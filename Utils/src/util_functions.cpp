//   GAMBIT: Global and Modular BSM Inference Tool
//   *********************************************
///  \file
///
///  General small utility functions.
///
///  *********************************************
///
///  Authors (add name and date if you modify):
///
///  \author Pat Scott
///          (patscott@physics.mcgill.ca)
///  \date 2013 Apr, July, Aug, Sep
///  \date 2014 Mar
///
///  \author Ben Farmer
///          (benjamin.farmer@monash.edu.au)
///  \date 2013 May, June, July
///
///  *********************************************

/// Standard libraries
#include <cstring>
#include <chrono>  // chrono::system_clock
#include <ctime>   // localtime
#include <cctype>  // ::tolower function
#include <sstream> // stringstream
#include <string>  // string

/// POSIX filesystem libraries
#include <stdio.h>
#include <sys/types.h>
#include <sys/stat.h>
#include <dirent.h>
#include <libgen.h>
#include <unistd.h>

/// Gambit
#include "gambit/Utils/util_functions.hpp"
#include "gambit/cmake/cmake_variables.hpp"
#include "gambit/Utils/mpiwrapper.hpp"

/// Boost
#include <boost/algorithm/string/iter_find.hpp>
#include <boost/algorithm/string/finder.hpp>

namespace Gambit
{

  namespace Utils
  {

    const char* whitespaces[] = {" ", "\t", "\n", "\f", "\r"};

    /// Return the path to the run-specific scratch directory
    const str& runtime_scratch()
    {
      #ifdef WITH_MPI
        static const str master_procID = std::to_string(GMPI::Comm().MasterPID());
      #else
        static const str master_procID = std::to_string(getpid());
      #endif
      static const str path = ensure_path_exists(GAMBIT_DIR "/scratch/run_time/machine_" + std::to_string(gethostid()) + "/master_process_" + master_procID + "/");
      return path;
    }

    /// Split a string into a vector of strings using a delimiter,
    /// and remove any whitespace around the delimiters.
    std::vector<str> delimiterSplit(str s, str delim)
    {
      std::vector<str> vec;
      // Get rid of any whitespace around the delimiters
      #if GAMBIT_CONFIG_FLAG_use_regex     // Using regex :D
        regex rgx1("\\s+"+delim), rgx2(delim+"\\s+");
        s = regex_replace(s, rgx1, delim);
        s = regex_replace(s, rgx2, delim);
      #else                                // Using lame-o methods >:(
        str previous = s+".";
        while (s != previous)
        {
          previous = s;
          for (int i = 0; i != 5; i++)
          {
            boost::replace_all(s, whitespaces[i]+delim, delim);
            boost::replace_all(s, delim+whitespaces[i], delim);
          }
        }
      #endif
      if (s == "") return vec;
      // Split up the list of versions by the delimiters
      boost::split(vec, s, boost::is_any_of(delim), boost::token_compress_on);
      return vec;
    }

    /// Strips namespace from the start of a string, or after "const".
    str strip_leading_namespace(str s, str ns)
    {
      #if GAMBIT_CONFIG_FLAG_use_regex     // Using regex :D
        regex expression("(^|[\\s\\*\\&\\(\\,\\[])"+ns+"::");
        s = regex_replace(s, expression, str("\\1"));
      #else                                // Using lame-o methods >:(
        int len = ns.length() + 2;
        if (s.substr(0,len) == ns+str("::")) s.replace(0,len,"");
        boost::replace_all(s, str(",")+ns+"::", str(","));
        boost::replace_all(s, str("*")+ns+"::", str("*"));
        boost::replace_all(s, str("&")+ns+"::", str("&"));
        boost::replace_all(s, str("(")+ns+"::", str("("));
        boost::replace_all(s, str("[")+ns+"::", str("["));
        for (int i = 0; i != 5; i++)
        {
          boost::replace_all(s, whitespaces[i]+ns+"::", whitespaces[i]);
        }
      #endif
      return s;
    }

    /// Replaces a namespace at the start of a string, or after "const".
    str replace_leading_namespace(str s, str ns, str ns_new)
    {
      #if GAMBIT_CONFIG_FLAG_use_regex     // Using regex :D
        regex expression("(^|[\\s\\*\\&\\(\\,\\[])"+ns+"::");
        s = regex_replace(s, expression, str("\\1")+ns_new+"::");
      #else                                // Using lame-o methods >:(
        int len = ns.length() + 2;
        if (s.substr(0,len) == ns+str("::")) s.replace(0,len,ns_new+"::");
        boost::replace_all(s, str(",")+ns+"::", str(",")+ns_new+"::");
        boost::replace_all(s, str("*")+ns+"::", str("*")+ns_new+"::");
        boost::replace_all(s, str("&")+ns+"::", str("&")+ns_new+"::");
        boost::replace_all(s, str("(")+ns+"::", str("(")+ns_new+"::");
        boost::replace_all(s, str("[")+ns+"::", str("[")+ns_new+"::");
        for (int i = 0; i != 5; i++)
        {
          boost::replace_all(s, whitespaces[i]+ns+"::", whitespaces[i]+ns_new+"::");
        }
      #endif
      return s;
    }

    /// Strips all whitespaces from a string, but re-inserts a single regular space after "const".
    void strip_whitespace_except_after_const(str &s)
    {
      str tempstr("__TEMP__"), empty(""), constdec2("const ");
      #if GAMBIT_CONFIG_FLAG_use_regex     // Using regex :D
        regex constdec1("const\\s+"), temp(tempstr), whitespace("\\s+");
        s = regex_replace(s, constdec1, tempstr);
        s = regex_replace(s, whitespace, empty);
        s = regex_replace(s, temp, constdec2);
      #else                                // Using lame-o methods >:(
        str previous = s+".";
        while (s != previous)
        {
          previous = s;
          for (int i = 0; i != 5; i++)
          {
            boost::replace_all(s, str("const")+whitespaces[i], tempstr);
            s.erase(std::remove(s.begin(), s.end(), *whitespaces[i]), s.end());
          }
        }
        boost::replace_all(s, tempstr, constdec2);
      #endif
    }

    /// Strips leading and/or trailing parentheses from a string.
    void strip_parentheses(str &s)
    {
      if (s.at(0) == '(')       s = s.substr(1, s.size());
      if (*s.rbegin() == ')')   s = s.substr(0, s.size()-1);
    }

    /// Created a std::string of a specified length.
    str str_fixed_len(str s, int len)
    {
      int oldlen = s.length();
      if (oldlen > len)
      {
        return s.substr(0,len-1);
      }
      else if (oldlen < len)
      {
        s.append(len-oldlen,' ');
      }
      return s;
    }

    /// Check if a string represents an integer
    /// From: http://stackoverflow.com/a/2845275/1447953
    bool isInteger(const std::string & s)
    {
       if(s.empty() || ((!isdigit(s[0])) && (s[0] != '-') && (s[0] != '+'))) return false ;

       char * p ;
       strtol(s.c_str(), &p, 10) ;

       return (*p == 0) ;
    }

    /// Copy a std::string to a character array, stripping the null termination character.  Good for sending to Fortran.
    void strcpy2f(char* arr, int len, str s)
    {
      s = str_fixed_len(s, len-1);
      strcpy(arr, s.c_str());
      arr[len-1] = ' ';
    }

    /// Perform a simple case-insensitive string comparison
    /// From: https://stackoverflow.com/a/4119881/1447953
    bool iequals(const std::string& a, const std::string& b, bool case_sensitive)
    {
        if(case_sensitive)
            return a==b;
        unsigned int sz = a.size();
        if (b.size() != sz)
            return false;
        for (unsigned int i = 0; i < sz; ++i)
            if (tolower(a[i]) != tolower(b[i]))
                return false;
        return true;
    }

<<<<<<< HEAD
    /// Split string into vector of strings, using a delimiter string
    std::vector<std::string> split(const std::string& input, const std::string& delimiter)
    {
        std::vector<std::string> result;
        boost::iter_split(result, input, boost::algorithm::first_finder(delimiter));
        return result;
    }


=======
    /// Convert a whole string to lowercase
    std::string strtolower(const std::string& a)
    {
        unsigned int sz = a.size();
        std::string b = a;
        for (unsigned int i = 0; i < sz; ++i)
        { b[i] = tolower(a[i]); }
        return b;
    }

>>>>>>> fe749a82
    /// Ensure that a path exists (and then return the path, for chaining purposes)
    const std::string& ensure_path_exists(const std::string& path)
    {
       // Split off potential filename
       // If only path is provided, it must end in a slash!!!
       size_t found = path.find_last_of("/\\");
       if (found != std::string::npos)
       {
         std::string prefix = path.substr(0,found);
         recursive_mkdir( prefix.c_str() );
       }
       return path;
    }

    /// Check if a file exists
    bool file_exists(const std::string& filename)
    {
        //std::ifstream file(filename);
        //return not file.fail();
        struct stat buffer;
        return (stat(filename.c_str(), &buffer) == 0);
    }

    /// Return a vector of strings listing the contents of a directory (POSIX)
    /// Based on http://www.gnu.org/software/libtool/manual/libc/Simple-Directory-Lister.html
    std::vector<std::string> ls_dir(const std::string& dir)
    {
      std::vector<std::string> dir_contents;
      DIR *dp;
      struct dirent *ep;
      dp = opendir(dir.c_str());

      if( dp != NULL )
      {
        while( (ep = readdir(dp)) )
        {
          dir_contents.push_back(ep->d_name);
        }
        (void) closedir(dp);
      }
      else
      {
        std::string msg = "Utils::ls_dir function failed to open the directory '"+dir+"'!";
        std::cerr << msg << std::endl;
        abort();
      }
      return dir_contents;
    }

    /// Get directory name from full path+filename (POSIX)
    std::string dir_name(const std::string& path)
    {
       char buffer[1000]; // temporary buffer for dirname to work with (it is a C function)
       path.copy(buffer, path.size()); //TODO: error if path.size()>1000
       buffer[path.size()] = '\0';
       std::string result = dirname(&buffer[0]); // should use the C function...
       return result;
    }

    /// Get file name from full path+filename (POSIX)
    std::string base_name(const std::string& path)
    {
       char buffer[1000]; // temporary buffer for basename to work with (it is a C function)
       path.copy(buffer, path.size()); //TODO: error if path.size()>1000
       buffer[path.size()] = '\0';
       std::string result = basename(&buffer[0]); // should use the C function...
       return result;
    }

    /// Delete all files in a directory (does not act recursively)
    int remove_all_files_in(const str& dirname, bool error_if_absent)
    {
      struct dirent *pDirent;
      DIR *pDir;
      pDir = opendir(dirname.c_str());
      if (pDir == NULL)
      {
        if (error_if_absent)
        {
          utils_error().raise(LOCAL_INFO, "Directory "+dirname+" not found.");
        }
        else
        {
          return 1;
        }
      }
      while ( (pDirent = readdir(pDir)) != NULL )
      {
        // Delete the contents
        if ( strcmp(pDirent->d_name, ".") and strcmp(pDirent->d_name, "..") )
        {
          std::ostringstream ss;
          ss << dirname << pDirent->d_name;
          cout << "Deleting " << ss.str() << endl;
          remove(ss.str().c_str());
        }
      }
      closedir (pDir);
      return 0;
    }

    /// Get current system clock time
    time_point get_clock_now()
    {
        return std::chrono::system_clock::now();
    }

    /// Return (locally defined) date and time corresponding to time_point
    std::string return_time_and_date(const time_point& in)
    {
        std::time_t t = std::chrono::system_clock::to_time_t(in);

        std::string ts = std::ctime(&t); // for example : Tue Sep 27 14:21:13 2011\n
        ts.resize(ts.size()-1); // Remove the annoying trailing newline
        return ts;
    }

    /// Check if two strings are a "close" match
    /// Used for "did you mean?" type checking during command line argument processing
    bool are_similar(const std::string& s1, const std::string& s2)
    {
      if(check1(s1,s2) or check1(s2,s1)){ return true; }
      else if(check2(s1,s2)){ return true; } // symmetric
      else{ return false; }
      //TODO: Add more checks? These ones are pretty minimal. Maybe something that computes percentage match between strings...
    }

    /// true if s1 can be obtained by deleting one character from s2
    bool check1(const std::string& s1, const std::string& s2)
    {
      if(s2.length() - s1.length() != 1){ return false; }
      unsigned int i,j;
      for(i=0,j=0; i<s2.length(); i++,j++)
      {
          if(s2[i] == s1[j])
          {/*do  nothing*/}
          else if(i == j)
          { j++;}
          else
          {return false;}
      }
      return true;
    }

    /// true if s1 can be obtained from s2 by changing no more than X characters (X=2 for now)
    bool check2(const std::string& s1, const std::string& s2)
    {
      unsigned int error_limit = 2;
      unsigned int number_of_errors = 0;

      if(s2.length() != s1.length()){ return false; }
      unsigned int i,j;
      for(i=0,j=0; i<s2.length(); i++,j++)
      {
          if(s2[i] == s1[j])
          {/*do  nothing*/}
          else if(number_of_errors <= error_limit)
          { number_of_errors++;}
          else
          {return false;}
      }
      return true;
    }

    /// returns square of double - saves tedious repetition
    double sqr(double a)
    {
      return a * a;
    }

    /// Checks whether `str' ends with `suffix'
    // credit: http://stackoverflow.com/a/41041484/1447953
    bool endsWith(const std::string& str, const std::string& suffix)
    {
      if (&suffix == &str) return true; // str and suffix are the same string
      if (suffix.length() > str.length()) return false;
      size_t delta = str.length() - suffix.length();
      for (size_t i = 0; i < suffix.length(); ++i) {
          if (suffix[i] != str[delta + i]) return false;
      }
      return true;
    }

    // Inspired by the above. Checks whether 'str' begins with 'prefix'
    bool startsWith(const std::string& str, const std::string& prefix, bool case_sensitive)
    {
      if (&prefix == &str) return true; // str and prefix are the same string
      if (prefix.length() > str.length()) return false;
      for (size_t i = 0; i < prefix.length(); ++i) {
          if(case_sensitive)
          {
             if (prefix[i] != str[i]) return false;
          }
          else
          {
             if (tolower(prefix[i]) != tolower(str[i])) return false;
          }
      }
      return true;
    }


  }

}<|MERGE_RESOLUTION|>--- conflicted
+++ resolved
@@ -217,7 +217,6 @@
         return true;
     }
 
-<<<<<<< HEAD
     /// Split string into vector of strings, using a delimiter string
     std::vector<std::string> split(const std::string& input, const std::string& delimiter)
     {
@@ -226,8 +225,6 @@
         return result;
     }
 
-
-=======
     /// Convert a whole string to lowercase
     std::string strtolower(const std::string& a)
     {
@@ -238,7 +235,6 @@
         return b;
     }
 
->>>>>>> fe749a82
     /// Ensure that a path exists (and then return the path, for chaining purposes)
     const std::string& ensure_path_exists(const std::string& path)
     {
