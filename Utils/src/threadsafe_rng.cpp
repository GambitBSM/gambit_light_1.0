--- conflicted
+++ resolved
@@ -81,10 +81,7 @@
   {
     if (local_rng == NULL) create_rng_engine("default", -1);
     return std::generate_canonical<double, 32>(rng());
-<<<<<<< HEAD
     //return 0.5768;//fix random number for testing so CBS and Gambit get the same numbers.
-=======
->>>>>>> 603a960c
   }
 
 }
