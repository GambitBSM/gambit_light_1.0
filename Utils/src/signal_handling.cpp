//   GAMBIT: Global and Modular BSM Inference Tool
//   *********************************************
///  \file
///
///  GAMBIT signal handling functions
///
///  *********************************************
///
///  Authors (add name and date if you modify):
///   
///  \author Ben Farmer
///          (ben.farmer@gmail.com)
///  \date 2015 Oct - 2016 Jul
///
///  *********************************************

#include <iostream>
#include <signal.h>
#include <omp.h>
#include "gambit/Utils/signal_handling.hpp"
#include "gambit/Utils/mpiwrapper.hpp"
#include "gambit/Logs/logger.hpp"
#include "yaml-cpp/yaml.h"

#define SIGNAL_DEBUG // comment out when not debugging.

namespace Gambit
{
   /// Translate signal codes to strings
   std::string signal_name(int sig)
   {
     std::string name;
     switch(sig){
         case SIGINT:  name="SIGINT";  break; 
         case SIGTERM: name="SIGTERM"; break; 
         case SIGUSR1: name="SIGUSR1"; break; 
         case SIGUSR2: name="SIGUSR2"; break; 
         default: name="<unlisted>";
     }
     return name;
   }

   /// Translate shutdown codes to strings
   std::string SignalData::shutdown_name(int code)
   {
     std::string name;
     switch(code){
         case SOFT_SHUTDOWN:      name="SOFT_SHUTDOWN";      break;
         case EMERGENCY_SHUTDOWN: name="EMERGENCY_SHUTDOWN"; break;
         default: name="<invalid shutdown code>"; break;
     }
     return name;
   }

   /// @{ SignalData member functions
  
   /// Constructor (initialise member variables)
   SignalData::SignalData()
     : jumppoint_set(false)
     , havejumped(1) // set to zero after jump point set
     , cleanup_function_set(false)
     , rank(-1)
     , MPIsize(1)
     , shutdownBegun(0)
     , emergency(0)
     , POSIX_signal_noticed(false)
     , shutdown_due_to_MPI_message(false)
     , shutdown_attempts(0)
     , attempts_since_ff(0)
     , ff_loop_count(0)
     , ff_on(false)
     , inside_omp_block(false)
     , N_signals(0)
     #ifdef WITH_MPI
     , _comm_rdy(false)
     , shutdown_broadcast_done(false)
     , looptimes(1000)
     , next(0)
     , listfull(false)
<<<<<<< HEAD
     , timeout(10)
=======
     , timeout(100)
>>>>>>> 051d7bae
    #endif
   {}

   /// Retrieve MPI rank as a string (for log messages etc.)
   std::string SignalData::myrank()
   {
     std::ostringstream tmp;
     #ifdef WITH_MPI 
     if(rank==-1) { tmp << "UNKNOWN"; }
     else         { tmp << rank; }
     #else
     tmp << "(MPI DISABLED)";
     #endif
     return tmp.str();
   }
 
   /// Set jump point;
   void SignalData::setjump()
   {
      havejumped = setjmp(env);
      jumppoint_set = true;
   }

   /// Set cleanup function
   void SignalData::set_cleanup(void_func f)
   {
      cleanup = f;
      cleanup_function_set = true;
   }

   /// Call cleanup function
   void SignalData::call_cleanup() 
   {
      if(cleanup_function_set) cleanup();
      // Do nothing if no function has been set;
   }

   /// Add signal to record
   void SignalData::add_signal(int sig)
   {
     //std::cerr << " Adding signal " << sig << std::endl; // debugging
     if(N_signals<MAX_SIGNALS) {
        received_signals[N_signals] = sig;
        N_signals+=1;
     }
     else
     {
        // no more space to record signals.
        N_signals+=1;
     }
   }

   /// Print to string a list of the signals received so far by this process
   std::string SignalData::display_received_signals()
   {
     std::ostringstream myout;
     if(N_signals > 0 )
     {
       myout << "Caught the following signals (in order):" << std::endl;
       for(int i=0; i<N_signals; i++)
       {
         if(i<MAX_SIGNALS)
         {
           myout <<"#"<<i+1<<": Signal "<<received_signals[i]<<" ("<<signal_name(received_signals[i])<<")"<<std::endl;
         }
       }
       if( (N_signals - MAX_SIGNALS) > 0)
       {
         myout << "Another " << (N_signals - MAX_SIGNALS) <<" signals were caught but their values were not recorded (buffer exceeded)"<<std::endl;
       }
     }
     return myout.str();
   }

   /// Register that shutdown has begun
   void SignalData::set_shutdown_begun(const sig_atomic_t emergnc)
   {
     shutdownBegun = 1;
     emergency = emergnc;
     // // if(ignore_signals_during_shutdown)
     // {
     //    /// Redirect all future signals (except of course kill etc.) to the null handlers
     //    signal(SIGTERM, sighandler_null);
     //    signal(SIGINT,  sighandler_null);
     //    signal(SIGUSR1, sighandler_null);
     //    signal(SIGUSR2, sighandler_null);
     // }
   }

   /// Check if shutdown is in progress
   bool SignalData::shutdown_begun() { return shutdownBegun; }
   //bool SignalData::emergency_shutdown_begun() { return shutdownBegun & emergency; }

   /// Attempt to synchronise all processes, but abort if it takes too long
   bool SignalData::all_processes_ready()
   {
     logger() << "Waiting up to "<<timeout/1000<<" seconds for all processes to sync..." << std::endl;
     #ifdef WITH_MPI
     // sleep setup
     bool timedout = false;
     std::chrono::milliseconds bar_timeout(std::lround(timeout)); 
     if( signalComm->BarrierWithTimeout(bar_timeout, 9999) )
     {
       timedout = true; // Barrier timed out waiting for some process to enter
     }
     // else the barrier succeed in synchronising all processes
     logger() << "Synchronised? " << !timedout << EOM;
     return !timedout; 
     #else
     return true; // Always ready if no MPI
     #endif
   }

   void SignalData::attempt_soft_shutdown()
   {
     const int max_attempts=2000; // Number of extra likelihood evaluations allowed for sync attempts before we declare failure 
     const int attempts_before_ff=10; // Number of times to attempt synchronisation before entering a "fast forward" period
     const int ff_loops=1000; // Number of "fast-forward" loops to perform in a fast-forward period

     /// Start counting...
     static std::chrono::time_point<std::chrono::system_clock> start(std::chrono::system_clock::now());
   
     if(shutdown_attempts==0)
     {
        /// First time we see the shutdown signal, we will allow control to return to the scanner at least once,
        /// so that it can get its own affairs in order.
        logger() << "Beginning GAMBIT soft shutdown procedure. Control will be returned to the scanner plugin so that it can get its affairs in order in preparation for shutdown (it may cease iterating if it has that capability), and next iteration we will attempt to synchronise all processes and shut them down. If sync fails, we will loop up to "<<max_attempts<<" times, attempting to synchronise each time. If sync fails, an emergency shutdown will be attempted." << EOM;
     }  
     else if(ff_on)
     {
        // Fast-forward active; just increment counters and return
        ++ff_loop_count;
        if(ff_loop_count>=ff_loops) 
        {
          logger() << "Fast-forward period finished (performed "<<ff_loop_count<<" fast loops)." << EOM;
          ff_on = false;
          ff_loop_count=0;
        }
     }
     else if(attempts_since_ff>=attempts_before_ff)
     {
        // Enter "fast-forward" period
        ff_on = true;
        std::ostringstream msg;
        #ifdef WITH_MPI
        msg << "rank "<<myrank()<<": Tried to synchronise for shutdown "<<shutdown_attempts<<" but failed. Will now 'skip' through "<<attempts_before_ff<<" iterations in an attempt to 'unlock' possible MPI deadlocks with the scanner.";
        #endif
        std::cerr << msg.str() << std::endl;
        logger() << msg.str() << EOM;
        // Reset counters
        attempts_since_ff=0;  
     }
     else
     {
        // Normal sync attempt (no fast forward) 
        if(shutdown_attempts==1)
        {
           logger() << "Scanner did not shut down when given the chance; we will therefore assume responsibility for terminating the scan." << EOM;
        }
        logger() << "Attempting to synchronise for soft shutdown (attempt "<<shutdown_attempts<<")" << EOM;
        if (all_processes_ready()) 
        {
          logger() << "Calling cleanup routines" << EOM;
          call_cleanup();
          std::ostringstream msg;
          #ifdef WITH_MPI
          msg << "rank "<<myrank()<<": ";
          #endif
          msg << "Performing soft shutdown!";
          throw SoftShutdownException(msg.str()); 
        } 

        // Compute elapsed time since shutdown began
        std::chrono::time_point<std::chrono::system_clock> current = std::chrono::system_clock::now();
        std::chrono::duration<double> time_waited = current - start;

        if (shutdown_attempts>=max_attempts) 
        {
          logger() << "Failed to synchronise for soft shutdown! Attempting cleanup anyway, but cannot guarantee safety of the scan output." << EOM;
          call_cleanup();
          std::ostringstream msg;
          #ifdef WITH_MPI
          msg << "rank "<<myrank()<<": ";
          #endif
          msg << "Soft shutdown failed (could not synchronise all processes after "<<shutdown_attempts<<" attempts, and after waiting "<<std::chrono::duration_cast<std::chrono::seconds>(time_waited).count() <<" seconds), emergency shutdown performed instead! Data handled by external scanner codes (in other processes) may have been left in an inconsistent state." << std::endl;
          throw HardShutdownException(msg.str()); 
        } 
        else
        {
          logger() << "Attempt to sync for soft shutdown failed (this was attempt "<<shutdown_attempts<<" of "<<max_attempts<<"; "<<std::chrono::duration_cast<std::chrono::seconds>(time_waited).count() <<" seconds have elapsed since shutdown attempts began). Will allow evaluation to continue and attempt to sync again next iteration." << std::endl;
        }
        shutdown_attempts+=1;
        attempts_since_ff+=1;
     }
   }

   /// Check for signals that early shutdown is required
   /// If an MPI message telling us to perform an emergency shutdown is received
   /// (which should only happen in the case of an error on some other process) then
   /// a shutdown exception is raised. Otherwise, we just return a bool indicating
   /// the shutdown status
   bool SignalData::check_if_shutdown_begun()
   {
     if(not shutdown_begun())
     {
        // If shutdown is not known to be in progress, check for MPI messages telling us to initiate shutdown
        #ifdef WITH_MPI
        /// Check for shutdown signals from other processes
        #ifdef SIGNAL_DEBUG
        logger() << LogTags::core << LogTags::info << "Doing Iprobe to check for shutdown messages from other processes (with MPI tag "<<signalComm->mytag<<")" << EOM;
        #endif
        if(signalComm->Iprobe(MPI_ANY_SOURCE, signalComm->mytag))
        {
          #ifdef SIGNAL_DEBUG
          logger() << LogTags::core << LogTags::info << "Shutdown message detected; doing Recv" << EOM;
          #endif
          int code;
          MPI_Status msg_status;
          signalComm->Recv(&code, 1, MPI_ANY_SOURCE, signalComm->mytag, &msg_status);

          // Check what code was received and use it to determined what kind of shutdown to do
          if(code==SOFT_SHUTDOWN)
          {
            set_shutdown_begun();
            logger() << LogTags::core << LogTags::info << "Received SOFT shutdown message from process with rank " << msg_status.MPI_SOURCE << EOM;
          }
          else if(code==EMERGENCY_SHUTDOWN)
          {
            set_shutdown_begun(1); // '1' argument means emergency set also.
            logger() << LogTags::core << LogTags::info << "Received EMERGENCY shutdown message from process with rank " << msg_status.MPI_SOURCE << EOM;
          }
          else
          {
            std::ostringstream ss;
            ss << "Received UNRECOGNISED shutdown message from process with rank " << msg_status.MPI_SOURCE<<". Performing emergency shutdown, but please note that this indicates a ***BUG*** somewhere in the signal handling code!!!";
            std::cout << ss.str() << std::endl;
            logger() << LogTags::core << LogTags::info << ss.str() << EOM;
            set_shutdown_begun(1); // '1' argument means emergency set also.
          }

          shutdown_due_to_MPI_message = true;
        }
        #ifdef SIGNAL_DEBUG
        else
        {
           logger() << LogTags::core << LogTags::info << "No shutdown message detected; continuing as normal" << EOM;
        }
        #endif
        #endif
     }

     // Check shutdown status again (might have changed due to MPI message receipt)
     if(shutdown_begun())
     {
       if(not POSIX_signal_noticed and not shutdown_due_to_MPI_message)
       {
         std::ostringstream ss;
         ss << "Shutdown signal detected! (in SignalData)"<< std::endl;
         ss << display_received_signals();
         std::cerr << ss.str();
         logger() << ss.str() << EOM;
         POSIX_signal_noticed = true;
       }

       std::ostringstream ss;
       static int loopi(0);
       ss << "rank "<<rank<<": Shutdown is in progress; emergency="<< emergency <<" (loop="<<loopi<<")"<< std::endl;
       ++loopi;
       std::cerr << ss.str();
       logger() << ss.str() << EOM;

       #ifdef WITH_MPI
       if(not shutdown_due_to_MPI_message) // Don't broadcast another shutdown message if we are shutting down due to an MPI message we received. Assume that all processes will get the first message (otherwise for 1000 process job we will end up with 1000*1000 shutdown messages clogging up the network) 
       {
         // Broadcast shutdown message to all processes
         int shutdown_code;
         if(emergency)
         {
           shutdown_code = EMERGENCY_SHUTDOWN;
         }
         else
         {
           shutdown_code = SOFT_SHUTDOWN;
         }
         broadcast_shutdown_signal(shutdown_code);
       }
       else if(emergency)
       {
         throw MPIShutdownException("Received emergency shutdown command via MPI! Terminating run."); 
       }
       #endif

     }
     return shutdown_begun();
   }


   /// Add a new loop time to internal array used to decide barrier timeout
   void SignalData::update_looptime(double newtime)
   {
     // Leave this as 1 second now that likelihood calculation is disabled during shutdown
   }

   /// Absorb any extra shutdown messages that may be unreceived
   /// (since every process broadcasts to every other process that it should shut down,
   /// so with lots of processess there will be lots of unreceived messages floating
   /// around)
   #ifdef WITH_MPI
   void SignalData::discard_excess_shutdown_messages()
   {
     /// Check for shutdown signals from other processes
     #ifdef SIGNAL_DEBUG
     logger() << LogTags::core << LogTags::info << "Doing Iprobe to check for shutdown signals from other processes (with MPI tag "<<signalComm->mytag<<"). These will be discarded (since we are inside the 'discard_excess_shutdown_messages' routine)" << EOM;
     #endif
     int max_loops = 2*signalComm->Get_size(); // At most should be one message from every process (minus one), so we will check twice as many times as this before deciding that something has gone horribly wrong.

     int code;
     signalComm->Recv_all(&code, 1, MPI_ANY_SOURCE, signalComm->mytag, max_loops);
   }
   #endif

   /// @{ TODO: Thread checking routines are no longer needed due to simplified shutdown method. Can be deleted when functors are updated to no longer call these routines.

   /// Switch to threadsafe signal handling mode
   void SignalData::entering_multithreaded_region()
   {
      inside_omp_block = 1;
      // Debugging
      //std::cerr << "rank " << rank <<": ENTERING_MULTITHREADED_REGION" << std::endl;
      //std::cerr << "rank " << rank <<": signaldata().inside_omp_block=1 " << std::endl;
   }

   /// Exit threadsafe signal handling mode
   void SignalData::leaving_multithreaded_region()
   {
      inside_omp_block = 0;
      // Debugging
      //std::cerr << "rank " << rank <<": LEAVING_MULTITHREADED_REGION" << std::endl;
      //std::cerr << "rank " << rank <<": signaldata().inside_omp_block=0 " << std::endl;
   }

   /// Report 'true' if inside a multithreaded region (according to our own flag)
   bool SignalData::inside_multithreaded_region()
   {
      return inside_omp_block;
   }

   /// @}

   #ifdef WITH_MPI
   /// Report if MPI communicator object is prepared
   bool SignalData::comm_ready() { return (GMPI::Is_initialized() and _comm_rdy); }

   /// Set the MPI communicator object for the session
   /// Can be run multiple times, but I would not advise doing that.
   void SignalData::set_MPI_comm(GMPI::Comm* comm)
   {
       signalComm = comm;
       _comm_rdy = true;
       rank = comm->Get_rank();
       MPIsize = comm->Get_size();
   }

   /// Broadcast signal to shutdown all processes
   void SignalData::broadcast_shutdown_signal(int shutdown_code)
   {
     if(MPIsize>1)
     {
       if(not shutdown_broadcast_done)
       {
         if(comm_ready())
         {
           // Broadcast signal to all processes (might not work if something errornous is occuring)
           #ifdef SIGNAL_DEBUG
           logger() << LogTags::core << LogTags::info << "Broadcasting shutcode code " <<shutdown_name(shutdown_code)<< " with MPI tag "<<signalComm->mytag<< EOM;
           #endif
           MPI_Request req_null = MPI_REQUEST_NULL;
           signalComm->IsendToAll(&shutdown_code, 1, signalComm->mytag, &req_null);
           logger() << LogTags::core << LogTags::info << shutdown_name(shutdown_code) <<" code broadcast to all processes" << EOM;
         }
         else
         {
           /// Should not be broadcasting
           std::ostringstream errmsg;
           errmsg << "Tried to broadcast_shutdown_signal ("<<shutdown_name(shutdown_code)<<"), but MPI communicator is not ready! (either MPI is uninitialised or a communicator has not been set). This is a bug, please report it.";
           utils_error().raise(LOCAL_INFO, errmsg.str());
         }
         shutdown_broadcast_done = true;
       } // Don't need to broadcast twice (NOTE: might need to trigger change from soft to emergency shutdown?)
       #ifdef SIGNAL_DEBUG
       else
       {
         logger() << LogTags::core << LogTags::info << "Received instruction to broadcast code " <<shutdown_name(shutdown_code)<<", however shutdown_broadcast_done=true is already set, so skipping the broadcast!"<< EOM;
       }
       #endif
     }
   }
  
   #endif

   /// @}

   /// Retrieve global instance of signal handler options struct
   SignalData& signaldata()
   {
     static SignalData data;
     #ifdef WITH_MPI
     // If we are using MPI, it is required that the signaldata object be initialised with a communicator object
     // This 'ifdef' block ensures that this happens, or else throws an error.
     static int access_count = 0;
     if(access_count==0){ access_count += 1; }
     else if(access_count==1)
     {
       // Check that communicator object has been initialised
       if(not data.comm_ready())
       {
          std::ostringstream errmsg;
          errmsg << "Error retrieving global SignalData object! An MPI communicator has not been provided to this object! Please provide one via the 'set_MPI_comm' the first time that 'signaldata()' is called."; 
          utils_error().raise(LOCAL_INFO, errmsg.str());
       }
     }
     #endif
     return data;
   }

   /// ========================================================================
   /// ========================================================================
 
   /// @{ Signal handler functions

   /// We used to have more of these, but now we only use the "soft shutdown" signal handler.

   /// Sets a "shutdown_begun" flag, which is checked each likelihood loop, 
   /// after which MPI synchronisation followed by clean shutdown is attempted.
   void sighandler_soft(int sig)
   {
     // We will avoid touching streams in this "clean" shutdown mode since technically it is undefined behaviour, so no messages here.
     signaldata().set_shutdown_begun();
     signaldata().add_signal(sig); // I think this should be ok... but can delete it if there are any problems
   }
   
   /// @}

   /// TODO: Mostly obsolete
   /// Choose signal handler for a given signal via yaml file option
   void set_signal_handler(const YAML::Node& keyvalnode, const int sig, const std::string& def_mode)
   {
       std::string shutdown_mode;
       if(keyvalnode["signal_handling"]) {
          YAML::Node signal_options = keyvalnode["signal_handling"];
          if(signal_options[signal_name(sig)]) {
             shutdown_mode = signal_options[signal_name(sig)].as<std::string>();
          }else{
             shutdown_mode = def_mode;
          }
       }else{
          shutdown_mode = def_mode;
       }
       logger()<< "Setting action on "<<signal_name(sig)<<" to '"<<shutdown_mode<<"'"<<EOM;
       // if      (shutdown_mode=="hard_shutdown"){      signal(sig, sighandler_hard);      }
       // else if (shutdown_mode=="emergency_shutdown"){ signal(sig, sighandler_emergency); }
       // else if (shutdown_mode=="emergency_shutdown_longjmp"){ signal(sig, sighandler_emergency_longjmp); }
       //else 
       if (shutdown_mode=="soft_shutdown"){      signal(sig, sighandler_soft);      }
       //else if (shutdown_mode=="null"){               signal(sig, sighandler_null);      }
       else {
           std::ostringstream msg;
           msg << "Invalid shutdown mode requested for signal "<<signal_name(sig)<<" ("<<sig<<")"<<" (via YAML file option '"<<signal_name(sig)<<"' in KeyValue section under 'signal_handling'). Value received was '"<<shutdown_mode<<"'. Valid shutdown modes are:" <<std::endl;
           msg << "   'hard_shutdown'              -- Exit immediately." <<std::endl; 
           msg << "   'emergency_shutdown'         -- Attempt to save printer/resume data and then immediately exit." <<std::endl; 
           msg << "   'emergency_shutdown_longjmp' -- Longjmp to outside of likelihood loop, then attempt to save printer/resume data and exit"<<std::endl;
           msg << "   'soft_shutdown'              -- Safest: attempt to synchronise processes at safe location, then save printer/resume data and exit." <<std::endl; 
           msg << "   'null'                       -- Ignore signal. Use at own risk!" <<std::endl; 
           msg << "The default shutdown mode on signal "<<signal_name(sig)<<" is '"<<def_mode<<"'." <<std::endl;
           std::cerr << msg.str();
           std::cerr << std::endl;
           exit(EXIT_FAILURE);
       }
   }

}

<|MERGE_RESOLUTION|>--- conflicted
+++ resolved
@@ -77,11 +77,7 @@
      , looptimes(1000)
      , next(0)
      , listfull(false)
-<<<<<<< HEAD
-     , timeout(10)
-=======
      , timeout(100)
->>>>>>> 051d7bae
     #endif
    {}
 
