--- conflicted
+++ resolved
@@ -345,15 +345,10 @@
        }
 
        std::ostringstream ss;
-<<<<<<< HEAD
        static int loopi(0);
        ss << "rank "<<rank<<": Shutdown is in progress; emergency="<< emergency <<" (loop="<<loopi<<")"<< std::endl;
        ++loopi;
-       std::cerr << ss.str();
-=======
-       ss << "Shutdown is in progress; emergency="<< emergency << std::endl;
        //std::cerr << ss.str();
->>>>>>> b90f0427
        logger() << ss.str() << EOM;
 
        #ifdef WITH_MPI
