//   GAMBIT: Global and Modular BSM Inference Tool
//   *********************************************
///  \file
///
///  GAMBIT file locking functions
///  Use these to block access to sensitive parts
///  of the code by other processes when we are
///  using them. For example, some backends
///  do stupid things like initialise themselves
///  by writing and reading files; use these
///  routines to force only one process at a time
///  to perform these routines.
///
///  Usage:
///
///   {
///     Utils::FileLock mylock("some_unique_name");
///     mylock.get_lock();
///     /* Do sensitive stuff. No other process will
///        be allowed into this code region while we
///        are here. */
///     mylock.release_lock();
///   }
///   /* If not already done, lock is automatically 
///      released when 'mylock' is destructed */
///
///  *********************************************
///
///  Authors (add name and date if you modify):
///   
///  \author Ben Farmer
///          (ben.farmer@gmail.com)
///  \date 2016 Feb
///
///  *********************************************

#include <cstdio>
#include <cerrno>
#include <fcntl.h>
#include <unistd.h> // I think this should work on osx as well...
#include <string>

#include "gambit/Utils/file_lock.hpp"
#include "gambit/Utils/util_functions.hpp"
#include "gambit/Utils/standalone_error_handlers.hpp"
#include "gambit/Utils/local_info.hpp"

namespace Gambit {
   namespace Utils {

      /// @{ Members of FileLock class

      /// Initialise prefix path name to lock files, and extension
      const std::string FileLock::lock_prefix("scratch/locks/");
      const std::string FileLock::lock_suffix(".lock");

      const std::string hardmsg("Now calling abort (will produce a core file for analysis if this is enabled on your system; if so please include this with the bug report)");

      /// Constructor
      FileLock::FileLock(const std::string& fname, const bool harderrs)
       : my_lock_fname(ensure_path_exists(lock_prefix + fname + lock_suffix))
       , fd(open(my_lock_fname.c_str(), O_RDWR | O_CREAT, 0666)) // last argument is permissions, in case file has to be created.
       , have_lock(false)
<<<<<<< HEAD
=======
       , hard_errors(harderrs)
>>>>>>> 51c87010
      {
        /// Should check for errors opening the file. List of error codes is kind of long though, let people look it up themselves for now...
        if(fd<0)
        {
          /// Error opening file!
          std::ostringstream msg;
          msg << "Error getting file descriptor for lock file '"<<my_lock_fname<<"'! Error was: "<< std::strerror(errno);
          if(hard_errors) { std::cerr<<"Error! ("<<LOCAL_INFO<<"): "<<msg.str()<<hardmsg<<std::endl; std::cerr.flush(); abort(); }
          else { utils_error().raise(LOCAL_INFO,msg.str()); }
        }
      }

      /// Destructor
      /// Closing the file descriptor will automatically release any lock we might have
      FileLock::~FileLock()
      {
        int return_code = close(fd);

        if(return_code!=0)
        {
          /// Error closing file!
          std::ostringstream msg;
          msg << "Error closing file descriptor for lock file '"<<my_lock_fname<<"'! Error was: "<< std::strerror(errno);
          if(hard_errors) { std::cerr<<"Error! ("<<LOCAL_INFO<<"): "<<msg.str()<<hardmsg<<std::endl; std::cerr.flush(); abort(); }
          else { utils_error().raise(LOCAL_INFO,msg.str()); }
        }
      }

      /// Obtain lock (or wait if lock cannot be obtained, and then obtain lock)
      void FileLock::get_lock()
      {
        if(have_lock)
        {
          /// Already have the lock!
          std::ostringstream msg;
          msg << "Tried to obtain lock for file '"<<my_lock_fname<<"', but we already have it! This indicates a logic error in whatever code tried to obtain the lock, please file a bug report.";
          if(hard_errors) { std::cerr<<"Error! ("<<LOCAL_INFO<<"): "<<msg.str()<<hardmsg<<std::endl; std::cerr.flush(); abort(); }
          else { utils_error().raise(LOCAL_INFO,msg.str()); }
        }

        // Attempt to gain the lock. If the lock cannot be obtained, will block until it can.
        // This operation is atomic and so should be safe.
        int return_code = lockf(fd, F_LOCK, 0);

        if(return_code!=0)
        {
          // Uh oh, error occurred. Return error message
          std::ostringstream msg;
          msg << "Error obtaining lock on \""<<my_lock_fname<<"\"! Error was: "<< std::strerror(errno);
          if(hard_errors) { std::cerr<<"Error! ("<<LOCAL_INFO<<"): "<<msg.str()<<hardmsg<<std::endl; std::cerr.flush(); abort(); }
          else { utils_error().raise(LOCAL_INFO,msg.str()); }
        }
        // Else the lock is ours!
        have_lock = true;
      }

      /// Release a lock (error if no lock held)
      void FileLock::release_lock()
      {
        if(not have_lock)
        {
          /// Don't have the lock!
          std::ostringstream msg;
          msg << "Tried to release lock for file '"<<my_lock_fname<<"', but it is not ours to release (i.e. get_lock() was not called, or the lock has already been released)! This indicates a logic error in whatever code tried to obtain the lock, please file a bug report.";
          if(hard_errors) { std::cerr<<"Error! ("<<LOCAL_INFO<<"): "<<msg.str()<<hardmsg<<std::endl; std::cerr.flush(); abort(); }
          else { utils_error().raise(LOCAL_INFO,msg.str()); }
        }

        /// Release the lock
        int return_code = lockf(fd, F_ULOCK, 0);

        if(return_code!=0)
        {
          // Uh oh, error occurred. Return error message
          std::ostringstream msg;
          msg << "Error releasing lock on \""<<my_lock_fname<<"\"! Error was: "<< std::strerror(errno);
          if(hard_errors) { std::cerr<<"Error! ("<<LOCAL_INFO<<"): "<<msg.str()<<hardmsg<<std::endl; std::cerr.flush(); abort(); }
          else { utils_error().raise(LOCAL_INFO,msg.str()); }
        }
        have_lock = false; 
      }

      /// @} 
   }
}<|MERGE_RESOLUTION|>--- conflicted
+++ resolved
@@ -61,10 +61,7 @@
        : my_lock_fname(ensure_path_exists(lock_prefix + fname + lock_suffix))
        , fd(open(my_lock_fname.c_str(), O_RDWR | O_CREAT, 0666)) // last argument is permissions, in case file has to be created.
        , have_lock(false)
-<<<<<<< HEAD
-=======
        , hard_errors(harderrs)
->>>>>>> 51c87010
       {
         /// Should check for errors opening the file. List of error codes is kind of long though, let people look it up themselves for now...
         if(fd<0)
