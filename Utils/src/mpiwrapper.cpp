--- conflicted
+++ resolved
@@ -19,14 +19,9 @@
 ///  Authors (add name and date if you modify):
 ///
 ///  \author Ben Farmer
-<<<<<<< HEAD
 ///          (b.farmer@imperial.ac.uk)
 ///  \date 2015 - 2019
-=======
-///          (benjamin.farmer@fysik.su.se)
-///  \date 2015 Apr
 ///
->>>>>>> 0bd9019e
 ///  *********************************************
 
 #ifdef WITH_MPI // Contents of this file ignored if MPI not enabled
