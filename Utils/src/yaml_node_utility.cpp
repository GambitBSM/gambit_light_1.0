--- conflicted
+++ resolved
@@ -52,12 +52,7 @@
           // Reverse the found environment variable...
           std::reverse(var.begin(), var.end());
           // and plug it into the text string.
-<<<<<<< HEAD
-          text.replace( match.position(0), match[0].length(), var);
-
-=======
           text.replace(match[0].first, match[0].second, var);
->>>>>>> 21b46aba
       }
       // Finally return the text string in the normal order.
       std::reverse(text.begin(), text.end());
