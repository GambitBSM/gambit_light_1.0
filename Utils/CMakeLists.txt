# GAMBIT: Global and Modular BSM Inference Tool
#************************************************
# \file
#
#  CMake CMakeLists.txt file for Utils
#
#************************************************
#
#  Authors (add name and date if you modify):
#
#  \author Antje Putze
#          (antje.putze@lapth.cnrs.fr)
#  \date 2014 Aug, Oct
#  \date 2015 Feb
#
#  \author Pat Scott
#          (p.scott@imperial.ac.uk)
#  \date 2014 Nov, Dec
#  \date 2015 Jan, Feb, Apr
#
<<<<<<< HEAD
#  \author Anders Kvellestad
#          (anders.kvellestad@fys.uio.no
#  \date 2021 Feb
=======
#  \author Tomas Gonzalo
#          (tomas.gonzalo@monash.edu)
#  \date 2020 Feb, Dec
>>>>>>> a0497c72
#
#************************************************

set(source_files src/ascii_table_reader.cpp
                 src/ascii_dict_reader.cpp
                 src/exceptions.cpp
                 src/file_lock.cpp
<<<<<<< HEAD
                 src/lnlike_modifiers.cpp
=======
                 src/integration.cpp
>>>>>>> a0497c72
                 src/mpiwrapper.cpp
                 src/new_mpi_datatypes.cpp
                 src/model_parameters.cpp
                 src/screen_print_utils.cpp
                 src/signal_handling.cpp
                 src/signal_helpers.cpp
                 src/slhaea_helpers.cpp
                 src/standalone_error_handlers.cpp
                 src/standalone_utils.cpp
                 src/statistics.cpp
                 src/stream_overloads.cpp
                 src/table_formatter.cpp
                 src/threadsafe_rng.cpp
                 src/util_functions.cpp
                 src/version.cpp
                 src/yaml_parser_base.cpp
                 src/yaml_node_utility.cpp
)

set(header_files include/gambit/Utils/ascii_table_reader.hpp
                 include/gambit/Utils/ascii_dict_reader.hpp
                 include/gambit/Utils/boost_fallbacks.hpp
                 include/gambit/Utils/cats.hpp
                 include/gambit/Utils/exceptions.hpp
                 include/gambit/Utils/file_lock.hpp
<<<<<<< HEAD
                 include/gambit/Utils/lnlike_modifiers.hpp
=======
                 include/gambit/Utils/integration.hpp
>>>>>>> a0497c72
                 include/gambit/Utils/mpiwrapper.hpp
                 include/gambit/Utils/new_mpi_datatypes.hpp
                 include/gambit/Utils/factory_registry.hpp
                 include/gambit/Utils/local_info.hpp
                 include/gambit/Utils/model_parameters.hpp
                 include/gambit/Utils/numerical_constants.hpp
                 include/gambit/Utils/safebool.hpp
                 include/gambit/Utils/screen_print_utils.hpp
                 include/gambit/Utils/signal_handling.hpp
                 include/gambit/Utils/signal_helpers.hpp
                 include/gambit/Utils/slhaea_helpers.hpp
                 include/gambit/Utils/standalone_error_handlers.hpp
                 include/gambit/Utils/standalone_utils.hpp
                 include/gambit/Utils/static_members.hpp
                 include/gambit/Utils/statistics.hpp
                 include/gambit/Utils/stream_overloads.hpp
                 include/gambit/Utils/threadsafe_rng.hpp
                 include/gambit/Utils/table_formatter.hpp
                 include/gambit/Utils/type_index.hpp
                 include/gambit/Utils/type_macros.hpp
                 include/gambit/Utils/util_functions.hpp
                 include/gambit/Utils/util_macros.hpp
                 include/gambit/Utils/util_types.hpp
                 include/gambit/Utils/version.hpp
                 include/gambit/Utils/variadic_functions.hpp
                 include/gambit/Utils/yaml_options.hpp
                 include/gambit/Utils/yaml_parser_base.hpp
                 include/gambit/Utils/yaml_variadic_functions.hpp
                 include/gambit/Utils/yaml_node_utility.hpp
)

add_gambit_library(Utils OPTION OBJECT SOURCES ${source_files} HEADERS ${header_files})<|MERGE_RESOLUTION|>--- conflicted
+++ resolved
@@ -18,15 +18,13 @@
 #  \date 2014 Nov, Dec
 #  \date 2015 Jan, Feb, Apr
 #
-<<<<<<< HEAD
+#  \author Tomas Gonzalo
+#          (tomas.gonzalo@monash.edu)
+#  \date 2020 Feb, Dec
+#
 #  \author Anders Kvellestad
 #          (anders.kvellestad@fys.uio.no
 #  \date 2021 Feb
-=======
-#  \author Tomas Gonzalo
-#          (tomas.gonzalo@monash.edu)
-#  \date 2020 Feb, Dec
->>>>>>> a0497c72
 #
 #************************************************
 
@@ -34,11 +32,8 @@
                  src/ascii_dict_reader.cpp
                  src/exceptions.cpp
                  src/file_lock.cpp
-<<<<<<< HEAD
+                 src/integration.cpp
                  src/lnlike_modifiers.cpp
-=======
-                 src/integration.cpp
->>>>>>> a0497c72
                  src/mpiwrapper.cpp
                  src/new_mpi_datatypes.cpp
                  src/model_parameters.cpp
@@ -64,11 +59,8 @@
                  include/gambit/Utils/cats.hpp
                  include/gambit/Utils/exceptions.hpp
                  include/gambit/Utils/file_lock.hpp
-<<<<<<< HEAD
+                 include/gambit/Utils/integration.hpp
                  include/gambit/Utils/lnlike_modifiers.hpp
-=======
-                 include/gambit/Utils/integration.hpp
->>>>>>> a0497c72
                  include/gambit/Utils/mpiwrapper.hpp
                  include/gambit/Utils/new_mpi_datatypes.hpp
                  include/gambit/Utils/factory_registry.hpp
