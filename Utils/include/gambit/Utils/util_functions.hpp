//   GAMBIT: Global and Modular BSM Inference Tool
//   *********************************************
///  \file
///
///  General small utility functions.
///
///  *********************************************
///
///  Authors (add name and date if you modify):
///
///  \author Pat Scott
///          (patscott@physics.mcgill.ca)
///  \date 2013 Apr, July, Aug, Dec
///  \date 2014 Mar
///  \date 2015 Apr
///
///  \author Ben Farmer
///          (benjamin.farmer@monash.edu.au)
///  \date 2013 May, June, July
///
///  *********************************************


#ifndef __util_functions_hpp__
#define __util_functions_hpp__

#include <vector>
#include <chrono>
#include <cmath>

#include "gambit/Utils/util_types.hpp"
#include "gambit/cmake/cmake_variables.hpp"

#include <boost/algorithm/string/split.hpp>
#include <boost/algorithm/string/classification.hpp>

extern "C"
{
  #include "mkpath/mkpath.h"
}

# if GAMBIT_CONFIG_FLAG_use_std_regex
  #include <regex>
  #define GAMBIT_CONFIG_FLAG_use_regex 1
  namespace Gambit { using std::regex; using std::regex_replace; }
#elif GAMBIT_CONFIG_FLAG_use_boost_regex
  #include <boost/regex.hpp>
  #define GAMBIT_CONFIG_FLAG_use_regex 1
  namespace Gambit { using boost::regex; using boost::regex_replace; }
#else
  #include <boost/algorithm/string/replace.hpp>
  #define GAMBIT_CONFIG_FLAG_use_regex 0
#endif

namespace Gambit
{

  /// Redirection function to turn an lvalue into an rvalue, so that it
  /// is correctly passed by value when doing perfect forwarding with
  /// functor typecasting.
  template <typename T>
  T byVal(T t) { return t; }

  template <typename T>
  int sgn(T val) { return (T(0) < val) - (val < T(0)); }

  /// Make sure there are no nasty surprises from regular C abs()
  using std::abs;

  namespace Utils
  {

    /// Return the path to the build-time scratch directory
    const str buildtime_scratch = GAMBIT_DIR "/scratch/build_time/";

    /// Return the path the the run-specific scratch directory
    EXPORT_SYMBOLS const str& runtime_scratch();

    /// Split a string into a vector of strings, using a delimiter,
    /// and removing any whitespace around the delimiter.
    EXPORT_SYMBOLS std::vector<str> delimiterSplit(str s, str delim);

    /// Strips namespace from the start of a string, or after "const".
    EXPORT_SYMBOLS str strip_leading_namespace(str s, str ns);

    /// Replaces a namespace at the start of a string, or after "const".
    EXPORT_SYMBOLS str replace_leading_namespace(str s, str ns, str ns_new);

    /// Strip all whitespace except that following "const",
    /// in which case the whitespace is replaced by a single space.
    EXPORT_SYMBOLS void strip_whitespace_except_after_const(str&);

    /// Strips leading and/or trailing parentheses from a string.
    EXPORT_SYMBOLS void strip_parentheses(str&);

    /// Created a str of a specified length.
    EXPORT_SYMBOLS str str_fixed_len(str, int);

    /// Copy a str to a character array, stripping the null termination character.
    EXPORT_SYMBOLS void strcpy2f(char*, int, str);

    /// Checks whether `str' ends with `suffix'
    EXPORT_SYMBOLS bool endsWith(const std::string& str, const std::string& suffix);

    /// Checks whether `str' begins with `prefix'
    EXPORT_SYMBOLS bool startsWith(const std::string& str, const std::string& prefix, bool case_sensitive=true);

    /// Perform a (possibly) case-insensitive string comparison
    EXPORT_SYMBOLS bool iequals(const std::string& a, const std::string& b, bool case_sensitive=false);

<<<<<<< HEAD
    /// Split string into vector of strings, using a delimiter string
    EXPORT_SYMBOLS std::vector<std::string> split(const std::string& input, const std::string& delimiter);
    
=======
    /// Convert a whole string to lowercase
    EXPORT_SYMBOLS std::string strtolower(const std::string& a);
 
>>>>>>> fe749a82
    /************************************************************************/
    /* Comparator for case-insensitive comparison in STL assos. containers  */
    /************************************************************************/
    // From: https://stackoverflow.com/a/1801913/1447953
    struct EXPORT_SYMBOLS ci_less : std::binary_function<std::string, std::string, bool>
    {
      // case-independent (ci) compare_less binary function
      struct nocase_compare : public std::binary_function<unsigned char,unsigned char,bool>
      {
        bool operator() (const unsigned char& c1, const unsigned char& c2) const {
            return tolower (c1) < tolower (c2);
        }
      };
      bool operator() (const std::string & s1, const std::string & s2) const {
        return std::lexicographical_compare
          (s1.begin (), s1.end (),   // source range
          s2.begin (), s2.end (),   // dest range
          nocase_compare ());  // comparison
      }
    };


    /// Get pointers to beginning and end of array.
    // Useful for initialising vectors with arrays, e.g.
    //   int vv[] = { 12,43 };
    //   std::vector<int> v(beginA(vv), endA(vv));
    // Though 'begin' is unnecessary, can just do
    //   std::vector<int> v(vv, endA(vv));
    template <typename T, size_t N>
    T* beginA(T(&arr)[N]) { return &arr[0]; }
    template <typename T, size_t N>
    T* endA(T(&arr)[N]) { return &arr[0]+N; }

    /// Test if two sets are disjoint (works on any sorted std container I think)
    // From http://stackoverflow.com/questions/1964150/c-test-if-2-sets-are-disjoint
    template<class Set1, class Set2>
    bool is_disjoint(const Set1 &set1, const Set2 &set2)
    {
      if(set1.empty() || set2.empty()) return true;

      typename Set1::const_iterator
          it1 = set1.begin(),
          it1End = set1.end();
      typename Set2::const_iterator
          it2 = set2.begin(),
          it2End = set2.end();

      if(*it1 > *set2.rbegin() || *it2 > *set1.rbegin()) return true;

      while(it1 != it1End && it2 != it2End)
      {
          if(*it1 == *it2) return false;
          if(*it1 < *it2) { it1++; }
          else { it2++; }
      }

      return true;
    }

    /// Ensure that a path exists (and then return the path, for chaining purposes)
    EXPORT_SYMBOLS const str& ensure_path_exists(const str&);

    /// Check if a file exists
    EXPORT_SYMBOLS bool file_exists(const std::string& filename);

    /// Return a vector of strings listing the contents of a directory (POSIX)
    EXPORT_SYMBOLS std::vector<str> ls_dir(const str& dir);

    /// Get directory name from full path+filename (POSIX)
    EXPORT_SYMBOLS str dir_name(const str& path);

    /// Get file name from full path+filename (POSIX)
    EXPORT_SYMBOLS str base_name(const str& path);

    /// Delete all files in a directory (does not act recursively)
    EXPORT_SYMBOLS int remove_all_files_in(const str& dirname, bool error_if_absent = true);


    typedef std::chrono::time_point<std::chrono::system_clock> time_point;

    /// Get clock time
    EXPORT_SYMBOLS time_point get_clock_now();

    /// Get date and time
    EXPORT_SYMBOLS str return_time_and_date(const time_point& in);

    /// Check if two strings are a "close" match
    /// Used for "did you mean?" type checking during command line argument processing
    EXPORT_SYMBOLS bool are_similar(const str& s1, const str& s2);

    /// Sub-check for are_similar.
    /// true if s1 can be obtained by deleting one character from s2
    bool check1(const str& s1, const str& s2);

    /// Sub-check for are_similar.
    /// true if s1 can be obtained from s2 by changing no more than X characters (X=2 for now)
    bool check2(const str& s1, const str& s2);

    /// returns square of double - saves tedious repetition
    EXPORT_SYMBOLS double sqr(double a);

    /// Local GAMBIT definition of isnan.  Could be redefined at a later point, depending on compiler support.
    using std::isnan;

    /// Local GAMBIT definition of isinf.  Could be redefined at a later point, depending on compiler support.
    using std::isinf;

    /// Check if a string represents an integer
    /// From: http://stackoverflow.com/a/2845275/1447953
    EXPORT_SYMBOLS bool isInteger(const std::string&);

    // Dummy functions for variadic variables to avoid compiler warnings
    template<typename... T> void dummy_function() {}
    template<typename T> void dummy_function(T one)
    {
      (void)one;
    }

    template<typename T1, typename... T> void dummy_function(T1 first, T... args)
    {
     (void)first;
     dummy_function(args...);
    }

  }

}

#endif //defined __util_functions_hpp__<|MERGE_RESOLUTION|>--- conflicted
+++ resolved
@@ -108,15 +108,12 @@
     /// Perform a (possibly) case-insensitive string comparison
     EXPORT_SYMBOLS bool iequals(const std::string& a, const std::string& b, bool case_sensitive=false);
 
-<<<<<<< HEAD
     /// Split string into vector of strings, using a delimiter string
     EXPORT_SYMBOLS std::vector<std::string> split(const std::string& input, const std::string& delimiter);
     
-=======
     /// Convert a whole string to lowercase
     EXPORT_SYMBOLS std::string strtolower(const std::string& a);
  
->>>>>>> fe749a82
     /************************************************************************/
     /* Comparator for case-insensitive comparison in STL assos. containers  */
     /************************************************************************/
