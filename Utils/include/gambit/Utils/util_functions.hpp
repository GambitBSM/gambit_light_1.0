--- conflicted
+++ resolved
@@ -73,14 +73,12 @@
     /// Don't call this from a destructor, as the internal static str may have already been destroyed.
     EXPORT_SYMBOLS const str& runtime_scratch();
 
-<<<<<<< HEAD
     /// Convert all instances of "p" in a string to "."
     EXPORT_SYMBOLS str p2dot(str s);
-=======
+
     /// Construct the path to the run-specific scratch directory
     /// This version is safe to call from a destructor.
     EXPORT_SYMBOLS str construct_runtime_scratch(bool fail_on_mpi_uninitialised=true);
->>>>>>> e1dee1d0
 
     /// Split a string into a vector of strings, using a delimiter,
     /// and removing any whitespace around the delimiter.
@@ -125,10 +123,10 @@
 
     /// Split string into vector of strings, using a delimiter string
     EXPORT_SYMBOLS std::vector<std::string> split(const std::string& input, const std::string& delimiter);
-    
+
     /// Convert a whole string to lowercase
     EXPORT_SYMBOLS std::string strtolower(const std::string& a);
- 
+
     /************************************************************************/
     /* Comparator for case-insensitive comparison in STL assos. containers  */
     /************************************************************************/
