//   GAMBIT: Global and Modular BSM Inference Tool
//   *********************************************
///  \file
///
///  General small utility functions.
///
///  *********************************************
///
///  Authors (add name and date if you modify):
///
///  \author Pat Scott
///          (patscott@physics.mcgill.ca)
///  \date 2013 Apr, July, Aug, Dec
///  \date 2014 Mar
///  \date 2015 Apr
///
///  \author Ben Farmer
///          (benjamin.farmer@monash.edu.au)
///  \date 2013 May, June, July
///
///  *********************************************


#ifndef __util_functions_hpp__
#define __util_functions_hpp__

#include <vector>
#include <chrono>
#include <cmath>

#include "gambit/Utils/util_types.hpp"
#include "gambit/cmake/cmake_variables.hpp"

#include <boost/algorithm/string/split.hpp>
#include <boost/algorithm/string/classification.hpp>

extern "C"
{
  #include "mkpath/mkpath.h"
}

namespace Gambit
{

  /// Redirection function to turn an lvalue into an rvalue, so that it
  /// is correctly passed by value when doing perfect forwarding with
  /// functor typecasting.
  template <typename T>
  T byVal(T t) { return t; }

  template <typename T>
  int sgn(T val) { return (T(0) < val) - (val < T(0)); }

  /// Make sure there are no nasty surprises from regular C abs()
  using std::abs;

  /// Convert the memory address a pointer points to to an unsigned integer
  /// (The size of uintptr_t  depends on system & ensures it is big
  /// enough to store memory addresses of the underlying setup)
  template<typename T>
  uintptr_t memaddress_to_uint(T* ptr)
  {
    return reinterpret_cast<uintptr_t>(ptr);
  }

  namespace Utils
  {

    /// Return the path to the build-time scratch directory
    const str buildtime_scratch = GAMBIT_DIR "/scratch/build_time/";

    /// Return the path the the run-specific scratch directory
    EXPORT_SYMBOLS const str& runtime_scratch();

    /// Convert all instances of "p" in a string to "."
    EXPORT_SYMBOLS str p2dot(str s);

    /// Split a string into a vector of strings, using a delimiter,
    /// and removing any whitespace around the delimiter.
    EXPORT_SYMBOLS std::vector<str> delimiterSplit(str s, str delim);

    /// Strips namespace from the start of a string, or after "const".
    EXPORT_SYMBOLS str strip_leading_namespace(str s, str ns);

    /// Replaces a namespace at the start of a string, or after "const".
    EXPORT_SYMBOLS str replace_leading_namespace(str s, str ns, str ns_new);

    /// Strip all whitespace except that following "const",
    /// in which case the whitespace is replaced by a single space.
    EXPORT_SYMBOLS void strip_whitespace_except_after_const(str&);

    /// Strips leading and/or trailing parentheses from a string.
    EXPORT_SYMBOLS void strip_parentheses(str&);

<<<<<<< HEAD
    /// Create a str of a specified length.
=======
    /// Test if a set of str,str pairs contains any entry with first element matching a given string
    EXPORT_SYMBOLS bool sspairset_contains(const str&, const std::set<sspair>&);

    /// Tests if a set of str,str pairs contains an entry matching two given strings
    EXPORT_SYMBOLS bool sspairset_contains(const str&, const str&, const std::set<sspair>&);

    /// Tests if a set of str,str pairs contains an entry matching a given pair
    EXPORT_SYMBOLS bool sspairset_contains(const sspair&, const std::set<sspair>&);

    /// Created a str of a specified length.
>>>>>>> cd7be861
    EXPORT_SYMBOLS str str_fixed_len(str, int);

    /// Copy a str to a character array, stripping the null termination character.
    EXPORT_SYMBOLS void strcpy2f(char*, int, str);

    /// Checks whether `str' ends with `suffix'
    EXPORT_SYMBOLS bool endsWith(const std::string& str, const std::string& suffix);

    /// Checks whether `str' begins with `prefix'
    EXPORT_SYMBOLS bool startsWith(const std::string& str, const std::string& prefix, bool case_sensitive=true);

    /// Perform a (possibly) case-insensitive string comparison
    EXPORT_SYMBOLS bool iequals(const std::string& a, const std::string& b, bool case_sensitive=false);

    /// Split string into vector of strings, using a delimiter string
    EXPORT_SYMBOLS std::vector<std::string> split(const std::string& input, const std::string& delimiter);

    /************************************************************************/
    /* Comparator for case-insensitive comparison in STL assos. containers  */
    /************************************************************************/
    // From: https://stackoverflow.com/a/1801913/1447953
    struct EXPORT_SYMBOLS ci_less : std::binary_function<std::string, std::string, bool>
    {
      // case-independent (ci) compare_less binary function
      struct nocase_compare : public std::binary_function<unsigned char,unsigned char,bool>
      {
        bool operator() (const unsigned char& c1, const unsigned char& c2) const {
            return tolower (c1) < tolower (c2);
        }
      };
      bool operator() (const std::string & s1, const std::string & s2) const {
        return std::lexicographical_compare
          (s1.begin (), s1.end (),   // source range
          s2.begin (), s2.end (),   // dest range
          nocase_compare ());  // comparison
      }
    };


    /// Get pointers to beginning and end of array.
    // Useful for initialising vectors with arrays, e.g.
    //   int vv[] = { 12,43 };
    //   std::vector<int> v(beginA(vv), endA(vv));
    // Though 'begin' is unnecessary, can just do
    //   std::vector<int> v(vv, endA(vv));
    template <typename T, size_t N>
    T* beginA(T(&arr)[N]) { return &arr[0]; }
    template <typename T, size_t N>
    T* endA(T(&arr)[N]) { return &arr[0]+N; }

    /// Test if two sets are disjoint (works on any sorted std container I think)
    // From http://stackoverflow.com/questions/1964150/c-test-if-2-sets-are-disjoint
    template<class Set1, class Set2>
    bool is_disjoint(const Set1 &set1, const Set2 &set2)
    {
      if(set1.empty() || set2.empty()) return true;

      typename Set1::const_iterator
          it1 = set1.begin(),
          it1End = set1.end();
      typename Set2::const_iterator
          it2 = set2.begin(),
          it2End = set2.end();

      if(*it1 > *set2.rbegin() || *it2 > *set1.rbegin()) return true;

      while(it1 != it1End && it2 != it2End)
      {
          if(*it1 == *it2) return false;
          if(*it1 < *it2) { it1++; }
          else { it2++; }
      }

      return true;
    }

    /// Ensure that a path exists (and then return the path, for chaining purposes)
    EXPORT_SYMBOLS const str& ensure_path_exists(const str&);

    /// Check if a file exists
    EXPORT_SYMBOLS bool file_exists(const std::string& filename);

    /// Return a vector of strings listing the contents of a directory (POSIX)
    EXPORT_SYMBOLS std::vector<str> ls_dir(const str& dir);

    /// Get directory name from full path+filename (POSIX)
    EXPORT_SYMBOLS str dir_name(const str& path);

    /// Get file name from full path+filename (POSIX)
    EXPORT_SYMBOLS str base_name(const str& path);

    /// Delete all files in a directory (does not act recursively)
    EXPORT_SYMBOLS int remove_all_files_in(const str& dirname, bool error_if_absent = true);


    typedef std::chrono::time_point<std::chrono::system_clock> time_point;

    /// Get clock time
    EXPORT_SYMBOLS time_point get_clock_now();

    /// Get date and time
    EXPORT_SYMBOLS str return_time_and_date(const time_point& in);

    /// Check if two strings are a "close" match
    /// Used for "did you mean?" type checking during command line argument processing
    EXPORT_SYMBOLS bool are_similar(const str& s1, const str& s2);

    /// Sub-check for are_similar.
    /// true if s1 can be obtained by deleting one character from s2
    bool check1(const str& s1, const str& s2);

    /// Sub-check for are_similar.
    /// true if s1 can be obtained from s2 by changing no more than X characters (X=2 for now)
    bool check2(const str& s1, const str& s2);

    /// returns square of double - saves tedious repetition
    EXPORT_SYMBOLS double sqr(double a);

    /// Local GAMBIT definition of isnan.  Could be redefined at a later point, depending on compiler support.
    using std::isnan;

    /// Local GAMBIT definition of isinf.  Could be redefined at a later point, depending on compiler support.
    using std::isinf;

    /// Check if a string represents an integer
    /// From: http://stackoverflow.com/a/2845275/1447953
    EXPORT_SYMBOLS bool isInteger(const std::string&);

    /// Get the sign of a (hopefully numeric type)
    template <typename T> int sgn(T val) {  return (T(0) < val) - (val < T(0)); }

    // Dummy functions for variadic variables to avoid compiler warnings
    template<typename... T> void dummy_function() {}
    template<typename T> void dummy_function(T one)
    {
      (void)one;
    }

    template<typename T1, typename... T> void dummy_function(T1 first, T... args)
    {
     (void)first;
     dummy_function(args...);
    }

  }

}

#endif //defined __util_functions_hpp__<|MERGE_RESOLUTION|>--- conflicted
+++ resolved
@@ -92,9 +92,6 @@
     /// Strips leading and/or trailing parentheses from a string.
     EXPORT_SYMBOLS void strip_parentheses(str&);
 
-<<<<<<< HEAD
-    /// Create a str of a specified length.
-=======
     /// Test if a set of str,str pairs contains any entry with first element matching a given string
     EXPORT_SYMBOLS bool sspairset_contains(const str&, const std::set<sspair>&);
 
@@ -105,7 +102,6 @@
     EXPORT_SYMBOLS bool sspairset_contains(const sspair&, const std::set<sspair>&);
 
     /// Created a str of a specified length.
->>>>>>> cd7be861
     EXPORT_SYMBOLS str str_fixed_len(str, int);
 
     /// Copy a str to a character array, stripping the null termination character.
