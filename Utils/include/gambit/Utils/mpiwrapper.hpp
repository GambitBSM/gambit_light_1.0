//   GAMBIT: Global and Modular BSM Inference Tool
//   *********************************************
///  \file
///
///  A simple C++ wrapper for the MPI C bindings.
///  It is by no means comprehensive, and is just
///  intended to simplify some MPI commands within
///  Gambit.
///
///  Extend as needed.
///
///  Note: Some C++ bindings already exist, but
///  it appears that they are deprecated in really
///  new versions of the MPI standard, and don't
///  offer functionality over the C bindings
///  anyway. I have nevertheless mirrored the names
///  of some of the deprecated C++ bindings, in
///  case it helps some people who were used to
///  them.
///
///  There is also boost/mpi, but it is a compiled
///  library and we have been avoiding those.
///
///  You can remove the error handlers if you want
///  these wrappers to be independent of GAMBIT.
///
///  *********************************************
///
///  Authors (add name and date if you modify):
///
///  \author Ben Farmer
///          (benjamin.farmer@fysik.su.se)
///  \date 2015 Apr
///
///  \author Pat Scott
///          (p.scott@imperial.ac.uk)
///  \date 2015 Jun
///
///  *********************************************

// The WITH_MPI macro determines whether MPI is used or not.
// It is defined at compile time by cmake with -DWITH_MPI.
// The contents of this file are ignored if MPI is disabled.

#ifdef WITH_MPI
#ifndef __mpiwrapper_hpp__
#define __mpiwrapper_hpp__

#include <sstream>
#include <iostream>
#include <type_traits>
#include <chrono>
#include <mpi.h>
#include <boost/utility/enable_if.hpp>

#include "gambit/Utils/standalone_error_handlers.hpp"
#include "gambit/Utils/local_info.hpp"

// I wanted to keep the GAMBIT logger separate from this code so that it
// would be more streamlined for using elsewhere. But the logger is very
// useful for debugging, so this preprocessor flag can be used to turn
// it on and off
// Though it might already be included via the error handlers anyway.
#define USE_GAMBIT_LOGGER

#ifdef USE_GAMBIT_LOGGER
#include "gambit/Logs/logger.hpp"
#define LOGGER logger() << LogTags::utils << LogTags::info
#else
#define LOGGER std::cerr
  #define EOM std::endl
#endif


/// Provide template specialisation of get_mpi_data_type only if the requested type hasn't been used to define one already.
#define SPECIALISE_MPI_DATA_TYPE_IF_NEEDED(TYPEDEFD_TYPE, RETURN_MPI_TYPE)                                                   \
      template<typename T>                                                                                                   \
      struct get_mpi_data_type<T, typename boost::enable_if_c< std::is_same<T, TYPEDEFD_TYPE>::value                      && \
                                                               !std::is_same<char, TYPEDEFD_TYPE>::value                  && \
                                                               !std::is_same<short, TYPEDEFD_TYPE>::value                 && \
                                                               !std::is_same<int, TYPEDEFD_TYPE>::value                   && \
                                                               !std::is_same<long, TYPEDEFD_TYPE>::value                  && \
                                                               !std::is_same<long long, TYPEDEFD_TYPE>::value             && \
                                                               !std::is_same<unsigned char, TYPEDEFD_TYPE>::value         && \
                                                               !std::is_same<unsigned short, TYPEDEFD_TYPE>::value        && \
                                                               !std::is_same<unsigned int, TYPEDEFD_TYPE>::value          && \
                                                               !std::is_same<unsigned long, TYPEDEFD_TYPE>::value         && \
                                                               !std::is_same<unsigned long long, TYPEDEFD_TYPE>::value    && \
                                                               !std::is_same<float, TYPEDEFD_TYPE>::value                 && \
                                                               !std::is_same<double, TYPEDEFD_TYPE>::value                && \
                                                               !std::is_same<long double, TYPEDEFD_TYPE>::value           && \
                                                               !std::is_same<bool, TYPEDEFD_TYPE>::value>::type >            \
      {                                                                                                                      \
         static MPI_Datatype type() { return RETURN_MPI_TYPE; }                                                              \
      };                                                                                                                     \

/// Trigger debugging output when messages sent/recvd
//#define MPI_MSG_DEBUG

namespace Gambit
{

    namespace GMPI
    {

        /// Mapping from (basic) C++ types to MPI datatypes
        /// Based on of "get_hdf5_data_type" in hdf5tools.hpp
        /// Base template is left undefined in order to raise
        /// a compile error if specialisation doesn't exist.
        template<typename T, typename Enable=void>
        struct get_mpi_data_type;

        /// Overload to work with arrays
        template<typename T, size_t SIZE>
        struct get_mpi_data_type<T[SIZE]> { static MPI_Datatype type() { return get_mpi_data_type<T>::type(); } };

        /// True types
        /// @{
        template<> struct get_mpi_data_type<char>              { static MPI_Datatype type() { return MPI_CHAR;               } };
        template<> struct get_mpi_data_type<short>             { static MPI_Datatype type() { return MPI_SHORT;              } };
        template<> struct get_mpi_data_type<int>               { static MPI_Datatype type() { return MPI_INT;                } };
        template<> struct get_mpi_data_type<long>              { static MPI_Datatype type() { return MPI_LONG;               } };
        template<> struct get_mpi_data_type<long long>         { static MPI_Datatype type() { return MPI_LONG_LONG;          } };
        template<> struct get_mpi_data_type<unsigned char>     { static MPI_Datatype type() { return MPI_UNSIGNED_CHAR;      } };
        template<> struct get_mpi_data_type<unsigned short>    { static MPI_Datatype type() { return MPI_UNSIGNED_SHORT;     } };
        template<> struct get_mpi_data_type<unsigned int>      { static MPI_Datatype type() { return MPI_UNSIGNED;           } };
        template<> struct get_mpi_data_type<unsigned long>     { static MPI_Datatype type() { return MPI_UNSIGNED_LONG;      } };
        template<> struct get_mpi_data_type<unsigned long long>{ static MPI_Datatype type() { return MPI_UNSIGNED_LONG_LONG; } };
        template<> struct get_mpi_data_type<float>             { static MPI_Datatype type() { return MPI_FLOAT;              } };
        template<> struct get_mpi_data_type<double>            { static MPI_Datatype type() { return MPI_DOUBLE;             } };
        template<> struct get_mpi_data_type<long double>       { static MPI_Datatype type() { return MPI_LONG_DOUBLE;        } };
        /// @}

        /// Typedef'd types; enabled only where they differ from the true types, and where the relevant constants have been
        /// defined in the linked MPI implementation.
        /// @{
#ifdef MPI_INT8_T
        SPECIALISE_MPI_DATA_TYPE_IF_NEEDED(int8_t,   MPI_INT8_T  )
#endif
#ifdef MPI_UINT8_T
        SPECIALISE_MPI_DATA_TYPE_IF_NEEDED(uint8_t,  MPI_UINT8_T )
#endif
#ifdef MPI_INT16_T
        SPECIALISE_MPI_DATA_TYPE_IF_NEEDED(int16_t,  MPI_INT16_T )
#endif
#ifdef MPI_UINT16_T
        SPECIALISE_MPI_DATA_TYPE_IF_NEEDED(uint16_t, MPI_UINT16_T)
#endif
#ifdef MPI_INT32_T
        SPECIALISE_MPI_DATA_TYPE_IF_NEEDED(int32_t,  MPI_INT32_T )
#endif
#ifdef MPI_UINT32_T
        SPECIALISE_MPI_DATA_TYPE_IF_NEEDED(uint32_t, MPI_UINT32_T)
#endif
#ifdef MPI_INT64_T
        SPECIALISE_MPI_DATA_TYPE_IF_NEEDED(int64_t,  MPI_INT64_T )
#endif
#ifdef MPI_UINT64_T
        SPECIALISE_MPI_DATA_TYPE_IF_NEEDED(uint64_t, MPI_UINT64_T)
#endif
        /// @}

        /// Main "Communicator" class
        class Comm
        {
        public:
            /// Default Constructor; attaches to MPI_COMM_WORLD
            Comm();

            /// Constructor which copies existing communicator into boundcomm
            Comm(const MPI_Comm& comm, const std::string& name);

            /// Destructor
            ~Comm();

            /// As name
            void check_for_undelivered_messages();

            /// Duplicate existing communicator
            /// (NOTE, this is a collective operation on all procceses)
            void dup(const MPI_Comm& comm, const std::string& newname);

            /// Get total number of MPI tasks in this communicator group
            int Get_size() const;

            /// Get "rank" (ID number) of current task in this communicator group
            int Get_rank() const;

            /// Get name of communicator group (for error messages)
            std::string Get_name() const;

            /// Prevent further executation until all members of the bound communicator group enter the call
            void Barrier()
            {
#ifdef MPI_MSG_DEBUG
                std::cout<<"rank "<<Get_rank()<<": Barrier() called"<<std::endl;
#endif

                int errflag;
                errflag = MPI_Barrier(boundcomm);
                if(errflag!=0) {
                    std::ostringstream errmsg;
                    errmsg << "Error performing MPI_Barrier! Received error flag: "<<errflag;
                    utils_error().raise(LOCAL_INFO, errmsg.str());
                }

#ifdef MPI_MSG_DEBUG
                std::cout<<"rank "<<Get_rank()<<": Barrier() passed"<<std::endl;
#endif
            }

            /// Blocking receive
            ///  void*        buf      - memory address in which to store received message
            ///  int          count    - number of elements in message
            ///  MPI_Datatype datatype - datatype of each message element
            ///  int          source   - rank of sending (receiving?) process
            ///  int          tag      - message tag
            ///  MPI_status*  status   - struct containing data about the received message
            /// Returns:
            ///  MPI_status - struct containing data about the received message
            void Recv(void *buf /*out*/, int count, MPI_Datatype datatype,
                      int source, int tag,
                      MPI_Status *in_status=NULL /*out*/)
            {
#ifdef MPI_MSG_DEBUG
                std::cout<<"rank "<<Get_rank()<<": Recv() called (count="<<count<<", source="<<source<<", tag="<<tag<<")"<<std::endl;
#endif
                int errflag;
                errflag = MPI_Recv(buf, count, datatype, source, tag, boundcomm, in_status == NULL ? MPI_STATUS_IGNORE : in_status);
                if(errflag!=0)
                {
                    std::ostringstream errmsg;
                    errmsg << "Error performing MPI_Recv! Received error flag: "<<errflag;
                    utils_error().raise(LOCAL_INFO, errmsg.str());
                }
#ifdef MPI_MSG_DEBUG
                std::cout<<"rank "<<Get_rank()<<": Recv() finished "<<std::endl;
#endif
            }

            /// Templated blocking receive to automatically determine types
            template<class T>
            void Recv(T *buf /*out*/, int count,
                      int source, int tag,
                      MPI_Status *status=NULL /*out*/)
            {
                static const MPI_Datatype datatype = get_mpi_data_type<T>::type();
                Recv(buf, count, datatype, source, tag, status);
            }

            /// Blocking send
            void Send(void *buf, int count, MPI_Datatype datatype,
                      int destination, int tag)
            {
#ifdef MPI_MSG_DEBUG
                std::cout<<"rank "<<Get_rank()<<": Send() called (count="<<count<<", destination="<<destination<<", tag="<<tag<<")"<<std::endl;
#endif
                int errflag;
                errflag = MPI_Send(buf, count, datatype, destination, tag, boundcomm);
                if(errflag!=0) {
                    std::ostringstream errmsg;
                    errmsg << "Error performing MPI_Send! Received error flag: "<<errflag;
                    utils_error().raise(LOCAL_INFO, errmsg.str());
                }
#ifdef MPI_MSG_DEBUG
                std::cout<<"rank "<<Get_rank()<<": Send() finished"<<std::endl;
#endif
            }

            /// Templated blocking send
            template<class T>
            void Send(T *buf, int count,
                      int destination, int tag)
            {
                static const MPI_Datatype datatype = get_mpi_data_type<T>::type();
                Send(buf, count, datatype, destination, tag);
            }


            /// Non-blocking send
            void Isend(void *buf, int count, MPI_Datatype datatype,
                       int destination, int tag,
                       MPI_Request *request /*out*/)
            {
#ifdef MPI_MSG_DEBUG
                std::cerr<<"rank "<<Get_rank()<<": Isend() called (count="<<count<<", destination="<<destination<<", tag="<<tag<<")"<<std::endl;
#endif
                int errflag;
                errflag = MPI_Isend(buf, count, datatype, destination, tag, boundcomm, request);
                if(errflag!=0) {
                    std::ostringstream errmsg;
                    errmsg << "Error performing MPI_Isend! Received error flag: "<<errflag;
                    utils_error().raise(LOCAL_INFO, errmsg.str());
                }
            }

            /// Templated Non-blocking send
            template<class T>
            void Isend(T *buf, int count,
                       int destination, int tag,
                       MPI_Request *request /*out*/)
            {
                static const MPI_Datatype datatype = get_mpi_data_type<T>::type();
                Isend(buf, count, datatype, destination, tag, request);
            }

            /// Blocking wait for e.g. Isend to complete
            //void Wait(MPI_Request *request, MPI_Status *status)
            //{
            //   MPI_Wait(MPI_Request *request, MPI_Status *status)
            // }

            // Probe for messages waiting to be delivered
            bool Iprobe(int source, int tag, MPI_Status* in_status=NULL /*out*/)
            {
                //#ifdef MPI_MSG_DEBUG
                //std::cout<<"rank "<<Get_rank()<<": Iprobe() called (source="<<source<<", tag="<<tag<<")"<<std::endl;
                //#endif
                int errflag;
                int you_have_mail; // C does not have a bool type...
                MPI_Status def_status;
                MPI_Status* status;
                if(in_status!=NULL) {
                    status = in_status;
                } else {
                    status = &def_status;
                }
                MPI_Iprobe(source, 1, boundcomm, &you_have_mail, status);
                errflag = MPI_Iprobe(source, tag, boundcomm, &you_have_mail, status);
                if(errflag!=0) {
                    std::ostringstream errmsg;
                    errmsg << "Error performing MPI_Iprobe! Received error flag: "<<errflag;
                    utils_error().raise(LOCAL_INFO, errmsg.str());
                }
#ifdef MPI_MSG_DEBUG
                if(you_have_mail!=0) {
                     std::cerr<<"rank "<<Get_rank()<<": Iprobe: Message waiting from process "<<status->MPI_SOURCE<<std::endl;
               }
#endif
                return (you_have_mail != 0);
            }

            // Perform an Isend to all other processes
            // (using templated non-blocking send repeatedly)
            template<class T>
            void IsendToAll(T *buf, int count, int tag,
                            MPI_Request *in_req=NULL /*out*/)
            {
                MPI_Request def_req;
                MPI_Request* req;
                if(in_req!=NULL) {
                    req = in_req;
                } else {
                    req = &def_req;
                }
                int rank = Get_rank();
                int size = Get_size();
                for(int i=0; i<size; i++)
                {
                    if(i!=rank) Isend(buf, count, i, tag, req);
                }
            }

            template <typename T>
<<<<<<< HEAD
            void Bcast (T &buffer, int count, int root)
            {
                static const MPI_Datatype datatype = get_mpi_data_type<T>::type();

=======
            void Bcast (T &buffer, int count, int root) 
            {
                static const MPI_Datatype datatype = get_mpi_data_type<T>::type();
                
>>>>>>> 8c98d761
                MPI_Bcast (&buffer, count, datatype, root, boundcomm);
            }

            template<typename T>
            void Scatter (std::vector<T> &sendbuf, T &recvbuf, int root)
            {
                static const MPI_Datatype datatype = get_mpi_data_type<T>::type();

                MPI_Scatter (&sendbuf[0], 1, datatype, &recvbuf, 1, datatype, root, boundcomm);
            }

            template<typename T>
            void Allreduce (T &sendbuf, T &recvbuf, MPI_Op op)
            {
                static const MPI_Datatype datatype = get_mpi_data_type<T>::type();

                MPI_Allreduce (&sendbuf, &recvbuf, 1, datatype, op, boundcomm);
            }

            // Force all processes in this group (possibly all processes in
            // the "WORLD"; implementation dependent) to stop executing.
            // Useful for abnormal termination (since if one processes throws
            // an exception then the others can easily get stuck waiting
            // for messages that will never arrive).
            void Abort()
            {
                std::cerr << "rank "<<Get_rank()<<": Issuing MPI_Abort command, attempting to terminate all processes..." << std::endl;
                MPI_Abort(boundcomm, 1);
            }

            /// Tells master to wait until all other processes pass this function, with the specified MPI tag
            void masterWaitForAll(int tag);

            /// Inverse of the above. Everyone waits for master to pass this (but not for anyone else)
            void allWaitForMaster(int tag);

            /// Everyone waits for master to pass this, and runs "func" periodically while waiting
            void allWaitForMasterWithFunc(int tag, void (*func)());

            /// An implementation of Barrier that will fall through if synchronisation takes too long
            /// Could modify to take a function pointer to run while waiting.
            /// Supply MPI tag to identify each particular barrier.
            /// Returns 'false' if barrier succeeds, 'true' if barrier times out (i.e. answers the question "did the barrier time out?")
            bool BarrierWithTimeout(const std::chrono::duration<double> timeout, const int tag);

            /// This is a fancy barrier that waits a certain amount of time after the FIRST process
            /// enters before unlocking (so that other action can be taken). This means that all the
            /// processes that enter the barrier *do* get synchronised, even if the barrier unlocks.
            /// This helps the synchronisation to be achieved next time.
            bool BarrierWithCommonTimeout(std::chrono::duration<double> timeout,
                                          const int tag_entered,
                                          const int tag_timeleft);

            /// Receive any waiting messages with a given tag from a given source (possibly MPI_ANY_SOURCE)
            /// Need to know what the messages are in order to provide an appropriate Recv buffer (and size)
            /// The last message received will remain in the buffer and may be used (useful if several messages
            /// about the same thing are expected to pile up)
            template<class T>
            void Recv_all(T* buffer, int size, int source, int tag, int max_loops)
            {
                int loop = 0;

                MPI_Status status;
                while(loop<max_loops and Iprobe(source, tag, &status))
                {
#ifdef SIGNAL_DEBUG
                    LOGGER << "Detected message from process "<<status.MPI_SOURCE<<" with tag "<<status.MPI_TAG<<"; doing Recv" << EOM;
#endif
                    MPI_Status recv_status;
                    Recv(buffer, size, status.MPI_SOURCE, status.MPI_TAG, &recv_status);
#ifdef SIGNAL_DEBUG
                    LOGGER << "Received message from process "<<status.MPI_SOURCE<<" with tag "<<status.MPI_TAG<<". Discarding any existing message in the output buffer as obsolete..." << EOM;
#endif
                    ++loop;
                }

                if(loop==max_loops)
                {
                    std::ostringstream errmsg;
                    errmsg << "Error while attempting to clean out unreceived messages from other processes! Received maximum allowed number of messages ("<<loop<<", note that MPI size is "<<Get_size()<<")";
                    utils_error().raise(LOCAL_INFO, errmsg.str());
                }

                if(loop>0) LOGGER << "Communicator '"<<myname<<"' received "<<loop<<" messages with tag "<<tag<<". Only the last of these will be readable from the output buffer, the rest were discarded."<<EOM;
            }

            /// A generic place to store a tag commonly used by this communicator
            int mytag = 1;

            /// Get pointer to raw bound communicator
            MPI_Comm* get_boundcomm() { return &boundcomm; }

        private:

            // The MPI communicator to which the current object "talks".
            MPI_Comm boundcomm;

            // A name to identify the communicator group to which this object is bound
            std::string myname;
        };

        /// Check if MPI_Init has been called (it is an error to call it twice)
        bool Is_initialized();

        /// Initialise MPI
        void Init();

        /// Check if MPI_Finalize has been called (it is an error to do anything else after this)
        bool Is_finalized();

        /// Finalize MPI
        void Finalize();

        /// Prepare for calling MPI_Finalize, but call MPI_abort and exit function if timeout is exceeded.
        bool PrepareForFinalizeWithTimeout(bool use_mpi_abort);

        /// Nice wrapper for getting the message size from an MPI_status struct.
        /// Provide the type whose MPI_Datatype you want to retrieve as the
        /// template argument.
        template<class T>
        int Get_count(MPI_Status *status)
        {
            static const MPI_Datatype datatype = get_mpi_data_type<T>::type();
            int msgsize;
            MPI_Get_count(status, datatype, &msgsize);
            if(msgsize<0)
            {
                std::ostringstream errmsg;
                errmsg << "Error performing MPI_Get_count! Message size returned negative (value was "<<msgsize<<")! This can happen if the number of bytes received is not a multiple of the size of the specified MPI_Datatype. In other words you may have specified a type that doesn't match the type of the sent message; please double-check this.";
                utils_error().raise(LOCAL_INFO, errmsg.str());
            }
            return msgsize;
        }

        /// @{ Helpers for registration of compound datatypes

        /// Structure to hold an MPI startup function plus metadata
        class MpiIniFunc {
        private:
            std::string location;
            std::string name;
            void (*func)();
        public:
            MpiIniFunc(const std::string& l, const std::string& n, void(*f)())
                    : location(l)
                    , name(n)
                    , func(f)
            {}
            void runme()
            {
                (*func)();
            }
            std::string mylocation(){return location;}
            std::string myname    (){return name;}
        };

        /// Struct for adding functions to the 'mpi_ini_functions' map
        ///
        /// This will add functions to the map when it is constructed. Works
        /// on the same idea as the "ini_code" struct, except it doesn't
        /// cause the functions to be run, just "queues them up" so to speak.
        // struct AddMpiIniFunc {
        //   AddMpiIniFunc(const std::string& local_info, const std::string& name, void(*func)());
        // };

        /// @}

    }
}


#endif // include guard
#endif // MPI<|MERGE_RESOLUTION|>--- conflicted
+++ resolved
@@ -55,6 +55,7 @@
 
 #include "gambit/Utils/standalone_error_handlers.hpp"
 #include "gambit/Utils/local_info.hpp"
+#include "gambit/Utils/util_macros.hpp"
 
 // I wanted to keep the GAMBIT logger separate from this code so that it
 // would be more streamlined for using elsewhere. But the logger is very
@@ -64,10 +65,10 @@
 #define USE_GAMBIT_LOGGER
 
 #ifdef USE_GAMBIT_LOGGER
-#include "gambit/Logs/logger.hpp"
-#define LOGGER logger() << LogTags::utils << LogTags::info
+  #include "gambit/Logs/logger.hpp"
+  #define LOGGER logger() << LogTags::utils << LogTags::info
 #else
-#define LOGGER std::cerr
+  #define LOGGER std::cerr
   #define EOM std::endl
 #endif
 
@@ -100,70 +101,70 @@
 namespace Gambit
 {
 
-    namespace GMPI
-    {
-
-        /// Mapping from (basic) C++ types to MPI datatypes
-        /// Based on of "get_hdf5_data_type" in hdf5tools.hpp
-        /// Base template is left undefined in order to raise
-        /// a compile error if specialisation doesn't exist.
-        template<typename T, typename Enable=void>
-        struct get_mpi_data_type;
-
-        /// Overload to work with arrays
-        template<typename T, size_t SIZE>
-        struct get_mpi_data_type<T[SIZE]> { static MPI_Datatype type() { return get_mpi_data_type<T>::type(); } };
-
-        /// True types
-        /// @{
-        template<> struct get_mpi_data_type<char>              { static MPI_Datatype type() { return MPI_CHAR;               } };
-        template<> struct get_mpi_data_type<short>             { static MPI_Datatype type() { return MPI_SHORT;              } };
-        template<> struct get_mpi_data_type<int>               { static MPI_Datatype type() { return MPI_INT;                } };
-        template<> struct get_mpi_data_type<long>              { static MPI_Datatype type() { return MPI_LONG;               } };
-        template<> struct get_mpi_data_type<long long>         { static MPI_Datatype type() { return MPI_LONG_LONG;          } };
-        template<> struct get_mpi_data_type<unsigned char>     { static MPI_Datatype type() { return MPI_UNSIGNED_CHAR;      } };
-        template<> struct get_mpi_data_type<unsigned short>    { static MPI_Datatype type() { return MPI_UNSIGNED_SHORT;     } };
-        template<> struct get_mpi_data_type<unsigned int>      { static MPI_Datatype type() { return MPI_UNSIGNED;           } };
-        template<> struct get_mpi_data_type<unsigned long>     { static MPI_Datatype type() { return MPI_UNSIGNED_LONG;      } };
-        template<> struct get_mpi_data_type<unsigned long long>{ static MPI_Datatype type() { return MPI_UNSIGNED_LONG_LONG; } };
-        template<> struct get_mpi_data_type<float>             { static MPI_Datatype type() { return MPI_FLOAT;              } };
-        template<> struct get_mpi_data_type<double>            { static MPI_Datatype type() { return MPI_DOUBLE;             } };
-        template<> struct get_mpi_data_type<long double>       { static MPI_Datatype type() { return MPI_LONG_DOUBLE;        } };
-        /// @}
-
-        /// Typedef'd types; enabled only where they differ from the true types, and where the relevant constants have been
-        /// defined in the linked MPI implementation.
-        /// @{
-#ifdef MPI_INT8_T
+   namespace GMPI
+   {
+
+      /// Mapping from (basic) C++ types to MPI datatypes
+      /// Based on of "get_hdf5_data_type" in hdf5tools.hpp
+      /// Base template is left undefined in order to raise
+      /// a compile error if specialisation doesn't exist.
+      template<typename T, typename Enable=void>
+      struct get_mpi_data_type;
+
+      /// Overload to work with arrays
+      template<typename T, size_t SIZE>
+      struct get_mpi_data_type<T[SIZE]> { static MPI_Datatype type() { return get_mpi_data_type<T>::type(); } };
+
+      /// True types
+      /// @{
+      template<> struct get_mpi_data_type<char>              { static MPI_Datatype type() { return MPI_CHAR;               } };
+      template<> struct get_mpi_data_type<short>             { static MPI_Datatype type() { return MPI_SHORT;              } };
+      template<> struct get_mpi_data_type<int>               { static MPI_Datatype type() { return MPI_INT;                } };
+      template<> struct get_mpi_data_type<long>              { static MPI_Datatype type() { return MPI_LONG;               } };
+      template<> struct get_mpi_data_type<long long>         { static MPI_Datatype type() { return MPI_LONG_LONG;          } };
+      template<> struct get_mpi_data_type<unsigned char>     { static MPI_Datatype type() { return MPI_UNSIGNED_CHAR;      } };
+      template<> struct get_mpi_data_type<unsigned short>    { static MPI_Datatype type() { return MPI_UNSIGNED_SHORT;     } };
+      template<> struct get_mpi_data_type<unsigned int>      { static MPI_Datatype type() { return MPI_UNSIGNED;           } };
+      template<> struct get_mpi_data_type<unsigned long>     { static MPI_Datatype type() { return MPI_UNSIGNED_LONG;      } };
+      template<> struct get_mpi_data_type<unsigned long long>{ static MPI_Datatype type() { return MPI_UNSIGNED_LONG_LONG; } };
+      template<> struct get_mpi_data_type<float>             { static MPI_Datatype type() { return MPI_FLOAT;              } };
+      template<> struct get_mpi_data_type<double>            { static MPI_Datatype type() { return MPI_DOUBLE;             } };
+      template<> struct get_mpi_data_type<long double>       { static MPI_Datatype type() { return MPI_LONG_DOUBLE;        } };
+      /// @}
+
+      /// Typedef'd types; enabled only where they differ from the true types, and where the relevant constants have been
+      /// defined in the linked MPI implementation.
+      /// @{
+      #ifdef MPI_INT8_T
         SPECIALISE_MPI_DATA_TYPE_IF_NEEDED(int8_t,   MPI_INT8_T  )
-#endif
-#ifdef MPI_UINT8_T
+      #endif
+      #ifdef MPI_UINT8_T
         SPECIALISE_MPI_DATA_TYPE_IF_NEEDED(uint8_t,  MPI_UINT8_T )
-#endif
-#ifdef MPI_INT16_T
+      #endif
+      #ifdef MPI_INT16_T
         SPECIALISE_MPI_DATA_TYPE_IF_NEEDED(int16_t,  MPI_INT16_T )
-#endif
-#ifdef MPI_UINT16_T
+      #endif
+      #ifdef MPI_UINT16_T
         SPECIALISE_MPI_DATA_TYPE_IF_NEEDED(uint16_t, MPI_UINT16_T)
-#endif
-#ifdef MPI_INT32_T
+      #endif
+      #ifdef MPI_INT32_T
         SPECIALISE_MPI_DATA_TYPE_IF_NEEDED(int32_t,  MPI_INT32_T )
-#endif
-#ifdef MPI_UINT32_T
+      #endif
+      #ifdef MPI_UINT32_T
         SPECIALISE_MPI_DATA_TYPE_IF_NEEDED(uint32_t, MPI_UINT32_T)
-#endif
-#ifdef MPI_INT64_T
+      #endif
+      #ifdef MPI_INT64_T
         SPECIALISE_MPI_DATA_TYPE_IF_NEEDED(int64_t,  MPI_INT64_T )
-#endif
-#ifdef MPI_UINT64_T
+      #endif
+      #ifdef MPI_UINT64_T
         SPECIALISE_MPI_DATA_TYPE_IF_NEEDED(uint64_t, MPI_UINT64_T)
-#endif
-        /// @}
-
-        /// Main "Communicator" class
-        class Comm
-        {
-        public:
+      #endif
+      /// @}
+
+      /// Main "Communicator" class
+      class EXPORT_SYMBOLS Comm
+      {
+         public:
             /// Default Constructor; attaches to MPI_COMM_WORLD
             Comm();
 
@@ -192,22 +193,22 @@
             /// Prevent further executation until all members of the bound communicator group enter the call
             void Barrier()
             {
-#ifdef MPI_MSG_DEBUG
-                std::cout<<"rank "<<Get_rank()<<": Barrier() called"<<std::endl;
-#endif
-
-                int errflag;
-                errflag = MPI_Barrier(boundcomm);
-                if(errflag!=0) {
-                    std::ostringstream errmsg;
-                    errmsg << "Error performing MPI_Barrier! Received error flag: "<<errflag;
-                    utils_error().raise(LOCAL_INFO, errmsg.str());
-                }
-
-#ifdef MPI_MSG_DEBUG
-                std::cout<<"rank "<<Get_rank()<<": Barrier() passed"<<std::endl;
-#endif
-            }
+              #ifdef MPI_MSG_DEBUG
+              std::cout<<"rank "<<Get_rank()<<": Barrier() called"<<std::endl;
+              #endif
+
+              int errflag;
+              errflag = MPI_Barrier(boundcomm);
+              if(errflag!=0) {
+                 std::ostringstream errmsg;
+                 errmsg << "Error performing MPI_Barrier! Received error flag: "<<errflag;
+                 utils_error().raise(LOCAL_INFO, errmsg.str());
+              }
+
+              #ifdef MPI_MSG_DEBUG
+              std::cout<<"rank "<<Get_rank()<<": Barrier() passed"<<std::endl;
+              #endif
+           }
 
             /// Blocking receive
             ///  void*        buf      - memory address in which to store received message
@@ -219,23 +220,23 @@
             /// Returns:
             ///  MPI_status - struct containing data about the received message
             void Recv(void *buf /*out*/, int count, MPI_Datatype datatype,
-                      int source, int tag,
-                      MPI_Status *in_status=NULL /*out*/)
-            {
-#ifdef MPI_MSG_DEBUG
-                std::cout<<"rank "<<Get_rank()<<": Recv() called (count="<<count<<", source="<<source<<", tag="<<tag<<")"<<std::endl;
-#endif
-                int errflag;
-                errflag = MPI_Recv(buf, count, datatype, source, tag, boundcomm, in_status == NULL ? MPI_STATUS_IGNORE : in_status);
-                if(errflag!=0)
-                {
-                    std::ostringstream errmsg;
-                    errmsg << "Error performing MPI_Recv! Received error flag: "<<errflag;
-                    utils_error().raise(LOCAL_INFO, errmsg.str());
-                }
-#ifdef MPI_MSG_DEBUG
-                std::cout<<"rank "<<Get_rank()<<": Recv() finished "<<std::endl;
-#endif
+                                  int source, int tag,
+                                  MPI_Status *in_status=NULL /*out*/)
+            {
+              #ifdef MPI_MSG_DEBUG
+              std::cout<<"rank "<<Get_rank()<<": Recv() called (count="<<count<<", source="<<source<<", tag="<<tag<<")"<<std::endl;
+              #endif
+              int errflag;
+              errflag = MPI_Recv(buf, count, datatype, source, tag, boundcomm, in_status == NULL ? MPI_STATUS_IGNORE : in_status);
+              if(errflag!=0)
+              {
+                std::ostringstream errmsg;
+                errmsg << "Error performing MPI_Recv! Received error flag: "<<errflag;
+                utils_error().raise(LOCAL_INFO, errmsg.str());
+              }
+              #ifdef MPI_MSG_DEBUG
+              std::cout<<"rank "<<Get_rank()<<": Recv() finished "<<std::endl;
+              #endif
             }
 
             /// Templated blocking receive to automatically determine types
@@ -244,27 +245,27 @@
                       int source, int tag,
                       MPI_Status *status=NULL /*out*/)
             {
-                static const MPI_Datatype datatype = get_mpi_data_type<T>::type();
-                Recv(buf, count, datatype, source, tag, status);
+               static const MPI_Datatype datatype = get_mpi_data_type<T>::type();
+               Recv(buf, count, datatype, source, tag, status);
             }
 
             /// Blocking send
             void Send(void *buf, int count, MPI_Datatype datatype,
-                      int destination, int tag)
-            {
-#ifdef MPI_MSG_DEBUG
-                std::cout<<"rank "<<Get_rank()<<": Send() called (count="<<count<<", destination="<<destination<<", tag="<<tag<<")"<<std::endl;
-#endif
-                int errflag;
-                errflag = MPI_Send(buf, count, datatype, destination, tag, boundcomm);
-                if(errflag!=0) {
-                    std::ostringstream errmsg;
-                    errmsg << "Error performing MPI_Send! Received error flag: "<<errflag;
-                    utils_error().raise(LOCAL_INFO, errmsg.str());
-                }
-#ifdef MPI_MSG_DEBUG
-                std::cout<<"rank "<<Get_rank()<<": Send() finished"<<std::endl;
-#endif
+                                  int destination, int tag)
+            {
+               #ifdef MPI_MSG_DEBUG
+               std::cout<<"rank "<<Get_rank()<<": Send() called (count="<<count<<", destination="<<destination<<", tag="<<tag<<")"<<std::endl;
+               #endif
+               int errflag;
+               errflag = MPI_Send(buf, count, datatype, destination, tag, boundcomm);
+               if(errflag!=0) {
+                 std::ostringstream errmsg;
+                 errmsg << "Error performing MPI_Send! Received error flag: "<<errflag;
+                 utils_error().raise(LOCAL_INFO, errmsg.str());
+               }
+               #ifdef MPI_MSG_DEBUG
+               std::cout<<"rank "<<Get_rank()<<": Send() finished"<<std::endl;
+               #endif
             }
 
             /// Templated blocking send
@@ -272,36 +273,36 @@
             void Send(T *buf, int count,
                       int destination, int tag)
             {
-                static const MPI_Datatype datatype = get_mpi_data_type<T>::type();
-                Send(buf, count, datatype, destination, tag);
+               static const MPI_Datatype datatype = get_mpi_data_type<T>::type();
+               Send(buf, count, datatype, destination, tag);
             }
 
 
             /// Non-blocking send
             void Isend(void *buf, int count, MPI_Datatype datatype,
-                       int destination, int tag,
-                       MPI_Request *request /*out*/)
-            {
-#ifdef MPI_MSG_DEBUG
-                std::cerr<<"rank "<<Get_rank()<<": Isend() called (count="<<count<<", destination="<<destination<<", tag="<<tag<<")"<<std::endl;
-#endif
-                int errflag;
-                errflag = MPI_Isend(buf, count, datatype, destination, tag, boundcomm, request);
-                if(errflag!=0) {
-                    std::ostringstream errmsg;
-                    errmsg << "Error performing MPI_Isend! Received error flag: "<<errflag;
-                    utils_error().raise(LOCAL_INFO, errmsg.str());
-                }
+                                  int destination, int tag,
+                                  MPI_Request *request /*out*/)
+            {
+              #ifdef MPI_MSG_DEBUG
+              std::cerr<<"rank "<<Get_rank()<<": Isend() called (count="<<count<<", destination="<<destination<<", tag="<<tag<<")"<<std::endl;
+              #endif
+              int errflag;
+               errflag = MPI_Isend(buf, count, datatype, destination, tag, boundcomm, request);
+               if(errflag!=0) {
+                 std::ostringstream errmsg;
+                 errmsg << "Error performing MPI_Isend! Received error flag: "<<errflag;
+                 utils_error().raise(LOCAL_INFO, errmsg.str());
+               }
             }
 
             /// Templated Non-blocking send
             template<class T>
             void Isend(T *buf, int count,
-                       int destination, int tag,
-                       MPI_Request *request /*out*/)
-            {
-                static const MPI_Datatype datatype = get_mpi_data_type<T>::type();
-                Isend(buf, count, datatype, destination, tag, request);
+                      int destination, int tag,
+                      MPI_Request *request /*out*/)
+            {
+               static const MPI_Datatype datatype = get_mpi_data_type<T>::type();
+               Isend(buf, count, datatype, destination, tag, request);
             }
 
             /// Blocking wait for e.g. Isend to complete
@@ -313,66 +314,59 @@
             // Probe for messages waiting to be delivered
             bool Iprobe(int source, int tag, MPI_Status* in_status=NULL /*out*/)
             {
-                //#ifdef MPI_MSG_DEBUG
-                //std::cout<<"rank "<<Get_rank()<<": Iprobe() called (source="<<source<<", tag="<<tag<<")"<<std::endl;
-                //#endif
-                int errflag;
-                int you_have_mail; // C does not have a bool type...
-                MPI_Status def_status;
-                MPI_Status* status;
-                if(in_status!=NULL) {
-                    status = in_status;
-                } else {
-                    status = &def_status;
-                }
-                MPI_Iprobe(source, 1, boundcomm, &you_have_mail, status);
-                errflag = MPI_Iprobe(source, tag, boundcomm, &you_have_mail, status);
-                if(errflag!=0) {
-                    std::ostringstream errmsg;
-                    errmsg << "Error performing MPI_Iprobe! Received error flag: "<<errflag;
-                    utils_error().raise(LOCAL_INFO, errmsg.str());
-                }
-#ifdef MPI_MSG_DEBUG
-                if(you_have_mail!=0) {
+              //#ifdef MPI_MSG_DEBUG
+              //std::cout<<"rank "<<Get_rank()<<": Iprobe() called (source="<<source<<", tag="<<tag<<")"<<std::endl;
+              //#endif
+               int errflag;
+               int you_have_mail; // C does not have a bool type...
+               MPI_Status def_status;
+               MPI_Status* status;
+               if(in_status!=NULL) {
+                 status = in_status;
+               } else {
+                 status = &def_status;
+               }
+               MPI_Iprobe(source, 1, boundcomm, &you_have_mail, status);
+               errflag = MPI_Iprobe(source, tag, boundcomm, &you_have_mail, status);
+               if(errflag!=0) {
+                 std::ostringstream errmsg;
+                 errmsg << "Error performing MPI_Iprobe! Received error flag: "<<errflag;
+                 utils_error().raise(LOCAL_INFO, errmsg.str());
+               }
+               #ifdef MPI_MSG_DEBUG
+               if(you_have_mail!=0) {
                      std::cerr<<"rank "<<Get_rank()<<": Iprobe: Message waiting from process "<<status->MPI_SOURCE<<std::endl;
                }
-#endif
-                return (you_have_mail != 0);
+               #endif
+               return (you_have_mail != 0);
             }
 
             // Perform an Isend to all other processes
             // (using templated non-blocking send repeatedly)
             template<class T>
             void IsendToAll(T *buf, int count, int tag,
-                            MPI_Request *in_req=NULL /*out*/)
-            {
-                MPI_Request def_req;
-                MPI_Request* req;
-                if(in_req!=NULL) {
-                    req = in_req;
-                } else {
-                    req = &def_req;
-                }
-                int rank = Get_rank();
-                int size = Get_size();
-                for(int i=0; i<size; i++)
-                {
-                    if(i!=rank) Isend(buf, count, i, tag, req);
-                }
+                      MPI_Request *in_req=NULL /*out*/)
+            {
+               MPI_Request def_req;
+               MPI_Request* req;
+               if(in_req!=NULL) {
+                 req = in_req;
+               } else {
+                 req = &def_req;
+               }
+               int rank = Get_rank();
+               int size = Get_size();
+               for(int i=0; i<size; i++)
+               {
+                  if(i!=rank) Isend(buf, count, i, tag, req);
+               }
             }
 
             template <typename T>
-<<<<<<< HEAD
-            void Bcast (T &buffer, int count, int root)
-            {
-                static const MPI_Datatype datatype = get_mpi_data_type<T>::type();
-
-=======
             void Bcast (T &buffer, int count, int root) 
             {
                 static const MPI_Datatype datatype = get_mpi_data_type<T>::type();
                 
->>>>>>> 8c98d761
                 MPI_Bcast (&buffer, count, datatype, root, boundcomm);
             }
 
@@ -399,8 +393,8 @@
             // for messages that will never arrive).
             void Abort()
             {
-                std::cerr << "rank "<<Get_rank()<<": Issuing MPI_Abort command, attempting to terminate all processes..." << std::endl;
-                MPI_Abort(boundcomm, 1);
+              std::cerr << "rank "<<Get_rank()<<": Issuing MPI_Abort command, attempting to terminate all processes..." << std::endl;
+              MPI_Abort(boundcomm, 1);
             }
 
             /// Tells master to wait until all other processes pass this function, with the specified MPI tag
@@ -433,30 +427,30 @@
             template<class T>
             void Recv_all(T* buffer, int size, int source, int tag, int max_loops)
             {
-                int loop = 0;
-
-                MPI_Status status;
-                while(loop<max_loops and Iprobe(source, tag, &status))
-                {
-#ifdef SIGNAL_DEBUG
-                    LOGGER << "Detected message from process "<<status.MPI_SOURCE<<" with tag "<<status.MPI_TAG<<"; doing Recv" << EOM;
-#endif
-                    MPI_Status recv_status;
-                    Recv(buffer, size, status.MPI_SOURCE, status.MPI_TAG, &recv_status);
-#ifdef SIGNAL_DEBUG
-                    LOGGER << "Received message from process "<<status.MPI_SOURCE<<" with tag "<<status.MPI_TAG<<". Discarding any existing message in the output buffer as obsolete..." << EOM;
-#endif
-                    ++loop;
-                }
-
-                if(loop==max_loops)
-                {
-                    std::ostringstream errmsg;
-                    errmsg << "Error while attempting to clean out unreceived messages from other processes! Received maximum allowed number of messages ("<<loop<<", note that MPI size is "<<Get_size()<<")";
-                    utils_error().raise(LOCAL_INFO, errmsg.str());
-                }
-
-                if(loop>0) LOGGER << "Communicator '"<<myname<<"' received "<<loop<<" messages with tag "<<tag<<". Only the last of these will be readable from the output buffer, the rest were discarded."<<EOM;
+              int loop = 0;
+
+              MPI_Status status;
+              while(loop<max_loops and Iprobe(source, tag, &status))
+              {
+                #ifdef SIGNAL_DEBUG
+                LOGGER << "Detected message from process "<<status.MPI_SOURCE<<" with tag "<<status.MPI_TAG<<"; doing Recv" << EOM;
+                #endif
+                MPI_Status recv_status;
+                Recv(buffer, size, status.MPI_SOURCE, status.MPI_TAG, &recv_status);
+                #ifdef SIGNAL_DEBUG
+                LOGGER << "Received message from process "<<status.MPI_SOURCE<<" with tag "<<status.MPI_TAG<<". Discarding any existing message in the output buffer as obsolete..." << EOM;
+                #endif
+                ++loop;
+              }
+
+              if(loop==max_loops)
+              {
+                std::ostringstream errmsg;
+                errmsg << "Error while attempting to clean out unreceived messages from other processes! Received maximum allowed number of messages ("<<loop<<", note that MPI size is "<<Get_size()<<")";
+                utils_error().raise(LOCAL_INFO, errmsg.str());
+              }
+
+              if(loop>0) LOGGER << "Communicator '"<<myname<<"' received "<<loop<<" messages with tag "<<tag<<". Only the last of these will be readable from the output buffer, the rest were discarded."<<EOM;
             }
 
             /// A generic place to store a tag commonly used by this communicator
@@ -465,84 +459,85 @@
             /// Get pointer to raw bound communicator
             MPI_Comm* get_boundcomm() { return &boundcomm; }
 
-        private:
+         private:
 
             // The MPI communicator to which the current object "talks".
             MPI_Comm boundcomm;
 
             // A name to identify the communicator group to which this object is bound
             std::string myname;
-        };
-
-        /// Check if MPI_Init has been called (it is an error to call it twice)
-        bool Is_initialized();
-
-        /// Initialise MPI
-        void Init();
-
-        /// Check if MPI_Finalize has been called (it is an error to do anything else after this)
-        bool Is_finalized();
-
-        /// Finalize MPI
-        void Finalize();
-
-        /// Prepare for calling MPI_Finalize, but call MPI_abort and exit function if timeout is exceeded.
-        bool PrepareForFinalizeWithTimeout(bool use_mpi_abort);
-
-        /// Nice wrapper for getting the message size from an MPI_status struct.
-        /// Provide the type whose MPI_Datatype you want to retrieve as the
-        /// template argument.
-        template<class T>
-        int Get_count(MPI_Status *status)
-        {
-            static const MPI_Datatype datatype = get_mpi_data_type<T>::type();
-            int msgsize;
-            MPI_Get_count(status, datatype, &msgsize);
-            if(msgsize<0)
-            {
-                std::ostringstream errmsg;
-                errmsg << "Error performing MPI_Get_count! Message size returned negative (value was "<<msgsize<<")! This can happen if the number of bytes received is not a multiple of the size of the specified MPI_Datatype. In other words you may have specified a type that doesn't match the type of the sent message; please double-check this.";
-                utils_error().raise(LOCAL_INFO, errmsg.str());
-            }
-            return msgsize;
-        }
-
-        /// @{ Helpers for registration of compound datatypes
-
-        /// Structure to hold an MPI startup function plus metadata
-        class MpiIniFunc {
+      };
+
+      /// Check if MPI_Init has been called (it is an error to call it twice)
+      EXPORT_SYMBOLS bool Is_initialized();
+
+      /// Initialise MPI
+      EXPORT_SYMBOLS void Init();
+
+      /// Check if MPI_Finalize has been called (it is an error to do anything else after this)
+      EXPORT_SYMBOLS bool Is_finalized();
+
+      /// Finalize MPI
+      EXPORT_SYMBOLS void Finalize();
+
+      /// Prepare for calling MPI_Finalize, but call MPI_abort and exit function if timeout is exceeded.
+      EXPORT_SYMBOLS bool PrepareForFinalizeWithTimeout(bool use_mpi_abort);
+
+      /// Nice wrapper for getting the message size from an MPI_status struct.
+      /// Provide the type whose MPI_Datatype you want to retrieve as the
+      /// template argument.
+      template<class T>
+      int Get_count(MPI_Status *status)
+      {
+         static const MPI_Datatype datatype = get_mpi_data_type<T>::type();
+         int msgsize;
+         MPI_Get_count(status, datatype, &msgsize);
+         if(msgsize<0)
+         {
+            std::ostringstream errmsg;
+            errmsg << "Error performing MPI_Get_count! Message size returned negative (value was "<<msgsize<<")! This can happen if the number of bytes received is not a multiple of the size of the specified MPI_Datatype. In other words you may have specified a type that doesn't match the type of the sent message; please double-check this.";
+            utils_error().raise(LOCAL_INFO, errmsg.str());
+         }
+         return msgsize;
+      }
+
+      /// @{ Helpers for registration of compound datatypes
+
+      /// Structure to hold an MPI startup function plus metadata
+      class MpiIniFunc
+      {
         private:
-            std::string location;
-            std::string name;
-            void (*func)();
+          std::string location;
+          std::string name;
+          void (*func)();
         public:
-            MpiIniFunc(const std::string& l, const std::string& n, void(*f)())
-                    : location(l)
-                    , name(n)
-                    , func(f)
-            {}
-            void runme()
-            {
-                (*func)();
-            }
-            std::string mylocation(){return location;}
-            std::string myname    (){return name;}
-        };
-
-        /// Struct for adding functions to the 'mpi_ini_functions' map
-        ///
-        /// This will add functions to the map when it is constructed. Works
-        /// on the same idea as the "ini_code" struct, except it doesn't
-        /// cause the functions to be run, just "queues them up" so to speak.
-        // struct AddMpiIniFunc {
-        //   AddMpiIniFunc(const std::string& local_info, const std::string& name, void(*func)());
-        // };
-
-        /// @}
-
-    }
+          MpiIniFunc(const std::string& l, const std::string& n, void(*f)())
+            : location(l)
+            , name(n)
+            , func(f)
+          {}
+          void runme()
+          {
+            (*func)();
+          }
+          std::string mylocation(){return location;}
+          std::string myname    (){return name;}
+      };
+
+      /// Struct for adding functions to the 'mpi_ini_functions' map
+      ///
+      /// This will add functions to the map when it is constructed. Works
+      /// on the same idea as the "ini_code" struct, except it doesn't
+      /// cause the functions to be run, just "queues them up" so to speak.
+      // struct AddMpiIniFunc {
+      //   AddMpiIniFunc(const std::string& local_info, const std::string& name, void(*func)());
+      // };
+
+      /// @}
+
+   }
 }
 
 
 #endif // include guard
-#endif // MPI+#endif // MPI
