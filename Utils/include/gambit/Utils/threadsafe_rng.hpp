--- conflicted
+++ resolved
@@ -110,16 +110,10 @@
         /// Selected uniformly from range (min,max).
         /// To be used as an entropy source for stdlib distributions.
         /// If you want (0,1) random doubles then please use Random::draw(), NOT this function!
-<<<<<<< HEAD
-        virtual result_type operator()() { 
-          return rngs[omp_get_thread_num()](); 
-          }
-=======
         virtual result_type operator()()
         { 
           return rngs[omp_get_thread_num()](); 
         }
->>>>>>> a4742ac9
 
       private:
 
