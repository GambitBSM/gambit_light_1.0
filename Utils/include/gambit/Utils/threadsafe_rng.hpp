--- conflicted
+++ resolved
@@ -96,19 +96,11 @@
         specialised_threadsafe_rng(int& seed)
         {
           const int max_threads = omp_get_max_threads();
-<<<<<<< HEAD
-          rngs = new Engine[max_threads];
-          if (seed == -1) seed = std::random_device()();
-          for(int index = 0; index < max_threads; ++index)
-          {
-            rngs[index] = Engine(index + seed);
-=======
           rngs = new std::independent_bits_engine<Engine,64,result_type>[max_threads];
           if (seed == -1) seed = std::random_device()();
           for(int index = 0; index < max_threads; ++index)
           {
             rngs[index] = std::independent_bits_engine<Engine,64,result_type>(index + seed);
->>>>>>> 1c5c7b39
           }
         }
 
