//   GAMBIT: Global and Modular BSM Inference Tool
//   *********************************************
///  \file
///
///  A threadsafe interface to the STL random
///  number generators.  The generator to use can
///  be chosen in the ini/yaml file with option
///    rng: name
///  where name is one of the following:
///    default_random_engine
///      Default random engine
///    minstd_rand
///      Minimal Standard minstd_rand generator
///    minstd_rand0
///      Minimal Standard minstd_rand0 generator
///    mt19937
///      Mersenne Twister 19937 generator
///    mt19937_64
///      Mersene Twister 19937 generator (64 bit)
///    ranlux24_base
///      Ranlux 24 base generator
///    ranlux48_base
///      Ranlux 48 base generator
///    ranlux24
///      Ranlux 24 generator
///    ranlux48
///      Ranlux 48 generator
///    knuth_b
///      Knuth-B generator
///
///  *********************************************
///
///  Authors (add name and date if you modify):
///
///  \author Pat Scott
///          (p.scott@imperial.ac.uk)
///  \date 2014 Dec
///
///  \author Andy Buckley
///          (andy.buckley@cern.ch)
///  \date 2017 Jun
///
///  \author Ben Farmer
///          (benjamin.farmer@imperial.ac.uk)
///  \data 2018 Aug
///
///  *********************************************


#ifndef __threadsafe_rng_hpp__
#define __threadsafe_rng_hpp__

#include <random>
#include <chrono>

#include "gambit/Utils/util_macros.hpp"
#include "gambit/Utils/util_types.hpp"


namespace Gambit
{

  namespace Utils
  {

    /// Base class for thread-safe random number generators.
    /// Must conform to the requirements of UniformRandomBitGenerator,
    /// see e.g. https://en.cppreference.com/w/cpp/named_req/UniformRandomBitGenerator
    /// Importantly, operator() must return UNSIGNED INTEGERS!
    class EXPORT_SYMBOLS threadsafe_rng
    {

      public:
        /// Return type (will convert underlying RNG type to this)
        typedef unsigned long long result_type;

        /// Pure virtual destructor to force overriding in derived class
        virtual ~threadsafe_rng() = 0;

        /// Operator used for getting random deviates
        virtual result_type operator()() = 0;

        /// Operators for compliance with RandomNumberEngine interface -> random distribution sampling
        virtual result_type min() = 0; // Needs to connect to equivalent function in underlying rng class
<<<<<<< HEAD
        virtual result_type max() = 0; // "   " 
=======
        virtual result_type max() = 0; // "   "
>>>>>>> 2e938080
    };

    /// Give an inline implementation of the destructor, to prevent link errors but keep base class pure virtual.
    inline threadsafe_rng::~threadsafe_rng() {}

    /// Derived thread-safe random number generator class, templated on the RNG engine type.
    template<typename Engine>
    class specialised_threadsafe_rng : public threadsafe_rng
    {

      public:
        typedef unsigned long long result_type;

        /// Create RNG engines, one for each thread.
        specialised_threadsafe_rng()
        {
          const int max_threads = omp_get_max_threads();
          rngs = new Engine[max_threads];
          for(int index = 0; index < max_threads; ++index)
          {
            /// @todo Would it be better to hardware-seed via std::random_device?
            rngs[index] = Engine(index+std::chrono::system_clock::now().time_since_epoch().count());
          }
        }

        /// Destroy RNG engines
        virtual ~specialised_threadsafe_rng() { delete [] rngs; }

        /// Generate a random integer using the chosen engine
        /// Selected uniformly from range (min,max).
        /// To be used as an entropy source for stdlib distributions.
        /// If you want (0,1) random doubles then please use Random::draw(), NOT this function!
        virtual result_type operator()() { return rngs[omp_get_thread_num()](); }

        /// Connect to min/max functions of underlying engine
        // No particular need for the threading stuff here, but I
        // don't think we can rely on the min/max functions being static.
        virtual result_type min() { return rngs[omp_get_thread_num()].min(); }
        virtual result_type max() { return rngs[omp_get_thread_num()].max(); }

      private:

        /// Pointer to array of RNGs, one each for each thread
        Engine* rngs;

    };

  }

  class EXPORT_SYMBOLS Random
  {

    public:

      /// Choose the engine to use for random number generation, based on the contents of the ini file.
      static void create_rng_engine(str);

      /// Draw a single uniform random deviate from the interval (0,1) using the chosen RNG engine
      static double draw();

      /// Return a threadsafe wrapper for the chosen RNG engine (to be passed to e.g. std library
      /// distribution function objects)
      static Utils::threadsafe_rng& rng() { return *local_rng; }

    private:

      /// Private constructor makes this a purely managerial class, i.e. unable to be instantiated
      Random() {};

      /// Pointer to the actual RNG
      static Utils::threadsafe_rng* local_rng;
  };

}

#endif // #defined __threadsafe_rng_hpp__<|MERGE_RESOLUTION|>--- conflicted
+++ resolved
@@ -82,11 +82,7 @@
 
         /// Operators for compliance with RandomNumberEngine interface -> random distribution sampling
         virtual result_type min() = 0; // Needs to connect to equivalent function in underlying rng class
-<<<<<<< HEAD
-        virtual result_type max() = 0; // "   " 
-=======
         virtual result_type max() = 0; // "   "
->>>>>>> 2e938080
     };
 
     /// Give an inline implementation of the destructor, to prevent link errors but keep base class pure virtual.
