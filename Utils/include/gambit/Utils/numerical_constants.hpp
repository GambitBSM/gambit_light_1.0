//   GAMBIT: Global and Modular BSM Inference Tool
//   *********************************************
///  \file
///
///  Basic set of known mathematical and physical
///  constants for GAMBIT.
///
///  *********************************************
///
///  Authors (add name and date if you modify):
///
///  \author Pat Scott
///          (p.scott@imperial.ac.uk)
///  \date   2015 Mar
///
///  \author Christoph Weniger
///          (c.weniger@uva.nl)
///  \date   2015 Apr
///  \date   2016 Mar
///
<<<<<<< HEAD
///  \author Janina Renk
///          (janina.renk@fysik.su.se)
///  \date   2019 Mar
=======
///  \author Tomas Gonzalo
///          (tomas.gonzalo@monash.edu)
///  \date 2020 Jan
>>>>>>> 21b46aba
//
///  *********************************************

#ifndef __numerical_constants_hpp__
#define __numerical_constants_hpp__

#include <cmath>

namespace Gambit
{

  const double pi = 3.141592653589793238462643383279502884197;
  const double root2 = sqrt(2.0);
  const double zeta3 = 1.2020569031595942855;                   // Riemann zeta function of 3
  const double hbar = 6.582119514e-25;                          // GeV s  (http://pdg.lbl.gov/2017/reviews/rpp2017-rev-phys-constants.pdf)
  const double K2eV = 8.6173303e-5;                             // eV per K
  const double eV2g = 1.782661907e-33;                          // eV per g
  const double gev2cm = 197.327053e-16;                         // cm per GeV^-1
  const double gev2cm2 = pow(197.327053e-16, 2.0);              // cm^2 per GeV^-2
  const double gev2pb = gev2cm2*1e36;                           // pb per GeV^-2
  const double gev2tocm3s1 = 1.16733e-17;                       // cm^3 s^-1 per GeV^-2
  const double s2cm = 2.99792458e10;                            // cm per s
  const double m_planck = 1.220910e19;                          // Planck mass (GeV)
  const double m_planck_red = m_planck/sqrt(8.0*pi);            // reduced Planck mass (GeV)
  const double atomic_mass_unit = 0.931494028;                  // atomic mass unit (GeV/c^2)
  const double m_proton_amu = 1.00727646688;                    // proton mass (amu)
  const double m_neutron_amu = 1.0086649156;                    // neutron mass (amu)
  const double m_proton = m_proton_amu * atomic_mass_unit;      // proton mass (GeV/c^2)
  const double m_neutron = m_neutron_amu * atomic_mass_unit;    // neutron mass (GeV/c^2)
  const double m_electron = 0.5109989461e-3;                    // electron mass (GeV/c^2)
  const double alpha_EM = 7.2973525664e-3;                      // fine structure constant

  /// Values from Particle Data Group 2018 (http://pdg.lbl.gov/2018/reviews/rpp2018-rev-phys-constants.pdf)
  /// @FIXME: this need cleaning up -- there is no reason to have so much duplication nor to prefix all these with an underscore
  const double _c_SI_ = s2cm/100;                               // speed of light in m/s
  const double _eV_to_J_ = 1.6021766208e-19;                    // electron charge in C
  const double _Mpc_SI_ = 969394202136*pow(10,11)/pi;           // Mpc in m

  const double _GN_cgs_ = 6.67408e-8;                           // Newton's constant in cm^3.g^-1.s^-2
  const double _GN_SI_ = _GN_cgs_/1e3;                          // Newton's constant in m^3.kg^-1.s^-2

  const double _kB_SI_ = 1.38064852e-23;                        // Boltzmann constant in  Kg/K^4/s^3
  const double _kB_eV_over_K_ = _kB_SI_/_eV_to_J_;              // Boltzmann constant in eV/K

  const double _hP_SI_ = 6.626070040e-34;                       // Planck const. in Js
  const double _hP_eVs_ = _hP_SI_/_eV_to_J_;                    // Planck const. in eVs
  const double _hc_eVcm_ =_hP_eVs_*s2cm;                        // Planck const. x speed of light in eV cm

  const double _sigmaB_SI_ = 2*pow(pi,5)*pow(_kB_SI_,4)/(15*pow(_hP_SI_,3)*_c_SI_*_c_SI_); // Stefan-Boltzman constant in W/m^2/K^4 = Kg/K^4/s^3

  /**
     @brief Thomson limit of \f$\alpha_e\f$ in OS scheme from
     <a href="http://pdg.lbl.gov/2017/reviews/rpp2017-rev-phys-constants.pdf">PDG 2017</a>
  */
  constexpr double alpha_e_OS_thomson_limit = 0.0072973525664;

  /**
     @brief \f$\alpha_e(M_Z)\f$ in OS scheme from
     <a href="https://arxiv.org/pdf/1105.3149.pdf">1105.3149</a>
  */
  constexpr double alpha_e_OS_MZ = 1. / 128.944;

  /**
     @brief \f$\Delta\alpha\f$ in OS scheme.

     Defined by
     \f[
     \alpha(M_Z) = \frac{\alpha(0)}{1 - \Delta\alpha}
     \f]
  */
  constexpr double delta_alpha_OS = 1. - alpha_e_OS_thomson_limit / alpha_e_OS_MZ;

  static const struct Mesons_masses
  {
    static constexpr double pi0 = 0.135;          // neutral pion mass (GeV/c^2)
    static constexpr double pi_plus = 0.1396;     // charged pion mass (GeV/c^2)
    static constexpr double pi_minus = 0.1396;    // charged pion mass (GeV/c^2)
    static constexpr double eta = 0.547;          // eta mass (GeV/c^2)
    static constexpr double rho0 = 0.775;         // neutral rho meson mass (GeV/c^2)
    static constexpr double rho_plus = 0.775;     // charged rho meson mass (GeV/c^2)
    static constexpr double rho_minus = 0.775;    // charged rho meson mass (GeV/c^2)
    static constexpr double omega = 0.7827;       // omega meson mass (GeV/c^2)
    static constexpr double kaon_plus = 0.4937;   // charged kaon meson mass (GeV/c^2)
    static constexpr double kaon_minus = 0.4937;  // charged kaon meson mass (GeV/c^2)
    static constexpr double kaon0 = 0.4976;       // neutral kaon meson mass (GeV/c^2)
    static constexpr double rho1450 = 1.465;      // rho(1450) mass (GeV/c^2)
    static constexpr double D_plus = 1.86962;     // charged D meson mass (GeV/c^2)
    static constexpr double D_s = 1.96847;        // D_s meson mass (GeV/c^2)
    static constexpr double B_plus = 5.27929;     // charged B meson mass (GeV/c^2)
    static constexpr double B_s = 5.36679;        // B_s meson mass (GeV/c^2)
    static constexpr double B_c = 6.2751;         // B_c meson mass (GeV/c^2)
    static constexpr double eta_prime = 0.95778;  // eta prime meson mass (GeV/c^2)
    static constexpr double eta_c = 2.9839;       // eta_c meson mass (GeV/c^2)
    static constexpr double Dstar_plus = 2.01026; // charged D* meson mass (GeV/c^2)
    static constexpr double Dstar_s = 2.1122;     // D*_s meson mass (GeV/c^2)
    static constexpr double phi = 1.019461;       // phi meson mass (GeV/c^2)
    static constexpr double Jpsi = 3.0969;        // Jpsi meson mass (GeV/c^2)
  } meson_masses;

  static const struct Mesons_decay_constants
  {
    // PDG 2018
    static constexpr double pi_plus = 0.1302;    // (GeV)
    static constexpr double pi0 = 0.1302; // (GeV)
    static constexpr double K_plus = 0.1557; // (GeV)
    static constexpr double D_plus = 0.2126; // (GeV)
    static constexpr double D_s = 0.2499; // (GeV)
    static constexpr double B_plus = 0.190; // (GeV)

    // From 1503.05762
    static constexpr double B_c = 0.434; // (GeV)

    // From 1805.08567
    static constexpr double eta = 0.0817; // (GeV)
    static constexpr double eta_prime = -0.0947; // (GeV)
    static constexpr double eta_c = 0.237; // (GeV)

    // From 0602110, using tau decays for rho
    static constexpr double rho_plus = 0.209; // (GeV) 
    static constexpr double rho0 = 0.209; // GeV
    static constexpr double phi = 0.229; // (GeV)

    // From 1708.07274, average of theoretical computations
    static constexpr double Dstar_plus = 0.24675; // (GeV)
    static constexpr double Dstar_s = 0.284; // (GeV)

    // From 0901.3589, thought not sure where they got it from
    static constexpr double omega = 0.195; // (GeV)

    // From 1312.2858
    static constexpr double Jpsi = 0.418; // (GeV)

  } meson_decay_constants;


  /// M_W (Breit-Wigner mass parameter ~ pole) = 80.385 +/- 0.015  GeV (1 sigma), Gaussian.
  /// Reference http://pdg.lbl.gov/2014/listings/rpp2014-list-w-boson.pdf = K.A. Olive et al. (Particle Data Group), Chin. Phys. C38, 090001 (2014)
  /// @{
  const double mw_central_observed = 80.385;
  const double mw_err_observed = 0.015;
  /// @}

}

#endif //#defined __numerical_constants_hpp__<|MERGE_RESOLUTION|>--- conflicted
+++ resolved
@@ -18,15 +18,13 @@
 ///  \date   2015 Apr
 ///  \date   2016 Mar
 ///
-<<<<<<< HEAD
 ///  \author Janina Renk
 ///          (janina.renk@fysik.su.se)
 ///  \date   2019 Mar
-=======
+///
 ///  \author Tomas Gonzalo
 ///          (tomas.gonzalo@monash.edu)
 ///  \date 2020 Jan
->>>>>>> 21b46aba
 //
 ///  *********************************************
 
@@ -51,7 +49,7 @@
   const double s2cm = 2.99792458e10;                            // cm per s
   const double m_planck = 1.220910e19;                          // Planck mass (GeV)
   const double m_planck_red = m_planck/sqrt(8.0*pi);            // reduced Planck mass (GeV)
-  const double atomic_mass_unit = 0.931494028;                  // atomic mass unit (GeV/c^2)
+  const double atomic_mass_unit = 0.931494028;                    // atomic mass unit (GeV/c^2)
   const double m_proton_amu = 1.00727646688;                    // proton mass (amu)
   const double m_neutron_amu = 1.0086649156;                    // neutron mass (amu)
   const double m_proton = m_proton_amu * atomic_mass_unit;      // proton mass (GeV/c^2)
