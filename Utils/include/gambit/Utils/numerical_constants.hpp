--- conflicted
+++ resolved
@@ -50,13 +50,10 @@
     static constexpr double rho_plus = 0.775;     // charged rho meson mass (GeV/c^2)
     static constexpr double rho_minus = 0.775;    // charged rho meson mass (GeV/c^2)
     static constexpr double omega = 0.7827;       // omega meson mass (GeV/c^2)
-<<<<<<< HEAD
     static constexpr double kaon_plus = 0.4937;   // charged kaon meson mass (GeV/c^2)
     static constexpr double kaon_minus = 0.4937;  // charged kaon meson mass (GeV/c^2)
     static constexpr double kaon0 = 0.4976;       // neutral kaon meson mass (GeV/c^2)
-=======
     static constexpr double rho1450 = 1.465;      // rho(1450) mass (GeV/c^2)
->>>>>>> 52846ef6
   } meson_masses;
 
   static const struct Mesons_decay_constants
