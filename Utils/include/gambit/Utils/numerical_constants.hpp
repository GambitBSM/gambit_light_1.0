--- conflicted
+++ resolved
@@ -49,14 +49,9 @@
   const double m_neutron_amu = 1.0086649156;                    // neutron mass (amu)
   const double m_proton = m_proton_amu * atomic_mass_unit;      // proton mass (GeV/c^2)
   const double m_neutron = m_neutron_amu * atomic_mass_unit;    // neutron mass (GeV/c^2)
-<<<<<<< HEAD
-  const double m_planck = 1.220910e19;                          // Planck mass (GeV/c^2) (http://pdg.lbl.gov/2018/reviews/rpp2018-rev-astrophysical-constants.pdf)
-  const double m_planck_red = m_planck/(sqrt(8.0*pi));          // reduced Planck mass (GeV/c^2)
-=======
   const double m_electron = 0.5109989461e-3;                    // electron mass (GeV/c^2)
   const double alpha_EM = 7.2973525664e-3;                      // fine structure constant
   const double T_CMB = 2.7255;                                  // present day CMB temperature (K)
->>>>>>> 0bd9019e
 
   /**
      @brief Thomson limit of \f$\alpha_e\f$ in OS scheme from
