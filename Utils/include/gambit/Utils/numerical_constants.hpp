--- conflicted
+++ resolved
@@ -44,12 +44,9 @@
   const double m_neutron_amu = 1.0086649156;                    // neutron mass (amu)
   const double m_proton = m_proton_amu * atomic_mass_unit;      // proton mass (GeV/c^2)
   const double m_neutron = m_neutron_amu * atomic_mass_unit;    // neutron mass (GeV/c^2)
-<<<<<<< HEAD
   const double m_planck = 1.220910e19;                          // Planck mass (GeV/c^2) (http://pdg.lbl.gov/2018/reviews/rpp2018-rev-astrophysical-constants.pdf)
   const double m_planck_red = m_planck/(sqrt(8.0*pi));          // reduced Planck mass (GeV/c^2)
-=======
 
->>>>>>> ac993a92
   /**
      @brief Thomson limit of \f$\alpha_e\f$ in OS scheme from
      <a href="http://pdg.lbl.gov/2017/reviews/rpp2017-rev-phys-constants.pdf">PDG 2017</a>
