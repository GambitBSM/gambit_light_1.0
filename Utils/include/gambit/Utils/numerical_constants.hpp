--- conflicted
+++ resolved
@@ -31,7 +31,7 @@
 
 namespace Gambit
 {
-                    
+
   const double pi = 3.141592653589793238462643383279502884197;
   const double root2 = sqrt(2.0);
   const double zeta3 = 1.2020569031595942855;                   // Riemann zeta function of 3
@@ -52,35 +52,25 @@
   const double m_neutron = m_neutron_amu * atomic_mass_unit;    // neutron mass (GeV/c^2)
   const double m_electron = 0.5109989461e-3;                    // electron mass (GeV/c^2)
   const double alpha_EM = 7.2973525664e-3;                      // fine structure constant
-<<<<<<< HEAD
-  
-  // values from Particle Data Group 2018 (http://pdg.lbl.gov/2018/reviews/rpp2018-rev-phys-constants.pdf)
+  const double T_CMB = 2.7255;                                  // present day CMB temperature (K)
+
+  /// Values from Particle Data Group 2018 (http://pdg.lbl.gov/2018/reviews/rpp2018-rev-phys-constants.pdf)
+  /// @FIXME: this need cleaning up -- there is no reason to have so much duplication nor to prefix all these with an underscore
   const double _c_SI_ = s2cm/100;                               // speed of light in m/s
   const double _eV_to_J_ = 1.6021766208e-19;                    // electron charge in C
   const double _Mpc_SI_ = 969394202136*pow(10,11)/pi;           // Mpc in m
-  
-  const double _m_proton_SI_ = m_proton*1e9*_eV_to_J_/_c_SI_/_c_SI_; // proton mass in kg
-  const double _m_proton_g_ = _m_proton_SI_*1000;               // proton mass in g
 
   const double _GN_cgs_ = 6.67408e-8;                           // Newton's constant in cm^3.g^-1.s^-2
   const double _GN_SI_ = _GN_cgs_/1e3;                          // Newton's constant in m^3.kg^-1.s^-2
-  
+
   const double _kB_SI_ = 1.38064852e-23;                        // Boltzmann constant in  Kg/K^4/s^3
   const double _kB_eV_over_K_ = _kB_SI_/_eV_to_J_;              // Boltzmann constant in eV/K
-  
+
   const double _hP_SI_ = 6.626070040e-34;                       // Planck const. in Js
   const double _hP_eVs_ = _hP_SI_/_eV_to_J_;                    // Planck const. in eVs
   const double _hc_eVcm_ =_hP_eVs_*s2cm;                        // Planck const. x speed of light in eV cm
 
   const double _sigmaB_SI_ = 2*pow(pi,5)*pow(_kB_SI_,4)/(15*pow(_hP_SI_,3)*_c_SI_*_c_SI_); // Stefan-Boltzman constant in W/m^2/K^4 = Kg/K^4/s^3
-=======
-  const double T_CMB = 2.7255;                                  // present day CMB temperature (K)
-  const double Gn = 6.67428e-8;                                 // newton's constant in cm^3.g^-1.s^-2
-  const double hc = 1.23984193*pow(10,-4);                      // Planck const. x speed of light in eV cm
-  const double kb = 8.617330350*pow(10,-5);                     // Boltzmann constant in eV/K
-  const double Mpc = 969394202136*pow(10,11)/pi;                // Mpc in m
-  const double K_to_GeV = 8.617330637338339*pow(10,-5);         // conversion factor T(10**9 K) * K_to_GeV = T(GeV)
->>>>>>> 4de52308
 
   /**
      @brief Thomson limit of \f$\alpha_e\f$ in OS scheme from
