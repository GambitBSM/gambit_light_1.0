//   GAMBIT: Global and Modular BSM Inference Tool
//   *********************************************
///  \file
///
///  GAMBIT signal handling functions
///
///  I have tried to make these standards
///  conformant, however I suspect that they are
///  not, and the emergency signal handlers
///  definitely are not. Nevertheless, they seem
///  to work well, and the emergency shutdown
///  handlers are intended for emergencies only
///  (when a clean shutdown is not possible), so
///  non-conformance is the least of our problems
///  in that situation.
///  The "soft" shutdown handler should be at
///  least very close to conformant I think,
///  though there are some more steps that could
///  be taken to improve this if it turns out to
///  be an issue.
///
///  *********************************************
///
///  Authors (add name and date if you modify):
///
///  \author Ben Farmer
///          (ben.farmer@gmail.com)
///  \date 2015 Oct
///
///  *********************************************

#ifndef __signal_handling_hpp__
#define __signal_handling_hpp__

#include <signal.h>
#include <chrono>
#include <setjmp.h>     /* jmp_buf, setjmp, longjmp */
#include "yaml-cpp/yaml.h"
#include "exceptions.hpp"
#include "local_info.hpp"

namespace Gambit
{
   /// Translate signal codes to strings
   std::string signal_name(int sig);

   #ifdef WITH_MPI
   /// Forward declare MPI class
   namespace GMPI { class Comm; }
   #endif

   /// Variables for use in signal handlers
   class SignalData
   {
     public:
       SignalData();

       std::string myrank(); // MPI rank as a string

       /// Saved information on calling environment for longjmp
       jmp_buf env;
       bool jumppoint_set; // Check if jump point has been set yet.
       int havejumped;     // Store result of setjmp here so we can use it to test if a jump point has been set
                           // Value will be zero on first invocation of setjmp. Will be set to the argument
                           // of longjmp when the jump executes and returns to the setjmp point.
       /// Set jump point;
       void setjump();

       /// Set cleanup function to run during emergency shutdown
       typedef void (*void_func)();
       void_func cleanup;
       bool cleanup_function_set;
       void set_cleanup(void_func f);
       void call_cleanup();

       /// Register that shutdown has begun
       void set_shutdown_begun(const sig_atomic_t emergnc=0);

       /// Check if (any kind of) shutdown is in progress
       bool shutdown_begun();

       /// Check for signals that early shutdown is required
       /// If an MPI message telling us to perform an emergency shutdown is received
       /// (which should only happen in the case of an error on some other process) then
       /// a shutdown exception is raised. Otherwise, we just return a bool indicating
       /// the shutdown status
       EXPORT_SYMBOLS bool check_if_shutdown_begun();

       /// Check if emergency shutdown is in progress
       //bool emergency_shutdown_begun();

       /// Add signal to record
       void add_signal(int sig);

       /// Print to string a list of the signals received so far by this process
       std::string display_received_signals();

       /// Check if shutdown is in progress and raise appropriate termination
       /// exception if so.
       /// (to be called by Gambit once it is safe to trigger termination)
       //void check_for_shutdown_signal();

       /// Only check for emergency shutdown signals (i.e. do not attempt synchronisation)
       //void check_for_emergency_shutdown_signal();

       // Disable shutdown signals after the first one
       // Override via inifile value
       //volatile sig_atomic_t ignore_signals_during_shutdown;

       /// Switch to threadsafe signal handling mode
       void entering_multithreaded_region();

       /// Exit threadsafe signal handling mode
       void leaving_multithreaded_region();

       /// Report 'true' if inside a multithreaded region (according to our own flag)
       bool inside_multithreaded_region();

       /// Extra functions needed in MPI mode
       #ifdef WITH_MPI
       /// Set the MPI communicator
       void set_MPI_comm(GMPI::Comm*);

       /// Check that the communicator has been set
       bool comm_ready();

       /// Broadcast emergency shutdown command to all processes, or abort if set to do so
       /// (calls broadcast_shutdown_signal, just does extra things as well)
       //void do_emergency_MPI_shutdown(bool use_mpi_abort=true);

       /// Shutdown codes receivable via MPI (not MPI tags)
       //static const int ERROR = 0; // Not in use
       static const int SOFT_SHUTDOWN = 1;
       static const int EMERGENCY_SHUTDOWN = 2;
       static const int NO_MORE_MESSAGES = -1;

       /// Broadcast signal to shutdown all processes
       /// By default sends emergency shutdown code.
       void broadcast_shutdown_signal(int shutdown_code=EMERGENCY_SHUTDOWN);

       /// Absorb any extra shutdown messages that may be unreceived (for cleanup before MPI_Finalize)
       /// (DEPRECATED! Delete once 'ensure_no_more_shutdown_messages' method is fully adopted)
       void discard_excess_shutdown_messages();

       /// Recv shutdown messages until 'no more messages' code is received, from every process.
       void ensure_no_more_shutdown_messages();
       #endif

       /// Add a new loop time to internal array used to decide barrier timeout
       void update_looptime(double newtime);

       /// Perform soft shutdown if processes can be synchronised
       void attempt_soft_shutdown();

     private:
       int rank;

       /// Flag to warn if early shutdown is already in process
       volatile sig_atomic_t shutdownBegun;
       /// Flag to warn if the shutdown that is in progress is an emergency shutdown
       /// (use to decided whether to attempt MPI synchronisation)
       volatile sig_atomic_t emergency;
       /// Flag to indicate if POSIX shutdown signal has been noticed.
       bool POSIX_signal_noticed;
       // Flag to indicate if we are shutting down because of communication from another processes,
       // rather than because of a local event.
       bool shutdown_due_to_MPI_message;

       /// Number of times synchronisation for soft shutdown has been attempted;
       int shutdown_attempts;
       int attempts_since_ff; // Number of shutdown attempts since last "fast-forward" period
       int ff_loop_count;
       bool ff_on;
       int ff_count; // Number of fast-forward periods performed

       /// Flag to switch signal handling behavior to multithreaded mode
       /// (i.e. triggers switch to threadsafe emergency shutdown behaviour)
       bool inside_omp_block;

       /// Array to record received signals (up to max_signals)
       static const int MAX_SIGNALS = 10;
       int received_signals[MAX_SIGNALS];
       int N_signals;

       /// Attempt to synchronise all processes, but abort if it takes too long
       bool all_processes_ready();

       /// Extra data needed in MPI mode
       #ifdef WITH_MPI
<<<<<<< HEAD
         int MPIsize;
         GMPI::Comm* signalComm;
         bool _comm_rdy;

         /// Shutdown codes receivable via MPI (not MPI tags)
         //static const int ERROR = 0; // Not in use
         static const int SOFT_SHUTDOWN = 1;
         static const int EMERGENCY_SHUTDOWN = 2;
         static std::string shutdown_name(int shutdown_code);

         /// Flag to check if shutdown message has already been broadcast
         bool shutdown_broadcast_done;

         /// Variables needed to compute sensible shutdown timeout length
         std::vector<double> looptimes;
         double timeout; // Computed timeout value for shutdowns
=======
       GMPI::Comm* signalComm;
       bool _comm_rdy;
 
       static std::string shutdown_name(int shutdown_code);
        
       /// Flag to check if shutdown message has already been broadcast
       bool shutdown_broadcast_done;

       /// Variables needed to compute sensible shutdown timeout length
       std::vector<double> looptimes;       
       unsigned int next; // next slot to be overwritten
       bool listfull; // looptime vector is full
       double timeout; // Computed timeout value for shutdowns
>>>>>>> ad110e3d
       #endif

   };

   /// Retrieve global instance of signal handler options struct
   EXPORT_SYMBOLS SignalData& signaldata();

   /// @{ Signal handler functions

   /// Helpers
   // void sub_sighandler_emergency(int sig);
   // void sub_sighandler_emergency_longjmp(int sig);
   // void sub_sighandler_emergency_omp(int sig);
   //
   // /// Primary signal handlers
   // void sighandler_emergency(int sig);
   // void sighandler_emergency_longjmp(int sig);
   void sighandler_soft(int sig);
   // void sighandler_hard(int sig);
   // void sighandler_hard_quiet(int sig);
   // void sighandler_null(int sig);

   /// @}

   /// Choose signal handler for a given signal via yaml file option
   void set_signal_handler(const YAML::Node& keyvalnode, const int sig, const std::string& def_mode);

}

#endif<|MERGE_RESOLUTION|>--- conflicted
+++ resolved
@@ -187,15 +187,9 @@
 
        /// Extra data needed in MPI mode
        #ifdef WITH_MPI
-<<<<<<< HEAD
-         int MPIsize;
          GMPI::Comm* signalComm;
          bool _comm_rdy;
 
-         /// Shutdown codes receivable via MPI (not MPI tags)
-         //static const int ERROR = 0; // Not in use
-         static const int SOFT_SHUTDOWN = 1;
-         static const int EMERGENCY_SHUTDOWN = 2;
          static std::string shutdown_name(int shutdown_code);
 
          /// Flag to check if shutdown message has already been broadcast
@@ -203,22 +197,9 @@
 
          /// Variables needed to compute sensible shutdown timeout length
          std::vector<double> looptimes;
+         unsigned int next; // next slot to be overwritten
+         bool listfull; // looptime vector is full
          double timeout; // Computed timeout value for shutdowns
-=======
-       GMPI::Comm* signalComm;
-       bool _comm_rdy;
- 
-       static std::string shutdown_name(int shutdown_code);
-        
-       /// Flag to check if shutdown message has already been broadcast
-       bool shutdown_broadcast_done;
-
-       /// Variables needed to compute sensible shutdown timeout length
-       std::vector<double> looptimes;       
-       unsigned int next; // next slot to be overwritten
-       bool listfull; // looptime vector is full
-       double timeout; // Computed timeout value for shutdowns
->>>>>>> ad110e3d
        #endif
 
    };
