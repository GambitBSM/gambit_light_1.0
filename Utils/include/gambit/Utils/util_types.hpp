//   GAMBIT: Global and Modular BSM Inference Tool
//   *********************************************
///  \file
///
///  General small utility classes, typedefs, etc.
///
///  *********************************************
///
///  Authors (add name and date if you modify):
///
///  \author Pat Scott
///          (patscott@physics.mcgill.ca)
///  \date 2013 Apr++
///
///  \author Ben Farmer
///          (benjamin.farmer@monash.edu)
///  \date 2013 Jun
///
///  \author Torsten Bringmann
///          (torsten.bringmann@desy.de)
///  \date 2013 Jun
///
///  \author Anders Kvellestad
///          (anders.kvellestad@fys.uio.no)
///  \date 2013 Nov
///
///  \author Lars A. Dal
///          (l.a.dal@fys.uio.no)
///  \date 2014 Jan, Mar
///  \date 2015 Jan, Feb
///
///  \author Tomas Gonzalo
///          (t.e.gonzalo@fys.uio.no)
///  \date 2016 May, Dec
///  \date 2018 Oct
///  \date 2019 Oct
///
/// \author Aaron Vincent
///         (aaron.vincent@cparc.ca)
///   \date 2017 Nov
///  *********************************************

#ifndef __util_types_hpp__
#define __util_types_hpp__

#include <map>
#include <string>
#include <sstream>
#include <omp.h>
#include <cstring>
#include <complex>
#include <memory>

#include "gambit/Utils/standalone_error_handlers.hpp"
#include "gambit/Utils/variadic_functions.hpp"
#include "gambit/Utils/local_info.hpp"

namespace Gambit
{

  /// Shorthand for a standard string
  typedef std::string str;
  /// Shorthand for a pair of standard strings
  typedef std::pair<str, str> sspair;
  /// Shorthand for a pair of doubles
  typedef std::pair<double, double> ddpair;
  /// Shorthand for a pair of ints
  typedef std::pair<int, int> iipair;
  /// Shorthand for a string-to-double map
  typedef std::map<std::string,double> map_str_dbl;
  /// Shorthand for a string-to-string-to-double map
  typedef std::map<std::string,std::map<std::string,double> > map_str_map_str_dbl;
  /// Shorthand for a string-to-string map
  typedef std::map<std::string,std::string> map_str_str;
  /// Shorthand for a string-to-bool map
  typedef std::map<std::string,bool> map_str_bool;

  /// Shorthand for an int to double map
  typedef std::map<int,double> map_int_dbl;
  /// Shorthand for an int-int pair to double map
  typedef std::map< std::pair < int, int >, double> map_intpair_dbl;

<<<<<<< HEAD
  // Shorthand for vector of shared pointers
  template <typename T>
  using vector_shared_ptr = std::vector<std::shared_ptr<T>>;
=======
  /// Shorthand for a pointer to a void function with no arguments
  typedef void (*fptr_void)();

>>>>>>> b3c75c5e

  // Useful unqualified functions
  using std::cout;
  using std::cerr;
  using std::endl;

  // A simple triplet class for holding a central value and aysmmetric +/- variations
  template<typename TYPE>
  struct triplet
  {
    TYPE central, upper, lower;
    /// Default constructor
    triplet()
     : central(0.),
       upper(0.),
       lower(0.)
    {}
    /// One-value constructor
    triplet(TYPE centralval)
     : central(centralval),
       upper(0.),
       lower(0.)
    {}
    /// Three-value constructor
    triplet(TYPE centralval, TYPE upperval, TYPE lowerval)
     : central(centralval),
       upper(upperval),
       lower(lowerval)
    {}
    /// Copy constructor
    triplet(const triplet<TYPE>& in)
     : central(in.central),
       upper(in.upper),
       lower(in.lower)
    {}
    /// Copy assignment operator
    triplet<TYPE>& operator = (const triplet<TYPE>& in) {
      central = in.central;
      upper = in.upper;
      lower = in.lower;
      return *this;
    }
  };

  /// Shorthand for an int-to-double triplet map
  typedef std::map<int,triplet<double> > map_int_triplet_dbl;

  // a tuple containg two doubles and a bool
  struct dbl_dbl_bool
  {
    double first, second;
    bool flag;
    /// Default constructor
    dbl_dbl_bool()
     : first(0.),
       second(0.),
       flag(0.)
    {}

    /// Three-value constructor
    dbl_dbl_bool(double firstval, double secondval, bool flagval)
     : first(firstval),
       second(secondval),
       flag(flagval)
    {}
    /// Copy constructor
    dbl_dbl_bool(const dbl_dbl_bool& in)
     : first(in.first),
       second(in.second),
       flag(in.flag)
    {}
    /// Copy assignment operator
    dbl_dbl_bool& operator = (const dbl_dbl_bool& in) {
      first = in.first;
      second = in.second;
      flag = in.flag;
      return *this;
    }
  };



  /// A safe pointer that throws an informative error if you try to dereference
  /// it when nullified, and cannot be used to overwrite the thing it points to.
  template <typename TYPE>
  class safe_ptr
  {

    public:

      /// Construct-o-safe_ptr
      safe_ptr(TYPE* in_ptr = NULL) { ptr = in_ptr; }

      /// Set pointer
      virtual void set(TYPE* in_ptr) { ptr = in_ptr; }

      /// Dereference pointer
      virtual const TYPE& operator*() const
      {
        if (ptr == NULL) dieGracefully();
        return *ptr;
      }

      /// Dereference pointer as if it is an array
      virtual const TYPE& operator[](int index) const
      {
        if (ptr == NULL) dieGracefully();
        return *(ptr+index);
      }

      /// Access is allowed to const member functions only
      virtual const TYPE* operator->() const
      {
        if (ptr == NULL) dieGracefully();
        return ptr;
      }

    protected:

      /// The actual underlying pointer, interpreted as a pointer to constant value
      const TYPE* ptr;

      /// Failure message invoked when the user tries to dereference a null safe_ptr
      static void dieGracefully()
      {
        str errmsg = "You just tried to dereference a GAMBIT safe pointer that has value";
        errmsg +=  "\nNULL.  Bad idea.  Probably you tried to retrieve a conditional"
                   "\ndependency that has not been activated because the necessary condition"
                   "\nhas not been met, or you tried to access a model parameter for a model"
                   "\nthat you are not actually scanning.  This means there is a bug in one"
                   "\nof your module functions.";
        utils_error().raise(LOCAL_INFO,errmsg);
      }

  };


  /// A safe pointer designed to point at an array, and return the entry in that array
  /// corresponding to the current OpenMP thread.
  template <typename TYPE>
  class omp_safe_ptr : public safe_ptr<TYPE>
  {

    public:

      /// Constructor
      omp_safe_ptr(TYPE* in_ptr = NULL) : safe_ptr<TYPE>(in_ptr) {}

      /// Dereference pointer
      virtual const TYPE& operator*() const
      {
        if (this->ptr == NULL) safe_ptr<TYPE>::dieGracefully();
        return *(this->ptr+omp_get_thread_num());
      }

  };

  /// A safe variable pointer that throws an informative error if you try to dereference
  /// it when nullified, but unlike safe_ptr it can be used to overwrite the thing it points to.
  /// However, it is not possible to change the address of this pointer without using the 'set'
  /// function (in which case you presumably know what you're doing).
  template <typename TYPE>
  class safe_variable_ptr
  {

    public:

      /// Remove the default copy constructor and assignment operator.
      safe_variable_ptr & operator=(const safe_variable_ptr&) = delete;
      safe_variable_ptr(const safe_variable_ptr&) = delete;

      /// Constructor
      safe_variable_ptr(TYPE* in_ptr = NULL) { ptr = in_ptr; }

      /// Set pointer
      void set(TYPE* in_ptr) { ptr = in_ptr; }

      /// Get pointer
      TYPE* get() { return ptr; }

      /// Dereference pointer
      TYPE& operator*()
      {
        if (ptr == NULL) dieGracefully();
        return *ptr;
      }

      /// Dereference pointer as if it is an array
      TYPE& operator[](int index)
      {
        if (ptr == NULL) dieGracefully();
        return *(ptr+index);
      }

      /// Access member functions
      TYPE* operator->()
      {
        if (ptr == NULL) dieGracefully();
        return ptr;
      }

    protected:

      /// The actual underlying pointer
      TYPE* ptr;

      /// Failure message invoked when the user tries to dereference a null safe_variable_ptr
      static void dieGracefully()
      {
        str errmsg = "You just tried to dereference a GAMBIT safe variable pointer that has value";
        errmsg +=  "\nNULL.  Bad idea.  Probably you tried to retrieve a conditional"
                   "\ndependency that has not been activated because the necessary condition"
                   "\nhas not been met.";
        utils_error().raise(LOCAL_INFO,errmsg);
      }

  };

  /// Shorthand for the type of the 'Param' map (string-to-double-safe_ptr map)
  typedef std::map<std::string, safe_ptr<const double> > param_map_type;



  /// Array class that matches the memory structure and functionality of arrays in Fortran codes
  /// Syntax: Farray<[type], [lower index, dim 1], [upper index, dim 1], [alternating lower/upper indices for subsequent dimensions]>
  /// DO NOT UNDER ANY CIRCUMSTANCE add new member variables to this class!
  /// This would break the crucial memory structure.
  template <typename T, int... lims>
  class Farray
  {
    protected:
      static_assert(sizeof...(lims)%2==0,    "Farray error: Odd number of index limits.");
      static_assert(sizeof...(lims)!=0,      "Farray error: No array index limits given.");
      // Allowed array access types (expand if necessary)
      typedef mult_types< short, const short, short&, const short&,
                          unsigned short, const unsigned short, unsigned short&, const unsigned short&,
                          int, const int, int&, const int&,
                          unsigned, const unsigned, unsigned&, const unsigned&,
                          long, const long, long&, const long&,
                          unsigned long, const unsigned long, unsigned long&, const unsigned long&,
                          long long , const long long, long long&, const long long&,
                          unsigned long long, const unsigned long long, unsigned long long&, const unsigned long long&> allowed_types;
      // Helper structs for calculating number of elements
      template<int... _lims>
      struct calc_nElem{};
      template<int limL, int limU, int... _lims>
      struct calc_nElem<limL,limU,_lims...>
      {
        enum{val= (limU-limL+1)*calc_nElem<_lims... >::val};
        static_assert(limU>limL, "Farray error: Upper array index limit is lower than lower limit.");
      };
      template<int limL, int limU>
      struct calc_nElem<limL,limU>
      {
        enum{val=(limU-limL+1)};
        static_assert(limU>limL, "Farray error: Upper array index limit is lower than lower limit.");
      };
    public:
      typedef calc_nElem<lims... > nElem;
      T array[nElem::val];
      Farray(){}
      Farray(Farray<T,lims... > &in){*this = in;}
      template <typename ... Args>
      typename enable_if_all_member<allowed_types, T&, Args...>::type::type
      operator () (Args ... a)
      {
        static_assert(2*sizeof...(a)==sizeof...(lims), "Farray error: Invalid number of arguments passed to () operator.");
        int indices[] = {int(a)...};
        int limits[] = {lims...};
        int idx = 0;
        // Calculate index for array access
        for (int i = 0; i < int(sizeof...(lims)/2); ++i)
        {
          int idx_i = indices[i];
          if(idx_i<limits[2*i] || idx_i>limits[2*i+1])
          {
            str errmsg = "Farray error: Array index out of bounds.";
            utils_error().raise(LOCAL_INFO,errmsg);
          }
          idx_i -= limits[2*i];
          for (int j=0; j<i; j++) idx_i *= (limits[2*j+1]-limits[2*j]+1);
          idx += idx_i;
        }
        return array[idx];
      }
      template <typename ... Args>
      typename enable_if_all_member<allowed_types, const T&, Args...>::type::type
      operator () (Args ... a) const
      {
        static_assert(2*sizeof...(a)==sizeof...(lims), "Farray error: Invalid number of arguments passed to () operator.");
        int indices[] = {int(a)...};
        int limits[] = {lims...};
        int idx = 0;
        // Calculate index for array access
        for (int i = 0; i < (sizeof...(lims)/2); ++i)
        {
          int idx_i = indices[i];
          if(idx_i<limits[2*i] || idx_i>limits[2*i+1])
          {
            str errmsg = "Farray error: Array index out of bounds.";
            utils_error().raise(LOCAL_INFO,errmsg);
          }
          idx_i -= limits[2*i];
          for (int j=0; j<i; j++) idx_i *= limits[2*j+1]-limits[2*j]+1;
          idx += idx_i;
        }
        return array[idx];
      }
      Farray<T,lims... >& operator= (const Farray<T,lims... > &orig)
      {
        if (this == &orig) return *this;
        for (int i=0; i<nElem::val; ++i)
        {
          array[i] = orig.array[i];
        }
        return *this;
      }
      Farray(const T val)
      {
        for (int i=0; i<nElem::val; i++)
        {
          array[i] = val;
        }
      }
      Farray<T,lims... >& operator=(const T val)
      {
        for (int i=0; i<nElem::val; ++i)
        {
          array[i] = val;
        }
        return *this;
      }
  };

  /// Farray specialization for Fortran strings. This is a 1-dimensional char array with indices 1 to len.
  /// It has assignment operators for standard string types, and accessors that return std::string objects.
  /// Strings longer than len will be truncated by the assignment operators, and shorter strings will be given trailing spaces.
  /// Syntax: Fstring<[string length]>
  /// DO NOT UNDER ANY CIRCUMSTANCE add new member variables to this class!
  template <int len>
  class Fstring : public Farray<char,1,len>
  {
    public:
      Fstring(){}
      Fstring(const std::string &in)  {*this = in;}
      Fstring(const char* in)         {*this = in;}
      Fstring(char in)                {*this = in;}
      template<int ilen>
      Fstring(const Fstring<ilen> &in){*this = in;}
      Fstring& operator= (const std::string &in)
      {
        for(unsigned int i=0; i<len; i++)
        {
          Farray<char,1,len>::array[i] = (i<in.length()) ? in[i] : ' ';
        }
        return *this;
      }
      Fstring& operator= (const char* in)
      {
        for(unsigned int i=0; i<len; i++)
        {
          Farray<char,1,len>::array[i] = (i<std::strlen(in)) ? in[i] : ' ';
        }
        return *this;
      }
      Fstring& operator= (char in)
      {
        Farray<char,1,len>::array[0] = in;
        for(int i=1; i<len; i++)
        {
          Farray<char,1,len>::array[i] = ' ';
        }
        return *this;
      }
      template<int ilen>
      Fstring& operator= (const Fstring<ilen> &in)
      {
        if (reinterpret_cast<const void*>(this) == reinterpret_cast<const void*>(&in)) return *this;
        for(int i=0; i<len; i++)
        {
          Farray<char,1,len>::array[i] = (i<ilen) ? in.array[i] : ' ';
        }
        return *this;
      }
      /// Get std::string copy of the Fstring, including all trailing spaces
      std::string str() const
      {
        return std::string(Farray<char,1,len>::array,len);
      }
      /// Get std::string copy of the Fstring without trailing spaces
      std::string trimmed_str() const
      {
        int idx;
        for(int i=1; i<=len; i++)
        {
          idx=len-i;
          if(Farray<char,1,len>::array[idx] != ' ') break;
        }
        return std::string(Farray<char,1,len>::array,idx+1);
      }
      // Overloaded == operator with std::strings
      bool operator== (std::string str)
      {
        return this->trimmed_str() == str;
      }
  };

  /// Farray specialization for Fortran arrays of strings.
  /// This is an N+1-dimensional char array, where N is the number of dimensions specified by the user (1/2 * the number of array index limits).
  /// The special () operator is intended to be used instead of the operators of the Farray base class, and takes 1 argument less than the Farray class operators
  /// (the array index for the letters in the strings should not be passed).
  /// This operator returns pointers to Fstring objects that can be assigned to and read from.
  /// Syntax: FstringArray<[string length], [lower index, dim 1], [upper index, dim 1], [alternating lower/upper indices for subsequent dimensions]>
  /// DO NOT UNDER ANY CIRCUMSTANCE add new member variables to this class!
  template <int len, int... lims>
  class FstringArray : public Farray<char,1,len, lims... >
  {
    public:
      template <typename ... Args>
      typename enable_if_all_member<typename Farray<char,1,len, lims... >::allowed_types, Fstring<len>*, Args...>::type::type
      operator () (Args ... a)
      {
        static_assert(2*sizeof...(a)==sizeof...(lims), "FstringArray error: Invalid number of arguments passed to () operator");
        int indices[] = {1,int(a)...};
        int limits[] = {1,len,lims...};
        int idx = 0;
        // Calculate index for array access
        for (int i = 0; i < int((sizeof...(lims)+2)/2); ++i)
        {
          int idx_i = indices[i];
          if(idx_i<limits[2*i] || idx_i>limits[2*i+1])
          {
            str errmsg = "FstringArray error: Array index out of bounds.";
            utils_error().raise(LOCAL_INFO,errmsg);
          }
          idx_i -= limits[2*i];
          for (int j=0; j<i; j++) idx_i *= (limits[2*j+1]-limits[2*j]+1);
          idx += idx_i;
        }
        return reinterpret_cast<Fstring<len>*>(&Farray<char,1,len, lims... >::array[idx]);
      }
  };

  /// Fortran complex type. Use typdef versions instead of the
  /// DO NOT UNDER ANY CIRCUMSTANCE add new member variables to this class!
  template <typename T>
  class FcomplexT
  {
    public:
      T re;
      T im;
      /// Default constructor
      FcomplexT() {}
      /// Default destructor
      ~FcomplexT() {}
      /// Default copy constructor
      template<typename T2>
      FcomplexT(const FcomplexT<T2>& in)
      {
        re = in.re;
        im = in.im;
      }
      /// Constructor from a C++ complex type
      FcomplexT(const std::complex<T>& in)
      {
        re = in.real();
        im = in.imag();
      }
      /// Constructor from a single instance of some type
      FcomplexT(const T& in)
      {
        re = in;
        im = 0.0;
      }
      /// Assignment from another Fortran complex type
      template<typename T2>
      FcomplexT& operator = (const FcomplexT<T2> &in)
      {
        re = in.re;
        im = in.im;
        return *this;
      }
      /// Assignment from a C++ complex type
      FcomplexT& operator = (const std::complex<T> &in)
      {
        re = in.real();
        im = in.imag();
        return *this;
      }
      /// Assignment from a single instance of some type
      FcomplexT& operator = (const T &in)
      {
        re = in;
        im = 0.0;
        return *this;
      }
      /// Type casting to another Fortran complex type
      template<typename T2>
      operator FcomplexT<T2>()
      {
        return FcomplexT<T2>(std::complex<T2>(re, im));
      }
      /// Type casting to a C++ complex type
      operator std::complex<T>()
      {
        return std::complex<T>(re, im);
      }
      // Abs of a Fortran complex type
      T abs() const
      {
        return sqrt(re*re + im*im);
      }
      // Overloaded * operator
      template<typename T2>
      FcomplexT operator * (const FcomplexT<T2> &in)
      {
        FcomplexT out;

        out.re = re*in.re - im*in.im;
        out.im = re*in.im + im*in.re;

        return out;
      }
      // Overloaded / operator
      template<typename T2>
      FcomplexT operator / (const FcomplexT<T2> &in)
      {
        FcomplexT out = (*this)*in;

        if(in.abs() != 0)
        {
          out.re /= in.abs();
          out.im /= in.abs();
        }
        else
        {
          out.re = 0;
          out.im = 0;
        }

        return out;
      }
  };

  /// Fortran type typedefs
  /// TODO: Implement compiler dependent macros ensuring that these are always correct
  typedef FcomplexT<float>  Fcomplex;
  typedef FcomplexT<float>  Fcomplex8;
  typedef FcomplexT<double> Fcomplex16;
  typedef FcomplexT<double> Fdouble_complex;
  typedef FcomplexT<long double> Flongdouble_complex;
  typedef char              Fcharacter;
  typedef double            Fdouble;
  typedef double            Fdouble_precision;
  typedef double            Fdoubleprecision;
  typedef int               Finteger;
  typedef short             Finteger2;
  typedef long int          Finteger4;
  typedef long long         Finteger8;
  typedef int32_t           Flogical; // 4-byte integers, compiler independent
  typedef bool              Flogical1;
  typedef float             Freal;
  typedef float             Freal4;
  typedef double            Freal8;
  typedef long double       Freal16;


  /// Types used for Mathematica backends
  typedef void         MVoid;
  typedef int          MInteger;
  typedef double       MReal;
  typedef bool         MBool;
  typedef char         MChar;
  typedef std::string  MString;
  template <typename T> using MList = std::vector<T>;


}
#endif //defined __util_types_hpp__<|MERGE_RESOLUTION|>--- conflicted
+++ resolved
@@ -80,15 +80,12 @@
   /// Shorthand for an int-int pair to double map
   typedef std::map< std::pair < int, int >, double> map_intpair_dbl;
 
-<<<<<<< HEAD
   // Shorthand for vector of shared pointers
   template <typename T>
   using vector_shared_ptr = std::vector<std::shared_ptr<T>>;
-=======
+
   /// Shorthand for a pointer to a void function with no arguments
   typedef void (*fptr_void)();
-
->>>>>>> b3c75c5e
 
   // Useful unqualified functions
   using std::cout;
