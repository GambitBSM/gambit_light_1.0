//   GAMBIT: Global and Modular BSM Inference Tool
//   *********************************************
///  \file
///
///  General small utility classes, typedefs, etc.
///
///  *********************************************
///
///  Authors (add name and date if you modify):
///
///  \author Pat Scott
///          (patscott@physics.mcgill.ca)
///  \date 2013 Apr++
///
///  \author Ben Farmer
///          (benjamin.farmer@monash.edu)
///  \date 2013 Jun
///
///  \author Torsten Bringmann
///          (torsten.bringmann@desy.de)
///  \date 2013 Jun
///
///  \author Anders Kvellestad
///          (anders.kvellestad@fys.uio.no)
///  \date 2013 Nov
///
///  \author Lars A. Dal
///          (l.a.dal@fys.uio.no)
///  \date 2014 Jan, Mar
///  \date 2015 Jan, Feb
///
///  \author Tomas Gonzalo
///          (t.e.gonzalo@fys.uio.no)
///  \date 2016 May, Dec
///  \date 2018 Oct
///  \date 2020 May
///
/// \author Aaron Vincent
///         (aaron.vincent@cparc.ca)
///   \date 2017 Nov
///  *********************************************

#ifndef __util_types_hpp__
#define __util_types_hpp__

#include <map>
#include <string>
#include <sstream>
#include <omp.h>
#include <cstring>
#include <complex>

#include "gambit/Utils/standalone_error_handlers.hpp"
#include "gambit/Utils/variadic_functions.hpp"
#include "gambit/Utils/local_info.hpp"


namespace Gambit
{

  /// Shorthand for a standard string
  typedef std::string str;
  /// Shorthand for a pair of standard strings
  typedef std::pair<str, str> sspair;
  /// Shorthand for a pair of doubles
  typedef std::pair<double, double> ddpair;
<<<<<<< HEAD
  /// Shorthand for a pair of integers
=======
  /// Shorthand for a pair of ints
>>>>>>> 8af8597f
  typedef std::pair<int, int> iipair;
  /// Shorthand for a string-to-double map
  typedef std::map<std::string,double> map_str_dbl;
  /// Shorthand for a string-to-int map
  typedef std::map<std::string,int> map_str_int;
  /// Shorthand for a string-to-string-to-double map
  typedef std::map<std::string,std::map<std::string,double> > map_str_map_str_dbl;
  /// Shorthand for a string-to-string map
  typedef std::map<std::string,std::string> map_str_str;
  /// Shorthand for a string-to-bool map
  typedef std::map<std::string,bool> map_str_bool;
  /// Shorthand for an int to double map
  typedef std::map<int,double> map_int_dbl;
  /// Shorthand for a string-to-string-to-string map
  typedef std::map<std::string,std::map<std::string,std::string> > map_str_map_str_str;
  /// Shorthand for an int-int pair to double map
  typedef std::map< std::pair < int, int >, double> map_intpair_dbl;

  /// Shorthand for a pointer to a void function with no arguments
  typedef void (*fptr_void)();

  // Useful unqualified functions
  using std::cout;
  using std::cerr;
  using std::endl;

  // A simple triplet class for holding a central value and aysmmetric +/- variations
  template<typename TYPE>
  struct triplet
  {
    TYPE central, upper, lower;
    /// Default constructor
    triplet()
     : central(0.),
       upper(0.),
       lower(0.)
    {}
    /// One-value constructor
    triplet(TYPE centralval)
     : central(centralval),
       upper(0.),
       lower(0.)
    {}
    /// Three-value constructor
    triplet(TYPE centralval, TYPE upperval, TYPE lowerval)
     : central(centralval),
       upper(upperval),
       lower(lowerval)
    {}
    /// Copy constructor
    triplet(const triplet<TYPE>& in)
     : central(in.central),
       upper(in.upper),
       lower(in.lower)
    {}
    /// Copy assignment operator
    triplet<TYPE>& operator = (const triplet<TYPE>& in) {
      central = in.central;
      upper = in.upper;
      lower = in.lower;
      return *this;
    }
  };

  /// Shorthand for an int-to-double triplet map
  typedef std::map<int,triplet<double> > map_int_triplet_dbl;

  // a tuple containg two doubles and a bool
  struct dbl_dbl_bool
  {
    double first, second;
    bool flag;
    /// Default constructor
    dbl_dbl_bool()
     : first(0.),
       second(0.),
       flag(0.)
    {}

    /// Three-value constructor
    dbl_dbl_bool(double firstval, double secondval, bool flagval)
     : first(firstval),
       second(secondval),
       flag(flagval)
    {}
    /// Copy constructor
    dbl_dbl_bool(const dbl_dbl_bool& in)
     : first(in.first),
       second(in.second),
       flag(in.flag)
    {}
    /// Copy assignment operator
    dbl_dbl_bool& operator = (const dbl_dbl_bool& in) {
      first = in.first;
      second = in.second;
      flag = in.flag;
      return *this;
    }
  };



  /// A safe pointer that throws an informative error if you try to dereference
  /// it when nullified, and cannot be used to overwrite the thing it points to.
  template <typename TYPE>
  class safe_ptr
  {

    public:

      /// Construct-o-safe_ptr
      safe_ptr(TYPE* in_ptr = NULL) { ptr = in_ptr; }

      /// Set pointer
      virtual void set(TYPE* in_ptr) { ptr = in_ptr; }

      /// Dereference pointer
      virtual const TYPE& operator*() const
      {
        if (ptr == NULL) dieGracefully();
        return *ptr;
      }

      /// Dereference pointer as if it is an array
      virtual const TYPE& operator[](int index) const
      {
        if (ptr == NULL) dieGracefully();
        return *(ptr+index);
      }

      /// Access is allowed to const member functions only
      virtual const TYPE* operator->() const
      {
        if (ptr == NULL) dieGracefully();
        return ptr;
      }

    protected:

      /// The actual underlying pointer, interpreted as a pointer to constant value
      const TYPE* ptr;

      /// Failure message invoked when the user tries to dereference a null safe_ptr
      static void dieGracefully()
      {
        str errmsg = "You just tried to dereference a GAMBIT safe pointer that has value";
        errmsg +=  "\nNULL.  Bad idea.  Probably you tried to retrieve a conditional"
                   "\ndependency that has not been activated because the necessary condition"
                   "\nhas not been met, or you tried to access a model parameter for a model"
                   "\nthat you are not actually scanning.  This means there is a bug in one"
                   "\nof your module functions.";
        utils_error().raise(LOCAL_INFO,errmsg);
      }

  };


  /// A safe pointer designed to point at an array, and return the entry in that array
  /// corresponding to the current OpenMP thread.
  template <typename TYPE>
  class omp_safe_ptr : public safe_ptr<TYPE>
  {

    public:

      /// Constructor
      omp_safe_ptr(TYPE* in_ptr = NULL) : safe_ptr<TYPE>(in_ptr) {}

      /// Dereference pointer
      virtual const TYPE& operator*() const
      {
        if (this->ptr == NULL) safe_ptr<TYPE>::dieGracefully();
        return *(this->ptr+omp_get_thread_num());
      }

  };

  /// A safe variable pointer that throws an informative error if you try to dereference
  /// it when nullified, but unlike safe_ptr it can be used to overwrite the thing it points to.
  /// However, it is not possible to change the address of this pointer without using the 'set'
  /// function (in which case you presumably know what you're doing).
  template <typename TYPE>
  class safe_variable_ptr
  {

    public:

      /// Remove the default copy constructor and assignment operator.
      safe_variable_ptr & operator=(const safe_variable_ptr&) = delete;
      safe_variable_ptr(const safe_variable_ptr&) = delete;

      /// Constructor
      safe_variable_ptr(TYPE* in_ptr = NULL) { ptr = in_ptr; }

      /// Set pointer
      void set(TYPE* in_ptr) { ptr = in_ptr; }

      /// Get pointer
      TYPE* get() { return ptr; }

      /// Dereference pointer
      TYPE& operator*()
      {
        if (ptr == NULL) dieGracefully();
        return *ptr;
      }

      /// Dereference pointer as if it is an array
      TYPE& operator[](int index)
      {
        if (ptr == NULL) dieGracefully();
        return *(ptr+index);
      }

      /// Access member functions
      TYPE* operator->()
      {
        if (ptr == NULL) dieGracefully();
        return ptr;
      }

    protected:

      /// The actual underlying pointer
      TYPE* ptr;

      /// Failure message invoked when the user tries to dereference a null safe_variable_ptr
      static void dieGracefully()
      {
        str errmsg = "You just tried to dereference a GAMBIT safe variable pointer that has value";
        errmsg +=  "\nNULL.  Bad idea.  Probably you tried to retrieve a conditional"
                   "\ndependency that has not been activated because the necessary condition"
                   "\nhas not been met.";
        utils_error().raise(LOCAL_INFO,errmsg);
      }

  };

  /// Shorthand for the type of the 'Param' map (string-to-double-safe_ptr map)
  typedef std::map<std::string, safe_ptr<const double> > param_map_type;



  /// Array class that matches the memory structure and functionality of arrays in Fortran codes
  /// Syntax: Farray<[type], [lower index, dim 1], [upper index, dim 1], [alternating lower/upper indices for subsequent dimensions]>
  /// DO NOT UNDER ANY CIRCUMSTANCE add new member variables to this class!
  /// This would break the crucial memory structure.
  template <typename T, int... lims>
  class Farray
  {
    protected:
      static_assert(sizeof...(lims)%2==0,    "Farray error: Odd number of index limits.");
      static_assert(sizeof...(lims)!=0,      "Farray error: No array index limits given.");
      // Allowed array access types (expand if necessary)
      typedef mult_types< short, const short, short&, const short&,
                          unsigned short, const unsigned short, unsigned short&, const unsigned short&,
                          int, const int, int&, const int&,
                          unsigned, const unsigned, unsigned&, const unsigned&,
                          long, const long, long&, const long&,
                          unsigned long, const unsigned long, unsigned long&, const unsigned long&,
                          long long , const long long, long long&, const long long&,
                          unsigned long long, const unsigned long long, unsigned long long&, const unsigned long long&> allowed_types;
      // Helper structs for calculating number of elements
      template<int... _lims>
      struct calc_nElem{};
      template<int limL, int limU, int... _lims>
      struct calc_nElem<limL,limU,_lims...>
      {
        enum{val= (limU-limL+1)*calc_nElem<_lims... >::val};
        static_assert(limU>=limL, "Farray error: Upper array index limit is lower than lower limit.");
      };
      template<int limL, int limU>
      struct calc_nElem<limL,limU>
      {
        enum{val=(limU-limL+1)};
        static_assert(limU>=limL, "Farray error: Upper array index limit is lower than lower limit.");
      };
    public:
      typedef calc_nElem<lims... > nElem;
      T array[nElem::val];
      Farray(){}
      Farray(Farray<T,lims... > &in){*this = in;}
      template <typename ... Args>
      typename enable_if_all_member<allowed_types, T&, Args...>::type::type
      operator () (Args ... a)
      {
        static_assert(2*sizeof...(a)==sizeof...(lims), "Farray error: Invalid number of arguments passed to () operator.");
        int indices[] = {int(a)...};
        int limits[] = {lims...};
        int idx = 0;
        // Calculate index for array access
        for (int i = 0; i < int(sizeof...(lims)/2); ++i)
        {
          int idx_i = indices[i];
          if(idx_i<limits[2*i] || idx_i>limits[2*i+1])
          {
            str errmsg = "Farray error: Array index out of bounds.";
            utils_error().raise(LOCAL_INFO,errmsg);
          }
          idx_i -= limits[2*i];
          for (int j=0; j<i; j++) idx_i *= (limits[2*j+1]-limits[2*j]+1);
          idx += idx_i;
        }
        return array[idx];
      }
      template <typename ... Args>
      typename enable_if_all_member<allowed_types, const T&, Args...>::type::type
      operator () (Args ... a) const
      {
        static_assert(2*sizeof...(a)==sizeof...(lims), "Farray error: Invalid number of arguments passed to () operator.");
        int indices[] = {int(a)...};
        int limits[] = {lims...};
        int idx = 0;
        // Calculate index for array access
        for (int i = 0; i < (sizeof...(lims)/2); ++i)
        {
          int idx_i = indices[i];
          if(idx_i<limits[2*i] || idx_i>limits[2*i+1])
          {
            str errmsg = "Farray error: Array index out of bounds.";
            utils_error().raise(LOCAL_INFO,errmsg);
          }
          idx_i -= limits[2*i];
          for (int j=0; j<i; j++) idx_i *= limits[2*j+1]-limits[2*j]+1;
          idx += idx_i;
        }
        return array[idx];
      }
      Farray<T,lims... >& operator= (const Farray<T,lims... > &orig)
      {
        if (this == &orig) return *this;
        for (int i=0; i<nElem::val; ++i)
        {
          array[i] = orig.array[i];
        }
        return *this;
      }
      Farray(const T val)
      {
        for (int i=0; i<nElem::val; i++)
        {
          array[i] = val;
        }
      }
      Farray<T,lims... >& operator=(const T val)
      {
        for (int i=0; i<nElem::val; ++i)
        {
          array[i] = val;
        }
        return *this;
      }
  };

  /// Farray specialization for Fortran strings. This is a 1-dimensional char array with indices 1 to len.
  /// It has assignment operators for standard string types, and accessors that return std::string objects.
  /// Strings longer than len will be truncated by the assignment operators, and shorter strings will be given trailing spaces.
  /// Syntax: Fstring<[string length]>
  /// DO NOT UNDER ANY CIRCUMSTANCE add new member variables to this class!
  template <int len>
  class Fstring : public Farray<char,1,len>
  {
    public:
      Fstring(){}
      Fstring(const std::string &in)  {*this = in;}
      Fstring(const char* in)         {*this = in;}
      Fstring(char in)                {*this = in;}
      template<int ilen>
      Fstring(const Fstring<ilen> &in){*this = in;}
      Fstring& operator= (const std::string &in)
      {
        for(unsigned int i=0; i<len; i++)
        {
          Farray<char,1,len>::array[i] = (i<in.length()) ? in[i] : ' ';
        }
        return *this;
      }
      Fstring& operator= (const char* in)
      {
        for(unsigned int i=0; i<len; i++)
        {
          Farray<char,1,len>::array[i] = (i<std::strlen(in)) ? in[i] : ' ';
        }
        return *this;
      }
      Fstring& operator= (char in)
      {
        Farray<char,1,len>::array[0] = in;
        for(int i=1; i<len; i++)
        {
          Farray<char,1,len>::array[i] = ' ';
        }
        return *this;
      }
      template<int ilen>
      Fstring& operator= (const Fstring<ilen> &in)
      {
        if (reinterpret_cast<const void*>(this) == reinterpret_cast<const void*>(&in)) return *this;
        for(int i=0; i<len; i++)
        {
          Farray<char,1,len>::array[i] = (i<ilen) ? in.array[i] : ' ';
        }
        return *this;
      }
      /// Get std::string copy of the Fstring, including all trailing spaces
      std::string str() const
      {
        return std::string(Farray<char,1,len>::array,len);
      }
      /// Get std::string copy of the Fstring without trailing spaces
      std::string trimmed_str() const
      {
        int idx;
        for(int i=1; i<=len; i++)
        {
          idx=len-i;
          if(Farray<char,1,len>::array[idx] != ' ') break;
        }
        return std::string(Farray<char,1,len>::array,idx+1);
      }
      // Overloaded == operator with std::strings
      bool operator== (std::string str)
      {
        return this->trimmed_str() == str;
      }
  };

  /// Farray specialization for Fortran arrays of strings.
  /// This is an N+1-dimensional char array, where N is the number of dimensions specified by the user (1/2 * the number of array index limits).
  /// The special () operator is intended to be used instead of the operators of the Farray base class, and takes 1 argument less than the Farray class operators
  /// (the array index for the letters in the strings should not be passed).
  /// This operator returns pointers to Fstring objects that can be assigned to and read from.
  /// Syntax: FstringArray<[string length], [lower index, dim 1], [upper index, dim 1], [alternating lower/upper indices for subsequent dimensions]>
  /// DO NOT UNDER ANY CIRCUMSTANCE add new member variables to this class!
  template <int len, int... lims>
  class FstringArray : public Farray<char,1,len, lims... >
  {
    public:
      template <typename ... Args>
      typename enable_if_all_member<typename Farray<char,1,len, lims... >::allowed_types, Fstring<len>*, Args...>::type::type
      operator () (Args ... a)
      {
        static_assert(2*sizeof...(a)==sizeof...(lims), "FstringArray error: Invalid number of arguments passed to () operator");
        int indices[] = {1,int(a)...};
        int limits[] = {1,len,lims...};
        int idx = 0;
        // Calculate index for array access
        for (int i = 0; i < int((sizeof...(lims)+2)/2); ++i)
        {
          int idx_i = indices[i];
          if(idx_i<limits[2*i] || idx_i>limits[2*i+1])
          {
            str errmsg = "FstringArray error: Array index out of bounds.";
            utils_error().raise(LOCAL_INFO,errmsg);
          }
          idx_i -= limits[2*i];
          for (int j=0; j<i; j++) idx_i *= (limits[2*j+1]-limits[2*j]+1);
          idx += idx_i;
        }
        return reinterpret_cast<Fstring<len>*>(&Farray<char,1,len, lims... >::array[idx]);
      }
  };

  /// Fortran complex type. Use typdef versions instead of the
  /// DO NOT UNDER ANY CIRCUMSTANCE add new member variables to this class!
  template <typename T>
  class FcomplexT
  {
    public:
      T re;
      T im;
      /// Default constructor
      FcomplexT() {}
      /// Default destructor
      ~FcomplexT() {}
      /// Default copy constructor
      template<typename T2>
      FcomplexT(const FcomplexT<T2>& in)
      {
        re = in.re;
        im = in.im;
      }
      /// Constructor from a C++ complex type
      FcomplexT(const std::complex<T>& in)
      {
        re = in.real();
        im = in.imag();
      }
      /// Constructor from a single instance of some type
      FcomplexT(const T& in)
      {
        re = in;
        im = 0.0;
      }
      /// Assignment from another Fortran complex type
      template<typename T2>
      FcomplexT& operator = (const FcomplexT<T2> &in)
      {
        re = in.re;
        im = in.im;
        return *this;
      }
      /// Assignment from a C++ complex type
      FcomplexT& operator = (const std::complex<T> &in)
      {
        re = in.real();
        im = in.imag();
        return *this;
      }
      /// Assignment from a single instance of some type
      FcomplexT& operator = (const T &in)
      {
        re = in;
        im = 0.0;
        return *this;
      }
      /// Type casting to another Fortran complex type
      template<typename T2>
      operator FcomplexT<T2>()
      {
        return FcomplexT<T2>(std::complex<T2>(re, im));
      }
      /// Type casting to a C++ complex type
      operator std::complex<T>()
      {
        return std::complex<T>(re, im);
      }
      // Abs of a Fortran complex type
      T abs() const
      {
        return sqrt(re*re + im*im);
      }
      // Overloaded * operator
      template<typename T2>
      FcomplexT operator * (const FcomplexT<T2> &in)
      {
        FcomplexT out;

        out.re = re*in.re - im*in.im;
        out.im = re*in.im + im*in.re;

        return out;
      }
      // Overloaded / operator
      template<typename T2>
      FcomplexT operator / (const FcomplexT<T2> &in)
      {
        FcomplexT out;

        if(in.abs() != 0)
        {
          out.re = (re*in.re + im*in.im) / in.abs();
          out.im = (im*in.re - re*in.im) / in.abs();
        }
        else
        {
          out.re = 0;
          out.im = 0;
        }

        return out;
      }
  };

  /// Fortran type typedefs
  /// TODO: Implement compiler dependent macros ensuring that these are always correct
  typedef FcomplexT<float>  Fcomplex;
  typedef FcomplexT<float>  Fcomplex8;
  typedef FcomplexT<double> Fcomplex16;
  typedef FcomplexT<double> Fdouble_complex;
  typedef FcomplexT<long double> Flongdouble_complex;
  typedef char              Fcharacter;
  typedef double            Fdouble;
  typedef double            Fdouble_precision;
  typedef double            Fdoubleprecision;
  typedef int               Finteger;
  typedef short             Finteger2;
  typedef long int          Finteger4;
  typedef long long         Finteger8;
  typedef int32_t           Flogical; // 4-byte integers, compiler independent
  typedef bool              Flogical1;
  typedef float             Freal;
  typedef float             Freal4;
  typedef double            Freal8;
  typedef long double       Freal16;

  /// Types used for Mathematica backends
  typedef void         MVoid;
  typedef int          MInteger;
  typedef double       MReal;
  typedef bool         MBool;
  typedef char         MChar;
  typedef std::string  MString;
  template <typename T> using MList = std::vector<T>;

}
#endif //defined __util_types_hpp__<|MERGE_RESOLUTION|>--- conflicted
+++ resolved
@@ -64,11 +64,7 @@
   typedef std::pair<str, str> sspair;
   /// Shorthand for a pair of doubles
   typedef std::pair<double, double> ddpair;
-<<<<<<< HEAD
   /// Shorthand for a pair of integers
-=======
-  /// Shorthand for a pair of ints
->>>>>>> 8af8597f
   typedef std::pair<int, int> iipair;
   /// Shorthand for a string-to-double map
   typedef std::map<std::string,double> map_str_dbl;
