--- conflicted
+++ resolved
@@ -74,16 +74,12 @@
   typedef std::map<std::string,std::map<std::string,double> > map_str_map_str_dbl;
   /// Shorthand for a string-to-string map
   typedef std::map<std::string,std::string> map_str_str;
-<<<<<<< HEAD
   /// Shorthand for a string-to-bool map
   typedef std::map<std::string,bool> map_str_bool;
-
   /// Shorthand for an int to double map
   typedef std::map<int,double> map_int_dbl;
-=======
   /// Shorthand for a string-to-string-to-string map
   typedef std::map<std::string,std::map<std::string,std::string> > map_str_map_str_str;
->>>>>>> e2dfc62f
   /// Shorthand for an int-int pair to double map
   typedef std::map< std::pair < int, int >, double> map_intpair_dbl;
 
