//   GAMBIT: Global and Modular BSM Inference Tool
//   *********************************************
///  \file
///
///  Definitions of new MPI datatypes needed by
///  printers.
///
///  NOTE: These have been moved out of Printers,
///  and not all names reflect this yet.
///
///  *********************************************
///
///  Authors (add name and date if you modify):
///   
///  \author Ben Farmer
///          (benjamin.farmer@fysik.su.se)
///  \date 2015 May
///
///  *********************************************


#ifndef __new_mpi_datatypes_hpp__
#define __new_mpi_datatypes_hpp__

// MPI bindings
#include "gambit/Utils/mpiwrapper.hpp"
#include <ostream>

// Code!
namespace Gambit
{
  namespace Printers 
  {
    /// vertexID / sub-print index pair
    /// Identifies individual buffers (I call them VertexBuffer, but actually there can be more than one per vertex) 
    //typedef std::pair<int,unsigned int> VBIDpair;
    struct VBIDpair {
      int vertexID;
      int index;
      VBIDpair() = default; // Want the trivial default constructor to make this class "POD" so that calls to 'offsetof' are allowed.
      VBIDpair(const int v, const int i)
        : vertexID(v)
        , index(i)
      {}
    };
  
    // Needed by std::map for comparison of keys of type VBIDpair
    bool operator<(const VBIDpair& l, const VBIDpair& r);
    bool operator==(const VBIDpair& l, const VBIDpair& r);
    bool operator!=(const VBIDpair& l, const VBIDpair& r);

    // Same as VBIDpair, but plus the "first_tag" value (association with MPI tag)
    struct VBIDtrip {
      int vertexID;
      int index;
      int first_tag; 
      VBIDtrip() 
        : vertexID(0)
        , index(0)
        , first_tag(0)
      {}
      VBIDtrip(const int v, const int i, const int t)
        : vertexID(v)
        , index(i)
        , first_tag(t)
      {}
      VBIDtrip(const VBIDpair p, const int t)
        : vertexID(p.vertexID)
        , index(p.index)
        , first_tag(t)
      {}
    };
  
    // Needed by std::map for comparison of keys of type VBIDpair
    bool operator<(const VBIDtrip& l, const VBIDtrip& r);
    bool operator==(const VBIDtrip& l, const VBIDtrip& r);
    bool operator!=(const VBIDtrip& l, const VBIDtrip& r);

    /// pointID / process number pair
    /// Used to identify a single parameter space point
    //typedef std::pair<unsigned long int, unsigned int> PPIDpair;
    struct EXPORT_SYMBOLS PPIDpair
    {
      unsigned long long int pointID;
      unsigned int rank;
      unsigned int valid; // Set to 0 to flag pair as uninitialised
      PPIDpair() 
        : pointID(0)
        , rank(0)
        , valid(0)
      {}
      PPIDpair(const unsigned long long int p, const int r)
        : pointID(p)
        , rank(r)
        , valid(1)
      {}
      friend std::ostream& operator<<(std::ostream&, const PPIDpair&);
    };

    // Needed by std::map for comparison of keys of type VBIDpair
    EXPORT_SYMBOLS bool operator<(const PPIDpair& l, const PPIDpair& r);
    EXPORT_SYMBOLS bool operator==(const PPIDpair& l, const PPIDpair& r);
    EXPORT_SYMBOLS bool operator!=(const PPIDpair& l, const PPIDpair& r);

    // To use PPIDpairs in std::unordered_map/set, need to provide hashing and equality functions
<<<<<<< HEAD
    struct PPIDHash{ 
=======
    struct EXPORT_SYMBOLS PPIDHash{ 
>>>>>>> 8c98d761
      size_t operator()(const PPIDpair &key) const 
      { 
        return std::hash<unsigned long long int>()(key.pointID) ^ std::hash<unsigned int>()(key.rank) ^ std::hash<unsigned int>()(key.valid);      }
    };

    struct EXPORT_SYMBOLS PPIDEqual{
      bool operator()(const PPIDpair &lhs, const PPIDpair &rhs) const {
        return lhs == rhs; // use the operator we already defined (why doesn't the STL do this?)
      }
    };

    // stream overloads (for easy std::out)
    // Null pointID object, use for unassigned pointIDs
<<<<<<< HEAD
    const PPIDpair nullpoint = PPIDpair();
=======
    EXPORT_SYMBOLS extern const PPIDpair nullpoint;
>>>>>>> 8c98d761

  } // end namespace Printers

  // DEPRECATED! We no longer actually send this stuff via MPI, 
  // and there were slight issues with non-standards compliance
  // that generate warnings on some compilers, so I am flagging
  // this for deletion, though it was a bit complicated to
  // figure out so I can't bring myself to delete it yet.
  //
  // #ifdef WITH_MPI
  // /// Declarations needed for specialisation of GMPI::get_mpi_data_type<T>::type() to VBIDpair and PPIDpair types
  // namespace GMPI { 
  //    template<> 
  //    struct get_mpi_data_type<Printers::VBIDpair> 
  //    { 
  //      static MPI_Datatype type();
  //    }; 
  //    template<> 
  //    struct get_mpi_data_type<Printers::VBIDtrip> 
  //    { 
  //      static MPI_Datatype type();
  //    }; 
  //    template<> 
  //    struct get_mpi_data_type<Printers::PPIDpair> 
  //    { 
  //      static MPI_Datatype type();
  //    }; 
  // }
  // /// Declare MPI datatype for structs VBIDpair and PPIDpair (which is what the above functions will 'get')
  // extern MPI_Datatype mpi_VBIDpair_type;
  // extern MPI_Datatype mpi_VBIDtrip_type;
  // extern MPI_Datatype mpi_PPIDpair_type;

  // /// Need declaration in order to use these in mpiwrapper.cpp (Init function)
  // namespace Printers {
  //    void queue_mpidefs();
  // }
  //
  // #endif

} // end namespace Gambit


#endif<|MERGE_RESOLUTION|>--- conflicted
+++ resolved
@@ -103,11 +103,7 @@
     EXPORT_SYMBOLS bool operator!=(const PPIDpair& l, const PPIDpair& r);
 
     // To use PPIDpairs in std::unordered_map/set, need to provide hashing and equality functions
-<<<<<<< HEAD
-    struct PPIDHash{ 
-=======
     struct EXPORT_SYMBOLS PPIDHash{ 
->>>>>>> 8c98d761
       size_t operator()(const PPIDpair &key) const 
       { 
         return std::hash<unsigned long long int>()(key.pointID) ^ std::hash<unsigned int>()(key.rank) ^ std::hash<unsigned int>()(key.valid);      }
@@ -121,11 +117,7 @@
 
     // stream overloads (for easy std::out)
     // Null pointID object, use for unassigned pointIDs
-<<<<<<< HEAD
-    const PPIDpair nullpoint = PPIDpair();
-=======
     EXPORT_SYMBOLS extern const PPIDpair nullpoint;
->>>>>>> 8c98d761
 
   } // end namespace Printers
 
