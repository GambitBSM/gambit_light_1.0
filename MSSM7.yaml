Parameters:

  #SM nuisance parameters fixed for now.
  StandardModel_SLHA2: !import StandardModel_SLHA2_defaults.yaml

  #Nuclear matrix parameters fixed for now.
  nuclear_params_sigmas_sigmal:
    sigmas:
      fixed_value:  43.0
    sigmal:
      fixed_value:  58.0
    deltau:
      fixed_value:  0.842
    deltad:
      fixed_value: -0.427
    deltas:
      fixed_value: -0.085

    LocalHalo:
      rho0: # Local dark matter density
        fixed_value: .3 # GeV/cm^3
        #range: [.2, .4]
        #prior_type: flat
      vrot: # Local disk rotation speed (unused in DarkSUSY)
        fixed_value: 235 # km/s
      v0: # Maxwellian most-probable speed (unused in DarkSUSY)
        fixed_value: 235 # km/s
      vesc: # Local galactic escape speed (unused in DarkSUSY)
        fixed_value: 550 # km/s

  MSSM7atQ:
    Qin:
      fixed_value: 1000.0
    SignMu:
      fixed_value: 1
    Ad_3:
      range: [1e2, 1e4]
      prior_type: log
    Au_3:
      range: [1e2, 1e4]
      prior_type: log
    M2:
      range: [1e2, 1e4]
      prior_type: log
    TanBeta:
      range: [3.0, 70.0]
      prior_type: flat
    mHd2:
      range: [1e4, 1e8]
      prior_type: log
    mHu2:
      range: [1e4, 1e8]
      prior_type: log
    mf2:
      range: [1e4, 1e8]
      prior_type: log

    LocalHalo:
      rho0: # Local dark matter density
        fixed_value: .4 # GeV/cm^3
        #range: [.2, .8]
        #prior_type: flat
      vrot: # Local disk rotation speed (unused in DarkSUSY)
        fixed_value: 235 # km/s
      v0: # Maxwellian most-probable speed (unused in DarkSUSY)
        fixed_value: 235 # km/s
      vesc: # Local galactic escape speed (unused in DarkSUSY)
        fixed_value: 550 # km/s

Priors:

  # All priors simple, so specified in Parameters section

Printer:

  printer: hdf5

  options:
    output_file: "MSSM7.hdf5"
    group: "/MSSM7"
    delete_file_if_exists: true

Scanner:

  use_scanner: multinest

  scanners:
    multinest:
      plugin: MultiNest
      like:  LogLike
      nlive: 4000
      tol: 0.5
      mmodal: 1
      # write native MultiNest ascii output files?
      outfile: 1
      # No options to set, but still need the nodes at the moment...
      aux_printer_txt_options:
      aux_printer_stats_options:
      aux_printer_live_options:

ObsLikes:

    - capability: lnL_oh2
      purpose:    LogLike

    - capability: lnL_FermiLATdwarfs
      purpose:    LogLike

    - capability: lnL_XENON100_2012
      purpose:    LogLike

    - capability: lnL_LUX_2013
      purpose:    LogLike

    #- capability: IC79_loglike
    #  purpose:    LogLike

    - capability: lnL_t_mass
      purpose:    LogLike

    - capability: lnL_mbmb
      purpose:    LogLike

    - capability: lnL_alpha_em
      purpose:    LogLike

    - capability: lnL_alpha_s
      purpose:    LogLike

    - capability: lnL_W_mass
      purpose:    LogLike

    - capability: lnL_sinW2_eff
      purpose:    LogLike

    - capability: lnL_deltarho
      purpose:    LogLike

    # Charm quark and light quark mass ratio likelihoods
    - capability: lnL_light_quark_masses
      purpose:    LogLike

    # FlavBit likelihoods
    - purpose:    LogLike
      capability: b2ll_LL

    - purpose:    LogLike
      capability: SL_LL

    - purpose:    LogLike
      capability: b2sll_LL

    # SI nuclear parameters likelihood (only works for nuclear_params_sigmas_sigmal model)
    - capability: lnL_SI_nuclear_parameters
<<<<<<< HEAD
      purpose:    Likelihood

# DM Local Density likelihood
    - capability: lnL_rho0
      purpose: Likelihood
        
    #- purpose:    Likelihood
=======
      purpose:    LogLike

    #- purpose:    LogLike
>>>>>>> 0406ff2f
    #  capability: LHC_Combined_LogLike

    - purpose:    Observable
      capability: SLHA1_violation

    - purpose:    LogLike
      capability: ALEPH_Selectron_LLike

    - purpose:    LogLike
      capability: ALEPH_Smuon_LLike

    - purpose:    LogLike
      capability: ALEPH_Stau_LLike

    - purpose:    LogLike
      capability: L3_Selectron_LLike

    - purpose:    LogLike
      capability: L3_Smuon_LLike

    - purpose:    LogLike
      capability: L3_Stau_LLike

    - purpose:    LogLike
      capability: L3_Neutralino_All_Channels_LLike

    - purpose:    LogLike
      capability: L3_Neutralino_Leptonic_LLike

    - purpose:    LogLike
      capability: L3_Chargino_All_Channels_LLike

    - purpose:    LogLike
      capability: L3_Chargino_Leptonic_LLike

    - purpose:    LogLike
      capability: OPAL_Chargino_Hadronic_LLike

    - purpose:    LogLike
      capability: OPAL_Chargino_SemiLeptonic_LLike

    - purpose:    LogLike
      capability: OPAL_Chargino_Leptonic_LLike

    - purpose:    LogLike
      capability: OPAL_Chargino_All_Channels_LLike

    - purpose:    LogLike
      capability: OPAL_Neutralino_Hadronic_LLike

    - purpose:    LogLike
      capability: HB_LEP_lnL

    - purpose:    LogLike
      capability: HS_LHC_lnL

    - capability: RD_oh2
      purpose:    Observable

    - capability: mwimp
      purpose:    Observable

    - capability: sigmav
      purpose:    Observable

    - capability: sigma_SI_p
      purpose:    Observable

    - capability: sigma_SI_n
      purpose:    Observable

    - capability: sigma_SD_p
      purpose:    Observable

    - capability: sigma_SD_n
      purpose:    Observable

    # Missing:
    # CMB+HESS likelihoods


Rules:

  # Choose to implement the relic density as an upper bound, not a detection
  - capability: lnL_oh2
    function: lnL_oh2_upperlimit

  # Use the DarkBit native relic density calculator
  #- capability: RD_oh2
  #  function: RD_oh2_general

  # Use DarkSUSY or MicrOmegas for the relic density?
  - capability: RD_oh2
    #function: RD_oh2_DarkSUSY
    function: RD_oh2_MicrOmegas
    options:
      fast: 1
      omtype: 1
      Beps: 1e-5

  # Choose to use detailed Fermi Pass 8 dwarf likelihoood, using gamlike
  - capability: lnL_FermiLATdwarfs
    function:  lnL_FermiLATdwarfs_gamLike

  # Choose to use DarkSUSY yield tables for indirect detection
  - capability: SimYieldTable
    function: SimYieldTable_DarkSUSY

  # Choose to function for calculating direct detection couplings
  - capability: DD_couplings
    #function: DD_couplings_DarkSUSY
    function: DD_couplings_MicrOmegas

  # Choose to get decays from DecayBit proper, not from an SLHA file.
  - capability: decay_rates
    function: all_decays

  # Choose to get the spectrum from SpecBit proper, not an SLHA file.
  - capability: unimproved_MSSM_spectrum
    function: get_MSSMatQ_spectrum
    options:
      precision_goal:        1.0e-4
      max_iterations:        0
      calculate_sm_masses:   false
      pole_mass_loop_order:  2
      ewsb_loop_order:       2
      beta_loop_order:       2
      threshold_corrections_loop_order: 1
      use_higgs_2loop_at_as: true
      use_higgs_2loop_ab_as: true
      use_higgs_2loop_at_at: true
      use_higgs_2loop_atau_atau: true
      invalid_point_fatal: false

  # Make sure to use v2.11.3 of FeynHiggs for everything
  # does not work yet
  #- backend: FeynHiggs
  #  version: 2.11.3

  # Choose to take FeynHiggs 2.11.3's prediction for the Higgs mass (rather then FlexibleSUSY's).
  # Choose to use the difference between the FeynHiggs and spectrum generator predictions, along
  # with the FH error estimate, to estimate the theoretical error on the prediction.
  - capability: MSSM_spectrum
    options:
      Higgs_predictions_source: 1
      Higgs_predictions_error_method: 4

  # Choose to use functions that get Higgs and top decays from FeynHiggs (rather than SUSY-HIT)
  - capability: A0_decay_rates
    function: FH_A0_decays
  - capability: Higgs_decay_rates
    function: FH_MSSM_h0_1_decays
  - capability: Hplus_decay_rates
    function: FH_Hplus_decays
  - capability: h0_2_decay_rates
    function: FH_h0_2_decays
  - capability: t_decay_rates
    function: FH_t_decays

  # Choose to rescale signals in direct and indirect detection by the relic density fraction
  - capability: RD_fraction
    function: RD_fraction_from_oh2

  # Nuclear Parameter Likelihoods (All values in MeV)
  - capability: lnL_SI_nuclear_parameters
    function: lnL_sigmas_sigmal
    options:
      sigmas_central: 43.
      sigmas_error: 8.
      sigmal_central: 58.
      sigmal_error: 9.

  # DM Local Density Likelihood
  - capability: lnL_rho0
    function: lnL_rho0_lognormal
    options:
      rho0_central: 0.4 # GeV/cm^3
      rho0_percentage_error: .3

  # Precision Bit
  - capability: lnL_light_quark_masses
    options:
      # m_u/m_d
      mud_central: 0.48
      mud_error: 0.10
      # m_s / ((m_u + m_d)/2)
      msud_central: 27.5
      msud_error: 1.0
      # m_s
      ms_central: 95.E-03
      ms_error: 5.E-03

  - capability: AnalysisContainer
    function: getAnalysisContainer
    options:
      analysisNames: ["ATLAS_0LEP_20invfb","ATLAS_0LEPStop_20invfb","ATLAS_1LEPStop_20invfb","ATLAS_2bStop_20invfb","ATLAS_2LEPEW_20invfb","ATLAS_2LEPStop_20invfb","ATLAS_3LEPEW_20invfb","CMS_1LEPDMTOP_20invfb","CMS_2LEPDMTOP_20invfb","CMS_3LEPEW_20invfb","CMS_MONOJET_20invfb"]

  - capability: DetectorSim
    function: getDelphes
    options:
      delphesOptions: ["ColliderBit/data/delphes_card_ATLAS.tcl"]

  - capability: SimpleSmearingSim
    function: getBuckFast
    options:
      buckFastOption: "BuckFastSmear"

  - capability: ReconstructedEvent
    function: reconstructBuckFastEvent
    dependencies:
    - {capability: "ConvertedScatteringEvent", type: "HEPUtils::Event", function: "convertPythia8ParticleEvent"}

  - capability:  ColliderOperator
    function: operateLHCLoop
    options:
      nEvents: 20000
      pythiaNames: ["Pythia_SUSY_LHC_8TeV"]

  - options:
      gauge_mixing_tolerance: 0.5
      family_mixing_tolerance: 0.5
      off_diagonal_tolerance: 0.5
      #gauge_mixing_tolerance_invalidates_point_only: false
      #family_mixing_tolerance_invalidates_point_only: false
      #off_diagonal_tolerance_invalidates_point_only: false

  - capability:  HardScatteringSim
    function:  getPythia
    options:
      # Change to absolute paths below when running outside of the gambit/modules directory
      Pythia_doc_path: "Backends/installed/Pythia/8.212/share/Pythia8/xmldoc/"
      Pythia_SUSY_LHC_8TeV:
        pythiaOptions_1: ["Print:quiet = on",
                          "PartonLevel:MPI = off",
                          "PartonLevel:ISR = on",
                          "PartonLevel:FSR = on",
                          "HadronLevel:all = on",
        "SUSY:all = on",
        "TauDecays:mode = 0"]

  - capability: LHC_Combined_LogLike
    backends:
    - {capability: lnlike_marg_poisson_lognormal_error}

  - capability: AnalysisNumbers
    dependencies:
    - {capability: "ReconstructedEvent", type: "HEPUtils::Event", function: "reconstructBuckFastEvent"}

Logger:

  redirection:
    [Debug] : "debug.log"
    [Default] : "default.log"
    [DecayBit] : "DecayBit.log"
    [DarkBit] : "DarkBit.log"
    [PrecisionBit] : "PrecisionBit.log"
    [FlavBit] : "FlavBit.log"
    [ColliderBit] : "ColliderrBit.log"
    [SpecBit] : "SpecBit.log"
    [Dependency Resolver] : "dep_resolver.log"

KeyValues:

  dependency_resolution:
    prefer_model_specific_functions: true

  likelihood:
    model_invalid_for_lnlike_below: -5e5
    debug: true

  default_output_path: "runs/MSSM7/"<|MERGE_RESOLUTION|>--- conflicted
+++ resolved
@@ -152,7 +152,6 @@
 
     # SI nuclear parameters likelihood (only works for nuclear_params_sigmas_sigmal model)
     - capability: lnL_SI_nuclear_parameters
-<<<<<<< HEAD
       purpose:    Likelihood
 
 # DM Local Density likelihood
@@ -160,11 +159,6 @@
       purpose: Likelihood
         
     #- purpose:    Likelihood
-=======
-      purpose:    LogLike
-
-    #- purpose:    LogLike
->>>>>>> 0406ff2f
     #  capability: LHC_Combined_LogLike
 
     - purpose:    Observable
@@ -220,6 +214,7 @@
 
     - purpose:    LogLike
       capability: HS_LHC_lnL
+
 
     - capability: RD_oh2
       purpose:    Observable
