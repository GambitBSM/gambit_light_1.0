# GAMBIT: Global and Modular BSM Inference Tool
#************************************************
# \file
#
#  CMake configuration script for contributed
#  packages in GAMBIT.
#
#************************************************
#
#  Authors (add name and date if you modify):
#
#  \author Antje Putze
#          (antje.putze@lapth.cnrs.fr)
#  \date 2014 Sep, Oct, Nov
#
#  \author Pat Scott
#          (p.scott@imperial.ac.uk)
#  \date 2014 Nov, Dec
#
<<<<<<< HEAD
# \author Tomas GOnzalo
=======
# \author Tomas Gonzalo
>>>>>>> a4742ac9
#         (tomas.gonzalo@monash.edu)
# \dae 2019 June
#
#************************************************

include(ExternalProject)

# Define the newline strings to use for OSX-safe substitution.
# This can be moved into externals.cmake if ever it is no longer used in this file.
set(nl "___totally_unlikely_to_occur_naturally___")
set(true_nl \"\\n\")

# Define the download command to use for contributed packages
set(DL_CONTRIB "${PROJECT_SOURCE_DIR}/cmake/scripts/safe_dl.sh" "${CMAKE_BINARY_DIR}" "${CMAKE_COMMAND}" "${CMAKE_DOWNLOAD_FLAGS}")

# Define a series of functions and macros to be used for cleaning ditched components and adding nuke and clean targets for contributed codes
macro(get_paths package build_path clean_stamps nuke_stamps)
  set(stamp_path "${CMAKE_BINARY_DIR}/${package}-prefix/src/${package}-stamp/${package}")
  set(${build_path} "${CMAKE_BINARY_DIR}/${package}-prefix/src/${package}-build")
  set(${clean_stamps} ${stamp_path}-configure ${stamp_path}-build ${stamp_path}-install ${stamp_path}-done)
  set(${nuke_stamps} ${stamp_path}-download ${stamp_path}-mkdir ${stamp_path}-patch ${stamp_path}-update)
endmacro()

function(nuke_ditched_contrib_content package dir)
  get_paths(${package} build_path clean-stamps nuke-stamps)
  execute_process(COMMAND ${CMAKE_COMMAND} -E remove_directory "${build_path}")
  execute_process(COMMAND ${CMAKE_COMMAND} -E remove_directory "${dir}")
  execute_process(COMMAND ${CMAKE_COMMAND} -E remove -f ${clean-stamps} ${nuke-stamps})
endfunction()

function(add_contrib_clean_and_nuke package dir clean)
  get_paths(${package} build_path clean-stamps nuke-stamps)
  add_custom_target(clean-${package} COMMAND ${CMAKE_COMMAND} -E remove -f ${clean-stamps}
                                     COMMAND [ -e ${dir} ] && cd ${dir} && ([ -e makefile ] || [ -e Makefile ] && ${MAKE_SERIAL} ${clean}) || true
                                     COMMAND [ -e ${build_path} ] && cd ${build_path} && ([ -e makefile ] || [ -e Makefile ] && ${MAKE_SERIAL} ${clean}) || true)
  add_dependencies(distclean clean-${package})
  add_custom_target(nuke-${package} COMMAND ${CMAKE_COMMAND} -E remove -f ${nuke-stamps}
                                    COMMAND ${CMAKE_COMMAND} -E remove_directory "${build_path}"
                                    COMMAND ${CMAKE_COMMAND} -E remove_directory "${dir}")
  add_dependencies(nuke-${package} clean-${package})
  add_dependencies(nuke-contrib nuke-${package})
  add_dependencies(nuke-all nuke-${package})
endfunction()

#contrib/preload
set(name "gambit_preload")
set(dir "${CMAKE_BINARY_DIR}/contrib")
add_library(${name} SHARED "${PROJECT_SOURCE_DIR}/contrib/preload/gambit_preload.cpp")
target_include_directories(${name} PRIVATE "${PROJECT_SOURCE_DIR}/cmake/include" "${PROJECT_SOURCE_DIR}/Utils/include")
set_target_properties(${name} PROPERTIES
  ARCHIVE_OUTPUT_DIRECTORY "${dir}"
  LIBRARY_OUTPUT_DIRECTORY "${dir}"
  RUNTIME_OUTPUT_DIRECTORY "${dir}"
)
if (${CMAKE_SYSTEM_NAME} MATCHES "Darwin")
  set(gambit_preload_LDFLAGS "-L${dir} -lgambit_preload")
else()
  set(gambit_preload_LDFLAGS "-L${dir} -Wl,--no-as-needed -lgambit_preload")
endif()
set(CMAKE_INSTALL_RPATH "${CMAKE_INSTALL_RPATH};${dir}")

#contrib/slhaea
include_directories("${PROJECT_SOURCE_DIR}/contrib/slhaea/include")

#contrib/mcutils
include_directories("${PROJECT_SOURCE_DIR}/contrib/mcutils/include")

#contrib/heputils
include_directories("${PROJECT_SOURCE_DIR}/contrib/heputils/include")

#contrib/mkpath
set(mkpath_INCLUDE_DIR "${PROJECT_SOURCE_DIR}/contrib/mkpath/include")
include_directories("${mkpath_INCLUDE_DIR}")
add_gambit_library(mkpath OPTION OBJECT
                          SOURCES ${PROJECT_SOURCE_DIR}/contrib/mkpath/src/mkpath.c
                          HEADERS ${PROJECT_SOURCE_DIR}/contrib/mkpath/include/mkpath/mkpath.h)
set(GAMBIT_BASIC_COMMON_OBJECTS "${GAMBIT_BASIC_COMMON_OBJECTS}" $<TARGET_OBJECTS:mkpath>)

#contrib/yaml-cpp-0.6.2
set(yaml_INCLUDE_DIR ${PROJECT_SOURCE_DIR}/contrib/yaml-cpp-0.6.2/include)
include_directories("${yaml_INCLUDE_DIR}")
add_definitions(-DYAML_CPP_DLL)
add_subdirectory(${PROJECT_SOURCE_DIR}/contrib/yaml-cpp-0.6.2 EXCLUDE_FROM_ALL)

#contrib/RestFrames; include only if ColliderBit is in use, ROOT is found and WITH_RESTFRAMES=ON.
option(WITH_RESTFRAMES "Compile with RestFrames enabled" OFF)
if(NOT WITH_RESTFRAMES)
  message("${BoldCyan} X RestFrames is deactivated. Set -DWITH_RESTFRAMES=ON to activate RestFrames.${ColourReset}")
elseif(NOT ";${GAMBIT_BITS};" MATCHES ";ColliderBit;")
  message("${BoldCyan} X ColliderBit is not in use: excluding RestFrames from GAMBIT configuration.${ColourReset}")
  set(WITH_RESTFRAMES OFF)
elseif(NOT ROOT_FOUND)
  message("${BoldCyan} X Not compiling with ROOT support: excluding RestFrames from GAMBIT configuration.${ColourReset}")
  set(WITH_RESTFRAMES OFF)
endif()

set(name "restframes")
set(ver "1.0.2")
set(dir "${PROJECT_SOURCE_DIR}/contrib/RestFrames-${ver}")
if(WITH_RESTFRAMES)
  message("-- RestFrames-dependent analyses in ColliderBit will be activated.")
  message("   RestFrames v${ver} will be downloaded and installed when building GAMBIT.")
  set(EXCLUDE_RESTFRAMES FALSE)
else()
  message("   RestFrames-dependent analyses in ColliderBit will be deactivated.")
  nuke_ditched_contrib_content(${name} ${dir})
  set(EXCLUDE_RESTFRAMES TRUE)
endif()

if(NOT EXCLUDE_RESTFRAMES)
  set(RESTFRAMES_CPP "${CMAKE_C_COMPILER} -E")
  set(RESTFRAMES_CXXCPP "${CMAKE_CXX_COMPILER} -E")
  set(RESTFRAMES_LDFLAGS "-L${dir}/lib -lRestFrames")
  set(RESTFRAMES_INCLUDE "${dir}/inc")
  include_directories(${RESTFRAMES_INCLUDE})
  set(CMAKE_INSTALL_RPATH "${CMAKE_INSTALL_RPATH};${dir}/lib")
  set(RESTFRAMES_CONFIG_LDFLAGS "-L${CMAKE_BINARY_DIR}/contrib -Wl,-rpath,${CMAKE_BINARY_DIR}/contrib")
  if (${CMAKE_SYSTEM_NAME} MATCHES "Darwin")
    set(RESTFRAMES_CONFIG_LIBS "-lgambit_preload")
  else()
    set(RESTFRAMES_CONFIG_LIBS "-Wl,--no-as-needed -lgambit_preload")
  endif()
  ExternalProject_Add(${name}
    DOWNLOAD_COMMAND git clone https://github.com/crogan/RestFrames ${dir}
             COMMAND ${CMAKE_COMMAND} -E chdir ${dir} git checkout -q v${ver}
    SOURCE_DIR ${dir}
    BUILD_IN_SOURCE 1
    CONFIGURE_COMMAND ./configure -prefix=${dir} CC=${CMAKE_C_COMPILER} CFLAGS=${BACKEND_C_FLAGS} CPP=${RESTFRAMES_CPP} CXX=${CMAKE_CXX_COMPILER} CXXFLAGS=${BACKEND_CXX_FLAGS} CXXCPP=${RESTFRAMES_CXXCPP} LDFLAGS=${RESTFRAMES_CONFIG_LDFLAGS} LIBS=${RESTFRAMES_CONFIG_LIBS}
    BUILD_COMMAND ${MAKE_PARALLEL}
    INSTALL_COMMAND ${MAKE_PARALLEL} install
    )
  # Force the preload library to come before RestFrames
  add_dependencies(${name} gambit_preload)
  # Add install name tool step for OSX
  add_install_name_tool_step(${name} ${dir}/lib libRestFrames.dylib)
  # Add clean-restframes and nuke-restframes
  add_contrib_clean_and_nuke(${name} ${dir} distclean)
endif()

#contrib/LHEF
set(LHEF_INCLUDE_DIR "${PROJECT_SOURCE_DIR}/contrib/LHEF")
include_directories("${LHEF_INCLUDE_DIR}")

#contrib/HepMC3; include only if ColliderBit is in use and WITH_HEPMC=ON.
option(WITH_HEPMC "Compile with HepMC enabled" OFF)
if(NOT WITH_HEPMC)
  message("${BoldCyan} X HepMC is deactivated. Set -DWITH_HEPMC=ON to activate HepMC.${ColourReset}")
elseif(NOT ";${GAMBIT_BITS};" MATCHES ";ColliderBit;")
  message("${BoldCyan} X ColliderBit is not in use: excluding HepMC from GAMBIT configuration.${ColourReset}")
  set(WITH_HEPMC OFF)
endif()

set(name "hepmc")
set(ver "3.1.1")
set(dir "${PROJECT_SOURCE_DIR}/contrib/HepMC3-${ver}")
if(WITH_HEPMC)
  message("-- HepMC-dependent functions in ColliderBit will be activated.")
  message("   HepMC v${ver} will be downloaded and installed when building GAMBIT.")
  message("   ColliderBit Solo (CBS) will be activated.")
<<<<<<< HEAD
  message("   Pythia can now drop HepMC files.")
=======
  if(EXISTS "${PROJECT_SOURCE_DIR}/Backends/include/gambit/Backends/backend_types/Pythia_8_212/abstract_GAMBIT_hepmc_writer.h")
    message("   Pythia can now drop HepMC files.")
  else()
    message("${BoldRed}   Pythia has already been compiled without HepMC so the main gambit build will fail. Please nuke Pythia before compiling gambit.${ColourReset}")
  endif()
>>>>>>> a4742ac9
  message("   Backends depending on HepMC will be enabled.")
  if(NOT ROOT_FOUND)
    message("   No ROOT found, ROOT-IO in HepMC will be deactivated.")
    set(HEPMC3_ROOTIO OFF)
  else()
    set(HEPMC3_ROOTIO ON)
  endif()
  set(EXCLUDE_HEPMC FALSE)
else()
  message("   HepMC-dependent functions in ColliderBit will be deactivated.")
  message("   ColliderBit Solo (CBS) will be deactivated.")
  message("   Pythia will not drop HepMC files.")
  message("   Backends depending on HepMC (e.g. Rivet) will be disabled.")
  nuke_ditched_contrib_content(${name} ${dir})
  set(EXCLUDE_HEPMC TRUE)
endif()

if(NOT EXCLUDE_HEPMC)
  set(lib "HepMC3_static")
  set(md5 "a9cfc6e95eff5c13a0a5a9311ad75aa7")
  set(dl "https://hepmc.web.cern.ch/hepmc/releases/HepMC3-${ver}.tar.gz")
  set(build_dir "${PROJECT_BINARY_DIR}/${name}-prefix/src/${name}-build")
  include_directories("${dir}/include")
  set(HEPMC_CXX_FLAGS "${BACKEND_CXX_FLAGS}")
  set(HEPMC_LDFLAGS "-L${build_dir} -l${lib}")
  set(HEPMC_PATH "${dir}")
  set(HEPMC_LIB "${dir}/local/lib")
  set(CMAKE_INSTALL_RPATH "${CMAKE_INSTALL_RPATH};${HEPMC_LIB}")
<<<<<<< HEAD
=======

  # Silence some compiler warnings coming from HepMC
  set_compiler_warning("no-unused-parameter" HEPMC_CXX_FLAGS)
  set_compiler_warning("no-deprecated-copy" HEPMC_CXX_FLAGS)
  set_compiler_warning("no-sign-compare" HEPMC_CXX_FLAGS)

>>>>>>> a4742ac9
  ExternalProject_Add(${name}
    DOWNLOAD_COMMAND ${DL_CONTRIB} ${dl} ${md5} ${dir} ${name} ${ver}
    SOURCE_DIR ${dir}
    CMAKE_COMMAND ${CMAKE_COMMAND}  ..
<<<<<<< HEAD
    CMAKE_ARGS -DCMAKE_BUILD_TYPE=${CMAKE_BUILD_TYPE} -DCMAKE_CXX_COMPILER=${CMAKE_CXX_COMPILER} -DCMAKE_CXX_FLAGS=${BACKEND_CXX_FLAGS} -DHEPMC3_ENABLE_ROOTIO=${HEPMC3_ROOTIO} -DCMAKE_INSTALL_PREFIX=${dir}/local -DCMAKE_INSTALL_LIBDIR=${HEPMC_LIB}
=======
    CMAKE_ARGS -DCMAKE_BUILD_TYPE=${CMAKE_BUILD_TYPE} -DCMAKE_CXX_COMPILER=${CMAKE_CXX_COMPILER} -DCMAKE_CXX_FLAGS=${HEPMC_CXX_FLAGS} -DHEPMC3_ENABLE_ROOTIO=${HEPMC3_ROOTIO} -DCMAKE_INSTALL_PREFIX=${dir}/local -DCMAKE_INSTALL_LIBDIR=${HEPMC_LIB}
>>>>>>> a4742ac9
    BUILD_COMMAND ${MAKE_PARALLEL}
    INSTALL_COMMAND ${CMAKE_INSTALL_COMMAND}
    )
  # Add target
  #add_custom_target(${name})
  # Add clean-hepmc and nuke-hepmc
  add_contrib_clean_and_nuke(${name} ${dir} clean)
endif()


#contrib/fjcore-3.2.0
set(fjcore_INCLUDE_DIR "${PROJECT_SOURCE_DIR}/contrib/fjcore-3.2.0")
include_directories("${fjcore_INCLUDE_DIR}")
add_definitions(-DFJCORE)
add_definitions(-DFJNS=gambit::fjcore)
add_gambit_library(fjcore OPTION OBJECT
                          SOURCES ${PROJECT_SOURCE_DIR}/contrib/fjcore-3.2.0/fjcore.cc
                          HEADERS ${PROJECT_SOURCE_DIR}/contrib/fjcore-3.2.0/fjcore.hh)
set(GAMBIT_BASIC_COMMON_OBJECTS "${GAMBIT_BASIC_COMMON_OBJECTS}" $<TARGET_OBJECTS:fjcore>)

#contrib/multimin
set(multimin_INCLUDE_DIR "${PROJECT_SOURCE_DIR}/contrib/multimin/include")
include_directories("${multimin_INCLUDE_DIR}")
add_gambit_library(multimin OPTION OBJECT
                          SOURCES ${PROJECT_SOURCE_DIR}/contrib/multimin/src/multimin.cpp
                          HEADERS ${PROJECT_SOURCE_DIR}/contrib/multimin/include/multimin/multimin.hpp)
set(GAMBIT_BASIC_COMMON_OBJECTS "${GAMBIT_BASIC_COMMON_OBJECTS}" $<TARGET_OBJECTS:multimin>)


#contrib/MassSpectra; include only if SpecBit is in use and if
#BUILD_FS_MODELS is set to something other than "" or "None" or "none"
set (FS_DIR "${PROJECT_SOURCE_DIR}/contrib/MassSpectra/flexiblesusy")
# Set the models (spectrum generators) existing in flexiblesusy (could autogen this, but that would build some things we don't need).
# Doing this out here so that we can use them in messages even when FS is excluded
set(ALL_FS_MODELS MDM CMSSM MSSM MSSMatMGUT MSSM_mAmu MSSMatMSUSY_mAmu MSSMatMGUT_mAmu MSSMEFTHiggs MSSMEFTHiggs_mAmu MSSMatMSUSYEFTHiggs_mAmu MSSMatMGUTEFTHiggs MSSMatMGUTEFTHiggs_mAmu ScalarSingletDM_Z3 ScalarSingletDM_Z2)
if(";${GAMBIT_BITS};" MATCHES ";SpecBit;")
  set (EXCLUDE_FLEXIBLESUSY FALSE)

  # Always use -O2 for flexiblesusy to ensure fast spectrum generation.
  set(FS_CXX_FLAGS "${BACKEND_CXX_FLAGS}")
  set(FS_Fortran_FLAGS "${BACKEND_Fortran_FLAGS}")
  if (CMAKE_BUILD_TYPE STREQUAL "Debug")
    set(FS_CXX_FLAGS "${FS_CXX_FLAGS} -O2")
    set(FS_Fortran_FLAGS "${FS_Fortran_FLAGS} -O2")
  endif()

  # Determine compiler libraries needed by flexiblesusy.
  if(CMAKE_Fortran_COMPILER MATCHES "gfortran*")
    set(flexiblesusy_compilerlibs "-lgfortran -lm")
  elseif(CMAKE_Fortran_COMPILER MATCHES "g77" OR CMAKE_Fortran_COMPILER MATCHES "f77")
    set(flexiblesusy_compilerlibs "-lg2c -lm")
  elseif(CMAKE_Fortran_COMPILER MATCHES "ifort")
    set(flexiblesusy_compilerlibs "-lifcore -limf -ldl -lintlc -lsvml")
  endif()
  set(flexiblesusy_LDFLAGS ${flexiblesusy_LDFLAGS} ${flexiblesusy_compilerlibs})

  # Silence the deprecated-declarations warnings coming from Eigen3
  set_compiler_warning("no-deprecated-declarations" FS_CXX_FLAGS)
  set_compiler_warning("no-deprecated-copy" FS_CXX_FLAGS)

  # Silence the mass of compiler warnings coming from FlexibleSUSY
  set_compiler_warning("no-unused-parameter" FS_CXX_FLAGS)
  set_compiler_warning("no-unused-variable" FS_CXX_FLAGS)
  set_compiler_warning("no-unused-private-field" FS_CXX_FLAGS)
  set_compiler_warning("no-unused-lambda-capture" FS_CXX_FLAGS)
  set_compiler_warning("no-missing-field-initializers" FS_CXX_FLAGS)
  set_compiler_warning("no-sign-compare" FS_CXX_FLAGS)
  set_compiler_warning("no-mismatched-tags" FS_CXX_FLAGS)
  set_compiler_warning("no-unneeded-internal-declaration" FS_CXX_FLAGS)

  # Construct the command to create the shared library
  set(FS_SO_LINK_COMMAND "${CMAKE_CXX_COMPILER} ${CMAKE_SHARED_LINKER_FLAGS} -shared -o")

  # FlexibleSUSY configure options
  set(FS_OPTIONS ${FS_OPTIONS}
       --with-cxx=${CMAKE_CXX_COMPILER}
       --with-cxxflags=${FS_CXX_FLAGS}
       --with-shared-ldflags=${OpenMP_CXX_FLAGS}
       --with-fc=${CMAKE_Fortran_COMPILER}
       --with-fflags=${FS_Fortran_FLAGS}
       --with-eigen-incdir=${EIGEN3_INCLUDE_DIR}
       --with-boost-libdir=${Boost_LIBRARY_DIR}
       --with-boost-incdir=${Boost_INCLUDE_DIR}
       --with-lapack-libs=${LAPACK_LINKLIBS}
       --with-blas-libs=${LAPACK_LINKLIBS}
       --disable-librarylink
       --enable-shared-libs
       --with-shared-lib-ext=.so
       --with-shared-lib-cmd=${FS_SO_LINK_COMMAND}
      #--enable-verbose flag causes verbose output at runtime as well. Maybe set it dynamically somehow in future.
     )

  # Check for command line instructions to build ALL models
  if(   ";${BUILD_FS_MODELS};" MATCHES ";ALL;"
     OR ";${BUILD_FS_MODELS};" MATCHES ";All;"
     OR ";${BUILD_FS_MODELS};" MATCHES ";all;"
    )
    set(BUILD_FS_MODELS ${ALL_FS_MODELS})
  elseif(";${BUILD_FS_MODELS};" MATCHES ";None;"
      OR ";${BUILD_FS_MODELS};" MATCHES ";none;"
      OR ";${BUILD_FS_MODELS};" MATCHES ";;"
      )
    set(BUILD_FS_MODELS "")
  endif()

  set(EXCLUDED_FS_MODELS "")

  # Check that all the models the user asked for are in fact valid models
  foreach(MODELNAME ${BUILD_FS_MODELS})
    if(";${ALL_FS_MODELS};" MATCHES ";${MODELNAME};")
      # everything ok
    else()
      message(FATAL_ERROR "Configuring FlexibleSUSY failed. You asked for a model which is not known to GAMBIT! (saw request for ${MODELNAME} via -D BUILD_FS_MODELS=<list> flag).\n The models currently known to GAMBIT are as follows, please make sure your list of choices comes from this list, separated by semicolons: ${ALL_FS_MODELS}")
    endif()
  endforeach()

  # Loop through ALL_FS_MODELS and define C preprocessor tokens which tell us which ones have and haven't been built, so that we can check what models are available within the code.
  foreach(MODELNAME ${ALL_FS_MODELS})
    if(";${BUILD_FS_MODELS};" MATCHES ";${MODELNAME};")
      add_definitions(-DFS_MODEL_${MODELNAME}_IS_BUILT=1) # i.e. it IS available
    else()
      add_definitions(-DFS_MODEL_${MODELNAME}_IS_BUILT=0) # this model is turned off
      list(APPEND EXCLUDED_FS_MODELS ${MODELNAME})
    endif()
  endforeach()

  # Explain how to build each of the flexiblesusy spectrum generators we need.
  string (REPLACE ";" "," BUILD_FS_MODELS_COMMAS "${BUILD_FS_MODELS}")
  string (REPLACE ";" "," EXCLUDED_FS_MODELS_COMMAS "${EXCLUDED_FS_MODELS}")
  set(config_command ./configure ${FS_OPTIONS} --with-models=${BUILD_FS_MODELS_COMMAS})

  # Add FlexibleSUSY as an external project
  ExternalProject_Add(flexiblesusy
    SOURCE_DIR ${FS_DIR}
    BUILD_IN_SOURCE 1
    CONFIGURE_COMMAND ${config_command}
    BUILD_COMMAND $(MAKE) alllib
    INSTALL_COMMAND ""
  )

  # Add clean info
  set(rmstring "${CMAKE_BINARY_DIR}/flexiblesusy-prefix/src/flexiblesusy-stamp/flexiblesusy")
  add_custom_target(clean-flexiblesusy COMMAND ${CMAKE_COMMAND} -E remove -f ${rmstring}-configure ${rmstring}-build ${rmstring}-install ${rmstring}-done
                                       COMMAND [ -e ${FS_DIR} ] && cd ${FS_DIR} && ([ -e makefile ] || [ -e Makefile ] && ${MAKE_SERIAL} clean) || true)
  add_custom_target(distclean-flexiblesusy COMMAND cd ${FS_DIR} && ([ -e makefile ] || [ -e Makefile ] && ${MAKE_SERIAL} distclean) || true)
  add_custom_target(nuke-flexiblesusy)
  add_dependencies(distclean-flexiblesusy clean-flexiblesusy)
  add_dependencies(nuke-flexiblesusy distclean-flexiblesusy)
  add_dependencies(distclean distclean-flexiblesusy)
  add_dependencies(nuke-all nuke-flexiblesusy)

  # Set linking commands.  Link order matters! The core flexiblesusy libraries need to come after the model libraries but before the other link flags.
  set(CMAKE_INSTALL_RPATH "${CMAKE_INSTALL_RPATH};${FS_DIR}/src")
  set(flexiblesusy_LDFLAGS "-L${FS_DIR}/src -lflexisusy ${flexiblesusy_LDFLAGS}")
  add_install_name_tool_step(flexiblesusy ${FS_DIR}/src libflexisusy.so)
  foreach(_MODEL ${BUILD_FS_MODELS})
    set(CMAKE_INSTALL_RPATH "${CMAKE_INSTALL_RPATH};${FS_DIR}/models/${_MODEL}")
    set(flexiblesusy_LDFLAGS "-L${FS_DIR}/models/${_MODEL} -l${_MODEL} ${flexiblesusy_LDFLAGS}")
    add_install_name_tool_step(flexiblesusy ${FS_DIR}/models/${_MODEL} lib${_MODEL}.so)
  endforeach()

  # Strip out leading and trailing whitespace
  string(STRIP "${flexiblesusy_LDFLAGS}" flexiblesusy_LDFLAGS)

  # Set up include paths
  include_directories("${FS_DIR}/..")
  include_directories("${FS_DIR}/src")
  include_directories("${FS_DIR}/config")
  include_directories("${FS_DIR}/slhaea")
  # Dig through flexiblesusy "models" directory and add all subdirectories to the include list
  # (these contain the headers for the generated spectrum generators)
  foreach(_MODEL ${BUILD_FS_MODELS})
    include_directories("${FS_DIR}/models/${_MODEL}")
  endforeach()

  # Configure now, serially, to prevent parallel build issues.
  if(NOT "${BUILD_FS_MODELS}" STREQUAL "")
      message("${Yellow}-- Configuring FlexibleSUSY for models: ${BoldYellow}${BUILD_FS_MODELS_COMMAS}${ColourReset}")
      if (NOT "${EXCLUDED_FS_MODELS_COMMAS}" STREQUAL "")
          message("${BoldCyan}   Switching OFF FlexibleSUSY support for models: ${EXCLUDED_FS_MODELS_COMMAS}${ColourReset}")
      endif()
  else()
      message("${BoldCyan} X Switching OFF FlexibleSUSY support for ALL models.${ColourReset}")
      message("   If you want to activate support for any model(s) please list them in the cmake flag -DBUILD_FS_MODELS=<list> as a semi-colon separated list.")
      message("   Buildable models are: ${ALL_FS_MODELS}")
      message("   To build ALL models use ALL, All, or all.")
      message("   To build NO models use None or none.")
  endif()
  #message("${Yellow}-- Using configure command \n${config_command}${output}${ColourReset}" )
  execute_process(COMMAND ${config_command}
                  WORKING_DIRECTORY ${FS_DIR}
                  RESULT_VARIABLE result
                  OUTPUT_VARIABLE output
                 )
  if (NOT "${result}" STREQUAL "0")
     message("${BoldRed}-- Configuring FlexibleSUSY failed.  Here's what I tried to do:\n${config_command}\n${output}${ColourReset}" )
     message(FATAL_ERROR "Configuring FlexibleSUSY failed." )
  endif()
  execute_process(COMMAND ${CMAKE_COMMAND} -E touch ${rmstring}-configure)
  message("${Yellow}-- Configuring FlexibleSUSY - done.${ColourReset}")

else()

  set (EXCLUDE_FLEXIBLESUSY TRUE)

endif()<|MERGE_RESOLUTION|>--- conflicted
+++ resolved
@@ -17,11 +17,7 @@
 #          (p.scott@imperial.ac.uk)
 #  \date 2014 Nov, Dec
 #
-<<<<<<< HEAD
-# \author Tomas GOnzalo
-=======
 # \author Tomas Gonzalo
->>>>>>> a4742ac9
 #         (tomas.gonzalo@monash.edu)
 # \dae 2019 June
 #
@@ -181,15 +177,11 @@
   message("-- HepMC-dependent functions in ColliderBit will be activated.")
   message("   HepMC v${ver} will be downloaded and installed when building GAMBIT.")
   message("   ColliderBit Solo (CBS) will be activated.")
-<<<<<<< HEAD
-  message("   Pythia can now drop HepMC files.")
-=======
   if(EXISTS "${PROJECT_SOURCE_DIR}/Backends/include/gambit/Backends/backend_types/Pythia_8_212/abstract_GAMBIT_hepmc_writer.h")
     message("   Pythia can now drop HepMC files.")
   else()
     message("${BoldRed}   Pythia has already been compiled without HepMC so the main gambit build will fail. Please nuke Pythia before compiling gambit.${ColourReset}")
   endif()
->>>>>>> a4742ac9
   message("   Backends depending on HepMC will be enabled.")
   if(NOT ROOT_FOUND)
     message("   No ROOT found, ROOT-IO in HepMC will be deactivated.")
@@ -218,24 +210,17 @@
   set(HEPMC_PATH "${dir}")
   set(HEPMC_LIB "${dir}/local/lib")
   set(CMAKE_INSTALL_RPATH "${CMAKE_INSTALL_RPATH};${HEPMC_LIB}")
-<<<<<<< HEAD
-=======
 
   # Silence some compiler warnings coming from HepMC
   set_compiler_warning("no-unused-parameter" HEPMC_CXX_FLAGS)
   set_compiler_warning("no-deprecated-copy" HEPMC_CXX_FLAGS)
   set_compiler_warning("no-sign-compare" HEPMC_CXX_FLAGS)
 
->>>>>>> a4742ac9
   ExternalProject_Add(${name}
     DOWNLOAD_COMMAND ${DL_CONTRIB} ${dl} ${md5} ${dir} ${name} ${ver}
     SOURCE_DIR ${dir}
     CMAKE_COMMAND ${CMAKE_COMMAND}  ..
-<<<<<<< HEAD
-    CMAKE_ARGS -DCMAKE_BUILD_TYPE=${CMAKE_BUILD_TYPE} -DCMAKE_CXX_COMPILER=${CMAKE_CXX_COMPILER} -DCMAKE_CXX_FLAGS=${BACKEND_CXX_FLAGS} -DHEPMC3_ENABLE_ROOTIO=${HEPMC3_ROOTIO} -DCMAKE_INSTALL_PREFIX=${dir}/local -DCMAKE_INSTALL_LIBDIR=${HEPMC_LIB}
-=======
     CMAKE_ARGS -DCMAKE_BUILD_TYPE=${CMAKE_BUILD_TYPE} -DCMAKE_CXX_COMPILER=${CMAKE_CXX_COMPILER} -DCMAKE_CXX_FLAGS=${HEPMC_CXX_FLAGS} -DHEPMC3_ENABLE_ROOTIO=${HEPMC3_ROOTIO} -DCMAKE_INSTALL_PREFIX=${dir}/local -DCMAKE_INSTALL_LIBDIR=${HEPMC_LIB}
->>>>>>> a4742ac9
     BUILD_COMMAND ${MAKE_PARALLEL}
     INSTALL_COMMAND ${CMAKE_INSTALL_COMMAND}
     )
