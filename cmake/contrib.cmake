--- conflicted
+++ resolved
@@ -219,21 +219,12 @@
   set_compiler_warning("no-sign-compare" HEPMC_CXX_FLAGS)
 
   ExternalProject_Add(${name}
-<<<<<<< HEAD
     DOWNLOAD_COMMAND ${DL_CONTRIB} ${dl} ${md5} ${HEPMC_PATH} ${name} ${ver}
     SOURCE_DIR ${HEPMC_PATH}
     CMAKE_COMMAND ${CMAKE_COMMAND} ..
     CMAKE_ARGS -DCMAKE_BUILD_TYPE=${CMAKE_BUILD_TYPE} -DCMAKE_CXX_COMPILER=${CMAKE_CXX_COMPILER} -DCMAKE_CXX_FLAGS=${HEPMC_CXX_FLAGS} -DHEPMC3_ENABLE_ROOTIO=${HEPMC3_ROOTIO} -DCMAKE_INSTALL_PREFIX=${HEPMC_PATH}/local -DHEPMC3_ENABLE_PYTHON=OFF
     BUILD_COMMAND ${MAKE_PARALLEL} HepMC3_static
     INSTALL_COMMAND ${CMAKE_INSTALL_COMMAND}
-=======
-    DOWNLOAD_COMMAND ${DL_CONTRIB} ${dl} ${md5} ${dir} ${name} ${ver}
-    SOURCE_DIR ${dir}
-    CMAKE_COMMAND ${CMAKE_COMMAND}  ..
-    CMAKE_ARGS -DCMAKE_BUILD_TYPE=${CMAKE_BUILD_TYPE} -DCMAKE_CXX_COMPILER=${CMAKE_CXX_COMPILER} -DCMAKE_CXX_FLAGS=${HEPMC_CXX_FLAGS} -DHEPMC3_ENABLE_ROOTIO=${HEPMC3_ROOTIO} -DCMAKE_INSTALL_PREFIX=${dir}/local -DCMAKE_INSTALL_LIBDIR=${HEPMC_LIB}
-    BUILD_COMMAND ${MAKE_PARALLEL} install
-    INSTALL_COMMAND ""
->>>>>>> 9c9bdae3
     )
 
   # Add clean-hepmc and nuke-hepmc
