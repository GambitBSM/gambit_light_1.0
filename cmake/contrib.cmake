# GAMBIT: Global and Modular BSM Inference Tool
#************************************************
# \file
#
#  CMake configuration script for contributed
#  packages in GAMBIT.
#
#************************************************
#
#  Authors (add name and date if you modify):
#
#  \author Antje Putze
#          (antje.putze@lapth.cnrs.fr)
#  \date 2014 Sep, Oct, Nov
#
#  \author Pat Scott
#          (p.scott@imperial.ac.uk)
#  \date 2014 Nov, Dec
#
#************************************************

include(ExternalProject)

# Define the newline strings to use for OSX-safe substitution.
# This can be moved into externals.cmake if ever it is no longer used in this file.
set(nl "___totally_unlikely_to_occur_naturally___")
set(true_nl \"\\n\")

# Define the download command to use for contributed packages
set(DL_CONTRIB "${PROJECT_SOURCE_DIR}/cmake/scripts/safe_dl.sh" "${CMAKE_BINARY_DIR}" "${CMAKE_COMMAND}")

# Define a series of functions and macros to be used for cleaning ditched components and adding nuke and clean targets for contributed codes
macro(get_paths package build_path clean_stamps nuke_stamps)
  set(stamp_path "${CMAKE_BINARY_DIR}/${package}-prefix/src/${package}-stamp/${package}")
  set(${build_path} "${CMAKE_BINARY_DIR}/${package}-prefix/src/${package}-build")
  set(${clean_stamps} ${stamp_path}-configure ${stamp_path}-build ${stamp_path}-install ${stamp_path}-done)
  set(${nuke_stamps} ${stamp_path}-download ${stamp_path}-mkdir ${stamp_path}-patch ${stamp_path}-update)
endmacro()

function(nuke_ditched_contrib_content package dir)
  get_paths(${package} build_path clean-stamps nuke-stamps)
  execute_process(COMMAND ${CMAKE_COMMAND} -E remove_directory "${build_path}")
  execute_process(COMMAND ${CMAKE_COMMAND} -E remove_directory "${dir}")
  execute_process(COMMAND ${CMAKE_COMMAND} -E remove -f ${clean-stamps} ${nuke-stamps})
endfunction()

function(add_contrib_clean_and_nuke package dir clean)
  get_paths(${package} build_path clean-stamps nuke-stamps)
  add_custom_target(clean-${package} COMMAND ${CMAKE_COMMAND} -E remove -f ${clean-stamps}
                                     COMMAND [ -e ${dir} ] && cd ${dir} && ([ -e makefile ] || [ -e Makefile ] && ${CMAKE_MAKE_PROGRAM} ${clean}) || true
                                     COMMAND [ -e ${build_path} ] && cd ${build_path} && ([ -e makefile ] || [ -e Makefile ] && ${CMAKE_MAKE_PROGRAM} ${clean}) || true)
  add_dependencies(distclean clean-${package})
  add_custom_target(nuke-${package} COMMAND ${CMAKE_COMMAND} -E remove -f ${nuke-stamps}
                                    COMMAND ${CMAKE_COMMAND} -E remove_directory "${build_path}"
                                    COMMAND ${CMAKE_COMMAND} -E remove_directory "${dir}")
  add_dependencies(nuke-${package} clean-${package})
  add_dependencies(nuke-contrib nuke-${package})
  add_dependencies(nuke-all nuke-${package})
endfunction()

#contrib/preload
set(name "gambit_preload")
set(dir "${CMAKE_BINARY_DIR}/contrib")
add_library(${name} SHARED "${PROJECT_SOURCE_DIR}/contrib/preload/gambit_preload.cpp")
target_include_directories(${name} PRIVATE "${PROJECT_SOURCE_DIR}/cmake/include" "${PROJECT_SOURCE_DIR}/Utils/include")
set_target_properties(${name} PROPERTIES
  ARCHIVE_OUTPUT_DIRECTORY "${dir}"
  LIBRARY_OUTPUT_DIRECTORY "${dir}"
  RUNTIME_OUTPUT_DIRECTORY "${dir}"
)
if (${CMAKE_SYSTEM_NAME} MATCHES "Darwin")
  set(gambit_preload_LDFLAGS "-L${dir} -lgambit_preload")
else()
  set(gambit_preload_LDFLAGS "-L${dir} -Wl,--no-as-needed -lgambit_preload")
endif()
set(CMAKE_INSTALL_RPATH "${CMAKE_INSTALL_RPATH};${dir}")

#contrib/slhaea
include_directories("${PROJECT_SOURCE_DIR}/contrib/slhaea/include")

#contrib/mcutils
include_directories("${PROJECT_SOURCE_DIR}/contrib/mcutils/include")

#contrib/heputils
include_directories("${PROJECT_SOURCE_DIR}/contrib/heputils/include")

#contrib/mkpath
set(mkpath_INCLUDE_DIR "${PROJECT_SOURCE_DIR}/contrib/mkpath/include")
include_directories("${mkpath_INCLUDE_DIR}")
add_gambit_library(mkpath OPTION OBJECT
                          SOURCES ${PROJECT_SOURCE_DIR}/contrib/mkpath/src/mkpath.c
                          HEADERS ${PROJECT_SOURCE_DIR}/contrib/mkpath/include/mkpath/mkpath.h)
set(GAMBIT_BASIC_COMMON_OBJECTS "${GAMBIT_BASIC_COMMON_OBJECTS}" $<TARGET_OBJECTS:mkpath>)

#contrib/yaml-cpp-0.6.2
set(yaml_INCLUDE_DIR ${PROJECT_SOURCE_DIR}/contrib/yaml-cpp-0.6.2/include)
include_directories("${yaml_INCLUDE_DIR}")
add_definitions(-DYAML_CPP_DLL)
add_subdirectory(${PROJECT_SOURCE_DIR}/contrib/yaml-cpp-0.6.2 EXCLUDE_FROM_ALL)

#contrib/RestFrames; include only if ColliderBit is in use, ROOT is found and WITH_RESTFRAMES=ON.
option(WITH_RESTFRAMES "Compile with RestFrames enabled" OFF)
if(NOT WITH_RESTFRAMES)
  message("${BoldCyan} X RestFrames is deactivated. Set -DWITH_RESTFRAMES=ON to activate RestFrames.${ColourReset}")
elseif(NOT ";${GAMBIT_BITS};" MATCHES ";ColliderBit;")
  message("${BoldCyan} X ColliderBit is not in use: excluding RestFrames from GAMBIT configuration.${ColourReset}")
  set(WITH_RESTFRAMES OFF)
elseif(NOT ROOT_FOUND)
  message("${BoldCyan} X Not compiling with ROOT support: excluding RestFrames from GAMBIT configuration.${ColourReset}")
  set(WITH_RESTFRAMES OFF)
endif()

set(name "restframes")
set(ver "1.0.2")
set(dir "${PROJECT_SOURCE_DIR}/contrib/RestFrames-${ver}")
if(WITH_RESTFRAMES)
  message("-- RestFrames-dependent analyses in ColliderBit will be activated.")
  message("   RestFrames v${ver} will be downloaded and installed when building GAMBIT.")
  set(EXCLUDE_RESTFRAMES FALSE)
else()
  message("   RestFrames-dependent analyses in ColliderBit will be deactivated.")
  nuke_ditched_contrib_content(${name} ${dir})
  set(EXCLUDE_RESTFRAMES TRUE)
endif()

if(NOT EXCLUDE_RESTFRAMES)
  set(RESTFRAMES_CPP "${CMAKE_C_COMPILER} -E")
  set(RESTFRAMES_CXXCPP "${CMAKE_CXX_COMPILER} -E")
  set(RESTFRAMES_LDFLAGS "-L${dir}/lib -lRestFrames")
  set(RESTFRAMES_INCLUDE "${dir}/inc")
  include_directories(${RESTFRAMES_INCLUDE})
  set(CMAKE_INSTALL_RPATH "${CMAKE_INSTALL_RPATH};${dir}/lib")
  set(RESTFRAMES_CONFIG_LDFLAGS "-L${CMAKE_BINARY_DIR}/contrib -Wl,-rpath,${CMAKE_BINARY_DIR}/contrib")
  if (${CMAKE_SYSTEM_NAME} MATCHES "Darwin")
    set(RESTFRAMES_CONFIG_LIBS "-lgambit_preload")
  else()
    set(RESTFRAMES_CONFIG_LIBS "-Wl,--no-as-needed -lgambit_preload")
  endif()
  ExternalProject_Add(${name}
    DOWNLOAD_COMMAND git clone https://github.com/crogan/RestFrames ${dir}
             COMMAND ${CMAKE_COMMAND} -E chdir ${dir} git checkout -q v${ver}
    SOURCE_DIR ${dir}
    BUILD_IN_SOURCE 1
    CONFIGURE_COMMAND ./configure -prefix=${dir} CC=${CMAKE_C_COMPILER} CFLAGS=${BACKEND_C_FLAGS} CPP=${RESTFRAMES_CPP} CXX=${CMAKE_CXX_COMPILER} CXXFLAGS=${BACKEND_CXX_FLAGS} CXXCPP=${RESTFRAMES_CXXCPP} LDFLAGS=${RESTFRAMES_CONFIG_LDFLAGS} LIBS=${RESTFRAMES_CONFIG_LIBS}
    BUILD_COMMAND ${CMAKE_MAKE_PROGRAM}
    INSTALL_COMMAND ${CMAKE_MAKE_PROGRAM} install
    )
  # Force the preload library to come before RestFrames
  add_dependencies(${name} gambit_preload)
  # Add install name tool step for OSX
  add_install_name_tool_step(${name} ${dir}/lib libRestFrames.dylib)
  # Add clean-restframes and nuke-restframes
  add_contrib_clean_and_nuke(${name} ${dir} distclean)
endif()

#contrib/HepMC3; include only if ColliderBit is in use and WITH_HEPMC=ON.
option(WITH_HEPMC "Compile with HepMC enabled" OFF)
if(NOT WITH_HEPMC)
  message("${BoldCyan} X HepMC is deactivated. Set -DWITH_HEPMC=ON to activate HepMC.${ColourReset}")
elseif(NOT ";${GAMBIT_BITS};" MATCHES ";ColliderBit;")
  message("${BoldCyan} X ColliderBit is not in use: excluding HepMC from GAMBIT configuration.${ColourReset}")
  set(WITH_HEPMC OFF)
endif()

set(name "hepmc")
set(ver "3.1.1")
set(dir "${PROJECT_SOURCE_DIR}/contrib/HepMC3-${ver}")
if(WITH_HEPMC)
  message("-- HepMC-dependent functions in ColliderBit will be activated.")
  message("   HepMC v${ver} will be downloaded and installed when building GAMBIT.")
  message("   ColliderBit Solo (CBS) will be activated.")
  set(EXCLUDE_HEPMC FALSE)
else()
  message("   HepMC-dependent functions in ColliderBit will be deactivated.")
  message("   ColliderBit Solo (CBS) will be deactivated.")
  nuke_ditched_contrib_content(${name} ${dir})
  set(EXCLUDE_HEPMC TRUE)
endif()

if(NOT EXCLUDE_HEPMC)
  set(lib "HepMC3_static")
  set(md5 "a9cfc6e95eff5c13a0a5a9311ad75aa7")
  set(dl "https://hepmc.web.cern.ch/hepmc/releases/HepMC3-${ver}.tar.gz")
  set(build_dir "${PROJECT_BINARY_DIR}/${name}-prefix/src/${name}-build")
  include_directories("${dir}/include")
  set(HEPMC_LDFLAGS "-L${build_dir} -l${lib}")
  set(CMAKE_INSTALL_RPATH "${CMAKE_INSTALL_RPATH};${dir}/lib")
  ExternalProject_Add(${name}
    DOWNLOAD_COMMAND ${DL_CONTRIB} ${dl} ${md5} ${dir} ${name} ${ver}
    SOURCE_DIR ${dir}
    CMAKE_COMMAND ${CMAKE_COMMAND} ..
    CMAKE_ARGS -DCMAKE_BUILD_TYPE=${CMAKE_BUILD_TYPE} -DCMAKE_CXX_COMPILER=${CMAKE_CXX_COMPILER} -DCMAKE_CXX_FLAGS=${BACKEND_CXX_FLAGS}
    BUILD_COMMAND ${CMAKE_MAKE_PROGRAM}
    INSTALL_COMMAND ""
    )
  # Add clean-hepmc and nuke-hepmc
  add_contrib_clean_and_nuke(${name} ${dir} clean)
endif()

#contrib/fjcore-3.2.0
set(fjcore_INCLUDE_DIR "${PROJECT_SOURCE_DIR}/contrib/fjcore-3.2.0")
include_directories("${fjcore_INCLUDE_DIR}")
add_definitions(-DFJCORE)
add_definitions(-DFJNS=gambit::fjcore)
add_gambit_library(fjcore OPTION OBJECT
                          SOURCES ${PROJECT_SOURCE_DIR}/contrib/fjcore-3.2.0/fjcore.cc
                          HEADERS ${PROJECT_SOURCE_DIR}/contrib/fjcore-3.2.0/fjcore.hh)
set(GAMBIT_BASIC_COMMON_OBJECTS "${GAMBIT_BASIC_COMMON_OBJECTS}" $<TARGET_OBJECTS:fjcore>)

<<<<<<< HEAD
#contrib/MassSpectra; include only if SpecBit is in use
#set (FS_DIR "${PROJECT_SOURCE_DIR}/contrib/MassSpectra/flexiblesusy")
#if(";${GAMBIT_BITS};" MATCHES ";SpecBit;")
#
#  set (EXCLUDE_FLEXIBLESUSY FALSE)
#
#  # Always use -O2 for flexiblesusy to ensure fast spectrum generation.
#  set(FS_CXX_FLAGS "${BACKEND_CXX_FLAGS} -Wno-missing-field-initializers")
#  set(FS_Fortran_FLAGS "${BACKEND_Fortran_FLAGS}")
#  if (CMAKE_BUILD_TYPE STREQUAL "Debug")
#    set(FS_CXX_FLAGS "${FS_CXX_FLAGS} -O2")
#    set(FS_Fortran_FLAGS "${FS_Fortran_FLAGS} -O2")
#  endif()
#
#  # Determine compiler libraries needed by flexiblesusy.
#  if(CMAKE_Fortran_COMPILER MATCHES "gfortran*")
#    set(flexiblesusy_compilerlibs "-lgfortran -lm")
#  elseif(CMAKE_Fortran_COMPILER MATCHES "g77" OR CMAKE_Fortran_COMPILER MATCHES "f77")
#    set(flexiblesusy_compilerlibs "-lg2c -lm")
#  elseif(CMAKE_Fortran_COMPILER MATCHES "ifort")
#    set(flexiblesusy_compilerlibs "-lifcore -limf -ldl -lintlc -lsvml")
#  endif()
#  set(flexiblesusy_LDFLAGS ${flexiblesusy_LDFLAGS} ${flexiblesusy_compilerlibs})
#
#  # Silence the deprecated-declarations warnings comming from Eigen3
#  set_compiler_warning("no-deprecated-declarations" FS_CXX_FLAGS)
#
#  # Silence the unused parameter and variable warnings comming from FlexibleSUSY
#  set_compiler_warning("no-unused-parameter" FS_CXX_FLAGS)
#  set_compiler_warning("no-unused-variable" FS_CXX_FLAGS)
#
#  # Construct the command to create the shared library
#  set(FS_SO_LINK_COMMAND "${CMAKE_CXX_COMPILER} ${CMAKE_SHARED_LINKER_FLAGS} -shared -o")
#
#  # FlexibleSUSY configure options
#  set(FS_OPTIONS ${FS_OPTIONS}
#       --with-cxx=${CMAKE_CXX_COMPILER}
#       --with-cxxflags=${FS_CXX_FLAGS}
#       --with-shared-ldflags=${OpenMP_CXX_FLAGS}
#       --with-fc=${CMAKE_Fortran_COMPILER}
#       --with-fflags=${FS_Fortran_FLAGS}
#       --with-eigen-incdir=${EIGEN3_INCLUDE_DIR}
#       --with-boost-libdir=${Boost_LIBRARY_DIR}
#       --with-boost-incdir=${Boost_INCLUDE_DIR}
#       --with-lapack-libs=${LAPACK_LINKLIBS}
#       --with-blas-libs=${LAPACK_LINKLIBS}
#       --disable-librarylink
#       --enable-shared-libs
#       --with-shared-lib-ext=.so
#       --with-shared-lib-cmd=${FS_SO_LINK_COMMAND}
#      #--enable-verbose flag causes verbose output at runtime as well. Maybe set it dynamically somehow in future.
#     )
#
#  # Set the models (spectrum generators) existing in flexiblesusy (could autogen this, but that would build some things we don't need)
#  set(ALL_FS_MODELS MDM CMSSM MSSM MSSMatMGUT MSSM_mAmu MSSMatMSUSY_mAmu MSSMatMGUT_mAmu MSSMEFTHiggs MSSMEFTHiggs_mAmu MSSMatMSUSYEFTHiggs_mAmu MSSMatMGUTEFTHiggs MSSMatMGUTEFTHiggs_mAmu ScalarSingletDM_Z3 ScalarSingletDM_Z2)
#  # Check if there has been command line instructions to only build with certain models. Default is to build everything!
#  if(BUILD_FS_MODELS AND NOT ";${BUILD_FS_MODELS};" MATCHES ";ALL_FS_MODELS;")
#    # Use whatever the user has supplied!
#  else()
#    set(BUILD_FS_MODELS ${ALL_FS_MODELS})
#  endif()
#
#  set(EXCLUDED_FS_MODELS "")
#
#  # Check that all the models the user asked for are in fact valid models
#  foreach(MODELNAME ${BUILD_FS_MODELS})
#    if(";${ALL_FS_MODELS};" MATCHES ";${MODELNAME};")
#      # everything ok
#    else()
#      message(FATAL_ERROR "Configuring FlexibleSUSY failed. You asked for a model which is not known to GAMBIT! (saw request for ${MODELNAME} via -D BUILD_FS_MODELS=<list> flag).\n The models currently known to GAMBIT are as follows, please make sure your list of choices comes from this list, separated by semicolons: ${ALL_FS_MODELS}")
#    endif()
#  endforeach()
#
#  # Loop through ALL_FS_MODELS and define C preprocessor tokens which tell us which ones have and haven't been built, so that we can check what models are available within the code.
#  foreach(MODELNAME ${ALL_FS_MODELS})
#    if(";${BUILD_FS_MODELS};" MATCHES ";${MODELNAME};")
#      add_definitions(-DFS_MODEL_${MODELNAME}_IS_BUILT=1) # i.e. it IS available
#    else()
#      add_definitions(-DFS_MODEL_${MODELNAME}_IS_BUILT=0) # this model is turned off
#      list(APPEND EXCLUDED_FS_MODELS ${MODELNAME})
#    endif()
#  endforeach()
#
#  # Explain how to build each of the flexiblesusy spectrum generators we need.  Configure now, serially, to prevent parallel build issues.
#  string (REPLACE ";" "," BUILD_FS_MODELS_COMMAS "${BUILD_FS_MODELS}")
#  string (REPLACE ";" "," EXCLUDED_FS_MODELS_COMMAS "${EXCLUDED_FS_MODELS}")
#   set(config_command ./configure ${FS_OPTIONS} --with-models=${BUILD_FS_MODELS_COMMAS})
#  add_custom_target(configure-flexiblesusy COMMAND cd ${FS_DIR} && ${config_command})
#  message("${Yellow}-- Configuring FlexibleSUSY for models: ${BoldYellow}${BUILD_FS_MODELS_COMMAS}${ColourReset}")
#  if (NOT "${EXCLUDED_FS_MODELS_COMMAS}" STREQUAL "")
#    message("${Red}   Switching OFF FlexibleSUSY support for models: ${BoldRed}${EXCLUDED_FS_MODELS_COMMAS}${ColourReset}")
#  endif()
#  #message("${Yellow}-- Using configure command \n${config_command}${output}${ColourReset}" )
#  execute_process(COMMAND ${config_command}
 #                 WORKING_DIRECTORY ${FS_DIR}
 #                 RESULT_VARIABLE result
 #                 OUTPUT_VARIABLE output
 #                )
 # if (NOT "${result}" STREQUAL "0")
 #    message("${BoldRed}-- Configuring FlexibleSUSY failed.  Here's what I tried to do:\n${config_command}\n${output}${ColourReset}" )
 #    message(FATAL_ERROR "Configuring FlexibleSUSY failed." )
 # endif()
 # set(rmstring "${CMAKE_BINARY_DIR}/flexiblesusy-prefix/src/flexiblesusy-stamp/flexiblesusy")
 # execute_process(COMMAND ${CMAKE_COMMAND} -E touch ${rmstring}-configure)
#
#  message("${Yellow}-- Configuring FlexibleSUSY - done.${ColourReset}")
#
#  # Add FlexibleSUSY as an external project
#  ExternalProject_Add(flexiblesusy
#    SOURCE_DIR ${FS_DIR}
#    BUILD_IN_SOURCE 1
#    CONFIGURE_COMMAND ${config_command}
#    BUILD_COMMAND $(MAKE) alllib
#    INSTALL_COMMAND ""
#  )
#
#  # Set linking commands.  Link order matters! The core flexiblesusy libraries need to come after the model libraries but before the other link flags.
#  set(CMAKE_INSTALL_RPATH "${CMAKE_INSTALL_RPATH};${FS_DIR}/src")
#  set(flexiblesusy_LDFLAGS "-L${FS_DIR}/src -lflexisusy ${flexiblesusy_LDFLAGS}")
#  add_install_name_tool_step(flexiblesusy ${FS_DIR}/src libflexisusy.so)
#  foreach(_MODEL ${BUILD_FS_MODELS})
#    set(CMAKE_INSTALL_RPATH "${CMAKE_INSTALL_RPATH};${FS_DIR}/models/${_MODEL}")
#    set(flexiblesusy_LDFLAGS "-L${FS_DIR}/models/${_MODEL} -l${_MODEL} ${flexiblesusy_LDFLAGS}")
#    add_install_name_tool_step(flexiblesusy ${FS_DIR}/models/${_MODEL} lib${_MODEL}.so)
#  endforeach()
#
#  # Strip out leading and trailing whitespace
#  string(STRIP "${flexiblesusy_LDFLAGS}" flexiblesusy_LDFLAGS)
#
#  # Set up include paths
#  include_directories("${FS_DIR}/..")
#  include_directories("${FS_DIR}/src")
#  include_directories("${FS_DIR}/legacy")
#  include_directories("${FS_DIR}/config")
#  include_directories("${FS_DIR}/slhaea")
#  # Dig through flexiblesusy "models" directory and add all subdirectories to the include list
#  # (these contain the headers for the generated spectrum generators)
#  foreach(_MODEL ${BUILD_FS_MODELS})
#    include_directories("${FS_DIR}/models/${_MODEL}")
#  endforeach()
#
#else()
#
#  set (EXCLUDE_FLEXIBLESUSY TRUE)
#
#endif()
#
#
## Add clean info
#add_custom_target(clean-flexiblesusy COMMAND ${CMAKE_COMMAND} -E remove -f ${rmstring}-configure ${rmstring}-build ${rmstring}-install ${rmstring}-done
#                                     COMMAND [ -e ${FS_DIR} ] && cd ${dir} && ([ -e makefile ] || [ -e Makefile ] && ${CMAKE_MAKE_PROGRAM} clean) || true)
#add_custom_target(distclean-flexiblesusy COMMAND cd ${FS_DIR} && ([ -e makefile ] || [ -e Makefile ] && ${CMAKE_MAKE_PROGRAM} distclean) || true)
#add_custom_target(nuke-flexiblesusy)
#add_dependencies(distclean-flexiblesusy clean-flexiblesusy)
#add_dependencies(nuke-flexiblesusy distclean-flexiblesusy)
#add_dependencies(distclean distclean-flexiblesusy)
#add_dependencies(nuke-all nuke-flexiblesusy)
=======
#contrib/MassSpectra; include only if SpecBit is in use and if
#BUILD_FS_MODELS is set to something other than "" or "None" or "none"
set (FS_DIR "${PROJECT_SOURCE_DIR}/contrib/MassSpectra/flexiblesusy")
# Set the models (spectrum generators) existing in flexiblesusy (could autogen this, but that would build some things we don't need). 
# Doing this out here so that we can use them in messages even when FS is excluded
set(ALL_FS_MODELS MDM CMSSM MSSM MSSMatMGUT MSSM_mAmu MSSMatMSUSY_mAmu MSSMatMGUT_mAmu MSSMEFTHiggs MSSMEFTHiggs_mAmu MSSMatMSUSYEFTHiggs_mAmu MSSMatMGUTEFTHiggs MSSMatMGUTEFTHiggs_mAmu ScalarSingletDM_Z3 ScalarSingletDM_Z2)
if(";${GAMBIT_BITS};" MATCHES ";SpecBit;") 
  set (EXCLUDE_FLEXIBLESUSY FALSE)

  # Always use -O2 for flexiblesusy to ensure fast spectrum generation.
  set(FS_CXX_FLAGS "${BACKEND_CXX_FLAGS}")
  set(FS_Fortran_FLAGS "${BACKEND_Fortran_FLAGS}")
  if (CMAKE_BUILD_TYPE STREQUAL "Debug")
    set(FS_CXX_FLAGS "${FS_CXX_FLAGS} -O2")
    set(FS_Fortran_FLAGS "${FS_Fortran_FLAGS} -O2")
  endif()

  # Determine compiler libraries needed by flexiblesusy.
  if(CMAKE_Fortran_COMPILER MATCHES "gfortran*")
    set(flexiblesusy_compilerlibs "-lgfortran -lm")
  elseif(CMAKE_Fortran_COMPILER MATCHES "g77" OR CMAKE_Fortran_COMPILER MATCHES "f77")
    set(flexiblesusy_compilerlibs "-lg2c -lm")
  elseif(CMAKE_Fortran_COMPILER MATCHES "ifort")
    set(flexiblesusy_compilerlibs "-lifcore -limf -ldl -lintlc -lsvml")
  endif()
  set(flexiblesusy_LDFLAGS ${flexiblesusy_LDFLAGS} ${flexiblesusy_compilerlibs})

  # Silence the deprecated-declarations warnings coming from Eigen3
  set_compiler_warning("no-deprecated-declarations" FS_CXX_FLAGS)

  # Silence the mass of compiler warnings coming from FlexibleSUSY
  set_compiler_warning("no-unused-parameter" FS_CXX_FLAGS)
  set_compiler_warning("no-unused-variable" FS_CXX_FLAGS)
  set_compiler_warning("no-unused-private-field" FS_CXX_FLAGS)
  set_compiler_warning("no-unused-lambda-capture" FS_CXX_FLAGS)
  set_compiler_warning("no-missing-field-initializers" FS_CXX_FLAGS)
  set_compiler_warning("no-sign-compare" FS_CXX_FLAGS)
  set_compiler_warning("no-mismatched-tags" FS_CXX_FLAGS)
  set_compiler_warning("no-unneeded-internal-declaration" FS_CXX_FLAGS)

  # Construct the command to create the shared library
  set(FS_SO_LINK_COMMAND "${CMAKE_CXX_COMPILER} ${CMAKE_SHARED_LINKER_FLAGS} -shared -o")

  # FlexibleSUSY configure options
  set(FS_OPTIONS ${FS_OPTIONS}
       --with-cxx=${CMAKE_CXX_COMPILER}
       --with-cxxflags=${FS_CXX_FLAGS}
       --with-shared-ldflags=${OpenMP_CXX_FLAGS}
       --with-fc=${CMAKE_Fortran_COMPILER}
       --with-fflags=${FS_Fortran_FLAGS}
       --with-eigen-incdir=${EIGEN3_INCLUDE_DIR}
       --with-boost-libdir=${Boost_LIBRARY_DIR}
       --with-boost-incdir=${Boost_INCLUDE_DIR}
       --with-lapack-libs=${LAPACK_LINKLIBS}
       --with-blas-libs=${LAPACK_LINKLIBS}
       --disable-librarylink
       --enable-shared-libs
       --with-shared-lib-ext=.so
       --with-shared-lib-cmd=${FS_SO_LINK_COMMAND}
      #--enable-verbose flag causes verbose output at runtime as well. Maybe set it dynamically somehow in future.
     )

  # Check for command line instructions to build ALL models
  if(   ";${BUILD_FS_MODELS};" MATCHES ";ALL;"
     OR ";${BUILD_FS_MODELS};" MATCHES ";All;"
     OR ";${BUILD_FS_MODELS};" MATCHES ";all;"
    )
    set(BUILD_FS_MODELS ${ALL_FS_MODELS})
  elseif(";${BUILD_FS_MODELS};" MATCHES ";None;"
      OR ";${BUILD_FS_MODELS};" MATCHES ";none;"
      OR ";${BUILD_FS_MODELS};" MATCHES ";;"
      )
    set(BUILD_FS_MODELS "")
  endif()

  set(EXCLUDED_FS_MODELS "")

  # Check that all the models the user asked for are in fact valid models
  foreach(MODELNAME ${BUILD_FS_MODELS})
    if(";${ALL_FS_MODELS};" MATCHES ";${MODELNAME};")
      # everything ok
    else()
      message(FATAL_ERROR "Configuring FlexibleSUSY failed. You asked for a model which is not known to GAMBIT! (saw request for ${MODELNAME} via -D BUILD_FS_MODELS=<list> flag).\n The models currently known to GAMBIT are as follows, please make sure your list of choices comes from this list, separated by semicolons: ${ALL_FS_MODELS}")
    endif()
  endforeach()

  # Loop through ALL_FS_MODELS and define C preprocessor tokens which tell us which ones have and haven't been built, so that we can check what models are available within the code.
  foreach(MODELNAME ${ALL_FS_MODELS})
    if(";${BUILD_FS_MODELS};" MATCHES ";${MODELNAME};")
      add_definitions(-DFS_MODEL_${MODELNAME}_IS_BUILT=1) # i.e. it IS available
    else()
      add_definitions(-DFS_MODEL_${MODELNAME}_IS_BUILT=0) # this model is turned off
      list(APPEND EXCLUDED_FS_MODELS ${MODELNAME})
    endif()
  endforeach()

  # Explain how to build each of the flexiblesusy spectrum generators we need.
  string (REPLACE ";" "," BUILD_FS_MODELS_COMMAS "${BUILD_FS_MODELS}")
  string (REPLACE ";" "," EXCLUDED_FS_MODELS_COMMAS "${EXCLUDED_FS_MODELS}")
  set(config_command ./configure ${FS_OPTIONS} --with-models=${BUILD_FS_MODELS_COMMAS})

  # Add FlexibleSUSY as an external project
  ExternalProject_Add(flexiblesusy
    SOURCE_DIR ${FS_DIR}
    BUILD_IN_SOURCE 1
    CONFIGURE_COMMAND ${config_command}
    BUILD_COMMAND $(MAKE) alllib
    INSTALL_COMMAND ""
  )

  # Add clean info
  set(rmstring "${CMAKE_BINARY_DIR}/flexiblesusy-prefix/src/flexiblesusy-stamp/flexiblesusy")
  add_custom_target(clean-flexiblesusy COMMAND ${CMAKE_COMMAND} -E remove -f ${rmstring}-configure ${rmstring}-build ${rmstring}-install ${rmstring}-done
                                       COMMAND [ -e ${FS_DIR} ] && cd ${FS_DIR} && ([ -e makefile ] || [ -e Makefile ] && ${CMAKE_MAKE_PROGRAM} clean) || true)
  add_custom_target(distclean-flexiblesusy COMMAND cd ${FS_DIR} && ([ -e makefile ] || [ -e Makefile ] && ${CMAKE_MAKE_PROGRAM} distclean) || true)
  add_custom_target(nuke-flexiblesusy)
  add_dependencies(distclean-flexiblesusy clean-flexiblesusy)
  add_dependencies(nuke-flexiblesusy distclean-flexiblesusy)
  add_dependencies(distclean distclean-flexiblesusy)
  add_dependencies(nuke-all nuke-flexiblesusy)

  # Set linking commands.  Link order matters! The core flexiblesusy libraries need to come after the model libraries but before the other link flags.
  set(CMAKE_INSTALL_RPATH "${CMAKE_INSTALL_RPATH};${FS_DIR}/src")
  set(flexiblesusy_LDFLAGS "-L${FS_DIR}/src -lflexisusy ${flexiblesusy_LDFLAGS}")
  add_install_name_tool_step(flexiblesusy ${FS_DIR}/src libflexisusy.so)
  foreach(_MODEL ${BUILD_FS_MODELS})
    set(CMAKE_INSTALL_RPATH "${CMAKE_INSTALL_RPATH};${FS_DIR}/models/${_MODEL}")
    set(flexiblesusy_LDFLAGS "-L${FS_DIR}/models/${_MODEL} -l${_MODEL} ${flexiblesusy_LDFLAGS}")
    add_install_name_tool_step(flexiblesusy ${FS_DIR}/models/${_MODEL} lib${_MODEL}.so)
  endforeach()

  # Strip out leading and trailing whitespace
  string(STRIP "${flexiblesusy_LDFLAGS}" flexiblesusy_LDFLAGS)

  # Set up include paths
  include_directories("${FS_DIR}/..")
  include_directories("${FS_DIR}/src")
  include_directories("${FS_DIR}/config")
  include_directories("${FS_DIR}/slhaea")
  # Dig through flexiblesusy "models" directory and add all subdirectories to the include list
  # (these contain the headers for the generated spectrum generators)
  foreach(_MODEL ${BUILD_FS_MODELS})
    include_directories("${FS_DIR}/models/${_MODEL}")
  endforeach()

  # Configure now, serially, to prevent parallel build issues.
  if(NOT "${BUILD_FS_MODELS}" STREQUAL "")
      message("${Yellow}-- Configuring FlexibleSUSY for models: ${BoldYellow}${BUILD_FS_MODELS_COMMAS}${ColourReset}")
      if (NOT "${EXCLUDED_FS_MODELS_COMMAS}" STREQUAL "")
          message("${BoldCyan}   Switching OFF FlexibleSUSY support for models: ${EXCLUDED_FS_MODELS_COMMAS}${ColourReset}")
      endif()
  else()
      message("${BoldCyan} X Switching OFF FlexibleSUSY support for ALL models.${ColourReset}") 
      message("   If you want to activate support for any model(s) please list them in the cmake flag -DBUILD_FS_MODELS=<list> as a semi-colon separated list.")
      message("   Buildable models are: ${ALL_FS_MODELS}")
      message("   To build ALL models use ALL, All, or all.")
      message("   To build NO models use None or none.")
  endif()
  #message("${Yellow}-- Using configure command \n${config_command}${output}${ColourReset}" )
  execute_process(COMMAND ${config_command}
                  WORKING_DIRECTORY ${FS_DIR}
                  RESULT_VARIABLE result
                  OUTPUT_VARIABLE output
                 )
  if (NOT "${result}" STREQUAL "0")
     message("${BoldRed}-- Configuring FlexibleSUSY failed.  Here's what I tried to do:\n${config_command}\n${output}${ColourReset}" )
     message(FATAL_ERROR "Configuring FlexibleSUSY failed." )
  endif()
  execute_process(COMMAND ${CMAKE_COMMAND} -E touch ${rmstring}-configure)
  message("${Yellow}-- Configuring FlexibleSUSY - done.${ColourReset}")

else()

  set (EXCLUDE_FLEXIBLESUSY TRUE)

endif()
>>>>>>> 0bd9019e
<|MERGE_RESOLUTION|>--- conflicted
+++ resolved
@@ -207,15 +207,17 @@
                           HEADERS ${PROJECT_SOURCE_DIR}/contrib/fjcore-3.2.0/fjcore.hh)
 set(GAMBIT_BASIC_COMMON_OBJECTS "${GAMBIT_BASIC_COMMON_OBJECTS}" $<TARGET_OBJECTS:fjcore>)
 
-<<<<<<< HEAD
-#contrib/MassSpectra; include only if SpecBit is in use
+##contrib/MassSpectra; include only if SpecBit is in use and if
+##BUILD_FS_MODELS is set to something other than "" or "None" or "none"
 #set (FS_DIR "${PROJECT_SOURCE_DIR}/contrib/MassSpectra/flexiblesusy")
-#if(";${GAMBIT_BITS};" MATCHES ";SpecBit;")
-#
+## Set the models (spectrum generators) existing in flexiblesusy (could autogen this, but that would build some things we don't need). 
+## Doing this out here so that we can use them in messages even when FS is excluded
+#set(ALL_FS_MODELS MDM CMSSM MSSM MSSMatMGUT MSSM_mAmu MSSMatMSUSY_mAmu MSSMatMGUT_mAmu MSSMEFTHiggs MSSMEFTHiggs_mAmu MSSMatMSUSYEFTHiggs_mAmu MSSMatMGUTEFTHiggs MSSMatMGUTEFTHiggs_mAmu ScalarSingletDM_Z3 ScalarSingletDM_Z2)
+#if(";${GAMBIT_BITS};" MATCHES ";SpecBit;") 
 #  set (EXCLUDE_FLEXIBLESUSY FALSE)
 #
 #  # Always use -O2 for flexiblesusy to ensure fast spectrum generation.
-#  set(FS_CXX_FLAGS "${BACKEND_CXX_FLAGS} -Wno-missing-field-initializers")
+#  set(FS_CXX_FLAGS "${BACKEND_CXX_FLAGS}")
 #  set(FS_Fortran_FLAGS "${BACKEND_Fortran_FLAGS}")
 #  if (CMAKE_BUILD_TYPE STREQUAL "Debug")
 #    set(FS_CXX_FLAGS "${FS_CXX_FLAGS} -O2")
@@ -232,12 +234,18 @@
 #  endif()
 #  set(flexiblesusy_LDFLAGS ${flexiblesusy_LDFLAGS} ${flexiblesusy_compilerlibs})
 #
-#  # Silence the deprecated-declarations warnings comming from Eigen3
+#  # Silence the deprecated-declarations warnings coming from Eigen3
 #  set_compiler_warning("no-deprecated-declarations" FS_CXX_FLAGS)
 #
-#  # Silence the unused parameter and variable warnings comming from FlexibleSUSY
+#  # Silence the mass of compiler warnings coming from FlexibleSUSY
 #  set_compiler_warning("no-unused-parameter" FS_CXX_FLAGS)
 #  set_compiler_warning("no-unused-variable" FS_CXX_FLAGS)
+#  set_compiler_warning("no-unused-private-field" FS_CXX_FLAGS)
+#  set_compiler_warning("no-unused-lambda-capture" FS_CXX_FLAGS)
+#  set_compiler_warning("no-missing-field-initializers" FS_CXX_FLAGS)
+#  set_compiler_warning("no-sign-compare" FS_CXX_FLAGS)
+#  set_compiler_warning("no-mismatched-tags" FS_CXX_FLAGS)
+#  set_compiler_warning("no-unneeded-internal-declaration" FS_CXX_FLAGS)
 #
 #  # Construct the command to create the shared library
 #  set(FS_SO_LINK_COMMAND "${CMAKE_CXX_COMPILER} ${CMAKE_SHARED_LINKER_FLAGS} -shared -o")
@@ -261,13 +269,17 @@
 #      #--enable-verbose flag causes verbose output at runtime as well. Maybe set it dynamically somehow in future.
 #     )
 #
-#  # Set the models (spectrum generators) existing in flexiblesusy (could autogen this, but that would build some things we don't need)
-#  set(ALL_FS_MODELS MDM CMSSM MSSM MSSMatMGUT MSSM_mAmu MSSMatMSUSY_mAmu MSSMatMGUT_mAmu MSSMEFTHiggs MSSMEFTHiggs_mAmu MSSMatMSUSYEFTHiggs_mAmu MSSMatMGUTEFTHiggs MSSMatMGUTEFTHiggs_mAmu ScalarSingletDM_Z3 ScalarSingletDM_Z2)
-#  # Check if there has been command line instructions to only build with certain models. Default is to build everything!
-#  if(BUILD_FS_MODELS AND NOT ";${BUILD_FS_MODELS};" MATCHES ";ALL_FS_MODELS;")
-#    # Use whatever the user has supplied!
-#  else()
+#  # Check for command line instructions to build ALL models
+#  if(   ";${BUILD_FS_MODELS};" MATCHES ";ALL;"
+#     OR ";${BUILD_FS_MODELS};" MATCHES ";All;"
+#     OR ";${BUILD_FS_MODELS};" MATCHES ";all;"
+#    )
 #    set(BUILD_FS_MODELS ${ALL_FS_MODELS})
+#  elseif(";${BUILD_FS_MODELS};" MATCHES ";None;"
+#      OR ";${BUILD_FS_MODELS};" MATCHES ";none;"
+#      OR ";${BUILD_FS_MODELS};" MATCHES ";;"
+#      )
+#    set(BUILD_FS_MODELS "")
 #  endif()
 #
 #  set(EXCLUDED_FS_MODELS "")
@@ -291,29 +303,10 @@
 #    endif()
 #  endforeach()
 #
-#  # Explain how to build each of the flexiblesusy spectrum generators we need.  Configure now, serially, to prevent parallel build issues.
+#  # Explain how to build each of the flexiblesusy spectrum generators we need.
 #  string (REPLACE ";" "," BUILD_FS_MODELS_COMMAS "${BUILD_FS_MODELS}")
 #  string (REPLACE ";" "," EXCLUDED_FS_MODELS_COMMAS "${EXCLUDED_FS_MODELS}")
-#   set(config_command ./configure ${FS_OPTIONS} --with-models=${BUILD_FS_MODELS_COMMAS})
-#  add_custom_target(configure-flexiblesusy COMMAND cd ${FS_DIR} && ${config_command})
-#  message("${Yellow}-- Configuring FlexibleSUSY for models: ${BoldYellow}${BUILD_FS_MODELS_COMMAS}${ColourReset}")
-#  if (NOT "${EXCLUDED_FS_MODELS_COMMAS}" STREQUAL "")
-#    message("${Red}   Switching OFF FlexibleSUSY support for models: ${BoldRed}${EXCLUDED_FS_MODELS_COMMAS}${ColourReset}")
-#  endif()
-#  #message("${Yellow}-- Using configure command \n${config_command}${output}${ColourReset}" )
-#  execute_process(COMMAND ${config_command}
- #                 WORKING_DIRECTORY ${FS_DIR}
- #                 RESULT_VARIABLE result
- #                 OUTPUT_VARIABLE output
- #                )
- # if (NOT "${result}" STREQUAL "0")
- #    message("${BoldRed}-- Configuring FlexibleSUSY failed.  Here's what I tried to do:\n${config_command}\n${output}${ColourReset}" )
- #    message(FATAL_ERROR "Configuring FlexibleSUSY failed." )
- # endif()
- # set(rmstring "${CMAKE_BINARY_DIR}/flexiblesusy-prefix/src/flexiblesusy-stamp/flexiblesusy")
- # execute_process(COMMAND ${CMAKE_COMMAND} -E touch ${rmstring}-configure)
-#
-#  message("${Yellow}-- Configuring FlexibleSUSY - done.${ColourReset}")
+#  set(config_command ./configure ${FS_OPTIONS} --with-models=${BUILD_FS_MODELS_COMMAS})
 #
 #  # Add FlexibleSUSY as an external project
 #  ExternalProject_Add(flexiblesusy
@@ -323,6 +316,17 @@
 #    BUILD_COMMAND $(MAKE) alllib
 #    INSTALL_COMMAND ""
 #  )
+#
+#  # Add clean info
+#  set(rmstring "${CMAKE_BINARY_DIR}/flexiblesusy-prefix/src/flexiblesusy-stamp/flexiblesusy")
+#  add_custom_target(clean-flexiblesusy COMMAND ${CMAKE_COMMAND} -E remove -f ${rmstring}-configure ${rmstring}-build ${rmstring}-install ${rmstring}-done
+#                                       COMMAND [ -e ${FS_DIR} ] && cd ${FS_DIR} && ([ -e makefile ] || [ -e Makefile ] && ${CMAKE_MAKE_PROGRAM} clean) || true)
+#  add_custom_target(distclean-flexiblesusy COMMAND cd ${FS_DIR} && ([ -e makefile ] || [ -e Makefile ] && ${CMAKE_MAKE_PROGRAM} distclean) || true)
+#  add_custom_target(nuke-flexiblesusy)
+#  add_dependencies(distclean-flexiblesusy clean-flexiblesusy)
+#  add_dependencies(nuke-flexiblesusy distclean-flexiblesusy)
+#  add_dependencies(distclean distclean-flexiblesusy)
+#  add_dependencies(nuke-all nuke-flexiblesusy)
 #
 #  # Set linking commands.  Link order matters! The core flexiblesusy libraries need to come after the model libraries but before the other link flags.
 #  set(CMAKE_INSTALL_RPATH "${CMAKE_INSTALL_RPATH};${FS_DIR}/src")
@@ -340,7 +344,6 @@
 #  # Set up include paths
 #  include_directories("${FS_DIR}/..")
 #  include_directories("${FS_DIR}/src")
-#  include_directories("${FS_DIR}/legacy")
 #  include_directories("${FS_DIR}/config")
 #  include_directories("${FS_DIR}/slhaea")
 #  # Dig through flexiblesusy "models" directory and add all subdirectories to the include list
@@ -349,197 +352,34 @@
 #    include_directories("${FS_DIR}/models/${_MODEL}")
 #  endforeach()
 #
+#  # Configure now, serially, to prevent parallel build issues.
+#  if(NOT "${BUILD_FS_MODELS}" STREQUAL "")
+#      message("${Yellow}-- Configuring FlexibleSUSY for models: ${BoldYellow}${BUILD_FS_MODELS_COMMAS}${ColourReset}")
+#      if (NOT "${EXCLUDED_FS_MODELS_COMMAS}" STREQUAL "")
+#          message("${BoldCyan}   Switching OFF FlexibleSUSY support for models: ${EXCLUDED_FS_MODELS_COMMAS}${ColourReset}")
+#      endif()
+#  else()
+#      message("${BoldCyan} X Switching OFF FlexibleSUSY support for ALL models.${ColourReset}") 
+#      message("   If you want to activate support for any model(s) please list them in the cmake flag -DBUILD_FS_MODELS=<list> as a semi-colon separated list.")
+#      message("   Buildable models are: ${ALL_FS_MODELS}")
+#      message("   To build ALL models use ALL, All, or all.")
+#      message("   To build NO models use None or none.")
+#  endif()
+#  #message("${Yellow}-- Using configure command \n${config_command}${output}${ColourReset}" )
+#  execute_process(COMMAND ${config_command}
+#                  WORKING_DIRECTORY ${FS_DIR}
+#                  RESULT_VARIABLE result
+#                  OUTPUT_VARIABLE output
+#                 )
+#  if (NOT "${result}" STREQUAL "0")
+#     message("${BoldRed}-- Configuring FlexibleSUSY failed.  Here's what I tried to do:\n${config_command}\n${output}${ColourReset}" )
+#     message(FATAL_ERROR "Configuring FlexibleSUSY failed." )
+#  endif()
+#  execute_process(COMMAND ${CMAKE_COMMAND} -E touch ${rmstring}-configure)
+#  message("${Yellow}-- Configuring FlexibleSUSY - done.${ColourReset}")
+#
 #else()
 #
 #  set (EXCLUDE_FLEXIBLESUSY TRUE)
 #
-#endif()
-#
-#
-## Add clean info
-#add_custom_target(clean-flexiblesusy COMMAND ${CMAKE_COMMAND} -E remove -f ${rmstring}-configure ${rmstring}-build ${rmstring}-install ${rmstring}-done
-#                                     COMMAND [ -e ${FS_DIR} ] && cd ${dir} && ([ -e makefile ] || [ -e Makefile ] && ${CMAKE_MAKE_PROGRAM} clean) || true)
-#add_custom_target(distclean-flexiblesusy COMMAND cd ${FS_DIR} && ([ -e makefile ] || [ -e Makefile ] && ${CMAKE_MAKE_PROGRAM} distclean) || true)
-#add_custom_target(nuke-flexiblesusy)
-#add_dependencies(distclean-flexiblesusy clean-flexiblesusy)
-#add_dependencies(nuke-flexiblesusy distclean-flexiblesusy)
-#add_dependencies(distclean distclean-flexiblesusy)
-#add_dependencies(nuke-all nuke-flexiblesusy)
-=======
-#contrib/MassSpectra; include only if SpecBit is in use and if
-#BUILD_FS_MODELS is set to something other than "" or "None" or "none"
-set (FS_DIR "${PROJECT_SOURCE_DIR}/contrib/MassSpectra/flexiblesusy")
-# Set the models (spectrum generators) existing in flexiblesusy (could autogen this, but that would build some things we don't need). 
-# Doing this out here so that we can use them in messages even when FS is excluded
-set(ALL_FS_MODELS MDM CMSSM MSSM MSSMatMGUT MSSM_mAmu MSSMatMSUSY_mAmu MSSMatMGUT_mAmu MSSMEFTHiggs MSSMEFTHiggs_mAmu MSSMatMSUSYEFTHiggs_mAmu MSSMatMGUTEFTHiggs MSSMatMGUTEFTHiggs_mAmu ScalarSingletDM_Z3 ScalarSingletDM_Z2)
-if(";${GAMBIT_BITS};" MATCHES ";SpecBit;") 
-  set (EXCLUDE_FLEXIBLESUSY FALSE)
-
-  # Always use -O2 for flexiblesusy to ensure fast spectrum generation.
-  set(FS_CXX_FLAGS "${BACKEND_CXX_FLAGS}")
-  set(FS_Fortran_FLAGS "${BACKEND_Fortran_FLAGS}")
-  if (CMAKE_BUILD_TYPE STREQUAL "Debug")
-    set(FS_CXX_FLAGS "${FS_CXX_FLAGS} -O2")
-    set(FS_Fortran_FLAGS "${FS_Fortran_FLAGS} -O2")
-  endif()
-
-  # Determine compiler libraries needed by flexiblesusy.
-  if(CMAKE_Fortran_COMPILER MATCHES "gfortran*")
-    set(flexiblesusy_compilerlibs "-lgfortran -lm")
-  elseif(CMAKE_Fortran_COMPILER MATCHES "g77" OR CMAKE_Fortran_COMPILER MATCHES "f77")
-    set(flexiblesusy_compilerlibs "-lg2c -lm")
-  elseif(CMAKE_Fortran_COMPILER MATCHES "ifort")
-    set(flexiblesusy_compilerlibs "-lifcore -limf -ldl -lintlc -lsvml")
-  endif()
-  set(flexiblesusy_LDFLAGS ${flexiblesusy_LDFLAGS} ${flexiblesusy_compilerlibs})
-
-  # Silence the deprecated-declarations warnings coming from Eigen3
-  set_compiler_warning("no-deprecated-declarations" FS_CXX_FLAGS)
-
-  # Silence the mass of compiler warnings coming from FlexibleSUSY
-  set_compiler_warning("no-unused-parameter" FS_CXX_FLAGS)
-  set_compiler_warning("no-unused-variable" FS_CXX_FLAGS)
-  set_compiler_warning("no-unused-private-field" FS_CXX_FLAGS)
-  set_compiler_warning("no-unused-lambda-capture" FS_CXX_FLAGS)
-  set_compiler_warning("no-missing-field-initializers" FS_CXX_FLAGS)
-  set_compiler_warning("no-sign-compare" FS_CXX_FLAGS)
-  set_compiler_warning("no-mismatched-tags" FS_CXX_FLAGS)
-  set_compiler_warning("no-unneeded-internal-declaration" FS_CXX_FLAGS)
-
-  # Construct the command to create the shared library
-  set(FS_SO_LINK_COMMAND "${CMAKE_CXX_COMPILER} ${CMAKE_SHARED_LINKER_FLAGS} -shared -o")
-
-  # FlexibleSUSY configure options
-  set(FS_OPTIONS ${FS_OPTIONS}
-       --with-cxx=${CMAKE_CXX_COMPILER}
-       --with-cxxflags=${FS_CXX_FLAGS}
-       --with-shared-ldflags=${OpenMP_CXX_FLAGS}
-       --with-fc=${CMAKE_Fortran_COMPILER}
-       --with-fflags=${FS_Fortran_FLAGS}
-       --with-eigen-incdir=${EIGEN3_INCLUDE_DIR}
-       --with-boost-libdir=${Boost_LIBRARY_DIR}
-       --with-boost-incdir=${Boost_INCLUDE_DIR}
-       --with-lapack-libs=${LAPACK_LINKLIBS}
-       --with-blas-libs=${LAPACK_LINKLIBS}
-       --disable-librarylink
-       --enable-shared-libs
-       --with-shared-lib-ext=.so
-       --with-shared-lib-cmd=${FS_SO_LINK_COMMAND}
-      #--enable-verbose flag causes verbose output at runtime as well. Maybe set it dynamically somehow in future.
-     )
-
-  # Check for command line instructions to build ALL models
-  if(   ";${BUILD_FS_MODELS};" MATCHES ";ALL;"
-     OR ";${BUILD_FS_MODELS};" MATCHES ";All;"
-     OR ";${BUILD_FS_MODELS};" MATCHES ";all;"
-    )
-    set(BUILD_FS_MODELS ${ALL_FS_MODELS})
-  elseif(";${BUILD_FS_MODELS};" MATCHES ";None;"
-      OR ";${BUILD_FS_MODELS};" MATCHES ";none;"
-      OR ";${BUILD_FS_MODELS};" MATCHES ";;"
-      )
-    set(BUILD_FS_MODELS "")
-  endif()
-
-  set(EXCLUDED_FS_MODELS "")
-
-  # Check that all the models the user asked for are in fact valid models
-  foreach(MODELNAME ${BUILD_FS_MODELS})
-    if(";${ALL_FS_MODELS};" MATCHES ";${MODELNAME};")
-      # everything ok
-    else()
-      message(FATAL_ERROR "Configuring FlexibleSUSY failed. You asked for a model which is not known to GAMBIT! (saw request for ${MODELNAME} via -D BUILD_FS_MODELS=<list> flag).\n The models currently known to GAMBIT are as follows, please make sure your list of choices comes from this list, separated by semicolons: ${ALL_FS_MODELS}")
-    endif()
-  endforeach()
-
-  # Loop through ALL_FS_MODELS and define C preprocessor tokens which tell us which ones have and haven't been built, so that we can check what models are available within the code.
-  foreach(MODELNAME ${ALL_FS_MODELS})
-    if(";${BUILD_FS_MODELS};" MATCHES ";${MODELNAME};")
-      add_definitions(-DFS_MODEL_${MODELNAME}_IS_BUILT=1) # i.e. it IS available
-    else()
-      add_definitions(-DFS_MODEL_${MODELNAME}_IS_BUILT=0) # this model is turned off
-      list(APPEND EXCLUDED_FS_MODELS ${MODELNAME})
-    endif()
-  endforeach()
-
-  # Explain how to build each of the flexiblesusy spectrum generators we need.
-  string (REPLACE ";" "," BUILD_FS_MODELS_COMMAS "${BUILD_FS_MODELS}")
-  string (REPLACE ";" "," EXCLUDED_FS_MODELS_COMMAS "${EXCLUDED_FS_MODELS}")
-  set(config_command ./configure ${FS_OPTIONS} --with-models=${BUILD_FS_MODELS_COMMAS})
-
-  # Add FlexibleSUSY as an external project
-  ExternalProject_Add(flexiblesusy
-    SOURCE_DIR ${FS_DIR}
-    BUILD_IN_SOURCE 1
-    CONFIGURE_COMMAND ${config_command}
-    BUILD_COMMAND $(MAKE) alllib
-    INSTALL_COMMAND ""
-  )
-
-  # Add clean info
-  set(rmstring "${CMAKE_BINARY_DIR}/flexiblesusy-prefix/src/flexiblesusy-stamp/flexiblesusy")
-  add_custom_target(clean-flexiblesusy COMMAND ${CMAKE_COMMAND} -E remove -f ${rmstring}-configure ${rmstring}-build ${rmstring}-install ${rmstring}-done
-                                       COMMAND [ -e ${FS_DIR} ] && cd ${FS_DIR} && ([ -e makefile ] || [ -e Makefile ] && ${CMAKE_MAKE_PROGRAM} clean) || true)
-  add_custom_target(distclean-flexiblesusy COMMAND cd ${FS_DIR} && ([ -e makefile ] || [ -e Makefile ] && ${CMAKE_MAKE_PROGRAM} distclean) || true)
-  add_custom_target(nuke-flexiblesusy)
-  add_dependencies(distclean-flexiblesusy clean-flexiblesusy)
-  add_dependencies(nuke-flexiblesusy distclean-flexiblesusy)
-  add_dependencies(distclean distclean-flexiblesusy)
-  add_dependencies(nuke-all nuke-flexiblesusy)
-
-  # Set linking commands.  Link order matters! The core flexiblesusy libraries need to come after the model libraries but before the other link flags.
-  set(CMAKE_INSTALL_RPATH "${CMAKE_INSTALL_RPATH};${FS_DIR}/src")
-  set(flexiblesusy_LDFLAGS "-L${FS_DIR}/src -lflexisusy ${flexiblesusy_LDFLAGS}")
-  add_install_name_tool_step(flexiblesusy ${FS_DIR}/src libflexisusy.so)
-  foreach(_MODEL ${BUILD_FS_MODELS})
-    set(CMAKE_INSTALL_RPATH "${CMAKE_INSTALL_RPATH};${FS_DIR}/models/${_MODEL}")
-    set(flexiblesusy_LDFLAGS "-L${FS_DIR}/models/${_MODEL} -l${_MODEL} ${flexiblesusy_LDFLAGS}")
-    add_install_name_tool_step(flexiblesusy ${FS_DIR}/models/${_MODEL} lib${_MODEL}.so)
-  endforeach()
-
-  # Strip out leading and trailing whitespace
-  string(STRIP "${flexiblesusy_LDFLAGS}" flexiblesusy_LDFLAGS)
-
-  # Set up include paths
-  include_directories("${FS_DIR}/..")
-  include_directories("${FS_DIR}/src")
-  include_directories("${FS_DIR}/config")
-  include_directories("${FS_DIR}/slhaea")
-  # Dig through flexiblesusy "models" directory and add all subdirectories to the include list
-  # (these contain the headers for the generated spectrum generators)
-  foreach(_MODEL ${BUILD_FS_MODELS})
-    include_directories("${FS_DIR}/models/${_MODEL}")
-  endforeach()
-
-  # Configure now, serially, to prevent parallel build issues.
-  if(NOT "${BUILD_FS_MODELS}" STREQUAL "")
-      message("${Yellow}-- Configuring FlexibleSUSY for models: ${BoldYellow}${BUILD_FS_MODELS_COMMAS}${ColourReset}")
-      if (NOT "${EXCLUDED_FS_MODELS_COMMAS}" STREQUAL "")
-          message("${BoldCyan}   Switching OFF FlexibleSUSY support for models: ${EXCLUDED_FS_MODELS_COMMAS}${ColourReset}")
-      endif()
-  else()
-      message("${BoldCyan} X Switching OFF FlexibleSUSY support for ALL models.${ColourReset}") 
-      message("   If you want to activate support for any model(s) please list them in the cmake flag -DBUILD_FS_MODELS=<list> as a semi-colon separated list.")
-      message("   Buildable models are: ${ALL_FS_MODELS}")
-      message("   To build ALL models use ALL, All, or all.")
-      message("   To build NO models use None or none.")
-  endif()
-  #message("${Yellow}-- Using configure command \n${config_command}${output}${ColourReset}" )
-  execute_process(COMMAND ${config_command}
-                  WORKING_DIRECTORY ${FS_DIR}
-                  RESULT_VARIABLE result
-                  OUTPUT_VARIABLE output
-                 )
-  if (NOT "${result}" STREQUAL "0")
-     message("${BoldRed}-- Configuring FlexibleSUSY failed.  Here's what I tried to do:\n${config_command}\n${output}${ColourReset}" )
-     message(FATAL_ERROR "Configuring FlexibleSUSY failed." )
-  endif()
-  execute_process(COMMAND ${CMAKE_COMMAND} -E touch ${rmstring}-configure)
-  message("${Yellow}-- Configuring FlexibleSUSY - done.${ColourReset}")
-
-else()
-
-  set (EXCLUDE_FLEXIBLESUSY TRUE)
-
-endif()
->>>>>>> 0bd9019e
+#endif()