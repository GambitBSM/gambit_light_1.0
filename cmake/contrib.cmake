# GAMBIT: Global and Modular BSM Inference Tool
#************************************************
# \file
#
#  CMake configuration script for contributed
#  packages in GAMBIT.
#
#************************************************
#
#  Authors (add name and date if you modify):
#
#  \author Antje Putze
#          (antje.putze@lapth.cnrs.fr)
#  \date 2014 Sep, Oct, Nov
#
#  \author Pat Scott
#          (p.scott@imperial.ac.uk)
#  \date 2014 Nov, Dec
#
#************************************************

include(ExternalProject)

# Define the newline strings to use for OSX-safe substitution.
# This can be moved into externals.cmake if ever it is no longer used in this file.
set(nl "___totally_unlikely_to_occur_naturally___")
set(true_nl \"\\n\")

# Define the download command to use for contributed packages
set(DL_CONTRIB "${PROJECT_SOURCE_DIR}/cmake/scripts/safe_dl.sh" "${CMAKE_BINARY_DIR}" "${CMAKE_COMMAND}")

# Define a series of functions and macros to be used for cleaning ditched components and adding nuke and clean targets for contributed codes
macro(get_paths package build_path clean_stamps nuke_stamps)
  set(stamp_path "${CMAKE_BINARY_DIR}/${package}-prefix/src/${package}-stamp/${package}")
  set(${build_path} "${CMAKE_BINARY_DIR}/${package}-prefix/src/${package}-build")
  set(${clean_stamps} ${stamp_path}-configure ${stamp_path}-build ${stamp_path}-install ${stamp_path}-done)
  set(${nuke_stamps} ${stamp_path}-download ${stamp_path}-mkdir ${stamp_path}-patch ${stamp_path}-update)
endmacro()

function(nuke_ditched_contrib_content package dir)
  get_paths(${package} build_path clean-stamps nuke-stamps)
  execute_process(COMMAND ${CMAKE_COMMAND} -E remove_directory "${build_path}")
  execute_process(COMMAND ${CMAKE_COMMAND} -E remove_directory "${dir}")
  execute_process(COMMAND ${CMAKE_COMMAND} -E remove -f ${clean-stamps} ${nuke-stamps})
endfunction()

function(add_contrib_clean_and_nuke package dir clean)
  get_paths(${package} build_path clean-stamps nuke-stamps)
  add_custom_target(clean-${package} COMMAND ${CMAKE_COMMAND} -E remove -f ${clean-stamps}
                                     COMMAND [ -e ${dir} ] && cd ${dir} && ([ -e makefile ] || [ -e Makefile ] && ${CMAKE_MAKE_PROGRAM} ${clean}) || true
                                     COMMAND [ -e ${build_path} ] && cd ${build_path} && ([ -e makefile ] || [ -e Makefile ] && ${CMAKE_MAKE_PROGRAM} ${clean}) || true)
  add_dependencies(distclean clean-${package})
  add_custom_target(nuke-${package} COMMAND ${CMAKE_COMMAND} -E remove -f ${nuke-stamps}
                                    COMMAND ${CMAKE_COMMAND} -E remove_directory "${build_path}"
                                    COMMAND ${CMAKE_COMMAND} -E remove_directory "${dir}")
  add_dependencies(nuke-${package} clean-${package})
  add_dependencies(nuke-contrib nuke-${package})
  add_dependencies(nuke-all nuke-${package})
endfunction()

#contrib/preload
set(name "gambit_preload")
set(dir "${CMAKE_BINARY_DIR}/contrib")
add_library(${name} SHARED "${PROJECT_SOURCE_DIR}/contrib/preload/gambit_preload.cpp")
target_include_directories(${name} PRIVATE "${PROJECT_SOURCE_DIR}/cmake/include" "${PROJECT_SOURCE_DIR}/Utils/include")
set_target_properties(${name} PROPERTIES
  ARCHIVE_OUTPUT_DIRECTORY "${dir}"
  LIBRARY_OUTPUT_DIRECTORY "${dir}"
  RUNTIME_OUTPUT_DIRECTORY "${dir}"
)
if (${CMAKE_SYSTEM_NAME} MATCHES "Darwin")
  set(gambit_preload_LDFLAGS "-L${dir} -lgambit_preload")
else()
  set(gambit_preload_LDFLAGS "-L${dir} -Wl,--no-as-needed -lgambit_preload")
endif()
set(CMAKE_INSTALL_RPATH "${CMAKE_INSTALL_RPATH};${dir}")

#contrib/slhaea
include_directories("${PROJECT_SOURCE_DIR}/contrib/slhaea/include")

#contrib/mcutils
include_directories("${PROJECT_SOURCE_DIR}/contrib/mcutils/include")

#contrib/heputils
include_directories("${PROJECT_SOURCE_DIR}/contrib/heputils/include")

#contrib/mkpath
set(mkpath_INCLUDE_DIR "${PROJECT_SOURCE_DIR}/contrib/mkpath/include")
include_directories("${mkpath_INCLUDE_DIR}")
add_gambit_library(mkpath OPTION OBJECT
                          SOURCES ${PROJECT_SOURCE_DIR}/contrib/mkpath/src/mkpath.c
                          HEADERS ${PROJECT_SOURCE_DIR}/contrib/mkpath/include/mkpath/mkpath.h)
set(GAMBIT_BASIC_COMMON_OBJECTS "${GAMBIT_BASIC_COMMON_OBJECTS}" $<TARGET_OBJECTS:mkpath>)

#contrib/yaml-cpp-0.6.2
set(yaml_INCLUDE_DIR ${PROJECT_SOURCE_DIR}/contrib/yaml-cpp-0.6.2/include)
include_directories("${yaml_INCLUDE_DIR}")
add_definitions(-DYAML_CPP_DLL)
add_subdirectory(${PROJECT_SOURCE_DIR}/contrib/yaml-cpp-0.6.2 EXCLUDE_FROM_ALL)

<<<<<<< HEAD
#contrib/RestFrames; include only if ColliderBit is in use, ROOT is found and WITH_RESTFRAMES=ON.
option(WITH_RESTFRAMES "Compile with RestFrames enabled" OFF)
if(NOT WITH_RESTFRAMES)
  message("${BoldCyan} X RestFrames is deactivated. Set -DWITH_RESTFRAMES=ON to activate RestFrames.${ColourReset}")
elseif(NOT ";${GAMBIT_BITS};" MATCHES ";ColliderBit;")
  message("${BoldCyan} X ColliderBit is not in use: excluding RestFrames from GAMBIT configuration.${ColourReset}")
  set(WITH_RESTFRAMES OFF)
elseif(NOT ROOT_FOUND)
  message("${BoldCyan} X Not compiling with ROOT support: excluding RestFrames from GAMBIT configuration.${ColourReset}")
  set(WITH_RESTFRAMES OFF)
endif()

set(name "restframes")
set(ver "1.0.2")
set(dir "${PROJECT_SOURCE_DIR}/contrib/RestFrames-${ver}")
if(WITH_RESTFRAMES)
=======

#contrib/RestFrames; include only if ColliderBit is in use, ROOT is found and WITH_RESTFRAMES=True (default).
set(restframes_VERSION "1.0.2")
set(restframes_CONTRIB_DIR "${PROJECT_SOURCE_DIR}/contrib/RestFrames-${restframes_VERSION}")
if(NOT ";${GAMBIT_BITS};" MATCHES ";ColliderBit;")
  message("${BoldCyan} X Excluding RestFrames from GAMBIT configuration. (ColliderBit is not in use.)${ColourReset}")
  set(EXCLUDE_RESTFRAMES TRUE)
elseif(DEFINED WITH_RESTFRAMES AND NOT WITH_RESTFRAMES)
  message("${BoldCyan} X Excluding RestFrames from GAMBIT configuration. (WITH_RESTFRAMES is set to False.)${ColourReset}")
  message("   RestFrames-dependent analyses in ColliderBit will be deactivated.")
  set(EXCLUDE_RESTFRAMES TRUE)
elseif(EXCLUDE_ROOT)
  message("${BoldCyan} X Excluding RestFrames from GAMBIT configuration. (ROOT was not found.)${ColourReset}")
  message("   RestFrames-dependent analyses in ColliderBit will be deactivated.")
  set(EXCLUDE_RESTFRAMES TRUE)
else() # OK, let's include RestFrames then
>>>>>>> 18d0a62e
  message("-- RestFrames-dependent analyses in ColliderBit will be activated.")
  message("   RestFrames v${ver} will be downloaded and installed when building GAMBIT.")
  set(EXCLUDE_RESTFRAMES FALSE)
else()
  message("   RestFrames-dependent analyses in ColliderBit will be deactivated.")
  nuke_ditched_contrib_content(${name} ${dir})
  set(EXCLUDE_RESTFRAMES TRUE)
endif()

if(NOT EXCLUDE_RESTFRAMES)
  set(RESTFRAMES_CPP "${CMAKE_C_COMPILER} -E")
  set(RESTFRAMES_CXXCPP "${CMAKE_CXX_COMPILER} -E")
  set(RESTFRAMES_LDFLAGS "-L${dir}/lib -lRestFrames")
  set(RESTFRAMES_INCLUDE "${dir}/inc")
  include_directories(${RESTFRAMES_INCLUDE})
  set(CMAKE_INSTALL_RPATH "${CMAKE_INSTALL_RPATH};${dir}/lib")
  set(RESTFRAMES_CONFIG_LDFLAGS "-L${CMAKE_BINARY_DIR}/contrib -Wl,-rpath,${CMAKE_BINARY_DIR}/contrib")
  if (${CMAKE_SYSTEM_NAME} MATCHES "Darwin")
    set(RESTFRAMES_CONFIG_LIBS "-lgambit_preload")
  else()
    set(RESTFRAMES_CONFIG_LIBS "-Wl,--no-as-needed -lgambit_preload")
  endif()
  ExternalProject_Add(${name}
    DOWNLOAD_COMMAND git clone https://github.com/crogan/RestFrames ${dir}
             COMMAND ${CMAKE_COMMAND} -E chdir ${dir} git checkout -q v${ver}
    SOURCE_DIR ${dir}
    BUILD_IN_SOURCE 1
    CONFIGURE_COMMAND ./configure -prefix=${dir} CC=${CMAKE_C_COMPILER} CFLAGS=${BACKEND_C_FLAGS} CPP=${RESTFRAMES_CPP} CXX=${CMAKE_CXX_COMPILER} CXXFLAGS=${BACKEND_CXX_FLAGS} CXXCPP=${RESTFRAMES_CXXCPP} LDFLAGS=${RESTFRAMES_CONFIG_LDFLAGS} LIBS=${RESTFRAMES_CONFIG_LIBS}
    BUILD_COMMAND ${CMAKE_MAKE_PROGRAM}
    INSTALL_COMMAND ${CMAKE_MAKE_PROGRAM} install
    )
  # Force the preload library to come before RestFrames
  add_dependencies(${name} gambit_preload)
  # Add install name tool step for OSX
  add_install_name_tool_step(${name} ${dir}/lib libRestFrames.dylib)
  # Add clean-restframes and nuke-restframes
  add_contrib_clean_and_nuke(${name} ${dir} distclean)
endif()

#contrib/HepMC3; include only if ColliderBit is in use and WITH_HEPMC=ON.
option(WITH_HEPMC "Compile with HepMC enabled" OFF)
if(NOT WITH_HEPMC)
  message("${BoldCyan} X HepMC is deactivated. Set -DWITH_HEPMC=ON to activate HepMC.${ColourReset}")
elseif(NOT ";${GAMBIT_BITS};" MATCHES ";ColliderBit;")
  message("${BoldCyan} X ColliderBit is not in use: excluding HepMC from GAMBIT configuration.${ColourReset}")
  set(WITH_HEPMC OFF)
endif()

set(name "hepmc")
set(ver "3.1.1")
set(dir "${PROJECT_SOURCE_DIR}/contrib/HepMC3-${ver}")
if(WITH_HEPMC)
  message("-- HepMC-dependent functions in ColliderBit will be activated.")
  message("   HepMC v${ver} will be downloaded and installed when building GAMBIT.")
  message("   ColliderBit Solo (CBS) will be activated.")
  set(EXCLUDE_HEPMC FALSE)
else()
  message("   HepMC-dependent functions in ColliderBit will be deactivated.")
  message("   ColliderBit Solo (CBS) will be deactivated.")
  nuke_ditched_contrib_content(${name} ${dir})
  set(EXCLUDE_HEPMC TRUE)
endif()

if(NOT EXCLUDE_HEPMC)
  set(lib "HepMC3_static")
  set(md5 "a9cfc6e95eff5c13a0a5a9311ad75aa7")
  set(dl "https://hepmc.web.cern.ch/hepmc/releases/HepMC3-${ver}.tar.gz")
  set(build_dir "${PROJECT_BINARY_DIR}/${name}-prefix/src/${name}-build")
  include_directories("${dir}/include")
  set(HEPMC_LDFLAGS "-L${build_dir} -l${lib}")
  set(CMAKE_INSTALL_RPATH "${CMAKE_INSTALL_RPATH};${dir}/lib")
  ExternalProject_Add(${name}
    DOWNLOAD_COMMAND ${DL_CONTRIB} ${dl} ${md5} ${dir} ${name} ${ver}
    SOURCE_DIR ${dir}
    CMAKE_COMMAND ${CMAKE_COMMAND} ..
    CMAKE_ARGS -DCMAKE_BUILD_TYPE=${CMAKE_BUILD_TYPE} -DCMAKE_CXX_COMPILER=${CMAKE_CXX_COMPILER} -DCMAKE_CXX_FLAGS=${BACKEND_CXX_FLAGS}
    BUILD_COMMAND ${CMAKE_MAKE_PROGRAM}
    INSTALL_COMMAND ""
    )
  # Add clean-hepmc and nuke-hepmc
  add_contrib_clean_and_nuke(${name} ${dir} clean)
endif()

#contrib/fjcore-3.2.0
set(fjcore_INCLUDE_DIR "${PROJECT_SOURCE_DIR}/contrib/fjcore-3.2.0")
include_directories("${fjcore_INCLUDE_DIR}")
add_definitions(-DFJCORE)
add_definitions(-DFJNS=gambit::fjcore)
add_gambit_library(fjcore OPTION OBJECT
                          SOURCES ${PROJECT_SOURCE_DIR}/contrib/fjcore-3.2.0/fjcore.cc
                          HEADERS ${PROJECT_SOURCE_DIR}/contrib/fjcore-3.2.0/fjcore.hh)
set(GAMBIT_BASIC_COMMON_OBJECTS "${GAMBIT_BASIC_COMMON_OBJECTS}" $<TARGET_OBJECTS:fjcore>)

#contrib/MassSpectra; include only if SpecBit is in use and if
#BUILD_FS_MODELS is set to something other than "" or "None" or "none"
set (FS_DIR "${PROJECT_SOURCE_DIR}/contrib/MassSpectra/flexiblesusy")
# Set the models (spectrum generators) existing in flexiblesusy (could autogen this, but that would build some things we don't need). 
# Doing this out here so that we can use them in messages even when FS is excluded
set(ALL_FS_MODELS MDM CMSSM MSSM MSSMatMGUT MSSM_mAmu MSSMatMSUSY_mAmu MSSMatMGUT_mAmu MSSMEFTHiggs MSSMEFTHiggs_mAmu MSSMatMSUSYEFTHiggs_mAmu MSSMatMGUTEFTHiggs MSSMatMGUTEFTHiggs_mAmu ScalarSingletDM_Z3 ScalarSingletDM_Z2)
if(";${GAMBIT_BITS};" MATCHES ";SpecBit;") 
  set (EXCLUDE_FLEXIBLESUSY FALSE)

  # Always use -O2 for flexiblesusy to ensure fast spectrum generation.
  set(FS_CXX_FLAGS "${BACKEND_CXX_FLAGS}")
  set(FS_Fortran_FLAGS "${BACKEND_Fortran_FLAGS}")
  if (CMAKE_BUILD_TYPE STREQUAL "Debug")
    set(FS_CXX_FLAGS "${FS_CXX_FLAGS} -O2")
    set(FS_Fortran_FLAGS "${FS_Fortran_FLAGS} -O2")
  endif()

  # Determine compiler libraries needed by flexiblesusy.
  if(CMAKE_Fortran_COMPILER MATCHES "gfortran*")
    set(flexiblesusy_compilerlibs "-lgfortran -lm")
  elseif(CMAKE_Fortran_COMPILER MATCHES "g77" OR CMAKE_Fortran_COMPILER MATCHES "f77")
    set(flexiblesusy_compilerlibs "-lg2c -lm")
  elseif(CMAKE_Fortran_COMPILER MATCHES "ifort")
    set(flexiblesusy_compilerlibs "-lifcore -limf -ldl -lintlc -lsvml")
  endif()
  set(flexiblesusy_LDFLAGS ${flexiblesusy_LDFLAGS} ${flexiblesusy_compilerlibs})

  # Silence the deprecated-declarations warnings coming from Eigen3
  set_compiler_warning("no-deprecated-declarations" FS_CXX_FLAGS)

  # Silence the mass of compiler warnings coming from FlexibleSUSY
  set_compiler_warning("no-unused-parameter" FS_CXX_FLAGS)
  set_compiler_warning("no-unused-variable" FS_CXX_FLAGS)
  set_compiler_warning("no-unused-private-field" FS_CXX_FLAGS)
  set_compiler_warning("no-unused-lambda-capture" FS_CXX_FLAGS)
  set_compiler_warning("no-missing-field-initializers" FS_CXX_FLAGS)
  set_compiler_warning("no-sign-compare" FS_CXX_FLAGS)
  set_compiler_warning("no-mismatched-tags" FS_CXX_FLAGS)
  set_compiler_warning("no-unneeded-internal-declaration" FS_CXX_FLAGS)

  # Construct the command to create the shared library
  set(FS_SO_LINK_COMMAND "${CMAKE_CXX_COMPILER} ${CMAKE_SHARED_LINKER_FLAGS} -shared -o")

  # FlexibleSUSY configure options
  set(FS_OPTIONS ${FS_OPTIONS}
       --with-cxx=${CMAKE_CXX_COMPILER}
       --with-cxxflags=${FS_CXX_FLAGS}
       --with-shared-ldflags=${OpenMP_CXX_FLAGS}
       --with-fc=${CMAKE_Fortran_COMPILER}
       --with-fflags=${FS_Fortran_FLAGS}
       --with-eigen-incdir=${EIGEN3_INCLUDE_DIR}
       --with-boost-libdir=${Boost_LIBRARY_DIR}
       --with-boost-incdir=${Boost_INCLUDE_DIR}
       --with-lapack-libs=${LAPACK_LINKLIBS}
       --with-blas-libs=${LAPACK_LINKLIBS}
       --disable-librarylink
       --enable-shared-libs
       --with-shared-lib-ext=.so
       --with-shared-lib-cmd=${FS_SO_LINK_COMMAND}
      #--enable-verbose flag causes verbose output at runtime as well. Maybe set it dynamically somehow in future.
     )

  # Check for command line instructions to build ALL models
  if(   ";${BUILD_FS_MODELS};" MATCHES ";ALL;"
     OR ";${BUILD_FS_MODELS};" MATCHES ";All;"
     OR ";${BUILD_FS_MODELS};" MATCHES ";all;"
    )
    set(BUILD_FS_MODELS ${ALL_FS_MODELS})
  elseif(";${BUILD_FS_MODELS};" MATCHES ";None;"
      OR ";${BUILD_FS_MODELS};" MATCHES ";none;"
      OR ";${BUILD_FS_MODELS};" MATCHES ";;"
      )
    set(BUILD_FS_MODELS "")
  endif()

  set(EXCLUDED_FS_MODELS "")

  # Check that all the models the user asked for are in fact valid models
  foreach(MODELNAME ${BUILD_FS_MODELS})
    if(";${ALL_FS_MODELS};" MATCHES ";${MODELNAME};")
      # everything ok
    else()
      message(FATAL_ERROR "Configuring FlexibleSUSY failed. You asked for a model which is not known to GAMBIT! (saw request for ${MODELNAME} via -D BUILD_FS_MODELS=<list> flag).\n The models currently known to GAMBIT are as follows, please make sure your list of choices comes from this list, separated by semicolons: ${ALL_FS_MODELS}")
    endif()
  endforeach()

  # Loop through ALL_FS_MODELS and define C preprocessor tokens which tell us which ones have and haven't been built, so that we can check what models are available within the code.
  foreach(MODELNAME ${ALL_FS_MODELS})
    if(";${BUILD_FS_MODELS};" MATCHES ";${MODELNAME};")
      add_definitions(-DFS_MODEL_${MODELNAME}_IS_BUILT=1) # i.e. it IS available
    else()
      add_definitions(-DFS_MODEL_${MODELNAME}_IS_BUILT=0) # this model is turned off
      list(APPEND EXCLUDED_FS_MODELS ${MODELNAME})
    endif()
  endforeach()

  # Explain how to build each of the flexiblesusy spectrum generators we need.
  string (REPLACE ";" "," BUILD_FS_MODELS_COMMAS "${BUILD_FS_MODELS}")
  string (REPLACE ";" "," EXCLUDED_FS_MODELS_COMMAS "${EXCLUDED_FS_MODELS}")
  set(config_command ./configure ${FS_OPTIONS} --with-models=${BUILD_FS_MODELS_COMMAS})

  # Add FlexibleSUSY as an external project
  ExternalProject_Add(flexiblesusy
    SOURCE_DIR ${FS_DIR}
    BUILD_IN_SOURCE 1
    CONFIGURE_COMMAND ${config_command}
    BUILD_COMMAND $(MAKE) alllib
    INSTALL_COMMAND ""
  )

  # Add clean info
  set(rmstring "${CMAKE_BINARY_DIR}/flexiblesusy-prefix/src/flexiblesusy-stamp/flexiblesusy")
  add_custom_target(clean-flexiblesusy COMMAND ${CMAKE_COMMAND} -E remove -f ${rmstring}-configure ${rmstring}-build ${rmstring}-install ${rmstring}-done
                                       COMMAND [ -e ${FS_DIR} ] && cd ${FS_DIR} && ([ -e makefile ] || [ -e Makefile ] && ${CMAKE_MAKE_PROGRAM} clean) || true)
  add_custom_target(distclean-flexiblesusy COMMAND cd ${FS_DIR} && ([ -e makefile ] || [ -e Makefile ] && ${CMAKE_MAKE_PROGRAM} distclean) || true)
  add_custom_target(nuke-flexiblesusy)
  add_dependencies(distclean-flexiblesusy clean-flexiblesusy)
  add_dependencies(nuke-flexiblesusy distclean-flexiblesusy)
  add_dependencies(distclean distclean-flexiblesusy)
  add_dependencies(nuke-all nuke-flexiblesusy)

  # Set linking commands.  Link order matters! The core flexiblesusy libraries need to come after the model libraries but before the other link flags.
  set(CMAKE_INSTALL_RPATH "${CMAKE_INSTALL_RPATH};${FS_DIR}/src")
  set(flexiblesusy_LDFLAGS "-L${FS_DIR}/src -lflexisusy ${flexiblesusy_LDFLAGS}")
  add_install_name_tool_step(flexiblesusy ${FS_DIR}/src libflexisusy.so)
  foreach(_MODEL ${BUILD_FS_MODELS})
    set(CMAKE_INSTALL_RPATH "${CMAKE_INSTALL_RPATH};${FS_DIR}/models/${_MODEL}")
    set(flexiblesusy_LDFLAGS "-L${FS_DIR}/models/${_MODEL} -l${_MODEL} ${flexiblesusy_LDFLAGS}")
    add_install_name_tool_step(flexiblesusy ${FS_DIR}/models/${_MODEL} lib${_MODEL}.so)
  endforeach()

  # Strip out leading and trailing whitespace
  string(STRIP "${flexiblesusy_LDFLAGS}" flexiblesusy_LDFLAGS)

  # Set up include paths
  include_directories("${FS_DIR}/..")
  include_directories("${FS_DIR}/src")
  include_directories("${FS_DIR}/config")
  include_directories("${FS_DIR}/slhaea")
  # Dig through flexiblesusy "models" directory and add all subdirectories to the include list
  # (these contain the headers for the generated spectrum generators)
  foreach(_MODEL ${BUILD_FS_MODELS})
    include_directories("${FS_DIR}/models/${_MODEL}")
  endforeach()

  # Configure now, serially, to prevent parallel build issues.
  if(NOT "${BUILD_FS_MODELS}" STREQUAL "")
      message("${Yellow}-- Configuring FlexibleSUSY for models: ${BoldYellow}${BUILD_FS_MODELS_COMMAS}${ColourReset}")
      if (NOT "${EXCLUDED_FS_MODELS_COMMAS}" STREQUAL "")
          message("${BoldCyan}   Switching OFF FlexibleSUSY support for models: ${EXCLUDED_FS_MODELS_COMMAS}${ColourReset}")
      endif()
  else()
      message("${BoldCyan} X Switching OFF FlexibleSUSY support for ALL models.${ColourReset}") 
      message("   If you want to activate support for any model(s) please list them in the cmake flag -DBUILD_FS_MODELS=<list> as a semi-colon separated list.")
      message("   Buildable models are: ${ALL_FS_MODELS}")
      message("   To build ALL models use ALL, All, or all.")
      message("   To build NO models use None or none.")
  endif()
  #message("${Yellow}-- Using configure command \n${config_command}${output}${ColourReset}" )
  execute_process(COMMAND ${config_command}
                  WORKING_DIRECTORY ${FS_DIR}
                  RESULT_VARIABLE result
                  OUTPUT_VARIABLE output
                 )
  if (NOT "${result}" STREQUAL "0")
     message("${BoldRed}-- Configuring FlexibleSUSY failed.  Here's what I tried to do:\n${config_command}\n${output}${ColourReset}" )
     message(FATAL_ERROR "Configuring FlexibleSUSY failed." )
  endif()
  execute_process(COMMAND ${CMAKE_COMMAND} -E touch ${rmstring}-configure)
  message("${Yellow}-- Configuring FlexibleSUSY - done.${ColourReset}")

else()

  set (EXCLUDE_FLEXIBLESUSY TRUE)

endif()<|MERGE_RESOLUTION|>--- conflicted
+++ resolved
@@ -98,7 +98,6 @@
 add_definitions(-DYAML_CPP_DLL)
 add_subdirectory(${PROJECT_SOURCE_DIR}/contrib/yaml-cpp-0.6.2 EXCLUDE_FROM_ALL)
 
-<<<<<<< HEAD
 #contrib/RestFrames; include only if ColliderBit is in use, ROOT is found and WITH_RESTFRAMES=ON.
 option(WITH_RESTFRAMES "Compile with RestFrames enabled" OFF)
 if(NOT WITH_RESTFRAMES)
@@ -115,24 +114,6 @@
 set(ver "1.0.2")
 set(dir "${PROJECT_SOURCE_DIR}/contrib/RestFrames-${ver}")
 if(WITH_RESTFRAMES)
-=======
-
-#contrib/RestFrames; include only if ColliderBit is in use, ROOT is found and WITH_RESTFRAMES=True (default).
-set(restframes_VERSION "1.0.2")
-set(restframes_CONTRIB_DIR "${PROJECT_SOURCE_DIR}/contrib/RestFrames-${restframes_VERSION}")
-if(NOT ";${GAMBIT_BITS};" MATCHES ";ColliderBit;")
-  message("${BoldCyan} X Excluding RestFrames from GAMBIT configuration. (ColliderBit is not in use.)${ColourReset}")
-  set(EXCLUDE_RESTFRAMES TRUE)
-elseif(DEFINED WITH_RESTFRAMES AND NOT WITH_RESTFRAMES)
-  message("${BoldCyan} X Excluding RestFrames from GAMBIT configuration. (WITH_RESTFRAMES is set to False.)${ColourReset}")
-  message("   RestFrames-dependent analyses in ColliderBit will be deactivated.")
-  set(EXCLUDE_RESTFRAMES TRUE)
-elseif(EXCLUDE_ROOT)
-  message("${BoldCyan} X Excluding RestFrames from GAMBIT configuration. (ROOT was not found.)${ColourReset}")
-  message("   RestFrames-dependent analyses in ColliderBit will be deactivated.")
-  set(EXCLUDE_RESTFRAMES TRUE)
-else() # OK, let's include RestFrames then
->>>>>>> 18d0a62e
   message("-- RestFrames-dependent analyses in ColliderBit will be activated.")
   message("   RestFrames v${ver} will be downloaded and installed when building GAMBIT.")
   set(EXCLUDE_RESTFRAMES FALSE)
@@ -229,10 +210,10 @@
 #contrib/MassSpectra; include only if SpecBit is in use and if
 #BUILD_FS_MODELS is set to something other than "" or "None" or "none"
 set (FS_DIR "${PROJECT_SOURCE_DIR}/contrib/MassSpectra/flexiblesusy")
-# Set the models (spectrum generators) existing in flexiblesusy (could autogen this, but that would build some things we don't need). 
+# Set the models (spectrum generators) existing in flexiblesusy (could autogen this, but that would build some things we don't need).
 # Doing this out here so that we can use them in messages even when FS is excluded
 set(ALL_FS_MODELS MDM CMSSM MSSM MSSMatMGUT MSSM_mAmu MSSMatMSUSY_mAmu MSSMatMGUT_mAmu MSSMEFTHiggs MSSMEFTHiggs_mAmu MSSMatMSUSYEFTHiggs_mAmu MSSMatMGUTEFTHiggs MSSMatMGUTEFTHiggs_mAmu ScalarSingletDM_Z3 ScalarSingletDM_Z2)
-if(";${GAMBIT_BITS};" MATCHES ";SpecBit;") 
+if(";${GAMBIT_BITS};" MATCHES ";SpecBit;")
   set (EXCLUDE_FLEXIBLESUSY FALSE)
 
   # Always use -O2 for flexiblesusy to ensure fast spectrum generation.
@@ -378,7 +359,7 @@
           message("${BoldCyan}   Switching OFF FlexibleSUSY support for models: ${EXCLUDED_FS_MODELS_COMMAS}${ColourReset}")
       endif()
   else()
-      message("${BoldCyan} X Switching OFF FlexibleSUSY support for ALL models.${ColourReset}") 
+      message("${BoldCyan} X Switching OFF FlexibleSUSY support for ALL models.${ColourReset}")
       message("   If you want to activate support for any model(s) please list them in the cmake flag -DBUILD_FS_MODELS=<list> as a semi-colon separated list.")
       message("   Buildable models are: ${ALL_FS_MODELS}")
       message("   To build ALL models use ALL, All, or all.")
