# GAMBIT: Global and Modular BSM Inference Tool
#************************************************
# \file
#
#  CMake configuration script for contributed
#  packages in GAMBIT.
#
#************************************************
#
#  Authors (add name and date if you modify):
#
#  \author Antje Putze
#          (antje.putze@lapth.cnrs.fr)
#  \date 2014 Sep, Oct, Nov
#
#  \author Pat Scott
#          (p.scott@imperial.ac.uk)
#  \date 2014 Nov, Dec
#
#************************************************

include(ExternalProject)

# Define the newline strings to use for OSX-safe substitution.
# This can be moved into externals.cmake if ever it is no longer used in this file.
set(nl "___totally_unlikely_to_occur_naturally___")
set(true_nl \"\\n\")

#contrib/slhaea
include_directories("${PROJECT_SOURCE_DIR}/contrib/slhaea/include")

#contrib/mcutils
include_directories("${PROJECT_SOURCE_DIR}/contrib/mcutils/include")

#contrib/heputils
include_directories("${PROJECT_SOURCE_DIR}/contrib/heputils/include")

#contrib/mkpath
set(mkpath_INCLUDE_DIR "${PROJECT_SOURCE_DIR}/contrib/mkpath/include")
include_directories("${mkpath_INCLUDE_DIR}")
add_gambit_library(mkpath OPTION OBJECT
                          SOURCES ${PROJECT_SOURCE_DIR}/contrib/mkpath/src/mkpath.c
                          HEADERS ${PROJECT_SOURCE_DIR}/contrib/mkpath/include/mkpath/mkpath.h)
set(GAMBIT_BASIC_COMMON_OBJECTS "${GAMBIT_BASIC_COMMON_OBJECTS}" $<TARGET_OBJECTS:mkpath>)

#contrib/yaml-cpp-0.6.2
set(yaml_INCLUDE_DIR ${PROJECT_SOURCE_DIR}/contrib/yaml-cpp-0.6.2/include)
include_directories("${yaml_INCLUDE_DIR}")
add_definitions(-DYAML_CPP_DLL)
add_subdirectory(${PROJECT_SOURCE_DIR}/contrib/yaml-cpp-0.6.2 EXCLUDE_FROM_ALL)


#contrib/RestFrames; include only if ColliderBit is in use, ROOT is found and WITH_RESTFRAMES=True.
set(restframes_VERSION "1.0.2")
set(restframes_CONTRIB_DIR "${PROJECT_SOURCE_DIR}/contrib/RestFrames-${restframes_VERSION}")
if(NOT ";${GAMBIT_BITS};" MATCHES ";ColliderBit;")
  message("${BoldCyan} X Excluding RestFrames from GAMBIT configuration. (ColliderBit is not in use.)${ColourReset}")
  set(EXCLUDE_RESTFRAMES TRUE)
elseif(NOT WITH_RESTFRAMES)
  message("${BoldCyan} X Excluding RestFrames from GAMBIT configuration. (WITH_RESTFRAMES is set to False.)${ColourReset}")
  message("   RestFrames-dependent analyses in ColliderBit will be deactivated.")
  set(EXCLUDE_RESTFRAMES TRUE)
elseif(NOT ROOT_FOUND)
  message("${BoldCyan} X Excluding RestFrames from GAMBIT configuration. (ROOT was not found.)${ColourReset}")
  message("   RestFrames-dependent analyses in ColliderBit will be deactivated.")
  set(EXCLUDE_RESTFRAMES TRUE)
else() # OK, let's include RestFrames then
  message("-- RestFrames-dependent analyses in ColliderBit will be activated.")
  set(EXCLUDE_RESTFRAMES FALSE)
  # Check if the RestFrames library already exists and print info message
  unset(RestFrames_LIBRARY CACHE)
  find_library(RestFrames_LIBRARY RestFrames ${restframes_CONTRIB_DIR}/lib/)
  if(RestFrames_LIBRARY STREQUAL "RestFrames_LIBRARY-NOTFOUND")
    message("   RestFrames library not found. RestFrames v${restframes_VERSION} will be downloaded and installed when building GAMBIT.")
  else()
    message("   Found RestFrames library: ${RestFrames_LIBRARY}")
  endif()
endif()

<<<<<<< HEAD

#contrib/RestFrames; include only if ColliderBit is in use and RestFrames is not intentionally ditched.
string(REGEX MATCH ";Res;|;Rest;|;RestF;|;RestFr;|;RestFra;|;RestFram;|;RestFrame;|;RestFrames" DITCH_RESTFRAMES ";${itch};")
if(DITCH_RESTFRAMES OR NOT ";${GAMBIT_BITS};" MATCHES ";ColliderBit;")
  add_custom_target(clean-restframes COMMAND "")
  message("${BoldCyan} X Excluding RestFrames from GAMBIT configuration.${ColourReset}")
else()
  set(name "restframes")
  set(ver "1.0.1")
  set(dir "${PROJECT_SOURCE_DIR}/contrib/RestFrames-${ver}")
  set(dl_dir "${PROJECT_SOURCE_DIR}/contrib/")
  set(dl "https://github.com/crogan/RestFrames/archive/v${ver}.tar.gz")
  set (RESTFRAMES_LDFLAGS "-L${dir}/lib -lRestFrames")
  set (CMAKE_INSTALL_RPATH "${dir}")
  include_directories("${dir}" "${dir}/include")
  ExternalProject_Add(restframes
    # AK: For some reason I can't get the md5 check to work for restframes, so I can't use cmake/scripts/safe_dl.sh for downloading.
    # Will use wget for now...
    DOWNLOAD_COMMAND wget ${dl} -O ${dl_dir}/${name}-${ver}.tar.gz
             COMMAND ${CMAKE_COMMAND} -E chdir ${dl_dir} tar -xf ${name}-${ver}.tar.gz
    SOURCE_DIR ${dir}
    BUILD_IN_SOURCE 1
    CONFIGURE_COMMAND ./configure -prefix=${dir}
    BUILD_COMMAND ${CMAKE_MAKE_PROGRAM} 
    INSTALL_COMMAND ${CMAKE_MAKE_PROGRAM} install
    )
=======
# Add RestFrames as an external project that GAMBIT can depend on
if(NOT EXCLUDE_RESTFRAMES)
  set(name "restframes")
  set(ver "${restframes_VERSION}")
  set(dir "${restframes_CONTRIB_DIR}")
  set(patch "${PROJECT_SOURCE_DIR}/contrib/patches/${name}/${ver}/patch_${name}_${ver}.dif")
  set(RESTFRAMES_LDFLAGS "-L${dir}/lib -lRestFrames")
  set(CMAKE_INSTALL_RPATH "${CMAKE_INSTALL_RPATH};${dir}/lib")
  add_install_name_tool_step(${name} ${dir}/lib libRestFrames.so)
  include_directories("${dir}" "${dir}/inc")
  ExternalProject_Add(restframes
    DOWNLOAD_COMMAND git clone https://github.com/crogan/RestFrames ${dir}
             COMMAND ${CMAKE_COMMAND} -E chdir ${dir} git checkout -q v${ver}
    SOURCE_DIR ${dir}
    BUILD_IN_SOURCE 1
    CONFIGURE_COMMAND ./configure -prefix=${dir}
    # Patch RestFrames to set the CPLUS_INCLUDE_PATH environment variable correctly when RestFrames is loaded.
    # This avoids having to run setup_RestFrames.sh.
    PATCH_COMMAND patch -p1 < ${patch}
          COMMAND sed ${dashi} -e "s|____replace_with_GAMBIT_version____|${GAMBIT_VERSION_FULL}|g" src/RFBase.cc src/RFBase.cc
          COMMAND sed ${dashi} -e "s|____replace_with_RestFrames_path____|${dir}|g" src/RFBase.cc
    BUILD_COMMAND ${CMAKE_MAKE_PROGRAM} 
    INSTALL_COMMAND ${CMAKE_MAKE_PROGRAM} install
    )
  # Add clean-restframes and nuke-restframes
>>>>>>> 2e938080
  set(rmstring "${CMAKE_BINARY_DIR}/restframes-prefix/src/restframes-stamp/restframes")
  add_custom_target(clean-restframes COMMAND ${CMAKE_COMMAND} -E remove -f ${rmstring}-configure ${rmstring}-build ${rmstring}-install ${rmstring}-done
    COMMAND cd ${dir} && ([ -e makefile ] || [ -e Makefile ] && ${CMAKE_MAKE_PROGRAM} distclean) || true)
  add_dependencies(distclean clean-restframes)
<<<<<<< HEAD
endif()


#contrib/fjcore-3.2.0; compile only if Delphes is ditched and ColliderBit is not.
=======
  add_custom_target(nuke-restframes COMMAND ${CMAKE_COMMAND} -E remove -f ${rmstring}-download ${rmstring}-mkdir ${rmstring}-patch ${rmstring}-update
    COMMAND ${CMAKE_COMMAND} -E remove_directory "${dir}" || true)
  add_dependencies(nuke-restframes clean-restframes)
  add_dependencies(nuke-contrib nuke-restframes)
  add_dependencies(nuke-all nuke-restframes)
endif()


#contrib/fjcore-3.2.0
>>>>>>> 2e938080
set(fjcore_INCLUDE_DIR "${PROJECT_SOURCE_DIR}/contrib/fjcore-3.2.0")
include_directories("${fjcore_INCLUDE_DIR}")
add_definitions(-DFJCORE)
add_definitions(-DFJNS=gambit::fjcore)
add_gambit_library(fjcore OPTION OBJECT
                          SOURCES ${PROJECT_SOURCE_DIR}/contrib/fjcore-3.2.0/fjcore.cc
                          HEADERS ${PROJECT_SOURCE_DIR}/contrib/fjcore-3.2.0/fjcore.hh)
set(GAMBIT_BASIC_COMMON_OBJECTS "${GAMBIT_BASIC_COMMON_OBJECTS}" $<TARGET_OBJECTS:fjcore>)

#contrib/MassSpectra; include only if SpecBit is in use
set (FS_DIR "${PROJECT_SOURCE_DIR}/contrib/MassSpectra/flexiblesusy")
if(";${GAMBIT_BITS};" MATCHES ";SpecBit;")

  set (EXCLUDE_FLEXIBLESUSY FALSE)

  # Always use -O2 for flexiblesusy to ensure fast spectrum generation.
  set(FS_CXX_FLAGS "${BACKEND_CXX_FLAGS} -Wno-missing-field-initializers")
  set(FS_Fortran_FLAGS "${BACKEND_Fortran_FLAGS}")
  if (CMAKE_BUILD_TYPE STREQUAL "Debug")
    set(FS_CXX_FLAGS "${FS_CXX_FLAGS} -O2")
    set(FS_Fortran_FLAGS "${FS_Fortran_FLAGS} -O2")
  endif()

  # Determine compiler libraries needed by flexiblesusy.
  if(CMAKE_Fortran_COMPILER MATCHES "gfortran*")
    set(flexiblesusy_compilerlibs "-lgfortran -lm")
  elseif(CMAKE_Fortran_COMPILER MATCHES "g77" OR CMAKE_Fortran_COMPILER MATCHES "f77")
    set(flexiblesusy_compilerlibs "-lg2c -lm")
  elseif(CMAKE_Fortran_COMPILER MATCHES "ifort")
    set(flexiblesusy_compilerlibs "-lifcore -limf -ldl -lintlc -lsvml")
  endif()
  set(flexiblesusy_LDFLAGS ${flexiblesusy_LDFLAGS} ${flexiblesusy_compilerlibs})

  # Silence the deprecated-declarations warnings comming from Eigen3
  set_compiler_warning("no-deprecated-declarations" FS_CXX_FLAGS)

  # Silence the unused parameter and variable warnings comming from FlexibleSUSY
  set_compiler_warning("no-unused-parameter" FS_CXX_FLAGS)
  set_compiler_warning("no-unused-variable" FS_CXX_FLAGS)

  # Construct the command to create the shared library
  set(FS_SO_LINK_COMMAND "${CMAKE_CXX_COMPILER} ${CMAKE_SHARED_LINKER_FLAGS} -shared -o")

  # FlexibleSUSY configure options
  set(FS_OPTIONS ${FS_OPTIONS}
       --with-cxx=${CMAKE_CXX_COMPILER}
       --with-cxxflags=${FS_CXX_FLAGS}
       --with-shared-ldflags=${OpenMP_CXX_FLAGS}
       --with-fc=${CMAKE_Fortran_COMPILER}
       --with-fflags=${FS_Fortran_FLAGS}
       --with-eigen-incdir=${EIGEN3_INCLUDE_DIR}
       --with-boost-libdir=${Boost_LIBRARY_DIR}
       --with-boost-incdir=${Boost_INCLUDE_DIR}
       --with-lapack-libs=${LAPACK_LINKLIBS}
       --with-blas-libs=${LAPACK_LINKLIBS}
       --disable-librarylink
       --enable-shared-libs
       --with-shared-lib-ext=.so
       --with-shared-lib-cmd=${FS_SO_LINK_COMMAND}
      #--enable-verbose flag causes verbose output at runtime as well. Maybe set it dynamically somehow in future.
     )

  # Set the models (spectrum generators) existing in flexiblesusy (could autogen this, but that would build some things we don't need)
  set(ALL_FS_MODELS MDM CMSSM MSSM MSSMatMGUT MSSM_mAmu MSSMatMSUSY_mAmu MSSMatMGUT_mAmu MSSMEFTHiggs MSSMEFTHiggs_mAmu MSSMatMSUSYEFTHiggs_mAmu MSSMatMGUTEFTHiggs MSSMatMGUTEFTHiggs_mAmu ScalarSingletDM_Z3 ScalarSingletDM_Z2)
  # Check if there has been command line instructions to only build with certain models. Default is to build everything!
  if(BUILD_FS_MODELS AND NOT ";${BUILD_FS_MODELS};" MATCHES ";ALL_FS_MODELS;")
    # Use whatever the user has supplied!
  else()
    set(BUILD_FS_MODELS ${ALL_FS_MODELS})
  endif()

  set(EXCLUDED_FS_MODELS "")

  # Check that all the models the user asked for are in fact valid models
  foreach(MODELNAME ${BUILD_FS_MODELS})
    if(";${ALL_FS_MODELS};" MATCHES ";${MODELNAME};")
      # everything ok
    else()
      message(FATAL_ERROR "Configuring FlexibleSUSY failed. You asked for a model which is not known to GAMBIT! (saw request for ${MODELNAME} via -D BUILD_FS_MODELS=<list> flag).\n The models currently known to GAMBIT are as follows, please make sure your list of choices comes from this list, separated by semicolons: ${ALL_FS_MODELS}")
    endif()
  endforeach()

  # Loop through ALL_FS_MODELS and define C preprocessor tokens which tell us which ones have and haven't been built, so that we can check what models are available within the code.
  foreach(MODELNAME ${ALL_FS_MODELS})
    if(";${BUILD_FS_MODELS};" MATCHES ";${MODELNAME};")
      add_definitions(-DFS_MODEL_${MODELNAME}_IS_BUILT=1) # i.e. it IS available
    else()
      add_definitions(-DFS_MODEL_${MODELNAME}_IS_BUILT=0) # this model is turned off
      list(APPEND EXCLUDED_FS_MODELS ${MODELNAME})
    endif()
  endforeach()

  # Explain how to build each of the flexiblesusy spectrum generators we need.  Configure now, serially, to prevent parallel build issues.
  string (REPLACE ";" "," BUILD_FS_MODELS_COMMAS "${BUILD_FS_MODELS}")
  string (REPLACE ";" "," EXCLUDED_FS_MODELS_COMMAS "${EXCLUDED_FS_MODELS}")
   set(config_command ./configure ${FS_OPTIONS} --with-models=${BUILD_FS_MODELS_COMMAS})
  add_custom_target(configure-flexiblesusy COMMAND cd ${FS_DIR} && ${config_command})
  message("${Yellow}-- Configuring FlexibleSUSY for models: ${BoldYellow}${BUILD_FS_MODELS_COMMAS}${ColourReset}")
  if (NOT "${EXCLUDED_FS_MODELS_COMMAS}" STREQUAL "")
    message("${Red}   Switching OFF FlexibleSUSY support for models: ${BoldRed}${EXCLUDED_FS_MODELS_COMMAS}${ColourReset}")
  endif()
  #message("${Yellow}-- Using configure command \n${config_command}${output}${ColourReset}" )
  execute_process(COMMAND ${config_command}
                  WORKING_DIRECTORY ${FS_DIR}
                  RESULT_VARIABLE result
                  OUTPUT_VARIABLE output
                 )
  if (NOT "${result}" STREQUAL "0")
     message("${BoldRed}-- Configuring FlexibleSUSY failed.  Here's what I tried to do:\n${config_command}\n${output}${ColourReset}" )
     message(FATAL_ERROR "Configuring FlexibleSUSY failed." )
  endif()
  set(rmstring "${CMAKE_BINARY_DIR}/flexiblesusy-prefix/src/flexiblesusy-stamp/flexiblesusy")
  execute_process(COMMAND ${CMAKE_COMMAND} -E touch ${rmstring}-configure)

  message("${Yellow}-- Configuring FlexibleSUSY - done.${ColourReset}")

  # Add FlexibleSUSY as an external project
  ExternalProject_Add(flexiblesusy
    SOURCE_DIR ${FS_DIR}
    BUILD_IN_SOURCE 1
    CONFIGURE_COMMAND ${config_command}
    BUILD_COMMAND $(MAKE) alllib
    INSTALL_COMMAND ""
  )

  # Set linking commands.  Link order matters! The core flexiblesusy libraries need to come after the model libraries but before the other link flags.
  set(CMAKE_INSTALL_RPATH "${CMAKE_INSTALL_RPATH};${FS_DIR}/src")
  set(flexiblesusy_LDFLAGS "-L${FS_DIR}/src -lflexisusy ${flexiblesusy_LDFLAGS}")
  add_install_name_tool_step(flexiblesusy ${FS_DIR}/src libflexisusy.so)
  foreach(_MODEL ${BUILD_FS_MODELS})
    set(CMAKE_INSTALL_RPATH "${CMAKE_INSTALL_RPATH};${FS_DIR}/models/${_MODEL}")
    set(flexiblesusy_LDFLAGS "-L${FS_DIR}/models/${_MODEL} -l${_MODEL} ${flexiblesusy_LDFLAGS}")
    add_install_name_tool_step(flexiblesusy ${FS_DIR}/models/${_MODEL} lib${_MODEL}.so)
  endforeach()

  # Strip out leading and trailing whitespace
  string(STRIP "${flexiblesusy_LDFLAGS}" flexiblesusy_LDFLAGS)

  # Set up include paths
  include_directories("${FS_DIR}/..")
  include_directories("${FS_DIR}/src")
  include_directories("${FS_DIR}/legacy")
  include_directories("${FS_DIR}/config")
  include_directories("${FS_DIR}/slhaea")
  # Dig through flexiblesusy "models" directory and add all subdirectories to the include list
  # (these contain the headers for the generated spectrum generators)
  foreach(_MODEL ${BUILD_FS_MODELS})
    include_directories("${FS_DIR}/models/${_MODEL}")
  endforeach()

else()

  set (EXCLUDE_FLEXIBLESUSY TRUE)

endif()


# Add clean info
add_custom_target(clean-flexiblesusy COMMAND ${CMAKE_COMMAND} -E remove -f ${rmstring}-configure ${rmstring}-build ${rmstring}-install ${rmstring}-done
                                     COMMAND [ -e ${FS_DIR} ] && cd ${dir} && ([ -e makefile ] || [ -e Makefile ] && ${CMAKE_MAKE_PROGRAM} clean) || true)
add_custom_target(distclean-flexiblesusy COMMAND cd ${FS_DIR} && ([ -e makefile ] || [ -e Makefile ] && ${CMAKE_MAKE_PROGRAM} distclean) || true)
add_custom_target(nuke-flexiblesusy)
add_dependencies(distclean-flexiblesusy clean-flexiblesusy)
add_dependencies(nuke-flexiblesusy distclean-flexiblesusy)
add_dependencies(distclean distclean-flexiblesusy)
add_dependencies(nuke-all nuke-flexiblesusy)<|MERGE_RESOLUTION|>--- conflicted
+++ resolved
@@ -77,34 +77,6 @@
   endif()
 endif()
 
-<<<<<<< HEAD
-
-#contrib/RestFrames; include only if ColliderBit is in use and RestFrames is not intentionally ditched.
-string(REGEX MATCH ";Res;|;Rest;|;RestF;|;RestFr;|;RestFra;|;RestFram;|;RestFrame;|;RestFrames" DITCH_RESTFRAMES ";${itch};")
-if(DITCH_RESTFRAMES OR NOT ";${GAMBIT_BITS};" MATCHES ";ColliderBit;")
-  add_custom_target(clean-restframes COMMAND "")
-  message("${BoldCyan} X Excluding RestFrames from GAMBIT configuration.${ColourReset}")
-else()
-  set(name "restframes")
-  set(ver "1.0.1")
-  set(dir "${PROJECT_SOURCE_DIR}/contrib/RestFrames-${ver}")
-  set(dl_dir "${PROJECT_SOURCE_DIR}/contrib/")
-  set(dl "https://github.com/crogan/RestFrames/archive/v${ver}.tar.gz")
-  set (RESTFRAMES_LDFLAGS "-L${dir}/lib -lRestFrames")
-  set (CMAKE_INSTALL_RPATH "${dir}")
-  include_directories("${dir}" "${dir}/include")
-  ExternalProject_Add(restframes
-    # AK: For some reason I can't get the md5 check to work for restframes, so I can't use cmake/scripts/safe_dl.sh for downloading.
-    # Will use wget for now...
-    DOWNLOAD_COMMAND wget ${dl} -O ${dl_dir}/${name}-${ver}.tar.gz
-             COMMAND ${CMAKE_COMMAND} -E chdir ${dl_dir} tar -xf ${name}-${ver}.tar.gz
-    SOURCE_DIR ${dir}
-    BUILD_IN_SOURCE 1
-    CONFIGURE_COMMAND ./configure -prefix=${dir}
-    BUILD_COMMAND ${CMAKE_MAKE_PROGRAM} 
-    INSTALL_COMMAND ${CMAKE_MAKE_PROGRAM} install
-    )
-=======
 # Add RestFrames as an external project that GAMBIT can depend on
 if(NOT EXCLUDE_RESTFRAMES)
   set(name "restframes")
@@ -130,17 +102,10 @@
     INSTALL_COMMAND ${CMAKE_MAKE_PROGRAM} install
     )
   # Add clean-restframes and nuke-restframes
->>>>>>> 2e938080
   set(rmstring "${CMAKE_BINARY_DIR}/restframes-prefix/src/restframes-stamp/restframes")
   add_custom_target(clean-restframes COMMAND ${CMAKE_COMMAND} -E remove -f ${rmstring}-configure ${rmstring}-build ${rmstring}-install ${rmstring}-done
     COMMAND cd ${dir} && ([ -e makefile ] || [ -e Makefile ] && ${CMAKE_MAKE_PROGRAM} distclean) || true)
   add_dependencies(distclean clean-restframes)
-<<<<<<< HEAD
-endif()
-
-
-#contrib/fjcore-3.2.0; compile only if Delphes is ditched and ColliderBit is not.
-=======
   add_custom_target(nuke-restframes COMMAND ${CMAKE_COMMAND} -E remove -f ${rmstring}-download ${rmstring}-mkdir ${rmstring}-patch ${rmstring}-update
     COMMAND ${CMAKE_COMMAND} -E remove_directory "${dir}" || true)
   add_dependencies(nuke-restframes clean-restframes)
@@ -150,7 +115,6 @@
 
 
 #contrib/fjcore-3.2.0
->>>>>>> 2e938080
 set(fjcore_INCLUDE_DIR "${PROJECT_SOURCE_DIR}/contrib/fjcore-3.2.0")
 include_directories("${fjcore_INCLUDE_DIR}")
 add_definitions(-DFJCORE)
