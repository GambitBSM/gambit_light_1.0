--- conflicted
+++ resolved
@@ -152,10 +152,6 @@
 
   # Set the models (spectrum generators) existing in flexiblesusy (could autogen this, but that would build some things we don't need)
   set(BUILT_FS_MODELS CMSSM MSSMatMGUT MSSM SingletDMZ3 SingletDM)
-<<<<<<< HEAD
-
-=======
->>>>>>> fa90eeb3
 
   # Explain how to build each of the flexiblesusy spectrum generators we need.  Configure now, serially, to prevent parallel build issues.
   string (REPLACE ";" "," BUILT_FS_MODELS_COMMAS "${BUILT_FS_MODELS}")
