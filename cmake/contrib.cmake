# GAMBIT: Global and Modular BSM Inference Tool
#************************************************
# \file
#
#  CMake configuration script for contributed
#  packages in GAMBIT.
#
#************************************************
#
#  Authors (add name and date if you modify):
#
#  \author Antje Putze
#          (antje.putze@lapth.cnrs.fr)
#  \date 2014 Sep, Oct, Nov
#
#  \author Pat Scott
#          (p.scott@imperial.ac.uk)
#  \date 2014 Nov, Dec
#
#************************************************

include(ExternalProject)

#contrib/slhaea
include_directories("${PROJECT_SOURCE_DIR}/contrib/slhaea/include")

#contrib/mcutils
include_directories("${PROJECT_SOURCE_DIR}/contrib/mcutils/include")

#contrib/heputils
include_directories("${PROJECT_SOURCE_DIR}/contrib/heputils/include")

#contrib/mkpath
set(mkpath_INCLUDE_DIR "${PROJECT_SOURCE_DIR}/contrib/mkpath/include")
include_directories("${mkpath_INCLUDE_DIR}")
add_gambit_library(mkpath OPTION OBJECT
                          SOURCES ${PROJECT_SOURCE_DIR}/contrib/mkpath/src/mkpath.c
                          HEADERS ${PROJECT_SOURCE_DIR}/contrib/mkpath/include/mkpath/mkpath.h)
set(GAMBIT_BASIC_COMMON_OBJECTS "${GAMBIT_BASIC_COMMON_OBJECTS}" $<TARGET_OBJECTS:mkpath>)

#contrib/yaml-cpp-0.5.1
set(yaml_INCLUDE_DIR ${PROJECT_SOURCE_DIR}/contrib/yaml-cpp-0.5.1/include)
include_directories("${yaml_INCLUDE_DIR}")
add_subdirectory(${PROJECT_SOURCE_DIR}/contrib/yaml-cpp-0.5.1 EXCLUDE_FROM_ALL)

#contrib/Delphes-3.1.2; include only if ColliderBit is in use and Delphes is not intentionally ditched.
set (DELPHES_DIR "${PROJECT_SOURCE_DIR}/contrib/Delphes-3.1.2")
set (DELPHES_DICTS "${PROJECT_SOURCE_DIR}/ColliderBit/src/delphes/BTaggingWithTruthModule_dict.cc"
                   "${PROJECT_SOURCE_DIR}/ColliderBit/src/delphes/AbsoluteIsolationModule_dict.cc"
                   "${PROJECT_SOURCE_DIR}/ColliderBit/include/gambit/ColliderBit/delphes/BTaggingWithTruthModule_dict.h"
                   "${PROJECT_SOURCE_DIR}/ColliderBit/include/gambit/ColliderBit/delphes/AbsoluteIsolationModule_dict.h")
string(REGEX MATCH ";D;|;De;|;Del;|;Delp;|;Delph;|;Delphe;|;Delphes" DITCH_DELPHES ";${itch};")
include_directories("${DELPHES_DIR}" "${DELPHES_DIR}/external" "${PROJECT_SOURCE_DIR}/ColliderBit/include/gambit/ColliderBit/delphes")
if(DITCH_DELPHES OR NOT ";${GAMBIT_BITS};" MATCHES ";ColliderBit;")
  set (EXCLUDE_DELPHES TRUE)
  add_custom_target(clean-delphes COMMAND "")
  message("${BoldCyan} X Excluding Delphes from GAMBIT configuration.${ColourReset}")
  foreach(DICT ${DELPHES_DICTS})
    execute_process(COMMAND ${CMAKE_COMMAND} -E remove ${DICT})
  endforeach()
else()
  set (EXCLUDE_DELPHES FALSE)
  set (DELPHES_LDFLAGS "-L${DELPHES_DIR} -lDelphes")
  set (DELPHES_BAD_LINE "\\(..CC)\ ..patsubst\ -std=%,,..CXXFLAGS))\\)\ \\(..CXXFLAGS.\\)")
  set (CMAKE_INSTALL_RPATH "${DELPHES_DIR}")
  ExternalProject_Add(delphes
    SOURCE_DIR ${DELPHES_DIR}
    BUILD_IN_SOURCE 1
    CONFIGURE_COMMAND ./configure
              COMMAND cp <SOURCE_DIR>/Makefile <SOURCE_DIR>/Makefile.orig
              COMMAND sed ${dashi} "s,\ ..EXECUTABLE.,,g" <SOURCE_DIR>/Makefile
              COMMAND sed ${dashi} "s/${DELPHES_BAD_LINE}/\\1/g" <SOURCE_DIR>/Makefile
    BUILD_COMMAND ${CMAKE_MAKE_PROGRAM} all
    INSTALL_COMMAND ""
  )
  message("${Yellow}-- Generating Delphes ROOT dictionaries...${ColourReset}")
  execute_process(COMMAND ./make_dicts.sh
                  WORKING_DIRECTORY ${PROJECT_SOURCE_DIR}/ColliderBit/src/delphes
                  RESULT_VARIABLE result
                 )
  if (NOT "${result}" STREQUAL "0")
    message(FATAL_ERROR "Could not automatically generate Delphes ROOT dictionaries.  Blame ROOT.")
  endif()
  message("${Yellow}-- Generating Delphes ROOT dictionaries - done.${ColourReset}")
  # Add clean info
  foreach(DICT ${DELPHES_DICTS})
    set(clean_files ${clean_files} ${DICT})
  endforeach()
  add_external_clean(delphes ${DELPHES_DIR} distclean)
  add_dependencies(distclean clean-delphes)
endif()

#contrib/fjcore-3.1.3; compile only if Delphes is ditched and ColliderBit is not.
set(fjcore_INCLUDE_DIR "${PROJECT_SOURCE_DIR}/contrib/fjcore-3.1.3/include")
include_directories("${fjcore_INCLUDE_DIR}")
add_gambit_library(fjcore OPTION OBJECT
                          SOURCES ${PROJECT_SOURCE_DIR}/contrib/fjcore-3.1.3/src/fjcore.cc
                          HEADERS ${PROJECT_SOURCE_DIR}/contrib/fjcore-3.1.3/include/fastjet/fjcore.hh)
set(GAMBIT_BASIC_COMMON_OBJECTS "${GAMBIT_BASIC_COMMON_OBJECTS}" $<TARGET_OBJECTS:fjcore>)

#contrib/MassSpectra; include only if SpecBit is in use
set (FS_DIR "${PROJECT_SOURCE_DIR}/contrib/MassSpectra/flexiblesusy")
if(";${GAMBIT_BITS};" MATCHES ";SpecBit;")

  set (EXCLUDE_FLEXIBLESUSY FALSE)

  # Always use -O2 for flexiblesusy because it's so damn slow otherwise.
  set(FS_CXX_FLAGS "${GAMBIT_CXX_FLAGS}")
  set(FS_Fortran_FLAGS "${GAMBIT_Fortran_FLAGS}")
  if (CMAKE_BUILD_TYPE STREQUAL "Debug")
    set(FS_CXX_FLAGS "${FS_CXX_FLAGS} -O2")
    set(FS_Fortran_FLAGS "${FS_Fortran_FLAGS} -O2")
  endif()

  # Determine compiler libraries needed by flexiblesusy.
  if(CMAKE_Fortran_COMPILER MATCHES "gfortran*")
    set(flexiblesusy_extralibs "${flexiblesusy_extralibs} -lgfortran -lm")
  elseif(CMAKE_Fortran_COMPILER MATCHES "g77" OR CMAKE_Fortran_COMPILER MATCHES "f77")
    set(flexiblesusy_extralibs "${flexiblesusy_extralibs} -lg2c -lm")
  elseif(CMAKE_Fortran_COMPILER MATCHES "ifort")
    set(flexiblesusy_extralibs "${flexiblesusy_extralibs} -lifcore -limf -ldl -lintlc -lsvml")
  endif()
  message("${BoldYellow}-- Determined FlexibleSUSY compiler library dependencies: ${flexiblesusy_extralibs}${ColourReset}")
  set(flexiblesusy_LDFLAGS "${flexiblesusy_LDFLAGS} ${flexiblesusy_extralibs}")

  # We need to include some stuff from the eigen3 library.  Just ship it until we can get rid of FlexibleSUSY.
  set(EIGEN3_DIR "${PROJECT_SOURCE_DIR}/contrib/eigen3")
  include_directories("${EIGEN3_DIR}")

  # FlexibleSUSY configure options
  set(FS_OPTIONS ${FS_OPTIONS}
       --with-cxx=${CMAKE_CXX_COMPILER}
       --with-cxxflags=${FS_CXX_FLAGS}
       --with-fc=${CMAKE_Fortran_COMPILER}
       --with-fflags=${FS_Fortran_FLAGS}
       --with-eigen-incdir=${EIGEN3_DIR}
       --with-boost-libdir=${Boost_LIBRARY_DIR}
       --with-boost-incdir=${Boost_INCLUDE_DIR}
       --with-lapack-libs=${LAPACK_LINKLIBS}
       --with-blas-libs=${LAPACK_LINKLIBS}
      #--enable-verbose flag causes verbose output at runtime as well. Maybe set it dynamically somehow in future.
     )

  # Set the models (spectrum generators) existing in flexiblesusy (could autogen this, but that would build some things we don't need)
<<<<<<< HEAD
  set(BUILT_FS_MODELS CMSSM MSSMatMGUT MSSM SSDM)
 
=======
  set(BUILT_FS_MODELS CMSSM MSSMatMGUT MSSM)

>>>>>>> 36e64a5b
  # Explain how to build each of the flexiblesusy spectrum generators we need.  Configure now, serially, to prevent parallel build issues.
  string (REPLACE ";" "," BUILT_FS_MODELS_COMMAS "${BUILT_FS_MODELS}")
  set(config_command ./configure ${FS_OPTIONS} --with-models=${BUILT_FS_MODELS_COMMAS})
  add_custom_target(configure-flexiblesusy COMMAND cd ${FS_DIR} && ${config_command})
  message("${Yellow}-- Configuring FlexibleSUSY for models: ${BoldYellow}${BUILT_FS_MODELS_COMMAS}${ColourReset}")
  execute_process(COMMAND ${config_command}
                  WORKING_DIRECTORY ${FS_DIR}
                  RESULT_VARIABLE result
                  OUTPUT_VARIABLE output
                 )
  if (NOT "${result}" STREQUAL "0")
    message("${BoldRed}-- Configuring FlexibleSUSY failed.  Here's what I tried to do:\n${config_command}\n${output}${ColourReset}" )
    message(FATAL_ERROR "Configuring FlexibleSUSY failed." )
  endif()
  message("${Yellow}-- Configuring FlexibleSUSY - done.${ColourReset}")

  # Add FlexibleSUSY as an external project
  ExternalProject_Add(flexiblesusy
    SOURCE_DIR ${FS_DIR}
    BUILD_IN_SOURCE 1
    BUILD_COMMAND $(MAKE) alllib
    CONFIGURE_COMMAND ""
    INSTALL_COMMAND ""
  )

  # Set linking commands.  Link order matters! The core flexiblesusy libraries need to come after the model libraries but before the other link flags.
  set(flexiblesusy_LDFLAGS "-L${FS_DIR}/src -lflexisusy -L${FS_DIR}/legacy -llegacy ${flexiblesusy_LDFLAGS}")
  foreach(_MODEL ${BUILT_FS_MODELS})
    set(flexiblesusy_LDFLAGS "-L${FS_DIR}/models/${_MODEL} -l${_MODEL} ${flexiblesusy_LDFLAGS}")
  endforeach()

  # Set up include paths
  include_directories("${FS_DIR}/..")
  include_directories("${FS_DIR}/src")
  include_directories("${FS_DIR}/legacy")
  include_directories("${FS_DIR}/config")
  include_directories("${FS_DIR}/slhaea")
  # Dig through flexiblesusy "models" directory and add all subdirectories to the include list
  # (these contain the headers for the generated spectrum generators)
  foreach(_MODEL ${BUILT_FS_MODELS})
    include_directories("${FS_DIR}/models/${_MODEL}")
  endforeach()

  # Strip out leading and trailing whitespace
  string(STRIP "${flexiblesusy_LDFLAGS}" flexiblesusy_LDFLAGS)

else()

  set (EXCLUDE_FLEXIBLESUSY TRUE)

endif()
# Add clean info
add_external_clean(flexiblesusy ${FS_DIR} clean)
add_custom_target(distclean-flexiblesusy COMMAND cd ${FS_DIR} && ([ -e makefile ] || [ -e Makefile ] && ${CMAKE_MAKE_PROGRAM} distclean &&
                                                 ${CMAKE_COMMAND} -E cmake_echo_color --red --bold "To get flexiblesusy to rebuild now, you must call make configure-flexiblesusy or rerun cmake.") || true)
add_dependencies(distclean-flexiblesusy clean-flexiblesusy)
add_dependencies(distclean distclean-flexiblesusy)<|MERGE_RESOLUTION|>--- conflicted
+++ resolved
@@ -142,13 +142,11 @@
      )
 
   # Set the models (spectrum generators) existing in flexiblesusy (could autogen this, but that would build some things we don't need)
-<<<<<<< HEAD
+
+
   set(BUILT_FS_MODELS CMSSM MSSMatMGUT MSSM SSDM)
  
-=======
-  set(BUILT_FS_MODELS CMSSM MSSMatMGUT MSSM)
-
->>>>>>> 36e64a5b
+
   # Explain how to build each of the flexiblesusy spectrum generators we need.  Configure now, serially, to prevent parallel build issues.
   string (REPLACE ";" "," BUILT_FS_MODELS_COMMAS "${BUILT_FS_MODELS}")
   set(config_command ./configure ${FS_OPTIONS} --with-models=${BUILT_FS_MODELS_COMMAS})
