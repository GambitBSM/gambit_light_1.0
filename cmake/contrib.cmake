--- conflicted
+++ resolved
@@ -177,7 +177,6 @@
   message("-- HepMC-dependent functions in ColliderBit will be activated.")
   message("   HepMC v${ver} will be downloaded and installed when building GAMBIT.")
   message("   ColliderBit Solo (CBS) will be activated.")
-<<<<<<< HEAD
   message("   Pythia can now drop HepMC files.")
   message("   Backends depending on HepMC will be enabled.")
   if(NOT ROOT_FOUND)
@@ -185,12 +184,6 @@
     set(HEPMC3_ROOTIO OFF)
   else()
     set(HEPMC3_ROOTIO ON)
-=======
-  if(EXCLUDE_ROOT)
-    set(HEPMC3_ROOTIO FALSE)
-  else()
-    set(HEPMC3_ROOTIO TRUE)
->>>>>>> e3375c6b
   endif()
   set(EXCLUDE_HEPMC FALSE)
 else()
@@ -215,13 +208,8 @@
   ExternalProject_Add(${name}
     DOWNLOAD_COMMAND ${DL_CONTRIB} ${dl} ${md5} ${dir} ${name} ${ver}
     SOURCE_DIR ${dir}
-<<<<<<< HEAD
     CMAKE_COMMAND ${CMAKE_COMMAND} -DHEPMC3_ENABLE_ROOTIO=${HEPMC3_ROOTIO} -DCMAKE_INSTALL_PREFIX=${dir}/local -DCMAKE_INSTALL_LIBDIR=${HEPMC_LIB} ..
     CMAKE_ARGS -DCMAKE_BUILD_TYPE=${CMAKE_BUILD_TYPE} -DCMAKE_CXX_COMPILER=${CMAKE_CXX_COMPILER} -DCMAKE_CXX_FLAGS=${BACKEND_CXX_FLAGS}
-=======
-    CMAKE_COMMAND ${CMAKE_COMMAND} ..
-    CMAKE_ARGS -DCMAKE_BUILD_TYPE=${CMAKE_BUILD_TYPE} -DCMAKE_CXX_COMPILER=${CMAKE_CXX_COMPILER} -DCMAKE_CXX_FLAGS=${BACKEND_CXX_FLAGS} -DHEPMC3_ENABLE_ROOTIO=${HEPMC3_ROOTIO}
->>>>>>> e3375c6b
     BUILD_COMMAND ${CMAKE_MAKE_PROGRAM}
     INSTALL_COMMAND ${CMAKE_INSTALL_COMMAND}
     )
