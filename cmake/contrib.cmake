--- conflicted
+++ resolved
@@ -171,8 +171,8 @@
 endif()
 
 set(name "hepmc")
-set(ver "3.2.2")
-set(dir "${PROJECT_SOURCE_DIR}/contrib/HepMC3-${ver}")
+set(ver "3.2.5")
+set(HEPMC_PATH "${PROJECT_SOURCE_DIR}/contrib/HepMC3-${ver}")
 if(WITH_HEPMC)
   message("-- HepMC-dependent functions in ColliderBit will be activated.")
   message("   HepMC v${ver} will be downloaded and installed when building GAMBIT.")
@@ -195,33 +195,19 @@
   message("   ColliderBit Solo (CBS) will be deactivated.")
   message("   Pythia will not drop HepMC files.")
   message("   Backends depending on HepMC (e.g. Rivet) will be disabled.")
-  nuke_ditched_contrib_content(${name} ${dir})
+  nuke_ditched_contrib_content(${name} ${HEPMC_PATH})
   set(EXCLUDE_HEPMC TRUE)
 endif()
 
 if(NOT EXCLUDE_HEPMC)
   set(lib "HepMC3-static")
-  set(lib_dir "lib")
-  set(md5 "57a7cd2497f404ceff9bc97bfe808115")
+  set(md5 "d3079a7ffcc926b34c5ad2868ed6d8f0")
   set(dl "https://hepmc.web.cern.ch/hepmc/releases/HepMC3-${ver}.tar.gz")
-  set(build_dir "${PROJECT_BINARY_DIR}/${name}-prefix/src/${name}-build")
-  include_directories("${dir}/include")
-<<<<<<< HEAD
-  set(HEPMC_LDFLAGS "-L${build_dir}/outputs/${lib_dir} -l${lib}")
-  set(CMAKE_INSTALL_RPATH "${CMAKE_INSTALL_RPATH};${build_dir}/outputs/${lib_dir}")
-  ExternalProject_Add(${name}
-    DOWNLOAD_COMMAND ${DL_CONTRIB} ${dl} ${md5} ${dir} ${name} ${ver}
-    SOURCE_DIR ${dir}
-    CMAKE_COMMAND ${CMAKE_COMMAND} -DCMAKE_INSTALL_LIBDIR=${lib_dir} -DHEPMC3_ENABLE_PYTHON=OFF ..
-    CMAKE_ARGS -DCMAKE_BUILD_TYPE=${CMAKE_BUILD_TYPE} -DCMAKE_CXX_COMPILER=${CMAKE_CXX_COMPILER} -DCMAKE_CXX_FLAGS=${BACKEND_CXX_FLAGS} -DHEPMC3_ENABLE_ROOTIO=${HEPMC3_ROOTIO}
-    BUILD_COMMAND ${MAKE_PARALLEL} HepMC3_static
-    INSTALL_COMMAND ""
-=======
+  include_directories("${HEPMC_PATH}/local/include")
+
+  set(HEPMC_LDFLAGS "-L${HEPMC_PATH}/local/lib -l${lib}")
+  set(CMAKE_INSTALL_RPATH "${CMAKE_INSTALL_RPATH};${HEPMC_PATH}/local/lib")
   set(HEPMC_CXX_FLAGS "${BACKEND_CXX_FLAGS}")
-  set(HEPMC_LDFLAGS "-L${build_dir} -l${lib}")
-  set(HEPMC_PATH "${dir}")
-  set(HEPMC_LIB "${dir}/local/lib")
-  set(CMAKE_INSTALL_RPATH "${CMAKE_INSTALL_RPATH};${HEPMC_LIB}")
 
   # Silence some compiler warnings coming from HepMC
   set_compiler_warning("no-unused-parameter" HEPMC_CXX_FLAGS)
@@ -229,16 +215,14 @@
   set_compiler_warning("no-sign-compare" HEPMC_CXX_FLAGS)
 
   ExternalProject_Add(${name}
-    DOWNLOAD_COMMAND ${DL_CONTRIB} ${dl} ${md5} ${dir} ${name} ${ver}
-    SOURCE_DIR ${dir}
-    CMAKE_COMMAND ${CMAKE_COMMAND}  ..
-    CMAKE_ARGS -DCMAKE_BUILD_TYPE=${CMAKE_BUILD_TYPE} -DCMAKE_CXX_COMPILER=${CMAKE_CXX_COMPILER} -DCMAKE_CXX_FLAGS=${HEPMC_CXX_FLAGS} -DHEPMC3_ENABLE_ROOTIO=${HEPMC3_ROOTIO} -DCMAKE_INSTALL_PREFIX=${dir}/local -DCMAKE_INSTALL_LIBDIR=${HEPMC_LIB}
-    BUILD_COMMAND ${MAKE_PARALLEL}
+    DOWNLOAD_COMMAND ${DL_CONTRIB} ${dl} ${md5} ${HEPMC_PATH} ${name} ${ver}
+    SOURCE_DIR ${HEPMC_PATH}
+    CMAKE_COMMAND ${CMAKE_COMMAND} ..
+    CMAKE_ARGS -DCMAKE_BUILD_TYPE=${CMAKE_BUILD_TYPE} -DCMAKE_CXX_COMPILER=${CMAKE_CXX_COMPILER} -DCMAKE_CXX_FLAGS=${HEPMC_CXX_FLAGS} -DHEPMC3_ENABLE_ROOTIO=${HEPMC3_ROOTIO} -DCMAKE_INSTALL_PREFIX=${HEPMC_PATH}/local -DHEPMC3_ENABLE_PYTHON=OFF
+    BUILD_COMMAND ${MAKE_PARALLEL} HepMC3_static
     INSTALL_COMMAND ${CMAKE_INSTALL_COMMAND}
->>>>>>> 4dfed400
     )
-  # Add target
-  #add_custom_target(${name})
+
   # Add clean-hepmc and nuke-hepmc
   add_contrib_clean_and_nuke(${name} ${dir} clean)
 endif()
