# GAMBIT: Global and Modular BSM Inference Tool
#************************************************
# \file
#
#  CMake configuration script for contributed
#  packages in GAMBIT.
#
#************************************************
#
#  Authors (add name and date if you modify):
#
#  \author Antje Putze
#          (antje.putze@lapth.cnrs.fr)
#  \date 2014 Sep, Oct, Nov
#
#  \author Pat Scott
#          (p.scott@imperial.ac.uk)
#  \date 2014 Nov, Dec
#
# \author Tomas GOnzalo
#         (tomas.gonzalo@monash.edu)
# \dae 2019 June
#
#************************************************

include(ExternalProject)

# Define the newline strings to use for OSX-safe substitution.
# This can be moved into externals.cmake if ever it is no longer used in this file.
set(nl "___totally_unlikely_to_occur_naturally___")
set(true_nl \"\\n\")

# Define the download command to use for contributed packages
set(DL_CONTRIB "${PROJECT_SOURCE_DIR}/cmake/scripts/safe_dl.sh" "${CMAKE_BINARY_DIR}" "${CMAKE_COMMAND}")

# Define a series of functions and macros to be used for cleaning ditched components and adding nuke and clean targets for contributed codes
macro(get_paths package build_path clean_stamps nuke_stamps)
  set(stamp_path "${CMAKE_BINARY_DIR}/${package}-prefix/src/${package}-stamp/${package}")
  set(${build_path} "${CMAKE_BINARY_DIR}/${package}-prefix/src/${package}-build")
  set(${clean_stamps} ${stamp_path}-configure ${stamp_path}-build ${stamp_path}-install ${stamp_path}-done)
  set(${nuke_stamps} ${stamp_path}-download ${stamp_path}-mkdir ${stamp_path}-patch ${stamp_path}-update)
endmacro()

function(nuke_ditched_contrib_content package dir)
  get_paths(${package} build_path clean-stamps nuke-stamps)
  execute_process(COMMAND ${CMAKE_COMMAND} -E remove_directory "${build_path}")
  execute_process(COMMAND ${CMAKE_COMMAND} -E remove_directory "${dir}")
  execute_process(COMMAND ${CMAKE_COMMAND} -E remove -f ${clean-stamps} ${nuke-stamps})
endfunction()

function(add_contrib_clean_and_nuke package dir clean)
  get_paths(${package} build_path clean-stamps nuke-stamps)
  add_custom_target(clean-${package} COMMAND ${CMAKE_COMMAND} -E remove -f ${clean-stamps}
                                     COMMAND [ -e ${dir} ] && cd ${dir} && ([ -e makefile ] || [ -e Makefile ] && ${MAKE_SERIAL} ${clean}) || true
                                     COMMAND [ -e ${build_path} ] && cd ${build_path} && ([ -e makefile ] || [ -e Makefile ] && ${MAKE_SERIAL} ${clean}) || true)
  add_dependencies(distclean clean-${package})
  add_custom_target(nuke-${package} COMMAND ${CMAKE_COMMAND} -E remove -f ${nuke-stamps}
                                    COMMAND ${CMAKE_COMMAND} -E remove_directory "${build_path}"
                                    COMMAND ${CMAKE_COMMAND} -E remove_directory "${dir}")
  add_dependencies(nuke-${package} clean-${package})
  add_dependencies(nuke-contrib nuke-${package})
  add_dependencies(nuke-all nuke-${package})
endfunction()

#contrib/preload
set(name "gambit_preload")
set(dir "${CMAKE_BINARY_DIR}/contrib")
add_library(${name} SHARED "${PROJECT_SOURCE_DIR}/contrib/preload/gambit_preload.cpp")
target_include_directories(${name} PRIVATE "${PROJECT_SOURCE_DIR}/cmake/include" "${PROJECT_SOURCE_DIR}/Utils/include")
set_target_properties(${name} PROPERTIES
  ARCHIVE_OUTPUT_DIRECTORY "${dir}"
  LIBRARY_OUTPUT_DIRECTORY "${dir}"
  RUNTIME_OUTPUT_DIRECTORY "${dir}"
)
if (${CMAKE_SYSTEM_NAME} MATCHES "Darwin")
  set(gambit_preload_LDFLAGS "-L${dir} -lgambit_preload")
else()
  set(gambit_preload_LDFLAGS "-L${dir} -Wl,--no-as-needed -lgambit_preload")
endif()
set(CMAKE_INSTALL_RPATH "${CMAKE_INSTALL_RPATH};${dir}")

#contrib/slhaea
include_directories("${PROJECT_SOURCE_DIR}/contrib/slhaea/include")

#contrib/mcutils
include_directories("${PROJECT_SOURCE_DIR}/contrib/mcutils/include")

#contrib/heputils
include_directories("${PROJECT_SOURCE_DIR}/contrib/heputils/include")

#contrib/mkpath
set(mkpath_INCLUDE_DIR "${PROJECT_SOURCE_DIR}/contrib/mkpath/include")
include_directories("${mkpath_INCLUDE_DIR}")
add_gambit_library(mkpath OPTION OBJECT
                          SOURCES ${PROJECT_SOURCE_DIR}/contrib/mkpath/src/mkpath.c
                          HEADERS ${PROJECT_SOURCE_DIR}/contrib/mkpath/include/mkpath/mkpath.h)
set(GAMBIT_BASIC_COMMON_OBJECTS "${GAMBIT_BASIC_COMMON_OBJECTS}" $<TARGET_OBJECTS:mkpath>)

#contrib/yaml-cpp-0.6.2
set(yaml_INCLUDE_DIR ${PROJECT_SOURCE_DIR}/contrib/yaml-cpp-0.6.2/include)
include_directories("${yaml_INCLUDE_DIR}")
add_definitions(-DYAML_CPP_DLL)
add_subdirectory(${PROJECT_SOURCE_DIR}/contrib/yaml-cpp-0.6.2 EXCLUDE_FROM_ALL)

#contrib/RestFrames; include only if ColliderBit is in use, ROOT is found and WITH_RESTFRAMES=ON.
option(WITH_RESTFRAMES "Compile with RestFrames enabled" OFF)
if(NOT WITH_RESTFRAMES)
  message("${BoldCyan} X RestFrames is deactivated. Set -DWITH_RESTFRAMES=ON to activate RestFrames.${ColourReset}")
elseif(NOT ";${GAMBIT_BITS};" MATCHES ";ColliderBit;")
  message("${BoldCyan} X ColliderBit is not in use: excluding RestFrames from GAMBIT configuration.${ColourReset}")
  set(WITH_RESTFRAMES OFF)
elseif(NOT ROOT_FOUND)
  message("${BoldCyan} X Not compiling with ROOT support: excluding RestFrames from GAMBIT configuration.${ColourReset}")
  set(WITH_RESTFRAMES OFF)
endif()

set(name "restframes")
set(ver "1.0.2")
set(dir "${PROJECT_SOURCE_DIR}/contrib/RestFrames-${ver}")
if(WITH_RESTFRAMES)
  message("-- RestFrames-dependent analyses in ColliderBit will be activated.")
  message("   RestFrames v${ver} will be downloaded and installed when building GAMBIT.")
  set(EXCLUDE_RESTFRAMES FALSE)
else()
  message("   RestFrames-dependent analyses in ColliderBit will be deactivated.")
  nuke_ditched_contrib_content(${name} ${dir})
  set(EXCLUDE_RESTFRAMES TRUE)
endif()

if(NOT EXCLUDE_RESTFRAMES)
  set(RESTFRAMES_CPP "${CMAKE_C_COMPILER} -E")
  set(RESTFRAMES_CXXCPP "${CMAKE_CXX_COMPILER} -E")
  set(RESTFRAMES_LDFLAGS "-L${dir}/lib -lRestFrames")
  set(RESTFRAMES_INCLUDE "${dir}/inc")
  include_directories(${RESTFRAMES_INCLUDE})
  set(CMAKE_INSTALL_RPATH "${CMAKE_INSTALL_RPATH};${dir}/lib")
  set(RESTFRAMES_CONFIG_LDFLAGS "-L${CMAKE_BINARY_DIR}/contrib -Wl,-rpath,${CMAKE_BINARY_DIR}/contrib")
  if (${CMAKE_SYSTEM_NAME} MATCHES "Darwin")
    set(RESTFRAMES_CONFIG_LIBS "-lgambit_preload")
  else()
    set(RESTFRAMES_CONFIG_LIBS "-Wl,--no-as-needed -lgambit_preload")
  endif()
  ExternalProject_Add(${name}
    DOWNLOAD_COMMAND git clone https://github.com/crogan/RestFrames ${dir}
             COMMAND ${CMAKE_COMMAND} -E chdir ${dir} git checkout -q v${ver}
    SOURCE_DIR ${dir}
    BUILD_IN_SOURCE 1
    CONFIGURE_COMMAND ./configure -prefix=${dir} CC=${CMAKE_C_COMPILER} CFLAGS=${BACKEND_C_FLAGS} CPP=${RESTFRAMES_CPP} CXX=${CMAKE_CXX_COMPILER} CXXFLAGS=${BACKEND_CXX_FLAGS} CXXCPP=${RESTFRAMES_CXXCPP} LDFLAGS=${RESTFRAMES_CONFIG_LDFLAGS} LIBS=${RESTFRAMES_CONFIG_LIBS}
    BUILD_COMMAND ${MAKE_PARALLEL}
    INSTALL_COMMAND ${MAKE_PARALLEL} install
    )
  # Force the preload library to come before RestFrames
  add_dependencies(${name} gambit_preload)
  # Add install name tool step for OSX
  add_install_name_tool_step(${name} ${dir}/lib libRestFrames.dylib)
  # Add clean-restframes and nuke-restframes
  add_contrib_clean_and_nuke(${name} ${dir} distclean)
endif()

#contrib/LHEF
set(LHEF_INCLUDE_DIR "${PROJECT_SOURCE_DIR}/contrib/LHEF")
include_directories("${LHEF_INCLUDE_DIR}")

#contrib/HepMC3; include only if ColliderBit is in use and WITH_HEPMC=ON.
option(WITH_HEPMC "Compile with HepMC enabled" OFF)
if(NOT WITH_HEPMC)
  message("${BoldCyan} X HepMC is deactivated. Set -DWITH_HEPMC=ON to activate HepMC.${ColourReset}")
elseif(NOT ";${GAMBIT_BITS};" MATCHES ";ColliderBit;")
  message("${BoldCyan} X ColliderBit is not in use: excluding HepMC from GAMBIT configuration.${ColourReset}")
  set(WITH_HEPMC OFF)
endif()

set(name "hepmc")
set(ver "3.1.1")
set(dir "${PROJECT_SOURCE_DIR}/contrib/HepMC3-${ver}")
if(WITH_HEPMC)
  message("-- HepMC-dependent functions in ColliderBit will be activated.")
  message("   HepMC v${ver} will be downloaded and installed when building GAMBIT.")
  message("   ColliderBit Solo (CBS) will be activated.")
  message("   Pythia can now drop HepMC files.")
  message("   Backends depending on HepMC will be enabled.")
  if(NOT ROOT_FOUND)
    message("   No ROOT found, ROOT-IO in HepMC will be deactivated.")
    set(HEPMC3_ROOTIO OFF)
  else()
    set(HEPMC3_ROOTIO ON)
  endif()
  set(EXCLUDE_HEPMC FALSE)
else()
  message("   HepMC-dependent functions in ColliderBit will be deactivated.")
  message("   ColliderBit Solo (CBS) will be deactivated.")
  message("   Pythia will not drop HepMC files.")
  message("   Backends depending on HepMC (e.g. Rivet) will be disabled.")
  nuke_ditched_contrib_content(${name} ${dir})
  set(EXCLUDE_HEPMC TRUE)
endif()

if(NOT EXCLUDE_HEPMC)
  set(lib "HepMC3_static")
  set(md5 "a9cfc6e95eff5c13a0a5a9311ad75aa7")
  set(dl "https://hepmc.web.cern.ch/hepmc/releases/HepMC3-${ver}.tar.gz")
  set(build_dir "${PROJECT_BINARY_DIR}/${name}-prefix/src/${name}-build")
  include_directories("${dir}/include")
  set(HEPMC_LDFLAGS "-L${build_dir} -l${lib}")
  set(HEPMC_PATH "${dir}")
  set(HEPMC_LIB "${dir}/local/lib")
  set(CMAKE_INSTALL_RPATH "${CMAKE_INSTALL_RPATH};${HEPMC_LIB}")
  ExternalProject_Add(${name}
    DOWNLOAD_COMMAND ${DL_CONTRIB} ${dl} ${md5} ${dir} ${name} ${ver}
    SOURCE_DIR ${dir}
<<<<<<< HEAD
    CMAKE_COMMAND ${CMAKE_COMMAND} -DHEPMC3_ENABLE_ROOTIO=${HEPMC3_ROOTIO} -DCMAKE_INSTALL_PREFIX=${dir}/local -DCMAKE_INSTALL_LIBDIR=${HEPMC_LIB} ..
    CMAKE_ARGS -DCMAKE_BUILD_TYPE=${CMAKE_BUILD_TYPE} -DCMAKE_CXX_COMPILER=${CMAKE_CXX_COMPILER} -DCMAKE_CXX_FLAGS=${BACKEND_CXX_FLAGS}
    BUILD_COMMAND ${CMAKE_MAKE_PROGRAM}
    INSTALL_COMMAND ${CMAKE_INSTALL_COMMAND}
=======
    CMAKE_COMMAND ${CMAKE_COMMAND} ..
    CMAKE_ARGS -DCMAKE_BUILD_TYPE=${CMAKE_BUILD_TYPE} -DCMAKE_CXX_COMPILER=${CMAKE_CXX_COMPILER} -DCMAKE_CXX_FLAGS=${BACKEND_CXX_FLAGS} -DHEPMC3_ENABLE_ROOTIO=${HEPMC3_ROOTIO}
    BUILD_COMMAND ${MAKE_PARALLEL}
    INSTALL_COMMAND ""
>>>>>>> 6666aa44
    )
  # Add target
  #add_custom_target(${name})
  # Add clean-hepmc and nuke-hepmc
  add_contrib_clean_and_nuke(${name} ${dir} clean)
endif()


#contrib/fjcore-3.2.0
set(fjcore_INCLUDE_DIR "${PROJECT_SOURCE_DIR}/contrib/fjcore-3.2.0")
include_directories("${fjcore_INCLUDE_DIR}")
add_definitions(-DFJCORE)
add_definitions(-DFJNS=gambit::fjcore)
add_gambit_library(fjcore OPTION OBJECT
                          SOURCES ${PROJECT_SOURCE_DIR}/contrib/fjcore-3.2.0/fjcore.cc
                          HEADERS ${PROJECT_SOURCE_DIR}/contrib/fjcore-3.2.0/fjcore.hh)
set(GAMBIT_BASIC_COMMON_OBJECTS "${GAMBIT_BASIC_COMMON_OBJECTS}" $<TARGET_OBJECTS:fjcore>)

#contrib/MassSpectra; include only if SpecBit is in use and if
#BUILD_FS_MODELS is set to something other than "" or "None" or "none"
set (FS_DIR "${PROJECT_SOURCE_DIR}/contrib/MassSpectra/flexiblesusy")
# Set the models (spectrum generators) existing in flexiblesusy (could autogen this, but that would build some things we don't need).
# Doing this out here so that we can use them in messages even when FS is excluded
set(ALL_FS_MODELS MDM CMSSM MSSM MSSMatMGUT MSSM_mAmu MSSMatMSUSY_mAmu MSSMatMGUT_mAmu MSSMEFTHiggs MSSMEFTHiggs_mAmu MSSMatMSUSYEFTHiggs_mAmu MSSMatMGUTEFTHiggs MSSMatMGUTEFTHiggs_mAmu ScalarSingletDM_Z3 ScalarSingletDM_Z2)
if(";${GAMBIT_BITS};" MATCHES ";SpecBit;")
  set (EXCLUDE_FLEXIBLESUSY FALSE)

  # Always use -O2 for flexiblesusy to ensure fast spectrum generation.
  set(FS_CXX_FLAGS "${BACKEND_CXX_FLAGS}")
  set(FS_Fortran_FLAGS "${BACKEND_Fortran_FLAGS}")
  if (CMAKE_BUILD_TYPE STREQUAL "Debug")
    set(FS_CXX_FLAGS "${FS_CXX_FLAGS} -O2")
    set(FS_Fortran_FLAGS "${FS_Fortran_FLAGS} -O2")
  endif()

  # Determine compiler libraries needed by flexiblesusy.
  if(CMAKE_Fortran_COMPILER MATCHES "gfortran*")
    set(flexiblesusy_compilerlibs "-lgfortran -lm")
  elseif(CMAKE_Fortran_COMPILER MATCHES "g77" OR CMAKE_Fortran_COMPILER MATCHES "f77")
    set(flexiblesusy_compilerlibs "-lg2c -lm")
  elseif(CMAKE_Fortran_COMPILER MATCHES "ifort")
    set(flexiblesusy_compilerlibs "-lifcore -limf -ldl -lintlc -lsvml")
  endif()
  set(flexiblesusy_LDFLAGS ${flexiblesusy_LDFLAGS} ${flexiblesusy_compilerlibs})

  # Silence the deprecated-declarations warnings coming from Eigen3
  set_compiler_warning("no-deprecated-declarations" FS_CXX_FLAGS)

  # Silence the mass of compiler warnings coming from FlexibleSUSY
  set_compiler_warning("no-unused-parameter" FS_CXX_FLAGS)
  set_compiler_warning("no-unused-variable" FS_CXX_FLAGS)
  set_compiler_warning("no-unused-private-field" FS_CXX_FLAGS)
  set_compiler_warning("no-unused-lambda-capture" FS_CXX_FLAGS)
  set_compiler_warning("no-missing-field-initializers" FS_CXX_FLAGS)
  set_compiler_warning("no-sign-compare" FS_CXX_FLAGS)
  set_compiler_warning("no-mismatched-tags" FS_CXX_FLAGS)
  set_compiler_warning("no-unneeded-internal-declaration" FS_CXX_FLAGS)

  # Construct the command to create the shared library
  set(FS_SO_LINK_COMMAND "${CMAKE_CXX_COMPILER} ${CMAKE_SHARED_LINKER_FLAGS} -shared -o")

  # FlexibleSUSY configure options
  set(FS_OPTIONS ${FS_OPTIONS}
       --with-cxx=${CMAKE_CXX_COMPILER}
       --with-cxxflags=${FS_CXX_FLAGS}
       --with-shared-ldflags=${OpenMP_CXX_FLAGS}
       --with-fc=${CMAKE_Fortran_COMPILER}
       --with-fflags=${FS_Fortran_FLAGS}
       --with-eigen-incdir=${EIGEN3_INCLUDE_DIR}
       --with-boost-libdir=${Boost_LIBRARY_DIR}
       --with-boost-incdir=${Boost_INCLUDE_DIR}
       --with-lapack-libs=${LAPACK_LINKLIBS}
       --with-blas-libs=${LAPACK_LINKLIBS}
       --disable-librarylink
       --enable-shared-libs
       --with-shared-lib-ext=.so
       --with-shared-lib-cmd=${FS_SO_LINK_COMMAND}
      #--enable-verbose flag causes verbose output at runtime as well. Maybe set it dynamically somehow in future.
     )

  # Check for command line instructions to build ALL models
  if(   ";${BUILD_FS_MODELS};" MATCHES ";ALL;"
     OR ";${BUILD_FS_MODELS};" MATCHES ";All;"
     OR ";${BUILD_FS_MODELS};" MATCHES ";all;"
    )
    set(BUILD_FS_MODELS ${ALL_FS_MODELS})
  elseif(";${BUILD_FS_MODELS};" MATCHES ";None;"
      OR ";${BUILD_FS_MODELS};" MATCHES ";none;"
      OR ";${BUILD_FS_MODELS};" MATCHES ";;"
      )
    set(BUILD_FS_MODELS "")
  endif()

  set(EXCLUDED_FS_MODELS "")

  # Check that all the models the user asked for are in fact valid models
  foreach(MODELNAME ${BUILD_FS_MODELS})
    if(";${ALL_FS_MODELS};" MATCHES ";${MODELNAME};")
      # everything ok
    else()
      message(FATAL_ERROR "Configuring FlexibleSUSY failed. You asked for a model which is not known to GAMBIT! (saw request for ${MODELNAME} via -D BUILD_FS_MODELS=<list> flag).\n The models currently known to GAMBIT are as follows, please make sure your list of choices comes from this list, separated by semicolons: ${ALL_FS_MODELS}")
    endif()
  endforeach()

  # Loop through ALL_FS_MODELS and define C preprocessor tokens which tell us which ones have and haven't been built, so that we can check what models are available within the code.
  foreach(MODELNAME ${ALL_FS_MODELS})
    if(";${BUILD_FS_MODELS};" MATCHES ";${MODELNAME};")
      add_definitions(-DFS_MODEL_${MODELNAME}_IS_BUILT=1) # i.e. it IS available
    else()
      add_definitions(-DFS_MODEL_${MODELNAME}_IS_BUILT=0) # this model is turned off
      list(APPEND EXCLUDED_FS_MODELS ${MODELNAME})
    endif()
  endforeach()

  # Explain how to build each of the flexiblesusy spectrum generators we need.
  string (REPLACE ";" "," BUILD_FS_MODELS_COMMAS "${BUILD_FS_MODELS}")
  string (REPLACE ";" "," EXCLUDED_FS_MODELS_COMMAS "${EXCLUDED_FS_MODELS}")
  set(config_command ./configure ${FS_OPTIONS} --with-models=${BUILD_FS_MODELS_COMMAS})

  # Add FlexibleSUSY as an external project
  ExternalProject_Add(flexiblesusy
    SOURCE_DIR ${FS_DIR}
    BUILD_IN_SOURCE 1
    CONFIGURE_COMMAND ${config_command}
    BUILD_COMMAND $(MAKE) alllib
    INSTALL_COMMAND ""
  )

  # Add clean info
  set(rmstring "${CMAKE_BINARY_DIR}/flexiblesusy-prefix/src/flexiblesusy-stamp/flexiblesusy")
  add_custom_target(clean-flexiblesusy COMMAND ${CMAKE_COMMAND} -E remove -f ${rmstring}-configure ${rmstring}-build ${rmstring}-install ${rmstring}-done
                                       COMMAND [ -e ${FS_DIR} ] && cd ${FS_DIR} && ([ -e makefile ] || [ -e Makefile ] && ${MAKE_SERIAL} clean) || true)
  add_custom_target(distclean-flexiblesusy COMMAND cd ${FS_DIR} && ([ -e makefile ] || [ -e Makefile ] && ${MAKE_SERIAL} distclean) || true)
  add_custom_target(nuke-flexiblesusy)
  add_dependencies(distclean-flexiblesusy clean-flexiblesusy)
  add_dependencies(nuke-flexiblesusy distclean-flexiblesusy)
  add_dependencies(distclean distclean-flexiblesusy)
  add_dependencies(nuke-all nuke-flexiblesusy)

  # Set linking commands.  Link order matters! The core flexiblesusy libraries need to come after the model libraries but before the other link flags.
  set(CMAKE_INSTALL_RPATH "${CMAKE_INSTALL_RPATH};${FS_DIR}/src")
  set(flexiblesusy_LDFLAGS "-L${FS_DIR}/src -lflexisusy ${flexiblesusy_LDFLAGS}")
  add_install_name_tool_step(flexiblesusy ${FS_DIR}/src libflexisusy.so)
  foreach(_MODEL ${BUILD_FS_MODELS})
    set(CMAKE_INSTALL_RPATH "${CMAKE_INSTALL_RPATH};${FS_DIR}/models/${_MODEL}")
    set(flexiblesusy_LDFLAGS "-L${FS_DIR}/models/${_MODEL} -l${_MODEL} ${flexiblesusy_LDFLAGS}")
    add_install_name_tool_step(flexiblesusy ${FS_DIR}/models/${_MODEL} lib${_MODEL}.so)
  endforeach()

  # Strip out leading and trailing whitespace
  string(STRIP "${flexiblesusy_LDFLAGS}" flexiblesusy_LDFLAGS)

  # Set up include paths
  include_directories("${FS_DIR}/..")
  include_directories("${FS_DIR}/src")
  include_directories("${FS_DIR}/config")
  include_directories("${FS_DIR}/slhaea")
  # Dig through flexiblesusy "models" directory and add all subdirectories to the include list
  # (these contain the headers for the generated spectrum generators)
  foreach(_MODEL ${BUILD_FS_MODELS})
    include_directories("${FS_DIR}/models/${_MODEL}")
  endforeach()

  # Configure now, serially, to prevent parallel build issues.
  if(NOT "${BUILD_FS_MODELS}" STREQUAL "")
      message("${Yellow}-- Configuring FlexibleSUSY for models: ${BoldYellow}${BUILD_FS_MODELS_COMMAS}${ColourReset}")
      if (NOT "${EXCLUDED_FS_MODELS_COMMAS}" STREQUAL "")
          message("${BoldCyan}   Switching OFF FlexibleSUSY support for models: ${EXCLUDED_FS_MODELS_COMMAS}${ColourReset}")
      endif()
  else()
      message("${BoldCyan} X Switching OFF FlexibleSUSY support for ALL models.${ColourReset}")
      message("   If you want to activate support for any model(s) please list them in the cmake flag -DBUILD_FS_MODELS=<list> as a semi-colon separated list.")
      message("   Buildable models are: ${ALL_FS_MODELS}")
      message("   To build ALL models use ALL, All, or all.")
      message("   To build NO models use None or none.")
  endif()
  #message("${Yellow}-- Using configure command \n${config_command}${output}${ColourReset}" )
  execute_process(COMMAND ${config_command}
                  WORKING_DIRECTORY ${FS_DIR}
                  RESULT_VARIABLE result
                  OUTPUT_VARIABLE output
                 )
  if (NOT "${result}" STREQUAL "0")
     message("${BoldRed}-- Configuring FlexibleSUSY failed.  Here's what I tried to do:\n${config_command}\n${output}${ColourReset}" )
     message(FATAL_ERROR "Configuring FlexibleSUSY failed." )
  endif()
  execute_process(COMMAND ${CMAKE_COMMAND} -E touch ${rmstring}-configure)
  message("${Yellow}-- Configuring FlexibleSUSY - done.${ColourReset}")

else()

  set (EXCLUDE_FLEXIBLESUSY TRUE)

endif()<|MERGE_RESOLUTION|>--- conflicted
+++ resolved
@@ -208,17 +208,10 @@
   ExternalProject_Add(${name}
     DOWNLOAD_COMMAND ${DL_CONTRIB} ${dl} ${md5} ${dir} ${name} ${ver}
     SOURCE_DIR ${dir}
-<<<<<<< HEAD
     CMAKE_COMMAND ${CMAKE_COMMAND} -DHEPMC3_ENABLE_ROOTIO=${HEPMC3_ROOTIO} -DCMAKE_INSTALL_PREFIX=${dir}/local -DCMAKE_INSTALL_LIBDIR=${HEPMC_LIB} ..
     CMAKE_ARGS -DCMAKE_BUILD_TYPE=${CMAKE_BUILD_TYPE} -DCMAKE_CXX_COMPILER=${CMAKE_CXX_COMPILER} -DCMAKE_CXX_FLAGS=${BACKEND_CXX_FLAGS}
-    BUILD_COMMAND ${CMAKE_MAKE_PROGRAM}
-    INSTALL_COMMAND ${CMAKE_INSTALL_COMMAND}
-=======
-    CMAKE_COMMAND ${CMAKE_COMMAND} ..
-    CMAKE_ARGS -DCMAKE_BUILD_TYPE=${CMAKE_BUILD_TYPE} -DCMAKE_CXX_COMPILER=${CMAKE_CXX_COMPILER} -DCMAKE_CXX_FLAGS=${BACKEND_CXX_FLAGS} -DHEPMC3_ENABLE_ROOTIO=${HEPMC3_ROOTIO}
     BUILD_COMMAND ${MAKE_PARALLEL}
     INSTALL_COMMAND ""
->>>>>>> 6666aa44
     )
   # Add target
   #add_custom_target(${name})
