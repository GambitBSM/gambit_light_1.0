--- conflicted
+++ resolved
@@ -107,11 +107,7 @@
 
   set (EXCLUDE_FLEXIBLESUSY FALSE)
 
-<<<<<<< HEAD
-  # Always use -O2 for flexiblesusy because it's so damn slow otherwise.
-=======
   # Always use -O2 for flexiblesusy to ensure fast spectrum generation.
->>>>>>> e9aeaa10
   set(FS_CXX_FLAGS "${GAMBIT_CXX_FLAGS} -Wno-missing-field-initializers")
   set(FS_Fortran_FLAGS "${GAMBIT_Fortran_FLAGS}")
   if (CMAKE_BUILD_TYPE STREQUAL "Debug")
@@ -154,9 +150,6 @@
      )
 
   # Set the models (spectrum generators) existing in flexiblesusy (could autogen this, but that would build some things we don't need)
-<<<<<<< HEAD
-  set(BUILT_FS_MODELS CMSSM MSSM MSSMatMGUT MSSM_mAmu MSSMatMSUSY_mAmu MSSMatMGUT_mAmu SingletDMZ3 SingletDM)
-=======
   set(ALL_FS_MODELS CMSSM MSSM MSSMatMGUT MSSM_mAmu MSSMatMSUSY_mAmu MSSMatMGUT_mAmu MSSMEFTHiggs MSSMEFTHiggs_mAmu MSSMatMSUSYEFTHiggs_mAmu SingletDMZ3 SingletDM)
 
   # Check if there has been command line instructions to only build with certain models. Default is to build everything!  
@@ -187,7 +180,6 @@
       list(APPEND EXCLUDED_FS_MODELS ${MODELNAME})
     endif()
   endforeach()
->>>>>>> e9aeaa10
 
   # Explain how to build each of the flexiblesusy spectrum generators we need.  Configure now, serially, to prevent parallel build issues.
   string (REPLACE ";" "," BUILD_FS_MODELS_COMMAS "${BUILD_FS_MODELS}")
@@ -223,11 +215,7 @@
   # Set linking commands.  Link order matters! The core flexiblesusy libraries need to come after the model libraries but before the other link flags.
   # for v 1.5.1 add "-L${FS_DIR}/legacy -llegacy"  after "-lflexiblesusy"
   set(flexiblesusy_LDFLAGS "-L${FS_DIR}/src -lflexisusy ${flexiblesusy_LDFLAGS}")
-<<<<<<< HEAD
-  foreach(_MODEL ${BUILT_FS_MODELS})
-=======
   foreach(_MODEL ${BUILD_FS_MODELS})
->>>>>>> e9aeaa10
     set(flexiblesusy_LDFLAGS "-L${FS_DIR}/models/${_MODEL} -l${_MODEL} ${flexiblesusy_LDFLAGS}")
   endforeach()
 
