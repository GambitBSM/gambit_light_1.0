# GAMBIT: Global and Modular BSM Inference Tool
#************************************************
# \file
#
#  CMake configuration scripts for obtaining,
#  configuring, compiling and installing
#  backends.
#
#************************************************
#
#  Authors (add name and date if you modify):
#
#  \author Antje Putze
#          (antje.putze@lapth.cnrs.fr)
#  \date 2014 Sep, Oct, Nov
#  \date 2015 Sep
#
#  \author Pat Scott
#          (p.scott@imperial.ac.uk)
#  \date 2014 Nov, Dec
#  \date 2015 May, Dec
#  \date For the term of my natural life
#
#  \author Chris Rogan
#          (crogan@cern.ch)
#  \date 2015 May
#
#  \author Anders Kvellestad
#          (anderkve@fys.uio.no)
#  \date 2015 May
#
#  \author Christoph Weniger
#          (c.weniger@uva.nl)
#  \date 2015 Sep
#
#  \author Tomas Gonzalo
#          (t.e.gonzalo@fys.uio.no)
#  \date 2016 Apr, Dec
#
#  \author James McKay
#          (j.mckay14@imperial.ac.uk)
#  \date 2016 Aug
#
#************************************************


# DarkSUSY
set(name "darksusy")
set(ver "5.1.3")
set(dl "http://www.fysik.su.se/~edsjo/darksusy/tars/${name}-${ver}.tar.gz")
set(md5 "ca95ffa083941a469469710fab2f3c97")
set(dir "${PROJECT_SOURCE_DIR}/Backends/installed/${name}/${ver}")
set(patch "${PROJECT_SOURCE_DIR}/Backends/patches/${name}/${ver}/patch_${name}_${ver}.dif")
set(DS_Fortran_FLAGS "${GAMBIT_Fortran_FLAGS}")  # Workaround to avoid the debug flag (-g) being ignored.
check_ditch_status(${name} ${ver})
if(NOT ditched_${name}_${ver})
  ExternalProject_Add(${name}_${ver}
    DOWNLOAD_COMMAND ${DL_BACKEND} ${dl} ${md5} ${dir} ${name} ${ver}
    SOURCE_DIR ${dir}
    BUILD_IN_SOURCE 1
    PATCH_COMMAND patch -p1 < ${patch}
    # FIXME parallel relic density routines don't work yet.
    #COMMAND patch -b -p2 -d src < ${patch}/patchDS_OMP_src.dif
    #COMMAND patch -b -p2 -d include < ${patch}/patchDS_OMP_include.dif
    # FIXME DarkSUSY segfaults with -O2 setting
    #CONFIGURE_COMMAND ./configure FC=${CMAKE_Fortran_COMPILER} FCFLAGS=${GAMBIT_Fortran_FLAGS} FFLAGS=${GAMBIT_Fortran_FLAGS} CC=${CMAKE_C_COMPILER} CFLAGS=${GAMBIT_C_FLAGS} CXX=${CMAKE_CXX_COMPILER} CXXFLAGS=${GAMBIT_CXX_FLAGS}
    CONFIGURE_COMMAND ./configure FC=${CMAKE_Fortran_COMPILER} FCFLAGS=${DS_Fortran_FLAGS} FFLAGS=${DS_Fortran_FLAGS} CC=${CMAKE_C_COMPILER} CFLAGS=${CMAKE_C_FLAGS} CXX=${CMAKE_CXX_COMPILER} CXXFLAGS=${CMAKE_CXX_FLAGS}
    BUILD_COMMAND ${CMAKE_MAKE_PROGRAM} dslib_shared
          COMMAND ${CMAKE_MAKE_PROGRAM} install_tables
    INSTALL_COMMAND ""
  )
  add_extra_targets("backend" ${name} ${ver} ${dir} ${dl} clean)
  set_as_default_version("backend" ${name} ${ver})
endif()


# SuperIso
set(name "superiso")
set(ver "3.6")
set(lib "libsuperiso")
set(dl "http://superiso.in2p3.fr/download/${name}_v${ver}.tgz")
set(md5 "df864ceeccb72467bfbe572a8da9711d")
set(dir "${PROJECT_SOURCE_DIR}/Backends/installed/${name}/${ver}")
check_ditch_status(${name} ${ver})
if(NOT ditched_${name}_${ver})
  ExternalProject_Add(${name}_${ver}
    DOWNLOAD_COMMAND ${DL_BACKEND} ${dl} ${md5} ${dir} ${name} ${ver}
    SOURCE_DIR ${dir}
    BUILD_IN_SOURCE 1
    CONFIGURE_COMMAND ""
    BUILD_COMMAND sed ${dashi} -e "s#CC = gcc#CC = ${CMAKE_C_COMPILER}#g" Makefile
          COMMAND sed ${dashi} -e "s#rcsU#rcs#g" src/Makefile
          COMMAND sed ${dashi} -e "s/CFLAGS= -O3 -pipe -fomit-frame-pointer/CFLAGS= -fPIC ${GAMBIT_C_FLAGS}/g" Makefile
          COMMAND ${CMAKE_MAKE_PROGRAM}
          COMMAND ar x src/libisospin.a
          COMMAND ${CMAKE_COMMAND} -E echo "${CMAKE_C_COMPILER} -shared -o ${lib}.so *.o" > make_so.sh
          COMMAND chmod u+x make_so.sh
          COMMAND ./make_so.sh
    INSTALL_COMMAND ""
  )
  add_extra_targets("backend" ${name} ${ver} ${dir} ${dl} clean)
  set_as_default_version("backend" ${name} ${ver})
endif()


# DDCalc
set(name "ddcalc")
set(ver "1.0.0")
set(lib "libDDCalc")
set(dl "https://www.hepforge.org/archive/${name}/${name}-${ver}.tar.gz")
set(md5 "0c0da22b84721fc1d945f8039a4686c9")
set(patch "${PROJECT_SOURCE_DIR}/Backends/patches/${name}/${ver}/patch_${name}_${ver}.dif")
set(dir "${PROJECT_SOURCE_DIR}/Backends/installed/${name}/${ver}")
set(ddcalc_flags "${GAMBIT_Fortran_FLAGS} -${FMODULE} ${dir}/build")
check_ditch_status(${name} ${ver})
if(NOT ditched_${name}_${ver})
  ExternalProject_Add(${name}_${ver}
    DOWNLOAD_COMMAND ${DL_BACKEND} ${dl} ${md5} ${dir} ${name} ${ver}
    SOURCE_DIR ${dir}
    BUILD_IN_SOURCE 1
    PATCH_COMMAND patch -p1 < ${patch}
    CONFIGURE_COMMAND ""
    BUILD_COMMAND ${CMAKE_MAKE_PROGRAM} ${lib}.so FC=${CMAKE_Fortran_COMPILER} FOPT=${ddcalc_flags} DDCALC_DIR=${dir} OUTPUT_PIPE=>/dev/null
    INSTALL_COMMAND ""
  )
  add_extra_targets("backend" ${name} ${ver} ${dir} ${dl} clean)
endif()

set(name "ddcalc")
set(ver "1.1.0")
set(lib "libDDCalc")
set(dl "https://www.hepforge.org/archive/${name}/${name}-${ver}.tar.gz")
set(md5 "47191564385379dd70aeba4811cd7c3b")
set(dir "${PROJECT_SOURCE_DIR}/Backends/installed/${name}/${ver}")
set(ddcalc_flags "${GAMBIT_Fortran_FLAGS} -${FMODULE} ${dir}/build")
check_ditch_status(${name} ${ver})
if(NOT ditched_${name}_${ver})
  ExternalProject_Add(${name}_${ver}
    DOWNLOAD_COMMAND ${DL_BACKEND} ${dl} ${md5} ${dir} ${name} ${ver}
    SOURCE_DIR ${dir}
    BUILD_IN_SOURCE 1
    CONFIGURE_COMMAND ""
    BUILD_COMMAND ${CMAKE_MAKE_PROGRAM} ${lib}.so FC=${CMAKE_Fortran_COMPILER} FOPT=${ddcalc_flags} DDCALC_DIR=${dir} OUTPUT_PIPE=>/dev/null
    INSTALL_COMMAND ""
  )
  add_extra_targets("backend" ${name} ${ver} ${dir} ${dl} clean)
  set_as_default_version("backend" ${name} ${ver})
endif()


# Gamlike
set(name "gamlike")
set(ver "1.0.0")
set(dl "https://www.hepforge.org/archive/${name}/${name}-${ver}.tar.gz")
set(md5 "16b763a2e8b9d6c174d8b7ca2f4cb575")
set(dir "${PROJECT_SOURCE_DIR}/Backends/installed/${name}/${ver}")
if(GSL_FOUND)
  execute_process(
    COMMAND gsl-config --libs
    OUTPUT_VARIABLE GAMLIKE_GSL_LIBS
    RESULT_VARIABLE RET
  )
  if( RET EQUAL 0 )
    string( STRIP "${GAMLIKE_GSL_LIBS}" GAMLIKE_GSL_LIBS )
  endif()
endif()
set(gamlike_CXXFLAGS "${GAMBIT_CXX_FLAGS}")
if (NOT GSL_INCLUDE_DIRS STREQUAL "")
  set(gamlike_CXXFLAGS "${gamlike_CXXFLAGS} -I${GSL_INCLUDE_DIRS}")
endif()
check_ditch_status(${name} ${ver})
if(NOT ditched_${name}_${ver})
  ExternalProject_Add(${name}_${ver}
    DOWNLOAD_COMMAND ${DL_BACKEND} ${dl} ${md5} ${dir} ${name} ${ver}
    SOURCE_DIR ${dir}
    BUILD_IN_SOURCE 1
    CONFIGURE_COMMAND ""
    BUILD_COMMAND ${CMAKE_MAKE_PROGRAM} CXX=${CMAKE_CXX_COMPILER} CXXFLAGS=${gamlike_CXXFLAGS} LDFLAGS=${CMAKE_SHARED_LIBRARY_CREATE_CXX_FLAGS} LDLIBS=${GAMLIKE_GSL_LIBS} GAMLIKE_DATA_PATH=${dir}/data
    INSTALL_COMMAND ""
  )
  add_extra_targets("backend" ${name} ${ver} ${dir} ${dl} clean)
  set_as_default_version("backend" ${name} ${ver})
endif()


# MicrOmegas base (for all models)
set(name "micromegas")
set(ver "3.6.9.2")
set(dl "http://lapth.cnrs.fr/micromegas/downloadarea/code/${name}_${ver}.tgz")
set(md5 "72807f6d0ef80737554d8702b6b212c1")
set(dir "${PROJECT_SOURCE_DIR}/Backends/installed/${name}/${ver}")
set(patch "${PROJECT_SOURCE_DIR}/Backends/patches/${name}/${ver}/patch_${name}_${ver}")
check_ditch_status(${name} ${ver})
if(NOT ditched_${name}_${ver})
  ExternalProject_Add(${name}_${ver}
    DOWNLOAD_COMMAND ${DL_BACKEND} ${dl} ${md5} ${dir} ${name} ${ver}
    SOURCE_DIR ${dir}
    PATCH_COMMAND patch -p1 < ${patch}
    BUILD_IN_SOURCE 1
    CONFIGURE_COMMAND ""
    BUILD_COMMAND make flags
          COMMAND sed ${dashi} -e "s|FC =.*|FC = ${CMAKE_Fortran_COMPILER}|" CalcHEP_src/FlagsForMake
          COMMAND sed ${dashi} -e "s|CC =.*|CC = ${CMAKE_C_COMPILER}|" CalcHEP_src/FlagsForMake
          COMMAND sed ${dashi} -e "s|CXX =.*|CXX = ${CMAKE_CXX_COMPILER}|" CalcHEP_src/FlagsForMake
          COMMAND sed ${dashi} -e "s|FFLAGS =.*|FFLAGS = ${CMAKE_Fortran_FLAGS}|" CalcHEP_src/FlagsForMake
          COMMAND sed ${dashi} -e "s|CFLAGS =.*|CFLAGS = ${CMAKE_C_FLAGS}|" CalcHEP_src/FlagsForMake
          COMMAND sed ${dashi} -e "s|CXXFLAGS =.*|CXXFLAGS = ${CMAKE_CXX_FLAGS}|" CalcHEP_src/FlagsForMake
          COMMAND sed ${dashi} -e "s|FC=.*|FC=\"${CMAKE_Fortran_COMPILER}\"|" CalcHEP_src/FlagsForSh
          COMMAND sed ${dashi} -e "s|CC=.*|CC=\"${CMAKE_C_COMPILER}\"|" CalcHEP_src/FlagsForSh
          COMMAND sed ${dashi} -e "s|CXX=.*|CXX=\"${CMAKE_CXX_COMPILER}\"|" CalcHEP_src/FlagsForSh
          COMMAND sed ${dashi} -e "s|FFLAGS=.*|FFLAGS=\"${CMAKE_Fortran_FLAGS}\"|" CalcHEP_src/FlagsForSh
          COMMAND sed ${dashi} -e "s|CFLAGS=.*|CFLAGS=\"${CMAKE_C_FLAGS}\"|" CalcHEP_src/FlagsForSh
          COMMAND sed ${dashi} -e "s|CXXFLAGS=.*|CXXFLAGS=\"${CMAKE_CXX_FLAGS}\"|" CalcHEP_src/FlagsForSh
          COMMAND sed ${dashi} -e "s|lFort=.*|lFort=|" CalcHEP_src/FlagsForSh
          COMMAND make
    INSTALL_COMMAND ""
  )
  add_extra_targets("backend" ${name} ${ver} ${dir} ${dl} "yes | clean")
  set_as_default_version("backend" ${name} ${ver})
endif()

# MicrOmegas MSSM model
set(model "MSSM")
set(patch "${PROJECT_SOURCE_DIR}/Backends/patches/${name}/${ver}/patch_${name}_${ver}_${model}")
check_ditch_status(${name}_${model} ${ver})
if(NOT ditched_${name}_${model}_${ver})
  ExternalProject_Add(${name}_${model}_${ver}
    DOWNLOAD_COMMAND ""
    SOURCE_DIR ${dir}
    PATCH_COMMAND patch -p1 < ${patch}
    BUILD_IN_SOURCE 1
    CONFIGURE_COMMAND ""
    BUILD_COMMAND ${CMAKE_COMMAND} -E chdir ${model} ${CMAKE_MAKE_PROGRAM} sharedlib main=main.c
    INSTALL_COMMAND ""
  )
  add_extra_targets("backend model" ${name} ${ver} ${dir}/${model} ${model} "yes | clean")
  set_as_default_version("backend model" ${name}_${model} ${ver})
endif()

# MicrOmegas SingletDM model
set(model "SingletDM")
set(patch "${PROJECT_SOURCE_DIR}/Backends/patches/${name}/${ver}/patch_${name}_${ver}_${model}")
check_ditch_status(${name}_${model} ${ver})
if(NOT ditched_${name}_${model}_${ver})
  ExternalProject_Add(${name}_${model}_${ver}
    DOWNLOAD_COMMAND ""
    SOURCE_DIR ${dir}
    PATCH_COMMAND ./newProject ${model} && patch -p1 < ${patch}
    BUILD_IN_SOURCE 1
    CONFIGURE_COMMAND ""
    BUILD_COMMAND ${CMAKE_COMMAND} -E chdir ${model} ${CMAKE_MAKE_PROGRAM} sharedlib main=main.c
    INSTALL_COMMAND ""
  )
  add_extra_targets("backend model" ${name} ${ver} ${dir}/${model} ${model} "yes | clean")
  set_as_default_version("backend model" ${name}_${model} ${ver})
endif()


# Pythia
set(name "pythia")
set(ver "8.212")
set(lib "libpythia8")
set(dl "http://home.thep.lu.se/~torbjorn/pythia8/pythia8212.tgz")
set(md5 "0886d1b2827d8f0cd2ae69b925045f40")
set(dir "${PROJECT_SOURCE_DIR}/Backends/installed/${name}/${ver}")
set(patch "${PROJECT_SOURCE_DIR}/Backends/patches/${name}/${ver}/patch_${name}_${ver}.dif")

# - Add additional compiler-specific optimisation flags and suppress some warnings from -Wextra.
set(pythia_CXXFLAGS "${GAMBIT_CXX_FLAGS}")
if("${CMAKE_CXX_COMPILER_ID}" STREQUAL "Intel")
  set(pythia_CXXFLAGS "${pythia_CXXFLAGS} -fast") # -fast sometimes makes xsecs come out as NaN, but we catch that and invalidate those points.
elseif("${CMAKE_CXX_COMPILER_ID}" STREQUAL "GNU")
  set(pythia_CXXFLAGS "${pythia_CXXFLAGS} -fno-math-errno -funsafe-math-optimizations -fno-rounding-math -fno-signaling-nans -fcx-limited-range") # Including all flags from -ffast-math except -ffinite-math-only which has proved to cause incorrect results.
  set_compiler_warning("no-extra" pythia_CXXFLAGS)
  set_compiler_warning("no-deprecated-declarations" pythia_CXXFLAGS)
endif()

# - Add "-undefined dynamic_lookup flat_namespace" to linker flags when OSX linker is used
if(${CMAKE_SYSTEM_NAME} MATCHES "Darwin")
  set(pythia_CXX_SHARED_FLAGS "${CMAKE_SHARED_LIBRARY_CREATE_CXX_FLAGS} -undefined dynamic_lookup -flat_namespace")
else()
  set(pythia_CXX_SHARED_FLAGS "${CMAKE_SHARED_LIBRARY_CREATE_CXX_FLAGS}")
endif()

# - Add option to turn off intel IPO if insufficient memory exists to use it.
option(PYTHIA_OPT "For Pythia: Switch Intel's multi-file interprocedural optimization on/off" ON)
if("${CMAKE_CXX_COMPILER_ID}" STREQUAL "Intel" AND NOT "${PYTHIA_OPT}")
  set(pythia_CXXFLAGS "${pythia_CXXFLAGS} -no-ipo -ip")
endif()

# - Set include directories
set(pythia_CXXFLAGS "${pythia_CXXFLAGS} -I${Boost_INCLUDE_DIR} -I${PROJECT_SOURCE_DIR}/contrib/slhaea/include")

# - Actual configure and compile commands
check_ditch_status(${name} ${ver})
if(NOT ditched_${name}_${ver})
  ExternalProject_Add(${name}_${ver}
    DOWNLOAD_COMMAND ${DL_BACKEND} ${dl} ${md5} ${dir} ${name} ${ver}
    SOURCE_DIR ${dir}
    BUILD_IN_SOURCE 1
    PATCH_COMMAND patch -p1 < ${patch}
    CONFIGURE_COMMAND ./configure --enable-shared --cxx="${CMAKE_CXX_COMPILER}" --cxx-common="${pythia_CXXFLAGS}" --cxx-shared="${pythia_CXX_SHARED_FLAGS}" --lib-suffix=".so"
    BUILD_COMMAND ${CMAKE_MAKE_PROGRAM} CXX="${CMAKE_CXX_COMPILER}" lib/${lib}.so
    INSTALL_COMMAND ""
  )
  BOSS_backend(${name} ${ver})
  add_extra_targets("backend" ${name} ${ver} ${dir} ${dl} distclean)
  set_as_default_version("backend" ${name} ${ver})
endif()

# Pythia external model (EM)
set(model "EM")
set(ver "8.212.${model}")
set(dir "${PROJECT_SOURCE_DIR}/Backends/installed/${name}/${ver}")
set(patch "${PROJECT_SOURCE_DIR}/Backends/patches/${name}/${ver}/patch_${name}_${ver}.dif")
set(ext_model_dir "${PROJECT_SOURCE_DIR}/Backends/patches/${name}/${ver}/ExternalModel")
check_ditch_status(${name} ${ver})
if(NOT ditched_${name}_${ver})
  ExternalProject_Add(${name}_${ver}
    DOWNLOAD_COMMAND ${DL_BACKEND} ${dl} ${md5} ${dir} ${name} ${ver}
    SOURCE_DIR ${dir}
    BUILD_IN_SOURCE 1
    PATCH_COMMAND patch -p1 < ${patch}
    CONFIGURE_COMMAND ./configure --enable-shared --cxx="${CMAKE_CXX_COMPILER}" --cxx-common="${pythia_CXXFLAGS}" --cxx-shared="${pythia_CXX_SHARED_FLAGS}" --lib-suffix=".so"
    BUILD_COMMAND ${CMAKE_MAKE_PROGRAM} CXX="${CMAKE_CXX_COMPILER}" lib/${lib}.so
    INSTALL_COMMAND ""
  )
  ExternalProject_Add_Step(${name}_${ver} add_external_Pythia_model
    COMMAND ${CMAKE_COMMAND} -E copy ${ext_model_dir}/ProcessContainer.cc ${dir}/src/
    COMMAND ${CMAKE_COMMAND} -E copy ${ext_model_dir}/Index.xml  ${dir}/share/Pythia8/xmldoc/
    COMMAND ${CMAKE_COMMAND} -E copy ${ext_model_dir}/UserModel.xml ${dir}/share/Pythia8/xmldoc/
    COMMAND ${CMAKE_COMMAND} -E copy_directory ${ext_model_dir}/src ${dir}/src/
    COMMAND ${CMAKE_COMMAND} -E copy_directory ${ext_model_dir}/include ${dir}/include/
    DEPENDEES download
    DEPENDERS patch
  )
  BOSS_backend(${name} ${ver})
  add_extra_targets("backend" ${name} ${ver} ${dir} ${dl} distclean)
endif()


# Nulike
set(name "nulike")
set(ver "1.0.4")
set(lib "libnulike")
set(dl "https://www.hepforge.org/archive/${name}/${name}-${ver}.tar.gz")
set(md5 "47649992d19984ee53df6a1655c48227")
set(dir "${PROJECT_SOURCE_DIR}/Backends/installed/${name}/${ver}")
check_ditch_status(${name} ${ver})
if(NOT ditched_${name}_${ver})
  ExternalProject_Add(${name}_${ver}
    DOWNLOAD_COMMAND ${DL_BACKEND} ${dl} ${md5} ${dir} ${name} ${ver}
    SOURCE_DIR ${dir}
    BUILD_IN_SOURCE 1
    CONFIGURE_COMMAND ""
    BUILD_COMMAND ${CMAKE_MAKE_PROGRAM} ${lib}.so FF=${CMAKE_Fortran_COMPILER} FOPT=${GAMBIT_Fortran_FLAGS} MODULE=${FMODULE}
    INSTALL_COMMAND ""
  )
  add_extra_targets("backend" ${name} ${ver} ${dir} ${dl} distclean)
endif()

# Nulike
set(name "nulike")
set(ver "1.0.5")
set(lib "libnulike")
set(dl "https://www.hepforge.org/archive/${name}/${name}-${ver}.tar.gz")
set(md5 "20cee73a38fb3560298b6a3acdd4d83a")
set(dir "${PROJECT_SOURCE_DIR}/Backends/installed/${name}/${ver}")
check_ditch_status(${name} ${ver})
if(NOT ditched_${name}_${ver})
  ExternalProject_Add(${name}_${ver}
    DOWNLOAD_COMMAND ${DL_BACKEND} ${dl} ${md5} ${dir} ${name} ${ver}
    SOURCE_DIR ${dir}
    BUILD_IN_SOURCE 1
    CONFIGURE_COMMAND ""
    BUILD_COMMAND ${CMAKE_MAKE_PROGRAM} ${lib}.so FF=${CMAKE_Fortran_COMPILER} FOPT=${GAMBIT_Fortran_FLAGS} MODULE=${FMODULE}
    INSTALL_COMMAND ""
  )
  add_extra_targets("backend" ${name} ${ver} ${dir} ${dl} distclean)
endif()

# Nulike
set(name "nulike")
set(ver "1.0.6")
set(lib "libnulike")
set(dl "https://www.hepforge.org/archive/${name}/${name}-${ver}.tar.gz")
set(md5 "fc4c35dc867bb1213d80acd12e5c1169")
set(dir "${PROJECT_SOURCE_DIR}/Backends/installed/${name}/${ver}")
check_ditch_status(${name} ${ver})
if(NOT ditched_${name}_${ver})
  ExternalProject_Add(${name}_${ver}
    DOWNLOAD_COMMAND ${DL_BACKEND} ${dl} ${md5} ${dir} ${name} ${ver}
    SOURCE_DIR ${dir}
    BUILD_IN_SOURCE 1
    CONFIGURE_COMMAND ""
    BUILD_COMMAND ${CMAKE_MAKE_PROGRAM} ${lib}.so FF=${CMAKE_Fortran_COMPILER} FOPT=${GAMBIT_Fortran_FLAGS} MODULE=${FMODULE}
    INSTALL_COMMAND ""
  )
  add_extra_targets("backend" ${name} ${ver} ${dir} ${dl} distclean)
  set_as_default_version("backend" ${name} ${ver})
endif()

# SUSY-HIT
set(name "susyhit")
set(ver "1.5")
set(lib "libsusyhit")
set(dl "https://www.itp.kit.edu/~maggie/SUSY-HIT/version${ver}_${name}.tar.gz")
set(md5 "493c7ba3a07e192918d3412875fb386a")
set(dir "${PROJECT_SOURCE_DIR}/Backends/installed/${name}/${ver}")
set(patch "${PROJECT_SOURCE_DIR}/Backends/patches/${name}/${ver}/patch_${name}_${ver}.dif")

# - Due to a bug/instability in SUSYHIT, switch off optimization for Intel compilers
set(susyhit_Fortran_FLAGS "${GAMBIT_Fortran_FLAGS}")
if("${CMAKE_Fortran_COMPILER_ID}" STREQUAL "Intel")
  set(susyhit_Fortran_FLAGS "${susyhit_Fortran_FLAGS} -O0")
endif()

check_ditch_status(${name} ${ver})
if(NOT ditched_${name}_${ver})
  ExternalProject_Add(${name}_${ver}
    DOWNLOAD_COMMAND ${DL_BACKEND} ${dl} ${md5} ${dir} ${name} ${ver}
    SOURCE_DIR ${dir}
    BUILD_IN_SOURCE 1
    PATCH_COMMAND patch -p1 < ${patch}
    CONFIGURE_COMMAND ""
    BUILD_COMMAND ${CMAKE_MAKE_PROGRAM} ${lib}.so FC=${CMAKE_Fortran_COMPILER} FFLAGS=${susyhit_Fortran_FLAGS}
    INSTALL_COMMAND ""
  )
  add_extra_targets("backend" ${name} ${ver} ${dir} ${dl} clean)
  set_as_default_version("backend" ${name} ${ver})
endif()


# FeynHiggs
set(name "feynhiggs")
set(ver "2.12.0")
set(lib "libFH")
set(dl "http://wwwth.mpp.mpg.de/members/heinemey/feynhiggs/newversion/FeynHiggs-${ver}.tar.gz")
set(md5 "da2d0787311525213cd4721da9946b86")
set(dir "${PROJECT_SOURCE_DIR}/Backends/installed/${name}/${ver}")
#set(FH_Fortran_FLAGS "${GAMBIT_Fortran_FLAGS}")
#set(FH_C_FLAGS "${GAMBIT_C_FLAGS}")
#set(FH_CXX_FLAGS "${GAMBIT_CXX_FLAGS}")
set(FH_Fortran_FLAGS "${CMAKE_Fortran_FLAGS}") #For skipping -O2, which seems to cause issues
set(FH_C_FLAGS "${CMAKE_C_FLAGS}")             #For skipping -O2, which seems to cause issues
set(FH_CXX_FLAGS "${CMAKE_CXX_FLAGS}")         #For skipping -O2, which seems to cause issues
check_ditch_status(${name} ${ver})
if(NOT ditched_${name}_${ver})
  ExternalProject_Add(${name}_${ver}
    DOWNLOAD_COMMAND ${DL_BACKEND} ${dl} ${md5} ${dir} ${name} ${ver}
    SOURCE_DIR ${dir}
    BUILD_IN_SOURCE 1
    # Fix bug preventing the use of array bounds checking.
    CONFIGURE_COMMAND sed ${dashi} -e "s#ComplexType spi_(2, 6:7, nvec, 1)#ComplexType spi_(2, 6:7, nvec, LEGS)#g" src/Decays/VecSet.F
              COMMAND ./configure FC=${CMAKE_Fortran_COMPILER} FFLAGS=${FH_Fortran_FLAGS} CC=${CMAKE_C_COMPILER} CFLAGS=${FH_C_FLAGS} CXX=${CMAKE_CXX_COMPILER} CXXFLAGS=${FH_CXX_FLAGS}
    BUILD_COMMAND ${CMAKE_MAKE_PROGRAM}
          COMMAND ${CMAKE_COMMAND} -E make_directory lib
          COMMAND ${CMAKE_COMMAND} -E echo "${CMAKE_Fortran_COMPILER} -shared -o lib/${lib}.so build/*.o" > make_so.sh
          COMMAND chmod u+x make_so.sh
          COMMAND ./make_so.sh
    INSTALL_COMMAND ""
  )
  add_extra_targets("backend" ${name} ${ver} ${dir} ${dl} clean)
endif()

# FeynHiggs
set(name "feynhiggs")
set(ver "2.11.3")
set(lib "libFH")
set(dl "http://wwwth.mpp.mpg.de/members/heinemey/feynhiggs/newversion/FeynHiggs-${ver}.tar.gz")
set(md5 "49f5ea1838cb233baffd85bbc1b0d87d")
set(dir "${PROJECT_SOURCE_DIR}/Backends/installed/${name}/${ver}")
#set(FH_Fortran_FLAGS "${GAMBIT_Fortran_FLAGS}")
#set(FH_C_FLAGS "${GAMBIT_C_FLAGS}")
#set(FH_CXX_FLAGS "${GAMBIT_CXX_FLAGS}")
set(FH_Fortran_FLAGS "${CMAKE_Fortran_FLAGS}") #For skipping -O2, which seems to cause issues
set(FH_C_FLAGS "${CMAKE_C_FLAGS}")             #For skipping -O2, which seems to cause issues
set(FH_CXX_FLAGS "${CMAKE_CXX_FLAGS}")         #For skipping -O2, which seems to cause issues
check_ditch_status(${name} ${ver})
if(NOT ditched_${name}_${ver})
  ExternalProject_Add(${name}_${ver}
    DOWNLOAD_COMMAND ${DL_BACKEND} ${dl} ${md5} ${dir} ${name} ${ver}
    SOURCE_DIR ${dir}
    BUILD_IN_SOURCE 1
    # Fix bug preventing the use of array bounds checking.
    CONFIGURE_COMMAND sed ${dashi} -e "s#ComplexType spi_(2, 6:7, nvec, 1)#ComplexType spi_(2, 6:7, nvec, LEGS)#g" src/Decays/VecSet.F
              COMMAND ./configure FC=${CMAKE_Fortran_COMPILER} FFLAGS=${FH_Fortran_FLAGS} CC=${CMAKE_C_COMPILER} CFLAGS=${FH_C_FLAGS} CXX=${CMAKE_CXX_COMPILER} CXXFLAGS=${FH_CXX_FLAGS}
    BUILD_COMMAND ${CMAKE_MAKE_PROGRAM}
          COMMAND ${CMAKE_COMMAND} -E make_directory lib
          COMMAND ${CMAKE_COMMAND} -E echo "${CMAKE_Fortran_COMPILER} -shared -o lib/${lib}.so build/*.o" > make_so.sh
          COMMAND chmod u+x make_so.sh
          COMMAND ./make_so.sh
    INSTALL_COMMAND ""
  )
  add_extra_targets("backend" ${name} ${ver} ${dir} ${dl} clean)
  set_as_default_version("backend" ${name} ${ver})
endif()

# FeynHiggs
set(name "feynhiggs")
set(ver "2.11.2")
set(lib "libFH")
set(dl "http://wwwth.mpp.mpg.de/members/heinemey/feynhiggs/newversion/FeynHiggs-${ver}.tar.gz")
set(md5 "edb73eafa6dab291bd8827242c16ac0a")
set(dir "${PROJECT_SOURCE_DIR}/Backends/installed/${name}/${ver}")
#set(FH_Fortran_FLAGS "${GAMBIT_Fortran_FLAGS}")
#set(FH_C_FLAGS "${GAMBIT_C_FLAGS}")
#set(FH_CXX_FLAGS "${GAMBIT_CXX_FLAGS}")
set(FH_Fortran_FLAGS "${CMAKE_Fortran_FLAGS}") #For skipping -O2, which seems to cause issues
set(FH_C_FLAGS "${CMAKE_C_FLAGS}")             #For skipping -O2, which seems to cause issues
set(FH_CXX_FLAGS "${CMAKE_CXX_FLAGS}")         #For skipping -O2, which seems to cause issues
check_ditch_status(${name} ${ver})
if(NOT ditched_${name}_${ver})
  ExternalProject_Add(${name}_${ver}
    DOWNLOAD_COMMAND ${DL_BACKEND} ${dl} ${md5} ${dir} ${name} ${ver}
    SOURCE_DIR ${dir}
    BUILD_IN_SOURCE 1
    # Fix bug preventing the use of array bounds checking.
    CONFIGURE_COMMAND sed ${dashi} -e "s#ComplexType spi_(2, 6:7, nvec, 1)#ComplexType spi_(2, 6:7, nvec, LEGS)#g" src/Decays/VecSet.F
              COMMAND ./configure FC=${CMAKE_Fortran_COMPILER} FFLAGS=${FH_Fortran_FLAGS} CC=${CMAKE_C_COMPILER} CFLAGS=${FH_C_FLAGS} CXX=${CMAKE_CXX_COMPILER} CXXFLAGS=${FH_CXX_FLAGS}
    BUILD_COMMAND ${CMAKE_MAKE_PROGRAM}
          COMMAND ${CMAKE_COMMAND} -E make_directory lib
          COMMAND ${CMAKE_COMMAND} -E echo "${CMAKE_Fortran_COMPILER} -shared -o lib/${lib}.so build/*.o" > make_so.sh
          COMMAND chmod u+x make_so.sh
          COMMAND ./make_so.sh
    INSTALL_COMMAND ""
  )
  add_extra_targets("backend" ${name} ${ver} ${dir} ${dl} clean)
endif()


# HiggsBounds tables
set(name "higgsbounds_tables")
set(ver "0.0")
set(dl "https://www.hepforge.org/archive/higgsbounds/csboutput_trans_binary.tar.gz")
set(md5 "004decca30335ddad95654a04dd034a6")
set(dir "${PROJECT_SOURCE_DIR}/Backends/installed/${name}/${ver}")
check_ditch_status(${name} ${ver})
if(NOT ditched_${name}_${ver})
  ExternalProject_Add(${name}_${ver}
    DOWNLOAD_COMMAND ${DL_BACKEND} ${dl} ${md5} ${dir} ${name} ${ver} "retain container folder"
    SOURCE_DIR ${dir}
    BUILD_IN_SOURCE 1
    CONFIGURE_COMMAND ""
    BUILD_COMMAND ""
    INSTALL_COMMAND ""
  )
  add_extra_targets("backend" ${name} ${ver} ${dir} ${dl} clean)
  set_as_default_version("backend" ${name} ${ver})
endif()


# HiggsBounds
set(name "higgsbounds")
set(ver "4.3.1")
set(lib "libhiggsbounds")
set(dl "https://www.hepforge.org/archive/higgsbounds/HiggsBounds-${ver}.tar.gz")
set(md5 "c1667613f814a9f0297d1f11a8b3ef34")
set(dir "${PROJECT_SOURCE_DIR}/Backends/installed/${name}/${ver}")
set(hb_tab_name "higgsbounds_tables")
set(hb_tab_ver "0.0")
set(hb_tab_dir "${PROJECT_SOURCE_DIR}/Backends/installed/${hb_tab_name}/${hb_tab_ver}")
check_ditch_status(${name} ${ver})
if(NOT ditched_${name}_${ver})
  ExternalProject_Add(${name}_${ver}
    DEPENDS ${hb_tab_name}_${hb_tab_ver}
    DOWNLOAD_COMMAND ${DL_BACKEND} ${dl} ${md5} ${dir} ${name} ${ver}
    SOURCE_DIR ${dir}
    BUILD_IN_SOURCE 1
    CONFIGURE_COMMAND ${CMAKE_COMMAND} -E copy configure-with-chisq my_configure
              COMMAND sed ${dashi} -e "s|clsbtablesdir=.*|clsbtablesdir=\"${hb_tab_dir}/\"|" my_configure
              COMMAND sed ${dashi} -e "s|F90C =.*|F90C = ${CMAKE_Fortran_COMPILER}|" my_configure
              COMMAND sed ${dashi} -e "s|F77C =.*|F77C = ${CMAKE_Fortran_COMPILER}|" my_configure
              COMMAND sed ${dashi} -e "s|F90FLAGS =.*|F90FLAGS = ${GAMBIT_Fortran_FLAGS}|" my_configure
              COMMAND sed ${dashi} -e "s|\\.SUFFIXES|.NOTPARALLEL:${nl}${nl}.SUFFIXES|" makefile.in
              COMMAND ${CMAKE_COMMAND} -E copy makefile.in makefile.in.tmp
              COMMAND awk "{gsub(/${nl}/,${true_nl})}{print}" makefile.in.tmp > makefile.in
              COMMAND ${CMAKE_COMMAND} -E remove makefile.in.tmp
              COMMAND ./my_configure
    BUILD_COMMAND ${CMAKE_MAKE_PROGRAM}
          COMMAND ${CMAKE_COMMAND} -E make_directory lib
          COMMAND ${CMAKE_COMMAND} -E echo "${CMAKE_Fortran_COMPILER} -shared -o lib/${lib}.so *.o" > make_so.sh
          COMMAND chmod u+x make_so.sh
          COMMAND ./make_so.sh
    INSTALL_COMMAND ""
  )
  add_extra_targets("backend" ${name} ${ver} ${dir} ${dl} clean)
  set_as_default_version("backend" ${name} ${ver})
endif()

# HiggsBounds
set(name "higgsbounds")
set(ver "4.2.1")
set(lib "libhiggsbounds")
set(dl "https://www.hepforge.org/archive/higgsbounds/HiggsBounds-${ver}.tar.gz")
set(md5 "47b93330d4e0fddcc23b381548db355b")
set(dir "${PROJECT_SOURCE_DIR}/Backends/installed/${name}/${ver}")
set(hb_tab_name "higgsbounds_tables")
set(hb_tab_ver "0.0")
set(hb_tab_dir "${PROJECT_SOURCE_DIR}/Backends/installed/${hb_tab_name}/${hb_tab_ver}")
check_ditch_status(${name} ${ver})
if(NOT ditched_${name}_${ver})
  ExternalProject_Add(${name}_${ver}
    DEPENDS ${hb_tab_name}_${hb_tab_ver}
    DOWNLOAD_COMMAND ${DL_BACKEND} ${dl} ${md5} ${dir} ${name} ${ver}
    SOURCE_DIR ${dir}
    BUILD_IN_SOURCE 1
    CONFIGURE_COMMAND ${CMAKE_COMMAND} -E copy configure-with-chisq my_configure
              COMMAND sed ${dashi} -e "s|clsbtablesdir=.*|clsbtablesdir=\"${hb_tab_dir}/\"|" my_configure
              COMMAND sed ${dashi} -e "s|F90C =.*|F90C = ${CMAKE_Fortran_COMPILER}|" my_configure
              COMMAND sed ${dashi} -e "s|F77C =.*|F77C = ${CMAKE_Fortran_COMPILER}|" my_configure
              COMMAND sed ${dashi} -e "s|F90FLAGS =.*|F90FLAGS = ${GAMBIT_Fortran_FLAGS}|" my_configure
              COMMAND sed ${dashi} -e "s|\\.SUFFIXES|.NOTPARALLEL:${nl}${nl}.SUFFIXES|" makefile.in
              COMMAND ${CMAKE_COMMAND} -E copy makefile.in makefile.in.tmp
              COMMAND awk "{gsub(/${nl}/,${true_nl})}{print}" makefile.in.tmp > makefile.in
              COMMAND ${CMAKE_COMMAND} -E remove makefile.in.tmp
              COMMAND ./my_configure
    BUILD_COMMAND ${CMAKE_MAKE_PROGRAM}
          COMMAND ${CMAKE_COMMAND} -E make_directory lib
          COMMAND ${CMAKE_COMMAND} -E echo "${CMAKE_Fortran_COMPILER} -shared -o lib/${lib}.so *.o" > make_so.sh
          COMMAND chmod u+x make_so.sh
          COMMAND ./make_so.sh
    INSTALL_COMMAND ""
  )
  add_extra_targets("backend" ${name} ${ver} ${dir} ${dl} clean)
endif()


# HiggsSignals
set(name "higgssignals")
set(ver "1.4.0")
set(lib "libhiggssignals")
set(dl "https://www.hepforge.org/archive/higgsbounds/HiggsSignals-${ver}.tar.gz")
set(md5 "537d3885b1cbddbe1163dbc843ec2beb")
set(dir "${PROJECT_SOURCE_DIR}/Backends/installed/${name}/${ver}")
set(patch "${PROJECT_SOURCE_DIR}/Backends/patches/${name}/${ver}/patch_${name}_${ver}.dif")
set(hb_name "higgsbounds")
set(hb_ver "4.3.1")
check_ditch_status(${name} ${ver})
if(NOT ditched_${name}_${ver})
  ExternalProject_Add(${name}_${ver}
    DEPENDS higgsbounds_${hb_ver}
    DOWNLOAD_COMMAND ${DL_BACKEND} ${dl} ${md5} ${dir} ${name} ${ver}
    SOURCE_DIR ${dir}
    PATCH_COMMAND patch -p1 < ${patch}
    BUILD_IN_SOURCE 1
    CONFIGURE_COMMAND ${CMAKE_COMMAND} -E copy configure my_configure
              COMMAND sed ${dashi} -e "s|HBLIBS =.*|HBLIBS =-L../../${hb_name}/${hb_ver}|" my_configure
              COMMAND sed ${dashi} -e "s|HBINCLUDE =.*|HBINCLUDE =-I../../${hb_name}/${hb_ver}|" my_configure
              COMMAND sed ${dashi} -e "s|F90C =.*|F90C = ${CMAKE_Fortran_COMPILER}|" my_configure
              COMMAND sed ${dashi} -e "s|F77C =.*|F77C = ${CMAKE_Fortran_COMPILER}|" my_configure
              COMMAND sed ${dashi} -e "s|F90FLAGS =.*|F90FLAGS = ${GAMBIT_Fortran_FLAGS}|" my_configure
              COMMAND sed ${dashi} -e "s|\\.SUFFIXES|.NOTPARALLEL:${nl}${nl}.SUFFIXES|" makefile.in
              COMMAND ${CMAKE_COMMAND} -E copy makefile.in makefile.in.tmp
              COMMAND awk "{gsub(/${nl}/,${true_nl})}{print}" makefile.in.tmp > makefile.in
              COMMAND ${CMAKE_COMMAND} -E remove makefile.in.tmp
              COMMAND ./my_configure
    BUILD_COMMAND ${CMAKE_MAKE_PROGRAM}
          COMMAND ${CMAKE_COMMAND} -E make_directory lib
          COMMAND ${CMAKE_COMMAND} -E remove HiggsSignals.o
          COMMAND ${CMAKE_COMMAND} -E echo "${CMAKE_Fortran_COMPILER} -shared -o lib/${lib}.so ./*.o ../../${hb_name}/${hb_ver}/*.o" > make_so.sh
          COMMAND chmod u+x make_so.sh
          COMMAND ./make_so.sh
    INSTALL_COMMAND ""
  )
  add_extra_targets("backend" ${name} ${ver} ${dir} ${dl} clean)
  set_as_default_version("backend" ${name} ${ver})
endif()


# SPheno
set(name "spheno")
set(ver "3.3.8")
set(lib "lib/libSPheno.so")
set(dl "http://www.hepforge.org/archive/spheno/SPheno-${ver}.tar.gz")
set(md5 "4307cb4b736cebca5e57ca6c5e0b5836")
set(dir "${PROJECT_SOURCE_DIR}/Backends/installed/${name}/${ver}")
set(patch "${PROJECT_SOURCE_DIR}/Backends/patches/${name}/${ver}/patch_${name}_${ver}.dif")
check_ditch_status(${name} ${ver})
if(NOT ditched_${name}_${ver})
  ExternalProject_Add(${name}_${ver}
    DOWNLOAD_COMMAND ${DL_BACKEND} ${dl} ${md5} ${dir}
    SOURCE_DIR ${dir}
    BUILD_IN_SOURCE 1
    PATCH_COMMAND patch -p1 < ${patch}
    CONFIGURE_COMMAND ""
    BUILD_COMMAND ${CMAKE_MAKE_PROGRAM} $F90=${CMAKE_Fortran_COMPILER} FFLAGS=${GAMBIT_Fortran_FLAGS} ${lib}
    INSTALL_COMMAND ""
  )
  add_extra_targets("backend" ${name} ${ver} ${dir} ${dl} clean)
  set_as_default_version("backend" ${name} ${ver})
endif()


# gm2calc
set(name "gm2calc")
set(ver "1.3.0")
set(dl "https://www.hepforge.org/archive/${name}/${name}-${ver}.tar.gz")
set(md5 "1bddab5a411a895edd382a1f8a991c15")
set(dir "${PROJECT_SOURCE_DIR}/Backends/installed/${name}/${ver}")
set(patch "${PROJECT_SOURCE_DIR}/Backends/patches/${name}/${ver}/patch_${name}")
# - Silence the deprecated-declarations warnings coming from Eigen3
set(GM2CALC_CXX_FLAGS "${CMAKE_CXX_FLAGS}")
set_compiler_warning("no-deprecated-declarations" GM2CALC_CXX_FLAGS)
check_ditch_status(${name} ${ver})
if(NOT ditched_${name}_${ver})
  ExternalProject_Add(${name}_${ver}
    DOWNLOAD_COMMAND ${DL_BACKEND} ${dl} ${md5} ${dir} ${name} ${ver}
    SOURCE_DIR ${dir}
    BUILD_IN_SOURCE 1
    PATCH_COMMAND patch -p1 < ${patch}_error.dif
    CONFIGURE_COMMAND ""
    BUILD_COMMAND ${CMAKE_MAKE_PROGRAM} CXX=${CMAKE_CXX_COMPILER} CXXFLAGS=${GM2CALC_CXX_FLAGS} EIGENFLAGS=-I${EIGEN3_INCLUDE_DIR} BOOSTFLAGS=-I${Boost_INCLUDE_DIR} alllib
    INSTALL_COMMAND ""
  )
  BOSS_backend(${name} ${ver})
  add_extra_targets("backend" ${name} ${ver} ${dir} ${dl} clean)
  set_as_default_version("backend" ${name} ${ver})
endif()

# gm2calc
set(name "gm2calc")
set(ver "1.2.0")
set(dl "https://www.hepforge.org/archive/${name}/${name}-${ver}.tar.gz")
set(md5 "07d55bbbd648b8ef9b2d69ad1dfd8326")
set(dir "${PROJECT_SOURCE_DIR}/Backends/installed/${name}/${ver}")
set(patch "${PROJECT_SOURCE_DIR}/Backends/patches/${name}/${ver}/patch_${name}")
# - Silence the deprecated-declarations warnings coming from Eigen3
set(GM2CALC_CXX_FLAGS "${CMAKE_CXX_FLAGS}")
set_compiler_warning("no-deprecated-declarations" GM2CALC_CXX_FLAGS)
check_ditch_status(${name} ${ver})
if(NOT ditched_${name}_${ver})
  ExternalProject_Add(${name}_${ver}
    DOWNLOAD_COMMAND ${DL_BACKEND} ${dl} ${md5} ${dir} ${name} ${ver}
    SOURCE_DIR ${dir}
    BUILD_IN_SOURCE 1
    PATCH_COMMAND patch -p1 < ${patch}_makefile.dif
          COMMAND patch -p1 < ${patch}_module.dif
          COMMAND patch -p1 < ${patch}_error.dif
    CONFIGURE_COMMAND ""
    BUILD_COMMAND ${CMAKE_MAKE_PROGRAM} CXX=${CMAKE_CXX_COMPILER} CXXFLAGS=${GM2CALC_CXX_FLAGS} EIGENFLAGS=-I${EIGEN3_INCLUDE_DIR} BOOSTFLAGS=-I${Boost_INCLUDE_DIR} sharedlib
    INSTALL_COMMAND ""
  )
  BOSS_backend(${name} ${ver})
  add_extra_targets("backend" ${name} ${ver} ${dir} ${dl} clean)
endif()

# SUSYHD
set(name "susyhd")
set(ver "1.0.2")
set(dl "http://users.ictp.it/~${name}/v${ver}/SUSYHD.tgz")
set(md5 "e831c3fa977552ff944e0db44db38e87")
set(dir "${PROJECT_SOURCE_DIR}/Backends/installed/${name}/${ver}")
<<<<<<< HEAD
ExternalProject_Add(${name}_${ver}
  DOWNLOAD_COMMAND ${DL_BACKEND} ${dl} ${md5} ${dir}
  SOURCE_DIR ${dir}
  BUILD_IN_SOURCE 1
  PATCH_COMMAND ""
  CONFIGURE_COMMAND ""
  BUILD_COMMAND ""
  INSTALL_COMMAND ""
)
add_extra_targets("backend" ${name} ${ver} ${dir} ${dl} clean)
set_as_default_version("backend" ${name} ${ver})
=======
check_ditch_status(${name} ${ver} 1)
if(NOT ditched_${name}_${ver})
  ExternalProject_Add(${name}_${ver}
    DOWNLOAD_COMMAND ${DL_BACKEND} ${dl} ${md5} ${dir}
    SOURCE_DIR ${dir}
    BUILD_IN_SOURCE 1
    PATCH_COMMAND ""
    CONFIGURE_COMMAND ""
    BUILD_COMMAND ""
    INSTALL_COMMAND ""
  )
  add_extra_targets("backend" ${name} ${ver} ${dir} ${dl} clean)
  set_as_default_version("backend" ${name} ${ver})
endif()
>>>>>>> 0b5a5baa

# Alternative download command for getting unreleased things from the gambit_internal repository.
# If you don't know what that is, you don't need to tinker with these.
#    DOWNLOAD_COMMAND ${CMAKE_COMMAND} -E cmake_echo_color --yellow --bold ${private_code_warning1}
#             COMMAND ${CMAKE_COMMAND} -E cmake_echo_color --red --bold ${private_code_warning2}
#             COMMAND ${CMAKE_COMMAND} -E copy_directory ${loc} ${dir}<|MERGE_RESOLUTION|>--- conflicted
+++ resolved
@@ -751,19 +751,6 @@
 set(dl "http://users.ictp.it/~${name}/v${ver}/SUSYHD.tgz")
 set(md5 "e831c3fa977552ff944e0db44db38e87")
 set(dir "${PROJECT_SOURCE_DIR}/Backends/installed/${name}/${ver}")
-<<<<<<< HEAD
-ExternalProject_Add(${name}_${ver}
-  DOWNLOAD_COMMAND ${DL_BACKEND} ${dl} ${md5} ${dir}
-  SOURCE_DIR ${dir}
-  BUILD_IN_SOURCE 1
-  PATCH_COMMAND ""
-  CONFIGURE_COMMAND ""
-  BUILD_COMMAND ""
-  INSTALL_COMMAND ""
-)
-add_extra_targets("backend" ${name} ${ver} ${dir} ${dl} clean)
-set_as_default_version("backend" ${name} ${ver})
-=======
 check_ditch_status(${name} ${ver} 1)
 if(NOT ditched_${name}_${ver})
   ExternalProject_Add(${name}_${ver}
@@ -778,7 +765,6 @@
   add_extra_targets("backend" ${name} ${ver} ${dir} ${dl} clean)
   set_as_default_version("backend" ${name} ${ver})
 endif()
->>>>>>> 0b5a5baa
 
 # Alternative download command for getting unreleased things from the gambit_internal repository.
 # If you don't know what that is, you don't need to tinker with these.
