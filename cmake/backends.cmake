# GAMBIT: Global and Modular BSM Inference Tool
#************************************************
# \file
#
#  CMake configuration scripts for obtaining,
#  configuring, compiling and installing
#  backends.
#
#  To add an entry for a new backend, copy
#  and modify an existing one.  Don't use
#  CMAKE_C_FLAGS, CMAKE_CXX_FLAGS, etc here,
#  as these contain extra flags for building
#  GAMBIT itself that will break backends. Use
#  BACKEND_C_FLAGS
#  BACKEND_CXX_FLAGS
#  BACKEND_Fortran_FLAGS
#  If you need to avoid the optimisation
#  settings passed in those, instead use
#  BACKEND_C_FLAGS_NO_BUILD_OPTIMISATIONS
#  BACKEND_CXX_FLAGS_NO_BUILD_OPTIMISATIONS
#  BACKEND_Fortran_FLAGS_NO_BUILD_OPTIMISATIONS.
#
#************************************************
#
#  Authors (add name and date if you modify):
#
#  \author Antje Putze
#          (antje.putze@lapth.cnrs.fr)
#  \date 2014 Sep, Oct, Nov
#  \date 2015 Sep
#
#  \author Pat Scott
#          (p.scott@imperial.ac.uk)
#  \date 2014 Nov, Dec
#  \date 2015 May, Dec
#  \date For the term of my natural life
#
#  \author Chris Rogan
#          (crogan@cern.ch)
#  \date 2015 May
#
#  \author Anders Kvellestad
#          (anderkve@fys.uio.no)
#  \date 2015 May
#
#  \author Christoph Weniger
#          (c.weniger@uva.nl)
#  \date 2015 Sep
#
#  \author Tomas Gonzalo
#          (tomas.gonzalo@monash.edu)
#  \date 2016 Apr, Dec
#  \date 2020 Apr
#
#  \author James McKay
#          (j.mckay14@imperial.ac.uk)
#  \date 2016 Aug
#
#  \author Ankit Beniwal
#      (ankit.beniwal@adelaide.edu.au)
#  \date 2016 Aug
#  \date 2017 Jun
#  \date 2018 Aug
#
#  \author Aaron Vincent
#          (aaron.vincent@cparc.ca)
#  \date 2017 Sep, Nov
#
#  \author Janina Renk
#          (janina.renk@fysik.su.se)
#  \data 2018 Jun
#
#  \author Patrick Stöcker
#          (stoecker@physik.rwth-aachen.de)
#  \date 2019 Aug
#
#  \author Will Handley
#          (wh260@cam.ac.uk)
#  \date 2020 Mar
#
#************************************************


# Compiler flags for AlterBBN
if("${CMAKE_C_COMPILER_ID}" STREQUAL "Intel")
  set(AlterBBN_C_FLAGS "${BACKEND_C99_FLAGS} -fast")
elseif("${CMAKE_C_COMPILER_ID}" STREQUAL "GNU" OR "${CMAKE_C_COMPILER_ID}" STREQUAL "Clang" OR "${CMAKE_C_COMPILER_ID}" STREQUAL "AppleClang")
  # Include all flags from -ffast-math, except -ffinite-math-only (which has proved to cause incorrect results), and -fno-rounding-math -fno-signaling-nans (which don't exist in Clang and are defaults anyway for gcc).
  set(AlterBBN_C_FLAGS "${BACKEND_C99_FLAGS} -fno-math-errno -funsafe-math-optimizations")
  if("${CMAKE_C_COMPILER_ID}" STREQUAL "GNU")
    set(AlterBBN_C_FLAGS "${AlterBBN_C_FLAGS} -fcx-limited-range") # Clang doesn't have this one.
    # For some reason "-fomit-frame-pointer" must be explicitly included -- at least for gcc --
    # otherwise the uncertainty estimates of AlterBBN are bogus.
    set(AlterBBN_C_FLAGS "${AlterBBN_C_FLAGS} -fomit-frame-pointer")
  endif()
endif()

# AlterBBN
set(name "alterbbn")
set(ver "2.2")
set(lib "libbbn")
set(dl "https://alterbbn.hepforge.org/downloads?f=alterbbn_v2.2.tgz")
set(md5 "00441dde718ba00d3acbb2196a8a5439")
set(dir "${PROJECT_SOURCE_DIR}/Backends/installed/${name}/${ver}")
set(patch "${PROJECT_SOURCE_DIR}/Backends/patches/${name}/${ver}/${name}_${ver}.diff")
check_ditch_status(${name} ${ver} ${dir})
if(NOT ditched_${name}_${ver})
  ExternalProject_Add(${name}_${ver}
    DOWNLOAD_COMMAND ${DL_BACKEND} ${dl} ${md5} ${dir} ${name} ${ver}
    SOURCE_DIR ${dir}
    BUILD_IN_SOURCE 1
    PATCH_COMMAND patch -p1 < ${patch}
    CONFIGURE_COMMAND ""
    BUILD_COMMAND sed ${dashi} -e "s#CC = gcc#CC = ${CMAKE_C_COMPILER}#g" Makefile
          COMMAND sed ${dashi} -e "s/CFLAGS= -O3 -pipe -fomit-frame-pointer -mtune=native -ffast-math -fno-finite-math-only/CFLAGS= ${AlterBBN_C_FLAGS}/g" Makefile
          COMMAND sed ${dashi} -e "s/CFLAGS_MP= -fopenmp/CFLAGS_MP= ${OpenMP_C_FLAGS}/g" Makefile
          COMMAND ${MAKE_PARALLEL}
          COMMAND ar x src/libbbn.a
          COMMAND ${CMAKE_COMMAND} -E echo "${CMAKE_C_COMPILER} ${OpenMP_C_FLAGS} ${CMAKE_SHARED_LIBRARY_CREATE_C_FLAGS} -o ${lib}.so *.o" > make_so.sh
          COMMAND chmod u+x make_so.sh
          COMMAND ./make_so.sh
    INSTALL_COMMAND ""
  )
  add_extra_targets("backend" ${name} ${ver} ${dir} ${dl} clean)
  set_as_default_version("backend" ${name} ${ver})
endif()

# CaptnGeneral
set(name "capgen")
set(ver "1.0")
set(lib "gencaplib")
set(dl "https://github.com/aaronvincent/captngen/archive/${ver}.tar.gz")
set(md5 "410034ac91593c6695a8ed1751a4214c")
set(dir "${PROJECT_SOURCE_DIR}/Backends/installed/${name}/${ver}")
check_ditch_status(${name} ${ver} ${dir})
if(NOT ditched_${name}_${ver})
  ExternalProject_Add(${name}_${ver}
<<<<<<< HEAD
    GIT_REPOSITORY https://github.com/aaronvincent/captngen.git
    GIT_TAG ${ver}
    GIT_SHALLOW 1
    GIT_PROGRESS 1
=======
    DOWNLOAD_COMMAND ${DL_BACKEND} ${dl} ${md5} ${dir} ${name} ${ver}
>>>>>>> fc07b03a
    SOURCE_DIR ${dir}
    BUILD_IN_SOURCE 1
    CONFIGURE_COMMAND ""
    BUILD_COMMAND ${MAKE_PARALLEL} ${lib}.so FC=${CMAKE_Fortran_COMPILER} FOPT=${BACKEND_Fortran_FLAGS} MODULE=${FMODULE}
    INSTALL_COMMAND ""
  )
  add_extra_targets("backend" ${name} ${ver} ${dir} ${dl} clean)
  set_as_default_version("backend" ${name} ${ver})
endif()


# DarkSUSY
set(name "darksusy")
set(ver "5.1.3")
set(dl "https://darksusy.hepforge.org/tars/${name}-${ver}.tar.gz")
set(md5 "ca95ffa083941a469469710fab2f3c97")
set(dir "${PROJECT_SOURCE_DIR}/Backends/installed/${name}/${ver}")
set(patch "${PROJECT_SOURCE_DIR}/Backends/patches/${name}/${ver}/patch_${name}_${ver}.dif")
check_ditch_status(${name} ${ver} ${dir})
if(NOT ditched_${name}_${ver})
  ExternalProject_Add(${name}_${ver}
    DOWNLOAD_COMMAND ${DL_BACKEND} ${dl} ${md5} ${dir} ${name} ${ver}
    SOURCE_DIR ${dir}
    BUILD_IN_SOURCE 1
    PATCH_COMMAND patch -p1 < ${patch}
    # FIXME parallel relic density routines don't work yet.
    #COMMAND patch -b -p2 -d src < ${patch}/patchDS_OMP_src.dif
    #COMMAND patch -b -p2 -d include < ${patch}/patchDS_OMP_include.dif
    CONFIGURE_COMMAND ./configure FC=${CMAKE_Fortran_COMPILER} FCFLAGS=${BACKEND_Fortran_FLAGS} FFLAGS=${BACKEND_Fortran_FLAGS} CC=${CMAKE_C_COMPILER} CFLAGS=${BACKEND_C_FLAGS} CXX=${CMAKE_CXX_COMPILER} CXXFLAGS=${BACKEND_CXX_FLAGS}
    BUILD_COMMAND ${MAKE_SERIAL} dslib_shared
          COMMAND ${MAKE_PARALLEL} install_tables
    INSTALL_COMMAND ""
  )
  add_extra_targets("backend" ${name} ${ver} ${dir} ${dl} clean)
endif()

# DarkSUSY base (for all models)
set(name "darksusy")
set(ver "6.1.1")
set(dl "staff.fysik.su.se/~edsjo/darksusy/tars/${name}-${ver}.tar.gz")
set(md5 "448f72e9bfafbb086bf4526a2094a189")
set(dir "${PROJECT_SOURCE_DIR}/Backends/installed/${name}/${ver}")
set(patch "${PROJECT_SOURCE_DIR}/Backends/patches/${name}/${ver}/patch_${name}_${ver}.dif")
check_ditch_status(${name} ${ver} ${dir})
if(NOT ditched_.${name}_${ver}_base)
  ExternalProject_Add(.${name}_${ver}_base
    DOWNLOAD_COMMAND ${DL_BACKEND} ${dl} ${md5} ${dir} ${name} ${ver}
    SOURCE_DIR ${dir}
    BUILD_IN_SOURCE 1
    PATCH_COMMAND patch -p1 < ${patch}
    CONFIGURE_COMMAND ./configure FC=${CMAKE_Fortran_COMPILER} FCFLAGS=${BACKEND_Fortran_FLAGS} FFLAGS=${BACKEND_Fortran_FLAGS} CC=${CMAKE_C_COMPILER} CFLAGS=${BACKEND_C_FLAGS} CXX=${CMAKE_CXX_COMPILER} CXXFLAGS=${BACKEND_CXX_FLAGS}
    BUILD_COMMAND ${MAKE_PARALLEL} tspack ds_core ds_common ds_empty inst_tab_if_loc
    # FIXME Need to add shared option
    #BUILD_COMMAND ${MAKE_PARALLEL} dslib_shared
    #      COMMAND ${MAKE_PARALLEL} install_tables
    INSTALL_COMMAND ""
  )
  add_extra_targets("backend base (not functional alone)" ${name} ${ver} ${dir} ${dl} clean)
endif()

# DarkSUSY MSSM module
set(model "MSSM")
check_ditch_status(${name}_${model} ${ver} ${dir})
if(NOT ditched_${name}_${model}_${ver})
  ExternalProject_Add(${name}_${model}_${ver}
    DOWNLOAD_COMMAND ""
    SOURCE_DIR ${dir}
    BUILD_IN_SOURCE 1
    CONFIGURE_COMMAND ""
    BUILD_COMMAND ${MAKE_PARALLEL} feynhiggs higgsbounds higgssignals superiso libisajet ds_mssm
          COMMAND ${MAKE_PARALLEL} ds_mssm_shared
    INSTALL_COMMAND ""
  )
  add_extra_targets("backend model" ${name} ${ver} ${dir}/dummy ${model} "none")
endif()

# DarkSUSY generic_wimp module
set(model "generic_wimp")
check_ditch_status(${name}_${model} ${ver} ${dir})
if(NOT ditched_${name}_${model}_${ver})
  ExternalProject_Add(${name}_${model}_${ver}
    DOWNLOAD_COMMAND ""
    SOURCE_DIR ${dir}
    BUILD_IN_SOURCE 1
    CONFIGURE_COMMAND ""
    BUILD_COMMAND ${MAKE_PARALLEL} ds_generic_wimp
          COMMAND ${MAKE_PARALLEL} ds_generic_wimp_shared
    INSTALL_COMMAND ""
  )
  add_extra_targets("backend model" ${name} ${ver} ${dir}/dummy ${model} "none")
endif()

# DarkSUSY base (for all models)
set(name "darksusy")
set(ver "6.2.2")
set(dl "https://darksusy.hepforge.org/tars/${name}-${ver}.tgz")
set(md5 "e23feb7363aebc5460aa8ae2c6906ce1")
set(dir "${PROJECT_SOURCE_DIR}/Backends/installed/${name}/${ver}")
set(patch "${PROJECT_SOURCE_DIR}/Backends/patches/${name}/${ver}/patch_${name}_${ver}.dif")
check_ditch_status(${name} ${ver} ${dir})
if(NOT ditched_.${name}_${ver}_base)
  ExternalProject_Add(.${name}_${ver}_base
    DOWNLOAD_COMMAND ${DL_BACKEND} ${dl} ${md5} ${dir} ${name} ${ver}
    SOURCE_DIR ${dir}
    BUILD_IN_SOURCE 1
    PATCH_COMMAND patch -p1 < ${patch}
    CONFIGURE_COMMAND ./configure FC=${CMAKE_Fortran_COMPILER} FCFLAGS=${BACKEND_Fortran_FLAGS} FFLAGS=${BACKEND_Fortran_FLAGS} CC=${CMAKE_C_COMPILER} CFLAGS=${BACKEND_C_FLAGS} CXX=${CMAKE_CXX_COMPILER} CXXFLAGS=${BACKEND_CXX_FLAGS}
    BUILD_COMMAND ${MAKE_PARALLEL} makedirs tspack healpix ds_core ds_common ds_empty inst_tab_if_loc
    # FIXME Need to add shared option
    #BUILD_COMMAND ${MAKE_PARALLEL} dslib_shared
    #COMMAND ${MAKE_PARALLEL} install_tables
    #COMMAND ${MAKE_PARALLEL} ds_mssm_shared
    INSTALL_COMMAND ""
  )
  add_extra_targets("backend base (not functional alone)" ${name} ${ver} ${dir} ${dl} clean)
  set_as_default_version("backend base (not functional alone)" ${name} ${ver})
endif()

# DarkSUSY MSSM module
set(model "MSSM")
check_ditch_status(${name}_${model} ${ver} ${dir})
if(NOT ditched_${name}_${model}_${ver})
  ExternalProject_Add(${name}_${model}_${ver}
    DOWNLOAD_COMMAND ""
    SOURCE_DIR ${dir}
    BUILD_IN_SOURCE 1
    CONFIGURE_COMMAND ""
    BUILD_COMMAND ${MAKE_PARALLEL} feynhiggs higgsbounds higgssignals superiso libisajet ds_mssm
          COMMAND ${MAKE_PARALLEL} ds_mssm_shared
    INSTALL_COMMAND ""
  )
  add_extra_targets("backend model" ${name} ${ver} ${dir}/dummy ${model} "none")
  set_as_default_version("backend model" ${name} ${ver} ${model})
endif()

# DarkSUSY generic_wimp module
set(model "generic_wimp")
check_ditch_status(${name}_${model} ${ver} ${dir})
if(NOT ditched_${name}_${model}_${ver})
  ExternalProject_Add(${name}_${model}_${ver}
    DOWNLOAD_COMMAND ""
    SOURCE_DIR ${dir}
    BUILD_IN_SOURCE 1
    CONFIGURE_COMMAND ""
    BUILD_COMMAND ${MAKE_PARALLEL} ds_generic_wimp
          COMMAND ${MAKE_PARALLEL} ds_generic_wimp_shared
    INSTALL_COMMAND ""
  )
  add_extra_targets("backend model" ${name} ${ver} ${dir}/dummy ${model} "none")
  set_as_default_version("backend model" ${name} ${ver} ${model})
endif()


# SuperIso
set(name "superiso")
set(ver "3.6")
set(lib "libsuperiso")
set(dl "http://superiso.in2p3.fr/download/${name}_v${ver}.tgz")
set(md5 "df864ceeccb72467bfbe572a8da9711d")
set(dir "${PROJECT_SOURCE_DIR}/Backends/installed/${name}/${ver}")
check_ditch_status(${name} ${ver} ${dir})
if(NOT ditched_${name}_${ver})
  ExternalProject_Add(${name}_${ver}
    DOWNLOAD_COMMAND ${DL_BACKEND} ${dl} ${md5} ${dir} ${name} ${ver}
    SOURCE_DIR ${dir}
    BUILD_IN_SOURCE 1
    CONFIGURE_COMMAND ""
    BUILD_COMMAND sed ${dashi} -e "s#CC = gcc#CC = ${CMAKE_C_COMPILER}#g" Makefile
          COMMAND sed ${dashi} -e "s#rcsU#rcs#g" src/Makefile
          COMMAND sed ${dashi} -e "s/CFLAGS= -O3 -pipe -fomit-frame-pointer/CFLAGS= -fPIC ${BACKEND_C_FLAGS}/g" Makefile
          COMMAND ${MAKE_PARALLEL}
          COMMAND ar x src/libisospin.a
          COMMAND ${CMAKE_COMMAND} -E echo "${CMAKE_C_COMPILER} ${CMAKE_SHARED_LIBRARY_CREATE_C_FLAGS} -o ${lib}.so *.o" > make_so.sh
          COMMAND chmod u+x make_so.sh
          COMMAND ./make_so.sh
    INSTALL_COMMAND ""
  )
  add_extra_targets("backend" ${name} ${ver} ${dir} ${dl} clean)
  set_as_default_version("backend" ${name} ${ver})
endif()

# DDCalc
set(name "ddcalc")
set(ver "1.0.0")
set(lib "libDDCalc")
set(dl "https://${name}.hepforge.org/downloads/${name}-${ver}.tar.gz")
set(md5 "0c0da22b84721fc1d945f8039a4686c9")
set(patch "${PROJECT_SOURCE_DIR}/Backends/patches/${name}/${ver}/patch_${name}_${ver}.dif")
set(dir "${PROJECT_SOURCE_DIR}/Backends/installed/${name}/${ver}")
set(ddcalc_flags "${BACKEND_Fortran_FLAGS} -${FMODULE} ${dir}/build")
check_ditch_status(${name} ${ver} ${dir})
if(NOT ditched_${name}_${ver})
  ExternalProject_Add(${name}_${ver}
    DOWNLOAD_COMMAND ${DL_BACKEND} ${dl} ${md5} ${dir} ${name} ${ver}
    SOURCE_DIR ${dir}
    BUILD_IN_SOURCE 1
    PATCH_COMMAND patch -p1 < ${patch}
    CONFIGURE_COMMAND ""
    BUILD_COMMAND ${MAKE_PARALLEL} ${lib}.so FC=${CMAKE_Fortran_COMPILER} FOPT=${ddcalc_flags} DDCALC_DIR=${dir} OUTPUT_PIPE=>/dev/null
    INSTALL_COMMAND ""
  )
  add_extra_targets("backend" ${name} ${ver} ${dir} ${dl} clean)
endif()

set(name "ddcalc")
set(ver "1.1.0")
set(lib "libDDCalc")
set(dl "https://${name}.hepforge.org/downloads/${name}-${ver}.tar.gz")
set(md5 "47191564385379dd70aeba4811cd7c3b")
set(dir "${PROJECT_SOURCE_DIR}/Backends/installed/${name}/${ver}")
set(ddcalc_flags "${BACKEND_Fortran_FLAGS} -${FMODULE} ${dir}/build")
check_ditch_status(${name} ${ver} ${dir})
if(NOT ditched_${name}_${ver})
  ExternalProject_Add(${name}_${ver}
    DOWNLOAD_COMMAND ${DL_BACKEND} ${dl} ${md5} ${dir} ${name} ${ver}
    SOURCE_DIR ${dir}
    BUILD_IN_SOURCE 1
    CONFIGURE_COMMAND ""
    BUILD_COMMAND ${MAKE_PARALLEL} ${lib}.so FC=${CMAKE_Fortran_COMPILER} FOPT=${ddcalc_flags} DDCALC_DIR=${dir} OUTPUT_PIPE=>/dev/null
    INSTALL_COMMAND ""
  )
  add_extra_targets("backend" ${name} ${ver} ${dir} ${dl} clean)
endif()

set(name "ddcalc")
set(ver "1.2.0")
set(lib "libDDCalc")
set(dl "https://${name}.hepforge.org/downloads/${name}-${ver}.tar.gz")
set(md5 "93b894b80b360159264f0d634cd7387e")
set(dir "${PROJECT_SOURCE_DIR}/Backends/installed/${name}/${ver}")
set(ddcalc_flags "${BACKEND_Fortran_FLAGS} -${FMODULE} ${dir}/build")
check_ditch_status(${name} ${ver} ${dir})
if(NOT ditched_${name}_${ver})
  ExternalProject_Add(${name}_${ver}
    DOWNLOAD_COMMAND ${DL_BACKEND} ${dl} ${md5} ${dir} ${name} ${ver}
    SOURCE_DIR ${dir}
    BUILD_IN_SOURCE 1
    CONFIGURE_COMMAND ""
    BUILD_COMMAND ${MAKE_PARALLEL} ${lib}.so FC=${CMAKE_Fortran_COMPILER} FOPT=${ddcalc_flags} DDCALC_DIR=${dir} OUTPUT_PIPE=>/dev/null
    INSTALL_COMMAND ""
  )
  add_extra_targets("backend" ${name} ${ver} ${dir} ${dl} clean)
endif()

set(name "ddcalc")
set(ver "2.0.0")
set(lib "libDDCalc")
set(dl "https://${name}.hepforge.org/downloads/${name}-${ver}.tar.gz")
set(md5 "504cb95a298fa62d11097793dc318549")
set(dir "${PROJECT_SOURCE_DIR}/Backends/installed/${name}/${ver}/")
set(ddcalc_flags "${BACKEND_Fortran_FLAGS} -${FMODULE} ${dir}/build")
check_ditch_status(${name} ${ver} ${dir})
if(NOT ditched_${name}_${ver})
  ExternalProject_Add(${name}_${ver}
    DOWNLOAD_COMMAND ${DL_BACKEND} ${dl} ${md5} ${dir} ${name} ${ver}
    SOURCE_DIR ${dir}
    BUILD_IN_SOURCE 1
    CONFIGURE_COMMAND ""
    BUILD_COMMAND ${MAKE_PARALLEL} ${lib}.so FC=${CMAKE_Fortran_COMPILER} FOPT=${ddcalc_flags} DDCALC_DIR=${dir} OUTPUT_PIPE=>/dev/null
    INSTALL_COMMAND ""
  )
  add_extra_targets("backend" ${name} ${ver} ${dir} ${dl} clean)
endif()

set(name "ddcalc")
set(ver "2.1.0")
set(lib "libDDCalc")
set(dl "https://${name}.hepforge.org/downloads/${name}-${ver}.tar.gz")
set(md5 "2c9dbe2aea267e12d0fcb79abb64237b")
set(dir "${PROJECT_SOURCE_DIR}/Backends/installed/${name}/${ver}/")
set(ddcalc_flags "${BACKEND_Fortran_FLAGS} -${FMODULE} ${dir}/build")
check_ditch_status(${name} ${ver} ${dir})
if(NOT ditched_${name}_${ver})
  ExternalProject_Add(${name}_${ver}
    DOWNLOAD_COMMAND ${DL_BACKEND} ${dl} ${md5} ${dir} ${name} ${ver}
    SOURCE_DIR ${dir}
    BUILD_IN_SOURCE 1
    CONFIGURE_COMMAND ""
    BUILD_COMMAND ${MAKE_PARALLEL} ${lib}.so FC=${CMAKE_Fortran_COMPILER} FOPT=${ddcalc_flags} DDCALC_DIR=${dir} OUTPUT_PIPE=>/dev/null
    INSTALL_COMMAND ""
  )
  add_extra_targets("backend" ${name} ${ver} ${dir} ${dl} clean)
endif()

set(name "ddcalc")
set(ver "2.2.0")
set(lib "libDDCalc")
set(dl "https://${name}.hepforge.org/downloads/${name}-${ver}.tar.gz")
set(md5 "36a29b2c95d619b2676d5d1e47b86ab4")
set(dir "${PROJECT_SOURCE_DIR}/Backends/installed/${name}/${ver}/")
set(ddcalc_flags "${BACKEND_Fortran_FLAGS} -${FMODULE} ${dir}/build")
check_ditch_status(${name} ${ver} ${dir})
if(NOT ditched_${name}_${ver})
  ExternalProject_Add(${name}_${ver}
    DOWNLOAD_COMMAND ${DL_BACKEND} ${dl} ${md5} ${dir} ${name} ${ver}
    SOURCE_DIR ${dir}
    BUILD_IN_SOURCE 1
    CONFIGURE_COMMAND ""
    BUILD_COMMAND ${MAKE_PARALLEL} ${lib}.so FC=${CMAKE_Fortran_COMPILER} FOPT=${ddcalc_flags} DDCALC_DIR=${dir} OUTPUT_PIPE=>/dev/null
    INSTALL_COMMAND ""
  )
  add_extra_targets("backend" ${name} ${ver} ${dir} ${dl} clean)
  set_as_default_version("backend" ${name} ${ver})
endif()


# Gamlike
set(name "gamlike")
set(ver "1.0.0")
set(dl "https://${name}.hepforge.org/downloads/${name}-${ver}.tar.gz")
set(md5 "16b763a2e8b9d6c174d8b7ca2f4cb575")
set(dir "${PROJECT_SOURCE_DIR}/Backends/installed/${name}/${ver}")
if(GSL_FOUND)
  execute_process(
    COMMAND gsl-config --libs
    OUTPUT_VARIABLE GAMLIKE_GSL_LIBS
    RESULT_VARIABLE RET
  )
  if( RET EQUAL 0 )
    string( STRIP "${GAMLIKE_GSL_LIBS}" GAMLIKE_GSL_LIBS )
  endif()
endif()
set(gamlike_CXXFLAGS "${BACKEND_CXX_FLAGS}")
if (NOT GSL_INCLUDE_DIRS STREQUAL "")
  set(gamlike_CXXFLAGS "${gamlike_CXXFLAGS} -I${GSL_INCLUDE_DIRS}")
endif()
check_ditch_status(${name} ${ver} ${dir})
if(NOT ditched_${name}_${ver})
  ExternalProject_Add(${name}_${ver}
    DOWNLOAD_COMMAND ${DL_BACKEND} ${dl} ${md5} ${dir} ${name} ${ver}
    SOURCE_DIR ${dir}
    BUILD_IN_SOURCE 1
    CONFIGURE_COMMAND ""
    BUILD_COMMAND ${MAKE_PARALLEL} CXX=${CMAKE_CXX_COMPILER} CXXFLAGS=${gamlike_CXXFLAGS} LDFLAGS=${CMAKE_SHARED_LIBRARY_CREATE_CXX_FLAGS} LDLIBS=${GAMLIKE_GSL_LIBS} GAMLIKE_DATA_PATH=${dir}/data
    INSTALL_COMMAND ""
  )
  add_extra_targets("backend" ${name} ${ver} ${dir} ${dl} clean)
endif()

set(name "gamlike")
set(ver "1.0.1")
set(dl "https://${name}.hepforge.org/downloads/${name}-${ver}.tar.gz")
set(md5 "80b50ab2345e8b7d43b9eace5436e515")
set(dir "${PROJECT_SOURCE_DIR}/Backends/installed/${name}/${ver}")
if(GSL_FOUND)
  execute_process(
    COMMAND gsl-config --libs
    OUTPUT_VARIABLE GAMLIKE_GSL_LIBS
    RESULT_VARIABLE RET
  )
  if( RET EQUAL 0 )
    string( STRIP "${GAMLIKE_GSL_LIBS}" GAMLIKE_GSL_LIBS )
  endif()
endif()
set(gamlike_CXXFLAGS "${BACKEND_CXX_FLAGS}")
if (NOT GSL_INCLUDE_DIRS STREQUAL "")
  set(gamlike_CXXFLAGS "${gamlike_CXXFLAGS} -I${GSL_INCLUDE_DIRS}")
endif()
check_ditch_status(${name} ${ver} ${dir})
if(NOT ditched_${name}_${ver})
  ExternalProject_Add(${name}_${ver}
    DOWNLOAD_COMMAND ${DL_BACKEND} ${dl} ${md5} ${dir} ${name} ${ver}
    SOURCE_DIR ${dir}
    BUILD_IN_SOURCE 1
    CONFIGURE_COMMAND ""
    BUILD_COMMAND ${MAKE_PARALLEL} CXX=${CMAKE_CXX_COMPILER} CXXFLAGS=${gamlike_CXXFLAGS} LDFLAGS=${CMAKE_SHARED_LIBRARY_CREATE_CXX_FLAGS} LDLIBS=${GAMLIKE_GSL_LIBS} GAMLIKE_DATA_PATH=${dir}/data
    INSTALL_COMMAND ""
  )
  add_extra_targets("backend" ${name} ${ver} ${dir} ${dl} clean)
  set_as_default_version("backend" ${name} ${ver})
endif()


# Ditch all MicrOmegas backends if using clang, as clang is apparently not supported by MO3.
if("${CMAKE_CXX_COMPILER_ID}" STREQUAL "Clang" OR "${CMAKE_CXX_COMPILER_ID}" STREQUAL "AppleClang")
  message("   Compiling with clang; disabling MicrOmegas support in GAMBIT configuration.")
  set (itch "${itch}" "micromegas")
endif()

# MicrOmegas base (for all models)
set(name "micromegas")
set(ver "3.6.9.2")
set(dl "http://lapth.cnrs.fr/micromegas/downloadarea/code/${name}_${ver}.tgz")
set(md5 "72807f6d0ef80737554d8702b6b212c1")
set(dir "${PROJECT_SOURCE_DIR}/Backends/installed/${name}/${ver}")
set(patch "${PROJECT_SOURCE_DIR}/Backends/patches/${name}/${ver}/patch_${name}_${ver}")
check_ditch_status(${name} ${ver} ${dir})
if(NOT ditched_.${name}_${ver}_base)
  ExternalProject_Add(.${name}_${ver}_base
    DOWNLOAD_COMMAND ${DL_BACKEND} ${dl} ${md5} ${dir} ${name} ${ver}
    SOURCE_DIR ${dir}
    PATCH_COMMAND patch -p1 < ${patch}
    BUILD_IN_SOURCE 1
    CONFIGURE_COMMAND ""
    BUILD_COMMAND make flags
          COMMAND sed ${dashi} -e "s|FC =.*|FC = ${CMAKE_Fortran_COMPILER}|" CalcHEP_src/FlagsForMake
          COMMAND sed ${dashi} -e "s|CC =.*|CC = ${CMAKE_C_COMPILER}|" CalcHEP_src/FlagsForMake
          COMMAND sed ${dashi} -e "s|CXX =.*|CXX = ${CMAKE_CXX_COMPILER}|" CalcHEP_src/FlagsForMake
          COMMAND sed ${dashi} -e "s|FFLAGS =.*|FFLAGS = ${BACKEND_Fortran_FLAGS}|" CalcHEP_src/FlagsForMake
          COMMAND sed ${dashi} -e "s|CFLAGS =.*|CFLAGS = ${BACKEND_C_FLAGS}|" CalcHEP_src/FlagsForMake
          COMMAND sed ${dashi} -e "s|CXXFLAGS =.*|CXXFLAGS = ${BACKEND_CXX_FLAGS}|" CalcHEP_src/FlagsForMake
          COMMAND sed ${dashi} -e "s|FC=.*|FC=\"${CMAKE_Fortran_COMPILER}\"|" CalcHEP_src/FlagsForSh
          COMMAND sed ${dashi} -e "s|CC=.*|CC=\"${CMAKE_C_COMPILER}\"|" CalcHEP_src/FlagsForSh
          COMMAND sed ${dashi} -e "s|CXX=.*|CXX=\"${CMAKE_CXX_COMPILER}\"|" CalcHEP_src/FlagsForSh
          COMMAND sed ${dashi} -e "s|FFLAGS=.*|FFLAGS=\"${CMAKE_Fortran_FLAGS}\"|" CalcHEP_src/FlagsForSh
          COMMAND sed ${dashi} -e "s|CFLAGS=.*|CFLAGS=\"${CMAKE_C_FLAGS}\"|" CalcHEP_src/FlagsForSh
          COMMAND sed ${dashi} -e "s|CXXFLAGS=.*|CXXFLAGS=\"${BACKEND_CXX_FLAGS}\"|" CalcHEP_src/FlagsForSh
          COMMAND sed ${dashi} -e "s|lFort=.*|lFort=|" CalcHEP_src/FlagsForSh
          COMMAND make
    INSTALL_COMMAND ""
  )
  add_extra_targets("backend base (functional alone)" ${name} ${ver} ${dir} ${dl} "yes | clean")
  set_as_default_version("backend base (functional alone)" ${name} ${ver})
endif()

# MicrOmegas MSSM model
set(model "MSSM")
set(patch "${PROJECT_SOURCE_DIR}/Backends/patches/${name}/${ver}/patch_${name}_${ver}_${model}")
check_ditch_status(${name}_${model} ${ver} ${dir})
if(NOT ditched_${name}_${model}_${ver})
  ExternalProject_Add(${name}_${model}_${ver}
    DOWNLOAD_COMMAND ""
    SOURCE_DIR ${dir}
    PATCH_COMMAND patch -p1 < ${patch}
    BUILD_IN_SOURCE 1
    CONFIGURE_COMMAND ""
    BUILD_COMMAND ${CMAKE_COMMAND} -E chdir ${model} ${MAKE_PARALLEL} sharedlib main=main.c
    INSTALL_COMMAND ""
  )
  add_extra_targets("backend model" ${name} ${ver} ${dir}/${model} ${model} "yes | clean")
  set_as_default_version("backend model" ${name} ${ver} ${model})
endif()

# MicrOmegas ScalarSingletDM_Z2 model
set(model "ScalarSingletDM_Z2")
set(patch "${PROJECT_SOURCE_DIR}/Backends/patches/${name}/${ver}/patch_${name}_${ver}_${model}")
check_ditch_status(${name}_${model} ${ver} ${dir})
if(NOT ditched_${name}_${model}_${ver})
  ExternalProject_Add(${name}_${model}_${ver}
    DOWNLOAD_COMMAND ""
    SOURCE_DIR ${dir}
    PATCH_COMMAND ./newProject ${model} && patch -p1 < ${patch}
    BUILD_IN_SOURCE 1
    CONFIGURE_COMMAND ""
    BUILD_COMMAND ${CMAKE_COMMAND} -E chdir ${model} ${MAKE_PARALLEL} sharedlib main=main.c
    INSTALL_COMMAND ""
  )
  add_extra_targets("backend model" ${name} ${ver} ${dir}/${model} ${model} "yes | clean")
  set_as_default_version("backend model" ${name} ${ver} ${model})
endif()

# MicrOmegas ScalarSingletDM_Z3 model
set(model "ScalarSingletDM_Z3")
set(patch "${PROJECT_SOURCE_DIR}/Backends/patches/${name}/${ver}/patch_${name}_${ver}_${model}")
check_ditch_status(${name}_${model} ${ver} ${dir})
if(NOT ditched_${name}_${model}_${ver})
  ExternalProject_Add(${name}_${model}_${ver}
    DOWNLOAD_COMMAND ""
    SOURCE_DIR ${dir}
    PATCH_COMMAND ./newProject ${model} && patch -p1 < ${patch}
    BUILD_IN_SOURCE 1
    CONFIGURE_COMMAND ""
    BUILD_COMMAND ${CMAKE_COMMAND} -E chdir ${model} ${MAKE_PARALLEL} sharedlib main=main.c
    INSTALL_COMMAND ""
  )
  add_extra_targets("backend model" ${name} ${ver} ${dir}/${model} ${model} "yes | clean")
  set_as_default_version("backend model" ${name} ${ver} ${model})
endif()

# MicrOmegas VectorSingletDM_Z2 model
set(model "VectorSingletDM_Z2")
set(patch "${PROJECT_SOURCE_DIR}/Backends/patches/${name}/${ver}/patch_${name}_${ver}_${model}")
check_ditch_status(${name}_${model} ${ver} ${dir})
if(NOT ditched_${name}_${model}_${ver})
  ExternalProject_Add(${name}_${model}_${ver}
    DOWNLOAD_COMMAND ""
    SOURCE_DIR ${dir}
    PATCH_COMMAND ./newProject ${model} && patch -p1 < ${patch}
    BUILD_IN_SOURCE 1
    CONFIGURE_COMMAND ""
    BUILD_COMMAND ${CMAKE_COMMAND} -E chdir ${model} ${MAKE_PARALLEL} sharedlib main=main.c
    INSTALL_COMMAND ""
  )
  add_extra_targets("backend model" ${name} ${ver} ${dir}/${model} ${model} "yes | clean")
  set_as_default_version("backend model" ${name} ${ver} ${model})
endif()

# MicrOmegas MajoranaSingletDM_Z2 model
set(model "MajoranaSingletDM_Z2")
set(patch "${PROJECT_SOURCE_DIR}/Backends/patches/${name}/${ver}/patch_${name}_${ver}_${model}")
check_ditch_status(${name}_${model} ${ver} ${dir})
if(NOT ditched_${name}_${model}_${ver})
  ExternalProject_Add(${name}_${model}_${ver}
    DOWNLOAD_COMMAND ""
    SOURCE_DIR ${dir}
    PATCH_COMMAND ./newProject ${model} && patch -p1 < ${patch}
    BUILD_IN_SOURCE 1
    CONFIGURE_COMMAND ""
    BUILD_COMMAND ${CMAKE_COMMAND} -E chdir ${model} ${MAKE_PARALLEL} sharedlib main=main.c
    INSTALL_COMMAND ""
  )
  add_extra_targets("backend model" ${name} ${ver} ${dir}/${model} ${model} "yes | clean")
  set_as_default_version("backend model" ${name} ${ver} ${model})
endif()

# MicrOmegas DiracSingletDM_Z2 model
set(model "DiracSingletDM_Z2")
set(patch "${PROJECT_SOURCE_DIR}/Backends/patches/${name}/${ver}/patch_${name}_${ver}_${model}")
check_ditch_status(${name}_${model} ${ver} ${dir})
if(NOT ditched_${name}_${model}_${ver})
  ExternalProject_Add(${name}_${model}_${ver}
    DOWNLOAD_COMMAND ""
    SOURCE_DIR ${dir}
    PATCH_COMMAND ./newProject ${model} && patch -p1 < ${patch}
    BUILD_IN_SOURCE 1
    CONFIGURE_COMMAND ""
    BUILD_COMMAND ${CMAKE_COMMAND} -E chdir ${model} ${MAKE_PARALLEL} sharedlib main=main.c
    INSTALL_COMMAND ""
  )
  add_extra_targets("backend model" ${name} ${ver} ${dir}/${model} ${model} "yes | clean")
  set_as_default_version("backend model" ${name} ${ver} ${model})
endif()

# MontePythonLike
set(name "montepythonlike")
set(ver "3.3.0")
set(sfver "3_3_0")
set(dl "https://github.com/brinckmann/montepython_public/archive/${ver}.tar.gz")
set(md5 "84944f0a5b9fb1cab0ddb5dd7be3ea17")
set(dir "${PROJECT_SOURCE_DIR}/Backends/installed/${name}/${ver}")
set(patchdir "${PROJECT_SOURCE_DIR}/Backends/patches/${name}/${ver}/")
set(patch "${PROJECT_SOURCE_DIR}/Backends/patches/${name}/${ver}/${name}_${ver}.diff")
set(ditch_if_absent "Python")
set(required_modules "numpy,scipy")
check_ditch_status(${name} ${ver} ${dir} ${ditch_if_absent})
if(NOT ditched_${name}_${ver})
  check_python_modules(${name} ${ver} ${required_modules})
  if(modules_missing_${name}_${ver})
    inform_of_missing_modules(${name} ${ver} ${modules_missing_${name}_${ver}})
  else()
    ExternalProject_Add(${name}_${ver}
<<<<<<< HEAD
      GIT_REPOSITORY https://github.com/brinckmann/montepython_public.git
      GIT_TAG ${ver}
      GIT_SHALLOW 1
      GIT_PROGRESS 1
=======
      DOWNLOAD_COMMAND ${DL_BACKEND} ${dl} ${md5} ${dir} ${name} ${ver}
>>>>>>> fc07b03a
      SOURCE_DIR ${dir}
      BUILD_IN_SOURCE 1
      PATCH_COMMAND patch -p1 < ${patch}
      CONFIGURE_COMMAND ${CMAKE_COMMAND} -E copy ${patchdir}/MontePythonLike.py ${dir}/montepython/MontePythonLike_${sfver}.py
      COMMAND ${CMAKE_COMMAND} -E copy ${patchdir}/fastPantheon__init__.py ${dir}/montepython/likelihoods/Pantheon/__init__.py
      COMMAND ${CMAKE_COMMAND} -E copy ${patchdir}/__init__eBOSS_DR14_Lya_combined.py ${dir}/montepython/likelihoods/eBOSS_DR14_Lya_combined/__init__.py
      COMMAND ${CMAKE_COMMAND} -E copy ${patchdir}/sdss_lrgDR7_fiducialmodel.dat ${dir}/data/sdss_lrgDR7/sdss_lrgDR7_fiducialmodel.dat
      COMMAND ${CMAKE_COMMAND} -E copy ${patchdir}/bao_eBOSS_2017.txt ${dir}/data/bao_eBOSS_2017.txt
      COMMAND ${CMAKE_COMMAND} -E copy ${patchdir}/bao_smallz_combined_2018.txt ${dir}/data/bao_smallz_combined_2018.txt
      COMMAND ${CMAKE_COMMAND} -E copy ${patchdir}/des_bao_Y1.txt ${dir}/data/des_bao_Y1.txt
      COMMAND ${CMAKE_COMMAND} -E copy_directory ${patchdir}/WiggleZ_bao_highz ${dir}/montepython/likelihoods/WiggleZ_bao_highz/
      COMMAND ${CMAKE_COMMAND} -E copy_directory ${patchdir}/bao_correlations ${dir}/montepython/likelihoods/bao_correlations/
      COMMAND ${CMAKE_COMMAND} -E copy_directory ${patchdir}/bao_smallz_combined_2018 ${dir}/montepython/likelihoods/bao_smallz_combined_2018/
      COMMAND ${CMAKE_COMMAND} -E copy_directory ${patchdir}/des_bao_Y1 ${dir}/montepython/likelihoods/des_bao_Y1/
      COMMAND ${CMAKE_COMMAND} -E copy_directory ${patchdir}/bao_correlations_data ${dir}/data/bao_correlations/
      COMMAND ${CMAKE_COMMAND} -E copy ${patchdir}/MPLike_patch_script.py ${dir}/montepython/MPLike_patch_script.py
      COMMAND sed ${dashi} -e "s#from MontePythonLike import#from MontePythonLike_${sfver} import#g" ${dir}/montepython/MPLike_patch_script.py
      BUILD_COMMAND ""
      INSTALL_COMMAND ${PYTHON_EXECUTABLE} ${dir}/montepython/MPLike_patch_script.py
    )
  endif()
  add_extra_targets("backend" ${name} ${ver} ${dir} ${dl} clean)
  set_as_default_version("backend" ${name} ${ver})
endif()

# MontePythonLike
set(name "montepythonlike")
set(ver "3.3.5_beta")
set(sfver "3_3_5_beta")
set(dl "null")
set(dir "${PROJECT_SOURCE_DIR}/Backends/installed/${name}/${ver}")
set(patchdir "${PROJECT_SOURCE_DIR}/Backends/patches/${name}/${ver}/")
set(patch "${PROJECT_SOURCE_DIR}/Backends/patches/${name}/${ver}/${name}_${ver}.diff")
set(ditch_if_absent "Python")
set(required_modules "numpy,scipy")
check_ditch_status(${name} ${ver} ${dir} ${ditch_if_absent})
if(NOT ditched_${name}_${ver})
  check_python_modules(${name} ${ver} ${required_modules})
  if(modules_missing_${name}_${ver})
    inform_of_missing_modules(${name} ${ver} ${modules_missing_${name}_${ver}})
  else()
    ExternalProject_Add(${name}_${ver}
      GIT_REPOSITORY https://gitlab+deploy-token-484:fsCC5shbjfup28tsxuv5@git.rwth-aachen.de/patrick.stoecker/montepython_beta.git
      GIT_SHALLOW 1
      GIT_PROGRESS 1
      SOURCE_DIR ${dir}
      BUILD_IN_SOURCE 1
      PATCH_COMMAND patch -p1 < ${patch}
      CONFIGURE_COMMAND ${CMAKE_COMMAND} -E copy ${patchdir}/MontePythonLike.py ${dir}/montepython/MontePythonLike_${sfver}.py
      COMMAND ${CMAKE_COMMAND} -E copy ${patchdir}/fastPantheon__init__.py ${dir}/montepython/likelihoods/Pantheon/__init__.py
      COMMAND ${CMAKE_COMMAND} -E copy ${patchdir}/__init__eBOSS_DR14_Lya_combined.py ${dir}/montepython/likelihoods/eBOSS_DR14_Lya_combined/__init__.py
      COMMAND ${CMAKE_COMMAND} -E copy ${patchdir}/sdss_lrgDR7_fiducialmodel.dat ${dir}/data/sdss_lrgDR7/sdss_lrgDR7_fiducialmodel.dat
      COMMAND ${CMAKE_COMMAND} -E copy ${patchdir}/bao_eBOSS_2017.txt ${dir}/data/bao_eBOSS_2017.txt
      COMMAND ${CMAKE_COMMAND} -E copy ${patchdir}/bao_smallz_combined_2018.txt ${dir}/data/bao_smallz_combined_2018.txt
      COMMAND ${CMAKE_COMMAND} -E copy ${patchdir}/des_bao_Y1.txt ${dir}/data/des_bao_Y1.txt
      COMMAND ${CMAKE_COMMAND} -E copy_directory ${patchdir}/WiggleZ_bao_highz ${dir}/montepython/likelihoods/WiggleZ_bao_highz/
      COMMAND ${CMAKE_COMMAND} -E copy_directory ${patchdir}/bao_correlations ${dir}/montepython/likelihoods/bao_correlations/
      COMMAND ${CMAKE_COMMAND} -E copy_directory ${patchdir}/bao_smallz_combined_2018 ${dir}/montepython/likelihoods/bao_smallz_combined_2018/
      COMMAND ${CMAKE_COMMAND} -E copy_directory ${patchdir}/des_bao_Y1 ${dir}/montepython/likelihoods/des_bao_Y1/
      COMMAND ${CMAKE_COMMAND} -E copy_directory ${patchdir}/bao_correlations_data ${dir}/data/bao_correlations/
      COMMAND ${CMAKE_COMMAND} -E copy ${patchdir}/MPLike_patch_script.py ${dir}/montepython/MPLike_patch_script.py
      COMMAND sed ${dashi} -e "s#from MontePythonLike import#from MontePythonLike_${sfver} import#g" ${dir}/montepython/MPLike_patch_script.py
      BUILD_COMMAND ""
      INSTALL_COMMAND ${PYTHON_EXECUTABLE} ${dir}/montepython/MPLike_patch_script.py
    )
  endif()
  add_extra_targets("backend" ${name} ${ver} ${dir} ${dl} clean)
endif()

# Pythia
set(name "pythia")
set(ver "8.212")
set(lib "libpythia8")
set(dl "http://home.thep.lu.se/~torbjorn/pythia8/pythia8212.tgz")
set(md5 "0886d1b2827d8f0cd2ae69b925045f40")
set(dir "${PROJECT_SOURCE_DIR}/Backends/installed/${name}/${ver}")
set(patch "${PROJECT_SOURCE_DIR}/Backends/patches/${name}/${ver}/patch_${name}_${ver}.dif")

# - Add additional compiler-specific optimisation flags and suppress some warnings from -Wextra.
set(pythia_CXXFLAGS "${BACKEND_CXX_FLAGS}")
if("${CMAKE_CXX_COMPILER_ID}" STREQUAL "Intel")
  set(pythia_CXXFLAGS "${pythia_CXXFLAGS} -fast") # -fast sometimes makes xsecs come out as NaN, but we catch that and invalidate those points.
elseif("${CMAKE_CXX_COMPILER_ID}" STREQUAL "GNU" OR "${CMAKE_CXX_COMPILER_ID}" STREQUAL "Clang" OR "${CMAKE_CXX_COMPILER_ID}" STREQUAL "AppleClang")
  # Include all flags from -ffast-math, except -ffinite-math-only (which has proved to cause incorrect results), and -fno-rounding-math -fno-signaling-nans (which don't exist in Clang and are defaults anyway for gcc).
  set(pythia_CXXFLAGS "${pythia_CXXFLAGS} -fno-math-errno -funsafe-math-optimizations")
  if("${CMAKE_CXX_COMPILER_ID}" STREQUAL "GNU")
    set(pythia_CXXFLAGS "${pythia_CXXFLAGS} -fcx-limited-range") # Clang doesn't have this one.
  endif()
  set_compiler_warning("no-extra" pythia_CXXFLAGS)
  set_compiler_warning("no-deprecated-declarations" pythia_CXXFLAGS)
endif()

# - Add "-undefined dynamic_lookup flat_namespace" to linker flags when OSX linker is used
if(${CMAKE_SYSTEM_NAME} MATCHES "Darwin")
  set(pythia_CXX_SHARED_FLAGS "${CMAKE_SHARED_LIBRARY_CREATE_CXX_FLAGS} -undefined dynamic_lookup -flat_namespace")
  set(pythia_CXX_SONAME_FLABS "-Wl,-dylib_install_name")
else()
  set(pythia_CXX_SHARED_FLAGS "${CMAKE_SHARED_LIBRARY_CREATE_CXX_FLAGS}")
  set(pythia_CXX_SONAME_FLAGS "-Wl,-soname")
endif()

# - Add option to turn off intel IPO if insufficient memory exists to use it.
option(PYTHIA_OPT "For Pythia: Switch Intel's multi-file interprocedural optimization on/off" ON)
if("${CMAKE_CXX_COMPILER_ID}" STREQUAL "Intel" AND NOT "${PYTHIA_OPT}")
  set(pythia_CXXFLAGS "${pythia_CXXFLAGS} -no-ipo -ip")
endif()

# - Pythia 8.212 depends on std::auto_ptr which is removed in c++17, so we need to fall back to c++14 (or c++11)
if(COMPILER_SUPPORTS_CXX17)
  string(REGEX REPLACE "-std=c\\+\\+17" "-std=c++14" pythia_CXXFLAGS "${pythia_CXXFLAGS}")
endif()

# - Set include directories
set(pythia_CXXFLAGS "${pythia_CXXFLAGS} -I${Boost_INCLUDE_DIR} -I${PROJECT_SOURCE_DIR}/contrib/slhaea/include")

# - Actual configure and compile commands
check_ditch_status(${name} ${ver} ${dir})
if(NOT ditched_${name}_${ver})
  ExternalProject_Add(${name}_${ver}
    DOWNLOAD_COMMAND ${DL_BACKEND} ${dl} ${md5} ${dir} ${name} ${ver}
    SOURCE_DIR ${dir}
    BUILD_IN_SOURCE 1
    PATCH_COMMAND patch -p1 < ${patch}
    CONFIGURE_COMMAND ./configure --enable-shared --cxx="${CMAKE_CXX_COMPILER}" --cxx-common="${pythia_CXXFLAGS}" --cxx-shared="${pythia_CXX_SHARED_FLAGS}" --cxx-soname="${pythia_CXX_SONAME_FLAGS}" --lib-suffix=".so"
    BUILD_COMMAND ${MAKE_PARALLEL} CXX="${CMAKE_CXX_COMPILER}" lib/${lib}.so
    INSTALL_COMMAND ""
  )
  BOSS_backend(${name} ${ver})
  add_extra_targets("backend" ${name} ${ver} ${dir} ${dl} distclean)
  set_as_default_version("backend" ${name} ${ver})
endif()

# Pythia external model (EM)
set(model "em")
set(name "pythia_${model}")
set(ver "8.212")
set(lib "libpythia8")
set(dl "http://home.thep.lu.se/~torbjorn/pythia8/pythia8212.tgz")
set(md5 "0886d1b2827d8f0cd2ae69b925045f40")
set(dir "${PROJECT_SOURCE_DIR}/Backends/installed/${name}/${ver}")
set(patch "${PROJECT_SOURCE_DIR}/Backends/patches/${name}/${ver}/patch_${name}_${ver}.dif")
set(ext_model_dir "${PROJECT_SOURCE_DIR}/Backends/patches/${name}/${ver}/ExternalModel")
check_ditch_status(${name} ${ver} ${dir})
if(NOT ditched_${name}_${ver})
  ExternalProject_Add(${name}_${ver}
    DOWNLOAD_COMMAND ${DL_BACKEND} ${dl} ${md5} ${dir} ${name} ${ver}
    SOURCE_DIR ${dir}
    BUILD_IN_SOURCE 1
    PATCH_COMMAND patch -p1 < ${patch}
    CONFIGURE_COMMAND ./configure --enable-shared --cxx="${CMAKE_CXX_COMPILER}" --cxx-common="${pythia_CXXFLAGS}" --cxx-shared="${pythia_CXX_SHARED_FLAGS}" --cxx-soname="${pythia_CXX_SONAME_FLAGS}" --lib-suffix=".so"
    BUILD_COMMAND ${MAKE_PARALLEL} CXX="${CMAKE_CXX_COMPILER}" lib/${lib}.so
    INSTALL_COMMAND ""
  )
  ExternalProject_Add_Step(${name}_${ver} add_external_Pythia_model
    COMMAND ${CMAKE_COMMAND} -E copy ${ext_model_dir}/ProcessContainer.cc ${dir}/src/
    COMMAND ${CMAKE_COMMAND} -E copy ${ext_model_dir}/Index.xml  ${dir}/share/Pythia8/xmldoc/
    COMMAND ${CMAKE_COMMAND} -E copy ${ext_model_dir}/UserModel.xml ${dir}/share/Pythia8/xmldoc/
    COMMAND ${CMAKE_COMMAND} -E copy_directory ${ext_model_dir}/src ${dir}/src/
    COMMAND ${CMAKE_COMMAND} -E copy_directory ${ext_model_dir}/include ${dir}/include/
    DEPENDEES download
    DEPENDERS patch
  )
  BOSS_backend(${name} ${ver})
  add_extra_targets("backend" ${name} ${ver} ${dir} ${dl} distclean)
  set_as_default_version("backend" ${name} ${ver})
endif()


# Nulike
set(name "nulike")
set(ver "1.0.4")
set(lib "libnulike")
set(dl "https://${name}.hepforge.org/downloads/${name}-${ver}.tar.gz")
set(md5 "47649992d19984ee53df6a1655c48227")
set(dir "${PROJECT_SOURCE_DIR}/Backends/installed/${name}/${ver}")
check_ditch_status(${name} ${ver} ${dir})
if(NOT ditched_${name}_${ver})
  ExternalProject_Add(${name}_${ver}
    DOWNLOAD_COMMAND ${DL_BACKEND} ${dl} ${md5} ${dir} ${name} ${ver}
    SOURCE_DIR ${dir}
    BUILD_IN_SOURCE 1
    CONFIGURE_COMMAND ""
    BUILD_COMMAND ${MAKE_PARALLEL} ${lib}.so FF=${CMAKE_Fortran_COMPILER} FOPT=${BACKEND_Fortran_FLAGS} MODULE=${FMODULE}
    INSTALL_COMMAND ""
  )
  add_extra_targets("backend" ${name} ${ver} ${dir} ${dl} distclean)
endif()

# Nulike
set(name "nulike")
set(ver "1.0.5")
set(lib "libnulike")
set(dl "https://${name}.hepforge.org/downloads/${name}-${ver}.tar.gz")
set(md5 "20cee73a38fb3560298b6a3acdd4d83a")
set(dir "${PROJECT_SOURCE_DIR}/Backends/installed/${name}/${ver}")
check_ditch_status(${name} ${ver} ${dir})
if(NOT ditched_${name}_${ver})
  ExternalProject_Add(${name}_${ver}
    DOWNLOAD_COMMAND ${DL_BACKEND} ${dl} ${md5} ${dir} ${name} ${ver}
    SOURCE_DIR ${dir}
    BUILD_IN_SOURCE 1
    CONFIGURE_COMMAND ""
    BUILD_COMMAND ${MAKE_PARALLEL} ${lib}.so FF=${CMAKE_Fortran_COMPILER} FOPT=${BACKEND_Fortran_FLAGS} MODULE=${FMODULE}
    INSTALL_COMMAND ""
  )
  add_extra_targets("backend" ${name} ${ver} ${dir} ${dl} distclean)
endif()

# Nulike
set(name "nulike")
set(ver "1.0.6")
set(lib "libnulike")
set(dl "https://${name}.hepforge.org/downloads/${name}-${ver}.tar.gz")
set(md5 "fc4c35dc867bb1213d80acd12e5c1169")
set(dir "${PROJECT_SOURCE_DIR}/Backends/installed/${name}/${ver}")
check_ditch_status(${name} ${ver} ${dir})
if(NOT ditched_${name}_${ver})
  ExternalProject_Add(${name}_${ver}
    DOWNLOAD_COMMAND ${DL_BACKEND} ${dl} ${md5} ${dir} ${name} ${ver}
    SOURCE_DIR ${dir}
    BUILD_IN_SOURCE 1
    CONFIGURE_COMMAND ""
    BUILD_COMMAND ${MAKE_PARALLEL} ${lib}.so FF=${CMAKE_Fortran_COMPILER} FOPT=${BACKEND_Fortran_FLAGS} MODULE=${FMODULE}
    INSTALL_COMMAND ""
  )
  add_extra_targets("backend" ${name} ${ver} ${dir} ${dl} distclean)
endif()

# Nulike
set(name "nulike")
set(ver "1.0.7")
set(lib "libnulike")
set(dl "https://${name}.hepforge.org/downloads/${name}-${ver}.tar.gz")
set(md5 "5c8e74d125b619abe01e196af7baf790")
set(dir "${PROJECT_SOURCE_DIR}/Backends/installed/${name}/${ver}")
check_ditch_status(${name} ${ver} ${dir})
if(NOT ditched_${name}_${ver})
  ExternalProject_Add(${name}_${ver}
    DOWNLOAD_COMMAND ${DL_BACKEND} ${dl} ${md5} ${dir} ${name} ${ver}
    SOURCE_DIR ${dir}
    BUILD_IN_SOURCE 1
    CONFIGURE_COMMAND ""
    BUILD_COMMAND ${MAKE_PARALLEL} ${lib}.so FF=${CMAKE_Fortran_COMPILER} FOPT=${BACKEND_Fortran_FLAGS} MODULE=${FMODULE}
    INSTALL_COMMAND ""
  )
  add_extra_targets("backend" ${name} ${ver} ${dir} ${dl} distclean)
endif()

# Nulike
set(name "nulike")
set(ver "1.0.8")
set(lib "libnulike")
set(dl "https://${name}.hepforge.org/downloads/${name}-${ver}.tar.gz")
set(md5 "2ab62018b255cc987263daa6999b1ad6")
set(dir "${PROJECT_SOURCE_DIR}/Backends/installed/${name}/${ver}")
check_ditch_status(${name} ${ver} ${dir})
if(NOT ditched_${name}_${ver})
  ExternalProject_Add(${name}_${ver}
    DOWNLOAD_COMMAND ${DL_BACKEND} ${dl} ${md5} ${dir} ${name} ${ver}
    SOURCE_DIR ${dir}
    BUILD_IN_SOURCE 1
    CONFIGURE_COMMAND ""
    BUILD_COMMAND ${MAKE_PARALLEL} ${lib}.so FF=${CMAKE_Fortran_COMPILER} FOPT=${BACKEND_Fortran_FLAGS} MODULE=${FMODULE}
    INSTALL_COMMAND ""
  )
  add_extra_targets("backend" ${name} ${ver} ${dir} ${dl} distclean)
endif()

# Nulike
set(name "nulike")
set(ver "1.0.9")
set(lib "libnulike")
set(dl "https://${name}.hepforge.org/downloads/${name}-${ver}.tar.gz")
set(md5 "b3f9d626fc964e9b0d1f33187504662d")
set(dir "${PROJECT_SOURCE_DIR}/Backends/installed/${name}/${ver}")
check_ditch_status(${name} ${ver} ${dir})
if(NOT ditched_${name}_${ver})
  ExternalProject_Add(${name}_${ver}
    DOWNLOAD_COMMAND ${DL_BACKEND} ${dl} ${md5} ${dir} ${name} ${ver}
    SOURCE_DIR ${dir}
    BUILD_IN_SOURCE 1
    CONFIGURE_COMMAND ""
    BUILD_COMMAND ${MAKE_PARALLEL} ${lib}.so FF=${CMAKE_Fortran_COMPILER} FOPT=${BACKEND_Fortran_FLAGS} MODULE=${FMODULE}
    INSTALL_COMMAND ""
  )
  add_extra_targets("backend" ${name} ${ver} ${dir} ${dl} distclean)
  set_as_default_version("backend" ${name} ${ver})
endif()


# SUSY-HIT
set(name "susyhit")
set(ver "1.5")
set(lib "libsusyhit")
set(dl "https://www.itp.kit.edu/~maggie/SUSY-HIT/version${ver}_${name}.tar.gz")
set(md5 "493c7ba3a07e192918d3412875fb386a")
set(dir "${PROJECT_SOURCE_DIR}/Backends/installed/${name}/${ver}")
set(patch "${PROJECT_SOURCE_DIR}/Backends/patches/${name}/${ver}/patch_${name}_${ver}.dif")

# - Due to a bug/instability in SUSYHIT, switch off optimization for Intel compilers
set(susyhit_Fortran_FLAGS "${BACKEND_Fortran_FLAGS}")
if("${CMAKE_Fortran_COMPILER_ID}" STREQUAL "Intel")
  set(susyhit_Fortran_FLAGS "${susyhit_Fortran_FLAGS} -O0")
endif()

check_ditch_status(${name} ${ver} ${dir})
if(NOT ditched_${name}_${ver})
  ExternalProject_Add(${name}_${ver}
    DOWNLOAD_COMMAND ${DL_BACKEND} ${dl} ${md5} ${dir} ${name} ${ver}
    SOURCE_DIR ${dir}
    BUILD_IN_SOURCE 1
    PATCH_COMMAND patch -p1 < ${patch}
    CONFIGURE_COMMAND ""
    BUILD_COMMAND ${MAKE_PARALLEL} ${lib}.so FC=${CMAKE_Fortran_COMPILER} FFLAGS=${susyhit_Fortran_FLAGS}
    INSTALL_COMMAND ""
  )
  add_extra_targets("backend" ${name} ${ver} ${dir} ${dl} clean)
  set_as_default_version("backend" ${name} ${ver})
endif()


# FeynHiggs
set(name "feynhiggs")
set(ver "2.12.0")
set(lib "libFH")
set(dl "http://wwwth.mpp.mpg.de/members/heinemey/feynhiggs/newversion/FeynHiggs-${ver}.tar.gz")
set(md5 "da2d0787311525213cd4721da9946b86")
set(dir "${PROJECT_SOURCE_DIR}/Backends/installed/${name}/${ver}")
set(FH_Fortran_FLAGS "${BACKEND_Fortran_FLAGS_NO_BUILD_OPTIMISATIONS}") #For skipping -O2, which seems to cause issues
set(FH_C_FLAGS "${BACKEND_C_FLAGS_NO_BUILD_OPTIMISATIONS}")             #For skipping -O2, which seems to cause issues
set(FH_CXX_FLAGS "${BACKEND_CXX_FLAGS_NO_BUILD_OPTIMISATIONS}")         #For skipping -O2, which seems to cause issues
check_ditch_status(${name} ${ver} ${dir})
if(NOT ditched_${name}_${ver})
  ExternalProject_Add(${name}_${ver}
    DOWNLOAD_COMMAND ${DL_BACKEND} ${dl} ${md5} ${dir} ${name} ${ver}
    SOURCE_DIR ${dir}
    BUILD_IN_SOURCE 1
    # Fix bug preventing the use of array bounds checking.
    CONFIGURE_COMMAND sed ${dashi} -e "s#ComplexType spi_(2, 6:7, nvec, 1)#ComplexType spi_(2, 6:7, nvec, LEGS)#g" src/Decays/VecSet.F
              COMMAND ./configure FC=${CMAKE_Fortran_COMPILER} FFLAGS=${FH_Fortran_FLAGS} CC=${CMAKE_C_COMPILER} CFLAGS=${FH_C_FLAGS} CXX=${CMAKE_CXX_COMPILER} CXXFLAGS=${FH_CXX_FLAGS}
    BUILD_COMMAND ${MAKE_PARALLEL}
          COMMAND ${CMAKE_COMMAND} -E make_directory lib
          COMMAND ${CMAKE_COMMAND} -E echo "${CMAKE_Fortran_COMPILER} ${CMAKE_SHARED_LIBRARY_CREATE_C_FLAGS} -o lib/${lib}.so build/*.o" > make_so.sh
          COMMAND chmod u+x make_so.sh
          COMMAND ./make_so.sh
    INSTALL_COMMAND ""
  )
  add_extra_targets("backend" ${name} ${ver} ${dir} ${dl} clean)
endif()

# FeynHiggs
set(name "feynhiggs")
set(ver "2.11.3")
set(lib "libFH")
set(dl "http://wwwth.mpp.mpg.de/members/heinemey/feynhiggs/newversion/FeynHiggs-${ver}.tar.gz")
set(md5 "49f5ea1838cb233baffd85bbc1b0d87d")
set(dir "${PROJECT_SOURCE_DIR}/Backends/installed/${name}/${ver}")
set(FH_Fortran_FLAGS "${BACKEND_Fortran_FLAGS_NO_BUILD_OPTIMISATIONS}") #For skipping -O2, which seems to cause issues
set(FH_C_FLAGS "${BACKEND_C_FLAGS_NO_BUILD_OPTIMISATIONS}")             #For skipping -O2, which seems to cause issues
set(FH_CXX_FLAGS "${BACKEND_CXX_FLAGS_NO_BUILD_OPTIMISATIONS}")         #For skipping -O2, which seems to cause issues
check_ditch_status(${name} ${ver} ${dir})
if(NOT ditched_${name}_${ver})
  ExternalProject_Add(${name}_${ver}
    DOWNLOAD_COMMAND ${DL_BACKEND} ${dl} ${md5} ${dir} ${name} ${ver}
    SOURCE_DIR ${dir}
    BUILD_IN_SOURCE 1
    # Fix bug preventing the use of array bounds checking.
    CONFIGURE_COMMAND sed ${dashi} -e "s#ComplexType spi_(2, 6:7, nvec, 1)#ComplexType spi_(2, 6:7, nvec, LEGS)#g" src/Decays/VecSet.F
              COMMAND ./configure FC=${CMAKE_Fortran_COMPILER} FFLAGS=${FH_Fortran_FLAGS} CC=${CMAKE_C_COMPILER} CFLAGS=${FH_C_FLAGS} CXX=${CMAKE_CXX_COMPILER} CXXFLAGS=${FH_CXX_FLAGS}
    BUILD_COMMAND ${MAKE_PARALLEL}
          COMMAND ${CMAKE_COMMAND} -E make_directory lib
          COMMAND ${CMAKE_COMMAND} -E echo "${CMAKE_Fortran_COMPILER} ${CMAKE_SHARED_LIBRARY_CREATE_C_FLAGS} -o lib/${lib}.so build/*.o" > make_so.sh
          COMMAND chmod u+x make_so.sh
          COMMAND ./make_so.sh
    INSTALL_COMMAND ""
  )
  add_extra_targets("backend" ${name} ${ver} ${dir} ${dl} clean)
  set_as_default_version("backend" ${name} ${ver})
endif()

# FeynHiggs
set(name "feynhiggs")
set(ver "2.11.2")
set(lib "libFH")
set(dl "http://wwwth.mpp.mpg.de/members/heinemey/feynhiggs/newversion/FeynHiggs-${ver}.tar.gz")
set(md5 "edb73eafa6dab291bd8827242c16ac0a")
set(dir "${PROJECT_SOURCE_DIR}/Backends/installed/${name}/${ver}")
set(FH_Fortran_FLAGS "${BACKEND_Fortran_FLAGS_NO_BUILD_OPTIMISATIONS}") #For skipping -O2, which seems to cause issues
set(FH_C_FLAGS "${BACKEND_C_FLAGS_NO_BUILD_OPTIMISATIONS}")             #For skipping -O2, which seems to cause issues
set(FH_CXX_FLAGS "${BACKEND_CXX_FLAGS_NO_BUILD_OPTIMISATIONS}")         #For skipping -O2, which seems to cause issues
check_ditch_status(${name} ${ver} ${dir})
if(NOT ditched_${name}_${ver})
  ExternalProject_Add(${name}_${ver}
    DOWNLOAD_COMMAND ${DL_BACKEND} ${dl} ${md5} ${dir} ${name} ${ver}
    SOURCE_DIR ${dir}
    BUILD_IN_SOURCE 1
    # Fix bug preventing the use of array bounds checking.
    CONFIGURE_COMMAND sed ${dashi} -e "s#ComplexType spi_(2, 6:7, nvec, 1)#ComplexType spi_(2, 6:7, nvec, LEGS)#g" src/Decays/VecSet.F
              COMMAND ./configure FC=${CMAKE_Fortran_COMPILER} FFLAGS=${FH_Fortran_FLAGS} CC=${CMAKE_C_COMPILER} CFLAGS=${FH_C_FLAGS} CXX=${CMAKE_CXX_COMPILER} CXXFLAGS=${FH_CXX_FLAGS}
    BUILD_COMMAND ${MAKE_PARALLEL}
          COMMAND ${CMAKE_COMMAND} -E make_directory lib
          COMMAND ${CMAKE_COMMAND} -E echo "${CMAKE_Fortran_COMPILER} ${CMAKE_SHARED_LIBRARY_CREATE_C_FLAGS} -o lib/${lib}.so build/*.o" > make_so.sh
          COMMAND chmod u+x make_so.sh
          COMMAND ./make_so.sh
    INSTALL_COMMAND ""
  )
  add_extra_targets("backend" ${name} ${ver} ${dir} ${dl} clean)
endif()


# HiggsBounds tables
set(name "higgsbounds_tables")
set(ver "0.0")
set(dl "https://higgsbounds.hepforge.org/downloads/csboutput_trans_binary.tar.gz")
set(md5 "004decca30335ddad95654a04dd034a6")
set(dir "${PROJECT_SOURCE_DIR}/Backends/installed/${name}/${ver}")
check_ditch_status(${name} ${ver} ${dir})
if(NOT ditched_${name}_${ver})
  ExternalProject_Add(${name}_${ver}
    DOWNLOAD_COMMAND ${DL_BACKEND} ${dl} ${md5} ${dir} ${name} ${ver} "retain container folder"
    SOURCE_DIR ${dir}
    BUILD_IN_SOURCE 1
    CONFIGURE_COMMAND ""
    BUILD_COMMAND ""
    INSTALL_COMMAND ""
  )
  add_extra_targets("backend" ${name} ${ver} ${dir} ${dl} clean)
  set_as_default_version("backend" ${name} ${ver})
endif()


# HiggsBounds
set(name "higgsbounds")
set(ver "4.3.1")
set(lib "libhiggsbounds")
set(dl "https://${name}.hepforge.org/downloads/HiggsBounds-${ver}.tar.gz")
set(md5 "c1667613f814a9f0297d1f11a8b3ef34")
set(dir "${PROJECT_SOURCE_DIR}/Backends/installed/${name}/${ver}")
set(patch "${PROJECT_SOURCE_DIR}/Backends/patches/${name}/${ver}/patch_${name}_${ver}.dif")
set(hb_tab_name "higgsbounds_tables")
set(hb_tab_ver "0.0")
set(hb_tab_dir "${PROJECT_SOURCE_DIR}/Backends/installed/${hb_tab_name}/${hb_tab_ver}")
check_ditch_status(${name} ${ver} ${dir})
if(NOT ditched_${name}_${ver})
  ExternalProject_Add(${name}_${ver}
    DEPENDS ${hb_tab_name}_${hb_tab_ver}
    DOWNLOAD_COMMAND ${DL_BACKEND} ${dl} ${md5} ${dir} ${name} ${ver}
    SOURCE_DIR ${dir}
    PATCH_COMMAND patch -p1 < ${patch}
    BUILD_IN_SOURCE 1
    CONFIGURE_COMMAND ${CMAKE_COMMAND} -E copy configure-with-chisq my_configure
              COMMAND sed ${dashi} -e "s|clsbtablesdir=.*|clsbtablesdir=\"${hb_tab_dir}/\"|" my_configure
              COMMAND sed ${dashi} -e "s|F90C =.*|F90C = ${CMAKE_Fortran_COMPILER}|" my_configure
              COMMAND sed ${dashi} -e "s|F77C =.*|F77C = ${CMAKE_Fortran_COMPILER}|" my_configure
              COMMAND sed ${dashi} -e "s|F90FLAGS =.*|F90FLAGS = ${BACKEND_Fortran_FLAGS}|" my_configure
              COMMAND sed ${dashi} -e "s|\\.SUFFIXES|.NOTPARALLEL:${nl}${nl}.SUFFIXES|" makefile.in
              COMMAND ${CMAKE_COMMAND} -E copy makefile.in makefile.in.tmp
              COMMAND awk "{gsub(/${nl}/,${true_nl})}{print}" makefile.in.tmp > makefile.in
              COMMAND ${CMAKE_COMMAND} -E remove makefile.in.tmp
              COMMAND ./my_configure
    BUILD_COMMAND ${MAKE_PARALLEL}
          COMMAND ${CMAKE_COMMAND} -E make_directory lib
          COMMAND ${CMAKE_COMMAND} -E echo "${CMAKE_Fortran_COMPILER} ${CMAKE_SHARED_LIBRARY_CREATE_C_FLAGS} -o lib/${lib}.so *.o" > make_so.sh
          COMMAND chmod u+x make_so.sh
          COMMAND ./make_so.sh
    INSTALL_COMMAND ""
  )
  add_extra_targets("backend" ${name} ${ver} ${dir} ${dl} clean)
  set_as_default_version("backend" ${name} ${ver})
endif()

# HiggsBounds
set(name "higgsbounds")
set(ver "4.2.1")
set(lib "libhiggsbounds")
set(dl "https://${name}.hepforge.org/downloads/HiggsBounds-${ver}.tar.gz")
set(md5 "47b93330d4e0fddcc23b381548db355b")
set(dir "${PROJECT_SOURCE_DIR}/Backends/installed/${name}/${ver}")
set(hb_tab_name "higgsbounds_tables")
set(hb_tab_ver "0.0")
set(hb_tab_dir "${PROJECT_SOURCE_DIR}/Backends/installed/${hb_tab_name}/${hb_tab_ver}")
check_ditch_status(${name} ${ver} ${dir})
if(NOT ditched_${name}_${ver})
  ExternalProject_Add(${name}_${ver}
    DEPENDS ${hb_tab_name}_${hb_tab_ver}
    DOWNLOAD_COMMAND ${DL_BACKEND} ${dl} ${md5} ${dir} ${name} ${ver}
    SOURCE_DIR ${dir}
    BUILD_IN_SOURCE 1
    CONFIGURE_COMMAND ${CMAKE_COMMAND} -E copy configure-with-chisq my_configure
              COMMAND sed ${dashi} -e "s|clsbtablesdir=.*|clsbtablesdir=\"${hb_tab_dir}/\"|" my_configure
              COMMAND sed ${dashi} -e "s|F90C =.*|F90C = ${CMAKE_Fortran_COMPILER}|" my_configure
              COMMAND sed ${dashi} -e "s|F77C =.*|F77C = ${CMAKE_Fortran_COMPILER}|" my_configure
              COMMAND sed ${dashi} -e "s|F90FLAGS =.*|F90FLAGS = ${BACKEND_Fortran_FLAGS}|" my_configure
              COMMAND sed ${dashi} -e "s|\\.SUFFIXES|.NOTPARALLEL:${nl}${nl}.SUFFIXES|" makefile.in
              COMMAND ${CMAKE_COMMAND} -E copy makefile.in makefile.in.tmp
              COMMAND awk "{gsub(/${nl}/,${true_nl})}{print}" makefile.in.tmp > makefile.in
              COMMAND ${CMAKE_COMMAND} -E remove makefile.in.tmp
              COMMAND ./my_configure
    BUILD_COMMAND ${MAKE_PARALLEL}
          COMMAND ${CMAKE_COMMAND} -E make_directory lib
          COMMAND ${CMAKE_COMMAND} -E echo "${CMAKE_Fortran_COMPILER} ${CMAKE_SHARED_LIBRARY_CREATE_C_FLAGS} -o lib/${lib}.so *.o" > make_so.sh
          COMMAND chmod u+x make_so.sh
          COMMAND ./make_so.sh
    INSTALL_COMMAND ""
  )
  add_extra_targets("backend" ${name} ${ver} ${dir} ${dl} clean)
endif()


# HiggsSignals
set(name "higgssignals")
set(ver "1.4.0")
set(lib "libhiggssignals")
set(dl "https://higgsbounds.hepforge.org/downloads/HiggsSignals-${ver}.tar.gz")
set(md5 "537d3885b1cbddbe1163dbc843ec2beb")
set(dir "${PROJECT_SOURCE_DIR}/Backends/installed/${name}/${ver}")
set(patch "${PROJECT_SOURCE_DIR}/Backends/patches/${name}/${ver}/patch_${name}_${ver}.dif")
set(hb_name "higgsbounds")
set(hb_ver "4.3.1")
check_ditch_status(${name} ${ver} ${dir})
if(NOT ditched_${name}_${ver})
  ExternalProject_Add(${name}_${ver}
    DEPENDS higgsbounds_${hb_ver}
    DOWNLOAD_COMMAND ${DL_BACKEND} ${dl} ${md5} ${dir} ${name} ${ver}
    SOURCE_DIR ${dir}
    PATCH_COMMAND patch -p1 < ${patch}
    BUILD_IN_SOURCE 1
    CONFIGURE_COMMAND ${CMAKE_COMMAND} -E copy configure my_configure
              COMMAND sed ${dashi} -e "s|HBLIBS =.*|HBLIBS =-L../../${hb_name}/${hb_ver}|" my_configure
              COMMAND sed ${dashi} -e "s|HBINCLUDE =.*|HBINCLUDE =-I../../${hb_name}/${hb_ver}|" my_configure
              COMMAND sed ${dashi} -e "s|F90C =.*|F90C = ${CMAKE_Fortran_COMPILER}|" my_configure
              COMMAND sed ${dashi} -e "s|F77C =.*|F77C = ${CMAKE_Fortran_COMPILER}|" my_configure
              COMMAND sed ${dashi} -e "s|F90FLAGS =.*|F90FLAGS = ${BACKEND_Fortran_FLAGS}|" my_configure
              COMMAND sed ${dashi} -e "s|\\.SUFFIXES|.NOTPARALLEL:${nl}${nl}.SUFFIXES|" makefile.in
              COMMAND ${CMAKE_COMMAND} -E copy makefile.in makefile.in.tmp
              COMMAND awk "{gsub(/${nl}/,${true_nl})}{print}" makefile.in.tmp > makefile.in
              COMMAND ${CMAKE_COMMAND} -E remove makefile.in.tmp
              COMMAND ./my_configure
    BUILD_COMMAND ${MAKE_PARALLEL}
          COMMAND ${CMAKE_COMMAND} -E make_directory lib
          COMMAND ${CMAKE_COMMAND} -E remove HiggsSignals.o
          COMMAND ${CMAKE_COMMAND} -E echo "${CMAKE_Fortran_COMPILER} ${CMAKE_SHARED_LIBRARY_CREATE_C_FLAGS} -o lib/${lib}.so ./*.o ../../${hb_name}/${hb_ver}/*.o" > make_so.sh
          COMMAND chmod u+x make_so.sh
          COMMAND ./make_so.sh
    INSTALL_COMMAND ""
  )
  add_extra_targets("backend" ${name} ${ver} ${dir} ${dl} clean)
  set_as_default_version("backend" ${name} ${ver})
endif()


# SPheno
set(name "spheno")
set(ver "3.3.8")
set(lib "lib/libSPheno.so")
set(dl "http://www.hepforge.org/archive/spheno/SPheno-${ver}.tar.gz")
set(md5 "4307cb4b736cebca5e57ca6c5e0b5836")
set(dir "${PROJECT_SOURCE_DIR}/Backends/installed/${name}/${ver}")
string(REGEX REPLACE "(-cpp)|(-fpp)" "" SPheno_FLAGS "${BACKEND_Fortran_FLAGS}") #SPheno hates the preprocessor
set(SPheno_FLAGS "-c ${SPheno_FLAGS} -${FMODULE} ${dir}/include -I${dir}/include")
set(patch "${PROJECT_SOURCE_DIR}/Backends/patches/${name}/${ver}/patch_${name}_${ver}.dif")
check_ditch_status(${name} ${ver} ${dir})
if(NOT ditched_${name}_${ver})
  ExternalProject_Add(${name}_${ver}
    DOWNLOAD_COMMAND ${DL_BACKEND} ${dl} ${md5} ${dir} ${name} ${ver}
    SOURCE_DIR ${dir}
    BUILD_IN_SOURCE 1
    PATCH_COMMAND patch -p1 < ${patch}
    CONFIGURE_COMMAND ""
    BUILD_COMMAND ${MAKE_PARALLEL} $F90=${CMAKE_Fortran_COMPILER} FFLAGS=${SPheno_FLAGS} ${lib}
    INSTALL_COMMAND ""
  )
  add_extra_targets("backend" ${name} ${ver} ${dir} ${dl} clean)
endif()

# SPheno
set(name "spheno")
set(ver "4.0.3")
set(lib "lib/libSPheno.so")
set(dl "http://www.hepforge.org/archive/spheno/SPheno-${ver}.tar.gz")
set(md5 "64787d6c8ce03cac38aec53d34ac46ad")
set(dir "${PROJECT_SOURCE_DIR}/Backends/installed/${name}/${ver}")
string(REGEX REPLACE "(-cpp)|(-fpp)" "" SPheno_FLAGS "${BACKEND_Fortran_FLAGS}") #SPheno hates the preprocessor
set(SPheno_FLAGS "-c ${SPheno_FLAGS} -${FMODULE} ${dir}/include -I${dir}/include")
set(patch "${PROJECT_SOURCE_DIR}/Backends/patches/${name}/${ver}/patch_${name}_${ver}.dif")
check_ditch_status(${name} ${ver} ${dir})
if(NOT ditched_${name}_${ver})
  ExternalProject_Add(${name}_${ver}
    DOWNLOAD_COMMAND ${DL_BACKEND} ${dl} ${md5} ${dir} ${name} ${ver}
    SOURCE_DIR ${dir}
    BUILD_IN_SOURCE 1
    PATCH_COMMAND patch -p1 < ${patch}
    CONFIGURE_COMMAND ""
    BUILD_COMMAND ${MAKE_PARALLEL} F90=${CMAKE_Fortran_COMPILER} FFLAGS="${SPheno_FLAGS}" ${lib}
    INSTALL_COMMAND ""
  )
  add_extra_targets("backend" ${name} ${ver} ${dir} ${dl} cleanall)
  set_as_default_version("backend" ${name} ${ver})
endif()


# gm2calc
set(name "gm2calc")
set(ver "1.3.0")
set(dl "https://${name}.hepforge.org/downloads/${name}-${ver}.tar.gz")
set(md5 "1bddab5a411a895edd382a1f8a991c15")
set(dir "${PROJECT_SOURCE_DIR}/Backends/installed/${name}/${ver}")
set(patch "${PROJECT_SOURCE_DIR}/Backends/patches/${name}/${ver}/patch_${name}")
# - Silence the deprecated-declarations warnings coming from Eigen3
set(GM2CALC_CXX_FLAGS "${BACKEND_CXX_FLAGS}")
set_compiler_warning("no-deprecated-declarations" GM2CALC_CXX_FLAGS)
# - gm2calc 1.3 depends on std::ptr_fun which is removed in c++17, so we need to fall back to c++14 (or c++11)
if(COMPILER_SUPPORTS_CXX17)
  string(REGEX REPLACE "-std=c\\+\\+17" "-std=c++14" GM2CALC_CXX_FLAGS "${GM2CALC_CXX_FLAGS}")
endif()
check_ditch_status(${name} ${ver} ${dir})
if(NOT ditched_${name}_${ver})
  ExternalProject_Add(${name}_${ver}
    DOWNLOAD_COMMAND ${DL_BACKEND} ${dl} ${md5} ${dir} ${name} ${ver}
    SOURCE_DIR ${dir}
    BUILD_IN_SOURCE 1
    PATCH_COMMAND patch -p1 < ${patch}_error.dif
    CONFIGURE_COMMAND ""
    BUILD_COMMAND ${MAKE_PARALLEL} CXX=${CMAKE_CXX_COMPILER} CXXFLAGS=${GM2CALC_CXX_FLAGS} EIGENFLAGS=-I${EIGEN3_INCLUDE_DIR} BOOSTFLAGS=-I${Boost_INCLUDE_DIR} alllib
    INSTALL_COMMAND ""
  )
  BOSS_backend(${name} ${ver})
  add_extra_targets("backend" ${name} ${ver} ${dir} ${dl} clean)
  set_as_default_version("backend" ${name} ${ver})
endif()

# gm2calc
set(name "gm2calc")
set(ver "1.2.0")
set(dl "https://${name}.hepforge.org/downloads/${name}-${ver}.tar.gz")
set(md5 "07d55bbbd648b8ef9b2d69ad1dfd8326")
set(dir "${PROJECT_SOURCE_DIR}/Backends/installed/${name}/${ver}")
set(patch "${PROJECT_SOURCE_DIR}/Backends/patches/${name}/${ver}/patch_${name}")
# - Silence the deprecated-declarations warnings coming from Eigen3
set(GM2CALC_CXX_FLAGS "${BACKEND_CXX_FLAGS}")
set_compiler_warning("no-deprecated-declarations" GM2CALC_CXX_FLAGS)
# - gm2calc 1.2 depends on std::ptr_fun which is removed in c++17, so we need to fall back to c++14 (or c++11)
if(COMPILER_SUPPORTS_CXX17)
  string(REGEX REPLACE "-std=c\\+\\+17" "-std=c++14" GM2CALC_CXX_FLAGS "${GM2CALC_CXX_FLAGS}")
endif()
check_ditch_status(${name} ${ver} ${dir})
if(NOT ditched_${name}_${ver})
  ExternalProject_Add(${name}_${ver}
    DOWNLOAD_COMMAND ${DL_BACKEND} ${dl} ${md5} ${dir} ${name} ${ver}
    SOURCE_DIR ${dir}
    BUILD_IN_SOURCE 1
    PATCH_COMMAND patch -p1 < ${patch}_makefile.dif
          COMMAND patch -p1 < ${patch}_module.dif
          COMMAND patch -p1 < ${patch}_error.dif
    CONFIGURE_COMMAND ""
    BUILD_COMMAND ${MAKE_PARALLEL} CXX=${CMAKE_CXX_COMPILER} CXXFLAGS=${GM2CALC_CXX_FLAGS} EIGENFLAGS=-I${EIGEN3_INCLUDE_DIR} BOOSTFLAGS=-I${Boost_INCLUDE_DIR} sharedlib
    INSTALL_COMMAND ""
  )
  BOSS_backend(${name} ${ver})
  add_extra_targets("backend" ${name} ${ver} ${dir} ${dl} clean)
endif()

# SUSYHD
set(name "susyhd")
set(ver "1.0.2")
set(dl "http://users.ictp.it/~${name}/v${ver}/SUSYHD.tgz")
set(md5 "e831c3fa977552ff944e0db44db38e87")
set(dir "${PROJECT_SOURCE_DIR}/Backends/installed/${name}/${ver}")
set(ditch_if_absent "Mathematica")
check_ditch_status(${name} ${ver} ${dir} ${ditch_if_absent})
if(NOT ditched_${name}_${ver})
  ExternalProject_Add(${name}_${ver}
    DOWNLOAD_COMMAND ${DL_BACKEND} ${dl} ${md5} ${dir} ${name} ${ver}
    SOURCE_DIR ${dir}
    BUILD_IN_SOURCE 1
    PATCH_COMMAND ""
    CONFIGURE_COMMAND ""
    BUILD_COMMAND ""
    INSTALL_COMMAND ""
  )
  add_extra_targets("backend" ${name} ${ver} ${dir} ${dl} clean)
  set_as_default_version("backend" ${name} ${ver})
endif()

# cfitsio
set(name "cfitsio")
set(ver "3.390")
set(lib "libcfitsio")
set(dl "http://heasarc.gsfc.nasa.gov/FTP/software/fitsio/c/cfitsio3390.tar.gz")
set(md5 "e92dd2a4282a1c50d46167041a29fc67")
set(dir "${PROJECT_SOURCE_DIR}/Backends/installed/${name}/${ver}")
set(CFITSIO_SO ".so")
check_ditch_status(${name} ${ver} ${dir})
if(NOT ditched_${name}_${ver})
  ExternalProject_Add(${name}_${ver}
    DOWNLOAD_COMMAND ${DL_BACKEND} ${dl} ${md5} ${dir} ${name} ${ver}
    SOURCE_DIR ${dir}
    BUILD_IN_SOURCE 1
    CONFIGURE_COMMAND ./configure --includedir=${dir}/include --libdir=${dir}/lib FC=${CMAKE_Fortran_COMPILER} FCFLAGS=${BACKEND_Fortran_FLAGS} FFLAGS=${BACKEND_Fortran_FLAGS} CC=${CMAKE_C_COMPILER} CFLAGS=${BACKEND_C_FLAGS} CXX=${CMAKE_CXX_COMPILER} CXXFLAGS=${BACKEND_CXX_FLAGS} SHLIB_SUFFIX=${CFITSIO_SO}
    BUILD_COMMAND ${MAKE_PARALLEL} shared SHLIB_SUFFIX=${CFITSIO_SO}
    INSTALL_COMMAND ${MAKE_PARALLEL} install SHLIB_SUFFIX=${CFITSIO_SO}
  )
  add_extra_targets("backend" ${name} ${ver} ${dir} ${dl} clean)
  set_as_default_version("backend" ${name} ${ver})
endif()


# plc data
set(name "plc_data")
set(ver "2.0")
set(dl "http://pla.esac.esa.int/pla/aio/product-action?COSMOLOGY.FILE_ID=COM_Likelihood_Data-baseline_R2.00.tar.gz")
set(md5 "7e784819cea65dbc290ea3619420295a")
set(dir "${PROJECT_SOURCE_DIR}/Backends/installed/${name}/${ver}")
check_ditch_status(${name} ${ver} ${dir})
if(NOT ditched_${name}_${ver})
  ExternalProject_Add(${name}_${ver}
    DOWNLOAD_COMMAND ${DL_BACKEND} ${dl} ${md5} ${dir} ${name} ${ver} "retain container folder"
    SOURCE_DIR ${dir}
    CONFIGURE_COMMAND ""
    BUILD_COMMAND ""
    INSTALL_COMMAND ""
  )
  add_extra_targets("backend" ${name} ${ver} ${dir} ${dl} clean)
endif()

# plc data
set(name "plc_data")
set(ver "3.0")
set(dl "http://pla.esac.esa.int/pla/aio/product-action?COSMOLOGY.FILE_ID=COM_Likelihood_Data-baseline_R3.00.tar.gz")
set(md5 "682e6859421b0e7bc7d82f1460613e06")
set(dir "${PROJECT_SOURCE_DIR}/Backends/installed/${name}/${ver}")
check_ditch_status(${name} ${ver} ${dir})
if(NOT ditched_${name}_${ver})
  ExternalProject_Add(${name}_${ver}
    DOWNLOAD_COMMAND ${DL_BACKEND} ${dl} ${md5} ${dir} ${name} ${ver}
    SOURCE_DIR ${dir}
    CONFIGURE_COMMAND ""
    BUILD_COMMAND ""
    INSTALL_COMMAND ""
  )
  add_extra_targets("backend" ${name} ${ver} ${dir} ${dl} clean)
  set_as_default_version("backend" ${name} ${ver})
endif()

# plc
set(name "plc")
set(ver "3.0")
set(lib "libclik")
set(dl "http://pla.esac.esa.int/pla/aio/product-action?COSMOLOGY.FILE_ID=COM_Likelihood_Code-v3.0_R3.00.tar.gz")
set(md5 "23a7d80cffe3156b33575becbee7ac15")
set(dir "${PROJECT_SOURCE_DIR}/Backends/installed/${name}/${ver}")
set(patch "${PROJECT_SOURCE_DIR}/Backends/patches/${name}/${ver}")
set(cfitsio_name "cfitsio")
set(cfitsio_ver "3.390")
set(cfitsio_dir "${PROJECT_SOURCE_DIR}/Backends/installed/${cfitsio_name}/${cfitsio_ver}")
if(NOT ${FOUND_MKL} EQUAL -1)
  if(DEFINED ENV{MKLROOT})
  string(STRIP $ENV{MKLROOT} STRIPPED_MKLROOT)
    if(NOT "${STRIPPED_MKLROOT}" STREQUAL "")
      set(mkl_libs_option "--lapack_mkl=${STRIPPED_MKLROOT}")
    else()
      set(mkl_libs_option "")
    endif()
  endif()
endif()
check_ditch_status(${name} ${ver} ${dir})
if(NOT ditched_${name}_${ver})
  ExternalProject_Add(${name}_${ver}
    DEPENDS ${cfitsio_name}_${cfitsio_ver}
    DOWNLOAD_COMMAND ${DL_BACKEND} ${dl} ${md5} ${dir} ${name} ${ver} "retain container folder"
    SOURCE_DIR ${dir}
    BUILD_IN_SOURCE 1
    # Since someone put a tarball into a tarball, we need to extract again
    PATCH_COMMAND tar -C ${dir}/ -xf ${dir}/code/plc_3.0/plc-3.0.tar.bz2 --strip-components=1
    COMMAND patch -p1 < ${patch}/${name}_${ver}.diff
    CONFIGURE_COMMAND CC=${CMAKE_C_COMPILER} FC=${CMAKE_Fortran_COMPILER} ${PYTHON_EXECUTABLE} ${dir}/waf configure --cfitsio_include=${cfitsio_dir}/include --cfitsio_lib=${cfitsio_dir}/lib ${mkl_libs_option} --no_pytools
    BUILD_COMMAND ""
    INSTALL_COMMAND C_INCLUDE_PATH=$(C_INCLUDE_PATH):${PYTHON_INCLUDE_DIR} ${PYTHON_EXECUTABLE} ${dir}/waf install --no_pytools
  )
  add_extra_targets("backend" ${name} ${ver} ${dir} ${dl} clean)
  set_as_default_version("backend" ${name} ${ver})
endif()

# classy
set(name "classy")
set(ver "2.6.3")
set(sfver "2_6_3")
set(lib "classy")
set(patch "${PROJECT_SOURCE_DIR}/Backends/patches/${name}/${ver}")
set(dl "https://github.com/lesgourg/class_public/archive/v${ver}.tar.gz")
set(md5 "e6eb0fd721bb1098e642f5d1970501ce")
set(dir "${PROJECT_SOURCE_DIR}/Backends/installed/${name}/${ver}")
set(ditch_if_absent "Python")
set(required_modules "cython,numpy,scipy")
check_ditch_status(${name} ${ver} ${dir} ${ditch_if_absent})
if(NOT ditched_${name}_${ver})
  check_python_modules(${name} ${ver} ${required_modules})
  if(modules_missing_${name}_${ver})
    inform_of_missing_modules(${name} ${ver} ${modules_missing_${name}_${ver}})
  else()
    ExternalProject_Add(${name}_${ver}
      DOWNLOAD_COMMAND ${DL_BACKEND} ${dl} ${md5} ${dir} ${name} ${ver}
      SOURCE_DIR ${dir}
      BUILD_IN_SOURCE 1
      PATCH_COMMAND patch -p1 < ${patch}/${name}_${ver}.diff
      CONFIGURE_COMMAND ""
      COMMAND sed ${dashi} -e "s#autosetup.py install#autosetup.py build#g" Makefile
      COMMAND sed ${dashi} -e "s#rm -f libclass.a#rm -rf libclass.a lib#g" Makefile
      COMMAND sed ${dashi} -e "s#\"[.]\"#\"${dir}\"#g" include/common.h
      BUILD_COMMAND ${MAKE_PARALLEL} CC=${CMAKE_C_COMPILER} OMPFLAG=${OpenMP_C_FLAGS} OPTFLAG= CCFLAG=${BACKEND_GNU99_FLAGS} LDFLAG=${BACKEND_GNU99_FLAGS} PYTHON=${PYTHON_EXECUTABLE} all
      COMMAND ${CMAKE_COMMAND} -E make_directory lib
      COMMAND find python/ -name "classy*.so" | xargs -I {} cp "{}" lib/
      COMMAND ${CMAKE_COMMAND} -E echo "#This is a trampoline script to import the cythonized python module under a different name" > lib/${lib}_${sfver}.py
      COMMAND ${CMAKE_COMMAND} -E echo "from ${lib} import *" >> lib/${lib}_${sfver}.py
      INSTALL_COMMAND ""
      COMMAND ${PYTHON_EXECUTABLE} ${patch}/../create_SDSSDR7_fid.py ${dir} ${sfver}
    )
  endif()
  add_extra_targets("backend" ${name} ${ver} ${dir} ${dl} clean)
endif()

# classy
set(name "classy")
set(ver "2.9.3")
set(sfver "2_9_3")
set(lib "classy")
set(patch "${PROJECT_SOURCE_DIR}/Backends/patches/${name}/${ver}")
set(dl "https://github.com/lesgourg/class_public/archive/v${ver}.tar.gz")
set(md5 "91a28b6b6ad31e0cbc6a715c8589dab2")
set(dir "${PROJECT_SOURCE_DIR}/Backends/installed/${name}/${ver}")
set(ditch_if_absent "Python")
set(required_modules "cython,numpy,scipy")
check_ditch_status(${name} ${ver} ${dir} ${ditch_if_absent})
if(NOT ditched_${name}_${ver})
  check_python_modules(${name} ${ver} ${required_modules})
  if(modules_missing_${name}_${ver})
    inform_of_missing_modules(${name} ${ver} ${modules_missing_${name}_${ver}})
  else()
    ExternalProject_Add(${name}_${ver}
      DOWNLOAD_COMMAND ${DL_BACKEND} ${dl} ${md5} ${dir} ${name} ${ver}
      SOURCE_DIR ${dir}
      BUILD_IN_SOURCE 1
      PATCH_COMMAND patch -p1 < ${patch}/${name}_${ver}.diff
      CONFIGURE_COMMAND ""
      COMMAND sed ${dashi} -e "s#autosetup.py install#autosetup.py build#g" Makefile
      COMMAND sed ${dashi} -e "s#rm -f libclass.a#rm -rf libclass.a lib#g" Makefile
      COMMAND sed ${dashi} -e "s#\"[.]\"#\"${dir}\"#g" include/common.h
      BUILD_COMMAND ${MAKE_PARALLEL} CC=${CMAKE_C_COMPILER} OMPFLAG=${OpenMP_C_FLAGS} OPTFLAG= CCFLAG=${BACKEND_GNU99_FLAGS} LDFLAG=${BACKEND_GNU99_FLAGS} PYTHON=${PYTHON_EXECUTABLE} all
      COMMAND ${CMAKE_COMMAND} -E make_directory lib
      COMMAND find python/ -name "classy*.so" | xargs -I {} cp "{}" lib/
      COMMAND ${CMAKE_COMMAND} -E echo "#This is a trampoline script to import the cythonized python module under a different name" > lib/${lib}_${sfver}.py
      COMMAND ${CMAKE_COMMAND} -E echo "from ${lib} import *" >> lib/${lib}_${sfver}.py
      INSTALL_COMMAND ""
      COMMAND ${PYTHON_EXECUTABLE} ${patch}/../create_SDSSDR7_fid.py ${dir} ${sfver}
    )
  endif()
  add_extra_targets("backend" ${name} ${ver} ${dir} ${dl} clean)
endif()

# classy
set(name "classy")
set(ver "2.9.4")
set(sfver "2_9_4")
set(lib "classy")
set(patch "${PROJECT_SOURCE_DIR}/Backends/patches/${name}/${ver}")
set(dl "https://github.com/lesgourg/class_public/archive/v${ver}.tar.gz")
set(md5 "dac0e0920e333c553b76c9f4b063ec99")
set(dir "${PROJECT_SOURCE_DIR}/Backends/installed/${name}/${ver}")
set(ditch_if_absent "Python")
set(required_modules "cython,numpy,scipy")
check_ditch_status(${name} ${ver} ${dir} ${ditch_if_absent})
if(NOT ditched_${name}_${ver})
  check_python_modules(${name} ${ver} ${required_modules})
  if(modules_missing_${name}_${ver})
    inform_of_missing_modules(${name} ${ver} ${modules_missing_${name}_${ver}})
  else()
    ExternalProject_Add(${name}_${ver}
      DOWNLOAD_COMMAND ${DL_BACKEND} ${dl} ${md5} ${dir} ${name} ${ver}
      SOURCE_DIR ${dir}
      BUILD_IN_SOURCE 1
      PATCH_COMMAND patch -p1 < ${patch}/${name}_${ver}.diff
      CONFIGURE_COMMAND ""
      COMMAND sed ${dashi} -e "s#autosetup.py install#autosetup.py build#g" Makefile
      COMMAND sed ${dashi} -e "s#rm -f libclass.a#rm -rf libclass.a lib#g" Makefile
      COMMAND sed ${dashi} -e "s#\"[.]\"#\"${dir}\"#g" include/common.h
      BUILD_COMMAND ${MAKE_PARALLEL} CC=${CMAKE_C_COMPILER} OMPFLAG=${OpenMP_C_FLAGS} OPTFLAG= CCFLAG=${BACKEND_GNU99_FLAGS} LDFLAG=${BACKEND_GNU99_FLAGS} PYTHON=${PYTHON_EXECUTABLE} all
      COMMAND ${CMAKE_COMMAND} -E make_directory lib
      COMMAND find python/ -name "classy*.so" | xargs -I {} cp "{}" lib/
      COMMAND ${CMAKE_COMMAND} -E echo "#This is a trampoline script to import the cythonized python module under a different name" > lib/${lib}_${sfver}.py
      COMMAND ${CMAKE_COMMAND} -E echo "from ${lib} import *" >> lib/${lib}_${sfver}.py
      INSTALL_COMMAND ""
      COMMAND ${PYTHON_EXECUTABLE} ${patch}/../create_SDSSDR7_fid.py ${dir} ${sfver}
    )
  endif()
  add_extra_targets("backend" ${name} ${ver} ${dir} ${dl} clean)
  set_as_default_version("backend" ${name} ${ver})
endif()

# classy
set(name "classy")
set(ver "3.0.0_beta")
set(sfver "3_0_0_beta")
set(lib "classy")
set(patch "${PROJECT_SOURCE_DIR}/Backends/patches/${name}/${ver}")
set(dl "null")
set(dir "${PROJECT_SOURCE_DIR}/Backends/installed/${name}/${ver}")
set(ditch_if_absent "Python")
set(required_modules "cython,numpy,scipy")
check_ditch_status(${name} ${ver} ${dir} ${ditch_if_absent})
if(NOT ditched_${name}_${ver})
  check_python_modules(${name} ${ver} ${required_modules})
  if(modules_missing_${name}_${ver})
    inform_of_missing_modules(${name} ${ver} ${modules_missing_${name}_${ver}})
  else()
    ExternalProject_Add(${name}_${ver}
      GIT_REPOSITORY https://gitlab+deploy-token-483:dJy8zapJqaqJxoiAP2Bz@git.rwth-aachen.de/patrick.stoecker/class_beta.git
      GIT_SHALLOW 1
      GIT_PROGRESS 1
      SOURCE_DIR ${dir}
      BUILD_IN_SOURCE 1
      PATCH_COMMAND patch -p1 < ${patch}/${name}_${ver}.diff
      CONFIGURE_COMMAND ""
      COMMAND sed ${dashi} -e "s#autosetup.py install#autosetup.py build#g" Makefile
      COMMAND sed ${dashi} -e "s#rm -f libclass.a#rm -rf libclass.a lib#g" Makefile
      COMMAND sed ${dashi} -e "s#\"[.]\"#\"${dir}\"#g" include/common.h
      BUILD_COMMAND ${MAKE_PARALLEL} CC=${CMAKE_C_COMPILER} OMPFLAG=${OpenMP_C_FLAGS} OPTFLAG= CCFLAG=${BACKEND_GNU99_FLAGS} LDFLAG=${BACKEND_GNU99_FLAGS} PYTHON=${PYTHON_EXECUTABLE} all
      COMMAND ${CMAKE_COMMAND} -E make_directory lib
      COMMAND find python/ -name "classy*.so" | xargs -I {} cp "{}" lib/
      COMMAND ${CMAKE_COMMAND} -E echo "#This is a trampoline script to import the cythonized python module under a different name" > lib/${lib}_${sfver}.py
      COMMAND ${CMAKE_COMMAND} -E echo "from ${lib} import *" >> lib/${lib}_${sfver}.py
      INSTALL_COMMAND ""
      COMMAND ${PYTHON_EXECUTABLE} ${patch}/../create_SDSSDR7_fid.py ${dir} ${sfver}
    )
  endif()
  add_extra_targets("backend" ${name} ${ver} ${dir} ${dl} clean)
endif()

# classy
set(name "classy")
set(ver "exo_2.7.2")
set(sfver "exo_2_7_2")
set(lib "classy")
set(patch "${PROJECT_SOURCE_DIR}/Backends/patches/${name}/${ver}")
set(dl "https://github.com/lesgourg/class_public/archive/42e8f9418e3442d1ea3f26ff84dc9f0e856a0f1d.tar.gz") # The huge number is the commit ID of ExoCLASS_2.7.0
set(md5 "8f3139eacae4d1cc5bb02bab3ec75073")
set(dir "${PROJECT_SOURCE_DIR}/Backends/installed/${name}/${ver}")
set(ditch_if_absent "Python")
set(required_modules "cython,numpy,scipy")
check_ditch_status(${name} ${ver} ${dir} ${ditch_if_absent})
if(NOT ditched_${name}_${ver})
  check_python_modules(${name} ${ver} ${required_modules})
  if(modules_missing_${name}_${ver})
    inform_of_missing_modules(${name} ${ver} ${modules_missing_${name}_${ver}})
  else()
    ExternalProject_Add(${name}_${ver}
      DOWNLOAD_COMMAND ${DL_BACKEND} ${dl} ${md5} ${dir} ${name} ${ver}
      SOURCE_DIR ${dir}
      BUILD_IN_SOURCE 1
      PATCH_COMMAND patch -p1 < ${patch}/${name}_${ver}.diff
      CONFIGURE_COMMAND ""
      COMMAND sed ${dashi} -e "s#autosetup.py install#autosetup.py build#g" Makefile
      COMMAND sed ${dashi} -e "s#rm -f libclass.a#rm -rf libclass.a lib#g" Makefile
      COMMAND sed ${dashi} -e "s#\"[.]\"#\"${dir}\"#g" include/common.h
      BUILD_COMMAND ${MAKE_PARALLEL} CC=${CMAKE_C_COMPILER} OMPFLAG=${OpenMP_C_FLAGS} OPTFLAG= CCFLAG=${BACKEND_GNU99_FLAGS} LDFLAG=${BACKEND_GNU99_FLAGS} PYTHON=${PYTHON_EXECUTABLE} all
      COMMAND ${CMAKE_COMMAND} -E make_directory lib
      COMMAND find python/ -name "classy*.so" | xargs -I {} cp "{}" lib/
      COMMAND ${CMAKE_COMMAND} -E echo "#This is a trampoline script to import the cythonized python module under a different name" > lib/${lib}_${sfver}.py
      COMMAND ${CMAKE_COMMAND} -E echo "from ${lib} import *" >> lib/${lib}_${sfver}.py
      INSTALL_COMMAND ""
      COMMAND ${PYTHON_EXECUTABLE} ${patch}/../create_SDSSDR7_fid.py ${dir} ${sfver}
    )
  endif()
  add_extra_targets("backend" ${name} ${ver} ${dir} ${dl} clean)
endif()

# DarkAges
# Add correct symlink flags for OSX
if(${CMAKE_SYSTEM_NAME} MATCHES "Darwin")
  set(DarkAges_SYMLINK_FLAGS "-hfs")
else()
  set(DarkAges_SYMLINK_FLAGS "-fs")
endif()
set(name "darkages")
set(ver "1.2.0")
set(sfver "1_2_0")
set(dl "https://github.com/pstoecker/DarkAges/archive/v${ver}.tar.gz")
set(md5 "d39d331ab750d1f9796d2b81d55e7703")
set(dir "${PROJECT_SOURCE_DIR}/Backends/installed/${name}/${ver}")
set(ditch_if_absent "Python")
set(required_modules "scipy,dill,future,numpy")
check_ditch_status(${name} ${ver} ${dir} ${ditch_if_absent})
if(NOT ditched_${name}_${ver})
  check_python_modules(${name} ${ver} ${required_modules})
  if(modules_missing_${name}_${ver})
    inform_of_missing_modules(${name} ${ver} ${modules_missing_${name}_${ver}})
  else()
    ExternalProject_Add(${name}_${ver}
<<<<<<< HEAD
      GIT_REPOSITORY https://github.com/pstoecker/DarkAges.git
      GIT_TAG v${ver}
      GIT_SHALLOW 1
      GIT_PROGRESS 1
=======
      DOWNLOAD_COMMAND ${DL_BACKEND} ${dl} ${md5} ${dir} ${name} ${ver}
>>>>>>> fc07b03a
      SOURCE_DIR ${dir}
      BUILD_IN_SOURCE 1
      CONFIGURE_COMMAND ln ${DarkAges_SYMLINK_FLAGS} DarkAges DarkAges_${sfver}
      BUILD_COMMAND ""
      INSTALL_COMMAND ""
    )
  endif()
  add_extra_targets("backend" ${name} ${ver} ${dir} ${dl} clean)
  set_as_default_version("backend" ${name} ${ver})
endif()

#MultiModeCode
set(name "multimodecode")
set(ver "2.0.0")
set(lib "libmodecode")
set(dl "http://modecode.org/wp-content/uploads/2014/09/MultiModeCode.2.0.0.tar.gz")
set(md5 "03f99f02c572ea34383a0888fb0658d6")
set(dir "${PROJECT_SOURCE_DIR}/Backends/installed/${name}/${ver}")
set(patch "${PROJECT_SOURCE_DIR}/Backends/patches/${name}/${ver}")
if("${CMAKE_Fortran_COMPILER_ID}" STREQUAL "Intel")
  set(multimode_Fortran_FLAGS "${BACKEND_Fortran_FLAGS} -r8")
elseif("${CMAKE_Fortran_COMPILER_ID}" STREQUAL "GNU")
  set(multimode_Fortran_FLAGS "${BACKEND_Fortran_FLAGS} -fdefault-real-8")
else()
  set(multimode_Fortran_FLAGS "${BACKEND_Fortran_FLAGS}")
endif()
check_ditch_status(${name} ${ver} ${dir})
if(NOT ditched_${name}_${ver})
  ExternalProject_Add(${name}_${ver}
    DOWNLOAD_COMMAND ${DL_BACKEND} ${dl} ${md5} ${dir} ${name} ${ver}
    SOURCE_DIR ${dir}
    BUILD_IN_SOURCE 1
    PATCH_COMMAND patch -p1 < ${patch}/multimodecode_${ver}.diff
    CONFIGURE_COMMAND ""
    BUILD_COMMAND ${MAKE_SERIAL} F90C=${CMAKE_Fortran_COMPILER} FFLAGS=${multimode_Fortran_FLAGS}
    INSTALL_COMMAND ""
  )
  add_extra_targets("backend" ${name} ${ver} ${dir} ${dl} clean)
  set_as_default_version("backend" ${name} ${ver})
endif()<|MERGE_RESOLUTION|>--- conflicted
+++ resolved
@@ -135,14 +135,7 @@
 check_ditch_status(${name} ${ver} ${dir})
 if(NOT ditched_${name}_${ver})
   ExternalProject_Add(${name}_${ver}
-<<<<<<< HEAD
-    GIT_REPOSITORY https://github.com/aaronvincent/captngen.git
-    GIT_TAG ${ver}
-    GIT_SHALLOW 1
-    GIT_PROGRESS 1
-=======
-    DOWNLOAD_COMMAND ${DL_BACKEND} ${dl} ${md5} ${dir} ${name} ${ver}
->>>>>>> fc07b03a
+    DOWNLOAD_COMMAND ${DL_BACKEND} ${dl} ${md5} ${dir} ${name} ${ver}
     SOURCE_DIR ${dir}
     BUILD_IN_SOURCE 1
     CONFIGURE_COMMAND ""
@@ -684,14 +677,7 @@
     inform_of_missing_modules(${name} ${ver} ${modules_missing_${name}_${ver}})
   else()
     ExternalProject_Add(${name}_${ver}
-<<<<<<< HEAD
-      GIT_REPOSITORY https://github.com/brinckmann/montepython_public.git
-      GIT_TAG ${ver}
-      GIT_SHALLOW 1
-      GIT_PROGRESS 1
-=======
       DOWNLOAD_COMMAND ${DL_BACKEND} ${dl} ${md5} ${dir} ${name} ${ver}
->>>>>>> fc07b03a
       SOURCE_DIR ${dir}
       BUILD_IN_SOURCE 1
       PATCH_COMMAND patch -p1 < ${patch}
@@ -1689,14 +1675,7 @@
     inform_of_missing_modules(${name} ${ver} ${modules_missing_${name}_${ver}})
   else()
     ExternalProject_Add(${name}_${ver}
-<<<<<<< HEAD
-      GIT_REPOSITORY https://github.com/pstoecker/DarkAges.git
-      GIT_TAG v${ver}
-      GIT_SHALLOW 1
-      GIT_PROGRESS 1
-=======
       DOWNLOAD_COMMAND ${DL_BACKEND} ${dl} ${md5} ${dir} ${name} ${ver}
->>>>>>> fc07b03a
       SOURCE_DIR ${dir}
       BUILD_IN_SOURCE 1
       CONFIGURE_COMMAND ln ${DarkAges_SYMLINK_FLAGS} DarkAges DarkAges_${sfver}
