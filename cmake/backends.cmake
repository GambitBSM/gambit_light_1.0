--- conflicted
+++ resolved
@@ -50,11 +50,8 @@
 #  \author Tomas Gonzalo
 #          (t.e.gonzalo@fys.uio.no)
 #  \date 2016 Apr, Dec
-<<<<<<< HEAD
 #  \date 2017 Nov
-=======
 #  \date 2019 June
->>>>>>> 652a750a
 #
 #  \author James McKay
 #          (j.mckay14@imperial.ac.uk)
@@ -1163,8 +1160,8 @@
           DEPENDS hom4ps_${hom4ps_ver}
           SOURCE_DIR ${dir}
           GIT_REPOSITORY https://github.com/JoseEliel/VevaciousPlusPlus_Development.git
-          UPDATE_COMMAND  sed ${dashi} -e "${BOSSregex}" ${dir}/Vevacious/CMakeLists.txt 
-          CONFIGURE_COMMAND ${CMAKE_COMMAND} ${VPP_CMAKE_FLAGS} ${dir}/Vevacious 
+          UPDATE_COMMAND  sed ${dashi} -e "${BOSSregex}" ${dir}/Vevacious/CMakeLists.txt
+          CONFIGURE_COMMAND ${CMAKE_COMMAND} ${VPP_CMAKE_FLAGS} ${dir}/Vevacious
           BINARY_DIR "${dir}/Vevacious"
           BUILD_COMMAND ${CMAKE_MAKE_PROGRAM} ${CMAKE_MAKE_PROGRAM} CC=${CMAKE_CXX_COMPILER} CCFLAGS=${VPP_FLAGS} MINUITLIBDIR=${Minuit_lib} MINUITLIBNAME=${Minuit_lib_name} VevaciousPlusPlus-lib
                # COMMAND ${CMAKE_COMMAND} -E copy_directory ${patchdir}/VevaciousPlusPlus/ModelFiles/ ${dir}/VevaciousPlusPlus/ModelFiles/
@@ -1200,7 +1197,6 @@
   set_as_default_version("backend" ${name} ${ver})
 endif()
 
-<<<<<<< HEAD
 # SARAH
 set(name "sarah")
 set(ver "4.11.0")
@@ -1240,7 +1236,7 @@
 )
 add_extra_targets("backend" ${name} ${ver} ${dir} ${dl} "yes | clean")
 set_as_default_version("backend" ${name} ${ver})
-=======
+
 # Yoda
 set(name "yoda")
 set(ver "1.7.7")
@@ -1283,7 +1279,7 @@
   set_as_default_version("backend" ${name} ${ver})
 endif()
 
-# Fjcontring
+# Fjcontrib
 set(name "fjcontrib")
 set(ver "1.041")
 set(dl "http://fastjet.hepforge.org/contrib/downloads/fjcontrib-1.041.tar.gz")
@@ -1300,7 +1296,7 @@
     SOURCE_DIR ${dir}
     BUILD_IN_SOURCE 1
     PATCH_COMMAND ""
-    CONFIGURE_COMMAND ./configure FC=${CMAKE_Fortran_COMPILER} FCFLAGS=${BACKEND_Fortran_FLAGS} FFLAGS=${BACKEND_Fortran_FLAGS} CC=${CMAKE_C_COMPILER} CFLAGS=${BACKEND_C_FLAGS} CXX=${CMAKE_CXX_COMPILER} CXXFLAGS=${BACKEND_CXX_FLAGS} --fastjet-config=${fastjet_dir}/fastjet-config --prefix=${fastjet_dir}/local 
+    CONFIGURE_COMMAND ./configure FC=${CMAKE_Fortran_COMPILER} FCFLAGS=${BACKEND_Fortran_FLAGS} FFLAGS=${BACKEND_Fortran_FLAGS} CC=${CMAKE_C_COMPILER} CFLAGS=${BACKEND_C_FLAGS} CXX=${CMAKE_CXX_COMPILER} CXXFLAGS=${BACKEND_CXX_FLAGS} --fastjet-config=${fastjet_dir}/fastjet-config --prefix=${fastjet_dir}/local
     BUILD_COMMAND ${CMAKE_MAKE_PROGRAM} CXX="${CMAKE_CXX_COMPILER}" fragile-shared-install
     INSTALL_COMMAND ${CMAKE_INSTALL_PROGRAM}
   )
@@ -1361,7 +1357,7 @@
     BUILD_IN_SOURCE 1
     PATCH_COMMAND ""
     CONFIGURE_COMMAND ""
-    BUILD_COMMAND ${CMAKE_MAKE_PROGRAM} CXX=${CMAKE_CXX_COMPILER} 
+    BUILD_COMMAND ${CMAKE_MAKE_PROGRAM} CXX=${CMAKE_CXX_COMPILER}
     INSTALL_COMMAND ""
   )
   add_extra_targets("backend" ${name} ${ver} ${dir} ${dl} clean)
@@ -1399,7 +1395,6 @@
   add_extra_targets("backend" ${name} ${ver} ${dir} ${dl} distclean)
   set_as_default_version("backend" ${name} ${ver})
 endif()
->>>>>>> 652a750a
 
 # Alternative download command for getting unreleased things from the gambit_internal repository.
 # If you don't know what that is, you don't need to tinker with these.
