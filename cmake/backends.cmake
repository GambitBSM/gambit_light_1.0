# GAMBIT: Global and Modular BSM Inference Tool
#************************************************
# \file
#
#  CMake configuration scripts for obtaining,
#  configuring, compiling and installing
#  backends.
#
#  To add an entry for a new backend, copy
#  and modify an existing one.  Don't use
#  CMAKE_C_FLAGS, CMAKE_CXX_FLAGS, etc here,
#  as these contain extra flags for building
#  GAMBIT itself that will break backends. Use
#  BACKEND_C_FLAGS
#  BACKEND_CXX_FLAGS
#  BACKEND_Fortran_FLAGS
#  If you need to avoid the optimisation
#  settings passed in those, instead use
#  BACKEND_C_FLAGS_NO_BUILD_OPTIMISATIONS
#  BACKEND_CXX_FLAGS_NO_BUILD_OPTIMISATIONS
#  BACKEND_Fortran_FLAGS_NO_BUILD_OPTIMISATIONS.
#
#************************************************
#
#  Authors (add name and date if you modify):
#
#  \author Antje Putze
#          (antje.putze@lapth.cnrs.fr)
#  \date 2014 Sep, Oct, Nov
#  \date 2015 Sep
#
#  \author Pat Scott
#          (p.scott@imperial.ac.uk)
#  \date 2014 Nov, Dec
#  \date 2015 May, Dec
#  \date For the term of my natural life
#
#  \author Chris Rogan
#          (crogan@cern.ch)
#  \date 2015 May
#
#  \author Anders Kvellestad
#          (anderkve@fys.uio.no)
#  \date 2015 May
#
#  \author Christoph Weniger
#          (c.weniger@uva.nl)
#  \date 2015 Sep
#
#  \author Tomas Gonzalo
#          (t.e.gonzalo@fys.uio.no)
#  \date 2016 Apr, Dec
#
#  \author James McKay
#          (j.mckay14@imperial.ac.uk)
#  \date 2016 Aug
#
#  \author Ankit Beniwal
#      (ankit.beniwal@adelaide.edu.au)
#  \date 2016 Aug
#  \date 2017 Jun
#  \date 2018 Aug
#
#  \author Aaron Vincent
#          (aaron.vincent@cparc.ca)
#  \date 2017 Sep, Nov
#
#  \author Janina Renk
#          (janina.renk@fysik.su.se)
#  \data 2018 Jun
#
#  \author Patrick Stöcker
#          (stoecker@physik.rwth-aachen.de)
#  \date 2019 Aug
#
#  \author Will Handley
#          (wh260@cam.ac.uk)
#  \date 2020 Mar
#
#************************************************

# AlterBBN
if("${CMAKE_C_COMPILER_ID}" STREQUAL "Intel")
  set(AlterBBN_C_FLAGS "${BACKEND_C99_FLAGS} -fast")
elseif("${CMAKE_C_COMPILER_ID}" STREQUAL "GNU" OR "${CMAKE_C_COMPILER_ID}" STREQUAL "Clang" OR "${CMAKE_C_COMPILER_ID}" STREQUAL "AppleClang")
  # Include all flags from -ffast-math, except -ffinite-math-only (which has proved to cause incorrect results), and -fno-rounding-math -fno-signaling-nans (which don't exist in Clang and are defaults anyway for gcc).
  set(AlterBBN_C_FLAGS "${BACKEND_C99_FLAGS} -fno-math-errno -funsafe-math-optimizations")
  if("${CMAKE_C_COMPILER_ID}" STREQUAL "GNU")
    set(AlterBBN_C_FLAGS "${AlterBBN_C_FLAGS} -fcx-limited-range") # Clang doesn't have this one.
  endif()
endif()

# AlterBBN
set(name "alterbbn")
set(ver "2.2")
set(lib "libbbn")
set(dl "https://alterbbn.hepforge.org/downloads?f=alterbbn_v2.2.tgz")
set(md5 "00441dde718ba00d3acbb2196a8a5439")
set(dir "${PROJECT_SOURCE_DIR}/Backends/installed/${name}/${ver}")
check_ditch_status(${name} ${ver} ${dir})
if(NOT ditched_${name}_${ver})
  ExternalProject_Add(${name}_${ver}
    DOWNLOAD_COMMAND ${DL_BACKEND} ${dl} ${md5} ${dir} ${name} ${ver}
    SOURCE_DIR ${dir}
    BUILD_IN_SOURCE 1
    CONFIGURE_COMMAND ""
    BUILD_COMMAND sed ${dashi} -e "s#CC = gcc#CC = ${CMAKE_C_COMPILER}#g" Makefile
          COMMAND sed ${dashi} -e "s#rcsU#rcs#g" Makefile
          COMMAND sed ${dashi} -e "s/CFLAGS= -O3 -pipe -fomit-frame-pointer -mtune=native -ffast-math -fno-finite-math-only/CFLAGS= ${AlterBBN_C_FLAGS}/g" Makefile
          COMMAND sed ${dashi} -e "s/CFLAGS_MP= -fopenmp/CFLAGS_MP= ${OpenMP_C_FLAGS}/g" Makefile
          COMMAND ${MAKE_PARALLEL}
          COMMAND ar x src/libbbn.a
          COMMAND ${CMAKE_COMMAND} -E echo "${CMAKE_C_COMPILER} ${OpenMP_C_FLAGS} ${CMAKE_SHARED_LIBRARY_CREATE_C_FLAGS} -o ${lib}.so *.o" > make_so.sh
          COMMAND chmod u+x make_so.sh
          COMMAND ./make_so.sh
    INSTALL_COMMAND ""
  )
  add_extra_targets("backend" ${name} ${ver} ${dir} ${dl} clean)
  set_as_default_version("backend" ${name} ${ver})
endif()

# AlterBBN
set(name "alterbbn")
set(ver "2.1")
set(lib "libbbn")
set(dl "https://alterbbn.hepforge.org/downloads?f=alterbbn_v2.1.tgz")
set(md5 "016d8e05810e9b09df6e5995da050d94")
set(dir "${PROJECT_SOURCE_DIR}/Backends/installed/${name}/${ver}")
set(patch "${PROJECT_SOURCE_DIR}/Backends/patches/${name}/${ver}/${name}_${ver}_fix.diff")
check_ditch_status(${name} ${ver} ${dir})
if(NOT ditched_${name}_${ver})
  ExternalProject_Add(${name}_${ver}
    DOWNLOAD_COMMAND ${DL_BACKEND} ${dl} ${md5} ${dir} ${name} ${ver}
    SOURCE_DIR ${dir}
    BUILD_IN_SOURCE 1
    # Apply patch for alterbbn_v2.1. to fix problems with dNnu
    PATCH_COMMAND patch -p1 < ${patch}
    CONFIGURE_COMMAND ""
    #BUILD_COMMAND sed ${dashi} -e "s#CC = gcc#CC = ${CMAKE_C_COMPILER}#g" Makefile
    BUILD_COMMAND sed ${dashi} -e "s#CC = gcc#CC = ${CMAKE_C_COMPILER}#g" Makefile
          COMMAND sed ${dashi} -e "s#rcsU#rcs#g" Makefile
          COMMAND sed ${dashi} -e "s/CFLAGS= -O3 -pipe -fomit-frame-pointer -mtune=native -ffast-math -fno-finite-math-only/CFLAGS= ${AlterBBN_C_FLAGS}/g" Makefile
          COMMAND sed ${dashi} -e "s/CFLAGS_MP= -fopenmp/CFLAGS_MP= ${OpenMP_C_FLAGS}/g" Makefile
          COMMAND ${MAKE_PARALLEL}
          COMMAND ar x src/libbbn.a
          COMMAND ${CMAKE_COMMAND} -E echo "${CMAKE_C_COMPILER} ${OpenMP_C_FLAGS} ${CMAKE_SHARED_LIBRARY_CREATE_C_FLAGS} -o ${lib}.so *.o" > make_so.sh
          COMMAND chmod u+x make_so.sh
          COMMAND ./make_so.sh
    INSTALL_COMMAND ""
  )
  add_extra_targets("backend" ${name} ${ver} ${dir} ${dl} clean)
endif()

# AlterBBN
set(name "alterbbn")
set(ver "2.0")
set(lib "libbbn")
set(dl "https://alterbbn.hepforge.org/downloads/alterbbn_v2.0.tgz")
set(md5 "cca5fb50440f25dc61fbfb6dbf61b32b")
set(dir "${PROJECT_SOURCE_DIR}/Backends/installed/${name}/${ver}")
check_ditch_status(${name} ${ver} ${dir})
if(NOT ditched_${name}_${ver})
  ExternalProject_Add(${name}_${ver}
    DOWNLOAD_COMMAND ${DL_BACKEND} ${dl} ${md5} ${dir} ${name} ${ver}
    SOURCE_DIR ${dir}
    BUILD_IN_SOURCE 1
    CONFIGURE_COMMAND ""
    #BUILD_COMMAND sed ${dashi} -e "s#CC = gcc#CC = ${CMAKE_C_COMPILER}#g" Makefile
    BUILD_COMMAND sed ${dashi} -e "s#CC = gcc#CC = ${CMAKE_C_COMPILER}#g" Makefile
          COMMAND sed ${dashi} -e "s#rcsU#rcs#g" Makefile
          COMMAND sed ${dashi} -e "s/CFLAGS= -O3 -pipe -fomit-frame-pointer -mtune=native -ffast-math -fno-finite-math-only/CFLAGS= ${AlterBBN_C_FLAGS}/g" Makefile
          COMMAND sed ${dashi} -e "s/CFLAGS_MP= -fopenmp/CFLAGS_MP= ${OpenMP_C_FLAGS}/g" Makefile
          COMMAND ${MAKE_PARALLEL}
          COMMAND ar x src/libbbn.a
          COMMAND ${CMAKE_COMMAND} -E echo "${CMAKE_C_COMPILER} ${OpenMP_C_FLAGS} ${CMAKE_SHARED_LIBRARY_CREATE_C_FLAGS} -o ${lib}.so *.o" > make_so.sh
          COMMAND chmod u+x make_so.sh
          COMMAND ./make_so.sh
    INSTALL_COMMAND ""
  )
  add_extra_targets("backend" ${name} ${ver} ${dir} ${dl} clean)
endif()

# CaptnGeneral
set(name "capgen")
set(ver "1.0")
set(lib "gencaplib")
set(dl "null")
set(dir "${PROJECT_SOURCE_DIR}/Backends/installed/${name}/${ver}")
check_ditch_status(${name} ${ver} ${dir})
if(NOT ditched_${name}_${ver})
  ExternalProject_Add(${name}_${ver}
    GIT_REPOSITORY https://github.com/aaronvincent/captngen.git
    SOURCE_DIR ${dir}
    BUILD_IN_SOURCE 1
    CONFIGURE_COMMAND ""
    BUILD_COMMAND ${MAKE_PARALLEL} ${lib}.so FC=${CMAKE_Fortran_COMPILER} FOPT=${BACKEND_Fortran_FLAGS} MODULE=${FMODULE}
    INSTALL_COMMAND ""
  )
  add_extra_targets("backend" ${name} ${ver} ${dir} ${dl} clean)
  set_as_default_version("backend" ${name} ${ver})
endif()

# DarkSUSY
set(name "darksusy")
set(ver "5.1.3")
set(dl "https://darksusy.hepforge.org/tars/${name}-${ver}.tar.gz")
set(md5 "ca95ffa083941a469469710fab2f3c97")
set(dir "${PROJECT_SOURCE_DIR}/Backends/installed/${name}/${ver}")
set(patch "${PROJECT_SOURCE_DIR}/Backends/patches/${name}/${ver}/patch_${name}_${ver}.dif")
check_ditch_status(${name} ${ver} ${dir})
if(NOT ditched_${name}_${ver})
  ExternalProject_Add(${name}_${ver}
    DOWNLOAD_COMMAND ${DL_BACKEND} ${dl} ${md5} ${dir} ${name} ${ver}
    SOURCE_DIR ${dir}
    BUILD_IN_SOURCE 1
    PATCH_COMMAND patch -p1 < ${patch}
    # FIXME parallel relic density routines don't work yet.
    #COMMAND patch -b -p2 -d src < ${patch}/patchDS_OMP_src.dif
    #COMMAND patch -b -p2 -d include < ${patch}/patchDS_OMP_include.dif
    CONFIGURE_COMMAND ./configure FC=${CMAKE_Fortran_COMPILER} FCFLAGS=${BACKEND_Fortran_FLAGS} FFLAGS=${BACKEND_Fortran_FLAGS} CC=${CMAKE_C_COMPILER} CFLAGS=${BACKEND_C_FLAGS} CXX=${CMAKE_CXX_COMPILER} CXXFLAGS=${BACKEND_CXX_FLAGS}
<<<<<<< HEAD
    BUILD_COMMAND $(MAKE) dslib_shared
          COMMAND $(MAKE) install_tables
=======
    BUILD_COMMAND ${MAKE_PARALLEL} dslib_shared
          COMMAND ${MAKE_PARALLEL} install_tables
>>>>>>> 33029a12
    INSTALL_COMMAND ""
  )
  add_extra_targets("backend" ${name} ${ver} ${dir} ${dl} clean)
  set_as_default_version("backend" ${name} ${ver})
endif()


# SuperIso
set(name "superiso")
set(ver "3.6")
set(lib "libsuperiso")
set(dl "http://superiso.in2p3.fr/download/${name}_v${ver}.tgz")
set(md5 "df864ceeccb72467bfbe572a8da9711d")
set(dir "${PROJECT_SOURCE_DIR}/Backends/installed/${name}/${ver}")
check_ditch_status(${name} ${ver} ${dir})
if(NOT ditched_${name}_${ver})
  ExternalProject_Add(${name}_${ver}
    DOWNLOAD_COMMAND ${DL_BACKEND} ${dl} ${md5} ${dir} ${name} ${ver}
    SOURCE_DIR ${dir}
    BUILD_IN_SOURCE 1
    CONFIGURE_COMMAND ""
    BUILD_COMMAND sed ${dashi} -e "s#CC = gcc#CC = ${CMAKE_C_COMPILER}#g" Makefile
          COMMAND sed ${dashi} -e "s#rcsU#rcs#g" src/Makefile
          COMMAND sed ${dashi} -e "s/CFLAGS= -O3 -pipe -fomit-frame-pointer/CFLAGS= -fPIC ${BACKEND_C_FLAGS}/g" Makefile
          COMMAND ${MAKE_PARALLEL}
          COMMAND ar x src/libisospin.a
          COMMAND ${CMAKE_COMMAND} -E echo "${CMAKE_C_COMPILER} ${CMAKE_SHARED_LIBRARY_CREATE_C_FLAGS} -o ${lib}.so *.o" > make_so.sh
          COMMAND chmod u+x make_so.sh
          COMMAND ./make_so.sh
    INSTALL_COMMAND ""
  )
  add_extra_targets("backend" ${name} ${ver} ${dir} ${dl} clean)
  set_as_default_version("backend" ${name} ${ver})
endif()

# DDCalc
set(name "ddcalc")
set(ver "1.0.0")
set(lib "libDDCalc")
set(dl "https://${name}.hepforge.org/downloads/${name}-${ver}.tar.gz")
set(md5 "0c0da22b84721fc1d945f8039a4686c9")
set(patch "${PROJECT_SOURCE_DIR}/Backends/patches/${name}/${ver}/patch_${name}_${ver}.dif")
set(dir "${PROJECT_SOURCE_DIR}/Backends/installed/${name}/${ver}")
set(ddcalc_flags "${BACKEND_Fortran_FLAGS} -${FMODULE} ${dir}/build")
check_ditch_status(${name} ${ver} ${dir})
if(NOT ditched_${name}_${ver})
  ExternalProject_Add(${name}_${ver}
    DOWNLOAD_COMMAND ${DL_BACKEND} ${dl} ${md5} ${dir} ${name} ${ver}
    SOURCE_DIR ${dir}
    BUILD_IN_SOURCE 1
    PATCH_COMMAND patch -p1 < ${patch}
    CONFIGURE_COMMAND ""
    BUILD_COMMAND ${MAKE_PARALLEL} ${lib}.so FC=${CMAKE_Fortran_COMPILER} FOPT=${ddcalc_flags} DDCALC_DIR=${dir} OUTPUT_PIPE=>/dev/null
    INSTALL_COMMAND ""
  )
  add_extra_targets("backend" ${name} ${ver} ${dir} ${dl} clean)
endif()

set(name "ddcalc")
set(ver "1.1.0")
set(lib "libDDCalc")
set(dl "https://${name}.hepforge.org/downloads/${name}-${ver}.tar.gz")
set(md5 "47191564385379dd70aeba4811cd7c3b")
set(dir "${PROJECT_SOURCE_DIR}/Backends/installed/${name}/${ver}")
set(ddcalc_flags "${BACKEND_Fortran_FLAGS} -${FMODULE} ${dir}/build")
check_ditch_status(${name} ${ver} ${dir})
if(NOT ditched_${name}_${ver})
  ExternalProject_Add(${name}_${ver}
    DOWNLOAD_COMMAND ${DL_BACKEND} ${dl} ${md5} ${dir} ${name} ${ver}
    SOURCE_DIR ${dir}
    BUILD_IN_SOURCE 1
    CONFIGURE_COMMAND ""
    BUILD_COMMAND ${MAKE_PARALLEL} ${lib}.so FC=${CMAKE_Fortran_COMPILER} FOPT=${ddcalc_flags} DDCALC_DIR=${dir} OUTPUT_PIPE=>/dev/null
    INSTALL_COMMAND ""
  )
  add_extra_targets("backend" ${name} ${ver} ${dir} ${dl} clean)
endif()

set(name "ddcalc")
set(ver "1.2.0")
set(lib "libDDCalc")
set(dl "https://${name}.hepforge.org/downloads/${name}-${ver}.tar.gz")
set(md5 "93b894b80b360159264f0d634cd7387e")
set(dir "${PROJECT_SOURCE_DIR}/Backends/installed/${name}/${ver}")
set(ddcalc_flags "${BACKEND_Fortran_FLAGS} -${FMODULE} ${dir}/build")
check_ditch_status(${name} ${ver} ${dir})
if(NOT ditched_${name}_${ver})
  ExternalProject_Add(${name}_${ver}
    DOWNLOAD_COMMAND ${DL_BACKEND} ${dl} ${md5} ${dir} ${name} ${ver}
    SOURCE_DIR ${dir}
    BUILD_IN_SOURCE 1
    CONFIGURE_COMMAND ""
    BUILD_COMMAND ${MAKE_PARALLEL} ${lib}.so FC=${CMAKE_Fortran_COMPILER} FOPT=${ddcalc_flags} DDCALC_DIR=${dir} OUTPUT_PIPE=>/dev/null
    INSTALL_COMMAND ""
  )
  add_extra_targets("backend" ${name} ${ver} ${dir} ${dl} clean)
endif()

set(name "ddcalc")
set(ver "2.0.0")
set(lib "libDDCalc")
set(dl "https://${name}.hepforge.org/downloads/${name}-${ver}.tar.gz")
set(md5 "504cb95a298fa62d11097793dc318549")
set(dir "${PROJECT_SOURCE_DIR}/Backends/installed/${name}/${ver}/")
set(ddcalc_flags "${BACKEND_Fortran_FLAGS} -${FMODULE} ${dir}/build")
check_ditch_status(${name} ${ver} ${dir})
if(NOT ditched_${name}_${ver})
  ExternalProject_Add(${name}_${ver}
    DOWNLOAD_COMMAND ${DL_BACKEND} ${dl} ${md5} ${dir} ${name} ${ver}
    SOURCE_DIR ${dir}
    BUILD_IN_SOURCE 1
    CONFIGURE_COMMAND ""
    BUILD_COMMAND ${MAKE_PARALLEL} ${lib}.so FC=${CMAKE_Fortran_COMPILER} FOPT=${ddcalc_flags} DDCALC_DIR=${dir} OUTPUT_PIPE=>/dev/null
    INSTALL_COMMAND ""
  )
  add_extra_targets("backend" ${name} ${ver} ${dir} ${dl} clean)
endif()

set(name "ddcalc")
set(ver "2.1.0")
set(lib "libDDCalc")
set(dl "https://${name}.hepforge.org/downloads/${name}-${ver}.tar.gz")
set(md5 "2c9dbe2aea267e12d0fcb79abb64237b")
set(dir "${PROJECT_SOURCE_DIR}/Backends/installed/${name}/${ver}/")
set(ddcalc_flags "${BACKEND_Fortran_FLAGS} -${FMODULE} ${dir}/build")
check_ditch_status(${name} ${ver} ${dir})
if(NOT ditched_${name}_${ver})
  ExternalProject_Add(${name}_${ver}
    DOWNLOAD_COMMAND ${DL_BACKEND} ${dl} ${md5} ${dir} ${name} ${ver}
    SOURCE_DIR ${dir}
    BUILD_IN_SOURCE 1
    CONFIGURE_COMMAND ""
    BUILD_COMMAND ${MAKE_PARALLEL} ${lib}.so FC=${CMAKE_Fortran_COMPILER} FOPT=${ddcalc_flags} DDCALC_DIR=${dir} OUTPUT_PIPE=>/dev/null
    INSTALL_COMMAND ""
  )
  add_extra_targets("backend" ${name} ${ver} ${dir} ${dl} clean)
endif()

set(name "ddcalc")
set(ver "2.2.0")
set(lib "libDDCalc")
set(dl "https://${name}.hepforge.org/downloads/${name}-${ver}.tar.gz")
set(md5 "36a29b2c95d619b2676d5d1e47b86ab4")
set(dir "${PROJECT_SOURCE_DIR}/Backends/installed/${name}/${ver}/")
set(ddcalc_flags "${BACKEND_Fortran_FLAGS} -${FMODULE} ${dir}/build")
check_ditch_status(${name} ${ver} ${dir})
if(NOT ditched_${name}_${ver})
  ExternalProject_Add(${name}_${ver}
    DOWNLOAD_COMMAND ${DL_BACKEND} ${dl} ${md5} ${dir} ${name} ${ver}
    SOURCE_DIR ${dir}
    BUILD_IN_SOURCE 1
    CONFIGURE_COMMAND ""
    BUILD_COMMAND ${MAKE_PARALLEL} ${lib}.so FC=${CMAKE_Fortran_COMPILER} FOPT=${ddcalc_flags} DDCALC_DIR=${dir} OUTPUT_PIPE=>/dev/null
    INSTALL_COMMAND ""
  )
  add_extra_targets("backend" ${name} ${ver} ${dir} ${dl} clean)
  set_as_default_version("backend" ${name} ${ver})
endif()


# Gamlike
set(name "gamlike")
set(ver "1.0.0")
set(dl "https://${name}.hepforge.org/downloads/${name}-${ver}.tar.gz")
set(md5 "16b763a2e8b9d6c174d8b7ca2f4cb575")
set(dir "${PROJECT_SOURCE_DIR}/Backends/installed/${name}/${ver}")
if(GSL_FOUND)
  execute_process(
    COMMAND gsl-config --libs
    OUTPUT_VARIABLE GAMLIKE_GSL_LIBS
    RESULT_VARIABLE RET
  )
  if( RET EQUAL 0 )
    string( STRIP "${GAMLIKE_GSL_LIBS}" GAMLIKE_GSL_LIBS )
  endif()
endif()
set(gamlike_CXXFLAGS "${BACKEND_CXX_FLAGS}")
if (NOT GSL_INCLUDE_DIRS STREQUAL "")
  set(gamlike_CXXFLAGS "${gamlike_CXXFLAGS} -I${GSL_INCLUDE_DIRS}")
endif()
check_ditch_status(${name} ${ver} ${dir})
if(NOT ditched_${name}_${ver})
  ExternalProject_Add(${name}_${ver}
    DOWNLOAD_COMMAND ${DL_BACKEND} ${dl} ${md5} ${dir} ${name} ${ver}
    SOURCE_DIR ${dir}
    BUILD_IN_SOURCE 1
    CONFIGURE_COMMAND ""
    BUILD_COMMAND ${MAKE_PARALLEL} CXX=${CMAKE_CXX_COMPILER} CXXFLAGS=${gamlike_CXXFLAGS} LDFLAGS=${CMAKE_SHARED_LIBRARY_CREATE_CXX_FLAGS} LDLIBS=${GAMLIKE_GSL_LIBS} GAMLIKE_DATA_PATH=${dir}/data
    INSTALL_COMMAND ""
  )
  add_extra_targets("backend" ${name} ${ver} ${dir} ${dl} clean)
endif()

set(name "gamlike")
set(ver "1.0.1")
set(dl "https://${name}.hepforge.org/downloads/${name}-${ver}.tar.gz")
set(md5 "80b50ab2345e8b7d43b9eace5436e515")
set(dir "${PROJECT_SOURCE_DIR}/Backends/installed/${name}/${ver}")
if(GSL_FOUND)
  execute_process(
    COMMAND gsl-config --libs
    OUTPUT_VARIABLE GAMLIKE_GSL_LIBS
    RESULT_VARIABLE RET
  )
  if( RET EQUAL 0 )
    string( STRIP "${GAMLIKE_GSL_LIBS}" GAMLIKE_GSL_LIBS )
  endif()
endif()
set(gamlike_CXXFLAGS "${BACKEND_CXX_FLAGS}")
if (NOT GSL_INCLUDE_DIRS STREQUAL "")
  set(gamlike_CXXFLAGS "${gamlike_CXXFLAGS} -I${GSL_INCLUDE_DIRS}")
endif()
check_ditch_status(${name} ${ver} ${dir})
if(NOT ditched_${name}_${ver})
  ExternalProject_Add(${name}_${ver}
    DOWNLOAD_COMMAND ${DL_BACKEND} ${dl} ${md5} ${dir} ${name} ${ver}
    SOURCE_DIR ${dir}
    BUILD_IN_SOURCE 1
    CONFIGURE_COMMAND ""
    BUILD_COMMAND ${MAKE_PARALLEL} CXX=${CMAKE_CXX_COMPILER} CXXFLAGS=${gamlike_CXXFLAGS} LDFLAGS=${CMAKE_SHARED_LIBRARY_CREATE_CXX_FLAGS} LDLIBS=${GAMLIKE_GSL_LIBS} GAMLIKE_DATA_PATH=${dir}/data
    INSTALL_COMMAND ""
  )
  add_extra_targets("backend" ${name} ${ver} ${dir} ${dl} clean)
  set_as_default_version("backend" ${name} ${ver})
endif()


# Ditch all MicrOmegas backends if using clang, as clang is apparently not supported by MO3.
if("${CMAKE_CXX_COMPILER_ID}" STREQUAL "Clang" OR "${CMAKE_CXX_COMPILER_ID}" STREQUAL "AppleClang")
  message("   Compiling with clang; disabling MicrOmegas support in GAMBIT configuration.")
  set (itch "${itch}" "micromegas")
endif()

# MicrOmegas base (for all models)
set(name "micromegas")
set(ver "3.6.9.2")
set(dl "http://lapth.cnrs.fr/micromegas/downloadarea/code/${name}_${ver}.tgz")
set(md5 "72807f6d0ef80737554d8702b6b212c1")
set(dir "${PROJECT_SOURCE_DIR}/Backends/installed/${name}/${ver}")
set(patch "${PROJECT_SOURCE_DIR}/Backends/patches/${name}/${ver}/patch_${name}_${ver}")
check_ditch_status(${name} ${ver} ${dir})
if(NOT ditched_${name}_${ver})
  ExternalProject_Add(${name}_${ver}
    DOWNLOAD_COMMAND ${DL_BACKEND} ${dl} ${md5} ${dir} ${name} ${ver}
    SOURCE_DIR ${dir}
    PATCH_COMMAND patch -p1 < ${patch}
    BUILD_IN_SOURCE 1
    CONFIGURE_COMMAND ""
    BUILD_COMMAND make flags
          COMMAND sed ${dashi} -e "s|FC =.*|FC = ${CMAKE_Fortran_COMPILER}|" CalcHEP_src/FlagsForMake
          COMMAND sed ${dashi} -e "s|CC =.*|CC = ${CMAKE_C_COMPILER}|" CalcHEP_src/FlagsForMake
          COMMAND sed ${dashi} -e "s|CXX =.*|CXX = ${CMAKE_CXX_COMPILER}|" CalcHEP_src/FlagsForMake
          COMMAND sed ${dashi} -e "s|FFLAGS =.*|FFLAGS = ${BACKEND_Fortran_FLAGS}|" CalcHEP_src/FlagsForMake
          COMMAND sed ${dashi} -e "s|CFLAGS =.*|CFLAGS = ${BACKEND_C_FLAGS}|" CalcHEP_src/FlagsForMake
          COMMAND sed ${dashi} -e "s|CXXFLAGS =.*|CXXFLAGS = ${BACKEND_CXX_FLAGS}|" CalcHEP_src/FlagsForMake
          COMMAND sed ${dashi} -e "s|FC=.*|FC=\"${CMAKE_Fortran_COMPILER}\"|" CalcHEP_src/FlagsForSh
          COMMAND sed ${dashi} -e "s|CC=.*|CC=\"${CMAKE_C_COMPILER}\"|" CalcHEP_src/FlagsForSh
          COMMAND sed ${dashi} -e "s|CXX=.*|CXX=\"${CMAKE_CXX_COMPILER}\"|" CalcHEP_src/FlagsForSh
          COMMAND sed ${dashi} -e "s|FFLAGS=.*|FFLAGS=\"${CMAKE_Fortran_FLAGS}\"|" CalcHEP_src/FlagsForSh
          COMMAND sed ${dashi} -e "s|CFLAGS=.*|CFLAGS=\"${CMAKE_C_FLAGS}\"|" CalcHEP_src/FlagsForSh
          COMMAND sed ${dashi} -e "s|CXXFLAGS=.*|CXXFLAGS=\"${BACKEND_CXX_FLAGS}\"|" CalcHEP_src/FlagsForSh
          COMMAND sed ${dashi} -e "s|lFort=.*|lFort=|" CalcHEP_src/FlagsForSh
          COMMAND make
    INSTALL_COMMAND ""
  )
  add_extra_targets("backend" ${name} ${ver} ${dir} ${dl} "yes | clean")
  set_as_default_version("backend" ${name} ${ver})
endif()

# MicrOmegas MSSM model
set(model "MSSM")
set(patch "${PROJECT_SOURCE_DIR}/Backends/patches/${name}/${ver}/patch_${name}_${ver}_${model}")
check_ditch_status(${name}_${model} ${ver} ${dir})
if(NOT ditched_${name}_${model}_${ver})
  ExternalProject_Add(${name}_${model}_${ver}
    DOWNLOAD_COMMAND ""
    SOURCE_DIR ${dir}
    PATCH_COMMAND patch -p1 < ${patch}
    BUILD_IN_SOURCE 1
    CONFIGURE_COMMAND ""
    BUILD_COMMAND ${CMAKE_COMMAND} -E chdir ${model} ${MAKE_PARALLEL} sharedlib main=main.c
    INSTALL_COMMAND ""
  )
  add_extra_targets("backend model" ${name} ${ver} ${dir}/${model} ${model} "yes | clean")
  set_as_default_version("backend model" ${name}_${model} ${ver})
endif()

# MicrOmegas ScalarSingletDM_Z2 model
set(model "ScalarSingletDM_Z2")
set(patch "${PROJECT_SOURCE_DIR}/Backends/patches/${name}/${ver}/patch_${name}_${ver}_${model}")
check_ditch_status(${name}_${model} ${ver} ${dir})
if(NOT ditched_${name}_${model}_${ver})
  ExternalProject_Add(${name}_${model}_${ver}
    DOWNLOAD_COMMAND ""
    SOURCE_DIR ${dir}
    PATCH_COMMAND ./newProject ${model} && patch -p1 < ${patch}
    BUILD_IN_SOURCE 1
    CONFIGURE_COMMAND ""
    BUILD_COMMAND ${CMAKE_COMMAND} -E chdir ${model} ${MAKE_PARALLEL} sharedlib main=main.c
    INSTALL_COMMAND ""
  )
  add_extra_targets("backend model" ${name} ${ver} ${dir}/${model} ${model} "yes | clean")
  set_as_default_version("backend model" ${name}_${model} ${ver})
endif()

# MicrOmegas ScalarSingletDM_Z3 model
set(model "ScalarSingletDM_Z3")
set(patch "${PROJECT_SOURCE_DIR}/Backends/patches/${name}/${ver}/patch_${name}_${ver}_${model}")
check_ditch_status(${name}_${model} ${ver} ${dir})
if(NOT ditched_${name}_${model}_${ver})
  ExternalProject_Add(${name}_${model}_${ver}
    DOWNLOAD_COMMAND ""
    SOURCE_DIR ${dir}
    PATCH_COMMAND ./newProject ${model} && patch -p1 < ${patch}
    BUILD_IN_SOURCE 1
    CONFIGURE_COMMAND ""
    BUILD_COMMAND ${CMAKE_COMMAND} -E chdir ${model} ${MAKE_PARALLEL} sharedlib main=main.c
    INSTALL_COMMAND ""
  )
  add_extra_targets("backend model" ${name} ${ver} ${dir}/${model} ${model} "yes | clean")
  set_as_default_version("backend model" ${name}_${model} ${ver})
endif()

# MicrOmegas VectorSingletDM_Z2 model
set(model "VectorSingletDM_Z2")
set(patch "${PROJECT_SOURCE_DIR}/Backends/patches/${name}/${ver}/patch_${name}_${ver}_${model}")
check_ditch_status(${name}_${model} ${ver} ${dir})
if(NOT ditched_${name}_${model}_${ver})
  ExternalProject_Add(${name}_${model}_${ver}
    DOWNLOAD_COMMAND ""
    SOURCE_DIR ${dir}
    PATCH_COMMAND ./newProject ${model} && patch -p1 < ${patch}
    BUILD_IN_SOURCE 1
    CONFIGURE_COMMAND ""
    BUILD_COMMAND ${CMAKE_COMMAND} -E chdir ${model} ${MAKE_PARALLEL} sharedlib main=main.c
    INSTALL_COMMAND ""
  )
  add_extra_targets("backend model" ${name} ${ver} ${dir}/${model} ${model} "yes | clean")
  set_as_default_version("backend model" ${name}_${model} ${ver})
endif()

# MicrOmegas MajoranaSingletDM_Z2 model
set(model "MajoranaSingletDM_Z2")
set(patch "${PROJECT_SOURCE_DIR}/Backends/patches/${name}/${ver}/patch_${name}_${ver}_${model}")
check_ditch_status(${name}_${model} ${ver} ${dir})
if(NOT ditched_${name}_${model}_${ver})
  ExternalProject_Add(${name}_${model}_${ver}
    DOWNLOAD_COMMAND ""
    SOURCE_DIR ${dir}
    PATCH_COMMAND ./newProject ${model} && patch -p1 < ${patch}
    BUILD_IN_SOURCE 1
    CONFIGURE_COMMAND ""
    BUILD_COMMAND ${CMAKE_COMMAND} -E chdir ${model} ${MAKE_PARALLEL} sharedlib main=main.c
    INSTALL_COMMAND ""
  )
  add_extra_targets("backend model" ${name} ${ver} ${dir}/${model} ${model} "yes | clean")
  set_as_default_version("backend model" ${name}_${model} ${ver})
endif()

# MicrOmegas DiracSingletDM_Z2 model
set(model "DiracSingletDM_Z2")
set(patch "${PROJECT_SOURCE_DIR}/Backends/patches/${name}/${ver}/patch_${name}_${ver}_${model}")
check_ditch_status(${name}_${model} ${ver} ${dir})
if(NOT ditched_${name}_${model}_${ver})
  ExternalProject_Add(${name}_${model}_${ver}
    DOWNLOAD_COMMAND ""
    SOURCE_DIR ${dir}
    PATCH_COMMAND ./newProject ${model} && patch -p1 < ${patch}
    BUILD_IN_SOURCE 1
    CONFIGURE_COMMAND ""
    BUILD_COMMAND ${CMAKE_COMMAND} -E chdir ${model} ${MAKE_PARALLEL} sharedlib main=main.c
    INSTALL_COMMAND ""
  )
  add_extra_targets("backend model" ${name} ${ver} ${dir}/${model} ${model} "yes | clean")
  set_as_default_version("backend model" ${name}_${model} ${ver})
endif()

# MontePythonLike
set(name "montepythonlike")
set(ver "3.1.0")
set(sfver "3_1_0")
set(dl "null")
set(dir "${PROJECT_SOURCE_DIR}/Backends/installed/${name}/${ver}")
set(patchdir "${PROJECT_SOURCE_DIR}/Backends/patches/${name}/${ver}/")
#set(lib "libmontepythonlike")
# Ditch MP if Python version is 3
set(ditch_if_absent "Python2")
check_ditch_status(${name} ${ver} ${dir} ${ditch_if_absent})
if(NOT ditched_${name}_${ver})
  ExternalProject_Add(${name}_${ver}
    GIT_REPOSITORY https://github.com/brinckmann/montepython_public.git
    GIT_TAG ${ver}
    SOURCE_DIR ${dir}
    BUILD_IN_SOURCE 1
    CONFIGURE_COMMAND ${CMAKE_COMMAND} -E copy ${patchdir}/MontePythonLike.py ${dir}/montepython/MontePythonLike_${sfver}.py
    COMMAND ${CMAKE_COMMAND} -E copy ${patchdir}/MPLike_patch_script.py ${dir}/montepython/MPLike_patch_script.py
    COMMAND sed ${dashi} -e "s#from MontePythonLike import#from MontePythonLike_${sfver} import#g" ${dir}/montepython/MPLike_patch_script.py
    COMMAND ${CMAKE_COMMAND} -E copy ${patchdir}/sdss_lrgDR7_fiducialmodel.dat ${dir}/data/sdss_lrgDR7/sdss_lrgDR7_fiducialmodel.dat
    COMMAND ${CMAKE_COMMAND} -E copy_directory ${patchdir}/WiggleZ_bao_highz ${dir}/montepython/likelihoods/WiggleZ_bao_highz/
    BUILD_COMMAND ""
    INSTALL_COMMAND python ${dir}/montepython/MPLike_patch_script.py
  )
  add_extra_targets("backend" ${name} ${ver} ${dir} ${dl} clean)
  set_as_default_version("backend" ${name} ${ver})
endif()

# Pythia
set(name "pythia")
set(ver "8.212")
set(lib "libpythia8")
set(dl "http://home.thep.lu.se/~torbjorn/pythia8/pythia8212.tgz")
set(md5 "0886d1b2827d8f0cd2ae69b925045f40")
set(dir "${PROJECT_SOURCE_DIR}/Backends/installed/${name}/${ver}")
set(patch "${PROJECT_SOURCE_DIR}/Backends/patches/${name}/${ver}/patch_${name}_${ver}.dif")

# - Add additional compiler-specific optimisation flags and suppress some warnings from -Wextra.
set(pythia_CXXFLAGS "${BACKEND_CXX_FLAGS}")
if("${CMAKE_CXX_COMPILER_ID}" STREQUAL "Intel")
  set(pythia_CXXFLAGS "${pythia_CXXFLAGS} -fast") # -fast sometimes makes xsecs come out as NaN, but we catch that and invalidate those points.
elseif("${CMAKE_CXX_COMPILER_ID}" STREQUAL "GNU" OR "${CMAKE_CXX_COMPILER_ID}" STREQUAL "Clang" OR "${CMAKE_CXX_COMPILER_ID}" STREQUAL "AppleClang")
  # Include all flags from -ffast-math, except -ffinite-math-only (which has proved to cause incorrect results), and -fno-rounding-math -fno-signaling-nans (which don't exist in Clang and are defaults anyway for gcc).
  set(pythia_CXXFLAGS "${pythia_CXXFLAGS} -fno-math-errno -funsafe-math-optimizations")
  if("${CMAKE_CXX_COMPILER_ID}" STREQUAL "GNU")
    set(pythia_CXXFLAGS "${pythia_CXXFLAGS} -fcx-limited-range") # Clang doesn't have this one.
  endif()
  set_compiler_warning("no-extra" pythia_CXXFLAGS)
  set_compiler_warning("no-deprecated-declarations" pythia_CXXFLAGS)
endif()

# - Add "-undefined dynamic_lookup flat_namespace" to linker flags when OSX linker is used
if(${CMAKE_SYSTEM_NAME} MATCHES "Darwin")
  set(pythia_CXX_SHARED_FLAGS "${CMAKE_SHARED_LIBRARY_CREATE_CXX_FLAGS} -undefined dynamic_lookup -flat_namespace")
else()
  set(pythia_CXX_SHARED_FLAGS "${CMAKE_SHARED_LIBRARY_CREATE_CXX_FLAGS}")
endif()

# - Add option to turn off intel IPO if insufficient memory exists to use it.
option(PYTHIA_OPT "For Pythia: Switch Intel's multi-file interprocedural optimization on/off" ON)
if("${CMAKE_CXX_COMPILER_ID}" STREQUAL "Intel" AND NOT "${PYTHIA_OPT}")
  set(pythia_CXXFLAGS "${pythia_CXXFLAGS} -no-ipo -ip")
endif()

# - Pythia 8.212 depends on std::auto_ptr which is removed in c++17, so we need to fall back to c++14 (or c++11)
if(COMPILER_SUPPORTS_CXX17)
  string(REGEX REPLACE "-std=c\\+\\+17" "-std=c++14" pythia_CXXFLAGS "${pythia_CXXFLAGS}")
endif()

# - Set include directories
set(pythia_CXXFLAGS "${pythia_CXXFLAGS} -I${Boost_INCLUDE_DIR} -I${PROJECT_SOURCE_DIR}/contrib/slhaea/include")

# - Actual configure and compile commands
check_ditch_status(${name} ${ver} ${dir})
if(NOT ditched_${name}_${ver})
  ExternalProject_Add(${name}_${ver}
    DOWNLOAD_COMMAND ${DL_BACKEND} ${dl} ${md5} ${dir} ${name} ${ver}
    SOURCE_DIR ${dir}
    BUILD_IN_SOURCE 1
    PATCH_COMMAND patch -p1 < ${patch}
    CONFIGURE_COMMAND ./configure --enable-shared --cxx="${CMAKE_CXX_COMPILER}" --cxx-common="${pythia_CXXFLAGS}" --cxx-shared="${pythia_CXX_SHARED_FLAGS}" --lib-suffix=".so"
    BUILD_COMMAND ${MAKE_PARALLEL} CXX="${CMAKE_CXX_COMPILER}" lib/${lib}.so
    INSTALL_COMMAND ""
  )
  BOSS_backend(${name} ${ver})
  add_extra_targets("backend" ${name} ${ver} ${dir} ${dl} distclean)
  set_as_default_version("backend" ${name} ${ver})
endif()

# Pythia external model (EM)
set(model "em")
set(name "pythia_${model}")
set(ver "8.212")
set(lib "libpythia8")
set(dl "http://home.thep.lu.se/~torbjorn/pythia8/pythia8212.tgz")
set(md5 "0886d1b2827d8f0cd2ae69b925045f40")
set(dir "${PROJECT_SOURCE_DIR}/Backends/installed/${name}/${ver}")
set(patch "${PROJECT_SOURCE_DIR}/Backends/patches/${name}/${ver}/patch_${name}_${ver}.dif")
set(ext_model_dir "${PROJECT_SOURCE_DIR}/Backends/patches/${name}/${ver}/ExternalModel")
check_ditch_status(${name} ${ver} ${dir})
if(NOT ditched_${name}_${ver})
  ExternalProject_Add(${name}_${ver}
    DOWNLOAD_COMMAND ${DL_BACKEND} ${dl} ${md5} ${dir} ${name} ${ver}
    SOURCE_DIR ${dir}
    BUILD_IN_SOURCE 1
    PATCH_COMMAND patch -p1 < ${patch}
    CONFIGURE_COMMAND ./configure --enable-shared --cxx="${CMAKE_CXX_COMPILER}" --cxx-common="${pythia_CXXFLAGS}" --cxx-shared="${pythia_CXX_SHARED_FLAGS}" --lib-suffix=".so"
    BUILD_COMMAND ${MAKE_PARALLEL} CXX="${CMAKE_CXX_COMPILER}" lib/${lib}.so
    INSTALL_COMMAND ""
  )
  ExternalProject_Add_Step(${name}_${ver} add_external_Pythia_model
    COMMAND ${CMAKE_COMMAND} -E copy ${ext_model_dir}/ProcessContainer.cc ${dir}/src/
    COMMAND ${CMAKE_COMMAND} -E copy ${ext_model_dir}/Index.xml  ${dir}/share/Pythia8/xmldoc/
    COMMAND ${CMAKE_COMMAND} -E copy ${ext_model_dir}/UserModel.xml ${dir}/share/Pythia8/xmldoc/
    COMMAND ${CMAKE_COMMAND} -E copy_directory ${ext_model_dir}/src ${dir}/src/
    COMMAND ${CMAKE_COMMAND} -E copy_directory ${ext_model_dir}/include ${dir}/include/
    DEPENDEES download
    DEPENDERS patch
  )
  BOSS_backend(${name} ${ver})
  add_extra_targets("backend" ${name} ${ver} ${dir} ${dl} distclean)
  set_as_default_version("backend" ${name} ${ver})
endif()


# Nulike
set(name "nulike")
set(ver "1.0.4")
set(lib "libnulike")
set(dl "https://${name}.hepforge.org/downloads/${name}-${ver}.tar.gz")
set(md5 "47649992d19984ee53df6a1655c48227")
set(dir "${PROJECT_SOURCE_DIR}/Backends/installed/${name}/${ver}")
check_ditch_status(${name} ${ver} ${dir})
if(NOT ditched_${name}_${ver})
  ExternalProject_Add(${name}_${ver}
    DOWNLOAD_COMMAND ${DL_BACKEND} ${dl} ${md5} ${dir} ${name} ${ver}
    SOURCE_DIR ${dir}
    BUILD_IN_SOURCE 1
    CONFIGURE_COMMAND ""
    BUILD_COMMAND ${MAKE_PARALLEL} ${lib}.so FF=${CMAKE_Fortran_COMPILER} FOPT=${BACKEND_Fortran_FLAGS} MODULE=${FMODULE}
    INSTALL_COMMAND ""
  )
  add_extra_targets("backend" ${name} ${ver} ${dir} ${dl} distclean)
endif()

# Nulike
set(name "nulike")
set(ver "1.0.5")
set(lib "libnulike")
set(dl "https://${name}.hepforge.org/downloads/${name}-${ver}.tar.gz")
set(md5 "20cee73a38fb3560298b6a3acdd4d83a")
set(dir "${PROJECT_SOURCE_DIR}/Backends/installed/${name}/${ver}")
check_ditch_status(${name} ${ver} ${dir})
if(NOT ditched_${name}_${ver})
  ExternalProject_Add(${name}_${ver}
    DOWNLOAD_COMMAND ${DL_BACKEND} ${dl} ${md5} ${dir} ${name} ${ver}
    SOURCE_DIR ${dir}
    BUILD_IN_SOURCE 1
    CONFIGURE_COMMAND ""
    BUILD_COMMAND ${MAKE_PARALLEL} ${lib}.so FF=${CMAKE_Fortran_COMPILER} FOPT=${BACKEND_Fortran_FLAGS} MODULE=${FMODULE}
    INSTALL_COMMAND ""
  )
  add_extra_targets("backend" ${name} ${ver} ${dir} ${dl} distclean)
endif()

# Nulike
set(name "nulike")
set(ver "1.0.6")
set(lib "libnulike")
set(dl "https://${name}.hepforge.org/downloads/${name}-${ver}.tar.gz")
set(md5 "fc4c35dc867bb1213d80acd12e5c1169")
set(dir "${PROJECT_SOURCE_DIR}/Backends/installed/${name}/${ver}")
check_ditch_status(${name} ${ver} ${dir})
if(NOT ditched_${name}_${ver})
  ExternalProject_Add(${name}_${ver}
    DOWNLOAD_COMMAND ${DL_BACKEND} ${dl} ${md5} ${dir} ${name} ${ver}
    SOURCE_DIR ${dir}
    BUILD_IN_SOURCE 1
    CONFIGURE_COMMAND ""
    BUILD_COMMAND ${MAKE_PARALLEL} ${lib}.so FF=${CMAKE_Fortran_COMPILER} FOPT=${BACKEND_Fortran_FLAGS} MODULE=${FMODULE}
    INSTALL_COMMAND ""
  )
  add_extra_targets("backend" ${name} ${ver} ${dir} ${dl} distclean)
endif()

# Nulike
set(name "nulike")
set(ver "1.0.7")
set(lib "libnulike")
set(dl "https://${name}.hepforge.org/downloads/${name}-${ver}.tar.gz")
set(md5 "5c8e74d125b619abe01e196af7baf790")
set(dir "${PROJECT_SOURCE_DIR}/Backends/installed/${name}/${ver}")
check_ditch_status(${name} ${ver} ${dir})
if(NOT ditched_${name}_${ver})
  ExternalProject_Add(${name}_${ver}
    DOWNLOAD_COMMAND ${DL_BACKEND} ${dl} ${md5} ${dir} ${name} ${ver}
    SOURCE_DIR ${dir}
    BUILD_IN_SOURCE 1
    CONFIGURE_COMMAND ""
    BUILD_COMMAND ${MAKE_PARALLEL} ${lib}.so FF=${CMAKE_Fortran_COMPILER} FOPT=${BACKEND_Fortran_FLAGS} MODULE=${FMODULE}
    INSTALL_COMMAND ""
  )
  add_extra_targets("backend" ${name} ${ver} ${dir} ${dl} distclean)
endif()

# Nulike
set(name "nulike")
set(ver "1.0.8")
set(lib "libnulike")
set(dl "https://${name}.hepforge.org/downloads/${name}-${ver}.tar.gz")
set(md5 "2ab62018b255cc987263daa6999b1ad6")
set(dir "${PROJECT_SOURCE_DIR}/Backends/installed/${name}/${ver}")
check_ditch_status(${name} ${ver} ${dir})
if(NOT ditched_${name}_${ver})
  ExternalProject_Add(${name}_${ver}
    DOWNLOAD_COMMAND ${DL_BACKEND} ${dl} ${md5} ${dir} ${name} ${ver}
    SOURCE_DIR ${dir}
    BUILD_IN_SOURCE 1
    CONFIGURE_COMMAND ""
    BUILD_COMMAND ${MAKE_PARALLEL} ${lib}.so FF=${CMAKE_Fortran_COMPILER} FOPT=${BACKEND_Fortran_FLAGS} MODULE=${FMODULE}
    INSTALL_COMMAND ""
  )
  add_extra_targets("backend" ${name} ${ver} ${dir} ${dl} distclean)
  set_as_default_version("backend" ${name} ${ver})
endif()

# SUSY-HIT
set(name "susyhit")
set(ver "1.5")
set(lib "libsusyhit")
set(dl "https://www.itp.kit.edu/~maggie/SUSY-HIT/version${ver}_${name}.tar.gz")
set(md5 "493c7ba3a07e192918d3412875fb386a")
set(dir "${PROJECT_SOURCE_DIR}/Backends/installed/${name}/${ver}")
set(patch "${PROJECT_SOURCE_DIR}/Backends/patches/${name}/${ver}/patch_${name}_${ver}.dif")

# - Due to a bug/instability in SUSYHIT, switch off optimization for Intel compilers
set(susyhit_Fortran_FLAGS "${BACKEND_Fortran_FLAGS}")
if("${CMAKE_Fortran_COMPILER_ID}" STREQUAL "Intel")
  set(susyhit_Fortran_FLAGS "${susyhit_Fortran_FLAGS} -O0")
endif()

check_ditch_status(${name} ${ver} ${dir})
if(NOT ditched_${name}_${ver})
  ExternalProject_Add(${name}_${ver}
    DOWNLOAD_COMMAND ${DL_BACKEND} ${dl} ${md5} ${dir} ${name} ${ver}
    SOURCE_DIR ${dir}
    BUILD_IN_SOURCE 1
    PATCH_COMMAND patch -p1 < ${patch}
    CONFIGURE_COMMAND ""
    BUILD_COMMAND ${MAKE_PARALLEL} ${lib}.so FC=${CMAKE_Fortran_COMPILER} FFLAGS=${susyhit_Fortran_FLAGS}
    INSTALL_COMMAND ""
  )
  add_extra_targets("backend" ${name} ${ver} ${dir} ${dl} clean)
  set_as_default_version("backend" ${name} ${ver})
endif()


# FeynHiggs
set(name "feynhiggs")
set(ver "2.12.0")
set(lib "libFH")
set(dl "http://wwwth.mpp.mpg.de/members/heinemey/feynhiggs/newversion/FeynHiggs-${ver}.tar.gz")
set(md5 "da2d0787311525213cd4721da9946b86")
set(dir "${PROJECT_SOURCE_DIR}/Backends/installed/${name}/${ver}")
set(FH_Fortran_FLAGS "${BACKEND_Fortran_FLAGS_NO_BUILD_OPTIMISATIONS}") #For skipping -O2, which seems to cause issues
set(FH_C_FLAGS "${BACKEND_C_FLAGS_NO_BUILD_OPTIMISATIONS}")             #For skipping -O2, which seems to cause issues
set(FH_CXX_FLAGS "${BACKEND_CXX_FLAGS_NO_BUILD_OPTIMISATIONS}")         #For skipping -O2, which seems to cause issues
check_ditch_status(${name} ${ver} ${dir})
if(NOT ditched_${name}_${ver})
  ExternalProject_Add(${name}_${ver}
    DOWNLOAD_COMMAND ${DL_BACKEND} ${dl} ${md5} ${dir} ${name} ${ver}
    SOURCE_DIR ${dir}
    BUILD_IN_SOURCE 1
    # Fix bug preventing the use of array bounds checking.
    CONFIGURE_COMMAND sed ${dashi} -e "s#ComplexType spi_(2, 6:7, nvec, 1)#ComplexType spi_(2, 6:7, nvec, LEGS)#g" src/Decays/VecSet.F
              COMMAND ./configure FC=${CMAKE_Fortran_COMPILER} FFLAGS=${FH_Fortran_FLAGS} CC=${CMAKE_C_COMPILER} CFLAGS=${FH_C_FLAGS} CXX=${CMAKE_CXX_COMPILER} CXXFLAGS=${FH_CXX_FLAGS}
    BUILD_COMMAND ${MAKE_PARALLEL}
          COMMAND ${CMAKE_COMMAND} -E make_directory lib
          COMMAND ${CMAKE_COMMAND} -E echo "${CMAKE_Fortran_COMPILER} ${CMAKE_SHARED_LIBRARY_CREATE_C_FLAGS} -o lib/${lib}.so build/*.o" > make_so.sh
          COMMAND chmod u+x make_so.sh
          COMMAND ./make_so.sh
    INSTALL_COMMAND ""
  )
  add_extra_targets("backend" ${name} ${ver} ${dir} ${dl} clean)
endif()

# FeynHiggs
set(name "feynhiggs")
set(ver "2.11.3")
set(lib "libFH")
set(dl "http://wwwth.mpp.mpg.de/members/heinemey/feynhiggs/newversion/FeynHiggs-${ver}.tar.gz")
set(md5 "49f5ea1838cb233baffd85bbc1b0d87d")
set(dir "${PROJECT_SOURCE_DIR}/Backends/installed/${name}/${ver}")
set(FH_Fortran_FLAGS "${BACKEND_Fortran_FLAGS_NO_BUILD_OPTIMISATIONS}") #For skipping -O2, which seems to cause issues
set(FH_C_FLAGS "${BACKEND_C_FLAGS_NO_BUILD_OPTIMISATIONS}")             #For skipping -O2, which seems to cause issues
set(FH_CXX_FLAGS "${BACKEND_CXX_FLAGS_NO_BUILD_OPTIMISATIONS}")         #For skipping -O2, which seems to cause issues
check_ditch_status(${name} ${ver} ${dir})
if(NOT ditched_${name}_${ver})
  ExternalProject_Add(${name}_${ver}
    DOWNLOAD_COMMAND ${DL_BACKEND} ${dl} ${md5} ${dir} ${name} ${ver}
    SOURCE_DIR ${dir}
    BUILD_IN_SOURCE 1
    # Fix bug preventing the use of array bounds checking.
    CONFIGURE_COMMAND sed ${dashi} -e "s#ComplexType spi_(2, 6:7, nvec, 1)#ComplexType spi_(2, 6:7, nvec, LEGS)#g" src/Decays/VecSet.F
              COMMAND ./configure FC=${CMAKE_Fortran_COMPILER} FFLAGS=${FH_Fortran_FLAGS} CC=${CMAKE_C_COMPILER} CFLAGS=${FH_C_FLAGS} CXX=${CMAKE_CXX_COMPILER} CXXFLAGS=${FH_CXX_FLAGS}
    BUILD_COMMAND ${MAKE_PARALLEL}
          COMMAND ${CMAKE_COMMAND} -E make_directory lib
          COMMAND ${CMAKE_COMMAND} -E echo "${CMAKE_Fortran_COMPILER} ${CMAKE_SHARED_LIBRARY_CREATE_C_FLAGS} -o lib/${lib}.so build/*.o" > make_so.sh
          COMMAND chmod u+x make_so.sh
          COMMAND ./make_so.sh
    INSTALL_COMMAND ""
  )
  add_extra_targets("backend" ${name} ${ver} ${dir} ${dl} clean)
  set_as_default_version("backend" ${name} ${ver})
endif()

# FeynHiggs
set(name "feynhiggs")
set(ver "2.11.2")
set(lib "libFH")
set(dl "http://wwwth.mpp.mpg.de/members/heinemey/feynhiggs/newversion/FeynHiggs-${ver}.tar.gz")
set(md5 "edb73eafa6dab291bd8827242c16ac0a")
set(dir "${PROJECT_SOURCE_DIR}/Backends/installed/${name}/${ver}")
set(FH_Fortran_FLAGS "${BACKEND_Fortran_FLAGS_NO_BUILD_OPTIMISATIONS}") #For skipping -O2, which seems to cause issues
set(FH_C_FLAGS "${BACKEND_C_FLAGS_NO_BUILD_OPTIMISATIONS}")             #For skipping -O2, which seems to cause issues
set(FH_CXX_FLAGS "${BACKEND_CXX_FLAGS_NO_BUILD_OPTIMISATIONS}")         #For skipping -O2, which seems to cause issues
check_ditch_status(${name} ${ver} ${dir})
if(NOT ditched_${name}_${ver})
  ExternalProject_Add(${name}_${ver}
    DOWNLOAD_COMMAND ${DL_BACKEND} ${dl} ${md5} ${dir} ${name} ${ver}
    SOURCE_DIR ${dir}
    BUILD_IN_SOURCE 1
    # Fix bug preventing the use of array bounds checking.
    CONFIGURE_COMMAND sed ${dashi} -e "s#ComplexType spi_(2, 6:7, nvec, 1)#ComplexType spi_(2, 6:7, nvec, LEGS)#g" src/Decays/VecSet.F
              COMMAND ./configure FC=${CMAKE_Fortran_COMPILER} FFLAGS=${FH_Fortran_FLAGS} CC=${CMAKE_C_COMPILER} CFLAGS=${FH_C_FLAGS} CXX=${CMAKE_CXX_COMPILER} CXXFLAGS=${FH_CXX_FLAGS}
    BUILD_COMMAND ${MAKE_PARALLEL}
          COMMAND ${CMAKE_COMMAND} -E make_directory lib
          COMMAND ${CMAKE_COMMAND} -E echo "${CMAKE_Fortran_COMPILER} ${CMAKE_SHARED_LIBRARY_CREATE_C_FLAGS} -o lib/${lib}.so build/*.o" > make_so.sh
          COMMAND chmod u+x make_so.sh
          COMMAND ./make_so.sh
    INSTALL_COMMAND ""
  )
  add_extra_targets("backend" ${name} ${ver} ${dir} ${dl} clean)
endif()


# HiggsBounds tables
set(name "higgsbounds_tables")
set(ver "0.0")
set(dl "https://higgsbounds.hepforge.org/downloads/csboutput_trans_binary.tar.gz")
set(md5 "004decca30335ddad95654a04dd034a6")
set(dir "${PROJECT_SOURCE_DIR}/Backends/installed/${name}/${ver}")
check_ditch_status(${name} ${ver} ${dir})
if(NOT ditched_${name}_${ver})
  ExternalProject_Add(${name}_${ver}
    DOWNLOAD_COMMAND ${DL_BACKEND} ${dl} ${md5} ${dir} ${name} ${ver} "retain container folder"
    SOURCE_DIR ${dir}
    BUILD_IN_SOURCE 1
    CONFIGURE_COMMAND ""
    BUILD_COMMAND ""
    INSTALL_COMMAND ""
  )
  add_extra_targets("backend" ${name} ${ver} ${dir} ${dl} clean)
  set_as_default_version("backend" ${name} ${ver})
endif()


# HiggsBounds
set(name "higgsbounds")
set(ver "4.3.1")
set(lib "libhiggsbounds")
set(dl "https://${name}.hepforge.org/downloads/HiggsBounds-${ver}.tar.gz")
set(md5 "c1667613f814a9f0297d1f11a8b3ef34")
set(dir "${PROJECT_SOURCE_DIR}/Backends/installed/${name}/${ver}")
set(patch "${PROJECT_SOURCE_DIR}/Backends/patches/${name}/${ver}/patch_${name}_${ver}.dif")
set(hb_tab_name "higgsbounds_tables")
set(hb_tab_ver "0.0")
set(hb_tab_dir "${PROJECT_SOURCE_DIR}/Backends/installed/${hb_tab_name}/${hb_tab_ver}")
check_ditch_status(${name} ${ver} ${dir})
if(NOT ditched_${name}_${ver})
  ExternalProject_Add(${name}_${ver}
    DEPENDS ${hb_tab_name}_${hb_tab_ver}
    DOWNLOAD_COMMAND ${DL_BACKEND} ${dl} ${md5} ${dir} ${name} ${ver}
    SOURCE_DIR ${dir}
    PATCH_COMMAND patch -p1 < ${patch}
    BUILD_IN_SOURCE 1
    CONFIGURE_COMMAND ${CMAKE_COMMAND} -E copy configure-with-chisq my_configure
              COMMAND sed ${dashi} -e "s|clsbtablesdir=.*|clsbtablesdir=\"${hb_tab_dir}/\"|" my_configure
              COMMAND sed ${dashi} -e "s|F90C =.*|F90C = ${CMAKE_Fortran_COMPILER}|" my_configure
              COMMAND sed ${dashi} -e "s|F77C =.*|F77C = ${CMAKE_Fortran_COMPILER}|" my_configure
              COMMAND sed ${dashi} -e "s|F90FLAGS =.*|F90FLAGS = ${BACKEND_Fortran_FLAGS}|" my_configure
              COMMAND sed ${dashi} -e "s|\\.SUFFIXES|.NOTPARALLEL:${nl}${nl}.SUFFIXES|" makefile.in
              COMMAND ${CMAKE_COMMAND} -E copy makefile.in makefile.in.tmp
              COMMAND awk "{gsub(/${nl}/,${true_nl})}{print}" makefile.in.tmp > makefile.in
              COMMAND ${CMAKE_COMMAND} -E remove makefile.in.tmp
              COMMAND ./my_configure
    BUILD_COMMAND ${MAKE_PARALLEL}
          COMMAND ${CMAKE_COMMAND} -E make_directory lib
          COMMAND ${CMAKE_COMMAND} -E echo "${CMAKE_Fortran_COMPILER} ${CMAKE_SHARED_LIBRARY_CREATE_C_FLAGS} -o lib/${lib}.so *.o" > make_so.sh
          COMMAND chmod u+x make_so.sh
          COMMAND ./make_so.sh
    INSTALL_COMMAND ""
  )
  add_extra_targets("backend" ${name} ${ver} ${dir} ${dl} clean)
  set_as_default_version("backend" ${name} ${ver})
endif()

# HiggsBounds
set(name "higgsbounds")
set(ver "4.2.1")
set(lib "libhiggsbounds")
set(dl "https://${name}.hepforge.org/downloads/HiggsBounds-${ver}.tar.gz")
set(md5 "47b93330d4e0fddcc23b381548db355b")
set(dir "${PROJECT_SOURCE_DIR}/Backends/installed/${name}/${ver}")
set(hb_tab_name "higgsbounds_tables")
set(hb_tab_ver "0.0")
set(hb_tab_dir "${PROJECT_SOURCE_DIR}/Backends/installed/${hb_tab_name}/${hb_tab_ver}")
check_ditch_status(${name} ${ver} ${dir})
if(NOT ditched_${name}_${ver})
  ExternalProject_Add(${name}_${ver}
    DEPENDS ${hb_tab_name}_${hb_tab_ver}
    DOWNLOAD_COMMAND ${DL_BACKEND} ${dl} ${md5} ${dir} ${name} ${ver}
    SOURCE_DIR ${dir}
    BUILD_IN_SOURCE 1
    CONFIGURE_COMMAND ${CMAKE_COMMAND} -E copy configure-with-chisq my_configure
              COMMAND sed ${dashi} -e "s|clsbtablesdir=.*|clsbtablesdir=\"${hb_tab_dir}/\"|" my_configure
              COMMAND sed ${dashi} -e "s|F90C =.*|F90C = ${CMAKE_Fortran_COMPILER}|" my_configure
              COMMAND sed ${dashi} -e "s|F77C =.*|F77C = ${CMAKE_Fortran_COMPILER}|" my_configure
              COMMAND sed ${dashi} -e "s|F90FLAGS =.*|F90FLAGS = ${BACKEND_Fortran_FLAGS}|" my_configure
              COMMAND sed ${dashi} -e "s|\\.SUFFIXES|.NOTPARALLEL:${nl}${nl}.SUFFIXES|" makefile.in
              COMMAND ${CMAKE_COMMAND} -E copy makefile.in makefile.in.tmp
              COMMAND awk "{gsub(/${nl}/,${true_nl})}{print}" makefile.in.tmp > makefile.in
              COMMAND ${CMAKE_COMMAND} -E remove makefile.in.tmp
              COMMAND ./my_configure
    BUILD_COMMAND ${MAKE_PARALLEL}
          COMMAND ${CMAKE_COMMAND} -E make_directory lib
          COMMAND ${CMAKE_COMMAND} -E echo "${CMAKE_Fortran_COMPILER} ${CMAKE_SHARED_LIBRARY_CREATE_C_FLAGS} -o lib/${lib}.so *.o" > make_so.sh
          COMMAND chmod u+x make_so.sh
          COMMAND ./make_so.sh
    INSTALL_COMMAND ""
  )
  add_extra_targets("backend" ${name} ${ver} ${dir} ${dl} clean)
endif()


# HiggsSignals
set(name "higgssignals")
set(ver "1.4.0")
set(lib "libhiggssignals")
set(dl "https://higgsbounds.hepforge.org/downloads/HiggsSignals-${ver}.tar.gz")
set(md5 "537d3885b1cbddbe1163dbc843ec2beb")
set(dir "${PROJECT_SOURCE_DIR}/Backends/installed/${name}/${ver}")
set(patch "${PROJECT_SOURCE_DIR}/Backends/patches/${name}/${ver}/patch_${name}_${ver}.dif")
set(hb_name "higgsbounds")
set(hb_ver "4.3.1")
check_ditch_status(${name} ${ver} ${dir})
if(NOT ditched_${name}_${ver})
  ExternalProject_Add(${name}_${ver}
    DEPENDS higgsbounds_${hb_ver}
    DOWNLOAD_COMMAND ${DL_BACKEND} ${dl} ${md5} ${dir} ${name} ${ver}
    SOURCE_DIR ${dir}
    PATCH_COMMAND patch -p1 < ${patch}
    BUILD_IN_SOURCE 1
    CONFIGURE_COMMAND ${CMAKE_COMMAND} -E copy configure my_configure
              COMMAND sed ${dashi} -e "s|HBLIBS =.*|HBLIBS =-L../../${hb_name}/${hb_ver}|" my_configure
              COMMAND sed ${dashi} -e "s|HBINCLUDE =.*|HBINCLUDE =-I../../${hb_name}/${hb_ver}|" my_configure
              COMMAND sed ${dashi} -e "s|F90C =.*|F90C = ${CMAKE_Fortran_COMPILER}|" my_configure
              COMMAND sed ${dashi} -e "s|F77C =.*|F77C = ${CMAKE_Fortran_COMPILER}|" my_configure
              COMMAND sed ${dashi} -e "s|F90FLAGS =.*|F90FLAGS = ${BACKEND_Fortran_FLAGS}|" my_configure
              COMMAND sed ${dashi} -e "s|\\.SUFFIXES|.NOTPARALLEL:${nl}${nl}.SUFFIXES|" makefile.in
              COMMAND ${CMAKE_COMMAND} -E copy makefile.in makefile.in.tmp
              COMMAND awk "{gsub(/${nl}/,${true_nl})}{print}" makefile.in.tmp > makefile.in
              COMMAND ${CMAKE_COMMAND} -E remove makefile.in.tmp
              COMMAND ./my_configure
    BUILD_COMMAND ${MAKE_PARALLEL}
          COMMAND ${CMAKE_COMMAND} -E make_directory lib
          COMMAND ${CMAKE_COMMAND} -E remove HiggsSignals.o
          COMMAND ${CMAKE_COMMAND} -E echo "${CMAKE_Fortran_COMPILER} ${CMAKE_SHARED_LIBRARY_CREATE_C_FLAGS} -o lib/${lib}.so ./*.o ../../${hb_name}/${hb_ver}/*.o" > make_so.sh
          COMMAND chmod u+x make_so.sh
          COMMAND ./make_so.sh
    INSTALL_COMMAND ""
  )
  add_extra_targets("backend" ${name} ${ver} ${dir} ${dl} clean)
  set_as_default_version("backend" ${name} ${ver})
endif()


# SPheno
set(name "spheno")
set(ver "3.3.8")
set(lib "lib/libSPheno.so")
set(dl "https://${name}.hepforge.org/downloads/SPheno-${ver}.tar.gz")
set(md5 "4307cb4b736cebca5e57ca6c5e0b5836")
set(dir "${PROJECT_SOURCE_DIR}/Backends/installed/${name}/${ver}")
set(patch "${PROJECT_SOURCE_DIR}/Backends/patches/${name}/${ver}/patch_${name}_${ver}.dif")
check_ditch_status(${name} ${ver} ${dir})
if(NOT ditched_${name}_${ver})
  ExternalProject_Add(${name}_${ver}
    DOWNLOAD_COMMAND ${DL_BACKEND} ${dl} ${md5} ${dir}
    SOURCE_DIR ${dir}
    BUILD_IN_SOURCE 1
    PATCH_COMMAND patch -p1 < ${patch}
    CONFIGURE_COMMAND ""
    BUILD_COMMAND ${MAKE_PARALLEL} $F90=${CMAKE_Fortran_COMPILER} FFLAGS=${BACKEND_Fortran_FLAGS} ${lib}
    INSTALL_COMMAND ""
  )
  add_extra_targets("backend" ${name} ${ver} ${dir} ${dl} clean)
  set_as_default_version("backend" ${name} ${ver})
endif()


# gm2calc
set(name "gm2calc")
set(ver "1.3.0")
set(dl "https://${name}.hepforge.org/downloads/${name}-${ver}.tar.gz")
set(md5 "1bddab5a411a895edd382a1f8a991c15")
set(dir "${PROJECT_SOURCE_DIR}/Backends/installed/${name}/${ver}")
set(patch "${PROJECT_SOURCE_DIR}/Backends/patches/${name}/${ver}/patch_${name}")
# - Silence the deprecated-declarations warnings coming from Eigen3
set(GM2CALC_CXX_FLAGS "${BACKEND_CXX_FLAGS}")
set_compiler_warning("no-deprecated-declarations" GM2CALC_CXX_FLAGS)
# - gm2calc 1.3 depends on std::ptr_fun which is removed in c++17, so we need to fall back to c++14 (or c++11)
if(COMPILER_SUPPORTS_CXX17)
  string(REGEX REPLACE "-std=c\\+\\+17" "-std=c++14" GM2CALC_CXX_FLAGS "${GM2CALC_CXX_FLAGS}")
endif()
check_ditch_status(${name} ${ver} ${dir})
if(NOT ditched_${name}_${ver})
  ExternalProject_Add(${name}_${ver}
    DOWNLOAD_COMMAND ${DL_BACKEND} ${dl} ${md5} ${dir} ${name} ${ver}
    SOURCE_DIR ${dir}
    BUILD_IN_SOURCE 1
    PATCH_COMMAND patch -p1 < ${patch}_error.dif
    CONFIGURE_COMMAND ""
    BUILD_COMMAND ${MAKE_PARALLEL} CXX=${CMAKE_CXX_COMPILER} CXXFLAGS=${GM2CALC_CXX_FLAGS} EIGENFLAGS=-I${EIGEN3_INCLUDE_DIR} BOOSTFLAGS=-I${Boost_INCLUDE_DIR} alllib
    INSTALL_COMMAND ""
  )
  BOSS_backend(${name} ${ver})
  add_extra_targets("backend" ${name} ${ver} ${dir} ${dl} clean)
  set_as_default_version("backend" ${name} ${ver})
endif()

# gm2calc
set(name "gm2calc")
set(ver "1.2.0")
set(dl "https://${name}.hepforge.org/downloads/${name}-${ver}.tar.gz")
set(md5 "07d55bbbd648b8ef9b2d69ad1dfd8326")
set(dir "${PROJECT_SOURCE_DIR}/Backends/installed/${name}/${ver}")
set(patch "${PROJECT_SOURCE_DIR}/Backends/patches/${name}/${ver}/patch_${name}")
# - Silence the deprecated-declarations warnings coming from Eigen3
set(GM2CALC_CXX_FLAGS "${BACKEND_CXX_FLAGS}")
set_compiler_warning("no-deprecated-declarations" GM2CALC_CXX_FLAGS)
# - gm2calc 1.2 depends on std::ptr_fun which is removed in c++17, so we need to fall back to c++14 (or c++11)
if(COMPILER_SUPPORTS_CXX17)
  string(REGEX REPLACE "-std=c\\+\\+17" "-std=c++14" GM2CALC_CXX_FLAGS "${GM2CALC_CXX_FLAGS}")
endif()
check_ditch_status(${name} ${ver} ${dir})
if(NOT ditched_${name}_${ver})
  ExternalProject_Add(${name}_${ver}
    DOWNLOAD_COMMAND ${DL_BACKEND} ${dl} ${md5} ${dir} ${name} ${ver}
    SOURCE_DIR ${dir}
    BUILD_IN_SOURCE 1
    PATCH_COMMAND patch -p1 < ${patch}_makefile.dif
          COMMAND patch -p1 < ${patch}_module.dif
          COMMAND patch -p1 < ${patch}_error.dif
    CONFIGURE_COMMAND ""
    BUILD_COMMAND ${MAKE_PARALLEL} CXX=${CMAKE_CXX_COMPILER} CXXFLAGS=${GM2CALC_CXX_FLAGS} EIGENFLAGS=-I${EIGEN3_INCLUDE_DIR} BOOSTFLAGS=-I${Boost_INCLUDE_DIR} sharedlib
    INSTALL_COMMAND ""
  )
  BOSS_backend(${name} ${ver})
  add_extra_targets("backend" ${name} ${ver} ${dir} ${dl} clean)
endif()

# SUSYHD
set(name "susyhd")
set(ver "1.0.2")
set(dl "http://users.ictp.it/~${name}/v${ver}/SUSYHD.tgz")
set(md5 "e831c3fa977552ff944e0db44db38e87")
set(dir "${PROJECT_SOURCE_DIR}/Backends/installed/${name}/${ver}")
set(ditch_if_absent "Mathematica")
check_ditch_status(${name} ${ver} ${dir} ${ditch_if_absent})
if(NOT ditched_${name}_${ver})
  ExternalProject_Add(${name}_${ver}
    DOWNLOAD_COMMAND ${DL_BACKEND} ${dl} ${md5} ${dir}
    SOURCE_DIR ${dir}
    BUILD_IN_SOURCE 1
    PATCH_COMMAND ""
    CONFIGURE_COMMAND ""
    BUILD_COMMAND ""
    INSTALL_COMMAND ""
  )
  add_extra_targets("backend" ${name} ${ver} ${dir} ${dl} clean)
  set_as_default_version("backend" ${name} ${ver})
endif()

# cfitsio
set(name "cfitsio")
set(ver "3.390")
set(lib "libcfitsio")
set(dl "http://heasarc.gsfc.nasa.gov/FTP/software/fitsio/c/cfitsio3390.tar.gz")
set(md5 "e92dd2a4282a1c50d46167041a29fc67")
set(dir "${PROJECT_SOURCE_DIR}/Backends/installed/${name}/${ver}")
set(CFITSIO_SO ".so")
check_ditch_status(${name} ${ver} ${dir})
if(NOT ditched_${name}_${ver})
  ExternalProject_Add(${name}_${ver}
    DOWNLOAD_COMMAND ${DL_BACKEND} ${dl} ${md5} ${dir}
    SOURCE_DIR ${dir}
    BUILD_IN_SOURCE 1
    CONFIGURE_COMMAND ./configure --includedir=${dir}/include --libdir=${dir}/lib FC=${CMAKE_Fortran_COMPILER} FCFLAGS=${BACKEND_Fortran_FLAGS} FFLAGS=${BACKEND_Fortran_FLAGS} CC=${CMAKE_C_COMPILER} CFLAGS=${BACKEND_C_FLAGS} CXX=${CMAKE_CXX_COMPILER} CXXFLAGS=${BACKEND_CXX_FLAGS} SHLIB_SUFFIX=${CFITSIO_SO}
    BUILD_COMMAND ${MAKE_PARALLEL} shared SHLIB_SUFFIX=${CFITSIO_SO}
    INSTALL_COMMAND ${MAKE_PARALLEL} install SHLIB_SUFFIX=${CFITSIO_SO}
  )
  add_extra_targets("backend" ${name} ${ver} ${dir} ${dl} clean)
  set_as_default_version("backend" ${name} ${ver})
endif()

# plc
set(name "plc")
set(ver "3.0")
set(lib "libclik")
set(dl "http://pla.esac.esa.int/pla/aio/product-action?COSMOLOGY.FILE_ID=COM_Likelihood_Code-v3.0_R3.00.tar.gz")
set(md5 "23a7d80cffe3156b33575becbee7ac15")
set(dir "${PROJECT_SOURCE_DIR}/Backends/installed/${name}/${ver}")
set(patch "${PROJECT_SOURCE_DIR}/Backends/patches/${name}/${ver}")
set(cfitsio_name "cfitsio")
set(cfitsio_ver "3.390")
set(cfitsio_dir "${PROJECT_SOURCE_DIR}/Backends/installed/${cfitsio_name}/${cfitsio_ver}")
if("${CMAKE_C_COMPILER_ID}" STREQUAL "Intel")
  set(PLC_C_COMPILER "--icc")
elseif("${CMAKE_C_COMPILER_ID}" STREQUAL "GNU")
  set(PLC_C_COMPILER "--gcc")
elseif("${CMAKE_C_COMPILER_ID}" STREQUAL "Clang" OR "${CMAKE_C_COMPILER_ID}" STREQUAL "AppleClang")
  set(PLC_C_COMPILER "--clang")
endif()
if("${CMAKE_Fortran_COMPILER_ID}" STREQUAL "Intel")
  set(PLC_Fortran_COMPILER "--ifort")
else()
  set(PLC_Fortran_COMPILER "--gfortran")
endif()
if(NOT ${FOUND_MKL} EQUAL -1)
  if(DEFINED ENV{MKLROOT})
  string(STRIP $ENV{MKLROOT} STRIPPED_MKLROOT)
    if(NOT "${STRIPPED_MKLROOT}" STREQUAL "")
      set(mkl_libs_option "--lapack_mkl=${STRIPPED_MKLROOT}")
    else()
      set(mkl_libs_option "")
    endif()
  endif()
endif()
check_ditch_status(${name} ${ver} ${dir})
if(NOT ditched_${name}_${ver})
  ExternalProject_Add(${name}_${ver}
    DEPENDS ${cfitsio_name}_${cfitsio_ver}
    DOWNLOAD_COMMAND ${DL_BACKEND} ${dl} ${md5} ${dir} ${name} ${ver} "retain container folder"
    SOURCE_DIR ${dir}
    BUILD_IN_SOURCE 1
    # Since someone put a tarball into a tarball, we need to extract again
    PATCH_COMMAND tar -C ${dir}/ -xf ${dir}/code/plc_3.0/plc-3.0.tar.bz2 --strip-components=1
    COMMAND patch -p1 < ${patch}/${name}_${ver}.diff
    CONFIGURE_COMMAND ${PYTHON_EXECUTABLE} ${dir}/waf configure ${PLC_C_COMPILER} ${PLC_Fortran_COMPILER} --cfitsio_include=${cfitsio_dir}/include --cfitsio_lib=${cfitsio_dir}/lib ${mkl_libs_option}
    BUILD_COMMAND ""
    INSTALL_COMMAND C_INCLUDE_PATH=$(C_INCLUDE_PATH):${PYTHON_INCLUDE_DIR} ${PYTHON_EXECUTABLE} ${dir}/waf install
  )
  add_extra_targets("backend" ${name} ${ver} ${dir} ${dl} clean)
  set_as_default_version("backend" ${name} ${ver})
endif()

# classy
set(name "classy")
set(ver "2.6.3")
set(sfver "2_6_3")
set(lib "classy")
set(patch "${PROJECT_SOURCE_DIR}/Backends/patches/${name}/${ver}")
set(dl "https://github.com/lesgourg/class_public/archive/v${ver}.tar.gz")
set(md5 "e6eb0fd721bb1098e642f5d1970501ce")
set(dir "${PROJECT_SOURCE_DIR}/Backends/installed/${name}/${ver}")
set(ditch_if_absent "Python")
check_ditch_status(${name} ${ver} ${dir} ${ditch_if_absent})
if(NOT ditched_${name}_${ver})
  ExternalProject_Add(${name}_${ver}
    DOWNLOAD_COMMAND ${DL_BACKEND} ${dl} ${md5} ${dir}
    SOURCE_DIR ${dir}
    BUILD_IN_SOURCE 1
    PATCH_COMMAND patch -p1 < ${patch}/${name}_${ver}.diff
    CONFIGURE_COMMAND ""
    COMMAND sed ${dashi} -e "s#autosetup.py install#autosetup.py build#g" Makefile
    COMMAND sed ${dashi} -e "s#\".\"#\"${dir}\"#g" include/common.h
    BUILD_COMMAND ${MAKE_PARALLEL} CC=${CMAKE_C_COMPILER} OMPFLAG=${OpenMP_C_FLAGS} OPTFLAG= CCFLAG=${BACKEND_GNU99_FLAGS} LDFLAG=${BACKEND_GNU99_FLAGS} PYTHON=${PYTHON_EXECUTABLE} all
    COMMAND ${CMAKE_COMMAND} -E make_directory lib
    COMMAND find python/ -name "classy*.so" | xargs -I {} cp "{}" lib/
    COMMAND ${CMAKE_COMMAND} -E echo "#This is a trampoline script to import the cythonized python module under a different name" > lib/${lib}_${sfver}.py
    COMMAND ${CMAKE_COMMAND} -E echo "from ${lib} import *" >> lib/${lib}_${sfver}.py
    INSTALL_COMMAND ""
  )
  add_extra_targets("backend" ${name} ${ver} ${dir} ${dl} clean)
  set_as_default_version("backend" ${name} ${ver})
endif()

set(name "classy")
set(ver "exo_2.7.0")
set(sfver "exo_2_7_0")
set(lib "classy")
set(patch "${PROJECT_SOURCE_DIR}/Backends/patches/${name}/${ver}")
set(dl "https://github.com/lesgourg/class_public/archive/067b3868f6501eb68df35554cda5e3981129d48c.tar.gz") # The huge number is the commit ID of ExoCLASS_2.7.0
set(md5 "6f7d59ac552744fadf47214fde2cbeac")
set(dir "${PROJECT_SOURCE_DIR}/Backends/installed/${name}/${ver}")
set(ditch_if_absent "Python")
check_ditch_status(${name} ${ver} ${dir} ${ditch_if_absent})
if(NOT ditched_${name}_${ver})
  ExternalProject_Add(${name}_${ver}
    DOWNLOAD_COMMAND ${DL_BACKEND} ${dl} ${md5} ${dir}
    SOURCE_DIR ${dir}
    BUILD_IN_SOURCE 1
    PATCH_COMMAND patch -p1 < ${patch}/${name}_${ver}.diff
    CONFIGURE_COMMAND ""
    COMMAND sed ${dashi} -e "s#autosetup.py install#autosetup.py build#g" Makefile
    COMMAND sed ${dashi} -e "s#\".\"#\"${dir}\"#g" include/common.h
    BUILD_COMMAND ${MAKE_PARALLEL} CC=${CMAKE_C_COMPILER} OMPFLAG=${OpenMP_C_FLAGS} OPTFLAG= CCFLAG=${BACKEND_GNU99_FLAGS} LDFLAG=${BACKEND_GNU99_FLAGS} PYTHON=${PYTHON_EXECUTABLE} all
    COMMAND ${CMAKE_COMMAND} -E make_directory lib
    COMMAND find python/ -name "classy*.so" | xargs -I {} cp "{}" lib/
    COMMAND ${CMAKE_COMMAND} -E echo "#This is a trampoline script to import the cythonized python module under a different name" > lib/${lib}_${sfver}.py
    COMMAND ${CMAKE_COMMAND} -E echo "from ${lib} import *" >> lib/${lib}_${sfver}.py
    INSTALL_COMMAND ""
  )
  add_extra_targets("backend" ${name} ${ver} ${dir} ${dl} clean)
endif()

set(name "classy")
set(ver "exo_2.7.2")
set(sfver "exo_2_7_2")
set(lib "classy")
set(patch "${PROJECT_SOURCE_DIR}/Backends/patches/${name}/${ver}")
set(dl "https://github.com/lesgourg/class_public/archive/42e8f9418e3442d1ea3f26ff84dc9f0e856a0f1d.tar.gz") # The huge number is the commit ID of ExoCLASS_2.7.0
set(md5 "8f3139eacae4d1cc5bb02bab3ec75073")
set(dir "${PROJECT_SOURCE_DIR}/Backends/installed/${name}/${ver}")
check_ditch_status(${name} ${ver} ${dir})
if(NOT ditched_${name}_${ver})
  ExternalProject_Add(${name}_${ver}
    DOWNLOAD_COMMAND ${DL_BACKEND} ${dl} ${md5} ${dir}
    SOURCE_DIR ${dir}
    BUILD_IN_SOURCE 1
    PATCH_COMMAND patch -p1 < ${patch}/${name}_${ver}.diff
    CONFIGURE_COMMAND ""
    COMMAND sed ${dashi} -e "s#autosetup.py install#autosetup.py build#g" Makefile
    COMMAND sed ${dashi} -e "s#\".\"#\"${dir}\"#g" include/common.h
    BUILD_COMMAND ${MAKE_PARALLEL} CC=${CMAKE_C_COMPILER} OMPFLAG=${OpenMP_C_FLAGS} OPTFLAG= CCFLAG=${BACKEND_GNU99_FLAGS} LDFLAG=${BACKEND_GNU99_FLAGS} PYTHON=${PYTHON_EXECUTABLE} all
    COMMAND ${CMAKE_COMMAND} -E make_directory lib
    COMMAND find python/ -name "classy*.so" | xargs -I {} cp "{}" lib/
    COMMAND ${CMAKE_COMMAND} -E echo "#This is a trampoline script to import the cythonized python module under a different name" > lib/${lib}_${sfver}.py
    COMMAND ${CMAKE_COMMAND} -E echo "from ${lib} import *" >> lib/${lib}_${sfver}.py
    INSTALL_COMMAND ""
  )
  add_extra_targets("backend" ${name} ${ver} ${dir} ${dl} clean)
endif()

# DarkAges
# Add correct symlink flags for OSX
if(${CMAKE_SYSTEM_NAME} MATCHES "Darwin")
  set(DarkAges_SYMLINK_FLAGS "-hfs")
else()
  set(DarkAges_SYMLINK_FLAGS "-fs")
endif()
set(name "darkages")
set(ver "1.2.0")
set(sfver "1_2_0")
set(dl "null")
set(dir "${PROJECT_SOURCE_DIR}/Backends/installed/${name}/${ver}")
set(ditch_if_absent "Python")
check_ditch_status(${name} ${ver} ${dir} ${ditch_if_absent})
if(NOT ditched_${name}_${ver})
  ExternalProject_Add(${name}_${ver}
    GIT_REPOSITORY https://github.com/pstoecker/DarkAges.git
    GIT_TAG v${ver}
    SOURCE_DIR ${dir}
    BUILD_IN_SOURCE 1
    CONFIGURE_COMMAND ln ${DarkAges_SYMLINK_FLAGS} DarkAges DarkAges_${sfver}
    BUILD_COMMAND ""
    INSTALL_COMMAND ""
  )
  add_extra_targets("backend" ${name} ${ver} ${dir} ${dl} clean)
  set_as_default_version("backend" ${name} ${ver})
endif()

#MultiModeCode
set(name "multimodecode")
set(ver "2.0.0")
set(lib "libmodecode")
set(dl "http://modecode.org/wp-content/uploads/2014/09/MultiModeCode.2.0.0.tar.gz")
set(md5 "03f99f02c572ea34383a0888fb0658d6")
set(dir "${PROJECT_SOURCE_DIR}/Backends/installed/${name}/${ver}")
set(patch "${PROJECT_SOURCE_DIR}/Backends/patches/${name}/${ver}")
if("${CMAKE_Fortran_COMPILER_ID}" STREQUAL "Intel")
  set(multimode_Fortran_FLAGS "${BACKEND_Fortran_FLAGS} -r8")
elseif("${CMAKE_Fortran_COMPILER_ID}" STREQUAL "GNU")
  set(multimode_Fortran_FLAGS "${BACKEND_Fortran_FLAGS} -fdefault-real-8")
else()
  set(multimode_Fortran_FLAGS "${BACKEND_Fortran_FLAGS}")
endif()
check_ditch_status(${name} ${ver} ${dir})
if(NOT ditched_${name}_${ver})
  ExternalProject_Add(${name}_${ver}
    DOWNLOAD_COMMAND ${DL_BACKEND} ${dl} ${md5} ${dir}
    SOURCE_DIR ${dir}
    BUILD_IN_SOURCE 1
    PATCH_COMMAND patch -p1 < ${patch}/multimodecode.diff
    CONFIGURE_COMMAND ""
    BUILD_COMMAND ${MAKE_PARALLEL} F90C=${CMAKE_Fortran_COMPILER} FFLAGS=${multimode_Fortran_FLAGS}
    INSTALL_COMMAND ""
  )
  add_extra_targets("backend" ${name} ${ver} ${dir} ${dl} clean)
  set_as_default_version("backend" ${name} ${ver})
endif()

# Alternative download command for getting unreleased things from the gambit_internal repository.
# If you don't know what that is, you don't need to tinker with these.
#    DOWNLOAD_COMMAND ${CMAKE_COMMAND} -E cmake_echo_color --yellow --bold ${private_code_warning1}
#             COMMAND ${CMAKE_COMMAND} -E cmake_echo_color --red --bold ${private_code_warning2}
#             COMMAND ${CMAKE_COMMAND} -E copy_directory ${loc} ${dir}<|MERGE_RESOLUTION|>--- conflicted
+++ resolved
@@ -218,13 +218,8 @@
     #COMMAND patch -b -p2 -d src < ${patch}/patchDS_OMP_src.dif
     #COMMAND patch -b -p2 -d include < ${patch}/patchDS_OMP_include.dif
     CONFIGURE_COMMAND ./configure FC=${CMAKE_Fortran_COMPILER} FCFLAGS=${BACKEND_Fortran_FLAGS} FFLAGS=${BACKEND_Fortran_FLAGS} CC=${CMAKE_C_COMPILER} CFLAGS=${BACKEND_C_FLAGS} CXX=${CMAKE_CXX_COMPILER} CXXFLAGS=${BACKEND_CXX_FLAGS}
-<<<<<<< HEAD
-    BUILD_COMMAND $(MAKE) dslib_shared
-          COMMAND $(MAKE) install_tables
-=======
     BUILD_COMMAND ${MAKE_PARALLEL} dslib_shared
           COMMAND ${MAKE_PARALLEL} install_tables
->>>>>>> 33029a12
     INSTALL_COMMAND ""
   )
   add_extra_targets("backend" ${name} ${ver} ${dir} ${dl} clean)
