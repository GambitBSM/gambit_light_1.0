--- conflicted
+++ resolved
@@ -935,36 +935,6 @@
     PATCH_COMMAND patch -p1 < ${patch}
     CONFIGURE_COMMAND ""
     BUILD_COMMAND ${CMAKE_MAKE_PROGRAM} F90=${CMAKE_Fortran_COMPILER} FFLAGS=${GAMBIT_Fortran_FLAGS} ${lib}
-<<<<<<< HEAD
-    INSTALL_COMMAND ""
-  )
-  add_extra_targets("backend" ${name} ${ver} ${dir} ${dl} clean)
-  set_as_default_version("backend" ${name} ${ver})
-endif()
-
-# SPheno-SARAH MSSM model
-set(model "mssm")
-set(Model "MSSM")
-set(name "spheno${model}")
-set(ver "3.3.8")
-set(lib "lib/libSPheno${Model}.so")
-set(dl "http://www.hepforge.org/archive/spheno/SPheno-${ver}.tar.gz")
-set(md5 "4307cb4b736cebca5e57ca6c5e0b5836")
-set(dir "${PROJECT_SOURCE_DIR}/Backends/installed/${name}/${ver}")
-set(sarahdir "${PROJECT_SOURCE_DIR}/Models/data/SARAH/${Model}/EWSB/SPheno")
-file(GLOB sarahfiles  "${sarahdir}/[a-zA-Z0-9]*")
-set(patch "${PROJECT_SOURCE_DIR}/Backends/patches/${name}/${ver}/patch_${name}_${ver}.dif")
-check_ditch_status(${name} ${ver} ${dir})
-if(NOT ditched_${name}_${ver})
-  ExternalProject_Add(${name}_${ver}
-    DOWNLOAD_COMMAND ${DL_BACKEND} ${dl} ${md5} ${dir} COMMAND mkdir "${dir}/${Model}" COMMAND cp -r "${sarahfiles}" "${dir}/${Model}" COMMAND ls
-    SOURCE_DIR ${dir}
-    BUILD_IN_SOURCE 1
-    PATCH_COMMAND patch -p1 < ${patch}
-    CONFIGURE_COMMAND ""
-    BUILD_COMMAND ${CMAKE_MAKE_PROGRAM} Model=${model} F90=${CMAKE_Fortran_COMPILER} FFLAGS="${SPheno_FLAGS}" ${lib}
-=======
->>>>>>> c28d8000
     INSTALL_COMMAND ""
   )
   add_extra_targets("backend" ${name} ${ver} ${dir} ${dl} clean)
@@ -1057,18 +1027,11 @@
 
 if(${CMAKE_SYSTEM_NAME} MATCHES "Darwin")
   set(dl "http://www.math.uic.edu/~jan/mactel64y_phcv24p.tar.gz")
-<<<<<<< HEAD
-  set(md5 "999c0a4471b0efa4e0bf1d847569b4c4")
-else()
-  set(dl "http://www.math.uic.edu/~jan/x86_64phcv24p.tar.gz")
-  set(md5 "e1068bd9b67446cca63177d723e52ee6")
-=======
 #  set(md5 "999c0a4471b0efa4e0bf1d847569b4c4")
 else()
   set(dl "http://www.math.uic.edu/~jan/x86_64phcv24p.tar.gz")
 #  set(md5 "7b589002b78037c40a8c52269bf39c0e")
 set(md5 "none")
->>>>>>> c28d8000
 endif()
 set(dir "${PROJECT_SOURCE_DIR}/Backends/installed/${name}/${ver}")
 check_ditch_status(${name} ${ver} ${dir})
@@ -1109,11 +1072,7 @@
           BUILD_COMMAND ""
           INSTALL_COMMAND ""
           )
-<<<<<<< HEAD
-  #add_extra_targets("backend" ${name} ${ver} ${dir} ${dl} ) # FIGURE THIS OUT
-=======
   add_extra_targets("backend" ${name} ${ver} ${dir} ${dl} clean) # FIGURE THIS OUT
->>>>>>> c28d8000
   set_as_default_version("backend" ${name} ${ver})
 
 endif()
@@ -1126,10 +1085,7 @@
 set(Minuit_lib_name "Minuit2")
 set(Minuit_ver "5.34.14")
 set(phc_ver "2.4.58")
-<<<<<<< HEAD
-=======
 set(hom4ps_ver "2.0")
->>>>>>> c28d8000
 set(dl "null")
 set(Minuit_include "${PROJECT_SOURCE_DIR}/Backends/installed/${Minuit_name}/${Minuit_ver}/include/")
 set(Minuit_lib "${PROJECT_SOURCE_DIR}/Backends/installed/${Minuit_name}/${Minuit_ver}/lib/")
@@ -1139,11 +1095,7 @@
   ExternalProject_Add(${name}_${ver}
           DEPENDS ${Minuit_name}_${Minuit_ver}
           DEPENDS phc_${phc_ver}
-<<<<<<< HEAD
-          DEPENDS hom4ps_2.0
-=======
           DEPENDS hom4ps_${hom4ps_ver}
->>>>>>> c28d8000
           SOURCE_DIR ${dir}
           GIT_REPOSITORY https://github.com/JoseEliel/VevaciousPlusPlus_Development.git
           GIT_TAG origin/Gambit_BOSSED_debug
@@ -1151,18 +1103,9 @@
           BINARY_DIR ${dir}/VevaciousPlusPlus
           BUILD_COMMAND ${CMAKE_MAKE_PROGRAM} ${CMAKE_MAKE_PROGRAM} CC=${CMAKE_CXX_COMPILER} CCFLAGS=${VPP_FLAGS} MINUITLIBDIR=${Minuit_lib} MINUITLIBNAME=${Minuit_lib_name} shared
           INSTALL_COMMAND ""
-<<<<<<< HEAD
-          COMMAND cp -R ${PROJECT_SOURCE_DIR}/Backends/installed/${name}/${ver}/VevaciousPlusPlus/GAMBIT/vevacious_1_0/ ${PROJECT_SOURCE_DIR}/Backends/include/gambit/Backends/backend_types/vevacious_1_0/
-          COMMAND cp  ${PROJECT_SOURCE_DIR}/Backends/installed/${name}/${ver}/VevaciousPlusPlus/GAMBIT/vevacious_1_0.hpp ${PROJECT_SOURCE_DIR}/Backends/include/gambit/Backends/frontends/
-          )
- # execute_process(COMMAND cp -r ${PROJECT_SOURCE_DIR}/Backends/installed/${name}/${ver}/VevaciousPlusPlus/GAMBIT/vevacious_1.0/ ${PROJECT_SOURCE_DIR}/Backends/include/gambit/Backends/backend_types/)
- # execute_process(COMMAND cp   ${PROJECT_SOURCE_DIR}/Backends/installed/${name}/${ver}/VevaciousPlusPlus/GAMBIT/vevacious_1_0.hpp ${PROJECT_SOURCE_DIR}/Backends/include/gambit/Backends/frontends/)
-
-=======
           #COMMAND cp -R ${PROJECT_SOURCE_DIR}/Backends/installed/${name}/${ver}/VevaciousPlusPlus/GAMBIT/vevacious_1_0/ ${PROJECT_SOURCE_DIR}/Backends/include/gambit/Backends/backend_types/vevacious_1_0/
           #COMMAND cp  ${PROJECT_SOURCE_DIR}/Backends/installed/${name}/${ver}/VevaciousPlusPlus/GAMBIT/vevacious_1_0.hpp ${PROJECT_SOURCE_DIR}/Backends/include/gambit/Backends/frontends/
           )
->>>>>>> c28d8000
   add_extra_targets("backend" ${name} ${ver} ${dir}/VevaciousPlusPlus ${dl} clean)
   set_as_default_version("backend" ${name} ${ver})
   #  BOSS_backend(${name} ${ver})
@@ -1193,7 +1136,6 @@
   set_as_default_version("backend" ${name} ${ver})
 endif()
 
-<<<<<<< HEAD
 # DirectDM
 set(name "directdm")
 set(ver "2.0.1")
@@ -1219,8 +1161,6 @@
   set_as_default_version("backend" ${name} ${ver})
 endif()
 
-=======
->>>>>>> c28d8000
 # SARAH
 set(name "sarah")
 set(ver "4.11.0")
