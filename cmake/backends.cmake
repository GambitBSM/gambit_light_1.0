# GAMBIT: Global and Modular BSM Inference Tool
#************************************************
# \file
#
#  CMake configuration scripts for obtaining,
#  configuring, compiling and installing
#  backends.
#
#  Note that this is not necessarily the canonical
#  way to manage the compilation of all backends,
#  and GAMBIT support for backend compilation is
#  minimal, even with this method -- so please
#  contact the authors of the respective codes
#  if they won't compile!
#
#************************************************
#
#  Authors (add name and date if you modify):
#
#  \author Antje Putze
#          (antje.putze@lapth.cnrs.fr)
#  \date 2014 Sep, Oct, Nov
#  \date 2015 Sep
#
#  \author Pat Scott
#          (p.scott@imperial.ac.uk)
#  \date 2014 Nov, Dec
#  \date 2015 May
#
#  \author Chris Rogan
#          (crogan@cern.ch)
#  \date 2015 May
#
#  \author Anders Kvellestad
#          (anderkve@fys.uio.no)
#  \date 2015 May
#
#  \author Christoph Weniger
#          (c.weniger@uva.nl)
#  \date 2015 Sep
#
#************************************************

# DarkSUSY
set(remove_files_from_libdarksusy dssetdsinstall.o dssetdsversion.o ddilog.o drkstp.o eisrs1.o tql2.o tred2.o)
set(remove_files_from_libisajet fa12.o  func_int.o  func.o  isalhd.o  isared.o)
set(darksusy_dir "${PROJECT_SOURCE_DIR}/Backends/installed/DarkSUSY/5.1.1")
set(DS_PATCH_DIR "${PROJECT_SOURCE_DIR}/Backends/patches/DarkSUSY/5.1.1")
if(${CMAKE_SYSTEM_NAME} MATCHES "Darwin")
  set(_ld_prefix "-Wl,-all_load")
  set(_ld_suffix "")
elseif(${CMAKE_SYSTEM_NAME} MATCHES "Linux")
  set(_ld_prefix "-Wl,--whole-archive")
  set(_ld_suffix "-Wl,--no-whole-archive")
endif()
set(libs ${_ld_prefix} <SOURCE_DIR>/lib/libFH.a <SOURCE_DIR>/lib/libHB.a <SOURCE_DIR>/lib/libdarksusy.a <SOURCE_DIR>/lib/libisajet.a ${_ld_suffix})
ExternalProject_Add(darksusy
  URL http://www.fysik.su.se/~edsjo/darksusy/tars/darksusy-5.1.1.tar.gz
  URL_MD5 ebeb0e1cfb4d834858e120190e423f62
  DOWNLOAD_DIR ${backend_download}
  SOURCE_DIR ${darksusy_dir}
  BUILD_IN_SOURCE 1
  DOWNLOAD_ALWAYS 0
  PATCH_COMMAND patch -b -p1 -d src < ${DS_PATCH_DIR}/patchDS.dif
        COMMAND patch -b -p1 -d contrib/isajet781-for-darksusy < ${DS_PATCH_DIR}/patchISA.dif
<<<<<<< HEAD
        #COMMAND patch -b -p1 -d src < ${DS_PATCH_DIR}/patchDS_OMP_src.dif
        #COMMAND patch -b -p1 -d include < ${DS_PATCH_DIR}/patchDS_OMP_include.dif
  CONFIGURE_COMMAND <SOURCE_DIR>/configure FC=${CMAKE_Fortran_COMPILER} FCFLAGS=${GAMBIT_Fortran_FLAGS} FFLAGS=${GAMBIT_Fortran_FLAGS} CC=${CMAKE_C_COMPILER} CFLAGS=${GAMBIT_C_FLAGS} CXX=${CMAKE_CXX_COMPILER} CXXFLAGS=${GAMBIT_CXX_FLAGS}
=======
        #COMMAND patch -b -p2 -d src < ${DS_PATCH_DIR}/patchDS_OMP_src.dif
        #COMMAND patch -b -p2 -d include < ${DS_PATCH_DIR}/patchDS_OMP_include.dif
        # FIXME FeynHiggs segfaults with -O2 setting
 #CONFIGURE_COMMAND <SOURCE_DIR>/configure FC=${CMAKE_Fortran_COMPILER} FCFLAGS=${GAMBIT_Fortran_FLAGS} FFLAGS=${GAMBIT_Fortran_FLAGS} CC=${CMAKE_C_COMPILER} CFLAGS=${GAMBIT_C_FLAGS} CXX=${CMAKE_CXX_COMPILER} CXXFLAGS=${GAMBIT_CXX_FLAGS}
  CONFIGURE_COMMAND <SOURCE_DIR>/configure FC=${CMAKE_Fortran_COMPILER} FCFLAGS=${CMAKE_Fortran_FLAGS} FFLAGS=${CMAKE_Fortran_FLAGS} CC=${CMAKE_C_COMPILER} CFLAGS=${CMAKE_C_FLAGS} CXX=${CMAKE_CXX_COMPILER} CXXFLAGS=${CMAKE_CXX_FLAGS}
>>>>>>> 35e85f9b
  BUILD_COMMAND ${CMAKE_MAKE_PROGRAM}
        COMMAND ar d <SOURCE_DIR>/lib/libdarksusy.a ${remove_files_from_libdarksusy}
        COMMAND ar d <SOURCE_DIR>/lib/libisajet.a ${remove_files_from_libisajet}
  INSTALL_COMMAND ${CMAKE_Fortran_COMPILER} ${OpenMP_Fortran_FLAGS} -shared ${libs} -o <SOURCE_DIR>/lib/libdarksusy.so
)
enable_auto_rebuild(darksusy)
add_external_clean(darksusy ${darksusy_dir} distclean)

# SuperIso
set(superiso_dir "${PROJECT_SOURCE_DIR}/Backends/installed/SuperIso/3.4")
ExternalProject_Add(superiso
  URL http://superiso.in2p3.fr/download/superiso_v3.4.tgz
  URL_MD5 ae4ecc45e7f608d9faf91ba8e5780053
  DOWNLOAD_DIR ${backend_download}
  SOURCE_DIR ${superiso_dir}
  BUILD_IN_SOURCE 1
  DOWNLOAD_ALWAYS 0
  CONFIGURE_COMMAND ""
  BUILD_COMMAND sed ${dashi} "s#CC = gcc#CC = ${CMAKE_C_COMPILER}#g" <SOURCE_DIR>/Makefile
        COMMAND sed ${dashi} "s/CFLAGS= -O3 -pipe -fomit-frame-pointer/CFLAGS= -lm -fPIC ${GAMBIT_C_FLAGS}/g" <SOURCE_DIR>/Makefile
        COMMAND ${CMAKE_MAKE_PROGRAM}
        COMMAND ar x <SOURCE_DIR>/src/libisospin.a
        COMMAND echo "${CMAKE_C_COMPILER} -shared -o libsuperiso.so *.o -lm" > make_so.sh
        COMMAND chmod u+x make_so.sh
        COMMAND ./make_so.sh
  INSTALL_COMMAND ""
)
enable_auto_rebuild(superiso)
add_external_clean(superiso ${superiso_dir} distclean)

# DDCalc
set(ddcalc_location "${GAMBIT_INTERNAL}/DDCalc0")
set(ddcalc_dir "${PROJECT_SOURCE_DIR}/Backends/installed/DDCalc/0.0")
ExternalProject_Add(ddcalc
  DOWNLOAD_COMMAND ${CMAKE_COMMAND} -E cmake_echo_color --yellow --bold ${private_code_warning1}
           COMMAND ${CMAKE_COMMAND} -E cmake_echo_color --red --bold ${private_code_warning2}
           COMMAND ${CMAKE_COMMAND} -E copy_directory ${ddcalc_location} ${ddcalc_dir}
  SOURCE_DIR ${ddcalc_dir}
  BUILD_IN_SOURCE 1
  DOWNLOAD_ALWAYS 0
  CONFIGURE_COMMAND ""
  BUILD_COMMAND ${CMAKE_MAKE_PROGRAM} libDDCalc0.so FC=${CMAKE_Fortran_COMPILER} FFLAGS=${GAMBIT_Fortran_FLAGS} OUTPUT_PIPE=>/dev/null
  INSTALL_COMMAND ""
)
enable_auto_rebuild(ddcalc)
add_external_clean(ddcalc ${ddcalc_dir} cleanest)

# Gamlike
if(GSL_FOUND)
  execute_process(
    COMMAND gsl-config --libs
    OUTPUT_VARIABLE GAMLIKE_GSL_LIBS
    RESULT_VARIABLE RET
  )
  if( RET EQUAL 0 )
    string( STRIP "${GAMLIKE_GSL_LIBS}" GAMLIKE_GSL_LIBS )
  endif()
endif()
set(gamlike_CXXFLAGS "${GAMBIT_CXX_FLAGS}")
if (NOT GSL_INCLUDE_DIRS STREQUAL "")
  set(gamlike_CXXFLAGS "${gamlike_CXXFLAGS} -I${GSL_INCLUDE_DIRS}")
endif()
set(gamlike_location "${GAMBIT_INTERNAL}/gamLike")
set(gamlike_dir "${PROJECT_SOURCE_DIR}/Backends/installed/gamLike/1.0.0")
set(gamlike_data_path "${gamlike_dir}/data/")
ExternalProject_Add(gamlike
  DOWNLOAD_COMMAND ${CMAKE_COMMAND} -E cmake_echo_color --yellow --bold ${private_code_warning1}
           COMMAND ${CMAKE_COMMAND} -E cmake_echo_color --red --bold ${private_code_warning2}
           COMMAND ${CMAKE_COMMAND} -E copy_directory ${gamlike_location} ${gamlike_dir}
  SOURCE_DIR ${gamlike_dir}
  BUILD_IN_SOURCE 1
  DOWNLOAD_ALWAYS 0
  CONFIGURE_COMMAND ""
  BUILD_COMMAND ${CMAKE_MAKE_PROGRAM} CXX=${CMAKE_CXX_COMPILER} CXXFLAGS=${gamlike_CXXFLAGS} LDFLAGS=${CMAKE_SHARED_LIBRARY_CREATE_CXX_FLAGS} LDLIBS=${GAMLIKE_GSL_LIBS} GAMLIKE_DATA_PATH=${gamlike_data_path}
  INSTALL_COMMAND ""
)
enable_auto_rebuild(gamlike)
add_external_clean(gamlike ${gamlike_dir} clean)

# MicrOmegas for MSSM
set(micromegas_dir "${PROJECT_SOURCE_DIR}/Backends/installed/micromegas/3.5.5/MSSM")
set(micromegas_patch_dir "${PROJECT_SOURCE_DIR}/Backends/patches/micromegas/3.5.5/MSSM")
ExternalProject_Add(micromegas
  DOWNLOAD_COMMAND ""
  SOURCE_DIR ${micromegas_dir}
  BUILD_IN_SOURCE 1
  DOWNLOAD_ALWAYS 0
  CONFIGURE_COMMAND ""
  BUILD_COMMAND cd ${micromegas_patch_dir} && ./install_micromegas.script FC=${CMAKE_Fortran_COMPILER}
  INSTALL_COMMAND ""
)
enable_auto_rebuild(micromegas)
add_external_clean(micromegas ${micromegas_dir} clean)

# MicrOmegas for SingletDM
set(micromegasSingletDM_dir "${PROJECT_SOURCE_DIR}/Backends/installed/micromegas/3.5.5/SingletDM")
set(micromegasSingletDM_patch_dir "${PROJECT_SOURCE_DIR}/Backends/patches/micromegas/3.5.5/SingletDM")
ExternalProject_Add(micromegasSingletDM
  DOWNLOAD_COMMAND ""
  SOURCE_DIR ${micromegasSingletDM_dir}
  BUILD_IN_SOURCE 1
  DOWNLOAD_ALWAYS 0
  CONFIGURE_COMMAND ""
  BUILD_COMMAND cd ${micromegasSingletDM_patch_dir} && ./install_micromegas.script FC=${CMAKE_Fortran_COMPILER}
  INSTALL_COMMAND ""
)
enable_auto_rebuild(micromegasSingletDM)
add_external_clean(micromegasSingletDM ${micromegasSingletDM_dir} clean)

# Pythia
# - Pythia will not accept the -std=c++11 flag. Create a special pythia_CXXFLAGS variable without it.
<<<<<<< HEAD
# - Pythia will also screw up if trying to use -O3 with CMAKE_BUILD_TYPE=Release, so replace this with -O2
=======
>>>>>>> 35e85f9b
string(REGEX REPLACE "(-std=c\\+\\+11)" "" pythia_CXXFLAGS "${GAMBIT_CXX_FLAGS}")
# - Add additional compiler-specific optimisation flags and suppress warnings from -Wextra when building Pythia with gcc
if("${CMAKE_Fortran_COMPILER_ID}" STREQUAL "Intel")
<<<<<<< HEAD
  set(pythia_CXXFLAGS "${pythia_CXXFLAGS} -fast -xavx")
=======
  set(pythia_CXXFLAGS "${pythia_CXXFLAGS} -fast")
>>>>>>> 35e85f9b
elseif("${CMAKE_Fortran_COMPILER_ID}" STREQUAL "GNU")
  set(pythia_CXXFLAGS "${pythia_CXXFLAGS} -Wno-extra -ffast-math")
  if(NOT ${CMAKE_SYSTEM_NAME} MATCHES "Darwin")
    set(pythia_CXXFLAGS "${pythia_CXXFLAGS}")
  endif()
endif()
# - Set include directories
set(pythia_CXXFLAGS "${pythia_CXXFLAGS} -I${Boost_INCLUDE_DIR} -I${PROJECT_SOURCE_DIR}/contrib/slhaea/include")
# - Set local paths
set(pythia_location "${GAMBIT_INTERNAL}/boss/bossed_pythia_source")
set(pythia_dir "${PROJECT_SOURCE_DIR}/Backends/installed/Pythia/8.209")
# - Actual configure and compile commands
ExternalProject_Add(pythia
  DOWNLOAD_COMMAND ${CMAKE_COMMAND} -E cmake_echo_color --yellow --bold ${private_code_warning1}
           COMMAND ${CMAKE_COMMAND} -E cmake_echo_color --red --bold ${private_code_warning2}
           COMMAND ${CMAKE_COMMAND} -E copy_directory ${pythia_location} ${pythia_dir}
  SOURCE_DIR ${pythia_dir}
  BUILD_IN_SOURCE 1
  DOWNLOAD_ALWAYS 0
  CONFIGURE_COMMAND ./configure --enable-shared --cxx="${CMAKE_CXX_COMPILER}" --cxx-common="${pythia_CXXFLAGS}" --cxx-shared="${CMAKE_SHARED_LIBRARY_CREATE_CXX_FLAGS}" --lib-suffix=".so"
  COMMAND echo "OSX DEBUG: CMAKE_CXX_COMPILER = ${CMAKE_CXX_COMPILER}"
  COMMAND echo "OSX DEBUG: pythia_CXXFLAGS = ${pythia_CXXFLAGS}"
  COMMAND echo "OSX DEBUG: CMAKE_SHARED_LIBRARY_CREATE_CXX_FLAGS = ${CMAKE_SHARED_LIBRARY_CREATE_CXX_FLAGS}"
  BUILD_COMMAND ${CMAKE_MAKE_PROGRAM} CXX="${CMAKE_CXX_COMPILER}"
  INSTALL_COMMAND ""
)
enable_auto_rebuild(pythia)
add_external_clean(pythia ${pythia_dir} distclean)

# Fastsim
set(fastsim_location "${GAMBIT_INTERNAL}/fast_sim")
set(fastsim_dir "${PROJECT_SOURCE_DIR}/Backends/installed/fastsim/1.0")
ExternalProject_Add(fastsim
  DOWNLOAD_COMMAND ${CMAKE_COMMAND} -E cmake_echo_color --yellow --bold ${private_code_warning1}
           COMMAND ${CMAKE_COMMAND} -E cmake_echo_color --red --bold ${private_code_warning2}
           COMMAND ${CMAKE_COMMAND} -E copy_directory ${fastsim_location} ${fastsim_dir}
  SOURCE_DIR ${fastsim_dir}
  BUILD_IN_SOURCE 1
  DOWNLOAD_ALWAYS 0
  CONFIGURE_COMMAND ""
  BUILD_COMMAND ${CMAKE_MAKE_PROGRAM} CXX=${CMAKE_CXX_COMPILER} CXXFLAGS=${GAMBIT_CXX_FLAGS} LDFLAGS=${CMAKE_SHARED_LIBRARY_CREATE_CXX_FLAGS} libfastsim.so
  INSTALL_COMMAND cp ""
)
enable_auto_rebuild(fastsim)
add_external_clean(fastsim ${fastsim_dir} distclean)

# Nulike
set(nulike_location "${GAMBIT_INTERNAL}/nulike")
set(nulike_ver "1\\.0\\.0")
set(nulike_lib "libnulike")
set(nulike_dir "${PROJECT_SOURCE_DIR}/Backends/installed/nulike/1.0.0")
set(nulike_short_dir "./Backends/installed/nulike/1.0.0")
set(nulikeFFLAGS "${GAMBIT_Fortran_FLAGS} -I${nulike_dir}/include")
ExternalProject_Add(nulike
  #URL
  #URL_MD5
  #DOWNLOAD_DIR ${backend_download}
  DOWNLOAD_COMMAND ${CMAKE_COMMAND} -E cmake_echo_color --yellow --bold ${private_code_warning1}
           COMMAND ${CMAKE_COMMAND} -E cmake_echo_color --red --bold ${private_code_warning2}
           COMMAND ${CMAKE_COMMAND} -E copy_directory ${nulike_location} ${nulike_dir}
  SOURCE_DIR ${nulike_dir}
  BUILD_IN_SOURCE 1
  DOWNLOAD_ALWAYS 0
  CONFIGURE_COMMAND ""
  BUILD_COMMAND ${CMAKE_MAKE_PROGRAM} ${nulike_lib}.so FF=${CMAKE_Fortran_COMPILER} FFLAGS=${nulikeFFLAGS} MODULE=${FMODULE}
<<<<<<< HEAD
  INSTALL_COMMAND
=======
  INSTALL_COMMAND sed ${dashi} "s#${nulike_ver}:.*${nulike_lib}\\.so#${nulike_ver}:       ${nulike_short_dir}/lib/${nulike_lib}.so#g" ${PROJECT_SOURCE_DIR}/config/backend_locations.yaml
>>>>>>> 35e85f9b
)
enable_auto_rebuild(nulike)
add_external_clean(nulike ${nulike_dir} distclean)

# SUSY-HIT
set(susyhit_ver "1\\.5")
set(susyhit_lib "libsusyhit")
set(susyhit_dir "${PROJECT_SOURCE_DIR}/Backends/installed/SUSY-HIT/1.5")
set(susyhit_short_dir "./Backends/installed/SUSY-HIT/1.5")
ExternalProject_Add(susyhit
  URL http://www.itp.kit.edu/~maggie/SUSY-HIT/susyhit.tar.gz
  URL_MD5 493c7ba3a07e192918d3412875fb386a
  DOWNLOAD_DIR ${backend_download}
  SOURCE_DIR ${susyhit_dir}
  BUILD_IN_SOURCE 1
  DOWNLOAD_ALWAYS 0
  CONFIGURE_COMMAND cp -n makefile makefile.orig  COMMAND cp -n sdecay.f sdecay.orig  COMMAND cp -n hdecay.f hdecay.orig
<<<<<<< HEAD
=======
            COMMAND cp -n lightst3bod.f lightst3bod.f.orig COMMAND cp -n lightst4bod.f lightst4bod.f.orig
>>>>>>> 35e85f9b
            COMMAND cp makefile.orig makefile.tmp COMMAND cp sdecay.orig sdecay.f.tmp COMMAND cp hdecay.orig hdecay.f.tmp
            COMMAND cp lightst3bod.f.orig lightst3bod.f.tmp COMMAND cp lightst4bod.f.orig lightst4bod.f.tmp
            COMMAND sed ${dashi} -e "s#FC=\\(.*\\)[[:space:]]*$#FF=\\1${nl}${nl}FC=\\$\\(FF\\)${nl}FFLAGS= -O2 -fPIC#g"
                                 -e "s#FC)[[:space:]]*-c#FC\\) \\$\\(FFLAGS\\) -c#g"
                                 -e "s#\\(clean:.*\\)$#${susyhit_lib}.so:\\$\\(OBJS1\\) \\$\\(OBJS2\\) \\$\\(OBJS3\\)${nl}\t\\$\\(FC\\) -shared -o \\$@ \\$\\(OBJS1\\) \\$\\(OBJS2\\) \\$\\(OBJS3\\)${nl}${nl}\\1#g"
                                 makefile.tmp
            COMMAND sed ${dashi} -e "s#^[[:space:]]*program sdecay[[:space:]]*$#      !Added by GAMBIT to make 100% sure \\'unlikely\\' matches the fortran value.${nl}      double precision function s_hit_unlikely()${nl}        s_hit_unlikely = -123456789D0${nl}      end${nl}${nl}      subroutine sdecay                          !Modified by GAMBIT.#g"
                                 -e "s#COMMON/SD_stopwidth/stoptot4[[:space:]]*$#COMMON/SD_stopwidth/stoptot4,stoptot       !Modified by GAMBIT#g"
                                 -e "s#\\([[:space:]]*open(ninshs,file=.*\\)$#      if (.false.) then                          !Added by GAMBIT.${nl}${nl}\\1#g"
                                 -e "s#\\(^[[:space:]]*flagshsin=2d0\\)$#\\1${nl}      endif                                      !Added by GAMBIT.${nl}${nl}      else                                       !Added by GAMBIT.${nl}${nl}        flagshsin=0d0                            !Added by GAMBIT.${nl}        flagoutput=2d0                           !Added by GAMBIT.${nl}        i4bod=1                                  !Added by GAMBIT.${nl}#g"
                                 -e "s#\\([[:space:]]*if((flagoutput\\.eq\\.1\\.D0).or.(ifavvio\\.eq\\.1)) then\\)#c\\1 !Commented out by GAMBIT.#g"
                                 -e "s#\\!\\([[:space:]]*if(flagoutput\\.eq\\.1\\.D0) then\\)[[:space:]]*$#\\1                !Reinstated by GAMBIT.#g"
                                 -e "/output not a la Les Houches accord/{" -e "N" -e "N" -e "s/else/elseif(flagoutput.eq.0.D0) then            !Modified by GAMBIT./" -e "}"
                                 -e "s#\\(^[[:space:]]*if(flagshsin\\.\\)eq\\(\\.1\\.D0) then\\)#\\1le\\2                 !Modified by GAMBIT.#g"
                                 -e "s#integer nx1t,ny1t,nnlo,imod(1:2)#logical qcdcorrstok(2), qcdcorrsbok(2), qcdcorrglok!Added by GAMBIT${nl}      integer nx1t,ny1t,nnlo,imod(1:2)#g"
                                 -e "s#     \\.            + gluitot2lo#     .            + gluitot2lo${nl}${nl}c --- PS added: when QCD corrections are <-100%, use as 1/(1-correction) instead of 1+correction${nl}      qcdcorrglok = gluitot2nlo .ge. 0.D0${nl}      if (.not.qcdcorrglok) gluitot2nlo =${nl}     . gluitot2lo / (2.D0 - gluitot2nlo / gluitot2lo)#g"
                                 -e "s#qcdsb2zbot+qcdsb2wst(1)+qcdsb2wst(2)#qcdsb2zbot+qcdsb2wst(1)+qcdsb2wst(2)${nl}${nl}c --- PS added: when QCD corrections are <-100%, use as 1/(1-correction) instead of 1+correction${nl}      do i = 1,2,1${nl}         qcdcorrsbok(i) = sbottot2nlo(i) .ge. 0.D0${nl}         if (.not.qcdcorrsbok(i)) sbottot2nlo(i) =${nl}     .    sbottot2lo(i) / (2.D0 - sbottot2nlo(i) / sbottot2lo(2))${nl}      enddo${nl}#g"
                                 -e "s#     \\.            qcdst2wsb(2)#     .            qcdst2wsb(2)${nl}${nl}c --- PS added: when QCD corrections are <-100%, use as 1/(1-correction) instead of 1+correction${nl}      do i = 1,2,1${nl}         qcdcorrstok(i) = stoptot2nlo(i) .ge. 0.D0${nl}         if (.not.qcdcorrstok(i)) stoptot2nlo(i) =${nl}     .    stoptot2lo(i) / (2.D0 - stoptot2nlo(i) / stoptot2lo(i))${nl}      enddo${nl}#g"
                                 -e "s#brgst1    = gst1/gluitot#if (qcdcorrglok) brgst1    = gst1/gluitot      !Modified by GAMBIT#g"
                                 -e "s#brgst2    = gst2/gluitot#if (qcdcorrglok) brgst2    = gst2/gluitot      !Modified by GAMBIT#g"
                                 -e "s#brgsb1    = gsb1/gluitot#if (qcdcorrglok) brgsb1    = gsb1/gluitot      !Modified by GAMBIT#g"
                                 -e "s#brgsb2    = gsb2/gluitot#if (qcdcorrglok) brgsb2    = gsb2/gluitot      !Modified by GAMBIT#g"
                                 -e "s#brgsupl   = gsupl/gluitot#if (qcdcorrglok) brgsupl   = gsupl/gluitot     !Modified by GAMBIT#g"
                                 -e "s#brgsupr   = gsupr/gluitot#if (qcdcorrglok) brgsupr   = gsupr/gluitot     !Modified by GAMBIT#g"
                                 -e "s#brgsdownl = gsdownl/gluitot#if (qcdcorrglok) brgsdownl = gsdownl/gluitot   !Modified by GAMBIT#g"
                                 -e "s#brgsdownr = gsdownr/gluitot#if (qcdcorrglok) brgsdownr = gsdownr/gluitot   !Modified by GAMBIT#g"
                                 -e "s#brsb1neutt(i)=sb1neutt(i)/sbottot2(1)#if(qcdcorrsbok(1)) brsb1neutt(i)=sb1neutt(i)/sbottot2(1)    !Modified by GAMBIT#g"
                                 -e "s#brsb2neutt(i)=sb2neutt(i)/sbottot2(2)#if(qcdcorrsbok(2)) brsb2neutt(i)=sb2neutt(i)/sbottot2(2)    !Modified by GAMBIT#g"
                                 -e "s#brsb1chart(i) = sb1chart(i)/sbottot2(1)#if(qcdcorrsbok(1)) brsb1chart(i) = sb1chart(i)/sbottot2(1)  !Modified by GAMBIT#g"
                                 -e "s#brsb2chart(i) = sb2chart(i)/sbottot2(2)#if(qcdcorrsbok(2)) brsb2chart(i) = sb2chart(i)/sbottot2(2)  !Modified by GAMBIT#g"
                                 -e "s#brsb1hcst(i)  = sb1hcst(i)/sbottot2(1)#if(qcdcorrsbok(1)) brsb1hcst(i)  = sb1hcst(i)/sbottot2(1)   !Modified by GAMBIT#g"
                                 -e "s#brsb2hcst(i)  = sb2hcst(i)/sbottot2(2)#if(qcdcorrsbok(2)) brsb2hcst(i)  = sb2hcst(i)/sbottot2(2)   !Modified by GAMBIT#g"
                                 -e "s#brsb1wst(i)   = sb1wst(i)/sbottot2(1)#if(qcdcorrsbok(1)) brsb1wst(i)   = sb1wst(i)/sbottot2(1)    !Modified by GAMBIT#g"
                                 -e "s#brsb2wst(i)   = sb2wst(i)/sbottot2(2)#if(qcdcorrsbok(2)) brsb2wst(i)   = sb2wst(i)/sbottot2(2)    !Modified by GAMBIT#g"
                                 -e "s#brsb1glui = sb1glui/sbottot2(1)#if(qcdcorrsbok(1)) brsb1glui = sb1glui/sbottot2(1)             !Modified by GAMBIT#g"
                                 -e "s#brsb2glui = sb2glui/sbottot2(2)#if(qcdcorrsbok(2)) brsb2glui = sb2glui/sbottot2(2)             !Modified by GAMBIT#g"
                                 -e "s#brsb2hl   = sb2hl/sbottot2(2)#if(qcdcorrsbok(2)) brsb2hl   = sb2hl/sbottot2(2)               !Modified by GAMBIT#g"
                                 -e "s#brsb2hh   = sb2hh/sbottot2(2)#if(qcdcorrsbok(2)) brsb2hh   = sb2hh/sbottot2(2)               !Modified by GAMBIT#g"
                                 -e "s#brsb2ha   = sb2ha/sbottot2(2)#if(qcdcorrsbok(2)) brsb2ha   = sb2ha/sbottot2(2)               !Modified by GAMBIT#g"
                                 -e "s#brsb2zbot = sb2zbot/sbottot2(2)#if(qcdcorrsbok(2)) brsb2zbot = sb2zbot/sbottot2(2)             !Modified by GAMBIT#g"
                                 -e "s#brst1neutt(i) = st1neutt(i)/stoptot(1)#if(qcdcorrstok(1)) brst1neutt(i) = st1neutt(i)/stoptot(1)   !Modified by GAMBIT#g"
                                 -e "s#brst2neutt(i) = st2neutt(i)/stoptot(2)#if(qcdcorrstok(2)) brst2neutt(i) = st2neutt(i)/stoptot(2)   !Modified by GAMBIT#g"
                                 -e "s#brst1charb(i) = st1charb(i)/stoptot(1)#if(qcdcorrstok(1)) brst1charb(i) = st1charb(i)/stoptot(1)   !Modified by GAMBIT#g"
                                 -e "s#brst1hcsb(i)  = st1hcsb(i)/stoptot(1)#if(qcdcorrstok(1)) brst1hcsb(i)  = st1hcsb(i)/stoptot(1)    !Modified by GAMBIT#g"
                                 -e "s#brst1wsb(i)   = st1wsb(i)/stoptot(1)#if(qcdcorrstok(1)) brst1wsb(i)   = st1wsb(i)/stoptot(1)     !Modified by GAMBIT#g"
                                 -e "s#brst2charb(i) = st2charb(i)/stoptot(2)#if(qcdcorrstok(2)) brst2charb(i) = st2charb(i)/stoptot(2)   !Modified by GAMBIT#g"
                                 -e "s#brst2hcsb(i)  = st2hcsb(i)/stoptot(2)#if(qcdcorrstok(2)) brst2hcsb(i)  = st2hcsb(i)/stoptot(2)    !Modified by GAMBIT#g"
                                 -e "s#brst2wsb(i)   = st2wsb(i)/stoptot(2)#if(qcdcorrstok(2)) brst2wsb(i)   = st2wsb(i)/stoptot(2)     !Modified by GAMBIT#g"
                                 -e "s#brst1glui = st1glui/stoptot(1)#if(qcdcorrstok(1)) brst1glui = st1glui/stoptot(1)              !Modified by GAMBIT#g"
                                 -e "s#brst2glui = st2glui/stoptot(2)#if(qcdcorrstok(2)) brst2glui = st2glui/stoptot(2)              !Modified by GAMBIT#g"
                                 -e "s#brst2hl   = st2hl/stoptot(2)#if(qcdcorrstok(2)) brst2hl   = st2hl/stoptot(2)                !Modified by GAMBIT#g"
                                 -e "s#brst2hh   = st2hh/stoptot(2)#if(qcdcorrstok(2)) brst2hh   = st2hh/stoptot(2)                !Modified by GAMBIT#g"
                                 -e "s#brst2ha   = st2ha/stoptot(2)#if(qcdcorrstok(2)) brst2ha   = st2ha/stoptot(2)                !Modified by GAMBIT#g"
                                 -e "s#brst2ztop = st2ztop/stoptot(2)#if(qcdcorrstok(2)) brst2ztop = st2ztop/stoptot(2)              !Modified by GAMBIT#g"
                                 -e "s#c -------------------- the gluino branching ratios ------------------- c#c -------------------- the gluino branching ratios ------------------- c${nl}${nl}c --- PS added: when QCD corrections are <-100%, get 2-body BFs at tree-level${nl}      if(.not.qcdcorrglok) then${nl}        brgst1    = gst1/gluitot2lo${nl}        brgst2    = gst2/gluitot2lo${nl}        brgsb1    = gsb1/gluitot2lo${nl}        brgsb2    = gsb2/gluitot2lo${nl}        brgsupl   = gsupl/gluitot2lo${nl}        brgsupr   = gsupr/gluitot2lo${nl}        brgsdownl = gsdownl/gluitot2lo${nl}        brgsdownr = gsdownr/gluitot2lo${nl}      endif#g"
                                 -e "s#c ---------------------- the stop branching ratios ------------------- c#c ---------------------- the stop branching ratios ------------------- c${nl}${nl}c --- PS added: when QCD corrections are <-100%, get 2-body BFs at tree-level${nl}      if(.not.qcdcorrstok(1)) then${nl}${nl}        do i=1,4,1${nl}           brst1neutt(i) = st1neutt(i)/stoptot2lo(1)${nl}        end do${nl}        do i=1,2,1${nl}           brst1charb(i) = st1charb(i)/stoptot2lo(1)${nl}           brst1hcsb(i)  = st1hcsb(i)/stoptot2lo(1)${nl}           brst1wsb(i)   = st1wsb(i)/stoptot2lo(1)${nl}        end do${nl}        brst1glui = st1glui/stoptot2lo(1)${nl}${nl}      endif${nl}${nl}      if(.not.qcdcorrstok(2)) then${nl}${nl}        do i=1,4,1${nl}           brst2neutt(i) = st2neutt(i)/stoptot2lo(2)${nl}        end do${nl}        do i=1,2,1${nl}           brst2charb(i) = st2charb(i)/stoptot2lo(2)${nl}           brst2hcsb(i)  = st2hcsb(i)/stoptot2lo(2)${nl}           brst2wsb(i)   = st2wsb(i)/stoptot2lo(2)${nl}        end do${nl}        brst2glui = st2glui/stoptot2lo(2)${nl}        brst2hl   = st2hl/stoptot2lo(2)${nl}        brst2hh   = st2hh/stoptot2lo(2)${nl}        brst2ha   = st2ha/stoptot2lo(2)${nl}        brst2ztop = st2ztop/stoptot2lo(2)${nl}${nl}      endif#g"
                                 -e "s#c --------------------- the sbottom branching ratios ----------------- c#c --------------------- the sbottom branching ratios ----------------- c${nl}${nl}c --- PS added: when QCD corrections are <-100%, get 2-body BFs at tree-level${nl}      if(.not.qcdcorrsbok(1)) then${nl}${nl}        do i=1,4,1${nl}           brsb1neutt(i) = sb1neutt(i)/sbottot2lo(1)${nl}        end do${nl}        do i=1,2,1${nl}           brsb1chart(i) = sb1chart(i)/sbottot2lo(1)${nl}           brsb1hcst(i)  = sb1hcst(i)/sbottot2lo(1)${nl}           brsb1wst(i)   = sb1wst(i)/sbottot2lo(1)${nl}        end do${nl}        brsb1glui = sb1glui/sbottot2lo(1)${nl}${nl}      endif${nl}${nl}      if(.not.qcdcorrsbok(2)) then${nl}${nl}        do i=1,4,1${nl}           brsb2neutt(i) = sb2neutt(i)/sbottot2lo(2)${nl}        end do${nl}        do i=1,2,1${nl}           brsb2chart(i) = sb2chart(i)/sbottot2lo(2)${nl}           brsb2hcst(i)  = sb2hcst(i)/sbottot2lo(2)${nl}           brsb2wst(i)   = sb2wst(i)/sbottot2lo(2)${nl}        end do${nl}        brsb2glui = sb2glui/sbottot2lo(2)${nl}        brsb2hl   = sb2hl/sbottot2lo(2)${nl}        brsb2hh   = sb2hh/sbottot2lo(2)${nl}        brsb2ha   = sb2ha/sbottot2lo(2)${nl}        brsb2zbot = sb2zbot/sbottot2lo(2)${nl}${nl}      endif#g"
                                 sdecay.f.tmp
            COMMAND sed ${dashi} -e "/=1: READ SUSY LES HOUCHES ACCORD INPUT/{" -e "N" -e "N" -e "s/\\(.*${nl}c end change susyhit[[:space:]]\\)/\\1C           =2: SLHA INPUT PROVIDED BY CALLING PROGRAM  !Added by GAMBIT.${nl}/" -e "}"
                                 -e "/=1: WRITE SUSY LES HOUCHES ACCORD OUTPUT/{" -e "N" -e "N" -e "s/\\(.*${nl}c end change susyhit[[:space:]]\\)/\\1C           =2: WRITE NOTHING                           !Added by GAMBIT.${nl}/" -e "}"
                                 -e "s#[[:space:]]*if(islhao\\.ne\\.1) then[[:space:]]*\$#      if(islhao.eq.0) then                       !Modified by GAMBIT.#g"
                                 -e "s#[[:space:]]*\\(CALL CLOSE_HDEC\\)[[:space:]]*\$#      if(islhao.eq.0) \\1            !Modified by GAMBIT.#g"
                                 -e "s#[[:space:]]*islhai[[:space:]]*=[[:space:]]*1[[:space:]]*\$#      islhai  = 2                                !Modified by GAMBIT.#g"
                                 -e "s#[[:space:]]*islhao[[:space:]]*=[[:space:]]*1[[:space:]]*\$#      islhao  = 2                                !Modified by GAMBIT.#g"
                                 -e "/[[:space:]]*if(islhai\\.eq\\.1)[[:space:]]*then[[:space:]]*\$/{" -e "N" -e "s#\\([[:space:]]*if(islhai\\.eq\\.1)[[:space:]]*then\\)#      if(islhai.ge.1) then                       !Added by GAMBIT.${nl}  \\1#" -e "}"
                                 -e "s#[[:space:]]*call SLHA_read_leshouches_HDEC(ninlha)#         call SLHA_read_leshouches_HDEC(ninlha)${nl}        endif                                    !Added by GAMBIT.#g"
                                 -e "s#\\(c -- calculation of the mb pole mass from mb(mb)_MSbar --[[:space:]]*\\)\$#      if(ishai.eq.2) fmb = massval(34)           !Added by GAMBIT.${nl}\\1#g"
                                 -e "/c -- calculation of the mb pole mass from mb(mb)_MSbar --[[:space:]]*\$/{" -e "N" -e "s#\\([[:space:]]*if(smval(5)\\.ne\\.0\\.D0\\))[[:space:]]*then[[:space:]]*\$#\\1 .and. ishai.ne.2) then !Modified by GAMBIT.#" -e "}"
                                 -e "/[[:space:]]*close(nout)[[:space:]]*\$/{" -e "N" -e "N" -e "s#else#elseif (islhao .eq. 0) then                !Modified by GAMBIT.#" -e "}"
                                 -e "s#\\(^[[:space:]][[:space:]]*.*write.*H[[:space:]]*->[[:space:]]*sbot.*\\)$#c\\1 !Commented out by GAMBIT#g"
                                 -e "s#\\(^[[:space:]][[:space:]]*\\.[[:space:]]*WHHSB(I,J)/SUSY,WHHSB(I,J)\\)#c\\1                    !Commented out by GAMBIT#g"
                                 hdecay.f.tmp
            COMMAND sed ${dashi} -e "s#DcharL(3,6,2), EcharR(3,6,2),#DcharL(3,6,6), EcharR(3,6,6),         !Modified by GAMBIT#g" lightst3bod.f.tmp > lightst3bod.f
            COMMAND sed ${dashi} -e "s#DcharL(3,6,2), EcharR(3,6,2),#DcharL(3,6,6), EcharR(3,6,6),         !Modified by GAMBIT#g" lightst4bod.f.tmp > lightst4bod.f
            COMMAND awk "{gsub(/${nl}/,${true_nl})}{print}" makefile.tmp > makefile
            COMMAND awk "{gsub(/${nl}/,${true_nl})}{print}" sdecay.f.tmp > sdecay.f
            COMMAND awk "{gsub(/${nl}/,${true_nl})}{print}" hdecay.f.tmp > hdecay.f
            COMMAND awk "{gsub(/${nl}/,${true_nl})}{print}" lightst3bod.f.tmp > lightst3bod.f
            COMMAND awk "{gsub(/${nl}/,${true_nl})}{print}" lightst4bod.f.tmp > lightst4bod.f
            COMMAND ${CMAKE_COMMAND} -E remove makefile.tmp
            COMMAND ${CMAKE_COMMAND} -E remove sdecay.f.tmp
            COMMAND ${CMAKE_COMMAND} -E remove hdecay.f.tmp
  BUILD_COMMAND ${CMAKE_MAKE_PROGRAM} ${susyhit_lib}.so FC=${CMAKE_Fortran_COMPILER} FFLAGS=${GAMBIT_Fortran_FLAGS}
  INSTALL_COMMAND
)
enable_auto_rebuild(susyhit)
add_external_clean(susyhit ${susyhit_dir} clean)

# FeynHiggs
set(feynhiggs_dir "${PROJECT_SOURCE_DIR}/Backends/installed/FeynHiggs/2.11.2")
#set(FH_Fortran_FLAGS "${GAMBIT_Fortran_FLAGS}")
#set(FH_C_FLAGS "${GAMBIT_C_FLAGS}")
#set(FH_CXX_FLAGS "${GAMBIT_CXX_FLAGS}")
#set(FH_Fortran_FLAGS "${CMAKE_Fortran_FLAGS} -Wall -fcheck=all ") #For debugging FH
set(FH_Fortran_FLAGS "${CMAKE_Fortran_FLAGS}") #For skipping -O2, which seems to cause issues
set(FH_C_FLAGS "${CMAKE_C_FLAGS}")             #For skipping -O2, which seems to cause issues
set(FH_CXX_FLAGS "${CMAKE_CXX_FLAGS}")         #For skipping -O2, which seems to cause issues
ExternalProject_Add(feynhiggs
  URL http://wwwth.mpp.mpg.de/members/heinemey/feynhiggs/newversion/FeynHiggs-2.11.2.tar.gz
  URL_MD5 edb73eafa6dab291bd8827242c16ac0a
  DOWNLOAD_DIR ${backend_download}
  SOURCE_DIR ${feynhiggs_dir}
  BUILD_IN_SOURCE 1
  DOWNLOAD_ALWAYS 0
  CONFIGURE_COMMAND sed ${dashi} -e "s#ComplexType spi_(2, 6:7, nvec, 1)#ComplexType spi_(2, 6:7, nvec, 3)#g" <SOURCE_DIR>/src/Decays/VecSet.F
            COMMAND <SOURCE_DIR>/configure FC=${CMAKE_Fortran_COMPILER} FFLAGS=${FH_Fortran_FLAGS} CC=${CMAKE_C_COMPILER} CFLAGS=${FH_C_FLAGS} CXX=${CMAKE_CXX_COMPILER} CXXFLAGS=${FH_CXX_FLAGS}
  BUILD_COMMAND ${CMAKE_MAKE_PROGRAM} COMMAND mkdir -p lib COMMAND echo "${CMAKE_Fortran_COMPILER} -shared -o lib/libFH.so build/*.o" > make_so.sh COMMAND chmod u+x make_so.sh COMMAND ./make_so.sh
  INSTALL_COMMAND ""
)
set_property(TARGET feynhiggs PROPERTY _EP_DOWNLOAD_ALWAYS 0)
enable_auto_rebuild(feynhiggs)
add_external_clean(feynhiggs ${feynhiggs_dir} clean)

# HiggsBounds
set(higgsbounds_tables_loc "${PROJECT_SOURCE_DIR}/Backends/installed/")
set(higgsbounds_tables_dir "${higgsbounds_tables_loc}csboutput_trans_binary")
ExternalProject_Add(higgsbounds_tables
  URL http://www.hepforge.org/archive/higgsbounds/csboutput_trans_binary.tar.gz
  URL_MD5 004decca30335ddad95654a04dd034a6
  DOWNLOAD_DIR ${backend_download}
  SOURCE_DIR ${higgsbounds_tables_dir}
  BUILD_IN_SOURCE 1
  DOWNLOAD_ALWAYS 0
  CONFIGURE_COMMAND ""
  BUILD_COMMAND ""
  INSTALL_COMMAND ""
)
set(higgsbounds_dir "${PROJECT_SOURCE_DIR}/Backends/installed/HiggsBounds/4.2.1")
ExternalProject_Add(higgsbounds
  DEPENDS higgsbounds_tables
  URL http://www.hepforge.org/archive/higgsbounds/HiggsBounds-4.2.1.tar.gz
  URL_MD5 47b93330d4e0fddcc23b381548db355b
  DOWNLOAD_DIR ${backend_download}
  SOURCE_DIR ${higgsbounds_dir}
  BUILD_IN_SOURCE 1
  DOWNLOAD_ALWAYS 0
  CONFIGURE_COMMAND cp configure-with-chisq my_configure
            COMMAND sed ${dashi} -e "s|clsbtablesdir=.*|clsbtablesdir=\"${higgsbounds_tables_loc}\"|" <SOURCE_DIR>/my_configure
            COMMAND sed ${dashi} -e "s|F90C =.*|F90C = ${CMAKE_Fortran_COMPILER}|" <SOURCE_DIR>/my_configure
            COMMAND sed ${dashi} -e "s|F77C =.*|F77C = ${CMAKE_Fortran_COMPILER}|" <SOURCE_DIR>/my_configure
            COMMAND sed ${dashi} -e "s|F90FLAGS =.*|F90FLAGS = ${GAMBIT_Fortran_FLAGS}|" <SOURCE_DIR>/my_configure
            COMMAND <SOURCE_DIR>/my_configure
  BUILD_COMMAND ${CMAKE_MAKE_PROGRAM} COMMAND mkdir -p lib COMMAND echo "${CMAKE_Fortran_COMPILER} -shared -o lib/libhiggsbounds.so *.o" > make_so.sh COMMAND chmod u+x make_so.sh COMMAND ./make_so.sh
  INSTALL_COMMAND ""
)
enable_auto_rebuild(higgsbounds)
add_external_clean(higgsbounds ${higgsbounds_dir} hyperclean)

# HiggsSignals
set(higgssignals_dir "${PROJECT_SOURCE_DIR}/Backends/installed/HiggsSignals/1.4.0")
ExternalProject_Add(higgssignals
  DEPENDS higgsbounds
  URL http://www.hepforge.org/archive/higgsbounds/HiggsSignals-1.4.0.tar.gz
  URL_MD5 00b8ac655e357c7cba9ca786f8f2ddee
  DOWNLOAD_DIR ${backend_download}
  SOURCE_DIR ${higgssignals_dir}
  BUILD_IN_SOURCE 1
  DOWNLOAD_ALWAYS 0
  CONFIGURE_COMMAND cp configure my_configure
            COMMAND sed ${dashi} -e "s|HBLIBS =.*|HBLIBS =-L../../HiggsBounds/4.2.1|" <SOURCE_DIR>/my_configure
            COMMAND sed ${dashi} -e "s|HBINCLUDE =.*|HBINCLUDE =-I../../HiggsBounds/4.2.1|" <SOURCE_DIR>/my_configure
            COMMAND sed ${dashi} -e "s|F90C =.*|F90C = ${CMAKE_Fortran_COMPILER}|" <SOURCE_DIR>/my_configure
            COMMAND sed ${dashi} -e "s|F77C =.*|F77C = ${CMAKE_Fortran_COMPILER}|" <SOURCE_DIR>/my_configure
            COMMAND sed ${dashi} -e "s|F90FLAGS =.*|F90FLAGS = ${GAMBIT_Fortran_FLAGS}|" <SOURCE_DIR>/my_configure
            COMMAND <SOURCE_DIR>/my_configure
  BUILD_COMMAND ${CMAKE_MAKE_PROGRAM}
        COMMAND mkdir -p lib
        COMMAND rm HiggsSignals.o
        COMMAND echo "${CMAKE_Fortran_COMPILER} -shared -o lib/libhiggssignals.so ./*.o ../../HiggsBounds/4.2.1/*.o" > make_so.sh
        COMMAND chmod u+x make_so.sh
        COMMAND ./make_so.sh
  INSTALL_COMMAND ""
)
enable_auto_rebuild(higgssignals)
add_external_clean(higgssignals ${higgssignals_dir} hyperclean)


set_target_properties(ddcalc gamlike darksusy micromegas micromegasSingletDM superiso nulike pythia fastsim
                      higgssignals higgsbounds higgsbounds_tables feynhiggs susyhit PROPERTIES EXCLUDE_FROM_ALL 1)

add_custom_target(backends DEPENDS darksusy micromegas micromegasSingletDM superiso
                      higgssignals higgsbounds higgsbounds_tables feynhiggs susyhit)

add_custom_target(backends-nonfree DEPENDS ddcalc gamlike nulike pythia) #fastsim

add_custom_target(clean-backends DEPENDS clean-darksusy clean-micromegas clean-micromegasSingletDM clean-superiso
                      clean-higgssignals clean-higgsbounds clean-feynhiggs clean-susyhit clean-delphes clean-flexiblesusy
                      clean-ddcalc clean-gamlike clean-nulike clean-pythia)<|MERGE_RESOLUTION|>--- conflicted
+++ resolved
@@ -63,17 +63,11 @@
   DOWNLOAD_ALWAYS 0
   PATCH_COMMAND patch -b -p1 -d src < ${DS_PATCH_DIR}/patchDS.dif
         COMMAND patch -b -p1 -d contrib/isajet781-for-darksusy < ${DS_PATCH_DIR}/patchISA.dif
-<<<<<<< HEAD
-        #COMMAND patch -b -p1 -d src < ${DS_PATCH_DIR}/patchDS_OMP_src.dif
-        #COMMAND patch -b -p1 -d include < ${DS_PATCH_DIR}/patchDS_OMP_include.dif
-  CONFIGURE_COMMAND <SOURCE_DIR>/configure FC=${CMAKE_Fortran_COMPILER} FCFLAGS=${GAMBIT_Fortran_FLAGS} FFLAGS=${GAMBIT_Fortran_FLAGS} CC=${CMAKE_C_COMPILER} CFLAGS=${GAMBIT_C_FLAGS} CXX=${CMAKE_CXX_COMPILER} CXXFLAGS=${GAMBIT_CXX_FLAGS}
-=======
         #COMMAND patch -b -p2 -d src < ${DS_PATCH_DIR}/patchDS_OMP_src.dif
         #COMMAND patch -b -p2 -d include < ${DS_PATCH_DIR}/patchDS_OMP_include.dif
-        # FIXME FeynHiggs segfaults with -O2 setting
+ # FIXME DarkSUSY segfaults with -O2 setting
  #CONFIGURE_COMMAND <SOURCE_DIR>/configure FC=${CMAKE_Fortran_COMPILER} FCFLAGS=${GAMBIT_Fortran_FLAGS} FFLAGS=${GAMBIT_Fortran_FLAGS} CC=${CMAKE_C_COMPILER} CFLAGS=${GAMBIT_C_FLAGS} CXX=${CMAKE_CXX_COMPILER} CXXFLAGS=${GAMBIT_CXX_FLAGS}
   CONFIGURE_COMMAND <SOURCE_DIR>/configure FC=${CMAKE_Fortran_COMPILER} FCFLAGS=${CMAKE_Fortran_FLAGS} FFLAGS=${CMAKE_Fortran_FLAGS} CC=${CMAKE_C_COMPILER} CFLAGS=${CMAKE_C_FLAGS} CXX=${CMAKE_CXX_COMPILER} CXXFLAGS=${CMAKE_CXX_FLAGS}
->>>>>>> 35e85f9b
   BUILD_COMMAND ${CMAKE_MAKE_PROGRAM}
         COMMAND ar d <SOURCE_DIR>/lib/libdarksusy.a ${remove_files_from_libdarksusy}
         COMMAND ar d <SOURCE_DIR>/lib/libisajet.a ${remove_files_from_libisajet}
@@ -185,18 +179,11 @@
 
 # Pythia
 # - Pythia will not accept the -std=c++11 flag. Create a special pythia_CXXFLAGS variable without it.
-<<<<<<< HEAD
 # - Pythia will also screw up if trying to use -O3 with CMAKE_BUILD_TYPE=Release, so replace this with -O2
-=======
->>>>>>> 35e85f9b
 string(REGEX REPLACE "(-std=c\\+\\+11)" "" pythia_CXXFLAGS "${GAMBIT_CXX_FLAGS}")
 # - Add additional compiler-specific optimisation flags and suppress warnings from -Wextra when building Pythia with gcc
 if("${CMAKE_Fortran_COMPILER_ID}" STREQUAL "Intel")
-<<<<<<< HEAD
-  set(pythia_CXXFLAGS "${pythia_CXXFLAGS} -fast -xavx")
-=======
   set(pythia_CXXFLAGS "${pythia_CXXFLAGS} -fast")
->>>>>>> 35e85f9b
 elseif("${CMAKE_Fortran_COMPILER_ID}" STREQUAL "GNU")
   set(pythia_CXXFLAGS "${pythia_CXXFLAGS} -Wno-extra -ffast-math")
   if(NOT ${CMAKE_SYSTEM_NAME} MATCHES "Darwin")
@@ -262,11 +249,7 @@
   DOWNLOAD_ALWAYS 0
   CONFIGURE_COMMAND ""
   BUILD_COMMAND ${CMAKE_MAKE_PROGRAM} ${nulike_lib}.so FF=${CMAKE_Fortran_COMPILER} FFLAGS=${nulikeFFLAGS} MODULE=${FMODULE}
-<<<<<<< HEAD
   INSTALL_COMMAND
-=======
-  INSTALL_COMMAND sed ${dashi} "s#${nulike_ver}:.*${nulike_lib}\\.so#${nulike_ver}:       ${nulike_short_dir}/lib/${nulike_lib}.so#g" ${PROJECT_SOURCE_DIR}/config/backend_locations.yaml
->>>>>>> 35e85f9b
 )
 enable_auto_rebuild(nulike)
 add_external_clean(nulike ${nulike_dir} distclean)
@@ -284,10 +267,7 @@
   BUILD_IN_SOURCE 1
   DOWNLOAD_ALWAYS 0
   CONFIGURE_COMMAND cp -n makefile makefile.orig  COMMAND cp -n sdecay.f sdecay.orig  COMMAND cp -n hdecay.f hdecay.orig
-<<<<<<< HEAD
-=======
             COMMAND cp -n lightst3bod.f lightst3bod.f.orig COMMAND cp -n lightst4bod.f lightst4bod.f.orig
->>>>>>> 35e85f9b
             COMMAND cp makefile.orig makefile.tmp COMMAND cp sdecay.orig sdecay.f.tmp COMMAND cp hdecay.orig hdecay.f.tmp
             COMMAND cp lightst3bod.f.orig lightst3bod.f.tmp COMMAND cp lightst4bod.f.orig lightst4bod.f.tmp
             COMMAND sed ${dashi} -e "s#FC=\\(.*\\)[[:space:]]*$#FF=\\1${nl}${nl}FC=\\$\\(FF\\)${nl}FFLAGS= -O2 -fPIC#g"
