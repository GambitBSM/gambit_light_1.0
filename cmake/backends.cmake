--- conflicted
+++ resolved
@@ -1499,8 +1499,6 @@
   set_as_default_version("backend" ${name} ${ver})
 endif()
 
-<<<<<<< HEAD
-=======
 # DirectDM
 set(name "directdm")
 set(ver "2.2.0")
@@ -1522,7 +1520,6 @@
   set_as_default_version("backend" ${name} ${ver})
 endif()
 
->>>>>>> b2a861b8
 # CalcHEP
 set(name "calchep")
 set(ver "3.6.27")
