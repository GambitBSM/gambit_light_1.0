# GAMBIT: Global and Modular BSM Inference Tool
#************************************************
# \file
#
#  CMake configuration scripts for obtaining,
#  configuring, compiling and installing
#  backends.
#
#  To add an entry for a new backend, copy
#  and modify an existing one.  Don't use
#  CMAKE_C_FLAGS, CMAKE_CXX_FLAGS, etc here,
#  as these contain extra flags for building
#  GAMBIT itself that will break backends. Use
#  BACKEND_C_FLAGS
#  BACKEND_CXX_FLAGS
#  BACKEND_Fortran_FLAGS
#  If you need to avoid the optimisation
#  settings passed in those, instead use
#  BACKEND_C_FLAGS_NO_BUILD_OPTIMISATIONS
#  BACKEND_CXX_FLAGS_NO_BUILD_OPTIMISATIONS
#  BACKEND_Fortran_FLAGS_NO_BUILD_OPTIMISATIONS.
#
#************************************************
#
#  Authors (add name and date if you modify):
#
#  \author Antje Putze
#          (antje.putze@lapth.cnrs.fr)
#  \date 2014 Sep, Oct, Nov
#  \date 2015 Sep
#
#  \author Pat Scott
#          (p.scott@imperial.ac.uk)
#  \date 2014 Nov, Dec
#  \date 2015 May, Dec
#  \date For the term of my natural life
#
#  \author Chris Rogan
#          (crogan@cern.ch)
#  \date 2015 May
#
#  \author Anders Kvellestad
#          (anderkve@fys.uio.no)
#  \date 2015 May
#
#  \author Christoph Weniger
#          (c.weniger@uva.nl)
#  \date 2015 Sep
#
#  \author Tomas Gonzalo
#          (tomas.gonzalo@monash.edu)
#  \date 2016 Apr, Dec
#  \date 2020 Apr
#
#  \author James McKay
#          (j.mckay14@imperial.ac.uk)
#  \date 2016 Aug
#
#  \author Ankit Beniwal
#      (ankit.beniwal@adelaide.edu.au)
#  \date 2016 Aug
#  \date 2017 Jun
#  \date 2018 Aug
#
#  \author Aaron Vincent
#          (aaron.vincent@cparc.ca)
#  \date 2017 Sep, Nov
#
<<<<<<< HEAD
#  \author Marcin Chrzaszcz
#          (mchrzasz@cern.ch)
#  \date 2019 July
#
#  \author Jihyun Bhom
#          (jihyun.bhom@ifj.edu.pl)
#  \date 2019 July
#
#************************************************


=======
#  \author Janina Renk
#          (janina.renk@fysik.su.se)
#  \data 2018 Jun
#
#  \author Patrick Stöcker
#          (stoecker@physik.rwth-aachen.de)
#  \date 2019 Aug
#
#  \author Will Handley
#          (wh260@cam.ac.uk)
#  \date 2020 Mar
#
#************************************************


# Compiler flags for AlterBBN
if("${CMAKE_C_COMPILER_ID}" STREQUAL "Intel")
  set(AlterBBN_C_FLAGS "${BACKEND_C99_FLAGS} -fast")
elseif("${CMAKE_C_COMPILER_ID}" STREQUAL "GNU" OR "${CMAKE_C_COMPILER_ID}" STREQUAL "Clang" OR "${CMAKE_C_COMPILER_ID}" STREQUAL "AppleClang")
  # Include all flags from -ffast-math, except -ffinite-math-only (which has proved to cause incorrect results), and -fno-rounding-math -fno-signaling-nans (which don't exist in Clang and are defaults anyway for gcc).
  set(AlterBBN_C_FLAGS "${BACKEND_C99_FLAGS} -fno-math-errno -funsafe-math-optimizations")
  if("${CMAKE_C_COMPILER_ID}" STREQUAL "GNU")
    set(AlterBBN_C_FLAGS "${AlterBBN_C_FLAGS} -fcx-limited-range") # Clang doesn't have this one.
    # For some reason "-fomit-frame-pointer" must be explicitly included -- at least for gcc --
    # otherwise the uncertainty estimates of AlterBBN are bogus.
    set(AlterBBN_C_FLAGS "${AlterBBN_C_FLAGS} -fomit-frame-pointer")
  endif()
endif()

# AlterBBN
set(name "alterbbn")
set(ver "2.2")
set(lib "libbbn")
set(dl "https://alterbbn.hepforge.org/downloads?f=alterbbn_v2.2.tgz")
set(md5 "00441dde718ba00d3acbb2196a8a5439")
set(dir "${PROJECT_SOURCE_DIR}/Backends/installed/${name}/${ver}")
set(patch "${PROJECT_SOURCE_DIR}/Backends/patches/${name}/${ver}/${name}_${ver}.diff")
check_ditch_status(${name} ${ver} ${dir})
if(NOT ditched_${name}_${ver})
  ExternalProject_Add(${name}_${ver}
    DOWNLOAD_COMMAND ${DL_BACKEND} ${dl} ${md5} ${dir} ${name} ${ver}
    SOURCE_DIR ${dir}
    BUILD_IN_SOURCE 1
    PATCH_COMMAND patch -p1 < ${patch}
    CONFIGURE_COMMAND ""
    BUILD_COMMAND sed ${dashi} -e "s#CC = gcc#CC = ${CMAKE_C_COMPILER}#g" Makefile
          COMMAND sed ${dashi} -e "s#rcsU#rcs#g" Makefile
          COMMAND sed ${dashi} -e "s/CFLAGS= -O3 -pipe -fomit-frame-pointer -mtune=native -ffast-math -fno-finite-math-only/CFLAGS= ${AlterBBN_C_FLAGS}/g" Makefile
          COMMAND sed ${dashi} -e "s/CFLAGS_MP= -fopenmp/CFLAGS_MP= ${OpenMP_C_FLAGS}/g" Makefile
          COMMAND ${MAKE_PARALLEL}
          COMMAND ar x src/libbbn.a
          COMMAND ${CMAKE_COMMAND} -E echo "${CMAKE_C_COMPILER} ${OpenMP_C_FLAGS} ${CMAKE_SHARED_LIBRARY_CREATE_C_FLAGS} -o ${lib}.so *.o" > make_so.sh
          COMMAND chmod u+x make_so.sh
          COMMAND ./make_so.sh
    INSTALL_COMMAND ""
  )
  add_extra_targets("backend" ${name} ${ver} ${dir} ${dl} clean)
  set_as_default_version("backend" ${name} ${ver})
endif()

>>>>>>> cd7be861
# CaptnGeneral
set(name "capgen")
set(ver "1.0")
set(lib "gencaplib")
set(dl "null")
set(dir "${PROJECT_SOURCE_DIR}/Backends/installed/${name}/${ver}")
check_ditch_status(${name} ${ver} ${dir})
if(NOT ditched_${name}_${ver})
  ExternalProject_Add(${name}_${ver}
    GIT_REPOSITORY https://github.com/aaronvincent/captngen.git
    SOURCE_DIR ${dir}
    BUILD_IN_SOURCE 1
    CONFIGURE_COMMAND ""
    BUILD_COMMAND ${MAKE_PARALLEL} ${lib}.so FC=${CMAKE_Fortran_COMPILER} FOPT=${BACKEND_Fortran_FLAGS} MODULE=${FMODULE}
    INSTALL_COMMAND ""
  )
  add_extra_targets("backend" ${name} ${ver} ${dir} ${dl} clean)
  set_as_default_version("backend" ${name} ${ver})
endif()


# DarkSUSY
set(name "darksusy")
set(ver "5.1.3")
set(dl "https://darksusy.hepforge.org/tars/${name}-${ver}.tar.gz")
set(md5 "ca95ffa083941a469469710fab2f3c97")
set(dir "${PROJECT_SOURCE_DIR}/Backends/installed/${name}/${ver}")
set(patch "${PROJECT_SOURCE_DIR}/Backends/patches/${name}/${ver}/patch_${name}_${ver}.dif")
check_ditch_status(${name} ${ver} ${dir})
if(NOT ditched_${name}_${ver})
  ExternalProject_Add(${name}_${ver}
    DOWNLOAD_COMMAND ${DL_BACKEND} ${dl} ${md5} ${dir} ${name} ${ver}
    SOURCE_DIR ${dir}
    BUILD_IN_SOURCE 1
    PATCH_COMMAND patch -p1 < ${patch}
    # FIXME parallel relic density routines don't work yet.
    #COMMAND patch -b -p2 -d src < ${patch}/patchDS_OMP_src.dif
    #COMMAND patch -b -p2 -d include < ${patch}/patchDS_OMP_include.dif
    CONFIGURE_COMMAND ./configure FC=${CMAKE_Fortran_COMPILER} FCFLAGS=${BACKEND_Fortran_FLAGS} FFLAGS=${BACKEND_Fortran_FLAGS} CC=${CMAKE_C_COMPILER} CFLAGS=${BACKEND_C_FLAGS} CXX=${CMAKE_CXX_COMPILER} CXXFLAGS=${BACKEND_CXX_FLAGS}
    BUILD_COMMAND ${MAKE_SERIAL} dslib_shared
          COMMAND ${MAKE_PARALLEL} install_tables
    INSTALL_COMMAND ""
  )
  add_extra_targets("backend" ${name} ${ver} ${dir} ${dl} clean)
  set_as_default_version("backend" ${name} ${ver})
endif()


# HepLikedata
set(name "heplikedata")
set(ver "1.0")
set(dl "https://github.com/mchrzasz/HEPLikeData/archive/master.zip")
set(dir "${PROJECT_SOURCE_DIR}/Backends/installed/${name}/${ver}")
set(md5 "73d6c99e5805bd523510ad8a525a2d41")
check_ditch_status(${name} ${ver} ${dir})
if(NOT ditched_${name}_${ver})
  ExternalProject_Add(${name}_${ver}
    DOWNLOAD_COMMAND ${DL_BACKEND} ${dl} ${md5} ${dir} ${name} ${ver}
    SOURCE_DIR ${dir}
    CONFIGURE_COMMAND ""
    BUILD_COMMAND ${CMAKE_COMMAND} -E echo 'cp  ${dir}/HEPLikeData-master/data/ ${PROJECT_SOURCE_DIR}/Backends/installed/${name}/${ver}' > make_hepliedata.sh
          COMMAND chmod u+x make_hepliedata.sh
    INSTALL_COMMAND ""
    )
  add_extra_targets("backend" ${name} ${ver} ${dir} ${dl} distclean)
  set_as_default_version("backend" ${name} ${ver})
endif()

# HepLike
set(name "heplike")
set(ver "1.0")
#set(dl "https://github.com/mchrzasz/HEPLike/archive/V${ver}.tar.gz")
set(dl "https://github.com/mchrzasz/HEPLike/archive/master.zip")
set(dir "${PROJECT_SOURCE_DIR}/Backends/installed/${name}/${ver}")
set(md5 "be29776b4596d981bfd61b3c16e27b89")
set(HL_CXXFLAGS "${BACKEND_CXX_FLAGS} -I${yaml_INCLUDE_DIR}")
check_ditch_status(${name} ${ver} ${dir})
if(NOT ditched_${name}_${ver})
  ExternalProject_Add(${name}_${ver}
    DEPENDS heplikedata
    DOWNLOAD_COMMAND ${DL_BACKEND} ${dl} ${md5} ${dir} ${name} ${ver}
    SOURCE_DIR ${dir}
    BUILD_IN_SOURCE 1
    CMAKE_COMMAND ${CMAKE_COMMAND} ..
    CMAKE_ARGS -DCMAKE_BUILD_TYPE=${CMAKE_BUILD_TYPE} -DCMAKE_CXX_COMPILER=${CMAKE_CXX_COMPILER} -DCMAKE_CXX_FLAGS=${HL_CXXFLAGS} -DCMAKE_MODULE_PATH=${PROJECT_SOURCE_DIR}/cmake
    BUILD_COMMAND ${CMAKE_MAKE_PROGRAM}
    INSTALL_COMMAND ""
    )
  BOSS_backend_with_ROOT(${name} ${ver})
  add_extra_targets("backend" ${name} ${ver} ${dir} ${dl} distclean)
  set_as_default_version("backend" ${name} ${ver})
endif()


# SuperIso
set(name "superiso")
set(ver "4.1")
set(lib "libsuperiso")
set(dl "http://superiso.in2p3.fr/download/${name}_v${ver}_flavbit.tgz")
set(md5 "8e634fe5ec463ab444f5b6eba6c96629")
set(dir "${PROJECT_SOURCE_DIR}/Backends/installed/${name}/${ver}")
check_ditch_status(${name} ${ver} ${dir})
if(NOT ditched_${name}_${ver})
  ExternalProject_Add(${name}_${ver}
    DOWNLOAD_COMMAND ${DL_BACKEND} ${dl} ${md5} ${dir} ${name} ${ver}
    SOURCE_DIR ${dir}
    BUILD_IN_SOURCE 1
    CONFIGURE_COMMAND ""
<<<<<<< HEAD
    BUILD_COMMAND ${CMAKE_MAKE_PROGRAM} CC=${CMAKE_C_COMPILER} ARFLAGS=rcs CFLAGS=${BACKEND_C_FLAGS}
          COMMAND ar x src/libsuperiso.a
          COMMAND ${CMAKE_COMMAND} -E echo "${CMAKE_C_COMPILER} -shared -o ${lib}.so *.o" > make_so.sh
=======
    BUILD_COMMAND sed ${dashi} -e "s#CC = gcc#CC = ${CMAKE_C_COMPILER}#g" Makefile
          COMMAND sed ${dashi} -e "s#rcsU#rcs#g" src/Makefile
          COMMAND sed ${dashi} -e "s/CFLAGS= -O3 -pipe -fomit-frame-pointer/CFLAGS= -fPIC ${BACKEND_C_FLAGS}/g" Makefile
          COMMAND ${MAKE_PARALLEL}
          COMMAND ar x src/libisospin.a
          COMMAND ${CMAKE_COMMAND} -E echo "${CMAKE_C_COMPILER} ${CMAKE_SHARED_LIBRARY_CREATE_C_FLAGS} -o ${lib}.so *.o" > make_so.sh
>>>>>>> cd7be861
          COMMAND chmod u+x make_so.sh
          COMMAND ./make_so.sh
    INSTALL_COMMAND ""
  )
  add_extra_targets("backend" ${name} ${ver} ${dir} ${dl} clean)
  set_as_default_version("backend" ${name} ${ver})
endif()

<<<<<<< HEAD

# Flavio
set(name "Flavio")
set(ver "0.30.0")
set(dl "https://www.physik.uzh.ch/~mchrzasz/Flavio/${name}-${ver}.tar.gz")
set(md5 "d8f6a49be8ff509916ae1dc3f3b837f1")
set(dir "${PROJECT_SOURCE_DIR}/Backends/installed/${name}/${ver}")
check_ditch_status(${name} ${ver} ${dir})
if(NOT ditched_${name}_${ver})
  ExternalProject_Add(${name}_${ver}
    DOWNLOAD_COMMAND ${DL_BACKEND} ${dl} ${md5} ${dir} ${name} ${ver} "retain container folder"
    SOURCE_DIR ${dir}/flavio
    BUILD_IN_SOURCE 1
    CONFIGURE_COMMAND ""
    BUILD_COMMAND cd flavio
          COMMAND pip3 install -e .[plotting,sampling,testing] --user
    INSTALL_COMMAND ""
    )
  add_extra_targets("backend" ${name} ${ver} ${dir} ${dl} clean)
  set_as_default_version("backend" ${name} ${ver})

endif()


=======
>>>>>>> cd7be861
# DDCalc
set(name "ddcalc")
set(ver "1.0.0")
set(lib "libDDCalc")
set(dl "https://${name}.hepforge.org/downloads/${name}-${ver}.tar.gz")
set(md5 "0c0da22b84721fc1d945f8039a4686c9")
set(patch "${PROJECT_SOURCE_DIR}/Backends/patches/${name}/${ver}/patch_${name}_${ver}.dif")
set(dir "${PROJECT_SOURCE_DIR}/Backends/installed/${name}/${ver}")
set(ddcalc_flags "${BACKEND_Fortran_FLAGS} -${FMODULE} ${dir}/build")
check_ditch_status(${name} ${ver} ${dir})
if(NOT ditched_${name}_${ver})
  ExternalProject_Add(${name}_${ver}
    DOWNLOAD_COMMAND ${DL_BACKEND} ${dl} ${md5} ${dir} ${name} ${ver}
    SOURCE_DIR ${dir}
    BUILD_IN_SOURCE 1
    PATCH_COMMAND patch -p1 < ${patch}
    CONFIGURE_COMMAND ""
    BUILD_COMMAND ${MAKE_PARALLEL} ${lib}.so FC=${CMAKE_Fortran_COMPILER} FOPT=${ddcalc_flags} DDCALC_DIR=${dir} OUTPUT_PIPE=>/dev/null
    INSTALL_COMMAND ""
  )
  add_extra_targets("backend" ${name} ${ver} ${dir} ${dl} clean)
endif()

set(name "ddcalc")
set(ver "1.1.0")
set(lib "libDDCalc")
set(dl "https://${name}.hepforge.org/downloads/${name}-${ver}.tar.gz")
set(md5 "47191564385379dd70aeba4811cd7c3b")
set(dir "${PROJECT_SOURCE_DIR}/Backends/installed/${name}/${ver}")
set(ddcalc_flags "${BACKEND_Fortran_FLAGS} -${FMODULE} ${dir}/build")
check_ditch_status(${name} ${ver} ${dir})
if(NOT ditched_${name}_${ver})
  ExternalProject_Add(${name}_${ver}
    DOWNLOAD_COMMAND ${DL_BACKEND} ${dl} ${md5} ${dir} ${name} ${ver}
    SOURCE_DIR ${dir}
    BUILD_IN_SOURCE 1
    CONFIGURE_COMMAND ""
    BUILD_COMMAND ${MAKE_PARALLEL} ${lib}.so FC=${CMAKE_Fortran_COMPILER} FOPT=${ddcalc_flags} DDCALC_DIR=${dir} OUTPUT_PIPE=>/dev/null
    INSTALL_COMMAND ""
  )
  add_extra_targets("backend" ${name} ${ver} ${dir} ${dl} clean)
endif()

set(name "ddcalc")
set(ver "1.2.0")
set(lib "libDDCalc")
set(dl "https://${name}.hepforge.org/downloads/${name}-${ver}.tar.gz")
set(md5 "93b894b80b360159264f0d634cd7387e")
set(dir "${PROJECT_SOURCE_DIR}/Backends/installed/${name}/${ver}")
set(ddcalc_flags "${BACKEND_Fortran_FLAGS} -${FMODULE} ${dir}/build")
check_ditch_status(${name} ${ver} ${dir})
if(NOT ditched_${name}_${ver})
  ExternalProject_Add(${name}_${ver}
    DOWNLOAD_COMMAND ${DL_BACKEND} ${dl} ${md5} ${dir} ${name} ${ver}
    SOURCE_DIR ${dir}
    BUILD_IN_SOURCE 1
    CONFIGURE_COMMAND ""
    BUILD_COMMAND ${MAKE_PARALLEL} ${lib}.so FC=${CMAKE_Fortran_COMPILER} FOPT=${ddcalc_flags} DDCALC_DIR=${dir} OUTPUT_PIPE=>/dev/null
    INSTALL_COMMAND ""
  )
  add_extra_targets("backend" ${name} ${ver} ${dir} ${dl} clean)
endif()

set(name "ddcalc")
set(ver "2.0.0")
set(lib "libDDCalc")
set(dl "https://${name}.hepforge.org/downloads/${name}-${ver}.tar.gz")
set(md5 "504cb95a298fa62d11097793dc318549")
set(dir "${PROJECT_SOURCE_DIR}/Backends/installed/${name}/${ver}/")
set(ddcalc_flags "${BACKEND_Fortran_FLAGS} -${FMODULE} ${dir}/build")
check_ditch_status(${name} ${ver} ${dir})
if(NOT ditched_${name}_${ver})
  ExternalProject_Add(${name}_${ver}
    DOWNLOAD_COMMAND ${DL_BACKEND} ${dl} ${md5} ${dir} ${name} ${ver}
    SOURCE_DIR ${dir}
    BUILD_IN_SOURCE 1
    CONFIGURE_COMMAND ""
    BUILD_COMMAND ${MAKE_PARALLEL} ${lib}.so FC=${CMAKE_Fortran_COMPILER} FOPT=${ddcalc_flags} DDCALC_DIR=${dir} OUTPUT_PIPE=>/dev/null
    INSTALL_COMMAND ""
  )
  add_extra_targets("backend" ${name} ${ver} ${dir} ${dl} clean)
endif()

set(name "ddcalc")
set(ver "2.1.0")
set(lib "libDDCalc")
set(dl "https://${name}.hepforge.org/downloads/${name}-${ver}.tar.gz")
set(md5 "2c9dbe2aea267e12d0fcb79abb64237b")
set(dir "${PROJECT_SOURCE_DIR}/Backends/installed/${name}/${ver}/")
set(ddcalc_flags "${BACKEND_Fortran_FLAGS} -${FMODULE} ${dir}/build")
check_ditch_status(${name} ${ver} ${dir})
if(NOT ditched_${name}_${ver})
  ExternalProject_Add(${name}_${ver}
    DOWNLOAD_COMMAND ${DL_BACKEND} ${dl} ${md5} ${dir} ${name} ${ver}
    SOURCE_DIR ${dir}
    BUILD_IN_SOURCE 1
    CONFIGURE_COMMAND ""
    BUILD_COMMAND ${MAKE_PARALLEL} ${lib}.so FC=${CMAKE_Fortran_COMPILER} FOPT=${ddcalc_flags} DDCALC_DIR=${dir} OUTPUT_PIPE=>/dev/null
    INSTALL_COMMAND ""
  )
  add_extra_targets("backend" ${name} ${ver} ${dir} ${dl} clean)
endif()

set(name "ddcalc")
set(ver "2.2.0")
set(lib "libDDCalc")
set(dl "https://${name}.hepforge.org/downloads/${name}-${ver}.tar.gz")
set(md5 "36a29b2c95d619b2676d5d1e47b86ab4")
set(dir "${PROJECT_SOURCE_DIR}/Backends/installed/${name}/${ver}/")
set(ddcalc_flags "${BACKEND_Fortran_FLAGS} -${FMODULE} ${dir}/build")
check_ditch_status(${name} ${ver} ${dir})
if(NOT ditched_${name}_${ver})
  ExternalProject_Add(${name}_${ver}
    DOWNLOAD_COMMAND ${DL_BACKEND} ${dl} ${md5} ${dir} ${name} ${ver}
    SOURCE_DIR ${dir}
    BUILD_IN_SOURCE 1
    CONFIGURE_COMMAND ""
    BUILD_COMMAND ${MAKE_PARALLEL} ${lib}.so FC=${CMAKE_Fortran_COMPILER} FOPT=${ddcalc_flags} DDCALC_DIR=${dir} OUTPUT_PIPE=>/dev/null
    INSTALL_COMMAND ""
  )
  add_extra_targets("backend" ${name} ${ver} ${dir} ${dl} clean)
  set_as_default_version("backend" ${name} ${ver})
endif()


# Gamlike
set(name "gamlike")
set(ver "1.0.0")
set(dl "https://${name}.hepforge.org/downloads/${name}-${ver}.tar.gz")
set(md5 "16b763a2e8b9d6c174d8b7ca2f4cb575")
set(dir "${PROJECT_SOURCE_DIR}/Backends/installed/${name}/${ver}")
if(GSL_FOUND)
  execute_process(
    COMMAND gsl-config --libs
    OUTPUT_VARIABLE GAMLIKE_GSL_LIBS
    RESULT_VARIABLE RET
  )
  if( RET EQUAL 0 )
    string( STRIP "${GAMLIKE_GSL_LIBS}" GAMLIKE_GSL_LIBS )
  endif()
endif()
set(gamlike_CXXFLAGS "${BACKEND_CXX_FLAGS}")
if (NOT GSL_INCLUDE_DIRS STREQUAL "")
  set(gamlike_CXXFLAGS "${gamlike_CXXFLAGS} -I${GSL_INCLUDE_DIRS}")
endif()
check_ditch_status(${name} ${ver} ${dir})
if(NOT ditched_${name}_${ver})
  ExternalProject_Add(${name}_${ver}
    DOWNLOAD_COMMAND ${DL_BACKEND} ${dl} ${md5} ${dir} ${name} ${ver}
    SOURCE_DIR ${dir}
    BUILD_IN_SOURCE 1
    CONFIGURE_COMMAND ""
    BUILD_COMMAND ${MAKE_PARALLEL} CXX=${CMAKE_CXX_COMPILER} CXXFLAGS=${gamlike_CXXFLAGS} LDFLAGS=${CMAKE_SHARED_LIBRARY_CREATE_CXX_FLAGS} LDLIBS=${GAMLIKE_GSL_LIBS} GAMLIKE_DATA_PATH=${dir}/data
    INSTALL_COMMAND ""
  )
  add_extra_targets("backend" ${name} ${ver} ${dir} ${dl} clean)
endif()

set(name "gamlike")
set(ver "1.0.1")
set(dl "https://${name}.hepforge.org/downloads/${name}-${ver}.tar.gz")
set(md5 "80b50ab2345e8b7d43b9eace5436e515")
set(dir "${PROJECT_SOURCE_DIR}/Backends/installed/${name}/${ver}")
if(GSL_FOUND)
  execute_process(
    COMMAND gsl-config --libs
    OUTPUT_VARIABLE GAMLIKE_GSL_LIBS
    RESULT_VARIABLE RET
  )
  if( RET EQUAL 0 )
    string( STRIP "${GAMLIKE_GSL_LIBS}" GAMLIKE_GSL_LIBS )
  endif()
endif()
set(gamlike_CXXFLAGS "${BACKEND_CXX_FLAGS}")
if (NOT GSL_INCLUDE_DIRS STREQUAL "")
  set(gamlike_CXXFLAGS "${gamlike_CXXFLAGS} -I${GSL_INCLUDE_DIRS}")
endif()
check_ditch_status(${name} ${ver} ${dir})
if(NOT ditched_${name}_${ver})
  ExternalProject_Add(${name}_${ver}
    DOWNLOAD_COMMAND ${DL_BACKEND} ${dl} ${md5} ${dir} ${name} ${ver}
    SOURCE_DIR ${dir}
    BUILD_IN_SOURCE 1
    CONFIGURE_COMMAND ""
    BUILD_COMMAND ${MAKE_PARALLEL} CXX=${CMAKE_CXX_COMPILER} CXXFLAGS=${gamlike_CXXFLAGS} LDFLAGS=${CMAKE_SHARED_LIBRARY_CREATE_CXX_FLAGS} LDLIBS=${GAMLIKE_GSL_LIBS} GAMLIKE_DATA_PATH=${dir}/data
    INSTALL_COMMAND ""
  )
  add_extra_targets("backend" ${name} ${ver} ${dir} ${dl} clean)
  set_as_default_version("backend" ${name} ${ver})
endif()


# Ditch all MicrOmegas backends if using clang, as clang is apparently not supported by MO3.
if("${CMAKE_CXX_COMPILER_ID}" STREQUAL "Clang" OR "${CMAKE_CXX_COMPILER_ID}" STREQUAL "AppleClang")
  message("   Compiling with clang; disabling MicrOmegas support in GAMBIT configuration.")
  set (itch "${itch}" "micromegas")
endif()

# MicrOmegas base (for all models)
set(name "micromegas")
set(ver "3.6.9.2")
set(dl "http://lapth.cnrs.fr/micromegas/downloadarea/code/${name}_${ver}.tgz")
set(md5 "72807f6d0ef80737554d8702b6b212c1")
set(dir "${PROJECT_SOURCE_DIR}/Backends/installed/${name}/${ver}")
set(patch "${PROJECT_SOURCE_DIR}/Backends/patches/${name}/${ver}/patch_${name}_${ver}")
check_ditch_status(${name} ${ver} ${dir})
if(NOT ditched_${name}_${ver})
  ExternalProject_Add(${name}_${ver}
    DOWNLOAD_COMMAND ${DL_BACKEND} ${dl} ${md5} ${dir} ${name} ${ver}
    SOURCE_DIR ${dir}
    PATCH_COMMAND patch -p1 < ${patch}
    BUILD_IN_SOURCE 1
    CONFIGURE_COMMAND ""
    BUILD_COMMAND make flags
          COMMAND sed ${dashi} -e "s|FC =.*|FC = ${CMAKE_Fortran_COMPILER}|" CalcHEP_src/FlagsForMake
          COMMAND sed ${dashi} -e "s|CC =.*|CC = ${CMAKE_C_COMPILER}|" CalcHEP_src/FlagsForMake
          COMMAND sed ${dashi} -e "s|CXX =.*|CXX = ${CMAKE_CXX_COMPILER}|" CalcHEP_src/FlagsForMake
          COMMAND sed ${dashi} -e "s|FFLAGS =.*|FFLAGS = ${BACKEND_Fortran_FLAGS}|" CalcHEP_src/FlagsForMake
          COMMAND sed ${dashi} -e "s|CFLAGS =.*|CFLAGS = ${BACKEND_C_FLAGS}|" CalcHEP_src/FlagsForMake
          COMMAND sed ${dashi} -e "s|CXXFLAGS =.*|CXXFLAGS = ${BACKEND_CXX_FLAGS}|" CalcHEP_src/FlagsForMake
          COMMAND sed ${dashi} -e "s|FC=.*|FC=\"${CMAKE_Fortran_COMPILER}\"|" CalcHEP_src/FlagsForSh
          COMMAND sed ${dashi} -e "s|CC=.*|CC=\"${CMAKE_C_COMPILER}\"|" CalcHEP_src/FlagsForSh
          COMMAND sed ${dashi} -e "s|CXX=.*|CXX=\"${CMAKE_CXX_COMPILER}\"|" CalcHEP_src/FlagsForSh
          COMMAND sed ${dashi} -e "s|FFLAGS=.*|FFLAGS=\"${CMAKE_Fortran_FLAGS}\"|" CalcHEP_src/FlagsForSh
          COMMAND sed ${dashi} -e "s|CFLAGS=.*|CFLAGS=\"${CMAKE_C_FLAGS}\"|" CalcHEP_src/FlagsForSh
          COMMAND sed ${dashi} -e "s|CXXFLAGS=.*|CXXFLAGS=\"${BACKEND_CXX_FLAGS}\"|" CalcHEP_src/FlagsForSh
          COMMAND sed ${dashi} -e "s|lFort=.*|lFort=|" CalcHEP_src/FlagsForSh
          COMMAND make
    INSTALL_COMMAND ""
  )
  add_extra_targets("backend" ${name} ${ver} ${dir} ${dl} "yes | clean")
  set_as_default_version("backend" ${name} ${ver})
endif()

# MicrOmegas MSSM model
set(model "MSSM")
set(patch "${PROJECT_SOURCE_DIR}/Backends/patches/${name}/${ver}/patch_${name}_${ver}_${model}")
check_ditch_status(${name}_${model} ${ver} ${dir})
if(NOT ditched_${name}_${model}_${ver})
  ExternalProject_Add(${name}_${model}_${ver}
    DOWNLOAD_COMMAND ""
    SOURCE_DIR ${dir}
    PATCH_COMMAND patch -p1 < ${patch}
    BUILD_IN_SOURCE 1
    CONFIGURE_COMMAND ""
    BUILD_COMMAND ${CMAKE_COMMAND} -E chdir ${model} ${MAKE_PARALLEL} sharedlib main=main.c
    INSTALL_COMMAND ""
  )
  add_extra_targets("backend model" ${name} ${ver} ${dir}/${model} ${model} "yes | clean")
  set_as_default_version("backend model" ${name}_${model} ${ver})
endif()

# MicrOmegas ScalarSingletDM_Z2 model
set(model "ScalarSingletDM_Z2")
set(patch "${PROJECT_SOURCE_DIR}/Backends/patches/${name}/${ver}/patch_${name}_${ver}_${model}")
check_ditch_status(${name}_${model} ${ver} ${dir})
if(NOT ditched_${name}_${model}_${ver})
  ExternalProject_Add(${name}_${model}_${ver}
    DOWNLOAD_COMMAND ""
    SOURCE_DIR ${dir}
    PATCH_COMMAND ./newProject ${model} && patch -p1 < ${patch}
    BUILD_IN_SOURCE 1
    CONFIGURE_COMMAND ""
    BUILD_COMMAND ${CMAKE_COMMAND} -E chdir ${model} ${MAKE_PARALLEL} sharedlib main=main.c
    INSTALL_COMMAND ""
  )
  add_extra_targets("backend model" ${name} ${ver} ${dir}/${model} ${model} "yes | clean")
  set_as_default_version("backend model" ${name}_${model} ${ver})
endif()

# MicrOmegas ScalarSingletDM_Z3 model
set(model "ScalarSingletDM_Z3")
set(patch "${PROJECT_SOURCE_DIR}/Backends/patches/${name}/${ver}/patch_${name}_${ver}_${model}")
check_ditch_status(${name}_${model} ${ver} ${dir})
if(NOT ditched_${name}_${model}_${ver})
  ExternalProject_Add(${name}_${model}_${ver}
    DOWNLOAD_COMMAND ""
    SOURCE_DIR ${dir}
    PATCH_COMMAND ./newProject ${model} && patch -p1 < ${patch}
    BUILD_IN_SOURCE 1
    CONFIGURE_COMMAND ""
    BUILD_COMMAND ${CMAKE_COMMAND} -E chdir ${model} ${MAKE_PARALLEL} sharedlib main=main.c
    INSTALL_COMMAND ""
  )
  add_extra_targets("backend model" ${name} ${ver} ${dir}/${model} ${model} "yes | clean")
  set_as_default_version("backend model" ${name}_${model} ${ver})
endif()

# MicrOmegas VectorSingletDM_Z2 model
set(model "VectorSingletDM_Z2")
set(patch "${PROJECT_SOURCE_DIR}/Backends/patches/${name}/${ver}/patch_${name}_${ver}_${model}")
check_ditch_status(${name}_${model} ${ver} ${dir})
if(NOT ditched_${name}_${model}_${ver})
  ExternalProject_Add(${name}_${model}_${ver}
    DOWNLOAD_COMMAND ""
    SOURCE_DIR ${dir}
    PATCH_COMMAND ./newProject ${model} && patch -p1 < ${patch}
    BUILD_IN_SOURCE 1
    CONFIGURE_COMMAND ""
    BUILD_COMMAND ${CMAKE_COMMAND} -E chdir ${model} ${MAKE_PARALLEL} sharedlib main=main.c
    INSTALL_COMMAND ""
  )
  add_extra_targets("backend model" ${name} ${ver} ${dir}/${model} ${model} "yes | clean")
  set_as_default_version("backend model" ${name}_${model} ${ver})
endif()

# MicrOmegas MajoranaSingletDM_Z2 model
set(model "MajoranaSingletDM_Z2")
set(patch "${PROJECT_SOURCE_DIR}/Backends/patches/${name}/${ver}/patch_${name}_${ver}_${model}")
check_ditch_status(${name}_${model} ${ver} ${dir})
if(NOT ditched_${name}_${model}_${ver})
  ExternalProject_Add(${name}_${model}_${ver}
    DOWNLOAD_COMMAND ""
    SOURCE_DIR ${dir}
    PATCH_COMMAND ./newProject ${model} && patch -p1 < ${patch}
    BUILD_IN_SOURCE 1
    CONFIGURE_COMMAND ""
    BUILD_COMMAND ${CMAKE_COMMAND} -E chdir ${model} ${MAKE_PARALLEL} sharedlib main=main.c
    INSTALL_COMMAND ""
  )
  add_extra_targets("backend model" ${name} ${ver} ${dir}/${model} ${model} "yes | clean")
  set_as_default_version("backend model" ${name}_${model} ${ver})
endif()

# MicrOmegas DiracSingletDM_Z2 model
set(model "DiracSingletDM_Z2")
set(patch "${PROJECT_SOURCE_DIR}/Backends/patches/${name}/${ver}/patch_${name}_${ver}_${model}")
check_ditch_status(${name}_${model} ${ver} ${dir})
if(NOT ditched_${name}_${model}_${ver})
  ExternalProject_Add(${name}_${model}_${ver}
    DOWNLOAD_COMMAND ""
    SOURCE_DIR ${dir}
    PATCH_COMMAND ./newProject ${model} && patch -p1 < ${patch}
    BUILD_IN_SOURCE 1
    CONFIGURE_COMMAND ""
    BUILD_COMMAND ${CMAKE_COMMAND} -E chdir ${model} ${MAKE_PARALLEL} sharedlib main=main.c
    INSTALL_COMMAND ""
  )
  add_extra_targets("backend model" ${name} ${ver} ${dir}/${model} ${model} "yes | clean")
  set_as_default_version("backend model" ${name}_${model} ${ver})
endif()

<<<<<<< HEAD
=======
# MontePythonLike
set(name "montepythonlike")
set(ver "3.3.0")
set(sfver "3_3_0")
set(dl "null")
set(dir "${PROJECT_SOURCE_DIR}/Backends/installed/${name}/${ver}")
set(patchdir "${PROJECT_SOURCE_DIR}/Backends/patches/${name}/${ver}/")
set(patch "${PROJECT_SOURCE_DIR}/Backends/patches/${name}/${ver}/${name}_${ver}.diff")
set(ditch_if_absent "Python")
set(required_modules "scipy")
check_ditch_status(${name} ${ver} ${dir} ${ditch_if_absent})
if(NOT ditched_${name}_${ver})
  check_python_modules(${name} ${ver} ${required_modules})
  if(modules_missing_${name}_${ver})
    inform_of_missing_modules(${name} ${ver} ${modules_missing_${name}_${ver}})
  else()
    ExternalProject_Add(${name}_${ver}
      GIT_REPOSITORY https://github.com/brinckmann/montepython_public.git
      GIT_TAG ${ver}
      SOURCE_DIR ${dir}
      BUILD_IN_SOURCE 1
      PATCH_COMMAND patch -p1 < ${patch}
      CONFIGURE_COMMAND ${CMAKE_COMMAND} -E copy ${patchdir}/MontePythonLike.py ${dir}/montepython/MontePythonLike_${sfver}.py
      COMMAND ${CMAKE_COMMAND} -E copy ${patchdir}/fastPantheon__init__.py ${dir}/montepython/likelihoods/Pantheon/__init__.py
      COMMAND ${CMAKE_COMMAND} -E copy ${patchdir}/sdss_lrgDR7_fiducialmodel.dat ${dir}/data/sdss_lrgDR7/sdss_lrgDR7_fiducialmodel.dat
      COMMAND ${CMAKE_COMMAND} -E copy ${patchdir}/bao_eBOSS_2017.txt ${dir}/data/bao_eBOSS_2017.txt
      COMMAND ${CMAKE_COMMAND} -E copy ${patchdir}/bao_smallz_combined_2018.txt ${dir}/data/bao_smallz_combined_2018.txt
      COMMAND ${CMAKE_COMMAND} -E copy ${patchdir}/des_bao_Y1.txt ${dir}/data/des_bao_Y1.txt
      COMMAND ${CMAKE_COMMAND} -E copy_directory ${patchdir}/WiggleZ_bao_highz ${dir}/montepython/likelihoods/WiggleZ_bao_highz/
      COMMAND ${CMAKE_COMMAND} -E copy_directory ${patchdir}/bao_correlations ${dir}/montepython/likelihoods/bao_correlations/
      COMMAND ${CMAKE_COMMAND} -E copy_directory ${patchdir}/bao_smallz_combined_2018 ${dir}/montepython/likelihoods/bao_smallz_combined_2018/
      COMMAND ${CMAKE_COMMAND} -E copy_directory ${patchdir}/des_bao_Y1 ${dir}/montepython/likelihoods/des_bao_Y1/
      COMMAND ${CMAKE_COMMAND} -E copy_directory ${patchdir}/bao_correlations_data ${dir}/data/bao_correlations/
      COMMAND ${CMAKE_COMMAND} -E copy ${patchdir}/MPLike_patch_script.py ${dir}/montepython/MPLike_patch_script.py
      COMMAND sed ${dashi} -e "s#from MontePythonLike import#from MontePythonLike_${sfver} import#g" ${dir}/montepython/MPLike_patch_script.py
      COMMAND ${CMAKE_COMMAND} -E copy ${patchdir}/__init__eBOSS_DR14_Lya_combined.py ${dir}/montepython/likelihoods/eBOSS_DR14_Lya_combined/__init__.py
      BUILD_COMMAND ""
      INSTALL_COMMAND ${PYTHON_EXECUTABLE} ${dir}/montepython/MPLike_patch_script.py
    )
  endif()
  add_extra_targets("backend" ${name} ${ver} ${dir} ${dl} clean)
  set_as_default_version("backend" ${name} ${ver})
endif()
>>>>>>> cd7be861

# Pythia
set(name "pythia")
set(ver "8.212")
set(lib "libpythia8")
set(dl "http://home.thep.lu.se/~torbjorn/pythia8/pythia8212.tgz")
set(md5 "0886d1b2827d8f0cd2ae69b925045f40")
set(dir "${PROJECT_SOURCE_DIR}/Backends/installed/${name}/${ver}")
set(patch "${PROJECT_SOURCE_DIR}/Backends/patches/${name}/${ver}/patch_${name}_${ver}.dif")

# - Add additional compiler-specific optimisation flags and suppress some warnings from -Wextra.
set(pythia_CXXFLAGS "${BACKEND_CXX_FLAGS}")
if("${CMAKE_CXX_COMPILER_ID}" STREQUAL "Intel")
  set(pythia_CXXFLAGS "${pythia_CXXFLAGS} -fast") # -fast sometimes makes xsecs come out as NaN, but we catch that and invalidate those points.
elseif("${CMAKE_CXX_COMPILER_ID}" STREQUAL "GNU" OR "${CMAKE_CXX_COMPILER_ID}" STREQUAL "Clang" OR "${CMAKE_CXX_COMPILER_ID}" STREQUAL "AppleClang")
  # Include all flags from -ffast-math, except -ffinite-math-only (which has proved to cause incorrect results), and -fno-rounding-math -fno-signaling-nans (which don't exist in Clang and are defaults anyway for gcc).
  set(pythia_CXXFLAGS "${pythia_CXXFLAGS} -fno-math-errno -funsafe-math-optimizations")
  if("${CMAKE_CXX_COMPILER_ID}" STREQUAL "GNU")
    set(pythia_CXXFLAGS "${pythia_CXXFLAGS} -fcx-limited-range") # Clang doesn't have this one.
  endif()
  set_compiler_warning("no-extra" pythia_CXXFLAGS)
  set_compiler_warning("no-deprecated-declarations" pythia_CXXFLAGS)
endif()

# - Add "-undefined dynamic_lookup flat_namespace" to linker flags when OSX linker is used
if(${CMAKE_SYSTEM_NAME} MATCHES "Darwin")
  set(pythia_CXX_SHARED_FLAGS "${CMAKE_SHARED_LIBRARY_CREATE_CXX_FLAGS} -undefined dynamic_lookup -flat_namespace")
  set(pythia_CXX_SONAME_FLABS "-Wl,-dylib_install_name")
else()
  set(pythia_CXX_SHARED_FLAGS "${CMAKE_SHARED_LIBRARY_CREATE_CXX_FLAGS}")
  set(pythia_CXX_SONAME_FLAGS "-Wl,-soname")
endif()

# - Add option to turn off intel IPO if insufficient memory exists to use it.
option(PYTHIA_OPT "For Pythia: Switch Intel's multi-file interprocedural optimization on/off" ON)
if("${CMAKE_CXX_COMPILER_ID}" STREQUAL "Intel" AND NOT "${PYTHIA_OPT}")
  set(pythia_CXXFLAGS "${pythia_CXXFLAGS} -no-ipo -ip")
endif()

# - Pythia 8.212 depends on std::auto_ptr which is removed in c++17, so we need to fall back to c++14 (or c++11)
if(COMPILER_SUPPORTS_CXX17)
  string(REGEX REPLACE "-std=c\\+\\+17" "-std=c++14" pythia_CXXFLAGS "${pythia_CXXFLAGS}")
endif()

# - Set include directories
set(pythia_CXXFLAGS "${pythia_CXXFLAGS} -I${Boost_INCLUDE_DIR} -I${PROJECT_SOURCE_DIR}/contrib/slhaea/include")

# - Actual configure and compile commands
check_ditch_status(${name} ${ver} ${dir})
if(NOT ditched_${name}_${ver})
  ExternalProject_Add(${name}_${ver}
    DOWNLOAD_COMMAND ${DL_BACKEND} ${dl} ${md5} ${dir} ${name} ${ver}
    SOURCE_DIR ${dir}
    BUILD_IN_SOURCE 1
    PATCH_COMMAND patch -p1 < ${patch}
    CONFIGURE_COMMAND ./configure --enable-shared --cxx="${CMAKE_CXX_COMPILER}" --cxx-common="${pythia_CXXFLAGS}" --cxx-shared="${pythia_CXX_SHARED_FLAGS}" --cxx-soname="${pythia_CXX_SONAME_FLAGS}" --lib-suffix=".so"
    BUILD_COMMAND ${MAKE_PARALLEL} CXX="${CMAKE_CXX_COMPILER}" lib/${lib}.so
    INSTALL_COMMAND ""
  )
  BOSS_backend(${name} ${ver})
  add_extra_targets("backend" ${name} ${ver} ${dir} ${dl} distclean)
  set_as_default_version("backend" ${name} ${ver})
endif()

# Pythia external model (EM)
set(model "em")
set(name "pythia_${model}")
set(ver "8.212")
set(lib "libpythia8")
set(dl "http://home.thep.lu.se/~torbjorn/pythia8/pythia8212.tgz")
set(md5 "0886d1b2827d8f0cd2ae69b925045f40")
set(dir "${PROJECT_SOURCE_DIR}/Backends/installed/${name}/${ver}")
set(patch "${PROJECT_SOURCE_DIR}/Backends/patches/${name}/${ver}/patch_${name}_${ver}.dif")
set(ext_model_dir "${PROJECT_SOURCE_DIR}/Backends/patches/${name}/${ver}/ExternalModel")
check_ditch_status(${name} ${ver} ${dir})
if(NOT ditched_${name}_${ver})
  ExternalProject_Add(${name}_${ver}
    DOWNLOAD_COMMAND ${DL_BACKEND} ${dl} ${md5} ${dir} ${name} ${ver}
    SOURCE_DIR ${dir}
    BUILD_IN_SOURCE 1
    PATCH_COMMAND patch -p1 < ${patch}
    CONFIGURE_COMMAND ./configure --enable-shared --cxx="${CMAKE_CXX_COMPILER}" --cxx-common="${pythia_CXXFLAGS}" --cxx-shared="${pythia_CXX_SHARED_FLAGS}" --cxx-soname="${pythia_CXX_SONAME_FLAGS}" --lib-suffix=".so"
    BUILD_COMMAND ${MAKE_PARALLEL} CXX="${CMAKE_CXX_COMPILER}" lib/${lib}.so
    INSTALL_COMMAND ""
  )
  ExternalProject_Add_Step(${name}_${ver} add_external_Pythia_model
    COMMAND ${CMAKE_COMMAND} -E copy ${ext_model_dir}/ProcessContainer.cc ${dir}/src/
    COMMAND ${CMAKE_COMMAND} -E copy ${ext_model_dir}/Index.xml  ${dir}/share/Pythia8/xmldoc/
    COMMAND ${CMAKE_COMMAND} -E copy ${ext_model_dir}/UserModel.xml ${dir}/share/Pythia8/xmldoc/
    COMMAND ${CMAKE_COMMAND} -E copy_directory ${ext_model_dir}/src ${dir}/src/
    COMMAND ${CMAKE_COMMAND} -E copy_directory ${ext_model_dir}/include ${dir}/include/
    DEPENDEES download
    DEPENDERS patch
  )
  BOSS_backend(${name} ${ver})
  add_extra_targets("backend" ${name} ${ver} ${dir} ${dl} distclean)
  set_as_default_version("backend" ${name} ${ver})
endif()


# Nulike
set(name "nulike")
set(ver "1.0.4")
set(lib "libnulike")
set(dl "https://${name}.hepforge.org/downloads/${name}-${ver}.tar.gz")
set(md5 "47649992d19984ee53df6a1655c48227")
set(dir "${PROJECT_SOURCE_DIR}/Backends/installed/${name}/${ver}")
check_ditch_status(${name} ${ver} ${dir})
if(NOT ditched_${name}_${ver})
  ExternalProject_Add(${name}_${ver}
    DOWNLOAD_COMMAND ${DL_BACKEND} ${dl} ${md5} ${dir} ${name} ${ver}
    SOURCE_DIR ${dir}
    BUILD_IN_SOURCE 1
    CONFIGURE_COMMAND ""
    BUILD_COMMAND ${MAKE_PARALLEL} ${lib}.so FF=${CMAKE_Fortran_COMPILER} FOPT=${BACKEND_Fortran_FLAGS} MODULE=${FMODULE}
    INSTALL_COMMAND ""
  )
  add_extra_targets("backend" ${name} ${ver} ${dir} ${dl} distclean)
endif()

set(name "nulike")
set(ver "1.0.5")
set(lib "libnulike")
set(dl "https://${name}.hepforge.org/downloads/${name}-${ver}.tar.gz")
set(md5 "20cee73a38fb3560298b6a3acdd4d83a")
set(dir "${PROJECT_SOURCE_DIR}/Backends/installed/${name}/${ver}")
check_ditch_status(${name} ${ver} ${dir})
if(NOT ditched_${name}_${ver})
  ExternalProject_Add(${name}_${ver}
    DOWNLOAD_COMMAND ${DL_BACKEND} ${dl} ${md5} ${dir} ${name} ${ver}
    SOURCE_DIR ${dir}
    BUILD_IN_SOURCE 1
    CONFIGURE_COMMAND ""
    BUILD_COMMAND ${MAKE_PARALLEL} ${lib}.so FF=${CMAKE_Fortran_COMPILER} FOPT=${BACKEND_Fortran_FLAGS} MODULE=${FMODULE}
    INSTALL_COMMAND ""
  )
  add_extra_targets("backend" ${name} ${ver} ${dir} ${dl} distclean)
endif()

set(name "nulike")
set(ver "1.0.6")
set(lib "libnulike")
set(dl "https://${name}.hepforge.org/downloads/${name}-${ver}.tar.gz")
set(md5 "fc4c35dc867bb1213d80acd12e5c1169")
set(dir "${PROJECT_SOURCE_DIR}/Backends/installed/${name}/${ver}")
check_ditch_status(${name} ${ver} ${dir})
if(NOT ditched_${name}_${ver})
  ExternalProject_Add(${name}_${ver}
    DOWNLOAD_COMMAND ${DL_BACKEND} ${dl} ${md5} ${dir} ${name} ${ver}
    SOURCE_DIR ${dir}
    BUILD_IN_SOURCE 1
    CONFIGURE_COMMAND ""
    BUILD_COMMAND ${MAKE_PARALLEL} ${lib}.so FF=${CMAKE_Fortran_COMPILER} FOPT=${BACKEND_Fortran_FLAGS} MODULE=${FMODULE}
    INSTALL_COMMAND ""
  )
  add_extra_targets("backend" ${name} ${ver} ${dir} ${dl} distclean)
endif()

set(name "nulike")
set(ver "1.0.7")
set(lib "libnulike")
set(dl "https://${name}.hepforge.org/downloads/${name}-${ver}.tar.gz")
set(md5 "5c8e74d125b619abe01e196af7baf790")
set(dir "${PROJECT_SOURCE_DIR}/Backends/installed/${name}/${ver}")
check_ditch_status(${name} ${ver} ${dir})
if(NOT ditched_${name}_${ver})
  ExternalProject_Add(${name}_${ver}
    DOWNLOAD_COMMAND ${DL_BACKEND} ${dl} ${md5} ${dir} ${name} ${ver}
    SOURCE_DIR ${dir}
    BUILD_IN_SOURCE 1
    CONFIGURE_COMMAND ""
    BUILD_COMMAND ${MAKE_PARALLEL} ${lib}.so FF=${CMAKE_Fortran_COMPILER} FOPT=${BACKEND_Fortran_FLAGS} MODULE=${FMODULE}
    INSTALL_COMMAND ""
  )
  add_extra_targets("backend" ${name} ${ver} ${dir} ${dl} distclean)
endif()

set(name "nulike")
set(ver "1.0.8")
set(lib "libnulike")
set(dl "https://${name}.hepforge.org/downloads/${name}-${ver}.tar.gz")
set(md5 "2ab62018b255cc987263daa6999b1ad6")
set(dir "${PROJECT_SOURCE_DIR}/Backends/installed/${name}/${ver}")
check_ditch_status(${name} ${ver} ${dir})
if(NOT ditched_${name}_${ver})
  ExternalProject_Add(${name}_${ver}
    DOWNLOAD_COMMAND ${DL_BACKEND} ${dl} ${md5} ${dir} ${name} ${ver}
    SOURCE_DIR ${dir}
    BUILD_IN_SOURCE 1
    CONFIGURE_COMMAND ""
    BUILD_COMMAND ${MAKE_PARALLEL} ${lib}.so FF=${CMAKE_Fortran_COMPILER} FOPT=${BACKEND_Fortran_FLAGS} MODULE=${FMODULE}
    INSTALL_COMMAND ""
  )
  add_extra_targets("backend" ${name} ${ver} ${dir} ${dl} distclean)
  set_as_default_version("backend" ${name} ${ver})
endif()


# SUSY-HIT
set(name "susyhit")
set(ver "1.5")
set(lib "libsusyhit")
set(dl "https://www.itp.kit.edu/~maggie/SUSY-HIT/version${ver}_${name}.tar.gz")
set(md5 "493c7ba3a07e192918d3412875fb386a")
set(dir "${PROJECT_SOURCE_DIR}/Backends/installed/${name}/${ver}")
set(patch "${PROJECT_SOURCE_DIR}/Backends/patches/${name}/${ver}/patch_${name}_${ver}.dif")

# - Due to a bug/instability in SUSYHIT, switch off optimization for Intel compilers
set(susyhit_Fortran_FLAGS "${BACKEND_Fortran_FLAGS}")
if("${CMAKE_Fortran_COMPILER_ID}" STREQUAL "Intel")
  set(susyhit_Fortran_FLAGS "${susyhit_Fortran_FLAGS} -O0")
endif()

check_ditch_status(${name} ${ver} ${dir})
if(NOT ditched_${name}_${ver})
  ExternalProject_Add(${name}_${ver}
    DOWNLOAD_COMMAND ${DL_BACKEND} ${dl} ${md5} ${dir} ${name} ${ver}
    SOURCE_DIR ${dir}
    BUILD_IN_SOURCE 1
    PATCH_COMMAND patch -p1 < ${patch}
    CONFIGURE_COMMAND ""
    BUILD_COMMAND ${MAKE_PARALLEL} ${lib}.so FC=${CMAKE_Fortran_COMPILER} FFLAGS=${susyhit_Fortran_FLAGS}
    INSTALL_COMMAND ""
  )
  add_extra_targets("backend" ${name} ${ver} ${dir} ${dl} clean)
  set_as_default_version("backend" ${name} ${ver})
endif()


# FeynHiggs
set(name "feynhiggs")
set(ver "2.11.2")
set(lib "libFH")
set(dl "http://wwwth.mpp.mpg.de/members/heinemey/feynhiggs/newversion/FeynHiggs-${ver}.tar.gz")
set(md5 "edb73eafa6dab291bd8827242c16ac0a")
set(dir "${PROJECT_SOURCE_DIR}/Backends/installed/${name}/${ver}")
set(FH_Fortran_FLAGS "${BACKEND_Fortran_FLAGS_NO_BUILD_OPTIMISATIONS}") #For skipping -O2, which seems to cause issues
set(FH_C_FLAGS "${BACKEND_C_FLAGS_NO_BUILD_OPTIMISATIONS}")             #For skipping -O2, which seems to cause issues
set(FH_CXX_FLAGS "${BACKEND_CXX_FLAGS_NO_BUILD_OPTIMISATIONS}")         #For skipping -O2, which seems to cause issues
check_ditch_status(${name} ${ver} ${dir})
if(NOT ditched_${name}_${ver})
  ExternalProject_Add(${name}_${ver}
    DOWNLOAD_COMMAND ${DL_BACKEND} ${dl} ${md5} ${dir} ${name} ${ver}
    SOURCE_DIR ${dir}
    BUILD_IN_SOURCE 1
    # Fix bug preventing the use of array bounds checking.
    CONFIGURE_COMMAND sed ${dashi} -e "s#ComplexType spi_(2, 6:7, nvec, 1)#ComplexType spi_(2, 6:7, nvec, LEGS)#g" src/Decays/VecSet.F
              COMMAND ./configure FC=${CMAKE_Fortran_COMPILER} FFLAGS=${FH_Fortran_FLAGS} CC=${CMAKE_C_COMPILER} CFLAGS=${FH_C_FLAGS} CXX=${CMAKE_CXX_COMPILER} CXXFLAGS=${FH_CXX_FLAGS}
    BUILD_COMMAND ${MAKE_PARALLEL}
          COMMAND ${CMAKE_COMMAND} -E make_directory lib
          COMMAND ${CMAKE_COMMAND} -E echo "${CMAKE_Fortran_COMPILER} ${CMAKE_SHARED_LIBRARY_CREATE_C_FLAGS} -o lib/${lib}.so build/*.o" > make_so.sh
          COMMAND chmod u+x make_so.sh
          COMMAND ./make_so.sh
    INSTALL_COMMAND ""
  )
  add_extra_targets("backend" ${name} ${ver} ${dir} ${dl} clean)
endif()

set(name "feynhiggs")
set(ver "2.11.3")
set(lib "libFH")
set(dl "http://wwwth.mpp.mpg.de/members/heinemey/feynhiggs/newversion/FeynHiggs-${ver}.tar.gz")
set(md5 "49f5ea1838cb233baffd85bbc1b0d87d")
set(dir "${PROJECT_SOURCE_DIR}/Backends/installed/${name}/${ver}")
set(FH_Fortran_FLAGS "${BACKEND_Fortran_FLAGS_NO_BUILD_OPTIMISATIONS}") #For skipping -O2, which seems to cause issues
set(FH_C_FLAGS "${BACKEND_C_FLAGS_NO_BUILD_OPTIMISATIONS}")             #For skipping -O2, which seems to cause issues
set(FH_CXX_FLAGS "${BACKEND_CXX_FLAGS_NO_BUILD_OPTIMISATIONS}")         #For skipping -O2, which seems to cause issues
check_ditch_status(${name} ${ver} ${dir})
if(NOT ditched_${name}_${ver})
  ExternalProject_Add(${name}_${ver}
    DOWNLOAD_COMMAND ${DL_BACKEND} ${dl} ${md5} ${dir} ${name} ${ver}
    SOURCE_DIR ${dir}
    BUILD_IN_SOURCE 1
    # Fix bug preventing the use of array bounds checking.
    CONFIGURE_COMMAND sed ${dashi} -e "s#ComplexType spi_(2, 6:7, nvec, 1)#ComplexType spi_(2, 6:7, nvec, LEGS)#g" src/Decays/VecSet.F
              COMMAND ./configure FC=${CMAKE_Fortran_COMPILER} FFLAGS=${FH_Fortran_FLAGS} CC=${CMAKE_C_COMPILER} CFLAGS=${FH_C_FLAGS} CXX=${CMAKE_CXX_COMPILER} CXXFLAGS=${FH_CXX_FLAGS}
    BUILD_COMMAND ${MAKE_PARALLEL}
          COMMAND ${CMAKE_COMMAND} -E make_directory lib
          COMMAND ${CMAKE_COMMAND} -E echo "${CMAKE_Fortran_COMPILER} ${CMAKE_SHARED_LIBRARY_CREATE_C_FLAGS} -o lib/${lib}.so build/*.o" > make_so.sh
          COMMAND chmod u+x make_so.sh
          COMMAND ./make_so.sh
    INSTALL_COMMAND ""
  )
  add_extra_targets("backend" ${name} ${ver} ${dir} ${dl} clean)
  set_as_default_version("backend" ${name} ${ver})
endif()

set(name "feynhiggs")
set(ver "2.12.0")
set(lib "libFH")
set(dl "http://wwwth.mpp.mpg.de/members/heinemey/feynhiggs/newversion/FeynHiggs-${ver}.tar.gz")
set(md5 "da2d0787311525213cd4721da9946b86")
set(dir "${PROJECT_SOURCE_DIR}/Backends/installed/${name}/${ver}")
set(FH_Fortran_FLAGS "${BACKEND_Fortran_FLAGS_NO_BUILD_OPTIMISATIONS}") #For skipping -O2, which seems to cause issues
set(FH_C_FLAGS "${BACKEND_C_FLAGS_NO_BUILD_OPTIMISATIONS}")             #For skipping -O2, which seems to cause issues
set(FH_CXX_FLAGS "${BACKEND_CXX_FLAGS_NO_BUILD_OPTIMISATIONS}")         #For skipping -O2, which seems to cause issues
check_ditch_status(${name} ${ver} ${dir})
if(NOT ditched_${name}_${ver})
  ExternalProject_Add(${name}_${ver}
    DOWNLOAD_COMMAND ${DL_BACKEND} ${dl} ${md5} ${dir} ${name} ${ver}
    SOURCE_DIR ${dir}
    BUILD_IN_SOURCE 1
    # Fix bug preventing the use of array bounds checking.
    CONFIGURE_COMMAND sed ${dashi} -e "s#ComplexType spi_(2, 6:7, nvec, 1)#ComplexType spi_(2, 6:7, nvec, LEGS)#g" src/Decays/VecSet.F
              COMMAND ./configure FC=${CMAKE_Fortran_COMPILER} FFLAGS=${FH_Fortran_FLAGS} CC=${CMAKE_C_COMPILER} CFLAGS=${FH_C_FLAGS} CXX=${CMAKE_CXX_COMPILER} CXXFLAGS=${FH_CXX_FLAGS}
    BUILD_COMMAND ${MAKE_PARALLEL}
          COMMAND ${CMAKE_COMMAND} -E make_directory lib
          COMMAND ${CMAKE_COMMAND} -E echo "${CMAKE_Fortran_COMPILER} ${CMAKE_SHARED_LIBRARY_CREATE_C_FLAGS} -o lib/${lib}.so build/*.o" > make_so.sh
          COMMAND chmod u+x make_so.sh
          COMMAND ./make_so.sh
    INSTALL_COMMAND ""
  )
  add_extra_targets("backend" ${name} ${ver} ${dir} ${dl} clean)
endif()


# HiggsBounds tables
set(name "higgsbounds_tables")
set(ver "0.0")
set(dl "https://higgsbounds.hepforge.org/downloads/csboutput_trans_binary.tar.gz")
set(md5 "004decca30335ddad95654a04dd034a6")
set(dir "${PROJECT_SOURCE_DIR}/Backends/installed/${name}/${ver}")
check_ditch_status(${name} ${ver} ${dir})
if(NOT ditched_${name}_${ver})
  ExternalProject_Add(${name}_${ver}
    DOWNLOAD_COMMAND ${DL_BACKEND} ${dl} ${md5} ${dir} ${name} ${ver} "retain container folder"
    SOURCE_DIR ${dir}
    BUILD_IN_SOURCE 1
    CONFIGURE_COMMAND ""
    BUILD_COMMAND ""
    INSTALL_COMMAND ""
  )
  add_extra_targets("backend" ${name} ${ver} ${dir} ${dl} clean)
  set_as_default_version("backend" ${name} ${ver})
endif()

# HiggsBounds
set(name "higgsbounds")
set(ver "4.2.1")
set(lib "libhiggsbounds")
set(dl "https://${name}.hepforge.org/downloads/HiggsBounds-${ver}.tar.gz")
set(md5 "47b93330d4e0fddcc23b381548db355b")
set(dir "${PROJECT_SOURCE_DIR}/Backends/installed/${name}/${ver}")
set(hb_tab_name "higgsbounds_tables")
set(hb_tab_ver "0.0")
set(hb_tab_dir "${PROJECT_SOURCE_DIR}/Backends/installed/${hb_tab_name}/${hb_tab_ver}")
check_ditch_status(${name} ${ver} ${dir})
if(NOT ditched_${name}_${ver})
  ExternalProject_Add(${name}_${ver}
    DEPENDS ${hb_tab_name}_${hb_tab_ver}
    DOWNLOAD_COMMAND ${DL_BACKEND} ${dl} ${md5} ${dir} ${name} ${ver}
    SOURCE_DIR ${dir}
    BUILD_IN_SOURCE 1
    CONFIGURE_COMMAND ${CMAKE_COMMAND} -E copy configure-with-chisq my_configure
              COMMAND sed ${dashi} -e "s|clsbtablesdir=.*|clsbtablesdir=\"${hb_tab_dir}/\"|" my_configure
              COMMAND sed ${dashi} -e "s|F90C =.*|F90C = ${CMAKE_Fortran_COMPILER}|" my_configure
              COMMAND sed ${dashi} -e "s|F77C =.*|F77C = ${CMAKE_Fortran_COMPILER}|" my_configure
              COMMAND sed ${dashi} -e "s|F90FLAGS =.*|F90FLAGS = ${BACKEND_Fortran_FLAGS}|" my_configure
              COMMAND sed ${dashi} -e "s|\\.SUFFIXES|.NOTPARALLEL:${nl}${nl}.SUFFIXES|" makefile.in
              COMMAND ${CMAKE_COMMAND} -E copy makefile.in makefile.in.tmp
              COMMAND awk "{gsub(/${nl}/,${true_nl})}{print}" makefile.in.tmp > makefile.in
              COMMAND ${CMAKE_COMMAND} -E remove makefile.in.tmp
              COMMAND ./my_configure
    BUILD_COMMAND ${MAKE_PARALLEL}
          COMMAND ${CMAKE_COMMAND} -E make_directory lib
          COMMAND ${CMAKE_COMMAND} -E echo "${CMAKE_Fortran_COMPILER} ${CMAKE_SHARED_LIBRARY_CREATE_C_FLAGS} -o lib/${lib}.so *.o" > make_so.sh
          COMMAND chmod u+x make_so.sh
          COMMAND ./make_so.sh
    INSTALL_COMMAND ""
  )
  add_extra_targets("backend" ${name} ${ver} ${dir} ${dl} clean)
endif()

set(name "higgsbounds")
set(ver "4.3.1")
set(lib "libhiggsbounds")
set(dl "https://${name}.hepforge.org/downloads/HiggsBounds-${ver}.tar.gz")
set(md5 "c1667613f814a9f0297d1f11a8b3ef34")
set(dir "${PROJECT_SOURCE_DIR}/Backends/installed/${name}/${ver}")
set(patch "${PROJECT_SOURCE_DIR}/Backends/patches/${name}/${ver}/patch_${name}_${ver}.dif")
set(hb_tab_name "higgsbounds_tables")
set(hb_tab_ver "0.0")
set(hb_tab_dir "${PROJECT_SOURCE_DIR}/Backends/installed/${hb_tab_name}/${hb_tab_ver}")
check_ditch_status(${name} ${ver} ${dir})
if(NOT ditched_${name}_${ver})
  ExternalProject_Add(${name}_${ver}
    DEPENDS ${hb_tab_name}_${hb_tab_ver}
    DOWNLOAD_COMMAND ${DL_BACKEND} ${dl} ${md5} ${dir} ${name} ${ver}
    SOURCE_DIR ${dir}
    PATCH_COMMAND patch -p1 < ${patch}
    BUILD_IN_SOURCE 1
    CONFIGURE_COMMAND ${CMAKE_COMMAND} -E copy configure-with-chisq my_configure
              COMMAND sed ${dashi} -e "s|clsbtablesdir=.*|clsbtablesdir=\"${hb_tab_dir}/\"|" my_configure
              COMMAND sed ${dashi} -e "s|F90C =.*|F90C = ${CMAKE_Fortran_COMPILER}|" my_configure
              COMMAND sed ${dashi} -e "s|F77C =.*|F77C = ${CMAKE_Fortran_COMPILER}|" my_configure
              COMMAND sed ${dashi} -e "s|F90FLAGS =.*|F90FLAGS = ${BACKEND_Fortran_FLAGS}|" my_configure
              COMMAND sed ${dashi} -e "s|\\.SUFFIXES|.NOTPARALLEL:${nl}${nl}.SUFFIXES|" makefile.in
              COMMAND ${CMAKE_COMMAND} -E copy makefile.in makefile.in.tmp
              COMMAND awk "{gsub(/${nl}/,${true_nl})}{print}" makefile.in.tmp > makefile.in
              COMMAND ${CMAKE_COMMAND} -E remove makefile.in.tmp
              COMMAND ./my_configure
    BUILD_COMMAND ${MAKE_PARALLEL}
          COMMAND ${CMAKE_COMMAND} -E make_directory lib
          COMMAND ${CMAKE_COMMAND} -E echo "${CMAKE_Fortran_COMPILER} ${CMAKE_SHARED_LIBRARY_CREATE_C_FLAGS} -o lib/${lib}.so *.o" > make_so.sh
          COMMAND chmod u+x make_so.sh
          COMMAND ./make_so.sh
    INSTALL_COMMAND ""
  )
  add_extra_targets("backend" ${name} ${ver} ${dir} ${dl} clean)
  set_as_default_version("backend" ${name} ${ver})
endif()

# HiggsSignals
set(name "higgssignals")
set(ver "1.4.0")
set(lib "libhiggssignals")
set(dl "https://higgsbounds.hepforge.org/downloads/HiggsSignals-${ver}.tar.gz")
set(md5 "537d3885b1cbddbe1163dbc843ec2beb")
set(dir "${PROJECT_SOURCE_DIR}/Backends/installed/${name}/${ver}")
set(patch "${PROJECT_SOURCE_DIR}/Backends/patches/${name}/${ver}/patch_${name}_${ver}.dif")
set(hb_name "higgsbounds")
set(hb_ver "4.3.1")
check_ditch_status(${name} ${ver} ${dir})
if(NOT ditched_${name}_${ver})
  ExternalProject_Add(${name}_${ver}
    DEPENDS higgsbounds_${hb_ver}
    DOWNLOAD_COMMAND ${DL_BACKEND} ${dl} ${md5} ${dir} ${name} ${ver}
    SOURCE_DIR ${dir}
    PATCH_COMMAND patch -p1 < ${patch}
    BUILD_IN_SOURCE 1
    CONFIGURE_COMMAND ${CMAKE_COMMAND} -E copy configure my_configure
              COMMAND sed ${dashi} -e "s|HBLIBS =.*|HBLIBS =-L../../${hb_name}/${hb_ver}|" my_configure
              COMMAND sed ${dashi} -e "s|HBINCLUDE =.*|HBINCLUDE =-I../../${hb_name}/${hb_ver}|" my_configure
              COMMAND sed ${dashi} -e "s|F90C =.*|F90C = ${CMAKE_Fortran_COMPILER}|" my_configure
              COMMAND sed ${dashi} -e "s|F77C =.*|F77C = ${CMAKE_Fortran_COMPILER}|" my_configure
              COMMAND sed ${dashi} -e "s|F90FLAGS =.*|F90FLAGS = ${BACKEND_Fortran_FLAGS}|" my_configure
              COMMAND sed ${dashi} -e "s|\\.SUFFIXES|.NOTPARALLEL:${nl}${nl}.SUFFIXES|" makefile.in
              COMMAND ${CMAKE_COMMAND} -E copy makefile.in makefile.in.tmp
              COMMAND awk "{gsub(/${nl}/,${true_nl})}{print}" makefile.in.tmp > makefile.in
              COMMAND ${CMAKE_COMMAND} -E remove makefile.in.tmp
              COMMAND ./my_configure
    BUILD_COMMAND ${MAKE_PARALLEL}
          COMMAND ${CMAKE_COMMAND} -E make_directory lib
          COMMAND ${CMAKE_COMMAND} -E remove HiggsSignals.o
          COMMAND ${CMAKE_COMMAND} -E echo "${CMAKE_Fortran_COMPILER} ${CMAKE_SHARED_LIBRARY_CREATE_C_FLAGS} -o lib/${lib}.so ./*.o ../../${hb_name}/${hb_ver}/*.o" > make_so.sh
          COMMAND chmod u+x make_so.sh
          COMMAND ./make_so.sh
    INSTALL_COMMAND ""
  )
  add_extra_targets("backend" ${name} ${ver} ${dir} ${dl} clean)
  set_as_default_version("backend" ${name} ${ver})
endif()


# SPheno
set(name "spheno")
set(ver "3.3.8")
set(lib "lib/libSPheno.so")
set(dl "http://www.hepforge.org/archive/spheno/SPheno-${ver}.tar.gz")
set(md5 "4307cb4b736cebca5e57ca6c5e0b5836")
set(dir "${PROJECT_SOURCE_DIR}/Backends/installed/${name}/${ver}")
string(REGEX REPLACE "(-cpp)|(-fpp)" "" SPheno_FLAGS "${BACKEND_Fortran_FLAGS}") #SPheno hates the preprocessor
set(SPheno_FLAGS "-c ${SPheno_FLAGS} -${FMODULE} ${dir}/include -I${dir}/include")
set(patch "${PROJECT_SOURCE_DIR}/Backends/patches/${name}/${ver}/patch_${name}_${ver}.dif")
check_ditch_status(${name} ${ver} ${dir})
if(NOT ditched_${name}_${ver})
  ExternalProject_Add(${name}_${ver}
    DOWNLOAD_COMMAND ${DL_BACKEND} ${dl} ${md5} ${dir}
    SOURCE_DIR ${dir}
    BUILD_IN_SOURCE 1
    PATCH_COMMAND patch -p1 < ${patch}
    CONFIGURE_COMMAND ""
    BUILD_COMMAND ${MAKE_PARALLEL} $F90=${CMAKE_Fortran_COMPILER} FFLAGS=${SPheno_FLAGS} ${lib}
    INSTALL_COMMAND ""
  )
  add_extra_targets("backend" ${name} ${ver} ${dir} ${dl} clean)
endif()

# SPheno
set(name "spheno")
set(ver "4.0.3")
set(lib "lib/libSPheno.so")
set(dl "http://www.hepforge.org/archive/spheno/SPheno-${ver}.tar.gz")
set(md5 "64787d6c8ce03cac38aec53d34ac46ad")
set(dir "${PROJECT_SOURCE_DIR}/Backends/installed/${name}/${ver}")
string(REGEX REPLACE "(-cpp)|(-fpp)" "" SPheno_FLAGS "${BACKEND_Fortran_FLAGS}") #SPheno hates the preprocessor
set(SPheno_FLAGS "-c ${SPheno_FLAGS} -${FMODULE} ${dir}/include -I${dir}/include")
set(patch "${PROJECT_SOURCE_DIR}/Backends/patches/${name}/${ver}/patch_${name}_${ver}.dif")
check_ditch_status(${name} ${ver} ${dir})
if(NOT ditched_${name}_${ver})
  ExternalProject_Add(${name}_${ver}
    DOWNLOAD_COMMAND ${DL_BACKEND} ${dl} ${md5} ${dir}
    SOURCE_DIR ${dir}
    BUILD_IN_SOURCE 1
    PATCH_COMMAND patch -p1 < ${patch}
    CONFIGURE_COMMAND ""
    BUILD_COMMAND ${MAKE_PARALLEL} F90=${CMAKE_Fortran_COMPILER} FFLAGS="${SPheno_FLAGS}" ${lib}
    INSTALL_COMMAND ""
  )
  add_extra_targets("backend" ${name} ${ver} ${dir} ${dl} cleanall)
  set_as_default_version("backend" ${name} ${ver})
endif()


# gm2calc
set(name "gm2calc")
set(ver "1.2.0")
set(dl "https://${name}.hepforge.org/downloads/${name}-${ver}.tar.gz")
set(md5 "07d55bbbd648b8ef9b2d69ad1dfd8326")
set(dir "${PROJECT_SOURCE_DIR}/Backends/installed/${name}/${ver}")
set(patch "${PROJECT_SOURCE_DIR}/Backends/patches/${name}/${ver}/patch_${name}")
# - Silence the deprecated-declarations warnings coming from Eigen3
set(GM2CALC_CXX_FLAGS "${BACKEND_CXX_FLAGS}")
set_compiler_warning("no-deprecated-declarations" GM2CALC_CXX_FLAGS)
# - gm2calc 1.2 depends on std::ptr_fun which is removed in c++17, so we need to fall back to c++14 (or c++11)
if(COMPILER_SUPPORTS_CXX17)
  string(REGEX REPLACE "-std=c\\+\\+17" "-std=c++14" GM2CALC_CXX_FLAGS "${GM2CALC_CXX_FLAGS}")
endif()
check_ditch_status(${name} ${ver} ${dir})
if(NOT ditched_${name}_${ver})
  ExternalProject_Add(${name}_${ver}
    DOWNLOAD_COMMAND ${DL_BACKEND} ${dl} ${md5} ${dir} ${name} ${ver}
    SOURCE_DIR ${dir}
    BUILD_IN_SOURCE 1
    PATCH_COMMAND patch -p1 < ${patch}_makefile.dif
          COMMAND patch -p1 < ${patch}_module.dif
          COMMAND patch -p1 < ${patch}_error.dif
    CONFIGURE_COMMAND ""
<<<<<<< HEAD
    BUILD_COMMAND ${CMAKE_MAKE_PROGRAM} CXX=${CMAKE_CXX_COMPILER} CXXFLAGS=${GM2CALC_CXX_FLAGS} EIGENFLAGS=-I${EIGEN3_INCLUDE_DIR} BOOSTFLAGS=-I${Boost_INCLUDE_DIR} sharedlib
=======
    BUILD_COMMAND ${MAKE_PARALLEL} CXX=${CMAKE_CXX_COMPILER} CXXFLAGS=${GM2CALC_CXX_FLAGS} EIGENFLAGS=-I${EIGEN3_INCLUDE_DIR} BOOSTFLAGS=-I${Boost_INCLUDE_DIR} alllib
>>>>>>> cd7be861
    INSTALL_COMMAND ""
  )
  BOSS_backend(${name} ${ver})
  add_extra_targets("backend" ${name} ${ver} ${dir} ${dl} clean)
endif()

set(name "gm2calc")
set(ver "1.3.0")
set(dl "https://${name}.hepforge.org/downloads/${name}-${ver}.tar.gz")
set(md5 "1bddab5a411a895edd382a1f8a991c15")
set(dir "${PROJECT_SOURCE_DIR}/Backends/installed/${name}/${ver}")
set(patch "${PROJECT_SOURCE_DIR}/Backends/patches/${name}/${ver}/patch_${name}")
# - Silence the deprecated-declarations warnings coming from Eigen3
set(GM2CALC_CXX_FLAGS "${BACKEND_CXX_FLAGS}")
set_compiler_warning("no-deprecated-declarations" GM2CALC_CXX_FLAGS)
# - gm2calc 1.3 depends on std::ptr_fun which is removed in c++17, so we need to fall back to c++14 (or c++11)
if(COMPILER_SUPPORTS_CXX17)
  string(REGEX REPLACE "-std=c\\+\\+17" "-std=c++14" GM2CALC_CXX_FLAGS "${GM2CALC_CXX_FLAGS}")
endif()
check_ditch_status(${name} ${ver} ${dir})
if(NOT ditched_${name}_${ver})
  ExternalProject_Add(${name}_${ver}
    DOWNLOAD_COMMAND ${DL_BACKEND} ${dl} ${md5} ${dir} ${name} ${ver}
    SOURCE_DIR ${dir}
    BUILD_IN_SOURCE 1
    PATCH_COMMAND patch -p1 < ${patch}_error.dif
    CONFIGURE_COMMAND ""
<<<<<<< HEAD
    BUILD_COMMAND ${CMAKE_MAKE_PROGRAM} CXX=${CMAKE_CXX_COMPILER} CXXFLAGS=${GM2CALC_CXX_FLAGS} EIGENFLAGS=-I${EIGEN3_INCLUDE_DIR} BOOSTFLAGS=-I${Boost_INCLUDE_DIR} alllib
=======
    BUILD_COMMAND ${MAKE_PARALLEL} CXX=${CMAKE_CXX_COMPILER} CXXFLAGS=${GM2CALC_CXX_FLAGS} EIGENFLAGS=-I${EIGEN3_INCLUDE_DIR} BOOSTFLAGS=-I${Boost_INCLUDE_DIR} sharedlib
>>>>>>> cd7be861
    INSTALL_COMMAND ""
  )
  BOSS_backend(${name} ${ver})
  add_extra_targets("backend" ${name} ${ver} ${dir} ${dl} clean)
  set_as_default_version("backend" ${name} ${ver})
endif()


# SUSYHD
set(name "susyhd")
set(ver "1.0.2")
set(dl "http://users.ictp.it/~${name}/v${ver}/SUSYHD.tgz")
set(md5 "e831c3fa977552ff944e0db44db38e87")
set(dir "${PROJECT_SOURCE_DIR}/Backends/installed/${name}/${ver}")
set(ditch_if_absent "Mathematica")
check_ditch_status(${name} ${ver} ${dir} ${ditch_if_absent})
if(NOT ditched_${name}_${ver})
  ExternalProject_Add(${name}_${ver}
    DOWNLOAD_COMMAND ${DL_BACKEND} ${dl} ${md5} ${dir}
    SOURCE_DIR ${dir}
    BUILD_IN_SOURCE 1
    PATCH_COMMAND ""
    CONFIGURE_COMMAND ""
    BUILD_COMMAND ""
    INSTALL_COMMAND ""
  )
  add_extra_targets("backend" ${name} ${ver} ${dir} ${dl} clean)
  set_as_default_version("backend" ${name} ${ver})
<<<<<<< HEAD
endif()
=======
endif()

# cfitsio
set(name "cfitsio")
set(ver "3.390")
set(lib "libcfitsio")
set(dl "http://heasarc.gsfc.nasa.gov/FTP/software/fitsio/c/cfitsio3390.tar.gz")
set(md5 "e92dd2a4282a1c50d46167041a29fc67")
set(dir "${PROJECT_SOURCE_DIR}/Backends/installed/${name}/${ver}")
set(CFITSIO_SO ".so")
check_ditch_status(${name} ${ver} ${dir})
if(NOT ditched_${name}_${ver})
  ExternalProject_Add(${name}_${ver}
    DOWNLOAD_COMMAND ${DL_BACKEND} ${dl} ${md5} ${dir}
    SOURCE_DIR ${dir}
    BUILD_IN_SOURCE 1
    CONFIGURE_COMMAND ./configure --includedir=${dir}/include --libdir=${dir}/lib FC=${CMAKE_Fortran_COMPILER} FCFLAGS=${BACKEND_Fortran_FLAGS} FFLAGS=${BACKEND_Fortran_FLAGS} CC=${CMAKE_C_COMPILER} CFLAGS=${BACKEND_C_FLAGS} CXX=${CMAKE_CXX_COMPILER} CXXFLAGS=${BACKEND_CXX_FLAGS} SHLIB_SUFFIX=${CFITSIO_SO}
    BUILD_COMMAND ${MAKE_PARALLEL} shared SHLIB_SUFFIX=${CFITSIO_SO}
    INSTALL_COMMAND ${MAKE_PARALLEL} install SHLIB_SUFFIX=${CFITSIO_SO}
  )
  add_extra_targets("backend" ${name} ${ver} ${dir} ${dl} clean)
  set_as_default_version("backend" ${name} ${ver})
endif()


# plc data
set(name "plc_data")
set(ver "2.0")
set(dl "http://pla.esac.esa.int/pla/aio/product-action?COSMOLOGY.FILE_ID=COM_Likelihood_Data-baseline_R2.00.tar.gz")
set(md5 "7e784819cea65dbc290ea3619420295a")
set(dir "${PROJECT_SOURCE_DIR}/Backends/installed/${name}/${ver}")
check_ditch_status(${name} ${ver} ${dir})
if(NOT ditched_${name}_${ver})
  ExternalProject_Add(${name}_${ver}
    DOWNLOAD_COMMAND ${DL_BACKEND} ${dl} ${md5} ${dir} ${name} ${ver} "retain container folder"
    SOURCE_DIR ${dir}
    CONFIGURE_COMMAND ""
    BUILD_COMMAND ""
    INSTALL_COMMAND ""
  )
  add_extra_targets("backend" ${name} ${ver} ${dir} ${dl} clean)
endif()

# plc data
set(name "plc_data")
set(ver "3.0")
set(dl "http://pla.esac.esa.int/pla/aio/product-action?COSMOLOGY.FILE_ID=COM_Likelihood_Data-baseline_R3.00.tar.gz")
set(md5 "682e6859421b0e7bc7d82f1460613e06")
set(dir "${PROJECT_SOURCE_DIR}/Backends/installed/${name}/${ver}")
check_ditch_status(${name} ${ver} ${dir})
if(NOT ditched_${name}_${ver})
  ExternalProject_Add(${name}_${ver}
    DOWNLOAD_COMMAND ${DL_BACKEND} ${dl} ${md5} ${dir} ${name} ${ver}
    SOURCE_DIR ${dir}
    CONFIGURE_COMMAND ""
    BUILD_COMMAND ""
    INSTALL_COMMAND ""
  )
  add_extra_targets("backend" ${name} ${ver} ${dir} ${dl} clean)
  set_as_default_version("backend" ${name} ${ver})
endif()

# plc
set(name "plc")
set(ver "3.0")
set(lib "libclik")
set(dl "http://pla.esac.esa.int/pla/aio/product-action?COSMOLOGY.FILE_ID=COM_Likelihood_Code-v3.0_R3.00.tar.gz")
set(md5 "23a7d80cffe3156b33575becbee7ac15")
set(dir "${PROJECT_SOURCE_DIR}/Backends/installed/${name}/${ver}")
set(patch "${PROJECT_SOURCE_DIR}/Backends/patches/${name}/${ver}")
set(cfitsio_name "cfitsio")
set(cfitsio_ver "3.390")
set(cfitsio_dir "${PROJECT_SOURCE_DIR}/Backends/installed/${cfitsio_name}/${cfitsio_ver}")
if(NOT ${FOUND_MKL} EQUAL -1)
  if(DEFINED ENV{MKLROOT})
  string(STRIP $ENV{MKLROOT} STRIPPED_MKLROOT)
    if(NOT "${STRIPPED_MKLROOT}" STREQUAL "")
      set(mkl_libs_option "--lapack_mkl=${STRIPPED_MKLROOT}")
    else()
      set(mkl_libs_option "")
    endif()
  endif()
endif()
check_ditch_status(${name} ${ver} ${dir})
if(NOT ditched_${name}_${ver})
  ExternalProject_Add(${name}_${ver}
    DEPENDS ${cfitsio_name}_${cfitsio_ver}
    DOWNLOAD_COMMAND ${DL_BACKEND} ${dl} ${md5} ${dir} ${name} ${ver} "retain container folder"
    SOURCE_DIR ${dir}
    BUILD_IN_SOURCE 1
    # Since someone put a tarball into a tarball, we need to extract again
    PATCH_COMMAND tar -C ${dir}/ -xf ${dir}/code/plc_3.0/plc-3.0.tar.bz2 --strip-components=1
    COMMAND patch -p1 < ${patch}/${name}_${ver}.diff
    CONFIGURE_COMMAND CC=${CMAKE_C_COMPILER} FC=${CMAKE_Fortran_COMPILER} ${PYTHON_EXECUTABLE} ${dir}/waf configure --cfitsio_include=${cfitsio_dir}/include --cfitsio_lib=${cfitsio_dir}/lib ${mkl_libs_option} --no_pytools
    BUILD_COMMAND ""
    INSTALL_COMMAND C_INCLUDE_PATH=$(C_INCLUDE_PATH):${PYTHON_INCLUDE_DIR} ${PYTHON_EXECUTABLE} ${dir}/waf install --no_pytools
  )
  add_extra_targets("backend" ${name} ${ver} ${dir} ${dl} clean)
  set_as_default_version("backend" ${name} ${ver})
endif()

# classy
set(name "classy")
set(ver "2.6.3")
set(sfver "2_6_3")
set(lib "classy")
set(patch "${PROJECT_SOURCE_DIR}/Backends/patches/${name}/${ver}")
set(dl "https://github.com/lesgourg/class_public/archive/v${ver}.tar.gz")
set(md5 "e6eb0fd721bb1098e642f5d1970501ce")
set(dir "${PROJECT_SOURCE_DIR}/Backends/installed/${name}/${ver}")
set(ditch_if_absent "Python")
set(required_modules "cython")
check_ditch_status(${name} ${ver} ${dir} ${ditch_if_absent})
if(NOT ditched_${name}_${ver})
  check_python_modules(${name} ${ver} ${required_modules})
  if(modules_missing_${name}_${ver})
    inform_of_missing_modules(${name} ${ver} ${modules_missing_${name}_${ver}})
  else()
    ExternalProject_Add(${name}_${ver}
      DOWNLOAD_COMMAND ${DL_BACKEND} ${dl} ${md5} ${dir}
      SOURCE_DIR ${dir}
      BUILD_IN_SOURCE 1
      PATCH_COMMAND patch -p1 < ${patch}/${name}_${ver}.diff
      CONFIGURE_COMMAND ""
      COMMAND sed ${dashi} -e "s#autosetup.py install#autosetup.py build#g" Makefile
      COMMAND sed ${dashi} -e "s#rm -f libclass.a#rm -rf libclass.a lib#g" Makefile
      COMMAND sed ${dashi} -e "s#\".\"#\"${dir}\"#g" include/common.h
      BUILD_COMMAND ${MAKE_PARALLEL} CC=${CMAKE_C_COMPILER} OMPFLAG=${OpenMP_C_FLAGS} OPTFLAG= CCFLAG=${BACKEND_GNU99_FLAGS} LDFLAG=${BACKEND_GNU99_FLAGS} PYTHON=${PYTHON_EXECUTABLE} all
      COMMAND ${CMAKE_COMMAND} -E make_directory lib
      COMMAND find python/ -name "classy*.so" | xargs -I {} cp "{}" lib/
      COMMAND ${CMAKE_COMMAND} -E echo "#This is a trampoline script to import the cythonized python module under a different name" > lib/${lib}_${sfver}.py
      COMMAND ${CMAKE_COMMAND} -E echo "from ${lib} import *" >> lib/${lib}_${sfver}.py
      INSTALL_COMMAND ""
      COMMAND ${PYTHON_EXECUTABLE} ${patch}/../create_SDSSDR7_fid.py ${dir} ${sfver}
    )
  endif()
  add_extra_targets("backend" ${name} ${ver} ${dir} ${dl} clean)
endif()

# classy
set(name "classy")
set(ver "2.9.3")
set(sfver "2_9_3")
set(lib "classy")
set(patch "${PROJECT_SOURCE_DIR}/Backends/patches/${name}/${ver}")
set(dl "https://github.com/lesgourg/class_public/archive/v${ver}.tar.gz")
set(md5 "91a28b6b6ad31e0cbc6a715c8589dab2")
set(dir "${PROJECT_SOURCE_DIR}/Backends/installed/${name}/${ver}")
set(ditch_if_absent "Python")
set(required_modules "cython")
check_ditch_status(${name} ${ver} ${dir} ${ditch_if_absent})
if(NOT ditched_${name}_${ver})
  check_python_modules(${name} ${ver} ${required_modules})
  if(modules_missing_${name}_${ver})
    inform_of_missing_modules(${name} ${ver} ${modules_missing_${name}_${ver}})
  else()
    ExternalProject_Add(${name}_${ver}
      DOWNLOAD_COMMAND ${DL_BACKEND} ${dl} ${md5} ${dir}
      SOURCE_DIR ${dir}
      BUILD_IN_SOURCE 1
      PATCH_COMMAND patch -p1 < ${patch}/${name}_${ver}.diff
      CONFIGURE_COMMAND ""
      COMMAND sed ${dashi} -e "s#autosetup.py install#autosetup.py build#g" Makefile
      COMMAND sed ${dashi} -e "s#rm -f libclass.a#rm -rf libclass.a lib#g" Makefile
      COMMAND sed ${dashi} -e "s#\".\"#\"${dir}\"#g" include/common.h
      BUILD_COMMAND ${MAKE_PARALLEL} CC=${CMAKE_C_COMPILER} OMPFLAG=${OpenMP_C_FLAGS} OPTFLAG= CCFLAG=${BACKEND_GNU99_FLAGS} LDFLAG=${BACKEND_GNU99_FLAGS} PYTHON=${PYTHON_EXECUTABLE} all
      COMMAND ${CMAKE_COMMAND} -E make_directory lib
      COMMAND find python/ -name "classy*.so" | xargs -I {} cp "{}" lib/
      COMMAND ${CMAKE_COMMAND} -E echo "#This is a trampoline script to import the cythonized python module under a different name" > lib/${lib}_${sfver}.py
      COMMAND ${CMAKE_COMMAND} -E echo "from ${lib} import *" >> lib/${lib}_${sfver}.py
      INSTALL_COMMAND ""
      COMMAND ${PYTHON_EXECUTABLE} ${patch}/../create_SDSSDR7_fid.py ${dir} ${sfver}
    )
  endif()
  add_extra_targets("backend" ${name} ${ver} ${dir} ${dl} clean)
endif()

# classy
set(name "classy")
set(ver "2.9.4")
set(sfver "2_9_4")
set(lib "classy")
set(patch "${PROJECT_SOURCE_DIR}/Backends/patches/${name}/${ver}")
set(dl "https://github.com/lesgourg/class_public/archive/v${ver}.tar.gz")
set(md5 "dac0e0920e333c553b76c9f4b063ec99")
set(dir "${PROJECT_SOURCE_DIR}/Backends/installed/${name}/${ver}")
set(ditch_if_absent "Python")
set(required_modules "cython")
check_ditch_status(${name} ${ver} ${dir} ${ditch_if_absent})
if(NOT ditched_${name}_${ver})
  check_python_modules(${name} ${ver} ${required_modules})
  if(modules_missing_${name}_${ver})
    inform_of_missing_modules(${name} ${ver} ${modules_missing_${name}_${ver}})
  else()
    ExternalProject_Add(${name}_${ver}
      DOWNLOAD_COMMAND ${DL_BACKEND} ${dl} ${md5} ${dir}
      SOURCE_DIR ${dir}
      BUILD_IN_SOURCE 1
      PATCH_COMMAND patch -p1 < ${patch}/${name}_${ver}.diff
      CONFIGURE_COMMAND ""
      COMMAND sed ${dashi} -e "s#autosetup.py install#autosetup.py build#g" Makefile
      COMMAND sed ${dashi} -e "s#rm -f libclass.a#rm -rf libclass.a lib#g" Makefile
      COMMAND sed ${dashi} -e "s#\".\"#\"${dir}\"#g" include/common.h
      BUILD_COMMAND ${MAKE_PARALLEL} CC=${CMAKE_C_COMPILER} OMPFLAG=${OpenMP_C_FLAGS} OPTFLAG= CCFLAG=${BACKEND_GNU99_FLAGS} LDFLAG=${BACKEND_GNU99_FLAGS} PYTHON=${PYTHON_EXECUTABLE} all
      COMMAND ${CMAKE_COMMAND} -E make_directory lib
      COMMAND find python/ -name "classy*.so" | xargs -I {} cp "{}" lib/
      COMMAND ${CMAKE_COMMAND} -E echo "#This is a trampoline script to import the cythonized python module under a different name" > lib/${lib}_${sfver}.py
      COMMAND ${CMAKE_COMMAND} -E echo "from ${lib} import *" >> lib/${lib}_${sfver}.py
      INSTALL_COMMAND ""
      COMMAND ${PYTHON_EXECUTABLE} ${patch}/../create_SDSSDR7_fid.py ${dir} ${sfver}
    )
  endif()
  add_extra_targets("backend" ${name} ${ver} ${dir} ${dl} clean)
  set_as_default_version("backend" ${name} ${ver})
endif()

# classy
set(name "classy")
set(ver "exo_2.7.2")
set(sfver "exo_2_7_2")
set(lib "classy")
set(patch "${PROJECT_SOURCE_DIR}/Backends/patches/${name}/${ver}")
set(dl "https://github.com/lesgourg/class_public/archive/42e8f9418e3442d1ea3f26ff84dc9f0e856a0f1d.tar.gz") # The huge number is the commit ID of ExoCLASS_2.7.0
set(md5 "8f3139eacae4d1cc5bb02bab3ec75073")
set(dir "${PROJECT_SOURCE_DIR}/Backends/installed/${name}/${ver}")
set(ditch_if_absent "Python")
set(required_modules "cython")
check_ditch_status(${name} ${ver} ${dir} ${ditch_if_absent})
if(NOT ditched_${name}_${ver})
  check_python_modules(${name} ${ver} ${required_modules})
  if(modules_missing_${name}_${ver})
    inform_of_missing_modules(${name} ${ver} ${modules_missing_${name}_${ver}})
  else()
    ExternalProject_Add(${name}_${ver}
      DOWNLOAD_COMMAND ${DL_BACKEND} ${dl} ${md5} ${dir}
      SOURCE_DIR ${dir}
      BUILD_IN_SOURCE 1
      PATCH_COMMAND patch -p1 < ${patch}/${name}_${ver}.diff
      CONFIGURE_COMMAND ""
      COMMAND sed ${dashi} -e "s#autosetup.py install#autosetup.py build#g" Makefile
      COMMAND sed ${dashi} -e "s#rm -f libclass.a#rm -rf libclass.a lib#g" Makefile
      COMMAND sed ${dashi} -e "s#\".\"#\"${dir}\"#g" include/common.h
      BUILD_COMMAND ${MAKE_PARALLEL} CC=${CMAKE_C_COMPILER} OMPFLAG=${OpenMP_C_FLAGS} OPTFLAG= CCFLAG=${BACKEND_GNU99_FLAGS} LDFLAG=${BACKEND_GNU99_FLAGS} PYTHON=${PYTHON_EXECUTABLE} all
      COMMAND ${CMAKE_COMMAND} -E make_directory lib
      COMMAND find python/ -name "classy*.so" | xargs -I {} cp "{}" lib/
      COMMAND ${CMAKE_COMMAND} -E echo "#This is a trampoline script to import the cythonized python module under a different name" > lib/${lib}_${sfver}.py
      COMMAND ${CMAKE_COMMAND} -E echo "from ${lib} import *" >> lib/${lib}_${sfver}.py
      INSTALL_COMMAND ""
      COMMAND ${PYTHON_EXECUTABLE} ${patch}/../create_SDSSDR7_fid.py ${dir} ${sfver}
    )
  endif()
  add_extra_targets("backend" ${name} ${ver} ${dir} ${dl} clean)
endif()

# DarkAges
# Add correct symlink flags for OSX
if(${CMAKE_SYSTEM_NAME} MATCHES "Darwin")
  set(DarkAges_SYMLINK_FLAGS "-hfs")
else()
  set(DarkAges_SYMLINK_FLAGS "-fs")
endif()
set(name "darkages")
set(ver "1.2.0")
set(sfver "1_2_0")
set(dl "null")
set(dir "${PROJECT_SOURCE_DIR}/Backends/installed/${name}/${ver}")
set(ditch_if_absent "Python")
set(required_modules "scipy,dill,future")
check_ditch_status(${name} ${ver} ${dir} ${ditch_if_absent})
if(NOT ditched_${name}_${ver})
  check_python_modules(${name} ${ver} ${required_modules})
  if(modules_missing_${name}_${ver})
    inform_of_missing_modules(${name} ${ver} ${modules_missing_${name}_${ver}})
  else()
    ExternalProject_Add(${name}_${ver}
      GIT_REPOSITORY https://github.com/pstoecker/DarkAges.git
      GIT_TAG v${ver}
      SOURCE_DIR ${dir}
      BUILD_IN_SOURCE 1
      CONFIGURE_COMMAND ln ${DarkAges_SYMLINK_FLAGS} DarkAges DarkAges_${sfver}
      BUILD_COMMAND ""
      INSTALL_COMMAND ""
    )
  endif()
  add_extra_targets("backend" ${name} ${ver} ${dir} ${dl} clean)
  set_as_default_version("backend" ${name} ${ver})
endif()

#MultiModeCode
set(name "multimodecode")
set(ver "2.0.0")
set(lib "libmodecode")
set(dl "http://modecode.org/wp-content/uploads/2014/09/MultiModeCode.2.0.0.tar.gz")
set(md5 "03f99f02c572ea34383a0888fb0658d6")
set(dir "${PROJECT_SOURCE_DIR}/Backends/installed/${name}/${ver}")
set(patch "${PROJECT_SOURCE_DIR}/Backends/patches/${name}/${ver}")
if("${CMAKE_Fortran_COMPILER_ID}" STREQUAL "Intel")
  set(multimode_Fortran_FLAGS "${BACKEND_Fortran_FLAGS} -r8")
elseif("${CMAKE_Fortran_COMPILER_ID}" STREQUAL "GNU")
  set(multimode_Fortran_FLAGS "${BACKEND_Fortran_FLAGS} -fdefault-real-8")
else()
  set(multimode_Fortran_FLAGS "${BACKEND_Fortran_FLAGS}")
endif()
check_ditch_status(${name} ${ver} ${dir})
if(NOT ditched_${name}_${ver})
  ExternalProject_Add(${name}_${ver}
    DOWNLOAD_COMMAND ${DL_BACKEND} ${dl} ${md5} ${dir}
    SOURCE_DIR ${dir}
    BUILD_IN_SOURCE 1
    PATCH_COMMAND patch -p1 < ${patch}/multimodecode_${ver}.diff
    CONFIGURE_COMMAND ""
    BUILD_COMMAND ${MAKE_SERIAL} F90C=${CMAKE_Fortran_COMPILER} FFLAGS=${multimode_Fortran_FLAGS}
    INSTALL_COMMAND ""
  )
  add_extra_targets("backend" ${name} ${ver} ${dir} ${dl} clean)
  set_as_default_version("backend" ${name} ${ver})
endif()

# Alternative download command for getting unreleased things from the gambit_internal repository.
# If you don't know what that is, you don't need to tinker with these.
#    DOWNLOAD_COMMAND ${CMAKE_COMMAND} -E cmake_echo_color --yellow --bold ${private_code_warning1}
#             COMMAND ${CMAKE_COMMAND} -E cmake_echo_color --red --bold ${private_code_warning2}
#             COMMAND ${CMAKE_COMMAND} -E copy_directory ${loc} ${dir}
>>>>>>> cd7be861
<|MERGE_RESOLUTION|>--- conflicted
+++ resolved
@@ -66,7 +66,6 @@
 #          (aaron.vincent@cparc.ca)
 #  \date 2017 Sep, Nov
 #
-<<<<<<< HEAD
 #  \author Marcin Chrzaszcz
 #          (mchrzasz@cern.ch)
 #  \date 2019 July
@@ -74,11 +73,6 @@
 #  \author Jihyun Bhom
 #          (jihyun.bhom@ifj.edu.pl)
 #  \date 2019 July
-#
-#************************************************
-
-
-=======
 #  \author Janina Renk
 #          (janina.renk@fysik.su.se)
 #  \data 2018 Jun
@@ -139,7 +133,7 @@
   set_as_default_version("backend" ${name} ${ver})
 endif()
 
->>>>>>> cd7be861
+
 # CaptnGeneral
 set(name "capgen")
 set(ver "1.0")
@@ -248,18 +242,12 @@
     SOURCE_DIR ${dir}
     BUILD_IN_SOURCE 1
     CONFIGURE_COMMAND ""
-<<<<<<< HEAD
-    BUILD_COMMAND ${CMAKE_MAKE_PROGRAM} CC=${CMAKE_C_COMPILER} ARFLAGS=rcs CFLAGS=${BACKEND_C_FLAGS}
-          COMMAND ar x src/libsuperiso.a
-          COMMAND ${CMAKE_COMMAND} -E echo "${CMAKE_C_COMPILER} -shared -o ${lib}.so *.o" > make_so.sh
-=======
     BUILD_COMMAND sed ${dashi} -e "s#CC = gcc#CC = ${CMAKE_C_COMPILER}#g" Makefile
           COMMAND sed ${dashi} -e "s#rcsU#rcs#g" src/Makefile
           COMMAND sed ${dashi} -e "s/CFLAGS= -O3 -pipe -fomit-frame-pointer/CFLAGS= -fPIC ${BACKEND_C_FLAGS}/g" Makefile
           COMMAND ${MAKE_PARALLEL}
           COMMAND ar x src/libisospin.a
           COMMAND ${CMAKE_COMMAND} -E echo "${CMAKE_C_COMPILER} ${CMAKE_SHARED_LIBRARY_CREATE_C_FLAGS} -o ${lib}.so *.o" > make_so.sh
->>>>>>> cd7be861
           COMMAND chmod u+x make_so.sh
           COMMAND ./make_so.sh
     INSTALL_COMMAND ""
@@ -268,7 +256,6 @@
   set_as_default_version("backend" ${name} ${ver})
 endif()
 
-<<<<<<< HEAD
 
 # Flavio
 set(name "Flavio")
@@ -293,8 +280,6 @@
 endif()
 
 
-=======
->>>>>>> cd7be861
 # DDCalc
 set(name "ddcalc")
 set(ver "1.0.0")
@@ -637,8 +622,7 @@
   set_as_default_version("backend model" ${name}_${model} ${ver})
 endif()
 
-<<<<<<< HEAD
-=======
+
 # MontePythonLike
 set(name "montepythonlike")
 set(ver "3.3.0")
@@ -682,7 +666,7 @@
   add_extra_targets("backend" ${name} ${ver} ${dir} ${dl} clean)
   set_as_default_version("backend" ${name} ${ver})
 endif()
->>>>>>> cd7be861
+
 
 # Pythia
 set(name "pythia")
@@ -1211,11 +1195,7 @@
           COMMAND patch -p1 < ${patch}_module.dif
           COMMAND patch -p1 < ${patch}_error.dif
     CONFIGURE_COMMAND ""
-<<<<<<< HEAD
-    BUILD_COMMAND ${CMAKE_MAKE_PROGRAM} CXX=${CMAKE_CXX_COMPILER} CXXFLAGS=${GM2CALC_CXX_FLAGS} EIGENFLAGS=-I${EIGEN3_INCLUDE_DIR} BOOSTFLAGS=-I${Boost_INCLUDE_DIR} sharedlib
-=======
     BUILD_COMMAND ${MAKE_PARALLEL} CXX=${CMAKE_CXX_COMPILER} CXXFLAGS=${GM2CALC_CXX_FLAGS} EIGENFLAGS=-I${EIGEN3_INCLUDE_DIR} BOOSTFLAGS=-I${Boost_INCLUDE_DIR} alllib
->>>>>>> cd7be861
     INSTALL_COMMAND ""
   )
   BOSS_backend(${name} ${ver})
@@ -1243,11 +1223,7 @@
     BUILD_IN_SOURCE 1
     PATCH_COMMAND patch -p1 < ${patch}_error.dif
     CONFIGURE_COMMAND ""
-<<<<<<< HEAD
-    BUILD_COMMAND ${CMAKE_MAKE_PROGRAM} CXX=${CMAKE_CXX_COMPILER} CXXFLAGS=${GM2CALC_CXX_FLAGS} EIGENFLAGS=-I${EIGEN3_INCLUDE_DIR} BOOSTFLAGS=-I${Boost_INCLUDE_DIR} alllib
-=======
     BUILD_COMMAND ${MAKE_PARALLEL} CXX=${CMAKE_CXX_COMPILER} CXXFLAGS=${GM2CALC_CXX_FLAGS} EIGENFLAGS=-I${EIGEN3_INCLUDE_DIR} BOOSTFLAGS=-I${Boost_INCLUDE_DIR} sharedlib
->>>>>>> cd7be861
     INSTALL_COMMAND ""
   )
   BOSS_backend(${name} ${ver})
@@ -1276,10 +1252,8 @@
   )
   add_extra_targets("backend" ${name} ${ver} ${dir} ${dl} clean)
   set_as_default_version("backend" ${name} ${ver})
-<<<<<<< HEAD
-endif()
-=======
-endif()
+endif()
+
 
 # cfitsio
 set(name "cfitsio")
@@ -1601,5 +1575,4 @@
 # If you don't know what that is, you don't need to tinker with these.
 #    DOWNLOAD_COMMAND ${CMAKE_COMMAND} -E cmake_echo_color --yellow --bold ${private_code_warning1}
 #             COMMAND ${CMAKE_COMMAND} -E cmake_echo_color --red --bold ${private_code_warning2}
-#             COMMAND ${CMAKE_COMMAND} -E copy_directory ${loc} ${dir}
->>>>>>> cd7be861
+#             COMMAND ${CMAKE_COMMAND} -E copy_directory ${loc} ${dir}