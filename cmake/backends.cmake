# GAMBIT: Global and Modular BSM Inference Tool
#************************************************
# \file
#
#  CMake configuration scripts for obtaining,
#  configuring, compiling and installing
#  backends.
#
#************************************************
#
#  Authors (add name and date if you modify):
#
#  \author Antje Putze
#          (antje.putze@lapth.cnrs.fr)
#  \date 2014 Sep, Oct, Nov
#  \date 2015 Sep
#
#  \author Pat Scott
#          (p.scott@imperial.ac.uk)
#  \date 2014 Nov, Dec
#  \date 2015 May, Dec
#  \date For the term of my natural life
#
#  \author Chris Rogan
#          (crogan@cern.ch)
#  \date 2015 May
#
#  \author Anders Kvellestad
#          (anderkve@fys.uio.no)
#  \date 2015 May
#
#  \author Christoph Weniger
#          (c.weniger@uva.nl)
#  \date 2015 Sep
#
#  \author Tomas Gonzalo
#          (t.e.gonzalo@fys.uio.no)
#  \date 2016 Apr, Dec
#
#  \author James McKay
#          (j.mckay14@imperial.ac.uk)
#  \date 2016 Aug
#
<<<<<<< HEAD
# \author Janina Renk
#          (janina.renk@fysik.su.se)
# \data 2018 Jun
#
#************************************************


# AlterBBN
set(name "alterbbn")
set(ver "2.0")
set(lib "libbbn")
set(dl "https://alterbbn.hepforge.org/downloads/?f=alterbbn_v2.0.tgz")
set(md5 "cca5fb50440f25dc61fbfb6dbf61b32b")
=======
#  \author Ankit Beniwal
#  	   (ankit.beniwal@adelaide.edu.au)
#  \date 2016 Aug
#  \date 2017 Jun
#  \date 2018 Aug
#
#  \author Aaron Vincent
#          (aaron.vincent@cparc.ca)
#  \date 2017 Sep, Nov
#
#************************************************



# CaptnGeneral
set(name "capgen")
set(ver "1.0")
set(lib "gencaplib")
set(dl "null")
>>>>>>> 423a17d7
set(dir "${PROJECT_SOURCE_DIR}/Backends/installed/${name}/${ver}")
check_ditch_status(${name} ${ver})
if(NOT ditched_${name}_${ver})
  ExternalProject_Add(${name}_${ver}
<<<<<<< HEAD
    DOWNLOAD_COMMAND ${DL_BACKEND} ${dl} ${md5} ${dir} ${name} ${ver}
    SOURCE_DIR ${dir}
    BUILD_IN_SOURCE 1
    CONFIGURE_COMMAND ""
    #BUILD_COMMAND sed ${dashi} -e "s#CC = gcc#CC = ${CMAKE_C_COMPILER}#g" Makefile
    BUILD_COMMAND sed ${dashi} -e "s#CC = gcc#CC = ${CMAKE_C_COMPILER}#g" Makefile
          COMMAND sed ${dashi} -e "s#rcsU#rcs#g" Makefile
          COMMAND sed ${dashi} -e "s/CFLAGS= -O3 -pipe -fomit-frame-pointer/CFLAGS= ${GAMBIT_C_FLAGS}/g" Makefile
          COMMAND sed ${dashi} -e "s/CFLAGS_MP= -fopenmp/CFLAGS_MP= /g" Makefile
          COMMAND ${CMAKE_MAKE_PROGRAM}
          COMMAND ar x src/libbbn.a
          COMMAND ${CMAKE_COMMAND} -E echo "${CMAKE_C_COMPILER} -shared -o ${lib}.so *.o" > make_so.sh
          COMMAND chmod u+x make_so.sh
          COMMAND ./make_so.sh
    INSTALL_COMMAND ""
  )
=======
    GIT_REPOSITORY https://github.com/aaronvincent/captngen.git
    SOURCE_DIR ${dir}
    BUILD_IN_SOURCE 1
    CONFIGURE_COMMAND ""
    BUILD_COMMAND ${CMAKE_MAKE_PROGRAM} ${lib}.so FC=${CMAKE_Fortran_COMPILER} FOPT=${GAMBIT_Fortran_FLAGS} MODULE=${FMODULE}
    INSTALL_COMMAND ""
)
>>>>>>> 423a17d7
  add_extra_targets("backend" ${name} ${ver} ${dir} ${dl} clean)
  set_as_default_version("backend" ${name} ${ver})
endif()



# DarkSUSY
set(name "darksusy")
set(ver "5.1.3")
set(dl "staff.fysik.su.se/~edsjo/darksusy/tars/${name}-${ver}.tar.gz")
set(md5 "ca95ffa083941a469469710fab2f3c97")
set(dir "${PROJECT_SOURCE_DIR}/Backends/installed/${name}/${ver}")
set(patch "${PROJECT_SOURCE_DIR}/Backends/patches/${name}/${ver}/patch_${name}_${ver}.dif")
set(DS_Fortran_FLAGS "${GAMBIT_Fortran_FLAGS}")  # Workaround to avoid the debug flag (-g) being ignored.
check_ditch_status(${name} ${ver})
if(NOT ditched_${name}_${ver})
  ExternalProject_Add(${name}_${ver}
    DOWNLOAD_COMMAND ${DL_BACKEND} ${dl} ${md5} ${dir} ${name} ${ver}
    SOURCE_DIR ${dir}
    BUILD_IN_SOURCE 1
    PATCH_COMMAND patch -p1 < ${patch}
    # FIXME parallel relic density routines don't work yet.
    #COMMAND patch -b -p2 -d src < ${patch}/patchDS_OMP_src.dif
    #COMMAND patch -b -p2 -d include < ${patch}/patchDS_OMP_include.dif
    # FIXME DarkSUSY segfaults with -O2 setting
    #CONFIGURE_COMMAND ./configure FC=${CMAKE_Fortran_COMPILER} FCFLAGS=${GAMBIT_Fortran_FLAGS} FFLAGS=${GAMBIT_Fortran_FLAGS} CC=${CMAKE_C_COMPILER} CFLAGS=${GAMBIT_C_FLAGS} CXX=${CMAKE_CXX_COMPILER} CXXFLAGS=${GAMBIT_CXX_FLAGS}
    CONFIGURE_COMMAND ./configure FC=${CMAKE_Fortran_COMPILER} FCFLAGS=${DS_Fortran_FLAGS} FFLAGS=${DS_Fortran_FLAGS} CC=${CMAKE_C_COMPILER} CFLAGS=${CMAKE_C_FLAGS} CXX=${CMAKE_CXX_COMPILER} CXXFLAGS=${CMAKE_CXX_FLAGS}
    BUILD_COMMAND ${CMAKE_MAKE_PROGRAM} dslib_shared
          COMMAND ${CMAKE_MAKE_PROGRAM} install_tables
    INSTALL_COMMAND ""
  )
  add_extra_targets("backend" ${name} ${ver} ${dir} ${dl} clean)
  set_as_default_version("backend" ${name} ${ver})
endif()


# SuperIso
set(name "superiso")
set(ver "3.6")
set(lib "libsuperiso")
set(dl "http://superiso.in2p3.fr/download/${name}_v${ver}.tgz")
set(md5 "df864ceeccb72467bfbe572a8da9711d")
set(dir "${PROJECT_SOURCE_DIR}/Backends/installed/${name}/${ver}")
check_ditch_status(${name} ${ver})
if(NOT ditched_${name}_${ver})
  ExternalProject_Add(${name}_${ver}
    DOWNLOAD_COMMAND ${DL_BACKEND} ${dl} ${md5} ${dir} ${name} ${ver}
    SOURCE_DIR ${dir}
    BUILD_IN_SOURCE 1
    CONFIGURE_COMMAND ""
    BUILD_COMMAND sed ${dashi} -e "s#CC = gcc#CC = ${CMAKE_C_COMPILER}#g" Makefile
          COMMAND sed ${dashi} -e "s#rcsU#rcs#g" src/Makefile
          COMMAND sed ${dashi} -e "s/CFLAGS= -O3 -pipe -fomit-frame-pointer/CFLAGS= -fPIC ${GAMBIT_C_FLAGS}/g" Makefile
          COMMAND ${CMAKE_MAKE_PROGRAM}
          COMMAND ar x src/libisospin.a
          COMMAND ${CMAKE_COMMAND} -E echo "${CMAKE_C_COMPILER} -shared -o ${lib}.so *.o" > make_so.sh
          COMMAND chmod u+x make_so.sh
          COMMAND ./make_so.sh
    INSTALL_COMMAND ""
  )
  add_extra_targets("backend" ${name} ${ver} ${dir} ${dl} clean)
  set_as_default_version("backend" ${name} ${ver})
endif()


# DDCalc
set(name "ddcalc")
set(ver "1.0.0")
set(lib "libDDCalc")
set(dl "https://${name}.hepforge.org/downloads/${name}-${ver}.tar.gz")
set(md5 "0c0da22b84721fc1d945f8039a4686c9")
set(patch "${PROJECT_SOURCE_DIR}/Backends/patches/${name}/${ver}/patch_${name}_${ver}.dif")
set(dir "${PROJECT_SOURCE_DIR}/Backends/installed/${name}/${ver}")
set(ddcalc_flags "${GAMBIT_Fortran_FLAGS} -${FMODULE} ${dir}/build")
check_ditch_status(${name} ${ver})
if(NOT ditched_${name}_${ver})
  ExternalProject_Add(${name}_${ver}
    DOWNLOAD_COMMAND ${DL_BACKEND} ${dl} ${md5} ${dir} ${name} ${ver}
    SOURCE_DIR ${dir}
    BUILD_IN_SOURCE 1
    PATCH_COMMAND patch -p1 < ${patch}
    CONFIGURE_COMMAND ""
    BUILD_COMMAND ${CMAKE_MAKE_PROGRAM} ${lib}.so FC=${CMAKE_Fortran_COMPILER} FOPT=${ddcalc_flags} DDCALC_DIR=${dir} OUTPUT_PIPE=>/dev/null
    INSTALL_COMMAND ""
  )
  add_extra_targets("backend" ${name} ${ver} ${dir} ${dl} clean)
endif()

set(name "ddcalc")
set(ver "1.1.0")
set(lib "libDDCalc")
set(dl "https://${name}.hepforge.org/downloads/${name}-${ver}.tar.gz")
set(md5 "47191564385379dd70aeba4811cd7c3b")
set(dir "${PROJECT_SOURCE_DIR}/Backends/installed/${name}/${ver}")
set(ddcalc_flags "${GAMBIT_Fortran_FLAGS} -${FMODULE} ${dir}/build")
check_ditch_status(${name} ${ver})
if(NOT ditched_${name}_${ver})
  ExternalProject_Add(${name}_${ver}
    DOWNLOAD_COMMAND ${DL_BACKEND} ${dl} ${md5} ${dir} ${name} ${ver}
    SOURCE_DIR ${dir}
    BUILD_IN_SOURCE 1
    CONFIGURE_COMMAND ""
    BUILD_COMMAND ${CMAKE_MAKE_PROGRAM} ${lib}.so FC=${CMAKE_Fortran_COMPILER} FOPT=${ddcalc_flags} DDCALC_DIR=${dir} OUTPUT_PIPE=>/dev/null
    INSTALL_COMMAND ""
  )
  add_extra_targets("backend" ${name} ${ver} ${dir} ${dl} clean)
endif()

set(name "ddcalc")
set(ver "1.2.0")
set(lib "libDDCalc")
set(dl "https://${name}.hepforge.org/downloads/${name}-${ver}.tar.gz")
set(md5 "93b894b80b360159264f0d634cd7387e")
set(dir "${PROJECT_SOURCE_DIR}/Backends/installed/${name}/${ver}")
set(ddcalc_flags "${GAMBIT_Fortran_FLAGS} -${FMODULE} ${dir}/build")
check_ditch_status(${name} ${ver})
if(NOT ditched_${name}_${ver})
  ExternalProject_Add(${name}_${ver}
    DOWNLOAD_COMMAND ${DL_BACKEND} ${dl} ${md5} ${dir} ${name} ${ver}
    SOURCE_DIR ${dir}
    BUILD_IN_SOURCE 1
    CONFIGURE_COMMAND ""
    BUILD_COMMAND ${CMAKE_MAKE_PROGRAM} ${lib}.so FC=${CMAKE_Fortran_COMPILER} FOPT=${ddcalc_flags} DDCALC_DIR=${dir} OUTPUT_PIPE=>/dev/null
    INSTALL_COMMAND ""
  )
  add_extra_targets("backend" ${name} ${ver} ${dir} ${dl} clean)
endif()

set(name "ddcalc")
set(ver "2.0.0")
set(lib "libDDCalc")
set(dl "https://${name}.hepforge.org/downloads/${name}-${ver}.tar.gz")
set(md5 "504cb95a298fa62d11097793dc318549")
set(dir "${PROJECT_SOURCE_DIR}/Backends/installed/${name}/${ver}/")
set(ddcalc_flags "${GAMBIT_Fortran_FLAGS} -${FMODULE} ${dir}/build")
check_ditch_status(${name} ${ver})
if(NOT ditched_${name}_${ver})
  ExternalProject_Add(${name}_${ver}
    DOWNLOAD_COMMAND ${DL_BACKEND} ${dl} ${md5} ${dir} ${name} ${ver}
    SOURCE_DIR ${dir}
    BUILD_IN_SOURCE 1
    CONFIGURE_COMMAND ""
    BUILD_COMMAND ${CMAKE_MAKE_PROGRAM} ${lib}.so FC=${CMAKE_Fortran_COMPILER} FOPT=${ddcalc_flags} DDCALC_DIR=${dir} OUTPUT_PIPE=>/dev/null
    INSTALL_COMMAND ""
  )
  add_extra_targets("backend" ${name} ${ver} ${dir} ${dl} clean)
  set_as_default_version("backend" ${name} ${ver})
endif()


# Gamlike
set(name "gamlike")
set(ver "1.0.0")
set(dl "https://${name}.hepforge.org/downloads/${name}-${ver}.tar.gz")
set(md5 "16b763a2e8b9d6c174d8b7ca2f4cb575")
set(dir "${PROJECT_SOURCE_DIR}/Backends/installed/${name}/${ver}")
if(GSL_FOUND)
  execute_process(
    COMMAND gsl-config --libs
    OUTPUT_VARIABLE GAMLIKE_GSL_LIBS
    RESULT_VARIABLE RET
  )
  if( RET EQUAL 0 )
    string( STRIP "${GAMLIKE_GSL_LIBS}" GAMLIKE_GSL_LIBS )
  endif()
endif()
set(gamlike_CXXFLAGS "${GAMBIT_CXX_FLAGS}")
if (NOT GSL_INCLUDE_DIRS STREQUAL "")
  set(gamlike_CXXFLAGS "${gamlike_CXXFLAGS} -I${GSL_INCLUDE_DIRS}")
endif()
check_ditch_status(${name} ${ver})
if(NOT ditched_${name}_${ver})
  ExternalProject_Add(${name}_${ver}
    DOWNLOAD_COMMAND ${DL_BACKEND} ${dl} ${md5} ${dir} ${name} ${ver}
    SOURCE_DIR ${dir}
    BUILD_IN_SOURCE 1
    CONFIGURE_COMMAND ""
    BUILD_COMMAND ${CMAKE_MAKE_PROGRAM} CXX=${CMAKE_CXX_COMPILER} CXXFLAGS=${gamlike_CXXFLAGS} LDFLAGS=${CMAKE_SHARED_LIBRARY_CREATE_CXX_FLAGS} LDLIBS=${GAMLIKE_GSL_LIBS} GAMLIKE_DATA_PATH=${dir}/data
    INSTALL_COMMAND ""
  )
  add_extra_targets("backend" ${name} ${ver} ${dir} ${dl} clean)
  set_as_default_version("backend" ${name} ${ver})
endif()


# MicrOmegas base (for all models)
set(name "micromegas")
set(ver "3.6.9.2")
set(dl "http://lapth.cnrs.fr/micromegas/downloadarea/code/${name}_${ver}.tgz")
set(md5 "72807f6d0ef80737554d8702b6b212c1")
set(dir "${PROJECT_SOURCE_DIR}/Backends/installed/${name}/${ver}")
set(patch "${PROJECT_SOURCE_DIR}/Backends/patches/${name}/${ver}/patch_${name}_${ver}")
check_ditch_status(${name} ${ver})
if(NOT ditched_${name}_${ver})
  ExternalProject_Add(${name}_${ver}
    DOWNLOAD_COMMAND ${DL_BACKEND} ${dl} ${md5} ${dir} ${name} ${ver}
    SOURCE_DIR ${dir}
    PATCH_COMMAND patch -p1 < ${patch}
    BUILD_IN_SOURCE 1
    CONFIGURE_COMMAND ""
    BUILD_COMMAND make flags
          COMMAND sed ${dashi} -e "s|FC =.*|FC = ${CMAKE_Fortran_COMPILER}|" CalcHEP_src/FlagsForMake
          COMMAND sed ${dashi} -e "s|CC =.*|CC = ${CMAKE_C_COMPILER}|" CalcHEP_src/FlagsForMake
          COMMAND sed ${dashi} -e "s|CXX =.*|CXX = ${CMAKE_CXX_COMPILER}|" CalcHEP_src/FlagsForMake
          COMMAND sed ${dashi} -e "s|FFLAGS =.*|FFLAGS = ${CMAKE_Fortran_FLAGS}|" CalcHEP_src/FlagsForMake
          COMMAND sed ${dashi} -e "s|CFLAGS =.*|CFLAGS = ${CMAKE_C_FLAGS}|" CalcHEP_src/FlagsForMake
          COMMAND sed ${dashi} -e "s|CXXFLAGS =.*|CXXFLAGS = ${CMAKE_CXX_FLAGS}|" CalcHEP_src/FlagsForMake
          COMMAND sed ${dashi} -e "s|FC=.*|FC=\"${CMAKE_Fortran_COMPILER}\"|" CalcHEP_src/FlagsForSh
          COMMAND sed ${dashi} -e "s|CC=.*|CC=\"${CMAKE_C_COMPILER}\"|" CalcHEP_src/FlagsForSh
          COMMAND sed ${dashi} -e "s|CXX=.*|CXX=\"${CMAKE_CXX_COMPILER}\"|" CalcHEP_src/FlagsForSh
          COMMAND sed ${dashi} -e "s|FFLAGS=.*|FFLAGS=\"${CMAKE_Fortran_FLAGS}\"|" CalcHEP_src/FlagsForSh
          COMMAND sed ${dashi} -e "s|CFLAGS=.*|CFLAGS=\"${CMAKE_C_FLAGS}\"|" CalcHEP_src/FlagsForSh
          COMMAND sed ${dashi} -e "s|CXXFLAGS=.*|CXXFLAGS=\"${CMAKE_CXX_FLAGS}\"|" CalcHEP_src/FlagsForSh
          COMMAND sed ${dashi} -e "s|lFort=.*|lFort=|" CalcHEP_src/FlagsForSh
          COMMAND make
    INSTALL_COMMAND ""
  )
  add_extra_targets("backend" ${name} ${ver} ${dir} ${dl} "yes | clean")
  set_as_default_version("backend" ${name} ${ver})
endif()

# MicrOmegas MSSM model
set(model "MSSM")
set(patch "${PROJECT_SOURCE_DIR}/Backends/patches/${name}/${ver}/patch_${name}_${ver}_${model}")
check_ditch_status(${name}_${model} ${ver})
if(NOT ditched_${name}_${model}_${ver})
  ExternalProject_Add(${name}_${model}_${ver}
    DOWNLOAD_COMMAND ""
    SOURCE_DIR ${dir}
    PATCH_COMMAND patch -p1 < ${patch}
    BUILD_IN_SOURCE 1
    CONFIGURE_COMMAND ""
    BUILD_COMMAND ${CMAKE_COMMAND} -E chdir ${model} ${CMAKE_MAKE_PROGRAM} sharedlib main=main.c
    INSTALL_COMMAND ""
  )
  add_extra_targets("backend model" ${name} ${ver} ${dir}/${model} ${model} "yes | clean")
  set_as_default_version("backend model" ${name}_${model} ${ver})
endif()

# MicrOmegas SingletDM model
set(model "SingletDM")
set(patch "${PROJECT_SOURCE_DIR}/Backends/patches/${name}/${ver}/patch_${name}_${ver}_${model}")
check_ditch_status(${name}_${model} ${ver})
if(NOT ditched_${name}_${model}_${ver})
  ExternalProject_Add(${name}_${model}_${ver}
    DOWNLOAD_COMMAND ""
    SOURCE_DIR ${dir}
    PATCH_COMMAND ./newProject ${model} && patch -p1 < ${patch}
    BUILD_IN_SOURCE 1
    CONFIGURE_COMMAND ""
    BUILD_COMMAND ${CMAKE_COMMAND} -E chdir ${model} ${CMAKE_MAKE_PROGRAM} sharedlib main=main.c
    INSTALL_COMMAND ""
  )
  add_extra_targets("backend model" ${name} ${ver} ${dir}/${model} ${model} "yes | clean")
  set_as_default_version("backend model" ${name}_${model} ${ver})
endif()

# MicrOmegas VectorDM model
set(model "VectorDM")
set(patch "${PROJECT_SOURCE_DIR}/Backends/patches/${name}/${ver}/patch_${name}_${ver}_${model}")
check_ditch_status(${name}_${model} ${ver})
if(NOT ditched_${name}_${model}_${ver})
  ExternalProject_Add(${name}_${model}_${ver}
    DOWNLOAD_COMMAND ""
    SOURCE_DIR ${dir}
    PATCH_COMMAND ./newProject ${model} && patch -p1 < ${patch}
    BUILD_IN_SOURCE 1
    CONFIGURE_COMMAND ""
    BUILD_COMMAND ${CMAKE_COMMAND} -E chdir ${model} ${CMAKE_MAKE_PROGRAM} sharedlib main=main.c
    INSTALL_COMMAND ""
  )
  add_extra_targets("backend model" ${name} ${ver} ${dir}/${model} ${model} "yes | clean")
  set_as_default_version("backend model" ${name}_${model} ${ver})
endif()

# MicrOmegas MajoranaDM model
set(model "MajoranaDM")
set(patch "${PROJECT_SOURCE_DIR}/Backends/patches/${name}/${ver}/patch_${name}_${ver}_${model}")
check_ditch_status(${name}_${model} ${ver})
if(NOT ditched_${name}_${model}_${ver})
  ExternalProject_Add(${name}_${model}_${ver}
    DOWNLOAD_COMMAND ""
    SOURCE_DIR ${dir}
    PATCH_COMMAND ./newProject ${model} && patch -p1 < ${patch}
    BUILD_IN_SOURCE 1
    CONFIGURE_COMMAND ""
    BUILD_COMMAND ${CMAKE_COMMAND} -E chdir ${model} ${CMAKE_MAKE_PROGRAM} sharedlib main=main.c
    INSTALL_COMMAND ""
  )
  add_extra_targets("backend model" ${name} ${ver} ${dir}/${model} ${model} "yes | clean")
  set_as_default_version("backend model" ${name}_${model} ${ver})
endif()

# MicrOmegas DiracDM model
set(model "DiracDM")
set(patch "${PROJECT_SOURCE_DIR}/Backends/patches/${name}/${ver}/patch_${name}_${ver}_${model}")
check_ditch_status(${name}_${model} ${ver})
if(NOT ditched_${name}_${model}_${ver})
  ExternalProject_Add(${name}_${model}_${ver}
    DOWNLOAD_COMMAND ""
    SOURCE_DIR ${dir}
    PATCH_COMMAND ./newProject ${model} && patch -p1 < ${patch}
    BUILD_IN_SOURCE 1
    CONFIGURE_COMMAND ""
    BUILD_COMMAND ${CMAKE_COMMAND} -E chdir ${model} ${CMAKE_MAKE_PROGRAM} sharedlib main=main.c
    INSTALL_COMMAND ""
  )
  add_extra_targets("backend model" ${name} ${ver} ${dir}/${model} ${model} "yes | clean")
  set_as_default_version("backend model" ${name}_${model} ${ver})
endif()

# Pythia
set(name "pythia")
set(ver "8.212")
set(lib "libpythia8")
set(dl "http://home.thep.lu.se/~torbjorn/pythia8/pythia8212.tgz")
set(md5 "0886d1b2827d8f0cd2ae69b925045f40")
set(dir "${PROJECT_SOURCE_DIR}/Backends/installed/${name}/${ver}")
set(patch "${PROJECT_SOURCE_DIR}/Backends/patches/${name}/${ver}/patch_${name}_${ver}.dif")

# - Add additional compiler-specific optimisation flags and suppress some warnings from -Wextra.
set(pythia_CXXFLAGS "${GAMBIT_CXX_FLAGS}")
if("${CMAKE_CXX_COMPILER_ID}" STREQUAL "Intel")
  set(pythia_CXXFLAGS "${pythia_CXXFLAGS} -fast") # -fast sometimes makes xsecs come out as NaN, but we catch that and invalidate those points.
elseif("${CMAKE_CXX_COMPILER_ID}" STREQUAL "GNU")
  set(pythia_CXXFLAGS "${pythia_CXXFLAGS} -fno-math-errno -funsafe-math-optimizations -fno-rounding-math -fno-signaling-nans -fcx-limited-range") # Including all flags from -ffast-math except -ffinite-math-only which has proved to cause incorrect results.
  set_compiler_warning("no-extra" pythia_CXXFLAGS)
  set_compiler_warning("no-deprecated-declarations" pythia_CXXFLAGS)
endif()

# - Add "-undefined dynamic_lookup flat_namespace" to linker flags when OSX linker is used
if(${CMAKE_SYSTEM_NAME} MATCHES "Darwin")
  set(pythia_CXX_SHARED_FLAGS "${CMAKE_SHARED_LIBRARY_CREATE_CXX_FLAGS} -undefined dynamic_lookup -flat_namespace")
else()
  set(pythia_CXX_SHARED_FLAGS "${CMAKE_SHARED_LIBRARY_CREATE_CXX_FLAGS}")
endif()

# - Add option to turn off intel IPO if insufficient memory exists to use it.
option(PYTHIA_OPT "For Pythia: Switch Intel's multi-file interprocedural optimization on/off" ON)
if("${CMAKE_CXX_COMPILER_ID}" STREQUAL "Intel" AND NOT "${PYTHIA_OPT}")
  set(pythia_CXXFLAGS "${pythia_CXXFLAGS} -no-ipo -ip")
endif()

# - Set include directories
set(pythia_CXXFLAGS "${pythia_CXXFLAGS} -I${Boost_INCLUDE_DIR} -I${PROJECT_SOURCE_DIR}/contrib/slhaea/include")

# - Actual configure and compile commands
check_ditch_status(${name} ${ver})
if(NOT ditched_${name}_${ver})
  ExternalProject_Add(${name}_${ver}
    DOWNLOAD_COMMAND ${DL_BACKEND} ${dl} ${md5} ${dir} ${name} ${ver}
    SOURCE_DIR ${dir}
    BUILD_IN_SOURCE 1
    PATCH_COMMAND patch -p1 < ${patch}
    CONFIGURE_COMMAND ./configure --enable-shared --cxx="${CMAKE_CXX_COMPILER}" --cxx-common="${pythia_CXXFLAGS}" --cxx-shared="${pythia_CXX_SHARED_FLAGS}" --lib-suffix=".so"
    BUILD_COMMAND ${CMAKE_MAKE_PROGRAM} CXX="${CMAKE_CXX_COMPILER}" lib/${lib}.so
    INSTALL_COMMAND ""
  )
  BOSS_backend(${name} ${ver})
  add_extra_targets("backend" ${name} ${ver} ${dir} ${dl} distclean)
  set_as_default_version("backend" ${name} ${ver})
endif()

# Pythia external model (EM)
set(model "EM")
set(ver "8.212.${model}")
set(dir "${PROJECT_SOURCE_DIR}/Backends/installed/${name}/${ver}")
set(patch "${PROJECT_SOURCE_DIR}/Backends/patches/${name}/${ver}/patch_${name}_${ver}.dif")
set(ext_model_dir "${PROJECT_SOURCE_DIR}/Backends/patches/${name}/${ver}/ExternalModel")
check_ditch_status(${name} ${ver})
if(NOT ditched_${name}_${ver})
  ExternalProject_Add(${name}_${ver}
    DOWNLOAD_COMMAND ${DL_BACKEND} ${dl} ${md5} ${dir} ${name} ${ver}
    SOURCE_DIR ${dir}
    BUILD_IN_SOURCE 1
    PATCH_COMMAND patch -p1 < ${patch}
    CONFIGURE_COMMAND ./configure --enable-shared --cxx="${CMAKE_CXX_COMPILER}" --cxx-common="${pythia_CXXFLAGS}" --cxx-shared="${pythia_CXX_SHARED_FLAGS}" --lib-suffix=".so"
    BUILD_COMMAND ${CMAKE_MAKE_PROGRAM} CXX="${CMAKE_CXX_COMPILER}" lib/${lib}.so
    INSTALL_COMMAND ""
  )
  ExternalProject_Add_Step(${name}_${ver} add_external_Pythia_model
    COMMAND ${CMAKE_COMMAND} -E copy ${ext_model_dir}/ProcessContainer.cc ${dir}/src/
    COMMAND ${CMAKE_COMMAND} -E copy ${ext_model_dir}/Index.xml  ${dir}/share/Pythia8/xmldoc/
    COMMAND ${CMAKE_COMMAND} -E copy ${ext_model_dir}/UserModel.xml ${dir}/share/Pythia8/xmldoc/
    COMMAND ${CMAKE_COMMAND} -E copy_directory ${ext_model_dir}/src ${dir}/src/
    COMMAND ${CMAKE_COMMAND} -E copy_directory ${ext_model_dir}/include ${dir}/include/
    DEPENDEES download
    DEPENDERS patch
  )
  BOSS_backend(${name} ${ver})
  add_extra_targets("backend" ${name} ${ver} ${dir} ${dl} distclean)
endif()


# Nulike
set(name "nulike")
set(ver "1.0.4")
set(lib "libnulike")
set(dl "https://${name}.hepforge.org/downloads/${name}-${ver}.tar.gz")
set(md5 "47649992d19984ee53df6a1655c48227")
set(dir "${PROJECT_SOURCE_DIR}/Backends/installed/${name}/${ver}")
check_ditch_status(${name} ${ver})
if(NOT ditched_${name}_${ver})
  ExternalProject_Add(${name}_${ver}
    DOWNLOAD_COMMAND ${DL_BACKEND} ${dl} ${md5} ${dir} ${name} ${ver}
    SOURCE_DIR ${dir}
    BUILD_IN_SOURCE 1
    CONFIGURE_COMMAND ""
    BUILD_COMMAND ${CMAKE_MAKE_PROGRAM} ${lib}.so FF=${CMAKE_Fortran_COMPILER} FOPT=${GAMBIT_Fortran_FLAGS} MODULE=${FMODULE}
    INSTALL_COMMAND ""
  )
  add_extra_targets("backend" ${name} ${ver} ${dir} ${dl} distclean)
endif()

# Nulike
set(name "nulike")
set(ver "1.0.5")
set(lib "libnulike")
set(dl "https://${name}.hepforge.org/downloads/${name}-${ver}.tar.gz")
set(md5 "20cee73a38fb3560298b6a3acdd4d83a")
set(dir "${PROJECT_SOURCE_DIR}/Backends/installed/${name}/${ver}")
check_ditch_status(${name} ${ver})
if(NOT ditched_${name}_${ver})
  ExternalProject_Add(${name}_${ver}
    DOWNLOAD_COMMAND ${DL_BACKEND} ${dl} ${md5} ${dir} ${name} ${ver}
    SOURCE_DIR ${dir}
    BUILD_IN_SOURCE 1
    CONFIGURE_COMMAND ""
    BUILD_COMMAND ${CMAKE_MAKE_PROGRAM} ${lib}.so FF=${CMAKE_Fortran_COMPILER} FOPT=${GAMBIT_Fortran_FLAGS} MODULE=${FMODULE}
    INSTALL_COMMAND ""
  )
  add_extra_targets("backend" ${name} ${ver} ${dir} ${dl} distclean)
endif()

# Nulike
set(name "nulike")
set(ver "1.0.6")
set(lib "libnulike")
set(dl "https://${name}.hepforge.org/downloads/${name}-${ver}.tar.gz")
set(md5 "fc4c35dc867bb1213d80acd12e5c1169")
set(dir "${PROJECT_SOURCE_DIR}/Backends/installed/${name}/${ver}")
check_ditch_status(${name} ${ver})
if(NOT ditched_${name}_${ver})
  ExternalProject_Add(${name}_${ver}
    DOWNLOAD_COMMAND ${DL_BACKEND} ${dl} ${md5} ${dir} ${name} ${ver}
    SOURCE_DIR ${dir}
    BUILD_IN_SOURCE 1
    CONFIGURE_COMMAND ""
    BUILD_COMMAND ${CMAKE_MAKE_PROGRAM} ${lib}.so FF=${CMAKE_Fortran_COMPILER} FOPT=${GAMBIT_Fortran_FLAGS} MODULE=${FMODULE}
    INSTALL_COMMAND ""
  )
  add_extra_targets("backend" ${name} ${ver} ${dir} ${dl} distclean)
  set_as_default_version("backend" ${name} ${ver})
endif()

# SUSY-HIT
set(name "susyhit")
set(ver "1.5")
set(lib "libsusyhit")
set(dl "https://www.itp.kit.edu/~maggie/SUSY-HIT/version${ver}_${name}.tar.gz")
set(md5 "493c7ba3a07e192918d3412875fb386a")
set(dir "${PROJECT_SOURCE_DIR}/Backends/installed/${name}/${ver}")
set(patch "${PROJECT_SOURCE_DIR}/Backends/patches/${name}/${ver}/patch_${name}_${ver}.dif")

# - Due to a bug/instability in SUSYHIT, switch off optimization for Intel compilers
set(susyhit_Fortran_FLAGS "${GAMBIT_Fortran_FLAGS}")
if("${CMAKE_Fortran_COMPILER_ID}" STREQUAL "Intel")
  set(susyhit_Fortran_FLAGS "${susyhit_Fortran_FLAGS} -O0")
endif()

check_ditch_status(${name} ${ver})
if(NOT ditched_${name}_${ver})
  ExternalProject_Add(${name}_${ver}
    DOWNLOAD_COMMAND ${DL_BACKEND} ${dl} ${md5} ${dir} ${name} ${ver}
    SOURCE_DIR ${dir}
    BUILD_IN_SOURCE 1
    PATCH_COMMAND patch -p1 < ${patch}
    CONFIGURE_COMMAND ""
    BUILD_COMMAND ${CMAKE_MAKE_PROGRAM} ${lib}.so FC=${CMAKE_Fortran_COMPILER} FFLAGS=${susyhit_Fortran_FLAGS}
    INSTALL_COMMAND ""
  )
  add_extra_targets("backend" ${name} ${ver} ${dir} ${dl} clean)
  set_as_default_version("backend" ${name} ${ver})
endif()


# FeynHiggs
set(name "feynhiggs")
set(ver "2.12.0")
set(lib "libFH")
set(dl "http://wwwth.mpp.mpg.de/members/heinemey/feynhiggs/newversion/FeynHiggs-${ver}.tar.gz")
set(md5 "da2d0787311525213cd4721da9946b86")
set(dir "${PROJECT_SOURCE_DIR}/Backends/installed/${name}/${ver}")
#set(FH_Fortran_FLAGS "${GAMBIT_Fortran_FLAGS}")
#set(FH_C_FLAGS "${GAMBIT_C_FLAGS}")
#set(FH_CXX_FLAGS "${GAMBIT_CXX_FLAGS}")
set(FH_Fortran_FLAGS "${CMAKE_Fortran_FLAGS}") #For skipping -O2, which seems to cause issues
set(FH_C_FLAGS "${CMAKE_C_FLAGS}")             #For skipping -O2, which seems to cause issues
set(FH_CXX_FLAGS "${CMAKE_CXX_FLAGS}")         #For skipping -O2, which seems to cause issues
check_ditch_status(${name} ${ver})
if(NOT ditched_${name}_${ver})
  ExternalProject_Add(${name}_${ver}
    DOWNLOAD_COMMAND ${DL_BACKEND} ${dl} ${md5} ${dir} ${name} ${ver}
    SOURCE_DIR ${dir}
    BUILD_IN_SOURCE 1
    # Fix bug preventing the use of array bounds checking.
    CONFIGURE_COMMAND sed ${dashi} -e "s#ComplexType spi_(2, 6:7, nvec, 1)#ComplexType spi_(2, 6:7, nvec, LEGS)#g" src/Decays/VecSet.F
              COMMAND ./configure FC=${CMAKE_Fortran_COMPILER} FFLAGS=${FH_Fortran_FLAGS} CC=${CMAKE_C_COMPILER} CFLAGS=${FH_C_FLAGS} CXX=${CMAKE_CXX_COMPILER} CXXFLAGS=${FH_CXX_FLAGS}
    BUILD_COMMAND ${CMAKE_MAKE_PROGRAM}
          COMMAND ${CMAKE_COMMAND} -E make_directory lib
          COMMAND ${CMAKE_COMMAND} -E echo "${CMAKE_Fortran_COMPILER} -shared -o lib/${lib}.so build/*.o" > make_so.sh
          COMMAND chmod u+x make_so.sh
          COMMAND ./make_so.sh
    INSTALL_COMMAND ""
  )
  add_extra_targets("backend" ${name} ${ver} ${dir} ${dl} clean)
endif()

# FeynHiggs
set(name "feynhiggs")
set(ver "2.11.3")
set(lib "libFH")
set(dl "http://wwwth.mpp.mpg.de/members/heinemey/feynhiggs/newversion/FeynHiggs-${ver}.tar.gz")
set(md5 "49f5ea1838cb233baffd85bbc1b0d87d")
set(dir "${PROJECT_SOURCE_DIR}/Backends/installed/${name}/${ver}")
#set(FH_Fortran_FLAGS "${GAMBIT_Fortran_FLAGS}")
#set(FH_C_FLAGS "${GAMBIT_C_FLAGS}")
#set(FH_CXX_FLAGS "${GAMBIT_CXX_FLAGS}")
set(FH_Fortran_FLAGS "${CMAKE_Fortran_FLAGS}") #For skipping -O2, which seems to cause issues
set(FH_C_FLAGS "${CMAKE_C_FLAGS}")             #For skipping -O2, which seems to cause issues
set(FH_CXX_FLAGS "${CMAKE_CXX_FLAGS}")         #For skipping -O2, which seems to cause issues
check_ditch_status(${name} ${ver})
if(NOT ditched_${name}_${ver})
  ExternalProject_Add(${name}_${ver}
    DOWNLOAD_COMMAND ${DL_BACKEND} ${dl} ${md5} ${dir} ${name} ${ver}
    SOURCE_DIR ${dir}
    BUILD_IN_SOURCE 1
    # Fix bug preventing the use of array bounds checking.
    CONFIGURE_COMMAND sed ${dashi} -e "s#ComplexType spi_(2, 6:7, nvec, 1)#ComplexType spi_(2, 6:7, nvec, LEGS)#g" src/Decays/VecSet.F
              COMMAND ./configure FC=${CMAKE_Fortran_COMPILER} FFLAGS=${FH_Fortran_FLAGS} CC=${CMAKE_C_COMPILER} CFLAGS=${FH_C_FLAGS} CXX=${CMAKE_CXX_COMPILER} CXXFLAGS=${FH_CXX_FLAGS}
    BUILD_COMMAND ${CMAKE_MAKE_PROGRAM}
          COMMAND ${CMAKE_COMMAND} -E make_directory lib
          COMMAND ${CMAKE_COMMAND} -E echo "${CMAKE_Fortran_COMPILER} -shared -o lib/${lib}.so build/*.o" > make_so.sh
          COMMAND chmod u+x make_so.sh
          COMMAND ./make_so.sh
    INSTALL_COMMAND ""
  )
  add_extra_targets("backend" ${name} ${ver} ${dir} ${dl} clean)
  set_as_default_version("backend" ${name} ${ver})
endif()

# FeynHiggs
set(name "feynhiggs")
set(ver "2.11.2")
set(lib "libFH")
set(dl "http://wwwth.mpp.mpg.de/members/heinemey/feynhiggs/newversion/FeynHiggs-${ver}.tar.gz")
set(md5 "edb73eafa6dab291bd8827242c16ac0a")
set(dir "${PROJECT_SOURCE_DIR}/Backends/installed/${name}/${ver}")
#set(FH_Fortran_FLAGS "${GAMBIT_Fortran_FLAGS}")
#set(FH_C_FLAGS "${GAMBIT_C_FLAGS}")
#set(FH_CXX_FLAGS "${GAMBIT_CXX_FLAGS}")
set(FH_Fortran_FLAGS "${CMAKE_Fortran_FLAGS}") #For skipping -O2, which seems to cause issues
set(FH_C_FLAGS "${CMAKE_C_FLAGS}")             #For skipping -O2, which seems to cause issues
set(FH_CXX_FLAGS "${CMAKE_CXX_FLAGS}")         #For skipping -O2, which seems to cause issues
check_ditch_status(${name} ${ver})
if(NOT ditched_${name}_${ver})
  ExternalProject_Add(${name}_${ver}
    DOWNLOAD_COMMAND ${DL_BACKEND} ${dl} ${md5} ${dir} ${name} ${ver}
    SOURCE_DIR ${dir}
    BUILD_IN_SOURCE 1
    # Fix bug preventing the use of array bounds checking.
    CONFIGURE_COMMAND sed ${dashi} -e "s#ComplexType spi_(2, 6:7, nvec, 1)#ComplexType spi_(2, 6:7, nvec, LEGS)#g" src/Decays/VecSet.F
              COMMAND ./configure FC=${CMAKE_Fortran_COMPILER} FFLAGS=${FH_Fortran_FLAGS} CC=${CMAKE_C_COMPILER} CFLAGS=${FH_C_FLAGS} CXX=${CMAKE_CXX_COMPILER} CXXFLAGS=${FH_CXX_FLAGS}
    BUILD_COMMAND ${CMAKE_MAKE_PROGRAM}
          COMMAND ${CMAKE_COMMAND} -E make_directory lib
          COMMAND ${CMAKE_COMMAND} -E echo "${CMAKE_Fortran_COMPILER} -shared -o lib/${lib}.so build/*.o" > make_so.sh
          COMMAND chmod u+x make_so.sh
          COMMAND ./make_so.sh
    INSTALL_COMMAND ""
  )
  add_extra_targets("backend" ${name} ${ver} ${dir} ${dl} clean)
endif()


# HiggsBounds tables
set(name "higgsbounds_tables")
set(ver "0.0")
set(dl "https://higgsbounds.hepforge.org/downloads/csboutput_trans_binary.tar.gz")
set(md5 "004decca30335ddad95654a04dd034a6")
set(dir "${PROJECT_SOURCE_DIR}/Backends/installed/${name}/${ver}")
check_ditch_status(${name} ${ver})
if(NOT ditched_${name}_${ver})
  ExternalProject_Add(${name}_${ver}
    DOWNLOAD_COMMAND ${DL_BACKEND} ${dl} ${md5} ${dir} ${name} ${ver} "retain container folder"
    SOURCE_DIR ${dir}
    BUILD_IN_SOURCE 1
    CONFIGURE_COMMAND ""
    BUILD_COMMAND ""
    INSTALL_COMMAND ""
  )
  add_extra_targets("backend" ${name} ${ver} ${dir} ${dl} clean)
  set_as_default_version("backend" ${name} ${ver})
endif()


# HiggsBounds
set(name "higgsbounds")
set(ver "4.3.1")
set(lib "libhiggsbounds")
set(dl "https://${name}.hepforge.org/downloads/HiggsBounds-${ver}.tar.gz")
set(md5 "c1667613f814a9f0297d1f11a8b3ef34")
set(dir "${PROJECT_SOURCE_DIR}/Backends/installed/${name}/${ver}")
set(patch "${PROJECT_SOURCE_DIR}/Backends/patches/${name}/${ver}/patch_${name}_${ver}.dif")
set(hb_tab_name "higgsbounds_tables")
set(hb_tab_ver "0.0")
set(hb_tab_dir "${PROJECT_SOURCE_DIR}/Backends/installed/${hb_tab_name}/${hb_tab_ver}")
check_ditch_status(${name} ${ver})
if(NOT ditched_${name}_${ver})
  ExternalProject_Add(${name}_${ver}
    DEPENDS ${hb_tab_name}_${hb_tab_ver}
    DOWNLOAD_COMMAND ${DL_BACKEND} ${dl} ${md5} ${dir} ${name} ${ver}
    SOURCE_DIR ${dir}
    PATCH_COMMAND patch -p1 < ${patch}
    BUILD_IN_SOURCE 1
    CONFIGURE_COMMAND ${CMAKE_COMMAND} -E copy configure-with-chisq my_configure
              COMMAND sed ${dashi} -e "s|clsbtablesdir=.*|clsbtablesdir=\"${hb_tab_dir}/\"|" my_configure
              COMMAND sed ${dashi} -e "s|F90C =.*|F90C = ${CMAKE_Fortran_COMPILER}|" my_configure
              COMMAND sed ${dashi} -e "s|F77C =.*|F77C = ${CMAKE_Fortran_COMPILER}|" my_configure
              COMMAND sed ${dashi} -e "s|F90FLAGS =.*|F90FLAGS = ${GAMBIT_Fortran_FLAGS}|" my_configure
              COMMAND sed ${dashi} -e "s|\\.SUFFIXES|.NOTPARALLEL:${nl}${nl}.SUFFIXES|" makefile.in
              COMMAND ${CMAKE_COMMAND} -E copy makefile.in makefile.in.tmp
              COMMAND awk "{gsub(/${nl}/,${true_nl})}{print}" makefile.in.tmp > makefile.in
              COMMAND ${CMAKE_COMMAND} -E remove makefile.in.tmp
              COMMAND ./my_configure
    BUILD_COMMAND ${CMAKE_MAKE_PROGRAM}
          COMMAND ${CMAKE_COMMAND} -E make_directory lib
          COMMAND ${CMAKE_COMMAND} -E echo "${CMAKE_Fortran_COMPILER} -shared -o lib/${lib}.so *.o" > make_so.sh
          COMMAND chmod u+x make_so.sh
          COMMAND ./make_so.sh
    INSTALL_COMMAND ""
  )
  add_extra_targets("backend" ${name} ${ver} ${dir} ${dl} clean)
  set_as_default_version("backend" ${name} ${ver})
endif()

# HiggsBounds
set(name "higgsbounds")
set(ver "4.2.1")
set(lib "libhiggsbounds")
set(dl "https://${name}.hepforge.org/downloads/HiggsBounds-${ver}.tar.gz")
set(md5 "47b93330d4e0fddcc23b381548db355b")
set(dir "${PROJECT_SOURCE_DIR}/Backends/installed/${name}/${ver}")
set(hb_tab_name "higgsbounds_tables")
set(hb_tab_ver "0.0")
set(hb_tab_dir "${PROJECT_SOURCE_DIR}/Backends/installed/${hb_tab_name}/${hb_tab_ver}")
check_ditch_status(${name} ${ver})
if(NOT ditched_${name}_${ver})
  ExternalProject_Add(${name}_${ver}
    DEPENDS ${hb_tab_name}_${hb_tab_ver}
    DOWNLOAD_COMMAND ${DL_BACKEND} ${dl} ${md5} ${dir} ${name} ${ver}
    SOURCE_DIR ${dir}
    BUILD_IN_SOURCE 1
    CONFIGURE_COMMAND ${CMAKE_COMMAND} -E copy configure-with-chisq my_configure
              COMMAND sed ${dashi} -e "s|clsbtablesdir=.*|clsbtablesdir=\"${hb_tab_dir}/\"|" my_configure
              COMMAND sed ${dashi} -e "s|F90C =.*|F90C = ${CMAKE_Fortran_COMPILER}|" my_configure
              COMMAND sed ${dashi} -e "s|F77C =.*|F77C = ${CMAKE_Fortran_COMPILER}|" my_configure
              COMMAND sed ${dashi} -e "s|F90FLAGS =.*|F90FLAGS = ${GAMBIT_Fortran_FLAGS}|" my_configure
              COMMAND sed ${dashi} -e "s|\\.SUFFIXES|.NOTPARALLEL:${nl}${nl}.SUFFIXES|" makefile.in
              COMMAND ${CMAKE_COMMAND} -E copy makefile.in makefile.in.tmp
              COMMAND awk "{gsub(/${nl}/,${true_nl})}{print}" makefile.in.tmp > makefile.in
              COMMAND ${CMAKE_COMMAND} -E remove makefile.in.tmp
              COMMAND ./my_configure
    BUILD_COMMAND ${CMAKE_MAKE_PROGRAM}
          COMMAND ${CMAKE_COMMAND} -E make_directory lib
          COMMAND ${CMAKE_COMMAND} -E echo "${CMAKE_Fortran_COMPILER} -shared -o lib/${lib}.so *.o" > make_so.sh
          COMMAND chmod u+x make_so.sh
          COMMAND ./make_so.sh
    INSTALL_COMMAND ""
  )
  add_extra_targets("backend" ${name} ${ver} ${dir} ${dl} clean)
endif()


# HiggsSignals
set(name "higgssignals")
set(ver "1.4.0")
set(lib "libhiggssignals")
set(dl "https://higgsbounds.hepforge.org/downloads/HiggsSignals-${ver}.tar.gz")
set(md5 "537d3885b1cbddbe1163dbc843ec2beb")
set(dir "${PROJECT_SOURCE_DIR}/Backends/installed/${name}/${ver}")
set(patch "${PROJECT_SOURCE_DIR}/Backends/patches/${name}/${ver}/patch_${name}_${ver}.dif")
set(hb_name "higgsbounds")
set(hb_ver "4.3.1")
check_ditch_status(${name} ${ver})
if(NOT ditched_${name}_${ver})
  ExternalProject_Add(${name}_${ver}
    DEPENDS higgsbounds_${hb_ver}
    DOWNLOAD_COMMAND ${DL_BACKEND} ${dl} ${md5} ${dir} ${name} ${ver}
    SOURCE_DIR ${dir}
    PATCH_COMMAND patch -p1 < ${patch}
    BUILD_IN_SOURCE 1
    CONFIGURE_COMMAND ${CMAKE_COMMAND} -E copy configure my_configure
              COMMAND sed ${dashi} -e "s|HBLIBS =.*|HBLIBS =-L../../${hb_name}/${hb_ver}|" my_configure
              COMMAND sed ${dashi} -e "s|HBINCLUDE =.*|HBINCLUDE =-I../../${hb_name}/${hb_ver}|" my_configure
              COMMAND sed ${dashi} -e "s|F90C =.*|F90C = ${CMAKE_Fortran_COMPILER}|" my_configure
              COMMAND sed ${dashi} -e "s|F77C =.*|F77C = ${CMAKE_Fortran_COMPILER}|" my_configure
              COMMAND sed ${dashi} -e "s|F90FLAGS =.*|F90FLAGS = ${GAMBIT_Fortran_FLAGS}|" my_configure
              COMMAND sed ${dashi} -e "s|\\.SUFFIXES|.NOTPARALLEL:${nl}${nl}.SUFFIXES|" makefile.in
              COMMAND ${CMAKE_COMMAND} -E copy makefile.in makefile.in.tmp
              COMMAND awk "{gsub(/${nl}/,${true_nl})}{print}" makefile.in.tmp > makefile.in
              COMMAND ${CMAKE_COMMAND} -E remove makefile.in.tmp
              COMMAND ./my_configure
    BUILD_COMMAND ${CMAKE_MAKE_PROGRAM}
          COMMAND ${CMAKE_COMMAND} -E make_directory lib
          COMMAND ${CMAKE_COMMAND} -E remove HiggsSignals.o
          COMMAND ${CMAKE_COMMAND} -E echo "${CMAKE_Fortran_COMPILER} -shared -o lib/${lib}.so ./*.o ../../${hb_name}/${hb_ver}/*.o" > make_so.sh
          COMMAND chmod u+x make_so.sh
          COMMAND ./make_so.sh
    INSTALL_COMMAND ""
  )
  add_extra_targets("backend" ${name} ${ver} ${dir} ${dl} clean)
  set_as_default_version("backend" ${name} ${ver})
endif()


# SPheno
set(name "spheno")
set(ver "3.3.8")
set(lib "lib/libSPheno.so")
set(dl "https://${name}.hepforge.org/downloads/SPheno-${ver}.tar.gz")
set(md5 "4307cb4b736cebca5e57ca6c5e0b5836")
set(dir "${PROJECT_SOURCE_DIR}/Backends/installed/${name}/${ver}")
set(patch "${PROJECT_SOURCE_DIR}/Backends/patches/${name}/${ver}/patch_${name}_${ver}.dif")
check_ditch_status(${name} ${ver})
if(NOT ditched_${name}_${ver})
  ExternalProject_Add(${name}_${ver}
    DOWNLOAD_COMMAND ${DL_BACKEND} ${dl} ${md5} ${dir}
    SOURCE_DIR ${dir}
    BUILD_IN_SOURCE 1
    PATCH_COMMAND patch -p1 < ${patch}
    CONFIGURE_COMMAND ""
    BUILD_COMMAND ${CMAKE_MAKE_PROGRAM} $F90=${CMAKE_Fortran_COMPILER} FFLAGS=${GAMBIT_Fortran_FLAGS} ${lib}
    INSTALL_COMMAND ""
  )
  add_extra_targets("backend" ${name} ${ver} ${dir} ${dl} clean)
  set_as_default_version("backend" ${name} ${ver})
endif()


# gm2calc
set(name "gm2calc")
set(ver "1.3.0")
set(dl "https://${name}.hepforge.org/downloads/${name}-${ver}.tar.gz")
set(md5 "1bddab5a411a895edd382a1f8a991c15")
set(dir "${PROJECT_SOURCE_DIR}/Backends/installed/${name}/${ver}")
set(patch "${PROJECT_SOURCE_DIR}/Backends/patches/${name}/${ver}/patch_${name}")
# - Silence the deprecated-declarations warnings coming from Eigen3
set(GM2CALC_CXX_FLAGS "${CMAKE_CXX_FLAGS}")
set_compiler_warning("no-deprecated-declarations" GM2CALC_CXX_FLAGS)
check_ditch_status(${name} ${ver})
if(NOT ditched_${name}_${ver})
  ExternalProject_Add(${name}_${ver}
    DOWNLOAD_COMMAND ${DL_BACKEND} ${dl} ${md5} ${dir} ${name} ${ver}
    SOURCE_DIR ${dir}
    BUILD_IN_SOURCE 1
    PATCH_COMMAND patch -p1 < ${patch}_error.dif
    CONFIGURE_COMMAND ""
    BUILD_COMMAND ${CMAKE_MAKE_PROGRAM} CXX=${CMAKE_CXX_COMPILER} CXXFLAGS=${GM2CALC_CXX_FLAGS} EIGENFLAGS=-I${EIGEN3_INCLUDE_DIR} BOOSTFLAGS=-I${Boost_INCLUDE_DIR} alllib
    INSTALL_COMMAND ""
  )
  BOSS_backend(${name} ${ver})
  add_extra_targets("backend" ${name} ${ver} ${dir} ${dl} clean)
  set_as_default_version("backend" ${name} ${ver})
endif()

# gm2calc
set(name "gm2calc")
set(ver "1.2.0")
set(dl "https://${name}.hepforge.org/downloads/${name}-${ver}.tar.gz")
set(md5 "07d55bbbd648b8ef9b2d69ad1dfd8326")
set(dir "${PROJECT_SOURCE_DIR}/Backends/installed/${name}/${ver}")
set(patch "${PROJECT_SOURCE_DIR}/Backends/patches/${name}/${ver}/patch_${name}")
# - Silence the deprecated-declarations warnings coming from Eigen3
set(GM2CALC_CXX_FLAGS "${CMAKE_CXX_FLAGS}")
set_compiler_warning("no-deprecated-declarations" GM2CALC_CXX_FLAGS)
check_ditch_status(${name} ${ver})
if(NOT ditched_${name}_${ver})
  ExternalProject_Add(${name}_${ver}
    DOWNLOAD_COMMAND ${DL_BACKEND} ${dl} ${md5} ${dir} ${name} ${ver}
    SOURCE_DIR ${dir}
    BUILD_IN_SOURCE 1
    PATCH_COMMAND patch -p1 < ${patch}_makefile.dif
          COMMAND patch -p1 < ${patch}_module.dif
          COMMAND patch -p1 < ${patch}_error.dif
    CONFIGURE_COMMAND ""
    BUILD_COMMAND ${CMAKE_MAKE_PROGRAM} CXX=${CMAKE_CXX_COMPILER} CXXFLAGS=${GM2CALC_CXX_FLAGS} EIGENFLAGS=-I${EIGEN3_INCLUDE_DIR} BOOSTFLAGS=-I${Boost_INCLUDE_DIR} sharedlib
    INSTALL_COMMAND ""
  )
  BOSS_backend(${name} ${ver})
  add_extra_targets("backend" ${name} ${ver} ${dir} ${dl} clean)
endif()

# SUSYHD
set(name "susyhd")
set(ver "1.0.2")
set(dl "http://users.ictp.it/~${name}/v${ver}/SUSYHD.tgz")
set(md5 "e831c3fa977552ff944e0db44db38e87")
set(dir "${PROJECT_SOURCE_DIR}/Backends/installed/${name}/${ver}")
set(ditch_if_absent "Mathematica")
check_ditch_status(${name} ${ver} ${ditch_if_absent})
if(NOT ditched_${name}_${ver})
  ExternalProject_Add(${name}_${ver}
    DOWNLOAD_COMMAND ${DL_BACKEND} ${dl} ${md5} ${dir}
    SOURCE_DIR ${dir}
    BUILD_IN_SOURCE 1
    PATCH_COMMAND ""
    CONFIGURE_COMMAND ""
    BUILD_COMMAND ""
    INSTALL_COMMAND ""
  )
  add_extra_targets("backend" ${name} ${ver} ${dir} ${dl} clean)
  set_as_default_version("backend" ${name} ${ver})
endif()

# cfitsio
set(name "cfitsio")
set(ver "3.390")
set(lib "libcfitsio")
set(dl "http://heasarc.gsfc.nasa.gov/FTP/software/fitsio/c/cfitsio3390.tar.gz")
set(md5 "e92dd2a4282a1c50d46167041a29fc67")
set(dir "${PROJECT_SOURCE_DIR}/Backends/installed/${name}/${ver}")
set(CFITSIO_SO ".so")
check_ditch_status(${name} ${ver})
if(NOT ditched_${name}_${ver})
  ExternalProject_Add(${name}_${ver}
    DOWNLOAD_COMMAND ${DL_BACKEND} ${dl} ${md5} ${dir}
    SOURCE_DIR ${dir}
    BUILD_IN_SOURCE 1
    CONFIGURE_COMMAND ./configure FC=${CMAKE_Fortran_COMPILER} FCFLAGS=${GAMBIT_Fortran_FLAGS} FFLAGS=${GAMBIT_Fortran_FLAGS} CC=${CMAKE_C_COMPILER} CFLAGS=${GAMBIT_C_FLAGS} CXX=${CMAKE_CXX_COMPILER} CXXFLAGS=${GAMBIT_CXX_FLAGS} SHLIB_SUFFIX=${CFITSIO_SO}
    BUILD_COMMAND ${CMAKE_MAKE_PROGRAM} shared SHLIB_SUFFIX=${CFITSIO_SO}
    INSTALL_COMMAND ${CMAKE_MAKE_PROGRAM} install SHLIB_SUFFIX=${CFITSIO_SO}
  )
  add_extra_targets("backend" ${name} ${ver} ${dir} ${dl} clean)
  set_as_default_version("backend" ${name} ${ver})
endif()

# plc
set(name "plc")
set(ver "2.0")
set(lib "libclik")
set(dl "https://pla.esac.esa.int/pla-sl/data-action?COSMOLOGY.COSMOLOGY_OID=1904")
set(md5 "1d732465a5cc8833cec72a414676c655")
set(patch "${PROJECT_SOURCE_DIR}/Backends/patches/${name}/${ver}")
set(dir "${PROJECT_SOURCE_DIR}/Backends/installed/${name}/${ver}")
set(CFITSIOPATH "${PROJECT_SOURCE_DIR}/Backends/installed/cfitsio/3.390")
set(PLC_SO "so")
check_ditch_status(${name} ${ver})
if(NOT ditched_${name}_${ver})
  ExternalProject_Add(${name}_${ver}
    DOWNLOAD_COMMAND ${DL_BACKEND} ${dl} ${md5} ${dir}
    SOURCE_DIR ${dir}
    #PATCH_COMMAND patch -p1 < ${patch}/plc_test.diff
    BUILD_IN_SOURCE 1
    CONFIGURE_COMMAND python ${dir}/waf configure --install_all_deps
    BUILD_COMMAND ""
    INSTALL_COMMAND python ${dir}/waf install
    #CONFIGURE_COMMAND ""
    #BUILD_COMMAND ${CMAKE_MAKE_PROGRAM} FC=${CMAKE_Fortran_COMPILER} CC=${CMAKE_C_COMPILER} CFITSIOPATH=${CFITSIO_DIR} GFORTRANLIBPATH=${FORTRAN_LIBRARIES} LAPACKLIBPATH=${LAPACK_DIR} SO=${PLC_SO}
    #INSTALL_COMMAND ${CMAKE_MAKE_PROGRAM} FC=${CMAKE_Fortran_COMPILER} CC=${CMAKE_C_COMPILER} install CFITSIOPATH=${CFITSIO_DIR} GFORTRANLIBPATH=${FORTRAN_LIBRARIES} LAPACKLIBPATH=${LAPACK_DIR} SO=${PLC_SO}
    #COMMAND ${CMAKE_COMMAND} -E echo "source ${dir}/bin/clik_profile.sh" > msource.sh
    #COMMAND chmod u+x msource.sh
    #COMMAND ./msource.sh
  )
  add_extra_targets("backend" ${name} ${ver} ${dir} ${dl} clean)
  set_as_default_version("backend" ${name} ${ver})
endif()

# class
set(name "class")
set(ver "2.6.3")
set(lib "libclass")
<<<<<<< HEAD
#set(patch "${PROJECT_SOURCE_DIR}/Backends/patches/${name}/${ver}")
set(dl "https://github.com/lesgourg/class_public/archive/v${ver}.tar.gz")
set(md5 "e6eb0fd721bb1098e642f5d1970501ce")
=======
set(patch "${PROJECT_SOURCE_DIR}/Backends/patches/${name}/${ver}")
set(dl "http://lesgourg.github.io/class_public/class_public-2.7.0.tar.gz")
set(md5 "5b53e482420606205ef586e792b16d8e")
>>>>>>> 423a17d7
set(dir "${PROJECT_SOURCE_DIR}/Backends/installed/${name}/${ver}")
set(CLASS_DLL_DIR "build")
set(__CLASSDIR__ "${dir}/")
set(CLASS_IFLAG "-I")
if(NOT ditched_${name}_${ver})
  ExternalProject_Add(${name}_${ver}
    DOWNLOAD_COMMAND ${DL_BACKEND} ${dl} ${md5} ${dir}
    SOURCE_DIR ${dir}
    BUILD_IN_SOURCE 1
    PATCH_COMMAND patch -p0 < ${patch}/primordial_header.dif
    COMMAND patch -p0 < ${patch}/primordial_source.dif
    COMMAND patch -p0 < ${patch}/input_source.dif
    ## COMMAND patch -p0 < ${patch}/output_source.dif
    ## COMMAND patch -p0 < ${patch}/spectra_source.dif
    ## COMMAND patch -p0 < ${patch}/transfer_source.dif
    COMMAND patch -p0 < ${patch}/perturbations_source.dif
    COMMAND patch -p0 < ${patch}/thermo_source.dif
    COMMAND patch -p0 < ${patch}/backgrnd_source.dif
    CONFIGURE_COMMAND ""
    BUILD_COMMAND ${CMAKE_MAKE_PROGRAM} CC=${CMAKE_C_COMPILER} CCFLAG=${GAMBIT_C_FLAGS} OMPFLAG=${OpenMP_CXX_FLAGS} class
    COMMAND ${CMAKE_COMMAND} -E make_directory lib
    COMMAND ${CMAKE_COMMAND} -E echo "${CMAKE_C_COMPILER} -shared ${GAMBIT_C_FLAGS} -J${CLASS_DLL_DIR} ${CLASS_IFLAG}${CLASS_DLL_DIR}/ -o lib/${lib}.so ${CLASS_DLL_DIR}/*.o" > make_so.sh
    COMMAND chmod u+x make_so.sh
    COMMAND ./make_so.sh
    INSTALL_COMMAND ""
  )
  add_extra_targets("backend" ${name} ${ver} ${dir} ${dl} clean)
  set_as_default_version("backend" ${name} ${ver})
endif()

#MontePython
set(name "MontePython")
set(ver "2.2.2")
set(dl "https://github.com/baudren/montepython_public/archive/2.2.2.zip")
set(dir "${PROJECT_SOURCE_DIR}/Backends/installed/${name}/${ver}")
set(md5 "93a34a7d989c4754516f3745f872abeb")
if(NOT ditched_${name}_${ver})
  ExternalProject_Add(${name}_${ver}
    DOWNLOAD_COMMAND ${DL_BACKEND} ${dl} ${md5} ${dir}
    SOURCE_DIR ${dir}
    BUILD_IN_SOURCE 1
    CONFIGURE_COMMAND ""
    BUILD_COMMAND ""
    INSTALL_COMMAND ""
  )
  add_extra_targets("backend" ${name} ${ver} ${dir} ${dl} clean)
  set_as_default_version("backend" ${name} ${ver})
endif()

#MultiModeCode
set(name "MultiModeCode")
set(ver "2.0.0")
set(lib "libmodecode")
set(dl "http://modecode.org/wp-content/uploads/2014/09/MultiModeCode.2.0.0.tar.gz")
set(md5 "03f99f02c572ea34383a0888fb0658d6")
set(dir "${PROJECT_SOURCE_DIR}/Backends/installed/${name}/${ver}")
set(patch "${PROJECT_SOURCE_DIR}/Backends/patches/${name}/${ver}")
set(driver "${PROJECT_SOURCE_DIR}/Backends/include/gambit/Backends/backend_types/MultiModeCode_2_0_0")
if(NOT ditched_${name}_${ver})
  ExternalProject_Add(${name}_${ver}
    DOWNLOAD_COMMAND ${DL_BACKEND} ${dl} ${md5} ${dir}
    SOURCE_DIR ${dir}
    BUILD_IN_SOURCE 1
    PATCH_COMMAND patch -p1 < ${patch}/modpk.dif
          COMMAND patch -p1 < ${patch}/modpk_modules.dif
          COMMAND patch -p1 < ${patch}/modpk_backgrnd_2.dif
          COMMAND patch -p1 < ${patch}/modpk_potential.dif
          COMMAND patch -p1 < ${patch}/modpk_utils.dif
          COMMAND patch -p1 < ${patch}/multimodecode_driver.dif
    CONFIGURE_COMMAND ""
    BUILD_COMMAND ${CMAKE_MAKE_PROGRAM} FC=${CMAKE_Fortran_COMPILER} F90C=${CMAKE_Fortran_COMPILER} FFLAG=${GAMBIT_Fortran_FLAGS}
    COMMAND ${CMAKE_COMMAND} -E copy ${driver}/multimodecode_gambit.f90 ${dir}
    COMMAND ${CMAKE_COMMAND} -E echo "${CMAKE_Fortran_COMPILER} ${GAMBIT_Fortran_FLAGS} -c ${dir}/multimodecode_gambit.f90" > make_so1.sh
    COMMAND chmod u+x make_so1.sh
    COMMAND ./make_so1.sh
    COMMAND ${CMAKE_COMMAND} -E make_directory lib
    COMMAND ${CMAKE_COMMAND} -E echo "${CMAKE_Fortran_COMPILER} -shared ${GAMBIT_Fortran_FLAGS} -o lib/${lib}.so *.o" > make_so2.sh
    COMMAND chmod u+x make_so2.sh
    COMMAND ./make_so2.sh
    INSTALL_COMMAND ""
  )
  add_extra_targets("backend" ${name} ${ver} ${dir} ${dl} clean)
  set_as_default_version("backend" ${name} ${ver})
endif()

# Alternative download command for getting unreleased things from the gambit_internal repository.
# If you don't know what that is, you don't need to tinker with these.
#    DOWNLOAD_COMMAND ${CMAKE_COMMAND} -E cmake_echo_color --yellow --bold ${private_code_warning1}
#             COMMAND ${CMAKE_COMMAND} -E cmake_echo_color --red --bold ${private_code_warning2}
#             COMMAND ${CMAKE_COMMAND} -E copy_directory ${loc} ${dir}<|MERGE_RESOLUTION|>--- conflicted
+++ resolved
@@ -41,13 +41,21 @@
 #          (j.mckay14@imperial.ac.uk)
 #  \date 2016 Aug
 #
-<<<<<<< HEAD
-# \author Janina Renk
+#  \author Ankit Beniwal
+#  	   (ankit.beniwal@adelaide.edu.au)
+#  \date 2016 Aug
+#  \date 2017 Jun
+#  \date 2018 Aug
+#
+#  \author Aaron Vincent
+#          (aaron.vincent@cparc.ca)
+#  \date 2017 Sep, Nov
+#
+#  \author Janina Renk
 #          (janina.renk@fysik.su.se)
-# \data 2018 Jun
+#  \data 2018 Jun
 #
 #************************************************
-
 
 # AlterBBN
 set(name "alterbbn")
@@ -55,32 +63,10 @@
 set(lib "libbbn")
 set(dl "https://alterbbn.hepforge.org/downloads/?f=alterbbn_v2.0.tgz")
 set(md5 "cca5fb50440f25dc61fbfb6dbf61b32b")
-=======
-#  \author Ankit Beniwal
-#  	   (ankit.beniwal@adelaide.edu.au)
-#  \date 2016 Aug
-#  \date 2017 Jun
-#  \date 2018 Aug
-#
-#  \author Aaron Vincent
-#          (aaron.vincent@cparc.ca)
-#  \date 2017 Sep, Nov
-#
-#************************************************
-
-
-
-# CaptnGeneral
-set(name "capgen")
-set(ver "1.0")
-set(lib "gencaplib")
-set(dl "null")
->>>>>>> 423a17d7
-set(dir "${PROJECT_SOURCE_DIR}/Backends/installed/${name}/${ver}")
-check_ditch_status(${name} ${ver})
-if(NOT ditched_${name}_${ver})
-  ExternalProject_Add(${name}_${ver}
-<<<<<<< HEAD
+set(dir "${PROJECT_SOURCE_DIR}/Backends/installed/${name}/${ver}")
+check_ditch_status(${name} ${ver})
+if(NOT ditched_${name}_${ver})
+  ExternalProject_Add(${name}_${ver}
     DOWNLOAD_COMMAND ${DL_BACKEND} ${dl} ${md5} ${dir} ${name} ${ver}
     SOURCE_DIR ${dir}
     BUILD_IN_SOURCE 1
@@ -97,20 +83,29 @@
           COMMAND ./make_so.sh
     INSTALL_COMMAND ""
   )
-=======
+  add_extra_targets("backend" ${name} ${ver} ${dir} ${dl} clean)
+  set_as_default_version("backend" ${name} ${ver})
+endif()
+
+# CaptnGeneral
+set(name "capgen")
+set(ver "1.0")
+set(lib "gencaplib")
+set(dl "null")
+set(dir "${PROJECT_SOURCE_DIR}/Backends/installed/${name}/${ver}")
+check_ditch_status(${name} ${ver})
+if(NOT ditched_${name}_${ver})
+  ExternalProject_Add(${name}_${ver}
     GIT_REPOSITORY https://github.com/aaronvincent/captngen.git
     SOURCE_DIR ${dir}
     BUILD_IN_SOURCE 1
     CONFIGURE_COMMAND ""
     BUILD_COMMAND ${CMAKE_MAKE_PROGRAM} ${lib}.so FC=${CMAKE_Fortran_COMPILER} FOPT=${GAMBIT_Fortran_FLAGS} MODULE=${FMODULE}
     INSTALL_COMMAND ""
-)
->>>>>>> 423a17d7
-  add_extra_targets("backend" ${name} ${ver} ${dir} ${dl} clean)
-  set_as_default_version("backend" ${name} ${ver})
-endif()
-
-
+  )
+  add_extra_targets("backend" ${name} ${ver} ${dir} ${dl} clean)
+  set_as_default_version("backend" ${name} ${ver})
+endif()
 
 # DarkSUSY
 set(name "darksusy")
@@ -169,7 +164,6 @@
   add_extra_targets("backend" ${name} ${ver} ${dir} ${dl} clean)
   set_as_default_version("backend" ${name} ${ver})
 endif()
-
 
 # DDCalc
 set(name "ddcalc")
@@ -987,15 +981,9 @@
 set(name "class")
 set(ver "2.6.3")
 set(lib "libclass")
-<<<<<<< HEAD
 #set(patch "${PROJECT_SOURCE_DIR}/Backends/patches/${name}/${ver}")
 set(dl "https://github.com/lesgourg/class_public/archive/v${ver}.tar.gz")
 set(md5 "e6eb0fd721bb1098e642f5d1970501ce")
-=======
-set(patch "${PROJECT_SOURCE_DIR}/Backends/patches/${name}/${ver}")
-set(dl "http://lesgourg.github.io/class_public/class_public-2.7.0.tar.gz")
-set(md5 "5b53e482420606205ef586e792b16d8e")
->>>>>>> 423a17d7
 set(dir "${PROJECT_SOURCE_DIR}/Backends/installed/${name}/${ver}")
 set(CLASS_DLL_DIR "build")
 set(__CLASSDIR__ "${dir}/")
