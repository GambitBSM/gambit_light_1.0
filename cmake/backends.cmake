# GAMBIT: Global and Modular BSM Inference Tool
#************************************************
# \file
#
#  CMake configuration scripts for obtaining,
#  configuring, compiling and installing
#  backends.
#
#  Note that this is not necessarily the canonical
#  way to manage the compilation of all backends,
#  and GAMBIT support for backend compilation is
#  minimal, even with this method -- so please
#  contact the authors of the respective codes
#  if they won't compile!
#
#************************************************
#
#  Authors (add name and date if you modify):
#
#  \author Antje Putze
#          (antje.putze@lapth.cnrs.fr)
#  \date 2014 Sep, Oct, Nov
#  \date 2015 Sep
#
#  \author Pat Scott
#          (p.scott@imperial.ac.uk)
#  \date 2014 Nov, Dec
#  \date 2015 May, Dec
#
#  \author Chris Rogan
#          (crogan@cern.ch)
#  \date 2015 May
#
#  \author Anders Kvellestad
#          (anderkve@fys.uio.no)
#  \date 2015 May
#
#  \author Christoph Weniger
#          (c.weniger@uva.nl)
#  \date 2015 Sep
#
#************************************************

# DarkSUSY
set(darksusy_dir "${PROJECT_SOURCE_DIR}/Backends/installed/DarkSUSY/5.1.3")
set(darksusy_dl "darksusy-5.1.3.tar.gz")
set(darksusy_patch "${PROJECT_SOURCE_DIR}/Backends/patches/DarkSUSY/5.1.3")
ExternalProject_Add(darksusy
  URL http://www.fysik.su.se/~edsjo/darksusy/tars/${darksusy_dl}
  URL_MD5 ca95ffa083941a469469710fab2f3c97
  DOWNLOAD_DIR ${backend_download}
  SOURCE_DIR ${darksusy_dir}
  BUILD_IN_SOURCE 1
  DOWNLOAD_ALWAYS 0
  PATCH_COMMAND patch -p1 < ${darksusy_patch}/patchDS_sharedlib_+_threadsafety.dif
        COMMAND patch -p1 -d src < ${darksusy_patch}/patchDS.dif
        COMMAND patch -p1 -d contrib/isajet781-for-darksusy < ${darksusy_patch}/patchISA.dif
        #COMMAND patch -b -p2 -d src < ${darksusy_patch}/patchDS_OMP_src.dif
        #COMMAND patch -b -p2 -d include < ${darksusy_patch}/patchDS_OMP_include.dif
 # FIXME DarkSUSY segfaults with -O2 setting
 #CONFIGURE_COMMAND <SOURCE_DIR>/configure FC=${CMAKE_Fortran_COMPILER} FCFLAGS=${GAMBIT_Fortran_FLAGS} FFLAGS=${GAMBIT_Fortran_FLAGS} CC=${CMAKE_C_COMPILER} CFLAGS=${GAMBIT_C_FLAGS} CXX=${CMAKE_CXX_COMPILER} CXXFLAGS=${GAMBIT_CXX_FLAGS}
  CONFIGURE_COMMAND <SOURCE_DIR>/configure FC=${CMAKE_Fortran_COMPILER} FCFLAGS=${CMAKE_Fortran_FLAGS} FFLAGS=${CMAKE_Fortran_FLAGS} CC=${CMAKE_C_COMPILER} CFLAGS=${CMAKE_C_FLAGS} CXX=${CMAKE_CXX_COMPILER} CXXFLAGS=${CMAKE_CXX_FLAGS}
  BUILD_COMMAND ${CMAKE_MAKE_PROGRAM} dslib_shared install_tables
  INSTALL_COMMAND ""
)
add_extra_targets(darksusy ${darksusy_dir} ${backend_download}/${darksusy_dl} distclean)

# DarkSUSY 5.1.1
set(remove_files_from_libdarksusy dssetdsinstall.o dssetdsversion.o ddilog.o drkstp.o eisrs1.o tql2.o tred2.o)
set(remove_files_from_libisajet fa12.o  func_int.o  func.o  isalhd.o  isared.o)
set(darksusy_dir "${PROJECT_SOURCE_DIR}/Backends/installed/DarkSUSY/5.1.1")
set(darksusy_dl "darksusy-5.1.1.tar.gz")
set(DS_PATCH_DIR "${PROJECT_SOURCE_DIR}/Backends/patches/DarkSUSY/5.1.1")
if(${CMAKE_SYSTEM_NAME} MATCHES "Darwin")
  set(_ld_prefix "-Wl,-all_load")
  set(_ld_suffix "")
elseif(${CMAKE_SYSTEM_NAME} MATCHES "Linux")
  set(_ld_prefix "-Wl,--whole-archive")
  set(_ld_suffix "-Wl,--no-whole-archive")
endif()
set(libs ${_ld_prefix} <SOURCE_DIR>/lib/libFH.a <SOURCE_DIR>/lib/libHB.a <SOURCE_DIR>/lib/libdarksusy.a <SOURCE_DIR>/lib/libisajet.a ${_ld_suffix})
ExternalProject_Add(darksusy_5_1_1
  URL http://www.fysik.su.se/~edsjo/darksusy/tars/${darksusy_dl}
  URL_MD5 ebeb0e1cfb4d834858e120190e423f62
  DOWNLOAD_DIR ${backend_download}
  SOURCE_DIR ${darksusy_dir}
  BUILD_IN_SOURCE 1
  DOWNLOAD_ALWAYS 0
  PATCH_COMMAND patch -p1 -d src < ${DS_PATCH_DIR}/patchDS.dif
        COMMAND patch -p1 -d contrib/isajet781-for-darksusy < ${DS_PATCH_DIR}/patchISA.dif
        #COMMAND patch -p2 -d src < ${DS_PATCH_DIR}/patchDS_OMP_src.dif
        #COMMAND patch -p2 -d include < ${DS_PATCH_DIR}/patchDS_OMP_include.dif
 # FIXME DarkSUSY segfaults with -O2 setting
 #CONFIGURE_COMMAND <SOURCE_DIR>/configure FC=${CMAKE_Fortran_COMPILER} FCFLAGS=${GAMBIT_Fortran_FLAGS} FFLAGS=${GAMBIT_Fortran_FLAGS} CC=${CMAKE_C_COMPILER} CFLAGS=${GAMBIT_C_FLAGS} CXX=${CMAKE_CXX_COMPILER} CXXFLAGS=${GAMBIT_CXX_FLAGS}
  CONFIGURE_COMMAND <SOURCE_DIR>/configure FC=${CMAKE_Fortran_COMPILER} FCFLAGS=${CMAKE_Fortran_FLAGS} FFLAGS=${CMAKE_Fortran_FLAGS} CC=${CMAKE_C_COMPILER} CFLAGS=${CMAKE_C_FLAGS} CXX=${CMAKE_CXX_COMPILER} CXXFLAGS=${CMAKE_CXX_FLAGS}
  BUILD_COMMAND ${CMAKE_MAKE_PROGRAM}
        COMMAND ar d <SOURCE_DIR>/lib/libdarksusy.a ${remove_files_from_libdarksusy} || true
        COMMAND ar d <SOURCE_DIR>/lib/libisajet.a ${remove_files_from_libisajet} || true
  INSTALL_COMMAND ${CMAKE_Fortran_COMPILER} ${OpenMP_Fortran_FLAGS} -shared ${libs} -o <SOURCE_DIR>/lib/libdarksusy.so
)
add_extra_targets(darksusy_5_1_1 ${darksusy_dir} ${backend_download}/${darksusy_dl} distclean)

# SuperIso
set(superiso_dir "${PROJECT_SOURCE_DIR}/Backends/installed/SuperIso/3.4")
set(superiso_dl "superiso_v3.4.tgz")
ExternalProject_Add(superiso
  URL http://superiso.in2p3.fr/download/${superiso_dl}
  URL_MD5 ae4ecc45e7f608d9faf91ba8e5780053
  DOWNLOAD_DIR ${backend_download}
  SOURCE_DIR ${superiso_dir}
  BUILD_IN_SOURCE 1
  DOWNLOAD_ALWAYS 0
  CONFIGURE_COMMAND ""
  BUILD_COMMAND sed ${dashi} "s#CC = gcc#CC = ${CMAKE_C_COMPILER}#g" <SOURCE_DIR>/Makefile
        COMMAND sed ${dashi} "s/CFLAGS= -O3 -pipe -fomit-frame-pointer/CFLAGS= -lm -fPIC ${GAMBIT_C_FLAGS}/g" <SOURCE_DIR>/Makefile
        COMMAND ${CMAKE_MAKE_PROGRAM}
        COMMAND ar x <SOURCE_DIR>/src/libisospin.a
        COMMAND echo "${CMAKE_C_COMPILER} -shared -o libsuperiso.so *.o -lm" > make_so.sh
        COMMAND chmod u+x make_so.sh
        COMMAND ./make_so.sh
  INSTALL_COMMAND ""
)
add_extra_targets(superiso ${superiso_dir} ${backend_download}/${superiso_dl} distclean)

# DDCalc
set(ddcalc_location "${GAMBIT_INTERNAL}/DDCalc0")
set(ddcalc_dir "${PROJECT_SOURCE_DIR}/Backends/installed/DDCalc/0.0")
ExternalProject_Add(ddcalc
  DOWNLOAD_COMMAND ${CMAKE_COMMAND} -E cmake_echo_color --yellow --bold ${private_code_warning1}
           COMMAND ${CMAKE_COMMAND} -E cmake_echo_color --red --bold ${private_code_warning2}
           COMMAND ${CMAKE_COMMAND} -E copy_directory ${ddcalc_location} ${ddcalc_dir}
  SOURCE_DIR ${ddcalc_dir}
  BUILD_IN_SOURCE 1
  DOWNLOAD_ALWAYS 0
  CONFIGURE_COMMAND ""
  BUILD_COMMAND ${CMAKE_MAKE_PROGRAM} libDDCalc0.so FC=${CMAKE_Fortran_COMPILER} FFLAGS=${GAMBIT_Fortran_FLAGS} OUTPUT_PIPE=>/dev/null
  INSTALL_COMMAND ""
)
add_extra_targets(ddcalc ${ddcalc_dir} null cleanest)

# Gamlike
if(GSL_FOUND)
  execute_process(
    COMMAND gsl-config --libs
    OUTPUT_VARIABLE GAMLIKE_GSL_LIBS
    RESULT_VARIABLE RET
  )
  if( RET EQUAL 0 )
    string( STRIP "${GAMLIKE_GSL_LIBS}" GAMLIKE_GSL_LIBS )
  endif()
endif()
set(gamlike_CXXFLAGS "${GAMBIT_CXX_FLAGS}")
if (NOT GSL_INCLUDE_DIRS STREQUAL "")
  set(gamlike_CXXFLAGS "${gamlike_CXXFLAGS} -I${GSL_INCLUDE_DIRS}")
endif()
set(gamlike_location "${GAMBIT_INTERNAL}/gamLike")
set(gamlike_dir "${PROJECT_SOURCE_DIR}/Backends/installed/gamLike/1.0.0")
set(gamlike_data_path "${gamlike_dir}/data/")
ExternalProject_Add(gamlike
  DOWNLOAD_COMMAND ${CMAKE_COMMAND} -E cmake_echo_color --yellow --bold ${private_code_warning1}
           COMMAND ${CMAKE_COMMAND} -E cmake_echo_color --red --bold ${private_code_warning2}
           COMMAND ${CMAKE_COMMAND} -E copy_directory ${gamlike_location} ${gamlike_dir}
  SOURCE_DIR ${gamlike_dir}
  BUILD_IN_SOURCE 1
  DOWNLOAD_ALWAYS 0
  CONFIGURE_COMMAND ""
  BUILD_COMMAND ${CMAKE_MAKE_PROGRAM} CXX=${CMAKE_CXX_COMPILER} CXXFLAGS=${gamlike_CXXFLAGS} LDFLAGS=${CMAKE_SHARED_LIBRARY_CREATE_CXX_FLAGS} LDLIBS=${GAMLIKE_GSL_LIBS} GAMLIKE_DATA_PATH=${gamlike_data_path}
  INSTALL_COMMAND ""
)
add_extra_targets(gamlike ${gamlike_dir} null clean)

# MicrOmegas for MSSM
set(micromegas_dir "${PROJECT_SOURCE_DIR}/Backends/installed/micromegas/3.6.9.2/MSSM")
set(micromegas_patch_dir "${PROJECT_SOURCE_DIR}/Backends/patches/micromegas/3.6.9.2/MSSM")
set(micromegas_dl "micromegas_3.6.9.2.tgz")
ExternalProject_Add(micromegas
  DOWNLOAD_COMMAND ""
  SOURCE_DIR ${micromegas_dir}
  BUILD_IN_SOURCE 1
  DOWNLOAD_ALWAYS 0
  CONFIGURE_COMMAND ""
  BUILD_COMMAND cd ${micromegas_patch_dir} && ./install_micromegas.script FC=${CMAKE_Fortran_COMPILER}
  INSTALL_COMMAND ""
)
add_extra_targets(micromegas ${micromegas_dir} ${backend_download}/${micromegas_dl} clean)

# MicrOmegas for SingletDM
set(micromegasSingletDM_dir "${PROJECT_SOURCE_DIR}/Backends/installed/micromegas/3.6.9.2/SingletDM")
set(micromegasSingletDM_patch_dir "${PROJECT_SOURCE_DIR}/Backends/patches/micromegas/3.6.9.2/SingletDM")
set(micromegasSingletDM_dl "micromegas_3.6.9.2.tgz")
ExternalProject_Add(micromegasSingletDM
  DOWNLOAD_COMMAND ""
  SOURCE_DIR ${micromegasSingletDM_dir}
  BUILD_IN_SOURCE 1
  DOWNLOAD_ALWAYS 0
  CONFIGURE_COMMAND ""
  BUILD_COMMAND cd ${micromegasSingletDM_patch_dir} && ./install_micromegas.script FC=${CMAKE_Fortran_COMPILER}
  INSTALL_COMMAND ""
)
add_extra_targets(micromegasSingletDM ${micromegasSingletDM_dir} ${backend_download}/${micromegasSingletDM_dl} clean)

# Pythia
option(PYTHIA_OPT "For Pythia: Switch Intel's multi-file interprocedural optimization on/off" ON)
set(pythia_CXXFLAGS "${GAMBIT_CXX_FLAGS}")
# - Add additional compiler-specific optimisation flags and suppress warnings from -Wextra when building Pythia with gcc
if("${CMAKE_CXX_COMPILER_ID}" STREQUAL "Intel")
  set(pythia_CXXFLAGS "${pythia_CXXFLAGS} -fast -g")
elseif("${CMAKE_Fortran_COMPILER_ID}" STREQUAL "GNU")
  set(pythia_CXXFLAGS "${pythia_CXXFLAGS} -Wno-extra -ffast-math")
endif()
# - Add "-undefined dynamic_lookup flat_namespace" to linker flags when OSX linker is used
if(${CMAKE_SYSTEM_NAME} MATCHES "Darwin")
  set(pythia_CXX_SHARED_FLAGS "${CMAKE_SHARED_LIBRARY_CREATE_CXX_FLAGS} -undefined dynamic_lookup -flat_namespace")
else()
  set(pythia_CXX_SHARED_FLAGS "${CMAKE_SHARED_LIBRARY_CREATE_CXX_FLAGS}")
endif()
# - Switch off Intel's multi-file interprocedural optimization?
if("${CMAKE_CXX_COMPILER_ID}" STREQUAL "Intel" AND NOT "${PYTHIA_OPT}")
  set(pythia_CXXFLAGS "${pythia_CXXFLAGS} -no-ipo -ip")
endif()
# - Set include directories
set(pythia_CXXFLAGS "${pythia_CXXFLAGS} -I${Boost_INCLUDE_DIR} -I${PROJECT_SOURCE_DIR}/contrib/slhaea/include")

# - Set local paths
set(pythia_dir "${PROJECT_SOURCE_DIR}/Backends/installed/Pythia/8.212")
set(pythia_dl "pythia8212.tgz")
# - Actual configure and compile commands
ExternalProject_Add(pythia
  URL http://home.thep.lu.se/~torbjorn/pythia8/${pythia_dl}
  URL_MD5 0886d1b2827d8f0cd2ae69b925045f40
  DOWNLOAD_DIR ${backend_download}
  SOURCE_DIR ${pythia_dir}
  BUILD_IN_SOURCE 1
  DOWNLOAD_ALWAYS 0
  CONFIGURE_COMMAND ./configure --enable-shared --cxx="${CMAKE_CXX_COMPILER}" --cxx-common="${pythia_CXXFLAGS}" --cxx-shared="${pythia_CXX_SHARED_FLAGS}" --lib-suffix=".so"
  BUILD_COMMAND ${CMAKE_MAKE_PROGRAM} CXX="${CMAKE_CXX_COMPILER}" lib/libpythia8.so
  INSTALL_COMMAND ""
)
ExternalProject_Add_Step(pythia apply_hacks
  COMMAND ${CMAKE_COMMAND} -E copy ${PROJECT_SOURCE_DIR}/ColliderBit/PythiaHacks/Pythia.cc ${pythia_dir}/src/Pythia.cc
  COMMAND ${CMAKE_COMMAND} -E copy ${PROJECT_SOURCE_DIR}/ColliderBit/PythiaHacks/ParticleData.cc ${pythia_dir}/src/ParticleData.cc
  COMMAND ${CMAKE_COMMAND} -E copy ${PROJECT_SOURCE_DIR}/ColliderBit/PythiaHacks/SusyLesHouches.cc ${pythia_dir}/src/SusyLesHouches.cc
  COMMAND ${CMAKE_COMMAND} -E copy ${PROJECT_SOURCE_DIR}/ColliderBit/PythiaHacks/ResonanceDecays.cc ${pythia_dir}/src/ResonanceDecays.cc
  COMMAND ${CMAKE_COMMAND} -E copy ${PROJECT_SOURCE_DIR}/ColliderBit/PythiaHacks/Pythia.h ${pythia_dir}/include/Pythia8/Pythia.h
  COMMAND ${CMAKE_COMMAND} -E copy ${PROJECT_SOURCE_DIR}/ColliderBit/PythiaHacks/ParticleData.h ${pythia_dir}/include/Pythia8/ParticleData.h
  COMMAND ${CMAKE_COMMAND} -E copy ${PROJECT_SOURCE_DIR}/ColliderBit/PythiaHacks/SusyLesHouches.h ${pythia_dir}/include/Pythia8/SusyLesHouches.h
  COMMAND ${CMAKE_COMMAND} -E copy ${PROJECT_SOURCE_DIR}/ColliderBit/PythiaHacks/Settings.h ${pythia_dir}/include/Pythia8/Settings.h
  COMMAND ${CMAKE_COMMAND} -E copy ${PROJECT_SOURCE_DIR}/ColliderBit/PythiaHacks/PartonDistributions.h ${pythia_dir}/include/Pythia8/PartonDistributions.h
  COMMAND ${CMAKE_COMMAND} -E copy ${PROJECT_SOURCE_DIR}/ColliderBit/PythiaHacks/PartonDistributions.cc ${pythia_dir}/src/PartonDistributions.cc
  DEPENDEES download
  DEPENDERS patch
)
BOSS_backend(pythia Pythia 8.212)
add_extra_targets(pythia ${pythia_dir} ${backend_download}/${pythia_dl} distclean)

# Nulike
set(nulike_ver "1.0.2")
set(nulike_location "http://www.hepforge.org/archive/nulike/nulike-${nulike_ver}.tar.gz")
set(nulike_lib "libnulike")
set(nulike_dir "${PROJECT_SOURCE_DIR}/Backends/installed/nulike/${nulike_ver}")
set(nulike_short_dir "./Backends/installed/nulike/${nulike_ver}")
set(nulikeFFLAGS "${GAMBIT_Fortran_FLAGS} -I${nulike_dir}/include")
ExternalProject_Add(nulike
  URL ${nulike_location}
  URL_MD5 e4f68df1b53e93854dc10a2d28b8b67f
  DOWNLOAD_DIR ${backend_download}
  SOURCE_DIR ${nulike_dir}
  BUILD_IN_SOURCE 1
  DOWNLOAD_ALWAYS 0
  CONFIGURE_COMMAND ""
  BUILD_COMMAND ${CMAKE_MAKE_PROGRAM} ${nulike_lib}.so FF=${CMAKE_Fortran_COMPILER} FFLAGS=${nulikeFFLAGS} MODULE=${FMODULE}
  INSTALL_COMMAND ""
)
add_extra_targets(nulike ${nulike_dir} null distclean)

# SUSY-HIT
set(susyhit_ver "1\\.5")
set(susyhit_lib "libsusyhit")
set(susyhit_dir "${PROJECT_SOURCE_DIR}/Backends/installed/SUSY-HIT/1.5")
set(susyhit_short_dir "./Backends/installed/SUSY-HIT/1.5")
set(susyhit_patch "${PROJECT_SOURCE_DIR}/Backends/patches/SUSY-HIT/1.5")
set(susyhit_dl "susyhit.tar.gz")
ExternalProject_Add(susyhit
  URL http://www.itp.kit.edu/~maggie/SUSY-HIT/${susyhit_dl}
  URL_MD5 493c7ba3a07e192918d3412875fb386a
  DOWNLOAD_DIR ${backend_download}
  SOURCE_DIR ${susyhit_dir}
  BUILD_IN_SOURCE 1
  DOWNLOAD_ALWAYS 0
  PATCH_COMMAND patch -p1 < ${susyhit_patch}/patch_SUSYHIT_1_5.dif
  CONFIGURE_COMMAND ""
  BUILD_COMMAND ${CMAKE_MAKE_PROGRAM} ${susyhit_lib}.so FC=${CMAKE_Fortran_COMPILER} FFLAGS=${GAMBIT_Fortran_FLAGS}
  INSTALL_COMMAND ""
)
add_extra_targets(susyhit ${susyhit_dir} ${backend_download}/${susyhit_dl} clean)

# FeynHiggs
set(feynhiggs_dir "${PROJECT_SOURCE_DIR}/Backends/installed/FeynHiggs/2.11.3")
set(feynhiggs_dl "FeynHiggs-2.11.3.tar.gz")
#set(FH_Fortran_FLAGS "${GAMBIT_Fortran_FLAGS}")
#set(FH_C_FLAGS "${GAMBIT_C_FLAGS}")
#set(FH_CXX_FLAGS "${GAMBIT_CXX_FLAGS}")
#set(FH_Fortran_FLAGS "${CMAKE_Fortran_FLAGS} -Wall -fcheck=all ") #For debugging FH issues with gfortran
set(FH_Fortran_FLAGS "${CMAKE_Fortran_FLAGS}") #For skipping -O2, which seems to cause issues
set(FH_C_FLAGS "${CMAKE_C_FLAGS}")             #For skipping -O2, which seems to cause issues
set(FH_CXX_FLAGS "${CMAKE_CXX_FLAGS}")         #For skipping -O2, which seems to cause issues
ExternalProject_Add(feynhiggs
  URL http://wwwth.mpp.mpg.de/members/heinemey/feynhiggs/newversion/${feynhiggs_dl}
  URL_MD5 49f5ea1838cb233baffd85bbc1b0d87d
  DOWNLOAD_DIR ${backend_download}
  SOURCE_DIR ${feynhiggs_dir}
  BUILD_IN_SOURCE 1
  DOWNLOAD_ALWAYS 0
  # Fix bug preventing the use of array bounds checking.
  CONFIGURE_COMMAND sed ${dashi} -e "s#ComplexType spi_(2, 6:7, nvec, 1)#ComplexType spi_(2, 6:7, nvec, LEGS)#g" <SOURCE_DIR>/src/Decays/VecSet.F
            COMMAND <SOURCE_DIR>/configure FC=${CMAKE_Fortran_COMPILER} FFLAGS=${FH_Fortran_FLAGS} CC=${CMAKE_C_COMPILER} CFLAGS=${FH_C_FLAGS} CXX=${CMAKE_CXX_COMPILER} CXXFLAGS=${FH_CXX_FLAGS}
  BUILD_COMMAND ${CMAKE_MAKE_PROGRAM} COMMAND mkdir -p lib COMMAND echo "${CMAKE_Fortran_COMPILER} -shared -o lib/libFH.so build/*.o" > make_so.sh COMMAND chmod u+x make_so.sh COMMAND ./make_so.sh
  INSTALL_COMMAND ""
)
add_extra_targets(feynhiggs ${feynhiggs_dir} ${backend_download}/${feynhiggs_dl} clean)

# FeynHiggs 2.11.2
set(feynhiggs_dir "${PROJECT_SOURCE_DIR}/Backends/installed/FeynHiggs/2.11.2")
set(feynhiggs_dl "FeynHiggs-2.11.2.tar.gz")
#set(FH_Fortran_FLAGS "${GAMBIT_Fortran_FLAGS}")
#set(FH_C_FLAGS "${GAMBIT_C_FLAGS}")
#set(FH_CXX_FLAGS "${GAMBIT_CXX_FLAGS}")
#set(FH_Fortran_FLAGS "${CMAKE_Fortran_FLAGS} -Wall -fcheck=all ") #For debugging FH issues with gfortran
set(FH_Fortran_FLAGS "${CMAKE_Fortran_FLAGS}") #For skipping -O2, which seems to cause issues
set(FH_C_FLAGS "${CMAKE_C_FLAGS}")             #For skipping -O2, which seems to cause issues
set(FH_CXX_FLAGS "${CMAKE_CXX_FLAGS}")         #For skipping -O2, which seems to cause issues
ExternalProject_Add(feynhiggs_2_11_2
  URL http://wwwth.mpp.mpg.de/members/heinemey/feynhiggs/newversion/${feynhiggs_dl}
  URL_MD5 edb73eafa6dab291bd8827242c16ac0a
  DOWNLOAD_DIR ${backend_download}
  SOURCE_DIR ${feynhiggs_dir}
  BUILD_IN_SOURCE 1
  DOWNLOAD_ALWAYS 0
  # Fix bug preventing the use of array bounds checking.
  CONFIGURE_COMMAND sed ${dashi} -e "s#ComplexType spi_(2, 6:7, nvec, 1)#ComplexType spi_(2, 6:7, nvec, LEGS)#g" <SOURCE_DIR>/src/Decays/VecSet.F
            COMMAND <SOURCE_DIR>/configure FC=${CMAKE_Fortran_COMPILER} FFLAGS=${FH_Fortran_FLAGS} CC=${CMAKE_C_COMPILER} CFLAGS=${FH_C_FLAGS} CXX=${CMAKE_CXX_COMPILER} CXXFLAGS=${FH_CXX_FLAGS}
  BUILD_COMMAND ${CMAKE_MAKE_PROGRAM} COMMAND mkdir -p lib COMMAND echo "${CMAKE_Fortran_COMPILER} -shared -o lib/libFH.so build/*.o" > make_so.sh COMMAND chmod u+x make_so.sh COMMAND ./make_so.sh
  INSTALL_COMMAND ""
)
add_extra_targets(feynhiggs_2_11_2 ${feynhiggs_dir} ${backend_download}/${feynhiggs_dl} clean)

# HiggsBounds
set(higgsbounds_tables_loc "${PROJECT_SOURCE_DIR}/Backends/installed/")
set(higgsbounds_tables_dir "${higgsbounds_tables_loc}csboutput_trans_binary")
ExternalProject_Add(higgsbounds_tables
  URL http://www.hepforge.org/archive/higgsbounds/csboutput_trans_binary.tar.gz
  URL_MD5 004decca30335ddad95654a04dd034a6
  DOWNLOAD_DIR ${backend_download}
  SOURCE_DIR ${higgsbounds_tables_dir}
  BUILD_IN_SOURCE 1
  DOWNLOAD_ALWAYS 0
  CONFIGURE_COMMAND ""
  BUILD_COMMAND ""
  INSTALL_COMMAND ""
)
set(higgsbounds_dir "${PROJECT_SOURCE_DIR}/Backends/installed/HiggsBounds/4.2.1")
set(higgsbounds_dl "HiggsBounds-4.2.1.tar.gz")
ExternalProject_Add(higgsbounds
  DEPENDS higgsbounds_tables
  URL http://www.hepforge.org/archive/higgsbounds/${higgsbounds_dl}
  URL_MD5 47b93330d4e0fddcc23b381548db355b
  DOWNLOAD_DIR ${backend_download}
  SOURCE_DIR ${higgsbounds_dir}
  BUILD_IN_SOURCE 1
  DOWNLOAD_ALWAYS 0
  CONFIGURE_COMMAND cp configure-with-chisq my_configure
            COMMAND sed ${dashi} -e "s|clsbtablesdir=.*|clsbtablesdir=\"${higgsbounds_tables_loc}\"|" <SOURCE_DIR>/my_configure
            COMMAND sed ${dashi} -e "s|F90C =.*|F90C = ${CMAKE_Fortran_COMPILER}|" <SOURCE_DIR>/my_configure
            COMMAND sed ${dashi} -e "s|F77C =.*|F77C = ${CMAKE_Fortran_COMPILER}|" <SOURCE_DIR>/my_configure
            COMMAND sed ${dashi} -e "s|F90FLAGS =.*|F90FLAGS = ${GAMBIT_Fortran_FLAGS}|" <SOURCE_DIR>/my_configure
            COMMAND <SOURCE_DIR>/my_configure
  BUILD_COMMAND ${CMAKE_MAKE_PROGRAM} COMMAND mkdir -p lib COMMAND echo "${CMAKE_Fortran_COMPILER} -shared -o lib/libhiggsbounds.so *.o" > make_so.sh COMMAND chmod u+x make_so.sh COMMAND ./make_so.sh
  INSTALL_COMMAND ""
)
add_extra_targets(higgsbounds ${higgsbounds_dir} ${backend_download}/${higgsbounds_dl} hyperclean)

# HiggsSignals
set(higgssignals_dir "${PROJECT_SOURCE_DIR}/Backends/installed/HiggsSignals/1.4.0")
set(higgssignals_dl "HiggsSignals-1.4.0.tar.gz")
ExternalProject_Add(higgssignals
  DEPENDS higgsbounds
  URL http://www.hepforge.org/archive/higgsbounds/${higgssignals_dl}
  URL_MD5 00b8ac655e357c7cba9ca786f8f2ddee
  DOWNLOAD_DIR ${backend_download}
  SOURCE_DIR ${higgssignals_dir}
  BUILD_IN_SOURCE 1
  DOWNLOAD_ALWAYS 0
  CONFIGURE_COMMAND cp configure my_configure
            COMMAND sed ${dashi} -e "s|HBLIBS =.*|HBLIBS =-L../../HiggsBounds/4.2.1|" <SOURCE_DIR>/my_configure
            COMMAND sed ${dashi} -e "s|HBINCLUDE =.*|HBINCLUDE =-I../../HiggsBounds/4.2.1|" <SOURCE_DIR>/my_configure
            COMMAND sed ${dashi} -e "s|F90C =.*|F90C = ${CMAKE_Fortran_COMPILER}|" <SOURCE_DIR>/my_configure
            COMMAND sed ${dashi} -e "s|F77C =.*|F77C = ${CMAKE_Fortran_COMPILER}|" <SOURCE_DIR>/my_configure
            COMMAND sed ${dashi} -e "s|F90FLAGS =.*|F90FLAGS = ${GAMBIT_Fortran_FLAGS}|" <SOURCE_DIR>/my_configure
            COMMAND <SOURCE_DIR>/my_configure
  BUILD_COMMAND ${CMAKE_MAKE_PROGRAM}
        COMMAND mkdir -p lib
        COMMAND rm HiggsSignals.o
        COMMAND echo "${CMAKE_Fortran_COMPILER} -shared -o lib/libhiggssignals.so ./*.o ../../HiggsBounds/4.2.1/*.o" > make_so.sh
        COMMAND chmod u+x make_so.sh
        COMMAND ./make_so.sh
  INSTALL_COMMAND ""
)
add_extra_targets(higgssignals ${higgssignals_dir} ${backend_download}/${higgssignals_dl} hyperclean)


# gm2calc
set(gm2calc_dir "${PROJECT_SOURCE_DIR}/Backends/installed/gm2calc/1.0.0")
set(gm2calc_dl "gm2calc-1.0.0.tar.gz")
ExternalProject_Add(gm2calc
  URL http://www.hepforge.org/archive/gm2calc/${gm2calc_dl}
  URL_MD5 309e38ac04c933884b7b950fae920412
  DOWNLOAD_DIR ${backend_download}
  SOURCE_DIR ${gm2calc_dir}
  BUILD_IN_SOURCE 1
  DOWNLOAD_ALWAYS 0
  CONFIGURE_COMMAND ""
  BUILD_COMMAND ${CMAKE_MAKE_PROGRAM} CXX=${CMAKE_CXX_COMPILER} CXXFLAGS=${CMAKE_CXX_FLAGS} sharedlib
  INSTALL_COMMAND ""
)
ExternalProject_Add_Step(gm2calc apply_hacks
  COMMAND ${CMAKE_COMMAND} -E copy ${PROJECT_SOURCE_DIR}/PrecisionBit/gm2calcHacks/Makefile ${gm2calc_dir}/Makefile
  COMMAND ${CMAKE_COMMAND} -E copy ${PROJECT_SOURCE_DIR}/PrecisionBit/gm2calcHacks/module.mk ${gm2calc_dir}/src/module.mk
  DEPENDEES download
  DEPENDERS patch
)
BOSS_backend(gm2calc gm2calc 1.0.0)
add_extra_targets(gm2calc ${gm2calc_dir} ${backend_download}/${gm2calc_dl} clean)


# gm2calc_c (C interface)
set(gm2calc_c_dir "${PROJECT_SOURCE_DIR}/Backends/installed/gm2calc_c/1.1.0")
set(gm2calc_dl "gm2calc-1.1.0.tar.gz")
ExternalProject_Add(gm2calc_c
  URL http://www.hepforge.org/archive/gm2calc/${gm2calc_dl}
  URL_MD5 8470a1a1b77be56c5915825667160e39
  DOWNLOAD_DIR ${backend_download}
  SOURCE_DIR ${gm2calc_c_dir}
  BUILD_IN_SOURCE 1
  DOWNLOAD_ALWAYS 0
  CONFIGURE_COMMAND ""
  BUILD_COMMAND ${CMAKE_MAKE_PROGRAM} CXX=${CMAKE_CXX_COMPILER} CXXFLAGS=${CMAKE_CXX_FLAGS} sharedlib
  INSTALL_COMMAND ""
)
ExternalProject_Add_Step(gm2calc_c apply_hacks
  COMMAND ${CMAKE_COMMAND} -E copy ${PROJECT_SOURCE_DIR}/PrecisionBit/gm2calc_cHacks/Makefile ${gm2calc_c_dir}/Makefile
  COMMAND ${CMAKE_COMMAND} -E copy ${PROJECT_SOURCE_DIR}/PrecisionBit/gm2calc_cHacks/module.mk ${gm2calc_c_dir}/src/module.mk
  DEPENDEES download
  DEPENDERS patch
)
add_extra_targets(gm2calc_c ${gm2calc_c_dir} ${backend_download}/${gm2calc_dl} clean)


set_target_properties(darksusy
                      darksusy_5_1_1
                      micromegas
                      micromegasSingletDM
                      superiso
                      higgssignals
                      higgsbounds
                      higgsbounds_tables
                      feynhiggs
                      feynhiggs_2_11_2
                      susyhit
                      pythia
                      ddcalc
                      gamlike
                      nulike
<<<<<<< HEAD
                      fastsim
                      gm2calc
                      gm2calc_c
=======
>>>>>>> 4e7455ca
                      PROPERTIES EXCLUDE_FROM_ALL 1)

add_custom_target(backends
                  DEPENDS
                  darksusy
                  micromegas
                  micromegasSingletDM
                  superiso
                  higgssignals
                  higgsbounds
                  feynhiggs
                  susyhit
                  pythia
                  nulike
                  gm2calc
                  gm2calc_c
                 )

add_custom_target(backends-nonfree DEPENDS ddcalc gamlike)

add_custom_target(clean-backends
                  DEPENDS
                  clean-darksusy
                  clean-darksusy_5_1_1
                  clean-micromegas
                  clean-micromegasSingletDM
                  clean-superiso
                  clean-higgssignals
                  clean-higgsbounds
                  clean-feynhiggs
                  clean-feynhiggs_2_11_2
                  clean-susyhit
                  clean-pythia
                  clean-ddcalc
                  clean-gamlike
                  clean-nulike
                  clean-delphes
                  clean-flexiblesusy
                  clean-gm2calc
                  clean-gm2calc_c
                 )<|MERGE_RESOLUTION|>--- conflicted
+++ resolved
@@ -470,12 +470,9 @@
                       ddcalc
                       gamlike
                       nulike
-<<<<<<< HEAD
                       fastsim
                       gm2calc
                       gm2calc_c
-=======
->>>>>>> 4e7455ca
                       PROPERTIES EXCLUDE_FROM_ALL 1)
 
 add_custom_target(backends
