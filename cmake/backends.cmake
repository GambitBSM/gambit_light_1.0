# GAMBIT: Global and Modular BSM Inference Tool
#************************************************
# \file
#
#  CMake configuration scripts for obtaining,
#  configuring, compiling and installing
#  backends.
#
#  To add an entry for a new backend, copy
#  and modify an existing one.  Don't use
#  CMAKE_C_FLAGS, CMAKE_CXX_FLAGS, etc here,
#  as these contain extra flags for building
#  GAMBIT itself that will break backends. Use
#  BACKEND_C_FLAGS
#  BACKEND_CXX_FLAGS
#  BACKEND_Fortran_FLAGS
#  If you need to avoid the optimisation
#  settings passed in those, instead use
#  BACKEND_C_FLAGS_NO_BUILD_OPTIMISATIONS
#  BACKEND_CXX_FLAGS_NO_BUILD_OPTIMISATIONS
#  BACKEND_Fortran_FLAGS_NO_BUILD_OPTIMISATIONS.
#
#************************************************
#
#  Authors (add name and date if you modify):
#
#  \author Antje Putze
#          (antje.putze@lapth.cnrs.fr)
#  \date 2014 Sep, Oct, Nov
#  \date 2015 Sep
#
#  \author Pat Scott
#          (p.scott@imperial.ac.uk)
#  \date 2014 Nov, Dec
#  \date 2015 May, Dec
#  \date For the term of my natural life
#
#  \author Chris Rogan
#          (crogan@cern.ch)
#  \date 2015 May
#
#  \author Anders Kvellestad
#          (anderkve@fys.uio.no)
#  \date 2015 May
#
#  \author Christoph Weniger
#          (c.weniger@uva.nl)
#  \date 2015 Sep
#
#  \author Tomas Gonzalo
#          (t.e.gonzalo@fys.uio.no)
#  \date 2016 Apr, Dec
#
#  \author James McKay
#          (j.mckay14@imperial.ac.uk)
#  \date 2016 Aug
#
#  \author Ankit Beniwal
#      (ankit.beniwal@adelaide.edu.au)
#  \date 2016 Aug
#  \date 2017 Jun
#  \date 2018 Aug
#
#  \author Aaron Vincent
#          (aaron.vincent@cparc.ca)
#  \date 2017 Sep, Nov
#
#  \author Janina Renk
#          (janina.renk@fysik.su.se)
#  \data 2018 Jun
#
#  \author Patrick Stöcker
#          (stoecker@physik.rwth-aachen.de)
#  \date 2019 Aug
#
#  \author Will Handley
#          (wh260@cam.ac.uk)
#  \date 2020 Mar
#
#************************************************

# AlterBBN
if("${CMAKE_C_COMPILER_ID}" STREQUAL "Intel")
  set(AlterBBN_C_FLAGS "${BACKEND_C99_FLAGS} -fast")
elseif("${CMAKE_C_COMPILER_ID}" STREQUAL "GNU" OR "${CMAKE_C_COMPILER_ID}" STREQUAL "Clang" OR "${CMAKE_C_COMPILER_ID}" STREQUAL "AppleClang")
  # Include all flags from -ffast-math, except -ffinite-math-only (which has proved to cause incorrect results), and -fno-rounding-math -fno-signaling-nans (which don't exist in Clang and are defaults anyway for gcc).
  set(AlterBBN_C_FLAGS "${BACKEND_C99_FLAGS} -fno-math-errno -funsafe-math-optimizations")
  if("${CMAKE_C_COMPILER_ID}" STREQUAL "GNU")
    set(AlterBBN_C_FLAGS "${AlterBBN_C_FLAGS} -fcx-limited-range") # Clang doesn't have this one.
  endif()
endif()

# AlterBBN
set(name "alterbbn")
set(ver "2.2")
set(lib "libbbn")
set(dl "https://alterbbn.hepforge.org/downloads?f=alterbbn_v2.2.tgz")
set(md5 "00441dde718ba00d3acbb2196a8a5439")
set(dir "${PROJECT_SOURCE_DIR}/Backends/installed/${name}/${ver}")
set(patch "${PROJECT_SOURCE_DIR}/Backends/patches/${name}/${ver}/${name}_${ver}.diff")
check_ditch_status(${name} ${ver} ${dir})
if(NOT ditched_${name}_${ver})
  ExternalProject_Add(${name}_${ver}
    DOWNLOAD_COMMAND ${DL_BACKEND} ${dl} ${md5} ${dir} ${name} ${ver}
    SOURCE_DIR ${dir}
    BUILD_IN_SOURCE 1
    PATCH_COMMAND patch -p1 < ${patch}
    CONFIGURE_COMMAND ""
    BUILD_COMMAND sed ${dashi} -e "s#CC = gcc#CC = ${CMAKE_C_COMPILER}#g" Makefile
          COMMAND sed ${dashi} -e "s#rcsU#rcs#g" Makefile
          COMMAND sed ${dashi} -e "s/CFLAGS= -O3 -pipe -fomit-frame-pointer -mtune=native -ffast-math -fno-finite-math-only/CFLAGS= ${AlterBBN_C_FLAGS}/g" Makefile
          COMMAND sed ${dashi} -e "s/CFLAGS_MP= -fopenmp/CFLAGS_MP= ${OpenMP_C_FLAGS}/g" Makefile
          COMMAND ${MAKE_PARALLEL}
          COMMAND ar x src/libbbn.a
          COMMAND ${CMAKE_COMMAND} -E echo "${CMAKE_C_COMPILER} ${OpenMP_C_FLAGS} ${CMAKE_SHARED_LIBRARY_CREATE_C_FLAGS} -o ${lib}.so *.o" > make_so.sh
          COMMAND chmod u+x make_so.sh
          COMMAND ./make_so.sh
    INSTALL_COMMAND ""
  )
  add_extra_targets("backend" ${name} ${ver} ${dir} ${dl} clean)
  set_as_default_version("backend" ${name} ${ver})
endif()

# AlterBBN
set(name "alterbbn")
set(ver "2.1")
set(lib "libbbn")
set(dl "https://alterbbn.hepforge.org/downloads?f=alterbbn_v2.1.tgz")
set(md5 "016d8e05810e9b09df6e5995da050d94")
set(dir "${PROJECT_SOURCE_DIR}/Backends/installed/${name}/${ver}")
set(patch "${PROJECT_SOURCE_DIR}/Backends/patches/${name}/${ver}/${name}_${ver}.diff")
check_ditch_status(${name} ${ver} ${dir})
if(NOT ditched_${name}_${ver})
  ExternalProject_Add(${name}_${ver}
    DOWNLOAD_COMMAND ${DL_BACKEND} ${dl} ${md5} ${dir} ${name} ${ver}
    SOURCE_DIR ${dir}
    BUILD_IN_SOURCE 1
    PATCH_COMMAND patch -p1 < ${patch}
    CONFIGURE_COMMAND ""
    #BUILD_COMMAND sed ${dashi} -e "s#CC = gcc#CC = ${CMAKE_C_COMPILER}#g" Makefile
    BUILD_COMMAND sed ${dashi} -e "s#CC = gcc#CC = ${CMAKE_C_COMPILER}#g" Makefile
          COMMAND sed ${dashi} -e "s#rcsU#rcs#g" Makefile
          COMMAND sed ${dashi} -e "s/CFLAGS= -O3 -pipe -fomit-frame-pointer -mtune=native -ffast-math -fno-finite-math-only/CFLAGS= ${AlterBBN_C_FLAGS}/g" Makefile
          COMMAND sed ${dashi} -e "s/CFLAGS_MP= -fopenmp/CFLAGS_MP= ${OpenMP_C_FLAGS}/g" Makefile
          COMMAND ${MAKE_PARALLEL}
          COMMAND ar x src/libbbn.a
          COMMAND ${CMAKE_COMMAND} -E echo "${CMAKE_C_COMPILER} ${OpenMP_C_FLAGS} ${CMAKE_SHARED_LIBRARY_CREATE_C_FLAGS} -o ${lib}.so *.o" > make_so.sh
          COMMAND chmod u+x make_so.sh
          COMMAND ./make_so.sh
    INSTALL_COMMAND ""
  )
  add_extra_targets("backend" ${name} ${ver} ${dir} ${dl} clean)
endif()

# AlterBBN
set(name "alterbbn")
set(ver "2.0")
set(lib "libbbn")
set(dl "https://alterbbn.hepforge.org/downloads/alterbbn_v2.0.tgz")
set(md5 "cca5fb50440f25dc61fbfb6dbf61b32b")
set(dir "${PROJECT_SOURCE_DIR}/Backends/installed/${name}/${ver}")
set(patch "${PROJECT_SOURCE_DIR}/Backends/patches/${name}/${ver}/${name}_${ver}.diff")
check_ditch_status(${name} ${ver} ${dir})
if(NOT ditched_${name}_${ver})
  ExternalProject_Add(${name}_${ver}
    DOWNLOAD_COMMAND ${DL_BACKEND} ${dl} ${md5} ${dir} ${name} ${ver}
    SOURCE_DIR ${dir}
    PATCH_COMMAND patch -p1 < ${patch}
    BUILD_IN_SOURCE 1
    CONFIGURE_COMMAND ""
    #BUILD_COMMAND sed ${dashi} -e "s#CC = gcc#CC = ${CMAKE_C_COMPILER}#g" Makefile
    BUILD_COMMAND sed ${dashi} -e "s#CC = gcc#CC = ${CMAKE_C_COMPILER}#g" Makefile
          COMMAND sed ${dashi} -e "s#rcsU#rcs#g" Makefile
          COMMAND sed ${dashi} -e "s/CFLAGS= -O3 -pipe -fomit-frame-pointer/CFLAGS= ${AlterBBN_C_FLAGS}/g" Makefile
          COMMAND sed ${dashi} -e "s/CFLAGS_MP= -fopenmp/CFLAGS_MP= ${OpenMP_C_FLAGS}/g" Makefile
          COMMAND ${MAKE_PARALLEL}
          COMMAND ar x src/libbbn.a
          COMMAND ${CMAKE_COMMAND} -E echo "${CMAKE_C_COMPILER} ${OpenMP_C_FLAGS} ${CMAKE_SHARED_LIBRARY_CREATE_C_FLAGS} -o ${lib}.so *.o" > make_so.sh
          COMMAND chmod u+x make_so.sh
          COMMAND ./make_so.sh
    INSTALL_COMMAND ""
  )
  add_extra_targets("backend" ${name} ${ver} ${dir} ${dl} clean)
endif()

# CaptnGeneral
set(name "capgen")
set(ver "1.0")
set(lib "gencaplib")
set(dl "null")
set(dir "${PROJECT_SOURCE_DIR}/Backends/installed/${name}/${ver}")
check_ditch_status(${name} ${ver} ${dir})
if(NOT ditched_${name}_${ver})
  ExternalProject_Add(${name}_${ver}
    GIT_REPOSITORY https://github.com/aaronvincent/captngen.git
    SOURCE_DIR ${dir}
    BUILD_IN_SOURCE 1
    CONFIGURE_COMMAND ""
    BUILD_COMMAND ${MAKE_PARALLEL} ${lib}.so FC=${CMAKE_Fortran_COMPILER} FOPT=${BACKEND_Fortran_FLAGS} MODULE=${FMODULE}
    INSTALL_COMMAND ""
  )
  add_extra_targets("backend" ${name} ${ver} ${dir} ${dl} clean)
  set_as_default_version("backend" ${name} ${ver})
endif()

<<<<<<< HEAD
=======

>>>>>>> 2ed67438
# DarkSUSY
set(name "darksusy")
set(ver "5.1.3")
set(dl "https://darksusy.hepforge.org/tars/${name}-${ver}.tar.gz")
set(md5 "ca95ffa083941a469469710fab2f3c97")
set(dir "${PROJECT_SOURCE_DIR}/Backends/installed/${name}/${ver}")
set(patch "${PROJECT_SOURCE_DIR}/Backends/patches/${name}/${ver}/patch_${name}_${ver}.dif")
check_ditch_status(${name} ${ver} ${dir})
if(NOT ditched_${name}_${ver})
  ExternalProject_Add(${name}_${ver}
    DOWNLOAD_COMMAND ${DL_BACKEND} ${dl} ${md5} ${dir} ${name} ${ver}
    SOURCE_DIR ${dir}
    BUILD_IN_SOURCE 1
    PATCH_COMMAND patch -p1 < ${patch}
    # FIXME parallel relic density routines don't work yet.
    #COMMAND patch -b -p2 -d src < ${patch}/patchDS_OMP_src.dif
    #COMMAND patch -b -p2 -d include < ${patch}/patchDS_OMP_include.dif
    CONFIGURE_COMMAND ./configure FC=${CMAKE_Fortran_COMPILER} FCFLAGS=${BACKEND_Fortran_FLAGS} FFLAGS=${BACKEND_Fortran_FLAGS} CC=${CMAKE_C_COMPILER} CFLAGS=${BACKEND_C_FLAGS} CXX=${CMAKE_CXX_COMPILER} CXXFLAGS=${BACKEND_CXX_FLAGS}
    BUILD_COMMAND ${MAKE_SERIAL} dslib_shared
          COMMAND ${MAKE_PARALLEL} install_tables
    INSTALL_COMMAND ""
  )
  add_extra_targets("backend" ${name} ${ver} ${dir} ${dl} clean)
  set_as_default_version("backend" ${name} ${ver})
endif()


# SuperIso
set(name "superiso")
set(ver "3.6")
set(lib "libsuperiso")
set(dl "http://superiso.in2p3.fr/download/${name}_v${ver}.tgz")
set(md5 "df864ceeccb72467bfbe572a8da9711d")
set(dir "${PROJECT_SOURCE_DIR}/Backends/installed/${name}/${ver}")
check_ditch_status(${name} ${ver} ${dir})
if(NOT ditched_${name}_${ver})
  ExternalProject_Add(${name}_${ver}
    DOWNLOAD_COMMAND ${DL_BACKEND} ${dl} ${md5} ${dir} ${name} ${ver}
    SOURCE_DIR ${dir}
    BUILD_IN_SOURCE 1
    CONFIGURE_COMMAND ""
    BUILD_COMMAND sed ${dashi} -e "s#CC = gcc#CC = ${CMAKE_C_COMPILER}#g" Makefile
          COMMAND sed ${dashi} -e "s#rcsU#rcs#g" src/Makefile
          COMMAND sed ${dashi} -e "s/CFLAGS= -O3 -pipe -fomit-frame-pointer/CFLAGS= -fPIC ${BACKEND_C_FLAGS}/g" Makefile
          COMMAND ${MAKE_PARALLEL}
          COMMAND ar x src/libisospin.a
          COMMAND ${CMAKE_COMMAND} -E echo "${CMAKE_C_COMPILER} ${CMAKE_SHARED_LIBRARY_CREATE_C_FLAGS} -o ${lib}.so *.o" > make_so.sh
          COMMAND chmod u+x make_so.sh
          COMMAND ./make_so.sh
    INSTALL_COMMAND ""
  )
  add_extra_targets("backend" ${name} ${ver} ${dir} ${dl} clean)
  set_as_default_version("backend" ${name} ${ver})
endif()

# DDCalc
set(name "ddcalc")
set(ver "1.0.0")
set(lib "libDDCalc")
set(dl "https://${name}.hepforge.org/downloads/${name}-${ver}.tar.gz")
set(md5 "0c0da22b84721fc1d945f8039a4686c9")
set(patch "${PROJECT_SOURCE_DIR}/Backends/patches/${name}/${ver}/patch_${name}_${ver}.dif")
set(dir "${PROJECT_SOURCE_DIR}/Backends/installed/${name}/${ver}")
set(ddcalc_flags "${BACKEND_Fortran_FLAGS} -${FMODULE} ${dir}/build")
check_ditch_status(${name} ${ver} ${dir})
if(NOT ditched_${name}_${ver})
  ExternalProject_Add(${name}_${ver}
    DOWNLOAD_COMMAND ${DL_BACKEND} ${dl} ${md5} ${dir} ${name} ${ver}
    SOURCE_DIR ${dir}
    BUILD_IN_SOURCE 1
    PATCH_COMMAND patch -p1 < ${patch}
    CONFIGURE_COMMAND ""
    BUILD_COMMAND ${MAKE_PARALLEL} ${lib}.so FC=${CMAKE_Fortran_COMPILER} FOPT=${ddcalc_flags} DDCALC_DIR=${dir} OUTPUT_PIPE=>/dev/null
    INSTALL_COMMAND ""
  )
  add_extra_targets("backend" ${name} ${ver} ${dir} ${dl} clean)
endif()

set(name "ddcalc")
set(ver "1.1.0")
set(lib "libDDCalc")
set(dl "https://${name}.hepforge.org/downloads/${name}-${ver}.tar.gz")
set(md5 "47191564385379dd70aeba4811cd7c3b")
set(dir "${PROJECT_SOURCE_DIR}/Backends/installed/${name}/${ver}")
set(ddcalc_flags "${BACKEND_Fortran_FLAGS} -${FMODULE} ${dir}/build")
check_ditch_status(${name} ${ver} ${dir})
if(NOT ditched_${name}_${ver})
  ExternalProject_Add(${name}_${ver}
    DOWNLOAD_COMMAND ${DL_BACKEND} ${dl} ${md5} ${dir} ${name} ${ver}
    SOURCE_DIR ${dir}
    BUILD_IN_SOURCE 1
    CONFIGURE_COMMAND ""
    BUILD_COMMAND ${MAKE_PARALLEL} ${lib}.so FC=${CMAKE_Fortran_COMPILER} FOPT=${ddcalc_flags} DDCALC_DIR=${dir} OUTPUT_PIPE=>/dev/null
    INSTALL_COMMAND ""
  )
  add_extra_targets("backend" ${name} ${ver} ${dir} ${dl} clean)
endif()

set(name "ddcalc")
set(ver "1.2.0")
set(lib "libDDCalc")
set(dl "https://${name}.hepforge.org/downloads/${name}-${ver}.tar.gz")
set(md5 "93b894b80b360159264f0d634cd7387e")
set(dir "${PROJECT_SOURCE_DIR}/Backends/installed/${name}/${ver}")
set(ddcalc_flags "${BACKEND_Fortran_FLAGS} -${FMODULE} ${dir}/build")
check_ditch_status(${name} ${ver} ${dir})
if(NOT ditched_${name}_${ver})
  ExternalProject_Add(${name}_${ver}
    DOWNLOAD_COMMAND ${DL_BACKEND} ${dl} ${md5} ${dir} ${name} ${ver}
    SOURCE_DIR ${dir}
    BUILD_IN_SOURCE 1
    CONFIGURE_COMMAND ""
    BUILD_COMMAND ${MAKE_PARALLEL} ${lib}.so FC=${CMAKE_Fortran_COMPILER} FOPT=${ddcalc_flags} DDCALC_DIR=${dir} OUTPUT_PIPE=>/dev/null
    INSTALL_COMMAND ""
  )
  add_extra_targets("backend" ${name} ${ver} ${dir} ${dl} clean)
endif()

set(name "ddcalc")
set(ver "2.0.0")
set(lib "libDDCalc")
set(dl "https://${name}.hepforge.org/downloads/${name}-${ver}.tar.gz")
set(md5 "504cb95a298fa62d11097793dc318549")
set(dir "${PROJECT_SOURCE_DIR}/Backends/installed/${name}/${ver}/")
set(ddcalc_flags "${BACKEND_Fortran_FLAGS} -${FMODULE} ${dir}/build")
check_ditch_status(${name} ${ver} ${dir})
if(NOT ditched_${name}_${ver})
  ExternalProject_Add(${name}_${ver}
    DOWNLOAD_COMMAND ${DL_BACKEND} ${dl} ${md5} ${dir} ${name} ${ver}
    SOURCE_DIR ${dir}
    BUILD_IN_SOURCE 1
    CONFIGURE_COMMAND ""
    BUILD_COMMAND ${MAKE_PARALLEL} ${lib}.so FC=${CMAKE_Fortran_COMPILER} FOPT=${ddcalc_flags} DDCALC_DIR=${dir} OUTPUT_PIPE=>/dev/null
    INSTALL_COMMAND ""
  )
  add_extra_targets("backend" ${name} ${ver} ${dir} ${dl} clean)
endif()

set(name "ddcalc")
set(ver "2.1.0")
set(lib "libDDCalc")
set(dl "https://${name}.hepforge.org/downloads/${name}-${ver}.tar.gz")
set(md5 "2c9dbe2aea267e12d0fcb79abb64237b")
set(dir "${PROJECT_SOURCE_DIR}/Backends/installed/${name}/${ver}/")
set(ddcalc_flags "${BACKEND_Fortran_FLAGS} -${FMODULE} ${dir}/build")
check_ditch_status(${name} ${ver} ${dir})
if(NOT ditched_${name}_${ver})
  ExternalProject_Add(${name}_${ver}
    DOWNLOAD_COMMAND ${DL_BACKEND} ${dl} ${md5} ${dir} ${name} ${ver}
    SOURCE_DIR ${dir}
    BUILD_IN_SOURCE 1
    CONFIGURE_COMMAND ""
    BUILD_COMMAND ${MAKE_PARALLEL} ${lib}.so FC=${CMAKE_Fortran_COMPILER} FOPT=${ddcalc_flags} DDCALC_DIR=${dir} OUTPUT_PIPE=>/dev/null
    INSTALL_COMMAND ""
  )
  add_extra_targets("backend" ${name} ${ver} ${dir} ${dl} clean)
endif()

set(name "ddcalc")
set(ver "2.2.0")
set(lib "libDDCalc")
set(dl "https://${name}.hepforge.org/downloads/${name}-${ver}.tar.gz")
set(md5 "36a29b2c95d619b2676d5d1e47b86ab4")
set(dir "${PROJECT_SOURCE_DIR}/Backends/installed/${name}/${ver}/")
set(ddcalc_flags "${BACKEND_Fortran_FLAGS} -${FMODULE} ${dir}/build")
check_ditch_status(${name} ${ver} ${dir})
if(NOT ditched_${name}_${ver})
  ExternalProject_Add(${name}_${ver}
    DOWNLOAD_COMMAND ${DL_BACKEND} ${dl} ${md5} ${dir} ${name} ${ver}
    SOURCE_DIR ${dir}
    BUILD_IN_SOURCE 1
    CONFIGURE_COMMAND ""
    BUILD_COMMAND ${MAKE_PARALLEL} ${lib}.so FC=${CMAKE_Fortran_COMPILER} FOPT=${ddcalc_flags} DDCALC_DIR=${dir} OUTPUT_PIPE=>/dev/null
    INSTALL_COMMAND ""
  )
  add_extra_targets("backend" ${name} ${ver} ${dir} ${dl} clean)
  set_as_default_version("backend" ${name} ${ver})
endif()


# Gamlike
set(name "gamlike")
set(ver "1.0.0")
set(dl "https://${name}.hepforge.org/downloads/${name}-${ver}.tar.gz")
set(md5 "16b763a2e8b9d6c174d8b7ca2f4cb575")
set(dir "${PROJECT_SOURCE_DIR}/Backends/installed/${name}/${ver}")
if(GSL_FOUND)
  execute_process(
    COMMAND gsl-config --libs
    OUTPUT_VARIABLE GAMLIKE_GSL_LIBS
    RESULT_VARIABLE RET
  )
  if( RET EQUAL 0 )
    string( STRIP "${GAMLIKE_GSL_LIBS}" GAMLIKE_GSL_LIBS )
  endif()
endif()
set(gamlike_CXXFLAGS "${BACKEND_CXX_FLAGS}")
if (NOT GSL_INCLUDE_DIRS STREQUAL "")
  set(gamlike_CXXFLAGS "${gamlike_CXXFLAGS} -I${GSL_INCLUDE_DIRS}")
endif()
check_ditch_status(${name} ${ver} ${dir})
if(NOT ditched_${name}_${ver})
  ExternalProject_Add(${name}_${ver}
    DOWNLOAD_COMMAND ${DL_BACKEND} ${dl} ${md5} ${dir} ${name} ${ver}
    SOURCE_DIR ${dir}
    BUILD_IN_SOURCE 1
    CONFIGURE_COMMAND ""
    BUILD_COMMAND ${MAKE_PARALLEL} CXX=${CMAKE_CXX_COMPILER} CXXFLAGS=${gamlike_CXXFLAGS} LDFLAGS=${CMAKE_SHARED_LIBRARY_CREATE_CXX_FLAGS} LDLIBS=${GAMLIKE_GSL_LIBS} GAMLIKE_DATA_PATH=${dir}/data
    INSTALL_COMMAND ""
  )
  add_extra_targets("backend" ${name} ${ver} ${dir} ${dl} clean)
endif()

set(name "gamlike")
set(ver "1.0.1")
set(dl "https://${name}.hepforge.org/downloads/${name}-${ver}.tar.gz")
set(md5 "80b50ab2345e8b7d43b9eace5436e515")
set(dir "${PROJECT_SOURCE_DIR}/Backends/installed/${name}/${ver}")
if(GSL_FOUND)
  execute_process(
    COMMAND gsl-config --libs
    OUTPUT_VARIABLE GAMLIKE_GSL_LIBS
    RESULT_VARIABLE RET
  )
  if( RET EQUAL 0 )
    string( STRIP "${GAMLIKE_GSL_LIBS}" GAMLIKE_GSL_LIBS )
  endif()
endif()
set(gamlike_CXXFLAGS "${BACKEND_CXX_FLAGS}")
if (NOT GSL_INCLUDE_DIRS STREQUAL "")
  set(gamlike_CXXFLAGS "${gamlike_CXXFLAGS} -I${GSL_INCLUDE_DIRS}")
endif()
check_ditch_status(${name} ${ver} ${dir})
if(NOT ditched_${name}_${ver})
  ExternalProject_Add(${name}_${ver}
    DOWNLOAD_COMMAND ${DL_BACKEND} ${dl} ${md5} ${dir} ${name} ${ver}
    SOURCE_DIR ${dir}
    BUILD_IN_SOURCE 1
    CONFIGURE_COMMAND ""
    BUILD_COMMAND ${MAKE_PARALLEL} CXX=${CMAKE_CXX_COMPILER} CXXFLAGS=${gamlike_CXXFLAGS} LDFLAGS=${CMAKE_SHARED_LIBRARY_CREATE_CXX_FLAGS} LDLIBS=${GAMLIKE_GSL_LIBS} GAMLIKE_DATA_PATH=${dir}/data
    INSTALL_COMMAND ""
  )
  add_extra_targets("backend" ${name} ${ver} ${dir} ${dl} clean)
  set_as_default_version("backend" ${name} ${ver})
endif()


# Ditch all MicrOmegas backends if using clang, as clang is apparently not supported by MO3.
if("${CMAKE_CXX_COMPILER_ID}" STREQUAL "Clang" OR "${CMAKE_CXX_COMPILER_ID}" STREQUAL "AppleClang")
  message("   Compiling with clang; disabling MicrOmegas support in GAMBIT configuration.")
  set (itch "${itch}" "micromegas")
endif()

# MicrOmegas base (for all models)
set(name "micromegas")
set(ver "3.6.9.2")
set(dl "http://lapth.cnrs.fr/micromegas/downloadarea/code/${name}_${ver}.tgz")
set(md5 "72807f6d0ef80737554d8702b6b212c1")
set(dir "${PROJECT_SOURCE_DIR}/Backends/installed/${name}/${ver}")
set(patch "${PROJECT_SOURCE_DIR}/Backends/patches/${name}/${ver}/patch_${name}_${ver}")
check_ditch_status(${name} ${ver} ${dir})
if(NOT ditched_${name}_${ver})
  ExternalProject_Add(${name}_${ver}
    DOWNLOAD_COMMAND ${DL_BACKEND} ${dl} ${md5} ${dir} ${name} ${ver}
    SOURCE_DIR ${dir}
    PATCH_COMMAND patch -p1 < ${patch}
    BUILD_IN_SOURCE 1
    CONFIGURE_COMMAND ""
    BUILD_COMMAND make flags
          COMMAND sed ${dashi} -e "s|FC =.*|FC = ${CMAKE_Fortran_COMPILER}|" CalcHEP_src/FlagsForMake
          COMMAND sed ${dashi} -e "s|CC =.*|CC = ${CMAKE_C_COMPILER}|" CalcHEP_src/FlagsForMake
          COMMAND sed ${dashi} -e "s|CXX =.*|CXX = ${CMAKE_CXX_COMPILER}|" CalcHEP_src/FlagsForMake
          COMMAND sed ${dashi} -e "s|FFLAGS =.*|FFLAGS = ${BACKEND_Fortran_FLAGS}|" CalcHEP_src/FlagsForMake
          COMMAND sed ${dashi} -e "s|CFLAGS =.*|CFLAGS = ${BACKEND_C_FLAGS}|" CalcHEP_src/FlagsForMake
          COMMAND sed ${dashi} -e "s|CXXFLAGS =.*|CXXFLAGS = ${BACKEND_CXX_FLAGS}|" CalcHEP_src/FlagsForMake
          COMMAND sed ${dashi} -e "s|FC=.*|FC=\"${CMAKE_Fortran_COMPILER}\"|" CalcHEP_src/FlagsForSh
          COMMAND sed ${dashi} -e "s|CC=.*|CC=\"${CMAKE_C_COMPILER}\"|" CalcHEP_src/FlagsForSh
          COMMAND sed ${dashi} -e "s|CXX=.*|CXX=\"${CMAKE_CXX_COMPILER}\"|" CalcHEP_src/FlagsForSh
          COMMAND sed ${dashi} -e "s|FFLAGS=.*|FFLAGS=\"${CMAKE_Fortran_FLAGS}\"|" CalcHEP_src/FlagsForSh
          COMMAND sed ${dashi} -e "s|CFLAGS=.*|CFLAGS=\"${CMAKE_C_FLAGS}\"|" CalcHEP_src/FlagsForSh
          COMMAND sed ${dashi} -e "s|CXXFLAGS=.*|CXXFLAGS=\"${BACKEND_CXX_FLAGS}\"|" CalcHEP_src/FlagsForSh
          COMMAND sed ${dashi} -e "s|lFort=.*|lFort=|" CalcHEP_src/FlagsForSh
          COMMAND make
    INSTALL_COMMAND ""
  )
  add_extra_targets("backend" ${name} ${ver} ${dir} ${dl} "yes | clean")
  set_as_default_version("backend" ${name} ${ver})
endif()

# MicrOmegas MSSM model
set(model "MSSM")
set(patch "${PROJECT_SOURCE_DIR}/Backends/patches/${name}/${ver}/patch_${name}_${ver}_${model}")
check_ditch_status(${name}_${model} ${ver} ${dir})
if(NOT ditched_${name}_${model}_${ver})
  ExternalProject_Add(${name}_${model}_${ver}
    DOWNLOAD_COMMAND ""
    SOURCE_DIR ${dir}
    PATCH_COMMAND patch -p1 < ${patch}
    BUILD_IN_SOURCE 1
    CONFIGURE_COMMAND ""
    BUILD_COMMAND ${CMAKE_COMMAND} -E chdir ${model} ${MAKE_PARALLEL} sharedlib main=main.c
    INSTALL_COMMAND ""
  )
  add_extra_targets("backend model" ${name} ${ver} ${dir}/${model} ${model} "yes | clean")
  set_as_default_version("backend model" ${name}_${model} ${ver})
endif()

# MicrOmegas ScalarSingletDM_Z2 model
set(model "ScalarSingletDM_Z2")
set(patch "${PROJECT_SOURCE_DIR}/Backends/patches/${name}/${ver}/patch_${name}_${ver}_${model}")
check_ditch_status(${name}_${model} ${ver} ${dir})
if(NOT ditched_${name}_${model}_${ver})
  ExternalProject_Add(${name}_${model}_${ver}
    DOWNLOAD_COMMAND ""
    SOURCE_DIR ${dir}
    PATCH_COMMAND ./newProject ${model} && patch -p1 < ${patch}
    BUILD_IN_SOURCE 1
    CONFIGURE_COMMAND ""
    BUILD_COMMAND ${CMAKE_COMMAND} -E chdir ${model} ${MAKE_PARALLEL} sharedlib main=main.c
    INSTALL_COMMAND ""
  )
  add_extra_targets("backend model" ${name} ${ver} ${dir}/${model} ${model} "yes | clean")
  set_as_default_version("backend model" ${name}_${model} ${ver})
endif()

# MicrOmegas ScalarSingletDM_Z3 model
set(model "ScalarSingletDM_Z3")
set(patch "${PROJECT_SOURCE_DIR}/Backends/patches/${name}/${ver}/patch_${name}_${ver}_${model}")
check_ditch_status(${name}_${model} ${ver} ${dir})
if(NOT ditched_${name}_${model}_${ver})
  ExternalProject_Add(${name}_${model}_${ver}
    DOWNLOAD_COMMAND ""
    SOURCE_DIR ${dir}
    PATCH_COMMAND ./newProject ${model} && patch -p1 < ${patch}
    BUILD_IN_SOURCE 1
    CONFIGURE_COMMAND ""
    BUILD_COMMAND ${CMAKE_COMMAND} -E chdir ${model} ${MAKE_PARALLEL} sharedlib main=main.c
    INSTALL_COMMAND ""
  )
  add_extra_targets("backend model" ${name} ${ver} ${dir}/${model} ${model} "yes | clean")
  set_as_default_version("backend model" ${name}_${model} ${ver})
endif()

# MicrOmegas VectorSingletDM_Z2 model
set(model "VectorSingletDM_Z2")
set(patch "${PROJECT_SOURCE_DIR}/Backends/patches/${name}/${ver}/patch_${name}_${ver}_${model}")
check_ditch_status(${name}_${model} ${ver} ${dir})
if(NOT ditched_${name}_${model}_${ver})
  ExternalProject_Add(${name}_${model}_${ver}
    DOWNLOAD_COMMAND ""
    SOURCE_DIR ${dir}
    PATCH_COMMAND ./newProject ${model} && patch -p1 < ${patch}
    BUILD_IN_SOURCE 1
    CONFIGURE_COMMAND ""
    BUILD_COMMAND ${CMAKE_COMMAND} -E chdir ${model} ${MAKE_PARALLEL} sharedlib main=main.c
    INSTALL_COMMAND ""
  )
  add_extra_targets("backend model" ${name} ${ver} ${dir}/${model} ${model} "yes | clean")
  set_as_default_version("backend model" ${name}_${model} ${ver})
endif()

# MicrOmegas MajoranaSingletDM_Z2 model
set(model "MajoranaSingletDM_Z2")
set(patch "${PROJECT_SOURCE_DIR}/Backends/patches/${name}/${ver}/patch_${name}_${ver}_${model}")
check_ditch_status(${name}_${model} ${ver} ${dir})
if(NOT ditched_${name}_${model}_${ver})
  ExternalProject_Add(${name}_${model}_${ver}
    DOWNLOAD_COMMAND ""
    SOURCE_DIR ${dir}
    PATCH_COMMAND ./newProject ${model} && patch -p1 < ${patch}
    BUILD_IN_SOURCE 1
    CONFIGURE_COMMAND ""
    BUILD_COMMAND ${CMAKE_COMMAND} -E chdir ${model} ${MAKE_PARALLEL} sharedlib main=main.c
    INSTALL_COMMAND ""
  )
  add_extra_targets("backend model" ${name} ${ver} ${dir}/${model} ${model} "yes | clean")
  set_as_default_version("backend model" ${name}_${model} ${ver})
endif()

# MicrOmegas DiracSingletDM_Z2 model
set(model "DiracSingletDM_Z2")
set(patch "${PROJECT_SOURCE_DIR}/Backends/patches/${name}/${ver}/patch_${name}_${ver}_${model}")
check_ditch_status(${name}_${model} ${ver} ${dir})
if(NOT ditched_${name}_${model}_${ver})
  ExternalProject_Add(${name}_${model}_${ver}
    DOWNLOAD_COMMAND ""
    SOURCE_DIR ${dir}
    PATCH_COMMAND ./newProject ${model} && patch -p1 < ${patch}
    BUILD_IN_SOURCE 1
    CONFIGURE_COMMAND ""
    BUILD_COMMAND ${CMAKE_COMMAND} -E chdir ${model} ${MAKE_PARALLEL} sharedlib main=main.c
    INSTALL_COMMAND ""
  )
  add_extra_targets("backend model" ${name} ${ver} ${dir}/${model} ${model} "yes | clean")
  set_as_default_version("backend model" ${name}_${model} ${ver})
endif()

# MontePythonLike
set(name "montepythonlike")
set(ver "3.1.0")
set(sfver "3_1_0")
set(dl "null")
set(dir "${PROJECT_SOURCE_DIR}/Backends/installed/${name}/${ver}")
set(patchdir "${PROJECT_SOURCE_DIR}/Backends/patches/${name}/${ver}/")
# Ditch MP if Python version is 3
set(ditch_if_absent "Python2")
check_ditch_status(${name} ${ver} ${dir} ${ditch_if_absent})
if(NOT ditched_${name}_${ver})
  ExternalProject_Add(${name}_${ver}
    GIT_REPOSITORY https://github.com/brinckmann/montepython_public.git
    GIT_TAG ${ver}
    SOURCE_DIR ${dir}
    BUILD_IN_SOURCE 1
    CONFIGURE_COMMAND ${CMAKE_COMMAND} -E copy ${patchdir}/MontePythonLike.py ${dir}/montepython/MontePythonLike_${sfver}.py
    COMMAND ${CMAKE_COMMAND} -E copy ${patchdir}/MPLike_patch_script.py ${dir}/montepython/MPLike_patch_script.py
    COMMAND sed ${dashi} -e "s#from MontePythonLike import#from MontePythonLike_${sfver} import#g" ${dir}/montepython/MPLike_patch_script.py
    COMMAND ${CMAKE_COMMAND} -E copy ${patchdir}/sdss_lrgDR7_fiducialmodel.dat ${dir}/data/sdss_lrgDR7/sdss_lrgDR7_fiducialmodel.dat
    COMMAND ${CMAKE_COMMAND} -E copy_directory ${patchdir}/WiggleZ_bao_highz ${dir}/montepython/likelihoods/WiggleZ_bao_highz/
    BUILD_COMMAND ""
    INSTALL_COMMAND python ${dir}/montepython/MPLike_patch_script.py
  )
  add_extra_targets("backend" ${name} ${ver} ${dir} ${dl} clean)
endif()

# MontePythonLike
set(name "montepythonlike")
set(ver "3.3.0")
set(sfver "3_3_0")
set(dl "null")
set(dir "${PROJECT_SOURCE_DIR}/Backends/installed/${name}/${ver}")
set(patchdir "${PROJECT_SOURCE_DIR}/Backends/patches/${name}/${ver}/")
set(ditch_if_absent "Python")
check_ditch_status(${name} ${ver} ${dir} ${ditch_if_absent})
if(NOT ditched_${name}_${ver})
  ExternalProject_Add(${name}_${ver}
    GIT_REPOSITORY https://github.com/brinckmann/montepython_public.git
    GIT_TAG ${ver}
    SOURCE_DIR ${dir}
    BUILD_IN_SOURCE 1
    CONFIGURE_COMMAND ${CMAKE_COMMAND} -E copy ${patchdir}/MontePythonLike.py ${dir}/montepython/MontePythonLike_${sfver}.py
    COMMAND ${CMAKE_COMMAND} -E copy ${patchdir}/MPLike_patch_script.py ${dir}/montepython/MPLike_patch_script.py
    COMMAND sed ${dashi} -e "s#from MontePythonLike import#from MontePythonLike_${sfver} import#g" ${dir}/montepython/MPLike_patch_script.py
    COMMAND ${CMAKE_COMMAND} -E copy ${patchdir}/sdss_lrgDR7_fiducialmodel.dat ${dir}/data/sdss_lrgDR7/sdss_lrgDR7_fiducialmodel.dat
    COMMAND ${CMAKE_COMMAND} -E copy_directory ${patchdir}/WiggleZ_bao_highz ${dir}/montepython/likelihoods/WiggleZ_bao_highz/
    BUILD_COMMAND ""
    INSTALL_COMMAND python ${dir}/montepython/MPLike_patch_script.py
  )
  add_extra_targets("backend" ${name} ${ver} ${dir} ${dl} clean)
  set_as_default_version("backend" ${name} ${ver})
endif()

# Pythia
set(name "pythia")
set(ver "8.212")
set(lib "libpythia8")
set(dl "http://home.thep.lu.se/~torbjorn/pythia8/pythia8212.tgz")
set(md5 "0886d1b2827d8f0cd2ae69b925045f40")
set(dir "${PROJECT_SOURCE_DIR}/Backends/installed/${name}/${ver}")
set(patch "${PROJECT_SOURCE_DIR}/Backends/patches/${name}/${ver}/patch_${name}_${ver}.dif")

# - Add additional compiler-specific optimisation flags and suppress some warnings from -Wextra.
set(pythia_CXXFLAGS "${BACKEND_CXX_FLAGS}")
if("${CMAKE_CXX_COMPILER_ID}" STREQUAL "Intel")
  set(pythia_CXXFLAGS "${pythia_CXXFLAGS} -fast") # -fast sometimes makes xsecs come out as NaN, but we catch that and invalidate those points.
elseif("${CMAKE_CXX_COMPILER_ID}" STREQUAL "GNU" OR "${CMAKE_CXX_COMPILER_ID}" STREQUAL "Clang" OR "${CMAKE_CXX_COMPILER_ID}" STREQUAL "AppleClang")
  # Include all flags from -ffast-math, except -ffinite-math-only (which has proved to cause incorrect results), and -fno-rounding-math -fno-signaling-nans (which don't exist in Clang and are defaults anyway for gcc).
  set(pythia_CXXFLAGS "${pythia_CXXFLAGS} -fno-math-errno -funsafe-math-optimizations")
  if("${CMAKE_CXX_COMPILER_ID}" STREQUAL "GNU")
    set(pythia_CXXFLAGS "${pythia_CXXFLAGS} -fcx-limited-range") # Clang doesn't have this one.
  endif()
  set_compiler_warning("no-extra" pythia_CXXFLAGS)
  set_compiler_warning("no-deprecated-declarations" pythia_CXXFLAGS)
endif()

# - Add "-undefined dynamic_lookup flat_namespace" to linker flags when OSX linker is used
if(${CMAKE_SYSTEM_NAME} MATCHES "Darwin")
  set(pythia_CXX_SHARED_FLAGS "${CMAKE_SHARED_LIBRARY_CREATE_CXX_FLAGS} -undefined dynamic_lookup -flat_namespace")
else()
  set(pythia_CXX_SHARED_FLAGS "${CMAKE_SHARED_LIBRARY_CREATE_CXX_FLAGS}")
endif()

# - Add option to turn off intel IPO if insufficient memory exists to use it.
option(PYTHIA_OPT "For Pythia: Switch Intel's multi-file interprocedural optimization on/off" ON)
if("${CMAKE_CXX_COMPILER_ID}" STREQUAL "Intel" AND NOT "${PYTHIA_OPT}")
  set(pythia_CXXFLAGS "${pythia_CXXFLAGS} -no-ipo -ip")
endif()

# - Pythia 8.212 depends on std::auto_ptr which is removed in c++17, so we need to fall back to c++14 (or c++11)
if(COMPILER_SUPPORTS_CXX17)
  string(REGEX REPLACE "-std=c\\+\\+17" "-std=c++14" pythia_CXXFLAGS "${pythia_CXXFLAGS}")
endif()

# - Set include directories
set(pythia_CXXFLAGS "${pythia_CXXFLAGS} -I${Boost_INCLUDE_DIR} -I${PROJECT_SOURCE_DIR}/contrib/slhaea/include")

# - Actual configure and compile commands
check_ditch_status(${name} ${ver} ${dir})
if(NOT ditched_${name}_${ver})
  ExternalProject_Add(${name}_${ver}
    DOWNLOAD_COMMAND ${DL_BACKEND} ${dl} ${md5} ${dir} ${name} ${ver}
    SOURCE_DIR ${dir}
    BUILD_IN_SOURCE 1
    PATCH_COMMAND patch -p1 < ${patch}
    CONFIGURE_COMMAND ./configure --enable-shared --cxx="${CMAKE_CXX_COMPILER}" --cxx-common="${pythia_CXXFLAGS}" --cxx-shared="${pythia_CXX_SHARED_FLAGS}" --lib-suffix=".so"
    BUILD_COMMAND ${MAKE_PARALLEL} CXX="${CMAKE_CXX_COMPILER}" lib/${lib}.so
    INSTALL_COMMAND ""
  )
  BOSS_backend(${name} ${ver})
  add_extra_targets("backend" ${name} ${ver} ${dir} ${dl} distclean)
  set_as_default_version("backend" ${name} ${ver})
endif()

# Pythia external model (EM)
set(model "em")
set(name "pythia_${model}")
set(ver "8.212")
set(lib "libpythia8")
set(dl "http://home.thep.lu.se/~torbjorn/pythia8/pythia8212.tgz")
set(md5 "0886d1b2827d8f0cd2ae69b925045f40")
set(dir "${PROJECT_SOURCE_DIR}/Backends/installed/${name}/${ver}")
set(patch "${PROJECT_SOURCE_DIR}/Backends/patches/${name}/${ver}/patch_${name}_${ver}.dif")
set(ext_model_dir "${PROJECT_SOURCE_DIR}/Backends/patches/${name}/${ver}/ExternalModel")
check_ditch_status(${name} ${ver} ${dir})
if(NOT ditched_${name}_${ver})
  ExternalProject_Add(${name}_${ver}
    DOWNLOAD_COMMAND ${DL_BACKEND} ${dl} ${md5} ${dir} ${name} ${ver}
    SOURCE_DIR ${dir}
    BUILD_IN_SOURCE 1
    PATCH_COMMAND patch -p1 < ${patch}
    CONFIGURE_COMMAND ./configure --enable-shared --cxx="${CMAKE_CXX_COMPILER}" --cxx-common="${pythia_CXXFLAGS}" --cxx-shared="${pythia_CXX_SHARED_FLAGS}" --lib-suffix=".so"
    BUILD_COMMAND ${MAKE_PARALLEL} CXX="${CMAKE_CXX_COMPILER}" lib/${lib}.so
    INSTALL_COMMAND ""
  )
  ExternalProject_Add_Step(${name}_${ver} add_external_Pythia_model
    COMMAND ${CMAKE_COMMAND} -E copy ${ext_model_dir}/ProcessContainer.cc ${dir}/src/
    COMMAND ${CMAKE_COMMAND} -E copy ${ext_model_dir}/Index.xml  ${dir}/share/Pythia8/xmldoc/
    COMMAND ${CMAKE_COMMAND} -E copy ${ext_model_dir}/UserModel.xml ${dir}/share/Pythia8/xmldoc/
    COMMAND ${CMAKE_COMMAND} -E copy_directory ${ext_model_dir}/src ${dir}/src/
    COMMAND ${CMAKE_COMMAND} -E copy_directory ${ext_model_dir}/include ${dir}/include/
    DEPENDEES download
    DEPENDERS patch
  )
  BOSS_backend(${name} ${ver})
  add_extra_targets("backend" ${name} ${ver} ${dir} ${dl} distclean)
  set_as_default_version("backend" ${name} ${ver})
endif()


# Nulike
set(name "nulike")
set(ver "1.0.4")
set(lib "libnulike")
set(dl "https://${name}.hepforge.org/downloads/${name}-${ver}.tar.gz")
set(md5 "47649992d19984ee53df6a1655c48227")
set(dir "${PROJECT_SOURCE_DIR}/Backends/installed/${name}/${ver}")
check_ditch_status(${name} ${ver} ${dir})
if(NOT ditched_${name}_${ver})
  ExternalProject_Add(${name}_${ver}
    DOWNLOAD_COMMAND ${DL_BACKEND} ${dl} ${md5} ${dir} ${name} ${ver}
    SOURCE_DIR ${dir}
    BUILD_IN_SOURCE 1
    CONFIGURE_COMMAND ""
    BUILD_COMMAND ${MAKE_PARALLEL} ${lib}.so FF=${CMAKE_Fortran_COMPILER} FOPT=${BACKEND_Fortran_FLAGS} MODULE=${FMODULE}
    INSTALL_COMMAND ""
  )
  add_extra_targets("backend" ${name} ${ver} ${dir} ${dl} distclean)
endif()

# Nulike
set(name "nulike")
set(ver "1.0.5")
set(lib "libnulike")
set(dl "https://${name}.hepforge.org/downloads/${name}-${ver}.tar.gz")
set(md5 "20cee73a38fb3560298b6a3acdd4d83a")
set(dir "${PROJECT_SOURCE_DIR}/Backends/installed/${name}/${ver}")
check_ditch_status(${name} ${ver} ${dir})
if(NOT ditched_${name}_${ver})
  ExternalProject_Add(${name}_${ver}
    DOWNLOAD_COMMAND ${DL_BACKEND} ${dl} ${md5} ${dir} ${name} ${ver}
    SOURCE_DIR ${dir}
    BUILD_IN_SOURCE 1
    CONFIGURE_COMMAND ""
    BUILD_COMMAND ${MAKE_PARALLEL} ${lib}.so FF=${CMAKE_Fortran_COMPILER} FOPT=${BACKEND_Fortran_FLAGS} MODULE=${FMODULE}
    INSTALL_COMMAND ""
  )
  add_extra_targets("backend" ${name} ${ver} ${dir} ${dl} distclean)
endif()

# Nulike
set(name "nulike")
set(ver "1.0.6")
set(lib "libnulike")
set(dl "https://${name}.hepforge.org/downloads/${name}-${ver}.tar.gz")
set(md5 "fc4c35dc867bb1213d80acd12e5c1169")
set(dir "${PROJECT_SOURCE_DIR}/Backends/installed/${name}/${ver}")
check_ditch_status(${name} ${ver} ${dir})
if(NOT ditched_${name}_${ver})
  ExternalProject_Add(${name}_${ver}
    DOWNLOAD_COMMAND ${DL_BACKEND} ${dl} ${md5} ${dir} ${name} ${ver}
    SOURCE_DIR ${dir}
    BUILD_IN_SOURCE 1
    CONFIGURE_COMMAND ""
    BUILD_COMMAND ${MAKE_PARALLEL} ${lib}.so FF=${CMAKE_Fortran_COMPILER} FOPT=${BACKEND_Fortran_FLAGS} MODULE=${FMODULE}
    INSTALL_COMMAND ""
  )
  add_extra_targets("backend" ${name} ${ver} ${dir} ${dl} distclean)
endif()

# Nulike
set(name "nulike")
set(ver "1.0.7")
set(lib "libnulike")
set(dl "https://${name}.hepforge.org/downloads/${name}-${ver}.tar.gz")
set(md5 "5c8e74d125b619abe01e196af7baf790")
set(dir "${PROJECT_SOURCE_DIR}/Backends/installed/${name}/${ver}")
check_ditch_status(${name} ${ver} ${dir})
if(NOT ditched_${name}_${ver})
  ExternalProject_Add(${name}_${ver}
    DOWNLOAD_COMMAND ${DL_BACKEND} ${dl} ${md5} ${dir} ${name} ${ver}
    SOURCE_DIR ${dir}
    BUILD_IN_SOURCE 1
    CONFIGURE_COMMAND ""
    BUILD_COMMAND ${MAKE_PARALLEL} ${lib}.so FF=${CMAKE_Fortran_COMPILER} FOPT=${BACKEND_Fortran_FLAGS} MODULE=${FMODULE}
    INSTALL_COMMAND ""
  )
  add_extra_targets("backend" ${name} ${ver} ${dir} ${dl} distclean)
endif()

# Nulike
set(name "nulike")
set(ver "1.0.8")
set(lib "libnulike")
set(dl "https://${name}.hepforge.org/downloads/${name}-${ver}.tar.gz")
set(md5 "2ab62018b255cc987263daa6999b1ad6")
set(dir "${PROJECT_SOURCE_DIR}/Backends/installed/${name}/${ver}")
check_ditch_status(${name} ${ver} ${dir})
if(NOT ditched_${name}_${ver})
  ExternalProject_Add(${name}_${ver}
    DOWNLOAD_COMMAND ${DL_BACKEND} ${dl} ${md5} ${dir} ${name} ${ver}
    SOURCE_DIR ${dir}
    BUILD_IN_SOURCE 1
    CONFIGURE_COMMAND ""
    BUILD_COMMAND ${MAKE_PARALLEL} ${lib}.so FF=${CMAKE_Fortran_COMPILER} FOPT=${BACKEND_Fortran_FLAGS} MODULE=${FMODULE}
    INSTALL_COMMAND ""
  )
  add_extra_targets("backend" ${name} ${ver} ${dir} ${dl} distclean)
  set_as_default_version("backend" ${name} ${ver})
endif()

# SUSY-HIT
set(name "susyhit")
set(ver "1.5")
set(lib "libsusyhit")
set(dl "https://www.itp.kit.edu/~maggie/SUSY-HIT/version${ver}_${name}.tar.gz")
set(md5 "493c7ba3a07e192918d3412875fb386a")
set(dir "${PROJECT_SOURCE_DIR}/Backends/installed/${name}/${ver}")
set(patch "${PROJECT_SOURCE_DIR}/Backends/patches/${name}/${ver}/patch_${name}_${ver}.dif")

# - Due to a bug/instability in SUSYHIT, switch off optimization for Intel compilers
set(susyhit_Fortran_FLAGS "${BACKEND_Fortran_FLAGS}")
if("${CMAKE_Fortran_COMPILER_ID}" STREQUAL "Intel")
  set(susyhit_Fortran_FLAGS "${susyhit_Fortran_FLAGS} -O0")
endif()

check_ditch_status(${name} ${ver} ${dir})
if(NOT ditched_${name}_${ver})
  ExternalProject_Add(${name}_${ver}
    DOWNLOAD_COMMAND ${DL_BACKEND} ${dl} ${md5} ${dir} ${name} ${ver}
    SOURCE_DIR ${dir}
    BUILD_IN_SOURCE 1
    PATCH_COMMAND patch -p1 < ${patch}
    CONFIGURE_COMMAND ""
    BUILD_COMMAND ${MAKE_PARALLEL} ${lib}.so FC=${CMAKE_Fortran_COMPILER} FFLAGS=${susyhit_Fortran_FLAGS}
    INSTALL_COMMAND ""
  )
  add_extra_targets("backend" ${name} ${ver} ${dir} ${dl} clean)
  set_as_default_version("backend" ${name} ${ver})
endif()


# FeynHiggs
set(name "feynhiggs")
set(ver "2.12.0")
set(lib "libFH")
set(dl "http://wwwth.mpp.mpg.de/members/heinemey/feynhiggs/newversion/FeynHiggs-${ver}.tar.gz")
set(md5 "da2d0787311525213cd4721da9946b86")
set(dir "${PROJECT_SOURCE_DIR}/Backends/installed/${name}/${ver}")
set(FH_Fortran_FLAGS "${BACKEND_Fortran_FLAGS_NO_BUILD_OPTIMISATIONS}") #For skipping -O2, which seems to cause issues
set(FH_C_FLAGS "${BACKEND_C_FLAGS_NO_BUILD_OPTIMISATIONS}")             #For skipping -O2, which seems to cause issues
set(FH_CXX_FLAGS "${BACKEND_CXX_FLAGS_NO_BUILD_OPTIMISATIONS}")         #For skipping -O2, which seems to cause issues
check_ditch_status(${name} ${ver} ${dir})
if(NOT ditched_${name}_${ver})
  ExternalProject_Add(${name}_${ver}
    DOWNLOAD_COMMAND ${DL_BACKEND} ${dl} ${md5} ${dir} ${name} ${ver}
    SOURCE_DIR ${dir}
    BUILD_IN_SOURCE 1
    # Fix bug preventing the use of array bounds checking.
    CONFIGURE_COMMAND sed ${dashi} -e "s#ComplexType spi_(2, 6:7, nvec, 1)#ComplexType spi_(2, 6:7, nvec, LEGS)#g" src/Decays/VecSet.F
              COMMAND ./configure FC=${CMAKE_Fortran_COMPILER} FFLAGS=${FH_Fortran_FLAGS} CC=${CMAKE_C_COMPILER} CFLAGS=${FH_C_FLAGS} CXX=${CMAKE_CXX_COMPILER} CXXFLAGS=${FH_CXX_FLAGS}
    BUILD_COMMAND ${MAKE_PARALLEL}
          COMMAND ${CMAKE_COMMAND} -E make_directory lib
          COMMAND ${CMAKE_COMMAND} -E echo "${CMAKE_Fortran_COMPILER} ${CMAKE_SHARED_LIBRARY_CREATE_C_FLAGS} -o lib/${lib}.so build/*.o" > make_so.sh
          COMMAND chmod u+x make_so.sh
          COMMAND ./make_so.sh
    INSTALL_COMMAND ""
  )
  add_extra_targets("backend" ${name} ${ver} ${dir} ${dl} clean)
endif()

# FeynHiggs
set(name "feynhiggs")
set(ver "2.11.3")
set(lib "libFH")
set(dl "http://wwwth.mpp.mpg.de/members/heinemey/feynhiggs/newversion/FeynHiggs-${ver}.tar.gz")
set(md5 "49f5ea1838cb233baffd85bbc1b0d87d")
set(dir "${PROJECT_SOURCE_DIR}/Backends/installed/${name}/${ver}")
set(FH_Fortran_FLAGS "${BACKEND_Fortran_FLAGS_NO_BUILD_OPTIMISATIONS}") #For skipping -O2, which seems to cause issues
set(FH_C_FLAGS "${BACKEND_C_FLAGS_NO_BUILD_OPTIMISATIONS}")             #For skipping -O2, which seems to cause issues
set(FH_CXX_FLAGS "${BACKEND_CXX_FLAGS_NO_BUILD_OPTIMISATIONS}")         #For skipping -O2, which seems to cause issues
check_ditch_status(${name} ${ver} ${dir})
if(NOT ditched_${name}_${ver})
  ExternalProject_Add(${name}_${ver}
    DOWNLOAD_COMMAND ${DL_BACKEND} ${dl} ${md5} ${dir} ${name} ${ver}
    SOURCE_DIR ${dir}
    BUILD_IN_SOURCE 1
    # Fix bug preventing the use of array bounds checking.
    CONFIGURE_COMMAND sed ${dashi} -e "s#ComplexType spi_(2, 6:7, nvec, 1)#ComplexType spi_(2, 6:7, nvec, LEGS)#g" src/Decays/VecSet.F
              COMMAND ./configure FC=${CMAKE_Fortran_COMPILER} FFLAGS=${FH_Fortran_FLAGS} CC=${CMAKE_C_COMPILER} CFLAGS=${FH_C_FLAGS} CXX=${CMAKE_CXX_COMPILER} CXXFLAGS=${FH_CXX_FLAGS}
    BUILD_COMMAND ${MAKE_PARALLEL}
          COMMAND ${CMAKE_COMMAND} -E make_directory lib
          COMMAND ${CMAKE_COMMAND} -E echo "${CMAKE_Fortran_COMPILER} ${CMAKE_SHARED_LIBRARY_CREATE_C_FLAGS} -o lib/${lib}.so build/*.o" > make_so.sh
          COMMAND chmod u+x make_so.sh
          COMMAND ./make_so.sh
    INSTALL_COMMAND ""
  )
  add_extra_targets("backend" ${name} ${ver} ${dir} ${dl} clean)
  set_as_default_version("backend" ${name} ${ver})
endif()

# FeynHiggs
set(name "feynhiggs")
set(ver "2.11.2")
set(lib "libFH")
set(dl "http://wwwth.mpp.mpg.de/members/heinemey/feynhiggs/newversion/FeynHiggs-${ver}.tar.gz")
set(md5 "edb73eafa6dab291bd8827242c16ac0a")
set(dir "${PROJECT_SOURCE_DIR}/Backends/installed/${name}/${ver}")
set(FH_Fortran_FLAGS "${BACKEND_Fortran_FLAGS_NO_BUILD_OPTIMISATIONS}") #For skipping -O2, which seems to cause issues
set(FH_C_FLAGS "${BACKEND_C_FLAGS_NO_BUILD_OPTIMISATIONS}")             #For skipping -O2, which seems to cause issues
set(FH_CXX_FLAGS "${BACKEND_CXX_FLAGS_NO_BUILD_OPTIMISATIONS}")         #For skipping -O2, which seems to cause issues
check_ditch_status(${name} ${ver} ${dir})
if(NOT ditched_${name}_${ver})
  ExternalProject_Add(${name}_${ver}
    DOWNLOAD_COMMAND ${DL_BACKEND} ${dl} ${md5} ${dir} ${name} ${ver}
    SOURCE_DIR ${dir}
    BUILD_IN_SOURCE 1
    # Fix bug preventing the use of array bounds checking.
    CONFIGURE_COMMAND sed ${dashi} -e "s#ComplexType spi_(2, 6:7, nvec, 1)#ComplexType spi_(2, 6:7, nvec, LEGS)#g" src/Decays/VecSet.F
              COMMAND ./configure FC=${CMAKE_Fortran_COMPILER} FFLAGS=${FH_Fortran_FLAGS} CC=${CMAKE_C_COMPILER} CFLAGS=${FH_C_FLAGS} CXX=${CMAKE_CXX_COMPILER} CXXFLAGS=${FH_CXX_FLAGS}
    BUILD_COMMAND ${MAKE_PARALLEL}
          COMMAND ${CMAKE_COMMAND} -E make_directory lib
          COMMAND ${CMAKE_COMMAND} -E echo "${CMAKE_Fortran_COMPILER} ${CMAKE_SHARED_LIBRARY_CREATE_C_FLAGS} -o lib/${lib}.so build/*.o" > make_so.sh
          COMMAND chmod u+x make_so.sh
          COMMAND ./make_so.sh
    INSTALL_COMMAND ""
  )
  add_extra_targets("backend" ${name} ${ver} ${dir} ${dl} clean)
endif()


# HiggsBounds tables
set(name "higgsbounds_tables")
set(ver "0.0")
set(dl "https://higgsbounds.hepforge.org/downloads/csboutput_trans_binary.tar.gz")
set(md5 "004decca30335ddad95654a04dd034a6")
set(dir "${PROJECT_SOURCE_DIR}/Backends/installed/${name}/${ver}")
check_ditch_status(${name} ${ver} ${dir})
if(NOT ditched_${name}_${ver})
  ExternalProject_Add(${name}_${ver}
    DOWNLOAD_COMMAND ${DL_BACKEND} ${dl} ${md5} ${dir} ${name} ${ver} "retain container folder"
    SOURCE_DIR ${dir}
    BUILD_IN_SOURCE 1
    CONFIGURE_COMMAND ""
    BUILD_COMMAND ""
    INSTALL_COMMAND ""
  )
  add_extra_targets("backend" ${name} ${ver} ${dir} ${dl} clean)
  set_as_default_version("backend" ${name} ${ver})
endif()


# HiggsBounds
set(name "higgsbounds")
set(ver "4.3.1")
set(lib "libhiggsbounds")
set(dl "https://${name}.hepforge.org/downloads/HiggsBounds-${ver}.tar.gz")
set(md5 "c1667613f814a9f0297d1f11a8b3ef34")
set(dir "${PROJECT_SOURCE_DIR}/Backends/installed/${name}/${ver}")
set(patch "${PROJECT_SOURCE_DIR}/Backends/patches/${name}/${ver}/patch_${name}_${ver}.dif")
set(hb_tab_name "higgsbounds_tables")
set(hb_tab_ver "0.0")
set(hb_tab_dir "${PROJECT_SOURCE_DIR}/Backends/installed/${hb_tab_name}/${hb_tab_ver}")
check_ditch_status(${name} ${ver} ${dir})
if(NOT ditched_${name}_${ver})
  ExternalProject_Add(${name}_${ver}
    DEPENDS ${hb_tab_name}_${hb_tab_ver}
    DOWNLOAD_COMMAND ${DL_BACKEND} ${dl} ${md5} ${dir} ${name} ${ver}
    SOURCE_DIR ${dir}
    PATCH_COMMAND patch -p1 < ${patch}
    BUILD_IN_SOURCE 1
    CONFIGURE_COMMAND ${CMAKE_COMMAND} -E copy configure-with-chisq my_configure
              COMMAND sed ${dashi} -e "s|clsbtablesdir=.*|clsbtablesdir=\"${hb_tab_dir}/\"|" my_configure
              COMMAND sed ${dashi} -e "s|F90C =.*|F90C = ${CMAKE_Fortran_COMPILER}|" my_configure
              COMMAND sed ${dashi} -e "s|F77C =.*|F77C = ${CMAKE_Fortran_COMPILER}|" my_configure
              COMMAND sed ${dashi} -e "s|F90FLAGS =.*|F90FLAGS = ${BACKEND_Fortran_FLAGS}|" my_configure
              COMMAND sed ${dashi} -e "s|\\.SUFFIXES|.NOTPARALLEL:${nl}${nl}.SUFFIXES|" makefile.in
              COMMAND ${CMAKE_COMMAND} -E copy makefile.in makefile.in.tmp
              COMMAND awk "{gsub(/${nl}/,${true_nl})}{print}" makefile.in.tmp > makefile.in
              COMMAND ${CMAKE_COMMAND} -E remove makefile.in.tmp
              COMMAND ./my_configure
    BUILD_COMMAND ${MAKE_PARALLEL}
          COMMAND ${CMAKE_COMMAND} -E make_directory lib
          COMMAND ${CMAKE_COMMAND} -E echo "${CMAKE_Fortran_COMPILER} ${CMAKE_SHARED_LIBRARY_CREATE_C_FLAGS} -o lib/${lib}.so *.o" > make_so.sh
          COMMAND chmod u+x make_so.sh
          COMMAND ./make_so.sh
    INSTALL_COMMAND ""
  )
  add_extra_targets("backend" ${name} ${ver} ${dir} ${dl} clean)
  set_as_default_version("backend" ${name} ${ver})
endif()

# HiggsBounds
set(name "higgsbounds")
set(ver "4.2.1")
set(lib "libhiggsbounds")
set(dl "https://${name}.hepforge.org/downloads/HiggsBounds-${ver}.tar.gz")
set(md5 "47b93330d4e0fddcc23b381548db355b")
set(dir "${PROJECT_SOURCE_DIR}/Backends/installed/${name}/${ver}")
set(hb_tab_name "higgsbounds_tables")
set(hb_tab_ver "0.0")
set(hb_tab_dir "${PROJECT_SOURCE_DIR}/Backends/installed/${hb_tab_name}/${hb_tab_ver}")
check_ditch_status(${name} ${ver} ${dir})
if(NOT ditched_${name}_${ver})
  ExternalProject_Add(${name}_${ver}
    DEPENDS ${hb_tab_name}_${hb_tab_ver}
    DOWNLOAD_COMMAND ${DL_BACKEND} ${dl} ${md5} ${dir} ${name} ${ver}
    SOURCE_DIR ${dir}
    BUILD_IN_SOURCE 1
    CONFIGURE_COMMAND ${CMAKE_COMMAND} -E copy configure-with-chisq my_configure
              COMMAND sed ${dashi} -e "s|clsbtablesdir=.*|clsbtablesdir=\"${hb_tab_dir}/\"|" my_configure
              COMMAND sed ${dashi} -e "s|F90C =.*|F90C = ${CMAKE_Fortran_COMPILER}|" my_configure
              COMMAND sed ${dashi} -e "s|F77C =.*|F77C = ${CMAKE_Fortran_COMPILER}|" my_configure
              COMMAND sed ${dashi} -e "s|F90FLAGS =.*|F90FLAGS = ${BACKEND_Fortran_FLAGS}|" my_configure
              COMMAND sed ${dashi} -e "s|\\.SUFFIXES|.NOTPARALLEL:${nl}${nl}.SUFFIXES|" makefile.in
              COMMAND ${CMAKE_COMMAND} -E copy makefile.in makefile.in.tmp
              COMMAND awk "{gsub(/${nl}/,${true_nl})}{print}" makefile.in.tmp > makefile.in
              COMMAND ${CMAKE_COMMAND} -E remove makefile.in.tmp
              COMMAND ./my_configure
    BUILD_COMMAND ${MAKE_PARALLEL}
          COMMAND ${CMAKE_COMMAND} -E make_directory lib
          COMMAND ${CMAKE_COMMAND} -E echo "${CMAKE_Fortran_COMPILER} ${CMAKE_SHARED_LIBRARY_CREATE_C_FLAGS} -o lib/${lib}.so *.o" > make_so.sh
          COMMAND chmod u+x make_so.sh
          COMMAND ./make_so.sh
    INSTALL_COMMAND ""
  )
  add_extra_targets("backend" ${name} ${ver} ${dir} ${dl} clean)
endif()


# HiggsSignals
set(name "higgssignals")
set(ver "1.4.0")
set(lib "libhiggssignals")
set(dl "https://higgsbounds.hepforge.org/downloads/HiggsSignals-${ver}.tar.gz")
set(md5 "537d3885b1cbddbe1163dbc843ec2beb")
set(dir "${PROJECT_SOURCE_DIR}/Backends/installed/${name}/${ver}")
set(patch "${PROJECT_SOURCE_DIR}/Backends/patches/${name}/${ver}/patch_${name}_${ver}.dif")
set(hb_name "higgsbounds")
set(hb_ver "4.3.1")
check_ditch_status(${name} ${ver} ${dir})
if(NOT ditched_${name}_${ver})
  ExternalProject_Add(${name}_${ver}
    DEPENDS higgsbounds_${hb_ver}
    DOWNLOAD_COMMAND ${DL_BACKEND} ${dl} ${md5} ${dir} ${name} ${ver}
    SOURCE_DIR ${dir}
    PATCH_COMMAND patch -p1 < ${patch}
    BUILD_IN_SOURCE 1
    CONFIGURE_COMMAND ${CMAKE_COMMAND} -E copy configure my_configure
              COMMAND sed ${dashi} -e "s|HBLIBS =.*|HBLIBS =-L../../${hb_name}/${hb_ver}|" my_configure
              COMMAND sed ${dashi} -e "s|HBINCLUDE =.*|HBINCLUDE =-I../../${hb_name}/${hb_ver}|" my_configure
              COMMAND sed ${dashi} -e "s|F90C =.*|F90C = ${CMAKE_Fortran_COMPILER}|" my_configure
              COMMAND sed ${dashi} -e "s|F77C =.*|F77C = ${CMAKE_Fortran_COMPILER}|" my_configure
              COMMAND sed ${dashi} -e "s|F90FLAGS =.*|F90FLAGS = ${BACKEND_Fortran_FLAGS}|" my_configure
              COMMAND sed ${dashi} -e "s|\\.SUFFIXES|.NOTPARALLEL:${nl}${nl}.SUFFIXES|" makefile.in
              COMMAND ${CMAKE_COMMAND} -E copy makefile.in makefile.in.tmp
              COMMAND awk "{gsub(/${nl}/,${true_nl})}{print}" makefile.in.tmp > makefile.in
              COMMAND ${CMAKE_COMMAND} -E remove makefile.in.tmp
              COMMAND ./my_configure
    BUILD_COMMAND ${MAKE_PARALLEL}
          COMMAND ${CMAKE_COMMAND} -E make_directory lib
          COMMAND ${CMAKE_COMMAND} -E remove HiggsSignals.o
          COMMAND ${CMAKE_COMMAND} -E echo "${CMAKE_Fortran_COMPILER} ${CMAKE_SHARED_LIBRARY_CREATE_C_FLAGS} -o lib/${lib}.so ./*.o ../../${hb_name}/${hb_ver}/*.o" > make_so.sh
          COMMAND chmod u+x make_so.sh
          COMMAND ./make_so.sh
    INSTALL_COMMAND ""
  )
  add_extra_targets("backend" ${name} ${ver} ${dir} ${dl} clean)
  set_as_default_version("backend" ${name} ${ver})
endif()


# SPheno
set(name "spheno")
set(ver "3.3.8")
set(lib "lib/libSPheno.so")
set(dl "https://${name}.hepforge.org/downloads/SPheno-${ver}.tar.gz")
set(md5 "4307cb4b736cebca5e57ca6c5e0b5836")
set(dir "${PROJECT_SOURCE_DIR}/Backends/installed/${name}/${ver}")
set(patch "${PROJECT_SOURCE_DIR}/Backends/patches/${name}/${ver}/patch_${name}_${ver}.dif")
check_ditch_status(${name} ${ver} ${dir})
if(NOT ditched_${name}_${ver})
  ExternalProject_Add(${name}_${ver}
    DOWNLOAD_COMMAND ${DL_BACKEND} ${dl} ${md5} ${dir}
    SOURCE_DIR ${dir}
    BUILD_IN_SOURCE 1
    PATCH_COMMAND patch -p1 < ${patch}
    CONFIGURE_COMMAND ""
    BUILD_COMMAND ${MAKE_PARALLEL} $F90=${CMAKE_Fortran_COMPILER} FFLAGS=${BACKEND_Fortran_FLAGS} ${lib}
    INSTALL_COMMAND ""
  )
  add_extra_targets("backend" ${name} ${ver} ${dir} ${dl} clean)
  set_as_default_version("backend" ${name} ${ver})
endif()


# gm2calc
set(name "gm2calc")
set(ver "1.3.0")
set(dl "https://${name}.hepforge.org/downloads/${name}-${ver}.tar.gz")
set(md5 "1bddab5a411a895edd382a1f8a991c15")
set(dir "${PROJECT_SOURCE_DIR}/Backends/installed/${name}/${ver}")
set(patch "${PROJECT_SOURCE_DIR}/Backends/patches/${name}/${ver}/patch_${name}")
# - Silence the deprecated-declarations warnings coming from Eigen3
set(GM2CALC_CXX_FLAGS "${BACKEND_CXX_FLAGS}")
set_compiler_warning("no-deprecated-declarations" GM2CALC_CXX_FLAGS)
# - gm2calc 1.3 depends on std::ptr_fun which is removed in c++17, so we need to fall back to c++14 (or c++11)
if(COMPILER_SUPPORTS_CXX17)
  string(REGEX REPLACE "-std=c\\+\\+17" "-std=c++14" GM2CALC_CXX_FLAGS "${GM2CALC_CXX_FLAGS}")
endif()
check_ditch_status(${name} ${ver} ${dir})
if(NOT ditched_${name}_${ver})
  ExternalProject_Add(${name}_${ver}
    DOWNLOAD_COMMAND ${DL_BACKEND} ${dl} ${md5} ${dir} ${name} ${ver}
    SOURCE_DIR ${dir}
    BUILD_IN_SOURCE 1
    PATCH_COMMAND patch -p1 < ${patch}_error.dif
    CONFIGURE_COMMAND ""
    BUILD_COMMAND ${MAKE_PARALLEL} CXX=${CMAKE_CXX_COMPILER} CXXFLAGS=${GM2CALC_CXX_FLAGS} EIGENFLAGS=-I${EIGEN3_INCLUDE_DIR} BOOSTFLAGS=-I${Boost_INCLUDE_DIR} alllib
    INSTALL_COMMAND ""
  )
  BOSS_backend(${name} ${ver})
  add_extra_targets("backend" ${name} ${ver} ${dir} ${dl} clean)
  set_as_default_version("backend" ${name} ${ver})
endif()

# gm2calc
set(name "gm2calc")
set(ver "1.2.0")
set(dl "https://${name}.hepforge.org/downloads/${name}-${ver}.tar.gz")
set(md5 "07d55bbbd648b8ef9b2d69ad1dfd8326")
set(dir "${PROJECT_SOURCE_DIR}/Backends/installed/${name}/${ver}")
set(patch "${PROJECT_SOURCE_DIR}/Backends/patches/${name}/${ver}/patch_${name}")
# - Silence the deprecated-declarations warnings coming from Eigen3
set(GM2CALC_CXX_FLAGS "${BACKEND_CXX_FLAGS}")
set_compiler_warning("no-deprecated-declarations" GM2CALC_CXX_FLAGS)
# - gm2calc 1.2 depends on std::ptr_fun which is removed in c++17, so we need to fall back to c++14 (or c++11)
if(COMPILER_SUPPORTS_CXX17)
  string(REGEX REPLACE "-std=c\\+\\+17" "-std=c++14" GM2CALC_CXX_FLAGS "${GM2CALC_CXX_FLAGS}")
endif()
check_ditch_status(${name} ${ver} ${dir})
if(NOT ditched_${name}_${ver})
  ExternalProject_Add(${name}_${ver}
    DOWNLOAD_COMMAND ${DL_BACKEND} ${dl} ${md5} ${dir} ${name} ${ver}
    SOURCE_DIR ${dir}
    BUILD_IN_SOURCE 1
    PATCH_COMMAND patch -p1 < ${patch}_makefile.dif
          COMMAND patch -p1 < ${patch}_module.dif
          COMMAND patch -p1 < ${patch}_error.dif
    CONFIGURE_COMMAND ""
    BUILD_COMMAND ${MAKE_PARALLEL} CXX=${CMAKE_CXX_COMPILER} CXXFLAGS=${GM2CALC_CXX_FLAGS} EIGENFLAGS=-I${EIGEN3_INCLUDE_DIR} BOOSTFLAGS=-I${Boost_INCLUDE_DIR} sharedlib
    INSTALL_COMMAND ""
  )
  BOSS_backend(${name} ${ver})
  add_extra_targets("backend" ${name} ${ver} ${dir} ${dl} clean)
endif()

# SUSYHD
set(name "susyhd")
set(ver "1.0.2")
set(dl "http://users.ictp.it/~${name}/v${ver}/SUSYHD.tgz")
set(md5 "e831c3fa977552ff944e0db44db38e87")
set(dir "${PROJECT_SOURCE_DIR}/Backends/installed/${name}/${ver}")
set(ditch_if_absent "Mathematica")
check_ditch_status(${name} ${ver} ${dir} ${ditch_if_absent})
if(NOT ditched_${name}_${ver})
  ExternalProject_Add(${name}_${ver}
    DOWNLOAD_COMMAND ${DL_BACKEND} ${dl} ${md5} ${dir}
    SOURCE_DIR ${dir}
    BUILD_IN_SOURCE 1
    PATCH_COMMAND ""
    CONFIGURE_COMMAND ""
    BUILD_COMMAND ""
    INSTALL_COMMAND ""
  )
  add_extra_targets("backend" ${name} ${ver} ${dir} ${dl} clean)
  set_as_default_version("backend" ${name} ${ver})
endif()

# cfitsio
set(name "cfitsio")
set(ver "3.390")
set(lib "libcfitsio")
set(dl "http://heasarc.gsfc.nasa.gov/FTP/software/fitsio/c/cfitsio3390.tar.gz")
set(md5 "e92dd2a4282a1c50d46167041a29fc67")
set(dir "${PROJECT_SOURCE_DIR}/Backends/installed/${name}/${ver}")
set(CFITSIO_SO ".so")
check_ditch_status(${name} ${ver} ${dir})
if(NOT ditched_${name}_${ver})
  ExternalProject_Add(${name}_${ver}
    DOWNLOAD_COMMAND ${DL_BACKEND} ${dl} ${md5} ${dir}
    SOURCE_DIR ${dir}
    BUILD_IN_SOURCE 1
    CONFIGURE_COMMAND ./configure --includedir=${dir}/include --libdir=${dir}/lib FC=${CMAKE_Fortran_COMPILER} FCFLAGS=${BACKEND_Fortran_FLAGS} FFLAGS=${BACKEND_Fortran_FLAGS} CC=${CMAKE_C_COMPILER} CFLAGS=${BACKEND_C_FLAGS} CXX=${CMAKE_CXX_COMPILER} CXXFLAGS=${BACKEND_CXX_FLAGS} SHLIB_SUFFIX=${CFITSIO_SO}
    BUILD_COMMAND ${MAKE_PARALLEL} shared SHLIB_SUFFIX=${CFITSIO_SO}
    INSTALL_COMMAND ${MAKE_PARALLEL} install SHLIB_SUFFIX=${CFITSIO_SO}
  )
  add_extra_targets("backend" ${name} ${ver} ${dir} ${dl} clean)
  set_as_default_version("backend" ${name} ${ver})
endif()

# plc
set(name "plc")
set(ver "3.0")
set(lib "libclik")
set(dl "http://pla.esac.esa.int/pla/aio/product-action?COSMOLOGY.FILE_ID=COM_Likelihood_Code-v3.0_R3.00.tar.gz")
set(md5 "23a7d80cffe3156b33575becbee7ac15")
set(dir "${PROJECT_SOURCE_DIR}/Backends/installed/${name}/${ver}")
set(patch "${PROJECT_SOURCE_DIR}/Backends/patches/${name}/${ver}")
set(cfitsio_name "cfitsio")
set(cfitsio_ver "3.390")
set(cfitsio_dir "${PROJECT_SOURCE_DIR}/Backends/installed/${cfitsio_name}/${cfitsio_ver}")
if(NOT ${FOUND_MKL} EQUAL -1)
  if(DEFINED ENV{MKLROOT})
  string(STRIP $ENV{MKLROOT} STRIPPED_MKLROOT)
    if(NOT "${STRIPPED_MKLROOT}" STREQUAL "")
      set(mkl_libs_option "--lapack_mkl=${STRIPPED_MKLROOT}")
    else()
      set(mkl_libs_option "")
    endif()
  endif()
endif()
check_ditch_status(${name} ${ver} ${dir})
if(NOT ditched_${name}_${ver})
  ExternalProject_Add(${name}_${ver}
    DEPENDS ${cfitsio_name}_${cfitsio_ver}
    DOWNLOAD_COMMAND ${DL_BACKEND} ${dl} ${md5} ${dir} ${name} ${ver} "retain container folder"
    SOURCE_DIR ${dir}
    BUILD_IN_SOURCE 1
    # Since someone put a tarball into a tarball, we need to extract again
    PATCH_COMMAND tar -C ${dir}/ -xf ${dir}/code/plc_3.0/plc-3.0.tar.bz2 --strip-components=1
    COMMAND patch -p1 < ${patch}/${name}_${ver}.diff
    CONFIGURE_COMMAND CC=${CMAKE_C_COMPILER} FC=${CMAKE_Fortran_COMPILER} ${PYTHON_EXECUTABLE} ${dir}/waf configure --cfitsio_include=${cfitsio_dir}/include --cfitsio_lib=${cfitsio_dir}/lib ${mkl_libs_option} --no_pytools
    BUILD_COMMAND ""
    INSTALL_COMMAND C_INCLUDE_PATH=$(C_INCLUDE_PATH):${PYTHON_INCLUDE_DIR} ${PYTHON_EXECUTABLE} ${dir}/waf install --no_pytools
  )
  add_extra_targets("backend" ${name} ${ver} ${dir} ${dl} clean)
  set_as_default_version("backend" ${name} ${ver})
endif()

# classy
set(name "classy")
set(ver "2.6.3")
set(sfver "2_6_3")
set(lib "classy")
set(patch "${PROJECT_SOURCE_DIR}/Backends/patches/${name}/${ver}")
set(dl "https://github.com/lesgourg/class_public/archive/v${ver}.tar.gz")
set(md5 "e6eb0fd721bb1098e642f5d1970501ce")
set(dir "${PROJECT_SOURCE_DIR}/Backends/installed/${name}/${ver}")
set(ditch_if_absent "Python")
check_ditch_status(${name} ${ver} ${dir} ${ditch_if_absent})
if(NOT ditched_${name}_${ver})
  ExternalProject_Add(${name}_${ver}
    DOWNLOAD_COMMAND ${DL_BACKEND} ${dl} ${md5} ${dir}
    SOURCE_DIR ${dir}
    BUILD_IN_SOURCE 1
    PATCH_COMMAND patch -p1 < ${patch}/${name}_${ver}.diff
    CONFIGURE_COMMAND ""
    COMMAND sed ${dashi} -e "s#autosetup.py install#autosetup.py build#g" Makefile
    COMMAND sed ${dashi} -e "s#\".\"#\"${dir}\"#g" include/common.h
    BUILD_COMMAND ${MAKE_PARALLEL} CC=${CMAKE_C_COMPILER} OMPFLAG=${OpenMP_C_FLAGS} OPTFLAG= CCFLAG=${BACKEND_GNU99_FLAGS} LDFLAG=${BACKEND_GNU99_FLAGS} PYTHON=${PYTHON_EXECUTABLE} all
    COMMAND ${CMAKE_COMMAND} -E make_directory lib
    COMMAND find python/ -name "classy*.so" | xargs -I {} cp "{}" lib/
    COMMAND ${CMAKE_COMMAND} -E echo "#This is a trampoline script to import the cythonized python module under a different name" > lib/${lib}_${sfver}.py
    COMMAND ${CMAKE_COMMAND} -E echo "from ${lib} import *" >> lib/${lib}_${sfver}.py
    INSTALL_COMMAND ""
  )
  add_extra_targets("backend" ${name} ${ver} ${dir} ${dl} clean)
  set_as_default_version("backend" ${name} ${ver})
endif()

set(name "classy")
set(ver "exo_2.7.0")
set(sfver "exo_2_7_0")
set(lib "classy")
set(patch "${PROJECT_SOURCE_DIR}/Backends/patches/${name}/${ver}")
set(dl "https://github.com/lesgourg/class_public/archive/067b3868f6501eb68df35554cda5e3981129d48c.tar.gz") # The huge number is the commit ID of ExoCLASS_2.7.0
set(md5 "6f7d59ac552744fadf47214fde2cbeac")
set(dir "${PROJECT_SOURCE_DIR}/Backends/installed/${name}/${ver}")
set(ditch_if_absent "Python")
check_ditch_status(${name} ${ver} ${dir} ${ditch_if_absent})
if(NOT ditched_${name}_${ver})
  ExternalProject_Add(${name}_${ver}
    DOWNLOAD_COMMAND ${DL_BACKEND} ${dl} ${md5} ${dir}
    SOURCE_DIR ${dir}
    BUILD_IN_SOURCE 1
    PATCH_COMMAND patch -p1 < ${patch}/${name}_${ver}.diff
    CONFIGURE_COMMAND ""
    COMMAND sed ${dashi} -e "s#autosetup.py install#autosetup.py build#g" Makefile
    COMMAND sed ${dashi} -e "s#\".\"#\"${dir}\"#g" include/common.h
    BUILD_COMMAND ${MAKE_PARALLEL} CC=${CMAKE_C_COMPILER} OMPFLAG=${OpenMP_C_FLAGS} OPTFLAG= CCFLAG=${BACKEND_GNU99_FLAGS} LDFLAG=${BACKEND_GNU99_FLAGS} PYTHON=${PYTHON_EXECUTABLE} all
    COMMAND ${CMAKE_COMMAND} -E make_directory lib
    COMMAND find python/ -name "classy*.so" | xargs -I {} cp "{}" lib/
    COMMAND ${CMAKE_COMMAND} -E echo "#This is a trampoline script to import the cythonized python module under a different name" > lib/${lib}_${sfver}.py
    COMMAND ${CMAKE_COMMAND} -E echo "from ${lib} import *" >> lib/${lib}_${sfver}.py
    INSTALL_COMMAND ""
  )
  add_extra_targets("backend" ${name} ${ver} ${dir} ${dl} clean)
endif()

set(name "classy")
set(ver "exo_2.7.2")
set(sfver "exo_2_7_2")
set(lib "classy")
set(patch "${PROJECT_SOURCE_DIR}/Backends/patches/${name}/${ver}")
set(dl "https://github.com/lesgourg/class_public/archive/42e8f9418e3442d1ea3f26ff84dc9f0e856a0f1d.tar.gz") # The huge number is the commit ID of ExoCLASS_2.7.0
set(md5 "8f3139eacae4d1cc5bb02bab3ec75073")
set(dir "${PROJECT_SOURCE_DIR}/Backends/installed/${name}/${ver}")
set(ditch_if_absent "Python")
check_ditch_status(${name} ${ver} ${dir} ${ditch_if_absent})
if(NOT ditched_${name}_${ver})
  ExternalProject_Add(${name}_${ver}
    DOWNLOAD_COMMAND ${DL_BACKEND} ${dl} ${md5} ${dir}
    SOURCE_DIR ${dir}
    BUILD_IN_SOURCE 1
    PATCH_COMMAND patch -p1 < ${patch}/${name}_${ver}.diff
    CONFIGURE_COMMAND ""
    COMMAND sed ${dashi} -e "s#autosetup.py install#autosetup.py build#g" Makefile
    COMMAND sed ${dashi} -e "s#\".\"#\"${dir}\"#g" include/common.h
    BUILD_COMMAND ${MAKE_PARALLEL} CC=${CMAKE_C_COMPILER} OMPFLAG=${OpenMP_C_FLAGS} OPTFLAG= CCFLAG=${BACKEND_GNU99_FLAGS} LDFLAG=${BACKEND_GNU99_FLAGS} PYTHON=${PYTHON_EXECUTABLE} all
    COMMAND ${CMAKE_COMMAND} -E make_directory lib
    COMMAND find python/ -name "classy*.so" | xargs -I {} cp "{}" lib/
    COMMAND ${CMAKE_COMMAND} -E echo "#This is a trampoline script to import the cythonized python module under a different name" > lib/${lib}_${sfver}.py
    COMMAND ${CMAKE_COMMAND} -E echo "from ${lib} import *" >> lib/${lib}_${sfver}.py
    INSTALL_COMMAND ""
  )
  add_extra_targets("backend" ${name} ${ver} ${dir} ${dl} clean)
endif()

# DarkAges
# Add correct symlink flags for OSX
if(${CMAKE_SYSTEM_NAME} MATCHES "Darwin")
  set(DarkAges_SYMLINK_FLAGS "-hfs")
else()
  set(DarkAges_SYMLINK_FLAGS "-fs")
endif()
set(name "darkages")
set(ver "1.2.0")
set(sfver "1_2_0")
set(dl "null")
set(dir "${PROJECT_SOURCE_DIR}/Backends/installed/${name}/${ver}")
set(ditch_if_absent "Python")
check_ditch_status(${name} ${ver} ${dir} ${ditch_if_absent})
if(NOT ditched_${name}_${ver})
  ExternalProject_Add(${name}_${ver}
    GIT_REPOSITORY https://github.com/pstoecker/DarkAges.git
    GIT_TAG v${ver}
    SOURCE_DIR ${dir}
    BUILD_IN_SOURCE 1
    CONFIGURE_COMMAND ln ${DarkAges_SYMLINK_FLAGS} DarkAges DarkAges_${sfver}
    BUILD_COMMAND ""
    INSTALL_COMMAND ""
  )
  add_extra_targets("backend" ${name} ${ver} ${dir} ${dl} clean)
  set_as_default_version("backend" ${name} ${ver})
endif()

#MultiModeCode
set(name "multimodecode")
set(ver "2.0.0")
set(lib "libmodecode")
set(dl "http://modecode.org/wp-content/uploads/2014/09/MultiModeCode.2.0.0.tar.gz")
set(md5 "03f99f02c572ea34383a0888fb0658d6")
set(dir "${PROJECT_SOURCE_DIR}/Backends/installed/${name}/${ver}")
set(patch "${PROJECT_SOURCE_DIR}/Backends/patches/${name}/${ver}")
if("${CMAKE_Fortran_COMPILER_ID}" STREQUAL "Intel")
  set(multimode_Fortran_FLAGS "${BACKEND_Fortran_FLAGS} -r8")
elseif("${CMAKE_Fortran_COMPILER_ID}" STREQUAL "GNU")
  set(multimode_Fortran_FLAGS "${BACKEND_Fortran_FLAGS} -fdefault-real-8")
else()
  set(multimode_Fortran_FLAGS "${BACKEND_Fortran_FLAGS}")
endif()
check_ditch_status(${name} ${ver} ${dir})
if(NOT ditched_${name}_${ver})
  ExternalProject_Add(${name}_${ver}
    DOWNLOAD_COMMAND ${DL_BACKEND} ${dl} ${md5} ${dir}
    SOURCE_DIR ${dir}
    BUILD_IN_SOURCE 1
    PATCH_COMMAND patch -p1 < ${patch}/multimodecode.diff
    CONFIGURE_COMMAND ""
    BUILD_COMMAND ${MAKE_SERIAL} F90C=${CMAKE_Fortran_COMPILER} FFLAGS=${multimode_Fortran_FLAGS}
    INSTALL_COMMAND ""
  )
  add_extra_targets("backend" ${name} ${ver} ${dir} ${dl} clean)
  set_as_default_version("backend" ${name} ${ver})
endif()

# Alternative download command for getting unreleased things from the gambit_internal repository.
# If you don't know what that is, you don't need to tinker with these.
#    DOWNLOAD_COMMAND ${CMAKE_COMMAND} -E cmake_echo_color --yellow --bold ${private_code_warning1}
#             COMMAND ${CMAKE_COMMAND} -E cmake_echo_color --red --bold ${private_code_warning2}
#             COMMAND ${CMAKE_COMMAND} -E copy_directory ${loc} ${dir}<|MERGE_RESOLUTION|>--- conflicted
+++ resolved
@@ -203,10 +203,7 @@
   set_as_default_version("backend" ${name} ${ver})
 endif()
 
-<<<<<<< HEAD
-=======
-
->>>>>>> 2ed67438
+
 # DarkSUSY
 set(name "darksusy")
 set(ver "5.1.3")
