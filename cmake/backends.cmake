# GAMBIT: Global and Modular BSM Inference Tool
#************************************************
# \file
#
#  CMake configuration scripts for obtaining,
#  configuring, compiling and installing
#  backends.
#
#  To add an entry for a new backend, copy
#  and modify an existing one.  Don't use
#  CMAKE_C_FLAGS, CMAKE_CXX_FLAGS, etc here,
#  as these contain extra flags for building
#  GAMBIT itself that will break backends. Use
#  BACKEND_C_FLAGS
#  BACKEND_CXX_FLAGS
#  BACKEND_Fortran_FLAGS
#  If you need to avoid the optimisation
#  settings passed in those, instead use
#  BACKEND_C_FLAGS_NO_BUILD_OPTIMISATIONS
#  BACKEND_CXX_FLAGS_NO_BUILD_OPTIMISATIONS
#  BACKEND_Fortran_FLAGS_NO_BUILD_OPTIMISATIONS.
#
#************************************************
#
#  Authors (add name and date if you modify):
#
#  \author Antje Putze
#          (antje.putze@lapth.cnrs.fr)
#  \date 2014 Sep, Oct, Nov
#  \date 2015 Sep
#
#  \author Pat Scott
#          (p.scott@imperial.ac.uk)
#  \date 2014 Nov, Dec
#  \date 2015 May, Dec
#  \date For the term of my natural life
#
#  \author Chris Rogan
#          (crogan@cern.ch)
#  \date 2015 May
#
#  \author Anders Kvellestad
#          (anderkve@fys.uio.no)
#  \date 2015 May
#
#  \author Christoph Weniger
#          (c.weniger@uva.nl)
#  \date 2015 Sep
#
#  \author Tomas Gonzalo
#          (t.e.gonzalo@fys.uio.no)
#  \date 2016 Apr, Dec
#
#  \author James McKay
#          (j.mckay14@imperial.ac.uk)
#  \date 2016 Aug
#
#  \author Ankit Beniwal
#      (ankit.beniwal@adelaide.edu.au)
#  \date 2016 Aug
#  \date 2017 Jun
#  \date 2018 Aug
#
#  \author Aaron Vincent
#          (aaron.vincent@cparc.ca)
#  \date 2017 Sep, Nov
#
#  \author Janina Renk
#          (janina.renk@fysik.su.se)
#  \data 2018 Jun
#
#  \author Patrick Stöcker
#          (stoecker@physik.rwth-aachen.de)
#  \date 2019 Aug
#
#  \author Will Handley
#          (wh260@cam.ac.uk)
#  \date 2020 Mar
#
#************************************************

# AlterBBN
if("${CMAKE_C_COMPILER_ID}" STREQUAL "Intel")
  set(AlterBBN_C_FLAGS "${BACKEND_C99_FLAGS} -fast")
elseif("${CMAKE_C_COMPILER_ID}" STREQUAL "GNU" OR "${CMAKE_C_COMPILER_ID}" STREQUAL "Clang" OR "${CMAKE_C_COMPILER_ID}" STREQUAL "AppleClang")
  # Include all flags from -ffast-math, except -ffinite-math-only (which has proved to cause incorrect results), and -fno-rounding-math -fno-signaling-nans (which don't exist in Clang and are defaults anyway for gcc).
  set(AlterBBN_C_FLAGS "${BACKEND_C99_FLAGS} -fno-math-errno -funsafe-math-optimizations")
  if("${CMAKE_C_COMPILER_ID}" STREQUAL "GNU")
    set(AlterBBN_C_FLAGS "${AlterBBN_C_FLAGS} -fcx-limited-range") # Clang doesn't have this one.
  endif()
endif()

<<<<<<< HEAD
# AlterBBN
set(name "alterbbn")
set(ver "2.2")
set(lib "libbbn")
set(dl "https://alterbbn.hepforge.org/downloads?f=alterbbn_v2.2.tgz")
set(md5 "00441dde718ba00d3acbb2196a8a5439")
set(dir "${PROJECT_SOURCE_DIR}/Backends/installed/${name}/${ver}")
set(patch "${PROJECT_SOURCE_DIR}/Backends/patches/${name}/${ver}/${name}_${ver}.diff")
check_ditch_status(${name} ${ver} ${dir})
if(NOT ditched_${name}_${ver})
  ExternalProject_Add(${name}_${ver}
    DOWNLOAD_COMMAND ${DL_BACKEND} ${dl} ${md5} ${dir} ${name} ${ver}
    SOURCE_DIR ${dir}
    BUILD_IN_SOURCE 1
    PATCH_COMMAND patch -p1 < ${patch}
    CONFIGURE_COMMAND ""
    BUILD_COMMAND sed ${dashi} -e "s#CC = gcc#CC = ${CMAKE_C_COMPILER}#g" Makefile
          COMMAND sed ${dashi} -e "s#rcsU#rcs#g" Makefile
          COMMAND sed ${dashi} -e "s/CFLAGS= -O3 -pipe -fomit-frame-pointer -mtune=native -ffast-math -fno-finite-math-only/CFLAGS= ${AlterBBN_C_FLAGS}/g" Makefile
          COMMAND sed ${dashi} -e "s/CFLAGS_MP= -fopenmp/CFLAGS_MP= ${OpenMP_C_FLAGS}/g" Makefile
          COMMAND ${MAKE_PARALLEL}
          COMMAND ar x src/libbbn.a
          COMMAND ${CMAKE_COMMAND} -E echo "${CMAKE_C_COMPILER} ${OpenMP_C_FLAGS} ${CMAKE_SHARED_LIBRARY_CREATE_C_FLAGS} -o ${lib}.so *.o" > make_so.sh
          COMMAND chmod u+x make_so.sh
          COMMAND ./make_so.sh
    INSTALL_COMMAND ""
  )
  add_extra_targets("backend" ${name} ${ver} ${dir} ${dl} clean)
  set_as_default_version("backend" ${name} ${ver})
endif()

# AlterBBN
set(name "alterbbn")
set(ver "2.1")
set(lib "libbbn")
set(dl "https://alterbbn.hepforge.org/downloads?f=alterbbn_v2.1.tgz")
set(md5 "016d8e05810e9b09df6e5995da050d94")
set(dir "${PROJECT_SOURCE_DIR}/Backends/installed/${name}/${ver}")
set(patch "${PROJECT_SOURCE_DIR}/Backends/patches/${name}/${ver}/${name}_${ver}.diff")
check_ditch_status(${name} ${ver} ${dir})
if(NOT ditched_${name}_${ver})
  ExternalProject_Add(${name}_${ver}
    DOWNLOAD_COMMAND ${DL_BACKEND} ${dl} ${md5} ${dir} ${name} ${ver}
    SOURCE_DIR ${dir}
    BUILD_IN_SOURCE 1
    PATCH_COMMAND patch -p1 < ${patch}
    CONFIGURE_COMMAND ""
    #BUILD_COMMAND sed ${dashi} -e "s#CC = gcc#CC = ${CMAKE_C_COMPILER}#g" Makefile
    BUILD_COMMAND sed ${dashi} -e "s#CC = gcc#CC = ${CMAKE_C_COMPILER}#g" Makefile
          COMMAND sed ${dashi} -e "s#rcsU#rcs#g" Makefile
          COMMAND sed ${dashi} -e "s/CFLAGS= -O3 -pipe -fomit-frame-pointer -mtune=native -ffast-math -fno-finite-math-only/CFLAGS= ${AlterBBN_C_FLAGS}/g" Makefile
          COMMAND sed ${dashi} -e "s/CFLAGS_MP= -fopenmp/CFLAGS_MP= ${OpenMP_C_FLAGS}/g" Makefile
          COMMAND ${MAKE_PARALLEL}
          COMMAND ar x src/libbbn.a
          COMMAND ${CMAKE_COMMAND} -E echo "${CMAKE_C_COMPILER} ${OpenMP_C_FLAGS} ${CMAKE_SHARED_LIBRARY_CREATE_C_FLAGS} -o ${lib}.so *.o" > make_so.sh
          COMMAND chmod u+x make_so.sh
          COMMAND ./make_so.sh
    INSTALL_COMMAND ""
  )
  add_extra_targets("backend" ${name} ${ver} ${dir} ${dl} clean)
endif()

# AlterBBN
set(name "alterbbn")
set(ver "2.0")
set(lib "libbbn")
set(dl "https://alterbbn.hepforge.org/downloads/alterbbn_v2.0.tgz")
set(md5 "cca5fb50440f25dc61fbfb6dbf61b32b")
set(dir "${PROJECT_SOURCE_DIR}/Backends/installed/${name}/${ver}")
set(patch "${PROJECT_SOURCE_DIR}/Backends/patches/${name}/${ver}/${name}_${ver}.diff")
check_ditch_status(${name} ${ver} ${dir})
if(NOT ditched_${name}_${ver})
  ExternalProject_Add(${name}_${ver}
    DOWNLOAD_COMMAND ${DL_BACKEND} ${dl} ${md5} ${dir} ${name} ${ver}
    SOURCE_DIR ${dir}
    PATCH_COMMAND patch -p1 < ${patch}
    BUILD_IN_SOURCE 1
    CONFIGURE_COMMAND ""
    #BUILD_COMMAND sed ${dashi} -e "s#CC = gcc#CC = ${CMAKE_C_COMPILER}#g" Makefile
    BUILD_COMMAND sed ${dashi} -e "s#CC = gcc#CC = ${CMAKE_C_COMPILER}#g" Makefile
          COMMAND sed ${dashi} -e "s#rcsU#rcs#g" Makefile
          COMMAND sed ${dashi} -e "s/CFLAGS= -O3 -pipe -fomit-frame-pointer/CFLAGS= ${AlterBBN_C_FLAGS}/g" Makefile
          COMMAND sed ${dashi} -e "s/CFLAGS_MP= -fopenmp/CFLAGS_MP= ${OpenMP_C_FLAGS}/g" Makefile
          COMMAND ${MAKE_PARALLEL}
          COMMAND ar x src/libbbn.a
          COMMAND ${CMAKE_COMMAND} -E echo "${CMAKE_C_COMPILER} ${OpenMP_C_FLAGS} ${CMAKE_SHARED_LIBRARY_CREATE_C_FLAGS} -o ${lib}.so *.o" > make_so.sh
          COMMAND chmod u+x make_so.sh
          COMMAND ./make_so.sh
    INSTALL_COMMAND ""
  )
  add_extra_targets("backend" ${name} ${ver} ${dir} ${dl} clean)
endif()

=======
>>>>>>> 7e9e056c
# CaptnGeneral
set(name "capgen")
set(ver "1.0")
set(lib "gencaplib")
set(dl "null")
set(dir "${PROJECT_SOURCE_DIR}/Backends/installed/${name}/${ver}")
check_ditch_status(${name} ${ver} ${dir})
if(NOT ditched_${name}_${ver})
  ExternalProject_Add(${name}_${ver}
    GIT_REPOSITORY https://github.com/aaronvincent/captngen.git
    SOURCE_DIR ${dir}
    BUILD_IN_SOURCE 1
    CONFIGURE_COMMAND ""
    BUILD_COMMAND ${MAKE_PARALLEL} ${lib}.so FC=${CMAKE_Fortran_COMPILER} FOPT=${BACKEND_Fortran_FLAGS} MODULE=${FMODULE}
    INSTALL_COMMAND ""
  )
  add_extra_targets("backend" ${name} ${ver} ${dir} ${dl} clean)
  set_as_default_version("backend" ${name} ${ver})
endif()

<<<<<<< HEAD
=======

>>>>>>> 7e9e056c
# DarkSUSY
set(name "darksusy")
set(ver "5.1.3")
set(dl "https://darksusy.hepforge.org/tars/${name}-${ver}.tar.gz")
set(md5 "ca95ffa083941a469469710fab2f3c97")
set(dir "${PROJECT_SOURCE_DIR}/Backends/installed/${name}/${ver}")
set(patch "${PROJECT_SOURCE_DIR}/Backends/patches/${name}/${ver}/patch_${name}_${ver}.dif")
check_ditch_status(${name} ${ver} ${dir})
if(NOT ditched_${name}_${ver})
  ExternalProject_Add(${name}_${ver}
    DOWNLOAD_COMMAND ${DL_BACKEND} ${dl} ${md5} ${dir} ${name} ${ver}
    SOURCE_DIR ${dir}
    BUILD_IN_SOURCE 1
    PATCH_COMMAND patch -p1 < ${patch}
    # FIXME parallel relic density routines don't work yet.
    #COMMAND patch -b -p2 -d src < ${patch}/patchDS_OMP_src.dif
    #COMMAND patch -b -p2 -d include < ${patch}/patchDS_OMP_include.dif
    CONFIGURE_COMMAND ./configure FC=${CMAKE_Fortran_COMPILER} FCFLAGS=${BACKEND_Fortran_FLAGS} FFLAGS=${BACKEND_Fortran_FLAGS} CC=${CMAKE_C_COMPILER} CFLAGS=${BACKEND_C_FLAGS} CXX=${CMAKE_CXX_COMPILER} CXXFLAGS=${BACKEND_CXX_FLAGS}
<<<<<<< HEAD
    BUILD_COMMAND ${MAKE_PARALLEL} dslib_shared
=======
    BUILD_COMMAND ${MAKE_SERIAL} dslib_shared
>>>>>>> 7e9e056c
          COMMAND ${MAKE_PARALLEL} install_tables
    INSTALL_COMMAND ""
  )
  add_extra_targets("backend" ${name} ${ver} ${dir} ${dl} clean)
  set_as_default_version("backend" ${name} ${ver})
endif()


# SuperIso
set(name "superiso")
set(ver "3.6")
set(lib "libsuperiso")
set(dl "http://superiso.in2p3.fr/download/${name}_v${ver}.tgz")
set(md5 "df864ceeccb72467bfbe572a8da9711d")
set(dir "${PROJECT_SOURCE_DIR}/Backends/installed/${name}/${ver}")
check_ditch_status(${name} ${ver} ${dir})
if(NOT ditched_${name}_${ver})
  ExternalProject_Add(${name}_${ver}
    DOWNLOAD_COMMAND ${DL_BACKEND} ${dl} ${md5} ${dir} ${name} ${ver}
    SOURCE_DIR ${dir}
    BUILD_IN_SOURCE 1
    CONFIGURE_COMMAND ""
    BUILD_COMMAND sed ${dashi} -e "s#CC = gcc#CC = ${CMAKE_C_COMPILER}#g" Makefile
          COMMAND sed ${dashi} -e "s#rcsU#rcs#g" src/Makefile
          COMMAND sed ${dashi} -e "s/CFLAGS= -O3 -pipe -fomit-frame-pointer/CFLAGS= -fPIC ${BACKEND_C_FLAGS}/g" Makefile
          COMMAND ${MAKE_PARALLEL}
          COMMAND ar x src/libisospin.a
          COMMAND ${CMAKE_COMMAND} -E echo "${CMAKE_C_COMPILER} ${CMAKE_SHARED_LIBRARY_CREATE_C_FLAGS} -o ${lib}.so *.o" > make_so.sh
          COMMAND chmod u+x make_so.sh
          COMMAND ./make_so.sh
    INSTALL_COMMAND ""
  )
  add_extra_targets("backend" ${name} ${ver} ${dir} ${dl} clean)
  set_as_default_version("backend" ${name} ${ver})
endif()

# DDCalc
set(name "ddcalc")
set(ver "1.0.0")
set(lib "libDDCalc")
set(dl "https://${name}.hepforge.org/downloads/${name}-${ver}.tar.gz")
set(md5 "0c0da22b84721fc1d945f8039a4686c9")
set(patch "${PROJECT_SOURCE_DIR}/Backends/patches/${name}/${ver}/patch_${name}_${ver}.dif")
set(dir "${PROJECT_SOURCE_DIR}/Backends/installed/${name}/${ver}")
set(ddcalc_flags "${BACKEND_Fortran_FLAGS} -${FMODULE} ${dir}/build")
check_ditch_status(${name} ${ver} ${dir})
if(NOT ditched_${name}_${ver})
  ExternalProject_Add(${name}_${ver}
    DOWNLOAD_COMMAND ${DL_BACKEND} ${dl} ${md5} ${dir} ${name} ${ver}
    SOURCE_DIR ${dir}
    BUILD_IN_SOURCE 1
    PATCH_COMMAND patch -p1 < ${patch}
    CONFIGURE_COMMAND ""
    BUILD_COMMAND ${MAKE_PARALLEL} ${lib}.so FC=${CMAKE_Fortran_COMPILER} FOPT=${ddcalc_flags} DDCALC_DIR=${dir} OUTPUT_PIPE=>/dev/null
    INSTALL_COMMAND ""
  )
  add_extra_targets("backend" ${name} ${ver} ${dir} ${dl} clean)
endif()

set(name "ddcalc")
set(ver "1.1.0")
set(lib "libDDCalc")
set(dl "https://${name}.hepforge.org/downloads/${name}-${ver}.tar.gz")
set(md5 "47191564385379dd70aeba4811cd7c3b")
set(dir "${PROJECT_SOURCE_DIR}/Backends/installed/${name}/${ver}")
set(ddcalc_flags "${BACKEND_Fortran_FLAGS} -${FMODULE} ${dir}/build")
check_ditch_status(${name} ${ver} ${dir})
if(NOT ditched_${name}_${ver})
  ExternalProject_Add(${name}_${ver}
    DOWNLOAD_COMMAND ${DL_BACKEND} ${dl} ${md5} ${dir} ${name} ${ver}
    SOURCE_DIR ${dir}
    BUILD_IN_SOURCE 1
    CONFIGURE_COMMAND ""
    BUILD_COMMAND ${MAKE_PARALLEL} ${lib}.so FC=${CMAKE_Fortran_COMPILER} FOPT=${ddcalc_flags} DDCALC_DIR=${dir} OUTPUT_PIPE=>/dev/null
    INSTALL_COMMAND ""
  )
  add_extra_targets("backend" ${name} ${ver} ${dir} ${dl} clean)
endif()

set(name "ddcalc")
set(ver "1.2.0")
set(lib "libDDCalc")
set(dl "https://${name}.hepforge.org/downloads/${name}-${ver}.tar.gz")
set(md5 "93b894b80b360159264f0d634cd7387e")
set(dir "${PROJECT_SOURCE_DIR}/Backends/installed/${name}/${ver}")
set(ddcalc_flags "${BACKEND_Fortran_FLAGS} -${FMODULE} ${dir}/build")
check_ditch_status(${name} ${ver} ${dir})
if(NOT ditched_${name}_${ver})
  ExternalProject_Add(${name}_${ver}
    DOWNLOAD_COMMAND ${DL_BACKEND} ${dl} ${md5} ${dir} ${name} ${ver}
    SOURCE_DIR ${dir}
    BUILD_IN_SOURCE 1
    CONFIGURE_COMMAND ""
    BUILD_COMMAND ${MAKE_PARALLEL} ${lib}.so FC=${CMAKE_Fortran_COMPILER} FOPT=${ddcalc_flags} DDCALC_DIR=${dir} OUTPUT_PIPE=>/dev/null
    INSTALL_COMMAND ""
  )
  add_extra_targets("backend" ${name} ${ver} ${dir} ${dl} clean)
endif()

set(name "ddcalc")
set(ver "2.0.0")
set(lib "libDDCalc")
set(dl "https://${name}.hepforge.org/downloads/${name}-${ver}.tar.gz")
set(md5 "504cb95a298fa62d11097793dc318549")
set(dir "${PROJECT_SOURCE_DIR}/Backends/installed/${name}/${ver}/")
set(ddcalc_flags "${BACKEND_Fortran_FLAGS} -${FMODULE} ${dir}/build")
check_ditch_status(${name} ${ver} ${dir})
if(NOT ditched_${name}_${ver})
  ExternalProject_Add(${name}_${ver}
    DOWNLOAD_COMMAND ${DL_BACKEND} ${dl} ${md5} ${dir} ${name} ${ver}
    SOURCE_DIR ${dir}
    BUILD_IN_SOURCE 1
    CONFIGURE_COMMAND ""
    BUILD_COMMAND ${MAKE_PARALLEL} ${lib}.so FC=${CMAKE_Fortran_COMPILER} FOPT=${ddcalc_flags} DDCALC_DIR=${dir} OUTPUT_PIPE=>/dev/null
    INSTALL_COMMAND ""
  )
  add_extra_targets("backend" ${name} ${ver} ${dir} ${dl} clean)
endif()

set(name "ddcalc")
set(ver "2.1.0")
set(lib "libDDCalc")
set(dl "https://${name}.hepforge.org/downloads/${name}-${ver}.tar.gz")
set(md5 "2c9dbe2aea267e12d0fcb79abb64237b")
set(dir "${PROJECT_SOURCE_DIR}/Backends/installed/${name}/${ver}/")
set(ddcalc_flags "${BACKEND_Fortran_FLAGS} -${FMODULE} ${dir}/build")
check_ditch_status(${name} ${ver} ${dir})
if(NOT ditched_${name}_${ver})
  ExternalProject_Add(${name}_${ver}
    DOWNLOAD_COMMAND ${DL_BACKEND} ${dl} ${md5} ${dir} ${name} ${ver}
    SOURCE_DIR ${dir}
    BUILD_IN_SOURCE 1
    CONFIGURE_COMMAND ""
    BUILD_COMMAND ${MAKE_PARALLEL} ${lib}.so FC=${CMAKE_Fortran_COMPILER} FOPT=${ddcalc_flags} DDCALC_DIR=${dir} OUTPUT_PIPE=>/dev/null
    INSTALL_COMMAND ""
  )
  add_extra_targets("backend" ${name} ${ver} ${dir} ${dl} clean)
endif()

set(name "ddcalc")
set(ver "2.2.0")
set(lib "libDDCalc")
set(dl "https://${name}.hepforge.org/downloads/${name}-${ver}.tar.gz")
set(md5 "36a29b2c95d619b2676d5d1e47b86ab4")
set(dir "${PROJECT_SOURCE_DIR}/Backends/installed/${name}/${ver}/")
set(ddcalc_flags "${BACKEND_Fortran_FLAGS} -${FMODULE} ${dir}/build")
check_ditch_status(${name} ${ver} ${dir})
if(NOT ditched_${name}_${ver})
  ExternalProject_Add(${name}_${ver}
    DOWNLOAD_COMMAND ${DL_BACKEND} ${dl} ${md5} ${dir} ${name} ${ver}
    SOURCE_DIR ${dir}
    BUILD_IN_SOURCE 1
    CONFIGURE_COMMAND ""
    BUILD_COMMAND ${MAKE_PARALLEL} ${lib}.so FC=${CMAKE_Fortran_COMPILER} FOPT=${ddcalc_flags} DDCALC_DIR=${dir} OUTPUT_PIPE=>/dev/null
    INSTALL_COMMAND ""
  )
  add_extra_targets("backend" ${name} ${ver} ${dir} ${dl} clean)
  set_as_default_version("backend" ${name} ${ver})
endif()


# Gamlike
set(name "gamlike")
set(ver "1.0.0")
set(dl "https://${name}.hepforge.org/downloads/${name}-${ver}.tar.gz")
set(md5 "16b763a2e8b9d6c174d8b7ca2f4cb575")
set(dir "${PROJECT_SOURCE_DIR}/Backends/installed/${name}/${ver}")
if(GSL_FOUND)
  execute_process(
    COMMAND gsl-config --libs
    OUTPUT_VARIABLE GAMLIKE_GSL_LIBS
    RESULT_VARIABLE RET
  )
  if( RET EQUAL 0 )
    string( STRIP "${GAMLIKE_GSL_LIBS}" GAMLIKE_GSL_LIBS )
  endif()
endif()
set(gamlike_CXXFLAGS "${BACKEND_CXX_FLAGS}")
if (NOT GSL_INCLUDE_DIRS STREQUAL "")
  set(gamlike_CXXFLAGS "${gamlike_CXXFLAGS} -I${GSL_INCLUDE_DIRS}")
endif()
check_ditch_status(${name} ${ver} ${dir})
if(NOT ditched_${name}_${ver})
  ExternalProject_Add(${name}_${ver}
    DOWNLOAD_COMMAND ${DL_BACKEND} ${dl} ${md5} ${dir} ${name} ${ver}
    SOURCE_DIR ${dir}
    BUILD_IN_SOURCE 1
    CONFIGURE_COMMAND ""
    BUILD_COMMAND ${MAKE_PARALLEL} CXX=${CMAKE_CXX_COMPILER} CXXFLAGS=${gamlike_CXXFLAGS} LDFLAGS=${CMAKE_SHARED_LIBRARY_CREATE_CXX_FLAGS} LDLIBS=${GAMLIKE_GSL_LIBS} GAMLIKE_DATA_PATH=${dir}/data
    INSTALL_COMMAND ""
  )
  add_extra_targets("backend" ${name} ${ver} ${dir} ${dl} clean)
endif()

set(name "gamlike")
set(ver "1.0.1")
set(dl "https://${name}.hepforge.org/downloads/${name}-${ver}.tar.gz")
set(md5 "80b50ab2345e8b7d43b9eace5436e515")
set(dir "${PROJECT_SOURCE_DIR}/Backends/installed/${name}/${ver}")
if(GSL_FOUND)
  execute_process(
    COMMAND gsl-config --libs
    OUTPUT_VARIABLE GAMLIKE_GSL_LIBS
    RESULT_VARIABLE RET
  )
  if( RET EQUAL 0 )
    string( STRIP "${GAMLIKE_GSL_LIBS}" GAMLIKE_GSL_LIBS )
  endif()
endif()
set(gamlike_CXXFLAGS "${BACKEND_CXX_FLAGS}")
if (NOT GSL_INCLUDE_DIRS STREQUAL "")
  set(gamlike_CXXFLAGS "${gamlike_CXXFLAGS} -I${GSL_INCLUDE_DIRS}")
endif()
check_ditch_status(${name} ${ver} ${dir})
if(NOT ditched_${name}_${ver})
  ExternalProject_Add(${name}_${ver}
    DOWNLOAD_COMMAND ${DL_BACKEND} ${dl} ${md5} ${dir} ${name} ${ver}
    SOURCE_DIR ${dir}
    BUILD_IN_SOURCE 1
    CONFIGURE_COMMAND ""
    BUILD_COMMAND ${MAKE_PARALLEL} CXX=${CMAKE_CXX_COMPILER} CXXFLAGS=${gamlike_CXXFLAGS} LDFLAGS=${CMAKE_SHARED_LIBRARY_CREATE_CXX_FLAGS} LDLIBS=${GAMLIKE_GSL_LIBS} GAMLIKE_DATA_PATH=${dir}/data
    INSTALL_COMMAND ""
  )
  add_extra_targets("backend" ${name} ${ver} ${dir} ${dl} clean)
  set_as_default_version("backend" ${name} ${ver})
endif()


# Ditch all MicrOmegas backends if using clang, as clang is apparently not supported by MO3.
if("${CMAKE_CXX_COMPILER_ID}" STREQUAL "Clang" OR "${CMAKE_CXX_COMPILER_ID}" STREQUAL "AppleClang")
  message("   Compiling with clang; disabling MicrOmegas support in GAMBIT configuration.")
  set (itch "${itch}" "micromegas")
endif()

# MicrOmegas base (for all models)
set(name "micromegas")
set(ver "3.6.9.2")
set(dl "http://lapth.cnrs.fr/micromegas/downloadarea/code/${name}_${ver}.tgz")
set(md5 "72807f6d0ef80737554d8702b6b212c1")
set(dir "${PROJECT_SOURCE_DIR}/Backends/installed/${name}/${ver}")
set(patch "${PROJECT_SOURCE_DIR}/Backends/patches/${name}/${ver}/patch_${name}_${ver}")
check_ditch_status(${name} ${ver} ${dir})
if(NOT ditched_${name}_${ver})
  ExternalProject_Add(${name}_${ver}
    DOWNLOAD_COMMAND ${DL_BACKEND} ${dl} ${md5} ${dir} ${name} ${ver}
    SOURCE_DIR ${dir}
    PATCH_COMMAND patch -p1 < ${patch}
    BUILD_IN_SOURCE 1
    CONFIGURE_COMMAND ""
    BUILD_COMMAND make flags
          COMMAND sed ${dashi} -e "s|FC =.*|FC = ${CMAKE_Fortran_COMPILER}|" CalcHEP_src/FlagsForMake
          COMMAND sed ${dashi} -e "s|CC =.*|CC = ${CMAKE_C_COMPILER}|" CalcHEP_src/FlagsForMake
          COMMAND sed ${dashi} -e "s|CXX =.*|CXX = ${CMAKE_CXX_COMPILER}|" CalcHEP_src/FlagsForMake
          COMMAND sed ${dashi} -e "s|FFLAGS =.*|FFLAGS = ${BACKEND_Fortran_FLAGS}|" CalcHEP_src/FlagsForMake
          COMMAND sed ${dashi} -e "s|CFLAGS =.*|CFLAGS = ${BACKEND_C_FLAGS}|" CalcHEP_src/FlagsForMake
          COMMAND sed ${dashi} -e "s|CXXFLAGS =.*|CXXFLAGS = ${BACKEND_CXX_FLAGS}|" CalcHEP_src/FlagsForMake
          COMMAND sed ${dashi} -e "s|FC=.*|FC=\"${CMAKE_Fortran_COMPILER}\"|" CalcHEP_src/FlagsForSh
          COMMAND sed ${dashi} -e "s|CC=.*|CC=\"${CMAKE_C_COMPILER}\"|" CalcHEP_src/FlagsForSh
          COMMAND sed ${dashi} -e "s|CXX=.*|CXX=\"${CMAKE_CXX_COMPILER}\"|" CalcHEP_src/FlagsForSh
          COMMAND sed ${dashi} -e "s|FFLAGS=.*|FFLAGS=\"${CMAKE_Fortran_FLAGS}\"|" CalcHEP_src/FlagsForSh
          COMMAND sed ${dashi} -e "s|CFLAGS=.*|CFLAGS=\"${CMAKE_C_FLAGS}\"|" CalcHEP_src/FlagsForSh
          COMMAND sed ${dashi} -e "s|CXXFLAGS=.*|CXXFLAGS=\"${BACKEND_CXX_FLAGS}\"|" CalcHEP_src/FlagsForSh
          COMMAND sed ${dashi} -e "s|lFort=.*|lFort=|" CalcHEP_src/FlagsForSh
          COMMAND make
    INSTALL_COMMAND ""
  )
  add_extra_targets("backend" ${name} ${ver} ${dir} ${dl} "yes | clean")
  set_as_default_version("backend" ${name} ${ver})
endif()

# MicrOmegas MSSM model
set(model "MSSM")
set(patch "${PROJECT_SOURCE_DIR}/Backends/patches/${name}/${ver}/patch_${name}_${ver}_${model}")
check_ditch_status(${name}_${model} ${ver} ${dir})
if(NOT ditched_${name}_${model}_${ver})
  ExternalProject_Add(${name}_${model}_${ver}
    DOWNLOAD_COMMAND ""
    SOURCE_DIR ${dir}
    PATCH_COMMAND patch -p1 < ${patch}
    BUILD_IN_SOURCE 1
    CONFIGURE_COMMAND ""
    BUILD_COMMAND ${CMAKE_COMMAND} -E chdir ${model} ${MAKE_PARALLEL} sharedlib main=main.c
    INSTALL_COMMAND ""
  )
  add_extra_targets("backend model" ${name} ${ver} ${dir}/${model} ${model} "yes | clean")
  set_as_default_version("backend model" ${name}_${model} ${ver})
endif()

# MicrOmegas ScalarSingletDM_Z2 model
set(model "ScalarSingletDM_Z2")
set(patch "${PROJECT_SOURCE_DIR}/Backends/patches/${name}/${ver}/patch_${name}_${ver}_${model}")
check_ditch_status(${name}_${model} ${ver} ${dir})
if(NOT ditched_${name}_${model}_${ver})
  ExternalProject_Add(${name}_${model}_${ver}
    DOWNLOAD_COMMAND ""
    SOURCE_DIR ${dir}
    PATCH_COMMAND ./newProject ${model} && patch -p1 < ${patch}
    BUILD_IN_SOURCE 1
    CONFIGURE_COMMAND ""
    BUILD_COMMAND ${CMAKE_COMMAND} -E chdir ${model} ${MAKE_PARALLEL} sharedlib main=main.c
    INSTALL_COMMAND ""
  )
  add_extra_targets("backend model" ${name} ${ver} ${dir}/${model} ${model} "yes | clean")
  set_as_default_version("backend model" ${name}_${model} ${ver})
endif()

# MicrOmegas ScalarSingletDM_Z3 model
set(model "ScalarSingletDM_Z3")
set(patch "${PROJECT_SOURCE_DIR}/Backends/patches/${name}/${ver}/patch_${name}_${ver}_${model}")
check_ditch_status(${name}_${model} ${ver} ${dir})
if(NOT ditched_${name}_${model}_${ver})
  ExternalProject_Add(${name}_${model}_${ver}
    DOWNLOAD_COMMAND ""
    SOURCE_DIR ${dir}
    PATCH_COMMAND ./newProject ${model} && patch -p1 < ${patch}
    BUILD_IN_SOURCE 1
    CONFIGURE_COMMAND ""
    BUILD_COMMAND ${CMAKE_COMMAND} -E chdir ${model} ${MAKE_PARALLEL} sharedlib main=main.c
    INSTALL_COMMAND ""
  )
  add_extra_targets("backend model" ${name} ${ver} ${dir}/${model} ${model} "yes | clean")
  set_as_default_version("backend model" ${name}_${model} ${ver})
endif()

# MicrOmegas VectorSingletDM_Z2 model
set(model "VectorSingletDM_Z2")
set(patch "${PROJECT_SOURCE_DIR}/Backends/patches/${name}/${ver}/patch_${name}_${ver}_${model}")
check_ditch_status(${name}_${model} ${ver} ${dir})
if(NOT ditched_${name}_${model}_${ver})
  ExternalProject_Add(${name}_${model}_${ver}
    DOWNLOAD_COMMAND ""
    SOURCE_DIR ${dir}
    PATCH_COMMAND ./newProject ${model} && patch -p1 < ${patch}
    BUILD_IN_SOURCE 1
    CONFIGURE_COMMAND ""
    BUILD_COMMAND ${CMAKE_COMMAND} -E chdir ${model} ${MAKE_PARALLEL} sharedlib main=main.c
    INSTALL_COMMAND ""
  )
  add_extra_targets("backend model" ${name} ${ver} ${dir}/${model} ${model} "yes | clean")
  set_as_default_version("backend model" ${name}_${model} ${ver})
endif()

# MicrOmegas MajoranaSingletDM_Z2 model
set(model "MajoranaSingletDM_Z2")
set(patch "${PROJECT_SOURCE_DIR}/Backends/patches/${name}/${ver}/patch_${name}_${ver}_${model}")
check_ditch_status(${name}_${model} ${ver} ${dir})
if(NOT ditched_${name}_${model}_${ver})
  ExternalProject_Add(${name}_${model}_${ver}
    DOWNLOAD_COMMAND ""
    SOURCE_DIR ${dir}
    PATCH_COMMAND ./newProject ${model} && patch -p1 < ${patch}
    BUILD_IN_SOURCE 1
    CONFIGURE_COMMAND ""
    BUILD_COMMAND ${CMAKE_COMMAND} -E chdir ${model} ${MAKE_PARALLEL} sharedlib main=main.c
    INSTALL_COMMAND ""
  )
  add_extra_targets("backend model" ${name} ${ver} ${dir}/${model} ${model} "yes | clean")
  set_as_default_version("backend model" ${name}_${model} ${ver})
endif()

# MicrOmegas DiracSingletDM_Z2 model
set(model "DiracSingletDM_Z2")
set(patch "${PROJECT_SOURCE_DIR}/Backends/patches/${name}/${ver}/patch_${name}_${ver}_${model}")
check_ditch_status(${name}_${model} ${ver} ${dir})
if(NOT ditched_${name}_${model}_${ver})
  ExternalProject_Add(${name}_${model}_${ver}
    DOWNLOAD_COMMAND ""
    SOURCE_DIR ${dir}
    PATCH_COMMAND ./newProject ${model} && patch -p1 < ${patch}
    BUILD_IN_SOURCE 1
    CONFIGURE_COMMAND ""
    BUILD_COMMAND ${CMAKE_COMMAND} -E chdir ${model} ${MAKE_PARALLEL} sharedlib main=main.c
    INSTALL_COMMAND ""
  )
  add_extra_targets("backend model" ${name} ${ver} ${dir}/${model} ${model} "yes | clean")
  set_as_default_version("backend model" ${name}_${model} ${ver})
endif()

# MontePythonLike
set(name "montepythonlike")
set(ver "3.1.0")
set(sfver "3_1_0")
set(dl "null")
set(dir "${PROJECT_SOURCE_DIR}/Backends/installed/${name}/${ver}")
set(patchdir "${PROJECT_SOURCE_DIR}/Backends/patches/${name}/${ver}/")
# Ditch MP if Python version is 3
set(ditch_if_absent "Python2")
set(required_modules "scipy")
check_ditch_status(${name} ${ver} ${dir} ${ditch_if_absent})
if(NOT ditched_${name}_${ver})
  check_python_modules(${name} ${ver} ${required_modules})
  if(modules_missing_${name}_${ver})
    inform_of_missing_modules(${name} ${ver} ${modules_missing_${name}_${ver}})
  else()
    ExternalProject_Add(${name}_${ver}
      GIT_REPOSITORY https://github.com/brinckmann/montepython_public.git
      GIT_TAG ${ver}
      SOURCE_DIR ${dir}
      BUILD_IN_SOURCE 1
      CONFIGURE_COMMAND ${CMAKE_COMMAND} -E copy ${patchdir}/MontePythonLike.py ${dir}/montepython/MontePythonLike_${sfver}.py
      COMMAND ${CMAKE_COMMAND} -E copy ${patchdir}/MPLike_patch_script.py ${dir}/montepython/MPLike_patch_script.py
      COMMAND sed ${dashi} -e "s#from MontePythonLike import#from MontePythonLike_${sfver} import#g" ${dir}/montepython/MPLike_patch_script.py
      COMMAND ${CMAKE_COMMAND} -E copy ${patchdir}/sdss_lrgDR7_fiducialmodel.dat ${dir}/data/sdss_lrgDR7/sdss_lrgDR7_fiducialmodel.dat
      COMMAND ${CMAKE_COMMAND} -E copy_directory ${patchdir}/WiggleZ_bao_highz ${dir}/montepython/likelihoods/WiggleZ_bao_highz/
      BUILD_COMMAND ""
      INSTALL_COMMAND python ${dir}/montepython/MPLike_patch_script.py
    )
  endif()
  add_extra_targets("backend" ${name} ${ver} ${dir} ${dl} none)
endif()

# MontePythonLike
set(name "montepythonlike")
set(ver "3.3.0")
set(sfver "3_3_0")
set(dl "null")
set(dir "${PROJECT_SOURCE_DIR}/Backends/installed/${name}/${ver}")
set(patchdir "${PROJECT_SOURCE_DIR}/Backends/patches/${name}/${ver}/")
set(ditch_if_absent "Python")
set(required_modules "scipy")
check_ditch_status(${name} ${ver} ${dir} ${ditch_if_absent})
if(NOT ditched_${name}_${ver})
  check_python_modules(${name} ${ver} ${required_modules})
  if(modules_missing_${name}_${ver})
    inform_of_missing_modules(${name} ${ver} ${modules_missing_${name}_${ver}})
  else()
    ExternalProject_Add(${name}_${ver}
      GIT_REPOSITORY https://github.com/brinckmann/montepython_public.git
      GIT_TAG ${ver}
      SOURCE_DIR ${dir}
      BUILD_IN_SOURCE 1
      CONFIGURE_COMMAND ${CMAKE_COMMAND} -E copy ${patchdir}/MontePythonLike.py ${dir}/montepython/MontePythonLike_${sfver}.py
      COMMAND ${CMAKE_COMMAND} -E copy ${patchdir}/MPLike_patch_script.py ${dir}/montepython/MPLike_patch_script.py
      COMMAND sed ${dashi} -e "s#from MontePythonLike import#from MontePythonLike_${sfver} import#g" ${dir}/montepython/MPLike_patch_script.py
      COMMAND ${CMAKE_COMMAND} -E copy ${patchdir}/sdss_lrgDR7_fiducialmodel.dat ${dir}/data/sdss_lrgDR7/sdss_lrgDR7_fiducialmodel.dat
      COMMAND ${CMAKE_COMMAND} -E copy_directory ${patchdir}/WiggleZ_bao_highz ${dir}/montepython/likelihoods/WiggleZ_bao_highz/
      BUILD_COMMAND ""
      INSTALL_COMMAND python ${dir}/montepython/MPLike_patch_script.py
    )
  endif()
  add_extra_targets("backend" ${name} ${ver} ${dir} ${dl} clean)
  set_as_default_version("backend" ${name} ${ver})
endif()

# Pythia
set(name "pythia")
set(ver "8.212")
set(lib "libpythia8")
set(dl "http://home.thep.lu.se/~torbjorn/pythia8/pythia8212.tgz")
set(md5 "0886d1b2827d8f0cd2ae69b925045f40")
set(dir "${PROJECT_SOURCE_DIR}/Backends/installed/${name}/${ver}")
set(patch "${PROJECT_SOURCE_DIR}/Backends/patches/${name}/${ver}/patch_${name}_${ver}.dif")

# - Add additional compiler-specific optimisation flags and suppress some warnings from -Wextra.
set(pythia_CXXFLAGS "${BACKEND_CXX_FLAGS}")
if("${CMAKE_CXX_COMPILER_ID}" STREQUAL "Intel")
  set(pythia_CXXFLAGS "${pythia_CXXFLAGS} -fast") # -fast sometimes makes xsecs come out as NaN, but we catch that and invalidate those points.
elseif("${CMAKE_CXX_COMPILER_ID}" STREQUAL "GNU" OR "${CMAKE_CXX_COMPILER_ID}" STREQUAL "Clang" OR "${CMAKE_CXX_COMPILER_ID}" STREQUAL "AppleClang")
  # Include all flags from -ffast-math, except -ffinite-math-only (which has proved to cause incorrect results), and -fno-rounding-math -fno-signaling-nans (which don't exist in Clang and are defaults anyway for gcc).
  set(pythia_CXXFLAGS "${pythia_CXXFLAGS} -fno-math-errno -funsafe-math-optimizations")
  if("${CMAKE_CXX_COMPILER_ID}" STREQUAL "GNU")
    set(pythia_CXXFLAGS "${pythia_CXXFLAGS} -fcx-limited-range") # Clang doesn't have this one.
  endif()
  set_compiler_warning("no-extra" pythia_CXXFLAGS)
  set_compiler_warning("no-deprecated-declarations" pythia_CXXFLAGS)
endif()

# - Add "-undefined dynamic_lookup flat_namespace" to linker flags when OSX linker is used
if(${CMAKE_SYSTEM_NAME} MATCHES "Darwin")
  set(pythia_CXX_SHARED_FLAGS "${CMAKE_SHARED_LIBRARY_CREATE_CXX_FLAGS} -undefined dynamic_lookup -flat_namespace")
else()
  set(pythia_CXX_SHARED_FLAGS "${CMAKE_SHARED_LIBRARY_CREATE_CXX_FLAGS}")
endif()

# - Add option to turn off intel IPO if insufficient memory exists to use it.
option(PYTHIA_OPT "For Pythia: Switch Intel's multi-file interprocedural optimization on/off" ON)
if("${CMAKE_CXX_COMPILER_ID}" STREQUAL "Intel" AND NOT "${PYTHIA_OPT}")
  set(pythia_CXXFLAGS "${pythia_CXXFLAGS} -no-ipo -ip")
endif()

# - Pythia 8.212 depends on std::auto_ptr which is removed in c++17, so we need to fall back to c++14 (or c++11)
if(COMPILER_SUPPORTS_CXX17)
  string(REGEX REPLACE "-std=c\\+\\+17" "-std=c++14" pythia_CXXFLAGS "${pythia_CXXFLAGS}")
endif()

# - Set include directories
set(pythia_CXXFLAGS "${pythia_CXXFLAGS} -I${Boost_INCLUDE_DIR} -I${PROJECT_SOURCE_DIR}/contrib/slhaea/include")

# - Actual configure and compile commands
check_ditch_status(${name} ${ver} ${dir})
if(NOT ditched_${name}_${ver})
  ExternalProject_Add(${name}_${ver}
    DOWNLOAD_COMMAND ${DL_BACKEND} ${dl} ${md5} ${dir} ${name} ${ver}
    SOURCE_DIR ${dir}
    BUILD_IN_SOURCE 1
    PATCH_COMMAND patch -p1 < ${patch}
    CONFIGURE_COMMAND ./configure --enable-shared --cxx="${CMAKE_CXX_COMPILER}" --cxx-common="${pythia_CXXFLAGS}" --cxx-shared="${pythia_CXX_SHARED_FLAGS}" --lib-suffix=".so"
    BUILD_COMMAND ${MAKE_PARALLEL} CXX="${CMAKE_CXX_COMPILER}" lib/${lib}.so
    INSTALL_COMMAND ""
  )
  BOSS_backend(${name} ${ver})
  add_extra_targets("backend" ${name} ${ver} ${dir} ${dl} distclean)
  set_as_default_version("backend" ${name} ${ver})
endif()

# Pythia external model (EM)
set(model "em")
set(name "pythia_${model}")
set(ver "8.212")
set(lib "libpythia8")
set(dl "http://home.thep.lu.se/~torbjorn/pythia8/pythia8212.tgz")
set(md5 "0886d1b2827d8f0cd2ae69b925045f40")
set(dir "${PROJECT_SOURCE_DIR}/Backends/installed/${name}/${ver}")
set(patch "${PROJECT_SOURCE_DIR}/Backends/patches/${name}/${ver}/patch_${name}_${ver}.dif")
set(ext_model_dir "${PROJECT_SOURCE_DIR}/Backends/patches/${name}/${ver}/ExternalModel")
check_ditch_status(${name} ${ver} ${dir})
if(NOT ditched_${name}_${ver})
  ExternalProject_Add(${name}_${ver}
    DOWNLOAD_COMMAND ${DL_BACKEND} ${dl} ${md5} ${dir} ${name} ${ver}
    SOURCE_DIR ${dir}
    BUILD_IN_SOURCE 1
    PATCH_COMMAND patch -p1 < ${patch}
    CONFIGURE_COMMAND ./configure --enable-shared --cxx="${CMAKE_CXX_COMPILER}" --cxx-common="${pythia_CXXFLAGS}" --cxx-shared="${pythia_CXX_SHARED_FLAGS}" --lib-suffix=".so"
    BUILD_COMMAND ${MAKE_PARALLEL} CXX="${CMAKE_CXX_COMPILER}" lib/${lib}.so
    INSTALL_COMMAND ""
  )
  ExternalProject_Add_Step(${name}_${ver} add_external_Pythia_model
    COMMAND ${CMAKE_COMMAND} -E copy ${ext_model_dir}/ProcessContainer.cc ${dir}/src/
    COMMAND ${CMAKE_COMMAND} -E copy ${ext_model_dir}/Index.xml  ${dir}/share/Pythia8/xmldoc/
    COMMAND ${CMAKE_COMMAND} -E copy ${ext_model_dir}/UserModel.xml ${dir}/share/Pythia8/xmldoc/
    COMMAND ${CMAKE_COMMAND} -E copy_directory ${ext_model_dir}/src ${dir}/src/
    COMMAND ${CMAKE_COMMAND} -E copy_directory ${ext_model_dir}/include ${dir}/include/
    DEPENDEES download
    DEPENDERS patch
  )
  BOSS_backend(${name} ${ver})
  add_extra_targets("backend" ${name} ${ver} ${dir} ${dl} distclean)
  set_as_default_version("backend" ${name} ${ver})
endif()


# Nulike
set(name "nulike")
set(ver "1.0.4")
set(lib "libnulike")
set(dl "https://${name}.hepforge.org/downloads/${name}-${ver}.tar.gz")
set(md5 "47649992d19984ee53df6a1655c48227")
set(dir "${PROJECT_SOURCE_DIR}/Backends/installed/${name}/${ver}")
check_ditch_status(${name} ${ver} ${dir})
if(NOT ditched_${name}_${ver})
  ExternalProject_Add(${name}_${ver}
    DOWNLOAD_COMMAND ${DL_BACKEND} ${dl} ${md5} ${dir} ${name} ${ver}
    SOURCE_DIR ${dir}
    BUILD_IN_SOURCE 1
    CONFIGURE_COMMAND ""
    BUILD_COMMAND ${MAKE_PARALLEL} ${lib}.so FF=${CMAKE_Fortran_COMPILER} FOPT=${BACKEND_Fortran_FLAGS} MODULE=${FMODULE}
    INSTALL_COMMAND ""
  )
  add_extra_targets("backend" ${name} ${ver} ${dir} ${dl} distclean)
endif()

# Nulike
set(name "nulike")
set(ver "1.0.5")
set(lib "libnulike")
set(dl "https://${name}.hepforge.org/downloads/${name}-${ver}.tar.gz")
set(md5 "20cee73a38fb3560298b6a3acdd4d83a")
set(dir "${PROJECT_SOURCE_DIR}/Backends/installed/${name}/${ver}")
check_ditch_status(${name} ${ver} ${dir})
if(NOT ditched_${name}_${ver})
  ExternalProject_Add(${name}_${ver}
    DOWNLOAD_COMMAND ${DL_BACKEND} ${dl} ${md5} ${dir} ${name} ${ver}
    SOURCE_DIR ${dir}
    BUILD_IN_SOURCE 1
    CONFIGURE_COMMAND ""
    BUILD_COMMAND ${MAKE_PARALLEL} ${lib}.so FF=${CMAKE_Fortran_COMPILER} FOPT=${BACKEND_Fortran_FLAGS} MODULE=${FMODULE}
    INSTALL_COMMAND ""
  )
  add_extra_targets("backend" ${name} ${ver} ${dir} ${dl} distclean)
endif()

# Nulike
set(name "nulike")
set(ver "1.0.6")
set(lib "libnulike")
set(dl "https://${name}.hepforge.org/downloads/${name}-${ver}.tar.gz")
set(md5 "fc4c35dc867bb1213d80acd12e5c1169")
set(dir "${PROJECT_SOURCE_DIR}/Backends/installed/${name}/${ver}")
check_ditch_status(${name} ${ver} ${dir})
if(NOT ditched_${name}_${ver})
  ExternalProject_Add(${name}_${ver}
    DOWNLOAD_COMMAND ${DL_BACKEND} ${dl} ${md5} ${dir} ${name} ${ver}
    SOURCE_DIR ${dir}
    BUILD_IN_SOURCE 1
    CONFIGURE_COMMAND ""
    BUILD_COMMAND ${MAKE_PARALLEL} ${lib}.so FF=${CMAKE_Fortran_COMPILER} FOPT=${BACKEND_Fortran_FLAGS} MODULE=${FMODULE}
    INSTALL_COMMAND ""
  )
  add_extra_targets("backend" ${name} ${ver} ${dir} ${dl} distclean)
endif()

# Nulike
set(name "nulike")
set(ver "1.0.7")
set(lib "libnulike")
set(dl "https://${name}.hepforge.org/downloads/${name}-${ver}.tar.gz")
set(md5 "5c8e74d125b619abe01e196af7baf790")
set(dir "${PROJECT_SOURCE_DIR}/Backends/installed/${name}/${ver}")
check_ditch_status(${name} ${ver} ${dir})
if(NOT ditched_${name}_${ver})
  ExternalProject_Add(${name}_${ver}
    DOWNLOAD_COMMAND ${DL_BACKEND} ${dl} ${md5} ${dir} ${name} ${ver}
    SOURCE_DIR ${dir}
    BUILD_IN_SOURCE 1
    CONFIGURE_COMMAND ""
    BUILD_COMMAND ${MAKE_PARALLEL} ${lib}.so FF=${CMAKE_Fortran_COMPILER} FOPT=${BACKEND_Fortran_FLAGS} MODULE=${FMODULE}
    INSTALL_COMMAND ""
  )
  add_extra_targets("backend" ${name} ${ver} ${dir} ${dl} distclean)
endif()

# Nulike
set(name "nulike")
set(ver "1.0.8")
set(lib "libnulike")
set(dl "https://${name}.hepforge.org/downloads/${name}-${ver}.tar.gz")
set(md5 "2ab62018b255cc987263daa6999b1ad6")
set(dir "${PROJECT_SOURCE_DIR}/Backends/installed/${name}/${ver}")
check_ditch_status(${name} ${ver} ${dir})
if(NOT ditched_${name}_${ver})
  ExternalProject_Add(${name}_${ver}
    DOWNLOAD_COMMAND ${DL_BACKEND} ${dl} ${md5} ${dir} ${name} ${ver}
    SOURCE_DIR ${dir}
    BUILD_IN_SOURCE 1
    CONFIGURE_COMMAND ""
    BUILD_COMMAND ${MAKE_PARALLEL} ${lib}.so FF=${CMAKE_Fortran_COMPILER} FOPT=${BACKEND_Fortran_FLAGS} MODULE=${FMODULE}
    INSTALL_COMMAND ""
  )
  add_extra_targets("backend" ${name} ${ver} ${dir} ${dl} distclean)
  set_as_default_version("backend" ${name} ${ver})
endif()

# SUSY-HIT
set(name "susyhit")
set(ver "1.5")
set(lib "libsusyhit")
set(dl "https://www.itp.kit.edu/~maggie/SUSY-HIT/version${ver}_${name}.tar.gz")
set(md5 "493c7ba3a07e192918d3412875fb386a")
set(dir "${PROJECT_SOURCE_DIR}/Backends/installed/${name}/${ver}")
set(patch "${PROJECT_SOURCE_DIR}/Backends/patches/${name}/${ver}/patch_${name}_${ver}.dif")

# - Due to a bug/instability in SUSYHIT, switch off optimization for Intel compilers
set(susyhit_Fortran_FLAGS "${BACKEND_Fortran_FLAGS}")
if("${CMAKE_Fortran_COMPILER_ID}" STREQUAL "Intel")
  set(susyhit_Fortran_FLAGS "${susyhit_Fortran_FLAGS} -O0")
endif()

check_ditch_status(${name} ${ver} ${dir})
if(NOT ditched_${name}_${ver})
  ExternalProject_Add(${name}_${ver}
    DOWNLOAD_COMMAND ${DL_BACKEND} ${dl} ${md5} ${dir} ${name} ${ver}
    SOURCE_DIR ${dir}
    BUILD_IN_SOURCE 1
    PATCH_COMMAND patch -p1 < ${patch}
    CONFIGURE_COMMAND ""
    BUILD_COMMAND ${MAKE_PARALLEL} ${lib}.so FC=${CMAKE_Fortran_COMPILER} FFLAGS=${susyhit_Fortran_FLAGS}
    INSTALL_COMMAND ""
  )
  add_extra_targets("backend" ${name} ${ver} ${dir} ${dl} clean)
  set_as_default_version("backend" ${name} ${ver})
endif()


# FeynHiggs
set(name "feynhiggs")
set(ver "2.12.0")
set(lib "libFH")
set(dl "http://wwwth.mpp.mpg.de/members/heinemey/feynhiggs/newversion/FeynHiggs-${ver}.tar.gz")
set(md5 "da2d0787311525213cd4721da9946b86")
set(dir "${PROJECT_SOURCE_DIR}/Backends/installed/${name}/${ver}")
set(FH_Fortran_FLAGS "${BACKEND_Fortran_FLAGS_NO_BUILD_OPTIMISATIONS}") #For skipping -O2, which seems to cause issues
set(FH_C_FLAGS "${BACKEND_C_FLAGS_NO_BUILD_OPTIMISATIONS}")             #For skipping -O2, which seems to cause issues
set(FH_CXX_FLAGS "${BACKEND_CXX_FLAGS_NO_BUILD_OPTIMISATIONS}")         #For skipping -O2, which seems to cause issues
check_ditch_status(${name} ${ver} ${dir})
if(NOT ditched_${name}_${ver})
  ExternalProject_Add(${name}_${ver}
    DOWNLOAD_COMMAND ${DL_BACKEND} ${dl} ${md5} ${dir} ${name} ${ver}
    SOURCE_DIR ${dir}
    BUILD_IN_SOURCE 1
    # Fix bug preventing the use of array bounds checking.
    CONFIGURE_COMMAND sed ${dashi} -e "s#ComplexType spi_(2, 6:7, nvec, 1)#ComplexType spi_(2, 6:7, nvec, LEGS)#g" src/Decays/VecSet.F
              COMMAND ./configure FC=${CMAKE_Fortran_COMPILER} FFLAGS=${FH_Fortran_FLAGS} CC=${CMAKE_C_COMPILER} CFLAGS=${FH_C_FLAGS} CXX=${CMAKE_CXX_COMPILER} CXXFLAGS=${FH_CXX_FLAGS}
    BUILD_COMMAND ${MAKE_PARALLEL}
          COMMAND ${CMAKE_COMMAND} -E make_directory lib
          COMMAND ${CMAKE_COMMAND} -E echo "${CMAKE_Fortran_COMPILER} ${CMAKE_SHARED_LIBRARY_CREATE_C_FLAGS} -o lib/${lib}.so build/*.o" > make_so.sh
          COMMAND chmod u+x make_so.sh
          COMMAND ./make_so.sh
    INSTALL_COMMAND ""
  )
  add_extra_targets("backend" ${name} ${ver} ${dir} ${dl} clean)
endif()

# FeynHiggs
set(name "feynhiggs")
set(ver "2.11.3")
set(lib "libFH")
set(dl "http://wwwth.mpp.mpg.de/members/heinemey/feynhiggs/newversion/FeynHiggs-${ver}.tar.gz")
set(md5 "49f5ea1838cb233baffd85bbc1b0d87d")
set(dir "${PROJECT_SOURCE_DIR}/Backends/installed/${name}/${ver}")
set(FH_Fortran_FLAGS "${BACKEND_Fortran_FLAGS_NO_BUILD_OPTIMISATIONS}") #For skipping -O2, which seems to cause issues
set(FH_C_FLAGS "${BACKEND_C_FLAGS_NO_BUILD_OPTIMISATIONS}")             #For skipping -O2, which seems to cause issues
set(FH_CXX_FLAGS "${BACKEND_CXX_FLAGS_NO_BUILD_OPTIMISATIONS}")         #For skipping -O2, which seems to cause issues
check_ditch_status(${name} ${ver} ${dir})
if(NOT ditched_${name}_${ver})
  ExternalProject_Add(${name}_${ver}
    DOWNLOAD_COMMAND ${DL_BACKEND} ${dl} ${md5} ${dir} ${name} ${ver}
    SOURCE_DIR ${dir}
    BUILD_IN_SOURCE 1
    # Fix bug preventing the use of array bounds checking.
    CONFIGURE_COMMAND sed ${dashi} -e "s#ComplexType spi_(2, 6:7, nvec, 1)#ComplexType spi_(2, 6:7, nvec, LEGS)#g" src/Decays/VecSet.F
              COMMAND ./configure FC=${CMAKE_Fortran_COMPILER} FFLAGS=${FH_Fortran_FLAGS} CC=${CMAKE_C_COMPILER} CFLAGS=${FH_C_FLAGS} CXX=${CMAKE_CXX_COMPILER} CXXFLAGS=${FH_CXX_FLAGS}
    BUILD_COMMAND ${MAKE_PARALLEL}
          COMMAND ${CMAKE_COMMAND} -E make_directory lib
          COMMAND ${CMAKE_COMMAND} -E echo "${CMAKE_Fortran_COMPILER} ${CMAKE_SHARED_LIBRARY_CREATE_C_FLAGS} -o lib/${lib}.so build/*.o" > make_so.sh
          COMMAND chmod u+x make_so.sh
          COMMAND ./make_so.sh
    INSTALL_COMMAND ""
  )
  add_extra_targets("backend" ${name} ${ver} ${dir} ${dl} clean)
  set_as_default_version("backend" ${name} ${ver})
endif()

# FeynHiggs
set(name "feynhiggs")
set(ver "2.11.2")
set(lib "libFH")
set(dl "http://wwwth.mpp.mpg.de/members/heinemey/feynhiggs/newversion/FeynHiggs-${ver}.tar.gz")
set(md5 "edb73eafa6dab291bd8827242c16ac0a")
set(dir "${PROJECT_SOURCE_DIR}/Backends/installed/${name}/${ver}")
set(FH_Fortran_FLAGS "${BACKEND_Fortran_FLAGS_NO_BUILD_OPTIMISATIONS}") #For skipping -O2, which seems to cause issues
set(FH_C_FLAGS "${BACKEND_C_FLAGS_NO_BUILD_OPTIMISATIONS}")             #For skipping -O2, which seems to cause issues
set(FH_CXX_FLAGS "${BACKEND_CXX_FLAGS_NO_BUILD_OPTIMISATIONS}")         #For skipping -O2, which seems to cause issues
check_ditch_status(${name} ${ver} ${dir})
if(NOT ditched_${name}_${ver})
  ExternalProject_Add(${name}_${ver}
    DOWNLOAD_COMMAND ${DL_BACKEND} ${dl} ${md5} ${dir} ${name} ${ver}
    SOURCE_DIR ${dir}
    BUILD_IN_SOURCE 1
    # Fix bug preventing the use of array bounds checking.
    CONFIGURE_COMMAND sed ${dashi} -e "s#ComplexType spi_(2, 6:7, nvec, 1)#ComplexType spi_(2, 6:7, nvec, LEGS)#g" src/Decays/VecSet.F
              COMMAND ./configure FC=${CMAKE_Fortran_COMPILER} FFLAGS=${FH_Fortran_FLAGS} CC=${CMAKE_C_COMPILER} CFLAGS=${FH_C_FLAGS} CXX=${CMAKE_CXX_COMPILER} CXXFLAGS=${FH_CXX_FLAGS}
    BUILD_COMMAND ${MAKE_PARALLEL}
          COMMAND ${CMAKE_COMMAND} -E make_directory lib
          COMMAND ${CMAKE_COMMAND} -E echo "${CMAKE_Fortran_COMPILER} ${CMAKE_SHARED_LIBRARY_CREATE_C_FLAGS} -o lib/${lib}.so build/*.o" > make_so.sh
          COMMAND chmod u+x make_so.sh
          COMMAND ./make_so.sh
    INSTALL_COMMAND ""
  )
  add_extra_targets("backend" ${name} ${ver} ${dir} ${dl} clean)
endif()


# HiggsBounds tables
set(name "higgsbounds_tables")
set(ver "0.0")
set(dl "https://higgsbounds.hepforge.org/downloads/csboutput_trans_binary.tar.gz")
set(md5 "004decca30335ddad95654a04dd034a6")
set(dir "${PROJECT_SOURCE_DIR}/Backends/installed/${name}/${ver}")
check_ditch_status(${name} ${ver} ${dir})
if(NOT ditched_${name}_${ver})
  ExternalProject_Add(${name}_${ver}
    DOWNLOAD_COMMAND ${DL_BACKEND} ${dl} ${md5} ${dir} ${name} ${ver} "retain container folder"
    SOURCE_DIR ${dir}
    BUILD_IN_SOURCE 1
    CONFIGURE_COMMAND ""
    BUILD_COMMAND ""
    INSTALL_COMMAND ""
  )
  add_extra_targets("backend" ${name} ${ver} ${dir} ${dl} clean)
  set_as_default_version("backend" ${name} ${ver})
endif()


# HiggsBounds
set(name "higgsbounds")
set(ver "4.3.1")
set(lib "libhiggsbounds")
set(dl "https://${name}.hepforge.org/downloads/HiggsBounds-${ver}.tar.gz")
set(md5 "c1667613f814a9f0297d1f11a8b3ef34")
set(dir "${PROJECT_SOURCE_DIR}/Backends/installed/${name}/${ver}")
set(patch "${PROJECT_SOURCE_DIR}/Backends/patches/${name}/${ver}/patch_${name}_${ver}.dif")
set(hb_tab_name "higgsbounds_tables")
set(hb_tab_ver "0.0")
set(hb_tab_dir "${PROJECT_SOURCE_DIR}/Backends/installed/${hb_tab_name}/${hb_tab_ver}")
check_ditch_status(${name} ${ver} ${dir})
if(NOT ditched_${name}_${ver})
  ExternalProject_Add(${name}_${ver}
    DEPENDS ${hb_tab_name}_${hb_tab_ver}
    DOWNLOAD_COMMAND ${DL_BACKEND} ${dl} ${md5} ${dir} ${name} ${ver}
    SOURCE_DIR ${dir}
    PATCH_COMMAND patch -p1 < ${patch}
    BUILD_IN_SOURCE 1
    CONFIGURE_COMMAND ${CMAKE_COMMAND} -E copy configure-with-chisq my_configure
              COMMAND sed ${dashi} -e "s|clsbtablesdir=.*|clsbtablesdir=\"${hb_tab_dir}/\"|" my_configure
              COMMAND sed ${dashi} -e "s|F90C =.*|F90C = ${CMAKE_Fortran_COMPILER}|" my_configure
              COMMAND sed ${dashi} -e "s|F77C =.*|F77C = ${CMAKE_Fortran_COMPILER}|" my_configure
              COMMAND sed ${dashi} -e "s|F90FLAGS =.*|F90FLAGS = ${BACKEND_Fortran_FLAGS}|" my_configure
              COMMAND sed ${dashi} -e "s|\\.SUFFIXES|.NOTPARALLEL:${nl}${nl}.SUFFIXES|" makefile.in
              COMMAND ${CMAKE_COMMAND} -E copy makefile.in makefile.in.tmp
              COMMAND awk "{gsub(/${nl}/,${true_nl})}{print}" makefile.in.tmp > makefile.in
              COMMAND ${CMAKE_COMMAND} -E remove makefile.in.tmp
              COMMAND ./my_configure
    BUILD_COMMAND ${MAKE_PARALLEL}
          COMMAND ${CMAKE_COMMAND} -E make_directory lib
          COMMAND ${CMAKE_COMMAND} -E echo "${CMAKE_Fortran_COMPILER} ${CMAKE_SHARED_LIBRARY_CREATE_C_FLAGS} -o lib/${lib}.so *.o" > make_so.sh
          COMMAND chmod u+x make_so.sh
          COMMAND ./make_so.sh
    INSTALL_COMMAND ""
  )
  add_extra_targets("backend" ${name} ${ver} ${dir} ${dl} clean)
  set_as_default_version("backend" ${name} ${ver})
endif()

# HiggsBounds
set(name "higgsbounds")
set(ver "4.2.1")
set(lib "libhiggsbounds")
set(dl "https://${name}.hepforge.org/downloads/HiggsBounds-${ver}.tar.gz")
set(md5 "47b93330d4e0fddcc23b381548db355b")
set(dir "${PROJECT_SOURCE_DIR}/Backends/installed/${name}/${ver}")
set(hb_tab_name "higgsbounds_tables")
set(hb_tab_ver "0.0")
set(hb_tab_dir "${PROJECT_SOURCE_DIR}/Backends/installed/${hb_tab_name}/${hb_tab_ver}")
check_ditch_status(${name} ${ver} ${dir})
if(NOT ditched_${name}_${ver})
  ExternalProject_Add(${name}_${ver}
    DEPENDS ${hb_tab_name}_${hb_tab_ver}
    DOWNLOAD_COMMAND ${DL_BACKEND} ${dl} ${md5} ${dir} ${name} ${ver}
    SOURCE_DIR ${dir}
    BUILD_IN_SOURCE 1
    CONFIGURE_COMMAND ${CMAKE_COMMAND} -E copy configure-with-chisq my_configure
              COMMAND sed ${dashi} -e "s|clsbtablesdir=.*|clsbtablesdir=\"${hb_tab_dir}/\"|" my_configure
              COMMAND sed ${dashi} -e "s|F90C =.*|F90C = ${CMAKE_Fortran_COMPILER}|" my_configure
              COMMAND sed ${dashi} -e "s|F77C =.*|F77C = ${CMAKE_Fortran_COMPILER}|" my_configure
              COMMAND sed ${dashi} -e "s|F90FLAGS =.*|F90FLAGS = ${BACKEND_Fortran_FLAGS}|" my_configure
              COMMAND sed ${dashi} -e "s|\\.SUFFIXES|.NOTPARALLEL:${nl}${nl}.SUFFIXES|" makefile.in
              COMMAND ${CMAKE_COMMAND} -E copy makefile.in makefile.in.tmp
              COMMAND awk "{gsub(/${nl}/,${true_nl})}{print}" makefile.in.tmp > makefile.in
              COMMAND ${CMAKE_COMMAND} -E remove makefile.in.tmp
              COMMAND ./my_configure
    BUILD_COMMAND ${MAKE_PARALLEL}
          COMMAND ${CMAKE_COMMAND} -E make_directory lib
          COMMAND ${CMAKE_COMMAND} -E echo "${CMAKE_Fortran_COMPILER} ${CMAKE_SHARED_LIBRARY_CREATE_C_FLAGS} -o lib/${lib}.so *.o" > make_so.sh
          COMMAND chmod u+x make_so.sh
          COMMAND ./make_so.sh
    INSTALL_COMMAND ""
  )
  add_extra_targets("backend" ${name} ${ver} ${dir} ${dl} clean)
endif()


# HiggsSignals
set(name "higgssignals")
set(ver "1.4.0")
set(lib "libhiggssignals")
set(dl "https://higgsbounds.hepforge.org/downloads/HiggsSignals-${ver}.tar.gz")
set(md5 "537d3885b1cbddbe1163dbc843ec2beb")
set(dir "${PROJECT_SOURCE_DIR}/Backends/installed/${name}/${ver}")
set(patch "${PROJECT_SOURCE_DIR}/Backends/patches/${name}/${ver}/patch_${name}_${ver}.dif")
set(hb_name "higgsbounds")
set(hb_ver "4.3.1")
check_ditch_status(${name} ${ver} ${dir})
if(NOT ditched_${name}_${ver})
  ExternalProject_Add(${name}_${ver}
    DEPENDS higgsbounds_${hb_ver}
    DOWNLOAD_COMMAND ${DL_BACKEND} ${dl} ${md5} ${dir} ${name} ${ver}
    SOURCE_DIR ${dir}
    PATCH_COMMAND patch -p1 < ${patch}
    BUILD_IN_SOURCE 1
    CONFIGURE_COMMAND ${CMAKE_COMMAND} -E copy configure my_configure
              COMMAND sed ${dashi} -e "s|HBLIBS =.*|HBLIBS =-L../../${hb_name}/${hb_ver}|" my_configure
              COMMAND sed ${dashi} -e "s|HBINCLUDE =.*|HBINCLUDE =-I../../${hb_name}/${hb_ver}|" my_configure
              COMMAND sed ${dashi} -e "s|F90C =.*|F90C = ${CMAKE_Fortran_COMPILER}|" my_configure
              COMMAND sed ${dashi} -e "s|F77C =.*|F77C = ${CMAKE_Fortran_COMPILER}|" my_configure
              COMMAND sed ${dashi} -e "s|F90FLAGS =.*|F90FLAGS = ${BACKEND_Fortran_FLAGS}|" my_configure
              COMMAND sed ${dashi} -e "s|\\.SUFFIXES|.NOTPARALLEL:${nl}${nl}.SUFFIXES|" makefile.in
              COMMAND ${CMAKE_COMMAND} -E copy makefile.in makefile.in.tmp
              COMMAND awk "{gsub(/${nl}/,${true_nl})}{print}" makefile.in.tmp > makefile.in
              COMMAND ${CMAKE_COMMAND} -E remove makefile.in.tmp
              COMMAND ./my_configure
    BUILD_COMMAND ${MAKE_PARALLEL}
          COMMAND ${CMAKE_COMMAND} -E make_directory lib
          COMMAND ${CMAKE_COMMAND} -E remove HiggsSignals.o
          COMMAND ${CMAKE_COMMAND} -E echo "${CMAKE_Fortran_COMPILER} ${CMAKE_SHARED_LIBRARY_CREATE_C_FLAGS} -o lib/${lib}.so ./*.o ../../${hb_name}/${hb_ver}/*.o" > make_so.sh
          COMMAND chmod u+x make_so.sh
          COMMAND ./make_so.sh
    INSTALL_COMMAND ""
  )
  add_extra_targets("backend" ${name} ${ver} ${dir} ${dl} clean)
  set_as_default_version("backend" ${name} ${ver})
endif()


# SPheno
set(name "spheno")
set(ver "3.3.8")
set(lib "lib/libSPheno.so")
set(dl "https://${name}.hepforge.org/downloads/SPheno-${ver}.tar.gz")
set(md5 "4307cb4b736cebca5e57ca6c5e0b5836")
set(dir "${PROJECT_SOURCE_DIR}/Backends/installed/${name}/${ver}")
set(patch "${PROJECT_SOURCE_DIR}/Backends/patches/${name}/${ver}/patch_${name}_${ver}.dif")
check_ditch_status(${name} ${ver} ${dir})
if(NOT ditched_${name}_${ver})
  ExternalProject_Add(${name}_${ver}
    DOWNLOAD_COMMAND ${DL_BACKEND} ${dl} ${md5} ${dir}
    SOURCE_DIR ${dir}
    BUILD_IN_SOURCE 1
    PATCH_COMMAND patch -p1 < ${patch}
    CONFIGURE_COMMAND ""
    BUILD_COMMAND ${MAKE_PARALLEL} $F90=${CMAKE_Fortran_COMPILER} FFLAGS=${BACKEND_Fortran_FLAGS} ${lib}
    INSTALL_COMMAND ""
  )
  add_extra_targets("backend" ${name} ${ver} ${dir} ${dl} clean)
  set_as_default_version("backend" ${name} ${ver})
endif()


# gm2calc
set(name "gm2calc")
set(ver "1.3.0")
set(dl "https://${name}.hepforge.org/downloads/${name}-${ver}.tar.gz")
set(md5 "1bddab5a411a895edd382a1f8a991c15")
set(dir "${PROJECT_SOURCE_DIR}/Backends/installed/${name}/${ver}")
set(patch "${PROJECT_SOURCE_DIR}/Backends/patches/${name}/${ver}/patch_${name}")
# - Silence the deprecated-declarations warnings coming from Eigen3
set(GM2CALC_CXX_FLAGS "${BACKEND_CXX_FLAGS}")
set_compiler_warning("no-deprecated-declarations" GM2CALC_CXX_FLAGS)
# - gm2calc 1.3 depends on std::ptr_fun which is removed in c++17, so we need to fall back to c++14 (or c++11)
if(COMPILER_SUPPORTS_CXX17)
  string(REGEX REPLACE "-std=c\\+\\+17" "-std=c++14" GM2CALC_CXX_FLAGS "${GM2CALC_CXX_FLAGS}")
endif()
check_ditch_status(${name} ${ver} ${dir})
if(NOT ditched_${name}_${ver})
  ExternalProject_Add(${name}_${ver}
    DOWNLOAD_COMMAND ${DL_BACKEND} ${dl} ${md5} ${dir} ${name} ${ver}
    SOURCE_DIR ${dir}
    BUILD_IN_SOURCE 1
    PATCH_COMMAND patch -p1 < ${patch}_error.dif
    CONFIGURE_COMMAND ""
    BUILD_COMMAND ${MAKE_PARALLEL} CXX=${CMAKE_CXX_COMPILER} CXXFLAGS=${GM2CALC_CXX_FLAGS} EIGENFLAGS=-I${EIGEN3_INCLUDE_DIR} BOOSTFLAGS=-I${Boost_INCLUDE_DIR} alllib
    INSTALL_COMMAND ""
  )
  BOSS_backend(${name} ${ver})
  add_extra_targets("backend" ${name} ${ver} ${dir} ${dl} clean)
  set_as_default_version("backend" ${name} ${ver})
endif()

# gm2calc
set(name "gm2calc")
set(ver "1.2.0")
set(dl "https://${name}.hepforge.org/downloads/${name}-${ver}.tar.gz")
set(md5 "07d55bbbd648b8ef9b2d69ad1dfd8326")
set(dir "${PROJECT_SOURCE_DIR}/Backends/installed/${name}/${ver}")
set(patch "${PROJECT_SOURCE_DIR}/Backends/patches/${name}/${ver}/patch_${name}")
# - Silence the deprecated-declarations warnings coming from Eigen3
set(GM2CALC_CXX_FLAGS "${BACKEND_CXX_FLAGS}")
set_compiler_warning("no-deprecated-declarations" GM2CALC_CXX_FLAGS)
# - gm2calc 1.2 depends on std::ptr_fun which is removed in c++17, so we need to fall back to c++14 (or c++11)
if(COMPILER_SUPPORTS_CXX17)
  string(REGEX REPLACE "-std=c\\+\\+17" "-std=c++14" GM2CALC_CXX_FLAGS "${GM2CALC_CXX_FLAGS}")
endif()
check_ditch_status(${name} ${ver} ${dir})
if(NOT ditched_${name}_${ver})
  ExternalProject_Add(${name}_${ver}
    DOWNLOAD_COMMAND ${DL_BACKEND} ${dl} ${md5} ${dir} ${name} ${ver}
    SOURCE_DIR ${dir}
    BUILD_IN_SOURCE 1
    PATCH_COMMAND patch -p1 < ${patch}_makefile.dif
          COMMAND patch -p1 < ${patch}_module.dif
          COMMAND patch -p1 < ${patch}_error.dif
    CONFIGURE_COMMAND ""
    BUILD_COMMAND ${MAKE_PARALLEL} CXX=${CMAKE_CXX_COMPILER} CXXFLAGS=${GM2CALC_CXX_FLAGS} EIGENFLAGS=-I${EIGEN3_INCLUDE_DIR} BOOSTFLAGS=-I${Boost_INCLUDE_DIR} sharedlib
    INSTALL_COMMAND ""
  )
  BOSS_backend(${name} ${ver})
  add_extra_targets("backend" ${name} ${ver} ${dir} ${dl} clean)
endif()

# SUSYHD
set(name "susyhd")
set(ver "1.0.2")
set(dl "http://users.ictp.it/~${name}/v${ver}/SUSYHD.tgz")
set(md5 "e831c3fa977552ff944e0db44db38e87")
set(dir "${PROJECT_SOURCE_DIR}/Backends/installed/${name}/${ver}")
set(ditch_if_absent "Mathematica")
check_ditch_status(${name} ${ver} ${dir} ${ditch_if_absent})
if(NOT ditched_${name}_${ver})
  ExternalProject_Add(${name}_${ver}
    DOWNLOAD_COMMAND ${DL_BACKEND} ${dl} ${md5} ${dir}
    SOURCE_DIR ${dir}
    BUILD_IN_SOURCE 1
    PATCH_COMMAND ""
    CONFIGURE_COMMAND ""
    BUILD_COMMAND ""
    INSTALL_COMMAND ""
  )
  add_extra_targets("backend" ${name} ${ver} ${dir} ${dl} clean)
  set_as_default_version("backend" ${name} ${ver})
endif()

# cfitsio
set(name "cfitsio")
set(ver "3.390")
set(lib "libcfitsio")
set(dl "http://heasarc.gsfc.nasa.gov/FTP/software/fitsio/c/cfitsio3390.tar.gz")
set(md5 "e92dd2a4282a1c50d46167041a29fc67")
set(dir "${PROJECT_SOURCE_DIR}/Backends/installed/${name}/${ver}")
set(CFITSIO_SO ".so")
check_ditch_status(${name} ${ver} ${dir})
if(NOT ditched_${name}_${ver})
  ExternalProject_Add(${name}_${ver}
    DOWNLOAD_COMMAND ${DL_BACKEND} ${dl} ${md5} ${dir}
    SOURCE_DIR ${dir}
    BUILD_IN_SOURCE 1
    CONFIGURE_COMMAND ./configure --includedir=${dir}/include --libdir=${dir}/lib FC=${CMAKE_Fortran_COMPILER} FCFLAGS=${BACKEND_Fortran_FLAGS} FFLAGS=${BACKEND_Fortran_FLAGS} CC=${CMAKE_C_COMPILER} CFLAGS=${BACKEND_C_FLAGS} CXX=${CMAKE_CXX_COMPILER} CXXFLAGS=${BACKEND_CXX_FLAGS} SHLIB_SUFFIX=${CFITSIO_SO}
    BUILD_COMMAND ${MAKE_PARALLEL} shared SHLIB_SUFFIX=${CFITSIO_SO}
    INSTALL_COMMAND ${MAKE_PARALLEL} install SHLIB_SUFFIX=${CFITSIO_SO}
  )
  add_extra_targets("backend" ${name} ${ver} ${dir} ${dl} clean)
  set_as_default_version("backend" ${name} ${ver})
endif()

# plc
set(name "plc")
set(ver "3.0")
set(lib "libclik")
set(dl "http://pla.esac.esa.int/pla/aio/product-action?COSMOLOGY.FILE_ID=COM_Likelihood_Code-v3.0_R3.00.tar.gz")
set(md5 "23a7d80cffe3156b33575becbee7ac15")
set(dir "${PROJECT_SOURCE_DIR}/Backends/installed/${name}/${ver}")
set(patch "${PROJECT_SOURCE_DIR}/Backends/patches/${name}/${ver}")
set(cfitsio_name "cfitsio")
set(cfitsio_ver "3.390")
set(cfitsio_dir "${PROJECT_SOURCE_DIR}/Backends/installed/${cfitsio_name}/${cfitsio_ver}")
if(NOT ${FOUND_MKL} EQUAL -1)
  if(DEFINED ENV{MKLROOT})
  string(STRIP $ENV{MKLROOT} STRIPPED_MKLROOT)
    if(NOT "${STRIPPED_MKLROOT}" STREQUAL "")
      set(mkl_libs_option "--lapack_mkl=${STRIPPED_MKLROOT}")
    else()
      set(mkl_libs_option "")
    endif()
  endif()
endif()
check_ditch_status(${name} ${ver} ${dir})
if(NOT ditched_${name}_${ver})
  ExternalProject_Add(${name}_${ver}
    DEPENDS ${cfitsio_name}_${cfitsio_ver}
    DOWNLOAD_COMMAND ${DL_BACKEND} ${dl} ${md5} ${dir} ${name} ${ver} "retain container folder"
    SOURCE_DIR ${dir}
    BUILD_IN_SOURCE 1
    # Since someone put a tarball into a tarball, we need to extract again
    PATCH_COMMAND tar -C ${dir}/ -xf ${dir}/code/plc_3.0/plc-3.0.tar.bz2 --strip-components=1
    COMMAND patch -p1 < ${patch}/${name}_${ver}.diff
    CONFIGURE_COMMAND CC=${CMAKE_C_COMPILER} FC=${CMAKE_Fortran_COMPILER} ${PYTHON_EXECUTABLE} ${dir}/waf configure --cfitsio_include=${cfitsio_dir}/include --cfitsio_lib=${cfitsio_dir}/lib ${mkl_libs_option} --no_pytools
    BUILD_COMMAND ""
    INSTALL_COMMAND C_INCLUDE_PATH=$(C_INCLUDE_PATH):${PYTHON_INCLUDE_DIR} ${PYTHON_EXECUTABLE} ${dir}/waf install --no_pytools
  )
  add_extra_targets("backend" ${name} ${ver} ${dir} ${dl} clean)
  set_as_default_version("backend" ${name} ${ver})
endif()

# classy
set(name "classy")
set(ver "2.6.3")
set(sfver "2_6_3")
set(lib "classy")
set(patch "${PROJECT_SOURCE_DIR}/Backends/patches/${name}/${ver}")
set(dl "https://github.com/lesgourg/class_public/archive/v${ver}.tar.gz")
set(md5 "e6eb0fd721bb1098e642f5d1970501ce")
set(dir "${PROJECT_SOURCE_DIR}/Backends/installed/${name}/${ver}")
set(ditch_if_absent "Python")
set(required_modules "cython")
check_ditch_status(${name} ${ver} ${dir} ${ditch_if_absent})
if(NOT ditched_${name}_${ver})
  check_python_modules(${name} ${ver} ${required_modules})
  if(modules_missing_${name}_${ver})
    inform_of_missing_modules(${name} ${ver} ${modules_missing_${name}_${ver}})
  else()
    ExternalProject_Add(${name}_${ver}
      DOWNLOAD_COMMAND ${DL_BACKEND} ${dl} ${md5} ${dir}
      SOURCE_DIR ${dir}
      BUILD_IN_SOURCE 1
      PATCH_COMMAND patch -p1 < ${patch}/${name}_${ver}.diff
      CONFIGURE_COMMAND ""
      COMMAND sed ${dashi} -e "s#autosetup.py install#autosetup.py build#g" Makefile
      COMMAND sed ${dashi} -e "s#\".\"#\"${dir}\"#g" include/common.h
      BUILD_COMMAND ${MAKE_PARALLEL} CC=${CMAKE_C_COMPILER} OMPFLAG=${OpenMP_C_FLAGS} OPTFLAG= CCFLAG=${BACKEND_GNU99_FLAGS} LDFLAG=${BACKEND_GNU99_FLAGS} PYTHON=${PYTHON_EXECUTABLE} all
      COMMAND ${CMAKE_COMMAND} -E make_directory lib
      COMMAND find python/ -name "classy*.so" | xargs -I {} cp "{}" lib/
      COMMAND ${CMAKE_COMMAND} -E echo "#This is a trampoline script to import the cythonized python module under a different name" > lib/${lib}_${sfver}.py
      COMMAND ${CMAKE_COMMAND} -E echo "from ${lib} import *" >> lib/${lib}_${sfver}.py
      INSTALL_COMMAND ""
    )
  endif()
  add_extra_targets("backend" ${name} ${ver} ${dir} ${dl} clean)
  set_as_default_version("backend" ${name} ${ver})
endif()

set(name "classy")
set(ver "exo_2.7.0")
set(sfver "exo_2_7_0")
set(lib "classy")
set(patch "${PROJECT_SOURCE_DIR}/Backends/patches/${name}/${ver}")
set(dl "https://github.com/lesgourg/class_public/archive/067b3868f6501eb68df35554cda5e3981129d48c.tar.gz") # The huge number is the commit ID of ExoCLASS_2.7.0
set(md5 "6f7d59ac552744fadf47214fde2cbeac")
set(dir "${PROJECT_SOURCE_DIR}/Backends/installed/${name}/${ver}")
set(ditch_if_absent "Python")
set(required_modules "cython")
check_ditch_status(${name} ${ver} ${dir} ${ditch_if_absent})
if(NOT ditched_${name}_${ver})
  check_python_modules(${name} ${ver} ${required_modules})
  if(modules_missing_${name}_${ver})
    inform_of_missing_modules(${name} ${ver} ${modules_missing_${name}_${ver}})
  else()
    ExternalProject_Add(${name}_${ver}
      DOWNLOAD_COMMAND ${DL_BACKEND} ${dl} ${md5} ${dir}
      SOURCE_DIR ${dir}
      BUILD_IN_SOURCE 1
      PATCH_COMMAND patch -p1 < ${patch}/${name}_${ver}.diff
      CONFIGURE_COMMAND ""
      COMMAND sed ${dashi} -e "s#autosetup.py install#autosetup.py build#g" Makefile
      COMMAND sed ${dashi} -e "s#\".\"#\"${dir}\"#g" include/common.h
      BUILD_COMMAND ${MAKE_PARALLEL} CC=${CMAKE_C_COMPILER} OMPFLAG=${OpenMP_C_FLAGS} OPTFLAG= CCFLAG=${BACKEND_GNU99_FLAGS} LDFLAG=${BACKEND_GNU99_FLAGS} PYTHON=${PYTHON_EXECUTABLE} all
      COMMAND ${CMAKE_COMMAND} -E make_directory lib
      COMMAND find python/ -name "classy*.so" | xargs -I {} cp "{}" lib/
      COMMAND ${CMAKE_COMMAND} -E echo "#This is a trampoline script to import the cythonized python module under a different name" > lib/${lib}_${sfver}.py
      COMMAND ${CMAKE_COMMAND} -E echo "from ${lib} import *" >> lib/${lib}_${sfver}.py
      INSTALL_COMMAND ""
    )
  endif()
  add_extra_targets("backend" ${name} ${ver} ${dir} ${dl} clean)
endif()

set(name "classy")
set(ver "exo_2.7.2")
set(sfver "exo_2_7_2")
set(lib "classy")
set(patch "${PROJECT_SOURCE_DIR}/Backends/patches/${name}/${ver}")
set(dl "https://github.com/lesgourg/class_public/archive/42e8f9418e3442d1ea3f26ff84dc9f0e856a0f1d.tar.gz") # The huge number is the commit ID of ExoCLASS_2.7.0
set(md5 "8f3139eacae4d1cc5bb02bab3ec75073")
set(dir "${PROJECT_SOURCE_DIR}/Backends/installed/${name}/${ver}")
set(ditch_if_absent "Python")
set(required_modules "cython")
check_ditch_status(${name} ${ver} ${dir} ${ditch_if_absent})
if(NOT ditched_${name}_${ver})
  check_python_modules(${name} ${ver} ${required_modules})
  if(modules_missing_${name}_${ver})
    inform_of_missing_modules(${name} ${ver} ${modules_missing_${name}_${ver}})
  else()
    ExternalProject_Add(${name}_${ver}
      DOWNLOAD_COMMAND ${DL_BACKEND} ${dl} ${md5} ${dir}
      SOURCE_DIR ${dir}
      BUILD_IN_SOURCE 1
      PATCH_COMMAND patch -p1 < ${patch}/${name}_${ver}.diff
      CONFIGURE_COMMAND ""
      COMMAND sed ${dashi} -e "s#autosetup.py install#autosetup.py build#g" Makefile
      COMMAND sed ${dashi} -e "s#\".\"#\"${dir}\"#g" include/common.h
      BUILD_COMMAND ${MAKE_PARALLEL} CC=${CMAKE_C_COMPILER} OMPFLAG=${OpenMP_C_FLAGS} OPTFLAG= CCFLAG=${BACKEND_GNU99_FLAGS} LDFLAG=${BACKEND_GNU99_FLAGS} PYTHON=${PYTHON_EXECUTABLE} all
      COMMAND ${CMAKE_COMMAND} -E make_directory lib
      COMMAND find python/ -name "classy*.so" | xargs -I {} cp "{}" lib/
      COMMAND ${CMAKE_COMMAND} -E echo "#This is a trampoline script to import the cythonized python module under a different name" > lib/${lib}_${sfver}.py
      COMMAND ${CMAKE_COMMAND} -E echo "from ${lib} import *" >> lib/${lib}_${sfver}.py
      INSTALL_COMMAND ""
    )
  endif()
  add_extra_targets("backend" ${name} ${ver} ${dir} ${dl} clean)
endif()

# DarkAges
# Add correct symlink flags for OSX
if(${CMAKE_SYSTEM_NAME} MATCHES "Darwin")
  set(DarkAges_SYMLINK_FLAGS "-hfs")
else()
  set(DarkAges_SYMLINK_FLAGS "-fs")
endif()
set(name "darkages")
set(ver "1.2.0")
set(sfver "1_2_0")
set(dl "null")
set(dir "${PROJECT_SOURCE_DIR}/Backends/installed/${name}/${ver}")
set(ditch_if_absent "Python")
check_ditch_status(${name} ${ver} ${dir} ${ditch_if_absent})
if(NOT ditched_${name}_${ver})
  ExternalProject_Add(${name}_${ver}
    GIT_REPOSITORY https://github.com/pstoecker/DarkAges.git
    GIT_TAG v${ver}
    SOURCE_DIR ${dir}
    BUILD_IN_SOURCE 1
    CONFIGURE_COMMAND ln ${DarkAges_SYMLINK_FLAGS} DarkAges DarkAges_${sfver}
    BUILD_COMMAND ""
    INSTALL_COMMAND ""
  )
  add_extra_targets("backend" ${name} ${ver} ${dir} ${dl} clean)
  set_as_default_version("backend" ${name} ${ver})
endif()

#MultiModeCode
set(name "multimodecode")
set(ver "2.0.0")
set(lib "libmodecode")
set(dl "http://modecode.org/wp-content/uploads/2014/09/MultiModeCode.2.0.0.tar.gz")
set(md5 "03f99f02c572ea34383a0888fb0658d6")
set(dir "${PROJECT_SOURCE_DIR}/Backends/installed/${name}/${ver}")
set(patch "${PROJECT_SOURCE_DIR}/Backends/patches/${name}/${ver}")
if("${CMAKE_Fortran_COMPILER_ID}" STREQUAL "Intel")
  set(multimode_Fortran_FLAGS "${BACKEND_Fortran_FLAGS} -r8")
elseif("${CMAKE_Fortran_COMPILER_ID}" STREQUAL "GNU")
  set(multimode_Fortran_FLAGS "${BACKEND_Fortran_FLAGS} -fdefault-real-8")
else()
  set(multimode_Fortran_FLAGS "${BACKEND_Fortran_FLAGS}")
endif()
check_ditch_status(${name} ${ver} ${dir})
if(NOT ditched_${name}_${ver})
  ExternalProject_Add(${name}_${ver}
    DOWNLOAD_COMMAND ${DL_BACKEND} ${dl} ${md5} ${dir}
    SOURCE_DIR ${dir}
    BUILD_IN_SOURCE 1
    PATCH_COMMAND patch -p1 < ${patch}/multimodecode.diff
    CONFIGURE_COMMAND ""
    BUILD_COMMAND ${MAKE_SERIAL} F90C=${CMAKE_Fortran_COMPILER} FFLAGS=${multimode_Fortran_FLAGS}
    INSTALL_COMMAND ""
  )
  add_extra_targets("backend" ${name} ${ver} ${dir} ${dl} clean)
  set_as_default_version("backend" ${name} ${ver})
endif()

# Alternative download command for getting unreleased things from the gambit_internal repository.
# If you don't know what that is, you don't need to tinker with these.
#    DOWNLOAD_COMMAND ${CMAKE_COMMAND} -E cmake_echo_color --yellow --bold ${private_code_warning1}
#             COMMAND ${CMAKE_COMMAND} -E cmake_echo_color --red --bold ${private_code_warning2}
#             COMMAND ${CMAKE_COMMAND} -E copy_directory ${loc} ${dir}<|MERGE_RESOLUTION|>--- conflicted
+++ resolved
@@ -79,6 +79,7 @@
 #
 #************************************************
 
+
 # AlterBBN
 if("${CMAKE_C_COMPILER_ID}" STREQUAL "Intel")
   set(AlterBBN_C_FLAGS "${BACKEND_C99_FLAGS} -fast")
@@ -90,7 +91,6 @@
   endif()
 endif()
 
-<<<<<<< HEAD
 # AlterBBN
 set(name "alterbbn")
 set(ver "2.2")
@@ -184,8 +184,7 @@
   add_extra_targets("backend" ${name} ${ver} ${dir} ${dl} clean)
 endif()
 
-=======
->>>>>>> 7e9e056c
+
 # CaptnGeneral
 set(name "capgen")
 set(ver "1.0")
@@ -206,10 +205,7 @@
   set_as_default_version("backend" ${name} ${ver})
 endif()
 
-<<<<<<< HEAD
-=======
-
->>>>>>> 7e9e056c
+
 # DarkSUSY
 set(name "darksusy")
 set(ver "5.1.3")
@@ -228,11 +224,7 @@
     #COMMAND patch -b -p2 -d src < ${patch}/patchDS_OMP_src.dif
     #COMMAND patch -b -p2 -d include < ${patch}/patchDS_OMP_include.dif
     CONFIGURE_COMMAND ./configure FC=${CMAKE_Fortran_COMPILER} FCFLAGS=${BACKEND_Fortran_FLAGS} FFLAGS=${BACKEND_Fortran_FLAGS} CC=${CMAKE_C_COMPILER} CFLAGS=${BACKEND_C_FLAGS} CXX=${CMAKE_CXX_COMPILER} CXXFLAGS=${BACKEND_CXX_FLAGS}
-<<<<<<< HEAD
-    BUILD_COMMAND ${MAKE_PARALLEL} dslib_shared
-=======
     BUILD_COMMAND ${MAKE_SERIAL} dslib_shared
->>>>>>> 7e9e056c
           COMMAND ${MAKE_PARALLEL} install_tables
     INSTALL_COMMAND ""
   )
