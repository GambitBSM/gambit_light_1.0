# GAMBIT: Global and Modular BSM Inference Tool
#************************************************
# \file
#
#  CMake configuration scripts for obtaining,
#  configuring, compiling and installing
#  backends.
#
#  To add an entry for a new backend, copy
#  and modify an existing one.  Don't use
#  CMAKE_C_FLAGS, CMAKE_CXX_FLAGS, etc here,
#  as these contain extra flags for building
#  GAMBIT itself that will break backends. Use
#  BACKEND_C_FLAGS
#  BACKEND_CXX_FLAGS
#  BACKEND_Fortran_FLAGS
#  If you need to avoid the optimisation
#  settings passed in those, instead use
#  BACKEND_C_FLAGS_NO_BUILD_OPTIMISATIONS
#  BACKEND_CXX_FLAGS_NO_BUILD_OPTIMISATIONS
#  BACKEND_Fortran_FLAGS_NO_BUILD_OPTIMISATIONS.
#
#************************************************
#
#  Authors (add name and date if you modify):
#
#  \author Antje Putze
#          (antje.putze@lapth.cnrs.fr)
#  \date 2014 Sep, Oct, Nov
#  \date 2015 Sep
#
#  \author Pat Scott
#          (p.scott@imperial.ac.uk)
#  \date 2014 Nov, Dec
#  \date 2015 May, Dec
#  \date For the term of my natural life
#
#  \author Chris Rogan
#          (crogan@cern.ch)
#  \date 2015 May
#
#  \author Anders Kvellestad
#          (anderkve@fys.uio.no)
#  \date 2015 May
#
#  \author Christoph Weniger
#          (c.weniger@uva.nl)
#  \date 2015 Sep
#
#  \author Tomas Gonzalo
#          (tomas.gonzalo@monash.edu)
#  \date 2016 Apr, Dec
#  \date 2017 Nov
#  \date 2019 June
#  \date 2020 Apr
#
#  \author James McKay
#          (j.mckay14@imperial.ac.uk)
#  \date 2016 Aug
#
#  \author Sanjay Bloor
#          (sanjay.bloor12@imperial.ac.uk)
#  \date 2017 May
#  \date 2018 Sep
#
#  \author Ankit Beniwal
#      (ankit.beniwal@adelaide.edu.au)
#  \date 2016 Aug
#  \date 2017 Jun
#  \date 2018 Aug
#
#  \author Aaron Vincent
#          (aaron.vincent@cparc.ca)
#  \date 2017 Sep, Nov
#
#  \author Janina Renk
#          (janina.renk@fysik.su.se)
#  \data 2018 Jun
#
#  \author Patrick Stöcker
#          (stoecker@physik.rwth-aachen.de)
#  \date 2019 Aug
#
#  \author Will Handley
#          (wh260@cam.ac.uk)
#  \date 2020 Mar
#
#************************************************


# Target for downloading castxml (required by BOSS)
set(name "castxml")
set(dir "${CMAKE_SOURCE_DIR}/Backends/scripts/BOSS/castxml")
if(${CMAKE_SYSTEM_NAME} MATCHES "Darwin")
  if(${CMAKE_SYSTEM_PROCESSOR} STREQUAL "arm64")
    set(castxml_hash 5faef93541cb5f30414286a844e47b5732777f26246c6e0933170668e9cf2ff4f3fa4292e861e73e91ed50971caa9d6e7481eead9c9cefda6d54a9042634bf5c)
    set(castxml_dl "https://data.kitware.com/api/v1/file/hashsum/sha512/${castxml_hash}/download")
    set(castxml_dl_filename "castxml-macos-arm64.tar.gz")
  else()
    set(castxml_dl "https://data.kitware.com/api/v1/file/57b5de9f8d777f10f2696378/download")
    set(castxml_dl_filename "castxml-macosx.tar.gz")
  endif()
else()
  set(castxml_dl "https://data.kitware.com/api/v1/file/57b5dea08d777f10f2696379/download")
  set(castxml_dl_filename "castxml-linux.tar.gz")
endif()
ExternalProject_Add(${name}
  DOWNLOAD_COMMAND ${PROJECT_SOURCE_DIR}/cmake/scripts/download_castxml_binaries.sh ${dir} ${CMAKE_COMMAND} ${CMAKE_DOWNLOAD_FLAGS} ${castxml_dl} ${castxml_dl_filename}
  CONFIGURE_COMMAND ""
  BUILD_COMMAND ""
  INSTALL_COMMAND ""
)
set(rmstring "${CMAKE_BINARY_DIR}/${name}-prefix/src/${name}-stamp/${name}")
add_custom_target(nuke-castxml COMMAND ${CMAKE_COMMAND} -E remove -f ${rmstring}-download ${rmstring}-download-failed ${rmstring}-mkdir ${rmstring}-patch ${rmstring}-update || true
                               COMMAND ${CMAKE_COMMAND} -E remove_directory ${dir} || true)
add_dependencies(nuke-all nuke-castxml)
set_target_properties(castxml PROPERTIES EXCLUDE_FROM_ALL 1)


# Compiler flags for AlterBBN
if("${CMAKE_C_COMPILER_ID}" STREQUAL "Intel")
  set(AlterBBN_C_FLAGS "${BACKEND_C99_FLAGS} -fast")
elseif("${CMAKE_C_COMPILER_ID}" STREQUAL "GNU" OR "${CMAKE_C_COMPILER_ID}" STREQUAL "Clang" OR "${CMAKE_C_COMPILER_ID}" STREQUAL "AppleClang")
  # Include all flags from -ffast-math, except -ffinite-math-only (which has proved to cause incorrect results), and -fno-rounding-math -fno-signaling-nans (which don't exist in Clang and are defaults anyway for gcc).
  set(AlterBBN_C_FLAGS "${BACKEND_C99_FLAGS} -fno-math-errno -funsafe-math-optimizations")
  if("${CMAKE_C_COMPILER_ID}" STREQUAL "GNU")
    set(AlterBBN_C_FLAGS "${AlterBBN_C_FLAGS} -fcx-limited-range") # Clang doesn't have this one.
    # For some reason "-fomit-frame-pointer" must be explicitly included -- at least for gcc --
    # otherwise the uncertainty estimates of AlterBBN are bogus.
    set(AlterBBN_C_FLAGS "${AlterBBN_C_FLAGS} -fomit-frame-pointer")
  endif()
endif()

# AlterBBN
set(name "alterbbn")
set(ver "2.2")
set(lib "libbbn")
set(dl "https://alterbbn.hepforge.org/downloads?f=alterbbn_v2.2.tgz")
set(md5 "00441dde718ba00d3acbb2196a8a5439")
set(dir "${PROJECT_SOURCE_DIR}/Backends/installed/${name}/${ver}")
set(patch "${PROJECT_SOURCE_DIR}/Backends/patches/${name}/${ver}/${name}_${ver}.diff")
check_ditch_status(${name} ${ver} ${dir})
if(NOT ditched_${name}_${ver})
  ExternalProject_Add(${name}_${ver}
    DOWNLOAD_COMMAND ${DL_BACKEND} ${dl} ${md5} ${dir} ${name} ${ver}
    SOURCE_DIR ${dir}
    BUILD_IN_SOURCE 1
    PATCH_COMMAND patch -p1 < ${patch}
    CONFIGURE_COMMAND ""
    BUILD_COMMAND ${MAKE_PARALLEL} CC=${CMAKE_C_COMPILER} ARFLAGS=rcs CFLAGS=${AlterBBN_C_FLAGS} CFLAGS_MP=${OpenMP_C_FLAGS}
          COMMAND ar x src/libbbn.a
          COMMAND ${CMAKE_COMMAND} -E echo "${CMAKE_C_COMPILER} ${OpenMP_C_FLAGS} ${CMAKE_SHARED_LINKER_FLAGS} ${CMAKE_SHARED_LIBRARY_CREATE_C_FLAGS} -o ${lib}.so *.o" > make_so.sh
          COMMAND chmod u+x make_so.sh
          COMMAND ./make_so.sh
    INSTALL_COMMAND ""
  )
  add_extra_targets("backend" ${name} ${ver} ${dir} ${dl} clean)
  set_as_default_version("backend" ${name} ${ver})
endif()

# CaptnGeneral
set(name "capgen")
set(ver "2.1")
set(lib "gencaplib")
set(dl "https://github.com/aaronvincent/captngen/archive/refs/tags/${ver}.tar.gz")
set(md5 "128871ed6f0b61330c3d18571f01f2ab")
set(dir "${PROJECT_SOURCE_DIR}/Backends/installed/${name}/${ver}")
set(capgen_Fortran_FLAGS "${BACKEND_Fortran_FLAGS}")
if("${CMAKE_Fortran_COMPILER_ID}" STREQUAL "GNU" AND NOT CMAKE_Fortran_COMPILER_VERSION VERSION_LESS 10)
  set(capgen_Fortran_FLAGS "${capgen_Fortran_FLAGS} -std=legacy")
endif()
check_ditch_status(${name} ${ver} ${dir})
if(NOT ditched_${name}_${ver})
  ExternalProject_Add(${name}_${ver}
  DOWNLOAD_COMMAND ${DL_BACKEND} ${dl} ${md5} ${dir} ${name} ${ver}
  SOURCE_DIR ${dir}
  BUILD_IN_SOURCE 1
  CONFIGURE_COMMAND ""
  BUILD_COMMAND ${MAKE_PARALLEL} ${lib}.so FC=${CMAKE_Fortran_COMPILER} FOPT=${capgen_Fortran_FLAGS} MODULE=${FMODULE}
  INSTALL_COMMAND ""
  )
  add_extra_targets("backend" ${name} ${ver} ${dir} ${dl} clean)
  set_as_default_version("backend" ${name} ${ver})
endif()


# DarkSUSY
set(name "darksusy")
set(ver "5.1.3")
set(dl "https://darksusy.hepforge.org/tars/${name}-${ver}.tar.gz")
set(md5 "ca95ffa083941a469469710fab2f3c97")
set(dir "${PROJECT_SOURCE_DIR}/Backends/installed/${name}/${ver}")
set(patch "${PROJECT_SOURCE_DIR}/Backends/patches/${name}/${ver}/patch_${name}_${ver}.dif")
check_ditch_status(${name} ${ver} ${dir})
if(NOT ditched_${name}_${ver})
  ExternalProject_Add(${name}_${ver}
    DOWNLOAD_COMMAND ${DL_BACKEND} ${dl} ${md5} ${dir} ${name} ${ver}
    SOURCE_DIR ${dir}
    BUILD_IN_SOURCE 1
    PATCH_COMMAND patch -p1 < ${patch}
    # FIXME parallel relic density routines don't work yet.
    #COMMAND patch -b -p2 -d src < ${patch}/patchDS_OMP_src.dif
    #COMMAND patch -b -p2 -d include < ${patch}/patchDS_OMP_include.dif
    CONFIGURE_COMMAND ./configure FC=${CMAKE_Fortran_COMPILER} FCFLAGS=${BACKEND_Fortran_FLAGS} FFLAGS=${BACKEND_Fortran_FLAGS} CC=${CMAKE_C_COMPILER} CFLAGS=${BACKEND_C_FLAGS} CXX=${CMAKE_CXX_COMPILER} CXXFLAGS=${BACKEND_CXX_FLAGS}
    BUILD_COMMAND ${MAKE_SERIAL} dslib_shared
          COMMAND ${MAKE_PARALLEL} install_tables
    INSTALL_COMMAND ""
  )
  add_extra_targets("backend" ${name} ${ver} ${dir} ${dl} clean)
endif()

# DarkSUSY base (for all models)
set(name "darksusy")
set(ver "6.1.1")
set(dl "staff.fysik.su.se/~edsjo/darksusy/tars/${name}-${ver}.tar.gz")
set(md5 "448f72e9bfafbb086bf4526a2094a189")
set(dir "${PROJECT_SOURCE_DIR}/Backends/installed/${name}/${ver}")
set(patch "${PROJECT_SOURCE_DIR}/Backends/patches/${name}/${ver}/patch_${name}_${ver}.dif")
check_ditch_status(${name} ${ver} ${dir})
if(NOT ditched_.${name}_${ver}_base)
  ExternalProject_Add(.${name}_${ver}_base
    DOWNLOAD_COMMAND ${DL_BACKEND} ${dl} ${md5} ${dir} ${name} ${ver}
    SOURCE_DIR ${dir}
    BUILD_IN_SOURCE 1
    PATCH_COMMAND patch -p1 < ${patch}
    CONFIGURE_COMMAND ./configure FC=${CMAKE_Fortran_COMPILER} FCFLAGS=${BACKEND_Fortran_FLAGS} FFLAGS=${BACKEND_Fortran_FLAGS} CC=${CMAKE_C_COMPILER} CFLAGS=${BACKEND_C_FLAGS} CXX=${CMAKE_CXX_COMPILER} CXXFLAGS=${BACKEND_CXX_FLAGS}
    BUILD_COMMAND ${MAKE_PARALLEL} tspack ds_core ds_common ds_empty inst_tab_if_loc
    # FIXME Need to add shared option
    #BUILD_COMMAND ${MAKE_PARALLEL} dslib_shared
    #      COMMAND ${MAKE_PARALLEL} install_tables
    INSTALL_COMMAND ""
  )
  add_extra_targets("backend base (not functional alone)" ${name} ${ver} ${dir} ${dl} clean)
endif()

# Ditch DarkSUSY_MSSM if using gfortran 10 or later, as it won't compile due to FeynHiggs
if("${CMAKE_Fortran_COMPILER_ID}" STREQUAL "GNU" AND NOT CMAKE_Fortran_COMPILER_VERSION VERSION_LESS 10)
  set(itch "${itch}" "darksusy_MSSM")
endif()

# DarkSUSY MSSM module
set(model "MSSM")
check_ditch_status(${name}_${model} ${ver} ${dir})
if(NOT ditched_${name}_${model}_${ver})
  ExternalProject_Add(${name}_${model}_${ver}
    DOWNLOAD_COMMAND ""
    SOURCE_DIR ${dir}
    BUILD_IN_SOURCE 1
    CONFIGURE_COMMAND ""
    BUILD_COMMAND ${MAKE_PARALLEL} feynhiggs higgsbounds higgssignals superiso libisajet ds_mssm
          COMMAND ${MAKE_PARALLEL} ds_mssm_shared
    INSTALL_COMMAND ""
  )
  add_extra_targets("backend model" ${name} ${ver} ${dir}/dummy ${model} "none")
endif()

# DarkSUSY generic_wimp module
set(model "generic_wimp")
check_ditch_status(${name}_${model} ${ver} ${dir})
if(NOT ditched_${name}_${model}_${ver})
  ExternalProject_Add(${name}_${model}_${ver}
    DOWNLOAD_COMMAND ""
    SOURCE_DIR ${dir}
    BUILD_IN_SOURCE 1
    CONFIGURE_COMMAND ""
    BUILD_COMMAND ${MAKE_PARALLEL} ds_generic_wimp
          COMMAND ${MAKE_PARALLEL} ds_generic_wimp_shared
    INSTALL_COMMAND ""
  )
  add_extra_targets("backend model" ${name} ${ver} ${dir}/dummy ${model} "none")
endif()

# DarkSUSY base (for all models)
set(name "darksusy")
set(ver "6.2.2")
set(dl "https://darksusy.hepforge.org/tars/${name}-${ver}.tgz")
set(md5 "e23feb7363aebc5460aa8ae2c6906ce1")
set(dir "${PROJECT_SOURCE_DIR}/Backends/installed/${name}/${ver}")
set(patch "${PROJECT_SOURCE_DIR}/Backends/patches/${name}/${ver}/patch_${name}_${ver}.dif")
check_ditch_status(${name} ${ver} ${dir})
if(NOT ditched_.${name}_${ver}_base)
  ExternalProject_Add(.${name}_${ver}_base
    DOWNLOAD_COMMAND ${DL_BACKEND} ${dl} ${md5} ${dir} ${name} ${ver}
    SOURCE_DIR ${dir}
    BUILD_IN_SOURCE 1
    PATCH_COMMAND patch -p1 < ${patch}
    CONFIGURE_COMMAND ./configure FC=${CMAKE_Fortran_COMPILER} FCFLAGS=${BACKEND_Fortran_FLAGS} FFLAGS=${BACKEND_Fortran_FLAGS} CC=${CMAKE_C_COMPILER} CFLAGS=${BACKEND_C_FLAGS} CXX=${CMAKE_CXX_COMPILER} CXXFLAGS=${BACKEND_CXX_FLAGS}
    BUILD_COMMAND ${MAKE_PARALLEL} makedirs tspack healpix ds_core ds_common ds_empty inst_tab_if_loc
    # FIXME Need to add shared option
    #BUILD_COMMAND ${MAKE_PARALLEL} dslib_shared
    #COMMAND ${MAKE_PARALLEL} install_tables
    #COMMAND ${MAKE_PARALLEL} ds_mssm_shared
    INSTALL_COMMAND ""
  )
  add_extra_targets("backend base (not functional alone)" ${name} ${ver} ${dir} ${dl} clean)
endif()

# DarkSUSY MSSM module
set(model "MSSM")
check_ditch_status(${name}_${model} ${ver} ${dir})
if(NOT ditched_${name}_${model}_${ver})
  ExternalProject_Add(${name}_${model}_${ver}
    DOWNLOAD_COMMAND ""
    SOURCE_DIR ${dir}
    BUILD_IN_SOURCE 1
    CONFIGURE_COMMAND ""
    BUILD_COMMAND ${MAKE_PARALLEL} feynhiggs higgsbounds higgssignals superiso libisajet ds_mssm
          COMMAND ${MAKE_PARALLEL} ds_mssm_shared
    INSTALL_COMMAND ""
  )
  add_extra_targets("backend model" ${name} ${ver} ${dir}/dummy ${model} "none")
endif()

# DarkSUSY generic_wimp module
set(model "generic_wimp")
check_ditch_status(${name}_${model} ${ver} ${dir})
if(NOT ditched_${name}_${model}_${ver})
  ExternalProject_Add(${name}_${model}_${ver}
    DOWNLOAD_COMMAND ""
    SOURCE_DIR ${dir}
    BUILD_IN_SOURCE 1
    CONFIGURE_COMMAND ""
    BUILD_COMMAND ${MAKE_PARALLEL} ds_generic_wimp
          COMMAND ${MAKE_PARALLEL} ds_generic_wimp_shared
    INSTALL_COMMAND ""
  )
  add_extra_targets("backend model" ${name} ${ver} ${dir}/dummy ${model} "none")
endif()

# DarkSUSY base (for all models)
set(name "darksusy")
set(ver "6.2.5")
set(dl "https://darksusy.hepforge.org/tars/${name}-${ver}.tgz")
set(md5 "9d9d85b2220d14d82a535ef45dcb4537")
set(dir "${PROJECT_SOURCE_DIR}/Backends/installed/${name}/${ver}")
set(patchdir "${PROJECT_SOURCE_DIR}/Backends/patches/${name}/${ver}/")
set(patch "${PROJECT_SOURCE_DIR}/Backends/patches/${name}/${ver}/patch_${name}_${ver}.dif")
check_ditch_status(${name} ${ver} ${dir})
if(NOT ditched_.${name}_${ver}_base)
  ExternalProject_Add(.${name}_${ver}_base
    DOWNLOAD_COMMAND ${DL_BACKEND} ${dl} ${md5} ${dir} ${name} ${ver}
    SOURCE_DIR ${dir}
    BUILD_IN_SOURCE 1
    PATCH_COMMAND patch -p1 < ${patch}
    CONFIGURE_COMMAND ./configure FC=${CMAKE_Fortran_COMPILER} FCFLAGS=${BACKEND_Fortran_FLAGS} FFLAGS=${BACKEND_Fortran_FLAGS} CC=${CMAKE_C_COMPILER} CFLAGS=${BACKEND_C_FLAGS} CXX=${CMAKE_CXX_COMPILER} CXXFLAGS=${BACKEND_CXX_FLAGS}
    BUILD_COMMAND ${MAKE_PARALLEL} makedirs healpix tspack ds_core ds_common ds_empty install_tables
    INSTALL_COMMAND ""
  )
  add_extra_targets("backend base (not functional alone)" ${name} ${ver} ${dir} ${dl} clean)
  set_as_default_version("backend base (not functional alone)" ${name} ${ver})
endif()

# DarkSUSY MSSM module
set(model "MSSM")
check_ditch_status(${name}_${model} ${ver} ${dir})
if(NOT ditched_${name}_${model}_${ver})
  ExternalProject_Add(${name}_${model}_${ver}
    DOWNLOAD_COMMAND ""
    SOURCE_DIR ${dir}
    BUILD_IN_SOURCE 1
    CONFIGURE_COMMAND ""
    BUILD_COMMAND ${MAKE_PARALLEL} feynhiggs higgsbounds higgssignals superiso libisajet ds_mssm
          COMMAND ${MAKE_PARALLEL} ds_mssm_shared
    INSTALL_COMMAND ""
  )
  add_extra_targets("backend model" ${name} ${ver} ${dir}/dummy ${model} "none")
  set_as_default_version("backend model" ${name} ${ver} ${model})
endif()

# DarkSUSY generic_wimp module
set(model "generic_wimp")
check_ditch_status(${name}_${model} ${ver} ${dir})
if(NOT ditched_${name}_${model}_${ver})
  ExternalProject_Add(${name}_${model}_${ver}
    DOWNLOAD_COMMAND ""
    SOURCE_DIR ${dir}
    BUILD_IN_SOURCE 1
    CONFIGURE_COMMAND ""
    BUILD_COMMAND ${MAKE_PARALLEL} ds_generic_wimp
          COMMAND ${MAKE_PARALLEL} ds_generic_wimp_shared
    INSTALL_COMMAND ""
  )
  add_extra_targets("backend model" ${name} ${ver} ${dir}/dummy ${model} "none")
  set_as_default_version("backend model" ${name} ${ver} ${model})
endif()

# SuperIso
set(name "superiso")
set(ver "3.6")
set(lib "libsuperiso")
set(dl "http://superiso.in2p3.fr/download/${name}_v${ver}.tgz")
set(md5 "df864ceeccb72467bfbe572a8da9711d")
set(dir "${PROJECT_SOURCE_DIR}/Backends/installed/${name}/${ver}")
check_ditch_status(${name} ${ver} ${dir})
if(NOT ditched_${name}_${ver})
  ExternalProject_Add(${name}_${ver}
    DOWNLOAD_COMMAND ${DL_BACKEND} ${dl} ${md5} ${dir} ${name} ${ver}
    SOURCE_DIR ${dir}
    BUILD_IN_SOURCE 1
    CONFIGURE_COMMAND ""
    BUILD_COMMAND sed ${dashi} -e "s#CC = gcc#CC = ${CMAKE_C_COMPILER}#g" Makefile
          COMMAND sed ${dashi} -e "s#rcsU#rcs#g" src/Makefile
          COMMAND sed ${dashi} -e "s|CFLAGS= -O3 -pipe -fomit-frame-pointer|CFLAGS= -fPIC ${BACKEND_C_FLAGS}|g" Makefile
          COMMAND ${MAKE_PARALLEL}
          COMMAND ar x src/libisospin.a
          COMMAND ${CMAKE_COMMAND} -E echo "${CMAKE_C_COMPILER} ${CMAKE_SHARED_LINKER_FLAGS} ${CMAKE_SHARED_LIBRARY_CREATE_C_FLAGS} -o ${lib}.so *.o" > make_so.sh
          COMMAND chmod u+x make_so.sh
          COMMAND ./make_so.sh
    INSTALL_COMMAND ""
  )
  add_extra_targets("backend" ${name} ${ver} ${dir} ${dl} clean)
  set_as_default_version("backend" ${name} ${ver})
endif()

# DDCalc
set(name "ddcalc")
set(ver "1.0.0")
set(lib "libDDCalc")
set(dl "https://${name}.hepforge.org/downloads/${name}-${ver}.tar.gz")
set(md5 "0c0da22b84721fc1d945f8039a4686c9")
set(patch "${PROJECT_SOURCE_DIR}/Backends/patches/${name}/${ver}/patch_${name}_${ver}.dif")
set(dir "${PROJECT_SOURCE_DIR}/Backends/installed/${name}/${ver}")
set(ddcalc_flags "${BACKEND_Fortran_FLAGS} -${FMODULE} ${dir}/build")
check_ditch_status(${name} ${ver} ${dir})
if(NOT ditched_${name}_${ver})
  ExternalProject_Add(${name}_${ver}
    DOWNLOAD_COMMAND ${DL_BACKEND} ${dl} ${md5} ${dir} ${name} ${ver}
    SOURCE_DIR ${dir}
    BUILD_IN_SOURCE 1
    PATCH_COMMAND patch -p1 < ${patch}
    CONFIGURE_COMMAND ""
    BUILD_COMMAND ${MAKE_PARALLEL} ${lib}.so FC=${CMAKE_Fortran_COMPILER} FOPT=${ddcalc_flags} DDCALC_DIR=${dir} OUTPUT_PIPE=>/dev/null
    INSTALL_COMMAND ""
  )
  add_extra_targets("backend" ${name} ${ver} ${dir} ${dl} clean)
endif()

set(name "ddcalc")
set(ver "1.1.0")
set(lib "libDDCalc")
set(dl "https://${name}.hepforge.org/downloads/${name}-${ver}.tar.gz")
set(md5 "47191564385379dd70aeba4811cd7c3b")
set(dir "${PROJECT_SOURCE_DIR}/Backends/installed/${name}/${ver}")
set(ddcalc_flags "${BACKEND_Fortran_FLAGS} -${FMODULE} ${dir}/build")
check_ditch_status(${name} ${ver} ${dir})
if(NOT ditched_${name}_${ver})
  ExternalProject_Add(${name}_${ver}
    DOWNLOAD_COMMAND ${DL_BACKEND} ${dl} ${md5} ${dir} ${name} ${ver}
    SOURCE_DIR ${dir}
    BUILD_IN_SOURCE 1
    CONFIGURE_COMMAND ""
    BUILD_COMMAND ${MAKE_PARALLEL} ${lib}.so FC=${CMAKE_Fortran_COMPILER} FOPT=${ddcalc_flags} DDCALC_DIR=${dir} OUTPUT_PIPE=>/dev/null
    INSTALL_COMMAND ""
  )
  add_extra_targets("backend" ${name} ${ver} ${dir} ${dl} clean)
endif()

set(name "ddcalc")
set(ver "1.2.0")
set(lib "libDDCalc")
set(dl "https://${name}.hepforge.org/downloads/${name}-${ver}.tar.gz")
set(md5 "93b894b80b360159264f0d634cd7387e")
set(dir "${PROJECT_SOURCE_DIR}/Backends/installed/${name}/${ver}")
set(ddcalc_flags "${BACKEND_Fortran_FLAGS} -${FMODULE} ${dir}/build")
check_ditch_status(${name} ${ver} ${dir})
if(NOT ditched_${name}_${ver})
  ExternalProject_Add(${name}_${ver}
    DOWNLOAD_COMMAND ${DL_BACKEND} ${dl} ${md5} ${dir} ${name} ${ver}
    SOURCE_DIR ${dir}
    BUILD_IN_SOURCE 1
    CONFIGURE_COMMAND ""
    BUILD_COMMAND ${MAKE_PARALLEL} ${lib}.so FC=${CMAKE_Fortran_COMPILER} FOPT=${ddcalc_flags} DDCALC_DIR=${dir} OUTPUT_PIPE=>/dev/null
    INSTALL_COMMAND ""
  )
  add_extra_targets("backend" ${name} ${ver} ${dir} ${dl} clean)
endif()

set(name "ddcalc")
set(ver "2.0.0")
set(lib "libDDCalc")
set(dl "https://${name}.hepforge.org/downloads/${name}-${ver}.tar.gz")
set(md5 "504cb95a298fa62d11097793dc318549")
set(dir "${PROJECT_SOURCE_DIR}/Backends/installed/${name}/${ver}/")
set(ddcalc_flags "${BACKEND_Fortran_FLAGS} -${FMODULE} ${dir}/build")
check_ditch_status(${name} ${ver} ${dir})
if(NOT ditched_${name}_${ver})
  ExternalProject_Add(${name}_${ver}
    DOWNLOAD_COMMAND ${DL_BACKEND} ${dl} ${md5} ${dir} ${name} ${ver}
    SOURCE_DIR ${dir}
    BUILD_IN_SOURCE 1
    CONFIGURE_COMMAND ""
    BUILD_COMMAND ${MAKE_PARALLEL} ${lib}.so FC=${CMAKE_Fortran_COMPILER} FOPT=${ddcalc_flags} DDCALC_DIR=${dir} OUTPUT_PIPE=>/dev/null
    INSTALL_COMMAND ""
  )
  add_extra_targets("backend" ${name} ${ver} ${dir} ${dl} clean)
endif()

set(name "ddcalc")
set(ver "2.1.0")
set(lib "libDDCalc")
set(dl "https://${name}.hepforge.org/downloads/${name}-${ver}.tar.gz")
set(md5 "2c9dbe2aea267e12d0fcb79abb64237b")
set(dir "${PROJECT_SOURCE_DIR}/Backends/installed/${name}/${ver}/")
set(ddcalc_flags "${BACKEND_Fortran_FLAGS} -${FMODULE} ${dir}/build")
check_ditch_status(${name} ${ver} ${dir})
if(NOT ditched_${name}_${ver})
  ExternalProject_Add(${name}_${ver}
    DOWNLOAD_COMMAND ${DL_BACKEND} ${dl} ${md5} ${dir} ${name} ${ver}
    SOURCE_DIR ${dir}
    BUILD_IN_SOURCE 1
    CONFIGURE_COMMAND ""
    BUILD_COMMAND ${MAKE_PARALLEL} ${lib}.so FC=${CMAKE_Fortran_COMPILER} FOPT=${ddcalc_flags} DDCALC_DIR=${dir} OUTPUT_PIPE=>/dev/null
    INSTALL_COMMAND ""
  )
  add_extra_targets("backend" ${name} ${ver} ${dir} ${dl} clean)
endif()

set(name "ddcalc")
set(ver "2.2.0")
set(lib "libDDCalc")
set(dl "https://${name}.hepforge.org/downloads/${name}-${ver}.tar.gz")
set(md5 "36a29b2c95d619b2676d5d1e47b86ab4")
set(dir "${PROJECT_SOURCE_DIR}/Backends/installed/${name}/${ver}/")
set(ddcalc_flags "${BACKEND_Fortran_FLAGS} -${FMODULE} ${dir}/build")
check_ditch_status(${name} ${ver} ${dir})
if(NOT ditched_${name}_${ver})
  ExternalProject_Add(${name}_${ver}
    DOWNLOAD_COMMAND ${DL_BACKEND} ${dl} ${md5} ${dir} ${name} ${ver}
    SOURCE_DIR ${dir}
    BUILD_IN_SOURCE 1
    CONFIGURE_COMMAND ""
    BUILD_COMMAND ${MAKE_PARALLEL} ${lib}.so FC=${CMAKE_Fortran_COMPILER} FOPT=${ddcalc_flags} DDCALC_DIR=${dir} OUTPUT_PIPE=>/dev/null
    INSTALL_COMMAND ""
  )
  add_extra_targets("backend" ${name} ${ver} ${dir} ${dl} clean)
  set_as_default_version("backend" ${name} ${ver})
endif()


# Gamlike
set(name "gamlike")
set(ver "1.0.0")
set(dl "https://${name}.hepforge.org/downloads/${name}-${ver}.tar.gz")
set(md5 "16b763a2e8b9d6c174d8b7ca2f4cb575")
set(dir "${PROJECT_SOURCE_DIR}/Backends/installed/${name}/${ver}")
if(GSL_FOUND)
  execute_process(
    COMMAND gsl-config --libs
    OUTPUT_VARIABLE GAMLIKE_GSL_LIBS
    RESULT_VARIABLE RET
  )
  if( RET EQUAL 0 )
    string( STRIP "${GAMLIKE_GSL_LIBS}" GAMLIKE_GSL_LIBS )
  endif()
endif()
set(gamlike_CXXFLAGS "${BACKEND_CXX_FLAGS}")
if (NOT GSL_INCLUDE_DIRS STREQUAL "")
  set(gamlike_CXXFLAGS "${gamlike_CXXFLAGS} -I${GSL_INCLUDE_DIRS}")
endif()
check_ditch_status(${name} ${ver} ${dir})
if(NOT ditched_${name}_${ver})
  ExternalProject_Add(${name}_${ver}
    DOWNLOAD_COMMAND ${DL_BACKEND} ${dl} ${md5} ${dir} ${name} ${ver}
    SOURCE_DIR ${dir}
    BUILD_IN_SOURCE 1
    CONFIGURE_COMMAND ""
    BUILD_COMMAND ${MAKE_PARALLEL} CXX=${CMAKE_CXX_COMPILER} CXXFLAGS=${gamlike_CXXFLAGS} LDFLAGS=${CMAKE_SHARED_LIBRARY_CREATE_CXX_FLAGS} LDLIBS=${GAMLIKE_GSL_LIBS} GAMLIKE_DATA_PATH=${dir}/data
    INSTALL_COMMAND ""
  )
  add_extra_targets("backend" ${name} ${ver} ${dir} ${dl} clean)
endif()

set(name "gamlike")
set(ver "1.0.1")
set(dl "https://${name}.hepforge.org/downloads/${name}-${ver}.tar.gz")
set(md5 "80b50ab2345e8b7d43b9eace5436e515")
set(dir "${PROJECT_SOURCE_DIR}/Backends/installed/${name}/${ver}")
if(GSL_FOUND)
  execute_process(
    COMMAND gsl-config --libs
    OUTPUT_VARIABLE GAMLIKE_GSL_LIBS
    RESULT_VARIABLE RET
  )
  if( RET EQUAL 0 )
    string( STRIP "${GAMLIKE_GSL_LIBS}" GAMLIKE_GSL_LIBS )
  endif()
endif()
set(gamlike_CXXFLAGS "${BACKEND_CXX_FLAGS}")
if (NOT GSL_INCLUDE_DIRS STREQUAL "")
  set(gamlike_CXXFLAGS "${gamlike_CXXFLAGS} -I${GSL_INCLUDE_DIRS}")
endif()
check_ditch_status(${name} ${ver} ${dir})
if(NOT ditched_${name}_${ver})
  ExternalProject_Add(${name}_${ver}
    DOWNLOAD_COMMAND ${DL_BACKEND} ${dl} ${md5} ${dir} ${name} ${ver}
    SOURCE_DIR ${dir}
    BUILD_IN_SOURCE 1
    CONFIGURE_COMMAND ""
    BUILD_COMMAND ${MAKE_PARALLEL} CXX=${CMAKE_CXX_COMPILER} CXXFLAGS=${gamlike_CXXFLAGS} LDFLAGS=${CMAKE_SHARED_LIBRARY_CREATE_CXX_FLAGS} LDLIBS=${GAMLIKE_GSL_LIBS} GAMLIKE_DATA_PATH=${dir}/data
    INSTALL_COMMAND ""
  )
  add_extra_targets("backend" ${name} ${ver} ${dir} ${dl} clean)
  set_as_default_version("backend" ${name} ${ver})
endif()


# MicrOmegas base (for all models)
set(name "micromegas")
set(ver "3.6.9.2")
set(dl "http://lapth.cnrs.fr/micromegas/downloadarea/code/${name}_${ver}.tgz")
set(md5 "72807f6d0ef80737554d8702b6b212c1")
set(dir "${PROJECT_SOURCE_DIR}/Backends/installed/${name}/${ver}")
set(patch "${PROJECT_SOURCE_DIR}/Backends/patches/${name}/${ver}/patch_${name}_${ver}")
check_ditch_status(${name} ${ver} ${dir})
if(NOT ditched_.${name}_${ver}_base)
  set(MO_C_FLAGS "${BACKEND_C_FLAGS}")
  set(MO_CXX_FLAGS "${BACKEND_CXX_FLAGS}")
  if("${CMAKE_CXX_COMPILER_ID}" STREQUAL "Clang" OR "${CMAKE_CXX_COMPILER_ID}" STREQUAL "AppleClang")
    # Fix error due to C99 non-compliance
    set(MO_C_FLAGS "${BACKEND_C_FLAGS} -Wno-error=implicit-function-declaration")
    set(MO_CXX_FLAGS "${BACKEND_CXX_FLAGS} -Wno-error=implicit-function-declaration")
    # Find the path to libx11
    execute_process(COMMAND ${BREW} --prefix libx11 RESULT_VARIABLE BREW_RESULT_CODE OUTPUT_VARIABLE X11_INSTALL_DIR)
    if(NOT BREW_RESULT_CODE)
      STRING(REPLACE "\n" "" X11_INSTALL_DIR "${X11_INSTALL_DIR}")
      set(MO_LX11 "-L${X11_INSTALL_DIR}/lib")
    endif()
  endif()
  ExternalProject_Add(.${name}_${ver}_base
    DOWNLOAD_COMMAND ${DL_BACKEND} ${dl} ${md5} ${dir} ${name} ${ver}
    SOURCE_DIR ${dir}
    PATCH_COMMAND patch -p1 < ${patch}
    BUILD_IN_SOURCE 1
    CONFIGURE_COMMAND ""
    BUILD_COMMAND sed ${dashi} -e "s|\$CC -o a\\.out test\\.c  1>/dev/null 2>/dev/null|#Fails with AppleClang: $CC -o a.out test.c  1>/dev/null 2>/dev/null|g" CalcHEP_src/getFlags
          COMMAND make LX11=${MO_LX11} flags
          COMMAND sed ${dashi} -e "s|FC =.*|FC = ${CMAKE_Fortran_COMPILER}|" CalcHEP_src/FlagsForMake
          COMMAND sed ${dashi} -e "s|CC =.*|CC = ${CMAKE_C_COMPILER}|" CalcHEP_src/FlagsForMake
          COMMAND sed ${dashi} -e "s|CXX =.*|CXX = ${CMAKE_CXX_COMPILER}|" CalcHEP_src/FlagsForMake
          COMMAND sed ${dashi} -e "s|FFLAGS =.*|FFLAGS = ${BACKEND_Fortran_FLAGS}|" CalcHEP_src/FlagsForMake
          COMMAND sed ${dashi} -e "s|CFLAGS =.*|CFLAGS = ${MO_C_FLAGS}|" CalcHEP_src/FlagsForMake
          COMMAND sed ${dashi} -e "s|CXXFLAGS =.*|CXXFLAGS = ${MO_CXX_FLAGS}|" CalcHEP_src/FlagsForMake
          COMMAND sed ${dashi} -e "s|FC=.*|FC=\"${CMAKE_Fortran_COMPILER}\"|" CalcHEP_src/FlagsForSh
          COMMAND sed ${dashi} -e "s|CC=.*|CC=\"${CMAKE_C_COMPILER}\"|" CalcHEP_src/FlagsForSh
          COMMAND sed ${dashi} -e "s|CXX=.*|CXX=\"${CMAKE_CXX_COMPILER}\"|" CalcHEP_src/FlagsForSh
          COMMAND sed ${dashi} -e "s|FFLAGS=.*|FFLAGS=\"${CMAKE_Fortran_FLAGS}\"|" CalcHEP_src/FlagsForSh
          COMMAND sed ${dashi} -e "s|CFLAGS=.*|CFLAGS=\"${MO_C_FLAGS}\"|" CalcHEP_src/FlagsForSh
          COMMAND sed ${dashi} -e "s|CXXFLAGS=.*|CXXFLAGS=\"${MO_CXX_FLAGS}\"|" CalcHEP_src/FlagsForSh
          COMMAND sed ${dashi} -e "s|lFort=.*|lFort=|" CalcHEP_src/FlagsForSh
          COMMAND sed ${dashi} -e "s|@if(test -z \"`grep lX11 FlagsForMake|#@if(test -z \"`grep lX11 FlagsForMake|" CalcHEP_src/Makefile
          COMMAND make CFLAGS=${MO_C_FLAGS}
    INSTALL_COMMAND ""
  )
  add_extra_targets("backend base (functional alone)" ${name} ${ver} ${dir} ${dl} "yes | clean")
  set_as_default_version("backend base (functional alone)" ${name} ${ver})
endif()

# MicrOmegas MSSM model
set(model "MSSM")
set(patch "${PROJECT_SOURCE_DIR}/Backends/patches/${name}/${ver}/patch_${name}_${ver}_${model}")
check_ditch_status(${name}_${model} ${ver} ${dir})
if(NOT ditched_${name}_${model}_${ver})
  ExternalProject_Add(${name}_${model}_${ver}
    DOWNLOAD_COMMAND ""
    SOURCE_DIR ${dir}
    PATCH_COMMAND patch -p1 < ${patch}
    BUILD_IN_SOURCE 1
    CONFIGURE_COMMAND ""
    BUILD_COMMAND ${CMAKE_COMMAND} -E chdir ${model} ${MAKE_PARALLEL} CFLAGS=${MO_C_FLAGS} CXXFLAGS=${MO_CXX_FLAGS} sharedlib main=main.c
    INSTALL_COMMAND ""
  )
  add_extra_targets("backend model" ${name} ${ver} ${dir}/${model} ${model} "yes | clean")
  set_as_default_version("backend model" ${name} ${ver} ${model})
endif()

# MicrOmegas ScalarSingletDM_Z2 model
set(model "ScalarSingletDM_Z2")
set(patch "${PROJECT_SOURCE_DIR}/Backends/patches/${name}/${ver}/patch_${name}_${ver}_${model}")
check_ditch_status(${name}_${model} ${ver} ${dir})
if(NOT ditched_${name}_${model}_${ver})
  ExternalProject_Add(${name}_${model}_${ver}
    DOWNLOAD_COMMAND ""
    SOURCE_DIR ${dir}
    PATCH_COMMAND ./newProject ${model} && patch -p1 < ${patch}
    BUILD_IN_SOURCE 1
    CONFIGURE_COMMAND ""
    BUILD_COMMAND ${CMAKE_COMMAND} -E chdir ${model} ${MAKE_PARALLEL} CFLAGS=${MO_C_FLAGS} sharedlib main=main.c
    INSTALL_COMMAND ""
  )
  add_extra_targets("backend model" ${name} ${ver} ${dir}/${model} ${model} "yes | clean")
  set_as_default_version("backend model" ${name} ${ver} ${model})
endif()

# MicrOmegas ScalarSingletDM_Z3 model
set(model "ScalarSingletDM_Z3")
set(patch "${PROJECT_SOURCE_DIR}/Backends/patches/${name}/${ver}/patch_${name}_${ver}_${model}")
check_ditch_status(${name}_${model} ${ver} ${dir})
if(NOT ditched_${name}_${model}_${ver})
  ExternalProject_Add(${name}_${model}_${ver}
    DOWNLOAD_COMMAND ""
    SOURCE_DIR ${dir}
    PATCH_COMMAND ./newProject ${model} && patch -p1 < ${patch}
    BUILD_IN_SOURCE 1
    CONFIGURE_COMMAND ""
    BUILD_COMMAND ${CMAKE_COMMAND} -E chdir ${model} ${MAKE_PARALLEL} CFLAGS=${MO_C_FLAGS} sharedlib main=main.c
    INSTALL_COMMAND ""
  )
  add_extra_targets("backend model" ${name} ${ver} ${dir}/${model} ${model} "yes | clean")
  set_as_default_version("backend model" ${name} ${ver} ${model})
endif()

# MicrOmegas VectorSingletDM_Z2 model
set(model "VectorSingletDM_Z2")
set(patch "${PROJECT_SOURCE_DIR}/Backends/patches/${name}/${ver}/patch_${name}_${ver}_${model}")
check_ditch_status(${name}_${model} ${ver} ${dir})
if(NOT ditched_${name}_${model}_${ver})
  ExternalProject_Add(${name}_${model}_${ver}
    DOWNLOAD_COMMAND ""
    SOURCE_DIR ${dir}
    PATCH_COMMAND ./newProject ${model} && patch -p1 < ${patch}
    BUILD_IN_SOURCE 1
    CONFIGURE_COMMAND ""
    BUILD_COMMAND ${CMAKE_COMMAND} -E chdir ${model} ${MAKE_PARALLEL} CFLAGS=${MO_C_FLAGS} sharedlib main=main.c
    INSTALL_COMMAND ""
  )
  add_extra_targets("backend model" ${name} ${ver} ${dir}/${model} ${model} "yes | clean")
  set_as_default_version("backend model" ${name} ${ver} ${model})
endif()

# MicrOmegas MajoranaSingletDM_Z2 model
set(model "MajoranaSingletDM_Z2")
set(patch "${PROJECT_SOURCE_DIR}/Backends/patches/${name}/${ver}/patch_${name}_${ver}_${model}")
check_ditch_status(${name}_${model} ${ver} ${dir})
if(NOT ditched_${name}_${model}_${ver})
  ExternalProject_Add(${name}_${model}_${ver}
    DOWNLOAD_COMMAND ""
    SOURCE_DIR ${dir}
    PATCH_COMMAND ./newProject ${model} && patch -p1 < ${patch}
    BUILD_IN_SOURCE 1
    CONFIGURE_COMMAND ""
    BUILD_COMMAND ${CMAKE_COMMAND} -E chdir ${model} ${MAKE_PARALLEL} CFLAGS=${MO_C_FLAGS} sharedlib main=main.c
    INSTALL_COMMAND ""
  )
  add_extra_targets("backend model" ${name} ${ver} ${dir}/${model} ${model} "yes | clean")
  set_as_default_version("backend model" ${name} ${ver} ${model})
endif()

# MicrOmegas DiracSingletDM_Z2 model
set(model "DiracSingletDM_Z2")
set(patch "${PROJECT_SOURCE_DIR}/Backends/patches/${name}/${ver}/patch_${name}_${ver}_${model}")
check_ditch_status(${name}_${model} ${ver} ${dir})
if(NOT ditched_${name}_${model}_${ver})
  ExternalProject_Add(${name}_${model}_${ver}
    DOWNLOAD_COMMAND ""
    SOURCE_DIR ${dir}
    PATCH_COMMAND ./newProject ${model} && patch -p1 < ${patch}
    BUILD_IN_SOURCE 1
    CONFIGURE_COMMAND ""
    BUILD_COMMAND ${CMAKE_COMMAND} -E chdir ${model} ${MAKE_PARALLEL} CFLAGS=${MO_C_FLAGS} sharedlib main=main.c
    INSTALL_COMMAND ""
  )
  add_extra_targets("backend model" ${name} ${ver} ${dir}/${model} ${model} "yes | clean")
  set_as_default_version("backend model" ${name} ${ver} ${model})
endif()


# MontePythonLike
set(name "montepythonlike")
set(ver "3.3.0")
set(sfver "3_3_0")
set(dl "https://github.com/brinckmann/montepython_public/archive/${ver}.tar.gz")
set(md5 "84944f0a5b9fb1cab0ddb5dd7be3ea17")
set(dir "${PROJECT_SOURCE_DIR}/Backends/installed/${name}/${ver}")
set(patchdir "${PROJECT_SOURCE_DIR}/Backends/patches/${name}/${ver}/")
set(patch "${PROJECT_SOURCE_DIR}/Backends/patches/${name}/${ver}/${name}_${ver}.diff")
set(ditch_if_absent "Python")
set(required_modules "numpy,scipy")
check_ditch_status(${name} ${ver} ${dir} ${ditch_if_absent})
if(NOT ditched_${name}_${ver})
  check_python_modules(${name} ${ver} ${required_modules})
  if(modules_missing_${name}_${ver})
    inform_of_missing_modules(${name} ${ver} ${modules_missing_${name}_${ver}})
  else()
    ExternalProject_Add(${name}_${ver}
      DOWNLOAD_COMMAND ${DL_BACKEND} ${dl} ${md5} ${dir} ${name} ${ver}
      SOURCE_DIR ${dir}
      BUILD_IN_SOURCE 1
      PATCH_COMMAND patch -p1 < ${patch}
      CONFIGURE_COMMAND ${CMAKE_COMMAND} -E copy ${patchdir}/MontePythonLike.py ${dir}/montepython/MontePythonLike_${sfver}.py
      COMMAND ${CMAKE_COMMAND} -E copy ${patchdir}/fastPantheon__init__.py ${dir}/montepython/likelihoods/Pantheon/__init__.py
      COMMAND ${CMAKE_COMMAND} -E copy ${patchdir}/__init__eBOSS_DR14_Lya_combined.py ${dir}/montepython/likelihoods/eBOSS_DR14_Lya_combined/__init__.py
      COMMAND ${CMAKE_COMMAND} -E copy ${patchdir}/sdss_lrgDR7_fiducialmodel.dat ${dir}/data/sdss_lrgDR7/sdss_lrgDR7_fiducialmodel.dat
      COMMAND ${CMAKE_COMMAND} -E copy ${patchdir}/bao_eBOSS_2017.txt ${dir}/data/bao_eBOSS_2017.txt
      COMMAND ${CMAKE_COMMAND} -E copy ${patchdir}/bao_smallz_combined_2018.txt ${dir}/data/bao_smallz_combined_2018.txt
      COMMAND ${CMAKE_COMMAND} -E copy ${patchdir}/des_bao_Y1.txt ${dir}/data/des_bao_Y1.txt
      COMMAND ${CMAKE_COMMAND} -E copy_directory ${patchdir}/WiggleZ_bao_highz ${dir}/montepython/likelihoods/WiggleZ_bao_highz/
      COMMAND ${CMAKE_COMMAND} -E copy_directory ${patchdir}/bao_correlations ${dir}/montepython/likelihoods/bao_correlations/
      COMMAND ${CMAKE_COMMAND} -E copy_directory ${patchdir}/bao_smallz_combined_2018 ${dir}/montepython/likelihoods/bao_smallz_combined_2018/
      COMMAND ${CMAKE_COMMAND} -E copy_directory ${patchdir}/des_bao_Y1 ${dir}/montepython/likelihoods/des_bao_Y1/
      COMMAND ${CMAKE_COMMAND} -E copy_directory ${patchdir}/bao_correlations_data ${dir}/data/bao_correlations/
      COMMAND ${CMAKE_COMMAND} -E copy ${patchdir}/MPLike_patch_script.py ${dir}/montepython/MPLike_patch_script.py
      COMMAND sed ${dashi} -e "s#from MontePythonLike import#from MontePythonLike_${sfver} import#g" ${dir}/montepython/MPLike_patch_script.py
      BUILD_COMMAND ""
      INSTALL_COMMAND ${PYTHON_EXECUTABLE} ${dir}/montepython/MPLike_patch_script.py
    )
  endif()
  add_extra_targets("backend" ${name} ${ver} ${dir} ${dl} clean)
  set_as_default_version("backend" ${name} ${ver})
endif()

# Pythia
set(name "pythia")
set(ver "8.212")
set(lib "libpythia8")
set(dl "https://pythia.org/download/pythia82/pythia8212.tgz")
set(md5 "7bebd73edcabcaec591ce6a38d059fa3")
set(dir "${PROJECT_SOURCE_DIR}/Backends/installed/${name}/${ver}")

# - Add additional compiler-specific optimisation flags and suppress some warnings from -Wextra.
set(pythia_CXXFLAGS "${BACKEND_CXX_FLAGS}")
if("${CMAKE_CXX_COMPILER_ID}" STREQUAL "Intel")
  set(pythia_CXXFLAGS "${pythia_CXXFLAGS} -fast") # -fast sometimes makes xsecs come out as NaN, but we catch that and invalidate those points.
elseif("${CMAKE_CXX_COMPILER_ID}" STREQUAL "GNU" OR "${CMAKE_CXX_COMPILER_ID}" STREQUAL "Clang" OR "${CMAKE_CXX_COMPILER_ID}" STREQUAL "AppleClang")
  # Include all flags from -ffast-math, except -ffinite-math-only (which has proved to cause incorrect results), and -fno-rounding-math -fno-signaling-nans (which don't exist in Clang and are defaults anyway for gcc).
  set(pythia_CXXFLAGS "${pythia_CXXFLAGS} -fno-math-errno -funsafe-math-optimizations")
  if("${CMAKE_CXX_COMPILER_ID}" STREQUAL "GNU")
    set(pythia_CXXFLAGS "${pythia_CXXFLAGS} -fcx-limited-range") # Clang doesn't have this one.
  endif()
  set_compiler_warning("no-extra" pythia_CXXFLAGS)
  set_compiler_warning("no-deprecated-declarations" pythia_CXXFLAGS)
endif()

# - Add "-undefined dynamic_lookup flat_namespace" to linker flags when OSX linker is used
if(${CMAKE_SYSTEM_NAME} MATCHES "Darwin")
  set(pythia_CXX_SHARED_FLAGS "${CMAKE_SHARED_LIBRARY_CREATE_CXX_FLAGS} -undefined dynamic_lookup -flat_namespace")
  set(pythia_CXX_SONAME_FLABS "-Wl,-dylib_install_name")
else()
  set(pythia_CXX_SHARED_FLAGS "${CMAKE_SHARED_LIBRARY_CREATE_CXX_FLAGS}")
  set(pythia_CXX_SONAME_FLAGS "-Wl,-soname")
endif()

# - Add option to turn off intel IPO if insufficient memory exists to use it.
option(PYTHIA_OPT "For Pythia: Switch Intel's multi-file interprocedural optimization on/off" ON)
if("${CMAKE_CXX_COMPILER_ID}" STREQUAL "Intel" AND NOT "${PYTHIA_OPT}")
  set(pythia_CXXFLAGS "${pythia_CXXFLAGS} -no-ipo -ip")
endif()

# - Pythia 8.212 depends on std::auto_ptr which is removed in c++17, so we need to fall back to c++14 (or c++11)
if(COMPILER_SUPPORTS_CXX17)
  string(REGEX REPLACE "-std=c\\+\\+17" "-std=c++14" pythia_CXXFLAGS "${pythia_CXXFLAGS}")
endif()

# - Set include directories
set(pythia_CXXFLAGS "${pythia_CXXFLAGS} -I${Boost_INCLUDE_DIR} -I${PROJECT_SOURCE_DIR}/contrib/slhaea/include")

# - Setup HepMC-specific additions
option(PYTHIA_WITH_HEPMC "Pythia is compiled with HepMC" ON)
if(EXCLUDE_HEPMC)
  set(pythia_depends_on "castxml")
  set(patch "${PROJECT_SOURCE_DIR}/Backends/patches/${name}/${ver}/patch_${name}_${ver}_nohepmc.dif")
  set(EXTRA_CONFIG "")
  set(BOSS_suffix "nohepmc")
else()
  set(pythia_depends_on "hepmc;castxml")
  set(patch "${PROJECT_SOURCE_DIR}/Backends/patches/${name}/${ver}/patch_${name}_${ver}.dif")
  set(pythia_CXXFLAGS "${pythia_CXXFLAGS} -I${HEPMC_PATH}/local/include -I${HEPMC_PATH}/interfaces/pythia8/include")
  set(pythia_CXX_SHARED_FLAGS "${pythia_CXX_SHARED_FLAGS}  -L${HEPMC_LIB} -Wl,-rpath ${HEPMC_LIB} -lHepMC3")
  set(EXTRA_CONFIG "--with-hepmc3=${HEPMC_PATH}/local")
  set(BOSS_suffix "")
endif()

# - Actual configure and compile commands
check_ditch_status(${name} ${ver} ${dir})
if(NOT ditched_${name}_${ver})
  ExternalProject_Add(${name}_${ver}
    DEPENDS ${pythia_depends_on}
    DOWNLOAD_COMMAND ${DL_BACKEND} ${dl} ${md5} ${dir} ${name} ${ver}
    SOURCE_DIR ${dir}
    BUILD_IN_SOURCE 1
    PATCH_COMMAND patch -p1 < ${patch}
    CONFIGURE_COMMAND ./configure ${EXTRA_CONFIG} --enable-shared --cxx="${CMAKE_CXX_COMPILER}" --cxx-common="${pythia_CXXFLAGS}" --cxx-shared="${pythia_CXX_SHARED_FLAGS}" --cxx-soname="${pythia_CXX_SONAME_FLAGS}" --lib-suffix=".so"
    BUILD_COMMAND ${MAKE_PARALLEL} CXX="${CMAKE_CXX_COMPILER}" lib/${lib}.so
    INSTALL_COMMAND ""
  )
  BOSS_backend(${name} ${ver} ${BOSS_suffix})
  add_extra_targets("backend" ${name} ${ver} ${dir} ${dl} distclean)
  set_as_default_version("backend" ${name} ${ver})
endif()


# Nulike
set(name "nulike")
set(ver "1.0.4")
set(lib "libnulike")
set(dl "https://${name}.hepforge.org/downloads/${name}-${ver}.tar.gz")
set(md5 "47649992d19984ee53df6a1655c48227")
set(dir "${PROJECT_SOURCE_DIR}/Backends/installed/${name}/${ver}")
check_ditch_status(${name} ${ver} ${dir})
if(NOT ditched_${name}_${ver})
  ExternalProject_Add(${name}_${ver}
    DOWNLOAD_COMMAND ${DL_BACKEND} ${dl} ${md5} ${dir} ${name} ${ver}
    SOURCE_DIR ${dir}
    BUILD_IN_SOURCE 1
    CONFIGURE_COMMAND ""
    BUILD_COMMAND ${MAKE_PARALLEL} ${lib}.so FF=${CMAKE_Fortran_COMPILER} FOPT=${BACKEND_Fortran_FLAGS} MODULE=${FMODULE}
    INSTALL_COMMAND ""
  )
  add_extra_targets("backend" ${name} ${ver} ${dir} ${dl} distclean)
endif()

# Nulike
set(name "nulike")
set(ver "1.0.5")
set(lib "libnulike")
set(dl "https://${name}.hepforge.org/downloads/${name}-${ver}.tar.gz")
set(md5 "20cee73a38fb3560298b6a3acdd4d83a")
set(dir "${PROJECT_SOURCE_DIR}/Backends/installed/${name}/${ver}")
check_ditch_status(${name} ${ver} ${dir})
if(NOT ditched_${name}_${ver})
  ExternalProject_Add(${name}_${ver}
    DOWNLOAD_COMMAND ${DL_BACKEND} ${dl} ${md5} ${dir} ${name} ${ver}
    SOURCE_DIR ${dir}
    BUILD_IN_SOURCE 1
    CONFIGURE_COMMAND ""
    BUILD_COMMAND ${MAKE_PARALLEL} ${lib}.so FF=${CMAKE_Fortran_COMPILER} FOPT=${BACKEND_Fortran_FLAGS} MODULE=${FMODULE}
    INSTALL_COMMAND ""
  )
  add_extra_targets("backend" ${name} ${ver} ${dir} ${dl} distclean)
endif()

# Nulike
set(name "nulike")
set(ver "1.0.6")
set(lib "libnulike")
set(dl "https://${name}.hepforge.org/downloads/${name}-${ver}.tar.gz")
set(md5 "fc4c35dc867bb1213d80acd12e5c1169")
set(dir "${PROJECT_SOURCE_DIR}/Backends/installed/${name}/${ver}")
check_ditch_status(${name} ${ver} ${dir})
if(NOT ditched_${name}_${ver})
  ExternalProject_Add(${name}_${ver}
    DOWNLOAD_COMMAND ${DL_BACKEND} ${dl} ${md5} ${dir} ${name} ${ver}
    SOURCE_DIR ${dir}
    BUILD_IN_SOURCE 1
    CONFIGURE_COMMAND ""
    BUILD_COMMAND ${MAKE_PARALLEL} ${lib}.so FF=${CMAKE_Fortran_COMPILER} FOPT=${BACKEND_Fortran_FLAGS} MODULE=${FMODULE}
    INSTALL_COMMAND ""
  )
  add_extra_targets("backend" ${name} ${ver} ${dir} ${dl} distclean)
endif()

# Nulike
set(name "nulike")
set(ver "1.0.7")
set(lib "libnulike")
set(dl "https://${name}.hepforge.org/downloads/${name}-${ver}.tar.gz")
set(md5 "5c8e74d125b619abe01e196af7baf790")
set(dir "${PROJECT_SOURCE_DIR}/Backends/installed/${name}/${ver}")
check_ditch_status(${name} ${ver} ${dir})
if(NOT ditched_${name}_${ver})
  ExternalProject_Add(${name}_${ver}
    DOWNLOAD_COMMAND ${DL_BACKEND} ${dl} ${md5} ${dir} ${name} ${ver}
    SOURCE_DIR ${dir}
    BUILD_IN_SOURCE 1
    CONFIGURE_COMMAND ""
    BUILD_COMMAND ${MAKE_PARALLEL} ${lib}.so FF=${CMAKE_Fortran_COMPILER} FOPT=${BACKEND_Fortran_FLAGS} MODULE=${FMODULE}
    INSTALL_COMMAND ""
  )
  add_extra_targets("backend" ${name} ${ver} ${dir} ${dl} distclean)
endif()

# Nulike
set(name "nulike")
set(ver "1.0.8")
set(lib "libnulike")
set(dl "https://${name}.hepforge.org/downloads/${name}-${ver}.tar.gz")
set(md5 "2ab62018b255cc987263daa6999b1ad6")
set(dir "${PROJECT_SOURCE_DIR}/Backends/installed/${name}/${ver}")
check_ditch_status(${name} ${ver} ${dir})
if(NOT ditched_${name}_${ver})
  ExternalProject_Add(${name}_${ver}
    DOWNLOAD_COMMAND ${DL_BACKEND} ${dl} ${md5} ${dir} ${name} ${ver}
    SOURCE_DIR ${dir}
    BUILD_IN_SOURCE 1
    CONFIGURE_COMMAND ""
    BUILD_COMMAND ${MAKE_PARALLEL} ${lib}.so FF=${CMAKE_Fortran_COMPILER} FOPT=${BACKEND_Fortran_FLAGS} MODULE=${FMODULE}
    INSTALL_COMMAND ""
  )
  add_extra_targets("backend" ${name} ${ver} ${dir} ${dl} distclean)
endif()

# Nulike
set(name "nulike")
set(ver "1.0.9")
set(lib "libnulike")
set(dl "https://${name}.hepforge.org/downloads/${name}-${ver}.tar.gz")
set(md5 "b3f9d626fc964e9b0d1f33187504662d")
set(dir "${PROJECT_SOURCE_DIR}/Backends/installed/${name}/${ver}")
check_ditch_status(${name} ${ver} ${dir})
if(NOT ditched_${name}_${ver})
  ExternalProject_Add(${name}_${ver}
    DOWNLOAD_COMMAND ${DL_BACKEND} ${dl} ${md5} ${dir} ${name} ${ver}
    SOURCE_DIR ${dir}
    BUILD_IN_SOURCE 1
    CONFIGURE_COMMAND ""
    BUILD_COMMAND ${MAKE_PARALLEL} ${lib}.so FF=${CMAKE_Fortran_COMPILER} FOPT=${BACKEND_Fortran_FLAGS} MODULE=${FMODULE}
    INSTALL_COMMAND ""
  )
  add_extra_targets("backend" ${name} ${ver} ${dir} ${dl} distclean)
  set_as_default_version("backend" ${name} ${ver})
endif()


# SUSY-HIT
set(name "susyhit")
set(ver "1.5")
set(lib "libsusyhit")
set(dl "https://www.itp.kit.edu/~maggie/SUSY-HIT/version${ver}_${name}.tar.gz")
set(md5 "493c7ba3a07e192918d3412875fb386a")
set(dir "${PROJECT_SOURCE_DIR}/Backends/installed/${name}/${ver}")
set(patch "${PROJECT_SOURCE_DIR}/Backends/patches/${name}/${ver}/patch_${name}_${ver}.dif")

# - Due to a bug/instability in SUSYHIT, switch off optimization for Intel compilers
set(susyhit_Fortran_FLAGS "${BACKEND_Fortran_FLAGS}")
if("${CMAKE_Fortran_COMPILER_ID}" STREQUAL "Intel")
  set(susyhit_Fortran_FLAGS "${susyhit_Fortran_FLAGS} -O0")
endif()

check_ditch_status(${name} ${ver} ${dir})
if(NOT ditched_${name}_${ver})
  ExternalProject_Add(${name}_${ver}
    DOWNLOAD_COMMAND ${DL_BACKEND} ${dl} ${md5} ${dir} ${name} ${ver}
    SOURCE_DIR ${dir}
    BUILD_IN_SOURCE 1
    PATCH_COMMAND patch -p1 < ${patch}
    CONFIGURE_COMMAND ""
    BUILD_COMMAND ${MAKE_PARALLEL} ${lib}.so FC=${CMAKE_Fortran_COMPILER} FFLAGS=${susyhit_Fortran_FLAGS}
    INSTALL_COMMAND ""
  )
  add_extra_targets("backend" ${name} ${ver} ${dir} ${dl} clean)
  set_as_default_version("backend" ${name} ${ver})
endif()


# Ditch all FeynHiggs if using gfortran 10 or later, as it won't compile
if("${CMAKE_Fortran_COMPILER_ID}" STREQUAL "GNU" AND NOT CMAKE_Fortran_COMPILER_VERSION VERSION_LESS 10)
  set(itch "${itch}" "feynhiggs")
endif()

# FeynHiggs
set(name "feynhiggs")
set(ver "2.12.0")
set(lib "libFH")
set(dl "http://wwwth.mpp.mpg.de/members/heinemey/feynhiggs/newversion/FeynHiggs-${ver}.tar.gz")
set(md5 "da2d0787311525213cd4721da9946b86")
set(dir "${PROJECT_SOURCE_DIR}/Backends/installed/${name}/${ver}")
set(FH_Fortran_FLAGS "${BACKEND_Fortran_FLAGS_NO_BUILD_OPTIMISATIONS}") #For skipping -O2, which seems to cause issues
set(FH_C_FLAGS "${BACKEND_C_FLAGS_NO_BUILD_OPTIMISATIONS}")             #For skipping -O2, which seems to cause issues
set(FH_CXX_FLAGS "${BACKEND_CXX_FLAGS_NO_BUILD_OPTIMISATIONS}")         #For skipping -O2, which seems to cause issues
check_ditch_status(${name} ${ver} ${dir})
if(NOT ditched_${name}_${ver})
  ExternalProject_Add(${name}_${ver}
    DOWNLOAD_COMMAND ${DL_BACKEND} ${dl} ${md5} ${dir} ${name} ${ver}
    SOURCE_DIR ${dir}
    BUILD_IN_SOURCE 1
    # Fix bug preventing the use of array bounds checking.
    CONFIGURE_COMMAND sed ${dashi} -e "s#ComplexType spi_(2, 6:7, nvec, 1)#ComplexType spi_(2, 6:7, nvec, LEGS)#g" src/Decays/VecSet.F
              COMMAND ./configure FC=${CMAKE_Fortran_COMPILER} FFLAGS=${FH_Fortran_FLAGS} CC=${CMAKE_C_COMPILER} CFLAGS=${FH_C_FLAGS} CXX=${CMAKE_CXX_COMPILER} CXXFLAGS=${FH_CXX_FLAGS}
    BUILD_COMMAND ${MAKE_PARALLEL}
          COMMAND ${CMAKE_COMMAND} -E make_directory lib
          COMMAND ${CMAKE_COMMAND} -E echo "${CMAKE_Fortran_COMPILER} ${CMAKE_SHARED_LINKER_FLAGS} ${CMAKE_SHARED_LIBRARY_CREATE_Fortran_FLAGS} -o lib/${lib}.so build/*.o" > make_so.sh
          COMMAND chmod u+x make_so.sh
          COMMAND ./make_so.sh
    INSTALL_COMMAND ""
  )
  add_extra_targets("backend" ${name} ${ver} ${dir} ${dl} clean)
endif()

# FeynHiggs
set(name "feynhiggs")
set(ver "2.11.3")
set(lib "libFH")
set(dl "http://wwwth.mpp.mpg.de/members/heinemey/feynhiggs/newversion/FeynHiggs-${ver}.tar.gz")
set(md5 "49f5ea1838cb233baffd85bbc1b0d87d")
set(dir "${PROJECT_SOURCE_DIR}/Backends/installed/${name}/${ver}")
set(FH_Fortran_FLAGS "${BACKEND_Fortran_FLAGS_NO_BUILD_OPTIMISATIONS}") #For skipping -O2, which seems to cause issues
set(FH_C_FLAGS "${BACKEND_C_FLAGS_NO_BUILD_OPTIMISATIONS}")             #For skipping -O2, which seems to cause issues
set(FH_CXX_FLAGS "${BACKEND_CXX_FLAGS_NO_BUILD_OPTIMISATIONS}")         #For skipping -O2, which seems to cause issues
check_ditch_status(${name} ${ver} ${dir})
if(NOT ditched_${name}_${ver})
  ExternalProject_Add(${name}_${ver}
    DOWNLOAD_COMMAND ${DL_BACKEND} ${dl} ${md5} ${dir} ${name} ${ver}
    SOURCE_DIR ${dir}
    BUILD_IN_SOURCE 1
    # Fix bug preventing the use of array bounds checking.
    CONFIGURE_COMMAND sed ${dashi} -e "s#ComplexType spi_(2, 6:7, nvec, 1)#ComplexType spi_(2, 6:7, nvec, LEGS)#g" src/Decays/VecSet.F
              COMMAND ./configure FC=${CMAKE_Fortran_COMPILER} FFLAGS=${FH_Fortran_FLAGS} CC=${CMAKE_C_COMPILER} CFLAGS=${FH_C_FLAGS} CXX=${CMAKE_CXX_COMPILER} CXXFLAGS=${FH_CXX_FLAGS}
    BUILD_COMMAND ${MAKE_PARALLEL}
          COMMAND ${CMAKE_COMMAND} -E make_directory lib
          COMMAND ${CMAKE_COMMAND} -E echo "${CMAKE_Fortran_COMPILER} ${CMAKE_SHARED_LINKER_FLAGS} ${CMAKE_SHARED_LIBRARY_CREATE_Fortran_FLAGS} -o lib/${lib}.so build/*.o" > make_so.sh
          COMMAND chmod u+x make_so.sh
          COMMAND ./make_so.sh
    INSTALL_COMMAND ""
  )
  add_extra_targets("backend" ${name} ${ver} ${dir} ${dl} clean)
  set_as_default_version("backend" ${name} ${ver})
endif()

# FeynHiggs
set(name "feynhiggs")
set(ver "2.11.2")
set(lib "libFH")
set(dl "http://wwwth.mpp.mpg.de/members/heinemey/feynhiggs/newversion/FeynHiggs-${ver}.tar.gz")
set(md5 "edb73eafa6dab291bd8827242c16ac0a")
set(dir "${PROJECT_SOURCE_DIR}/Backends/installed/${name}/${ver}")
set(FH_Fortran_FLAGS "${BACKEND_Fortran_FLAGS_NO_BUILD_OPTIMISATIONS}") #For skipping -O2, which seems to cause issues
set(FH_C_FLAGS "${BACKEND_C_FLAGS_NO_BUILD_OPTIMISATIONS}")             #For skipping -O2, which seems to cause issues
set(FH_CXX_FLAGS "${BACKEND_CXX_FLAGS_NO_BUILD_OPTIMISATIONS}")         #For skipping -O2, which seems to cause issues
check_ditch_status(${name} ${ver} ${dir})
if(NOT ditched_${name}_${ver})
  ExternalProject_Add(${name}_${ver}
    DOWNLOAD_COMMAND ${DL_BACKEND} ${dl} ${md5} ${dir} ${name} ${ver}
    SOURCE_DIR ${dir}
    BUILD_IN_SOURCE 1
    # Fix bug preventing the use of array bounds checking.
    CONFIGURE_COMMAND sed ${dashi} -e "s#ComplexType spi_(2, 6:7, nvec, 1)#ComplexType spi_(2, 6:7, nvec, LEGS)#g" src/Decays/VecSet.F
              COMMAND ./configure FC=${CMAKE_Fortran_COMPILER} FFLAGS=${FH_Fortran_FLAGS} CC=${CMAKE_C_COMPILER} CFLAGS=${FH_C_FLAGS} CXX=${CMAKE_CXX_COMPILER} CXXFLAGS=${FH_CXX_FLAGS}
    BUILD_COMMAND ${MAKE_PARALLEL}
          COMMAND ${CMAKE_COMMAND} -E make_directory lib
          COMMAND ${CMAKE_COMMAND} -E echo "${CMAKE_Fortran_COMPILER} ${CMAKE_SHARED_LINKER_FLAGS} ${CMAKE_SHARED_LIBRARY_CREATE_Fortran_FLAGS} -o lib/${lib}.so build/*.o" > make_so.sh
          COMMAND chmod u+x make_so.sh
          COMMAND ./make_so.sh
    INSTALL_COMMAND ""
  )
  add_extra_targets("backend" ${name} ${ver} ${dir} ${dl} clean)
endif()


# HiggsBounds tables
set(name "higgsbounds_tables")
set(ver "0.0")
set(dl "https://higgsbounds.hepforge.org/downloads/csboutput_trans_binary.tar.gz")
set(md5 "004decca30335ddad95654a04dd034a6")
set(dir "${PROJECT_SOURCE_DIR}/Backends/installed/${name}/${ver}")
check_ditch_status(${name} ${ver} ${dir})
if(NOT ditched_${name}_${ver})
  ExternalProject_Add(${name}_${ver}
    DOWNLOAD_COMMAND ${DL_BACKEND} ${dl} ${md5} ${dir} ${name} ${ver} "retain container folder"
    SOURCE_DIR ${dir}
    BUILD_IN_SOURCE 1
    CONFIGURE_COMMAND ""
    BUILD_COMMAND ""
    INSTALL_COMMAND ""
  )
  add_extra_targets("backend" ${name} ${ver} ${dir} ${dl} clean)
  set_as_default_version("backend" ${name} ${ver})
endif()


# HiggsBounds
set(name "higgsbounds")
set(ver "4.3.1")
set(lib "libhiggsbounds")
set(dl "https://${name}.hepforge.org/downloads/HiggsBounds-${ver}.tar.gz")
set(md5 "c1667613f814a9f0297d1f11a8b3ef34")
set(dir "${PROJECT_SOURCE_DIR}/Backends/installed/${name}/${ver}")
set(patch "${PROJECT_SOURCE_DIR}/Backends/patches/${name}/${ver}/patch_${name}_${ver}.dif")
set(hb_tab_name "higgsbounds_tables")
set(hb_tab_ver "0.0")
set(hb_tab_dir "${PROJECT_SOURCE_DIR}/Backends/installed/${hb_tab_name}/${hb_tab_ver}")
check_ditch_status(${name} ${ver} ${dir})
if(NOT ditched_${name}_${ver})
  ExternalProject_Add(${name}_${ver}
    DEPENDS ${hb_tab_name}_${hb_tab_ver}
    DOWNLOAD_COMMAND ${DL_BACKEND} ${dl} ${md5} ${dir} ${name} ${ver}
    SOURCE_DIR ${dir}
    PATCH_COMMAND patch -p1 < ${patch}
    BUILD_IN_SOURCE 1
    CONFIGURE_COMMAND ${CMAKE_COMMAND} -E copy configure-with-chisq my_configure
              COMMAND sed ${dashi} -e "s|clsbtablesdir=.*|clsbtablesdir=\"${hb_tab_dir}/\"|" my_configure
              COMMAND sed ${dashi} -e "s|F90C =.*|F90C = ${CMAKE_Fortran_COMPILER}|" my_configure
              COMMAND sed ${dashi} -e "s|F77C =.*|F77C = ${CMAKE_Fortran_COMPILER}|" my_configure
              COMMAND sed ${dashi} -e "s|F90FLAGS =.*|F90FLAGS = ${BACKEND_Fortran_FLAGS}|" my_configure
              COMMAND sed ${dashi} -e "s|\\.SUFFIXES|.NOTPARALLEL:${nl}${nl}.SUFFIXES|" makefile.in
              COMMAND ${CMAKE_COMMAND} -E copy makefile.in makefile.in.tmp
              COMMAND awk "{gsub(/${nl}/,${true_nl})}{print}" makefile.in.tmp > makefile.in
              COMMAND ${CMAKE_COMMAND} -E remove makefile.in.tmp
              COMMAND ./my_configure
    BUILD_COMMAND ${MAKE_PARALLEL}
          COMMAND ${CMAKE_COMMAND} -E make_directory lib
          COMMAND ${CMAKE_COMMAND} -E echo "${CMAKE_Fortran_COMPILER} ${CMAKE_SHARED_LINKER_FLAGS} ${CMAKE_SHARED_LIBRARY_CREATE_Fortran_FLAGS} -o lib/${lib}.so *.o" > make_so.sh
          COMMAND chmod u+x make_so.sh
          COMMAND ./make_so.sh
    INSTALL_COMMAND ""
  )
  add_extra_targets("backend" ${name} ${ver} ${dir} ${dl} clean)
  set_as_default_version("backend" ${name} ${ver})
endif()

# HiggsBounds
set(name "higgsbounds")
set(ver "4.2.1")
set(lib "libhiggsbounds")
set(dl "https://${name}.hepforge.org/downloads/HiggsBounds-${ver}.tar.gz")
set(md5 "47b93330d4e0fddcc23b381548db355b")
set(dir "${PROJECT_SOURCE_DIR}/Backends/installed/${name}/${ver}")
set(hb_tab_name "higgsbounds_tables")
set(hb_tab_ver "0.0")
set(hb_tab_dir "${PROJECT_SOURCE_DIR}/Backends/installed/${hb_tab_name}/${hb_tab_ver}")
check_ditch_status(${name} ${ver} ${dir})
if(NOT ditched_${name}_${ver})
  ExternalProject_Add(${name}_${ver}
    DEPENDS ${hb_tab_name}_${hb_tab_ver}
    DOWNLOAD_COMMAND ${DL_BACKEND} ${dl} ${md5} ${dir} ${name} ${ver}
    SOURCE_DIR ${dir}
    BUILD_IN_SOURCE 1
    CONFIGURE_COMMAND ${CMAKE_COMMAND} -E copy configure-with-chisq my_configure
              COMMAND sed ${dashi} -e "s|clsbtablesdir=.*|clsbtablesdir=\"${hb_tab_dir}/\"|" my_configure
              COMMAND sed ${dashi} -e "s|F90C =.*|F90C = ${CMAKE_Fortran_COMPILER}|" my_configure
              COMMAND sed ${dashi} -e "s|F77C =.*|F77C = ${CMAKE_Fortran_COMPILER}|" my_configure
              COMMAND sed ${dashi} -e "s|F90FLAGS =.*|F90FLAGS = ${BACKEND_Fortran_FLAGS}|" my_configure
              COMMAND sed ${dashi} -e "s|\\.SUFFIXES|.NOTPARALLEL:${nl}${nl}.SUFFIXES|" makefile.in
              COMMAND ${CMAKE_COMMAND} -E copy makefile.in makefile.in.tmp
              COMMAND awk "{gsub(/${nl}/,${true_nl})}{print}" makefile.in.tmp > makefile.in
              COMMAND ${CMAKE_COMMAND} -E remove makefile.in.tmp
              COMMAND ./my_configure
    BUILD_COMMAND ${MAKE_PARALLEL}
          COMMAND ${CMAKE_COMMAND} -E make_directory lib
          COMMAND ${CMAKE_COMMAND} -E echo "${CMAKE_Fortran_COMPILER} ${CMAKE_SHARED_LINKER_FLAGS} ${CMAKE_SHARED_LIBRARY_CREATE_Fortran_FLAGS} -o lib/${lib}.so *.o" > make_so.sh
          COMMAND chmod u+x make_so.sh
          COMMAND ./make_so.sh
    INSTALL_COMMAND ""
  )
  add_extra_targets("backend" ${name} ${ver} ${dir} ${dl} clean)
endif()


# HiggsSignals
set(name "higgssignals")
set(ver "1.4.0")
set(lib "libhiggssignals")
set(dl "https://higgsbounds.hepforge.org/downloads/HiggsSignals-${ver}.tar.gz")
set(md5 "537d3885b1cbddbe1163dbc843ec2beb")
set(dir "${PROJECT_SOURCE_DIR}/Backends/installed/${name}/${ver}")
set(patch "${PROJECT_SOURCE_DIR}/Backends/patches/${name}/${ver}/patch_${name}_${ver}.dif")
set(hb_name "higgsbounds")
set(hb_ver "4.3.1")
check_ditch_status(${name} ${ver} ${dir})
if(NOT ditched_${name}_${ver})
  ExternalProject_Add(${name}_${ver}
    DEPENDS higgsbounds_${hb_ver}
    DOWNLOAD_COMMAND ${DL_BACKEND} ${dl} ${md5} ${dir} ${name} ${ver}
    SOURCE_DIR ${dir}
    PATCH_COMMAND patch -p1 < ${patch}
    BUILD_IN_SOURCE 1
    CONFIGURE_COMMAND ${CMAKE_COMMAND} -E copy configure my_configure
              COMMAND sed ${dashi} -e "s|HBLIBS =.*|HBLIBS =-L../../${hb_name}/${hb_ver}|" my_configure
              COMMAND sed ${dashi} -e "s|HBINCLUDE =.*|HBINCLUDE =-I../../${hb_name}/${hb_ver}|" my_configure
              COMMAND sed ${dashi} -e "s|F90C =.*|F90C = ${CMAKE_Fortran_COMPILER}|" my_configure
              COMMAND sed ${dashi} -e "s|F77C =.*|F77C = ${CMAKE_Fortran_COMPILER}|" my_configure
              COMMAND sed ${dashi} -e "s|F90FLAGS =.*|F90FLAGS = ${BACKEND_Fortran_FLAGS}|" my_configure
              COMMAND sed ${dashi} -e "s|\\.SUFFIXES|.NOTPARALLEL:${nl}${nl}.SUFFIXES|" makefile.in
              COMMAND ${CMAKE_COMMAND} -E copy makefile.in makefile.in.tmp
              COMMAND awk "{gsub(/${nl}/,${true_nl})}{print}" makefile.in.tmp > makefile.in
              COMMAND ${CMAKE_COMMAND} -E remove makefile.in.tmp
              COMMAND ./my_configure
    BUILD_COMMAND ${MAKE_PARALLEL}
          COMMAND ${CMAKE_COMMAND} -E make_directory lib
          COMMAND ${CMAKE_COMMAND} -E remove HiggsSignals.o
          COMMAND ${CMAKE_COMMAND} -E echo "${CMAKE_Fortran_COMPILER} ${CMAKE_SHARED_LINKER_FLAGS} ${CMAKE_SHARED_LIBRARY_CREATE_Fortran_FLAGS} -o lib/${lib}.so ./*.o ../../${hb_name}/${hb_ver}/*.o" > make_so.sh
          COMMAND chmod u+x make_so.sh
          COMMAND ./make_so.sh
    INSTALL_COMMAND ""
  )
  add_extra_targets("backend" ${name} ${ver} ${dir} ${dl} clean)
  set_as_default_version("backend" ${name} ${ver})
endif()


# SPheno
set(name "spheno")
set(ver "3.3.8")
set(lib "lib/libSPheno.so")
set(dl "http://www.hepforge.org/archive/spheno/SPheno-${ver}.tar.gz")
set(md5 "4307cb4b736cebca5e57ca6c5e0b5836")
set(dir "${PROJECT_SOURCE_DIR}/Backends/installed/${name}/${ver}")
string(REGEX REPLACE "(-cpp)|(-fpp)" "" SPheno_FLAGS "${BACKEND_Fortran_FLAGS}") #SPheno hates the preprocessor
set(SPheno_FLAGS "-c ${SPheno_FLAGS} -${FMODULE} ${dir}/include -I${dir}/include")
set(patch "${PROJECT_SOURCE_DIR}/Backends/patches/${name}/${ver}/patch_${name}_${ver}.dif")
check_ditch_status(${name} ${ver} ${dir})
if(NOT ditched_${name}_${ver})
  ExternalProject_Add(${name}_${ver}
    DOWNLOAD_COMMAND ${DL_BACKEND} ${dl} ${md5} ${dir} ${name} ${ver}
    SOURCE_DIR ${dir}
    BUILD_IN_SOURCE 1
    PATCH_COMMAND patch -p1 < ${patch}
    CONFIGURE_COMMAND ""
    BUILD_COMMAND ${MAKE_PARALLEL} $F90=${CMAKE_Fortran_COMPILER} FFLAGS=${SPheno_FLAGS} ${lib}
    INSTALL_COMMAND ""
  )
  add_extra_targets("backend" ${name} ${ver} ${dir} ${dl} clean)
endif()

# SPheno
set(name "spheno")
set(ver "4.0.3")
set(lib "lib/libSPheno.so")
set(dl "http://www.hepforge.org/archive/spheno/SPheno-${ver}.tar.gz")
set(md5 "64787d6c8ce03cac38aec53d34ac46ad")
set(dir "${PROJECT_SOURCE_DIR}/Backends/installed/${name}/${ver}")
string(REGEX REPLACE "(-cpp)|(-fpp)" "" SPheno_FLAGS "${BACKEND_Fortran_FLAGS}") #SPheno hates the preprocessor
set(SPheno_FLAGS "-c ${SPheno_FLAGS} -${FMODULE} ${dir}/include -I${dir}/include")
set(patch "${PROJECT_SOURCE_DIR}/Backends/patches/${name}/${ver}/patch_${name}_${ver}.dif")
check_ditch_status(${name} ${ver} ${dir})
if(NOT ditched_${name}_${ver})
  ExternalProject_Add(${name}_${ver}
    DOWNLOAD_COMMAND ${DL_BACKEND} ${dl} ${md5} ${dir} ${name} ${ver}
    SOURCE_DIR ${dir}
    BUILD_IN_SOURCE 1
    PATCH_COMMAND patch -p1 < ${patch}
    CONFIGURE_COMMAND ""
    BUILD_COMMAND ${MAKE_PARALLEL} F90=${CMAKE_Fortran_COMPILER} FFLAGS="${SPheno_FLAGS}" ${lib}
    INSTALL_COMMAND ""
  )
  add_extra_targets("backend" ${name} ${ver} ${dir} ${dl} cleanall)
  set_as_default_version("backend" ${name} ${ver})
endif()

# gm2calc
set(name "gm2calc")
set(ver "1.3.0")
set(dl "https://${name}.hepforge.org/downloads/${name}-${ver}.tar.gz")
set(md5 "1bddab5a411a895edd382a1f8a991c15")
set(dir "${PROJECT_SOURCE_DIR}/Backends/installed/${name}/${ver}")
set(patch "${PROJECT_SOURCE_DIR}/Backends/patches/${name}/${ver}/patch_${name}")
# - Silence the deprecated-declarations warnings coming from Eigen3
set(GM2CALC_CXX_FLAGS "${BACKEND_CXX_FLAGS}")
set_compiler_warning("no-deprecated-declarations" GM2CALC_CXX_FLAGS)
# - gm2calc 1.3 depends on std::ptr_fun which is removed in c++17, so we need to fall back to c++14 (or c++11)
if(COMPILER_SUPPORTS_CXX17)
  string(REGEX REPLACE "-std=c\\+\\+17" "-std=c++14" GM2CALC_CXX_FLAGS "${GM2CALC_CXX_FLAGS}")
endif()
set(GM2CALC_MAKESHAREDLIB "${CMAKE_CXX_COMPILER} ${CMAKE_SHARED_LINKER_FLAGS} ${CMAKE_SHARED_LIBRARY_CREATE_CXX_FLAGS}")
check_ditch_status(${name} ${ver} ${dir})
if(NOT ditched_${name}_${ver})
  ExternalProject_Add(${name}_${ver}
    DEPENDS castxml
    DOWNLOAD_COMMAND ${DL_BACKEND} ${dl} ${md5} ${dir} ${name} ${ver}
    SOURCE_DIR ${dir}
    BUILD_IN_SOURCE 1
    PATCH_COMMAND patch -p1 < ${patch}_error.dif
    CONFIGURE_COMMAND ""
    BUILD_COMMAND ${MAKE_PARALLEL} CXX=${CMAKE_CXX_COMPILER} CXXFLAGS=${GM2CALC_CXX_FLAGS} EIGENFLAGS=-I${EIGEN3_INCLUDE_DIR} BOOSTFLAGS=-I${Boost_INCLUDE_DIR} MAKESHAREDLIB=${GM2CALC_MAKESHAREDLIB} alllib
    INSTALL_COMMAND ""
  )
  BOSS_backend(${name} ${ver})
  add_extra_targets("backend" ${name} ${ver} ${dir} ${dl} clean)
  set_as_default_version("backend" ${name} ${ver})
endif()

# gm2calc
set(name "gm2calc")
set(ver "1.2.0")
set(dl "https://${name}.hepforge.org/downloads/${name}-${ver}.tar.gz")
set(md5 "07d55bbbd648b8ef9b2d69ad1dfd8326")
set(dir "${PROJECT_SOURCE_DIR}/Backends/installed/${name}/${ver}")
set(patch "${PROJECT_SOURCE_DIR}/Backends/patches/${name}/${ver}/patch_${name}")
# - Silence the deprecated-declarations warnings coming from Eigen3
set(GM2CALC_CXX_FLAGS "${BACKEND_CXX_FLAGS}")
set_compiler_warning("no-deprecated-declarations" GM2CALC_CXX_FLAGS)
# - gm2calc 1.2 depends on std::ptr_fun which is removed in c++17, so we need to fall back to c++14 (or c++11)
if(COMPILER_SUPPORTS_CXX17)
  string(REGEX REPLACE "-std=c\\+\\+17" "-std=c++14" GM2CALC_CXX_FLAGS "${GM2CALC_CXX_FLAGS}")
endif()
set(GM2CALC_MAKESHAREDLIB "${CMAKE_CXX_COMPILER} ${CMAKE_SHARED_LINKER_FLAGS} ${CMAKE_SHARED_LIBRARY_CREATE_CXX_FLAGS}")
check_ditch_status(${name} ${ver} ${dir})
if(NOT ditched_${name}_${ver})
  ExternalProject_Add(${name}_${ver}
    DEPENDS castxml
    DOWNLOAD_COMMAND ${DL_BACKEND} ${dl} ${md5} ${dir} ${name} ${ver}
    SOURCE_DIR ${dir}
    BUILD_IN_SOURCE 1
    PATCH_COMMAND patch -p1 < ${patch}_makefile.dif
          COMMAND patch -p1 < ${patch}_module.dif
          COMMAND patch -p1 < ${patch}_error.dif
    CONFIGURE_COMMAND ""
    BUILD_COMMAND ${MAKE_PARALLEL} CXX=${CMAKE_CXX_COMPILER} CXXFLAGS=${GM2CALC_CXX_FLAGS} EIGENFLAGS=-I${EIGEN3_INCLUDE_DIR} BOOSTFLAGS=-I${Boost_INCLUDE_DIR} MAKESHAREDLIB=${GM2CALC_MAKESHAREDLIB} sharedlib
    INSTALL_COMMAND ""
  )
  BOSS_backend(${name} ${ver})
  add_extra_targets("backend" ${name} ${ver} ${dir} ${dl} clean)
endif()

<<<<<<< HEAD
# Minuit2
set(name "minuit2")
set(ver "5.34.14")
set(md5 "7fc00378a2ed1f731b719d4837d62d6a")
set(dl "http://seal.web.cern.ch/seal/MathLibs/5_34_14/Minuit2/Minuit2-5.34.14.tar.gz")
set(dir "${PROJECT_SOURCE_DIR}/Backends/installed/${name}/${ver}")
check_ditch_status(${name} ${ver} ${dir})
if(NOT ditched_${name}_${ver})
    ExternalProject_Add(${name}_${ver}
            DOWNLOAD_COMMAND ${DL_BACKEND} ${dl} ${md5} ${dir} ${name} ${ver}
            SOURCE_DIR ${dir}
            BUILD_IN_SOURCE 1
            CONFIGURE_COMMAND ./configure CC=${CMAKE_C_COMPILER} CFLAGS=${BACKEND_C_FLAGS} CXX=${CMAKE_CXX_COMPILER} CXXFLAGS=${BACKEND_CXX_FLAGS} LDFLAGS=${CMAKE_SHARED_LINKER_FLAGS} --prefix=${dir} --disable-openmp --with-pic
            BUILD_COMMAND ${MAKE_PARALLEL}
            INSTALL_COMMAND ${MAKE_PARALLEL} install
            )
    add_extra_targets("backend" ${name} ${ver} ${dir} ${dl} clean)
endif()

=======
>>>>>>> d173cefa
# phc
set(name "phc")
set(ver "2.4.58")
if(${CMAKE_SYSTEM_NAME} MATCHES "Darwin")
  set(dl "http://www.math.uic.edu/~jan/mactel64y_phcv24p.tar.gz")
  #set(md5 "2e347b1794201d7ca462d2e4b5630147")
  set(md5 "none")
else()
  set(dl "http://www.math.uic.edu/~jan/x86_64phcv24p.tar.gz")
  #set(md5 "7b589002b78037c40a8c52269bf39c0e")
  set(md5 "none")
endif()
set(dir "${PROJECT_SOURCE_DIR}/Backends/installed/${name}/${ver}")
check_ditch_status(${name} ${ver} ${dir})
if(NOT ditched_${name}_${ver})
  ExternalProject_Add(${name}_${ver}
          DOWNLOAD_COMMAND IGNORE_HTTP_CERTIFICATE=1 ${DL_BACKEND} ${dl} ${md5} ${dir} ${name} ${ver}
          SOURCE_DIR ${dir}
          BUILD_IN_SOURCE 1
          CONFIGURE_COMMAND ""
          BUILD_COMMAND ""
          INSTALL_COMMAND ""
          )
  add_extra_targets("backend" ${name} ${ver} ${dir} ${dl} clean)
  set_as_default_version("backend" ${name} ${ver})

endif()

# hom4ps
set(name "hom4ps")
set(ver "2.0")

if(${CMAKE_SYSTEM_NAME} MATCHES "Darwin")
  set(dl "http://www.math.nsysu.edu.tw/~leetsung/works/HOM4PS_soft_files/HOM4PS2_MacOSX.tar.gz")
  set(md5 "daa880bd51fc166a9a2f85332b025fae")
else()
  set(dl "http://www.math.nsysu.edu.tw/~leetsung/works/HOM4PS_soft_files/HOM4PS2_64-bit.tar.gz")
  set(md5 "134a2539faf2c0596eaf039e7ccc1677")
endif()

set(dir "${PROJECT_SOURCE_DIR}/Backends/installed/${name}/${ver}")
check_ditch_status(${name} ${ver} ${dir})
if(NOT ditched_${name}_${ver})
  ExternalProject_Add(${name}_${ver}
          DOWNLOAD_COMMAND ${DL_BACKEND} ${dl} ${md5} ${dir} ${name} ${ver}
          SOURCE_DIR ${dir}
          BUILD_IN_SOURCE 1
          CONFIGURE_COMMAND ""
          BUILD_COMMAND ""
          INSTALL_COMMAND ""
          )
  add_extra_targets("backend" ${name} ${ver} ${dir} ${dl} clean) # FIGURE THIS OUT
  set_as_default_version("backend" ${name} ${ver})

endif()

# Vevacious
set(name "vevacious")
set(ver "1.0")
set(dl "http://github.com/JoseEliel/VevaciousPlusPlus_Development/archive/refs/heads/master.zip")
set(md5 "none") # Keep none for now because there is no tagged release of vevacious yet
set(dir "${PROJECT_SOURCE_DIR}/Backends/installed/${name}/${ver}")
set(patchdir "${PROJECT_SOURCE_DIR}/Backends/patches/${name}/${ver}")
set(Minuit_name "minuit2")
set(Minuit_ver "6.23.01")
set(Minuit_lib_name "libminuit2")
set(phc_ver "2.4.58")
set(hom4ps_ver "2.0")
<<<<<<< HEAD
set(Minuit_include "${PROJECT_SOURCE_DIR}/Backends/installed/${Minuit_name}/${Minuit_ver}/include/")
set(Minuit_lib "${PROJECT_SOURCE_DIR}/Backends/installed/${Minuit_name}/${Minuit_ver}/lib/")
set(VPP_CMAKE_FLAGS -DCMAKE_C_FLAGS=${BACKEND_C_FLAGS} -DCMAKE_CXX_FLAGS=${BACKEND_CXX_FLAGS} -DCMAKE_C_COMPILER=${CMAKE_C_COMPILER} -DCMAKE_CXX_COMPILER=${CMAKE_CXX_COMPILER} -DCMAKE_SHARED_LINKER_FLAGS=${CMAKE_SHARED_LINKER_FLAGS} -DEIGEN3_INCLUDE_DIR=${EIGEN3_INCLUDE_DIR} -DBoost_INCLUDE_DIR=${Boost_INCLUDE_DIR} -DWITHIN_GAMBIT=True -DSILENT_MODE=TRUE -DMinuit_include=${Minuit_include} -DMinuit_lib=${Minuit_lib})
=======
set(Minuit_include "${PROJECT_SOURCE_DIR}/ScannerBit/installed/${Minuit_name}/${Minuit_ver}/inc/")
set(Minuit_lib "${PROJECT_SOURCE_DIR}/ScannerBit/installed/${Minuit_name}/${Minuit_ver}/lib/")
set(VPP_CMAKE_FLAGS -DCMAKE_CXX_FLAGS=${CMAKE_CXX_FLAGS} -DCMAKE_CXX_COMPILER=${CMAKE_CXX_COMPILER} -DEIGEN3_INCLUDE_DIR=${EIGEN3_INCLUDE_DIR} -DBoost_INCLUDE_DIR=${Boost_INCLUDE_DIR} -DWITHIN_GAMBIT=True -DSILENT_MODE=TRUE -DMinuit_include=${Minuit_include} -DMinuit_lib=${Minuit_lib})
>>>>>>> d173cefa
set(VPP_FLAGS "${BACKEND_CXX_FLAGS} -Wno-unused-local-typedefs -I./include/ -I./include/LHPC/ -I${Boost_INCLUDE_DIR} -I${EIGEN3_INCLUDE_DIR} -I${Minuit_include}")
set_compiler_warning("no-unused-parameter" VPP_FLAGS)
set(BOSSregex "s#cpp)#cpp   source/BOSS_factory_VevaciousPlusPlus.cpp       source/BOSS_wrapperutils.cpp        source/BOSS_VevaciousPlusPlus.cpp)#g")
set(FLAGSregex1 "s#_FLAGS} -O3 -fPIC#_FLAGS}#g")
set(FLAGSregex2 "s#_FLAGS} -Wall -Wno-unused-local-typedefs -O3 -fPIC -fopenmp#_FLAGS}#g")
check_ditch_status(${name} ${ver} ${dir})
if(NOT ditched_${name}_${ver})
  ExternalProject_Add(${name}_${ver}
          DEPENDS castxml
          DEPENDS ${Minuit_name}_${Minuit_ver}
          DEPENDS phc_${phc_ver}
          DEPENDS hom4ps_${hom4ps_ver}
          DOWNLOAD_COMMAND ${DL_BACKEND} ${dl} ${md5} ${dir} ${name} ${ver}
          SOURCE_DIR ${dir}
<<<<<<< HEAD
          UPDATE_COMMAND sed ${dashi} -e "${BOSSregex}" ${dir}/CMakeLists.txt
                 COMMAND sed ${dashi} -e "${FLAGSregex1}" ${dir}/CMakeLists.txt
                 COMMAND sed ${dashi} -e "${FLAGSregex2}" ${dir}/CMakeLists.txt
          CMAKE_COMMAND ${CMAKE_COMMAND} ${dir}
          CMAKE_ARGS ${VPP_CMAKE_FLAGS}
          BUILD_COMMAND ${MAKE_PARALLEL} MINUITLIBDIR=${Minuit_lib} MINUITLIBNAME=${Minuit_lib_name} VevaciousPlusPlus-lib
=======
          BUILD_IN_SOURCE 1
          PATCH_COMMAND patch -p1 < ${patchdir}/patch_${name}_${ver}.dif
          UPDATE_COMMAND  sed ${dashi} -e "${BOSSregex}" ${dir}/CMakeLists.txt
          CONFIGURE_COMMAND ${CMAKE_COMMAND} ${VPP_CMAKE_FLAGS} ${dir}
          BUILD_COMMAND ${MAKE_PARALLEL} CC=${CMAKE_CXX_COMPILER} CCFLAGS=${VPP_FLAGS} MINUITLIBDIR=${Minuit_lib} MINUITLIBNAME=${Minuit_lib_name} VevaciousPlusPlus-lib
>>>>>>> d173cefa
                COMMAND ${CMAKE_COMMAND} -E make_directory ${patchdir}/VevaciousPlusPlus/ModelFiles/
                COMMAND ${CMAKE_COMMAND} -E copy_directory ${patchdir}/VevaciousPlusPlus/ModelFiles/ ${dir}/ModelFiles/
          INSTALL_COMMAND ""
          )
  add_extra_targets("backend" ${name} ${ver} ${dir} ${dl} clean)
  set_as_default_version("backend" ${name} ${ver})
  BOSS_backend(${name} ${ver})
endif()

# SUSYHD
set(name "susyhd")
set(ver "1.0.2")
set(dl "http://users.ictp.it/~${name}/v${ver}/SUSYHD.tgz")
set(md5 "e831c3fa977552ff944e0db44db38e87")
set(dir "${PROJECT_SOURCE_DIR}/Backends/installed/${name}/${ver}")
set(ditch_if_absent "Mathematica")
check_ditch_status(${name} ${ver} ${dir} ${ditch_if_absent})
if(NOT ditched_${name}_${ver})
  ExternalProject_Add(${name}_${ver}
    DOWNLOAD_COMMAND ${DL_BACKEND} ${dl} ${md5} ${dir} ${name} ${ver}
    SOURCE_DIR ${dir}
    BUILD_IN_SOURCE 1
    PATCH_COMMAND ""
    CONFIGURE_COMMAND ""
    BUILD_COMMAND ""
    INSTALL_COMMAND ""
  )
  add_extra_targets("backend" ${name} ${ver} ${dir} ${dl} clean)
  set_as_default_version("backend" ${name} ${ver})
endif()

# DirectDM
set(name "directdm")
set(ver "2.2.0")
set(dl "https://github.com/DirectDM/directdm-py/archive/v2.2.0.tar.gz")
set(md5 "c22d26ae7bec44bbfe1eb5f4306a23e0")
set(lib "libdirectdm")
set(dir "${PROJECT_SOURCE_DIR}/Backends/installed/${name}/${ver}")
check_ditch_status(${name} ${ver} ${dir})
if(NOT ditched_${name}_${ver})
  ExternalProject_Add(${name}_${ver}
    DOWNLOAD_COMMAND ${DL_BACKEND} ${dl} ${md5} ${dir} ${name} ${ver}
    SOURCE_DIR ${dir}
    BUILD_IN_SOURCE 1
    CONFIGURE_COMMAND ""
    BUILD_COMMAND ""
    INSTALL_COMMAND ""
  )
  add_extra_targets("backend" ${name} ${ver} ${dir} ${dl} clean)
  set_as_default_version("backend" ${name} ${ver})
endif()

# CalcHEP
set(name "calchep")
set(ver "3.6.27")
set(dl "http://theory.sinp.msu.ru/~pukhov/CALCHEP/calchep_3.6.27.tgz")
set(md5 "7914181e15791fe03373bd37819ef638")
set(lib "libcalchep")
set(dir "${PROJECT_SOURCE_DIR}/Backends/installed/${name}/${ver}")
set(patchdir "${PROJECT_SOURCE_DIR}/Backends/patches/${name}/${ver}/")
set(ditch_if_absent "X11")
check_ditch_status(${name} ${ver} ${dir} ${ditch_if_absent})
if(NOT ditched_${name}_${ver})
  # Add -fcommon compiler flag to tell the compiler to accept and merge a multiple variable definiton in calchep
  set(calchep_CXX_FLAGS "${BACKEND_CXX_FLAGS} -fcommon")
  set(calchep_C_FLAGS "${BACKEND_C_FLAGS} -fcommon")
  set(calchep_Fortran_FLAGS "${BACKEND_Fortran_FLAGS} -fcommon")
  if(${CMAKE_SYSTEM_NAME} MATCHES "Darwin")
    set(calchep_CXX_FLAGS "${calchep_CXX_FLAGS} -Wl,-undefined,dynamic_lookup")
    set(calchep_C_FLAGS "${calchep_C_FLAGS} -Wl,-undefined,dynamic_lookup")
    set(calchep_Fortran_FLAGS "${calchep_Fortran_FLAGS} -Wl,-undefined,dynamic_lookup")
  endif()
  if("${CMAKE_CXX_COMPILER_ID}" STREQUAL "Clang" OR "${CMAKE_CXX_COMPILER_ID}" STREQUAL "AppleClang")
    # Fix error due to C99 non-compliance
    set(calchep_C_FLAGS "${calchep_C_FLAGS} -Wno-error=implicit-function-declaration")
    # Find the path to libx11
    execute_process(COMMAND ${BREW} --prefix libx11 RESULT_VARIABLE BREW_RESULT_CODE OUTPUT_VARIABLE X11_INSTALL_DIR)
    if(NOT BREW_RESULT_CODE)
      STRING(REPLACE "\n" "" X11_INSTALL_DIR "${X11_INSTALL_DIR}")
      set(calchep_LX11 "-L${X11_INSTALL_DIR}/lib")
    endif()
  endif()
  ExternalProject_Add(${name}_${ver}
    DOWNLOAD_COMMAND ${DL_BACKEND} ${dl} ${md5} ${dir} ${name} ${ver}
    SOURCE_DIR ${dir}
    BUILD_IN_SOURCE 1
    CONFIGURE_COMMAND ${CMAKE_COMMAND} -E copy ${patchdir}/main.c ${dir}/c_source/dynamicME/main.c
              COMMAND ${CMAKE_COMMAND} -E copy ${dir}/c_source/strfun/pdf_dummy.c ${dir}/c_source/num/pdf_dummy.c
    PATCH_COMMAND patch -p0 < ${patchdir}/patch_${name}_${ver}.dif
          COMMAND sed ${dashi} -e "s#GAMBITDIR#${PROJECT_SOURCE_DIR}#g" ${dir}/c_source/dynamicME/vp_dynam.c
          COMMAND sed ${dashi} -e "s|\$CC -o a\\.out test\\.c  1>/dev/null 2>/dev/null|#Fails with AppleClang: $CC -o a.out test.c  1>/dev/null 2>/dev/null|g" ${dir}/getFlags
          COMMAND LX11=${calchep_LX11} ${dir}/getFlags
          COMMAND sed ${dashi} -e "s|FC =.*|FC = ${CMAKE_Fortran_COMPILER}|" ${dir}/FlagsForMake
          COMMAND sed ${dashi} -e "s|CC =.*|CC = ${CMAKE_C_COMPILER}|" ${dir}/FlagsForMake
          COMMAND sed ${dashi} -e "s|CXX =.*|CXX = ${CMAKE_CXX_COMPILER}|" ${dir}/FlagsForMake
          COMMAND sed ${dashi} -e "s|FFLAGS =.*|FFLAGS = ${calchep_Fortran_FLAGS}|" ${dir}/FlagsForMake
          COMMAND sed ${dashi} -e "s|CFLAGS =.*|CFLAGS = ${calchep_C_FLAGS}|" ${dir}/FlagsForMake
          COMMAND sed ${dashi} -e "s|CXXFLAGS =.*|CXXFLAGS = ${calchep_CXX_FLAGS}|" ${dir}/FlagsForMake
          COMMAND sed ${dashi} -e "s|FC=.*|FC=\"${CMAKE_Fortran_COMPILER}\"|" ${dir}/FlagsForSh
          COMMAND sed ${dashi} -e "s|CC=.*|CC=\"${CMAKE_C_COMPILER}\"|" ${dir}/FlagsForSh
          COMMAND sed ${dashi} -e "s|CXX=.*|CXX=\"${CMAKE_CXX_COMPILER}\"|" ${dir}/FlagsForSh
          COMMAND sed ${dashi} -e "s|FFLAGS=.*|FFLAGS=\"${calchep_Fortran_FLAGS}\"|" ${dir}/FlagsForSh
          COMMAND sed ${dashi} -e "s|CFLAGS=.*|CFLAGS=\"${calchep_C_FLAGS}\"|" ${dir}/FlagsForSh
          COMMAND sed ${dashi} -e "s|CXXFLAGS=.*|CXXFLAGS=\"${calchep_CXX_FLAGS}\"|" ${dir}/FlagsForSh
          COMMAND sed ${dashi} -e "s|lFort=.*|lFort=|" ${dir}/FlagsForSh
          COMMAND sed ${dashi} -e "s|@if(test -z \"`grep lX11 FlagsForMake|#@if(test -z \"`grep lX11 FlagsForMake|" ${dir}/Makefile
    BUILD_COMMAND ${MAKE_SERIAL}
    INSTALL_COMMAND ${CMAKE_COMMAND} -E copy_directory ${patchdir}/Models/ ${dir}/models/
  )
  add_extra_targets("backend" ${name} ${ver} ${dir} ${dl} "yes | clean")
  set_as_default_version("backend" ${name} ${ver})
endif()


# Yoda
set(name "yoda")
set(ver "1.7.7")
set(dl "https://yoda.hepforge.org/downloads/?f=YODA-1.7.7.tar.gz")
set(md5 "9106b343cbf64319e117aafba663467a")
set(dir "${PROJECT_SOURCE_DIR}/Backends/installed/${name}/${ver}")
check_ditch_status(${name} ${ver} ${dir})
# OpenMP flags don't play nicely with clang and Yoda's antiquated libtoolized build system.
string(REGEX REPLACE "-Xclang -fopenmp" "" YODA_C_FLAGS "${BACKEND_C_FLAGS}")
string(REGEX REPLACE "-Xclang -fopenmp" "" YODA_CXX_FLAGS "${BACKEND_CXX_FLAGS}")
if(NOT ditched_${name}_${ver})
  ExternalProject_Add(${name}_${ver}
    DOWNLOAD_COMMAND ${DL_BACKEND} ${dl} ${md5} ${dir} ${name} ${ver}
    SOURCE_DIR ${dir}
    BUILD_IN_SOURCE 1
    PATCH_COMMAND ""
    CONFIGURE_COMMAND ./configure FC=${CMAKE_Fortran_COMPILER} FCFLAGS=${BACKEND_Fortran_FLAGS} FFLAGS=${BACKEND_Fortran_FLAGS} CC=${CMAKE_C_COMPILER} CFLAGS=${YODA_C_FLAGS} CXX=${CMAKE_CXX_COMPILER} CXXFLAGS=${YODA_CXX_FLAGS} LDFLAGS=${CMAKE_SHARED_LINKER_FLAGS} --prefix=${dir}/local --disable-pyext
    BUILD_COMMAND ${MAKE_PARALLEL} install
    INSTALL_COMMAND ""
  )
  add_extra_targets("backend" ${name} ${ver} ${dir} ${dl} clean)
  #set_as_default_version("backend" ${name} ${ver})
endif()


# cfitsio
set(name "cfitsio")
set(ver "3.390")
set(lib "libcfitsio")
set(dl "http://heasarc.gsfc.nasa.gov/FTP/software/fitsio/c/cfitsio3390.tar.gz")
set(md5 "e92dd2a4282a1c50d46167041a29fc67")
set(dir "${PROJECT_SOURCE_DIR}/Backends/installed/${name}/${ver}")
set(CFITSIO_SO ".so")
check_ditch_status(${name} ${ver} ${dir})
if(NOT ditched_${name}_${ver})
  ExternalProject_Add(${name}_${ver}
    DOWNLOAD_COMMAND ${DL_BACKEND} ${dl} ${md5} ${dir} ${name} ${ver}
    SOURCE_DIR ${dir}
    BUILD_IN_SOURCE 1
    CONFIGURE_COMMAND sed ${dashi} -e s/C_UNIV_SWITCH="-arch i386 -arch x86_64"/C_UNIV_SWITCH="-arch ${CMAKE_SYSTEM_PROCESSOR}"/g configure
              COMMAND ./configure --includedir=${dir}/include --libdir=${dir}/lib FC=${CMAKE_Fortran_COMPILER} FCFLAGS=${BACKEND_Fortran_FLAGS} FFLAGS=${BACKEND_Fortran_FLAGS} CC=${CMAKE_C_COMPILER} CFLAGS=${BACKEND_C_FLAGS} CXX=${CMAKE_CXX_COMPILER} CXXFLAGS=${BACKEND_CXX_FLAGS} SHLIB_SUFFIX=${CFITSIO_SO}
    BUILD_COMMAND ${MAKE_PARALLEL} shared SHLIB_SUFFIX=${CFITSIO_SO}
    INSTALL_COMMAND ${MAKE_PARALLEL} install SHLIB_SUFFIX=${CFITSIO_SO}
  )
  add_extra_targets("backend" ${name} ${ver} ${dir} ${dl} clean)
  set_as_default_version("backend" ${name} ${ver})
endif()


# Fastjet
set(name "fastjet")
set(ver "3.3.2")
set(dl "http://fastjet.fr/repo/fastjet-3.3.2.tar.gz")
set(md5 "ca3708785c9194513717a54c1087bfb0")
set(dir "${PROJECT_SOURCE_DIR}/Backends/installed/${name}/${ver}")
# OpenMP flags don't play nicely with clang and FastJet's antiquated libtoolized build system.
string(REGEX REPLACE "-Xclang -fopenmp" "" FJ_C_FLAGS "${BACKEND_C_FLAGS}")
string(REGEX REPLACE "-Xclang -fopenmp" "" FJ_CXX_FLAGS "${BACKEND_CXX_FLAGS}")
# FastJet 3.3.2 depends on std::auto_ptr which is removed in c++17, so we need to fall back to c++14 (or c++11)
string(REGEX REPLACE "-std=c\\+\\+17" "-std=c++14" FJ_CXX_FLAGS "${FJ_CXX_FLAGS}")
string(REGEX REPLACE "-std=c\\+\\+17" "-std=c++14" FJ_C_FLAGS "${FJ_C_FLAGS}")
check_ditch_status(${name} ${ver} ${dir})
if(NOT ditched_${name}_${ver})
  ExternalProject_Add(${name}_${ver}
    DOWNLOAD_COMMAND ${DL_BACKEND} ${dl} ${md5} ${dir} ${name} ${ver}
    SOURCE_DIR ${dir}
    BUILD_IN_SOURCE 1
    PATCH_COMMAND ""
    CONFIGURE_COMMAND ./configure FC=${CMAKE_Fortran_COMPILER} FCFLAGS=${BACKEND_Fortran_FLAGS} FFLAGS=${BACKEND_Fortran_FLAGS} CC=${CMAKE_C_COMPILER} CFLAGS=${FJ_C_FLAGS} CXX=${CMAKE_CXX_COMPILER} CXXFLAGS=${FJ_CXX_FLAGS} LIBS=${CMAKE_SHARED_LINKER_FLAGS} --prefix=${dir}/local --enable-allcxxplugins
    BUILD_COMMAND ${MAKE_PARALLEL} install
    INSTALL_COMMAND ""
  )
  add_extra_targets("backend" ${name} ${ver} ${dir} ${dl} clean)
  #set_as_default_version("backend" ${name} ${ver})
endif()


# Fjcontrib
set(name "fjcontrib")
set(ver "1.041")
set(dl "http://fastjet.hepforge.org/contrib/downloads/${name}-${ver}.tar.gz")
set(md5 "b37674a8701af52b58ebced94a270877")
set(dir "${PROJECT_SOURCE_DIR}/Backends/installed/${name}/${ver}")
set(fastjet_name "fastjet")
set(fastjet_ver "3.3.2")
set(fastjet_dir "${PROJECT_SOURCE_DIR}/Backends/installed/${fastjet_name}/${fastjet_ver}")
check_ditch_status(${name} ${ver} ${dir})
if(NOT ditched_${name}_${ver})
  ExternalProject_Add(${name}_${ver}
    DEPENDS ${fastjet_name}_${fastjet_ver}
    DOWNLOAD_COMMAND ${DL_BACKEND} ${dl} ${md5} ${dir} ${name} ${ver}
    SOURCE_DIR ${dir}
    BUILD_IN_SOURCE 1
    PATCH_COMMAND ""
    CONFIGURE_COMMAND ./configure FC=${CMAKE_Fortran_COMPILER} FCFLAGS=${BACKEND_Fortran_FLAGS} FFLAGS=${BACKEND_Fortran_FLAGS} CC=${CMAKE_C_COMPILER} CFLAGS=${FJ_C_FLAGS} CXX=${CMAKE_CXX_COMPILER} CXXFLAGS=${FJ_CXX_FLAGS} --fastjet-config=${fastjet_dir}/fastjet-config --prefix=${fastjet_dir}/local
    BUILD_COMMAND ${MAKE_PARALLEL} fragile-shared-install
    INSTALL_COMMAND ""
  )
  add_extra_targets("backend" ${name} ${ver} ${dir} ${dl} clean)
  #set_as_default_version("backend" ${name} ${ver})
endif()


# plc data
set(name "plc_data")
set(ver "2.0")
set(dl "http://pla.esac.esa.int/pla/aio/product-action?COSMOLOGY.FILE_ID=COM_Likelihood_Data-baseline_R2.00.tar.gz")
set(md5 "7e784819cea65dbc290ea3619420295a")
set(dir "${PROJECT_SOURCE_DIR}/Backends/installed/${name}/${ver}")
check_ditch_status(${name} ${ver} ${dir})
if(NOT ditched_${name}_${ver})
  ExternalProject_Add(${name}_${ver}
    DOWNLOAD_COMMAND ${DL_BACKEND} ${dl} ${md5} ${dir} ${name} ${ver} "retain container folder"
    SOURCE_DIR ${dir}
    CONFIGURE_COMMAND ""
    BUILD_COMMAND ""
    INSTALL_COMMAND ""
  )
  add_extra_targets("backend" ${name} ${ver} ${dir} ${dl} clean)
endif()

# plc data
set(name "plc_data")
set(ver "3.0")
set(dl "http://pla.esac.esa.int/pla/aio/product-action?COSMOLOGY.FILE_ID=COM_Likelihood_Data-baseline_R3.00.tar.gz")
set(md5 "682e6859421b0e7bc7d82f1460613e06")
set(dir "${PROJECT_SOURCE_DIR}/Backends/installed/${name}/${ver}")
check_ditch_status(${name} ${ver} ${dir})
if(NOT ditched_${name}_${ver})
  ExternalProject_Add(${name}_${ver}
    DOWNLOAD_COMMAND ${DL_BACKEND} ${dl} ${md5} ${dir} ${name} ${ver}
    SOURCE_DIR ${dir}
    CONFIGURE_COMMAND ""
    BUILD_COMMAND ""
    INSTALL_COMMAND ""
  )
  add_extra_targets("backend" ${name} ${ver} ${dir} ${dl} clean)
  set_as_default_version("backend" ${name} ${ver})
endif()

# plc
set(name "plc")
set(ver "3.0")
set(lib "libclik")
set(dl "http://pla.esac.esa.int/pla/aio/product-action?COSMOLOGY.FILE_ID=COM_Likelihood_Code-v3.0_R3.00.tar.gz")
set(md5 "23a7d80cffe3156b33575becbee7ac15")
set(dir "${PROJECT_SOURCE_DIR}/Backends/installed/${name}/${ver}")
set(patch "${PROJECT_SOURCE_DIR}/Backends/patches/${name}/${ver}")
set(cfitsio_name "cfitsio")
set(cfitsio_ver "3.390")
set(cfitsio_dir "${PROJECT_SOURCE_DIR}/Backends/installed/${cfitsio_name}/${cfitsio_ver}")
if(NOT ${FOUND_MKL} EQUAL -1)
  if(DEFINED ENV{MKLROOT})
  string(STRIP $ENV{MKLROOT} STRIPPED_MKLROOT)
    if(NOT "${STRIPPED_MKLROOT}" STREQUAL "")
      set(mkl_libs_option "--lapack_mkl=${STRIPPED_MKLROOT}")
    else()
      set(mkl_libs_option "")
    endif()
  endif()
endif()
check_ditch_status(${name} ${ver} ${dir})
if(NOT ditched_${name}_${ver})
  ExternalProject_Add(${name}_${ver}
    DEPENDS ${cfitsio_name}_${cfitsio_ver}
    DOWNLOAD_COMMAND ${DL_BACKEND} ${dl} ${md5} ${dir} ${name} ${ver} "retain container folder"
    SOURCE_DIR ${dir}
    BUILD_IN_SOURCE 1
    # Since someone put a tarball into a tarball, we need to extract again
    PATCH_COMMAND tar -C ${dir}/ -xf ${dir}/code/plc_3.0/plc-3.0.tar.bz2 --strip-components=1
          COMMAND patch -p1 < ${patch}/${name}_${ver}.diff
          COMMAND sed ${dashi} -e "s#x86_64#${CMAKE_SYSTEM_PROCESSOR}#g" waf_tools/mbits.py
    CONFIGURE_COMMAND CC=${CMAKE_C_COMPILER} FC=${CMAKE_Fortran_COMPILER} ${PYTHON_EXECUTABLE} ${dir}/waf configure --cfitsio_include=${cfitsio_dir}/include --cfitsio_lib=${cfitsio_dir}/lib ${mkl_libs_option} --no_pytools
    BUILD_COMMAND ""
    INSTALL_COMMAND C_INCLUDE_PATH=$(C_INCLUDE_PATH):${PYTHON_INCLUDE_DIR} ${PYTHON_EXECUTABLE} ${dir}/waf install --no_pytools
  )
  add_extra_targets("backend" ${name} ${ver} ${dir} ${dl} clean)
  set_as_default_version("backend" ${name} ${ver})
endif()


# Rivet
set(name "rivet")
set(ver "3.0.0")
set(dl "https://rivet.hepforge.org/downloads/?f=Rivet-3.0.0.tar.gz")
set(md5 "4b74187ce65ada1a387082457efd6092")
set(dir "${PROJECT_SOURCE_DIR}/Backends/installed/${name}/${ver}")
set(yoda_name "yoda")
set(yoda_ver "1.7.7")
set(yoda_dir "${PROJECT_SOURCE_DIR}/Backends/installed/${yoda_name}/${yoda_ver}/local")
set(hepmc_name "hepmc")
set(hepmc_dir "${HEPMC_PATH}/local")
set(fastjet_name "fastjet")
set(fastjet_ver "3.3.2")
set(fastjet_dir "${PROJECT_SOURCE_DIR}/Backends/installed/${fastjet_name}/${fastjet_ver}/local")
set(fjcontrib_name "fjcontrib")
set(fjcontrib_ver "1.041")
set(ditch_if_absent "HepMC")
check_ditch_status(${name} ${ver} ${dir} ${ditch_if_absent})
if(NOT ditched_${name}_${ver})
  ExternalProject_Add(${name}_${ver}
    DEPENDS ${yoda_name}_${yoda_ver}
    DEPENDS ${hepmc_name}
    DEPENDS ${fjcontrib_name}_${fjcontrib_ver}
    DOWNLOAD_COMMAND ${DL_BACKEND} ${dl} ${md5} ${dir} ${name} ${ver}
    SOURCE_DIR ${dir}
    BUILD_IN_SOURCE 1
    PATCH_COMMAND ""
    CONFIGURE_COMMAND ./configure FC=${CMAKE_Fortran_COMPILER} FCFLAGS=${BACKEND_Fortran_FLAGS} FFLAGS=${BACKEND_Fortran_FLAGS} CC=${CMAKE_C_COMPILER} CFLAGS=${BACKEND_C_FLAGS} CXX=${CMAKE_CXX_COMPILER} CXXFLAGS=${BACKEND_CXX_FLAGS} --with-yoda=${yoda_dir} --with-hepmc3=${hepmc_dir} --with-fastjet=${fastjet_dir} --prefix=${dir}/local
    BUILD_COMMAND ${MAKE_PARALLEL}
    INSTALL_COMMAND ""
  )
  add_extra_targets("backend" ${name} ${ver} ${dir} ${dl} clean)
  #set_as_default_version("backend" ${name} ${ver})
endif()


# Contur
set(name "contur")
set(ver "1.0.0")
set(dl "https://bitbucket.org/heprivet/contur/get/8407e09eb161.zip")
set(md5 2c1be84a0e518a8454f495f486f76114)
set(rivet_name "rivet")
set(rivet_ver "3.0.0")
set(dir "${PROJECT_SOURCE_DIR}/Backends/installed/${name}/${ver}")
set(ditch_if_absent "HepMC")
check_ditch_status(${name} ${ver} ${dir} ${ditch_if_absent})
if(NOT ditched_${name}_${ver})
  ExternalProject_Add(${name}_${ver}
    DEPENDS ${rivet_name}_${rivet_ver}
    DOWNLOAD_COMMAND ${DL_BACKEND} ${dl} ${md5} ${dir} ${name} ${ver}
    SOURCE_DIR ${dir}
    BUILD_IN_SOURCE 1
    PATCH_COMMAND ""
    CONFIGURE_COMMAND ""
    BUILD_COMMAND ${MAKE_PARALLEL} CXX=${CMAKE_CXX_COMPILER}
    INSTALL_COMMAND ""
  )
  add_extra_targets("backend" ${name} ${ver} ${dir} ${dl} clean)
  #set_as_default_version("backend" ${name} ${ver})
endif()

# Modified OpenMP settings for classy
if(FOUND_BREW_OPENMP)
  set(CLASSY_OpenMP_C_FLAGS "${OpenMP_C_FLAGS} -I${BREW_LIBOMP_PREFIX}/include")
else()
  set(CLASSY_OpenMP_C_FLAGS "${OpenMP_C_FLAGS}")
endif()
if(OpenMP_omp_LIBRARY)
  set(lgomp_REPLACEMENT "'${OpenMP_omp_LIBRARY}'")
else()
  set(lgomp_REPLACEMENT "'-lgomp'")
endif()
if("${CMAKE_C_COMPILER_ID}" STREQUAL "AppleClang")
  set(lgomp_REPLACEMENT "${lgomp_REPLACEMENT},  '-arch', '${CMAKE_SYSTEM_PROCESSOR}'")
else()
  set(lgomp_REPLACEMENT "${lgomp_REPLACEMENT},  '-march=${CMAKE_SYSTEM_PROCESSOR}'")
endif()


# classy
set(name "classy")
set(ver "2.6.3")
set(sfver "2_6_3")
set(lib "classy")
set(patch "${PROJECT_SOURCE_DIR}/Backends/patches/${name}/${ver}")
set(dl "https://github.com/lesgourg/class_public/archive/v${ver}.tar.gz")
set(md5 "e6eb0fd721bb1098e642f5d1970501ce")
set(dir "${PROJECT_SOURCE_DIR}/Backends/installed/${name}/${ver}")
set(ditch_if_absent "Python")
set(required_modules "cython,numpy,scipy,six")
check_ditch_status(${name} ${ver} ${dir} ${ditch_if_absent})
if(NOT ditched_${name}_${ver})
  check_python_modules(${name} ${ver} ${required_modules})
  if(modules_missing_${name}_${ver})
    inform_of_missing_modules(${name} ${ver} ${modules_missing_${name}_${ver}})
  else()
    ExternalProject_Add(${name}_${ver}
      DOWNLOAD_COMMAND ${DL_BACKEND} ${dl} ${md5} ${dir} ${name} ${ver}
      SOURCE_DIR ${dir}
      BUILD_IN_SOURCE 1
      PATCH_COMMAND patch -p1 < ${patch}/${name}_${ver}.diff
      CONFIGURE_COMMAND ""
      COMMAND sed ${dashi} -e "s#'-lgomp'#${lgomp_REPLACEMENT}#g" python/setup.py
      COMMAND sed ${dashi} -e "s#autosetup.py install#autosetup.py build#g" Makefile
      COMMAND sed ${dashi} -e "s#rm -f libclass.a#rm -rf libclass.a lib#g" Makefile
      COMMAND sed ${dashi} -e "s#\"[.]\"#\"${dir}\"#g" include/common.h
      BUILD_COMMAND ${MAKE_PARALLEL} CC=${CMAKE_C_COMPILER} OMPFLAG=${CLASSY_OpenMP_C_FLAGS} OPTFLAG= CCFLAG=${BACKEND_C_FLAGS} LDFLAG=${CMAKE_SHARED_LINKER_FLAGS} PYTHON=${PYTHON_EXECUTABLE} all
      COMMAND ${CMAKE_COMMAND} -E make_directory lib
      COMMAND find python/ -name "classy*.so" | xargs -I {} cp "{}" lib/
      COMMAND ${CMAKE_COMMAND} -E echo "#This is a trampoline script to import the cythonized python module under a different name" > lib/${lib}_${sfver}.py
      COMMAND ${CMAKE_COMMAND} -E echo "from ${lib} import *" >> lib/${lib}_${sfver}.py
      INSTALL_COMMAND ""
      COMMAND ${PYTHON_EXECUTABLE} ${patch}/../create_SDSSDR7_fid.py ${dir} ${sfver}
    )
  endif()
  add_extra_targets("backend" ${name} ${ver} ${dir} ${dl} clean)
endif()

# classy
set(name "classy")
set(ver "2.9.3")
set(sfver "2_9_3")
set(lib "classy")
set(patch "${PROJECT_SOURCE_DIR}/Backends/patches/${name}/${ver}")
set(dl "https://github.com/lesgourg/class_public/archive/v${ver}.tar.gz")
set(md5 "91a28b6b6ad31e0cbc6a715c8589dab2")
set(dir "${PROJECT_SOURCE_DIR}/Backends/installed/${name}/${ver}")
set(ditch_if_absent "Python")
set(required_modules "cython,numpy,scipy,six")
check_ditch_status(${name} ${ver} ${dir} ${ditch_if_absent})
if(NOT ditched_${name}_${ver})
  check_python_modules(${name} ${ver} ${required_modules})
  if(modules_missing_${name}_${ver})
    inform_of_missing_modules(${name} ${ver} ${modules_missing_${name}_${ver}})
  else()
    ExternalProject_Add(${name}_${ver}
      DOWNLOAD_COMMAND ${DL_BACKEND} ${dl} ${md5} ${dir} ${name} ${ver}
      SOURCE_DIR ${dir}
      BUILD_IN_SOURCE 1
      PATCH_COMMAND patch -p1 < ${patch}/${name}_${ver}.diff
      CONFIGURE_COMMAND ""
      COMMAND sed ${dashi} -e "s#'-lgomp'#${lgomp_REPLACEMENT}#g" python/setup.py
      COMMAND sed ${dashi} -e "s#autosetup.py install#autosetup.py build#g" Makefile
      COMMAND sed ${dashi} -e "s#rm -f libclass.a#rm -rf libclass.a lib#g" Makefile
      COMMAND sed ${dashi} -e "s#\"[.]\"#\"${dir}\"#g" include/common.h
      BUILD_COMMAND ${MAKE_PARALLEL} CC=${CMAKE_C_COMPILER} OMPFLAG=${CLASSY_OpenMP_C_FLAGS} OPTFLAG= CCFLAG=${BACKEND_C_FLAGS} LDFLAG=${CMAKE_SHARED_LINKER_FLAGS} PYTHON=${PYTHON_EXECUTABLE} all
      COMMAND ${CMAKE_COMMAND} -E make_directory lib
      COMMAND find python/ -name "classy*.so" | xargs -I {} cp "{}" lib/
      COMMAND ${CMAKE_COMMAND} -E echo "#This is a trampoline script to import the cythonized python module under a different name" > lib/${lib}_${sfver}.py
      COMMAND ${CMAKE_COMMAND} -E echo "from ${lib} import *" >> lib/${lib}_${sfver}.py
      INSTALL_COMMAND ""
      COMMAND ${PYTHON_EXECUTABLE} ${patch}/../create_SDSSDR7_fid.py ${dir} ${sfver}
    )
  endif()
  add_extra_targets("backend" ${name} ${ver} ${dir} ${dl} clean)
endif()

# classy
set(name "classy")
set(ver "2.9.4")
set(sfver "2_9_4")
set(lib "classy")
set(patch "${PROJECT_SOURCE_DIR}/Backends/patches/${name}/${ver}")
set(dl "https://github.com/lesgourg/class_public/archive/v${ver}.tar.gz")
set(md5 "dac0e0920e333c553b76c9f4b063ec99")
set(dir "${PROJECT_SOURCE_DIR}/Backends/installed/${name}/${ver}")
set(ditch_if_absent "Python")
set(required_modules "cython,numpy,scipy,six")
check_ditch_status(${name} ${ver} ${dir} ${ditch_if_absent})
if(NOT ditched_${name}_${ver})
  check_python_modules(${name} ${ver} ${required_modules})
  if(modules_missing_${name}_${ver})
    inform_of_missing_modules(${name} ${ver} ${modules_missing_${name}_${ver}})
  else()
    ExternalProject_Add(${name}_${ver}
      DOWNLOAD_COMMAND ${DL_BACKEND} ${dl} ${md5} ${dir} ${name} ${ver}
      SOURCE_DIR ${dir}
      BUILD_IN_SOURCE 1
      PATCH_COMMAND patch -p1 < ${patch}/${name}_${ver}.diff
      CONFIGURE_COMMAND ""
      COMMAND sed ${dashi} -e "s#'-lgomp'#${lgomp_REPLACEMENT}#g" python/setup.py
      COMMAND sed ${dashi} -e "s#autosetup.py install#autosetup.py build#g" Makefile
      COMMAND sed ${dashi} -e "s#rm -f libclass.a#rm -rf libclass.a lib#g" Makefile
      COMMAND sed ${dashi} -e "s#\"[.]\"#\"${dir}\"#g" include/common.h
      BUILD_COMMAND ${MAKE_PARALLEL} CC=${CMAKE_C_COMPILER} OMPFLAG=${CLASSY_OpenMP_C_FLAGS} OPTFLAG= CCFLAG=${BACKEND_C_FLAGS} LDFLAG=${CMAKE_SHARED_LINKER_FLAGS} PYTHON=${PYTHON_EXECUTABLE} all
      COMMAND ${CMAKE_COMMAND} -E make_directory lib
      COMMAND find python/ -name "classy*.so" | xargs -I {} cp "{}" lib/
      COMMAND ${CMAKE_COMMAND} -E echo "#This is a trampoline script to import the cythonized python module under a different name" > lib/${lib}_${sfver}.py
      COMMAND ${CMAKE_COMMAND} -E echo "from ${lib} import *" >> lib/${lib}_${sfver}.py
      INSTALL_COMMAND ""
      COMMAND ${PYTHON_EXECUTABLE} ${patch}/../create_SDSSDR7_fid.py ${dir} ${sfver}
    )
  endif()
  add_extra_targets("backend" ${name} ${ver} ${dir} ${dl} clean)
  set_as_default_version("backend" ${name} ${ver})
endif()

# classy
set(name "classy")
set(ver "exo_2.7.2")
set(sfver "exo_2_7_2")
set(lib "classy")
set(patch "${PROJECT_SOURCE_DIR}/Backends/patches/${name}/${ver}")
set(dl "https://github.com/lesgourg/class_public/archive/42e8f9418e3442d1ea3f26ff84dc9f0e856a0f1d.tar.gz") # The huge number is the commit ID of ExoCLASS_2.7.0
set(md5 "8f3139eacae4d1cc5bb02bab3ec75073")
set(dir "${PROJECT_SOURCE_DIR}/Backends/installed/${name}/${ver}")
set(ditch_if_absent "Python")
set(required_modules "cython,numpy,scipy,six")
check_ditch_status(${name} ${ver} ${dir} ${ditch_if_absent})
if(NOT ditched_${name}_${ver})
  check_python_modules(${name} ${ver} ${required_modules})
  if(modules_missing_${name}_${ver})
    inform_of_missing_modules(${name} ${ver} ${modules_missing_${name}_${ver}})
  else()
    ExternalProject_Add(${name}_${ver}
      DOWNLOAD_COMMAND ${DL_BACKEND} ${dl} ${md5} ${dir} ${name} ${ver}
      SOURCE_DIR ${dir}
      BUILD_IN_SOURCE 1
      PATCH_COMMAND patch -p1 < ${patch}/${name}_${ver}.diff
      CONFIGURE_COMMAND ""
      COMMAND sed ${dashi} -e "s#'-lgomp'#${lgomp_REPLACEMENT}#g" python/setup.py
      COMMAND sed ${dashi} -e "s#autosetup.py install#autosetup.py build#g" Makefile
      COMMAND sed ${dashi} -e "s#rm -f libclass.a#rm -rf libclass.a lib#g" Makefile
      COMMAND sed ${dashi} -e "s#\"[.]\"#\"${dir}\"#g" include/common.h
      BUILD_COMMAND ${MAKE_PARALLEL} CC=${CMAKE_C_COMPILER} OMPFLAG=${CLASSY_OpenMP_C_FLAGS} OPTFLAG= CCFLAG=${BACKEND_C_FLAGS} LDFLAG=${CMAKE_SHARED_LINKER_FLAGS} PYTHON=${PYTHON_EXECUTABLE} all
      COMMAND ${CMAKE_COMMAND} -E make_directory lib
      COMMAND find python/ -name "classy*.so" | xargs -I {} cp "{}" lib/
      COMMAND ${CMAKE_COMMAND} -E echo "#This is a trampoline script to import the cythonized python module under a different name" > lib/${lib}_${sfver}.py
      COMMAND ${CMAKE_COMMAND} -E echo "from ${lib} import *" >> lib/${lib}_${sfver}.py
      INSTALL_COMMAND ""
      COMMAND ${PYTHON_EXECUTABLE} ${patch}/../create_SDSSDR7_fid.py ${dir} ${sfver}
    )
  endif()
  add_extra_targets("backend" ${name} ${ver} ${dir} ${dl} clean)
endif()


# DarkAges
# Add correct symlink flags for OSX
if(${CMAKE_SYSTEM_NAME} MATCHES "Darwin")
  set(DarkAges_SYMLINK_FLAGS "-hfs")
else()
  set(DarkAges_SYMLINK_FLAGS "-fs")
endif()
set(name "darkages")
set(ver "1.2.0")
set(sfver "1_2_0")
set(dl "https://github.com/pstoecker/DarkAges/archive/v${ver}.tar.gz")
set(md5 "d39d331ab750d1f9796d2b81d55e7703")
set(dir "${PROJECT_SOURCE_DIR}/Backends/installed/${name}/${ver}")
set(patch "${PROJECT_SOURCE_DIR}/Backends/patches/${name}/${ver}")
set(ditch_if_absent "Python")
set(required_modules "scipy,dill,future,numpy")
check_ditch_status(${name} ${ver} ${dir} ${ditch_if_absent})
if(NOT ditched_${name}_${ver})
  check_python_modules(${name} ${ver} ${required_modules})
  if(modules_missing_${name}_${ver})
    inform_of_missing_modules(${name} ${ver} ${modules_missing_${name}_${ver}})
  else()
    ExternalProject_Add(${name}_${ver}
      DOWNLOAD_COMMAND ${DL_BACKEND} ${dl} ${md5} ${dir} ${name} ${ver}
      SOURCE_DIR ${dir}
      BUILD_IN_SOURCE 1
      PATCH_COMMAND patch -p1 < ${patch}/${name}_${ver}.diff
      CONFIGURE_COMMAND ln ${DarkAges_SYMLINK_FLAGS} DarkAges DarkAges_${sfver}
      BUILD_COMMAND ""
      INSTALL_COMMAND ""
    )
  endif()
  add_extra_targets("backend" ${name} ${ver} ${dir} ${dl} clean)
  set_as_default_version("backend" ${name} ${ver})
endif()


#MultiModeCode
set(name "multimodecode")
set(ver "2.0.0")
set(lib "libmodecode")
set(dl "http://modecode.org/wp-content/uploads/2014/09/MultiModeCode.2.0.0.tar.gz")
set(md5 "03f99f02c572ea34383a0888fb0658d6")
set(dir "${PROJECT_SOURCE_DIR}/Backends/installed/${name}/${ver}")
set(patch "${PROJECT_SOURCE_DIR}/Backends/patches/${name}/${ver}")
if("${CMAKE_Fortran_COMPILER_ID}" STREQUAL "Intel")
  set(multimode_Fortran_FLAGS "${BACKEND_Fortran_FLAGS} -r8")
elseif("${CMAKE_Fortran_COMPILER_ID}" STREQUAL "GNU")
  set(multimode_Fortran_FLAGS "${BACKEND_Fortran_FLAGS} -fdefault-real-8")
else()
  set(multimode_Fortran_FLAGS "${BACKEND_Fortran_FLAGS}")
endif()
check_ditch_status(${name} ${ver} ${dir})
if(NOT ditched_${name}_${ver})
  ExternalProject_Add(${name}_${ver}
    DOWNLOAD_COMMAND ${DL_BACKEND} ${dl} ${md5} ${dir} ${name} ${ver}
    SOURCE_DIR ${dir}
    BUILD_IN_SOURCE 1
    PATCH_COMMAND patch -p1 < ${patch}/multimodecode_${ver}.diff
    CONFIGURE_COMMAND ""
    BUILD_COMMAND ${MAKE_SERIAL} F90C=${CMAKE_Fortran_COMPILER} FFLAGS=${multimode_Fortran_FLAGS}
    INSTALL_COMMAND ""
  )
  add_extra_targets("backend" ${name} ${ver} ${dir} ${dl} clean)
  set_as_default_version("backend" ${name} ${ver})
endif()


# Prospino
set(name "prospino")
set(ver "2.1")
set(lib "libprospino")
set(dl "https://www.thphys.uni-heidelberg.de/~plehn/includes/prospino/on_the_web_10_17_14.tar.gz")
set(md5 "40e73d6b56a5008c134cc89c769e274c")
set(dir "${PROJECT_SOURCE_DIR}/Backends/installed/${name}/${ver}")
set(patch "${PROJECT_SOURCE_DIR}/Backends/patches/${name}/${ver}/patch_${name}_${ver}.dif")
# Prospino fails to compile with -openmp flags
set(PROSPINO_Fortran_FLAGS "${BACKEND_Fortran_FLAGS}")
string(REGEX REPLACE "-fopenmp" "" PROSPINO_Fortran_FLAGS "${PROSPINO_Fortran_FLAGS}")
string(REGEX REPLACE "-qopenmp" "" PROSPINO_Fortran_FLAGS "${PROSPINO_Fortran_FLAGS}")
# Some extra optimization for Intel
if("${CMAKE_CXX_COMPILER_ID}" STREQUAL "Intel")
  # Options used in xsec project: -fast -xAVX -mkl -fno-alias -fomit-frame-pointer -O3 -finline-functions
  set(PROSPINO_Fortran_FLAGS "${PROSPINO_Fortran_FLAGS} -fast -mkl -O3 -fno-alias -fomit-frame-pointer -finline-functions")
endif()
check_ditch_status(${name} ${ver} ${dir})
if(NOT ditched_${name}_${ver})
  ExternalProject_Add(${name}_${ver}
    DOWNLOAD_COMMAND ${DL_BACKEND} ${dl} ${md5} ${dir} ${name} ${ver}
    SOURCE_DIR ${dir}
    BUILD_IN_SOURCE 1
    PATCH_COMMAND patch -p1 < ${patch}
    CONFIGURE_COMMAND ""
    BUILD_COMMAND ${MAKE_SERIAL} ${lib}.so COMP=${CMAKE_Fortran_COMPILER} OPTION=${PROSPINO_Fortran_FLAGS}
    INSTALL_COMMAND ""
  )
  add_extra_targets("backend" ${name} ${ver} ${dir} ${dl} clean)
  set_as_default_version("backend" ${name} ${ver})
endif()


# Alternative download command for getting unreleased things from the gambit_internal repository.
# If you don't know what that is, you don't need to tinker with these.
#    DOWNLOAD_COMMAND ${CMAKE_COMMAND} -E cmake_echo_color --yellow --bold ${private_code_warning1}
#             COMMAND ${CMAKE_COMMAND} -E cmake_echo_color --red --bold ${private_code_warning2}
#             COMMAND ${CMAKE_COMMAND} -E copy_directory ${loc} ${dir}<|MERGE_RESOLUTION|>--- conflicted
+++ resolved
@@ -1390,28 +1390,6 @@
   add_extra_targets("backend" ${name} ${ver} ${dir} ${dl} clean)
 endif()
 
-<<<<<<< HEAD
-# Minuit2
-set(name "minuit2")
-set(ver "5.34.14")
-set(md5 "7fc00378a2ed1f731b719d4837d62d6a")
-set(dl "http://seal.web.cern.ch/seal/MathLibs/5_34_14/Minuit2/Minuit2-5.34.14.tar.gz")
-set(dir "${PROJECT_SOURCE_DIR}/Backends/installed/${name}/${ver}")
-check_ditch_status(${name} ${ver} ${dir})
-if(NOT ditched_${name}_${ver})
-    ExternalProject_Add(${name}_${ver}
-            DOWNLOAD_COMMAND ${DL_BACKEND} ${dl} ${md5} ${dir} ${name} ${ver}
-            SOURCE_DIR ${dir}
-            BUILD_IN_SOURCE 1
-            CONFIGURE_COMMAND ./configure CC=${CMAKE_C_COMPILER} CFLAGS=${BACKEND_C_FLAGS} CXX=${CMAKE_CXX_COMPILER} CXXFLAGS=${BACKEND_CXX_FLAGS} LDFLAGS=${CMAKE_SHARED_LINKER_FLAGS} --prefix=${dir} --disable-openmp --with-pic
-            BUILD_COMMAND ${MAKE_PARALLEL}
-            INSTALL_COMMAND ${MAKE_PARALLEL} install
-            )
-    add_extra_targets("backend" ${name} ${ver} ${dir} ${dl} clean)
-endif()
-
-=======
->>>>>>> d173cefa
 # phc
 set(name "phc")
 set(ver "2.4.58")
@@ -1480,15 +1458,9 @@
 set(Minuit_lib_name "libminuit2")
 set(phc_ver "2.4.58")
 set(hom4ps_ver "2.0")
-<<<<<<< HEAD
-set(Minuit_include "${PROJECT_SOURCE_DIR}/Backends/installed/${Minuit_name}/${Minuit_ver}/include/")
-set(Minuit_lib "${PROJECT_SOURCE_DIR}/Backends/installed/${Minuit_name}/${Minuit_ver}/lib/")
-set(VPP_CMAKE_FLAGS -DCMAKE_C_FLAGS=${BACKEND_C_FLAGS} -DCMAKE_CXX_FLAGS=${BACKEND_CXX_FLAGS} -DCMAKE_C_COMPILER=${CMAKE_C_COMPILER} -DCMAKE_CXX_COMPILER=${CMAKE_CXX_COMPILER} -DCMAKE_SHARED_LINKER_FLAGS=${CMAKE_SHARED_LINKER_FLAGS} -DEIGEN3_INCLUDE_DIR=${EIGEN3_INCLUDE_DIR} -DBoost_INCLUDE_DIR=${Boost_INCLUDE_DIR} -DWITHIN_GAMBIT=True -DSILENT_MODE=TRUE -DMinuit_include=${Minuit_include} -DMinuit_lib=${Minuit_lib})
-=======
 set(Minuit_include "${PROJECT_SOURCE_DIR}/ScannerBit/installed/${Minuit_name}/${Minuit_ver}/inc/")
 set(Minuit_lib "${PROJECT_SOURCE_DIR}/ScannerBit/installed/${Minuit_name}/${Minuit_ver}/lib/")
-set(VPP_CMAKE_FLAGS -DCMAKE_CXX_FLAGS=${CMAKE_CXX_FLAGS} -DCMAKE_CXX_COMPILER=${CMAKE_CXX_COMPILER} -DEIGEN3_INCLUDE_DIR=${EIGEN3_INCLUDE_DIR} -DBoost_INCLUDE_DIR=${Boost_INCLUDE_DIR} -DWITHIN_GAMBIT=True -DSILENT_MODE=TRUE -DMinuit_include=${Minuit_include} -DMinuit_lib=${Minuit_lib})
->>>>>>> d173cefa
+set(VPP_CMAKE_FLAGS -DCMAKE_C_FLAGS=${BACKEND_C_FLAGS} -DCMAKE_CXX_FLAGS=${BACKEND_CXX_FLAGS} -DCMAKE_C_COMPILER=${CMAKE_C_COMPILER} -DCMAKE_CXX_COMPILER=${CMAKE_CXX_COMPILER} -DCMAKE_SHARED_LINKER_FLAGS=${CMAKE_SHARED_LINKER_FLAGS} -DEIGEN3_INCLUDE_DIR=${EIGEN3_INCLUDE_DIR} -DBoost_INCLUDE_DIR=${Boost_INCLUDE_DIR} -DWITHIN_GAMBIT=True -DSILENT_MODE=TRUE -DMinuit_include=${Minuit_include} -DMinuit_lib=${Minuit_lib})
 set(VPP_FLAGS "${BACKEND_CXX_FLAGS} -Wno-unused-local-typedefs -I./include/ -I./include/LHPC/ -I${Boost_INCLUDE_DIR} -I${EIGEN3_INCLUDE_DIR} -I${Minuit_include}")
 set_compiler_warning("no-unused-parameter" VPP_FLAGS)
 set(BOSSregex "s#cpp)#cpp   source/BOSS_factory_VevaciousPlusPlus.cpp       source/BOSS_wrapperutils.cpp        source/BOSS_VevaciousPlusPlus.cpp)#g")
@@ -1503,20 +1475,13 @@
           DEPENDS hom4ps_${hom4ps_ver}
           DOWNLOAD_COMMAND ${DL_BACKEND} ${dl} ${md5} ${dir} ${name} ${ver}
           SOURCE_DIR ${dir}
-<<<<<<< HEAD
+          PATCH_COMMAND patch -p1 < ${patchdir}/patch_${name}_${ver}.dif
           UPDATE_COMMAND sed ${dashi} -e "${BOSSregex}" ${dir}/CMakeLists.txt
                  COMMAND sed ${dashi} -e "${FLAGSregex1}" ${dir}/CMakeLists.txt
                  COMMAND sed ${dashi} -e "${FLAGSregex2}" ${dir}/CMakeLists.txt
           CMAKE_COMMAND ${CMAKE_COMMAND} ${dir}
           CMAKE_ARGS ${VPP_CMAKE_FLAGS}
           BUILD_COMMAND ${MAKE_PARALLEL} MINUITLIBDIR=${Minuit_lib} MINUITLIBNAME=${Minuit_lib_name} VevaciousPlusPlus-lib
-=======
-          BUILD_IN_SOURCE 1
-          PATCH_COMMAND patch -p1 < ${patchdir}/patch_${name}_${ver}.dif
-          UPDATE_COMMAND  sed ${dashi} -e "${BOSSregex}" ${dir}/CMakeLists.txt
-          CONFIGURE_COMMAND ${CMAKE_COMMAND} ${VPP_CMAKE_FLAGS} ${dir}
-          BUILD_COMMAND ${MAKE_PARALLEL} CC=${CMAKE_CXX_COMPILER} CCFLAGS=${VPP_FLAGS} MINUITLIBDIR=${Minuit_lib} MINUITLIBNAME=${Minuit_lib_name} VevaciousPlusPlus-lib
->>>>>>> d173cefa
                 COMMAND ${CMAKE_COMMAND} -E make_directory ${patchdir}/VevaciousPlusPlus/ModelFiles/
                 COMMAND ${CMAKE_COMMAND} -E copy_directory ${patchdir}/VevaciousPlusPlus/ModelFiles/ ${dir}/ModelFiles/
           INSTALL_COMMAND ""
