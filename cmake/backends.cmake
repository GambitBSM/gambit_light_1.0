# GAMBIT: Global and Modular BSM Inference Tool
#************************************************
# \file
#
#  CMake configuration scripts for obtaining,
#  configuring, compiling and installing
#  backends.
#
#  To add an entry for a new backend, copy
#  and modify an existing one.  Don't use
#  CMAKE_C_FLAGS, CMAKE_CXX_FLAGS, etc here,
#  as these contain extra flags for building
#  GAMBIT itself that will break backends. Use
#  BACKEND_C_FLAGS
#  BACKEND_CXX_FLAGS
#  BACKEND_Fortran_FLAGS
#  If you need to avoid the optimisation
#  settings passed in those, instead use
#  BACKEND_C_FLAGS_NO_BUILD_OPTIMISATIONS
#  BACKEND_CXX_FLAGS_NO_BUILD_OPTIMISATIONS
#  BACKEND_Fortran_FLAGS_NO_BUILD_OPTIMISATIONS.
#
#************************************************
#
#  Authors (add name and date if you modify):
#
#  \author Antje Putze
#          (antje.putze@lapth.cnrs.fr)
#  \date 2014 Sep, Oct, Nov
#  \date 2015 Sep
#
#  \author Pat Scott
#          (p.scott@imperial.ac.uk)
#  \date 2014 Nov, Dec
#  \date 2015 May, Dec
#  \date For the term of my natural life
#
#  \author Chris Rogan
#          (crogan@cern.ch)
#  \date 2015 May
#
#  \author Anders Kvellestad
#          (anderkve@fys.uio.no)
#  \date 2015 May
#
#  \author Christoph Weniger
#          (c.weniger@uva.nl)
#  \date 2015 Sep
#
#  \author Tomas Gonzalo
#          (tomas.gonzalo@monash.edu)
#  \date 2016 Apr, Dec
#  \date 2017 Nov
#  \date 2019 June-Sep
#  \date 2020 Apr
#
#  \author James McKay
#          (j.mckay14@imperial.ac.uk)
#  \date 2016 Aug
#
#  \author Sanjay Bloor
#          (sanjay.bloor12@imperial.ac.uk)
#  \date 2017 May
#  \date 2018 Sep
#
#  \author Ankit Beniwal
#      (ankit.beniwal@adelaide.edu.au)
#  \date 2016 Aug
#  \date 2017 Jun
#  \date 2018 Aug
#
#  \author Torsten Bringmann
#      (torsten.bringmann@uio.no)
#  \date 2022 Jan
#
#  \author Aaron Vincent
#          (aaron.vincent@cparc.ca)
#  \date 2017 Sep, Nov
#
#  \author Marcin Chrzaszcz
#          (mchrzasz@cern.ch)
#  \date 2019 July
#
#  \author Jihyun Bhom
#          (jihyun.bhom@ifj.edu.pl)
#  \date 2019 July

#  \author Janina Renk
#          (janina.renk@fysik.su.se)
#  \data 2018 Jun
#
#  \author Patrick Stöcker
#          (stoecker@physik.rwth-aachen.de)
#  \date 2019 Aug
#  \date 2021 Sep
#
#  \author Will Handley
#          (wh260@cam.ac.uk)
#  \date 2020 Mar
#
#  \author Are Raklev
#          (ahye@fys.uio.no)
#  \date 2022 Feb
#
#************************************************


# Target for downloading castxml (required by BOSS)
set(name "castxml")
set(dir "${CMAKE_SOURCE_DIR}/Backends/scripts/BOSS/castxml")
if(${CMAKE_SYSTEM_NAME} MATCHES "Darwin")
  if(${CMAKE_SYSTEM_PROCESSOR} STREQUAL "arm64")
    set(castxml_dl "https://data.kitware.com/api/v1/file/606cff072fa25629b9688ac6/download")
    set(castxml_dl_filename "castxml-macos-arm64.tar.gz")
  else()
    set(castxml_dl "https://data.kitware.com/api/v1/file/622961284acac99f42134a6a/download")
    set(castxml_dl_filename "castxml-macosx.tar.gz")
  endif()
else()
  set(castxml_dl "https://data.kitware.com/api/v1/file/622961384acac99f42134a8a/download")
  set(castxml_dl_filename "castxml-linux.tar.gz")
endif()
ExternalProject_Add(${name}
  DOWNLOAD_COMMAND ${PROJECT_SOURCE_DIR}/cmake/scripts/download_castxml_binaries.sh ${dir} ${CMAKE_COMMAND} ${CMAKE_DOWNLOAD_FLAGS} ${castxml_dl} ${castxml_dl_filename}
  CONFIGURE_COMMAND ""
  BUILD_COMMAND ""
  INSTALL_COMMAND ""
)
set(rmstring "${CMAKE_BINARY_DIR}/${name}-prefix/src/${name}-stamp/${name}")
add_custom_target(nuke-castxml COMMAND ${CMAKE_COMMAND} -E remove -f ${rmstring}-download ${rmstring}-download-failed ${rmstring}-mkdir ${rmstring}-patch ${rmstring}-update || true
                               COMMAND ${CMAKE_COMMAND} -E remove_directory ${dir} || true)
add_dependencies(nuke-all nuke-castxml)
set_target_properties(castxml PROPERTIES EXCLUDE_FROM_ALL 1)

# Acropolis
set(name "acropolis")
set(ver "1.2.1")
set(dl "https://acropolis.hepforge.org/downloads/${name}-${ver}.tar.gz")
set(md5 "e427da6d401d5b63ad485b4a8841f6d2")
set(dir "${PROJECT_SOURCE_DIR}/Backends/installed/${name}/${ver}")
set(patch "${PROJECT_SOURCE_DIR}/Backends/patches/${name}/${ver}/${name}_${ver}_patch.diff")
set(required_modules "numpy,scipy,numba")
check_ditch_status(${name} ${ver} ${dir})
if(NOT ditched_${name}_${ver})
  check_python_modules(${name} ${ver} ${required_modules})
  if(modules_missing_${name}_${ver})
    inform_of_missing_modules(${name} ${ver} ${modules_missing_${name}_${ver}})
  else()
    ExternalProject_Add(${name}_${ver}
      DOWNLOAD_COMMAND ${DL_BACKEND} ${dl} ${md5} ${dir} ${name} ${ver}
      SOURCE_DIR ${dir}
      BUILD_IN_SOURCE 1
      PATCH_COMMAND patch -p1 < ${patch}
      CONFIGURE_COMMAND ""
      BUILD_COMMAND ""
      INSTALL_COMMAND ""
    )
  endif()
  add_extra_targets("backend" ${name} ${ver} ${dir} ${dl} clean)
  set_as_default_version("backend" ${name} ${ver})
endif()


# Compiler flags for AlterBBN
if("${CMAKE_C_COMPILER_ID}" STREQUAL "Intel")
  set(AlterBBN_C_FLAGS "${BACKEND_C99_FLAGS} -fast")
elseif("${CMAKE_C_COMPILER_ID}" STREQUAL "GNU" OR "${CMAKE_C_COMPILER_ID}" STREQUAL "Clang" OR "${CMAKE_C_COMPILER_ID}" STREQUAL "AppleClang")
  # Include all flags from -ffast-math, except -ffinite-math-only (which has proved to cause incorrect results), and -fno-rounding-math -fno-signaling-nans (which don't exist in Clang and are defaults anyway for gcc).
  set(AlterBBN_C_FLAGS "${BACKEND_C99_FLAGS} -fno-math-errno -funsafe-math-optimizations")
  if("${CMAKE_C_COMPILER_ID}" STREQUAL "GNU")
    set(AlterBBN_C_FLAGS "${AlterBBN_C_FLAGS} -fcx-limited-range") # Clang doesn't have this one.
    # For some reason "-fomit-frame-pointer" must be explicitly included -- at least for gcc --
    # otherwise the uncertainty estimates of AlterBBN are bogus.
    set(AlterBBN_C_FLAGS "${AlterBBN_C_FLAGS} -fomit-frame-pointer")
  endif()
endif()

# AlterBBN
set(name "alterbbn")
set(ver "2.2")
set(lib "libbbn")
set(dl "https://alterbbn.hepforge.org/downloads?f=alterbbn_v2.2.tgz")
set(md5 "00441dde718ba00d3acbb2196a8a5439")
set(dir "${PROJECT_SOURCE_DIR}/Backends/installed/${name}/${ver}")
set(patch "${PROJECT_SOURCE_DIR}/Backends/patches/${name}/${ver}/${name}_${ver}.diff")
check_ditch_status(${name} ${ver} ${dir})
if(NOT ditched_${name}_${ver})
  ExternalProject_Add(${name}_${ver}
    DOWNLOAD_COMMAND ${DL_BACKEND} ${dl} ${md5} ${dir} ${name} ${ver}
    SOURCE_DIR ${dir}
    BUILD_IN_SOURCE 1
    PATCH_COMMAND patch -p1 < ${patch}
    CONFIGURE_COMMAND ""
    BUILD_COMMAND ${MAKE_SERIAL} CC=${CMAKE_C_COMPILER} ARFLAGS=rcs CFLAGS=${AlterBBN_C_FLAGS} CFLAGS_MP=${OpenMP_C_FLAGS}
          COMMAND ar x src/libbbn.a
          COMMAND ${CMAKE_COMMAND} -E echo "${CMAKE_C_COMPILER} ${OpenMP_C_FLAGS} ${CMAKE_SHARED_LINKER_FLAGS} ${NO_FIXUP_CHAINS} ${CMAKE_SHARED_LIBRARY_CREATE_C_FLAGS} -o ${lib}.so *.o" > make_so.sh
          COMMAND chmod u+x make_so.sh
          COMMAND ./make_so.sh
    INSTALL_COMMAND ""
  )
  add_extra_targets("backend" ${name} ${ver} ${dir} ${dl} clean)
  set_as_default_version("backend" ${name} ${ver})
endif()

# ATLAS_FullLikes
set(name "ATLAS_FullLikes")
set(ver "1.0")
set(dl "no-download-url")
set(ditch_if_absent "Python")
set(required_modules "pyhf")
set(dir "${PROJECT_SOURCE_DIR}/Backends/installed/${name}/${ver}")
set(examples_dir "${PROJECT_SOURCE_DIR}/Backends/examples/${name}/${ver}")
check_ditch_status(${name} ${ver} "none" ${ditch_if_absent})
# Ditch if Python version < v3.6 (required for pyhf)
if(${PYTHON_VERSION_MAJOR} LESS 3 OR ${PYTHON_VERSION_MINOR} LESS 6)
  message("${BoldCyan} X Excluding ATLAS FullLikes from GAMBIT configuration. Configure with Python >= v3.6 to activate ATLAS FullLikes: ${ColourReset}")
  set(ditched_${name}_${ver} true)
endif()
if(NOT ditched_${name}_${ver})
  check_python_modules(${name} ${ver} ${required_modules})
  if(modules_missing_${name}_${ver})
    inform_of_missing_modules(${name} ${ver} ${modules_missing_${name}_${ver}})
  else()
    ExternalProject_Add(${name}_${ver}
      DOWNLOAD_COMMAND ""
      SOURCE_DIR ${dir}
      BUILD_IN_SOURCE 1
      PATCH_COMMAND ""
      CONFIGURE_COMMAND ""
      BUILD_COMMAND ${CMAKE_COMMAND} -E copy_directory ${examples_dir} ${dir}
      INSTALL_COMMAND ""
    )
  endif()
  add_extra_targets("backend" ${name} ${ver} ${dir} ${dl} clean)
  set_as_default_version("backend" ${name} ${ver})
endif()

# CaptnGeneral
set(name "capgen")
set(ver "2.1")
set(lib "gencaplib")
set(dl "https://github.com/aaronvincent/captngen/archive/refs/tags/${ver}.tar.gz")
set(md5 "6996c0ae9828f3b14f6c9bd45d46fb78")
set(dir "${PROJECT_SOURCE_DIR}/Backends/installed/${name}/${ver}")
set(capgen_Fortran_FLAGS "${BACKEND_Fortran_FLAGS}")
if("${CMAKE_Fortran_COMPILER_ID}" STREQUAL "GNU" AND NOT CMAKE_Fortran_COMPILER_VERSION VERSION_LESS 10)
  set(capgen_Fortran_FLAGS "${capgen_Fortran_FLAGS} -std=legacy")
endif()
check_ditch_status(${name} ${ver} ${dir})
if(NOT ditched_${name}_${ver})
  ExternalProject_Add(${name}_${ver}
  DOWNLOAD_COMMAND ${DL_BACKEND} ${dl} ${md5} ${dir} ${name} ${ver}
  SOURCE_DIR ${dir}
  BUILD_IN_SOURCE 1
  CONFIGURE_COMMAND ""
  BUILD_COMMAND ${MAKE_PARALLEL} ${lib}.so FC=${CMAKE_Fortran_COMPILER} FOPT=${capgen_Fortran_FLAGS} MODULE=${FMODULE}
  INSTALL_COMMAND ""
  )
  add_extra_targets("backend" ${name} ${ver} ${dir} ${dl} clean)
  set_as_default_version("backend" ${name} ${ver})
endif()


# DarkSUSY
set(name "darksusy")
set(ver "5.1.3")
# Ditch DarkSUSY 5 if using gfortran 10 or later, as it won't compile due to FeynHiggs
if("${ver}" STREQUAL "5.1.3" AND "${CMAKE_Fortran_COMPILER_ID}" STREQUAL "GNU" AND NOT CMAKE_Fortran_COMPILER_VERSION VERSION_LESS 10)
  set(itch "${itch}" "darksusy_5.1.3")
endif()
set(dl "https://darksusy.hepforge.org/tars/${name}-${ver}.tar.gz")
set(md5 "ca95ffa083941a469469710fab2f3c97")
set(dir "${PROJECT_SOURCE_DIR}/Backends/installed/${name}/${ver}")
set(patch "${PROJECT_SOURCE_DIR}/Backends/patches/${name}/${ver}/patch_${name}_${ver}.dif")
check_ditch_status(${name} ${ver} ${dir})
if(NOT ditched_${name}_${ver})
  ExternalProject_Add(${name}_${ver}
    DOWNLOAD_COMMAND ${DL_BACKEND} ${dl} ${md5} ${dir} ${name} ${ver}
    SOURCE_DIR ${dir}
    BUILD_IN_SOURCE 1
    PATCH_COMMAND patch -p1 < ${patch}
    # FIXME parallel relic density routines don't work yet.
    #COMMAND patch -b -p2 -d src < ${patch}/patchDS_OMP_src.dif
    #COMMAND patch -b -p2 -d include < ${patch}/patchDS_OMP_include.dif
    CONFIGURE_COMMAND ./configure FC=${CMAKE_Fortran_COMPILER} FCFLAGS=${BACKEND_Fortran_FLAGS} FFLAGS=${BACKEND_Fortran_FLAGS} CC=${CMAKE_C_COMPILER} CFLAGS=${BACKEND_C_FLAGS} CXX=${CMAKE_CXX_COMPILER} CXXFLAGS=${BACKEND_CXX_FLAGS}
    BUILD_COMMAND ${MAKE_SERIAL} dslib_shared
          COMMAND ${MAKE_PARALLEL} install_tables
    INSTALL_COMMAND ""
  )
  add_extra_targets("backend" ${name} ${ver} ${dir} ${dl} clean)
endif()

# DarkSUSY base (for all models)
set(name "darksusy")
set(ver "6.1.1")
# Ditch DarkSUSY 6.1.1 if using gfortran 10 or later, as it won't compile due to FeynHiggs
if("${ver}" STREQUAL "6.1.1" AND "${CMAKE_Fortran_COMPILER_ID}" STREQUAL "GNU" AND NOT CMAKE_Fortran_COMPILER_VERSION VERSION_LESS 10)
  set(itch "${itch}" "darksusy_6.1.1")
endif()
set(dl "staff.fysik.su.se/~edsjo/darksusy/tars/${name}-${ver}.tar.gz")
set(md5 "448f72e9bfafbb086bf4526a2094a189")
set(dir "${PROJECT_SOURCE_DIR}/Backends/installed/${name}/${ver}")
set(patch "${PROJECT_SOURCE_DIR}/Backends/patches/${name}/${ver}/patch_${name}_${ver}.dif")
check_ditch_status(${name} ${ver} ${dir})
if(NOT ditched_${name}_${ver})
  ExternalProject_Add(.${name}_${ver}_base
    DOWNLOAD_COMMAND ${DL_BACKEND} ${dl} ${md5} ${dir} ${name} ${ver}
    SOURCE_DIR ${dir}
    BUILD_IN_SOURCE 1
    PATCH_COMMAND patch -p1 < ${patch}
    CONFIGURE_COMMAND ./configure FC=${CMAKE_Fortran_COMPILER} FCFLAGS=${BACKEND_Fortran_FLAGS} FFLAGS=${BACKEND_Fortran_FLAGS} CC=${CMAKE_C_COMPILER} CFLAGS=${BACKEND_C_FLAGS} CXX=${CMAKE_CXX_COMPILER} CXXFLAGS=${BACKEND_CXX_FLAGS}
    BUILD_COMMAND ${MAKE_PARALLEL} tspack ds_core ds_common ds_empty inst_tab_if_loc
    # FIXME Need to add shared option
    #BUILD_COMMAND ${MAKE_PARALLEL} dslib_shared
    #      COMMAND ${MAKE_PARALLEL} install_tables
    INSTALL_COMMAND ""
  )
  add_extra_targets("backend base (not functional alone)" ${name} ${ver} ${dir} ${dl} clean)
endif()

# DarkSUSY MSSM module
set(model "MSSM")
check_ditch_status(${name}_${model} ${ver} ${dir})
if(NOT ditched_${name}_${ver} AND NOT ditched_${name}_${model}_${ver})
  ExternalProject_Add(${name}_${model}_${ver}
    DOWNLOAD_COMMAND ""
    SOURCE_DIR ${dir}
    BUILD_IN_SOURCE 1
    CONFIGURE_COMMAND ""
    BUILD_COMMAND ${MAKE_PARALLEL} feynhiggs higgsbounds higgssignals superiso libisajet ds_mssm
          COMMAND ${MAKE_PARALLEL} ds_mssm_shared
    INSTALL_COMMAND ""
  )
  add_extra_targets("backend model" ${name} ${ver} ${dir}/dummy ${model} "none")
endif()

# DarkSUSY generic_wimp module
set(model "generic_wimp")
check_ditch_status(${name}_${model} ${ver} ${dir})
if(NOT ditched_${name}_${ver} AND NOT ditched_${name}_${model}_${ver})
  ExternalProject_Add(${name}_${model}_${ver}
    DOWNLOAD_COMMAND ""
    SOURCE_DIR ${dir}
    BUILD_IN_SOURCE 1
    CONFIGURE_COMMAND ""
    BUILD_COMMAND ${MAKE_PARALLEL} ds_generic_wimp
          COMMAND ${MAKE_PARALLEL} ds_generic_wimp_shared
    INSTALL_COMMAND ""
  )
  add_extra_targets("backend model" ${name} ${ver} ${dir}/dummy ${model} "none")
endif()

# DarkSUSY base (for all models)
set(name "darksusy")
set(ver "6.2.2")
# Ditch DarkSUSY 6.2.2 if using gfortran 10 or later, as it won't compile due to FeynHiggs
if("${ver}" STREQUAL "6.2.2" AND "${CMAKE_Fortran_COMPILER_ID}" STREQUAL "GNU" AND NOT CMAKE_Fortran_COMPILER_VERSION VERSION_LESS 10)
  set(itch "${itch}" "darksusy_6.2.2")
endif()
set(dl "https://darksusy.hepforge.org/tars/${name}-${ver}.tgz")
set(md5 "e23feb7363aebc5460aa8ae2c6906ce1")
set(dir "${PROJECT_SOURCE_DIR}/Backends/installed/${name}/${ver}")
set(patch "${PROJECT_SOURCE_DIR}/Backends/patches/${name}/${ver}/patch_${name}_${ver}.dif")
check_ditch_status(${name} ${ver} ${dir})
if(NOT ditched_${name}_${ver})
  ExternalProject_Add(.${name}_${ver}_base
    DOWNLOAD_COMMAND ${DL_BACKEND} ${dl} ${md5} ${dir} ${name} ${ver}
    SOURCE_DIR ${dir}
    BUILD_IN_SOURCE 1
    PATCH_COMMAND patch -p1 < ${patch}
    CONFIGURE_COMMAND ./configure FC=${CMAKE_Fortran_COMPILER} FCFLAGS=${BACKEND_Fortran_FLAGS} FFLAGS=${BACKEND_Fortran_FLAGS} CC=${CMAKE_C_COMPILER} CFLAGS=${BACKEND_C_FLAGS} CXX=${CMAKE_CXX_COMPILER} CXXFLAGS=${BACKEND_CXX_FLAGS}
    BUILD_COMMAND ${MAKE_PARALLEL} makedirs tspack healpix ds_core ds_common ds_empty inst_tab_if_loc
    # FIXME Need to add shared option
    #BUILD_COMMAND ${MAKE_PARALLEL} dslib_shared
    #COMMAND ${MAKE_PARALLEL} install_tables
    #COMMAND ${MAKE_PARALLEL} ds_mssm_shared
    INSTALL_COMMAND ""
  )
  add_extra_targets("backend base (not functional alone)" ${name} ${ver} ${dir} ${dl} clean)
endif()

# DarkSUSY MSSM module
set(model "MSSM")
check_ditch_status(${name}_${model} ${ver} ${dir})
if(NOT ditched_${name}_${ver} AND NOT ditched_${name}_${model}_${ver})
  ExternalProject_Add(${name}_${model}_${ver}
    DOWNLOAD_COMMAND ""
    SOURCE_DIR ${dir}
    BUILD_IN_SOURCE 1
    CONFIGURE_COMMAND ""
    BUILD_COMMAND ${MAKE_PARALLEL} feynhiggs higgsbounds higgssignals superiso libisajet ds_mssm
          COMMAND ${MAKE_PARALLEL} ds_mssm_shared
    INSTALL_COMMAND ""
  )
  add_extra_targets("backend model" ${name} ${ver} ${dir}/dummy ${model} "none")
endif()

# DarkSUSY generic_wimp module
set(model "generic_wimp")
check_ditch_status(${name}_${model} ${ver} ${dir})
if(NOT ditched_${name}_${ver} AND NOT ditched_${name}_${model}_${ver})
  ExternalProject_Add(${name}_${model}_${ver}
    DOWNLOAD_COMMAND ""
    SOURCE_DIR ${dir}
    BUILD_IN_SOURCE 1
    CONFIGURE_COMMAND ""
    BUILD_COMMAND ${MAKE_PARALLEL} ds_generic_wimp
          COMMAND ${MAKE_PARALLEL} ds_generic_wimp_shared
    INSTALL_COMMAND ""
  )
  add_extra_targets("backend model" ${name} ${ver} ${dir}/dummy ${model} "none")
endif()

# DarkSUSY base (for all models)
set(name "darksusy")
set(ver "6.2.5")
set(dl "https://darksusy.hepforge.org/tars/${name}-${ver}.tgz")
set(md5 "9d9d85b2220d14d82a535ef45dcb4537")
set(dir "${PROJECT_SOURCE_DIR}/Backends/installed/${name}/${ver}")
set(patchdir "${PROJECT_SOURCE_DIR}/Backends/patches/${name}/${ver}/")
set(patch "${PROJECT_SOURCE_DIR}/Backends/patches/${name}/${ver}/patch_${name}_${ver}.dif")
check_ditch_status(${name} ${ver} ${dir})
if(NOT ditched_${name}_${ver})
  ExternalProject_Add(.${name}_${ver}_base
    DOWNLOAD_COMMAND ${DL_BACKEND} ${dl} ${md5} ${dir} ${name} ${ver}
    SOURCE_DIR ${dir}
    BUILD_IN_SOURCE 1
    PATCH_COMMAND patch -p1 < ${patch}
    CONFIGURE_COMMAND ./configure FC=${CMAKE_Fortran_COMPILER} FCFLAGS=${BACKEND_Fortran_FLAGS} FFLAGS=${BACKEND_Fortran_FLAGS} CC=${CMAKE_C_COMPILER} CFLAGS=${BACKEND_C_FLAGS} CXX=${CMAKE_CXX_COMPILER} CXXFLAGS=${BACKEND_CXX_FLAGS}
    BUILD_COMMAND ${MAKE_PARALLEL} makedirs healpix tspack ds_core ds_common ds_empty install_tables
    INSTALL_COMMAND ""
  )
  add_extra_targets("backend base (not functional alone)" ${name} ${ver} ${dir} ${dl} clean)
endif()

# Ditch DarkSUSY_MSSM_6.2.5 if using gfortran 10 or later, as it won't compile due to FeynHiggs
if("${ver}" STREQUAL "6.2.5" AND "${CMAKE_Fortran_COMPILER_ID}" STREQUAL "GNU" AND NOT CMAKE_Fortran_COMPILER_VERSION VERSION_LESS 10)
  set(itch "${itch}" "darksusy_MSSM_6.2.5")
endif()

# DarkSUSY MSSM module
set(model "MSSM")
check_ditch_status(${name}_${model} ${ver} ${dir})
if(NOT ditched_${name}_${ver} AND NOT ditched_${name}_${model}_${ver})
  ExternalProject_Add(${name}_${model}_${ver}
    DOWNLOAD_COMMAND ""
    SOURCE_DIR ${dir}
    BUILD_IN_SOURCE 1
    CONFIGURE_COMMAND ""
    BUILD_COMMAND ${MAKE_PARALLEL} feynhiggs higgsbounds higgssignals superiso libisajet ds_mssm
          COMMAND ${MAKE_PARALLEL} ds_mssm_shared
    INSTALL_COMMAND ""
  )
  add_extra_targets("backend model" ${name} ${ver} ${dir}/dummy ${model} "none")
endif()

# DarkSUSY generic_wimp module
set(model "generic_wimp")
check_ditch_status(${name}_${model} ${ver} ${dir})
if(NOT ditched_${name}_${ver} AND NOT ditched_${name}_${model}_${ver})
  ExternalProject_Add(${name}_${model}_${ver}
    DOWNLOAD_COMMAND ""
    SOURCE_DIR ${dir}
    BUILD_IN_SOURCE 1
    CONFIGURE_COMMAND ""
    BUILD_COMMAND ${MAKE_PARALLEL} ds_generic_wimp
          COMMAND ${MAKE_PARALLEL} ds_generic_wimp_shared
    INSTALL_COMMAND ""
  )
  add_extra_targets("backend model" ${name} ${ver} ${dir}/dummy ${model} "none")
endif()

# DarkSUSY base (for all models)
set(name "darksusy")
set(ver "6.4.0")
set(dl "https://darksusy.hepforge.org/tars/${name}-${ver}.tgz")
set(md5 "1bf46347bac64fb019a8b2c617586d0a")
set(dir "${PROJECT_SOURCE_DIR}/Backends/installed/${name}/${ver}")
set(patchdir "${PROJECT_SOURCE_DIR}/Backends/patches/${name}/${ver}/")
set(patch "${PROJECT_SOURCE_DIR}/Backends/patches/${name}/${ver}/patch_${name}_${ver}.dif")
check_ditch_status(${name} ${ver} ${dir})
if(NOT ditched_${name}_${ver})
  ExternalProject_Add(.${name}_${ver}_base
    DOWNLOAD_COMMAND ${DL_BACKEND} ${dl} ${md5} ${dir} ${name} ${ver}
    SOURCE_DIR ${dir}
    BUILD_IN_SOURCE 1
    PATCH_COMMAND patch -p1 < ${patch}
    CONFIGURE_COMMAND ./configure FC=${CMAKE_Fortran_COMPILER} FCFLAGS=${BACKEND_Fortran_FLAGS} FFLAGS=${BACKEND_Fortran_FLAGS} CC=${CMAKE_C_COMPILER} CFLAGS=${BACKEND_C_FLAGS} CXX=${CMAKE_CXX_COMPILER} CXXFLAGS=${BACKEND_CXX_FLAGS}
    BUILD_COMMAND ${MAKE_PARALLEL} ds_core ds_empty install_tables
    INSTALL_COMMAND ""
  )
  add_extra_targets("backend base (not functional alone)" ${name} ${ver} ${dir} ${dl} clean)
  set_as_default_version("backend base (not functional alone)" ${name} ${ver})
endif()

# DarkSUSY MSSM module
set(model "MSSM")
check_ditch_status(${name}_${model} ${ver} ${dir})
if(NOT ditched_${name}_${ver} AND NOT ditched_${name}_${model}_${ver})
  ExternalProject_Add(${name}_${model}_${ver}
    DOWNLOAD_COMMAND ""
    SOURCE_DIR ${dir}
    BUILD_IN_SOURCE 1
    CONFIGURE_COMMAND ""
    BUILD_COMMAND ${MAKE_PARALLEL} higgsbounds higgssignals ds_mssm
          COMMAND ${MAKE_PARALLEL} ds_mssm_shared
    INSTALL_COMMAND ""
  )
  add_extra_targets("backend model" ${name} ${ver} ${dir}/dummy ${model} "none")
  set_as_default_version("backend model" ${name} ${ver} ${model})
endif()

# DarkSUSY generic_wimp module
set(model "generic_wimp")
check_ditch_status(${name}_${model} ${ver} ${dir})
if(NOT ditched_${name}_${ver} AND NOT ditched_${name}_${model}_${ver})
  ExternalProject_Add(${name}_${model}_${ver}
    DOWNLOAD_COMMAND ""
    SOURCE_DIR ${dir}
    BUILD_IN_SOURCE 1
    CONFIGURE_COMMAND ""
    BUILD_COMMAND ${MAKE_PARALLEL} ds_generic_wimp
          COMMAND ${MAKE_PARALLEL} ds_generic_wimp_shared
    INSTALL_COMMAND ""
  )
  add_extra_targets("backend model" ${name} ${ver} ${dir}/dummy ${model} "none")
  set_as_default_version("backend model" ${name} ${ver} ${model})
endif()

# DMsimp_Data
# This is the MonoJet and DiJet data associated with the simplified dark matter models.
set(name "DMsimp_data")
set(ver "1.0")
set(dl "https://zenodo.org/record/6999436/files/DMsimp.zip")
set(dir "${PROJECT_SOURCE_DIR}/ColliderBit/data/DMsimp_data/")
set(md5 "c4d8a3ecf22227376a227307dc00d850")
check_ditch_status(${name} ${ver} ${dir})
if(NOT ditched_${name}_${ver})
  ExternalProject_Add(${name}_${ver}
    DOWNLOAD_COMMAND ${DL_BACKEND} ${dl} ${md5} ${dir} ${name} ${ver}
    SOURCE_DIR ${dir}
    CONFIGURE_COMMAND ""
    BUILD_COMMAND ""
    INSTALL_COMMAND ""
    )
  add_extra_targets("backend" ${name} ${ver} ${dir} ${dl} distclean)
endif()

# HepLikedata
set(name "heplikedata")
set(ver "1.4")
set(dl "https://github.com/KrakowHEPSoft/HEPLikeData/archive/V${ver}.zip")
set(dir "${PROJECT_SOURCE_DIR}/Backends/installed/${name}/${ver}")
set(md5 "b11c715ee3af25727b85297b6681c9b5")
check_ditch_status(${name} ${ver} ${dir})
if(NOT ditched_${name}_${ver})
  ExternalProject_Add(${name}_${ver}
    DOWNLOAD_COMMAND ${DL_BACKEND} ${dl} ${md5} ${dir} ${name} ${ver}
    SOURCE_DIR ${dir}
    CONFIGURE_COMMAND ""
    BUILD_COMMAND ""
    INSTALL_COMMAND ""
    )
  add_extra_targets("backend" ${name} ${ver} ${dir} ${dl} distclean)
  set_as_default_version("backend" ${name} ${ver})
endif()

# HepLike
set(name "heplike")
set(ver "2.0")
set(dl "https://github.com/tegonzalo/HEPLike/archive/v${ver}.zip")
set(dir "${PROJECT_SOURCE_DIR}/Backends/installed/${name}/${ver}")
set(md5 "a9b674b8a11037a15bfed69835aac1a6")
set(HL_CXXFLAGS "${BACKEND_CXX_FLAGS} -I${yaml_INCLUDE_DIR}")
if (${CMAKE_SYSTEM_NAME} MATCHES "Darwin")
  set(HL_CXXFLAGS "${HL_CXXFLAGS} -undefined dynamic_lookup -flat_namespace")
endif()
if ("${CMAKE_CXX_COMPILER_ID}" STREQUAL "AppleClang")
  set(HL_CXXFLAGS "${HL_CXXFLAGS} ${NO_FIXUP_CHAINS}")
endif()
check_ditch_status(${name} ${ver} ${dir})
if(NOT ditched_${name}_${ver})
  ExternalProject_Add(${name}_${ver}
    DEPENDS heplikedata
    DOWNLOAD_COMMAND ${DL_BACKEND} ${dl} ${md5} ${dir} ${name} ${ver}
    SOURCE_DIR ${dir}
    BUILD_IN_SOURCE 1
    UPDATE_COMMAND ${CMAKE_COMMAND} -E echo "set_target_properties(HEPLike_shared PROPERTIES OUTPUT_NAME HEPLike SUFFIX \".so\")" >> ${dir}/CMakeLists.txt
    CMAKE_COMMAND ${CMAKE_COMMAND} ..
    CMAKE_ARGS -DCMAKE_BUILD_TYPE=${CMAKE_BUILD_TYPE} -DCMAKE_CXX_COMPILER=${CMAKE_CXX_COMPILER} -DCMAKE_CXX_FLAGS=${HL_CXXFLAGS} -DCMAKE_MODULE_PATH=${PROJECT_SOURCE_DIR}/cmake -DUSE_ROOT=false
    BUILD_COMMAND ${MAKE_PARALLEL} HEPLike_shared
    INSTALL_COMMAND ""
    )
<<<<<<< HEAD
  BOSS_backend(${name} ${ver} "--castxml-cc-opt=${ROOT_CXX_FLAG}" "-I${ROOT_INCLUDE_DIRS}")
  add_extra_targets("backend" ${name} ${ver} ${dir} ${dl} distclean)
=======
  BOSS_backend(${name} ${ver})
  add_extra_targets("backend" ${name} ${ver} ${dir} ${dl} clean)
>>>>>>> 59a11482
  set_as_default_version("backend" ${name} ${ver})
endif()


# SuperIso
set(name "superiso")
set(ver "4.1")
set(lib "libsuperiso")
set(dl "http://superiso.in2p3.fr/download/${name}_v${ver}_flavbit3.tgz")
set(md5 "524ac68f60fbe76f9db4b760e88e77c4")
set(dir "${PROJECT_SOURCE_DIR}/Backends/installed/${name}/${ver}")
set(patch "${PROJECT_SOURCE_DIR}/Backends/patches/${name}/${ver}/remove_omp.patch")
check_ditch_status(${name} ${ver} ${dir})
if(NOT ditched_${name}_${ver})
  ExternalProject_Add(${name}_${ver}
    DOWNLOAD_COMMAND ${DL_BACKEND} ${dl} ${md5} ${dir} ${name} ${ver}
    SOURCE_DIR ${dir}
    BUILD_IN_SOURCE 1
    PATCH_COMMAND patch -p1 < ${patch}
    CONFIGURE_COMMAND ""
    BUILD_COMMAND ${MAKE_PARALLEL} CC=${CMAKE_C_COMPILER} ARFLAGS=rcs CFLAGS=${BACKEND_C_FLAGS}
          COMMAND ar x src/libsuperiso.a
          COMMAND ${CMAKE_COMMAND} -E echo "${CMAKE_C_COMPILER} ${CMAKE_SHARED_LINKER_FLAGS} ${NO_FIXUP_CHAINS} ${CMAKE_SHARED_LIBRARY_CREATE_C_FLAGS} -o ${lib}.so *.o" > make_so.sh
          COMMAND chmod u+x make_so.sh
          COMMAND ./make_so.sh
    INSTALL_COMMAND ""
  )
  add_extra_targets("backend" ${name} ${ver} ${dir} ${dl} clean)
  set_as_default_version("backend" ${name} ${ver})
endif()


# DDCalc
set(name "ddcalc")
set(ver "1.0.0")
set(lib "libDDCalc")
set(dl "https://${name}.hepforge.org/downloads/${name}-${ver}.tar.gz")
set(md5 "0c0da22b84721fc1d945f8039a4686c9")
set(patch "${PROJECT_SOURCE_DIR}/Backends/patches/${name}/${ver}/patch_${name}_${ver}.dif")
set(dir "${PROJECT_SOURCE_DIR}/Backends/installed/${name}/${ver}")
set(ddcalc_flags "${BACKEND_Fortran_FLAGS} -${FMODULE} ${dir}/build")
check_ditch_status(${name} ${ver} ${dir})
if(NOT ditched_${name}_${ver})
  ExternalProject_Add(${name}_${ver}
    DOWNLOAD_COMMAND ${DL_BACKEND} ${dl} ${md5} ${dir} ${name} ${ver}
    SOURCE_DIR ${dir}
    BUILD_IN_SOURCE 1
    PATCH_COMMAND patch -p1 < ${patch}
    CONFIGURE_COMMAND ""
    BUILD_COMMAND ${MAKE_PARALLEL} ${lib}.so FC=${CMAKE_Fortran_COMPILER} FOPT=${ddcalc_flags} DDCALC_DIR=${dir} OUTPUT_PIPE=>/dev/null
    INSTALL_COMMAND ""
  )
  add_extra_targets("backend" ${name} ${ver} ${dir} ${dl} clean)
endif()

set(name "ddcalc")
set(ver "1.1.0")
set(lib "libDDCalc")
set(dl "https://${name}.hepforge.org/downloads/${name}-${ver}.tar.gz")
set(md5 "47191564385379dd70aeba4811cd7c3b")
set(dir "${PROJECT_SOURCE_DIR}/Backends/installed/${name}/${ver}")
set(ddcalc_flags "${BACKEND_Fortran_FLAGS} -${FMODULE} ${dir}/build")
check_ditch_status(${name} ${ver} ${dir})
if(NOT ditched_${name}_${ver})
  ExternalProject_Add(${name}_${ver}
    DOWNLOAD_COMMAND ${DL_BACKEND} ${dl} ${md5} ${dir} ${name} ${ver}
    SOURCE_DIR ${dir}
    BUILD_IN_SOURCE 1
    CONFIGURE_COMMAND ""
    BUILD_COMMAND ${MAKE_PARALLEL} ${lib}.so FC=${CMAKE_Fortran_COMPILER} FOPT=${ddcalc_flags} DDCALC_DIR=${dir} OUTPUT_PIPE=>/dev/null
    INSTALL_COMMAND ""
  )
  add_extra_targets("backend" ${name} ${ver} ${dir} ${dl} clean)
endif()

set(name "ddcalc")
set(ver "1.2.0")
set(lib "libDDCalc")
set(dl "https://${name}.hepforge.org/downloads/${name}-${ver}.tar.gz")
set(md5 "93b894b80b360159264f0d634cd7387e")
set(dir "${PROJECT_SOURCE_DIR}/Backends/installed/${name}/${ver}")
set(ddcalc_flags "${BACKEND_Fortran_FLAGS} -${FMODULE} ${dir}/build")
check_ditch_status(${name} ${ver} ${dir})
if(NOT ditched_${name}_${ver})
  ExternalProject_Add(${name}_${ver}
    DOWNLOAD_COMMAND ${DL_BACKEND} ${dl} ${md5} ${dir} ${name} ${ver}
    SOURCE_DIR ${dir}
    BUILD_IN_SOURCE 1
    CONFIGURE_COMMAND ""
    BUILD_COMMAND ${MAKE_PARALLEL} ${lib}.so FC=${CMAKE_Fortran_COMPILER} FOPT=${ddcalc_flags} DDCALC_DIR=${dir} OUTPUT_PIPE=>/dev/null
    INSTALL_COMMAND ""
  )
  add_extra_targets("backend" ${name} ${ver} ${dir} ${dl} clean)
endif()

set(name "ddcalc")
set(ver "2.0.0")
set(lib "libDDCalc")
set(dl "https://${name}.hepforge.org/downloads/${name}-${ver}.tar.gz")
set(md5 "504cb95a298fa62d11097793dc318549")
set(dir "${PROJECT_SOURCE_DIR}/Backends/installed/${name}/${ver}/")
set(ddcalc_flags "${BACKEND_Fortran_FLAGS} -${FMODULE} ${dir}/build")
check_ditch_status(${name} ${ver} ${dir})
if(NOT ditched_${name}_${ver})
  ExternalProject_Add(${name}_${ver}
    DOWNLOAD_COMMAND ${DL_BACKEND} ${dl} ${md5} ${dir} ${name} ${ver}
    SOURCE_DIR ${dir}
    BUILD_IN_SOURCE 1
    CONFIGURE_COMMAND ""
    BUILD_COMMAND ${MAKE_PARALLEL} ${lib}.so FC=${CMAKE_Fortran_COMPILER} FOPT=${ddcalc_flags} DDCALC_DIR=${dir} OUTPUT_PIPE=>/dev/null
    INSTALL_COMMAND ""
  )
  add_extra_targets("backend" ${name} ${ver} ${dir} ${dl} clean)
endif()

set(name "ddcalc")
set(ver "2.1.0")
set(lib "libDDCalc")
set(dl "https://${name}.hepforge.org/downloads/${name}-${ver}.tar.gz")
set(md5 "2c9dbe2aea267e12d0fcb79abb64237b")
set(dir "${PROJECT_SOURCE_DIR}/Backends/installed/${name}/${ver}/")
set(ddcalc_flags "${BACKEND_Fortran_FLAGS} -${FMODULE} ${dir}/build")
check_ditch_status(${name} ${ver} ${dir})
if(NOT ditched_${name}_${ver})
  ExternalProject_Add(${name}_${ver}
    DOWNLOAD_COMMAND ${DL_BACKEND} ${dl} ${md5} ${dir} ${name} ${ver}
    SOURCE_DIR ${dir}
    BUILD_IN_SOURCE 1
    CONFIGURE_COMMAND ""
    BUILD_COMMAND ${MAKE_PARALLEL} ${lib}.so FC=${CMAKE_Fortran_COMPILER} FOPT=${ddcalc_flags} DDCALC_DIR=${dir} OUTPUT_PIPE=>/dev/null
    INSTALL_COMMAND ""
  )
  add_extra_targets("backend" ${name} ${ver} ${dir} ${dl} clean)
endif()

set(name "ddcalc")
set(ver "2.2.0")
set(lib "libDDCalc")
set(dl "https://${name}.hepforge.org/downloads/${name}-${ver}.tar.gz")
set(md5 "36a29b2c95d619b2676d5d1e47b86ab4")
set(dir "${PROJECT_SOURCE_DIR}/Backends/installed/${name}/${ver}/")
set(ddcalc_flags "${BACKEND_Fortran_FLAGS} -${FMODULE} ${dir}/build")
check_ditch_status(${name} ${ver} ${dir})
if(NOT ditched_${name}_${ver})
  ExternalProject_Add(${name}_${ver}
    DOWNLOAD_COMMAND ${DL_BACKEND} ${dl} ${md5} ${dir} ${name} ${ver}
    SOURCE_DIR ${dir}
    BUILD_IN_SOURCE 1
    CONFIGURE_COMMAND ""
    BUILD_COMMAND ${MAKE_PARALLEL} ${lib}.so FC=${CMAKE_Fortran_COMPILER} FOPT=${ddcalc_flags} DDCALC_DIR=${dir} OUTPUT_PIPE=>/dev/null
    INSTALL_COMMAND ""
  )
  add_extra_targets("backend" ${name} ${ver} ${dir} ${dl} clean)
endif()

set(name "ddcalc")
set(ver "2.3.0")
set(lib "libDDCalc")
set(dl "https://github.com/GambitBSM/${name}/archive/refs/tags/v${ver}.tar.gz")
set(md5 "f70e47a4a1412dc5497744d6477505e7")
set(dir "${PROJECT_SOURCE_DIR}/Backends/installed/${name}/${ver}/")
set(ddcalc_flags "${BACKEND_Fortran_FLAGS} -${FMODULE} ${dir}/build")
check_ditch_status(${name} ${ver} ${dir})
if(NOT ditched_${name}_${ver})
  ExternalProject_Add(${name}_${ver}
    DOWNLOAD_COMMAND ${DL_BACKEND} ${dl} ${md5} ${dir} ${name} ${ver}
    SOURCE_DIR ${dir}
    BUILD_IN_SOURCE 1
    CONFIGURE_COMMAND ""
    BUILD_COMMAND ${MAKE_PARALLEL} ${lib}.so FC=${CMAKE_Fortran_COMPILER} FOPT=${ddcalc_flags} DDCALC_DIR=${dir} OUTPUT_PIPE=>/dev/null
    INSTALL_COMMAND ""
  )
  add_extra_targets("backend" ${name} ${ver} ${dir} ${dl} clean)
  set_as_default_version("backend" ${name} ${ver})
endif()


# Gamlike
set(name "gamlike")
set(ver "1.0.0")
set(dl "https://${name}.hepforge.org/downloads/${name}-${ver}.tar.gz")
set(md5 "16b763a2e8b9d6c174d8b7ca2f4cb575")
set(dir "${PROJECT_SOURCE_DIR}/Backends/installed/${name}/${ver}")
if(GSL_FOUND)
  execute_process(
    COMMAND gsl-config --libs
    OUTPUT_VARIABLE GAMLIKE_GSL_LIBS
    RESULT_VARIABLE RET
  )
  if( RET EQUAL 0 )
    string( STRIP "${GAMLIKE_GSL_LIBS}" GAMLIKE_GSL_LIBS )
  endif()
endif()
set(gamlike_CXXFLAGS "${BACKEND_CXX_FLAGS}")
if (NOT GSL_INCLUDE_DIRS STREQUAL "")
  set(gamlike_CXXFLAGS "${gamlike_CXXFLAGS} -I${GSL_INCLUDE_DIRS}")
endif()
check_ditch_status(${name} ${ver} ${dir})
if(NOT ditched_${name}_${ver})
  ExternalProject_Add(${name}_${ver}
    DOWNLOAD_COMMAND ${DL_BACKEND} ${dl} ${md5} ${dir} ${name} ${ver}
    SOURCE_DIR ${dir}
    BUILD_IN_SOURCE 1
    CONFIGURE_COMMAND ""
    BUILD_COMMAND ${MAKE_PARALLEL} CXX=${CMAKE_CXX_COMPILER} CXXFLAGS=${gamlike_CXXFLAGS} LDFLAGS=${CMAKE_SHARED_LIBRARY_CREATE_CXX_FLAGS} LDLIBS=${GAMLIKE_GSL_LIBS} GAMLIKE_DATA_PATH=${dir}/data
    INSTALL_COMMAND ""
  )
  add_extra_targets("backend" ${name} ${ver} ${dir} ${dl} clean)
endif()

set(name "gamlike")
set(ver "1.0.1")
set(dl "https://${name}.hepforge.org/downloads/${name}-${ver}.tar.gz")
set(md5 "80b50ab2345e8b7d43b9eace5436e515")
set(dir "${PROJECT_SOURCE_DIR}/Backends/installed/${name}/${ver}")
if(GSL_FOUND)
  execute_process(
    COMMAND gsl-config --libs
    OUTPUT_VARIABLE GAMLIKE_GSL_LIBS
    RESULT_VARIABLE RET
  )
  if( RET EQUAL 0 )
    string( STRIP "${GAMLIKE_GSL_LIBS}" GAMLIKE_GSL_LIBS )
  endif()
endif()
set(gamlike_CXXFLAGS "${BACKEND_CXX_FLAGS}")
if (NOT GSL_INCLUDE_DIRS STREQUAL "")
  set(gamlike_CXXFLAGS "${gamlike_CXXFLAGS} -I${GSL_INCLUDE_DIRS}")
endif()
check_ditch_status(${name} ${ver} ${dir})
if(NOT ditched_${name}_${ver})
  ExternalProject_Add(${name}_${ver}
    DOWNLOAD_COMMAND ${DL_BACKEND} ${dl} ${md5} ${dir} ${name} ${ver}
    SOURCE_DIR ${dir}
    BUILD_IN_SOURCE 1
    CONFIGURE_COMMAND ""
    BUILD_COMMAND ${MAKE_PARALLEL} CXX=${CMAKE_CXX_COMPILER} CXXFLAGS=${gamlike_CXXFLAGS} LDFLAGS=${CMAKE_SHARED_LIBRARY_CREATE_CXX_FLAGS} LDLIBS=${GAMLIKE_GSL_LIBS} GAMLIKE_DATA_PATH=${dir}/data
    INSTALL_COMMAND ""
  )
  add_extra_targets("backend" ${name} ${ver} ${dir} ${dl} clean)
  set_as_default_version("backend" ${name} ${ver})
endif()


# MicrOmegas base (for all models)
set(name "micromegas")
set(ver "3.6.9.2")
set(dl "http://lapth.cnrs.fr/micromegas/downloadarea/code/${name}_${ver}.tgz")
set(md5 "72807f6d0ef80737554d8702b6b212c1")
set(dir "${PROJECT_SOURCE_DIR}/Backends/installed/${name}/${ver}")
set(patch "${PROJECT_SOURCE_DIR}/Backends/patches/${name}/${ver}/patch_${name}_${ver}")
check_ditch_status(${name} ${ver} ${dir})
if(NOT ditched_.${name}_${ver}_base)
  set(MO_C_FLAGS "${BACKEND_C_FLAGS} -fcommon")
  set(MO_CXX_FLAGS "${BACKEND_CXX_FLAGS} -fcommon")
  if("${CMAKE_CXX_COMPILER_ID}" STREQUAL "Clang" OR "${CMAKE_CXX_COMPILER_ID}" STREQUAL "AppleClang")
    # Fix error due to C99 non-compliance
    set(MO_C_FLAGS "${MO_C_FLAGS} -Wno-error=implicit-function-declaration")
    set(MO_CXX_FLAGS "${MO_CXX_FLAGS} -Wno-error=implicit-function-declaration")
  endif()
  if("${CMAKE_CXX_COMPILER_ID}" STREQUAL "AppleClang")
    # Find the path to libx11
    execute_process(COMMAND ${BREW} --prefix libx11 RESULT_VARIABLE BREW_RESULT_CODE OUTPUT_VARIABLE X11_INSTALL_DIR)
    if(NOT BREW_RESULT_CODE)
      STRING(REPLACE "\n" "" X11_INSTALL_DIR "${X11_INSTALL_DIR}")
      set(MO_LX11 "-L${X11_INSTALL_DIR}/lib")
    endif()
  endif()
  ExternalProject_Add(.${name}_${ver}_base
    DOWNLOAD_COMMAND ${DL_BACKEND} ${dl} ${md5} ${dir} ${name} ${ver}
    SOURCE_DIR ${dir}
    PATCH_COMMAND patch -p1 < ${patch}
    BUILD_IN_SOURCE 1
    CONFIGURE_COMMAND ""
    BUILD_COMMAND sed ${dashi} -e "s|\$CC -o a\\.out test\\.c  1>/dev/null 2>/dev/null|#Fails with AppleClang: $CC -o a.out test.c  1>/dev/null 2>/dev/null|g" CalcHEP_src/getFlags
          COMMAND ${MAKE_SERIAL} LX11=${MO_LX11} flags
          COMMAND sed ${dashi} -e "s|FC =.*|FC = ${CMAKE_Fortran_COMPILER}|" CalcHEP_src/FlagsForMake
          COMMAND sed ${dashi} -e "s|CC =.*|CC = ${CMAKE_C_COMPILER}|" CalcHEP_src/FlagsForMake
          COMMAND sed ${dashi} -e "s|CXX =.*|CXX = ${CMAKE_CXX_COMPILER}|" CalcHEP_src/FlagsForMake
          COMMAND sed ${dashi} -e "s|FFLAGS =.*|FFLAGS = ${BACKEND_Fortran_FLAGS}|" CalcHEP_src/FlagsForMake
          COMMAND sed ${dashi} -e "s|CFLAGS =.*|CFLAGS = ${MO_C_FLAGS}|" CalcHEP_src/FlagsForMake
          COMMAND sed ${dashi} -e "s|CXXFLAGS =.*|CXXFLAGS = ${MO_CXX_FLAGS}|" CalcHEP_src/FlagsForMake
          COMMAND sed ${dashi} -e "s|FC=.*|FC=\"${CMAKE_Fortran_COMPILER}\"|" CalcHEP_src/FlagsForSh
          COMMAND sed ${dashi} -e "s|CC=.*|CC=\"${CMAKE_C_COMPILER}\"|" CalcHEP_src/FlagsForSh
          COMMAND sed ${dashi} -e "s|CXX=.*|CXX=\"${CMAKE_CXX_COMPILER}\"|" CalcHEP_src/FlagsForSh
          COMMAND sed ${dashi} -e "s|FFLAGS=.*|FFLAGS=\"${CMAKE_Fortran_FLAGS}\"|" CalcHEP_src/FlagsForSh
          COMMAND sed ${dashi} -e "s|CFLAGS=.*|CFLAGS=\"${MO_C_FLAGS}\"|" CalcHEP_src/FlagsForSh
          COMMAND sed ${dashi} -e "s|CXXFLAGS=.*|CXXFLAGS=\"${MO_CXX_FLAGS}\"|" CalcHEP_src/FlagsForSh
          COMMAND sed ${dashi} -e "s|lFort=.*|lFort=|" CalcHEP_src/FlagsForSh
          COMMAND sed ${dashi} -e "s|@if(test -z \"`grep lX11 FlagsForMake|#@if(test -z \"`grep lX11 FlagsForMake|" CalcHEP_src/Makefile
          COMMAND ${MAKE_SERIAL} CFLAGS=${MO_C_FLAGS}
    INSTALL_COMMAND ""
  )
  add_extra_targets("backend base (functional alone)" ${name} ${ver} ${dir} ${dl} "yes | clean")
  set_as_default_version("backend base (functional alone)" ${name} ${ver})
endif()

# MicrOmegas MSSM model
set(model "MSSM")
set(patch "${PROJECT_SOURCE_DIR}/Backends/patches/${name}/${ver}/patch_${name}_${ver}_${model}")
check_ditch_status(${name}_${model} ${ver} ${dir})
if(NOT ditched_${name}_${model}_${ver})
  ExternalProject_Add(${name}_${model}_${ver}
    DOWNLOAD_COMMAND ""
    SOURCE_DIR ${dir}
    PATCH_COMMAND patch -p1 < ${patch}
    BUILD_IN_SOURCE 1
    CONFIGURE_COMMAND ""
    BUILD_COMMAND ${CMAKE_COMMAND} -E chdir ${model} ${MAKE_PARALLEL} CFLAGS=${MO_C_FLAGS} CXXFLAGS=${MO_CXX_FLAGS} sharedlib main=main.c
    INSTALL_COMMAND ""
  )
  add_extra_targets("backend model" ${name} ${ver} ${dir}/${model} ${model} "yes | clean")
  set_as_default_version("backend model" ${name} ${ver} ${model})
endif()

# MicrOmegas ScalarSingletDM_Z2 model
set(model "ScalarSingletDM_Z2")
set(patch "${PROJECT_SOURCE_DIR}/Backends/patches/${name}/${ver}/patch_${name}_${ver}_${model}")
check_ditch_status(${name}_${model} ${ver} ${dir})
if(NOT ditched_${name}_${model}_${ver})
  ExternalProject_Add(${name}_${model}_${ver}
    DOWNLOAD_COMMAND ""
    SOURCE_DIR ${dir}
    PATCH_COMMAND ./newProject ${model} && patch -p1 < ${patch}
    BUILD_IN_SOURCE 1
    CONFIGURE_COMMAND ""
    BUILD_COMMAND ${CMAKE_COMMAND} -E chdir ${model} ${MAKE_PARALLEL} CFLAGS=${MO_C_FLAGS} sharedlib main=main.c
    INSTALL_COMMAND ""
  )
  add_extra_targets("backend model" ${name} ${ver} ${dir}/${model} ${model} "yes | clean")
  set_as_default_version("backend model" ${name} ${ver} ${model})
endif()

# MicrOmegas ScalarSingletDM_Z3 model
set(model "ScalarSingletDM_Z3")
set(patch "${PROJECT_SOURCE_DIR}/Backends/patches/${name}/${ver}/patch_${name}_${ver}_${model}")
check_ditch_status(${name}_${model} ${ver} ${dir})
if(NOT ditched_${name}_${model}_${ver})
  ExternalProject_Add(${name}_${model}_${ver}
    DOWNLOAD_COMMAND ""
    SOURCE_DIR ${dir}
    PATCH_COMMAND ./newProject ${model} && patch -p1 < ${patch}
    BUILD_IN_SOURCE 1
    CONFIGURE_COMMAND ""
    BUILD_COMMAND ${CMAKE_COMMAND} -E chdir ${model} ${MAKE_PARALLEL} CFLAGS=${MO_C_FLAGS} sharedlib main=main.c
    INSTALL_COMMAND ""
  )
  add_extra_targets("backend model" ${name} ${ver} ${dir}/${model} ${model} "yes | clean")
  set_as_default_version("backend model" ${name} ${ver} ${model})
endif()

# MicrOmegas VectorSingletDM_Z2 model
set(model "VectorSingletDM_Z2")
set(patch "${PROJECT_SOURCE_DIR}/Backends/patches/${name}/${ver}/patch_${name}_${ver}_${model}")
check_ditch_status(${name}_${model} ${ver} ${dir})
if(NOT ditched_${name}_${model}_${ver})
  ExternalProject_Add(${name}_${model}_${ver}
    DOWNLOAD_COMMAND ""
    SOURCE_DIR ${dir}
    PATCH_COMMAND ./newProject ${model} && patch -p1 < ${patch}
    BUILD_IN_SOURCE 1
    CONFIGURE_COMMAND ""
    BUILD_COMMAND ${CMAKE_COMMAND} -E chdir ${model} ${MAKE_PARALLEL} CFLAGS=${MO_C_FLAGS} sharedlib main=main.c
    INSTALL_COMMAND ""
  )
  add_extra_targets("backend model" ${name} ${ver} ${dir}/${model} ${model} "yes | clean")
  set_as_default_version("backend model" ${name} ${ver} ${model})
endif()

# MicrOmegas MajoranaSingletDM_Z2 model
set(model "MajoranaSingletDM_Z2")
set(patch "${PROJECT_SOURCE_DIR}/Backends/patches/${name}/${ver}/patch_${name}_${ver}_${model}")
check_ditch_status(${name}_${model} ${ver} ${dir})
if(NOT ditched_${name}_${model}_${ver})
  ExternalProject_Add(${name}_${model}_${ver}
    DOWNLOAD_COMMAND ""
    SOURCE_DIR ${dir}
    PATCH_COMMAND ./newProject ${model} && patch -p1 < ${patch}
    BUILD_IN_SOURCE 1
    CONFIGURE_COMMAND ""
    BUILD_COMMAND ${CMAKE_COMMAND} -E chdir ${model} ${MAKE_PARALLEL} CFLAGS=${MO_C_FLAGS} sharedlib main=main.c
    INSTALL_COMMAND ""
  )
  add_extra_targets("backend model" ${name} ${ver} ${dir}/${model} ${model} "yes | clean")
  set_as_default_version("backend model" ${name} ${ver} ${model})
endif()

# MicrOmegas DiracSingletDM_Z2 model
set(model "DiracSingletDM_Z2")
set(patch "${PROJECT_SOURCE_DIR}/Backends/patches/${name}/${ver}/patch_${name}_${ver}_${model}")
check_ditch_status(${name}_${model} ${ver} ${dir})
if(NOT ditched_${name}_${model}_${ver})
  ExternalProject_Add(${name}_${model}_${ver}
    DOWNLOAD_COMMAND ""
    SOURCE_DIR ${dir}
    PATCH_COMMAND ./newProject ${model} && patch -p1 < ${patch}
    BUILD_IN_SOURCE 1
    CONFIGURE_COMMAND ""
    BUILD_COMMAND ${CMAKE_COMMAND} -E chdir ${model} ${MAKE_PARALLEL} CFLAGS=${MO_C_FLAGS} sharedlib main=main.c
    INSTALL_COMMAND ""
  )
  add_extra_targets("backend model" ${name} ${ver} ${dir}/${model} ${model} "yes | clean")
  set_as_default_version("backend model" ${name} ${ver} ${model})
endif()


# MontePythonLike
set(name "montepythonlike")
set(ver "3.3.0")
set(sfver "3_3_0")
set(dl "https://github.com/brinckmann/montepython_public/archive/${ver}.tar.gz")
set(md5 "84944f0a5b9fb1cab0ddb5dd7be3ea17")
set(dir "${PROJECT_SOURCE_DIR}/Backends/installed/${name}/${ver}")
set(patchdir "${PROJECT_SOURCE_DIR}/Backends/patches/${name}/${ver}/")
set(patch "${PROJECT_SOURCE_DIR}/Backends/patches/${name}/${ver}/${name}_${ver}.diff")
set(ditch_if_absent "Python")
set(required_modules "numpy,scipy")
check_ditch_status(${name} ${ver} ${dir} ${ditch_if_absent})
if(NOT ditched_${name}_${ver})
  check_python_modules(${name} ${ver} ${required_modules})
  if(modules_missing_${name}_${ver})
    inform_of_missing_modules(${name} ${ver} ${modules_missing_${name}_${ver}})
  else()
    ExternalProject_Add(${name}_${ver}
      DOWNLOAD_COMMAND ${DL_BACKEND} ${dl} ${md5} ${dir} ${name} ${ver}
      SOURCE_DIR ${dir}
      BUILD_IN_SOURCE 1
      # Apply main patch (modifications to existing likelihoods etc.)
      PATCH_COMMAND patch -p1 < ${patch}
      # Add additional likelihoods that are not shipped with montepython
      COMMAND patch -p1 < ${patchdir}/bao_correlations_likelihood.diff
      COMMAND patch -p1 < ${patchdir}/bao_smallz_combined_2018_likelihood.diff
      COMMAND patch -p1 < ${patchdir}/des_bao_Y1_likelihood.diff
      COMMAND patch -p1 < ${patchdir}/WiggleZ_bao_highz.diff
      # Add GAMBIT specific files that will fix the likelihoods to work with GAMBIT in the 'install' step
      CONFIGURE_COMMAND ${CMAKE_COMMAND} -E copy ${patchdir}/MontePythonLike.py ${dir}/montepython/MontePythonLike_${sfver}.py
      COMMAND ${CMAKE_COMMAND} -E copy ${patchdir}/../MPLike_patch_script.py ${dir}/montepython/MPLike_patch_script.py
      COMMAND sed ${dashi} -e "s/X_Y_Z/${sfver}/g" ${dir}/montepython/MPLike_patch_script.py
      BUILD_COMMAND ""
      # Execute the script that fixes the likelihoods
      INSTALL_COMMAND ${PYTHON_EXECUTABLE} ${dir}/montepython/MPLike_patch_script.py
    )
  endif()
  add_extra_targets("backend" ${name} ${ver} ${dir} ${dl} clean)
endif()

# MontePythonLike
set(name "montepythonlike")
set(ver "3.5.0")
set(sfver "3_5_0")
set(dl "https://github.com/brinckmann/montepython_public/archive/v${ver}.tar.gz")
set(md5 "3467ba885320817d133e32493838e571")
set(dir "${PROJECT_SOURCE_DIR}/Backends/installed/${name}/${ver}")
set(patchdir "${PROJECT_SOURCE_DIR}/Backends/patches/${name}/${ver}/")
set(patch "${PROJECT_SOURCE_DIR}/Backends/patches/${name}/${ver}/${name}_${ver}.diff")
set(ditch_if_absent "Python")
set(required_modules "numpy,scipy")
check_ditch_status(${name} ${ver} ${dir} ${ditch_if_absent})
if(NOT ditched_${name}_${ver})
  check_python_modules(${name} ${ver} ${required_modules})
  if(modules_missing_${name}_${ver})
    inform_of_missing_modules(${name} ${ver} ${modules_missing_${name}_${ver}})
  else()
    ExternalProject_Add(${name}_${ver}
      DOWNLOAD_COMMAND ${DL_BACKEND} ${dl} ${md5} ${dir} ${name} ${ver}
      SOURCE_DIR ${dir}
      BUILD_IN_SOURCE 1
      # Apply main patch (modifications to existing likelihoods etc.)
      PATCH_COMMAND patch -p1 < ${patch}
      # Add additional likelihoods that are not shipped with montepython
      COMMAND patch -p1 < ${patchdir}/bao_correlations_likelihood.diff
      COMMAND patch -p1 < ${patchdir}/bao_smallz_combined_2018_likelihood.diff
      COMMAND patch -p1 < ${patchdir}/des_bao_Y1_likelihood.diff
      COMMAND patch -p1 < ${patchdir}/WiggleZ_bao_highz.diff
      # Add GAMBIT specific files that will fix the likelihoods to work with GAMBIT in the 'install' step
      CONFIGURE_COMMAND ${CMAKE_COMMAND} -E copy ${patchdir}/MontePythonLike.py ${dir}/montepython/MontePythonLike_${sfver}.py
      COMMAND ${CMAKE_COMMAND} -E copy ${patchdir}/../MPLike_patch_script.py ${dir}/montepython/MPLike_patch_script.py
      COMMAND sed ${dashi} -e "s/X_Y_Z/${sfver}/g" ${dir}/montepython/MPLike_patch_script.py
      BUILD_COMMAND ""
      # Execute the script that fixes the likelihoods
      INSTALL_COMMAND ${PYTHON_EXECUTABLE} ${dir}/montepython/MPLike_patch_script.py
    )
  endif()
  add_extra_targets("backend" ${name} ${ver} ${dir} ${dl} clean)
  set_as_default_version("backend" ${name} ${ver})
endif()


# Pythia
set(name "pythia")
set(ver "8.212")
set(lib "libpythia8")
set(dl "https://pythia.org/download/pythia82/pythia8212.tgz")
set(md5 "7bebd73edcabcaec591ce6a38d059fa3")
set(dir "${PROJECT_SOURCE_DIR}/Backends/installed/${name}/${ver}")

# Add additional compiler-specific optimisation flags and suppress some warnings from -Wextra.
set(pythia_CXXFLAGS "${BACKEND_CXX_FLAGS}")
if("${CMAKE_CXX_COMPILER_ID}" STREQUAL "Intel")
  # -fast sometimes makes xsecs come out as NaN, we catch that and invalidate those points
  set(pythia_CXXFLAGS "${pythia_CXXFLAGS} -fast")
elseif("${CMAKE_CXX_COMPILER_ID}" STREQUAL "GNU" OR "${CMAKE_CXX_COMPILER_ID}" STREQUAL "Clang" OR "${CMAKE_CXX_COMPILER_ID}" STREQUAL "AppleClang")
  # Include all flags from -ffast-math, except -ffinite-math-only (which has proved to cause incorrect results), and -fno-rounding-math -fno-signaling-nans (which don't exist in Clang and are defaults anyway for gcc).
  set(pythia_CXXFLAGS "${pythia_CXXFLAGS} -fno-math-errno -funsafe-math-optimizations")
  if("${CMAKE_CXX_COMPILER_ID}" STREQUAL "GNU")
    set(pythia_CXXFLAGS "${pythia_CXXFLAGS} -fcx-limited-range") # Clang doesn't have this one.
  endif()
  set_compiler_warning("no-extra" pythia_CXXFLAGS)
  set_compiler_warning("no-deprecated-declarations" pythia_CXXFLAGS)
endif()

# Add "-undefined dynamic_lookup" to linker flags on OSX
if(${CMAKE_SYSTEM_NAME} MATCHES "Darwin")
  set(pythia_CXX_SHARED_FLAGS "${CMAKE_SHARED_LIBRARY_CREATE_CXX_FLAGS} -undefined dynamic_lookup -flat_namespace ${NO_FIXUP_CHAINS}")
  set(pythia_CXX_SONAME_FLAGS "-Wl,-dylib_install_name")
else()
  set(pythia_CXX_SHARED_FLAGS "${CMAKE_SHARED_LIBRARY_CREATE_CXX_FLAGS}")
  set(pythia_CXX_SONAME_FLAGS "-Wl,-soname")
endif()

# - Add option to turn off intel IPO if insufficient memory exists to use it.
option(PYTHIA_OPT "For Pythia: Switch Intel's multi-file interprocedural optimization on/off" ON)
if("${CMAKE_CXX_COMPILER_ID}" STREQUAL "Intel" AND NOT "${PYTHIA_OPT}")
  set(pythia_CXXFLAGS "${pythia_CXXFLAGS} -no-ipo -ip")
endif()

# - Pythia 8.212 depends on std::auto_ptr which is removed in c++17, so we need to fall back to c++14 (or c++11)
if(COMPILER_SUPPORTS_CXX17)
  string(REGEX REPLACE "-std=c\\+\\+17" "-std=c++14" pythia_CXXFLAGS "${pythia_CXXFLAGS}")
endif()

# - Set include directories
set(ditch_if_absent "hepmc")
set(patch "${PROJECT_SOURCE_DIR}/Backends/patches/${name}/${ver}/patch_${name}_${ver}.dif")
set(pythia_CXXFLAGS "${pythia_CXXFLAGS} -I${Boost_INCLUDE_DIR} -I${PROJECT_SOURCE_DIR}/contrib/slhaea/include -I${HEPMC_PATH}/local/include -I${HEPMC_PATH}/interfaces/pythia8/include")
set(pythia_CXX_SHARED_FLAGS "${pythia_CXX_SHARED_FLAGS}  -L${HEPMC_PATH}/local/lib -Wl,-rpath ${HEPMC_PATH}/local/lib -lHepMC3")

# - Actual configure and compile commands
check_ditch_status(${name} ${ver} ${dir} ${ditch_if_absent})
if(NOT ditched_${name}_${ver})
  ExternalProject_Add(${name}_${ver}
    DEPENDS hepmc
    DOWNLOAD_COMMAND ${DL_BACKEND} ${dl} ${md5} ${dir} ${name} ${ver}
    SOURCE_DIR ${dir}
    BUILD_IN_SOURCE 1
    PATCH_COMMAND patch -p1 < ${patch}
    CONFIGURE_COMMAND ./configure --with-hepmc3=${HEPMC_PATH}/local --enable-shared --cxx="${CMAKE_CXX_COMPILER}" --cxx-common="${pythia_CXXFLAGS}" --cxx-shared="${pythia_CXX_SHARED_FLAGS}" --cxx-soname="${pythia_CXX_SONAME_FLAGS}" --lib-suffix=".so"
    BUILD_COMMAND ${MAKE_PARALLEL} CXX="${CMAKE_CXX_COMPILER}" lib/${lib}.so
    INSTALL_COMMAND ""
  )
  BOSS_backend(${name} ${ver})
  add_extra_targets("backend" ${name} ${ver} ${dir} ${dl} distclean)
  set_as_default_version("backend" ${name} ${ver})
endif()


# Nulike
set(name "nulike")
set(ver "1.0.4")
set(lib "libnulike")
set(dl "https://${name}.hepforge.org/downloads/${name}-${ver}.tar.gz")
set(md5 "47649992d19984ee53df6a1655c48227")
set(dir "${PROJECT_SOURCE_DIR}/Backends/installed/${name}/${ver}")
check_ditch_status(${name} ${ver} ${dir})
if(NOT ditched_${name}_${ver})
  ExternalProject_Add(${name}_${ver}
    DOWNLOAD_COMMAND ${DL_BACKEND} ${dl} ${md5} ${dir} ${name} ${ver}
    SOURCE_DIR ${dir}
    BUILD_IN_SOURCE 1
    CONFIGURE_COMMAND ""
    BUILD_COMMAND ${MAKE_PARALLEL} ${lib}.so FF=${CMAKE_Fortran_COMPILER} FOPT=${BACKEND_Fortran_FLAGS} MODULE=${FMODULE}
    INSTALL_COMMAND ""
  )
  add_extra_targets("backend" ${name} ${ver} ${dir} ${dl} distclean)
endif()

set(name "nulike")
set(ver "1.0.5")
set(lib "libnulike")
set(dl "https://${name}.hepforge.org/downloads/${name}-${ver}.tar.gz")
set(md5 "20cee73a38fb3560298b6a3acdd4d83a")
set(dir "${PROJECT_SOURCE_DIR}/Backends/installed/${name}/${ver}")
check_ditch_status(${name} ${ver} ${dir})
if(NOT ditched_${name}_${ver})
  ExternalProject_Add(${name}_${ver}
    DOWNLOAD_COMMAND ${DL_BACKEND} ${dl} ${md5} ${dir} ${name} ${ver}
    SOURCE_DIR ${dir}
    BUILD_IN_SOURCE 1
    CONFIGURE_COMMAND ""
    BUILD_COMMAND ${MAKE_PARALLEL} ${lib}.so FF=${CMAKE_Fortran_COMPILER} FOPT=${BACKEND_Fortran_FLAGS} MODULE=${FMODULE}
    INSTALL_COMMAND ""
  )
  add_extra_targets("backend" ${name} ${ver} ${dir} ${dl} distclean)
endif()

set(name "nulike")
set(ver "1.0.6")
set(lib "libnulike")
set(dl "https://${name}.hepforge.org/downloads/${name}-${ver}.tar.gz")
set(md5 "fc4c35dc867bb1213d80acd12e5c1169")
set(dir "${PROJECT_SOURCE_DIR}/Backends/installed/${name}/${ver}")
check_ditch_status(${name} ${ver} ${dir})
if(NOT ditched_${name}_${ver})
  ExternalProject_Add(${name}_${ver}
    DOWNLOAD_COMMAND ${DL_BACKEND} ${dl} ${md5} ${dir} ${name} ${ver}
    SOURCE_DIR ${dir}
    BUILD_IN_SOURCE 1
    CONFIGURE_COMMAND ""
    BUILD_COMMAND ${MAKE_PARALLEL} ${lib}.so FF=${CMAKE_Fortran_COMPILER} FOPT=${BACKEND_Fortran_FLAGS} MODULE=${FMODULE}
    INSTALL_COMMAND ""
  )
  add_extra_targets("backend" ${name} ${ver} ${dir} ${dl} distclean)
endif()

set(name "nulike")
set(ver "1.0.7")
set(lib "libnulike")
set(dl "https://${name}.hepforge.org/downloads/${name}-${ver}.tar.gz")
set(md5 "5c8e74d125b619abe01e196af7baf790")
set(dir "${PROJECT_SOURCE_DIR}/Backends/installed/${name}/${ver}")
check_ditch_status(${name} ${ver} ${dir})
if(NOT ditched_${name}_${ver})
  ExternalProject_Add(${name}_${ver}
    DOWNLOAD_COMMAND ${DL_BACKEND} ${dl} ${md5} ${dir} ${name} ${ver}
    SOURCE_DIR ${dir}
    BUILD_IN_SOURCE 1
    CONFIGURE_COMMAND ""
    BUILD_COMMAND ${MAKE_PARALLEL} ${lib}.so FF=${CMAKE_Fortran_COMPILER} FOPT=${BACKEND_Fortran_FLAGS} MODULE=${FMODULE}
    INSTALL_COMMAND ""
  )
  add_extra_targets("backend" ${name} ${ver} ${dir} ${dl} distclean)
endif()

set(name "nulike")
set(ver "1.0.8")
set(lib "libnulike")
set(dl "https://${name}.hepforge.org/downloads/${name}-${ver}.tar.gz")
set(md5 "2ab62018b255cc987263daa6999b1ad6")
set(dir "${PROJECT_SOURCE_DIR}/Backends/installed/${name}/${ver}")
check_ditch_status(${name} ${ver} ${dir})
if(NOT ditched_${name}_${ver})
  ExternalProject_Add(${name}_${ver}
    DOWNLOAD_COMMAND ${DL_BACKEND} ${dl} ${md5} ${dir} ${name} ${ver}
    SOURCE_DIR ${dir}
    BUILD_IN_SOURCE 1
    CONFIGURE_COMMAND ""
    BUILD_COMMAND ${MAKE_PARALLEL} ${lib}.so FF=${CMAKE_Fortran_COMPILER} FOPT=${BACKEND_Fortran_FLAGS} MODULE=${FMODULE}
    INSTALL_COMMAND ""
  )
  add_extra_targets("backend" ${name} ${ver} ${dir} ${dl} distclean)
endif()

set(name "nulike")
set(ver "1.0.9")
set(lib "libnulike")
set(dl "https://${name}.hepforge.org/downloads/${name}-${ver}.tar.gz")
set(md5 "b3f9d626fc964e9b0d1f33187504662d")
set(dir "${PROJECT_SOURCE_DIR}/Backends/installed/${name}/${ver}")
check_ditch_status(${name} ${ver} ${dir})
if(NOT ditched_${name}_${ver})
  ExternalProject_Add(${name}_${ver}
    DOWNLOAD_COMMAND ${DL_BACKEND} ${dl} ${md5} ${dir} ${name} ${ver}
    SOURCE_DIR ${dir}
    BUILD_IN_SOURCE 1
    CONFIGURE_COMMAND ""
    BUILD_COMMAND ${MAKE_PARALLEL} ${lib}.so FF=${CMAKE_Fortran_COMPILER} FOPT=${BACKEND_Fortran_FLAGS} MODULE=${FMODULE}
    INSTALL_COMMAND ""
  )
  add_extra_targets("backend" ${name} ${ver} ${dir} ${dl} distclean)
  set_as_default_version("backend" ${name} ${ver})
endif()


# SUSY-HIT
set(name "susyhit")
set(ver "1.5")
set(lib "libsusyhit")
set(dl "https://www.itp.kit.edu/~maggie/SUSY-HIT/version${ver}_${name}.tar.gz")
set(md5 "493c7ba3a07e192918d3412875fb386a")
set(dir "${PROJECT_SOURCE_DIR}/Backends/installed/${name}/${ver}")
set(patch "${PROJECT_SOURCE_DIR}/Backends/patches/${name}/${ver}/patch_${name}_${ver}.dif")

# - Due to a bug/instability in SUSYHIT, switch off optimization for Intel compilers
set(susyhit_Fortran_FLAGS "${BACKEND_Fortran_FLAGS}")
if("${CMAKE_Fortran_COMPILER_ID}" STREQUAL "Intel")
  set(susyhit_Fortran_FLAGS "${susyhit_Fortran_FLAGS} -O0")
endif()

check_ditch_status(${name} ${ver} ${dir})
if(NOT ditched_${name}_${ver})
  ExternalProject_Add(${name}_${ver}
    DOWNLOAD_COMMAND ${DL_BACKEND} ${dl} ${md5} ${dir} ${name} ${ver}
    SOURCE_DIR ${dir}
    BUILD_IN_SOURCE 1
    PATCH_COMMAND patch -p1 < ${patch}
    CONFIGURE_COMMAND ""
    BUILD_COMMAND ${MAKE_PARALLEL} ${lib}.so FC=${CMAKE_Fortran_COMPILER} FFLAGS=${susyhit_Fortran_FLAGS}
    INSTALL_COMMAND ""
  )
  add_extra_targets("backend" ${name} ${ver} ${dir} ${dl} clean)
  set_as_default_version("backend" ${name} ${ver})
endif()


# Ditch all FeynHiggs if using gfortran 10 or later, as it won't compile
if("${CMAKE_Fortran_COMPILER_ID}" STREQUAL "GNU" AND NOT CMAKE_Fortran_COMPILER_VERSION VERSION_LESS 10)
  set(itch "${itch}" "feynhiggs")
endif()

# FeynHiggs
set(name "feynhiggs")
set(ver "2.11.2")
set(lib "libFH")
set(dl "http://wwwth.mpp.mpg.de/members/heinemey/feynhiggs/newversion/FeynHiggs-${ver}.tar.gz")
set(md5 "edb73eafa6dab291bd8827242c16ac0a")
set(dir "${PROJECT_SOURCE_DIR}/Backends/installed/${name}/${ver}")
set(FH_Fortran_FLAGS "${BACKEND_Fortran_FLAGS_NO_BUILD_OPTIMISATIONS}") #For skipping -O2, which seems to cause issues
set(FH_C_FLAGS "${BACKEND_C_FLAGS_NO_BUILD_OPTIMISATIONS}")             #For skipping -O2, which seems to cause issues
set(FH_CXX_FLAGS "${BACKEND_CXX_FLAGS_NO_BUILD_OPTIMISATIONS}")         #For skipping -O2, which seems to cause issues
check_ditch_status(${name} ${ver} ${dir})
if(NOT ditched_${name}_${ver})
  ExternalProject_Add(${name}_${ver}
    DOWNLOAD_COMMAND IGNORE_HTTP_CERTIFICATE=1 ${DL_BACKEND} ${dl} ${md5} ${dir} ${name} ${ver}
    SOURCE_DIR ${dir}
    BUILD_IN_SOURCE 1
    # Fix bug preventing the use of array bounds checking.
    CONFIGURE_COMMAND sed ${dashi} -e "s#ComplexType spi_(2, 6:7, nvec, 1)#ComplexType spi_(2, 6:7, nvec, LEGS)#g" src/Decays/VecSet.F
              COMMAND ./configure FC=${CMAKE_Fortran_COMPILER} FFLAGS=${FH_Fortran_FLAGS} CC=${CMAKE_C_COMPILER} CFLAGS=${FH_C_FLAGS} CXX=${CMAKE_CXX_COMPILER} CXXFLAGS=${FH_CXX_FLAGS}
    BUILD_COMMAND ${MAKE_PARALLEL}
          COMMAND ${CMAKE_COMMAND} -E make_directory lib
          COMMAND ${CMAKE_COMMAND} -E echo "${CMAKE_Fortran_COMPILER} ${CMAKE_SHARED_LINKER_FLAGS} ${NO_FIXUP_CHAINS} ${CMAKE_SHARED_LIBRARY_CREATE_Fortran_FLAGS} -o lib/${lib}.so build/*.o" > make_so.sh
          COMMAND chmod u+x make_so.sh
          COMMAND ./make_so.sh
    INSTALL_COMMAND ""
  )
  add_extra_targets("backend" ${name} ${ver} ${dir} ${dl} clean)
endif()

set(name "feynhiggs")
set(ver "2.11.3")
set(lib "libFH")
set(dl "http://wwwth.mpp.mpg.de/members/heinemey/feynhiggs/newversion/FeynHiggs-${ver}.tar.gz")
set(md5 "49f5ea1838cb233baffd85bbc1b0d87d")
set(dir "${PROJECT_SOURCE_DIR}/Backends/installed/${name}/${ver}")
set(FH_Fortran_FLAGS "${BACKEND_Fortran_FLAGS_NO_BUILD_OPTIMISATIONS}") #For skipping -O2, which seems to cause issues
set(FH_C_FLAGS "${BACKEND_C_FLAGS_NO_BUILD_OPTIMISATIONS}")             #For skipping -O2, which seems to cause issues
set(FH_CXX_FLAGS "${BACKEND_CXX_FLAGS_NO_BUILD_OPTIMISATIONS}")         #For skipping -O2, which seems to cause issues
check_ditch_status(${name} ${ver} ${dir})
if(NOT ditched_${name}_${ver})
  ExternalProject_Add(${name}_${ver}
    DOWNLOAD_COMMAND IGNORE_HTTP_CERTIFICATE=1 ${DL_BACKEND} ${dl} ${md5} ${dir} ${name} ${ver}
    SOURCE_DIR ${dir}
    BUILD_IN_SOURCE 1
    # Fix bug preventing the use of array bounds checking.
    CONFIGURE_COMMAND sed ${dashi} -e "s#ComplexType spi_(2, 6:7, nvec, 1)#ComplexType spi_(2, 6:7, nvec, LEGS)#g" src/Decays/VecSet.F
              COMMAND ./configure FC=${CMAKE_Fortran_COMPILER} FFLAGS=${FH_Fortran_FLAGS} CC=${CMAKE_C_COMPILER} CFLAGS=${FH_C_FLAGS} CXX=${CMAKE_CXX_COMPILER} CXXFLAGS=${FH_CXX_FLAGS}
    BUILD_COMMAND ${MAKE_PARALLEL}
          COMMAND ${CMAKE_COMMAND} -E make_directory lib
          COMMAND ${CMAKE_COMMAND} -E echo "${CMAKE_Fortran_COMPILER} ${CMAKE_SHARED_LINKER_FLAGS} ${NO_FIXUP_CHAINS} ${CMAKE_SHARED_LIBRARY_CREATE_Fortran_FLAGS} -o lib/${lib}.so build/*.o" > make_so.sh
          COMMAND chmod u+x make_so.sh
          COMMAND ./make_so.sh
    INSTALL_COMMAND ""
  )
  add_extra_targets("backend" ${name} ${ver} ${dir} ${dl} clean)
  set_as_default_version("backend" ${name} ${ver})
endif()

set(name "feynhiggs")
set(ver "2.12.0")
set(lib "libFH")
set(dl "http://wwwth.mpp.mpg.de/members/heinemey/feynhiggs/newversion/FeynHiggs-${ver}.tar.gz")
set(md5 "da2d0787311525213cd4721da9946b86")
set(dir "${PROJECT_SOURCE_DIR}/Backends/installed/${name}/${ver}")
set(FH_Fortran_FLAGS "${BACKEND_Fortran_FLAGS_NO_BUILD_OPTIMISATIONS}") #For skipping -O2, which seems to cause issues
set(FH_C_FLAGS "${BACKEND_C_FLAGS_NO_BUILD_OPTIMISATIONS}")             #For skipping -O2, which seems to cause issues
set(FH_CXX_FLAGS "${BACKEND_CXX_FLAGS_NO_BUILD_OPTIMISATIONS}")         #For skipping -O2, which seems to cause issues
check_ditch_status(${name} ${ver} ${dir})
if(NOT ditched_${name}_${ver})
  ExternalProject_Add(${name}_${ver}
    DOWNLOAD_COMMAND IGNORE_HTTP_CERTIFICATE=1 ${DL_BACKEND} ${dl} ${md5} ${dir} ${name} ${ver}
    SOURCE_DIR ${dir}
    BUILD_IN_SOURCE 1
    # Fix bug preventing the use of array bounds checking.
    CONFIGURE_COMMAND sed ${dashi} -e "s#ComplexType spi_(2, 6:7, nvec, 1)#ComplexType spi_(2, 6:7, nvec, LEGS)#g" src/Decays/VecSet.F
              COMMAND ./configure FC=${CMAKE_Fortran_COMPILER} FFLAGS=${FH_Fortran_FLAGS} CC=${CMAKE_C_COMPILER} CFLAGS=${FH_C_FLAGS} CXX=${CMAKE_CXX_COMPILER} CXXFLAGS=${FH_CXX_FLAGS}
    BUILD_COMMAND ${MAKE_PARALLEL}
          COMMAND ${CMAKE_COMMAND} -E make_directory lib
          COMMAND ${CMAKE_COMMAND} -E echo "${CMAKE_Fortran_COMPILER} ${CMAKE_SHARED_LINKER_FLAGS} ${NO_FIXUP_CHAINS} ${CMAKE_SHARED_LIBRARY_CREATE_Fortran_FLAGS} -o lib/${lib}.so build/*.o" > make_so.sh
          COMMAND chmod u+x make_so.sh
          COMMAND ./make_so.sh
    INSTALL_COMMAND ""
  )
  add_extra_targets("backend" ${name} ${ver} ${dir} ${dl} clean)
endif()


# HiggsBounds tables
set(name "higgsbounds_tables")
set(ver "0.0")
set(dl "https://higgsbounds.hepforge.org/downloads/csboutput_trans_binary.tar.gz")
set(md5 "004decca30335ddad95654a04dd034a6")
set(dir "${PROJECT_SOURCE_DIR}/Backends/installed/${name}/${ver}")
check_ditch_status(${name} ${ver} ${dir})
if(NOT ditched_${name}_${ver})
  ExternalProject_Add(${name}_${ver}
    DOWNLOAD_COMMAND ${DL_BACKEND} ${dl} ${md5} ${dir} ${name} ${ver} "retain container folder"
    SOURCE_DIR ${dir}
    BUILD_IN_SOURCE 1
    CONFIGURE_COMMAND ""
    BUILD_COMMAND ""
    INSTALL_COMMAND ""
  )
  add_extra_targets("backend" ${name} ${ver} ${dir} ${dl} clean)
  set_as_default_version("backend" ${name} ${ver})
endif()

# HiggsBounds
set(name "higgsbounds")
set(ver "4.2.1")
set(lib "libhiggsbounds")
set(dl "https://${name}.hepforge.org/downloads/HiggsBounds-${ver}.tar.gz")
set(md5 "47b93330d4e0fddcc23b381548db355b")
set(dir "${PROJECT_SOURCE_DIR}/Backends/installed/${name}/${ver}")
set(hb_tab_name "higgsbounds_tables")
set(hb_tab_ver "0.0")
set(hb_tab_dir "${PROJECT_SOURCE_DIR}/Backends/installed/${hb_tab_name}/${hb_tab_ver}")
check_ditch_status(${name} ${ver} ${dir})
if(NOT ditched_${name}_${ver})
  ExternalProject_Add(${name}_${ver}
    DEPENDS ${hb_tab_name}_${hb_tab_ver}
    DOWNLOAD_COMMAND ${DL_BACKEND} ${dl} ${md5} ${dir} ${name} ${ver}
    SOURCE_DIR ${dir}
    BUILD_IN_SOURCE 1
    CONFIGURE_COMMAND ${CMAKE_COMMAND} -E copy configure-with-chisq my_configure
              COMMAND sed ${dashi} -e "s|clsbtablesdir=.*|clsbtablesdir=\"${hb_tab_dir}/\"|" my_configure
              COMMAND sed ${dashi} -e "s|F90C =.*|F90C = ${CMAKE_Fortran_COMPILER}|" my_configure
              COMMAND sed ${dashi} -e "s|F77C =.*|F77C = ${CMAKE_Fortran_COMPILER}|" my_configure
              COMMAND sed ${dashi} -e "s|F90FLAGS =.*|F90FLAGS = ${BACKEND_Fortran_FLAGS}|" my_configure
              COMMAND sed ${dashi} -e "s|\\.SUFFIXES|.NOTPARALLEL:${nl}${nl}.SUFFIXES|" makefile.in
              COMMAND ${CMAKE_COMMAND} -E copy makefile.in makefile.in.tmp
              COMMAND awk "{gsub(/${nl}/,${true_nl})}{print}" makefile.in.tmp > makefile.in
              COMMAND ${CMAKE_COMMAND} -E remove makefile.in.tmp
              COMMAND ./my_configure
    BUILD_COMMAND ${MAKE_PARALLEL}
          COMMAND ${CMAKE_COMMAND} -E make_directory lib
          COMMAND ${CMAKE_COMMAND} -E echo "${CMAKE_Fortran_COMPILER} ${CMAKE_SHARED_LINKER_FLAGS} ${NO_FIXUP_CHAINS} ${CMAKE_SHARED_LIBRARY_CREATE_Fortran_FLAGS} -o lib/${lib}.so *.o" > make_so.sh
          COMMAND chmod u+x make_so.sh
          COMMAND ./make_so.sh
    INSTALL_COMMAND ""
  )
  add_extra_targets("backend" ${name} ${ver} ${dir} ${dl} clean)
endif()

set(name "higgsbounds")
set(ver "4.3.1")
set(lib "libhiggsbounds")
set(dl "https://${name}.hepforge.org/downloads/HiggsBounds-${ver}.tar.gz")
set(md5 "c1667613f814a9f0297d1f11a8b3ef34")
set(dir "${PROJECT_SOURCE_DIR}/Backends/installed/${name}/${ver}")
set(patch "${PROJECT_SOURCE_DIR}/Backends/patches/${name}/${ver}/patch_${name}_${ver}.dif")
set(hb_tab_name "higgsbounds_tables")
set(hb_tab_ver "0.0")
set(hb_tab_dir "${PROJECT_SOURCE_DIR}/Backends/installed/${hb_tab_name}/${hb_tab_ver}")
check_ditch_status(${name} ${ver} ${dir})
if(NOT ditched_${name}_${ver})
  ExternalProject_Add(${name}_${ver}
    DEPENDS ${hb_tab_name}_${hb_tab_ver}
    DOWNLOAD_COMMAND ${DL_BACKEND} ${dl} ${md5} ${dir} ${name} ${ver}
    SOURCE_DIR ${dir}
    PATCH_COMMAND patch -p1 < ${patch}
    BUILD_IN_SOURCE 1
    CONFIGURE_COMMAND ${CMAKE_COMMAND} -E copy configure-with-chisq my_configure
              COMMAND sed ${dashi} -e "s|clsbtablesdir=.*|clsbtablesdir=\"${hb_tab_dir}/\"|" my_configure
              COMMAND sed ${dashi} -e "s|F90C =.*|F90C = ${CMAKE_Fortran_COMPILER}|" my_configure
              COMMAND sed ${dashi} -e "s|F77C =.*|F77C = ${CMAKE_Fortran_COMPILER}|" my_configure
              COMMAND sed ${dashi} -e "s|F90FLAGS =.*|F90FLAGS = ${BACKEND_Fortran_FLAGS}|" my_configure
              COMMAND sed ${dashi} -e "s|\\.SUFFIXES|.NOTPARALLEL:${nl}${nl}.SUFFIXES|" makefile.in
              COMMAND ${CMAKE_COMMAND} -E copy makefile.in makefile.in.tmp
              COMMAND awk "{gsub(/${nl}/,${true_nl})}{print}" makefile.in.tmp > makefile.in
              COMMAND ${CMAKE_COMMAND} -E remove makefile.in.tmp
              COMMAND ./my_configure
    BUILD_COMMAND ${MAKE_PARALLEL}
          COMMAND ${CMAKE_COMMAND} -E make_directory lib
          COMMAND ${CMAKE_COMMAND} -E echo "${CMAKE_Fortran_COMPILER} ${CMAKE_SHARED_LINKER_FLAGS} ${NO_FIXUP_CHAINS} ${CMAKE_SHARED_LIBRARY_CREATE_Fortran_FLAGS} -o lib/${lib}.so *.o" > make_so.sh
          COMMAND chmod u+x make_so.sh
          COMMAND ./make_so.sh
    INSTALL_COMMAND ""
  )
  add_extra_targets("backend" ${name} ${ver} ${dir} ${dl} clean)
  set_as_default_version("backend" ${name} ${ver})
endif()

# HiggsSignals
set(name "higgssignals")
set(ver "1.4.0")
set(lib "libhiggssignals")
set(dl "https://higgsbounds.hepforge.org/downloads/HiggsSignals-${ver}.tar.gz")
set(md5 "537d3885b1cbddbe1163dbc843ec2beb")
set(dir "${PROJECT_SOURCE_DIR}/Backends/installed/${name}/${ver}")
set(patch "${PROJECT_SOURCE_DIR}/Backends/patches/${name}/${ver}/patch_${name}_${ver}.dif")
set(hb_name "higgsbounds")
set(hb_ver "4.3.1")
check_ditch_status(${name} ${ver} ${dir})
if(NOT ditched_${name}_${ver})
  ExternalProject_Add(${name}_${ver}
    DEPENDS higgsbounds_${hb_ver}
    DOWNLOAD_COMMAND ${DL_BACKEND} ${dl} ${md5} ${dir} ${name} ${ver}
    SOURCE_DIR ${dir}
    PATCH_COMMAND patch -p1 < ${patch}
    BUILD_IN_SOURCE 1
    CONFIGURE_COMMAND ${CMAKE_COMMAND} -E copy configure my_configure
              COMMAND sed ${dashi} -e "s|HBLIBS =.*|HBLIBS =-L../../${hb_name}/${hb_ver}|" my_configure
              COMMAND sed ${dashi} -e "s|HBINCLUDE =.*|HBINCLUDE =-I../../${hb_name}/${hb_ver}|" my_configure
              COMMAND sed ${dashi} -e "s|F90C =.*|F90C = ${CMAKE_Fortran_COMPILER}|" my_configure
              COMMAND sed ${dashi} -e "s|F77C =.*|F77C = ${CMAKE_Fortran_COMPILER}|" my_configure
              COMMAND sed ${dashi} -e "s|F90FLAGS =.*|F90FLAGS = ${BACKEND_Fortran_FLAGS}|" my_configure
              COMMAND sed ${dashi} -e "s|\\.SUFFIXES|.NOTPARALLEL:${nl}${nl}.SUFFIXES|" makefile.in
              COMMAND ${CMAKE_COMMAND} -E copy makefile.in makefile.in.tmp
              COMMAND awk "{gsub(/${nl}/,${true_nl})}{print}" makefile.in.tmp > makefile.in
              COMMAND ${CMAKE_COMMAND} -E remove makefile.in.tmp
              COMMAND ./my_configure
    BUILD_COMMAND ${MAKE_PARALLEL}
          COMMAND ${CMAKE_COMMAND} -E make_directory lib
          COMMAND ${CMAKE_COMMAND} -E remove HiggsSignals.o
          COMMAND ${CMAKE_COMMAND} -E echo "${CMAKE_Fortran_COMPILER} ${CMAKE_SHARED_LINKER_FLAGS} ${NO_FIXUP_CHAINS} ${CMAKE_SHARED_LIBRARY_CREATE_Fortran_FLAGS} -o lib/${lib}.so ./*.o ../../${hb_name}/${hb_ver}/*.o" > make_so.sh
          COMMAND chmod u+x make_so.sh
          COMMAND ./make_so.sh
    INSTALL_COMMAND ""
  )
  add_extra_targets("backend" ${name} ${ver} ${dir} ${dl} clean)
  set_as_default_version("backend" ${name} ${ver})
endif()


# SPheno
set(name "spheno")
set(ver "3.3.8")
set(lib "lib/libSPheno.so")
set(dl "http://www.hepforge.org/archive/spheno/SPheno-${ver}.tar.gz")
set(md5 "4307cb4b736cebca5e57ca6c5e0b5836")
set(dir "${PROJECT_SOURCE_DIR}/Backends/installed/${name}/${ver}")
string(REGEX REPLACE "(-cpp)|(-fpp)" "" SPheno_FLAGS "${BACKEND_Fortran_FLAGS}") #SPheno hates the preprocessor
set(SPheno_FLAGS "-c ${SPheno_FLAGS} -${FMODULE} ${dir}/include -I${dir}/include")
set(patch "${PROJECT_SOURCE_DIR}/Backends/patches/${name}/${ver}/patch_${name}_${ver}.dif")
check_ditch_status(${name} ${ver} ${dir})
if(NOT ditched_${name}_${ver})
  ExternalProject_Add(${name}_${ver}
    DOWNLOAD_COMMAND ${DL_BACKEND} ${dl} ${md5} ${dir} ${name} ${ver}
    SOURCE_DIR ${dir}
    BUILD_IN_SOURCE 1
    PATCH_COMMAND patch -p1 < ${patch}
    CONFIGURE_COMMAND ""
    BUILD_COMMAND ${MAKE_PARALLEL} $F90=${CMAKE_Fortran_COMPILER} FFLAGS=${SPheno_FLAGS} ${lib}
    INSTALL_COMMAND ""
  )
  add_extra_targets("backend" ${name} ${ver} ${dir} ${dl} clean)
endif()

# SPheno
set(name "spheno")
set(ver "4.0.3")
set(lib "lib/libSPheno.so")
set(dl "http://www.hepforge.org/archive/spheno/SPheno-${ver}.tar.gz")
set(md5 "64787d6c8ce03cac38aec53d34ac46ad")
set(dir "${PROJECT_SOURCE_DIR}/Backends/installed/${name}/${ver}")
string(REGEX REPLACE "(-cpp)|(-fpp)" "" SPheno_FLAGS "${BACKEND_Fortran_FLAGS}") #SPheno hates the preprocessor
set(SPheno_FLAGS "-c ${SPheno_FLAGS} -${FMODULE} ${dir}/include -I${dir}/include")
set(patch "${PROJECT_SOURCE_DIR}/Backends/patches/${name}/${ver}/patch_${name}_${ver}.dif")
check_ditch_status(${name} ${ver} ${dir})
if(NOT ditched_${name}_${ver})
  ExternalProject_Add(${name}_${ver}
    DOWNLOAD_COMMAND ${DL_BACKEND} ${dl} ${md5} ${dir} ${name} ${ver}
    SOURCE_DIR ${dir}
    BUILD_IN_SOURCE 1
    PATCH_COMMAND patch -p1 < ${patch}
    CONFIGURE_COMMAND ""
    BUILD_COMMAND ${MAKE_PARALLEL} F90=${CMAKE_Fortran_COMPILER} FFLAGS="${SPheno_FLAGS}" ${lib}
    INSTALL_COMMAND ""
  )
  add_extra_targets("backend" ${name} ${ver} ${dir} ${dl} cleanall)
  set_as_default_version("backend" ${name} ${ver})
endif()


# gm2calc
set(name "gm2calc")
set(ver "1.2.0")
set(dl "https://${name}.hepforge.org/downloads/${name}-${ver}.tar.gz")
set(md5 "07d55bbbd648b8ef9b2d69ad1dfd8326")
set(dir "${PROJECT_SOURCE_DIR}/Backends/installed/${name}/${ver}")
set(patch "${PROJECT_SOURCE_DIR}/Backends/patches/${name}/${ver}/patch_${name}")
# - Silence the deprecated-declarations warnings coming from Eigen3
set(GM2CALC_CXX_FLAGS "${BACKEND_CXX_FLAGS}")
set_compiler_warning("no-deprecated-declarations" GM2CALC_CXX_FLAGS)
# - gm2calc 1.2 depends on std::ptr_fun which is removed in c++17, so we need to fall back to c++14 (or c++11)
if(COMPILER_SUPPORTS_CXX17)
  string(REGEX REPLACE "-std=c\\+\\+17" "-std=c++14" GM2CALC_CXX_FLAGS "${GM2CALC_CXX_FLAGS}")
endif()
set(GM2CALC_MAKESHAREDLIB "${CMAKE_CXX_COMPILER} ${CMAKE_SHARED_LINKER_FLAGS} ${NO_FIXUP_CHAINS} ${CMAKE_SHARED_LIBRARY_CREATE_CXX_FLAGS}")
check_ditch_status(${name} ${ver} ${dir})
if(NOT ditched_${name}_${ver})
  ExternalProject_Add(${name}_${ver}
    DOWNLOAD_COMMAND ${DL_BACKEND} ${dl} ${md5} ${dir} ${name} ${ver}
    SOURCE_DIR ${dir}
    BUILD_IN_SOURCE 1
    PATCH_COMMAND patch -p1 < ${patch}_makefile.dif
          COMMAND patch -p1 < ${patch}_module.dif
          COMMAND patch -p1 < ${patch}_error.dif
    CONFIGURE_COMMAND ""
    BUILD_COMMAND ${MAKE_PARALLEL} CXX=${CMAKE_CXX_COMPILER} CXXFLAGS=${GM2CALC_CXX_FLAGS} EIGENFLAGS=-I${EIGEN3_INCLUDE_DIR} BOOSTFLAGS=-I${Boost_INCLUDE_DIR} MAKESHAREDLIB=${GM2CALC_MAKESHAREDLIB} sharedlib
    INSTALL_COMMAND ""
  )
  BOSS_backend(${name} ${ver})
  add_extra_targets("backend" ${name} ${ver} ${dir} ${dl} clean)
endif()

set(name "gm2calc")
set(ver "1.3.0")
set(dl "https://${name}.hepforge.org/downloads/${name}-${ver}.tar.gz")
set(md5 "1bddab5a411a895edd382a1f8a991c15")
set(dir "${PROJECT_SOURCE_DIR}/Backends/installed/${name}/${ver}")
set(patch "${PROJECT_SOURCE_DIR}/Backends/patches/${name}/${ver}/patch_${name}")
# - Silence the deprecated-declarations warnings coming from Eigen3
set(GM2CALC_CXX_FLAGS "${BACKEND_CXX_FLAGS}")
set_compiler_warning("no-deprecated-declarations" GM2CALC_CXX_FLAGS)
# - gm2calc 1.3 depends on std::ptr_fun which is removed in c++17, so we need to fall back to c++14 (or c++11)
if(COMPILER_SUPPORTS_CXX17)
  string(REGEX REPLACE "-std=c\\+\\+17" "-std=c++14" GM2CALC_CXX_FLAGS "${GM2CALC_CXX_FLAGS}")
endif()
set(GM2CALC_MAKESHAREDLIB "${CMAKE_CXX_COMPILER} ${CMAKE_SHARED_LINKER_FLAGS} ${NO_FIXUP_CHAINS} ${CMAKE_SHARED_LIBRARY_CREATE_CXX_FLAGS}")
check_ditch_status(${name} ${ver} ${dir})
if(NOT ditched_${name}_${ver})
  ExternalProject_Add(${name}_${ver}
    DOWNLOAD_COMMAND ${DL_BACKEND} ${dl} ${md5} ${dir} ${name} ${ver}
    SOURCE_DIR ${dir}
    BUILD_IN_SOURCE 1
    PATCH_COMMAND patch -p1 < ${patch}_error.dif
    CONFIGURE_COMMAND ""
    BUILD_COMMAND ${MAKE_PARALLEL} CXX=${CMAKE_CXX_COMPILER} CXXFLAGS=${GM2CALC_CXX_FLAGS} EIGENFLAGS=-I${EIGEN3_INCLUDE_DIR} BOOSTFLAGS=-I${Boost_INCLUDE_DIR} MAKESHAREDLIB=${GM2CALC_MAKESHAREDLIB} alllib
    INSTALL_COMMAND ""
  )
  BOSS_backend(${name} ${ver})
  add_extra_targets("backend" ${name} ${ver} ${dir} ${dl} clean)
  set_as_default_version("backend" ${name} ${ver})
endif()


# phc
set(name "phc")
set(ver "2.4.58")
if(${CMAKE_SYSTEM_NAME} MATCHES "Darwin")
  set(dl "http://www.math.uic.edu/~jan/mactel64y_phcv24p.tar.gz")
  #set(md5 "2e347b1794201d7ca462d2e4b5630147")
  set(md5 "none")
else()
  set(dl "http://www.math.uic.edu/~jan/x86_64phcv24p.tar.gz")
  #set(md5 "7b589002b78037c40a8c52269bf39c0e")
  set(md5 "none")
endif()
set(dir "${PROJECT_SOURCE_DIR}/Backends/installed/${name}/${ver}")
check_ditch_status(${name} ${ver} ${dir})
if(NOT ditched_${name}_${ver})
  ExternalProject_Add(${name}_${ver}
          DOWNLOAD_COMMAND IGNORE_HTTP_CERTIFICATE=1 ${DL_BACKEND} ${dl} ${md5} ${dir} ${name} ${ver}
          SOURCE_DIR ${dir}
          BUILD_IN_SOURCE 1
          CONFIGURE_COMMAND ""
          BUILD_COMMAND ""
          INSTALL_COMMAND ""
          )
  add_extra_targets("backend" ${name} ${ver} ${dir} ${dl} clean)
  set_as_default_version("backend" ${name} ${ver})
endif()


# hom4ps
set(name "hom4ps")
set(ver "2.0")

if(${CMAKE_SYSTEM_NAME} MATCHES "Darwin")
  set(dl "http://www.math.nsysu.edu.tw/~leetsung/works/HOM4PS_soft_files/HOM4PS2_MacOSX.tar.gz")
  set(md5 "daa880bd51fc166a9a2f85332b025fae")
else()
  set(dl "http://www.math.nsysu.edu.tw/~leetsung/works/HOM4PS_soft_files/HOM4PS2_64-bit.tar.gz")
  set(md5 "134a2539faf2c0596eaf039e7ccc1677")
endif()

set(dir "${PROJECT_SOURCE_DIR}/Backends/installed/${name}/${ver}")
check_ditch_status(${name} ${ver} ${dir})
if(NOT ditched_${name}_${ver})
  ExternalProject_Add(${name}_${ver}
          DOWNLOAD_COMMAND ${DL_BACKEND} ${dl} ${md5} ${dir} ${name} ${ver}
          SOURCE_DIR ${dir}
          BUILD_IN_SOURCE 1
          CONFIGURE_COMMAND ""
          BUILD_COMMAND ""
          INSTALL_COMMAND ""
          )
  add_extra_targets("backend" ${name} ${ver} ${dir} ${dl} clean) # FIGURE THIS OUT
  set_as_default_version("backend" ${name} ${ver})
endif()


# Vevacious
set(name "vevacious")
set(ver "1.0")
set(dl "http://github.com/JoseEliel/VevaciousPlusPlus_Development/archive/refs/heads/master.zip")
set(md5 "none") # Keep none for now because there is no tagged release of vevacious yet
set(dir "${PROJECT_SOURCE_DIR}/Backends/installed/${name}/${ver}")
set(patchdir "${PROJECT_SOURCE_DIR}/Backends/patches/${name}/${ver}")
set(Minuit_name "minuit2")
set(Minuit_ver "6.23.01")
set(Minuit_lib_name "libminuit2")
set(phc_ver "2.4.58")
set(hom4ps_ver "2.0")
set(Minuit_include "${PROJECT_SOURCE_DIR}/ScannerBit/installed/${Minuit_name}/${Minuit_ver}/inc/")
set(Minuit_lib "${PROJECT_SOURCE_DIR}/ScannerBit/installed/${Minuit_name}/${Minuit_ver}/lib/")
set(VPP_SHARED_LINKER_FLAGS "${CMAKE_SHARED_LINKER_FLAGS} ${NO_FIXUP_CHAINS}")
set(VPP_CMAKE_FLAGS -DCMAKE_C_FLAGS=${BACKEND_C_FLAGS} -DCMAKE_CXX_FLAGS=${BACKEND_CXX_FLAGS} -DCMAKE_C_COMPILER=${CMAKE_C_COMPILER} -DCMAKE_CXX_COMPILER=${CMAKE_CXX_COMPILER} -DCMAKE_SHARED_LINKER_FLAGS=${VPP_SHARED_LINKER_FLAGS} -DEIGEN3_INCLUDE_DIR=${EIGEN3_INCLUDE_DIR} -DBoost_INCLUDE_DIR=${Boost_INCLUDE_DIR} -DWITHIN_GAMBIT=True -DSILENT_MODE=TRUE -DMinuit_include=${Minuit_include} -DMinuit_lib=${Minuit_lib})
set(VPP_FLAGS "${BACKEND_CXX_FLAGS} -Wno-unused-local-typedefs -I./include/ -I./include/LHPC/ -I${Boost_INCLUDE_DIR} -I${EIGEN3_INCLUDE_DIR} -I${Minuit_include}")
set_compiler_warning("no-unused-parameter" VPP_FLAGS)
set(BOSSregex "s#cpp)#cpp   source/BOSS_factory_VevaciousPlusPlus.cpp       source/BOSS_wrapperutils.cpp        source/BOSS_VevaciousPlusPlus.cpp)#g")
set(FLAGSregex1 "s#_FLAGS} -O3 -fPIC#_FLAGS}#g")
set(FLAGSregex2 "s#_FLAGS} -Wall -Wno-unused-local-typedefs -O3 -fPIC -fopenmp#_FLAGS}#g")
check_ditch_status(${name} ${ver} ${dir})
if(NOT ditched_${name}_${ver})
  ExternalProject_Add(${name}_${ver}
          DEPENDS ${Minuit_name}_${Minuit_ver}
          DEPENDS phc_${phc_ver}
          DEPENDS hom4ps_${hom4ps_ver}
          DOWNLOAD_COMMAND ${DL_BACKEND} ${dl} ${md5} ${dir} ${name} ${ver}
          SOURCE_DIR ${dir}
          PATCH_COMMAND patch -p1 < ${patchdir}/patch_${name}_${ver}.dif
          UPDATE_COMMAND sed ${dashi} -e "${BOSSregex}" ${dir}/CMakeLists.txt
                 COMMAND sed ${dashi} -e "${FLAGSregex1}" ${dir}/CMakeLists.txt
                 COMMAND sed ${dashi} -e "${FLAGSregex2}" ${dir}/CMakeLists.txt
          CMAKE_COMMAND ${CMAKE_COMMAND} ${dir}
          CMAKE_ARGS ${VPP_CMAKE_FLAGS}
          BUILD_COMMAND ${MAKE_PARALLEL} MINUITLIBDIR=${Minuit_lib} MINUITLIBNAME=${Minuit_lib_name} VevaciousPlusPlus-lib
                COMMAND ${CMAKE_COMMAND} -E make_directory ${patchdir}/VevaciousPlusPlus/ModelFiles/
                COMMAND ${CMAKE_COMMAND} -E copy_directory ${patchdir}/VevaciousPlusPlus/ModelFiles/ ${dir}/ModelFiles/
          INSTALL_COMMAND ""
          )
  add_extra_targets("backend" ${name} ${ver} ${dir} ${dl} clean)
  set_as_default_version("backend" ${name} ${ver})
  BOSS_backend(${name} ${ver})
endif()


# SUSYHD
set(name "susyhd")
set(ver "1.0.2")
set(dl "http://users.ictp.it/~${name}/v${ver}/SUSYHD.tgz")
set(md5 "e831c3fa977552ff944e0db44db38e87")
set(dir "${PROJECT_SOURCE_DIR}/Backends/installed/${name}/${ver}")
set(ditch_if_absent "Mathematica")
check_ditch_status(${name} ${ver} ${dir} ${ditch_if_absent})
if(NOT ditched_${name}_${ver})
  ExternalProject_Add(${name}_${ver}
    DOWNLOAD_COMMAND ${DL_BACKEND} ${dl} ${md5} ${dir} ${name} ${ver}
    SOURCE_DIR ${dir}
    BUILD_IN_SOURCE 1
    PATCH_COMMAND ""
    CONFIGURE_COMMAND ""
    BUILD_COMMAND ""
    INSTALL_COMMAND ""
  )
  add_extra_targets("backend" ${name} ${ver} ${dir} ${dl} clean)
  set_as_default_version("backend" ${name} ${ver})
endif()


# DirectDM
set(name "directdm")
set(ver "2.2.0")
set(dl "https://github.com/DirectDM/directdm-py/archive/v2.2.0.tar.gz")
set(md5 "c22d26ae7bec44bbfe1eb5f4306a23e0")
set(lib "libdirectdm")
set(dir "${PROJECT_SOURCE_DIR}/Backends/installed/${name}/${ver}")
set(ditch_if_absent "Python")
check_ditch_status(${name} ${ver} ${dir} ${ditch_if_absent})
if(NOT ditched_${name}_${ver})
  ExternalProject_Add(${name}_${ver}
    DOWNLOAD_COMMAND ${DL_BACKEND} ${dl} ${md5} ${dir} ${name} ${ver}
    SOURCE_DIR ${dir}
    BUILD_IN_SOURCE 1
    CONFIGURE_COMMAND ""
    BUILD_COMMAND ""
    INSTALL_COMMAND ""
  )
  add_extra_targets("backend" ${name} ${ver} ${dir} ${dl} clean)
  set_as_default_version("backend" ${name} ${ver})
endif()


# CalcHEP
set(name "calchep")
set(ver "3.6.27")
set(dl "http://theory.sinp.msu.ru/~pukhov/CALCHEP/calchep_3.6.27.tgz")
set(md5 "7914181e15791fe03373bd37819ef638")
set(lib "libcalchep")
set(dir "${PROJECT_SOURCE_DIR}/Backends/installed/${name}/${ver}")
set(patchdir "${PROJECT_SOURCE_DIR}/Backends/patches/${name}/${ver}/")
set(ditch_if_absent "X11")
check_ditch_status(${name} ${ver} ${dir} ${ditch_if_absent})
if(NOT ditched_${name}_${ver})
  # Add -fcommon compiler flag to tell the compiler to accept and merge a multiple variable definiton in calchep
  set(calchep_CXX_FLAGS "${BACKEND_CXX_FLAGS} -fcommon")
  set(calchep_C_FLAGS "${BACKEND_C_FLAGS} -fcommon")
  set(calchep_Fortran_FLAGS "${BACKEND_Fortran_FLAGS} -fcommon")
  if(${CMAKE_SYSTEM_NAME} MATCHES "Darwin")
    set(calchep_CXX_FLAGS "${calchep_CXX_FLAGS} ${CMAKE_SHARED_LINKER_FLAGS} ${NO_FIXUP_CHAINS}")
    set(calchep_C_FLAGS "${calchep_C_FLAGS} ${CMAKE_SHARED_LINKER_FLAGS} ${NO_FIXUP_CHAINS}")
    set(calchep_Fortran_FLAGS "${calchep_Fortran_FLAGS} ${NO_FIXUP_CHAINS}")
  endif()
  if("${CMAKE_CXX_COMPILER_ID}" STREQUAL "Clang" OR "${CMAKE_CXX_COMPILER_ID}" STREQUAL "AppleClang")
    # Fix error due to C99 non-compliance
    set(calchep_C_FLAGS "${calchep_C_FLAGS} -Wno-error=implicit-function-declaration")
  endif()
  if("${CMAKE_CXX_COMPILER_ID}" STREQUAL "AppleClang")
    # Find the path to libx11
    execute_process(COMMAND ${BREW} --prefix libx11 RESULT_VARIABLE BREW_RESULT_CODE OUTPUT_VARIABLE X11_INSTALL_DIR)
    if(NOT BREW_RESULT_CODE)
      STRING(REPLACE "\n" "" X11_INSTALL_DIR "${X11_INSTALL_DIR}")
      set(calchep_LX11 "-L${X11_INSTALL_DIR}/lib")
    endif()
  endif()
  ExternalProject_Add(${name}_${ver}
    DOWNLOAD_COMMAND ${DL_BACKEND} ${dl} ${md5} ${dir} ${name} ${ver}
    SOURCE_DIR ${dir}
    BUILD_IN_SOURCE 1
    CONFIGURE_COMMAND ${CMAKE_COMMAND} -E copy ${patchdir}/main.c ${dir}/c_source/dynamicME/main.c
              COMMAND ${CMAKE_COMMAND} -E copy ${dir}/c_source/strfun/pdf_dummy.c ${dir}/c_source/num/pdf_dummy.c
    PATCH_COMMAND patch -p0 < ${patchdir}/patch_${name}_${ver}.dif
    BUILD_COMMAND ${MAKE_SERIAL} flags
          COMMAND sed ${dashi} -e "s#GAMBITDIR#${PROJECT_SOURCE_DIR}#g" ${dir}/c_source/dynamicME/vp_dynam.c
          COMMAND sed ${dashi} -e "s|\$CC -o a\\.out test\\.c  1>/dev/null 2>/dev/null|#Fails with AppleClang: $CC -o a.out test.c  1>/dev/null 2>/dev/null|g" ${dir}/getFlags
          COMMAND LX11=${calchep_LX11} ${dir}/getFlags
          COMMAND sed ${dashi} -e "s|FC =.*|FC = ${CMAKE_Fortran_COMPILER}|" ${dir}/FlagsForMake
          COMMAND sed ${dashi} -e "s|CC =.*|CC = ${CMAKE_C_COMPILER}|" ${dir}/FlagsForMake
          COMMAND sed ${dashi} -e "s|CXX =.*|CXX = ${CMAKE_CXX_COMPILER}|" ${dir}/FlagsForMake
          COMMAND sed ${dashi} -e "s|FFLAGS =.*|FFLAGS = ${calchep_Fortran_FLAGS}|" ${dir}/FlagsForMake
          COMMAND sed ${dashi} -e "s|CFLAGS =.*|CFLAGS = ${calchep_C_FLAGS}|" ${dir}/FlagsForMake
          COMMAND sed ${dashi} -e "s|CXXFLAGS =.*|CXXFLAGS = ${calchep_CXX_FLAGS}|" ${dir}/FlagsForMake
          COMMAND sed ${dashi} -e "s|FC=.*|FC=\"${CMAKE_Fortran_COMPILER}\"|" ${dir}/FlagsForSh
          COMMAND sed ${dashi} -e "s|CC=.*|CC=\"${CMAKE_C_COMPILER}\"|" ${dir}/FlagsForSh
          COMMAND sed ${dashi} -e "s|CXX=.*|CXX=\"${CMAKE_CXX_COMPILER}\"|" ${dir}/FlagsForSh
          COMMAND sed ${dashi} -e "s|FFLAGS=.*|FFLAGS=\"${calchep_Fortran_FLAGS}\"|" ${dir}/FlagsForSh
          COMMAND sed ${dashi} -e "s|CFLAGS=.*|CFLAGS=\"${calchep_C_FLAGS}\"|" ${dir}/FlagsForSh
          COMMAND sed ${dashi} -e "s|CXXFLAGS=.*|CXXFLAGS=\"${calchep_CXX_FLAGS}\"|" ${dir}/FlagsForSh
          COMMAND sed ${dashi} -e "s|lFort=.*|lFort=|" ${dir}/FlagsForSh
          COMMAND sed ${dashi} -e "s|@if(test -z \"`grep lX11 FlagsForMake|#@if(test -z \"`grep lX11 FlagsForMake|" ${dir}/Makefile
          COMMAND ${MAKE_SERIAL}
    INSTALL_COMMAND ${CMAKE_COMMAND} -E copy_directory ${patchdir}/Models/ ${dir}/models/
  )
  add_extra_targets("backend" ${name} ${ver} ${dir} ${dl} "yes | clean")
  set_as_default_version("backend" ${name} ${ver})
endif()


# cfitsio
set(name "cfitsio")
set(ver "3.390")
set(lib "libcfitsio")
set(dl "http://heasarc.gsfc.nasa.gov/FTP/software/fitsio/c/cfitsio3390.tar.gz")
set(md5 "e92dd2a4282a1c50d46167041a29fc67")
set(dir "${PROJECT_SOURCE_DIR}/Backends/installed/${name}/${ver}")
set(CFITSIO_SO ".so")
check_ditch_status(${name} ${ver} ${dir})
if(NOT ditched_${name}_${ver})
  ExternalProject_Add(${name}_${ver}
    DOWNLOAD_COMMAND ${DL_BACKEND} ${dl} ${md5} ${dir} ${name} ${ver}
    SOURCE_DIR ${dir}
    BUILD_IN_SOURCE 1
    CONFIGURE_COMMAND sed ${dashi} -e s/C_UNIV_SWITCH="-arch i386 -arch x86_64"/C_UNIV_SWITCH="-arch ${CMAKE_SYSTEM_PROCESSOR}"/g configure
              COMMAND ./configure --includedir=${dir}/include --libdir=${dir}/lib FC=${CMAKE_Fortran_COMPILER} FCFLAGS=${BACKEND_Fortran_FLAGS} FFLAGS=${BACKEND_Fortran_FLAGS} CC=${CMAKE_C_COMPILER} CFLAGS=${BACKEND_C_FLAGS} CXX=${CMAKE_CXX_COMPILER} CXXFLAGS=${BACKEND_CXX_FLAGS} SHLIB_SUFFIX=${CFITSIO_SO}
    BUILD_COMMAND ${MAKE_PARALLEL} shared SHLIB_SUFFIX=${CFITSIO_SO}
    INSTALL_COMMAND ${MAKE_PARALLEL} install SHLIB_SUFFIX=${CFITSIO_SO}
  )
  add_extra_targets("backend" ${name} ${ver} ${dir} ${dl} clean)
  set_as_default_version("backend" ${name} ${ver})
endif()

# plc data
set(name "plc_data")
set(ver "2.0")
set(dl "http://pla.esac.esa.int/pla/aio/product-action?COSMOLOGY.FILE_ID=COM_Likelihood_Data-baseline_R2.00.tar.gz")
set(md5 "7e784819cea65dbc290ea3619420295a")
set(dir "${PROJECT_SOURCE_DIR}/Backends/installed/${name}/${ver}")
check_ditch_status(${name} ${ver} ${dir})
if(NOT ditched_${name}_${ver})
  ExternalProject_Add(${name}_${ver}
    DOWNLOAD_COMMAND ${DL_BACKEND} ${dl} ${md5} ${dir} ${name} ${ver} "retain container folder"
    SOURCE_DIR ${dir}
    CONFIGURE_COMMAND ""
    BUILD_COMMAND ""
    INSTALL_COMMAND ""
  )
  add_extra_targets("backend" ${name} ${ver} ${dir} ${dl} clean)
endif()

# plc data
set(name "plc_data")
set(ver "3.0")
set(dl "http://pla.esac.esa.int/pla/aio/product-action?COSMOLOGY.FILE_ID=COM_Likelihood_Data-baseline_R3.00.tar.gz")
set(md5 "682e6859421b0e7bc7d82f1460613e06")
set(dir "${PROJECT_SOURCE_DIR}/Backends/installed/${name}/${ver}")
check_ditch_status(${name} ${ver} ${dir})
if(NOT ditched_${name}_${ver})
  ExternalProject_Add(${name}_${ver}
    DOWNLOAD_COMMAND ${DL_BACKEND} ${dl} ${md5} ${dir} ${name} ${ver}
    SOURCE_DIR ${dir}
    CONFIGURE_COMMAND ""
    BUILD_COMMAND ""
    INSTALL_COMMAND ""
  )
  add_extra_targets("backend" ${name} ${ver} ${dir} ${dl} clean)
  set_as_default_version("backend" ${name} ${ver})
endif()

# plc
set(name "plc")
set(ver "3.0")
set(lib "libclik")
set(dl "http://pla.esac.esa.int/pla/aio/product-action?COSMOLOGY.FILE_ID=COM_Likelihood_Code-v3.0_R3.00.tar.gz")
set(md5 "23a7d80cffe3156b33575becbee7ac15")
set(dir "${PROJECT_SOURCE_DIR}/Backends/installed/${name}/${ver}")
set(patch "${PROJECT_SOURCE_DIR}/Backends/patches/${name}/${ver}")
set(cfitsio_name "cfitsio")
set(cfitsio_ver "3.390")
set(cfitsio_dir "${PROJECT_SOURCE_DIR}/Backends/installed/${cfitsio_name}/${cfitsio_ver}")
if(NOT ${FOUND_MKL} EQUAL -1)
  if(DEFINED ENV{MKLROOT})
  string(STRIP $ENV{MKLROOT} STRIPPED_MKLROOT)
    if(NOT "${STRIPPED_MKLROOT}" STREQUAL "")
      set(mkl_libs_option "--lapack_mkl=${STRIPPED_MKLROOT}")
    else()
      set(mkl_libs_option "")
    endif()
  endif()
endif()
check_ditch_status(${name} ${ver} ${dir})
if(NOT ditched_${name}_${ver})
  ExternalProject_Add(${name}_${ver}
    DEPENDS ${cfitsio_name}_${cfitsio_ver}
    DOWNLOAD_COMMAND ${DL_BACKEND} ${dl} ${md5} ${dir} ${name} ${ver} "retain container folder"
    SOURCE_DIR ${dir}
    BUILD_IN_SOURCE 1
    # Since someone put a tarball into a tarball, we need to extract again
    PATCH_COMMAND tar -C ${dir}/ -xf ${dir}/code/plc_3.0/plc-3.0.tar.bz2 --strip-components=1
          COMMAND patch -p1 < ${patch}/${name}_${ver}.diff
          COMMAND sed ${dashi} -e "s#x86_64#${CMAKE_SYSTEM_PROCESSOR}#g" waf_tools/mbits.py
    CONFIGURE_COMMAND CC=${CMAKE_C_COMPILER} FC=${CMAKE_Fortran_COMPILER} ${PYTHON_EXECUTABLE} ${dir}/waf configure --cfitsio_include=${cfitsio_dir}/include --cfitsio_lib=${cfitsio_dir}/lib ${mkl_libs_option} --extra_lib=dl --no_pytools
    BUILD_COMMAND ""
    INSTALL_COMMAND C_INCLUDE_PATH=$(C_INCLUDE_PATH):${PYTHON_INCLUDE_DIR} ${PYTHON_EXECUTABLE} ${dir}/waf install --no_pytools
  )
  add_extra_targets("backend" ${name} ${ver} ${dir} ${dl} clean)
  set_as_default_version("backend" ${name} ${ver})
endif()


# Fastjet
set(name "fastjet")
set(ver "3.3.2")
set(dl "http://fastjet.fr/repo/fastjet-3.3.2.tar.gz")
set(md5 "ca3708785c9194513717a54c1087bfb0")
set(dir "${PROJECT_SOURCE_DIR}/Backends/installed/${name}/${ver}")
# OpenMP flags don't play nicely with clang and FastJet's antiquated libtoolized build system.
string(REGEX REPLACE "-Xclang -fopenmp" "" FJ_C_FLAGS "${BACKEND_C_FLAGS}")
string(REGEX REPLACE "-Xclang -fopenmp" "" FJ_CXX_FLAGS "${BACKEND_CXX_FLAGS}")
# FastJet 3.3.2 depends on std::auto_ptr which is removed in c++17, so we need to fall back to c++14 (or c++11)
string(REGEX REPLACE "-std=c\\+\\+17" "-std=c++14" FJ_CXX_FLAGS "${FJ_CXX_FLAGS}")
string(REGEX REPLACE "-std=c\\+\\+17" "-std=c++14" FJ_C_FLAGS "${FJ_C_FLAGS}")
set_compiler_warning("no-deprecated-declarations" FJ_CXX_FLAGS)
set(FJ_LINKER_FLAGS "${CMAKE_SHARED_LINKER_FLAGS} ${NO_FIXUP_CHAINS}")
check_ditch_status(${name} ${ver} ${dir})
if(NOT ditched_${name}_${ver})
  ExternalProject_Add(${name}_${ver}
    DOWNLOAD_COMMAND ${DL_BACKEND} ${dl} ${md5} ${dir} ${name} ${ver}
    SOURCE_DIR ${dir}
    BUILD_IN_SOURCE 1
    PATCH_COMMAND ""
    CONFIGURE_COMMAND ./configure FC=${CMAKE_Fortran_COMPILER} FCFLAGS=${BACKEND_Fortran_FLAGS} FFLAGS=${BACKEND_Fortran_FLAGS} CC=${CMAKE_C_COMPILER} CFLAGS=${FJ_C_FLAGS} CXX=${CMAKE_CXX_COMPILER} CXXFLAGS=${FJ_CXX_FLAGS} LIBS=${FJ_LINKER_FLAGS}  --prefix=${dir}/local --enable-allcxxplugins
    BUILD_COMMAND ${MAKE_PARALLEL} install
    INSTALL_COMMAND ""
  )
  add_extra_targets("backend" ${name} ${ver} ${dir} ${dl} clean)
  #set_as_default_version("backend" ${name} ${ver})
endif()


# Fjcontrib
set(name "fjcontrib")
set(ver "1.041")
set(dl "http://fastjet.hepforge.org/contrib/downloads/${name}-${ver}.tar.gz")
set(md5 "b37674a8701af52b58ebced94a270877")
set(dir "${PROJECT_SOURCE_DIR}/Backends/installed/${name}/${ver}")
set(fastjet_name "fastjet")
set(fastjet_ver "3.3.2")
set(fastjet_dir "${PROJECT_SOURCE_DIR}/Backends/installed/${fastjet_name}/${fastjet_ver}")
set(FJCONTRIB_CXX_FLAGS ${FJ_CXX_FLAGS})
#set(FJCONTRIB_CXX_FLAGS ${BACKEND_CXX_FLAGS})
set_compiler_warning("no-deprecated-declarations" FJCONTRIB_CXX_FLAGS)
set_compiler_warning("no-unused-parameter" FJCONTRIB_CXX_FLAGS)
set_compiler_warning("no-sign-compare" FJCONTRIB_CXX_FLAGS)
set_compiler_warning("no-catch-value" FJCONTRIB_CXX_FLAGS)
check_ditch_status(${name} ${ver} ${dir})
if(NOT ditched_${name}_${ver})
  ExternalProject_Add(${name}_${ver}
    DEPENDS ${fastjet_name}_${fastjet_ver}
    DOWNLOAD_COMMAND ${DL_BACKEND} ${dl} ${md5} ${dir} ${name} ${ver}
    SOURCE_DIR ${dir}
    BUILD_IN_SOURCE 1
    PATCH_COMMAND ""
    CONFIGURE_COMMAND ./configure CXX=${CMAKE_CXX_COMPILER} CXXFLAGS=${FJCONTRIB_CXX_FLAGS} --fastjet-config=${fastjet_dir}/fastjet-config --prefix=${fastjet_dir}/local
    BUILD_COMMAND ${MAKE_PARALLEL} CXX="${CMAKE_CXX_COMPILER}" fragile-shared-install
    INSTALL_COMMAND ${MAKE_INSTALL_PARALLEL}
  )
  add_extra_targets("backend" ${name} ${ver} ${dir} ${dl} clean)
  #set_as_default_version("backend" ${name} ${ver})
endif()

# Rivet
set(name "rivet")
set(ver "3.1.5")
set(Rivet_ver "${ver}")
set(dl "https://rivet.hepforge.org/downloads/?f=Rivet-${ver}.tar.gz")
set(md5 "7f3397b16386c0bfcb49420c2eb395b1")
set(dir "${PROJECT_SOURCE_DIR}/Backends/installed/${name}/${ver}")
set(yoda_name "yoda")
set(yoda_dir "${YODA_PATH}/local")
set(hepmc_name "hepmc")
set(hepmc_dir "${HEPMC_PATH}/local")
set(fastjet_name "fastjet")
set(fastjet_ver "3.3.2")
set(fastjet_dir "${PROJECT_SOURCE_DIR}/Backends/installed/${fastjet_name}/${fastjet_ver}/local")
set(fjcontrib_name "fjcontrib")
set(fjcontrib_ver "1.041")
#set(Rivet_CXX_FLAGS "${BACKEND_CXX_FLAGS} -I${dir}/include/Rivet -O3")
set(Rivet_CXX_FLAGS "${FJ_CXX_FLAGS} -I${dir}/include/Rivet -O3")
set_compiler_warning("no-deprecated-declarations" Rivet_CXX_FLAGS)
set_compiler_warning("no-deprecated-copy" Rivet_CXX_FLAGS)
set_compiler_warning("no-type-limits" Rivet_CXX_FLAGS)
set_compiler_warning("no-unused-parameter" Rivet_CXX_FLAGS)
set_compiler_warning("no-ignored-qualifiers" Rivet_CXX_FLAGS)
#set(Rivet_C_FLAGS "${BACKEND_C_FLAGS} -I${dir}/include/Rivet")
set(Rivet_C_FLAGS "${FJ_C_FLAGS} -I${dir}/include/Rivet")
# TODO: Separate the library and linker flags to avoid compiler complaints
set(Rivet_LD_FLAGS "${CMAKE_SHARED_LINKER_FLAGS} ${NO_FIXUP_CHAINS} -L${dir}/include/Rivet -L${HEPMC_PATH}/local/lib -Wl,-rpath,${HEPMC_PATH}/local/lib")

# For MacOS we need to specify the (weird) root directory for headers (isysroot)
if (${CMAKE_SYSTEM_NAME} MATCHES "Darwin")
  set(Rivet_CPP_FLAGS "-isysroot${CMAKE_OSX_SYSROOT}")
else()
  set(Rivet_CPP_FLAGS "")
endif()

set(patch "${PROJECT_SOURCE_DIR}/Backends/patches/${name}/${ver}/patch_${name}_${ver}.dif")
## Rivet needs to be compiled with c++14 or c++17, otherwise it will fail to compile
set(ditch_if_absent "HepMC;YODA;c++14")
## If cython is not installed disable the python extension
gambit_find_python_module(cython)
if(PY_cython_FOUND)
  set(pyext yes)
  set(Rivet_PY_PATH "${PROJECT_SOURCE_DIR}/Backends/installed/${name}/${ver}/local/lib/python${PYTHON_VERSION_MAJOR}.${PYTHON_VERSION_MINOR}/site-packages")
  set(Rivet_LIB "${PROJECT_SOURCE_DIR}/Backends/installed/${name}/${ver}/local/lib/libRivet.so")
  message("   Backends depending on Rivet's python extension will be enabled.")
else()
  set(pyext no)
  message("   Backends depending on Rivet's python extension (e.g. Contur) will be disabled.")
endif()

check_ditch_status(${name} ${ver} ${dir} ${ditch_if_absent})
if(NOT ditched_${name}_${ver})
  ExternalProject_Add(${name}_${ver}
    DEPENDS castxml
    DEPENDS ${yoda_name}
    DEPENDS ${hepmc_name}
    DEPENDS ${fjcontrib_name}_${fjcontrib_ver}
    DOWNLOAD_COMMAND ${DL_BACKEND} ${dl} ${md5} ${dir} ${name} ${ver}
    SOURCE_DIR ${dir}
    BUILD_IN_SOURCE 1
    PATCH_COMMAND patch -p1 < ${patch}
    CONFIGURE_COMMAND ./configure CC=${CMAKE_C_COMPILER} CFLAGS=${Rivet_C_FLAGS} CXX=${CMAKE_CXX_COMPILER} CXXFLAGS=${Rivet_CXX_FLAGS} LDFLAGS=${Rivet_LD_FLAGS} CPPFLAGS=${Rivet_CPP_FLAGS} PYTHON=${PYTHON_EXECUTABLE} --with-yoda=${yoda_dir} --with-hepmc3=${hepmc_dir} -with-fastjet=${fastjet_dir} --prefix=${dir}/local --enable-shared=yes --enable-static=no --libdir=${dir}/local/lib --enable-pyext=${pyext}
    BUILD_COMMAND ${MAKE_PARALLEL} libRivet.so
    INSTALL_COMMAND ""
  )
  BOSS_backend(${name} ${ver})
  add_extra_targets("backend" ${name} ${ver} ${dir} ${dl} clean)
  set_as_default_version("backend" ${name} ${ver})
endif()

# Contur
set(name "contur")
set(ver "2.1.1")
set(dl "https://gitlab.com/hepcedar/${name}/-/archive/${name}-${ver}/${name}-${name}-${ver}.tar.gz")
set(md5 "ecb91229775b62e5d71c8089d78b2ff6")
set(dir "${PROJECT_SOURCE_DIR}/Backends/installed/${name}/${ver}")
set(contur_dir "${dir}/contur")
set(init_file ${contur_dir}/init_by_GAMBIT.py)
set(Rivet_name "rivet")
set(ditch_if_absent "SQLITE3;YODA;HepMC;Rivet")
set(required_modules "cython;configobj;pandas;matplotlib")
set(patch "${PROJECT_SOURCE_DIR}/Backends/patches/${name}/${ver}/patch_${name}_${ver}.dif")
check_ditch_status(${name} ${ver} ${dir} ${ditch_if_absent})
if(NOT ditched_${name}_${ver})
  check_python_modules(${name} ${ver} ${required_modules})
  if(modules_missing_${name}_${ver})
    inform_of_missing_modules(${name} ${ver} ${modules_missing_${name}_${ver}})
  else()
    ExternalProject_Add(${name}_${ver}
      DEPENDS ${Rivet_name}_${Rivet_ver}
      DOWNLOAD_COMMAND ${DL_BACKEND} ${dl} ${md5} ${dir} ${name} ${ver}
      SOURCE_DIR ${dir}
      BUILD_IN_SOURCE 1
      PATCH_COMMAND patch -p1 < ${patch}
      CONFIGURE_COMMAND ${CMAKE_COMMAND} -E echo "import sys" > ${init_file}
                COMMAND ${CMAKE_COMMAND} -E echo "import os" >> ${init_file}
                COMMAND ${CMAKE_COMMAND} -E echo "sys.path.append('${YODA_PY_PATH}')" >> ${init_file}
                COMMAND ${CMAKE_COMMAND} -E echo "sys.path.append('${Rivet_PY_PATH}')" >> ${init_file}
                COMMAND ${CMAKE_COMMAND} -E echo "sys.path.append('${dir}')" >> ${init_file}
                COMMAND ${CMAKE_COMMAND} -E echo "os.environ[\"CONTUR_ROOT\"]='${dir}'" >> ${init_file}
                COMMAND ${CMAKE_COMMAND} -E echo "from ctypes import *" >> ${init_file}
                COMMAND ${CMAKE_COMMAND} -E echo "cdll.LoadLibrary(\"${Rivet_LIB}\")" >> ${init_file}
                COMMAND ${CMAKE_COMMAND} -E echo "from run import run_analysis" >> ${init_file}
                COMMAND ${CMAKE_COMMAND} -E echo "from run import arg_utils" >> ${init_file}
                COMMAND ${CMAKE_COMMAND} -E echo "from data import static_db" >> ${init_file}
                COMMAND ${CMAKE_COMMAND} -E echo "from io import StringIO" >> ${init_file}
                COMMAND ${CMAKE_COMMAND} -E echo "from rivet import addAnalysisLibPath, addAnalysisDataPath" >> ${init_file}
                COMMAND ${CMAKE_COMMAND} -E echo "addAnalysisLibPath(\"${dir}/data/Rivet\")" >> ${init_file}
                COMMAND ${CMAKE_COMMAND} -E echo "addAnalysisDataPath(\"${dir}/data/Rivet\")" >> ${init_file}
                COMMAND ${CMAKE_COMMAND} -E echo "addAnalysisDataPath(\"${dir}/data/Theory\")" >> ${init_file}
      BUILD_COMMAND ${MAKE_PARALLEL} "data/DB/analyses.db"
      INSTALL_COMMAND ""
    )
  endif()
  add_extra_targets("backend" ${name} ${ver} ${dir} ${dl} clean)
  set_as_default_version("backend" ${name} ${ver})
endif()


# Modified OpenMP settings and linker flags for classy
if(FOUND_BREW_OPENMP)
  set(CLASSY_OpenMP_C_FLAGS "${OpenMP_C_FLAGS} -I${BREW_LIBOMP_PREFIX}/include")
else()
  set(CLASSY_OpenMP_C_FLAGS "${OpenMP_C_FLAGS}")
endif()
if(OpenMP_omp_LIBRARY)
  set(lgomp_REPLACEMENT "'${OpenMP_omp_LIBRARY}'")
else()
  set(lgomp_REPLACEMENT "'-lgomp'")
endif()
if("${CMAKE_C_COMPILER_ID}" STREQUAL "AppleClang")
  set(lgomp_REPLACEMENT "${lgomp_REPLACEMENT},  '-arch', '${CMAKE_SYSTEM_PROCESSOR}'")
  set(CLASSY_LINKER_FLAGS "${CMAKE_SHARED_LINKER_FLAGS} ${NO_FIXUP_CHAINS}")
else()
  set(lgomp_REPLACEMENT "${lgomp_REPLACEMENT},  '-march=${CMAKE_SYSTEM_PROCESSOR}'")
endif()

# classy
set(name "classy")
set(ver "2.6.3")
set(sfver "2_6_3")
set(lib "classy")
set(patch "${PROJECT_SOURCE_DIR}/Backends/patches/${name}/${ver}")
set(dl "https://github.com/lesgourg/class_public/archive/v${ver}.tar.gz")
set(md5 "e6eb0fd721bb1098e642f5d1970501ce")
set(dir "${PROJECT_SOURCE_DIR}/Backends/installed/${name}/${ver}")
set(ditch_if_absent "Python")
set(required_modules "cython,numpy,scipy,six")
check_ditch_status(${name} ${ver} ${dir} ${ditch_if_absent})
if(NOT ditched_${name}_${ver})
  check_python_modules(${name} ${ver} ${required_modules})
  if(modules_missing_${name}_${ver})
    inform_of_missing_modules(${name} ${ver} ${modules_missing_${name}_${ver}})
  else()
    ExternalProject_Add(${name}_${ver}
      DOWNLOAD_COMMAND ${DL_BACKEND} ${dl} ${md5} ${dir} ${name} ${ver}
      SOURCE_DIR ${dir}
      BUILD_IN_SOURCE 1
      PATCH_COMMAND patch -p1 < ${patch}/${name}_${ver}.diff
      CONFIGURE_COMMAND ""
      COMMAND sed ${dashi} -e "s#'-lgomp'#${lgomp_REPLACEMENT}#g" python/setup.py
      COMMAND sed ${dashi} -e "s#autosetup.py install#autosetup.py build#g" Makefile
      COMMAND sed ${dashi} -e "s#rm -f libclass.a#rm -rf libclass.a lib#g" Makefile
      COMMAND sed ${dashi} -e "s#\"[.]\"#\"${dir}\"#g" include/common.h
      BUILD_COMMAND ${MAKE_PARALLEL} CC=${CMAKE_C_COMPILER} OMPFLAG=${CLASSY_OpenMP_C_FLAGS} OPTFLAG= CCFLAG=${BACKEND_C_FLAGS} LDFLAG=${CLASSY_LINKER_FLAGS} PYTHON=${PYTHON_EXECUTABLE} all
      COMMAND ${CMAKE_COMMAND} -E make_directory lib
      COMMAND find python/ -name "classy*.so" | xargs -I {} cp "{}" lib/
      COMMAND ${CMAKE_COMMAND} -E echo "#This is a trampoline script to import the cythonized python module under a different name" > lib/${lib}_${sfver}.py
      COMMAND ${CMAKE_COMMAND} -E echo "from ${lib} import *" >> lib/${lib}_${sfver}.py
      INSTALL_COMMAND ""
      COMMAND ${PYTHON_EXECUTABLE} ${patch}/../create_SDSSDR7_fid.py ${dir} ${sfver}
    )
  endif()
  add_extra_targets("backend" ${name} ${ver} ${dir} ${dl} clean)
endif()

# classy
set(name "classy")
set(ver "2.9.3")
set(sfver "2_9_3")
set(lib "classy")
set(patch "${PROJECT_SOURCE_DIR}/Backends/patches/${name}/${ver}")
set(dl "https://github.com/lesgourg/class_public/archive/v${ver}.tar.gz")
set(md5 "91a28b6b6ad31e0cbc6a715c8589dab2")
set(dir "${PROJECT_SOURCE_DIR}/Backends/installed/${name}/${ver}")
set(ditch_if_absent "Python")
set(required_modules "cython,numpy,scipy,six")
check_ditch_status(${name} ${ver} ${dir} ${ditch_if_absent})
if(NOT ditched_${name}_${ver})
  check_python_modules(${name} ${ver} ${required_modules})
  if(modules_missing_${name}_${ver})
    inform_of_missing_modules(${name} ${ver} ${modules_missing_${name}_${ver}})
  else()
    ExternalProject_Add(${name}_${ver}
      DOWNLOAD_COMMAND ${DL_BACKEND} ${dl} ${md5} ${dir} ${name} ${ver}
      SOURCE_DIR ${dir}
      BUILD_IN_SOURCE 1
      PATCH_COMMAND patch -p1 < ${patch}/${name}_${ver}.diff
      CONFIGURE_COMMAND ""
      COMMAND sed ${dashi} -e "s#'-lgomp'#${lgomp_REPLACEMENT}#g" python/setup.py
      COMMAND sed ${dashi} -e "s#autosetup.py install#autosetup.py build#g" Makefile
      COMMAND sed ${dashi} -e "s#rm -f libclass.a#rm -rf libclass.a lib#g" Makefile
      COMMAND sed ${dashi} -e "s#\"[.]\"#\"${dir}\"#g" include/common.h
      BUILD_COMMAND ${MAKE_PARALLEL} CC=${CMAKE_C_COMPILER} OMPFLAG=${CLASSY_OpenMP_C_FLAGS} OPTFLAG= CCFLAG=${BACKEND_C_FLAGS} LDFLAG=${CLASSY_LINKER_FLAGS} PYTHON=${PYTHON_EXECUTABLE} all
      COMMAND ${CMAKE_COMMAND} -E make_directory lib
      COMMAND find python/ -name "classy*.so" | xargs -I {} cp "{}" lib/
      COMMAND ${CMAKE_COMMAND} -E echo "#This is a trampoline script to import the cythonized python module under a different name" > lib/${lib}_${sfver}.py
      COMMAND ${CMAKE_COMMAND} -E echo "from ${lib} import *" >> lib/${lib}_${sfver}.py
      INSTALL_COMMAND ""
      COMMAND ${PYTHON_EXECUTABLE} ${patch}/../create_SDSSDR7_fid.py ${dir} ${sfver}
    )
  endif()
  add_extra_targets("backend" ${name} ${ver} ${dir} ${dl} clean)
endif()

# classy
set(name "classy")
set(ver "2.9.4")
set(sfver "2_9_4")
set(lib "classy")
set(patch "${PROJECT_SOURCE_DIR}/Backends/patches/${name}/${ver}")
set(dl "https://github.com/lesgourg/class_public/archive/v${ver}.tar.gz")
set(md5 "dac0e0920e333c553b76c9f4b063ec99")
set(dir "${PROJECT_SOURCE_DIR}/Backends/installed/${name}/${ver}")
set(ditch_if_absent "Python")
set(required_modules "cython,numpy,scipy,six")
check_ditch_status(${name} ${ver} ${dir} ${ditch_if_absent})
if(NOT ditched_${name}_${ver})
  check_python_modules(${name} ${ver} ${required_modules})
  if(modules_missing_${name}_${ver})
    inform_of_missing_modules(${name} ${ver} ${modules_missing_${name}_${ver}})
  else()
    ExternalProject_Add(${name}_${ver}
      DOWNLOAD_COMMAND ${DL_BACKEND} ${dl} ${md5} ${dir} ${name} ${ver}
      SOURCE_DIR ${dir}
      BUILD_IN_SOURCE 1
      PATCH_COMMAND patch -p1 < ${patch}/${name}_${ver}.diff
      CONFIGURE_COMMAND ""
      COMMAND sed ${dashi} -e "s#'-lgomp'#${lgomp_REPLACEMENT}#g" python/setup.py
      COMMAND sed ${dashi} -e "s#autosetup.py install#autosetup.py build#g" Makefile
      COMMAND sed ${dashi} -e "s#rm -f libclass.a#rm -rf libclass.a lib#g" Makefile
      COMMAND sed ${dashi} -e "s#\"[.]\"#\"${dir}\"#g" include/common.h
      BUILD_COMMAND ${MAKE_PARALLEL} CC=${CMAKE_C_COMPILER} OMPFLAG=${CLASSY_OpenMP_C_FLAGS} OPTFLAG= CCFLAG=${BACKEND_C_FLAGS} LDFLAG=${CLASSY_LINKER_FLAGS} PYTHON=${PYTHON_EXECUTABLE} all
      COMMAND ${CMAKE_COMMAND} -E make_directory lib
      COMMAND find python/ -name "classy*.so" | xargs -I {} cp "{}" lib/
      COMMAND ${CMAKE_COMMAND} -E echo "#This is a trampoline script to import the cythonized python module under a different name" > lib/${lib}_${sfver}.py
      COMMAND ${CMAKE_COMMAND} -E echo "from ${lib} import *" >> lib/${lib}_${sfver}.py
      INSTALL_COMMAND ""
      COMMAND ${PYTHON_EXECUTABLE} ${patch}/../create_SDSSDR7_fid.py ${dir} ${sfver}
    )
  endif()
  add_extra_targets("backend" ${name} ${ver} ${dir} ${dl} clean)
endif()

# classy
set(name "classy")
set(ver "3.1.0")
set(sfver "3_1_0")
set(lib "classy")
set(patch "${PROJECT_SOURCE_DIR}/Backends/patches/${name}/${ver}")
set(dl "https://github.com/lesgourg/class_public/archive/v${ver}.tar.gz")
set(md5 "01b9ece412d34300df6c7984198c0d43")
set(dir "${PROJECT_SOURCE_DIR}/Backends/installed/${name}/${ver}")
set(ditch_if_absent "Python")
set(required_modules "cython,numpy,scipy,six")
check_ditch_status(${name} ${ver} ${dir} ${ditch_if_absent})
if(NOT ditched_${name}_${ver})
  check_python_modules(${name} ${ver} ${required_modules})
  if(modules_missing_${name}_${ver})
    inform_of_missing_modules(${name} ${ver} ${modules_missing_${name}_${ver}})
  else()
    ExternalProject_Add(${name}_${ver}
      DOWNLOAD_COMMAND ${DL_BACKEND} ${dl} ${md5} ${dir} ${name} ${ver}
      SOURCE_DIR ${dir}
      BUILD_IN_SOURCE 1
      PATCH_COMMAND patch -p1 < ${patch}/${name}_${ver}.diff
      CONFIGURE_COMMAND ""
      COMMAND sed ${dashi} -e "s#'-lgomp'#${lgomp_REPLACEMENT}#g" python/setup.py
      COMMAND sed ${dashi} -e "s#autosetup.py install#autosetup.py build#g" Makefile
      COMMAND sed ${dashi} -e "s#rm -f libclass.a#rm -rf libclass.a lib#g" Makefile
      COMMAND sed ${dashi} -e "s#\"[.]\"#\"${dir}\"#g" include/common.h
      BUILD_COMMAND ${MAKE_PARALLEL} CC=${CMAKE_C_COMPILER} OMPFLAG=${CLASSY_OpenMP_C_FLAGS} OPTFLAG= CCFLAG=${BACKEND_C_FLAGS} LDFLAG=${CLASSY_LINKER_FLAGS} PYTHON=${PYTHON_EXECUTABLE} all
      COMMAND ${CMAKE_COMMAND} -E make_directory lib
      COMMAND find python/ -name "classy*.so" | xargs -I {} cp "{}" lib/
      COMMAND ${CMAKE_COMMAND} -E echo "#This is a trampoline script to import the cythonized python module under a different name" > lib/${lib}_${sfver}.py
      COMMAND ${CMAKE_COMMAND} -E echo "from ${lib} import *" >> lib/${lib}_${sfver}.py
      INSTALL_COMMAND ""
      COMMAND ${PYTHON_EXECUTABLE} ${patch}/../create_SDSSDR7_fid.py ${dir} ${sfver}
    )
  endif()
  add_extra_targets("backend" ${name} ${ver} ${dir} ${dl} clean)
  set_as_default_version("backend" ${name} ${ver})
endif()

# classy
set(name "classy")
set(ver "exo_2.7.2")
set(sfver "exo_2_7_2")
set(lib "classy")
set(patch "${PROJECT_SOURCE_DIR}/Backends/patches/${name}/${ver}")
set(dl "https://github.com/lesgourg/class_public/archive/42e8f9418e3442d1ea3f26ff84dc9f0e856a0f1d.tar.gz") # The huge number is the commit ID of ExoCLASS_2.7.0
set(md5 "8f3139eacae4d1cc5bb02bab3ec75073")
set(dir "${PROJECT_SOURCE_DIR}/Backends/installed/${name}/${ver}")
set(ditch_if_absent "Python")
set(required_modules "cython,numpy,scipy,six")
check_ditch_status(${name} ${ver} ${dir} ${ditch_if_absent})
if(NOT ditched_${name}_${ver})
  check_python_modules(${name} ${ver} ${required_modules})
  if(modules_missing_${name}_${ver})
    inform_of_missing_modules(${name} ${ver} ${modules_missing_${name}_${ver}})
  else()
    ExternalProject_Add(${name}_${ver}
      DOWNLOAD_COMMAND ${DL_BACKEND} ${dl} ${md5} ${dir} ${name} ${ver}
      SOURCE_DIR ${dir}
      BUILD_IN_SOURCE 1
      PATCH_COMMAND patch -p1 < ${patch}/${name}_${ver}.diff
      CONFIGURE_COMMAND ""
      COMMAND sed ${dashi} -e "s#'-lgomp'#${lgomp_REPLACEMENT}#g" python/setup.py
      COMMAND sed ${dashi} -e "s#autosetup.py install#autosetup.py build#g" Makefile
      COMMAND sed ${dashi} -e "s#rm -f libclass.a#rm -rf libclass.a lib#g" Makefile
      COMMAND sed ${dashi} -e "s#\"[.]\"#\"${dir}\"#g" include/common.h
      BUILD_COMMAND ${MAKE_PARALLEL} CC=${CMAKE_C_COMPILER} OMPFLAG=${CLASSY_OpenMP_C_FLAGS} OPTFLAG= CCFLAG=${BACKEND_C_FLAGS} LDFLAG=${CLASSY_LINKER_FLAGS} PYTHON=${PYTHON_EXECUTABLE} all
      COMMAND ${CMAKE_COMMAND} -E make_directory lib
      COMMAND find python/ -name "classy*.so" | xargs -I {} cp "{}" lib/
      COMMAND ${CMAKE_COMMAND} -E echo "#This is a trampoline script to import the cythonized python module under a different name" > lib/${lib}_${sfver}.py
      COMMAND ${CMAKE_COMMAND} -E echo "from ${lib} import *" >> lib/${lib}_${sfver}.py
      INSTALL_COMMAND ""
      COMMAND ${PYTHON_EXECUTABLE} ${patch}/../create_SDSSDR7_fid.py ${dir} ${sfver}
    )
  endif()
  add_extra_targets("backend" ${name} ${ver} ${dir} ${dl} clean)
endif()


# DarkAges
# Add correct symlink flags for OSX
if(${CMAKE_SYSTEM_NAME} MATCHES "Darwin")
  set(DarkAges_SYMLINK_FLAGS "-hfs")
else()
  set(DarkAges_SYMLINK_FLAGS "-fs")
endif()
set(name "darkages")
set(ver "1.2.0")
set(sfver "1_2_0")
set(dl "https://github.com/pstoecker/DarkAges/archive/v${ver}.tar.gz")
set(md5 "d39d331ab750d1f9796d2b81d55e7703")
set(dir "${PROJECT_SOURCE_DIR}/Backends/installed/${name}/${ver}")
set(patch "${PROJECT_SOURCE_DIR}/Backends/patches/${name}/${ver}")
set(ditch_if_absent "Python")
set(required_modules "scipy,dill,future,numpy")
check_ditch_status(${name} ${ver} ${dir} ${ditch_if_absent})
if(NOT ditched_${name}_${ver})
  check_python_modules(${name} ${ver} ${required_modules})
  if(modules_missing_${name}_${ver})
    inform_of_missing_modules(${name} ${ver} ${modules_missing_${name}_${ver}})
  else()
    ExternalProject_Add(${name}_${ver}
      DOWNLOAD_COMMAND ${DL_BACKEND} ${dl} ${md5} ${dir} ${name} ${ver}
      SOURCE_DIR ${dir}
      BUILD_IN_SOURCE 1
      PATCH_COMMAND patch -p1 < ${patch}/${name}_${ver}.diff
      CONFIGURE_COMMAND ln ${DarkAges_SYMLINK_FLAGS} DarkAges DarkAges_${sfver}
      BUILD_COMMAND ""
      INSTALL_COMMAND ""
    )
  endif()
  add_extra_targets("backend" ${name} ${ver} ${dir} ${dl} clean)
  set_as_default_version("backend" ${name} ${ver})
endif()


#MultiModeCode
set(name "multimodecode")
set(ver "2.0.0")
set(lib "libmodecode")
set(dl "http://modecode.org/wp-content/uploads/2014/09/MultiModeCode.2.0.0.tar.gz")
set(md5 "03f99f02c572ea34383a0888fb0658d6")
set(dir "${PROJECT_SOURCE_DIR}/Backends/installed/${name}/${ver}")
set(patch "${PROJECT_SOURCE_DIR}/Backends/patches/${name}/${ver}")
if("${CMAKE_Fortran_COMPILER_ID}" STREQUAL "Intel")
  set(multimode_Fortran_FLAGS "${BACKEND_Fortran_FLAGS} -r8")
elseif("${CMAKE_Fortran_COMPILER_ID}" STREQUAL "GNU")
  set(multimode_Fortran_FLAGS "${BACKEND_Fortran_FLAGS} -fdefault-real-8")
else()
  set(multimode_Fortran_FLAGS "${BACKEND_Fortran_FLAGS}")
endif()
check_ditch_status(${name} ${ver} ${dir})
if(NOT ditched_${name}_${ver})
  ExternalProject_Add(${name}_${ver}
    DOWNLOAD_COMMAND ${DL_BACKEND} ${dl} ${md5} ${dir} ${name} ${ver}
    SOURCE_DIR ${dir}
    BUILD_IN_SOURCE 1
    PATCH_COMMAND patch -p1 < ${patch}/multimodecode_${ver}.diff
    CONFIGURE_COMMAND ""
    BUILD_COMMAND ${MAKE_SERIAL} F90C=${CMAKE_Fortran_COMPILER} FFLAGS=${multimode_Fortran_FLAGS}
    INSTALL_COMMAND ""
  )
  add_extra_targets("backend" ${name} ${ver} ${dir} ${dl} clean)
  set_as_default_version("backend" ${name} ${ver})
endif()


# Prospino
set(name "prospino")
set(ver "2.1")
set(lib "libprospino")
set(dl "https://www.thphys.uni-heidelberg.de/~plehn/includes/prospino/on_the_web_10_17_14.tar.gz")
set(md5 "40e73d6b56a5008c134cc89c769e274c")
set(dir "${PROJECT_SOURCE_DIR}/Backends/installed/${name}/${ver}")
set(patch "${PROJECT_SOURCE_DIR}/Backends/patches/${name}/${ver}/patch_${name}_${ver}.dif")
# Prospino fails to compile with -openmp flags
set(PROSPINO_Fortran_FLAGS "${BACKEND_Fortran_FLAGS}")
string(REGEX REPLACE "-fopenmp" "" PROSPINO_Fortran_FLAGS "${PROSPINO_Fortran_FLAGS}")
string(REGEX REPLACE "-qopenmp" "" PROSPINO_Fortran_FLAGS "${PROSPINO_Fortran_FLAGS}")
# Some extra optimization for Intel
if("${CMAKE_CXX_COMPILER_ID}" STREQUAL "Intel")
  # Options used in xsec project: -fast -xAVX -mkl -fno-alias -fomit-frame-pointer -O3 -finline-functions
  set(PROSPINO_Fortran_FLAGS "${PROSPINO_Fortran_FLAGS} -fast -mkl -O3 -fno-alias -fomit-frame-pointer -finline-functions")
endif()
check_ditch_status(${name} ${ver} ${dir})
if(NOT ditched_${name}_${ver})
  ExternalProject_Add(${name}_${ver}
    DOWNLOAD_COMMAND ${DL_BACKEND} ${dl} ${md5} ${dir} ${name} ${ver}
    SOURCE_DIR ${dir}
    BUILD_IN_SOURCE 1
    PATCH_COMMAND patch -p1 < ${patch}
    CONFIGURE_COMMAND ""
    BUILD_COMMAND ${MAKE_SERIAL} ${lib}.so COMP=${CMAKE_Fortran_COMPILER} OPTION=${PROSPINO_Fortran_FLAGS}
    INSTALL_COMMAND ""
  )
  add_extra_targets("backend" ${name} ${ver} ${dir} ${dl} clean)
  set_as_default_version("backend" ${name} ${ver})
endif()


# Alternative download command for getting unreleased things from the gambit_internal repository.
# If you don't know what that is, you don't need to tinker with these.
#    DOWNLOAD_COMMAND ${CMAKE_COMMAND} -E cmake_echo_color --yellow --bold ${private_code_warning1}
#             COMMAND ${CMAKE_COMMAND} -E cmake_echo_color --red --bold ${private_code_warning2}
#             COMMAND ${CMAKE_COMMAND} -E copy_directory ${loc} ${dir}<|MERGE_RESOLUTION|>--- conflicted
+++ resolved
@@ -591,13 +591,8 @@
     BUILD_COMMAND ${MAKE_PARALLEL} HEPLike_shared
     INSTALL_COMMAND ""
     )
-<<<<<<< HEAD
   BOSS_backend(${name} ${ver} "--castxml-cc-opt=${ROOT_CXX_FLAG}" "-I${ROOT_INCLUDE_DIRS}")
-  add_extra_targets("backend" ${name} ${ver} ${dir} ${dl} distclean)
-=======
-  BOSS_backend(${name} ${ver})
-  add_extra_targets("backend" ${name} ${ver} ${dir} ${dl} clean)
->>>>>>> 59a11482
+  add_extra_targets("backend" ${name} ${ver} ${dir} ${dl} clean)
   set_as_default_version("backend" ${name} ${ver})
 endif()
 
