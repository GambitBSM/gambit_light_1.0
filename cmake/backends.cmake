--- conflicted
+++ resolved
@@ -560,11 +560,7 @@
     SOURCE_DIR ${dir}
     BUILD_IN_SOURCE 1
     PATCH_COMMAND patch -p1 < ${patch}
-<<<<<<< HEAD
     CONFIGURE_COMMAND ./configure ${EXTRA_CONFIG} --enable-shared --cxx="${CMAKE_CXX_COMPILER}" --cxx-common="${pythia_CXXFLAGS}" --cxx-shared="${pythia_CXX_SHARED_FLAGS}" --lib-suffix=".so"
-=======
-    CONFIGURE_COMMAND ./configure --enable-shared --cxx="${CMAKE_CXX_COMPILER}" --cxx-common="${pythia_CXXFLAGS}" --cxx-shared="${pythia_CXX_SHARED_FLAGS}" --cxx-soname="${pythia_CXX_SONAME_FLAGS}" --lib-suffix=".so"
->>>>>>> d2dd7ebe
     BUILD_COMMAND ${MAKE_PARALLEL} CXX="${CMAKE_CXX_COMPILER}" lib/${lib}.so
     INSTALL_COMMAND ""
   )
@@ -989,11 +985,7 @@
     BUILD_IN_SOURCE 1
     PATCH_COMMAND patch -p1 < ${patch}
     CONFIGURE_COMMAND ""
-<<<<<<< HEAD
-    BUILD_COMMAND ${CMAKE_MAKE_PROGRAM} F90=${CMAKE_Fortran_COMPILER} FFLAGS=${BACKEND_Fortran_FLAGS} ${lib}
-=======
     BUILD_COMMAND ${MAKE_PARALLEL} $F90=${CMAKE_Fortran_COMPILER} FFLAGS=${SPheno_FLAGS} ${lib}
->>>>>>> master
     INSTALL_COMMAND ""
   )
   add_extra_targets("backend" ${name} ${ver} ${dir} ${dl} clean)
