# GAMBIT: Global and Modular BSM Inference Tool
#************************************************
# \file
#
#  CMake configuration scripts for obtaining,
#  configuring, compiling and installing
#  backends.
#
#  To add an entry for a new backend, copy
#  and modify an existing one.  Don't use
#  CMAKE_C_FLAGS, CMAKE_CXX_FLAGS, etc here,
#  as these contain extra flags for building
#  GAMBIT itself that will break backends. Use
#  BACKEND_C_FLAGS
#  BACKEND_CXX_FLAGS
#  BACKEND_Fortran_FLAGS
#  If you need to avoid the optimisation
#  settings passed in those, instead use
#  BACKEND_C_FLAGS_NO_BUILD_OPTIMISATIONS
#  BACKEND_CXX_FLAGS_NO_BUILD_OPTIMISATIONS
#  BACKEND_Fortran_FLAGS_NO_BUILD_OPTIMISATIONS.
#
#************************************************
#
#  Authors (add name and date if you modify):
#
#  \author Antje Putze
#          (antje.putze@lapth.cnrs.fr)
#  \date 2014 Sep, Oct, Nov
#  \date 2015 Sep
#
#  \author Pat Scott
#          (p.scott@imperial.ac.uk)
#  \date 2014 Nov, Dec
#  \date 2015 May, Dec
#  \date For the term of my natural life
#
#  \author Chris Rogan
#          (crogan@cern.ch)
#  \date 2015 May
#
#  \author Anders Kvellestad
#          (anderkve@fys.uio.no)
#  \date 2015 May
#
#  \author Christoph Weniger
#          (c.weniger@uva.nl)
#  \date 2015 Sep
#
#  \author Tomas Gonzalo
#          (tomas.gonzalo@monash.edu)
#  \date 2016 Apr, Dec
#  \date 2017 Nov
#  \date 2019 June
#  \date 2020 Apr
#
#  \author James McKay
#          (j.mckay14@imperial.ac.uk)
#  \date 2016 Aug
#
#  \author Sanjay Bloor
#          (sanjay.bloor12@imperial.ac.uk)
#  \date 2017 May
#  \date 2018 Sep
#
#  \author Ankit Beniwal
#      (ankit.beniwal@adelaide.edu.au)
#  \date 2016 Aug
#  \date 2017 Jun
#  \date 2018 Aug
#
#  \author Aaron Vincent
#          (aaron.vincent@cparc.ca)
#  \date 2017 Sep, Nov
#
#  \author Marcin Chrzaszcz
#          (mchrzasz@cern.ch)
#  \date 2019 July
#
#  \author Jihyun Bhom
#          (jihyun.bhom@ifj.edu.pl)
#  \date 2019 July
#  \author Janina Renk
#          (janina.renk@fysik.su.se)
#  \data 2018 Jun
#
#  \author Patrick Stöcker
#          (stoecker@physik.rwth-aachen.de)
#  \date 2019 Aug
#
#  \author Will Handley
#          (wh260@cam.ac.uk)
#  \date 2020 Mar
#
#************************************************


# Target for downloading castxml (required by BOSS)
set(name "castxml")
set(dir "${CMAKE_SOURCE_DIR}/Backends/scripts/BOSS/castxml")
if(${CMAKE_SYSTEM_NAME} MATCHES "Darwin")
  if(${CMAKE_SYSTEM_PROCESSOR} STREQUAL "arm64")
    set(castxml_hash 5faef93541cb5f30414286a844e47b5732777f26246c6e0933170668e9cf2ff4f3fa4292e861e73e91ed50971caa9d6e7481eead9c9cefda6d54a9042634bf5c)
    set(castxml_dl "https://data.kitware.com/api/v1/file/hashsum/sha512/${castxml_hash}/download")
    set(castxml_dl_filename "castxml-macos-arm64.tar.gz")
  else()
    set(castxml_dl "https://data.kitware.com/api/v1/file/57b5de9f8d777f10f2696378/download")
    set(castxml_dl_filename "castxml-macosx.tar.gz")
  endif()
else()
  set(castxml_dl "https://data.kitware.com/api/v1/file/57b5dea08d777f10f2696379/download")
  set(castxml_dl_filename "castxml-linux.tar.gz")
endif()
ExternalProject_Add(${name}
  DOWNLOAD_COMMAND ${PROJECT_SOURCE_DIR}/cmake/scripts/download_castxml_binaries.sh ${dir} ${CMAKE_COMMAND} ${CMAKE_DOWNLOAD_FLAGS} ${castxml_dl} ${castxml_dl_filename}
  CONFIGURE_COMMAND ""
  BUILD_COMMAND ""
  INSTALL_COMMAND ""
)
set(rmstring "${CMAKE_BINARY_DIR}/${name}-prefix/src/${name}-stamp/${name}")
add_custom_target(nuke-castxml COMMAND ${CMAKE_COMMAND} -E remove -f ${rmstring}-download ${rmstring}-download-failed ${rmstring}-mkdir ${rmstring}-patch ${rmstring}-update || true
                               COMMAND ${CMAKE_COMMAND} -E remove_directory ${dir} || true)
add_dependencies(nuke-all nuke-castxml)
set_target_properties(castxml PROPERTIES EXCLUDE_FROM_ALL 1)


# Compiler flags for AlterBBN
if("${CMAKE_C_COMPILER_ID}" STREQUAL "Intel")
  set(AlterBBN_C_FLAGS "${BACKEND_C99_FLAGS} -fast")
elseif("${CMAKE_C_COMPILER_ID}" STREQUAL "GNU" OR "${CMAKE_C_COMPILER_ID}" STREQUAL "Clang" OR "${CMAKE_C_COMPILER_ID}" STREQUAL "AppleClang")
  # Include all flags from -ffast-math, except -ffinite-math-only (which has proved to cause incorrect results), and -fno-rounding-math -fno-signaling-nans (which don't exist in Clang and are defaults anyway for gcc).
  set(AlterBBN_C_FLAGS "${BACKEND_C99_FLAGS} -fno-math-errno -funsafe-math-optimizations")
  if("${CMAKE_C_COMPILER_ID}" STREQUAL "GNU")
    set(AlterBBN_C_FLAGS "${AlterBBN_C_FLAGS} -fcx-limited-range") # Clang doesn't have this one.
    # For some reason "-fomit-frame-pointer" must be explicitly included -- at least for gcc --
    # otherwise the uncertainty estimates of AlterBBN are bogus.
    set(AlterBBN_C_FLAGS "${AlterBBN_C_FLAGS} -fomit-frame-pointer")
  endif()
endif()

# AlterBBN
set(name "alterbbn")
set(ver "2.2")
set(lib "libbbn")
set(dl "https://alterbbn.hepforge.org/downloads?f=alterbbn_v2.2.tgz")
set(md5 "00441dde718ba00d3acbb2196a8a5439")
set(dir "${PROJECT_SOURCE_DIR}/Backends/installed/${name}/${ver}")
set(patch "${PROJECT_SOURCE_DIR}/Backends/patches/${name}/${ver}/${name}_${ver}.diff")
check_ditch_status(${name} ${ver} ${dir})
if(NOT ditched_${name}_${ver})
  ExternalProject_Add(${name}_${ver}
    DOWNLOAD_COMMAND ${DL_BACKEND} ${dl} ${md5} ${dir} ${name} ${ver}
    SOURCE_DIR ${dir}
    BUILD_IN_SOURCE 1
    PATCH_COMMAND patch -p1 < ${patch}
    CONFIGURE_COMMAND ""
    BUILD_COMMAND ${MAKE_PARALLEL} CC=${CMAKE_C_COMPILER} ARFLAGS=rcs CFLAGS=${AlterBBN_C_FLAGS} CFLAGS_MP=${OpenMP_C_FLAGS}
          COMMAND ar x src/libbbn.a
          COMMAND ${CMAKE_COMMAND} -E echo "${CMAKE_C_COMPILER} ${OpenMP_C_FLAGS} ${CMAKE_SHARED_LINKER_FLAGS} ${CMAKE_SHARED_LIBRARY_CREATE_C_FLAGS} -o ${lib}.so *.o" > make_so.sh
          COMMAND chmod u+x make_so.sh
          COMMAND ./make_so.sh
    INSTALL_COMMAND ""
  )
  add_extra_targets("backend" ${name} ${ver} ${dir} ${dl} clean)
  set_as_default_version("backend" ${name} ${ver})
endif()


# CaptnGeneral
set(name "capgen")
set(ver "2.1")
set(lib "gencaplib")
set(dl "https://github.com/aaronvincent/captngen/archive/refs/tags/${ver}.tar.gz")
set(md5 "128871ed6f0b61330c3d18571f01f2ab")
set(dir "${PROJECT_SOURCE_DIR}/Backends/installed/${name}/${ver}")
set(capgen_Fortran_FLAGS "${BACKEND_Fortran_FLAGS}")
if("${CMAKE_Fortran_COMPILER_ID}" STREQUAL "GNU" AND NOT CMAKE_Fortran_COMPILER_VERSION VERSION_LESS 10)
  set(capgen_Fortran_FLAGS "${capgen_Fortran_FLAGS} -std=legacy")
endif()
check_ditch_status(${name} ${ver} ${dir})
if(NOT ditched_${name}_${ver})
  ExternalProject_Add(${name}_${ver}
  DOWNLOAD_COMMAND ${DL_BACKEND} ${dl} ${md5} ${dir} ${name} ${ver}
  SOURCE_DIR ${dir}
  BUILD_IN_SOURCE 1
  CONFIGURE_COMMAND ""
  BUILD_COMMAND ${MAKE_PARALLEL} ${lib}.so FC=${CMAKE_Fortran_COMPILER} FOPT=${capgen_Fortran_FLAGS} MODULE=${FMODULE}
  INSTALL_COMMAND ""
  )
  add_extra_targets("backend" ${name} ${ver} ${dir} ${dl} clean)
  set_as_default_version("backend" ${name} ${ver})
endif()


# DarkSUSY
set(name "darksusy")
set(ver "5.1.3")
set(dl "https://darksusy.hepforge.org/tars/${name}-${ver}.tar.gz")
set(md5 "ca95ffa083941a469469710fab2f3c97")
set(dir "${PROJECT_SOURCE_DIR}/Backends/installed/${name}/${ver}")
set(patch "${PROJECT_SOURCE_DIR}/Backends/patches/${name}/${ver}/patch_${name}_${ver}.dif")
check_ditch_status(${name} ${ver} ${dir})
if(NOT ditched_${name}_${ver})
  ExternalProject_Add(${name}_${ver}
    DOWNLOAD_COMMAND ${DL_BACKEND} ${dl} ${md5} ${dir} ${name} ${ver}
    SOURCE_DIR ${dir}
    BUILD_IN_SOURCE 1
    PATCH_COMMAND patch -p1 < ${patch}
    # FIXME parallel relic density routines don't work yet.
    #COMMAND patch -b -p2 -d src < ${patch}/patchDS_OMP_src.dif
    #COMMAND patch -b -p2 -d include < ${patch}/patchDS_OMP_include.dif
    CONFIGURE_COMMAND ./configure FC=${CMAKE_Fortran_COMPILER} FCFLAGS=${BACKEND_Fortran_FLAGS} FFLAGS=${BACKEND_Fortran_FLAGS} CC=${CMAKE_C_COMPILER} CFLAGS=${BACKEND_C_FLAGS} CXX=${CMAKE_CXX_COMPILER} CXXFLAGS=${BACKEND_CXX_FLAGS}
    BUILD_COMMAND ${MAKE_SERIAL} dslib_shared
          COMMAND ${MAKE_PARALLEL} install_tables
    INSTALL_COMMAND ""
  )
  add_extra_targets("backend" ${name} ${ver} ${dir} ${dl} clean)
endif()

# DarkSUSY base (for all models)
set(name "darksusy")
set(ver "6.1.1")
set(dl "staff.fysik.su.se/~edsjo/darksusy/tars/${name}-${ver}.tar.gz")
set(md5 "448f72e9bfafbb086bf4526a2094a189")
set(dir "${PROJECT_SOURCE_DIR}/Backends/installed/${name}/${ver}")
set(patch "${PROJECT_SOURCE_DIR}/Backends/patches/${name}/${ver}/patch_${name}_${ver}.dif")
check_ditch_status(${name} ${ver} ${dir})
if(NOT ditched_.${name}_${ver}_base)
  ExternalProject_Add(.${name}_${ver}_base
    DOWNLOAD_COMMAND ${DL_BACKEND} ${dl} ${md5} ${dir} ${name} ${ver}
    SOURCE_DIR ${dir}
    BUILD_IN_SOURCE 1
    PATCH_COMMAND patch -p1 < ${patch}
    CONFIGURE_COMMAND ./configure FC=${CMAKE_Fortran_COMPILER} FCFLAGS=${BACKEND_Fortran_FLAGS} FFLAGS=${BACKEND_Fortran_FLAGS} CC=${CMAKE_C_COMPILER} CFLAGS=${BACKEND_C_FLAGS} CXX=${CMAKE_CXX_COMPILER} CXXFLAGS=${BACKEND_CXX_FLAGS}
    BUILD_COMMAND ${MAKE_PARALLEL} tspack ds_core ds_common ds_empty inst_tab_if_loc
    # FIXME Need to add shared option
    #BUILD_COMMAND ${MAKE_PARALLEL} dslib_shared
    #      COMMAND ${MAKE_PARALLEL} install_tables
    INSTALL_COMMAND ""
  )
  add_extra_targets("backend base (not functional alone)" ${name} ${ver} ${dir} ${dl} clean)
endif()

# Ditch DarkSUSY_MSSM if using gfortran 10 or later, as it won't compile due to FeynHiggs
if("${CMAKE_Fortran_COMPILER_ID}" STREQUAL "GNU" AND NOT CMAKE_Fortran_COMPILER_VERSION VERSION_LESS 10)
  set(itch "${itch}" "darksusy_MSSM")
endif()

# DarkSUSY MSSM module
set(model "MSSM")
check_ditch_status(${name}_${model} ${ver} ${dir})
if(NOT ditched_${name}_${model}_${ver})
  ExternalProject_Add(${name}_${model}_${ver}
    DOWNLOAD_COMMAND ""
    SOURCE_DIR ${dir}
    BUILD_IN_SOURCE 1
    CONFIGURE_COMMAND ""
    BUILD_COMMAND ${MAKE_PARALLEL} feynhiggs higgsbounds higgssignals superiso libisajet ds_mssm
          COMMAND ${MAKE_PARALLEL} ds_mssm_shared
    INSTALL_COMMAND ""
  )
  add_extra_targets("backend model" ${name} ${ver} ${dir}/dummy ${model} "none")
endif()

# DarkSUSY generic_wimp module
set(model "generic_wimp")
check_ditch_status(${name}_${model} ${ver} ${dir})
if(NOT ditched_${name}_${model}_${ver})
  ExternalProject_Add(${name}_${model}_${ver}
    DOWNLOAD_COMMAND ""
    SOURCE_DIR ${dir}
    BUILD_IN_SOURCE 1
    CONFIGURE_COMMAND ""
    BUILD_COMMAND ${MAKE_PARALLEL} ds_generic_wimp
          COMMAND ${MAKE_PARALLEL} ds_generic_wimp_shared
    INSTALL_COMMAND ""
  )
  add_extra_targets("backend model" ${name} ${ver} ${dir}/dummy ${model} "none")
endif()

# DarkSUSY base (for all models)
set(name "darksusy")
set(ver "6.2.2")
set(dl "https://darksusy.hepforge.org/tars/${name}-${ver}.tgz")
set(md5 "e23feb7363aebc5460aa8ae2c6906ce1")
set(dir "${PROJECT_SOURCE_DIR}/Backends/installed/${name}/${ver}")
set(patch "${PROJECT_SOURCE_DIR}/Backends/patches/${name}/${ver}/patch_${name}_${ver}.dif")
check_ditch_status(${name} ${ver} ${dir})
if(NOT ditched_.${name}_${ver}_base)
  ExternalProject_Add(.${name}_${ver}_base
    DOWNLOAD_COMMAND ${DL_BACKEND} ${dl} ${md5} ${dir} ${name} ${ver}
    SOURCE_DIR ${dir}
    BUILD_IN_SOURCE 1
    PATCH_COMMAND patch -p1 < ${patch}
    CONFIGURE_COMMAND ./configure FC=${CMAKE_Fortran_COMPILER} FCFLAGS=${BACKEND_Fortran_FLAGS} FFLAGS=${BACKEND_Fortran_FLAGS} CC=${CMAKE_C_COMPILER} CFLAGS=${BACKEND_C_FLAGS} CXX=${CMAKE_CXX_COMPILER} CXXFLAGS=${BACKEND_CXX_FLAGS}
    BUILD_COMMAND ${MAKE_PARALLEL} makedirs tspack healpix ds_core ds_common ds_empty inst_tab_if_loc
    # FIXME Need to add shared option
    #BUILD_COMMAND ${MAKE_PARALLEL} dslib_shared
    #COMMAND ${MAKE_PARALLEL} install_tables
    #COMMAND ${MAKE_PARALLEL} ds_mssm_shared
    INSTALL_COMMAND ""
  )
  add_extra_targets("backend base (not functional alone)" ${name} ${ver} ${dir} ${dl} clean)
endif()

# DarkSUSY MSSM module
set(model "MSSM")
check_ditch_status(${name}_${model} ${ver} ${dir})
if(NOT ditched_${name}_${model}_${ver})
  ExternalProject_Add(${name}_${model}_${ver}
    DOWNLOAD_COMMAND ""
    SOURCE_DIR ${dir}
    BUILD_IN_SOURCE 1
    CONFIGURE_COMMAND ""
    BUILD_COMMAND ${MAKE_PARALLEL} feynhiggs higgsbounds higgssignals superiso libisajet ds_mssm
          COMMAND ${MAKE_PARALLEL} ds_mssm_shared
    INSTALL_COMMAND ""
  )
  add_extra_targets("backend model" ${name} ${ver} ${dir}/dummy ${model} "none")
endif()

# DarkSUSY generic_wimp module
set(model "generic_wimp")
check_ditch_status(${name}_${model} ${ver} ${dir})
if(NOT ditched_${name}_${model}_${ver})
  ExternalProject_Add(${name}_${model}_${ver}
    DOWNLOAD_COMMAND ""
    SOURCE_DIR ${dir}
    BUILD_IN_SOURCE 1
    CONFIGURE_COMMAND ""
    BUILD_COMMAND ${MAKE_PARALLEL} ds_generic_wimp
          COMMAND ${MAKE_PARALLEL} ds_generic_wimp_shared
    INSTALL_COMMAND ""
  )
  add_extra_targets("backend model" ${name} ${ver} ${dir}/dummy ${model} "none")
endif()

# DarkSUSY base (for all models)
set(name "darksusy")
set(ver "6.2.5")
set(dl "https://darksusy.hepforge.org/tars/${name}-${ver}.tgz")
set(md5 "9d9d85b2220d14d82a535ef45dcb4537")
set(dir "${PROJECT_SOURCE_DIR}/Backends/installed/${name}/${ver}")
set(patchdir "${PROJECT_SOURCE_DIR}/Backends/patches/${name}/${ver}/")
set(patch "${PROJECT_SOURCE_DIR}/Backends/patches/${name}/${ver}/patch_${name}_${ver}.dif")
check_ditch_status(${name} ${ver} ${dir})
if(NOT ditched_.${name}_${ver}_base)
  ExternalProject_Add(.${name}_${ver}_base
    DOWNLOAD_COMMAND ${DL_BACKEND} ${dl} ${md5} ${dir} ${name} ${ver}
    SOURCE_DIR ${dir}
    BUILD_IN_SOURCE 1
    PATCH_COMMAND patch -p1 < ${patch}
    CONFIGURE_COMMAND ./configure FC=${CMAKE_Fortran_COMPILER} FCFLAGS=${BACKEND_Fortran_FLAGS} FFLAGS=${BACKEND_Fortran_FLAGS} CC=${CMAKE_C_COMPILER} CFLAGS=${BACKEND_C_FLAGS} CXX=${CMAKE_CXX_COMPILER} CXXFLAGS=${BACKEND_CXX_FLAGS}
    BUILD_COMMAND ${MAKE_PARALLEL} makedirs healpix tspack ds_core ds_common ds_empty install_tables
    INSTALL_COMMAND ""
  )
  add_extra_targets("backend base (not functional alone)" ${name} ${ver} ${dir} ${dl} clean)
  set_as_default_version("backend base (not functional alone)" ${name} ${ver})
endif()

# DarkSUSY MSSM module
set(model "MSSM")
check_ditch_status(${name}_${model} ${ver} ${dir})
if(NOT ditched_${name}_${model}_${ver})
  ExternalProject_Add(${name}_${model}_${ver}
    DOWNLOAD_COMMAND ""
    SOURCE_DIR ${dir}
    BUILD_IN_SOURCE 1
    CONFIGURE_COMMAND ""
    BUILD_COMMAND ${MAKE_PARALLEL} feynhiggs higgsbounds higgssignals superiso libisajet ds_mssm
          COMMAND ${MAKE_PARALLEL} ds_mssm_shared
    INSTALL_COMMAND ""
  )
  add_extra_targets("backend model" ${name} ${ver} ${dir}/dummy ${model} "none")
  set_as_default_version("backend model" ${name} ${ver} ${model})
endif()

# DarkSUSY generic_wimp module
set(model "generic_wimp")
check_ditch_status(${name}_${model} ${ver} ${dir})
if(NOT ditched_${name}_${model}_${ver})
  ExternalProject_Add(${name}_${model}_${ver}
    DOWNLOAD_COMMAND ""
    SOURCE_DIR ${dir}
    BUILD_IN_SOURCE 1
    CONFIGURE_COMMAND ""
    BUILD_COMMAND ${MAKE_PARALLEL} ds_generic_wimp
          COMMAND ${MAKE_PARALLEL} ds_generic_wimp_shared
    INSTALL_COMMAND ""
  )
  add_extra_targets("backend model" ${name} ${ver} ${dir}/dummy ${model} "none")
  set_as_default_version("backend model" ${name} ${ver} ${model})
endif()

<<<<<<< HEAD

# HepLikedata
set(name "heplikedata")
set(ver "1.1")
set(dl "https://github.com/KrakowHEPSoft/HEPLikeData/archive/V1.1.zip")
set(dir "${PROJECT_SOURCE_DIR}/Backends/installed/${name}/${ver}")
set(md5 "7f8f58c7425f822735776bbf3fe4a601")
check_ditch_status(${name} ${ver} ${dir})
if(NOT ditched_${name}_${ver})
  ExternalProject_Add(${name}_${ver}
    #DOWNLOAD_COMMAND ${DL_BACKEND} ${dl} ${md5} ${dir} ${name} ${ver}
    GIT_REPOSITORY https://github.com/KrakowHEPSoft/HEPLikeData.git
    GIT_TAG origin/debug
    SOURCE_DIR ${dir}
    CONFIGURE_COMMAND ""
    BUILD_COMMAND ""
    INSTALL_COMMAND ""
    )
  add_extra_targets("backend" ${name} ${ver} ${dir} ${dl} distclean)
  set_as_default_version("backend" ${name} ${ver})
endif()

# HepLike
set(name "heplike")
set(ver "1.1")
set(dl "https://github.com/KrakowHEPSoft/HEPLike/archive/V1.1.zip")
set(dir "${PROJECT_SOURCE_DIR}/Backends/installed/${name}/${ver}")
set(md5 "2e503a6da38ab440f38efd6e8a3a7c70")
set(HL_CXXFLAGS "${BACKEND_CXX_FLAGS} -I${yaml_INCLUDE_DIR}")
check_ditch_status(${name} ${ver} ${dir})
if(NOT ditched_${name}_${ver})
  ExternalProject_Add(${name}_${ver}
    DEPENDS heplikedata
    #DOWNLOAD_COMMAND ${DL_BACKEND} ${dl} ${md5} ${dir} ${name} ${ver}
    GIT_REPOSITORY https://github.com/KrakowHEPSoft/HEPLike.git
    GIT_TAG origin/debug
    SOURCE_DIR ${dir}
    BUILD_IN_SOURCE 1
    CMAKE_COMMAND ${CMAKE_COMMAND} ..
    CMAKE_ARGS -DCMAKE_BUILD_TYPE=${CMAKE_BUILD_TYPE} -DCMAKE_CXX_COMPILER=${CMAKE_CXX_COMPILER} -DCMAKE_CXX_FLAGS=${HL_CXXFLAGS} -DCMAKE_MODULE_PATH=${PROJECT_SOURCE_DIR}/cmake
    BUILD_COMMAND ${MAKE_PARALLEL} HEPLike_shared
    INSTALL_COMMAND ""
    )
  BOSS_backend_with_ROOT(${name} ${ver})
  add_extra_targets("backend" ${name} ${ver} ${dir} ${dl} distclean)
  set_as_default_version("backend" ${name} ${ver})
endif()


=======
>>>>>>> e1dee1d0
# SuperIso
set(name "superiso")
set(ver "4.1")
set(lib "libsuperiso")
set(dl "http://superiso.in2p3.fr/download/${name}_v${ver}_flavbit3.tgz")
set(md5 "524ac68f60fbe76f9db4b760e88e77c4")
set(dir "${PROJECT_SOURCE_DIR}/Backends/installed/${name}/${ver}")
set(patch "${PROJECT_SOURCE_DIR}/Backends/patches/${name}/${ver}/remove_omp.patch")
check_ditch_status(${name} ${ver} ${dir})
if(NOT ditched_${name}_${ver})
  ExternalProject_Add(${name}_${ver}
    DOWNLOAD_COMMAND ${DL_BACKEND} ${dl} ${md5} ${dir} ${name} ${ver}
    SOURCE_DIR ${dir}
    BUILD_IN_SOURCE 1
    PATCH_COMMAND patch -p1 < ${patch}
    CONFIGURE_COMMAND ""
<<<<<<< HEAD
    BUILD_COMMAND ${MAKE_PARALLEL} CC=${CMAKE_C_COMPILER} ARFLAGS=rcs CFLAGS=${BACKEND_C_FLAGS}
          COMMAND ar x src/libsuperiso.a
          COMMAND ${CMAKE_COMMAND} -E echo "${CMAKE_C_COMPILER} ${CMAKE_SHARED_LIBRARY_CREATE_C_FLAGS} -o ${lib}.so *.o" > make_so.sh
=======
    BUILD_COMMAND sed ${dashi} -e "s#CC = gcc#CC = ${CMAKE_C_COMPILER}#g" Makefile
          COMMAND sed ${dashi} -e "s#rcsU#rcs#g" src/Makefile
          COMMAND sed ${dashi} -e "s|CFLAGS= -O3 -pipe -fomit-frame-pointer|CFLAGS= -fPIC ${BACKEND_C_FLAGS}|g" Makefile
          COMMAND ${MAKE_PARALLEL}
          COMMAND ar x src/libisospin.a
          COMMAND ${CMAKE_COMMAND} -E echo "${CMAKE_C_COMPILER} ${CMAKE_SHARED_LINKER_FLAGS} ${CMAKE_SHARED_LIBRARY_CREATE_C_FLAGS} -o ${lib}.so *.o" > make_so.sh
>>>>>>> e1dee1d0
          COMMAND chmod u+x make_so.sh
          COMMAND ./make_so.sh
    INSTALL_COMMAND ""
  )
  add_extra_targets("backend" ${name} ${ver} ${dir} ${dl} clean)
  set_as_default_version("backend" ${name} ${ver})
endif()


# Flavio
set(name "Flavio")
set(ver "0.30.0")
set(dl "https://www.physik.uzh.ch/~mchrzasz/Flavio/${name}-${ver}.tar.gz")
set(md5 "d8f6a49be8ff509916ae1dc3f3b837f1")
set(dir "${PROJECT_SOURCE_DIR}/Backends/installed/${name}/${ver}")
check_ditch_status(${name} ${ver} ${dir})
if(NOT ditched_${name}_${ver})
  ExternalProject_Add(${name}_${ver}
    DOWNLOAD_COMMAND ${DL_BACKEND} ${dl} ${md5} ${dir} ${name} ${ver} "retain container folder"
    SOURCE_DIR ${dir}/flavio
    BUILD_IN_SOURCE 1
    CONFIGURE_COMMAND ""
    BUILD_COMMAND cd flavio
          COMMAND pip3 install -e .[plotting,sampling,testing] --user
    INSTALL_COMMAND ""
    )
  add_extra_targets("backend" ${name} ${ver} ${dir} ${dl} clean)
  set_as_default_version("backend" ${name} ${ver})

endif()


# DDCalc
set(name "ddcalc")
set(ver "1.0.0")
set(lib "libDDCalc")
set(dl "https://${name}.hepforge.org/downloads/${name}-${ver}.tar.gz")
set(md5 "0c0da22b84721fc1d945f8039a4686c9")
set(patch "${PROJECT_SOURCE_DIR}/Backends/patches/${name}/${ver}/patch_${name}_${ver}.dif")
set(dir "${PROJECT_SOURCE_DIR}/Backends/installed/${name}/${ver}")
set(ddcalc_flags "${BACKEND_Fortran_FLAGS} -${FMODULE} ${dir}/build")
check_ditch_status(${name} ${ver} ${dir})
if(NOT ditched_${name}_${ver})
  ExternalProject_Add(${name}_${ver}
    DOWNLOAD_COMMAND ${DL_BACKEND} ${dl} ${md5} ${dir} ${name} ${ver}
    SOURCE_DIR ${dir}
    BUILD_IN_SOURCE 1
    PATCH_COMMAND patch -p1 < ${patch}
    CONFIGURE_COMMAND ""
    BUILD_COMMAND ${MAKE_PARALLEL} ${lib}.so FC=${CMAKE_Fortran_COMPILER} FOPT=${ddcalc_flags} DDCALC_DIR=${dir} OUTPUT_PIPE=>/dev/null
    INSTALL_COMMAND ""
  )
  add_extra_targets("backend" ${name} ${ver} ${dir} ${dl} clean)
endif()

set(name "ddcalc")
set(ver "1.1.0")
set(lib "libDDCalc")
set(dl "https://${name}.hepforge.org/downloads/${name}-${ver}.tar.gz")
set(md5 "47191564385379dd70aeba4811cd7c3b")
set(dir "${PROJECT_SOURCE_DIR}/Backends/installed/${name}/${ver}")
set(ddcalc_flags "${BACKEND_Fortran_FLAGS} -${FMODULE} ${dir}/build")
check_ditch_status(${name} ${ver} ${dir})
if(NOT ditched_${name}_${ver})
  ExternalProject_Add(${name}_${ver}
    DOWNLOAD_COMMAND ${DL_BACKEND} ${dl} ${md5} ${dir} ${name} ${ver}
    SOURCE_DIR ${dir}
    BUILD_IN_SOURCE 1
    CONFIGURE_COMMAND ""
    BUILD_COMMAND ${MAKE_PARALLEL} ${lib}.so FC=${CMAKE_Fortran_COMPILER} FOPT=${ddcalc_flags} DDCALC_DIR=${dir} OUTPUT_PIPE=>/dev/null
    INSTALL_COMMAND ""
  )
  add_extra_targets("backend" ${name} ${ver} ${dir} ${dl} clean)
endif()

set(name "ddcalc")
set(ver "1.2.0")
set(lib "libDDCalc")
set(dl "https://${name}.hepforge.org/downloads/${name}-${ver}.tar.gz")
set(md5 "93b894b80b360159264f0d634cd7387e")
set(dir "${PROJECT_SOURCE_DIR}/Backends/installed/${name}/${ver}")
set(ddcalc_flags "${BACKEND_Fortran_FLAGS} -${FMODULE} ${dir}/build")
check_ditch_status(${name} ${ver} ${dir})
if(NOT ditched_${name}_${ver})
  ExternalProject_Add(${name}_${ver}
    DOWNLOAD_COMMAND ${DL_BACKEND} ${dl} ${md5} ${dir} ${name} ${ver}
    SOURCE_DIR ${dir}
    BUILD_IN_SOURCE 1
    CONFIGURE_COMMAND ""
    BUILD_COMMAND ${MAKE_PARALLEL} ${lib}.so FC=${CMAKE_Fortran_COMPILER} FOPT=${ddcalc_flags} DDCALC_DIR=${dir} OUTPUT_PIPE=>/dev/null
    INSTALL_COMMAND ""
  )
  add_extra_targets("backend" ${name} ${ver} ${dir} ${dl} clean)
endif()

set(name "ddcalc")
set(ver "2.0.0")
set(lib "libDDCalc")
set(dl "https://${name}.hepforge.org/downloads/${name}-${ver}.tar.gz")
set(md5 "504cb95a298fa62d11097793dc318549")
set(dir "${PROJECT_SOURCE_DIR}/Backends/installed/${name}/${ver}/")
set(ddcalc_flags "${BACKEND_Fortran_FLAGS} -${FMODULE} ${dir}/build")
check_ditch_status(${name} ${ver} ${dir})
if(NOT ditched_${name}_${ver})
  ExternalProject_Add(${name}_${ver}
    DOWNLOAD_COMMAND ${DL_BACKEND} ${dl} ${md5} ${dir} ${name} ${ver}
    SOURCE_DIR ${dir}
    BUILD_IN_SOURCE 1
    CONFIGURE_COMMAND ""
    BUILD_COMMAND ${MAKE_PARALLEL} ${lib}.so FC=${CMAKE_Fortran_COMPILER} FOPT=${ddcalc_flags} DDCALC_DIR=${dir} OUTPUT_PIPE=>/dev/null
    INSTALL_COMMAND ""
  )
  add_extra_targets("backend" ${name} ${ver} ${dir} ${dl} clean)
endif()

set(name "ddcalc")
set(ver "2.1.0")
set(lib "libDDCalc")
set(dl "https://${name}.hepforge.org/downloads/${name}-${ver}.tar.gz")
set(md5 "2c9dbe2aea267e12d0fcb79abb64237b")
set(dir "${PROJECT_SOURCE_DIR}/Backends/installed/${name}/${ver}/")
set(ddcalc_flags "${BACKEND_Fortran_FLAGS} -${FMODULE} ${dir}/build")
check_ditch_status(${name} ${ver} ${dir})
if(NOT ditched_${name}_${ver})
  ExternalProject_Add(${name}_${ver}
    DOWNLOAD_COMMAND ${DL_BACKEND} ${dl} ${md5} ${dir} ${name} ${ver}
    SOURCE_DIR ${dir}
    BUILD_IN_SOURCE 1
    CONFIGURE_COMMAND ""
    BUILD_COMMAND ${MAKE_PARALLEL} ${lib}.so FC=${CMAKE_Fortran_COMPILER} FOPT=${ddcalc_flags} DDCALC_DIR=${dir} OUTPUT_PIPE=>/dev/null
    INSTALL_COMMAND ""
  )
  add_extra_targets("backend" ${name} ${ver} ${dir} ${dl} clean)
endif()

set(name "ddcalc")
set(ver "2.2.0")
set(lib "libDDCalc")
set(dl "https://${name}.hepforge.org/downloads/${name}-${ver}.tar.gz")
set(md5 "36a29b2c95d619b2676d5d1e47b86ab4")
set(dir "${PROJECT_SOURCE_DIR}/Backends/installed/${name}/${ver}/")
set(ddcalc_flags "${BACKEND_Fortran_FLAGS} -${FMODULE} ${dir}/build")
check_ditch_status(${name} ${ver} ${dir})
if(NOT ditched_${name}_${ver})
  ExternalProject_Add(${name}_${ver}
    DOWNLOAD_COMMAND ${DL_BACKEND} ${dl} ${md5} ${dir} ${name} ${ver}
    SOURCE_DIR ${dir}
    BUILD_IN_SOURCE 1
    CONFIGURE_COMMAND ""
    BUILD_COMMAND ${MAKE_PARALLEL} ${lib}.so FC=${CMAKE_Fortran_COMPILER} FOPT=${ddcalc_flags} DDCALC_DIR=${dir} OUTPUT_PIPE=>/dev/null
    INSTALL_COMMAND ""
  )
  add_extra_targets("backend" ${name} ${ver} ${dir} ${dl} clean)
  set_as_default_version("backend" ${name} ${ver})
endif()


# Gamlike
set(name "gamlike")
set(ver "1.0.0")
set(dl "https://${name}.hepforge.org/downloads/${name}-${ver}.tar.gz")
set(md5 "16b763a2e8b9d6c174d8b7ca2f4cb575")
set(dir "${PROJECT_SOURCE_DIR}/Backends/installed/${name}/${ver}")
if(GSL_FOUND)
  execute_process(
    COMMAND gsl-config --libs
    OUTPUT_VARIABLE GAMLIKE_GSL_LIBS
    RESULT_VARIABLE RET
  )
  if( RET EQUAL 0 )
    string( STRIP "${GAMLIKE_GSL_LIBS}" GAMLIKE_GSL_LIBS )
  endif()
endif()
set(gamlike_CXXFLAGS "${BACKEND_CXX_FLAGS}")
if (NOT GSL_INCLUDE_DIRS STREQUAL "")
  set(gamlike_CXXFLAGS "${gamlike_CXXFLAGS} -I${GSL_INCLUDE_DIRS}")
endif()
check_ditch_status(${name} ${ver} ${dir})
if(NOT ditched_${name}_${ver})
  ExternalProject_Add(${name}_${ver}
    DOWNLOAD_COMMAND ${DL_BACKEND} ${dl} ${md5} ${dir} ${name} ${ver}
    SOURCE_DIR ${dir}
    BUILD_IN_SOURCE 1
    CONFIGURE_COMMAND ""
    BUILD_COMMAND ${MAKE_PARALLEL} CXX=${CMAKE_CXX_COMPILER} CXXFLAGS=${gamlike_CXXFLAGS} LDFLAGS=${CMAKE_SHARED_LIBRARY_CREATE_CXX_FLAGS} LDLIBS=${GAMLIKE_GSL_LIBS} GAMLIKE_DATA_PATH=${dir}/data
    INSTALL_COMMAND ""
  )
  add_extra_targets("backend" ${name} ${ver} ${dir} ${dl} clean)
endif()

set(name "gamlike")
set(ver "1.0.1")
set(dl "https://${name}.hepforge.org/downloads/${name}-${ver}.tar.gz")
set(md5 "80b50ab2345e8b7d43b9eace5436e515")
set(dir "${PROJECT_SOURCE_DIR}/Backends/installed/${name}/${ver}")
if(GSL_FOUND)
  execute_process(
    COMMAND gsl-config --libs
    OUTPUT_VARIABLE GAMLIKE_GSL_LIBS
    RESULT_VARIABLE RET
  )
  if( RET EQUAL 0 )
    string( STRIP "${GAMLIKE_GSL_LIBS}" GAMLIKE_GSL_LIBS )
  endif()
endif()
set(gamlike_CXXFLAGS "${BACKEND_CXX_FLAGS}")
if (NOT GSL_INCLUDE_DIRS STREQUAL "")
  set(gamlike_CXXFLAGS "${gamlike_CXXFLAGS} -I${GSL_INCLUDE_DIRS}")
endif()
check_ditch_status(${name} ${ver} ${dir})
if(NOT ditched_${name}_${ver})
  ExternalProject_Add(${name}_${ver}
    DOWNLOAD_COMMAND ${DL_BACKEND} ${dl} ${md5} ${dir} ${name} ${ver}
    SOURCE_DIR ${dir}
    BUILD_IN_SOURCE 1
    CONFIGURE_COMMAND ""
    BUILD_COMMAND ${MAKE_PARALLEL} CXX=${CMAKE_CXX_COMPILER} CXXFLAGS=${gamlike_CXXFLAGS} LDFLAGS=${CMAKE_SHARED_LIBRARY_CREATE_CXX_FLAGS} LDLIBS=${GAMLIKE_GSL_LIBS} GAMLIKE_DATA_PATH=${dir}/data
    INSTALL_COMMAND ""
  )
  add_extra_targets("backend" ${name} ${ver} ${dir} ${dl} clean)
  set_as_default_version("backend" ${name} ${ver})
endif()


# MicrOmegas base (for all models)
set(name "micromegas")
set(ver "3.6.9.2")
set(dl "http://lapth.cnrs.fr/micromegas/downloadarea/code/${name}_${ver}.tgz")
set(md5 "72807f6d0ef80737554d8702b6b212c1")
set(dir "${PROJECT_SOURCE_DIR}/Backends/installed/${name}/${ver}")
set(patch "${PROJECT_SOURCE_DIR}/Backends/patches/${name}/${ver}/patch_${name}_${ver}")
check_ditch_status(${name} ${ver} ${dir})
if(NOT ditched_.${name}_${ver}_base)
  set(MO_C_FLAGS "${BACKEND_C_FLAGS} -fcommon")
  set(MO_CXX_FLAGS "${BACKEND_CXX_FLAGS} -fcommon")
  if("${CMAKE_CXX_COMPILER_ID}" STREQUAL "Clang" OR "${CMAKE_CXX_COMPILER_ID}" STREQUAL "AppleClang")
    # Fix error due to C99 non-compliance
    set(MO_C_FLAGS "${MO_C_FLAGS} -Wno-error=implicit-function-declaration")
    set(MO_CXX_FLAGS "${MO_CXX_FLAGS} -Wno-error=implicit-function-declaration")
  endif()
  if("${CMAKE_CXX_COMPILER_ID}" STREQUAL "AppleClang")
    # Find the path to libx11
    execute_process(COMMAND ${BREW} --prefix libx11 RESULT_VARIABLE BREW_RESULT_CODE OUTPUT_VARIABLE X11_INSTALL_DIR)
    if(NOT BREW_RESULT_CODE)
      STRING(REPLACE "\n" "" X11_INSTALL_DIR "${X11_INSTALL_DIR}")
      set(MO_LX11 "-L${X11_INSTALL_DIR}/lib")
    endif()
  endif()
  ExternalProject_Add(.${name}_${ver}_base
    DOWNLOAD_COMMAND ${DL_BACKEND} ${dl} ${md5} ${dir} ${name} ${ver}
    SOURCE_DIR ${dir}
    PATCH_COMMAND patch -p1 < ${patch}
    BUILD_IN_SOURCE 1
    CONFIGURE_COMMAND ""
    BUILD_COMMAND sed ${dashi} -e "s|\$CC -o a\\.out test\\.c  1>/dev/null 2>/dev/null|#Fails with AppleClang: $CC -o a.out test.c  1>/dev/null 2>/dev/null|g" CalcHEP_src/getFlags
          COMMAND ${MAKE_SERIAL} LX11=${MO_LX11} flags
          COMMAND sed ${dashi} -e "s|FC =.*|FC = ${CMAKE_Fortran_COMPILER}|" CalcHEP_src/FlagsForMake
          COMMAND sed ${dashi} -e "s|CC =.*|CC = ${CMAKE_C_COMPILER}|" CalcHEP_src/FlagsForMake
          COMMAND sed ${dashi} -e "s|CXX =.*|CXX = ${CMAKE_CXX_COMPILER}|" CalcHEP_src/FlagsForMake
          COMMAND sed ${dashi} -e "s|FFLAGS =.*|FFLAGS = ${BACKEND_Fortran_FLAGS}|" CalcHEP_src/FlagsForMake
          COMMAND sed ${dashi} -e "s|CFLAGS =.*|CFLAGS = ${MO_C_FLAGS}|" CalcHEP_src/FlagsForMake
          COMMAND sed ${dashi} -e "s|CXXFLAGS =.*|CXXFLAGS = ${MO_CXX_FLAGS}|" CalcHEP_src/FlagsForMake
          COMMAND sed ${dashi} -e "s|FC=.*|FC=\"${CMAKE_Fortran_COMPILER}\"|" CalcHEP_src/FlagsForSh
          COMMAND sed ${dashi} -e "s|CC=.*|CC=\"${CMAKE_C_COMPILER}\"|" CalcHEP_src/FlagsForSh
          COMMAND sed ${dashi} -e "s|CXX=.*|CXX=\"${CMAKE_CXX_COMPILER}\"|" CalcHEP_src/FlagsForSh
          COMMAND sed ${dashi} -e "s|FFLAGS=.*|FFLAGS=\"${CMAKE_Fortran_FLAGS}\"|" CalcHEP_src/FlagsForSh
          COMMAND sed ${dashi} -e "s|CFLAGS=.*|CFLAGS=\"${MO_C_FLAGS}\"|" CalcHEP_src/FlagsForSh
          COMMAND sed ${dashi} -e "s|CXXFLAGS=.*|CXXFLAGS=\"${MO_CXX_FLAGS}\"|" CalcHEP_src/FlagsForSh
          COMMAND sed ${dashi} -e "s|lFort=.*|lFort=|" CalcHEP_src/FlagsForSh
          COMMAND sed ${dashi} -e "s|@if(test -z \"`grep lX11 FlagsForMake|#@if(test -z \"`grep lX11 FlagsForMake|" CalcHEP_src/Makefile
          COMMAND ${MAKE_SERIAL} CFLAGS=${MO_C_FLAGS}
    INSTALL_COMMAND ""
  )
  add_extra_targets("backend base (functional alone)" ${name} ${ver} ${dir} ${dl} "yes | clean")
  set_as_default_version("backend base (functional alone)" ${name} ${ver})
endif()

# MicrOmegas MSSM model
set(model "MSSM")
set(patch "${PROJECT_SOURCE_DIR}/Backends/patches/${name}/${ver}/patch_${name}_${ver}_${model}")
check_ditch_status(${name}_${model} ${ver} ${dir})
if(NOT ditched_${name}_${model}_${ver})
  ExternalProject_Add(${name}_${model}_${ver}
    DOWNLOAD_COMMAND ""
    SOURCE_DIR ${dir}
    PATCH_COMMAND patch -p1 < ${patch}
    BUILD_IN_SOURCE 1
    CONFIGURE_COMMAND ""
    BUILD_COMMAND ${CMAKE_COMMAND} -E chdir ${model} ${MAKE_PARALLEL} CFLAGS=${MO_C_FLAGS} CXXFLAGS=${MO_CXX_FLAGS} sharedlib main=main.c
    INSTALL_COMMAND ""
  )
  add_extra_targets("backend model" ${name} ${ver} ${dir}/${model} ${model} "yes | clean")
  set_as_default_version("backend model" ${name} ${ver} ${model})
endif()

# MicrOmegas ScalarSingletDM_Z2 model
set(model "ScalarSingletDM_Z2")
set(patch "${PROJECT_SOURCE_DIR}/Backends/patches/${name}/${ver}/patch_${name}_${ver}_${model}")
check_ditch_status(${name}_${model} ${ver} ${dir})
if(NOT ditched_${name}_${model}_${ver})
  ExternalProject_Add(${name}_${model}_${ver}
    DOWNLOAD_COMMAND ""
    SOURCE_DIR ${dir}
    PATCH_COMMAND ./newProject ${model} && patch -p1 < ${patch}
    BUILD_IN_SOURCE 1
    CONFIGURE_COMMAND ""
    BUILD_COMMAND ${CMAKE_COMMAND} -E chdir ${model} ${MAKE_PARALLEL} CFLAGS=${MO_C_FLAGS} sharedlib main=main.c
    INSTALL_COMMAND ""
  )
  add_extra_targets("backend model" ${name} ${ver} ${dir}/${model} ${model} "yes | clean")
  set_as_default_version("backend model" ${name} ${ver} ${model})
endif()

# MicrOmegas ScalarSingletDM_Z3 model
set(model "ScalarSingletDM_Z3")
set(patch "${PROJECT_SOURCE_DIR}/Backends/patches/${name}/${ver}/patch_${name}_${ver}_${model}")
check_ditch_status(${name}_${model} ${ver} ${dir})
if(NOT ditched_${name}_${model}_${ver})
  ExternalProject_Add(${name}_${model}_${ver}
    DOWNLOAD_COMMAND ""
    SOURCE_DIR ${dir}
    PATCH_COMMAND ./newProject ${model} && patch -p1 < ${patch}
    BUILD_IN_SOURCE 1
    CONFIGURE_COMMAND ""
    BUILD_COMMAND ${CMAKE_COMMAND} -E chdir ${model} ${MAKE_PARALLEL} CFLAGS=${MO_C_FLAGS} sharedlib main=main.c
    INSTALL_COMMAND ""
  )
  add_extra_targets("backend model" ${name} ${ver} ${dir}/${model} ${model} "yes | clean")
  set_as_default_version("backend model" ${name} ${ver} ${model})
endif()

# MicrOmegas VectorSingletDM_Z2 model
set(model "VectorSingletDM_Z2")
set(patch "${PROJECT_SOURCE_DIR}/Backends/patches/${name}/${ver}/patch_${name}_${ver}_${model}")
check_ditch_status(${name}_${model} ${ver} ${dir})
if(NOT ditched_${name}_${model}_${ver})
  ExternalProject_Add(${name}_${model}_${ver}
    DOWNLOAD_COMMAND ""
    SOURCE_DIR ${dir}
    PATCH_COMMAND ./newProject ${model} && patch -p1 < ${patch}
    BUILD_IN_SOURCE 1
    CONFIGURE_COMMAND ""
    BUILD_COMMAND ${CMAKE_COMMAND} -E chdir ${model} ${MAKE_PARALLEL} CFLAGS=${MO_C_FLAGS} sharedlib main=main.c
    INSTALL_COMMAND ""
  )
  add_extra_targets("backend model" ${name} ${ver} ${dir}/${model} ${model} "yes | clean")
  set_as_default_version("backend model" ${name} ${ver} ${model})
endif()

# MicrOmegas MajoranaSingletDM_Z2 model
set(model "MajoranaSingletDM_Z2")
set(patch "${PROJECT_SOURCE_DIR}/Backends/patches/${name}/${ver}/patch_${name}_${ver}_${model}")
check_ditch_status(${name}_${model} ${ver} ${dir})
if(NOT ditched_${name}_${model}_${ver})
  ExternalProject_Add(${name}_${model}_${ver}
    DOWNLOAD_COMMAND ""
    SOURCE_DIR ${dir}
    PATCH_COMMAND ./newProject ${model} && patch -p1 < ${patch}
    BUILD_IN_SOURCE 1
    CONFIGURE_COMMAND ""
    BUILD_COMMAND ${CMAKE_COMMAND} -E chdir ${model} ${MAKE_PARALLEL} CFLAGS=${MO_C_FLAGS} sharedlib main=main.c
    INSTALL_COMMAND ""
  )
  add_extra_targets("backend model" ${name} ${ver} ${dir}/${model} ${model} "yes | clean")
  set_as_default_version("backend model" ${name} ${ver} ${model})
endif()

# MicrOmegas DiracSingletDM_Z2 model
set(model "DiracSingletDM_Z2")
set(patch "${PROJECT_SOURCE_DIR}/Backends/patches/${name}/${ver}/patch_${name}_${ver}_${model}")
check_ditch_status(${name}_${model} ${ver} ${dir})
if(NOT ditched_${name}_${model}_${ver})
  ExternalProject_Add(${name}_${model}_${ver}
    DOWNLOAD_COMMAND ""
    SOURCE_DIR ${dir}
    PATCH_COMMAND ./newProject ${model} && patch -p1 < ${patch}
    BUILD_IN_SOURCE 1
    CONFIGURE_COMMAND ""
    BUILD_COMMAND ${CMAKE_COMMAND} -E chdir ${model} ${MAKE_PARALLEL} CFLAGS=${MO_C_FLAGS} sharedlib main=main.c
    INSTALL_COMMAND ""
  )
  add_extra_targets("backend model" ${name} ${ver} ${dir}/${model} ${model} "yes | clean")
  set_as_default_version("backend model" ${name} ${ver} ${model})
endif()


# MontePythonLike
set(name "montepythonlike")
set(ver "3.3.0")
set(sfver "3_3_0")
set(dl "https://github.com/brinckmann/montepython_public/archive/${ver}.tar.gz")
set(md5 "84944f0a5b9fb1cab0ddb5dd7be3ea17")
set(dir "${PROJECT_SOURCE_DIR}/Backends/installed/${name}/${ver}")
set(patchdir "${PROJECT_SOURCE_DIR}/Backends/patches/${name}/${ver}/")
set(patch "${PROJECT_SOURCE_DIR}/Backends/patches/${name}/${ver}/${name}_${ver}.diff")
set(ditch_if_absent "Python")
set(required_modules "numpy,scipy")
check_ditch_status(${name} ${ver} ${dir} ${ditch_if_absent})
if(NOT ditched_${name}_${ver})
  check_python_modules(${name} ${ver} ${required_modules})
  if(modules_missing_${name}_${ver})
    inform_of_missing_modules(${name} ${ver} ${modules_missing_${name}_${ver}})
  else()
    ExternalProject_Add(${name}_${ver}
      DOWNLOAD_COMMAND ${DL_BACKEND} ${dl} ${md5} ${dir} ${name} ${ver}
      SOURCE_DIR ${dir}
      BUILD_IN_SOURCE 1
      PATCH_COMMAND patch -p1 < ${patch}
      CONFIGURE_COMMAND ${CMAKE_COMMAND} -E copy ${patchdir}/MontePythonLike.py ${dir}/montepython/MontePythonLike_${sfver}.py
      COMMAND ${CMAKE_COMMAND} -E copy ${patchdir}/fastPantheon__init__.py ${dir}/montepython/likelihoods/Pantheon/__init__.py
      COMMAND ${CMAKE_COMMAND} -E copy ${patchdir}/__init__eBOSS_DR14_Lya_combined.py ${dir}/montepython/likelihoods/eBOSS_DR14_Lya_combined/__init__.py
      COMMAND ${CMAKE_COMMAND} -E copy ${patchdir}/sdss_lrgDR7_fiducialmodel.dat ${dir}/data/sdss_lrgDR7/sdss_lrgDR7_fiducialmodel.dat
      COMMAND ${CMAKE_COMMAND} -E copy ${patchdir}/bao_eBOSS_2017.txt ${dir}/data/bao_eBOSS_2017.txt
      COMMAND ${CMAKE_COMMAND} -E copy ${patchdir}/bao_smallz_combined_2018.txt ${dir}/data/bao_smallz_combined_2018.txt
      COMMAND ${CMAKE_COMMAND} -E copy ${patchdir}/des_bao_Y1.txt ${dir}/data/des_bao_Y1.txt
      COMMAND ${CMAKE_COMMAND} -E copy_directory ${patchdir}/WiggleZ_bao_highz ${dir}/montepython/likelihoods/WiggleZ_bao_highz/
      COMMAND ${CMAKE_COMMAND} -E copy_directory ${patchdir}/bao_correlations ${dir}/montepython/likelihoods/bao_correlations/
      COMMAND ${CMAKE_COMMAND} -E copy_directory ${patchdir}/bao_smallz_combined_2018 ${dir}/montepython/likelihoods/bao_smallz_combined_2018/
      COMMAND ${CMAKE_COMMAND} -E copy_directory ${patchdir}/des_bao_Y1 ${dir}/montepython/likelihoods/des_bao_Y1/
      COMMAND ${CMAKE_COMMAND} -E copy_directory ${patchdir}/bao_correlations_data ${dir}/data/bao_correlations/
      COMMAND ${CMAKE_COMMAND} -E copy ${patchdir}/MPLike_patch_script.py ${dir}/montepython/MPLike_patch_script.py
      COMMAND sed ${dashi} -e "s#from MontePythonLike import#from MontePythonLike_${sfver} import#g" ${dir}/montepython/MPLike_patch_script.py
      BUILD_COMMAND ""
      INSTALL_COMMAND ${PYTHON_EXECUTABLE} ${dir}/montepython/MPLike_patch_script.py
    )
  endif()
  add_extra_targets("backend" ${name} ${ver} ${dir} ${dl} clean)
  set_as_default_version("backend" ${name} ${ver})
endif()


# Pythia
set(name "pythia")
set(ver "8.212")
set(lib "libpythia8")
set(dl "https://pythia.org/download/pythia82/pythia8212.tgz")
set(md5 "7bebd73edcabcaec591ce6a38d059fa3")
set(dir "${PROJECT_SOURCE_DIR}/Backends/installed/${name}/${ver}")

# - Add additional compiler-specific optimisation flags and suppress some warnings from -Wextra.
set(pythia_CXXFLAGS "${BACKEND_CXX_FLAGS}")
if("${CMAKE_CXX_COMPILER_ID}" STREQUAL "Intel")
  set(pythia_CXXFLAGS "${pythia_CXXFLAGS} -fast") # -fast sometimes makes xsecs come out as NaN, but we catch that and invalidate those points.
elseif("${CMAKE_CXX_COMPILER_ID}" STREQUAL "GNU" OR "${CMAKE_CXX_COMPILER_ID}" STREQUAL "Clang" OR "${CMAKE_CXX_COMPILER_ID}" STREQUAL "AppleClang")
  # Include all flags from -ffast-math, except -ffinite-math-only (which has proved to cause incorrect results), and -fno-rounding-math -fno-signaling-nans (which don't exist in Clang and are defaults anyway for gcc).
  set(pythia_CXXFLAGS "${pythia_CXXFLAGS} -fno-math-errno -funsafe-math-optimizations")
  if("${CMAKE_CXX_COMPILER_ID}" STREQUAL "GNU")
    set(pythia_CXXFLAGS "${pythia_CXXFLAGS} -fcx-limited-range") # Clang doesn't have this one.
  endif()
  set_compiler_warning("no-extra" pythia_CXXFLAGS)
  set_compiler_warning("no-deprecated-declarations" pythia_CXXFLAGS)
endif()

# - Add "-undefined dynamic_lookup flat_namespace" to linker flags when OSX linker is used
if(${CMAKE_SYSTEM_NAME} MATCHES "Darwin")
  set(pythia_CXX_SHARED_FLAGS "${CMAKE_SHARED_LIBRARY_CREATE_CXX_FLAGS} -undefined dynamic_lookup -flat_namespace")
  set(pythia_CXX_SONAME_FLABS "-Wl,-dylib_install_name")
else()
  set(pythia_CXX_SHARED_FLAGS "${CMAKE_SHARED_LIBRARY_CREATE_CXX_FLAGS}")
  set(pythia_CXX_SONAME_FLAGS "-Wl,-soname")
endif()

# - Add option to turn off intel IPO if insufficient memory exists to use it.
option(PYTHIA_OPT "For Pythia: Switch Intel's multi-file interprocedural optimization on/off" ON)
if("${CMAKE_CXX_COMPILER_ID}" STREQUAL "Intel" AND NOT "${PYTHIA_OPT}")
  set(pythia_CXXFLAGS "${pythia_CXXFLAGS} -no-ipo -ip")
endif()

# - Pythia 8.212 depends on std::auto_ptr which is removed in c++17, so we need to fall back to c++14 (or c++11)
if(COMPILER_SUPPORTS_CXX17)
  string(REGEX REPLACE "-std=c\\+\\+17" "-std=c++14" pythia_CXXFLAGS "${pythia_CXXFLAGS}")
endif()

# - Set include directories
set(pythia_CXXFLAGS "${pythia_CXXFLAGS} -I${Boost_INCLUDE_DIR} -I${PROJECT_SOURCE_DIR}/contrib/slhaea/include")

# - Setup HepMC-specific additions
option(PYTHIA_WITH_HEPMC "Pythia is compiled with HepMC" ON)
if(EXCLUDE_HEPMC)
  set(pythia_depends_on "castxml")
  set(patch "${PROJECT_SOURCE_DIR}/Backends/patches/${name}/${ver}/patch_${name}_${ver}_nohepmc.dif")
  set(EXTRA_CONFIG "")
  set(BOSS_suffix "nohepmc")
else()
  set(pythia_depends_on "hepmc;castxml")
  set(patch "${PROJECT_SOURCE_DIR}/Backends/patches/${name}/${ver}/patch_${name}_${ver}.dif")
  set(pythia_CXXFLAGS "${pythia_CXXFLAGS} -I${HEPMC_PATH}/local/include -I${HEPMC_PATH}/interfaces/pythia8/include")
  set(pythia_CXX_SHARED_FLAGS "${pythia_CXX_SHARED_FLAGS}  -L${HEPMC_PATH}/local/lib -Wl,-rpath ${HEPMC_PATH}/local/lib -lHepMC3")
  set(EXTRA_CONFIG "--with-hepmc3=${HEPMC_PATH}/local")
  set(BOSS_suffix "")
endif()

# - Actual configure and compile commands
check_ditch_status(${name} ${ver} ${dir})
if(NOT ditched_${name}_${ver})
  ExternalProject_Add(${name}_${ver}
    DEPENDS ${pythia_depends_on}
    DOWNLOAD_COMMAND ${DL_BACKEND} ${dl} ${md5} ${dir} ${name} ${ver}
    SOURCE_DIR ${dir}
    BUILD_IN_SOURCE 1
    PATCH_COMMAND patch -p1 < ${patch}
    CONFIGURE_COMMAND ./configure ${EXTRA_CONFIG} --enable-shared --cxx="${CMAKE_CXX_COMPILER}" --cxx-common="${pythia_CXXFLAGS}" --cxx-shared="${pythia_CXX_SHARED_FLAGS}" --cxx-soname="${pythia_CXX_SONAME_FLAGS}" --lib-suffix=".so"
    BUILD_COMMAND ${MAKE_PARALLEL} CXX="${CMAKE_CXX_COMPILER}" lib/${lib}.so
    INSTALL_COMMAND ""
  )
  BOSS_backend(${name} ${ver} ${BOSS_suffix})
  add_extra_targets("backend" ${name} ${ver} ${dir} ${dl} distclean)
  set_as_default_version("backend" ${name} ${ver})
endif()


# Nulike
set(name "nulike")
set(ver "1.0.4")
set(lib "libnulike")
set(dl "https://${name}.hepforge.org/downloads/${name}-${ver}.tar.gz")
set(md5 "47649992d19984ee53df6a1655c48227")
set(dir "${PROJECT_SOURCE_DIR}/Backends/installed/${name}/${ver}")
check_ditch_status(${name} ${ver} ${dir})
if(NOT ditched_${name}_${ver})
  ExternalProject_Add(${name}_${ver}
    DOWNLOAD_COMMAND ${DL_BACKEND} ${dl} ${md5} ${dir} ${name} ${ver}
    SOURCE_DIR ${dir}
    BUILD_IN_SOURCE 1
    CONFIGURE_COMMAND ""
    BUILD_COMMAND ${MAKE_PARALLEL} ${lib}.so FF=${CMAKE_Fortran_COMPILER} FOPT=${BACKEND_Fortran_FLAGS} MODULE=${FMODULE}
    INSTALL_COMMAND ""
  )
  add_extra_targets("backend" ${name} ${ver} ${dir} ${dl} distclean)
endif()

set(name "nulike")
set(ver "1.0.5")
set(lib "libnulike")
set(dl "https://${name}.hepforge.org/downloads/${name}-${ver}.tar.gz")
set(md5 "20cee73a38fb3560298b6a3acdd4d83a")
set(dir "${PROJECT_SOURCE_DIR}/Backends/installed/${name}/${ver}")
check_ditch_status(${name} ${ver} ${dir})
if(NOT ditched_${name}_${ver})
  ExternalProject_Add(${name}_${ver}
    DOWNLOAD_COMMAND ${DL_BACKEND} ${dl} ${md5} ${dir} ${name} ${ver}
    SOURCE_DIR ${dir}
    BUILD_IN_SOURCE 1
    CONFIGURE_COMMAND ""
    BUILD_COMMAND ${MAKE_PARALLEL} ${lib}.so FF=${CMAKE_Fortran_COMPILER} FOPT=${BACKEND_Fortran_FLAGS} MODULE=${FMODULE}
    INSTALL_COMMAND ""
  )
  add_extra_targets("backend" ${name} ${ver} ${dir} ${dl} distclean)
endif()

set(name "nulike")
set(ver "1.0.6")
set(lib "libnulike")
set(dl "https://${name}.hepforge.org/downloads/${name}-${ver}.tar.gz")
set(md5 "fc4c35dc867bb1213d80acd12e5c1169")
set(dir "${PROJECT_SOURCE_DIR}/Backends/installed/${name}/${ver}")
check_ditch_status(${name} ${ver} ${dir})
if(NOT ditched_${name}_${ver})
  ExternalProject_Add(${name}_${ver}
    DOWNLOAD_COMMAND ${DL_BACKEND} ${dl} ${md5} ${dir} ${name} ${ver}
    SOURCE_DIR ${dir}
    BUILD_IN_SOURCE 1
    CONFIGURE_COMMAND ""
    BUILD_COMMAND ${MAKE_PARALLEL} ${lib}.so FF=${CMAKE_Fortran_COMPILER} FOPT=${BACKEND_Fortran_FLAGS} MODULE=${FMODULE}
    INSTALL_COMMAND ""
  )
  add_extra_targets("backend" ${name} ${ver} ${dir} ${dl} distclean)
endif()

set(name "nulike")
set(ver "1.0.7")
set(lib "libnulike")
set(dl "https://${name}.hepforge.org/downloads/${name}-${ver}.tar.gz")
set(md5 "5c8e74d125b619abe01e196af7baf790")
set(dir "${PROJECT_SOURCE_DIR}/Backends/installed/${name}/${ver}")
check_ditch_status(${name} ${ver} ${dir})
if(NOT ditched_${name}_${ver})
  ExternalProject_Add(${name}_${ver}
    DOWNLOAD_COMMAND ${DL_BACKEND} ${dl} ${md5} ${dir} ${name} ${ver}
    SOURCE_DIR ${dir}
    BUILD_IN_SOURCE 1
    CONFIGURE_COMMAND ""
    BUILD_COMMAND ${MAKE_PARALLEL} ${lib}.so FF=${CMAKE_Fortran_COMPILER} FOPT=${BACKEND_Fortran_FLAGS} MODULE=${FMODULE}
    INSTALL_COMMAND ""
  )
  add_extra_targets("backend" ${name} ${ver} ${dir} ${dl} distclean)
endif()

set(name "nulike")
set(ver "1.0.8")
set(lib "libnulike")
set(dl "https://${name}.hepforge.org/downloads/${name}-${ver}.tar.gz")
set(md5 "2ab62018b255cc987263daa6999b1ad6")
set(dir "${PROJECT_SOURCE_DIR}/Backends/installed/${name}/${ver}")
check_ditch_status(${name} ${ver} ${dir})
if(NOT ditched_${name}_${ver})
  ExternalProject_Add(${name}_${ver}
    DOWNLOAD_COMMAND ${DL_BACKEND} ${dl} ${md5} ${dir} ${name} ${ver}
    SOURCE_DIR ${dir}
    BUILD_IN_SOURCE 1
    CONFIGURE_COMMAND ""
    BUILD_COMMAND ${MAKE_PARALLEL} ${lib}.so FF=${CMAKE_Fortran_COMPILER} FOPT=${BACKEND_Fortran_FLAGS} MODULE=${FMODULE}
    INSTALL_COMMAND ""
  )
  add_extra_targets("backend" ${name} ${ver} ${dir} ${dl} distclean)
endif()

# Nulike
set(name "nulike")
set(ver "1.0.9")
set(lib "libnulike")
set(dl "https://${name}.hepforge.org/downloads/${name}-${ver}.tar.gz")
set(md5 "b3f9d626fc964e9b0d1f33187504662d")
set(dir "${PROJECT_SOURCE_DIR}/Backends/installed/${name}/${ver}")
check_ditch_status(${name} ${ver} ${dir})
if(NOT ditched_${name}_${ver})
  ExternalProject_Add(${name}_${ver}
    DOWNLOAD_COMMAND ${DL_BACKEND} ${dl} ${md5} ${dir} ${name} ${ver}
    SOURCE_DIR ${dir}
    BUILD_IN_SOURCE 1
    CONFIGURE_COMMAND ""
    BUILD_COMMAND ${MAKE_PARALLEL} ${lib}.so FF=${CMAKE_Fortran_COMPILER} FOPT=${BACKEND_Fortran_FLAGS} MODULE=${FMODULE}
    INSTALL_COMMAND ""
  )
  add_extra_targets("backend" ${name} ${ver} ${dir} ${dl} distclean)
  set_as_default_version("backend" ${name} ${ver})
endif()


# SUSY-HIT
set(name "susyhit")
set(ver "1.5")
set(lib "libsusyhit")
set(dl "https://www.itp.kit.edu/~maggie/SUSY-HIT/version${ver}_${name}.tar.gz")
set(md5 "493c7ba3a07e192918d3412875fb386a")
set(dir "${PROJECT_SOURCE_DIR}/Backends/installed/${name}/${ver}")
set(patch "${PROJECT_SOURCE_DIR}/Backends/patches/${name}/${ver}/patch_${name}_${ver}.dif")

# - Due to a bug/instability in SUSYHIT, switch off optimization for Intel compilers
set(susyhit_Fortran_FLAGS "${BACKEND_Fortran_FLAGS}")
if("${CMAKE_Fortran_COMPILER_ID}" STREQUAL "Intel")
  set(susyhit_Fortran_FLAGS "${susyhit_Fortran_FLAGS} -O0")
endif()

check_ditch_status(${name} ${ver} ${dir})
if(NOT ditched_${name}_${ver})
  ExternalProject_Add(${name}_${ver}
    DOWNLOAD_COMMAND ${DL_BACKEND} ${dl} ${md5} ${dir} ${name} ${ver}
    SOURCE_DIR ${dir}
    BUILD_IN_SOURCE 1
    PATCH_COMMAND patch -p1 < ${patch}
    CONFIGURE_COMMAND ""
    BUILD_COMMAND ${MAKE_PARALLEL} ${lib}.so FC=${CMAKE_Fortran_COMPILER} FFLAGS=${susyhit_Fortran_FLAGS}
    INSTALL_COMMAND ""
  )
  add_extra_targets("backend" ${name} ${ver} ${dir} ${dl} clean)
  set_as_default_version("backend" ${name} ${ver})
endif()


# Ditch all FeynHiggs if using gfortran 10 or later, as it won't compile
if("${CMAKE_Fortran_COMPILER_ID}" STREQUAL "GNU" AND NOT CMAKE_Fortran_COMPILER_VERSION VERSION_LESS 10)
  set(itch "${itch}" "feynhiggs")
endif()

# FeynHiggs
set(name "feynhiggs")
set(ver "2.11.2")
set(lib "libFH")
set(dl "http://wwwth.mpp.mpg.de/members/heinemey/feynhiggs/newversion/FeynHiggs-${ver}.tar.gz")
set(md5 "edb73eafa6dab291bd8827242c16ac0a")
set(dir "${PROJECT_SOURCE_DIR}/Backends/installed/${name}/${ver}")
set(FH_Fortran_FLAGS "${BACKEND_Fortran_FLAGS_NO_BUILD_OPTIMISATIONS}") #For skipping -O2, which seems to cause issues
set(FH_C_FLAGS "${BACKEND_C_FLAGS_NO_BUILD_OPTIMISATIONS}")             #For skipping -O2, which seems to cause issues
set(FH_CXX_FLAGS "${BACKEND_CXX_FLAGS_NO_BUILD_OPTIMISATIONS}")         #For skipping -O2, which seems to cause issues
check_ditch_status(${name} ${ver} ${dir})
if(NOT ditched_${name}_${ver})
  ExternalProject_Add(${name}_${ver}
    DOWNLOAD_COMMAND ${DL_BACKEND} ${dl} ${md5} ${dir} ${name} ${ver}
    SOURCE_DIR ${dir}
    BUILD_IN_SOURCE 1
    # Fix bug preventing the use of array bounds checking.
    CONFIGURE_COMMAND sed ${dashi} -e "s#ComplexType spi_(2, 6:7, nvec, 1)#ComplexType spi_(2, 6:7, nvec, LEGS)#g" src/Decays/VecSet.F
              COMMAND ./configure FC=${CMAKE_Fortran_COMPILER} FFLAGS=${FH_Fortran_FLAGS} CC=${CMAKE_C_COMPILER} CFLAGS=${FH_C_FLAGS} CXX=${CMAKE_CXX_COMPILER} CXXFLAGS=${FH_CXX_FLAGS}
    BUILD_COMMAND ${MAKE_PARALLEL}
          COMMAND ${CMAKE_COMMAND} -E make_directory lib
          COMMAND ${CMAKE_COMMAND} -E echo "${CMAKE_Fortran_COMPILER} ${CMAKE_SHARED_LINKER_FLAGS} ${CMAKE_SHARED_LIBRARY_CREATE_Fortran_FLAGS} -o lib/${lib}.so build/*.o" > make_so.sh
          COMMAND chmod u+x make_so.sh
          COMMAND ./make_so.sh
    INSTALL_COMMAND ""
  )
  add_extra_targets("backend" ${name} ${ver} ${dir} ${dl} clean)
endif()

set(name "feynhiggs")
set(ver "2.11.3")
set(lib "libFH")
set(dl "http://wwwth.mpp.mpg.de/members/heinemey/feynhiggs/newversion/FeynHiggs-${ver}.tar.gz")
set(md5 "49f5ea1838cb233baffd85bbc1b0d87d")
set(dir "${PROJECT_SOURCE_DIR}/Backends/installed/${name}/${ver}")
set(FH_Fortran_FLAGS "${BACKEND_Fortran_FLAGS_NO_BUILD_OPTIMISATIONS}") #For skipping -O2, which seems to cause issues
set(FH_C_FLAGS "${BACKEND_C_FLAGS_NO_BUILD_OPTIMISATIONS}")             #For skipping -O2, which seems to cause issues
set(FH_CXX_FLAGS "${BACKEND_CXX_FLAGS_NO_BUILD_OPTIMISATIONS}")         #For skipping -O2, which seems to cause issues
check_ditch_status(${name} ${ver} ${dir})
if(NOT ditched_${name}_${ver})
  ExternalProject_Add(${name}_${ver}
    DOWNLOAD_COMMAND ${DL_BACKEND} ${dl} ${md5} ${dir} ${name} ${ver}
    SOURCE_DIR ${dir}
    BUILD_IN_SOURCE 1
    # Fix bug preventing the use of array bounds checking.
    CONFIGURE_COMMAND sed ${dashi} -e "s#ComplexType spi_(2, 6:7, nvec, 1)#ComplexType spi_(2, 6:7, nvec, LEGS)#g" src/Decays/VecSet.F
              COMMAND ./configure FC=${CMAKE_Fortran_COMPILER} FFLAGS=${FH_Fortran_FLAGS} CC=${CMAKE_C_COMPILER} CFLAGS=${FH_C_FLAGS} CXX=${CMAKE_CXX_COMPILER} CXXFLAGS=${FH_CXX_FLAGS}
    BUILD_COMMAND ${MAKE_PARALLEL}
          COMMAND ${CMAKE_COMMAND} -E make_directory lib
          COMMAND ${CMAKE_COMMAND} -E echo "${CMAKE_Fortran_COMPILER} ${CMAKE_SHARED_LINKER_FLAGS} ${CMAKE_SHARED_LIBRARY_CREATE_Fortran_FLAGS} -o lib/${lib}.so build/*.o" > make_so.sh
          COMMAND chmod u+x make_so.sh
          COMMAND ./make_so.sh
    INSTALL_COMMAND ""
  )
  add_extra_targets("backend" ${name} ${ver} ${dir} ${dl} clean)
  set_as_default_version("backend" ${name} ${ver})
endif()

set(name "feynhiggs")
set(ver "2.12.0")
set(lib "libFH")
set(dl "http://wwwth.mpp.mpg.de/members/heinemey/feynhiggs/newversion/FeynHiggs-${ver}.tar.gz")
set(md5 "da2d0787311525213cd4721da9946b86")
set(dir "${PROJECT_SOURCE_DIR}/Backends/installed/${name}/${ver}")
set(FH_Fortran_FLAGS "${BACKEND_Fortran_FLAGS_NO_BUILD_OPTIMISATIONS}") #For skipping -O2, which seems to cause issues
set(FH_C_FLAGS "${BACKEND_C_FLAGS_NO_BUILD_OPTIMISATIONS}")             #For skipping -O2, which seems to cause issues
set(FH_CXX_FLAGS "${BACKEND_CXX_FLAGS_NO_BUILD_OPTIMISATIONS}")         #For skipping -O2, which seems to cause issues
check_ditch_status(${name} ${ver} ${dir})
if(NOT ditched_${name}_${ver})
  ExternalProject_Add(${name}_${ver}
    DOWNLOAD_COMMAND ${DL_BACKEND} ${dl} ${md5} ${dir} ${name} ${ver}
    SOURCE_DIR ${dir}
    BUILD_IN_SOURCE 1
    # Fix bug preventing the use of array bounds checking.
    CONFIGURE_COMMAND sed ${dashi} -e "s#ComplexType spi_(2, 6:7, nvec, 1)#ComplexType spi_(2, 6:7, nvec, LEGS)#g" src/Decays/VecSet.F
              COMMAND ./configure FC=${CMAKE_Fortran_COMPILER} FFLAGS=${FH_Fortran_FLAGS} CC=${CMAKE_C_COMPILER} CFLAGS=${FH_C_FLAGS} CXX=${CMAKE_CXX_COMPILER} CXXFLAGS=${FH_CXX_FLAGS}
    BUILD_COMMAND ${MAKE_PARALLEL}
          COMMAND ${CMAKE_COMMAND} -E make_directory lib
          COMMAND ${CMAKE_COMMAND} -E echo "${CMAKE_Fortran_COMPILER} ${CMAKE_SHARED_LINKER_FLAGS} ${CMAKE_SHARED_LIBRARY_CREATE_Fortran_FLAGS} -o lib/${lib}.so build/*.o" > make_so.sh
          COMMAND chmod u+x make_so.sh
          COMMAND ./make_so.sh
    INSTALL_COMMAND ""
  )
  add_extra_targets("backend" ${name} ${ver} ${dir} ${dl} clean)
endif()


# HiggsBounds tables
set(name "higgsbounds_tables")
set(ver "0.0")
set(dl "https://higgsbounds.hepforge.org/downloads/csboutput_trans_binary.tar.gz")
set(md5 "004decca30335ddad95654a04dd034a6")
set(dir "${PROJECT_SOURCE_DIR}/Backends/installed/${name}/${ver}")
check_ditch_status(${name} ${ver} ${dir})
if(NOT ditched_${name}_${ver})
  ExternalProject_Add(${name}_${ver}
    DOWNLOAD_COMMAND ${DL_BACKEND} ${dl} ${md5} ${dir} ${name} ${ver} "retain container folder"
    SOURCE_DIR ${dir}
    BUILD_IN_SOURCE 1
    CONFIGURE_COMMAND ""
    BUILD_COMMAND ""
    INSTALL_COMMAND ""
  )
  add_extra_targets("backend" ${name} ${ver} ${dir} ${dl} clean)
  set_as_default_version("backend" ${name} ${ver})
endif()

# HiggsBounds
set(name "higgsbounds")
set(ver "4.2.1")
set(lib "libhiggsbounds")
set(dl "https://${name}.hepforge.org/downloads/HiggsBounds-${ver}.tar.gz")
set(md5 "47b93330d4e0fddcc23b381548db355b")
set(dir "${PROJECT_SOURCE_DIR}/Backends/installed/${name}/${ver}")
set(hb_tab_name "higgsbounds_tables")
set(hb_tab_ver "0.0")
set(hb_tab_dir "${PROJECT_SOURCE_DIR}/Backends/installed/${hb_tab_name}/${hb_tab_ver}")
check_ditch_status(${name} ${ver} ${dir})
if(NOT ditched_${name}_${ver})
  ExternalProject_Add(${name}_${ver}
    DEPENDS ${hb_tab_name}_${hb_tab_ver}
    DOWNLOAD_COMMAND ${DL_BACKEND} ${dl} ${md5} ${dir} ${name} ${ver}
    SOURCE_DIR ${dir}
    BUILD_IN_SOURCE 1
    CONFIGURE_COMMAND ${CMAKE_COMMAND} -E copy configure-with-chisq my_configure
              COMMAND sed ${dashi} -e "s|clsbtablesdir=.*|clsbtablesdir=\"${hb_tab_dir}/\"|" my_configure
              COMMAND sed ${dashi} -e "s|F90C =.*|F90C = ${CMAKE_Fortran_COMPILER}|" my_configure
              COMMAND sed ${dashi} -e "s|F77C =.*|F77C = ${CMAKE_Fortran_COMPILER}|" my_configure
              COMMAND sed ${dashi} -e "s|F90FLAGS =.*|F90FLAGS = ${BACKEND_Fortran_FLAGS}|" my_configure
              COMMAND sed ${dashi} -e "s|\\.SUFFIXES|.NOTPARALLEL:${nl}${nl}.SUFFIXES|" makefile.in
              COMMAND ${CMAKE_COMMAND} -E copy makefile.in makefile.in.tmp
              COMMAND awk "{gsub(/${nl}/,${true_nl})}{print}" makefile.in.tmp > makefile.in
              COMMAND ${CMAKE_COMMAND} -E remove makefile.in.tmp
              COMMAND ./my_configure
    BUILD_COMMAND ${MAKE_PARALLEL}
          COMMAND ${CMAKE_COMMAND} -E make_directory lib
          COMMAND ${CMAKE_COMMAND} -E echo "${CMAKE_Fortran_COMPILER} ${CMAKE_SHARED_LINKER_FLAGS} ${CMAKE_SHARED_LIBRARY_CREATE_Fortran_FLAGS} -o lib/${lib}.so *.o" > make_so.sh
          COMMAND chmod u+x make_so.sh
          COMMAND ./make_so.sh
    INSTALL_COMMAND ""
  )
  add_extra_targets("backend" ${name} ${ver} ${dir} ${dl} clean)
endif()

set(name "higgsbounds")
set(ver "4.3.1")
set(lib "libhiggsbounds")
set(dl "https://${name}.hepforge.org/downloads/HiggsBounds-${ver}.tar.gz")
set(md5 "c1667613f814a9f0297d1f11a8b3ef34")
set(dir "${PROJECT_SOURCE_DIR}/Backends/installed/${name}/${ver}")
set(patch "${PROJECT_SOURCE_DIR}/Backends/patches/${name}/${ver}/patch_${name}_${ver}.dif")
set(hb_tab_name "higgsbounds_tables")
set(hb_tab_ver "0.0")
set(hb_tab_dir "${PROJECT_SOURCE_DIR}/Backends/installed/${hb_tab_name}/${hb_tab_ver}")
check_ditch_status(${name} ${ver} ${dir})
if(NOT ditched_${name}_${ver})
  ExternalProject_Add(${name}_${ver}
    DEPENDS ${hb_tab_name}_${hb_tab_ver}
    DOWNLOAD_COMMAND ${DL_BACKEND} ${dl} ${md5} ${dir} ${name} ${ver}
    SOURCE_DIR ${dir}
    PATCH_COMMAND patch -p1 < ${patch}
    BUILD_IN_SOURCE 1
    CONFIGURE_COMMAND ${CMAKE_COMMAND} -E copy configure-with-chisq my_configure
              COMMAND sed ${dashi} -e "s|clsbtablesdir=.*|clsbtablesdir=\"${hb_tab_dir}/\"|" my_configure
              COMMAND sed ${dashi} -e "s|F90C =.*|F90C = ${CMAKE_Fortran_COMPILER}|" my_configure
              COMMAND sed ${dashi} -e "s|F77C =.*|F77C = ${CMAKE_Fortran_COMPILER}|" my_configure
              COMMAND sed ${dashi} -e "s|F90FLAGS =.*|F90FLAGS = ${BACKEND_Fortran_FLAGS}|" my_configure
              COMMAND sed ${dashi} -e "s|\\.SUFFIXES|.NOTPARALLEL:${nl}${nl}.SUFFIXES|" makefile.in
              COMMAND ${CMAKE_COMMAND} -E copy makefile.in makefile.in.tmp
              COMMAND awk "{gsub(/${nl}/,${true_nl})}{print}" makefile.in.tmp > makefile.in
              COMMAND ${CMAKE_COMMAND} -E remove makefile.in.tmp
              COMMAND ./my_configure
    BUILD_COMMAND ${MAKE_PARALLEL}
          COMMAND ${CMAKE_COMMAND} -E make_directory lib
          COMMAND ${CMAKE_COMMAND} -E echo "${CMAKE_Fortran_COMPILER} ${CMAKE_SHARED_LINKER_FLAGS} ${CMAKE_SHARED_LIBRARY_CREATE_Fortran_FLAGS} -o lib/${lib}.so *.o" > make_so.sh
          COMMAND chmod u+x make_so.sh
          COMMAND ./make_so.sh
    INSTALL_COMMAND ""
  )
  add_extra_targets("backend" ${name} ${ver} ${dir} ${dl} clean)
  set_as_default_version("backend" ${name} ${ver})
endif()

# HiggsSignals
set(name "higgssignals")
set(ver "1.4.0")
set(lib "libhiggssignals")
set(dl "https://higgsbounds.hepforge.org/downloads/HiggsSignals-${ver}.tar.gz")
set(md5 "537d3885b1cbddbe1163dbc843ec2beb")
set(dir "${PROJECT_SOURCE_DIR}/Backends/installed/${name}/${ver}")
set(patch "${PROJECT_SOURCE_DIR}/Backends/patches/${name}/${ver}/patch_${name}_${ver}.dif")
set(hb_name "higgsbounds")
set(hb_ver "4.3.1")
check_ditch_status(${name} ${ver} ${dir})
if(NOT ditched_${name}_${ver})
  ExternalProject_Add(${name}_${ver}
    DEPENDS higgsbounds_${hb_ver}
    DOWNLOAD_COMMAND ${DL_BACKEND} ${dl} ${md5} ${dir} ${name} ${ver}
    SOURCE_DIR ${dir}
    PATCH_COMMAND patch -p1 < ${patch}
    BUILD_IN_SOURCE 1
    CONFIGURE_COMMAND ${CMAKE_COMMAND} -E copy configure my_configure
              COMMAND sed ${dashi} -e "s|HBLIBS =.*|HBLIBS =-L../../${hb_name}/${hb_ver}|" my_configure
              COMMAND sed ${dashi} -e "s|HBINCLUDE =.*|HBINCLUDE =-I../../${hb_name}/${hb_ver}|" my_configure
              COMMAND sed ${dashi} -e "s|F90C =.*|F90C = ${CMAKE_Fortran_COMPILER}|" my_configure
              COMMAND sed ${dashi} -e "s|F77C =.*|F77C = ${CMAKE_Fortran_COMPILER}|" my_configure
              COMMAND sed ${dashi} -e "s|F90FLAGS =.*|F90FLAGS = ${BACKEND_Fortran_FLAGS}|" my_configure
              COMMAND sed ${dashi} -e "s|\\.SUFFIXES|.NOTPARALLEL:${nl}${nl}.SUFFIXES|" makefile.in
              COMMAND ${CMAKE_COMMAND} -E copy makefile.in makefile.in.tmp
              COMMAND awk "{gsub(/${nl}/,${true_nl})}{print}" makefile.in.tmp > makefile.in
              COMMAND ${CMAKE_COMMAND} -E remove makefile.in.tmp
              COMMAND ./my_configure
    BUILD_COMMAND ${MAKE_PARALLEL}
          COMMAND ${CMAKE_COMMAND} -E make_directory lib
          COMMAND ${CMAKE_COMMAND} -E remove HiggsSignals.o
          COMMAND ${CMAKE_COMMAND} -E echo "${CMAKE_Fortran_COMPILER} ${CMAKE_SHARED_LINKER_FLAGS} ${CMAKE_SHARED_LIBRARY_CREATE_Fortran_FLAGS} -o lib/${lib}.so ./*.o ../../${hb_name}/${hb_ver}/*.o" > make_so.sh
          COMMAND chmod u+x make_so.sh
          COMMAND ./make_so.sh
    INSTALL_COMMAND ""
  )
  add_extra_targets("backend" ${name} ${ver} ${dir} ${dl} clean)
  set_as_default_version("backend" ${name} ${ver})
endif()


# SPheno
set(name "spheno")
set(ver "3.3.8")
set(lib "lib/libSPheno.so")
set(dl "http://www.hepforge.org/archive/spheno/SPheno-${ver}.tar.gz")
set(md5 "4307cb4b736cebca5e57ca6c5e0b5836")
set(dir "${PROJECT_SOURCE_DIR}/Backends/installed/${name}/${ver}")
string(REGEX REPLACE "(-cpp)|(-fpp)" "" SPheno_FLAGS "${BACKEND_Fortran_FLAGS}") #SPheno hates the preprocessor
set(SPheno_FLAGS "-c ${SPheno_FLAGS} -${FMODULE} ${dir}/include -I${dir}/include")
set(patch "${PROJECT_SOURCE_DIR}/Backends/patches/${name}/${ver}/patch_${name}_${ver}.dif")
check_ditch_status(${name} ${ver} ${dir})
if(NOT ditched_${name}_${ver})
  ExternalProject_Add(${name}_${ver}
    DOWNLOAD_COMMAND ${DL_BACKEND} ${dl} ${md5} ${dir} ${name} ${ver}
    SOURCE_DIR ${dir}
    BUILD_IN_SOURCE 1
    PATCH_COMMAND patch -p1 < ${patch}
    CONFIGURE_COMMAND ""
    BUILD_COMMAND ${MAKE_PARALLEL} $F90=${CMAKE_Fortran_COMPILER} FFLAGS=${SPheno_FLAGS} ${lib}
    INSTALL_COMMAND ""
  )
  add_extra_targets("backend" ${name} ${ver} ${dir} ${dl} clean)
endif()

# SPheno
set(name "spheno")
set(ver "4.0.3")
set(lib "lib/libSPheno.so")
set(dl "http://www.hepforge.org/archive/spheno/SPheno-${ver}.tar.gz")
set(md5 "64787d6c8ce03cac38aec53d34ac46ad")
set(dir "${PROJECT_SOURCE_DIR}/Backends/installed/${name}/${ver}")
string(REGEX REPLACE "(-cpp)|(-fpp)" "" SPheno_FLAGS "${BACKEND_Fortran_FLAGS}") #SPheno hates the preprocessor
set(SPheno_FLAGS "-c ${SPheno_FLAGS} -${FMODULE} ${dir}/include -I${dir}/include")
set(patch "${PROJECT_SOURCE_DIR}/Backends/patches/${name}/${ver}/patch_${name}_${ver}.dif")
check_ditch_status(${name} ${ver} ${dir})
if(NOT ditched_${name}_${ver})
  ExternalProject_Add(${name}_${ver}
    DOWNLOAD_COMMAND ${DL_BACKEND} ${dl} ${md5} ${dir} ${name} ${ver}
    SOURCE_DIR ${dir}
    BUILD_IN_SOURCE 1
    PATCH_COMMAND patch -p1 < ${patch}
    CONFIGURE_COMMAND ""
    BUILD_COMMAND ${MAKE_PARALLEL} F90=${CMAKE_Fortran_COMPILER} FFLAGS="${SPheno_FLAGS}" ${lib}
    INSTALL_COMMAND ""
  )
  add_extra_targets("backend" ${name} ${ver} ${dir} ${dl} cleanall)
  set_as_default_version("backend" ${name} ${ver})
endif()

# gm2calc
set(name "gm2calc")
set(ver "1.2.0")
set(dl "https://${name}.hepforge.org/downloads/${name}-${ver}.tar.gz")
set(md5 "07d55bbbd648b8ef9b2d69ad1dfd8326")
set(dir "${PROJECT_SOURCE_DIR}/Backends/installed/${name}/${ver}")
set(patch "${PROJECT_SOURCE_DIR}/Backends/patches/${name}/${ver}/patch_${name}")
# - Silence the deprecated-declarations warnings coming from Eigen3
set(GM2CALC_CXX_FLAGS "${BACKEND_CXX_FLAGS}")
set_compiler_warning("no-deprecated-declarations" GM2CALC_CXX_FLAGS)
# - gm2calc 1.2 depends on std::ptr_fun which is removed in c++17, so we need to fall back to c++14 (or c++11)
if(COMPILER_SUPPORTS_CXX17)
  string(REGEX REPLACE "-std=c\\+\\+17" "-std=c++14" GM2CALC_CXX_FLAGS "${GM2CALC_CXX_FLAGS}")
endif()
set(GM2CALC_MAKESHAREDLIB "${CMAKE_CXX_COMPILER} ${CMAKE_SHARED_LINKER_FLAGS} ${CMAKE_SHARED_LIBRARY_CREATE_CXX_FLAGS}")
check_ditch_status(${name} ${ver} ${dir})
if(NOT ditched_${name}_${ver})
  ExternalProject_Add(${name}_${ver}
    DEPENDS castxml
    DOWNLOAD_COMMAND ${DL_BACKEND} ${dl} ${md5} ${dir} ${name} ${ver}
    SOURCE_DIR ${dir}
    BUILD_IN_SOURCE 1
    PATCH_COMMAND patch -p1 < ${patch}_makefile.dif
          COMMAND patch -p1 < ${patch}_module.dif
          COMMAND patch -p1 < ${patch}_error.dif
    CONFIGURE_COMMAND ""
<<<<<<< HEAD
    BUILD_COMMAND ${MAKE_PARALLEL} CXX=${CMAKE_CXX_COMPILER} CXXFLAGS=${GM2CALC_CXX_FLAGS} EIGENFLAGS=-I${EIGEN3_INCLUDE_DIR} BOOSTFLAGS=-I${Boost_INCLUDE_DIR} sharedlib
=======
    BUILD_COMMAND ${MAKE_PARALLEL} CXX=${CMAKE_CXX_COMPILER} CXXFLAGS=${GM2CALC_CXX_FLAGS} EIGENFLAGS=-I${EIGEN3_INCLUDE_DIR} BOOSTFLAGS=-I${Boost_INCLUDE_DIR} MAKESHAREDLIB=${GM2CALC_MAKESHAREDLIB} alllib
>>>>>>> e1dee1d0
    INSTALL_COMMAND ""
  )
  BOSS_backend(${name} ${ver})
  add_extra_targets("backend" ${name} ${ver} ${dir} ${dl} clean)
endif()

set(name "gm2calc")
set(ver "1.3.0")
set(dl "https://${name}.hepforge.org/downloads/${name}-${ver}.tar.gz")
set(md5 "1bddab5a411a895edd382a1f8a991c15")
set(dir "${PROJECT_SOURCE_DIR}/Backends/installed/${name}/${ver}")
set(patch "${PROJECT_SOURCE_DIR}/Backends/patches/${name}/${ver}/patch_${name}")
# - Silence the deprecated-declarations warnings coming from Eigen3
set(GM2CALC_CXX_FLAGS "${BACKEND_CXX_FLAGS}")
set_compiler_warning("no-deprecated-declarations" GM2CALC_CXX_FLAGS)
# - gm2calc 1.3 depends on std::ptr_fun which is removed in c++17, so we need to fall back to c++14 (or c++11)
if(COMPILER_SUPPORTS_CXX17)
  string(REGEX REPLACE "-std=c\\+\\+17" "-std=c++14" GM2CALC_CXX_FLAGS "${GM2CALC_CXX_FLAGS}")
endif()
set(GM2CALC_MAKESHAREDLIB "${CMAKE_CXX_COMPILER} ${CMAKE_SHARED_LINKER_FLAGS} ${CMAKE_SHARED_LIBRARY_CREATE_CXX_FLAGS}")
check_ditch_status(${name} ${ver} ${dir})
if(NOT ditched_${name}_${ver})
  ExternalProject_Add(${name}_${ver}
    DEPENDS castxml
    DOWNLOAD_COMMAND ${DL_BACKEND} ${dl} ${md5} ${dir} ${name} ${ver}
    SOURCE_DIR ${dir}
    BUILD_IN_SOURCE 1
    PATCH_COMMAND patch -p1 < ${patch}_error.dif
    CONFIGURE_COMMAND ""
<<<<<<< HEAD
    BUILD_COMMAND ${MAKE_PARALLEL} CXX=${CMAKE_CXX_COMPILER} CXXFLAGS=${GM2CALC_CXX_FLAGS} EIGENFLAGS=-I${EIGEN3_INCLUDE_DIR} BOOSTFLAGS=-I${Boost_INCLUDE_DIR} alllib
=======
    BUILD_COMMAND ${MAKE_PARALLEL} CXX=${CMAKE_CXX_COMPILER} CXXFLAGS=${GM2CALC_CXX_FLAGS} EIGENFLAGS=-I${EIGEN3_INCLUDE_DIR} BOOSTFLAGS=-I${Boost_INCLUDE_DIR} MAKESHAREDLIB=${GM2CALC_MAKESHAREDLIB} sharedlib
>>>>>>> e1dee1d0
    INSTALL_COMMAND ""
  )
  BOSS_backend(${name} ${ver})
  add_extra_targets("backend" ${name} ${ver} ${dir} ${dl} clean)
endif()

<<<<<<< HEAD
# Minuit2
set(name "minuit2")
set(ver "5.34.14")
set(md5 "7fc00378a2ed1f731b719d4837d62d6a")
set(dl "https://www.cern.ch/mathlibs/sw/5_34_14/Minuit2/Minuit2-5.34.14.tar.gz")
set(dir "${PROJECT_SOURCE_DIR}/Backends/installed/${name}/${ver}")
check_ditch_status(${name} ${ver} ${dir})
if(NOT ditched_${name}_${ver})
    ExternalProject_Add(${name}_${ver}
            DOWNLOAD_COMMAND ${DL_BACKEND} ${dl} ${md5} ${dir} ${name} ${ver}
            SOURCE_DIR ${dir}
            BUILD_IN_SOURCE 1
            CONFIGURE_COMMAND CC=${CMAKE_C_COMPILER} CXX=${CMAKE_CXX_COMPILER} CXXFLAGS=-fPIC ./configure --prefix=${dir} --disable-openmp --with-pic
            BUILD_COMMAND ${CMAKE_MAKE_PROGRAM}
            INSTALL_COMMAND ${CMAKE_MAKE_PROGRAM} install
            )
    add_extra_targets("backend" ${name} ${ver} ${dir} ${dl} clean)
endif()

# phc
set(name "phc")
set(ver "2.4.58")

if(${CMAKE_SYSTEM_NAME} MATCHES "Darwin")
  set(dl "http://www.math.uic.edu/~jan/mactel64y_phcv24p.tar.gz")
#  set(md5 "2e347b1794201d7ca462d2e4b5630147")
  set(md5 "none")

else()
  set(dl "http://www.math.uic.edu/~jan/x86_64phcv24p.tar.gz")
#  set(md5 "7b589002b78037c40a8c52269bf39c0e")
=======
# phc
set(name "phc")
set(ver "2.4.58")
if(${CMAKE_SYSTEM_NAME} MATCHES "Darwin")
  set(dl "http://www.math.uic.edu/~jan/mactel64y_phcv24p.tar.gz")
  #set(md5 "2e347b1794201d7ca462d2e4b5630147")
  set(md5 "none")
else()
  set(dl "http://www.math.uic.edu/~jan/x86_64phcv24p.tar.gz")
  #set(md5 "7b589002b78037c40a8c52269bf39c0e")
>>>>>>> e1dee1d0
  set(md5 "none")
endif()
set(dir "${PROJECT_SOURCE_DIR}/Backends/installed/${name}/${ver}")
check_ditch_status(${name} ${ver} ${dir})
if(NOT ditched_${name}_${ver})
  ExternalProject_Add(${name}_${ver}
<<<<<<< HEAD
          DOWNLOAD_COMMAND ${DL_BACKEND} ${dl} ${md5} ${dir} ${name} ${ver}
=======
          DOWNLOAD_COMMAND IGNORE_HTTP_CERTIFICATE=1 ${DL_BACKEND} ${dl} ${md5} ${dir} ${name} ${ver}
>>>>>>> e1dee1d0
          SOURCE_DIR ${dir}
          BUILD_IN_SOURCE 1
          CONFIGURE_COMMAND ""
          BUILD_COMMAND ""
          INSTALL_COMMAND ""
          )
  add_extra_targets("backend" ${name} ${ver} ${dir} ${dl} clean)
  set_as_default_version("backend" ${name} ${ver})
<<<<<<< HEAD
endif()

=======

endif()

# hom4ps
set(name "hom4ps")
set(ver "2.0")

if(${CMAKE_SYSTEM_NAME} MATCHES "Darwin")
  set(dl "http://www.math.nsysu.edu.tw/~leetsung/works/HOM4PS_soft_files/HOM4PS2_MacOSX.tar.gz")
  set(md5 "daa880bd51fc166a9a2f85332b025fae")
else()
  set(dl "http://www.math.nsysu.edu.tw/~leetsung/works/HOM4PS_soft_files/HOM4PS2_64-bit.tar.gz")
  set(md5 "134a2539faf2c0596eaf039e7ccc1677")
endif()

set(dir "${PROJECT_SOURCE_DIR}/Backends/installed/${name}/${ver}")
check_ditch_status(${name} ${ver} ${dir})
if(NOT ditched_${name}_${ver})
  ExternalProject_Add(${name}_${ver}
          DOWNLOAD_COMMAND ${DL_BACKEND} ${dl} ${md5} ${dir} ${name} ${ver}
          SOURCE_DIR ${dir}
          BUILD_IN_SOURCE 1
          CONFIGURE_COMMAND ""
          BUILD_COMMAND ""
          INSTALL_COMMAND ""
          )
  add_extra_targets("backend" ${name} ${ver} ${dir} ${dl} clean) # FIGURE THIS OUT
  set_as_default_version("backend" ${name} ${ver})

endif()

# Vevacious
set(name "vevacious")
set(ver "1.0")
set(dl "http://github.com/JoseEliel/VevaciousPlusPlus_Development/archive/refs/heads/master.zip")
set(md5 "none") # Keep none for now because there is no tagged release of vevacious yet
set(dir "${PROJECT_SOURCE_DIR}/Backends/installed/${name}/${ver}")
set(patchdir "${PROJECT_SOURCE_DIR}/Backends/patches/${name}/${ver}")
set(Minuit_name "minuit2")
set(Minuit_ver "6.23.01")
set(Minuit_lib_name "libminuit2")
set(phc_ver "2.4.58")
set(hom4ps_ver "2.0")
set(Minuit_include "${PROJECT_SOURCE_DIR}/ScannerBit/installed/${Minuit_name}/${Minuit_ver}/inc/")
set(Minuit_lib "${PROJECT_SOURCE_DIR}/ScannerBit/installed/${Minuit_name}/${Minuit_ver}/lib/")
set(VPP_CMAKE_FLAGS -DCMAKE_C_FLAGS=${BACKEND_C_FLAGS} -DCMAKE_CXX_FLAGS=${BACKEND_CXX_FLAGS} -DCMAKE_C_COMPILER=${CMAKE_C_COMPILER} -DCMAKE_CXX_COMPILER=${CMAKE_CXX_COMPILER} -DCMAKE_SHARED_LINKER_FLAGS=${CMAKE_SHARED_LINKER_FLAGS} -DEIGEN3_INCLUDE_DIR=${EIGEN3_INCLUDE_DIR} -DBoost_INCLUDE_DIR=${Boost_INCLUDE_DIR} -DWITHIN_GAMBIT=True -DSILENT_MODE=TRUE -DMinuit_include=${Minuit_include} -DMinuit_lib=${Minuit_lib})
set(VPP_FLAGS "${BACKEND_CXX_FLAGS} -Wno-unused-local-typedefs -I./include/ -I./include/LHPC/ -I${Boost_INCLUDE_DIR} -I${EIGEN3_INCLUDE_DIR} -I${Minuit_include}")
set_compiler_warning("no-unused-parameter" VPP_FLAGS)
set(BOSSregex "s#cpp)#cpp   source/BOSS_factory_VevaciousPlusPlus.cpp       source/BOSS_wrapperutils.cpp        source/BOSS_VevaciousPlusPlus.cpp)#g")
set(FLAGSregex1 "s#_FLAGS} -O3 -fPIC#_FLAGS}#g")
set(FLAGSregex2 "s#_FLAGS} -Wall -Wno-unused-local-typedefs -O3 -fPIC -fopenmp#_FLAGS}#g")
check_ditch_status(${name} ${ver} ${dir})
if(NOT ditched_${name}_${ver})
  ExternalProject_Add(${name}_${ver}
          DEPENDS castxml
          DEPENDS ${Minuit_name}_${Minuit_ver}
          DEPENDS phc_${phc_ver}
          DEPENDS hom4ps_${hom4ps_ver}
          DOWNLOAD_COMMAND ${DL_BACKEND} ${dl} ${md5} ${dir} ${name} ${ver}
          SOURCE_DIR ${dir}
          PATCH_COMMAND patch -p1 < ${patchdir}/patch_${name}_${ver}.dif
          UPDATE_COMMAND sed ${dashi} -e "${BOSSregex}" ${dir}/CMakeLists.txt
                 COMMAND sed ${dashi} -e "${FLAGSregex1}" ${dir}/CMakeLists.txt
                 COMMAND sed ${dashi} -e "${FLAGSregex2}" ${dir}/CMakeLists.txt
          CMAKE_COMMAND ${CMAKE_COMMAND} ${dir}
          CMAKE_ARGS ${VPP_CMAKE_FLAGS}
          BUILD_COMMAND ${MAKE_PARALLEL} MINUITLIBDIR=${Minuit_lib} MINUITLIBNAME=${Minuit_lib_name} VevaciousPlusPlus-lib
                COMMAND ${CMAKE_COMMAND} -E make_directory ${patchdir}/VevaciousPlusPlus/ModelFiles/
                COMMAND ${CMAKE_COMMAND} -E copy_directory ${patchdir}/VevaciousPlusPlus/ModelFiles/ ${dir}/ModelFiles/
          INSTALL_COMMAND ""
          )
  add_extra_targets("backend" ${name} ${ver} ${dir} ${dl} clean)
  set_as_default_version("backend" ${name} ${ver})
  BOSS_backend(${name} ${ver})
endif()
>>>>>>> e1dee1d0

# SUSYHD
set(name "susyhd")
set(ver "1.0.2")
set(dl "http://users.ictp.it/~${name}/v${ver}/SUSYHD.tgz")
set(md5 "e831c3fa977552ff944e0db44db38e87")
set(dir "${PROJECT_SOURCE_DIR}/Backends/installed/${name}/${ver}")
set(ditch_if_absent "Mathematica")
check_ditch_status(${name} ${ver} ${dir} ${ditch_if_absent})
if(NOT ditched_${name}_${ver})
  ExternalProject_Add(${name}_${ver}
    DOWNLOAD_COMMAND ${DL_BACKEND} ${dl} ${md5} ${dir} ${name} ${ver}
    SOURCE_DIR ${dir}
    BUILD_IN_SOURCE 1
    PATCH_COMMAND ""
    CONFIGURE_COMMAND ""
    BUILD_COMMAND ""
    INSTALL_COMMAND ""
  )
  add_extra_targets("backend" ${name} ${ver} ${dir} ${dl} clean)
  set_as_default_version("backend" ${name} ${ver})
endif()

<<<<<<< HEAD
=======
# DirectDM
set(name "directdm")
set(ver "2.2.0")
set(dl "https://github.com/DirectDM/directdm-py/archive/v2.2.0.tar.gz")
set(md5 "c22d26ae7bec44bbfe1eb5f4306a23e0")
set(lib "libdirectdm")
set(dir "${PROJECT_SOURCE_DIR}/Backends/installed/${name}/${ver}")
set(ditch_if_absent "Python")
check_ditch_status(${name} ${ver} ${dir} ${ditch_if_absent})
if(NOT ditched_${name}_${ver})
  ExternalProject_Add(${name}_${ver}
    DOWNLOAD_COMMAND ${DL_BACKEND} ${dl} ${md5} ${dir} ${name} ${ver}
    SOURCE_DIR ${dir}
    BUILD_IN_SOURCE 1
    CONFIGURE_COMMAND ""
    BUILD_COMMAND ""
    INSTALL_COMMAND ""
  )
  add_extra_targets("backend" ${name} ${ver} ${dir} ${dl} clean)
  set_as_default_version("backend" ${name} ${ver})
endif()

# CalcHEP
set(name "calchep")
set(ver "3.6.27")
set(dl "http://theory.sinp.msu.ru/~pukhov/CALCHEP/calchep_3.6.27.tgz")
set(md5 "7914181e15791fe03373bd37819ef638")
set(lib "libcalchep")
set(dir "${PROJECT_SOURCE_DIR}/Backends/installed/${name}/${ver}")
set(patchdir "${PROJECT_SOURCE_DIR}/Backends/patches/${name}/${ver}/")
set(ditch_if_absent "X11")
check_ditch_status(${name} ${ver} ${dir} ${ditch_if_absent})
if(NOT ditched_${name}_${ver})
  # Add -fcommon compiler flag to tell the compiler to accept and merge a multiple variable definiton in calchep
  set(calchep_CXX_FLAGS "${BACKEND_CXX_FLAGS} -fcommon")
  set(calchep_C_FLAGS "${BACKEND_C_FLAGS} -fcommon")
  set(calchep_Fortran_FLAGS "${BACKEND_Fortran_FLAGS} -fcommon")
  if(${CMAKE_SYSTEM_NAME} MATCHES "Darwin")
    set(calchep_CXX_FLAGS "${calchep_CXX_FLAGS} -Wl,-undefined,dynamic_lookup")
    set(calchep_C_FLAGS "${calchep_C_FLAGS} -Wl,-undefined,dynamic_lookup")
    set(calchep_Fortran_FLAGS "${calchep_Fortran_FLAGS} -Wl,-undefined,dynamic_lookup")
  endif()
  if("${CMAKE_CXX_COMPILER_ID}" STREQUAL "Clang" OR "${CMAKE_CXX_COMPILER_ID}" STREQUAL "AppleClang")
    # Fix error due to C99 non-compliance
    set(calchep_C_FLAGS "${calchep_C_FLAGS} -Wno-error=implicit-function-declaration")
  endif()
  if("${CMAKE_CXX_COMPILER_ID}" STREQUAL "AppleClang")
    # Find the path to libx11
    execute_process(COMMAND ${BREW} --prefix libx11 RESULT_VARIABLE BREW_RESULT_CODE OUTPUT_VARIABLE X11_INSTALL_DIR)
    if(NOT BREW_RESULT_CODE)
      STRING(REPLACE "\n" "" X11_INSTALL_DIR "${X11_INSTALL_DIR}")
      set(calchep_LX11 "-L${X11_INSTALL_DIR}/lib")
    endif()
  endif()
  ExternalProject_Add(${name}_${ver}
    DOWNLOAD_COMMAND ${DL_BACKEND} ${dl} ${md5} ${dir} ${name} ${ver}
    SOURCE_DIR ${dir}
    BUILD_IN_SOURCE 1
    CONFIGURE_COMMAND ${CMAKE_COMMAND} -E copy ${patchdir}/main.c ${dir}/c_source/dynamicME/main.c
              COMMAND ${CMAKE_COMMAND} -E copy ${dir}/c_source/strfun/pdf_dummy.c ${dir}/c_source/num/pdf_dummy.c
    PATCH_COMMAND patch -p0 < ${patchdir}/patch_${name}_${ver}.dif
    BUILD_COMMAND ${MAKE_SERIAL} flags
          COMMAND sed ${dashi} -e "s#GAMBITDIR#${PROJECT_SOURCE_DIR}#g" ${dir}/c_source/dynamicME/vp_dynam.c
          COMMAND sed ${dashi} -e "s|\$CC -o a\\.out test\\.c  1>/dev/null 2>/dev/null|#Fails with AppleClang: $CC -o a.out test.c  1>/dev/null 2>/dev/null|g" ${dir}/getFlags
          COMMAND LX11=${calchep_LX11} ${dir}/getFlags
          COMMAND sed ${dashi} -e "s|FC =.*|FC = ${CMAKE_Fortran_COMPILER}|" ${dir}/FlagsForMake
          COMMAND sed ${dashi} -e "s|CC =.*|CC = ${CMAKE_C_COMPILER}|" ${dir}/FlagsForMake
          COMMAND sed ${dashi} -e "s|CXX =.*|CXX = ${CMAKE_CXX_COMPILER}|" ${dir}/FlagsForMake
          COMMAND sed ${dashi} -e "s|FFLAGS =.*|FFLAGS = ${calchep_Fortran_FLAGS}|" ${dir}/FlagsForMake
          COMMAND sed ${dashi} -e "s|CFLAGS =.*|CFLAGS = ${calchep_C_FLAGS}|" ${dir}/FlagsForMake
          COMMAND sed ${dashi} -e "s|CXXFLAGS =.*|CXXFLAGS = ${calchep_CXX_FLAGS}|" ${dir}/FlagsForMake
          COMMAND sed ${dashi} -e "s|FC=.*|FC=\"${CMAKE_Fortran_COMPILER}\"|" ${dir}/FlagsForSh
          COMMAND sed ${dashi} -e "s|CC=.*|CC=\"${CMAKE_C_COMPILER}\"|" ${dir}/FlagsForSh
          COMMAND sed ${dashi} -e "s|CXX=.*|CXX=\"${CMAKE_CXX_COMPILER}\"|" ${dir}/FlagsForSh
          COMMAND sed ${dashi} -e "s|FFLAGS=.*|FFLAGS=\"${calchep_Fortran_FLAGS}\"|" ${dir}/FlagsForSh
          COMMAND sed ${dashi} -e "s|CFLAGS=.*|CFLAGS=\"${calchep_C_FLAGS}\"|" ${dir}/FlagsForSh
          COMMAND sed ${dashi} -e "s|CXXFLAGS=.*|CXXFLAGS=\"${calchep_CXX_FLAGS}\"|" ${dir}/FlagsForSh
          COMMAND sed ${dashi} -e "s|lFort=.*|lFort=|" ${dir}/FlagsForSh
          COMMAND sed ${dashi} -e "s|@if(test -z \"`grep lX11 FlagsForMake|#@if(test -z \"`grep lX11 FlagsForMake|" ${dir}/Makefile
          COMMAND ${MAKE_SERIAL}
    INSTALL_COMMAND ${CMAKE_COMMAND} -E copy_directory ${patchdir}/Models/ ${dir}/models/
  )
  add_extra_targets("backend" ${name} ${ver} ${dir} ${dl} "yes | clean")
  set_as_default_version("backend" ${name} ${ver})
endif()


# Yoda
set(name "yoda")
set(ver "1.7.7")
set(dl "https://yoda.hepforge.org/downloads/?f=YODA-1.7.7.tar.gz")
set(md5 "9106b343cbf64319e117aafba663467a")
set(dir "${PROJECT_SOURCE_DIR}/Backends/installed/${name}/${ver}")
check_ditch_status(${name} ${ver} ${dir})
# OpenMP flags don't play nicely with clang and Yoda's antiquated libtoolized build system.
string(REGEX REPLACE "-Xclang -fopenmp" "" YODA_C_FLAGS "${BACKEND_C_FLAGS}")
string(REGEX REPLACE "-Xclang -fopenmp" "" YODA_CXX_FLAGS "${BACKEND_CXX_FLAGS}")
if(NOT ditched_${name}_${ver})
  ExternalProject_Add(${name}_${ver}
    DOWNLOAD_COMMAND ${DL_BACKEND} ${dl} ${md5} ${dir} ${name} ${ver}
    SOURCE_DIR ${dir}
    BUILD_IN_SOURCE 1
    PATCH_COMMAND ""
    CONFIGURE_COMMAND ./configure FC=${CMAKE_Fortran_COMPILER} FCFLAGS=${BACKEND_Fortran_FLAGS} FFLAGS=${BACKEND_Fortran_FLAGS} CC=${CMAKE_C_COMPILER} CFLAGS=${YODA_C_FLAGS} CXX=${CMAKE_CXX_COMPILER} CXXFLAGS=${YODA_CXX_FLAGS} LDFLAGS=${CMAKE_SHARED_LINKER_FLAGS} --prefix=${dir}/local --disable-pyext
    BUILD_COMMAND ${MAKE_PARALLEL} install
    INSTALL_COMMAND ""
  )
  add_extra_targets("backend" ${name} ${ver} ${dir} ${dl} clean)
  #set_as_default_version("backend" ${name} ${ver})
endif()

>>>>>>> e1dee1d0

# cfitsio
set(name "cfitsio")
set(ver "3.390")
set(lib "libcfitsio")
set(dl "http://heasarc.gsfc.nasa.gov/FTP/software/fitsio/c/cfitsio3390.tar.gz")
set(md5 "e92dd2a4282a1c50d46167041a29fc67")
set(dir "${PROJECT_SOURCE_DIR}/Backends/installed/${name}/${ver}")
set(CFITSIO_SO ".so")
check_ditch_status(${name} ${ver} ${dir})
if(NOT ditched_${name}_${ver})
  ExternalProject_Add(${name}_${ver}
    DOWNLOAD_COMMAND ${DL_BACKEND} ${dl} ${md5} ${dir} ${name} ${ver}
    SOURCE_DIR ${dir}
    BUILD_IN_SOURCE 1
    CONFIGURE_COMMAND sed ${dashi} -e s/C_UNIV_SWITCH="-arch i386 -arch x86_64"/C_UNIV_SWITCH="-arch ${CMAKE_SYSTEM_PROCESSOR}"/g configure
              COMMAND ./configure --includedir=${dir}/include --libdir=${dir}/lib FC=${CMAKE_Fortran_COMPILER} FCFLAGS=${BACKEND_Fortran_FLAGS} FFLAGS=${BACKEND_Fortran_FLAGS} CC=${CMAKE_C_COMPILER} CFLAGS=${BACKEND_C_FLAGS} CXX=${CMAKE_CXX_COMPILER} CXXFLAGS=${BACKEND_CXX_FLAGS} SHLIB_SUFFIX=${CFITSIO_SO}
    BUILD_COMMAND ${MAKE_PARALLEL} shared SHLIB_SUFFIX=${CFITSIO_SO}
    INSTALL_COMMAND ${MAKE_PARALLEL} install SHLIB_SUFFIX=${CFITSIO_SO}
  )
  add_extra_targets("backend" ${name} ${ver} ${dir} ${dl} clean)
  set_as_default_version("backend" ${name} ${ver})
endif()


# Fastjet
set(name "fastjet")
set(ver "3.3.2")
set(dl "http://fastjet.fr/repo/fastjet-3.3.2.tar.gz")
set(md5 "ca3708785c9194513717a54c1087bfb0")
set(dir "${PROJECT_SOURCE_DIR}/Backends/installed/${name}/${ver}")
# OpenMP flags don't play nicely with clang and FastJet's antiquated libtoolized build system.
string(REGEX REPLACE "-Xclang -fopenmp" "" FJ_C_FLAGS "${BACKEND_C_FLAGS}")
string(REGEX REPLACE "-Xclang -fopenmp" "" FJ_CXX_FLAGS "${BACKEND_CXX_FLAGS}")
# FastJet 3.3.2 depends on std::auto_ptr which is removed in c++17, so we need to fall back to c++14 (or c++11)
string(REGEX REPLACE "-std=c\\+\\+17" "-std=c++14" FJ_CXX_FLAGS "${FJ_CXX_FLAGS}")
string(REGEX REPLACE "-std=c\\+\\+17" "-std=c++14" FJ_C_FLAGS "${FJ_C_FLAGS}")
check_ditch_status(${name} ${ver} ${dir})
if(NOT ditched_${name}_${ver})
  ExternalProject_Add(${name}_${ver}
    DOWNLOAD_COMMAND ${DL_BACKEND} ${dl} ${md5} ${dir} ${name} ${ver}
    SOURCE_DIR ${dir}
    BUILD_IN_SOURCE 1
    PATCH_COMMAND ""
    CONFIGURE_COMMAND ./configure FC=${CMAKE_Fortran_COMPILER} FCFLAGS=${BACKEND_Fortran_FLAGS} FFLAGS=${BACKEND_Fortran_FLAGS} CC=${CMAKE_C_COMPILER} CFLAGS=${FJ_C_FLAGS} CXX=${CMAKE_CXX_COMPILER} CXXFLAGS=${FJ_CXX_FLAGS} LIBS=${CMAKE_SHARED_LINKER_FLAGS} --prefix=${dir}/local --enable-allcxxplugins
    BUILD_COMMAND ${MAKE_PARALLEL} install
    INSTALL_COMMAND ""
  )
  add_extra_targets("backend" ${name} ${ver} ${dir} ${dl} clean)
  #set_as_default_version("backend" ${name} ${ver})
endif()


# Fjcontrib
set(name "fjcontrib")
set(ver "1.041")
set(dl "http://fastjet.hepforge.org/contrib/downloads/${name}-${ver}.tar.gz")
set(md5 "b37674a8701af52b58ebced94a270877")
set(dir "${PROJECT_SOURCE_DIR}/Backends/installed/${name}/${ver}")
set(fastjet_name "fastjet")
set(fastjet_ver "3.3.2")
set(fastjet_dir "${PROJECT_SOURCE_DIR}/Backends/installed/${fastjet_name}/${fastjet_ver}")
check_ditch_status(${name} ${ver} ${dir})
if(NOT ditched_${name}_${ver})
  ExternalProject_Add(${name}_${ver}
    DEPENDS ${fastjet_name}_${fastjet_ver}
    DOWNLOAD_COMMAND ${DL_BACKEND} ${dl} ${md5} ${dir} ${name} ${ver}
    SOURCE_DIR ${dir}
    BUILD_IN_SOURCE 1
    PATCH_COMMAND ""
    CONFIGURE_COMMAND ./configure FC=${CMAKE_Fortran_COMPILER} FCFLAGS=${BACKEND_Fortran_FLAGS} FFLAGS=${BACKEND_Fortran_FLAGS} CC=${CMAKE_C_COMPILER} CFLAGS=${FJ_C_FLAGS} CXX=${CMAKE_CXX_COMPILER} CXXFLAGS=${FJ_CXX_FLAGS} --fastjet-config=${fastjet_dir}/fastjet-config --prefix=${fastjet_dir}/local
    BUILD_COMMAND ${MAKE_PARALLEL} fragile-shared-install
    INSTALL_COMMAND ""
  )
  add_extra_targets("backend" ${name} ${ver} ${dir} ${dl} clean)
  #set_as_default_version("backend" ${name} ${ver})
endif()


# plc data
set(name "plc_data")
set(ver "2.0")
set(dl "http://pla.esac.esa.int/pla/aio/product-action?COSMOLOGY.FILE_ID=COM_Likelihood_Data-baseline_R2.00.tar.gz")
set(md5 "7e784819cea65dbc290ea3619420295a")
set(dir "${PROJECT_SOURCE_DIR}/Backends/installed/${name}/${ver}")
check_ditch_status(${name} ${ver} ${dir})
if(NOT ditched_${name}_${ver})
  ExternalProject_Add(${name}_${ver}
    DOWNLOAD_COMMAND ${DL_BACKEND} ${dl} ${md5} ${dir} ${name} ${ver} "retain container folder"
    SOURCE_DIR ${dir}
    CONFIGURE_COMMAND ""
    BUILD_COMMAND ""
    INSTALL_COMMAND ""
  )
  add_extra_targets("backend" ${name} ${ver} ${dir} ${dl} clean)
endif()

# plc data
set(name "plc_data")
set(ver "3.0")
set(dl "http://pla.esac.esa.int/pla/aio/product-action?COSMOLOGY.FILE_ID=COM_Likelihood_Data-baseline_R3.00.tar.gz")
set(md5 "682e6859421b0e7bc7d82f1460613e06")
set(dir "${PROJECT_SOURCE_DIR}/Backends/installed/${name}/${ver}")
check_ditch_status(${name} ${ver} ${dir})
if(NOT ditched_${name}_${ver})
  ExternalProject_Add(${name}_${ver}
    DOWNLOAD_COMMAND ${DL_BACKEND} ${dl} ${md5} ${dir} ${name} ${ver}
    SOURCE_DIR ${dir}
    CONFIGURE_COMMAND ""
    BUILD_COMMAND ""
    INSTALL_COMMAND ""
  )
  add_extra_targets("backend" ${name} ${ver} ${dir} ${dl} clean)
  set_as_default_version("backend" ${name} ${ver})
endif()

# plc
set(name "plc")
set(ver "3.0")
set(lib "libclik")
set(dl "http://pla.esac.esa.int/pla/aio/product-action?COSMOLOGY.FILE_ID=COM_Likelihood_Code-v3.0_R3.00.tar.gz")
set(md5 "23a7d80cffe3156b33575becbee7ac15")
set(dir "${PROJECT_SOURCE_DIR}/Backends/installed/${name}/${ver}")
set(patch "${PROJECT_SOURCE_DIR}/Backends/patches/${name}/${ver}")
set(cfitsio_name "cfitsio")
set(cfitsio_ver "3.390")
set(cfitsio_dir "${PROJECT_SOURCE_DIR}/Backends/installed/${cfitsio_name}/${cfitsio_ver}")
if(NOT ${FOUND_MKL} EQUAL -1)
  if(DEFINED ENV{MKLROOT})
  string(STRIP $ENV{MKLROOT} STRIPPED_MKLROOT)
    if(NOT "${STRIPPED_MKLROOT}" STREQUAL "")
      set(mkl_libs_option "--lapack_mkl=${STRIPPED_MKLROOT}")
    else()
      set(mkl_libs_option "")
    endif()
  endif()
endif()
check_ditch_status(${name} ${ver} ${dir})
if(NOT ditched_${name}_${ver})
  ExternalProject_Add(${name}_${ver}
    DEPENDS ${cfitsio_name}_${cfitsio_ver}
    DOWNLOAD_COMMAND ${DL_BACKEND} ${dl} ${md5} ${dir} ${name} ${ver} "retain container folder"
    SOURCE_DIR ${dir}
    BUILD_IN_SOURCE 1
    # Since someone put a tarball into a tarball, we need to extract again
    PATCH_COMMAND tar -C ${dir}/ -xf ${dir}/code/plc_3.0/plc-3.0.tar.bz2 --strip-components=1
          COMMAND patch -p1 < ${patch}/${name}_${ver}.diff
          COMMAND sed ${dashi} -e "s#x86_64#${CMAKE_SYSTEM_PROCESSOR}#g" waf_tools/mbits.py
    CONFIGURE_COMMAND CC=${CMAKE_C_COMPILER} FC=${CMAKE_Fortran_COMPILER} ${PYTHON_EXECUTABLE} ${dir}/waf configure --cfitsio_include=${cfitsio_dir}/include --cfitsio_lib=${cfitsio_dir}/lib ${mkl_libs_option} --no_pytools
    BUILD_COMMAND ""
    INSTALL_COMMAND C_INCLUDE_PATH=$(C_INCLUDE_PATH):${PYTHON_INCLUDE_DIR} ${PYTHON_EXECUTABLE} ${dir}/waf install --no_pytools
  )
  add_extra_targets("backend" ${name} ${ver} ${dir} ${dl} clean)
  set_as_default_version("backend" ${name} ${ver})
endif()


# Rivet
set(name "rivet")
set(ver "3.0.0")
set(dl "https://rivet.hepforge.org/downloads/?f=Rivet-3.0.0.tar.gz")
set(md5 "4b74187ce65ada1a387082457efd6092")
set(dir "${PROJECT_SOURCE_DIR}/Backends/installed/${name}/${ver}")
set(yoda_name "yoda")
set(yoda_ver "1.7.7")
set(yoda_dir "${PROJECT_SOURCE_DIR}/Backends/installed/${yoda_name}/${yoda_ver}/local")
set(hepmc_name "hepmc")
set(hepmc_dir "${HEPMC_PATH}/local")
set(fastjet_name "fastjet")
set(fastjet_ver "3.3.2")
set(fastjet_dir "${PROJECT_SOURCE_DIR}/Backends/installed/${fastjet_name}/${fastjet_ver}/local")
set(fjcontrib_name "fjcontrib")
set(fjcontrib_ver "1.041")
set(ditch_if_absent "HepMC")
check_ditch_status(${name} ${ver} ${dir} ${ditch_if_absent})
if(NOT ditched_${name}_${ver})
  ExternalProject_Add(${name}_${ver}
    DEPENDS ${yoda_name}_${yoda_ver}
    DEPENDS ${hepmc_name}
    DEPENDS ${fjcontrib_name}_${fjcontrib_ver}
    DOWNLOAD_COMMAND ${DL_BACKEND} ${dl} ${md5} ${dir} ${name} ${ver}
    SOURCE_DIR ${dir}
    BUILD_IN_SOURCE 1
    PATCH_COMMAND ""
    CONFIGURE_COMMAND ./configure FC=${CMAKE_Fortran_COMPILER} FCFLAGS=${BACKEND_Fortran_FLAGS} FFLAGS=${BACKEND_Fortran_FLAGS} CC=${CMAKE_C_COMPILER} CFLAGS=${BACKEND_C_FLAGS} CXX=${CMAKE_CXX_COMPILER} CXXFLAGS=${BACKEND_CXX_FLAGS} --with-yoda=${yoda_dir} --with-hepmc3=${hepmc_dir} --with-fastjet=${fastjet_dir} --prefix=${dir}/local
    BUILD_COMMAND ${MAKE_PARALLEL}
    INSTALL_COMMAND ""
  )
  add_extra_targets("backend" ${name} ${ver} ${dir} ${dl} clean)
  #set_as_default_version("backend" ${name} ${ver})
endif()


# Contur
set(name "contur")
set(ver "1.0.0")
set(dl "https://bitbucket.org/heprivet/contur/get/8407e09eb161.zip")
set(md5 2c1be84a0e518a8454f495f486f76114)
set(rivet_name "rivet")
set(rivet_ver "3.0.0")
set(dir "${PROJECT_SOURCE_DIR}/Backends/installed/${name}/${ver}")
set(ditch_if_absent "HepMC")
check_ditch_status(${name} ${ver} ${dir} ${ditch_if_absent})
if(NOT ditched_${name}_${ver})
  ExternalProject_Add(${name}_${ver}
    DEPENDS ${rivet_name}_${rivet_ver}
    DOWNLOAD_COMMAND ${DL_BACKEND} ${dl} ${md5} ${dir} ${name} ${ver}
    SOURCE_DIR ${dir}
    BUILD_IN_SOURCE 1
    PATCH_COMMAND ""
    CONFIGURE_COMMAND ""
    BUILD_COMMAND ${MAKE_PARALLEL} CXX=${CMAKE_CXX_COMPILER}
    INSTALL_COMMAND ""
  )
  add_extra_targets("backend" ${name} ${ver} ${dir} ${dl} clean)
  #set_as_default_version("backend" ${name} ${ver})
endif()

# Modified OpenMP settings for classy
if(FOUND_BREW_OPENMP)
  set(CLASSY_OpenMP_C_FLAGS "${OpenMP_C_FLAGS} -I${BREW_LIBOMP_PREFIX}/include")
else()
  set(CLASSY_OpenMP_C_FLAGS "${OpenMP_C_FLAGS}")
endif()
if(OpenMP_omp_LIBRARY)
  set(lgomp_REPLACEMENT "'${OpenMP_omp_LIBRARY}'")
else()
  set(lgomp_REPLACEMENT "'-lgomp'")
endif()
if("${CMAKE_C_COMPILER_ID}" STREQUAL "AppleClang")
  set(lgomp_REPLACEMENT "${lgomp_REPLACEMENT},  '-arch', '${CMAKE_SYSTEM_PROCESSOR}'")
else()
  set(lgomp_REPLACEMENT "${lgomp_REPLACEMENT},  '-march=${CMAKE_SYSTEM_PROCESSOR}'")
endif()


# classy
set(name "classy")
set(ver "2.6.3")
set(sfver "2_6_3")
set(lib "classy")
set(patch "${PROJECT_SOURCE_DIR}/Backends/patches/${name}/${ver}")
set(dl "https://github.com/lesgourg/class_public/archive/v${ver}.tar.gz")
set(md5 "e6eb0fd721bb1098e642f5d1970501ce")
set(dir "${PROJECT_SOURCE_DIR}/Backends/installed/${name}/${ver}")
set(ditch_if_absent "Python")
set(required_modules "cython,numpy,scipy,six")
check_ditch_status(${name} ${ver} ${dir} ${ditch_if_absent})
if(NOT ditched_${name}_${ver})
  check_python_modules(${name} ${ver} ${required_modules})
  if(modules_missing_${name}_${ver})
    inform_of_missing_modules(${name} ${ver} ${modules_missing_${name}_${ver}})
  else()
    ExternalProject_Add(${name}_${ver}
      DOWNLOAD_COMMAND ${DL_BACKEND} ${dl} ${md5} ${dir} ${name} ${ver}
      SOURCE_DIR ${dir}
      BUILD_IN_SOURCE 1
      PATCH_COMMAND patch -p1 < ${patch}/${name}_${ver}.diff
      CONFIGURE_COMMAND ""
      COMMAND sed ${dashi} -e "s#'-lgomp'#${lgomp_REPLACEMENT}#g" python/setup.py
      COMMAND sed ${dashi} -e "s#autosetup.py install#autosetup.py build#g" Makefile
      COMMAND sed ${dashi} -e "s#rm -f libclass.a#rm -rf libclass.a lib#g" Makefile
      COMMAND sed ${dashi} -e "s#\"[.]\"#\"${dir}\"#g" include/common.h
      BUILD_COMMAND ${MAKE_PARALLEL} CC=${CMAKE_C_COMPILER} OMPFLAG=${CLASSY_OpenMP_C_FLAGS} OPTFLAG= CCFLAG=${BACKEND_C_FLAGS} LDFLAG=${CMAKE_SHARED_LINKER_FLAGS} PYTHON=${PYTHON_EXECUTABLE} all
      COMMAND ${CMAKE_COMMAND} -E make_directory lib
      COMMAND find python/ -name "classy*.so" | xargs -I {} cp "{}" lib/
      COMMAND ${CMAKE_COMMAND} -E echo "#This is a trampoline script to import the cythonized python module under a different name" > lib/${lib}_${sfver}.py
      COMMAND ${CMAKE_COMMAND} -E echo "from ${lib} import *" >> lib/${lib}_${sfver}.py
      INSTALL_COMMAND ""
      COMMAND ${PYTHON_EXECUTABLE} ${patch}/../create_SDSSDR7_fid.py ${dir} ${sfver}
    )
  endif()
  add_extra_targets("backend" ${name} ${ver} ${dir} ${dl} clean)
endif()

# classy
set(name "classy")
set(ver "2.9.3")
set(sfver "2_9_3")
set(lib "classy")
set(patch "${PROJECT_SOURCE_DIR}/Backends/patches/${name}/${ver}")
set(dl "https://github.com/lesgourg/class_public/archive/v${ver}.tar.gz")
set(md5 "91a28b6b6ad31e0cbc6a715c8589dab2")
set(dir "${PROJECT_SOURCE_DIR}/Backends/installed/${name}/${ver}")
set(ditch_if_absent "Python")
set(required_modules "cython,numpy,scipy,six")
check_ditch_status(${name} ${ver} ${dir} ${ditch_if_absent})
if(NOT ditched_${name}_${ver})
  check_python_modules(${name} ${ver} ${required_modules})
  if(modules_missing_${name}_${ver})
    inform_of_missing_modules(${name} ${ver} ${modules_missing_${name}_${ver}})
  else()
    ExternalProject_Add(${name}_${ver}
      DOWNLOAD_COMMAND ${DL_BACKEND} ${dl} ${md5} ${dir} ${name} ${ver}
      SOURCE_DIR ${dir}
      BUILD_IN_SOURCE 1
      PATCH_COMMAND patch -p1 < ${patch}/${name}_${ver}.diff
      CONFIGURE_COMMAND ""
      COMMAND sed ${dashi} -e "s#'-lgomp'#${lgomp_REPLACEMENT}#g" python/setup.py
      COMMAND sed ${dashi} -e "s#autosetup.py install#autosetup.py build#g" Makefile
      COMMAND sed ${dashi} -e "s#rm -f libclass.a#rm -rf libclass.a lib#g" Makefile
      COMMAND sed ${dashi} -e "s#\"[.]\"#\"${dir}\"#g" include/common.h
      BUILD_COMMAND ${MAKE_PARALLEL} CC=${CMAKE_C_COMPILER} OMPFLAG=${CLASSY_OpenMP_C_FLAGS} OPTFLAG= CCFLAG=${BACKEND_C_FLAGS} LDFLAG=${CMAKE_SHARED_LINKER_FLAGS} PYTHON=${PYTHON_EXECUTABLE} all
      COMMAND ${CMAKE_COMMAND} -E make_directory lib
      COMMAND find python/ -name "classy*.so" | xargs -I {} cp "{}" lib/
      COMMAND ${CMAKE_COMMAND} -E echo "#This is a trampoline script to import the cythonized python module under a different name" > lib/${lib}_${sfver}.py
      COMMAND ${CMAKE_COMMAND} -E echo "from ${lib} import *" >> lib/${lib}_${sfver}.py
      INSTALL_COMMAND ""
      COMMAND ${PYTHON_EXECUTABLE} ${patch}/../create_SDSSDR7_fid.py ${dir} ${sfver}
    )
  endif()
  add_extra_targets("backend" ${name} ${ver} ${dir} ${dl} clean)
endif()

# classy
set(name "classy")
set(ver "2.9.4")
set(sfver "2_9_4")
set(lib "classy")
set(patch "${PROJECT_SOURCE_DIR}/Backends/patches/${name}/${ver}")
set(dl "https://github.com/lesgourg/class_public/archive/v${ver}.tar.gz")
set(md5 "dac0e0920e333c553b76c9f4b063ec99")
set(dir "${PROJECT_SOURCE_DIR}/Backends/installed/${name}/${ver}")
set(ditch_if_absent "Python")
set(required_modules "cython,numpy,scipy,six")
check_ditch_status(${name} ${ver} ${dir} ${ditch_if_absent})
if(NOT ditched_${name}_${ver})
  check_python_modules(${name} ${ver} ${required_modules})
  if(modules_missing_${name}_${ver})
    inform_of_missing_modules(${name} ${ver} ${modules_missing_${name}_${ver}})
  else()
    ExternalProject_Add(${name}_${ver}
      DOWNLOAD_COMMAND ${DL_BACKEND} ${dl} ${md5} ${dir} ${name} ${ver}
      SOURCE_DIR ${dir}
      BUILD_IN_SOURCE 1
      PATCH_COMMAND patch -p1 < ${patch}/${name}_${ver}.diff
      CONFIGURE_COMMAND ""
      COMMAND sed ${dashi} -e "s#'-lgomp'#${lgomp_REPLACEMENT}#g" python/setup.py
      COMMAND sed ${dashi} -e "s#autosetup.py install#autosetup.py build#g" Makefile
      COMMAND sed ${dashi} -e "s#rm -f libclass.a#rm -rf libclass.a lib#g" Makefile
      COMMAND sed ${dashi} -e "s#\"[.]\"#\"${dir}\"#g" include/common.h
      BUILD_COMMAND ${MAKE_PARALLEL} CC=${CMAKE_C_COMPILER} OMPFLAG=${CLASSY_OpenMP_C_FLAGS} OPTFLAG= CCFLAG=${BACKEND_C_FLAGS} LDFLAG=${CMAKE_SHARED_LINKER_FLAGS} PYTHON=${PYTHON_EXECUTABLE} all
      COMMAND ${CMAKE_COMMAND} -E make_directory lib
      COMMAND find python/ -name "classy*.so" | xargs -I {} cp "{}" lib/
      COMMAND ${CMAKE_COMMAND} -E echo "#This is a trampoline script to import the cythonized python module under a different name" > lib/${lib}_${sfver}.py
      COMMAND ${CMAKE_COMMAND} -E echo "from ${lib} import *" >> lib/${lib}_${sfver}.py
      INSTALL_COMMAND ""
      COMMAND ${PYTHON_EXECUTABLE} ${patch}/../create_SDSSDR7_fid.py ${dir} ${sfver}
    )
  endif()
  add_extra_targets("backend" ${name} ${ver} ${dir} ${dl} clean)
  set_as_default_version("backend" ${name} ${ver})
endif()

# classy
set(name "classy")
set(ver "exo_2.7.2")
set(sfver "exo_2_7_2")
set(lib "classy")
set(patch "${PROJECT_SOURCE_DIR}/Backends/patches/${name}/${ver}")
set(dl "https://github.com/lesgourg/class_public/archive/42e8f9418e3442d1ea3f26ff84dc9f0e856a0f1d.tar.gz") # The huge number is the commit ID of ExoCLASS_2.7.0
set(md5 "8f3139eacae4d1cc5bb02bab3ec75073")
set(dir "${PROJECT_SOURCE_DIR}/Backends/installed/${name}/${ver}")
set(ditch_if_absent "Python")
set(required_modules "cython,numpy,scipy,six")
check_ditch_status(${name} ${ver} ${dir} ${ditch_if_absent})
if(NOT ditched_${name}_${ver})
  check_python_modules(${name} ${ver} ${required_modules})
  if(modules_missing_${name}_${ver})
    inform_of_missing_modules(${name} ${ver} ${modules_missing_${name}_${ver}})
  else()
    ExternalProject_Add(${name}_${ver}
      DOWNLOAD_COMMAND ${DL_BACKEND} ${dl} ${md5} ${dir} ${name} ${ver}
      SOURCE_DIR ${dir}
      BUILD_IN_SOURCE 1
      PATCH_COMMAND patch -p1 < ${patch}/${name}_${ver}.diff
      CONFIGURE_COMMAND ""
      COMMAND sed ${dashi} -e "s#'-lgomp'#${lgomp_REPLACEMENT}#g" python/setup.py
      COMMAND sed ${dashi} -e "s#autosetup.py install#autosetup.py build#g" Makefile
      COMMAND sed ${dashi} -e "s#rm -f libclass.a#rm -rf libclass.a lib#g" Makefile
      COMMAND sed ${dashi} -e "s#\"[.]\"#\"${dir}\"#g" include/common.h
      BUILD_COMMAND ${MAKE_PARALLEL} CC=${CMAKE_C_COMPILER} OMPFLAG=${CLASSY_OpenMP_C_FLAGS} OPTFLAG= CCFLAG=${BACKEND_C_FLAGS} LDFLAG=${CMAKE_SHARED_LINKER_FLAGS} PYTHON=${PYTHON_EXECUTABLE} all
      COMMAND ${CMAKE_COMMAND} -E make_directory lib
      COMMAND find python/ -name "classy*.so" | xargs -I {} cp "{}" lib/
      COMMAND ${CMAKE_COMMAND} -E echo "#This is a trampoline script to import the cythonized python module under a different name" > lib/${lib}_${sfver}.py
      COMMAND ${CMAKE_COMMAND} -E echo "from ${lib} import *" >> lib/${lib}_${sfver}.py
      INSTALL_COMMAND ""
      COMMAND ${PYTHON_EXECUTABLE} ${patch}/../create_SDSSDR7_fid.py ${dir} ${sfver}
    )
  endif()
  add_extra_targets("backend" ${name} ${ver} ${dir} ${dl} clean)
endif()


# DarkAges
# Add correct symlink flags for OSX
if(${CMAKE_SYSTEM_NAME} MATCHES "Darwin")
  set(DarkAges_SYMLINK_FLAGS "-hfs")
else()
  set(DarkAges_SYMLINK_FLAGS "-fs")
endif()
set(name "darkages")
set(ver "1.2.0")
set(sfver "1_2_0")
set(dl "https://github.com/pstoecker/DarkAges/archive/v${ver}.tar.gz")
set(md5 "d39d331ab750d1f9796d2b81d55e7703")
set(dir "${PROJECT_SOURCE_DIR}/Backends/installed/${name}/${ver}")
set(patch "${PROJECT_SOURCE_DIR}/Backends/patches/${name}/${ver}")
set(ditch_if_absent "Python")
set(required_modules "scipy,dill,future,numpy")
check_ditch_status(${name} ${ver} ${dir} ${ditch_if_absent})
if(NOT ditched_${name}_${ver})
  check_python_modules(${name} ${ver} ${required_modules})
  if(modules_missing_${name}_${ver})
    inform_of_missing_modules(${name} ${ver} ${modules_missing_${name}_${ver}})
  else()
    ExternalProject_Add(${name}_${ver}
      DOWNLOAD_COMMAND ${DL_BACKEND} ${dl} ${md5} ${dir} ${name} ${ver}
      SOURCE_DIR ${dir}
      BUILD_IN_SOURCE 1
      PATCH_COMMAND patch -p1 < ${patch}/${name}_${ver}.diff
      CONFIGURE_COMMAND ln ${DarkAges_SYMLINK_FLAGS} DarkAges DarkAges_${sfver}
      BUILD_COMMAND ""
      INSTALL_COMMAND ""
    )
  endif()
  add_extra_targets("backend" ${name} ${ver} ${dir} ${dl} clean)
  set_as_default_version("backend" ${name} ${ver})
endif()


#MultiModeCode
set(name "multimodecode")
set(ver "2.0.0")
set(lib "libmodecode")
set(dl "http://modecode.org/wp-content/uploads/2014/09/MultiModeCode.2.0.0.tar.gz")
set(md5 "03f99f02c572ea34383a0888fb0658d6")
set(dir "${PROJECT_SOURCE_DIR}/Backends/installed/${name}/${ver}")
set(patch "${PROJECT_SOURCE_DIR}/Backends/patches/${name}/${ver}")
if("${CMAKE_Fortran_COMPILER_ID}" STREQUAL "Intel")
  set(multimode_Fortran_FLAGS "${BACKEND_Fortran_FLAGS} -r8")
elseif("${CMAKE_Fortran_COMPILER_ID}" STREQUAL "GNU")
  set(multimode_Fortran_FLAGS "${BACKEND_Fortran_FLAGS} -fdefault-real-8")
else()
  set(multimode_Fortran_FLAGS "${BACKEND_Fortran_FLAGS}")
endif()
check_ditch_status(${name} ${ver} ${dir})
if(NOT ditched_${name}_${ver})
  ExternalProject_Add(${name}_${ver}
    DOWNLOAD_COMMAND ${DL_BACKEND} ${dl} ${md5} ${dir} ${name} ${ver}
    SOURCE_DIR ${dir}
    BUILD_IN_SOURCE 1
    PATCH_COMMAND patch -p1 < ${patch}/multimodecode_${ver}.diff
    CONFIGURE_COMMAND ""
    BUILD_COMMAND ${MAKE_SERIAL} F90C=${CMAKE_Fortran_COMPILER} FFLAGS=${multimode_Fortran_FLAGS}
    INSTALL_COMMAND ""
  )
  add_extra_targets("backend" ${name} ${ver} ${dir} ${dl} clean)
  set_as_default_version("backend" ${name} ${ver})
endif()


# Prospino
set(name "prospino")
set(ver "2.1")
set(lib "libprospino")
set(dl "https://www.thphys.uni-heidelberg.de/~plehn/includes/prospino/on_the_web_10_17_14.tar.gz")
set(md5 "40e73d6b56a5008c134cc89c769e274c")
set(dir "${PROJECT_SOURCE_DIR}/Backends/installed/${name}/${ver}")
set(patch "${PROJECT_SOURCE_DIR}/Backends/patches/${name}/${ver}/patch_${name}_${ver}.dif")
# Prospino fails to compile with -openmp flags
set(PROSPINO_Fortran_FLAGS "${BACKEND_Fortran_FLAGS}")
string(REGEX REPLACE "-fopenmp" "" PROSPINO_Fortran_FLAGS "${PROSPINO_Fortran_FLAGS}")
string(REGEX REPLACE "-qopenmp" "" PROSPINO_Fortran_FLAGS "${PROSPINO_Fortran_FLAGS}")
# Some extra optimization for Intel
if("${CMAKE_CXX_COMPILER_ID}" STREQUAL "Intel")
  # Options used in xsec project: -fast -xAVX -mkl -fno-alias -fomit-frame-pointer -O3 -finline-functions
  set(PROSPINO_Fortran_FLAGS "${PROSPINO_Fortran_FLAGS} -fast -mkl -O3 -fno-alias -fomit-frame-pointer -finline-functions")
endif()
check_ditch_status(${name} ${ver} ${dir})
if(NOT ditched_${name}_${ver})
  ExternalProject_Add(${name}_${ver}
    DOWNLOAD_COMMAND ${DL_BACKEND} ${dl} ${md5} ${dir} ${name} ${ver}
    SOURCE_DIR ${dir}
    BUILD_IN_SOURCE 1
    PATCH_COMMAND patch -p1 < ${patch}
    CONFIGURE_COMMAND ""
    BUILD_COMMAND ${MAKE_SERIAL} ${lib}.so COMP=${CMAKE_Fortran_COMPILER} OPTION=${PROSPINO_Fortran_FLAGS}
    INSTALL_COMMAND ""
  )
  add_extra_targets("backend" ${name} ${ver} ${dir} ${dl} clean)
  set_as_default_version("backend" ${name} ${ver})
endif()


# Alternative download command for getting unreleased things from the gambit_internal repository.
# If you don't know what that is, you don't need to tinker with these.
#    DOWNLOAD_COMMAND ${CMAKE_COMMAND} -E cmake_echo_color --yellow --bold ${private_code_warning1}
#             COMMAND ${CMAKE_COMMAND} -E cmake_echo_color --red --bold ${private_code_warning2}
#             COMMAND ${CMAKE_COMMAND} -E copy_directory ${loc} ${dir}<|MERGE_RESOLUTION|>--- conflicted
+++ resolved
@@ -392,7 +392,6 @@
   set_as_default_version("backend model" ${name} ${ver} ${model})
 endif()
 
-<<<<<<< HEAD
 
 # HepLikedata
 set(name "heplikedata")
@@ -442,8 +441,6 @@
 endif()
 
 
-=======
->>>>>>> e1dee1d0
 # SuperIso
 set(name "superiso")
 set(ver "4.1")
@@ -460,18 +457,9 @@
     BUILD_IN_SOURCE 1
     PATCH_COMMAND patch -p1 < ${patch}
     CONFIGURE_COMMAND ""
-<<<<<<< HEAD
     BUILD_COMMAND ${MAKE_PARALLEL} CC=${CMAKE_C_COMPILER} ARFLAGS=rcs CFLAGS=${BACKEND_C_FLAGS}
           COMMAND ar x src/libsuperiso.a
-          COMMAND ${CMAKE_COMMAND} -E echo "${CMAKE_C_COMPILER} ${CMAKE_SHARED_LIBRARY_CREATE_C_FLAGS} -o ${lib}.so *.o" > make_so.sh
-=======
-    BUILD_COMMAND sed ${dashi} -e "s#CC = gcc#CC = ${CMAKE_C_COMPILER}#g" Makefile
-          COMMAND sed ${dashi} -e "s#rcsU#rcs#g" src/Makefile
-          COMMAND sed ${dashi} -e "s|CFLAGS= -O3 -pipe -fomit-frame-pointer|CFLAGS= -fPIC ${BACKEND_C_FLAGS}|g" Makefile
-          COMMAND ${MAKE_PARALLEL}
-          COMMAND ar x src/libisospin.a
           COMMAND ${CMAKE_COMMAND} -E echo "${CMAKE_C_COMPILER} ${CMAKE_SHARED_LINKER_FLAGS} ${CMAKE_SHARED_LIBRARY_CREATE_C_FLAGS} -o ${lib}.so *.o" > make_so.sh
->>>>>>> e1dee1d0
           COMMAND chmod u+x make_so.sh
           COMMAND ./make_so.sh
     INSTALL_COMMAND ""
@@ -1437,11 +1425,7 @@
           COMMAND patch -p1 < ${patch}_module.dif
           COMMAND patch -p1 < ${patch}_error.dif
     CONFIGURE_COMMAND ""
-<<<<<<< HEAD
-    BUILD_COMMAND ${MAKE_PARALLEL} CXX=${CMAKE_CXX_COMPILER} CXXFLAGS=${GM2CALC_CXX_FLAGS} EIGENFLAGS=-I${EIGEN3_INCLUDE_DIR} BOOSTFLAGS=-I${Boost_INCLUDE_DIR} sharedlib
-=======
-    BUILD_COMMAND ${MAKE_PARALLEL} CXX=${CMAKE_CXX_COMPILER} CXXFLAGS=${GM2CALC_CXX_FLAGS} EIGENFLAGS=-I${EIGEN3_INCLUDE_DIR} BOOSTFLAGS=-I${Boost_INCLUDE_DIR} MAKESHAREDLIB=${GM2CALC_MAKESHAREDLIB} alllib
->>>>>>> e1dee1d0
+    BUILD_COMMAND ${MAKE_PARALLEL} CXX=${CMAKE_CXX_COMPILER} CXXFLAGS=${GM2CALC_CXX_FLAGS} EIGENFLAGS=-I${EIGEN3_INCLUDE_DIR} BOOSTFLAGS=-I${Boost_INCLUDE_DIR} MAKESHAREDLIB=${GM2CALC_MAKESHAREDLIB} sharedlib
     INSTALL_COMMAND ""
   )
   BOSS_backend(${name} ${ver})
@@ -1471,50 +1455,13 @@
     BUILD_IN_SOURCE 1
     PATCH_COMMAND patch -p1 < ${patch}_error.dif
     CONFIGURE_COMMAND ""
-<<<<<<< HEAD
-    BUILD_COMMAND ${MAKE_PARALLEL} CXX=${CMAKE_CXX_COMPILER} CXXFLAGS=${GM2CALC_CXX_FLAGS} EIGENFLAGS=-I${EIGEN3_INCLUDE_DIR} BOOSTFLAGS=-I${Boost_INCLUDE_DIR} alllib
-=======
     BUILD_COMMAND ${MAKE_PARALLEL} CXX=${CMAKE_CXX_COMPILER} CXXFLAGS=${GM2CALC_CXX_FLAGS} EIGENFLAGS=-I${EIGEN3_INCLUDE_DIR} BOOSTFLAGS=-I${Boost_INCLUDE_DIR} MAKESHAREDLIB=${GM2CALC_MAKESHAREDLIB} sharedlib
->>>>>>> e1dee1d0
     INSTALL_COMMAND ""
   )
   BOSS_backend(${name} ${ver})
   add_extra_targets("backend" ${name} ${ver} ${dir} ${dl} clean)
 endif()
 
-<<<<<<< HEAD
-# Minuit2
-set(name "minuit2")
-set(ver "5.34.14")
-set(md5 "7fc00378a2ed1f731b719d4837d62d6a")
-set(dl "https://www.cern.ch/mathlibs/sw/5_34_14/Minuit2/Minuit2-5.34.14.tar.gz")
-set(dir "${PROJECT_SOURCE_DIR}/Backends/installed/${name}/${ver}")
-check_ditch_status(${name} ${ver} ${dir})
-if(NOT ditched_${name}_${ver})
-    ExternalProject_Add(${name}_${ver}
-            DOWNLOAD_COMMAND ${DL_BACKEND} ${dl} ${md5} ${dir} ${name} ${ver}
-            SOURCE_DIR ${dir}
-            BUILD_IN_SOURCE 1
-            CONFIGURE_COMMAND CC=${CMAKE_C_COMPILER} CXX=${CMAKE_CXX_COMPILER} CXXFLAGS=-fPIC ./configure --prefix=${dir} --disable-openmp --with-pic
-            BUILD_COMMAND ${CMAKE_MAKE_PROGRAM}
-            INSTALL_COMMAND ${CMAKE_MAKE_PROGRAM} install
-            )
-    add_extra_targets("backend" ${name} ${ver} ${dir} ${dl} clean)
-endif()
-
-# phc
-set(name "phc")
-set(ver "2.4.58")
-
-if(${CMAKE_SYSTEM_NAME} MATCHES "Darwin")
-  set(dl "http://www.math.uic.edu/~jan/mactel64y_phcv24p.tar.gz")
-#  set(md5 "2e347b1794201d7ca462d2e4b5630147")
-  set(md5 "none")
-
-else()
-  set(dl "http://www.math.uic.edu/~jan/x86_64phcv24p.tar.gz")
-#  set(md5 "7b589002b78037c40a8c52269bf39c0e")
-=======
 # phc
 set(name "phc")
 set(ver "2.4.58")
@@ -1525,18 +1472,13 @@
 else()
   set(dl "http://www.math.uic.edu/~jan/x86_64phcv24p.tar.gz")
   #set(md5 "7b589002b78037c40a8c52269bf39c0e")
->>>>>>> e1dee1d0
   set(md5 "none")
 endif()
 set(dir "${PROJECT_SOURCE_DIR}/Backends/installed/${name}/${ver}")
 check_ditch_status(${name} ${ver} ${dir})
 if(NOT ditched_${name}_${ver})
   ExternalProject_Add(${name}_${ver}
-<<<<<<< HEAD
-          DOWNLOAD_COMMAND ${DL_BACKEND} ${dl} ${md5} ${dir} ${name} ${ver}
-=======
           DOWNLOAD_COMMAND IGNORE_HTTP_CERTIFICATE=1 ${DL_BACKEND} ${dl} ${md5} ${dir} ${name} ${ver}
->>>>>>> e1dee1d0
           SOURCE_DIR ${dir}
           BUILD_IN_SOURCE 1
           CONFIGURE_COMMAND ""
@@ -1545,11 +1487,6 @@
           )
   add_extra_targets("backend" ${name} ${ver} ${dir} ${dl} clean)
   set_as_default_version("backend" ${name} ${ver})
-<<<<<<< HEAD
-endif()
-
-=======
-
 endif()
 
 # hom4ps
@@ -1624,7 +1561,6 @@
   set_as_default_version("backend" ${name} ${ver})
   BOSS_backend(${name} ${ver})
 endif()
->>>>>>> e1dee1d0
 
 # SUSYHD
 set(name "susyhd")
@@ -1648,8 +1584,6 @@
   set_as_default_version("backend" ${name} ${ver})
 endif()
 
-<<<<<<< HEAD
-=======
 # DirectDM
 set(name "directdm")
 set(ver "2.2.0")
@@ -1736,7 +1670,6 @@
   set_as_default_version("backend" ${name} ${ver})
 endif()
 
-
 # Yoda
 set(name "yoda")
 set(ver "1.7.7")
@@ -1760,8 +1693,6 @@
   add_extra_targets("backend" ${name} ${ver} ${dir} ${dl} clean)
   #set_as_default_version("backend" ${name} ${ver})
 endif()
-
->>>>>>> e1dee1d0
 
 # cfitsio
 set(name "cfitsio")
