# GAMBIT: Global and Modular BSM Inference Tool
#************************************************
# \file
#
#  CMake configuration scripts for obtaining,
#  configuring, compiling and installing
#  backends.
#
#************************************************
#
#  Authors (add name and date if you modify):
#
#  \author Antje Putze
#          (antje.putze@lapth.cnrs.fr)
#  \date 2014 Sep, Oct, Nov
#  \date 2015 Sep
#
#  \author Pat Scott
#          (p.scott@imperial.ac.uk)
#  \date 2014 Nov, Dec
#  \date 2015 May, Dec
#  \date For the term of my natural life
#
#  \author Chris Rogan
#          (crogan@cern.ch)
#  \date 2015 May
#
#  \author Anders Kvellestad
#          (anderkve@fys.uio.no)
#  \date 2015 May
#
#  \author Christoph Weniger
#          (c.weniger@uva.nl)
#  \date 2015 Sep
#
#  \author Tomas Gonzalo
#          (t.e.gonzalo@fys.uio.no)
#  \date 2016 Apr, Dec
#  \date 2017 Nov
#
#  \author James McKay
#          (j.mckay14@imperial.ac.uk)
#  \date 2016 Aug
#
<<<<<<< HEAD
#  \author Sanjay Bloor
#          (sanjay.bloor12@imperial.ac.uk)
#  \date 2017 May
=======
#  \author Ankit Beniwal
#  	   (ankit.beniwal@adelaide.edu.au)
#  \date 2016 Aug
#  \date 2017 Jun
#  \date 2018 Aug
#
#  \author Aaron Vincent
#          (aaron.vincent@cparc.ca)
#  \date 2017 Sep, Nov
>>>>>>> 3e444515
#
#************************************************



# CaptnGeneral
set(name "capgen")
set(ver "1.0")
set(lib "gencaplib")
set(dl "null")
set(dir "${PROJECT_SOURCE_DIR}/Backends/installed/${name}/${ver}")
check_ditch_status(${name} ${ver})
if(NOT ditched_${name}_${ver})
  ExternalProject_Add(${name}_${ver}
    GIT_REPOSITORY https://github.com/aaronvincent/captngen.git
    SOURCE_DIR ${dir}
    BUILD_IN_SOURCE 1
    CONFIGURE_COMMAND ""
    BUILD_COMMAND ${CMAKE_MAKE_PROGRAM} ${lib}.so FC=${CMAKE_Fortran_COMPILER} FOPT=${GAMBIT_Fortran_FLAGS} MODULE=${FMODULE}
    INSTALL_COMMAND ""
)
  add_extra_targets("backend" ${name} ${ver} ${dir} ${dl} clean)
  set_as_default_version("backend" ${name} ${ver})
endif()



# DarkSUSY
set(name "darksusy")
set(ver "5.1.3")
set(dl "staff.fysik.su.se/~edsjo/darksusy/tars/${name}-${ver}.tar.gz")
set(md5 "ca95ffa083941a469469710fab2f3c97")
set(dir "${PROJECT_SOURCE_DIR}/Backends/installed/${name}/${ver}")
set(patch "${PROJECT_SOURCE_DIR}/Backends/patches/${name}/${ver}/patch_${name}_${ver}.dif")
set(DS_Fortran_FLAGS "${GAMBIT_Fortran_FLAGS}")  # Workaround to avoid the debug flag (-g) being ignored.
check_ditch_status(${name} ${ver})
if(NOT ditched_${name}_${ver})
  ExternalProject_Add(${name}_${ver}
    DOWNLOAD_COMMAND ${DL_BACKEND} ${dl} ${md5} ${dir} ${name} ${ver}
    SOURCE_DIR ${dir}
    BUILD_IN_SOURCE 1
    PATCH_COMMAND patch -p1 < ${patch}
    # FIXME parallel relic density routines don't work yet.
    #COMMAND patch -b -p2 -d src < ${patch}/patchDS_OMP_src.dif
    #COMMAND patch -b -p2 -d include < ${patch}/patchDS_OMP_include.dif
    # FIXME DarkSUSY segfaults with -O2 setting
    #CONFIGURE_COMMAND ./configure FC=${CMAKE_Fortran_COMPILER} FCFLAGS=${GAMBIT_Fortran_FLAGS} FFLAGS=${GAMBIT_Fortran_FLAGS} CC=${CMAKE_C_COMPILER} CFLAGS=${GAMBIT_C_FLAGS} CXX=${CMAKE_CXX_COMPILER} CXXFLAGS=${GAMBIT_CXX_FLAGS}
    CONFIGURE_COMMAND ./configure FC=${CMAKE_Fortran_COMPILER} FCFLAGS=${DS_Fortran_FLAGS} FFLAGS=${DS_Fortran_FLAGS} CC=${CMAKE_C_COMPILER} CFLAGS=${CMAKE_C_FLAGS} CXX=${CMAKE_CXX_COMPILER} CXXFLAGS=${CMAKE_CXX_FLAGS}
    BUILD_COMMAND ${CMAKE_MAKE_PROGRAM} dslib_shared
          COMMAND ${CMAKE_MAKE_PROGRAM} install_tables
    INSTALL_COMMAND ""
  )
  add_extra_targets("backend" ${name} ${ver} ${dir} ${dl} clean)
  set_as_default_version("backend" ${name} ${ver})
endif()


# SuperIso
set(name "superiso")
set(ver "3.6")
set(lib "libsuperiso")
set(dl "http://superiso.in2p3.fr/download/${name}_v${ver}.tgz")
set(md5 "df864ceeccb72467bfbe572a8da9711d")
set(dir "${PROJECT_SOURCE_DIR}/Backends/installed/${name}/${ver}")
check_ditch_status(${name} ${ver})
if(NOT ditched_${name}_${ver})
  ExternalProject_Add(${name}_${ver}
    DOWNLOAD_COMMAND ${DL_BACKEND} ${dl} ${md5} ${dir} ${name} ${ver}
    SOURCE_DIR ${dir}
    BUILD_IN_SOURCE 1
    CONFIGURE_COMMAND ""
    BUILD_COMMAND sed ${dashi} -e "s#CC = gcc#CC = ${CMAKE_C_COMPILER}#g" Makefile
          COMMAND sed ${dashi} -e "s#rcsU#rcs#g" src/Makefile
          COMMAND sed ${dashi} -e "s/CFLAGS= -O3 -pipe -fomit-frame-pointer/CFLAGS= -fPIC ${GAMBIT_C_FLAGS}/g" Makefile
          COMMAND ${CMAKE_MAKE_PROGRAM}
          COMMAND ar x src/libisospin.a
          COMMAND ${CMAKE_COMMAND} -E echo "${CMAKE_C_COMPILER} -shared -o ${lib}.so *.o" > make_so.sh
          COMMAND chmod u+x make_so.sh
          COMMAND ./make_so.sh
    INSTALL_COMMAND ""
  )
  add_extra_targets("backend" ${name} ${ver} ${dir} ${dl} clean)
  set_as_default_version("backend" ${name} ${ver})
endif()


# DDCalc
set(name "ddcalc")
set(ver "1.0.0")
set(lib "libDDCalc")
set(dl "https://${name}.hepforge.org/downloads/${name}-${ver}.tar.gz")
set(md5 "0c0da22b84721fc1d945f8039a4686c9")
set(patch "${PROJECT_SOURCE_DIR}/Backends/patches/${name}/${ver}/patch_${name}_${ver}.dif")
set(dir "${PROJECT_SOURCE_DIR}/Backends/installed/${name}/${ver}")
set(ddcalc_flags "${GAMBIT_Fortran_FLAGS} -${FMODULE} ${dir}/build")
check_ditch_status(${name} ${ver})
if(NOT ditched_${name}_${ver})
  ExternalProject_Add(${name}_${ver}
    DOWNLOAD_COMMAND ${DL_BACKEND} ${dl} ${md5} ${dir} ${name} ${ver}
    SOURCE_DIR ${dir}
    BUILD_IN_SOURCE 1
    PATCH_COMMAND patch -p1 < ${patch}
    CONFIGURE_COMMAND ""
    BUILD_COMMAND ${CMAKE_MAKE_PROGRAM} ${lib}.so FC=${CMAKE_Fortran_COMPILER} FOPT=${ddcalc_flags} DDCALC_DIR=${dir} OUTPUT_PIPE=>/dev/null
    INSTALL_COMMAND ""
  )
  add_extra_targets("backend" ${name} ${ver} ${dir} ${dl} clean)
endif()

set(name "ddcalc")
set(ver "1.1.0")
set(lib "libDDCalc")
set(dl "https://${name}.hepforge.org/downloads/${name}-${ver}.tar.gz")
set(md5 "47191564385379dd70aeba4811cd7c3b")
set(dir "${PROJECT_SOURCE_DIR}/Backends/installed/${name}/${ver}")
set(ddcalc_flags "${GAMBIT_Fortran_FLAGS} -${FMODULE} ${dir}/build")
check_ditch_status(${name} ${ver})
if(NOT ditched_${name}_${ver})
  ExternalProject_Add(${name}_${ver}
    DOWNLOAD_COMMAND ${DL_BACKEND} ${dl} ${md5} ${dir} ${name} ${ver}
    SOURCE_DIR ${dir}
    BUILD_IN_SOURCE 1
    CONFIGURE_COMMAND ""
    BUILD_COMMAND ${CMAKE_MAKE_PROGRAM} ${lib}.so FC=${CMAKE_Fortran_COMPILER} FOPT=${ddcalc_flags} DDCALC_DIR=${dir} OUTPUT_PIPE=>/dev/null
    INSTALL_COMMAND ""
  )
  add_extra_targets("backend" ${name} ${ver} ${dir} ${dl} clean)
endif()

set(name "ddcalc")
set(ver "1.2.0")
set(lib "libDDCalc")
set(dl "https://${name}.hepforge.org/downloads/${name}-${ver}.tar.gz")
set(md5 "93b894b80b360159264f0d634cd7387e")
set(dir "${PROJECT_SOURCE_DIR}/Backends/installed/${name}/${ver}")
set(ddcalc_flags "${GAMBIT_Fortran_FLAGS} -${FMODULE} ${dir}/build")
check_ditch_status(${name} ${ver})
if(NOT ditched_${name}_${ver})
  ExternalProject_Add(${name}_${ver}
    DOWNLOAD_COMMAND ${DL_BACKEND} ${dl} ${md5} ${dir} ${name} ${ver}
    SOURCE_DIR ${dir}
    BUILD_IN_SOURCE 1
    CONFIGURE_COMMAND ""
    BUILD_COMMAND ${CMAKE_MAKE_PROGRAM} ${lib}.so FC=${CMAKE_Fortran_COMPILER} FOPT=${ddcalc_flags} DDCALC_DIR=${dir} OUTPUT_PIPE=>/dev/null
    INSTALL_COMMAND ""
  )
  add_extra_targets("backend" ${name} ${ver} ${dir} ${dl} clean)
endif()

set(name "ddcalc")
set(ver "2.0.0")
set(lib "libDDCalc")
set(dl "https://${name}.hepforge.org/downloads/${name}-${ver}.tar.gz")
set(md5 "504cb95a298fa62d11097793dc318549")
set(dir "${PROJECT_SOURCE_DIR}/Backends/installed/${name}/${ver}/")
set(ddcalc_flags "${GAMBIT_Fortran_FLAGS} -${FMODULE} ${dir}/build")
check_ditch_status(${name} ${ver})
if(NOT ditched_${name}_${ver})
  ExternalProject_Add(${name}_${ver}
    DOWNLOAD_COMMAND ${DL_BACKEND} ${dl} ${md5} ${dir} ${name} ${ver}
    SOURCE_DIR ${dir}
    BUILD_IN_SOURCE 1
    CONFIGURE_COMMAND ""
    BUILD_COMMAND ${CMAKE_MAKE_PROGRAM} ${lib}.so FC=${CMAKE_Fortran_COMPILER} FOPT=${ddcalc_flags} DDCALC_DIR=${dir} OUTPUT_PIPE=>/dev/null
    INSTALL_COMMAND ""
  )
  add_extra_targets("backend" ${name} ${ver} ${dir} ${dl} clean)
  set_as_default_version("backend" ${name} ${ver})
endif()


# Gamlike
set(name "gamlike")
set(ver "1.0.0")
set(dl "https://${name}.hepforge.org/downloads/${name}-${ver}.tar.gz")
set(md5 "16b763a2e8b9d6c174d8b7ca2f4cb575")
set(dir "${PROJECT_SOURCE_DIR}/Backends/installed/${name}/${ver}")
if(GSL_FOUND)
  execute_process(
    COMMAND gsl-config --libs
    OUTPUT_VARIABLE GAMLIKE_GSL_LIBS
    RESULT_VARIABLE RET
  )
  if( RET EQUAL 0 )
    string( STRIP "${GAMLIKE_GSL_LIBS}" GAMLIKE_GSL_LIBS )
  endif()
endif()
set(gamlike_CXXFLAGS "${GAMBIT_CXX_FLAGS}")
if (NOT GSL_INCLUDE_DIRS STREQUAL "")
  set(gamlike_CXXFLAGS "${gamlike_CXXFLAGS} -I${GSL_INCLUDE_DIRS}")
endif()
check_ditch_status(${name} ${ver})
if(NOT ditched_${name}_${ver})
  ExternalProject_Add(${name}_${ver}
    DOWNLOAD_COMMAND ${DL_BACKEND} ${dl} ${md5} ${dir} ${name} ${ver}
    SOURCE_DIR ${dir}
    BUILD_IN_SOURCE 1
    CONFIGURE_COMMAND ""
    BUILD_COMMAND ${CMAKE_MAKE_PROGRAM} CXX=${CMAKE_CXX_COMPILER} CXXFLAGS=${gamlike_CXXFLAGS} LDFLAGS=${CMAKE_SHARED_LIBRARY_CREATE_CXX_FLAGS} LDLIBS=${GAMLIKE_GSL_LIBS} GAMLIKE_DATA_PATH=${dir}/data
    INSTALL_COMMAND ""
  )
  add_extra_targets("backend" ${name} ${ver} ${dir} ${dl} clean)
  set_as_default_version("backend" ${name} ${ver})
endif()


# MicrOmegas base (for all models)
set(name "micromegas")
set(ver "3.6.9.2")
set(dl "http://lapth.cnrs.fr/micromegas/downloadarea/code/${name}_${ver}.tgz")
set(md5 "72807f6d0ef80737554d8702b6b212c1")
set(dir "${PROJECT_SOURCE_DIR}/Backends/installed/${name}/${ver}")
set(patch "${PROJECT_SOURCE_DIR}/Backends/patches/${name}/${ver}/patch_${name}_${ver}")
check_ditch_status(${name} ${ver})
if(NOT ditched_${name}_${ver})
  ExternalProject_Add(${name}_${ver}
    DOWNLOAD_COMMAND ${DL_BACKEND} ${dl} ${md5} ${dir} ${name} ${ver}
    SOURCE_DIR ${dir}
    PATCH_COMMAND patch -p1 < ${patch}
    BUILD_IN_SOURCE 1
    CONFIGURE_COMMAND ""
    BUILD_COMMAND make flags
          COMMAND sed ${dashi} -e "s|FC =.*|FC = ${CMAKE_Fortran_COMPILER}|" CalcHEP_src/FlagsForMake
          COMMAND sed ${dashi} -e "s|CC =.*|CC = ${CMAKE_C_COMPILER}|" CalcHEP_src/FlagsForMake
          COMMAND sed ${dashi} -e "s|CXX =.*|CXX = ${CMAKE_CXX_COMPILER}|" CalcHEP_src/FlagsForMake
          COMMAND sed ${dashi} -e "s|FFLAGS =.*|FFLAGS = ${CMAKE_Fortran_FLAGS}|" CalcHEP_src/FlagsForMake
          COMMAND sed ${dashi} -e "s|CFLAGS =.*|CFLAGS = ${CMAKE_C_FLAGS}|" CalcHEP_src/FlagsForMake
          COMMAND sed ${dashi} -e "s|CXXFLAGS =.*|CXXFLAGS = ${CMAKE_CXX_FLAGS}|" CalcHEP_src/FlagsForMake
          COMMAND sed ${dashi} -e "s|FC=.*|FC=\"${CMAKE_Fortran_COMPILER}\"|" CalcHEP_src/FlagsForSh
          COMMAND sed ${dashi} -e "s|CC=.*|CC=\"${CMAKE_C_COMPILER}\"|" CalcHEP_src/FlagsForSh
          COMMAND sed ${dashi} -e "s|CXX=.*|CXX=\"${CMAKE_CXX_COMPILER}\"|" CalcHEP_src/FlagsForSh
          COMMAND sed ${dashi} -e "s|FFLAGS=.*|FFLAGS=\"${CMAKE_Fortran_FLAGS}\"|" CalcHEP_src/FlagsForSh
          COMMAND sed ${dashi} -e "s|CFLAGS=.*|CFLAGS=\"${CMAKE_C_FLAGS}\"|" CalcHEP_src/FlagsForSh
          COMMAND sed ${dashi} -e "s|CXXFLAGS=.*|CXXFLAGS=\"${CMAKE_CXX_FLAGS}\"|" CalcHEP_src/FlagsForSh
          COMMAND sed ${dashi} -e "s|lFort=.*|lFort=|" CalcHEP_src/FlagsForSh
          COMMAND make
    INSTALL_COMMAND ""
  )
  add_extra_targets("backend" ${name} ${ver} ${dir} ${dl} "yes | clean")
  set_as_default_version("backend" ${name} ${ver})
endif()

# MicrOmegas MSSM model
set(model "MSSM")
set(patch "${PROJECT_SOURCE_DIR}/Backends/patches/${name}/${ver}/patch_${name}_${ver}_${model}")
check_ditch_status(${name}_${model} ${ver})
if(NOT ditched_${name}_${model}_${ver})
  ExternalProject_Add(${name}_${model}_${ver}
    DOWNLOAD_COMMAND ""
    SOURCE_DIR ${dir}
    PATCH_COMMAND patch -p1 < ${patch}
    BUILD_IN_SOURCE 1
    CONFIGURE_COMMAND ""
    BUILD_COMMAND ${CMAKE_COMMAND} -E chdir ${model} ${CMAKE_MAKE_PROGRAM} sharedlib main=main.c
    INSTALL_COMMAND ""
  )
  add_extra_targets("backend model" ${name} ${ver} ${dir}/${model} ${model} "yes | clean")
  set_as_default_version("backend model" ${name}_${model} ${ver})
endif()

# MicrOmegas SingletDM model
set(model "SingletDM")
set(patch "${PROJECT_SOURCE_DIR}/Backends/patches/${name}/${ver}/patch_${name}_${ver}_${model}")
check_ditch_status(${name}_${model} ${ver})
if(NOT ditched_${name}_${model}_${ver})
  ExternalProject_Add(${name}_${model}_${ver}
    DOWNLOAD_COMMAND ""
    SOURCE_DIR ${dir}
    PATCH_COMMAND ./newProject ${model} && patch -p1 < ${patch}
    BUILD_IN_SOURCE 1
    CONFIGURE_COMMAND ""
    BUILD_COMMAND ${CMAKE_COMMAND} -E chdir ${model} ${CMAKE_MAKE_PROGRAM} sharedlib main=main.c
    INSTALL_COMMAND ""
  )
  add_extra_targets("backend model" ${name} ${ver} ${dir}/${model} ${model} "yes | clean")
  set_as_default_version("backend model" ${name}_${model} ${ver})
endif()

# MicrOmegas VectorDM model
set(model "VectorDM")
set(patch "${PROJECT_SOURCE_DIR}/Backends/patches/${name}/${ver}/patch_${name}_${ver}_${model}")
check_ditch_status(${name}_${model} ${ver})
if(NOT ditched_${name}_${model}_${ver})
  ExternalProject_Add(${name}_${model}_${ver}
    DOWNLOAD_COMMAND ""
    SOURCE_DIR ${dir}
    PATCH_COMMAND ./newProject ${model} && patch -p1 < ${patch}
    BUILD_IN_SOURCE 1
    CONFIGURE_COMMAND ""
    BUILD_COMMAND ${CMAKE_COMMAND} -E chdir ${model} ${CMAKE_MAKE_PROGRAM} sharedlib main=main.c
    INSTALL_COMMAND ""
  )
  add_extra_targets("backend model" ${name} ${ver} ${dir}/${model} ${model} "yes | clean")
  set_as_default_version("backend model" ${name}_${model} ${ver})
endif()

# MicrOmegas MajoranaDM model
set(model "MajoranaDM")
set(patch "${PROJECT_SOURCE_DIR}/Backends/patches/${name}/${ver}/patch_${name}_${ver}_${model}")
check_ditch_status(${name}_${model} ${ver})
if(NOT ditched_${name}_${model}_${ver})
  ExternalProject_Add(${name}_${model}_${ver}
    DOWNLOAD_COMMAND ""
    SOURCE_DIR ${dir}
    PATCH_COMMAND ./newProject ${model} && patch -p1 < ${patch}
    BUILD_IN_SOURCE 1
    CONFIGURE_COMMAND ""
    BUILD_COMMAND ${CMAKE_COMMAND} -E chdir ${model} ${CMAKE_MAKE_PROGRAM} sharedlib main=main.c
    INSTALL_COMMAND ""
  )
  add_extra_targets("backend model" ${name} ${ver} ${dir}/${model} ${model} "yes | clean")
  set_as_default_version("backend model" ${name}_${model} ${ver})
endif()

# MicrOmegas DiracDM model
set(model "DiracDM")
set(patch "${PROJECT_SOURCE_DIR}/Backends/patches/${name}/${ver}/patch_${name}_${ver}_${model}")
check_ditch_status(${name}_${model} ${ver})
if(NOT ditched_${name}_${model}_${ver})
  ExternalProject_Add(${name}_${model}_${ver}
    DOWNLOAD_COMMAND ""
    SOURCE_DIR ${dir}
    PATCH_COMMAND ./newProject ${model} && patch -p1 < ${patch}
    BUILD_IN_SOURCE 1
    CONFIGURE_COMMAND ""
    BUILD_COMMAND ${CMAKE_COMMAND} -E chdir ${model} ${CMAKE_MAKE_PROGRAM} sharedlib main=main.c
    INSTALL_COMMAND ""
  )
  add_extra_targets("backend model" ${name} ${ver} ${dir}/${model} ${model} "yes | clean")
  set_as_default_version("backend model" ${name}_${model} ${ver})
endif()

# Pythia
set(name "pythia")
set(ver "8.212")
set(lib "libpythia8")
set(dl "http://home.thep.lu.se/~torbjorn/pythia8/pythia8212.tgz")
set(md5 "0886d1b2827d8f0cd2ae69b925045f40")
set(dir "${PROJECT_SOURCE_DIR}/Backends/installed/${name}/${ver}")
set(patch "${PROJECT_SOURCE_DIR}/Backends/patches/${name}/${ver}/patch_${name}_${ver}.dif")

# - Add additional compiler-specific optimisation flags and suppress some warnings from -Wextra.
set(pythia_CXXFLAGS "${GAMBIT_CXX_FLAGS}")
if("${CMAKE_CXX_COMPILER_ID}" STREQUAL "Intel")
  set(pythia_CXXFLAGS "${pythia_CXXFLAGS} -fast") # -fast sometimes makes xsecs come out as NaN, but we catch that and invalidate those points.
elseif("${CMAKE_CXX_COMPILER_ID}" STREQUAL "GNU")
  set(pythia_CXXFLAGS "${pythia_CXXFLAGS} -fno-math-errno -funsafe-math-optimizations -fno-rounding-math -fno-signaling-nans -fcx-limited-range") # Including all flags from -ffast-math except -ffinite-math-only which has proved to cause incorrect results.
  set_compiler_warning("no-extra" pythia_CXXFLAGS)
  set_compiler_warning("no-deprecated-declarations" pythia_CXXFLAGS)
endif()

# - Add "-undefined dynamic_lookup flat_namespace" to linker flags when OSX linker is used
if(${CMAKE_SYSTEM_NAME} MATCHES "Darwin")
  set(pythia_CXX_SHARED_FLAGS "${CMAKE_SHARED_LIBRARY_CREATE_CXX_FLAGS} -undefined dynamic_lookup -flat_namespace")
else()
  set(pythia_CXX_SHARED_FLAGS "${CMAKE_SHARED_LIBRARY_CREATE_CXX_FLAGS}")
endif()

# - Add option to turn off intel IPO if insufficient memory exists to use it.
option(PYTHIA_OPT "For Pythia: Switch Intel's multi-file interprocedural optimization on/off" ON)
if("${CMAKE_CXX_COMPILER_ID}" STREQUAL "Intel" AND NOT "${PYTHIA_OPT}")
  set(pythia_CXXFLAGS "${pythia_CXXFLAGS} -no-ipo -ip")
endif()

# - Set include directories
set(pythia_CXXFLAGS "${pythia_CXXFLAGS} -I${Boost_INCLUDE_DIR} -I${PROJECT_SOURCE_DIR}/contrib/slhaea/include")

# - Actual configure and compile commands
check_ditch_status(${name} ${ver})
if(NOT ditched_${name}_${ver})
  ExternalProject_Add(${name}_${ver}
    DOWNLOAD_COMMAND ${DL_BACKEND} ${dl} ${md5} ${dir} ${name} ${ver}
    SOURCE_DIR ${dir}
    BUILD_IN_SOURCE 1
    PATCH_COMMAND patch -p1 < ${patch}
    CONFIGURE_COMMAND ./configure --enable-shared --cxx="${CMAKE_CXX_COMPILER}" --cxx-common="${pythia_CXXFLAGS}" --cxx-shared="${pythia_CXX_SHARED_FLAGS}" --lib-suffix=".so"
    BUILD_COMMAND ${CMAKE_MAKE_PROGRAM} CXX="${CMAKE_CXX_COMPILER}" lib/${lib}.so
    INSTALL_COMMAND ""
  )
  BOSS_backend(${name} ${ver})
  add_extra_targets("backend" ${name} ${ver} ${dir} ${dl} distclean)
  set_as_default_version("backend" ${name} ${ver})
endif()

# Pythia external model (EM)
set(model "EM")
set(ver "8.212.${model}")
set(dir "${PROJECT_SOURCE_DIR}/Backends/installed/${name}/${ver}")
set(patch "${PROJECT_SOURCE_DIR}/Backends/patches/${name}/${ver}/patch_${name}_${ver}.dif")
set(ext_model_dir "${PROJECT_SOURCE_DIR}/Backends/patches/${name}/${ver}/ExternalModel")
check_ditch_status(${name} ${ver})
if(NOT ditched_${name}_${ver})
  ExternalProject_Add(${name}_${ver}
    DOWNLOAD_COMMAND ${DL_BACKEND} ${dl} ${md5} ${dir} ${name} ${ver}
    SOURCE_DIR ${dir}
    BUILD_IN_SOURCE 1
    PATCH_COMMAND patch -p1 < ${patch}
    CONFIGURE_COMMAND ./configure --enable-shared --cxx="${CMAKE_CXX_COMPILER}" --cxx-common="${pythia_CXXFLAGS}" --cxx-shared="${pythia_CXX_SHARED_FLAGS}" --lib-suffix=".so"
    BUILD_COMMAND ${CMAKE_MAKE_PROGRAM} CXX="${CMAKE_CXX_COMPILER}" lib/${lib}.so
    INSTALL_COMMAND ""
  )
  ExternalProject_Add_Step(${name}_${ver} add_external_Pythia_model
    COMMAND ${CMAKE_COMMAND} -E copy ${ext_model_dir}/ProcessContainer.cc ${dir}/src/
    COMMAND ${CMAKE_COMMAND} -E copy ${ext_model_dir}/Index.xml  ${dir}/share/Pythia8/xmldoc/
    COMMAND ${CMAKE_COMMAND} -E copy ${ext_model_dir}/UserModel.xml ${dir}/share/Pythia8/xmldoc/
    COMMAND ${CMAKE_COMMAND} -E copy_directory ${ext_model_dir}/src ${dir}/src/
    COMMAND ${CMAKE_COMMAND} -E copy_directory ${ext_model_dir}/include ${dir}/include/
    DEPENDEES download
    DEPENDERS patch
  )
  BOSS_backend(${name} ${ver})
  add_extra_targets("backend" ${name} ${ver} ${dir} ${dl} distclean)
endif()


# Nulike
set(name "nulike")
set(ver "1.0.4")
set(lib "libnulike")
set(dl "https://${name}.hepforge.org/downloads/${name}-${ver}.tar.gz")
set(md5 "47649992d19984ee53df6a1655c48227")
set(dir "${PROJECT_SOURCE_DIR}/Backends/installed/${name}/${ver}")
check_ditch_status(${name} ${ver})
if(NOT ditched_${name}_${ver})
  ExternalProject_Add(${name}_${ver}
    DOWNLOAD_COMMAND ${DL_BACKEND} ${dl} ${md5} ${dir} ${name} ${ver}
    SOURCE_DIR ${dir}
    BUILD_IN_SOURCE 1
    CONFIGURE_COMMAND ""
    BUILD_COMMAND ${CMAKE_MAKE_PROGRAM} ${lib}.so FF=${CMAKE_Fortran_COMPILER} FOPT=${GAMBIT_Fortran_FLAGS} MODULE=${FMODULE}
    INSTALL_COMMAND ""
  )
  add_extra_targets("backend" ${name} ${ver} ${dir} ${dl} distclean)
endif()

# Nulike
set(name "nulike")
set(ver "1.0.5")
set(lib "libnulike")
set(dl "https://${name}.hepforge.org/downloads/${name}-${ver}.tar.gz")
set(md5 "20cee73a38fb3560298b6a3acdd4d83a")
set(dir "${PROJECT_SOURCE_DIR}/Backends/installed/${name}/${ver}")
check_ditch_status(${name} ${ver})
if(NOT ditched_${name}_${ver})
  ExternalProject_Add(${name}_${ver}
    DOWNLOAD_COMMAND ${DL_BACKEND} ${dl} ${md5} ${dir} ${name} ${ver}
    SOURCE_DIR ${dir}
    BUILD_IN_SOURCE 1
    CONFIGURE_COMMAND ""
    BUILD_COMMAND ${CMAKE_MAKE_PROGRAM} ${lib}.so FF=${CMAKE_Fortran_COMPILER} FOPT=${GAMBIT_Fortran_FLAGS} MODULE=${FMODULE}
    INSTALL_COMMAND ""
  )
  add_extra_targets("backend" ${name} ${ver} ${dir} ${dl} distclean)
endif()

# Nulike
set(name "nulike")
set(ver "1.0.6")
set(lib "libnulike")
set(dl "https://${name}.hepforge.org/downloads/${name}-${ver}.tar.gz")
set(md5 "fc4c35dc867bb1213d80acd12e5c1169")
set(dir "${PROJECT_SOURCE_DIR}/Backends/installed/${name}/${ver}")
check_ditch_status(${name} ${ver})
if(NOT ditched_${name}_${ver})
  ExternalProject_Add(${name}_${ver}
    DOWNLOAD_COMMAND ${DL_BACKEND} ${dl} ${md5} ${dir} ${name} ${ver}
    SOURCE_DIR ${dir}
    BUILD_IN_SOURCE 1
    CONFIGURE_COMMAND ""
    BUILD_COMMAND ${CMAKE_MAKE_PROGRAM} ${lib}.so FF=${CMAKE_Fortran_COMPILER} FOPT=${GAMBIT_Fortran_FLAGS} MODULE=${FMODULE}
    INSTALL_COMMAND ""
  )
  add_extra_targets("backend" ${name} ${ver} ${dir} ${dl} distclean)
  set_as_default_version("backend" ${name} ${ver})
endif()

# SUSY-HIT
set(name "susyhit")
set(ver "1.5")
set(lib "libsusyhit")
set(dl "https://www.itp.kit.edu/~maggie/SUSY-HIT/version${ver}_${name}.tar.gz")
set(md5 "493c7ba3a07e192918d3412875fb386a")
set(dir "${PROJECT_SOURCE_DIR}/Backends/installed/${name}/${ver}")
set(patch "${PROJECT_SOURCE_DIR}/Backends/patches/${name}/${ver}/patch_${name}_${ver}.dif")

# - Due to a bug/instability in SUSYHIT, switch off optimization for Intel compilers
set(susyhit_Fortran_FLAGS "${GAMBIT_Fortran_FLAGS}")
if("${CMAKE_Fortran_COMPILER_ID}" STREQUAL "Intel")
  set(susyhit_Fortran_FLAGS "${susyhit_Fortran_FLAGS} -O0")
endif()

check_ditch_status(${name} ${ver})
if(NOT ditched_${name}_${ver})
  ExternalProject_Add(${name}_${ver}
    DOWNLOAD_COMMAND ${DL_BACKEND} ${dl} ${md5} ${dir} ${name} ${ver}
    SOURCE_DIR ${dir}
    BUILD_IN_SOURCE 1
    PATCH_COMMAND patch -p1 < ${patch}
    CONFIGURE_COMMAND ""
    BUILD_COMMAND ${CMAKE_MAKE_PROGRAM} ${lib}.so FC=${CMAKE_Fortran_COMPILER} FFLAGS=${susyhit_Fortran_FLAGS}
    INSTALL_COMMAND ""
  )
  add_extra_targets("backend" ${name} ${ver} ${dir} ${dl} clean)
  set_as_default_version("backend" ${name} ${ver})
endif()


# FeynHiggs
set(name "feynhiggs")
set(ver "2.12.0")
set(lib "libFH")
set(dl "http://wwwth.mpp.mpg.de/members/heinemey/feynhiggs/newversion/FeynHiggs-${ver}.tar.gz")
set(md5 "da2d0787311525213cd4721da9946b86")
set(dir "${PROJECT_SOURCE_DIR}/Backends/installed/${name}/${ver}")
#set(FH_Fortran_FLAGS "${GAMBIT_Fortran_FLAGS}")
#set(FH_C_FLAGS "${GAMBIT_C_FLAGS}")
#set(FH_CXX_FLAGS "${GAMBIT_CXX_FLAGS}")
set(FH_Fortran_FLAGS "${CMAKE_Fortran_FLAGS}") #For skipping -O2, which seems to cause issues
set(FH_C_FLAGS "${CMAKE_C_FLAGS}")             #For skipping -O2, which seems to cause issues
set(FH_CXX_FLAGS "${CMAKE_CXX_FLAGS}")         #For skipping -O2, which seems to cause issues
check_ditch_status(${name} ${ver})
if(NOT ditched_${name}_${ver})
  ExternalProject_Add(${name}_${ver}
    DOWNLOAD_COMMAND ${DL_BACKEND} ${dl} ${md5} ${dir} ${name} ${ver}
    SOURCE_DIR ${dir}
    BUILD_IN_SOURCE 1
    # Fix bug preventing the use of array bounds checking.
    CONFIGURE_COMMAND sed ${dashi} -e "s#ComplexType spi_(2, 6:7, nvec, 1)#ComplexType spi_(2, 6:7, nvec, LEGS)#g" src/Decays/VecSet.F
              COMMAND ./configure FC=${CMAKE_Fortran_COMPILER} FFLAGS=${FH_Fortran_FLAGS} CC=${CMAKE_C_COMPILER} CFLAGS=${FH_C_FLAGS} CXX=${CMAKE_CXX_COMPILER} CXXFLAGS=${FH_CXX_FLAGS}
    BUILD_COMMAND ${CMAKE_MAKE_PROGRAM}
          COMMAND ${CMAKE_COMMAND} -E make_directory lib
          COMMAND ${CMAKE_COMMAND} -E echo "${CMAKE_Fortran_COMPILER} -shared -o lib/${lib}.so build/*.o" > make_so.sh
          COMMAND chmod u+x make_so.sh
          COMMAND ./make_so.sh
    INSTALL_COMMAND ""
  )
  add_extra_targets("backend" ${name} ${ver} ${dir} ${dl} clean)
endif()

# FeynHiggs
set(name "feynhiggs")
set(ver "2.11.3")
set(lib "libFH")
set(dl "http://wwwth.mpp.mpg.de/members/heinemey/feynhiggs/newversion/FeynHiggs-${ver}.tar.gz")
set(md5 "49f5ea1838cb233baffd85bbc1b0d87d")
set(dir "${PROJECT_SOURCE_DIR}/Backends/installed/${name}/${ver}")
#set(FH_Fortran_FLAGS "${GAMBIT_Fortran_FLAGS}")
#set(FH_C_FLAGS "${GAMBIT_C_FLAGS}")
#set(FH_CXX_FLAGS "${GAMBIT_CXX_FLAGS}")
set(FH_Fortran_FLAGS "${CMAKE_Fortran_FLAGS}") #For skipping -O2, which seems to cause issues
set(FH_C_FLAGS "${CMAKE_C_FLAGS}")             #For skipping -O2, which seems to cause issues
set(FH_CXX_FLAGS "${CMAKE_CXX_FLAGS}")         #For skipping -O2, which seems to cause issues
check_ditch_status(${name} ${ver})
if(NOT ditched_${name}_${ver})
  ExternalProject_Add(${name}_${ver}
    DOWNLOAD_COMMAND ${DL_BACKEND} ${dl} ${md5} ${dir} ${name} ${ver}
    SOURCE_DIR ${dir}
    BUILD_IN_SOURCE 1
    # Fix bug preventing the use of array bounds checking.
    CONFIGURE_COMMAND sed ${dashi} -e "s#ComplexType spi_(2, 6:7, nvec, 1)#ComplexType spi_(2, 6:7, nvec, LEGS)#g" src/Decays/VecSet.F
              COMMAND ./configure FC=${CMAKE_Fortran_COMPILER} FFLAGS=${FH_Fortran_FLAGS} CC=${CMAKE_C_COMPILER} CFLAGS=${FH_C_FLAGS} CXX=${CMAKE_CXX_COMPILER} CXXFLAGS=${FH_CXX_FLAGS}
    BUILD_COMMAND ${CMAKE_MAKE_PROGRAM}
          COMMAND ${CMAKE_COMMAND} -E make_directory lib
          COMMAND ${CMAKE_COMMAND} -E echo "${CMAKE_Fortran_COMPILER} -shared -o lib/${lib}.so build/*.o" > make_so.sh
          COMMAND chmod u+x make_so.sh
          COMMAND ./make_so.sh
    INSTALL_COMMAND ""
  )
  add_extra_targets("backend" ${name} ${ver} ${dir} ${dl} clean)
  set_as_default_version("backend" ${name} ${ver})
endif()

# FeynHiggs
set(name "feynhiggs")
set(ver "2.11.2")
set(lib "libFH")
set(dl "http://wwwth.mpp.mpg.de/members/heinemey/feynhiggs/newversion/FeynHiggs-${ver}.tar.gz")
set(md5 "edb73eafa6dab291bd8827242c16ac0a")
set(dir "${PROJECT_SOURCE_DIR}/Backends/installed/${name}/${ver}")
#set(FH_Fortran_FLAGS "${GAMBIT_Fortran_FLAGS}")
#set(FH_C_FLAGS "${GAMBIT_C_FLAGS}")
#set(FH_CXX_FLAGS "${GAMBIT_CXX_FLAGS}")
set(FH_Fortran_FLAGS "${CMAKE_Fortran_FLAGS}") #For skipping -O2, which seems to cause issues
set(FH_C_FLAGS "${CMAKE_C_FLAGS}")             #For skipping -O2, which seems to cause issues
set(FH_CXX_FLAGS "${CMAKE_CXX_FLAGS}")         #For skipping -O2, which seems to cause issues
check_ditch_status(${name} ${ver})
if(NOT ditched_${name}_${ver})
  ExternalProject_Add(${name}_${ver}
    DOWNLOAD_COMMAND ${DL_BACKEND} ${dl} ${md5} ${dir} ${name} ${ver}
    SOURCE_DIR ${dir}
    BUILD_IN_SOURCE 1
    # Fix bug preventing the use of array bounds checking.
    CONFIGURE_COMMAND sed ${dashi} -e "s#ComplexType spi_(2, 6:7, nvec, 1)#ComplexType spi_(2, 6:7, nvec, LEGS)#g" src/Decays/VecSet.F
              COMMAND ./configure FC=${CMAKE_Fortran_COMPILER} FFLAGS=${FH_Fortran_FLAGS} CC=${CMAKE_C_COMPILER} CFLAGS=${FH_C_FLAGS} CXX=${CMAKE_CXX_COMPILER} CXXFLAGS=${FH_CXX_FLAGS}
    BUILD_COMMAND ${CMAKE_MAKE_PROGRAM}
          COMMAND ${CMAKE_COMMAND} -E make_directory lib
          COMMAND ${CMAKE_COMMAND} -E echo "${CMAKE_Fortran_COMPILER} -shared -o lib/${lib}.so build/*.o" > make_so.sh
          COMMAND chmod u+x make_so.sh
          COMMAND ./make_so.sh
    INSTALL_COMMAND ""
  )
  add_extra_targets("backend" ${name} ${ver} ${dir} ${dl} clean)
endif()


# HiggsBounds tables
set(name "higgsbounds_tables")
set(ver "0.0")
set(dl "https://higgsbounds.hepforge.org/downloads/csboutput_trans_binary.tar.gz")
set(md5 "004decca30335ddad95654a04dd034a6")
set(dir "${PROJECT_SOURCE_DIR}/Backends/installed/${name}/${ver}")
check_ditch_status(${name} ${ver})
if(NOT ditched_${name}_${ver})
  ExternalProject_Add(${name}_${ver}
    DOWNLOAD_COMMAND ${DL_BACKEND} ${dl} ${md5} ${dir} ${name} ${ver} "retain container folder"
    SOURCE_DIR ${dir}
    BUILD_IN_SOURCE 1
    CONFIGURE_COMMAND ""
    BUILD_COMMAND ""
    INSTALL_COMMAND ""
  )
  add_extra_targets("backend" ${name} ${ver} ${dir} ${dl} clean)
  set_as_default_version("backend" ${name} ${ver})
endif()


# HiggsBounds
set(name "higgsbounds")
set(ver "4.3.1")
set(lib "libhiggsbounds")
set(dl "https://${name}.hepforge.org/downloads/HiggsBounds-${ver}.tar.gz")
set(md5 "c1667613f814a9f0297d1f11a8b3ef34")
set(dir "${PROJECT_SOURCE_DIR}/Backends/installed/${name}/${ver}")
set(patch "${PROJECT_SOURCE_DIR}/Backends/patches/${name}/${ver}/patch_${name}_${ver}.dif")
set(hb_tab_name "higgsbounds_tables")
set(hb_tab_ver "0.0")
set(hb_tab_dir "${PROJECT_SOURCE_DIR}/Backends/installed/${hb_tab_name}/${hb_tab_ver}")
check_ditch_status(${name} ${ver})
if(NOT ditched_${name}_${ver})
  ExternalProject_Add(${name}_${ver}
    DEPENDS ${hb_tab_name}_${hb_tab_ver}
    DOWNLOAD_COMMAND ${DL_BACKEND} ${dl} ${md5} ${dir} ${name} ${ver}
    SOURCE_DIR ${dir}
    PATCH_COMMAND patch -p1 < ${patch}
    BUILD_IN_SOURCE 1
    CONFIGURE_COMMAND ${CMAKE_COMMAND} -E copy configure-with-chisq my_configure
              COMMAND sed ${dashi} -e "s|clsbtablesdir=.*|clsbtablesdir=\"${hb_tab_dir}/\"|" my_configure
              COMMAND sed ${dashi} -e "s|F90C =.*|F90C = ${CMAKE_Fortran_COMPILER}|" my_configure
              COMMAND sed ${dashi} -e "s|F77C =.*|F77C = ${CMAKE_Fortran_COMPILER}|" my_configure
              COMMAND sed ${dashi} -e "s|F90FLAGS =.*|F90FLAGS = ${GAMBIT_Fortran_FLAGS}|" my_configure
              COMMAND sed ${dashi} -e "s|\\.SUFFIXES|.NOTPARALLEL:${nl}${nl}.SUFFIXES|" makefile.in
              COMMAND ${CMAKE_COMMAND} -E copy makefile.in makefile.in.tmp
              COMMAND awk "{gsub(/${nl}/,${true_nl})}{print}" makefile.in.tmp > makefile.in
              COMMAND ${CMAKE_COMMAND} -E remove makefile.in.tmp
              COMMAND ./my_configure
    BUILD_COMMAND ${CMAKE_MAKE_PROGRAM}
          COMMAND ${CMAKE_COMMAND} -E make_directory lib
          COMMAND ${CMAKE_COMMAND} -E echo "${CMAKE_Fortran_COMPILER} -shared -o lib/${lib}.so *.o" > make_so.sh
          COMMAND chmod u+x make_so.sh
          COMMAND ./make_so.sh
    INSTALL_COMMAND ""
  )
  add_extra_targets("backend" ${name} ${ver} ${dir} ${dl} clean)
  set_as_default_version("backend" ${name} ${ver})
endif()

# HiggsBounds
set(name "higgsbounds")
set(ver "4.2.1")
set(lib "libhiggsbounds")
set(dl "https://${name}.hepforge.org/downloads/HiggsBounds-${ver}.tar.gz")
set(md5 "47b93330d4e0fddcc23b381548db355b")
set(dir "${PROJECT_SOURCE_DIR}/Backends/installed/${name}/${ver}")
set(hb_tab_name "higgsbounds_tables")
set(hb_tab_ver "0.0")
set(hb_tab_dir "${PROJECT_SOURCE_DIR}/Backends/installed/${hb_tab_name}/${hb_tab_ver}")
check_ditch_status(${name} ${ver})
if(NOT ditched_${name}_${ver})
  ExternalProject_Add(${name}_${ver}
    DEPENDS ${hb_tab_name}_${hb_tab_ver}
    DOWNLOAD_COMMAND ${DL_BACKEND} ${dl} ${md5} ${dir} ${name} ${ver}
    SOURCE_DIR ${dir}
    BUILD_IN_SOURCE 1
    CONFIGURE_COMMAND ${CMAKE_COMMAND} -E copy configure-with-chisq my_configure
              COMMAND sed ${dashi} -e "s|clsbtablesdir=.*|clsbtablesdir=\"${hb_tab_dir}/\"|" my_configure
              COMMAND sed ${dashi} -e "s|F90C =.*|F90C = ${CMAKE_Fortran_COMPILER}|" my_configure
              COMMAND sed ${dashi} -e "s|F77C =.*|F77C = ${CMAKE_Fortran_COMPILER}|" my_configure
              COMMAND sed ${dashi} -e "s|F90FLAGS =.*|F90FLAGS = ${GAMBIT_Fortran_FLAGS}|" my_configure
              COMMAND sed ${dashi} -e "s|\\.SUFFIXES|.NOTPARALLEL:${nl}${nl}.SUFFIXES|" makefile.in
              COMMAND ${CMAKE_COMMAND} -E copy makefile.in makefile.in.tmp
              COMMAND awk "{gsub(/${nl}/,${true_nl})}{print}" makefile.in.tmp > makefile.in
              COMMAND ${CMAKE_COMMAND} -E remove makefile.in.tmp
              COMMAND ./my_configure
    BUILD_COMMAND ${CMAKE_MAKE_PROGRAM}
          COMMAND ${CMAKE_COMMAND} -E make_directory lib
          COMMAND ${CMAKE_COMMAND} -E echo "${CMAKE_Fortran_COMPILER} -shared -o lib/${lib}.so *.o" > make_so.sh
          COMMAND chmod u+x make_so.sh
          COMMAND ./make_so.sh
    INSTALL_COMMAND ""
  )
  add_extra_targets("backend" ${name} ${ver} ${dir} ${dl} clean)
endif()


# HiggsSignals
set(name "higgssignals")
set(ver "1.4.0")
set(lib "libhiggssignals")
set(dl "https://higgsbounds.hepforge.org/downloads/HiggsSignals-${ver}.tar.gz")
set(md5 "537d3885b1cbddbe1163dbc843ec2beb")
set(dir "${PROJECT_SOURCE_DIR}/Backends/installed/${name}/${ver}")
set(patch "${PROJECT_SOURCE_DIR}/Backends/patches/${name}/${ver}/patch_${name}_${ver}.dif")
set(hb_name "higgsbounds")
set(hb_ver "4.3.1")
check_ditch_status(${name} ${ver})
if(NOT ditched_${name}_${ver})
  ExternalProject_Add(${name}_${ver}
    DEPENDS higgsbounds_${hb_ver}
    DOWNLOAD_COMMAND ${DL_BACKEND} ${dl} ${md5} ${dir} ${name} ${ver}
    SOURCE_DIR ${dir}
    PATCH_COMMAND patch -p1 < ${patch}
    BUILD_IN_SOURCE 1
    CONFIGURE_COMMAND ${CMAKE_COMMAND} -E copy configure my_configure
              COMMAND sed ${dashi} -e "s|HBLIBS =.*|HBLIBS =-L../../${hb_name}/${hb_ver}|" my_configure
              COMMAND sed ${dashi} -e "s|HBINCLUDE =.*|HBINCLUDE =-I../../${hb_name}/${hb_ver}|" my_configure
              COMMAND sed ${dashi} -e "s|F90C =.*|F90C = ${CMAKE_Fortran_COMPILER}|" my_configure
              COMMAND sed ${dashi} -e "s|F77C =.*|F77C = ${CMAKE_Fortran_COMPILER}|" my_configure
              COMMAND sed ${dashi} -e "s|F90FLAGS =.*|F90FLAGS = ${GAMBIT_Fortran_FLAGS}|" my_configure
              COMMAND sed ${dashi} -e "s|\\.SUFFIXES|.NOTPARALLEL:${nl}${nl}.SUFFIXES|" makefile.in
              COMMAND ${CMAKE_COMMAND} -E copy makefile.in makefile.in.tmp
              COMMAND awk "{gsub(/${nl}/,${true_nl})}{print}" makefile.in.tmp > makefile.in
              COMMAND ${CMAKE_COMMAND} -E remove makefile.in.tmp
              COMMAND ./my_configure
    BUILD_COMMAND ${CMAKE_MAKE_PROGRAM}
          COMMAND ${CMAKE_COMMAND} -E make_directory lib
          COMMAND ${CMAKE_COMMAND} -E remove HiggsSignals.o
          COMMAND ${CMAKE_COMMAND} -E echo "${CMAKE_Fortran_COMPILER} -shared -o lib/${lib}.so ./*.o ../../${hb_name}/${hb_ver}/*.o" > make_so.sh
          COMMAND chmod u+x make_so.sh
          COMMAND ./make_so.sh
    INSTALL_COMMAND ""
  )
  add_extra_targets("backend" ${name} ${ver} ${dir} ${dl} clean)
  set_as_default_version("backend" ${name} ${ver})
endif()


# SPheno
set(name "spheno")
set(ver "3.3.8")
set(lib "lib/libSPheno.so")
set(dl "https://${name}.hepforge.org/downloads/SPheno-${ver}.tar.gz")
set(md5 "4307cb4b736cebca5e57ca6c5e0b5836")
set(dir "${PROJECT_SOURCE_DIR}/Backends/installed/${name}/${ver}")
set(patch "${PROJECT_SOURCE_DIR}/Backends/patches/${name}/${ver}/patch_${name}_${ver}.dif")
check_ditch_status(${name} ${ver})
if(NOT ditched_${name}_${ver})
  ExternalProject_Add(${name}_${ver}
    DOWNLOAD_COMMAND ${DL_BACKEND} ${dl} ${md5} ${dir}
    SOURCE_DIR ${dir}
    BUILD_IN_SOURCE 1
    PATCH_COMMAND patch -p1 < ${patch}
    CONFIGURE_COMMAND ""
    BUILD_COMMAND ${CMAKE_MAKE_PROGRAM} F90=${CMAKE_Fortran_COMPILER} FFLAGS=${GAMBIT_Fortran_FLAGS} ${lib}
    INSTALL_COMMAND ""
  )
  add_extra_targets("backend" ${name} ${ver} ${dir} ${dl} clean)
  set_as_default_version("backend" ${name} ${ver})
endif()

# SPheno-SARAH MSSM model
set(model "mssm")
set(Model "MSSM")
set(name "spheno${model}")
set(ver "3.3.8")
set(lib "lib/libSPheno${Model}.so")
set(dl "http://www.hepforge.org/archive/spheno/SPheno-${ver}.tar.gz")
set(md5 "4307cb4b736cebca5e57ca6c5e0b5836")
set(dir "${PROJECT_SOURCE_DIR}/Backends/installed/${name}/${ver}")
set(sarahdir "${PROJECT_SOURCE_DIR}/Models/data/SARAH/${Model}/EWSB/SPheno")
file(GLOB sarahfiles  "${sarahdir}/[a-zA-Z0-9]*")
set(patch "${PROJECT_SOURCE_DIR}/Backends/patches/${name}/${ver}/patch_${name}_${ver}.dif")
check_ditch_status(${name} ${ver})
if(NOT ditched_${name}_${ver})
  ExternalProject_Add(${name}_${ver}
    DOWNLOAD_COMMAND ${DL_BACKEND} ${dl} ${md5} ${dir} COMMAND mkdir "${dir}/${Model}" COMMAND cp -r "${sarahfiles}" "${dir}/${Model}" COMMAND ls 
    SOURCE_DIR ${dir}
    BUILD_IN_SOURCE 1
    PATCH_COMMAND patch -p1 < ${patch}
    CONFIGURE_COMMAND ""
    BUILD_COMMAND ${CMAKE_MAKE_PROGRAM} Model=${Model} F90=${CMAKE_Fortran_COMPILER} FFLAGS=${GAMBIT_Fortran_FLAGS} ${lib}
    INSTALL_COMMAND ""
  )
  add_extra_targets("backend" ${name} ${ver} ${dir} ${dl} clean)
  set_as_default_version("backend" ${name} ${ver})
endif()


# gm2calc
set(name "gm2calc")
set(ver "1.3.0")
set(dl "https://${name}.hepforge.org/downloads/${name}-${ver}.tar.gz")
set(md5 "1bddab5a411a895edd382a1f8a991c15")
set(dir "${PROJECT_SOURCE_DIR}/Backends/installed/${name}/${ver}")
set(patch "${PROJECT_SOURCE_DIR}/Backends/patches/${name}/${ver}/patch_${name}")
# - Silence the deprecated-declarations warnings coming from Eigen3
set(GM2CALC_CXX_FLAGS "${CMAKE_CXX_FLAGS}")
set_compiler_warning("no-deprecated-declarations" GM2CALC_CXX_FLAGS)
check_ditch_status(${name} ${ver})
if(NOT ditched_${name}_${ver})
  ExternalProject_Add(${name}_${ver}
    DOWNLOAD_COMMAND ${DL_BACKEND} ${dl} ${md5} ${dir} ${name} ${ver}
    SOURCE_DIR ${dir}
    BUILD_IN_SOURCE 1
    PATCH_COMMAND patch -p1 < ${patch}_error.dif
    CONFIGURE_COMMAND ""
    BUILD_COMMAND ${CMAKE_MAKE_PROGRAM} CXX=${CMAKE_CXX_COMPILER} CXXFLAGS=${GM2CALC_CXX_FLAGS} EIGENFLAGS=-I${EIGEN3_INCLUDE_DIR} BOOSTFLAGS=-I${Boost_INCLUDE_DIR} alllib
    INSTALL_COMMAND ""
  )
  BOSS_backend(${name} ${ver})
  add_extra_targets("backend" ${name} ${ver} ${dir} ${dl} clean)
  set_as_default_version("backend" ${name} ${ver})
endif()

# gm2calc
set(name "gm2calc")
set(ver "1.2.0")
set(dl "https://${name}.hepforge.org/downloads/${name}-${ver}.tar.gz")
set(md5 "07d55bbbd648b8ef9b2d69ad1dfd8326")
set(dir "${PROJECT_SOURCE_DIR}/Backends/installed/${name}/${ver}")
set(patch "${PROJECT_SOURCE_DIR}/Backends/patches/${name}/${ver}/patch_${name}")
# - Silence the deprecated-declarations warnings coming from Eigen3
set(GM2CALC_CXX_FLAGS "${CMAKE_CXX_FLAGS}")
set_compiler_warning("no-deprecated-declarations" GM2CALC_CXX_FLAGS)
check_ditch_status(${name} ${ver})
if(NOT ditched_${name}_${ver})
  ExternalProject_Add(${name}_${ver}
    DOWNLOAD_COMMAND ${DL_BACKEND} ${dl} ${md5} ${dir} ${name} ${ver}
    SOURCE_DIR ${dir}
    BUILD_IN_SOURCE 1
    PATCH_COMMAND patch -p1 < ${patch}_makefile.dif
          COMMAND patch -p1 < ${patch}_module.dif
          COMMAND patch -p1 < ${patch}_error.dif
    CONFIGURE_COMMAND ""
    BUILD_COMMAND ${CMAKE_MAKE_PROGRAM} CXX=${CMAKE_CXX_COMPILER} CXXFLAGS=${GM2CALC_CXX_FLAGS} EIGENFLAGS=-I${EIGEN3_INCLUDE_DIR} BOOSTFLAGS=-I${Boost_INCLUDE_DIR} sharedlib
    INSTALL_COMMAND ""
  )
  BOSS_backend(${name} ${ver})
  add_extra_targets("backend" ${name} ${ver} ${dir} ${dl} clean)
endif()

# SUSYHD
set(name "susyhd")
set(ver "1.0.2")
set(dl "http://users.ictp.it/~${name}/v${ver}/SUSYHD.tgz")
set(md5 "e831c3fa977552ff944e0db44db38e87")
set(dir "${PROJECT_SOURCE_DIR}/Backends/installed/${name}/${ver}")
set(ditch_if_absent "Mathematica")
check_ditch_status(${name} ${ver} ${ditch_if_absent})
if(NOT ditched_${name}_${ver})
  ExternalProject_Add(${name}_${ver}
    DOWNLOAD_COMMAND ${DL_BACKEND} ${dl} ${md5} ${dir}
    SOURCE_DIR ${dir}
    BUILD_IN_SOURCE 1
    PATCH_COMMAND ""
    CONFIGURE_COMMAND ""
    BUILD_COMMAND ""
    INSTALL_COMMAND ""
  )
  add_extra_targets("backend" ${name} ${ver} ${dir} ${dl} clean)
  set_as_default_version("backend" ${name} ${ver})
endif()

# SARAH
set(name "sarah")
set(ver "4.11.0")
set(dl "http://www.hepforge.org/archive/${name}/SARAH-${ver}.tar.gz")
set(md5  "e8cef704101f7e1c2e400ca49da26c36")
set(dir "${PROJECT_SOURCE_DIR}/Backends/installed/${name}/${ver}")
ExternalProject_Add(${name}_${ver}
  DOWNLOAD_COMMAND ${DL_BACKEND} ${dl} ${md5} ${dir}
  SOURCE_DIR ${dir}
  BUILD_IN_SOURCE 1
  PATCH_COMMAND ""
  CONFIGURE_COMMAND ""
  BUILD_COMMAND ""
  INSTALL_COMMAND ""
)
add_extra_targets("backend" ${name} ${ver} ${dir} ${dl} clean)
set_as_default_version("backend" ${name} ${ver})

# CalcHEP
set(name "calchep")
set(ver "3.6.27")
set(dl "http://theory.sinp.msu.ru/~pukhov/CALCHEP/calchep_3.6.27.tgz")
set(md5 "7914181e15791fe03373bd37819ef638")
set(lib "libcalchep")
set(dir "${PROJECT_SOURCE_DIR}/Backends/installed/${name}/${ver}")
set(patchdir "${PROJECT_SOURCE_DIR}/Backends/patches/${name}/${ver}/")
ExternalProject_Add(${name}_${ver}
  DOWNLOAD_COMMAND ${DL_BACKEND} ${dl} ${md5} ${dir} ${name} ${ver} 
  SOURCE_DIR ${dir}
  BUILD_IN_SOURCE 1
  CONFIGURE_COMMAND ${CMAKE_COMMAND} -E copy ${patchdir}/main.c ${dir}/c_source/dynamicME/main.c
  PATCH_COMMAND patch -p0 < ${patchdir}/patch_${name}_${ver}.dif
  BUILD_COMMAND ${CMAKE_MAKE_PROGRAM}
  INSTALL_COMMAND ""
)
add_extra_targets("backend" ${name} ${ver} ${dir} ${dl} clean)
set_as_default_version("backend" ${name} ${ver})

# Alternative download command for getting unreleased things from the gambit_internal repository.
# If you don't know what that is, you don't need to tinker with these.
#    DOWNLOAD_COMMAND ${CMAKE_COMMAND} -E cmake_echo_color --yellow --bold ${private_code_warning1}
#             COMMAND ${CMAKE_COMMAND} -E cmake_echo_color --red --bold ${private_code_warning2}
#             COMMAND ${CMAKE_COMMAND} -E copy_directory ${loc} ${dir}<|MERGE_RESOLUTION|>--- conflicted
+++ resolved
@@ -42,13 +42,12 @@
 #          (j.mckay14@imperial.ac.uk)
 #  \date 2016 Aug
 #
-<<<<<<< HEAD
 #  \author Sanjay Bloor
 #          (sanjay.bloor12@imperial.ac.uk)
 #  \date 2017 May
-=======
+#
 #  \author Ankit Beniwal
-#  	   (ankit.beniwal@adelaide.edu.au)
+#      (ankit.beniwal@adelaide.edu.au)
 #  \date 2016 Aug
 #  \date 2017 Jun
 #  \date 2018 Aug
@@ -56,7 +55,6 @@
 #  \author Aaron Vincent
 #          (aaron.vincent@cparc.ca)
 #  \date 2017 Sep, Nov
->>>>>>> 3e444515
 #
 #************************************************
 
@@ -841,7 +839,7 @@
 check_ditch_status(${name} ${ver})
 if(NOT ditched_${name}_${ver})
   ExternalProject_Add(${name}_${ver}
-    DOWNLOAD_COMMAND ${DL_BACKEND} ${dl} ${md5} ${dir} COMMAND mkdir "${dir}/${Model}" COMMAND cp -r "${sarahfiles}" "${dir}/${Model}" COMMAND ls 
+    DOWNLOAD_COMMAND ${DL_BACKEND} ${dl} ${md5} ${dir} COMMAND mkdir "${dir}/${Model}" COMMAND cp -r "${sarahfiles}" "${dir}/${Model}" COMMAND ls
     SOURCE_DIR ${dir}
     BUILD_IN_SOURCE 1
     PATCH_COMMAND patch -p1 < ${patch}
@@ -956,7 +954,7 @@
 set(dir "${PROJECT_SOURCE_DIR}/Backends/installed/${name}/${ver}")
 set(patchdir "${PROJECT_SOURCE_DIR}/Backends/patches/${name}/${ver}/")
 ExternalProject_Add(${name}_${ver}
-  DOWNLOAD_COMMAND ${DL_BACKEND} ${dl} ${md5} ${dir} ${name} ${ver} 
+  DOWNLOAD_COMMAND ${DL_BACKEND} ${dl} ${md5} ${dir} ${name} ${ver}
   SOURCE_DIR ${dir}
   BUILD_IN_SOURCE 1
   CONFIGURE_COMMAND ${CMAKE_COMMAND} -E copy ${patchdir}/main.c ${dir}/c_source/dynamicME/main.c
