--- conflicted
+++ resolved
@@ -50,12 +50,8 @@
 #  \author Tomas Gonzalo
 #          (tomas.gonzalo@monash.edu)
 #  \date 2016 Apr, Dec
-<<<<<<< HEAD
-#  \date 2020 Apr, June
-=======
 #  \date 2019 June
 #  \date 2020 Apr
->>>>>>> 6eedae7b
 #
 #  \author James McKay
 #          (j.mckay14@imperial.ac.uk)
@@ -86,8 +82,6 @@
 #************************************************
 
 
-<<<<<<< HEAD
-=======
 # Compiler flags for AlterBBN
 if("${CMAKE_C_COMPILER_ID}" STREQUAL "Intel")
   set(AlterBBN_C_FLAGS "${BACKEND_C99_FLAGS} -fast")
@@ -133,7 +127,6 @@
   set_as_default_version("backend" ${name} ${ver})
 endif()
 
->>>>>>> 6eedae7b
 # CaptnGeneral
 set(name "capgen")
 set(ver "1.0")
@@ -645,51 +638,15 @@
 
 # - Setup HepMC-specific additions
 if(EXCLUDE_HEPMC)
-<<<<<<< HEAD
-  check_ditch_status(${name} ${ver} ${dir})
-  if(NOT ditched_${name}_${ver})
-    ExternalProject_Add(${name}_${ver}
-      DOWNLOAD_COMMAND ${DL_BACKEND} ${dl} ${md5} ${dir} ${name} ${ver}
-      SOURCE_DIR ${dir}
-      BUILD_IN_SOURCE 1
-      PATCH_COMMAND patch -p1 < ${patch_nohepmc}
-      CONFIGURE_COMMAND ./configure --enable-shared --cxx="${CMAKE_CXX_COMPILER}" --cxx-common="${pythia_CXXFLAGS}" --cxx-shared="${pythia_CXX_SHARED_FLAGS}" --lib-suffix=".so"
-      BUILD_COMMAND ${MAKE_PARALLEL} CXX="${CMAKE_CXX_COMPILER}" lib/${lib}.so
-      INSTALL_COMMAND ""
-    )
-    BOSS_backend(${name} ${ver} "nohepmc")
-    add_extra_targets("backend" ${name} ${ver} ${dir} ${dl} distclean)
-    set_as_default_version("backend" ${name} ${ver})
-  endif()
-=======
   set(pythia_depends_on "")
   set(patch "${PROJECT_SOURCE_DIR}/Backends/patches/${name}/${ver}/patch_${name}_${ver}_nohepmc.dif")
   set(EXTRA_CONFIG "")
   set(BOSS_suffix "nohepmc")
->>>>>>> 6eedae7b
 else()
   set(pythia_depends_on "hepmc")
   set(patch "${PROJECT_SOURCE_DIR}/Backends/patches/${name}/${ver}/patch_${name}_${ver}.dif")
   set(pythia_CXXFLAGS "${pythia_CXXFLAGS} -I${HEPMC_PATH}/local/include -I${HEPMC_PATH}/interfaces/pythia8/include")
   set(pythia_CXX_SHARED_FLAGS "${pythia_CXX_SHARED_FLAGS}  -L${HEPMC_LIB} -Wl,-rpath ${HEPMC_LIB} -lHepMC3")
-<<<<<<< HEAD
-  check_ditch_status(${name} ${ver} ${dir})
-  if(NOT ditched_${name}_${ver})
-    ExternalProject_Add(${name}_${ver}
-      DEPENDS hepmc
-      DOWNLOAD_COMMAND ${DL_BACKEND} ${dl} ${md5} ${dir} ${name} ${ver}
-      SOURCE_DIR ${dir}
-      BUILD_IN_SOURCE 1
-      PATCH_COMMAND patch -p1 < ${patch}
-      CONFIGURE_COMMAND ./configure --with-hepmc3=${HEPMC_PATH}/local --enable-shared --cxx="${CMAKE_CXX_COMPILER}" --cxx-common="${pythia_CXXFLAGS}" --cxx-shared="${pythia_CXX_SHARED_FLAGS}" --lib-suffix=".so"
-      BUILD_COMMAND ${MAKE_PARALLEL} CXX="${CMAKE_CXX_COMPILER}" lib/${lib}.so
-      INSTALL_COMMAND ""
-    )
-    BOSS_backend(${name} ${ver})
-    add_extra_targets("backend" ${name} ${ver} ${dir} ${dl} distclean)
-    set_as_default_version("backend" ${name} ${ver})
-  endif()
-=======
   set(EXTRA_CONFIG "--with-hepmc3=${HEPMC_PATH}/local")
   set(BOSS_suffix "")
 endif()
@@ -710,7 +667,6 @@
   BOSS_backend(${name} ${ver} ${BOSS_suffix})
   add_extra_targets("backend" ${name} ${ver} ${dir} ${dl} distclean)
   set_as_default_version("backend" ${name} ${ver})
->>>>>>> 6eedae7b
 endif()
 
 # Pythia external model (EM)
@@ -730,11 +686,7 @@
     SOURCE_DIR ${dir}
     BUILD_IN_SOURCE 1
     PATCH_COMMAND patch -p1 < ${patch}
-<<<<<<< HEAD
-    CONFIGURE_COMMAND ./configure --enable-shared --cxx="${CMAKE_CXX_COMPILER}" --cxx-common="${pythia_CXXFLAGS}" --cxx-shared="${pythia_CXX_SHARED_FLAGS}" --lib-suffix=".so"
-=======
     CONFIGURE_COMMAND ./configure --enable-shared --cxx="${CMAKE_CXX_COMPILER}" --cxx-common="${pythia_CXXFLAGS}" --cxx-shared="${pythia_CXX_SHARED_FLAGS}" --cxx-soname="${pythia_CXX_SONAME_FLAGS}" --lib-suffix=".so"
->>>>>>> 6eedae7b
     BUILD_COMMAND ${MAKE_PARALLEL} CXX="${CMAKE_CXX_COMPILER}" lib/${lib}.so
     INSTALL_COMMAND ""
   )
