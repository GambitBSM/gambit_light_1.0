--- conflicted
+++ resolved
@@ -987,11 +987,7 @@
     BUILD_IN_SOURCE 1
     PATCH_COMMAND patch -p1 < ${patch}
     CONFIGURE_COMMAND ""
-<<<<<<< HEAD
-    BUILD_COMMAND ${CMAKE_MAKE_PROGRAM} F90=${CMAKE_Fortran_COMPILER} FFLAGS=${GAMBIT_Fortran_FLAGS} ${lib}
-=======
     BUILD_COMMAND ${CMAKE_MAKE_PROGRAM} F90=${CMAKE_Fortran_COMPILER} FFLAGS=${BACKEND_Fortran_FLAGS} ${lib}
->>>>>>> 9238d839
     INSTALL_COMMAND ""
   )
   add_extra_targets("backend" ${name} ${ver} ${dir} ${dl} clean)
