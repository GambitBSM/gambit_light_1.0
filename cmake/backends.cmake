--- conflicted
+++ resolved
@@ -41,16 +41,14 @@
 #          (j.mckay14@imperial.ac.uk)
 #  \date 2016 Aug
 #
-<<<<<<< HEAD
 #  \author Ankit Beniwal
 #  	   (ankit.beniwal@adelaide.edu.au)
 #  \date 2016 Aug
 #  \date 2017 Jun
-=======
+#
 #  \author Aaron Vincent
 #          (aaron.vincent@cparc.ca)
 #  \date 2017 Sep, Nov
->>>>>>> fa1b4990
 #
 #************************************************
 
