--- conflicted
+++ resolved
@@ -48,75 +48,6 @@
   endif()
 endif()
 
-<<<<<<< HEAD
-# Add the ExampleBit_A_standalone executable
-if(EXISTS "${PROJECT_SOURCE_DIR}/ExampleBit_A/" AND (";${GAMBIT_BITS};" MATCHES ";ExampleBit_A;"))
-  if (NOT EXCLUDE_FLEXIBLESUSY)
-    set(ExampleBit_A_XTRA ${flexiblesusy_LDFLAGS})
-  endif()
-  if (NOT EXCLUDE_DELPHES)
-    set(ExampleBit_A_XTRA ${ExampleBit_A_XTRA} ${DELPHES_LDFLAGS} ${ROOT_LIBRARIES} ${ROOT_LIBRARY_DIR}/libEG.so)
-  endif()
-  add_gambit_executable(ExampleBit_A_standalone "${ExampleBit_A_XTRA}"
-                        SOURCES ${PROJECT_SOURCE_DIR}/ExampleBit_A/examples/ExampleBit_A_standalone_example.cpp 
-                                ${PROJECT_SOURCE_DIR}/ExampleBit_A/examples/standalone_functors.cpp 
-                                $<TARGET_OBJECTS:ExampleBit_A>
-                                ${GAMBIT_ALL_COMMON_OBJECTS}
-  )
-  if (NOT EXCLUDE_FLEXIBLESUSY)
-    add_dependencies(ExampleBit_A_standalone flexiblesusy)
-  endif()
-  if (NOT EXCLUDE_DELPHES)
-    add_dependencies(ExampleBit_A_standalone delphes)
-  endif()
-endif()
-
-# Add the ColliderBit_standalone executable
-if(EXISTS "${PROJECT_SOURCE_DIR}/ColliderBit/" AND (";${GAMBIT_BITS};" MATCHES ";ColliderBit;"))
-  if (NOT EXCLUDE_FLEXIBLESUSY)
-    set(ColliderBit_XTRA ${flexiblesusy_LDFLAGS})
-  endif()
-  if (NOT EXCLUDE_DELPHES)
-    set(ColliderBit_XTRA ${ColliderBit_XTRA} ${DELPHES_LDFLAGS} ${ROOT_LIBRARIES} ${ROOT_LIBRARY_DIR}/libEG.so)
-  endif()
-  add_gambit_executable(ColliderBit_standalone "${ColliderBit_XTRA}"
-                        SOURCES ${PROJECT_SOURCE_DIR}/ColliderBit/examples/ColliderBit_standalone_example.cpp
-                                ${PROJECT_SOURCE_DIR}/ColliderBit/examples/standalone_functors.cpp
-                                $<TARGET_OBJECTS:ColliderBit>
-                                ${GAMBIT_ALL_COMMON_OBJECTS}
-  )
-  if (NOT EXCLUDE_FLEXIBLESUSY)
-    add_dependencies(ColliderBit_standalone flexiblesusy)
-  endif()
-  if (NOT EXCLUDE_DELPHES)
-    add_dependencies(ColliderBit_standalone delphes)
-  endif()
-endif()
-
-# Add the FlavBit_standalone executable
-if(EXISTS "${PROJECT_SOURCE_DIR}/FlavBit/" AND (";${GAMBIT_BITS};" MATCHES ";FlavBit;"))
-  if (NOT EXCLUDE_FLEXIBLESUSY)
-    set(FlavBit_XTRA ${flexiblesusy_LDFLAGS})
-  endif()
-  if (NOT EXCLUDE_DELPHES)
-    set(FlavBit_XTRA ${FlavBit_XTRA} ${DELPHES_LDFLAGS} ${ROOT_LIBRARIES} ${ROOT_LIBRARY_DIR}/libEG.so)
-  endif()
-  add_gambit_executable(FlavBit_standalone "${FlavBit_XTRA}"
-                        SOURCES ${PROJECT_SOURCE_DIR}/FlavBit/examples/FlavBit_standalone_example.cpp
-                                ${PROJECT_SOURCE_DIR}/FlavBit/examples/standalone_functors.cpp
-                                $<TARGET_OBJECTS:FlavBit>
-                                ${GAMBIT_ALL_COMMON_OBJECTS}
-  )
-  if (NOT EXCLUDE_FLEXIBLESUSY)
-    add_dependencies(FlavBit_standalone flexiblesusy)
-  endif()
-  if (NOT EXCLUDE_DELPHES)
-    add_dependencies(FlavBit_standalone delphes)
-  endif()
-endif()
-
-=======
->>>>>>> 93e67666
 # Add the ScannerBit standalone executable
 if(EXISTS "${PROJECT_SOURCE_DIR}/ScannerBit/")
   if(EXISTS "${PROJECT_SOURCE_DIR}/Elements/") 
