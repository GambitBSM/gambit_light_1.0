--- conflicted
+++ resolved
@@ -55,13 +55,6 @@
   )
   set_target_properties(gambit PROPERTIES EXCLUDE_FROM_ALL 0)
 
-<<<<<<< HEAD
-  # Add the extras_printing target
-  add_extras(0 extras_printing)
-  add_dependencies(${PROJECT_NAME} extras_printing)
-
-=======
->>>>>>> 44ed05b9
   # EXPERIMENTAL: Linking against Electric Fence for heap corruption debugging
   #target_link_libraries(gambit PUBLIC efence) # just segfaults. Be good if it could be made to work though.
   # If Mathematica is present and the system is OS X, absolutize paths to avoid dylib errors
