# GAMBIT: Global and Modular BSM Inference Tool
#************************************************
# \file
#
#  CMake configuration script for final executables
#  of GAMBIT.
#
#************************************************
#
#  Authors (add name and date if you modify):
#
#  \author Antje Putze
#          (antje.putze@lapth.cnrs.fr)
#  \date 2014 Sep, Oct, Nov
#        2015 Feb
#
#  \author Pat Scott
#          (p.scott@imperial.ac.uk)
#  \date 2014 Nov, Dec
#
#************************************************

# Add the module standalones
add_custom_target(standalones)
include(cmake/standalones.cmake)

# Add the main GAMBIT executable
if(EXISTS "${PROJECT_SOURCE_DIR}/Core/")
<<<<<<< HEAD
#  if (NOT EXCLUDE_FLEXIBLESUSY)
#    set(gambit_XTRA ${flexiblesusy_LDFLAGS})
#  endif()
  if (NOT EXCLUDE_DELPHES)
    set(gambit_XTRA ${gambit_XTRA} ${DELPHES_LDFLAGS} ${ROOT_LIBRARIES} ${ROOT_LIBRARY_DIR}/libEG.so)
=======
  if (NOT EXCLUDE_FLEXIBLESUSY)
    set(gambit_XTRA ${flexiblesusy_LDFLAGS})
  endif()
  if (NOT EXCLUDE_ROOT)
    set(gambit_XTRA ${gambit_XTRA} ${ROOT_LIBRARIES})
    if (NOT EXCLUDE_RESTFRAMES)
      set(gambit_XTRA ${gambit_XTRA} ${RESTFRAMES_LDFLAGS})
    endif()
  endif()
  if (NOT EXCLUDE_HEPMC)
    set(gambit_XTRA ${gambit_XTRA} ${HEPMC_LDFLAGS})
>>>>>>> 0bd9019e
  endif()
  add_gambit_executable(${PROJECT_NAME} "${gambit_XTRA}"
                        SOURCES ${PROJECT_SOURCE_DIR}/Core/src/gambit.cpp
                                ${GAMBIT_ALL_COMMON_OBJECTS}
                                ${GAMBIT_BIT_OBJECTS}
                                $<TARGET_OBJECTS:Core>
                                $<TARGET_OBJECTS:Printers>
  )
  set_target_properties(gambit PROPERTIES EXCLUDE_FROM_ALL 0)
<<<<<<< HEAD
#  if (NOT EXCLUDE_FLEXIBLESUSY)
#    add_dependencies(gambit flexiblesusy)
#  endif()
  if (NOT EXCLUDE_DELPHES)
    add_dependencies(gambit delphes)
  endif()
=======
>>>>>>> 0bd9019e
  # If Mathematica is present and the system is OS X, absolutize paths to avoid dylib errors
  if (${HAVE_MATHEMATICA} AND ${CMAKE_SYSTEM_NAME} MATCHES "Darwin")
    Mathematica_ABSOLUTIZE_LIBRARY_DEPENDENCIES(gambit)
  endif()
endif()

# Add the ScannerBit standalone executable
if(EXISTS "${PROJECT_SOURCE_DIR}/ScannerBit/")
  if(EXISTS "${PROJECT_SOURCE_DIR}/Elements/")
<<<<<<< HEAD
#    if (NOT EXCLUDE_FLEXIBLESUSY)
#      set(ScannerBit_XTRA ${flexiblesusy_LDFLAGS})
#    endif()
    if (NOT EXCLUDE_DELPHES)
      set(ScannerBit_XTRA ${ScannerBit_XTRA} ${DELPHES_LDFLAGS} ${ROOT_LIBRARIES} ${ROOT_LIBRARY_DIR}/libEG.so)
=======
    if (NOT EXCLUDE_FLEXIBLESUSY)
      set(ScannerBit_XTRA ${flexiblesusy_LDFLAGS})
>>>>>>> 0bd9019e
    endif()
  endif()
  add_gambit_executable(ScannerBit_standalone "${ScannerBit_XTRA}"
                        SOURCES ${PROJECT_SOURCE_DIR}/ScannerBit/examples/ScannerBit_standalone.cpp
                                $<TARGET_OBJECTS:ScannerBit>
                                $<TARGET_OBJECTS:Printers>
                                ${GAMBIT_BASIC_COMMON_OBJECTS}
  )
  if(EXISTS "${PROJECT_SOURCE_DIR}/Elements/")
<<<<<<< HEAD
#    if (NOT EXCLUDE_FLEXIBLESUSY)
#      add_dependencies(ScannerBit_standalone flexiblesusy)
#    endif()
    if (NOT EXCLUDE_DELPHES)
      add_dependencies(ScannerBit_standalone delphes)
=======
    if (NOT EXCLUDE_FLEXIBLESUSY)
      add_dependencies(ScannerBit_standalone flexiblesusy)
>>>>>>> 0bd9019e
    endif()
  else()
    # Make sure the printers compile OK if the rest of GAMBIT is missing
    target_compile_definitions(Printers PRIVATE SCANNER_STANDALONE)
  endif()
  add_dependencies(standalones ScannerBit_standalone)
endif()

# Add C++ hdf5 combine tool, if we have HDF5 libraries
# There are a lot of annoying peripheral dependencies on GAMBIT things here, would be good to try and decouple things better
if(HDF5_FOUND)
  if(EXISTS "${PROJECT_SOURCE_DIR}/Printers/")
    if(EXISTS "${PROJECT_SOURCE_DIR}/Utils/")
       add_gambit_executable(hdf5combine ${HDF5_LIBRARIES}
                        SOURCES ${PROJECT_SOURCE_DIR}/Printers/standalone/manual_hdf5_combine.cpp
                                $<TARGET_OBJECTS:Printers>
                                ${GAMBIT_BASIC_COMMON_OBJECTS}
                                )
       set_target_properties(hdf5combine PROPERTIES RUNTIME_OUTPUT_DIRECTORY "${PROJECT_SOURCE_DIR}/Printers/bin")
    endif()
  endif()
endif()

<|MERGE_RESOLUTION|>--- conflicted
+++ resolved
@@ -26,16 +26,9 @@
 
 # Add the main GAMBIT executable
 if(EXISTS "${PROJECT_SOURCE_DIR}/Core/")
-<<<<<<< HEAD
 #  if (NOT EXCLUDE_FLEXIBLESUSY)
 #    set(gambit_XTRA ${flexiblesusy_LDFLAGS})
 #  endif()
-  if (NOT EXCLUDE_DELPHES)
-    set(gambit_XTRA ${gambit_XTRA} ${DELPHES_LDFLAGS} ${ROOT_LIBRARIES} ${ROOT_LIBRARY_DIR}/libEG.so)
-=======
-  if (NOT EXCLUDE_FLEXIBLESUSY)
-    set(gambit_XTRA ${flexiblesusy_LDFLAGS})
-  endif()
   if (NOT EXCLUDE_ROOT)
     set(gambit_XTRA ${gambit_XTRA} ${ROOT_LIBRARIES})
     if (NOT EXCLUDE_RESTFRAMES)
@@ -44,7 +37,6 @@
   endif()
   if (NOT EXCLUDE_HEPMC)
     set(gambit_XTRA ${gambit_XTRA} ${HEPMC_LDFLAGS})
->>>>>>> 0bd9019e
   endif()
   add_gambit_executable(${PROJECT_NAME} "${gambit_XTRA}"
                         SOURCES ${PROJECT_SOURCE_DIR}/Core/src/gambit.cpp
@@ -54,15 +46,6 @@
                                 $<TARGET_OBJECTS:Printers>
   )
   set_target_properties(gambit PROPERTIES EXCLUDE_FROM_ALL 0)
-<<<<<<< HEAD
-#  if (NOT EXCLUDE_FLEXIBLESUSY)
-#    add_dependencies(gambit flexiblesusy)
-#  endif()
-  if (NOT EXCLUDE_DELPHES)
-    add_dependencies(gambit delphes)
-  endif()
-=======
->>>>>>> 0bd9019e
   # If Mathematica is present and the system is OS X, absolutize paths to avoid dylib errors
   if (${HAVE_MATHEMATICA} AND ${CMAKE_SYSTEM_NAME} MATCHES "Darwin")
     Mathematica_ABSOLUTIZE_LIBRARY_DEPENDENCIES(gambit)
@@ -72,17 +55,9 @@
 # Add the ScannerBit standalone executable
 if(EXISTS "${PROJECT_SOURCE_DIR}/ScannerBit/")
   if(EXISTS "${PROJECT_SOURCE_DIR}/Elements/")
-<<<<<<< HEAD
 #    if (NOT EXCLUDE_FLEXIBLESUSY)
 #      set(ScannerBit_XTRA ${flexiblesusy_LDFLAGS})
 #    endif()
-    if (NOT EXCLUDE_DELPHES)
-      set(ScannerBit_XTRA ${ScannerBit_XTRA} ${DELPHES_LDFLAGS} ${ROOT_LIBRARIES} ${ROOT_LIBRARY_DIR}/libEG.so)
-=======
-    if (NOT EXCLUDE_FLEXIBLESUSY)
-      set(ScannerBit_XTRA ${flexiblesusy_LDFLAGS})
->>>>>>> 0bd9019e
-    endif()
   endif()
   add_gambit_executable(ScannerBit_standalone "${ScannerBit_XTRA}"
                         SOURCES ${PROJECT_SOURCE_DIR}/ScannerBit/examples/ScannerBit_standalone.cpp
@@ -91,17 +66,9 @@
                                 ${GAMBIT_BASIC_COMMON_OBJECTS}
   )
   if(EXISTS "${PROJECT_SOURCE_DIR}/Elements/")
-<<<<<<< HEAD
 #    if (NOT EXCLUDE_FLEXIBLESUSY)
 #      add_dependencies(ScannerBit_standalone flexiblesusy)
 #    endif()
-    if (NOT EXCLUDE_DELPHES)
-      add_dependencies(ScannerBit_standalone delphes)
-=======
-    if (NOT EXCLUDE_FLEXIBLESUSY)
-      add_dependencies(ScannerBit_standalone flexiblesusy)
->>>>>>> 0bd9019e
-    endif()
   else()
     # Make sure the printers compile OK if the rest of GAMBIT is missing
     target_compile_definitions(Printers PRIVATE SCANNER_STANDALONE)
