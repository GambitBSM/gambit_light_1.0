--- conflicted
+++ resolved
@@ -18,19 +18,14 @@
 #          (p.scott@imperial.ac.uk)
 #  \date 2014 Nov, Dec
 #
-<<<<<<< HEAD
 #  \author Tomas Gonzalo
-#          (tomas.gonzalo@monash.edu)
+#          (gonzalo@physik.rwth-aachen.de)
 #  \date 2019 Oct
-=======
+#  \date 2021 Mar
+#
 #  \author Christopher Chang
 #          (christopher.chang@uqconnect.edu.au)
 #  \date 2021 Feb
-#
-#  \author Tomas Gonzalo
-#          (gonzalo@physik.rwth-aachen.de)
-#  \date 2021 Mar
->>>>>>> 0a88cdfc
 #
 #************************************************
 
