# GAMBIT: Global and Modular BSM Inference Tool
#************************************************
# \file
#
#  Cmake configuration script to look for optional
#  things for GAMBIT.
#
#************************************************
#
#  Authors (add name and date if you modify):
#
#  \author Antje Putze
#          (antje.putze@lapth.cnrs.fr)
#  \date 2014 Sep, Oct, Nov
#
#  \author Pat Scott
#          (p.scott@imperial.ac.uk)
#  \date 2014 Nov, Dec
#
#  \author Ben Farmer
#          (benjamin.farmer@fysik.su.se)
#  \date 2015 May
#
#  \author Will Handley
#          (wh260@cam.ac.uk)
#  \date 2018 May
#
#************************************************

# Check for MPI libraries; disable manually with "cmake -DMPI=OFF .."
option(MPI "Compile with MPI enabled" ON)
if(MPI)
  find_package(MPI)
  # Do things for GAMBIT itself
  if(MPI_C_FOUND OR MPI_CXX_FOUND)
    message("${BoldYellow}-- MPI C/C++ libraries found. GAMBIT will be MPI-enabled.${ColourReset}")
    add_definitions(-DWITH_MPI)
    if(MPI_CXX_FOUND)
      include_directories(${MPI_CXX_INCLUDE_PATH})
      add_definitions(${MPI_CXX_COMPILE_FLAGS})
    endif()
    if(MPI_C_FOUND)
      include_directories(${MPI_C_INCLUDE_PATH})
      add_definitions(${MPI_C_COMPILE_FLAGS})
      if (NOT MPI_CXX_FOUND)
        message("${Red}-- Warning: C MPI libraries found, but not C++ MPI libraries.  Usually that's OK, but")
        message("   if you experience MPI linking errors, please install C++ MPI libraries as well.${CoulourReset}")
      endif()
    endif()
  else()
    message("${BoldRed}   Missing C MPI installation.  GAMBIT will not be MPI-enabled.${ColourReset}")
  endif()
  # Do things for Fortran backends and scanners
  if(MPI_Fortran_FOUND)
    if(MPI_C_FOUND)
      message("${BoldYellow}-- MPI Fortran libraries found. Fortran scanners will be MPI-enabled.${ColourReset}")
      # Includes
      foreach(dir ${MPI_Fortran_INCLUDE_PATH})
        set(GAMBIT_MPI_F_INC "${GAMBIT_MPI_F_INC} -I${dir}")
      endforeach()
      string(STRIP "${GAMBIT_MPI_F_INC}" GAMBIT_MPI_F_INC)
      set(BACKEND_Fortran_FLAGS_PLUS_MPI "${MPI_Fortran_COMPILE_FLAGS} ${BACKEND_Fortran_FLAGS} -DMPI ${GAMBIT_MPI_F_INC}")
      string(STRIP "${BACKEND_Fortran_FLAGS_PLUS_MPI}" BACKEND_Fortran_FLAGS_PLUS_MPI)
      # Libraries
      foreach(lib ${MPI_Fortran_LIBRARIES})
        set(GAMBIT_MPI_F_LIB "${GAMBIT_MPI_F_LIB} ${lib}")
      endforeach()
      if (NOT ${CMAKE_SYSTEM_NAME} MATCHES "Darwin")
        set(GAMBIT_MPI_F_LIB "-Wl,--no-as-needed ${GAMBIT_MPI_F_LIB}")
      endif()
      string(STRIP "${GAMBIT_MPI_F_LIB}" GAMBIT_MPI_F_LIB)
      set(CMAKE_Fortran_MPI_SO_LINK_FLAGS "${MPI_Fortran_LINK_FLAGS} ${GAMBIT_MPI_F_LIB}")
      string(STRIP "${CMAKE_Fortran_MPI_SO_LINK_FLAGS}" CMAKE_Fortran_MPI_SO_LINK_FLAGS)
    endif()
  else()
    message("${BoldRed}   Missing Fortran MPI installation.  Fortran scanners will not be MPI-enabled.${ColourReset}")
  endif()

  # Do things for C++ backends and scanners
  if(MPI_CXX_FOUND)
    if(MPI_C_FOUND)
      message("${BoldYellow}-- MPI C++ libraries found. C++ scanners will be MPI-enabled.${ColourReset}")
      # Includes
      foreach(dir ${MPI_CXX_INCLUDE_PATH})
        set(GAMBIT_MPI_CXX_INC "${GAMBIT_MPI_CXX_INC} -I${dir}")
      endforeach()
      string(STRIP "${GAMBIT_MPI_CXX_INC}" GAMBIT_MPI_CXX_INC)
      set(BACKEND_CXX_FLAGS_PLUS_MPI "${MPI_CXX_COMPILE_FLAGS} ${BACKEND_CXX_FLAGS} -DMPI ${GAMBIT_MPI_CXX_INC}")
      string(STRIP "${BACKEND_CXX_FLAGS_PLUS_MPI}" BACKEND_CXX_FLAGS_PLUS_MPI)
      # Libraries
      foreach(lib ${MPI_CXX_LIBRARIES})
        set(GAMBIT_MPI_CXX_LIB "${GAMBIT_MPI_CXX_LIB} ${lib}")
      endforeach()
      if (NOT ${CMAKE_SYSTEM_NAME} MATCHES "Darwin")
        set(GAMBIT_MPI_CXX_LIB "-Wl,--no-as-needed ${GAMBIT_MPI_CXX_LIB}")
      endif()
      string(STRIP "${GAMBIT_MPI_CXX_LIB}" GAMBIT_MPI_CXX_LIB)
      set(CMAKE_CXX_MPI_SO_LINK_FLAGS "${MPI_CXX_LINK_FLAGS} ${GAMBIT_MPI_F_LIB}")
      string(STRIP "${CMAKE_CXX_MPI_SO_LINK_FLAGS}" CMAKE_CXX_MPI_SO_LINK_FLAGS)
    endif()
  else()
    message("${BoldRed}   Missing C++ MPI installation.  C++ scanners will not be MPI-enabled.${ColourReset}")
  endif()
else()
  message("${BoldCyan} X MPI manually disabled. Executables will not be parallelised via MPI.${ColourReset}")
endif()

# Check for LAPACK.  Cmake native findLAPACK isn't very thorough, so we need to do a bit more work here.
if(NOT LAPACK_LINKLIBS)
  find_package(LAPACK)
  if(LAPACK_FOUND)
    # Check the libs for MKL
    string(FIND "${LAPACK_LIBRARIES}" "libmkl_" FOUND_MKL)
    foreach(lib ${LAPACK_LIBRARIES})
      string(REGEX REPLACE "^(.*)/(.*)\\..*$" "\\1" BLAS_LAPACK_LOCATION ${lib})
      if(NOT ${FOUND_MKL} EQUAL -1)
        # Add the silver-bullet SDL mkl_rt.so if possible.
        set(SDL "${BLAS_LAPACK_LOCATION}/libmkl_rt.so")
        if(EXISTS ${SDL})
          set(LAPACK_LINKLIBS "${LAPACK_LINKLIBS} ${SDL}")
        endif()
      endif()
      string(FIND "${lib}" ".framework" IS_FRAMEWORK)
      if(NOT ${IS_FRAMEWORK} EQUAL -1)
        string(REGEX REPLACE "^(.*)/(.*)\\.framework.*$" "-F\\1 -framework \\2" lib ${lib})
      endif()
      set(LAPACK_LINKLIBS "${LAPACK_LINKLIBS} ${lib}")
    endforeach()
    string(STRIP "${LAPACK_LINKLIBS}" LAPACK_LINKLIBS)
    message("   using the following LAPACK libraries: ${LAPACK_LINKLIBS}")
  endif()
else()
  message("${BoldCyan}   LAPACK linking commands provided by hand; skipping cmake search and assuming no LAPACK-dependent components need to be ditched.${ColourReset}")
endif()
string( REGEX MATCH "\\.l*a[:space:]*$" LAPACK_STATIC "${LAPACK_LINKLIBS}" )
if(LAPACK_STATIC OR (NOT LAPACK_LINKLIBS AND NOT LAPACK_FOUND))
  message(FATAL_ERROR "${BoldRed}LAPACK shared libraries are currently required in order to build GAMBIT.${ColourReset}")
  # In future MN and FS need to be ditched if lapack cannot be found, and the build allowed to continue.
  message("${BoldRed}   LAPACK shared library not found. Excluding FlexibleSUSY and MultiNest from GAMBIT configuration. ${ColourReset}")
endif()

# Check for ROOT.  Always look, in case the wise user has uninstalled it since last cmaking.
unset(ROOT_CONFIG_EXECUTABLE CACHE)
find_package(ROOT)
if (NOT ROOT_FOUND OR ROOT_VERSION VERSION_GREATER 6)
<<<<<<< HEAD
  # Excluding GreAT, Delphes and RestFrames from GAMBIT
  if (NOT ROOT_FOUND)
    message("${BoldRed}   No ROOT installation found. Excluding GreAT, Delphes and RestFrames from GAMBIT configuration. ${ColourReset}")
    set (EXCLUDE_ROOT TRUE)
    set (EXCLUDE_DELPHES TRUE)
    set (itch "${itch}" "Delphes" "great" "RestFrames")
    set (itch "${itch}" "Delphes" "great")
=======
  # Excluding GreAT and RestFrames from GAMBIT
  if (NOT ROOT_FOUND)
    message("${BoldRed}   No ROOT installation found. Excluding GreAT and RestFrames from GAMBIT configuration. ${ColourReset}")
    set (EXCLUDE_ROOT TRUE)
    set (itch "${itch}" "great" "RestFrames")
>>>>>>> 2e938080
  else()
    set (ROOT_6_OR_LATER_FOUND 1)
    include_directories(${ROOT_INCLUDE_DIR})
    set (EXCLUDE_ROOT FALSE)
  endif()
else()
  include_directories(${ROOT_INCLUDE_DIR})
  set (EXCLUDE_ROOT FALSE)
<<<<<<< HEAD
endif()

# If ROOT was found, check for RestFrames. Else, exlude it.
if(ROOT_FOUND)
  find_package(RestFrames)
  if(RestFrames_FOUND)
    message("-- Found RestFrames library ${RestFrames_LIBRARY}.")
    set(EXCLUDE_RESTFRAMES FALSE)
  else()
    message("-- RestFrames not found. RestFrames-dependent analyses in ColliderBit will be deactivated.")
    message("   To install RestFrames, run 'make restframes'.")
    set(EXCLUDE_RESTFRAMES TRUE)
  endif()
else()
    message("-- RestFrames-dependent analyses in ColliderBit will be deactivated since ROOT was not found.")
    set (EXCLUDE_RESTFRAMES TRUE)
=======
>>>>>>> 2e938080
endif()

# Check for HDF5 libraries
find_package(HDF5 QUIET COMPONENTS C)
if(HDF5_FOUND)
  include_directories(${HDF5_INCLUDE_DIR})  # for older versions of cmake
  include_directories(${HDF5_INCLUDE_DIRS}) # for newer cmake
  message("-- Found HDF5 libraries: ${HDF5_LIBRARIES}")
  if (VERBOSE)
    message(STATUS ${HDF5_INCLUDE_DIRS} ${HDF5_INCLUDE_DIR})
  endif()
else()
  message("${BoldRed}   No HDF5 C libraries found. Excluding hdf5printer and hdf5reader from GAMBIT configuration.${ColourReset}")
  set (itch "${itch}" "hdf5printer" "hdf5reader")
endif()
<|MERGE_RESOLUTION|>--- conflicted
+++ resolved
@@ -143,21 +143,11 @@
 unset(ROOT_CONFIG_EXECUTABLE CACHE)
 find_package(ROOT)
 if (NOT ROOT_FOUND OR ROOT_VERSION VERSION_GREATER 6)
-<<<<<<< HEAD
-  # Excluding GreAT, Delphes and RestFrames from GAMBIT
-  if (NOT ROOT_FOUND)
-    message("${BoldRed}   No ROOT installation found. Excluding GreAT, Delphes and RestFrames from GAMBIT configuration. ${ColourReset}")
-    set (EXCLUDE_ROOT TRUE)
-    set (EXCLUDE_DELPHES TRUE)
-    set (itch "${itch}" "Delphes" "great" "RestFrames")
-    set (itch "${itch}" "Delphes" "great")
-=======
   # Excluding GreAT and RestFrames from GAMBIT
   if (NOT ROOT_FOUND)
     message("${BoldRed}   No ROOT installation found. Excluding GreAT and RestFrames from GAMBIT configuration. ${ColourReset}")
     set (EXCLUDE_ROOT TRUE)
     set (itch "${itch}" "great" "RestFrames")
->>>>>>> 2e938080
   else()
     set (ROOT_6_OR_LATER_FOUND 1)
     include_directories(${ROOT_INCLUDE_DIR})
@@ -166,25 +156,6 @@
 else()
   include_directories(${ROOT_INCLUDE_DIR})
   set (EXCLUDE_ROOT FALSE)
-<<<<<<< HEAD
-endif()
-
-# If ROOT was found, check for RestFrames. Else, exlude it.
-if(ROOT_FOUND)
-  find_package(RestFrames)
-  if(RestFrames_FOUND)
-    message("-- Found RestFrames library ${RestFrames_LIBRARY}.")
-    set(EXCLUDE_RESTFRAMES FALSE)
-  else()
-    message("-- RestFrames not found. RestFrames-dependent analyses in ColliderBit will be deactivated.")
-    message("   To install RestFrames, run 'make restframes'.")
-    set(EXCLUDE_RESTFRAMES TRUE)
-  endif()
-else()
-    message("-- RestFrames-dependent analyses in ColliderBit will be deactivated since ROOT was not found.")
-    set (EXCLUDE_RESTFRAMES TRUE)
-=======
->>>>>>> 2e938080
 endif()
 
 # Check for HDF5 libraries
