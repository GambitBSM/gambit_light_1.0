# GAMBIT: Global and Modular BSM Inference Tool
#************************************************
# \file
#
#  Cmake configuration script to look for optional
#  things for GAMBIT-light, based on the 
#  corresponding file for GAMBIT.
#
#************************************************
#
#  Authors (add name and date if you modify):
#
#  \author Antje Putze
#          (antje.putze@lapth.cnrs.fr)
#  \date 2014 Sep, Oct, Nov
#
#  \author Pat Scott
#          (p.scott@imperial.ac.uk)
#  \date 2014 Nov, Dec
#
#  \author Ben Farmer
#          (benjamin.farmer@fysik.su.se)
#  \date 2015 May
#
#  \author Will Handley
#          (wh260@cam.ac.uk)
#  \date 2018 May, Dec
#
#  \author Anders Kvellestad
#          (anders.kvellestad@fys.uio.no)
#  \date 2023 May
#
#************************************************

# Check for MPI libraries; enable manually with "cmake -DWITH_MPI=ON .."
option(WITH_MPI "Compile with MPI enabled" OFF)
if(WITH_MPI)
  find_package(MPI)

  # Do things for GAMBIT itself
  if(MPI_C_FOUND OR MPI_CXX_FOUND)
    message("${BoldYellow}-- MPI C/C++ libraries found. GAMBIT will be MPI-enabled.${ColourReset}")
    add_definitions(-DWITH_MPI)

    # Check if we need to work around homebrew OpenMPI formula rpath bug
    if(BREW)
      string(FIND "Cellar/open-mpi" MPI_C_LIBRARIES MPI_FROM_BREW)
      if(MPI_FROM_BREW)
        execute_process(COMMAND ${BREW} deps open-mpi RESULT_VARIABLE BREW_RESULT_CODE OUTPUT_QUIET ERROR_QUIET)
        string(FIND "gcc" RESULT_VARIABLE OPEN_MPI_DEPENDS_ON_GCC)
        if(OPEN_MPI_DEPENDS_ON_GCC AND NOT BREW_RESULT_CODE)
          execute_process(COMMAND ${BREW} ls gcc --verbose RESULT_VARIABLE BREW_RESULT_CODE OUTPUT_VARIABLE GCC_LS_VERBOSE)
          if(BREW_RESULT_CODE)
            message(FATAL_ERROR "You are using Open-MPI from homebrew, which depends on gcc (from homebrew) -- but you have removed gcc.  Please reinstall it with \"brew install gcc\".")
          else()
            # Cmake regex makes me want to stab myself in the eye; this should really be possible in one line.
            string(REPLACE "\n" ";" GCC_LS_VERBOSE "${GCC_LS_VERBOSE}")
            string(REGEX MATCH ";[^;]*/libgcc_s" GCC_LS_VERBOSE "${GCC_LS_VERBOSE}")
            string(REPLACE ";" "" GCC_LS_VERBOSE "${GCC_LS_VERBOSE}")
            string(REPLACE "/libgcc_s" "" GCC_LIB_DIR "${GCC_LS_VERBOSE}")
            list(APPEND MPI_CXX_LIBRARIES "-L${GCC_LIB_DIR}")
            list(APPEND MPI_C_LIBRARIES "-L${GCC_LIB_DIR}")
          endif()
        endif()
      endif()
    endif()

    if(MPI_CXX_FOUND)
      include_directories(${MPI_CXX_INCLUDE_PATH})
      add_definitions(${MPI_CXX_COMPILE_FLAGS})
    endif()

    if(MPI_C_FOUND)
      include_directories(${MPI_C_INCLUDE_PATH})
      add_definitions(${MPI_C_COMPILE_FLAGS})
      list(APPEND MPI_C_LIBRARIES "-L${GCC_LIB_DIR}")
      if (NOT MPI_CXX_FOUND)
        message("${Red}-- Warning: C MPI libraries found, but not C++ MPI libraries.  Usually that's OK, but")
        message("   if you experience MPI linking errors, please install C++ MPI libraries as well.${CoulourReset}")
      endif()
    endif()

  else()
    message("${BoldRed}   Missing C MPI installation.  GAMBIT will not be MPI-enabled.${ColourReset}")
  endif()

  # Do things for Fortran backends and scanners
  if(MPI_Fortran_FOUND)
    if(MPI_C_FOUND)
      message("${BoldYellow}-- MPI Fortran libraries found. Fortran scanners will be MPI-enabled.${ColourReset}")
      # Includes
      foreach(dir ${MPI_Fortran_INCLUDE_PATH})
        set(GAMBIT_MPI_F_INC "${GAMBIT_MPI_F_INC} -I${dir}")
      endforeach()
      string(STRIP "${GAMBIT_MPI_F_INC}" GAMBIT_MPI_F_INC)
      set(BACKEND_Fortran_FLAGS_PLUS_MPI "${MPI_Fortran_COMPILE_FLAGS} ${BACKEND_Fortran_FLAGS} -DMPI ${GAMBIT_MPI_F_INC}")
      # Avoid errors from old-style Fortran MPI headers when compiling with gfortran 10 or later.
      if("${CMAKE_Fortran_COMPILER_ID}" STREQUAL "GNU" AND NOT CMAKE_Fortran_COMPILER_VERSION VERSION_LESS 10)
        set(BACKEND_Fortran_FLAGS_PLUS_MPI "${BACKEND_Fortran_FLAGS_PLUS_MPI} -fallow-argument-mismatch")
      endif()
      string(STRIP "${BACKEND_Fortran_FLAGS_PLUS_MPI}" BACKEND_Fortran_FLAGS_PLUS_MPI)
      # Libraries
      foreach(lib ${MPI_Fortran_LIBRARIES})
        set(GAMBIT_MPI_F_LIB "${GAMBIT_MPI_F_LIB} ${lib}")
      endforeach()
      if (NOT ${CMAKE_SYSTEM_NAME} MATCHES "Darwin")
        set(GAMBIT_MPI_F_LIB "-Wl,--no-as-needed ${GAMBIT_MPI_F_LIB}")
      endif()
      string(STRIP "${GAMBIT_MPI_F_LIB}" GAMBIT_MPI_F_LIB)
      set(CMAKE_Fortran_MPI_SO_LINK_FLAGS "${MPI_Fortran_LINK_FLAGS} ${GAMBIT_MPI_F_LIB}")
      string(STRIP "${CMAKE_Fortran_MPI_SO_LINK_FLAGS}" CMAKE_Fortran_MPI_SO_LINK_FLAGS)
    endif()
  else()
    message("${BoldRed}   Missing Fortran MPI installation.  Fortran scanners will not be MPI-enabled.${ColourReset}")
  endif()

  # Do things for C++ backends and scanners
  if(MPI_CXX_FOUND)
    if(MPI_C_FOUND)
      message("${BoldYellow}-- MPI C++ libraries found. C++ scanners will be MPI-enabled.${ColourReset}")
      # Includes
      foreach(dir ${MPI_CXX_INCLUDE_PATH})
        set(GAMBIT_MPI_CXX_INC "${GAMBIT_MPI_CXX_INC} -I${dir}")
      endforeach()
      string(STRIP "${GAMBIT_MPI_CXX_INC}" GAMBIT_MPI_CXX_INC)
      set(BACKEND_CXX_FLAGS_PLUS_MPI "${MPI_CXX_COMPILE_FLAGS} ${BACKEND_CXX_FLAGS} -DUSE_MPI ${GAMBIT_MPI_CXX_INC}")
      string(STRIP "${BACKEND_CXX_FLAGS_PLUS_MPI}" BACKEND_CXX_FLAGS_PLUS_MPI)
      # Libraries
      foreach(lib ${MPI_CXX_LIBRARIES})
        set(GAMBIT_MPI_CXX_LIB "${GAMBIT_MPI_CXX_LIB} ${lib}")
      endforeach()
      if (NOT ${CMAKE_SYSTEM_NAME} MATCHES "Darwin")
        set(GAMBIT_MPI_CXX_LIB "-Wl,--no-as-needed ${GAMBIT_MPI_CXX_LIB}")
      endif()
      string(STRIP "${GAMBIT_MPI_CXX_LIB}" GAMBIT_MPI_CXX_LIB)
      set(CMAKE_CXX_MPI_SO_LINK_FLAGS "${MPI_CXX_LINK_FLAGS} ${GAMBIT_MPI_CXX_LIB}")
      string(STRIP "${CMAKE_CXX_MPI_SO_LINK_FLAGS}" CMAKE_CXX_MPI_SO_LINK_FLAGS)
    endif()
  else()
    message("${BoldRed}   Missing C++ MPI installation.  C++ scanners will not be MPI-enabled.${ColourReset}")
  endif()
else()
  message("${BoldCyan} X MPI is disabled. Executables will not be parallelised with MPI. Please use -DWITH_MPI=ON to enable MPI.${ColourReset}")
endif()

# Check for LAPACK.  Cmake native findLAPACK isn't very thorough, so we need to do a bit more work here.
if(NOT LAPACK_LINKLIBS)
  find_package(LAPACK)
  if(LAPACK_FOUND)
    # Check the libs for MKL
    string(FIND "${LAPACK_LIBRARIES}" "libmkl_" FOUND_MKL)
    if(NOT ${FOUND_MKL} EQUAL -1)
      string(FIND "${LAPACK_LIBRARIES}" "libmkl_rt" FOUND_MKLRT)
      if(NOT ${FOUND_MKLRT} EQUAL -1)
        set(SDL_ADDED TRUE)
      else()
        set(SDL_ADDED FALSE)
      endif()
    endif()
    # Step through the libraries and fix their names up before adding them to the final list
    foreach(lib ${LAPACK_LIBRARIES})
      string(REGEX REPLACE "^(.*)/(.*)\\..*$" "\\1" BLAS_LAPACK_LOCATION ${lib})
      if(NOT ${FOUND_MKL} EQUAL -1)
        # Add the library location to the rpath, in case it wants to dynamically load other libs
        if(EXISTS BLAS_LAPACK_LOCATION)
          set(CMAKE_INSTALL_RPATH "${CMAKE_INSTALL_RPATH};${BLAS_LAPACK_LOCATION}")
        endif()
        # Add the silver-bullet SDL mkl_rt.so if possible.
        set(SDL "${BLAS_LAPACK_LOCATION}/libmkl_rt.so")
        if(NOT SDL_ADDED AND EXISTS ${SDL})
          set(LAPACK_LINKLIBS "${LAPACK_LINKLIBS} ${SDL}")
          set(SDL_ADDED TRUE)
        endif()
        # Make sure FindLAPACK.cmake doesn't clobber gcc's openmp
        string(FIND "${lib}" "iomp5" IS_IOMP5)
        string(FIND "${lib}" "mkl_intel_thread" IS_MKLINTELTHREAD)
        if("${CMAKE_CXX_COMPILER_ID}" STREQUAL "GNU" OR "${CMAKE_CXX_COMPILER_ID}" STREQUAL "Clang" OR "${CMAKE_CXX_COMPILER_ID}" STREQUAL "AppleClang")
          if(NOT ${IS_IOMP5} EQUAL -1)
            set(lib "")
          endif()
          if(NOT ${IS_MKLINTELTHREAD} EQUAL -1)
            string(REGEX REPLACE "intel_thread" "def" DEF ${lib})
            string(REGEX REPLACE "intel_thread" "gnu_thread" lib ${lib})
            if(NOT EXISTS ${lib} OR NOT EXISTS ${DEF})
              message(FATAL_ERROR "${BoldRed}You are using the GNU or LLVM C++ compiler, but cmake's automatic FindLAPACK.cmake"
                                  "script is trying to link to the intel MKL library, using the intel OpenMP implementation."
                                  "I tried to force MKL to use the GNU OpenMP implementation, but I cannot find one or both of "
                                  "libmkl_def.so and libmkl_gnu_thread.so.  Please rerun cmake, manually specifying what LAPACK"
                                  "libraries to use, via e.g."
                                  "  cmake -DLAPACK_LINKLIBS=\"<your libs>\" ..${ColourReset}")
            endif()
            # Add the mkl_def.so library needed by mkl_gnu_thread.  Let mkl_gnu_thread get added below.
            set(LAPACK_LINKLIBS "${LAPACK_LINKLIBS} ${DEF}")
          endif()
        endif()
      endif()
      string(FIND "${lib}" ".framework" IS_FRAMEWORK)
      if(NOT ${IS_FRAMEWORK} EQUAL -1)
        string(REGEX REPLACE "^(.*)/(.*)\\.framework.*$" "-F\\1 -framework \\2" lib ${lib})
      endif()
      set(LAPACK_LINKLIBS "${LAPACK_LINKLIBS} ${lib}")
    endforeach()
    string(STRIP "${LAPACK_LINKLIBS}" LAPACK_LINKLIBS)
    message("   Using the following LAPACK libraries: ${LAPACK_LINKLIBS}")
  endif()
else()
  message("${BoldCyan}   LAPACK linking commands provided by hand; skipping cmake search and assuming no LAPACK-dependent components need to be ditched.${ColourReset}")
endif()
string( REGEX MATCH "l.*\\.a( |$)" LAPACK_STATIC "${LAPACK_LINKLIBS}" )
if(LAPACK_STATIC)
  message(FATAL_ERROR "${BoldRed}LAPACK static library detected. Shared LAPACK libraries are required in order to build GAMBIT.${ColourReset}")
endif()
if(NOT LAPACK_LINKLIBS AND NOT LAPACK_FOUND)
  # In future MN and FS need to be ditched if lapack cannot be found, and the build allowed to continue.
  message(FATAL_ERROR "${BoldRed}LAPACK shared library not found.${ColourReset}")
<<<<<<< HEAD
  message("${BoldRed}   LAPACK shared library not found. Excluding MultiNest from GAMBIT configuration. ${ColourReset}")
=======
  message("${BoldRed}   LAPACK shared library not found. Excluding FlexibleSUSY and MultiNest from GAMBIT configuration. ${ColourReset}")
endif()

# Helper function to check if ROOT has been compiled with the same standard as we are using here.  If not, downgrade to the standard that ROOT was compiled with.
function(check_root_std_flag)
  # Loop over C++ standards
  set(std_list "17;1z;14;1y;11;0x")
  foreach(std ${std_list})
    set(CXX_FLAG "-std=c++${std}")
    set(CXX_FLAG_RE "-std=c\\+\\+${std}")
    # Check in ROOT_CXX_FLAGS
    if (NOT ROOT_USES_STD)
      string(REGEX MATCH ${CXX_FLAG_RE} ROOT_USES_STD ${ROOT_CXX_FLAGS})
      if (ROOT_USES_STD)
        message("${BoldYellow}   This ROOT was compiled with ${CXX_FLAG}.${ColourReset}")
        set(ROOT_STD "${std}")
        set(ROOT_CXX_FLAG "${CXX_FLAG}")
        set(ROOT_CXX_FLAG_RE "${CXX_FLAG_RE}")
      endif()
    endif()
    # Check in CMAKE_CXX_FLAGS
    if(NOT CMAKE_USES_STD)
      string(REGEX MATCH ${CXX_FLAG_RE} CMAKE_USES_STD ${CMAKE_CXX_FLAGS})
      if (CMAKE_USES_STD)
        set(CMAKE_STD "${std}")
        set(CMAKE_CXX_FLAG "${CXX_FLAG}")
        set(CMAKE_CXX_FLAG_RE "${CXX_FLAG_RE}")
      endif()
    endif()
    # Check in BACKEND_CXX_FLAGS
    if(NOT BACKEND_USES_STD)
      string(REGEX MATCH ${CXX_FLAG_RE} BACKEND_USES_STD ${BACKEND_CXX_FLAGS})
      if (BACKEND_USES_STD)
        set(BACKEND_STD "${std}")
        set(BACKEND_CXX_FLAG "${CXX_FLAG}")
        set(BACKEND_CXX_FLAG_RE "${CXX_FLAG_RE}")
      endif()
    endif()
    # Should we downgrade the -std flag used in CMAKE_CXX_FLAGS?
    if ((CMAKE_USES_STD) AND (NOT ROOT_USES_STD))
      set(DOWNGRADE_CMAKE_STD "True")
    endif()
    # Should we downgrade the -std flag used in BACKEND_CXX_FLAGS?
    if ((BACKEND_USES_STD) AND (NOT ROOT_USES_STD))
      set(DOWNGRADE_BACKEND_STD "True")
    endif()
  endforeach()
  # Did we figure out the std used by ROOT?
  if(NOT ROOT_USES_STD)
    message(FATAL_ERROR "${BoldRed}Unable to detect what flavour of C++ your installation of ROOT has "
                        "been compiled with; please set -DWITH_ROOT=OFF.${ColourReset}")
  endif()
  # Check that the std used by ROOT is OK
  CHECK_CXX_COMPILER_FLAG(${ROOT_CXX_FLAG} COMPILER_SUPPORTS_CXX${ROOT_STD})
  if(NOT COMPILER_SUPPORTS_CXX${ROOT_STD})
    message(FATAL_ERROR "${BoldRed}This installation of ROOT has been compiled with C++${std} support, "
                        "but your chosen compiler does not support C++${std}.  Please change compiler "
                        "or set -DWITH_ROOT=OFF.${ColourReset}")
  endif()
  # Downgrade -std flag in CMAKE_CXX_FLAGS
  if(DOWNGRADE_CMAKE_STD)
    string(REGEX REPLACE ${CMAKE_CXX_FLAG_RE} ${ROOT_CXX_FLAG} CMAKE_CXX_FLAGS "${CMAKE_CXX_FLAGS}")
    set(CMAKE_CXX_FLAGS ${CMAKE_CXX_FLAGS} PARENT_SCOPE)
    set(GAMBIT_SUPPORTS_CXX${CMAKE_STD} FALSE PARENT_SCOPE)
    set(GAMBIT_SUPPORTS_CXX${ROOT_STD} TRUE PARENT_SCOPE)
  endif()
  # Downgrade -std flag in BACKEND_CXX_FLAGS
  if(DOWNGRADE_BACKEND_STD)
    string(REGEX REPLACE ${BACKEND_CXX_FLAG_RE} ${ROOT_CXX_FLAG} BACKEND_CXX_FLAGS "${BACKEND_CXX_FLAGS}")
    set(BACKEND_CXX_FLAGS ${BACKEND_CXX_FLAGS} PARENT_SCOPE)
  endif()
  # Make the detected ROOT_CXX_FLAG available to all who need it
  set(ROOT_CXX_FLAG ${ROOT_CXX_FLAG} PARENT_SCOPE)
endfunction()

# Check for ROOT.
option(WITH_ROOT "Compile with ROOT enabled" OFF)
if(WITH_ROOT)
  if (DEFINED ENV{ROOTSYS})
    list(APPEND CMAKE_MODULE_PATH $ENV{ROOTSYS}/etc/cmake/)
    find_package(ROOT 6)
    if (ROOT_VERSION VERSION_LESS 6)
      set (ROOT_FOUND FALSE)
    endif()
  else()
    set (ROOT_FOUND FALSE)
  endif()
  if(NOT ROOT_FOUND)
    message("${BoldRed}   ROOT 6 not found.  ROOT support will be disabled.${ColourReset}")
  endif()
else()
  message("${BoldCyan} X ROOT support is deactivated. Set -DWITH_ROOT=ON to activate ROOT support in GAMBIT.${ColourReset}")
endif()
if (WITH_ROOT AND ROOT_FOUND)
  message("${BoldYellow}   Found ROOT version ${ROOT_VERSION}.${ColourReset}")
  if ("${ROOT_INCLUDE_DIRS}" STREQUAL "")
    if ("${ROOT_INCLUDE_DIR}" STREQUAL "")
      message(FATAL_ERROR "${BoldRed}FindROOT.cmake has not provided any include dir."
                          "This is a ROOT bug; please report it to the ROOT developers."
                          "You can set -DWITH_ROOT=OFF to compile GAMBIT without ROOT.${ColourReset}")
    endif()
    set(ROOT_INCLUDE_DIRS "${ROOT_INCLUDE_DIR}")
  endif()
  include_directories(${ROOT_INCLUDE_DIRS})
  add_definitions(${ROOT_DEFINITIONS})
  set(CMAKE_INSTALL_RPATH "${CMAKE_INSTALL_RPATH};$ENV{ROOTSYS}/lib")

  check_root_std_flag()
  set (EXCLUDE_ROOT FALSE)
else()
  message("   Disabling GreAT and RestFrames support in GAMBIT configuration.")
  option (WITH_RESTFRAMES OFF)
  set (itch "${itch}" "great")
  set (EXCLUDE_ROOT TRUE)
>>>>>>> ef0d2fd0
endif()

# Check for HDF5 libraries
find_package(HDF5 QUIET COMPONENTS C)
if(HDF5_FOUND)
  include_directories(${HDF5_INCLUDE_DIR})  # for older versions of cmake
  include_directories(${HDF5_INCLUDE_DIRS}) # for newer cmake
  message("-- Found HDF5 version: ${HDF5_VERSION}")
  if (HDF5_VERSION VERSION_GREATER 1.12 OR HDF5_VERSION VERSION_EQUAL 1.12)
      message("   Enforcing API macro mapping to HDF5 version 1.10.")
      set(CMAKE_C_FLAGS "${CMAKE_C_FLAGS} -DH5_USE_110_API")
      set(CMAKE_CXX_FLAGS "${CMAKE_CXX_FLAGS} -DH5_USE_110_API")
  endif()
  message("   Found HDF5 libraries: ${HDF5_LIBRARIES}")
  if(VERBOSE)
    message(STATUS ${HDF5_INCLUDE_DIRS} ${HDF5_INCLUDE_DIR})
  endif()
else()
  message("${BoldRed}   No HDF5 C libraries found. Excluding hdf5printer and hdf5reader from GAMBIT configuration.${ColourReset}")
  set(itch "${itch}" "hdf5printer" "hdf5reader")
endif()

# Check for SQLite libraries
find_package(SQLite3 QUIET COMPONENTS C)
if(SQLite3_FOUND)
  include_directories(${SQLite3_INCLUDE_DIRS})
  message("-- Found SQLite3 libraries: ${SQLite3_LIBRARIES}")
  if(VERBOSE)
      message(STATUS ${SQLite3_INCLUDE_DIRS})
  endif()
else()
  message("${BoldRed}   No SQLite C libraries found. Excluding sqliteprinter and sqlitereader from GAMBIT configuration.${ColourReset}")
  message("   Backends depending on SQLite3 (e.g. Contur) will be deactivated.")
  set(itch "${itch}" "sqliteprinter" "sqlitereader")
<<<<<<< HEAD
=======
endif()

# Check for Cython
set(FPHSA_NAME_MISMATCHED TRUE)
find_package(Cython)
if(CYTHON_FOUND OR CYTHON${PYTHON_VERSION_STRING}_FOUND)
  include_directories(${CYTHON_INCLUDE_DIRS})
  message("-- Found Cython libraries: ${CYTHON_EXECUTABLE}")
>>>>>>> ef0d2fd0
endif()<|MERGE_RESOLUTION|>--- conflicted
+++ resolved
@@ -213,124 +213,7 @@
 if(NOT LAPACK_LINKLIBS AND NOT LAPACK_FOUND)
   # In future MN and FS need to be ditched if lapack cannot be found, and the build allowed to continue.
   message(FATAL_ERROR "${BoldRed}LAPACK shared library not found.${ColourReset}")
-<<<<<<< HEAD
   message("${BoldRed}   LAPACK shared library not found. Excluding MultiNest from GAMBIT configuration. ${ColourReset}")
-=======
-  message("${BoldRed}   LAPACK shared library not found. Excluding FlexibleSUSY and MultiNest from GAMBIT configuration. ${ColourReset}")
-endif()
-
-# Helper function to check if ROOT has been compiled with the same standard as we are using here.  If not, downgrade to the standard that ROOT was compiled with.
-function(check_root_std_flag)
-  # Loop over C++ standards
-  set(std_list "17;1z;14;1y;11;0x")
-  foreach(std ${std_list})
-    set(CXX_FLAG "-std=c++${std}")
-    set(CXX_FLAG_RE "-std=c\\+\\+${std}")
-    # Check in ROOT_CXX_FLAGS
-    if (NOT ROOT_USES_STD)
-      string(REGEX MATCH ${CXX_FLAG_RE} ROOT_USES_STD ${ROOT_CXX_FLAGS})
-      if (ROOT_USES_STD)
-        message("${BoldYellow}   This ROOT was compiled with ${CXX_FLAG}.${ColourReset}")
-        set(ROOT_STD "${std}")
-        set(ROOT_CXX_FLAG "${CXX_FLAG}")
-        set(ROOT_CXX_FLAG_RE "${CXX_FLAG_RE}")
-      endif()
-    endif()
-    # Check in CMAKE_CXX_FLAGS
-    if(NOT CMAKE_USES_STD)
-      string(REGEX MATCH ${CXX_FLAG_RE} CMAKE_USES_STD ${CMAKE_CXX_FLAGS})
-      if (CMAKE_USES_STD)
-        set(CMAKE_STD "${std}")
-        set(CMAKE_CXX_FLAG "${CXX_FLAG}")
-        set(CMAKE_CXX_FLAG_RE "${CXX_FLAG_RE}")
-      endif()
-    endif()
-    # Check in BACKEND_CXX_FLAGS
-    if(NOT BACKEND_USES_STD)
-      string(REGEX MATCH ${CXX_FLAG_RE} BACKEND_USES_STD ${BACKEND_CXX_FLAGS})
-      if (BACKEND_USES_STD)
-        set(BACKEND_STD "${std}")
-        set(BACKEND_CXX_FLAG "${CXX_FLAG}")
-        set(BACKEND_CXX_FLAG_RE "${CXX_FLAG_RE}")
-      endif()
-    endif()
-    # Should we downgrade the -std flag used in CMAKE_CXX_FLAGS?
-    if ((CMAKE_USES_STD) AND (NOT ROOT_USES_STD))
-      set(DOWNGRADE_CMAKE_STD "True")
-    endif()
-    # Should we downgrade the -std flag used in BACKEND_CXX_FLAGS?
-    if ((BACKEND_USES_STD) AND (NOT ROOT_USES_STD))
-      set(DOWNGRADE_BACKEND_STD "True")
-    endif()
-  endforeach()
-  # Did we figure out the std used by ROOT?
-  if(NOT ROOT_USES_STD)
-    message(FATAL_ERROR "${BoldRed}Unable to detect what flavour of C++ your installation of ROOT has "
-                        "been compiled with; please set -DWITH_ROOT=OFF.${ColourReset}")
-  endif()
-  # Check that the std used by ROOT is OK
-  CHECK_CXX_COMPILER_FLAG(${ROOT_CXX_FLAG} COMPILER_SUPPORTS_CXX${ROOT_STD})
-  if(NOT COMPILER_SUPPORTS_CXX${ROOT_STD})
-    message(FATAL_ERROR "${BoldRed}This installation of ROOT has been compiled with C++${std} support, "
-                        "but your chosen compiler does not support C++${std}.  Please change compiler "
-                        "or set -DWITH_ROOT=OFF.${ColourReset}")
-  endif()
-  # Downgrade -std flag in CMAKE_CXX_FLAGS
-  if(DOWNGRADE_CMAKE_STD)
-    string(REGEX REPLACE ${CMAKE_CXX_FLAG_RE} ${ROOT_CXX_FLAG} CMAKE_CXX_FLAGS "${CMAKE_CXX_FLAGS}")
-    set(CMAKE_CXX_FLAGS ${CMAKE_CXX_FLAGS} PARENT_SCOPE)
-    set(GAMBIT_SUPPORTS_CXX${CMAKE_STD} FALSE PARENT_SCOPE)
-    set(GAMBIT_SUPPORTS_CXX${ROOT_STD} TRUE PARENT_SCOPE)
-  endif()
-  # Downgrade -std flag in BACKEND_CXX_FLAGS
-  if(DOWNGRADE_BACKEND_STD)
-    string(REGEX REPLACE ${BACKEND_CXX_FLAG_RE} ${ROOT_CXX_FLAG} BACKEND_CXX_FLAGS "${BACKEND_CXX_FLAGS}")
-    set(BACKEND_CXX_FLAGS ${BACKEND_CXX_FLAGS} PARENT_SCOPE)
-  endif()
-  # Make the detected ROOT_CXX_FLAG available to all who need it
-  set(ROOT_CXX_FLAG ${ROOT_CXX_FLAG} PARENT_SCOPE)
-endfunction()
-
-# Check for ROOT.
-option(WITH_ROOT "Compile with ROOT enabled" OFF)
-if(WITH_ROOT)
-  if (DEFINED ENV{ROOTSYS})
-    list(APPEND CMAKE_MODULE_PATH $ENV{ROOTSYS}/etc/cmake/)
-    find_package(ROOT 6)
-    if (ROOT_VERSION VERSION_LESS 6)
-      set (ROOT_FOUND FALSE)
-    endif()
-  else()
-    set (ROOT_FOUND FALSE)
-  endif()
-  if(NOT ROOT_FOUND)
-    message("${BoldRed}   ROOT 6 not found.  ROOT support will be disabled.${ColourReset}")
-  endif()
-else()
-  message("${BoldCyan} X ROOT support is deactivated. Set -DWITH_ROOT=ON to activate ROOT support in GAMBIT.${ColourReset}")
-endif()
-if (WITH_ROOT AND ROOT_FOUND)
-  message("${BoldYellow}   Found ROOT version ${ROOT_VERSION}.${ColourReset}")
-  if ("${ROOT_INCLUDE_DIRS}" STREQUAL "")
-    if ("${ROOT_INCLUDE_DIR}" STREQUAL "")
-      message(FATAL_ERROR "${BoldRed}FindROOT.cmake has not provided any include dir."
-                          "This is a ROOT bug; please report it to the ROOT developers."
-                          "You can set -DWITH_ROOT=OFF to compile GAMBIT without ROOT.${ColourReset}")
-    endif()
-    set(ROOT_INCLUDE_DIRS "${ROOT_INCLUDE_DIR}")
-  endif()
-  include_directories(${ROOT_INCLUDE_DIRS})
-  add_definitions(${ROOT_DEFINITIONS})
-  set(CMAKE_INSTALL_RPATH "${CMAKE_INSTALL_RPATH};$ENV{ROOTSYS}/lib")
-
-  check_root_std_flag()
-  set (EXCLUDE_ROOT FALSE)
-else()
-  message("   Disabling GreAT and RestFrames support in GAMBIT configuration.")
-  option (WITH_RESTFRAMES OFF)
-  set (itch "${itch}" "great")
-  set (EXCLUDE_ROOT TRUE)
->>>>>>> ef0d2fd0
 endif()
 
 # Check for HDF5 libraries
@@ -365,15 +248,4 @@
   message("${BoldRed}   No SQLite C libraries found. Excluding sqliteprinter and sqlitereader from GAMBIT configuration.${ColourReset}")
   message("   Backends depending on SQLite3 (e.g. Contur) will be deactivated.")
   set(itch "${itch}" "sqliteprinter" "sqlitereader")
-<<<<<<< HEAD
-=======
-endif()
-
-# Check for Cython
-set(FPHSA_NAME_MISMATCHED TRUE)
-find_package(Cython)
-if(CYTHON_FOUND OR CYTHON${PYTHON_VERSION_STRING}_FOUND)
-  include_directories(${CYTHON_INCLUDE_DIRS})
-  message("-- Found Cython libraries: ${CYTHON_EXECUTABLE}")
->>>>>>> ef0d2fd0
 endif()