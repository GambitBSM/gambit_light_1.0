# GAMBIT: Global and Modular BSM Inference Tool
#************************************************
# \file
#
#  Cmake configuration script to look for optional
#  things for GAMBIT.
#
#************************************************
#
#  Authors (add name and date if you modify):
#
#  \author Antje Putze
#          (antje.putze@lapth.cnrs.fr)
#  \date 2014 Sep, Oct, Nov
#
#  \author Pat Scott
#          (p.scott@imperial.ac.uk)
#  \date 2014 Nov, Dec
#
#  \author Ben Farmer
#          (benjamin.farmer@fysik.su.se)
#  \date 2015 May
#
#  \author Will Handley
#          (wh260@cam.ac.uk)
#  \date 2018 May, Dec
#
#************************************************

# Check for MPI libraries; enable manually with "cmake -DWITH_MPI=ON .."
option(WITH_MPI "Compile with MPI enabled" OFF)
if(WITH_MPI)
  find_package(MPI)
  # Do things for GAMBIT itself
  if(MPI_C_FOUND OR MPI_CXX_FOUND)
    message("${BoldYellow}-- MPI C/C++ libraries found. GAMBIT will be MPI-enabled.${ColourReset}")
    add_definitions(-DWITH_MPI)
    if(MPI_CXX_FOUND)
      include_directories(${MPI_CXX_INCLUDE_PATH})
      add_definitions(${MPI_CXX_COMPILE_FLAGS})
    endif()
    if(MPI_C_FOUND)
      include_directories(${MPI_C_INCLUDE_PATH})
      add_definitions(${MPI_C_COMPILE_FLAGS})
      if (NOT MPI_CXX_FOUND)
        message("${Red}-- Warning: C MPI libraries found, but not C++ MPI libraries.  Usually that's OK, but")
        message("   if you experience MPI linking errors, please install C++ MPI libraries as well.${CoulourReset}")
      endif()
    endif()
  else()
    message("${BoldRed}   Missing C MPI installation.  GAMBIT will not be MPI-enabled.${ColourReset}")
  endif()
  # Do things for Fortran backends and scanners
  if(MPI_Fortran_FOUND)
    if(MPI_C_FOUND)
      message("${BoldYellow}-- MPI Fortran libraries found. Fortran scanners will be MPI-enabled.${ColourReset}")
      # Includes
      foreach(dir ${MPI_Fortran_INCLUDE_PATH})
        set(GAMBIT_MPI_F_INC "${GAMBIT_MPI_F_INC} -I${dir}")
      endforeach()
      string(STRIP "${GAMBIT_MPI_F_INC}" GAMBIT_MPI_F_INC)
      set(BACKEND_Fortran_FLAGS_PLUS_MPI "${MPI_Fortran_COMPILE_FLAGS} ${BACKEND_Fortran_FLAGS} -DMPI ${GAMBIT_MPI_F_INC}")
      string(STRIP "${BACKEND_Fortran_FLAGS_PLUS_MPI}" BACKEND_Fortran_FLAGS_PLUS_MPI)
      # Libraries
      foreach(lib ${MPI_Fortran_LIBRARIES})
        set(GAMBIT_MPI_F_LIB "${GAMBIT_MPI_F_LIB} ${lib}")
      endforeach()
      if (NOT ${CMAKE_SYSTEM_NAME} MATCHES "Darwin")
        set(GAMBIT_MPI_F_LIB "-Wl,--no-as-needed ${GAMBIT_MPI_F_LIB}")
      endif()
      string(STRIP "${GAMBIT_MPI_F_LIB}" GAMBIT_MPI_F_LIB)
      set(CMAKE_Fortran_MPI_SO_LINK_FLAGS "${MPI_Fortran_LINK_FLAGS} ${GAMBIT_MPI_F_LIB}")
      string(STRIP "${CMAKE_Fortran_MPI_SO_LINK_FLAGS}" CMAKE_Fortran_MPI_SO_LINK_FLAGS)
    endif()
  else()
    message("${BoldRed}   Missing Fortran MPI installation.  Fortran scanners will not be MPI-enabled.${ColourReset}")
  endif()

  # Do things for C++ backends and scanners
  if(MPI_CXX_FOUND)
    if(MPI_C_FOUND)
      message("${BoldYellow}-- MPI C++ libraries found. C++ scanners will be MPI-enabled.${ColourReset}")
      # Includes
      foreach(dir ${MPI_CXX_INCLUDE_PATH})
        set(GAMBIT_MPI_CXX_INC "${GAMBIT_MPI_CXX_INC} -I${dir}")
      endforeach()
      string(STRIP "${GAMBIT_MPI_CXX_INC}" GAMBIT_MPI_CXX_INC)
      set(BACKEND_CXX_FLAGS_PLUS_MPI "${MPI_CXX_COMPILE_FLAGS} ${BACKEND_CXX_FLAGS} -DUSE_MPI ${GAMBIT_MPI_CXX_INC}")
      string(STRIP "${BACKEND_CXX_FLAGS_PLUS_MPI}" BACKEND_CXX_FLAGS_PLUS_MPI)
      # Libraries
      foreach(lib ${MPI_CXX_LIBRARIES})
        set(GAMBIT_MPI_CXX_LIB "${GAMBIT_MPI_CXX_LIB} ${lib}")
      endforeach()
      if (NOT ${CMAKE_SYSTEM_NAME} MATCHES "Darwin")
        set(GAMBIT_MPI_CXX_LIB "-Wl,--no-as-needed ${GAMBIT_MPI_CXX_LIB}")
      endif()
      string(STRIP "${GAMBIT_MPI_CXX_LIB}" GAMBIT_MPI_CXX_LIB)
      set(CMAKE_CXX_MPI_SO_LINK_FLAGS "${MPI_CXX_LINK_FLAGS} ${GAMBIT_MPI_CXX_LIB}")
      string(STRIP "${CMAKE_CXX_MPI_SO_LINK_FLAGS}" CMAKE_CXX_MPI_SO_LINK_FLAGS)
    endif()
  else()
    message("${BoldRed}   Missing C++ MPI installation.  C++ scanners will not be MPI-enabled.${ColourReset}")
  endif()
else()
  message("${BoldCyan} X MPI is disabled. Executables will not be parallelised with MPI. Please use -DWITH_MPI=ON to enable MPI.${ColourReset}")
endif()

# Check for LAPACK.  Cmake native findLAPACK isn't very thorough, so we need to do a bit more work here.
if(NOT LAPACK_LINKLIBS)
  find_package(LAPACK)
  if(LAPACK_FOUND)
    # Check the libs for MKL
    string(FIND "${LAPACK_LIBRARIES}" "libmkl_" FOUND_MKL)
    if(NOT ${FOUND_MKL} EQUAL -1)
      string(FIND "${LAPACK_LIBRARIES}" "libmkl_rt" FOUND_MKLRT)
      if(NOT ${FOUND_MKLRT} EQUAL -1)
        set(SDL_ADDED TRUE)
      else()
        set(SDL_ADDED FALSE)
      endif()
    endif()
    # Step through the libraries and fix their names up before adding them to the final list
    foreach(lib ${LAPACK_LIBRARIES})
      string(REGEX REPLACE "^(.*)/(.*)\\..*$" "\\1" BLAS_LAPACK_LOCATION ${lib})
      if(NOT ${FOUND_MKL} EQUAL -1)
        # Add the library location to the rpath, in case it wants to dynamically load other libs
        if(EXISTS BLAS_LAPACK_LOCATION)
          set(CMAKE_INSTALL_RPATH "${CMAKE_INSTALL_RPATH};${BLAS_LAPACK_LOCATION}")
        endif()
        # Add the silver-bullet SDL mkl_rt.so if possible.
        set(SDL "${BLAS_LAPACK_LOCATION}/libmkl_rt.so")
        if(NOT SDL_ADDED AND EXISTS ${SDL})
          set(LAPACK_LINKLIBS "${LAPACK_LINKLIBS} ${SDL}")
          set(SDL_ADDED TRUE)
        endif()
        # Make sure FindLAPACK.cmake doesn't clobber gcc's openmp
        string(FIND "${lib}" "iomp5" IS_IOMP5)
        string(FIND "${lib}" "mkl_intel_thread" IS_MKLINTELTHREAD)
        if("${CMAKE_CXX_COMPILER_ID}" STREQUAL "GNU" OR "${CMAKE_CXX_COMPILER_ID}" STREQUAL "Clang" OR "${CMAKE_CXX_COMPILER_ID}" STREQUAL "AppleClang")
          if(NOT ${IS_IOMP5} EQUAL -1)
            set(lib "")
          endif()
          if(NOT ${IS_MKLINTELTHREAD} EQUAL -1)
            string(REGEX REPLACE "intel_thread" "def" DEF ${lib})
            string(REGEX REPLACE "intel_thread" "gnu_thread" lib ${lib})
            if(NOT EXISTS ${lib} OR NOT EXISTS ${DEF})
              message(FATAL_ERROR "${BoldRed}You are using the GNU or LLVM C++ compiler, but cmake's automatic FindLAPACK.cmake"
                                  "script is trying to link to the intel MKL library, using the intel OpenMP implementation."
                                  "I tried to force MKL to use the GNU OpenMP implementation, but I cannot find one or both of "
                                  "libmkl_def.so and libmkl_gnu_thread.so.  Please rerun cmake, manually specifying what LAPACK"
                                  "libraries to use, via e.g."
                                  "  cmake -DLAPACK_LINKLIBS=\"<your libs>\" ..${ColourReset}")
            endif()
            # Add the mkl_def.so library needed by mkl_gnu_thread.  Let mkl_gnu_thread get added below.
            set(LAPACK_LINKLIBS "${LAPACK_LINKLIBS} ${DEF}")
          endif()
        endif()
      endif()
      string(FIND "${lib}" ".framework" IS_FRAMEWORK)
      if(NOT ${IS_FRAMEWORK} EQUAL -1)
        string(REGEX REPLACE "^(.*)/(.*)\\.framework.*$" "-F\\1 -framework \\2" lib ${lib})
      endif()
      set(LAPACK_LINKLIBS "${LAPACK_LINKLIBS} ${lib}")
    endforeach()
    string(STRIP "${LAPACK_LINKLIBS}" LAPACK_LINKLIBS)
    message("   Using the following LAPACK libraries: ${LAPACK_LINKLIBS}")
  endif()
else()
  message("${BoldCyan}   LAPACK linking commands provided by hand; skipping cmake search and assuming no LAPACK-dependent components need to be ditched.${ColourReset}")
endif()
string( REGEX MATCH "l.*\\.a( |$)" LAPACK_STATIC "${LAPACK_LINKLIBS}" )
if(LAPACK_STATIC OR (NOT LAPACK_LINKLIBS AND NOT LAPACK_FOUND))
  message(FATAL_ERROR "${BoldRed}LAPACK static library detected. Shared LAPACK libraries are required in order to build GAMBIT.${ColourReset}")
  # In future MN and FS need to be ditched if lapack cannot be found, and the build allowed to continue.
  message("${BoldRed}   LAPACK shared library not found. Excluding FlexibleSUSY and MultiNest from GAMBIT configuration. ${ColourReset}")
endif()

<<<<<<< HEAD
# Helper function to check if ROOT has been compiled with the same standard as we are using here.  If not, downgrade to the standard that ROOT was compiled with.
function(check_root_std_flag)
  # Loop over C++ standards
  set(std_list "17;1z;14;1y;11;0x")
  foreach(std ${std_list})
    set(CXX_FLAG "-std=c++${std}")
    set(CXX_FLAG_RE "-std=c\\+\\+${std}")
    # Check in ROOT_CXX_FLAGS
    if (NOT ROOT_USES_STD)
      string(REGEX MATCH ${CXX_FLAG_RE} ROOT_USES_STD ${ROOT_CXX_FLAGS})
      if (ROOT_USES_STD)
        message("${BoldYellow}   This ROOT was compiled with ${CXX_FLAG}.${ColourReset}")
        set(ROOT_STD "${std}")
        set(ROOT_CXX_FLAG "${CXX_FLAG}")
        set(ROOT_CXX_FLAG_RE "${CXX_FLAG_RE}")
      endif()
    endif()
    # Check in CMAKE_CXX_FLAGS
    if(NOT CMAKE_USES_STD)
      string(REGEX MATCH ${CXX_FLAG_RE} CMAKE_USES_STD ${CMAKE_CXX_FLAGS})
      if (CMAKE_USES_STD)
        set(CMAKE_STD "${std}")
        set(CMAKE_CXX_FLAG "${CXX_FLAG}")
        set(CMAKE_CXX_FLAG_RE "${CXX_FLAG_RE}")
      endif()
    endif()
    # Check in BACKEND_CXX_FLAGS
    if(NOT BACKEND_USES_STD)
      string(REGEX MATCH ${CXX_FLAG_RE} BACKEND_USES_STD ${BACKEND_CXX_FLAGS})
      if (BACKEND_USES_STD)
        set(BACKEND_STD "${std}")
        set(BACKEND_CXX_FLAG "${CXX_FLAG}")
        set(BACKEND_CXX_FLAG_RE "${CXX_FLAG_RE}")
      endif()
    endif()
    # Should we downgrade the -std flag used in CMAKE_CXX_FLAGS?
    if ((CMAKE_USES_STD) AND (NOT ROOT_USES_STD))
      set(DOWNGRADE_CMAKE_STD "True")
    endif()
    # Should we downgrade the -std flag used in BACKEND_CXX_FLAGS?
    if ((BACKEND_USES_STD) AND (NOT ROOT_USES_STD))
      set(DOWNGRADE_BACKEND_STD "True")
    endif()
  endforeach()
  # Did we figure out the std used by ROOT?
  if(NOT ROOT_USES_STD)
    message(FATAL_ERROR "${BoldRed}Unable to detect what flavour of C++ your installation of ROOT has "
                        "been compiled with; please set -DWITH_ROOT=OFF.${ColourReset}")
  endif()
  # Check that the std used by ROOT is OK
  CHECK_CXX_COMPILER_FLAG(${ROOT_CXX_FLAG} COMPILER_SUPPORTS_CXX${ROOT_STD})
  if(NOT COMPILER_SUPPORTS_CXX${ROOT_STD})
    message(FATAL_ERROR "${BoldRed}This installation of ROOT has been compiled with C++${std} support, "
                        "but your chosen compiler does not support C++${std}.  Please change compiler "
                        "or set -DWITH_ROOT=OFF.${ColourReset}")
  endif()
  # Downgrade -std flag in CMAKE_CXX_FLAGS
  if(DOWNGRADE_CMAKE_STD)
    string(REGEX REPLACE ${CMAKE_CXX_FLAG_RE} ${ROOT_CXX_FLAG} CMAKE_CXX_FLAGS "${CMAKE_CXX_FLAGS}")
    set(CMAKE_CXX_FLAGS ${CMAKE_CXX_FLAGS} PARENT_SCOPE)
  endif()
  # Downgrade -std flag in BACKEND_CXX_FLAGS
  if(DOWNGRADE_BACKEND_STD)
    string(REGEX REPLACE ${BACKEND_CXX_FLAG_RE} ${ROOT_CXX_FLAG} BACKEND_CXX_FLAGS "${BACKEND_CXX_FLAGS}")
    set(BACKEND_CXX_FLAGS ${BACKEND_CXX_FLAGS} PARENT_SCOPE)
  endif()
endfunction()

# Check for ROOT.
option(WITH_ROOT "Compile with ROOT enabled" OFF)
if(WITH_ROOT)
  if (DEFINED ENV{ROOTSYS})
    list(APPEND CMAKE_MODULE_PATH $ENV{ROOTSYS}/etc/cmake/)
    find_package(ROOT 6)
    if (ROOT_VERSION VERSION_LESS 6)
      set (ROOT_FOUND FALSE)
    endif()
  else()
    set (ROOT_FOUND FALSE)
  endif()
  if(NOT ROOT_FOUND)
    message("${BoldRed}   ROOT 6 not found.  ROOT support will be disabled.${ColourReset}")
  endif()
else()
  message("${BoldCyan} X ROOT support is deactivated. Set -DWITH_ROOT=ON to activate ROOT support in GAMBIT.${ColourReset}")
endif()
if (WITH_ROOT AND ROOT_FOUND)
  message("${BoldYellow}   Found ROOT version ${ROOT_VERSION}.${ColourReset}")
=======
# Check for ROOT.  Always look, in case the wise user has uninstalled it since last cmaking.
unset(ROOT_CONFIG_EXECUTABLE CACHE)
find_package(ROOT 6)
if (NOT ROOT_FOUND OR ROOT_VERSION VERSION_LESS 6)
  # Excluding GreAT and RestFrames from GAMBIT
  message("${BoldRed}   No ROOT 6 installation found. Excluding GreAT and RestFrames from GAMBIT configuration. ${ColourReset}")
  set (EXCLUDE_ROOT TRUE)
  set (itch "${itch}" "great")
else()
  set (ROOT_6_OR_LATER_FOUND 1)
>>>>>>> 18d0a62e
  if ("${ROOT_INCLUDE_DIRS}" STREQUAL "")
    if ("${ROOT_INCLUDE_DIR}" STREQUAL "")
      message(FATAL_ERROR "${BoldRed}FindROOT.cmake has not provided any include dir."
                          "This is a ROOT bug; please report it to the ROOT developers."
                          "You can set -DWITH_ROOT=OFF to compile GAMBIT without ROOT.${ColourReset}")
    endif()
    set(ROOT_INCLUDE_DIRS "${ROOT_INCLUDE_DIR}")
  endif()
  include_directories(${ROOT_INCLUDE_DIRS})
<<<<<<< HEAD
  add_definitions(${ROOT_DEFINITIONS})
  set(CMAKE_INSTALL_RPATH "${CMAKE_INSTALL_RPATH};$ENV{ROOTSYS}/lib")

  check_root_std_flag()
=======
>>>>>>> 18d0a62e
  set (EXCLUDE_ROOT FALSE)
else()
  message("   Disabling GreAT and RestFrames support in GAMBIT configuration.")
  option (WITH_RESTFRAMES OFF)
  set (itch "${itch}" "great")
  set (EXCLUDE_ROOT TRUE)
endif()

# Check for HDF5 libraries
find_package(HDF5 QUIET COMPONENTS C)
if(HDF5_FOUND)
  include_directories(${HDF5_INCLUDE_DIR})  # for older versions of cmake
  include_directories(${HDF5_INCLUDE_DIRS}) # for newer cmake
  message("-- Found HDF5 libraries: ${HDF5_LIBRARIES}")
  if(VERBOSE)
    message(STATUS ${HDF5_INCLUDE_DIRS} ${HDF5_INCLUDE_DIR})
  endif()
else()
  message("${BoldRed}   No HDF5 C libraries found. Excluding hdf5printer and hdf5reader from GAMBIT configuration.${ColourReset}")
  set(itch "${itch}" "hdf5printer" "hdf5reader")
endif()

# Check for SQLite libraries
find_package(SQLite3 QUIET COMPONENTS C)
if(SQLITE3_FOUND)
  include_directories(${SQLITE3_INCLUDE_DIRS})
  message("-- Found SQLite3 libraries: ${SQLITE3_LIBRARIES}")
  if(VERBOSE)
      message(STATUS ${SQLITE3_INCLUDE_DIRS})
  endif()
else()
  message("${BoldRed}   No SQLite C libraries found. Excluding sqliteprinter and sqlitereader from GAMBIT configuration.${ColourReset}")
  set(itch "${itch}" "sqliteprinter" "sqlitereader")
endif()
<|MERGE_RESOLUTION|>--- conflicted
+++ resolved
@@ -175,7 +175,6 @@
   message("${BoldRed}   LAPACK shared library not found. Excluding FlexibleSUSY and MultiNest from GAMBIT configuration. ${ColourReset}")
 endif()
 
-<<<<<<< HEAD
 # Helper function to check if ROOT has been compiled with the same standard as we are using here.  If not, downgrade to the standard that ROOT was compiled with.
 function(check_root_std_flag)
   # Loop over C++ standards
@@ -264,18 +263,6 @@
 endif()
 if (WITH_ROOT AND ROOT_FOUND)
   message("${BoldYellow}   Found ROOT version ${ROOT_VERSION}.${ColourReset}")
-=======
-# Check for ROOT.  Always look, in case the wise user has uninstalled it since last cmaking.
-unset(ROOT_CONFIG_EXECUTABLE CACHE)
-find_package(ROOT 6)
-if (NOT ROOT_FOUND OR ROOT_VERSION VERSION_LESS 6)
-  # Excluding GreAT and RestFrames from GAMBIT
-  message("${BoldRed}   No ROOT 6 installation found. Excluding GreAT and RestFrames from GAMBIT configuration. ${ColourReset}")
-  set (EXCLUDE_ROOT TRUE)
-  set (itch "${itch}" "great")
-else()
-  set (ROOT_6_OR_LATER_FOUND 1)
->>>>>>> 18d0a62e
   if ("${ROOT_INCLUDE_DIRS}" STREQUAL "")
     if ("${ROOT_INCLUDE_DIR}" STREQUAL "")
       message(FATAL_ERROR "${BoldRed}FindROOT.cmake has not provided any include dir."
@@ -285,13 +272,10 @@
     set(ROOT_INCLUDE_DIRS "${ROOT_INCLUDE_DIR}")
   endif()
   include_directories(${ROOT_INCLUDE_DIRS})
-<<<<<<< HEAD
   add_definitions(${ROOT_DEFINITIONS})
   set(CMAKE_INSTALL_RPATH "${CMAKE_INSTALL_RPATH};$ENV{ROOTSYS}/lib")
 
   check_root_std_flag()
-=======
->>>>>>> 18d0a62e
   set (EXCLUDE_ROOT FALSE)
 else()
   message("   Disabling GreAT and RestFrames support in GAMBIT configuration.")
@@ -325,4 +309,4 @@
 else()
   message("${BoldRed}   No SQLite C libraries found. Excluding sqliteprinter and sqlitereader from GAMBIT configuration.${ColourReset}")
   set(itch "${itch}" "sqliteprinter" "sqlitereader")
-endif()
+endif()