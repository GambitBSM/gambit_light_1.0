--- conflicted
+++ resolved
@@ -58,15 +58,9 @@
 set(scanner_download "${PROJECT_SOURCE_DIR}/ScannerBit/downloaded")
 
 # Safer download function than what is in cmake (avoid buggy libcurl vs https issue)
-<<<<<<< HEAD
-set(DL_BACKEND "${PROJECT_SOURCE_DIR}/cmake/scripts/safe_dl.sh" "${backend_download}" "${CMAKE_COMMAND}")
-set(DL_SCANNER "${PROJECT_SOURCE_DIR}/cmake/scripts/safe_dl.sh" "${scanner_download}" "${CMAKE_COMMAND}")
-set(DL_CONTRIB "${PROJECT_SOURCE_DIR}/cmake/scripts/safe_dl.sh" "${CMAKE_BUILD_DIR}" "${CMAKE_COMMAND}")
-=======
 set(DL_BACKEND "${PROJECT_SOURCE_DIR}/cmake/scripts/safe_dl.sh" "${backend_download}" "${CMAKE_COMMAND}" "${CMAKE_DOWNLOAD_FLAGS}")
 set(DL_SCANNER "${PROJECT_SOURCE_DIR}/cmake/scripts/safe_dl.sh" "${scanner_download}" "${CMAKE_COMMAND}" "${CMAKE_DOWNLOAD_FLAGS}")
 set(DL_CONTRIB "${PROJECT_SOURCE_DIR}/cmake/scripts/safe_dl.sh" "${CMAKE_BUILD_DIR}" "${CMAKE_COMMAND}" "${CMAKE_DOWNLOAD_FLAGS}")
->>>>>>> 4b524f86
 
 # Define the module location switch differently depending on compiler
 if("${CMAKE_Fortran_COMPILER_ID}" STREQUAL "Intel")
@@ -150,21 +144,12 @@
       set (itch "${itch}" "${name}_${version};")
     elseif ((arg STREQUAL "python3") AND (NOT PYTHON_VERSION_MAJOR EQUAL 3 OR NOT HAVE_PYBIND11))
       set (itch "${itch}" "${name}_${version};")
-<<<<<<< HEAD
-    elseif ((arg STREQUAL "HEPMC" OR arg STREQUAL "HepMC" OR arg STREQUAL "hepmc") AND EXCLUDE_HEPMC)
-      set (itch "${itch}" "${name}_${version};")
-    elseif ((arg STREQUAL "YODA" OR arg STREQUAL "Yoda" OR arg STREQUAL "yoda") AND EXCLUDE_YODA)
-      set (itch "${itch}" "${name}_${version};")
-    elseif ((arg STREQUAL "SQLITE3" OR arg STREQUAL "SQLite3" OR arg STREQUAL "sqlite3") AND NOT SQLITE3_FOUND)
-      set (itch "${itch}" "${name}_${version};")
-=======
     elseif ((arg STREQUAL "hepmc") AND EXCLUDE_HEPMC)
       set (itch "${itch}" "${name}_${version}")
     elseif ((arg STREQUAL "yoda") AND EXCLUDE_YODA)
       set (itch "${itch}" "${name}_${version}")
     elseif ((arg STREQUAL "sqlite3") AND NOT SQLITE3_FOUND)
       set (itch "${itch}" "${name}_${version}")
->>>>>>> 4b524f86
     endif()
   endforeach()
   foreach(ditch_command ${itch})
