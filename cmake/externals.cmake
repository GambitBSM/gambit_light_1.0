--- conflicted
+++ resolved
@@ -54,14 +54,9 @@
 set(scanner_download "${PROJECT_SOURCE_DIR}/ScannerBit/downloaded")
 
 # Safer download function than what is in cmake (avoid buggy libcurl vs https issue)
-<<<<<<< HEAD
-set(DL_BACKEND "${PROJECT_SOURCE_DIR}/cmake/scripts/safe_dl.sh" "${backend_download}" "${CMAKE_COMMAND}")
-set(DL_SCANNER "${PROJECT_SOURCE_DIR}/cmake/scripts/safe_dl.sh" "${scanner_download}" "${CMAKE_COMMAND}")
-set(DL_CONTRIB "${PROJECT_SOURCE_DIR}/cmake/scripts/safe_dl.sh" "${CMAKE_BUILD_DIR}" "${CMAKE_COMMAND}")
-=======
 set(DL_BACKEND "${PROJECT_SOURCE_DIR}/cmake/scripts/safe_dl.sh" "${backend_download}" "${CMAKE_COMMAND}" "${CMAKE_DOWNLOAD_FLAGS}")
 set(DL_SCANNER "${PROJECT_SOURCE_DIR}/cmake/scripts/safe_dl.sh" "${scanner_download}" "${CMAKE_COMMAND}" "${CMAKE_DOWNLOAD_FLAGS}")
->>>>>>> 00495e1c
+set(DL_CONTRIB "${PROJECT_SOURCE_DIR}/cmake/scripts/safe_dl.sh" "${CMAKE_BUILD_DIR}" "${CMAKE_COMMAND}" "${CMAKE_DOWNLOAD_FLAGS}")
 
 # Define the module location switch differently depending on compiler
 if("${CMAKE_Fortran_COMPILER_ID}" STREQUAL "Intel")
@@ -134,14 +129,6 @@
 
 # Function to check whether or not a given scanner or backend has been ditched
 function(check_ditch_status name version dir)
-<<<<<<< HEAD
-  # Check first for optional argument for Mathematica backends
-  if ((ARGN STREQUAL "Mathematica" OR ARGN STREQUAL "mathematica") AND NOT HAVE_MATHEMATICA)
-    set (itch "${itch}" "${name}_${version}")
-  elseif ((ARGN STREQUAL "HEPMC" OR ARGN STREQUAL "HepMC" OR ARG STREQUAL "hepmc") AND EXCLUDE_HEPMC)
-    set (itch "${itch}" "${name}_${version}")
-  endif()
-=======
   # Check first for optional argument
   foreach(arg0 ${ARGN})
     string(TOLOWER ${arg0} arg)
@@ -153,9 +140,10 @@
       set (itch "${itch}" "${name}_${version};")
     elseif ((arg STREQUAL "python3") AND (NOT PYTHON_VERSION_MAJOR EQUAL 3 OR NOT HAVE_PYBIND11))
       set (itch "${itch}" "${name}_${version};")
+    elseif ((arg STREQUAL "hepmc") AND EXCLUDE_HEPMC)
+      set (itch "${itch}" "${name}_${version}")
     endif()
   endforeach()
->>>>>>> 00495e1c
   foreach(ditch_command ${itch})
     execute_process(COMMAND ${PYTHON_EXECUTABLE} -c "print(\"${name}_${version}\".startswith(\"${ditch_command}\"))"
                     WORKING_DIRECTORY ${CMAKE_BINARY_DIR}
