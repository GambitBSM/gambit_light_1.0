--- conflicted
+++ resolved
@@ -331,13 +331,7 @@
   )
 endmacro()
 
-<<<<<<< HEAD
 # Bring in the actual backends and scanners
-if(EXISTS "${PROJECT_SOURCE_DIR}/Backends/")
-  include(cmake/backends.cmake)
-endif()
-=======
->>>>>>> d173cefa
 if(EXISTS "${PROJECT_SOURCE_DIR}/ScannerBit/")
   include(cmake/scanners.cmake)
 endif()
