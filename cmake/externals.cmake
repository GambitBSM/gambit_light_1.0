--- conflicted
+++ resolved
@@ -129,14 +129,6 @@
 
 # Function to check whether or not a given scanner or backend has been ditched
 function(check_ditch_status name version dir)
-<<<<<<< HEAD
-  # Check first for optional argument for Mathematica backends
-  if ((ARGN STREQUAL "Mathematica" OR ARGN STREQUAL "mathematica") AND NOT HAVE_MATHEMATICA)
-    set (itch "${itch}" "${name}_${version}")
-  elseif ((ARGN STREQUAL "HEPMC" OR ARGN STREQUAL "HepMC" OR ARG STREQUAL "hepmc") AND EXCLUDE_HEPMC)
-    set (itch "${itch}" "${name}_${version}")
-  endif()
-=======
   # Check first for optional argument
   foreach(arg0 ${ARGN})
     string(TOLOWER ${arg0} arg)
@@ -148,9 +140,10 @@
       set (itch "${itch}" "${name}_${version};")
     elseif ((arg STREQUAL "python3") AND (NOT PYTHON_VERSION_MAJOR EQUAL 3 OR NOT HAVE_PYBIND11))
       set (itch "${itch}" "${name}_${version};")
+    elseif (arg STREQUAL "hepmc" AND EXCLUDE_HEPMC)
+      set (itch "${itch}" "${name}_${version}")
     endif()
   endforeach()
->>>>>>> 6666aa44
   foreach(ditch_command ${itch})
     execute_process(COMMAND ${PYTHON_EXECUTABLE} -c "print(\"${name}_${version}\".startswith(\"${ditch_command}\"))"
                     WORKING_DIRECTORY ${CMAKE_BINARY_DIR}
