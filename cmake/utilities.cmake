# GAMBIT: Global and Modular BSM Inference Tool
#************************************************
# \file
#
#  Helpful CMake utility macros and functions for
#  GAMBIT.
#
#************************************************
#
#  Authors (add name and date if you modify):
#
#  \author Antje Putze
#          (antje.putze@lapth.cnrs.fr)
#  \date 2014 Sep, Oct, Nov
#        2015 Feb
#
#  \author Pat Scott
#          (p.scott@imperial.ac.uk)
#  \date 2014 Nov, Dec
#
#  \author Ben Farmer
#          (benjamin.farmer@fysik.su.se)
#  \date 2016 Jan
#
#  \author Tomas Gonzalo
#          (t.e.gonzalo@fys.uio.no)
#  \date 2016 Sep
#
#  \author Will Handley
#          (wh260@cam.ac.uk)
#  \date 2018 Dec
#
#************************************************

include(CMakeParseArguments)
include(ExternalProject)

# Add precompiled header support
##include(cmake/PrecompiledHeader.cmake)
#include(cmake/cotire.cmake)

# defining some colors
string(ASCII 27 Esc)
set(ColourReset "${Esc}[m")
set(ColourBold  "${Esc}[1m")
set(Red         "${Esc}[31m")
set(Green       "${Esc}[32m")
set(Yellow      "${Esc}[33m")
set(Blue        "${Esc}[34m")
set(Magenta     "${Esc}[35m")
set(Cyan        "${Esc}[36m")
set(White       "${Esc}[37m")
set(BoldRed     "${Esc}[1;31m")
set(BoldGreen   "${Esc}[1;32m")
set(BoldYellow  "${Esc}[1;33m")
set(BoldBlue    "${Esc}[1;34m")
set(BoldMagenta "${Esc}[1;35m")
set(BoldCyan    "${Esc}[1;36m")
set(BoldWhite   "${Esc}[1;37m")

# Define the sed command to use differently for OSX and linux
if (${CMAKE_SYSTEM_NAME} MATCHES "Darwin")
  set(dashi "-i ''")
else()
  set(dashi "-i")
endif()

#Crash function for failed execute_processes
function(check_result result command)
  if(NOT ${result} STREQUAL "0")
    message(FATAL_ERROR "${BoldRed}Cmake failed because a GAMBIT python script failed.  Culprit: ${command}${ColourReset}")
  endif()
endfunction()

#Macro to retrieve GAMBIT modules
macro(retrieve_bits bits root excludes quiet)

  set(${bits} "")
  file(GLOB children RELATIVE ${root} ${root}/*Bit*)

  foreach(child ${children})
    file(GLOB_RECURSE src RELATIVE ${root}/${child} ${root}/${child}/src/*.c
                                                    ${root}/${child}/src/*.cc
                                                    ${root}/${child}/src/*.cpp)
    file(GLOB_RECURSE hdr RELATIVE ${root}/${child} ${root}/${child}/include/*.h
                                                    ${root}/${child}/include/*.hh
                                                    ${root}/${child}/include/*.hpp)
    string(FIND ${child} ".dSYM" FOUND_DSYM)
    if(IS_DIRECTORY ${root}/${child} AND (src OR hdr) AND ${FOUND_DSYM} EQUAL -1)

      # Work out if this Bit should be excluded or not.  Never exclude ScannerBit.
      set(excluded "NO")
      if(NOT ${child} STREQUAL "ScannerBit")
        foreach(x ${excludes})
          string(FIND ${child} ${x} location)
          if(${location} EQUAL 0)
            set(excluded "YES")
          endif()
        endforeach()
      endif()

      # Exclude or add this bit.
      if(${excluded})
        if(NOT ${quiet} STREQUAL "Quiet")
          message("${BoldCyan} X Excluding ${child} from GAMBIT configuration.${ColourReset}")
        endif()
      else()
        list(APPEND ${bits} ${child})
      endif()

    endif()
  endforeach()

endmacro()

# Arrange clean commands
include(cmake/cleaning.cmake)

# Macro to write some shell commands to clean an external code.  Adds clean-[package] and nuke-[package]
macro(add_external_clean package dir dl target)
  set(rmstring1 "${CMAKE_BINARY_DIR}/${package}-prefix/src/${package}-stamp/${package}")
  set(rmstring2 "${CMAKE_BINARY_DIR}/${package}-prefix/src/${package}-build")
  string(REPLACE "." "_" safe_package ${package})
  set(reset_file "${CMAKE_BINARY_DIR}/BOSS_reset_info/reset_info.${safe_package}.boss")
  add_custom_target(clean-${package} COMMAND ${CMAKE_COMMAND} -E remove -f ${rmstring1}-BOSS ${rmstring1}-configure ${rmstring1}-build ${rmstring1}-install ${rmstring1}-done
                                     COMMAND [ -e ${dir} ] && cd ${dir} && ([ -e makefile ] || [ -e Makefile ] && (${target})) || true
                                     COMMAND [ -e ${reset_file} ] && ${PYTHON_EXECUTABLE} ${BOSS_dir}/boss.py -r ${reset_file} || true)
  add_custom_target(nuke-${package} DEPENDS clean-${package}
                                    COMMAND ${CMAKE_COMMAND} -E remove -f ${rmstring1}-download ${rmstring1}-download-failed ${rmstring1}-mkdir ${rmstring1}-patch ${rmstring1}-update ${rmstring1}-gitclone-lastrun.txt ${dl} || true
                                    COMMAND ${CMAKE_COMMAND} -E remove_directory ${dir} || true
                                    COMMAND ${CMAKE_COMMAND} -E remove_directory ${rmstring2} || true)
endmacro()

# Macro to write some shell commands to clean an external chained code.  Adds clean-[package] and nuke-[package]
macro(add_chained_external_clean package dir target dependee)
  set(rmstring "${CMAKE_BINARY_DIR}/${package}-prefix/src/${package}-stamp/${package}")
  add_custom_target(clean-${package} COMMAND ${CMAKE_COMMAND} -E remove -f ${rmstring}-configure ${rmstring}-build ${rmstring}-install ${rmstring}-done
                                     COMMAND [ -e ${dir} ] && cd ${dir} && ([ -e makefile ] || [ -e Makefile ] && (${target})) || true)
  add_custom_target(chained-nuke-${package} DEPENDS clean-${package}
                                    COMMAND ${CMAKE_COMMAND} -E remove -f ${rmstring}-download ${rmstring}-mkdir ${rmstring}-patch ${rmstring}-update ${rmstring}-gitclone-lastrun.txt || true)
  add_dependencies(clean-${dependee} clean-${package})
  add_dependencies(nuke-${dependee} chained-nuke-${package})
endmacro()

# Function to add GAMBIT directory if and only if it exists
function(add_subdirectory_if_present dir)
  if(EXISTS "${PROJECT_SOURCE_DIR}/${dir}")
    add_subdirectory(${dir})
  endif()
endfunction()

# Function to make symbols visible for a code component
function(make_symbols_visible lib)
  if(${CMAKE_MAJOR_VERSION} MATCHES "2")
    set_target_properties(${lib} PROPERTIES COMPILE_OPTIONS "-fvisibility=default")
  else()
    set_target_properties(${lib} PROPERTIES CXX_VISIBILITY_PRESET default)
  endif()
endfunction()

# Function to reset the install_name of a library compiled in an external project on OSX
function(add_install_name_tool_step proj path lib)
  if (${CMAKE_SYSTEM_NAME} MATCHES "Darwin")
    ExternalProject_Add_Step(${proj}
      change-install-name-${lib}
      COMMENT "Fixing install name for ${lib}"
      COMMAND install_name_tool -id "@rpath/${lib}" ${path}/${lib}
      DEPENDEES install
    )
  endif()
endfunction()


# Function to add static GAMBIT library
function(add_gambit_library libraryname)
  cmake_parse_arguments(ARG "VISIBLE" "OPTION" "SOURCES;HEADERS" ${ARGN})

  add_library(${libraryname} ${ARG_OPTION} ${ARG_SOURCES} ${ARG_HEADERS})
  add_dependencies(${libraryname} model_harvest)
  add_dependencies(${libraryname} backend_harvest)
  add_dependencies(${libraryname} printer_harvest)
  add_dependencies(${libraryname} module_harvest)
  add_dependencies(${libraryname} yaml-cpp)

  if(${CMAKE_VERSION} VERSION_GREATER 2.8.10)
    foreach (dir ${GAMBIT_INCDIRS})
      target_include_directories(${libraryname} PUBLIC ${dir})
    endforeach()
  else()
    foreach (dir ${GAMBIT_INCDIRS})
      include_directories(${dir})
    endforeach()
  endif()

  if(${ARG_OPTION} STREQUAL SHARED AND APPLE)
    set_property(TARGET ${libraryname} PROPERTY SUFFIX .so)
  endif()

  # Reveal symbols if requested
  if(${ARG_VISIBLE})
    make_symbols_visible(${libraryname})
  endif()

  # Cotire speeds up compilation by automatically generating and precompiling prefix headers for the targets
  #cotire(${libraryname})
  ##add_precompiled_header(${libraryname} "${PROJECT_SOURCE_DIR}/Elements/include/gambit/Elements/common.hpp" TRUE)

endfunction()

# Macro to strip a library out of a set of full paths
macro(strip_library KEY LIBRARIES)
  set(TEMP "${${LIBRARIES}}")
  set(${LIBRARIES} "")
  foreach(lib ${TEMP})
    if ("${lib}" STREQUAL "debug"   OR
        "${lib}" STREQUAL "general" OR
        "${lib}" STREQUAL "optimized")
      set(LIB_TYPE_SPECIFIER "${lib}")
    else()
      string(FIND "${lib}" "/${KEY}." FOUND_KEY1)
      string(FIND "${lib}" "/lib${KEY}." FOUND_KEY2)
      if (${FOUND_KEY1} EQUAL -1 AND ${FOUND_KEY2} EQUAL -1)
        if (LIB_TYPE_SPECIFIER)
          list(APPEND ${LIBRARIES} ${LIB_TYPE_SPECIFIER})
        endif()
        list(APPEND ${LIBRARIES} ${lib})
      endif()
      set(LIB_TYPE_SPECIFIER "")
  endif()
  endforeach()
  set(TEMP "")
  set(FOUND_KEY1 "")
  set(FOUND_KEY2 "")
endmacro()

# Function to add a GAMBIT custom command and target
macro(add_gambit_custom target filename HARVESTER DEPS)
  add_custom_command(OUTPUT ${CMAKE_BINARY_DIR}/${filename}
                     COMMAND ${PYTHON_EXECUTABLE} ${${HARVESTER}} -x __not_a_real_name__,${itch_with_commas}
                     COMMAND touch ${CMAKE_BINARY_DIR}/${filename}
                     WORKING_DIRECTORY ${PROJECT_SOURCE_DIR}
                     DEPENDS ${${HARVESTER}}
                             ${HARVEST_TOOLS}
                             ${PROJECT_BINARY_DIR}/CMakeCache.txt
                             ${${DEPS}})
  add_custom_target(${target} DEPENDS ${CMAKE_BINARY_DIR}/${filename})
endmacro()

# Function to remove specific GAMBIT build files
function(remove_build_files)
  foreach (f ${ARGN})
    if (EXISTS "${CMAKE_BINARY_DIR}/${f}")
      file(REMOVE "${CMAKE_BINARY_DIR}/${f}")
    endif()
  endforeach()
endfunction()

# Macro to set up internal variables for contrib version of pybind11
macro(use_contributed_pybind11)
  set(pybind11_FOUND TRUE)
  set(pybind11_DIR "${pybind11_CONTRIB_DIR}")
  set(pybind11_VERSION "${PREFERRED_pybind11_VERSION}")
  add_subdirectory("${pybind11_DIR}")
  add_custom_target(nuke-pybind11 COMMAND ${CMAKE_COMMAND} -E remove_directory "${pybind11_DIR}")
  add_dependencies(nuke-contrib nuke-pybind11)
endmacro()

# Function to add GAMBIT executable
function(add_gambit_executable executablename LIBRARIES)
  cmake_parse_arguments(ARG "" "" "SOURCES;HEADERS;" ${ARGN})

  add_executable(${executablename} ${ARG_SOURCES} ${ARG_HEADERS})
  set_target_properties(${executablename} PROPERTIES EXCLUDE_FROM_ALL 1)

  if(${CMAKE_VERSION} VERSION_GREATER 2.8.10)
    foreach (dir ${GAMBIT_INCDIRS})
      target_include_directories(${executablename} PUBLIC ${dir})
    endforeach()
  else()
    foreach (dir ${GAMBIT_INCDIRS})
      include_directories(${dir})
    endforeach()
  endif()

  if(MPI_CXX_FOUND)
    set(LIBRARIES ${LIBRARIES} ${MPI_CXX_LIBRARIES})
    if(MPI_CXX_LINK_FLAGS)
      set_target_properties(${executablename} PROPERTIES LINK_FLAGS ${MPI_CXX_LINK_FLAGS})
    endif()
  endif()
  if(MPI_C_FOUND)
    set(LIBRARIES ${LIBRARIES} ${MPI_C_LIBRARIES})
    if(MPI_C_LINK_FLAGS)
      set_target_properties(${executablename} PROPERTIES LINK_FLAGS ${MPI_C_LINK_FLAGS})
    endif()
  endif()
  if(MPI_Fortran_FOUND)
    set(LIBRARIES ${LIBRARIES} ${MPI_Fortran_LIBRARIES})
    if(MPI_Fortran_LINK_FLAGS)
        set_target_properties(${executablename} PROPERTIES LINK_FLAGS ${MPI_Fortran_LINK_FLAGS})
    endif()
  endif()
  if (LIBDL_FOUND)
    set(LIBRARIES ${LIBRARIES} ${LIBDL_LIBRARY})
  endif()
  if (Boost_FOUND)
    set(LIBRARIES ${LIBRARIES} ${Boost_LIBRARIES})
  endif()
  if (GSL_FOUND)
    if(HDF5_FOUND AND "${USE_MATH_LIBRARY_CHOSEN_BY}" STREQUAL "HDF5")
      strip_library(m GSL_LIBRARIES)
    endif()
    set(LIBRARIES ${LIBRARIES} ${GSL_LIBRARIES})
  endif()
  if(HDF5_FOUND)
    if(GSL_FOUND AND "${USE_MATH_LIBRARY_CHOSEN_BY}" STREQUAL "GSL")
      strip_library(m HDF5_LIBRARIES)
    endif()
    set(LIBRARIES ${LIBRARIES} ${HDF5_LIBRARIES})
  endif()
  if(Mathematica_FOUND AND Mathematica_WSTP_FOUND)
    set(LIBRARIES ${LIBRARIES} ${Mathematica_WSTP_LIBRARIES})
  endif()
  if(pybind11_FOUND)
    set(LIBRARIES ${LIBRARIES} ${PYTHON_LIBRARIES})
  endif()
  if(SQLITE3_FOUND)
      set(LIBRARIES ${LIBRARIES} ${SQLITE3_LIBRARIES})
  endif()

  if(${CMAKE_SYSTEM_NAME} MATCHES "Darwin")
    target_link_libraries(${executablename} PRIVATE ${gambit_preload_LDFLAGS} ${LIBRARIES} yaml-cpp)
  else()
    target_link_libraries(${executablename} PRIVATE ${LIBRARIES} yaml-cpp ${gambit_preload_LDFLAGS})
  endif()

  add_dependencies(${executablename} mkpath gambit_preload)

  #For checking if all the needed libs are present.  Never add them manually with -lsomelib!!
  if(VERBOSE)
    message(STATUS ${LIBRARIES})
  endif()

  # Cotire speeds up compilation by automatically generating and precompiling prefix headers for the targets
  #cotire(${executablename})
  ##add_precompiled_header(${executablename} "${PROJECT_SOURCE_DIR}/Elements/include/gambit/Elements/common.hpp" TRUE)

endfunction()

# Standalone harvester script
set(STANDALONE_FACILITATOR ${PROJECT_SOURCE_DIR}/Elements/scripts/standalone_facilitator.py)

# Function to add a standalone executable
function(add_standalone executablename)
  cmake_parse_arguments(ARG "" "" "SOURCES;HEADERS;LIBRARIES;MODULES" ${ARGN})

  # Iterate over modules, checking if the neccessary ones are present, and adding them to the target objects if so.
  set(standalone_permitted 1)
  foreach(module ${ARG_MODULES})
    if(standalone_permitted AND EXISTS "${PROJECT_SOURCE_DIR}/${module}/" AND (";${GAMBIT_BITS};" MATCHES ";${module};"))
      if(COMMA_SEPARATED_MODULES)
        set(COMMA_SEPARATED_MODULES "${COMMA_SEPARATED_MODULES},${module}")
        set(STANDALONE_OBJECTS ${STANDALONE_OBJECTS} $<TARGET_OBJECTS:${module}>)
      else()
        set(COMMA_SEPARATED_MODULES "${module}")
        set(STANDALONE_OBJECTS $<TARGET_OBJECTS:${module}>)
        set(first_module ${module})
      endif()
      if(module STREQUAL "SpecBit")
        set(USES_SPECBIT TRUE)
        # Exclude standalones that need SpecBit when FS has been excluded.  Remove this once FS is BOSSed.
        if (EXCLUDE_FLEXIBLESUSY)
          set(standalone_permitted 0)
        endif()
      endif()
      if(module STREQUAL "ColliderBit")
        set(USES_COLLIDERBIT TRUE)
      endif()
    else()
      set(standalone_permitted 0)
    endif()
  endforeach()

  # Add the standalone only if the required modules are all present
  if(standalone_permitted)

    # Iterate over sources and add leading source path
    set(STANDALONE_FUNCTORS "${PROJECT_SOURCE_DIR}/${first_module}/examples/functors_for_${executablename}.cpp")
    foreach(source_file ${ARG_SOURCES})
      list(APPEND STANDALONE_SOURCES ${PROJECT_SOURCE_DIR}/${source_file})
    endforeach()
    list(APPEND STANDALONE_SOURCES ${STANDALONE_FUNCTORS})

    # Set up the target to call the facilitator script to make the functors source file for this standalone.
    add_custom_command(OUTPUT ${STANDALONE_FUNCTORS}
                       COMMAND ${PYTHON_EXECUTABLE} ${STANDALONE_FACILITATOR} ${executablename} -m __not_a_real_name__,${COMMA_SEPARATED_MODULES}
                       COMMAND touch ${STANDALONE_FUNCTORS}
                       WORKING_DIRECTORY ${PROJECT_SOURCE_DIR}
                       DEPENDS modules_harvested
                               ${STANDALONE_FACILITATOR}
                               ${HARVEST_TOOLS}
                               ${PROJECT_BINARY_DIR}/CMakeCache.txt)

    # Add linking flags for ROOT, RestFrames and/or HepMC if required.
    if (USES_COLLIDERBIT)
      if (NOT EXCLUDE_ROOT)
        set(ARG_LIBRARIES ${ARG_LIBRARIES} ${ROOT_LIBRARIES})
        if (NOT EXCLUDE_RESTFRAMES)
          set(ARG_LIBRARIES ${ARG_LIBRARIES} ${RESTFRAMES_LDFLAGS})
        endif()
      endif()
      if (NOT EXCLUDE_HEPMC)
        set(ARG_LIBRARIES ${ARG_LIBRARIES} ${HEPMC_LDFLAGS})
      endif()
    endif()

    # Do ad hoc checks for stuff that will eventually be BOSSed and removed from here.
<<<<<<< HEAD
#    if (NOT EXCLUDE_FLEXIBLESUSY)
#      set(ARG_LIBRARIES ${ARG_LIBRARIES} ${flexiblesusy_LDFLAGS})
#    endif()
    if (NOT EXCLUDE_DELPHES)
      set(ARG_LIBRARIES ${ARG_LIBRARIES} ${DELPHES_LDFLAGS} ${ROOT_LIBRARIES} ${ROOT_LIBRARY_DIR}/libEG.so)
=======
    if (USES_SPECBIT AND NOT EXCLUDE_FLEXIBLESUSY)
      set(ARG_LIBRARIES ${ARG_LIBRARIES} ${flexiblesusy_LDFLAGS})
>>>>>>> 0bd9019e
    endif()

    add_gambit_executable(${executablename} "${ARG_LIBRARIES}"
                          SOURCES ${STANDALONE_SOURCES}
                                  ${STANDALONE_OBJECTS}
                                  ${GAMBIT_ALL_COMMON_OBJECTS}
                          HEADERS ${ARG_HEADERS})

<<<<<<< HEAD
    # Do more ad hoc checks for stuff that will eventually be BOSSed and removed from here
#    if (NOT EXCLUDE_FLEXIBLESUSY)
#      add_dependencies(${executablename} flexiblesusy)
#    endif()
    if (NOT EXCLUDE_DELPHES)
      add_dependencies(${executablename} delphes)
    endif()
=======
    # Add each of the declared dependencies
    foreach(dep ${ARG_DEPENDENCIES})
      add_dependencies(${executablename} ${dep})
    endforeach()
>>>>>>> 0bd9019e

    # Add the new executable to the standalones target
    add_dependencies(standalones ${executablename})

  endif()

endfunction()


# Function to retrieve version number from git
macro(get_version_from_git major minor revision patch full)

  set(${major} "")
  set(${minor} "")
  set(${revision} "")
  set(${patch} "")
  set(${full} "")

  execute_process(COMMAND git describe --tags --abbrev=0 OUTPUT_VARIABLE ${full})

  string(REGEX MATCH "v([0-9]*)\\." ${major} "${${full}}")
  if ("${${major}}" STREQUAL "")
    string(REGEX MATCH "^([0-9]*)\\." ${major} "${${full}}")
    string(REGEX REPLACE "^([0-9]*)\\." "\\1" ${major} "${${major}}")
  else()
    string(REGEX REPLACE "v([0-9]*)\\." "\\1" ${major} "${${major}}")
  endif()

  string(REGEX MATCH "\\.([0-9]*)\\." ${minor} "${${full}}")
  if ("${${minor}}" STREQUAL "")
    string(REGEX MATCH "\\.([0-9]*)" ${minor} "${${full}}")
    string(REGEX REPLACE "\\.([0-9]*)" "\\1" ${minor} "${${minor}}")
    set(${revision} "0")
  else()
    string(REGEX REPLACE "\\.([0-9]*)\\." "\\1" ${minor} "${${minor}}")
    string(REGEX MATCH "\\.([0-9]*)-" ${revision} "${${full}}")
    if ("${${revision}}" STREQUAL "")
      string(REGEX MATCH "\\.([0-9]*)\n" ${revision} "${${full}}")
      string(REGEX REPLACE "\\.([0-9]*)\n" "\\1" ${revision} "${${revision}}")
    else()
      string(REGEX REPLACE "\\.([0-9]*)-" "\\1" ${revision} "${${revision}}")
    endif()
  endif()
  string(REGEX MATCH "-(.*)\n" ${patch} "${${full}}")
  string(REGEX REPLACE "-(.*)\n" "\\1" ${patch} "${${patch}}")

  if ("${${patch}}" STREQUAL "")
    set(${full} "${${major}}.${${minor}}.${${revision}}")
  else()
    set(${full} "${${major}}.${${minor}}.${${revision}}-${${patch}}")
  endif()

endmacro()


# Function to add all standalone tarballs as targets
function(add_standalone_tarballs modules version)

  add_custom_target(standalone_tarballs)

  file(WRITE "${PROJECT_SOURCE_DIR}/cmake/tarball_info.cmake"
   "#*** GAMBIT ***********************\n"
   "# This file automatically generated \n"
   "# by utlities.cmake. Do not modify. \n"
   "#**********************************\n\n"
   "set(GAMBIT_VERSION_MAJOR ${GAMBIT_VERSION_MAJOR})\n"
   "set(GAMBIT_VERSION_MINOR ${GAMBIT_VERSION_MINOR})\n"
   "set(GAMBIT_VERSION_REVISION ${GAMBIT_VERSION_REVISION})\n"
   "set(GAMBIT_VERSION_PATCH ${GAMBIT_VERSION_PATCH})\n"
   "set(GAMBIT_VERSION_FULL ${GAMBIT_VERSION_FULL})\n")

  foreach(module ${modules})

    set(dirname "${module}_${version}")

    if ("${module}" STREQUAL "ScannerBit")
      add_custom_target(${module}-${version}.tar COMMAND ${CMAKE_COMMAND} -E remove_directory ${dirname}
                                      COMMAND ${CMAKE_COMMAND} -E make_directory ${dirname}
                                      COMMAND ${CMAKE_COMMAND} -E copy ${PROJECT_SOURCE_DIR}/CMakeLists.txt ${dirname}/
                                      COMMAND ${CMAKE_COMMAND} -E copy_directory ${PROJECT_SOURCE_DIR}/${module} ${dirname}/${module}
                                      COMMAND ${CMAKE_COMMAND} -E copy_directory ${PROJECT_SOURCE_DIR}/Logs ${dirname}/Logs
                                      COMMAND ${CMAKE_COMMAND} -E copy_directory ${PROJECT_SOURCE_DIR}/Utils ${dirname}/Utils
                                      COMMAND ${CMAKE_COMMAND} -E copy_directory ${PROJECT_SOURCE_DIR}/Printers ${dirname}/Printers
                                      COMMAND ${CMAKE_COMMAND} -E copy_directory ${PROJECT_SOURCE_DIR}/cmake ${dirname}/cmake
                                      COMMAND ${CMAKE_COMMAND} -E copy_directory ${PROJECT_SOURCE_DIR}/config ${dirname}/config
                                      COMMAND ${CMAKE_COMMAND} -E copy_directory ${PROJECT_SOURCE_DIR}/contrib ${dirname}/contrib
                                      COMMAND ${CMAKE_COMMAND} -E remove -f ${module}-${version}.tar
                                      COMMAND ${CMAKE_COMMAND} -E tar c ${module}-${version}.tar ${dirname})
    else()
      add_custom_target(${module}-${version}.tar COMMAND ${CMAKE_COMMAND} -E remove_directory ${dirname}
                                      COMMAND ${CMAKE_COMMAND} -E make_directory ${dirname}
                                      COMMAND ${CMAKE_COMMAND} -E copy ${PROJECT_SOURCE_DIR}/CMakeLists.txt ${dirname}/
                                      COMMAND ${CMAKE_COMMAND} -E copy_directory ${PROJECT_SOURCE_DIR}/${module} ${dirname}/${module}
                                      COMMAND ${CMAKE_COMMAND} -E copy_directory ${PROJECT_SOURCE_DIR}/Logs ${dirname}/Logs
                                      COMMAND ${CMAKE_COMMAND} -E copy_directory ${PROJECT_SOURCE_DIR}/Utils ${dirname}/Utils
                                      COMMAND ${CMAKE_COMMAND} -E copy_directory ${PROJECT_SOURCE_DIR}/Models ${dirname}/Models
                                      COMMAND ${CMAKE_COMMAND} -E copy_directory ${PROJECT_SOURCE_DIR}/Elements ${dirname}/Elements
                                      COMMAND ${CMAKE_COMMAND} -E copy_directory ${PROJECT_SOURCE_DIR}/Backends ${dirname}/Backends
                                      COMMAND ${CMAKE_COMMAND} -E copy_directory ${PROJECT_SOURCE_DIR}/cmake ${dirname}/cmake
                                      COMMAND ${CMAKE_COMMAND} -E copy_directory ${PROJECT_SOURCE_DIR}/config ${dirname}/config
                                      COMMAND ${CMAKE_COMMAND} -E copy_directory ${PROJECT_SOURCE_DIR}/contrib ${dirname}/contrib
                                      COMMAND ${CMAKE_COMMAND} -E remove -f ${module}-${version}.tar
                                      COMMAND ${CMAKE_COMMAND} -E tar c ${module}-${version}.tar ${dirname})
    endif()

    add_dependencies(${module}-${version}.tar nuke-all)
    add_dependencies(standalone_tarballs ${module}-${version}.tar)

  endforeach()

  # Add a special ad-hoc command to make a tarball containing SpecBit, DecayBit and PrecisionBit
  set(dirname "3Bit_${version}")
  add_custom_target(3Bit-${version}.tar COMMAND ${CMAKE_COMMAND} -E remove_directory ${dirname}
                             COMMAND ${CMAKE_COMMAND} -E make_directory ${dirname}
                             COMMAND ${CMAKE_COMMAND} -E copy ${PROJECT_SOURCE_DIR}/CMakeLists.txt ${dirname}/
                             COMMAND ${CMAKE_COMMAND} -E copy_directory ${PROJECT_SOURCE_DIR}/SpecBit ${dirname}/SpecBit
                             COMMAND ${CMAKE_COMMAND} -E copy_directory ${PROJECT_SOURCE_DIR}/DecayBit ${dirname}/DecayBit
                             COMMAND ${CMAKE_COMMAND} -E copy_directory ${PROJECT_SOURCE_DIR}/PrecisionBit ${dirname}/PrecisionBit
                             COMMAND ${CMAKE_COMMAND} -E copy_directory ${PROJECT_SOURCE_DIR}/Logs ${dirname}/Logs
                             COMMAND ${CMAKE_COMMAND} -E copy_directory ${PROJECT_SOURCE_DIR}/Utils ${dirname}/Utils
                             COMMAND ${CMAKE_COMMAND} -E copy_directory ${PROJECT_SOURCE_DIR}/Models ${dirname}/Models
                             COMMAND ${CMAKE_COMMAND} -E copy_directory ${PROJECT_SOURCE_DIR}/Elements ${dirname}/Elements
                             COMMAND ${CMAKE_COMMAND} -E copy_directory ${PROJECT_SOURCE_DIR}/Backends ${dirname}/Backends
                             COMMAND ${CMAKE_COMMAND} -E copy_directory ${PROJECT_SOURCE_DIR}/cmake ${dirname}/cmake
                             COMMAND ${CMAKE_COMMAND} -E copy_directory ${PROJECT_SOURCE_DIR}/config ${dirname}/config
                             COMMAND ${CMAKE_COMMAND} -E copy_directory ${PROJECT_SOURCE_DIR}/contrib ${dirname}/contrib
                             COMMAND ${CMAKE_COMMAND} -E remove -f 3Bit-${version}.tar
                             COMMAND ${CMAKE_COMMAND} -E tar c 3Bit-${version}.tar ${dirname})
  add_dependencies(3Bit-${version}.tar nuke-all)
  add_dependencies(standalone_tarballs 3Bit-${version}.tar)

endfunction()


# Simple function to find specific Python modules
macro(find_python_module module)
  execute_process(COMMAND ${PYTHON_EXECUTABLE} -c "import ${module}" RESULT_VARIABLE return_value ERROR_QUIET)
  if (NOT return_value)
    message(STATUS "Found Python module ${module}.")
    set(PY_${module}_FOUND TRUE)
  else()
    if(${ARGC} GREATER 1 AND ${ARGV1} STREQUAL "REQUIRED")
      message(FATAL_ERROR "-- FAILED to find Python module ${module}.")
    else()
      message(STATUS "FAILED to find Python module ${module}.")
    endif()
  endif()
endmacro()

# Macro for BOSSing a backend
set(BOSS_dir "${PROJECT_SOURCE_DIR}/Backends/scripts/BOSS")
set(needs_BOSSing "")
set(needs_BOSSing_failed "")

macro(BOSS_backend name backend_version)

  # Replace "." by "_" in the backend version number
  string(REPLACE "." "_" backend_version_safe ${backend_version})

  # Construct path to the config file expected by BOSS
  set(config_file_path "${BOSS_dir}/configs/${name}_${backend_version_safe}.py")

  # Only add BOSS step to the build process if the config file exists
  if(NOT EXISTS ${config_file_path})
    message("${BoldRed}-- The config file ${config_file_path} required ")
    message("   to BOSS the backend ${name} ${backend_version} was not found. This backend will not be BOSSed. ${ColourReset}")
    list(APPEND needs_BOSSing_failed ${name}_${ver})
  else()
    list(APPEND needs_BOSSing ${name}_${ver})
    file(READ "${config_file_path}" conf_file)
    string(REGEX MATCH "gambit_backend_name[ \t\n]*=[ \t\n]*'\([^\n]+\)'" dummy "${conf_file}")
    set(name_in_frontend "${CMAKE_MATCH_1}")
    set(BOSS_includes "-I ${Boost_INCLUDE_DIR}")
    if (NOT ${GSL_INCLUDE_DIR} STREQUAL "")
      set(BOSS_includes "${BOSS_includes} -I ${GSL_INCLUDE_DIR}")
    endif()
    if (NOT ${EIGEN3_INCLUDE_DIR} STREQUAL "")
      set(BOSS_includes "${BOSS_includes} -I ${EIGEN3_INCLUDE_DIR}")
    endif()
    if("${CMAKE_CXX_COMPILER_ID}" STREQUAL "GNU" OR "${CMAKE_CXX_COMPILER_ID}" STREQUAL "Clang")
      set(BOSS_castxml_cc "--castxml-cc=${CMAKE_CXX_COMPILER}")
    elseif("${CMAKE_CXX_COMPILER_ID}" STREQUAL "Intel")
      set(BOSS_castxml_cc "")
    endif()
    if(${CMAKE_SYSTEM_NAME} MATCHES "Darwin")
      set(dl "https://data.kitware.com/api/v1/file/57b5de9f8d777f10f2696378/download")
      set(dl_filename "castxml-macosx.tar.gz")
    else()
      set(dl "https://data.kitware.com/api/v1/file/57b5dea08d777f10f2696379/download")
      set(dl_filename "castxml-linux.tar.gz")
    endif()
    ExternalProject_Add_Step(${name}_${ver} BOSS
      # Check for castxml binaries and download if they do not exist
      COMMAND ${PROJECT_SOURCE_DIR}/cmake/scripts/download_castxml_binaries.sh ${BOSS_dir} ${CMAKE_COMMAND} ${dl} ${dl_filename}
      # Run BOSS
      COMMAND ${PYTHON_EXECUTABLE} ${BOSS_dir}/boss.py ${BOSS_castxml_cc} ${BOSS_includes} ${name}_${backend_version_safe}
      # Copy BOSS-generated files to correct folders within Backends/include
      COMMAND cp -r BOSS_output/${name_in_frontend}_${backend_version_safe}/for_gambit/backend_types/${name_in_frontend}_${backend_version_safe} ${PROJECT_SOURCE_DIR}/Backends/include/gambit/Backends/backend_types/
      COMMAND cp BOSS_output/${name_in_frontend}_${backend_version_safe}/frontends/${name_in_frontend}_${backend_version_safe}.hpp ${PROJECT_SOURCE_DIR}/Backends/include/gambit/Backends/frontends/${name_in_frontend}_${backend_version_safe}.hpp
      DEPENDEES patch
      DEPENDERS configure
    )
  endif()
endmacro()<|MERGE_RESOLUTION|>--- conflicted
+++ resolved
@@ -415,17 +415,9 @@
     endif()
 
     # Do ad hoc checks for stuff that will eventually be BOSSed and removed from here.
-<<<<<<< HEAD
-#    if (NOT EXCLUDE_FLEXIBLESUSY)
+#    if (USES_SPECBIT AND NOT EXCLUDE_FLEXIBLESUSY)
 #      set(ARG_LIBRARIES ${ARG_LIBRARIES} ${flexiblesusy_LDFLAGS})
 #    endif()
-    if (NOT EXCLUDE_DELPHES)
-      set(ARG_LIBRARIES ${ARG_LIBRARIES} ${DELPHES_LDFLAGS} ${ROOT_LIBRARIES} ${ROOT_LIBRARY_DIR}/libEG.so)
-=======
-    if (USES_SPECBIT AND NOT EXCLUDE_FLEXIBLESUSY)
-      set(ARG_LIBRARIES ${ARG_LIBRARIES} ${flexiblesusy_LDFLAGS})
->>>>>>> 0bd9019e
-    endif()
 
     add_gambit_executable(${executablename} "${ARG_LIBRARIES}"
                           SOURCES ${STANDALONE_SOURCES}
@@ -433,20 +425,10 @@
                                   ${GAMBIT_ALL_COMMON_OBJECTS}
                           HEADERS ${ARG_HEADERS})
 
-<<<<<<< HEAD
-    # Do more ad hoc checks for stuff that will eventually be BOSSed and removed from here
-#    if (NOT EXCLUDE_FLEXIBLESUSY)
-#      add_dependencies(${executablename} flexiblesusy)
-#    endif()
-    if (NOT EXCLUDE_DELPHES)
-      add_dependencies(${executablename} delphes)
-    endif()
-=======
     # Add each of the declared dependencies
     foreach(dep ${ARG_DEPENDENCIES})
       add_dependencies(${executablename} ${dep})
     endforeach()
->>>>>>> 0bd9019e
 
     # Add the new executable to the standalones target
     add_dependencies(standalones ${executablename})
