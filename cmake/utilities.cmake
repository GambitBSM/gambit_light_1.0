# GAMBIT: Global and Modular BSM Inference Tool
#************************************************
# \file
#
#  Helpful CMake utility macros and functions for
#  GAMBIT.
#
#************************************************
#
#  Authors (add name and date if you modify):
#
#  \author Antje Putze
#          (antje.putze@lapth.cnrs.fr)
#  \date 2014 Sep, Oct, Nov
#        2015 Feb
#
#  \author Pat Scott
#          (p.scott@imperial.ac.uk)
#  \date 2014 Nov, Dec
#
#  \author Ben Farmer
#          (benjamin.farmer@fysik.su.se)
#  \date 2016 Jan
#
#  \author Tomas Gonzalo
#          (tomas.gonzalo@monash.edu)
#  \date 2016 Sep
#        2019 Oct
#
#  \author Will Handley
#          (wh260@cam.ac.uk)
#  \date 2018 Dec
#
#************************************************

include(CMakeParseArguments)
include(ExternalProject)

# defining some colors
string(ASCII 27 Esc)
set(ColourReset "${Esc}[m")
set(ColourBold  "${Esc}[1m")
set(Red         "${Esc}[31m")
set(Green       "${Esc}[32m")
set(Yellow      "${Esc}[33m")
set(Blue        "${Esc}[34m")
set(Magenta     "${Esc}[35m")
set(Cyan        "${Esc}[36m")
set(White       "${Esc}[37m")
set(BoldRed     "${Esc}[1;31m")
set(BoldGreen   "${Esc}[1;32m")
set(BoldYellow  "${Esc}[1;33m")
set(BoldBlue    "${Esc}[1;34m")
set(BoldMagenta "${Esc}[1;35m")
set(BoldCyan    "${Esc}[1;36m")
set(BoldWhite   "${Esc}[1;37m")

# Define the sed command to use differently for OSX and linux
if (${CMAKE_SYSTEM_NAME} MATCHES "Darwin")
  set(dashi "-i ''")
else()
  set(dashi "-i")
endif()

#Crash function for failed execute_processes
function(check_result result command)
  if(NOT ${result} STREQUAL "0")
    message(FATAL_ERROR "${BoldRed}Cmake failed because a GAMBIT python script failed.  Culprit: ${command}${ColourReset}")
  endif()
endfunction()

#Macro to retrieve GAMBIT modules
macro(retrieve_bits bits root excludes quiet)

  set(${bits} "")
  file(GLOB children RELATIVE ${root} ${root}/*Bit*)

  foreach(child ${children})
    file(GLOB_RECURSE src RELATIVE ${root}/${child} ${root}/${child}/src/*.c
                                                    ${root}/${child}/src/*.cc
                                                    ${root}/${child}/src/*.cpp)
    file(GLOB_RECURSE hdr RELATIVE ${root}/${child} ${root}/${child}/include/*.h
                                                    ${root}/${child}/include/*.hh
                                                    ${root}/${child}/include/*.hpp)
    string(FIND ${child} ".dSYM" FOUND_DSYM)
    if(IS_DIRECTORY ${root}/${child} AND (src OR hdr) AND ${FOUND_DSYM} EQUAL -1)

      # Work out if this Bit should be excluded or not.  Never exclude ScannerBit.
      set(excluded "NO")
      if(NOT ${child} STREQUAL "ScannerBit")
        foreach(x ${excludes})
          string(FIND ${child} ${x} location)
          if(${location} EQUAL 0)
            set(excluded "YES")
          endif()
        endforeach()
      endif()

      # Exclude or add this bit.
      if(${excluded})
        if(NOT ${quiet} STREQUAL "Quiet")
          message("${BoldCyan} X Excluding ${child} from GAMBIT configuration.${ColourReset}")
        endif()
      else()
        list(APPEND ${bits} ${child})
      endif()

    endif()
  endforeach()

endmacro()

# Specify native make command to be put into external build steps (for correct usage of gmake jobserver)
if(CMAKE_MAKE_PROGRAM MATCHES "make$")
  set(MAKE_SERIAL   $(MAKE) -j1)
  set(MAKE_PARALLEL $(MAKE))
<<<<<<< HEAD
  set(MAKE_INSTALL_SERIAL    $(MAKE) install -j1)
  set(MAKE_INSTALL_PARALLEL  $(MAKE) install)
else()
  set(MAKE_SERIAL   "${CMAKE_MAKE_PROGRAM}")
  set(MAKE_PARALLEL "${CMAKE_MAKE_PROGRAM}")
  set(MAKE_INSTALL_SERIAL   "${CMAKE_MAKE_PROGRAM}")
  set(MAKE_INSTALL_PARALLEL "${CMAKE_MAKE_PROGRAM}")
=======
else()
  set(MAKE_SERIAL   "${CMAKE_MAKE_PROGRAM}")
  set(MAKE_PARALLEL "${CMAKE_MAKE_PROGRAM}")
>>>>>>> 4b524f86
endif()

# Arrange clean commands
include(cmake/cleaning.cmake)

# Macro to write some shell commands to clean an external code.  Adds clean-[package] and nuke-[package]
macro(add_external_clean package dir dl target)
  set(rmstring1 "${CMAKE_BINARY_DIR}/${package}-prefix/src/${package}-stamp/${package}")
  set(rmstring2 "${CMAKE_BINARY_DIR}/${package}-prefix/src/${package}-build")
  string(REPLACE "." "_" safe_package ${package})
  set(reset_file "${CMAKE_BINARY_DIR}/BOSS_reset_info/reset_info.${safe_package}.boss")
  add_custom_target(clean-${package} COMMAND ${CMAKE_COMMAND} -E remove -f ${rmstring1}-BOSS ${rmstring1}-configure ${rmstring1}-build ${rmstring1}-install ${rmstring1}-done
                                     COMMAND [ -e ${dir} ] && cd ${dir} && ([ -e makefile ] || [ -e Makefile ] && (${target})) || true
                                     COMMAND [ -e ${reset_file} ] && ${PYTHON_EXECUTABLE} ${BOSS_dir}/boss.py -r ${reset_file} || true)
  add_custom_target(nuke-${package} DEPENDS clean-${package}
                                    COMMAND ${CMAKE_COMMAND} -E remove -f ${rmstring1}-download ${rmstring1}-download-failed ${rmstring1}-mkdir ${rmstring1}-patch ${rmstring1}-update ${rmstring1}-gitclone-lastrun.txt ${dl} || true
                                    COMMAND ${CMAKE_COMMAND} -E remove_directory ${dir} || true
                                    COMMAND ${CMAKE_COMMAND} -E remove_directory ${rmstring2} || true)
endmacro()

# Macro to write some shell commands to clean an external chained code.  Adds clean-[package] and nuke-[package]
macro(add_chained_external_clean package dir target dependee)
  set(rmstring "${CMAKE_BINARY_DIR}/${package}-prefix/src/${package}-stamp/${package}")
  add_custom_target(clean-${package} COMMAND ${CMAKE_COMMAND} -E remove -f ${rmstring}-configure ${rmstring}-build ${rmstring}-install ${rmstring}-done
                                     COMMAND [ -e ${dir} ] && cd ${dir} && ([ -e makefile ] || [ -e Makefile ] && (${target})) || true)
  add_custom_target(chained-nuke-${package} DEPENDS clean-${package}
                                    COMMAND ${CMAKE_COMMAND} -E remove -f ${rmstring}-download ${rmstring}-mkdir ${rmstring}-patch ${rmstring}-update ${rmstring}-gitclone-lastrun.txt || true)
  add_dependencies(clean-${dependee} clean-${package})
  add_dependencies(nuke-${dependee} chained-nuke-${package})
endmacro()

# Function to add GAMBIT directory if and only if it exists
function(add_subdirectory_if_present dir)
  if(EXISTS "${PROJECT_SOURCE_DIR}/${dir}")
    add_subdirectory(${dir})
  endif()
endfunction()

# Function to make symbols visible for a code component
function(make_symbols_visible lib)
  if(${CMAKE_MAJOR_VERSION} MATCHES "2")
    set_target_properties(${lib} PROPERTIES COMPILE_OPTIONS "-fvisibility=default")
  else()
    set_target_properties(${lib} PROPERTIES CXX_VISIBILITY_PRESET default)
  endif()
endfunction()

# Function to reset the install_name of a library compiled in an external project on OSX
function(add_install_name_tool_step proj path lib)
  if (${CMAKE_SYSTEM_NAME} MATCHES "Darwin")
    ExternalProject_Add_Step(${proj}
      change-install-name-${lib}
      COMMENT "Fixing install name for ${lib}"
      COMMAND install_name_tool -id "@rpath/${lib}" ${path}/${lib}
      DEPENDEES install
    )
  endif()
endfunction()


# Function to add static GAMBIT library
function(add_gambit_library libraryname)
  cmake_parse_arguments(ARG "VISIBLE" "OPTION" "SOURCES;HEADERS" ${ARGN})

  add_library(${libraryname} ${ARG_OPTION} ${ARG_SOURCES} ${ARG_HEADERS})
  add_dependencies(${libraryname} model_harvest)
  add_dependencies(${libraryname} backend_harvest)
  add_dependencies(${libraryname} printer_harvest)
  add_dependencies(${libraryname} module_harvest)
  add_dependencies(${libraryname} yaml-cpp)

  if(${CMAKE_VERSION} VERSION_GREATER 2.8.10)
    foreach (dir ${GAMBIT_INCDIRS})
      target_include_directories(${libraryname} PUBLIC ${dir})
    endforeach()
  else()
    foreach (dir ${GAMBIT_INCDIRS})
      include_directories(${dir})
    endforeach()
  endif()

  if(${ARG_OPTION} STREQUAL SHARED AND APPLE)
    set_property(TARGET ${libraryname} PROPERTY SUFFIX .so)
  endif()

  # Reveal symbols if requested
  if(${ARG_VISIBLE})
    make_symbols_visible(${libraryname})
  endif()

endfunction()

# Macro to strip a library out of a set of full paths
macro(strip_library KEY LIBRARIES)
  set(TEMP "${${LIBRARIES}}")
  set(${LIBRARIES} "")
  foreach(lib ${TEMP})
    if ("${lib}" STREQUAL "debug"   OR
        "${lib}" STREQUAL "general" OR
        "${lib}" STREQUAL "optimized")
      set(LIB_TYPE_SPECIFIER "${lib}")
    else()
      string(FIND "${lib}" "/${KEY}." FOUND_KEY1)
      string(FIND "${lib}" "/lib${KEY}." FOUND_KEY2)
      if (${FOUND_KEY1} EQUAL -1 AND ${FOUND_KEY2} EQUAL -1)
        if (LIB_TYPE_SPECIFIER)
          list(APPEND ${LIBRARIES} ${LIB_TYPE_SPECIFIER})
        endif()
        list(APPEND ${LIBRARIES} ${lib})
      endif()
      set(LIB_TYPE_SPECIFIER "")
  endif()
  endforeach()
  set(TEMP "")
  set(FOUND_KEY1 "")
  set(FOUND_KEY2 "")
endmacro()

# Function to add a GAMBIT custom command and target
macro(add_gambit_custom target filename HARVESTER DEPS)
  set(ditch_string "")
  if (NOT "${ARGN}" STREQUAL "")
    set(ditch_string "-x __not_a_real_name__,${ARGN}")
  endif()
  add_custom_command(OUTPUT ${CMAKE_BINARY_DIR}/${filename}
                     COMMAND ${PYTHON_EXECUTABLE} ${${HARVESTER}} ${ditch_string}
                     COMMAND touch ${CMAKE_BINARY_DIR}/${filename}
                     WORKING_DIRECTORY ${PROJECT_SOURCE_DIR}
                     DEPENDS ${${HARVESTER}}
                             ${HARVEST_TOOLS}
                             ${PROJECT_BINARY_DIR}/CMakeCache.txt
                             ${${DEPS}})
  add_custom_target(${target} DEPENDS ${CMAKE_BINARY_DIR}/${filename})
endmacro()

# Function to remove specific GAMBIT build files
function(remove_build_files)
  foreach (f ${ARGN})
    if (EXISTS "${CMAKE_BINARY_DIR}/${f}")
      file(REMOVE "${CMAKE_BINARY_DIR}/${f}")
    endif()
  endforeach()
endfunction()

# Macro to set up internal variables for contrib version of pybind11
macro(use_contributed_pybind11)
  set(pybind11_FOUND TRUE)
  set(pybind11_DIR "${pybind11_CONTRIB_DIR}")
  set(pybind11_VERSION "${PREFERRED_pybind11_VERSION}")
  message("${BoldYellow}   Found pybind11 ${pybind11_VERSION} at ${pybind11_DIR}.${ColourReset}")
  add_subdirectory("${pybind11_DIR}")
  include_directories("${PYBIND11_INCLUDE_DIR}")
  add_custom_target(nuke-pybind11 COMMAND ${CMAKE_COMMAND} -E remove_directory "${pybind11_DIR}")
  add_dependencies(nuke-contrib nuke-pybind11)
endmacro()

# Function to add GAMBIT executable
function(add_gambit_executable executablename LIBRARIES)
  cmake_parse_arguments(ARG "" "" "SOURCES;HEADERS;" ${ARGN})

  add_executable(${executablename} ${ARG_SOURCES} ${ARG_HEADERS})
  set_target_properties(${executablename} PROPERTIES EXCLUDE_FROM_ALL 1)

  if(${CMAKE_VERSION} VERSION_GREATER 2.8.10)
    foreach (dir ${GAMBIT_INCDIRS})
      target_include_directories(${executablename} PUBLIC ${dir})
    endforeach()
  else()
    foreach (dir ${GAMBIT_INCDIRS})
      include_directories(${dir})
    endforeach()
  endif()

  if(MPI_CXX_FOUND)
    set(LIBRARIES ${LIBRARIES} ${MPI_CXX_LIBRARIES})
    if(MPI_CXX_LINK_FLAGS)
      set_target_properties(${executablename} PROPERTIES LINK_FLAGS ${MPI_CXX_LINK_FLAGS})
    endif()
  endif()
  if(MPI_C_FOUND)
    set(LIBRARIES ${LIBRARIES} ${MPI_C_LIBRARIES})
    if(MPI_C_LINK_FLAGS)
      set_target_properties(${executablename} PROPERTIES LINK_FLAGS ${MPI_C_LINK_FLAGS})
    endif()
  endif()
  if(MPI_Fortran_FOUND)
    set(LIBRARIES ${LIBRARIES} ${MPI_Fortran_LIBRARIES})
    if(MPI_Fortran_LINK_FLAGS)
        set_target_properties(${executablename} PROPERTIES LINK_FLAGS ${MPI_Fortran_LINK_FLAGS})
    endif()
  endif()
  if (LIBDL_FOUND)
    set(LIBRARIES ${LIBRARIES} ${LIBDL_LIBRARY})
  endif()
  if (Boost_FOUND)
    set(LIBRARIES ${LIBRARIES} ${Boost_LIBRARIES})
  endif()
  if (GSL_FOUND)
    if(HDF5_FOUND AND "${USE_MATH_LIBRARY_CHOSEN_BY}" STREQUAL "HDF5")
      strip_library(m GSL_LIBRARIES)
    endif()
    set(LIBRARIES ${LIBRARIES} ${GSL_LIBRARIES})
  endif()
  if(HDF5_FOUND)
    if(GSL_FOUND AND "${USE_MATH_LIBRARY_CHOSEN_BY}" STREQUAL "GSL")
      strip_library(m HDF5_LIBRARIES)
    endif()
    set(LIBRARIES ${LIBRARIES} ${HDF5_LIBRARIES})
  endif()
  if(Mathematica_FOUND AND Mathematica_WSTP_FOUND)
    set(LIBRARIES ${LIBRARIES} ${Mathematica_WSTP_LIBRARIES})
  endif()
  if(pybind11_FOUND)
    set(LIBRARIES ${LIBRARIES} ${PYTHON_LIBRARIES})
  endif()
  if(SQLite3_FOUND)
      set(LIBRARIES ${LIBRARIES} ${SQLite3_LIBRARIES})
  endif()

  if(${CMAKE_SYSTEM_NAME} MATCHES "Darwin")
    target_link_libraries(${executablename} PRIVATE ${gambit_preload_LDFLAGS} ${LIBRARIES} yaml-cpp)
  else()
    target_link_libraries(${executablename} PRIVATE ${LIBRARIES} yaml-cpp ${gambit_preload_LDFLAGS})
  endif()

  add_dependencies(${executablename} mkpath gambit_preload)

  #For checking if all the needed libs are present.  Never add them manually with -lsomelib!!
  if(VERBOSE)
    message(STATUS ${LIBRARIES})
  endif()

endfunction()

# Standalone harvester script
set(STANDALONE_FACILITATOR ${PROJECT_SOURCE_DIR}/Elements/scripts/standalone_facilitator.py)

# Function to add a standalone executable
function(add_standalone executablename)
  cmake_parse_arguments(ARG "" "" "SOURCES;HEADERS;LIBRARIES;MODULES;DEPENDENCIES" ${ARGN})

  # Assume that the standlone is to be include unless we discover otherwise.
  set(standalone_permitted 1)

<<<<<<< HEAD
  # Exclude standalones that need HepMC or YODA if they have been excluded.
  if ( (EXCLUDE_HEPMC AND (";${ARG_DEPENDENCIES};" MATCHES ";hepmc;")) OR (EXCLUDE_YODA AND (";${ARG_DEPENDENCIES};" MATCHES ";yoda;")) )
=======
  # Exclude standalones that need HepMC if it has been excluded.
  if (EXCLUDE_HEPMC AND (";${ARG_DEPENDENCIES};" MATCHES ";hepmc;"))
>>>>>>> 4b524f86
    set(standalone_permitted 0)
  endif()

  # Iterate over modules, checking if the neccessary ones are present, and adding them to the target objects if so.
  foreach(module ${ARG_MODULES})
    if(standalone_permitted AND EXISTS "${PROJECT_SOURCE_DIR}/${module}/" AND (";${GAMBIT_BITS};" MATCHES ";${module};"))
      if(COMMA_SEPARATED_MODULES)
        set(COMMA_SEPARATED_MODULES "${COMMA_SEPARATED_MODULES},${module}")
        set(STANDALONE_OBJECTS ${STANDALONE_OBJECTS} $<TARGET_OBJECTS:${module}>)
      else()
        set(COMMA_SEPARATED_MODULES "${module}")
        set(STANDALONE_OBJECTS $<TARGET_OBJECTS:${module}>)
        set(first_module ${module})
      endif()
      if(module STREQUAL "SpecBit")
        set(USES_SPECBIT TRUE)
      endif()
      if(module STREQUAL "ColliderBit")
        set(USES_COLLIDERBIT TRUE)
      endif()
    else()
      set(standalone_permitted 0)
    endif()
  endforeach()

  # Add the standalone only if the required modules are all present
  if(standalone_permitted)

    # Iterate over sources and add leading source path
    set(STANDALONE_FUNCTORS "${PROJECT_SOURCE_DIR}/${first_module}/examples/functors_for_${executablename}.cpp")
    foreach(source_file ${ARG_SOURCES})
      list(APPEND STANDALONE_SOURCES ${PROJECT_SOURCE_DIR}/${source_file})
    endforeach()
    list(APPEND STANDALONE_SOURCES ${STANDALONE_FUNCTORS})

    # Set up the target to call the facilitator script to make the functors source file for this standalone.
    add_custom_command(OUTPUT ${STANDALONE_FUNCTORS}
                       COMMAND ${PYTHON_EXECUTABLE} ${STANDALONE_FACILITATOR} ${executablename} -m __not_a_real_name__,${COMMA_SEPARATED_MODULES}
                       COMMAND touch ${STANDALONE_FUNCTORS}
                       WORKING_DIRECTORY ${PROJECT_SOURCE_DIR}
                       DEPENDS modules_harvested
                               ${STANDALONE_FACILITATOR}
                               ${HARVEST_TOOLS}
                               ${PROJECT_BINARY_DIR}/CMakeCache.txt)

    # Add linking flags for ROOT, RestFrames, HepMC and/or YODA if required.
    if (USES_COLLIDERBIT)
      if (NOT EXCLUDE_ROOT)
        set(ARG_LIBRARIES ${ARG_LIBRARIES} ${ROOT_LIBRARIES})
        if (NOT EXCLUDE_RESTFRAMES)
          set(ARG_LIBRARIES ${ARG_LIBRARIES} ${RESTFRAMES_LDFLAGS})
        endif()
      endif()
      if (NOT EXCLUDE_HEPMC)
        set(ARG_LIBRARIES ${ARG_LIBRARIES} ${HEPMC_LDFLAGS})
      endif()
      if (NOT EXCLUDE_YODA)
        set(ARG_LIBRARIES ${ARG_LIBRARIES} ${YODA_LDFLAGS})
      endif()
    endif()

    # Do ad hoc checks for stuff that will eventually be BOSSed and removed from here.
    if (USES_SPECBIT AND NOT EXCLUDE_FLEXIBLESUSY)
      set(ARG_LIBRARIES ${ARG_LIBRARIES} ${flexiblesusy_LDFLAGS})
    endif()

    add_gambit_executable(${executablename} "${ARG_LIBRARIES}"
                          SOURCES ${STANDALONE_SOURCES}
                                  ${STANDALONE_OBJECTS}
                                  ${GAMBIT_ALL_COMMON_OBJECTS}
                          HEADERS ${ARG_HEADERS})

    # Add each of the declared dependencies
    foreach(dep ${ARG_DEPENDENCIES})
      add_dependencies(${executablename} ${dep})
    endforeach()

    # Add each of the declared dependencies
    foreach(dep ${ARG_DEPENDENCIES})
      add_dependencies(${executablename} ${dep})
    endforeach()

    # Add the new executable to the standalones target
    add_dependencies(standalones ${executablename})

  endif()

endfunction()


# Function to retrieve version number from git
macro(get_version_from_git major minor revision patch full)

  set(${major} "")
  set(${minor} "")
  set(${revision} "")
  set(${patch} "")
  set(${full} "")

  execute_process(COMMAND git describe --tags --abbrev=0 OUTPUT_VARIABLE ${full})

  string(REGEX MATCH "v([0-9]*)\\." ${major} "${${full}}")
  if ("${${major}}" STREQUAL "")
    string(REGEX MATCH "^([0-9]*)\\." ${major} "${${full}}")
    string(REGEX REPLACE "^([0-9]*)\\." "\\1" ${major} "${${major}}")
  else()
    string(REGEX REPLACE "v([0-9]*)\\." "\\1" ${major} "${${major}}")
  endif()

  string(REGEX MATCH "\\.([0-9]*)\\." ${minor} "${${full}}")
  if ("${${minor}}" STREQUAL "")
    string(REGEX MATCH "\\.([0-9]*)" ${minor} "${${full}}")
    string(REGEX REPLACE "\\.([0-9]*)" "\\1" ${minor} "${${minor}}")
    set(${revision} "0")
  else()
    string(REGEX REPLACE "\\.([0-9]*)\\." "\\1" ${minor} "${${minor}}")
    string(REGEX MATCH "\\.([0-9]*)-" ${revision} "${${full}}")
    if ("${${revision}}" STREQUAL "")
      string(REGEX MATCH "\\.([0-9]*)\n" ${revision} "${${full}}")
      string(REGEX REPLACE "\\.([0-9]*)\n" "\\1" ${revision} "${${revision}}")
    else()
      string(REGEX REPLACE "\\.([0-9]*)-" "\\1" ${revision} "${${revision}}")
    endif()
  endif()
  string(REGEX MATCH "-(.*)\n" ${patch} "${${full}}")
  string(REGEX REPLACE "-(.*)\n" "\\1" ${patch} "${${patch}}")

  if ("${${patch}}" STREQUAL "")
    set(${full} "${${major}}.${${minor}}.${${revision}}")
  else()
    set(${full} "${${major}}.${${minor}}.${${revision}}-${${patch}}")
  endif()

endmacro()


# Function to add all standalone tarballs as targets
function(add_standalone_tarballs modules version)

  add_custom_target(standalone_tarballs)

  file(WRITE "${PROJECT_SOURCE_DIR}/cmake/tarball_info.cmake"
   "#*** GAMBIT ***********************\n"
   "# This file automatically generated \n"
   "# by utlities.cmake. Do not modify. \n"
   "#**********************************\n\n"
   "set(GAMBIT_VERSION_MAJOR ${GAMBIT_VERSION_MAJOR})\n"
   "set(GAMBIT_VERSION_MINOR ${GAMBIT_VERSION_MINOR})\n"
   "set(GAMBIT_VERSION_REVISION ${GAMBIT_VERSION_REVISION})\n"
   "set(GAMBIT_VERSION_PATCH ${GAMBIT_VERSION_PATCH})\n"
   "set(GAMBIT_VERSION_FULL ${GAMBIT_VERSION_FULL})\n")

  foreach(module ${modules})

    set(dirname "${module}_${version}")

    if ("${module}" STREQUAL "ScannerBit")
      add_custom_target(${module}-${version}.tar COMMAND ${CMAKE_COMMAND} -E remove_directory ${dirname}
                                      COMMAND ${CMAKE_COMMAND} -E make_directory ${dirname}
                                      COMMAND ${CMAKE_COMMAND} -E copy ${PROJECT_SOURCE_DIR}/CMakeLists.txt ${dirname}/
                                      COMMAND ${CMAKE_COMMAND} -E copy_directory ${PROJECT_SOURCE_DIR}/${module} ${dirname}/${module}
                                      COMMAND ${CMAKE_COMMAND} -E copy_directory ${PROJECT_SOURCE_DIR}/Logs ${dirname}/Logs
                                      COMMAND ${CMAKE_COMMAND} -E copy_directory ${PROJECT_SOURCE_DIR}/Utils ${dirname}/Utils
                                      COMMAND ${CMAKE_COMMAND} -E copy_directory ${PROJECT_SOURCE_DIR}/Printers ${dirname}/Printers
                                      COMMAND ${CMAKE_COMMAND} -E copy_directory ${PROJECT_SOURCE_DIR}/cmake ${dirname}/cmake
                                      COMMAND ${CMAKE_COMMAND} -E copy_directory ${PROJECT_SOURCE_DIR}/config ${dirname}/config
                                      COMMAND ${CMAKE_COMMAND} -E copy_directory ${PROJECT_SOURCE_DIR}/contrib ${dirname}/contrib
                                      COMMAND ${CMAKE_COMMAND} -E remove -f ${module}-${version}.tar
                                      COMMAND ${CMAKE_COMMAND} -E tar c ${module}-${version}.tar ${dirname})
    else()
      add_custom_target(${module}-${version}.tar COMMAND ${CMAKE_COMMAND} -E remove_directory ${dirname}
                                      COMMAND ${CMAKE_COMMAND} -E make_directory ${dirname}
                                      COMMAND ${CMAKE_COMMAND} -E copy ${PROJECT_SOURCE_DIR}/CMakeLists.txt ${dirname}/
                                      COMMAND ${CMAKE_COMMAND} -E copy_directory ${PROJECT_SOURCE_DIR}/${module} ${dirname}/${module}
                                      COMMAND ${CMAKE_COMMAND} -E copy_directory ${PROJECT_SOURCE_DIR}/Logs ${dirname}/Logs
                                      COMMAND ${CMAKE_COMMAND} -E copy_directory ${PROJECT_SOURCE_DIR}/Utils ${dirname}/Utils
                                      COMMAND ${CMAKE_COMMAND} -E copy_directory ${PROJECT_SOURCE_DIR}/Models ${dirname}/Models
                                      COMMAND ${CMAKE_COMMAND} -E copy_directory ${PROJECT_SOURCE_DIR}/Elements ${dirname}/Elements
                                      COMMAND ${CMAKE_COMMAND} -E copy_directory ${PROJECT_SOURCE_DIR}/Backends ${dirname}/Backends
                                      COMMAND ${CMAKE_COMMAND} -E copy_directory ${PROJECT_SOURCE_DIR}/cmake ${dirname}/cmake
                                      COMMAND ${CMAKE_COMMAND} -E copy_directory ${PROJECT_SOURCE_DIR}/config ${dirname}/config
                                      COMMAND ${CMAKE_COMMAND} -E copy_directory ${PROJECT_SOURCE_DIR}/contrib ${dirname}/contrib
                                      COMMAND ${CMAKE_COMMAND} -E remove -f ${module}-${version}.tar
                                      COMMAND ${CMAKE_COMMAND} -E tar c ${module}-${version}.tar ${dirname})
    endif()

    add_dependencies(${module}-${version}.tar nuke-all)
    add_dependencies(standalone_tarballs ${module}-${version}.tar)

  endforeach()

  # Add a special ad-hoc command to make a tarball containing SpecBit, DecayBit and PrecisionBit
  set(dirname "3Bit_${version}")
  add_custom_target(3Bit-${version}.tar COMMAND ${CMAKE_COMMAND} -E remove_directory ${dirname}
                             COMMAND ${CMAKE_COMMAND} -E make_directory ${dirname}
                             COMMAND ${CMAKE_COMMAND} -E copy ${PROJECT_SOURCE_DIR}/CMakeLists.txt ${dirname}/
                             COMMAND ${CMAKE_COMMAND} -E copy_directory ${PROJECT_SOURCE_DIR}/SpecBit ${dirname}/SpecBit
                             COMMAND ${CMAKE_COMMAND} -E copy_directory ${PROJECT_SOURCE_DIR}/DecayBit ${dirname}/DecayBit
                             COMMAND ${CMAKE_COMMAND} -E copy_directory ${PROJECT_SOURCE_DIR}/PrecisionBit ${dirname}/PrecisionBit
                             COMMAND ${CMAKE_COMMAND} -E copy_directory ${PROJECT_SOURCE_DIR}/Logs ${dirname}/Logs
                             COMMAND ${CMAKE_COMMAND} -E copy_directory ${PROJECT_SOURCE_DIR}/Utils ${dirname}/Utils
                             COMMAND ${CMAKE_COMMAND} -E copy_directory ${PROJECT_SOURCE_DIR}/Models ${dirname}/Models
                             COMMAND ${CMAKE_COMMAND} -E copy_directory ${PROJECT_SOURCE_DIR}/Elements ${dirname}/Elements
                             COMMAND ${CMAKE_COMMAND} -E copy_directory ${PROJECT_SOURCE_DIR}/Backends ${dirname}/Backends
                             COMMAND ${CMAKE_COMMAND} -E copy_directory ${PROJECT_SOURCE_DIR}/cmake ${dirname}/cmake
                             COMMAND ${CMAKE_COMMAND} -E copy_directory ${PROJECT_SOURCE_DIR}/config ${dirname}/config
                             COMMAND ${CMAKE_COMMAND} -E copy_directory ${PROJECT_SOURCE_DIR}/contrib ${dirname}/contrib
                             COMMAND ${CMAKE_COMMAND} -E remove -f 3Bit-${version}.tar
                             COMMAND ${CMAKE_COMMAND} -E tar c 3Bit-${version}.tar ${dirname})
  add_dependencies(3Bit-${version}.tar nuke-all)
  add_dependencies(standalone_tarballs 3Bit-${version}.tar)

endfunction()


# Simple function to find specific Python modules
macro(find_python_module module)
  execute_process(COMMAND ${PYTHON_EXECUTABLE} -c "import ${module}" RESULT_VARIABLE return_value ERROR_QUIET)
  if (NOT return_value)
    message(STATUS "Found Python module ${module}.")
    set(PY_${module}_FOUND TRUE)
  else()
    if(${ARGC} GREATER 1)
      if (${ARGV1} STREQUAL "REQUIRED")
        message(FATAL_ERROR "-- FAILED to find Python module ${module}.")
      else()
        message(FATAL_ERROR "-- Unrecognised second argument to find_python_module: ${ARGV1}.")
      endif()
    endif()
    message(STATUS "FAILED to find Python module ${module}.")
  endif()
endmacro()

# Macro for BOSSing a backend
set(BOSS_dir "${PROJECT_SOURCE_DIR}/Backends/scripts/BOSS")
set(needs_BOSSing "")
set(needs_BOSSing_failed "")

macro(BOSS_backend name backend_version ${ARGN})

  # Replace "." by "_" in the backend version number
  string(REPLACE "." "_" backend_version_safe ${backend_version})

  # Check if there is a suffix
  set(extra_args ${ARGN})
  list(LENGTH extra_args n_extra_args)
  if (${n_extra_args} GREATER 0)
    set(suffix "_${ARGN}")
  else()
    set(suffix "")
  endif()

  # Construct path to the config file expected by BOSS
  set(config_file_path "${BOSS_dir}/configs/${name}_${backend_version_safe}${suffix}.py")

  # Only add BOSS step to the build process if the config file exists
  if(NOT EXISTS ${config_file_path})
    message("${BoldRed}-- The config file ${config_file_path} required ")
    message("   to BOSS the backend ${name} ${backend_version} was not found. This backend will not be BOSSed. ${ColourReset}")
    list(APPEND needs_BOSSing_failed ${name}_${ver})
  else()
    list(APPEND needs_BOSSing ${name}_${ver})
    file(READ "${config_file_path}" conf_file)
    string(REGEX MATCH "gambit_backend_name[ \t\n]*=[ \t\n]*'\([^\n]+\)'" dummy "${conf_file}")
    set(name_in_frontend "${CMAKE_MATCH_1}")

    set(BOSS_includes_Boost "")
    if (NOT ${Boost_INCLUDE_DIR} STREQUAL "")
        set(BOSS_includes_Boost "-I${Boost_INCLUDE_DIR}")
    endif()
    set(BOSS_includes_GSL "")
    if (NOT ${GSL_INCLUDE_DIRS} STREQUAL "")
      set(BOSS_includes_GSL "-I${GSL_INCLUDE_DIRS}")
    endif()
    set(BOSS_includes_Eigen3 "")
    if (NOT ${EIGEN3_INCLUDE_DIR} STREQUAL "")
      set(BOSS_includes_Eigen3 "-I${EIGEN3_INCLUDE_DIR}")
    endif()

    if("${CMAKE_CXX_COMPILER_ID}" STREQUAL "GNU" OR "${CMAKE_CXX_COMPILER_ID}" STREQUAL "Clang")
      set(BOSS_castxml_cc "--castxml-cc=${CMAKE_CXX_COMPILER}")
    elseif("${CMAKE_CXX_COMPILER_ID}" STREQUAL "Intel")
      set(BOSS_castxml_cc "")
    endif()
    if(${CMAKE_SYSTEM_NAME} MATCHES "Darwin")
      set(dl "https://data.kitware.com/api/v1/file/57b5de9f8d777f10f2696378/download")
      set(dl_filename "castxml-macosx.tar.gz")
    else()
      set(dl "https://data.kitware.com/api/v1/file/57b5dea08d777f10f2696379/download")
      set(dl_filename "castxml-linux.tar.gz")
    endif()
    ExternalProject_Add_Step(${name}_${ver} BOSS
      # Check for castxml binaries and download if they do not exist
      COMMAND ${PROJECT_SOURCE_DIR}/cmake/scripts/download_castxml_binaries.sh ${BOSS_dir} ${CMAKE_COMMAND} ${CMAKE_DOWNLOAD_FLAGS} ${dl} ${dl_filename}
      # Run BOSS
<<<<<<< HEAD
      COMMAND ${PYTHON_EXECUTABLE} ${BOSS_dir}/boss.py ${BOSS_castxml_cc} ${BOSS_includes} ${name}_${backend_version_safe}${suffix}
=======
      COMMAND ${PYTHON_EXECUTABLE} ${BOSS_dir}/boss.py ${BOSS_castxml_cc} ${BOSS_includes_Boost} ${BOSS_includes_Eigen3} ${BOSS_includes_GSL} ${name}_${backend_version_safe}${suffix}
>>>>>>> 4b524f86
      # Copy BOSS-generated files to correct folders within Backends/include
      COMMAND cp -r BOSS_output/${name_in_frontend}_${backend_version_safe}/for_gambit/backend_types/${name_in_frontend}_${backend_version_safe} ${PROJECT_SOURCE_DIR}/Backends/include/gambit/Backends/backend_types/
      COMMAND cp BOSS_output/${name_in_frontend}_${backend_version_safe}/frontends/${name_in_frontend}_${backend_version_safe}.hpp ${PROJECT_SOURCE_DIR}/Backends/include/gambit/Backends/frontends/${name_in_frontend}_${backend_version_safe}.hpp
      DEPENDEES patch
      DEPENDERS configure
    )
  endif()
endmacro()<|MERGE_RESOLUTION|>--- conflicted
+++ resolved
@@ -114,7 +114,6 @@
 if(CMAKE_MAKE_PROGRAM MATCHES "make$")
   set(MAKE_SERIAL   $(MAKE) -j1)
   set(MAKE_PARALLEL $(MAKE))
-<<<<<<< HEAD
   set(MAKE_INSTALL_SERIAL    $(MAKE) install -j1)
   set(MAKE_INSTALL_PARALLEL  $(MAKE) install)
 else()
@@ -122,11 +121,6 @@
   set(MAKE_PARALLEL "${CMAKE_MAKE_PROGRAM}")
   set(MAKE_INSTALL_SERIAL   "${CMAKE_MAKE_PROGRAM}")
   set(MAKE_INSTALL_PARALLEL "${CMAKE_MAKE_PROGRAM}")
-=======
-else()
-  set(MAKE_SERIAL   "${CMAKE_MAKE_PROGRAM}")
-  set(MAKE_PARALLEL "${CMAKE_MAKE_PROGRAM}")
->>>>>>> 4b524f86
 endif()
 
 # Arrange clean commands
@@ -371,13 +365,8 @@
   # Assume that the standlone is to be include unless we discover otherwise.
   set(standalone_permitted 1)
 
-<<<<<<< HEAD
   # Exclude standalones that need HepMC or YODA if they have been excluded.
   if ( (EXCLUDE_HEPMC AND (";${ARG_DEPENDENCIES};" MATCHES ";hepmc;")) OR (EXCLUDE_YODA AND (";${ARG_DEPENDENCIES};" MATCHES ";yoda;")) )
-=======
-  # Exclude standalones that need HepMC if it has been excluded.
-  if (EXCLUDE_HEPMC AND (";${ARG_DEPENDENCIES};" MATCHES ";hepmc;"))
->>>>>>> 4b524f86
     set(standalone_permitted 0)
   endif()
 
@@ -673,11 +662,7 @@
       # Check for castxml binaries and download if they do not exist
       COMMAND ${PROJECT_SOURCE_DIR}/cmake/scripts/download_castxml_binaries.sh ${BOSS_dir} ${CMAKE_COMMAND} ${CMAKE_DOWNLOAD_FLAGS} ${dl} ${dl_filename}
       # Run BOSS
-<<<<<<< HEAD
-      COMMAND ${PYTHON_EXECUTABLE} ${BOSS_dir}/boss.py ${BOSS_castxml_cc} ${BOSS_includes} ${name}_${backend_version_safe}${suffix}
-=======
       COMMAND ${PYTHON_EXECUTABLE} ${BOSS_dir}/boss.py ${BOSS_castxml_cc} ${BOSS_includes_Boost} ${BOSS_includes_Eigen3} ${BOSS_includes_GSL} ${name}_${backend_version_safe}${suffix}
->>>>>>> 4b524f86
       # Copy BOSS-generated files to correct folders within Backends/include
       COMMAND cp -r BOSS_output/${name_in_frontend}_${backend_version_safe}/for_gambit/backend_types/${name_in_frontend}_${backend_version_safe} ${PROJECT_SOURCE_DIR}/Backends/include/gambit/Backends/backend_types/
       COMMAND cp BOSS_output/${name_in_frontend}_${backend_version_safe}/frontends/${name_in_frontend}_${backend_version_safe}.hpp ${PROJECT_SOURCE_DIR}/Backends/include/gambit/Backends/frontends/${name_in_frontend}_${backend_version_safe}.hpp
