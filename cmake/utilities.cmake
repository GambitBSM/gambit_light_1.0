--- conflicted
+++ resolved
@@ -23,15 +23,10 @@
 #  \date 2016 Jan
 #
 #  \author Tomas Gonzalo
-<<<<<<< HEAD
-#          (tomas.gonzalo@monash.edu)
-#  \date 2016 Sep
-#        2019 Oct
-=======
 #          (gonzalo@physik.rwth-aachen.de)
 #  \date 2016 Sep
+#  \date 2019 Oct
 #  \date 2021 Mar
->>>>>>> 0a88cdfc
 #
 #  \author Will Handley
 #          (wh260@cam.ac.uk)
