
# Arguments:
#   1. BOSS directory
#   2. cmake command
#   3. cmake download flags (e.g. WITH_AXEL)
#   4. primary URL
#   5. file name of downloaded file

# Source for prebuilt castxml binaries
#  https://data.kitware.com/api/v1/file/57b5dea08d777f10f2696379/download  (castxml-linux.tar.gz)
#  https://data.kitware.com/api/v1/file/57b5de9f8d777f10f2696378/download  (castxml-macosx.tar.gz)



if ! [ -d $1/castxml ] ; then

  echo "Did not find the castxml directory in ${1}/castxml. Will try to download castxml now."

  # Download
  axel_worked=0
  $2 -E make_directory $1 >/dev/null
  with_axel=$($2 -E echo $3 | grep -o "WITH_AXEL")
  # Go to wget/curl if axel is not present
  if [ ! -z "${with_axel}" ]; then
    if command -v axel >/dev/null; then
      if $2 -E chdir $1 axel --output=$1/$5 $4; then
        axel_worked=1
      else
        $2 -E echo "Axel failed! The link probably redirects to https. Falling back to wget/curl..."
      fi
    fi
  fi
  if [ "${axel_worked}" = "0" ]; then
    if command -v wget >/dev/null; then
      wget --output-document=$1/$5 $4 
    elif command -v curl >/dev/null; then
<<<<<<< HEAD
      $2 -E chdir $1 curl -o $1/$5 $4
=======
      $2 -E chdir $1 curl -L -o $1/$5 $4
>>>>>>> d57ec026
    else
      $2 -E cmake_echo_color --red --bold "ERROR: No axel, no wget, no curl?  What kind of OS are you running anyway?"
      exit 1
    fi
  fi

  # Do the extraction
  $2 -E echo "Extracting $1/$5"
  cd $1
  $2 -E tar -xf $1/$5

fi

<|MERGE_RESOLUTION|>--- conflicted
+++ resolved
@@ -34,11 +34,7 @@
     if command -v wget >/dev/null; then
       wget --output-document=$1/$5 $4 
     elif command -v curl >/dev/null; then
-<<<<<<< HEAD
-      $2 -E chdir $1 curl -o $1/$5 $4
-=======
       $2 -E chdir $1 curl -L -o $1/$5 $4
->>>>>>> d57ec026
     else
       $2 -E cmake_echo_color --red --bold "ERROR: No axel, no wget, no curl?  What kind of OS are you running anyway?"
       exit 1
