--- conflicted
+++ resolved
@@ -57,10 +57,7 @@
 if [ "${axel_worked}" = "0" ]; then
   if command -v wget >/dev/null; then
     if [ -z "$9" ]; then
-<<<<<<< HEAD
-=======
       # Skip certificate checking because KIT, Hepforge, et al often haven't kept them updated
->>>>>>> 87801747
       wget --no-check-certificate $3 -O $1/${filename}
     else
       wget --post-data "$9" ${10} -O $1/${filename}
