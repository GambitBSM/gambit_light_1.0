--- conflicted
+++ resolved
@@ -38,11 +38,7 @@
 #  \author Tomas Gonzalo
 #          (tomas.gonzalo@monash.edu
 #  \date 2019 Feb
-<<<<<<< HEAD
-#  \date 2020 May
-=======
 #  \date 2020 Feb, May
->>>>>>> d57ec026
 #
 #  \author Patrick Stoecker
 #          (stoecker@physik.rwth-aachen.de)
@@ -79,11 +75,7 @@
 if [ ! -f $1/${filename} ]; then
   with_axel=$($2 -E echo $3 | grep -o "WITH_AXEL")
   # Go to wget/curl if axel is not present
-<<<<<<< HEAD
-  if [ ! -z "${with_axel}" ]; then
-=======
   if [ ! -z "${with_axel}" ] && [ "${force_wget}" = "0" ] && [ "${force_curl}" = "0" ]; then
->>>>>>> d57ec026
     if command -v axel >/dev/null; then
       # Go to wget/curl if POST data have been provided
       if [ -z "${10}" ]; then
@@ -96,15 +88,11 @@
     fi
   fi
   if [ "${axel_worked}" = "0" ]; then
-<<<<<<< HEAD
-    if command -v wget >/dev/null; then
-=======
     if [ "${force_axel}" = "1" ]; then
       $2 -E cmake_echo_color --red --bold "ERROR: Forced to use Axel, but Axel is not present or not working. Try another tool."
       exit 1
     fi
     if [ "${force_curl}" = "0" ] && command -v wget >/dev/null; then
->>>>>>> d57ec026
       if [ -z "${10}" ]; then
         # Skip certificate checking if requested because KIT, Hepforge, et al often haven't kept them updated
         if [ "${IGNORE_HTTP_CERTIFICATE}" = "1" ]; then
@@ -112,37 +100,6 @@
         else
           wget $4 -O $1/${filename}
         fi
-<<<<<<< HEAD
-      else
-        wget --post-data "${10}" ${11} -O $1/${filename}
-      fi
-      wgetstatus=$?
-      if [ ${wgetstatus} != 0 ]; then
-        $2 -E cmake_echo_color --red --bold  "ERROR: wget failed to download file"
-        case ${wgetstatus} in
-          1) $2 -E cmake_echo_color --red --bold  "Generic error code" ;;
-          2) $2 -E cmake_echo_color --red --bold  "Parse error" ;;
-          3) $2 -E cmake_echo_color --red --bold  "File I/O error" ;;
-          4) $2 -E cmake_echo_color --red --bold  "Network failure. Check url of the backend" ;;
-          5) $2 -E cmake_echo_color --red --bold  "Expired or wrong certificate. To download backend insecurely, use 'IGNORE_HTTP_CERTIFICATE=1 make <backend>'" ;;
-          6) $2 -E cmake_echo_color --red --bold  "Authentication error" ;;
-          7) $2 -E cmake_echo_color --red --bold  "Protocol error" ;;
-          8) $2 -E cmake_echo_color --red --bold  "Server issued error response" ;;
-        esac
-        exit 1
-      fi
-    elif command -v curl >/dev/null; then
-      if [ -z "${10}" ]; then
-        $2 -E chdir $1 curl -L -O $4
-      else
-        $2 -E chdir $1 curl -L -O -c $cfile --data "${10}" ${11}
-        $2 -E chdir $1 curl -L -O -b $cfile $4
-        $2 -E remove $1/$cfile
-      fi
-    else
-      $2 -E cmake_echo_color --red --bold "ERROR: No axel, no wget, no curl?  What kind of OS are you running anyway?"
-      exit 1
-=======
       else
         wget --post-data "${10}" ${11} -O $1/${filename}
       fi
@@ -178,7 +135,6 @@
     else
       $2 -E cmake_echo_color --red --bold "ERROR: No axel, no wget, no curl?  What kind of OS are you running anyway?"
       exit 1
->>>>>>> d57ec026
     fi
   fi
 fi
