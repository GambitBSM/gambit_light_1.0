# GAMBIT: Global and Modular BSM Inference Tool
#************************************************
# \file
#
#  Custom CMake download script for GAMBIT.
#
#  This script serves 2 purposes:
#  1. Gets us around a bug in some versions of
#     cmake distributed in Debian derivatives,
#     which were linked to a version of libcurl
#     compiled without OpenSSL support (and hence
#     fail to download from https addresses).
#  2. Does the download with axel if possible,
#     which is faster than wget or curl because
#     if opens multiple connections to the file
#     server.
#
# Arguments:  1. download_location
#             2. cmake command
#             3. cmake download flags (e.g. WITH_AXEL)
#             4. primary URL
#             5. expected md5 sum
#             6. install location
#             7. backend name
#             8. backend version
#             9. retain container folder flag (optional)
#             10. http POST data (optional)
#             11. secondary URL (optional)
#
#************************************************
#
#  Authors (add name and date if you modify):
#
#  \author Pat Scott
#          (p.scott@imperial.ac.uk)
#  \date 2016 Jul
#
#  \author Tomas Gonzalo
#          (tomas.gonzalo@monash.edu
#  \date 2019 Feb
#  \date 2020 Feb, May
#
#  \author Patrick Stoecker
#          (stoecker@physik.rwth-aachen.de)
#  \date 2020 Aug
#
#************************************************

# Constants
cfile=cookie

# Download
axel_worked=0
suffix=$($2 -E echo $4 | grep -o '\(zip\|tar.gz\|tgz\)')
if [ ! -z ${sufix} ]; then
  suffix=$($2 -E echo $4 | sed 's#.*\.##g')
fi
filename=$7_$8.${suffix}
$2 -E make_directory $1 >/dev/null

# Perform download only if the tarball does not already exist (e.g. it was moved there manually)
if [ ! -f $1/${filename} ]; then
  with_axel=$($2 -E echo $3 | grep -o "WITH_AXEL")
  # Go to wget/curl if axel is not present
  if [ ! -z "${with_axel}" ]; then
    if command -v axel >/dev/null; then
      # Go to wget/curl if POST data have been provided
      if [ -z "${10}" ]; then
        if $2 -E chdir $1 axel $4 -o $filename; then
          axel_worked=1
        else
          $2 -E echo "Axel failed! The link probably redirects to https. Falling back to wget/curl..."
        fi
      fi
    fi
  fi
<<<<<<< HEAD
fi
if [ "${axel_worked}" = "0" ]; then
  if command -v wget >/dev/null; then
    if [ -z "${10}" ]; then
      # Skip certificate checking if requested because KIT, Hepforge, et al often haven't kept them updated
      if [ "${IGNORE_HTTP_CERTIFICATE}" = "1" ]; then
        wget --no-check-certificate $4 -O $1/${filename}
=======
  if [ "${axel_worked}" = "0" ]; then
    if command -v wget >/dev/null; then
      if [ -z "${10}" ]; then
        # Skip certificate checking if requested because KIT, Hepforge, et al often haven't kept them updated
        if [ "${IGNORE_HTTP_CERTIFICATE}" = "1" ]; then
          wget --no-check-certificate $4 -O $i/${filename}
        else
          wget $4 -O $1/${filename}
        fi
      else
        wget --post-data "${10}" ${11} -O $1/${filename}
      fi
      wgetstatus=$?
      if [ ${wgetstatus} != 0 ]; then
        $2 -E cmake_echo_color --red --bold  "ERROR: wget failed to download file"
        case ${wgetstatus} in
          1) $2 -E cmake_echo_color --red --bold  "Generic error code" ;;
          2) $2 -E cmake_echo_color --red --bold  "Parse error" ;;
          3) $2 -E cmake_echo_color --red --bold  "File I/O error" ;;
          4) $2 -E cmake_echo_color --red --bold  "Network failure. Check url of the backend" ;;
          5) $2 -E cmake_echo_color --red --bold  "Expired or wrong certificate. To download backend insecurely, use 'IGNORE_HTTP_CERTIFICATE=1 make <backend>'" ;;
          6) $2 -E cmake_echo_color --red --bold  "Authentication error" ;;
          7) $2 -E cmake_echo_color --red --bold  "Protocol error" ;;
          8) $2 -E cmake_echo_color --red --bold  "Server issued error response" ;;
        esac
        exit 1
      fi
    elif command -v curl >/dev/null; then
      if [ -z "${10}" ]; then
        $2 -E chdir $1 curl -L -O $4
>>>>>>> 866233d0
      else
        $2 -E chdir $1 curl -L -O -c $cfile --data "${10}" ${11}
        $2 -E chdir $1 curl -L -O -b $cfile $4
        $2 -E remove $1/$cfile
      fi
    else
      $2 -E cmake_echo_color --red --bold "ERROR: No axel, no wget, no curl?  What kind of OS are you running anyway?"
      exit 1
    fi
  fi
fi
# Check the MD5 sum
if [ "$5" != "none" ]; then
  $2 -E md5sum $1/${filename} |
  {
    read md5 name;
    if [ "${md5}" != "$5" ]; then
      $2 -E cmake_echo_color --red --bold  "ERROR: MD5 sum of downloaded file $1/${filename} does not match"
      $2 -E cmake_echo_color --red --bold  "Expected: $5"
      $2 -E cmake_echo_color --red --bold  "Found:    ${md5}"
      $2 -E cmake_echo_color --red --bold  "Deleting downloaded file."
      # Delete the file if the md5 is bad, and make a stamp saying so, as cmake does not actually check if DOWNLOAD_COMMAND fails.
      $2 -E remove $1/${filename}
      $2 -E touch $7_$8-stamp/$7_$8-download-failed
      exit 1
    fi
  }
fi
# Do the extraction
cd $6
$2 -E tar -xf $1/${filename}
# Get rid of any internal 'container folder' from tarball, unless $9 has been set
if [ "retain container folder" != "$9" ]; then
  if [ $(ls -1 | wc -l) = "1" ]; then
    dirname=$(ls)
    if [ -d ${dirname} ]; then
      if cd ${dirname}; then
        mv * ../
        cd ../
        $2 -E remove_directory ${dirname}
      fi
    fi
  fi
fi<|MERGE_RESOLUTION|>--- conflicted
+++ resolved
@@ -74,21 +74,12 @@
       fi
     fi
   fi
-<<<<<<< HEAD
-fi
-if [ "${axel_worked}" = "0" ]; then
-  if command -v wget >/dev/null; then
-    if [ -z "${10}" ]; then
-      # Skip certificate checking if requested because KIT, Hepforge, et al often haven't kept them updated
-      if [ "${IGNORE_HTTP_CERTIFICATE}" = "1" ]; then
-        wget --no-check-certificate $4 -O $1/${filename}
-=======
   if [ "${axel_worked}" = "0" ]; then
     if command -v wget >/dev/null; then
       if [ -z "${10}" ]; then
         # Skip certificate checking if requested because KIT, Hepforge, et al often haven't kept them updated
         if [ "${IGNORE_HTTP_CERTIFICATE}" = "1" ]; then
-          wget --no-check-certificate $4 -O $i/${filename}
+          wget --no-check-certificate $4 -O $1/${filename}
         else
           wget $4 -O $1/${filename}
         fi
@@ -113,7 +104,6 @@
     elif command -v curl >/dev/null; then
       if [ -z "${10}" ]; then
         $2 -E chdir $1 curl -L -O $4
->>>>>>> 866233d0
       else
         $2 -E chdir $1 curl -L -O -c $cfile --data "${10}" ${11}
         $2 -E chdir $1 curl -L -O -b $cfile $4
