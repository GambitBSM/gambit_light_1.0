--- conflicted
+++ resolved
@@ -37,12 +37,8 @@
 #
 #  \author Tomas Gonzalo
 #          (tomas.gonzalo@monash.edu
-<<<<<<< HEAD
-#  \date 2019 Feb, 2020 Feb
-=======
 #  \date 2019 Feb
-#  \date 2020 May
->>>>>>> 21b46aba
+#  \date 2020 Feb, May
 #
 #************************************************
 
@@ -108,45 +104,24 @@
   fi
 fi
 # Check the MD5 sum
-<<<<<<< HEAD
 if [ "$4" != "none" ]; then
   $2 -E md5sum $1/${filename} |
   {
     read md5 name;
-    if [ "${md5}" != "$4" ]; then
+    if [ "${md5}" != "$5" ]; then
       $2 -E cmake_echo_color --red --bold  "ERROR: MD5 sum of downloaded file $1/${filename} does not match"
-      $2 -E cmake_echo_color --red --bold  "Expected: $4"
+      $2 -E cmake_echo_color --red --bold  "Expected: $5"
       $2 -E cmake_echo_color --red --bold  "Found:    ${md5}"
       $2 -E cmake_echo_color --red --bold  "Deleting downloaded file."
       # Delete the file if the md5 is bad, and make a stamp saying so, as cmake does not actually check if DOWNLOAD_COMMAND fails.
       $2 -E remove $1/${filename}
-      $2 -E touch $6_$7-stamp/$6_$7-download-failed
+      $2 -E touch $7_$8-stamp/$7_$8-download-failed
       exit 1
     fi
   }
 fi
 # Do the extraction
-cd $5
-# Wipe out contents of target directory first
-rm -rf *
-=======
-$2 -E md5sum $1/${filename} |
-{
-  read md5 name;
-  if [ "${md5}" != "$5" ]; then
-    $2 -E cmake_echo_color --red --bold  "ERROR: MD5 sum of downloaded file $1/${filename} does not match"
-    $2 -E cmake_echo_color --red --bold  "Expected: $5"
-    $2 -E cmake_echo_color --red --bold  "Found:    ${md5}"
-    $2 -E cmake_echo_color --red --bold  "Deleting downloaded file."
-    # Delete the file if the md5 is bad, and make a stamp saying so, as cmake does not actually check if DOWNLOAD_COMMAND fails.
-    $2 -E remove $1/${filename}
-    $2 -E touch $7_$8-stamp/$7_$8-download-failed
-    exit 1
-  fi
-}
-# Do the extraction
 cd $6
->>>>>>> 21b46aba
 $2 -E tar -xf $1/${filename}
 # Get rid of any internal 'container folder' from tarball, unless $9 has been set
 if [ "retain container folder" != "$9" ]; then
