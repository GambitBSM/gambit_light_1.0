--- conflicted
+++ resolved
@@ -536,57 +536,40 @@
     std::cout << "MadGraph files written." << std::endl;
   }
 
-<<<<<<< HEAD
-// Write SPheno output.
-void SARAH::write_spheno_output()
-{
-    std::cout << "Writing SPheno output." << std::endl;
-    
-    // Options for SPheno output.
-    std::string options;
-    // TODO: options:
-    // - InputFile (default $MODEL/SPheno.m)
-    // - StandardCompiler -> <COMPILER> (default gfortran)
-
-    // Write output.
-    std::string command = "MakeSPheno[" + options + "];";
-    send_to_math(command);
-
-    std::cout << "SPheno files written." << std::endl;
-}
-
-// Write Vevacious output.
-void SARAH::write_vevacious_output()
-{
-    std::cout << "Writing Vevacious output." << std::endl;
-
-    // Options for Vevacious output.
-    std::string options;
-    // TODO: options:
-    // - ComplexParameters (automatic?)
-    // - Scheme (DRbar for SUSY, MSbar for non-SUSY)
-
-    // Write output.
-    std::string command = "MakeVevacious[" + options + "];";
-    send_to_math(command);
-
-    std::cout << "Vevacious files written." << std::endl;
-}
-
-void all_sarah(Options opts, std::vector<Particle> &partlist, std::vector<Parameter> &paramlist, Outputs &outputs, std::vector<std::string> &backends)
-{
-=======
-  // Write SPheno output
+  // Write SPheno output.
   void SARAH::write_spheno_output()
   {
-    std::cout << "Writing SPheno output." << std::endl;
->>>>>>> a1dffd76
-
-    // Write output
-    std::string command = "MakeSPheno[];";
-    send_to_math(command);
-
-    std::cout << "SPheno files writen." << std::endl;
+      std::cout << "Writing SPheno output." << std::endl;
+      
+      // Options for SPheno output.
+      std::string options;
+      // TODO: options:
+      // - InputFile (default $MODEL/SPheno.m)
+      // - StandardCompiler -> <COMPILER> (default gfortran)
+
+      // Write output.
+      std::string command = "MakeSPheno[" + options + "];";
+      send_to_math(command);
+
+      std::cout << "SPheno files written." << std::endl;
+  }
+
+  // Write Vevacious output.
+  void SARAH::write_vevacious_output()
+  {
+      std::cout << "Writing Vevacious output." << std::endl;  
+
+      // Options for Vevacious output.
+      std::string options;
+      // TODO: options:
+      // - ComplexParameters (automatic?)
+      // - Scheme (DRbar for SUSY, MSbar for non-SUSY)  
+
+      // Write output.
+      std::string command = "MakeVevacious[" + options + "];";
+      send_to_math(command);  
+
+      std::cout << "Vevacious files written." << std::endl;
   }
 
   // Do all operations with SARAH
@@ -631,80 +614,40 @@
         outputs.set_mg(mgdir);
       }
 
-      // Write SPheno output
+      /// Write SPheno output
       if (std::find(backends.begin(), backends.end(), "spheno") != backends.end() )
       {
         model.write_spheno_output();
 
         // Location of SPheno files
-        std::string spdir = outputdir + "SPheno";
-        std::replace(spdir.begin(), spdir.end(), ' ', '-');
-        outputs.set_sp(spdir);
+        std::string sphdir = outputdir + "SPheno";
+        std::replace(sphdir.begin(), sphdir.end(), ' ', '-');
+        outputs.set_sph(sphdir);
       }
-     
+
+      /// Write Vevacious output
+      if (std::find(backends.begin(), backends.end(), "vevacious") != backends.end() )
+      {
+        model.write_vevacious_output();        // Location of Vevacious (vin) files
+        std::string vevdir = outputdir + "Vevacious";
+        std::replace(vevdir.begin(), vevdir.end(), ' ', '-');
+        outputs.set_vev(vevdir);
+      }
+
+
+      // All done. Close the Mathematica link.
+      model.close_wstp_link();
 
     }
     catch(std::exception &e)
     {
-     std::cerr << e.what() << std::endl;
+      std::cerr << e.what() << std::endl;
     }
-  }
-
-<<<<<<< HEAD
-    // Get all of the particles
-    model.get_partlist(partlist);
-
-    // And all parameters
-    model.get_paramlist(paramlist);
-
-    // Where the outputs all live
-    std::string outputdir = std::string(SARAH_PATH) + "/Output/" + opts.model() + "/EWSB/";
-
-    /// Write CalcHEP output
-    if (std::find(backends.begin(), backends.end(), "calchep") != backends.end() )
-      model.write_ch_output();
-
-      // Location of CalcHEP files
-      std::string chdir = outputdir + "CHep";
-      std::replace(chdir.begin(), chdir.end(), ' ', '-');
-      outputs.set_ch(chdir);
-
-    /// Write MadGraph output
-    if (std::find(backends.begin(), backends.end(), "pythia") != backends.end() )
-      model.write_madgraph_output();
-
-      // Location of MadGraph (UFO) files
-      std::string mgdir = outputdir + "UFO";
-      std::replace(mgdir.begin(), mgdir.end(), ' ', '-');
-      outputs.set_mg(mgdir);
-
-    /// Write SPheno output
-    if (std::find(backends.begin(), backends.end(), "spheno") != backends.end() )
-      model.write_spheno_output();
-
-      // Location of SPheno files
-      std::string sphdir = outputdir + "SPheno";
-      std::replace(sphdir.begin(), sphdir.end(), ' ', '-');
-      outputs.set_sph(sphdir);
-
-    /// Write Vevacious output
-    if (std::find(backends.begin(), backends.end(), "vevacious") != backends.end() )
-      model.write_vevacious_output();
-
-      // Location of Vevacious (vin) files
-      std::string vevdir = outputdir + "Vevacious";
-      std::replace(vevdir.begin(), vevdir.end(), ' ', '-');
-      outputs.set_mg(vevdir);
-
-    // All done. Close the Mathematica link.
-    model.close_wstp_link();
-
     return;
-
-}
-=======
+  }
+
+   
 } // namespace GUM
->>>>>>> a1dffd76
 
 // Now all the grizzly stuff, so Python can call C++ (which can call Mathematica...)
 BOOST_PYTHON_MODULE(libsarah)
@@ -735,9 +678,10 @@
     ;
 
   class_<Outputs>("SARAHOutputs", init<>())
-    .def("get_ch",  &Outputs::get_ch)
-    .def("get_mg",  &Outputs::get_mg)
-    .def("get_sp",  &Outputs::get_sp)
+    .def("get_ch",   &Outputs::get_ch)
+    .def("get_mg",   &Outputs::get_mg)
+    .def("get_sph",  &Outputs::get_sph)
+    .def("get_vev",  &Outputs::get_vev)
     ;
 
   class_< std::vector<Particle> >("SARAHVectorOfParticles")
