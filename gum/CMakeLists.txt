cmake_minimum_required(VERSION 2.8)
project(GUM)
message("Building GUM in ${CMAKE_CURRENT_SOURCE_DIR}")
include(ExternalProject)

set(CMAKE_MODULE_PATH ${CMAKE_MODULE_PATH} ${PROJECT_SOURCE_DIR}/cmake)
set(CMAKE_LIBRARY_OUTPUT_DIRECTORY ${CMAKE_CURRENT_SOURCE_DIR}/lib)

# Define the main GUM directory
set(GUM_DIR ${PROJECT_SOURCE_DIR})

# Define the sed command to use differently for OSX and linux.  Delete this when properly integrated into GAMBIT cmake system, as it exists there already.
if (${CMAKE_SYSTEM_NAME} MATCHES "Darwin")
  set(dashi "-i ''")
else()
  set(dashi "-i")
endif()

<<<<<<< HEAD

# Check for Python interpreter
# We also need to search for PythonLibs before letting pybind11 look for them,
# otherwise it seems to get it wrong.  Also, we need to add versions of python
# greater than 3.3 manually, for compatibility with CMake 2.8.12.
# If pybind11 is ditched, do not worry about PythonLibs
set(Python_ADDITIONAL_VERSIONS 3.4 3.5 3.6 3.7)
# If both FORCE_PYTHON2 and FORCE_PYTHON3 are set, throw error
if (FORCE_PYTHON2 AND FORCE_PYTHON3)
  message(FATAL_ERROR "Two different versions of python requested. Switch either FORCE_PYTHON2 or FORCE_PYTHON3 off.")
endif()
if (FORCE_PYTHON2)
  message("${BoldYellow}   Python 2 requested; searching for Python 2.7${ColourReset}")
  find_package(PythonInterp 2.7 REQUIRED)
  if(NOT DITCH_PYBIND)
    find_package(PythonLibs ${PYTHON_VERSION_STRING} EXACT)
  endif()
elseif (FORCE_PYTHON3)
  message("${BoldYellow}   Python 3 requested; searching for Python 3.x${ColourReset}")
  find_package(PythonInterp 3 REQUIRED)
  if(NOT DITCH_PYBIND)
    find_package(PythonLibs ${PYTHON_VERSION_STRING} EXACT)
  endif()
else()
  find_package(PythonInterp 3)
  if(PYTHONINTERP_FOUND AND NOT DITCH_PYBIND)
    find_package(PythonLibs 3)
  else()
    message("${BoldYellow}   Python 3 not found, searching for Python 2.7${ColourReset}")
    find_package(PythonInterp 2 REQUIRED)
    if (PYTHON_VERSION_MINOR LESS 7)
      message(FATAL_ERROR "\nGAMBIT requires Python 2.7.  \nIf you need to set the path to the Python interpreter manually, "
                          "please use -DPYTHON_EXECUTABLE:FILEPATH=path/to/preferred/python.")
    endif()
    if(NOT DITCH_PYBIND)
      find_package(PythonLibs 2)
    endif()
  endif()
endif()
message("${BoldYellow}   Using Python interpreter version ${PYTHON_VERSION_STRING} for build.${ColourReset}")

# (JR) commented previous python search and replaced it by the one from gambit
# CMakeLits.txt --> trying to make gum work with python 3 to avoid the stress of
# having to force boost to make the python2 library if 3 is the default version
# Python
#FIND_PACKAGE(PythonInterp 2 REQUIRED)
#if (PYTHON_VERSION_MAJOR GREATER 2)
#  message(FATAL_ERROR "\n  GUM only supports Python 2.  \nIf you need to set the path to the Python interpreter manually, "
#                      "please use -DPYTHON_EXECUTABLE:FILEPATH=path/to/preferred/python.")
#endif()

FIND_PACKAGE(PythonLibs REQUIRED)
INCLUDE_DIRECTORIES(${PYTHON_INCLUDE_DIRS})

# Simple function to find specific Python modules
macro(find_python_module module)
  execute_process(COMMAND ${PYTHON_EXECUTABLE} -c "import ${module}" RESULT_VARIABLE return_value ERROR_QUIET)
  if (NOT return_value)
    message(STATUS "Found Python module ${module}.")
    set(PY_${module}_FOUND TRUE)
  else()
    if(${ARGC} GREATER 1 AND ${ARGV1} STREQUAL "REQUIRED")
      message(FATAL_ERROR "-- FAILED to find Python module ${module}.")
    else()
      message(STATUS "FAILED to find Python module ${module}.")
    endif()
  endif()
endmacro()

# Check for required Python libraries
foreach(module yaml os re datetime sys getopt shutil itertools collections copy numpy distutils filecmp glob six argparse)
  find_python_module(${module} REQUIRED)
endforeach()



# Search for Boost
# Check for Boost.  Note that for Boost 1.67 or later, we'll need to match the Python version with the component, as e.g. COMPONENTS "python36".
FIND_PACKAGE(Boost 1.41)
if(Boost_VERSION VERSION_LESS 1.67.0)
  set(python_component python)
else()
  set(python_component python${PYTHON_VERSION_MAJOR}${PYTHON_VERSION_MINOR} )
endif()
set(Boost_NO_BOOST_CMAKE ON)
find_package(Boost 1.41 REQUIRED COMPONENTS python_component filesystem)
if(Boost_FOUND)
  include_directories("${Boost_INCLUDE_DIR}")
else()
  message(FATAL_ERROR "\nGUM requires Boost v1.41 or greater, including the compiled Boost::Python library (for FeynRules).\nPlease suitable Boost components and rerun cmake.")
endif()

=======
>>>>>>> dd80dd38
# Check for Mathematica
include(cmake/FindMathematica.cmake)
if(Mathematica_FOUND)
  message("   Found Mathematica")
  if(Mathematica_WSTP_FOUND)
    message("   Found Wolfram Symbolic Transfer Protocol. Mathematica interface enabled.")
    set(HAVE_MATHEMATICA 1)
    set(MATHEMATICA_WSTP_H "${Mathematica_WSTP_INCLUDE_DIR}/wstp.h")
    set(MATHEMATICA_KERNEL "${Mathematica_KERNEL_EXECUTABLE}")
  else()
    message("  WSTP not found. Please make sure it is installed before attempting to use Mathematica interface.")
    set(HAVE_MATHEMATICA 0)
  endif()
else()
  message("   Mathematica not found. GUM won't work.")
  set(HAVE_MATHEMATICA 0)
endif()

if(Mathematica_FOUND AND Mathematica_WSTP_FOUND)
  set(LIBRARIES ${LIBRARIES} ${Mathematica_WSTP_LIBRARIES} ${Mathematica_MathLink_LIBRARY})
endif()

# Download FeynRules
EXTERNALPROJECT_ADD(
    FeynRules
    URL http://feynrules.irmp.ucl.ac.be/downloads/feynrules-current.tar.gz
    UPDATE_COMMAND ""
    PATCH_COMMAND ""
    SOURCE_DIR ${CMAKE_SOURCE_DIR}/contrib/FeynRules
    CONFIGURE_COMMAND ""
    BUILD_COMMAND ""
    INSTALL_COMMAND ""
#    INSTALL_COMMAND ${CMAKE_COMMAND} -E copy_directory ${CMAKE_SOURCE_DIR}/Models ${CMAKE_SOURCE_DIR}/contrib/FeynRules/Models
)

# Download SARAH
set(SARAH_VERSION 4.14.0)
EXTERNALPROJECT_ADD(
    SARAH
    URL https://sarah.hepforge.org/downloads/?f=SARAH-${SARAH_VERSION}.tar.gz
    URL_MD5 850b74625e531b93fd43a32c181c825b
    UPDATE_COMMAND ""
    PATCH_COMMAND ""
    SOURCE_DIR ${CMAKE_SOURCE_DIR}/contrib/SARAH
    CONFIGURE_COMMAND ""
    BUILD_COMMAND ""
    INSTALL_COMMAND ""
)

# Download MadGraph
EXTERNALPROJECT_ADD(
    MadGraph
    URL https://launchpad.net/mg5amcnlo/2.0/2.6.x/+download/MG5_aMC_v2.6.7.tar.gz
    UPDATE_COMMAND ""
    PATCH_COMMAND sed ${dashi} -e "s/# eps_viewer = None/eps_viewer = true/g" input/mg5_configuration.txt
    SOURCE_DIR ${CMAKE_SOURCE_DIR}/contrib/MadGraph
    CONFIGURE_COMMAND ""
    BUILD_COMMAND ""
    INSTALL_COMMAND ""
)

# Download Pythia
set(BASE_PYTHIA_VERSION 212)
set(PYTHIA_MD5 0886d1b2827d8f0cd2ae69b925045f40)
EXTERNALPROJECT_ADD(
    Pythia
    URL http://home.thep.lu.se/~torbjorn/pythia8/pythia8${BASE_PYTHIA_VERSION}.tgz
    URL_MD5 ${PYTHIA_MD5}
    UPDATE_COMMAND ""
    PATCH_COMMAND  ""
    SOURCE_DIR ${CMAKE_SOURCE_DIR}/contrib/pythia
    CONFIGURE_COMMAND ""
    BUILD_COMMAND ""
    INSTALL_COMMAND ""
)

# Download SPheno
set(SPHENO_VERSION 4.0.3)
set(dl http://www.hepforge.org/archive/spheno/SPheno-${SPHENO_VERSION}.tar.gz)
set(md5 "64787d6c8ce03cac38aec53d34ac46ad")
set(SPHENO_DIR "${CMAKE_SOURCE_DIR}/contrib/SPheno")
ExternalProject_Add(
  SPheno
  URL ${dl}
  URL_MD5 ${md5}
  SOURCE_DIR ${SPHENO_DIR}
  PATCH_COMMAND ""
  CONFIGURE_COMMAND ""
  BUILD_COMMAND ""
  INSTALL_COMMAND ""
)

# Set paths
set(FEYNRULES_PATH "${CMAKE_SOURCE_DIR}/contrib/FeynRules/")
set(HAVE_FEYNRULES 1)
set(SARAH_PATH "${CMAKE_SOURCE_DIR}/contrib/SARAH/")
set(HAVE_SARAH 1)

<<<<<<< HEAD
=======
# Python
FIND_PACKAGE(PythonInterp 2 REQUIRED)
if (PYTHON_VERSION_MAJOR GREATER 2)
  message(FATAL_ERROR "\n  GUM only supports Python 2.  \nIf you need to set the path to the Python interpreter manually, "
                      "please use -DPYTHON_EXECUTABLE:FILEPATH=path/to/preferred/python.")
endif()
FIND_PACKAGE(PythonLibs REQUIRED)
INCLUDE_DIRECTORIES(${PYTHON_INCLUDE_DIRS})
message("Using Python interpreter version ${PYTHON_VERSION_STRING} for build.")

# Simple function to find specific Python modules
macro(find_python_module module)
  execute_process(COMMAND ${PYTHON_EXECUTABLE} -c "import ${module}" RESULT_VARIABLE return_value ERROR_QUIET)
  if (NOT return_value)
    message(STATUS "Found Python module ${module}.")
    set(PY_${module}_FOUND TRUE)
  else()
    if(${ARGC} GREATER 1 AND ${ARGV1} STREQUAL "REQUIRED")
      message(FATAL_ERROR "-- FAILED to find Python module ${module}.")
    else()
      message(STATUS "FAILED to find Python module ${module}.")
    endif()
  endif()
endmacro()

# Check for required Python libraries
foreach(module yaml os re datetime sys getopt shutil itertools collections copy numpy distutils filecmp glob six argparse)
  find_python_module(${module} REQUIRED)
endforeach()

>>>>>>> dd80dd38
# Add -fPIC for 64 bit systems
if(CMAKE_SYSTEM_PROCESSOR MATCHES "x86_64")
  set(CMAKE_CXX_FLAGS "${CMAKE_CXX_FLAGS} -fPIC")
endif()

# Check for C++11 and C++14 support
include(CheckCXXCompilerFlag)
CHECK_CXX_COMPILER_FLAG("-std=c++14" COMPILER_SUPPORTS_CXX14)
if(COMPILER_SUPPORTS_CXX14)
  set(CMAKE_CXX_FLAGS "${CMAKE_CXX_FLAGS} -std=c++14")
else()
  CHECK_CXX_COMPILER_FLAG("-std=c++11" COMPILER_SUPPORTS_CXX11)
  if(COMPILER_SUPPORTS_CXX11)
    set(CMAKE_CXX_FLAGS "${CMAKE_CXX_FLAGS} -std=c++11")
  else()
    CHECK_CXX_COMPILER_FLAG("-std=c++0x" COMPILER_SUPPORTS_CXX0X)
    if(COMPILER_SUPPORTS_CXX0X)
      set(CMAKE_CXX_FLAGS "${CMAKE_CXX_FLAGS} -std=c++0x")
    else()
      message(FATAL_ERROR "The compiler ${CMAKE_CXX_COMPILER} has no C++11 support. Please use a different C++ compiler.")
    endif()
  endif()
endif()

# Check for Boost & drop FeynRules/SARAH shared object files.
# Note that for Boost 1.67 or later, we'll need to match the Python version with the component, as e.g. COMPONENTS "python36".
set(Boost_NO_BOOST_CMAKE ON)
find_package(Boost 1.41.0 COMPONENTS python filesystem)
if(Boost_FOUND)
  set( CMAKE_SHARED_LINKER_FLAGS "${CMAKE_SHARED_LINKER_FLAGS} -Wl,--no-undefined" )
  include_directories("${Boost_INCLUDE_DIR}")
<<<<<<< HEAD
  FIND_PACKAGE(Boost 1.41.0 REQUIRED COMPONENTS python_component)
  FIND_PACKAGE(Boost 1.41.0 REQUIRED COMPONENTS filesystem)
  ADD_LIBRARY(fr SHARED src/feynrules.cpp src/math_package.cpp)
  TARGET_LINK_LIBRARIES(fr ${LIBRARIES} ${PYTHON_LIBRARIES} ${Boost_LIBRARIES})
  ADD_LIBRARY(sarah SHARED src/sarah.cpp src/math_package.cpp)
  TARGET_LINK_LIBRARIES(sarah ${LIBRARIES} ${PYTHON_LIBRARIES} ${Boost_LIBRARIES})
=======
  add_library(fr SHARED src/feynrules.cpp src/math_package.cpp)
  target_link_libraries(fr ${LIBRARIES} ${PYTHON_LIBRARIES} ${Boost_LIBRARIES})
  add_library(sarah SHARED src/sarah.cpp src/math_package.cpp)
  target_link_libraries(sarah ${LIBRARIES} ${PYTHON_LIBRARIES} ${Boost_LIBRARIES})
>>>>>>> dd80dd38
else()
  message(FATAL_ERROR "GUM requires Boost v1.41 or greater.\nPlease install a suitable version of Boost and re-run cmake.")
endif()

# Configure cmake variables files
set(outfile "${PROJECT_SOURCE_DIR}/include/cmake_variables.hpp")
configure_file("${outfile}.in" ${outfile})
set(outfile "${PROJECT_SOURCE_DIR}/src/cmake_variables.py")
configure_file("${outfile}.in" ${outfile})

include_directories(src include ${Mathematica_WSTP_INCLUDE_DIR})

# set source and header files used in all executables
set(HEADER_FILES include/cmake_variables.hpp include/options.hpp include/math_package.hpp include/feynrules.hpp include/sarah.hpp)
set(SRC_FILES src/mathematica.cpp)
set(SRC_GUM src/mathematica.cpp src/options.cpp)
set(GUM_LIBS sarah fr)


set(CMAKE_RUNTIME_OUTPUT_DIRECTORY ${CMAKE_CURRENT_SOURCE_DIR})
set(CMAKE_CXX_FLAGS -L.)
set(CMAKE_CXX_FLAGS "${CMAKE_CXX_FLAGS}")

add_executable(mathematica ${SRC_GUM} ${HEADER_FILES})

TARGET_LINK_LIBRARIES(mathematica ${LIBRARIES} ${PYTHON_LIBRARIES} ${Boost_LIBRARIES} ${GUM_LIBS})

if (CMAKE_COMPILER_IS_GNUCXX)
    message("Setting GCC flags")

    # Remove the -g flag when not debugging
    set(CMAKE_CXX_FLAGS "${CMAKE_CXX_FLAGS} -g -O2 -Wall -Wextra -W -pedantic -std=c++0x -O3")
else()
    message(status ": Setting MSVC flags")
    set(CMAKE_CXX_FLAGS "${CMAKE_CXX_FLAGS} /EHc-")
endif()
install(TARGETS mathematica DESTINATION ${CMAKE_BINARY_DIR}/lib)<|MERGE_RESOLUTION|>--- conflicted
+++ resolved
@@ -1,3 +1,25 @@
+#  GUM: GAMBIT Universal Models
+#  ****************************
+#  \file
+#
+#  Master CMake configuration script for GUM
+#
+# **** *************************************
+#
+#  \author Sanjay Bloor
+#          (sanjay.bloor12@imperial.ac.uk)
+#  \date 2018, 2019, 2020
+#
+#  \author Tomas Gonzalo
+#          (tomas.gonzalo@monash.edu)
+#  \date 2019, 2020
+#
+#  \author Janina Renk
+#          (janina.renk@fysik.su.se)
+#  \date 2020
+#
+#  **************************************
+
 cmake_minimum_required(VERSION 2.8)
 project(GUM)
 message("Building GUM in ${CMAKE_CURRENT_SOURCE_DIR}")
@@ -16,101 +38,7 @@
   set(dashi "-i")
 endif()
 
-<<<<<<< HEAD
-
-# Check for Python interpreter
-# We also need to search for PythonLibs before letting pybind11 look for them,
-# otherwise it seems to get it wrong.  Also, we need to add versions of python
-# greater than 3.3 manually, for compatibility with CMake 2.8.12.
-# If pybind11 is ditched, do not worry about PythonLibs
-set(Python_ADDITIONAL_VERSIONS 3.4 3.5 3.6 3.7)
-# If both FORCE_PYTHON2 and FORCE_PYTHON3 are set, throw error
-if (FORCE_PYTHON2 AND FORCE_PYTHON3)
-  message(FATAL_ERROR "Two different versions of python requested. Switch either FORCE_PYTHON2 or FORCE_PYTHON3 off.")
-endif()
-if (FORCE_PYTHON2)
-  message("${BoldYellow}   Python 2 requested; searching for Python 2.7${ColourReset}")
-  find_package(PythonInterp 2.7 REQUIRED)
-  if(NOT DITCH_PYBIND)
-    find_package(PythonLibs ${PYTHON_VERSION_STRING} EXACT)
-  endif()
-elseif (FORCE_PYTHON3)
-  message("${BoldYellow}   Python 3 requested; searching for Python 3.x${ColourReset}")
-  find_package(PythonInterp 3 REQUIRED)
-  if(NOT DITCH_PYBIND)
-    find_package(PythonLibs ${PYTHON_VERSION_STRING} EXACT)
-  endif()
-else()
-  find_package(PythonInterp 3)
-  if(PYTHONINTERP_FOUND AND NOT DITCH_PYBIND)
-    find_package(PythonLibs 3)
-  else()
-    message("${BoldYellow}   Python 3 not found, searching for Python 2.7${ColourReset}")
-    find_package(PythonInterp 2 REQUIRED)
-    if (PYTHON_VERSION_MINOR LESS 7)
-      message(FATAL_ERROR "\nGAMBIT requires Python 2.7.  \nIf you need to set the path to the Python interpreter manually, "
-                          "please use -DPYTHON_EXECUTABLE:FILEPATH=path/to/preferred/python.")
-    endif()
-    if(NOT DITCH_PYBIND)
-      find_package(PythonLibs 2)
-    endif()
-  endif()
-endif()
-message("${BoldYellow}   Using Python interpreter version ${PYTHON_VERSION_STRING} for build.${ColourReset}")
-
-# (JR) commented previous python search and replaced it by the one from gambit
-# CMakeLits.txt --> trying to make gum work with python 3 to avoid the stress of
-# having to force boost to make the python2 library if 3 is the default version
-# Python
-#FIND_PACKAGE(PythonInterp 2 REQUIRED)
-#if (PYTHON_VERSION_MAJOR GREATER 2)
-#  message(FATAL_ERROR "\n  GUM only supports Python 2.  \nIf you need to set the path to the Python interpreter manually, "
-#                      "please use -DPYTHON_EXECUTABLE:FILEPATH=path/to/preferred/python.")
-#endif()
-
-FIND_PACKAGE(PythonLibs REQUIRED)
-INCLUDE_DIRECTORIES(${PYTHON_INCLUDE_DIRS})
-
-# Simple function to find specific Python modules
-macro(find_python_module module)
-  execute_process(COMMAND ${PYTHON_EXECUTABLE} -c "import ${module}" RESULT_VARIABLE return_value ERROR_QUIET)
-  if (NOT return_value)
-    message(STATUS "Found Python module ${module}.")
-    set(PY_${module}_FOUND TRUE)
-  else()
-    if(${ARGC} GREATER 1 AND ${ARGV1} STREQUAL "REQUIRED")
-      message(FATAL_ERROR "-- FAILED to find Python module ${module}.")
-    else()
-      message(STATUS "FAILED to find Python module ${module}.")
-    endif()
-  endif()
-endmacro()
-
-# Check for required Python libraries
-foreach(module yaml os re datetime sys getopt shutil itertools collections copy numpy distutils filecmp glob six argparse)
-  find_python_module(${module} REQUIRED)
-endforeach()
-
-
-
-# Search for Boost
-# Check for Boost.  Note that for Boost 1.67 or later, we'll need to match the Python version with the component, as e.g. COMPONENTS "python36".
-FIND_PACKAGE(Boost 1.41)
-if(Boost_VERSION VERSION_LESS 1.67.0)
-  set(python_component python)
-else()
-  set(python_component python${PYTHON_VERSION_MAJOR}${PYTHON_VERSION_MINOR} )
-endif()
-set(Boost_NO_BOOST_CMAKE ON)
-find_package(Boost 1.41 REQUIRED COMPONENTS python_component filesystem)
-if(Boost_FOUND)
-  include_directories("${Boost_INCLUDE_DIR}")
-else()
-  message(FATAL_ERROR "\nGUM requires Boost v1.41 or greater, including the compiled Boost::Python library (for FeynRules).\nPlease suitable Boost components and rerun cmake.")
-endif()
-
-=======
->>>>>>> dd80dd38
+
 # Check for Mathematica
 include(cmake/FindMathematica.cmake)
 if(Mathematica_FOUND)
@@ -121,11 +49,11 @@
     set(MATHEMATICA_WSTP_H "${Mathematica_WSTP_INCLUDE_DIR}/wstp.h")
     set(MATHEMATICA_KERNEL "${Mathematica_KERNEL_EXECUTABLE}")
   else()
-    message("  WSTP not found. Please make sure it is installed before attempting to use Mathematica interface.")
+    message(FATAL_ERROR "  WSTP not found. Please make sure it is installed before attempting to use Mathematica interface.")
     set(HAVE_MATHEMATICA 0)
   endif()
 else()
-  message("   Mathematica not found. GUM won't work.")
+  message(FATAL_ERROR "  Mathematica not found. GUM won't work.")
   set(HAVE_MATHEMATICA 0)
 endif()
 
@@ -209,17 +137,61 @@
 set(SARAH_PATH "${CMAKE_SOURCE_DIR}/contrib/SARAH/")
 set(HAVE_SARAH 1)
 
-<<<<<<< HEAD
-=======
-# Python
-FIND_PACKAGE(PythonInterp 2 REQUIRED)
-if (PYTHON_VERSION_MAJOR GREATER 2)
-  message(FATAL_ERROR "\n  GUM only supports Python 2.  \nIf you need to set the path to the Python interpreter manually, "
-                      "please use -DPYTHON_EXECUTABLE:FILEPATH=path/to/preferred/python.")
-endif()
-FIND_PACKAGE(PythonLibs REQUIRED)
-INCLUDE_DIRECTORIES(${PYTHON_INCLUDE_DIRS})
-message("Using Python interpreter version ${PYTHON_VERSION_STRING} for build.")
+# Check for Python interpreter
+# Also, we need to add versions of python  greater than 3.3 manually, 
+# for compatibility with CMake 2.8.12.
+set(Python_ADDITIONAL_VERSIONS 3.4 3.5 3.6 3.7)
+# If both FORCE_PYTHON2 and FORCE_PYTHON3 are set, throw error
+if (FORCE_PYTHON2 AND FORCE_PYTHON3)
+  message(FATAL_ERROR "Two different versions of python requested. Switch either FORCE_PYTHON2 or FORCE_PYTHON3 off.")
+endif()
+if (FORCE_PYTHON2)
+  message("  Python 2 requested; searching for Python 2.7.")
+  find_package(PythonInterp 2.7 REQUIRED)
+  find_package(PythonLibs ${PYTHON_VERSION_STRING} EXACT)
+elseif (FORCE_PYTHON3)
+  message("  Python 3 requested; searching for Python 3.x.")
+  find_package(PythonInterp 3 REQUIRED)
+  find_package(PythonLibs ${PYTHON_VERSION_STRING} EXACT)
+else()
+  find_package(PythonInterp 3)
+  if(PYTHONINTERP_FOUND)
+    find_package(PythonLibs 3)
+  else()
+    message("  Python 3 not found, searching for Python 2.7.")
+    find_package(PythonInterp 2 REQUIRED)
+    if (PYTHON_VERSION_MINOR LESS 7)
+      message(FATAL_ERROR "\nGUM requires Python 2.7.  \nIf you need to set the path to the Python interpreter manually, "
+                          "please use -DPYTHON_EXECUTABLE:FILEPATH=path/to/preferred/python.")
+    endif()
+    find_package(PythonLibs 2 REQUIRED)
+  endif()
+endif()
+include_directories(${PYTHON_INCLUDE_DIRS})
+message("  Using Python interpreter version ${PYTHON_VERSION_STRING} for build.")
+
+if(PYTHONLIBS_FOUND)
+  string(FIND "${PYTHONLIBS_VERSION_STRING}" "2.7" PY2_POSITION)
+  if(PY2_POSITION EQUAL 0)
+    set(UNSUPPORTED_PYTHON_VERSION "3")
+  else()
+    set(UNSUPPORTED_PYTHON_VERSION "2.7")
+  endif()
+  message("Using Python libraries version ${PYTHONLIBS_VERSION_STRING}.")
+  if (NOT "${PYTHON_VERSION_STRING}" STREQUAL "${PYTHONLIBS_VERSION_STRING}")
+    message(FATAL_ERROR "  You are using different Python versions for the interpreter and the libraries! GUM won't work, please make sure to have matching versions installed.")
+  endif()
+else()
+ message(FATAL_ERROR "  PythonLibs for Python version ${PYTHON_VERSION_STRING} NOT found! Plase make sure to install them to work with GUM.\n"
+          "  If you *do* have the Python libraries installed, you should first try one of the following\n"
+          "   (making sure to clean out your build directory in between any such changes):\n"
+          "   1. invoke cmake as cmake -DFORCE_PYTHON2=True .. (or similar)\n"
+          "   2. invoke cmake as cmake -DFORCE_PYTHON3=True .. (or similar)\n"
+          "   3. set the following variables when invoking cmake:\n"
+          "     PYTHON_LIBRARY\n"
+          "     PYTHON_INCLUDE_DIR\n"
+          "     PYTHON_EXECUTABLE\n")
+endif()
 
 # Simple function to find specific Python modules
 macro(find_python_module module)
@@ -241,7 +213,6 @@
   find_python_module(${module} REQUIRED)
 endforeach()
 
->>>>>>> dd80dd38
 # Add -fPIC for 64 bit systems
 if(CMAKE_SYSTEM_PROCESSOR MATCHES "x86_64")
   set(CMAKE_CXX_FLAGS "${CMAKE_CXX_FLAGS} -fPIC")
@@ -269,23 +240,20 @@
 # Check for Boost & drop FeynRules/SARAH shared object files.
 # Note that for Boost 1.67 or later, we'll need to match the Python version with the component, as e.g. COMPONENTS "python36".
 set(Boost_NO_BOOST_CMAKE ON)
-find_package(Boost 1.41.0 COMPONENTS python filesystem)
+find_package(Boost 1.41.0)
 if(Boost_FOUND)
+  if(Boost_VERSION LESS 106700)
+    set(python_component python)
+  else()
+    set(python_component python${PYTHON_VERSION_MAJOR}${PYTHON_VERSION_MINOR} )
+  endif()
   set( CMAKE_SHARED_LINKER_FLAGS "${CMAKE_SHARED_LINKER_FLAGS} -Wl,--no-undefined" )
   include_directories("${Boost_INCLUDE_DIR}")
-<<<<<<< HEAD
-  FIND_PACKAGE(Boost 1.41.0 REQUIRED COMPONENTS python_component)
-  FIND_PACKAGE(Boost 1.41.0 REQUIRED COMPONENTS filesystem)
-  ADD_LIBRARY(fr SHARED src/feynrules.cpp src/math_package.cpp)
-  TARGET_LINK_LIBRARIES(fr ${LIBRARIES} ${PYTHON_LIBRARIES} ${Boost_LIBRARIES})
-  ADD_LIBRARY(sarah SHARED src/sarah.cpp src/math_package.cpp)
-  TARGET_LINK_LIBRARIES(sarah ${LIBRARIES} ${PYTHON_LIBRARIES} ${Boost_LIBRARIES})
-=======
+  find_package(Boost 1.41.0 REQUIRED COMPONENTS ${python_component} filesystem)
   add_library(fr SHARED src/feynrules.cpp src/math_package.cpp)
   target_link_libraries(fr ${LIBRARIES} ${PYTHON_LIBRARIES} ${Boost_LIBRARIES})
   add_library(sarah SHARED src/sarah.cpp src/math_package.cpp)
   target_link_libraries(sarah ${LIBRARIES} ${PYTHON_LIBRARIES} ${Boost_LIBRARIES})
->>>>>>> dd80dd38
 else()
   message(FATAL_ERROR "GUM requires Boost v1.41 or greater.\nPlease install a suitable version of Boost and re-run cmake.")
 endif()
