#################################################################################################
#
#      GUM Tutorial - Majorana DM + scalar mediator (MDMSM)
#
#      Likelihoods for DM only!
#
#        - Direct detection: MicrOMEGAs + DDCalc
#        - Indirect detection (Fermi) - CalcHEP + DarkSUSY + gamlike
#        - Relic density: MicrOMEGAs
#
#################################################################################################


Parameters:
  # Default SM values
  StandardModel_SLHA2: !import include/StandardModel_SLHA2_defaults.yaml

  StandardModel_Higgs:
    mH: 125.09

  MDMSM:
    mchi:
      range: [45, 10000]
      prior_type: log
    mY:
      range: [45, 10000]
      prior_type: log
    gchi:
      range: [1e-4, 12.566]
      prior_type: log
    cY:
      range: [1e-4, 12.566]
      prior_type: log

  # Default halo parameters for the example
  Halo_gNFW_rho0:
    rho0: 0.3
    v0: 240
    vesc: 533
    vrot: 240
    rs: 20.0
    r_sun: 8.5
    alpha: 1
    beta: 3
    gamma: 1

  # Nuclear matrix parameters.
  nuclear_params_sigmas_sigmal:
    sigmas: 43
    sigmal: 58
    deltau: 0.842
    deltad: -0.427
    deltas: -0.085

Priors:

  # All priors are simple, so specified in Parameters section


Printer:

  printer: hdf5

  options:
    output_file: "MDMSM.hdf5"
    delete_file_on_restart: true
    group: "/MDMSM"


ObsLikes:

  # Relic density
  - capability: lnL_oh2
    purpose: LogLike

  # Indirect detection
  - capability: lnL_FermiLATdwarfs
    purpose: LogLike

  # Direct detection
  - capability: LUX_2016_LogLikelihood
    purpose: LogLike

  - capability: XENON1T_2018_LogLikelihood
    purpose: LogLike

  # Other observables
  - capability: RD_oh2
    purpose:    Observable

  - capability: mwimp
    purpose:    Observable

  - capability: sigmav
    purpose:    Observable

  - capability: sigma_SI_p
    purpose:    Observable

  - capability: sigma_SI_n
    purpose:    Observable

Rules:

  # Use the DarkBit native calculator for the relic density
  - capability: RD_oh2
    function: RD_oh2_MicrOmegas

  # Choose to implement the relic density likelihood as an upper bound, not a detection
  - capability: lnL_oh2
    function: lnL_oh2_upperlimit

  # Choose to use detailed Fermi Pass 8 dwarf likelihoood from gamlike
  - capability: lnL_FermiLATdwarfs
    function: lnL_FermiLATdwarfs_gamLike

  # Choose to get decays from DecayBit proper, not from an SLHA file.
  - capability: decay_rates
    function: all_decays

  # Choose to rescale signals in direct and indirect detection by the relic density fraction
  - capability: RD_fraction
    function: RD_fraction_leq_one

<<<<<<< HEAD
  # Choose to use DarkSUSY's yield tables for indirect detection
  - capability: SimYieldTable
    function: SimYieldTable_MicrOmegas
=======
  # Choose to use MicrOmegas yield tables for indirect detection
  - capability: GA_SimYieldTable
    function: GA_SimYieldTable_MicrOmegas
>>>>>>> b2a861b8
    options:
      allow_yield_extrapolation: true

  # Choose to get late-universe sigma*v from the process catalog
  - capability: sigmav
    function: sigmav_late_universe

  # This model has annihilating dark matter
  - capability: GA_Yield
    function: GA_AnnYield_General

Scanner:

  use_scanner: de

  scanners:
    de:
      plugin: diver
      like: LogLike
      NP: 10000
      convthresh: 1e-3
      verbosity: 1

    jswarm:
      plugin: jswarm
      like: LogLike
      NP: 10000
      convthresh: 1e-4

Logger:

  redirection:
    [Default] : "default.log"
    [DecayBit] : "DecayBit.log"
    [DarkBit] : "DarkBit.log"
    [PrecisionBit] : "PrecisionBit.log"
    [SpecBit] : "SpecBit.log"
    [Dependency Resolver] : "dep_resolver.log"

KeyValues:

  dependency_resolution:
    prefer_model_specific_functions: true

  likelihood:
    model_invalid_for_lnlike_below: -5e5
    model_invalid_for_lnlike_below_alt: -1e5

  default_output_path: "runs/MDMSM"

  debug: true<|MERGE_RESOLUTION|>--- conflicted
+++ resolved
@@ -122,15 +122,9 @@
   - capability: RD_fraction
     function: RD_fraction_leq_one
 
-<<<<<<< HEAD
-  # Choose to use DarkSUSY's yield tables for indirect detection
-  - capability: SimYieldTable
-    function: SimYieldTable_MicrOmegas
-=======
   # Choose to use MicrOmegas yield tables for indirect detection
   - capability: GA_SimYieldTable
     function: GA_SimYieldTable_MicrOmegas
->>>>>>> b2a861b8
     options:
       allow_yield_extrapolation: true
 
