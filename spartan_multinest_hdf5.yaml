## MultiNest version of ultra-minimal GAMBIT Initialization file (in YAML)
# Only needs example modules ExampleBit_A, plus MultiNest
# Currently you have to tell GAMBIT where the MultiNest shared library you
# want to use is located (write this in config/scanner_locations.yaml)
#
# Ben Farmer <benjamin.farmer@fysik.su.se>
# Feb 2015
#
 
#======== Input parameter declarations =======
Parameters: 
  # In this test file we will simply be fitting the mean and standard deviation of a normal distribution.
  NormalDist:
    mu: 
      range: [15, 30]      
    sigma:
      range: [0, 5]

#======== Prior setup ========
Priors:
  # None needed: flat priors automatically generated for mu and sigma

#======== Output setup ========
Printer:
  printer: hdf5
  options:
    output_file: "results.hdf5"
    group: "/gambit_data"
    delete_file_if_exists: true

#======== Scanner setup ========
Scanner:
  use_scanner: multinest

  scanners:
    multinest:
      plugin: MultiNest
      options:
        like:  LogLike
        nlive: 500
        tol: 0.01
        mmodal: 0
        # write native MultiNest ascii output files?
        outfile: 1 # yes, need them for resuming
        # No options to set, but still need the nodes at the moment...
        aux_printer_txt_options:
        aux_printer_stats_options:
        aux_printer_live_options:
    de:
      plugin: Diver
      like: LogLike
      NP: 1000
      #path: "diver_native"
      verbosity: 1
                    
#======== Observables of interest ========
ObsLikes:
  - purpose:      LogLike
    capability:   normaldist_loglike
    module:       ExampleBit_A
    type:         double

#======== Rule entries ========
Rules:
  # None required

#======== Logging setup ========
Logger:
  redirection:
    [Default]      : "default.log"
    [Utilities]    : "utils.log"
    [Utilities,Info] : "utils_info.log"
    [ExampleBit_A] : "ExampleBit_A.log"
    [Scanner]      : "Scanner.log"
    [Printers]     : "Printers.log"
  separate_file_per_process: false #true  # Default is "true"

#======== Generic Name/Value Section ========
KeyValues:

  default_output_path: "runs/spartan_multinest_hdf5///"
<<<<<<< HEAD
=======

  print_timing_data: true  #default: false
>>>>>>> 17b1cae3

  rng: ranlux48

  # Customise shutdown behaviour on receiving OS signals
  signal_handling:
    SIGINT : "emergency_shutdown"    # default: emergency_shutdown
    SIGTERM: "emergency_shutdown_longjmp"    # default: emergency_shutdown
    SIGUSR1: "soft_shutdown"    # default: soft_shutdown
    SIGUSR2: "soft_shutdown"    # default: soft_shutdown
    ignore_signals_during_shutdown: true #default: true
    # I added the 'ignore' option because openMPI automatically sends a SIGTERM
    # to all processes upon receiving a SIGINT, so both signals get sent 
    # rapidly. If e.g. an emergency shutdown (or of course soft shutdown) is in
    # progress when another signal gets received (triggering shutdown again),
    # then it will probably corrupt the output or crash. I have made this 
    # behaviour the default, but it might be useful to be able to turn it off,
    # so I left this possibility in place.

  # Select whether MPI_Abort should be called before exiting if an error occurs (default: true)
  use_mpi_abort: true

  likelihood:
    model_invalid_for_lnlike_below: -1e6

  # NOTES REGARDING SIGNAL HANDLING
  #---------------------------------------------
  # Signal-handling behaviour is not consistent across MPI implementations.
  # This can cause headaches if you aren't expecting it, so here I record a few
  # recommendations for using signals to cleanly shut down Gambit on the 
  # implementations I have tried out.
  #
  # OpenMPI
  #---------
  # From the mpirun man page:
  #
  #
  #  Signal Propagation
  #      When orterun receives a SIGTERM and SIGINT, it will attempt to kill the
  #      entire  job  by  sending  all processes in the job a SIGTERM, waiting a
  #      small number of seconds, then  sending  all  processes  in  the  job  a
  #      SIGKILL.
  #
  #      SIGUSR1  and  SIGUSR2 signals received by orterun are propagated to all
  #      processes in the job.
  #
  #      One can turn on forwarding of SIGSTOP and SIGCONT to the  program  exe-
  #      cuted  by  mpirun by setting the MCA parameter orte_forward_job_control
  #      to 1.  A SIGTSTOP signal to mpirun will then cause a SIGSTOP signal  to
  #      be sent to all of the programs started by mpirun and likewise a SIGCONT
  #      signal to mpirun will cause a SIGCONT sent.
  #
  #      Other signals are not currently propagated by orterun.
  #
  #
  # Shutting down via SIGUSR1 or SIGUSR2
  # ---
  # Noting the above, the best way to shut down Gambit is by sending your job
  # either a SIGUSR1 or SIGUSR2, with these signals set to trigger soft shutdown
  # (their default behaviour). 
  #   e.g.
  # > killall -s SIGUSR1
  #
  # There should be no problems with this method; shutdown should be safe and
  # resume should go off without a hitch.
  #
  # Shutting down via SIGINT or SIGTERM
  # ---
  # If you (or your local job queueing system) send a SIGINT or SIGTERM, then
  # OpenMPI will follow it up with a SIGKILL quite rapidly afterwards. There
  # seems to be no way to disable this behaviour. 
  #
  # We seem to not be able to do better than 'emergency_shutdown' in this case. 
  #
  # Theoretically, if your likelihood evaluation takes less than a second or
  # so, then a soft shutdown should be possible. However, in my experiments,
  # this never succeeds before the SIGKILL is received. I suspect that OpenMPI
  # does not allow any further communication following these signals, and so
  # Gambit becomes stuck at the synchronisation barrier which occurs during
  # soft shutdown, though I have been unable to verify this.
  #
  # For now, I would therefore say it is impossible. Note that if you want to
  # try it out, you will have to set "emergency_shutdown_on_second_signal" to
  # false. This is because upon receiving SIGINT, OpenMPI will in fact forward
  # a SIGTERM to all processes. It seems that some processes will received both
  # of these signals, and some will only receive one or the other. The behaviour
  # does not seem consistent. If a process receives both signals, this will 
  # trigger an emergency shutdown, unless you set the aforementioned option.
  #
  # Note: I have found that performing the following:
  # > killall gambit -s SIGINT 
  # (i.e. 'gambit' rather than 'mpirun') seems to also work (with soft 
  # shutdown). I guess this is because mpirun itself does not see the signal, and
  # so continues to work as normal so the synchronisation succeeds. This option
  # may not be helpful for cluster jobs though.<|MERGE_RESOLUTION|>--- conflicted
+++ resolved
@@ -37,7 +37,7 @@
       plugin: MultiNest
       options:
         like:  LogLike
-        nlive: 500
+        nlive: 1000
         tol: 0.01
         mmodal: 0
         # write native MultiNest ascii output files?
@@ -79,11 +79,8 @@
 KeyValues:
 
   default_output_path: "runs/spartan_multinest_hdf5///"
-<<<<<<< HEAD
-=======
 
   print_timing_data: true  #default: false
->>>>>>> 17b1cae3
 
   rng: ranlux48
 
