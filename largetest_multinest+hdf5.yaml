--- conflicted
+++ resolved
@@ -36,11 +36,7 @@
     multinest:
       plugin: MultiNest
       like:  LogLike
-<<<<<<< HEAD
-      nlive: 50000
-=======
       nlive: 10000
->>>>>>> 58d7627f
       tol: 0.01
       mmodal: 0
       # write native MultiNest ascii output files?
