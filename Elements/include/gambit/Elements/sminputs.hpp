--- conflicted
+++ resolved
@@ -93,11 +93,7 @@
       // Block MASS
       // Just need W boson mass. Usually an output (according to SLHA), but
       // in some cases we do not generate a spectrum, so we need a default
-<<<<<<< HEAD
-      double mW;        // 24: W pole mass
-=======
       double mW = mw_central_observed; // 24: W pole mass
->>>>>>> 5a453084
 
       // Return a fresh SLHAea object containing the contents of this object.
       SLHAstruct getSLHAea(bool = false) const;
