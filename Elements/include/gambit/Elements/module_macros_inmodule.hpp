--- conflicted
+++ resolved
@@ -77,230 +77,4 @@
 #define CLASSLOAD_NEEDED(...)                             DUMMYARG(__VA_ARGS__)
 /// @}
 
-
-<<<<<<< HEAD
-//  *******************************************************************************
-/// \name In-module rollcall macros
-/// @{
-
-/// Redirection of \link START_MODULE() START_MODULE\endlink when
-/// invoked from within a module.
-#define MODULE_START_MODULE                                                    \
-                                                                               \
-  IF_TOKEN_UNDEFINED(MODULE,FAIL("You must define MODULE before calling "      \
-   "START_MODULE."))                                                           \
-                                                                               \
-  namespace Gambit                                                             \
-  {                                                                            \
-    namespace MODULE                                                           \
-    {                                                                          \
-      /* Module errors */                                                      \
-      error& CAT(MODULE,_error)();                                             \
-      /* Module warnings */                                                    \
-      warning& CAT(MODULE,_warning)();                                         \
-    }                                                                          \
-  }                                                                            \
-
-
-/// Redirection of \link START_CAPABILITY() START_CAPABILITY\endlink when
-/// invoked from within a module.
-#define MODULE_START_CAPABILITY(MODULE)                                        \
-  IF_TOKEN_UNDEFINED(MODULE,FAIL("You must define MODULE before calling "      \
-   "START_CAPABILITY."))                                                       \
-
-/// Redirection of \link START_FUNCTION() START_FUNCTION\endlink when invoked
-/// from within a module.
-#define MODULE_DECLARE_FUNCTION(MODULE, FUNCTION, TYPE, CAN_MANAGE)            \
-                                                                               \
-  namespace Gambit                                                             \
-  {                                                                            \
-                                                                               \
-    namespace MODULE                                                           \
-    {                                                                          \
-                                                                               \
-      /* Let the module source know that this functor is declared*/            \
-      namespace Functown { extern module_functor<TYPE> FUNCTION; }             \
-                                                                               \
-      namespace Pipes                                                          \
-      {                                                                        \
-        namespace FUNCTION                                                     \
-        {                                                                      \
-          /* Declare the parameters safe-pointer map as external. */           \
-          extern Models::safe_param_map<const safe_ptr<const double> > Param;              \
-          /* Declare pointer to model-in-use function as external. */          \
-          BOOST_PP_IIF(IS_TYPE(ModelParameters,TYPE), ,                        \
-           extern bool (*ModelInUse)(str); )                                   \
-          /* Declare the safe pointer to the run options as external. */       \
-          extern safe_ptr<Options> runOptions;                                 \
-          namespace Loop                                                       \
-          {                                                                    \
-            BOOST_PP_IIF(BOOST_PP_EQUAL(CAN_MANAGE, 1),                        \
-              /* Create a pointer to the single iteration of the loop that can \
-              be executed by this functor */                                   \
-              extern void (*executeIteration)(long long);                      \
-              /* Declare a safe pointer to the flag indicating that a managed  \
-              loop is ready for breaking. */                                   \
-              extern safe_ptr<bool> done;                                      \
-              /* Declare a function that is used to reset the done flag. */    \
-              extern void reset();                                             \
-            ,)                                                                 \
-          }                                                                    \
-        }                                                                      \
-      }                                                                        \
-                                                                               \
-    }                                                                          \
-                                                                               \
-  }                                                                            \
-
-
-/// Variadic redirection for NEEDS_MANAGER when invoked from within a module.
-/// @{
-#define MODULE_NEEDS_MANAGER_REDIRECT_2(_1, _2) MODULE_NEEDS_MANAGER_2(_1,  _2)
-#define MODULE_NEEDS_MANAGER_REDIRECT_1(_1)     MODULE_NEEDS_MANAGER_1(_1)
-#define MODULE_NEEDS_MANAGER_REDIRECT(...)      VARARG(MODULE_NEEDS_MANAGER_REDIRECT, __VA_ARGS__)
-/// @}
-
-/// Redirection of NEEDS_MANAGER(LOOPMAN, TYPE) when invoked from within a module.
-#define MODULE_NEEDS_MANAGER_2(LOOPMAN, TYPE)                                  \
-  MODULE_NEEDS_MANAGER_1(LOOPMAN)                                              \
-  MODULE_DEPENDENCY(LOOPMAN, TYPE, MODULE, FUNCTION, NOT_MODEL)
-
-/// Redirection of NEEDS_MANAGER(LOOPMAN) when invoked from within a module.
-#define MODULE_NEEDS_MANAGER_1(LOOPMAN)                                        \
-                                                                               \
-  namespace Gambit                                                             \
-  {                                                                            \
-    namespace MODULE                                                           \
-    {                                                                          \
-      namespace Pipes                                                          \
-      {                                                                        \
-        namespace FUNCTION                                                     \
-        {                                                                      \
-          namespace Loop                                                       \
-          {                                                                    \
-            /* Declare the safe pointer to the iteration number of the loop    \
-            this functor is running within, as external. */                    \
-            extern omp_safe_ptr<long long> iteration;                          \
-            /* Create a loop-breaking function that can be called to tell the  \
-            functor's loop manager that it is time to break. */                \
-            extern void wrapup();                                              \
-          }                                                                    \
-        }                                                                      \
-      }                                                                        \
-    }                                                                          \
-  }                                                                            \
-                                                                               \
-
-/// Redirection of DEPENDENCY(DEP, TYPE) when invoked from within a module.
-#define MODULE_DEPENDENCY(DEP, TYPE, MODULE, FUNCTION, IS_MODEL_DEP)           \
-                                                                               \
-  namespace Gambit                                                             \
-  {                                                                            \
-    /* Put everything inside the Models namespace if this is a model dep */    \
-    BOOST_PP_IIF(IS_MODEL_DEP, namespace Models {, )                           \
-                                                                               \
-    namespace MODULE                                                           \
-    {                                                                          \
-                                                                               \
-      /* Given that TYPE is not void, create a safety_bucket for the           \
-      dependency result. To be initialized automatically at runtime            \
-      when the dependency is resolved. */                                      \
-      namespace Pipes                                                          \
-      {                                                                        \
-        namespace FUNCTION                                                     \
-        {                                                                      \
-          BOOST_PP_IIF(IS_TYPE(void,TYPE),,                                    \
-            namespace Dep { extern dep_bucket<TYPE> DEP; } )                   \
-        }                                                                      \
-                                                                               \
-      }                                                                        \
-                                                                               \
-    }                                                                          \
-                                                                               \
-    /* Close the Models namespace if this is a model dep */                    \
-    BOOST_PP_IIF(IS_MODEL_DEP, }, )                                            \
-                                                                               \
-  }                                                                            \
-
-
-/// Redirection of ALLOW_MODEL when invoked from within a module.
-#define MODULE_ALLOWED_MODEL(MODULE,FUNCTION,MODEL)                            \
-                                                                               \
-  namespace Gambit                                                             \
-  {                                                                            \
-                                                                               \
-    namespace MODULE                                                           \
-    {                                                                          \
-                                                                               \
-      /* Create a safe pointer to the model parameters result. To be filled    \
-      automatically at runtime when the dependency is resolved. */             \
-      namespace Pipes                                                          \
-      {                                                                        \
-        namespace FUNCTION                                                     \
-        {                                                                      \
-          namespace Dep {extern dep_bucket<ModelParameters>                    \
-           CAT(MODEL,_parameters); }                                           \
-        }                                                                      \
-      }                                                                        \
-                                                                               \
-    }                                                                          \
-                                                                               \
-  }                                                                            \
-
-
-/// Redirection of BACKEND_GROUP(GROUP) when invoked from within a module.
-#define MODULE_BE_GROUP(GROUP)                                                 \
-                                                                               \
-  namespace Gambit                                                             \
-  {                                                                            \
-    namespace MODULE                                                           \
-    {                                                                          \
-      namespace Pipes                                                          \
-      {                                                                        \
-        namespace FUNCTION                                                     \
-        {                                                                      \
-          namespace BEgroup                                                    \
-          {                                                                    \
-            /* Declare a safe pointer to the functor's internal register of    \
-            which backend requirement is activated from this group. */         \
-            extern safe_ptr<str> GROUP;                                        \
-          }                                                                    \
-        }                                                                      \
-      }                                                                        \
-    }                                                                          \
-  }                                                                            \
-
-
-/// Redirection of BACKEND_REQ(GROUP, REQUIREMENT, (TAGS), TYPE, [(ARGS)])
-/// for declaring backend requirements when invoked from within a module.
-#define MODULE_BACKEND_REQ(MODULE, FUNCTION, GROUP, REQ, TAGS, TYPE, ARGS,     \
-                           IS_VARIABLE)                                        \
-                                                                               \
-  namespace Gambit                                                             \
-  {                                                                            \
-    namespace MODULE                                                           \
-    {                                                                          \
-      namespace Pipes                                                          \
-      {                                                                        \
-        namespace FUNCTION                                                     \
-        {                                                                      \
-          namespace BEreq                                                      \
-          {                                                                    \
-            /* Create a safety_bucket for the backend variable/function.       \
-            To be initialized by the dependency resolver at runtime. */        \
-            typedef BEvariable_bucket<TYPE> CAT(REQ,var);                      \
-            typedef BEfunction_bucket<BOOST_PP_IIF(IS_VARIABLE,int,TYPE(*)     \
-             CONVERT_VARIADIC_ARG(ARGS)), TYPE                                 \
-             INSERT_NONEMPTY(STRIP_VARIADIC_ARG(ARGS))> CAT(REQ,func);         \
-            extern CAT(REQ,BOOST_PP_IIF(IS_VARIABLE,var,func)) REQ;            \
-          }                                                                    \
-        }                                                                      \
-      }                                                                        \
-    }                                                                          \
-  }                                                                            \
-
-/// @}
-
-=======
->>>>>>> 0975d77f
 #endif // defined __module_macros_inmodule_hpp__
