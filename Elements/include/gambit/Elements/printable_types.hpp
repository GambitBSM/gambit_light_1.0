--- conflicted
+++ resolved
@@ -27,13 +27,9 @@
   SCANNER_PRINTABLE_TYPES  \
   (triplet<double>)        \
   (DM_nucleon_couplings)   \
-<<<<<<< HEAD
   (Flav_KstarMuMu_obs)     \
-  (map_intpair_dbl)
-=======
-  (DD_bin_counts)          \
-  (Flav_KstarMuMu_obs)
->>>>>>> f5cab346
+  (map_intpair_dbl)        \
+  (DD_bin_counts)   
 
 // Types that can be retrieved from Gambit printer output (if printer plugin is properly equipped)
 // Generally needs to be the same as the printable types, i.e. should be able to retrieve everything.
