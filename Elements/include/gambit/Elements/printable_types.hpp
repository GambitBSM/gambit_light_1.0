//   GAMBIT: Global and Modular BSM Inference Tool
//   *********************************************
///  \file
///
///  List of types printable by GAMBIT printers.
///  Make sure to manually update this list
///  when you want to add a new printable type.
///
///  *********************************************
///
///  Authors:
///
///  \author Ben Farmer
///          (benjamin.farmer@fysik.su.se)
///  \date 2016 Jan
///
///  *********************************************

#ifndef __printable_types_hpp__
#define __printable_types_hpp__

#include "gambit/Elements/types_rollcall.hpp"
#include "gambit/ScannerBit/printable_types.hpp"

// Types that Gambit printers can output (if printer plugin is properly equipped)
<<<<<<< HEAD
#define PRINTABLE_TYPES               \
  SCANNER_PRINTABLE_TYPES             \
  (map_const_str_dbl)                 \
  (map_str_map_str_dbl)               \
  (map_const_str_map_const_str_dbl)   \
  (map_intpair_dbl)                   \
  (triplet<double>)                   \
  (DM_nucleon_couplings)              \
  (DM_nucleon_couplings_fermionic_HP) \
  (Flav_KstarMuMu_obs)                \
  (FlavBit::flav_prediction)          \
  (BBN_container)
=======
#define PRINTABLE_TYPES    \
  SCANNER_PRINTABLE_TYPES  \
  (map_intpair_dbl)        \
  (triplet<double>)        \
  (DM_nucleon_couplings)   \
  (Flav_KstarMuMu_obs)     \
  (BBN_container)          \
>>>>>>> e1dee1d0

// Types that can be retrieved from Gambit printer output (if printer plugin is properly equipped)
// Generally needs to be the same as the printable types, i.e. should be able to retrieve everything.
#define RETRIEVABLE_TYPES \
  PRINTABLE_TYPES \
  (MSSM_SLHAstruct) \
  (SMslha_SLHAstruct)

#endif // defined __printable_types_hpp__<|MERGE_RESOLUTION|>--- conflicted
+++ resolved
@@ -23,7 +23,6 @@
 #include "gambit/ScannerBit/printable_types.hpp"
 
 // Types that Gambit printers can output (if printer plugin is properly equipped)
-<<<<<<< HEAD
 #define PRINTABLE_TYPES               \
   SCANNER_PRINTABLE_TYPES             \
   (map_const_str_dbl)                 \
@@ -32,19 +31,9 @@
   (map_intpair_dbl)                   \
   (triplet<double>)                   \
   (DM_nucleon_couplings)              \
-  (DM_nucleon_couplings_fermionic_HP) \
   (Flav_KstarMuMu_obs)                \
   (FlavBit::flav_prediction)          \
   (BBN_container)
-=======
-#define PRINTABLE_TYPES    \
-  SCANNER_PRINTABLE_TYPES  \
-  (map_intpair_dbl)        \
-  (triplet<double>)        \
-  (DM_nucleon_couplings)   \
-  (Flav_KstarMuMu_obs)     \
-  (BBN_container)          \
->>>>>>> e1dee1d0
 
 // Types that can be retrieved from Gambit printer output (if printer plugin is properly equipped)
 // Generally needs to be the same as the printable types, i.e. should be able to retrieve everything.
