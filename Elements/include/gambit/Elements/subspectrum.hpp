//   GAMBIT: Global and Modular BSM Inference Tool
//   *********************************************
///  \file
///
///  Abstract class for accessing general spectrum information.
///
///  *********************************************
///
///  Authors: 
///  <!-- add name and date if you modify -->
///   
///  \author Peter Athron  
///          (peter.athron@coepp.org.au)
///  \date 2014, 2015 Jan, Feb, Mar 
///
///  \author Ben Farmer
///          (benjamin.farmer@fysik.su.se)
///  \date 2014, 2015 Jan - Jul
///
///  *********************************************

#ifndef __subspectrum_hpp__
#define __subspectrum_hpp__

#include <map>
#include <set>
#include <cfloat>
#include <sstream>

#include "gambit/Utils/cats.hpp"
#include "gambit/Utils/safebool.hpp"
#include "gambit/Utils/standalone_error_handlers.hpp"
#include "gambit/Elements/slhaea_helpers.hpp"
#include "gambit/Elements/spectrum_helpers.hpp"
#include "gambit/Models/partmap.hpp"


// Particle database access
#define PDB Models::ParticleDB()        

namespace Gambit
{

   /// Helper macro for throwing errors in base class versions of virtual functions
   #define vfcn_error(local_info) \
     utils_error().forced_throw(local_info,"This virtual function (of SubSpectrum object) has not been overridden in the derived class! (name = "+getName()+")")
   
   class SubSpectrum;
 
   /// Struct to hold collections of function pointer maps to be filled by derived classes
   template <class MapTypes>
   struct MapCollection
   {
      typename MapTypes::fmap0        map0;
      typename MapTypes::fmap0_extraM map0_extraM;
      typename MapTypes::fmap0_extraI map0_extraI;
      typename MapTypes::fmap1        map1;    
      typename MapTypes::fmap1_extraM map1_extraM;
      typename MapTypes::fmap1_extraI map1_extraI;
      typename MapTypes::fmap2        map2;    
      typename MapTypes::fmap2_extraM map2_extraM;
      typename MapTypes::fmap2_extraI map2_extraI;
   };

   /// Definition of struct to hold various override values for a given ParamTag
   struct OverrideMaps
   {    
      std::map<str,double>                             m0; // No indices
      std::map<str,std::map<int,double>>               m1; // One index
      std::map<str,std::map<int,std::map<int,double>>> m2; // Two indices
      /* e.g. retrieve like this: contents = m2[name][i][j]; */
   };

  
<<<<<<< HEAD
   /// Helper getter and checker functions for Spec class, just factored out into their own class.
   /// i.e. the PDG overloads, and functions which handle the override maps.
   class CommonFuncs
   {
      public:
 
         /// Map of override maps
         std::map<Par::Tags,OverrideMaps> override_maps;

         /// Initialiser function for override_maps
         static std::map<Par::Tags,OverrideMaps> create_override_maps();

         /// @{ Constructors/destructors
         CommonFuncs() : override_maps(create_override_maps()) {}      
         virtual ~CommonFuncs() {}
         /// @}
=======

   /// Virtual base class for interacting with spectrum generator output
   // Includes facilities for running RGEs
   // This is the interface class that most module-writers see
   class SubSpectrum
   {
 
      public:
         /// @{ Constructors/destructors
	 SubSpectrum() : override_maps(create_override_maps()) {}      
	 virtual ~SubSpectrum() {} 
	 /// @}

         /// @{ Main public interface functions

	 /// Get name
         virtual std::string getName() const = 0;
 
         /// Clone the SubSpectrum object
         virtual std::unique_ptr<SubSpectrum> clone() const = 0;
      
         /// Dump out spectrum information to an SLHA file (if possible)
         virtual void getSLHA(const str&) const;

         /// Get spectrum information in SLHAea format (if possible)
         virtual SLHAstruct getSLHAea() const;

         /// Add spectrum information to an SLHAea object (if possible)
         virtual void add_to_SLHAea(SLHAstruct&) const {}
         
         /// There may be more than one *new* stable particle
         ///  this method will tell you how many.
         /// If more than zero you probbaly *need* to know what model
         ///  you are working on, so we don't give all stable particles
         virtual int get_numbers_stable_particles() const { vfcn_error(LOCAL_INFO); return -1; }  
     
         /// Limits to RGE running; warning/error raised if running beyond these is attempted.
         /// If these aren't overridden in the derived class then effectively no limit on running will exist.
         /// These are public so that module writers can use them to check what the limits are.
         virtual double hard_upper() const {return DBL_MAX;}
         virtual double soft_upper() const {return DBL_MAX;}
         virtual double soft_lower() const {return 0.;}
         virtual double hard_lower() const {return 0.;}
    
         /// @{ Functions to be overridden in classes derived from Spec<Derived> 
         /// (i.e. the final wrappers)

         /// Run spectrum to new scale
         virtual void RunToScaleOverride(double) { vfcn_error(LOCAL_INFO); }
         /// Returns the renormalisation scale of parameters
         virtual double GetScale() const { vfcn_error(LOCAL_INFO); return -1;}
         /// Manually set the renormalisation scale of parameters 
         /// somewhat dangerous to allow this but may be needed
         virtual void SetScale(double) { vfcn_error(LOCAL_INFO); }

         /// @}
 
         /// Run spectrum to a new scale
         /// This function is a wrapper for RunToScaleOverride which automatically checks limits and
         /// raises warnings.
         // Behaviour modified by "behave" integer:
         // behave = 0  -- If running beyond soft limit requested, halt at soft limit
         //                (assumes hard limits outside of soft limits; but this is not enforced)
         // behave = 1  -- If running beyond soft limit requested, throw warning
         //                  "           "   hard limit     "    , throw error
         // behave = anything else -- Ignore limits and attempt running to requested scale 
         void RunToScale(double scale, int behave = 0);
         
         /// Getters/Setters etc.        

         /* Getters and checker declarations for parameter retrieval with zero, one, and two indices */
         /* note: set check_antiparticle = SafeBool(false) to disable matching on antiparticle entries */
         virtual bool   has(const Par::Tags, const str&, SafeBool check_antiparticle = SafeBool(true)) const = 0;
         virtual double get(const Par::Tags, const str&, SafeBool check_antiparticle = SafeBool(true)) const = 0;
         virtual bool   has(const Par::Tags, const str&, int, SafeBool check_antiparticle = SafeBool(true)) const = 0;
         virtual double get(const Par::Tags, const str&, int, SafeBool check_antiparticle = SafeBool(true)) const = 0;
         virtual bool   has(const Par::Tags, const str&, int, int) const = 0;
         virtual double get(const Par::Tags, const str&, int, int) const = 0;

         /* Setter declarations, for setting parameters in a derived model object,
            and for overriding model object values with values stored outside
            the model object (for when values cannot be inserted back into the
            model object)
            Note; these are NON-CONST */
         virtual void set(const Par::Tags, const double, const str&, SafeBool check_antiparticle = SafeBool(true)) = 0;
         virtual void set(const Par::Tags, const double, const str&, int, SafeBool check_antiparticle = SafeBool(true)) = 0;
         virtual void set(const Par::Tags, const double, const str&, int, int) = 0;
>>>>>>> a905d880


         /* Getters and checker declarations for parameter retrieval with zero, one, and two indices */
         /* note: set check_antiparticle = SafeBool(false) to disable matching on antiparticle entries */
         virtual bool   has(const Par::Tags, const str&, SafeBool check_antiparticle = SafeBool(true)) const = 0;
         virtual double get(const Par::Tags, const str&, SafeBool check_antiparticle = SafeBool(true)) const = 0;
         virtual bool   has(const Par::Tags, const str&, int, SafeBool check_antiparticle = SafeBool(true)) const = 0;
         virtual double get(const Par::Tags, const str&, int, SafeBool check_antiparticle = SafeBool(true)) const = 0;
         virtual bool   has(const Par::Tags, const str&, int, int) const = 0;
         virtual double get(const Par::Tags, const str&, int, int) const = 0;

         /* Setter declarations, for setting parameters in a derived model object,
            and for overriding model object values with values stored outside
            the model object (for when values cannot be inserted back into the
            model object)
            Note; these are NON-CONST */
         virtual void set(const Par::Tags, const double, const str&, SafeBool check_antiparticle = SafeBool(true)) = 0;
         virtual void set(const Par::Tags, const double, const str&, int, SafeBool check_antiparticle = SafeBool(true)) = 0;
         virtual void set(const Par::Tags, const double, const str&, int, int) = 0;

         /* The parameter overrides are handled entirely by this base class, so
            they are not virtual.  */
         void set_override(const Par::Tags, const double, const str&, const bool safety = true);
         void set_override(const Par::Tags, const double, const str&, const int, const bool safety = true);
         void set_override(const Par::Tags, const double, const str&, const int, const int, const bool safety = true);

         /* Helpers for override functions which take parameter names and indices as vectors, and
            loop over them, to make it easy to set many parameters to the same value.
            No two-index versions at the moment, but could be added if needed. */
         void set_override_vector(const Par::Tags, const double, const std::vector<str>&, bool safety = true);
         void set_override_vector(const Par::Tags, const double, const std::vector<str>&, const std::vector<int>, bool safety = true);
         void set_override_vector(const Par::Tags, const double, const std::vector<str>&, const int, bool safety = true);
         void set_override_vector(const Par::Tags, const double, const str&, const std::vector<int>, bool safety = true);

         /* Overloads of getter/checker functions to allow access using PDG codes */
         /* as defined in Models/src/particle_database.cpp */
         /* These don't have to be virtual; they just call the virtual functions in the end. */
         bool   has(const Par::Tags, const int, const int, SafeBool check_antiparticle = SafeBool(true)) const;     /* Input PDG code plus context integer */
         double get(const Par::Tags, const int, const int, SafeBool check_antiparticle = SafeBool(true)) const;     /* Input PDG code plus context integer */
         bool   has(const Par::Tags, const std::pair<int,int>, SafeBool check_antiparticle = SafeBool(true)) const; /* Input PDG code plus context integer */
         double get(const Par::Tags, const std::pair<int,int>, SafeBool check_antiparticle = SafeBool(true)) const; /* Input PDG code plus context integer */
         bool   has(const Par::Tags, const std::pair<str,int>, SafeBool check_antiparticle = SafeBool(true)) const; /* Input short name plus index */
         double get(const Par::Tags, const std::pair<str,int>, SafeBool check_antiparticle = SafeBool(true)) const; /* Input short name plus index */

         /// @{ PDB overloads for setters

         /* Input PDG code plus context integer */
         void set_override(const Par::Tags, const double, const int, const int,     const bool safety = true);  
         void set_override(const Par::Tags, const double, const std::pair<int,int>, const bool safety = true);

         /* Input short name plus index */
         void set_override(const Par::Tags, const double, const std::pair<str,int>, const bool safety = true);

         /// @}

         /// TODO: extra PDB overloads to handle all the one and two index cases (well all the ones that are feasible...)

<<<<<<< HEAD
   /// Virtual base class for interacting with spectrum generator output
   // Includes facilities for running RGEs
   // This is the interface class that most module-writers see
   class SubSpectrum : public CommonFuncs
   {
      private:
         const std::map<int, int> empty_map;
   
      public:
         /// Get name
         virtual std::string getName() const = 0;
 
         /// Clone the SubSpectrum object
         virtual std::unique_ptr<SubSpectrum> clone() const = 0;
      
         /// Dump out spectrum information to an SLHA file (if possible)
         virtual void getSLHA(const str&) const;

         /// Get spectrum information in SLHAea format (if possible)
         virtual SLHAstruct getSLHAea() const;
=======
>>>>>>> a905d880

         /// PDG code translation map, for special cases where an SLHA file has been read in and the PDG codes changed.
         virtual const std::map<int, int>& PDG_translator() const { return empty_map; }

<<<<<<< HEAD
         /// Get integer offset convention used by internal model class (needed by getters which take indices) 
         /// By default assume no offset
         virtual int get_index_offset() const { return 0; }
      
         /// Constructors/destructors
         virtual ~SubSpectrum() {} 
   
         //Models::partmap& particle_database;
         /// new constructor.  Pass Models::ParticleDB() in as the third argument in all cases.  You will need to include partmap.hpp in order to be able to do this.
         //SubSpectrum(RunningPars& rp, Phys& p, Models::partmap& pdb) : phys(p), runningpars(rp), particle_database(pdb) {}
      
         /// Member object containing low-energy effective Standard Model parameters
         //SMLowEnergyEffective& SMeff;
   
         ///  returns the lightest stable particle (lsp) mass 
         ///   gives 3 integers to specify the state 
         ///  for most general case of a particle type with mass matrix 
         ///  row and col set to -1 when not needed 
         /// (row opmnly is used for vector)
         /// particle_type = 0 (neutralino), 1(Sneutrino), 2(up squark), 
         /// 3(down squarks), 4(charged slepton), 5(Chargino), 6(gluino)
         ///  Add more for 
         virtual double get_lsp_mass(int& /*particle_type*/, int& /*row*/, int& /*col*/) const { vfcn_error(LOCAL_INFO); return -1; }
         /// There may be more than one *new* stable particle
         ///  this method will tell you how many.
         /// If more than zero you probbaly *need* to know what model
         ///  you are working on, so we don't give all stable particles
         virtual int get_numbers_stable_particles() const { vfcn_error(LOCAL_INFO); return -1; }  
     
         /// Limits to RGE running; warning/error raised if running beyond these is attempted.
         /// If these aren't overridden in the derived class then effectively no limit on running will exist.
         /// These are public so that module writers can use them to check what the limits are.
         virtual double hard_upper() const {return DBL_MAX;}
         virtual double soft_upper() const {return DBL_MAX;}
         virtual double soft_lower() const {return 0.;}
         virtual double hard_lower() const {return 0.;}
    
         /// Functions to be overridden in classes derived from Spec<Derived> 
         /// (i.e. the final wrappers)
=======
     private:

         const std::map<int, int> empty_map;

         /// Initialiser function for override_maps
         static std::map<Par::Tags,OverrideMaps> create_override_maps();

     protected:
         /// Map of override maps
         std::map<Par::Tags,OverrideMaps> override_maps;
>>>>>>> a905d880

   };
  
} // end namespace Gambit

// Undef the various helper macros to avoid contaminating other files
#undef PDB

#endif<|MERGE_RESOLUTION|>--- conflicted
+++ resolved
@@ -72,24 +72,6 @@
    };
 
   
-<<<<<<< HEAD
-   /// Helper getter and checker functions for Spec class, just factored out into their own class.
-   /// i.e. the PDG overloads, and functions which handle the override maps.
-   class CommonFuncs
-   {
-      public:
- 
-         /// Map of override maps
-         std::map<Par::Tags,OverrideMaps> override_maps;
-
-         /// Initialiser function for override_maps
-         static std::map<Par::Tags,OverrideMaps> create_override_maps();
-
-         /// @{ Constructors/destructors
-         CommonFuncs() : override_maps(create_override_maps()) {}      
-         virtual ~CommonFuncs() {}
-         /// @}
-=======
 
    /// Virtual base class for interacting with spectrum generator output
    // Includes facilities for running RGEs
@@ -177,26 +159,6 @@
          virtual void set(const Par::Tags, const double, const str&, SafeBool check_antiparticle = SafeBool(true)) = 0;
          virtual void set(const Par::Tags, const double, const str&, int, SafeBool check_antiparticle = SafeBool(true)) = 0;
          virtual void set(const Par::Tags, const double, const str&, int, int) = 0;
->>>>>>> a905d880
-
-
-         /* Getters and checker declarations for parameter retrieval with zero, one, and two indices */
-         /* note: set check_antiparticle = SafeBool(false) to disable matching on antiparticle entries */
-         virtual bool   has(const Par::Tags, const str&, SafeBool check_antiparticle = SafeBool(true)) const = 0;
-         virtual double get(const Par::Tags, const str&, SafeBool check_antiparticle = SafeBool(true)) const = 0;
-         virtual bool   has(const Par::Tags, const str&, int, SafeBool check_antiparticle = SafeBool(true)) const = 0;
-         virtual double get(const Par::Tags, const str&, int, SafeBool check_antiparticle = SafeBool(true)) const = 0;
-         virtual bool   has(const Par::Tags, const str&, int, int) const = 0;
-         virtual double get(const Par::Tags, const str&, int, int) const = 0;
-
-         /* Setter declarations, for setting parameters in a derived model object,
-            and for overriding model object values with values stored outside
-            the model object (for when values cannot be inserted back into the
-            model object)
-            Note; these are NON-CONST */
-         virtual void set(const Par::Tags, const double, const str&, SafeBool check_antiparticle = SafeBool(true)) = 0;
-         virtual void set(const Par::Tags, const double, const str&, int, SafeBool check_antiparticle = SafeBool(true)) = 0;
-         virtual void set(const Par::Tags, const double, const str&, int, int) = 0;
 
          /* The parameter overrides are handled entirely by this base class, so
             they are not virtual.  */
@@ -235,74 +197,10 @@
 
          /// TODO: extra PDB overloads to handle all the one and two index cases (well all the ones that are feasible...)
 
-<<<<<<< HEAD
-   /// Virtual base class for interacting with spectrum generator output
-   // Includes facilities for running RGEs
-   // This is the interface class that most module-writers see
-   class SubSpectrum : public CommonFuncs
-   {
-      private:
-         const std::map<int, int> empty_map;
-   
-      public:
-         /// Get name
-         virtual std::string getName() const = 0;
- 
-         /// Clone the SubSpectrum object
-         virtual std::unique_ptr<SubSpectrum> clone() const = 0;
-      
-         /// Dump out spectrum information to an SLHA file (if possible)
-         virtual void getSLHA(const str&) const;
-
-         /// Get spectrum information in SLHAea format (if possible)
-         virtual SLHAstruct getSLHAea() const;
-=======
->>>>>>> a905d880
 
          /// PDG code translation map, for special cases where an SLHA file has been read in and the PDG codes changed.
          virtual const std::map<int, int>& PDG_translator() const { return empty_map; }
 
-<<<<<<< HEAD
-         /// Get integer offset convention used by internal model class (needed by getters which take indices) 
-         /// By default assume no offset
-         virtual int get_index_offset() const { return 0; }
-      
-         /// Constructors/destructors
-         virtual ~SubSpectrum() {} 
-   
-         //Models::partmap& particle_database;
-         /// new constructor.  Pass Models::ParticleDB() in as the third argument in all cases.  You will need to include partmap.hpp in order to be able to do this.
-         //SubSpectrum(RunningPars& rp, Phys& p, Models::partmap& pdb) : phys(p), runningpars(rp), particle_database(pdb) {}
-      
-         /// Member object containing low-energy effective Standard Model parameters
-         //SMLowEnergyEffective& SMeff;
-   
-         ///  returns the lightest stable particle (lsp) mass 
-         ///   gives 3 integers to specify the state 
-         ///  for most general case of a particle type with mass matrix 
-         ///  row and col set to -1 when not needed 
-         /// (row opmnly is used for vector)
-         /// particle_type = 0 (neutralino), 1(Sneutrino), 2(up squark), 
-         /// 3(down squarks), 4(charged slepton), 5(Chargino), 6(gluino)
-         ///  Add more for 
-         virtual double get_lsp_mass(int& /*particle_type*/, int& /*row*/, int& /*col*/) const { vfcn_error(LOCAL_INFO); return -1; }
-         /// There may be more than one *new* stable particle
-         ///  this method will tell you how many.
-         /// If more than zero you probbaly *need* to know what model
-         ///  you are working on, so we don't give all stable particles
-         virtual int get_numbers_stable_particles() const { vfcn_error(LOCAL_INFO); return -1; }  
-     
-         /// Limits to RGE running; warning/error raised if running beyond these is attempted.
-         /// If these aren't overridden in the derived class then effectively no limit on running will exist.
-         /// These are public so that module writers can use them to check what the limits are.
-         virtual double hard_upper() const {return DBL_MAX;}
-         virtual double soft_upper() const {return DBL_MAX;}
-         virtual double soft_lower() const {return 0.;}
-         virtual double hard_lower() const {return 0.;}
-    
-         /// Functions to be overridden in classes derived from Spec<Derived> 
-         /// (i.e. the final wrappers)
-=======
      private:
 
          const std::map<int, int> empty_map;
@@ -313,7 +211,6 @@
      protected:
          /// Map of override maps
          std::map<Par::Tags,OverrideMaps> override_maps;
->>>>>>> a905d880
 
    };
   
