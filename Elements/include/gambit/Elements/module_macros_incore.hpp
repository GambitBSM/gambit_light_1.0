--- conflicted
+++ resolved
@@ -219,27 +219,4 @@
 #define CLASSLOAD_NEEDED(BACKEND, VERSION)               CORE_CLASSLOAD_NEEDED(BACKEND, VERSION, NOT_MODEL)
 /// @}
 
-<<<<<<< HEAD
-// Determine whether to make registration calls to the Core in the
-// CORE_NEEDS_MANAGER macro, depending on STANDALONE flag
-#ifdef STANDALONE
-  #define CORE_NEEDS_MANAGER(...)                                              \
-          CORE_NEEDS_MANAGER_REDIRECT(__VA_ARGS__)
-#else
-  #define CORE_NEEDS_MANAGER(...)                                              \
-          CORE_NEEDS_MANAGER_REDIRECT(__VA_ARGS__)                             \
-          namespace Gambit { namespace MODULE { const int CAT(FUNCTION,        \
-           _registered3) = register_management_req(Functown::FUNCTION); } }
-#endif
-
-/// Variadic redirection for NEEDS_MANAGER when invoked within the Core
-/// @{
-#define CORE_NEEDS_MANAGER_REDIRECT_2(_1, _2) CORE_NEEDS_MANAGER_2(_1,  _2)
-#define CORE_NEEDS_MANAGER_REDIRECT_1(_1)     CORE_NEEDS_MANAGER_1(_1)
-#define CORE_NEEDS_MANAGER_REDIRECT(...)      VARARG(CORE_NEEDS_MANAGER_REDIRECT, __VA_ARGS__)
-/// @}
-
-
-=======
->>>>>>> f6672aea
 #endif // defined __core_module_macros_incore_hpp__
