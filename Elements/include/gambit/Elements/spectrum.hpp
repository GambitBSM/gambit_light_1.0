//   GAMBIT: Global and Modular BSM Inference Tool
//   *********************************************
///  \file
///
///  This class is used to deliver both information defined in the Standard
///  Model (or potentially just QED X QCD) as a low-energy effective theory (as
///  opposed to correspending information defined in a high-energy model) as well as a
///  corresponding high-energy theory. Parameters defined in the low-energy model are
///  often used as input to a physics calculators. In addition, parameters used
///  to define the Standard Model, in SLHA2 format, are provided in the
///  SMINPUTS data member.
///
///  Access to the pole masses of either SubSpectrum is provided by the
///  "get_Pole_Mass" function, which will search both subspectra for a match.
///  For running parameters, one should access them via the getters of "LE" or
///  "HE" subspectra.
///
///  *********************************************
///
///  Authors:
///  <!-- add name and date if you modify -->
///
///  \author Ben Farmer
///          (benjamin.farmer@fysik.su.se)
///  \date 2015 Mar
///
///  \author Pat Scott
///          (p.scott@imperial.ac.uk)
///  \date 2015 May
///
///  \author Abram Krislock
///          (a.m.b.krislock@fys.uio.no)
///  \date 2016 Feb
///
///  *********************************************

#ifndef __Spectrum_hpp__
#define __Spectrum_hpp__

#include <complex>

#include "gambit/Utils/util_functions.hpp"
#include "gambit/Utils/yaml_options.hpp"
#include "gambit/Elements/sminputs.hpp"
#include "gambit/Elements/subspectrum.hpp"
#include "gambit/Elements/slhaea_helpers.hpp"
#include "gambit/Models/partmap.hpp"
#include "gambit/Models/safe_param_map.hpp"

/// YAML overloads for mass cut and mass cut ratio constituents
namespace YAML
{

  typedef std::pair<std::string, std::pair<double, double> > sdd;
  typedef std::pair<std::pair<std::string,std::string>, std::pair<double, double> > ssdd;

  template<>
  struct convert<sdd>
  {
    static Node encode(const sdd& rhs)
    {
      Node node;
      node.push_back(rhs.first);
      node.push_back(rhs.second.first);
      node.push_back(rhs.second.second);
      return node;
    }

    static bool decode(const Node& node, sdd& rhs)
    {
      if(!node.IsSequence() || node.size() != 3) return false;
      rhs.first         = node[0].as<std::string>();
      rhs.second.first  = node[1].as<double>();
      rhs.second.second = node[2].as<double>();
      return true;
    }
  };

  template<>
  struct convert<ssdd>
  {
    static Node encode(const ssdd& rhs)
    {
      Node node;
      node.push_back(rhs.first.first);
      node.push_back(rhs.first.second);
      node.push_back(rhs.second.first);
      node.push_back(rhs.second.second);
      return node;
    }

    static bool decode(const Node& node, ssdd& rhs)
    {
      if(!node.IsSequence() || node.size() != 4) return false;
      rhs.first.first   = node[0].as<std::string>();
      rhs.first.second  = node[1].as<std::string>();
      rhs.second.first  = node[2].as<double>();
      rhs.second.second = node[3].as<double>();
      return true;
    }
  };

}


namespace Gambit
{

   /// "Standard Model" (low-energy) plus high-energy model container class
   class Spectrum
   {
      /// Friend function: swap resources of two Spectrum objects
      friend void swap(Spectrum& first, Spectrum& second);

      public:

         /// Typedefs for making it easier to manipulate mass cut and mass ratio cut info.
         /// @{
         typedef std::vector<YAML::sdd>  mc_info;
         typedef std::vector<YAML::ssdd> mr_info;
         /// @}

         /// Typedef to simplify reference to model parameters stored in functor pipes
         typedef Models::safe_param_map<const safe_ptr<const double>> params;

      private:

         /// Variables
         /// @{
         std::unique_ptr<SubSpectrum> LE_new; // low energy model
         std::unique_ptr<SubSpectrum> HE_new; // high energy model
         SubSpectrum* LE;
         SubSpectrum* HE;
         SMInputs SMINPUTS;
<<<<<<< HEAD
         const params* input_Param;
=======
         const std::map<str, safe_ptr<const double> >* input_Param;
>>>>>>> e288002a
         const mc_info* mass_cuts;
         const mr_info* mass_ratio_cuts;
         bool initialised;
         /// @}

         /// Check if object has been fully initialised
         void check_init() const;

         ///Calculate Wolfenstein rho+i*eta from rhobar and etabar
         static std::complex<double> rhoplusieta(double, double, double, double);

      public:

         /// @{ Constructors/Destructors
         /// Need custom copy and move constructors plus copy-assignment operator
         /// in order to manage the unique_ptrs properly.

         /// Default constructor
         Spectrum();
         /// Construct new object, cloning the SubSpectrum objects supplied and taking possession of them.
<<<<<<< HEAD
         Spectrum(const SubSpectrum& le, const SubSpectrum& he, const SMInputs& smi, const params* input_Param, const mc_info&, const mr_info&);
         /// Construct new object, wrapping existing SubSpectrum objects
         ///  Make sure the original objects don't get deleted before this wrapper does!
         Spectrum(SubSpectrum* const le, SubSpectrum* const he, const SMInputs& smi, const params* input_Param, const mc_info&, const mr_info&);

         /// Construct new object, automatically creating an SMSimpleSpec as the LE subspectrum, and cloning the HE SubSpectrum object supplied and taking possession of it.
         /// (won't make a version of this taking a pointer, since this is an "advanced" task, let people use the full contructor to do it.)
         Spectrum(const SubSpectrum& he, const SMInputs& smi, const params* input_Param, const mc_info&, const mr_info&);
=======
         Spectrum(const SubSpectrum& le, const SubSpectrum& he, const SMInputs& smi, const std::map<str, safe_ptr<const double> >* input_Param, const mc_info&, const mr_info&);
         /// Construct new object, wrapping existing SubSpectrum objects
         ///  Make sure the original objects don't get deleted before this wrapper does!
         Spectrum(SubSpectrum* const le, SubSpectrum* const he, const SMInputs& smi, const std::map<str, safe_ptr<const double> >* input_Param, const mc_info&, const mr_info&);

         /// Construct new object, automatically creating an SMSimpleSpec as the LE subspectrum, and cloning the HE SubSpectrum object supplied and taking possession of it.
         /// (won't make a version of this taking a pointer, since this is an "advanced" task, let people use the full contructor to do it.)
         Spectrum(const SubSpectrum& he, const SMInputs& smi, const std::map<str, safe_ptr<const double> >* input_Param, const mc_info&, const mr_info&);
>>>>>>> e288002a

         /// Copy constructor, clones SubSpectrum objects.
         /// Make a non-const copy in order to use e.g. RunBothToScale function.
         Spectrum(const Spectrum& other);
         /// Copy-assignment
         /// Using "copy-and-swap" idiom
         Spectrum& operator=(const Spectrum& other);
         /// Move constructor
         Spectrum(Spectrum&& other);

         /// @}

         /// Linked running
         /// Only possible with non-const object
         void RunBothToScale(double scale);

         /// Check the that the spectrum satisifies any mass cuts requested from the yaml file.
         void check_mass_cuts();

         /// @{ Standard SubSpectrum getters
         /// Return references to internal data members. Make sure original Spectrum object doesn't
         /// get destroyed before you finish using these or you will cause a segfault.
         SubSpectrum& get_LE();
         SubSpectrum& get_HE();
         SMInputs&    get_SMInputs();
         // const versions
         const SubSpectrum& get_LE() const;
         const SubSpectrum& get_HE() const;
         const SMInputs& get_SMInputs() const;
         /// @}

         /// @{ Clone SubSpectrum getters
         /// To clone whole object, just use copy constructor.
         std::unique_ptr<SubSpectrum> clone_LE() const;
         std::unique_ptr<SubSpectrum> clone_HE() const;
         /// @}

         /// @{ Pole mass getters
         /// "Shortcut" getters to access pole masses in hosted SubSpectrum objects.
         /// HE object given higher priority; if no match found, LE object will be
         /// checked. If still no match, error is thrown.
         bool   has(const Par::Tags partype, const std::string& mass) const;
         double get(const Par::Tags partype, const std::string& mass) const;
         bool   has(const Par::Tags partype, const std::string& mass, const int index) const;
         double get(const Par::Tags partype, const std::string& mass, const int index) const;

         /// @{ PDB getter/checker overloads
         bool   has(const Par::Tags partype, const int pdg_code, const int context) const;
         double get(const Par::Tags partype, const int pdg_code, const int context) const;
         bool   has(const Par::Tags partype, const std::pair<int,int> pdgpr) const;
         double get(const Par::Tags partype, const std::pair<int,int> pdgpr) const;
         bool   has(const Par::Tags partype, const std::pair<str,int> shortpr) const;
         double get(const Par::Tags partype, const std::pair<str,int> shortpr) const;
         /// @}

         /// @{ Getters which first check the sanity of the thing they are returning
         double safeget(const Par::Tags partype, const std::string& mass) const;
         double safeget(const Par::Tags partype, const std::string& mass, const int index) const;
         double safeget(const Par::Tags partype, const int pdg_code, const int context) const;
         double safeget(const Par::Tags partype, const std::pair<int,int> pdgpr) const;
         double safeget(const Par::Tags partype, const std::pair<str,int> shortpr) const;
         /// @}

         /// @}

         /// SLHAea object getter
         /// First constructs an SLHAea object from the SMINPUTS object, then adds the info from
         /// the LE subspectrum (if possible), followed by the HE subspectrum (if possible). Any duplicate
         /// entries are overwritten at each step, so HE takes precendence over LE, and LE takes precedence
         /// over SMINPUTS.
         SLHAstruct getSLHAea(int) const;

         /// Output spectrum contents as an SLHA file, using getSLHAea.
         void writeSLHAfile(int, const str&) const;

         /// Helper function to drop SLHA files
         void drop_SLHAs_if_requested(const safe_ptr<Options>&, const str&);

         /// PDG code translation map, for special cases where an SLHA file has been read in and the PDG codes changed.
         const std::map<int, int>& PDG_translator() const;

         /// CKM Wolfenstein (lambda, A, rhobar, etabar) --> V_qq standard parameterisation convertors
         /// @{
         static double Wolf2V_ud(double, double, double, double);
         static double Wolf2V_us(double, double, double, double);
         static std::complex<double> Wolf2V_ub(double, double, double, double);
         static std::complex<double> Wolf2V_cd(double, double, double, double);
         static std::complex<double> Wolf2V_cs(double, double, double, double);
         static double Wolf2V_cb(double, double, double, double);
         static std::complex<double> Wolf2V_td(double, double, double, double);
         static std::complex<double> Wolf2V_ts(double, double, double, double);
         static double Wolf2V_tb(double, double, double, double);
         /// @}
   };

} // end namespace Gambit


#endif<|MERGE_RESOLUTION|>--- conflicted
+++ resolved
@@ -132,11 +132,7 @@
          SubSpectrum* LE;
          SubSpectrum* HE;
          SMInputs SMINPUTS;
-<<<<<<< HEAD
-         const params* input_Param;
-=======
          const std::map<str, safe_ptr<const double> >* input_Param;
->>>>>>> e288002a
          const mc_info* mass_cuts;
          const mr_info* mass_ratio_cuts;
          bool initialised;
@@ -157,16 +153,6 @@
          /// Default constructor
          Spectrum();
          /// Construct new object, cloning the SubSpectrum objects supplied and taking possession of them.
-<<<<<<< HEAD
-         Spectrum(const SubSpectrum& le, const SubSpectrum& he, const SMInputs& smi, const params* input_Param, const mc_info&, const mr_info&);
-         /// Construct new object, wrapping existing SubSpectrum objects
-         ///  Make sure the original objects don't get deleted before this wrapper does!
-         Spectrum(SubSpectrum* const le, SubSpectrum* const he, const SMInputs& smi, const params* input_Param, const mc_info&, const mr_info&);
-
-         /// Construct new object, automatically creating an SMSimpleSpec as the LE subspectrum, and cloning the HE SubSpectrum object supplied and taking possession of it.
-         /// (won't make a version of this taking a pointer, since this is an "advanced" task, let people use the full contructor to do it.)
-         Spectrum(const SubSpectrum& he, const SMInputs& smi, const params* input_Param, const mc_info&, const mr_info&);
-=======
          Spectrum(const SubSpectrum& le, const SubSpectrum& he, const SMInputs& smi, const std::map<str, safe_ptr<const double> >* input_Param, const mc_info&, const mr_info&);
          /// Construct new object, wrapping existing SubSpectrum objects
          ///  Make sure the original objects don't get deleted before this wrapper does!
@@ -175,7 +161,6 @@
          /// Construct new object, automatically creating an SMSimpleSpec as the LE subspectrum, and cloning the HE SubSpectrum object supplied and taking possession of it.
          /// (won't make a version of this taking a pointer, since this is an "advanced" task, let people use the full contructor to do it.)
          Spectrum(const SubSpectrum& he, const SMInputs& smi, const std::map<str, safe_ptr<const double> >* input_Param, const mc_info&, const mr_info&);
->>>>>>> e288002a
 
          /// Copy constructor, clones SubSpectrum objects.
          /// Make a non-const copy in order to use e.g. RunBothToScale function.
