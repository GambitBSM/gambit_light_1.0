# GAMBIT: Global and Modular BSM Inference Tool
#************************************************
# \file
#
#  CMake CMakeLists.txt file for Elements
#
#************************************************
#
#  Authors (add name and date if you modify):
#
#  \author Pat Scott
#          (p.scott@imperial.ac.uk)
#  \date 2015 Apr
#
#  \author Tomas Gonzalo
#          (tomas.gonzalo@monash.edu)
#  \date 2020 Dec
#
#************************************************

set(source_files src/decay_table.cpp
                 src/equivalency_singleton.cpp
                 src/functors.cpp
                 src/higgs_couplings_table.cpp
                 src/ini_functions.cpp
                 src/ini_catch.cpp
                 src/mssm_slhahelp.cpp
                 src/slhaea_spec_helpers.cpp
                 src/sminputs.cpp
                 src/smlike_higgs.cpp
                 src/spectrum.cpp
                 src/subspectrum.cpp
                 src/terminator.cpp
                 src/type_equivalency.cpp
                 src/virtual_higgs.cpp
<<<<<<< HEAD
                 src/wimp_annihilation.cpp
=======
                 src/suspicious_points.cpp
>>>>>>> d57ec026
)

set(header_files include/gambit/Elements/decay_table.hpp
                 include/gambit/Elements/equivalency_singleton.hpp
                 include/gambit/Elements/functors.hpp
                 include/gambit/Elements/functor_definitions.hpp
                 include/gambit/Elements/higgs_couplings_table.hpp
                 include/gambit/Elements/ini_functions.hpp
                 include/gambit/Elements/ini_catch.hpp
                 include/gambit/Elements/module_macros_common.hpp
                 include/gambit/Elements/module_macros_incore.hpp
                 include/gambit/Elements/module_macros_incore_defs.hpp
                 include/gambit/Elements/module_macros_inmodule.hpp
                 include/gambit/Elements/module_macros_inmodule_defs.hpp
                 include/gambit/Elements/mssm_slhahelp.hpp
                 include/gambit/Elements/safety_bucket.hpp
                 include/gambit/Elements/shared_types.hpp
                 include/gambit/Elements/slhaea_spec_helpers.hpp
                 include/gambit/Elements/sminputs.hpp
                 include/gambit/Elements/smlike_higgs.hpp
                 include/gambit/Elements/spectrum.hpp
                 include/gambit/Elements/spec_fptrfinder.hpp
                 include/gambit/Elements/spectrum_factories.hpp
                 include/gambit/Elements/spec.hpp
                 include/gambit/Elements/spec_head.hpp
                 include/gambit/Elements/standalone_module.hpp
                 include/gambit/Elements/subspectrum.hpp
                 include/gambit/Elements/terminator.hpp
                 include/gambit/Elements/type_equivalency.hpp
                 include/gambit/Elements/types_rollcall.hpp
                 include/gambit/Elements/virtual_higgs.hpp
<<<<<<< HEAD
                 include/gambit/Elements/wimp_props.hpp
                 include/gambit/Elements/wimp_annihilation.hpp
=======
                 include/gambit/Elements/suspicious_points.hpp
>>>>>>> d57ec026
)

add_gambit_library(Elements OPTION OBJECT SOURCES ${source_files} HEADERS ${header_files})<|MERGE_RESOLUTION|>--- conflicted
+++ resolved
@@ -30,14 +30,11 @@
                  src/smlike_higgs.cpp
                  src/spectrum.cpp
                  src/subspectrum.cpp
+                 src/suspicious_points.cpp
                  src/terminator.cpp
                  src/type_equivalency.cpp
                  src/virtual_higgs.cpp
-<<<<<<< HEAD
                  src/wimp_annihilation.cpp
-=======
-                 src/suspicious_points.cpp
->>>>>>> d57ec026
 )
 
 set(header_files include/gambit/Elements/decay_table.hpp
@@ -65,16 +62,13 @@
                  include/gambit/Elements/spec_head.hpp
                  include/gambit/Elements/standalone_module.hpp
                  include/gambit/Elements/subspectrum.hpp
+                 include/gambit/Elements/suspicious_points.hpp
                  include/gambit/Elements/terminator.hpp
                  include/gambit/Elements/type_equivalency.hpp
                  include/gambit/Elements/types_rollcall.hpp
                  include/gambit/Elements/virtual_higgs.hpp
-<<<<<<< HEAD
                  include/gambit/Elements/wimp_props.hpp
                  include/gambit/Elements/wimp_annihilation.hpp
-=======
-                 include/gambit/Elements/suspicious_points.hpp
->>>>>>> d57ec026
 )
 
 add_gambit_library(Elements OPTION OBJECT SOURCES ${source_files} HEADERS ${header_files})