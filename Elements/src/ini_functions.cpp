//   GAMBIT: Global and Modular BSM Inference Tool
//   *********************************************
///  \file
///
///  Functions for triggering initialisation code.
///
///  *********************************************
///
///  Authors
///  =======
///
///  (add name and date if you modify)
///
///  \author Pat Scott
///          (p.scott@imperial.ac.uk)
///  \date 2015 Feb
///
///  \author Peter Athron
///          (peter.athron@coepp.org.au)
///  \date 2015
//
///  \author Christoph Weniger
///          (c.weniger@uva.nl)
///  \date 2016 Feb
///
///  \author Tomas Gonzalo
///          (t.e.gonzalo@fys.uio.no)
///  \date 2016 Sep
///
///  *********************************************

#include <dlfcn.h>

#include "gambit/Elements/ini_functions.hpp"
#include "gambit/Elements/functors.hpp"
#include "gambit/Elements/equivalency_singleton.hpp"
#include "gambit/Models/claw_singleton.hpp"
#include "gambit/cmake/cmake_variables.hpp"
#include "gambit/Logs/logging.hpp"

#ifdef HAVE_LINK_H
  #include <link.h>
#endif

#ifdef HAVE_MATHEMATICA
  #include MATHEMATICA_WSTP_H
#endif 

namespace Gambit
{

  /// Get back the "::" from things that use NS_SEP instead
  str fixns(str s)
  {
    str ns = STRINGIFY(NS_SEP);
    const str cc = "::";
    #if GAMBIT_CONFIG_FLAG_use_regex     // Using regex :D
      regex rgx1(ns), rgx2("my_ns"+cc), rgx3(cc+"\\("), rgx4(cc+"$");
      s = regex_replace(s, rgx1, cc);
      s = regex_replace(s, rgx2, "");
      s = regex_replace(s, rgx3, "(");
      s = regex_replace(s, rgx4, "");
    #else                                // Using lame-o methods >:(
      boost::replace_all(s, ns, cc);
      boost::replace_all(s, "my_ns"+cc, "");
      boost::replace_all(s, cc+"(", "(");
      const int cclen = cc.length();
      const int slen = s.length();
      if (cclen > slen) return s;
      if (s.substr(slen-cclen,cclen) == cc) s.replace(slen-cclen,cclen,"");
    #endif
    return s;
  }

  /// Catch initialisation exceptions
  void ini_catch(std::exception& e)
  {
    std::cout << "GAMBIT has failed to initialise due to fatal exception: " << e.what() << std::endl;
    throw(e);
  }

  /// Helper function for passing default backend information at initialisation
  int pass_default_to_backendinfo(str be, str def)
  {
    try
    {
      Backends::backendInfo().default_safe_versions[be] = def;
    }
    catch (std::exception& e) { ini_catch(e); }
    return 0;
  }

  /// Helper function for adding a type equivalency at initialisation
  int add_equivrelation(str s1, str s2)
  {
    try
    {
      Utils::typeEquivalencies().add(s1,s2);
    }
    catch (std::exception& e) { ini_catch(e); }
    return 0;
  }

  /// Runtime addition of model to GAMBIT model database
  int add_model(str model, str parent)
  {
    try
    {
      Models::ModelDB().declare_model(model, parent);
    }
    catch (std::exception& e) { ini_catch(e); }
    return 0;
  }

  /// Add a new parameter to a primary model functor
  int add_parameter(model_functor& primary_parameters, str param)
  {
    try
    {
      primary_parameters.addParameter(param);
    }
    catch (std::exception& e) { ini_catch(e); }
    return 0;
  }

  /// Tell a model functor to take its parameter definition from another model functor.
  int copy_parameters(model_functor& donor, model_functor& donee, bool add_friend, str model, str model_x)
  {
    try
    {
      donor.donateParameters(donee);
      if (add_friend) Models::ModelDB().add_friend(model, model_x);
    }
    catch (std::exception& e) { ini_catch(e); }
    return 0;
  }

  /// Register a model functor.
  int register_model_functor(std::map<str, bool(*)()> map_bools, std::map<str, str> iCanDo,
   bool(*provides_function)(), str function, str capability)
  {
    try
    {
      map_bools[capability] = provides_function;
      iCanDo[function] = "ModelParameters";
    }
    catch (std::exception& e) { ini_catch(e); }
    return 0;
  }

  /// Call push back on a vector of strings
  int vectorstr_push_back(std::vector<str>& vec, str s)
  {
    try
    {
      vec.push_back(s);
    }
    catch (std::exception& e) { ini_catch(e); }
    return 0;
  }

  /// Notify a backend functor of which models it can be used with
  int set_allowed_models(functor& be_functor, std::vector<str>& allowed_at_be_level, str models_string)
  {
    try
    {
      // Strip out parentheses
      models_string = models_string.substr(1,models_string.length()-2);
      // Get the models explicitly allowed in this command
      std::vector<str> models = Utils::delimiterSplit(models_string, ",");
      // Harmonise any models declared as allowed for the backend as a whole with those exlicitly allowed in this command.
      if (not allowed_at_be_level.empty())
      {
        // If there are no models explicitly allowed, just inherit the allowed models from the backend as a whole.
        if (models.empty())
        {
          models.insert(models.end(), allowed_at_be_level.begin(), allowed_at_be_level.end());
        }
        // If there are models explicitly allowed, and models allowed at the whole-backend level, make sure their declarations are consistent.
        else
        {
          // Loop over all the models explicitly allowed here, and make sure they fit with at least one of those declared at the backend level.
          for (std::vector<str>::const_iterator it = models.begin(); it != models.end(); ++it)
          {
            bool found_match = false;
            for (std::vector<str>::const_iterator jt = allowed_at_be_level.begin(); jt != allowed_at_be_level.end(); ++jt)
            {
              found_match = Models::ModelDB().upstream_of(*jt,*it);
              if (found_match) break;
            }
            if (not found_match)
            {
              std::stringstream msg;
              msg << "Conflicting model compatibility information provided for backend function or variable" << endl
                  << be_functor.origin() << "::" << be_functor.name() << "." << endl
                  << "The frontend header for " << be_functor.origin() << " declares that this function or variable" << endl
                  << "can be used with model " << *it << ", but that model is not interpretable (via ancestry or friend" << endl
                  << "relationships) as any of the models declared as allowed for the entire backend with the BE_ALLOW_MODELS" << endl
                  << "directive.  If the current declarations were to be taken at face value, this function/variable would " << endl
                  << "*never* be activated, for any model.  Please correct one or the other of these declarations." << endl;
              backend_error().raise(LOCAL_INFO, msg.str());
            }
          }
        }
      }
      // Allow the models
      if (not models.empty())
      {
        for (std::vector<str>::const_iterator it = models.begin(); it != models.end(); ++it)
        {
          be_functor.setAllowedModel(*it);
        }
      }
    }
    catch (std::exception& e) { ini_catch(e); }
    return 0;
  }

  /// Load WSTP for Mathematica backends
  int loadWSTP(str be, str ver, str sv, void *&pHandle)
  {
    try
    {
      const str path = Backends::backendInfo().corrected_path(be,ver);
      Backends::backendInfo().link_versions(be, ver, sv);
      Backends::backendInfo().classloader[be+ver] = false;
      
      #ifdef HAVE_MATHEMATICA
        int WSerrno;
        std::ostringstream err;

        // This initializes WSTP library functions.
        WSENV WSenv = WSInitialize(0);
        if(WSenv == (WSENV)0)
        {
          err << "Unable to initialize WSTP environment" << endl;
          backend_warning().raise(LOCAL_INFO,err.str());
          Backends::backendInfo().works[be+ver] = false;
          return 0;
        }

        // This opens a WSTP connection 
        std::stringstream WSTPflags;
        #ifdef __APPLE__
          WSTPflags << "-linkname " << MATHEMATICA_KERNEL << " -mathlink";
        #else
          WSTPflags << "-linkname math -mathlink";
        #endif

        pHandle = WSOpenString(WSenv, WSTPflags.str().c_str(), &WSerrno);
        if((WSLINK)pHandle == (WSLINK)0 || WSerrno != WSEOK) 
        {
          err << "Unable to create link to the Kernel" << endl;
          backend_warning().raise(LOCAL_INFO,err.str());
          backend_warning().raise(LOCAL_INFO, WSErrorMessage((WSLINK)pHandle));
          Backends::backendInfo().works[be+ver] = false;
          WSNewPacket((WSLINK)pHandle);
          return 0;
        }

        // Tell WSTP to load up the Mathematica package of the backend
        if(!WSPutFunction((WSLINK)pHandle, "Once", 1)
             or !WSPutFunction((WSLINK)pHandle, "Get", 1)
             or !WSPutString((WSLINK)pHandle, path.c_str())
             or !WSEndPacket((WSLINK)pHandle))
        {
          err << "Error sending packet through WSTP" << endl;
          backend_warning().raise(LOCAL_INFO,err.str());
          backend_warning().raise(LOCAL_INFO, WSErrorMessage((WSLINK)pHandle));
          Backends::backendInfo().works[be+ver] = false;
          WSNewPacket((WSLINK)pHandle);
          return 0;
        }

        // Jump to the end of this packet
        int pkt;
        while( (pkt = WSNextPacket((WSLINK)pHandle), pkt) && pkt != RETURNPKT)   
          WSNewPacket((WSLINK)pHandle);

<<<<<<< HEAD
/*        const char *failed;
=======
// TODO: This does not work, check
/* 
        const char *failed;
>>>>>>> 343356cc
        if(!WSGetString((WSLINK)pHandle, &failed))
        {
          err << "Error reading package from WSTP" << endl;
          backend_warning().raise(LOCAL_INFO,err.str());
          backend_warning().raise(LOCAL_INFO, WSErrorMessage((WSLINK)pHandle));
          Backends::backendInfo().works[be+ver] = false;
          WSNewPacket((WSLINK)pHandle);
          return 0;
        }
        if(str(failed) == "$Failed")
        {
          err << "Mathematica package could not be loaded" << endl;
          backend_warning().raise(LOCAL_INFO,err.str());
          Backends::backendInfo().works[be+ver] = false;
          WSNewPacket((WSLINK)pHandle);
          return 0;
        }
*/
        logger() << "Succeeded in loading " << Backends::backendInfo().corrected_path(be,ver)
                 << LogTags::backends << LogTags::info << EOM;
        Backends::backendInfo().works[be+ver] = true;
        WSNewPacket((WSLINK)pHandle);

       //TODO: Add this to die functions

       //WSPutFunction((WSLINK)pHandle, "Exit", 0); 
       //WSClose((WSLINK)pHandle);

       //WSDeinitialize(WSenv);
          
      #else
        std::ostringstream err;
        err << "Backend requires Mathematica and WSTP, but one of them is not found in the system. Please install/buy Mathematica and/or WSTP before using this backend." << endl;
        backend_warning().raise(LOCAL_INFO,err.str());
        Backends::backendInfo().works[be+ver] = false;
      #endif
    }
    catch (std::exception& e) { ini_catch(e); }
    return 0;
  }

  /// Load a backend library
  int loadLibrary(str be, str ver, str sv, void*& pHandle, bool with_BOSS)
  {
    try
    {
      const str path = Backends::backendInfo().corrected_path(be,ver);
      Backends::backendInfo().link_versions(be, ver, sv);
      Backends::backendInfo().classloader[be+ver] = with_BOSS;
      if (with_BOSS) Backends::backendInfo().classes_OK[be+ver] = true;
      pHandle = dlopen(path.c_str(), RTLD_LAZY);
      if (pHandle)
      {
        // If dlinfo is available, use it to verify the path of the backend that was just loaded.
        #ifdef HAVE_LINK_H
          link_map *map;
          dlinfo(pHandle, RTLD_DI_LINKMAP, &map);
          if (not map)
          {
            std::ostringstream err;
            err << "Problem retrieving library path.  The sought lib is " << path << "." << endl
                << "The path to this library has not been fully verified.";
            backend_warning().raise(LOCAL_INFO,err.str());
          }
          else
          {
            attempt_backend_path_override(be, ver, map->l_name);
          }
        #else
          Backends::backendInfo().override_path(be, ver, ".so loaded but path unverified (system lacks dlinfo)");
        #endif
        logger() << "Succeeded in loading " << Backends::backendInfo().corrected_path(be,ver)
                 << LogTags::backends << LogTags::info << EOM;
        Backends::backendInfo().works[be+ver] = true;
      }
      else
      {
        std::ostringstream err;
        str error = dlerror();
        Backends::backendInfo().dlerrors[be+ver] = error;
        err << "Failed loading library from " << path << " due to: " << endl
            << error << endl
            << "All functions in this backend library will be disabled (i.e. given status = -1).";
        backend_warning().raise(LOCAL_INFO,err.str());
        Backends::backendInfo().works[be+ver] = false;
      }
    }
    catch (std::exception& e) { ini_catch(e); }
    return 0;
  }

  /// Try to resolve a pointer to a partial path to a shared library and use it to override the stored backend path.
  void attempt_backend_path_override(str& be, str& ver, const char* name)
  {
    char *fullname = realpath(name, NULL);
    if (not fullname)
    {
      std::ostringstream err;
      err << "Problem retrieving absolute library path for " << be << " v" << ver << "." << endl
          << "The path to this library has not been fully determined.";
      backend_warning().raise(LOCAL_INFO,err.str());
    }
    else
    {
      Backends::backendInfo().override_path(be, ver, fullname);
    }
    free(fullname);
  }

  /// Register a backend with the logging system
  int register_backend_with_log(str s)
  {
    try
    {
      int mytag = Logging::getfreetag();
      Logging::tag2str()[mytag] = s;
      Logging::components().insert(mytag);
    }
    catch (std::exception& e) { ini_catch(e); }
    return 0;
  }

  /// Register a bossed type with the rollcall system
  int register_type(str bever, str classname)
  {
    try
    {
      Utils::strip_whitespace_except_after_const(classname);
      Backends::backendInfo().classes[bever].insert(classname);
    }
    catch (std::exception& e) { ini_catch(e); }
    return 0;
  }

  /// Disable a backend functor if its library is missing or the symbol cannot be found.
  int set_backend_functor_status(functor& be_functor, str symbol_name)
  {
    bool present = Backends::backendInfo().works.at(be_functor.origin() + be_functor.version());
    try
    {
      if (not present)
      {
        be_functor.setStatus(-1);
      }
      else if(dlerror() != NULL and symbol_name != "no_symbol")
      {
        std::ostringstream err;
        err << "Library symbol " << symbol_name << " not found."  << std::endl
            << "The backend function from this symbol will be disabled (i.e. get status = -2)" << std::endl;
        backend_warning().raise(LOCAL_INFO, err.str());
        be_functor.setStatus(-2);
      }
    }
    catch (std::exception& e) { ini_catch(e); }
    return 0;
  }

  /// Disable a mathematica backend functor if the function is not found in the package
  int set_math_backend_functor_status(functor& be_functor, str symbol_name, void *&pHandle)
  {
    bool present = Backends::backendInfo().works.at(be_functor.origin() + be_functor.version());
    try
    {
      if (not present)
      {
        be_functor.setStatus(-1);
      }
      else
      {
        // Replace \[ for \\[ so that names can have non-ASCII characters
        boost::replace_all(symbol_name, "\\[", "\\\\["); 
        std::ostringstream err;
        if(!WSPutFunction((WSLINK)pHandle, "NameQ", 1) or 
           !WSPutFunction((WSLINK)pHandle, "ToString", 1) or
           !WSPutFunction((WSLINK)pHandle, "ToExpression", 1) or
           !WSPutString((WSLINK)pHandle, symbol_name.c_str()))
        {
          err << "Error sending packet through WSTP." << std::endl;
          backend_warning().raise(LOCAL_INFO, err.str());
          be_functor.setStatus(-2);
          return 1;
        }

        int pkt;
        while( (pkt = WSNextPacket((WSLINK)pHandle), pkt) && pkt != RETURNPKT)
        {
          WSNewPacket((WSLINK)pHandle);
          if (WSError((WSLINK)pHandle))
          {
            err << "Error reading packet from WSTP" << std::endl;
            backend_warning().raise(LOCAL_INFO, err.str());
            be_functor.setStatus(-2);
            return 1;
          }
        }

        const char *symbol_exists;
        if(!WSGetString((WSLINK)pHandle, &symbol_exists))
        {
          err << "Error retrieving packet from WSTP." << std::endl;
          backend_warning().raise(LOCAL_INFO, err.str());
          be_functor.setStatus(-2);
          return 1;
        }

        if(str(symbol_exists) == "False")
        {
          err << "Mathematica function " << symbol_name << " not found."  << std::endl
              << "The backend function from this symbol will be disabled (i.e. get status = -2)" << std::endl;
          backend_warning().raise(LOCAL_INFO, err.str());
          be_functor.setStatus(-2);
        }
      }
    }
    catch (std::exception& e) { ini_catch(e); }
    return 0;
  }
 

  /// Disable a backend initialisation function if the backend is missing. 
  int set_BackendIniBit_functor_status(functor& ini_functor, str be, str v)
  {
    bool present = Backends::backendInfo().works.at(be + v);
    try
    {
      if (not present)
      {
        ini_functor.setStatus(-4);
      }
    }
    catch (std::exception& e) { ini_catch(e); }
    return 0;
  }

  /// Get the status of a factory pointer to a BOSSed type's wrapper constructor.
  int get_ctor_status(str be, str ver, str name, str barename, str args, str symbol_name)
  {
    bool present = Backends::backendInfo().works.at(be+ver);
    try
    {
      const str path = Backends::backendInfo().corrected_path(be,ver);
      Backends::backendInfo().factory_args[be+ver+fixns(barename)].insert(args);
      if (not present)
      {
        std::ostringstream err;
        Backends::backendInfo().classes_OK[be+ver] = false;
        Backends::backendInfo().constructor_status[be+ver+fixns(barename+args)] = "lib absent";
        return -1;
      }
      else if (dlerror() != NULL)
      {
        std::ostringstream err;
        Backends::backendInfo().classes_OK[be+ver] = false;
        Backends::backendInfo().constructor_status[be+ver+fixns(barename+args)] = "broken";
        err << "Library symbol " << symbol_name << " not found in " << path << "."
            << std::endl << "The BOSSed type relying on factory " << name << args
            << " will be unavailable." << std::endl;
        backend_warning().raise(LOCAL_INFO, err.str());
        return -2;
      }
      else
      {
        logger() << "Succeeded in loading constructor " << fixns(barename+args) << " from "<< std::endl
                 << path << "." << LogTags::backends << LogTags::info << EOM;
        Backends::backendInfo().constructor_status[be+ver+fixns(barename+args)] = "OK";
      }
    }
    catch (std::exception& e) { ini_catch(e); }
    return 0;
  }

  /// Create a log tag for a new module.
  int register_module_with_log(str module)
  {
    int mytag;
    try
    {
      mytag = Logging::getfreetag();
      Logging::tag2str()[mytag] = module;
      Logging::components().insert(mytag);
    }
    catch (std::exception& e) { ini_catch(e); }
    return mytag;
  }

  /// Register a function with a module.
  int register_function(module_functor_common& f, bool can_manage, safe_ptr<bool>* done,
   std::map<str,str>& iCanDo, std::map<str, bool(*)()>& map, bool(&provides)(), safe_ptr<Options>& opts)
  {
    try
    {
      if (can_manage)
      {
        f.setCanBeLoopManager(true);
        *done = f.loopIsDone();
      }
      map[f.capability()] = &provides;
      iCanDo[f.name()] = f.type();
      opts = f.getOptions();
    }
    catch (std::exception& e) { ini_catch(e); }
    return 0;
  }

  /// Set a backend rule for one or more models.
  int set_backend_rule_for_model(module_functor_common& f, str models, str tags)
  {
    try
    {
      f.makeBackendRuleForModel(models, tags);
    }
    catch (std::exception& e) { ini_catch(e); }
    return 0;
  }

  /// Set the classloading requirements of a given functor.
  int set_classload_requirements(module_functor_common& f, str be, str verstr, str default_ver)
  {
    try
    {
      // Split up the passed version string into individual versions
      std::vector<str> versions = Utils::delimiterSplit(verstr, ",");
      // Add each version individually as required for classloading
      for (auto it = versions.begin() ; it != versions.end(); ++it)
      {
        // Retrieve the version corresponding to the default if needed
        if (*it == "default") *it = Backends::backendInfo().version_from_safe_version(be, default_ver);
        // Retrieve the safe version corresponding to this version
        str sv = Backends::backendInfo().safe_version_from_version(be, *it);
        // Set the requirement in the functor
        f.setRequiredClassloader(be,*it,sv);
      }
    }
    catch (std::exception& e) { ini_catch(e); }
    return 0;
  }

  namespace slhahelp
  {

    /// map from gauge eigenstate strings to string, index pairs
    std::map<str, p_int_string> init_gauge_label_to_index_type()
    {
       std::map<str, p_int_string> gauge_label_to_index_type;

       gauge_label_to_index_type["~e_L"]      = std::make_pair(1,"~e-");
       gauge_label_to_index_type["~mu_L"]     = std::make_pair(2,"~e-");
       gauge_label_to_index_type["~tau_L"]    = std::make_pair(3,"~e-");
       gauge_label_to_index_type["~e_R"]      = std::make_pair(4,"~e-");
       gauge_label_to_index_type["~mu_R"]     = std::make_pair(5,"~e-");
       gauge_label_to_index_type["~tau_R"]    = std::make_pair(6,"~e-");

       gauge_label_to_index_type["~d_L"]      = std::make_pair(1,"~d");
       gauge_label_to_index_type["~s_L"]      = std::make_pair(2,"~d");
       gauge_label_to_index_type["~b_L"]      = std::make_pair(3,"~d");
       gauge_label_to_index_type["~d_R"]      = std::make_pair(4,"~d");
       gauge_label_to_index_type["~s_R"]      = std::make_pair(5,"~d");
       gauge_label_to_index_type["~b_R"]      = std::make_pair(6,"~d");

       gauge_label_to_index_type["~u_L"]      = std::make_pair(1,"~u");
       gauge_label_to_index_type["~c_L"]      = std::make_pair(2,"~u");
       gauge_label_to_index_type["~t_L"]      = std::make_pair(3,"~u");
       gauge_label_to_index_type["~u_R"]      = std::make_pair(4,"~u");
       gauge_label_to_index_type["~c_R"]      = std::make_pair(5,"~u");
       gauge_label_to_index_type["~t_R"]      = std::make_pair(6,"~u");

       gauge_label_to_index_type["~nu_e_L"]   = std::make_pair(1,"~nu");
       gauge_label_to_index_type["~nu_mu_L"]  = std::make_pair(2,"~nu");
       gauge_label_to_index_type["~nu_tau_L"] = std::make_pair(3,"~nu");

       return gauge_label_to_index_type;
    }

    /// map from mass eigenstate strings to string, index pairs
    std::map<str, p_int_string> init_mass_label_to_index_type()
    {
       std::map<str, p_int_string> mass_label_to_index_type;
       mass_label_to_index_type["~e-_1"] = std::make_pair(1,"~e-");
       mass_label_to_index_type["~e-_2"] = std::make_pair(2,"~e-");
       mass_label_to_index_type["~e-_3"] = std::make_pair(3,"~e-");
       mass_label_to_index_type["~e-_4"] = std::make_pair(4,"~e-");
       mass_label_to_index_type["~e-_5"] = std::make_pair(5,"~e-");
       mass_label_to_index_type["~e-_6"] = std::make_pair(6,"~e-");

       mass_label_to_index_type["~d_1"]  = std::make_pair(1,"~d");
       mass_label_to_index_type["~d_2"]  = std::make_pair(2,"~d");
       mass_label_to_index_type["~d_3"]  = std::make_pair(3,"~d");
       mass_label_to_index_type["~d_4"]  = std::make_pair(4,"~d");
       mass_label_to_index_type["~d_5"]  = std::make_pair(5,"~d");
       mass_label_to_index_type["~d_6"]  = std::make_pair(6,"~d");

       mass_label_to_index_type["~u_1"]  = std::make_pair(1,"~u");
       mass_label_to_index_type["~u_2"]  = std::make_pair(2,"~u");
       mass_label_to_index_type["~u_3"]  = std::make_pair(3,"~u");
       mass_label_to_index_type["~u_4"]  = std::make_pair(4,"~u");
       mass_label_to_index_type["~u_5"]  = std::make_pair(5,"~u");
       mass_label_to_index_type["~u_6"]  = std::make_pair(6,"~u");

       mass_label_to_index_type["~nu_1"] = std::make_pair(1,"~nu");
       mass_label_to_index_type["~nu_2"] = std::make_pair(2,"~nu");
       mass_label_to_index_type["~nu_3"] = std::make_pair(3,"~nu");

       return  mass_label_to_index_type;
    }

    /// map to extract info from family state
    std::map<str, pair_string_ints> init_familystate_label()
    {
       std::map<str, pair_string_ints> familystate_label;

       //pairs labeling family, mass
       pair_ints const three_one(3,1);
       pair_ints const three_two(3,2);
       pair_ints const two_one(3,1);
       pair_ints const two_two(3,2);
       pair_ints const one_one(3,1);
       pair_ints const one_two(3,2);

       //triplet labelling type, generation and mass order of family states
       pair_string_ints const stop1("~u",three_one);
       pair_string_ints const stop2("~u",three_two);
       pair_string_ints const sbot1("~d",three_one);
       pair_string_ints const sbot2("~d",three_two);
       pair_string_ints const stau1("~e-",three_one);
       pair_string_ints const stau2("~e-",three_two);
       pair_string_ints const scharm1("~u",two_one);
       pair_string_ints const scharm2("~u",two_two);
       pair_string_ints const sstrange1("~d",two_one);
       pair_string_ints const sstrange2("~d",two_two);
       pair_string_ints const smuon1("~e-",two_one);
       pair_string_ints const smuon2("~e-",two_two);
       pair_string_ints const sup1("~u",one_one);
       pair_string_ints const sup2("~u",one_two);
       pair_string_ints const sdown1("~d",one_one);
       pair_string_ints const sdown2("~d",one_two);
       pair_string_ints const selectron1("~e-",one_one);
       pair_string_ints const selectron2("~e-",one_two);

       // only have left handed sneutrinos in MSSM
       pair_string_ints const snue1("~nu",three_one);
       pair_string_ints const snumu1("~nu",two_one);
       pair_string_ints const snutau1("~nu",one_one);

       familystate_label["~t_1"]    =  stop1;
       familystate_label["~t_2"]    = stop2;
       familystate_label["~b_1"]    = sbot1;
       familystate_label["~b_2"]    = sbot2;
       familystate_label["~tau_1"]  = stau1;
       familystate_label["~tau_2"]  = stau2;

       familystate_label["~c_1"]    = scharm1;
       familystate_label["~c_2"]    = scharm2;
       familystate_label["~s_1"]    = sstrange1;
       familystate_label["~s_2"]    = sstrange2;
       familystate_label["~muon_1"] = smuon1;
       familystate_label["~muon_2"] = smuon2;

       //  maybe we shouldn't do first gen it's confusing
       familystate_label["~u_1"]    = sup1;
       familystate_label["~u_2"]    = sup2;
       familystate_label["~d_1"]    = sdown1;
       familystate_label["~d_2"]    = sdown2;
       familystate_label["~e-_1"]   = selectron1;
       familystate_label["~e-_2"]   = selectron2;

       // these are even less needed since no l-r mixing without r state
       familystate_label["~nu_1"]   = snue1;
       familystate_label["~nu_2"]   = snumu1;
       familystate_label["~nu_3"]   = snutau1;

       return familystate_label;

    }

    ///map to obtain left_right gauge_pairs from state info
    /// helps us reuse other routiones with string arguments
    std::map<p_int_string, std::vector<str> >  init_type_family_to_gauge_states()
    {
       std::map<p_int_string, std::vector<str> > type_family_to_gauge_states;

       type_family_to_gauge_states[std::make_pair(3,"~u")] = initVector<str>("~t_L","~t_R");
       type_family_to_gauge_states[std::make_pair(3,"~d")] = initVector<str>("~b_L","~b_R");
       type_family_to_gauge_states[std::make_pair(3,"~e-")]= initVector<str>("~tau_L","~tau_R");
       type_family_to_gauge_states[std::make_pair(2,"~u")] = initVector<str>("~c_L","~c_R");
       type_family_to_gauge_states[std::make_pair(2,"~d")] = initVector<str>("~s_L","~s_R");
       type_family_to_gauge_states[std::make_pair(2,"~e-")]= initVector<str>("~mu_L","~mu_R");
       type_family_to_gauge_states[std::make_pair(1,"~u")] = initVector<str>("~u_L","~u_R");
       type_family_to_gauge_states[std::make_pair(1,"~d")] = initVector<str>("~d_L","~d_R");
       type_family_to_gauge_states[std::make_pair(1,"~e-")]= initVector<str>("~e_L","~e_R");
       //no sneutrino gauges pairs as no right sneutrino

       return type_family_to_gauge_states;
    }

    /// maps directly from family string to left_right gauge_pairs
    /// helps us reuse other routines that take string arguments
    std::map<str, std::vector<str> > init_family_state_to_gauge_state()
    {
       std::map<str, std::vector<str> > family_state_to_gauge_state;

       family_state_to_gauge_state["~t_1"]    = initVector<str>("~t_L","~t_R");
       family_state_to_gauge_state["~t_2"]    = initVector<str>("~t_L","~t_R");
       family_state_to_gauge_state["~b_1"]    = initVector<str>("~b_L","~b_R");
       family_state_to_gauge_state["~b_2"]    = initVector<str>("~b_L","~b_R");
       family_state_to_gauge_state["~tau_1"]  = initVector<str>("~tau_L","~tau_R");
       family_state_to_gauge_state["~tau_2"]  = initVector<str>("~tau_L","~tau_R");

       family_state_to_gauge_state["~c_1"]    = initVector<str>("~c_L","~c_R");
       family_state_to_gauge_state["~c_2"]    = initVector<str>("~c_L","~c_R");
       family_state_to_gauge_state["~s_1"]    = initVector<str>("~s_L","~s_R");
       family_state_to_gauge_state["~s_2"]    = initVector<str>("~s_L","~s_R");
       family_state_to_gauge_state["~muon_1"] = initVector<str>("~mu_L","~mu_R");
       family_state_to_gauge_state["~muon_2"] = initVector<str>("~mu_L","~mu_R");

       family_state_to_gauge_state["~u_1"]    = initVector<str>("~u_L","~u_R");
       family_state_to_gauge_state["~u_2"]    = initVector<str>("~u_L","~u_R");
       family_state_to_gauge_state["~d_1"]    = initVector<str>("~d_L","~d_R");
       family_state_to_gauge_state["~d_2"]    = initVector<str>("~d_L","~d_R");
       family_state_to_gauge_state["~e-_1"]   = initVector<str>("~e_L","~e_R");
       family_state_to_gauge_state["~e-_2"]   = initVector<str>("~e_L","~e_R");

       return family_state_to_gauge_state;
    }

    ///maps directly from gauge_es string to familystates
    /// helps us reuse other routines that take string arguments
    std::map<str, std::vector<str> >  init_gauge_es_to_family_states()
    {
       std::map<str, std::vector<str> >  gauge_es_to_family_states;

       gauge_es_to_family_states["~t_L"]   = initVector<str>("~t_1","~t_2");
       gauge_es_to_family_states["~t_R"]   = initVector<str>("~t_1","~t_2");
       gauge_es_to_family_states["~b_L"]   = initVector<str>("~b_1","~b_2");
       gauge_es_to_family_states["~b_R"]   = initVector<str>("~b_1","~b_2");
       gauge_es_to_family_states["~tau_L"] = initVector<str>("~tau_1","~tau_2");
       gauge_es_to_family_states["~tau_R"] = initVector<str>("~tau_1","~tau_2");
       gauge_es_to_family_states["~c_L"]   = initVector<str>("~c_1","~c_2");
       gauge_es_to_family_states["~c_R"]   = initVector<str>("~c_1","~c_2");
       gauge_es_to_family_states["~s_L"]   = initVector<str>("~s_1","~s_2");
       gauge_es_to_family_states["~s_R"]   = initVector<str>("~s_1","~s_2");
       gauge_es_to_family_states["~mu_L"]  = initVector<str>("~mu_1","~mu_2");
       gauge_es_to_family_states["~mu_R"]  = initVector<str>("~mu_1","~mu_2");

       gauge_es_to_family_states["~u_L"]   = initVector<str>("~u_1","~u_2");
       gauge_es_to_family_states["~u_R"]   = initVector<str>("~u_1","~u_2");
       gauge_es_to_family_states["~d_L"]   = initVector<str>("~d_1","~d_2");
       gauge_es_to_family_states["~d_R"]   = initVector<str>("~d_1","~d_2");
       gauge_es_to_family_states["~e_L"]   = initVector<str>("~e-_1","~e-_2");
       gauge_es_to_family_states["~e_R"]   = initVector<str>("~e-_1","~e-_2");

       return gauge_es_to_family_states;
    }

    /// map from string representing type (ie up-squarks, down-squarks or
    /// charged sleptons) to appropriate set of mass eigenstates
    std::map<str,std::vector<str> > init_type_to_vec_of_mass_es()
    {
       std::map<str,std::vector<str> > type_to_vec_of_mass_es;

       type_to_vec_of_mass_es["~u"]  = initVector<str>("~u_1", "~u_2", "~u_3", "~u_4", "~u_5", "~u_6");
       type_to_vec_of_mass_es["~d"]  = initVector<str>("~d_1", "~d_2", "~d_3", "~d_4", "~d_5", "~d_6");
       type_to_vec_of_mass_es["~e-"] = initVector<str>("~e-_1", "~e-_2", "~e-_3", "~e-_4", "~e-_5", "~e-_6");
       type_to_vec_of_mass_es["~nu"] = initVector<str>("~nu_1", "~nu_2", "~nu_3");

       return type_to_vec_of_mass_es;
    }

    /// map from string representing type (ie up-squarks, down-squarks or
    /// charged sleptons) to appropriate set of gauge eigenstates
    std::map<str,std::vector<str> > init_type_to_vec_of_gauge_es()
    {
       std::map<str,std::vector<str> > type_to_vec_of_gauge_es;

       type_to_vec_of_gauge_es["~u"]  = initVector<str>("~u_L", "~c_L", "~t_L", "~u_R", "~c_R", "~t_R");
       type_to_vec_of_gauge_es["~d"]  = initVector<str>("~d_L", "~s_L", "~b_L", "~d_R", "~s_R", "~b_R");
       type_to_vec_of_gauge_es["~e-"] = initVector<str>("~e_L", "~mu_L", "~tau_L", "~e_R", "~mu_R", "~tau_R");
       type_to_vec_of_gauge_es["~nu"] = initVector<str>("~nu_e_L", "~nu_mu_L", "~nu_tau_L");

       return type_to_vec_of_gauge_es;
    }

  }

}<|MERGE_RESOLUTION|>--- conflicted
+++ resolved
@@ -277,13 +277,9 @@
         while( (pkt = WSNextPacket((WSLINK)pHandle), pkt) && pkt != RETURNPKT)   
           WSNewPacket((WSLINK)pHandle);
 
-<<<<<<< HEAD
-/*        const char *failed;
-=======
 // TODO: This does not work, check
 /* 
         const char *failed;
->>>>>>> 343356cc
         if(!WSGetString((WSLINK)pHandle, &failed))
         {
           err << "Error reading package from WSTP" << endl;
