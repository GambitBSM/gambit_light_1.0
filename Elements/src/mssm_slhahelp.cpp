--- conflicted
+++ resolved
@@ -710,7 +710,6 @@
       {
          double sum_sq_mix;
          std::vector<double> mass_comp;
-<<<<<<< HEAD
          str fs = family_state_closest_to_mass_es(mass_es, sum_sq_mix, 
                                                   mass_comp, mssm);
          if(sum_sq_mix <= 1-tol)
@@ -726,14 +725,6 @@
            {
              utils_error().raise(full_context, errmsg); 
            }
-=======
-         str fs = family_state_closest_to_mass_es(mass_es, sum_sq_mix, mass_comp, mssm);
-         str full_context = LOCAL_INFO + " called from " + context;
-         if(sum_sq_mix <= 1-tol)
-         {
-            utils_error().raise(full_context, "family_state_closest_to_mass_es "
-            "called when family mixing away from closest mass_es is greater than tol"); 
->>>>>>> 99173df0
          }
          return fs;
       }
