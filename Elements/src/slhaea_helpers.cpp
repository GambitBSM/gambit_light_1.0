--- conflicted
+++ resolved
@@ -392,12 +392,11 @@
     return;
   }
 
-<<<<<<< HEAD
   /// Adds QNUMBERS entry for a particle, SLHA index given by the PDG code
-  void SLHAea_add_QNumbers_from_subspec(SLHAstruct& slha, const SubSpectrum& subspec, 
+  void SLHAea_add_QNumbers_from_spec(SLHAstruct& slha, const Spectrum& spec, 
    const std::pair<int,int> pdg_pair)
   {
-    if (subspec.has(Par::Pole_Mass,pdg_pair))
+    if (spec.has(Par::Pole_Mass,pdg_pair))
     {
       str long_name = Models::ParticleDB().long_name(pdg_pair);
       int spinx2 = Models::ParticleDB().get_spinx2(long_name);
@@ -422,63 +421,6 @@
     }
   }
 
-  /// Write a SimpleSpectrum to an SLHAea object.
-  void add_SimpleSpec_to_SLHAea(const SubSpectrum& subspec, SLHAstruct& slha, const SubSpectrumContents& contents)
-  {
-
-    // Pick out the parameters whose SLHA block name is not: SMINPUTS, CKMBLOCK, YUKAWA, or empty.
-    std::vector<SpectrumParameter> bsm = contents.all_BSM_parameters();
-
-    // Then assign them to the correct part of the SLHAea object
-    for (std::vector<SpectrumParameter>::const_iterator it = bsm.begin(); it != bsm.end(); ++it)
-    {
-      // The SLHAea comment changes based on the ParType
-      std::ostringstream comment;
-
-      // If it's a mass, we always want to write it to the MASS block. Otherwise use what's been specified explicitly.
-      str blockname = (it->tag() == Par::Pole_Mass ? "MASS" : it->blockname());
-
-      // Masses
-      if (it->tag() == Par::Pole_Mass)
-      { 
-        comment << it->name() << " mass.";
-        std::pair<int, int> pdg_pair = Models::ParticleDB().pdg_pair(it->name());
-        SLHAea_add_from_subspec(slha, LOCAL_INFO, subspec, it->tag(), pdg_pair, blockname, comment.str());
-        SLHAea_add_QNumbers_from_subspec(slha, subspec, pdg_pair);
-      }
-      // The rest
-      else 
-      {
-        // Scalar case
-        if (it->shape().size()==1 and it->shape()[0]==1) 
-        {
-          SLHAea_add_from_subspec(slha, LOCAL_INFO, subspec, it->tag(), it->name(), blockname, it->blockindex(), comment.str());
-        }
-        // Vector (1 index) 
-        else if (it->shape().size() == 1 and it->shape()[0] > 1)
-        {
-          for (int i=1; i<it->shape()[0]+1; ++i)
-          { 
-            // Increment +1 to each entry for the BLOCKNAME
-            SLHAea_add_from_subspec(slha, LOCAL_INFO, subspec, it->tag(), it->name(), blockname, it->blockindex()+i, comment.str());
-          }
-        }
-        // Matrix (2 indices) -- blockindex() should just start from 1.
-        else if (it->shape().size() == 2)
-        {
-          for (int i=1; i<it->shape()[0]+1; ++i)
-          { 
-            for (int j=1; j<it->shape()[0]+1; ++j)
-            {
-              SLHAea_add_from_subspec(slha, LOCAL_INFO, subspec, it->tag(), it->name(), i, j, blockname, i, j, comment.str());
-            }
-          }
-        }
-      }
-    }
-
-  } 
-=======
   /// Get the scale at which a block is defined (the Q= value)
   double SLHAea_get_scale(const SLHAstruct& slha, const str& block)
   {
@@ -512,7 +454,7 @@
   }
 
   /// Write a SimpleSpectrum to an SLHAea object.
-  void add_SimpleSpec_to_SLHAea(const Spectrum& spec, SLHAstruct& slha, SpectrumContents::Contents& contents)
+  void add_Spec_to_SLHAea(const Spectrum& spec, SLHAstruct& slha, SpectrumContents::Contents& contents)
   {
 
     // Pick out the parameters whose SLHA block name is not: SMINPUTS, CKMBLOCK, YUKAWA, or empty.
@@ -521,11 +463,51 @@
     // Then assign them to the correct part of the SLHAea object
     for (std::vector<SpectrumContents::Parameter>::const_iterator it = bsm.begin(); it != bsm.end(); ++it)
     {
-      // Check for par.shape() at this point, probably?
-      SLHAea_add_from_spec(slha, LOCAL_INFO, spec, it->tag(), it->name(), it->blockname(), it->blockindex(), "");
-    }
-
-  }
->>>>>>> 296fc0f9
+      // The SLHAea comment changes based on the ParType
+      std::ostringstream comment;
+
+      // If it's a mass, we always want to write it to the MASS block. Otherwise use what's been specified explicitly.
+      str blockname = (it->tag() == Par::Pole_Mass ? "MASS" : it->blockname());
+
+      // Masses
+      if (it->tag() == Par::Pole_Mass)
+      { 
+        comment << it->name() << " mass.";
+        std::pair<int, int> pdg_pair = Models::ParticleDB().pdg_pair(it->name());
+        SLHAea_add_from_spec(slha, LOCAL_INFO, spec, it->tag(), pdg_pair, blockname, comment.str());
+        SLHAea_add_QNumbers_from_spec(slha, spec, pdg_pair);
+      }
+      // The rest
+      else 
+      {
+        // Scalar case
+        if (it->shape().size()==1 and it->shape()[0]==1) 
+        {
+          SLHAea_add_from_spec(slha, LOCAL_INFO, spec, it->tag(), it->name(), blockname, it->blockindex(), comment.str());
+        }
+        // Vector (1 index) 
+        else if (it->shape().size() == 1 and it->shape()[0] > 1)
+        {
+          for (int i=1; i<it->shape()[0]+1; ++i)
+          { 
+            // Increment +1 to each entry for the BLOCKNAME
+            SLHAea_add_from_spec(slha, LOCAL_INFO, spec, it->tag(), it->name(), blockname, it->blockindex()+i, comment.str());
+          }
+        }
+        // Matrix (2 indices) -- blockindex() should just start from 1.
+        else if (it->shape().size() == 2)
+        {
+          for (int i=1; i<it->shape()[0]+1; ++i)
+          { 
+            for (int j=1; j<it->shape()[0]+1; ++j)
+            {
+              SLHAea_add_from_spec(slha, LOCAL_INFO, spec, it->tag(), it->name(), i, j, blockname, i, j, comment.str());
+            }
+          }
+        }
+      }
+    }
+
+  } 
 
 } 