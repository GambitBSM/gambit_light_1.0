//   GAMBIT: Global and Modular BSM Inference Tool
//   *********************************************
///  \file
///
///  Functor base class definitions.
///
///  *********************************************
///
///  Authors (add name and date if you modify):
///
///  \author Pat Scott
///          (patscott@physics.mcgill.ca)
///  \date 2013 Apr-July, Dec
///  \date 2014 Jan, Mar-May, Sep
///  \date 2015 Apr
///
///  \author Anders Kvellestad
///          (anders.kvellestad@fys.uio.no)
///   \date 2013 Apr, Nov
///
///  \author Christoph Weniger
///          (c.weniger@uva.nl)
///  \date 2013 May, June, July
///
///  \author Ben Farmer
///          (benjamin.farmer@monash.edu.au)
///  \date 2013 July, Sep
///  \date 2014 Jan
///  \date 2015 Nov
///
///  \author Lars A. Dal  
///          (l.a.dal@fys.uio.no)
///  \date 2015 Jan
///
///  *********************************************

#include <chrono>

#include "gambit/Elements/functors.hpp"
#include "gambit/Elements/functor_definitions.hpp"
#include "gambit/Elements/type_equivalency.hpp"
#include "gambit/Utils/standalone_error_handlers.hpp"
#include "gambit/Models/models.hpp"
#include "gambit/Logs/logger.hpp"
#include "gambit/Logs/logging.hpp"
#include "gambit/Printers/baseprinter.hpp"

#include <boost/preprocessor/seq/for_each.hpp>
#include <boost/io/ios_state.hpp>

namespace Gambit
{
  using namespace LogTags;
  
  // Functor class methods

    /// Constructor
    functor::functor (str func_name,
                      str func_capability,
                      str result_type,
                      str origin_name,
                      Models::ModelFunctorClaw &claw) :
     myName          (func_name),
     myCapability    (func_capability),
     myType          (Utils::fix_type(result_type)),
     myOrigin        (origin_name),
     myClaw          (&claw),
     myLabel         ("#"+func_capability+" @"+origin_name+"::"+func_name),
     myTimingLabel   ("Runtime(ns) for "+myLabel),
     myStatus        (0),
     myVertexID      (-1),       // (Note: myVertexID = -1 is intended to mean that no vertexID has been assigned)
     myTimingVertexID(-1),       // Not actually a graph vertex; ID assigned by "get_main_param_id" function.
     verbose         (false)     // For debugging.
    {}

    /// Virtual calculate(); needs to be redefined in daughters.
    void functor::calculate() {}

    /// Interfaces for runtime optimization
    /// Need to be implemented by daughters
    /// @{
    double functor::getRuntimeAverage() { return 0; }
    double functor::getInvalidationRate() { return 0; }
    void functor::setFadeRate(double) {}
    void functor::notifyOfInvalidation(const str&) {}
    void functor::reset() {}
    void functor::reset(int) {}
    /// @}

    /// Reset-then-recalculate method
    void functor::reset_and_calculate() { this->reset(omp_get_thread_num()); this->calculate(); }

    /// Setter for purpose (relevant only for next-to-output functors)
    void functor::setPurpose(str purpose) { if (this == NULL) failBigTime("setPurpose"); myPurpose = purpose; }

    /// Setter for vertex ID (used in printer system)
    void functor::setVertexID(int ID) { if (this == NULL) failBigTime("setVertexID"); myVertexID = ID; }

    /// Acquire ID for timing 'vertex' (used in printer system)
    void functor::setTimingVertexID(int ID) { if (this == NULL) failBigTime("setTimingVertexID"); myTimingVertexID = ID; }

    /// Setter for status: -4 = required backend absent (backend ini functions)
    ///                    -3 = required classes absent
    ///                    -2 = function absent
    ///                    -1 = origin absent
    ///                     0 = model incompatibility (default)
    ///                     1 = available
    ///                     2 = active
    void functor::setStatus(int stat)
    {
      if (this == NULL) failBigTime("setStatus");
      myStatus = stat;
      setInUse(myStatus == 2);
    }

    /// Getter for the wrapped function's name
    str functor::name()        const { if (this == NULL) failBigTime("name"); return myName; }
    /// Getter for the wrapped function's reported capability
    str functor::capability()  const { if (this == NULL) failBigTime("capability"); return myCapability; }
    /// Getter for the wrapped function's reported return type
    str functor::type()        const { if (this == NULL) failBigTime("type"); return myType; }
    /// Getter for the wrapped function's origin (module or backend name)
    str functor::origin()      const { if (this == NULL) failBigTime("origin"); return myOrigin; }
    /// Getter for the version of the wrapped function's origin (module or backend)
    str functor::version()     const { if (this == NULL) failBigTime("version"); return myVersion; }
    /// Getter for the 'safe' incarnation of the version of the wrapped function's origin (module or backend)
    str functor::safe_version()const { utils_error().raise(LOCAL_INFO,"The safe_version method is only defined for backend functors."); return ""; }
    /// Getter for the wrapped function current status:
    ///                    -4 = required backend absent (backend ini functions)
    ///                    -3 = required classes absent
    ///                    -2 = function absent
    ///                    -1 = origin absent
    ///                     0 = model incompatibility (default)
    ///                     1 = available
    ///                     2 = active
    int functor::status()      const { if (this == NULL) failBigTime("status"); return myStatus; }
    /// Getter for the  overall quantity provided by the wrapped function (capability-type pair)
    sspair functor::quantity() const { if (this == NULL) failBigTime("quantity"); return std::make_pair(myCapability, myType); }
    /// Getter for purpose (relevant for output nodes, aka helper structures for the dep. resolution)
    str functor::purpose()     const { if (this == NULL) failBigTime("purpose"); return myPurpose; }
    /// Getter for vertex ID
    int functor::vertexID()    const { if (this == NULL) failBigTime("vertexID"); return myVertexID; }
    /// Getter for timing vertex ID
    int functor::timingVertexID() const { if (this == NULL) failBigTime("timingVertexID"); return myTimingVertexID; }
    /// Getter indicating if the wrapped function's result should to be printed
    bool functor::requiresPrinting() const { if (this == NULL) failBigTime("requiresPrinting"); return false; }
    /// Getter indicating if the timing data for this function's execution should be printed
    /// (Note; might be good to activate this for ALL functors)
    bool functor::requiresTimingPrinting() const { if (this == NULL) failBigTime("requiresTimingPrinting"); return false; }
    /// Getter for the printer label
    str functor::label()       const { if (this == NULL) failBigTime("label"); return myLabel; }
    /// Getter for the printer timing label
    str functor::timingLabel() const { if (this == NULL) failBigTime("timingLabel"); return myTimingLabel; }

    /// Setter for indicating if the wrapped function's result should to be printed
    void functor::setPrintRequirement(bool flag)
    {
      if (flag)
      {
        utils_error().raise(LOCAL_INFO,"The setPrintRequirement method has not been defined in this class.");
      }
    }

    /// Setter for indicating if the timing data for this functor should be printed
    void functor::setTimingPrintRequirement(bool flag)
    {
      if (flag)
      {
        utils_error().raise(LOCAL_INFO,"The setTimingPrintRequirement method has not been defined in this class.");
      }
    }

    /// Set the ordered list of pointers to other functors that should run nested in a loop managed by this one
    void functor::setNestedList (std::vector<functor*>&)
    {
      utils_error().raise(LOCAL_INFO,"The setNestedList method has not been defined in this class.");
    }

    /// Set the iteration number in a loop in which this functor runs
    void functor::setIteration (long long)
    {
      utils_error().raise(LOCAL_INFO,"The setIteration method has not been defined in this class.");
    }

    /// Getter for revealing whether this is permitted to be a manager functor
    bool functor::canBeLoopManager()
    {
      utils_error().raise(LOCAL_INFO,"The canBeLoopManager method has not been defined in this class.");
      return false;
    }

    /// Getter for revealing the required capability of the wrapped function's loop manager
    str functor::loopManagerCapability()
    {
      utils_error().raise(LOCAL_INFO,"The loopManagerCapability method has not been defined in this class.");
      return "none";
    }

    /// Getter for listing currently activated dependencies
    std::set<sspair> functor::dependencies()
    {
      utils_error().raise(LOCAL_INFO,"The dependencies method has not been defined in this class.");
      std::set<sspair> empty;
      return empty;
    }
    /// Getter for listing backend requirement groups
    std::set<str> functor::backendgroups()
    {
      utils_error().raise(LOCAL_INFO,"The backendgroups method has not been defined in this class.");
      std::set<str> empty;
      return empty;
    }
    /// Getter for listing all backend requirements
    std::set<sspair> functor::backendreqs()
    {
      utils_error().raise(LOCAL_INFO,"The backendreqs method has not been defined in this class.");
      std::set<sspair> empty;
      return empty;
    }
    /// Getter for listing backend requirements from a specific group
    std::set<sspair> functor::backendreqs(str)
    {
      utils_error().raise(LOCAL_INFO,"The backendreqs method has not been defined in this class.");
      std::set<sspair> empty;
      return empty;
    }
    /// Getter for listing permitted backends
    std::set<sspair> functor::backendspermitted(sspair)
    {
      utils_error().raise(LOCAL_INFO,"The backendspermitted method has not been defined in this class.");
      std::set<sspair> empty;
      return empty;
    }
    /// Getter for listing tags associated with backend requirements
    std::set<str> functor::backendreq_tags(sspair)
    {
      utils_error().raise(LOCAL_INFO,"The backendreq_tags method has not been defined in this class.");
      std::set<str> empty;
      return empty;
    }
    /// Getter for listing backend requirements that must be resolved from the same backend
    std::set<sspair> functor::forcematchingbackend(str)
    {
      utils_error().raise(LOCAL_INFO,"The forcematchingbackend method has not been defined in this class.");
      std::set<sspair> empty;
      return empty;
    }

    /// Getter for listing backend-specific conditional dependencies (4-string version)
    std::set<sspair> functor::backend_conditional_dependencies (str, str, str, str)
    {
      utils_error().raise(LOCAL_INFO,"The backend_conditional_dependencies method has not been defined in this class.");
      std::set<sspair> empty;
      return empty;
    }

    /// Tell the functor that the loop it manages should break now.
    void functor::breakLoop()
    {
      utils_error().raise(LOCAL_INFO,"The breakLoop method has not been defined in this class.");
    }

    /// Getter for backend-specific conditional dependencies (3-string version)
    std::set<sspair> functor::backend_conditional_dependencies (str req, str type, str be)
    {
      return backend_conditional_dependencies(req, type, be, "any");
    }

    /// Getter for backend-specific conditional dependencies (backend functor pointer version)
    std::set<sspair> functor::backend_conditional_dependencies (functor* be_functor)
    {
      return backend_conditional_dependencies (be_functor->capability(), be_functor->type(),
       be_functor->origin(), be_functor->version());
    }

    /// Getter for listing model-specific conditional dependencies
    std::set<sspair> functor::model_conditional_dependencies (str)
    {
      utils_error().raise(LOCAL_INFO,"The model_conditional_dependencies method has not been defined in this class.");
      std::set<sspair> empty;
      return empty;
    }

    /// Getter for listing model-specific conditional backend requirements
    std::set<sspair> functor::model_conditional_backend_reqs (str)
    {
      utils_error().raise(LOCAL_INFO,"The model_conditional_backend_reqs method has not been defined in this class.");
      std::set<sspair> empty;
      return empty;
    }

    /// Resolve a dependency using a pointer to another functor object
    void functor::resolveDependency (functor*)
    {
      utils_error().raise(LOCAL_INFO,"The resolveDependency method has not been defined in this class.");
    }

    // Set this functor's loop manager (if it has one)
    void functor::resolveLoopManager (functor*)
    {
      utils_error().raise(LOCAL_INFO,"The resolveLoopManager method has not been defined in this class.");
    }

    /// Resolve a backend requirement using a pointer to another functor object
    void functor::resolveBackendReq (functor*)
    {
      utils_error().raise(LOCAL_INFO,"The resolveBackendReq method has not been defined in this class.");
    }

    /// Notify the functor that a certain model is being scanned, so that it can activate its dependencies accordingly.
    void functor::notifyOfModel(str)
    {
      utils_error().raise(LOCAL_INFO,"The notifyOfModel method has not been defined in this class.");
    }

    /// Indicate to the functor which backends are actually loaded and working
    void functor::notifyOfBackends(std::map<str, std::set<str> >)
    {
      utils_error().raise(LOCAL_INFO,"The notifyOfBackends method has not been defined in this class.");
    }

    /// Print function
    void functor::print(Printers::BasePrinter*, const int, int)
    {
      str warn_msg = "This is the functor base class print function! This should not\n";
      warn_msg += "be used; the print function should be redefined in daughter\n"
                  "functor classes. If this is running there is a problem somewhere.\n"
                  "Currently only functors derived from module_functor_common<!=void>\n"
                  "are allowed to try to print themselves; i.e. backend and void\n"
                  "functors may not do this (they inherit this default message).";
      utils_warning().raise(LOCAL_INFO,warn_msg);
    }

    /// Printer function (no-thread-index short-circuit)
    void functor::print(Printers::BasePrinter* printer, const int pointID)
    {
      print(printer,pointID,0);
    }

    /// Notify the functor about an instance of the options class that contains
    /// information from its corresponding ini-file entry in the auxiliaries or
    /// observables section.
    void functor::notifyOfIniOptions(const Options& opt)
    {
      myOptions = opt;
    }

    /// Return a safe pointer to the options that this functor is supposed to run with (e.g. from the ini file).
    safe_ptr<Options> functor::getOptions()
    {
      if (this == NULL) functor::failBigTime("getOptions");
      return safe_ptr<Options>(&myOptions);
    }

    /// Test whether the functor is allowed (either explicitly or implicitly) to be used with a given model
    bool functor::modelAllowed(str model)
    {
      if (allowedModels.empty() and allowedGroupCombos.empty()) return true;
      if (allowed_parent_or_friend_exists(model)) return true;
      return false;
    }

    /// Test whether the functor has been explictly allowed to be used with a given model
    bool functor::modelExplicitlyAllowed(str model)
    {
      if (allowedModels.find(model) != allowedModels.end()) return true;
      return false;
    }

    /// Test whether the functor is allowed to be used with all models
    bool functor::allModelsAllowed()
    {
      return allowedModels.empty() and allowedGroupCombos.empty();
    }

    /// Add a model to the internal list of models for which this functor is allowed to be used.
    void functor::setAllowedModel(str model) { allowedModels.insert(model); }

    /// Test whether the functor is allowed (either explicitly or implicitly) to be used with a given combination of models
    bool functor::modelComboAllowed(std::set<str> combo)
    {
     // If any model in the combo is always allowed, then give the combo a thumbs up.
      for(std::set<str>::const_iterator model = combo.begin(); model != combo.end(); model++)
      {
        if (modelAllowed(*model)) return true;
      }
      // Loop over the allowed combinations, and check if the passed combo matches any of them
      for(std::set<std::set<str> >::const_iterator group_combo = allowedGroupCombos.begin(); group_combo != allowedGroupCombos.end(); group_combo++)
      {
        bool matches = true;
        //Loop over each group in the allowed group combination, and check if one of the entries in the passed model combination matches it somehow.
        for(std::set<str>::const_iterator group = group_combo->begin(); group != group_combo->end(); group++)
        {
          matches = matches and contains_anything_interpretable_as_member_of(combo, *group);
          if (not matches) break;
        }
        //Return true immediately if all entries in the allowed group combination have been matched.
        if (matches) return true;
      }
      return false;
    }

    /// Test whether the functor has been explictly allowed to be used with a given combination of models
    bool functor::modelComboExplicitlyAllowed(std::set<str> combo)
    {
      // If any model in the combo is always explicitly allowed, then give the combo a thumbs up.
      for(std::set<str>::const_iterator model = combo.begin(); model != combo.end(); model++)
      {
        if (modelExplicitlyAllowed(*model)) return true;
      }
      // Loop over the allowed combinations, and check if the passed combo matches any of them
      for(std::set<std::set<str> >::const_iterator group_combo = allowedGroupCombos.begin(); group_combo != allowedGroupCombos.end(); group_combo++)
      {
        bool matches = true;
        //Loop over each group in the allowed group combination, and check if one of the entries in the passed model combination matches it explicitly.
        for(std::set<str>::const_iterator group = group_combo->begin(); group != group_combo->end(); group++)
        {
          matches = matches and has_common_elements(combo, *group);
          if (not matches) break;
        }
        //Return true immediately if all entries in the allowed group combination have been matched.
        if (matches) return true;
      }
      return false;
    }

    /// Add a model group definition to the internal list of model groups.
    void functor::setModelGroup(str group, str contents)
    {
      //Strip the group contents of its parentheses, then split it, turn it into a set and save it in the map
      Utils::strip_parentheses(contents);
      std::vector<str> v = Utils::delimiterSplit(contents, ",");
      std::set<str> combo(v.begin(), v.end());
      modelGroups[group] = combo;
    }

    /// Add a model group combination to the internal list of combinations for which this functor is allowed to be used.
    void functor::setAllowedModelGroupCombo(str groups)
    {
      //Strip the group combo of its parentheses and whitespace, then split it and save it in the vector of allowed combos
      Utils::strip_parentheses(groups);
      Utils::strip_whitespace_except_after_const(groups);
      std::vector<str> v = Utils::delimiterSplit(groups, ",");
      std::set<str> group_combo(v.begin(), v.end());
      allowedGroupCombos.insert(group_combo);
    }

    /// Attempt to retrieve a dependency or model parameter that has not been resolved
    void functor::failBigTime(str method)
    {
      str error_msg = "Attempted to use a functor method from a null pointer.";
      error_msg  += "\nProbably you tried to use a conditional dependency that has"
                    "\nnot been activated, or a model parameter that is not defined"
                    "\nin the model for which this function has been invoked."
                    "\nPlease check your module function source code."
                    "\nMethod invoked: " + method + ".";
      utils_error().raise(LOCAL_INFO,error_msg);
    }

    /// Test if there is a model in the functor's allowedModels list as which this model can be interpreted
    inline bool functor::allowed_parent_or_friend_exists(str model)
    {
      for (std::set<str>::reverse_iterator it = allowedModels.rbegin() ; it != allowedModels.rend(); ++it)
      {
        if (myClaw->model_exists(*it))
        {
          if (myClaw->downstream_of(model, *it)) return true;
        }
      }
      return false;
    }

    /// Check that a model is actually part of a combination that is allowed to be used with this functor.
    inline bool functor::in_allowed_combo(str model)
    {
      // If the model is allowed on its own, just give the thumbs up immediately.
      if (modelAllowed(model)) return true;
      // Loop over the allowed combinations, and check if the passed model matches anything in any of them
      for(std::set<std::set<str> >::const_iterator group_combo = allowedGroupCombos.begin(); group_combo != allowedGroupCombos.end(); group_combo++)
      {
        //Loop over each group in the allowed group combination, and check if the model is interpretable as a model in the group.
        for(std::set<str>::const_iterator group = group_combo->begin(); group != group_combo->end(); group++)
        {
          // Work through the members of the model group
          std::set<str> models = modelGroups.at(*group);
          for (std::set<str>::reverse_iterator it = models.rbegin() ; it != models.rend(); ++it)
          {
            if (myClaw->model_exists(*it))
            {
              if (myClaw->downstream_of(model, *it)) return true;
            }
          }
        }
      }
      return false;
    }

    /// Test whether any of the entries in a given model group is a valid interpretation of any members in a given combination
    inline bool functor::contains_anything_interpretable_as_member_of(std::set<str> combo, str group)
    {
      // Work through the members of the model group
      std::set<str> models = modelGroups.at(group);
      for (std::set<str>::const_iterator it = models.begin() ; it != models.end(); ++it)
      {
        if (myClaw->model_exists(*it))
        {
          // Work through the members of the combination
          for (std::set<str>::const_iterator jt = combo.begin() ; jt != combo.end(); ++jt)
          {
            if (myClaw->model_exists(*jt))
            {
              if (myClaw->downstream_of(*jt, *it)) return true;
            }
          }
        }
      }
      return false;
    }

    /// Work out whether a given combination of models and a model group have any elements in common
    inline bool functor::has_common_elements(std::set<str> combo, str group)
    {
      // Work through the members of the model group
      std::set<str> models = modelGroups.at(group);
      for (std::set<str>::reverse_iterator it = models.rbegin() ; it != models.rend(); ++it)
      {
        if ( std::find(combo.begin(), combo.end(), *it) == combo.end() ) return true;
      }
      return false;
    }

    /// Try to find a parent or friend model in some user-supplied map from models to sspair vectors
    /// Preferentially returns the 'least removed' parent or friend, i.e. less steps back in the model lineage.
    str functor::find_friend_or_parent_model_in_map(str model, std::map< str, std::set<sspair> > karta)
    {
      std::vector<str> candidates;
      for (std::map< str, std::set<sspair> >::reverse_iterator it = karta.rbegin() ; it != karta.rend(); ++it)
      {
        if (myClaw->model_exists(it->first))
        {
          if (myClaw->downstream_of(model, it->first)) candidates.push_back(it->first);
        }
      }
      // If found no candidates, return the empty string.
      if (candidates.empty()) return "";
      // If found just one, return it with no further questions.
      if (candidates.size() == 1) return candidates[0];
      // If found more than one, choose the one closest to the model passed in. 
      str result = candidates.front();
      for (std::vector<str>::iterator it = candidates.begin()+1; it != candidates.end(); ++it)
      {
        if (myClaw->downstream_of(*it, result)) result = *it;
      }
      return result;
    }

    /// Retrieve the previously saved exception generated when this functor invalidated the current point in model space.
    invalid_point_exception* functor::retrieve_invalid_point_exception() { return NULL; }


    // Module_functor_common class methods

    /// Constructor
    module_functor_common::module_functor_common(str func_name,
                                                 str func_capability,
                                                 str result_type,
                                                 str origin_name,
                                                 Models::ModelFunctorClaw &claw)
    : functor                  (func_name, func_capability, result_type, origin_name, claw),
      start                    (NULL),
      end                      (NULL),
      point_exception_raised   (false),
      runtime_average          (FUNCTORS_RUNTIME_INIT),           // default 1 micro second
      fadeRate                 (FUNCTORS_FADE_RATE),              // can be set individually for each functor
      pInvalidation            (FUNCTORS_BASE_INVALIDATION_RATE),
      needs_recalculating      (NULL),
      already_printed          (NULL),
      already_printed_timing   (NULL),
      iCanManageLoops          (false),
      iRunNested               (false),
      myLoopManagerCapability  ("none"),
      myLoopManager            (NULL),
      myCurrentIteration       (NULL),
      globlMaxThreads          (omp_get_max_threads()),
      myLogTag                 (-1)
    {
      if (globlMaxThreads == 0) utils_error().raise(LOCAL_INFO,"Cannot determine number of hardware threads available on this system.");
      // Determine LogTag number
      myLogTag = Logging::str2tag(myOrigin);
      if (not claw.model_exists(origin_name)) check_missing_LogTag();
    }
            
    /// Destructor
    module_functor_common::~module_functor_common()
    {
      if (start != NULL)                  delete [] start;
      if (end != NULL)                    delete [] end;
      if (needs_recalculating != NULL)    delete [] needs_recalculating;
      if (already_printed != NULL)        delete [] already_printed;
      if (already_printed_timing != NULL) delete [] already_printed_timing;
      if (myCurrentIteration != NULL)     delete [] myCurrentIteration;
    }

    /// Check if an appropriate LogTag for this functor is missing from the logging system.
    void module_functor_common::check_missing_LogTag()
    {
      if(myLogTag==-1)
      {
        std::ostringstream ss;
        ss << "Cannot retrieve LogTag number; no match for module name in tag2str map." << endl
           << "Module: " << myOrigin << endl
           << "Function:   " << myName << endl
           << "This is probably because there is no log specified for " << myOrigin << " in your yaml file.";
        utils_warning().raise(LOCAL_INFO,ss.str());
      }
    }

    /// Getter for averaged runtime
    double module_functor_common::getRuntimeAverage()
    {
      return runtime_average;
    }

    /// Reset functor for all threads
    void module_functor_common::reset()
    {
      init_memory();
      int n = (iRunNested ? globlMaxThreads : 1);
      std::fill(needs_recalculating, needs_recalculating+n, true);
      std::fill(already_printed, already_printed+n, false);
      std::fill(already_printed_timing, already_printed_timing+n, false);
      if (iCanManageLoops) resetLoop();
      point_exception_raised = false;
    }

    /// Reset functor for one thread only
    void module_functor_common::reset(int thread_num)
    {
      init_memory();
      needs_recalculating[thread_num] = true;
      already_printed[thread_num] = false;
      already_printed_timing[thread_num] = false;
      if (iCanManageLoops) resetLoop();
    }

    /// Tell the functor that it invalidated the current point in model space, pass a message explaining why, and throw an exception.
    void module_functor_common::notifyOfInvalidation(const str& msg)
    {
      acknowledgeInvalidation(invalid_point());
      retrieve_invalid_point_exception()->raise(msg);
    }

    /// Acknowledge that this functor invalidated the current point in model space.
    void module_functor_common::acknowledgeInvalidation(invalid_point_exception& e, functor* f)
    {
      #pragma omp atomic
      pInvalidation += fadeRate*(1-FUNCTORS_BASE_INVALIDATION_RATE);
      if (f==NULL) f = this;
      #pragma omp critical (raised_point_exception)
      {
        e.set_thrower(f);
        raised_point_exception = e;
        point_exception_raised = true;
      }
      if (omp_get_level()!=0) breakLoop();
    }

    /// Retrieve the previously saved exception generated when this functor invalidated the current point in model space.
    invalid_point_exception* module_functor_common::retrieve_invalid_point_exception()
    {
      if (point_exception_raised) return &raised_point_exception;
      for (auto f = myNestedFunctorList.begin(); f != myNestedFunctorList.end(); ++f)
      {
        invalid_point_exception* e = (*f)->retrieve_invalid_point_exception();
        if (e != NULL) return e;
      }
      return NULL;
    }

    /// Getter for invalidation rate
    double module_functor_common::getInvalidationRate()
    {
      if (this == NULL) functor::failBigTime("getInvalidationRate");
      return pInvalidation;
    }

    /// Setter for the fade rate
    void module_functor_common::setFadeRate(double new_rate)
    {
      if (this == NULL) functor::failBigTime("setFadeRate");
      fadeRate = new_rate;
    }

    /// Indicate whether or not a known model is activated or not.
    bool module_functor_common::getActiveModelFlag(str model)
    {
      if (this == NULL) functor::failBigTime("getActiveModelFlag");
      if (activeModelFlags.find(model) == activeModelFlags.end())
      {
        std::ostringstream ss;
        ss << "Problem with ModelInUse(\"" << model << "\")." << endl
           << "This model is not known by " << myOrigin << "::" << myName << "." << endl
           << "Please make sure that it has been mentioned in some context in the" << endl
           << "rollcall header declaration of this function.";
        model_error().raise(LOCAL_INFO,ss.str());
      }
      return activeModelFlags.at(model);
    }

    /// Return a safe pointer to a string indicating which backend requirement has been activated for a given backend group.
    safe_ptr<str> module_functor_common::getChosenReqFromGroup(str group)
    {
      if (this == NULL) functor::failBigTime("getChosenReqFromGroup");
      chosenReqsFromGroups[group] = "none";
      return safe_ptr<str>(&chosenReqsFromGroups[group]);
    }

    /// Execute a single iteration in the loop managed by this functor.
    void module_functor_common::iterate(long long iteration)
    {
      if (not myNestedFunctorList.empty())
      {
        for (std::vector<functor*>::iterator it = myNestedFunctorList.begin();
         it != myNestedFunctorList.end(); ++it)
        {
          (*it)->setIteration(iteration);     // Tell the nested functor what iteration this is.
          try
          {
            (*it)->reset_and_calculate();     // Reset the nested functor so that it recalculates, then set it off
          }
          catch (invalid_point_exception& e)
          {
            acknowledgeInvalidation(e,*it);
            if (omp_get_level()==0) throw(e); // If not in an OpenMP parallel block, inform of invalidation and throw onwards
          }
        }
      }
    }

    // Initialise the array holding the current iteration(s) of this functor.
    void module_functor_common::init_myCurrentIteration_if_NULL()
    {
      if(myCurrentIteration==NULL)
      {
        #pragma omp critical(module_functor_init_myCurrentIteration_if_NULL)
        {
          if(myCurrentIteration==NULL)  // Check again in case two threads managed to get this far in sequence.
          {
            // Set the number of slots to the max number of threads allowed iff this functor can run in parallel
            int nslots = (iRunNested ? globlMaxThreads : 1);
            // Reserve enough space to hold as many iteration numbers as there are slots (threads) allowed
            myCurrentIteration = new long long[nslots];
            // Zero them to start off
            std::fill(myCurrentIteration, myCurrentIteration+nslots, 0);
          }
        }
      }
    }

    /// Tell the manager of the loop in which this functor runs that it is time to break the loop.
    void module_functor_common::breakLoopFromManagedFunctor()
    {
      if (myLoopManager == NULL)
      {
        str errmsg = "Problem whilst attempting to break out of loop:";
        errmsg +=  "\n Loop Manager not properly defined."
                   "\n This is " + this->name() + " in " + this->origin() + ".";
        utils_error().raise(LOCAL_INFO,errmsg);
      }
      else
      {
        myLoopManager->breakLoop();
      }
    }

    /// Tell the functor that the loop it manages should break now.
    void module_functor_common::breakLoop()
    {
      #pragma omp critical (myLoopIsDone)
      {
        myLoopIsDone = true;
      }
    }

    /// Return a safe pointer to the flag indicating that a loop managed by this functor should break now.
    safe_ptr<bool> module_functor_common::loopIsDone()
    {
      if (this == NULL) functor::failBigTime("loopIsDone");
      return safe_ptr<bool>(&myLoopIsDone);
    }

    /// Provide a way to reset the flag indicating that a loop managed by this functor should break.
    void module_functor_common::resetLoop()
    {
      #pragma omp critical (myLoopIsDone)
      {
        myLoopIsDone = false;
      }
    }

    /// Setter for setting the iteration number in the loop in which this functor runs
    void module_functor_common::setIteration (long long iteration)
    {
      init_myCurrentIteration_if_NULL(); // Init memory if this is the first run through.
      myCurrentIteration[omp_get_thread_num()] = iteration;
    }

    /// Return a safe pointer to the iteration number in the loop in which this functor runs.
    omp_safe_ptr<long long> module_functor_common::iterationPtr()
    {
      if (this == NULL) functor::failBigTime("iterationPtr");
      init_myCurrentIteration_if_NULL();  // Init memory if this is the first run through.
      return omp_safe_ptr<long long>(myCurrentIteration);
    }

    /// Setter for specifying whether this is permitted to be a manager functor, which runs other functors nested in a loop.
    void module_functor_common::setCanBeLoopManager (bool canManage) { iCanManageLoops = canManage; }
    /// Getter for revealing whether this is permitted to be a manager functor
    bool module_functor_common::canBeLoopManager() { if (this == NULL) failBigTime("canBeLoopManager"); return iCanManageLoops; }

    /// Setter for specifying the capability required of a manager functor, if it is to run this functor nested in a loop.
    void module_functor_common::setLoopManagerCapability (str cap) { iRunNested = true; myLoopManagerCapability = cap; }
    /// Getter for revealing the required capability of the wrapped function's loop manager
    str module_functor_common::loopManagerCapability() { if (this == NULL) failBigTime("loopManagerCapability"); return myLoopManagerCapability; }
    /// Getter for revealing the name of the wrapped function's assigned loop manager
    str module_functor_common::loopManagerName() { if (this == NULL) failBigTime("loopManagerName"); return (myLoopManager == NULL ? "none" : myLoopManager->name()); }
    /// Getter for revealing the module of the wrapped function's assigned loop manager
    str module_functor_common::loopManagerOrigin() { if (this == NULL) failBigTime("loopManagerOrigin"); return (myLoopManager == NULL ? "none" : myLoopManager->origin()); }

    /// Getter for listing currently activated dependencies
    std::set<sspair> module_functor_common::dependencies() { return myDependencies; }
    /// Getter for listing backend requirement groups
    std::set<str> module_functor_common::backendgroups() { return myGroups; }
    /// Getter for listing all backend requirements
    std::set<sspair> module_functor_common::backendreqs() { return myResolvableBackendReqs; }
    /// Getter for listing backend requirements from a specific group
    std::set<sspair> module_functor_common::backendreqs(str group)
    {
      if (myGroupedBackendReqs.find(group) != myGroupedBackendReqs.end())
      {
        return myGroupedBackendReqs[group];
      }
      else
      {
        std::set<sspair> empty;
        return empty;
      }
    }
    /// Getter for listing permitted backends
    std::set<sspair> module_functor_common::backendspermitted(sspair quant)
    {
      if (permitted_map.find(quant) != permitted_map.end())
      {
        return permitted_map[quant];
      }
      else
      {
        std::set<sspair> empty;
        return empty;
      }
    }
    /// Getter for listing tags associated with backend requirements
    std::set<str> module_functor_common::backendreq_tags(sspair quant)
    {
      if (backendreq_tagmap.find(quant) != backendreq_tagmap.end())
      {
        return backendreq_tagmap[quant];
      }
      else
      {
        std::set<str> empty;
        return empty;
      }
    }
    /// Getter for listing backend requirements that must be resolved from the same backend
    std::set<sspair> module_functor_common::forcematchingbackend(str tag)
    {
      if (myForcedMatches.find(tag) != myForcedMatches.end())
      {
        return myForcedMatches[tag];
      }
      else
      {
        std::set<sspair> empty;
        return empty;
      }
    }

    /// Getter for listing backend-specific conditional dependencies (4-string version)
    std::set<sspair> module_functor_common::backend_conditional_dependencies (str req, str type, str be, str ver)
    {
      std::set<sspair> generic_deps, specific_deps, total_deps;
      std::vector<str> quad;
      quad.push_back(req);
      quad.push_back(type);
      quad.push_back(be);
      quad.push_back(ver);
      //Check first what conditional dependencies exist for all versions of this backend
      if (ver != "any")
      {
        generic_deps = backend_conditional_dependencies(req, type, be, "any");
      }
      //Now see if there are any for this specific version
      if (myBackendConditionalDependencies.find(quad) != myBackendConditionalDependencies.end())
      {
        specific_deps = myBackendConditionalDependencies[quad];
      }
      //Now put them together
      total_deps.insert(generic_deps.begin(), generic_deps.end());
      total_deps.insert(specific_deps.begin(), specific_deps.end());
      return total_deps;
    }

    /// Getter for backend-specific conditional dependencies (3-string version)
    std::set<sspair> module_functor_common::backend_conditional_dependencies (str req, str type, str be)
    {
      return backend_conditional_dependencies(req, type, be, "any");
    }

    /// Getter for backend-specific conditional dependencies (backend functor pointer version)
    std::set<sspair> module_functor_common::backend_conditional_dependencies (functor* be_functor)
    {
      return backend_conditional_dependencies (be_functor->capability(), be_functor->type(),
       be_functor->origin(), be_functor->version());
    }

    /// Getter for listing model-specific conditional dependencies
    std::set<sspair> module_functor_common::model_conditional_dependencies (str model)
    {
      str parent = find_friend_or_parent_model_in_map(model,myModelConditionalDependencies);
      if (parent != "") return myModelConditionalDependencies[parent];
      std::set<sspair> empty;
      return empty;
    }

    /// Getter for listing model-specific conditional backend requirements
    std::set<sspair> module_functor_common::model_conditional_backend_reqs (str model)
    {
      str parent = find_friend_or_parent_model_in_map(model,myModelConditionalBackendReqs);
      if (parent != "") return myModelConditionalBackendReqs[parent];
      std::set<sspair> empty;
      return empty;
    }

    /// Add and activate unconditional dependencies.
    void module_functor_common::setDependency(str dep, str type, void(*resolver)(functor*, module_functor_common*), str purpose)
    {
      sspair key (dep, Utils::fix_type(type));
      myDependencies.insert(key);
      dependency_map[key] = resolver;
      this->myPurpose = purpose; // only relevant for output nodes
    }

    /// Add a backend conditional dependency for multiple backend versions
    void module_functor_common::setBackendConditionalDependency
     (str req, str be, str ver, str dep, str dep_type, void(*resolver)(functor*, module_functor_common*))
    {
      // Split the version string and send each version to be registered
      std::vector<str> versions = Utils::delimiterSplit(ver, ",");
      for (std::vector<str>::iterator it = versions.begin() ; it != versions.end(); ++it)
      {
        setBackendConditionalDependencySingular(req, be, *it, dep, dep_type, resolver);
      }
    }

    /// Add a backend conditional dependency for a single backend version
    void module_functor_common::setBackendConditionalDependencySingular
     (str req, str be, str ver, str dep, str dep_type, void(*resolver)(functor*, module_functor_common*))
    {
      sspair key (dep, Utils::fix_type(dep_type));
      std::vector<str> quad;
      if (backendreq_types.find(req) != backendreq_types.end())
      {
        quad.push_back(req);
        quad.push_back(backendreq_types[req]);
        quad.push_back(be);
        quad.push_back(ver);
      }
      else
      {
        str errmsg = "Problem whilst attempting to set backend-conditional dependency:";
        errmsg +=  "\nThe type of the backend requirement " + req + "on which the"
                   "\ndependency " + dep + " is conditional has not been set.  This"
                   "\nis " + this->name() + " in " + this->origin() + ".";
        utils_error().raise(LOCAL_INFO,errmsg);
      }
      if (myBackendConditionalDependencies.find(quad) == myBackendConditionalDependencies.end())
      {
        std::set<sspair> newvec;
        myBackendConditionalDependencies[quad] = newvec;
      }
      myBackendConditionalDependencies[quad].insert(key);
      dependency_map[key] = resolver;
    }

    /// Add a model conditional dependency for multiple models
    void module_functor_common::setModelConditionalDependency
     (str model, str dep, str dep_type, void(*resolver)(functor*, module_functor_common*))
    {
      // Split the model string and send each model to be registered
      std::vector<str> models = Utils::delimiterSplit(model, ",");
      for (std::vector<str>::iterator it = models.begin() ; it != models.end(); ++it)
      {
        setModelConditionalDependencySingular(*it, dep, dep_type, resolver);
      }
    }

    /// Add a model conditional dependency for a single model
    void module_functor_common::setModelConditionalDependencySingular
     (str model, str dep, str dep_type, void(*resolver)(functor*, module_functor_common*))
    {
      sspair key (dep, Utils::fix_type(dep_type));
      if (myModelConditionalDependencies.find(model) == myModelConditionalDependencies.end())
      {
        std::set<sspair> newvec;
        myModelConditionalDependencies[model] = newvec;
      }
      myModelConditionalDependencies[model].insert(key);
      dependency_map[key] = resolver;
    }

    /// Add an unconditional backend requirement
    /// The info gets updated later if this turns out to be conditional on a model.
    void module_functor_common::setBackendReq(str group, str req, str tags, str type, void(*resolver)(functor*))
    {
      type = Utils::fix_type(type);
      sspair key (req, type);
      backendreq_types[req] = type;
      myBackendReqs.insert(key);
      myResolvableBackendReqs.insert(key);
      if ( std::find(myGroups.begin(), myGroups.end(), group) == myGroups.end() )
      {
        myGroups.insert(group);
        std::set<sspair> empty;
        myGroupedBackendReqs[group] = empty;
      }
      myGroupedBackendReqs[group].insert(key);
      backendreq_map[key] = resolver;
      Utils::strip_parentheses(tags);
      std::vector<str> v = Utils::delimiterSplit(tags, ",");
      backendreq_tagmap[key] = std::set<str>(v.begin(), v.end());
      backendreq_groups[key] = group;
    }

    /// Add a rule for activating backend requirements according to the model being scanned.
    void module_functor_common::makeBackendRuleForModel(str model, str tag)
    {
      //Strip the tag and model strings of their parentheses
      Utils::strip_parentheses(tag);
      Utils::strip_parentheses(model);

      //Split the tag string and sort it.
      std::vector<str> v = Utils::delimiterSplit(tag, ",");
      std::set<str> tags(v.begin(), v.end());

      //Find all declared backend requirements that fit one of the tags within the passed tag set.
      for (std::set<sspair>::iterator it = myBackendReqs.begin(); it != myBackendReqs.end(); ++it)
      {
        std::set<str> tagset = backendreq_tagmap[*it];
        if (not Utils::is_disjoint(tags, tagset))
        {
          // Make each of the matching backend requirements conditional on the models passed in.
          setModelConditionalBackendReq(model,it->first,it->second);
        }
      }

    }

    /// Add a model conditional backend requirement for multiple models
    void module_functor_common::setModelConditionalBackendReq
     (str model, str req, str type)
    {
      // Split the model string and send each model to be registered
      std::vector<str> models = Utils::delimiterSplit(model, ",");
      for (std::vector<str>::iterator it = models.begin() ; it != models.end(); ++it)
      {
        setModelConditionalBackendReqSingular(*it, req, type);
      }
    }

    /// Add a model conditional backend requirement for a single model
    void module_functor_common::setModelConditionalBackendReqSingular
     (str model, str req, str type)
    {
      sspair key (req, Utils::fix_type(type));

      // Remove the entry from the resolvable backend reqs list...
      myResolvableBackendReqs.erase(key);

      // Check that the model is not already in the conditional backend reqs list, then add it
      if (myModelConditionalBackendReqs.find(model) == myModelConditionalBackendReqs.end())
      {
        std::set<sspair> newvec;
        myModelConditionalBackendReqs[model] = newvec;
      }
      myModelConditionalBackendReqs[model].insert(key);
    }

    /// Add a rule for dictating which backends can be used to fulfill which backend requirements.
    void module_functor_common::makeBackendOptionRule(str be_and_ver, str tag)
    {
      //Strip the tag and be-ver strings of their parentheses, then split them
      Utils::strip_parentheses(tag);
      Utils::strip_parentheses(be_and_ver);
      std::vector<str> v = Utils::delimiterSplit(tag, ",");
      std::set<str> tags(v.begin(), v.end());
      std::vector<str> be_plus_versions = Utils::delimiterSplit(be_and_ver, ",");

      //Die if no backend and/or no tags were given.
      if (tags.empty() or be_plus_versions.empty())
      {
        str errmsg = "Error whilst attempting to set permitted backends:";
        errmsg +=  "\nA BACKEND_OPTION must include a backend name and at least one tag."
                   "\nThis is " + this->name() + " in " + this->origin() + ".";
        utils_error().raise(LOCAL_INFO,errmsg);
      }

      //Seperate the backend from the versions
      str be = be_plus_versions.at(0);
      std::vector<str> versions(be_plus_versions.begin()+1,be_plus_versions.end());
      if (versions.empty()) versions.push_back("any");

      //Find all declared backend requirements that fit one of the tags within the passed tag set.
      for (std::set<sspair>::iterator it = myBackendReqs.begin(); it != myBackendReqs.end(); ++it)
      {
        std::set<str> tagset = backendreq_tagmap[*it];
        if (not Utils::is_disjoint(tags, tagset))
        {
          // For each of the matching backend requirements, set the chosen backend-version pairs as permitted
          for (std::vector<str>::iterator vit = versions.begin() ; vit != versions.end(); ++vit)
          {
            setPermittedBackend(it->first, be, *vit);
          }
        }
      }

    }

    /// Add a single permitted backend version
    void module_functor_common::setPermittedBackend(str req, str be, str ver)
    {
      sspair key;
      if (backendreq_types.find(req) != backendreq_types.end())
      {
        key = std::make_pair(req, backendreq_types[req]);
      }
      else
      {
        str errmsg = "Error whilst attempting to set permitted backend:";
        errmsg += "\nThe return type of the backend requirement " + req + "is not set."
                  "\nThis probably means the backend requirement has not been declared."
                  "\nThis is " + this->name() + " in " + this->origin() + ".";
        utils_error().raise(LOCAL_INFO,errmsg);
      }
      sspair vector_entry (be,  ver);
      if (permitted_map.find(key) == permitted_map.end())
      {
        std::set<sspair> newvec;
        permitted_map[key] = newvec;
      }
      permitted_map[key].insert(vector_entry);
    }

    /// Add one or more rules that force backends reqs with the same tag to always be resolved from the same backend.
    void module_functor_common::makeBackendMatchingRule(str tag)
    {
      //Strip the tag string of any parentheses, then split it
      Utils::strip_parentheses(tag);
      std::vector<str> tags = Utils::delimiterSplit(tag, ",");

      //Die if no tags were given.
      if (tags.empty())
      {
        str errmsg = "Problem whilst attempting to set backend-matching rule:";
        errmsg +=  "\nA call to FORCE_SAME_BACKEND must include at least one tag!"
                   "\nThis is " + this->name() + " in " + this->origin() + ".";
        utils_error().raise(LOCAL_INFO,errmsg);
      }

      //Work with one tag at a time
      for (std::vector<str>::iterator tagit = tags.begin(); tagit != tags.end(); ++tagit)
      {
        std::set<sspair> matches;
        //Find all declared backend requirements that fit the current tag
        for (std::set<sspair>::iterator it = myBackendReqs.begin(); it != myBackendReqs.end(); ++it)
        {
          //Test if the current tag is amongst the tags listed for the current backend requirement
          std::set<str> its_tags = backendreq_tagmap[*it];
          if ( std::find(its_tags.begin(), its_tags.end(), *tagit) != its_tags.end() )
          {
            //It is; now place the current backend requirement into the set of matches
            matches.insert(*it);
          }
        }
        //Save the matched set of backend requirements as needing to be filled using the same backend.
        myForcedMatches[*tagit] = matches;
      }

      //Note that overlapping sets are explicitly left unmerged, as the common elements
      //may or may not be activated in a given scan, making the disjointedness of the
      //different sets determinable only at resolution time, not initialisation time.

    }

    /// Add a rule indicating that classes from a given backend must be available
    void module_functor_common::setRequiredClassloader(str be, str ver, str safe_ver)
    {
      // Add the rule.
      required_classloading_backends[be].insert(ver);
      // Add a dependency on the backend's initialisation function.
      sspair be_ini_quantity(be + "_" + safe_ver + "_init", "void");
      if (std::find(myDependencies.begin(), myDependencies.end(), be_ini_quantity) == myDependencies.end())
      {
        myDependencies.insert(be_ini_quantity);
      }
    }

    /// Indicate to the functor which backends are actually loaded and working
    void module_functor_common::notifyOfBackends(std::map<str, std::set<str> > be_ver_map)
    {
      missing_backends.clear();
      // Loop over all the backends that are needed for this functor to work.
      for (auto it = required_classloading_backends.begin(); it != required_classloading_backends.end(); ++it)
      {
        // Check to make sure some version of the backend in question is connected.
        if (be_ver_map.find(it->first) == be_ver_map.end())
        {
          this->myStatus = -3;
          missing_backends.push_back(it->first);
        }
        else
        {  // Loop over all the versions of the backend that are needed for this functor to work.
          for (auto jt = it->second.begin(); jt != it->second.end(); ++jt)
          {
            std::set<str> versions = be_ver_map.at(it->first);
            // Check that the specific version needed is connected.
            if (versions.find(*jt) == versions.end())
            {
              this->myStatus = -3;
              missing_backends.push_back(it->first + ", v" + *jt);
            }
          }
        }
      }
    }

    /// Set the ordered list of pointers to other functors that should run nested in a loop managed by this one
    void module_functor_common::setNestedList (std::vector<functor*> &newNestedList)
    {
      if (iCanManageLoops)
      {
        myNestedFunctorList = newNestedList;
      }
      else
      {
        str errmsg = "This module functor is not permitted to manage";
        errmsg +=  "\nloops, so you cannot set its nested functor list."
                   "\nThis is " + this->name() + " in " + this->origin() + ".";
        utils_error().raise(LOCAL_INFO,errmsg);
      }
    }

    /// Resolve a dependency using a pointer to another functor object
    void module_functor_common::resolveDependency (functor* dep_functor)
    {
      sspair key (dep_functor->quantity());
      if (std::find(myDependencies.begin(), myDependencies.end(), key) == myDependencies.end())
      {
        str errmsg = "Cannot resolve dependency:";
        errmsg +=  "\nFunction " + myName + " in " + myOrigin + " does not depend on"
                   "\ncapability " + key.first + " with type = " + key.second + ".";
        utils_error().raise(LOCAL_INFO,errmsg);
      }
      else
      {
        if (dependency_map.find(key) != dependency_map.end()) (*dependency_map[key])(dep_functor,this);
        // propagate purpose from next to next-to-output nodes
        dep_functor->setPurpose(this->myPurpose);
      }
    }

    // Set this functor's loop manager (if it has one)
    void module_functor_common::resolveLoopManager (functor* dep_functor)
    {
      if (dep_functor->capability() != myLoopManagerCapability or not dep_functor->canBeLoopManager())
      {
        sspair key (dep_functor->quantity());
        str errmsg = "Cannot set loop manager for nested functor:";
        errmsg +=  "\nFunction " + myName + " in " + myOrigin + " does not need a loop manager with"
                   "\ncapability " + key.first + ".";
        utils_error().raise(LOCAL_INFO,errmsg);
      }
      myLoopManager = dep_functor;
    }

    /// Resolve a backend requirement using a pointer to another functor object
    void module_functor_common::resolveBackendReq (functor* be_functor)
    {

      sspair key (be_functor->quantity());

      //First make sure that the proposed backend function fulfills a known requirement of the module function.
      if (backendreq_map.find(key) != backendreq_map.end())
      {

        sspair proposal (be_functor->origin(), be_functor->version());  //Proposed backend-version pair
        sspair generic_proposal (be_functor->origin(), "any");          //Proposed backend, any version

        if ( //Check for a condition under which the proposed backend function is an acceptable fit for this requirement.
         //Check whether there are have been any permitted backends stated for this requirement (if not, anything goes).
         (permitted_map.find(key) == permitted_map.end()) ||
         //Iterate over the vector of backend-version pairs for this requirement to see if all versions of the
         //proposed backend have been explicitly permitted.
         (std::find(permitted_map[key].begin(), permitted_map[key].end(), generic_proposal) != permitted_map[key].end()) ||
         //Iterate over the vector of backend-version pairs again to see if the specific backend version
         //proposed had been explicitly permitted.
         (std::find(permitted_map[key].begin(), permitted_map[key].end(), proposal) != permitted_map[key].end()) )
        {

          //One of the conditions was met, so do the resolution.
          (*backendreq_map[key])(be_functor);

          //Set this backend functor's status to active.
          be_functor->setStatus(2);

          //If this is also the condition under which any backend-conditional dependencies should be activated, do it.
          std::set<sspair> deps_to_activate = backend_conditional_dependencies(be_functor);
          for (std::set<sspair>::iterator it = deps_to_activate.begin() ; it != deps_to_activate.end(); ++it)
          {
            myDependencies.insert(*it);
          }

          // Add a dependency on the initialisation function of the backend that this backend function hails from (if not done already).
          sspair be_ini_quantity(be_functor->origin() + "_" + be_functor->safe_version() + "_init", "void");
          if (std::find(myDependencies.begin(), myDependencies.end(), be_ini_quantity) == myDependencies.end())
          {
            myDependencies.insert(be_ini_quantity);
          }

          //Check if this backend requirement is part of a group.
          str group = backendreq_groups[key];
          if (group != "none")
          {
            //If it is part of a group, make sure that group has actually been declared.
            if (chosenReqsFromGroups.find(group) != chosenReqsFromGroups.end() )
            {
              //If it is part of a group, make sure another backend requirement from the same group has not already been activated.
              if (chosenReqsFromGroups[group] == "none")
              {
                //If not, then this this specific backend requirement is now the active one within its group.
                chosenReqsFromGroups[group] = key.first;
              }
              else //This backend requirement is not the first from its group to be resolved.
              {
                str errmsg = "Cannot resolve backend requirement in group " + group + ":";
                errmsg +=  "\nFunction " + myName + " in " + myOrigin + " has already had backend "
                           "\nrequirement " + chosenReqsFromGroups[group] + " from the same group filled.";
                utils_error().raise(LOCAL_INFO,errmsg);
              }
            }
            else //This backend requirement is part of group that was not declared.
            {
              str errmsg = "Cannot resolve backend requirement in group " + group + ":";
              errmsg +=  "\nThis group has not been declared.  Please add"
                         "\n BACKEND_GROUP("+group+")"
                         "\nTo the rollcall declaration of " + myName + " in " + myOrigin + ".";
              utils_error().raise(LOCAL_INFO,errmsg);
            }
          }

        }

        else //The proposed backend function is not an acceptable fit for this requirement.
        {
          str errmsg = "Cannot resolve backend requirement:";
          errmsg +=  "\nBackend capability " + key.first + " with type " + key.second +
                     "\nrequired by function " + myName + " in " + myOrigin + " is not permitted"
                     "\nto use " + proposal.first + ", version " + proposal.second + ".";
          utils_error().raise(LOCAL_INFO,errmsg);
        }

      }

      else //The proposed backend function does not fulfill any known requirement of the module function.
      {
        str errmsg = "Cannot resolve backend requirement:";
        errmsg +=  "\nFunction " + myName + " in " + myOrigin + " does not require"
                   "\nbackend capability " + key.first + " with type " + key.second + ".";
        utils_error().raise(LOCAL_INFO,errmsg);
      }

    }

    /// Construct the list of known models only if it doesn't yet exist
    void module_functor_common::fill_activeModelFlags()
    {
      // Construct the list of known models only if it doesn't yet exist
      if (activeModelFlags.empty())
      {
        // First get all the explicitly allowed models.
        for (auto it = allowedModels.begin(); it != allowedModels.end(); ++it) { activeModelFlags[*it] = false; }
        // Next get all the models in groups
        for (auto it = modelGroups.begin(); it != modelGroups.end(); ++it)
        { for (auto jt = it->second.begin(); jt != it->second.end(); ++jt) { activeModelFlags[*jt] = false; } }
        // Next get all the models mentioned in conditional dependencies and backend reqs
        for (auto it = myModelConditionalDependencies.begin(); it != myModelConditionalDependencies.end(); ++it) { activeModelFlags[it->first] = false; }
        for (auto it = myModelConditionalBackendReqs.begin();  it != myModelConditionalBackendReqs.end();  ++it) { activeModelFlags[it->first] = false; }
      }
    }

    /// Notify the functor that a certain model is being scanned, so that it can activate its dependencies and backend reqs accordingly.
    void module_functor_common::notifyOfModel(str model)
    {
      // If activeModels hasn't been populated yet, make sure it is.
      fill_activeModelFlags();

      // Now activate the flags for the models that are being used.
      for (auto it = activeModelFlags.begin(); it != activeModelFlags.end(); ++it)
      {
        str activation_candidate = it->first;
        if (myClaw->model_exists(activation_candidate))
        {
          if (myClaw->downstream_of(model, activation_candidate))
          {
            // Found an activation candidate that the model being scanned can be cast to.
            // Assume for now that the candidate will indeed be activated. 
            it->second = true;
            // Compare with models that have already been activated, to avoid activating multiple models of the same lineage.
            for (auto jt = activeModelFlags.begin(); jt != activeModelFlags.end(); ++jt)
            {
              str active_model = jt->first;
              if (activation_candidate != active_model and myClaw->model_exists(active_model) and jt->second)
              {
                // If the already active model can be upcast to the activation candidate, abort the activiation of the candidate.
                if (myClaw->downstream_of(active_model, activation_candidate)) it->second = false;
                // If the candidate can be upcast to the already active model, activate the candidate instead of the already active model.
                if (myClaw->downstream_of(activation_candidate, active_model)) jt->second = false;
<<<<<<< HEAD
                cout << "model: " << model << " " << "model to be activated: " << activation_candidate << "(" << it->second << ") active model: " << active_model << "(" << jt->second << ")" << endl;
                cout << "active model lives below:" << myClaw->downstream_of(active_model, activation_candidate) << endl;
                cout << "activation candidate lives below:" << myClaw->downstream_of(activation_candidate, active_model) << endl;
              }
            }
            cout << "Activate candidate " << activation_candidate << "?" << it->second << endl;
=======
                if (verbose)
                {
                  cout << "model: " << model << " " << "model to be activated: " << activation_candidate << "(" << it->second << ") active model: " << active_model << "(" << jt->second << ")" << endl;
                  cout << "active model lives below:" << myClaw->downstream_of(active_model, activation_candidate) << endl;
                  cout << "activation candidate lives below:" << myClaw->downstream_of(activation_candidate, active_model) << endl;
                }
              }
            }
            if (verbose) cout << "Activate candidate " << activation_candidate << "?" << it->second << endl;
>>>>>>> 145c817f
          }
        }
      }

      // If this model fits any conditional dependencies (or descended from one that can be interpreted as one that fits any), then activate them.
      std::set<sspair> deps_to_activate = model_conditional_dependencies(model);
      for (std::set<sspair>::iterator it = deps_to_activate.begin() ; it != deps_to_activate.end(); ++it)
      {
        myDependencies.insert(*it);
      }
      // If this model fits any conditional backend requirements (or descended from one that can be interpreted as one that fits any), then activate them.
      std::set<sspair> backend_reqs_to_activate = model_conditional_backend_reqs(model);
      if (verbose) cout << "model: " << model << endl;
      for (std::set<sspair>::iterator it = backend_reqs_to_activate.begin() ; it != backend_reqs_to_activate.end(); ++it)
      {
        if (verbose) cout << "req: " << it->first << " " << it->second << endl;
        myResolvableBackendReqs.insert(*it);
        myGroupedBackendReqs[backendreq_groups[*it]].insert(*it);
      }
    }

    // Initialise the memory of this functor.
    void module_functor_common::init_memory()
    {
      int n = (iRunNested ? globlMaxThreads : 1);
      // Reserve enough space to hold as many timing points and recalculation flags as there are slots (threads) allowed
      if(start==NULL)
      {
        #pragma omp critical(module_functor_common_init_memory_start)
        {
          if(start==NULL) start = new std::chrono::time_point<std::chrono::system_clock>[n];
        }
      }
      if(end==NULL)
      {
        #pragma omp critical(module_functor_common_init_memory_end)
        {
          if(end==NULL) end = new std::chrono::time_point<std::chrono::system_clock>[n];
        }
      }
      if(needs_recalculating==NULL)
      {
        #pragma omp critical(module_functor_common_init_memory_needs_recalculating)
        {
          if(needs_recalculating==NULL)
          {
            needs_recalculating = new bool[n];
            std::fill(needs_recalculating, needs_recalculating+n, true);
          }
        }
      }
      if(already_printed==NULL)
      {
        #pragma omp critical(module_functor_common_init_memory_already_printed)
        {
          if(already_printed==NULL)
          {
            already_printed = new bool[n];
            std::fill(already_printed, already_printed+n, false);
          }
        }
      }
      if(already_printed_timing==NULL)
      {
        #pragma omp critical(module_functor_common_init_memory_already_printed_timing)
        {
          if(already_printed_timing==NULL)
          {
            already_printed_timing = new bool[n];
            std::fill(already_printed_timing, already_printed_timing+n, false);
          }
        }
      }
    }

    /// Do pre-calculate timing things
    void module_functor_common::startTiming(int thread_num)
    {
      start[thread_num] = std::chrono::system_clock::now();
    }

    /// Do post-calculate timing things
    void module_functor_common::finishTiming(int thread_num)
    {
      end[thread_num] = std::chrono::system_clock::now();
      std::chrono::duration<double> runtime = end[thread_num] - start[thread_num];
      #pragma omp critical(module_functor_common_finishTiming)
      {
        runtime_average = runtime_average*(1-fadeRate) + fadeRate*runtime.count();
        pInvalidation = pInvalidation*(1-fadeRate) + fadeRate*FUNCTORS_BASE_INVALIDATION_RATE;
      }
      needs_recalculating[thread_num] = false;
    }

  /// Class methods for actual module functors for TYPE=void.

    /// Constructor
    module_functor<void>::module_functor(void (*inputFunction)(),
                                         str func_name,
                                         str func_capability,
                                         str result_type,
                                         str origin_name,
                                         Models::ModelFunctorClaw &claw)
    : module_functor_common(func_name, func_capability, result_type, origin_name, claw),
      myFunction (inputFunction) {}

    /// Calculate method
    /// The "void" specialisation can potentially manage loops,
    /// so there are some extra switches in here to let the signal
    /// handler know that it needs to run in threadsafe mode during
    /// execution of this functor.
    void module_functor<void>::calculate()
    {
      if(not emergency_shutdown_begun()) // If emergency shutdown signal has been received, skip everything (does nothing in standalone compile units)
      {
        if (myStatus == -3)                          // Do an explicit status check to hold standalone writers' hands
        {
          std::ostringstream ss;
          ss << "Sorry, the function " << origin() << "::" << name()
           << " cannot be used" << endl << "because it requires classes from a backend that you do not have installed."
           << endl << "Missing backends: ";
          for (auto it = missing_backends.begin(); it != missing_backends.end(); ++it) ss << endl << "  " << *it;
          backend_error().raise(LOCAL_INFO, ss.str());
        }
        else if (myStatus == -4)
        {
          std::ostringstream ss;
          ss << "Sorry, the backend initialisation function " << name()
          << " cannot be used" << endl << "because it initialises a backend that you do not have installed!";                 
          backend_error().raise(LOCAL_INFO, ss.str());    
        }
        boost::io::ios_flags_saver ifs(cout);        // Don't allow module functions to change the output precision of cout
        int thread_num = omp_get_thread_num();
        fill_activeModelFlags();                     // If activeModels hasn't been populated yet, make sure it is.
        init_memory();                               // Init memory if this is the first run through.
        if (needs_recalculating[thread_num])
        {
          entering_multithreaded_region();

          logger().entering_module(myLogTag);
          this->startTiming(thread_num);
          try
          {
            this->myFunction();
          }
          catch (invalid_point_exception& e)
          {
            if (not point_exception_raised) acknowledgeInvalidation(e);
            if (omp_get_level()==0)                  // If not in an OpenMP parallel block, throw onwards
            {
              this->finishTiming(thread_num);
              leaving_multithreaded_region();
              throw(e);
            } 
          }
          this->finishTiming(thread_num);
          logger().leaving_module();         
          leaving_multithreaded_region();
        }
        check_for_shutdown_signal();
      }
      else
      {
        logger() << "Shutdown in progress! Skipping evaluation of functor " << myName << EOM;
      }
    }

    /// Blank print methods
    void module_functor<void>::print(Printers::BasePrinter*, const int, int) {}
    void module_functor<void>::print(Printers::BasePrinter*, const int) {}


    /// @{ Model functor class method definitions

    /// Constructor
    model_functor::model_functor(void (*inputFunction)(ModelParameters &),
                                 str func_name,
                                 str func_capability,
                                 str result_type,
                                 str origin_name,
                                 Models::ModelFunctorClaw &claw)
    : module_functor<ModelParameters>(inputFunction, func_name, func_capability, result_type, origin_name, claw)
    {
      init_memory();
    }

    /// Function for adding a new parameter to the map inside the ModelParameters object
    void model_functor::addParameter(str parname)
    {
      myValue->_definePar(parname);
    }

    /// Function for handing over parameter identities to another model_functor
    void model_functor::donateParameters(model_functor &receiver)
    {
      for(std::map<std::string,double>::const_iterator it = myValue->begin();
          it != myValue->end();
          it++)
      {
        receiver.addParameter(it->first);
      }
    }

    /// @}

    /// @{ Primary model functor class method definitions

    /// Constructor
    primary_model_functor::primary_model_functor(void (*inputFunction)(ModelParameters &),
                                                 str func_name,
                                                 str func_capability,
                                                 str result_type,
                                                 str origin_name,
                                                 Models::ModelFunctorClaw &claw)
    : model_functor(inputFunction, func_name, func_capability, result_type, origin_name, claw) {}

    /// Functor contents raw pointer "get" function
    /// Returns a raw pointer to myValue, so that the contents may be
    /// modified (intended for setting parameter values in primary
    /// ModelParameters objects)
    ModelParameters* primary_model_functor::getcontentsPtr()
    {
      if (this == NULL) functor::failBigTime("getcontentsPtr");
      return myValue;
    }

    /// @}

}<|MERGE_RESOLUTION|>--- conflicted
+++ resolved
@@ -1435,14 +1435,6 @@
                 if (myClaw->downstream_of(active_model, activation_candidate)) it->second = false;
                 // If the candidate can be upcast to the already active model, activate the candidate instead of the already active model.
                 if (myClaw->downstream_of(activation_candidate, active_model)) jt->second = false;
-<<<<<<< HEAD
-                cout << "model: " << model << " " << "model to be activated: " << activation_candidate << "(" << it->second << ") active model: " << active_model << "(" << jt->second << ")" << endl;
-                cout << "active model lives below:" << myClaw->downstream_of(active_model, activation_candidate) << endl;
-                cout << "activation candidate lives below:" << myClaw->downstream_of(activation_candidate, active_model) << endl;
-              }
-            }
-            cout << "Activate candidate " << activation_candidate << "?" << it->second << endl;
-=======
                 if (verbose)
                 {
                   cout << "model: " << model << " " << "model to be activated: " << activation_candidate << "(" << it->second << ") active model: " << active_model << "(" << jt->second << ")" << endl;
@@ -1452,7 +1444,6 @@
               }
             }
             if (verbose) cout << "Activate candidate " << activation_candidate << "?" << it->second << endl;
->>>>>>> 145c817f
           }
         }
       }
