//   GAMBIT: Global and Modular BSM Inference Tool
//   *********************************************
///  \file
///
///  Helper functions for SMInputs struct
///
///  *********************************************
///
///  Authors:
///  <!-- add name and date if you modify -->
///
///  \author Ben Farmer
///          (benjamin.farmer@fysik.su.se)
///  \date 2015 Mar
///
///  *********************************************

#include "gambit/Utils/standalone_error_handlers.hpp"
#include "gambit/Elements/sminputs.hpp"
#include "gambit/Elements/mssm_slhahelp.hpp"

namespace Gambit
{

   // Create an SMInputs struct from an SLHAea object
   SMInputs::SMInputs(SLHAea::Coll& data)
   {
      // Defaults set from PDG 2014.
      // * from http://pdg.lbl.gov/2014/reviews/rpp2014-rev-standard-model.pdf
      // ** from http://pdg.lbl.gov/2014/reviews/rpp2014-rev-phys-constants.pdf
      //  § from http://pdg.lbl.gov/2014/tables/rpp2014-sum-leptons.pdf
      //  @ from http://pdg.lbl.gov/2014/tables/rpp2014-sum-quarks.pdf
      //    (for reference: http://pdg.lbl.gov/2014/reviews/rpp2014-rev-quark-masses.pdf)
      //  $ from http://arxiv.org/abs/1403.4427
      //  ! from http://pdg.lbl.gov/2014/listings/rpp2014-list-z-boson.pdf
      //  & from http://pdg.lbl.gov/2014/listings/rpp2014-list-b-quark.pdf
      //  % from http://pdg.lbl.gov/2014/listings/rpp2014-list-c-quark.pdf
      //  ^ from http://pdg.lbl.gov/2014/reviews/rpp2014-rev-qcd.pdf
      // If more than one source listed, values are equal in both sources.
      // Values in GeV where units apply.
      // SLHA1
      alphainv = SLHAea_get(data,"SMINPUTS",1 , 1.27940010E+02);   // alpha^{-1}(mZ)^MSbar *
      GF       = SLHAea_get(data,"SMINPUTS",2 , 1.16637870E-05);   // G_Fermi **
      alphaS   = SLHAea_get(data,"SMINPUTS",3 , 1.18500000E-01);   // alpha_s(mZ)^MSbar ^
      mZ       = SLHAea_get(data,"SMINPUTS",4 , 9.11876000E+01);   // mZ(pole) !
      mBmB     = SLHAea_get(data,"SMINPUTS",5 , 4.18000000E+00);   // mb(mb)^MSbar &
      mT       = SLHAea_get(data,"SMINPUTS",6 , 1.73340000E+02);   // mtop(pole) $
      mTau     = SLHAea_get(data,"SMINPUTS",7 , 1.77682000E+00);   // mtau(pole) §
      mNu3     = SLHAea_get(data,"SMINPUTS",8 ,              0);   // mnu3(pole)
      // SLHA2
      mE       = SLHAea_get(data,"SMINPUTS",11, 5.10998928E-04);   // melectron(pole) § **
      mNu1     = SLHAea_get(data,"SMINPUTS",12,              0);   // mnu1(pole)
      mMu      = SLHAea_get(data,"SMINPUTS",13, 1.05658372E-01);   // mmuon(pole) §
      mNu2     = SLHAea_get(data,"SMINPUTS",14,              0);   // mnu2(pole)
      mD       = SLHAea_get(data,"SMINPUTS",21, 4.80000000E-03);   // md(2 GeV)^MSbar @
      mU       = SLHAea_get(data,"SMINPUTS",22, 2.30000000E-03);   // mu(2 GeV)^MSbar @
      mS       = SLHAea_get(data,"SMINPUTS",23, 9.50000000E-02);   // ms(2 GeV)^MSbar @
      mCmC     = SLHAea_get(data,"SMINPUTS",24, 1.27500000E+00);   // mc(mc)^MSbar %

      // W boson mass
      // This is an output according to SLHA, however in cases where a spectrum generator doesn't run we
<<<<<<< HEAD
      // will still need it, for example in the SMSimpleSpec wrapper.
      mW       = SLHAea_get(data,"MASS", 24, 80.387); // default is world average experimental result
=======
      // will still need it, for example in the SMSimpleSpec wrapper.  Default from numerical-constants.hpp.
      mW       = SLHAea_get(data,"MASS", 24, mw_central_observed);
>>>>>>> 5a453084

      // CKM parameters
      // from http://pdg.lbl.gov/2014/reviews/rpp2014-rev-ckm-matrix.pdf
      CKM.lambda = SLHAea_get(data,"VCKMIN",1, 0.22537);
      CKM.A      = SLHAea_get(data,"VCKMIN",2, 0.814);
      CKM.rhobar = SLHAea_get(data,"VCKMIN",3, 0.117);
      CKM.etabar = SLHAea_get(data,"VCKMIN",4, 0.353);

      // PMNS parameters
      // from     http://pdg.lbl.gov/2014/tables/rpp2014-sum-leptons.pdf
      // see also http://pdg.lbl.gov/2014/reviews/rpp2014-rev-neutrino-mixing.pdf
      // Note: angles given as x = sin^2(2*theta), so I have converted them as:
      // theta = 0.5*arcsin(sqrt(x))
      // CP-violating phases not measured, so I set them to zero.
      PMNS.theta12 = SLHAea_get(data,"UPMNSIN",1, 0.58376); // the solar angle
      PMNS.theta23 = SLHAea_get(data,"UPMNSIN",2, 0.76958); // the atmospheric mixing angle
      PMNS.theta13 = SLHAea_get(data,"UPMNSIN",3, 0.15495);
      PMNS.delta13 = SLHAea_get(data,"UPMNSIN",4, 0);       // the Dirac CP-violating phase
      PMNS.alpha1  = SLHAea_get(data,"UPMNSIN",5, 0);       // the first Majorana CP-violating phase
      PMNS.alpha2  = SLHAea_get(data,"UPMNSIN",6, 0);       // the second CP-violating Majorana phase
   }

   // Return a fresh SLHAea object containing the contents of this object.
   SLHAstruct SMInputs::getSLHAea(bool) const
   {
      SLHAstruct slha;
      this->add_to_SLHAea(slha);
      slhahelp::add_MODSEL_disclaimer(slha, "spectrum");
      return slha;
   }

   // Add the contents of this object to an existing SLHAea object
   void SMInputs::add_to_SLHAea(SLHAea::Coll& data,bool) const
   {
      // SMINPUTS block
      SLHAea_add(data,"SMINPUTS",1 , alphainv, "alpha^{-1}(mZ)^MSbar");
      SLHAea_add(data,"SMINPUTS",2 , GF      , "G_Fermi"             );
      SLHAea_add(data,"SMINPUTS",3 , alphaS  , "alpha_s(mZ)^MSbar"   );
      SLHAea_add(data,"SMINPUTS",4 , mZ      , "mZ(pole)"            );
      SLHAea_add(data,"SMINPUTS",5 , mBmB    , "mb(mb)^MSbar"        );
      SLHAea_add(data,"SMINPUTS",6 , mT      , "mtop(pole)"          );
      SLHAea_add(data,"SMINPUTS",7 , mTau    , "mtau(pole)"          );
      SLHAea_add(data,"SMINPUTS",8 , mNu3    , "mnu3(pole)"          );

      SLHAea_add(data,"SMINPUTS",11, mE      , "melectron(pole)"     );
      SLHAea_add(data,"SMINPUTS",12, mNu1    , "mnu1(pole)"          );
      SLHAea_add(data,"SMINPUTS",13, mMu     , "mmuon(pole)"         );
      SLHAea_add(data,"SMINPUTS",14, mNu2    , "mnu2(pole)"          );
      SLHAea_add(data,"SMINPUTS",21, mD      , "md(2 GeV)^MSbar"     );
      SLHAea_add(data,"SMINPUTS",22, mU      , "mu(2 GeV)^MSbar"     );
      SLHAea_add(data,"SMINPUTS",23, mS      , "ms(2 GeV)^MSbar"     );
      SLHAea_add(data,"SMINPUTS",24, mCmC    , "mc(mc)^MSbar"        );

      // VCKMIN block
      SLHAea_add(data,"VCKMIN",1, CKM.lambda, "lambda");
      SLHAea_add(data,"VCKMIN",2, CKM.A     , "A"     );
      SLHAea_add(data,"VCKMIN",3, CKM.rhobar, "rhobar");
      SLHAea_add(data,"VCKMIN",4, CKM.etabar, "etabar");

      // UPMNSIN block
      SLHAea_add(data,"UPMNSIN",1, PMNS.theta12, "theta12 (solar angle)");
      SLHAea_add(data,"UPMNSIN",2, PMNS.theta23, "theta12 (atmospheric mixing angle)");
      SLHAea_add(data,"UPMNSIN",3, PMNS.theta13, "theta13");
      SLHAea_add(data,"UPMNSIN",4, PMNS.delta13, "delta13 (Dirac CP-violating phase)");
      SLHAea_add(data,"UPMNSIN",5, PMNS.alpha1 , "alpha1 (first Majorana CP-violating phase)" );
      SLHAea_add(data,"UPMNSIN",6, PMNS.alpha2 , "alpha2 (second CP-violating Majorana phase)");

      // MASS block
      SLHAea_add(data,"MASS", 24, mW, "mW(pole)");

      return;
   }


} // end namespace Gambit
<|MERGE_RESOLUTION|>--- conflicted
+++ resolved
@@ -59,13 +59,8 @@
 
       // W boson mass
       // This is an output according to SLHA, however in cases where a spectrum generator doesn't run we
-<<<<<<< HEAD
-      // will still need it, for example in the SMSimpleSpec wrapper.
-      mW       = SLHAea_get(data,"MASS", 24, 80.387); // default is world average experimental result
-=======
       // will still need it, for example in the SMSimpleSpec wrapper.  Default from numerical-constants.hpp.
       mW       = SLHAea_get(data,"MASS", 24, mw_central_observed);
->>>>>>> 5a453084
 
       // CKM parameters
       // from http://pdg.lbl.gov/2014/reviews/rpp2014-rev-ckm-matrix.pdf
