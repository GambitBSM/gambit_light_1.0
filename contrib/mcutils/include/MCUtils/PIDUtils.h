// -*- C++ -*-
//
// This file is part of MCUtils -- https://bitbucket.org/andybuckley/mcutils
// Copyright (C) 2013-2016 Andy Buckley <andy.buckley@cern.ch>
//
// Embedding of MCUtils code in other projects is permitted provided this
// notice is retained and the MCUtils namespace and include path are changed.
//
#pragma once

/// @file Utility functions for querying PDG ID codes (many from HepPID)
/// @author Andy Buckley <andy.buckley@cern.ch>

#include "HEPUtils/MathUtils.h"
#include "MCUtils/PIDCodes.h"

namespace MCUtils {
  namespace PID {

    using HEPUtils::in_closed_range;
    using HEPUtils::in_range;


    /// @name Utility functions
    //@{

    /// Absolute value
    /// @deprecated Just use abs()!
    inline int abspid(int pid) { return abs(pid); }

    ///  PID digits (base 10) are: n nr nl nq1 nq2 nq3 nj
    ///  The Location enum provides a convenient index into the PID.
    enum Location { nj=1, nq3, nq2, nq1, nl, nr, n, n8, n9, n10 };

    /// Split the PID into constituent integers
    inline unsigned short _digit(Location loc, int pid) {
      //  PID digits (base 10) are: n nr nl nq1 nq2 nq3 nj (cf. Location)
      int numerator = (int) std::pow(10.0, (loc-1));
      return (abs(pid)/numerator) % 10;
    }

    /// Returns everything beyond the 7th digit (e.g. outside the numbering scheme)
    inline int _extraBits(int pid) {
      return abs(pid)/10000000;
    }

    /// @brief Return the first two digits if this is a "fundamental" particle
    /// @note ID = 100 is a special case (internal generator ID's are 81-100)
    inline int _fundamentalID(int pid) {
      if (_extraBits(pid) > 0) return 0;
      if (_digit(nq2,pid) == 0 && _digit(nq1,pid) == 0) {
        return abs(pid) % 10000;
      } else if (abs(pid) <= 100) {
        return abs(pid);
      } else {
        return 0;
      }
    }

    //@}


    /// @name Nucleus/ion functions
    //@{

    /// @brief Is this a nucleus PID?
    ///
    /// This implements the 2006 Monte Carlo nuclear code scheme.
    /// Ion numbers are +/- 10LZZZAAAI.
    /// AAA is A - total baryon number
    /// ZZZ is Z - total charge
    /// L is the total number of strange quarks.
    /// I is the isomer number, with I=0 corresponding to the ground state.
    inline bool isNucleus(int pid) {
      // a proton can also be a Hydrogen nucleus
      if (abs(pid) == 2212) return true;
      // new standard: +/- 10LZZZAAAI
      if ((_digit(n10,pid) == 1) && (_digit(n9,pid) == 0)) {
        // charge should always be less than or equal to baryon number
        // the following line is A >= Z
        if ((abs(pid)/10)%1000 >= (abs(pid)/10000)%1000) return true;
      }
      return false;
    }

    /// Get the atomic number (number of protons) in a nucleus/ion
    /// @note Ion numbers are +/- 10LZZZAAAI.
    inline int Z(int pid) {
      // A proton can also be a Hydrogen nucleus
      if (abs(pid) == 2212) { return 1; }
      if (isNucleus(pid)) return (abs(pid)/10000)%1000;
      return 0;
    }

    /// Get the atomic weight (number of nucleons) in a nucleus/ion
    /// @note Ion numbers are +/- 10LZZZAAAI.
    inline int A(int pid) {
      // a proton can also be a Hydrogen nucleus
      if (abs(pid) == 2212) { return 1; }
      if (isNucleus(pid)) return (abs(pid)/10)%1000;
      return 0;
    }

    /// If this is a nucleus (ion), get nLambda
    /// @note Ion numbers are +/- 10LZZZAAAI.
    inline int lambda(int pid) {
      // a proton can also be a Hydrogen nucleus
      if (abs(pid) == 2212) { return 0; }
      if (isNucleus(pid)) return _digit(n8,pid);
      return 0;
    }

    //@}


    /// @name Quark composite functions
    //@{

    /// Is this a pomeron, odderon, or generic reggeon?
    inline bool isReggeon(int pid) {
      return pid == 110 || pid == 990 || pid == 9990;
    }

    /// Check to see if this is a valid meson
    inline bool isMeson(int pid) {
      if (_extraBits(pid) > 0) return false;
<<<<<<< HEAD
      if (abs(pid) <= 100) return false;
=======
      const int aid = abs(pid);
      if (aid == 130 || aid == 310 || aid == 210) return true; //< special cases for kaons
      if (aid <= 100) return false;
>>>>>>> 78cf1a45
      if (_digit(nq1,pid) != 0) return false;
      if (_digit(nq2,pid) == 0) return false;
      if (_digit(nq3,pid) == 0) return false;
      if (_digit(nq2,pid) < _digit(nq3,pid)) return false;
<<<<<<< HEAD
      const int aid = abs(pid);
      if (aid == 130 || aid == 310 || aid == 210) return true;
=======
>>>>>>> 78cf1a45
      // EvtGen uses some odd numbers
      /// @todo Remove special-casing for EvtGen
      if (aid == 150 || aid == 350 || aid == 510 || aid == 530) return true;
      // Pomeron, Reggeon, etc.
      if (isReggeon(pid)) return false; //true; //< WTF?
      // Check for illegal antiparticles
      if (_digit(nj,pid) > 0 && _digit(nq3,pid) > 0 && _digit(nq2,pid) > 0 && _digit(nq1,pid) == 0) {
        return !(_digit(nq3,pid) == _digit(nq2,pid) && pid < 0);
      }
      return false;
    }

    /// Check to see if this is a valid baryon
    inline bool isBaryon(int pid) {
      if (_extraBits(pid) > 0) return false;
      if (abs(pid) <= 100) return false;
      if (_fundamentalID(pid) <= 100 && _fundamentalID(pid) > 0) return false;
<<<<<<< HEAD
      if (abs(pid) == 2110 || abs(pid) == 2210) return true;
      if (_digit(nq1,pid) == 0) return false;
      if (_digit(nq2,pid) == 0) return false;
      if (_digit(nq3,pid) == 0) return false;
      if (_digit(nq1,pid) < _digit(nq2,pid)) return false;
      if (_digit(nq2,pid) < _digit(nq3,pid)) return false;
      if (_digit(nj,pid) > 0  && _digit(nq3,pid) > 0 && _digit(nq2,pid) > 0 && _digit(nq1,pid) > 0) return true;
      return false;
=======
      if (abs(pid) == 2110 || abs(pid) == 2210) return true; ///< @todo Why this special case with nJ = 0? What are these? Not listed in RPP MC doc...
      if (_digit(nj,pid) == 0) return false;
      if (_digit(nq1,pid) == 0 || _digit(nq2,pid) == 0 || _digit(nq3,pid) == 0) return false;
      return true;
      /// @todo This is more correct by the definition, but the PDG's entries 1212, 1214, 1216, 1218 and 2122, 2124, 2126, 2128 come out as invalid
      // if ((_digit(nq1,pid) >= _digit(nq2,pid) && _digit(nq2,pid) >= _digit(nq3,pid)) ||
      //     (_digit(nq1,pid) > _digit(nq3,pid) && _digit(nq3,pid) > _digit(nq2,pid)) || //< case 6b for lighter quarks in J=1
      //     (_digit(nq3,pid) > _digit(nq1,pid) && _digit(nq1,pid) > _digit(nq2,pid))) //< case 6e for extra states in excited multiplets
      //   return true;
      // return false;
>>>>>>> 78cf1a45
    }

    // Check to see if this is a valid diquark
    inline bool isDiquark(int pid) {
      if (_extraBits(pid) > 0) return false;
      if (abs(pid) <= 100) return false;
      if (_fundamentalID(pid) <= 100 && _fundamentalID(pid) > 0) return false;
      if (_digit(nq1,pid) == 0) return false;
      if (_digit(nq2,pid) == 0) return false;
      if (_digit(nq3,pid) != 0) return false;
      if (_digit(nq1,pid) < _digit(nq2,pid)) return false;
      if (_digit(nj,pid) > 0  && _digit(nq3,pid) == 0 && _digit(nq2,pid) > 0 && _digit(nq1,pid) > 0) return true; // diquark signature
      // EvtGen uses the diquarks for quark pairs, so, for instance, 5501 is a valid "diquark" for EvtGen
      // if (_digit(nj) == 1 && _digit(nq2) == _digit(nq1)) {    // illegal
      //    return false;
      // } else {
      //  return true;
      // }
      return false;
    }
    /// @deprecated Use the nicer capitalisation isDiquark(pid)
    inline bool isDiQuark(int pid) { return isDiquark(pid); }

    /// Check to see if this is a valid pentaquark
    inline bool isPentaquark(int pid) {
      // a pentaquark is of the form 9abcdej,
      // where j is the spin and a, b, c, d, and e are quarks
      if (_extraBits(pid) > 0) return false;
      if (_digit(n,pid) != 9)  return false;
      if (_digit(nr,pid) == 9 || _digit(nr,pid) == 0)  return false;
      if (_digit(nj,pid) == 9 || _digit(nl,pid) == 0)  return false;
      if (_digit(nq1,pid) == 0)  return false;
      if (_digit(nq2,pid) == 0)  return false;
      if (_digit(nq3,pid) == 0)  return false;
      if (_digit(nj,pid) == 0)  return false;
      // check ordering
      if (_digit(nq2,pid) > _digit(nq1,pid))  return false;
      if (_digit(nq1,pid) > _digit(nl,pid))  return false;
      if (_digit(nl,pid) > _digit(nr,pid))  return false;
      return true;
    }

    /// Is this a valid hadron ID?
    inline bool isHadron(int pid) {
      if (_extraBits(pid) > 0) return false;
<<<<<<< HEAD
      if (isMeson(pid))   return true;
      if (isBaryon(pid))  return true;
=======
      if (isMeson(pid)) return true;
      if (isBaryon(pid)) return true;
>>>>>>> 78cf1a45
      if (isPentaquark(pid)) return true;
      return false;
    }

    //@}


    /// @name More general particle class identification functions
    //@{

    /// Is this a valid lepton ID?
    inline bool isLepton(int pid) {
      if (_extraBits(pid) > 0) return false;
      if (_fundamentalID(pid) >= 11 && _fundamentalID(pid) <= 18) return true;
      return false;
    }

    /// Is this a fundamental SUSY particle?
    inline bool isSUSY(int pid) {
      // Fundamental SUSY particles have n = 1 or 2
      if (_extraBits(pid) > 0) return false;
      if (_digit(n,pid) != 1 && _digit(n,pid) != 2)  return false;
      if (_digit(nr,pid) != 0)  return false;
      // Check fundamental part for SM PID on which it is based
      if (_fundamentalID(pid) == 0)  return false;
      return true;
    }

    /// Is this an R-hadron?
    inline bool isRhadron(int pid) {
      // An R-hadron is of the form 10abcdj,
      // where j is the spin and a, b, c, and d are quarks or gluons
      if (_extraBits(pid) > 0) return false;
      if (_digit(n,pid) != 1)  return false;
      if (_digit(nr,pid) != 0)  return false;
      // Make sure this isn't a SUSY particle
      if (isSUSY(pid)) return false;
      // All R-hadrons have at least 3 core digits
      if (_digit(nq2,pid) == 0)  return false;
      if (_digit(nq3,pid) == 0)  return false;
      if (_digit(nj,pid) == 0)  return false;
      return true;
    }
    inline bool isRHadron(int pid) { return isRhadron(pid); }

    /// Is this a technicolor particle?
    inline bool isTechnicolor(int pid) {
      if (_extraBits(pid) > 0) return false;
      return _digit(n,pid) == 3;
    }

    /// Is this an excited (composite) quark or lepton?
    inline bool isExcited(int pid) {
      if (_extraBits(pid) > 0) return false;
      return _digit(n,pid) == 4;
    }

    /// Is this a Kaluza-Klein excitation?
    inline bool isKK(int pid) {
      if (_extraBits(pid) > 0) return false;
      const int ndigit = _digit(n,pid);
      return ndigit == 5 || ndigit == 6;
    }

    /// Is this a graviton?
    inline bool isGraviton(int pid) {
      return pid == 39;
    }

    /// Is this a BSM particle (including graviton)?
    inline bool isBSM(int pid) {
      return isSUSY(pid) || isRhadron(pid) || isTechnicolor(pid) ||
        isExcited(pid) || isKK(pid) || isGraviton(pid);
    }

    /// Check to see if this is a valid PID (i.e. matches any known scheme)
    inline bool _isValid(int pid) {
      // Starting with 99 means anything goes (but nothing is known)
      if (_digit(n,pid) == 9 && _digit(nr,pid) == 9) return true;
      // Check that extra bits are only used for nuclei
      if (_extraBits(pid) > 0) return isNucleus(pid);
      // Check that it fits into a standard non-nucleus convention
      if (isBSM(pid)) return true;
      if (isHadron(pid)) return true;
<<<<<<< HEAD
      if (_digit(n,pid) == 9 && _digit(nr,pid) == 0) return false; // could only have been a tentative hadron
=======
      if (_digit(n,pid) == 9 && _digit(nr,pid) == 0) return false; // could only have been a tentative hadron, but !isHadron
>>>>>>> 78cf1a45
      if (isDiquark(pid)) return true;
      if (isReggeon(pid)) return true;
      // // Quark digit orderings required by the standard
      // if (_digit(nq1,pid) != 0 && _digit(nq1,pid) < _digit(nq2,pid)) return false;
      // if (_digit(nq2,pid) != 0 && _digit(nq2,pid) < _digit(nq3,pid)) return false;
      // Final check on fundamental ID
      return (_fundamentalID(pid) > 0);
    }
    inline bool isValid(int pid) { return _isValid(pid); }

    //@}


    /// @name Parton content functions
    //@{

    inline bool _hasQ(int pid, int q) {
      if (abs(pid) == q) return true; //< trivial case!
      if (!_isValid(pid)) return false;
      if (_extraBits(pid) > 0) return false;
      if (_fundamentalID(pid) > 0) return false;
      return _digit(nq3,pid) == q || _digit(nq2,pid) == q || _digit(nq1,pid) == q;
    }

    /// Does this particle contain a down quark?
    inline bool hasDown(int pid) { return _hasQ(pid, 1); }
    /// Does this particle contain an up quark?
    inline bool hasUp(int pid) { return _hasQ(pid, 2); }
    /// Does this particle contain a strange quark?
    inline bool hasStrange(int pid) { return _hasQ(pid, 3); }
    /// Does this particle contain a charm quark?
    inline bool hasCharm(int pid) { return _hasQ(pid, 4); }
    /// Does this particle contain a bottom quark?
    inline bool hasBottom(int pid) { return _hasQ(pid, 5); }
    /// Does this particle contain a top quark?
    inline bool hasTop(int pid) { return _hasQ(pid, 6); }

    //@}


    /// @name Angular momentum functions
    //@{

    /// jSpin returns 2J+1, where J is the total spin
    inline int jSpin(int pid) {
      const int fund = _fundamentalID(pid);
      if (fund > 0) {
        // some of these are known
        if (fund > 0 && fund < 7) return 2;
        if (fund == 9) return 3;
        if (fund > 10 && fund < 17) return 2;
        if (fund > 20 && fund < 25) return 3;
        return 0;
      } else if (_extraBits(pid) > 0) {
        return 0;
      }
      return abs(pid) % 10;
    }

    /// sSpin returns 2S+1, where S is the spin
    inline int sSpin(int pid) {
      // Handle invalid cases first
      if (!isMeson(pid)) return 0;
      if (_digit(n,pid) == 9 && _digit(nr,pid) == 0) return 0; // tentative ID
      // Special generic DM particles with defined spins
      const int fund = _fundamentalID(pid);
      if (fund == 51 || fund == 54) return 1;
      if (fund == 52) return 2;
      if (fund == 53 || fund == 55) return 3;
      // Calculate from nl and nj digits
      const int inl = _digit(nl,pid);
      const int js = _digit(nj,pid);
      if (inl == 0 && js >= 3) return 1;
      else if (inl == 0  && js == 1) return 0;
      else if (inl == 1  && js >= 3) return 0;
      else if (inl == 2  && js >= 3) return 1;
      else if (inl == 1  && js == 1) return 1;
      else if (inl == 3  && js >= 3) return 1;
      // Default to zero
      return 0;
    }

    /// lSpin returns 2L+1, where L is the orbital angular momentum
    inline int lSpin(int pid) {
      // Handle invalid cases first
      if (!isMeson(pid)) return 0;
      if (_digit(n,pid) == 9 && _digit(nr,pid) == 0) return 0; // tentative ID
      // Calculate from nl and nj digits
      const int inl = _digit(nl,pid);
      const int js = _digit(nj,pid);
      if (inl == 0 && js == 3) return 0;
      else if (inl == 0 && js == 5) return 1;
      else if (inl == 0 && js == 7) return 2;
      else if (inl == 0 && js == 9) return 3;
      else if (inl == 0 && js == 1) return 0;
      else if (inl == 1 && js == 3) return 1;
      else if (inl == 1 && js == 5) return 2;
      else if (inl == 1 && js == 7) return 3;
      else if (inl == 1 && js == 9) return 4;
      else if (inl == 2 && js == 3) return 1;
      else if (inl == 2 && js == 5) return 2;
      else if (inl == 2 && js == 7) return 3;
      else if (inl == 2 && js == 9) return 4;
      else if (inl == 1 && js == 1) return 1;
      else if (inl == 3 && js == 3) return 2;
      else if (inl == 3 && js == 5) return 3;
      else if (inl == 3 && js == 7) return 4;
      else if (inl == 3 && js == 9) return 5;
      // Default to zero
      return 0;
    }

    //@}


    /// @name Charge functions
    //@{

<<<<<<< HEAD
    /// Three times the charge (as integer)
    inline int threeCharge(int pid) {
=======
    /// Three times the EM charge (as integer)
    inline int charge3(int pid) {
>>>>>>> 78cf1a45
      static int ch100[100] = { -1, 2,-1, 2,-1, 2,-1, 2, 0, 0,
                                -3, 0,-3, 0,-3, 0,-3, 0, 0, 0,
                                0, 0, 0, 3, 0, 0, 0, 0, 0, 0,
                                0, 0, 0, 3, 0, 0, 3, 0, 0, 0,
                                0, -1, 0, 0, 0, 0, 0, 0, 0, 0,
                                0, 6, 3, 6, 0, 0, 0, 0, 0, 0,
                                0, 0, 0, 0, 0, 0, 0, 0, 0, 0,
                                0, 0, 0, 0, 0, 0, 0, 0, 0, 0,
                                0, 0, 0, 0, 0, 0, 0, 0, 0, 0,
                                0, 0, 0, 0, 0, 0, 0, 0, 0, 0 };
      const unsigned short q1 = _digit(nq1,pid);
      const unsigned short q2 = _digit(nq2,pid);
      const unsigned short q3 = _digit(nq3,pid);
      const int ida = abs(pid);
      const int sid = _fundamentalID(pid);
      int charge = 0;
      if (ida == 0 || _extraBits(pid) > 0) {// ion or illegal
        return 0;
      } else if (sid > 0 && sid <= 100) {// use table
        if (ida == 1000017 || ida == 1000018 || ida == 1000034) charge = 0;
        else if (ida > 1000050 && ida <= 1000060) charge = 0; // ?
        else if (ida > 50 && ida <= 60) charge = 0; // Generic DM
        else if (ida == 5100061 || ida == 5100062) charge = 6;
        else charge = ch100[sid-1];
      } else if (_digit(nj,pid) == 0) {// KL, Ks, or undefined
        return 0;
      } else if (isMeson(pid)) {// mesons
        if (q2 == 3 || q2 == 5) {
          charge = ch100[q3-1] - ch100[q2-1];
        } else {
          charge = ch100[q2-1] - ch100[q3-1];
        }
      } else if (isDiQuark(pid)) {// diquarks
        charge = ch100[q2-1] + ch100[q1-1];
      } else if (isBaryon(pid)) {// baryons
        charge = ch100[q3-1] + ch100[q2-1] + ch100[q1-1];
      } else {// unknown
        return 0;
      }
      if (pid < 0) charge *= -1;
      return charge;
    }

    /// Alias for charge3
    /// @deprecated Prefer charge3
    inline int threeCharge(int pid) { return charge3(pid); }

    /// Return the absolute value of 3 times the EM charge
    inline int abscharge3(int pid) { return std::abs(charge3(pid)); }

    /// Return the EM charge (as floating point)
    inline double charge(int pid) { return charge3(pid)/3.0; }

    /// Return the EM charge (as floating point)
    inline double abscharge(int pid) { return std::abs(charge(pid)); }

    //@}


    /// @name General PID-based classifier functions
    //@{

    /// Determine if the particle is electrically charged
    inline bool isCharged(int pid) {
      return charge3(pid) != 0;
    }

    /// Determine if the particle is electrically neutral
    inline bool isNeutral(int pid) {
      return charge3(pid) == 0;
    }

    //@}


    /// @name Fundamental particles
    //@{

    /// Determine if the PID is that of a quark
    inline bool isQuark(int pid) {
      return in_closed_range(abs(pid), 1, 6);
    }

    /// Determine if the PID is that of a gluon
    inline bool isGluon(int pid) {
      return pid == GLUON;
    }

    /// Determine if the PID is that of a parton (quark or gluon)
    inline bool isParton(int pid) {
      return isGluon(pid) || isQuark(pid);
    }

    /// Determine if the PID is that of a photon
    inline bool isPhoton(int pid) {
      return pid == PHOTON;
    }

    /// Determine if the PID is that of an electron or positron
    inline bool isElectron(int pid) {
      return abs(pid) == ELECTRON;
    }

    /// Determine if the PID is that of an muon or antimuon
    inline bool isMuon(int pid) {
      return abs(pid) == MUON;
    }

    /// Determine if the PID is that of an tau or antitau
    inline bool isTau(int pid) {
      return abs(pid) == TAU;
    }

    /// Determine if the PID is that of a charged lepton
    inline bool isChLepton(int pid) {
      const long apid = abs(pid);
      return apid == 11 || apid == 13 || apid == 15;
    }

    /// Determine if the PID is that of a neutrino
    inline bool isNeutrino(int pid) {
      const long apid = abs(pid);
      return apid == 12 || apid == 14 || apid == 16;
    }



    /// @todo Add isElectron, Muon, Tau (and +- specific versions?)... and is(Anti)Proton?

    /// Determine if the PID is that of a W+
    inline bool isWplus(int pid) {
      return pid == WPLUSBOSON;
    }

    /// Determine if the PID is that of a W-
    inline bool isWminus(int pid) {
      return pid == WMINUSBOSON;
    }

    /// Determine if the PID is that of a W+-
    inline bool isW(int pid) {
      return abs(pid) == WPLUSBOSON;
    }

    /// Determine if the PID is that of a Z0
    inline bool isZ(int pid) {
      return pid == Z0BOSON;
    }

    /// Determine if the PID is that of an SM/lightest SUSY Higgs
    inline bool isHiggs(int pid) {
      return pid == HIGGSBOSON || pid == 26; //< @todo Check on 26 still needed? (used in HERWIG SUSY, for example)
    }

    /// @todo isSUSYHiggs?

    /// Determine if the PID is that of a t/tbar
    inline bool isTop(int pid) {
      return abs(pid) == 6;
    }

    //@}


    /// @name Hadron and parton flavour classification
    //@{

    /// Determine if the particle is a heavy flavour hadron or parton
    inline bool isHeavyFlavour(int pid) {
      return hasCharm(pid) || hasBottom(pid) || hasTop(pid);
    }

    // /// Determine if the particle is a light-flavour flavour hadron or parton
    // inline bool isLightFlavour(int pid) {
    //   return !isHeavyFlavour();
    // }

    /// Determine if the PID is that of a heavy parton (c,b,t)
    inline bool isHeavyParton(int pid) {
      return isParton(pid) && isHeavyFlavour(pid);
    }

    /// Determine if the PID is that of a light parton (u,d,s)
    inline bool isLightParton(int pid) {
      return isParton(pid) && !isHeavyFlavour(pid);
    }


    /// Determine if the PID is that of a heavy flavour (b or c) meson
    inline bool isHeavyMeson(int pid) {
      return isMeson(pid) && isHeavyFlavour(pid);
    }

    /// Determine if the PID is that of a heavy flavour (b or c) baryon
    inline bool isHeavyBaryon(int pid) {
      return isBaryon(pid) && isHeavyFlavour(pid);
    }

    /// Determine if the PID is that of a heavy flavour (b or c) hadron
    inline bool isHeavyHadron(int pid) {
      return isHadron(pid) && isHeavyFlavour(pid);
    }

    /// Determine if the PID is that of a light flavour (not b or c) meson
    inline bool isLightMeson(int pid) {
      return isMeson(pid) && !isHeavyFlavour(pid);
    }

    /// Determine if the PID is that of a light flavour (not b or c) baryon
    inline bool isLightBaryon(int pid) {
      return isBaryon(pid) && !isHeavyFlavour(pid);
    }

    /// Determine if the PID is that of a light flavour (not b or c) hadron
    inline bool isLightHadron(int pid) {
      return isHadron(pid) && !isHeavyFlavour(pid);
    }


    /// Determine if the PID is that of a b-meson.
    inline bool isBottomMeson(int pid) {
      return hasBottom(pid) && isMeson(pid);
    }

    /// Determine if the PID is that of a b-baryon.
    inline bool isBottomBaryon(int pid) {
      return hasBottom(pid) && isBaryon(pid);
    }

    /// Determine if the PID is that of a b-hadron.
    inline bool isBottomHadron(int pid) {
      return hasBottom(pid) && isHadron(pid);
    }


    /// @brief Determine if the PID is that of a c-meson.
    ///
    /// @note Specifically, the _heaviest_ quark is a c: a B_c is a b-meson and NOT a c-meson.
    /// Charmonia (closed charm) are counted as c-mesons here.
    inline bool isCharmMeson(int pid) {
      return isMeson(pid) && hasCharm(pid) &&
        !hasBottom(pid);
    }

    /// @brief Determine if the PID is that of a c-baryon.
    ///
    /// @note Specifically, the _heaviest_ quark is a c: a baryon containing a b & c
    /// is a b-baryon and NOT a c-baryon. To test for the simpler case, just use
    /// a combination of hasCharm() and isBaryon().
    inline bool isCharmBaryon(int pid) {
      return isBaryon(pid) && hasCharm(pid) &&
        !hasBottom(pid);
    }

    /// Determine if the PID is that of a c-hadron.
    ///
    /// @note Specifically, the _heaviest_ quark is a c: a baryon containing a b & c
    /// is a b-baryon and NOT a c-baryon. To test for the simpler case, just use
    /// a combination of hasCharm() and isBaryon().
    inline bool isCharmHadron(int pid) {
      return isHadron(pid) && hasCharm(pid) &&
        !hasBottom(pid);
    }


    /// Determine if the PID is that of a strange meson
    ///
    /// @note Specifically, the _heaviest_ quark is an s: if it also contains
    /// either charm or bottom, it is not considered to be a strange hadron.
    inline bool isStrangeMeson(int pid) {
      return isMeson(pid) && hasStrange(pid) &&
        !(hasBottom(pid) || hasCharm(pid));
    }

    /// Determine if the PID is that of a strange baryon
    ///
    /// @note Specifically, the _heaviest_ quark is an s: if it also contains
    /// either charm or bottom, it is not considered to be a strange hadron.
    inline bool isStrangeBaryon(int pid) {
      return isBaryon(pid) && hasStrange(pid) &&
        !(hasBottom(pid) || hasCharm(pid));
    }

    /// Determine if the PID is that of a strange hadron
    ///
    /// @note Specifically, the _heaviest_ quark is an s: if it also contains
    /// either charm or bottom, it is not considered to be a strange hadron.
    inline bool isStrangeHadron(int pid) {
      return isHadron(pid) && hasStrange(pid) &&
        !(hasBottom(pid) || hasCharm(pid));
    }

    //@}


    /// @name Interaction classifiers
    //@{

    /// Determine if the PID is that of a strongly interacting particle
    inline bool isStrongInteracting(int pid) {
      return isParton(pid) || isHadron(pid);
    }

    /// Determine if the PID is that of a electromagnetically interacting particle
    inline bool isEMInteracting(int pid) {
      return isCharged(pid) || isPhoton(pid);
    }

    /// Determine if the PID is that of a weakly interacting particle
    ///
    /// @note Photons are considered weak-interacting, as are all hadrons and
    /// leptons (we can't distinguish between L and R fermions at physical particle level).
    inline bool isWeakInteracting(int pid) {
      return !isGluon(pid) && !isGraviton(pid);
    }

    //@}


    /// @name Other classifiers
    //@{

    /// Determine if the PID is in the generator-specific range
    inline bool isGenSpecific(int pid) {
      return in_range(pid, 80, 101);
    }

    /// Determine if the PID is that of an EW scale resonance
    ///
    /// @todo Also include SUSY, technicolor, etc. etc.? Maybe via a isStandardModel(pid) function, but there are stable BSM particles (in principle)
    inline bool isResonance(int pid) {
      return isW(pid) || isZ(pid) || isHiggs(pid) || isTop(pid);
    }

    /// Check the PID for usability in transport codes like Geant4
    ///
    /// @todo Should exclude neutrinos/LSP, since the ATLAS G4 interface deletes them immediately?
    inline bool isTransportable(int pid) {
      // return !isResonance(pid) && !isParton(pid) && !isGenSpecific(pid);
      return isPhoton(pid) || isHadron(pid) || isLepton(pid);
    }

    //@}


  }
}<|MERGE_RESOLUTION|>--- conflicted
+++ resolved
@@ -124,22 +124,13 @@
     /// Check to see if this is a valid meson
     inline bool isMeson(int pid) {
       if (_extraBits(pid) > 0) return false;
-<<<<<<< HEAD
-      if (abs(pid) <= 100) return false;
-=======
       const int aid = abs(pid);
       if (aid == 130 || aid == 310 || aid == 210) return true; //< special cases for kaons
       if (aid <= 100) return false;
->>>>>>> 78cf1a45
       if (_digit(nq1,pid) != 0) return false;
       if (_digit(nq2,pid) == 0) return false;
       if (_digit(nq3,pid) == 0) return false;
       if (_digit(nq2,pid) < _digit(nq3,pid)) return false;
-<<<<<<< HEAD
-      const int aid = abs(pid);
-      if (aid == 130 || aid == 310 || aid == 210) return true;
-=======
->>>>>>> 78cf1a45
       // EvtGen uses some odd numbers
       /// @todo Remove special-casing for EvtGen
       if (aid == 150 || aid == 350 || aid == 510 || aid == 530) return true;
@@ -157,16 +148,6 @@
       if (_extraBits(pid) > 0) return false;
       if (abs(pid) <= 100) return false;
       if (_fundamentalID(pid) <= 100 && _fundamentalID(pid) > 0) return false;
-<<<<<<< HEAD
-      if (abs(pid) == 2110 || abs(pid) == 2210) return true;
-      if (_digit(nq1,pid) == 0) return false;
-      if (_digit(nq2,pid) == 0) return false;
-      if (_digit(nq3,pid) == 0) return false;
-      if (_digit(nq1,pid) < _digit(nq2,pid)) return false;
-      if (_digit(nq2,pid) < _digit(nq3,pid)) return false;
-      if (_digit(nj,pid) > 0  && _digit(nq3,pid) > 0 && _digit(nq2,pid) > 0 && _digit(nq1,pid) > 0) return true;
-      return false;
-=======
       if (abs(pid) == 2110 || abs(pid) == 2210) return true; ///< @todo Why this special case with nJ = 0? What are these? Not listed in RPP MC doc...
       if (_digit(nj,pid) == 0) return false;
       if (_digit(nq1,pid) == 0 || _digit(nq2,pid) == 0 || _digit(nq3,pid) == 0) return false;
@@ -177,7 +158,6 @@
       //     (_digit(nq3,pid) > _digit(nq1,pid) && _digit(nq1,pid) > _digit(nq2,pid))) //< case 6e for extra states in excited multiplets
       //   return true;
       // return false;
->>>>>>> 78cf1a45
     }
 
     // Check to see if this is a valid diquark
@@ -223,13 +203,8 @@
     /// Is this a valid hadron ID?
     inline bool isHadron(int pid) {
       if (_extraBits(pid) > 0) return false;
-<<<<<<< HEAD
-      if (isMeson(pid))   return true;
-      if (isBaryon(pid))  return true;
-=======
       if (isMeson(pid)) return true;
       if (isBaryon(pid)) return true;
->>>>>>> 78cf1a45
       if (isPentaquark(pid)) return true;
       return false;
     }
@@ -314,11 +289,7 @@
       // Check that it fits into a standard non-nucleus convention
       if (isBSM(pid)) return true;
       if (isHadron(pid)) return true;
-<<<<<<< HEAD
-      if (_digit(n,pid) == 9 && _digit(nr,pid) == 0) return false; // could only have been a tentative hadron
-=======
       if (_digit(n,pid) == 9 && _digit(nr,pid) == 0) return false; // could only have been a tentative hadron, but !isHadron
->>>>>>> 78cf1a45
       if (isDiquark(pid)) return true;
       if (isReggeon(pid)) return true;
       // // Quark digit orderings required by the standard
@@ -437,13 +408,8 @@
     /// @name Charge functions
     //@{
 
-<<<<<<< HEAD
-    /// Three times the charge (as integer)
-    inline int threeCharge(int pid) {
-=======
     /// Three times the EM charge (as integer)
     inline int charge3(int pid) {
->>>>>>> 78cf1a45
       static int ch100[100] = { -1, 2,-1, 2,-1, 2,-1, 2, 0, 0,
                                 -3, 0,-3, 0,-3, 0,-3, 0, 0, 0,
                                 0, 0, 0, 3, 0, 0, 0, 0, 0, 0,
