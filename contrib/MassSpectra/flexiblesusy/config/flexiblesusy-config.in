--- conflicted
+++ resolved
@@ -44,10 +44,7 @@
 threadlibs="@THREADLIBS@"
 tsilflags="@TSILFLAGS@"
 tsillibs="@TSILLIBS@"
-<<<<<<< HEAD
-=======
 gm2calclibs="${ABSBASEDIR}/addons/GM2Calc/libGM2Calc${module_lib_ext}"
->>>>>>> 0b5a5baa
 
 create_module_list() {
     echo "config src fflite slhaea doc $models $addons $optional_modules"
@@ -85,12 +82,8 @@
 create_flexiblesusy_libs() {
     local flexiblesusylibs=
 
-<<<<<<< HEAD
-    for a in $models $addons ; do
-=======
     for a in $addons $models ; do
         [ "x$(basename $a)" = "xGM2Calc" ] && continue
->>>>>>> 0b5a5baa
         flexiblesusylibs="$flexiblesusylibs ${ABSBASEDIR}/${a}/lib$(basename $a)${module_lib_ext}"
     done
 
@@ -105,11 +98,7 @@
 cppflags="$cppflags_from_configure $incl_FS_modules $incl_external_modules"
 flexiblesusy_libs="$(create_flexiblesusy_libs)"
 compile_cmd="$cxx $cppflags $cxxflags"
-<<<<<<< HEAD
-libs="$ldflags $flexiblesusy_libs $loopfunclibs $himalayalibs $gsllibs $boostthreadlibs $lapacklibs $blaslibs $flibs $sqlitelibs $tsillibs $threadlibs $ldlibs"
-=======
 libs="$ldflags $flexiblesusy_libs $gm2calclibs $loopfunclibs $himalayalibs $gsllibs $boostthreadlibs $lapacklibs $blaslibs $flibs $sqlitelibs $tsillibs $threadlibs $ldlibs"
->>>>>>> 0b5a5baa
 modules="$(create_module_list)"
 
 help() {
