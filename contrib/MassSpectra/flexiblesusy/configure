--- conflicted
+++ resolved
@@ -6,13 +6,8 @@
 PROGRAM_NAME=FlexibleSUSY
 FLEXIBLESUSY_MAJOR=2
 FLEXIBLESUSY_MINOR=0
-<<<<<<< HEAD
-FLEXIBLESUSY_PATCH=0
-FLEXIBLESUSY_EXTRA="-dev"
-=======
 FLEXIBLESUSY_PATCH=1
 FLEXIBLESUSY_EXTRA=""
->>>>>>> 0b5a5baa
 FLEXIBLESUSY_VERSION="${FLEXIBLESUSY_MAJOR}.${FLEXIBLESUSY_MINOR}.${FLEXIBLESUSY_PATCH}${FLEXIBLESUSY_EXTRA}"
 GIT_COMMIT=$(git rev-parse HEAD 2> /dev/null || echo unknown)
 GM2CALC_VERSION="1.3.3"
@@ -216,11 +211,7 @@
 
 # required C++ compiler versions
 required_cxx_compiler_version="unknown"
-<<<<<<< HEAD
-required_gpp_compiler_version="4.8.1"
-=======
 required_gpp_compiler_version="4.8.4"
->>>>>>> 0b5a5baa
 required_clang_compiler_version="3.8.1"
 required_icpc_compiler_version="15.0.0"
 
@@ -2211,14 +2202,9 @@
 EOF
 
     checking_msg "Mathematica version >= ${required_mathematica_version}"
-<<<<<<< HEAD
-    "$MATH" -run "Get[\"${_math_info_check_progr}\"]" > /dev/null 2>&1 &&
-	_ok=true
-=======
     echo "Get[\"${_math_info_check_progr}\"]" | "$MATH" > /dev/null 2>&1 &&
 	_ok=true
     local _exit_status="$?"
->>>>>>> 0b5a5baa
     if test -r "${mathconfig}"; then
         MATH_VERSION=$(sed -n '1p' "${mathconfig}")
 	MATH_SYSTEMID=$(sed -n '2p' "${mathconfig}")
@@ -2230,9 +2216,6 @@
     if $_ok; then
         result "ok (version ${MATH_VERSION} for ${MATH_SYSTEMID} in ${MATH_INSTDIR})"
     else
-<<<<<<< HEAD
-        result "not ok (version ${MATH_VERSION} for ${MATH_SYSTEMID} in ${MATH_INSTDIR})"
-=======
 	if [ "$_exit_status" = 2 ]; then
 	    result "not ok (version ${MATH_VERSION} for ${MATH_SYSTEMID} in ${MATH_INSTDIR})"
 	else
@@ -2241,7 +2224,6 @@
 	MATH=""
 	[ "${enable_meta}" = "yes" -o "$enable_librarylink" = "yes" ] || return
 
->>>>>>> 0b5a5baa
         message "Error: Mathematica ${required_mathematica_version} or higher needs to be installed!"
         exit 1
     fi
@@ -2782,17 +2764,11 @@
 check_install
 check_install_dir
 
-<<<<<<< HEAD
-if [ "$enable_librarylink" = "yes" ]; then
-    check_math_cmd
-    check_mathematica_info
-=======
 if [ "$enable_meta" = yes -o "$enable_librarylink" != no ]; then
     check_math_cmd
     check_mathematica_info
 else
     MATH=""
->>>>>>> 0b5a5baa
 fi
 
 if test "x${enable_meta}" = "xyes"; then
