--- conflicted
+++ resolved
@@ -2755,15 +2755,10 @@
 check_install
 check_install_dir
 
-<<<<<<< HEAD
-check_math_cmd
-check_mathematica_info
-=======
 if [ "$enable_librarylink" = "yes" ]; then
     check_math_cmd
     check_mathematica_info
 fi
->>>>>>> f136258b
 
 if test "x${enable_meta}" = "xyes"; then
     check_sarah
