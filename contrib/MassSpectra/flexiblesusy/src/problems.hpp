// ====================================================================
// This file is part of FlexibleSUSY.
//
// FlexibleSUSY is free software: you can redistribute it and/or modify
// it under the terms of the GNU General Public License as published
// by the Free Software Foundation, either version 3 of the License,
// or (at your option) any later version.
//
// FlexibleSUSY is distributed in the hope that it will be useful, but
// WITHOUT ANY WARRANTY; without even the implied warranty of
// MERCHANTABILITY or FITNESS FOR A PARTICULAR PURPOSE.  See the GNU
// General Public License for more details.
//
// You should have received a copy of the GNU General Public License
// along with FlexibleSUSY.  If not, see
// <http://www.gnu.org/licenses/>.
// ====================================================================

#ifndef PROBLEMS_H
#define PROBLEMS_H

#include <iostream>
#include <map>
#include <string>
#include <vector>

namespace flexiblesusy {

class Names {
public:
   virtual ~Names() = default;
   virtual const std::string& get(int) const = 0;
   virtual int size() const = 0;
};

/**
 * @class Problems
 * @brief stores problem flags for the spectrum generator
 */
class Problems {
public:
   Problems(const std::string& model_name_, const Names* particle_names_, const Names* parameter_names_);

   void flag_bad_mass(int particle, bool flag = true);
   void flag_running_tachyon(int particle, bool flag = true);
   void flag_pole_tachyon(int particle, bool flag = true);
   void flag_thrown(const std::string& msg = "unknown");
   void flag_no_ewsb();
   void flag_no_perturbative();
   void flag_no_pole_mass_convergence(int particle);
   void flag_non_perturbative_parameter(int parameter, double value, double scale, double threshold = 0.);
   void flag_no_sinThetaW_convergence();

   void unflag_bad_mass(int particle);
<<<<<<< HEAD
=======
   void unflag_all_bad_masses();
>>>>>>> e9aeaa10
   void unflag_running_tachyon(int particle);
   void unflag_pole_tachyon(int particle);
   void unflag_all_tachyons();
   void unflag_thrown();
   void unflag_no_ewsb();
   void unflag_no_perturbative();
   void unflag_no_pole_mass_convergence(int particle);
   void unflag_non_perturbative_parameter(int parameter);
<<<<<<< HEAD
=======
   void unflag_all_non_perturbative_parameters();
>>>>>>> e9aeaa10
   void unflag_no_sinThetaW_convergence();

   bool is_bad_mass(int particle) const;
   bool is_running_tachyon(int particle) const;
   bool is_pole_tachyon(int particle) const;
   bool have_bad_mass() const;
   bool have_running_tachyon() const;
   bool have_pole_tachyon() const;
   bool have_tachyon() const;
   bool have_thrown() const;
   bool have_non_perturbative_parameter() const;
   bool have_failed_pole_mass_convergence() const;
   bool no_ewsb() const;
   bool no_perturbative() const;
   bool no_sinThetaW_convergence() const;

   void clear();                      ///< clear all problems
   bool have_problem() const;         ///< problems which yield invalid spectrum
   bool have_warning() const;         ///< warnings
   std::vector<std::string> get_problem_strings() const;
   std::vector<std::string> get_warning_strings() const;
   std::string get_problem_string() const;
   std::string get_warning_string() const;
   void print_problems(std::ostream& = std::cerr) const;
   void print_warnings(std::ostream& = std::cerr) const;
   const std::string& get_model_name() const;

   std::vector<int> get_bad_masses() const;
   std::vector<int> get_running_tachyons() const;
   std::vector<int> get_pole_tachyons() const;
   std::vector<int> get_failed_pole_mass_convergence() const;

private:
   struct NonPerturbativeValue {
      NonPerturbativeValue() = default;
      NonPerturbativeValue(double value_, double scale_, double threshold_)
         : value(value_), scale(scale_), threshold(threshold_) {}
      double value{0.}, scale{0.}, threshold{0.};
   };

   std::string model_name;             ///< model name
   const Names* particle_names;        ///< access to particle names
   const Names* parameter_names;       ///< access to parameter names
   std::vector<int> bad_masses;        ///< imprecise mass eigenvalues
   std::vector<int> running_tachyons;  ///< tachyonic particles (running mass)
   std::vector<int> pole_tachyons;     ///< tachyonic particles (pole mass)
   std::vector<int> failed_pole_mass_convergence; ///< no convergence during pole mass calculation
   std::map<int, NonPerturbativeValue> non_pert_pars; ///< non-perturbative parmeters
   std::string exception_msg;          ///< exception message
   bool failed_ewsb{false};            ///< no EWSB
   bool non_perturbative{false};       ///< non-perturbative running
   bool failed_sinThetaW_convergence{false}; ///< sinThetaW-parameter not converged

   std::string get_parameter_name(int) const; ///< returns parameter name
};

std::ostream& operator<<(std::ostream&, const Problems&);

} // namespace flexiblesusy

#endif<|MERGE_RESOLUTION|>--- conflicted
+++ resolved
@@ -52,10 +52,7 @@
    void flag_no_sinThetaW_convergence();
 
    void unflag_bad_mass(int particle);
-<<<<<<< HEAD
-=======
    void unflag_all_bad_masses();
->>>>>>> e9aeaa10
    void unflag_running_tachyon(int particle);
    void unflag_pole_tachyon(int particle);
    void unflag_all_tachyons();
@@ -64,10 +61,7 @@
    void unflag_no_perturbative();
    void unflag_no_pole_mass_convergence(int particle);
    void unflag_non_perturbative_parameter(int parameter);
-<<<<<<< HEAD
-=======
    void unflag_all_non_perturbative_parameters();
->>>>>>> e9aeaa10
    void unflag_no_sinThetaW_convergence();
 
    bool is_bad_mass(int particle) const;
