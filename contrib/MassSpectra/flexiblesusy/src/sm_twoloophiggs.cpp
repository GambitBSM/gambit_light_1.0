// ====================================================================
// This file is part of FlexibleSUSY.
//
// FlexibleSUSY is free software: you can redistribute it and/or modify
// it under the terms of the GNU General Public License as published
// by the Free Software Foundation, either version 3 of the License,
// or (at your option) any later version.
//
// FlexibleSUSY is distributed in the hope that it will be useful, but
// WITHOUT ANY WARRANTY; without even the implied warranty of
// MERCHANTABILITY or FITNESS FOR A PARTICULAR PURPOSE.  See the GNU
// General Public License for more details.
//
// You should have received a copy of the GNU General Public License
// along with FlexibleSUSY.  If not, see
// <http://www.gnu.org/licenses/>.
// ====================================================================

#include "sm_twoloophiggs.hpp"
#include "wrappers.hpp"
#include "pv.hpp"
#include "logger.hpp"

#include <cmath>

namespace flexiblesusy {
namespace sm_twoloophiggs {

/**
 * Standard Model Higgs 1-loop contribution (Landau gauge).
 * Taken from arxiv:1205.6497, Eq. (16).
 *
 * @note The result contains the 1-loop tadpole diagrams.  It is
 * therefore not 1-particle irreducible (1PI).
 *
 * @note The sign of the result is opposite to arxiv:1205.6497,
 * Eq. (16).
 *
 * @warning The result is in Landau gauge (\f$\xi = 0\f$).
 *
 * @warning In the diagram that has a Higgs loop, the momentum has
 * been set to the tree-level Higgs mass, \f$p^2 = 2\lambda v^2\f$.
 *
 * @param p momentum
 * @param scale renormalization scale
 * @param mt MS-bar top mass
 * @param yt MS-bar Yukawa coupling
 * @param v MS-bar VEV
 * @param gY MS-bar hypercharge gauge coupling
 * @param g2 MS-bar SU(2)_L gauge coupling
 * @param lambda MS-bar 4-Higgs coupling
 *
 * @return real part of 1-loop self-energy
 */
double delta_mh_1loop_sm(
   double p, double scale, double mt, double yt,
   double v, double gY, double g2, double lambda)
{
   using namespace passarino_veltman;

   const double yt2 = Sqr(yt);
   const double mt2 = Sqr(mt);
   const double p2 = Sqr(p);
   const double Q2 = Sqr(scale);
   const double lambda2 = Sqr(lambda);
   const double v2 = Sqr(v);
   const double g22 = Sqr(g2);
   const double g24 = Sqr(g22);
   const double gp2 = Sqr(gY);
   const double G2 = g22 + gp2;
   const double G4 = Sqr(G2);
   const double mW2 = g22 * v2/4.;
   const double mZ2 = G2 * v2/4.;
   const double mH2 = 2*lambda*v2;
   const double LogW = FiniteLog(mW2 / Q2);
   const double LogZ = FiniteLog(mZ2 / Q2);
   const double LogH = FiniteLog(mH2 / Q2);

   const double result =
      (+3*yt2*(4*mt2 - p2)*ReB0(p2,mt2,mt2,Q2)
       +6*lambda2*v2*(3*LogH-6+Pi*Sqrt(3))
       -v2/4.*(3*g24-8*lambda*g22+16*lambda2)*ReB0(p2,mW2,mW2,Q2)
       -v2/8.*(3*G4-8*lambda*G2+16*lambda2)*ReB0(p2,mZ2,mZ2,Q2)
       +2*mW2*(g22-2*lambda*(LogW-1))
       +mZ2*(G2-2*lambda*(LogZ-1))
      );

   return - result * oneOver16PiSqr;
}

/**
 * Standard Model Higgs 1-loop contribution, \f$O(\alpha_t)\f$.
 * Taken from arxiv:1205.6497, Eq. (16).
 *
 * @note The result contains the 1-loop top quark tadpole diagram.  It
 * is therefore not 1-particle irreducible (1PI).
 *
 * @note The sign of the result is opposite to arxiv:1205.6497,
 * Eq. (16).
 *
 * @param p momentum
 * @param scale renormalization scale
 * @param mt MS-bar top mass
 * @param yt MS-bar Yukawa coupling
 *
 * @return real part of 1-loop self-energy O(alpha_t)
 */
double delta_mh_1loop_at_sm(
   double p, double scale, double mt, double yt)
{
   using namespace passarino_veltman;

   const double yt2 = Sqr(yt);
   const double mt2 = Sqr(mt);
   const double p2 = Sqr(p);
   const double Q2 = Sqr(scale);

   const double result =
      3*yt2*(4.*mt2 - p2)*ReB0(p2,mt2,mt2,Q2);

   return - result * oneOver16PiSqr;
}

/**
 * Standard Model Higgs self-energy 2-loop, \f$O(\alpha_t
<<<<<<< HEAD
 * \alpha_s)\f$.  Taken from arxiv:1407.4336, Eq. (2.47), including
 * momentum dependence.
=======
 * \alpha_s)\f$, including momentum dependence.
>>>>>>> e9aeaa10
 *
 * @warning The result is in Landau gauge (\f$\xi = 0\f$).
 *
<<<<<<< HEAD
 * @note The sign of the result is opposite to arxiv:1407.4336,
 * Eq. (2.47).
 *
 * @note The momentum dependence is approximated up to the order
 * \f$p^2/m_t^2\f$ using Eqs. (3.11)-(3.14) from arxiv:1407.4336.
=======
 * @param p2    squared momentum
 * @param scale renormalization scale
 * @param mt MS-bar top mass
 * @param yt MS-bar Yukawa coupling
 * @param g3 MS-bar strong gauge coupling
 *
 * @return real part of 2-loop self-energy \f$O(\alpha_t \alpha_s)\f$
 */
double self_energy_higgs_2loop_at_as_sm(
   double p2, double scale, double mt, double yt, double g3)
{
   const double yt2 = Sqr(yt);
   const double g32 = Sqr(g3);
   const double t = Sqr(mt);
   const double s = p2;
   const double q = Sqr(scale);
   const double lnt = std::log(t/q);

   const double result =
      1./135. * g32 * yt2 * (-10800*t - 1665*p2 + (122*Sqr(p2))/t +
                             540*(12*t + 5*p2) * lnt -
                             1620*(12*t - p2) * Sqr(lnt));

   return result * twoLoop;
}

/**
 * Standard Model Higgs tadpole 2-loop, \f$O(\alpha_t \alpha_s)\f$.
>>>>>>> e9aeaa10
 *
 * @warning The result is in Landau gauge (\f$\xi = 0\f$).
 *
 * @param p2    squared momentum
 * @param scale renormalization scale
 * @param mt MS-bar top mass
 * @param yt MS-bar Yukawa coupling
 * @param g3 MS-bar strong gauge coupling
 *
 * @return real part of 2-loop self-energy \f$O(\alpha_t \alpha_s)\f$
 */
<<<<<<< HEAD
double self_energy_higgs_2loop_at_as_sm(
   double p2, double scale, double mt, double yt, double g3)
=======
double tadpole_higgs_2loop_at_as_sm(
   double scale, double mt, double yt, double g3)
>>>>>>> e9aeaa10
{
   const double yt2 = Sqr(yt);
   const double g32 = Sqr(g3);
   const double t = Sqr(mt);
<<<<<<< HEAD
   const double s = p2;
   const double q = Sqr(scale);
   const double lnt = std::log(t/q);

   const double A = t*(lnt - 1);
   const double B = -lnt + s/(6*t);
   const double T = 0.5*Sqr(lnt - 1) + s/(4*t);
   const double Tbar = -0.5*(3 + 2*lnt + Sqr(lnt)) + s/(36*t)*(6*lnt + 1);
   const double M = 1./t + 13.*s/(72*Sqr(t));

   const double result =
      g32*yt2*(
         8*(4*t - s)*(s - 2*t)*M + (36*s - 168*t)*T
         + 16*(s - 4*t)*Tbar + 14*s*Sqr(B) + (-176 + 36*s/t)*A*B
         + (80*t - 36*s)*B - 28*Sqr(A)/t + 80*t - 17*s
      );
=======
   const double q = Sqr(scale);
   const double lnt = std::log(t/q);

   const double result =
      -16 * g32 * t * yt2 * (5 - 5*lnt + 3*Sqr(lnt));
>>>>>>> e9aeaa10

   return result * twoLoop;
}

double delta_mh_2loop_at_as_sm(
   double p2, double scale, double mt, double yt, double g3)
{
   return - self_energy_higgs_2loop_at_as_sm(p2, scale, mt, yt, g3)
      + tadpole_higgs_2loop_at_as_sm(scale, mt, yt, g3);
}

/**
 * Standard Model Higgs self-energy 2-loop, \f$O(\alpha_t^2)\f$.
<<<<<<< HEAD
 * Taken from arxiv:1504.05200, Eq. (20).
=======
>>>>>>> e9aeaa10
 *
 * @param p2    squared momentum (not used so far)
 * @param scale renormalization scale
 * @param mt MS-bar top mass
 * @param yt MS-bar Yukawa coupling
 *
<<<<<<< HEAD
 * @note The sign of the result is opposite to arxiv:1504.05200,
 * Eq. (20).
=======
 * @return real part of 2-loop self-energy \f$O(\alpha_t^2) \f$
 */
double self_energy_higgs_2loop_at_at_sm(
   double /* p2 */, double scale, double mt, double yt)
{
   const double yt4 = Power4(yt);
   const double mt2 = Sqr(mt);
   const double Q2 = Sqr(scale);
   const double LogT = FiniteLog(mt2 / Q2);
   const double LogT2 = Sqr(LogT);

   const double result =
      3*mt2 * yt4 * (19 + Sqr(Pi) - 27 * LogT + 9 * LogT2);

   return result * twoLoop;
}

/**
 * Standard Model Higgs tadpole 2-loop, \f$O(\alpha_t^2)\f$.
>>>>>>> e9aeaa10
 *
 * @param p2    squared momentum (not used so far)
 * @param scale renormalization scale
 * @param mt MS-bar top mass
 * @param yt MS-bar Yukawa coupling
 *
 * @return real part of 2-loop self-energy \f$O(\alpha_t^2) \f$
 */
<<<<<<< HEAD
double self_energy_higgs_2loop_at_at_sm(
   double /* p2 */, double scale, double mt, double yt)
=======
double tadpole_higgs_2loop_at_at_sm(
   double scale, double mt, double yt)
>>>>>>> e9aeaa10
{
   const double yt4 = Power4(yt);
   const double mt2 = Sqr(mt);
   const double Q2 = Sqr(scale);
   const double LogT = FiniteLog(mt2 / Q2);
   const double LogT2 = Sqr(LogT);

   const double result =
<<<<<<< HEAD
      2*mt2*(-3*yt4*(3*LogT2 - 7*LogT + 2 + Sqr(Pi)/3.));
=======
      mt2 * yt4 * (45 + Sqr(Pi) - 39*LogT + 9*LogT2);
>>>>>>> e9aeaa10

   return result * twoLoop;
}

double delta_mh_2loop_at_at_sm(
   double p2, double scale, double mt, double yt)
{
   return - self_energy_higgs_2loop_at_at_sm(p2, scale, mt, yt)
      + tadpole_higgs_2loop_at_at_sm(scale, mt, yt);
}

namespace {

double QA0(double m, double Q) {
   using namespace flexiblesusy::passarino_veltman;
   return ReA0(m*m, Q*Q);
}

double QB0(double p, double m1, double m2, double Q) {
   using namespace flexiblesusy::passarino_veltman;
   return ReB0(p*p, m1*m1, m2*m2, Q*Q);
}

} // anonymous namespace

/**
 * Standard Model Higgs 1-loop contribution as used in SUSYHD 1.0.2.
 *
 * @note The result contains the 1-loop tadpole diagrams.  It is
 * therefore not 1-particle irreducible (1PI).
 *
 * @param vev Higgs Vacuum expectation value (~ 246 GeV)
 * @param Mt top quark pole mass
 * @param mh MS-bar Higgs mass
 * @param MW W pole mass
 * @param MZ Z pole mass
 * @param Q renormalization scale
 *
 * @return real part of 1-loop self-energy
 */
double delta_mh_1loop_sm_SUSYHD(
   double vev, double Mt, double mh, double MW, double MZ, double Q)
{
   using namespace std;

   const double Pi = M_PI;

   const double delta_lambda =
      ((pow(mh,4) + pow(mh,2)*
         (-6*pow(Mt,2) + 2*pow(MW,2) + pow(MZ,2)) -
        8*(2*pow(MW,4) + pow(MZ,4)))/4. -
     (3*pow(mh,2)*pow(MW,2)*QA0(mh,Q))/
      (2.*(pow(mh,2) - pow(MW,2))) + 3*pow(mh,2)*QA0(Mt,Q) +
     (pow(mh,2)*(-11 + (3*pow(mh,2))/
           (pow(mh,2) - pow(MW,2)) -
          (3*pow(MW,2))/(-pow(MW,2) + pow(MZ,2)))*QA0(MW,Q))/
      2. + (pow(mh,2)*(7*pow(MW,2) - 4*pow(MZ,2))*QA0(MZ,Q))/
      (2.*(-pow(MW,2) + pow(MZ,2))) +
     (9*pow(mh,4)*QB0(mh,mh,mh,Q))/4. +
     3*pow(Mt,2)*(pow(mh,2) - 4*pow(Mt,2))*QB0(mh,Mt,Mt,Q) +
     ((pow(mh,4) - 4*pow(mh,2)*pow(MW,2) + 12*pow(MW,4))*
        QB0(mh,MW,MW,Q))/2. +
     ((pow(mh,4) - 4*pow(mh,2)*pow(MZ,2) + 12*pow(MZ,4))*
      QB0(mh,MZ,MZ,Q))/4.)/(16.*pow(Pi,2)*pow(vev,4));

   const double sigma = 2 * delta_lambda * vev * vev;

   return sigma;
}

/**
 * Standard Model Higgs 2-loop contribution as used in SUSYHD 1.0.2.
 *
 * @note The result contains the 2-loop tadpole diagrams.  It is
 * therefore not 1-particle irreducible (1PI).
 *
 * @param vev Higgs Vacuum expectation value (~ 246 GeV)
 * @param Mt top quark pole mass
 * @param Mh Higgs pole mass
 * @param g3 strong gauge coupling at the top quark pole mass scale
 *    \f$Q = M_t\f$
 *
 * @return real part of 2-loop self-energy
 */
double delta_mh_2loop_sm_SUSYHD(
   double vev, double Mt, double Mh, double g3)
{
   using namespace std;

   const double Pi = M_PI;

   const double delta_lambda_QCD = pow(g3,2)*(
      -23.88 + 0.12*(-125 + Mh) - 0.64*(-173 + Mt))/(256.*pow(Pi,4));
   const double delta_lambda_EW =
      (-9.45 - 0.12*(-125 + Mh) - 0.21*(-173 + Mt))/(256.*pow(Pi,4));
   const double delta_lambda = delta_lambda_QCD + delta_lambda_EW;

   const double sigma = 2 * delta_lambda * vev * vev;

   return sigma;
}

} // namespace sm_twoloophiggs
} // namespace flexiblesusy<|MERGE_RESOLUTION|>--- conflicted
+++ resolved
@@ -19,7 +19,6 @@
 #include "sm_twoloophiggs.hpp"
 #include "wrappers.hpp"
 #include "pv.hpp"
-#include "logger.hpp"
 
 #include <cmath>
 
@@ -123,22 +122,10 @@
 
 /**
  * Standard Model Higgs self-energy 2-loop, \f$O(\alpha_t
-<<<<<<< HEAD
- * \alpha_s)\f$.  Taken from arxiv:1407.4336, Eq. (2.47), including
- * momentum dependence.
-=======
  * \alpha_s)\f$, including momentum dependence.
->>>>>>> e9aeaa10
  *
  * @warning The result is in Landau gauge (\f$\xi = 0\f$).
  *
-<<<<<<< HEAD
- * @note The sign of the result is opposite to arxiv:1407.4336,
- * Eq. (2.47).
- *
- * @note The momentum dependence is approximated up to the order
- * \f$p^2/m_t^2\f$ using Eqs. (3.11)-(3.14) from arxiv:1407.4336.
-=======
  * @param p2    squared momentum
  * @param scale renormalization scale
  * @param mt MS-bar top mass
@@ -167,11 +154,9 @@
 
 /**
  * Standard Model Higgs tadpole 2-loop, \f$O(\alpha_t \alpha_s)\f$.
->>>>>>> e9aeaa10
  *
  * @warning The result is in Landau gauge (\f$\xi = 0\f$).
  *
- * @param p2    squared momentum
  * @param scale renormalization scale
  * @param mt MS-bar top mass
  * @param yt MS-bar Yukawa coupling
@@ -179,41 +164,17 @@
  *
  * @return real part of 2-loop self-energy \f$O(\alpha_t \alpha_s)\f$
  */
-<<<<<<< HEAD
-double self_energy_higgs_2loop_at_as_sm(
-   double p2, double scale, double mt, double yt, double g3)
-=======
 double tadpole_higgs_2loop_at_as_sm(
    double scale, double mt, double yt, double g3)
->>>>>>> e9aeaa10
 {
    const double yt2 = Sqr(yt);
    const double g32 = Sqr(g3);
    const double t = Sqr(mt);
-<<<<<<< HEAD
-   const double s = p2;
    const double q = Sqr(scale);
    const double lnt = std::log(t/q);
 
-   const double A = t*(lnt - 1);
-   const double B = -lnt + s/(6*t);
-   const double T = 0.5*Sqr(lnt - 1) + s/(4*t);
-   const double Tbar = -0.5*(3 + 2*lnt + Sqr(lnt)) + s/(36*t)*(6*lnt + 1);
-   const double M = 1./t + 13.*s/(72*Sqr(t));
-
-   const double result =
-      g32*yt2*(
-         8*(4*t - s)*(s - 2*t)*M + (36*s - 168*t)*T
-         + 16*(s - 4*t)*Tbar + 14*s*Sqr(B) + (-176 + 36*s/t)*A*B
-         + (80*t - 36*s)*B - 28*Sqr(A)/t + 80*t - 17*s
-      );
-=======
-   const double q = Sqr(scale);
-   const double lnt = std::log(t/q);
-
    const double result =
       -16 * g32 * t * yt2 * (5 - 5*lnt + 3*Sqr(lnt));
->>>>>>> e9aeaa10
 
    return result * twoLoop;
 }
@@ -227,20 +188,12 @@
 
 /**
  * Standard Model Higgs self-energy 2-loop, \f$O(\alpha_t^2)\f$.
-<<<<<<< HEAD
- * Taken from arxiv:1504.05200, Eq. (20).
-=======
->>>>>>> e9aeaa10
  *
  * @param p2    squared momentum (not used so far)
  * @param scale renormalization scale
  * @param mt MS-bar top mass
  * @param yt MS-bar Yukawa coupling
  *
-<<<<<<< HEAD
- * @note The sign of the result is opposite to arxiv:1504.05200,
- * Eq. (20).
-=======
  * @return real part of 2-loop self-energy \f$O(\alpha_t^2) \f$
  */
 double self_energy_higgs_2loop_at_at_sm(
@@ -260,22 +213,15 @@
 
 /**
  * Standard Model Higgs tadpole 2-loop, \f$O(\alpha_t^2)\f$.
->>>>>>> e9aeaa10
- *
- * @param p2    squared momentum (not used so far)
+ *
  * @param scale renormalization scale
  * @param mt MS-bar top mass
  * @param yt MS-bar Yukawa coupling
  *
  * @return real part of 2-loop self-energy \f$O(\alpha_t^2) \f$
  */
-<<<<<<< HEAD
-double self_energy_higgs_2loop_at_at_sm(
-   double /* p2 */, double scale, double mt, double yt)
-=======
 double tadpole_higgs_2loop_at_at_sm(
    double scale, double mt, double yt)
->>>>>>> e9aeaa10
 {
    const double yt4 = Power4(yt);
    const double mt2 = Sqr(mt);
@@ -284,11 +230,7 @@
    const double LogT2 = Sqr(LogT);
 
    const double result =
-<<<<<<< HEAD
-      2*mt2*(-3*yt4*(3*LogT2 - 7*LogT + 2 + Sqr(Pi)/3.));
-=======
       mt2 * yt4 * (45 + Sqr(Pi) - 39*LogT + 9*LogT2);
->>>>>>> e9aeaa10
 
    return result * twoLoop;
 }
