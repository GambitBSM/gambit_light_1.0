// ====================================================================
// This file is part of FlexibleSUSY.
//
// FlexibleSUSY is free software: you can redistribute it and/or modify
// it under the terms of the GNU General Public License as published
// by the Free Software Foundation, either version 3 of the License,
// or (at your option) any later version.
//
// FlexibleSUSY is distributed in the hope that it will be useful, but
// WITHOUT ANY WARRANTY; without even the implied warranty of
// MERCHANTABILITY or FITNESS FOR A PARTICULAR PURPOSE.  See the GNU
// General Public License for more details.
//
// You should have received a copy of the GNU General Public License
// along with FlexibleSUSY.  If not, see
// <http://www.gnu.org/licenses/>.
// ====================================================================

#ifndef SLHA_IO_H
#define SLHA_IO_H

#include <string>
#include <sstream>
#include <iosfwd>
#include <vector>
#include <Eigen/Core>
#include <boost/format.hpp>
#include <boost/function.hpp>
#include "slhaea.h"
#include "config.h"
#include "logger.hpp"
#include "error.hpp"
#include "wrappers.hpp"
#include "numerics2.hpp"
#include "pmns.hpp"
#include "standard_model_two_scale_model.hpp"

namespace softsusy {
   class QedQcd;
<<<<<<< HEAD
}
=======
} // namespace softsusy
>>>>>>> e9aeaa10

namespace flexiblesusy {

   class Spectrum_generator_settings;
   class Physical_input;

   namespace {
      /// SLHA line formatter for the MASS block entries
      const boost::format mass_formatter(" %9d   %16.8E   # %s\n");
      /// SLHA line formatter for the mixing matrix entries (NMIX, UMIX, VMIX, ...)
      const boost::format mixing_matrix_formatter(" %2d %2d   %16.8E   # %s\n");
      /// SLHA line formatter for vector entries
      const boost::format vector_formatter(" %5d   %16.8E   # %s\n");
      /// SLHA number formatter
      const boost::format number_formatter("         %16.8E   # %s\n");
      /// SLHA line formatter for entries with three indices
      const boost::format tensor_formatter(" %8d %8d %8d   %16.8E   # %s\n");
      /// SLHA scale formatter
      const boost::format scale_formatter("%9.8E");
      /// SLHA line formatter for the one-element entries (HMIX, GAUGE, MSOFT, ...)
      const boost::format single_element_formatter(" %5d   %16.8E   # %s\n");
      /// SLHA line formatter for the SPINFO block entries
      const boost::format spinfo_formatter(" %5d   %s\n");
   } // namespace

#define FORMAT_MASS(pdg,mass,name)                                      \
   boost::format(mass_formatter) % (pdg) % (mass) % (name)
#define FORMAT_MIXING_MATRIX(i,k,entry,name)                            \
   boost::format(mixing_matrix_formatter) % (i) % (k) % (entry) % (name)
#define FORMAT_ELEMENT(pdg,value,name)                                  \
   boost::format(single_element_formatter) % (pdg) % (value) % (name)
#define FORMAT_SCALE(n)                                                 \
   boost::format(scale_formatter) % (n)
#define FORMAT_NUMBER(n,str)                                            \
   boost::format(number_formatter) % (n) % (str)
#define FORMAT_SPINFO(n,str)                                            \
   boost::format(spinfo_formatter) % (n) % (str)
#define FORMAT_RANK_THREE_TENSOR(i,j,k,entry,name)                      \
   boost::format(tensor_formatter) % (i) % (j) % (k) % (entry) % (name)

/**
 * @class SLHA_io
 * @brief Handles reading and writing of SLHA files
 *
 * Reading: There are two ways to read block entries from SLHA files:
 * a) using the read_block() function with a %SLHA_io::Tuple_processor
 * or b) using the read_entry() function for each entry.  Note, that
 * a) is much faster than b) (more than 1000 times) because b) needs
 * to search for the block each time read_entry() is called.
 *
 * Example how to use a tuple processor (fast!):
 * \code{.cpp}
void process_tuple(double* array, int key, double value) {
   array[key] = value;
}

void read_file() {
   double array[1000];

   SLHA_io reader;
   reader.read_from_file("file.slha");

   SLHA_io::Tuple_processor processor = [&array] (int key, double value) {
      return process_tuple(array, key, value);
   };

   reader.read_block("MyBlock", processor);
}
 * \endcode
 *
 * Example how to use a for loop (slow!):
 * \code{.cpp}
void read_file() {
   double array[1000];

   SLHA_io reader;
   reader.read_from_file("file.slha");

   for (int i = 0; i < 1000; i++) {
      array[i] = reader.read_entry("MyBlock", i);
   }
}
 * \endcode
 */
class SLHA_io {
public:
   using Tuple_processor = std::function<void(int, double)>;
   enum Position { front, back };
   struct Modsel {
      bool quark_flavour_violated{false};   ///< MODSEL[6]
      bool lepton_flavour_violated{false};  ///< MODSEL[6]
      double parameter_output_scale{0.};    ///< MODSEL[12]
      void clear() { *this = Modsel(); }
   };

   struct CKM_wolfenstein {
      double lambdaW{0.}, aCkm{0.}, rhobar{0.}, etabar{0.};
      void clear() { *this = CKM_wolfenstein(); }
   };

   void clear();

   // reading functions
   bool block_exists(const std::string&) const;
   void fill(softsusy::QedQcd&) const;
   void fill(Spectrum_generator_settings&) const;
   void fill(Physical_input&) const;
   const Modsel& get_modsel() const { return modsel; }
   const SLHAea::Coll& get_data() const { return data; }
   void read_from_file(const std::string&);
   void read_from_source(const std::string&);
   void read_from_stream(std::istream&);
   double read_block(const std::string&, const Tuple_processor&) const;
   template <class Derived>
   double read_block(const std::string&, Eigen::MatrixBase<Derived>&) const;
   double read_block(const std::string&, double&) const;
   double read_entry(const std::string&, int) const;
   double read_scale(const std::string&) const;

   // writing functions
   void set_data(const SLHAea::Coll& data_) { data = data_; }
   void set_block(const std::ostringstream&, Position position = back);
   void set_block(const std::string&, Position position = back);
   void set_blocks(const std::vector<std::string>&, Position position = back);
   void set_block(const std::string&, double, const std::string&, double scale = 0.);
   template<class Scalar, int M, int N>
   void set_block(const std::string&, const Eigen::Matrix<std::complex<Scalar>, M, N>&, const std::string&, double scale = 0.);
   template<class Scalar, int M>
   void set_block(const std::string&, const Eigen::Matrix<std::complex<Scalar>, M, 1>&, const std::string&, double scale = 0.);
   template<class Scalar, int M, int N>
   void set_block_imag(const std::string&, const Eigen::Matrix<std::complex<Scalar>, M, N>&, const std::string&, double scale = 0.);
   template<class Scalar, int M>
   void set_block_imag(const std::string&, const Eigen::Matrix<std::complex<Scalar>, M, 1>&, const std::string&, double scale = 0.);
   template <class Derived>
   void set_block(const std::string&, const Eigen::MatrixBase<Derived>&, const std::string&, double scale = 0.);
   template <class Derived>
   void set_block_imag(const std::string&, const Eigen::MatrixBase<Derived>&, const std::string&, double scale = 0.);
   void set_modsel(const Modsel&);
   void set_physical_input(const Physical_input&);
   void set_settings(const Spectrum_generator_settings&);
   void set_sminputs(const softsusy::QedQcd&);
   void write_to_file(const std::string&) const;
   void write_to_stream(std::ostream& = std::cerr) const;

   // Standard_model class interface
   void set_mass(const standard_model::Standard_model_physical&);
   void set_mixing_matrices(const standard_model::Standard_model_physical&);
   void set_model_parameters(const standard_model::Standard_model&);
   void set_spectrum(const standard_model::Standard_model&);

   template<int N>
   static void convert_symmetric_fermion_mixings_to_slha(Eigen::Array<double, N, 1>&,
                                                         Eigen::Matrix<double, N, N>&);

   static void convert_symmetric_fermion_mixings_to_slha(double&,
                                                         Eigen::Matrix<double, 1, 1>&);

   template<int N>
   static void convert_symmetric_fermion_mixings_to_slha(Eigen::Array<double, N, 1>&,
                                                         Eigen::Matrix<std::complex<double>, N, N>&);

   static void convert_symmetric_fermion_mixings_to_slha(double&,
                                                         Eigen::Matrix<std::complex<double>, 1, 1>&);

   template<int N>
   static void convert_symmetric_fermion_mixings_to_hk(Eigen::Array<double, N, 1>&,
                                                       Eigen::Matrix<double, N, N>&);

   static void convert_symmetric_fermion_mixings_to_hk(double&,
                                                       Eigen::Matrix<double, 1, 1>&);

   template<int N>
   static void convert_symmetric_fermion_mixings_to_hk(Eigen::Array<double, N, 1>&,
                                                       Eigen::Matrix<std::complex<double>, N, N>&);

   static void convert_symmetric_fermion_mixings_to_hk(double&,
                                                       Eigen::Matrix<std::complex<double>, 1, 1>&);

private:
   SLHAea::Coll data{};        ///< SHLA data
   Modsel modsel{};            ///< data from block MODSEL
   template <class Scalar>
   static Scalar convert_to(const std::string&); ///< convert string
   static std::string to_lower(const std::string&); ///< string to lower case
   static void process_sminputs_tuple(softsusy::QedQcd&, int, double);
   static void process_modsel_tuple(Modsel&, int, double);
   static void process_vckmin_tuple(CKM_wolfenstein&, int, double);
   static void process_upmnsin_tuple(PMNS_parameters&, int, double);
   static void process_flexiblesusy_tuple(Spectrum_generator_settings&, int, double);
   static void process_flexiblesusyinput_tuple(Physical_input&, int, double);
   void read_modsel();
   template <class Derived>
   double read_matrix(const std::string&, Eigen::MatrixBase<Derived>&) const;
   template <class Derived>
   double read_vector(const std::string&, Eigen::MatrixBase<Derived>&) const;
};

template<class S>
struct Set_spectrum {
   S* slha_io;
   Set_spectrum(S* slha_io_) : slha_io(slha_io_) {}
   template<typename T>
   void operator()(const T& model) const { slha_io->set_spectrum(model); }
};

template <class Scalar>
Scalar SLHA_io::convert_to(const std::string& str)
{
   Scalar value;
   try {
      value = SLHAea::to<Scalar>(str);
   }  catch (const boost::bad_lexical_cast& error) {
      const std::string msg(R"(cannot convert string ")" + str + R"(" to )"
                            + typeid(Scalar).name());
      throw ReadError(msg);
   }
   return value;
}

/**
 * Fills a matrix from a SLHA block
 *
 * @param block_name block name
 * @param matrix matrix to be filled
 *
 * @return scale (or 0 if no scale is defined)
 */
template <class Derived>
double SLHA_io::read_matrix(const std::string& block_name, Eigen::MatrixBase<Derived>& matrix) const
{
   if (matrix.cols() <= 1) throw SetupError("Matrix has less than 2 columns");

   auto block = data.find(data.cbegin(), data.cend(), block_name);

   const int cols = matrix.cols(), rows = matrix.rows();
   double scale = 0.;

   while (block != data.cend()) {
      for (const auto& line: *block) {
         if (!line.is_data_line()) {
            // read scale from block definition
            if (line.size() > 3 &&
                to_lower(line[0]) == "block" && line[2] == "Q=")
               scale = convert_to<double>(line[3]);
            continue;
         }

         if (line.size() >= 3) {
            const int i = convert_to<int>(line[0]) - 1;
            const int k = convert_to<int>(line[1]) - 1;
            if (0 <= i && i < rows && 0 <= k && k < cols) {
               const double value = convert_to<double>(line[2]);
               matrix(i,k) = value;
            }
         }
      }

      ++block;
      block = data.find(block, data.cend(), block_name);
   }

   return scale;
}

/**
 * Fills a vector from a SLHA block
 *
 * @param block_name block name
 * @param vector vector to be filled
 *
 * @return scale (or 0 if no scale is defined)
 */
template <class Derived>
double SLHA_io::read_vector(const std::string& block_name, Eigen::MatrixBase<Derived>& vector) const
{
   if (vector.cols() != 1) throw SetupError("Vector has more than 1 column");

   auto block = data.find(data.cbegin(), data.cend(), block_name);

   const int rows = vector.rows();
   double scale = 0.;

   while (block != data.cend()) {
      for (const auto& line: *block) {
         if (!line.is_data_line()) {
            // read scale from block definition
            if (line.size() > 3 &&
                to_lower(line[0]) == "block" && line[2] == "Q=")
               scale = convert_to<double>(line[3]);
            continue;
         }

         if (line.size() >= 2) {
            const int i = convert_to<int>(line[0]) - 1;
            if (0 <= i && i < rows) {
               const double value = convert_to<double>(line[1]);
               vector(i,0) = value;
            }
         }
      }

      ++block;
      block = data.find(block, data.cend(), block_name);
   }

   return scale;
}

/**
 * Fills a matrix or vector from a SLHA block
 *
 * @param block_name block name
 * @param dense matrix or vector to be filled
 *
 * @return scale (or 0 if no scale is defined)
 */
template <class Derived>
double SLHA_io::read_block(const std::string& block_name, Eigen::MatrixBase<Derived>& dense) const
{
   return dense.cols() == 1
      ? read_vector(block_name, dense)
      : read_matrix(block_name, dense);
}

template<class Scalar, int NRows>
void SLHA_io::set_block(const std::string& name,
                        const Eigen::Matrix<std::complex<Scalar>, NRows, 1>& matrix,
                        const std::string& symbol, double scale)
{
   std::ostringstream ss;
   ss << "Block " << name;
   if (scale != 0.)
      ss << " Q= " << FORMAT_SCALE(scale);
   ss << '\n';

   for (int i = 1; i <= NRows; ++i) {
      ss << boost::format(vector_formatter) % i % Re(matrix(i-1,0))
         % ("Re(" + symbol + "(" + ToString(i) + "))");
   }

   set_block(ss);
}

template<class Scalar, int NRows, int NCols>
void SLHA_io::set_block(const std::string& name,
                        const Eigen::Matrix<std::complex<Scalar>, NRows, NCols>& matrix,
                        const std::string& symbol, double scale)
{
   std::ostringstream ss;
   ss << "Block " << name;
   if (scale != 0.)
      ss << " Q= " << FORMAT_SCALE(scale);
   ss << '\n';

   for (int i = 1; i <= NRows; ++i) {
      for (int k = 1; k <= NCols; ++k) {
         ss << boost::format(mixing_matrix_formatter) % i % k
            % Re(matrix(i-1,k-1))
            % ("Re(" + symbol + "(" + ToString(i) + ","
               + ToString(k) + "))");
      }
   }

   set_block(ss);
}

template<class Scalar, int NRows>
void SLHA_io::set_block_imag(const std::string& name,
                             const Eigen::Matrix<std::complex<Scalar>, NRows, 1>& matrix,
                             const std::string& symbol, double scale)
{
   std::ostringstream ss;
   ss << "Block " << name;
   if (scale != 0.)
      ss << " Q= " << FORMAT_SCALE(scale);
   ss << '\n';

   for (int i = 1; i <= NRows; ++i) {
      ss << boost::format(vector_formatter) % i % Im(matrix(i-1,0))
         % ("Im(" + symbol + "(" + ToString(i) + "))");
   }

   set_block(ss);
}

template<class Scalar, int NRows, int NCols>
void SLHA_io::set_block_imag(const std::string& name,
                             const Eigen::Matrix<std::complex<Scalar>, NRows, NCols>& matrix,
                             const std::string& symbol, double scale)
{
   std::ostringstream ss;
   ss << "Block " << name;
   if (scale != 0.)
      ss << " Q= " << FORMAT_SCALE(scale);
   ss << '\n';

   for (int i = 1; i <= NRows; ++i) {
      for (int k = 1; k <= NCols; ++k) {
         ss << boost::format(mixing_matrix_formatter) % i % k
            % Im(matrix(i-1,k-1))
            % ("Im(" + symbol + "(" + ToString(i) + ","
               + ToString(k) + "))");
      }
   }

   set_block(ss);
}

template <class Derived>
void SLHA_io::set_block(const std::string& name,
                        const Eigen::MatrixBase<Derived>& matrix,
                        const std::string& symbol, double scale)
{
   std::ostringstream ss;
   ss << "Block " << name;
   if (scale != 0.)
      ss << " Q= " << FORMAT_SCALE(scale);
   ss << '\n';

   const int rows = matrix.rows();
   const int cols = matrix.cols();
   for (int i = 1; i <= rows; ++i) {
      if (cols == 1) {
         ss << boost::format(vector_formatter) % i % matrix(i-1,0)
            % (symbol + "(" + ToString(i) + ")");
      } else {
         for (int k = 1; k <= cols; ++k) {
            ss << boost::format(mixing_matrix_formatter) % i % k % matrix(i-1,k-1)
               % (symbol + "(" + ToString(i) + "," + ToString(k) + ")");
         }
      }
   }

   set_block(ss);
}

template <class Derived>
void SLHA_io::set_block_imag(const std::string& name,
                             const Eigen::MatrixBase<Derived>& matrix,
                             const std::string& symbol, double scale)
{
   std::ostringstream ss;
   ss << "Block " << name;
   if (scale != 0.)
      ss << " Q= " << FORMAT_SCALE(scale);
   ss << '\n';

   const int rows = matrix.rows();
   const int cols = matrix.cols();
   for (int i = 1; i <= rows; ++i) {
      if (cols == 1) {
         ss << boost::format(vector_formatter) % i % Im(matrix(i-1,0))
            % ("Im(" + symbol + "(" + ToString(i) + "))");
      } else {
         for (int k = 1; k <= cols; ++k) {
            ss << boost::format(mixing_matrix_formatter) % i % k % Im(matrix(i-1,k-1))
               % ("Im(" + symbol + "(" + ToString(i) + "," + ToString(k) + "))");
         }
      }
   }

   set_block(ss);
}

template<int N>
void SLHA_io::convert_symmetric_fermion_mixings_to_slha(Eigen::Array<double, N, 1>&,
                                                        Eigen::Matrix<double, N, N>&)
{
}

/**
 * Converts the given vector of masses and the corresponding (complex)
 * mixing matrix to SLHA convention: Matrix rows with non-zero
 * imaginary parts are multiplied by i and the corresponding mass
 * eigenvalue is multiplied by -1.  As a result the mixing matrix will
 * be real and the mass eigenvalues might be positive or negative.  It
 * is assumed that these mixings result from diagonalizing a symmetric
 * fermion mass matrix in the convention of Haber and Kane,
 * Phys. Rept. 117 (1985) 75-263.  This conversion makes sense only if
 * the original symmetric mass matrix is real-valued.
 *
 * @param m vector of masses
 * @param z mixing matrix
 */
template<int N>
void SLHA_io::convert_symmetric_fermion_mixings_to_slha(Eigen::Array<double, N, 1>& m,
                                                        Eigen::Matrix<std::complex<double>, N, N>& z)
{
   for (int i = 0; i < N; i++) {
      // check if i'th row contains non-zero imaginary parts
      if (!is_zero(z.row(i).imag().cwiseAbs().maxCoeff())) {
         z.row(i) *= std::complex<double>(0.0,1.0);
         m(i) *= -1;
#ifdef ENABLE_DEBUG
         if (!is_zero(z.row(i).imag().cwiseAbs().maxCoeff())) {
            WARNING("Row " << i << " of the following fermion mixing matrix"
                    " contains entries which have non-zero real and imaginary"
                    " parts:\nZ = " << z);
         }
#endif
      }
   }
}

template<int N>
void SLHA_io::convert_symmetric_fermion_mixings_to_hk(Eigen::Array<double, N, 1>&,
                                                      Eigen::Matrix<double, N, N>&)
{
}

/**
 * Converts the given vector of masses and the corresponding (real)
 * mixing matrix to Haber-Kane convention (Phys. Rept. 117 (1985)
 * 75-263): Masses are positive and mixing matrices can be complex.
 *
 * @param m vector of masses
 * @param z mixing matrix
 */
template<int N>
void SLHA_io::convert_symmetric_fermion_mixings_to_hk(Eigen::Array<double, N, 1>& m,
                                                      Eigen::Matrix<std::complex<double>, N, N>& z)
{
   for (int i = 0; i < N; i++) {
      if (m(i) < 0.) {
         z.row(i) *= std::complex<double>(0.0,1.0);
         m(i) *= -1;
      }
   }
}

} // namespace flexiblesusy

#endif<|MERGE_RESOLUTION|>--- conflicted
+++ resolved
@@ -37,11 +37,7 @@
 
 namespace softsusy {
    class QedQcd;
-<<<<<<< HEAD
-}
-=======
 } // namespace softsusy
->>>>>>> e9aeaa10
 
 namespace flexiblesusy {
 
