--- conflicted
+++ resolved
@@ -32,10 +32,7 @@
 #include "ewsb_solver.hpp"
 #include "gsl_utils.hpp"
 #include "gsl_vector.hpp"
-<<<<<<< HEAD
-=======
 #include "wrappers.hpp"
->>>>>>> e9aeaa10
 
 namespace flexiblesusy {
 
@@ -215,14 +212,10 @@
 
    try {
       result = (*fun)(arg);
-<<<<<<< HEAD
-      status = result.allFinite() ? GSL_SUCCESS : GSL_EDOM;
-=======
       // workaround for intel compiler / eigen bug that causes unexpected behavior
       // of allFinite()
       status = IsFinite(result) ? GSL_SUCCESS : GSL_EDOM;
       //status = result.allFinite() ? GSL_SUCCESS : GSL_EDOM;
->>>>>>> e9aeaa10
    } catch (const flexiblesusy::Error&) {
       status = GSL_EDOM;
    }
