--- conflicted
+++ resolved
@@ -43,11 +43,7 @@
 
 namespace softsusy {
    class QedQcd;
-<<<<<<< HEAD
-}
-=======
 } // namespace softsusy
->>>>>>> 0b5a5baa
 
 namespace flexiblesusy {
 
