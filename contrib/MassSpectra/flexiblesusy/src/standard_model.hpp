--- conflicted
+++ resolved
@@ -43,11 +43,7 @@
 
 namespace softsusy {
    class QedQcd;
-<<<<<<< HEAD
-}
-=======
 } // namespace softsusy
->>>>>>> e9aeaa10
 
 namespace flexiblesusy {
 
