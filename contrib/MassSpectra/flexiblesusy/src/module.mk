DIR          := src
MODNAME      := src
WITH_$(MODNAME) := yes

LIBFLEXI_MK  := \
		$(DIR)/module.mk

LIBFLEXI_SRC := \
		$(DIR)/betafunction.cpp \
		$(DIR)/build_info.cpp \
		$(DIR)/bvp_solver_problems.cpp \
		$(DIR)/ckm.cpp \
		$(DIR)/command_line_options.cpp \
		$(DIR)/composite_convergence_tester.cpp \
		$(DIR)/database.cpp \
		$(DIR)/dilog.cpp \
		$(DIR)/dilogc.f \
		$(DIR)/effective_couplings.cpp \
		$(DIR)/global_thread_pool.cpp \
		$(DIR)/gm2calc_interface.cpp \
		$(DIR)/gsl_utils.cpp \
		$(DIR)/gsl_vector.cpp \
		$(DIR)/lowe.cpp \
		$(DIR)/sfermions.cpp \
<<<<<<< HEAD
		$(DIR)/mssm_twoloop_as.cpp \
		$(DIR)/mssm_twoloop_mb.cpp \
		$(DIR)/mssm_twoloop_mt.cpp \
		$(DIR)/mssm_twoloop_mtau.cpp \
=======
>>>>>>> e9aeaa10
		$(DIR)/mssm_twoloophiggs.cpp \
		$(DIR)/mssm_twoloophiggs_impl.f \
		$(DIR)/nmssm_twoloophiggs.cpp \
		$(DIR)/nmssm2loop.f \
		$(DIR)/numerics.cpp \
		$(DIR)/numerics2.cpp \
		$(DIR)/physical_input.cpp \
		$(DIR)/pmns.cpp \
		$(DIR)/problems.cpp \
		$(DIR)/pv.cpp \
		$(DIR)/rkf_integrator.cpp \
		$(DIR)/scan.cpp \
		$(DIR)/slha_io.cpp \
		$(DIR)/sm_threeloop_as.cpp \
		$(DIR)/sm_threeloophiggs.cpp \
		$(DIR)/sm_twoloophiggs.cpp \
		$(DIR)/spectrum_generator_problems.cpp \
		$(DIR)/spectrum_generator_settings.cpp \
<<<<<<< HEAD
		$(DIR)/split_threeloophiggs.cpp \
=======
		$(DIR)/splitmssm_threeloophiggs.cpp \
>>>>>>> e9aeaa10
		$(DIR)/splitmssm_thresholds.cpp \
		$(DIR)/standard_model.cpp \
		$(DIR)/standard_model_effective_couplings.cpp \
		$(DIR)/standard_model_physical.cpp \
		$(DIR)/standard_model_two_scale_convergence_tester.cpp \
		$(DIR)/standard_model_two_scale_low_scale_constraint.cpp \
		$(DIR)/standard_model_two_scale_model.cpp \
		$(DIR)/string_utils.cpp \
		$(DIR)/threshold_corrections.cpp \
		$(DIR)/threshold_loop_functions.cpp \
		$(DIR)/weinberg_angle.cpp \
		$(DIR)/wrappers.cpp

LIBFLEXI_HDR := \
		$(DIR)/array_view.hpp \
		$(DIR)/basic_rk_integrator.hpp \
		$(DIR)/betafunction.hpp \
		$(DIR)/build_info.hpp \
		$(DIR)/bvp_solver_problems.hpp \
		$(DIR)/cextensions.hpp \
		$(DIR)/ckm.hpp \
		$(DIR)/command_line_options.hpp \
		$(DIR)/composite_convergence_tester.hpp \
		$(DIR)/compound_constraint.hpp \
		$(DIR)/constraint.hpp \
		$(DIR)/convergence_tester.hpp \
		$(DIR)/convergence_tester_drbar.hpp \
		$(DIR)/coupling_monitor.hpp \
		$(DIR)/database.hpp \
		$(DIR)/derivative.hpp \
		$(DIR)/dilog.hpp \
		$(DIR)/effective_couplings.hpp \
		$(DIR)/eigen_utils.hpp \
		$(DIR)/eigen_tensor.hpp \
		$(DIR)/error.hpp \
		$(DIR)/ew_input.hpp \
		$(DIR)/ewsb_solver.hpp \
		$(DIR)/fixed_point_iterator.hpp \
		$(DIR)/functors.hpp \
		$(DIR)/global_thread_pool.hpp \
		$(DIR)/gm2calc_interface.hpp \
		$(DIR)/gsl.hpp \
		$(DIR)/gsl_utils.hpp \
		$(DIR)/gsl_vector.hpp \
<<<<<<< HEAD
		$(DIR)/gut_scale_calculator.hpp \
=======
>>>>>>> e9aeaa10
		$(DIR)/loop_corrections.hpp \
		$(DIR)/if.hpp \
		$(DIR)/initial_guesser.hpp \
		$(DIR)/linalg2.hpp \
		$(DIR)/logger.hpp \
		$(DIR)/lowe.h \
		$(DIR)/mathlink_utils.hpp \
		$(DIR)/minimizer.hpp \
		$(DIR)/model.hpp \
<<<<<<< HEAD
		$(DIR)/mssm_twoloop_as.hpp \
		$(DIR)/mssm_twoloop_mb.hpp \
		$(DIR)/mssm_twoloop_mt.hpp \
		$(DIR)/mssm_twoloop_mtau.hpp \
=======
>>>>>>> e9aeaa10
		$(DIR)/mssm_twoloophiggs.h \
		$(DIR)/mssm_twoloophiggs.hpp \
		$(DIR)/nmssm_twoloophiggs.hpp \
		$(DIR)/nmssm2loop.h \
		$(DIR)/numerics.h \
		$(DIR)/numerics2.hpp \
		$(DIR)/physical_input.hpp \
<<<<<<< HEAD
		$(DIR)/parallel.hpp \
=======
>>>>>>> e9aeaa10
		$(DIR)/pmns.hpp \
		$(DIR)/pp_map.hpp \
		$(DIR)/problems.hpp \
		$(DIR)/pv.hpp \
		$(DIR)/raii.hpp \
		$(DIR)/rg_flow.hpp \
		$(DIR)/rk.hpp \
		$(DIR)/rkf_integrator.hpp \
		$(DIR)/root_finder.hpp \
		$(DIR)/scan.hpp \
		$(DIR)/sfermions.hpp \
		$(DIR)/single_scale_constraint.hpp \
		$(DIR)/single_scale_matching.hpp \
		$(DIR)/slha_io.hpp \
		$(DIR)/sm_threeloop_as.hpp \
		$(DIR)/sm_threeloophiggs.hpp \
		$(DIR)/sm_twoloophiggs.hpp \
		$(DIR)/splitmssm_threeloophiggs.hpp \
		$(DIR)/splitmssm_thresholds.hpp \
		$(DIR)/spectrum_generator_problems.hpp \
		$(DIR)/spectrum_generator_settings.hpp \
		$(DIR)/standard_model.hpp \
		$(DIR)/standard_model_convergence_tester.hpp \
		$(DIR)/standard_model_effective_couplings.hpp \
		$(DIR)/standard_model_low_scale_constraint.hpp \
		$(DIR)/standard_model_physical.hpp \
		$(DIR)/standard_model_two_scale_convergence_tester.hpp \
		$(DIR)/standard_model_two_scale_low_scale_constraint.hpp \
		$(DIR)/standard_model_two_scale_model.hpp \
		$(DIR)/string_utils.hpp \
		$(DIR)/sum.hpp \
		$(DIR)/thread_pool.hpp \
		$(DIR)/threshold_corrections.hpp \
		$(DIR)/threshold_loop_functions.hpp \
		$(DIR)/weinberg_angle.hpp \
		$(DIR)/which.hpp \
		$(DIR)/wrappers.hpp

ifneq ($(findstring two_scale,$(SOLVERS)),)
LIBFLEXI_SRC += \
		$(DIR)/two_scale_running_precision.cpp \
		$(DIR)/two_scale_solver.cpp

LIBFLEXI_HDR += \
		$(DIR)/two_scale_running_precision.hpp \
		$(DIR)/two_scale_solver.hpp
endif

ifneq ($(findstring semi_analytic,$(SOLVERS)),)
LIBFLEXI_SRC += \
		$(DIR)/semi_analytic_solver.cpp \
		$(DIR)/two_scale_running_precision.cpp \
		$(DIR)/two_scale_solver.cpp

LIBFLEXI_HDR += \
		$(DIR)/semi_analytic_solver.hpp \
		$(DIR)/two_scale_running_precision.hpp \
		$(DIR)/two_scale_solver.hpp
endif

# remove duplicates in case multiple solvers are used
LIBFLEXI_SRC := $(sort $(LIBFLEXI_SRC))
LIBFLEXI_HDR := $(sort $(LIBFLEXI_HDR))

LIBFLEXI_OBJ := \
		$(patsubst %.cpp, %.o, $(filter %.cpp, $(LIBFLEXI_SRC))) \
		$(patsubst %.c, %.o, $(filter %.c, $(LIBFLEXI_SRC))) \
		$(patsubst %.f, %.o, $(filter %.f, $(LIBFLEXI_SRC)))

LIBFLEXI_DEP := \
		$(LIBFLEXI_OBJ:.o=.d)

LIBFLEXI     := $(DIR)/libflexisusy$(MODULE_LIBEXT)

LIBFLEXI_INSTALL_DIR := $(INSTALL_DIR)/$(DIR)

.PHONY:         all-$(MODNAME) clean-$(MODNAME) clean-$(MODNAME)-dep \
		clean-$(MODNAME)-lib clean-$(MODNAME)-obj distclean-$(MODNAME)

all-$(MODNAME): $(LIBFLEXI)
		@true

ifneq ($(INSTALL_DIR),)
install-src::
		install -d $(LIBFLEXI_INSTALL_DIR)
		install -m u=rw,g=r,o=r $(LIBFLEXI_SRC) $(LIBFLEXI_INSTALL_DIR)
		install -m u=rw,g=r,o=r $(LIBFLEXI_HDR) $(LIBFLEXI_INSTALL_DIR)
		install -m u=rw,g=r,o=r $(LIBFLEXI_MK) $(LIBFLEXI_INSTALL_DIR)
endif

clean-$(MODNAME)-dep:
		-rm -f $(LIBFLEXI_DEP)

clean-$(MODNAME)-lib:
		-rm -f $(LIBFLEXI)

clean-$(MODNAME)-obj:
		-rm -f $(LIBFLEXI_OBJ)

clean-$(MODNAME): clean-$(MODNAME)-dep clean-$(MODNAME)-lib clean-$(MODNAME)-obj
		@true

distclean-$(MODNAME): clean-$(MODNAME)

clean-obj::     clean-$(MODNAME)-obj

clean::         clean-$(MODNAME)

distclean::     distclean-$(MODNAME)

$(LIBFLEXI_DEP) $(LIBFLEXI_OBJ): CPPFLAGS += $(GSLFLAGS) $(EIGENFLAGS) $(BOOSTFLAGS) $(SQLITEFLAGS) $(TSILFLAGS)

ifneq (,$(findstring yes,$(ENABLE_LOOPTOOLS)$(ENABLE_FFLITE)))
$(LIBFLEXI_DEP) $(LIBFLEXI_OBJ): CPPFLAGS += $(LOOPFUNCFLAGS)
endif

ifeq ($(ENABLE_SHARED_LIBS),yes)
$(LIBFLEXI): $(LIBFLEXI_OBJ)
		$(MODULE_MAKE_LIB_CMD) $@ $^ $(BOOSTTHREADLIBS) $(GSLLIBS) $(LAPACKLIBS) $(BLASLIBS) $(FLIBS) $(SQLITELIBS) $(TSILLIBS) $(THREADLIBS)
else
$(LIBFLEXI): $(LIBFLEXI_OBJ)
		$(MODULE_MAKE_LIB_CMD) $@ $^
endif

ALLDEP += $(LIBFLEXI_DEP)
ALLLIB += $(LIBFLEXI)<|MERGE_RESOLUTION|>--- conflicted
+++ resolved
@@ -22,13 +22,6 @@
 		$(DIR)/gsl_vector.cpp \
 		$(DIR)/lowe.cpp \
 		$(DIR)/sfermions.cpp \
-<<<<<<< HEAD
-		$(DIR)/mssm_twoloop_as.cpp \
-		$(DIR)/mssm_twoloop_mb.cpp \
-		$(DIR)/mssm_twoloop_mt.cpp \
-		$(DIR)/mssm_twoloop_mtau.cpp \
-=======
->>>>>>> e9aeaa10
 		$(DIR)/mssm_twoloophiggs.cpp \
 		$(DIR)/mssm_twoloophiggs_impl.f \
 		$(DIR)/nmssm_twoloophiggs.cpp \
@@ -47,11 +40,7 @@
 		$(DIR)/sm_twoloophiggs.cpp \
 		$(DIR)/spectrum_generator_problems.cpp \
 		$(DIR)/spectrum_generator_settings.cpp \
-<<<<<<< HEAD
-		$(DIR)/split_threeloophiggs.cpp \
-=======
 		$(DIR)/splitmssm_threeloophiggs.cpp \
->>>>>>> e9aeaa10
 		$(DIR)/splitmssm_thresholds.cpp \
 		$(DIR)/standard_model.cpp \
 		$(DIR)/standard_model_effective_couplings.cpp \
@@ -96,10 +85,6 @@
 		$(DIR)/gsl.hpp \
 		$(DIR)/gsl_utils.hpp \
 		$(DIR)/gsl_vector.hpp \
-<<<<<<< HEAD
-		$(DIR)/gut_scale_calculator.hpp \
-=======
->>>>>>> e9aeaa10
 		$(DIR)/loop_corrections.hpp \
 		$(DIR)/if.hpp \
 		$(DIR)/initial_guesser.hpp \
@@ -109,13 +94,6 @@
 		$(DIR)/mathlink_utils.hpp \
 		$(DIR)/minimizer.hpp \
 		$(DIR)/model.hpp \
-<<<<<<< HEAD
-		$(DIR)/mssm_twoloop_as.hpp \
-		$(DIR)/mssm_twoloop_mb.hpp \
-		$(DIR)/mssm_twoloop_mt.hpp \
-		$(DIR)/mssm_twoloop_mtau.hpp \
-=======
->>>>>>> e9aeaa10
 		$(DIR)/mssm_twoloophiggs.h \
 		$(DIR)/mssm_twoloophiggs.hpp \
 		$(DIR)/nmssm_twoloophiggs.hpp \
@@ -123,10 +101,6 @@
 		$(DIR)/numerics.h \
 		$(DIR)/numerics2.hpp \
 		$(DIR)/physical_input.hpp \
-<<<<<<< HEAD
-		$(DIR)/parallel.hpp \
-=======
->>>>>>> e9aeaa10
 		$(DIR)/pmns.hpp \
 		$(DIR)/pp_map.hpp \
 		$(DIR)/problems.hpp \
