// ====================================================================
// This file is part of FlexibleSUSY.
//
// FlexibleSUSY is free software: you can redistribute it and/or modify
// it under the terms of the GNU General Public License as published
// by the Free Software Foundation, either version 3 of the License,
// or (at your option) any later version.
//
// FlexibleSUSY is distributed in the hope that it will be useful, but
// WITHOUT ANY WARRANTY; without even the implied warranty of
// MERCHANTABILITY or FITNESS FOR A PARTICULAR PURPOSE.  See the GNU
// General Public License for more details.
//
// You should have received a copy of the GNU General Public License
// along with FlexibleSUSY.  If not, see
// <http://www.gnu.org/licenses/>.
// ====================================================================

/**
 * @file standard_model.cpp
 * @brief implementation of the Standard_model class
 *
 */

#include "standard_model.hpp"
#include "eigen_utils.hpp"
#include "wrappers.hpp"
#include "linalg2.hpp"
#include "lowe.h"
#include "numerics2.hpp"
#include "logger.hpp"
#include "error.hpp"
#include "root_finder.hpp"
#include "fixed_point_iterator.hpp"
#include "config.h"
#include "pv.hpp"
#include "raii.hpp"
#include "thread_pool.hpp"
#include "functors.hpp"
#include "ew_input.hpp"
#include "weinberg_angle.hpp"

#include "sm_twoloophiggs.hpp"
#include "sm_threeloophiggs.hpp"
#include "sm_threeloop_as.hpp"

#include <cmath>
#include <functional>
#include <iostream>
#include <memory>
#include <algorithm>

namespace flexiblesusy {

namespace standard_model_info {

   const double normalization_g1 = 0.7745966692414834;
   const double normalization_g2 = 1;
   const double normalization_g3 = 1;

   const std::array<int, NUMBER_OF_PARTICLES> particle_multiplicities = {
      1, 1, 3, 1, 1, 1, 1, 3, 3, 3, 1};

   const std::array<std::string, NUMBER_OF_PARTICLES> particle_names = {
      "VG", "Hp", "Fv", "Ah", "hh", "VP", "VZ", "Fd", "Fu", "Fe", "VWp"};

   const std::array<std::string, NUMBER_OF_PARTICLES> particle_latex_names = {
      "g", "H^+", R"(\nu)", "A^0", "h", R"(\gamma)", "Z", "d", "u", "e", "W^+"};

   const std::array<std::string, NUMBER_OF_PARAMETERS> parameter_names = {
      "g1", "g2", "g3",
      "Lambdax", "Yu(0,0)", "Yu(0,1)", "Yu(0,2)", "Yu(1,0)", "Yu(1,1)", "Yu(1,2)",
      "Yu(2,0)", "Yu(2,1)", "Yu(2,2)", "Yd(0,0)", "Yd(0,1)", "Yd(0,2)", "Yd(1,0)"
      , "Yd(1,1)", "Yd(1,2)", "Yd(2,0)", "Yd(2,1)", "Yd(2,2)", "Ye(0,0)",
      "Ye(0,1)", "Ye(0,2)", "Ye(1,0)", "Ye(1,1)", "Ye(1,2)", "Ye(2,0)", "Ye(2,1)",
      "Ye(2,2)", "mu2", "v"};

   const std::array<std::string, NUMBER_OF_MIXINGS> particle_mixing_names = {
      "Re(Vd(0,0))",
      "Im(Vd(0,0))", "Re(Vd(0,1))", "Im(Vd(0,1))", "Re(Vd(0,2))", "Im(Vd(0,2))",
      "Re(Vd(1,0))", "Im(Vd(1,0))", "Re(Vd(1,1))", "Im(Vd(1,1))", "Re(Vd(1,2))",
      "Im(Vd(1,2))", "Re(Vd(2,0))", "Im(Vd(2,0))", "Re(Vd(2,1))", "Im(Vd(2,1))",
      "Re(Vd(2,2))", "Im(Vd(2,2))", "Re(Ud(0,0))", "Im(Ud(0,0))", "Re(Ud(0,1))",
      "Im(Ud(0,1))", "Re(Ud(0,2))", "Im(Ud(0,2))", "Re(Ud(1,0))", "Im(Ud(1,0))",
      "Re(Ud(1,1))", "Im(Ud(1,1))", "Re(Ud(1,2))", "Im(Ud(1,2))", "Re(Ud(2,0))",
      "Im(Ud(2,0))", "Re(Ud(2,1))", "Im(Ud(2,1))", "Re(Ud(2,2))", "Im(Ud(2,2))",
      "Re(Vu(0,0))", "Im(Vu(0,0))", "Re(Vu(0,1))", "Im(Vu(0,1))", "Re(Vu(0,2))",
      "Im(Vu(0,2))", "Re(Vu(1,0))", "Im(Vu(1,0))", "Re(Vu(1,1))", "Im(Vu(1,1))",
      "Re(Vu(1,2))", "Im(Vu(1,2))", "Re(Vu(2,0))", "Im(Vu(2,0))", "Re(Vu(2,1))",
      "Im(Vu(2,1))", "Re(Vu(2,2))", "Im(Vu(2,2))", "Re(Uu(0,0))", "Im(Uu(0,0))",
      "Re(Uu(0,1))", "Im(Uu(0,1))", "Re(Uu(0,2))", "Im(Uu(0,2))", "Re(Uu(1,0))",
      "Im(Uu(1,0))", "Re(Uu(1,1))", "Im(Uu(1,1))", "Re(Uu(1,2))", "Im(Uu(1,2))",
      "Re(Uu(2,0))", "Im(Uu(2,0))", "Re(Uu(2,1))", "Im(Uu(2,1))", "Re(Uu(2,2))",
      "Im(Uu(2,2))", "Re(Ve(0,0))", "Im(Ve(0,0))", "Re(Ve(0,1))", "Im(Ve(0,1))",
      "Re(Ve(0,2))", "Im(Ve(0,2))", "Re(Ve(1,0))", "Im(Ve(1,0))", "Re(Ve(1,1))",
      "Im(Ve(1,1))", "Re(Ve(1,2))", "Im(Ve(1,2))", "Re(Ve(2,0))", "Im(Ve(2,0))",
      "Re(Ve(2,1))", "Im(Ve(2,1))", "Re(Ve(2,2))", "Im(Ve(2,2))", "Re(Ue(0,0))",
      "Im(Ue(0,0))", "Re(Ue(0,1))", "Im(Ue(0,1))", "Re(Ue(0,2))", "Im(Ue(0,2))",
      "Re(Ue(1,0))", "Im(Ue(1,0))", "Re(Ue(1,1))", "Im(Ue(1,1))", "Re(Ue(1,2))",
      "Im(Ue(1,2))", "Re(Ue(2,0))", "Im(Ue(2,0))", "Re(Ue(2,1))", "Im(Ue(2,1))",
      "Re(Ue(2,2))", "Im(Ue(2,2))"};

   const std::string model_name = "SM";

void print(std::ostream& ostr)
{
   ostr
      << "Model information\n"
      << "=================\n"
      << "Model name:                " << model_name << '\n'
      << "Is a low-energy model:     "
      << (is_low_energy_model ? "yes" : "no") << '\n'
      << "Is a supersymmetric model: "
      << (is_supersymmetric_model ? "yes" : "no") << '\n'
      << "Number of multiplets:      " << NUMBER_OF_PARTICLES << '\n'
      << "Number of parameters:      " << NUMBER_OF_PARAMETERS << '\n'
      ;

   ostr << "\n"
      "Multiplets:                ";
   for (int i = 0; i < NUMBER_OF_PARTICLES; i++) {
      ostr << particle_names[i]
           << '[' << particle_multiplicities[i] << ']';
      if (i + 1 < NUMBER_OF_PARTICLES)
         ostr << ", ";
   }

   ostr << "\n\n"
      "Parameters:                ";
   for (int i = 0; i < NUMBER_OF_PARAMETERS; i++) {
      ostr << parameter_names[i];
      if (i + 1 < NUMBER_OF_PARAMETERS)
         ostr << ", ";
   }
   ostr << '\n';
}

} // namespace standard_model_info

namespace standard_model {

const int Standard_model::numberOfParameters;

#define PHYSICAL(parameter) physical.parameter

#define HIGGS_2LOOP_CORRECTION_AT_AS     loop_corrections.higgs_at_as
#define HIGGS_2LOOP_CORRECTION_AB_AS     loop_corrections.higgs_ab_as
#define HIGGS_2LOOP_CORRECTION_AT_AT     loop_corrections.higgs_at_at
#define HIGGS_2LOOP_CORRECTION_ATAU_ATAU loop_corrections.higgs_atau_atau
#define TOP_POLE_QCD_CORRECTION          loop_corrections.top_qcd
#define HIGGS_3LOOP_CORRECTION_AT_AS_AS  loop_corrections.higgs_at_as_as
#define HIGGS_3LOOP_CORRECTION_AB_AS_AS  loop_corrections.higgs_ab_as_as
#define HIGGS_3LOOP_CORRECTION_AT_AT_AS  loop_corrections.higgs_at_at_as
#define HIGGS_3LOOP_CORRECTION_AT_AT_AT  loop_corrections.higgs_at_at_at

Standard_model::Standard_model()
{
   set_number_of_parameters(numberOfParameters);
}

Standard_model::Standard_model(double scale_, double loops_, double thresholds_
   , double g1_, double g2_, double g3_, double Lambdax_, const Eigen::Matrix<
   double,3,3>& Yu_, const Eigen::Matrix<double,3,3>& Yd_, const Eigen::Matrix<
   double,3,3>& Ye_, double mu2_, double v_)
   : Beta_function()
   , g1(g1_), g2(g2_), g3(g3_), Lambdax(Lambdax_), Yu(Yu_), Yd(Yd_), Ye(Ye_)
   , mu2(mu2_), v(v_)
{
   set_number_of_parameters(numberOfParameters);
   set_scale(scale_);
   set_loops(loops_);
   set_thresholds(thresholds_);
}

void Standard_model::do_force_output(bool flag)
{
   force_output = flag;
}

bool Standard_model::do_force_output() const
{
   return force_output;
}

void Standard_model::set_ewsb_loop_order(int loop_order)
{
   ewsb_loop_order = loop_order;
}

void Standard_model::set_loop_corrections(const Loop_corrections& loop_corrections_)
{
   loop_corrections = loop_corrections_;
}

const Loop_corrections& Standard_model::get_loop_corrections() const
{
   return loop_corrections;
}

void Standard_model::set_threshold_corrections(const Threshold_corrections& tc)
{
   threshold_corrections = tc;
}

const Threshold_corrections& Standard_model::get_threshold_corrections() const
{
   return threshold_corrections;
}

int Standard_model::get_number_of_ewsb_iterations() const
{
   return static_cast<int>(std::abs(-log10(ewsb_iteration_precision) * 10));
}

int Standard_model::get_number_of_mass_iterations() const
{
   return static_cast<int>(std::abs(-log10(precision) * 10));
}

void Standard_model::set_precision(double precision_)
{
   precision = precision_;
   ewsb_iteration_precision = precision_;
}

void Standard_model::set_pole_mass_loop_order(int loop_order)
{
   pole_mass_loop_order = loop_order;
}

int Standard_model::get_pole_mass_loop_order() const
{
   return pole_mass_loop_order;
}

void Standard_model::set_ewsb_iteration_precision(double precision)
{
   ewsb_iteration_precision = precision;
}

double Standard_model::get_ewsb_iteration_precision() const
{
   return ewsb_iteration_precision;
}

double Standard_model::get_precision() const
{
   return precision;
}

double Standard_model::get_ewsb_loop_order() const
{
   return ewsb_loop_order;
}

const Standard_model_physical& Standard_model::get_physical() const
{
   return physical;
}

Standard_model_physical& Standard_model::get_physical()
{
   return physical;
}

void Standard_model::set_physical(const Standard_model_physical& physical_)
{
   physical = physical_;
}

const Problems& Standard_model::get_problems() const
{
   return problems;
}

Problems& Standard_model::get_problems()
{
   return problems;
}

/**
 * Method which calculates the tadpoles at the current loop order.
 *
 * @return array of tadpoles
 */
Eigen::Matrix<double, Standard_model::number_of_ewsb_equations, 1> Standard_model::tadpole_equations() const
{
   Eigen::Matrix<double, number_of_ewsb_equations, 1> tadpole(
      Eigen::Matrix<double, number_of_ewsb_equations, 1>::Zero());

   tadpole[0] = get_ewsb_eq_hh_1();

   if (ewsb_loop_order > 0) {
      tadpole[0] -= Re(tadpole_hh_1loop());
   }

   return tadpole;
}

/**
 * This method solves the EWSB conditions iteratively, trying several
 * root finding methods until a solution is found.
 */
int Standard_model::solve_ewsb_iteratively()
{
   auto ewsb_stepper = [this](const EWSB_vector_t& ewsb_pars) -> EWSB_vector_t {
      set_mu2(ewsb_pars(0));
      if (get_ewsb_loop_order() > 0)
         calculate_DRbar_masses();
      return ewsb_step();
   };
   auto tadpole_stepper = [this](const EWSB_vector_t& ewsb_pars) -> EWSB_vector_t {
      set_mu2(ewsb_pars(0));
      if (get_ewsb_loop_order() > 0)
         calculate_DRbar_masses();
      return tadpole_equations();
   };

   std::unique_ptr<EWSB_solver> solvers[] = {
      std::unique_ptr<EWSB_solver>(new Fixed_point_iterator<number_of_ewsb_equations, fixed_point_iterator::Convergence_tester_relative>(ewsb_stepper, get_number_of_ewsb_iterations(), fixed_point_iterator::Convergence_tester_relative(ewsb_iteration_precision))),
      std::unique_ptr<EWSB_solver>(new Root_finder<number_of_ewsb_equations>(tadpole_stepper, get_number_of_ewsb_iterations(), ewsb_iteration_precision, Root_finder<number_of_ewsb_equations>::GSLHybridS)),
      std::unique_ptr<EWSB_solver>(new Root_finder<number_of_ewsb_equations>(tadpole_stepper, get_number_of_ewsb_iterations(), ewsb_iteration_precision, Root_finder<number_of_ewsb_equations>::GSLBroyden))
   };

   const auto x_init(ewsb_initial_guess());

   VERBOSE_MSG("\t\tSolving EWSB equations ...\n"
               "\t\tInitial guess: x_init = " << x_init.transpose());

   int status;
   for (auto& solver: solvers) {
      VERBOSE_MSG("\t\t\tStarting EWSB iteration using " << solver->name());
      status = solve_ewsb_iteratively_with(solver.get(), x_init);
      if (status == EWSB_solver::SUCCESS) {
         VERBOSE_MSG("\t\t\t" << solver->name() << " finished successfully!");
         break;
      }
#ifdef ENABLE_VERBOSE
      else {
         WARNING("\t\t\t" << solver->name() << " could not find a solution!"
                 " (requested precision: " << ewsb_iteration_precision << ")");
      }
#endif
   }

   if (status == EWSB_solver::SUCCESS) {
      problems.unflag_no_ewsb();
   } else {
      problems.flag_no_ewsb();
#ifdef ENABLE_VERBOSE
      WARNING("\t\t\tCould not find a solution to the EWSB equations!"
              " (requested precision: " << ewsb_iteration_precision << ")");
#endif
   }

   return status;
}

/**
 * Solves EWSB equations with given EWSB solver
 *
 * @param solver EWSB solver
 * @param x_init initial values
 *
 * @return status of the EWSB solver
 */
int Standard_model::solve_ewsb_iteratively_with(
   EWSB_solver* solver,
   const Eigen::Matrix<double, number_of_ewsb_equations, 1>& x_init
)
{
   const int status = solver->solve(x_init);
   const auto solution = solver->get_solution();

   mu2 = solution(0);


   return status;
}

int Standard_model::solve_ewsb_iteratively(int loop_order)
{
   // temporarily set `ewsb_loop_order' to `loop_order' and do
   // iteration
   const auto save_loop_order_raii = make_raii_save(ewsb_loop_order);
   ewsb_loop_order = loop_order;
   return solve_ewsb_iteratively();
}


int Standard_model::solve_ewsb_tree_level()
{
   int error = 0;

   const double old_mu2 = mu2;

   mu2 = Re(0.5*Lambdax*Sqr(v));

   const bool is_finite = IsFinite(mu2);

   if (!is_finite) {
      mu2 = old_mu2;
      error = 1;
   }


   return error;
}

int Standard_model::solve_ewsb_one_loop()
{
   return solve_ewsb_iteratively(1);
}

int Standard_model::solve_ewsb()
{
   VERBOSE_MSG("\t\tSolving Standard model EWSB at " << ewsb_loop_order << "-loop order");

   if (ewsb_loop_order == 0)
      return solve_ewsb_tree_level();

   return solve_ewsb_iteratively(ewsb_loop_order);
}

Eigen::Matrix<double, Standard_model::number_of_ewsb_equations, 1> Standard_model::ewsb_initial_guess()
{
   Eigen::Matrix<double, number_of_ewsb_equations, 1> x_init;

   x_init[0] = mu2;


   return x_init;
}

/**
 * Calculates EWSB output parameters including loop-corrections.
 *
 * Throws exception of type EEWSBStepFailed if new EWSB parameters are
 * inf or nan.
 *
 * @return new set of EWSB output parameters
 */
Eigen::Matrix<double, Standard_model::number_of_ewsb_equations, 1> Standard_model::ewsb_step() const
{
   std::array<double, number_of_ewsb_equations> tadpole{};
   Eigen::Matrix<double, number_of_ewsb_equations, 1> ewsb_parameters(Eigen::Matrix<double, number_of_ewsb_equations, 1>::Zero());

   if (ewsb_loop_order > 0) {
      tadpole[0] += Re(tadpole_hh_1loop());
   }

   double mu2;

   mu2 = Re((0.5*(Cube(v)*Lambdax - 2*tadpole[0]))/v);

   const bool is_finite = IsFinite(mu2);


   if (!is_finite)
      throw EEWSBStepFailed();

   ewsb_parameters[0] = mu2;


   return ewsb_parameters;
}

void Standard_model::print(std::ostream& ostr) const
{
   ostr << "========================================\n"
           "Standard model Q = " << get_scale() << "GeV \n"
           "========================================\n";
   ostr << "running parameters:\n";
   ostr << "g1 = " << g1 << '\n';
   ostr << "g2 = " << g2 << '\n';
   ostr << "g3 = " << g3 << '\n';
   ostr << "Lambdax = " << Lambdax << '\n';
   ostr << "Yu = " << Yu << '\n';
   ostr << "Yd = " << Yd << '\n';
   ostr << "Ye = " << Ye << '\n';
   ostr << "mu2 = " << mu2 << '\n';
   ostr << "v = " << v << '\n';
   ostr << "----------------------------------------\n"
           "tree-level MSbar masses:\n"
           "----------------------------------------\n";
   ostr << "MVG = " << MVG << '\n';
   ostr << "MHp = " << MHp << '\n';
   ostr << "MFv = " << MFv.transpose() << '\n';
   ostr << "MAh = " << MAh << '\n';
   ostr << "Mhh = " << Mhh << '\n';
   ostr << "MVP = " << MVP << '\n';
   ostr << "MVZ = " << MVZ << '\n';
   ostr << "MFd = " << MFd.transpose() << '\n';
   ostr << "MFu = " << MFu.transpose() << '\n';
   ostr << "MFe = " << MFe.transpose() << '\n';
   ostr << "MVWp = " << MVWp << '\n';

   ostr << "----------------------------------------\n"
           "tree-level MSbar mixing matrices:\n"
           "----------------------------------------\n";
   ostr << "Vd = " << Vd << '\n';
   ostr << "Ud = " << Ud << '\n';
   ostr << "Vu = " << Vu << '\n';
   ostr << "Uu = " << Uu << '\n';
   ostr << "Ve = " << Ve << '\n';
   ostr << "Ue = " << Ue << '\n';
   ostr << "ZZ = " << ZZ << '\n';

   physical.print(ostr);
}

/**
 * wrapper routines for passarino Veltman functions
 */

double Standard_model::A0(double m) const
{
   return passarino_veltman::ReA0(m*m, Sqr(get_scale()));
}

double Standard_model::B0(double p, double m1, double m2) const
{
   return passarino_veltman::ReB0(p*p, m1*m1, m2*m2, Sqr(get_scale()));
}

double Standard_model::B1(double p, double m1, double m2) const
{
   return passarino_veltman::ReB1(p*p, m1*m1, m2*m2, Sqr(get_scale()));
}

double Standard_model::B00(double p, double m1, double m2) const
{
   return passarino_veltman::ReB00(p*p, m1*m1, m2*m2, Sqr(get_scale()));
}

double Standard_model::B22(double p, double m1, double m2) const
{
   return passarino_veltman::ReB22(p*p, m1*m1, m2*m2, Sqr(get_scale()));
}

double Standard_model::H0(double p, double m1, double m2) const
{
   return passarino_veltman::ReH0(p*p, m1*m1, m2*m2, Sqr(get_scale()));
}

double Standard_model::F0(double p, double m1, double m2) const
{
   return passarino_veltman::ReF0(p*p, m1*m1, m2*m2, Sqr(get_scale()));
}

double Standard_model::G0(double p, double m1, double m2) const
{
   return passarino_veltman::ReG0(p*p, m1*m1, m2*m2, Sqr(get_scale()));
}

/**
 * routine which finds the MSbar mass eigenstates and mixings.
 */
void Standard_model::calculate_DRbar_masses()
{
   const auto save_mu2_raii = make_raii_save(mu2);

   solve_ewsb_tree_level();

   calculate_MVPVZ();
   calculate_MVWp();
   calculate_MFe();
   calculate_MFu();
   calculate_MFd();
   calculate_MAh();
   calculate_MVP();
   calculate_Mhh();
   calculate_MVZ();
   calculate_MFv();
   calculate_MHp();
   calculate_MVG();
}

/**
 * routine which finds the pole mass eigenstates and mixings.
 */
void Standard_model::calculate_pole_masses()
{
#ifdef ENABLE_THREADS
   Thread_pool tp(std::min(std::thread::hardware_concurrency(), 9u));

   tp.run_task([this] () { calculate_MVG_pole(); });
   tp.run_task([this] () { calculate_MFv_pole(); });
   tp.run_task([this] () { calculate_Mhh_pole(); });
   tp.run_task([this] () { calculate_MVP_pole(); });
   tp.run_task([this] () { calculate_MVZ_pole(); });
   tp.run_task([this] () { calculate_MFd_pole(); });
   tp.run_task([this] () { calculate_MFu_pole(); });
   tp.run_task([this] () { calculate_MFe_pole(); });
   tp.run_task([this] () { calculate_MVWp_pole(); });

#else

   calculate_MVG_pole();
   calculate_MFv_pole();
   calculate_Mhh_pole();
   calculate_MVP_pole();
   calculate_MVZ_pole();
   calculate_MFd_pole();
   calculate_MFu_pole();
   calculate_MFe_pole();
   calculate_MVWp_pole();

#endif
}

void Standard_model::copy_DRbar_masses_to_pole_masses()
{
   PHYSICAL(MVG) = MVG;
   PHYSICAL(MHp) = MHp;
   PHYSICAL(MFv) = MFv;
   PHYSICAL(MAh) = MAh;
   PHYSICAL(Mhh) = Mhh;
   PHYSICAL(MVP) = MVP;
   PHYSICAL(MVZ) = MVZ;
   PHYSICAL(MFd) = MFd;
   PHYSICAL(Vd) = Vd;
   PHYSICAL(Ud) = Ud;
   PHYSICAL(MFu) = MFu;
   PHYSICAL(Vu) = Vu;
   PHYSICAL(Uu) = Uu;
   PHYSICAL(MFe) = MFe;
   PHYSICAL(Ve) = Ve;
   PHYSICAL(Ue) = Ue;
   PHYSICAL(MVWp) = MVWp;
   PHYSICAL(MVPVZ) = MVPVZ;
   PHYSICAL(ZZ) = ZZ;

}

/**
 * Checks the pole masses for tachyons
 */
void Standard_model::check_pole_masses_for_tachyons()
{
   if (PHYSICAL(Mhh) < 0.) problems.flag_pole_tachyon(standard_model_info::hh);

}

/**
 * calculates spectrum for model once the MSbar parameters at
 * at low energies are known
 */
void Standard_model::calculate_spectrum()
{
   calculate_DRbar_masses();
   if (pole_mass_loop_order > 0)
      calculate_pole_masses();

   if (pole_mass_loop_order == 0) {
      copy_DRbar_masses_to_pole_masses();
   }

   check_pole_masses_for_tachyons();

   if (problems.have_problem() && !force_output) {
      clear_DRbar_parameters();
      physical.clear();
   }
}

void Standard_model::clear_running_parameters()
{
   g1 = 0.;
   g2 = 0.;
   g3 = 0.;
   Lambdax = 0.;
   Yu = Eigen::Matrix<double,3,3>::Zero();
   Yd = Eigen::Matrix<double,3,3>::Zero();
   Ye = Eigen::Matrix<double,3,3>::Zero();
   mu2 = 0.;
   v = 0.;
}

void Standard_model::clear_DRbar_parameters()
{
   MVG = 0.;
   MHp = 0.;
   MFv = Eigen::Matrix<double,3,1>::Zero();
   MAh = 0.;
   Mhh = 0.;
   MVP = 0.;
   MVZ = 0.;
   MFd = Eigen::Matrix<double,3,1>::Zero();
   Vd = Eigen::Matrix<std::complex<double>,3,3>::Zero();
   Ud = Eigen::Matrix<std::complex<double>,3,3>::Zero();
   MFu = Eigen::Matrix<double,3,1>::Zero();
   Vu = Eigen::Matrix<std::complex<double>,3,3>::Zero();
   Uu = Eigen::Matrix<std::complex<double>,3,3>::Zero();
   MFe = Eigen::Matrix<double,3,1>::Zero();
   Ve = Eigen::Matrix<std::complex<double>,3,3>::Zero();
   Ue = Eigen::Matrix<std::complex<double>,3,3>::Zero();
   MVWp = 0.;
   MVPVZ = Eigen::Matrix<double,2,1>::Zero();
   ZZ = Eigen::Matrix<double,2,2>::Zero();
}

void Standard_model::clear_problems()
{
   problems.unflag_all_tachyons();
}

void Standard_model::clear()
{
   reset();
   clear_running_parameters();
   clear_DRbar_parameters();
   physical.clear();
   problems.clear();
}

std::string Standard_model::name() const
{
   return "Standard model";
}

void Standard_model::initialise_from_input(const softsusy::QedQcd& qedqcd_)
{
   const double scale = get_scale();
   auto qedqcd = qedqcd_;

   // initial guess
   qedqcd.to(qedqcd.displayPoleMZ());
   initial_guess_for_parameters(qedqcd);
   run_to(qedqcd.displayPoleMZ());

   // determine Standard model parameters iteratively
   Standard_model old(*this);

   bool converged = false;

   const double alpha_em = qedqcd.displayAlpha(softsusy::ALPHA);
   const double alpha_s  = qedqcd.displayAlpha(softsusy::ALPHAS);
   const double mz_pole  = qedqcd.displayPoleMZ();

   while (!converged) {
      calculate_DRbar_masses();

      double mz_run = mz_pole;

      if (get_thresholds() && threshold_corrections.mz > 0)
         mz_run = calculate_MVZ_DRbar(mz_pole);

      double delta_alpha_em = 0.;
      double delta_alpha_s  = 0.;

      if (get_thresholds() && threshold_corrections.alpha_em > 0)
         delta_alpha_em = calculate_delta_alpha_em(alpha_em);

      if (get_thresholds() && threshold_corrections.alpha_s > 0)
         delta_alpha_s  = calculate_delta_alpha_s(alpha_s);

      const double alpha_em_drbar = alpha_em / (1.0 - delta_alpha_em);
      const double alpha_s_drbar  = alpha_s / (1.0 - delta_alpha_s);
      const double e_drbar        = Sqrt(4.0 * Pi * alpha_em_drbar);
      const double theta_w_drbar  = calculate_theta_w(qedqcd, alpha_em_drbar);

      v = Re((2 * mz_run) / Sqrt(0.6 * Sqr(g1) + Sqr(g2)));

      calculate_Yu_DRbar(qedqcd);
      calculate_Yd_DRbar(qedqcd);
      calculate_Ye_DRbar(qedqcd);
      calculate_Lambdax_DRbar();

      solve_ewsb();

      g1 = 1.2909944487358056 * e_drbar * Sec(theta_w_drbar);
      g2 = e_drbar * Csc(theta_w_drbar);
      g3 = 3.5449077018110318 * Sqrt(alpha_s_drbar);

      if (IsFinite(g1)) {
         problems.unflag_non_perturbative_parameter(standard_model_info::g1);
      } else {
         problems.flag_non_perturbative_parameter(
            standard_model_info::g1, g1, get_scale());
         g1 = Electroweak_constants::g1;
      }

      if (IsFinite(g2)) {
         problems.unflag_non_perturbative_parameter(standard_model_info::g2);
      } else {
         problems.flag_non_perturbative_parameter(
            standard_model_info::g2, g2, get_scale());
         g2 = Electroweak_constants::g2;
      }

      if (get_thresholds() && threshold_corrections.sin_theta_w > 0)
         qedqcd.setPoleMW(recalculate_mw_pole(qedqcd.displayPoleMW()));

      converged = check_convergence(old);
      old = *this;
   }

   // run all SM parameters to the desired scale
   if (scale > 0.)
      run_to(scale);
}

void Standard_model::initial_guess_for_parameters(const softsusy::QedQcd& qedqcd)
{
   const double MH = input.get(Physical_input::mh_pole);
   const double mtpole = qedqcd.displayPoleMt();

   const double mu_guess = qedqcd.displayMass(softsusy::mUp);
   const double mc_guess = qedqcd.displayMass(softsusy::mCharm);
   const double mt_guess = get_thresholds() > 0 && threshold_corrections.mt > 0 ?
      qedqcd.displayMass(softsusy::mTop) - 30.0 :
      qedqcd.displayPoleMt();
   const double md_guess = qedqcd.displayMass(softsusy::mDown);
   const double ms_guess = qedqcd.displayMass(softsusy::mStrange);
   const double mb_guess = qedqcd.displayMass(softsusy::mBottom);
   const double me_guess = get_thresholds() > 0 ?
      qedqcd.displayMass(softsusy::mElectron) :
      qedqcd.displayPoleMel();
   const double mm_guess = get_thresholds() > 0 ?
      qedqcd.displayMass(softsusy::mMuon) :
      qedqcd.displayPoleMmuon();
   const double mtau_guess = qedqcd.displayMass(softsusy::mTau);

   // guess gauge couplings at mt
   const auto alpha_sm(qedqcd.guess_alpha_SM5(mtpole));

   g1 = Sqrt(4. * Pi * alpha_sm(0));
   g2 = Sqrt(4. * Pi * alpha_sm(1));
   g3 = Sqrt(4. * Pi * alpha_sm(2));

   set_scale(mtpole);

   v = Re(Electroweak_constants::vev);

   Eigen::Matrix<double,3,3> upQuarksDRbar(Eigen::Matrix<double,3,3>::Zero());
   upQuarksDRbar(0,0) = mu_guess;
   upQuarksDRbar(1,1) = mc_guess;
   upQuarksDRbar(2,2) = mt_guess;
   Yu = -((1.4142135623730951*upQuarksDRbar) / v).transpose();

   Eigen::Matrix<double,3,3> downQuarksDRbar(Eigen::Matrix<double,3,3>::Zero());
   downQuarksDRbar(0,0) = md_guess;
   downQuarksDRbar(1,1) = ms_guess;
   downQuarksDRbar(2,2) = mb_guess;
   Yd = ((1.4142135623730951*downQuarksDRbar)/v).transpose();

   Eigen::Matrix<double,3,3> downLeptonsDRbar(Eigen::Matrix<double,3,3>::Zero());
   downLeptonsDRbar(0,0) = me_guess;
   downLeptonsDRbar(1,1) = mm_guess;
   downLeptonsDRbar(2,2) = mtau_guess;
   Ye = ((1.4142135623730951*downLeptonsDRbar)/v).transpose();

   Lambdax = Sqr(MH) / Sqr(v);

   solve_ewsb_tree_level();
}

double Standard_model::calculate_delta_alpha_em(double alphaEm) const
{
   const double delta_alpha_em_SM = -0.28294212105225836*alphaEm*
      FiniteLog(Abs(MFu(2) / get_scale()));

   return delta_alpha_em_SM;
}

double Standard_model::calculate_delta_alpha_s(double alphaS) const
{
   const double delta_alpha_s_1loop = -0.1061032953945969*alphaS*
      FiniteLog(Abs(MFu(2) / get_scale()));

   double delta_alpha_s_2loop = 0.;
   double delta_alpha_s_3loop = 0.;

   if (get_thresholds() > 1 && threshold_corrections.alpha_s > 1) {
      sm_threeloop_as::Parameters pars;
      pars.as   = alphaS; // alpha_s(SM(5)) MS-bar
      pars.mt   = MFu(2);
      pars.Q    = get_scale();

      const auto das_1L = sm_threeloop_as::delta_alpha_s_1loop_as(pars);
      const auto das_2L = sm_threeloop_as::delta_alpha_s_2loop_as_as(pars);

      delta_alpha_s_2loop = - das_2L + Sqr(das_1L);
   }

   if (get_thresholds() > 2 && get_threshold_corrections().alpha_s > 2) {
      sm_threeloop_as::Parameters pars;
      pars.as   = alphaS; // alpha_s(SM(5)) MS-bar
      pars.mt   = MFu(2);
      pars.Q    = get_scale();

      const auto das_1L = sm_threeloop_as::delta_alpha_s_1loop_as(pars);
      const auto das_2L = sm_threeloop_as::delta_alpha_s_2loop_as_as(pars);
      const auto das_3L = sm_threeloop_as::delta_alpha_s_3loop_as_as_as(pars);

      delta_alpha_s_3loop = - das_3L - Power3(das_1L) + 2. * das_1L * das_2L;
   }

   return delta_alpha_s_1loop + delta_alpha_s_2loop + delta_alpha_s_3loop;

}

double Standard_model::calculate_theta_w(const softsusy::QedQcd& qedqcd, double alpha_em_drbar)
{
   double theta_w = 0.;

   using namespace weinberg_angle;

   const double scale               = get_scale();
   const double mw_pole             = qedqcd.displayPoleMW();
   const double mz_pole             = qedqcd.displayPoleMZ();
   const double mt_pole             = qedqcd.displayPoleMt();
   const double mt_drbar            = MFu(2);
   const double mb_drbar            = MFd(2);
   const double mh_drbar            = Mhh;
   const double gY                  = g1 * 0.7745966692414834;
   const double pizztMZ             = Re(self_energy_VZ_1loop(mz_pole));
   const double piwwt0              = Re(self_energy_VWp_1loop(0.));
   const double self_energy_w_at_mw = Re(self_energy_VWp_1loop(mw_pole));

   Weinberg_angle::Self_energy_data se_data;
   se_data.scale    = scale;
   se_data.mt_pole  = mt_pole;
   se_data.mt_drbar = mt_drbar;
   se_data.mb_drbar = mb_drbar;
   se_data.gY       = gY;
   se_data.g2       = g2;

   double pizztMZ_corrected = pizztMZ;
   double piwwtMW_corrected = self_energy_w_at_mw;
   double piwwt0_corrected  = piwwt0;

   if (get_thresholds() > 1 && threshold_corrections.sin_theta_w > 1) {
      pizztMZ_corrected =
         Weinberg_angle::replace_mtop_in_self_energy_z(pizztMZ, mz_pole,
            se_data);
      piwwtMW_corrected =
         Weinberg_angle::replace_mtop_in_self_energy_w(
            self_energy_w_at_mw, mw_pole, se_data);
      piwwt0_corrected =
         Weinberg_angle::replace_mtop_in_self_energy_w(piwwt0, 0.,
            se_data);
   }

   Weinberg_angle::Data data;
   data.scale               = scale;
   data.alpha_em_drbar      = alpha_em_drbar;
   data.fermi_contant       = qedqcd.displayFermiConstant();
   data.self_energy_z_at_mz = pizztMZ_corrected;
   data.self_energy_w_at_mw = piwwtMW_corrected;
   data.self_energy_w_at_0  = piwwt0_corrected;
   data.mw_pole             = mw_pole;
   data.mz_pole             = mz_pole;
   data.mt_pole             = mt_pole;
   data.mh_drbar            = mh_drbar;
   data.gY                  = gY;
   data.g2                  = g2;
   data.g3                  = g3;

   Weinberg_angle weinberg;
   weinberg.disable_susy_contributions();
   weinberg.set_number_of_loops(threshold_corrections.sin_theta_w);
   weinberg.set_data(data);

   const int error = weinberg.calculate();

   theta_w = ArcSin(weinberg.get_sin_theta());

   if (error)
      problems.flag_no_sinThetaW_convergence();
   else
      problems.unflag_no_sinThetaW_convergence();

   return theta_w;
}

void Standard_model::calculate_Yu_DRbar(const softsusy::QedQcd& qedqcd)
{
   Eigen::Matrix<double,3,3> upQuarksDRbar(Eigen::Matrix<double,3,3>::Zero());
   upQuarksDRbar(0,0)      = qedqcd.displayMass(softsusy::mUp);
   upQuarksDRbar(1,1)      = qedqcd.displayMass(softsusy::mCharm);
   upQuarksDRbar(2,2)      = qedqcd.displayPoleMt();

   if (get_thresholds() && threshold_corrections.mt > 0)
      upQuarksDRbar(2,2) = calculate_MFu_DRbar(qedqcd.displayPoleMt(), 2);

   Yu = -((1.4142135623730951*upQuarksDRbar)/v).transpose();
}

void Standard_model::calculate_Yd_DRbar(const softsusy::QedQcd& qedqcd)
{
   Eigen::Matrix<double,3,3> downQuarksDRbar(Eigen::Matrix<double,3,3>::Zero());
   downQuarksDRbar(0,0)   = qedqcd.displayMass(softsusy::mDown);
   downQuarksDRbar(1,1)   = qedqcd.displayMass(softsusy::mStrange);
   downQuarksDRbar(2,2)   = qedqcd.displayMass(softsusy::mBottom);

   if (get_thresholds() && threshold_corrections.mb > 0)
      downQuarksDRbar(2,2) = calculate_MFd_DRbar(qedqcd.displayMass(softsusy::mBottom), 2);

   Yd = ((1.4142135623730951*downQuarksDRbar)/v).transpose();
}

void Standard_model::calculate_Ye_DRbar(const softsusy::QedQcd& qedqcd)
{
   Eigen::Matrix<double,3,3> downLeptonsDRbar(Eigen::Matrix<double,3,3>::Zero());
   downLeptonsDRbar(0,0) = qedqcd.displayPoleMel();
   downLeptonsDRbar(1,1) = qedqcd.displayPoleMmuon();
   downLeptonsDRbar(2,2) = qedqcd.displayPoleMtau();

   if (get_thresholds()) {
      downLeptonsDRbar(0,0) = calculate_MFe_DRbar(qedqcd.displayMass(softsusy::mElectron), 0);
      downLeptonsDRbar(1,1) = calculate_MFe_DRbar(qedqcd.displayMass(softsusy::mMuon), 1);
   }

   if (get_thresholds() && threshold_corrections.mtau > 0)
      downLeptonsDRbar(2,2) = calculate_MFe_DRbar(qedqcd.displayMass(softsusy::mTau), 2);

   Ye = ((1.4142135623730951*downLeptonsDRbar)/v).transpose();
}

void Standard_model::calculate_Lambdax_DRbar()
{
   double higgsDRbar = input.get(Physical_input::mh_pole);

   if (get_thresholds() && threshold_corrections.mh > 0)
      higgsDRbar = calculate_Mhh_DRbar(higgsDRbar);

   Lambdax = Sqr(higgsDRbar) / Sqr(v);
}

double Standard_model::recalculate_mw_pole(double mw_pole)
{
   calculate_MVWp();

   const double mw_drbar    = MVWp;
   const double mw_pole_sqr = Sqr(mw_drbar) - Re(self_energy_VWp_1loop(mw_pole));

   if (mw_pole_sqr < 0.)
      problems.flag_pole_tachyon(standard_model_info::VWp);

   return AbsSqrt(mw_pole_sqr);
}

double Standard_model::max_rel_diff(const Standard_model& old) const
{
   std::array<double, 12> diff{};

   diff[0] = MaxRelDiff(old.Mhh, Mhh);
   diff[1] = MaxRelDiff(old.MVZ, MVZ);
   for (int i = 0; i < 3; ++i)
      diff[i + 2] = MaxRelDiff(old.MFd(i), MFd(i));
   for (int i = 0; i < 3; ++i)
      diff[i + 5] = MaxRelDiff(old.MFu(i), MFu(i));
   for (int i = 0; i < 3; ++i)
      diff[i + 8] = MaxRelDiff(old.MFe(i), MFe(i));
   diff[11] = MaxRelDiff(old.MVWp, MVWp);

   return *std::max_element(diff.cbegin(), diff.cend());
}

bool Standard_model::check_convergence(const Standard_model& old) const
{
   return max_rel_diff(old) < precision;
}

Eigen::ArrayXd Standard_model::get() const
{
   Eigen::ArrayXd pars(numberOfParameters);

   pars(0) = g1;
   pars(1) = g2;
   pars(2) = g3;
   pars(3) = Lambdax;
   pars(4) = Yu(0,0);
   pars(5) = Yu(0,1);
   pars(6) = Yu(0,2);
   pars(7) = Yu(1,0);
   pars(8) = Yu(1,1);
   pars(9) = Yu(1,2);
   pars(10) = Yu(2,0);
   pars(11) = Yu(2,1);
   pars(12) = Yu(2,2);
   pars(13) = Yd(0,0);
   pars(14) = Yd(0,1);
   pars(15) = Yd(0,2);
   pars(16) = Yd(1,0);
   pars(17) = Yd(1,1);
   pars(18) = Yd(1,2);
   pars(19) = Yd(2,0);
   pars(20) = Yd(2,1);
   pars(21) = Yd(2,2);
   pars(22) = Ye(0,0);
   pars(23) = Ye(0,1);
   pars(24) = Ye(0,2);
   pars(25) = Ye(1,0);
   pars(26) = Ye(1,1);
   pars(27) = Ye(1,2);
   pars(28) = Ye(2,0);
   pars(29) = Ye(2,1);
   pars(30) = Ye(2,2);
   pars(31) = mu2;
   pars(32) = v;

   return pars;
}

void Standard_model::set(const Eigen::ArrayXd& pars)
{
   g1 = pars(0);
   g2 = pars(1);
   g3 = pars(2);
   Lambdax = pars(3);
   Yu(0,0) = pars(4);
   Yu(0,1) = pars(5);
   Yu(0,2) = pars(6);
   Yu(1,0) = pars(7);
   Yu(1,1) = pars(8);
   Yu(1,2) = pars(9);
   Yu(2,0) = pars(10);
   Yu(2,1) = pars(11);
   Yu(2,2) = pars(12);
   Yd(0,0) = pars(13);
   Yd(0,1) = pars(14);
   Yd(0,2) = pars(15);
   Yd(1,0) = pars(16);
   Yd(1,1) = pars(17);
   Yd(1,2) = pars(18);
   Yd(2,0) = pars(19);
   Yd(2,1) = pars(20);
   Yd(2,2) = pars(21);
   Ye(0,0) = pars(22);
   Ye(0,1) = pars(23);
   Ye(0,2) = pars(24);
   Ye(1,0) = pars(25);
   Ye(1,1) = pars(26);
   Ye(1,2) = pars(27);
   Ye(2,0) = pars(28);
   Ye(2,1) = pars(29);
   Ye(2,2) = pars(30);
   mu2 = pars(31);
   v = pars(32);
}

void Standard_model::run_to(double scale, double eps)
{
   if (eps < 0.0)
      eps = precision;
   Beta_function::run_to(scale, eps);
}

Eigen::ArrayXd Standard_model::beta() const
{
   return calc_beta().get().unaryExpr(Chop<double>(get_zero_threshold()));
}

Standard_model Standard_model::calc_beta() const
{
   double beta_g1 = 0.;
   double beta_g2 = 0.;
   double beta_g3 = 0.;
   double beta_Lambdax = 0.;
   Eigen::Matrix<double,3,3> beta_Yu = Eigen::Matrix<double,3,3>::Zero();
   Eigen::Matrix<double,3,3> beta_Yd = Eigen::Matrix<double,3,3>::Zero();
   Eigen::Matrix<double,3,3> beta_Ye = Eigen::Matrix<double,3,3>::Zero();
   double beta_mu2 = 0.;
   double beta_v = 0.;

   if (get_loops() > 0) {
      Beta_traces traces;
      calc_beta_traces(traces);

      beta_g1 += calc_beta_g1_one_loop(traces);
      beta_g2 += calc_beta_g2_one_loop(traces);
      beta_g3 += calc_beta_g3_one_loop(traces);
      beta_Lambdax += calc_beta_Lambdax_one_loop(traces);
      beta_Yu += calc_beta_Yu_one_loop(traces);
      beta_Yd += calc_beta_Yd_one_loop(traces);
      beta_Ye += calc_beta_Ye_one_loop(traces);
      beta_mu2 += calc_beta_mu2_one_loop(traces);
      beta_v += calc_beta_v_one_loop(traces);

      if (get_loops() > 1) {
         beta_g1 += calc_beta_g1_two_loop(traces);
         beta_g2 += calc_beta_g2_two_loop(traces);
         beta_g3 += calc_beta_g3_two_loop(traces);
         beta_Lambdax += calc_beta_Lambdax_two_loop(traces);
         beta_Yu += calc_beta_Yu_two_loop(traces);
         beta_Yd += calc_beta_Yd_two_loop(traces);
         beta_Ye += calc_beta_Ye_two_loop(traces);
         beta_mu2 += calc_beta_mu2_two_loop(traces);
         beta_v += calc_beta_v_two_loop(traces);

         if (get_loops() > 2) {
            beta_g1 += calc_beta_g1_three_loop(traces);
            beta_g2 += calc_beta_g2_three_loop(traces);
            beta_g3 += calc_beta_g3_three_loop(traces);
            beta_Lambdax += calc_beta_Lambdax_three_loop(traces);
            beta_Yu += calc_beta_Yu_three_loop(traces);
            beta_Yd += calc_beta_Yd_three_loop(traces);
            beta_Ye += calc_beta_Ye_three_loop(traces);
            beta_mu2 += calc_beta_mu2_three_loop(traces);

         }
      }
   }

   return Standard_model(get_scale(), get_loops(), get_thresholds(),
                         beta_g1, beta_g2, beta_g3, beta_Lambdax, beta_Yu, beta_Yd, beta_Ye,
                         beta_mu2, beta_v);
}

void Standard_model::calc_beta_traces(Beta_traces& traces) const
{
   const int loops = get_loops();

   if (loops > 0) {
      traces.traceYdAdjYd = Re((Yd*Yd.adjoint()).trace());
      traces.traceYeAdjYe = Re((Ye*Ye.adjoint()).trace());
      traces.traceYuAdjYu = Re((Yu*Yu.adjoint()).trace());
      traces.traceYdAdjYdYdAdjYd = Re((Yd*Yd.adjoint()*Yd*Yd.adjoint())
         .trace());
      traces.traceYeAdjYeYeAdjYe = Re((Ye*Ye.adjoint()*Ye*Ye.adjoint())
         .trace());
      traces.traceYuAdjYuYuAdjYu = Re((Yu*Yu.adjoint()*Yu*Yu.adjoint())
         .trace());
   }

   if (loops > 1) {
      traces.traceYdAdjYuYuAdjYd = Re((Yd*Yu.adjoint()*Yu*Yd.adjoint())
         .trace());
      traces.traceYdAdjYdYdAdjYdYdAdjYd = Re((Yd*Yd.adjoint()*Yd*Yd.adjoint(
         )*Yd*Yd.adjoint()).trace());
      traces.traceYdAdjYdYdAdjYuYuAdjYd = Re((Yd*Yd.adjoint()*Yd*Yu.adjoint(
         )*Yu*Yd.adjoint()).trace());
      traces.traceYdAdjYuYuAdjYdYdAdjYd = Re((Yd*Yu.adjoint()*Yu*Yd.adjoint(
         )*Yd*Yd.adjoint()).trace());
      traces.traceYdAdjYuYuAdjYuYuAdjYd = Re((Yd*Yu.adjoint()*Yu*Yu.adjoint(
         )*Yu*Yd.adjoint()).trace());
      traces.traceYeAdjYeYeAdjYeYeAdjYe = Re((Ye*Ye.adjoint()*Ye*Ye.adjoint(
         )*Ye*Ye.adjoint()).trace());
      traces.traceYuAdjYuYuAdjYuYuAdjYu = Re((Yu*Yu.adjoint()*Yu*Yu.adjoint(
         )*Yu*Yu.adjoint()).trace());
   }
}


double Standard_model::calc_beta_g1_one_loop(const Beta_traces&) const
{
   double beta_g1;

   beta_g1 = Re(4.1*oneOver16PiSqr*Cube(g1));

   return beta_g1;
}

double Standard_model::calc_beta_g1_two_loop(const Beta_traces& traces) const
{
   const double traceYdAdjYd = traces.traceYdAdjYd;
   const double traceYeAdjYe = traces.traceYeAdjYe;
   const double traceYuAdjYu = traces.traceYuAdjYu;

   double beta_g1;

   beta_g1 = Re(0.02*twoLoop*Cube(g1)*(199*Sqr(g1) + 5*(-5*traceYdAdjYd -
      15*traceYeAdjYe - 17*traceYuAdjYu + 27*Sqr(g2) + 88*Sqr(g3))));

   return beta_g1;
}

double Standard_model::calc_beta_g1_three_loop(const Beta_traces&) const
{
   double beta_g1;

   beta_g1 = Re(-0.000041666666666666665*threeLoop*Cube(g1)*(388613*Quad(
      g1) - 10*Sqr(g1)*(648*Lambdax + 1845*Sqr(g2) - 4384*Sqr(g3) - 8481*Sqr(Yu
      (2,2))) - 75*(3945*Quad(g2) - 6*Sqr(g2)*(-24*Lambdax + 32*Sqr(g3) + 785*
      Sqr(Yu(2,2))) + 4*(4752*Quad(g3) + 945*Quad(Yu(2,2)) - 36*Sqr(Lambdax) -
      464*Sqr(g3)*Sqr(Yu(2,2))))));

   return beta_g1;
}

double Standard_model::calc_beta_g2_one_loop(const Beta_traces&) const
{
   double beta_g2;

   beta_g2 = Re(-3.1666666666666665*oneOver16PiSqr*Cube(g2));

   return beta_g2;
}

double Standard_model::calc_beta_g2_two_loop(const Beta_traces& traces) const
{
   const double traceYdAdjYd = traces.traceYdAdjYd;
   const double traceYeAdjYe = traces.traceYeAdjYe;
   const double traceYuAdjYu = traces.traceYuAdjYu;

   double beta_g2;

   beta_g2 = Re(0.03333333333333333*twoLoop*Cube(g2)*(27*Sqr(g1) + 5*(-3*
      (3*traceYdAdjYd + traceYeAdjYe + 3*traceYuAdjYu) + 35*Sqr(g2) + 72*Sqr(g3
      ))));

   return beta_g2;
}

double Standard_model::calc_beta_g2_three_loop(const Beta_traces&) const
{
   double beta_g2;

   beta_g2 = Re(0.000023148148148148147*threeLoop*Cube(g2)*(-151119*Quad(
      g1) + 270*Sqr(g1)*(24*Lambdax + 873*Sqr(g2) - 32*Sqr(g3) - 593*Sqr(Yu(2,2
      ))) + 25*(324953*Quad(g2) + 162*Sqr(g2)*(8*Lambdax + 416*Sqr(g3) - 243*
      Sqr(Yu(2,2))) + 108*(1296*Quad(g3) + 147*Quad(Yu(2,2)) - 12*Sqr(Lambdax)
      - 112*Sqr(g3)*Sqr(Yu(2,2))))));

   return beta_g2;
}

double Standard_model::calc_beta_g3_one_loop(const Beta_traces&) const
{
   double beta_g3;

   beta_g3 = Re(-7*oneOver16PiSqr*Cube(g3));

   return beta_g3;
}

double Standard_model::calc_beta_g3_two_loop(const Beta_traces& traces) const
{
   const double traceYdAdjYd = traces.traceYdAdjYd;
   const double traceYuAdjYu = traces.traceYuAdjYu;

   double beta_g3;

   beta_g3 = Re(-0.1*twoLoop*Cube(g3)*(-11*Sqr(g1) + 5*(-9*Sqr(g2) + 4*(
      traceYdAdjYd + traceYuAdjYu + 13*Sqr(g3)))));

   return beta_g3;
}

double Standard_model::calc_beta_g3_three_loop(const Beta_traces&) const
{
   double beta_g3;

   beta_g3 = Re(0.008333333333333333*threeLoop*Cube(g3)*(-523*Quad(g1) +
      Sqr(g1)*(-9*Sqr(g2) + 616*Sqr(g3) - 303*Sqr(Yu(2,2))) + 15*(109*Quad(g2)
      + 3*Sqr(g2)*(56*Sqr(g3) - 31*Sqr(Yu(2,2))) + 20*(13*Quad(g3) + 6*Quad(Yu(
      2,2)) - 16*Sqr(g3)*Sqr(Yu(2,2))))));

   return beta_g3;
}

double Standard_model::calc_beta_Lambdax_one_loop(const Beta_traces& traces) const
{
   const double traceYdAdjYd = traces.traceYdAdjYd;
   const double traceYeAdjYe = traces.traceYeAdjYe;
   const double traceYuAdjYu = traces.traceYuAdjYu;
   const double traceYdAdjYdYdAdjYd = traces.traceYdAdjYdYdAdjYd;
   const double traceYeAdjYeYeAdjYe = traces.traceYeAdjYeYeAdjYe;
   const double traceYuAdjYuYuAdjYu = traces.traceYuAdjYuYuAdjYu;

   double beta_Lambdax;

   beta_Lambdax = Re(oneOver16PiSqr*(0.27*Quad(g1) + 2.25*Quad(g2) - 9*
      Lambdax*Sqr(g2) + 0.9*Sqr(g1)*(-2*Lambdax + Sqr(g2)) + 4*(-3*
      traceYdAdjYdYdAdjYd - traceYeAdjYeYeAdjYe - 3*traceYuAdjYuYuAdjYu + 3*
      traceYdAdjYd*Lambdax + traceYeAdjYe*Lambdax + 3*traceYuAdjYu*Lambdax + 3*
      Sqr(Lambdax))));

   return beta_Lambdax;
}

double Standard_model::calc_beta_Lambdax_two_loop(const Beta_traces& traces) const
{
   const double traceYdAdjYd = traces.traceYdAdjYd;
   const double traceYeAdjYe = traces.traceYeAdjYe;
   const double traceYuAdjYu = traces.traceYuAdjYu;
   const double traceYdAdjYdYdAdjYd = traces.traceYdAdjYdYdAdjYd;
   const double traceYdAdjYuYuAdjYd = traces.traceYdAdjYuYuAdjYd;
   const double traceYeAdjYeYeAdjYe = traces.traceYeAdjYeYeAdjYe;
   const double traceYuAdjYuYuAdjYu = traces.traceYuAdjYuYuAdjYu;
   const double traceYdAdjYdYdAdjYdYdAdjYd =
      traces.traceYdAdjYdYdAdjYdYdAdjYd;
   const double traceYdAdjYdYdAdjYuYuAdjYd =
      traces.traceYdAdjYdYdAdjYuYuAdjYd;
   const double traceYdAdjYuYuAdjYdYdAdjYd =
      traces.traceYdAdjYuYuAdjYdYdAdjYd;
   const double traceYdAdjYuYuAdjYuYuAdjYd =
      traces.traceYdAdjYuYuAdjYuYuAdjYd;
   const double traceYeAdjYeYeAdjYeYeAdjYe =
      traces.traceYeAdjYeYeAdjYeYeAdjYe;
   const double traceYuAdjYuYuAdjYuYuAdjYu =
      traces.traceYuAdjYuYuAdjYuYuAdjYu;

   double beta_Lambdax;

   beta_Lambdax = Re(twoLoop*(60*traceYdAdjYdYdAdjYdYdAdjYd - 24*
      traceYdAdjYdYdAdjYuYuAdjYd + 12*traceYdAdjYuYuAdjYdYdAdjYd - 12*
      traceYdAdjYuYuAdjYuYuAdjYd + 20*traceYeAdjYeYeAdjYeYeAdjYe + 60*
      traceYuAdjYuYuAdjYuYuAdjYu - 78*Cube(Lambdax) - 3*traceYdAdjYdYdAdjYd*
      Lambdax - 42*traceYdAdjYuYuAdjYd*Lambdax - traceYeAdjYeYeAdjYe*Lambdax -
      3*traceYuAdjYuYuAdjYu*Lambdax - 3.411*Power6(g1) + 38.125*Power6(g2) -
      0.125*(36*traceYdAdjYd + 12*traceYeAdjYe + 36*traceYuAdjYu + 73*Lambdax)*
      Quad(g2) + 1.5*Lambdax*(15*traceYdAdjYd + 5*traceYeAdjYe + 15*
      traceYuAdjYu + 36*Lambdax)*Sqr(g2) - 0.015*Quad(g1)*(-60*traceYdAdjYd +
      300*traceYeAdjYe + 228*traceYuAdjYu - 629*Lambdax + 559*Sqr(g2)) - 64*
      traceYdAdjYdYdAdjYd*Sqr(g3) - 64*traceYuAdjYuYuAdjYu*Sqr(g3) + 80*
      traceYdAdjYd*Lambdax*Sqr(g3) + 80*traceYuAdjYu*Lambdax*Sqr(g3) - 72*
      traceYdAdjYd*Sqr(Lambdax) - 24*traceYeAdjYe*Sqr(Lambdax) - 72*
      traceYuAdjYu*Sqr(Lambdax) - 0.025*Sqr(g1)*(289*Quad(g2) - 6*(36*
      traceYdAdjYd + 44*traceYeAdjYe + 84*traceYuAdjYu + 39*Lambdax)*Sqr(g2) -
      4*(16*traceYdAdjYdYdAdjYd - 48*traceYeAdjYeYeAdjYe - 32*
      traceYuAdjYuYuAdjYu + 25*traceYdAdjYd*Lambdax + 75*traceYeAdjYe*Lambdax +
      85*traceYuAdjYu*Lambdax + 108*Sqr(Lambdax)))));

   return beta_Lambdax;
}

double Standard_model::calc_beta_Lambdax_three_loop(const Beta_traces&) const
{
   double beta_Lambdax;

   beta_Lambdax = Re(0.0001*threeLoop*(-60320*Power8(g1) - 4563640*Power8
      (g2) - 40*Power6(g1)*(-14084*Lambdax + 1543*Sqr(g2) - 663*Sqr(g3) - 11117
      *Sqr(Yu(2,2))) + 20*Power6(g2)*(865483*Lambdax + 15072*Sqr(g3) + 125000*
      Sqr(Yu(2,2))) + 2*Sqr(g2)*(-968630*Cube(Lambdax) + 1482760*Power6(Yu(2,2)
      ) - 54700*Lambdax*Quad(Yu(2,2)) + 266980*Quad(Yu(2,2))*Sqr(g3) + 151443*
      Lambdax*Sqr(g3)*Sqr(Yu(2,2)) - 1797695*Sqr(Lambdax)*Sqr(Yu(2,2))) + 80*
      Quad(g2)*(7942*Quad(Yu(2,2)) - 98785*Sqr(Lambdax) - 79916*Lambdax*Sqr(Yu(
      2,2)) + Sqr(g3)*(-14286*Lambdax + 8232*Sqr(Yu(2,2)))) + 2*Quad(g1)*(
      130000*Quad(g2) + 318960*Quad(Yu(2,2)) - 927660*Sqr(Lambdax) - 748599*
      Lambdax*Sqr(Yu(2,2)) + Sqr(g3)*(-83810*Lambdax + 20320*Sqr(Yu(2,2))) + 10
      *Sqr(g2)*(61753*Lambdax + 2210*Sqr(g3) + 21254*Sqr(Yu(2,2)))) - 10*Sqr(g1
      )*(38745*Cube(Lambdax) + 151556*Power6(g2) - 135720*Power6(Yu(2,2)) +
      42030*Lambdax*Quad(Yu(2,2)) + 63869*Sqr(Lambdax)*Sqr(Yu(2,2)) - 4*Quad(g2
      )*(39819*Lambdax + 1507*Sqr(g3) + 13041*Sqr(Yu(2,2))) - 4*Sqr(g3)*(17570*
      Quad(Yu(2,2)) + 8727*Lambdax*Sqr(Yu(2,2))) + 2*Sqr(g2)*(140712*Quad(Yu(2,
      2)) + 158320*Sqr(Lambdax) - 5615*Lambdax*Sqr(Yu(2,2)) - 22772*Sqr(g3)*Sqr
      (Yu(2,2)))) - 5*(893528*Lambdax*Power6(Yu(2,2)) + 1945192*Power8(Yu(2,2))
      - 3005675*Quad(Lambdax) - 3536520*Quad(Yu(2,2))*Sqr(Lambdax) - 873000*
      Cube(Lambdax)*Sqr(Yu(2,2)) + 8*Quad(g3)*(50201*Quad(Yu(2,2)) - 178484*
      Lambdax*Sqr(Yu(2,2))) - 4*Sqr(g3)*(500988*Power6(Yu(2,2)) - 662866*
      Lambdax*Quad(Yu(2,2)) + 80385*Sqr(Lambdax)*Sqr(Yu(2,2))))));

   return beta_Lambdax;
}

Eigen::Matrix<double,3,3> Standard_model::calc_beta_Yu_one_loop(const Beta_traces& traces) const
{
   const double traceYdAdjYd = traces.traceYdAdjYd;
   const double traceYeAdjYe = traces.traceYeAdjYe;
   const double traceYuAdjYu = traces.traceYuAdjYu;

   Eigen::Matrix<double,3,3> beta_Yu;

   beta_Yu = (oneOver16PiSqr*(Yu*(3*traceYdAdjYd + traceYeAdjYe + 3*
      traceYuAdjYu - 0.85*Sqr(g1) - 2.25*Sqr(g2) - 8*Sqr(g3)) - 1.5*(Yu*
      Yd.adjoint()*Yd) + 1.5*(Yu*Yu.adjoint()*Yu))).real();

   return beta_Yu;
}

Eigen::Matrix<double,3,3> Standard_model::calc_beta_Yu_two_loop(const Beta_traces& traces) const
{
   const double traceYdAdjYd = traces.traceYdAdjYd;
   const double traceYeAdjYe = traces.traceYeAdjYe;
   const double traceYuAdjYu = traces.traceYuAdjYu;
   const double traceYdAdjYdYdAdjYd = traces.traceYdAdjYdYdAdjYd;
   const double traceYdAdjYuYuAdjYd = traces.traceYdAdjYuYuAdjYd;
   const double traceYeAdjYeYeAdjYe = traces.traceYeAdjYeYeAdjYe;
   const double traceYuAdjYuYuAdjYu = traces.traceYuAdjYuYuAdjYu;

   Eigen::Matrix<double,3,3> beta_Yu;

   beta_Yu = (twoLoop*(0.0016666666666666668*Yu*(1187*Quad(g1) + 5*Sqr(g1
      )*(75*traceYdAdjYd + 225*traceYeAdjYe + 255*traceYuAdjYu - 54*Sqr(g2) +
      152*Sqr(g3)) - 75*(46*Quad(g2) - 3*Sqr(g2)*(5*(3*traceYdAdjYd +
      traceYeAdjYe + 3*traceYuAdjYu) + 24*Sqr(g3)) + 2*(432*Quad(g3) - 80*(
      traceYdAdjYd + traceYuAdjYu)*Sqr(g3) + 3*(9*traceYdAdjYdYdAdjYd - 2*
      traceYdAdjYuYuAdjYd + 3*traceYeAdjYeYeAdjYe + 9*traceYuAdjYuYuAdjYu - 2*
      Sqr(Lambdax))))) + 0.0125*(-43*Sqr(g1) + 5*(20*(3*traceYdAdjYd +
      traceYeAdjYe + 3*traceYuAdjYu) + 9*Sqr(g2) - 256*Sqr(g3)))*(Yu*Yd.adjoint
      ()*Yd) + 0.0125*(223*Sqr(g1) + 675*Sqr(g2) + 20*(-3*(9*traceYdAdjYd + 3*
      traceYeAdjYe + 9*traceYuAdjYu + 8*Lambdax) + 64*Sqr(g3)))*(Yu*Yu.adjoint(
      )*Yu) + 2.75*(Yu*Yd.adjoint()*Yd*Yd.adjoint()*Yd) - 0.25*(Yu*Yd.adjoint()
      *Yd*Yu.adjoint()*Yu) - Yu*Yu.adjoint()*Yu*Yd.adjoint()*Yd + 1.5*(Yu*
      Yu.adjoint()*Yu*Yu.adjoint()*Yu))).real();

   return beta_Yu;
}

Eigen::Matrix<double,3,3> Standard_model::calc_beta_Yu_three_loop(const Beta_traces&) const
{
   DEFINE_PROJECTOR(3,3,3,3)

   Eigen::Matrix<double,3,3> beta_Yu;

   beta_Yu = (0.00005*PROJECTOR*threeLoop*(321980*Power6(g1) + 3396580*
      Power6(g2) - 5*Quad(g2)*(21375*Lambdax + 84288*Sqr(g3) - 67960*Sqr(Yu(2,2
      ))) - 5*Quad(g1)*(5445*Lambdax + 17768*Sqr(g2) + 89276*Sqr(g3) + 97688*
      Sqr(Yu(2,2))) - 10*Sqr(g1)*(9486*Quad(g2) + 30192*Quad(g3) + 60925*Quad(
      Yu(2,2)) - 4500*Sqr(Lambdax) + Sqr(g2)*(-2925*Lambdax + 32100*Sqr(g3) -
      69658*Sqr(Yu(2,2))) + 12700*Lambdax*Sqr(Yu(2,2)) - 36148*Sqr(g3)*Sqr(Yu(2
      ,2))) + 10*Sqr(g2)*(147308*Quad(g3) + 96740*Sqr(g3)*Sqr(Yu(2,2)) + 1125*(
      -177*Quad(Yu(2,2)) + 20*Sqr(Lambdax) - 60*Lambdax*Sqr(Yu(2,2)))) + 2*(
      -45000*Cube(Lambdax) - 6193500*Power6(g3) + 586028*Power6(Yu(2,2)) +
      990000*Lambdax*Quad(Yu(2,2)) + 3637640*Quad(g3)*Sqr(Yu(2,2)) + 9375*Sqr(
      Lambdax)*Sqr(Yu(2,2)) + 10000*Sqr(g3)*(-157*Quad(Yu(2,2)) + 8*Lambdax*Sqr
      (Yu(2,2)))))*Yu(2,2)).real();

   return beta_Yu;
}

Eigen::Matrix<double,3,3> Standard_model::calc_beta_Yd_one_loop(const Beta_traces& traces) const
{
   const double traceYdAdjYd = traces.traceYdAdjYd;
   const double traceYeAdjYe = traces.traceYeAdjYe;
   const double traceYuAdjYu = traces.traceYuAdjYu;

   Eigen::Matrix<double,3,3> beta_Yd;

   beta_Yd = (oneOver16PiSqr*(-0.25*Yd*(Sqr(g1) + 9*Sqr(g2) + 4*(-3*
      traceYdAdjYd - traceYeAdjYe - 3*traceYuAdjYu + 8*Sqr(g3))) + 1.5*(Yd*
      Yd.adjoint()*Yd) - 1.5*(Yd*Yu.adjoint()*Yu))).real();

   return beta_Yd;
}

Eigen::Matrix<double,3,3> Standard_model::calc_beta_Yd_two_loop(const Beta_traces& traces) const
{
   const double traceYdAdjYd = traces.traceYdAdjYd;
   const double traceYeAdjYe = traces.traceYeAdjYe;
   const double traceYuAdjYu = traces.traceYuAdjYu;
   const double traceYdAdjYdYdAdjYd = traces.traceYdAdjYdYdAdjYd;
   const double traceYdAdjYuYuAdjYd = traces.traceYdAdjYuYuAdjYd;
   const double traceYeAdjYeYeAdjYe = traces.traceYeAdjYeYeAdjYe;
   const double traceYuAdjYuYuAdjYu = traces.traceYuAdjYuYuAdjYu;

   Eigen::Matrix<double,3,3> beta_Yd;

   beta_Yd = (twoLoop*(-0.0016666666666666668*Yd*(127*Quad(g1) + 5*Sqr(g1
      )*(-15*(5*traceYdAdjYd + 15*traceYeAdjYe + 17*traceYuAdjYu) + 162*Sqr(g2)
      - 248*Sqr(g3)) + 75*(46*Quad(g2) - 3*Sqr(g2)*(5*(3*traceYdAdjYd +
      traceYeAdjYe + 3*traceYuAdjYu) + 24*Sqr(g3)) + 2*(432*Quad(g3) - 80*(
      traceYdAdjYd + traceYuAdjYu)*Sqr(g3) + 3*(9*traceYdAdjYdYdAdjYd - 2*
      traceYdAdjYuYuAdjYd + 3*traceYeAdjYeYeAdjYe + 9*traceYuAdjYuYuAdjYu - 2*
      Sqr(Lambdax))))) + 0.0125*(187*Sqr(g1) + 675*Sqr(g2) + 20*(-3*(9*
      traceYdAdjYd + 3*traceYeAdjYe + 9*traceYuAdjYu + 8*Lambdax) + 64*Sqr(g3))
      )*(Yd*Yd.adjoint()*Yd) + 0.0125*(-79*Sqr(g1) + 5*(20*(3*traceYdAdjYd +
      traceYeAdjYe + 3*traceYuAdjYu) + 9*Sqr(g2) - 256*Sqr(g3)))*(Yd*Yu.adjoint
      ()*Yu) + 1.5*(Yd*Yd.adjoint()*Yd*Yd.adjoint()*Yd) - Yd*Yd.adjoint()*Yd*
      Yu.adjoint()*Yu - 0.25*(Yd*Yu.adjoint()*Yu*Yd.adjoint()*Yd) + 2.75*(Yd*
      Yu.adjoint()*Yu*Yu.adjoint()*Yu))).real();

   return beta_Yd;
}

Eigen::Matrix<double,3,3> Standard_model::calc_beta_Yd_three_loop(const Beta_traces&) const
{
   Eigen::Matrix<double,3,3> beta_Yd;

   beta_Yd = (ZEROMATRIX(3,3)).real();

   return beta_Yd;
}

Eigen::Matrix<double,3,3> Standard_model::calc_beta_Ye_one_loop(const Beta_traces& traces) const
{
   const double traceYdAdjYd = traces.traceYdAdjYd;
   const double traceYeAdjYe = traces.traceYeAdjYe;
   const double traceYuAdjYu = traces.traceYuAdjYu;

   Eigen::Matrix<double,3,3> beta_Ye;

   beta_Ye = (oneOver16PiSqr*(Ye*(3*traceYdAdjYd + traceYeAdjYe + 3*
      traceYuAdjYu - 2.25*Sqr(g1) - 2.25*Sqr(g2)) + 1.5*(Ye*Ye.adjoint()*Ye)))
      .real();

   return beta_Ye;
}

Eigen::Matrix<double,3,3> Standard_model::calc_beta_Ye_two_loop(const Beta_traces& traces) const
{
   const double traceYdAdjYd = traces.traceYdAdjYd;
   const double traceYeAdjYe = traces.traceYeAdjYe;
   const double traceYuAdjYu = traces.traceYuAdjYu;
   const double traceYdAdjYdYdAdjYd = traces.traceYdAdjYdYdAdjYd;
   const double traceYdAdjYuYuAdjYd = traces.traceYdAdjYuYuAdjYd;
   const double traceYeAdjYeYeAdjYe = traces.traceYeAdjYeYeAdjYe;
   const double traceYuAdjYuYuAdjYu = traces.traceYuAdjYuYuAdjYu;

   Eigen::Matrix<double,3,3> beta_Ye;

   beta_Ye = (twoLoop*(0.005*Ye*(1371*Quad(g1) + 5*Sqr(g1)*(25*
      traceYdAdjYd + 75*traceYeAdjYe + 85*traceYuAdjYu + 54*Sqr(g2)) - 25*(46*
      Quad(g2) - 15*(3*traceYdAdjYd + traceYeAdjYe + 3*traceYuAdjYu)*Sqr(g2) -
      2*(80*(traceYdAdjYd + traceYuAdjYu)*Sqr(g3) - 3*(9*traceYdAdjYdYdAdjYd -
      2*traceYdAdjYuYuAdjYd + 3*traceYeAdjYeYeAdjYe + 9*traceYuAdjYuYuAdjYu - 2
      *Sqr(Lambdax))))) + 0.0375*(129*Sqr(g1) + 5*(-4*(9*traceYdAdjYd + 3*
      traceYeAdjYe + 9*traceYuAdjYu + 8*Lambdax) + 45*Sqr(g2)))*(Ye*Ye.adjoint(
      )*Ye) + 1.5*(Ye*Ye.adjoint()*Ye*Ye.adjoint()*Ye))).real();

   return beta_Ye;
}

Eigen::Matrix<double,3,3> Standard_model::calc_beta_Ye_three_loop(const Beta_traces&) const
{
   Eigen::Matrix<double,3,3> beta_Ye;

   beta_Ye = (ZEROMATRIX(3,3)).real();

   return beta_Ye;
}

double Standard_model::calc_beta_mu2_one_loop(const Beta_traces& traces) const
{
   const double traceYdAdjYd = traces.traceYdAdjYd;
   const double traceYeAdjYe = traces.traceYeAdjYe;
   const double traceYuAdjYu = traces.traceYuAdjYu;

   double beta_mu2;

   beta_mu2 = Re(oneOver16PiSqr*(2*mu2*(3*traceYdAdjYd + traceYeAdjYe + 3
      *(traceYuAdjYu + Lambdax)) - 0.9*mu2*Sqr(g1) - 4.5*mu2*Sqr(g2)));

   return beta_mu2;
}

double Standard_model::calc_beta_mu2_two_loop(const Beta_traces& traces) const
{
   const double traceYdAdjYd = traces.traceYdAdjYd;
   const double traceYeAdjYe = traces.traceYeAdjYe;
   const double traceYuAdjYu = traces.traceYuAdjYu;
   const double traceYdAdjYdYdAdjYd = traces.traceYdAdjYdYdAdjYd;
   const double traceYdAdjYuYuAdjYd = traces.traceYdAdjYuYuAdjYd;
   const double traceYeAdjYeYeAdjYe = traces.traceYeAdjYeYeAdjYe;
   const double traceYuAdjYuYuAdjYu = traces.traceYuAdjYuYuAdjYu;

   double beta_mu2;

   beta_mu2 = Re(0.0025*mu2*twoLoop*(1671*Quad(g1) + 10*Sqr(g1)*(50*
      traceYdAdjYd + 150*traceYeAdjYe + 170*traceYuAdjYu + 288*Lambdax + 45*Sqr
      (g2)) - 25*(145*Quad(g2) - 12*(15*traceYdAdjYd + 5*traceYeAdjYe + 15*
      traceYuAdjYu + 48*Lambdax)*Sqr(g2) - 8*(80*(traceYdAdjYd + traceYuAdjYu)*
      Sqr(g3) - 3*(9*traceYdAdjYdYdAdjYd + 14*traceYdAdjYuYuAdjYd + 3*
      traceYeAdjYeYeAdjYe + 9*traceYuAdjYuYuAdjYu + 24*traceYdAdjYd*Lambdax + 8
      *traceYeAdjYe*Lambdax + 24*traceYuAdjYu*Lambdax + 10*Sqr(Lambdax))))));

   return beta_mu2;
}

double Standard_model::calc_beta_mu2_three_loop(const Beta_traces&) const
{
   double beta_mu2;

   beta_mu2 = Re(2*mu2*threeLoop*(128.25*Cube(Lambdax) +
      8.378314604562993*Power6(g1) + 301.7235994495886*Power6(g2) +
      154.40506064218175*Power6(Yd(2,2)) + 3.4683535473939138*Power6(Ye(2,2)) +
      154.40506064218175*Power6(Yu(2,2)) + 173.69714554123618*Lambdax*Quad(Yd(
      2,2)) + 75.89904851374538*Lambdax*Quad(Ye(2,2)) + 173.69714554123618*
      Lambdax*Quad(Yu(2,2)) - 209.24048513745396*Quad(Yd(2,2))*Sqr(g3) -
      209.24048513745396*Quad(Yu(2,2))*Sqr(g3) + 178.48396765750311*Quad(g3)*
      Sqr(Yd(2,2)) + 72.*Quad(Ye(2,2))*Sqr(Yd(2,2)) + 296.2115485137454*Quad(Yu
      (2,2))*Sqr(Yd(2,2)) + 40.19238810996319*Lambdax*Sqr(g3)*Sqr(Yd(2,2)) +
      37.125*Sqr(Lambdax)*Sqr(Yd(2,2)) + 72.*Quad(Yd(2,2))*Sqr(Ye(2,2)) + 72.*
      Quad(Yu(2,2))*Sqr(Ye(2,2)) + 12.375*Sqr(Lambdax)*Sqr(Ye(2,2)) - 54.*
      Lambdax*Sqr(Yd(2,2))*Sqr(Ye(2,2)) + Quad(g2)*(-32.25723415592714*Lambdax
      - 28.572145541236182*Sqr(g3) - 102.62651936694535*Sqr(Yd(2,2)) -
      34.208839788981784*Sqr(Ye(2,2)) - 102.62651936694535*Sqr(Yu(2,2))) + Quad
      (g1)*(-32.90278936623708*Lambdax + 9.778005607297105*Sqr(g2) -
      4.190581346047974*Sqr(g3) - 11.837888914984243*Sqr(Yd(2,2)) -
      20.542464319265452*Sqr(Ye(2,2)) - 27.721423523790055*Sqr(Yu(2,2))) +
      178.48396765750311*Quad(g3)*Sqr(Yu(2,2)) + 296.2115485137454*Quad(Yd(2,2)
      )*Sqr(Yu(2,2)) + 72.*Quad(Ye(2,2))*Sqr(Yu(2,2)) + 40.19238810996319*
      Lambdax*Sqr(g3)*Sqr(Yu(2,2)) + 37.125*Sqr(Lambdax)*Sqr(Yu(2,2)) -
      208.57214554123618*Lambdax*Sqr(Yd(2,2))*Sqr(Yu(2,2)) - 16.698731351660527
      *Sqr(g3)*Sqr(Yd(2,2))*Sqr(Yu(2,2)) - 54.*Lambdax*Sqr(Ye(2,2))*Sqr(Yu(2,2)
      ) + 10.5*Sqr(Yd(2,2))*Sqr(Ye(2,2))*Sqr(Yu(2,2)) + Sqr(g2)*(
      -3.829281688145728*Quad(Yd(2,2)) + 3.223572770618091*Quad(Ye(2,2)) -
      3.829281688145728*Quad(Yu(2,2)) - 48.205536385309045*Sqr(Lambdax) -
      53.09857277061809*Lambdax*Sqr(Ye(2,2)) + Sqr(Yd(2,2))*(
      -159.29571831185424*Lambdax - 13.500000000000004*Sqr(Ye(2,2)) -
      62.83053638530905*Sqr(Yu(2,2))) - 159.29571831185424*Lambdax*Sqr(Yu(2,2))
      - 13.500000000000004*Sqr(Ye(2,2))*Sqr(Yu(2,2)) + Sqr(g3)*(
      7.572145541236182*Sqr(Yd(2,2)) + 7.572145541236182*Sqr(Yu(2,2)))) + Sqr(
      g1)*(9.930778506201856*Quad(g2) + 11.916358216494471*Quad(Yd(2,2)) -
      15.051929108247235*Quad(Ye(2,2)) - 7.507690297250921*Quad(Yu(2,2)) -
      9.641107277061808*Sqr(Lambdax) - 32.86395336511993*Lambdax*Sqr(Yd(2,2)) -
      7.605285445876382*Lambdax*Sqr(Ye(2,2)) - 2.7*Sqr(Yd(2,2))*Sqr(Ye(2,2)) -
      29.849524256872694*Lambdax*Sqr(Yu(2,2)) - 23.946234141895758*Sqr(Yd(2,2)
      )*Sqr(Yu(2,2)) - 2.7*Sqr(Ye(2,2))*Sqr(Yu(2,2)) + Sqr(g3)*(
      -2.091983828751535*Sqr(Yd(2,2)) + 8.727254982244787*Sqr(Yu(2,2))) + Sqr(
      g2)*(-18.911535445876382*Lambdax - 8.109375*Sqr(Yd(2,2)) +
      10.602411385309043*Sqr(Ye(2,2)) + 11.470322300901756*Sqr(Yu(2,2))))));

   return beta_mu2;
}

double Standard_model::calc_beta_v_one_loop(const Beta_traces& traces) const
{
   const double traceYdAdjYd = traces.traceYdAdjYd;
   const double traceYeAdjYe = traces.traceYeAdjYe;
   const double traceYuAdjYu = traces.traceYuAdjYu;

   double beta_v;

   beta_v = Re(oneOver16PiSqr*(0.6*v*Sqr(g1) + v*(-3*traceYdAdjYd -
      traceYeAdjYe - 3*traceYuAdjYu + 3*Sqr(g2))));

   return beta_v;
}

double Standard_model::calc_beta_v_two_loop(const Beta_traces& traces) const
{
   const double traceYdAdjYd = traces.traceYdAdjYd;
   const double traceYeAdjYe = traces.traceYeAdjYe;
   const double traceYuAdjYu = traces.traceYuAdjYu;
   const double traceYdAdjYdYdAdjYd = traces.traceYdAdjYdYdAdjYd;
   const double traceYdAdjYuYuAdjYd = traces.traceYdAdjYuYuAdjYd;
   const double traceYeAdjYeYeAdjYe = traces.traceYeAdjYeYeAdjYe;
   const double traceYuAdjYuYuAdjYu = traces.traceYuAdjYuYuAdjYu;

   double beta_v;

   beta_v = Re(-0.00125*twoLoop*v*(1221*Quad(g1) + 10*Sqr(g1)*(122*
      traceYdAdjYd + 174*traceYeAdjYe + 242*traceYuAdjYu - 45*Sqr(g2)) - 25*(
      379*Quad(g2) - 108*(3*traceYdAdjYd + traceYeAdjYe + 3*traceYuAdjYu)*Sqr(
      g2) - 8*(80*(traceYdAdjYd + traceYuAdjYu)*Sqr(g3) - 3*(9*
      traceYdAdjYdYdAdjYd - 2*traceYdAdjYuYuAdjYd + 3*traceYeAdjYeYeAdjYe + 9*
      traceYuAdjYuYuAdjYu - 2*Sqr(Lambdax))))));

   return beta_v;
}

double Standard_model::calc_beta_v_three_loop(const Beta_traces&) const
{
   double beta_v;

   beta_v = 0;

   return beta_v;
}

double Standard_model::get_mass_matrix_VG() const
{
   const double mass_matrix_VG = Re(0);

   return mass_matrix_VG;
}

void Standard_model::calculate_MVG()
{
   const auto mass_matrix_VG = get_mass_matrix_VG();
   MVG = mass_matrix_VG;
}

double Standard_model::get_mass_matrix_Hp() const
{
   const double mass_matrix_Hp = Re(-mu2 + 0.5*Lambdax*Sqr(v) + 0.25*Sqr(
      g2)*Sqr(v));

   return mass_matrix_Hp;
}

void Standard_model::calculate_MHp()
{
   const auto mass_matrix_Hp = get_mass_matrix_Hp();
   MHp = mass_matrix_Hp;

   if (MHp < 0.) {
      problems.flag_running_tachyon(standard_model_info::Hp);
   }

   MHp = AbsSqrt(MHp);
}

Eigen::Matrix<double,3,3> Standard_model::get_mass_matrix_Fv() const
{
   Eigen::Matrix<double,3,3> mass_matrix_Fv;

   mass_matrix_Fv(0,0) = 0;
   mass_matrix_Fv(0,1) = 0;
   mass_matrix_Fv(0,2) = 0;
   mass_matrix_Fv(1,1) = 0;
   mass_matrix_Fv(1,2) = 0;
   mass_matrix_Fv(2,2) = 0;

   Symmetrize(mass_matrix_Fv);

   return mass_matrix_Fv;
}

void Standard_model::calculate_MFv()
{
   MFv.setConstant(0);
}

double Standard_model::get_mass_matrix_Ah() const
{
   const double mass_matrix_Ah = Re(0.25*(-4*mu2 + 2*Lambdax*Sqr(v) + Sqr
      (v)*Sqr(g2*Cos(ThetaW()) + 0.7745966692414834*g1*Sin(ThetaW()))));

   return mass_matrix_Ah;
}

void Standard_model::calculate_MAh()
{
   const auto mass_matrix_Ah = get_mass_matrix_Ah();
   MAh = mass_matrix_Ah;

   if (MAh < 0.) {
      problems.flag_running_tachyon(standard_model_info::Ah);
   }

   MAh = AbsSqrt(MAh);
}

double Standard_model::get_mass_matrix_hh() const
{
   const double mass_matrix_hh = Re(-mu2 + 1.5*Lambdax*Sqr(v));

   return mass_matrix_hh;
}

void Standard_model::calculate_Mhh()
{
   const auto mass_matrix_hh = get_mass_matrix_hh();
   Mhh = mass_matrix_hh;

   if (Mhh < 0.) {
      problems.flag_running_tachyon(standard_model_info::hh);
   }

   Mhh = AbsSqrt(Mhh);
}

double Standard_model::get_mass_matrix_VP() const
{
   const double mass_matrix_VP = Re(0);

   return mass_matrix_VP;
}

void Standard_model::calculate_MVP()
{
   const auto mass_matrix_VP = get_mass_matrix_VP();
   MVP = mass_matrix_VP;
}

double Standard_model::get_mass_matrix_VZ() const
{
   const double mass_matrix_VZ = Re(0.25*Sqr(v)*Sqr(g2*Cos(ThetaW()) +
      0.7745966692414834*g1*Sin(ThetaW())));

   return mass_matrix_VZ;
}

void Standard_model::calculate_MVZ()
{
   const auto mass_matrix_VZ = get_mass_matrix_VZ();
   MVZ = mass_matrix_VZ;

   if (MVZ < 0.) {
      problems.flag_running_tachyon(standard_model_info::VZ);
   }

   MVZ = AbsSqrt(MVZ);
}

Eigen::Matrix<double,3,3> Standard_model::get_mass_matrix_Fd() const
{
   Eigen::Matrix<double,3,3> mass_matrix_Fd;

   mass_matrix_Fd(0,0) = 0.7071067811865475*v*Yd(0,0);
   mass_matrix_Fd(0,1) = 0.7071067811865475*v*Yd(1,0);
   mass_matrix_Fd(0,2) = 0.7071067811865475*v*Yd(2,0);
   mass_matrix_Fd(1,0) = 0.7071067811865475*v*Yd(0,1);
   mass_matrix_Fd(1,1) = 0.7071067811865475*v*Yd(1,1);
   mass_matrix_Fd(1,2) = 0.7071067811865475*v*Yd(2,1);
   mass_matrix_Fd(2,0) = 0.7071067811865475*v*Yd(0,2);
   mass_matrix_Fd(2,1) = 0.7071067811865475*v*Yd(1,2);
   mass_matrix_Fd(2,2) = 0.7071067811865475*v*Yd(2,2);

   return mass_matrix_Fd;
}

void Standard_model::calculate_MFd()
{
   const auto mass_matrix_Fd(get_mass_matrix_Fd());


#ifdef CHECK_EIGENVALUE_ERROR
   double eigenvalue_error;
   fs_svd(mass_matrix_Fd, MFd, Vd, Ud, eigenvalue_error);
   problems.flag_bad_mass(standard_model_info::Fd, eigenvalue_error > precision * Abs(MFd(0)));
#else
   fs_svd(mass_matrix_Fd, MFd, Vd, Ud);
#endif

}

Eigen::Matrix<double,3,3> Standard_model::get_mass_matrix_Fu() const
{
   Eigen::Matrix<double,3,3> mass_matrix_Fu;

   mass_matrix_Fu(0,0) = -0.7071067811865475*v*Yu(0,0);
   mass_matrix_Fu(0,1) = -0.7071067811865475*v*Yu(1,0);
   mass_matrix_Fu(0,2) = -0.7071067811865475*v*Yu(2,0);
   mass_matrix_Fu(1,0) = -0.7071067811865475*v*Yu(0,1);
   mass_matrix_Fu(1,1) = -0.7071067811865475*v*Yu(1,1);
   mass_matrix_Fu(1,2) = -0.7071067811865475*v*Yu(2,1);
   mass_matrix_Fu(2,0) = -0.7071067811865475*v*Yu(0,2);
   mass_matrix_Fu(2,1) = -0.7071067811865475*v*Yu(1,2);
   mass_matrix_Fu(2,2) = -0.7071067811865475*v*Yu(2,2);

   return mass_matrix_Fu;
}

void Standard_model::calculate_MFu()
{
   const auto mass_matrix_Fu(get_mass_matrix_Fu());


#ifdef CHECK_EIGENVALUE_ERROR
   double eigenvalue_error;
   fs_svd(mass_matrix_Fu, MFu, Vu, Uu, eigenvalue_error);
   problems.flag_bad_mass(standard_model_info::Fu, eigenvalue_error > precision * Abs(MFu(0)));
#else
   fs_svd(mass_matrix_Fu, MFu, Vu, Uu);
#endif

}

Eigen::Matrix<double,3,3> Standard_model::get_mass_matrix_Fe() const
{
   Eigen::Matrix<double,3,3> mass_matrix_Fe;

   mass_matrix_Fe(0,0) = 0.7071067811865475*v*Ye(0,0);
   mass_matrix_Fe(0,1) = 0.7071067811865475*v*Ye(1,0);
   mass_matrix_Fe(0,2) = 0.7071067811865475*v*Ye(2,0);
   mass_matrix_Fe(1,0) = 0.7071067811865475*v*Ye(0,1);
   mass_matrix_Fe(1,1) = 0.7071067811865475*v*Ye(1,1);
   mass_matrix_Fe(1,2) = 0.7071067811865475*v*Ye(2,1);
   mass_matrix_Fe(2,0) = 0.7071067811865475*v*Ye(0,2);
   mass_matrix_Fe(2,1) = 0.7071067811865475*v*Ye(1,2);
   mass_matrix_Fe(2,2) = 0.7071067811865475*v*Ye(2,2);

   return mass_matrix_Fe;
}

void Standard_model::calculate_MFe()
{
   const auto mass_matrix_Fe(get_mass_matrix_Fe());


#ifdef CHECK_EIGENVALUE_ERROR
   double eigenvalue_error;
   fs_svd(mass_matrix_Fe, MFe, Ve, Ue, eigenvalue_error);
   problems.flag_bad_mass(standard_model_info::Fe, eigenvalue_error > precision * Abs(MFe(0)));
#else
   fs_svd(mass_matrix_Fe, MFe, Ve, Ue);
#endif

}

double Standard_model::get_mass_matrix_VWp() const
{
   const double mass_matrix_VWp = Re(0.25*Sqr(g2)*Sqr(v));

   return mass_matrix_VWp;
}

void Standard_model::calculate_MVWp()
{
   const auto mass_matrix_VWp = get_mass_matrix_VWp();
   MVWp = mass_matrix_VWp;

   if (MVWp < 0.) {
      problems.flag_running_tachyon(standard_model_info::VWp);
   }

   MVWp = AbsSqrt(MVWp);
}

Eigen::Matrix<double,2,2> Standard_model::get_mass_matrix_VPVZ() const
{
   Eigen::Matrix<double,2,2> mass_matrix_VPVZ;

   mass_matrix_VPVZ(0,0) = 0.15*Sqr(g1)*Sqr(v);
   mass_matrix_VPVZ(0,1) = -0.19364916731037085*g1*g2*Sqr(v);
   mass_matrix_VPVZ(1,1) = 0.25*Sqr(g2)*Sqr(v);

   Symmetrize(mass_matrix_VPVZ);

   return mass_matrix_VPVZ;
}

void Standard_model::calculate_MVPVZ()
{
   const auto mass_matrix_VPVZ(get_mass_matrix_VPVZ());


#ifdef CHECK_EIGENVALUE_ERROR
   double eigenvalue_error;
   fs_diagonalize_hermitian(mass_matrix_VPVZ, MVPVZ, ZZ, eigenvalue_error
      );
   ZZ.transposeInPlace();
#else
   fs_diagonalize_hermitian(mass_matrix_VPVZ, MVPVZ, ZZ);
   ZZ.transposeInPlace();
#endif


   MVPVZ = AbsSqrt(MVPVZ);
}


double Standard_model::get_ewsb_eq_hh_1() const
{
   double result = Re(-(mu2*v) + 0.5*Cube(v)*Lambdax);

   return result;
}



double Standard_model::CpconjHpHphh() const
{
   const double result = -(v*Lambdax);

   return result;
}

double Standard_model::CpconjHpVWpVP() const
{
   const double result = 0.3872983346207417*g1*g2*v*Cos(ThetaW());

   return result;
}

double Standard_model::CpconjHpVZVWp() const
{
   const double result = -0.3872983346207417*g1*g2*v*Sin(ThetaW());

   return result;
}

double Standard_model::CpHpgWpCbargZ() const
{
   const double result = 0.05*g2*v*(5*g2*Cos(ThetaW()) + 3.872983346207417*g1*
      Sin(ThetaW()));

   return result;
}

double Standard_model::CpconjHpbargWpCgZ() const
{
   const double result = -0.05*g2*v*(5*g2*Cos(ThetaW()) - 3.872983346207417*g1*
      Sin(ThetaW()));

   return result;
}

double Standard_model::CpHpgZbargWp() const
{
   const double result = -0.05*g2*v*(5*g2*Cos(ThetaW()) - 3.872983346207417*g1*
      Sin(ThetaW()));

   return result;
}

double Standard_model::CpconjHpbargZgWp() const
{
   const double result = 0.05*g2*v*(5*g2*Cos(ThetaW()) + 3.872983346207417*g1*
      Sin(ThetaW()));

   return result;
}

double Standard_model::CpHpconjHpAhAh() const
{
   const double result = -Lambdax;

   return result;
}

double Standard_model::CpHpconjHphhhh() const
{
   const double result = -Lambdax;

   return result;
}

double Standard_model::CpHpconjHpconjHpHp() const
{
   const double result = -2*Lambdax;

   return result;
}

std::complex<double> Standard_model::CpconjHpVWpAh() const
{
   const std::complex<double> result = std::complex<double>(0,-0.5)*g2;

   return result;
}

double Standard_model::CpconjHpVWphh() const
{
   const double result = -0.5*g2;

   return result;
}

double Standard_model::CpconjHpVPHp() const
{
   const double result = 0.1*(-3.872983346207417*g1*Cos(ThetaW()) - 5*g2*Sin(
      ThetaW()));

   return result;
}

double Standard_model::CpconjHpVZHp() const
{
   const double result = 0.1*(-5*g2*Cos(ThetaW()) + 3.872983346207417*g1*Sin(
      ThetaW()));

   return result;
}

double Standard_model::CpHpconjHpconjVWpVWp() const
{
   const double result = 0.5*Sqr(g2);

   return result;
}

std::complex<double> Standard_model::CpHpconjHpVZVZ() const
{
   const std::complex<double> result = 0.1*(-7.745966692414834*g1*g2*Cos(ThetaW
      ())*Sin(ThetaW()) + 5*Sqr(g2)*Sqr(Cos(ThetaW())) + 3*Sqr(g1)*Sqr(Sin(ThetaW(
      ))));

   return result;
}

std::complex<double> Standard_model::CpconjHpbarFdFuPR(int gI1, int gI2) const
{
   const std::complex<double> result = -SUM(j2,0,2,SUM(j1,0,2,Conj(Yu(j1,j2))*
      Uu(gI2,j1))*Vd(gI1,j2));

   return result;
}

std::complex<double> Standard_model::CpconjHpbarFdFuPL(int gI1, int gI2) const
{
   const std::complex<double> result = -SUM(j2,0,2,Conj(Vu(gI2,j2))*SUM(j1,0,2,
      Conj(Ud(gI1,j1))*Yd(j1,j2)));

   return result;
}

double Standard_model::CpconjHpbarFeFvPR(int , int ) const
{
   const double result = 0;

   return result;
}

std::complex<double> Standard_model::CpconjHpbarFeFvPL(int gI1, int gI2) const
{
   const std::complex<double> result = -SUM(j1,0,2,Conj(Ue(gI1,j1))*Ye(j1,gI2))
      ;

   return result;
}

double Standard_model::CpAhhhAh() const
{
   const double result = -(v*Lambdax);

   return result;
}

std::complex<double> Standard_model::CpAhbargWpgWp() const
{
   const std::complex<double> result = std::complex<double>(0,-0.25)*v*Sqr(g2);

   return result;
}

std::complex<double> Standard_model::CpAhbargWpCgWpC() const
{
   const std::complex<double> result = std::complex<double>(0,0.25)*v*Sqr(g2);

   return result;
}

double Standard_model::CpAhAhAhAh() const
{
   const double result = -3*Lambdax;

   return result;
}

double Standard_model::CpAhAhhhhh() const
{
   const double result = -Lambdax;

   return result;
}

double Standard_model::CpAhAhconjHpHp() const
{
   const double result = -Lambdax;

   return result;
}

std::complex<double> Standard_model::CpAhVZhh() const
{
   const std::complex<double> result = std::complex<double>(0,0.1)*(5*g2*Cos(
      ThetaW()) + 3.872983346207417*g1*Sin(ThetaW()));

   return result;
}

std::complex<double> Standard_model::CpAhconjVWpHp() const
{
   const std::complex<double> result = std::complex<double>(0,-0.5)*g2;

   return result;
}

double Standard_model::CpAhAhconjVWpVWp() const
{
   const double result = 0.5*Sqr(g2);

   return result;
}

std::complex<double> Standard_model::CpAhAhVZVZ() const
{
   const std::complex<double> result = 0.1*(g1*Sin(ThetaW())*(7.745966692414834
      *g2*Cos(ThetaW()) + 3*g1*Sin(ThetaW())) + 5*Sqr(g2)*Sqr(Cos(ThetaW())));

   return result;
}

std::complex<double> Standard_model::CpAhbarFdFdPR(int gI1, int gI2) const
{
   const std::complex<double> result = std::complex<double>(0.,
      -0.7071067811865475)*SUM(j2,0,2,SUM(j1,0,2,Conj(Yd(j1,j2))*Ud(gI2,j1))*Vd(
      gI1,j2));

   return result;
}

std::complex<double> Standard_model::CpAhbarFdFdPL(int gI1, int gI2) const
{
   const std::complex<double> result = std::complex<double>(0.,
      0.7071067811865475)*SUM(j2,0,2,Conj(Vd(gI2,j2))*SUM(j1,0,2,Conj(Ud(gI1,j1))*
      Yd(j1,j2)));

   return result;
}

std::complex<double> Standard_model::CpAhbarFeFePR(int gI1, int gI2) const
{
   const std::complex<double> result = std::complex<double>(0.,
      -0.7071067811865475)*SUM(j2,0,2,SUM(j1,0,2,Conj(Ye(j1,j2))*Ue(gI2,j1))*Ve(
      gI1,j2));

   return result;
}

std::complex<double> Standard_model::CpAhbarFeFePL(int gI1, int gI2) const
{
   const std::complex<double> result = std::complex<double>(0.,
      0.7071067811865475)*SUM(j2,0,2,Conj(Ve(gI2,j2))*SUM(j1,0,2,Conj(Ue(gI1,j1))*
      Ye(j1,j2)));

   return result;
}

std::complex<double> Standard_model::CpAhbarFuFuPR(int gI1, int gI2) const
{
   const std::complex<double> result = std::complex<double>(0.,
      -0.7071067811865475)*SUM(j2,0,2,SUM(j1,0,2,Conj(Yu(j1,j2))*Uu(gI2,j1))*Vu(
      gI1,j2));

   return result;
}

std::complex<double> Standard_model::CpAhbarFuFuPL(int gI1, int gI2) const
{
   const std::complex<double> result = std::complex<double>(0.,
      0.7071067811865475)*SUM(j2,0,2,Conj(Vu(gI2,j2))*SUM(j1,0,2,Conj(Uu(gI1,j1))*
      Yu(j1,j2)));

   return result;
}

double Standard_model::CphhAhAh() const
{
   const double result = -(v*Lambdax);

   return result;
}

double Standard_model::Cphhhhhh() const
{
   const double result = -3*v*Lambdax;

   return result;
}

double Standard_model::CphhVZVZ() const
{
   const double result = 0.1*v*(g1*Sin(ThetaW())*(7.745966692414834*g2*Cos(
      ThetaW()) + 3*g1*Sin(ThetaW())) + 5*Sqr(g2)*Sqr(Cos(ThetaW())));

   return result;
}

double Standard_model::CphhbargWpgWp() const
{
   const double result = -0.25*v*Sqr(g2);

   return result;
}

double Standard_model::CphhbargWpCgWpC() const
{
   const double result = -0.25*v*Sqr(g2);

   return result;
}

double Standard_model::CphhbargZgZ() const
{
   const double result = -0.05*v*(g1*Sin(ThetaW())*(7.745966692414834*g2*Cos(
      ThetaW()) + 3*g1*Sin(ThetaW())) + 5*Sqr(g2)*Sqr(Cos(ThetaW())));

   return result;
}

double Standard_model::CphhconjHpHp() const
{
   const double result = -(v*Lambdax);

   return result;
}

double Standard_model::CphhconjVWpVWp() const
{
   const double result = 0.5*v*Sqr(g2);

   return result;
}

double Standard_model::CphhhhAhAh() const
{
   const double result = -Lambdax;

   return result;
}

double Standard_model::Cphhhhhhhh() const
{
   const double result = -3*Lambdax;

   return result;
}

double Standard_model::CphhhhconjHpHp() const
{
   const double result = -Lambdax;

   return result;
}

std::complex<double> Standard_model::CphhVZAh() const
{
   const std::complex<double> result = std::complex<double>(0,0.1)*(5*g2*Cos(
      ThetaW()) + 3.872983346207417*g1*Sin(ThetaW()));

   return result;
}

double Standard_model::CphhconjVWpHp() const
{
   const double result = 0.5*g2;

   return result;
}

double Standard_model::CphhhhconjVWpVWp() const
{
   const double result = 0.5*Sqr(g2);

   return result;
}

std::complex<double> Standard_model::CphhhhVZVZ() const
{
   const std::complex<double> result = 0.1*(g1*Sin(ThetaW())*(7.745966692414834
      *g2*Cos(ThetaW()) + 3*g1*Sin(ThetaW())) + 5*Sqr(g2)*Sqr(Cos(ThetaW())));

   return result;
}

std::complex<double> Standard_model::CphhbarFdFdPR(int gI1, int gI2) const
{
   const std::complex<double> result = -0.7071067811865475*SUM(j2,0,2,SUM(j1,0,
      2,Conj(Yd(j1,j2))*Ud(gI2,j1))*Vd(gI1,j2));

   return result;
}

std::complex<double> Standard_model::CphhbarFdFdPL(int gI1, int gI2) const
{
   const std::complex<double> result = -0.7071067811865475*SUM(j2,0,2,Conj(Vd(
      gI2,j2))*SUM(j1,0,2,Conj(Ud(gI1,j1))*Yd(j1,j2)));

   return result;
}

std::complex<double> Standard_model::CphhbarFeFePR(int gI1, int gI2) const
{
   const std::complex<double> result = -0.7071067811865475*SUM(j2,0,2,SUM(j1,0,
      2,Conj(Ye(j1,j2))*Ue(gI2,j1))*Ve(gI1,j2));

   return result;
}

std::complex<double> Standard_model::CphhbarFeFePL(int gI1, int gI2) const
{
   const std::complex<double> result = -0.7071067811865475*SUM(j2,0,2,Conj(Ve(
      gI2,j2))*SUM(j1,0,2,Conj(Ue(gI1,j1))*Ye(j1,j2)));

   return result;
}

std::complex<double> Standard_model::CphhbarFuFuPR(int gI1, int gI2) const
{
   const std::complex<double> result = 0.7071067811865475*SUM(j2,0,2,SUM(j1,0,2
      ,Conj(Yu(j1,j2))*Uu(gI2,j1))*Vu(gI1,j2));

   return result;
}

std::complex<double> Standard_model::CphhbarFuFuPL(int gI1, int gI2) const
{
   const std::complex<double> result = 0.7071067811865475*SUM(j2,0,2,Conj(Vu(
      gI2,j2))*SUM(j1,0,2,Conj(Uu(gI1,j1))*Yu(j1,j2)));

   return result;
}

std::complex<double> Standard_model::CpVZhhAh() const
{
   const std::complex<double> result = std::complex<double>(0,0.1)*(5*g2*Cos(
      ThetaW()) + 3.872983346207417*g1*Sin(ThetaW()));

   return result;
}

double Standard_model::CpVZVZhh() const
{
   const double result = 0.1*v*(g1*Sin(ThetaW())*(7.745966692414834*g2*Cos(
      ThetaW()) + 3*g1*Sin(ThetaW())) + 5*Sqr(g2)*Sqr(Cos(ThetaW())));

   return result;
}

double Standard_model::CpVZbargWpgWp() const
{
   const double result = g2*Cos(ThetaW());

   return result;
}

double Standard_model::CpVZbargWpCgWpC() const
{
   const double result = -(g2*Cos(ThetaW()));

   return result;
}

double Standard_model::CpVZconjHpHp() const
{
   const double result = 0.1*(-5*g2*Cos(ThetaW()) + 3.872983346207417*g1*Sin(
      ThetaW()));

   return result;
}

double Standard_model::CpVZconjVWpHp() const
{
   const double result = -0.3872983346207417*g1*g2*v*Sin(ThetaW());

   return result;
}

std::complex<double> Standard_model::CpVZVZAhAh() const
{
   const std::complex<double> result = 0.1*(g1*Sin(ThetaW())*(7.745966692414834
      *g2*Cos(ThetaW()) + 3*g1*Sin(ThetaW())) + 5*Sqr(g2)*Sqr(Cos(ThetaW())));

   return result;
}

std::complex<double> Standard_model::CpVZVZhhhh() const
{
   const std::complex<double> result = 0.1*(g1*Sin(ThetaW())*(7.745966692414834
      *g2*Cos(ThetaW()) + 3*g1*Sin(ThetaW())) + 5*Sqr(g2)*Sqr(Cos(ThetaW())));

   return result;
}

std::complex<double> Standard_model::CpVZVZconjHpHp() const
{
   const std::complex<double> result = 0.1*(-7.745966692414834*g1*g2*Cos(ThetaW
      ())*Sin(ThetaW()) + 5*Sqr(g2)*Sqr(Cos(ThetaW())) + 3*Sqr(g1)*Sqr(Sin(ThetaW(
      ))));

   return result;
}

double Standard_model::CpVZconjVWpVWp() const
{
   const double result = g2*Cos(ThetaW());

   return result;
}

double Standard_model::CpVZbarFdFdPL(int gI1, int gI2) const
{
   const double result = 0.03333333333333333*KroneckerDelta(gI1,gI2)*(15*g2*Cos
      (ThetaW()) + 3.872983346207417*g1*Sin(ThetaW()));

   return result;
}

double Standard_model::CpVZbarFdFdPR(int gI1, int gI2) const
{
   const double result = -0.2581988897471611*g1*KroneckerDelta(gI1,gI2)*Sin(
      ThetaW());

   return result;
}

double Standard_model::CpVZbarFeFePL(int gI1, int gI2) const
{
   const double result = 0.1*KroneckerDelta(gI1,gI2)*(5*g2*Cos(ThetaW()) -
      3.872983346207417*g1*Sin(ThetaW()));

   return result;
}

double Standard_model::CpVZbarFeFePR(int gI1, int gI2) const
{
   const double result = -0.7745966692414834*g1*KroneckerDelta(gI1,gI2)*Sin(
      ThetaW());

   return result;
}

double Standard_model::CpVZbarFuFuPL(int gI1, int gI2) const
{
   const double result = 0.03333333333333333*KroneckerDelta(gI1,gI2)*(-15*g2*
      Cos(ThetaW()) + 3.872983346207417*g1*Sin(ThetaW()));

   return result;
}

double Standard_model::CpVZbarFuFuPR(int gI1, int gI2) const
{
   const double result = 0.5163977794943222*g1*KroneckerDelta(gI1,gI2)*Sin(
      ThetaW());

   return result;
}

double Standard_model::CpVZbarFvFvPL(int gI1, int gI2) const
{
   const double result = -0.1*KroneckerDelta(gI1,gI2)*(5*g2*Cos(ThetaW()) +
      3.872983346207417*g1*Sin(ThetaW()));

   return result;
}

double Standard_model::CpVZbarFvFvPR(int , int ) const
{
   const double result = 0;

   return result;
}

double Standard_model::CpVZVZconjVWpVWp1() const
{
   const double result = -2*Sqr(g2)*Sqr(Cos(ThetaW()));

   return result;
}

double Standard_model::CpVZVZconjVWpVWp2() const
{
   const double result = Sqr(g2)*Sqr(Cos(ThetaW()));

   return result;
}

double Standard_model::CpVZVZconjVWpVWp3() const
{
   const double result = Sqr(g2)*Sqr(Cos(ThetaW()));

   return result;
}

std::complex<double> Standard_model::CpconjVWpHpAh() const
{
   const std::complex<double> result = std::complex<double>(0,-0.5)*g2;

   return result;
}

double Standard_model::CpconjVWpHphh() const
{
   const double result = 0.5*g2;

   return result;
}

double Standard_model::CpconjVWpVPHp() const
{
   const double result = 0.3872983346207417*g1*g2*v*Cos(ThetaW());

   return result;
}

double Standard_model::CpconjVWpVWphh() const
{
   const double result = 0.5*v*Sqr(g2);

   return result;
}

double Standard_model::CpconjVWpVZHp() const
{
   const double result = -0.3872983346207417*g1*g2*v*Sin(ThetaW());

   return result;
}

double Standard_model::CpconjVWpbargPgWp() const
{
   const double result = -(g2*Sin(ThetaW()));

   return result;
}

double Standard_model::CpconjVWpbargWpCgP() const
{
   const double result = g2*Sin(ThetaW());

   return result;
}

double Standard_model::CpconjVWpbargWpCgZ() const
{
   const double result = g2*Cos(ThetaW());

   return result;
}

double Standard_model::CpconjVWpbargZgWp() const
{
   const double result = -(g2*Cos(ThetaW()));

   return result;
}

double Standard_model::CpVWpconjVWpAhAh() const
{
   const double result = 0.5*Sqr(g2);

   return result;
}

double Standard_model::CpVWpconjVWphhhh() const
{
   const double result = 0.5*Sqr(g2);

   return result;
}

double Standard_model::CpVWpconjVWpconjHpHp() const
{
   const double result = 0.5*Sqr(g2);

   return result;
}

double Standard_model::CpconjVWpVWpVP() const
{
   const double result = g2*Sin(ThetaW());

   return result;
}

double Standard_model::CpconjVWpVZVWp() const
{
   const double result = -(g2*Cos(ThetaW()));

   return result;
}

std::complex<double> Standard_model::CpconjVWpbarFdFuPL(int gI1, int gI2) const
{
   const std::complex<double> result = -0.7071067811865475*g2*SUM(j1,0,2,Conj(
      Vu(gI2,j1))*Vd(gI1,j1));

   return result;
}

double Standard_model::CpconjVWpbarFdFuPR(int , int ) const
{
   const double result = 0;

   return result;
}

std::complex<double> Standard_model::CpconjVWpbarFeFvPL(int gI1, int gI2) const
{
   const std::complex<double> result = IF(gI2 < 3,-0.7071067811865475*g2*Ve(gI1
      ,gI2),0);

   return result;
}

double Standard_model::CpconjVWpbarFeFvPR(int , int ) const
{
   const double result = 0;

   return result;
}

double Standard_model::CpVWpconjVWpVPVP1() const
{
   const double result = -2*Sqr(g2)*Sqr(Sin(ThetaW()));

   return result;
}

double Standard_model::CpVWpconjVWpVPVP2() const
{
   const double result = Sqr(g2)*Sqr(Sin(ThetaW()));

   return result;
}

double Standard_model::CpVWpconjVWpVPVP3() const
{
   const double result = Sqr(g2)*Sqr(Sin(ThetaW()));

   return result;
}

double Standard_model::CpVWpconjVWpVZVZ1() const
{
   const double result = -2*Sqr(g2)*Sqr(Cos(ThetaW()));

   return result;
}

double Standard_model::CpVWpconjVWpVZVZ2() const
{
   const double result = Sqr(g2)*Sqr(Cos(ThetaW()));

   return result;
}

double Standard_model::CpVWpconjVWpVZVZ3() const
{
   const double result = Sqr(g2)*Sqr(Cos(ThetaW()));

   return result;
}

double Standard_model::CpVWpconjVWpconjVWpVWp1() const
{
   const double result = -Sqr(g2);

   return result;
}

double Standard_model::CpVWpconjVWpconjVWpVWp2() const
{
   const double result = -Sqr(g2);

   return result;
}

double Standard_model::CpVWpconjVWpconjVWpVWp3() const
{
   const double result = 2*Sqr(g2);

   return result;
}

std::complex<double> Standard_model::CpbarUFdFdAhPL(int gO2, int gI1) const
{
   const std::complex<double> result = IF(gO2 < 3,std::complex<double>(0.,
      0.7071067811865475)*SUM(j2,0,2,Conj(Vd(gI1,j2))*Yd(gO2,j2)),0);

   return result;
}

std::complex<double> Standard_model::CpbarUFdFdAhPR(int gO1, int gI1) const
{
   const std::complex<double> result = IF(gO1 < 3,std::complex<double>(0.,
      -0.7071067811865475)*SUM(j1,0,2,Conj(Yd(j1,gO1))*Ud(gI1,j1)),0);

   return result;
}

std::complex<double> Standard_model::CpbarUFdhhFdPL(int gO2, int gI2) const
{
   const std::complex<double> result = IF(gO2 < 3,-0.7071067811865475*SUM(j2,0,
      2,Conj(Vd(gI2,j2))*Yd(gO2,j2)),0);

   return result;
}

std::complex<double> Standard_model::CpbarUFdhhFdPR(int gO1, int gI2) const
{
   const std::complex<double> result = IF(gO1 < 3,-0.7071067811865475*SUM(j1,0,
      2,Conj(Yd(j1,gO1))*Ud(gI2,j1)),0);

   return result;
}

std::complex<double> Standard_model::CpbarUFdVGFdPR(int gO2, int gI2) const
{
   const std::complex<double> result = IF(gI2 < 3,-(g3*Ud(gI2,gO2)),0);

   return result;
}

std::complex<double> Standard_model::CpbarUFdVGFdPL(int gO1, int gI2) const
{
   const std::complex<double> result = IF(gI2 < 3,-(g3*Conj(Vd(gI2,gO1))),0);

   return result;
}

std::complex<double> Standard_model::CpbarUFdVPFdPR(int gO2, int gI2) const
{
   const std::complex<double> result = IF(gI2 < 3,0.2581988897471611*g1*Cos(
      ThetaW())*Ud(gI2,gO2),0);

   return result;
}

std::complex<double> Standard_model::CpbarUFdVPFdPL(int gO1, int gI2) const
{
   const std::complex<double> result = IF(gI2 < 3,-0.12909944487358055*g1*Conj(
      Vd(gI2,gO1))*Cos(ThetaW()),0) + IF(gI2 < 3,0.5*g2*Conj(Vd(gI2,gO1))*Sin(
      ThetaW()),0);

   return result;
}

std::complex<double> Standard_model::CpbarUFdVZFdPR(int gO2, int gI2) const
{
   const std::complex<double> result = IF(gI2 < 3,-0.2581988897471611*g1*Sin(
      ThetaW())*Ud(gI2,gO2),0);

   return result;
}

std::complex<double> Standard_model::CpbarUFdVZFdPL(int gO1, int gI2) const
{
   const std::complex<double> result = IF(gI2 < 3,0.5*g2*Conj(Vd(gI2,gO1))*Cos(
      ThetaW()),0) + IF(gI2 < 3,0.12909944487358055*g1*Conj(Vd(gI2,gO1))*Sin(
      ThetaW()),0);

   return result;
}

std::complex<double> Standard_model::CpbarUFdconjHpFuPL(int gO2, int gI2) const
{
   const std::complex<double> result = IF(gO2 < 3,-SUM(j2,0,2,Conj(Vu(gI2,j2))*
      Yd(gO2,j2)),0);

   return result;
}

std::complex<double> Standard_model::CpbarUFdconjHpFuPR(int gO1, int gI2) const
{
   const std::complex<double> result = IF(gO1 < 3,-SUM(j1,0,2,Conj(Yu(j1,gO1))*
      Uu(gI2,j1)),0);

   return result;
}

double Standard_model::CpbarUFdconjVWpFuPR(int , int ) const
{
   const double result = 0;

   return result;
}

std::complex<double> Standard_model::CpbarUFdconjVWpFuPL(int gO1, int gI2) const
{
   const std::complex<double> result = IF(gO1 < 3,-0.7071067811865475*g2*Conj(
      Vu(gI2,gO1)),0);

   return result;
}

std::complex<double> Standard_model::CpbarUFuFuAhPL(int gO2, int gI1) const
{
   const std::complex<double> result = IF(gO2 < 3,std::complex<double>(0.,
      0.7071067811865475)*SUM(j2,0,2,Conj(Vu(gI1,j2))*Yu(gO2,j2)),0);

   return result;
}

std::complex<double> Standard_model::CpbarUFuFuAhPR(int gO1, int gI1) const
{
   const std::complex<double> result = IF(gO1 < 3,std::complex<double>(0.,
      -0.7071067811865475)*SUM(j1,0,2,Conj(Yu(j1,gO1))*Uu(gI1,j1)),0);

   return result;
}

std::complex<double> Standard_model::CpbarUFuhhFuPL(int gO2, int gI2) const
{
   const std::complex<double> result = IF(gO2 < 3,0.7071067811865475*SUM(j2,0,2
      ,Conj(Vu(gI2,j2))*Yu(gO2,j2)),0);

   return result;
}

std::complex<double> Standard_model::CpbarUFuhhFuPR(int gO1, int gI2) const
{
   const std::complex<double> result = IF(gO1 < 3,0.7071067811865475*SUM(j1,0,2
      ,Conj(Yu(j1,gO1))*Uu(gI2,j1)),0);

   return result;
}

std::complex<double> Standard_model::CpbarUFuHpFdPL(int gO2, int gI2) const
{
   const std::complex<double> result = IF(gO2 < 3,-SUM(j2,0,2,Conj(Vd(gI2,j2))*
      Yu(gO2,j2)),0);

   return result;
}

std::complex<double> Standard_model::CpbarUFuHpFdPR(int gO1, int gI2) const
{
   const std::complex<double> result = IF(gO1 < 3,-SUM(j1,0,2,Conj(Yd(j1,gO1))*
      Ud(gI2,j1)),0);

   return result;
}

std::complex<double> Standard_model::CpbarUFuVGFuPR(int gO2, int gI2) const
{
   const std::complex<double> result = IF(gI2 < 3,-(g3*Uu(gI2,gO2)),0);

   return result;
}

std::complex<double> Standard_model::CpbarUFuVGFuPL(int gO1, int gI2) const
{
   const std::complex<double> result = IF(gI2 < 3,-(g3*Conj(Vu(gI2,gO1))),0);

   return result;
}

std::complex<double> Standard_model::CpbarUFuVPFuPR(int gO2, int gI2) const
{
   const std::complex<double> result = IF(gI2 < 3,-0.5163977794943222*g1*Cos(
      ThetaW())*Uu(gI2,gO2),0);

   return result;
}

std::complex<double> Standard_model::CpbarUFuVPFuPL(int gO1, int gI2) const
{
   const std::complex<double> result = IF(gI2 < 3,-0.12909944487358055*g1*Conj(
      Vu(gI2,gO1))*Cos(ThetaW()),0) + IF(gI2 < 3,-0.5*g2*Conj(Vu(gI2,gO1))*Sin(
      ThetaW()),0);

   return result;
}

double Standard_model::CpbarUFuVWpFdPR(int , int ) const
{
   const double result = 0;

   return result;
}

std::complex<double> Standard_model::CpbarUFuVWpFdPL(int gO1, int gI2) const
{
   const std::complex<double> result = IF(gO1 < 3,-0.7071067811865475*g2*Conj(
      Vd(gI2,gO1)),0);

   return result;
}

std::complex<double> Standard_model::CpbarUFuVZFuPR(int gO2, int gI2) const
{
   const std::complex<double> result = IF(gI2 < 3,0.5163977794943222*g1*Sin(
      ThetaW())*Uu(gI2,gO2),0);

   return result;
}

std::complex<double> Standard_model::CpbarUFuVZFuPL(int gO1, int gI2) const
{
   const std::complex<double> result = IF(gI2 < 3,-0.5*g2*Conj(Vu(gI2,gO1))*Cos
      (ThetaW()),0) + IF(gI2 < 3,0.12909944487358055*g1*Conj(Vu(gI2,gO1))*Sin(
      ThetaW()),0);

   return result;
}

std::complex<double> Standard_model::CpbarUFeFeAhPL(int gO2, int gI1) const
{
   const std::complex<double> result = IF(gO2 < 3,std::complex<double>(0.,
      0.7071067811865475)*SUM(j2,0,2,Conj(Ve(gI1,j2))*Ye(gO2,j2)),0);

   return result;
}

std::complex<double> Standard_model::CpbarUFeFeAhPR(int gO1, int gI1) const
{
   const std::complex<double> result = IF(gO1 < 3,std::complex<double>(0.,
      -0.7071067811865475)*SUM(j1,0,2,Conj(Ye(j1,gO1))*Ue(gI1,j1)),0);

   return result;
}

std::complex<double> Standard_model::CpbarUFehhFePL(int gO2, int gI2) const
{
   const std::complex<double> result = IF(gO2 < 3,-0.7071067811865475*SUM(j2,0,
      2,Conj(Ve(gI2,j2))*Ye(gO2,j2)),0);

   return result;
}

std::complex<double> Standard_model::CpbarUFehhFePR(int gO1, int gI2) const
{
   const std::complex<double> result = IF(gO1 < 3,-0.7071067811865475*SUM(j1,0,
      2,Conj(Ye(j1,gO1))*Ue(gI2,j1)),0);

   return result;
}

std::complex<double> Standard_model::CpbarUFeVPFePR(int gO2, int gI2) const
{
   const std::complex<double> result = IF(gI2 < 3,0.7745966692414834*g1*Cos(
      ThetaW())*Ue(gI2,gO2),0);

   return result;
}

std::complex<double> Standard_model::CpbarUFeVPFePL(int gO1, int gI2) const
{
   const std::complex<double> result = IF(gI2 < 3,0.3872983346207417*g1*Conj(Ve
      (gI2,gO1))*Cos(ThetaW()),0) + IF(gI2 < 3,0.5*g2*Conj(Ve(gI2,gO1))*Sin(ThetaW
      ()),0);

   return result;
}

std::complex<double> Standard_model::CpbarUFeVZFePR(int gO2, int gI2) const
{
   const std::complex<double> result = IF(gI2 < 3,-0.7745966692414834*g1*Sin(
      ThetaW())*Ue(gI2,gO2),0);

   return result;
}

std::complex<double> Standard_model::CpbarUFeVZFePL(int gO1, int gI2) const
{
   const std::complex<double> result = IF(gI2 < 3,0.5*g2*Conj(Ve(gI2,gO1))*Cos(
      ThetaW()),0) + IF(gI2 < 3,-0.3872983346207417*g1*Conj(Ve(gI2,gO1))*Sin(
      ThetaW()),0);

   return result;
}

std::complex<double> Standard_model::CpbarUFeconjHpFvPL(int gO2, int gI2) const
{
   const std::complex<double> result = IF(gO2 < 3,-Ye(gO2,gI2),0);

   return result;
}

double Standard_model::CpbarUFeconjHpFvPR(int , int ) const
{
   const double result = 0;

   return result;
}

double Standard_model::CpbarUFeconjVWpFvPR(int , int ) const
{
   const double result = 0;

   return result;
}

double Standard_model::CpbarUFeconjVWpFvPL(int gO1, int gI2) const
{
   const double result = IF(gI2 < 3,-0.7071067811865475*g2*KroneckerDelta(gI2,
      gO1),0);

   return result;
}

std::complex<double> Standard_model::CpbarFdFdAhPL(int gO2, int gI1) const
{
   const std::complex<double> result = std::complex<double>(0.,
      0.7071067811865475)*SUM(j2,0,2,Conj(Vd(gI1,j2))*SUM(j1,0,2,Conj(Ud(gO2,j1))*
      Yd(j1,j2)));

   return result;
}

std::complex<double> Standard_model::CpbarFdFdAhPR(int gO1, int gI1) const
{
   const std::complex<double> result = std::complex<double>(0.,
      -0.7071067811865475)*SUM(j2,0,2,SUM(j1,0,2,Conj(Yd(j1,j2))*Ud(gI1,j1))*Vd(
      gO1,j2));

   return result;
}

std::complex<double> Standard_model::CpbarFdhhFdPL(int gO2, int gI2) const
{
   const std::complex<double> result = -0.7071067811865475*SUM(j2,0,2,Conj(Vd(
      gI2,j2))*SUM(j1,0,2,Conj(Ud(gO2,j1))*Yd(j1,j2)));

   return result;
}

std::complex<double> Standard_model::CpbarFdhhFdPR(int gO1, int gI2) const
{
   const std::complex<double> result = -0.7071067811865475*SUM(j2,0,2,SUM(j1,0,
      2,Conj(Yd(j1,j2))*Ud(gI2,j1))*Vd(gO1,j2));

   return result;
}

double Standard_model::CpbarFdVZFdPR(int gO2, int gI2) const
{
   const double result = -0.2581988897471611*g1*KroneckerDelta(gI2,gO2)*Sin(
      ThetaW());

   return result;
}

double Standard_model::CpbarFdVZFdPL(int gO1, int gI2) const
{
   const double result = 0.03333333333333333*KroneckerDelta(gI2,gO1)*(15*g2*Cos
      (ThetaW()) + 3.872983346207417*g1*Sin(ThetaW()));

   return result;
}

std::complex<double> Standard_model::CpbarFdconjHpFuPL(int gO2, int gI2) const
{
   const std::complex<double> result = -SUM(j2,0,2,Conj(Vu(gI2,j2))*SUM(j1,0,2,
      Conj(Ud(gO2,j1))*Yd(j1,j2)));

   return result;
}

std::complex<double> Standard_model::CpbarFdconjHpFuPR(int gO1, int gI2) const
{
   const std::complex<double> result = -SUM(j2,0,2,SUM(j1,0,2,Conj(Yu(j1,j2))*
      Uu(gI2,j1))*Vd(gO1,j2));

   return result;
}

double Standard_model::CpbarFdconjVWpFuPR(int , int ) const
{
   const double result = 0;

   return result;
}

std::complex<double> Standard_model::CpbarFdconjVWpFuPL(int gO1, int gI2) const
{
   const std::complex<double> result = -0.7071067811865475*g2*SUM(j1,0,2,Conj(
      Vu(gI2,j1))*Vd(gO1,j1));

   return result;
}

std::complex<double> Standard_model::CpbarFeFeAhPL(int gO2, int gI1) const
{
   const std::complex<double> result = std::complex<double>(0.,
      0.7071067811865475)*SUM(j2,0,2,Conj(Ve(gI1,j2))*SUM(j1,0,2,Conj(Ue(gO2,j1))*
      Ye(j1,j2)));

   return result;
}

std::complex<double> Standard_model::CpbarFeFeAhPR(int gO1, int gI1) const
{
   const std::complex<double> result = std::complex<double>(0.,
      -0.7071067811865475)*SUM(j2,0,2,SUM(j1,0,2,Conj(Ye(j1,j2))*Ue(gI1,j1))*Ve(
      gO1,j2));

   return result;
}

std::complex<double> Standard_model::CpbarFehhFePL(int gO2, int gI2) const
{
   const std::complex<double> result = -0.7071067811865475*SUM(j2,0,2,Conj(Ve(
      gI2,j2))*SUM(j1,0,2,Conj(Ue(gO2,j1))*Ye(j1,j2)));

   return result;
}

std::complex<double> Standard_model::CpbarFehhFePR(int gO1, int gI2) const
{
   const std::complex<double> result = -0.7071067811865475*SUM(j2,0,2,SUM(j1,0,
      2,Conj(Ye(j1,j2))*Ue(gI2,j1))*Ve(gO1,j2));

   return result;
}

double Standard_model::CpbarFeVZFePR(int gO2, int gI2) const
{
   const double result = -0.7745966692414834*g1*KroneckerDelta(gI2,gO2)*Sin(
      ThetaW());

   return result;
}

double Standard_model::CpbarFeVZFePL(int gO1, int gI2) const
{
   const double result = 0.1*KroneckerDelta(gI2,gO1)*(5*g2*Cos(ThetaW()) -
      3.872983346207417*g1*Sin(ThetaW()));

   return result;
}

std::complex<double> Standard_model::CpbarFeconjHpFvPL(int gO2, int gI2) const
{
   const std::complex<double> result = -SUM(j1,0,2,Conj(Ue(gO2,j1))*Ye(j1,gI2))
      ;

   return result;
}

double Standard_model::CpbarFeconjHpFvPR(int , int ) const
{
   const double result = 0;

   return result;
}

double Standard_model::CpbarFeconjVWpFvPR(int , int ) const
{
   const double result = 0;

   return result;
}

std::complex<double> Standard_model::CpbarFeconjVWpFvPL(int gO1, int gI2) const
{
   const std::complex<double> result = IF(gI2 < 3,-0.7071067811865475*g2*Ve(gO1
      ,gI2),0);

   return result;
}

std::complex<double> Standard_model::CpbarFuFuAhPL(int gO2, int gI1) const
{
   const std::complex<double> result = std::complex<double>(0.,
      0.7071067811865475)*SUM(j2,0,2,Conj(Vu(gI1,j2))*SUM(j1,0,2,Conj(Uu(gO2,j1))*
      Yu(j1,j2)));

   return result;
}

std::complex<double> Standard_model::CpbarFuFuAhPR(int gO1, int gI1) const
{
   const std::complex<double> result = std::complex<double>(0.,
      -0.7071067811865475)*SUM(j2,0,2,SUM(j1,0,2,Conj(Yu(j1,j2))*Uu(gI1,j1))*Vu(
      gO1,j2));

   return result;
}

std::complex<double> Standard_model::CpbarFuhhFuPL(int gO2, int gI2) const
{
   const std::complex<double> result = 0.7071067811865475*SUM(j2,0,2,Conj(Vu(
      gI2,j2))*SUM(j1,0,2,Conj(Uu(gO2,j1))*Yu(j1,j2)));

   return result;
}

std::complex<double> Standard_model::CpbarFuhhFuPR(int gO1, int gI2) const
{
   const std::complex<double> result = 0.7071067811865475*SUM(j2,0,2,SUM(j1,0,2
      ,Conj(Yu(j1,j2))*Uu(gI2,j1))*Vu(gO1,j2));

   return result;
}

std::complex<double> Standard_model::CpbarFuHpFdPL(int gO2, int gI2) const
{
   const std::complex<double> result = -SUM(j2,0,2,Conj(Vd(gI2,j2))*SUM(j1,0,2,
      Conj(Uu(gO2,j1))*Yu(j1,j2)));

   return result;
}

std::complex<double> Standard_model::CpbarFuHpFdPR(int gO1, int gI2) const
{
   const std::complex<double> result = -SUM(j2,0,2,SUM(j1,0,2,Conj(Yd(j1,j2))*
      Ud(gI2,j1))*Vu(gO1,j2));

   return result;
}

double Standard_model::CpbarFuVPFuPR(int gO2, int gI2) const
{
   const double result = -0.5163977794943222*g1*Cos(ThetaW())*KroneckerDelta(
      gI2,gO2);

   return result;
}

double Standard_model::CpbarFuVPFuPL(int gO1, int gI2) const
{
   const double result = -0.03333333333333333*KroneckerDelta(gI2,gO1)*(
      3.872983346207417*g1*Cos(ThetaW()) + 15*g2*Sin(ThetaW()));

   return result;
}

double Standard_model::CpbarFuVWpFdPR(int , int ) const
{
   const double result = 0;

   return result;
}

std::complex<double> Standard_model::CpbarFuVWpFdPL(int gO1, int gI2) const
{
   const std::complex<double> result = -0.7071067811865475*g2*SUM(j1,0,2,Conj(
      Vd(gI2,j1))*Vu(gO1,j1));

   return result;
}

double Standard_model::CpbarFuVZFuPR(int gO2, int gI2) const
{
   const double result = 0.5163977794943222*g1*KroneckerDelta(gI2,gO2)*Sin(
      ThetaW());

   return result;
}

double Standard_model::CpbarFuVZFuPL(int gO1, int gI2) const
{
   const double result = 0.03333333333333333*KroneckerDelta(gI2,gO1)*(-15*g2*
      Cos(ThetaW()) + 3.872983346207417*g1*Sin(ThetaW()));

   return result;
}


std::complex<double> Standard_model::self_energy_Hp_1loop(double p ) const
{
   std::complex<double> result;

   result += AbsSqr(CpconjHpHphh())*B0(p,MHp,Mhh);
   result += 2*AbsSqr(CpconjHpVWpVP())*(-1 + 2*B0(p,0,MVWp));
   result += 2*AbsSqr(CpconjHpVZVWp())*(-1 + 2*B0(p,MVWp,MVZ));
   result += -0.5*A0(MAh)*CpHpconjHpAhAh();
   result += -(A0(MHp)*CpHpconjHpconjHpHp());
   result += -0.5*A0(Mhh)*CpHpconjHphhhh();
   result += -(B0(p,MVZ,MVWp)*CpconjHpbargWpCgZ()*CpHpgWpCbargZ());
   result += -(B0(p,MVWp,MVZ)*CpconjHpbargZgWp()*CpHpgZbargWp());
   result += AbsSqr(CpconjHpVWpAh())*F0(p,MAh,MVWp);
   result += AbsSqr(CpconjHpVWphh())*F0(p,Mhh,MVWp);
   result += AbsSqr(CpconjHpVPHp())*F0(p,MHp,0);
   result += AbsSqr(CpconjHpVZHp())*F0(p,MHp,MVZ);
   result += 4*A0(MVWp)*CpHpconjHpconjVWpVWp() - 2*CpHpconjHpconjVWpVWp()*Sqr(
      MVWp);
   result += CpHpconjHpVZVZ()*(2*A0(MVZ) - Sqr(MVZ));
   result += 3*SUM(gI1,0,2,SUM(gI2,0,2,(AbsSqr(CpconjHpbarFdFuPL(gI1,gI2)) +
      AbsSqr(CpconjHpbarFdFuPR(gI1,gI2)))*G0(p,MFd(gI1),MFu(gI2))));
   result += SUM(gI1,0,2,SUM(gI2,0,2,(AbsSqr(CpconjHpbarFeFvPL(gI1,gI2)) +
      AbsSqr(CpconjHpbarFeFvPR(gI1,gI2)))*G0(p,MFe(gI1),MFv(gI2))));
   result += -6*SUM(gI1,0,2,MFd(gI1)*SUM(gI2,0,2,B0(p,MFd(gI1),MFu(gI2))*(Conj(
      CpconjHpbarFdFuPR(gI1,gI2))*CpconjHpbarFdFuPL(gI1,gI2) + Conj(
      CpconjHpbarFdFuPL(gI1,gI2))*CpconjHpbarFdFuPR(gI1,gI2))*MFu(gI2)));
   result += -2*SUM(gI1,0,2,MFe(gI1)*SUM(gI2,0,2,B0(p,MFe(gI1),MFv(gI2))*(Conj(
      CpconjHpbarFeFvPR(gI1,gI2))*CpconjHpbarFeFvPL(gI1,gI2) + Conj(
      CpconjHpbarFeFvPL(gI1,gI2))*CpconjHpbarFeFvPR(gI1,gI2))*MFv(gI2)));

   return result * oneOver16PiSqr;

}

std::complex<double> Standard_model::self_energy_Ah_1loop(double p ) const
{
   std::complex<double> result;

   result += -0.5*A0(MAh)*CpAhAhAhAh();
   result += -(A0(MHp)*CpAhAhconjHpHp());
   result += -0.5*A0(Mhh)*CpAhAhhhhh();
   result += -(B0(p,MVWp,MVWp)*Sqr(CpAhbargWpCgWpC()));
   result += -(B0(p,MVWp,MVWp)*Sqr(CpAhbargWpgWp()));
   result += AbsSqr(CpAhhhAh())*B0(p,Mhh,MAh);
   result += AbsSqr(CpAhVZhh())*F0(p,Mhh,MVZ);
   result += 2*AbsSqr(CpAhconjVWpHp())*F0(p,MHp,MVWp);
   result += 4*A0(MVWp)*CpAhAhconjVWpVWp() - 2*CpAhAhconjVWpVWp()*Sqr(MVWp);
   result += CpAhAhVZVZ()*(2*A0(MVZ) - Sqr(MVZ));
   result += 3*SUM(gI1,0,2,SUM(gI2,0,2,(AbsSqr(CpAhbarFdFdPL(gI1,gI2)) + AbsSqr
      (CpAhbarFdFdPR(gI1,gI2)))*G0(p,MFd(gI1),MFd(gI2))));
   result += SUM(gI1,0,2,SUM(gI2,0,2,(AbsSqr(CpAhbarFeFePL(gI1,gI2)) + AbsSqr(
      CpAhbarFeFePR(gI1,gI2)))*G0(p,MFe(gI1),MFe(gI2))));
   result += 3*SUM(gI1,0,2,SUM(gI2,0,2,(AbsSqr(CpAhbarFuFuPL(gI1,gI2)) + AbsSqr
      (CpAhbarFuFuPR(gI1,gI2)))*G0(p,MFu(gI1),MFu(gI2))));
   result += -6*SUM(gI1,0,2,MFd(gI1)*SUM(gI2,0,2,B0(p,MFd(gI1),MFd(gI2))*(Conj(
      CpAhbarFdFdPR(gI1,gI2))*CpAhbarFdFdPL(gI1,gI2) + Conj(CpAhbarFdFdPL(gI1,gI2)
      )*CpAhbarFdFdPR(gI1,gI2))*MFd(gI2)));
   result += -2*SUM(gI1,0,2,MFe(gI1)*SUM(gI2,0,2,B0(p,MFe(gI1),MFe(gI2))*(Conj(
      CpAhbarFeFePR(gI1,gI2))*CpAhbarFeFePL(gI1,gI2) + Conj(CpAhbarFeFePL(gI1,gI2)
      )*CpAhbarFeFePR(gI1,gI2))*MFe(gI2)));
   result += -6*SUM(gI1,0,2,MFu(gI1)*SUM(gI2,0,2,B0(p,MFu(gI1),MFu(gI2))*(Conj(
      CpAhbarFuFuPR(gI1,gI2))*CpAhbarFuFuPL(gI1,gI2) + Conj(CpAhbarFuFuPL(gI1,gI2)
      )*CpAhbarFuFuPR(gI1,gI2))*MFu(gI2)));

   return result * oneOver16PiSqr;

}

std::complex<double> Standard_model::self_energy_hh_1loop(double p ) const
{
   std::complex<double> result;

   result += 0.5*AbsSqr(CphhAhAh())*B0(p,MAh,MAh);
   result += -(B0(p,MVWp,MVWp)*Sqr(CphhbargWpCgWpC()));
   result += -(B0(p,MVWp,MVWp)*Sqr(CphhbargWpgWp()));
   result += -(B0(p,MVZ,MVZ)*Sqr(CphhbargZgZ()));
   result += AbsSqr(CphhconjHpHp())*B0(p,MHp,MHp);
   result += 2*AbsSqr(CphhconjVWpVWp())*(-1 + 2*B0(p,MVWp,MVWp));
   result += -0.5*A0(MAh)*CphhhhAhAh();
   result += -(A0(MHp)*CphhhhconjHpHp());
   result += 0.5*AbsSqr(Cphhhhhh())*B0(p,Mhh,Mhh);
   result += -0.5*A0(Mhh)*Cphhhhhhhh();
   result += AbsSqr(CphhVZVZ())*(-1 + 2*B0(p,MVZ,MVZ));
   result += AbsSqr(CphhVZAh())*F0(p,MAh,MVZ);
   result += 2*AbsSqr(CphhconjVWpHp())*F0(p,MHp,MVWp);
   result += 4*A0(MVWp)*CphhhhconjVWpVWp() - 2*CphhhhconjVWpVWp()*Sqr(MVWp);
   result += CphhhhVZVZ()*(2*A0(MVZ) - Sqr(MVZ));
   result += 3*SUM(gI1,0,2,SUM(gI2,0,2,(AbsSqr(CphhbarFdFdPL(gI1,gI2)) + AbsSqr
      (CphhbarFdFdPR(gI1,gI2)))*G0(p,MFd(gI1),MFd(gI2))));
   result += SUM(gI1,0,2,SUM(gI2,0,2,(AbsSqr(CphhbarFeFePL(gI1,gI2)) + AbsSqr(
      CphhbarFeFePR(gI1,gI2)))*G0(p,MFe(gI1),MFe(gI2))));
   result += 3*SUM(gI1,0,2,SUM(gI2,0,2,(AbsSqr(CphhbarFuFuPL(gI1,gI2)) + AbsSqr
      (CphhbarFuFuPR(gI1,gI2)))*G0(p,MFu(gI1),MFu(gI2))));
   result += -6*SUM(gI1,0,2,MFd(gI1)*SUM(gI2,0,2,B0(p,MFd(gI1),MFd(gI2))*(Conj(
      CphhbarFdFdPR(gI1,gI2))*CphhbarFdFdPL(gI1,gI2) + Conj(CphhbarFdFdPL(gI1,gI2)
      )*CphhbarFdFdPR(gI1,gI2))*MFd(gI2)));
   result += -2*SUM(gI1,0,2,MFe(gI1)*SUM(gI2,0,2,B0(p,MFe(gI1),MFe(gI2))*(Conj(
      CphhbarFeFePR(gI1,gI2))*CphhbarFeFePL(gI1,gI2) + Conj(CphhbarFeFePL(gI1,gI2)
      )*CphhbarFeFePR(gI1,gI2))*MFe(gI2)));
   result += -6*SUM(gI1,0,2,MFu(gI1)*SUM(gI2,0,2,B0(p,MFu(gI1),MFu(gI2))*(Conj(
      CphhbarFuFuPR(gI1,gI2))*CphhbarFuFuPL(gI1,gI2) + Conj(CphhbarFuFuPL(gI1,gI2)
      )*CphhbarFuFuPR(gI1,gI2))*MFu(gI2)));

   return result * oneOver16PiSqr;

}

std::complex<double> Standard_model::self_energy_VZ_1loop(double p ) const
{
   std::complex<double> result;

   result += AbsSqr(CpVZbargWpCgWpC())*B00(p,MVWp,MVWp);
   result += AbsSqr(CpVZbargWpgWp())*B00(p,MVWp,MVWp);
   result += -4*AbsSqr(CpVZconjHpHp())*B00(p,MHp,MHp);
   result += 2*AbsSqr(CpVZconjVWpHp())*B0(p,MVWp,MHp);
   result += -4*AbsSqr(CpVZhhAh())*B00(p,MAh,Mhh);
   result += 0.5*A0(MAh)*CpVZVZAhAh();
   result += A0(MHp)*CpVZVZconjHpHp();
   result += -(A0(MVWp)*(4*CpVZVZconjVWpVWp1() + CpVZVZconjVWpVWp2() +
      CpVZVZconjVWpVWp3()));
   result += AbsSqr(CpVZVZhh())*B0(p,MVZ,Mhh);
   result += 0.5*A0(Mhh)*CpVZVZhhhh();
   result += 2*CpVZVZconjVWpVWp1()*Sqr(MVWp);
   result += -0.6666666666666666*AbsSqr(CpVZconjVWpVWp())*(3*A0(MVWp) + 15*B00(
      p,MVWp,MVWp) - 6*Sqr(MVWp) + Sqr(p) + 3*B0(p,MVWp,MVWp)*(Sqr(MVWp) + 2*Sqr(p
      )));
   result += 3*SUM(gI1,0,2,SUM(gI2,0,2,(AbsSqr(CpVZbarFdFdPL(gI1,gI2)) + AbsSqr
      (CpVZbarFdFdPR(gI1,gI2)))*H0(p,MFd(gI1),MFd(gI2)) + 4*B0(p,MFd(gI1),MFd(gI2)
      )*MFd(gI1)*MFd(gI2)*Re(Conj(CpVZbarFdFdPL(gI1,gI2))*CpVZbarFdFdPR(gI1,gI2)))
      );
   result += SUM(gI1,0,2,SUM(gI2,0,2,(AbsSqr(CpVZbarFeFePL(gI1,gI2)) + AbsSqr(
      CpVZbarFeFePR(gI1,gI2)))*H0(p,MFe(gI1),MFe(gI2)) + 4*B0(p,MFe(gI1),MFe(gI2))
      *MFe(gI1)*MFe(gI2)*Re(Conj(CpVZbarFeFePL(gI1,gI2))*CpVZbarFeFePR(gI1,gI2))))
      ;
   result += 3*SUM(gI1,0,2,SUM(gI2,0,2,(AbsSqr(CpVZbarFuFuPL(gI1,gI2)) + AbsSqr
      (CpVZbarFuFuPR(gI1,gI2)))*H0(p,MFu(gI1),MFu(gI2)) + 4*B0(p,MFu(gI1),MFu(gI2)
      )*MFu(gI1)*MFu(gI2)*Re(Conj(CpVZbarFuFuPL(gI1,gI2))*CpVZbarFuFuPR(gI1,gI2)))
      );
   result += SUM(gI1,0,2,SUM(gI2,0,2,(AbsSqr(CpVZbarFvFvPL(gI1,gI2)) + AbsSqr(
      CpVZbarFvFvPR(gI1,gI2)))*H0(p,MFv(gI1),MFv(gI2)) + 4*B0(p,MFv(gI1),MFv(gI2))
      *MFv(gI1)*MFv(gI2)*Re(Conj(CpVZbarFvFvPL(gI1,gI2))*CpVZbarFvFvPR(gI1,gI2))))
      ;

   return result * oneOver16PiSqr;

}

std::complex<double> Standard_model::self_energy_VWp_1loop(double p ) const
{
   std::complex<double> result;

   result += AbsSqr(CpconjVWpbargPgWp())*B00(p,MVWp,MVP);
   result += AbsSqr(CpconjVWpbargWpCgP())*B00(p,MVP,MVWp);
   result += AbsSqr(CpconjVWpbargWpCgZ())*B00(p,MVZ,MVWp);
   result += AbsSqr(CpconjVWpbargZgWp())*B00(p,MVWp,MVZ);
   result += -4*AbsSqr(CpconjVWpHpAh())*B00(p,MAh,MHp);
   result += -4*AbsSqr(CpconjVWpHphh())*B00(p,Mhh,MHp);
   result += AbsSqr(CpconjVWpVPHp())*B0(p,0,MHp);
   result += AbsSqr(CpconjVWpVWphh())*B0(p,MVWp,Mhh);
   result += AbsSqr(CpconjVWpVZHp())*B0(p,MVZ,MHp);
   result += 0.5*A0(MAh)*CpVWpconjVWpAhAh();
   result += A0(MHp)*CpVWpconjVWpconjHpHp();
   result += -(A0(MVWp)*(4*CpVWpconjVWpconjVWpVWp1() + CpVWpconjVWpconjVWpVWp2(
      ) + CpVWpconjVWpconjVWpVWp3()));
   result += 0.5*A0(Mhh)*CpVWpconjVWphhhh();
   result += 0;
   result += 2*CpVWpconjVWpconjVWpVWp1()*Sqr(MVWp);
   result += -0.3333333333333333*AbsSqr(CpconjVWpVWpVP())*(3*A0(MVWp) + 30*B00(
      p,MVWp,0) - 6*Sqr(MVWp) + 2*Sqr(p) + 3*B0(p,MVWp,0)*(Sqr(MVWp) + 4*Sqr(p)));
   result += -0.5*A0(MVZ)*(4*CpVWpconjVWpVZVZ1() + CpVWpconjVWpVZVZ2() +
      CpVWpconjVWpVZVZ3()) + CpVWpconjVWpVZVZ1()*Sqr(MVZ);
   result += -0.3333333333333333*AbsSqr(CpconjVWpVZVWp())*(3*A0(MVWp) + 3*A0(
      MVZ) + 30*B00(p,MVZ,MVWp) - 6*Sqr(MVWp) + 3*B0(p,MVZ,MVWp)*Sqr(MVWp) - 6*Sqr
      (MVZ) + 3*B0(p,MVZ,MVWp)*Sqr(MVZ) + 2*Sqr(p) + 12*B0(p,MVZ,MVWp)*Sqr(p));
   result += 3*SUM(gI1,0,2,SUM(gI2,0,2,(AbsSqr(CpconjVWpbarFdFuPL(gI1,gI2)) +
      AbsSqr(CpconjVWpbarFdFuPR(gI1,gI2)))*H0(p,MFd(gI1),MFu(gI2)) + 4*B0(p,MFd(
      gI1),MFu(gI2))*MFd(gI1)*MFu(gI2)*Re(Conj(CpconjVWpbarFdFuPL(gI1,gI2))*
      CpconjVWpbarFdFuPR(gI1,gI2))));
   result += SUM(gI1,0,2,SUM(gI2,0,2,(AbsSqr(CpconjVWpbarFeFvPL(gI1,gI2)) +
      AbsSqr(CpconjVWpbarFeFvPR(gI1,gI2)))*H0(p,MFe(gI1),MFv(gI2)) + 4*B0(p,MFe(
      gI1),MFv(gI2))*MFe(gI1)*MFv(gI2)*Re(Conj(CpconjVWpbarFeFvPL(gI1,gI2))*
      CpconjVWpbarFeFvPR(gI1,gI2))));

   return result * oneOver16PiSqr;

}

std::complex<double> Standard_model::self_energy_Fd_1loop_1(double p , int gO1, int gO2) const
{
   std::complex<double> result;

   result += SUM(gI1,0,2,B0(p,MFd(gI1),MAh)*Conj(CpbarUFdFdAhPL(gO2,gI1))*
      CpbarUFdFdAhPR(gO1,gI1)*MFd(gI1));
   result += SUM(gI2,0,2,B0(p,MFd(gI2),Mhh)*Conj(CpbarUFdhhFdPL(gO2,gI2))*
      CpbarUFdhhFdPR(gO1,gI2)*MFd(gI2));
   result += -5.333333333333333*SUM(gI2,0,2,(-0.5 + B0(p,MFd(gI2),0))*Conj(
      CpbarUFdVGFdPR(gO2,gI2))*CpbarUFdVGFdPL(gO1,gI2)*MFd(gI2));
   result += -4*SUM(gI2,0,2,(-0.5 + B0(p,MFd(gI2),0))*Conj(CpbarUFdVPFdPR(gO2,
      gI2))*CpbarUFdVPFdPL(gO1,gI2)*MFd(gI2));
   result += -4*SUM(gI2,0,2,(-0.5 + B0(p,MFd(gI2),MVZ))*Conj(CpbarUFdVZFdPR(gO2
      ,gI2))*CpbarUFdVZFdPL(gO1,gI2)*MFd(gI2));
   result += SUM(gI2,0,2,B0(p,MFu(gI2),MHp)*Conj(CpbarUFdconjHpFuPL(gO2,gI2))*
      CpbarUFdconjHpFuPR(gO1,gI2)*MFu(gI2));
   result += -4*SUM(gI2,0,2,(-0.5 + B0(p,MFu(gI2),MVWp))*Conj(
      CpbarUFdconjVWpFuPR(gO2,gI2))*CpbarUFdconjVWpFuPL(gO1,gI2)*MFu(gI2));

   return result * oneOver16PiSqr;

}

Eigen::Matrix<std::complex<double>,3,3> Standard_model::self_energy_Fd_1loop_1(double p) const
{
   Eigen::Matrix<std::complex<double>,3,3> self_energy;

   for (int i = 0; i < 3; i++)
      for (int k = 0; k < 3; k++)
         self_energy(i, k) = self_energy_Fd_1loop_1(p, i, k);

   return self_energy;
}

std::complex<double> Standard_model::self_energy_Fd_1loop_PR(double p , int gO1, int gO2) const
{
   std::complex<double> result;

   result += -0.5*SUM(gI1,0,2,B1(p,MFd(gI1),MAh)*Conj(CpbarUFdFdAhPR(gO2,gI1))*
      CpbarUFdFdAhPR(gO1,gI1));
   result += -0.5*SUM(gI2,0,2,B1(p,MFu(gI2),MHp)*Conj(CpbarUFdconjHpFuPR(gO2,
      gI2))*CpbarUFdconjHpFuPR(gO1,gI2));
   result += -SUM(gI2,0,2,(0.5 + B1(p,MFu(gI2),MVWp))*Conj(CpbarUFdconjVWpFuPL(
      gO2,gI2))*CpbarUFdconjVWpFuPL(gO1,gI2));
   result += -0.5*SUM(gI2,0,2,B1(p,MFd(gI2),Mhh)*Conj(CpbarUFdhhFdPR(gO2,gI2))*
      CpbarUFdhhFdPR(gO1,gI2));
   result += -1.3333333333333333*SUM(gI2,0,2,(0.5 + B1(p,MFd(gI2),0))*Conj(
      CpbarUFdVGFdPL(gO2,gI2))*CpbarUFdVGFdPL(gO1,gI2));
   result += -SUM(gI2,0,2,(0.5 + B1(p,MFd(gI2),0))*Conj(CpbarUFdVPFdPL(gO2,gI2)
      )*CpbarUFdVPFdPL(gO1,gI2));
   result += -SUM(gI2,0,2,(0.5 + B1(p,MFd(gI2),MVZ))*Conj(CpbarUFdVZFdPL(gO2,
      gI2))*CpbarUFdVZFdPL(gO1,gI2));

   return result * oneOver16PiSqr;

}

Eigen::Matrix<std::complex<double>,3,3> Standard_model::self_energy_Fd_1loop_PR(double p) const
{
   Eigen::Matrix<std::complex<double>,3,3> self_energy;

   for (int i = 0; i < 3; i++)
      for (int k = 0; k < 3; k++)
         self_energy(i, k) = self_energy_Fd_1loop_PR(p, i, k);

   return self_energy;
}

std::complex<double> Standard_model::self_energy_Fd_1loop_PL(double p , int gO1, int gO2) const
{
   std::complex<double> result;

   result += -0.5*SUM(gI1,0,2,B1(p,MFd(gI1),MAh)*Conj(CpbarUFdFdAhPL(gO2,gI1))*
      CpbarUFdFdAhPL(gO1,gI1));
   result += -0.5*SUM(gI2,0,2,B1(p,MFu(gI2),MHp)*Conj(CpbarUFdconjHpFuPL(gO2,
      gI2))*CpbarUFdconjHpFuPL(gO1,gI2));
   result += -SUM(gI2,0,2,(0.5 + B1(p,MFu(gI2),MVWp))*Conj(CpbarUFdconjVWpFuPR(
      gO2,gI2))*CpbarUFdconjVWpFuPR(gO1,gI2));
   result += -0.5*SUM(gI2,0,2,B1(p,MFd(gI2),Mhh)*Conj(CpbarUFdhhFdPL(gO2,gI2))*
      CpbarUFdhhFdPL(gO1,gI2));
   result += -1.3333333333333333*SUM(gI2,0,2,(0.5 + B1(p,MFd(gI2),0))*Conj(
      CpbarUFdVGFdPR(gO2,gI2))*CpbarUFdVGFdPR(gO1,gI2));
   result += -SUM(gI2,0,2,(0.5 + B1(p,MFd(gI2),0))*Conj(CpbarUFdVPFdPR(gO2,gI2)
      )*CpbarUFdVPFdPR(gO1,gI2));
   result += -SUM(gI2,0,2,(0.5 + B1(p,MFd(gI2),MVZ))*Conj(CpbarUFdVZFdPR(gO2,
      gI2))*CpbarUFdVZFdPR(gO1,gI2));

   return result * oneOver16PiSqr;

}

Eigen::Matrix<std::complex<double>,3,3> Standard_model::self_energy_Fd_1loop_PL(double p) const
{
   Eigen::Matrix<std::complex<double>,3,3> self_energy;

   for (int i = 0; i < 3; i++)
      for (int k = 0; k < 3; k++)
         self_energy(i, k) = self_energy_Fd_1loop_PL(p, i, k);

   return self_energy;
}

std::complex<double> Standard_model::self_energy_Fu_1loop_1(double p , int gO1, int gO2) const
{
   std::complex<double> result;

   result += SUM(gI1,0,2,B0(p,MFu(gI1),MAh)*Conj(CpbarUFuFuAhPL(gO2,gI1))*
      CpbarUFuFuAhPR(gO1,gI1)*MFu(gI1));
   result += SUM(gI2,0,2,B0(p,MFd(gI2),MHp)*Conj(CpbarUFuHpFdPL(gO2,gI2))*
      CpbarUFuHpFdPR(gO1,gI2)*MFd(gI2));
   result += -4*SUM(gI2,0,2,(-0.5 + B0(p,MFd(gI2),MVWp))*Conj(CpbarUFuVWpFdPR(
      gO2,gI2))*CpbarUFuVWpFdPL(gO1,gI2)*MFd(gI2));
   result += SUM(gI2,0,2,B0(p,MFu(gI2),Mhh)*Conj(CpbarUFuhhFuPL(gO2,gI2))*
      CpbarUFuhhFuPR(gO1,gI2)*MFu(gI2));
   result += -5.333333333333333*SUM(gI2,0,2,(-0.5 + B0(p,MFu(gI2),0))*Conj(
      CpbarUFuVGFuPR(gO2,gI2))*CpbarUFuVGFuPL(gO1,gI2)*MFu(gI2));
   result += -4*SUM(gI2,0,2,(-0.5 + B0(p,MFu(gI2),0))*Conj(CpbarUFuVPFuPR(gO2,
      gI2))*CpbarUFuVPFuPL(gO1,gI2)*MFu(gI2));
   result += -4*SUM(gI2,0,2,(-0.5 + B0(p,MFu(gI2),MVZ))*Conj(CpbarUFuVZFuPR(gO2
      ,gI2))*CpbarUFuVZFuPL(gO1,gI2)*MFu(gI2));

   return result * oneOver16PiSqr;

}

Eigen::Matrix<std::complex<double>,3,3> Standard_model::self_energy_Fu_1loop_1(double p) const
{
   Eigen::Matrix<std::complex<double>,3,3> self_energy;

   for (int i = 0; i < 3; i++)
      for (int k = 0; k < 3; k++)
         self_energy(i, k) = self_energy_Fu_1loop_1(p, i, k);

   return self_energy;
}

std::complex<double> Standard_model::self_energy_Fu_1loop_PR(double p , int gO1, int gO2) const
{
   std::complex<double> result;

   result += -0.5*SUM(gI1,0,2,B1(p,MFu(gI1),MAh)*Conj(CpbarUFuFuAhPR(gO2,gI1))*
      CpbarUFuFuAhPR(gO1,gI1));
   result += -0.5*SUM(gI2,0,2,B1(p,MFu(gI2),Mhh)*Conj(CpbarUFuhhFuPR(gO2,gI2))*
      CpbarUFuhhFuPR(gO1,gI2));
   result += -0.5*SUM(gI2,0,2,B1(p,MFd(gI2),MHp)*Conj(CpbarUFuHpFdPR(gO2,gI2))*
      CpbarUFuHpFdPR(gO1,gI2));
   result += -1.3333333333333333*SUM(gI2,0,2,(0.5 + B1(p,MFu(gI2),0))*Conj(
      CpbarUFuVGFuPL(gO2,gI2))*CpbarUFuVGFuPL(gO1,gI2));
   result += -SUM(gI2,0,2,(0.5 + B1(p,MFu(gI2),0))*Conj(CpbarUFuVPFuPL(gO2,gI2)
      )*CpbarUFuVPFuPL(gO1,gI2));
   result += -SUM(gI2,0,2,(0.5 + B1(p,MFd(gI2),MVWp))*Conj(CpbarUFuVWpFdPL(gO2,
      gI2))*CpbarUFuVWpFdPL(gO1,gI2));
   result += -SUM(gI2,0,2,(0.5 + B1(p,MFu(gI2),MVZ))*Conj(CpbarUFuVZFuPL(gO2,
      gI2))*CpbarUFuVZFuPL(gO1,gI2));

   return result * oneOver16PiSqr;

}

Eigen::Matrix<std::complex<double>,3,3> Standard_model::self_energy_Fu_1loop_PR(double p) const
{
   Eigen::Matrix<std::complex<double>,3,3> self_energy;

   for (int i = 0; i < 3; i++)
      for (int k = 0; k < 3; k++)
         self_energy(i, k) = self_energy_Fu_1loop_PR(p, i, k);

   return self_energy;
}

std::complex<double> Standard_model::self_energy_Fu_1loop_PL(double p , int gO1, int gO2) const
{
   std::complex<double> result;

   result += -0.5*SUM(gI1,0,2,B1(p,MFu(gI1),MAh)*Conj(CpbarUFuFuAhPL(gO2,gI1))*
      CpbarUFuFuAhPL(gO1,gI1));
   result += -0.5*SUM(gI2,0,2,B1(p,MFu(gI2),Mhh)*Conj(CpbarUFuhhFuPL(gO2,gI2))*
      CpbarUFuhhFuPL(gO1,gI2));
   result += -0.5*SUM(gI2,0,2,B1(p,MFd(gI2),MHp)*Conj(CpbarUFuHpFdPL(gO2,gI2))*
      CpbarUFuHpFdPL(gO1,gI2));
   result += -1.3333333333333333*SUM(gI2,0,2,(0.5 + B1(p,MFu(gI2),0))*Conj(
      CpbarUFuVGFuPR(gO2,gI2))*CpbarUFuVGFuPR(gO1,gI2));
   result += -SUM(gI2,0,2,(0.5 + B1(p,MFu(gI2),0))*Conj(CpbarUFuVPFuPR(gO2,gI2)
      )*CpbarUFuVPFuPR(gO1,gI2));
   result += -SUM(gI2,0,2,(0.5 + B1(p,MFd(gI2),MVWp))*Conj(CpbarUFuVWpFdPR(gO2,
      gI2))*CpbarUFuVWpFdPR(gO1,gI2));
   result += -SUM(gI2,0,2,(0.5 + B1(p,MFu(gI2),MVZ))*Conj(CpbarUFuVZFuPR(gO2,
      gI2))*CpbarUFuVZFuPR(gO1,gI2));

   return result * oneOver16PiSqr;

}

Eigen::Matrix<std::complex<double>,3,3> Standard_model::self_energy_Fu_1loop_PL(double p) const
{
   Eigen::Matrix<std::complex<double>,3,3> self_energy;

   for (int i = 0; i < 3; i++)
      for (int k = 0; k < 3; k++)
         self_energy(i, k) = self_energy_Fu_1loop_PL(p, i, k);

   return self_energy;
}

std::complex<double> Standard_model::self_energy_Fe_1loop_1(double p , int gO1, int gO2) const
{
   std::complex<double> result;

   result += SUM(gI1,0,2,B0(p,MFe(gI1),MAh)*Conj(CpbarUFeFeAhPL(gO2,gI1))*
      CpbarUFeFeAhPR(gO1,gI1)*MFe(gI1));
   result += SUM(gI2,0,2,B0(p,MFe(gI2),Mhh)*Conj(CpbarUFehhFePL(gO2,gI2))*
      CpbarUFehhFePR(gO1,gI2)*MFe(gI2));
   result += -4*SUM(gI2,0,2,(-0.5 + B0(p,MFe(gI2),0))*Conj(CpbarUFeVPFePR(gO2,
      gI2))*CpbarUFeVPFePL(gO1,gI2)*MFe(gI2));
   result += -4*SUM(gI2,0,2,(-0.5 + B0(p,MFe(gI2),MVZ))*Conj(CpbarUFeVZFePR(gO2
      ,gI2))*CpbarUFeVZFePL(gO1,gI2)*MFe(gI2));
   result += SUM(gI2,0,2,B0(p,MFv(gI2),MHp)*Conj(CpbarUFeconjHpFvPL(gO2,gI2))*
      CpbarUFeconjHpFvPR(gO1,gI2)*MFv(gI2));
   result += -4*SUM(gI2,0,2,(-0.5 + B0(p,MFv(gI2),MVWp))*Conj(
      CpbarUFeconjVWpFvPR(gO2,gI2))*CpbarUFeconjVWpFvPL(gO1,gI2)*MFv(gI2));

   return result * oneOver16PiSqr;

}

Eigen::Matrix<std::complex<double>,3,3> Standard_model::self_energy_Fe_1loop_1(double p) const
{
   Eigen::Matrix<std::complex<double>,3,3> self_energy;

   for (int i = 0; i < 3; i++)
      for (int k = 0; k < 3; k++)
         self_energy(i, k) = self_energy_Fe_1loop_1(p, i, k);

   return self_energy;
}

std::complex<double> Standard_model::self_energy_Fe_1loop_PR(double p , int gO1, int gO2) const
{
   std::complex<double> result;

   result += -0.5*SUM(gI1,0,2,B1(p,MFe(gI1),MAh)*Conj(CpbarUFeFeAhPR(gO2,gI1))*
      CpbarUFeFeAhPR(gO1,gI1));
   result += -0.5*SUM(gI2,0,2,B1(p,MFv(gI2),MHp)*Conj(CpbarUFeconjHpFvPR(gO2,
      gI2))*CpbarUFeconjHpFvPR(gO1,gI2));
   result += -SUM(gI2,0,2,(0.5 + B1(p,MFv(gI2),MVWp))*Conj(CpbarUFeconjVWpFvPL(
      gO2,gI2))*CpbarUFeconjVWpFvPL(gO1,gI2));
   result += -0.5*SUM(gI2,0,2,B1(p,MFe(gI2),Mhh)*Conj(CpbarUFehhFePR(gO2,gI2))*
      CpbarUFehhFePR(gO1,gI2));
   result += -SUM(gI2,0,2,(0.5 + B1(p,MFe(gI2),0))*Conj(CpbarUFeVPFePL(gO2,gI2)
      )*CpbarUFeVPFePL(gO1,gI2));
   result += -SUM(gI2,0,2,(0.5 + B1(p,MFe(gI2),MVZ))*Conj(CpbarUFeVZFePL(gO2,
      gI2))*CpbarUFeVZFePL(gO1,gI2));

   return result * oneOver16PiSqr;

}

Eigen::Matrix<std::complex<double>,3,3> Standard_model::self_energy_Fe_1loop_PR(double p) const
{
   Eigen::Matrix<std::complex<double>,3,3> self_energy;

   for (int i = 0; i < 3; i++)
      for (int k = 0; k < 3; k++)
         self_energy(i, k) = self_energy_Fe_1loop_PR(p, i, k);

   return self_energy;
}

std::complex<double> Standard_model::self_energy_Fe_1loop_PL(double p , int gO1, int gO2) const
{
   std::complex<double> result;

   result += -0.5*SUM(gI1,0,2,B1(p,MFe(gI1),MAh)*Conj(CpbarUFeFeAhPL(gO2,gI1))*
      CpbarUFeFeAhPL(gO1,gI1));
   result += -0.5*SUM(gI2,0,2,B1(p,MFv(gI2),MHp)*Conj(CpbarUFeconjHpFvPL(gO2,
      gI2))*CpbarUFeconjHpFvPL(gO1,gI2));
   result += -SUM(gI2,0,2,(0.5 + B1(p,MFv(gI2),MVWp))*Conj(CpbarUFeconjVWpFvPR(
      gO2,gI2))*CpbarUFeconjVWpFvPR(gO1,gI2));
   result += -0.5*SUM(gI2,0,2,B1(p,MFe(gI2),Mhh)*Conj(CpbarUFehhFePL(gO2,gI2))*
      CpbarUFehhFePL(gO1,gI2));
   result += -SUM(gI2,0,2,(0.5 + B1(p,MFe(gI2),0))*Conj(CpbarUFeVPFePR(gO2,gI2)
      )*CpbarUFeVPFePR(gO1,gI2));
   result += -SUM(gI2,0,2,(0.5 + B1(p,MFe(gI2),MVZ))*Conj(CpbarUFeVZFePR(gO2,
      gI2))*CpbarUFeVZFePR(gO1,gI2));

   return result * oneOver16PiSqr;

}

Eigen::Matrix<std::complex<double>,3,3> Standard_model::self_energy_Fe_1loop_PL(double p) const
{
   Eigen::Matrix<std::complex<double>,3,3> self_energy;

   for (int i = 0; i < 3; i++)
      for (int k = 0; k < 3; k++)
         self_energy(i, k) = self_energy_Fe_1loop_PL(p, i, k);

   return self_energy;
}

std::complex<double> Standard_model::self_energy_Fd_1loop_1_heavy_rotated(double p , int gO1, int gO2) const
{
   std::complex<double> result;

   result += SUM(gI1,0,2,B0(p,MFd(gI1),MAh)*Conj(CpbarFdFdAhPL(gO2,gI1))*
      CpbarFdFdAhPR(gO1,gI1)*MFd(gI1));
   result += SUM(gI2,0,2,B0(p,MFd(gI2),Mhh)*Conj(CpbarFdhhFdPL(gO2,gI2))*
      CpbarFdhhFdPR(gO1,gI2)*MFd(gI2));
   result += -4*SUM(gI2,0,2,(-0.5 + B0(p,MFd(gI2),MVZ))*Conj(CpbarFdVZFdPR(gO2,
      gI2))*CpbarFdVZFdPL(gO1,gI2)*MFd(gI2));
   result += SUM(gI2,0,2,B0(p,MFu(gI2),MHp)*Conj(CpbarFdconjHpFuPL(gO2,gI2))*
      CpbarFdconjHpFuPR(gO1,gI2)*MFu(gI2));
   result += -4*SUM(gI2,0,2,(-0.5 + B0(p,MFu(gI2),MVWp))*Conj(
      CpbarFdconjVWpFuPR(gO2,gI2))*CpbarFdconjVWpFuPL(gO1,gI2)*MFu(gI2));

   return result * oneOver16PiSqr;

}

std::complex<double> Standard_model::self_energy_Fd_1loop_PR_heavy_rotated(double p , int gO1, int gO2) const
{
   std::complex<double> result;

   result += -0.5*SUM(gI1,0,2,B1(p,MFd(gI1),MAh)*Conj(CpbarFdFdAhPR(gO2,gI1))*
      CpbarFdFdAhPR(gO1,gI1));
   result += -0.5*SUM(gI2,0,2,B1(p,MFu(gI2),MHp)*Conj(CpbarFdconjHpFuPR(gO2,gI2
      ))*CpbarFdconjHpFuPR(gO1,gI2));
   result += -SUM(gI2,0,2,(0.5 + B1(p,MFu(gI2),MVWp))*Conj(CpbarFdconjVWpFuPL(
      gO2,gI2))*CpbarFdconjVWpFuPL(gO1,gI2));
   result += -0.5*SUM(gI2,0,2,B1(p,MFd(gI2),Mhh)*Conj(CpbarFdhhFdPR(gO2,gI2))*
      CpbarFdhhFdPR(gO1,gI2));
   result += -SUM(gI2,0,2,(0.5 + B1(p,MFd(gI2),MVZ))*Conj(CpbarFdVZFdPL(gO2,gI2
      ))*CpbarFdVZFdPL(gO1,gI2));

   return result * oneOver16PiSqr;

}

std::complex<double> Standard_model::self_energy_Fd_1loop_PL_heavy_rotated(double p , int gO1, int gO2) const
{
   std::complex<double> result;

   result += -0.5*SUM(gI1,0,2,B1(p,MFd(gI1),MAh)*Conj(CpbarFdFdAhPL(gO2,gI1))*
      CpbarFdFdAhPL(gO1,gI1));
   result += -0.5*SUM(gI2,0,2,B1(p,MFu(gI2),MHp)*Conj(CpbarFdconjHpFuPL(gO2,gI2
      ))*CpbarFdconjHpFuPL(gO1,gI2));
   result += -SUM(gI2,0,2,(0.5 + B1(p,MFu(gI2),MVWp))*Conj(CpbarFdconjVWpFuPR(
      gO2,gI2))*CpbarFdconjVWpFuPR(gO1,gI2));
   result += -0.5*SUM(gI2,0,2,B1(p,MFd(gI2),Mhh)*Conj(CpbarFdhhFdPL(gO2,gI2))*
      CpbarFdhhFdPL(gO1,gI2));
   result += -SUM(gI2,0,2,(0.5 + B1(p,MFd(gI2),MVZ))*Conj(CpbarFdVZFdPR(gO2,gI2
      ))*CpbarFdVZFdPR(gO1,gI2));

   return result * oneOver16PiSqr;

}

std::complex<double> Standard_model::self_energy_Fe_1loop_1_heavy_rotated(double p , int gO1, int gO2) const
{
   std::complex<double> result;

   result += SUM(gI1,0,2,B0(p,MFe(gI1),MAh)*Conj(CpbarFeFeAhPL(gO2,gI1))*
      CpbarFeFeAhPR(gO1,gI1)*MFe(gI1));
   result += SUM(gI2,0,2,B0(p,MFe(gI2),Mhh)*Conj(CpbarFehhFePL(gO2,gI2))*
      CpbarFehhFePR(gO1,gI2)*MFe(gI2));
   result += -4*SUM(gI2,0,2,(-0.5 + B0(p,MFe(gI2),MVZ))*Conj(CpbarFeVZFePR(gO2,
      gI2))*CpbarFeVZFePL(gO1,gI2)*MFe(gI2));
   result += SUM(gI2,0,2,B0(p,MFv(gI2),MHp)*Conj(CpbarFeconjHpFvPL(gO2,gI2))*
      CpbarFeconjHpFvPR(gO1,gI2)*MFv(gI2));
   result += -4*SUM(gI2,0,2,(-0.5 + B0(p,MFv(gI2),MVWp))*Conj(
      CpbarFeconjVWpFvPR(gO2,gI2))*CpbarFeconjVWpFvPL(gO1,gI2)*MFv(gI2));

   return result * oneOver16PiSqr;

}

std::complex<double> Standard_model::self_energy_Fe_1loop_PR_heavy_rotated(double p , int gO1, int gO2) const
{
   std::complex<double> result;

   result += -0.5*SUM(gI1,0,2,B1(p,MFe(gI1),MAh)*Conj(CpbarFeFeAhPR(gO2,gI1))*
      CpbarFeFeAhPR(gO1,gI1));
   result += -0.5*SUM(gI2,0,2,B1(p,MFv(gI2),MHp)*Conj(CpbarFeconjHpFvPR(gO2,gI2
      ))*CpbarFeconjHpFvPR(gO1,gI2));
   result += -SUM(gI2,0,2,(0.5 + B1(p,MFv(gI2),MVWp))*Conj(CpbarFeconjVWpFvPL(
      gO2,gI2))*CpbarFeconjVWpFvPL(gO1,gI2));
   result += -0.5*SUM(gI2,0,2,B1(p,MFe(gI2),Mhh)*Conj(CpbarFehhFePR(gO2,gI2))*
      CpbarFehhFePR(gO1,gI2));
   result += -SUM(gI2,0,2,(0.5 + B1(p,MFe(gI2),MVZ))*Conj(CpbarFeVZFePL(gO2,gI2
      ))*CpbarFeVZFePL(gO1,gI2));

   return result * oneOver16PiSqr;

}

std::complex<double> Standard_model::self_energy_Fe_1loop_PL_heavy_rotated(double p , int gO1, int gO2) const
{
   std::complex<double> result;

   result += -0.5*SUM(gI1,0,2,B1(p,MFe(gI1),MAh)*Conj(CpbarFeFeAhPL(gO2,gI1))*
      CpbarFeFeAhPL(gO1,gI1));
   result += -0.5*SUM(gI2,0,2,B1(p,MFv(gI2),MHp)*Conj(CpbarFeconjHpFvPL(gO2,gI2
      ))*CpbarFeconjHpFvPL(gO1,gI2));
   result += -SUM(gI2,0,2,(0.5 + B1(p,MFv(gI2),MVWp))*Conj(CpbarFeconjVWpFvPR(
      gO2,gI2))*CpbarFeconjVWpFvPR(gO1,gI2));
   result += -0.5*SUM(gI2,0,2,B1(p,MFe(gI2),Mhh)*Conj(CpbarFehhFePL(gO2,gI2))*
      CpbarFehhFePL(gO1,gI2));
   result += -SUM(gI2,0,2,(0.5 + B1(p,MFe(gI2),MVZ))*Conj(CpbarFeVZFePR(gO2,gI2
      ))*CpbarFeVZFePR(gO1,gI2));

   return result * oneOver16PiSqr;

}

std::complex<double> Standard_model::self_energy_Fu_1loop_1_heavy_rotated(double p , int gO1, int gO2) const
{
   std::complex<double> result;

   result += SUM(gI1,0,2,B0(p,MFu(gI1),MAh)*Conj(CpbarFuFuAhPL(gO2,gI1))*
      CpbarFuFuAhPR(gO1,gI1)*MFu(gI1));
   result += SUM(gI2,0,2,B0(p,MFd(gI2),MHp)*Conj(CpbarFuHpFdPL(gO2,gI2))*
      CpbarFuHpFdPR(gO1,gI2)*MFd(gI2));
   result += -4*SUM(gI2,0,2,(-0.5 + B0(p,MFd(gI2),MVWp))*Conj(CpbarFuVWpFdPR(
      gO2,gI2))*CpbarFuVWpFdPL(gO1,gI2)*MFd(gI2));
   result += SUM(gI2,0,2,B0(p,MFu(gI2),Mhh)*Conj(CpbarFuhhFuPL(gO2,gI2))*
      CpbarFuhhFuPR(gO1,gI2)*MFu(gI2));
   result += -4*SUM(gI2,0,2,(-0.5 + B0(p,MFu(gI2),0))*Conj(CpbarFuVPFuPR(gO2,
      gI2))*CpbarFuVPFuPL(gO1,gI2)*MFu(gI2));
   result += -4*SUM(gI2,0,2,(-0.5 + B0(p,MFu(gI2),MVZ))*Conj(CpbarFuVZFuPR(gO2,
      gI2))*CpbarFuVZFuPL(gO1,gI2)*MFu(gI2));

   return result * oneOver16PiSqr;

}

std::complex<double> Standard_model::self_energy_Fu_1loop_PR_heavy_rotated(double p , int gO1, int gO2) const
{
   std::complex<double> result;

   result += -0.5*SUM(gI1,0,2,B1(p,MFu(gI1),MAh)*Conj(CpbarFuFuAhPR(gO2,gI1))*
      CpbarFuFuAhPR(gO1,gI1));
   result += -0.5*SUM(gI2,0,2,B1(p,MFu(gI2),Mhh)*Conj(CpbarFuhhFuPR(gO2,gI2))*
      CpbarFuhhFuPR(gO1,gI2));
   result += -0.5*SUM(gI2,0,2,B1(p,MFd(gI2),MHp)*Conj(CpbarFuHpFdPR(gO2,gI2))*
      CpbarFuHpFdPR(gO1,gI2));
   result += -SUM(gI2,0,2,(0.5 + B1(p,MFu(gI2),0))*Conj(CpbarFuVPFuPL(gO2,gI2))
      *CpbarFuVPFuPL(gO1,gI2));
   result += -SUM(gI2,0,2,(0.5 + B1(p,MFd(gI2),MVWp))*Conj(CpbarFuVWpFdPL(gO2,
      gI2))*CpbarFuVWpFdPL(gO1,gI2));
   result += -SUM(gI2,0,2,(0.5 + B1(p,MFu(gI2),MVZ))*Conj(CpbarFuVZFuPL(gO2,gI2
      ))*CpbarFuVZFuPL(gO1,gI2));

   return result * oneOver16PiSqr;

}

std::complex<double> Standard_model::self_energy_Fu_1loop_PL_heavy_rotated(double p , int gO1, int gO2) const
{
   std::complex<double> result;

   result += -0.5*SUM(gI1,0,2,B1(p,MFu(gI1),MAh)*Conj(CpbarFuFuAhPL(gO2,gI1))*
      CpbarFuFuAhPL(gO1,gI1));
   result += -0.5*SUM(gI2,0,2,B1(p,MFu(gI2),Mhh)*Conj(CpbarFuhhFuPL(gO2,gI2))*
      CpbarFuhhFuPL(gO1,gI2));
   result += -0.5*SUM(gI2,0,2,B1(p,MFd(gI2),MHp)*Conj(CpbarFuHpFdPL(gO2,gI2))*
      CpbarFuHpFdPL(gO1,gI2));
   result += -SUM(gI2,0,2,(0.5 + B1(p,MFu(gI2),0))*Conj(CpbarFuVPFuPR(gO2,gI2))
      *CpbarFuVPFuPR(gO1,gI2));
   result += -SUM(gI2,0,2,(0.5 + B1(p,MFd(gI2),MVWp))*Conj(CpbarFuVWpFdPR(gO2,
      gI2))*CpbarFuVWpFdPR(gO1,gI2));
   result += -SUM(gI2,0,2,(0.5 + B1(p,MFu(gI2),MVZ))*Conj(CpbarFuVZFuPR(gO2,gI2
      ))*CpbarFuVZFuPR(gO1,gI2));

   return result * oneOver16PiSqr;

}

std::complex<double> Standard_model::self_energy_Fu_1loop_1_heavy(double p , int gO1, int gO2) const
{
   std::complex<double> result;

   result += SUM(gI1,0,2,B0(p,MFu(gI1),MAh)*Conj(CpbarUFuFuAhPL(gO2,gI1))*
      CpbarUFuFuAhPR(gO1,gI1)*MFu(gI1));
   result += SUM(gI2,0,2,B0(p,MFd(gI2),MHp)*Conj(CpbarUFuHpFdPL(gO2,gI2))*
      CpbarUFuHpFdPR(gO1,gI2)*MFd(gI2));
   result += -4*SUM(gI2,0,2,(-0.5 + B0(p,MFd(gI2),MVWp))*Conj(CpbarUFuVWpFdPR(
      gO2,gI2))*CpbarUFuVWpFdPL(gO1,gI2)*MFd(gI2));
   result += SUM(gI2,0,2,B0(p,MFu(gI2),Mhh)*Conj(CpbarUFuhhFuPL(gO2,gI2))*
      CpbarUFuhhFuPR(gO1,gI2)*MFu(gI2));
   result += -4*SUM(gI2,0,2,(-0.5 + B0(p,MFu(gI2),0))*Conj(CpbarUFuVPFuPR(gO2,
      gI2))*CpbarUFuVPFuPL(gO1,gI2)*MFu(gI2));
   result += -4*SUM(gI2,0,2,(-0.5 + B0(p,MFu(gI2),MVZ))*Conj(CpbarUFuVZFuPR(gO2
      ,gI2))*CpbarUFuVZFuPL(gO1,gI2)*MFu(gI2));

   return result * oneOver16PiSqr;

}

std::complex<double> Standard_model::self_energy_Fu_1loop_PR_heavy(double p , int gO1, int gO2) const
{
   std::complex<double> result;

   result += -0.5*SUM(gI1,0,2,B1(p,MFu(gI1),MAh)*Conj(CpbarUFuFuAhPR(gO2,gI1))*
      CpbarUFuFuAhPR(gO1,gI1));
   result += -0.5*SUM(gI2,0,2,B1(p,MFu(gI2),Mhh)*Conj(CpbarUFuhhFuPR(gO2,gI2))*
      CpbarUFuhhFuPR(gO1,gI2));
   result += -0.5*SUM(gI2,0,2,B1(p,MFd(gI2),MHp)*Conj(CpbarUFuHpFdPR(gO2,gI2))*
      CpbarUFuHpFdPR(gO1,gI2));
   result += -SUM(gI2,0,2,(0.5 + B1(p,MFu(gI2),0))*Conj(CpbarUFuVPFuPL(gO2,gI2)
      )*CpbarUFuVPFuPL(gO1,gI2));
   result += -SUM(gI2,0,2,(0.5 + B1(p,MFd(gI2),MVWp))*Conj(CpbarUFuVWpFdPL(gO2,
      gI2))*CpbarUFuVWpFdPL(gO1,gI2));
   result += -SUM(gI2,0,2,(0.5 + B1(p,MFu(gI2),MVZ))*Conj(CpbarUFuVZFuPL(gO2,
      gI2))*CpbarUFuVZFuPL(gO1,gI2));

   return result * oneOver16PiSqr;

}

std::complex<double> Standard_model::self_energy_Fu_1loop_PL_heavy(double p , int gO1, int gO2) const
{
   std::complex<double> result;

   result += -0.5*SUM(gI1,0,2,B1(p,MFu(gI1),MAh)*Conj(CpbarUFuFuAhPL(gO2,gI1))*
      CpbarUFuFuAhPL(gO1,gI1));
   result += -0.5*SUM(gI2,0,2,B1(p,MFu(gI2),Mhh)*Conj(CpbarUFuhhFuPL(gO2,gI2))*
      CpbarUFuhhFuPL(gO1,gI2));
   result += -0.5*SUM(gI2,0,2,B1(p,MFd(gI2),MHp)*Conj(CpbarUFuHpFdPL(gO2,gI2))*
      CpbarUFuHpFdPL(gO1,gI2));
   result += -SUM(gI2,0,2,(0.5 + B1(p,MFu(gI2),0))*Conj(CpbarUFuVPFuPR(gO2,gI2)
      )*CpbarUFuVPFuPR(gO1,gI2));
   result += -SUM(gI2,0,2,(0.5 + B1(p,MFd(gI2),MVWp))*Conj(CpbarUFuVWpFdPR(gO2,
      gI2))*CpbarUFuVWpFdPR(gO1,gI2));
   result += -SUM(gI2,0,2,(0.5 + B1(p,MFu(gI2),MVZ))*Conj(CpbarUFuVZFuPR(gO2,
      gI2))*CpbarUFuVZFuPR(gO1,gI2));

   return result * oneOver16PiSqr;

}

std::complex<double> Standard_model::tadpole_hh_1loop() const
{
   std::complex<double> result;

   result += -0.5*A0(MAh)*CphhAhAh();
   result += A0(MVWp)*CphhbargWpCgWpC();
   result += A0(MVWp)*CphhbargWpgWp();
   result += A0(MVZ)*CphhbargZgZ();
   result += -(A0(MHp)*CphhconjHpHp());
   result += -0.5*A0(Mhh)*Cphhhhhh();
   result += 4*A0(MVWp)*CphhconjVWpVWp() - 2*CphhconjVWpVWp()*Sqr(MVWp);
   result += CphhVZVZ()*(2*A0(MVZ) - Sqr(MVZ));
   result += 6*SUM(gI1,0,2,A0(MFd(gI1))*(CphhbarFdFdPL(gI1,gI1) + CphhbarFdFdPR
      (gI1,gI1))*MFd(gI1));
   result += 2*SUM(gI1,0,2,A0(MFe(gI1))*(CphhbarFeFePL(gI1,gI1) + CphhbarFeFePR
      (gI1,gI1))*MFe(gI1));
   result += 6*SUM(gI1,0,2,A0(MFu(gI1))*(CphhbarFuFuPL(gI1,gI1) + CphhbarFuFuPR
      (gI1,gI1))*MFu(gI1));

   return result * oneOver16PiSqr;

}




double Standard_model::self_energy_hh_2loop(double p) const
{
   using namespace flexiblesusy::sm_twoloophiggs;

   const double p2 = Sqr(p);
   const double mt = MFu(2);
   const double yt = Yu(2,2);
   const double gs = g3;
   const double scale = get_scale();
   double self_energy = 0.;

   if (HIGGS_2LOOP_CORRECTION_AT_AT) {
<<<<<<< HEAD
      self_energy += self_energy_higgs_2loop_at_at_sm(p2, scale, mt, yt);
   }

   if (HIGGS_2LOOP_CORRECTION_AT_AS) {
      self_energy += self_energy_higgs_2loop_at_as_sm(p2, scale, mt, yt, gs);
=======
      self_energy -= delta_mh_2loop_at_at_sm(p2, scale, mt, yt);
   }

   if (HIGGS_2LOOP_CORRECTION_AT_AS) {
      self_energy -= delta_mh_2loop_at_as_sm(p2, scale, mt, yt, gs);
>>>>>>> e9aeaa10
   }

   return self_energy;
}

double Standard_model::self_energy_hh_3loop() const
{
   using namespace flexiblesusy::sm_threeloophiggs;

   const double mt = MFu(2);
   const double yt = Yu(2,2);
   const double gs = g3;
   const double mh = Mhh;
   const double scale = get_scale();
   double self_energy = 0.;

   if (HIGGS_3LOOP_CORRECTION_AT_AT_AT) {
<<<<<<< HEAD
      self_energy += self_energy_higgs_3loop_at_at_at_sm(scale, mt, yt, mh);
   }

   if (HIGGS_3LOOP_CORRECTION_AT_AT_AS) {
      self_energy += self_energy_higgs_3loop_at_at_as_sm(scale, mt, yt, gs);
   }

   if (HIGGS_3LOOP_CORRECTION_AT_AS_AS) {
      self_energy += self_energy_higgs_3loop_at_as_as_sm(scale, mt, yt, gs);
=======
      self_energy -= delta_mh_3loop_at_at_at_sm(scale, mt, yt, mh);
   }

   if (HIGGS_3LOOP_CORRECTION_AT_AT_AS) {
      self_energy -= delta_mh_3loop_at_at_as_sm(scale, mt, yt, gs);
   }

   if (HIGGS_3LOOP_CORRECTION_AT_AS_AS) {
      self_energy -= delta_mh_3loop_at_as_as_sm(scale, mt, yt, gs);
>>>>>>> e9aeaa10
   }

   return self_energy;
}




void Standard_model::calculate_MVG_pole()
{
   // diagonalization with medium precision
   PHYSICAL(MVG) = 0.;
}

void Standard_model::calculate_MFv_pole()
{
   // diagonalization with medium precision
   PHYSICAL(MFv).setConstant(0.);
}

void Standard_model::calculate_Mhh_pole()
{
   if (!force_output && problems.is_running_tachyon(standard_model_info::hh))
      return;

   // diagonalization with high precision
   const auto number_of_mass_iterations = get_number_of_mass_iterations();
   int iteration = 0;
   double diff = 0.0;
   decltype(Mhh) old_Mhh(Mhh), new_Mhh(Mhh);

   do {
      const double M_tree(get_mass_matrix_hh());
      const double p = old_Mhh;
      double self_energy = Re(self_energy_hh_1loop(p));
      if (pole_mass_loop_order > 1)
         self_energy += self_energy_hh_2loop(p);
      if (pole_mass_loop_order > 2)
         self_energy += self_energy_hh_3loop();
      const double mass_sqr = M_tree - self_energy;

      PHYSICAL(Mhh) = SignedAbsSqrt(mass_sqr);

      new_Mhh = PHYSICAL(Mhh);
      diff = MaxRelDiff(new_Mhh, old_Mhh);
      old_Mhh = new_Mhh;
      iteration++;
   } while (diff > precision
            && iteration < number_of_mass_iterations);

   if (diff > precision)
      problems.flag_no_pole_mass_convergence(standard_model_info::hh);
   else
      problems.unflag_no_pole_mass_convergence(standard_model_info::hh);
}

void Standard_model::calculate_MVP_pole()
{
   // diagonalization with medium precision
   PHYSICAL(MVP) = 0.;
}

void Standard_model::calculate_MVZ_pole()
{
   if (!force_output && problems.is_running_tachyon(standard_model_info::VZ))
      return;

   // diagonalization with medium precision
   const double M_tree(get_mass_matrix_VZ());
   const double p = MVZ;
   const double self_energy = Re(self_energy_VZ_1loop(p));
   const double mass_sqr = M_tree - self_energy;

   if (mass_sqr < 0.)
      problems.flag_pole_tachyon(standard_model_info::VZ);

   PHYSICAL(MVZ) = AbsSqrt(mass_sqr);
}

void Standard_model::calculate_MFd_pole()
{
   // diagonalization with medium precision
   const Eigen::Matrix<double,3,3> M_tree(get_mass_matrix_Fd());
   for (int es = 0; es < 3; ++es) {
      const double p = Abs(MFd(es));
      const Eigen::Matrix<double,3,3> self_energy_1  = Re(self_energy_Fd_1loop_1(p));
      const Eigen::Matrix<double,3,3> self_energy_PL = Re(self_energy_Fd_1loop_PL(p));
      const Eigen::Matrix<double,3,3> self_energy_PR = Re(self_energy_Fd_1loop_PR(p));
      const Eigen::Matrix<double,3,3> delta_M(- self_energy_PR *
         M_tree - M_tree * self_energy_PL - self_energy_1);
      const Eigen::Matrix<double,3,3> M_1loop(M_tree + delta_M);
      Eigen::Array<double,3,1> eigen_values;
      decltype(Vd) mix_Vd;
      decltype(Ud) mix_Ud;
   #ifdef CHECK_EIGENVALUE_ERROR
      double eigenvalue_error;
      fs_svd(M_1loop, eigen_values, mix_Vd, mix_Ud, eigenvalue_error);
      problems.flag_bad_mass(standard_model_info::Fd, eigenvalue_error > precision
         * Abs(eigen_values(0)));
   #else
      fs_svd(M_1loop, eigen_values, mix_Vd, mix_Ud);
   #endif
      if (es == 0) {
         PHYSICAL(Vd) = mix_Vd;
         PHYSICAL(Ud) = mix_Ud;
      }
      PHYSICAL(MFd(es)) = Abs(eigen_values(es));
   }
}

void Standard_model::calculate_MFu_pole()
{
   // diagonalization with medium precision
   double qcd_1l = 0.;

   {
      const double currentScale = get_scale();
      qcd_1l = -0.008443431970194815*(4. - 3.*Log(Sqr(MFu(2))/Sqr(
         currentScale)))*Sqr(g3);
   }

   double qcd_2l = 0.;

   if (pole_mass_loop_order > 1 && TOP_POLE_QCD_CORRECTION > 0) {
      const double currentScale = get_scale();
      qcd_2l = -0.005284774766427138*Quad(g3) - 0.0032348537833770956*
         Log(Sqr(currentScale)/Sqr(MFu(2)))*Quad(g3) - 0.0008822328500119351*
         Quad(g3)*Sqr(Log(Power(currentScale,2)/Sqr(MFu(2))));
   }

   double qcd_3l = 0.;

   if (pole_mass_loop_order > 2 && TOP_POLE_QCD_CORRECTION > 1) {
      const double currentScale = get_scale();
      qcd_3l = -0.00003352082872926087*Power6(g3)*(35.702577217116016
         + 1.*Cube(Log(Sqr(currentScale)/Sqr(MFu(2)))) + 15.387410814884797*Log
         (Sqr(currentScale)/Sqr(MFu(2))) + 5.378787878787879*Sqr(Log(Power(
         currentScale,2)/Sqr(MFu(2)))));
   }

   Eigen::Matrix<double,3,3> self_energy_1;
   Eigen::Matrix<double,3,3> self_energy_PL;
   Eigen::Matrix<double,3,3> self_energy_PR;
   const Eigen::Matrix<double,3,3> M_tree(get_mass_matrix_Fu());
   for (int es = 0; es < 3; ++es) {
      const double p = Abs(MFu(es));
      for (int i1 = 0; i1 < 3; ++i1) {
         for (int i2 = 0; i2 < 3; ++i2) {
            if (i1 == 2 && i2 == 2) {
               self_energy_1(i1,i2)  = Re(
                  self_energy_Fu_1loop_1_heavy(p,i1,i2));
               self_energy_PL(i1,i2) = Re(
                  self_energy_Fu_1loop_PL_heavy(p,i1,i2));
               self_energy_PR(i1,i2) = Re(
                  self_energy_Fu_1loop_PR_heavy(p,i1,i2));
            } else {
               self_energy_1(i1,i2)  = Re(self_energy_Fu_1loop_1(p,
                  i1,i2));
               self_energy_PL(i1,i2) = Re(self_energy_Fu_1loop_PL(p
                  ,i1,i2));
               self_energy_PR(i1,i2) = Re(self_energy_Fu_1loop_PR(p
                  ,i1,i2));
            }
         }
      }
      Eigen::Matrix<double,3,3> delta_M(- self_energy_PR * M_tree -
         M_tree * self_energy_PL - self_energy_1);
      delta_M(2,2) -= M_tree(2,2) * (qcd_1l + qcd_2l + qcd_3l);
      const Eigen::Matrix<double,3,3> M_loop(M_tree + delta_M);
      Eigen::Array<double,3,1> eigen_values;
      decltype(Vu) mix_Vu;
      decltype(Uu) mix_Uu;
   #ifdef CHECK_EIGENVALUE_ERROR
      double eigenvalue_error;
      fs_svd(M_loop, eigen_values, mix_Vu, mix_Uu, eigenvalue_error);
      problems.flag_bad_mass(standard_model_info::Fu, eigenvalue_error > precision
         * Abs(eigen_values(0)));
   #else
      fs_svd(M_loop, eigen_values, mix_Vu, mix_Uu);
   #endif
      if (es == 0) {
         PHYSICAL(Vu) = mix_Vu;
         PHYSICAL(Uu) = mix_Uu;
      }
      PHYSICAL(MFu(es)) = Abs(eigen_values(es));
   }
}

void Standard_model::calculate_MFe_pole()
{
   // diagonalization with medium precision
   const Eigen::Matrix<double,3,3> M_tree(get_mass_matrix_Fe());
   for (int es = 0; es < 3; ++es) {
      const double p = Abs(MFe(es));
      const Eigen::Matrix<double,3,3> self_energy_1  = Re(self_energy_Fe_1loop_1(p));
      const Eigen::Matrix<double,3,3> self_energy_PL = Re(self_energy_Fe_1loop_PL(p));
      const Eigen::Matrix<double,3,3> self_energy_PR = Re(self_energy_Fe_1loop_PR(p));
      const Eigen::Matrix<double,3,3> delta_M(- self_energy_PR *
         M_tree - M_tree * self_energy_PL - self_energy_1);
      const Eigen::Matrix<double,3,3> M_1loop(M_tree + delta_M);
      Eigen::Array<double,3,1> eigen_values;
      decltype(Ve) mix_Ve;
      decltype(Ue) mix_Ue;
   #ifdef CHECK_EIGENVALUE_ERROR
      double eigenvalue_error;
      fs_svd(M_1loop, eigen_values, mix_Ve, mix_Ue, eigenvalue_error);
      problems.flag_bad_mass(standard_model_info::Fe, eigenvalue_error > precision
         * Abs(eigen_values(0)));
   #else
      fs_svd(M_1loop, eigen_values, mix_Ve, mix_Ue);
   #endif
      if (es == 0) {
         PHYSICAL(Ve) = mix_Ve;
         PHYSICAL(Ue) = mix_Ue;
      }
      PHYSICAL(MFe(es)) = Abs(eigen_values(es));
   }
}

void Standard_model::calculate_MVWp_pole()
{
   if (!force_output && problems.is_running_tachyon(standard_model_info::VWp))
      return;

   // diagonalization with medium precision
   const double M_tree(get_mass_matrix_VWp());
   const double p = MVWp;
   const double self_energy = Re(self_energy_VWp_1loop(p));
   const double mass_sqr = M_tree - self_energy;

   if (mass_sqr < 0.)
      problems.flag_pole_tachyon(standard_model_info::VWp);

   PHYSICAL(MVWp) = AbsSqrt(mass_sqr);
}

double Standard_model::calculate_MVWp_pole(double p)
{
   if (!force_output && problems.is_running_tachyon(standard_model_info::VWp))
      return 0.;

   const double self_energy = Re(self_energy_VWp_1loop(p));
   const double mass_sqr = get_mass_matrix_VWp() - self_energy;

   if (mass_sqr < 0.)
      problems.flag_pole_tachyon(standard_model_info::VWp);

   return AbsSqrt(mass_sqr);
}

double Standard_model::calculate_MVZ_pole(double p)
{
   if (!force_output && problems.is_running_tachyon(standard_model_info::VZ))
      return 0.;

   const double self_energy = Re(self_energy_VZ_1loop(p));
   const double mass_sqr = get_mass_matrix_VZ() - self_energy;

   if (mass_sqr < 0.)
      problems.flag_pole_tachyon(standard_model_info::VZ);

   return AbsSqrt(mass_sqr);
}


double Standard_model::calculate_MFv_DRbar(double, int) const
{
   return 0.0;
}

double Standard_model::calculate_MFe_DRbar(double m_sm_msbar, int idx) const
{
   const double p = m_sm_msbar;
   const double self_energy_1  = Re(self_energy_Fe_1loop_1_heavy_rotated(p, idx
      , idx));
   const double self_energy_PL = Re(self_energy_Fe_1loop_PL_heavy_rotated(p,
      idx, idx));
   const double self_energy_PR = Re(self_energy_Fe_1loop_PR_heavy_rotated(p,
      idx, idx));
   const double drbar_conversion = 1;
   const double m_sm_drbar = m_sm_msbar * drbar_conversion;

   const double m_susy_drbar = m_sm_drbar + self_energy_1 + m_sm_drbar *
      (self_energy_PL + self_energy_PR);

   return m_susy_drbar;
}

double Standard_model::calculate_MFu_DRbar(double m_pole, int idx) const
{
   const double p = m_pole;
   const double self_energy_1  = Re(self_energy_Fu_1loop_1_heavy_rotated(p, idx
      , idx));
   const double self_energy_PL = Re(self_energy_Fu_1loop_PL_heavy_rotated(p,
      idx, idx));
   const double self_energy_PR = Re(self_energy_Fu_1loop_PR_heavy_rotated(p,
      idx, idx));

   const double currentScale = get_scale();
   const double qcd_1l = -0.008443431970194815*(4. - 3.*Log(Sqr(MFu(idx))
      /Sqr(currentScale)))*Sqr(g3);
   double qcd_2l = 0., qcd_3l = 0.;

   if (get_thresholds() > 1 && threshold_corrections.mt > 1) {
      qcd_2l = -0.0041441100714622115*Quad(g3) - 0.0015238567409297061
         *Log(Sqr(currentScale)/Sqr(MFu(idx)))*Quad(g3) -
         0.00024060895909416413*Quad(g3)*Sqr(Log(Power(currentScale,2)/Sqr(MFu(
         idx))));
   }

   if (get_thresholds() > 2 && threshold_corrections.mt > 2) {
      qcd_3l = -0.0008783313853540776*Power6(g3) -
         5.078913443827405e-6*Cube(Log(Sqr(currentScale)/Sqr(MFu(idx))))*Power6
         (g3) - 0.0004114970933517977*Log(Sqr(currentScale)/Sqr(MFu(idx)))*
         Power6(g3) - 0.0002952541682011665*Log(Sqr(MFu(idx))/Sqr(currentScale)
         )*Power6(g3) + 0.00005282069981580501*Power6(g3)*Sqr(Log(Power(MFu(idx
         ),2)/Sqr(currentScale))) - 0.00007466002762426286*Power6(g3)*Sqr(Log(
         Power(currentScale,2)/Sqr(MFu(idx))));
   }

   const double m_susy_drbar = m_pole + self_energy_1 + m_pole * (
      self_energy_PL + self_energy_PR + qcd_1l + qcd_2l + qcd_3l);

   return m_susy_drbar;
}

double Standard_model::calculate_MFd_DRbar(double m_sm_msbar, int idx) const
{
   const double p = m_sm_msbar;
   const double self_energy_1  = Re(self_energy_Fd_1loop_1_heavy_rotated(p, idx
      , idx));
   const double self_energy_PL = Re(self_energy_Fd_1loop_PL_heavy_rotated(p,
      idx, idx));
   const double self_energy_PR = Re(self_energy_Fd_1loop_PR_heavy_rotated(p,
      idx, idx));
   const double m_tree = MFd(idx);
   const double drbar_conversion = 1;
   const double m_sm_drbar = m_sm_msbar * drbar_conversion;

   const double m_susy_drbar = m_sm_drbar / (1.0 - self_energy_1/m_tree -
      self_energy_PL - self_energy_PR);

   return m_susy_drbar;
}

double Standard_model::calculate_MVP_DRbar(double)
{
   return 0.0;
}

double Standard_model::calculate_MVZ_DRbar(double m_pole)
{
   const double p = m_pole;
   const double self_energy = Re(self_energy_VZ_1loop(p));
   const double mass_sqr = Sqr(m_pole) + self_energy;

   if (mass_sqr < 0.) {
      problems.flag_running_tachyon(standard_model_info::VZ);
      return m_pole;
   }

   return AbsSqrt(mass_sqr);
}

double Standard_model::calculate_MVWp_DRbar(double m_pole)
{
   const double p = m_pole;
   const double self_energy = Re(self_energy_VWp_1loop(p));
   const double mass_sqr = Sqr(m_pole) + self_energy;

   if (mass_sqr < 0.) {
      problems.flag_running_tachyon(standard_model_info::VWp);
      return m_pole;
   }

   return AbsSqrt(mass_sqr);
}

double Standard_model::calculate_Mhh_DRbar(double m_pole)
{
   const double p = m_pole;
   const double self_energy = Re(self_energy_hh_1loop(p));
   const double tadpole = Re(tadpole_hh_1loop());
   const double mass_sqr = Sqr(m_pole) + self_energy - tadpole/v;

   if (mass_sqr < 0.) {
      problems.flag_running_tachyon(standard_model_info::hh);
      return m_pole;
   }

   return AbsSqrt(mass_sqr);
}

double Standard_model::ThetaW() const
{
   return ArcCos(Abs(ZZ(0,0)));
}

std::ostream& operator<<(std::ostream& ostr, const Standard_model& model)
{
   model.print(ostr);
   return ostr;
}

} // namespace standard_model

} // namespace flexiblesusy<|MERGE_RESOLUTION|>--- conflicted
+++ resolved
@@ -4153,19 +4153,11 @@
    double self_energy = 0.;
 
    if (HIGGS_2LOOP_CORRECTION_AT_AT) {
-<<<<<<< HEAD
-      self_energy += self_energy_higgs_2loop_at_at_sm(p2, scale, mt, yt);
-   }
-
-   if (HIGGS_2LOOP_CORRECTION_AT_AS) {
-      self_energy += self_energy_higgs_2loop_at_as_sm(p2, scale, mt, yt, gs);
-=======
       self_energy -= delta_mh_2loop_at_at_sm(p2, scale, mt, yt);
    }
 
    if (HIGGS_2LOOP_CORRECTION_AT_AS) {
       self_energy -= delta_mh_2loop_at_as_sm(p2, scale, mt, yt, gs);
->>>>>>> e9aeaa10
    }
 
    return self_energy;
@@ -4183,17 +4175,6 @@
    double self_energy = 0.;
 
    if (HIGGS_3LOOP_CORRECTION_AT_AT_AT) {
-<<<<<<< HEAD
-      self_energy += self_energy_higgs_3loop_at_at_at_sm(scale, mt, yt, mh);
-   }
-
-   if (HIGGS_3LOOP_CORRECTION_AT_AT_AS) {
-      self_energy += self_energy_higgs_3loop_at_at_as_sm(scale, mt, yt, gs);
-   }
-
-   if (HIGGS_3LOOP_CORRECTION_AT_AS_AS) {
-      self_energy += self_energy_higgs_3loop_at_as_as_sm(scale, mt, yt, gs);
-=======
       self_energy -= delta_mh_3loop_at_at_at_sm(scale, mt, yt, mh);
    }
 
@@ -4203,7 +4184,6 @@
 
    if (HIGGS_3LOOP_CORRECTION_AT_AS_AS) {
       self_energy -= delta_mh_3loop_at_as_as_sm(scale, mt, yt, gs);
->>>>>>> e9aeaa10
    }
 
    return self_energy;
