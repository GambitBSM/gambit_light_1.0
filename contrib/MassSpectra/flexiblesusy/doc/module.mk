--- conflicted
+++ resolved
@@ -31,14 +31,6 @@
 DOXYFILE        := $(DIR)/Doxyfile
 DOXYGEN_MAINPAGE:= $(DIR)/mainpage.dox
 
-<<<<<<< HEAD
-PAPER_PDF       := $(PDF_OUTPUT_DIR)/flexiblesusy-1.0.pdf
-PAPER_SRC       := $(DIR)/flexiblesusy-1.0.tex
-PAPER_STY       := $(DIR)/tikz-uml.sty
-
-LATEX_TMP       := \
-		$(patsubst %.pdf, %.aux, $(PAPER_PDF)) \
-=======
 PAPER_PDF_1     := $(PDF_OUTPUT_DIR)/flexiblesusy-1.0.pdf
 PAPER_PDF_2     := $(PDF_OUTPUT_DIR)/flexiblesusy-2.0.pdf
 PAPER_PDF       := $(PAPER_PDF_1) $(PAPER_PDF_2)
@@ -51,7 +43,6 @@
 		$(patsubst %.pdf, %.aux, $(PAPER_PDF)) \
 		$(patsubst %.pdf, %.bbl, $(PAPER_PDF)) \
 		$(patsubst %.pdf, %.blg, $(PAPER_PDF)) \
->>>>>>> 0b5a5baa
 		$(patsubst %.pdf, %.log, $(PAPER_PDF)) \
 		$(patsubst %.pdf, %.toc, $(PAPER_PDF)) \
 		$(patsubst %.pdf, %.out, $(PAPER_PDF)) \
@@ -117,16 +108,12 @@
 		  echo "GENERATE_HTML = NO"; \
 		) | doxygen -
 
-<<<<<<< HEAD
-$(PAPER_PDF): $(PAPER_SRC) $(PAPER_STY)
-=======
 $(PAPER_PDF_1): $(PAPER_SRC_1) $(PAPER_STY)
 		pdflatex -output-directory $(PDF_OUTPUT_DIR) $<
 		pdflatex -output-directory $(PDF_OUTPUT_DIR) $<
 		pdflatex -output-directory $(PDF_OUTPUT_DIR) $<
 
 $(PAPER_PDF_2): $(PAPER_SRC_2) $(PAPER_STY)
->>>>>>> 0b5a5baa
 		pdflatex -output-directory $(PDF_OUTPUT_DIR) $<
 		bibtex $(PAPER_SRC_2:.tex=)
 		pdflatex -output-directory $(PDF_OUTPUT_DIR) $<
