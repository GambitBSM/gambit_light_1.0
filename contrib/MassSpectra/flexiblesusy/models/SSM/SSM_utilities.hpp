// ====================================================================
// This file is part of FlexibleSUSY.
//
// FlexibleSUSY is free software: you can redistribute it and/or modify
// it under the terms of the GNU General Public License as published
// by the Free Software Foundation, either version 3 of the License,
// or (at your option) any later version.
//
// FlexibleSUSY is distributed in the hope that it will be useful, but
// WITHOUT ANY WARRANTY; without even the implied warranty of
// MERCHANTABILITY or FITNESS FOR A PARTICULAR PURPOSE.  See the GNU
// General Public License for more details.
//
// You should have received a copy of the GNU General Public License
// along with FlexibleSUSY.  If not, see
// <http://www.gnu.org/licenses/>.
// ====================================================================

<<<<<<< HEAD
// File generated at Sun 24 Sep 2017 15:56:51
=======
// File generated at Wed 25 Oct 2017 18:11:41
>>>>>>> e9aeaa10

#ifndef SSM_UTILITIES_H
#define SSM_UTILITIES_H

#include "SSM_mass_eigenstates.hpp"
#include "SSM_info.hpp"
#include "wrappers.hpp"

#include <Eigen/Core>
#include <array>
#include <string>
#include <vector>
#include <valarray>
#include <utility>

namespace softsusy {
class QedQcd;
}

namespace flexiblesusy {

struct SSM_observables;
class Physical_input;

class SSM_parameter_getter {
private:
   std::vector<std::string> get_mass_names(const std::string& head = "") const {
      using namespace SSM_info;
      std::vector<std::string> masses;
      for (int i = 0; i < NUMBER_OF_PARTICLES; i++) {
         for (int m = 0; m < particle_multiplicities[i]; m++) {
            masses.push_back(
               head + "M" + particle_names[i] +
               (particle_multiplicities[i] == 1 ? "" : "("
                + std::to_string(static_cast<long long>(m)) + ")"));
         }
      }
      return masses;
   }

   std::array<std::string, SSM_info::NUMBER_OF_MIXINGS> get_mixing_names() const {
      return SSM_info::particle_mixing_names;
   }

public:
   /// returns DR-bar parameters
   Eigen::ArrayXd get_parameters(const SSM_mass_eigenstates& model) {
      return model.get();
   }

   /// returns names of DR-bar parameters
   std::array<std::string, SSM_info::NUMBER_OF_PARAMETERS> get_parameter_names() const {
      return SSM_info::parameter_names;
   }

   /// returns names of particles
   std::array<std::string, SSM_info::NUMBER_OF_PARTICLES> get_particle_names() const {
      return SSM_info::particle_names;
   }

   /// returns names of DR-bar masses
   std::vector<std::string> get_DRbar_mass_names() const { return get_mass_names(); }

   /// returns names of pole masses
   std::vector<std::string> get_pole_mass_names() const { return get_mass_names("Pole"); }

   /// returns names of DR-bar mixing matrices
   std::array<std::string, SSM_info::NUMBER_OF_MIXINGS> get_DRbar_mixing_names() const {
      return get_mixing_names();
   }

   /// returns names of pole mixing matrices
   std::array<std::string, SSM_info::NUMBER_OF_MIXINGS> get_pole_mixing_names() const {
      auto mixing_names = get_mixing_names();
      for (auto& n: mixing_names)
         n = std::string("Pole") + n;
      return mixing_names;
   }

   /// returns names of input parameters
   std::array<std::string, SSM_info::NUMBER_OF_INPUT_PARAMETERS> get_input_parameter_names() const {
      return SSM_info::input_parameter_names;
   }

   /// returns names of input parameters
   std::array<std::string, SSM_info::NUMBER_OF_EXTRA_PARAMETERS> get_extra_parameter_names() const {
      return SSM_info::extra_parameter_names;
   }

   /// returns number of particle masses
   decltype(SSM_info::NUMBER_OF_MASSES) get_number_of_masses() const {
      return SSM_info::NUMBER_OF_MASSES;
   }
};

class SSM_spectrum_plotter {
public:
<<<<<<< HEAD
=======
   SSM_spectrum_plotter() = default;
   explicit SSM_spectrum_plotter(const SSM_mass_eigenstates&);
>>>>>>> e9aeaa10
   void extract_spectrum(const SSM_mass_eigenstates&);
   void write_to_file(const std::string&) const;

private:
   struct TParticle {
      std::string name;
      std::string latex_name;
      std::valarray<double> masses;
      TParticle(const std::string& name_, const std::string& latex_name_,
                const std::valarray<double>& masses_)
         : name(name_)
         , latex_name(latex_name_)
         , masses(masses_)
         {}
   };
   using TSpectrum = std::vector<TParticle>;
   TSpectrum spectrum{};
   double scale{0.};
   int width{16};

   void write_spectrum(const TSpectrum&, std::ofstream&) const;
};

namespace SSM_database {

/// append parameter point to database
void to_database(
   const std::string&,
   const SSM_mass_eigenstates&,
   const softsusy::QedQcd* qedqcd = nullptr,
   const Physical_input* physical_input = nullptr,
   const SSM_observables* observables = nullptr);

/// fill model from an entry of the database
SSM_mass_eigenstates from_database(
   const std::string&,
   long long,
   softsusy::QedQcd* qedqcd = nullptr,
   Physical_input* physical_input = nullptr,
   SSM_observables* observables = nullptr);

} // namespace SSM_database

} // namespace flexiblesusy

#endif<|MERGE_RESOLUTION|>--- conflicted
+++ resolved
@@ -16,11 +16,7 @@
 // <http://www.gnu.org/licenses/>.
 // ====================================================================
 
-<<<<<<< HEAD
-// File generated at Sun 24 Sep 2017 15:56:51
-=======
 // File generated at Wed 25 Oct 2017 18:11:41
->>>>>>> e9aeaa10
 
 #ifndef SSM_UTILITIES_H
 #define SSM_UTILITIES_H
@@ -118,11 +114,8 @@
 
 class SSM_spectrum_plotter {
 public:
-<<<<<<< HEAD
-=======
    SSM_spectrum_plotter() = default;
    explicit SSM_spectrum_plotter(const SSM_mass_eigenstates&);
->>>>>>> e9aeaa10
    void extract_spectrum(const SSM_mass_eigenstates&);
    void write_to_file(const std::string&) const;
 
