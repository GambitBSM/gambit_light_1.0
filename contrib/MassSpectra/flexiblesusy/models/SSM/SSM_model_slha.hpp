// ====================================================================
// This file is part of FlexibleSUSY.
//
// FlexibleSUSY is free software: you can redistribute it and/or modify
// it under the terms of the GNU General Public License as published
// by the Free Software Foundation, either version 3 of the License,
// or (at your option) any later version.
//
// FlexibleSUSY is distributed in the hope that it will be useful, but
// WITHOUT ANY WARRANTY; without even the implied warranty of
// MERCHANTABILITY or FITNESS FOR A PARTICULAR PURPOSE.  See the GNU
// General Public License for more details.
//
// You should have received a copy of the GNU General Public License
// along with FlexibleSUSY.  If not, see
// <http://www.gnu.org/licenses/>.
// ====================================================================

/**
 * @file SSM_model_slha.hpp
 * @brief contains wrapper class for model class in SLHA convention
 */

<<<<<<< HEAD
// File generated at Sun 24 Sep 2017 15:56:50
=======
// File generated at Wed 25 Oct 2017 18:11:40
>>>>>>> 0b5a5baa

#ifndef SSM_SLHA_H
#define SSM_SLHA_H

#include "SSM_input_parameters.hpp"
#include "SSM_mass_eigenstates.hpp"
#include "SSM_physical.hpp"

#include "ckm.hpp"
#include "linalg2.hpp"
#include "pmns.hpp"
#include "slha_io.hpp"
#include "wrappers.hpp"

#define LOCALPHYSICAL(p) physical.p
#define MODELPARAMETER(p) this->p
#define PHYSICAL_SLHA(p) physical_slha.p
#define PHYSICAL_SLHA_REAL(p) Re(physical_slha.p)

namespace flexiblesusy {

/**
 * @class SSM_slha<T>
 * @brief model class wrapper in SLHA convention
 *
 * @tparam Model model class to wrap
 */

template <class Model>
class SSM_slha : public Model {
public:
   explicit SSM_slha(const SSM_input_parameters& input_ = SSM_input_parameters());
   explicit SSM_slha(const Model&, bool do_convert_masses_to_slha = true);
   SSM_slha(const SSM_slha&) = default;
   SSM_slha(SSM_slha&&) = default;
   virtual ~SSM_slha() = default;
   SSM_slha& operator=(const SSM_slha&) = default;
   SSM_slha& operator=(SSM_slha&&) = default;

   virtual void clear() override;
   void convert_to_slha(); ///< converts pole masses and couplings to SLHA convention
   const Eigen::Matrix<std::complex<double>,3,3>& get_ckm_matrix() const { return ckm; }
   const Eigen::Matrix<std::complex<double>,3,3>& get_pmns_matrix() const { return pmns; }
   const SSM_physical& get_physical_slha() const; ///< returns pole masses to SLHA convention
   SSM_physical& get_physical_slha(); ///< returns pole masses to SLHA convention
   void set_convert_masses_to_slha(bool); ///< allow/disallow for negative majoran fermion masses

   // interface functions
   virtual void calculate_spectrum() override;
   virtual void print(std::ostream&) const override;

   double get_MVG_pole_slha() const { return PHYSICAL_SLHA(MVG); }
   double get_MHp_pole_slha() const { return PHYSICAL_SLHA(MHp); }
   const Eigen::Array<double,3,1>& get_MFv_pole_slha() const { return PHYSICAL_SLHA(MFv); }
   double get_MFv_pole_slha(int i) const { return PHYSICAL_SLHA(MFv(i)); }
   double get_MAh_pole_slha() const { return PHYSICAL_SLHA(MAh); }
   const Eigen::Array<double,2,1>& get_Mhh_pole_slha() const { return PHYSICAL_SLHA(Mhh); }
   double get_Mhh_pole_slha(int i) const { return PHYSICAL_SLHA(Mhh(i)); }
   const Eigen::Array<double,3,1>& get_MFd_pole_slha() const { return PHYSICAL_SLHA(MFd); }
   double get_MFd_pole_slha(int i) const { return PHYSICAL_SLHA(MFd(i)); }
   const Eigen::Array<double,3,1>& get_MFu_pole_slha() const { return PHYSICAL_SLHA(MFu); }
   double get_MFu_pole_slha(int i) const { return PHYSICAL_SLHA(MFu(i)); }
   const Eigen::Array<double,3,1>& get_MFe_pole_slha() const { return PHYSICAL_SLHA(MFe); }
   double get_MFe_pole_slha(int i) const { return PHYSICAL_SLHA(MFe(i)); }
   double get_MVWp_pole_slha() const { return PHYSICAL_SLHA(MVWp); }
   double get_MVP_pole_slha() const { return PHYSICAL_SLHA(MVP); }
   double get_MVZ_pole_slha() const { return PHYSICAL_SLHA(MVZ); }

   const Eigen::Matrix<double,2,2>& get_ZH_pole_slha() const { return PHYSICAL_SLHA(ZH); }
   double get_ZH_pole_slha(int i, int k) const { return PHYSICAL_SLHA(ZH(i,k)); }
   const Eigen::Matrix<std::complex<double>,3,3>& get_Vd_pole_slha() const { return PHYSICAL_SLHA(Vd); }
   std::complex<double> get_Vd_pole_slha(int i, int k) const { return PHYSICAL_SLHA(Vd(i,k)); }
   const Eigen::Matrix<std::complex<double>,3,3>& get_Ud_pole_slha() const { return PHYSICAL_SLHA(Ud); }
   std::complex<double> get_Ud_pole_slha(int i, int k) const { return PHYSICAL_SLHA(Ud(i,k)); }
   const Eigen::Matrix<std::complex<double>,3,3>& get_Vu_pole_slha() const { return PHYSICAL_SLHA(Vu); }
   std::complex<double> get_Vu_pole_slha(int i, int k) const { return PHYSICAL_SLHA(Vu(i,k)); }
   const Eigen::Matrix<std::complex<double>,3,3>& get_Uu_pole_slha() const { return PHYSICAL_SLHA(Uu); }
   std::complex<double> get_Uu_pole_slha(int i, int k) const { return PHYSICAL_SLHA(Uu(i,k)); }
   const Eigen::Matrix<std::complex<double>,3,3>& get_Ve_pole_slha() const { return PHYSICAL_SLHA(Ve); }
   std::complex<double> get_Ve_pole_slha(int i, int k) const { return PHYSICAL_SLHA(Ve(i,k)); }
   const Eigen::Matrix<std::complex<double>,3,3>& get_Ue_pole_slha() const { return PHYSICAL_SLHA(Ue); }
   std::complex<double> get_Ue_pole_slha(int i, int k) const { return PHYSICAL_SLHA(Ue(i,k)); }
   const Eigen::Matrix<double,2,2>& get_ZZ_pole_slha() const { return PHYSICAL_SLHA(ZZ); }
   double get_ZZ_pole_slha(int i, int k) const { return PHYSICAL_SLHA(ZZ(i,k)); }

   const Eigen::Array<double,3,1>& get_Yu_slha() const { return Yu_slha; }
   double get_Yu_slha(int i) const { return Yu_slha(i); }
   const Eigen::Array<double,3,1>& get_Yd_slha() const { return Yd_slha; }
   double get_Yd_slha(int i) const { return Yd_slha(i); }
   const Eigen::Array<double,3,1>& get_Ye_slha() const { return Ye_slha; }
   double get_Ye_slha(int i) const { return Ye_slha(i); }



   const Eigen::Matrix<std::complex<double>,3,3>& get_Vd_slha() const { return Vd_slha; }
   std::complex<double> get_Vd_slha(int i, int k) const { return Vd_slha(i,k); }
   const Eigen::Matrix<std::complex<double>,3,3>& get_Vu_slha() const { return Vu_slha; }
   std::complex<double> get_Vu_slha(int i, int k) const { return Vu_slha(i,k); }
   const Eigen::Matrix<std::complex<double>,3,3>& get_Ud_slha() const { return Ud_slha; }
   std::complex<double> get_Ud_slha(int i, int k) const { return Ud_slha(i,k); }
   const Eigen::Matrix<std::complex<double>,3,3>& get_Uu_slha() const { return Uu_slha; }
   std::complex<double> get_Uu_slha(int i, int k) const { return Uu_slha(i,k); }
   const Eigen::Matrix<std::complex<double>,3,3>& get_Ve_slha() const { return Ve_slha; }
   std::complex<double> get_Ve_slha(int i, int k) const { return Ve_slha(i,k); }
   const Eigen::Matrix<std::complex<double>,3,3>& get_Ue_slha() const { return Ue_slha; }
   std::complex<double> get_Ue_slha(int i, int k) const { return Ue_slha(i,k); }


private:
   SSM_physical physical_slha{}; ///< contains the pole masses and mixings in slha convention
   Eigen::Matrix<std::complex<double>,3,3> ckm{Eigen::Matrix<std::complex<double>,3,3>::Identity()};
   Eigen::Matrix<std::complex<double>,3,3> pmns{Eigen::Matrix<std::complex<double>,3,3>::Identity()};
   bool convert_masses_to_slha{true};    ///< allow/disallow for negative majoran fermion masses
   Eigen::Array<double,3,1> Yu_slha{Eigen::Array<double,3,1>::Zero()};
   Eigen::Array<double,3,1> Yd_slha{Eigen::Array<double,3,1>::Zero()};
   Eigen::Array<double,3,1> Ye_slha{Eigen::Array<double,3,1>::Zero()};

   Eigen::Matrix<std::complex<double>,3,3> Vd_slha{Eigen::Matrix<std::complex<double>,3,3>::Zero()};
   Eigen::Matrix<std::complex<double>,3,3> Vu_slha{Eigen::Matrix<std::complex<double>,3,3>::Zero()};
   Eigen::Matrix<std::complex<double>,3,3> Ud_slha{Eigen::Matrix<std::complex<double>,3,3>::Zero()};
   Eigen::Matrix<std::complex<double>,3,3> Uu_slha{Eigen::Matrix<std::complex<double>,3,3>::Zero()};
   Eigen::Matrix<std::complex<double>,3,3> Ve_slha{Eigen::Matrix<std::complex<double>,3,3>::Zero()};
   Eigen::Matrix<std::complex<double>,3,3> Ue_slha{Eigen::Matrix<std::complex<double>,3,3>::Zero()};




   void calculate_ckm_matrix();
   void calculate_pmns_matrix();
   void convert_yukawa_couplings_to_slha();
   void convert_trilinear_couplings_to_slha();
   void convert_soft_squared_masses_to_slha();
};

template <class Model>
SSM_slha<Model>::SSM_slha(const SSM_input_parameters& input_)
   : Model(input_)
{
}

/**
 * Copy constructor.  Copies from base class (model class in
 * BPMZ convention) and converts parameters to SLHA.
 *
 * @param model_ model class in BPMZ convention
 * @param do_convert_masses_to_slha whether to convert majorana
 *    fermion masses to SLHA convention (allow them to be negative)
 */
template <class Model>
SSM_slha<Model>::SSM_slha(const Model& model_,
                            bool do_convert_masses_to_slha)
   : Model(model_)
   , convert_masses_to_slha(do_convert_masses_to_slha)
{
   convert_to_slha();
}

template <class Model>
void SSM_slha<Model>::clear()
{
   Model::clear();
   physical_slha.clear();
}

template <class Model>
void SSM_slha<Model>::calculate_spectrum()
{
   Model::calculate_spectrum();
   convert_to_slha();
}

template <class Model>
void SSM_slha<Model>::convert_to_slha()
{
   physical_slha = this->get_physical();

   if (convert_masses_to_slha)
      physical_slha.convert_to_slha();

   convert_yukawa_couplings_to_slha();
   calculate_ckm_matrix();
   calculate_pmns_matrix();
   convert_trilinear_couplings_to_slha();
   convert_soft_squared_masses_to_slha();
}

template <class Model>
void SSM_slha<Model>::calculate_ckm_matrix()
{
   ckm = Vu_slha * Vd_slha.adjoint();
   CKM_parameters::to_pdg_convention(ckm, Vu_slha, Vd_slha, Uu_slha, Ud_slha);

}

template <class Model>
void SSM_slha<Model>::calculate_pmns_matrix()
{
   pmns << 1, 0, 0, 0, 1, 0, 0, 0, 1;

}

/**
 * Convert Yukawa couplings to SLHA convention
 */
template <class Model>
void SSM_slha<Model>::convert_yukawa_couplings_to_slha()
{
   fs_svd(MODELPARAMETER(Yu), Yu_slha, Uu_slha, Vu_slha);
   fs_svd(MODELPARAMETER(Yd), Yd_slha, Ud_slha, Vd_slha);
   fs_svd(MODELPARAMETER(Ye), Ye_slha, Ue_slha, Ve_slha);

}

/**
 * Convert trilinear couplings to SLHA convention
 */
template <class Model>
void SSM_slha<Model>::convert_trilinear_couplings_to_slha()
{

}

/**
 * Convert soft-breaking squared mass parameters to SLHA convention
 */
template <class Model>
void SSM_slha<Model>::convert_soft_squared_masses_to_slha()
{

}

template <class Model>
const SSM_physical& SSM_slha<Model>::get_physical_slha() const
{
   return physical_slha;
}

template <class Model>
SSM_physical& SSM_slha<Model>::get_physical_slha()
{
   return physical_slha;
}

template <class Model>
void SSM_slha<Model>::print(std::ostream& ostr) const
{
   Model::print(ostr);

   ostr << "----------------------------------------\n"
           "SLHA convention:\n"
           "----------------------------------------\n";
   physical_slha.print(ostr);
}

template <class Model>
void SSM_slha<Model>::set_convert_masses_to_slha(bool flag)
{
   convert_masses_to_slha = flag;
}

template <class Model>
std::ostream& operator<<(std::ostream& ostr, const SSM_slha<Model>& model)
{
   model.print(ostr);
   return ostr;
}

} // namespace flexiblesusy

#undef LOCALPHYSICAL
#undef MODELPARAMETER
#undef PHYSICAL_SLHA
#undef PHYSICAL_SLHA_REAL

#endif<|MERGE_RESOLUTION|>--- conflicted
+++ resolved
@@ -21,11 +21,7 @@
  * @brief contains wrapper class for model class in SLHA convention
  */
 
-<<<<<<< HEAD
-// File generated at Sun 24 Sep 2017 15:56:50
-=======
 // File generated at Wed 25 Oct 2017 18:11:40
->>>>>>> 0b5a5baa
 
 #ifndef SSM_SLHA_H
 #define SSM_SLHA_H
