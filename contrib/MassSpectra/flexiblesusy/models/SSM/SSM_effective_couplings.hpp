// ====================================================================
// This file is part of FlexibleSUSY.
//
// FlexibleSUSY is free software: you can redistribute it and/or modify
// it under the terms of the GNU General Public License as published
// by the Free Software Foundation, either version 3 of the License,
// or (at your option) any later version.
//
// FlexibleSUSY is distributed in the hope that it will be useful, but
// WITHOUT ANY WARRANTY; without even the implied warranty of
// MERCHANTABILITY or FITNESS FOR A PARTICULAR PURPOSE.  See the GNU
// General Public License for more details.
//
// You should have received a copy of the GNU General Public License
// along with FlexibleSUSY.  If not, see
// <http://www.gnu.org/licenses/>.
// ====================================================================

<<<<<<< HEAD
// File generated at Sun 24 Sep 2017 15:56:56
=======
// File generated at Wed 25 Oct 2017 18:11:46
>>>>>>> e9aeaa10

#ifndef SSM_EFFECTIVE_COUPLINGS_H
#define SSM_EFFECTIVE_COUPLINGS_H

#include "SSM_mass_eigenstates.hpp"
#include "lowe.h"
#include "physical_input.hpp"
#include "standard_model.hpp"

#include <complex>
#include <Eigen/Core>

namespace flexiblesusy {

namespace standard_model {
class Standard_model;
}

class SSM_effective_couplings {
public:
   SSM_effective_couplings(const SSM_mass_eigenstates&,
                                   const softsusy::QedQcd&,
                                   const Physical_input&);

   void do_run_couplings(bool flag) { rg_improve = flag; }
   bool do_run_couplings() const { return rg_improve; }
   void do_include_qcd_corrections(bool flag) { include_qcd_corrections = flag; }
   bool do_include_qcd_corrections() const { return include_qcd_corrections; }
   void set_physical_inputs(const Physical_input& inputs_) { physical_input = inputs_; }
   void set_low_energy_data(const softsusy::QedQcd& qedqcd_) { qedqcd = qedqcd_; }
   void set_model(const SSM_mass_eigenstates& model_);

   double get_hhVPVP_partial_width(int gO1) const;
   double get_hhVGVG_partial_width(int gO1) const;
   double get_AhVPVP_partial_width() const;
   double get_AhVGVG_partial_width() const;
   std::complex<double> get_eff_CphhVPVP(int gO1) const { return eff_CphhVPVP(gO1); }
   std::complex<double> get_eff_CphhVGVG(int gO1) const { return eff_CphhVGVG(gO1); }
   std::complex<double> get_eff_CpAhVPVP() const { return eff_CpAhVPVP; }
   std::complex<double> get_eff_CpAhVGVG() const { return eff_CpAhVGVG; }

   void calculate_effective_couplings();

<<<<<<< HEAD
   std::complex<double> CpFdhhbarFdPL(int gt1, int gt2, int gt3) const;
   std::complex<double> CpFuhhbarFuPL(int gt1, int gt2, int gt3) const;
   std::complex<double> CpFehhbarFePL(int gt1, int gt2, int gt3) const;
   std::complex<double> CphhVWpconjVWp(int gt1) const;
   std::complex<double> CpAhFdbarFdPL(int gt2, int gt3) const;
   std::complex<double> CpAhFubarFuPL(int gt2, int gt3) const;
   std::complex<double> CpAhFebarFePL(int gt2, int gt3) const;
=======
   std::complex<double> CpbarFdFdAhPL(int gI1, int gI2) const;
   std::complex<double> CpbarFeFeAhPL(int gI1, int gI2) const;
   std::complex<double> CpbarFuFuAhPL(int gI1, int gI2) const;
   std::complex<double> CphhconjVWpVWp(int gI2) const;
   std::complex<double> CpbarFdFdhhPL(int gO2, int gI2, int gI1) const;
   std::complex<double> CpbarFeFehhPL(int gO2, int gI2, int gI1) const;
   std::complex<double> CpbarFuFuhhPL(int gO2, int gI2, int gI1) const;
>>>>>>> e9aeaa10
   void calculate_eff_CphhVPVP(int gO1);
   void calculate_eff_CphhVGVG(int gO1);
   void calculate_eff_CpAhVPVP();
   void calculate_eff_CpAhVGVG();

private:
   SSM_mass_eigenstates model;
   softsusy::QedQcd qedqcd;
   Physical_input physical_input;
   bool rg_improve;
   bool include_qcd_corrections;

   void copy_mixing_matrices_from_model();

   standard_model::Standard_model initialise_SM() const;
   void run_SM_strong_coupling_to(standard_model::Standard_model, double m);

   // higher order corrections to the amplitudes for
   // effective coupling to photons
   std::complex<double> scalar_scalar_qcd_factor(double, double) const;
   std::complex<double> scalar_fermion_qcd_factor(double, double) const;
   std::complex<double> pseudoscalar_fermion_qcd_factor(double, double) const;

   // higher order corrections to the leading order
   // effective couplings to gluons
   double number_of_active_flavours(double) const;
   double scalar_scaling_factor(double) const;
   double pseudoscalar_scaling_factor(double) const;

   Eigen::Matrix<double,2,2> ZH{Eigen::Matrix<double,2,2>::Zero()};
   Eigen::Matrix<std::complex<double>,3,3> Vd{Eigen::Matrix<std::complex<double>,3,3>::Zero()};
   Eigen::Matrix<std::complex<double>,3,3> Ud{Eigen::Matrix<std::complex<double>,3,3>::Zero()};
   Eigen::Matrix<std::complex<double>,3,3> Vu{Eigen::Matrix<std::complex<double>,3,3>::Zero()};
   Eigen::Matrix<std::complex<double>,3,3> Uu{Eigen::Matrix<std::complex<double>,3,3>::Zero()};
   Eigen::Matrix<std::complex<double>,3,3> Ve{Eigen::Matrix<std::complex<double>,3,3>::Zero()};
   Eigen::Matrix<std::complex<double>,3,3> Ue{Eigen::Matrix<std::complex<double>,3,3>::Zero()};
   Eigen::Matrix<double,2,2> ZZ{Eigen::Matrix<double,2,2>::Zero()};

   Eigen::Array<std::complex<double>,2,1> eff_CphhVPVP;
   Eigen::Array<std::complex<double>,2,1> eff_CphhVGVG;
   std::complex<double> eff_CpAhVPVP;
   std::complex<double> eff_CpAhVGVG;

};

} // namespace flexiblesusy

#endif<|MERGE_RESOLUTION|>--- conflicted
+++ resolved
@@ -16,11 +16,7 @@
 // <http://www.gnu.org/licenses/>.
 // ====================================================================
 
-<<<<<<< HEAD
-// File generated at Sun 24 Sep 2017 15:56:56
-=======
 // File generated at Wed 25 Oct 2017 18:11:46
->>>>>>> e9aeaa10
 
 #ifndef SSM_EFFECTIVE_COUPLINGS_H
 #define SSM_EFFECTIVE_COUPLINGS_H
@@ -64,15 +60,6 @@
 
    void calculate_effective_couplings();
 
-<<<<<<< HEAD
-   std::complex<double> CpFdhhbarFdPL(int gt1, int gt2, int gt3) const;
-   std::complex<double> CpFuhhbarFuPL(int gt1, int gt2, int gt3) const;
-   std::complex<double> CpFehhbarFePL(int gt1, int gt2, int gt3) const;
-   std::complex<double> CphhVWpconjVWp(int gt1) const;
-   std::complex<double> CpAhFdbarFdPL(int gt2, int gt3) const;
-   std::complex<double> CpAhFubarFuPL(int gt2, int gt3) const;
-   std::complex<double> CpAhFebarFePL(int gt2, int gt3) const;
-=======
    std::complex<double> CpbarFdFdAhPL(int gI1, int gI2) const;
    std::complex<double> CpbarFeFeAhPL(int gI1, int gI2) const;
    std::complex<double> CpbarFuFuAhPL(int gI1, int gI2) const;
@@ -80,7 +67,6 @@
    std::complex<double> CpbarFdFdhhPL(int gO2, int gI2, int gI1) const;
    std::complex<double> CpbarFeFehhPL(int gO2, int gI2, int gI1) const;
    std::complex<double> CpbarFuFuhhPL(int gO2, int gI2, int gI1) const;
->>>>>>> e9aeaa10
    void calculate_eff_CphhVPVP(int gO1);
    void calculate_eff_CphhVGVG(int gO1);
    void calculate_eff_CpAhVPVP();
