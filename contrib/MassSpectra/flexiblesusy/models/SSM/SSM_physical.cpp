--- conflicted
+++ resolved
@@ -16,11 +16,7 @@
 // <http://www.gnu.org/licenses/>.
 // ====================================================================
 
-<<<<<<< HEAD
-// File generated at Sun 24 Sep 2017 15:56:50
-=======
 // File generated at Wed 25 Oct 2017 18:11:40
->>>>>>> 0b5a5baa
 
 #include "SSM_physical.hpp"
 #include "slha_io.hpp"
