// ====================================================================
// This file is part of FlexibleSUSY.
//
// FlexibleSUSY is free software: you can redistribute it and/or modify
// it under the terms of the GNU General Public License as published
// by the Free Software Foundation, either version 3 of the License,
// or (at your option) any later version.
//
// FlexibleSUSY is distributed in the hope that it will be useful, but
// WITHOUT ANY WARRANTY; without even the implied warranty of
// MERCHANTABILITY or FITNESS FOR A PARTICULAR PURPOSE.  See the GNU
// General Public License for more details.
//
// You should have received a copy of the GNU General Public License
// along with FlexibleSUSY.  If not, see
// <http://www.gnu.org/licenses/>.
// ====================================================================

<<<<<<< HEAD
// File generated at Sun 24 Sep 2017 15:56:51
=======
// File generated at Wed 25 Oct 2017 18:11:41
>>>>>>> 0b5a5baa

#ifndef SSM_INFO_H
#define SSM_INFO_H

#include "problems.hpp"

#include <array>
#include <iosfwd>
#include <string>

namespace flexiblesusy {

namespace SSM_info {
   enum Particles : int { VG, Hp, Fv, Ah, hh, Fd, Fu, Fe, VWp, VP, VZ,
      NUMBER_OF_PARTICLES };

   enum Masses : int { MVG, MHp, MFv_1, MFv_2, MFv_3, MAh, Mhh_1, Mhh_2, MFd_1,
      MFd_2, MFd_3, MFu_1, MFu_2, MFu_3, MFe_1, MFe_2, MFe_3, MVWp, MVP, MVZ,
      NUMBER_OF_MASSES };

   enum Parameters : int { g1, g2, g3, LambdaS, K2, Lambdax, Yu0_0, Yu0_1,
      Yu0_2, Yu1_0, Yu1_1, Yu1_2, Yu2_0, Yu2_1, Yu2_2, Yd0_0, Yd0_1, Yd0_2, Yd1_0,
      Yd1_1, Yd1_2, Yd2_0, Yd2_1, Yd2_2, Ye0_0, Ye0_1, Ye0_2, Ye1_0, Ye1_1, Ye1_2
      , Ye2_0, Ye2_1, Ye2_2, Kappa, K1, MS, mu2, v, vS, NUMBER_OF_PARAMETERS };

   enum Mixings : int { ZH0_0, ZH0_1, ZH1_0, ZH1_1, ReVd0_0, ImVd0_0, ReVd0_1,
      ImVd0_1, ReVd0_2, ImVd0_2, ReVd1_0, ImVd1_0, ReVd1_1, ImVd1_1, ReVd1_2,
      ImVd1_2, ReVd2_0, ImVd2_0, ReVd2_1, ImVd2_1, ReVd2_2, ImVd2_2, ReUd0_0,
      ImUd0_0, ReUd0_1, ImUd0_1, ReUd0_2, ImUd0_2, ReUd1_0, ImUd1_0, ReUd1_1,
      ImUd1_1, ReUd1_2, ImUd1_2, ReUd2_0, ImUd2_0, ReUd2_1, ImUd2_1, ReUd2_2,
      ImUd2_2, ReVu0_0, ImVu0_0, ReVu0_1, ImVu0_1, ReVu0_2, ImVu0_2, ReVu1_0,
      ImVu1_0, ReVu1_1, ImVu1_1, ReVu1_2, ImVu1_2, ReVu2_0, ImVu2_0, ReVu2_1,
      ImVu2_1, ReVu2_2, ImVu2_2, ReUu0_0, ImUu0_0, ReUu0_1, ImUu0_1, ReUu0_2,
      ImUu0_2, ReUu1_0, ImUu1_0, ReUu1_1, ImUu1_1, ReUu1_2, ImUu1_2, ReUu2_0,
      ImUu2_0, ReUu2_1, ImUu2_1, ReUu2_2, ImUu2_2, ReVe0_0, ImVe0_0, ReVe0_1,
      ImVe0_1, ReVe0_2, ImVe0_2, ReVe1_0, ImVe1_0, ReVe1_1, ImVe1_1, ReVe1_2,
      ImVe1_2, ReVe2_0, ImVe2_0, ReVe2_1, ImVe2_1, ReVe2_2, ImVe2_2, ReUe0_0,
      ImUe0_0, ReUe0_1, ImUe0_1, ReUe0_2, ImUe0_2, ReUe1_0, ImUe1_0, ReUe1_1,
      ImUe1_1, ReUe1_2, ImUe1_2, ReUe2_0, ImUe2_0, ReUe2_1, ImUe2_1, ReUe2_2,
      ImUe2_2, ZZ0_0, ZZ0_1, ZZ1_0, ZZ1_1, NUMBER_OF_MIXINGS };

   enum Input_parameters : int { Qin, QEWSB, Lambdainput, LambdaSinput,
      Kappainput, K1input, K2input, vSInput, NUMBER_OF_INPUT_PARAMETERS };

   enum Extra_parameters : int { NUMBER_OF_EXTRA_PARAMETERS };

   extern const double normalization_g1;
   extern const double normalization_g2;
   extern const double normalization_g3;

   extern const std::array<int, NUMBER_OF_PARTICLES> particle_multiplicities;
   extern const std::array<std::string, NUMBER_OF_PARTICLES> particle_names;
   extern const std::array<std::string, NUMBER_OF_PARTICLES> particle_latex_names;
   extern const std::array<std::string, NUMBER_OF_PARAMETERS> parameter_names;
   extern const std::array<std::string, NUMBER_OF_MIXINGS> particle_mixing_names;
   extern const std::array<std::string, NUMBER_OF_INPUT_PARAMETERS> input_parameter_names;
   extern const std::array<std::string, NUMBER_OF_EXTRA_PARAMETERS> extra_parameter_names;
   extern const std::string model_name;
   constexpr bool is_low_energy_model = false;
   constexpr bool is_supersymmetric_model = false;
   constexpr bool is_FlexibleEFTHiggs = false;

   void print(std::ostream&);

   class SSM_particle_names : public Names {
   public:
      virtual ~SSM_particle_names() = default;
      virtual const std::string& get(int index) const override {
         return particle_names[index];
      }
      virtual int size() const override {
         return NUMBER_OF_PARTICLES;
      }
   };

   class SSM_parameter_names : public Names {
   public:
      virtual ~SSM_parameter_names() = default;
      virtual const std::string& get(int index) const override {
         return parameter_names[index];
      }
      virtual int size() const override {
         return NUMBER_OF_PARAMETERS;
      }
   };

   const SSM_particle_names  particle_names_getter{};
   const SSM_parameter_names parameter_names_getter{};

} // namespace SSM_info

} // namespace flexiblesusy

#endif<|MERGE_RESOLUTION|>--- conflicted
+++ resolved
@@ -16,11 +16,7 @@
 // <http://www.gnu.org/licenses/>.
 // ====================================================================
 
-<<<<<<< HEAD
-// File generated at Sun 24 Sep 2017 15:56:51
-=======
 // File generated at Wed 25 Oct 2017 18:11:41
->>>>>>> 0b5a5baa
 
 #ifndef SSM_INFO_H
 #define SSM_INFO_H
