// ====================================================================
// This file is part of FlexibleSUSY.
//
// FlexibleSUSY is free software: you can redistribute it and/or modify
// it under the terms of the GNU General Public License as published
// by the Free Software Foundation, either version 3 of the License,
// or (at your option) any later version.
//
// FlexibleSUSY is distributed in the hope that it will be useful, but
// WITHOUT ANY WARRANTY; without even the implied warranty of
// MERCHANTABILITY or FITNESS FOR A PARTICULAR PURPOSE.  See the GNU
// General Public License for more details.
//
// You should have received a copy of the GNU General Public License
// along with FlexibleSUSY.  If not, see
// <http://www.gnu.org/licenses/>.
// ====================================================================

<<<<<<< HEAD
// File generated at Sun 24 Sep 2017 15:56:56
=======
// File generated at Wed 25 Oct 2017 18:11:46
>>>>>>> e9aeaa10

#include "SSM_effective_couplings.hpp"

#include "effective_couplings.hpp"
#include "wrappers.hpp"

namespace flexiblesusy {

using namespace effective_couplings;

#define INPUTPARAMETER(parameter) model.get_input().parameter
#define MODELPARAMETER(parameter) model.get_##parameter()
#define DERIVEDPARAMETER(parameter) model.##parameter()
#define PHASE(parameter) model.get_##parameter()
#define PHYSICAL(parameter) model.get_physical().parameter

SSM_effective_couplings::SSM_effective_couplings(
   const SSM_mass_eigenstates& model_,
   const softsusy::QedQcd& qedqcd_,
   const Physical_input& input_)
   : model(model_), qedqcd(qedqcd_), physical_input(input_)
   , rg_improve(true), include_qcd_corrections(true)
   , ZH(PHYSICAL(ZH)), Vd(PHYSICAL(Vd)), Ud(PHYSICAL(Ud)), Vu(PHYSICAL(Vu)), Uu
      (PHYSICAL(Uu)), Ve(PHYSICAL(Ve)), Ue(PHYSICAL(Ue)), ZZ(PHYSICAL(ZZ))

   , eff_CphhVPVP(Eigen::Array<std::complex<double>,2,1>::Zero()), eff_CphhVGVG
      (Eigen::Array<std::complex<double>,2,1>::Zero()), eff_CpAhVPVP(0),
      eff_CpAhVGVG(0)

{
}

void SSM_effective_couplings::calculate_effective_couplings()
{
   const standard_model::Standard_model sm(initialise_SM());

   const double scale = model.get_scale();
   const Eigen::ArrayXd saved_parameters(model.get());

   const double saved_mt = PHYSICAL(MFu(2));
   PHYSICAL(MFu(2)) = qedqcd.displayPoleMt();

   const auto Mhh = PHYSICAL(Mhh);
   for (int gO1 = 0; gO1 < 2; ++gO1) {
      run_SM_strong_coupling_to(sm, 0.5 * Mhh(gO1));
      calculate_eff_CphhVPVP(gO1);
      run_SM_strong_coupling_to(sm, Mhh(gO1));
      calculate_eff_CphhVGVG(gO1);
   }

   PHYSICAL(MFu(2)) = saved_mt;
   model.set_scale(scale);
   model.set(saved_parameters);

}

void SSM_effective_couplings::set_model(const SSM_mass_eigenstates& model_)
{
   model = model_;
   copy_mixing_matrices_from_model();
}

void SSM_effective_couplings::copy_mixing_matrices_from_model()
{
   ZH = PHYSICAL(ZH);
   Vd = PHYSICAL(Vd);
   Ud = PHYSICAL(Ud);
   Vu = PHYSICAL(Vu);
   Uu = PHYSICAL(Uu);
   Ve = PHYSICAL(Ve);
   Ue = PHYSICAL(Ue);
   ZZ = PHYSICAL(ZZ);

}

standard_model::Standard_model SSM_effective_couplings::initialise_SM() const
{
   standard_model::Standard_model sm;

   sm.set_loops(2);
   sm.set_thresholds(2);
   sm.set_physical_input(physical_input);

   sm.initialise_from_input(qedqcd);

   return sm;
}

void SSM_effective_couplings::run_SM_strong_coupling_to(standard_model::Standard_model sm, double m)
{
   sm.run_to(m);

   model.set_g3(sm.get_g3());

}

std::complex<double> SSM_effective_couplings::scalar_scalar_qcd_factor(double m_decay, double m_loop) const
{
   std::complex<double> result(1.0, 0.0);

   if (include_qcd_corrections) {
      const auto g3 = MODELPARAMETER(g3);
      if (m_loop > m_decay) {
         result = 1 + 0.06754745576155852*Sqr(g3);
      }

   }

   return result;
}

std::complex<double> SSM_effective_couplings::scalar_fermion_qcd_factor(double m_decay, double m_loop) const
{
   std::complex<double> result(1.0, 0.0);

   if (include_qcd_corrections) {
      const auto g3 = MODELPARAMETER(g3);
      result = 1.0 + 0.025330295910584444*Sqr(g3) *
         scalar_diphoton_fermion_loop(m_decay, m_loop);

   }

   return result;
}

std::complex<double> SSM_effective_couplings::pseudoscalar_fermion_qcd_factor(double m_decay, double m_loop) const
{
   std::complex<double> result(1.0, 0.0);

   if (include_qcd_corrections) {
      const auto g3 = MODELPARAMETER(g3);
      result = 1.0 + 0.025330295910584444*Sqr(g3) *
         pseudoscalar_diphoton_fermion_loop(m_decay, m_loop);

   }

   return result;
}

double SSM_effective_couplings::number_of_active_flavours(double m) const
{
   if (m < qedqcd.displayMbMb()) {
      return 4.0;
   } else if (m < qedqcd.displayPoleMt()) {
      return 5.0;
   } else {
      return 6.0;
   }
}

double SSM_effective_couplings::scalar_scaling_factor(double m) const
{
   const double Nf = number_of_active_flavours(m);
   const double mtpole = qedqcd.displayPoleMt();
   const double l = Log(Sqr(m) / Sqr(mtpole));

   const auto g3 = MODELPARAMETER(g3);

   const double nlo_qcd = 0.025330295910584444*(23.75 - 1.1666666666666667*Nf)*
      Sqr(g3);
   const double nnlo_qcd = 0.000641623890917771*Quad(g3)*(370.1956513893174 +
      2.375*l + (-47.18640261449638 + 0.6666666666666666*l)*Nf +
      0.9017702481178881*Sqr(Nf));
   const double nnnlo_qcd = 0.000016252523020247696*Power6(g3)*(467.683620788 +
      122.440972222*l + 10.9409722222*Sqr(l));

   return Sqrt(1.0 + nlo_qcd + nnlo_qcd + nnnlo_qcd);
}

double SSM_effective_couplings::pseudoscalar_scaling_factor(double m) const
{
   const double Nf = number_of_active_flavours(m);
   const double mtpole = qedqcd.displayPoleMt();
   const double l = Log(Sqr(m) / Sqr(mtpole));

   const auto g3 = MODELPARAMETER(g3);

   const double nlo_qcd = 0.025330295910584444*(24.25 - 1.1666666666666667*Nf)*
      Sqr(g3);
   const double nnlo_qcd = 0.000641623890917771*(171.54400563089382 + 5*l)*Quad
      (g3);
   const double nnnlo_qcd = 0;

   return Sqrt(1.0 + nlo_qcd + nnlo_qcd + nnnlo_qcd);
}

double SSM_effective_couplings::get_hhVPVP_partial_width(int gO1) const
{
   const double mass = PHYSICAL(Mhh)(gO1);
   return 0.0049735919716217296 * Power(mass, 3.0) * AbsSqr(eff_CphhVPVP(gO1));
}

double SSM_effective_couplings::get_hhVGVG_partial_width(int gO1) const
{
   const double mass = PHYSICAL(Mhh)(gO1);
   return 0.039788735772973836 * Power(mass, 3.0) * AbsSqr(eff_CphhVGVG(gO1));
}

double SSM_effective_couplings::get_AhVPVP_partial_width() const
{
   const double mass = PHYSICAL(MAh);
   return 0.0049735919716217296 * Power(mass, 3.0) * AbsSqr(eff_CpAhVPVP);
}

double SSM_effective_couplings::get_AhVGVG_partial_width() const
{
   const double mass = PHYSICAL(MAh);
   return 0.039788735772973836 * Power(mass, 3.0) * AbsSqr(eff_CpAhVGVG);
}

<<<<<<< HEAD
std::complex<double> SSM_effective_couplings::CpFdhhbarFdPL(int gt1, int gt2, int gt3) const
{
   const auto Yd = MODELPARAMETER(Yd);

   const std::complex<double> result = -0.7071067811865475*SUM(j2,0,2,Conj(Vd(
      gt1,j2))*SUM(j1,0,2,Conj(Ud(gt3,j1))*Yd(j1,j2)))*ZH(gt2,0);
=======
std::complex<double> SSM_effective_couplings::CpbarFdFdAhPL(int gI1, int gI2) const
{
   const auto Yd = MODELPARAMETER(Yd);

   const std::complex<double> result = std::complex<double>(0.,
      0.7071067811865475)*SUM(j2,0,2,Conj(Vd(gI2,j2))*SUM(j1,0,2,Conj(Ud(gI1,j1))*
      Yd(j1,j2)));
>>>>>>> e9aeaa10

   return result;
}

<<<<<<< HEAD
std::complex<double> SSM_effective_couplings::CpFuhhbarFuPL(int gt1, int gt2, int gt3) const
{
   const auto Yu = MODELPARAMETER(Yu);

   const std::complex<double> result = 0.7071067811865475*SUM(j2,0,2,Conj(Vu(
      gt1,j2))*SUM(j1,0,2,Conj(Uu(gt3,j1))*Yu(j1,j2)))*ZH(gt2,0);
=======
std::complex<double> SSM_effective_couplings::CpbarFeFeAhPL(int gI1, int gI2) const
{
   const auto Ye = MODELPARAMETER(Ye);

   const std::complex<double> result = std::complex<double>(0.,
      0.7071067811865475)*SUM(j2,0,2,Conj(Ve(gI2,j2))*SUM(j1,0,2,Conj(Ue(gI1,j1))*
      Ye(j1,j2)));
>>>>>>> e9aeaa10

   return result;
}

<<<<<<< HEAD
std::complex<double> SSM_effective_couplings::CpFehhbarFePL(int gt1, int gt2, int gt3) const
=======
std::complex<double> SSM_effective_couplings::CpbarFuFuAhPL(int gI1, int gI2) const
>>>>>>> e9aeaa10
{
   const auto Yu = MODELPARAMETER(Yu);

<<<<<<< HEAD
   const std::complex<double> result = -0.7071067811865475*SUM(j2,0,2,Conj(Ve(
      gt1,j2))*SUM(j1,0,2,Conj(Ue(gt3,j1))*Ye(j1,j2)))*ZH(gt2,0);
=======
   const std::complex<double> result = std::complex<double>(0.,
      0.7071067811865475)*SUM(j2,0,2,Conj(Vu(gI2,j2))*SUM(j1,0,2,Conj(Uu(gI1,j1))*
      Yu(j1,j2)));
>>>>>>> e9aeaa10

   return result;
}

<<<<<<< HEAD
std::complex<double> SSM_effective_couplings::CphhVWpconjVWp(int gt1) const
=======
std::complex<double> SSM_effective_couplings::CphhconjVWpVWp(int gI2) const
>>>>>>> e9aeaa10
{
   const auto g2 = MODELPARAMETER(g2);
   const auto v = MODELPARAMETER(v);

<<<<<<< HEAD
   const std::complex<double> result = 0.5*v*Sqr(g2)*ZH(gt1,0);
=======
   const std::complex<double> result = 0.5*v*Sqr(g2)*ZH(gI2,0);
>>>>>>> e9aeaa10

   return result;
}

<<<<<<< HEAD
std::complex<double> SSM_effective_couplings::CpAhFdbarFdPL(int gt2, int gt3) const
{
   const auto Yd = MODELPARAMETER(Yd);

   const std::complex<double> result = std::complex<double>(0.,
      0.7071067811865475)*SUM(j2,0,2,Conj(Vd(gt2,j2))*SUM(j1,0,2,Conj(Ud(gt3,j1))*
      Yd(j1,j2)));
=======
std::complex<double> SSM_effective_couplings::CpbarFdFdhhPL(int gO2, int gI2, int gI1) const
{
   const auto Yd = MODELPARAMETER(Yd);

   const std::complex<double> result = -0.7071067811865475*SUM(j2,0,2,Conj(Vd(
      gI2,j2))*SUM(j1,0,2,Conj(Ud(gO2,j1))*Yd(j1,j2)))*ZH(gI1,0);
>>>>>>> e9aeaa10

   return result;
}

<<<<<<< HEAD
std::complex<double> SSM_effective_couplings::CpAhFubarFuPL(int gt2, int gt3) const
=======
std::complex<double> SSM_effective_couplings::CpbarFeFehhPL(int gO2, int gI2, int gI1) const
>>>>>>> e9aeaa10
{
   const auto Ye = MODELPARAMETER(Ye);

<<<<<<< HEAD
   const std::complex<double> result = std::complex<double>(0.,
      0.7071067811865475)*SUM(j2,0,2,Conj(Vu(gt2,j2))*SUM(j1,0,2,Conj(Uu(gt3,j1))*
      Yu(j1,j2)));
=======
   const std::complex<double> result = -0.7071067811865475*SUM(j2,0,2,Conj(Ve(
      gI2,j2))*SUM(j1,0,2,Conj(Ue(gO2,j1))*Ye(j1,j2)))*ZH(gI1,0);
>>>>>>> e9aeaa10

   return result;
}

<<<<<<< HEAD
std::complex<double> SSM_effective_couplings::CpAhFebarFePL(int gt2, int gt3) const
{
   const auto Ye = MODELPARAMETER(Ye);

   const std::complex<double> result = std::complex<double>(0.,
      0.7071067811865475)*SUM(j2,0,2,Conj(Ve(gt2,j2))*SUM(j1,0,2,Conj(Ue(gt3,j1))*
      Ye(j1,j2)));
=======
std::complex<double> SSM_effective_couplings::CpbarFuFuhhPL(int gO2, int gI2, int gI1) const
{
   const auto Yu = MODELPARAMETER(Yu);

   const std::complex<double> result = 0.7071067811865475*SUM(j2,0,2,Conj(Vu(
      gI2,j2))*SUM(j1,0,2,Conj(Uu(gO2,j1))*Yu(j1,j2)))*ZH(gI1,0);
>>>>>>> e9aeaa10

   return result;
}

void SSM_effective_couplings::calculate_eff_CphhVPVP(int gO1)
{
   const auto MFd = PHYSICAL(MFd);
   const auto MFu = PHYSICAL(MFu);
   const auto MFe = PHYSICAL(MFe);
   const auto MVWp = PHYSICAL(MVWp);
   const auto decay_mass = PHYSICAL(Mhh)(gO1);
   const auto decay_scale = 0.25 * Sqr(decay_mass);
   const auto saved_ZH = ZH;
   ZH = PHYSICAL(ZH);

   const auto vev = 1.0 / Sqrt(qedqcd.displayFermiConstant() * Sqrt(2.0));

   std::complex<double> result = 0;
   for (int gI1 = 0; gI1 < 3; ++gI1) {
      result += 0.3333333333333333 * scalar_fermion_qcd_factor(decay_mass,
         MFd(gI1)) * CpbarFdFdhhPL(gI1, gI1, gO1) * vev * AS12(decay_scale / Sqr(
         MFd(gI1))) / MFd(gI1);
   }
   for (int gI1 = 0; gI1 < 3; ++gI1) {
      result += 1.3333333333333333 * scalar_fermion_qcd_factor(decay_mass,
         MFu(gI1)) * CpbarFuFuhhPL(gI1, gI1, gO1) * vev * AS12(decay_scale / Sqr(
         MFu(gI1))) / MFu(gI1);
   }
   for (int gI1 = 0; gI1 < 3; ++gI1) {
<<<<<<< HEAD
      result += CpFehhbarFePL(gI1, gO1, gI1) * vev * AS12(decay_scale / Sqr(
=======
      result += CpbarFeFehhPL(gI1, gI1, gO1) * vev * AS12(decay_scale / Sqr(
>>>>>>> e9aeaa10
         MFe(gI1))) / MFe(gI1);
   }
   result += -0.5 * CphhconjVWpVWp(gO1) * vev * AS1(decay_scale / Sqr(MVWp)) /
      Sqr(MVWp);


   result *= 0.1892681907127351 * physical_input.get(Physical_input::alpha_em_0
      ) * Sqrt(qedqcd.displayFermiConstant());

   ZH = saved_ZH;
   eff_CphhVPVP(gO1) = result;

}

void SSM_effective_couplings::calculate_eff_CphhVGVG(int gO1)
{
   const auto g3 = MODELPARAMETER(g3);
   const auto MFd = PHYSICAL(MFd);
   const auto MFu = PHYSICAL(MFu);
   const double alpha_s = 0.07957747154594767*Sqr(g3);
   const auto decay_mass = PHYSICAL(Mhh)(gO1);
   const auto decay_scale = 0.25 * Sqr(decay_mass);
   const auto saved_ZH = ZH;
   ZH = PHYSICAL(ZH);

   const auto vev = 1.0 / Sqrt(qedqcd.displayFermiConstant() * Sqrt(2.0));

   std::complex<double> result = 0;
   for (int gI1 = 0; gI1 < 3; ++gI1) {
<<<<<<< HEAD
      result += CpFdhhbarFdPL(gI1, gO1, gI1) * vev * AS12(decay_scale / Sqr(
         MFd(gI1))) / MFd(gI1);
   }
   for (int gI1 = 0; gI1 < 3; ++gI1) {
      result += CpFuhhbarFuPL(gI1, gO1, gI1) * vev * AS12(decay_scale / Sqr(
=======
      result += CpbarFdFdhhPL(gI1, gI1, gO1) * vev * AS12(decay_scale / Sqr(
         MFd(gI1))) / MFd(gI1);
   }
   for (int gI1 = 0; gI1 < 3; ++gI1) {
      result += CpbarFuFuhhPL(gI1, gI1, gO1) * vev * AS12(decay_scale / Sqr(
>>>>>>> e9aeaa10
         MFu(gI1))) / MFu(gI1);
   }
   result *= 0.75;

   if (include_qcd_corrections) {
      result *= scalar_scaling_factor(decay_mass);
   }


   result *= 0.12617879380849006 * alpha_s * Sqrt(qedqcd.displayFermiConstant()
      );

   ZH = saved_ZH;
   eff_CphhVGVG(gO1) = result;

}

void SSM_effective_couplings::calculate_eff_CpAhVPVP()
{
   const auto MFd = PHYSICAL(MFd);
   const auto MFu = PHYSICAL(MFu);
   const auto MFe = PHYSICAL(MFe);
   const auto decay_mass = PHYSICAL(MAh);
   const auto decay_scale = 0.25 * Sqr(decay_mass);

   const auto vev = 1.0 / Sqrt(qedqcd.displayFermiConstant() * Sqrt(2.0));

   std::complex<double> result = 0;
   for (int gI1 = 0; gI1 < 3; ++gI1) {
      result += 0.3333333333333333 * pseudoscalar_fermion_qcd_factor(
         decay_mass, MFd(gI1)) * CpbarFdFdAhPL(gI1, gI1) * vev * AP12(decay_scale
         / Sqr(MFd(gI1))) / MFd(gI1);
   }
   for (int gI1 = 0; gI1 < 3; ++gI1) {
      result += 1.3333333333333333 * pseudoscalar_fermion_qcd_factor(
         decay_mass, MFu(gI1)) * CpbarFuFuAhPL(gI1, gI1) * vev * AP12(decay_scale
         / Sqr(MFu(gI1))) / MFu(gI1);
   }
   for (int gI1 = 0; gI1 < 3; ++gI1) {
<<<<<<< HEAD
      result += CpAhFebarFePL(gI1, gI1) * vev * AP12(decay_scale / Sqr(MFe(
=======
      result += CpbarFeFeAhPL(gI1, gI1) * vev * AP12(decay_scale / Sqr(MFe(
>>>>>>> e9aeaa10
         gI1))) / MFe(gI1);
   }
   result *= 2.0;


   result *= 0.1892681907127351 * physical_input.get(Physical_input::alpha_em_0
      ) * Sqrt(qedqcd.displayFermiConstant());

   eff_CpAhVPVP = result;

}

void SSM_effective_couplings::calculate_eff_CpAhVGVG()
{
   const auto g3 = MODELPARAMETER(g3);
   const auto MFd = PHYSICAL(MFd);
   const auto MFu = PHYSICAL(MFu);
   const double alpha_s = 0.07957747154594767*Sqr(g3);
   const auto decay_mass = PHYSICAL(MAh);
   const auto decay_scale = 0.25 * Sqr(decay_mass);

   const auto vev = 1.0 / Sqrt(qedqcd.displayFermiConstant() * Sqrt(2.0));

   std::complex<double> result = 0;
   for (int gI1 = 0; gI1 < 3; ++gI1) {
<<<<<<< HEAD
      result += CpAhFdbarFdPL(gI1, gI1) * vev * AP12(decay_scale / Sqr(MFd(
         gI1))) / MFd(gI1);
   }
   for (int gI1 = 0; gI1 < 3; ++gI1) {
      result += CpAhFubarFuPL(gI1, gI1) * vev * AP12(decay_scale / Sqr(MFu(
=======
      result += CpbarFdFdAhPL(gI1, gI1) * vev * AP12(decay_scale / Sqr(MFd(
         gI1))) / MFd(gI1);
   }
   for (int gI1 = 0; gI1 < 3; ++gI1) {
      result += CpbarFuFuAhPL(gI1, gI1) * vev * AP12(decay_scale / Sqr(MFu(
>>>>>>> e9aeaa10
         gI1))) / MFu(gI1);
   }
   result *= 1.5;

   if (include_qcd_corrections) {
      result *= pseudoscalar_scaling_factor(decay_mass);
   }


   result *= 0.12617879380849006 * alpha_s * Sqrt(qedqcd.displayFermiConstant()
      );

   eff_CpAhVGVG = result;

}


} // namespace flexiblesusy<|MERGE_RESOLUTION|>--- conflicted
+++ resolved
@@ -16,11 +16,7 @@
 // <http://www.gnu.org/licenses/>.
 // ====================================================================
 
-<<<<<<< HEAD
-// File generated at Sun 24 Sep 2017 15:56:56
-=======
 // File generated at Wed 25 Oct 2017 18:11:46
->>>>>>> e9aeaa10
 
 #include "SSM_effective_couplings.hpp"
 
@@ -231,14 +227,6 @@
    return 0.039788735772973836 * Power(mass, 3.0) * AbsSqr(eff_CpAhVGVG);
 }
 
-<<<<<<< HEAD
-std::complex<double> SSM_effective_couplings::CpFdhhbarFdPL(int gt1, int gt2, int gt3) const
-{
-   const auto Yd = MODELPARAMETER(Yd);
-
-   const std::complex<double> result = -0.7071067811865475*SUM(j2,0,2,Conj(Vd(
-      gt1,j2))*SUM(j1,0,2,Conj(Ud(gt3,j1))*Yd(j1,j2)))*ZH(gt2,0);
-=======
 std::complex<double> SSM_effective_couplings::CpbarFdFdAhPL(int gI1, int gI2) const
 {
    const auto Yd = MODELPARAMETER(Yd);
@@ -246,19 +234,10 @@
    const std::complex<double> result = std::complex<double>(0.,
       0.7071067811865475)*SUM(j2,0,2,Conj(Vd(gI2,j2))*SUM(j1,0,2,Conj(Ud(gI1,j1))*
       Yd(j1,j2)));
->>>>>>> e9aeaa10
-
-   return result;
-}
-
-<<<<<<< HEAD
-std::complex<double> SSM_effective_couplings::CpFuhhbarFuPL(int gt1, int gt2, int gt3) const
-{
-   const auto Yu = MODELPARAMETER(Yu);
-
-   const std::complex<double> result = 0.7071067811865475*SUM(j2,0,2,Conj(Vu(
-      gt1,j2))*SUM(j1,0,2,Conj(Uu(gt3,j1))*Yu(j1,j2)))*ZH(gt2,0);
-=======
+
+   return result;
+}
+
 std::complex<double> SSM_effective_couplings::CpbarFeFeAhPL(int gI1, int gI2) const
 {
    const auto Ye = MODELPARAMETER(Ye);
@@ -266,105 +245,57 @@
    const std::complex<double> result = std::complex<double>(0.,
       0.7071067811865475)*SUM(j2,0,2,Conj(Ve(gI2,j2))*SUM(j1,0,2,Conj(Ue(gI1,j1))*
       Ye(j1,j2)));
->>>>>>> e9aeaa10
-
-   return result;
-}
-
-<<<<<<< HEAD
-std::complex<double> SSM_effective_couplings::CpFehhbarFePL(int gt1, int gt2, int gt3) const
-=======
+
+   return result;
+}
+
 std::complex<double> SSM_effective_couplings::CpbarFuFuAhPL(int gI1, int gI2) const
->>>>>>> e9aeaa10
 {
    const auto Yu = MODELPARAMETER(Yu);
 
-<<<<<<< HEAD
-   const std::complex<double> result = -0.7071067811865475*SUM(j2,0,2,Conj(Ve(
-      gt1,j2))*SUM(j1,0,2,Conj(Ue(gt3,j1))*Ye(j1,j2)))*ZH(gt2,0);
-=======
    const std::complex<double> result = std::complex<double>(0.,
       0.7071067811865475)*SUM(j2,0,2,Conj(Vu(gI2,j2))*SUM(j1,0,2,Conj(Uu(gI1,j1))*
       Yu(j1,j2)));
->>>>>>> e9aeaa10
-
-   return result;
-}
-
-<<<<<<< HEAD
-std::complex<double> SSM_effective_couplings::CphhVWpconjVWp(int gt1) const
-=======
+
+   return result;
+}
+
 std::complex<double> SSM_effective_couplings::CphhconjVWpVWp(int gI2) const
->>>>>>> e9aeaa10
 {
    const auto g2 = MODELPARAMETER(g2);
    const auto v = MODELPARAMETER(v);
 
-<<<<<<< HEAD
-   const std::complex<double> result = 0.5*v*Sqr(g2)*ZH(gt1,0);
-=======
    const std::complex<double> result = 0.5*v*Sqr(g2)*ZH(gI2,0);
->>>>>>> e9aeaa10
-
-   return result;
-}
-
-<<<<<<< HEAD
-std::complex<double> SSM_effective_couplings::CpAhFdbarFdPL(int gt2, int gt3) const
-{
-   const auto Yd = MODELPARAMETER(Yd);
-
-   const std::complex<double> result = std::complex<double>(0.,
-      0.7071067811865475)*SUM(j2,0,2,Conj(Vd(gt2,j2))*SUM(j1,0,2,Conj(Ud(gt3,j1))*
-      Yd(j1,j2)));
-=======
+
+   return result;
+}
+
 std::complex<double> SSM_effective_couplings::CpbarFdFdhhPL(int gO2, int gI2, int gI1) const
 {
    const auto Yd = MODELPARAMETER(Yd);
 
    const std::complex<double> result = -0.7071067811865475*SUM(j2,0,2,Conj(Vd(
       gI2,j2))*SUM(j1,0,2,Conj(Ud(gO2,j1))*Yd(j1,j2)))*ZH(gI1,0);
->>>>>>> e9aeaa10
-
-   return result;
-}
-
-<<<<<<< HEAD
-std::complex<double> SSM_effective_couplings::CpAhFubarFuPL(int gt2, int gt3) const
-=======
+
+   return result;
+}
+
 std::complex<double> SSM_effective_couplings::CpbarFeFehhPL(int gO2, int gI2, int gI1) const
->>>>>>> e9aeaa10
 {
    const auto Ye = MODELPARAMETER(Ye);
 
-<<<<<<< HEAD
-   const std::complex<double> result = std::complex<double>(0.,
-      0.7071067811865475)*SUM(j2,0,2,Conj(Vu(gt2,j2))*SUM(j1,0,2,Conj(Uu(gt3,j1))*
-      Yu(j1,j2)));
-=======
    const std::complex<double> result = -0.7071067811865475*SUM(j2,0,2,Conj(Ve(
       gI2,j2))*SUM(j1,0,2,Conj(Ue(gO2,j1))*Ye(j1,j2)))*ZH(gI1,0);
->>>>>>> e9aeaa10
-
-   return result;
-}
-
-<<<<<<< HEAD
-std::complex<double> SSM_effective_couplings::CpAhFebarFePL(int gt2, int gt3) const
-{
-   const auto Ye = MODELPARAMETER(Ye);
-
-   const std::complex<double> result = std::complex<double>(0.,
-      0.7071067811865475)*SUM(j2,0,2,Conj(Ve(gt2,j2))*SUM(j1,0,2,Conj(Ue(gt3,j1))*
-      Ye(j1,j2)));
-=======
+
+   return result;
+}
+
 std::complex<double> SSM_effective_couplings::CpbarFuFuhhPL(int gO2, int gI2, int gI1) const
 {
    const auto Yu = MODELPARAMETER(Yu);
 
    const std::complex<double> result = 0.7071067811865475*SUM(j2,0,2,Conj(Vu(
       gI2,j2))*SUM(j1,0,2,Conj(Uu(gO2,j1))*Yu(j1,j2)))*ZH(gI1,0);
->>>>>>> e9aeaa10
 
    return result;
 }
@@ -394,11 +325,7 @@
          MFu(gI1))) / MFu(gI1);
    }
    for (int gI1 = 0; gI1 < 3; ++gI1) {
-<<<<<<< HEAD
-      result += CpFehhbarFePL(gI1, gO1, gI1) * vev * AS12(decay_scale / Sqr(
-=======
       result += CpbarFeFehhPL(gI1, gI1, gO1) * vev * AS12(decay_scale / Sqr(
->>>>>>> e9aeaa10
          MFe(gI1))) / MFe(gI1);
    }
    result += -0.5 * CphhconjVWpVWp(gO1) * vev * AS1(decay_scale / Sqr(MVWp)) /
@@ -428,19 +355,11 @@
 
    std::complex<double> result = 0;
    for (int gI1 = 0; gI1 < 3; ++gI1) {
-<<<<<<< HEAD
-      result += CpFdhhbarFdPL(gI1, gO1, gI1) * vev * AS12(decay_scale / Sqr(
-         MFd(gI1))) / MFd(gI1);
-   }
-   for (int gI1 = 0; gI1 < 3; ++gI1) {
-      result += CpFuhhbarFuPL(gI1, gO1, gI1) * vev * AS12(decay_scale / Sqr(
-=======
       result += CpbarFdFdhhPL(gI1, gI1, gO1) * vev * AS12(decay_scale / Sqr(
          MFd(gI1))) / MFd(gI1);
    }
    for (int gI1 = 0; gI1 < 3; ++gI1) {
       result += CpbarFuFuhhPL(gI1, gI1, gO1) * vev * AS12(decay_scale / Sqr(
->>>>>>> e9aeaa10
          MFu(gI1))) / MFu(gI1);
    }
    result *= 0.75;
@@ -480,11 +399,7 @@
          / Sqr(MFu(gI1))) / MFu(gI1);
    }
    for (int gI1 = 0; gI1 < 3; ++gI1) {
-<<<<<<< HEAD
-      result += CpAhFebarFePL(gI1, gI1) * vev * AP12(decay_scale / Sqr(MFe(
-=======
       result += CpbarFeFeAhPL(gI1, gI1) * vev * AP12(decay_scale / Sqr(MFe(
->>>>>>> e9aeaa10
          gI1))) / MFe(gI1);
    }
    result *= 2.0;
@@ -510,19 +425,11 @@
 
    std::complex<double> result = 0;
    for (int gI1 = 0; gI1 < 3; ++gI1) {
-<<<<<<< HEAD
-      result += CpAhFdbarFdPL(gI1, gI1) * vev * AP12(decay_scale / Sqr(MFd(
-         gI1))) / MFd(gI1);
-   }
-   for (int gI1 = 0; gI1 < 3; ++gI1) {
-      result += CpAhFubarFuPL(gI1, gI1) * vev * AP12(decay_scale / Sqr(MFu(
-=======
       result += CpbarFdFdAhPL(gI1, gI1) * vev * AP12(decay_scale / Sqr(MFd(
          gI1))) / MFd(gI1);
    }
    for (int gI1 = 0; gI1 < 3; ++gI1) {
       result += CpbarFuFuAhPL(gI1, gI1) * vev * AP12(decay_scale / Sqr(MFu(
->>>>>>> e9aeaa10
          gI1))) / MFu(gI1);
    }
    result *= 1.5;
