--- conflicted
+++ resolved
@@ -16,11 +16,7 @@
 // <http://www.gnu.org/licenses/>.
 // ====================================================================
 
-<<<<<<< HEAD
-// File generated at Sun 24 Sep 2017 16:14:35
-=======
 // File generated at Wed 25 Oct 2017 18:29:51
->>>>>>> e9aeaa10
 
 #ifndef CMSSMNoFV_UTILITIES_H
 #define CMSSMNoFV_UTILITIES_H
@@ -118,11 +114,8 @@
 
 class CMSSMNoFV_spectrum_plotter {
 public:
-<<<<<<< HEAD
-=======
    CMSSMNoFV_spectrum_plotter() = default;
    explicit CMSSMNoFV_spectrum_plotter(const CMSSMNoFV_mass_eigenstates&);
->>>>>>> e9aeaa10
    void extract_spectrum(const CMSSMNoFV_mass_eigenstates&);
    void write_to_file(const std::string&) const;
 
