// ====================================================================
// This file is part of FlexibleSUSY.
//
// FlexibleSUSY is free software: you can redistribute it and/or modify
// it under the terms of the GNU General Public License as published
// by the Free Software Foundation, either version 3 of the License,
// or (at your option) any later version.
//
// FlexibleSUSY is distributed in the hope that it will be useful, but
// WITHOUT ANY WARRANTY; without even the implied warranty of
// MERCHANTABILITY or FITNESS FOR A PARTICULAR PURPOSE.  See the GNU
// General Public License for more details.
//
// You should have received a copy of the GNU General Public License
// along with FlexibleSUSY.  If not, see
// <http://www.gnu.org/licenses/>.
// ====================================================================

<<<<<<< HEAD
// File generated at Sun 24 Sep 2017 16:14:43
=======
// File generated at Wed 25 Oct 2017 18:30:00
>>>>>>> e9aeaa10

/**
 * @file CMSSMNoFV_two_scale_model.hpp
 * @brief contains class for model with routines needed to solve boundary
 *        value problem using the two_scale solver by solving EWSB
 *        and determine the pole masses and mixings
 *
<<<<<<< HEAD
 * This file was generated at Sun 24 Sep 2017 16:14:43 with FlexibleSUSY
 * 2.0.0-dev (git commit: 4d4c39a2702e9a6604f84813ccb0b85d40987f3b) and SARAH 4.11.0 .
=======
 * This file was generated at Wed 25 Oct 2017 18:30:00 with FlexibleSUSY
 * 2.0.1 (git commit: unknown) and SARAH 4.11.0 .
>>>>>>> e9aeaa10
 */

#ifndef CMSSMNoFV_TWO_SCALE_H
#define CMSSMNoFV_TWO_SCALE_H

#include "CMSSMNoFV_model.hpp"
#include "CMSSMNoFV_mass_eigenstates.hpp"

#include "model.hpp"

namespace flexiblesusy {

class Two_scale;
/**
 * @class CMSSMNoFV<Two_scale>
 * @brief model class with routines for determining masses and mixings and EWSB
 */
template<>
class CMSSMNoFV<Two_scale> : public Model, public CMSSMNoFV_mass_eigenstates {
public:
   explicit CMSSMNoFV(const CMSSMNoFV_input_parameters& input_ = CMSSMNoFV_input_parameters());
   CMSSMNoFV(const CMSSMNoFV&) = default;
   CMSSMNoFV(CMSSMNoFV&&) = default;
   virtual ~CMSSMNoFV() = default;
   CMSSMNoFV& operator=(const CMSSMNoFV&) = default;
   CMSSMNoFV& operator=(CMSSMNoFV&&) = default;

   // interface functions
   virtual void calculate_spectrum() override;
   virtual void clear_problems() override;
   virtual std::string name() const override;
   virtual void run_to(double scale, double eps = -1.0) override;
   virtual void print(std::ostream& out = std::cerr) const override;
   virtual void set_precision(double) override;
};

std::ostream& operator<<(std::ostream&, const CMSSMNoFV<Two_scale>&);

} // namespace flexiblesusy

#endif<|MERGE_RESOLUTION|>--- conflicted
+++ resolved
@@ -16,11 +16,7 @@
 // <http://www.gnu.org/licenses/>.
 // ====================================================================
 
-<<<<<<< HEAD
-// File generated at Sun 24 Sep 2017 16:14:43
-=======
 // File generated at Wed 25 Oct 2017 18:30:00
->>>>>>> e9aeaa10
 
 /**
  * @file CMSSMNoFV_two_scale_model.hpp
@@ -28,13 +24,8 @@
  *        value problem using the two_scale solver by solving EWSB
  *        and determine the pole masses and mixings
  *
-<<<<<<< HEAD
- * This file was generated at Sun 24 Sep 2017 16:14:43 with FlexibleSUSY
- * 2.0.0-dev (git commit: 4d4c39a2702e9a6604f84813ccb0b85d40987f3b) and SARAH 4.11.0 .
-=======
  * This file was generated at Wed 25 Oct 2017 18:30:00 with FlexibleSUSY
  * 2.0.1 (git commit: unknown) and SARAH 4.11.0 .
->>>>>>> e9aeaa10
  */
 
 #ifndef CMSSMNoFV_TWO_SCALE_H
