// ====================================================================
// This file is part of FlexibleSUSY.
//
// FlexibleSUSY is free software: you can redistribute it and/or modify
// it under the terms of the GNU General Public License as published
// by the Free Software Foundation, either version 3 of the License,
// or (at your option) any later version.
//
// FlexibleSUSY is distributed in the hope that it will be useful, but
// WITHOUT ANY WARRANTY; without even the implied warranty of
// MERCHANTABILITY or FITNESS FOR A PARTICULAR PURPOSE.  See the GNU
// General Public License for more details.
//
// You should have received a copy of the GNU General Public License
// along with FlexibleSUSY.  If not, see
// <http://www.gnu.org/licenses/>.
// ====================================================================

<<<<<<< HEAD
// File generated at Sun 24 Sep 2017 16:14:35
=======
// File generated at Wed 25 Oct 2017 18:29:51
>>>>>>> e9aeaa10

#include "CMSSMNoFV_info.hpp"

#include <iostream>

namespace flexiblesusy {

namespace CMSSMNoFV_info {
   const double normalization_g1 = 0.7745966692414834;
   const double normalization_g2 = 1;
   const double normalization_g3 = 1;

   const std::array<int, NUMBER_OF_PARTICLES> particle_multiplicities = {1, 1,
      1, 1, 1, 1, 1, 1, 1, 1, 1, 1, 1, 1, 1, 1, 1, 2, 2, 2, 2, 2, 2, 2, 2, 2, 2, 2
      , 2, 4, 2, 1, 1, 1};

   const std::array<std::string, NUMBER_OF_PARTICLES> particle_names = {"VG",
      "Glu", "Fd", "Fs", "Fb", "Fu", "Fc", "Ft", "Fve", "Fvm", "Fvt", "Fe", "Fm",
      "Ftau", "SveL", "SvmL", "SvtL", "Sd", "Su", "Se", "Sm", "Stau", "Ss", "Sc",
      "Sb", "St", "hh", "Ah", "Hpm", "Chi", "Cha", "VWm", "VP", "VZ"};

   const std::array<std::string, NUMBER_OF_PARTICLES> particle_latex_names = {
      "g", "\\tilde{g}", "d", "s", "b", "u", "c", "t", "\\nu_e", "\\nu_{\\mu}",
      "\\nu_{\\tau}", "e", "m", "\\tau", "\\tilde{\\nu}_e", "\\tilde{\\nu}_{\\mu}"
      , "\\tilde{\\nu}_{\\tau}", "\\tilde{d}", "\\tilde{u}", "\\tilde{e}",
      "\\tilde{\\mu}", "\\tilde{\\tau}", "\\tilde{s}", "\\tilde{c}", "\\tilde{b}",
      "\\tilde{t}", "h", "A^0", "H^-", "\\tilde{\\chi}^0", "\\tilde{\\chi}^-",
      "W^-", "\\gamma", "Z"};

   const std::array<std::string, NUMBER_OF_PARAMETERS> parameter_names = {
      "Yd(0,0)", "Yd(0,1)", "Yd(0,2)", "Yd(1,0)", "Yd(1,1)", "Yd(1,2)", "Yd(2,0)",
      "Yd(2,1)", "Yd(2,2)", "Ye(0,0)", "Ye(0,1)", "Ye(0,2)", "Ye(1,0)", "Ye(1,1)"
      , "Ye(1,2)", "Ye(2,0)", "Ye(2,1)", "Ye(2,2)", "Yu(0,0)", "Yu(0,1)",
      "Yu(0,2)", "Yu(1,0)", "Yu(1,1)", "Yu(1,2)", "Yu(2,0)", "Yu(2,1)", "Yu(2,2)",
      "Mu", "g1", "g2", "g3", "vd", "vu", "TYd(0,0)", "TYd(0,1)", "TYd(0,2)",
      "TYd(1,0)", "TYd(1,1)", "TYd(1,2)", "TYd(2,0)", "TYd(2,1)", "TYd(2,2)",
      "TYe(0,0)", "TYe(0,1)", "TYe(0,2)", "TYe(1,0)", "TYe(1,1)", "TYe(1,2)",
      "TYe(2,0)", "TYe(2,1)", "TYe(2,2)", "TYu(0,0)", "TYu(0,1)", "TYu(0,2)",
      "TYu(1,0)", "TYu(1,1)", "TYu(1,2)", "TYu(2,0)", "TYu(2,1)", "TYu(2,2)",
      "BMu", "mq2(0,0)", "mq2(0,1)", "mq2(0,2)", "mq2(1,0)", "mq2(1,1)",
      "mq2(1,2)", "mq2(2,0)", "mq2(2,1)", "mq2(2,2)", "ml2(0,0)", "ml2(0,1)",
      "ml2(0,2)", "ml2(1,0)", "ml2(1,1)", "ml2(1,2)", "ml2(2,0)", "ml2(2,1)",
      "ml2(2,2)", "mHd2", "mHu2", "md2(0,0)", "md2(0,1)", "md2(0,2)", "md2(1,0)",
      "md2(1,1)", "md2(1,2)", "md2(2,0)", "md2(2,1)", "md2(2,2)", "mu2(0,0)",
      "mu2(0,1)", "mu2(0,2)", "mu2(1,0)", "mu2(1,1)", "mu2(1,2)", "mu2(2,0)",
      "mu2(2,1)", "mu2(2,2)", "me2(0,0)", "me2(0,1)", "me2(0,2)", "me2(1,0)",
      "me2(1,1)", "me2(1,2)", "me2(2,0)", "me2(2,1)", "me2(2,2)", "MassB",
      "MassWB", "MassG"};

   const std::array<std::string, NUMBER_OF_MIXINGS> particle_mixing_names = {
      "ZD(0,0)", "ZD(0,1)", "ZD(1,0)", "ZD(1,1)", "ZU(0,0)", "ZU(0,1)", "ZU(1,0)"
      , "ZU(1,1)", "ZE(0,0)", "ZE(0,1)", "ZE(1,0)", "ZE(1,1)", "ZM(0,0)",
      "ZM(0,1)", "ZM(1,0)", "ZM(1,1)", "ZTau(0,0)", "ZTau(0,1)", "ZTau(1,0)",
      "ZTau(1,1)", "ZS(0,0)", "ZS(0,1)", "ZS(1,0)", "ZS(1,1)", "ZC(0,0)",
      "ZC(0,1)", "ZC(1,0)", "ZC(1,1)", "ZB(0,0)", "ZB(0,1)", "ZB(1,0)", "ZB(1,1)",
      "ZT(0,0)", "ZT(0,1)", "ZT(1,0)", "ZT(1,1)", "ZH(0,0)", "ZH(0,1)", "ZH(1,0)"
      , "ZH(1,1)", "ZA(0,0)", "ZA(0,1)", "ZA(1,0)", "ZA(1,1)", "ZP(0,0)",
      "ZP(0,1)", "ZP(1,0)", "ZP(1,1)", "Re(ZN(0,0))", "Im(ZN(0,0))", "Re(ZN(0,1))"
      , "Im(ZN(0,1))", "Re(ZN(0,2))", "Im(ZN(0,2))", "Re(ZN(0,3))", "Im(ZN(0,3))",
      "Re(ZN(1,0))", "Im(ZN(1,0))", "Re(ZN(1,1))", "Im(ZN(1,1))", "Re(ZN(1,2))",
      "Im(ZN(1,2))", "Re(ZN(1,3))", "Im(ZN(1,3))", "Re(ZN(2,0))", "Im(ZN(2,0))",
      "Re(ZN(2,1))", "Im(ZN(2,1))", "Re(ZN(2,2))", "Im(ZN(2,2))", "Re(ZN(2,3))",
      "Im(ZN(2,3))", "Re(ZN(3,0))", "Im(ZN(3,0))", "Re(ZN(3,1))", "Im(ZN(3,1))",
      "Re(ZN(3,2))", "Im(ZN(3,2))", "Re(ZN(3,3))", "Im(ZN(3,3))", "Re(UM(0,0))",
      "Im(UM(0,0))", "Re(UM(0,1))", "Im(UM(0,1))", "Re(UM(1,0))", "Im(UM(1,0))",
      "Re(UM(1,1))", "Im(UM(1,1))", "Re(UP(0,0))", "Im(UP(0,0))", "Re(UP(0,1))",
      "Im(UP(0,1))", "Re(UP(1,0))", "Im(UP(1,0))", "Re(UP(1,1))", "Im(UP(1,1))",
      "ZZ(0,0)", "ZZ(0,1)", "ZZ(1,0)", "ZZ(1,1)"};

   const std::array<std::string, NUMBER_OF_INPUT_PARAMETERS>
      input_parameter_names = {"m0", "m12", "TanBeta", "Sign(Mu)", "Azero"};

   const std::array<std::string, NUMBER_OF_EXTRA_PARAMETERS>
      extra_parameter_names = {};

   const std::string model_name = "CMSSMNoFV";

void print(std::ostream& ostr)
{
   ostr
      << "Model information\n"
      << "=================\n"
      << "Model name:                  " << model_name << '\n'
      << "Is a low-energy model:       "
      << (is_low_energy_model ? "yes" : "no") << '\n'
      << "Is a supersymmetric model:   "
      << (is_supersymmetric_model ? "yes" : "no") << '\n'
      << "Is a FlexibleEFTHiggs model: "
      << (is_FlexibleEFTHiggs ? "yes" : "no") << '\n'
      << "Number of multiplets:        " << NUMBER_OF_PARTICLES << '\n'
      << "Number of parameters:        " << NUMBER_OF_PARAMETERS << '\n'
      ;

   ostr << "\n"
      "Multiplets:                  ";
   for (int i = 0; i < NUMBER_OF_PARTICLES; i++) {
      ostr << particle_names[i]
           << '[' << particle_multiplicities[i] << ']';
      if (i + 1 < NUMBER_OF_PARTICLES)
         ostr << ", ";
   }

   ostr << "\n\n"
      "Parameters:                  ";
   for (int i = 0; i < NUMBER_OF_PARAMETERS; i++) {
      ostr << parameter_names[i];
      if (i + 1 < NUMBER_OF_PARAMETERS)
         ostr << ", ";
   }

   ostr << "\n\n"
      "Input parameters:            ";
   for (int i = 0; i < NUMBER_OF_INPUT_PARAMETERS; i++) {
      ostr << input_parameter_names[i];
      if (i + 1 < NUMBER_OF_INPUT_PARAMETERS)
         ostr << ", ";
   }

   ostr << '\n';
}

} // namespace CMSSMNoFV_info

} // namespace flexiblesusy
<|MERGE_RESOLUTION|>--- conflicted
+++ resolved
@@ -16,11 +16,7 @@
 // <http://www.gnu.org/licenses/>.
 // ====================================================================
 
-<<<<<<< HEAD
-// File generated at Sun 24 Sep 2017 16:14:35
-=======
 // File generated at Wed 25 Oct 2017 18:29:51
->>>>>>> e9aeaa10
 
 #include "CMSSMNoFV_info.hpp"
 
