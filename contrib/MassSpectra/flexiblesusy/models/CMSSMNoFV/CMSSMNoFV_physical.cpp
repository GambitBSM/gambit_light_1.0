--- conflicted
+++ resolved
@@ -16,11 +16,7 @@
 // <http://www.gnu.org/licenses/>.
 // ====================================================================
 
-<<<<<<< HEAD
-// File generated at Sun 24 Sep 2017 16:14:32
-=======
 // File generated at Wed 25 Oct 2017 18:29:49
->>>>>>> e9aeaa10
 
 #include "CMSSMNoFV_physical.hpp"
 #include "slha_io.hpp"
