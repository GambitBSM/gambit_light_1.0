--- conflicted
+++ resolved
@@ -16,11 +16,7 @@
 // <http://www.gnu.org/licenses/>.
 // ====================================================================
 
-<<<<<<< HEAD
-// File generated at Sun 24 Sep 2017 16:28:02
-=======
 // File generated at Wed 25 Oct 2017 18:43:56
->>>>>>> 0b5a5baa
 
 #ifndef lowMSSM_UTILITIES_H
 #define lowMSSM_UTILITIES_H
@@ -118,11 +114,8 @@
 
 class lowMSSM_spectrum_plotter {
 public:
-<<<<<<< HEAD
-=======
    lowMSSM_spectrum_plotter() = default;
    explicit lowMSSM_spectrum_plotter(const lowMSSM_mass_eigenstates&);
->>>>>>> 0b5a5baa
    void extract_spectrum(const lowMSSM_mass_eigenstates&);
    void write_to_file(const std::string&) const;
 
