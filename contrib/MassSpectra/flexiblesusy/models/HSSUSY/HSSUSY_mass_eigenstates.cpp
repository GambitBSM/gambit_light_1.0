// ====================================================================
// This file is part of FlexibleSUSY.
//
// FlexibleSUSY is free software: you can redistribute it and/or modify
// it under the terms of the GNU General Public License as published
// by the Free Software Foundation, either version 3 of the License,
// or (at your option) any later version.
//
// FlexibleSUSY is distributed in the hope that it will be useful, but
// WITHOUT ANY WARRANTY; without even the implied warranty of
// MERCHANTABILITY or FITNESS FOR A PARTICULAR PURPOSE.  See the GNU
// General Public License for more details.
//
// You should have received a copy of the GNU General Public License
// along with FlexibleSUSY.  If not, see
// <http://www.gnu.org/licenses/>.
// ====================================================================

<<<<<<< HEAD
// File generated at Tue 26 Sep 2017 22:36:44
=======
// File generated at Wed 25 Oct 2017 18:12:09
>>>>>>> e9aeaa10

/**
 * @file HSSUSY_mass_eigenstates.cpp
 * @brief implementation of the HSSUSY model class
 *
 * Contains the definition of the HSSUSY model class methods
 * which solve EWSB and calculate pole masses and mixings from MSbar
 * parameters.
 *
<<<<<<< HEAD
 * This file was generated at Tue 26 Sep 2017 22:36:44 with FlexibleSUSY
 * 2.0.0-dev (git commit: 4d4c39a2702e9a6604f84813ccb0b85d40987f3b) and SARAH 4.11.0 .
=======
 * This file was generated at Wed 25 Oct 2017 18:12:09 with FlexibleSUSY
 * 2.0.1 (git commit: unknown) and SARAH 4.11.0 .
>>>>>>> e9aeaa10
 */

#include "HSSUSY_mass_eigenstates.hpp"
#include "HSSUSY_ewsb_solver_interface.hpp"
#include "eigen_utils.hpp"
#include "ewsb_solver.hpp"
#include "wrappers.hpp"
#include "linalg2.hpp"
#include "numerics2.hpp"
#include "logger.hpp"
#include "error.hpp"
#include "pv.hpp"
#include "raii.hpp"
#include "thread_pool.hpp"
#include "functors.hpp"

#include "config.h"

#ifdef ENABLE_TWO_SCALE_SOLVER
#include "HSSUSY_two_scale_ewsb_solver.hpp"
#endif

#include "sm_twoloophiggs.hpp"

#include "sm_threeloophiggs.hpp"

#include "sm_threeloop_as.hpp"


#include <array>
#include <cmath>
#include <functional>
#include <iostream>
#include <memory>
#include <algorithm>
#include <stdexcept>

namespace flexiblesusy {

#define CLASSNAME HSSUSY_mass_eigenstates

#define PHYSICAL(parameter) physical.parameter
#define INPUT(parameter) model.get_input().parameter
#define LOCALINPUT(parameter) input.parameter
#define MODELPARAMETER(parameter) model.get_##parameter()
#define EXTRAPARAMETER(parameter) model.get_##parameter()

#define HIGGS_2LOOP_CORRECTION_AT_AS     loop_corrections.higgs_at_as
#define HIGGS_2LOOP_CORRECTION_AB_AS     loop_corrections.higgs_ab_as
#define HIGGS_2LOOP_CORRECTION_AT_AT     loop_corrections.higgs_at_at
#define HIGGS_2LOOP_CORRECTION_ATAU_ATAU loop_corrections.higgs_atau_atau
#define TOP_POLE_QCD_CORRECTION          loop_corrections.top_qcd
#define HIGGS_3LOOP_CORRECTION_AT_AS_AS  loop_corrections.higgs_at_as_as
#define HIGGS_3LOOP_CORRECTION_AB_AS_AS  loop_corrections.higgs_ab_as_as
#define HIGGS_3LOOP_MDR_SCHEME           loop_corrections.higgs_3L_mdr_scheme
#define HIGGS_3LOOP_CORRECTION_AT_AT_AS  loop_corrections.higgs_at_at_as
#define HIGGS_3LOOP_CORRECTION_AT_AT_AT  loop_corrections.higgs_at_at_at

CLASSNAME::HSSUSY_mass_eigenstates(const HSSUSY_input_parameters& input_)
   : HSSUSY_soft_parameters(input_)
#if defined(ENABLE_TWO_SCALE_SOLVER)
   , ewsb_solver(new HSSUSY_ewsb_solver<Two_scale>())
#endif
{
}

void CLASSNAME::do_calculate_sm_pole_masses(bool flag)
{
   calculate_sm_pole_masses = flag;
}

bool CLASSNAME::do_calculate_sm_pole_masses() const
{
   return calculate_sm_pole_masses;
}

void CLASSNAME::do_calculate_bsm_pole_masses(bool flag)
{
   calculate_bsm_pole_masses = flag;
}

bool CLASSNAME::do_calculate_bsm_pole_masses() const
{
   return calculate_bsm_pole_masses;
}

void CLASSNAME::do_force_output(bool flag)
{
   force_output = flag;
}

bool CLASSNAME::do_force_output() const
{
   return force_output;
}

void CLASSNAME::set_ewsb_loop_order(int loop_order)
{
   ewsb_loop_order = loop_order;
   if (ewsb_solver) {
      ewsb_solver->set_loop_order(ewsb_loop_order);
   }
}

void CLASSNAME::set_loop_corrections(const Loop_corrections& loop_corrections_)
{
   loop_corrections = loop_corrections_;
}

const Loop_corrections& CLASSNAME::get_loop_corrections() const
{
   return loop_corrections;
}

void CLASSNAME::set_threshold_corrections(const Threshold_corrections& tc)
{
   threshold_corrections = tc;
}

const Threshold_corrections& CLASSNAME::get_threshold_corrections() const
{
   return threshold_corrections;
}

int CLASSNAME::get_number_of_ewsb_iterations() const
{
   return static_cast<int>(std::abs(-log10(ewsb_iteration_precision) * 10));
}

int CLASSNAME::get_number_of_mass_iterations() const
{
   return static_cast<int>(std::abs(-log10(precision) * 10));
}

void CLASSNAME::set_precision(double precision_)
{
   precision = precision_;
   ewsb_iteration_precision = precision_;
   if (ewsb_solver) {
      ewsb_solver->set_precision(precision_);
   }
}

void CLASSNAME::set_pole_mass_loop_order(int loop_order)
{
   pole_mass_loop_order = loop_order;
}

int CLASSNAME::get_pole_mass_loop_order() const
{
   return pole_mass_loop_order;
}

void CLASSNAME::set_ewsb_iteration_precision(double precision)
{
   ewsb_iteration_precision = precision;
   if (ewsb_solver) {
      ewsb_solver->set_precision(precision);
   }
}

double CLASSNAME::get_ewsb_iteration_precision() const
{
   return ewsb_iteration_precision;
}

double CLASSNAME::get_precision() const
{
   return precision;
}

double CLASSNAME::get_ewsb_loop_order() const
{
   return ewsb_loop_order;
}

const HSSUSY_physical& CLASSNAME::get_physical() const
{
   return physical;
}

HSSUSY_physical& CLASSNAME::get_physical()
{
   return physical;
}

void CLASSNAME::set_physical(const HSSUSY_physical& physical_)
{
   physical = physical_;
}

const Problems& CLASSNAME::get_problems() const
{
   return problems;
}

Problems& CLASSNAME::get_problems()
{
   return problems;
}

void CLASSNAME::set_ewsb_solver(const std::shared_ptr<HSSUSY_ewsb_solver_interface>& solver)
{
   ewsb_solver = solver;
}

/**
 * Method which calculates the tadpoles at the current loop order.
 *
 * @param tadpole array of tadpole
 */
void CLASSNAME::tadpole_equations(double tadpole[number_of_ewsb_equations]) const
{
   const auto tadpole_(tadpole_equations());
   std::copy(tadpole_.data(), tadpole_.data() + number_of_ewsb_equations, tadpole);
}

/**
 * Method which calculates the tadpoles at the current loop order.
 *
 * @return array of tadpoles
 */
Eigen::Matrix<double,CLASSNAME::number_of_ewsb_equations,1> CLASSNAME::tadpole_equations() const
{
   Eigen::Matrix<double,number_of_ewsb_equations,1> tadpole(
      Eigen::Matrix<double,number_of_ewsb_equations,1>::Zero());

   tadpole[0] = get_ewsb_eq_hh_1();

   if (ewsb_loop_order > 0) {
      tadpole[0] -= Re(tadpole_hh_1loop());

      if (ewsb_loop_order > 1) {

      }
   }

   return tadpole;
}

/**
 * This function returns the vector of tadpoles, each divided by the
 * corresponding VEV.  Thus, the returned tadpoles have the dimension
 * GeV^2 each.
 *
 * @return vector of tadpoles
 */
Eigen::Matrix<double,CLASSNAME::number_of_ewsb_equations,1> CLASSNAME::tadpole_equations_over_vevs() const
{
   auto tadpole = tadpole_equations();

   tadpole[0] /= v;


   return tadpole;
}

int CLASSNAME::solve_ewsb_tree_level_custom()
{
   int error = EWSB_solver::SUCCESS;



   return error;
}

int CLASSNAME::solve_ewsb_tree_level()
{
   if (!ewsb_solver) {
      throw SetupError("HSSUSY_mass_eigenstates::solve_ewsb_tree_level: "
                       "no EWSB solver set");
   }

   const int old_loop_order = ewsb_solver->get_loop_order();
   const auto save_loop_order = make_raii_guard(
      [this, old_loop_order] () {
         this->ewsb_solver->set_loop_order(old_loop_order);
      });

   const int old_iterations = ewsb_solver->get_number_of_iterations();
   const auto save_iterations = make_raii_guard(
      [this, old_iterations] () {
         this->ewsb_solver->set_number_of_iterations(old_iterations);
      });

   const double old_precision = ewsb_solver->get_precision();
   const auto save_precision = make_raii_guard(
      [this, old_precision] () {
         this->ewsb_solver->set_precision(old_precision);
      });

   ewsb_solver->set_loop_order(0);
   ewsb_solver->set_number_of_iterations(get_number_of_ewsb_iterations());
   ewsb_solver->set_precision(ewsb_iteration_precision);

   return ewsb_solver->solve(*this);
}

int CLASSNAME::solve_ewsb_one_loop()
{
   if (!ewsb_solver) {
      throw SetupError("HSSUSY_mass_eigenstates::solve_ewsb_one_loop: "
                       "no EWSB solver set");
   }

   const int old_loop_order = ewsb_solver->get_loop_order();
   const auto save_loop_order = make_raii_guard(
      [this, old_loop_order] () {
         this->ewsb_solver->set_loop_order(old_loop_order);
      });

   const int old_iterations = ewsb_solver->get_number_of_iterations();
   const auto save_iterations = make_raii_guard(
      [this, old_iterations] () {
         this->ewsb_solver->set_number_of_iterations(old_iterations);
      });

   const double old_precision = ewsb_solver->get_precision();
   const auto save_precision = make_raii_guard(
      [this, old_precision] () {
         this->ewsb_solver->set_precision(old_precision);
      });

   ewsb_solver->set_loop_order(1);
   ewsb_solver->set_number_of_iterations(get_number_of_ewsb_iterations());
   ewsb_solver->set_precision(ewsb_iteration_precision);

   return ewsb_solver->solve(*this);
}

int CLASSNAME::solve_ewsb()
{
   if (!ewsb_solver) {
      throw SetupError("HSSUSY_mass_eigenstates::solve_ewsb: "
                       "no EWSB solver set");
   }

   VERBOSE_MSG("\t\tSolving HSSUSY EWSB at " << ewsb_loop_order << "-loop order");

   const int old_loop_order = ewsb_solver->get_loop_order();
   const auto save_loop_order = make_raii_guard(
      [this, old_loop_order] () {
         this->ewsb_solver->set_loop_order(old_loop_order);
      });

   const int old_iterations = ewsb_solver->get_number_of_iterations();
   const auto save_iterations = make_raii_guard(
      [this, old_iterations] () {
         this->ewsb_solver->set_number_of_iterations(old_iterations);
      });

   const double old_precision = ewsb_solver->get_precision();
   const auto save_precision = make_raii_guard(
      [this, old_precision] () {
         this->ewsb_solver->set_precision(old_precision);
      });

   ewsb_solver->set_loop_order(ewsb_loop_order);
   ewsb_solver->set_number_of_iterations(get_number_of_ewsb_iterations());
   ewsb_solver->set_precision(ewsb_iteration_precision);

   return ewsb_solver->solve(*this);
}

void CLASSNAME::print(std::ostream& ostr) const
{
   ostr << "========================================\n"
           "HSSUSY\n"
           "========================================\n";
   HSSUSY_soft_parameters::print(ostr);
   ostr << "----------------------------------------\n"
           "tree-level MSbar masses:\n"
           "----------------------------------------\n";
   ostr << "MVG = " << MVG << '\n';
   ostr << "MHp = " << MHp << '\n';
   ostr << "MFv = " << MFv.transpose() << '\n';
   ostr << "MAh = " << MAh << '\n';
   ostr << "Mhh = " << Mhh << '\n';
   ostr << "MFd = " << MFd.transpose() << '\n';
   ostr << "MFu = " << MFu.transpose() << '\n';
   ostr << "MFe = " << MFe.transpose() << '\n';
   ostr << "MVWp = " << MVWp << '\n';
   ostr << "MVP = " << MVP << '\n';
   ostr << "MVZ = " << MVZ << '\n';

   ostr << "----------------------------------------\n"
           "tree-level MSbar mixing matrices:\n"
           "----------------------------------------\n";
   ostr << "Vd = " << Vd << '\n';
   ostr << "Ud = " << Ud << '\n';
   ostr << "Vu = " << Vu << '\n';
   ostr << "Uu = " << Uu << '\n';
   ostr << "Ve = " << Ve << '\n';
   ostr << "Ue = " << Ue << '\n';
   ostr << "ZZ = " << ZZ << '\n';

   physical.print(ostr);
}

/**
 * wrapper routines for passarino Veltman functions
 * @note: They take squared arguments!
 */

double CLASSNAME::A0(double m) const noexcept
{
   return passarino_veltman::ReA0(m, Sqr(get_scale()));
}

double CLASSNAME::B0(double p, double m1, double m2) const noexcept
{
   return passarino_veltman::ReB0(p, m1, m2, Sqr(get_scale()));
}

double CLASSNAME::B1(double p, double m1, double m2) const noexcept
{
   return passarino_veltman::ReB1(p, m1, m2, Sqr(get_scale()));
}

double CLASSNAME::B00(double p, double m1, double m2) const noexcept
{
   return passarino_veltman::ReB00(p, m1, m2, Sqr(get_scale()));
}

double CLASSNAME::B22(double p, double m1, double m2) const noexcept
{
   return passarino_veltman::ReB22(p, m1, m2, Sqr(get_scale()));
}

double CLASSNAME::H0(double p, double m1, double m2) const noexcept
{
   return passarino_veltman::ReH0(p, m1, m2, Sqr(get_scale()));
}

double CLASSNAME::F0(double p, double m1, double m2) const noexcept
{
   return passarino_veltman::ReF0(p, m1, m2, Sqr(get_scale()));
}

double CLASSNAME::G0(double p, double m1, double m2) const noexcept
{
   return passarino_veltman::ReG0(p, m1, m2, Sqr(get_scale()));
}

/**
 * routine which finds the MSbar mass eigenstates and mixings.
 */
void CLASSNAME::calculate_DRbar_masses()
{
   const auto save_mu2_raii = make_raii_save(mu2);

   const bool has_no_ewsb_flag = problems.no_ewsb();
   const auto save_ewsb_flag = make_raii_guard(
      [this, has_no_ewsb_flag] () {
         if (has_no_ewsb_flag) {
            this->problems.flag_no_ewsb();
         } else {
            this->problems.unflag_no_ewsb();
         }
      }
   );
   problems.unflag_no_ewsb();
   solve_ewsb_tree_level();
#ifdef ENABLE_VERBOSE
   if (problems.no_ewsb()) {
      WARNING("solving EWSB at 0-loop order failed");
   }
#endif

   calculate_MVPVZ();
   calculate_MVWp();
   calculate_MFe();
   calculate_MFu();
   calculate_MFd();
   calculate_Mhh();
   calculate_MAh();
   calculate_MFv();
   calculate_MHp();
   calculate_MVG();

}

/**
 * routine which finds the pole mass eigenstates and mixings.
 */
void CLASSNAME::calculate_pole_masses()
{
#ifdef ENABLE_THREADS
   Thread_pool tp(std::min(std::thread::hardware_concurrency(), 9u));

   if (calculate_bsm_pole_masses) {
   }

   if (calculate_sm_pole_masses) {
      tp.run_task([this] () { calculate_MVG_pole(); });
      tp.run_task([this] () { calculate_MFv_pole(); });
      tp.run_task([this] () { calculate_Mhh_pole(); });
      tp.run_task([this] () { calculate_MVP_pole(); });
      tp.run_task([this] () { calculate_MVZ_pole(); });
      tp.run_task([this] () { calculate_MFd_pole(); });
      tp.run_task([this] () { calculate_MFu_pole(); });
      tp.run_task([this] () { calculate_MFe_pole(); });
      tp.run_task([this] () { calculate_MVWp_pole(); });
   }

#else
   if (calculate_bsm_pole_masses) {
   }

   if (calculate_sm_pole_masses) {
      calculate_MVG_pole();
      calculate_MFv_pole();
      calculate_Mhh_pole();
      calculate_MVP_pole();
      calculate_MVZ_pole();
      calculate_MFd_pole();
      calculate_MFu_pole();
      calculate_MFe_pole();
      calculate_MVWp_pole();
   }

#endif
}

void CLASSNAME::copy_DRbar_masses_to_pole_masses()
{
   PHYSICAL(MVG) = MVG;
   PHYSICAL(MHp) = MHp;
   PHYSICAL(MFv) = MFv;
   PHYSICAL(MAh) = MAh;
   PHYSICAL(Mhh) = Mhh;
   PHYSICAL(MFd) = MFd;
   PHYSICAL(Vd) = Vd;
   PHYSICAL(Ud) = Ud;
   PHYSICAL(MFu) = MFu;
   PHYSICAL(Vu) = Vu;
   PHYSICAL(Uu) = Uu;
   PHYSICAL(MFe) = MFe;
   PHYSICAL(Ve) = Ve;
   PHYSICAL(Ue) = Ue;
   PHYSICAL(MVWp) = MVWp;
   PHYSICAL(MVP) = MVP;
   PHYSICAL(MVZ) = MVZ;

}

/**
 * reorders MSbar masses so that golstones are placed at the index
 * specified in the model files definition of the associated
 * gauge boson (see Z-boson definition in default particles.m file
 * in the Models directory of your SARAH distribution for example)
 */
void CLASSNAME::reorder_DRbar_masses()
{

}

/**
 * reorders pole masses so that golstones are placed at the index
 * specified in the model files definition of the associated
 * gauge boson (see Z-boson definition in default particles.m file
 * in the Models directory of your SARAH distribution for example)
 */
void CLASSNAME::reorder_pole_masses()
{

}

/**
 * Checks the pole masses for tachyons
 */
void CLASSNAME::check_pole_masses_for_tachyons()
{
   if (PHYSICAL(Mhh) < 0.) problems.flag_pole_tachyon(HSSUSY_info::hh);

}

/**
 * calculates spectrum for model once the MSbar parameters at
 * at low energies are known
 */
void CLASSNAME::calculate_spectrum()
{
   calculate_DRbar_masses();
   if (pole_mass_loop_order > 0)
      calculate_pole_masses();

   // move goldstone bosons to the front
   reorder_DRbar_masses();
   if (pole_mass_loop_order == 0)
      copy_DRbar_masses_to_pole_masses();
   else
      reorder_pole_masses();

   check_pole_masses_for_tachyons();

   if (problems.have_problem() && !force_output) {
      clear_DRbar_parameters();
      physical.clear();
   }
}

void CLASSNAME::clear_DRbar_parameters()
{
   MVG = 0.;
   MHp = 0.;
   MFv = Eigen::Matrix<double,3,1>::Zero();
   MAh = 0.;
   Mhh = 0.;
   MFd = Eigen::Matrix<double,3,1>::Zero();
   Vd = Eigen::Matrix<std::complex<double>,3,3>::Zero();
   Ud = Eigen::Matrix<std::complex<double>,3,3>::Zero();
   MFu = Eigen::Matrix<double,3,1>::Zero();
   Vu = Eigen::Matrix<std::complex<double>,3,3>::Zero();
   Uu = Eigen::Matrix<std::complex<double>,3,3>::Zero();
   MFe = Eigen::Matrix<double,3,1>::Zero();
   Ve = Eigen::Matrix<std::complex<double>,3,3>::Zero();
   Ue = Eigen::Matrix<std::complex<double>,3,3>::Zero();
   MVWp = 0.;
   MVP = 0.;
   MVZ = 0.;



}

void CLASSNAME::clear_problems()
{
   problems.clear();
}

void CLASSNAME::clear()
{
   HSSUSY_soft_parameters::clear();
   clear_DRbar_parameters();
   physical.clear();
   problems.clear();
}

void CLASSNAME::set_DRbar_masses(const Eigen::ArrayXd& pars)
{
   MVG = pars(0);
   MHp = pars(1);
   MFv(0) = pars(2);
   MFv(1) = pars(3);
   MFv(2) = pars(4);
   MAh = pars(5);
   Mhh = pars(6);
   MFd(0) = pars(7);
   MFd(1) = pars(8);
   MFd(2) = pars(9);
   MFu(0) = pars(10);
   MFu(1) = pars(11);
   MFu(2) = pars(12);
   MFe(0) = pars(13);
   MFe(1) = pars(14);
   MFe(2) = pars(15);
   MVWp = pars(16);
   MVP = pars(17);
   MVZ = pars(18);

}

Eigen::ArrayXd CLASSNAME::get_DRbar_masses() const
{
   Eigen::ArrayXd pars(19);

   pars(0) = MVG;
   pars(1) = MHp;
   pars(2) = MFv(0);
   pars(3) = MFv(1);
   pars(4) = MFv(2);
   pars(5) = MAh;
   pars(6) = Mhh;
   pars(7) = MFd(0);
   pars(8) = MFd(1);
   pars(9) = MFd(2);
   pars(10) = MFu(0);
   pars(11) = MFu(1);
   pars(12) = MFu(2);
   pars(13) = MFe(0);
   pars(14) = MFe(1);
   pars(15) = MFe(2);
   pars(16) = MVWp;
   pars(17) = MVP;
   pars(18) = MVZ;

   return pars;
}

void CLASSNAME::set_DRbar_masses_and_mixings(const Eigen::ArrayXd& pars)
{
   set_DRbar_masses(pars);

   Vd(0,0) = std::complex<double>(pars(19), pars(20));
   Vd(0,1) = std::complex<double>(pars(21), pars(22));
   Vd(0,2) = std::complex<double>(pars(23), pars(24));
   Vd(1,0) = std::complex<double>(pars(25), pars(26));
   Vd(1,1) = std::complex<double>(pars(27), pars(28));
   Vd(1,2) = std::complex<double>(pars(29), pars(30));
   Vd(2,0) = std::complex<double>(pars(31), pars(32));
   Vd(2,1) = std::complex<double>(pars(33), pars(34));
   Vd(2,2) = std::complex<double>(pars(35), pars(36));
   Ud(0,0) = std::complex<double>(pars(37), pars(38));
   Ud(0,1) = std::complex<double>(pars(39), pars(40));
   Ud(0,2) = std::complex<double>(pars(41), pars(42));
   Ud(1,0) = std::complex<double>(pars(43), pars(44));
   Ud(1,1) = std::complex<double>(pars(45), pars(46));
   Ud(1,2) = std::complex<double>(pars(47), pars(48));
   Ud(2,0) = std::complex<double>(pars(49), pars(50));
   Ud(2,1) = std::complex<double>(pars(51), pars(52));
   Ud(2,2) = std::complex<double>(pars(53), pars(54));
   Vu(0,0) = std::complex<double>(pars(55), pars(56));
   Vu(0,1) = std::complex<double>(pars(57), pars(58));
   Vu(0,2) = std::complex<double>(pars(59), pars(60));
   Vu(1,0) = std::complex<double>(pars(61), pars(62));
   Vu(1,1) = std::complex<double>(pars(63), pars(64));
   Vu(1,2) = std::complex<double>(pars(65), pars(66));
   Vu(2,0) = std::complex<double>(pars(67), pars(68));
   Vu(2,1) = std::complex<double>(pars(69), pars(70));
   Vu(2,2) = std::complex<double>(pars(71), pars(72));
   Uu(0,0) = std::complex<double>(pars(73), pars(74));
   Uu(0,1) = std::complex<double>(pars(75), pars(76));
   Uu(0,2) = std::complex<double>(pars(77), pars(78));
   Uu(1,0) = std::complex<double>(pars(79), pars(80));
   Uu(1,1) = std::complex<double>(pars(81), pars(82));
   Uu(1,2) = std::complex<double>(pars(83), pars(84));
   Uu(2,0) = std::complex<double>(pars(85), pars(86));
   Uu(2,1) = std::complex<double>(pars(87), pars(88));
   Uu(2,2) = std::complex<double>(pars(89), pars(90));
   Ve(0,0) = std::complex<double>(pars(91), pars(92));
   Ve(0,1) = std::complex<double>(pars(93), pars(94));
   Ve(0,2) = std::complex<double>(pars(95), pars(96));
   Ve(1,0) = std::complex<double>(pars(97), pars(98));
   Ve(1,1) = std::complex<double>(pars(99), pars(100));
   Ve(1,2) = std::complex<double>(pars(101), pars(102));
   Ve(2,0) = std::complex<double>(pars(103), pars(104));
   Ve(2,1) = std::complex<double>(pars(105), pars(106));
   Ve(2,2) = std::complex<double>(pars(107), pars(108));
   Ue(0,0) = std::complex<double>(pars(109), pars(110));
   Ue(0,1) = std::complex<double>(pars(111), pars(112));
   Ue(0,2) = std::complex<double>(pars(113), pars(114));
   Ue(1,0) = std::complex<double>(pars(115), pars(116));
   Ue(1,1) = std::complex<double>(pars(117), pars(118));
   Ue(1,2) = std::complex<double>(pars(119), pars(120));
   Ue(2,0) = std::complex<double>(pars(121), pars(122));
   Ue(2,1) = std::complex<double>(pars(123), pars(124));
   Ue(2,2) = std::complex<double>(pars(125), pars(126));
   ZZ(0,0) = pars(127);
   ZZ(0,1) = pars(128);
   ZZ(1,0) = pars(129);
   ZZ(1,1) = pars(130);

}

Eigen::ArrayXd CLASSNAME::get_DRbar_masses_and_mixings() const
{
   Eigen::ArrayXd pars(get_DRbar_masses());

   pars.conservativeResize(131);

   pars(19) = Re(Vd(0,0));
   pars(20) = Im(Vd(0,0));
   pars(21) = Re(Vd(0,1));
   pars(22) = Im(Vd(0,1));
   pars(23) = Re(Vd(0,2));
   pars(24) = Im(Vd(0,2));
   pars(25) = Re(Vd(1,0));
   pars(26) = Im(Vd(1,0));
   pars(27) = Re(Vd(1,1));
   pars(28) = Im(Vd(1,1));
   pars(29) = Re(Vd(1,2));
   pars(30) = Im(Vd(1,2));
   pars(31) = Re(Vd(2,0));
   pars(32) = Im(Vd(2,0));
   pars(33) = Re(Vd(2,1));
   pars(34) = Im(Vd(2,1));
   pars(35) = Re(Vd(2,2));
   pars(36) = Im(Vd(2,2));
   pars(37) = Re(Ud(0,0));
   pars(38) = Im(Ud(0,0));
   pars(39) = Re(Ud(0,1));
   pars(40) = Im(Ud(0,1));
   pars(41) = Re(Ud(0,2));
   pars(42) = Im(Ud(0,2));
   pars(43) = Re(Ud(1,0));
   pars(44) = Im(Ud(1,0));
   pars(45) = Re(Ud(1,1));
   pars(46) = Im(Ud(1,1));
   pars(47) = Re(Ud(1,2));
   pars(48) = Im(Ud(1,2));
   pars(49) = Re(Ud(2,0));
   pars(50) = Im(Ud(2,0));
   pars(51) = Re(Ud(2,1));
   pars(52) = Im(Ud(2,1));
   pars(53) = Re(Ud(2,2));
   pars(54) = Im(Ud(2,2));
   pars(55) = Re(Vu(0,0));
   pars(56) = Im(Vu(0,0));
   pars(57) = Re(Vu(0,1));
   pars(58) = Im(Vu(0,1));
   pars(59) = Re(Vu(0,2));
   pars(60) = Im(Vu(0,2));
   pars(61) = Re(Vu(1,0));
   pars(62) = Im(Vu(1,0));
   pars(63) = Re(Vu(1,1));
   pars(64) = Im(Vu(1,1));
   pars(65) = Re(Vu(1,2));
   pars(66) = Im(Vu(1,2));
   pars(67) = Re(Vu(2,0));
   pars(68) = Im(Vu(2,0));
   pars(69) = Re(Vu(2,1));
   pars(70) = Im(Vu(2,1));
   pars(71) = Re(Vu(2,2));
   pars(72) = Im(Vu(2,2));
   pars(73) = Re(Uu(0,0));
   pars(74) = Im(Uu(0,0));
   pars(75) = Re(Uu(0,1));
   pars(76) = Im(Uu(0,1));
   pars(77) = Re(Uu(0,2));
   pars(78) = Im(Uu(0,2));
   pars(79) = Re(Uu(1,0));
   pars(80) = Im(Uu(1,0));
   pars(81) = Re(Uu(1,1));
   pars(82) = Im(Uu(1,1));
   pars(83) = Re(Uu(1,2));
   pars(84) = Im(Uu(1,2));
   pars(85) = Re(Uu(2,0));
   pars(86) = Im(Uu(2,0));
   pars(87) = Re(Uu(2,1));
   pars(88) = Im(Uu(2,1));
   pars(89) = Re(Uu(2,2));
   pars(90) = Im(Uu(2,2));
   pars(91) = Re(Ve(0,0));
   pars(92) = Im(Ve(0,0));
   pars(93) = Re(Ve(0,1));
   pars(94) = Im(Ve(0,1));
   pars(95) = Re(Ve(0,2));
   pars(96) = Im(Ve(0,2));
   pars(97) = Re(Ve(1,0));
   pars(98) = Im(Ve(1,0));
   pars(99) = Re(Ve(1,1));
   pars(100) = Im(Ve(1,1));
   pars(101) = Re(Ve(1,2));
   pars(102) = Im(Ve(1,2));
   pars(103) = Re(Ve(2,0));
   pars(104) = Im(Ve(2,0));
   pars(105) = Re(Ve(2,1));
   pars(106) = Im(Ve(2,1));
   pars(107) = Re(Ve(2,2));
   pars(108) = Im(Ve(2,2));
   pars(109) = Re(Ue(0,0));
   pars(110) = Im(Ue(0,0));
   pars(111) = Re(Ue(0,1));
   pars(112) = Im(Ue(0,1));
   pars(113) = Re(Ue(0,2));
   pars(114) = Im(Ue(0,2));
   pars(115) = Re(Ue(1,0));
   pars(116) = Im(Ue(1,0));
   pars(117) = Re(Ue(1,1));
   pars(118) = Im(Ue(1,1));
   pars(119) = Re(Ue(1,2));
   pars(120) = Im(Ue(1,2));
   pars(121) = Re(Ue(2,0));
   pars(122) = Im(Ue(2,0));
   pars(123) = Re(Ue(2,1));
   pars(124) = Im(Ue(2,1));
   pars(125) = Re(Ue(2,2));
   pars(126) = Im(Ue(2,2));
   pars(127) = ZZ(0,0);
   pars(128) = ZZ(0,1);
   pars(129) = ZZ(1,0);
   pars(130) = ZZ(1,1);


   return pars;
}

void CLASSNAME::set_extra_parameters(const Eigen::ArrayXd& pars)
{

}

Eigen::ArrayXd CLASSNAME::get_extra_parameters() const
{
   return Eigen::ArrayXd();

}

std::string CLASSNAME::name() const
{
   return "HSSUSY";
}

void CLASSNAME::run_to(double scale, double eps)
{
   if (eps < 0.0)
      eps = precision;
   HSSUSY_soft_parameters::run_to(scale, eps);
}







double CLASSNAME::get_mass_matrix_VG() const
{
   const double mass_matrix_VG = Re(0);

   return mass_matrix_VG;
}

void CLASSNAME::calculate_MVG()
{
   const auto mass_matrix_VG = get_mass_matrix_VG();
   MVG = mass_matrix_VG;
}

double CLASSNAME::get_mass_matrix_Hp() const
{
   const double mass_matrix_Hp = Re(-mu2 + 0.5*Lambdax*Sqr(v) + 0.25*Sqr(
      g2)*Sqr(v));

   return mass_matrix_Hp;
}

void CLASSNAME::calculate_MHp()
{
   const auto mass_matrix_Hp = get_mass_matrix_Hp();
   MHp = mass_matrix_Hp;

   if (MHp < 0.) {
      problems.flag_running_tachyon(HSSUSY_info::Hp);
   }

   MHp = AbsSqrt(MHp);
}

Eigen::Matrix<double,3,3> CLASSNAME::get_mass_matrix_Fv() const
{
   Eigen::Matrix<double,3,3> mass_matrix_Fv;

   mass_matrix_Fv(0,0) = 0;
   mass_matrix_Fv(0,1) = 0;
   mass_matrix_Fv(0,2) = 0;
   mass_matrix_Fv(1,1) = 0;
   mass_matrix_Fv(1,2) = 0;
   mass_matrix_Fv(2,2) = 0;

   Symmetrize(mass_matrix_Fv);

   return mass_matrix_Fv;
}

void CLASSNAME::calculate_MFv()
{
   MFv.setConstant(0);
}

double CLASSNAME::get_mass_matrix_Ah() const
{
   const double mass_matrix_Ah = Re(0.25*(-4*mu2 + 2*Lambdax*Sqr(v) + Sqr
      (v)*Sqr(g2*Cos(ThetaW()) + 0.7745966692414834*g1*Sin(ThetaW()))));

   return mass_matrix_Ah;
}

void CLASSNAME::calculate_MAh()
{
   const auto mass_matrix_Ah = get_mass_matrix_Ah();
   MAh = mass_matrix_Ah;

   if (MAh < 0.) {
      problems.flag_running_tachyon(HSSUSY_info::Ah);
   }

   MAh = AbsSqrt(MAh);
}

double CLASSNAME::get_mass_matrix_hh() const
{
   const double mass_matrix_hh = Re(-mu2 + 1.5*Lambdax*Sqr(v));

   return mass_matrix_hh;
}

void CLASSNAME::calculate_Mhh()
{
   const auto mass_matrix_hh = get_mass_matrix_hh();
   Mhh = mass_matrix_hh;

   if (Mhh < 0.) {
      problems.flag_running_tachyon(HSSUSY_info::hh);
   }

   Mhh = AbsSqrt(Mhh);
}

Eigen::Matrix<double,3,3> CLASSNAME::get_mass_matrix_Fd() const
{
   Eigen::Matrix<double,3,3> mass_matrix_Fd;

   mass_matrix_Fd(0,0) = 0.7071067811865475*v*Yd(0,0);
   mass_matrix_Fd(0,1) = 0.7071067811865475*v*Yd(1,0);
   mass_matrix_Fd(0,2) = 0.7071067811865475*v*Yd(2,0);
   mass_matrix_Fd(1,0) = 0.7071067811865475*v*Yd(0,1);
   mass_matrix_Fd(1,1) = 0.7071067811865475*v*Yd(1,1);
   mass_matrix_Fd(1,2) = 0.7071067811865475*v*Yd(2,1);
   mass_matrix_Fd(2,0) = 0.7071067811865475*v*Yd(0,2);
   mass_matrix_Fd(2,1) = 0.7071067811865475*v*Yd(1,2);
   mass_matrix_Fd(2,2) = 0.7071067811865475*v*Yd(2,2);

   return mass_matrix_Fd;
}

void CLASSNAME::calculate_MFd()
{
   const auto mass_matrix_Fd(get_mass_matrix_Fd());


#ifdef CHECK_EIGENVALUE_ERROR
   double eigenvalue_error;
   fs_svd(mass_matrix_Fd, MFd, Vd, Ud, eigenvalue_error);
   problems.flag_bad_mass(HSSUSY_info::Fd, eigenvalue_error > precision *
      Abs(MFd(0)));
#else
   fs_svd(mass_matrix_Fd, MFd, Vd, Ud);
#endif

}

Eigen::Matrix<double,3,3> CLASSNAME::get_mass_matrix_Fu() const
{
   Eigen::Matrix<double,3,3> mass_matrix_Fu;

   mass_matrix_Fu(0,0) = -0.7071067811865475*v*Yu(0,0);
   mass_matrix_Fu(0,1) = -0.7071067811865475*v*Yu(1,0);
   mass_matrix_Fu(0,2) = -0.7071067811865475*v*Yu(2,0);
   mass_matrix_Fu(1,0) = -0.7071067811865475*v*Yu(0,1);
   mass_matrix_Fu(1,1) = -0.7071067811865475*v*Yu(1,1);
   mass_matrix_Fu(1,2) = -0.7071067811865475*v*Yu(2,1);
   mass_matrix_Fu(2,0) = -0.7071067811865475*v*Yu(0,2);
   mass_matrix_Fu(2,1) = -0.7071067811865475*v*Yu(1,2);
   mass_matrix_Fu(2,2) = -0.7071067811865475*v*Yu(2,2);

   return mass_matrix_Fu;
}

void CLASSNAME::calculate_MFu()
{
   const auto mass_matrix_Fu(get_mass_matrix_Fu());


#ifdef CHECK_EIGENVALUE_ERROR
   double eigenvalue_error;
   fs_svd(mass_matrix_Fu, MFu, Vu, Uu, eigenvalue_error);
   problems.flag_bad_mass(HSSUSY_info::Fu, eigenvalue_error > precision *
      Abs(MFu(0)));
#else
   fs_svd(mass_matrix_Fu, MFu, Vu, Uu);
#endif

}

Eigen::Matrix<double,3,3> CLASSNAME::get_mass_matrix_Fe() const
{
   Eigen::Matrix<double,3,3> mass_matrix_Fe;

   mass_matrix_Fe(0,0) = 0.7071067811865475*v*Ye(0,0);
   mass_matrix_Fe(0,1) = 0.7071067811865475*v*Ye(1,0);
   mass_matrix_Fe(0,2) = 0.7071067811865475*v*Ye(2,0);
   mass_matrix_Fe(1,0) = 0.7071067811865475*v*Ye(0,1);
   mass_matrix_Fe(1,1) = 0.7071067811865475*v*Ye(1,1);
   mass_matrix_Fe(1,2) = 0.7071067811865475*v*Ye(2,1);
   mass_matrix_Fe(2,0) = 0.7071067811865475*v*Ye(0,2);
   mass_matrix_Fe(2,1) = 0.7071067811865475*v*Ye(1,2);
   mass_matrix_Fe(2,2) = 0.7071067811865475*v*Ye(2,2);

   return mass_matrix_Fe;
}

void CLASSNAME::calculate_MFe()
{
   const auto mass_matrix_Fe(get_mass_matrix_Fe());


#ifdef CHECK_EIGENVALUE_ERROR
   double eigenvalue_error;
   fs_svd(mass_matrix_Fe, MFe, Ve, Ue, eigenvalue_error);
   problems.flag_bad_mass(HSSUSY_info::Fe, eigenvalue_error > precision *
      Abs(MFe(0)));
#else
   fs_svd(mass_matrix_Fe, MFe, Ve, Ue);
#endif

}

double CLASSNAME::get_mass_matrix_VWp() const
{
   const double mass_matrix_VWp = Re(0.25*Sqr(g2)*Sqr(v));

   return mass_matrix_VWp;
}

void CLASSNAME::calculate_MVWp()
{
   const auto mass_matrix_VWp = get_mass_matrix_VWp();
   MVWp = mass_matrix_VWp;

   if (MVWp < 0.) {
      problems.flag_running_tachyon(HSSUSY_info::VWp);
   }

   MVWp = AbsSqrt(MVWp);
}

Eigen::Matrix<double,2,2> CLASSNAME::get_mass_matrix_VPVZ() const
{
   Eigen::Matrix<double,2,2> mass_matrix_VPVZ;

   mass_matrix_VPVZ(0,0) = 0.15*Sqr(g1)*Sqr(v);
   mass_matrix_VPVZ(0,1) = -0.19364916731037085*g1*g2*Sqr(v);
   mass_matrix_VPVZ(1,1) = 0.25*Sqr(g2)*Sqr(v);

   Symmetrize(mass_matrix_VPVZ);

   return mass_matrix_VPVZ;
}

void CLASSNAME::calculate_MVPVZ()
{
   const auto mass_matrix_VPVZ(get_mass_matrix_VPVZ());
   Eigen::Array<double,2,1> MVPVZ;


#ifdef CHECK_EIGENVALUE_ERROR
   double eigenvalue_error;
   fs_diagonalize_hermitian(mass_matrix_VPVZ, MVPVZ, ZZ, eigenvalue_error
      );
#else
   fs_diagonalize_hermitian(mass_matrix_VPVZ, MVPVZ, ZZ);
#endif
   ZZ.transposeInPlace();
   normalize_to_interval(ZZ);


   MVPVZ = AbsSqrt(MVPVZ);

   MVP = 0.;
   MVZ = MVPVZ(1);
}


double CLASSNAME::get_ewsb_eq_hh_1() const
{
   double result = Re(-(mu2*v) + 0.5*Cube(v)*Lambdax);

   return result;
}



double CLASSNAME::CphhHpconjHp() const
{
   const double result = -(v*Lambdax);

   return result;
}

double CLASSNAME::CpbargWpgZHp() const
{
   const double result = 0.05*g2*v*(-5*g2*Cos(ThetaW()) + 3.872983346207417*g1*
      Sin(ThetaW()));

   return result;
}

double CLASSNAME::CpbargZgWpconjHp() const
{
   const double result = 0.25*g2*v*(g2*Cos(ThetaW()) + 0.7745966692414834*g1*
      Sin(ThetaW()));

   return result;
}

double CLASSNAME::CpbargWpCgZconjHp() const
{
   const double result = 0.05*g2*v*(-5*g2*Cos(ThetaW()) + 3.872983346207417*g1*
      Sin(ThetaW()));

   return result;
}

double CLASSNAME::CpbargZgWpCHp() const
{
   const double result = 0.25*g2*v*(g2*Cos(ThetaW()) + 0.7745966692414834*g1*
      Sin(ThetaW()));

   return result;
}

double CLASSNAME::CpconjHpVPVWp() const
{
   const double result = 0.3872983346207417*g1*g2*v*Cos(ThetaW());

   return result;
}

double CLASSNAME::CpconjHpVWpVZ() const
{
   const double result = -0.3872983346207417*g1*g2*v*Sin(ThetaW());

   return result;
}

double CLASSNAME::CpAhAhHpconjHp() const
{
   const double result = -Lambdax;

   return result;
}

double CLASSNAME::CphhhhHpconjHp() const
{
   const double result = -Lambdax;

   return result;
}

double CLASSNAME::CpHpHpconjHpconjHp() const
{
   const double result = -2*Lambdax;

   return result;
}

std::complex<double> CLASSNAME::CpAhconjHpVWp() const
{
   const std::complex<double> result = std::complex<double>(0,0.5)*g2;

   return result;
}

double CLASSNAME::CphhconjHpVWp() const
{
   const double result = 0.5*g2;

   return result;
}

double CLASSNAME::CpHpconjHpVP() const
{
   const double result = 0.5*(0.7745966692414834*g1*Cos(ThetaW()) + g2*Sin(
      ThetaW()));

   return result;
}

double CLASSNAME::CpHpconjHpVZ() const
{
   const double result = 0.5*(g2*Cos(ThetaW()) - 0.7745966692414834*g1*Sin(
      ThetaW()));

   return result;
}

double CLASSNAME::CpHpconjHpconjVWpVWp() const
{
   const double result = 0.5*Sqr(g2);

   return result;
}

std::complex<double> CLASSNAME::CpHpconjHpVZVZ() const
{
   const std::complex<double> result = 0.1*(-7.745966692414834*g1*g2*Cos(ThetaW
      ())*Sin(ThetaW()) + 5*Sqr(g2)*Sqr(Cos(ThetaW())) + 3*Sqr(g1)*Sqr(Sin(ThetaW(
      ))));

   return result;
}

std::complex<double> CLASSNAME::CpbarFdFuconjHpPR(int gI1, int gI2) const
{
   const std::complex<double> result = -SUM(j2,0,2,SUM(j1,0,2,Conj(Yu(j1,j2))*
      Uu(gI2,j1))*Vd(gI1,j2));

   return result;
}

std::complex<double> CLASSNAME::CpbarFdFuconjHpPL(int gI1, int gI2) const
{
   const std::complex<double> result = -SUM(j2,0,2,Conj(Vu(gI2,j2))*SUM(j1,0,2,
      Conj(Ud(gI1,j1))*Yd(j1,j2)));

   return result;
}

double CLASSNAME::CpbarFeFvconjHpPR(int , int ) const
{
   const double result = 0;

   return result;
}

std::complex<double> CLASSNAME::CpbarFeFvconjHpPL(int gI1, int gI2) const
{
   const std::complex<double> result = -SUM(j1,0,2,Conj(Ue(gI1,j1))*Ye(j1,gI2))
      ;

   return result;
}

double CLASSNAME::CpAhAhhh() const
{
   const double result = -(v*Lambdax);

   return result;
}

std::complex<double> CLASSNAME::CpbargWpgWpAh() const
{
   const std::complex<double> result = std::complex<double>(0,-0.25)*v*Sqr(g2);

   return result;
}

std::complex<double> CLASSNAME::CpbargWpCgWpCAh() const
{
   const std::complex<double> result = std::complex<double>(0,0.25)*v*Sqr(g2);

   return result;
}

double CLASSNAME::CpAhAhAhAh() const
{
   const double result = -3*Lambdax;

   return result;
}

double CLASSNAME::CpAhAhhhhh() const
{
   const double result = -Lambdax;

   return result;
}

std::complex<double> CLASSNAME::CpAhhhVZ() const
{
   const std::complex<double> result = std::complex<double>(0,-0.1)*(5*g2*Cos(
      ThetaW()) + 3.872983346207417*g1*Sin(ThetaW()));

   return result;
}

std::complex<double> CLASSNAME::CpAhHpconjVWp() const
{
   const std::complex<double> result = std::complex<double>(0,0.5)*g2;

   return result;
}

double CLASSNAME::CpAhAhconjVWpVWp() const
{
   const double result = 0.5*Sqr(g2);

   return result;
}

std::complex<double> CLASSNAME::CpAhAhVZVZ() const
{
   const std::complex<double> result = 0.1*(g1*Sin(ThetaW())*(7.745966692414834
      *g2*Cos(ThetaW()) + 3*g1*Sin(ThetaW())) + 5*Sqr(g2)*Sqr(Cos(ThetaW())));

   return result;
}

std::complex<double> CLASSNAME::CpbarFdFdAhPR(int gI1, int gI2) const
{
   const std::complex<double> result = std::complex<double>(0.,
      -0.7071067811865475)*SUM(j2,0,2,SUM(j1,0,2,Conj(Yd(j1,j2))*Ud(gI2,j1))*Vd(
      gI1,j2));

   return result;
}

std::complex<double> CLASSNAME::CpbarFdFdAhPL(int gI1, int gI2) const
{
   const std::complex<double> result = std::complex<double>(0.,
      0.7071067811865475)*SUM(j2,0,2,Conj(Vd(gI2,j2))*SUM(j1,0,2,Conj(Ud(gI1,j1))*
      Yd(j1,j2)));

   return result;
}

std::complex<double> CLASSNAME::CpbarFeFeAhPR(int gI1, int gI2) const
{
   const std::complex<double> result = std::complex<double>(0.,
      -0.7071067811865475)*SUM(j2,0,2,SUM(j1,0,2,Conj(Ye(j1,j2))*Ue(gI2,j1))*Ve(
      gI1,j2));

   return result;
}

std::complex<double> CLASSNAME::CpbarFeFeAhPL(int gI1, int gI2) const
{
   const std::complex<double> result = std::complex<double>(0.,
      0.7071067811865475)*SUM(j2,0,2,Conj(Ve(gI2,j2))*SUM(j1,0,2,Conj(Ue(gI1,j1))*
      Ye(j1,j2)));

   return result;
}

std::complex<double> CLASSNAME::CpbarFuFuAhPR(int gI1, int gI2) const
{
   const std::complex<double> result = std::complex<double>(0.,
      -0.7071067811865475)*SUM(j2,0,2,SUM(j1,0,2,Conj(Yu(j1,j2))*Uu(gI2,j1))*Vu(
      gI1,j2));

   return result;
}

std::complex<double> CLASSNAME::CpbarFuFuAhPL(int gI1, int gI2) const
{
   const std::complex<double> result = std::complex<double>(0.,
      0.7071067811865475)*SUM(j2,0,2,Conj(Vu(gI2,j2))*SUM(j1,0,2,Conj(Uu(gI1,j1))*
      Yu(j1,j2)));

   return result;
}

double CLASSNAME::Cphhhhhh() const
{
   const double result = -3*v*Lambdax;

   return result;
}

double CLASSNAME::CphhVZVZ() const
{
   const double result = 0.5*v*Sqr(g2*Cos(ThetaW()) + 0.7745966692414834*g1*Sin
      (ThetaW()));

   return result;
}

double CLASSNAME::CphhconjVWpVWp() const
{
   const double result = 0.5*v*Sqr(g2);

   return result;
}

double CLASSNAME::CpbargWpgWphh() const
{
   const double result = -0.25*v*Sqr(g2);

   return result;
}

double CLASSNAME::CpbargWpCgWpChh() const
{
   const double result = -0.25*v*Sqr(g2);

   return result;
}

double CLASSNAME::CpbargZgZhh() const
{
   const double result = -0.25*v*Sqr(g2*Cos(ThetaW()) + 0.7745966692414834*g1*
      Sin(ThetaW()));

   return result;
}

double CLASSNAME::Cphhhhhhhh() const
{
   const double result = -3*Lambdax;

   return result;
}

double CLASSNAME::CphhHpconjVWp() const
{
   const double result = -0.5*g2;

   return result;
}

double CLASSNAME::CphhhhconjVWpVWp() const
{
   const double result = 0.5*Sqr(g2);

   return result;
}

std::complex<double> CLASSNAME::CphhhhVZVZ() const
{
   const std::complex<double> result = 0.1*(g1*Sin(ThetaW())*(7.745966692414834
      *g2*Cos(ThetaW()) + 3*g1*Sin(ThetaW())) + 5*Sqr(g2)*Sqr(Cos(ThetaW())));

   return result;
}

std::complex<double> CLASSNAME::CpbarFdFdhhPR(int gI1, int gI2) const
{
   const std::complex<double> result = -0.7071067811865475*SUM(j2,0,2,SUM(j1,0,
      2,Conj(Yd(j1,j2))*Ud(gI2,j1))*Vd(gI1,j2));

   return result;
}

std::complex<double> CLASSNAME::CpbarFdFdhhPL(int gI1, int gI2) const
{
   const std::complex<double> result = -0.7071067811865475*SUM(j2,0,2,Conj(Vd(
      gI2,j2))*SUM(j1,0,2,Conj(Ud(gI1,j1))*Yd(j1,j2)));

   return result;
}

std::complex<double> CLASSNAME::CpbarFeFehhPR(int gI1, int gI2) const
{
   const std::complex<double> result = -0.7071067811865475*SUM(j2,0,2,SUM(j1,0,
      2,Conj(Ye(j1,j2))*Ue(gI2,j1))*Ve(gI1,j2));

   return result;
}

std::complex<double> CLASSNAME::CpbarFeFehhPL(int gI1, int gI2) const
{
   const std::complex<double> result = -0.7071067811865475*SUM(j2,0,2,Conj(Ve(
      gI2,j2))*SUM(j1,0,2,Conj(Ue(gI1,j1))*Ye(j1,j2)));

   return result;
}

std::complex<double> CLASSNAME::CpbarFuFuhhPR(int gI1, int gI2) const
{
   const std::complex<double> result = 0.7071067811865475*SUM(j2,0,2,SUM(j1,0,2
      ,Conj(Yu(j1,j2))*Uu(gI2,j1))*Vu(gI1,j2));

   return result;
}

std::complex<double> CLASSNAME::CpbarFuFuhhPL(int gI1, int gI2) const
{
   const std::complex<double> result = 0.7071067811865475*SUM(j2,0,2,Conj(Vu(
      gI2,j2))*SUM(j1,0,2,Conj(Uu(gI1,j1))*Yu(j1,j2)));

   return result;
}

std::complex<double> CLASSNAME::CpVGVGVG() const
{
   const std::complex<double> result = std::complex<double>(0,-1)*g3;

   return result;
}

std::complex<double> CLASSNAME::CpbargGgGVG() const
{
   const std::complex<double> result = std::complex<double>(0,-1)*g3;

   return result;
}

double CLASSNAME::CpbarFdFdVGPL(int gI1, int gI2) const
{
   const double result = -(g3*KroneckerDelta(gI1,gI2));

   return result;
}

double CLASSNAME::CpbarFdFdVGPR(int gI1, int gI2) const
{
   const double result = -(g3*KroneckerDelta(gI1,gI2));

   return result;
}

double CLASSNAME::CpbarFuFuVGPL(int gI1, int gI2) const
{
   const double result = -(g3*KroneckerDelta(gI1,gI2));

   return result;
}

double CLASSNAME::CpbarFuFuVGPR(int gI1, int gI2) const
{
   const double result = -(g3*KroneckerDelta(gI1,gI2));

   return result;
}

double CLASSNAME::CpVGVGVGVG1() const
{
   const double result = -16*Sqr(g3);

   return result;
}

double CLASSNAME::CpVGVGVGVG2() const
{
   const double result = 0;

   return result;
}

double CLASSNAME::CpVGVGVGVG3() const
{
   const double result = 16*Sqr(g3);

   return result;
}

double CLASSNAME::CpHpconjVWpVP() const
{
   const double result = 0.3872983346207417*g1*g2*v*Cos(ThetaW());

   return result;
}

double CLASSNAME::CpbargWpgWpVP() const
{
   const double result = g2*Sin(ThetaW());

   return result;
}

double CLASSNAME::CpbargWpCgWpCVP() const
{
   const double result = -(g2*Sin(ThetaW()));

   return result;
}

std::complex<double> CLASSNAME::CpHpconjHpVPVP() const
{
   const std::complex<double> result = 0.1*(g2*Sin(ThetaW())*(7.745966692414834
      *g1*Cos(ThetaW()) + 5*g2*Sin(ThetaW())) + 3*Sqr(g1)*Sqr(Cos(ThetaW())));

   return result;
}

double CLASSNAME::CpconjVWpVPVWp() const
{
   const double result = -(g2*Sin(ThetaW()));

   return result;
}

double CLASSNAME::CpbarFdFdVPPL(int gI1, int gI2) const
{
   const double result = -0.16666666666666666*KroneckerDelta(gI1,gI2)*(
      0.7745966692414834*g1*Cos(ThetaW()) - 3*g2*Sin(ThetaW()));

   return result;
}

double CLASSNAME::CpbarFdFdVPPR(int gI1, int gI2) const
{
   const double result = 0.2581988897471611*g1*Cos(ThetaW())*KroneckerDelta(gI1
      ,gI2);

   return result;
}

double CLASSNAME::CpbarFeFeVPPL(int gI1, int gI2) const
{
   const double result = 0.5*KroneckerDelta(gI1,gI2)*(0.7745966692414834*g1*Cos
      (ThetaW()) + g2*Sin(ThetaW()));

   return result;
}

double CLASSNAME::CpbarFeFeVPPR(int gI1, int gI2) const
{
   const double result = 0.7745966692414834*g1*Cos(ThetaW())*KroneckerDelta(gI1
      ,gI2);

   return result;
}

double CLASSNAME::CpbarFuFuVPPL(int gI1, int gI2) const
{
   const double result = -0.16666666666666666*KroneckerDelta(gI1,gI2)*(
      0.7745966692414834*g1*Cos(ThetaW()) + 3*g2*Sin(ThetaW()));

   return result;
}

double CLASSNAME::CpbarFuFuVPPR(int gI1, int gI2) const
{
   const double result = -0.5163977794943222*g1*Cos(ThetaW())*KroneckerDelta(
      gI1,gI2);

   return result;
}

double CLASSNAME::CpconjVWpVPVPVWp3() const
{
   const double result = -2*Sqr(g2)*Sqr(Sin(ThetaW()));

   return result;
}

double CLASSNAME::CpconjVWpVPVPVWp1() const
{
   const double result = Sqr(g2)*Sqr(Sin(ThetaW()));

   return result;
}

double CLASSNAME::CpconjVWpVPVPVWp2() const
{
   const double result = Sqr(g2)*Sqr(Sin(ThetaW()));

   return result;
}

double CLASSNAME::CpHpconjVWpVZ() const
{
   const double result = -0.3872983346207417*g1*g2*v*Sin(ThetaW());

   return result;
}

double CLASSNAME::CpbargWpgWpVZ() const
{
   const double result = g2*Cos(ThetaW());

   return result;
}

double CLASSNAME::CpbargWpCgWpCVZ() const
{
   const double result = -(g2*Cos(ThetaW()));

   return result;
}

double CLASSNAME::CpconjVWpVWpVZ() const
{
   const double result = g2*Cos(ThetaW());

   return result;
}

double CLASSNAME::CpbarFdFdVZPL(int gI1, int gI2) const
{
   const double result = 0.16666666666666666*KroneckerDelta(gI1,gI2)*(3*g2*Cos(
      ThetaW()) + 0.7745966692414834*g1*Sin(ThetaW()));

   return result;
}

double CLASSNAME::CpbarFdFdVZPR(int gI1, int gI2) const
{
   const double result = -0.2581988897471611*g1*KroneckerDelta(gI1,gI2)*Sin(
      ThetaW());

   return result;
}

double CLASSNAME::CpbarFeFeVZPL(int gI1, int gI2) const
{
   const double result = 0.5*KroneckerDelta(gI1,gI2)*(g2*Cos(ThetaW()) -
      0.7745966692414834*g1*Sin(ThetaW()));

   return result;
}

double CLASSNAME::CpbarFeFeVZPR(int gI1, int gI2) const
{
   const double result = -0.7745966692414834*g1*KroneckerDelta(gI1,gI2)*Sin(
      ThetaW());

   return result;
}

double CLASSNAME::CpbarFuFuVZPL(int gI1, int gI2) const
{
   const double result = 0.03333333333333333*KroneckerDelta(gI1,gI2)*(-15*g2*
      Cos(ThetaW()) + 3.872983346207417*g1*Sin(ThetaW()));

   return result;
}

double CLASSNAME::CpbarFuFuVZPR(int gI1, int gI2) const
{
   const double result = 0.5163977794943222*g1*KroneckerDelta(gI1,gI2)*Sin(
      ThetaW());

   return result;
}

double CLASSNAME::CpbarFvFvVZPL(int gI1, int gI2) const
{
   const double result = -0.5*KroneckerDelta(gI1,gI2)*(g2*Cos(ThetaW()) +
      0.7745966692414834*g1*Sin(ThetaW()));

   return result;
}

double CLASSNAME::CpbarFvFvVZPR(int , int ) const
{
   const double result = 0;

   return result;
}

double CLASSNAME::CpconjVWpVWpVZVZ1() const
{
   const double result = -2*Sqr(g2)*Sqr(Cos(ThetaW()));

   return result;
}

double CLASSNAME::CpconjVWpVWpVZVZ2() const
{
   const double result = Sqr(g2)*Sqr(Cos(ThetaW()));

   return result;
}

double CLASSNAME::CpconjVWpVWpVZVZ3() const
{
   const double result = Sqr(g2)*Sqr(Cos(ThetaW()));

   return result;
}

double CLASSNAME::CpbargPgWpconjVWp() const
{
   const double result = -(g2*Sin(ThetaW()));

   return result;
}

double CLASSNAME::CpbargWpCgPconjVWp() const
{
   const double result = g2*Sin(ThetaW());

   return result;
}

double CLASSNAME::CpbargWpCgZconjVWp() const
{
   const double result = g2*Cos(ThetaW());

   return result;
}

double CLASSNAME::CpbargZgWpconjVWp() const
{
   const double result = -(g2*Cos(ThetaW()));

   return result;
}

std::complex<double> CLASSNAME::CpbarFdFuconjVWpPL(int gI1, int gI2) const
{
   const std::complex<double> result = -0.7071067811865475*g2*SUM(j1,0,2,Conj(
      Vu(gI2,j1))*Vd(gI1,j1));

   return result;
}

double CLASSNAME::CpbarFdFuconjVWpPR(int , int ) const
{
   const double result = 0;

   return result;
}

std::complex<double> CLASSNAME::CpbarFeFvconjVWpPL(int gI1, int gI2) const
{
   const std::complex<double> result = IF(gI2 < 3,-0.7071067811865475*g2*Ve(gI1
      ,gI2),0);

   return result;
}

double CLASSNAME::CpbarFeFvconjVWpPR(int , int ) const
{
   const double result = 0;

   return result;
}

double CLASSNAME::CpconjVWpconjVWpVWpVWp2() const
{
   const double result = -Sqr(g2);

   return result;
}

double CLASSNAME::CpconjVWpconjVWpVWpVWp1() const
{
   const double result = 2*Sqr(g2);

   return result;
}

double CLASSNAME::CpconjVWpconjVWpVWpVWp3() const
{
   const double result = -Sqr(g2);

   return result;
}

std::complex<double> CLASSNAME::CpbarUFdFdAhPL(int gO2, int gI1) const
{
   const std::complex<double> result = IF(gO2 < 3,std::complex<double>(0.,
      0.7071067811865475)*SUM(j2,0,2,Conj(Vd(gI1,j2))*Yd(gO2,j2)),0);

   return result;
}

std::complex<double> CLASSNAME::CpbarUFdFdAhPR(int gO1, int gI1) const
{
   const std::complex<double> result = IF(gO1 < 3,std::complex<double>(0.,
      -0.7071067811865475)*SUM(j1,0,2,Conj(Yd(j1,gO1))*Ud(gI1,j1)),0);

   return result;
}

std::complex<double> CLASSNAME::CpbarUFdFdhhPL(int gO2, int gI2) const
{
   const std::complex<double> result = IF(gO2 < 3,-0.7071067811865475*SUM(j2,0,
      2,Conj(Vd(gI2,j2))*Yd(gO2,j2)),0);

   return result;
}

std::complex<double> CLASSNAME::CpbarUFdFdhhPR(int gO1, int gI2) const
{
   const std::complex<double> result = IF(gO1 < 3,-0.7071067811865475*SUM(j1,0,
      2,Conj(Yd(j1,gO1))*Ud(gI2,j1)),0);

   return result;
}

std::complex<double> CLASSNAME::CpbarUFdFdVGPR(int gO2, int gI2) const
{
   const std::complex<double> result = IF(gI2 < 3,-(g3*Ud(gI2,gO2)),0);

   return result;
}

std::complex<double> CLASSNAME::CpbarUFdFdVGPL(int gO1, int gI2) const
{
   const std::complex<double> result = IF(gI2 < 3,-(g3*Conj(Vd(gI2,gO1))),0);

   return result;
}

std::complex<double> CLASSNAME::CpbarUFdFdVPPR(int gO2, int gI2) const
{
   const std::complex<double> result = IF(gI2 < 3,0.2581988897471611*g1*Cos(
      ThetaW())*Ud(gI2,gO2),0);

   return result;
}

std::complex<double> CLASSNAME::CpbarUFdFdVPPL(int gO1, int gI2) const
{
   const std::complex<double> result = IF(gI2 < 3,-0.12909944487358055*g1*Conj(
      Vd(gI2,gO1))*Cos(ThetaW()),0) + IF(gI2 < 3,0.5*g2*Conj(Vd(gI2,gO1))*Sin(
      ThetaW()),0);

   return result;
}

std::complex<double> CLASSNAME::CpbarUFdFdVZPR(int gO2, int gI2) const
{
   const std::complex<double> result = IF(gI2 < 3,-0.2581988897471611*g1*Sin(
      ThetaW())*Ud(gI2,gO2),0);

   return result;
}

std::complex<double> CLASSNAME::CpbarUFdFdVZPL(int gO1, int gI2) const
{
   const std::complex<double> result = IF(gI2 < 3,0.5*g2*Conj(Vd(gI2,gO1))*Cos(
      ThetaW()),0) + IF(gI2 < 3,0.12909944487358055*g1*Conj(Vd(gI2,gO1))*Sin(
      ThetaW()),0);

   return result;
}

std::complex<double> CLASSNAME::CpbarUFdFuconjHpPL(int gO2, int gI2) const
{
   const std::complex<double> result = IF(gO2 < 3,-SUM(j2,0,2,Conj(Vu(gI2,j2))*
      Yd(gO2,j2)),0);

   return result;
}

std::complex<double> CLASSNAME::CpbarUFdFuconjHpPR(int gO1, int gI2) const
{
   const std::complex<double> result = IF(gO1 < 3,-SUM(j1,0,2,Conj(Yu(j1,gO1))*
      Uu(gI2,j1)),0);

   return result;
}

double CLASSNAME::CpbarUFdFuconjVWpPR(int , int ) const
{
   const double result = 0;

   return result;
}

std::complex<double> CLASSNAME::CpbarUFdFuconjVWpPL(int gO1, int gI2) const
{
   const std::complex<double> result = IF(gO1 < 3,-0.7071067811865475*g2*Conj(
      Vu(gI2,gO1)),0);

   return result;
}

std::complex<double> CLASSNAME::CpbarUFuFuAhPL(int gO2, int gI1) const
{
   const std::complex<double> result = IF(gO2 < 3,std::complex<double>(0.,
      0.7071067811865475)*SUM(j2,0,2,Conj(Vu(gI1,j2))*Yu(gO2,j2)),0);

   return result;
}

std::complex<double> CLASSNAME::CpbarUFuFuAhPR(int gO1, int gI1) const
{
   const std::complex<double> result = IF(gO1 < 3,std::complex<double>(0.,
      -0.7071067811865475)*SUM(j1,0,2,Conj(Yu(j1,gO1))*Uu(gI1,j1)),0);

   return result;
}

std::complex<double> CLASSNAME::CpbarUFuFdHpPL(int gO2, int gI2) const
{
   const std::complex<double> result = IF(gO2 < 3,-SUM(j2,0,2,Conj(Vd(gI2,j2))*
      Yu(gO2,j2)),0);

   return result;
}

std::complex<double> CLASSNAME::CpbarUFuFdHpPR(int gO1, int gI2) const
{
   const std::complex<double> result = IF(gO1 < 3,-SUM(j1,0,2,Conj(Yd(j1,gO1))*
      Ud(gI2,j1)),0);

   return result;
}

double CLASSNAME::CpbarUFuFdVWpPR(int , int ) const
{
   const double result = 0;

   return result;
}

std::complex<double> CLASSNAME::CpbarUFuFdVWpPL(int gO1, int gI2) const
{
   const std::complex<double> result = IF(gO1 < 3,-0.7071067811865475*g2*Conj(
      Vd(gI2,gO1)),0);

   return result;
}

std::complex<double> CLASSNAME::CpbarUFuFuhhPL(int gO2, int gI2) const
{
   const std::complex<double> result = IF(gO2 < 3,0.7071067811865475*SUM(j2,0,2
      ,Conj(Vu(gI2,j2))*Yu(gO2,j2)),0);

   return result;
}

std::complex<double> CLASSNAME::CpbarUFuFuhhPR(int gO1, int gI2) const
{
   const std::complex<double> result = IF(gO1 < 3,0.7071067811865475*SUM(j1,0,2
      ,Conj(Yu(j1,gO1))*Uu(gI2,j1)),0);

   return result;
}

std::complex<double> CLASSNAME::CpbarUFuFuVGPR(int gO2, int gI2) const
{
   const std::complex<double> result = IF(gI2 < 3,-(g3*Uu(gI2,gO2)),0);

   return result;
}

std::complex<double> CLASSNAME::CpbarUFuFuVGPL(int gO1, int gI2) const
{
   const std::complex<double> result = IF(gI2 < 3,-(g3*Conj(Vu(gI2,gO1))),0);

   return result;
}

std::complex<double> CLASSNAME::CpbarUFuFuVPPR(int gO2, int gI2) const
{
   const std::complex<double> result = IF(gI2 < 3,-0.5163977794943222*g1*Cos(
      ThetaW())*Uu(gI2,gO2),0);

   return result;
}

std::complex<double> CLASSNAME::CpbarUFuFuVPPL(int gO1, int gI2) const
{
   const std::complex<double> result = IF(gI2 < 3,-0.12909944487358055*g1*Conj(
      Vu(gI2,gO1))*Cos(ThetaW()),0) + IF(gI2 < 3,-0.5*g2*Conj(Vu(gI2,gO1))*Sin(
      ThetaW()),0);

   return result;
}

std::complex<double> CLASSNAME::CpbarUFuFuVZPR(int gO2, int gI2) const
{
   const std::complex<double> result = IF(gI2 < 3,0.5163977794943222*g1*Sin(
      ThetaW())*Uu(gI2,gO2),0);

   return result;
}

std::complex<double> CLASSNAME::CpbarUFuFuVZPL(int gO1, int gI2) const
{
   const std::complex<double> result = IF(gI2 < 3,-0.5*g2*Conj(Vu(gI2,gO1))*Cos
      (ThetaW()),0) + IF(gI2 < 3,0.12909944487358055*g1*Conj(Vu(gI2,gO1))*Sin(
      ThetaW()),0);

   return result;
}

std::complex<double> CLASSNAME::CpbarUFeFeAhPL(int gO2, int gI1) const
{
   const std::complex<double> result = IF(gO2 < 3,std::complex<double>(0.,
      0.7071067811865475)*SUM(j2,0,2,Conj(Ve(gI1,j2))*Ye(gO2,j2)),0);

   return result;
}

std::complex<double> CLASSNAME::CpbarUFeFeAhPR(int gO1, int gI1) const
{
   const std::complex<double> result = IF(gO1 < 3,std::complex<double>(0.,
      -0.7071067811865475)*SUM(j1,0,2,Conj(Ye(j1,gO1))*Ue(gI1,j1)),0);

   return result;
}

std::complex<double> CLASSNAME::CpbarUFeFehhPL(int gO2, int gI2) const
{
   const std::complex<double> result = IF(gO2 < 3,-0.7071067811865475*SUM(j2,0,
      2,Conj(Ve(gI2,j2))*Ye(gO2,j2)),0);

   return result;
}

std::complex<double> CLASSNAME::CpbarUFeFehhPR(int gO1, int gI2) const
{
   const std::complex<double> result = IF(gO1 < 3,-0.7071067811865475*SUM(j1,0,
      2,Conj(Ye(j1,gO1))*Ue(gI2,j1)),0);

   return result;
}

std::complex<double> CLASSNAME::CpbarUFeFeVPPR(int gO2, int gI2) const
{
   const std::complex<double> result = IF(gI2 < 3,0.7745966692414834*g1*Cos(
      ThetaW())*Ue(gI2,gO2),0);

   return result;
}

std::complex<double> CLASSNAME::CpbarUFeFeVPPL(int gO1, int gI2) const
{
   const std::complex<double> result = IF(gI2 < 3,0.3872983346207417*g1*Conj(Ve
      (gI2,gO1))*Cos(ThetaW()),0) + IF(gI2 < 3,0.5*g2*Conj(Ve(gI2,gO1))*Sin(ThetaW
      ()),0);

   return result;
}

std::complex<double> CLASSNAME::CpbarUFeFeVZPR(int gO2, int gI2) const
{
   const std::complex<double> result = IF(gI2 < 3,-0.7745966692414834*g1*Sin(
      ThetaW())*Ue(gI2,gO2),0);

   return result;
}

std::complex<double> CLASSNAME::CpbarUFeFeVZPL(int gO1, int gI2) const
{
   const std::complex<double> result = IF(gI2 < 3,0.5*g2*Conj(Ve(gI2,gO1))*Cos(
      ThetaW()),0) + IF(gI2 < 3,-0.3872983346207417*g1*Conj(Ve(gI2,gO1))*Sin(
      ThetaW()),0);

   return result;
}

std::complex<double> CLASSNAME::CpbarUFeFvconjHpPL(int gO2, int gI2) const
{
   const std::complex<double> result = IF(gO2 < 3,-Ye(gO2,gI2),0);

   return result;
}

double CLASSNAME::CpbarUFeFvconjHpPR(int , int ) const
{
   const double result = 0;

   return result;
}

double CLASSNAME::CpbarUFeFvconjVWpPR(int , int ) const
{
   const double result = 0;

   return result;
}

double CLASSNAME::CpbarUFeFvconjVWpPL(int gO1, int gI2) const
{
   const double result = IF(gI2 < 3,-0.7071067811865475*g2*KroneckerDelta(gI2,
      gO1),0);

   return result;
}

double CLASSNAME::CpbarFvFeHpPL(int , int ) const
{
   const double result = 0;

   return result;
}

std::complex<double> CLASSNAME::CpbarFvFeHpPR(int gO1, int gI2) const
{
   const std::complex<double> result = -SUM(j1,0,2,Conj(Ye(j1,gO1))*Ue(gI2,j1))
      ;

   return result;
}

double CLASSNAME::CpbarFvFeVWpPR(int , int ) const
{
   const double result = 0;

   return result;
}

std::complex<double> CLASSNAME::CpbarFvFeVWpPL(int gO1, int gI2) const
{
   const std::complex<double> result = IF(gO1 < 3,-0.7071067811865475*g2*Conj(
      Ve(gI2,gO1)),0);

   return result;
}

std::complex<double> CLASSNAME::CpbarFuFdHpPL(int gO2, int gI2) const
{
   const std::complex<double> result = -SUM(j2,0,2,Conj(Vd(gI2,j2))*SUM(j1,0,2,
      Conj(Uu(gO2,j1))*Yu(j1,j2)));

   return result;
}

std::complex<double> CLASSNAME::CpbarFuFdHpPR(int gO1, int gI2) const
{
   const std::complex<double> result = -SUM(j2,0,2,SUM(j1,0,2,Conj(Yd(j1,j2))*
      Ud(gI2,j1))*Vu(gO1,j2));

   return result;
}

double CLASSNAME::CpbarFuFdVWpPR(int , int ) const
{
   const double result = 0;

   return result;
}

std::complex<double> CLASSNAME::CpbarFuFdVWpPL(int gO1, int gI2) const
{
   const std::complex<double> result = -0.7071067811865475*g2*SUM(j1,0,2,Conj(
      Vd(gI2,j1))*Vu(gO1,j1));

   return result;
}


std::complex<double> CLASSNAME::self_energy_Hp_1loop(double p ) const
{
   std::complex<double> result;

   result += -0.5*A0(Sqr(MAh))*CpAhAhHpconjHp();
   result += -(B0(Sqr(p),Sqr(MVZ),Sqr(MVWp))*CpbargWpCgZconjHp()*CpbargZgWpCHp(
      ));
   result += -(B0(Sqr(p),Sqr(MVWp),Sqr(MVZ))*CpbargWpgZHp()*CpbargZgWpconjHp())
      ;
   result += 2*AbsSqr(CpconjHpVPVWp())*(-1 + 2*B0(Sqr(p),0,Sqr(MVWp)));
   result += 2*AbsSqr(CpconjHpVWpVZ())*(-1 + 2*B0(Sqr(p),Sqr(MVWp),Sqr(MVZ)));
   result += -0.5*A0(Sqr(Mhh))*CphhhhHpconjHp();
   result += AbsSqr(CphhHpconjHp())*B0(Sqr(p),Sqr(MHp),Sqr(Mhh));
   result += -(A0(Sqr(MHp))*CpHpHpconjHpconjHp());
   result += AbsSqr(CpAhconjHpVWp())*F0(Sqr(p),Sqr(MAh),Sqr(MVWp));
   result += AbsSqr(CphhconjHpVWp())*F0(Sqr(p),Sqr(Mhh),Sqr(MVWp));
   result += AbsSqr(CpHpconjHpVP())*F0(Sqr(p),Sqr(MHp),0);
   result += AbsSqr(CpHpconjHpVZ())*F0(Sqr(p),Sqr(MHp),Sqr(MVZ));
   result += 4*A0(Sqr(MVWp))*CpHpconjHpconjVWpVWp() - 2*CpHpconjHpconjVWpVWp()*
      Sqr(MVWp);
   result += CpHpconjHpVZVZ()*(2*A0(Sqr(MVZ)) - Sqr(MVZ));
   result += 3*SUM(gI1,0,2,SUM(gI2,0,2,(AbsSqr(CpbarFdFuconjHpPL(gI1,gI2)) +
      AbsSqr(CpbarFdFuconjHpPR(gI1,gI2)))*G0(Sqr(p),Sqr(MFd(gI1)),Sqr(MFu(gI2)))))
      ;
   result += SUM(gI1,0,2,SUM(gI2,0,2,(AbsSqr(CpbarFeFvconjHpPL(gI1,gI2)) +
      AbsSqr(CpbarFeFvconjHpPR(gI1,gI2)))*G0(Sqr(p),Sqr(MFe(gI1)),Sqr(MFv(gI2)))))
      ;
   result += -6*SUM(gI1,0,2,MFd(gI1)*SUM(gI2,0,2,B0(Sqr(p),Sqr(MFd(gI1)),Sqr(
      MFu(gI2)))*(Conj(CpbarFdFuconjHpPR(gI1,gI2))*CpbarFdFuconjHpPL(gI1,gI2) +
      Conj(CpbarFdFuconjHpPL(gI1,gI2))*CpbarFdFuconjHpPR(gI1,gI2))*MFu(gI2)));
   result += -2*SUM(gI1,0,2,MFe(gI1)*SUM(gI2,0,2,B0(Sqr(p),Sqr(MFe(gI1)),Sqr(
      MFv(gI2)))*(Conj(CpbarFeFvconjHpPR(gI1,gI2))*CpbarFeFvconjHpPL(gI1,gI2) +
      Conj(CpbarFeFvconjHpPL(gI1,gI2))*CpbarFeFvconjHpPR(gI1,gI2))*MFv(gI2)));
<<<<<<< HEAD

   return result * oneOver16PiSqr;

}

std::complex<double> CLASSNAME::self_energy_Ah_1loop(double p ) const
{
   std::complex<double> result;

   result += -0.5*A0(Sqr(MAh))*CpAhAhAhAh();
   result += AbsSqr(CpAhAhhh())*B0(Sqr(p),Sqr(Mhh),Sqr(MAh));
   result += -0.5*A0(Sqr(Mhh))*CpAhAhhhhh();
   result += -(A0(Sqr(MHp))*CpAhAhHpconjHp());
   result += -(B0(Sqr(p),Sqr(MVWp),Sqr(MVWp))*Sqr(CpbargWpCgWpCAh()));
   result += -(B0(Sqr(p),Sqr(MVWp),Sqr(MVWp))*Sqr(CpbargWpgWpAh()));
   result += AbsSqr(CpAhhhVZ())*F0(Sqr(p),Sqr(Mhh),Sqr(MVZ));
   result += 2*AbsSqr(CpAhHpconjVWp())*F0(Sqr(p),Sqr(MHp),Sqr(MVWp));
   result += 4*A0(Sqr(MVWp))*CpAhAhconjVWpVWp() - 2*CpAhAhconjVWpVWp()*Sqr(MVWp
      );
   result += CpAhAhVZVZ()*(2*A0(Sqr(MVZ)) - Sqr(MVZ));
   result += 3*SUM(gI1,0,2,SUM(gI2,0,2,(AbsSqr(CpbarFdFdAhPL(gI1,gI2)) + AbsSqr
      (CpbarFdFdAhPR(gI1,gI2)))*G0(Sqr(p),Sqr(MFd(gI1)),Sqr(MFd(gI2)))));
   result += SUM(gI1,0,2,SUM(gI2,0,2,(AbsSqr(CpbarFeFeAhPL(gI1,gI2)) + AbsSqr(
      CpbarFeFeAhPR(gI1,gI2)))*G0(Sqr(p),Sqr(MFe(gI1)),Sqr(MFe(gI2)))));
   result += 3*SUM(gI1,0,2,SUM(gI2,0,2,(AbsSqr(CpbarFuFuAhPL(gI1,gI2)) + AbsSqr
      (CpbarFuFuAhPR(gI1,gI2)))*G0(Sqr(p),Sqr(MFu(gI1)),Sqr(MFu(gI2)))));
   result += -6*SUM(gI1,0,2,MFd(gI1)*SUM(gI2,0,2,B0(Sqr(p),Sqr(MFd(gI1)),Sqr(
      MFd(gI2)))*(Conj(CpbarFdFdAhPR(gI1,gI2))*CpbarFdFdAhPL(gI1,gI2) + Conj(
      CpbarFdFdAhPL(gI1,gI2))*CpbarFdFdAhPR(gI1,gI2))*MFd(gI2)));
   result += -2*SUM(gI1,0,2,MFe(gI1)*SUM(gI2,0,2,B0(Sqr(p),Sqr(MFe(gI1)),Sqr(
      MFe(gI2)))*(Conj(CpbarFeFeAhPR(gI1,gI2))*CpbarFeFeAhPL(gI1,gI2) + Conj(
      CpbarFeFeAhPL(gI1,gI2))*CpbarFeFeAhPR(gI1,gI2))*MFe(gI2)));
   result += -6*SUM(gI1,0,2,MFu(gI1)*SUM(gI2,0,2,B0(Sqr(p),Sqr(MFu(gI1)),Sqr(
      MFu(gI2)))*(Conj(CpbarFuFuAhPR(gI1,gI2))*CpbarFuFuAhPL(gI1,gI2) + Conj(
      CpbarFuFuAhPL(gI1,gI2))*CpbarFuFuAhPR(gI1,gI2))*MFu(gI2)));

=======

>>>>>>> e9aeaa10
   return result * oneOver16PiSqr;

}

<<<<<<< HEAD
std::complex<double> CLASSNAME::self_energy_hh_1loop(double p ) const
{
   std::complex<double> result;

   result += 0.5*AbsSqr(CpAhAhhh())*B0(Sqr(p),Sqr(MAh),Sqr(MAh));
   result += -0.5*A0(Sqr(MAh))*CpAhAhhhhh();
   result += -(B0(Sqr(p),Sqr(MVWp),Sqr(MVWp))*Sqr(CpbargWpCgWpChh()));
   result += -(B0(Sqr(p),Sqr(MVWp),Sqr(MVWp))*Sqr(CpbargWpgWphh()));
   result += -(B0(Sqr(p),Sqr(MVZ),Sqr(MVZ))*Sqr(CpbargZgZhh()));
   result += 2*AbsSqr(CphhconjVWpVWp())*(-1 + 2*B0(Sqr(p),Sqr(MVWp),Sqr(MVWp)))
      ;
   result += 0.5*AbsSqr(Cphhhhhh())*B0(Sqr(p),Sqr(Mhh),Sqr(Mhh));
   result += -0.5*A0(Sqr(Mhh))*Cphhhhhhhh();
   result += -(A0(Sqr(MHp))*CphhhhHpconjHp());
   result += AbsSqr(CphhHpconjHp())*B0(Sqr(p),Sqr(MHp),Sqr(MHp));
   result += AbsSqr(CphhVZVZ())*(-1 + 2*B0(Sqr(p),Sqr(MVZ),Sqr(MVZ)));
   result += AbsSqr(CpAhhhVZ())*F0(Sqr(p),Sqr(MAh),Sqr(MVZ));
   result += 2*AbsSqr(CphhHpconjVWp())*F0(Sqr(p),Sqr(MHp),Sqr(MVWp));
   result += 4*A0(Sqr(MVWp))*CphhhhconjVWpVWp() - 2*CphhhhconjVWpVWp()*Sqr(MVWp
      );
   result += CphhhhVZVZ()*(2*A0(Sqr(MVZ)) - Sqr(MVZ));
   result += 3*SUM(gI1,0,2,SUM(gI2,0,2,(AbsSqr(CpbarFdFdhhPL(gI1,gI2)) + AbsSqr
      (CpbarFdFdhhPR(gI1,gI2)))*G0(Sqr(p),Sqr(MFd(gI1)),Sqr(MFd(gI2)))));
   result += SUM(gI1,0,2,SUM(gI2,0,2,(AbsSqr(CpbarFeFehhPL(gI1,gI2)) + AbsSqr(
      CpbarFeFehhPR(gI1,gI2)))*G0(Sqr(p),Sqr(MFe(gI1)),Sqr(MFe(gI2)))));
   result += 3*SUM(gI1,0,2,SUM(gI2,0,2,(AbsSqr(CpbarFuFuhhPL(gI1,gI2)) + AbsSqr
      (CpbarFuFuhhPR(gI1,gI2)))*G0(Sqr(p),Sqr(MFu(gI1)),Sqr(MFu(gI2)))));
   result += -6*SUM(gI1,0,2,MFd(gI1)*SUM(gI2,0,2,B0(Sqr(p),Sqr(MFd(gI1)),Sqr(
      MFd(gI2)))*(Conj(CpbarFdFdhhPR(gI1,gI2))*CpbarFdFdhhPL(gI1,gI2) + Conj(
      CpbarFdFdhhPL(gI1,gI2))*CpbarFdFdhhPR(gI1,gI2))*MFd(gI2)));
   result += -2*SUM(gI1,0,2,MFe(gI1)*SUM(gI2,0,2,B0(Sqr(p),Sqr(MFe(gI1)),Sqr(
      MFe(gI2)))*(Conj(CpbarFeFehhPR(gI1,gI2))*CpbarFeFehhPL(gI1,gI2) + Conj(
      CpbarFeFehhPL(gI1,gI2))*CpbarFeFehhPR(gI1,gI2))*MFe(gI2)));
   result += -6*SUM(gI1,0,2,MFu(gI1)*SUM(gI2,0,2,B0(Sqr(p),Sqr(MFu(gI1)),Sqr(
      MFu(gI2)))*(Conj(CpbarFuFuhhPR(gI1,gI2))*CpbarFuFuhhPL(gI1,gI2) + Conj(
      CpbarFuFuhhPL(gI1,gI2))*CpbarFuFuhhPR(gI1,gI2))*MFu(gI2)));
=======
std::complex<double> CLASSNAME::self_energy_Ah_1loop(double p ) const
{
   std::complex<double> result;

   result += -0.5*A0(Sqr(MAh))*CpAhAhAhAh();
   result += AbsSqr(CpAhAhhh())*B0(Sqr(p),Sqr(Mhh),Sqr(MAh));
   result += -0.5*A0(Sqr(Mhh))*CpAhAhhhhh();
   result += -(A0(Sqr(MHp))*CpAhAhHpconjHp());
   result += -(B0(Sqr(p),Sqr(MVWp),Sqr(MVWp))*Sqr(CpbargWpCgWpCAh()));
   result += -(B0(Sqr(p),Sqr(MVWp),Sqr(MVWp))*Sqr(CpbargWpgWpAh()));
   result += AbsSqr(CpAhhhVZ())*F0(Sqr(p),Sqr(Mhh),Sqr(MVZ));
   result += 2*AbsSqr(CpAhHpconjVWp())*F0(Sqr(p),Sqr(MHp),Sqr(MVWp));
   result += 4*A0(Sqr(MVWp))*CpAhAhconjVWpVWp() - 2*CpAhAhconjVWpVWp()*Sqr(MVWp
      );
   result += CpAhAhVZVZ()*(2*A0(Sqr(MVZ)) - Sqr(MVZ));
   result += 3*SUM(gI1,0,2,SUM(gI2,0,2,(AbsSqr(CpbarFdFdAhPL(gI1,gI2)) + AbsSqr
      (CpbarFdFdAhPR(gI1,gI2)))*G0(Sqr(p),Sqr(MFd(gI1)),Sqr(MFd(gI2)))));
   result += SUM(gI1,0,2,SUM(gI2,0,2,(AbsSqr(CpbarFeFeAhPL(gI1,gI2)) + AbsSqr(
      CpbarFeFeAhPR(gI1,gI2)))*G0(Sqr(p),Sqr(MFe(gI1)),Sqr(MFe(gI2)))));
   result += 3*SUM(gI1,0,2,SUM(gI2,0,2,(AbsSqr(CpbarFuFuAhPL(gI1,gI2)) + AbsSqr
      (CpbarFuFuAhPR(gI1,gI2)))*G0(Sqr(p),Sqr(MFu(gI1)),Sqr(MFu(gI2)))));
   result += -6*SUM(gI1,0,2,MFd(gI1)*SUM(gI2,0,2,B0(Sqr(p),Sqr(MFd(gI1)),Sqr(
      MFd(gI2)))*(Conj(CpbarFdFdAhPR(gI1,gI2))*CpbarFdFdAhPL(gI1,gI2) + Conj(
      CpbarFdFdAhPL(gI1,gI2))*CpbarFdFdAhPR(gI1,gI2))*MFd(gI2)));
   result += -2*SUM(gI1,0,2,MFe(gI1)*SUM(gI2,0,2,B0(Sqr(p),Sqr(MFe(gI1)),Sqr(
      MFe(gI2)))*(Conj(CpbarFeFeAhPR(gI1,gI2))*CpbarFeFeAhPL(gI1,gI2) + Conj(
      CpbarFeFeAhPL(gI1,gI2))*CpbarFeFeAhPR(gI1,gI2))*MFe(gI2)));
   result += -6*SUM(gI1,0,2,MFu(gI1)*SUM(gI2,0,2,B0(Sqr(p),Sqr(MFu(gI1)),Sqr(
      MFu(gI2)))*(Conj(CpbarFuFuAhPR(gI1,gI2))*CpbarFuFuAhPL(gI1,gI2) + Conj(
      CpbarFuFuAhPL(gI1,gI2))*CpbarFuFuAhPR(gI1,gI2))*MFu(gI2)));
>>>>>>> e9aeaa10

   return result * oneOver16PiSqr;

}

<<<<<<< HEAD
std::complex<double> CLASSNAME::self_energy_VG_1loop(double p ) const
{
   std::complex<double> result;

   result += 3*AbsSqr(CpbargGgGVG())*B00(Sqr(p),Sqr(MVG),Sqr(MVG));
   result += -(AbsSqr(CpVGVGVG())*(15*B00(Sqr(p),0,0) + Sqr(p) + 6*B0(Sqr(p),0,
      0)*Sqr(p)));
   result += 0;
   result += 0.5*SUM(gI1,0,2,SUM(gI2,0,2,(AbsSqr(CpbarFdFdVGPL(gI1,gI2)) +
      AbsSqr(CpbarFdFdVGPR(gI1,gI2)))*H0(Sqr(p),Sqr(MFd(gI1)),Sqr(MFd(gI2))) + 4*
      B0(Sqr(p),Sqr(MFd(gI1)),Sqr(MFd(gI2)))*MFd(gI1)*MFd(gI2)*Re(Conj(
      CpbarFdFdVGPL(gI1,gI2))*CpbarFdFdVGPR(gI1,gI2))));
   result += 0.5*SUM(gI1,0,2,SUM(gI2,0,2,(AbsSqr(CpbarFuFuVGPL(gI1,gI2)) +
      AbsSqr(CpbarFuFuVGPR(gI1,gI2)))*H0(Sqr(p),Sqr(MFu(gI1)),Sqr(MFu(gI2))) + 4*
      B0(Sqr(p),Sqr(MFu(gI1)),Sqr(MFu(gI2)))*MFu(gI1)*MFu(gI2)*Re(Conj(
      CpbarFuFuVGPL(gI1,gI2))*CpbarFuFuVGPR(gI1,gI2))));
=======
std::complex<double> CLASSNAME::self_energy_hh_1loop(double p ) const
{
   std::complex<double> result;

   result += 0.5*AbsSqr(CpAhAhhh())*B0(Sqr(p),Sqr(MAh),Sqr(MAh));
   result += -0.5*A0(Sqr(MAh))*CpAhAhhhhh();
   result += -(B0(Sqr(p),Sqr(MVWp),Sqr(MVWp))*Sqr(CpbargWpCgWpChh()));
   result += -(B0(Sqr(p),Sqr(MVWp),Sqr(MVWp))*Sqr(CpbargWpgWphh()));
   result += -(B0(Sqr(p),Sqr(MVZ),Sqr(MVZ))*Sqr(CpbargZgZhh()));
   result += 2*AbsSqr(CphhconjVWpVWp())*(-1 + 2*B0(Sqr(p),Sqr(MVWp),Sqr(MVWp)))
      ;
   result += 0.5*AbsSqr(Cphhhhhh())*B0(Sqr(p),Sqr(Mhh),Sqr(Mhh));
   result += -0.5*A0(Sqr(Mhh))*Cphhhhhhhh();
   result += -(A0(Sqr(MHp))*CphhhhHpconjHp());
   result += AbsSqr(CphhHpconjHp())*B0(Sqr(p),Sqr(MHp),Sqr(MHp));
   result += AbsSqr(CphhVZVZ())*(-1 + 2*B0(Sqr(p),Sqr(MVZ),Sqr(MVZ)));
   result += AbsSqr(CpAhhhVZ())*F0(Sqr(p),Sqr(MAh),Sqr(MVZ));
   result += 2*AbsSqr(CphhHpconjVWp())*F0(Sqr(p),Sqr(MHp),Sqr(MVWp));
   result += 4*A0(Sqr(MVWp))*CphhhhconjVWpVWp() - 2*CphhhhconjVWpVWp()*Sqr(MVWp
      );
   result += CphhhhVZVZ()*(2*A0(Sqr(MVZ)) - Sqr(MVZ));
   result += 3*SUM(gI1,0,2,SUM(gI2,0,2,(AbsSqr(CpbarFdFdhhPL(gI1,gI2)) + AbsSqr
      (CpbarFdFdhhPR(gI1,gI2)))*G0(Sqr(p),Sqr(MFd(gI1)),Sqr(MFd(gI2)))));
   result += SUM(gI1,0,2,SUM(gI2,0,2,(AbsSqr(CpbarFeFehhPL(gI1,gI2)) + AbsSqr(
      CpbarFeFehhPR(gI1,gI2)))*G0(Sqr(p),Sqr(MFe(gI1)),Sqr(MFe(gI2)))));
   result += 3*SUM(gI1,0,2,SUM(gI2,0,2,(AbsSqr(CpbarFuFuhhPL(gI1,gI2)) + AbsSqr
      (CpbarFuFuhhPR(gI1,gI2)))*G0(Sqr(p),Sqr(MFu(gI1)),Sqr(MFu(gI2)))));
   result += -6*SUM(gI1,0,2,MFd(gI1)*SUM(gI2,0,2,B0(Sqr(p),Sqr(MFd(gI1)),Sqr(
      MFd(gI2)))*(Conj(CpbarFdFdhhPR(gI1,gI2))*CpbarFdFdhhPL(gI1,gI2) + Conj(
      CpbarFdFdhhPL(gI1,gI2))*CpbarFdFdhhPR(gI1,gI2))*MFd(gI2)));
   result += -2*SUM(gI1,0,2,MFe(gI1)*SUM(gI2,0,2,B0(Sqr(p),Sqr(MFe(gI1)),Sqr(
      MFe(gI2)))*(Conj(CpbarFeFehhPR(gI1,gI2))*CpbarFeFehhPL(gI1,gI2) + Conj(
      CpbarFeFehhPL(gI1,gI2))*CpbarFeFehhPR(gI1,gI2))*MFe(gI2)));
   result += -6*SUM(gI1,0,2,MFu(gI1)*SUM(gI2,0,2,B0(Sqr(p),Sqr(MFu(gI1)),Sqr(
      MFu(gI2)))*(Conj(CpbarFuFuhhPR(gI1,gI2))*CpbarFuFuhhPL(gI1,gI2) + Conj(
      CpbarFuFuhhPL(gI1,gI2))*CpbarFuFuhhPR(gI1,gI2))*MFu(gI2)));
>>>>>>> e9aeaa10

   return result * oneOver16PiSqr;

}

<<<<<<< HEAD
std::complex<double> CLASSNAME::self_energy_VP_1loop(double p ) const
{
   std::complex<double> result;

   result += AbsSqr(CpbargWpCgWpCVP())*B00(Sqr(p),Sqr(MVWp),Sqr(MVWp));
   result += AbsSqr(CpbargWpgWpVP())*B00(Sqr(p),Sqr(MVWp),Sqr(MVWp));
   result += -(A0(Sqr(MVWp))*(CpconjVWpVPVPVWp1() + CpconjVWpVPVPVWp2() + 4*
      CpconjVWpVPVPVWp3()));
   result += -4*AbsSqr(CpHpconjHpVP())*B00(Sqr(p),Sqr(MHp),Sqr(MHp));
   result += A0(Sqr(MHp))*CpHpconjHpVPVP();
   result += 2*AbsSqr(CpHpconjVWpVP())*B0(Sqr(p),Sqr(MVWp),Sqr(MHp));
   result += 2*CpconjVWpVPVPVWp3()*Sqr(MVWp);
   result += -0.6666666666666666*AbsSqr(CpconjVWpVPVWp())*(3*A0(Sqr(MVWp)) + 15
      *B00(Sqr(p),Sqr(MVWp),Sqr(MVWp)) - 6*Sqr(MVWp) + Sqr(p) + 3*B0(Sqr(p),Sqr(
      MVWp),Sqr(MVWp))*(Sqr(MVWp) + 2*Sqr(p)));
   result += 3*SUM(gI1,0,2,SUM(gI2,0,2,(AbsSqr(CpbarFdFdVPPL(gI1,gI2)) + AbsSqr
      (CpbarFdFdVPPR(gI1,gI2)))*H0(Sqr(p),Sqr(MFd(gI1)),Sqr(MFd(gI2))) + 4*B0(Sqr(
      p),Sqr(MFd(gI1)),Sqr(MFd(gI2)))*MFd(gI1)*MFd(gI2)*Re(Conj(CpbarFdFdVPPL(gI1,
      gI2))*CpbarFdFdVPPR(gI1,gI2))));
   result += SUM(gI1,0,2,SUM(gI2,0,2,(AbsSqr(CpbarFeFeVPPL(gI1,gI2)) + AbsSqr(
      CpbarFeFeVPPR(gI1,gI2)))*H0(Sqr(p),Sqr(MFe(gI1)),Sqr(MFe(gI2))) + 4*B0(Sqr(p
      ),Sqr(MFe(gI1)),Sqr(MFe(gI2)))*MFe(gI1)*MFe(gI2)*Re(Conj(CpbarFeFeVPPL(gI1,
      gI2))*CpbarFeFeVPPR(gI1,gI2))));
   result += 3*SUM(gI1,0,2,SUM(gI2,0,2,(AbsSqr(CpbarFuFuVPPL(gI1,gI2)) + AbsSqr
      (CpbarFuFuVPPR(gI1,gI2)))*H0(Sqr(p),Sqr(MFu(gI1)),Sqr(MFu(gI2))) + 4*B0(Sqr(
      p),Sqr(MFu(gI1)),Sqr(MFu(gI2)))*MFu(gI1)*MFu(gI2)*Re(Conj(CpbarFuFuVPPL(gI1,
      gI2))*CpbarFuFuVPPR(gI1,gI2))));
=======
std::complex<double> CLASSNAME::self_energy_VG_1loop(double p ) const
{
   std::complex<double> result;

   result += 3*AbsSqr(CpbargGgGVG())*B00(Sqr(p),Sqr(MVG),Sqr(MVG));
   result += -(AbsSqr(CpVGVGVG())*(15*B00(Sqr(p),0,0) + Sqr(p) + 6*B0(Sqr(p),0,
      0)*Sqr(p)));
   result += 0;
   result += 0.5*SUM(gI1,0,2,SUM(gI2,0,2,(AbsSqr(CpbarFdFdVGPL(gI1,gI2)) +
      AbsSqr(CpbarFdFdVGPR(gI1,gI2)))*H0(Sqr(p),Sqr(MFd(gI1)),Sqr(MFd(gI2))) + 4*
      B0(Sqr(p),Sqr(MFd(gI1)),Sqr(MFd(gI2)))*MFd(gI1)*MFd(gI2)*Re(Conj(
      CpbarFdFdVGPL(gI1,gI2))*CpbarFdFdVGPR(gI1,gI2))));
   result += 0.5*SUM(gI1,0,2,SUM(gI2,0,2,(AbsSqr(CpbarFuFuVGPL(gI1,gI2)) +
      AbsSqr(CpbarFuFuVGPR(gI1,gI2)))*H0(Sqr(p),Sqr(MFu(gI1)),Sqr(MFu(gI2))) + 4*
      B0(Sqr(p),Sqr(MFu(gI1)),Sqr(MFu(gI2)))*MFu(gI1)*MFu(gI2)*Re(Conj(
      CpbarFuFuVGPL(gI1,gI2))*CpbarFuFuVGPR(gI1,gI2))));
>>>>>>> e9aeaa10

   return result * oneOver16PiSqr;

}

<<<<<<< HEAD
std::complex<double> CLASSNAME::self_energy_VZ_1loop(double p ) const
{
   std::complex<double> result;

   result += 0.5*A0(Sqr(MAh))*CpAhAhVZVZ();
   result += -4*AbsSqr(CpAhhhVZ())*B00(Sqr(p),Sqr(MAh),Sqr(Mhh));
   result += AbsSqr(CpbargWpCgWpCVZ())*B00(Sqr(p),Sqr(MVWp),Sqr(MVWp));
   result += AbsSqr(CpbargWpgWpVZ())*B00(Sqr(p),Sqr(MVWp),Sqr(MVWp));
   result += -(A0(Sqr(MVWp))*(4*CpconjVWpVWpVZVZ1() + CpconjVWpVWpVZVZ2() +
      CpconjVWpVWpVZVZ3()));
   result += 0.5*A0(Sqr(Mhh))*CphhhhVZVZ();
   result += AbsSqr(CphhVZVZ())*B0(Sqr(p),Sqr(MVZ),Sqr(Mhh));
   result += -4*AbsSqr(CpHpconjHpVZ())*B00(Sqr(p),Sqr(MHp),Sqr(MHp));
   result += A0(Sqr(MHp))*CpHpconjHpVZVZ();
   result += 2*AbsSqr(CpHpconjVWpVZ())*B0(Sqr(p),Sqr(MVWp),Sqr(MHp));
   result += 2*CpconjVWpVWpVZVZ1()*Sqr(MVWp);
   result += -0.6666666666666666*AbsSqr(CpconjVWpVWpVZ())*(3*A0(Sqr(MVWp)) + 15
      *B00(Sqr(p),Sqr(MVWp),Sqr(MVWp)) - 6*Sqr(MVWp) + Sqr(p) + 3*B0(Sqr(p),Sqr(
      MVWp),Sqr(MVWp))*(Sqr(MVWp) + 2*Sqr(p)));
   result += 3*SUM(gI1,0,2,SUM(gI2,0,2,(AbsSqr(CpbarFdFdVZPL(gI1,gI2)) + AbsSqr
      (CpbarFdFdVZPR(gI1,gI2)))*H0(Sqr(p),Sqr(MFd(gI1)),Sqr(MFd(gI2))) + 4*B0(Sqr(
      p),Sqr(MFd(gI1)),Sqr(MFd(gI2)))*MFd(gI1)*MFd(gI2)*Re(Conj(CpbarFdFdVZPL(gI1,
      gI2))*CpbarFdFdVZPR(gI1,gI2))));
   result += SUM(gI1,0,2,SUM(gI2,0,2,(AbsSqr(CpbarFeFeVZPL(gI1,gI2)) + AbsSqr(
      CpbarFeFeVZPR(gI1,gI2)))*H0(Sqr(p),Sqr(MFe(gI1)),Sqr(MFe(gI2))) + 4*B0(Sqr(p
      ),Sqr(MFe(gI1)),Sqr(MFe(gI2)))*MFe(gI1)*MFe(gI2)*Re(Conj(CpbarFeFeVZPL(gI1,
      gI2))*CpbarFeFeVZPR(gI1,gI2))));
   result += 3*SUM(gI1,0,2,SUM(gI2,0,2,(AbsSqr(CpbarFuFuVZPL(gI1,gI2)) + AbsSqr
      (CpbarFuFuVZPR(gI1,gI2)))*H0(Sqr(p),Sqr(MFu(gI1)),Sqr(MFu(gI2))) + 4*B0(Sqr(
      p),Sqr(MFu(gI1)),Sqr(MFu(gI2)))*MFu(gI1)*MFu(gI2)*Re(Conj(CpbarFuFuVZPL(gI1,
      gI2))*CpbarFuFuVZPR(gI1,gI2))));
   result += SUM(gI1,0,2,SUM(gI2,0,2,(AbsSqr(CpbarFvFvVZPL(gI1,gI2)) + AbsSqr(
      CpbarFvFvVZPR(gI1,gI2)))*H0(Sqr(p),Sqr(MFv(gI1)),Sqr(MFv(gI2))) + 4*B0(Sqr(p
      ),Sqr(MFv(gI1)),Sqr(MFv(gI2)))*MFv(gI1)*MFv(gI2)*Re(Conj(CpbarFvFvVZPL(gI1,
      gI2))*CpbarFvFvVZPR(gI1,gI2))));

=======
std::complex<double> CLASSNAME::self_energy_VP_1loop(double p ) const
{
   std::complex<double> result;

   result += AbsSqr(CpbargWpCgWpCVP())*B00(Sqr(p),Sqr(MVWp),Sqr(MVWp));
   result += AbsSqr(CpbargWpgWpVP())*B00(Sqr(p),Sqr(MVWp),Sqr(MVWp));
   result += -(A0(Sqr(MVWp))*(CpconjVWpVPVPVWp1() + CpconjVWpVPVPVWp2() + 4*
      CpconjVWpVPVPVWp3()));
   result += -4*AbsSqr(CpHpconjHpVP())*B00(Sqr(p),Sqr(MHp),Sqr(MHp));
   result += A0(Sqr(MHp))*CpHpconjHpVPVP();
   result += 2*AbsSqr(CpHpconjVWpVP())*B0(Sqr(p),Sqr(MVWp),Sqr(MHp));
   result += 2*CpconjVWpVPVPVWp3()*Sqr(MVWp);
   result += -0.6666666666666666*AbsSqr(CpconjVWpVPVWp())*(3*A0(Sqr(MVWp)) + 15
      *B00(Sqr(p),Sqr(MVWp),Sqr(MVWp)) - 6*Sqr(MVWp) + Sqr(p) + 3*B0(Sqr(p),Sqr(
      MVWp),Sqr(MVWp))*(Sqr(MVWp) + 2*Sqr(p)));
   result += 3*SUM(gI1,0,2,SUM(gI2,0,2,(AbsSqr(CpbarFdFdVPPL(gI1,gI2)) + AbsSqr
      (CpbarFdFdVPPR(gI1,gI2)))*H0(Sqr(p),Sqr(MFd(gI1)),Sqr(MFd(gI2))) + 4*B0(Sqr(
      p),Sqr(MFd(gI1)),Sqr(MFd(gI2)))*MFd(gI1)*MFd(gI2)*Re(Conj(CpbarFdFdVPPL(gI1,
      gI2))*CpbarFdFdVPPR(gI1,gI2))));
   result += SUM(gI1,0,2,SUM(gI2,0,2,(AbsSqr(CpbarFeFeVPPL(gI1,gI2)) + AbsSqr(
      CpbarFeFeVPPR(gI1,gI2)))*H0(Sqr(p),Sqr(MFe(gI1)),Sqr(MFe(gI2))) + 4*B0(Sqr(p
      ),Sqr(MFe(gI1)),Sqr(MFe(gI2)))*MFe(gI1)*MFe(gI2)*Re(Conj(CpbarFeFeVPPL(gI1,
      gI2))*CpbarFeFeVPPR(gI1,gI2))));
   result += 3*SUM(gI1,0,2,SUM(gI2,0,2,(AbsSqr(CpbarFuFuVPPL(gI1,gI2)) + AbsSqr
      (CpbarFuFuVPPR(gI1,gI2)))*H0(Sqr(p),Sqr(MFu(gI1)),Sqr(MFu(gI2))) + 4*B0(Sqr(
      p),Sqr(MFu(gI1)),Sqr(MFu(gI2)))*MFu(gI1)*MFu(gI2)*Re(Conj(CpbarFuFuVPPL(gI1,
      gI2))*CpbarFuFuVPPR(gI1,gI2))));

>>>>>>> e9aeaa10
   return result * oneOver16PiSqr;

}

<<<<<<< HEAD
std::complex<double> CLASSNAME::self_energy_VWp_1loop(double p ) const
{
   std::complex<double> result;

   result += 0.5*A0(Sqr(MAh))*CpAhAhconjVWpVWp();
   result += -4*AbsSqr(CpAhHpconjVWp())*B00(Sqr(p),Sqr(MAh),Sqr(MHp));
   result += AbsSqr(CpbargPgWpconjVWp())*B00(Sqr(p),Sqr(MVWp),Sqr(MVP));
   result += AbsSqr(CpbargWpCgPconjVWp())*B00(Sqr(p),Sqr(MVP),Sqr(MVWp));
   result += AbsSqr(CpbargWpCgZconjVWp())*B00(Sqr(p),Sqr(MVZ),Sqr(MVWp));
   result += AbsSqr(CpbargZgWpconjVWp())*B00(Sqr(p),Sqr(MVWp),Sqr(MVZ));
   result += -(A0(Sqr(MVWp))*(CpconjVWpconjVWpVWpVWp1() + 4*
      CpconjVWpconjVWpVWpVWp2() + CpconjVWpconjVWpVWpVWp3()));
   result += 0;
   result += AbsSqr(CphhconjVWpVWp())*B0(Sqr(p),Sqr(MVWp),Sqr(Mhh));
   result += 0.5*A0(Sqr(Mhh))*CphhhhconjVWpVWp();
   result += -4*AbsSqr(CphhHpconjVWp())*B00(Sqr(p),Sqr(Mhh),Sqr(MHp));
   result += A0(Sqr(MHp))*CpHpconjHpconjVWpVWp();
   result += AbsSqr(CpHpconjVWpVP())*B0(Sqr(p),0,Sqr(MHp));
   result += AbsSqr(CpHpconjVWpVZ())*B0(Sqr(p),Sqr(MVZ),Sqr(MHp));
   result += 2*CpconjVWpconjVWpVWpVWp2()*Sqr(MVWp);
   result += -(AbsSqr(CpconjVWpVPVWp())*(A0(Sqr(MVWp)) + 10*B00(Sqr(p),Sqr(MVWp
      ),0) - 2*Sqr(MVWp) + 0.6666666666666666*Sqr(p) + B0(Sqr(p),Sqr(MVWp),0)*(Sqr
      (MVWp) + 4*Sqr(p))));
   result += 0.5*(-(A0(Sqr(MVZ))*(4*CpconjVWpVWpVZVZ1() + CpconjVWpVWpVZVZ2() +
      CpconjVWpVWpVZVZ3())) + 2*CpconjVWpVWpVZVZ1()*Sqr(MVZ));
   result += -(AbsSqr(CpconjVWpVWpVZ())*(A0(Sqr(MVWp)) + A0(Sqr(MVZ)) + 10*B00(
      Sqr(p),Sqr(MVZ),Sqr(MVWp)) - 2*(Sqr(MVWp) + Sqr(MVZ) - 0.3333333333333333*
      Sqr(p)) + B0(Sqr(p),Sqr(MVZ),Sqr(MVWp))*(Sqr(MVWp) + Sqr(MVZ) + 4*Sqr(p))));
   result += 3*SUM(gI1,0,2,SUM(gI2,0,2,(AbsSqr(CpbarFdFuconjVWpPL(gI1,gI2)) +
      AbsSqr(CpbarFdFuconjVWpPR(gI1,gI2)))*H0(Sqr(p),Sqr(MFd(gI1)),Sqr(MFu(gI2)))
      + 4*B0(Sqr(p),Sqr(MFd(gI1)),Sqr(MFu(gI2)))*MFd(gI1)*MFu(gI2)*Re(Conj(
      CpbarFdFuconjVWpPL(gI1,gI2))*CpbarFdFuconjVWpPR(gI1,gI2))));
   result += SUM(gI1,0,2,SUM(gI2,0,2,(AbsSqr(CpbarFeFvconjVWpPL(gI1,gI2)) +
      AbsSqr(CpbarFeFvconjVWpPR(gI1,gI2)))*H0(Sqr(p),Sqr(MFe(gI1)),Sqr(MFv(gI2)))
      + 4*B0(Sqr(p),Sqr(MFe(gI1)),Sqr(MFv(gI2)))*MFe(gI1)*MFv(gI2)*Re(Conj(
      CpbarFeFvconjVWpPL(gI1,gI2))*CpbarFeFvconjVWpPR(gI1,gI2))));

=======
std::complex<double> CLASSNAME::self_energy_VZ_1loop(double p ) const
{
   std::complex<double> result;

   result += 0.5*A0(Sqr(MAh))*CpAhAhVZVZ();
   result += -4*AbsSqr(CpAhhhVZ())*B00(Sqr(p),Sqr(MAh),Sqr(Mhh));
   result += AbsSqr(CpbargWpCgWpCVZ())*B00(Sqr(p),Sqr(MVWp),Sqr(MVWp));
   result += AbsSqr(CpbargWpgWpVZ())*B00(Sqr(p),Sqr(MVWp),Sqr(MVWp));
   result += -(A0(Sqr(MVWp))*(4*CpconjVWpVWpVZVZ1() + CpconjVWpVWpVZVZ2() +
      CpconjVWpVWpVZVZ3()));
   result += 0.5*A0(Sqr(Mhh))*CphhhhVZVZ();
   result += AbsSqr(CphhVZVZ())*B0(Sqr(p),Sqr(MVZ),Sqr(Mhh));
   result += -4*AbsSqr(CpHpconjHpVZ())*B00(Sqr(p),Sqr(MHp),Sqr(MHp));
   result += A0(Sqr(MHp))*CpHpconjHpVZVZ();
   result += 2*AbsSqr(CpHpconjVWpVZ())*B0(Sqr(p),Sqr(MVWp),Sqr(MHp));
   result += 2*CpconjVWpVWpVZVZ1()*Sqr(MVWp);
   result += -0.6666666666666666*AbsSqr(CpconjVWpVWpVZ())*(3*A0(Sqr(MVWp)) + 15
      *B00(Sqr(p),Sqr(MVWp),Sqr(MVWp)) - 6*Sqr(MVWp) + Sqr(p) + 3*B0(Sqr(p),Sqr(
      MVWp),Sqr(MVWp))*(Sqr(MVWp) + 2*Sqr(p)));
   result += 3*SUM(gI1,0,2,SUM(gI2,0,2,(AbsSqr(CpbarFdFdVZPL(gI1,gI2)) + AbsSqr
      (CpbarFdFdVZPR(gI1,gI2)))*H0(Sqr(p),Sqr(MFd(gI1)),Sqr(MFd(gI2))) + 4*B0(Sqr(
      p),Sqr(MFd(gI1)),Sqr(MFd(gI2)))*MFd(gI1)*MFd(gI2)*Re(Conj(CpbarFdFdVZPL(gI1,
      gI2))*CpbarFdFdVZPR(gI1,gI2))));
   result += SUM(gI1,0,2,SUM(gI2,0,2,(AbsSqr(CpbarFeFeVZPL(gI1,gI2)) + AbsSqr(
      CpbarFeFeVZPR(gI1,gI2)))*H0(Sqr(p),Sqr(MFe(gI1)),Sqr(MFe(gI2))) + 4*B0(Sqr(p
      ),Sqr(MFe(gI1)),Sqr(MFe(gI2)))*MFe(gI1)*MFe(gI2)*Re(Conj(CpbarFeFeVZPL(gI1,
      gI2))*CpbarFeFeVZPR(gI1,gI2))));
   result += 3*SUM(gI1,0,2,SUM(gI2,0,2,(AbsSqr(CpbarFuFuVZPL(gI1,gI2)) + AbsSqr
      (CpbarFuFuVZPR(gI1,gI2)))*H0(Sqr(p),Sqr(MFu(gI1)),Sqr(MFu(gI2))) + 4*B0(Sqr(
      p),Sqr(MFu(gI1)),Sqr(MFu(gI2)))*MFu(gI1)*MFu(gI2)*Re(Conj(CpbarFuFuVZPL(gI1,
      gI2))*CpbarFuFuVZPR(gI1,gI2))));
   result += SUM(gI1,0,2,SUM(gI2,0,2,(AbsSqr(CpbarFvFvVZPL(gI1,gI2)) + AbsSqr(
      CpbarFvFvVZPR(gI1,gI2)))*H0(Sqr(p),Sqr(MFv(gI1)),Sqr(MFv(gI2))) + 4*B0(Sqr(p
      ),Sqr(MFv(gI1)),Sqr(MFv(gI2)))*MFv(gI1)*MFv(gI2)*Re(Conj(CpbarFvFvVZPL(gI1,
      gI2))*CpbarFvFvVZPR(gI1,gI2))));

>>>>>>> e9aeaa10
   return result * oneOver16PiSqr;

}

<<<<<<< HEAD
std::complex<double> CLASSNAME::self_energy_Fd_1loop_1(double p , int gO1, int gO2) const
{
   std::complex<double> result;

   result += SUM(gI1,0,2,B0(Sqr(p),Sqr(MFd(gI1)),Sqr(MAh))*Conj(CpbarUFdFdAhPL(
      gO2,gI1))*CpbarUFdFdAhPR(gO1,gI1)*MFd(gI1));
   result += SUM(gI2,0,2,B0(Sqr(p),Sqr(MFd(gI2)),Sqr(Mhh))*Conj(CpbarUFdFdhhPL(
      gO2,gI2))*CpbarUFdFdhhPR(gO1,gI2)*MFd(gI2));
   result += -5.333333333333333*SUM(gI2,0,2,(-0.5 + B0(Sqr(p),Sqr(MFd(gI2)),0))
      *Conj(CpbarUFdFdVGPR(gO2,gI2))*CpbarUFdFdVGPL(gO1,gI2)*MFd(gI2));
   result += -4*SUM(gI2,0,2,(-0.5 + B0(Sqr(p),Sqr(MFd(gI2)),0))*Conj(
      CpbarUFdFdVPPR(gO2,gI2))*CpbarUFdFdVPPL(gO1,gI2)*MFd(gI2));
   result += -4*SUM(gI2,0,2,(-0.5 + B0(Sqr(p),Sqr(MFd(gI2)),Sqr(MVZ)))*Conj(
      CpbarUFdFdVZPR(gO2,gI2))*CpbarUFdFdVZPL(gO1,gI2)*MFd(gI2));
   result += SUM(gI2,0,2,B0(Sqr(p),Sqr(MFu(gI2)),Sqr(MHp))*Conj(
      CpbarUFdFuconjHpPL(gO2,gI2))*CpbarUFdFuconjHpPR(gO1,gI2)*MFu(gI2));
   result += -4*SUM(gI2,0,2,(-0.5 + B0(Sqr(p),Sqr(MFu(gI2)),Sqr(MVWp)))*Conj(
      CpbarUFdFuconjVWpPR(gO2,gI2))*CpbarUFdFuconjVWpPL(gO1,gI2)*MFu(gI2));
=======
std::complex<double> CLASSNAME::self_energy_VWp_1loop(double p ) const
{
   std::complex<double> result;

   result += 0.5*A0(Sqr(MAh))*CpAhAhconjVWpVWp();
   result += -4*AbsSqr(CpAhHpconjVWp())*B00(Sqr(p),Sqr(MAh),Sqr(MHp));
   result += AbsSqr(CpbargPgWpconjVWp())*B00(Sqr(p),Sqr(MVWp),Sqr(MVP));
   result += AbsSqr(CpbargWpCgPconjVWp())*B00(Sqr(p),Sqr(MVP),Sqr(MVWp));
   result += AbsSqr(CpbargWpCgZconjVWp())*B00(Sqr(p),Sqr(MVZ),Sqr(MVWp));
   result += AbsSqr(CpbargZgWpconjVWp())*B00(Sqr(p),Sqr(MVWp),Sqr(MVZ));
   result += -(A0(Sqr(MVWp))*(CpconjVWpconjVWpVWpVWp1() + 4*
      CpconjVWpconjVWpVWpVWp2() + CpconjVWpconjVWpVWpVWp3()));
   result += 0;
   result += AbsSqr(CphhconjVWpVWp())*B0(Sqr(p),Sqr(MVWp),Sqr(Mhh));
   result += 0.5*A0(Sqr(Mhh))*CphhhhconjVWpVWp();
   result += -4*AbsSqr(CphhHpconjVWp())*B00(Sqr(p),Sqr(Mhh),Sqr(MHp));
   result += A0(Sqr(MHp))*CpHpconjHpconjVWpVWp();
   result += AbsSqr(CpHpconjVWpVP())*B0(Sqr(p),0,Sqr(MHp));
   result += AbsSqr(CpHpconjVWpVZ())*B0(Sqr(p),Sqr(MVZ),Sqr(MHp));
   result += 2*CpconjVWpconjVWpVWpVWp2()*Sqr(MVWp);
   result += -(AbsSqr(CpconjVWpVPVWp())*(A0(Sqr(MVWp)) + 10*B00(Sqr(p),Sqr(MVWp
      ),0) - 2*Sqr(MVWp) + 0.6666666666666666*Sqr(p) + B0(Sqr(p),Sqr(MVWp),0)*(Sqr
      (MVWp) + 4*Sqr(p))));
   result += 0.5*(-(A0(Sqr(MVZ))*(4*CpconjVWpVWpVZVZ1() + CpconjVWpVWpVZVZ2() +
      CpconjVWpVWpVZVZ3())) + 2*CpconjVWpVWpVZVZ1()*Sqr(MVZ));
   result += -(AbsSqr(CpconjVWpVWpVZ())*(A0(Sqr(MVWp)) + A0(Sqr(MVZ)) + 10*B00(
      Sqr(p),Sqr(MVZ),Sqr(MVWp)) - 2*(Sqr(MVWp) + Sqr(MVZ) - 0.3333333333333333*
      Sqr(p)) + B0(Sqr(p),Sqr(MVZ),Sqr(MVWp))*(Sqr(MVWp) + Sqr(MVZ) + 4*Sqr(p))));
   result += 3*SUM(gI1,0,2,SUM(gI2,0,2,(AbsSqr(CpbarFdFuconjVWpPL(gI1,gI2)) +
      AbsSqr(CpbarFdFuconjVWpPR(gI1,gI2)))*H0(Sqr(p),Sqr(MFd(gI1)),Sqr(MFu(gI2)))
      + 4*B0(Sqr(p),Sqr(MFd(gI1)),Sqr(MFu(gI2)))*MFd(gI1)*MFu(gI2)*Re(Conj(
      CpbarFdFuconjVWpPL(gI1,gI2))*CpbarFdFuconjVWpPR(gI1,gI2))));
   result += SUM(gI1,0,2,SUM(gI2,0,2,(AbsSqr(CpbarFeFvconjVWpPL(gI1,gI2)) +
      AbsSqr(CpbarFeFvconjVWpPR(gI1,gI2)))*H0(Sqr(p),Sqr(MFe(gI1)),Sqr(MFv(gI2)))
      + 4*B0(Sqr(p),Sqr(MFe(gI1)),Sqr(MFv(gI2)))*MFe(gI1)*MFv(gI2)*Re(Conj(
      CpbarFeFvconjVWpPL(gI1,gI2))*CpbarFeFvconjVWpPR(gI1,gI2))));
>>>>>>> e9aeaa10

   return result * oneOver16PiSqr;

}

<<<<<<< HEAD
Eigen::Matrix<std::complex<double>,3,3> CLASSNAME::self_energy_Fd_1loop_1(double p) const
=======
std::complex<double> CLASSNAME::self_energy_Fd_1loop_1(double p , int gO1, int gO2) const
>>>>>>> e9aeaa10
{
   Eigen::Matrix<std::complex<double>,3,3> self_energy;

<<<<<<< HEAD
   for (int i = 0; i < 3; i++)
      for (int k = 0; k < 3; k++)
         self_energy(i, k) = self_energy_Fd_1loop_1(p, i, k);

   return self_energy;
}

std::complex<double> CLASSNAME::self_energy_Fd_1loop_PR(double p , int gO1, int gO2) const
=======
   result += SUM(gI1,0,2,B0(Sqr(p),Sqr(MFd(gI1)),Sqr(MAh))*Conj(CpbarUFdFdAhPL(
      gO2,gI1))*CpbarUFdFdAhPR(gO1,gI1)*MFd(gI1));
   result += SUM(gI2,0,2,B0(Sqr(p),Sqr(MFd(gI2)),Sqr(Mhh))*Conj(CpbarUFdFdhhPL(
      gO2,gI2))*CpbarUFdFdhhPR(gO1,gI2)*MFd(gI2));
   result += -5.333333333333333*SUM(gI2,0,2,(-0.5 + B0(Sqr(p),Sqr(MFd(gI2)),0))
      *Conj(CpbarUFdFdVGPR(gO2,gI2))*CpbarUFdFdVGPL(gO1,gI2)*MFd(gI2));
   result += -4*SUM(gI2,0,2,(-0.5 + B0(Sqr(p),Sqr(MFd(gI2)),0))*Conj(
      CpbarUFdFdVPPR(gO2,gI2))*CpbarUFdFdVPPL(gO1,gI2)*MFd(gI2));
   result += -4*SUM(gI2,0,2,(-0.5 + B0(Sqr(p),Sqr(MFd(gI2)),Sqr(MVZ)))*Conj(
      CpbarUFdFdVZPR(gO2,gI2))*CpbarUFdFdVZPL(gO1,gI2)*MFd(gI2));
   result += SUM(gI2,0,2,B0(Sqr(p),Sqr(MFu(gI2)),Sqr(MHp))*Conj(
      CpbarUFdFuconjHpPL(gO2,gI2))*CpbarUFdFuconjHpPR(gO1,gI2)*MFu(gI2));
   result += -4*SUM(gI2,0,2,(-0.5 + B0(Sqr(p),Sqr(MFu(gI2)),Sqr(MVWp)))*Conj(
      CpbarUFdFuconjVWpPR(gO2,gI2))*CpbarUFdFuconjVWpPL(gO1,gI2)*MFu(gI2));

   return result * oneOver16PiSqr;

}

Eigen::Matrix<std::complex<double>,3,3> CLASSNAME::self_energy_Fd_1loop_1(double p) const
>>>>>>> e9aeaa10
{
   Eigen::Matrix<std::complex<double>,3,3> self_energy;

<<<<<<< HEAD
   result += -0.5*SUM(gI1,0,2,B1(Sqr(p),Sqr(MFd(gI1)),Sqr(MAh))*Conj(
      CpbarUFdFdAhPR(gO2,gI1))*CpbarUFdFdAhPR(gO1,gI1));
   result += -0.5*SUM(gI2,0,2,B1(Sqr(p),Sqr(MFd(gI2)),Sqr(Mhh))*Conj(
      CpbarUFdFdhhPR(gO2,gI2))*CpbarUFdFdhhPR(gO1,gI2));
   result += -1.3333333333333333*SUM(gI2,0,2,(0.5 + B1(Sqr(p),Sqr(MFd(gI2)),0))
      *Conj(CpbarUFdFdVGPL(gO2,gI2))*CpbarUFdFdVGPL(gO1,gI2));
   result += -SUM(gI2,0,2,(0.5 + B1(Sqr(p),Sqr(MFd(gI2)),0))*Conj(
      CpbarUFdFdVPPL(gO2,gI2))*CpbarUFdFdVPPL(gO1,gI2));
   result += -SUM(gI2,0,2,(0.5 + B1(Sqr(p),Sqr(MFd(gI2)),Sqr(MVZ)))*Conj(
      CpbarUFdFdVZPL(gO2,gI2))*CpbarUFdFdVZPL(gO1,gI2));
   result += -0.5*SUM(gI2,0,2,B1(Sqr(p),Sqr(MFu(gI2)),Sqr(MHp))*Conj(
      CpbarUFdFuconjHpPR(gO2,gI2))*CpbarUFdFuconjHpPR(gO1,gI2));
   result += -SUM(gI2,0,2,(0.5 + B1(Sqr(p),Sqr(MFu(gI2)),Sqr(MVWp)))*Conj(
      CpbarUFdFuconjVWpPL(gO2,gI2))*CpbarUFdFuconjVWpPL(gO1,gI2));

   return result * oneOver16PiSqr;

}

Eigen::Matrix<std::complex<double>,3,3> CLASSNAME::self_energy_Fd_1loop_PR(double p) const
=======
   for (int i = 0; i < 3; i++)
      for (int k = 0; k < 3; k++)
         self_energy(i, k) = self_energy_Fd_1loop_1(p, i, k);

   return self_energy;
}

std::complex<double> CLASSNAME::self_energy_Fd_1loop_PR(double p , int gO1, int gO2) const
>>>>>>> e9aeaa10
{
   Eigen::Matrix<std::complex<double>,3,3> self_energy;

<<<<<<< HEAD
   for (int i = 0; i < 3; i++)
      for (int k = 0; k < 3; k++)
         self_energy(i, k) = self_energy_Fd_1loop_PR(p, i, k);

   return self_energy;
}

std::complex<double> CLASSNAME::self_energy_Fd_1loop_PL(double p , int gO1, int gO2) const
{
   std::complex<double> result;

   result += -0.5*SUM(gI1,0,2,B1(Sqr(p),Sqr(MFd(gI1)),Sqr(MAh))*Conj(
      CpbarUFdFdAhPL(gO2,gI1))*CpbarUFdFdAhPL(gO1,gI1));
   result += -0.5*SUM(gI2,0,2,B1(Sqr(p),Sqr(MFd(gI2)),Sqr(Mhh))*Conj(
      CpbarUFdFdhhPL(gO2,gI2))*CpbarUFdFdhhPL(gO1,gI2));
   result += -1.3333333333333333*SUM(gI2,0,2,(0.5 + B1(Sqr(p),Sqr(MFd(gI2)),0))
      *Conj(CpbarUFdFdVGPR(gO2,gI2))*CpbarUFdFdVGPR(gO1,gI2));
   result += -SUM(gI2,0,2,(0.5 + B1(Sqr(p),Sqr(MFd(gI2)),0))*Conj(
      CpbarUFdFdVPPR(gO2,gI2))*CpbarUFdFdVPPR(gO1,gI2));
   result += -SUM(gI2,0,2,(0.5 + B1(Sqr(p),Sqr(MFd(gI2)),Sqr(MVZ)))*Conj(
      CpbarUFdFdVZPR(gO2,gI2))*CpbarUFdFdVZPR(gO1,gI2));
   result += -0.5*SUM(gI2,0,2,B1(Sqr(p),Sqr(MFu(gI2)),Sqr(MHp))*Conj(
      CpbarUFdFuconjHpPL(gO2,gI2))*CpbarUFdFuconjHpPL(gO1,gI2));
   result += -SUM(gI2,0,2,(0.5 + B1(Sqr(p),Sqr(MFu(gI2)),Sqr(MVWp)))*Conj(
      CpbarUFdFuconjVWpPR(gO2,gI2))*CpbarUFdFuconjVWpPR(gO1,gI2));

   return result * oneOver16PiSqr;

}

Eigen::Matrix<std::complex<double>,3,3> CLASSNAME::self_energy_Fd_1loop_PL(double p) const
{
   Eigen::Matrix<std::complex<double>,3,3> self_energy;

   for (int i = 0; i < 3; i++)
      for (int k = 0; k < 3; k++)
         self_energy(i, k) = self_energy_Fd_1loop_PL(p, i, k);

   return self_energy;
}

std::complex<double> CLASSNAME::self_energy_Fu_1loop_1(double p , int gO1, int gO2) const
=======
   result += -0.5*SUM(gI1,0,2,B1(Sqr(p),Sqr(MFd(gI1)),Sqr(MAh))*Conj(
      CpbarUFdFdAhPR(gO2,gI1))*CpbarUFdFdAhPR(gO1,gI1));
   result += -0.5*SUM(gI2,0,2,B1(Sqr(p),Sqr(MFd(gI2)),Sqr(Mhh))*Conj(
      CpbarUFdFdhhPR(gO2,gI2))*CpbarUFdFdhhPR(gO1,gI2));
   result += -1.3333333333333333*SUM(gI2,0,2,(0.5 + B1(Sqr(p),Sqr(MFd(gI2)),0))
      *Conj(CpbarUFdFdVGPL(gO2,gI2))*CpbarUFdFdVGPL(gO1,gI2));
   result += -SUM(gI2,0,2,(0.5 + B1(Sqr(p),Sqr(MFd(gI2)),0))*Conj(
      CpbarUFdFdVPPL(gO2,gI2))*CpbarUFdFdVPPL(gO1,gI2));
   result += -SUM(gI2,0,2,(0.5 + B1(Sqr(p),Sqr(MFd(gI2)),Sqr(MVZ)))*Conj(
      CpbarUFdFdVZPL(gO2,gI2))*CpbarUFdFdVZPL(gO1,gI2));
   result += -0.5*SUM(gI2,0,2,B1(Sqr(p),Sqr(MFu(gI2)),Sqr(MHp))*Conj(
      CpbarUFdFuconjHpPR(gO2,gI2))*CpbarUFdFuconjHpPR(gO1,gI2));
   result += -SUM(gI2,0,2,(0.5 + B1(Sqr(p),Sqr(MFu(gI2)),Sqr(MVWp)))*Conj(
      CpbarUFdFuconjVWpPL(gO2,gI2))*CpbarUFdFuconjVWpPL(gO1,gI2));

   return result * oneOver16PiSqr;

}

Eigen::Matrix<std::complex<double>,3,3> CLASSNAME::self_energy_Fd_1loop_PR(double p) const
{
   Eigen::Matrix<std::complex<double>,3,3> self_energy;

   for (int i = 0; i < 3; i++)
      for (int k = 0; k < 3; k++)
         self_energy(i, k) = self_energy_Fd_1loop_PR(p, i, k);

   return self_energy;
}

std::complex<double> CLASSNAME::self_energy_Fd_1loop_PL(double p , int gO1, int gO2) const
{
   std::complex<double> result;

   result += -0.5*SUM(gI1,0,2,B1(Sqr(p),Sqr(MFd(gI1)),Sqr(MAh))*Conj(
      CpbarUFdFdAhPL(gO2,gI1))*CpbarUFdFdAhPL(gO1,gI1));
   result += -0.5*SUM(gI2,0,2,B1(Sqr(p),Sqr(MFd(gI2)),Sqr(Mhh))*Conj(
      CpbarUFdFdhhPL(gO2,gI2))*CpbarUFdFdhhPL(gO1,gI2));
   result += -1.3333333333333333*SUM(gI2,0,2,(0.5 + B1(Sqr(p),Sqr(MFd(gI2)),0))
      *Conj(CpbarUFdFdVGPR(gO2,gI2))*CpbarUFdFdVGPR(gO1,gI2));
   result += -SUM(gI2,0,2,(0.5 + B1(Sqr(p),Sqr(MFd(gI2)),0))*Conj(
      CpbarUFdFdVPPR(gO2,gI2))*CpbarUFdFdVPPR(gO1,gI2));
   result += -SUM(gI2,0,2,(0.5 + B1(Sqr(p),Sqr(MFd(gI2)),Sqr(MVZ)))*Conj(
      CpbarUFdFdVZPR(gO2,gI2))*CpbarUFdFdVZPR(gO1,gI2));
   result += -0.5*SUM(gI2,0,2,B1(Sqr(p),Sqr(MFu(gI2)),Sqr(MHp))*Conj(
      CpbarUFdFuconjHpPL(gO2,gI2))*CpbarUFdFuconjHpPL(gO1,gI2));
   result += -SUM(gI2,0,2,(0.5 + B1(Sqr(p),Sqr(MFu(gI2)),Sqr(MVWp)))*Conj(
      CpbarUFdFuconjVWpPR(gO2,gI2))*CpbarUFdFuconjVWpPR(gO1,gI2));

   return result * oneOver16PiSqr;

}

Eigen::Matrix<std::complex<double>,3,3> CLASSNAME::self_energy_Fd_1loop_PL(double p) const
>>>>>>> e9aeaa10
{
   Eigen::Matrix<std::complex<double>,3,3> self_energy;

<<<<<<< HEAD
   result += SUM(gI1,0,2,B0(Sqr(p),Sqr(MFu(gI1)),Sqr(MAh))*Conj(CpbarUFuFuAhPL(
      gO2,gI1))*CpbarUFuFuAhPR(gO1,gI1)*MFu(gI1));
   result += SUM(gI2,0,2,B0(Sqr(p),Sqr(MFd(gI2)),Sqr(MHp))*Conj(CpbarUFuFdHpPL(
      gO2,gI2))*CpbarUFuFdHpPR(gO1,gI2)*MFd(gI2));
   result += -4*SUM(gI2,0,2,(-0.5 + B0(Sqr(p),Sqr(MFd(gI2)),Sqr(MVWp)))*Conj(
      CpbarUFuFdVWpPR(gO2,gI2))*CpbarUFuFdVWpPL(gO1,gI2)*MFd(gI2));
   result += SUM(gI2,0,2,B0(Sqr(p),Sqr(MFu(gI2)),Sqr(Mhh))*Conj(CpbarUFuFuhhPL(
      gO2,gI2))*CpbarUFuFuhhPR(gO1,gI2)*MFu(gI2));
   result += -5.333333333333333*SUM(gI2,0,2,(-0.5 + B0(Sqr(p),Sqr(MFu(gI2)),0))
      *Conj(CpbarUFuFuVGPR(gO2,gI2))*CpbarUFuFuVGPL(gO1,gI2)*MFu(gI2));
   result += -4*SUM(gI2,0,2,(-0.5 + B0(Sqr(p),Sqr(MFu(gI2)),0))*Conj(
      CpbarUFuFuVPPR(gO2,gI2))*CpbarUFuFuVPPL(gO1,gI2)*MFu(gI2));
   result += -4*SUM(gI2,0,2,(-0.5 + B0(Sqr(p),Sqr(MFu(gI2)),Sqr(MVZ)))*Conj(
      CpbarUFuFuVZPR(gO2,gI2))*CpbarUFuFuVZPL(gO1,gI2)*MFu(gI2));

=======
   for (int i = 0; i < 3; i++)
      for (int k = 0; k < 3; k++)
         self_energy(i, k) = self_energy_Fd_1loop_PL(p, i, k);

   return self_energy;
}

std::complex<double> CLASSNAME::self_energy_Fu_1loop_1(double p , int gO1, int gO2) const
{
   std::complex<double> result;

   result += SUM(gI1,0,2,B0(Sqr(p),Sqr(MFu(gI1)),Sqr(MAh))*Conj(CpbarUFuFuAhPL(
      gO2,gI1))*CpbarUFuFuAhPR(gO1,gI1)*MFu(gI1));
   result += SUM(gI2,0,2,B0(Sqr(p),Sqr(MFd(gI2)),Sqr(MHp))*Conj(CpbarUFuFdHpPL(
      gO2,gI2))*CpbarUFuFdHpPR(gO1,gI2)*MFd(gI2));
   result += -4*SUM(gI2,0,2,(-0.5 + B0(Sqr(p),Sqr(MFd(gI2)),Sqr(MVWp)))*Conj(
      CpbarUFuFdVWpPR(gO2,gI2))*CpbarUFuFdVWpPL(gO1,gI2)*MFd(gI2));
   result += SUM(gI2,0,2,B0(Sqr(p),Sqr(MFu(gI2)),Sqr(Mhh))*Conj(CpbarUFuFuhhPL(
      gO2,gI2))*CpbarUFuFuhhPR(gO1,gI2)*MFu(gI2));
   result += -5.333333333333333*SUM(gI2,0,2,(-0.5 + B0(Sqr(p),Sqr(MFu(gI2)),0))
      *Conj(CpbarUFuFuVGPR(gO2,gI2))*CpbarUFuFuVGPL(gO1,gI2)*MFu(gI2));
   result += -4*SUM(gI2,0,2,(-0.5 + B0(Sqr(p),Sqr(MFu(gI2)),0))*Conj(
      CpbarUFuFuVPPR(gO2,gI2))*CpbarUFuFuVPPL(gO1,gI2)*MFu(gI2));
   result += -4*SUM(gI2,0,2,(-0.5 + B0(Sqr(p),Sqr(MFu(gI2)),Sqr(MVZ)))*Conj(
      CpbarUFuFuVZPR(gO2,gI2))*CpbarUFuFuVZPL(gO1,gI2)*MFu(gI2));

>>>>>>> e9aeaa10
   return result * oneOver16PiSqr;

}

Eigen::Matrix<std::complex<double>,3,3> CLASSNAME::self_energy_Fu_1loop_1(double p) const
{
   Eigen::Matrix<std::complex<double>,3,3> self_energy;

   for (int i = 0; i < 3; i++)
      for (int k = 0; k < 3; k++)
         self_energy(i, k) = self_energy_Fu_1loop_1(p, i, k);

   return self_energy;
}

std::complex<double> CLASSNAME::self_energy_Fu_1loop_PR(double p , int gO1, int gO2) const
{
   std::complex<double> result;

   result += -0.5*SUM(gI1,0,2,B1(Sqr(p),Sqr(MFu(gI1)),Sqr(MAh))*Conj(
      CpbarUFuFuAhPR(gO2,gI1))*CpbarUFuFuAhPR(gO1,gI1));
   result += -0.5*SUM(gI2,0,2,B1(Sqr(p),Sqr(MFd(gI2)),Sqr(MHp))*Conj(
      CpbarUFuFdHpPR(gO2,gI2))*CpbarUFuFdHpPR(gO1,gI2));
   result += -SUM(gI2,0,2,(0.5 + B1(Sqr(p),Sqr(MFd(gI2)),Sqr(MVWp)))*Conj(
      CpbarUFuFdVWpPL(gO2,gI2))*CpbarUFuFdVWpPL(gO1,gI2));
   result += -0.5*SUM(gI2,0,2,B1(Sqr(p),Sqr(MFu(gI2)),Sqr(Mhh))*Conj(
      CpbarUFuFuhhPR(gO2,gI2))*CpbarUFuFuhhPR(gO1,gI2));
   result += -1.3333333333333333*SUM(gI2,0,2,(0.5 + B1(Sqr(p),Sqr(MFu(gI2)),0))
      *Conj(CpbarUFuFuVGPL(gO2,gI2))*CpbarUFuFuVGPL(gO1,gI2));
   result += -SUM(gI2,0,2,(0.5 + B1(Sqr(p),Sqr(MFu(gI2)),0))*Conj(
      CpbarUFuFuVPPL(gO2,gI2))*CpbarUFuFuVPPL(gO1,gI2));
   result += -SUM(gI2,0,2,(0.5 + B1(Sqr(p),Sqr(MFu(gI2)),Sqr(MVZ)))*Conj(
      CpbarUFuFuVZPL(gO2,gI2))*CpbarUFuFuVZPL(gO1,gI2));

   return result * oneOver16PiSqr;

}

Eigen::Matrix<std::complex<double>,3,3> CLASSNAME::self_energy_Fu_1loop_PR(double p) const
{
   Eigen::Matrix<std::complex<double>,3,3> self_energy;

   for (int i = 0; i < 3; i++)
      for (int k = 0; k < 3; k++)
         self_energy(i, k) = self_energy_Fu_1loop_PR(p, i, k);

   return self_energy;
}

std::complex<double> CLASSNAME::self_energy_Fu_1loop_PL(double p , int gO1, int gO2) const
{
   std::complex<double> result;

   result += -0.5*SUM(gI1,0,2,B1(Sqr(p),Sqr(MFu(gI1)),Sqr(MAh))*Conj(
      CpbarUFuFuAhPL(gO2,gI1))*CpbarUFuFuAhPL(gO1,gI1));
   result += -0.5*SUM(gI2,0,2,B1(Sqr(p),Sqr(MFd(gI2)),Sqr(MHp))*Conj(
      CpbarUFuFdHpPL(gO2,gI2))*CpbarUFuFdHpPL(gO1,gI2));
   result += -SUM(gI2,0,2,(0.5 + B1(Sqr(p),Sqr(MFd(gI2)),Sqr(MVWp)))*Conj(
      CpbarUFuFdVWpPR(gO2,gI2))*CpbarUFuFdVWpPR(gO1,gI2));
   result += -0.5*SUM(gI2,0,2,B1(Sqr(p),Sqr(MFu(gI2)),Sqr(Mhh))*Conj(
      CpbarUFuFuhhPL(gO2,gI2))*CpbarUFuFuhhPL(gO1,gI2));
   result += -1.3333333333333333*SUM(gI2,0,2,(0.5 + B1(Sqr(p),Sqr(MFu(gI2)),0))
      *Conj(CpbarUFuFuVGPR(gO2,gI2))*CpbarUFuFuVGPR(gO1,gI2));
   result += -SUM(gI2,0,2,(0.5 + B1(Sqr(p),Sqr(MFu(gI2)),0))*Conj(
      CpbarUFuFuVPPR(gO2,gI2))*CpbarUFuFuVPPR(gO1,gI2));
   result += -SUM(gI2,0,2,(0.5 + B1(Sqr(p),Sqr(MFu(gI2)),Sqr(MVZ)))*Conj(
      CpbarUFuFuVZPR(gO2,gI2))*CpbarUFuFuVZPR(gO1,gI2));

   return result * oneOver16PiSqr;

}

Eigen::Matrix<std::complex<double>,3,3> CLASSNAME::self_energy_Fu_1loop_PL(double p) const
{
   Eigen::Matrix<std::complex<double>,3,3> self_energy;

   for (int i = 0; i < 3; i++)
      for (int k = 0; k < 3; k++)
         self_energy(i, k) = self_energy_Fu_1loop_PL(p, i, k);

   return self_energy;
}

std::complex<double> CLASSNAME::self_energy_Fe_1loop_1(double p , int gO1, int gO2) const
{
   std::complex<double> result;

   result += SUM(gI1,0,2,B0(Sqr(p),Sqr(MFe(gI1)),Sqr(MAh))*Conj(CpbarUFeFeAhPL(
      gO2,gI1))*CpbarUFeFeAhPR(gO1,gI1)*MFe(gI1));
   result += SUM(gI2,0,2,B0(Sqr(p),Sqr(MFe(gI2)),Sqr(Mhh))*Conj(CpbarUFeFehhPL(
      gO2,gI2))*CpbarUFeFehhPR(gO1,gI2)*MFe(gI2));
   result += -4*SUM(gI2,0,2,(-0.5 + B0(Sqr(p),Sqr(MFe(gI2)),0))*Conj(
      CpbarUFeFeVPPR(gO2,gI2))*CpbarUFeFeVPPL(gO1,gI2)*MFe(gI2));
   result += -4*SUM(gI2,0,2,(-0.5 + B0(Sqr(p),Sqr(MFe(gI2)),Sqr(MVZ)))*Conj(
      CpbarUFeFeVZPR(gO2,gI2))*CpbarUFeFeVZPL(gO1,gI2)*MFe(gI2));
   result += SUM(gI2,0,2,B0(Sqr(p),Sqr(MFv(gI2)),Sqr(MHp))*Conj(
      CpbarUFeFvconjHpPL(gO2,gI2))*CpbarUFeFvconjHpPR(gO1,gI2)*MFv(gI2));
   result += -4*SUM(gI2,0,2,(-0.5 + B0(Sqr(p),Sqr(MFv(gI2)),Sqr(MVWp)))*Conj(
      CpbarUFeFvconjVWpPR(gO2,gI2))*CpbarUFeFvconjVWpPL(gO1,gI2)*MFv(gI2));

   return result * oneOver16PiSqr;

}

Eigen::Matrix<std::complex<double>,3,3> CLASSNAME::self_energy_Fe_1loop_1(double p) const
{
   Eigen::Matrix<std::complex<double>,3,3> self_energy;

   for (int i = 0; i < 3; i++)
      for (int k = 0; k < 3; k++)
         self_energy(i, k) = self_energy_Fe_1loop_1(p, i, k);

   return self_energy;
}

std::complex<double> CLASSNAME::self_energy_Fe_1loop_PR(double p , int gO1, int gO2) const
{
   std::complex<double> result;

   result += -0.5*SUM(gI1,0,2,B1(Sqr(p),Sqr(MFe(gI1)),Sqr(MAh))*Conj(
      CpbarUFeFeAhPR(gO2,gI1))*CpbarUFeFeAhPR(gO1,gI1));
   result += -0.5*SUM(gI2,0,2,B1(Sqr(p),Sqr(MFe(gI2)),Sqr(Mhh))*Conj(
      CpbarUFeFehhPR(gO2,gI2))*CpbarUFeFehhPR(gO1,gI2));
   result += -SUM(gI2,0,2,(0.5 + B1(Sqr(p),Sqr(MFe(gI2)),0))*Conj(
      CpbarUFeFeVPPL(gO2,gI2))*CpbarUFeFeVPPL(gO1,gI2));
   result += -SUM(gI2,0,2,(0.5 + B1(Sqr(p),Sqr(MFe(gI2)),Sqr(MVZ)))*Conj(
      CpbarUFeFeVZPL(gO2,gI2))*CpbarUFeFeVZPL(gO1,gI2));
   result += -0.5*SUM(gI2,0,2,B1(Sqr(p),Sqr(MFv(gI2)),Sqr(MHp))*Conj(
      CpbarUFeFvconjHpPR(gO2,gI2))*CpbarUFeFvconjHpPR(gO1,gI2));
   result += -SUM(gI2,0,2,(0.5 + B1(Sqr(p),Sqr(MFv(gI2)),Sqr(MVWp)))*Conj(
      CpbarUFeFvconjVWpPL(gO2,gI2))*CpbarUFeFvconjVWpPL(gO1,gI2));

   return result * oneOver16PiSqr;

}

Eigen::Matrix<std::complex<double>,3,3> CLASSNAME::self_energy_Fe_1loop_PR(double p) const
{
   Eigen::Matrix<std::complex<double>,3,3> self_energy;

   for (int i = 0; i < 3; i++)
      for (int k = 0; k < 3; k++)
         self_energy(i, k) = self_energy_Fe_1loop_PR(p, i, k);

   return self_energy;
}

std::complex<double> CLASSNAME::self_energy_Fe_1loop_PL(double p , int gO1, int gO2) const
{
   std::complex<double> result;

   result += -0.5*SUM(gI1,0,2,B1(Sqr(p),Sqr(MFe(gI1)),Sqr(MAh))*Conj(
      CpbarUFeFeAhPL(gO2,gI1))*CpbarUFeFeAhPL(gO1,gI1));
   result += -0.5*SUM(gI2,0,2,B1(Sqr(p),Sqr(MFe(gI2)),Sqr(Mhh))*Conj(
      CpbarUFeFehhPL(gO2,gI2))*CpbarUFeFehhPL(gO1,gI2));
   result += -SUM(gI2,0,2,(0.5 + B1(Sqr(p),Sqr(MFe(gI2)),0))*Conj(
      CpbarUFeFeVPPR(gO2,gI2))*CpbarUFeFeVPPR(gO1,gI2));
   result += -SUM(gI2,0,2,(0.5 + B1(Sqr(p),Sqr(MFe(gI2)),Sqr(MVZ)))*Conj(
      CpbarUFeFeVZPR(gO2,gI2))*CpbarUFeFeVZPR(gO1,gI2));
   result += -0.5*SUM(gI2,0,2,B1(Sqr(p),Sqr(MFv(gI2)),Sqr(MHp))*Conj(
      CpbarUFeFvconjHpPL(gO2,gI2))*CpbarUFeFvconjHpPL(gO1,gI2));
   result += -SUM(gI2,0,2,(0.5 + B1(Sqr(p),Sqr(MFv(gI2)),Sqr(MVWp)))*Conj(
      CpbarUFeFvconjVWpPR(gO2,gI2))*CpbarUFeFvconjVWpPR(gO1,gI2));

   return result * oneOver16PiSqr;

}

Eigen::Matrix<std::complex<double>,3,3> CLASSNAME::self_energy_Fe_1loop_PL(double p) const
{
   Eigen::Matrix<std::complex<double>,3,3> self_energy;

   for (int i = 0; i < 3; i++)
      for (int k = 0; k < 3; k++)
         self_energy(i, k) = self_energy_Fe_1loop_PL(p, i, k);

   return self_energy;
}

std::complex<double> CLASSNAME::self_energy_Fv_1loop_1(double p , int gO1, int gO2) const
{
   std::complex<double> result;

   result += SUM(gI2,0,2,B0(Sqr(p),Sqr(MFe(gI2)),Sqr(MHp))*Conj(CpbarFvFeHpPL(
      gO2,gI2))*CpbarFvFeHpPR(gO1,gI2)*MFe(gI2));
   result += -4*SUM(gI2,0,2,(-0.5 + B0(Sqr(p),Sqr(MFe(gI2)),Sqr(MVWp)))*Conj(
      CpbarFvFeVWpPR(gO2,gI2))*CpbarFvFeVWpPL(gO1,gI2)*MFe(gI2));
   result += -4*SUM(gI2,0,2,(-0.5 + B0(Sqr(p),Sqr(MFv(gI2)),Sqr(MVZ)))*Conj(
      CpbarFvFvVZPR(gO2,gI2))*CpbarFvFvVZPL(gO1,gI2)*MFv(gI2));

   return result * oneOver16PiSqr;

}

Eigen::Matrix<std::complex<double>,3,3> CLASSNAME::self_energy_Fv_1loop_1(double p) const
{
   Eigen::Matrix<std::complex<double>,3,3> self_energy;

   for (int i = 0; i < 3; i++)
      for (int k = 0; k < 3; k++)
         self_energy(i, k) = self_energy_Fv_1loop_1(p, i, k);

   return self_energy;
}

std::complex<double> CLASSNAME::self_energy_Fv_1loop_PR(double p , int gO1, int gO2) const
{
   std::complex<double> result;

   result += -0.5*SUM(gI2,0,2,B1(Sqr(p),Sqr(MFe(gI2)),Sqr(MHp))*Conj(
      CpbarFvFeHpPR(gO2,gI2))*CpbarFvFeHpPR(gO1,gI2));
   result += -SUM(gI2,0,2,(0.5 + B1(Sqr(p),Sqr(MFe(gI2)),Sqr(MVWp)))*Conj(
      CpbarFvFeVWpPL(gO2,gI2))*CpbarFvFeVWpPL(gO1,gI2));
   result += -SUM(gI2,0,2,(0.5 + B1(Sqr(p),Sqr(MFv(gI2)),Sqr(MVZ)))*Conj(
      CpbarFvFvVZPL(gO2,gI2))*CpbarFvFvVZPL(gO1,gI2));

   return result * oneOver16PiSqr;

}

Eigen::Matrix<std::complex<double>,3,3> CLASSNAME::self_energy_Fv_1loop_PR(double p) const
{
   Eigen::Matrix<std::complex<double>,3,3> self_energy;

   for (int i = 0; i < 3; i++)
      for (int k = 0; k < 3; k++)
         self_energy(i, k) = self_energy_Fv_1loop_PR(p, i, k);

   return self_energy;
}

std::complex<double> CLASSNAME::self_energy_Fv_1loop_PL(double p , int gO1, int gO2) const
{
   std::complex<double> result;

   result += -0.5*SUM(gI2,0,2,B1(Sqr(p),Sqr(MFe(gI2)),Sqr(MHp))*Conj(
      CpbarFvFeHpPL(gO2,gI2))*CpbarFvFeHpPL(gO1,gI2));
   result += -SUM(gI2,0,2,(0.5 + B1(Sqr(p),Sqr(MFe(gI2)),Sqr(MVWp)))*Conj(
      CpbarFvFeVWpPR(gO2,gI2))*CpbarFvFeVWpPR(gO1,gI2));
   result += -SUM(gI2,0,2,(0.5 + B1(Sqr(p),Sqr(MFv(gI2)),Sqr(MVZ)))*Conj(
      CpbarFvFvVZPR(gO2,gI2))*CpbarFvFvVZPR(gO1,gI2));

   return result * oneOver16PiSqr;

}

Eigen::Matrix<std::complex<double>,3,3> CLASSNAME::self_energy_Fv_1loop_PL(double p) const
{
   Eigen::Matrix<std::complex<double>,3,3> self_energy;

   for (int i = 0; i < 3; i++)
      for (int k = 0; k < 3; k++)
         self_energy(i, k) = self_energy_Fv_1loop_PL(p, i, k);

   return self_energy;
}

std::complex<double> CLASSNAME::self_energy_Fd_1loop_1_heavy_rotated(double p , int gO1, int gO2) const
{
   std::complex<double> result;

   result += SUM(gI1,0,2,B0(Sqr(p),Sqr(MFd(gI1)),Sqr(MAh))*Conj(CpbarFdFdAhPL(
      gO2,gI1))*CpbarFdFdAhPR(gO1,gI1)*MFd(gI1));
   result += SUM(gI2,0,2,B0(Sqr(p),Sqr(MFd(gI2)),Sqr(Mhh))*Conj(CpbarFdFdhhPL(
      gO2,gI2))*CpbarFdFdhhPR(gO1,gI2)*MFd(gI2));
   result += -4*SUM(gI2,0,2,(-0.5 + B0(Sqr(p),Sqr(MFd(gI2)),Sqr(MVZ)))*Conj(
      CpbarFdFdVZPR(gO2,gI2))*CpbarFdFdVZPL(gO1,gI2)*MFd(gI2));
   result += SUM(gI2,0,2,B0(Sqr(p),Sqr(MFu(gI2)),Sqr(MHp))*Conj(
      CpbarFdFuconjHpPL(gO2,gI2))*CpbarFdFuconjHpPR(gO1,gI2)*MFu(gI2));
   result += -4*SUM(gI2,0,2,(-0.5 + B0(Sqr(p),Sqr(MFu(gI2)),Sqr(MVWp)))*Conj(
      CpbarFdFuconjVWpPR(gO2,gI2))*CpbarFdFuconjVWpPL(gO1,gI2)*MFu(gI2));

   return result * oneOver16PiSqr;

}

Eigen::Matrix<std::complex<double>,3,3> CLASSNAME::self_energy_Fd_1loop_1_heavy_rotated(double p) const
{
   Eigen::Matrix<std::complex<double>,3,3> self_energy;

   for (int i = 0; i < 3; i++)
      for (int k = 0; k < 3; k++)
         self_energy(i, k) = self_energy_Fd_1loop_1_heavy_rotated(p, i, k);

   return self_energy;
}

std::complex<double> CLASSNAME::self_energy_Fd_1loop_PR_heavy_rotated(double p , int gO1, int gO2) const
{
   std::complex<double> result;

   result += -0.5*SUM(gI1,0,2,B1(Sqr(p),Sqr(MFd(gI1)),Sqr(MAh))*Conj(
      CpbarFdFdAhPR(gO2,gI1))*CpbarFdFdAhPR(gO1,gI1));
   result += -0.5*SUM(gI2,0,2,B1(Sqr(p),Sqr(MFd(gI2)),Sqr(Mhh))*Conj(
      CpbarFdFdhhPR(gO2,gI2))*CpbarFdFdhhPR(gO1,gI2));
   result += -SUM(gI2,0,2,(0.5 + B1(Sqr(p),Sqr(MFd(gI2)),Sqr(MVZ)))*Conj(
      CpbarFdFdVZPL(gO2,gI2))*CpbarFdFdVZPL(gO1,gI2));
   result += -0.5*SUM(gI2,0,2,B1(Sqr(p),Sqr(MFu(gI2)),Sqr(MHp))*Conj(
      CpbarFdFuconjHpPR(gO2,gI2))*CpbarFdFuconjHpPR(gO1,gI2));
   result += -SUM(gI2,0,2,(0.5 + B1(Sqr(p),Sqr(MFu(gI2)),Sqr(MVWp)))*Conj(
      CpbarFdFuconjVWpPL(gO2,gI2))*CpbarFdFuconjVWpPL(gO1,gI2));

   return result * oneOver16PiSqr;

}

Eigen::Matrix<std::complex<double>,3,3> CLASSNAME::self_energy_Fd_1loop_PR_heavy_rotated(double p) const
{
   Eigen::Matrix<std::complex<double>,3,3> self_energy;

   for (int i = 0; i < 3; i++)
      for (int k = 0; k < 3; k++)
         self_energy(i, k) = self_energy_Fd_1loop_PR_heavy_rotated(p, i, k);

   return self_energy;
}

std::complex<double> CLASSNAME::self_energy_Fd_1loop_PL_heavy_rotated(double p , int gO1, int gO2) const
{
   std::complex<double> result;

   result += -0.5*SUM(gI1,0,2,B1(Sqr(p),Sqr(MFd(gI1)),Sqr(MAh))*Conj(
      CpbarFdFdAhPL(gO2,gI1))*CpbarFdFdAhPL(gO1,gI1));
   result += -0.5*SUM(gI2,0,2,B1(Sqr(p),Sqr(MFd(gI2)),Sqr(Mhh))*Conj(
      CpbarFdFdhhPL(gO2,gI2))*CpbarFdFdhhPL(gO1,gI2));
   result += -SUM(gI2,0,2,(0.5 + B1(Sqr(p),Sqr(MFd(gI2)),Sqr(MVZ)))*Conj(
      CpbarFdFdVZPR(gO2,gI2))*CpbarFdFdVZPR(gO1,gI2));
   result += -0.5*SUM(gI2,0,2,B1(Sqr(p),Sqr(MFu(gI2)),Sqr(MHp))*Conj(
      CpbarFdFuconjHpPL(gO2,gI2))*CpbarFdFuconjHpPL(gO1,gI2));
   result += -SUM(gI2,0,2,(0.5 + B1(Sqr(p),Sqr(MFu(gI2)),Sqr(MVWp)))*Conj(
      CpbarFdFuconjVWpPR(gO2,gI2))*CpbarFdFuconjVWpPR(gO1,gI2));

   return result * oneOver16PiSqr;

}

Eigen::Matrix<std::complex<double>,3,3> CLASSNAME::self_energy_Fd_1loop_PL_heavy_rotated(double p) const
{
   Eigen::Matrix<std::complex<double>,3,3> self_energy;

   for (int i = 0; i < 3; i++)
      for (int k = 0; k < 3; k++)
         self_energy(i, k) = self_energy_Fd_1loop_PL_heavy_rotated(p, i, k);

   return self_energy;
}

std::complex<double> CLASSNAME::self_energy_Fe_1loop_1_heavy_rotated(double p , int gO1, int gO2) const
{
   std::complex<double> result;

   result += SUM(gI1,0,2,B0(Sqr(p),Sqr(MFe(gI1)),Sqr(MAh))*Conj(CpbarFeFeAhPL(
      gO2,gI1))*CpbarFeFeAhPR(gO1,gI1)*MFe(gI1));
   result += SUM(gI2,0,2,B0(Sqr(p),Sqr(MFe(gI2)),Sqr(Mhh))*Conj(CpbarFeFehhPL(
      gO2,gI2))*CpbarFeFehhPR(gO1,gI2)*MFe(gI2));
   result += -4*SUM(gI2,0,2,(-0.5 + B0(Sqr(p),Sqr(MFe(gI2)),Sqr(MVZ)))*Conj(
      CpbarFeFeVZPR(gO2,gI2))*CpbarFeFeVZPL(gO1,gI2)*MFe(gI2));
   result += SUM(gI2,0,2,B0(Sqr(p),Sqr(MFv(gI2)),Sqr(MHp))*Conj(
      CpbarFeFvconjHpPL(gO2,gI2))*CpbarFeFvconjHpPR(gO1,gI2)*MFv(gI2));
   result += -4*SUM(gI2,0,2,(-0.5 + B0(Sqr(p),Sqr(MFv(gI2)),Sqr(MVWp)))*Conj(
      CpbarFeFvconjVWpPR(gO2,gI2))*CpbarFeFvconjVWpPL(gO1,gI2)*MFv(gI2));

   return result * oneOver16PiSqr;

}

Eigen::Matrix<std::complex<double>,3,3> CLASSNAME::self_energy_Fe_1loop_1_heavy_rotated(double p) const
{
   Eigen::Matrix<std::complex<double>,3,3> self_energy;

   for (int i = 0; i < 3; i++)
      for (int k = 0; k < 3; k++)
         self_energy(i, k) = self_energy_Fe_1loop_1_heavy_rotated(p, i, k);

   return self_energy;
}

std::complex<double> CLASSNAME::self_energy_Fe_1loop_PR_heavy_rotated(double p , int gO1, int gO2) const
{
   std::complex<double> result;

   result += -0.5*SUM(gI1,0,2,B1(Sqr(p),Sqr(MFe(gI1)),Sqr(MAh))*Conj(
      CpbarFeFeAhPR(gO2,gI1))*CpbarFeFeAhPR(gO1,gI1));
   result += -0.5*SUM(gI2,0,2,B1(Sqr(p),Sqr(MFe(gI2)),Sqr(Mhh))*Conj(
      CpbarFeFehhPR(gO2,gI2))*CpbarFeFehhPR(gO1,gI2));
   result += -SUM(gI2,0,2,(0.5 + B1(Sqr(p),Sqr(MFe(gI2)),Sqr(MVZ)))*Conj(
      CpbarFeFeVZPL(gO2,gI2))*CpbarFeFeVZPL(gO1,gI2));
   result += -0.5*SUM(gI2,0,2,B1(Sqr(p),Sqr(MFv(gI2)),Sqr(MHp))*Conj(
      CpbarFeFvconjHpPR(gO2,gI2))*CpbarFeFvconjHpPR(gO1,gI2));
   result += -SUM(gI2,0,2,(0.5 + B1(Sqr(p),Sqr(MFv(gI2)),Sqr(MVWp)))*Conj(
      CpbarFeFvconjVWpPL(gO2,gI2))*CpbarFeFvconjVWpPL(gO1,gI2));

   return result * oneOver16PiSqr;

}

Eigen::Matrix<std::complex<double>,3,3> CLASSNAME::self_energy_Fe_1loop_PR_heavy_rotated(double p) const
{
   Eigen::Matrix<std::complex<double>,3,3> self_energy;

   for (int i = 0; i < 3; i++)
      for (int k = 0; k < 3; k++)
         self_energy(i, k) = self_energy_Fe_1loop_PR_heavy_rotated(p, i, k);

   return self_energy;
}

std::complex<double> CLASSNAME::self_energy_Fe_1loop_PL_heavy_rotated(double p , int gO1, int gO2) const
{
   std::complex<double> result;

   result += -0.5*SUM(gI1,0,2,B1(Sqr(p),Sqr(MFe(gI1)),Sqr(MAh))*Conj(
      CpbarFeFeAhPL(gO2,gI1))*CpbarFeFeAhPL(gO1,gI1));
   result += -0.5*SUM(gI2,0,2,B1(Sqr(p),Sqr(MFe(gI2)),Sqr(Mhh))*Conj(
      CpbarFeFehhPL(gO2,gI2))*CpbarFeFehhPL(gO1,gI2));
   result += -SUM(gI2,0,2,(0.5 + B1(Sqr(p),Sqr(MFe(gI2)),Sqr(MVZ)))*Conj(
      CpbarFeFeVZPR(gO2,gI2))*CpbarFeFeVZPR(gO1,gI2));
   result += -0.5*SUM(gI2,0,2,B1(Sqr(p),Sqr(MFv(gI2)),Sqr(MHp))*Conj(
      CpbarFeFvconjHpPL(gO2,gI2))*CpbarFeFvconjHpPL(gO1,gI2));
   result += -SUM(gI2,0,2,(0.5 + B1(Sqr(p),Sqr(MFv(gI2)),Sqr(MVWp)))*Conj(
      CpbarFeFvconjVWpPR(gO2,gI2))*CpbarFeFvconjVWpPR(gO1,gI2));

   return result * oneOver16PiSqr;

}

Eigen::Matrix<std::complex<double>,3,3> CLASSNAME::self_energy_Fe_1loop_PL_heavy_rotated(double p) const
{
   Eigen::Matrix<std::complex<double>,3,3> self_energy;

   for (int i = 0; i < 3; i++)
      for (int k = 0; k < 3; k++)
         self_energy(i, k) = self_energy_Fe_1loop_PL_heavy_rotated(p, i, k);

   return self_energy;
}

std::complex<double> CLASSNAME::self_energy_Fu_1loop_1_heavy_rotated(double p , int gO1, int gO2) const
{
   std::complex<double> result;

   result += SUM(gI1,0,2,B0(Sqr(p),Sqr(MFu(gI1)),Sqr(MAh))*Conj(CpbarFuFuAhPL(
      gO2,gI1))*CpbarFuFuAhPR(gO1,gI1)*MFu(gI1));
   result += SUM(gI2,0,2,B0(Sqr(p),Sqr(MFd(gI2)),Sqr(MHp))*Conj(CpbarFuFdHpPL(
      gO2,gI2))*CpbarFuFdHpPR(gO1,gI2)*MFd(gI2));
   result += -4*SUM(gI2,0,2,(-0.5 + B0(Sqr(p),Sqr(MFd(gI2)),Sqr(MVWp)))*Conj(
      CpbarFuFdVWpPR(gO2,gI2))*CpbarFuFdVWpPL(gO1,gI2)*MFd(gI2));
   result += SUM(gI2,0,2,B0(Sqr(p),Sqr(MFu(gI2)),Sqr(Mhh))*Conj(CpbarFuFuhhPL(
      gO2,gI2))*CpbarFuFuhhPR(gO1,gI2)*MFu(gI2));
   result += -4*SUM(gI2,0,2,(-0.5 + B0(Sqr(p),Sqr(MFu(gI2)),0))*Conj(
      CpbarFuFuVPPR(gO2,gI2))*CpbarFuFuVPPL(gO1,gI2)*MFu(gI2));
   result += -4*SUM(gI2,0,2,(-0.5 + B0(Sqr(p),Sqr(MFu(gI2)),Sqr(MVZ)))*Conj(
      CpbarFuFuVZPR(gO2,gI2))*CpbarFuFuVZPL(gO1,gI2)*MFu(gI2));

   return result * oneOver16PiSqr;

}

Eigen::Matrix<std::complex<double>,3,3> CLASSNAME::self_energy_Fu_1loop_1_heavy_rotated(double p) const
{
   Eigen::Matrix<std::complex<double>,3,3> self_energy;

   for (int i = 0; i < 3; i++)
      for (int k = 0; k < 3; k++)
         self_energy(i, k) = self_energy_Fu_1loop_1_heavy_rotated(p, i, k);

   return self_energy;
}

std::complex<double> CLASSNAME::self_energy_Fu_1loop_PR_heavy_rotated(double p , int gO1, int gO2) const
{
   std::complex<double> result;

   result += -0.5*SUM(gI1,0,2,B1(Sqr(p),Sqr(MFu(gI1)),Sqr(MAh))*Conj(
      CpbarFuFuAhPR(gO2,gI1))*CpbarFuFuAhPR(gO1,gI1));
   result += -0.5*SUM(gI2,0,2,B1(Sqr(p),Sqr(MFd(gI2)),Sqr(MHp))*Conj(
      CpbarFuFdHpPR(gO2,gI2))*CpbarFuFdHpPR(gO1,gI2));
   result += -SUM(gI2,0,2,(0.5 + B1(Sqr(p),Sqr(MFd(gI2)),Sqr(MVWp)))*Conj(
      CpbarFuFdVWpPL(gO2,gI2))*CpbarFuFdVWpPL(gO1,gI2));
   result += -0.5*SUM(gI2,0,2,B1(Sqr(p),Sqr(MFu(gI2)),Sqr(Mhh))*Conj(
      CpbarFuFuhhPR(gO2,gI2))*CpbarFuFuhhPR(gO1,gI2));
   result += -SUM(gI2,0,2,(0.5 + B1(Sqr(p),Sqr(MFu(gI2)),0))*Conj(CpbarFuFuVPPL
      (gO2,gI2))*CpbarFuFuVPPL(gO1,gI2));
   result += -SUM(gI2,0,2,(0.5 + B1(Sqr(p),Sqr(MFu(gI2)),Sqr(MVZ)))*Conj(
      CpbarFuFuVZPL(gO2,gI2))*CpbarFuFuVZPL(gO1,gI2));

   return result * oneOver16PiSqr;

}

Eigen::Matrix<std::complex<double>,3,3> CLASSNAME::self_energy_Fu_1loop_PR_heavy_rotated(double p) const
{
   Eigen::Matrix<std::complex<double>,3,3> self_energy;

   for (int i = 0; i < 3; i++)
      for (int k = 0; k < 3; k++)
         self_energy(i, k) = self_energy_Fu_1loop_PR_heavy_rotated(p, i, k);

   return self_energy;
}

std::complex<double> CLASSNAME::self_energy_Fu_1loop_PL_heavy_rotated(double p , int gO1, int gO2) const
{
   std::complex<double> result;

   result += -0.5*SUM(gI1,0,2,B1(Sqr(p),Sqr(MFu(gI1)),Sqr(MAh))*Conj(
      CpbarFuFuAhPL(gO2,gI1))*CpbarFuFuAhPL(gO1,gI1));
   result += -0.5*SUM(gI2,0,2,B1(Sqr(p),Sqr(MFd(gI2)),Sqr(MHp))*Conj(
      CpbarFuFdHpPL(gO2,gI2))*CpbarFuFdHpPL(gO1,gI2));
   result += -SUM(gI2,0,2,(0.5 + B1(Sqr(p),Sqr(MFd(gI2)),Sqr(MVWp)))*Conj(
      CpbarFuFdVWpPR(gO2,gI2))*CpbarFuFdVWpPR(gO1,gI2));
   result += -0.5*SUM(gI2,0,2,B1(Sqr(p),Sqr(MFu(gI2)),Sqr(Mhh))*Conj(
      CpbarFuFuhhPL(gO2,gI2))*CpbarFuFuhhPL(gO1,gI2));
   result += -SUM(gI2,0,2,(0.5 + B1(Sqr(p),Sqr(MFu(gI2)),0))*Conj(CpbarFuFuVPPR
      (gO2,gI2))*CpbarFuFuVPPR(gO1,gI2));
   result += -SUM(gI2,0,2,(0.5 + B1(Sqr(p),Sqr(MFu(gI2)),Sqr(MVZ)))*Conj(
      CpbarFuFuVZPR(gO2,gI2))*CpbarFuFuVZPR(gO1,gI2));

   return result * oneOver16PiSqr;

}

Eigen::Matrix<std::complex<double>,3,3> CLASSNAME::self_energy_Fu_1loop_PL_heavy_rotated(double p) const
{
   Eigen::Matrix<std::complex<double>,3,3> self_energy;

   for (int i = 0; i < 3; i++)
      for (int k = 0; k < 3; k++)
         self_energy(i, k) = self_energy_Fu_1loop_PL_heavy_rotated(p, i, k);

   return self_energy;
}

std::complex<double> CLASSNAME::self_energy_Fu_1loop_1_heavy(double p , int gO1, int gO2) const
{
   std::complex<double> result;

   result += SUM(gI1,0,2,B0(Sqr(p),Sqr(MFu(gI1)),Sqr(MAh))*Conj(CpbarUFuFuAhPL(
      gO2,gI1))*CpbarUFuFuAhPR(gO1,gI1)*MFu(gI1));
   result += SUM(gI2,0,2,B0(Sqr(p),Sqr(MFd(gI2)),Sqr(MHp))*Conj(CpbarUFuFdHpPL(
      gO2,gI2))*CpbarUFuFdHpPR(gO1,gI2)*MFd(gI2));
   result += -4*SUM(gI2,0,2,(-0.5 + B0(Sqr(p),Sqr(MFd(gI2)),Sqr(MVWp)))*Conj(
      CpbarUFuFdVWpPR(gO2,gI2))*CpbarUFuFdVWpPL(gO1,gI2)*MFd(gI2));
   result += SUM(gI2,0,2,B0(Sqr(p),Sqr(MFu(gI2)),Sqr(Mhh))*Conj(CpbarUFuFuhhPL(
      gO2,gI2))*CpbarUFuFuhhPR(gO1,gI2)*MFu(gI2));
   result += -4*SUM(gI2,0,2,(-0.5 + B0(Sqr(p),Sqr(MFu(gI2)),0))*Conj(
      CpbarUFuFuVPPR(gO2,gI2))*CpbarUFuFuVPPL(gO1,gI2)*MFu(gI2));
   result += -4*SUM(gI2,0,2,(-0.5 + B0(Sqr(p),Sqr(MFu(gI2)),Sqr(MVZ)))*Conj(
      CpbarUFuFuVZPR(gO2,gI2))*CpbarUFuFuVZPL(gO1,gI2)*MFu(gI2));

   return result * oneOver16PiSqr;

}

Eigen::Matrix<std::complex<double>,3,3> CLASSNAME::self_energy_Fu_1loop_1_heavy(double p) const
{
   Eigen::Matrix<std::complex<double>,3,3> self_energy;

   for (int i = 0; i < 3; i++)
      for (int k = 0; k < 3; k++)
         self_energy(i, k) = self_energy_Fu_1loop_1_heavy(p, i, k);

   return self_energy;
}

std::complex<double> CLASSNAME::self_energy_Fu_1loop_PR_heavy(double p , int gO1, int gO2) const
{
   std::complex<double> result;

   result += -0.5*SUM(gI1,0,2,B1(Sqr(p),Sqr(MFu(gI1)),Sqr(MAh))*Conj(
      CpbarUFuFuAhPR(gO2,gI1))*CpbarUFuFuAhPR(gO1,gI1));
   result += -0.5*SUM(gI2,0,2,B1(Sqr(p),Sqr(MFd(gI2)),Sqr(MHp))*Conj(
      CpbarUFuFdHpPR(gO2,gI2))*CpbarUFuFdHpPR(gO1,gI2));
   result += -SUM(gI2,0,2,(0.5 + B1(Sqr(p),Sqr(MFd(gI2)),Sqr(MVWp)))*Conj(
      CpbarUFuFdVWpPL(gO2,gI2))*CpbarUFuFdVWpPL(gO1,gI2));
   result += -0.5*SUM(gI2,0,2,B1(Sqr(p),Sqr(MFu(gI2)),Sqr(Mhh))*Conj(
      CpbarUFuFuhhPR(gO2,gI2))*CpbarUFuFuhhPR(gO1,gI2));
   result += -SUM(gI2,0,2,(0.5 + B1(Sqr(p),Sqr(MFu(gI2)),0))*Conj(
      CpbarUFuFuVPPL(gO2,gI2))*CpbarUFuFuVPPL(gO1,gI2));
   result += -SUM(gI2,0,2,(0.5 + B1(Sqr(p),Sqr(MFu(gI2)),Sqr(MVZ)))*Conj(
      CpbarUFuFuVZPL(gO2,gI2))*CpbarUFuFuVZPL(gO1,gI2));

   return result * oneOver16PiSqr;

}

Eigen::Matrix<std::complex<double>,3,3> CLASSNAME::self_energy_Fu_1loop_PR_heavy(double p) const
{
   Eigen::Matrix<std::complex<double>,3,3> self_energy;

   for (int i = 0; i < 3; i++)
      for (int k = 0; k < 3; k++)
         self_energy(i, k) = self_energy_Fu_1loop_PR_heavy(p, i, k);

   return self_energy;
}

std::complex<double> CLASSNAME::self_energy_Fu_1loop_PL_heavy(double p , int gO1, int gO2) const
{
   std::complex<double> result;

   result += -0.5*SUM(gI1,0,2,B1(Sqr(p),Sqr(MFu(gI1)),Sqr(MAh))*Conj(
      CpbarUFuFuAhPL(gO2,gI1))*CpbarUFuFuAhPL(gO1,gI1));
   result += -0.5*SUM(gI2,0,2,B1(Sqr(p),Sqr(MFd(gI2)),Sqr(MHp))*Conj(
      CpbarUFuFdHpPL(gO2,gI2))*CpbarUFuFdHpPL(gO1,gI2));
   result += -SUM(gI2,0,2,(0.5 + B1(Sqr(p),Sqr(MFd(gI2)),Sqr(MVWp)))*Conj(
      CpbarUFuFdVWpPR(gO2,gI2))*CpbarUFuFdVWpPR(gO1,gI2));
   result += -0.5*SUM(gI2,0,2,B1(Sqr(p),Sqr(MFu(gI2)),Sqr(Mhh))*Conj(
      CpbarUFuFuhhPL(gO2,gI2))*CpbarUFuFuhhPL(gO1,gI2));
   result += -SUM(gI2,0,2,(0.5 + B1(Sqr(p),Sqr(MFu(gI2)),0))*Conj(
      CpbarUFuFuVPPR(gO2,gI2))*CpbarUFuFuVPPR(gO1,gI2));
   result += -SUM(gI2,0,2,(0.5 + B1(Sqr(p),Sqr(MFu(gI2)),Sqr(MVZ)))*Conj(
      CpbarUFuFuVZPR(gO2,gI2))*CpbarUFuFuVZPR(gO1,gI2));

   return result * oneOver16PiSqr;

}

Eigen::Matrix<std::complex<double>,3,3> CLASSNAME::self_energy_Fu_1loop_PL_heavy(double p) const
{
   Eigen::Matrix<std::complex<double>,3,3> self_energy;

   for (int i = 0; i < 3; i++)
      for (int k = 0; k < 3; k++)
         self_energy(i, k) = self_energy_Fu_1loop_PL_heavy(p, i, k);

   return self_energy;
}

std::complex<double> CLASSNAME::tadpole_hh_1loop() const
{
   std::complex<double> result;

   result += -0.5*A0(Sqr(MAh))*CpAhAhhh();
   result += A0(Sqr(MVWp))*CpbargWpCgWpChh();
   result += A0(Sqr(MVWp))*CpbargWpgWphh();
   result += A0(Sqr(MVZ))*CpbargZgZhh();
   result += -0.5*A0(Sqr(Mhh))*Cphhhhhh();
   result += -(A0(Sqr(MHp))*CphhHpconjHp());
   result += 4*A0(Sqr(MVWp))*CphhconjVWpVWp() - 2*CphhconjVWpVWp()*Sqr(MVWp);
   result += CphhVZVZ()*(2*A0(Sqr(MVZ)) - Sqr(MVZ));
   result += 6*SUM(gI1,0,2,A0(Sqr(MFd(gI1)))*(CpbarFdFdhhPL(gI1,gI1) +
      CpbarFdFdhhPR(gI1,gI1))*MFd(gI1));
   result += 2*SUM(gI1,0,2,A0(Sqr(MFe(gI1)))*(CpbarFeFehhPL(gI1,gI1) +
      CpbarFeFehhPR(gI1,gI1))*MFe(gI1));
   result += 6*SUM(gI1,0,2,A0(Sqr(MFu(gI1)))*(CpbarFuFuhhPL(gI1,gI1) +
      CpbarFuFuhhPR(gI1,gI1))*MFu(gI1));

   return result * oneOver16PiSqr;

}





double CLASSNAME::self_energy_hh_2loop(double p) const
{
   using namespace flexiblesusy::sm_twoloophiggs;

   const double p2 = Sqr(p);
   const double mt = MFu(2);
   const double yt = Yu(2,2);
   const double gs = g3;
   const double scale = get_scale();
   double self_energy = 0.;

   if (HIGGS_2LOOP_CORRECTION_AT_AT) {
<<<<<<< HEAD
      self_energy += self_energy_higgs_2loop_at_at_sm(p2, scale, mt, yt);
   }

   if (HIGGS_2LOOP_CORRECTION_AT_AS) {
      self_energy += self_energy_higgs_2loop_at_as_sm(p2, scale, mt, yt, gs);
=======
      self_energy -= delta_mh_2loop_at_at_sm(p2, scale, mt, yt);
   }

   if (HIGGS_2LOOP_CORRECTION_AT_AS) {
      self_energy -= delta_mh_2loop_at_as_sm(p2, scale, mt, yt, gs);
>>>>>>> e9aeaa10
   }

   return self_energy;
}





double CLASSNAME::self_energy_hh_3loop() const
{
   using namespace flexiblesusy::sm_threeloophiggs;

   const double mt = MFu(2);
   const double yt = Yu(2,2);
   const double gs = g3;
   const double mh = Mhh;
   const double scale = get_scale();
   double self_energy = 0.;

   if (HIGGS_3LOOP_CORRECTION_AT_AT_AT) {
<<<<<<< HEAD
      self_energy += self_energy_higgs_3loop_at_at_at_sm(scale, mt, yt, mh);
   }

   if (HIGGS_3LOOP_CORRECTION_AT_AT_AS) {
      self_energy += self_energy_higgs_3loop_at_at_as_sm(scale, mt, yt, gs);
   }

   if (HIGGS_3LOOP_CORRECTION_AT_AS_AS) {
      self_energy += self_energy_higgs_3loop_at_as_as_sm(scale, mt, yt, gs);
=======
      self_energy -= delta_mh_3loop_at_at_at_sm(scale, mt, yt, mh);
   }

   if (HIGGS_3LOOP_CORRECTION_AT_AT_AS) {
      self_energy -= delta_mh_3loop_at_at_as_sm(scale, mt, yt, gs);
   }

   if (HIGGS_3LOOP_CORRECTION_AT_AS_AS) {
      self_energy -= delta_mh_3loop_at_as_as_sm(scale, mt, yt, gs);
>>>>>>> e9aeaa10
   }

   return self_energy;
}



void CLASSNAME::calculate_MVG_pole()
{
   // diagonalization with high precision
   const auto number_of_mass_iterations = get_number_of_mass_iterations()
      ;
   int iteration = 0;
   double diff = 0.0;
   decltype(MVG) old_MVG(MVG), new_MVG(MVG);

   do {
      PHYSICAL(MVG) = 0.;

      new_MVG = PHYSICAL(MVG);
      diff = MaxRelDiff(new_MVG, old_MVG);
      old_MVG = new_MVG;
      iteration++;
   } while (diff > precision
            && iteration < number_of_mass_iterations);

   if (diff > precision)
      problems.flag_no_pole_mass_convergence(HSSUSY_info::VG);
   else
      problems.unflag_no_pole_mass_convergence(HSSUSY_info::VG);
}

void CLASSNAME::calculate_MFv_pole()
{
   // diagonalization with high precision
   const auto number_of_mass_iterations = get_number_of_mass_iterations()
      ;
   int iteration = 0;
   double diff = 0.0;
   decltype(MFv) old_MFv(MFv), new_MFv(MFv);

   do {
      PHYSICAL(MFv).setConstant(0.);

      new_MFv = PHYSICAL(MFv);
      diff = MaxRelDiff(new_MFv, old_MFv);
      old_MFv = new_MFv;
      iteration++;
   } while (diff > precision
            && iteration < number_of_mass_iterations);

   if (diff > precision)
      problems.flag_no_pole_mass_convergence(HSSUSY_info::Fv);
   else
      problems.unflag_no_pole_mass_convergence(HSSUSY_info::Fv);
}

void CLASSNAME::calculate_Mhh_pole()
{
   if (!force_output && problems.is_running_tachyon(HSSUSY_info::hh))
      return;

   // diagonalization with high precision
   const auto number_of_mass_iterations = get_number_of_mass_iterations()
      ;
   int iteration = 0;
   double diff = 0.0;
   decltype(Mhh) old_Mhh(Mhh), new_Mhh(Mhh);

   do {
      const double M_tree(get_mass_matrix_hh());
      const double p = old_Mhh;
      double self_energy = Re(self_energy_hh_1loop(p));
      if (pole_mass_loop_order > 1)
         self_energy += self_energy_hh_2loop(p);
      if (pole_mass_loop_order > 2)
         self_energy += self_energy_hh_3loop();
      const double mass_sqr = M_tree - self_energy;

      PHYSICAL(Mhh) = SignedAbsSqrt(mass_sqr);

      new_Mhh = PHYSICAL(Mhh);
      diff = MaxRelDiff(new_Mhh, old_Mhh);
      old_Mhh = new_Mhh;
      iteration++;
   } while (diff > precision
            && iteration < number_of_mass_iterations);

   if (diff > precision)
      problems.flag_no_pole_mass_convergence(HSSUSY_info::hh);
   else
      problems.unflag_no_pole_mass_convergence(HSSUSY_info::hh);
}

void CLASSNAME::calculate_MVP_pole()
{
   // diagonalization with high precision
   const auto number_of_mass_iterations = get_number_of_mass_iterations()
      ;
   int iteration = 0;
   double diff = 0.0;
   decltype(MVP) old_MVP(MVP), new_MVP(MVP);

   do {
      PHYSICAL(MVP) = 0.;

      new_MVP = PHYSICAL(MVP);
      diff = MaxRelDiff(new_MVP, old_MVP);
      old_MVP = new_MVP;
      iteration++;
   } while (diff > precision
            && iteration < number_of_mass_iterations);

   if (diff > precision)
      problems.flag_no_pole_mass_convergence(HSSUSY_info::VP);
   else
      problems.unflag_no_pole_mass_convergence(HSSUSY_info::VP);
}

void CLASSNAME::calculate_MVZ_pole()
{
   if (!force_output && problems.is_running_tachyon(HSSUSY_info::VZ))
      return;

   // diagonalization with high precision
   const auto number_of_mass_iterations = get_number_of_mass_iterations()
      ;
   int iteration = 0;
   double diff = 0.0;
   decltype(MVZ) old_MVZ(MVZ), new_MVZ(MVZ);

   do {
      const double M_tree(Sqr(MVZ));
      const double p = old_MVZ;
      const double self_energy = Re(self_energy_VZ_1loop(p));
      const double mass_sqr = M_tree - self_energy;

      if (mass_sqr < 0.)
         problems.flag_pole_tachyon(HSSUSY_info::VZ);

      PHYSICAL(MVZ) = AbsSqrt(mass_sqr);

      new_MVZ = PHYSICAL(MVZ);
      diff = MaxRelDiff(new_MVZ, old_MVZ);
      old_MVZ = new_MVZ;
      iteration++;
   } while (diff > precision
            && iteration < number_of_mass_iterations);

   if (diff > precision)
      problems.flag_no_pole_mass_convergence(HSSUSY_info::VZ);
   else
      problems.unflag_no_pole_mass_convergence(HSSUSY_info::VZ);
}

void CLASSNAME::calculate_MFd_pole()
{
   // diagonalization with high precision
   const auto number_of_mass_iterations = get_number_of_mass_iterations()
      ;
   int iteration = 0;
   double diff = 0.0;
   decltype(MFd) old_MFd(MFd), new_MFd(MFd);

   do {
      const Eigen::Matrix<double,3,3> M_tree(get_mass_matrix_Fd());
      for (int es = 0; es < 3; ++es) {
         const double p = Abs(old_MFd(es));
         const Eigen::Matrix<double,3,3> self_energy_1  = Re(
            self_energy_Fd_1loop_1(p));
         const Eigen::Matrix<double,3,3> self_energy_PL = Re(
            self_energy_Fd_1loop_PL(p));
         const Eigen::Matrix<double,3,3> self_energy_PR = Re(
            self_energy_Fd_1loop_PR(p));
         const Eigen::Matrix<double,3,3> delta_M(- self_energy_PR *
            M_tree - M_tree * self_energy_PL - self_energy_1);
         const Eigen::Matrix<double,3,3> M_loop(M_tree + delta_M);
         Eigen::Array<double,3,1> eigen_values;
         decltype(Vd) mix_Vd;
         decltype(Ud) mix_Ud;
      #ifdef CHECK_EIGENVALUE_ERROR
         double eigenvalue_error;
         fs_svd(M_loop, eigen_values, mix_Vd, mix_Ud,
            eigenvalue_error);
         problems.flag_bad_mass(HSSUSY_info::Fd, eigenvalue_error >
            precision * Abs(eigen_values(0)));
      #else
         fs_svd(M_loop, eigen_values, mix_Vd, mix_Ud);
      #endif
         if (es == 0) {
            PHYSICAL(Vd) = mix_Vd;
            PHYSICAL(Ud) = mix_Ud;
         }
         PHYSICAL(MFd(es)) = Abs(eigen_values(es));
      }

      new_MFd = PHYSICAL(MFd);
      diff = MaxRelDiff(new_MFd, old_MFd);
      old_MFd = new_MFd;
      iteration++;
   } while (diff > precision
            && iteration < number_of_mass_iterations);

   if (diff > precision)
      problems.flag_no_pole_mass_convergence(HSSUSY_info::Fd);
   else
      problems.unflag_no_pole_mass_convergence(HSSUSY_info::Fd);
}

void CLASSNAME::calculate_MFu_pole()
{
   // diagonalization with high precision
   const auto number_of_mass_iterations = get_number_of_mass_iterations()
      ;
   int iteration = 0;
   double diff = 0.0;
   decltype(MFu) old_MFu(MFu), new_MFu(MFu);

   do {
      double qcd_1l = 0.;

      {
         const double currentScale = get_scale();
         qcd_1l = -0.008443431970194815*(4. - 3.*Log(Sqr(MFu(2))
            /Sqr(currentScale)))*Sqr(g3);
      }

      double qcd_2l = 0.;

      if (pole_mass_loop_order > 1 && TOP_POLE_QCD_CORRECTION > 0) {
         const double currentScale = get_scale();
         qcd_2l = -0.005284774766427138*Quad(g3) -
            0.0032348537833770956*Log(Sqr(currentScale)/Sqr(MFu(2)))*Quad(g3) -
            0.0008822328500119351*Quad(g3)*Sqr(Log(Sqr(currentScale)/Sqr(MFu(2
            ))));
      }

      double qcd_3l = 0.;

      if (pole_mass_loop_order > 2 && TOP_POLE_QCD_CORRECTION > 1) {
         const double currentScale = get_scale();
         qcd_3l = -0.00003352082872926087*Power6(g3)*(
            35.702577217116016 + 1.*Cube(Log(Sqr(currentScale)/Sqr(MFu(2)))) +
            15.387410814884797*Log(Sqr(currentScale)/Sqr(MFu(2))) +
            5.378787878787879*Sqr(Log(Sqr(currentScale)/Sqr(MFu(2)))));
      }

      const Eigen::Matrix<double,3,3> M_tree(get_mass_matrix_Fu());
      for (int es = 0; es < 3; ++es) {
         const double p = Abs(old_MFu(es));
         Eigen::Matrix<double,3,3> self_energy_1;
         Eigen::Matrix<double,3,3> self_energy_PL;
         Eigen::Matrix<double,3,3> self_energy_PR;
         for (int i1 = 0; i1 < 3; ++i1) {
            for (int i2 = 0; i2 < 3; ++i2) {
               if (i1 == 2 && i2 == 2) {
                  self_energy_1(i1,i2)  = Re(
                     self_energy_Fu_1loop_1_heavy(p,i1,i2));
                  self_energy_PL(i1,i2) = Re(
                     self_energy_Fu_1loop_PL_heavy(p,i1,i2));
                  self_energy_PR(i1,i2) = Re(
                     self_energy_Fu_1loop_PR_heavy(p,i1,i2));
               } else {
                  self_energy_1(i1,i2)  = Re(
                     self_energy_Fu_1loop_1(p,i1,i2));
                  self_energy_PL(i1,i2) = Re(
                     self_energy_Fu_1loop_PL(p,i1,i2));
                  self_energy_PR(i1,i2) = Re(
                     self_energy_Fu_1loop_PR(p,i1,i2));
               }
            }
         }
         Eigen::Matrix<double,3,3> delta_M(- self_energy_PR *
            M_tree - M_tree * self_energy_PL - self_energy_1);
         delta_M(2,2) -= M_tree(2,2) * (qcd_1l + qcd_2l + qcd_3l);
         const Eigen::Matrix<double,3,3> M_loop(M_tree + delta_M);
         Eigen::Array<double,3,1> eigen_values;
         decltype(Vu) mix_Vu;
         decltype(Uu) mix_Uu;
      #ifdef CHECK_EIGENVALUE_ERROR
         double eigenvalue_error;
         fs_svd(M_loop, eigen_values, mix_Vu, mix_Uu,
            eigenvalue_error);
         problems.flag_bad_mass(HSSUSY_info::Fu, eigenvalue_error >
            precision * Abs(eigen_values(0)));
      #else
         fs_svd(M_loop, eigen_values, mix_Vu, mix_Uu);
      #endif
         if (es == 0) {
            PHYSICAL(Vu) = mix_Vu;
            PHYSICAL(Uu) = mix_Uu;
         }
         PHYSICAL(MFu(es)) = Abs(eigen_values(es));
      }

      new_MFu = PHYSICAL(MFu);
      diff = MaxRelDiff(new_MFu, old_MFu);
      old_MFu = new_MFu;
      iteration++;
   } while (diff > precision
            && iteration < number_of_mass_iterations);

   if (diff > precision)
      problems.flag_no_pole_mass_convergence(HSSUSY_info::Fu);
   else
      problems.unflag_no_pole_mass_convergence(HSSUSY_info::Fu);
}

void CLASSNAME::calculate_MFe_pole()
{
   // diagonalization with high precision
   const auto number_of_mass_iterations = get_number_of_mass_iterations()
      ;
   int iteration = 0;
   double diff = 0.0;
   decltype(MFe) old_MFe(MFe), new_MFe(MFe);

   do {
      const Eigen::Matrix<double,3,3> M_tree(get_mass_matrix_Fe());
      for (int es = 0; es < 3; ++es) {
         const double p = Abs(old_MFe(es));
         const Eigen::Matrix<double,3,3> self_energy_1  = Re(
            self_energy_Fe_1loop_1(p));
         const Eigen::Matrix<double,3,3> self_energy_PL = Re(
            self_energy_Fe_1loop_PL(p));
         const Eigen::Matrix<double,3,3> self_energy_PR = Re(
            self_energy_Fe_1loop_PR(p));
         const Eigen::Matrix<double,3,3> delta_M(- self_energy_PR *
            M_tree - M_tree * self_energy_PL - self_energy_1);
         const Eigen::Matrix<double,3,3> M_loop(M_tree + delta_M);
         Eigen::Array<double,3,1> eigen_values;
         decltype(Ve) mix_Ve;
         decltype(Ue) mix_Ue;
      #ifdef CHECK_EIGENVALUE_ERROR
         double eigenvalue_error;
         fs_svd(M_loop, eigen_values, mix_Ve, mix_Ue,
            eigenvalue_error);
         problems.flag_bad_mass(HSSUSY_info::Fe, eigenvalue_error >
            precision * Abs(eigen_values(0)));
      #else
         fs_svd(M_loop, eigen_values, mix_Ve, mix_Ue);
      #endif
         if (es == 0) {
            PHYSICAL(Ve) = mix_Ve;
            PHYSICAL(Ue) = mix_Ue;
         }
         PHYSICAL(MFe(es)) = Abs(eigen_values(es));
      }

      new_MFe = PHYSICAL(MFe);
      diff = MaxRelDiff(new_MFe, old_MFe);
      old_MFe = new_MFe;
      iteration++;
   } while (diff > precision
            && iteration < number_of_mass_iterations);

   if (diff > precision)
      problems.flag_no_pole_mass_convergence(HSSUSY_info::Fe);
   else
      problems.unflag_no_pole_mass_convergence(HSSUSY_info::Fe);
}

void CLASSNAME::calculate_MVWp_pole()
{
   if (!force_output && problems.is_running_tachyon(HSSUSY_info::VWp))
      return;

   // diagonalization with high precision
   const auto number_of_mass_iterations = get_number_of_mass_iterations()
      ;
   int iteration = 0;
   double diff = 0.0;
   decltype(MVWp) old_MVWp(MVWp), new_MVWp(MVWp);

   do {
      const double M_tree(Sqr(MVWp));
      const double p = old_MVWp;
      const double self_energy = Re(self_energy_VWp_1loop(p));
      const double mass_sqr = M_tree - self_energy;

      if (mass_sqr < 0.)
         problems.flag_pole_tachyon(HSSUSY_info::VWp);

      PHYSICAL(MVWp) = AbsSqrt(mass_sqr);

      new_MVWp = PHYSICAL(MVWp);
      diff = MaxRelDiff(new_MVWp, old_MVWp);
      old_MVWp = new_MVWp;
      iteration++;
   } while (diff > precision
            && iteration < number_of_mass_iterations);

   if (diff > precision)
      problems.flag_no_pole_mass_convergence(HSSUSY_info::VWp);
   else
      problems.unflag_no_pole_mass_convergence(HSSUSY_info::VWp);
}

double CLASSNAME::calculate_MVWp_pole(double p)
{
   if (!force_output && problems.is_running_tachyon(HSSUSY_info::VWp))
      return 0.;

   const double self_energy = Re(self_energy_VWp_1loop(p));
   const double mass_sqr = Sqr(MVWp) - self_energy;

   if (mass_sqr < 0.)
      problems.flag_pole_tachyon(HSSUSY_info::VWp);

   return AbsSqrt(mass_sqr);
}

double CLASSNAME::calculate_MVZ_pole(double p)
{
   if (!force_output && problems.is_running_tachyon(HSSUSY_info::VZ))
      return 0.;

   const double self_energy = Re(self_energy_VZ_1loop(p));
   const double mass_sqr = Sqr(MVZ) - self_energy;

   if (mass_sqr < 0.)
      problems.flag_pole_tachyon(HSSUSY_info::VZ);

   return AbsSqrt(mass_sqr);
}


double CLASSNAME::calculate_MFv_DRbar(double, int) const
{
   return 0.0;
}

double CLASSNAME::calculate_MFe_DRbar(double m_sm_msbar, int idx) const
{
   const double p = m_sm_msbar;
   const double self_energy_1  = Re(self_energy_Fe_1loop_1_heavy_rotated(
      p, idx, idx));
   const double self_energy_PL = Re(self_energy_Fe_1loop_PL_heavy_rotated
      (p, idx, idx));
   const double self_energy_PR = Re(self_energy_Fe_1loop_PR_heavy_rotated
      (p, idx, idx));
   const double drbar_conversion = 1;
   const double m_sm_drbar = m_sm_msbar * drbar_conversion;
   const double delta_mf_1loop = - self_energy_1/m_sm_drbar -
      self_energy_PL - self_energy_PR;

   const double m_susy_drbar = m_sm_drbar / (1.0 + delta_mf_1loop);

   return m_susy_drbar;
}

double CLASSNAME::calculate_MFu_DRbar(double m_pole, int idx) const
{
   const double p = m_pole;
   const double self_energy_1  = Re(self_energy_Fu_1loop_1_heavy_rotated(
      p, idx, idx));
   const double self_energy_PL = Re(self_energy_Fu_1loop_PL_heavy_rotated
      (p, idx, idx));
   const double self_energy_PR = Re(self_energy_Fu_1loop_PR_heavy_rotated
      (p, idx, idx));

   const double currentScale = get_scale();
   double qcd_1l = 0., qcd_2l = 0., qcd_3l = 0.;

   qcd_1l = -0.008443431970194815*(4. - 3.*Log(Sqr(MFu(idx))/Sqr(
      currentScale)))*Sqr(g3);

   if (get_thresholds() > 1 && threshold_corrections.mt > 1) {
      const double q_2l = 0.005284774766427138*Quad(g3) +
         0.0032348537833770956*Log(Sqr(currentScale)/Sqr(MFu(idx)))*Quad(g3) +
         0.0008822328500119351*Quad(g3)*Sqr(Log(Sqr(currentScale)/Sqr(MFu(idx))
         ));

      qcd_2l = -q_2l + qcd_1l * qcd_1l;
   }

   if (get_thresholds() > 2 && threshold_corrections.mt > 2) {
      qcd_3l = -0.0008783313853540776*Power6(g3) -
         5.078913443827405e-6*Cube(Log(Sqr(currentScale)/Sqr(MFu(idx))))*Power6
         (g3) - 0.0004114970933517977*Log(Sqr(currentScale)/Sqr(MFu(idx)))*
         Power6(g3) - 0.0002952541682011665*Log(Sqr(MFu(idx))/Sqr(currentScale)
         )*Power6(g3) + 0.00005282069981580501*Power6(g3)*Sqr(Log(Sqr(MFu(idx))
         /Sqr(currentScale))) - 0.00007466002762426286*Power6(g3)*Sqr(Log(Sqr(
         currentScale)/Sqr(MFu(idx))));
   }

   const double m_susy_drbar = m_pole + self_energy_1 + m_pole * (
      self_energy_PL + self_energy_PR + qcd_1l + qcd_2l + qcd_3l);

   return m_susy_drbar;
}

double CLASSNAME::calculate_MFd_DRbar(double m_sm_msbar, int idx) const
{
   const double p = m_sm_msbar;
   const double self_energy_1  = Re(self_energy_Fd_1loop_1_heavy_rotated(
      p, idx, idx));
   const double self_energy_PL = Re(self_energy_Fd_1loop_PL_heavy_rotated
      (p, idx, idx));
   const double self_energy_PR = Re(self_energy_Fd_1loop_PR_heavy_rotated
      (p, idx, idx));
   const double m_tree = MFd(idx);
   const double drbar_conversion = 1;
   const double m_sm_drbar = m_sm_msbar * drbar_conversion;
   const double delta_mb_1loop = - self_energy_1/m_tree - self_energy_PL
      - self_energy_PR;
   double qcd_2l = 0.;

   const double m_susy_drbar = m_sm_drbar / (1.0 + delta_mb_1loop +
      qcd_2l);

   return m_susy_drbar;
}

double CLASSNAME::calculate_MVP_DRbar(double)
{
   return 0.0;
}

double CLASSNAME::calculate_MVZ_DRbar(double m_pole)
{
   const double p = m_pole;
   const double self_energy = Re(self_energy_VZ_1loop(p));
   const double mass_sqr = Sqr(m_pole) + self_energy;

   if (mass_sqr < 0.) {
      problems.flag_pole_tachyon(HSSUSY_info::VZ);
      return m_pole;
   }

   return AbsSqrt(mass_sqr);
}

double CLASSNAME::calculate_MVWp_DRbar(double m_pole)
{
   const double p = m_pole;
   const double self_energy = Re(self_energy_VWp_1loop(p));
   const double mass_sqr = Sqr(m_pole) + self_energy;

   if (mass_sqr < 0.) {
      problems.flag_pole_tachyon(HSSUSY_info::VWp);
      return m_pole;
   }

   return AbsSqrt(mass_sqr);
}


double CLASSNAME::ThetaW() const
{
   return ArcCos(Abs(ZZ(0,0)));
}


std::ostream& operator<<(std::ostream& ostr, const HSSUSY_mass_eigenstates& model)
{
   model.print(ostr);
   return ostr;
}

} // namespace flexiblesusy<|MERGE_RESOLUTION|>--- conflicted
+++ resolved
@@ -16,11 +16,7 @@
 // <http://www.gnu.org/licenses/>.
 // ====================================================================
 
-<<<<<<< HEAD
-// File generated at Tue 26 Sep 2017 22:36:44
-=======
 // File generated at Wed 25 Oct 2017 18:12:09
->>>>>>> e9aeaa10
 
 /**
  * @file HSSUSY_mass_eigenstates.cpp
@@ -30,13 +26,8 @@
  * which solve EWSB and calculate pole masses and mixings from MSbar
  * parameters.
  *
-<<<<<<< HEAD
- * This file was generated at Tue 26 Sep 2017 22:36:44 with FlexibleSUSY
- * 2.0.0-dev (git commit: 4d4c39a2702e9a6604f84813ccb0b85d40987f3b) and SARAH 4.11.0 .
-=======
  * This file was generated at Wed 25 Oct 2017 18:12:09 with FlexibleSUSY
  * 2.0.1 (git commit: unknown) and SARAH 4.11.0 .
->>>>>>> e9aeaa10
  */
 
 #include "HSSUSY_mass_eigenstates.hpp"
@@ -2363,7 +2354,6 @@
    result += -2*SUM(gI1,0,2,MFe(gI1)*SUM(gI2,0,2,B0(Sqr(p),Sqr(MFe(gI1)),Sqr(
       MFv(gI2)))*(Conj(CpbarFeFvconjHpPR(gI1,gI2))*CpbarFeFvconjHpPL(gI1,gI2) +
       Conj(CpbarFeFvconjHpPL(gI1,gI2))*CpbarFeFvconjHpPR(gI1,gI2))*MFv(gI2)));
-<<<<<<< HEAD
 
    return result * oneOver16PiSqr;
 
@@ -2400,14 +2390,10 @@
       MFu(gI2)))*(Conj(CpbarFuFuAhPR(gI1,gI2))*CpbarFuFuAhPL(gI1,gI2) + Conj(
       CpbarFuFuAhPL(gI1,gI2))*CpbarFuFuAhPR(gI1,gI2))*MFu(gI2)));
 
-=======
-
->>>>>>> e9aeaa10
    return result * oneOver16PiSqr;
 
 }
 
-<<<<<<< HEAD
 std::complex<double> CLASSNAME::self_energy_hh_1loop(double p ) const
 {
    std::complex<double> result;
@@ -2444,44 +2430,11 @@
    result += -6*SUM(gI1,0,2,MFu(gI1)*SUM(gI2,0,2,B0(Sqr(p),Sqr(MFu(gI1)),Sqr(
       MFu(gI2)))*(Conj(CpbarFuFuhhPR(gI1,gI2))*CpbarFuFuhhPL(gI1,gI2) + Conj(
       CpbarFuFuhhPL(gI1,gI2))*CpbarFuFuhhPR(gI1,gI2))*MFu(gI2)));
-=======
-std::complex<double> CLASSNAME::self_energy_Ah_1loop(double p ) const
-{
-   std::complex<double> result;
-
-   result += -0.5*A0(Sqr(MAh))*CpAhAhAhAh();
-   result += AbsSqr(CpAhAhhh())*B0(Sqr(p),Sqr(Mhh),Sqr(MAh));
-   result += -0.5*A0(Sqr(Mhh))*CpAhAhhhhh();
-   result += -(A0(Sqr(MHp))*CpAhAhHpconjHp());
-   result += -(B0(Sqr(p),Sqr(MVWp),Sqr(MVWp))*Sqr(CpbargWpCgWpCAh()));
-   result += -(B0(Sqr(p),Sqr(MVWp),Sqr(MVWp))*Sqr(CpbargWpgWpAh()));
-   result += AbsSqr(CpAhhhVZ())*F0(Sqr(p),Sqr(Mhh),Sqr(MVZ));
-   result += 2*AbsSqr(CpAhHpconjVWp())*F0(Sqr(p),Sqr(MHp),Sqr(MVWp));
-   result += 4*A0(Sqr(MVWp))*CpAhAhconjVWpVWp() - 2*CpAhAhconjVWpVWp()*Sqr(MVWp
-      );
-   result += CpAhAhVZVZ()*(2*A0(Sqr(MVZ)) - Sqr(MVZ));
-   result += 3*SUM(gI1,0,2,SUM(gI2,0,2,(AbsSqr(CpbarFdFdAhPL(gI1,gI2)) + AbsSqr
-      (CpbarFdFdAhPR(gI1,gI2)))*G0(Sqr(p),Sqr(MFd(gI1)),Sqr(MFd(gI2)))));
-   result += SUM(gI1,0,2,SUM(gI2,0,2,(AbsSqr(CpbarFeFeAhPL(gI1,gI2)) + AbsSqr(
-      CpbarFeFeAhPR(gI1,gI2)))*G0(Sqr(p),Sqr(MFe(gI1)),Sqr(MFe(gI2)))));
-   result += 3*SUM(gI1,0,2,SUM(gI2,0,2,(AbsSqr(CpbarFuFuAhPL(gI1,gI2)) + AbsSqr
-      (CpbarFuFuAhPR(gI1,gI2)))*G0(Sqr(p),Sqr(MFu(gI1)),Sqr(MFu(gI2)))));
-   result += -6*SUM(gI1,0,2,MFd(gI1)*SUM(gI2,0,2,B0(Sqr(p),Sqr(MFd(gI1)),Sqr(
-      MFd(gI2)))*(Conj(CpbarFdFdAhPR(gI1,gI2))*CpbarFdFdAhPL(gI1,gI2) + Conj(
-      CpbarFdFdAhPL(gI1,gI2))*CpbarFdFdAhPR(gI1,gI2))*MFd(gI2)));
-   result += -2*SUM(gI1,0,2,MFe(gI1)*SUM(gI2,0,2,B0(Sqr(p),Sqr(MFe(gI1)),Sqr(
-      MFe(gI2)))*(Conj(CpbarFeFeAhPR(gI1,gI2))*CpbarFeFeAhPL(gI1,gI2) + Conj(
-      CpbarFeFeAhPL(gI1,gI2))*CpbarFeFeAhPR(gI1,gI2))*MFe(gI2)));
-   result += -6*SUM(gI1,0,2,MFu(gI1)*SUM(gI2,0,2,B0(Sqr(p),Sqr(MFu(gI1)),Sqr(
-      MFu(gI2)))*(Conj(CpbarFuFuAhPR(gI1,gI2))*CpbarFuFuAhPL(gI1,gI2) + Conj(
-      CpbarFuFuAhPL(gI1,gI2))*CpbarFuFuAhPR(gI1,gI2))*MFu(gI2)));
->>>>>>> e9aeaa10
 
    return result * oneOver16PiSqr;
 
 }
 
-<<<<<<< HEAD
 std::complex<double> CLASSNAME::self_energy_VG_1loop(double p ) const
 {
    std::complex<double> result;
@@ -2498,50 +2451,11 @@
       AbsSqr(CpbarFuFuVGPR(gI1,gI2)))*H0(Sqr(p),Sqr(MFu(gI1)),Sqr(MFu(gI2))) + 4*
       B0(Sqr(p),Sqr(MFu(gI1)),Sqr(MFu(gI2)))*MFu(gI1)*MFu(gI2)*Re(Conj(
       CpbarFuFuVGPL(gI1,gI2))*CpbarFuFuVGPR(gI1,gI2))));
-=======
-std::complex<double> CLASSNAME::self_energy_hh_1loop(double p ) const
-{
-   std::complex<double> result;
-
-   result += 0.5*AbsSqr(CpAhAhhh())*B0(Sqr(p),Sqr(MAh),Sqr(MAh));
-   result += -0.5*A0(Sqr(MAh))*CpAhAhhhhh();
-   result += -(B0(Sqr(p),Sqr(MVWp),Sqr(MVWp))*Sqr(CpbargWpCgWpChh()));
-   result += -(B0(Sqr(p),Sqr(MVWp),Sqr(MVWp))*Sqr(CpbargWpgWphh()));
-   result += -(B0(Sqr(p),Sqr(MVZ),Sqr(MVZ))*Sqr(CpbargZgZhh()));
-   result += 2*AbsSqr(CphhconjVWpVWp())*(-1 + 2*B0(Sqr(p),Sqr(MVWp),Sqr(MVWp)))
-      ;
-   result += 0.5*AbsSqr(Cphhhhhh())*B0(Sqr(p),Sqr(Mhh),Sqr(Mhh));
-   result += -0.5*A0(Sqr(Mhh))*Cphhhhhhhh();
-   result += -(A0(Sqr(MHp))*CphhhhHpconjHp());
-   result += AbsSqr(CphhHpconjHp())*B0(Sqr(p),Sqr(MHp),Sqr(MHp));
-   result += AbsSqr(CphhVZVZ())*(-1 + 2*B0(Sqr(p),Sqr(MVZ),Sqr(MVZ)));
-   result += AbsSqr(CpAhhhVZ())*F0(Sqr(p),Sqr(MAh),Sqr(MVZ));
-   result += 2*AbsSqr(CphhHpconjVWp())*F0(Sqr(p),Sqr(MHp),Sqr(MVWp));
-   result += 4*A0(Sqr(MVWp))*CphhhhconjVWpVWp() - 2*CphhhhconjVWpVWp()*Sqr(MVWp
-      );
-   result += CphhhhVZVZ()*(2*A0(Sqr(MVZ)) - Sqr(MVZ));
-   result += 3*SUM(gI1,0,2,SUM(gI2,0,2,(AbsSqr(CpbarFdFdhhPL(gI1,gI2)) + AbsSqr
-      (CpbarFdFdhhPR(gI1,gI2)))*G0(Sqr(p),Sqr(MFd(gI1)),Sqr(MFd(gI2)))));
-   result += SUM(gI1,0,2,SUM(gI2,0,2,(AbsSqr(CpbarFeFehhPL(gI1,gI2)) + AbsSqr(
-      CpbarFeFehhPR(gI1,gI2)))*G0(Sqr(p),Sqr(MFe(gI1)),Sqr(MFe(gI2)))));
-   result += 3*SUM(gI1,0,2,SUM(gI2,0,2,(AbsSqr(CpbarFuFuhhPL(gI1,gI2)) + AbsSqr
-      (CpbarFuFuhhPR(gI1,gI2)))*G0(Sqr(p),Sqr(MFu(gI1)),Sqr(MFu(gI2)))));
-   result += -6*SUM(gI1,0,2,MFd(gI1)*SUM(gI2,0,2,B0(Sqr(p),Sqr(MFd(gI1)),Sqr(
-      MFd(gI2)))*(Conj(CpbarFdFdhhPR(gI1,gI2))*CpbarFdFdhhPL(gI1,gI2) + Conj(
-      CpbarFdFdhhPL(gI1,gI2))*CpbarFdFdhhPR(gI1,gI2))*MFd(gI2)));
-   result += -2*SUM(gI1,0,2,MFe(gI1)*SUM(gI2,0,2,B0(Sqr(p),Sqr(MFe(gI1)),Sqr(
-      MFe(gI2)))*(Conj(CpbarFeFehhPR(gI1,gI2))*CpbarFeFehhPL(gI1,gI2) + Conj(
-      CpbarFeFehhPL(gI1,gI2))*CpbarFeFehhPR(gI1,gI2))*MFe(gI2)));
-   result += -6*SUM(gI1,0,2,MFu(gI1)*SUM(gI2,0,2,B0(Sqr(p),Sqr(MFu(gI1)),Sqr(
-      MFu(gI2)))*(Conj(CpbarFuFuhhPR(gI1,gI2))*CpbarFuFuhhPL(gI1,gI2) + Conj(
-      CpbarFuFuhhPL(gI1,gI2))*CpbarFuFuhhPR(gI1,gI2))*MFu(gI2)));
->>>>>>> e9aeaa10
 
    return result * oneOver16PiSqr;
 
 }
 
-<<<<<<< HEAD
 std::complex<double> CLASSNAME::self_energy_VP_1loop(double p ) const
 {
    std::complex<double> result;
@@ -2569,30 +2483,11 @@
       (CpbarFuFuVPPR(gI1,gI2)))*H0(Sqr(p),Sqr(MFu(gI1)),Sqr(MFu(gI2))) + 4*B0(Sqr(
       p),Sqr(MFu(gI1)),Sqr(MFu(gI2)))*MFu(gI1)*MFu(gI2)*Re(Conj(CpbarFuFuVPPL(gI1,
       gI2))*CpbarFuFuVPPR(gI1,gI2))));
-=======
-std::complex<double> CLASSNAME::self_energy_VG_1loop(double p ) const
-{
-   std::complex<double> result;
-
-   result += 3*AbsSqr(CpbargGgGVG())*B00(Sqr(p),Sqr(MVG),Sqr(MVG));
-   result += -(AbsSqr(CpVGVGVG())*(15*B00(Sqr(p),0,0) + Sqr(p) + 6*B0(Sqr(p),0,
-      0)*Sqr(p)));
-   result += 0;
-   result += 0.5*SUM(gI1,0,2,SUM(gI2,0,2,(AbsSqr(CpbarFdFdVGPL(gI1,gI2)) +
-      AbsSqr(CpbarFdFdVGPR(gI1,gI2)))*H0(Sqr(p),Sqr(MFd(gI1)),Sqr(MFd(gI2))) + 4*
-      B0(Sqr(p),Sqr(MFd(gI1)),Sqr(MFd(gI2)))*MFd(gI1)*MFd(gI2)*Re(Conj(
-      CpbarFdFdVGPL(gI1,gI2))*CpbarFdFdVGPR(gI1,gI2))));
-   result += 0.5*SUM(gI1,0,2,SUM(gI2,0,2,(AbsSqr(CpbarFuFuVGPL(gI1,gI2)) +
-      AbsSqr(CpbarFuFuVGPR(gI1,gI2)))*H0(Sqr(p),Sqr(MFu(gI1)),Sqr(MFu(gI2))) + 4*
-      B0(Sqr(p),Sqr(MFu(gI1)),Sqr(MFu(gI2)))*MFu(gI1)*MFu(gI2)*Re(Conj(
-      CpbarFuFuVGPL(gI1,gI2))*CpbarFuFuVGPR(gI1,gI2))));
->>>>>>> e9aeaa10
 
    return result * oneOver16PiSqr;
 
 }
 
-<<<<<<< HEAD
 std::complex<double> CLASSNAME::self_energy_VZ_1loop(double p ) const
 {
    std::complex<double> result;
@@ -2629,41 +2524,10 @@
       ),Sqr(MFv(gI1)),Sqr(MFv(gI2)))*MFv(gI1)*MFv(gI2)*Re(Conj(CpbarFvFvVZPL(gI1,
       gI2))*CpbarFvFvVZPR(gI1,gI2))));
 
-=======
-std::complex<double> CLASSNAME::self_energy_VP_1loop(double p ) const
-{
-   std::complex<double> result;
-
-   result += AbsSqr(CpbargWpCgWpCVP())*B00(Sqr(p),Sqr(MVWp),Sqr(MVWp));
-   result += AbsSqr(CpbargWpgWpVP())*B00(Sqr(p),Sqr(MVWp),Sqr(MVWp));
-   result += -(A0(Sqr(MVWp))*(CpconjVWpVPVPVWp1() + CpconjVWpVPVPVWp2() + 4*
-      CpconjVWpVPVPVWp3()));
-   result += -4*AbsSqr(CpHpconjHpVP())*B00(Sqr(p),Sqr(MHp),Sqr(MHp));
-   result += A0(Sqr(MHp))*CpHpconjHpVPVP();
-   result += 2*AbsSqr(CpHpconjVWpVP())*B0(Sqr(p),Sqr(MVWp),Sqr(MHp));
-   result += 2*CpconjVWpVPVPVWp3()*Sqr(MVWp);
-   result += -0.6666666666666666*AbsSqr(CpconjVWpVPVWp())*(3*A0(Sqr(MVWp)) + 15
-      *B00(Sqr(p),Sqr(MVWp),Sqr(MVWp)) - 6*Sqr(MVWp) + Sqr(p) + 3*B0(Sqr(p),Sqr(
-      MVWp),Sqr(MVWp))*(Sqr(MVWp) + 2*Sqr(p)));
-   result += 3*SUM(gI1,0,2,SUM(gI2,0,2,(AbsSqr(CpbarFdFdVPPL(gI1,gI2)) + AbsSqr
-      (CpbarFdFdVPPR(gI1,gI2)))*H0(Sqr(p),Sqr(MFd(gI1)),Sqr(MFd(gI2))) + 4*B0(Sqr(
-      p),Sqr(MFd(gI1)),Sqr(MFd(gI2)))*MFd(gI1)*MFd(gI2)*Re(Conj(CpbarFdFdVPPL(gI1,
-      gI2))*CpbarFdFdVPPR(gI1,gI2))));
-   result += SUM(gI1,0,2,SUM(gI2,0,2,(AbsSqr(CpbarFeFeVPPL(gI1,gI2)) + AbsSqr(
-      CpbarFeFeVPPR(gI1,gI2)))*H0(Sqr(p),Sqr(MFe(gI1)),Sqr(MFe(gI2))) + 4*B0(Sqr(p
-      ),Sqr(MFe(gI1)),Sqr(MFe(gI2)))*MFe(gI1)*MFe(gI2)*Re(Conj(CpbarFeFeVPPL(gI1,
-      gI2))*CpbarFeFeVPPR(gI1,gI2))));
-   result += 3*SUM(gI1,0,2,SUM(gI2,0,2,(AbsSqr(CpbarFuFuVPPL(gI1,gI2)) + AbsSqr
-      (CpbarFuFuVPPR(gI1,gI2)))*H0(Sqr(p),Sqr(MFu(gI1)),Sqr(MFu(gI2))) + 4*B0(Sqr(
-      p),Sqr(MFu(gI1)),Sqr(MFu(gI2)))*MFu(gI1)*MFu(gI2)*Re(Conj(CpbarFuFuVPPL(gI1,
-      gI2))*CpbarFuFuVPPR(gI1,gI2))));
-
->>>>>>> e9aeaa10
    return result * oneOver16PiSqr;
 
 }
 
-<<<<<<< HEAD
 std::complex<double> CLASSNAME::self_energy_VWp_1loop(double p ) const
 {
    std::complex<double> result;
@@ -2701,49 +2565,10 @@
       + 4*B0(Sqr(p),Sqr(MFe(gI1)),Sqr(MFv(gI2)))*MFe(gI1)*MFv(gI2)*Re(Conj(
       CpbarFeFvconjVWpPL(gI1,gI2))*CpbarFeFvconjVWpPR(gI1,gI2))));
 
-=======
-std::complex<double> CLASSNAME::self_energy_VZ_1loop(double p ) const
-{
-   std::complex<double> result;
-
-   result += 0.5*A0(Sqr(MAh))*CpAhAhVZVZ();
-   result += -4*AbsSqr(CpAhhhVZ())*B00(Sqr(p),Sqr(MAh),Sqr(Mhh));
-   result += AbsSqr(CpbargWpCgWpCVZ())*B00(Sqr(p),Sqr(MVWp),Sqr(MVWp));
-   result += AbsSqr(CpbargWpgWpVZ())*B00(Sqr(p),Sqr(MVWp),Sqr(MVWp));
-   result += -(A0(Sqr(MVWp))*(4*CpconjVWpVWpVZVZ1() + CpconjVWpVWpVZVZ2() +
-      CpconjVWpVWpVZVZ3()));
-   result += 0.5*A0(Sqr(Mhh))*CphhhhVZVZ();
-   result += AbsSqr(CphhVZVZ())*B0(Sqr(p),Sqr(MVZ),Sqr(Mhh));
-   result += -4*AbsSqr(CpHpconjHpVZ())*B00(Sqr(p),Sqr(MHp),Sqr(MHp));
-   result += A0(Sqr(MHp))*CpHpconjHpVZVZ();
-   result += 2*AbsSqr(CpHpconjVWpVZ())*B0(Sqr(p),Sqr(MVWp),Sqr(MHp));
-   result += 2*CpconjVWpVWpVZVZ1()*Sqr(MVWp);
-   result += -0.6666666666666666*AbsSqr(CpconjVWpVWpVZ())*(3*A0(Sqr(MVWp)) + 15
-      *B00(Sqr(p),Sqr(MVWp),Sqr(MVWp)) - 6*Sqr(MVWp) + Sqr(p) + 3*B0(Sqr(p),Sqr(
-      MVWp),Sqr(MVWp))*(Sqr(MVWp) + 2*Sqr(p)));
-   result += 3*SUM(gI1,0,2,SUM(gI2,0,2,(AbsSqr(CpbarFdFdVZPL(gI1,gI2)) + AbsSqr
-      (CpbarFdFdVZPR(gI1,gI2)))*H0(Sqr(p),Sqr(MFd(gI1)),Sqr(MFd(gI2))) + 4*B0(Sqr(
-      p),Sqr(MFd(gI1)),Sqr(MFd(gI2)))*MFd(gI1)*MFd(gI2)*Re(Conj(CpbarFdFdVZPL(gI1,
-      gI2))*CpbarFdFdVZPR(gI1,gI2))));
-   result += SUM(gI1,0,2,SUM(gI2,0,2,(AbsSqr(CpbarFeFeVZPL(gI1,gI2)) + AbsSqr(
-      CpbarFeFeVZPR(gI1,gI2)))*H0(Sqr(p),Sqr(MFe(gI1)),Sqr(MFe(gI2))) + 4*B0(Sqr(p
-      ),Sqr(MFe(gI1)),Sqr(MFe(gI2)))*MFe(gI1)*MFe(gI2)*Re(Conj(CpbarFeFeVZPL(gI1,
-      gI2))*CpbarFeFeVZPR(gI1,gI2))));
-   result += 3*SUM(gI1,0,2,SUM(gI2,0,2,(AbsSqr(CpbarFuFuVZPL(gI1,gI2)) + AbsSqr
-      (CpbarFuFuVZPR(gI1,gI2)))*H0(Sqr(p),Sqr(MFu(gI1)),Sqr(MFu(gI2))) + 4*B0(Sqr(
-      p),Sqr(MFu(gI1)),Sqr(MFu(gI2)))*MFu(gI1)*MFu(gI2)*Re(Conj(CpbarFuFuVZPL(gI1,
-      gI2))*CpbarFuFuVZPR(gI1,gI2))));
-   result += SUM(gI1,0,2,SUM(gI2,0,2,(AbsSqr(CpbarFvFvVZPL(gI1,gI2)) + AbsSqr(
-      CpbarFvFvVZPR(gI1,gI2)))*H0(Sqr(p),Sqr(MFv(gI1)),Sqr(MFv(gI2))) + 4*B0(Sqr(p
-      ),Sqr(MFv(gI1)),Sqr(MFv(gI2)))*MFv(gI1)*MFv(gI2)*Re(Conj(CpbarFvFvVZPL(gI1,
-      gI2))*CpbarFvFvVZPR(gI1,gI2))));
-
->>>>>>> e9aeaa10
    return result * oneOver16PiSqr;
 
 }
 
-<<<<<<< HEAD
 std::complex<double> CLASSNAME::self_energy_Fd_1loop_1(double p , int gO1, int gO2) const
 {
    std::complex<double> result;
@@ -2762,58 +2587,15 @@
       CpbarUFdFuconjHpPL(gO2,gI2))*CpbarUFdFuconjHpPR(gO1,gI2)*MFu(gI2));
    result += -4*SUM(gI2,0,2,(-0.5 + B0(Sqr(p),Sqr(MFu(gI2)),Sqr(MVWp)))*Conj(
       CpbarUFdFuconjVWpPR(gO2,gI2))*CpbarUFdFuconjVWpPL(gO1,gI2)*MFu(gI2));
-=======
-std::complex<double> CLASSNAME::self_energy_VWp_1loop(double p ) const
-{
-   std::complex<double> result;
-
-   result += 0.5*A0(Sqr(MAh))*CpAhAhconjVWpVWp();
-   result += -4*AbsSqr(CpAhHpconjVWp())*B00(Sqr(p),Sqr(MAh),Sqr(MHp));
-   result += AbsSqr(CpbargPgWpconjVWp())*B00(Sqr(p),Sqr(MVWp),Sqr(MVP));
-   result += AbsSqr(CpbargWpCgPconjVWp())*B00(Sqr(p),Sqr(MVP),Sqr(MVWp));
-   result += AbsSqr(CpbargWpCgZconjVWp())*B00(Sqr(p),Sqr(MVZ),Sqr(MVWp));
-   result += AbsSqr(CpbargZgWpconjVWp())*B00(Sqr(p),Sqr(MVWp),Sqr(MVZ));
-   result += -(A0(Sqr(MVWp))*(CpconjVWpconjVWpVWpVWp1() + 4*
-      CpconjVWpconjVWpVWpVWp2() + CpconjVWpconjVWpVWpVWp3()));
-   result += 0;
-   result += AbsSqr(CphhconjVWpVWp())*B0(Sqr(p),Sqr(MVWp),Sqr(Mhh));
-   result += 0.5*A0(Sqr(Mhh))*CphhhhconjVWpVWp();
-   result += -4*AbsSqr(CphhHpconjVWp())*B00(Sqr(p),Sqr(Mhh),Sqr(MHp));
-   result += A0(Sqr(MHp))*CpHpconjHpconjVWpVWp();
-   result += AbsSqr(CpHpconjVWpVP())*B0(Sqr(p),0,Sqr(MHp));
-   result += AbsSqr(CpHpconjVWpVZ())*B0(Sqr(p),Sqr(MVZ),Sqr(MHp));
-   result += 2*CpconjVWpconjVWpVWpVWp2()*Sqr(MVWp);
-   result += -(AbsSqr(CpconjVWpVPVWp())*(A0(Sqr(MVWp)) + 10*B00(Sqr(p),Sqr(MVWp
-      ),0) - 2*Sqr(MVWp) + 0.6666666666666666*Sqr(p) + B0(Sqr(p),Sqr(MVWp),0)*(Sqr
-      (MVWp) + 4*Sqr(p))));
-   result += 0.5*(-(A0(Sqr(MVZ))*(4*CpconjVWpVWpVZVZ1() + CpconjVWpVWpVZVZ2() +
-      CpconjVWpVWpVZVZ3())) + 2*CpconjVWpVWpVZVZ1()*Sqr(MVZ));
-   result += -(AbsSqr(CpconjVWpVWpVZ())*(A0(Sqr(MVWp)) + A0(Sqr(MVZ)) + 10*B00(
-      Sqr(p),Sqr(MVZ),Sqr(MVWp)) - 2*(Sqr(MVWp) + Sqr(MVZ) - 0.3333333333333333*
-      Sqr(p)) + B0(Sqr(p),Sqr(MVZ),Sqr(MVWp))*(Sqr(MVWp) + Sqr(MVZ) + 4*Sqr(p))));
-   result += 3*SUM(gI1,0,2,SUM(gI2,0,2,(AbsSqr(CpbarFdFuconjVWpPL(gI1,gI2)) +
-      AbsSqr(CpbarFdFuconjVWpPR(gI1,gI2)))*H0(Sqr(p),Sqr(MFd(gI1)),Sqr(MFu(gI2)))
-      + 4*B0(Sqr(p),Sqr(MFd(gI1)),Sqr(MFu(gI2)))*MFd(gI1)*MFu(gI2)*Re(Conj(
-      CpbarFdFuconjVWpPL(gI1,gI2))*CpbarFdFuconjVWpPR(gI1,gI2))));
-   result += SUM(gI1,0,2,SUM(gI2,0,2,(AbsSqr(CpbarFeFvconjVWpPL(gI1,gI2)) +
-      AbsSqr(CpbarFeFvconjVWpPR(gI1,gI2)))*H0(Sqr(p),Sqr(MFe(gI1)),Sqr(MFv(gI2)))
-      + 4*B0(Sqr(p),Sqr(MFe(gI1)),Sqr(MFv(gI2)))*MFe(gI1)*MFv(gI2)*Re(Conj(
-      CpbarFeFvconjVWpPL(gI1,gI2))*CpbarFeFvconjVWpPR(gI1,gI2))));
->>>>>>> e9aeaa10
 
    return result * oneOver16PiSqr;
 
 }
 
-<<<<<<< HEAD
 Eigen::Matrix<std::complex<double>,3,3> CLASSNAME::self_energy_Fd_1loop_1(double p) const
-=======
-std::complex<double> CLASSNAME::self_energy_Fd_1loop_1(double p , int gO1, int gO2) const
->>>>>>> e9aeaa10
 {
    Eigen::Matrix<std::complex<double>,3,3> self_energy;
 
-<<<<<<< HEAD
    for (int i = 0; i < 3; i++)
       for (int k = 0; k < 3; k++)
          self_energy(i, k) = self_energy_Fd_1loop_1(p, i, k);
@@ -2822,32 +2604,9 @@
 }
 
 std::complex<double> CLASSNAME::self_energy_Fd_1loop_PR(double p , int gO1, int gO2) const
-=======
-   result += SUM(gI1,0,2,B0(Sqr(p),Sqr(MFd(gI1)),Sqr(MAh))*Conj(CpbarUFdFdAhPL(
-      gO2,gI1))*CpbarUFdFdAhPR(gO1,gI1)*MFd(gI1));
-   result += SUM(gI2,0,2,B0(Sqr(p),Sqr(MFd(gI2)),Sqr(Mhh))*Conj(CpbarUFdFdhhPL(
-      gO2,gI2))*CpbarUFdFdhhPR(gO1,gI2)*MFd(gI2));
-   result += -5.333333333333333*SUM(gI2,0,2,(-0.5 + B0(Sqr(p),Sqr(MFd(gI2)),0))
-      *Conj(CpbarUFdFdVGPR(gO2,gI2))*CpbarUFdFdVGPL(gO1,gI2)*MFd(gI2));
-   result += -4*SUM(gI2,0,2,(-0.5 + B0(Sqr(p),Sqr(MFd(gI2)),0))*Conj(
-      CpbarUFdFdVPPR(gO2,gI2))*CpbarUFdFdVPPL(gO1,gI2)*MFd(gI2));
-   result += -4*SUM(gI2,0,2,(-0.5 + B0(Sqr(p),Sqr(MFd(gI2)),Sqr(MVZ)))*Conj(
-      CpbarUFdFdVZPR(gO2,gI2))*CpbarUFdFdVZPL(gO1,gI2)*MFd(gI2));
-   result += SUM(gI2,0,2,B0(Sqr(p),Sqr(MFu(gI2)),Sqr(MHp))*Conj(
-      CpbarUFdFuconjHpPL(gO2,gI2))*CpbarUFdFuconjHpPR(gO1,gI2)*MFu(gI2));
-   result += -4*SUM(gI2,0,2,(-0.5 + B0(Sqr(p),Sqr(MFu(gI2)),Sqr(MVWp)))*Conj(
-      CpbarUFdFuconjVWpPR(gO2,gI2))*CpbarUFdFuconjVWpPL(gO1,gI2)*MFu(gI2));
-
-   return result * oneOver16PiSqr;
-
-}
-
-Eigen::Matrix<std::complex<double>,3,3> CLASSNAME::self_energy_Fd_1loop_1(double p) const
->>>>>>> e9aeaa10
-{
-   Eigen::Matrix<std::complex<double>,3,3> self_energy;
-
-<<<<<<< HEAD
+{
+   std::complex<double> result;
+
    result += -0.5*SUM(gI1,0,2,B1(Sqr(p),Sqr(MFd(gI1)),Sqr(MAh))*Conj(
       CpbarUFdFdAhPR(gO2,gI1))*CpbarUFdFdAhPR(gO1,gI1));
    result += -0.5*SUM(gI2,0,2,B1(Sqr(p),Sqr(MFd(gI2)),Sqr(Mhh))*Conj(
@@ -2868,20 +2627,9 @@
 }
 
 Eigen::Matrix<std::complex<double>,3,3> CLASSNAME::self_energy_Fd_1loop_PR(double p) const
-=======
-   for (int i = 0; i < 3; i++)
-      for (int k = 0; k < 3; k++)
-         self_energy(i, k) = self_energy_Fd_1loop_1(p, i, k);
-
-   return self_energy;
-}
-
-std::complex<double> CLASSNAME::self_energy_Fd_1loop_PR(double p , int gO1, int gO2) const
->>>>>>> e9aeaa10
 {
    Eigen::Matrix<std::complex<double>,3,3> self_energy;
 
-<<<<<<< HEAD
    for (int i = 0; i < 3; i++)
       for (int k = 0; k < 3; k++)
          self_energy(i, k) = self_energy_Fd_1loop_PR(p, i, k);
@@ -2924,66 +2672,9 @@
 }
 
 std::complex<double> CLASSNAME::self_energy_Fu_1loop_1(double p , int gO1, int gO2) const
-=======
-   result += -0.5*SUM(gI1,0,2,B1(Sqr(p),Sqr(MFd(gI1)),Sqr(MAh))*Conj(
-      CpbarUFdFdAhPR(gO2,gI1))*CpbarUFdFdAhPR(gO1,gI1));
-   result += -0.5*SUM(gI2,0,2,B1(Sqr(p),Sqr(MFd(gI2)),Sqr(Mhh))*Conj(
-      CpbarUFdFdhhPR(gO2,gI2))*CpbarUFdFdhhPR(gO1,gI2));
-   result += -1.3333333333333333*SUM(gI2,0,2,(0.5 + B1(Sqr(p),Sqr(MFd(gI2)),0))
-      *Conj(CpbarUFdFdVGPL(gO2,gI2))*CpbarUFdFdVGPL(gO1,gI2));
-   result += -SUM(gI2,0,2,(0.5 + B1(Sqr(p),Sqr(MFd(gI2)),0))*Conj(
-      CpbarUFdFdVPPL(gO2,gI2))*CpbarUFdFdVPPL(gO1,gI2));
-   result += -SUM(gI2,0,2,(0.5 + B1(Sqr(p),Sqr(MFd(gI2)),Sqr(MVZ)))*Conj(
-      CpbarUFdFdVZPL(gO2,gI2))*CpbarUFdFdVZPL(gO1,gI2));
-   result += -0.5*SUM(gI2,0,2,B1(Sqr(p),Sqr(MFu(gI2)),Sqr(MHp))*Conj(
-      CpbarUFdFuconjHpPR(gO2,gI2))*CpbarUFdFuconjHpPR(gO1,gI2));
-   result += -SUM(gI2,0,2,(0.5 + B1(Sqr(p),Sqr(MFu(gI2)),Sqr(MVWp)))*Conj(
-      CpbarUFdFuconjVWpPL(gO2,gI2))*CpbarUFdFuconjVWpPL(gO1,gI2));
-
-   return result * oneOver16PiSqr;
-
-}
-
-Eigen::Matrix<std::complex<double>,3,3> CLASSNAME::self_energy_Fd_1loop_PR(double p) const
-{
-   Eigen::Matrix<std::complex<double>,3,3> self_energy;
-
-   for (int i = 0; i < 3; i++)
-      for (int k = 0; k < 3; k++)
-         self_energy(i, k) = self_energy_Fd_1loop_PR(p, i, k);
-
-   return self_energy;
-}
-
-std::complex<double> CLASSNAME::self_energy_Fd_1loop_PL(double p , int gO1, int gO2) const
 {
    std::complex<double> result;
 
-   result += -0.5*SUM(gI1,0,2,B1(Sqr(p),Sqr(MFd(gI1)),Sqr(MAh))*Conj(
-      CpbarUFdFdAhPL(gO2,gI1))*CpbarUFdFdAhPL(gO1,gI1));
-   result += -0.5*SUM(gI2,0,2,B1(Sqr(p),Sqr(MFd(gI2)),Sqr(Mhh))*Conj(
-      CpbarUFdFdhhPL(gO2,gI2))*CpbarUFdFdhhPL(gO1,gI2));
-   result += -1.3333333333333333*SUM(gI2,0,2,(0.5 + B1(Sqr(p),Sqr(MFd(gI2)),0))
-      *Conj(CpbarUFdFdVGPR(gO2,gI2))*CpbarUFdFdVGPR(gO1,gI2));
-   result += -SUM(gI2,0,2,(0.5 + B1(Sqr(p),Sqr(MFd(gI2)),0))*Conj(
-      CpbarUFdFdVPPR(gO2,gI2))*CpbarUFdFdVPPR(gO1,gI2));
-   result += -SUM(gI2,0,2,(0.5 + B1(Sqr(p),Sqr(MFd(gI2)),Sqr(MVZ)))*Conj(
-      CpbarUFdFdVZPR(gO2,gI2))*CpbarUFdFdVZPR(gO1,gI2));
-   result += -0.5*SUM(gI2,0,2,B1(Sqr(p),Sqr(MFu(gI2)),Sqr(MHp))*Conj(
-      CpbarUFdFuconjHpPL(gO2,gI2))*CpbarUFdFuconjHpPL(gO1,gI2));
-   result += -SUM(gI2,0,2,(0.5 + B1(Sqr(p),Sqr(MFu(gI2)),Sqr(MVWp)))*Conj(
-      CpbarUFdFuconjVWpPR(gO2,gI2))*CpbarUFdFuconjVWpPR(gO1,gI2));
-
-   return result * oneOver16PiSqr;
-
-}
-
-Eigen::Matrix<std::complex<double>,3,3> CLASSNAME::self_energy_Fd_1loop_PL(double p) const
->>>>>>> e9aeaa10
-{
-   Eigen::Matrix<std::complex<double>,3,3> self_energy;
-
-<<<<<<< HEAD
    result += SUM(gI1,0,2,B0(Sqr(p),Sqr(MFu(gI1)),Sqr(MAh))*Conj(CpbarUFuFuAhPL(
       gO2,gI1))*CpbarUFuFuAhPR(gO1,gI1)*MFu(gI1));
    result += SUM(gI2,0,2,B0(Sqr(p),Sqr(MFd(gI2)),Sqr(MHp))*Conj(CpbarUFuFdHpPL(
@@ -2999,34 +2690,6 @@
    result += -4*SUM(gI2,0,2,(-0.5 + B0(Sqr(p),Sqr(MFu(gI2)),Sqr(MVZ)))*Conj(
       CpbarUFuFuVZPR(gO2,gI2))*CpbarUFuFuVZPL(gO1,gI2)*MFu(gI2));
 
-=======
-   for (int i = 0; i < 3; i++)
-      for (int k = 0; k < 3; k++)
-         self_energy(i, k) = self_energy_Fd_1loop_PL(p, i, k);
-
-   return self_energy;
-}
-
-std::complex<double> CLASSNAME::self_energy_Fu_1loop_1(double p , int gO1, int gO2) const
-{
-   std::complex<double> result;
-
-   result += SUM(gI1,0,2,B0(Sqr(p),Sqr(MFu(gI1)),Sqr(MAh))*Conj(CpbarUFuFuAhPL(
-      gO2,gI1))*CpbarUFuFuAhPR(gO1,gI1)*MFu(gI1));
-   result += SUM(gI2,0,2,B0(Sqr(p),Sqr(MFd(gI2)),Sqr(MHp))*Conj(CpbarUFuFdHpPL(
-      gO2,gI2))*CpbarUFuFdHpPR(gO1,gI2)*MFd(gI2));
-   result += -4*SUM(gI2,0,2,(-0.5 + B0(Sqr(p),Sqr(MFd(gI2)),Sqr(MVWp)))*Conj(
-      CpbarUFuFdVWpPR(gO2,gI2))*CpbarUFuFdVWpPL(gO1,gI2)*MFd(gI2));
-   result += SUM(gI2,0,2,B0(Sqr(p),Sqr(MFu(gI2)),Sqr(Mhh))*Conj(CpbarUFuFuhhPL(
-      gO2,gI2))*CpbarUFuFuhhPR(gO1,gI2)*MFu(gI2));
-   result += -5.333333333333333*SUM(gI2,0,2,(-0.5 + B0(Sqr(p),Sqr(MFu(gI2)),0))
-      *Conj(CpbarUFuFuVGPR(gO2,gI2))*CpbarUFuFuVGPL(gO1,gI2)*MFu(gI2));
-   result += -4*SUM(gI2,0,2,(-0.5 + B0(Sqr(p),Sqr(MFu(gI2)),0))*Conj(
-      CpbarUFuFuVPPR(gO2,gI2))*CpbarUFuFuVPPL(gO1,gI2)*MFu(gI2));
-   result += -4*SUM(gI2,0,2,(-0.5 + B0(Sqr(p),Sqr(MFu(gI2)),Sqr(MVZ)))*Conj(
-      CpbarUFuFuVZPR(gO2,gI2))*CpbarUFuFuVZPL(gO1,gI2)*MFu(gI2));
-
->>>>>>> e9aeaa10
    return result * oneOver16PiSqr;
 
 }
@@ -3695,19 +3358,11 @@
    double self_energy = 0.;
 
    if (HIGGS_2LOOP_CORRECTION_AT_AT) {
-<<<<<<< HEAD
-      self_energy += self_energy_higgs_2loop_at_at_sm(p2, scale, mt, yt);
-   }
-
-   if (HIGGS_2LOOP_CORRECTION_AT_AS) {
-      self_energy += self_energy_higgs_2loop_at_as_sm(p2, scale, mt, yt, gs);
-=======
       self_energy -= delta_mh_2loop_at_at_sm(p2, scale, mt, yt);
    }
 
    if (HIGGS_2LOOP_CORRECTION_AT_AS) {
       self_energy -= delta_mh_2loop_at_as_sm(p2, scale, mt, yt, gs);
->>>>>>> e9aeaa10
    }
 
    return self_energy;
@@ -3729,17 +3384,6 @@
    double self_energy = 0.;
 
    if (HIGGS_3LOOP_CORRECTION_AT_AT_AT) {
-<<<<<<< HEAD
-      self_energy += self_energy_higgs_3loop_at_at_at_sm(scale, mt, yt, mh);
-   }
-
-   if (HIGGS_3LOOP_CORRECTION_AT_AT_AS) {
-      self_energy += self_energy_higgs_3loop_at_at_as_sm(scale, mt, yt, gs);
-   }
-
-   if (HIGGS_3LOOP_CORRECTION_AT_AS_AS) {
-      self_energy += self_energy_higgs_3loop_at_as_as_sm(scale, mt, yt, gs);
-=======
       self_energy -= delta_mh_3loop_at_at_at_sm(scale, mt, yt, mh);
    }
 
@@ -3749,7 +3393,6 @@
 
    if (HIGGS_3LOOP_CORRECTION_AT_AS_AS) {
       self_energy -= delta_mh_3loop_at_as_as_sm(scale, mt, yt, gs);
->>>>>>> e9aeaa10
    }
 
    return self_energy;
