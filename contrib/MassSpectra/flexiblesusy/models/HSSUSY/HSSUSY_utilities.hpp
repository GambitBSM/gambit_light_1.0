--- conflicted
+++ resolved
@@ -16,11 +16,7 @@
 // <http://www.gnu.org/licenses/>.
 // ====================================================================
 
-<<<<<<< HEAD
-// File generated at Tue 26 Sep 2017 22:36:47
-=======
 // File generated at Wed 25 Oct 2017 18:12:11
->>>>>>> 0b5a5baa
 
 #ifndef HSSUSY_UTILITIES_H
 #define HSSUSY_UTILITIES_H
@@ -118,11 +114,8 @@
 
 class HSSUSY_spectrum_plotter {
 public:
-<<<<<<< HEAD
-=======
    HSSUSY_spectrum_plotter() = default;
    explicit HSSUSY_spectrum_plotter(const HSSUSY_mass_eigenstates&);
->>>>>>> 0b5a5baa
    void extract_spectrum(const HSSUSY_mass_eigenstates&);
    void write_to_file(const std::string&) const;
 
