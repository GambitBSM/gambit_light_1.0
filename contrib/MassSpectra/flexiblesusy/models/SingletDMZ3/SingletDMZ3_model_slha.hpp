// ====================================================================
// This file is part of FlexibleSUSY.
//
// FlexibleSUSY is free software: you can redistribute it and/or modify
// it under the terms of the GNU General Public License as published
// by the Free Software Foundation, either version 3 of the License,
// or (at your option) any later version.
//
// FlexibleSUSY is distributed in the hope that it will be useful, but
// WITHOUT ANY WARRANTY; without even the implied warranty of
// MERCHANTABILITY or FITNESS FOR A PARTICULAR PURPOSE.  See the GNU
// General Public License for more details.
//
// You should have received a copy of the GNU General Public License
// along with FlexibleSUSY.  If not, see
// <http://www.gnu.org/licenses/>.
// ====================================================================

/**
 * @file SingletDMZ3_model_slha.hpp
 * @brief contains wrapper class for model class in SLHA convention
 */

<<<<<<< HEAD
// File generated at Tue 26 Sep 2017 22:42:34
=======
// File generated at Wed 25 Oct 2017 18:10:38
>>>>>>> e9aeaa10

#ifndef SingletDMZ3_SLHA_H
#define SingletDMZ3_SLHA_H

#include "SingletDMZ3_input_parameters.hpp"
#include "SingletDMZ3_mass_eigenstates.hpp"
#include "SingletDMZ3_physical.hpp"

#include "ckm.hpp"
#include "linalg2.hpp"
#include "pmns.hpp"
#include "slha_io.hpp"
#include "wrappers.hpp"

#define LOCALPHYSICAL(p) physical.p
#define MODELPARAMETER(p) this->p
#define PHYSICAL_SLHA(p) physical_slha.p
#define PHYSICAL_SLHA_REAL(p) Re(physical_slha.p)

namespace flexiblesusy {

/**
 * @class SingletDMZ3_slha<T>
 * @brief model class wrapper in SLHA convention
 *
 * @tparam Model model class to wrap
 */

template <class Model>
class SingletDMZ3_slha : public Model {
public:
   explicit SingletDMZ3_slha(const SingletDMZ3_input_parameters& input_ = SingletDMZ3_input_parameters());
   explicit SingletDMZ3_slha(const Model&, bool do_convert_masses_to_slha = true);
   SingletDMZ3_slha(const SingletDMZ3_slha&) = default;
   SingletDMZ3_slha(SingletDMZ3_slha&&) = default;
   virtual ~SingletDMZ3_slha() = default;
   SingletDMZ3_slha& operator=(const SingletDMZ3_slha&) = default;
   SingletDMZ3_slha& operator=(SingletDMZ3_slha&&) = default;

   virtual void clear() override;
   void convert_to_slha(); ///< converts pole masses and couplings to SLHA convention
   const Eigen::Matrix<std::complex<double>,3,3>& get_ckm_matrix() const { return ckm; }
   const Eigen::Matrix<std::complex<double>,3,3>& get_pmns_matrix() const { return pmns; }
   const SingletDMZ3_physical& get_physical_slha() const; ///< returns pole masses to SLHA convention
   SingletDMZ3_physical& get_physical_slha(); ///< returns pole masses to SLHA convention
   void set_convert_masses_to_slha(bool); ///< allow/disallow for negative majoran fermion masses

   // interface functions
   virtual void calculate_spectrum() override;
   virtual void print(std::ostream&) const override;

   double get_MVG_pole_slha() const { return PHYSICAL_SLHA(MVG); }
   double get_MHp_pole_slha() const { return PHYSICAL_SLHA(MHp); }
   double get_Mss_pole_slha() const { return PHYSICAL_SLHA(Mss); }
   const Eigen::Array<double,3,1>& get_MFv_pole_slha() const { return PHYSICAL_SLHA(MFv); }
   double get_MFv_pole_slha(int i) const { return PHYSICAL_SLHA(MFv(i)); }
   double get_MAh_pole_slha() const { return PHYSICAL_SLHA(MAh); }
   double get_Mhh_pole_slha() const { return PHYSICAL_SLHA(Mhh); }
   const Eigen::Array<double,3,1>& get_MFd_pole_slha() const { return PHYSICAL_SLHA(MFd); }
   double get_MFd_pole_slha(int i) const { return PHYSICAL_SLHA(MFd(i)); }
   const Eigen::Array<double,3,1>& get_MFu_pole_slha() const { return PHYSICAL_SLHA(MFu); }
   double get_MFu_pole_slha(int i) const { return PHYSICAL_SLHA(MFu(i)); }
   const Eigen::Array<double,3,1>& get_MFe_pole_slha() const { return PHYSICAL_SLHA(MFe); }
   double get_MFe_pole_slha(int i) const { return PHYSICAL_SLHA(MFe(i)); }
   double get_MVWp_pole_slha() const { return PHYSICAL_SLHA(MVWp); }
   double get_MVP_pole_slha() const { return PHYSICAL_SLHA(MVP); }
   double get_MVZ_pole_slha() const { return PHYSICAL_SLHA(MVZ); }

   const Eigen::Matrix<std::complex<double>,3,3>& get_Vd_pole_slha() const { return PHYSICAL_SLHA(Vd); }
   std::complex<double> get_Vd_pole_slha(int i, int k) const { return PHYSICAL_SLHA(Vd(i,k)); }
   const Eigen::Matrix<std::complex<double>,3,3>& get_Ud_pole_slha() const { return PHYSICAL_SLHA(Ud); }
   std::complex<double> get_Ud_pole_slha(int i, int k) const { return PHYSICAL_SLHA(Ud(i,k)); }
   const Eigen::Matrix<std::complex<double>,3,3>& get_Vu_pole_slha() const { return PHYSICAL_SLHA(Vu); }
   std::complex<double> get_Vu_pole_slha(int i, int k) const { return PHYSICAL_SLHA(Vu(i,k)); }
   const Eigen::Matrix<std::complex<double>,3,3>& get_Uu_pole_slha() const { return PHYSICAL_SLHA(Uu); }
   std::complex<double> get_Uu_pole_slha(int i, int k) const { return PHYSICAL_SLHA(Uu(i,k)); }
   const Eigen::Matrix<std::complex<double>,3,3>& get_Ve_pole_slha() const { return PHYSICAL_SLHA(Ve); }
   std::complex<double> get_Ve_pole_slha(int i, int k) const { return PHYSICAL_SLHA(Ve(i,k)); }
   const Eigen::Matrix<std::complex<double>,3,3>& get_Ue_pole_slha() const { return PHYSICAL_SLHA(Ue); }
   std::complex<double> get_Ue_pole_slha(int i, int k) const { return PHYSICAL_SLHA(Ue(i,k)); }
   const Eigen::Matrix<double,2,2>& get_ZZ_pole_slha() const { return PHYSICAL_SLHA(ZZ); }
   double get_ZZ_pole_slha(int i, int k) const { return PHYSICAL_SLHA(ZZ(i,k)); }

   const Eigen::Array<double,3,1>& get_Yu_slha() const { return Yu_slha; }
   double get_Yu_slha(int i) const { return Yu_slha(i); }
   const Eigen::Array<double,3,1>& get_Yd_slha() const { return Yd_slha; }
   double get_Yd_slha(int i) const { return Yd_slha(i); }
   const Eigen::Array<double,3,1>& get_Ye_slha() const { return Ye_slha; }
   double get_Ye_slha(int i) const { return Ye_slha(i); }



   const Eigen::Matrix<std::complex<double>,3,3>& get_Vd_slha() const { return Vd_slha; }
   std::complex<double> get_Vd_slha(int i, int k) const { return Vd_slha(i,k); }
   const Eigen::Matrix<std::complex<double>,3,3>& get_Vu_slha() const { return Vu_slha; }
   std::complex<double> get_Vu_slha(int i, int k) const { return Vu_slha(i,k); }
   const Eigen::Matrix<std::complex<double>,3,3>& get_Ud_slha() const { return Ud_slha; }
   std::complex<double> get_Ud_slha(int i, int k) const { return Ud_slha(i,k); }
   const Eigen::Matrix<std::complex<double>,3,3>& get_Uu_slha() const { return Uu_slha; }
   std::complex<double> get_Uu_slha(int i, int k) const { return Uu_slha(i,k); }
   const Eigen::Matrix<std::complex<double>,3,3>& get_Ve_slha() const { return Ve_slha; }
   std::complex<double> get_Ve_slha(int i, int k) const { return Ve_slha(i,k); }
   const Eigen::Matrix<std::complex<double>,3,3>& get_Ue_slha() const { return Ue_slha; }
   std::complex<double> get_Ue_slha(int i, int k) const { return Ue_slha(i,k); }


private:
   SingletDMZ3_physical physical_slha{}; ///< contains the pole masses and mixings in slha convention
   Eigen::Matrix<std::complex<double>,3,3> ckm{Eigen::Matrix<std::complex<double>,3,3>::Identity()};
   Eigen::Matrix<std::complex<double>,3,3> pmns{Eigen::Matrix<std::complex<double>,3,3>::Identity()};
   bool convert_masses_to_slha{true};    ///< allow/disallow for negative majoran fermion masses
   Eigen::Array<double,3,1> Yu_slha{Eigen::Array<double,3,1>::Zero()};
   Eigen::Array<double,3,1> Yd_slha{Eigen::Array<double,3,1>::Zero()};
   Eigen::Array<double,3,1> Ye_slha{Eigen::Array<double,3,1>::Zero()};

   Eigen::Matrix<std::complex<double>,3,3> Vd_slha{Eigen::Matrix<std::complex<double>,3,3>::Zero()};
   Eigen::Matrix<std::complex<double>,3,3> Vu_slha{Eigen::Matrix<std::complex<double>,3,3>::Zero()};
   Eigen::Matrix<std::complex<double>,3,3> Ud_slha{Eigen::Matrix<std::complex<double>,3,3>::Zero()};
   Eigen::Matrix<std::complex<double>,3,3> Uu_slha{Eigen::Matrix<std::complex<double>,3,3>::Zero()};
   Eigen::Matrix<std::complex<double>,3,3> Ve_slha{Eigen::Matrix<std::complex<double>,3,3>::Zero()};
   Eigen::Matrix<std::complex<double>,3,3> Ue_slha{Eigen::Matrix<std::complex<double>,3,3>::Zero()};




   void calculate_ckm_matrix();
   void calculate_pmns_matrix();
   void convert_yukawa_couplings_to_slha();
   void convert_trilinear_couplings_to_slha();
   void convert_soft_squared_masses_to_slha();
};

template <class Model>
SingletDMZ3_slha<Model>::SingletDMZ3_slha(const SingletDMZ3_input_parameters& input_)
   : Model(input_)
{
}

/**
 * Copy constructor.  Copies from base class (model class in
 * BPMZ convention) and converts parameters to SLHA.
 *
 * @param model_ model class in BPMZ convention
 * @param do_convert_masses_to_slha whether to convert majorana
 *    fermion masses to SLHA convention (allow them to be negative)
 */
template <class Model>
SingletDMZ3_slha<Model>::SingletDMZ3_slha(const Model& model_,
                            bool do_convert_masses_to_slha)
   : Model(model_)
   , convert_masses_to_slha(do_convert_masses_to_slha)
{
   convert_to_slha();
}

template <class Model>
void SingletDMZ3_slha<Model>::clear()
{
   Model::clear();
   physical_slha.clear();
}

template <class Model>
void SingletDMZ3_slha<Model>::calculate_spectrum()
{
   Model::calculate_spectrum();
   convert_to_slha();
}

template <class Model>
void SingletDMZ3_slha<Model>::convert_to_slha()
{
   physical_slha = this->get_physical();

   if (convert_masses_to_slha)
      physical_slha.convert_to_slha();

   convert_yukawa_couplings_to_slha();
   calculate_ckm_matrix();
   calculate_pmns_matrix();
   convert_trilinear_couplings_to_slha();
   convert_soft_squared_masses_to_slha();
}

template <class Model>
void SingletDMZ3_slha<Model>::calculate_ckm_matrix()
{
   ckm = Vu_slha * Vd_slha.adjoint();
   CKM_parameters::to_pdg_convention(ckm, Vu_slha, Vd_slha, Uu_slha, Ud_slha);

}

template <class Model>
void SingletDMZ3_slha<Model>::calculate_pmns_matrix()
{
   pmns << 1, 0, 0, 0, 1, 0, 0, 0, 1;

}

/**
 * Convert Yukawa couplings to SLHA convention
 */
template <class Model>
void SingletDMZ3_slha<Model>::convert_yukawa_couplings_to_slha()
{
   fs_svd(MODELPARAMETER(Yu), Yu_slha, Uu_slha, Vu_slha);
   fs_svd(MODELPARAMETER(Yd), Yd_slha, Ud_slha, Vd_slha);
   fs_svd(MODELPARAMETER(Ye), Ye_slha, Ue_slha, Ve_slha);

}

/**
 * Convert trilinear couplings to SLHA convention
 */
template <class Model>
void SingletDMZ3_slha<Model>::convert_trilinear_couplings_to_slha()
{

}

/**
 * Convert soft-breaking squared mass parameters to SLHA convention
 */
template <class Model>
void SingletDMZ3_slha<Model>::convert_soft_squared_masses_to_slha()
{

}

template <class Model>
const SingletDMZ3_physical& SingletDMZ3_slha<Model>::get_physical_slha() const
{
   return physical_slha;
}

template <class Model>
SingletDMZ3_physical& SingletDMZ3_slha<Model>::get_physical_slha()
{
   return physical_slha;
}

template <class Model>
void SingletDMZ3_slha<Model>::print(std::ostream& ostr) const
{
   Model::print(ostr);

   ostr << "----------------------------------------\n"
           "SLHA convention:\n"
           "----------------------------------------\n";
   physical_slha.print(ostr);
}

template <class Model>
void SingletDMZ3_slha<Model>::set_convert_masses_to_slha(bool flag)
{
   convert_masses_to_slha = flag;
}

template <class Model>
std::ostream& operator<<(std::ostream& ostr, const SingletDMZ3_slha<Model>& model)
{
   model.print(ostr);
   return ostr;
}

} // namespace flexiblesusy

#undef LOCALPHYSICAL
#undef MODELPARAMETER
#undef PHYSICAL_SLHA
#undef PHYSICAL_SLHA_REAL

#endif<|MERGE_RESOLUTION|>--- conflicted
+++ resolved
@@ -21,11 +21,7 @@
  * @brief contains wrapper class for model class in SLHA convention
  */
 
-<<<<<<< HEAD
-// File generated at Tue 26 Sep 2017 22:42:34
-=======
 // File generated at Wed 25 Oct 2017 18:10:38
->>>>>>> e9aeaa10
 
 #ifndef SingletDMZ3_SLHA_H
 #define SingletDMZ3_SLHA_H
