// ====================================================================
// This file is part of FlexibleSUSY.
//
// FlexibleSUSY is free software: you can redistribute it and/or modify
// it under the terms of the GNU General Public License as published
// by the Free Software Foundation, either version 3 of the License,
// or (at your option) any later version.
//
// FlexibleSUSY is distributed in the hope that it will be useful, but
// WITHOUT ANY WARRANTY; without even the implied warranty of
// MERCHANTABILITY or FITNESS FOR A PARTICULAR PURPOSE.  See the GNU
// General Public License for more details.
//
// You should have received a copy of the GNU General Public License
// along with FlexibleSUSY.  If not, see
// <http://www.gnu.org/licenses/>.
// ====================================================================

<<<<<<< HEAD
// File generated at Tue 26 Sep 2017 22:42:36
=======
// File generated at Wed 25 Oct 2017 18:10:39
>>>>>>> e9aeaa10

#ifndef SingletDMZ3_INFO_H
#define SingletDMZ3_INFO_H

#include "problems.hpp"

#include <array>
#include <iosfwd>
#include <string>

namespace flexiblesusy {

namespace SingletDMZ3_info {
   enum Particles : int { VG, Hp, ss, Fv, Ah, hh, Fd, Fu, Fe, VWp, VP, VZ,
      NUMBER_OF_PARTICLES };

   enum Masses : int { MVG, MHp, Mss, MFv_1, MFv_2, MFv_3, MAh, Mhh, MFd_1,
      MFd_2, MFd_3, MFu_1, MFu_2, MFu_3, MFe_1, MFe_2, MFe_3, MVWp, MVP, MVZ,
      NUMBER_OF_MASSES };

   enum Parameters : int { g1, g2, g3, LamS, LamSH, LamH, Yu0_0, Yu0_1, Yu0_2,
      Yu1_0, Yu1_1, Yu1_2, Yu2_0, Yu2_1, Yu2_2, Yd0_0, Yd0_1, Yd0_2, Yd1_0, Yd1_1,
      Yd1_2, Yd2_0, Yd2_1, Yd2_2, Ye0_0, Ye0_1, Ye0_2, Ye1_0, Ye1_1, Ye1_2, Ye2_0
      , Ye2_1, Ye2_2, mu3, muS, muH, v, NUMBER_OF_PARAMETERS };

   enum Mixings : int { ReVd0_0, ImVd0_0, ReVd0_1, ImVd0_1, ReVd0_2, ImVd0_2,
      ReVd1_0, ImVd1_0, ReVd1_1, ImVd1_1, ReVd1_2, ImVd1_2, ReVd2_0, ImVd2_0,
      ReVd2_1, ImVd2_1, ReVd2_2, ImVd2_2, ReUd0_0, ImUd0_0, ReUd0_1, ImUd0_1,
      ReUd0_2, ImUd0_2, ReUd1_0, ImUd1_0, ReUd1_1, ImUd1_1, ReUd1_2, ImUd1_2,
      ReUd2_0, ImUd2_0, ReUd2_1, ImUd2_1, ReUd2_2, ImUd2_2, ReVu0_0, ImVu0_0,
      ReVu0_1, ImVu0_1, ReVu0_2, ImVu0_2, ReVu1_0, ImVu1_0, ReVu1_1, ImVu1_1,
      ReVu1_2, ImVu1_2, ReVu2_0, ImVu2_0, ReVu2_1, ImVu2_1, ReVu2_2, ImVu2_2,
      ReUu0_0, ImUu0_0, ReUu0_1, ImUu0_1, ReUu0_2, ImUu0_2, ReUu1_0, ImUu1_0,
      ReUu1_1, ImUu1_1, ReUu1_2, ImUu1_2, ReUu2_0, ImUu2_0, ReUu2_1, ImUu2_1,
      ReUu2_2, ImUu2_2, ReVe0_0, ImVe0_0, ReVe0_1, ImVe0_1, ReVe0_2, ImVe0_2,
      ReVe1_0, ImVe1_0, ReVe1_1, ImVe1_1, ReVe1_2, ImVe1_2, ReVe2_0, ImVe2_0,
      ReVe2_1, ImVe2_1, ReVe2_2, ImVe2_2, ReUe0_0, ImUe0_0, ReUe0_1, ImUe0_1,
      ReUe0_2, ImUe0_2, ReUe1_0, ImUe1_0, ReUe1_1, ImUe1_1, ReUe1_2, ImUe1_2,
      ReUe2_0, ImUe2_0, ReUe2_1, ImUe2_1, ReUe2_2, ImUe2_2, ZZ0_0, ZZ0_1, ZZ1_0,
      ZZ1_1, NUMBER_OF_MIXINGS };

   enum Input_parameters : int { HiggsIN, LamSHInput, LamSInput, muSInput,
      mu3Input, QEWSB, Qin, NUMBER_OF_INPUT_PARAMETERS };

   enum Extra_parameters : int { NUMBER_OF_EXTRA_PARAMETERS };

   extern const double normalization_g1;
   extern const double normalization_g2;
   extern const double normalization_g3;

   extern const std::array<int, NUMBER_OF_PARTICLES> particle_multiplicities;
   extern const std::array<std::string, NUMBER_OF_PARTICLES> particle_names;
   extern const std::array<std::string, NUMBER_OF_PARTICLES> particle_latex_names;
   extern const std::array<std::string, NUMBER_OF_PARAMETERS> parameter_names;
   extern const std::array<std::string, NUMBER_OF_MIXINGS> particle_mixing_names;
   extern const std::array<std::string, NUMBER_OF_INPUT_PARAMETERS> input_parameter_names;
   extern const std::array<std::string, NUMBER_OF_EXTRA_PARAMETERS> extra_parameter_names;
   extern const std::string model_name;
   constexpr bool is_low_energy_model = false;
   constexpr bool is_supersymmetric_model = false;
   constexpr bool is_FlexibleEFTHiggs = false;

   void print(std::ostream&);

   class SingletDMZ3_particle_names : public Names {
   public:
      virtual ~SingletDMZ3_particle_names() = default;
      virtual const std::string& get(int index) const override {
         return particle_names[index];
      }
      virtual int size() const override {
         return NUMBER_OF_PARTICLES;
      }
   };

   class SingletDMZ3_parameter_names : public Names {
   public:
      virtual ~SingletDMZ3_parameter_names() = default;
      virtual const std::string& get(int index) const override {
         return parameter_names[index];
      }
      virtual int size() const override {
         return NUMBER_OF_PARAMETERS;
      }
   };

   const SingletDMZ3_particle_names  particle_names_getter{};
   const SingletDMZ3_parameter_names parameter_names_getter{};

} // namespace SingletDMZ3_info

} // namespace flexiblesusy

#endif<|MERGE_RESOLUTION|>--- conflicted
+++ resolved
@@ -16,11 +16,7 @@
 // <http://www.gnu.org/licenses/>.
 // ====================================================================
 
-<<<<<<< HEAD
-// File generated at Tue 26 Sep 2017 22:42:36
-=======
 // File generated at Wed 25 Oct 2017 18:10:39
->>>>>>> e9aeaa10
 
 #ifndef SingletDMZ3_INFO_H
 #define SingletDMZ3_INFO_H
