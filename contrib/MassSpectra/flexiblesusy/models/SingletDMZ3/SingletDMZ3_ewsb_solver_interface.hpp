// ====================================================================
// This file is part of FlexibleSUSY.
//
// FlexibleSUSY is free software: you can redistribute it and/or modify
// it under the terms of the GNU General Public License as published
// by the Free Software Foundation, either version 3 of the License,
// or (at your option) any later version.
//
// FlexibleSUSY is distributed in the hope that it will be useful, but
// WITHOUT ANY WARRANTY; without even the implied warranty of
// MERCHANTABILITY or FITNESS FOR A PARTICULAR PURPOSE.  See the GNU
// General Public License for more details.
//
// You should have received a copy of the GNU General Public License
// along with FlexibleSUSY.  If not, see
// <http://www.gnu.org/licenses/>.
// ====================================================================

<<<<<<< HEAD
// File generated at Sat 5 May 2018 00:25:04
=======
// File generated at Thu 10 May 2018 14:42:38
>>>>>>> ed0ef289

/**
 * @file SingletDMZ3_ewsb_solver_interface.hpp
 *
 * @brief contains interface for EWSB solver
 *
<<<<<<< HEAD
 * This file was generated at Sat 5 May 2018 00:25:04 with FlexibleSUSY
=======
 * This file was generated at Thu 10 May 2018 14:42:38 with FlexibleSUSY
>>>>>>> ed0ef289
 * 2.0.1 (git commit: unknown) and SARAH 4.12.2 .
 */

#ifndef SingletDMZ3_EWSB_SOLVER_INTERFACE_H
#define SingletDMZ3_EWSB_SOLVER_INTERFACE_H

namespace flexiblesusy {

class SingletDMZ3_mass_eigenstates;

/**
 * @class SingletDMZ3_ewsb_solver_interface
 * @brief interface for EWSB solvers to be used to solve the EWSB equations
 */
class SingletDMZ3_ewsb_solver_interface {
public:
   virtual ~SingletDMZ3_ewsb_solver_interface() {}

   virtual void set_loop_order(int) = 0;
   virtual void set_number_of_iterations(int) = 0;
   virtual void set_precision(double) = 0;

   virtual int get_loop_order() const = 0;
   virtual int get_number_of_iterations() const = 0;
   virtual double get_precision() const = 0;

   virtual int solve(SingletDMZ3_mass_eigenstates&) = 0;
};

} // namespace flexiblesusy

#endif<|MERGE_RESOLUTION|>--- conflicted
+++ resolved
@@ -16,22 +16,14 @@
 // <http://www.gnu.org/licenses/>.
 // ====================================================================
 
-<<<<<<< HEAD
-// File generated at Sat 5 May 2018 00:25:04
-=======
 // File generated at Thu 10 May 2018 14:42:38
->>>>>>> ed0ef289
 
 /**
  * @file SingletDMZ3_ewsb_solver_interface.hpp
  *
  * @brief contains interface for EWSB solver
  *
-<<<<<<< HEAD
- * This file was generated at Sat 5 May 2018 00:25:04 with FlexibleSUSY
-=======
  * This file was generated at Thu 10 May 2018 14:42:38 with FlexibleSUSY
->>>>>>> ed0ef289
  * 2.0.1 (git commit: unknown) and SARAH 4.12.2 .
  */
 
