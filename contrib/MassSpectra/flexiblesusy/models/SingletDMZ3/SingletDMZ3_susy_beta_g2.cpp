// ====================================================================
// This file is part of FlexibleSUSY.
//
// FlexibleSUSY is free software: you can redistribute it and/or modify
// it under the terms of the GNU General Public License as published
// by the Free Software Foundation, either version 3 of the License,
// or (at your option) any later version.
//
// FlexibleSUSY is distributed in the hope that it will be useful, but
// WITHOUT ANY WARRANTY; without even the implied warranty of
// MERCHANTABILITY or FITNESS FOR A PARTICULAR PURPOSE.  See the GNU
// General Public License for more details.
//
// You should have received a copy of the GNU General Public License
// along with FlexibleSUSY.  If not, see
// <http://www.gnu.org/licenses/>.
// ====================================================================

<<<<<<< HEAD
// File generated at Sat 5 May 2018 00:23:50
=======
// File generated at Thu 10 May 2018 14:42:25
>>>>>>> ed0ef289

#include "SingletDMZ3_susy_parameters.hpp"
#include "wrappers.hpp"

namespace flexiblesusy {

#define INPUT(parameter) input.parameter
#define TRACE_STRUCT susy_traces

/**
 * Calculates the 1-loop beta function of g2.
 *
 * @return 1-loop beta function
 */
double SingletDMZ3_susy_parameters::calc_beta_g2_1_loop(const Susy_traces& susy_traces) const
{


   double beta_g2;

   beta_g2 = Re(-3.1666666666666665*oneOver16PiSqr*Cube(g2));


   return beta_g2;
}

/**
 * Calculates the 2-loop beta function of g2.
 *
 * @return 2-loop beta function
 */
double SingletDMZ3_susy_parameters::calc_beta_g2_2_loop(const Susy_traces& susy_traces) const
{
   const double traceYdAdjYd = TRACE_STRUCT.traceYdAdjYd;
   const double traceYeAdjYe = TRACE_STRUCT.traceYeAdjYe;
   const double traceYuAdjYu = TRACE_STRUCT.traceYuAdjYu;


   double beta_g2;

   beta_g2 = Re(0.03333333333333333*twoLoop*Cube(g2)*(27*Sqr(g1) + 5*(-3*
      (3*traceYdAdjYd + traceYeAdjYe + 3*traceYuAdjYu) + 35*Sqr(g2) + 72*Sqr(g3
      ))));


   return beta_g2;
}

/**
 * Calculates the 3-loop beta function of g2.
 *
 * @return 3-loop beta function
 */
double SingletDMZ3_susy_parameters::calc_beta_g2_3_loop(const Susy_traces& susy_traces) const
{
   DEFINE_PROJECTOR(3,3,3,3)



   double beta_g2;

   beta_g2 = 0;


   return beta_g2;
}

} // namespace flexiblesusy<|MERGE_RESOLUTION|>--- conflicted
+++ resolved
@@ -16,11 +16,7 @@
 // <http://www.gnu.org/licenses/>.
 // ====================================================================
 
-<<<<<<< HEAD
-// File generated at Sat 5 May 2018 00:23:50
-=======
 // File generated at Thu 10 May 2018 14:42:25
->>>>>>> ed0ef289
 
 #include "SingletDMZ3_susy_parameters.hpp"
 #include "wrappers.hpp"
