// ====================================================================
// This file is part of FlexibleSUSY.
//
// FlexibleSUSY is free software: you can redistribute it and/or modify
// it under the terms of the GNU General Public License as published
// by the Free Software Foundation, either version 3 of the License,
// or (at your option) any later version.
//
// FlexibleSUSY is distributed in the hope that it will be useful, but
// WITHOUT ANY WARRANTY; without even the implied warranty of
// MERCHANTABILITY or FITNESS FOR A PARTICULAR PURPOSE.  See the GNU
// General Public License for more details.
//
// You should have received a copy of the GNU General Public License
// along with FlexibleSUSY.  If not, see
// <http://www.gnu.org/licenses/>.
// ====================================================================

<<<<<<< HEAD
// File generated at Sat 5 May 2018 00:25:05
=======
// File generated at Thu 10 May 2018 14:42:38
>>>>>>> ed0ef289

#include "SingletDMZ3_mass_eigenstates.hpp"
#include "SingletDMZ3_weinberg_angle.hpp"
#include "SingletDMZ3_info.hpp"
#include "wrappers.hpp"
#include "logger.hpp"
#include "numerics2.hpp"
#include "config.h"
#include "numerics.h"
#include "error.hpp"
#include "pv.hpp"

#include <limits>
#include <cmath>

namespace flexiblesusy {

#define CLASSNAME SingletDMZ3_weinberg_angle

#define MODEL model
#define MODELPARAMETER(p) model->get_##p()
#define INPUTPARAMETER(p) model->get_input().p
#define DERIVEDPARAMETER(p) model->p()
#define PHASE(p) model->get_##p()
#define SINTHETAW sinThetaW
#define RHOHATRATIO rhohat_ratio
#define GFERMI gfermi
#define MW mw
#define MZ mz
#define MT mt
#define ALPHAS alphaS
#define RHO2 rho_2
#define DELTARHAT1LOOP deltaRHat1Loop
#define PIZZTMZ pizzt_MZ

namespace {
const double ROOT2 = Sqrt(2.0);
} // anonymous namespace

/**
 * Sets the maximum number of iterations to 20, the number of loops to 2,
 * the precision goal to 1.0e-8, and the model pointer as well as the
 * SM parameter struct to the ones which are handed over as parameters. 
 *
 * @param model_ pointer to the model for which the calculation shall be done
 * @param sm_parameters_ struct containing the required SM parameters
 */
CLASSNAME::SingletDMZ3_weinberg_angle(
   const SingletDMZ3_mass_eigenstates* model_,
   const Sm_parameters& sm_parameters_)
   : model(model_)
   , sm_parameters(sm_parameters_)
{
}

void CLASSNAME::set_number_of_iterations(int n)
{
   number_of_iterations = n;
}

void CLASSNAME::set_number_of_loops(int n)
{
   number_of_loops = n;
}

void CLASSNAME::set_precision_goal(double p)
{
   precision_goal = p;
}

void CLASSNAME::enable_dvb_bsm()
{
   include_dvb_bsm = true;
}

void CLASSNAME::disable_dvb_bsm()
{
   include_dvb_bsm = false;
}

void CLASSNAME::set_model(const SingletDMZ3_mass_eigenstates* model_)
{
   model = model_;
}

void CLASSNAME::set_sm_parameters(const Sm_parameters& sm_parameters_)
{
   sm_parameters = sm_parameters_;
}

/**
 * Calculates the DR-bar weak mixing angle \f$\sin\hat{\theta}_W\f$ as
 * defined in Eq. (C.3) from hep-ph/9606211 given the Fermi constant,
 * the Z-boson pole mass and the DR-bar electromagnetic coupling as input
 * and taking the tree-level value of the \f$\hat{\rho}\f$ parameter into account.
 * Furthermore the W boson pole mass is determined from the final result.
 *
 * The function throws an exception of type NoSinThetaWConvergenceError if the
 * iterative procedure to determine the weak mixing angle does not converge.
 *
 * @param sinThetaW_start initial guess for the sine of the weak mixing angle
 *
 * @return sine of the DR-bar weak mixing angle (#1) and W pole mass (#2)
 */
std::pair<double,double> CLASSNAME::calculate(double sinThetaW_start)
{
   const double gY = MODEL->get_g1() * SingletDMZ3_info::normalization_g1;
   const double g2 = MODEL->get_g2() * SingletDMZ3_info::normalization_g2;
   const double eDRbar     = gY * g2 / Sqrt(Sqr(gY) + Sqr(g2));
   const double alphaDRbar = Sqr(eDRbar) / (4.0 * Pi);
   const double mw         = sm_parameters.mw_pole;
   const double mz         = sm_parameters.mz_pole;
   const double gfermi     = sm_parameters.fermi_constant;

   pizzt_MZ = calculate_self_energy_VZ(mz);
   piwwt_MW = calculate_self_energy_VWp(mw);
   piwwt_0  = calculate_self_energy_VWp(0.);

   double rhohat_tree = calculate_rho_hat_tree();

   if (!std::isfinite(rhohat_tree)) {
#if defined(ENABLE_VERBOSE) || defined(ENABLE_DEBUG)
      WARNING("rhohat_tree non-finite");
#endif
      rhohat_tree = 1.;
   }

   int iteration = 0;
   bool not_converged = true;
   bool fudged = false;
   double sinThetaW_old = sinThetaW_start;
   double sinThetaW_new = sinThetaW_start;

   while (not_converged && iteration < number_of_iterations) {
      fudged = false;

      double deltaRhoHat = calculate_delta_rho_hat(sinThetaW_old);

      if (!std::isfinite(deltaRhoHat) || Abs(deltaRhoHat) >= 1.0) {
         fudged = true;
         deltaRhoHat = 0.;
      }

      const double rhohat_ratio = 1.0 / (1.0 - deltaRhoHat);

      double deltaRHat = calculate_delta_r_hat(rhohat_ratio, sinThetaW_old);

      if (!std::isfinite(deltaRHat) || Abs(deltaRHat) >= 1.0) {
         fudged = true;
         deltaRHat = 0.;
      }

      double sin2thetasqO4 = Pi * alphaDRbar /
         (ROOT2 * Sqr(mz) * gfermi * (1.0 - deltaRHat) * rhohat_tree);

      if (sin2thetasqO4 >= 0.25) {
         fudged = true;
         sin2thetasqO4 = 0.25;
      }

      if (sin2thetasqO4 < 0.0) {
         fudged = true;
         sin2thetasqO4 = 0.0;
      }

      const double sin2theta = Sqrt(4.0 * sin2thetasqO4);
      const double theta = 0.5 * ArcSin(sin2theta);

      sinThetaW_new = Sin(theta);

      const double precision = Abs(sinThetaW_old / sinThetaW_new - 1.0);

      VERBOSE_MSG("\t\tIteration step " << iteration
                  << ": prec=" << precision
                  << " dRhoHat=" << deltaRhoHat
                  << " rhohat_ratio=" << rhohat_ratio
                  << " dRHat=" << deltaRHat
                  << " sinThetaW_new=" << sinThetaW_new
                  << " fudged = " << fudged);

      not_converged = precision >= precision_goal;

      sinThetaW_old = sinThetaW_new;
      iteration++;
   }

   if (fudged)
      throw NonPerturbativeSinThetaW();

   if (not_converged)
      throw NoSinThetaWConvergenceError(number_of_iterations, sinThetaW_new);

   const double deltaRhoHat = calculate_delta_rho_hat(sinThetaW_new);

   if (Abs(deltaRhoHat) >= 1.0)
      throw NonPerturbativeSinThetaW();

   const double rhohat_ratio_final =
      1.0 / (1.0 - deltaRhoHat);
   const double mw_pole =
      Sqrt(Sqr(mz) * rhohat_tree * rhohat_ratio_final * (1 - Sqr(sinThetaW_new)));

   return std::make_pair(sinThetaW_new, mw_pole);
}

/**
 * Calculates the tree-level value of \f$\hat{\rho}\f$ taking contributions
 * from higher Higgs multiplets and possible \f$Z\f$-\f$Z^{\prime}\f$-mixing
 * into account.
 *
 * @return tree-level value of \f$\hat{\rho}\f$
 */
double CLASSNAME::calculate_rho_hat_tree() const
{
   double rhohat_tree = 1.;
   rhohat_tree = 1;

   return rhohat_tree;
}

/**
 * Calculates the \f$\Delta\hat{\rho}\f$ corrections as defined in
 * Eqs. (C.4), (C.6) from hep-ph/9606211 but with the dependency on 
 * rhohat eliminated.
 *
 * @param sinThetaW sin(theta_W)
 *
 * @return \f$\Delta\hat{\rho}\f$ as defined in (C.4) and (C.6) from hep-ph/9606211
 */
double CLASSNAME::calculate_delta_rho_hat(double sinThetaW) const
{
   const double gfermi = sm_parameters.fermi_constant;
   const double mw = sm_parameters.mw_pole;
   const double mz = sm_parameters.mz_pole;
   const double mt = sm_parameters.mt_pole;
   const double alphaS = sm_parameters.alpha_s;

   const double deltaRhoHat1Loop = number_of_loops > 0 ?
      1 - (1 + piwwt_MW / Sqr(mw)) / (1 + pizzt_MZ / Sqr(mz)) : 0.;

   std::complex<double> deltaRhoHat2LoopSM(0., 0.);

   if (number_of_loops > 1) {
      if (Abs(1. - model->get_scale() / mz) > 0.1) {
#if defined(ENABLE_VERBOSE) || defined(ENABLE_DEBUG)
         WARNING("scale deviates from value mz_pole assumed in deltaRhoHat2LoopSM");
#endif
      }

      const auto g1 = MODELPARAMETER(g1);
      const auto g2 = MODELPARAMETER(g2);
      const auto v = MODELPARAMETER(v);
      const auto Yu = MODELPARAMETER(Yu);
      const auto Vu = MODELPARAMETER(Vu);
      const auto Uu = MODELPARAMETER(Uu);
      const auto Mhh = MODELPARAMETER(Mhh);

      deltaRhoHat2LoopSM = (6.015223977354103e-6*((64*ALPHAS*Pi*Sqr(g1)*Sqr(g2)*(
         -2.24 + 1.262*Log(MT/MZ) - (2.145*Sqr(MT))/Sqr(MW) - (0.85*Sqr(MZ))/Sqr(MT))
         )/((0.6*Sqr(g1) + Sqr(g2))*Sqr(SINTHETAW)) - 5*RHO2(Mhh/MT)*Sqr(GFERMI)*Sqr(
         MT)*Sqr(v)*(Sqr(Abs(SUM(j2,0,2,Conj(Vu(2,j2))*SUM(j1,0,2,Conj(Uu(2,j1))*Yu(
         j1,j2))) - SUM(j2,0,2,SUM(j1,0,2,Conj(Yu(j1,j2))*Uu(2,j1))*Vu(2,j2)))) - Sqr
         (Abs(SUM(j2,0,2,Conj(Vu(2,j2))*SUM(j1,0,2,Conj(Uu(2,j1))*Yu(j1,j2))) + SUM(
         j2,0,2,SUM(j1,0,2,Conj(Yu(j1,j2))*Uu(2,j1))*Vu(2,j2)))))))/(1 + PIZZTMZ/Sqr(
         MZ));
   }

   const double deltaRhoHat2LoopSMreal = std::real(deltaRhoHat2LoopSM);

   const double deltaRhoHat = deltaRhoHat1Loop + deltaRhoHat2LoopSMreal;

   return deltaRhoHat;
}

/**
 * Calculates the \f$\Delta\hat{r}\f$ corrections as defined in
 * Eqs. (C.3), (C.5) from hep-ph/9606211 taking the tree-level
 * value of the rhohat parameter into account.
 *
 * @param rhohat_ratio = rhohat / rhohat_tree
 * @param sinThetaW sin(theta_W)
 *
 * @return \f$\Delta\hat{r}\f$ as defined in (C.3) and (C.5) from hep-ph/9606211
 */
double CLASSNAME::calculate_delta_r_hat(double rhohat_ratio, double sinThetaW) const
{
   const double gfermi = sm_parameters.fermi_constant;
   const double mw = sm_parameters.mw_pole;
   const double mz = sm_parameters.mz_pole;
   const double mt = sm_parameters.mt_pole;
   const double alphaS = sm_parameters.alpha_s;

   const double dvb = number_of_loops > 0 ?
      calculate_delta_vb(rhohat_ratio, sinThetaW) : 0.;

   const double deltaRHat1Loop = number_of_loops > 0 ?
      rhohat_ratio * piwwt_0 / Sqr(mw) - pizzt_MZ / Sqr(mz) + dvb : 0.;

   std::complex<double> deltaRHat2LoopSM(0., 0.);

   if (number_of_loops > 1) {
      if (Abs(1. - model->get_scale() / mz) > 0.1) {
#if defined(ENABLE_VERBOSE) || defined(ENABLE_DEBUG)
         WARNING("scale deviates from value mz_pole assumed in deltaRHat2LoopSM");
#endif
      }

      const auto g1 = MODELPARAMETER(g1);
      const auto g2 = MODELPARAMETER(g2);
      const auto v = MODELPARAMETER(v);
      const auto Yu = MODELPARAMETER(Yu);
      const auto Vu = MODELPARAMETER(Vu);
      const auto Uu = MODELPARAMETER(Uu);
      const auto Mhh = MODELPARAMETER(Mhh);

      deltaRHat2LoopSM = 6.015223977354103e-6*((64*ALPHAS*Pi*Sqr(g1)*Sqr(g2)*(
         -0.224 + 0.575*Log(MT/MZ) + (2.145*Sqr(MT))/Sqr(MZ) - (0.144*Sqr(MZ))/Sqr(MT
         )))/((0.6*Sqr(g1) + Sqr(g2))*(1 - Sqr(SINTHETAW))*Sqr(SINTHETAW)) - 5*(-1 +
         DELTARHAT1LOOP)*RHOHATRATIO*RHO2(Mhh/MT)*Sqr(GFERMI)*Sqr(MT)*Sqr(v)*(Sqr(Abs
         (SUM(j2,0,2,Conj(Vu(2,j2))*SUM(j1,0,2,Conj(Uu(2,j1))*Yu(j1,j2))) - SUM(j2,0,
         2,SUM(j1,0,2,Conj(Yu(j1,j2))*Uu(2,j1))*Vu(2,j2)))) - Sqr(Abs(SUM(j2,0,2,Conj
         (Vu(2,j2))*SUM(j1,0,2,Conj(Uu(2,j1))*Yu(j1,j2))) + SUM(j2,0,2,SUM(j1,0,2,
         Conj(Yu(j1,j2))*Uu(2,j1))*Vu(2,j2))))));
   }

   const double deltaRHat2LoopSMreal = std::real(deltaRHat2LoopSM);

   const double deltaRHat = deltaRHat1Loop + deltaRHat2LoopSMreal;

   return deltaRHat;
}

/**
 * Calculates the vertex, box and external wave-function renormalization
 * corrections \f$\delta_{\text{VB}}\f$ for the specific model as e.g.
 * given in Eqs. (C.11)-(C.16), (C.20) from hep-ph/9606211 for the MSSM.
 *
 * @param rhohat_ratio = rhohat / rhohat_tree
 * @param sinThetaW sin(theta_W)
 *
 * @return \f$\delta_{\text{VB}}\f$
 */
double CLASSNAME::calculate_delta_vb(double rhohat_ratio, double sinThetaW) const
{
   const double deltaVbSM = calculate_delta_vb_sm(sinThetaW);

   const double deltaVbBSM = include_dvb_bsm ?
      calculate_delta_vb_bsm(sinThetaW) : 0.;

   const double deltaVb = rhohat_ratio * (deltaVbSM + deltaVbBSM);

   return deltaVb;
}

/**
 * Calculates the Standard Model vertex and box corrections
 * \f$\delta_{\text{VB}}^{\text{SM}}\f$ as given in Eq. (C.12) from
 * hep-ph/9606211 taking the tree-level value of the rhohat parameter
 * into account.
 *
 * @param sinThetaW sin(theta_W)
 *
 * @return \f$\delta_{\text{VB}}^{\text{SM}}\f$ as defined in (C.12)
 * from hep-ph/9606211
 */
double CLASSNAME::calculate_delta_vb_sm(double sinThetaW) const
{
   const double mz  = sm_parameters.mz_pole;
   const double mw  = sm_parameters.mw_pole;
   const double cw2 = Sqr(mw / mz);
   const double sw2 = 1.0 - cw2;
   const double sinThetaW2 = Sqr(sinThetaW);
   const double outcos2    = 1.0 - sinThetaW2;
   const double q   = model->get_scale();

   const double gY = MODEL->get_g1() * SingletDMZ3_info::normalization_g1;
   const double g2 = MODEL->get_g2() * SingletDMZ3_info::normalization_g2;
   const double eDRbar     = gY * g2 / Sqrt(Sqr(gY) + Sqr(g2));
   const double alphaDRbar = Sqr(eDRbar) / (4.0 * Pi);

   const double deltaVbSM = alphaDRbar / (4.0 * Pi * sinThetaW2) *
      (6.0 + log(cw2) / sw2 *
       (3.5 - 2.5 * sw2 - sinThetaW2 * (5.0 - 1.5 * cw2 / outcos2))
       - 4. * Log(Sqr(mz/q)));

   return deltaVbSM;
}

/**
 * Calculates the BSM vertex, box and external wave-function renormalization
 * corrections \f$\delta_{\text{VB}}^{\text{BSM}}\f$ for the specific model
 * as e.g. given in Eqs. (C.13)-(C.16), (C.20) from hep-ph/9606211 for the MSSM.
 *
 * @param sinThetaW sin(theta_W)
 *
 * @return \f$\delta_{\text{VB}}^{\text{BSM}}\f$
 */
double CLASSNAME::calculate_delta_vb_bsm(double sinThetaW) const
{
   const double mz = sm_parameters.mz_pole;
   const double gY = MODEL->get_g1() * SingletDMZ3_info::normalization_g1;
   const double g2 = MODEL->get_g2() * SingletDMZ3_info::normalization_g2;
   const double sinThetaW2 = Sqr(sinThetaW);
   const double outcos2    = 1.0 - sinThetaW2;

   const double eDRbar     = gY * g2 / Sqrt(Sqr(gY) + Sqr(g2));
   const double alphaDRbar = Sqr(eDRbar) / (4.0 * Pi);

   const std::complex<double> a1 = delta_vb_box(1, 1, 0, 0);
   const std::complex<double> deltaV =
      delta_vb_vertex(0, 0) + delta_vb_vertex(1, 1);
   const std::complex<double> deltaZ =
      delta_vb_wave_Fv(0) + delta_vb_wave_Fv(1) + delta_vb_wave_Fe(0) + delta_vb_wave_Fe(1);

   const double deltaVbBSM = oneOver16PiSqr *
      (- sinThetaW2 * outcos2 / (2.0 * Pi * alphaDRbar) * Sqr(mz) * a1.real() +
       deltaV.real() + 0.5 * deltaZ.real());

   return deltaVbBSM;
}

/**
 * Routines for computation of couplings and terms included in
 * \f$\delta_{\text{VB}}^{\text{BSM}}\f$
 */

std::complex<double> CLASSNAME::CpbarFeFehhPL(int gI1, int gI2) const
{
   const auto Ye = MODELPARAMETER(Ye);
   const auto Ve = MODELPARAMETER(Ve);
   const auto Ue = MODELPARAMETER(Ue);

   const std::complex<double> result = -0.7071067811865475*SUM(j2,0,2,Conj(Ve(
      gI2,j2))*SUM(j1,0,2,Conj(Ue(gI1,j1))*Ye(j1,j2)));

   return result;
}


std::complex<double> CLASSNAME::delta_vb_wave_Fv(int gO1) const
{
   const std::complex<double> result = 0;

   return result;
}

std::complex<double> CLASSNAME::delta_vb_wave_Fe(int gO1) const
{
   const auto Mhh = MODELPARAMETER(Mhh);
   const auto MFe = MODELPARAMETER(MFe);

   const std::complex<double> result = SUM(gI2,0,2,-(AbsSqr(CpbarFeFehhPL(gI2,
      gO1))*B1(0,Sqr(MFe(gI2)),Sqr(Mhh))));

   return result;
}

std::complex<double> CLASSNAME::delta_vb_vertex(int gO1, int gO2) const
{
   const std::complex<double> result = 0;

   return result;
}

std::complex<double> CLASSNAME::delta_vb_box(int gO1, int gO2, int gO3, int gO4) const
{
   const std::complex<double> result = 0;

   return result;
}


/**
 * Wrapper routines for Passarino-Veltman loop functions
 */

double CLASSNAME::B0(double p2, double m12, double m22) const noexcept
{
   return passarino_veltman::ReB0(p2, m12, m22, Sqr(model->get_scale()));
}

double CLASSNAME::B1(double p2, double m12, double m22) const noexcept
{
   return -1. * passarino_veltman::ReB1(p2, m12, m22, Sqr(model->get_scale()));
}

double CLASSNAME::C0(double m12, double m22, double m32) const noexcept
{
   return softsusy::c0(std::sqrt(m12), std::sqrt(m22), std::sqrt(m32));
}

double CLASSNAME::D0(double m12, double m22, double m32, double m42) const noexcept
{
   return softsusy::d0(std::sqrt(m12), std::sqrt(m22), std::sqrt(m32), std::sqrt(m42));
}

double CLASSNAME::D27(double m12, double m22, double m32, double m42) const noexcept
{
   return softsusy::d27(std::sqrt(m12), std::sqrt(m22), std::sqrt(m32), std::sqrt(m42));
}

/**
 * Calculates \f$\rho^{(2)}(r)\f$ as given in Eqs. (C.7)-(C.8) from
 * hep-ph/9606211.
 *
 * @param r ratio of Higgs mass over top quark mass
 *
 * @return \f$\rho^{(2)}(r)\f$
 */
double CLASSNAME::rho_2(double r)
{
   const double Pi2 = Pi * Pi;
   const double logr = Log(r);

   if (r <= std::numeric_limits<double>::epsilon()) {
#if defined(ENABLE_VERBOSE) || defined(ENABLE_DEBUG)
      WARNING("rho_2: value of r is invalid: r = " << r);
      WARNING("-> setting 2-loop corrections ~ xt^2 to 0");
#endif
      return 0.;
   }

   if (r <= 1.9) {
      const double r2 = Sqr(r);
      return 19.0 - 16.5 * r + 43.0 / 12.0 * r2 + 7.0 / 120.0 * r2 * r -
         Pi * Sqrt(r) * (4.0 - 1.5 * r + 3.0 / 32.0 * r2 + r2 * r / 256.0) -
         Pi2 * (2.0 - 2.0 * r + 0.5 * r2) - logr * (3.0 * r - 0.5 * r2);
   } else {
      const double rm1 = 1.0 / r, rm2 = Sqr(rm1), rm3 = rm2 * rm1,
         rm4 = rm3 * rm1, rm5 = rm4 * rm1;
      return Sqr(logr) * (1.5 - 9.0 * rm1 - 15.0 * rm2 - 48.0 * rm3 -
                            168.0 * rm4 - 612.0 * rm5) -
         logr * (13.5 + 4.0 * rm1 - 125.0 / 4.0 * rm2 - 558.0 / 5.0 * rm3 -
                   8307.0 / 20.0 * rm4 - 109321.0 / 70.0 * rm5) +
         Pi2 * (1.0 - 4.0 * rm1 - 5.0 * rm2 - 16.0 * rm3 -
                56.0 * rm4 - 204.0 * rm5) +
         49.0 / 4.0 + 2.0 / 3.0 * rm1 + 1613.0 / 48.0 * rm2 + 87.57 * rm3 +
         341959.0 / 1200.0 * rm4 + 9737663.0 / 9800.0 * rm5;
   }
}

/**
 * Calculates 1-loop transverse Z boson self-energy
 * including the correction from usage of pole instead of DRbar top-quark mass.
 *
 * @param p momentum
 *
 * @return 1-loop transverse Z boson self-energy
 */
double CLASSNAME::calculate_self_energy_VZ(double p) const
{
   const double mt      = sm_parameters.mt_pole;
   const double mtDRbar = MODEL->get_MFu(2);
   const double pizzt   = Re(model->self_energy_VZ_1loop(p));

   double pizzt_corrected = pizzt;

   if (model->get_thresholds() > 1) {
      pizzt_corrected =
         pizzt - calculate_self_energy_VZ_top(p, mtDRbar)
               + calculate_self_energy_VZ_top(p, mt);
   }

   return pizzt_corrected;
}

/**
 * Calculates 1-loop transverse W boson self-energy
 * including the correction from usage of pole instead of DRbar top-quark mass.
 *
 * @param p momentum
 *
 * @return 1-loop transverse W boson self-energy
 */
double CLASSNAME::calculate_self_energy_VWp(double p) const
{
   const double mt      = sm_parameters.mt_pole;
   const double mtDRbar = MODEL->get_MFu(2);
   const double piwwt   = Re(model->self_energy_VWp_1loop(p));

   double piwwt_corrected = piwwt;

   if (model->get_thresholds() > 1) {
      piwwt_corrected =
         piwwt - calculate_self_energy_VWp_top(p, mtDRbar)
               + calculate_self_energy_VWp_top(p, mt);
   }

   return piwwt_corrected;
}

/**
 * Calculates 1-loop top-quark contribution to Z boson self-energy.
 *
 * @param p momentum
 * @param mt top-quark mass
 *
 * @return 1-loop top-quark contribution to Z boson self-energy
 */
double CLASSNAME::calculate_self_energy_VZ_top(double p, double mt) const
{
   const double q  = model->get_scale();
   const double Nc = 3.0;
   const double gY = MODEL->get_g1() * SingletDMZ3_info::normalization_g1;
   const double g2 = MODEL->get_g2() * SingletDMZ3_info::normalization_g2;
   const double gY2 = Sqr(gY);
   const double g22 = Sqr(g2);
   const double sw2 = gY2 / (gY2 + g22);
   const double cw2 = 1.0 - sw2;
   const double guL = 0.5 - 2.0 * sw2 / 3.0;
   const double guR = 2.0 * sw2 / 3.0;

   const double self_energy_z_top =
      Nc * Sqr(g2) / cw2 * oneOver16PiSqr *
      (softsusy::hfn(p, mt, mt, q) * (Sqr(guL) + Sqr(guR)) -
       4.0 * guL * guR * Sqr(mt) * softsusy::b0(p, mt, mt, q));

   return self_energy_z_top;
}

/**
 * Calculates 1-loop top-quark contribution to W boson self-energy.
 *
 * @param p momentum
 * @param mt top-quark mass
 *
 * @return 1-loop top-quark contribution to W boson self-energy
 */
double CLASSNAME::calculate_self_energy_VWp_top(double p, double mt) const
{
   const double q  = model->get_scale();
   const double mb = MODEL->get_MFd(2);
   const double Nc = 3.0;
   const double g2 = MODEL->get_g2() * SingletDMZ3_info::normalization_g2;

   const double self_energy_w_top =
      0.5 * Nc * softsusy::hfn(p, mt, mb, q) * Sqr(g2) * oneOver16PiSqr;

   return self_energy_w_top;
}

} // namespace flexiblesusy<|MERGE_RESOLUTION|>--- conflicted
+++ resolved
@@ -16,11 +16,7 @@
 // <http://www.gnu.org/licenses/>.
 // ====================================================================
 
-<<<<<<< HEAD
-// File generated at Sat 5 May 2018 00:25:05
-=======
 // File generated at Thu 10 May 2018 14:42:38
->>>>>>> ed0ef289
 
 #include "SingletDMZ3_mass_eigenstates.hpp"
 #include "SingletDMZ3_weinberg_angle.hpp"
@@ -63,7 +59,7 @@
 /**
  * Sets the maximum number of iterations to 20, the number of loops to 2,
  * the precision goal to 1.0e-8, and the model pointer as well as the
- * SM parameter struct to the ones which are handed over as parameters. 
+ * SM parameter struct to the ones which are handed over as parameters.
  *
  * @param model_ pointer to the model for which the calculation shall be done
  * @param sm_parameters_ struct containing the required SM parameters
@@ -243,7 +239,7 @@
 
 /**
  * Calculates the \f$\Delta\hat{\rho}\f$ corrections as defined in
- * Eqs. (C.4), (C.6) from hep-ph/9606211 but with the dependency on 
+ * Eqs. (C.4), (C.6) from hep-ph/9606211 but with the dependency on
  * rhohat eliminated.
  *
  * @param sinThetaW sin(theta_W)
