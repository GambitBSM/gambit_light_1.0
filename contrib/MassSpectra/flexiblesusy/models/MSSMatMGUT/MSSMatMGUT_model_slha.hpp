// ====================================================================
// This file is part of FlexibleSUSY.
//
// FlexibleSUSY is free software: you can redistribute it and/or modify
// it under the terms of the GNU General Public License as published
// by the Free Software Foundation, either version 3 of the License,
// or (at your option) any later version.
//
// FlexibleSUSY is distributed in the hope that it will be useful, but
// WITHOUT ANY WARRANTY; without even the implied warranty of
// MERCHANTABILITY or FITNESS FOR A PARTICULAR PURPOSE.  See the GNU
// General Public License for more details.
//
// You should have received a copy of the GNU General Public License
// along with FlexibleSUSY.  If not, see
// <http://www.gnu.org/licenses/>.
// ====================================================================

/**
 * @file MSSMatMGUT_model_slha.hpp
 * @brief contains wrapper class for model class in SLHA convention
 */

<<<<<<< HEAD
// File generated at Sun 24 Sep 2017 16:31:45
=======
// File generated at Wed 25 Oct 2017 18:48:08
>>>>>>> 0b5a5baa

#ifndef MSSMatMGUT_SLHA_H
#define MSSMatMGUT_SLHA_H

#include "MSSMatMGUT_input_parameters.hpp"
#include "MSSMatMGUT_mass_eigenstates.hpp"
#include "MSSMatMGUT_physical.hpp"

#include "ckm.hpp"
#include "linalg2.hpp"
#include "pmns.hpp"
#include "slha_io.hpp"
#include "wrappers.hpp"

#define LOCALPHYSICAL(p) physical.p
#define MODELPARAMETER(p) this->p
#define PHYSICAL_SLHA(p) physical_slha.p
#define PHYSICAL_SLHA_REAL(p) Re(physical_slha.p)

namespace flexiblesusy {

/**
 * @class MSSMatMGUT_slha<T>
 * @brief model class wrapper in SLHA convention
 *
 * @tparam Model model class to wrap
 */

template <class Model>
class MSSMatMGUT_slha : public Model {
public:
   explicit MSSMatMGUT_slha(const MSSMatMGUT_input_parameters& input_ = MSSMatMGUT_input_parameters());
   explicit MSSMatMGUT_slha(const Model&, bool do_convert_masses_to_slha = true);
   MSSMatMGUT_slha(const MSSMatMGUT_slha&) = default;
   MSSMatMGUT_slha(MSSMatMGUT_slha&&) = default;
   virtual ~MSSMatMGUT_slha() = default;
   MSSMatMGUT_slha& operator=(const MSSMatMGUT_slha&) = default;
   MSSMatMGUT_slha& operator=(MSSMatMGUT_slha&&) = default;

   virtual void clear() override;
   void convert_to_slha(); ///< converts pole masses and couplings to SLHA convention
   const Eigen::Matrix<std::complex<double>,3,3>& get_ckm_matrix() const { return ckm; }
   const Eigen::Matrix<std::complex<double>,3,3>& get_pmns_matrix() const { return pmns; }
   const MSSMatMGUT_physical& get_physical_slha() const; ///< returns pole masses to SLHA convention
   MSSMatMGUT_physical& get_physical_slha(); ///< returns pole masses to SLHA convention
   void set_convert_masses_to_slha(bool); ///< allow/disallow for negative majoran fermion masses

   // interface functions
   virtual void calculate_spectrum() override;
   virtual void print(std::ostream&) const override;

   double get_MVG_pole_slha() const { return PHYSICAL_SLHA(MVG); }
   double get_MGlu_pole_slha() const { return PHYSICAL_SLHA(MGlu); }
   const Eigen::Array<double,3,1>& get_MFv_pole_slha() const { return PHYSICAL_SLHA(MFv); }
   double get_MFv_pole_slha(int i) const { return PHYSICAL_SLHA(MFv(i)); }
   const Eigen::Array<double,6,1>& get_MSd_pole_slha() const { return PHYSICAL_SLHA(MSd); }
   double get_MSd_pole_slha(int i) const { return PHYSICAL_SLHA(MSd(i)); }
   const Eigen::Array<double,3,1>& get_MSv_pole_slha() const { return PHYSICAL_SLHA(MSv); }
   double get_MSv_pole_slha(int i) const { return PHYSICAL_SLHA(MSv(i)); }
   const Eigen::Array<double,6,1>& get_MSu_pole_slha() const { return PHYSICAL_SLHA(MSu); }
   double get_MSu_pole_slha(int i) const { return PHYSICAL_SLHA(MSu(i)); }
   const Eigen::Array<double,6,1>& get_MSe_pole_slha() const { return PHYSICAL_SLHA(MSe); }
   double get_MSe_pole_slha(int i) const { return PHYSICAL_SLHA(MSe(i)); }
   const Eigen::Array<double,2,1>& get_Mhh_pole_slha() const { return PHYSICAL_SLHA(Mhh); }
   double get_Mhh_pole_slha(int i) const { return PHYSICAL_SLHA(Mhh(i)); }
   const Eigen::Array<double,2,1>& get_MAh_pole_slha() const { return PHYSICAL_SLHA(MAh); }
   double get_MAh_pole_slha(int i) const { return PHYSICAL_SLHA(MAh(i)); }
   const Eigen::Array<double,2,1>& get_MHpm_pole_slha() const { return PHYSICAL_SLHA(MHpm); }
   double get_MHpm_pole_slha(int i) const { return PHYSICAL_SLHA(MHpm(i)); }
   const Eigen::Array<double,4,1>& get_MChi_pole_slha() const { return PHYSICAL_SLHA(MChi); }
   double get_MChi_pole_slha(int i) const { return PHYSICAL_SLHA(MChi(i)); }
   const Eigen::Array<double,2,1>& get_MCha_pole_slha() const { return PHYSICAL_SLHA(MCha); }
   double get_MCha_pole_slha(int i) const { return PHYSICAL_SLHA(MCha(i)); }
   const Eigen::Array<double,3,1>& get_MFe_pole_slha() const { return PHYSICAL_SLHA(MFe); }
   double get_MFe_pole_slha(int i) const { return PHYSICAL_SLHA(MFe(i)); }
   const Eigen::Array<double,3,1>& get_MFd_pole_slha() const { return PHYSICAL_SLHA(MFd); }
   double get_MFd_pole_slha(int i) const { return PHYSICAL_SLHA(MFd(i)); }
   const Eigen::Array<double,3,1>& get_MFu_pole_slha() const { return PHYSICAL_SLHA(MFu); }
   double get_MFu_pole_slha(int i) const { return PHYSICAL_SLHA(MFu(i)); }
   double get_MVWm_pole_slha() const { return PHYSICAL_SLHA(MVWm); }
   double get_MVP_pole_slha() const { return PHYSICAL_SLHA(MVP); }
   double get_MVZ_pole_slha() const { return PHYSICAL_SLHA(MVZ); }

   const Eigen::Matrix<double,6,6>& get_ZD_pole_slha() const { return PHYSICAL_SLHA(ZD); }
   double get_ZD_pole_slha(int i, int k) const { return PHYSICAL_SLHA(ZD(i,k)); }
   const Eigen::Matrix<double,3,3>& get_ZV_pole_slha() const { return PHYSICAL_SLHA(ZV); }
   double get_ZV_pole_slha(int i, int k) const { return PHYSICAL_SLHA(ZV(i,k)); }
   const Eigen::Matrix<double,6,6>& get_ZU_pole_slha() const { return PHYSICAL_SLHA(ZU); }
   double get_ZU_pole_slha(int i, int k) const { return PHYSICAL_SLHA(ZU(i,k)); }
   const Eigen::Matrix<double,6,6>& get_ZE_pole_slha() const { return PHYSICAL_SLHA(ZE); }
   double get_ZE_pole_slha(int i, int k) const { return PHYSICAL_SLHA(ZE(i,k)); }
   const Eigen::Matrix<double,2,2>& get_ZH_pole_slha() const { return PHYSICAL_SLHA(ZH); }
   double get_ZH_pole_slha(int i, int k) const { return PHYSICAL_SLHA(ZH(i,k)); }
   const Eigen::Matrix<double,2,2>& get_ZA_pole_slha() const { return PHYSICAL_SLHA(ZA); }
   double get_ZA_pole_slha(int i, int k) const { return PHYSICAL_SLHA(ZA(i,k)); }
   const Eigen::Matrix<double,2,2>& get_ZP_pole_slha() const { return PHYSICAL_SLHA(ZP); }
   double get_ZP_pole_slha(int i, int k) const { return PHYSICAL_SLHA(ZP(i,k)); }
   const Eigen::Matrix<std::complex<double>,4,4>& get_ZN_pole_slha() const { return PHYSICAL_SLHA(ZN); }
   double get_ZN_pole_slha(int i, int k) const { return PHYSICAL_SLHA_REAL(ZN(i,k)); }
   const Eigen::Matrix<std::complex<double>,2,2>& get_UM_pole_slha() const { return PHYSICAL_SLHA(UM); }
   double get_UM_pole_slha(int i, int k) const { return PHYSICAL_SLHA_REAL(UM(i,k)); }
   const Eigen::Matrix<std::complex<double>,2,2>& get_UP_pole_slha() const { return PHYSICAL_SLHA(UP); }
   double get_UP_pole_slha(int i, int k) const { return PHYSICAL_SLHA_REAL(UP(i,k)); }
   const Eigen::Matrix<std::complex<double>,3,3>& get_ZEL_pole_slha() const { return PHYSICAL_SLHA(ZEL); }
   std::complex<double> get_ZEL_pole_slha(int i, int k) const { return PHYSICAL_SLHA(ZEL(i,k)); }
   const Eigen::Matrix<std::complex<double>,3,3>& get_ZER_pole_slha() const { return PHYSICAL_SLHA(ZER); }
   std::complex<double> get_ZER_pole_slha(int i, int k) const { return PHYSICAL_SLHA(ZER(i,k)); }
   const Eigen::Matrix<std::complex<double>,3,3>& get_ZDL_pole_slha() const { return PHYSICAL_SLHA(ZDL); }
   std::complex<double> get_ZDL_pole_slha(int i, int k) const { return PHYSICAL_SLHA(ZDL(i,k)); }
   const Eigen::Matrix<std::complex<double>,3,3>& get_ZDR_pole_slha() const { return PHYSICAL_SLHA(ZDR); }
   std::complex<double> get_ZDR_pole_slha(int i, int k) const { return PHYSICAL_SLHA(ZDR(i,k)); }
   const Eigen::Matrix<std::complex<double>,3,3>& get_ZUL_pole_slha() const { return PHYSICAL_SLHA(ZUL); }
   std::complex<double> get_ZUL_pole_slha(int i, int k) const { return PHYSICAL_SLHA(ZUL(i,k)); }
   const Eigen::Matrix<std::complex<double>,3,3>& get_ZUR_pole_slha() const { return PHYSICAL_SLHA(ZUR); }
   std::complex<double> get_ZUR_pole_slha(int i, int k) const { return PHYSICAL_SLHA(ZUR(i,k)); }
   const Eigen::Matrix<double,2,2>& get_ZZ_pole_slha() const { return PHYSICAL_SLHA(ZZ); }
   double get_ZZ_pole_slha(int i, int k) const { return PHYSICAL_SLHA(ZZ(i,k)); }

   const Eigen::Array<double,3,1>& get_Yu_slha() const { return Yu_slha; }
   double get_Yu_slha(int i) const { return Yu_slha(i); }
   const Eigen::Array<double,3,1>& get_Yd_slha() const { return Yd_slha; }
   double get_Yd_slha(int i) const { return Yd_slha(i); }
   const Eigen::Array<double,3,1>& get_Ye_slha() const { return Ye_slha; }
   double get_Ye_slha(int i) const { return Ye_slha(i); }

   const Eigen::Matrix<double,3,3>& get_TYu_slha() const { return TYu_slha; }
   double get_TYu_slha(int i, int k) const { return TYu_slha(i,k); }
   const Eigen::Matrix<double,3,3>& get_TYd_slha() const { return TYd_slha; }
   double get_TYd_slha(int i, int k) const { return TYd_slha(i,k); }
   const Eigen::Matrix<double,3,3>& get_TYe_slha() const { return TYe_slha; }
   double get_TYe_slha(int i, int k) const { return TYe_slha(i,k); }

   const Eigen::Matrix<double,3,3>& get_mq2_slha() const { return mq2_slha; }
   double get_mq2_slha(int i, int k) const { return mq2_slha(i,k); }
   const Eigen::Matrix<double,3,3>& get_mu2_slha() const { return mu2_slha; }
   double get_mu2_slha(int i, int k) const { return mu2_slha(i,k); }
   const Eigen::Matrix<double,3,3>& get_md2_slha() const { return md2_slha; }
   double get_md2_slha(int i, int k) const { return md2_slha(i,k); }
   const Eigen::Matrix<double,3,3>& get_ml2_slha() const { return ml2_slha; }
   double get_ml2_slha(int i, int k) const { return ml2_slha(i,k); }
   const Eigen::Matrix<double,3,3>& get_me2_slha() const { return me2_slha; }
   double get_me2_slha(int i, int k) const { return me2_slha(i,k); }

   const Eigen::Matrix<std::complex<double>,3,3>& get_ZDL_slha() const { return ZDL_slha; }
   std::complex<double> get_ZDL_slha(int i, int k) const { return ZDL_slha(i,k); }
   const Eigen::Matrix<std::complex<double>,3,3>& get_ZUL_slha() const { return ZUL_slha; }
   std::complex<double> get_ZUL_slha(int i, int k) const { return ZUL_slha(i,k); }
   const Eigen::Matrix<std::complex<double>,3,3>& get_ZDR_slha() const { return ZDR_slha; }
   std::complex<double> get_ZDR_slha(int i, int k) const { return ZDR_slha(i,k); }
   const Eigen::Matrix<std::complex<double>,3,3>& get_ZUR_slha() const { return ZUR_slha; }
   std::complex<double> get_ZUR_slha(int i, int k) const { return ZUR_slha(i,k); }
   const Eigen::Matrix<std::complex<double>,3,3>& get_ZEL_slha() const { return ZEL_slha; }
   std::complex<double> get_ZEL_slha(int i, int k) const { return ZEL_slha(i,k); }
   const Eigen::Matrix<std::complex<double>,3,3>& get_ZER_slha() const { return ZER_slha; }
   std::complex<double> get_ZER_slha(int i, int k) const { return ZER_slha(i,k); }


private:
   MSSMatMGUT_physical physical_slha{}; ///< contains the pole masses and mixings in slha convention
   Eigen::Matrix<std::complex<double>,3,3> ckm{Eigen::Matrix<std::complex<double>,3,3>::Identity()};
   Eigen::Matrix<std::complex<double>,3,3> pmns{Eigen::Matrix<std::complex<double>,3,3>::Identity()};
   bool convert_masses_to_slha{true};    ///< allow/disallow for negative majoran fermion masses
   Eigen::Array<double,3,1> Yu_slha{Eigen::Array<double,3,1>::Zero()};
   Eigen::Array<double,3,1> Yd_slha{Eigen::Array<double,3,1>::Zero()};
   Eigen::Array<double,3,1> Ye_slha{Eigen::Array<double,3,1>::Zero()};

   Eigen::Matrix<std::complex<double>,3,3> ZDL_slha{Eigen::Matrix<std::complex<double>,3,3>::Zero()};
   Eigen::Matrix<std::complex<double>,3,3> ZUL_slha{Eigen::Matrix<std::complex<double>,3,3>::Zero()};
   Eigen::Matrix<std::complex<double>,3,3> ZDR_slha{Eigen::Matrix<std::complex<double>,3,3>::Zero()};
   Eigen::Matrix<std::complex<double>,3,3> ZUR_slha{Eigen::Matrix<std::complex<double>,3,3>::Zero()};
   Eigen::Matrix<std::complex<double>,3,3> ZEL_slha{Eigen::Matrix<std::complex<double>,3,3>::Zero()};
   Eigen::Matrix<std::complex<double>,3,3> ZER_slha{Eigen::Matrix<std::complex<double>,3,3>::Zero()};

   Eigen::Matrix<double,3,3> TYu_slha{Eigen::Matrix<double,3,3>::Zero()};
   Eigen::Matrix<double,3,3> TYd_slha{Eigen::Matrix<double,3,3>::Zero()};
   Eigen::Matrix<double,3,3> TYe_slha{Eigen::Matrix<double,3,3>::Zero()};

   Eigen::Matrix<double,3,3> mq2_slha{Eigen::Matrix<double,3,3>::Zero()};
   Eigen::Matrix<double,3,3> mu2_slha{Eigen::Matrix<double,3,3>::Zero()};
   Eigen::Matrix<double,3,3> md2_slha{Eigen::Matrix<double,3,3>::Zero()};
   Eigen::Matrix<double,3,3> ml2_slha{Eigen::Matrix<double,3,3>::Zero()};
   Eigen::Matrix<double,3,3> me2_slha{Eigen::Matrix<double,3,3>::Zero()};


   void calculate_ckm_matrix();
   void calculate_pmns_matrix();
   void convert_yukawa_couplings_to_slha();
   void convert_trilinear_couplings_to_slha();
   void convert_soft_squared_masses_to_slha();
};

template <class Model>
MSSMatMGUT_slha<Model>::MSSMatMGUT_slha(const MSSMatMGUT_input_parameters& input_)
   : Model(input_)
{
}

/**
 * Copy constructor.  Copies from base class (model class in
 * BPMZ convention) and converts parameters to SLHA.
 *
 * @param model_ model class in BPMZ convention
 * @param do_convert_masses_to_slha whether to convert majorana
 *    fermion masses to SLHA convention (allow them to be negative)
 */
template <class Model>
MSSMatMGUT_slha<Model>::MSSMatMGUT_slha(const Model& model_,
                            bool do_convert_masses_to_slha)
   : Model(model_)
   , convert_masses_to_slha(do_convert_masses_to_slha)
{
   convert_to_slha();
}

template <class Model>
void MSSMatMGUT_slha<Model>::clear()
{
   Model::clear();
   physical_slha.clear();
}

template <class Model>
void MSSMatMGUT_slha<Model>::calculate_spectrum()
{
   Model::calculate_spectrum();
   convert_to_slha();
}

template <class Model>
void MSSMatMGUT_slha<Model>::convert_to_slha()
{
   physical_slha = this->get_physical();

   if (convert_masses_to_slha)
      physical_slha.convert_to_slha();

   convert_yukawa_couplings_to_slha();
   calculate_ckm_matrix();
   calculate_pmns_matrix();
   convert_trilinear_couplings_to_slha();
   convert_soft_squared_masses_to_slha();
}

template <class Model>
void MSSMatMGUT_slha<Model>::calculate_ckm_matrix()
{
   ckm = ZUL_slha * ZDL_slha.adjoint();
   CKM_parameters::to_pdg_convention(ckm, ZUL_slha, ZDL_slha, ZUR_slha, ZDR_slha);

}

template <class Model>
void MSSMatMGUT_slha<Model>::calculate_pmns_matrix()
{
   pmns << 1, 0, 0, 0, 1, 0, 0, 0, 1;

}

/**
 * Convert Yukawa couplings to SLHA convention
 */
template <class Model>
void MSSMatMGUT_slha<Model>::convert_yukawa_couplings_to_slha()
{
   fs_svd(MODELPARAMETER(Yu), Yu_slha, ZUR_slha, ZUL_slha);
   fs_svd(MODELPARAMETER(Yd), Yd_slha, ZDR_slha, ZDL_slha);
   fs_svd(MODELPARAMETER(Ye), Ye_slha, ZER_slha, ZEL_slha);

}

/**
 * Convert trilinear couplings to SLHA convention
 */
template <class Model>
void MSSMatMGUT_slha<Model>::convert_trilinear_couplings_to_slha()
{
   TYu_slha = (ZUR_slha.conjugate() * MODELPARAMETER(TYu) * ZUL_slha.adjoint()).real();
   TYd_slha = (ZDR_slha.conjugate() * MODELPARAMETER(TYd) * ZDL_slha.adjoint()).real();
   TYe_slha = (ZER_slha.conjugate() * MODELPARAMETER(TYe) * ZEL_slha.adjoint()).real();

}

/**
 * Convert soft-breaking squared mass parameters to SLHA convention
 */
template <class Model>
void MSSMatMGUT_slha<Model>::convert_soft_squared_masses_to_slha()
{
   mq2_slha = (ZDL_slha * MODELPARAMETER(mq2) * ZDL_slha.adjoint()).real();
   mu2_slha = (ZUR_slha.conjugate() * MODELPARAMETER(mu2) * ZUR_slha.transpose()).real();
   md2_slha = (ZDR_slha.conjugate() * MODELPARAMETER(md2) * ZDR_slha.transpose()).real();
   ml2_slha = (ZEL_slha * MODELPARAMETER(ml2) * ZEL_slha.adjoint()).real();
   me2_slha = (ZER_slha.conjugate() * MODELPARAMETER(me2) * ZER_slha.transpose()).real();

}

template <class Model>
const MSSMatMGUT_physical& MSSMatMGUT_slha<Model>::get_physical_slha() const
{
   return physical_slha;
}

template <class Model>
MSSMatMGUT_physical& MSSMatMGUT_slha<Model>::get_physical_slha()
{
   return physical_slha;
}

template <class Model>
void MSSMatMGUT_slha<Model>::print(std::ostream& ostr) const
{
   Model::print(ostr);

   ostr << "----------------------------------------\n"
           "SLHA convention:\n"
           "----------------------------------------\n";
   physical_slha.print(ostr);
}

template <class Model>
void MSSMatMGUT_slha<Model>::set_convert_masses_to_slha(bool flag)
{
   convert_masses_to_slha = flag;
}

template <class Model>
std::ostream& operator<<(std::ostream& ostr, const MSSMatMGUT_slha<Model>& model)
{
   model.print(ostr);
   return ostr;
}

} // namespace flexiblesusy

#undef LOCALPHYSICAL
#undef MODELPARAMETER
#undef PHYSICAL_SLHA
#undef PHYSICAL_SLHA_REAL

#endif<|MERGE_RESOLUTION|>--- conflicted
+++ resolved
@@ -21,11 +21,7 @@
  * @brief contains wrapper class for model class in SLHA convention
  */
 
-<<<<<<< HEAD
-// File generated at Sun 24 Sep 2017 16:31:45
-=======
 // File generated at Wed 25 Oct 2017 18:48:08
->>>>>>> 0b5a5baa
 
 #ifndef MSSMatMGUT_SLHA_H
 #define MSSMatMGUT_SLHA_H
