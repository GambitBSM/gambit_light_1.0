--- conflicted
+++ resolved
@@ -16,11 +16,7 @@
 // <http://www.gnu.org/licenses/>.
 // ====================================================================
 
-<<<<<<< HEAD
-// File generated at Sun 24 Sep 2017 16:31:52
-=======
 // File generated at Wed 25 Oct 2017 18:48:16
->>>>>>> e9aeaa10
 
 #include "MSSMatMGUT_two_scale_convergence_tester.hpp"
 #include <array>
