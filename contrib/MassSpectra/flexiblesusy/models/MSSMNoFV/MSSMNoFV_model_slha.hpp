// ====================================================================
// This file is part of FlexibleSUSY.
//
// FlexibleSUSY is free software: you can redistribute it and/or modify
// it under the terms of the GNU General Public License as published
// by the Free Software Foundation, either version 3 of the License,
// or (at your option) any later version.
//
// FlexibleSUSY is distributed in the hope that it will be useful, but
// WITHOUT ANY WARRANTY; without even the implied warranty of
// MERCHANTABILITY or FITNESS FOR A PARTICULAR PURPOSE.  See the GNU
// General Public License for more details.
//
// You should have received a copy of the GNU General Public License
// along with FlexibleSUSY.  If not, see
// <http://www.gnu.org/licenses/>.
// ====================================================================

/**
 * @file MSSMNoFV_model_slha.hpp
 * @brief contains wrapper class for model class in SLHA convention
 */

<<<<<<< HEAD
// File generated at Sun 24 Sep 2017 16:20:09
=======
// File generated at Wed 25 Oct 2017 18:35:19
>>>>>>> e9aeaa10

#ifndef MSSMNoFV_SLHA_H
#define MSSMNoFV_SLHA_H

#include "MSSMNoFV_input_parameters.hpp"
#include "MSSMNoFV_mass_eigenstates.hpp"
#include "MSSMNoFV_physical.hpp"

#include "ckm.hpp"
#include "linalg2.hpp"
#include "pmns.hpp"
#include "slha_io.hpp"
#include "wrappers.hpp"

#define LOCALPHYSICAL(p) physical.p
#define MODELPARAMETER(p) this->p
#define PHYSICAL_SLHA(p) physical_slha.p
#define PHYSICAL_SLHA_REAL(p) Re(physical_slha.p)

namespace flexiblesusy {

/**
 * @class MSSMNoFV_slha<T>
 * @brief model class wrapper in SLHA convention
 *
 * @tparam Model model class to wrap
 */

template <class Model>
class MSSMNoFV_slha : public Model {
public:
   explicit MSSMNoFV_slha(const MSSMNoFV_input_parameters& input_ = MSSMNoFV_input_parameters());
   explicit MSSMNoFV_slha(const Model&, bool do_convert_masses_to_slha = true);
   MSSMNoFV_slha(const MSSMNoFV_slha&) = default;
   MSSMNoFV_slha(MSSMNoFV_slha&&) = default;
   virtual ~MSSMNoFV_slha() = default;
   MSSMNoFV_slha& operator=(const MSSMNoFV_slha&) = default;
   MSSMNoFV_slha& operator=(MSSMNoFV_slha&&) = default;

   virtual void clear() override;
   void convert_to_slha(); ///< converts pole masses and couplings to SLHA convention
   const Eigen::Matrix<std::complex<double>,3,3>& get_ckm_matrix() const { return ckm; }
   const Eigen::Matrix<std::complex<double>,3,3>& get_pmns_matrix() const { return pmns; }
   const MSSMNoFV_physical& get_physical_slha() const; ///< returns pole masses to SLHA convention
   MSSMNoFV_physical& get_physical_slha(); ///< returns pole masses to SLHA convention
   void set_convert_masses_to_slha(bool); ///< allow/disallow for negative majoran fermion masses

   // interface functions
   virtual void calculate_spectrum() override;
   virtual void print(std::ostream&) const override;

   double get_MVG_pole_slha() const { return PHYSICAL_SLHA(MVG); }
   double get_MGlu_pole_slha() const { return PHYSICAL_SLHA(MGlu); }
   double get_MFd_pole_slha() const { return PHYSICAL_SLHA(MFd); }
   double get_MFs_pole_slha() const { return PHYSICAL_SLHA(MFs); }
   double get_MFb_pole_slha() const { return PHYSICAL_SLHA(MFb); }
   double get_MFu_pole_slha() const { return PHYSICAL_SLHA(MFu); }
   double get_MFc_pole_slha() const { return PHYSICAL_SLHA(MFc); }
   double get_MFt_pole_slha() const { return PHYSICAL_SLHA(MFt); }
   double get_MFve_pole_slha() const { return PHYSICAL_SLHA(MFve); }
   double get_MFvm_pole_slha() const { return PHYSICAL_SLHA(MFvm); }
   double get_MFvt_pole_slha() const { return PHYSICAL_SLHA(MFvt); }
   double get_MFe_pole_slha() const { return PHYSICAL_SLHA(MFe); }
   double get_MFm_pole_slha() const { return PHYSICAL_SLHA(MFm); }
   double get_MFtau_pole_slha() const { return PHYSICAL_SLHA(MFtau); }
   double get_MSveL_pole_slha() const { return PHYSICAL_SLHA(MSveL); }
   double get_MSvmL_pole_slha() const { return PHYSICAL_SLHA(MSvmL); }
   double get_MSvtL_pole_slha() const { return PHYSICAL_SLHA(MSvtL); }
   const Eigen::Array<double,2,1>& get_MSd_pole_slha() const { return PHYSICAL_SLHA(MSd); }
   double get_MSd_pole_slha(int i) const { return PHYSICAL_SLHA(MSd(i)); }
   const Eigen::Array<double,2,1>& get_MSu_pole_slha() const { return PHYSICAL_SLHA(MSu); }
   double get_MSu_pole_slha(int i) const { return PHYSICAL_SLHA(MSu(i)); }
   const Eigen::Array<double,2,1>& get_MSe_pole_slha() const { return PHYSICAL_SLHA(MSe); }
   double get_MSe_pole_slha(int i) const { return PHYSICAL_SLHA(MSe(i)); }
   const Eigen::Array<double,2,1>& get_MSm_pole_slha() const { return PHYSICAL_SLHA(MSm); }
   double get_MSm_pole_slha(int i) const { return PHYSICAL_SLHA(MSm(i)); }
   const Eigen::Array<double,2,1>& get_MStau_pole_slha() const { return PHYSICAL_SLHA(MStau); }
   double get_MStau_pole_slha(int i) const { return PHYSICAL_SLHA(MStau(i)); }
   const Eigen::Array<double,2,1>& get_MSs_pole_slha() const { return PHYSICAL_SLHA(MSs); }
   double get_MSs_pole_slha(int i) const { return PHYSICAL_SLHA(MSs(i)); }
   const Eigen::Array<double,2,1>& get_MSc_pole_slha() const { return PHYSICAL_SLHA(MSc); }
   double get_MSc_pole_slha(int i) const { return PHYSICAL_SLHA(MSc(i)); }
   const Eigen::Array<double,2,1>& get_MSb_pole_slha() const { return PHYSICAL_SLHA(MSb); }
   double get_MSb_pole_slha(int i) const { return PHYSICAL_SLHA(MSb(i)); }
   const Eigen::Array<double,2,1>& get_MSt_pole_slha() const { return PHYSICAL_SLHA(MSt); }
   double get_MSt_pole_slha(int i) const { return PHYSICAL_SLHA(MSt(i)); }
   const Eigen::Array<double,2,1>& get_Mhh_pole_slha() const { return PHYSICAL_SLHA(Mhh); }
   double get_Mhh_pole_slha(int i) const { return PHYSICAL_SLHA(Mhh(i)); }
   const Eigen::Array<double,2,1>& get_MAh_pole_slha() const { return PHYSICAL_SLHA(MAh); }
   double get_MAh_pole_slha(int i) const { return PHYSICAL_SLHA(MAh(i)); }
   const Eigen::Array<double,2,1>& get_MHpm_pole_slha() const { return PHYSICAL_SLHA(MHpm); }
   double get_MHpm_pole_slha(int i) const { return PHYSICAL_SLHA(MHpm(i)); }
   const Eigen::Array<double,4,1>& get_MChi_pole_slha() const { return PHYSICAL_SLHA(MChi); }
   double get_MChi_pole_slha(int i) const { return PHYSICAL_SLHA(MChi(i)); }
   const Eigen::Array<double,2,1>& get_MCha_pole_slha() const { return PHYSICAL_SLHA(MCha); }
   double get_MCha_pole_slha(int i) const { return PHYSICAL_SLHA(MCha(i)); }
   double get_MVWm_pole_slha() const { return PHYSICAL_SLHA(MVWm); }
   double get_MVP_pole_slha() const { return PHYSICAL_SLHA(MVP); }
   double get_MVZ_pole_slha() const { return PHYSICAL_SLHA(MVZ); }

   const Eigen::Matrix<double,2,2>& get_ZD_pole_slha() const { return PHYSICAL_SLHA(ZD); }
   double get_ZD_pole_slha(int i, int k) const { return PHYSICAL_SLHA(ZD(i,k)); }
   const Eigen::Matrix<double,2,2>& get_ZU_pole_slha() const { return PHYSICAL_SLHA(ZU); }
   double get_ZU_pole_slha(int i, int k) const { return PHYSICAL_SLHA(ZU(i,k)); }
   const Eigen::Matrix<double,2,2>& get_ZE_pole_slha() const { return PHYSICAL_SLHA(ZE); }
   double get_ZE_pole_slha(int i, int k) const { return PHYSICAL_SLHA(ZE(i,k)); }
   const Eigen::Matrix<double,2,2>& get_ZM_pole_slha() const { return PHYSICAL_SLHA(ZM); }
   double get_ZM_pole_slha(int i, int k) const { return PHYSICAL_SLHA(ZM(i,k)); }
   const Eigen::Matrix<double,2,2>& get_ZTau_pole_slha() const { return PHYSICAL_SLHA(ZTau); }
   double get_ZTau_pole_slha(int i, int k) const { return PHYSICAL_SLHA(ZTau(i,k)); }
   const Eigen::Matrix<double,2,2>& get_ZS_pole_slha() const { return PHYSICAL_SLHA(ZS); }
   double get_ZS_pole_slha(int i, int k) const { return PHYSICAL_SLHA(ZS(i,k)); }
   const Eigen::Matrix<double,2,2>& get_ZC_pole_slha() const { return PHYSICAL_SLHA(ZC); }
   double get_ZC_pole_slha(int i, int k) const { return PHYSICAL_SLHA(ZC(i,k)); }
   const Eigen::Matrix<double,2,2>& get_ZB_pole_slha() const { return PHYSICAL_SLHA(ZB); }
   double get_ZB_pole_slha(int i, int k) const { return PHYSICAL_SLHA(ZB(i,k)); }
   const Eigen::Matrix<double,2,2>& get_ZT_pole_slha() const { return PHYSICAL_SLHA(ZT); }
   double get_ZT_pole_slha(int i, int k) const { return PHYSICAL_SLHA(ZT(i,k)); }
   const Eigen::Matrix<double,2,2>& get_ZH_pole_slha() const { return PHYSICAL_SLHA(ZH); }
   double get_ZH_pole_slha(int i, int k) const { return PHYSICAL_SLHA(ZH(i,k)); }
   const Eigen::Matrix<double,2,2>& get_ZA_pole_slha() const { return PHYSICAL_SLHA(ZA); }
   double get_ZA_pole_slha(int i, int k) const { return PHYSICAL_SLHA(ZA(i,k)); }
   const Eigen::Matrix<double,2,2>& get_ZP_pole_slha() const { return PHYSICAL_SLHA(ZP); }
   double get_ZP_pole_slha(int i, int k) const { return PHYSICAL_SLHA(ZP(i,k)); }
   const Eigen::Matrix<std::complex<double>,4,4>& get_ZN_pole_slha() const { return PHYSICAL_SLHA(ZN); }
   double get_ZN_pole_slha(int i, int k) const { return PHYSICAL_SLHA_REAL(ZN(i,k)); }
   const Eigen::Matrix<std::complex<double>,2,2>& get_UM_pole_slha() const { return PHYSICAL_SLHA(UM); }
   double get_UM_pole_slha(int i, int k) const { return PHYSICAL_SLHA_REAL(UM(i,k)); }
   const Eigen::Matrix<std::complex<double>,2,2>& get_UP_pole_slha() const { return PHYSICAL_SLHA(UP); }
   double get_UP_pole_slha(int i, int k) const { return PHYSICAL_SLHA_REAL(UP(i,k)); }
   const Eigen::Matrix<double,2,2>& get_ZZ_pole_slha() const { return PHYSICAL_SLHA(ZZ); }
   double get_ZZ_pole_slha(int i, int k) const { return PHYSICAL_SLHA(ZZ(i,k)); }

   const Eigen::Array<double,3,1>& get_Yu_slha() const { return Yu_slha; }
   double get_Yu_slha(int i) const { return Yu_slha(i); }
   const Eigen::Array<double,3,1>& get_Yd_slha() const { return Yd_slha; }
   double get_Yd_slha(int i) const { return Yd_slha(i); }
   const Eigen::Array<double,3,1>& get_Ye_slha() const { return Ye_slha; }
   double get_Ye_slha(int i) const { return Ye_slha(i); }

   const Eigen::Matrix<double,3,3>& get_TYu_slha() const { return TYu_slha; }
   double get_TYu_slha(int i, int k) const { return TYu_slha(i,k); }
   const Eigen::Matrix<double,3,3>& get_TYd_slha() const { return TYd_slha; }
   double get_TYd_slha(int i, int k) const { return TYd_slha(i,k); }
   const Eigen::Matrix<double,3,3>& get_TYe_slha() const { return TYe_slha; }
   double get_TYe_slha(int i, int k) const { return TYe_slha(i,k); }

   const Eigen::Matrix<double,3,3>& get_mq2_slha() const { return mq2_slha; }
   double get_mq2_slha(int i, int k) const { return mq2_slha(i,k); }
   const Eigen::Matrix<double,3,3>& get_mu2_slha() const { return mu2_slha; }
   double get_mu2_slha(int i, int k) const { return mu2_slha(i,k); }
   const Eigen::Matrix<double,3,3>& get_md2_slha() const { return md2_slha; }
   double get_md2_slha(int i, int k) const { return md2_slha(i,k); }
   const Eigen::Matrix<double,3,3>& get_ml2_slha() const { return ml2_slha; }
   double get_ml2_slha(int i, int k) const { return ml2_slha(i,k); }
   const Eigen::Matrix<double,3,3>& get_me2_slha() const { return me2_slha; }
   double get_me2_slha(int i, int k) const { return me2_slha(i,k); }



private:
   MSSMNoFV_physical physical_slha{}; ///< contains the pole masses and mixings in slha convention
   Eigen::Matrix<std::complex<double>,3,3> ckm{Eigen::Matrix<std::complex<double>,3,3>::Identity()};
   Eigen::Matrix<std::complex<double>,3,3> pmns{Eigen::Matrix<std::complex<double>,3,3>::Identity()};
   bool convert_masses_to_slha{true};    ///< allow/disallow for negative majoran fermion masses
   Eigen::Array<double,3,1> Yu_slha{Eigen::Array<double,3,1>::Zero()};
   Eigen::Array<double,3,1> Yd_slha{Eigen::Array<double,3,1>::Zero()};
   Eigen::Array<double,3,1> Ye_slha{Eigen::Array<double,3,1>::Zero()};


   Eigen::Matrix<double,3,3> TYu_slha{Eigen::Matrix<double,3,3>::Zero()};
   Eigen::Matrix<double,3,3> TYd_slha{Eigen::Matrix<double,3,3>::Zero()};
   Eigen::Matrix<double,3,3> TYe_slha{Eigen::Matrix<double,3,3>::Zero()};

   Eigen::Matrix<double,3,3> mq2_slha{Eigen::Matrix<double,3,3>::Zero()};
   Eigen::Matrix<double,3,3> mu2_slha{Eigen::Matrix<double,3,3>::Zero()};
   Eigen::Matrix<double,3,3> md2_slha{Eigen::Matrix<double,3,3>::Zero()};
   Eigen::Matrix<double,3,3> ml2_slha{Eigen::Matrix<double,3,3>::Zero()};
   Eigen::Matrix<double,3,3> me2_slha{Eigen::Matrix<double,3,3>::Zero()};


   void calculate_ckm_matrix();
   void calculate_pmns_matrix();
   void convert_yukawa_couplings_to_slha();
   void convert_trilinear_couplings_to_slha();
   void convert_soft_squared_masses_to_slha();
};

template <class Model>
MSSMNoFV_slha<Model>::MSSMNoFV_slha(const MSSMNoFV_input_parameters& input_)
   : Model(input_)
{
}

/**
 * Copy constructor.  Copies from base class (model class in
 * BPMZ convention) and converts parameters to SLHA.
 *
 * @param model_ model class in BPMZ convention
 * @param do_convert_masses_to_slha whether to convert majorana
 *    fermion masses to SLHA convention (allow them to be negative)
 */
template <class Model>
MSSMNoFV_slha<Model>::MSSMNoFV_slha(const Model& model_,
                            bool do_convert_masses_to_slha)
   : Model(model_)
   , convert_masses_to_slha(do_convert_masses_to_slha)
{
   convert_to_slha();
}

template <class Model>
void MSSMNoFV_slha<Model>::clear()
{
   Model::clear();
   physical_slha.clear();
}

template <class Model>
void MSSMNoFV_slha<Model>::calculate_spectrum()
{
   Model::calculate_spectrum();
   convert_to_slha();
}

template <class Model>
void MSSMNoFV_slha<Model>::convert_to_slha()
{
   physical_slha = this->get_physical();

   if (convert_masses_to_slha)
      physical_slha.convert_to_slha();

   convert_yukawa_couplings_to_slha();
   calculate_ckm_matrix();
   calculate_pmns_matrix();
   convert_trilinear_couplings_to_slha();
   convert_soft_squared_masses_to_slha();
}

template <class Model>
void MSSMNoFV_slha<Model>::calculate_ckm_matrix()
{

}

template <class Model>
void MSSMNoFV_slha<Model>::calculate_pmns_matrix()
{
   pmns << 1, 0, 0, 0, 1, 0, 0, 0, 1;

}

/**
 * Convert Yukawa couplings to SLHA convention
 */
template <class Model>
void MSSMNoFV_slha<Model>::convert_yukawa_couplings_to_slha()
{
   Yu_slha = MODELPARAMETER(Yu).diagonal().real();
   Yd_slha = MODELPARAMETER(Yd).diagonal().real();
   Ye_slha = MODELPARAMETER(Ye).diagonal().real();

}

/**
 * Convert trilinear couplings to SLHA convention
 */
template <class Model>
void MSSMNoFV_slha<Model>::convert_trilinear_couplings_to_slha()
{
   TYu_slha = (MODELPARAMETER(TYu)).real();
   TYd_slha = (MODELPARAMETER(TYd)).real();
   TYe_slha = (MODELPARAMETER(TYe)).real();

}

/**
 * Convert soft-breaking squared mass parameters to SLHA convention
 */
template <class Model>
void MSSMNoFV_slha<Model>::convert_soft_squared_masses_to_slha()
{
   mq2_slha = (MODELPARAMETER(mq2)).real();
   mu2_slha = (MODELPARAMETER(mu2)).real();
   md2_slha = (MODELPARAMETER(md2)).real();
   ml2_slha = (MODELPARAMETER(ml2)).real();
   me2_slha = (MODELPARAMETER(me2)).real();

}

template <class Model>
const MSSMNoFV_physical& MSSMNoFV_slha<Model>::get_physical_slha() const
{
   return physical_slha;
}

template <class Model>
MSSMNoFV_physical& MSSMNoFV_slha<Model>::get_physical_slha()
{
   return physical_slha;
}

template <class Model>
void MSSMNoFV_slha<Model>::print(std::ostream& ostr) const
{
   Model::print(ostr);

   ostr << "----------------------------------------\n"
           "SLHA convention:\n"
           "----------------------------------------\n";
   physical_slha.print(ostr);
}

template <class Model>
void MSSMNoFV_slha<Model>::set_convert_masses_to_slha(bool flag)
{
   convert_masses_to_slha = flag;
}

template <class Model>
std::ostream& operator<<(std::ostream& ostr, const MSSMNoFV_slha<Model>& model)
{
   model.print(ostr);
   return ostr;
}

} // namespace flexiblesusy

#undef LOCALPHYSICAL
#undef MODELPARAMETER
#undef PHYSICAL_SLHA
#undef PHYSICAL_SLHA_REAL

#endif<|MERGE_RESOLUTION|>--- conflicted
+++ resolved
@@ -21,11 +21,7 @@
  * @brief contains wrapper class for model class in SLHA convention
  */
 
-<<<<<<< HEAD
-// File generated at Sun 24 Sep 2017 16:20:09
-=======
 // File generated at Wed 25 Oct 2017 18:35:19
->>>>>>> e9aeaa10
 
 #ifndef MSSMNoFV_SLHA_H
 #define MSSMNoFV_SLHA_H
