--- conflicted
+++ resolved
@@ -16,11 +16,7 @@
 // <http://www.gnu.org/licenses/>.
 // ====================================================================
 
-<<<<<<< HEAD
-// File generated at Sun 24 Sep 2017 16:20:17
-=======
 // File generated at Wed 25 Oct 2017 18:35:28
->>>>>>> 0b5a5baa
 
 #include "MSSMNoFV_two_scale_convergence_tester.hpp"
 #include <array>
