// ====================================================================
// This file is part of FlexibleSUSY.
//
// FlexibleSUSY is free software: you can redistribute it and/or modify
// it under the terms of the GNU General Public License as published
// by the Free Software Foundation, either version 3 of the License,
// or (at your option) any later version.
//
// FlexibleSUSY is distributed in the hope that it will be useful, but
// WITHOUT ANY WARRANTY; without even the implied warranty of
// MERCHANTABILITY or FITNESS FOR A PARTICULAR PURPOSE.  See the GNU
// General Public License for more details.
//
// You should have received a copy of the GNU General Public License
// along with FlexibleSUSY.  If not, see
// <http://www.gnu.org/licenses/>.
// ====================================================================

<<<<<<< HEAD
// File generated at Sun 24 Sep 2017 16:20:11
=======
// File generated at Wed 25 Oct 2017 18:35:22
>>>>>>> e9aeaa10

#ifndef MSSMNoFV_UTILITIES_H
#define MSSMNoFV_UTILITIES_H

#include "MSSMNoFV_mass_eigenstates.hpp"
#include "MSSMNoFV_info.hpp"
#include "wrappers.hpp"

#include <Eigen/Core>
#include <array>
#include <string>
#include <vector>
#include <valarray>
#include <utility>

namespace softsusy {
class QedQcd;
}

namespace flexiblesusy {

struct MSSMNoFV_observables;
class Physical_input;

class MSSMNoFV_parameter_getter {
private:
   std::vector<std::string> get_mass_names(const std::string& head = "") const {
      using namespace MSSMNoFV_info;
      std::vector<std::string> masses;
      for (int i = 0; i < NUMBER_OF_PARTICLES; i++) {
         for (int m = 0; m < particle_multiplicities[i]; m++) {
            masses.push_back(
               head + "M" + particle_names[i] +
               (particle_multiplicities[i] == 1 ? "" : "("
                + std::to_string(static_cast<long long>(m)) + ")"));
         }
      }
      return masses;
   }

   std::array<std::string, MSSMNoFV_info::NUMBER_OF_MIXINGS> get_mixing_names() const {
      return MSSMNoFV_info::particle_mixing_names;
   }

public:
   /// returns DR-bar parameters
   Eigen::ArrayXd get_parameters(const MSSMNoFV_mass_eigenstates& model) {
      return model.get();
   }

   /// returns names of DR-bar parameters
   std::array<std::string, MSSMNoFV_info::NUMBER_OF_PARAMETERS> get_parameter_names() const {
      return MSSMNoFV_info::parameter_names;
   }

   /// returns names of particles
   std::array<std::string, MSSMNoFV_info::NUMBER_OF_PARTICLES> get_particle_names() const {
      return MSSMNoFV_info::particle_names;
   }

   /// returns names of DR-bar masses
   std::vector<std::string> get_DRbar_mass_names() const { return get_mass_names(); }

   /// returns names of pole masses
   std::vector<std::string> get_pole_mass_names() const { return get_mass_names("Pole"); }

   /// returns names of DR-bar mixing matrices
   std::array<std::string, MSSMNoFV_info::NUMBER_OF_MIXINGS> get_DRbar_mixing_names() const {
      return get_mixing_names();
   }

   /// returns names of pole mixing matrices
   std::array<std::string, MSSMNoFV_info::NUMBER_OF_MIXINGS> get_pole_mixing_names() const {
      auto mixing_names = get_mixing_names();
      for (auto& n: mixing_names)
         n = std::string("Pole") + n;
      return mixing_names;
   }

   /// returns names of input parameters
   std::array<std::string, MSSMNoFV_info::NUMBER_OF_INPUT_PARAMETERS> get_input_parameter_names() const {
      return MSSMNoFV_info::input_parameter_names;
   }

   /// returns names of input parameters
   std::array<std::string, MSSMNoFV_info::NUMBER_OF_EXTRA_PARAMETERS> get_extra_parameter_names() const {
      return MSSMNoFV_info::extra_parameter_names;
   }

   /// returns number of particle masses
   decltype(MSSMNoFV_info::NUMBER_OF_MASSES) get_number_of_masses() const {
      return MSSMNoFV_info::NUMBER_OF_MASSES;
   }
};

class MSSMNoFV_spectrum_plotter {
public:
<<<<<<< HEAD
=======
   MSSMNoFV_spectrum_plotter() = default;
   explicit MSSMNoFV_spectrum_plotter(const MSSMNoFV_mass_eigenstates&);
>>>>>>> e9aeaa10
   void extract_spectrum(const MSSMNoFV_mass_eigenstates&);
   void write_to_file(const std::string&) const;

private:
   struct TParticle {
      std::string name;
      std::string latex_name;
      std::valarray<double> masses;
      TParticle(const std::string& name_, const std::string& latex_name_,
                const std::valarray<double>& masses_)
         : name(name_)
         , latex_name(latex_name_)
         , masses(masses_)
         {}
   };
   using TSpectrum = std::vector<TParticle>;
   TSpectrum spectrum{};
   double scale{0.};
   int width{16};

   void write_spectrum(const TSpectrum&, std::ofstream&) const;
};

namespace MSSMNoFV_database {

/// append parameter point to database
void to_database(
   const std::string&,
   const MSSMNoFV_mass_eigenstates&,
   const softsusy::QedQcd* qedqcd = nullptr,
   const Physical_input* physical_input = nullptr,
   const MSSMNoFV_observables* observables = nullptr);

/// fill model from an entry of the database
MSSMNoFV_mass_eigenstates from_database(
   const std::string&,
   long long,
   softsusy::QedQcd* qedqcd = nullptr,
   Physical_input* physical_input = nullptr,
   MSSMNoFV_observables* observables = nullptr);

} // namespace MSSMNoFV_database

} // namespace flexiblesusy

#endif<|MERGE_RESOLUTION|>--- conflicted
+++ resolved
@@ -16,11 +16,7 @@
 // <http://www.gnu.org/licenses/>.
 // ====================================================================
 
-<<<<<<< HEAD
-// File generated at Sun 24 Sep 2017 16:20:11
-=======
 // File generated at Wed 25 Oct 2017 18:35:22
->>>>>>> e9aeaa10
 
 #ifndef MSSMNoFV_UTILITIES_H
 #define MSSMNoFV_UTILITIES_H
@@ -118,11 +114,8 @@
 
 class MSSMNoFV_spectrum_plotter {
 public:
-<<<<<<< HEAD
-=======
    MSSMNoFV_spectrum_plotter() = default;
    explicit MSSMNoFV_spectrum_plotter(const MSSMNoFV_mass_eigenstates&);
->>>>>>> e9aeaa10
    void extract_spectrum(const MSSMNoFV_mass_eigenstates&);
    void write_to_file(const std::string&) const;
 
