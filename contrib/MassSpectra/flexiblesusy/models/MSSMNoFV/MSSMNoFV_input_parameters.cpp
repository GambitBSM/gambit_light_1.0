--- conflicted
+++ resolved
@@ -16,11 +16,7 @@
 // <http://www.gnu.org/licenses/>.
 // ====================================================================
 
-<<<<<<< HEAD
-// File generated at Sun 24 Sep 2017 16:18:59
-=======
 // File generated at Wed 25 Oct 2017 18:34:14
->>>>>>> 0b5a5baa
 
 #include "MSSMNoFV_input_parameters.hpp"
 #include "wrappers.hpp"
