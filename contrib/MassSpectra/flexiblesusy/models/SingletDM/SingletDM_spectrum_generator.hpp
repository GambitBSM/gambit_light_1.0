// ====================================================================
// This file is part of FlexibleSUSY.
//
// FlexibleSUSY is free software: you can redistribute it and/or modify
// it under the terms of the GNU General Public License as published
// by the Free Software Foundation, either version 3 of the License,
// or (at your option) any later version.
//
// FlexibleSUSY is distributed in the hope that it will be useful, but
// WITHOUT ANY WARRANTY; without even the implied warranty of
// MERCHANTABILITY or FITNESS FOR A PARTICULAR PURPOSE.  See the GNU
// General Public License for more details.
//
// You should have received a copy of the GNU General Public License
// along with FlexibleSUSY.  If not, see
// <http://www.gnu.org/licenses/>.
// ====================================================================

<<<<<<< HEAD
// File generated at Tue 26 Sep 2017 22:41:38
=======
// File generated at Wed 25 Oct 2017 18:11:11
>>>>>>> e9aeaa10

#ifndef SingletDM_SPECTRUM_GENERATOR_H
#define SingletDM_SPECTRUM_GENERATOR_H

namespace flexiblesusy {

template <class T>
class SingletDM_spectrum_generator;

} // namespace flexiblesusy

#endif<|MERGE_RESOLUTION|>--- conflicted
+++ resolved
@@ -16,11 +16,7 @@
 // <http://www.gnu.org/licenses/>.
 // ====================================================================
 
-<<<<<<< HEAD
-// File generated at Tue 26 Sep 2017 22:41:38
-=======
 // File generated at Wed 25 Oct 2017 18:11:11
->>>>>>> e9aeaa10
 
 #ifndef SingletDM_SPECTRUM_GENERATOR_H
 #define SingletDM_SPECTRUM_GENERATOR_H
