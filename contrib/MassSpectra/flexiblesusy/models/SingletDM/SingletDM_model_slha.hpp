--- conflicted
+++ resolved
@@ -21,11 +21,7 @@
  * @brief contains wrapper class for model class in SLHA convention
  */
 
-<<<<<<< HEAD
-// File generated at Mon 1 Jan 2018 11:36:43
-=======
 // File generated at Thu 10 May 2018 14:42:59
->>>>>>> ed0ef289
 
 #ifndef SingletDM_SLHA_H
 #define SingletDM_SLHA_H
