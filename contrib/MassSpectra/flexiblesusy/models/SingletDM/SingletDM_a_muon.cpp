// ====================================================================
// This file is part of FlexibleSUSY.
//
// FlexibleSUSY is free software: you can redistribute it and/or modify
// it under the terms of the GNU General Public License as published
// by the Free Software Foundation, either version 3 of the License,
// or (at your option) any later version.
//
// FlexibleSUSY is distributed in the hope that it will be useful, but
// WITHOUT ANY WARRANTY; without even the implied warranty of
// MERCHANTABILITY or FITNESS FOR A PARTICULAR PURPOSE.  See the GNU
// General Public License for more details.
//
// You should have received a copy of the GNU General Public License
// along with FlexibleSUSY.  If not, see
// <http://www.gnu.org/licenses/>.
// ====================================================================

<<<<<<< HEAD
// File generated at Mon 1 Jan 2018 11:36:51
=======
// File generated at Thu 10 May 2018 14:43:04
>>>>>>> ed0ef289

/**
 * @file SingletDM_a_muon.cpp
 *
<<<<<<< HEAD
 * This file was generated at Mon 1 Jan 2018 11:36:51 with FlexibleSUSY
=======
 * This file was generated at Thu 10 May 2018 14:43:04 with FlexibleSUSY
>>>>>>> ed0ef289
 * 2.0.1 and SARAH 4.12.2 .
 */

#include "SingletDM_a_muon.hpp"
#include "SingletDM_mass_eigenstates.hpp"

#include "SingletDM_cxx_diagrams.hpp"

#define INPUTPARAMETER(p) context.model.get_input().p
#define MODELPARAMETER(p) context.model.get_##p()
#define DERIVEDPARAMETER(p) context.model.p()
#define PHASE(p) context.model.get_##p()

using namespace flexiblesusy;
using namespace cxx_diagrams;

using Muon = Fe;

namespace {
static constexpr double oneOver16PiSquared = 0.0063325739776461107152;

double OneLoopFunctionF1C(double);
double OneLoopFunctionF2C(double);
double OneLoopFunctionF1N(double);
double OneLoopFunctionF2N(double);

double get_QED_2L(EvaluationContext&);

/**
 * @class AMuonVertexCorrectionSF
 * @brief A template that calculate contributions to the
 *        anomalous dipole moment of a given particle in
 *        a one loop diagram specified by a photon emitter
 *        and an exchange particle.
 * @tparam Args Specifies in order the field of which to
 *              calculate the electric dipole moment,
 *              the photon emitter and the exchange particle
 *              in a one-loop diagram where the photon emitter
 *              is a scalar and the exchange particle a fermion.
 *
 * This template evaluates the contribution to the electric
 * dipole moment of a one loop diagram with fields given by
 * \a Args.
 */
template<class PhotonEmitter, class ExchangeParticle>
struct AMuonVertexCorrectionSF {
   static double value(const typename field_indices<Muon>::type& indices,
                       const EvaluationContext& context);
};

/**
 * @class AMuonVertexCorrectionFS
 * @brief A template that calculate contributions to the
 *        anomalous dipole moment of a given particle in
 *        a one loop diagram specified by a photon emitter
 *        and an exchange particle.
 * @tparam Args Specifies in order the field of which to
 *              calculate the electric dipole moment,
 *              the photon emitter and the exchange particle
 *              in a one-loop diagram where the photon emitter
 *              is a fermion and the exchange particle a scalar.
 *
 * This template evaluates the contribution to the electric
 * dipole moment of a one loop diagram with fields given by
 * \a Args.
 */
template<class PhotonEmitter, class ExchangeParticle>
struct AMuonVertexCorrectionFS {
   static double value(const typename field_indices<Muon>::type& indices,
                       const EvaluationContext& context);
};

/**
* @defgroup LoopFunctions Loop functions
* @brief The loop functions necessary for \f$a_\mu\f$ one-loop calculations.
*
* These are OneLoopFunctionF1C(), OneLoopFunctionF2C(),
* OneLoopFunctionF1N() and OneLoopFunctionF2N()
* as specified in arXiv:1311.1775
*/

double OneLoopFunctionF1C(double x)
{
   if (is_zero(x))
      return 4.0;

   // error around x=1 is <= 10^-12 on an intel i7
   const double y = x - 1.0;

   if (std::abs(y) < 0.21) {
      return (1.0000000000000000000 -
              0.60000000000000000000  * y +
              0.40000000000000000000  * y * y -
              0.28571428571428571429  * y * y * y +
              0.21428571428571428571  * y * y * y * y -
              0.16666666666666666667  * y * y * y * y * y +
              0.13333333333333333333  * y * y * y * y * y * y -
              0.10909090909090909091  * y * y * y * y * y * y * y +
              0.090909090909090909091 * y * y * y * y * y * y * y * y -
              0.076923076923076923077 * y * y * y * y * y * y * y * y * y +
              0.065934065934065934066 * y * y * y * y * y * y * y * y * y * y -
              0.057142857142857142857 * y * y * y * y * y * y * y * y * y * y * y +
              0.050000000000000000000 * y * y * y * y * y * y * y * y * y * y * y * y -
              0.044117647058823529412 * y * y * y * y * y * y * y * y * y * y * y * y * y +
              0.039215686274509803922 * y * y * y * y * y * y * y * y * y * y * y * y * y * y -
              0.035087719298245614035 * y * y * y * y * y * y * y * y * y * y * y * y * y * y * y);
   }

   return 2.0 / (y * y * y * y) * (2.0 + 3.0 * x - 6.0 * x * x + x * x * x + 6.0 * x * std::log(x));
}

double OneLoopFunctionF2C(double x)
{
   // error around x=1 is <= 10^-13 on an intel i7
   const double y = x - 1.0;

   if (std::abs(y) < 0.155)
      return (1.0 - 0.75 * y + 0.6 * y * y -
              0.50000000000000000000 * y * y * y +
              0.4285714285714285714  * y * y * y * y -
              0.37500000000000000000 * y * y * y * y * y +
              0.33333333333333333333 * y * y * y * y * y * y -
              0.3000000000000000000  * y * y * y * y * y * y * y +
              0.2727272727272727273  * y * y * y * y * y * y * y * y -
              0.2500000000000000000  * y * y * y * y * y * y * y * y * y +
              0.23076923076923076923 * y * y * y * y * y * y * y * y * y * y -
              0.21428571428571428571 * y * y * y * y * y * y * y * y * y * y * y +
              0.2000000000000000000  * y * y * y * y * y * y * y * y * y * y * y * y -
              0.1875000000000000000  * y * y * y * y * y * y * y * y * y * y * y * y * y +
              0.1764705882352941176  * y * y * y * y * y * y * y * y * y * y * y * y * y * y -
              0.16666666666666666667 * y * y * y * y * y * y * y * y * y * y * y * y * y * y * y);

   return -3.0 / (2.0 * y * y * y) * (-3.0 + 4.0 * x - x * x - 2.0 * std::log(x));
}

double OneLoopFunctionF1N(double x)
{
   if (is_zero(x))
      return 2.0;

   // error around x=1 is <= 10^-12 on an intel i7
   const double y = x - 1.0;

   if (std::abs(y) < 0.23)
      return (1.0000000000000000000 -
              0.4000000000000000000  * y +
              0.2000000000000000000  * y * y -
              0.11428571428571428571 * y * y * y +
              0.07142857142857142857 * y * y * y * y -
              0.04761904761904761905 * y * y * y * y * y +
              0.03333333333333333333 * y * y * y * y * y * y -
              0.02424242424242424242 * y * y * y * y * y * y * y +
              0.0181818181818181818  * y * y * y * y * y * y * y * y -
              0.01398601398601398601 * y * y * y * y * y * y * y * y * y +
              0.01098901098901098901 * y * y * y * y * y * y * y * y * y * y -
              0.0087912087912087912  * y * y * y * y * y * y * y * y * y * y * y +
              0.00714285714285714286 * y * y * y * y * y * y * y * y * y * y * y * y -
              0.0058823529411764706  * y * y * y * y * y * y * y * y * y * y * y * y * y +
              0.0049019607843137255  * y * y * y * y * y * y * y * y * y * y * y * y * y * y -
              0.0041279669762641899  * y * y * y * y * y * y * y * y * y * y * y * y * y * y * y);

   return 2.0 / (y * y * y * y) * (1.0 - 6.0 * x + 3.0 * x * x + 2.0 * x * x * x - 6.0 * x * x * std::log(x));
}

double OneLoopFunctionF2N(double x)
{
   if (is_zero(x))
      return 3.0;

   // error around x=1 is <= 10^-13 on an intel i7
   const double y = x - 1.0;

   if (std::abs(y) < 0.185)
      return (1.0000000000000000000 -
              0.50000000000000000000 * y +
              0.30000000000000000000 * y * y -
              0.2000000000000000000  * y * y * y +
              0.14285714285714285714 * y * y * y * y -
              0.10714285714285714286 * y * y * y * y * y +
              0.08333333333333333333 * y * y * y * y * y * y -
              0.06666666666666666667 * y * y * y * y * y * y * y +
              0.05454545454545454545 * y * y * y * y * y * y * y * y -
              0.0454545454545454545  * y * y * y * y * y * y * y * y * y +
              0.0384615384615384615  * y * y * y * y * y * y * y * y * y * y -
              0.03296703296703296703 * y * y * y * y * y * y * y * y * y * y * y +
              0.0285714285714285714  * y * y * y * y * y * y * y * y * y * y * y * y -
              0.02500000000000000000 * y * y * y * y * y * y * y * y * y * y * y * y * y +
              0.0220588235294117647  * y * y * y * y * y * y * y * y * y * y * y * y * y * y -
              0.0196078431372549020  * y * y * y * y * y * y * y * y * y * y * y * y * y * y * y);

   return -3.0 / (y * y * y) * (1.0 - x * x + 2.0 * x * std::log(x));
}

double get_MSUSY(const SingletDM_mass_eigenstates& model)
{
   return 0.;

}

void run_to_MSUSY(SingletDM_mass_eigenstates& model)
{
   const double precision_goal = model.get_precision();
   const int Nmax = static_cast<int>(-log10(precision_goal) * 10);
   int it = 0;
   double precision = 0.;
   double MSUSY_old = 0., MSUSY_new = 0.;

   VERBOSE_MSG("SingletDM_a_muon: iterate to run to MSUSY ...");

   do {
      MSUSY_new = get_MSUSY(model);

      if (MSUSY_new <= 0.)
         return;

      VERBOSE_MSG("SingletDM_a_muon:    running to new MSUSY = " << MSUSY_new);

      model.run_to(MSUSY_new);
      model.calculate_DRbar_masses();

      precision = MaxRelDiff(MSUSY_old, MSUSY_new);
      MSUSY_old = MSUSY_new;
   } while (precision > precision_goal && ++it < Nmax);

   VERBOSE_MSG("SingletDM_a_muon: iteration finished. MSUSY = " << MSUSY_new);

   if (precision > precision_goal) {
      WARNING("SingletDM_a_muon: run_to_MSUSY(): "
              "Iteration did not converge after " << Nmax
              << " iterations (precision goal: " << precision_goal << ")");
   }
}

double calculate_a_muon_impl(SingletDM_mass_eigenstates& model)
{
   VERBOSE_MSG("SingletDM_a_muon: calculating a_mu at Q = " << model.get_scale());

   EvaluationContext context{ model };
   double val = 0.0;

   std::array<int, 1> indices = { 1 };

   val += AMuonVertexCorrectionFS<Fe, Ah>::value(indices, context);
   val += AMuonVertexCorrectionSF<conj<Hp>::type, Fv>::value(indices, context);
   val += AMuonVertexCorrectionFS<Fe, hh>::value(indices, context);

   // add 2-loop QED logarithms
   val *= 1. + get_QED_2L(context);

   return val;
}

/// generates array with N scales from mean/factor to mean*factor
template <int N>
std::array<double,N> generate_scales(double mean, double factor)
{
   static_assert(N > 1, "N must be greater than 1!");

   const double start = mean / factor, stop = mean * factor;
   std::array<double,N> scales;

   scales[0] = start;

   for (int i = 1; i < (N-1); i++)
      scales[i] = std::exp(std::log(start) + (std::log(stop) - std::log(start))*i / N);

   scales[N-1] = stop;

   return scales;
}

/// returns minimum and maximum a_mu when scale is varied by a factor 2
std::pair<double,double> vary_scale(const SingletDM_mass_eigenstates& model)
{
   auto scales = generate_scales<7>(model.get_scale(), 2.);

   std::transform(scales.begin(), scales.end(), scales.begin(),
                  [&model] (double scale) {
                     double amu = 0.;
                     try {
                        auto m = model;
                        m.run_to(scale);
                        m.get_physical().clear();
                        m.calculate_DRbar_masses();
                        m.solve_ewsb();
                        m.calculate_MFe_pole();
                        amu = calculate_a_muon_impl(m);
                     }
                     catch(const Error& e) {
                        ERROR("SingletDM_a_muon: scale variation: " << e.what());
                     }
                     return amu;
                  });

   const auto minmax = std::minmax_element(scales.cbegin(), scales.cend());

   return std::make_pair(*(minmax.first), *(minmax.second));
}

double muonPhysicalMass(const EvaluationContext& context)
{
   return context.model.get_physical().MFe( 1 );
}

} // anonymous namespace

double SingletDM_a_muon::calculate_a_muon(const SingletDM_mass_eigenstates& model_)
{
   SingletDM_mass_eigenstates model(model_);

   VERBOSE_MSG("SingletDM_a_muon: starting calculation of a_mu ...");

   try {
      run_to_MSUSY(model);
      model.get_physical().clear();
   } catch (const Error& e) {
      ERROR("SingletDM_a_muon:" << e.what());
      return std::numeric_limits<double>::quiet_NaN();
   }

   double m_muon_pole = muonPhysicalMass(EvaluationContext{model});

   if (m_muon_pole == 0.0) {
      model.solve_ewsb();
      model.calculate_MFe_pole();
   }

   return calculate_a_muon_impl(model);
}

double SingletDM_a_muon::calculate_a_muon_uncertainty(const SingletDM_mass_eigenstates& model_)
{
   SingletDM_mass_eigenstates model(model_);

   VERBOSE_MSG("SingletDM_a_muon: starting calculation of a_mu uncertainty ...");

   try {
      run_to_MSUSY(model);
      model.get_physical().clear();
   } catch (const Error& e) {
      ERROR("SingletDM_a_muon uncertainty: " << e.what());
      return std::numeric_limits<double>::quiet_NaN();
   }

   const auto delta_amu_scale_minmax = vary_scale(model);
   const auto delta_amu_scale = std::abs(delta_amu_scale_minmax.second - delta_amu_scale_minmax.first);

   return delta_amu_scale;
}

namespace {
double get_QED_2L(EvaluationContext& context)
{
   const double MSUSY = Abs(get_MSUSY(context.model));
   const double m_muon = muonPhysicalMass(context);
   const double alpha_em = Sqr(Muon::electric_charge * unit_charge(context))/(4*Pi);
   const double qed_2L = alpha_em/(4*Pi) * 16 * FiniteLog(m_muon/MSUSY);

   return qed_2L;
}

template<class PhotonEmitter, class ExchangeField>
double AMuonVertexCorrectionFS<
PhotonEmitter, ExchangeField
>::value(const typename field_indices<Muon>::type& indices, const EvaluationContext& context)
{
   double res = 0.0;

   using MuonVertex = Vertex<
                      typename Muon::lorentz_conjugate,
                      ExchangeField,
                      PhotonEmitter
                      >;

   constexpr auto indexBounds = MuonVertex::index_bounds;

   for (const auto& index: indexBounds) {
      const auto muonIndices = MuonVertex::template fieldIndices<0>(index);

      if (muonIndices != indices)
         continue;

      const auto photonEmitterIndices = MuonVertex::template fieldIndices<2>(index);
      const auto exchangeFieldIndices = MuonVertex::template fieldIndices<1>(index);

      if (isSMField<PhotonEmitter>(photonEmitterIndices) &&
          isSMField<ExchangeField>(exchangeFieldIndices))
         continue;

      auto muonVertex = MuonVertex::evaluate(index, context);

      const auto photonEmitterMass = context.mass<PhotonEmitter>(photonEmitterIndices);
      const auto exchangeFieldMass = context.mass<ExchangeField>(exchangeFieldIndices);
      const auto muonMass = context.mass<Muon>(muonIndices);

      const double photonEmitterChargeCount =
         PhotonEmitter::electric_charge / Muon::electric_charge;

      const std::complex<double> zL = muonVertex.left();
      const std::complex<double> zR = muonVertex.right();

      const double coeffA = std::norm(zL) + std::norm(zR);
      const double coeffB = (zL * std::conj(zR) + zR * std::conj(zL)).real();

      const double massRatioSquared = Sqr(photonEmitterMass / exchangeFieldMass);

      const double part1 = muonMass / 12.0 * coeffA * OneLoopFunctionF1C(massRatioSquared);

      const double part2 =
         is_zero(massRatioSquared) ? 0. :
         photonEmitterMass / 3.0 * coeffB * OneLoopFunctionF2C(massRatioSquared);

      const double preFactor = oneOver16PiSqr * photonEmitterChargeCount
         * muonPhysicalMass(context) / (exchangeFieldMass * exchangeFieldMass);

      res += preFactor * (part1 + part2);
   }

   return res;
}

template<class PhotonEmitter, class ExchangeField>
double AMuonVertexCorrectionSF<
PhotonEmitter, ExchangeField
>::value(const typename field_indices<Muon>::type& indices, const EvaluationContext& context)
{
   double res = 0.0;

   using MuonVertex = Vertex<
                      typename Muon::lorentz_conjugate,
                      ExchangeField,
                      PhotonEmitter
                      >;

   constexpr auto indexBounds = MuonVertex::index_bounds;

   for (const auto& index: indexBounds) {
      const auto muonIndices = MuonVertex::template fieldIndices<0>(index);

      if (muonIndices != indices)
         continue;

      const auto photonEmitterIndices = MuonVertex::template fieldIndices<2>(index);
      const auto exchangeFieldIndices = MuonVertex::template fieldIndices<1>(index);

      if (isSMField<PhotonEmitter>(photonEmitterIndices) &&
          isSMField<ExchangeField>(exchangeFieldIndices))
         continue;

      const auto muonVertex = MuonVertex::evaluate(index, context);

      const auto photonEmitterMass = context.mass<PhotonEmitter>(photonEmitterIndices);
      const auto exchangeFieldMass = context.mass<ExchangeField>(exchangeFieldIndices);
      const auto muonMass = context.mass<Muon>(muonIndices);

      const double photonEmitterChargeCount =
         PhotonEmitter::electric_charge / Muon::electric_charge;

      const std::complex<double> zL = muonVertex.left();
      const std::complex<double> zR = muonVertex.right();

      const double coeffA = std::norm(zL) + std::norm(zR);
      const double coeffB = (zL * std::conj(zR) + zR * std::conj(zL)).real();

      const double massRatioSquared = Sqr(exchangeFieldMass / photonEmitterMass);

      const double part1 = 1.0 / 12.0 * coeffA * OneLoopFunctionF1N(massRatioSquared);
      const double part2 = exchangeFieldMass / (6.0 * muonMass) * coeffB * OneLoopFunctionF2N(massRatioSquared);

      const double preFactor = - oneOver16PiSqr * photonEmitterChargeCount
         * muonPhysicalMass(context) * muonMass / (photonEmitterMass * photonEmitterMass);

      res += preFactor * (part1 + part2);
   }

   return res;
}

} // anonymous namespace<|MERGE_RESOLUTION|>--- conflicted
+++ resolved
@@ -16,20 +16,12 @@
 // <http://www.gnu.org/licenses/>.
 // ====================================================================
 
-<<<<<<< HEAD
-// File generated at Mon 1 Jan 2018 11:36:51
-=======
 // File generated at Thu 10 May 2018 14:43:04
->>>>>>> ed0ef289
 
 /**
  * @file SingletDM_a_muon.cpp
  *
-<<<<<<< HEAD
- * This file was generated at Mon 1 Jan 2018 11:36:51 with FlexibleSUSY
-=======
  * This file was generated at Thu 10 May 2018 14:43:04 with FlexibleSUSY
->>>>>>> ed0ef289
  * 2.0.1 and SARAH 4.12.2 .
  */
 
