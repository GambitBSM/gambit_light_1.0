// ====================================================================
// This file is part of FlexibleSUSY.
//
// FlexibleSUSY is free software: you can redistribute it and/or modify
// it under the terms of the GNU General Public License as published
// by the Free Software Foundation, either version 3 of the License,
// or (at your option) any later version.
//
// FlexibleSUSY is distributed in the hope that it will be useful, but
// WITHOUT ANY WARRANTY; without even the implied warranty of
// MERCHANTABILITY or FITNESS FOR A PARTICULAR PURPOSE.  See the GNU
// General Public License for more details.
//
// You should have received a copy of the GNU General Public License
// along with FlexibleSUSY.  If not, see
// <http://www.gnu.org/licenses/>.
// ====================================================================

<<<<<<< HEAD
// File generated at Tue 26 Sep 2017 22:41:37
=======
// File generated at Wed 25 Oct 2017 18:11:10
>>>>>>> e9aeaa10

#ifndef SingletDM_UTILITIES_H
#define SingletDM_UTILITIES_H

#include "SingletDM_mass_eigenstates.hpp"
#include "SingletDM_info.hpp"
#include "wrappers.hpp"

#include <Eigen/Core>
#include <array>
#include <string>
#include <vector>
#include <valarray>
#include <utility>

namespace softsusy {
class QedQcd;
}

namespace flexiblesusy {

struct SingletDM_observables;
class Physical_input;

class SingletDM_parameter_getter {
private:
   std::vector<std::string> get_mass_names(const std::string& head = "") const {
      using namespace SingletDM_info;
      std::vector<std::string> masses;
      for (int i = 0; i < NUMBER_OF_PARTICLES; i++) {
         for (int m = 0; m < particle_multiplicities[i]; m++) {
            masses.push_back(
               head + "M" + particle_names[i] +
               (particle_multiplicities[i] == 1 ? "" : "("
                + std::to_string(static_cast<long long>(m)) + ")"));
         }
      }
      return masses;
   }

   std::array<std::string, SingletDM_info::NUMBER_OF_MIXINGS> get_mixing_names() const {
      return SingletDM_info::particle_mixing_names;
   }

public:
   /// returns DR-bar parameters
   Eigen::ArrayXd get_parameters(const SingletDM_mass_eigenstates& model) {
      return model.get();
   }

   /// returns names of DR-bar parameters
   std::array<std::string, SingletDM_info::NUMBER_OF_PARAMETERS> get_parameter_names() const {
      return SingletDM_info::parameter_names;
   }

   /// returns names of particles
   std::array<std::string, SingletDM_info::NUMBER_OF_PARTICLES> get_particle_names() const {
      return SingletDM_info::particle_names;
   }

   /// returns names of DR-bar masses
   std::vector<std::string> get_DRbar_mass_names() const { return get_mass_names(); }

   /// returns names of pole masses
   std::vector<std::string> get_pole_mass_names() const { return get_mass_names("Pole"); }

   /// returns names of DR-bar mixing matrices
   std::array<std::string, SingletDM_info::NUMBER_OF_MIXINGS> get_DRbar_mixing_names() const {
      return get_mixing_names();
   }

   /// returns names of pole mixing matrices
   std::array<std::string, SingletDM_info::NUMBER_OF_MIXINGS> get_pole_mixing_names() const {
      auto mixing_names = get_mixing_names();
      for (auto& n: mixing_names)
         n = std::string("Pole") + n;
      return mixing_names;
   }

   /// returns names of input parameters
   std::array<std::string, SingletDM_info::NUMBER_OF_INPUT_PARAMETERS> get_input_parameter_names() const {
      return SingletDM_info::input_parameter_names;
   }

   /// returns names of input parameters
   std::array<std::string, SingletDM_info::NUMBER_OF_EXTRA_PARAMETERS> get_extra_parameter_names() const {
      return SingletDM_info::extra_parameter_names;
   }

   /// returns number of particle masses
   decltype(SingletDM_info::NUMBER_OF_MASSES) get_number_of_masses() const {
      return SingletDM_info::NUMBER_OF_MASSES;
   }
};

class SingletDM_spectrum_plotter {
public:
<<<<<<< HEAD
=======
   SingletDM_spectrum_plotter() = default;
   explicit SingletDM_spectrum_plotter(const SingletDM_mass_eigenstates&);
>>>>>>> e9aeaa10
   void extract_spectrum(const SingletDM_mass_eigenstates&);
   void write_to_file(const std::string&) const;

private:
   struct TParticle {
      std::string name;
      std::string latex_name;
      std::valarray<double> masses;
      TParticle(const std::string& name_, const std::string& latex_name_,
                const std::valarray<double>& masses_)
         : name(name_)
         , latex_name(latex_name_)
         , masses(masses_)
         {}
   };
   using TSpectrum = std::vector<TParticle>;
   TSpectrum spectrum{};
   double scale{0.};
   int width{16};

   void write_spectrum(const TSpectrum&, std::ofstream&) const;
};

namespace SingletDM_database {

/// append parameter point to database
void to_database(
   const std::string&,
   const SingletDM_mass_eigenstates&,
   const softsusy::QedQcd* qedqcd = nullptr,
   const Physical_input* physical_input = nullptr,
   const SingletDM_observables* observables = nullptr);

/// fill model from an entry of the database
SingletDM_mass_eigenstates from_database(
   const std::string&,
   long long,
   softsusy::QedQcd* qedqcd = nullptr,
   Physical_input* physical_input = nullptr,
   SingletDM_observables* observables = nullptr);

} // namespace SingletDM_database

} // namespace flexiblesusy

#endif<|MERGE_RESOLUTION|>--- conflicted
+++ resolved
@@ -16,11 +16,7 @@
 // <http://www.gnu.org/licenses/>.
 // ====================================================================
 
-<<<<<<< HEAD
-// File generated at Tue 26 Sep 2017 22:41:37
-=======
 // File generated at Wed 25 Oct 2017 18:11:10
->>>>>>> e9aeaa10
 
 #ifndef SingletDM_UTILITIES_H
 #define SingletDM_UTILITIES_H
@@ -118,11 +114,8 @@
 
 class SingletDM_spectrum_plotter {
 public:
-<<<<<<< HEAD
-=======
    SingletDM_spectrum_plotter() = default;
    explicit SingletDM_spectrum_plotter(const SingletDM_mass_eigenstates&);
->>>>>>> e9aeaa10
    void extract_spectrum(const SingletDM_mass_eigenstates&);
    void write_to_file(const std::string&) const;
 
