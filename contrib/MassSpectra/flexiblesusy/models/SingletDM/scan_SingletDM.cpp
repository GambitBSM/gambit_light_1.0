--- conflicted
+++ resolved
@@ -16,11 +16,7 @@
 // <http://www.gnu.org/licenses/>.
 // ====================================================================
 
-<<<<<<< HEAD
-// File generated at Mon 1 Jan 2018 11:36:56
-=======
 // File generated at Thu 10 May 2018 14:43:08
->>>>>>> ed0ef289
 
 #include "config.h"
 
@@ -87,7 +83,7 @@
       if(Command_line_options::get_parameter_value(option, "--Qin=", input.Qin))
          continue;
 
-      
+
       if (Command_line_options::get_parameter_value(
              option, "--solver-type=", solver_type))
          continue;
