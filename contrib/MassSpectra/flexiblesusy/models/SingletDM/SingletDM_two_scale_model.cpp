// ====================================================================
// This file is part of FlexibleSUSY.
//
// FlexibleSUSY is free software: you can redistribute it and/or modify
// it under the terms of the GNU General Public License as published
// by the Free Software Foundation, either version 3 of the License,
// or (at your option) any later version.
//
// FlexibleSUSY is distributed in the hope that it will be useful, but
// WITHOUT ANY WARRANTY; without even the implied warranty of
// MERCHANTABILITY or FITNESS FOR A PARTICULAR PURPOSE.  See the GNU
// General Public License for more details.
//
// You should have received a copy of the GNU General Public License
// along with FlexibleSUSY.  If not, see
// <http://www.gnu.org/licenses/>.
// ====================================================================

<<<<<<< HEAD
// File generated at Mon 1 Jan 2018 11:36:48
=======
// File generated at Thu 10 May 2018 14:43:04
>>>>>>> ed0ef289

/**
 * @file SingletDM_two_scale_model.cpp
 * @brief implementation of the SingletDM model class
 *
 * Contains the definition of the SingletDM model class methods
 * which solve EWSB and calculate pole masses and mixings from MSbar
 * parameters.
 *
<<<<<<< HEAD
 * This file was generated at Mon 1 Jan 2018 11:36:48 with FlexibleSUSY
=======
 * This file was generated at Thu 10 May 2018 14:43:04 with FlexibleSUSY
>>>>>>> ed0ef289
 * 2.0.1 (git commit: unknown) and SARAH 4.12.2 .
 */

#include "SingletDM_two_scale_model.hpp"

namespace flexiblesusy {

#define CLASSNAME SingletDM<Two_scale>

CLASSNAME::SingletDM(const SingletDM_input_parameters& input_)
   : SingletDM_mass_eigenstates(input_)
{
}

void CLASSNAME::calculate_spectrum()
{
   SingletDM_mass_eigenstates::calculate_spectrum();
}

void CLASSNAME::clear_problems()
{
   SingletDM_mass_eigenstates::clear_problems();
}

std::string CLASSNAME::name() const
{
   return SingletDM_mass_eigenstates::name();
}

void CLASSNAME::run_to(double scale, double eps)
{
   SingletDM_mass_eigenstates::run_to(scale, eps);
}

void CLASSNAME::print(std::ostream& out) const
{
   SingletDM_mass_eigenstates::print(out);
}

void CLASSNAME::set_precision(double p)
{
   SingletDM_mass_eigenstates::set_precision(p);
}

std::ostream& operator<<(std::ostream& ostr, const SingletDM<Two_scale>& model)
{
   model.print(ostr);
   return ostr;
}

} // namespace flexiblesusy<|MERGE_RESOLUTION|>--- conflicted
+++ resolved
@@ -16,11 +16,7 @@
 // <http://www.gnu.org/licenses/>.
 // ====================================================================
 
-<<<<<<< HEAD
-// File generated at Mon 1 Jan 2018 11:36:48
-=======
 // File generated at Thu 10 May 2018 14:43:04
->>>>>>> ed0ef289
 
 /**
  * @file SingletDM_two_scale_model.cpp
@@ -30,11 +26,7 @@
  * which solve EWSB and calculate pole masses and mixings from MSbar
  * parameters.
  *
-<<<<<<< HEAD
- * This file was generated at Mon 1 Jan 2018 11:36:48 with FlexibleSUSY
-=======
  * This file was generated at Thu 10 May 2018 14:43:04 with FlexibleSUSY
->>>>>>> ed0ef289
  * 2.0.1 (git commit: unknown) and SARAH 4.12.2 .
  */
 
