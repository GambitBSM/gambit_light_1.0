--- conflicted
+++ resolved
@@ -16,11 +16,7 @@
 // <http://www.gnu.org/licenses/>.
 // ====================================================================
 
-<<<<<<< HEAD
-// File generated at Mon 1 Jan 2018 11:36:44
-=======
 // File generated at Thu 10 May 2018 14:43:01
->>>>>>> ed0ef289
 
 #include "SingletDM_slha_io.hpp"
 #include "SingletDM_input_parameters.hpp"
@@ -279,7 +275,7 @@
 void SingletDM_slha_io::set_mixing_matrices(const SingletDM_physical& physical,
                                               bool write_sm_mixing_matrics)
 {
-   
+
    if (write_sm_mixing_matrics) {
       slha_io.set_block("UULMIX", LOCALPHYSICAL(Vu), "Vu");
       slha_io.set_block("UDLMIX", LOCALPHYSICAL(Vd), "Vd");
