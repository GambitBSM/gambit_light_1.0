// ====================================================================
// This file is part of FlexibleSUSY.
//
// FlexibleSUSY is free software: you can redistribute it and/or modify
// it under the terms of the GNU General Public License as published
// by the Free Software Foundation, either version 3 of the License,
// or (at your option) any later version.
//
// FlexibleSUSY is distributed in the hope that it will be useful, but
// WITHOUT ANY WARRANTY; without even the implied warranty of
// MERCHANTABILITY or FITNESS FOR A PARTICULAR PURPOSE.  See the GNU
// General Public License for more details.
//
// You should have received a copy of the GNU General Public License
// along with FlexibleSUSY.  If not, see
// <http://www.gnu.org/licenses/>.
// ====================================================================

<<<<<<< HEAD
// File generated at Tue 26 Sep 2017 22:41:37
=======
// File generated at Wed 25 Oct 2017 18:11:10
>>>>>>> 0b5a5baa

#include "SingletDM_slha_io.hpp"
#include "SingletDM_input_parameters.hpp"
#include "logger.hpp"
#include "wrappers.hpp"
#include "numerics2.hpp"
#include "config.h"

#include <array>
#include <fstream>
#include <sstream>
#include <iostream>
#include <string>

#define Pole(p) physical.p
#define PHYSICAL(p) model.get_physical().p
#define PHYSICAL_SLHA(p) model.get_physical_slha().p
#define LOCALPHYSICAL(p) physical.p
#define MODELPARAMETER(p) model.get_##p()
#define INPUTPARAMETER(p) input.p
#define EXTRAPARAMETER(p) model.get_##p()
#define DEFINE_PHYSICAL_PARAMETER(p) decltype(LOCALPHYSICAL(p)) p;
#define LowEnergyConstant(p) Electroweak_constants::p

using namespace softsusy;

namespace flexiblesusy {

SingletDM_slha_io::SingletDM_slha_io()
   : slha_io()
   , print_imaginary_parts_of_majorana_mixings(false)
{
}

void SingletDM_slha_io::clear()
{
   slha_io.clear();
}

void SingletDM_slha_io::set_print_imaginary_parts_of_majorana_mixings(bool flag)
{
   print_imaginary_parts_of_majorana_mixings = flag;
}

/**
 * Stores the EXTPAR input parameters in the SLHA object.
 *
 * @param input struct of input parameters
 */
void SingletDM_slha_io::set_extpar(const SingletDM_input_parameters& input)
{
   std::ostringstream extpar;

   extpar << "Block EXTPAR\n";
   extpar << FORMAT_ELEMENT(0, input.QEWSB, "QEWSB");
   extpar << FORMAT_ELEMENT(1, input.Qin, "Qin");
   slha_io.set_block(extpar);

}

/**
 * Stores the IMMINPAR input parameters in the SLHA object.
 *
 * @param input struct of input parameters
 */
void SingletDM_slha_io::set_imminpar(const SingletDM_input_parameters& input)
{

}

/**
 * Stores the IMEXTPAR input parameters in the SLHA object.
 *
 * @param input struct of input parameters
 */
void SingletDM_slha_io::set_imextpar(const SingletDM_input_parameters& input)
{

}

/**
 * Stores the MODSEL input parameters in the SLHA object.
 *
 * @param modsel struct of MODSEL parameters
 */
void SingletDM_slha_io::set_modsel(const SLHA_io::Modsel& modsel)
{
   slha_io.set_modsel(modsel);
}

/**
 * Stores the MINPAR input parameters in the SLHA object.
 *
 * @param input struct of input parameters
 */
void SingletDM_slha_io::set_minpar(const SingletDM_input_parameters& input)
{
   std::ostringstream minpar;

   minpar << "Block MINPAR\n";
   minpar << FORMAT_ELEMENT(1, input.HiggsIN, "HiggsIN");
   minpar << FORMAT_ELEMENT(2, input.LamSHInput, "LamSHInput");
   minpar << FORMAT_ELEMENT(3, input.LamSInput, "LamSInput");
   minpar << FORMAT_ELEMENT(4, input.muSInput, "muSInput");
   slha_io.set_block(minpar);

}

/**
 * Stores all input parameters in the SLHA object.
 *
 * @param input struct of input parameters
 */
void SingletDM_slha_io::set_input(const SingletDM_input_parameters& input)
{
   set_minpar(input);
   set_extpar(input);
   set_imminpar(input);
   set_imextpar(input);


}

/**
 * Stores the additional physical input (FlexibleSUSYInput block) in
 * the SLHA object.
 *
 * @param input class of input
 */
void SingletDM_slha_io::set_physical_input(const Physical_input& input)
{
   slha_io.set_physical_input(input);
}

/**
 * Stores the settings (FlexibleSUSY block) in the SLHA object.
 *
 * @param settings class of settings
 */
void SingletDM_slha_io::set_settings(const Spectrum_generator_settings& settings)
{
   slha_io.set_settings(settings);
}

/**
 * Stores the SMINPUTS input parameters in the SLHA object.
 *
 * @param qedqcd class of Standard Model parameters
 */
void SingletDM_slha_io::set_sminputs(const softsusy::QedQcd& qedqcd)
{
   slha_io.set_sminputs(qedqcd);
}

/**
 * Stores the spectrum generator information in the SPINFO block in
 * the SLHA object.
 *
 * @param problems struct with parameter point problems
 */
void SingletDM_slha_io::set_spinfo(const Spectrum_generator_problems& problems)
{
   set_spinfo(problems.get_problem_strings(), problems.get_warning_strings());
}

/**
 * Stores the spectrum generator information in the SPINFO block in
 * the SLHA object.
 *
 * @param problems struct with parameter point problems
 */
void SingletDM_slha_io::set_spinfo(const Problems& problems)
{
   set_spinfo(problems.get_problem_strings(), problems.get_warning_strings());
}

/**
 * Stores the given problems and warnings in the SPINFO block in the
 * SLHA object.
 *
 * @param problems vector of problem strings
 * @param warnings vector of warning strings
 */
void SingletDM_slha_io::set_spinfo(
   const std::vector<std::string>& problems,
   const std::vector<std::string>& warnings)
{
   std::ostringstream spinfo;
   spinfo << "Block SPINFO\n"
          << FORMAT_SPINFO(1, PKGNAME)
          << FORMAT_SPINFO(2, FLEXIBLESUSY_VERSION);

   for (const auto& s: warnings)
      spinfo << FORMAT_SPINFO(3, s);

   for (const auto& s: problems)
      spinfo << FORMAT_SPINFO(4, s);

   spinfo << FORMAT_SPINFO(5, SingletDM_info::model_name)
          << FORMAT_SPINFO(9, SARAH_VERSION);

   slha_io.set_block(spinfo, SLHA_io::front);
}

/**
 * Stores the particle masses in the SLHA object.
 *
 * @param physical struct of physical parameters
 *
 * @param write_sm_masses flag to indicate if Standard Model
 *    particle masses should be written as well
 */
void SingletDM_slha_io::set_mass(const SingletDM_physical& physical,
                                   bool write_sm_masses)
{
   std::ostringstream mass;

   mass << "Block MASS\n"
      << FORMAT_MASS(24, LOCALPHYSICAL(MVWp), "VWp")
      << FORMAT_MASS(6666635, LOCALPHYSICAL(Mss), "ss")
   ;

   if (write_sm_masses) {
      mass
         << FORMAT_MASS(21, LOCALPHYSICAL(MVG), "VG")
         << FORMAT_MASS(12, LOCALPHYSICAL(MFv(0)), "Fv(1)")
         << FORMAT_MASS(14, LOCALPHYSICAL(MFv(1)), "Fv(2)")
         << FORMAT_MASS(16, LOCALPHYSICAL(MFv(2)), "Fv(3)")
         << FORMAT_MASS(25, LOCALPHYSICAL(Mhh), "hh")
         << FORMAT_MASS(1, LOCALPHYSICAL(MFd(0)), "Fd(1)")
         << FORMAT_MASS(3, LOCALPHYSICAL(MFd(1)), "Fd(2)")
         << FORMAT_MASS(5, LOCALPHYSICAL(MFd(2)), "Fd(3)")
         << FORMAT_MASS(2, LOCALPHYSICAL(MFu(0)), "Fu(1)")
         << FORMAT_MASS(4, LOCALPHYSICAL(MFu(1)), "Fu(2)")
         << FORMAT_MASS(6, LOCALPHYSICAL(MFu(2)), "Fu(3)")
         << FORMAT_MASS(11, LOCALPHYSICAL(MFe(0)), "Fe(1)")
         << FORMAT_MASS(13, LOCALPHYSICAL(MFe(1)), "Fe(2)")
         << FORMAT_MASS(15, LOCALPHYSICAL(MFe(2)), "Fe(3)")
         << FORMAT_MASS(22, LOCALPHYSICAL(MVP), "VP")
         << FORMAT_MASS(23, LOCALPHYSICAL(MVZ), "VZ")
      ;
   }

   slha_io.set_block(mass);

}

/**
 * Stores the mixing matrices in the SLHA object.
 *
 * @param physical struct of physical parameters
 *
 * @param write_sm_mixing_matrics flag to indicate if Standard Model
 *    particle mixing matrices should be written as well
 */
void SingletDM_slha_io::set_mixing_matrices(const SingletDM_physical& physical,
                                              bool write_sm_mixing_matrics)
{
   
   if (write_sm_mixing_matrics) {
      slha_io.set_block("UULMIX", LOCALPHYSICAL(Vu), "Vu");
      slha_io.set_block("UDLMIX", LOCALPHYSICAL(Vd), "Vd");
      slha_io.set_block("UURMIX", LOCALPHYSICAL(Uu), "Uu");
      slha_io.set_block("UDRMIX", LOCALPHYSICAL(Ud), "Ud");
      slha_io.set_block("UELMIX", LOCALPHYSICAL(Ve), "Ve");
      slha_io.set_block("UERMIX", LOCALPHYSICAL(Ue), "Ue");
   }

   if (print_imaginary_parts_of_majorana_mixings) {
   }

}

void SingletDM_slha_io::set_ckm(
   const Eigen::Matrix<std::complex<double>,3,3>& ckm_matrix,
   double scale)
{
   slha_io.set_block("VCKM"  , ckm_matrix.real(), "Re(CKM)", scale);
   slha_io.set_block("IMVCKM", ckm_matrix.imag(), "Im(CKM)", scale);
}

void SingletDM_slha_io::set_pmns(
   const Eigen::Matrix<std::complex<double>,3,3>& pmns_matrix,
   double scale)
{
   slha_io.set_block("VPMNS"  , pmns_matrix.real(), "Re(PMNS)", scale);
   slha_io.set_block("IMVPMNS", pmns_matrix.imag(), "Im(PMNS)", scale);
}

/**
 * Write SLHA object to given output.  If output == "-", then the SLHA
 * object is written to std::cout.  Otherwise, output is interpreted
 * as a file name
 *
 * @param output "-" for cout, or file name
 */
void SingletDM_slha_io::write_to(const std::string& output) const
{
   if (output == "-")
      write_to_stream(std::cout);
   else
      write_to_file(output);
}

/**
 * Read (DR-bar) model parameter output scale from MODSEL entry 12
 */
double SingletDM_slha_io::get_parameter_output_scale() const
{
   return slha_io.get_modsel().parameter_output_scale;
}

/**
 * Read SLHA object from file
 *
 * @param file_name file name
 */
void SingletDM_slha_io::read_from_file(const std::string& file_name)
{
   slha_io.read_from_file(file_name);
}

/**
 * Read SLHA object from source
 *
 * calls SLHA_io::read_from_source()
 *
 * @param source source name
 */
void SingletDM_slha_io::read_from_source(const std::string& source)
{
   slha_io.read_from_source(source);
}

/**
 * Read SLHA object from stream
 *
 * @param istr stream name
 */
void SingletDM_slha_io::read_from_stream(std::istream& istr)
{
   slha_io.read_from_stream(istr);
}

/**
 * Fill struct of model input parameters from SLHA object (MINPAR,
 * EXTPAR and IMEXTPAR blocks)
 *
 * @param input struct of model input parameters
 */
void SingletDM_slha_io::fill(SingletDM_input_parameters& input) const
{
   SLHA_io::Tuple_processor minpar_processor = [&input, this] (int key, double value) {
      return fill_minpar_tuple(input, key, value);
   };

   SLHA_io::Tuple_processor extpar_processor = [&input, this] (int key, double value) {
      return fill_extpar_tuple(input, key, value);
   };

   SLHA_io::Tuple_processor imminpar_processor = [&input, this] (int key, double value) {
      return fill_imminpar_tuple(input, key, value);
   };

   SLHA_io::Tuple_processor imextpar_processor = [&input, this] (int key, double value) {
      return fill_imextpar_tuple(input, key, value);
   };

   slha_io.read_block("MINPAR", minpar_processor);
   slha_io.read_block("EXTPAR", extpar_processor);
   slha_io.read_block("IMMINPAR", imminpar_processor);
   slha_io.read_block("IMEXTPAR", imextpar_processor);


}

/**
 * Reads DR-bar parameters from a SLHA output file.
 *
 * @param model model class to be filled
 */
void SingletDM_slha_io::fill_drbar_parameters(SingletDM_mass_eigenstates& model) const
{
   model.set_g1(slha_io.read_entry("gauge", 1) * 1.2909944487358056);
   model.set_g2(slha_io.read_entry("gauge", 2));
   model.set_g3(slha_io.read_entry("gauge", 3));
   {
      Eigen::Matrix<double,3,3> Yu;
      slha_io.read_block("Yu", Yu);
      model.set_Yu(Yu);
   }
   {
      Eigen::Matrix<double,3,3> Yd;
      slha_io.read_block("Yd", Yd);
      model.set_Yd(Yd);
   }
   {
      Eigen::Matrix<double,3,3> Ye;
      slha_io.read_block("Ye", Ye);
      model.set_Ye(Ye);
   }
   model.set_v(slha_io.read_entry("HMIX", 3));
   model.set_muH(slha_io.read_entry("SM", 1));
   model.set_muS(slha_io.read_entry("MSOFT", 22));
   model.set_LamH(slha_io.read_entry("SM", 2));
   model.set_LamSH(slha_io.read_entry("HDM", 2));
   model.set_LamS(slha_io.read_entry("HDM", 3));


   model.set_scale(read_scale());
}

/**
 * Reads DR-bar parameters, pole masses and mixing matrices (in
 * Haber-Kane convention) from a SLHA output file.
 *
 * @param model model class to be filled
 */
void SingletDM_slha_io::fill(SingletDM_mass_eigenstates& model) const
{
   fill_drbar_parameters(model);

   SingletDM_physical physical_hk;
   fill_physical(physical_hk);
   physical_hk.convert_to_hk();
   model.get_physical() = physical_hk;
}

/**
 * Fill struct of extra physical input parameters from SLHA object
 * (FlexibleSUSYInput block)
 *
 * @param input struct of physical non-SLHA input parameters
 */
void SingletDM_slha_io::fill(Physical_input& input) const
{
   slha_io.fill(input);
}

/**
 * Fill struct of spectrum generator settings from SLHA object
 * (FlexibleSUSY block)
 *
 * @param settings struct of spectrum generator settings to be filled
 */
void SingletDM_slha_io::fill(Spectrum_generator_settings& settings) const
{
   slha_io.fill(settings);
}

void SingletDM_slha_io::fill_minpar_tuple(SingletDM_input_parameters& input,
                                                int key, double value)
{
   switch (key) {
   case 1: input.HiggsIN = value; break;
   case 2: input.LamSHInput = value; break;
   case 3: input.LamSInput = value; break;
   case 4: input.muSInput = value; break;
   default: WARNING("Unrecognized entry in block MINPAR: " << key); break;
   }

}

void SingletDM_slha_io::fill_extpar_tuple(SingletDM_input_parameters& input,
                                                int key, double value)
{
   switch (key) {
   case 0: input.QEWSB = value; break;
   case 1: input.Qin = value; break;
   default: WARNING("Unrecognized entry in block EXTPAR: " << key); break;
   }

}

void SingletDM_slha_io::fill_imminpar_tuple(SingletDM_input_parameters& input,
                                                int key, double value)
{
   switch (key) {
   default: WARNING("Unrecognized entry in block IMMINPAR: " << key); break;
   }

}

void SingletDM_slha_io::fill_imextpar_tuple(SingletDM_input_parameters& input,
                                                int key, double value)
{
   switch (key) {
   default: WARNING("Unrecognized entry in block IMEXTPAR: " << key); break;
   }

}

/**
 * Reads pole masses and mixing matrices from a SLHA output file to be filled.
 */
void SingletDM_slha_io::fill_physical(SingletDM_physical& physical) const
{
   {
      DEFINE_PHYSICAL_PARAMETER(Vu);
      slha_io.read_block("UULMIX", Vu);
      LOCALPHYSICAL(Vu) = Vu;
   }
   {
      DEFINE_PHYSICAL_PARAMETER(Vd);
      slha_io.read_block("UDLMIX", Vd);
      LOCALPHYSICAL(Vd) = Vd;
   }
   {
      DEFINE_PHYSICAL_PARAMETER(Uu);
      slha_io.read_block("UURMIX", Uu);
      LOCALPHYSICAL(Uu) = Uu;
   }
   {
      DEFINE_PHYSICAL_PARAMETER(Ud);
      slha_io.read_block("UDRMIX", Ud);
      LOCALPHYSICAL(Ud) = Ud;
   }
   {
      DEFINE_PHYSICAL_PARAMETER(Ve);
      slha_io.read_block("UELMIX", Ve);
      LOCALPHYSICAL(Ve) = Ve;
   }
   {
      DEFINE_PHYSICAL_PARAMETER(Ue);
      slha_io.read_block("UERMIX", Ue);
      LOCALPHYSICAL(Ue) = Ue;
   }

   LOCALPHYSICAL(MVG) = slha_io.read_entry("MASS", 21);
   LOCALPHYSICAL(Mss) = slha_io.read_entry("MASS", 6666635);
   LOCALPHYSICAL(MFv)(0) = slha_io.read_entry("MASS", 12);
   LOCALPHYSICAL(MFv)(1) = slha_io.read_entry("MASS", 14);
   LOCALPHYSICAL(MFv)(2) = slha_io.read_entry("MASS", 16);
   LOCALPHYSICAL(Mhh) = slha_io.read_entry("MASS", 25);
   LOCALPHYSICAL(MVP) = slha_io.read_entry("MASS", 22);
   LOCALPHYSICAL(MVZ) = slha_io.read_entry("MASS", 23);
   LOCALPHYSICAL(MFd)(0) = slha_io.read_entry("MASS", 1);
   LOCALPHYSICAL(MFd)(1) = slha_io.read_entry("MASS", 3);
   LOCALPHYSICAL(MFd)(2) = slha_io.read_entry("MASS", 5);
   LOCALPHYSICAL(MFu)(0) = slha_io.read_entry("MASS", 2);
   LOCALPHYSICAL(MFu)(1) = slha_io.read_entry("MASS", 4);
   LOCALPHYSICAL(MFu)(2) = slha_io.read_entry("MASS", 6);
   LOCALPHYSICAL(MFe)(0) = slha_io.read_entry("MASS", 11);
   LOCALPHYSICAL(MFe)(1) = slha_io.read_entry("MASS", 13);
   LOCALPHYSICAL(MFe)(2) = slha_io.read_entry("MASS", 15);
   LOCALPHYSICAL(MVWp) = slha_io.read_entry("MASS", 24);

}

/**
 * Reads the renormalization scales from all DR-bar parameter blocks.
 * If blocks with different scales are found the last scale is
 * returned and a warning is printed.
 *
 * @return common renormalization scale
 */
double SingletDM_slha_io::read_scale() const
{
   static const std::array<std::string, 8> drbar_blocks =
      { "gauge", "Yu", "Yd", "Ye", "HMIX", "SM", "MSOFT", "HDM" }
;

   double scale = 0.;

   for (const auto& block: drbar_blocks) {
      const double block_scale = slha_io.read_scale(block);
      if (!is_zero(block_scale)) {
         if (!is_zero(scale) && !is_equal(scale, block_scale))
            WARNING("DR-bar parameters defined at different scales");
         scale = block_scale;
      }
   }

   return scale;
}

} // namespace flexiblesusy<|MERGE_RESOLUTION|>--- conflicted
+++ resolved
@@ -16,11 +16,7 @@
 // <http://www.gnu.org/licenses/>.
 // ====================================================================
 
-<<<<<<< HEAD
-// File generated at Tue 26 Sep 2017 22:41:37
-=======
 // File generated at Wed 25 Oct 2017 18:11:10
->>>>>>> 0b5a5baa
 
 #include "SingletDM_slha_io.hpp"
 #include "SingletDM_input_parameters.hpp"
