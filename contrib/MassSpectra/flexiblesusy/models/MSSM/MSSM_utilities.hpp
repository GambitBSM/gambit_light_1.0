--- conflicted
+++ resolved
@@ -16,11 +16,7 @@
 // <http://www.gnu.org/licenses/>.
 // ====================================================================
 
-<<<<<<< HEAD
-// File generated at Sun 24 Sep 2017 16:39:11
-=======
 // File generated at Wed 25 Oct 2017 19:46:11
->>>>>>> e9aeaa10
 
 #ifndef MSSM_UTILITIES_H
 #define MSSM_UTILITIES_H
@@ -118,11 +114,8 @@
 
 class MSSM_spectrum_plotter {
 public:
-<<<<<<< HEAD
-=======
    MSSM_spectrum_plotter() = default;
    explicit MSSM_spectrum_plotter(const MSSM_mass_eigenstates&);
->>>>>>> e9aeaa10
    void extract_spectrum(const MSSM_mass_eigenstates&);
    void write_to_file(const std::string&) const;
 
