// ====================================================================
// This file is part of FlexibleSUSY.
//
// FlexibleSUSY is free software: you can redistribute it and/or modify
// it under the terms of the GNU General Public License as published
// by the Free Software Foundation, either version 3 of the License,
// or (at your option) any later version.
//
// FlexibleSUSY is distributed in the hope that it will be useful, but
// WITHOUT ANY WARRANTY; without even the implied warranty of
// MERCHANTABILITY or FITNESS FOR A PARTICULAR PURPOSE.  See the GNU
// General Public License for more details.
//
// You should have received a copy of the GNU General Public License
// along with FlexibleSUSY.  If not, see
// <http://www.gnu.org/licenses/>.
// ====================================================================

<<<<<<< HEAD
// File generated at Sun 24 Sep 2017 16:39:17
=======
// File generated at Wed 25 Oct 2017 19:46:17
>>>>>>> e9aeaa10

#include "MSSM_two_scale_convergence_tester.hpp"
#include <array>
#include <cmath>
#include <algorithm>
#include "wrappers.hpp"

namespace flexiblesusy {

#define OLD(p) ol.get_##p()
#define NEW(p) ne.get_##p()

#define OLD1(p,i) ol.get_##p()(i)
#define NEW1(p,i) ne.get_##p()(i)

#define OLD2(p,i,j) ol.get_##p(i,j)
#define NEW2(p,i,j) ne.get_##p(i,j)

#define OLD3(p,i,j,k) ol.get_##p(i,j,k)
#define NEW3(p,i,j,k) ne.get_##p(i,j,k)

#define OLD4(p,i,j,k,l) ol.get_##p(i,j,k,l)
#define NEW4(p,i,j,k,l) ne.get_##p(i,j,k,l)

MSSM_convergence_tester<Two_scale>::MSSM_convergence_tester(
   MSSM<Two_scale>* model, double accuracy_goal, const Scale_getter& sg)
   : Convergence_tester_DRbar<MSSM<Two_scale> >(model, accuracy_goal, sg)
{
}

double MSSM_convergence_tester<Two_scale>::max_rel_diff() const
{
   const MSSM<Two_scale>& ol = get_last_iteration_model();
   const MSSM<Two_scale>& ne = get_current_iteration_model();

   std::array<double, 34> diff{};

   diff[0] = MaxRelDiff(OLD(MGlu),NEW(MGlu));
   for (int i = 0; i < 6; ++i) {
      diff[i + 1] = MaxRelDiff(OLD1(MSd,i),NEW1(MSd,i));
   }
   for (int i = 0; i < 3; ++i) {
      diff[i + 7] = MaxRelDiff(OLD1(MSv,i),NEW1(MSv,i));
   }
   for (int i = 0; i < 6; ++i) {
      diff[i + 10] = MaxRelDiff(OLD1(MSu,i),NEW1(MSu,i));
   }
   for (int i = 0; i < 6; ++i) {
      diff[i + 16] = MaxRelDiff(OLD1(MSe,i),NEW1(MSe,i));
   }
   for (int i = 0; i < 2; ++i) {
      diff[i + 22] = MaxRelDiff(OLD1(Mhh,i),NEW1(Mhh,i));
   }
   for (int i = 1; i < 2; ++i) {
      diff[i + 24] = MaxRelDiff(OLD1(MAh,i),NEW1(MAh,i));
   }
   for (int i = 1; i < 2; ++i) {
      diff[i + 26] = MaxRelDiff(OLD1(MHpm,i),NEW1(MHpm,i));
   }
   for (int i = 0; i < 4; ++i) {
      diff[i + 28] = MaxRelDiff(OLD1(MChi,i),NEW1(MChi,i));
   }
   for (int i = 0; i < 2; ++i) {
      diff[i + 32] = MaxRelDiff(OLD1(MCha,i),NEW1(MCha,i));
   }

   return *std::max_element(diff.cbegin(), diff.cend());

}

} // namespace flexiblesusy<|MERGE_RESOLUTION|>--- conflicted
+++ resolved
@@ -16,11 +16,7 @@
 // <http://www.gnu.org/licenses/>.
 // ====================================================================
 
-<<<<<<< HEAD
-// File generated at Sun 24 Sep 2017 16:39:17
-=======
 // File generated at Wed 25 Oct 2017 19:46:17
->>>>>>> e9aeaa10
 
 #include "MSSM_two_scale_convergence_tester.hpp"
 #include <array>
