--- conflicted
+++ resolved
@@ -158,15 +158,9 @@
       
     twalk:
       plugin: twalk
-<<<<<<< HEAD
       tolerance: 1.001
       projection_dimension: 4
       chain_number: 10
-=======
-      tolerance: 1.03
-      #projection_dimension: 4
-      #chain_number:
->>>>>>> 8c20b252
 
     mcmc:
       plugin: GreAT
@@ -174,15 +168,12 @@
       nTrials: 40000
       like: Likelihood
       aux_printer_ind_samples_options:
-<<<<<<< HEAD
-=======
     
 #twalk:
 #      plugin: twalk
 #      tolerance: 1.001
 #      projection_dimension: 4
 #      chain_number: 10
->>>>>>> 8c20b252
 
 
 ###############################
