//   GAMBIT: Global and Modular BSM Inference Tool
//   *********************************************
///  \file
///
///  Rollcall header for PrecisionBit.
///
///  Compile-time registration of available 
///  observables and likelihoods for (mostly 
///  electroweak) precision observables.
///
///  Don't put typedefs or other type definitions
///  in this file; see 
///  Core/include/types_rollcall.hpp for further
///  instructions on how to add new types.
///
///  *********************************************
///
///  Authors (add name and date if you modify):
///   
///  \author Pat Scott 
///          (p.scott@imperial.ac.uk)
///  \date 2014 Nov
///  \date 2015 Aug
///
///  \author Christopher Rogan
///          (christophersrogan@gmail.com)
///  \date 2015 Apr
///
///  \author Anders Kvellestad
///          (anders.kvellestad@nordita.org)
///  \date 2016 Feb
///
///  *********************************************


#ifndef __EWPOBit_rollcall_hpp__
#define __EWPOBit_rollcall_hpp__


#define MODULE PrecisionBit
START_MODULE


  // FeynHiggs EWK precision observables
  #define CAPABILITY FH_Precision            
  START_CAPABILITY
    #define FUNCTION FH_PrecisionObs
    START_FUNCTION(fh_PrecisionObs)
    DEPENDENCY(Higgs_Couplings, fh_Couplings)
    BACKEND_REQ(FHConstraints, (libfeynhiggs), void, (int&,fh_real&,fh_real&,fh_real&,fh_real&,
                fh_real&,fh_real&,fh_real&,fh_real&,fh_real&,int&))
    BACKEND_OPTION( (FeynHiggs, 2.11.2, 2.11.3), (libfeynhiggs) )
    ALLOW_MODELS(MSSM30atQ, MSSM30atMGUT)
    #undef FUNCTION
  #undef CAPABILITY


  // Extractors for FeynHiggs EWK precision observables
  QUICK_FUNCTION(PrecisionBit, muon_gm2,       NEW_CAPABILITY, FH_precision_gm2,      triplet<double>, (MSSM30atQ, MSSM30atMGUT), (FH_Precision, fh_PrecisionObs))
  QUICK_FUNCTION(PrecisionBit, deltarho,       NEW_CAPABILITY, FH_precision_deltarho, triplet<double>, (MSSM30atQ, MSSM30atMGUT), (FH_Precision, fh_PrecisionObs))
  QUICK_FUNCTION(PrecisionBit, prec_mw,        NEW_CAPABILITY, FH_precision_mw,       triplet<double>, (MSSM30atQ, MSSM30atMGUT), (FH_Precision, fh_PrecisionObs))
  QUICK_FUNCTION(PrecisionBit, prec_sinW2_eff, NEW_CAPABILITY, FH_precision_sinW2,    triplet<double>, (MSSM30atQ, MSSM30atMGUT), (FH_Precision, fh_PrecisionObs))
  QUICK_FUNCTION(PrecisionBit, edm_e,          NEW_CAPABILITY, FH_precision_edm_e,    double,          (MSSM30atQ, MSSM30atMGUT), (FH_Precision, fh_PrecisionObs))
  QUICK_FUNCTION(PrecisionBit, edm_n,          NEW_CAPABILITY, FH_precision_edm_n,    double,          (MSSM30atQ, MSSM30atMGUT), (FH_Precision, fh_PrecisionObs))
  QUICK_FUNCTION(PrecisionBit, edm_hg,         NEW_CAPABILITY, FH_precision_edm_hg,   double,          (MSSM30atQ, MSSM30atMGUT), (FH_Precision, fh_PrecisionObs))

  // Precision MSSM spectrum manufacturer
  #define CAPABILITY MSSM_spectrum
  START_CAPABILITY
    #define FUNCTION make_MSSM_precision_spectrum
    START_FUNCTION(/*TAG*/ Spectrum)
    DEPENDENCY(unimproved_MSSM_spectrum, /*TAG*/ Spectrum)
    DEPENDENCY(prec_mw, triplet<double>)
    DEPENDENCY(prec_HiggsMasses, fh_HiggsMassObs)
    #undef FUNCTION
  #undef CAPABILITY
  
  // Basic mass extractors for different types of spectra, for use with precision likelihoods and other things not needing a whole spectrum object.
  QUICK_FUNCTION(PrecisionBit, mw, NEW_CAPABILITY, mw_from_SM_spectrum,   triplet<double>, (), (SM_spectrum, /*TAG*/ Spectrum))
  QUICK_FUNCTION(PrecisionBit, mw, OLD_CAPABILITY, mw_from_SS_spectrum,   triplet<double>, (SingletDM, SingletDMZ3), (SingletDM_spectrum, /*TAG*/ Spectrum))
  QUICK_FUNCTION(PrecisionBit, mw, OLD_CAPABILITY, mw_from_MSSM_spectrum, triplet<double>, (MSSM63atQ, MSSM63atMGUT), (MSSM_spectrum, /*TAG*/ Spectrum))
  QUICK_FUNCTION(PrecisionBit, mh, NEW_CAPABILITY, mh_from_SM_spectrum,   double, (), (SM_spectrum, /*TAG*/ Spectrum))
  QUICK_FUNCTION(PrecisionBit, mh, OLD_CAPABILITY, mh_from_SS_spectrum,   double, (SingletDM, SingletDMZ3), (SingletDM_spectrum, /*TAG*/ Spectrum))
  QUICK_FUNCTION(PrecisionBit, mh, OLD_CAPABILITY, mh_from_MSSM_spectrum, double, (MSSM63atQ, MSSM63atMGUT), (MSSM_spectrum, /*TAG*/ Spectrum))

  // SM nuisance likelihoods
  QUICK_FUNCTION(PrecisionBit, lnL_Z_mass,   NEW_CAPABILITY, lnL_Z_mass_chi2,   double, (), (SMINPUTS, SMInputs))
  QUICK_FUNCTION(PrecisionBit, lnL_t_mass,   NEW_CAPABILITY, lnL_t_mass_chi2,   double, (), (SMINPUTS, SMInputs))
  QUICK_FUNCTION(PrecisionBit, lnL_mbmb,     NEW_CAPABILITY, lnL_mbmb_chi2,     double, (), (SMINPUTS, SMInputs))
  QUICK_FUNCTION(PrecisionBit, lnL_mcmc,     NEW_CAPABILITY, lnL_mcmc_chi2,     double, (), (SMINPUTS, SMInputs))
  QUICK_FUNCTION(PrecisionBit, lnL_alpha_em, NEW_CAPABILITY, lnL_alpha_em_chi2, double, (), (SMINPUTS, SMInputs))
  QUICK_FUNCTION(PrecisionBit, lnL_alpha_s,  NEW_CAPABILITY, lnL_alpha_s_chi2,  double, (), (SMINPUTS, SMInputs))
  QUICK_FUNCTION(PrecisionBit, lnL_GF,       NEW_CAPABILITY, lnL_GF_chi2,       double, (), (SMINPUTS, SMInputs))

  QUICK_FUNCTION(PrecisionBit, lnL_light_quark_masses, NEW_CAPABILITY, lnL_light_quark_masses_chi2, double, (),
          (SMINPUTS, SMInputs))

  // Electroweak precision likelihoods: W mass
  #define CAPABILITY lnL_W_mass
  START_CAPABILITY
    #define FUNCTION lnL_W_mass_chi2
    START_FUNCTION(double)
    DEPENDENCY(mw, triplet<double>)
    #undef FUNCTION
  #undef CAPABILITY

  // Electroweak precision likelihoods: effective leptonic weak mixing angle
  #define CAPABILITY lnL_sinW2_eff
  START_CAPABILITY
    #define FUNCTION lnL_sinW2_eff_chi2
    START_FUNCTION(double)
    DEPENDENCY(prec_sinW2_eff, triplet<double>)
    #undef FUNCTION
  #undef CAPABILITY


  // Precision likelihood: (g-2)_\mu
  #define CAPABILITY lnL_gm2
  START_CAPABILITY
    #define FUNCTION lnL_gm2_chi2
    START_FUNCTION(double)
    DEPENDENCY(muon_gm2, triplet<double>)
    #undef FUNCTION
  #undef CAPABILITY
  
  // Electroweak precision likelihoods: Delta rho
  #define CAPABILITY lnL_deltarho
  START_CAPABILITY
    #define FUNCTION lnL_deltarho_chi2
    START_FUNCTION(double)
    DEPENDENCY(deltarho, triplet<double>)
    #undef FUNCTION
  #undef CAPABILITY

  // SUSYPOPE EWK precision observables
  #define CAPABILITY SP_PrecisionObs
  START_CAPABILITY
    #define FUNCTION SP_PrecisionObs
    START_FUNCTION(double)
    BACKEND_REQ(CalcObs_SUSYPOPE, (libSUSYPOPE), void, (int&,
                                                        Farray<Fdouble,1,35>&,
                                                        Farray<Fdouble,1,35>&))
    BACKEND_OPTION( (SUSYPOPE, 0.2), (libSUSYPOPE) )
    ALLOW_MODELS(MSSM30atQ, MSSM30atMGUT)
    #undef FUNCTION
  #undef CAPABILITY 

  // Observable: (g-2)_mu
  #define CAPABILITY muon_gm2

    // Muon g-2 -- Using SuperIso
    #define FUNCTION SI_muon_gm2
    START_FUNCTION(triplet<double>)
    DEPENDENCY(SuperIso_modelinfo, parameters)
    BACKEND_REQ(muon_gm2, (libsuperiso), double, (struct parameters*))
    BACKEND_OPTION( (SuperIso, 3.4), (libsuperiso) )
    #undef FUNCTION

    // Muon g-2 -- Using the C++ interface to gm2calc
    #define FUNCTION GM2C_SUSY

    START_FUNCTION(triplet<double>)
    NEEDS_CLASSES_FROM(gm2calc, default)
<<<<<<< HEAD
    DEPENDENCY(MSSM_spectrum, const Spectrum*)
    DEPENDENCY(Identify_SMlike_Higgs, int)
=======
    DEPENDENCY(MSSM_spectrum, /*TAG*/ Spectrum)
>>>>>>> 7e8851e4
    BACKEND_REQ(calculate_amu_1loop, (libgm2calc), double, (const gm2calc::MSSMNoFV_onshell&))
    BACKEND_REQ(calculate_amu_2loop, (libgm2calc), double, (const gm2calc::MSSMNoFV_onshell&))
    BACKEND_REQ(calculate_uncertainty_amu_2loop, (libgm2calc), double, (const gm2calc::MSSMNoFV_onshell&))
    BACKEND_OPTION( (gm2calc), (libgm2calc) )
    ALLOW_MODELS(MSSM30atQ, MSSM30atMGUT)
    #undef FUNCTION

  #undef CAPABILITY 

#undef MODULE


#endif /* defined(__PrecisionBit_rollcall_hpp__) */

<|MERGE_RESOLUTION|>--- conflicted
+++ resolved
@@ -161,12 +161,8 @@
 
     START_FUNCTION(triplet<double>)
     NEEDS_CLASSES_FROM(gm2calc, default)
-<<<<<<< HEAD
-    DEPENDENCY(MSSM_spectrum, const Spectrum*)
+    DEPENDENCY(MSSM_spectrum, /*TAG*/ Spectrum)
     DEPENDENCY(Identify_SMlike_Higgs, int)
-=======
-    DEPENDENCY(MSSM_spectrum, /*TAG*/ Spectrum)
->>>>>>> 7e8851e4
     BACKEND_REQ(calculate_amu_1loop, (libgm2calc), double, (const gm2calc::MSSMNoFV_onshell&))
     BACKEND_REQ(calculate_amu_2loop, (libgm2calc), double, (const gm2calc::MSSMNoFV_onshell&))
     BACKEND_REQ(calculate_uncertainty_amu_2loop, (libgm2calc), double, (const gm2calc::MSSMNoFV_onshell&))
