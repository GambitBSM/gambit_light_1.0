--- conflicted
+++ resolved
@@ -30,15 +30,13 @@
 ///          (anders.kvellestad@nordita.org)
 ///  \date 2016 Feb
 ///
-<<<<<<< HEAD
+///  \author Ankit Beniwal
+///          (ankit.beniwal@adelaide.edu.au)
+///  \date 2016 Oct
+///
 ///  \author Tomas Gonzalo
 ///          (t.e.gonzalo@fys.uio.no)
 ///  \date 2018 Jan
-=======
-///  \author Ankit Beniwal
-///          (ankit.beniwal@adelaide.edu.au)
-///  \date 2016 Oct
->>>>>>> da8ce579
 ///
 ///  *********************************************
 
