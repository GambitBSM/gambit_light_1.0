//   GAMBIT: Global and Modular BSM Inference Tool
//   *********************************************
///  \file
///
///  Rollcall header for PrecisionBit.
///
///  Compile-time registration of available 
///  observables and likelihoods for (mostly 
///  electroweak) precision observables.
///
///  Don't put typedefs or other type definitions
///  in this file; see 
///  Core/include/types_rollcall.hpp for further
///  instructions on how to add new types.
///
///  *********************************************
///
///  Authors (add name and date if you modify):
///   
///  \author Pat Scott 
///          (p.scott@imperial.ac.uk)
///  \date 2014 Nov
///  \date 2015 Aug
///
///  \author Christopher Rogan
///          (christophersrogan@gmail.com)
///  \date 2015 Apr
///
///  \author Anders Kvellestad
///          (anders.kvellestad@nordita.org)
///  \date 2016 Feb
///
///  *********************************************


#ifndef __EWPOBit_rollcall_hpp__
#define __EWPOBit_rollcall_hpp__


#define MODULE PrecisionBit
START_MODULE


  // FeynHiggs EWK precision observables
  #define CAPABILITY FH_Precision            
  START_CAPABILITY
    #define FUNCTION FH_PrecisionObs
    START_FUNCTION(fh_PrecisionObs)
    DEPENDENCY(Higgs_Couplings, fh_Couplings)
    BACKEND_REQ(FHConstraints, (libfeynhiggs), void, (int&,fh_real&,fh_real&,fh_real&,fh_real&,
                fh_real&,fh_real&,fh_real&,fh_real&,fh_real&,int&))
    BACKEND_OPTION( (FeynHiggs, 2.11.2, 2.11.3), (libfeynhiggs) )
    ALLOW_MODELS(MSSM30atQ, MSSM30atMGUT)
    #undef FUNCTION
  #undef CAPABILITY


  // Extractors for FeynHiggs EWK precision observables
  QUICK_FUNCTION(PrecisionBit, muon_gm2,       NEW_CAPABILITY, FH_precision_gm2,      triplet<double>, (MSSM30atQ, MSSM30atMGUT), (FH_Precision, fh_PrecisionObs))
  QUICK_FUNCTION(PrecisionBit, deltarho,       NEW_CAPABILITY, FH_precision_deltarho, triplet<double>, (MSSM30atQ, MSSM30atMGUT), (FH_Precision, fh_PrecisionObs))
  QUICK_FUNCTION(PrecisionBit, prec_mw,        NEW_CAPABILITY, FH_precision_mw,       triplet<double>, (MSSM30atQ, MSSM30atMGUT), (FH_Precision, fh_PrecisionObs))
  QUICK_FUNCTION(PrecisionBit, prec_sinW2_eff, NEW_CAPABILITY, FH_precision_sinW2,    triplet<double>, (MSSM30atQ, MSSM30atMGUT), (FH_Precision, fh_PrecisionObs))
  QUICK_FUNCTION(PrecisionBit, edm_e,          NEW_CAPABILITY, FH_precision_edm_e,    double,          (MSSM30atQ, MSSM30atMGUT), (FH_Precision, fh_PrecisionObs))
  QUICK_FUNCTION(PrecisionBit, edm_n,          NEW_CAPABILITY, FH_precision_edm_n,    double,          (MSSM30atQ, MSSM30atMGUT), (FH_Precision, fh_PrecisionObs))
  QUICK_FUNCTION(PrecisionBit, edm_hg,         NEW_CAPABILITY, FH_precision_edm_hg,   double,          (MSSM30atQ, MSSM30atMGUT), (FH_Precision, fh_PrecisionObs))

  // Precision MSSM spectrum manufacturer
  #define CAPABILITY MSSM_spectrum
  START_CAPABILITY
    #define FUNCTION make_MSSM_precision_spectrum
    START_FUNCTION(/*TAG*/ Spectrum)
    DEPENDENCY(unimproved_MSSM_spectrum, /*TAG*/ Spectrum)
    DEPENDENCY(prec_mw, triplet<double>)
    DEPENDENCY(prec_HiggsMasses, fh_HiggsMassObs)
    #undef FUNCTION
  #undef CAPABILITY
  
  // Basic mass extractors for different types of spectra, for use with precision likelihoods and other things not needing a whole spectrum object.
  QUICK_FUNCTION(PrecisionBit, mw, NEW_CAPABILITY, mw_from_SM_spectrum,   triplet<double>, (), (SM_spectrum, /*TAG*/ Spectrum))
  QUICK_FUNCTION(PrecisionBit, mw, OLD_CAPABILITY, mw_from_SS_spectrum,   triplet<double>, (SingletDM, SingletDMZ3), (SingletDM_spectrum, /*TAG*/ Spectrum))
  QUICK_FUNCTION(PrecisionBit, mw, OLD_CAPABILITY, mw_from_MSSM_spectrum, triplet<double>, (MSSM63atQ, MSSM63atMGUT), (MSSM_spectrum, /*TAG*/ Spectrum))
  QUICK_FUNCTION(PrecisionBit, mh, NEW_CAPABILITY, mh_from_SM_spectrum,   double, (), (SM_spectrum, /*TAG*/ Spectrum))
  QUICK_FUNCTION(PrecisionBit, mh, OLD_CAPABILITY, mh_from_SS_spectrum,   double, (SingletDM, SingletDMZ3), (SingletDM_spectrum, /*TAG*/ Spectrum))
  QUICK_FUNCTION(PrecisionBit, mh, OLD_CAPABILITY, mh_from_MSSM_spectrum, double, (MSSM63atQ, MSSM63atMGUT), (MSSM_spectrum, /*TAG*/ Spectrum))

  // SM nuisance likelihoods
  QUICK_FUNCTION(PrecisionBit, lnL_Z_mass,   NEW_CAPABILITY, lnL_Z_mass_chi2,   double, (), (SMINPUTS, SMInputs))
  QUICK_FUNCTION(PrecisionBit, lnL_t_mass,   NEW_CAPABILITY, lnL_t_mass_chi2,   double, (), (SMINPUTS, SMInputs))
  QUICK_FUNCTION(PrecisionBit, lnL_mbmb,     NEW_CAPABILITY, lnL_mbmb_chi2,     double, (), (SMINPUTS, SMInputs))
  QUICK_FUNCTION(PrecisionBit, lnL_mcmc,     NEW_CAPABILITY, lnL_mcmc_chi2,     double, (), (SMINPUTS, SMInputs))
  QUICK_FUNCTION(PrecisionBit, lnL_alpha_em, NEW_CAPABILITY, lnL_alpha_em_chi2, double, (), (SMINPUTS, SMInputs))
  QUICK_FUNCTION(PrecisionBit, lnL_alpha_s,  NEW_CAPABILITY, lnL_alpha_s_chi2,  double, (), (SMINPUTS, SMInputs))
  QUICK_FUNCTION(PrecisionBit, lnL_GF,       NEW_CAPABILITY, lnL_GF_chi2,       double, (), (SMINPUTS, SMInputs))

  QUICK_FUNCTION(PrecisionBit, lnL_light_quark_masses, NEW_CAPABILITY, lnL_light_quark_masses_chi2, double, (),
          (SMINPUTS, SMInputs))

  // Electroweak precision likelihoods: W mass
  #define CAPABILITY lnL_W_mass
  START_CAPABILITY
    #define FUNCTION lnL_W_mass_chi2
    START_FUNCTION(double)
    DEPENDENCY(mw, triplet<double>)
    #undef FUNCTION
  #undef CAPABILITY

  // Electroweak precision likelihoods: effective leptonic weak mixing angle
  #define CAPABILITY lnL_sinW2_eff
  START_CAPABILITY
    #define FUNCTION lnL_sinW2_eff_chi2
    START_FUNCTION(double)
    DEPENDENCY(prec_sinW2_eff, triplet<double>)
    #undef FUNCTION
  #undef CAPABILITY


  // Precision likelihood: (g-2)_\mu
  #define CAPABILITY lnL_gm2
  START_CAPABILITY
    #define FUNCTION lnL_gm2_chi2
    START_FUNCTION(double)
    DEPENDENCY(muon_gm2, triplet<double>)
    #undef FUNCTION
  #undef CAPABILITY
  
  // Electroweak precision likelihoods: Delta rho
  #define CAPABILITY lnL_deltarho
  START_CAPABILITY
    #define FUNCTION lnL_deltarho_chi2
    START_FUNCTION(double)
    DEPENDENCY(deltarho, triplet<double>)
    #undef FUNCTION
  #undef CAPABILITY

  // SUSYPOPE EWK precision observables
  #define CAPABILITY SP_PrecisionObs
  START_CAPABILITY
    #define FUNCTION SP_PrecisionObs
    START_FUNCTION(double)
    BACKEND_REQ(CalcObs_SUSYPOPE, (libSUSYPOPE), void, (int&,
                                                        Farray<Fdouble,1,35>&,
                                                        Farray<Fdouble,1,35>&))
    BACKEND_OPTION( (SUSYPOPE, 0.2), (libSUSYPOPE) )
    ALLOW_MODELS(MSSM30atQ, MSSM30atMGUT)
    #undef FUNCTION
  #undef CAPABILITY 

  // Observable: (g-2)_mu
  #define CAPABILITY muon_gm2

    // Muon g-2 -- Using SuperIso
    #define FUNCTION SI_muon_gm2
    START_FUNCTION(triplet<double>)
    DEPENDENCY(SuperIso_modelinfo, parameters)
    BACKEND_REQ(muon_gm2, (libsuperiso), double, (struct parameters*))
    BACKEND_OPTION( (SuperIso, 3.4), (libsuperiso) )
    #undef FUNCTION

    // Muon g-2 -- Using the C++ interface to gm2calc
    #define FUNCTION GM2C_SUSY
    START_FUNCTION(triplet<double>)
    NEEDS_CLASSES_FROM(gm2calc, default)
<<<<<<< HEAD
    DEPENDENCY(MSSM_spectrum, /*TAG*/ Spectrum)
    BACKEND_REQ(calculate_amu_1loop, (libgm2calc), double, 
                             (const gm2calc_1_1_2::gm2calc::MSSMNoFV_onshell&))
    BACKEND_REQ(calculate_amu_2loop, (libgm2calc), double, 
                             (const gm2calc_1_1_2::gm2calc::MSSMNoFV_onshell&))
    BACKEND_REQ(calculate_uncertainty_amu_2loop, (libgm2calc), double, 
                             (const gm2calc_1_1_2::gm2calc::MSSMNoFV_onshell&))
=======
    DEPENDENCY(MSSM_spectrum, const Spectrum*)
    BACKEND_REQ(calculate_amu_1loop, (libgm2calc), double, (const gm2calc::MSSMNoFV_onshell&))
    BACKEND_REQ(calculate_amu_2loop, (libgm2calc), double, (const gm2calc::MSSMNoFV_onshell&))
    BACKEND_REQ(calculate_uncertainty_amu_2loop, (libgm2calc), double, (const gm2calc::MSSMNoFV_onshell&))
>>>>>>> 8112c381
    BACKEND_OPTION( (gm2calc), (libgm2calc) )
    ALLOW_MODELS(MSSM30atQ, MSSM30atMGUT)
    #undef FUNCTION

  #undef CAPABILITY 

#undef MODULE


#endif /* defined(__PrecisionBit_rollcall_hpp__) */

<|MERGE_RESOLUTION|>--- conflicted
+++ resolved
@@ -160,20 +160,10 @@
     #define FUNCTION GM2C_SUSY
     START_FUNCTION(triplet<double>)
     NEEDS_CLASSES_FROM(gm2calc, default)
-<<<<<<< HEAD
     DEPENDENCY(MSSM_spectrum, /*TAG*/ Spectrum)
-    BACKEND_REQ(calculate_amu_1loop, (libgm2calc), double, 
-                             (const gm2calc_1_1_2::gm2calc::MSSMNoFV_onshell&))
-    BACKEND_REQ(calculate_amu_2loop, (libgm2calc), double, 
-                             (const gm2calc_1_1_2::gm2calc::MSSMNoFV_onshell&))
-    BACKEND_REQ(calculate_uncertainty_amu_2loop, (libgm2calc), double, 
-                             (const gm2calc_1_1_2::gm2calc::MSSMNoFV_onshell&))
-=======
-    DEPENDENCY(MSSM_spectrum, const Spectrum*)
     BACKEND_REQ(calculate_amu_1loop, (libgm2calc), double, (const gm2calc::MSSMNoFV_onshell&))
     BACKEND_REQ(calculate_amu_2loop, (libgm2calc), double, (const gm2calc::MSSMNoFV_onshell&))
     BACKEND_REQ(calculate_uncertainty_amu_2loop, (libgm2calc), double, (const gm2calc::MSSMNoFV_onshell&))
->>>>>>> 8112c381
     BACKEND_OPTION( (gm2calc), (libgm2calc) )
     ALLOW_MODELS(MSSM30atQ, MSSM30atMGUT)
     #undef FUNCTION
