--- conflicted
+++ resolved
@@ -106,29 +106,17 @@
   #undef CAPABILITY
 
   // Basic mass extractors for different types of spectra, for use with precision likelihoods and other things not needing a whole spectrum object.
-<<<<<<< HEAD
-  QUICK_FUNCTION(PrecisionBit, mw, NEW_CAPABILITY, mw_from_SM_spectrum,   triplet<double>, (), (SM_spectrum, Spectrum))
-  QUICK_FUNCTION(PrecisionBit, mw, OLD_CAPABILITY, mw_from_SS_spectrum,   triplet<double>, (SingletDM, SingletDMZ3), (SingletDM_spectrum, Spectrum))
-  QUICK_FUNCTION(PrecisionBit, mw, OLD_CAPABILITY, mw_from_VV_spectrum,   triplet<double>, (VectorDM), (VectorDM_spectrum, Spectrum))
-  QUICK_FUNCTION(PrecisionBit, mw, OLD_CAPABILITY, mw_from_XX_spectrum,   triplet<double>, (MajoranaDM), (MajoranaDM_spectrum, Spectrum))
-  QUICK_FUNCTION(PrecisionBit, mw, OLD_CAPABILITY, mw_from_FF_spectrum,   triplet<double>, (DiracDM), (DiracDM_spectrum, Spectrum))
-  QUICK_FUNCTION(PrecisionBit, mw, OLD_CAPABILITY, mw_from_MSSM_spectrum, triplet<double>, (MSSM63atQ, MSSM63atMGUT, MSSM63atQ_lightgravitino, MSSM63atMGUT_lightgravitino), (MSSM_spectrum, Spectrum))
-  QUICK_FUNCTION(PrecisionBit, mh, NEW_CAPABILITY, mh_from_SM_spectrum,   triplet<double>, (), (SM_spectrum, Spectrum))
-  QUICK_FUNCTION(PrecisionBit, mh, OLD_CAPABILITY, mh_from_SS_spectrum,   triplet<double>, (SingletDM, SingletDMZ3), (SingletDM_spectrum, Spectrum))
-  QUICK_FUNCTION(PrecisionBit, mh, OLD_CAPABILITY, mh_from_MSSM_spectrum, triplet<double>, (MSSM63atQ, MSSM63atMGUT, MSSM63atQ_lightgravitino, MSSM63atMGUT_lightgravitino), (MSSM_spectrum, Spectrum))
-=======
   QUICK_FUNCTION(PrecisionBit, mw, NEW_CAPABILITY, mw_from_SM_spectrum,                   triplet<double>, (),                                              (SM_spectrum, Spectrum))
   QUICK_FUNCTION(PrecisionBit, mw, OLD_CAPABILITY, mw_from_ScalarSingletDM_Z2_spectrum,   triplet<double>, (ScalarSingletDM_Z2,ScalarSingletDM_Z2_running), (ScalarSingletDM_Z2_spectrum, Spectrum))
   QUICK_FUNCTION(PrecisionBit, mw, OLD_CAPABILITY, mw_from_ScalarSingletDM_Z3_spectrum,   triplet<double>, (ScalarSingletDM_Z3,ScalarSingletDM_Z3_running), (ScalarSingletDM_Z3_spectrum, Spectrum))
   QUICK_FUNCTION(PrecisionBit, mw, OLD_CAPABILITY, mw_from_VectorSingletDM_Z2_spectrum,   triplet<double>, (VectorSingletDM_Z2),                            (VectorSingletDM_Z2_spectrum, Spectrum))
   QUICK_FUNCTION(PrecisionBit, mw, OLD_CAPABILITY, mw_from_DiracSingletDM_Z2_spectrum,    triplet<double>, (DiracSingletDM_Z2),                             (DiracSingletDM_Z2_spectrum, Spectrum))
   QUICK_FUNCTION(PrecisionBit, mw, OLD_CAPABILITY, mw_from_MajoranaSingletDM_Z2_spectrum, triplet<double>, (MajoranaSingletDM_Z2),                          (MajoranaSingletDM_Z2_spectrum, Spectrum))
-  QUICK_FUNCTION(PrecisionBit, mw, OLD_CAPABILITY, mw_from_MSSM_spectrum,                 triplet<double>, (MSSM63atQ, MSSM63atMGUT),                       (MSSM_spectrum, Spectrum))
+  QUICK_FUNCTION(PrecisionBit, mw, OLD_CAPABILITY, mw_from_MSSM_spectrum,                 triplet<double>, (MSSM63atQ, MSSM63atMGUT, MSSM63atQ_lightgravitino, MSSM63atMGUT_lightgravitino), (MSSM_spectrum, Spectrum))
   QUICK_FUNCTION(PrecisionBit, mh, NEW_CAPABILITY, mh_from_SM_spectrum,                   triplet<double>, (),                                              (SM_spectrum, Spectrum))
   QUICK_FUNCTION(PrecisionBit, mh, OLD_CAPABILITY, mh_from_ScalarSingletDM_Z2_spectrum,   triplet<double>, (ScalarSingletDM_Z2,ScalarSingletDM_Z2_running), (ScalarSingletDM_Z2_spectrum, Spectrum))
   QUICK_FUNCTION(PrecisionBit, mh, OLD_CAPABILITY, mh_from_ScalarSingletDM_Z3_spectrum,   triplet<double>, (ScalarSingletDM_Z3,ScalarSingletDM_Z3_running), (ScalarSingletDM_Z3_spectrum, Spectrum))
-  QUICK_FUNCTION(PrecisionBit, mh, OLD_CAPABILITY, mh_from_MSSM_spectrum,                 triplet<double>, (MSSM63atQ, MSSM63atMGUT),                       (MSSM_spectrum, Spectrum))
->>>>>>> ac993a92
+  QUICK_FUNCTION(PrecisionBit, mh, OLD_CAPABILITY, mh_from_MSSM_spectrum,                 triplet<double>, (MSSM63atQ, MSSM63atMGUT, MSSM63atQ_lightgravitino, MSSM63atMGUT_lightgravitino), (MSSM_spectrum, Spectrum))
 
   // SM nuisance likelihoods
   QUICK_FUNCTION(PrecisionBit, lnL_Z_mass,   NEW_CAPABILITY, lnL_Z_mass_chi2,   double, (), (SMINPUTS, SMInputs))
