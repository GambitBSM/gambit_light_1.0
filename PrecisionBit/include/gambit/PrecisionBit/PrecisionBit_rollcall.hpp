--- conflicted
+++ resolved
@@ -30,9 +30,6 @@
 ///          (anders.kvellestad@nordita.org)
 ///  \date 2016 Feb
 ///
-///  \author Tomas Gonzalo
-///          (t.e.gonzalo@fys.uio.no)
-///  \date 2018 Jan
 ///  \author Ankit Beniwal
 ///          (ankit.beniwal@adelaide.edu.au)
 ///  \date 2016 Oct
@@ -239,87 +236,23 @@
   #undef CAPABILITY
 
   // EWPO corrections from heavy neutrinos
-<<<<<<< HEAD
-  #define CAPABILITY sinW2
-  START_CAPABILITY
-    #define FUNCTION RHN_sinW2
-=======
   #define CAPABILITY prec_sinW2_eff
     #define FUNCTION RHN_sinW2_eff
->>>>>>> da941951
     START_FUNCTION(triplet<double>)
     DEPENDENCY(SeesawI_Theta, Eigen::Matrix3cd)
     ALLOW_MODEL(RightHandedNeutrinos)
     #undef FUNCTION
   #undef CAPABILITY
 
-<<<<<<< HEAD
-  #define CAPABILITY lnL_sinW2
-  START_CAPABILITY
-    #define FUNCTION lnL_sinW2_chi2
-    START_FUNCTION(double)
-    DEPENDENCY(sinW2, triplet<double>)
-    #undef FUNCTION
-  #undef CAPABILITY
- 
   #define CAPABILITY mw
     #define FUNCTION RHN_mw
     START_FUNCTION(triplet<double>)
-    DEPENDENCY(sinW2, triplet<double>)
+    DEPENDENCY(prec_sinW2_eff, triplet<double>)
     DEPENDENCY(SeesawI_Theta, Eigen::Matrix3cd)
     ALLOW_MODEL(RightHandedNeutrinos)
     #undef FUNCTION
   #undef CAPABILITY
 
-//  #define CAPABILITY Z_inv_width
-//  START_CAPABILITY
-//    #define FUNCTION RHN_Z_inv_width
-//    START_FUNCTION(double)
-//    DEPENDENCY(SMINPUTS, SMInputs)
-//    DEPENDENCY(SeesawI_Theta, Eigen::Matrix3cd)
-//    DEPENDENCY(SeesawI_Vnu, Eigen::Matrix3cd)
-//    ALLOW_MODEL(RightHandedNeutrinos, StandardModel_SLHA2)
-//    #undef FUNCTION
-//  #undef CAPABILITY
-
-//  #define CAPABILITY lnL_Z_inv_width
-//  START_CAPABILITY
-//    #define FUNCTION lnL_Z_inv_width_chi2
-//    START_FUNCTION(double)
-//    DEPENDENCY(Z_inv_width, double)
-//    DEPENDENCY(Z_decay_rates, DecayTable::Entry)
-//    #undef FUNCTION
-//  #undef CAPABILITY
-
-  #define CAPABILITY W_to_l_decays
-  START_CAPABILITY
-    #define FUNCTION RHN_W_to_l_decays
-    START_FUNCTION(std::vector<double>)
-    DEPENDENCY(SMINPUTS, SMInputs)
-    DEPENDENCY(mw, triplet<double>)
-=======
-  #define CAPABILITY mw
-    #define FUNCTION RHN_mw
-    START_FUNCTION(triplet<double>)
-    DEPENDENCY(prec_sinW2_eff, triplet<double>)
->>>>>>> da941951
-    DEPENDENCY(SeesawI_Theta, Eigen::Matrix3cd)
-    ALLOW_MODEL(RightHandedNeutrinos)
-    #undef FUNCTION
-  #undef CAPABILITY
-
-<<<<<<< HEAD
-  #define CAPABILITY lnL_W_decays
-  START_CAPABILITY
-    #define FUNCTION lnL_W_decays_chi2
-    START_FUNCTION(double)
-    DEPENDENCY(W_to_l_decays, std::vector<double>)
-    DEPENDENCY(W_plus_decay_rates, DecayTable::Entry)
-    #undef FUNCTION
-  #undef CAPABILITY
-
-=======
->>>>>>> da941951
 #undef MODULE
 
 
