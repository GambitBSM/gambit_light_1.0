--- conflicted
+++ resolved
@@ -671,13 +671,9 @@
     void GM2C_SUSY(triplet<double> &result)
     {
       using namespace Pipes::GM2C_SUSY;
-<<<<<<< HEAD
-      const SubSpectrum& mssm = (*Dep::MSSM_spectrum).get_HE();
-=======
-      const Spectrum* spec = *Dep::MSSM_spectrum;
-      const SubSpectrum* mssm = spec->get_HE();
-      
->>>>>>> cf43379a
+      const Spectrum& spec = *Dep::MSSM_spectrum;
+      const SubSpectrum& mssm = spec.get_HE();
+      
       gm2calc::MSSMNoFV_onshell model;
 
       /// fill pole masses.
@@ -734,16 +730,13 @@
         }
       }
       
-<<<<<<< HEAD
-      model.set_scale(mssm.GetScale());                   // 2L
-=======
-      const SMInputs& smin = spec->get_SMInputs();
+      const SMInputs& smin = spec.get_SMInputs();
 
       model.get_physical().MVZ =smin.mZ;
       model.get_physical().MFb =smin.mBmB;
       model.get_physical().MFt =smin.mT; 
       model.get_physical().MFtau =smin.mTau; 
-      model.get_physical().MVWm =mssm->get(Par::Pole_Mass, "W+");  //GAMBIT can get the pole mas but it may have been improved by FeynHiggs calcualtion 
+      model.get_physical().MVWm =mssm.get(Par::Pole_Mass, "W+");  //GAMBIT can get the pole mas but it may have been improved by FeynHiggs calcualtion 
       model.get_physical().MFm =smin.mMu; 
       //use SM alphaS(MZ) instead of MSSM g3(MSUSY) -- appears at two-loop so difference should be three-loop 
       // (it is used for correctuions to yb and DRbar --> MS bar conversion)  
@@ -769,8 +762,7 @@
 	model.set_alpha_thompson(alpha_thompson);
       
       
-      model.set_scale(mssm->GetScale());                   // 2L
->>>>>>> cf43379a
+      model.set_scale(mssm.GetScale());                   // 2L
      
       /// convert DR-bar parameters to on-shell
       model.convert_to_onshell();
@@ -808,100 +800,6 @@
     }
 
 
-<<<<<<< HEAD
-    /// Calculate a_mu_SUSY using the gm2calc_c backend (C version of gm2calc).
-    void GM2C_SUSY_c(triplet<double> &result)
-    {
-      using namespace Pipes::GM2C_SUSY_c;
-      const SubSpectrum& mssm = (*Dep::MSSM_spectrum).get_HE();
-
-      /// Note for the C backend to gm2calc: An extra ".pointer()" is needed for functions that take the pointer "model" as input.
-      /// Also, the struct MSSMNoFV_onshell lives in a namespace gm2calc_c.
-
-      gm2calc_c::MSSMNoFV_onshell* model = BEreq::gm2calc_mssmnofv_new();
-
-      BEreq::gm2calc_mssmnofv_set_MSvmL_pole.pointer()(model, mssm.get(Par::Pole_Mass, "~nu", 2));
-      str msm1, msm2;
-      // PA: todo: I think we shouldn't be too sensitive to mixing in this case.
-      // If we get a successful convergence to the pole mass scheme in the end it's OK  
-      const static double tol = runOptions->getValueOrDef<double>(1e-1, "family_mixing_tolerance");
-      const static bool pt_error = runOptions->getValueOrDef<bool>(true, "family_mixing_tolerance_invalidates_point_only");
-      slhahelp::family_state_mix_matrix("~e-", 2, msm1, msm2, mssm, tol, LOCAL_INFO, pt_error);
-      BEreq::gm2calc_mssmnofv_set_MSm_pole.pointer()(model, 0, mssm.get(Par::Pole_Mass, msm1));   /* 1L */
-      BEreq::gm2calc_mssmnofv_set_MSm_pole.pointer()(model, 1, mssm.get(Par::Pole_Mass, msm2));   /* 1L */
-      BEreq::gm2calc_mssmnofv_set_MChi_pole.pointer()(model, 0, mssm.get(Par::Pole_Mass, "~chi0", 1));  /* 1L */
-      BEreq::gm2calc_mssmnofv_set_MChi_pole.pointer()(model, 1, mssm.get(Par::Pole_Mass, "~chi0", 2));  /* 1L */
-      BEreq::gm2calc_mssmnofv_set_MChi_pole.pointer()(model, 2, mssm.get(Par::Pole_Mass, "~chi0", 3)); /* 1L */
-      BEreq::gm2calc_mssmnofv_set_MChi_pole.pointer()(model, 3, mssm.get(Par::Pole_Mass, "~chi0", 3));  /* 1L */
-      BEreq::gm2calc_mssmnofv_set_MCha_pole.pointer()(model, 0, mssm.get(Par::Pole_Mass, "~chi+", 1));  /* 1L */
-      BEreq::gm2calc_mssmnofv_set_MCha_pole.pointer()(model, 1, mssm.get(Par::Pole_Mass, "~chi+", 2));  /* 1L */
-      BEreq::gm2calc_mssmnofv_set_MAh_pole.pointer()(model, mssm.get(Par::Pole_Mass, "A0"));      /* 2L */
-      
-      BEreq::gm2calc_mssmnofv_set_TB.pointer()(model, mssm.get(Par::dimensionless,"tanbeta"));                        /* 1L */
-      BEreq::gm2calc_mssmnofv_set_Mu.pointer()(model, mssm.get(Par::mass1, "Mu"));                       /* initial guess */
-      BEreq::gm2calc_mssmnofv_set_MassB.pointer()(model, mssm.get(Par::mass1, "M1"));                    /* initial guess */
-      BEreq::gm2calc_mssmnofv_set_MassWB.pointer()(model, mssm.get(Par::mass1, "M2"));                   /* initial guess */
-      BEreq::gm2calc_mssmnofv_set_MassG.pointer()(model, mssm.get(Par::mass1, "M3"));                   /* 2L */
-
-      for(int i = 1; i<=3; i++) {
-        for(int j = 1; j<=3; j++) {
-          BEreq::gm2calc_mssmnofv_set_ml2.pointer()(model, i-1, j-1, mssm.get(Par::mass2, "ml2", i,j));     /* 2L */
-          BEreq::gm2calc_mssmnofv_set_me2.pointer()(model, i-1, j-1,mssm.get(Par::mass2, "me2", i,j) );     /* 2L */
-          BEreq::gm2calc_mssmnofv_set_mq2.pointer()(model, i-1, j-1, mssm.get(Par::mass2, "mq2", i,j));     /* 2L */
-          BEreq::gm2calc_mssmnofv_set_md2.pointer()(model, i-1, j-1, mssm.get(Par::mass2, "md2", i,j));     /* 2L */
-          BEreq::gm2calc_mssmnofv_set_mu2.pointer()(model, i-1, j-1, mssm.get(Par::mass2, "mu2", i,j));     /* 2L */
-          double Au = 0.0, Ad = 0.0, Ae = 0.0;
-          if(mssm.get(Par::dimensionless, "Yu", i, j) > 1e-14){
-            Au = mssm.get(Par::mass1, "TYu", i, j)
-            / mssm.get(Par::dimensionless, "Yu", i, j);
-          }
-          if(mssm.get(Par::dimensionless, "Ye", i, j) > 1e-14){
-            Ae = mssm.get(Par::mass1, "TYe", i, j)
-            / mssm.get(Par::dimensionless, "Ye", i, j);
-          }
-          if(mssm.get(Par::dimensionless, "Yd", i, j) > 1e-14){
-            Ad = mssm.get(Par::mass1, "TYd", i, j)
-            / mssm.get(Par::dimensionless, "Yd", i, j);
-          }
-          BEreq::gm2calc_mssmnofv_set_Au.pointer()(model, i-1, j-1, Au);
-          BEreq::gm2calc_mssmnofv_set_Ad.pointer()(model, i-1, j-1, Ad);
-          BEreq::gm2calc_mssmnofv_set_Ae.pointer()(model, i-1, j-1, Ae);
-        }
-      }
-
-      BEreq::gm2calc_mssmnofv_set_scale.pointer()(model, mssm.GetScale());    
-      
-      /// convert DR-bar parameters to on-shell
-      gm2calc_c::gm2calc_error error = BEreq::gm2calc_mssmnofv_convert_to_onshell.pointer()(model);
-
-      /// check for error
-      if (error != gm2calc_c::gm2calc_NoError) 
-      {
-        std::ostringstream err;
-        err << "gm2calc routine convert_to_onshell raised error: "
-            << BEreq::gm2calc_error_str.pointer()(error) << ".";
-        invalid_point().raise(err.str());
-      }	
-
-      const double amu =
-        + BEreq::gm2calc_mssmnofv_calculate_amu_1loop.pointer()(model)
-        + BEreq::gm2calc_mssmnofv_calculate_amu_2loop.pointer()(model);
-
-      BEreq::gm2calc_mssmnofv_free.pointer()(model);
-
-      double uncertainty = BEreq::gm2calc_mssmnofv_calculate_uncertainty_amu_2loop.pointer()(model);
-      
-      // Convert from a_mu to g-2
-      result.central = 2.0*amu;
-      result.upper = 2.0*uncertainty;
-      result.lower = 2.0*uncertainty;
-      
-      return;
-    }
-
-
-=======
->>>>>>> cf43379a
     /// Calculation of g-2 with SuperIso
     void SI_muon_gm2(triplet<double> &result)
     {
