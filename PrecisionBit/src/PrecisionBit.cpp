--- conflicted
+++ resolved
@@ -475,11 +475,7 @@
       {
         // Spit out the full spectrum as an SLHA file.
         str filename = runOptions->getValueOrDef<str>("GAMBIT_spectrum.slha", "SLHA_output_filename");
-<<<<<<< HEAD
-        improved_spec.getSLHA(filename);
-=======
         improved_spec.getSLHA(filename,true);
->>>>>>> a6636980
       }
 
     }
@@ -489,87 +485,50 @@
     void mw_from_SM_spectrum(triplet<double> &result)
     {
       using namespace Pipes::mw_from_SM_spectrum;
-<<<<<<< HEAD
-      const SubSpectrum& HE = (*Dep::SM_spectrum).get_HE();
-      result.central = HE.get(Par::Pole_Mass, "W+");;
-      result.upper =  HE.get(Par::Pole_Mass_1srd_high, "W+");
-      result.lower =  HE.get(Par::Pole_Mass_1srd_low, "W+");
-=======
       const SubSpectrum& HE = Dep::SM_spectrum->get_HE();
       result.central = HE.get(Par::Pole_Mass, "W+");;
       result.upper = HE.get(Par::Pole_Mass_1srd_high, "W+");
       result.lower = HE.get(Par::Pole_Mass_1srd_low, "W+");
->>>>>>> a6636980
     }
     void mw_from_SS_spectrum(triplet<double> &result)
     {
       using namespace Pipes::mw_from_SS_spectrum;
-<<<<<<< HEAD
-      const SubSpectrum& HE = (*Dep::SingletDM_spectrum).get_HE();
-      result.central = HE.get(Par::Pole_Mass, "W+");;
-      result.upper =  HE.get(Par::Pole_Mass_1srd_high, "W+");
-      result.lower =  HE.get(Par::Pole_Mass_1srd_low, "W+");
-=======
       const SubSpectrum& HE = Dep::SingletDM_spectrum->get_HE();
       result.central = HE.get(Par::Pole_Mass, "W+");;
       result.upper = HE.get(Par::Pole_Mass_1srd_high, "W+");
       result.lower = HE.get(Par::Pole_Mass_1srd_low, "W+");
->>>>>>> a6636980
     }
     void mw_from_MSSM_spectrum(triplet<double> &result)
     {
       using namespace Pipes::mw_from_MSSM_spectrum;
-<<<<<<< HEAD
-      const SubSpectrum& HE = (*Dep::MSSM_spectrum).get_HE();
-      result.central = HE.get(Par::Pole_Mass, "W+");
-      result.upper =  HE.get(Par::Pole_Mass_1srd_high, "W+");
-      result.lower =  HE.get(Par::Pole_Mass_1srd_low, "W+");
-=======
       const SubSpectrum& HE = Dep::MSSM_spectrum->get_HE();
       result.central = HE.get(Par::Pole_Mass, "W+");
       result.upper = HE.get(Par::Pole_Mass_1srd_high, "W+");
       result.lower = HE.get(Par::Pole_Mass_1srd_low, "W+");
->>>>>>> a6636980
     }
     void mh_from_SM_spectrum(triplet<double> &result)
     {
       using namespace Pipes::mh_from_SM_spectrum;
-<<<<<<< HEAD
-      const SubSpectrum& HE = (*Dep::SM_spectrum).get_HE();
-      result = HE.get(Par::Pole_Mass, 25, 0);
-=======
       const SubSpectrum& HE = Dep::SM_spectrum->get_HE();
       result.central = HE.get(Par::Pole_Mass, 25, 0);
       result.upper = HE.get(Par::Pole_Mass_1srd_high, 25, 0);
       result.lower = HE.get(Par::Pole_Mass_1srd_low, 25, 0);
->>>>>>> a6636980
     }
     void mh_from_SS_spectrum(triplet<double> &result)
     {
       using namespace Pipes::mh_from_SS_spectrum;
-<<<<<<< HEAD
-      const SubSpectrum& HE = (*Dep::SingletDM_spectrum).get_HE();
-      result = HE.get(Par::Pole_Mass, 25, 0);
-=======
       const SubSpectrum& HE = Dep::SingletDM_spectrum->get_HE();
       result.central = HE.get(Par::Pole_Mass, 25, 0);
       result.upper = HE.get(Par::Pole_Mass_1srd_high, 25, 0);
       result.lower = HE.get(Par::Pole_Mass_1srd_low, 25, 0);
->>>>>>> a6636980
     }
     void mh_from_MSSM_spectrum(triplet<double> &result)
     {
-      //FIXME this needs to use the PDG code provided by a new SpecBit function SMlikeHiggs (is not always lightest, therefore can be 25 or 35)
       using namespace Pipes::mh_from_MSSM_spectrum;
-<<<<<<< HEAD
-      const SubSpectrum& HE = (*Dep::MSSM_spectrum).get_HE();
-      result = HE.get(Par::Pole_Mass, 25, 0);
-=======
       const SubSpectrum& HE = Dep::MSSM_spectrum->get_HE();
       result.central = HE.get(Par::Pole_Mass, *Dep::SMlike_Higgs_PDG_code, 0);
       result.upper = HE.get(Par::Pole_Mass_1srd_high, *Dep::SMlike_Higgs_PDG_code, 0);
       result.lower = HE.get(Par::Pole_Mass_1srd_low, *Dep::SMlike_Higgs_PDG_code, 0);
->>>>>>> a6636980
     }
     /// @}
 
@@ -726,12 +685,7 @@
     void GM2C_SUSY(triplet<double> &result)
     {
       using namespace Pipes::GM2C_SUSY;
-<<<<<<< HEAD
-      const Spectrum& spec = *Dep::MSSM_spectrum;
-      const SubSpectrum& mssm = spec.get_HE();
-=======
       const SubSpectrum& mssm = Dep::MSSM_spectrum->get_HE();
->>>>>>> a6636980
       
       gm2calc::MSSMNoFV_onshell model;
   
@@ -791,11 +745,7 @@
           }
         }
         
-<<<<<<< HEAD
-        const SMInputs& smin = spec.get_SMInputs();
-=======
         const SMInputs& smin = Dep::MSSM_spectrum->get_SMInputs();
->>>>>>> a6636980
 
         model.get_physical().MVZ =smin.mZ;
         model.get_physical().MFb =smin.mBmB;
