--- conflicted
+++ resolved
@@ -33,7 +33,7 @@
 ///         (ankit.beniwal@adelaide.edu.au)
 ///  \date 2016 Oct
 ///  \date 2020 Dec
-///  \date 2021 Jan
+///  \date 2021 Jan, Mar
 ///
 ///  *********************************************
 
@@ -751,18 +751,10 @@
     /// Reference: http://arxiv.org/abs/1403.4427
     void lnL_t_mass(double &result)
     {
-<<<<<<< HEAD
-      using namespace Pipes::lnL_t_mass_chi2;
-      /// option mT_obs<double>: Observed value of mT (default: 173.34)
-      double mT_obs = runOptions->getValueOrDef<double>(173.34, "mT_obs");
-      /// option mT_obserr<double>: 1 sigma error on observed value of mT (default: 0.76)
-      double mT_obserr = runOptions->getValueOrDef<double>(0.76, "mT_obserr");
-=======
       using namespace Pipes::lnL_t_mass;
->>>>>>> e2d10f66
-      /// Option profile_systematics<bool>: Use likelihood version that has been profiled over systematic errors (default false)
-      bool profile = runOptions->getValueOrDef<bool>(false, "profile_systematics");
-      result = Stats::gaussian_loglikelihood(Dep::SMINPUTS->mT, mT_obs, 0.0, mT_obserr, profile);
+      /// Option profile_systematics<bool>: Use likelihood version that has been profiled over systematic errors (default false)
+      bool profile = runOptions->getValueOrDef<bool>(false, "profile_systematics");
+      result = Stats::gaussian_loglikelihood(Dep::SMINPUTS->mT, 173.34, 0.0, 0.76, profile);
     }
 
     /**
