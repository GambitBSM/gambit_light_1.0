//   GAMBIT: Global and Modular BSM Inference Tool
//   *********************************************
///  \file
///
///  Function definitions of PrecisionBit.
///
///  *********************************************
///
///  Authors (add name and date if you modify):
///
///  \author Pat Scott
///          (p.scott@imperial.ac.uk)
///  \date 2014 Nov
///
///  \author Chris Rogan
///          (crogan@cern.ch)
///  \date 2014 Aug
///  \date 2018 June
///
///  \author Tomas Gonzalo
///          (t.e.gonzalo@fys.uio.no)
///  \date 2018 Jan
///
///  \author Marcin Chrzaszcz
///          (mchrzasz@cern.ch)
///  \date 2018
///
///  \author Chrisotph Weniger
///          (c.weniger@uva.nl)
///  \date 2018 Jun
///
///  \author Ankit Beniwal
///         (ankit.beniwal@adelaide.edu.au)
///  \date 2016 Oct
///  \date 2020 Dec
///  \date 2021 Jan
///
///  *********************************************

#include <algorithm>

#include "gambit/Elements/gambit_module_headers.hpp"
#include "gambit/Elements/smlike_higgs.hpp"
#include "gambit/PrecisionBit/PrecisionBit_rollcall.hpp"
#include "gambit/Utils/statistics.hpp"
#include "gambit/Elements/mssm_slhahelp.hpp"
#include "gambit/Utils/util_functions.hpp"

//#define PRECISIONBIT_DEBUG

/// EWPO theoretical uncertainties on FeynHiggs calculations; based on hep-ph/0412214 Eq 3.1.
/// @{
const double abserr_mw = 1e-2; //10 MeV
const double abserr_sinW2eff = 12e-5;
/// @}

namespace Gambit
{

  namespace PrecisionBit
  {

    using namespace LogTags;

    // Module functions

    void FH_PrecisionObs(fh_PrecisionObs &result)
    {
      using namespace Pipes::FH_PrecisionObs;

      fh_real gm2;        // g_{mu}-2
      fh_real Deltarho;   // deltaRho
      fh_real MWMSSM;     // W pole mass in MSSM
      fh_real MWSM;       // W pole mass in SM
      fh_real SW2MSSM;    // sin^2theta_W^leptonic_effective in MSSM
      fh_real SW2SM;      // sin^2theta_W^leptonic_effective in SM
      fh_real edmeTh;     // electron EDM (experimental)
      fh_real edmn;       // neutron EDM (experimental)
      fh_real edmHg;      // mercury EDM (experimental)
      int ccb;            // model corresponds to charge or colour-breaking minimum (experimental)

      int error = 1;
      BEreq::FHConstraints(error, gm2, Deltarho,
         MWMSSM, MWSM, SW2MSSM, SW2SM,
         edmeTh, edmn, edmHg, ccb);
      if (error != 0)
      {
        std::ostringstream err;
        err << "BEreq::FHConstraints raised error flag: " << error << ".";
        invalid_point().raise(err.str());
      }

      // Just scrub this point now if it's more than 7 sigma off in mW,
      // as extreme values of mW can cause instability in other routines.
      const double obserrsq = mw_err_observed*mw_err_observed;
      const double theoryerrsq = abserr_mw*abserr_mw;
      if (std::abs(mw_central_observed - MWMSSM) > 7.0*sqrt(obserrsq + theoryerrsq))
      {
        std::ostringstream err;
        err << "W mass too extreme. More than 7 sigma off observed value. " << endl
            << "Deviation from observed value: " << std::abs(mw_central_observed - MWMSSM) << "." << endl
            << "1 sigma uncertainty on observed value: " << sqrt(obserrsq + theoryerrsq) << "." << endl
            << "Invalidating immediately to prevent downstream instability.";
        invalid_point().raise(err.str());
        //PrecisionBit_error().raise(LOCAL_INFO, err.str());
      }

      // Just scrub this point now if sinW2 is negative in the MSSM,
      // as negative sinW2 can cause instability in other routines
      // (and this point should be excluded because this is waaay off
      // the observed value).
      if (SW2MSSM <= 0.0)
      {
        std::ostringstream err;
        err << "Sin^2 thetaW_effective is less than zero." << endl
            << "Value computed by FeynHiggs: " << SW2MSSM << endl
            << "Invalidating immediately to prevent downstream instability.";
        invalid_point().raise(err.str());
        //PrecisionBit_error().raise(LOCAL_INFO, err.str());
      }

      #ifdef PRECISIONBIT_DEBUG
        // Just die if any of the other observables look really suspicious.
        str nans;
        if (Utils::isnan(gm2)) nans += "g-2 | ";
        if (Utils::isnan(Deltarho)) nans += "Delta rho | ";
        if (Utils::isnan(MWMSSM)) nans += "MW in MSSM | ";
        if (Utils::isnan(MWSM)) nans += "MW in SM | ";
        if (Utils::isnan(SW2MSSM)) nans += "sin^2 thetaW_effective in MSSM | ";
        if (Utils::isnan(SW2SM)) nans += "sin^2 thetaW_effective in SM | ";
        if (Utils::isnan(edmeTh)) nans += "e EDM | ";
        if (Utils::isnan(edmn)) nans += "n EDM | ";
        if (Utils::isnan(edmHg)) nans += "Hg EDM | ";
        if (not nans.empty()) PrecisionBit_error().raise(LOCAL_INFO, nans+"returned as NaN from FeynHiggs!");
      #endif

      fh_PrecisionObs PrecisionObs;
      PrecisionObs.gmu2 = gm2;
      PrecisionObs.deltaRho = Deltarho;
      PrecisionObs.MW_MSSM = MWMSSM;
      PrecisionObs.MW_SM = MWSM;
      PrecisionObs.sinW2_MSSM = SW2MSSM;
      PrecisionObs.sinW2_SM = SW2SM;
      PrecisionObs.edm_ele = edmeTh;
      PrecisionObs.edm_neu = edmn;
      PrecisionObs.edm_Hg = edmHg;
      PrecisionObs.ccb = ccb;

      result = PrecisionObs;
    }

    /// FeynHiggs precision extractors
    /// @{
    void FH_precision_edm_e   (double &result) { result = Pipes::FH_precision_edm_e::Dep::FH_Precision->edm_ele;     }
    void FH_precision_edm_n   (double &result) { result = Pipes::FH_precision_edm_n::Dep::FH_Precision->edm_neu;     }
    void FH_precision_edm_hg  (double &result) { result = Pipes::FH_precision_edm_hg::Dep::FH_Precision->edm_Hg;     }
    void FH_precision_gm2(triplet<double> &result)
    {
      result.central = Pipes::FH_precision_gm2::Dep::FH_Precision->gmu2;
      result.upper = std::max(std::abs(result.central)*0.3, 6e-10); //Based on hep-ph/0609168v1 eqs 84 & 85
      result.lower = result.upper;
    }
    void FH_precision_deltarho(triplet<double> &result)
    {
      double mw = Pipes::FH_precision_deltarho::Dep::FH_Precision->MW_MSSM;
      double sintw2eff = Pipes::FH_precision_sinW2::Dep::FH_Precision->sinW2_MSSM;
      result.central = Pipes::FH_precision_deltarho::Dep::FH_Precision->deltaRho;
      //Follows approximately from tree level relations, where delta{M_W, sintthetaW^2} go as deltarho
      result.upper = std::max(abserr_mw/mw, abserr_sinW2eff/sintw2eff);
      result.lower = result.upper;
    }
    void FH_precision_mw(triplet<double> &result)
    {
      result.central = Pipes::FH_precision_mw::Dep::FH_Precision->MW_MSSM;
      result.upper = abserr_mw;
      result.lower = result.upper;
    }
    void FH_precision_sinW2   (triplet<double> &result)
    {
      result.central = Pipes::FH_precision_sinW2::Dep::FH_Precision->sinW2_MSSM;
      result.upper = abserr_sinW2eff;
      result.lower = result.upper;
    }
    /// @}

    /// Helper function to set W masses
    void update_W_masses(SubSpectrum& HE, SubSpectrum& LE, const triplet<double>& prec_mw, bool allow_fallback)
    {
      if (prec_mw.central <= 0.0 or Utils::isnan(prec_mw.central))
      {
        if (allow_fallback) return;
        invalid_point().raise("Precison W mass NaN or <= 0.  To allow fallback to the unimproved value, "
                              "set option allow_fallback_to_unimproved_masses=true in your YAML file.");
      }
      HE.set_override(Par::Pole_Mass, prec_mw.central, "W+", true); // "true" flag causes overrides to be written even if no native quantity exists to override.
      HE.set_override(Par::Pole_Mass_1srd_high, prec_mw.upper/prec_mw.central, "W+", true);
      HE.set_override(Par::Pole_Mass_1srd_low, prec_mw.lower/prec_mw.central, "W+", true);
      LE.set_override(Par::Pole_Mass, prec_mw.central, "W+");  // No flag; W mass should definitely already exist in the LE spectrum.
      LE.set_override(Par::Pole_Mass_1srd_high, prec_mw.upper/prec_mw.central, "W+", true);
      LE.set_override(Par::Pole_Mass_1srd_low, prec_mw.lower/prec_mw.central, "W+", true);
    }

    /// Helper function to set arbitrary number of H masses
    void update_H_masses(SubSpectrum& HE, int n_higgs, const str* higgses, int central, int error, std::vector<triplet<double> >& MH, bool allow_fallback)
    {

      for (int i = 0; i < n_higgs; ++i)
      {
        if (MH[i].central <= 0.0 or Utils::isnan(MH[i].central))
        {
          if (allow_fallback) return;
          invalid_point().raise("Precison "+higgses[i]+" mass NaN or <= 0.  To allow fallback to the unimproved value, "
                                "set option allow_fallback_to_unimproved_masses=true in your YAML file.");
        }
      }

      // Central value:
      //  1 = from precision calculator
      //  2 = from spectrum calculator
      //  3 = mean of precision mass and mass from spectrum calculator
      std::vector<double> mh_s;
      for (int i = 0; i < n_higgs; ++i) mh_s.push_back(HE.get(Par::Pole_Mass, higgses[i]));
      double mh[n_higgs];

      #ifdef PRECISIONBIT_DEBUG
        for (int i = 0; i < n_higgs; i++) cout << "h masses, spectrum generator: "<< mh_s[i] << endl;
        for (int i = 0; i < n_higgs; i++) cout << "h masses, spectrum generator error low: "<< HE.get(Par::Pole_Mass_1srd_low, higgses[i])*mh_s[i] << endl;
        for (int i = 0; i < n_higgs; i++) cout << "h masses, spectrum generator error high: "<< HE.get(Par::Pole_Mass_1srd_high, higgses[i])*mh_s[i] << endl;
        for (int i = 0; i < n_higgs; i++) cout << "h masses, precision calculation: "<< MH[i].central << endl;
        for (int i = 0; i < n_higgs; i++) cout << "h masses, precision calculation error low: "<< MH[i].lower << endl;
        for (int i = 0; i < n_higgs; i++) cout << "h masses, precision calculation error high: "<< MH[i].upper << endl;
      #endif

      if (central == 1)
      {
        for (int i = 0; i < n_higgs; i++) mh[i] = MH[i].central;
      }
      else if (central == 2)
      {
        for (int i = 0; i < n_higgs; i++) mh[i] = mh_s[i];
      }
      else if (central == 3)
      {
        for (int i = 0; i < n_higgs; i++) mh[i] = 0.5*(MH[i].central + mh_s[i]);
      }
      else
      {
        std::stringstream msg;
        msg << "Unrecognised Higgs_predictions_source option specified for making MSSM precision spectrum: " << central;
        PrecisionBit_error().raise(LOCAL_INFO,msg.str());
      }
      if (central != 2)
      {
        for (int i = 0; i < n_higgs; i++) HE.set_override(Par::Pole_Mass, mh[i], higgses[i]);
      }

      // Uncertainties:
      //  Definitions: D_s = error on mass from spectrum calculator
      //               D_p = error on mass from precision calculator
      //               D_g = difference between central values from spectrum generator and precision calculator
      //  1 = sum in quadrature of D_s, D_p and D_g
      //  2 = range around chosen central (RACC), with D_s and D_p taken at their respective edges.
      //  3 = RACC, with 1/2 * D_g taken at both edges.
      //  4 = RACC, with 1/2 * D_g taken at the spectrum-generator edge, D_p taken at the other edge.
      //  5 = RACC, with 1/2 * D_g taken at the precision-calculator edge, D_s taken at the other edge.
      std::vector<double> D_g;
      for (int i = 0; i < n_higgs; ++i) D_g.push_back(MH[i].central - mh_s[i]);
      double mh_low[n_higgs], mh_high[n_higgs];

      //  1 = sum in quadrature of D_s, D_p and D_g
      if (error == 1)
      {
        for (int i = 0; i < n_higgs; i++)
        {
          double D_s_low = HE.get(Par::Pole_Mass_1srd_low, higgses[i])*mh_s[i];
          double D_s_high = HE.get(Par::Pole_Mass_1srd_high, higgses[i])*mh_s[i];
          double D_p_low = MH[i].lower;
          double D_p_high = MH[i].upper;
          mh_low[i] = sqrt(D_s_low*D_s_low + D_p_low*D_p_low + D_g[i]*D_g[i]);
          mh_high[i] = sqrt(D_s_high*D_s_high + D_p_high*D_p_high + D_g[i]*D_g[i]);
        }
      }

      //  2 = range around chosen central (RACC), with D_s and D_p taken at their respective edges.
      else if (error == 2)
      {
        for (int i = 0; i < n_higgs; i++)
        {
          double D_s_low = mh_s[i]*HE.get(Par::Pole_Mass_1srd_low, higgses[i]);
          double D_s_high = mh_s[i]*HE.get(Par::Pole_Mass_1srd_high, higgses[i]);
          double D_p_low = MH[i].lower;
          double D_p_high = MH[i].upper;
          if (central == 1) // Using precision calculator mass as central value
          {
            if (D_g[i] >= 0) // Precision calculator mass is higher than spectrum generator mass
            {
              mh_low[i] = D_g[i] + D_s_low;
              mh_high[i] = D_p_high;
            }
            else // Precision calculator mass is lower than spectrum generator mass
            {
              mh_low[i] = D_p_low;
              mh_high[i] = D_s_high-D_g[i];
            }
          }
          else if (central == 2) // Using spectrum generator mass as central value
          {
            if (D_g[i] >= 0) // Precision calculator mass is higher than spectrum generator mass
            {
              mh_low[i] = D_s_low;
              mh_high[i] = D_g[i] + D_p_high;
            }
            else // Precision calculator mass is lower than spectrum generator mass
            {
              mh_low[i] = D_p_low-D_g[i];
              mh_high[i] = D_s_high;
            }
          }
          else  // Using mean of spectrum gen and precision calc as central value
          {
            if (D_g[i] >= 0) // Precision calculator mass is higher than spectrum generator mass
            {
              mh_low[i] = 0.5*D_g[i] + D_s_low;
              mh_high[i] = 0.5*D_g[i] + D_p_high;
            }
            else // Precision calculator mass is lower than spectrum generator mass
            {
              mh_low[i] = D_p_low - 0.5*D_g[i];
              mh_high[i] = D_s_high - 0.5*D_g[i];
            }
          }
        }
      }

      //  3 = RACC, with 1/2 * D_g taken at both edges.
      else if (error == 3)
      {
        for (int i = 0; i < n_higgs; i++)
        {
          if (central == 1) // Using precision calculator mass as central value
          {
            if (D_g[i] >= 0) // Precision calculator mass is higher than spectrum generator mass
            {
              mh_low[i] = 1.5*D_g[i];
              mh_high[i] = 0.5*D_g[i];
            }
            else // Precision calculator mass is lower than spectrum generator mass
            {
              mh_low[i] = -0.5*D_g[i];
              mh_high[i] = -1.5*D_g[i];
            }
          }
          else if (central == 2) // Using spectrum generator mass as central value
          {
            if (D_g[i] >= 0) // Precision calculator mass is higher than spectrum generator mass
            {
              mh_low[i] = 0.5*D_g[i];
              mh_high[i] = 1.5*D_g[i];
            }
            else // Precision calculator mass is lower than spectrum generator mass
            {
              mh_low[i] = -1.5*D_g[i];
              mh_high[i] = -0.5*D_g[i];
            }
          }
          else  // Using mean of spectrum gen and precision calc as central value
          {
            mh_low[i] = fabs(D_g[i]);
            mh_high[i] = mh_low[i];
          }
        }
      }

      //  4 = RACC, with 1/2 * D_g taken at the spectrum-generator edge, D_p taken at the other edge.
      else if (error == 4)
      {
        for (int i = 0; i < n_higgs; i++)
        {
          double D_p_low = MH[i].lower;
          double D_p_high = MH[i].upper;
          if (central == 1) // Using precision calculator mass as central value
          {
            if (D_g[i] >= 0) // Precision calculator mass is higher than spectrum generator mass
            {
              mh_low[i] = 1.5*D_g[i];
              mh_high[i] = D_p_high;
            }
            else // Precision calculator mass is lower than spectrum generator mass
            {
              mh_low[i] = D_p_low;
              mh_high[i] = -1.5*D_g[i];
            }
          }
          else if (central == 2) // Using spectrum generator mass as central value
          {
            if (D_g[i] >= 0) // Precision calculator mass is higher than spectrum generator mass
            {
              mh_low[i] = 0.5*D_g[i];
              mh_high[i] = D_g[i] + D_p_high;
            }
            else // Precision calculator mass is lower than spectrum generator mass
            {
              mh_low[i] = D_p_low-D_g[i];
              mh_high[i] = -0.5*D_g[i];
            }
          }
          else  // Using mean of spectrum gen and precision calc as central value
          {
            if (D_g[i] >= 0) // Precision calculator mass is higher than spectrum generator mass
            {
              mh_low[i] = D_g[i];
              mh_high[i] = 0.5*D_g[i] + D_p_high;
            }
            else // Precision calculator mass is lower than spectrum generator mass
            {
              mh_low[i] = D_p_low - 0.5*D_g[i];
              mh_high[i] = -D_g[i];
            }
          }
        }
      }

      //  5 = RACC, with 1/2 * D_g taken at the precision-calculator edge, D_s taken at the other edge.
      else if (error == 5)
      {
        for (int i = 0; i < n_higgs; i++)
        {
          double D_s_low = mh_s[i]*HE.get(Par::Pole_Mass_1srd_low, higgses[i]);
          double D_s_high = mh_s[i]*HE.get(Par::Pole_Mass_1srd_high, higgses[i]);
          if (central == 1) // Using precision calculator mass as central value
          {
            if (D_g[i] >= 0) // Precision calculator mass is higher than spectrum generator mass
            {
              mh_low[i] = D_g[i] + D_s_low;
              mh_high[i] = 0.5*D_g[i];
            }
            else // Precision calculator mass is lower than spectrum generator mass
            {
              mh_low[i] = -0.5*D_g[i];
              mh_high[i] = D_s_high-D_g[i];
            }
          }
          else if (central == 2) // Using spectrum generator mass as central value
          {
            if (D_g[i] >= 0) // Precision calculator mass is higher than spectrum generator mass
            {
              mh_low[i] = D_s_low;
              mh_high[i] = 1.5*D_g[i];
            }
            else // Precision calculator mass is lower than spectrum generator mass
            {
              mh_low[i] = -1.5*D_g[i];
              mh_high[i] = D_s_high;
            }
          }
          else  // Using mean of spectrum gen and precision calc as central value
          {
            if (D_g[i] >= 0) // Precision calculator mass is higher than spectrum generator mass
            {
              mh_low[i] = 0.5*D_g[i] + D_s_low;
              mh_high[i] = D_g[i];
            }
            else // Precision calculator mass is lower than spectrum generator mass
            {
              mh_low[i] = -D_g[i];
              mh_high[i] = D_s_high - 0.5*D_g[i];
            }
          }
        }
      }

      //  >5 = failure
      else
      {
        std::stringstream msg;
        msg << "Unrecognised Higgs_predictions_error_method specified for make_MSSM_precision_spectrum: " << central;
        PrecisionBit_error().raise(LOCAL_INFO,msg.str());
      }

      // Finally, set the errors.
      for (int i = 0; i < n_higgs; i++) HE.set_override(Par::Pole_Mass_1srd_low, mh_low[i]/mh[i], higgses[i], true);
      for (int i = 0; i < n_higgs; i++) HE.set_override(Par::Pole_Mass_1srd_high, mh_high[i]/mh[i], higgses[i], true);

      #ifdef PRECISIONBIT_DEBUG
        for (int i = 0; i < n_higgs; i++) cout << "h masses, central: "<< HE.get(Par::Pole_Mass, higgses[i])<< endl;
        for (int i = 0; i < n_higgs; i++) cout << "h masses, fractional low: "<< HE.get(Par::Pole_Mass_1srd_low, higgses[i])<< endl;
        for (int i = 0; i < n_higgs; i++) cout << "h masses, fractional high: " << HE.get(Par::Pole_Mass_1srd_high, higgses[i])<<endl;
      #endif
    }

    /// Precision MSSM spectrum manufacturer that does nothing but relabel the unimproved spectrum
    void make_MSSM_precision_spectrum_none(Spectrum& improved_spec /*(result)*/)
    {
      using namespace Pipes::make_MSSM_precision_spectrum_none;
      improved_spec = *Dep::unimproved_MSSM_spectrum; // Does copy
      improved_spec.drop_SLHAs_if_requested(runOptions, "GAMBIT_spectrum");
    }

    /// Precision MSSM spectrum manufacturer with precision W mass only
    void make_MSSM_precision_spectrum_W(Spectrum& improved_spec /*(result)*/)
    {
      using namespace Pipes::make_MSSM_precision_spectrum_W;
      improved_spec = *Dep::unimproved_MSSM_spectrum; // Does copy
      static bool allow_fallback = runOptions->getValueOrDef<bool>(false, "allow_fallback_to_unimproved_masses");
      update_W_masses(improved_spec.get_HE(), improved_spec.get_LE(), *Dep::prec_mw, allow_fallback);
      improved_spec.drop_SLHAs_if_requested(runOptions, "GAMBIT_spectrum");
    }

    /// Precision MSSM spectrum manufacturer with precision SM-like Higgs mass
    void make_MSSM_precision_spectrum_H(Spectrum& improved_spec /*(result)*/)
    {
      using namespace Pipes::make_MSSM_precision_spectrum_H;
      improved_spec = *Dep::unimproved_MSSM_spectrum; // Does copy
      SubSpectrum& HE = improved_spec.get_HE();
      static bool allow_fallback = runOptions->getValueOrDef<bool>(false, "allow_fallback_to_unimproved_masses");

      // Higgs masses
      // FIXME switch to this once the setters take pdg pairs
      //const std::pair<int,int> higgses[4] = {std::pair<int,int>(25,0),
      //                                 std::pair<int,int>(35,0),
      //                                 std::pair<int,int>(36,0),
      //                                 std::pair<int,int>(37,0)};
      str higgses[1];
      std::vector< triplet<double> > MH = {*Dep::prec_mh};
      int smlike_pdg = SMlike_higgs_PDG_code(HE);
      if (smlike_pdg == 25) higgses[0] = "h0_1";
      else if (smlike_pdg == 35) higgses[0] = "h0_2";
      else PrecisionBit_error().raise(LOCAL_INFO, "Urecognised SM-like Higgs PDG code!");
      static int central = runOptions->getValueOrDef<int>(1, "Higgs_predictions_source");
      static int error = runOptions->getValueOrDef<int>(2, "Higgs_predictions_error_method");
      update_H_masses(HE, 1, higgses, central, error, MH, allow_fallback);

      // Save the identity/identities of the calculator(s) used for the central value.
      const str& p_calc = Dep::prec_mh.name();
      const str& p_orig = Dep::prec_mh.origin();
      const str& s_calc = Dep::unimproved_MSSM_spectrum.name();
      const str& s_orig = Dep::unimproved_MSSM_spectrum.origin();
      if (central == 1) HE.set_override(Par::dimensionless, 1.0, "h mass from: "+p_orig+"::"+p_calc, true);
      if (central == 2) HE.set_override(Par::dimensionless, 1.0, "h mass from: "+s_orig+"::"+s_calc, true);
      if (central == 3) HE.set_override(Par::dimensionless, 1.0, "h mass from: "+p_orig+"::"+p_calc+", "+s_orig+"::"+s_calc, true);

      // Check if an SLHA file needs to be excreted.
      improved_spec.drop_SLHAs_if_requested(runOptions, "GAMBIT_spectrum");

    }

    /// Precision MSSM spectrum manufacturer with precision W and SM-like Higgs masses
    void make_MSSM_precision_spectrum_H_W(Spectrum& improved_spec /*(result)*/)
    {
      using namespace Pipes::make_MSSM_precision_spectrum_H_W;
      improved_spec = *Dep::unimproved_MSSM_spectrum; // Does copy
      SubSpectrum& HE = improved_spec.get_HE();
      SubSpectrum& LE = improved_spec.get_LE();
      static bool allow_fallback = runOptions->getValueOrDef<bool>(false, "allow_fallback_to_unimproved_masses");

      // W mass
      update_W_masses(HE, LE, *Dep::prec_mw, allow_fallback);

      // Higgs masses
      // FIXME switch to this once the setters take pdg pairs
      //const std::pair<int,int> higgses[4] = {std::pair<int,int>(25,0),
      //                                 std::pair<int,int>(35,0),
      //                                 std::pair<int,int>(36,0),
      //                                 std::pair<int,int>(37,0)};
      str higgses[1];
      std::vector< triplet<double> > MH = {*Dep::prec_mh};
      int smlike_pdg = SMlike_higgs_PDG_code(HE);
      if (smlike_pdg == 25) higgses[0] = "h0_1";
      else if (smlike_pdg == 35) higgses[0] = "h0_2";
      else PrecisionBit_error().raise(LOCAL_INFO, "Urecognised SM-like Higgs PDG code!");
      static int central = runOptions->getValueOrDef<int>(1, "Higgs_predictions_source");
      static int error = runOptions->getValueOrDef<int>(2, "Higgs_predictions_error_method");
      update_H_masses(HE, 1, higgses, central, error, MH, allow_fallback);

      // Save the identity/identities of the calculator(s) used for the central value.
      const str& p_calc = Dep::prec_mh.name();
      const str& p_orig = Dep::prec_mh.origin();
      const str& s_calc = Dep::unimproved_MSSM_spectrum.name();
      const str& s_orig = Dep::unimproved_MSSM_spectrum.origin();
      if (central == 1) HE.set_override(Par::dimensionless, 1.0, "h mass from: "+p_orig+"::"+p_calc, true);
      if (central == 2) HE.set_override(Par::dimensionless, 1.0, "h mass from: "+s_orig+"::"+s_calc, true);
      if (central == 3) HE.set_override(Par::dimensionless, 1.0, "h mass from: "+p_orig+"::"+p_calc+", "+s_orig+"::"+s_calc, true);

      // Check if an SLHA file needs to be excreted.
      improved_spec.drop_SLHAs_if_requested(runOptions, "GAMBIT_spectrum");

    }

    /// Precision MSSM spectrum manufacturer with precision W and 2HDM (4x) Higgs masses
    void make_MSSM_precision_spectrum_4H_W(Spectrum& improved_spec /*(result)*/)
    {
      using namespace Pipes::make_MSSM_precision_spectrum_4H_W;
      improved_spec = *Dep::unimproved_MSSM_spectrum; // Does copy
      SubSpectrum& HE = improved_spec.get_HE();
      SubSpectrum& LE = improved_spec.get_LE();
      static bool allow_fallback = runOptions->getValueOrDef<bool>(false, "allow_fallback_to_unimproved_masses");

      // W mass
      update_W_masses(HE, LE, *Dep::prec_mw, allow_fallback);

      // Higgs masses
      // FIXME switch to this once the setters take pdg pairs
      //const std::pair<int,int> higgses[4] = {std::pair<int,int>(25,0),
      //                                 std::pair<int,int>(35,0),
      //                                 std::pair<int,int>(36,0),
      //                                 std::pair<int,int>(37,0)};
      const str higgses[4] = {"h0_1", "h0_2", "A0", "H+"};
      std::vector< triplet<double> > MH;
      int smlike_pdg = SMlike_higgs_PDG_code(HE);
      if (smlike_pdg == 25)
      { //h0_1
        MH.push_back(*Dep::prec_mh);
        MH.push_back(Dep::prec_HeavyHiggsMasses->at(35));
      }
      else if (smlike_pdg == 35)
      { //h0_2
        MH.push_back(Dep::prec_HeavyHiggsMasses->at(25));
        MH.push_back(*Dep::prec_mh);
      }
      else PrecisionBit_error().raise(LOCAL_INFO, "Urecognised SM-like Higgs PDG code!");
      MH.push_back(Dep::prec_HeavyHiggsMasses->at(36)); //A_0
      MH.push_back(Dep::prec_HeavyHiggsMasses->at(37)); //H+

      static int central = runOptions->getValueOrDef<int>(1, "Higgs_predictions_source");
      static int error = runOptions->getValueOrDef<int>(2, "Higgs_predictions_error_method");
      update_H_masses(HE, 4, higgses, central, error, MH, allow_fallback);

      // Save the identity/identities of the calculator(s) used for the central value.
      const str& p1_calc = Dep::prec_mh.name();
      const str& p1_orig = Dep::prec_mh.origin();
      const str& p2_calc = Dep::prec_HeavyHiggsMasses.name();
      const str& p2_orig = Dep::prec_HeavyHiggsMasses.origin();
      const str& s_calc = Dep::unimproved_MSSM_spectrum.name();
      const str& s_orig = Dep::unimproved_MSSM_spectrum.origin();
      if (central == 1) HE.set_override(Par::dimensionless, 1.0, "h mass from: "+p1_orig+"::"+p1_calc+", "+p2_orig+"::"+p2_calc, true);
      if (central == 2) HE.set_override(Par::dimensionless, 1.0, "h mass from: "+s_orig+"::"+s_calc, true);
      if (central == 3) HE.set_override(Par::dimensionless, 1.0, "h mass from: "+p1_orig+"::"+p1_calc+", "+p2_orig+"::"+p2_calc+", "+s_orig+"::"+s_calc, true);

      // Check if an SLHA file needs to be excreted.
      improved_spec.drop_SLHAs_if_requested(runOptions, "GAMBIT_spectrum");

    }


    /// Basic mass extractors for different types of spectra, for use with precision likelihoods and other things not needing a whole spectrum object.
    /// @{
    void mw_from_SM_spectrum(triplet<double> &result)
    {
      using namespace Pipes::mw_from_SM_spectrum;
      const SubSpectrum& LE = Dep::SM_spectrum->get_LE();
      result.central = LE.get(Par::Pole_Mass, "W+");;
      result.upper = result.central * LE.get(Par::Pole_Mass_1srd_high, "W+");
      result.lower = result.central * LE.get(Par::Pole_Mass_1srd_low, "W+");
    }
    void mw_from_ScalarSingletDM_Z2_spectrum(triplet<double> &result)
    {
      using namespace Pipes::mw_from_ScalarSingletDM_Z2_spectrum;
      const SubSpectrum& LE = Dep::ScalarSingletDM_Z2_spectrum->get_LE();
      result.central = LE.get(Par::Pole_Mass, "W+");;
      result.upper = result.central * LE.get(Par::Pole_Mass_1srd_high, "W+");
      result.lower = result.central * LE.get(Par::Pole_Mass_1srd_low, "W+");
    }
    void mw_from_ScalarSingletDM_Z3_spectrum(triplet<double> &result)
    {
      using namespace Pipes::mw_from_ScalarSingletDM_Z3_spectrum;
      const SubSpectrum& LE = Dep::ScalarSingletDM_Z3_spectrum->get_LE();
      result.central = LE.get(Par::Pole_Mass, "W+");;
      result.upper = result.central * LE.get(Par::Pole_Mass_1srd_high, "W+");
      result.lower = result.central * LE.get(Par::Pole_Mass_1srd_low, "W+");
    }
    void mw_from_VectorSingletDM_Z2_spectrum(triplet<double> &result)
    {
      using namespace Pipes::mw_from_VectorSingletDM_Z2_spectrum;
      const SubSpectrum& LE = Dep::VectorSingletDM_Z2_spectrum->get_LE();
      result.central = LE.get(Par::Pole_Mass, "W+");
      result.upper = result.central * LE.get(Par::Pole_Mass_1srd_high, "W+");
      result.lower = result.central * LE.get(Par::Pole_Mass_1srd_low, "W+");
    }
    void mw_from_MajoranaSingletDM_Z2_spectrum(triplet<double> &result)
    {
      using namespace Pipes::mw_from_MajoranaSingletDM_Z2_spectrum;
      const SubSpectrum& LE = Dep::MajoranaSingletDM_Z2_spectrum->get_LE();
      result.central = LE.get(Par::Pole_Mass, "W+");
      result.upper = result.central * LE.get(Par::Pole_Mass_1srd_high, "W+");
      result.lower = result.central * LE.get(Par::Pole_Mass_1srd_low, "W+");
    }
      void mw_from_DiracSingletDM_Z2_spectrum(triplet<double> &result)
    {
      using namespace Pipes::mw_from_DiracSingletDM_Z2_spectrum;
      const SubSpectrum& LE = Dep::DiracSingletDM_Z2_spectrum->get_LE();
      result.central = LE.get(Par::Pole_Mass, "W+");
      result.upper = result.central * LE.get(Par::Pole_Mass_1srd_high, "W+");
      result.lower = result.central * LE.get(Par::Pole_Mass_1srd_low, "W+");
    }
    void mw_from_MSSM_spectrum(triplet<double> &result)
    {
      using namespace Pipes::mw_from_MSSM_spectrum;
      const SubSpectrum& HE = Dep::MSSM_spectrum->get_HE();
      result.central = HE.get(Par::Pole_Mass, "W+");
      result.upper = result.central * HE.get(Par::Pole_Mass_1srd_high, "W+");
      result.lower = result.central * HE.get(Par::Pole_Mass_1srd_low, "W+");
    }
    void mh_from_SM_spectrum(triplet<double> &result)
    {
      using namespace Pipes::mh_from_SM_spectrum;
      const SubSpectrum& HE = Dep::SM_spectrum->get_HE();
      result.central = HE.get(Par::Pole_Mass, 25, 0);
      result.upper = result.central * HE.get(Par::Pole_Mass_1srd_high, 25, 0);
      result.lower = result.central * HE.get(Par::Pole_Mass_1srd_low, 25, 0);
    }
    void mh_from_ScalarSingletDM_Z2_spectrum(triplet<double> &result)
    {
      using namespace Pipes::mh_from_ScalarSingletDM_Z2_spectrum;
      const SubSpectrum& HE = Dep::ScalarSingletDM_Z2_spectrum->get_HE();
      result.central = HE.get(Par::Pole_Mass, 25, 0);
      result.upper = result.central * HE.get(Par::Pole_Mass_1srd_high, 25, 0);
      result.lower = result.central * HE.get(Par::Pole_Mass_1srd_low, 25, 0);
    }
    void mh_from_ScalarSingletDM_Z3_spectrum(triplet<double> &result)
    {
      using namespace Pipes::mh_from_ScalarSingletDM_Z3_spectrum;
      const SubSpectrum& HE = Dep::ScalarSingletDM_Z3_spectrum->get_HE();
      result.central = HE.get(Par::Pole_Mass, 25, 0);
      result.upper = result.central * HE.get(Par::Pole_Mass_1srd_high, 25, 0);
      result.lower = result.central * HE.get(Par::Pole_Mass_1srd_low, 25, 0);
    }
    void mh_from_MSSM_spectrum(triplet<double> &result)
    {
      using namespace Pipes::mh_from_MSSM_spectrum;
      const SubSpectrum& HE = Dep::MSSM_spectrum->get_HE();
      int smlike_pdg = SMlike_higgs_PDG_code(HE);
      result.central = HE.get(Par::Pole_Mass, smlike_pdg, 0);
      result.upper = result.central * HE.get(Par::Pole_Mass_1srd_high, smlike_pdg, 0);
      result.lower = result.central * HE.get(Par::Pole_Mass_1srd_low, smlike_pdg, 0);
    }
    /// @}

    /// Z boson mass likelihood
    /// M_Z (Breit-Wigner mass parameter ~ pole) = 91.1876 +/- 0.0021 GeV (1 sigma), Gaussian.
    /// Reference: http://pdg.lbl.gov/2016/reviews/rpp2016-rev-qcd.pdf = C. Patrignani et al. (Particle Data Group), Chin. Phys. C, 40, 100001 (2016).
    void lnL_Z_mass(double &result)
    {
      using namespace Pipes::lnL_Z_mass;
      /// Option profile_systematics<bool>: Use likelihood version that has been profiled over systematic errors (default false)
      bool profile = runOptions->getValueOrDef<bool>(false, "profile_systematics");
      result = Stats::gaussian_loglikelihood(Dep::SMINPUTS->mZ, 91.1876, 0.0, 0.0021, profile);
    }

    /// t quark mass likelihood
    /// m_t (pole) = 173.34 +/- 0.76 GeV (1 sigma), Gaussian.
    /// Reference: http://arxiv.org/abs/1403.4427
    void lnL_t_mass(double &result)
    {
<<<<<<< HEAD
      using namespace Pipes::lnL_t_mass_chi2;
      /// option mT_obs<double>: Observed value of mT (default: 173.34)
      double mT_obs = runOptions->getValueOrDef<double>(173.34, "mT_obs");
      /// option mT_obserr<double>: 1 sigma error on observed value of mT (default: 0.76)
      double mT_obserr = runOptions->getValueOrDef<double>(0.76, "mT_obserr");
=======
      using namespace Pipes::lnL_t_mass;
>>>>>>> e07106d9
      /// Option profile_systematics<bool>: Use likelihood version that has been profiled over systematic errors (default false)
      bool profile = runOptions->getValueOrDef<bool>(false, "profile_systematics");
      result = Stats::gaussian_loglikelihood(Dep::SMINPUTS->mT, mT_obs, 0.0, mT_obserr, profile);
    }

    /**
     * @brief Running top mass MS-bar likelihood
     *
     * This uses a special running MS-bar top mass input parameter at the scale mtop from ATLAS.
     * Reference: https://arxiv.org/pdf/1905.02302.pdf (see table 2, page 14)
     *
     * The asymmetric errors are averaged.
     */
    void lnL_mtrun(double &result)
    {
      using namespace Pipes::lnL_mtrun;
      const double mtrun_obs = runOptions->getValueOrDef<double>(162.9, "mtrun_obs");
      const double default_mtrun_obserr = 0.5 * (2.3 + 1.6);
      const double mtrun_obserr = runOptions->getValueOrDef<double>(default_mtrun_obserr, "mtrun_obserr");
      const bool profile = runOptions->getValueOrDef<bool>(false, "profile_systematics");
      const Spectrum& spec = *Dep::DMEFT_spectrum;
      const double mtrun = spec.get(Par::mass1, "mtrun");
      result = Stats::gaussian_loglikelihood(mtrun, mtrun_obs, 0.0, mtrun_obserr, profile);
    }

    /// b quark mass likelihood
    /// m_b (mb)^MSbar = 4.18 +/- 0.03 GeV (1 sigma), Gaussian.
    /// Reference: http://pdg.lbl.gov/2016/reviews/rpp2016-rev-qcd.pdf = C. Patrignani et al. (Particle Data Group), Chin. Phys. C, 40, 100001 (2016).
    void lnL_mbmb(double &result)
    {
      using namespace Pipes::lnL_mbmb;
      /// Option profile_systematics<bool>: Use likelihood version that has been profiled over systematic errors (default false)
      bool profile = runOptions->getValueOrDef<bool>(false, "profile_systematics");
      result = Stats::gaussian_loglikelihood(Dep::SMINPUTS->mBmB, 4.18, 0.0, 0.03, profile);
    }

    /// c quark mass likelihood
    /// m_c (mc)^MSbar = 1.28 +/- 0.03 GeV (1 sigma), Gaussian.
    ///  Reference: http://pdg.lbl.gov/2016/reviews/rpp2016-rev-qcd.pdf = C. Patrignani et al. (Particle Data Group), Chin. Phys. C, 40, 100001 (2016).
    void lnL_mcmc(double &result)
    {
      using namespace Pipes::lnL_mcmc;
      /// Option profile_systematics<bool>: Use likelihood version that has been profiled over systematic errors (default false)
      bool profile = runOptions->getValueOrDef<bool>(false, "profile_systematics");
      result = Stats::gaussian_loglikelihood(Dep::SMINPUTS->mCmC, 1.28, 0.0, 0.03, profile);
    }

    /// \brief Likelihoods for light quark mass ratios. At the moment, all are just gaussians.
    /// Default data from PDG http://PDG.LBL.GOV 26/06/2017.
    /// Likelihoods apply to MSbar masses at the scale mu = 2 GeV.
    /// m_u/m_d = 0.38-0.58
    /// m_s / ((m_u + m_d)/2) = 27.3 +/- 0.7
    /// m_s = (96 +/- 4) MeV
    void lnL_light_quark_masses (double &result)
    {
        using namespace Pipes::lnL_light_quark_masses;
        const SMInputs& SM = *Dep::SMINPUTS;

        double mud_obs = runOptions->getValueOrDef<double>(0.48, "mud_obs");
        double mud_obserror = runOptions->getValueOrDef<double>(0.10, "mud_obserr");
        double msud_obs = runOptions->getValueOrDef<double>(27.3, "msud_obs");
        double msud_obserror = runOptions->getValueOrDef<double>(0.7, "msud_obserr");
        double ms_obs = runOptions->getValueOrDef<double>(96.E-03, "ms_obs");
        double ms_obserror = runOptions->getValueOrDef<double>(4.E-03, "ms_obserr");

        /// Option profile_systematics<bool>: Use likelihood version that has been profiled over systematic errors (default false)
        bool profile = runOptions->getValueOrDef<bool>(false, "profile_systematics");

        result = Stats::gaussian_loglikelihood(SM.mU/SM.mD, mud_obs, 0., mud_obserror, profile)
            + Stats::gaussian_loglikelihood((2*SM.mS)/(SM.mU + SM.mD), msud_obs, 0., msud_obserror, profile)
            + Stats::gaussian_loglikelihood(SM.mS, ms_obs, 0., ms_obserror, profile);
        logger() << LogTags::debug << "Combined lnL for light quark mass ratios and s-quark mass is " << result << EOM;
    }

    /// alpha^{-1}(mZ)^MSbar likelihood
    /// alpha^{-1}(mZ)^MSbar = 127.950 +/- 0.017 (1 sigma), Gaussian.  (PDG global SM fit)
    /// Reference: http://pdg.lbl.gov/2016/reviews/rpp2016-rev-standard-model.pdf = C. Patrignani et al. (Particle Data Group), Chin. Phys. C, 40, 100001 (2016).
    void lnL_alpha_em(double &result)
    {
      using namespace Pipes::lnL_alpha_em;
      /// Option profile_systematics<bool>: Use likelihood version that has been profiled over systematic errors (default false)
      bool profile = runOptions->getValueOrDef<bool>(false, "profile_systematics");
      result = Stats::gaussian_loglikelihood(Dep::SMINPUTS->alphainv, 127.950, 0.0, 0.017, profile);
    }

    /// alpha_s(mZ)^MSbar likelihood
    /// alpha_s(mZ)^MSbar = 0.1181 +/- 0.0011 (1 sigma), Gaussian.
    /// Reference: http://pdg.lbl.gov/2016/reviews/rpp2016-rev-qcd.pdf = C. Patrignani et al. (Particle Data Group), Chin. Phys. C, 40, 100001 (2016).
    void lnL_alpha_s(double &result)
    {
      using namespace Pipes::lnL_alpha_s;
      /// Option profile_systematics<bool>: Use likelihood version that has been profiled over systematic errors (default false)
      bool profile = runOptions->getValueOrDef<bool>(false, "profile_systematics");
      result = Stats::gaussian_loglikelihood(Dep::SMINPUTS->alphaS, 0.1181, 0.0, 0.0011, profile);
    }

    /// G_Fermi likelihood
    /// G_Fermi = (1.1663787 +/- 0.0000006) * 10^-5 GeV^-2 (1 sigma), Gaussian.
    ///  Reference: http://pdg.lbl.gov/2016/reviews/rpp2016-rev-qcd.pdf = C. Patrignani et al. (Particle Data Group), Chin. Phys. C, 40, 100001 (2016).
    void lnL_GF(double &result)
    {
      using namespace Pipes::lnL_GF;
      /// Option profile_systematics<bool>: Use likelihood version that has been profiled over systematic errors (default false)
      bool profile = runOptions->getValueOrDef<bool>(false, "profile_systematics");
      result = Stats::gaussian_loglikelihood(Dep::SMINPUTS->GF, 1.1663787E-05, 0.0, 0.0000006E-05, profile);
    }

    /// W boson mass likelihood
    void lnL_W_mass(double &result)
    {
      using namespace Pipes::lnL_W_mass;
      double theory_uncert = std::max(Dep::mw->upper, Dep::mw->lower);
      /// Option profile_systematics<bool>: Use likelihood version that has been profiled over systematic errors (default false)
      bool profile = runOptions->getValueOrDef<bool>(false, "profile_systematics");
      result = Stats::gaussian_loglikelihood(Dep::mw->central, mw_central_observed, theory_uncert, mw_err_observed, profile);
    }

    /// Simple, naive h boson mass likelihood
    /// Reference: D. Aad et al arxiv:1503.07589, Phys.Rev.Lett. 114 (2015) 191803 (ATLAS + CMS combination)
    /// Also used dierctly in http://pdg.lbl.gov/2016/tables/rpp2016-sum-gauge-higgs-bosons.pdf = C. Patrignani et al. (Particle Data Group), Chin. Phys. C, 40, 100001 (2016).
    void lnL_h_mass(double &result)
    {
      using namespace Pipes::lnL_h_mass;
      double theory_uncert = std::max(Dep::mh->upper, Dep::mh->lower);
      /// Option profile_systematics<bool>: Use likelihood version that has been profiled over systematic errors (default false)
      bool profile = runOptions->getValueOrDef<bool>(false, "profile_systematics");
      result = Stats::gaussian_loglikelihood(Dep::mh->central, 125.09, theory_uncert, 0.24, profile);
    }

    /// Effective leptonic sin^2(theta_W) likelihood
    /// sin^2theta_W^leptonic_effective~ sin^2theta_W(mZ)^MSbar + 0.00029 = 0.23155 +/- 0.00005    (1 sigma), Gaussian.  (PDG global SM fit)
   ///  Reference: http://pdg.lbl.gov/2016/reviews/rpp2016-rev-qcd.pdf = C. Patrignani et al. (Particle Data Group), Chin. Phys. C, 40, 100001 (2016).
    void lnL_sinW2_eff(double &result)
    {
      using namespace Pipes::lnL_sinW2_eff;
      double theory_uncert = std::max(Dep::prec_sinW2_eff->upper, Dep::prec_sinW2_eff->lower);
      /// Option profile_systematics<bool>: Use likelihood version that has been profiled over systematic errors (default false)
      bool profile = runOptions->getValueOrDef<bool>(false, "profile_systematics");
      result = Stats::gaussian_loglikelihood(Dep::prec_sinW2_eff->central, 0.23155, theory_uncert, 0.00005, profile);
    }

    /// Delta rho likelihood
    /// Delta rho = 0.00037 +/- 0.00023 (1 sigma), Gaussian.  (PDG global SM fit)
    ///  Reference: http://pdg.lbl.gov/2016/reviews/rpp2016-rev-qcd.pdf = C. Patrignani et al. (Particle Data Group), Chin. Phys. C, 40, 100001 (2016).
    void lnL_deltarho(double &result)
    {
      using namespace Pipes::lnL_deltarho;
      double theory_uncert = std::max(Dep::deltarho->upper, Dep::deltarho->lower);
      /// Option profile_systematics<bool>: Use likelihood version that has been profiled over systematic errors (default false)
      bool profile = runOptions->getValueOrDef<bool>(false, "profile_systematics");
      result = Stats::gaussian_loglikelihood(Dep::deltarho->central, 0.00037, theory_uncert, 0.00023, profile);
    }


    /// g-2 in SM from e+e- data
    void gm2_SM_ee(triplet<double> &result)
    {
      /// Values taken from prediction in arXiv:1010.4180 (Eq 22)
      result.central = 2.0 * 11659180.2e-10;
      result.upper = 2.0 * 4.9e-10;
      result.lower = result.upper;
    }

    /// g-2 in SM from tau+tau- data
    void gm2_SM_tautau(triplet<double> &result)
    {
      /// Values taken from prediction in arXiv:1010.4180, based on tau data
      result.central = 2.0 * 11659189.4e-10;
      result.upper = 2.0 * 5.4e-10;
      result.lower = result.upper;
    }

    /// g-2 likelihood
    void lnL_gm2(double &result)
    {
      using namespace Pipes::lnL_gm2;
      double amu_sm  = 0.5*Dep::muon_gm2_SM->central;
      double amu_sm_error = 0.5*std::max(Dep::muon_gm2_SM->upper, Dep::muon_gm2_SM->lower);
      double amu_bsm = 0.5*Dep::muon_gm2->central;
      double amu_bsm_error = 0.5*std::max(Dep::muon_gm2->upper, Dep::muon_gm2->lower);
      double amu_theory = amu_sm + amu_bsm;
      double amu_theory_err = sqrt(Gambit::Utils::sqr(amu_sm_error) + Gambit::Utils::sqr(amu_bsm_error));
      // From hep-ex/0602035, as updated in PDG 2016 (C. Patrignani et al, Chin. Phys. C, 40, 100001 (2016). ). Error combines statistical (5.4) and systematic (3.3) uncertainties in quadrature.
      double amu_exp = 11659209.1e-10;
      double amu_exp_error = 6.3e-10;
      /// Option profile_systematics<bool>: Use likelihood version that has been profiled over systematic errors (default false)
      bool profile = runOptions->getValueOrDef<bool>(false, "profile_systematics");
      result = Stats::gaussian_loglikelihood(amu_theory, amu_exp, amu_theory_err, amu_exp_error, profile);
    }

    /// Calculate a_mu_SUSY using the gm2calc backend.
    void GM2C_SUSY(triplet<double> &result)
    {
      using namespace Pipes::GM2C_SUSY;
      const SubSpectrum& mssm = Dep::MSSM_spectrum->get_HE();

      gm2calc_default::gm2calc::MSSMNoFV_onshell model;

      try
      {
        /// fill pole masses.
        /// note: that the indices start from 0 in gm2calc,
        /// gambit indices start from 1, hence the offsets here
        model.get_physical().MSvmL = mssm.get(Par::Pole_Mass, "~nu", 2); // 1L
        str msm1, msm2;
        // PA: todo: I think we shouldn't be too sensitive to mixing in this case.
        // If we get a successful convergence to the pole mass scheme in the end it's OK
        const static double tol = runOptions->getValueOrDef<double>(1e-1, "family_mixing_tolerance");
        const static bool pt_error = runOptions->getValueOrDef<bool>(true, "family_mixing_tolerance_invalidates_point_only");
        slhahelp::family_state_mix_matrix("~e-", 2, msm1, msm2, mssm, tol, LOCAL_INFO, pt_error);
        model.get_physical().MSm(0)  =  mssm.get(Par::Pole_Mass, msm1); // 1L
        model.get_physical().MSm(1)  =  mssm.get(Par::Pole_Mass, msm2); // 1L

        model.get_physical().MChi(0) = mssm.get(Par::Pole_Mass, "~chi0", 1); // 1L
        model.get_physical().MChi(1) =  mssm.get(Par::Pole_Mass, "~chi0", 2); // 1L
        model.get_physical().MChi(2) = mssm.get(Par::Pole_Mass, "~chi0", 3); // 1L
        model.get_physical().MChi(3) = mssm.get(Par::Pole_Mass, "~chi0", 4); // 1L

        model.get_physical().MCha(0) =  mssm.get(Par::Pole_Mass, "~chi+", 1); // 1L
        model.get_physical().MCha(1) =  mssm.get(Par::Pole_Mass, "~chi+", 2); // 1L
        model.get_physical().MAh(1)  = mssm.get(Par::Pole_Mass, "A0"); // 2L

        model.set_TB(mssm.get(Par::dimensionless,"tanbeta"));
        model.set_Mu(mssm.get(Par::mass1, "Mu"));
        model.set_MassB(mssm.get(Par::mass1, "M1"));
        model.set_MassWB(mssm.get(Par::mass1, "M2"));
        model.set_MassG(mssm.get(Par::mass1, "M3"));
        for(int i = 1; i<=3; i++)
        {
          for(int j = 1; j<=3; j++)
          {
            model.set_mq2(i-1,j-1, mssm.get(Par::mass2, "mq2", i, j));
            model.set_ml2(i-1,j-1, mssm.get(Par::mass2, "ml2", i, j));
            model.set_md2(i-1,j-1, mssm.get(Par::mass2, "md2", i, j));
            model.set_mu2(i-1,j-1, mssm.get(Par::mass2, "mu2", i, j));
            model.set_me2(i-1,j-1, mssm.get(Par::mass2, "me2", i, j));
            double Au = 0.0, Ad = 0.0, Ae = 0.0;
            if(mssm.get(Par::dimensionless, "Yu", i, j) > 1e-14){
              Au = mssm.get(Par::mass1, "TYu", i, j)
              / mssm.get(Par::dimensionless, "Yu", i, j);
            }
            if(mssm.get(Par::dimensionless, "Ye", i, j) > 1e-14){
              Ae = mssm.get(Par::mass1, "TYe", i, j)
              / mssm.get(Par::dimensionless, "Ye", i, j);
            }
            if(mssm.get(Par::dimensionless, "Yd", i, j) > 1e-14){
              Ad = mssm.get(Par::mass1, "TYd", i, j)
              / mssm.get(Par::dimensionless, "Yd", i, j);
            }

            model.set_Au(i-1, j-1, Au);
            model.set_Ad(i-1, j-1, Ad);
            model.set_Ae(i-1, j-1, Ae);
          }
        }

        const SMInputs& smin = Dep::MSSM_spectrum->get_SMInputs();

        model.get_physical().MVZ =smin.mZ;
        model.get_physical().MFb =smin.mBmB;
        model.get_physical().MFt =smin.mT;
        model.get_physical().MFtau =smin.mTau;
        model.get_physical().MVWm =mssm.get(Par::Pole_Mass, "W+");  //GAMBIT can get the pole mas but it may have been improved by FeynHiggs calcualtion
        model.get_physical().MFm =smin.mMu;
        //use SM alphaS(MZ) instead of MSSM g3(MSUSY) -- appears at two-loop so difference should be three-loop
        // (it is used for correctuions to yb and DRbar --> MS bar conversion)
        model.set_g3(std::sqrt(4*M_PI*smin.alphaS));
        // these are not currently used but may be in future updates so set them anyway
        model.get_physical().MFe =smin.mE;
        model.get_physical().MFd =smin.mD; //MSbar
        model.get_physical().MFs =smin.mS; //MSbar
        model.get_physical().MFu =smin.mU; //MSbar
        model.get_physical().MFc =smin.mCmC; // MSbar

        /// alpha_MZ := alpha(0) (1 - \Delta^{OS}(M_Z) ) where
        /// \Delta^{OS}(M_Z) = quark and lepton contributions to
        // on-shell renormalized photon vacuum polarization
        // default value recommended by GM2calc from arxiv:1105.3149
        const double alpha_MZ = runOptions->getValueOrDef
        <double>(alpha_e_OS_MZ, "GM2Calc_extra_alpha_e_MZ");
        const double alpha_thomson = runOptions->getValueOrDef
        <double>(alpha_e_OS_thomson_limit, "GM2Calc_extra_alpha_e_thomson_limit");

        if (alpha_MZ > std::numeric_limits<double>::epsilon())
          model.set_alpha_MZ(alpha_MZ);

        if (alpha_thomson > std::numeric_limits<double>::epsilon())
          model.set_alpha_thompson(alpha_thomson);

        model.set_scale(mssm.GetScale());                   // 2L

        /// convert DR-bar parameters to on-shell
        model.convert_to_onshell();

        /// need to hook up errors properly
        /// check for problems
        if( model.get_problems().have_problem() == true) {
          std::ostringstream err;
          err << "gm2calc routine convert_to_onshell raised error: "
              << model.get_problems().get_problems() << ".";
          invalid_point().raise(err.str());
        }
        /// check for warnings
        if( model.get_problems().have_warning() == true) {
          std::ostringstream err;
          err << "gm2calc routine convert_to_onshell raised warning: "
              << model.get_problems().get_warnings() << ".";
          // Maybe you would argue that we want to invalidate such points, but the DRbar-->OS
          // conversion seems to fail to converge extremely often for general weak-scale SUSY models.
          PrecisionBit_warning().raise(LOCAL_INFO, err.str());
        }

      }
      catch (const gm2calc_default::gm2calc::Error& e)
      {
        std::ostringstream err;
        err << "gm2calc routine convert_to_onshell raised error: "
        << e.what() << ".";
        invalid_point().raise(err.str());
      }
      catch (...)
      {
        std::ostringstream err;
        err << "gm2calc routine convert_to_onshell raised unspecified error.";
        invalid_point().raise(err.str());
      }

      const double error = BEreq::calculate_uncertainty_amu_2loop(model);

      const double amumssm = BEreq::calculate_amu_1loop(model)
         + BEreq::calculate_amu_2loop(model);

      // Convert from a_mu to g-2
      result.central = 2.0*amumssm;
      result.upper = 2.0*error;
      result.lower = 2.0*error;

      return;
    }


    /// Calculation of g-2 with SuperIso
    void SI_muon_gm2(triplet<double> &result)
    {
      using namespace Pipes::SI_muon_gm2;

      #ifdef PRECISIONBIT_DEBUG
        cout<<"Starting SI_muon_gm2"<<endl;
      #endif

      struct parameters param = *Dep::SuperIso_modelinfo;

      if (param.model < 0)
      {
        result.central = 0.0;
        result.upper   = 0.0;
        result.upper   = 0.0;
      }
      else
      {
        result.central = BEreq::muon_gm2(&param);
        result.upper = std::max(std::abs(result.central)*0.3, 6e-10); //Based on hep-ph/0609168v1 eqs 84 & 85
        result.lower = result.upper;
      }

      #ifdef PRECISIONBIT_DEBUG
        printf("(g-2)_mu=%.3e\n",result.central);
        cout<<"Finished SI_muon_gm2"<<endl;
      #endif
    }


    /// Precision observables from SUSY-POPE
    /// This function is unfinished because SUSY-POPE is buggy.
    void SP_PrecisionObs(double &result)
    {
      using namespace Pipes::SP_PrecisionObs;
      int error = 0;
      Farray<Fdouble,1,35> SM_Obs;
      Farray<Fdouble,1,35> MSSM_Obs;

      BEreq::CalcObs_SUSYPOPE(error, SM_Obs, MSSM_Obs);
      if(error != 0)
      {
        std::cout << "something went wrong" << std::endl;
      }
      else
      {
        std::cout << " MW in SM = " << SM_Obs(1) << std::endl;
        std::cout << " MW in MSSM = " << MSSM_Obs(1) << std::endl;
      }
      result = 0.1;
      return;

    }

    // EWPO corrections from heavy neutrinos, from 1407.6607 and 1502.00477

    // Weak mixing angle sinW2, calculation from 1211.1864
    void RHN_sinW2_eff(triplet<double> &result)
    {
      using namespace Pipes::RHN_sinW2_eff;
      Eigen::Matrix3cd Theta = *Dep::SeesawI_Theta;
      Eigen::Matrix3d ThetaNorm = (Theta * Theta.adjoint()).real();

      double sinW2_SM = 0.23152; // taken from 1211.1864
      double sinW2_SM_err = 0.00010;

      result.central = 0.5 - 0.5*sqrt(1.0 - 4*sinW2_SM*(1.0 - sinW2_SM)*sqrt(1.0 - ThetaNorm(0,0) - ThetaNorm(1,1)) );
      result.upper = (1.0 - 2*sinW2_SM) / (1.0 - 2*result.central) * sqrt(1.0 - ThetaNorm(0,0) - ThetaNorm(1,1)) * sinW2_SM_err;
      result.lower = result.upper;
    }

    // Mass of W boson, calculation from 1502.00477
    void RHN_mw(triplet<double> &result)
    {
      using namespace Pipes::RHN_mw;
      Eigen::Matrix3cd Theta = *Dep::SeesawI_Theta;
      triplet<double> sinW2 = *Dep::prec_sinW2_eff;
      Eigen::Matrix3d ThetaNorm = (Theta * Theta.adjoint()).real();

      // SM precision calculation, from 1211.1864
      double sinW2_SM = 0.23152;
      double sinW2_SM_err = 0.00010;
      double mW_SM = 80.361;
      double mW_SM_err = 0.010;

      // Radiative corrections, form Marco's paper
      result.central = sqrt( pow(mW_SM,2) * sinW2_SM / sinW2.central * sqrt(1.0 - ThetaNorm(0,0) - ThetaNorm(1,1))  );
      result.upper = 0.5*result.central*sqrt( pow(2*mW_SM_err/mW_SM,2) + pow(sinW2_SM_err/sinW2_SM,2) + pow(sinW2.upper/sinW2.central,2)  );
      result.lower = result.upper;
    }

    // Neutron lifetime measurements

    /// Beam method: Phys. Rev. Lett. 111, 222501 (2013) https://arxiv.org/abs/1309.2623
    void lnL_neutron_lifetime_beam_Yue(double &result)
    {
      using namespace Pipes::lnL_neutron_lifetime_beam_Yue;
      /// Option profile_systematics<bool>: Use likelihood version that has been profiled over systematic errors (default false)
      bool profile = runOptions->getValueOrDef<bool>(false, "profile_systematics");
      result = Stats::gaussian_loglikelihood(*Param["neutron_lifetime"], 887.7, 1.9, 1.2, profile);
    }

    /// Bottle method: average recommended by PDG 2019 http://pdg.lbl.gov/2019/listings/rpp2019-list-n.pdf
    void lnL_neutron_lifetime_bottle_PDG19(double &result)
    {
      using namespace Pipes::lnL_neutron_lifetime_bottle_PDG19;
      /// Option profile_systematics<bool>: Use likelihood version that has been profiled over systematic errors (default false)
      bool profile = runOptions->getValueOrDef<bool>(false, "profile_systematics");
      result = Stats::gaussian_loglikelihood(*Param["neutron_lifetime"], 879.4, 0, 0.6, profile);
    }

  }
}<|MERGE_RESOLUTION|>--- conflicted
+++ resolved
@@ -751,15 +751,11 @@
     /// Reference: http://arxiv.org/abs/1403.4427
     void lnL_t_mass(double &result)
     {
-<<<<<<< HEAD
-      using namespace Pipes::lnL_t_mass_chi2;
+      using namespace Pipes::lnL_t_mass;
       /// option mT_obs<double>: Observed value of mT (default: 173.34)
       double mT_obs = runOptions->getValueOrDef<double>(173.34, "mT_obs");
       /// option mT_obserr<double>: 1 sigma error on observed value of mT (default: 0.76)
       double mT_obserr = runOptions->getValueOrDef<double>(0.76, "mT_obserr");
-=======
-      using namespace Pipes::lnL_t_mass;
->>>>>>> e07106d9
       /// Option profile_systematics<bool>: Use likelihood version that has been profiled over systematic errors (default false)
       bool profile = runOptions->getValueOrDef<bool>(false, "profile_systematics");
       result = Stats::gaussian_loglikelihood(Dep::SMINPUTS->mT, mT_obs, 0.0, mT_obserr, profile);
