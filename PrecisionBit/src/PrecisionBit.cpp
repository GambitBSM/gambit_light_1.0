//   GAMBIT: Global and Modular BSM Inference Tool
//   *********************************************
///  \file
///
///  Function definitions of PrecisionBit.
///
///  *********************************************
///
///  Authors (add name and date if you modify):
///
///  \author Pat Scott
///          (p.scott@imperial.ac.uk)
///  \date 2014 Nov
///  \author Chris Rogan
///          (crogan@cern.ch)
///  \date 2014 Aug
///  \date 2018 June
<<<<<<< HEAD
///  \author Marcin Chrzaszcz
///          (mchrzasz@cern.ch)
///  \date 2018
=======
///
///  \author Tomas Gonzalo
///          (t.e.gonzalo@fys.uio.no)
///  \date 2018 Jan
///
///  \author Marcin Chrzaszcz
///          (mchrzasz@cern.ch)
///  \date 2018
///
>>>>>>> da941951
///  \author Chrisotph Weniger
///          (c.weniger@uva.nl)
///  \date 2018 Jun
///
///  \author Ankit Beniwal
///         (ankit.beniwal@adelaide.edu.au)
///  \date 2016 Oct
///
///  *********************************************

#include <algorithm>

#include "gambit/Elements/gambit_module_headers.hpp"
#include "gambit/Elements/smlike_higgs.hpp"
#include "gambit/PrecisionBit/PrecisionBit_rollcall.hpp"
#include "gambit/Utils/statistics.hpp"
#include "gambit/Elements/mssm_slhahelp.hpp"
#include "gambit/Utils/util_functions.hpp"

//#define PRECISIONBIT_DEBUG

/// EWPO theoretical uncertainties on FeynHiggs calculations; based on hep-ph/0412214 Eq 3.1.
/// @{
const double abserr_mw = 1e-2; //10 MeV
const double abserr_sinW2eff = 12e-5;
/// @}

namespace Gambit
{

  namespace PrecisionBit
  {

    using namespace LogTags;

    // Module functions

    void FH_PrecisionObs(fh_PrecisionObs &result)
    {
      using namespace Pipes::FH_PrecisionObs;

      fh_real gm2;        // g_{mu}-2
      fh_real Deltarho;   // deltaRho
      fh_real MWMSSM;     // W pole mass in MSSM
      fh_real MWSM;       // W pole mass in SM
      fh_real SW2MSSM;    // sin^2theta_W^leptonic_effective in MSSM
      fh_real SW2SM;      // sin^2theta_W^leptonic_effective in SM
      fh_real edmeTh;     // electron EDM (experimental)
      fh_real edmn;       // neutron EDM (experimental)
      fh_real edmHg;      // mercury EDM (experimental)
      int ccb;            // model corresponds to charge or colour-breaking minimum (experimental)

      int error = 1;
      BEreq::FHConstraints(error, gm2, Deltarho,
         MWMSSM, MWSM, SW2MSSM, SW2SM,
         edmeTh, edmn, edmHg, ccb);
      if (error != 0)
      {
        std::ostringstream err;
        err << "BEreq::FHConstraints raised error flag: " << error << ".";
        invalid_point().raise(err.str());
      }

      // Just scrub this point now if it's more than 7 sigma off in mW,
      // as extreme values of mW can cause instability in other routines.
      const double obserrsq = mw_err_observed*mw_err_observed;
      const double theoryerrsq = abserr_mw*abserr_mw;
      if (std::abs(mw_central_observed - MWMSSM) > 7.0*sqrt(obserrsq + theoryerrsq))
      {
        std::ostringstream err;
        err << "W mass too extreme. More than 7 sigma off observed value. " << endl
            << "Deviation from observed value: " << std::abs(mw_central_observed - MWMSSM) << "." << endl
            << "1 sigma uncertainty on observed value: " << sqrt(obserrsq + theoryerrsq) << "." << endl
            << "Invalidating immediately to prevent downstream instability.";
        invalid_point().raise(err.str());
        //PrecisionBit_error().raise(LOCAL_INFO, err.str());
      }

      // Just scrub this point now if sinW2 is negative in the MSSM,
      // as negative sinW2 can cause instability in other routines
      // (and this point should be excluded because this is waaay off
      // the observed value).
      if (SW2MSSM <= 0.0)
      {
        std::ostringstream err;
        err << "Sin^2 thetaW_effective is less than zero." << endl
            << "Value computed by FeynHiggs: " << SW2MSSM << endl
            << "Invalidating immediately to prevent downstream instability.";
        invalid_point().raise(err.str());
        //PrecisionBit_error().raise(LOCAL_INFO, err.str());
      }

      #ifdef PRECISIONBIT_DEBUG
        // Just die if any of the other observables look really suspicious.
        str nans;
        if (Utils::isnan(gm2)) nans += "g-2 | ";
        if (Utils::isnan(Deltarho)) nans += "Delta rho | ";
        if (Utils::isnan(MWMSSM)) nans += "MW in MSSM | ";
        if (Utils::isnan(MWSM)) nans += "MW in SM | ";
        if (Utils::isnan(SW2MSSM)) nans += "sin^2 thetaW_effective in MSSM | ";
        if (Utils::isnan(SW2SM)) nans += "sin^2 thetaW_effective in SM | ";
        if (Utils::isnan(edmeTh)) nans += "e EDM | ";
        if (Utils::isnan(edmn)) nans += "n EDM | ";
        if (Utils::isnan(edmHg)) nans += "Hg EDM | ";
        if (not nans.empty()) PrecisionBit_error().raise(LOCAL_INFO, nans+"returned as NaN from FeynHiggs!");
      #endif

      fh_PrecisionObs PrecisionObs;
      PrecisionObs.gmu2 = gm2;
      PrecisionObs.deltaRho = Deltarho;
      PrecisionObs.MW_MSSM = MWMSSM;
      PrecisionObs.MW_SM = MWSM;
      PrecisionObs.sinW2_MSSM = SW2MSSM;
      PrecisionObs.sinW2_SM = SW2SM;
      PrecisionObs.edm_ele = edmeTh;
      PrecisionObs.edm_neu = edmn;
      PrecisionObs.edm_Hg = edmHg;
      PrecisionObs.ccb = ccb;

      result = PrecisionObs;
    }

    /// FeynHiggs precision extractors
    /// @{
    void FH_precision_edm_e   (double &result) { result = Pipes::FH_precision_edm_e::Dep::FH_Precision->edm_ele;     }
    void FH_precision_edm_n   (double &result) { result = Pipes::FH_precision_edm_n::Dep::FH_Precision->edm_neu;     }
    void FH_precision_edm_hg  (double &result) { result = Pipes::FH_precision_edm_hg::Dep::FH_Precision->edm_Hg;     }
    void FH_precision_gm2(triplet<double> &result)
    {
      result.central = Pipes::FH_precision_gm2::Dep::FH_Precision->gmu2;
      result.upper = std::max(std::abs(result.central)*0.3, 6e-10); //Based on hep-ph/0609168v1 eqs 84 & 85
      result.lower = result.upper;
    }
    void FH_precision_deltarho(triplet<double> &result)
    {
      double mw = Pipes::FH_precision_deltarho::Dep::FH_Precision->MW_MSSM;
      double sintw2eff = Pipes::FH_precision_sinW2::Dep::FH_Precision->sinW2_MSSM;
      result.central = Pipes::FH_precision_deltarho::Dep::FH_Precision->deltaRho;
      //Follows approximately from tree level relations, where delta{M_W, sintthetaW^2} go as deltarho
      result.upper = std::max(abserr_mw/mw, abserr_sinW2eff/sintw2eff);
      result.lower = result.upper;
    }
    void FH_precision_mw(triplet<double> &result)
    {
      result.central = Pipes::FH_precision_mw::Dep::FH_Precision->MW_MSSM;
      result.upper = abserr_mw;
      result.lower = result.upper;
    }
    void FH_precision_sinW2   (triplet<double> &result)
    {
      result.central = Pipes::FH_precision_sinW2::Dep::FH_Precision->sinW2_MSSM;
      result.upper = abserr_sinW2eff;
      result.lower = result.upper;
    }
    /// @}

    /// Helper function to set W masses
    void update_W_masses(SubSpectrum& HE, SubSpectrum& LE, const triplet<double>& prec_mw, bool allow_fallback)
    {
      if (prec_mw.central <= 0.0 or Utils::isnan(prec_mw.central))
      {
        if (allow_fallback) return;
        invalid_point().raise("Precison W mass NaN or <= 0.  To allow fallback to the unimproved value, "
                              "set option allow_fallback_to_unimproved_masses=true in your YAML file.");
      }
      HE.set_override(Par::Pole_Mass, prec_mw.central, "W+", true); // "true" flag causes overrides to be written even if no native quantity exists to override.
      HE.set_override(Par::Pole_Mass_1srd_high, prec_mw.upper/prec_mw.central, "W+", true);
      HE.set_override(Par::Pole_Mass_1srd_low, prec_mw.lower/prec_mw.central, "W+", true);
      LE.set_override(Par::Pole_Mass, prec_mw.central, "W+");  // No flag; W mass should definitely already exist in the LE spectrum.
      LE.set_override(Par::Pole_Mass_1srd_high, prec_mw.upper/prec_mw.central, "W+", true);
      LE.set_override(Par::Pole_Mass_1srd_low, prec_mw.lower/prec_mw.central, "W+", true);
    }

    /// Helper function to set arbitrary number of H masses
    void update_H_masses(SubSpectrum& HE, int n_higgs, const str* higgses, int central, int error, std::vector<triplet<double> >& MH, bool allow_fallback)
    {

      for (int i = 0; i < n_higgs; ++i)
      {
        if (MH[i].central <= 0.0 or Utils::isnan(MH[i].central))
        {
          if (allow_fallback) return;
          invalid_point().raise("Precison "+higgses[i]+" mass NaN or <= 0.  To allow fallback to the unimproved value, "
                                "set option allow_fallback_to_unimproved_masses=true in your YAML file.");
        }
      }

      // Central value:
      //  1 = from precision calculator
      //  2 = from spectrum calculator
      //  3 = mean of precision mass and mass from spectrum calculator
      std::vector<double> mh_s;
      for (int i = 0; i < n_higgs; ++i) mh_s.push_back(HE.get(Par::Pole_Mass, higgses[i]));
      double mh[n_higgs];

      #ifdef PRECISIONBIT_DEBUG
        for (int i = 0; i < n_higgs; i++) cout << "h masses, spectrum generator: "<< mh_s[i] << endl;
        for (int i = 0; i < n_higgs; i++) cout << "h masses, spectrum generator error low: "<< HE.get(Par::Pole_Mass_1srd_low, higgses[i])*mh_s[i] << endl;
        for (int i = 0; i < n_higgs; i++) cout << "h masses, spectrum generator error high: "<< HE.get(Par::Pole_Mass_1srd_high, higgses[i])*mh_s[i] << endl;
        for (int i = 0; i < n_higgs; i++) cout << "h masses, precision calculation: "<< MH[i].central << endl;
        for (int i = 0; i < n_higgs; i++) cout << "h masses, precision calculation error low: "<< MH[i].lower << endl;
        for (int i = 0; i < n_higgs; i++) cout << "h masses, precision calculation error high: "<< MH[i].upper << endl;
      #endif

      if (central == 1)
      {
        for (int i = 0; i < n_higgs; i++) mh[i] = MH[i].central;
      }
      else if (central == 2)
      {
        for (int i = 0; i < n_higgs; i++) mh[i] = mh_s[i];
      }
      else if (central == 3)
      {
        for (int i = 0; i < n_higgs; i++) mh[i] = 0.5*(MH[i].central + mh_s[i]);
      }
      else
      {
        std::stringstream msg;
        msg << "Unrecognised Higgs_predictions_source option specified for making MSSM precision spectrum: " << central;
        PrecisionBit_error().raise(LOCAL_INFO,msg.str());
      }
      if (central != 2)
      {
        for (int i = 0; i < n_higgs; i++) HE.set_override(Par::Pole_Mass, mh[i], higgses[i]);
      }

      // Uncertainties:
      //  Definitions: D_s = error on mass from spectrum calculator
      //               D_p = error on mass from precision calculator
      //               D_g = difference between central values from spectrum generator and precision calculator
      //  1 = sum in quadrature of D_s, D_p and D_g
      //  2 = range around chosen central (RACC), with D_s and D_p taken at their respective edges.
      //  3 = RACC, with 1/2 * D_g taken at both edges.
      //  4 = RACC, with 1/2 * D_g taken at the spectrum-generator edge, D_p taken at the other edge.
      //  5 = RACC, with 1/2 * D_g taken at the precision-calculator edge, D_s taken at the other edge.
      std::vector<double> D_g;
      for (int i = 0; i < n_higgs; ++i) D_g.push_back(MH[i].central - mh_s[i]);
      double mh_low[n_higgs], mh_high[n_higgs];

      //  1 = sum in quadrature of D_s, D_p and D_g
      if (error == 1)
      {
        for (int i = 0; i < n_higgs; i++)
        {
          double D_s_low = HE.get(Par::Pole_Mass_1srd_low, higgses[i])*mh_s[i];
          double D_s_high = HE.get(Par::Pole_Mass_1srd_high, higgses[i])*mh_s[i];
          double D_p_low = MH[i].lower;
          double D_p_high = MH[i].upper;
          mh_low[i] = sqrt(D_s_low*D_s_low + D_p_low*D_p_low + D_g[i]*D_g[i]);
          mh_high[i] = sqrt(D_s_high*D_s_high + D_p_high*D_p_high + D_g[i]*D_g[i]);
        }
      }

      //  2 = range around chosen central (RACC), with D_s and D_p taken at their respective edges.
      else if (error == 2)
      {
        for (int i = 0; i < n_higgs; i++)
        {
          double D_s_low = mh_s[i]*HE.get(Par::Pole_Mass_1srd_low, higgses[i]);
          double D_s_high = mh_s[i]*HE.get(Par::Pole_Mass_1srd_high, higgses[i]);
          double D_p_low = MH[i].lower;
          double D_p_high = MH[i].upper;
          if (central == 1) // Using precision calculator mass as central value
          {
            if (D_g[i] >= 0) // Precision calculator mass is higher than spectrum generator mass
            {
              mh_low[i] = D_g[i] + D_s_low;
              mh_high[i] = D_p_high;
            }
            else // Precision calculator mass is lower than spectrum generator mass
            {
              mh_low[i] = D_p_low;
              mh_high[i] = D_s_high-D_g[i];
            }
          }
          else if (central == 2) // Using spectrum generator mass as central value
          {
            if (D_g[i] >= 0) // Precision calculator mass is higher than spectrum generator mass
            {
              mh_low[i] = D_s_low;
              mh_high[i] = D_g[i] + D_p_high;
            }
            else // Precision calculator mass is lower than spectrum generator mass
            {
              mh_low[i] = D_p_low-D_g[i];
              mh_high[i] = D_s_high;
            }
          }
          else  // Using mean of spectrum gen and precision calc as central value
          {
            if (D_g[i] >= 0) // Precision calculator mass is higher than spectrum generator mass
            {
              mh_low[i] = 0.5*D_g[i] + D_s_low;
              mh_high[i] = 0.5*D_g[i] + D_p_high;
            }
            else // Precision calculator mass is lower than spectrum generator mass
            {
              mh_low[i] = D_p_low - 0.5*D_g[i];
              mh_high[i] = D_s_high - 0.5*D_g[i];
            }
          }
        }
      }

      //  3 = RACC, with 1/2 * D_g taken at both edges.
      else if (error == 3)
      {
        for (int i = 0; i < n_higgs; i++)
        {
          if (central == 1) // Using precision calculator mass as central value
          {
            if (D_g[i] >= 0) // Precision calculator mass is higher than spectrum generator mass
            {
              mh_low[i] = 1.5*D_g[i];
              mh_high[i] = 0.5*D_g[i];
            }
            else // Precision calculator mass is lower than spectrum generator mass
            {
              mh_low[i] = -0.5*D_g[i];
              mh_high[i] = -1.5*D_g[i];
            }
          }
          else if (central == 2) // Using spectrum generator mass as central value
          {
            if (D_g[i] >= 0) // Precision calculator mass is higher than spectrum generator mass
            {
              mh_low[i] = 0.5*D_g[i];
              mh_high[i] = 1.5*D_g[i];
            }
            else // Precision calculator mass is lower than spectrum generator mass
            {
              mh_low[i] = -1.5*D_g[i];
              mh_high[i] = -0.5*D_g[i];
            }
          }
          else  // Using mean of spectrum gen and precision calc as central value
          {
            mh_low[i] = fabs(D_g[i]);
            mh_high[i] = mh_low[i];
          }
        }
      }

      //  4 = RACC, with 1/2 * D_g taken at the spectrum-generator edge, D_p taken at the other edge.
      else if (error == 4)
      {
        for (int i = 0; i < n_higgs; i++)
        {
          double D_p_low = MH[i].lower;
          double D_p_high = MH[i].upper;
          if (central == 1) // Using precision calculator mass as central value
          {
            if (D_g[i] >= 0) // Precision calculator mass is higher than spectrum generator mass
            {
              mh_low[i] = 1.5*D_g[i];
              mh_high[i] = D_p_high;
            }
            else // Precision calculator mass is lower than spectrum generator mass
            {
              mh_low[i] = D_p_low;
              mh_high[i] = -1.5*D_g[i];
            }
          }
          else if (central == 2) // Using spectrum generator mass as central value
          {
            if (D_g[i] >= 0) // Precision calculator mass is higher than spectrum generator mass
            {
              mh_low[i] = 0.5*D_g[i];
              mh_high[i] = D_g[i] + D_p_high;
            }
            else // Precision calculator mass is lower than spectrum generator mass
            {
              mh_low[i] = D_p_low-D_g[i];
              mh_high[i] = -0.5*D_g[i];
            }
          }
          else  // Using mean of spectrum gen and precision calc as central value
          {
            if (D_g[i] >= 0) // Precision calculator mass is higher than spectrum generator mass
            {
              mh_low[i] = D_g[i];
              mh_high[i] = 0.5*D_g[i] + D_p_high;
            }
            else // Precision calculator mass is lower than spectrum generator mass
            {
              mh_low[i] = D_p_low - 0.5*D_g[i];
              mh_high[i] = -D_g[i];
            }
          }
        }
      }

      //  5 = RACC, with 1/2 * D_g taken at the precision-calculator edge, D_s taken at the other edge.
      else if (error == 5)
      {
        for (int i = 0; i < n_higgs; i++)
        {
          double D_s_low = mh_s[i]*HE.get(Par::Pole_Mass_1srd_low, higgses[i]);
          double D_s_high = mh_s[i]*HE.get(Par::Pole_Mass_1srd_high, higgses[i]);
          if (central == 1) // Using precision calculator mass as central value
          {
            if (D_g[i] >= 0) // Precision calculator mass is higher than spectrum generator mass
            {
              mh_low[i] = D_g[i] + D_s_low;
              mh_high[i] = 0.5*D_g[i];
            }
            else // Precision calculator mass is lower than spectrum generator mass
            {
              mh_low[i] = -0.5*D_g[i];
              mh_high[i] = D_s_high-D_g[i];
            }
          }
          else if (central == 2) // Using spectrum generator mass as central value
          {
            if (D_g[i] >= 0) // Precision calculator mass is higher than spectrum generator mass
            {
              mh_low[i] = D_s_low;
              mh_high[i] = 1.5*D_g[i];
            }
            else // Precision calculator mass is lower than spectrum generator mass
            {
              mh_low[i] = -1.5*D_g[i];
              mh_high[i] = D_s_high;
            }
          }
          else  // Using mean of spectrum gen and precision calc as central value
          {
            if (D_g[i] >= 0) // Precision calculator mass is higher than spectrum generator mass
            {
              mh_low[i] = 0.5*D_g[i] + D_s_low;
              mh_high[i] = D_g[i];
            }
            else // Precision calculator mass is lower than spectrum generator mass
            {
              mh_low[i] = -D_g[i];
              mh_high[i] = D_s_high - 0.5*D_g[i];
            }
          }
        }
      }

      //  >5 = failure
      else
      {
        std::stringstream msg;
        msg << "Unrecognised Higgs_predictions_error_method specified for make_MSSM_precision_spectrum: " << central;
        PrecisionBit_error().raise(LOCAL_INFO,msg.str());
      }

      // Finally, set the errors.
      for (int i = 0; i < n_higgs; i++) HE.set_override(Par::Pole_Mass_1srd_low, mh_low[i]/mh[i], higgses[i], true);
      for (int i = 0; i < n_higgs; i++) HE.set_override(Par::Pole_Mass_1srd_high, mh_high[i]/mh[i], higgses[i], true);

      #ifdef PRECISIONBIT_DEBUG
        for (int i = 0; i < n_higgs; i++) cout << "h masses, central: "<< HE.get(Par::Pole_Mass, higgses[i])<< endl;
        for (int i = 0; i < n_higgs; i++) cout << "h masses, fractional low: "<< HE.get(Par::Pole_Mass_1srd_low, higgses[i])<< endl;
        for (int i = 0; i < n_higgs; i++) cout << "h masses, fractional high: " << HE.get(Par::Pole_Mass_1srd_high, higgses[i])<<endl;
      #endif
    }

    /// Precision MSSM spectrum manufacturer that does nothing but relabel the unimproved spectrum
    void make_MSSM_precision_spectrum_none(Spectrum& improved_spec /*(result)*/)
    {
      using namespace Pipes::make_MSSM_precision_spectrum_none;
      improved_spec = *Dep::unimproved_MSSM_spectrum; // Does copy
      improved_spec.drop_SLHAs_if_requested(runOptions, "GAMBIT_spectrum");
    }

    /// Precision MSSM spectrum manufacturer with precision W mass only
    void make_MSSM_precision_spectrum_W(Spectrum& improved_spec /*(result)*/)
    {
      using namespace Pipes::make_MSSM_precision_spectrum_W;
      improved_spec = *Dep::unimproved_MSSM_spectrum; // Does copy
      static bool allow_fallback = runOptions->getValueOrDef<bool>(false, "allow_fallback_to_unimproved_masses");
      update_W_masses(improved_spec.get_HE(), improved_spec.get_LE(), *Dep::prec_mw, allow_fallback);
      improved_spec.drop_SLHAs_if_requested(runOptions, "GAMBIT_spectrum");
    }

    /// Precision MSSM spectrum manufacturer with precision SM-like Higgs mass
    void make_MSSM_precision_spectrum_H(Spectrum& improved_spec /*(result)*/)
    {
      using namespace Pipes::make_MSSM_precision_spectrum_H;
      improved_spec = *Dep::unimproved_MSSM_spectrum; // Does copy
      SubSpectrum& HE = improved_spec.get_HE();
      static bool allow_fallback = runOptions->getValueOrDef<bool>(false, "allow_fallback_to_unimproved_masses");

      // Higgs masses
      // FIXME switch to this once the setters take pdg pairs
      //const std::pair<int,int> higgses[4] = {std::pair<int,int>(25,0),
      //                                 std::pair<int,int>(35,0),
      //                                 std::pair<int,int>(36,0),
      //                                 std::pair<int,int>(37,0)};
      str higgses[1];
      std::vector< triplet<double> > MH = {*Dep::prec_mh};
      int smlike_pdg = SMlike_higgs_PDG_code(HE);
      if (smlike_pdg == 25) higgses[0] = "h0_1";
      else if (smlike_pdg == 35) higgses[0] = "h0_2";
      else PrecisionBit_error().raise(LOCAL_INFO, "Urecognised SM-like Higgs PDG code!");
      static int central = runOptions->getValueOrDef<int>(1, "Higgs_predictions_source");
      static int error = runOptions->getValueOrDef<int>(2, "Higgs_predictions_error_method");
      update_H_masses(HE, 1, higgses, central, error, MH, allow_fallback);

      // Save the identity/identities of the calculator(s) used for the central value.
      const str& p_calc = Dep::prec_mh.name();
      const str& p_orig = Dep::prec_mh.origin();
      const str& s_calc = Dep::unimproved_MSSM_spectrum.name();
      const str& s_orig = Dep::unimproved_MSSM_spectrum.origin();
      if (central == 1) HE.set_override(Par::dimensionless, 1.0, "h mass from: "+p_orig+"::"+p_calc, true);
      if (central == 2) HE.set_override(Par::dimensionless, 1.0, "h mass from: "+s_orig+"::"+s_calc, true);
      if (central == 3) HE.set_override(Par::dimensionless, 1.0, "h mass from: "+p_orig+"::"+p_calc+", "+s_orig+"::"+s_calc, true);

      // Check if an SLHA file needs to be excreted.
      improved_spec.drop_SLHAs_if_requested(runOptions, "GAMBIT_spectrum");

    }

    /// Precision MSSM spectrum manufacturer with precision W and SM-like Higgs masses
    void make_MSSM_precision_spectrum_H_W(Spectrum& improved_spec /*(result)*/)
    {
      using namespace Pipes::make_MSSM_precision_spectrum_H_W;
      improved_spec = *Dep::unimproved_MSSM_spectrum; // Does copy
      SubSpectrum& HE = improved_spec.get_HE();
      SubSpectrum& LE = improved_spec.get_LE();
      static bool allow_fallback = runOptions->getValueOrDef<bool>(false, "allow_fallback_to_unimproved_masses");

      // W mass
      update_W_masses(HE, LE, *Dep::prec_mw, allow_fallback);

      // Higgs masses
      // FIXME switch to this once the setters take pdg pairs
      //const std::pair<int,int> higgses[4] = {std::pair<int,int>(25,0),
      //                                 std::pair<int,int>(35,0),
      //                                 std::pair<int,int>(36,0),
      //                                 std::pair<int,int>(37,0)};
      str higgses[1];
      std::vector< triplet<double> > MH = {*Dep::prec_mh};
      int smlike_pdg = SMlike_higgs_PDG_code(HE);
      if (smlike_pdg == 25) higgses[0] = "h0_1";
      else if (smlike_pdg == 35) higgses[0] = "h0_2";
      else PrecisionBit_error().raise(LOCAL_INFO, "Urecognised SM-like Higgs PDG code!");
      static int central = runOptions->getValueOrDef<int>(1, "Higgs_predictions_source");
      static int error = runOptions->getValueOrDef<int>(2, "Higgs_predictions_error_method");
      update_H_masses(HE, 1, higgses, central, error, MH, allow_fallback);

      // Save the identity/identities of the calculator(s) used for the central value.
      const str& p_calc = Dep::prec_mh.name();
      const str& p_orig = Dep::prec_mh.origin();
      const str& s_calc = Dep::unimproved_MSSM_spectrum.name();
      const str& s_orig = Dep::unimproved_MSSM_spectrum.origin();
      if (central == 1) HE.set_override(Par::dimensionless, 1.0, "h mass from: "+p_orig+"::"+p_calc, true);
      if (central == 2) HE.set_override(Par::dimensionless, 1.0, "h mass from: "+s_orig+"::"+s_calc, true);
      if (central == 3) HE.set_override(Par::dimensionless, 1.0, "h mass from: "+p_orig+"::"+p_calc+", "+s_orig+"::"+s_calc, true);

      // Check if an SLHA file needs to be excreted.
      improved_spec.drop_SLHAs_if_requested(runOptions, "GAMBIT_spectrum");

    }

    /// Precision MSSM spectrum manufacturer with precision W and 2HDM (4x) Higgs masses
    void make_MSSM_precision_spectrum_4H_W(Spectrum& improved_spec /*(result)*/)
    {
      using namespace Pipes::make_MSSM_precision_spectrum_4H_W;
      improved_spec = *Dep::unimproved_MSSM_spectrum; // Does copy
      SubSpectrum& HE = improved_spec.get_HE();
      SubSpectrum& LE = improved_spec.get_LE();
      static bool allow_fallback = runOptions->getValueOrDef<bool>(false, "allow_fallback_to_unimproved_masses");

      // W mass
      update_W_masses(HE, LE, *Dep::prec_mw, allow_fallback);

      // Higgs masses
      // FIXME switch to this once the setters take pdg pairs
      //const std::pair<int,int> higgses[4] = {std::pair<int,int>(25,0),
      //                                 std::pair<int,int>(35,0),
      //                                 std::pair<int,int>(36,0),
      //                                 std::pair<int,int>(37,0)};
      const str higgses[4] = {"h0_1", "h0_2", "A0", "H+"};
      std::vector< triplet<double> > MH;
      int smlike_pdg = SMlike_higgs_PDG_code(HE);
      if (smlike_pdg == 25)
      { //h0_1
        MH.push_back(*Dep::prec_mh);
        MH.push_back(Dep::prec_HeavyHiggsMasses->at(35));
      }
      else if (smlike_pdg == 35)
      { //h0_2
        MH.push_back(Dep::prec_HeavyHiggsMasses->at(25));
        MH.push_back(*Dep::prec_mh);
      }
      else PrecisionBit_error().raise(LOCAL_INFO, "Urecognised SM-like Higgs PDG code!");
      MH.push_back(Dep::prec_HeavyHiggsMasses->at(36)); //A_0
      MH.push_back(Dep::prec_HeavyHiggsMasses->at(37)); //H+

      static int central = runOptions->getValueOrDef<int>(1, "Higgs_predictions_source");
      static int error = runOptions->getValueOrDef<int>(2, "Higgs_predictions_error_method");
      update_H_masses(HE, 4, higgses, central, error, MH, allow_fallback);

      // Save the identity/identities of the calculator(s) used for the central value.
      const str& p1_calc = Dep::prec_mh.name();
      const str& p1_orig = Dep::prec_mh.origin();
      const str& p2_calc = Dep::prec_HeavyHiggsMasses.name();
      const str& p2_orig = Dep::prec_HeavyHiggsMasses.origin();
      const str& s_calc = Dep::unimproved_MSSM_spectrum.name();
      const str& s_orig = Dep::unimproved_MSSM_spectrum.origin();
      if (central == 1) HE.set_override(Par::dimensionless, 1.0, "h mass from: "+p1_orig+"::"+p1_calc+", "+p2_orig+"::"+p2_calc, true);
      if (central == 2) HE.set_override(Par::dimensionless, 1.0, "h mass from: "+s_orig+"::"+s_calc, true);
      if (central == 3) HE.set_override(Par::dimensionless, 1.0, "h mass from: "+p1_orig+"::"+p1_calc+", "+p2_orig+"::"+p2_calc+", "+s_orig+"::"+s_calc, true);

      // Check if an SLHA file needs to be excreted.
      improved_spec.drop_SLHAs_if_requested(runOptions, "GAMBIT_spectrum");

    }


    /// Basic mass extractors for different types of spectra, for use with precision likelihoods and other things not needing a whole spectrum object.
    /// @{
    void mw_from_SM_spectrum(triplet<double> &result)
    {
      using namespace Pipes::mw_from_SM_spectrum;
      const SubSpectrum& LE = Dep::SM_spectrum->get_LE();
      result.central = LE.get(Par::Pole_Mass, "W+");;
      result.upper = result.central * LE.get(Par::Pole_Mass_1srd_high, "W+");
      result.lower = result.central * LE.get(Par::Pole_Mass_1srd_low, "W+");
    }
    void mw_from_ScalarSingletDM_Z2_spectrum(triplet<double> &result)
    {
      using namespace Pipes::mw_from_ScalarSingletDM_Z2_spectrum;
      const SubSpectrum& LE = Dep::ScalarSingletDM_Z2_spectrum->get_LE();
      result.central = LE.get(Par::Pole_Mass, "W+");;
      result.upper = result.central * LE.get(Par::Pole_Mass_1srd_high, "W+");
      result.lower = result.central * LE.get(Par::Pole_Mass_1srd_low, "W+");
    }
    void mw_from_ScalarSingletDM_Z3_spectrum(triplet<double> &result)
    {
      using namespace Pipes::mw_from_ScalarSingletDM_Z3_spectrum;
      const SubSpectrum& LE = Dep::ScalarSingletDM_Z3_spectrum->get_LE();
      result.central = LE.get(Par::Pole_Mass, "W+");;
      result.upper = result.central * LE.get(Par::Pole_Mass_1srd_high, "W+");
      result.lower = result.central * LE.get(Par::Pole_Mass_1srd_low, "W+");
    }
    void mw_from_VectorSingletDM_Z2_spectrum(triplet<double> &result)
    {
      using namespace Pipes::mw_from_VectorSingletDM_Z2_spectrum;
      const SubSpectrum& LE = Dep::VectorSingletDM_Z2_spectrum->get_LE();
      result.central = LE.get(Par::Pole_Mass, "W+");
      result.upper = result.central * LE.get(Par::Pole_Mass_1srd_high, "W+");
      result.lower = result.central * LE.get(Par::Pole_Mass_1srd_low, "W+");
    }
    void mw_from_MajoranaSingletDM_Z2_spectrum(triplet<double> &result)
    {
      using namespace Pipes::mw_from_MajoranaSingletDM_Z2_spectrum;
      const SubSpectrum& LE = Dep::MajoranaSingletDM_Z2_spectrum->get_LE();
      result.central = LE.get(Par::Pole_Mass, "W+");
      result.upper = result.central * LE.get(Par::Pole_Mass_1srd_high, "W+");
      result.lower = result.central * LE.get(Par::Pole_Mass_1srd_low, "W+");
    }
      void mw_from_DiracSingletDM_Z2_spectrum(triplet<double> &result)
    {
      using namespace Pipes::mw_from_DiracSingletDM_Z2_spectrum;
      const SubSpectrum& LE = Dep::DiracSingletDM_Z2_spectrum->get_LE();
      result.central = LE.get(Par::Pole_Mass, "W+");
      result.upper = result.central * LE.get(Par::Pole_Mass_1srd_high, "W+");
      result.lower = result.central * LE.get(Par::Pole_Mass_1srd_low, "W+");
    }
    void mw_from_MSSM_spectrum(triplet<double> &result)
    {
      using namespace Pipes::mw_from_MSSM_spectrum;
      const SubSpectrum& HE = Dep::MSSM_spectrum->get_HE();
      result.central = HE.get(Par::Pole_Mass, "W+");
      result.upper = result.central * HE.get(Par::Pole_Mass_1srd_high, "W+");
      result.lower = result.central * HE.get(Par::Pole_Mass_1srd_low, "W+");
    }
    void mh_from_SM_spectrum(triplet<double> &result)
    {
      using namespace Pipes::mh_from_SM_spectrum;
      const SubSpectrum& HE = Dep::SM_spectrum->get_HE();
      result.central = HE.get(Par::Pole_Mass, 25, 0);
      result.upper = result.central * HE.get(Par::Pole_Mass_1srd_high, 25, 0);
      result.lower = result.central * HE.get(Par::Pole_Mass_1srd_low, 25, 0);
    }
    void mh_from_ScalarSingletDM_Z2_spectrum(triplet<double> &result)
    {
      using namespace Pipes::mh_from_ScalarSingletDM_Z2_spectrum;
      const SubSpectrum& HE = Dep::ScalarSingletDM_Z2_spectrum->get_HE();
      result.central = HE.get(Par::Pole_Mass, 25, 0);
      result.upper = result.central * HE.get(Par::Pole_Mass_1srd_high, 25, 0);
      result.lower = result.central * HE.get(Par::Pole_Mass_1srd_low, 25, 0);
    }
    void mh_from_ScalarSingletDM_Z3_spectrum(triplet<double> &result)
    {
      using namespace Pipes::mh_from_ScalarSingletDM_Z3_spectrum;
      const SubSpectrum& HE = Dep::ScalarSingletDM_Z3_spectrum->get_HE();
      result.central = HE.get(Par::Pole_Mass, 25, 0);
      result.upper = result.central * HE.get(Par::Pole_Mass_1srd_high, 25, 0);
      result.lower = result.central * HE.get(Par::Pole_Mass_1srd_low, 25, 0);
    }
    void mh_from_MSSM_spectrum(triplet<double> &result)
    {
      using namespace Pipes::mh_from_MSSM_spectrum;
      const SubSpectrum& HE = Dep::MSSM_spectrum->get_HE();
      int smlike_pdg = SMlike_higgs_PDG_code(HE);
      result.central = HE.get(Par::Pole_Mass, smlike_pdg, 0);
      result.upper = result.central * HE.get(Par::Pole_Mass_1srd_high, smlike_pdg, 0);
      result.lower = result.central * HE.get(Par::Pole_Mass_1srd_low, smlike_pdg, 0);
    }
    /// @}

    /// Z boson mass likelihood
    /// M_Z (Breit-Wigner mass parameter ~ pole) = 91.1876 +/- 0.0021 GeV (1 sigma), Gaussian.
    /// Reference: http://pdg.lbl.gov/2016/reviews/rpp2016-rev-qcd.pdf = C. Patrignani et al. (Particle Data Group), Chin. Phys. C, 40, 100001 (2016).
    void lnL_Z_mass_chi2(double &result)
    {
      using namespace Pipes::lnL_Z_mass_chi2;
      /// Option profile_systematics<bool>: Use likelihood version that has been profiled over systematic errors (default false)
      bool profile = runOptions->getValueOrDef<bool>(false, "profile_systematics");
      result = Stats::gaussian_loglikelihood(Dep::SMINPUTS->mZ, 91.1876, 0.0, 0.0021, profile);
    }

    /// t quark mass likelihood
    /// m_t (pole) = 173.34 +/- 0.76 GeV (1 sigma), Gaussian.
    /// Reference: http://arxiv.org/abs/1403.4427
    void lnL_t_mass_chi2(double &result)
    {
      using namespace Pipes::lnL_t_mass_chi2;
      /// Option profile_systematics<bool>: Use likelihood version that has been profiled over systematic errors (default false)
      bool profile = runOptions->getValueOrDef<bool>(false, "profile_systematics");
      result = Stats::gaussian_loglikelihood(Dep::SMINPUTS->mT, 173.34, 0.0, 0.76, profile);
    }

    /// b quark mass likelihood
    /// m_b (mb)^MSbar = 4.18 +/- 0.03 GeV (1 sigma), Gaussian.
    /// Reference: http://pdg.lbl.gov/2016/reviews/rpp2016-rev-qcd.pdf = C. Patrignani et al. (Particle Data Group), Chin. Phys. C, 40, 100001 (2016).
    void lnL_mbmb_chi2(double &result)
    {
      using namespace Pipes::lnL_mbmb_chi2;
      /// Option profile_systematics<bool>: Use likelihood version that has been profiled over systematic errors (default false)
      bool profile = runOptions->getValueOrDef<bool>(false, "profile_systematics");
      result = Stats::gaussian_loglikelihood(Dep::SMINPUTS->mBmB, 4.18, 0.0, 0.03, profile);
    }

    /// c quark mass likelihood
    /// m_c (mc)^MSbar = 1.28 +/- 0.03 GeV (1 sigma), Gaussian.
    ///  Reference: http://pdg.lbl.gov/2016/reviews/rpp2016-rev-qcd.pdf = C. Patrignani et al. (Particle Data Group), Chin. Phys. C, 40, 100001 (2016).
    void lnL_mcmc_chi2(double &result)
    {
      using namespace Pipes::lnL_mcmc_chi2;
      /// Option profile_systematics<bool>: Use likelihood version that has been profiled over systematic errors (default false)
      bool profile = runOptions->getValueOrDef<bool>(false, "profile_systematics");
      result = Stats::gaussian_loglikelihood(Dep::SMINPUTS->mCmC, 1.28, 0.0, 0.03, profile);
    }

    /// \brief Likelihoods for light quark mass ratios. At the moment, all are just gaussians.
    /// Default data from PDG http://PDG.LBL.GOV 26/06/2017.
    /// Likelihoods apply to MSbar masses at the scale mu = 2 GeV.
    /// m_u/m_d = 0.38-0.58
    /// m_s / ((m_u + m_d)/2) = 27.3 +/- 0.7
    /// m_s = (96 +/- 4) MeV
    void lnL_light_quark_masses_chi2 (double &result)
    {
        using namespace Pipes::lnL_light_quark_masses_chi2;
        const SMInputs& SM = *Dep::SMINPUTS;

        double mud_obs = runOptions->getValueOrDef<double>(0.48, "mud_obs");
        double mud_obserror = runOptions->getValueOrDef<double>(0.10, "mud_obserr");
        double msud_obs = runOptions->getValueOrDef<double>(27.3, "msud_obs");
        double msud_obserror = runOptions->getValueOrDef<double>(0.7, "msud_obserr");
        double ms_obs = runOptions->getValueOrDef<double>(96.E-03, "ms_obs");
        double ms_obserror = runOptions->getValueOrDef<double>(4.E-03, "ms_obserr");

        /// Option profile_systematics<bool>: Use likelihood version that has been profiled over systematic errors (default false)
        bool profile = runOptions->getValueOrDef<bool>(false, "profile_systematics");

        result = Stats::gaussian_loglikelihood(SM.mU/SM.mD, mud_obs, 0., mud_obserror, profile)
            + Stats::gaussian_loglikelihood((2*SM.mS)/(SM.mU + SM.mD), msud_obs, 0., msud_obserror, profile)
            + Stats::gaussian_loglikelihood(SM.mS, ms_obs, 0., ms_obserror, profile);
        logger() << LogTags::debug << "Combined lnL for light quark mass ratios and s-quark mass is " << result << EOM;
    }

    /// alpha^{-1}(mZ)^MSbar likelihood
    /// alpha^{-1}(mZ)^MSbar = 127.950 +/- 0.017 (1 sigma), Gaussian.  (PDG global SM fit)
    /// Reference: http://pdg.lbl.gov/2016/reviews/rpp2016-rev-standard-model.pdf = C. Patrignani et al. (Particle Data Group), Chin. Phys. C, 40, 100001 (2016).
    void lnL_alpha_em_chi2(double &result)
    {
      using namespace Pipes::lnL_alpha_em_chi2;
      /// Option profile_systematics<bool>: Use likelihood version that has been profiled over systematic errors (default false)
      bool profile = runOptions->getValueOrDef<bool>(false, "profile_systematics");
      result = Stats::gaussian_loglikelihood(Dep::SMINPUTS->alphainv, 127.950, 0.0, 0.017, profile);
    }

    /// alpha_s(mZ)^MSbar likelihood
    /// alpha_s(mZ)^MSbar = 0.1181 +/- 0.0011 (1 sigma), Gaussian.
    /// Reference: http://pdg.lbl.gov/2016/reviews/rpp2016-rev-qcd.pdf = C. Patrignani et al. (Particle Data Group), Chin. Phys. C, 40, 100001 (2016).
    void lnL_alpha_s_chi2(double &result)
    {
      using namespace Pipes::lnL_alpha_s_chi2;
      /// Option profile_systematics<bool>: Use likelihood version that has been profiled over systematic errors (default false)
      bool profile = runOptions->getValueOrDef<bool>(false, "profile_systematics");
      result = Stats::gaussian_loglikelihood(Dep::SMINPUTS->alphaS, 0.1181, 0.0, 0.0011, profile);
    }

    /// G_Fermi likelihood
    /// G_Fermi = (1.1663787 +/- 0.0000006) * 10^-5 GeV^-2 (1 sigma), Gaussian.
    ///  Reference: http://pdg.lbl.gov/2016/reviews/rpp2016-rev-qcd.pdf = C. Patrignani et al. (Particle Data Group), Chin. Phys. C, 40, 100001 (2016).
    void lnL_GF_chi2(double &result)
    {
      using namespace Pipes::lnL_GF_chi2;
      /// Option profile_systematics<bool>: Use likelihood version that has been profiled over systematic errors (default false)
      bool profile = runOptions->getValueOrDef<bool>(false, "profile_systematics");
      result = Stats::gaussian_loglikelihood(Dep::SMINPUTS->GF, 1.1663787E-05, 0.0, 0.0000006E-05, profile);
    }

    /// W boson mass likelihood
    void lnL_W_mass_chi2(double &result)
    {
      using namespace Pipes::lnL_W_mass_chi2;
      double theory_uncert = std::max(Dep::mw->upper, Dep::mw->lower);
      /// Option profile_systematics<bool>: Use likelihood version that has been profiled over systematic errors (default false)
      bool profile = runOptions->getValueOrDef<bool>(false, "profile_systematics");
      result = Stats::gaussian_loglikelihood(Dep::mw->central, mw_central_observed, theory_uncert, mw_err_observed, profile);
    }

    /// Simple, naive h boson mass likelihood
    /// Reference: D. Aad et al arxiv:1503.07589, Phys.Rev.Lett. 114 (2015) 191803 (ATLAS + CMS combination)
    /// Also used dierctly in http://pdg.lbl.gov/2016/tables/rpp2016-sum-gauge-higgs-bosons.pdf = C. Patrignani et al. (Particle Data Group), Chin. Phys. C, 40, 100001 (2016).
    void lnL_h_mass_chi2(double &result)
    {
      using namespace Pipes::lnL_h_mass_chi2;
      double theory_uncert = std::max(Dep::mh->upper, Dep::mh->lower);
      /// Option profile_systematics<bool>: Use likelihood version that has been profiled over systematic errors (default false)
      bool profile = runOptions->getValueOrDef<bool>(false, "profile_systematics");
      result = Stats::gaussian_loglikelihood(Dep::mh->central, 125.09, theory_uncert, 0.24, profile);
    }

    /// Effective leptonic sin^2(theta_W) likelihood
    /// sin^2theta_W^leptonic_effective~ sin^2theta_W(mZ)^MSbar + 0.00029 = 0.23155 +/- 0.00005    (1 sigma), Gaussian.  (PDG global SM fit)
   ///  Reference: http://pdg.lbl.gov/2016/reviews/rpp2016-rev-qcd.pdf = C. Patrignani et al. (Particle Data Group), Chin. Phys. C, 40, 100001 (2016).
    void lnL_sinW2_eff_chi2(double &result)
    {
      using namespace Pipes::lnL_sinW2_eff_chi2;
      double theory_uncert = std::max(Dep::prec_sinW2_eff->upper, Dep::prec_sinW2_eff->lower);
      /// Option profile_systematics<bool>: Use likelihood version that has been profiled over systematic errors (default false)
      bool profile = runOptions->getValueOrDef<bool>(false, "profile_systematics");
      result = Stats::gaussian_loglikelihood(Dep::prec_sinW2_eff->central, 0.23155, theory_uncert, 0.00005, profile);
    }

    /// Delta rho likelihood
    /// Delta rho = 0.00037 +/- 0.00023 (1 sigma), Gaussian.  (PDG global SM fit)
    ///  Reference: http://pdg.lbl.gov/2016/reviews/rpp2016-rev-qcd.pdf = C. Patrignani et al. (Particle Data Group), Chin. Phys. C, 40, 100001 (2016).
    void lnL_deltarho_chi2(double &result)
    {
      using namespace Pipes::lnL_deltarho_chi2;
      double theory_uncert = std::max(Dep::deltarho->upper, Dep::deltarho->lower);
      /// Option profile_systematics<bool>: Use likelihood version that has been profiled over systematic errors (default false)
      bool profile = runOptions->getValueOrDef<bool>(false, "profile_systematics");
      result = Stats::gaussian_loglikelihood(Dep::deltarho->central, 0.00037, theory_uncert, 0.00023, profile);
    }


    /// g-2 in SM from e+e- data
    void gm2_SM_ee(triplet<double> &result)
    {
      /// Values taken from prediction in arXiv:1010.4180 (Eq 22)
      result.central = 2.0 * 11659180.2e-10;
      result.upper = 2.0 * 4.9e-10;
      result.lower = result.upper;
    }

    /// g-2 in SM from tau+tau- data
    void gm2_SM_tautau(triplet<double> &result)
    {
      /// Values taken from prediction in arXiv:1010.4180, based on tau data
      result.central = 2.0 * 11659189.4e-10;
      result.upper = 2.0 * 5.4e-10;
      result.lower = result.upper;
    }

    /// g-2 likelihood
    void lnL_gm2_chi2(double &result)
    {
      using namespace Pipes::lnL_gm2_chi2;
      double amu_sm  = 0.5*Dep::muon_gm2_SM->central;
      double amu_sm_error = 0.5*std::max(Dep::muon_gm2_SM->upper, Dep::muon_gm2_SM->lower);
      double amu_bsm = 0.5*Dep::muon_gm2->central;
      double amu_bsm_error = 0.5*std::max(Dep::muon_gm2->upper, Dep::muon_gm2->lower);
      double amu_theory = amu_sm + amu_bsm;
      double amu_theory_err = sqrt(Gambit::Utils::sqr(amu_sm_error) + Gambit::Utils::sqr(amu_bsm_error));
      // From hep-ex/0602035, as updated in PDG 2016 (C. Patrignani et al, Chin. Phys. C, 40, 100001 (2016). ). Error combines statistical (5.4) and systematic (3.3) uncertainties in quadrature.
      double amu_exp = 11659209.1e-10;
      double amu_exp_error = 6.3e-10;
      /// Option profile_systematics<bool>: Use likelihood version that has been profiled over systematic errors (default false)
      bool profile = runOptions->getValueOrDef<bool>(false, "profile_systematics");
      result = Stats::gaussian_loglikelihood(amu_theory, amu_exp, amu_theory_err, amu_exp_error, profile);
    }

    /// Calculate a_mu_SUSY using the gm2calc backend.
    void GM2C_SUSY(triplet<double> &result)
    {
      using namespace Pipes::GM2C_SUSY;
      const SubSpectrum& mssm = Dep::MSSM_spectrum->get_HE();

      gm2calc_default::gm2calc::MSSMNoFV_onshell model;

      try
      {
        /// fill pole masses.
        /// note: that the indices start from 0 in gm2calc,
        /// gambit indices start from 1, hence the offsets here
        model.get_physical().MSvmL = mssm.get(Par::Pole_Mass, "~nu", 2); // 1L
        str msm1, msm2;
        // PA: todo: I think we shouldn't be too sensitive to mixing in this case.
        // If we get a successful convergence to the pole mass scheme in the end it's OK
        const static double tol = runOptions->getValueOrDef<double>(1e-1, "family_mixing_tolerance");
        const static bool pt_error = runOptions->getValueOrDef<bool>(true, "family_mixing_tolerance_invalidates_point_only");
        slhahelp::family_state_mix_matrix("~e-", 2, msm1, msm2, mssm, tol, LOCAL_INFO, pt_error);
        model.get_physical().MSm(0)  =  mssm.get(Par::Pole_Mass, msm1); // 1L
        model.get_physical().MSm(1)  =  mssm.get(Par::Pole_Mass, msm2); // 1L

        model.get_physical().MChi(0) = mssm.get(Par::Pole_Mass, "~chi0", 1); // 1L
        model.get_physical().MChi(1) =  mssm.get(Par::Pole_Mass, "~chi0", 2); // 1L
        model.get_physical().MChi(2) = mssm.get(Par::Pole_Mass, "~chi0", 3); // 1L
        model.get_physical().MChi(3) = mssm.get(Par::Pole_Mass, "~chi0", 4); // 1L

        model.get_physical().MCha(0) =  mssm.get(Par::Pole_Mass, "~chi+", 1); // 1L
        model.get_physical().MCha(1) =  mssm.get(Par::Pole_Mass, "~chi+", 2); // 1L
        model.get_physical().MAh(1)  = mssm.get(Par::Pole_Mass, "A0"); // 2L

        model.set_TB(mssm.get(Par::dimensionless,"tanbeta"));
        model.set_Mu(mssm.get(Par::mass1, "Mu"));
        model.set_MassB(mssm.get(Par::mass1, "M1"));
        model.set_MassWB(mssm.get(Par::mass1, "M2"));
        model.set_MassG(mssm.get(Par::mass1, "M3"));
        for(int i = 1; i<=3; i++)
        {
          for(int j = 1; j<=3; j++)
          {
            model.set_mq2(i-1,j-1, mssm.get(Par::mass2, "mq2", i, j));
            model.set_ml2(i-1,j-1, mssm.get(Par::mass2, "ml2", i, j));
            model.set_md2(i-1,j-1, mssm.get(Par::mass2, "md2", i, j));
            model.set_mu2(i-1,j-1, mssm.get(Par::mass2, "mu2", i, j));
            model.set_me2(i-1,j-1, mssm.get(Par::mass2, "me2", i, j));
            double Au = 0.0, Ad = 0.0, Ae = 0.0;
            if(mssm.get(Par::dimensionless, "Yu", i, j) > 1e-14){
              Au = mssm.get(Par::mass1, "TYu", i, j)
              / mssm.get(Par::dimensionless, "Yu", i, j);
            }
            if(mssm.get(Par::dimensionless, "Ye", i, j) > 1e-14){
              Ae = mssm.get(Par::mass1, "TYe", i, j)
              / mssm.get(Par::dimensionless, "Ye", i, j);
            }
            if(mssm.get(Par::dimensionless, "Yd", i, j) > 1e-14){
              Ad = mssm.get(Par::mass1, "TYd", i, j)
              / mssm.get(Par::dimensionless, "Yd", i, j);
            }

            model.set_Au(i-1, j-1, Au);
            model.set_Ad(i-1, j-1, Ad);
            model.set_Ae(i-1, j-1, Ae);
          }
        }

        const SMInputs& smin = Dep::MSSM_spectrum->get_SMInputs();

        model.get_physical().MVZ =smin.mZ;
        model.get_physical().MFb =smin.mBmB;
        model.get_physical().MFt =smin.mT;
        model.get_physical().MFtau =smin.mTau;
        model.get_physical().MVWm =mssm.get(Par::Pole_Mass, "W+");  //GAMBIT can get the pole mas but it may have been improved by FeynHiggs calcualtion
        model.get_physical().MFm =smin.mMu;
        //use SM alphaS(MZ) instead of MSSM g3(MSUSY) -- appears at two-loop so difference should be three-loop
        // (it is used for correctuions to yb and DRbar --> MS bar conversion)
        model.set_g3(std::sqrt(4*M_PI*smin.alphaS));
        // these are not currently used but may be in future updates so set them anyway
        model.get_physical().MFe =smin.mE;
        model.get_physical().MFd =smin.mD; //MSbar
        model.get_physical().MFs =smin.mS; //MSbar
        model.get_physical().MFu =smin.mU; //MSbar
        model.get_physical().MFc =smin.mCmC; // MSbar

        /// alpha_MZ := alpha(0) (1 - \Delta^{OS}(M_Z) ) where
        /// \Delta^{OS}(M_Z) = quark and lepton contributions to
        // on-shell renormalized photon vacuum polarization
        // default value recommended by GM2calc from arxiv:1105.3149
        const double alpha_MZ = runOptions->getValueOrDef
        <double>(alpha_e_OS_MZ, "GM2Calc_extra_alpha_e_MZ");
        const double alpha_thomson = runOptions->getValueOrDef
        <double>(alpha_e_OS_thomson_limit, "GM2Calc_extra_alpha_e_thomson_limit");

        if (alpha_MZ > std::numeric_limits<double>::epsilon())
          model.set_alpha_MZ(alpha_MZ);

        if (alpha_thomson > std::numeric_limits<double>::epsilon())
          model.set_alpha_thompson(alpha_thomson);

        model.set_scale(mssm.GetScale());                   // 2L

        /// convert DR-bar parameters to on-shell
        model.convert_to_onshell();

        /// need to hook up errors properly
        /// check for problems
        if( model.get_problems().have_problem() == true) {
          std::ostringstream err;
          err << "gm2calc routine convert_to_onshell raised error: "
              << model.get_problems().get_problems() << ".";
          invalid_point().raise(err.str());
        }
        /// check for warnings
        if( model.get_problems().have_warning() == true) {
          std::ostringstream err;
          err << "gm2calc routine convert_to_onshell raised warning: "
              << model.get_problems().get_warnings() << ".";
          // Maybe you would argue that we want to invalidate such points, but the DRbar-->OS
          // conversion seems to fail to converge extremely often for general weak-scale SUSY models.
          PrecisionBit_warning().raise(LOCAL_INFO, err.str());
        }

      }
      catch (const gm2calc_default::gm2calc::Error& e)
      {
        std::ostringstream err;
        err << "gm2calc routine convert_to_onshell raised error: "
        << e.what() << ".";
        invalid_point().raise(err.str());
      }

      const double error = BEreq::calculate_uncertainty_amu_2loop(model);

      const double amumssm = BEreq::calculate_amu_1loop(model)
         + BEreq::calculate_amu_2loop(model);

      // Convert from a_mu to g-2
      result.central = 2.0*amumssm;
      result.upper = 2.0*error;
      result.lower = 2.0*error;

      return;
    }


    /// Calculation of g-2 with SuperIso
    void SI_muon_gm2(triplet<double> &result)
    {
      using namespace Pipes::SI_muon_gm2;

      #ifdef PRECISIONBIT_DEBUG
        cout<<"Starting SI_muon_gm2"<<endl;
      #endif

      struct parameters param = *Dep::SuperIso_modelinfo;

      if (param.model < 0)
      {
        result.central = 0.0;
        result.upper   = 0.0;
        result.upper   = 0.0;
      }
      else
      {
        result.central = BEreq::muon_gm2(&param);
        result.upper = std::max(std::abs(result.central)*0.3, 6e-10); //Based on hep-ph/0609168v1 eqs 84 & 85
        result.lower = result.upper;
      }

      #ifdef PRECISIONBIT_DEBUG
        printf("(g-2)_mu=%.3e\n",result.central);
        cout<<"Finished SI_muon_gm2"<<endl;
      #endif
    }


    /// Precision observables from SUSY-POPE
    /// This function is unfinished because SUSY-POPE is buggy.
    void SP_PrecisionObs(double &result)
    {
      using namespace Pipes::SP_PrecisionObs;
      int error = 0;
      Farray<Fdouble,1,35> SM_Obs;
      Farray<Fdouble,1,35> MSSM_Obs;

      BEreq::CalcObs_SUSYPOPE(error, SM_Obs, MSSM_Obs);
      if(error != 0)
      {
        std::cout << "something went wrong" << std::endl;
      }
      else
      {
        std::cout << " MW in SM = " << SM_Obs(1) << std::endl;
        std::cout << " MW in MSSM = " << MSSM_Obs(1) << std::endl;
      }
      result = 0.1;
      return;

    }

    // EWPO corrections from heavy neutrinos, from 1407.6607 and 1502.00477

    // Weak mixing angle sinW2, calculation from 1211.1864
<<<<<<< HEAD
    void RHN_sinW2(triplet<double> &result)
    {
      using namespace Pipes::RHN_sinW2;
=======
    void RHN_sinW2_eff(triplet<double> &result)
    {
      using namespace Pipes::RHN_sinW2_eff;
>>>>>>> da941951
      Eigen::Matrix3cd Theta = *Dep::SeesawI_Theta;
      Eigen::Matrix3d ThetaNorm = (Theta * Theta.adjoint()).real();

      double sinW2_SM = 0.23152; // taken from 1211.1864
      double sinW2_SM_err = 0.00010;

      result.central = 0.5 - 0.5*sqrt(1.0 - 4*sinW2_SM*(1.0 - sinW2_SM)*sqrt(1.0 - ThetaNorm(0,0) - ThetaNorm(1,1)) ); 
      result.upper = (1.0 - 2*sinW2_SM) / (1.0 - 2*result.central) * sqrt(1.0 - ThetaNorm(0,0) - ThetaNorm(1,1)) * sinW2_SM_err;
      result.lower = result.upper;
    }

<<<<<<< HEAD
    void lnL_sinW2_chi2(double &result)
    {
      using namespace Pipes::lnL_sinW2_chi2;
      double theory_uncert = std::max(Dep::sinW2->upper, Dep::sinW2->lower);
      /// Option profile_systematics<bool>: Use likelihood version that has been profiled over systematic errors (default false)
      bool profile = runOptions->getValueOrDef<bool>(false, "profile_systematics");
      result = Stats::gaussian_loglikelihood(Dep::sinW2->central, 0.23155, theory_uncert, 0.00005, profile);
    }

=======
>>>>>>> da941951
    // Mass of W boson, calculation from 1502.00477
    void RHN_mw(triplet<double> &result)
    {
      using namespace Pipes::RHN_mw;
      Eigen::Matrix3cd Theta = *Dep::SeesawI_Theta;
<<<<<<< HEAD
      triplet<double> sinW2 = *Dep::sinW2;
=======
      triplet<double> sinW2 = *Dep::prec_sinW2_eff;
>>>>>>> da941951
      Eigen::Matrix3d ThetaNorm = (Theta * Theta.adjoint()).real();

      // SM precision calculation, from 1211.1864
      double sinW2_SM = 0.23152;
      double sinW2_SM_err = 0.00010;
      double mW_SM = 80.361;
      double mW_SM_err = 0.010;

      // Radiative corrections, form Marco's paper
      result.central = sqrt( pow(mW_SM,2) * sinW2_SM / sinW2.central * sqrt(1.0 - ThetaNorm(0,0) - ThetaNorm(1,1))  );
      result.upper = 0.5*result.central*sqrt( pow(2*mW_SM_err/mW_SM,2) + pow(sinW2_SM_err/sinW2_SM,2) + pow(sinW2.upper/sinW2.central,2)  );
      result.lower = result.upper;
    }

<<<<<<< HEAD
    // Z invisible width, calculation from 1612.04737 (see also 1407.6607)
/*    void RHN_Z_inv_width(double &result)
    {
      using namespace Pipes::RHN_Z_inv_width;
      using namespace std;
      std::cout << "WARNING: Z inv width routines not complet." << std::endl;
      Eigen::Matrix3cd V = *Dep::SeesawI_Vnu;
      Eigen::Matrix3cd Theta = *Dep::SeesawI_Theta;
      SMInputs sminputs = *Dep::SMINPUTS;
      double Gmu = sminputs.GF;
      double mZ = sminputs.mZ;

      std::vector<double> mNu = {*Param["mNu1"], *Param["mNu2"], *Param["mNu3"], *Param["M_1"], *Param["M_2"], *Param["M_3"]};
      Eigen::Matrix<complex<double>,3,6> U;     
      for(int i=0; i<3; i++)
        for(int j=0; j<3; j++)
        {
          U(i,j) = V(i,j);
          U(i,j+3) = Theta(i,j);
        }

      Eigen::Matrix<complex<double>,6,6> C;
      C = U.adjoint() * U;

      result = 0.0;
      double c = 0.0;
      for (int i = 0; i < 6; i++)
        for (int j = i; j < 6; j++)
        {
          if(mNu[i] + mNu[j] < mZ)
          {
            // Majorana factor
            double Maj = (i == j ? 0.5 : 1);

            result += Maj*sqrt( pow(mZ*mZ - mNu[i]*mNu[i] - mNu[j]*mNu[j],2) - pow(2.0*mNu[i]*mNu[j],2) ) 
              * (norm(C(i,j)) * (-pow(mNu[i]*mNu[i] - mNu[j]*mNu[j],2)/pow(mZ,4) - (pow(mNu[i],2) + pow(mNu[j],2))/pow(mZ,2) + 2) 
                  - (C(i,j)*C(i,j)).real()*6*mNu[i]*mNu[j]/mZ/mZ);
            c += 2*Maj*norm(C(i,j));
         }
        }
      result *= sqrt(2)*Gmu/24/pi*mZ;
      cout << "Z inv width = " << result << endl;
    }

    void lnL_Z_inv_width_chi2(double &result)
    {
      using namespace Pipes::lnL_Z_inv_width_chi2;
      double Zinvwidth = *Dep::Z_inv_width;
      DecayTable::Entry decays = *Dep::Z_decay_rates;

      double BF = 1.0;
      double BF_error_sq = 0.0;

      for(auto it = decays.channels.begin(); it != decays.channels.end(); it++)
      {
        BF -= it->second.first;
        BF_error_sq += pow(it->second.second,2);
      }

      double Zinvwidth_exp = BF*decays.width_in_GeV;
      double Zinvwidth_error = sqrt(pow(BF*std::max(decays.positive_error,decays.negative_error),2) + pow(decays.width_in_GeV,2)*BF_error_sq);

      result = Stats::gaussian_loglikelihood(Zinvwidth, Zinvwidth_exp, 0.0, Zinvwidth_error, false);
    }
*/
    // W decays, calculation from 1407.6607
    void RHN_W_to_l_decays(std::vector<double> &result)
    {
      using namespace Pipes::RHN_W_to_l_decays;
      SMInputs sminputs = *Dep::SMINPUTS;
      Eigen::Matrix3cd Theta = *Dep::SeesawI_Theta;
      double Gmu = sminputs.GF;
      double mw = Dep::mw->central;

      Eigen::Matrix3d ThetaNorm = (Theta * Theta.adjoint()).real();
      std::vector<double> ml = {sminputs.mE, sminputs.mMu, sminputs.mTau};
      std::vector<double> M = {*Param["M_1"], *Param["M_2"], *Param["M_3"]};

      result.clear();
      for(int i=0; i<3; i++)
      {
        if(M[i] < mw)
          result.push_back(Gmu*pow(mw,3)/(6*sqrt(2)*M_PI)*pow(1.0 - pow(ml[i]/mw,2),2)*(1.0 + pow(ml[i]/mw,2))/sqrt(1.0 - ThetaNorm(0,0) -ThetaNorm(1,1)));
        else
          result.push_back(Gmu*pow(mw,3)/(6*sqrt(2)*M_PI)*(1.0-ThetaNorm(i,i))*pow(1.0 - pow(ml[i]/mw,2),2)*(1.0 + pow(ml[i]/mw,2))/sqrt(1.0 - ThetaNorm(0,0) -ThetaNorm(1,1)));
      }
    }

    void lnL_W_decays_chi2(double &result)
    {
      using namespace Pipes::lnL_W_decays_chi2;
      std::vector<double> Wtoldecays = *Dep::W_to_l_decays;
      DecayTable::Entry decays = *Dep::W_plus_decay_rates;

      std::vector<double> Wwidth;
      std::vector<double> Wwidth_error;

      Wwidth.push_back(decays.width_in_GeV * decays.BF("e+","nu_e"));
      Wwidth_error.push_back(sqrt(pow(decays.width_in_GeV*decays.BF_error("e+","nu_e"),2) + pow(std::max(decays.positive_error, decays.negative_error)*decays.BF("e+","nu_e"),2)));
      Wwidth.push_back(decays.width_in_GeV * decays.BF("mu+","nu_mu"));
      Wwidth_error.push_back(sqrt(pow(decays.width_in_GeV*decays.BF_error("mu+","nu_mu"),2) + pow(std::max(decays.positive_error, decays.negative_error)*decays.BF("mu+","nu_mu"),2)));
      Wwidth.push_back(decays.width_in_GeV * decays.BF("tau+","nu_tau"));
      Wwidth_error.push_back(sqrt(pow(decays.width_in_GeV*decays.BF_error("tau+","nu_tau"),2) + pow(std::max(decays.positive_error, decays.negative_error)*decays.BF("tau+","nu_tau"),2)));

      result = Stats::gaussian_loglikelihood(Wtoldecays[0], Wwidth[0], 0.0, Wwidth_error[0], false);
      result += Stats::gaussian_loglikelihood(Wtoldecays[1], Wwidth[1], 0.0, Wwidth_error[1], false);
      result += Stats::gaussian_loglikelihood(Wtoldecays[2], Wwidth[2], 0.0, Wwidth_error[2], false);
    }

=======
>>>>>>> da941951
  }
}<|MERGE_RESOLUTION|>--- conflicted
+++ resolved
@@ -11,15 +11,11 @@
 ///  \author Pat Scott
 ///          (p.scott@imperial.ac.uk)
 ///  \date 2014 Nov
+///
 ///  \author Chris Rogan
 ///          (crogan@cern.ch)
 ///  \date 2014 Aug
 ///  \date 2018 June
-<<<<<<< HEAD
-///  \author Marcin Chrzaszcz
-///          (mchrzasz@cern.ch)
-///  \date 2018
-=======
 ///
 ///  \author Tomas Gonzalo
 ///          (t.e.gonzalo@fys.uio.no)
@@ -29,7 +25,6 @@
 ///          (mchrzasz@cern.ch)
 ///  \date 2018
 ///
->>>>>>> da941951
 ///  \author Chrisotph Weniger
 ///          (c.weniger@uva.nl)
 ///  \date 2018 Jun
@@ -1128,15 +1123,9 @@
     // EWPO corrections from heavy neutrinos, from 1407.6607 and 1502.00477
 
     // Weak mixing angle sinW2, calculation from 1211.1864
-<<<<<<< HEAD
-    void RHN_sinW2(triplet<double> &result)
-    {
-      using namespace Pipes::RHN_sinW2;
-=======
     void RHN_sinW2_eff(triplet<double> &result)
     {
       using namespace Pipes::RHN_sinW2_eff;
->>>>>>> da941951
       Eigen::Matrix3cd Theta = *Dep::SeesawI_Theta;
       Eigen::Matrix3d ThetaNorm = (Theta * Theta.adjoint()).real();
 
@@ -1148,28 +1137,12 @@
       result.lower = result.upper;
     }
 
-<<<<<<< HEAD
-    void lnL_sinW2_chi2(double &result)
-    {
-      using namespace Pipes::lnL_sinW2_chi2;
-      double theory_uncert = std::max(Dep::sinW2->upper, Dep::sinW2->lower);
-      /// Option profile_systematics<bool>: Use likelihood version that has been profiled over systematic errors (default false)
-      bool profile = runOptions->getValueOrDef<bool>(false, "profile_systematics");
-      result = Stats::gaussian_loglikelihood(Dep::sinW2->central, 0.23155, theory_uncert, 0.00005, profile);
-    }
-
-=======
->>>>>>> da941951
     // Mass of W boson, calculation from 1502.00477
     void RHN_mw(triplet<double> &result)
     {
       using namespace Pipes::RHN_mw;
       Eigen::Matrix3cd Theta = *Dep::SeesawI_Theta;
-<<<<<<< HEAD
-      triplet<double> sinW2 = *Dep::sinW2;
-=======
       triplet<double> sinW2 = *Dep::prec_sinW2_eff;
->>>>>>> da941951
       Eigen::Matrix3d ThetaNorm = (Theta * Theta.adjoint()).real();
 
       // SM precision calculation, from 1211.1864
@@ -1184,117 +1157,5 @@
       result.lower = result.upper;
     }
 
-<<<<<<< HEAD
-    // Z invisible width, calculation from 1612.04737 (see also 1407.6607)
-/*    void RHN_Z_inv_width(double &result)
-    {
-      using namespace Pipes::RHN_Z_inv_width;
-      using namespace std;
-      std::cout << "WARNING: Z inv width routines not complet." << std::endl;
-      Eigen::Matrix3cd V = *Dep::SeesawI_Vnu;
-      Eigen::Matrix3cd Theta = *Dep::SeesawI_Theta;
-      SMInputs sminputs = *Dep::SMINPUTS;
-      double Gmu = sminputs.GF;
-      double mZ = sminputs.mZ;
-
-      std::vector<double> mNu = {*Param["mNu1"], *Param["mNu2"], *Param["mNu3"], *Param["M_1"], *Param["M_2"], *Param["M_3"]};
-      Eigen::Matrix<complex<double>,3,6> U;     
-      for(int i=0; i<3; i++)
-        for(int j=0; j<3; j++)
-        {
-          U(i,j) = V(i,j);
-          U(i,j+3) = Theta(i,j);
-        }
-
-      Eigen::Matrix<complex<double>,6,6> C;
-      C = U.adjoint() * U;
-
-      result = 0.0;
-      double c = 0.0;
-      for (int i = 0; i < 6; i++)
-        for (int j = i; j < 6; j++)
-        {
-          if(mNu[i] + mNu[j] < mZ)
-          {
-            // Majorana factor
-            double Maj = (i == j ? 0.5 : 1);
-
-            result += Maj*sqrt( pow(mZ*mZ - mNu[i]*mNu[i] - mNu[j]*mNu[j],2) - pow(2.0*mNu[i]*mNu[j],2) ) 
-              * (norm(C(i,j)) * (-pow(mNu[i]*mNu[i] - mNu[j]*mNu[j],2)/pow(mZ,4) - (pow(mNu[i],2) + pow(mNu[j],2))/pow(mZ,2) + 2) 
-                  - (C(i,j)*C(i,j)).real()*6*mNu[i]*mNu[j]/mZ/mZ);
-            c += 2*Maj*norm(C(i,j));
-         }
-        }
-      result *= sqrt(2)*Gmu/24/pi*mZ;
-      cout << "Z inv width = " << result << endl;
-    }
-
-    void lnL_Z_inv_width_chi2(double &result)
-    {
-      using namespace Pipes::lnL_Z_inv_width_chi2;
-      double Zinvwidth = *Dep::Z_inv_width;
-      DecayTable::Entry decays = *Dep::Z_decay_rates;
-
-      double BF = 1.0;
-      double BF_error_sq = 0.0;
-
-      for(auto it = decays.channels.begin(); it != decays.channels.end(); it++)
-      {
-        BF -= it->second.first;
-        BF_error_sq += pow(it->second.second,2);
-      }
-
-      double Zinvwidth_exp = BF*decays.width_in_GeV;
-      double Zinvwidth_error = sqrt(pow(BF*std::max(decays.positive_error,decays.negative_error),2) + pow(decays.width_in_GeV,2)*BF_error_sq);
-
-      result = Stats::gaussian_loglikelihood(Zinvwidth, Zinvwidth_exp, 0.0, Zinvwidth_error, false);
-    }
-*/
-    // W decays, calculation from 1407.6607
-    void RHN_W_to_l_decays(std::vector<double> &result)
-    {
-      using namespace Pipes::RHN_W_to_l_decays;
-      SMInputs sminputs = *Dep::SMINPUTS;
-      Eigen::Matrix3cd Theta = *Dep::SeesawI_Theta;
-      double Gmu = sminputs.GF;
-      double mw = Dep::mw->central;
-
-      Eigen::Matrix3d ThetaNorm = (Theta * Theta.adjoint()).real();
-      std::vector<double> ml = {sminputs.mE, sminputs.mMu, sminputs.mTau};
-      std::vector<double> M = {*Param["M_1"], *Param["M_2"], *Param["M_3"]};
-
-      result.clear();
-      for(int i=0; i<3; i++)
-      {
-        if(M[i] < mw)
-          result.push_back(Gmu*pow(mw,3)/(6*sqrt(2)*M_PI)*pow(1.0 - pow(ml[i]/mw,2),2)*(1.0 + pow(ml[i]/mw,2))/sqrt(1.0 - ThetaNorm(0,0) -ThetaNorm(1,1)));
-        else
-          result.push_back(Gmu*pow(mw,3)/(6*sqrt(2)*M_PI)*(1.0-ThetaNorm(i,i))*pow(1.0 - pow(ml[i]/mw,2),2)*(1.0 + pow(ml[i]/mw,2))/sqrt(1.0 - ThetaNorm(0,0) -ThetaNorm(1,1)));
-      }
-    }
-
-    void lnL_W_decays_chi2(double &result)
-    {
-      using namespace Pipes::lnL_W_decays_chi2;
-      std::vector<double> Wtoldecays = *Dep::W_to_l_decays;
-      DecayTable::Entry decays = *Dep::W_plus_decay_rates;
-
-      std::vector<double> Wwidth;
-      std::vector<double> Wwidth_error;
-
-      Wwidth.push_back(decays.width_in_GeV * decays.BF("e+","nu_e"));
-      Wwidth_error.push_back(sqrt(pow(decays.width_in_GeV*decays.BF_error("e+","nu_e"),2) + pow(std::max(decays.positive_error, decays.negative_error)*decays.BF("e+","nu_e"),2)));
-      Wwidth.push_back(decays.width_in_GeV * decays.BF("mu+","nu_mu"));
-      Wwidth_error.push_back(sqrt(pow(decays.width_in_GeV*decays.BF_error("mu+","nu_mu"),2) + pow(std::max(decays.positive_error, decays.negative_error)*decays.BF("mu+","nu_mu"),2)));
-      Wwidth.push_back(decays.width_in_GeV * decays.BF("tau+","nu_tau"));
-      Wwidth_error.push_back(sqrt(pow(decays.width_in_GeV*decays.BF_error("tau+","nu_tau"),2) + pow(std::max(decays.positive_error, decays.negative_error)*decays.BF("tau+","nu_tau"),2)));
-
-      result = Stats::gaussian_loglikelihood(Wtoldecays[0], Wwidth[0], 0.0, Wwidth_error[0], false);
-      result += Stats::gaussian_loglikelihood(Wtoldecays[1], Wwidth[1], 0.0, Wwidth_error[1], false);
-      result += Stats::gaussian_loglikelihood(Wtoldecays[2], Wwidth[2], 0.0, Wwidth_error[2], false);
-    }
-
-=======
->>>>>>> da941951
   }
 }