//   GAMBIT: Global and Modular BSM Inference Tool
//   *********************************************
///  \file
///
///  Rollcall header for module FlavBit.
///
///  Compile-time registration of available
///  observables and likelihoods, as well as their
///  dependencies.
///
///  Add to this if you want to add an observable
///  or likelihood to this module.
///
///  *********************************************
///
///  Authors (add name and date if you modify):
///
///  \author Nazila Mahmoudi
///  \date 2013 Oct
///  \date 2014 Jun
///  \date 2014 Sep
///  \date 2015 Feb
///  \date 2016 Jul
///  \date 2018 Jan
///  \date 2019 Aug
///
///  \author Pat Scott
///  \date 2015 May
///  \date 2016 Aug
///  \date 2017 March
///
///  \author Marcin Chrzaszcz
///  \date 2015 May
///  \date 2016 Aug
///  \date 2016 Oct
///  \date 2018 Jan
///
///  \author Tomas Gonzalo
///  \date 2017 July
///
///  \author Jihyun Bhom
///  \date 2019 July
///  \date 2019 Aug
///
///  \author Markus Prim
///  \date 2019 Aug
///
///  *********************************************

#ifndef __FlavBit_rollcall_hpp__
#define __FlavBit_rollcall_hpp__

#include "gambit/FlavBit/FlavBit_types.hpp"

#define MODULE FlavBit
START_MODULE

  // Initialisation capability (fill the SuperIso structure)
  #define CAPABILITY SuperIso_modelinfo
  START_CAPABILITY
    #define FUNCTION SI_fill
    START_FUNCTION(parameters)
    ALLOW_MODELS(MSSM63atQ, MSSM63atMGUT, WC)
    BACKEND_REQ(Init_param, (libsuperiso), void, (parameters*))
    BACKEND_REQ(slha_adjust, (libsuperiso), void, (parameters*))
    BACKEND_REQ(mcmc_from_pole, (libsuperiso), double, (double, int, parameters*))
    BACKEND_REQ(mb_1S, (libsuperiso), double, (const parameters*))
    BACKEND_OPTION( (SuperIso, 4.1), (libsuperiso) )
    DEPENDENCY(W_plus_decay_rates, DecayTable::Entry)
    DEPENDENCY(Z_decay_rates, DecayTable::Entry)
    MODEL_CONDITIONAL_DEPENDENCY(MSSM_spectrum, Spectrum, MSSM63atQ, MSSM63atMGUT)
    MODEL_CONDITIONAL_DEPENDENCY(SM_spectrum, Spectrum, WC)
    #undef FUNCTION
  #undef CAPABILITY

  // Initialisation capability (fill the SuperIso nuisance structure)
  #define CAPABILITY SuperIso_nuisance
  START_CAPABILITY
    #define FUNCTION SI_nuisance_fill
    START_FUNCTION(nuisance)
    DEPENDENCY(SuperIso_modelinfo, parameters)
    BACKEND_REQ(set_nuisance, (libsuperiso), void, (nuisance*))
    BACKEND_REQ(set_nuisance_value_from_param, (libsuperiso), void, (nuisance*, const parameters*))
    BACKEND_OPTION( (SuperIso, 4.1), (libsuperiso) )
    #undef FUNCTION
  #undef CAPABILITY

  // Compute values of observable list
  #define CAPABILITY SuperIso_obs_values
  START_CAPABILITY
    #define FUNCTION SI_compute_obs_list
    START_FUNCTION(SI_observable_map)
    DEPENDENCY(SuperIso_modelinfo, parameters)
    DEPENDENCY(SuperIso_nuisance, nuisance)
    BACKEND_REQ(get_predictions_nuisance, (libsuperiso), void, (char**, int*, double**, const parameters*, const nuisance*))
    BACKEND_OPTION( (SuperIso, 4.1), (libsuperiso) )
    #undef FUNCTION
  #undef CAPABILITY

  // Theory covariance matrix
  #define CAPABILITY SuperIso_theory_covariance
  START_CAPABILITY

    #define FUNCTION SI_theory_covariance
    START_FUNCTION(SI_covariance_map)
    DEPENDENCY(SuperIso_modelinfo, parameters)
    DEPENDENCY(SuperIso_nuisance, nuisance)
    BACKEND_REQ(observables, (libsuperiso), void, (int, obsname*, int, double*, double*, const nuisance*, char**, const parameters*))
    BACKEND_REQ(convert_correlation, (libsuperiso), void, (nuiscorr*, int, double**, char**, int))
    BACKEND_REQ(get_th_covariance_nuisance, (libsuperiso), void, (double***, char**, int*, const parameters*, const nuisance*, double**))
    BACKEND_OPTION( (SuperIso, 4.1), (libsuperiso) )
<<<<<<< HEAD
   #undef FUNCTION
  #undef CAPABILITY
  
  #define CAPABILITY SuperIso_prediction_B2mumu
=======
    #undef FUNCTION

    #define FUNCTION SI_theory_covariance_SM
    START_FUNCTION(SI_covariance_map)
    DEPENDENCY(SuperIso_modelinfo, parameters)
    DEPENDENCY(SuperIso_nuisance, nuisance)
    BACKEND_REQ(observables, (libsuperiso), void, (int, obsname*, int, double*, double*, const nuisance*, char**, const parameters*))
    BACKEND_REQ(convert_correlation, (libsuperiso), void, (nuiscorr*, int, double**, char**, int))
    BACKEND_REQ(get_th_covariance_nuisance, (libsuperiso), void, (double***, char**, int*, const parameters*, const nuisance*, double**))
    BACKEND_OPTION( (SuperIso, 4.1), (libsuperiso) )
    #undef FUNCTION

  #undef CAPABILITY


  #define CAPABILITY SuperIso_prediction
>>>>>>> e036a4ea
  START_CAPABILITY
    #define FUNCTION SuperIso_prediction
    START_FUNCTION(SI_prediction)
    DEPENDENCY(SuperIso_modelinfo, parameters)
    DEPENDENCY(SuperIso_nuisance, nuisance)
    BACKEND_REQ(get_predictions_nuisance, (libsuperiso), void, (char**, int*, double**, const parameters*, const nuisance*))
    BACKEND_REQ(observables, (libsuperiso), void, (int, obsname*, int, double*, double*, const nuisance*, char**, const parameters*))
    BACKEND_REQ(convert_correlation, (libsuperiso), void, (nuiscorr*, int, double**, char**, int))
    BACKEND_REQ(get_th_covariance_nuisance, (libsuperiso), void, (double***, char**, int*, const parameters*, const nuisance*, double**))
    BACKEND_OPTION( (SuperIso, 4.1), (libsuperiso) )
   #undef FUNCTION
  #undef CAPABILITY

  #define CAPABILITY SuperIso_prediction_B2mumu
  START_CAPABILITY
    #define FUNCTION SuperIso_prediction_B2mumu
    START_FUNCTION(SI_prediction)
    DEPENDENCY(SuperIso_modelinfo, parameters)
    DEPENDENCY(SuperIso_nuisance, nuisance)
    BACKEND_REQ(get_predictions_nuisance, (libsuperiso), void, (char**, int*, double**, const parameters*, const nuisance*))
    BACKEND_REQ(observables, (libsuperiso), void, (int, obsname*, int, double*, double*, const nuisance*, char**, const parameters*))
    BACKEND_REQ(convert_correlation, (libsuperiso), void, (nuiscorr*, int, double**, char**, int))
    BACKEND_REQ(get_th_covariance_nuisance, (libsuperiso), void, (double***, char**, int*, const parameters*, const nuisance*, double**))
    BACKEND_OPTION( (SuperIso, 4.1), (libsuperiso) )
   #undef FUNCTION
  #undef CAPABILITY


  // Observable: BR(B -> Xs gamma)
  #define CAPABILITY bsgamma
  START_CAPABILITY

    #define FUNCTION SI_bsgamma
    START_FUNCTION(double)
    DEPENDENCY(SuperIso_modelinfo, parameters)
    BACKEND_REQ(bsgamma_CONV, (libsuperiso), double,(const parameters*, double))
    BACKEND_OPTION( (SuperIso, 4.1), (libsuperiso) )
    #undef FUNCTION

    #define FUNCTION FH_bsgamma
    START_FUNCTION(double)
    DEPENDENCY(FH_FlavourObs, fh_FlavourObs)
    #undef FUNCTION

  #undef CAPABILITY

  // Observable: BR(Bs -> mu+ mu-)_untag
  #define CAPABILITY Bsmumu_untag
  START_CAPABILITY

    #define FUNCTION SI_Bsmumu_untag
    START_FUNCTION(double)
    DEPENDENCY(SuperIso_modelinfo, parameters)
    BACKEND_REQ(Bsll_untag_CONV, (libsuperiso),  double, (const parameters*, int))
    BACKEND_OPTION( (SuperIso, 4.1), (libsuperiso) )
    #undef FUNCTION

    #define FUNCTION FH_Bsmumu
    START_FUNCTION(double)
    DEPENDENCY(FH_FlavourObs, fh_FlavourObs)
    #undef FUNCTION

  #undef CAPABILITY

  // Observable: BR(Bs -> e+ e-)_untag
  #define CAPABILITY Bsee_untag
  START_CAPABILITY
    #define FUNCTION SI_Bsee_untag
    START_FUNCTION(double)
    DEPENDENCY(SuperIso_modelinfo, parameters)
    BACKEND_REQ(Bsll_untag_CONV, (libsuperiso),  double, (const parameters*, int))
    BACKEND_OPTION( (SuperIso, 4.1), (libsuperiso) )
    #undef FUNCTION
  #undef CAPABILITY

  // Observable: BR(B -> mu+ mu-)
  #define CAPABILITY Bmumu
  START_CAPABILITY
    #define FUNCTION SI_Bmumu
    START_FUNCTION(double)
    DEPENDENCY(SuperIso_modelinfo, parameters)
    BACKEND_REQ(Bll_CONV, (libsuperiso),  double, (const parameters*, int))
    BACKEND_OPTION( (SuperIso, 4.1), (libsuperiso) )
    #undef FUNCTION
  #undef CAPABILITY

  // Observable: BR(B -> tau nu)
  #define CAPABILITY Btaunu
  START_CAPABILITY
    #define FUNCTION SI_Btaunu
    START_FUNCTION(double)
    DEPENDENCY(SuperIso_modelinfo, parameters)
    BACKEND_REQ(Btaunu, (libsuperiso), double, (const parameters*))
    BACKEND_OPTION( (SuperIso, 4.1), (libsuperiso) )
    #undef FUNCTION
  #undef CAPABILITY

  // Observable: BR(B->D tau nu)/BR(B->D e nu)
  #define CAPABILITY RD
  START_CAPABILITY
    #define FUNCTION SI_RD
    START_FUNCTION(double)
    DEPENDENCY(SuperIso_modelinfo, parameters)
    BACKEND_REQ(BDtaunu_BDenu, (libsuperiso), double, (const parameters*))
    BACKEND_OPTION( (SuperIso, 4.1), (libsuperiso) )
    #undef FUNCTION
  #undef CAPABILITY

  // Observable: BR(B->D tau nu)/BR(B->D e nu)
  #define CAPABILITY RDstar
  START_CAPABILITY
    #define FUNCTION SI_RDstar
    START_FUNCTION(double)
    DEPENDENCY(SuperIso_modelinfo, parameters)
    BACKEND_REQ(BDstartaunu_BDstarenu, (libsuperiso), double, (const parameters*))
    BACKEND_OPTION( (SuperIso, 4.1), (libsuperiso) )
    #undef FUNCTION
  #undef CAPABILITY

  // Observable: BR(K->mu nu)/BR(pi->mu nu)
  #define CAPABILITY Rmu
  START_CAPABILITY
    #define FUNCTION SI_Rmu
    START_FUNCTION(double)
    DEPENDENCY(SuperIso_modelinfo, parameters)
    BACKEND_REQ(Kmunu_pimunu, (libsuperiso), double, (const parameters*))
    BACKEND_OPTION( (SuperIso, 4.1), (libsuperiso) )
    #undef FUNCTION
  #undef CAPABILITY

  // Observable: Rmu23
  #define CAPABILITY Rmu23
  START_CAPABILITY
    #define FUNCTION SI_Rmu23
    START_FUNCTION(double)
    DEPENDENCY(SuperIso_modelinfo, parameters)
    BACKEND_REQ(Rmu23, (libsuperiso), double, (const parameters*))
    BACKEND_OPTION( (SuperIso, 4.1), (libsuperiso) )
    #undef FUNCTION
  #undef CAPABILITY

  // Observable: BR(Ds->tau nu)
  #define CAPABILITY Dstaunu
  START_CAPABILITY
    #define FUNCTION SI_Dstaunu
    START_FUNCTION(double)
    DEPENDENCY(SuperIso_modelinfo, parameters)
    BACKEND_REQ(Dstaunu, (libsuperiso), double, (const parameters*))
    BACKEND_OPTION( (SuperIso, 4.1), (libsuperiso) )
    #undef FUNCTION
  #undef CAPABILITY

  // Observable: BR(Ds->mu nu)
  #define CAPABILITY Dsmunu
  START_CAPABILITY
    #define FUNCTION SI_Dsmunu
    START_FUNCTION(double)
    DEPENDENCY(SuperIso_modelinfo, parameters)
    BACKEND_REQ(Dsmunu, (libsuperiso), double, (const parameters*))
    BACKEND_OPTION( (SuperIso, 4.1), (libsuperiso) )
    #undef FUNCTION
  #undef CAPABILITY

  // Observable: BR(D->mu nu)
  #define CAPABILITY Dmunu
  START_CAPABILITY
    #define FUNCTION SI_Dmunu
    START_FUNCTION(double)
    DEPENDENCY(SuperIso_modelinfo, parameters)
    BACKEND_REQ(Dmunu, (libsuperiso), double, (const parameters*))
    BACKEND_OPTION( (SuperIso, 4.1), (libsuperiso) )
    #undef FUNCTION
  #undef CAPABILITY

  // Observable: BR(B->D tau nu)
  #define CAPABILITY BDtaunu
  START_CAPABILITY
    #define FUNCTION SI_BDtaunu
    START_FUNCTION(double)
    DEPENDENCY(SuperIso_modelinfo, parameters)
    BACKEND_REQ(BRBDlnu, (libsuperiso), double, (int, int, double,  double, double*, const parameters*))
    BACKEND_OPTION( (SuperIso, 4.1), (libsuperiso) )
    #undef FUNCTION
  #undef CAPABILITY

  // Observable: BR(B->D mu nu)
  #define CAPABILITY BDmunu
  START_CAPABILITY
    #define FUNCTION SI_BDmunu
    START_FUNCTION(double)
    DEPENDENCY(SuperIso_modelinfo, parameters)
    BACKEND_REQ(BRBDlnu, (libsuperiso), double, (int, int, double,  double, double*, const parameters*))
    BACKEND_OPTION( (SuperIso, 4.1), (libsuperiso) )
    #undef FUNCTION
  #undef CAPABILITY

  // Observable: BR(B->D* tau nu)
  #define CAPABILITY BDstartaunu
  START_CAPABILITY
    #define FUNCTION SI_BDstartaunu
    START_FUNCTION(double)
    DEPENDENCY(SuperIso_modelinfo, parameters)
    BACKEND_REQ(BRBDstarlnu, (libsuperiso), double, (int, int, double,  double, double*, const parameters*))
    BACKEND_OPTION( (SuperIso, 4.1), (libsuperiso) )
    #undef FUNCTION
  #undef CAPABILITY

  // Observable: BR(B->D* mu nu)
  #define CAPABILITY BDstarmunu
  START_CAPABILITY
    #define FUNCTION SI_BDstarmunu
    START_FUNCTION(double)
    DEPENDENCY(SuperIso_modelinfo, parameters)
    BACKEND_REQ(BRBDstarlnu, (libsuperiso), double, (int, int, double,  double, double*, const parameters*))
    BACKEND_OPTION( (SuperIso, 4.1), (libsuperiso) )
    #undef FUNCTION
  #undef CAPABILITY

  // Observable: Delta0(B -> K* gamma)
  #define CAPABILITY delta0
  START_CAPABILITY
    #define FUNCTION SI_delta0
    START_FUNCTION(double)
    DEPENDENCY(SuperIso_modelinfo, parameters)
    BACKEND_REQ(delta0_CONV, (libsuperiso),  double, (const parameters*))
    BACKEND_OPTION( (SuperIso, 4.1), (libsuperiso) )
    #undef FUNCTION
  #undef CAPABILITY

  // Observable: BR(B -> Xs mu mu)_lowq2
  #define CAPABILITY BRBXsmumu_lowq2
  START_CAPABILITY
    #define FUNCTION SI_BRBXsmumu_lowq2
    START_FUNCTION(double)
    DEPENDENCY(SuperIso_modelinfo, parameters)
    BACKEND_REQ(BRBXsmumu_lowq2_CONV, (libsuperiso),  double, (const parameters*))
    BACKEND_OPTION( (SuperIso, 4.1), (libsuperiso) )
    #undef FUNCTION
  #undef CAPABILITY

  // Observable: BR(B -> Xs mu mu)_highq2
  #define CAPABILITY BRBXsmumu_highq2
  START_CAPABILITY
    #define FUNCTION SI_BRBXsmumu_highq2
    START_FUNCTION(double)
    DEPENDENCY(SuperIso_modelinfo, parameters)
    BACKEND_REQ(BRBXsmumu_highq2_CONV, (libsuperiso),  double, (const parameters*))
    BACKEND_OPTION( (SuperIso, 4.1), (libsuperiso) )
    #undef FUNCTION
  #undef CAPABILITY

  // Observable: AFB(B -> Xs mu mu)_lowq2
  #define CAPABILITY A_BXsmumu_lowq2
  START_CAPABILITY
    #define FUNCTION SI_A_BXsmumu_lowq2
    START_FUNCTION(double)
    DEPENDENCY(SuperIso_modelinfo, parameters)
    BACKEND_REQ(A_BXsmumu_lowq2_CONV, (libsuperiso),  double, (const parameters*))
    BACKEND_OPTION( (SuperIso, 4.1), (libsuperiso) )
    #undef FUNCTION
  #undef CAPABILITY

  // Observable: AFB(B -> Xs mu mu)_highq2
  #define CAPABILITY A_BXsmumu_highq2
  START_CAPABILITY
    #define FUNCTION SI_A_BXsmumu_highq2
    START_FUNCTION(double)
    DEPENDENCY(SuperIso_modelinfo, parameters)
    BACKEND_REQ(A_BXsmumu_highq2_CONV, (libsuperiso),  double, (const parameters*))
    BACKEND_OPTION( (SuperIso, 4.1), (libsuperiso) )
    #undef FUNCTION
  #undef CAPABILITY

  // Observable: zero of AFB(B -> Xs mu mu)
  #define CAPABILITY A_BXsmumu_zero
  START_CAPABILITY
    #define FUNCTION SI_A_BXsmumu_zero
    START_FUNCTION(double)
    DEPENDENCY(SuperIso_modelinfo, parameters)
    BACKEND_REQ(A_BXsmumu_zero_CONV, (libsuperiso),  double, (const parameters*))
    BACKEND_OPTION( (SuperIso, 4.1), (libsuperiso) )
    #undef FUNCTION
  #undef CAPABILITY

  // Observable: BR(B -> Xs tau tau)_highq2
  #define CAPABILITY BRBXstautau_highq2
  START_CAPABILITY
    #define FUNCTION SI_BRBXstautau_highq2
    START_FUNCTION(double)
    DEPENDENCY(SuperIso_modelinfo, parameters)
    BACKEND_REQ(BRBXstautau_highq2_CONV, (libsuperiso),  double, (const parameters*))
    BACKEND_OPTION( (SuperIso, 4.1), (libsuperiso) )
    #undef FUNCTION
  #undef CAPABILITY

  // Observable: AFB(B -> Xs tau tau)_highq2
  #define CAPABILITY A_BXstautau_highq2
  START_CAPABILITY
    #define FUNCTION SI_A_BXstautau_highq2
    START_FUNCTION(double)
    DEPENDENCY(SuperIso_modelinfo, parameters)
    BACKEND_REQ(A_BXstautau_highq2_CONV, (libsuperiso),  double, (const parameters*))
    BACKEND_OPTION( (SuperIso, 4.1), (libsuperiso) )
    #undef FUNCTION
  #undef CAPABILITY

  // Helper macro to make the following declarations quicker
  #define KSTARMUMU_BINS                                                                                   \
    START_FUNCTION(Flav_KstarMuMu_obs)                                                                     \
    DEPENDENCY(SuperIso_modelinfo, parameters)                                                             \
    BACKEND_OPTION( (SuperIso, 4.1), (libsuperiso) )                                                       \
    BACKEND_REQ(BKstarmumu_CONV, (libsuperiso), Flav_KstarMuMu_obs, (const parameters*, double, double))

  // Observable: BR(B -> K* mu mu) in q^2 bin from 0.1 GeV^2 to 0.98 GeV^2
  #define CAPABILITY BKstarmumu_0p1_0p98
    START_CAPABILITY
    #define FUNCTION SI_BKstarmumu_0p1_0p98
    KSTARMUMU_BINS
    #undef FUNCTION
  #undef CAPABILITY


  // Observable: BR(B -> K* mu mu) in q^2 bin from 1.1 GeV^2 to 2.5 GeV^2
  #define CAPABILITY BKstarmumu_11_25
  START_CAPABILITY
    #define FUNCTION SI_BKstarmumu_11_25
    KSTARMUMU_BINS
    #undef FUNCTION
  #undef CAPABILITY

  // Observable: BR(B -> K* mu mu) in q^2 bin from 2.5 GeV^2 to 4 GeV^2
  #define CAPABILITY BKstarmumu_25_40
  START_CAPABILITY
    #define FUNCTION SI_BKstarmumu_25_40
    KSTARMUMU_BINS
    #undef FUNCTION
  #undef CAPABILITY

  // Observable: BR(B -> K* mu mu) in q^2 bin from 4 GeV^2 to 6 GeV^2
  #define CAPABILITY BKstarmumu_40_60
  START_CAPABILITY
    #define FUNCTION SI_BKstarmumu_40_60
    KSTARMUMU_BINS
    #undef FUNCTION
  #undef CAPABILITY

  // Observable: BR(B -> K* mu mu) in q^2 bin from 6 GeV^2 to 8 GeV^2
  #define CAPABILITY BKstarmumu_60_80
  START_CAPABILITY
    #define FUNCTION SI_BKstarmumu_60_80
    KSTARMUMU_BINS
    #undef FUNCTION
  #undef CAPABILITY

  // Observable: BR(B -> K* mu mu) in q^2 bin from 15 GeV^2 to 17 GeV^2
  #define CAPABILITY BKstarmumu_15_17
  START_CAPABILITY
    #define FUNCTION SI_BKstarmumu_15_17
    KSTARMUMU_BINS
    #undef FUNCTION
  #undef CAPABILITY

  // Observable: BR(B -> K* mu mu) in q^2 bin from 17 GeV^2 to 19 GeV^2
  #define CAPABILITY BKstarmumu_17_19
  START_CAPABILITY
    #define FUNCTION SI_BKstarmumu_17_19
    KSTARMUMU_BINS
    #undef FUNCTION
  #undef CAPABILITY

  // Observable: BR(B -> K* mu mu) in q^2 bin from 15 GeV^2 to 19 GeV^2
  #define CAPABILITY BKstarmumu_15_19
  START_CAPABILITY
    #define FUNCTION SI_BKstarmumu_15_19
    KSTARMUMU_BINS
    #undef FUNCTION
  #undef CAPABILITY

  // Observable: A_I(B -> K* mu mu)
  #define CAPABILITY AI_BKstarmumu
  START_CAPABILITY
    #define FUNCTION SI_AI_BKstarmumu
    START_FUNCTION(double)
    DEPENDENCY(SuperIso_modelinfo, parameters)
    BACKEND_REQ(SI_AI_BKstarmumu_CONV, (libsuperiso),  double, (const parameters*))
    #undef FUNCTION
  #undef CAPABILITY

  // Observable: zero of A_I(B -> K* mu mu)
  #define CAPABILITY AI_BKstarmumu_zero
  START_CAPABILITY
    #define FUNCTION SI_AI_BKstarmumu_zero
    START_FUNCTION(double)
    DEPENDENCY(SuperIso_modelinfo, parameters)
    BACKEND_REQ(SI_AI_BKstarmumu_zero_CONV, (libsuperiso),  double, (const parameters*))
    #undef FUNCTION
  #undef CAPABILITY

  // Helper macro to make the following declarations quicker
  #define RKSTAR_BINS                                                                                   \
    START_FUNCTION(double)                                                                     \
    DEPENDENCY(SuperIso_modelinfo, parameters)                                                             \
    BACKEND_OPTION( (SuperIso, 4.1), (libsuperiso) )                                                       \
    BACKEND_REQ(RKstar_CONV, (libsuperiso), double, (const parameters*, double, double))

 // Observable: RK* in q^2 bin from 0.045 GeV^2 to 1.1 GeV^2
  #define CAPABILITY RKstar_0045_11
  START_CAPABILITY
    #define FUNCTION SI_RKstar_0045_11
    RKSTAR_BINS
    #undef FUNCTION

    // Function to calcualte RK* for RHN
    #define FUNCTION RHN_RKstar_0045_11
    START_FUNCTION(double)
    DEPENDENCY(SMINPUTS, SMInputs)
    DEPENDENCY(SeesawI_Theta, Eigen::Matrix3cd)
    ALLOW_JOINT_MODEL(StandardModel_SLHA2,RightHandedNeutrinos)
    #undef FUNCTION

  #undef CAPABILITY

 // Observable: RK* in q^2 bin from 1.1 GeV^2 to 6 GeV^2
  #define CAPABILITY RKstar_11_60
  START_CAPABILITY
    #define FUNCTION SI_RKstar_11_60
    RKSTAR_BINS
    #undef FUNCTION

    // Function to calculate RK* for RHN
    #define FUNCTION RHN_RKstar_11_60
    START_FUNCTION(double)
    DEPENDENCY(SMINPUTS, SMInputs)
    DEPENDENCY(SeesawI_Theta, Eigen::Matrix3cd)
    ALLOW_JOINT_MODEL(StandardModel_SLHA2,RightHandedNeutrinos)
    #undef FUNCTION

  #undef CAPABILITY

  // Helper macro to make the following declarations quicker
  #define RK_BINS                                                                                   \
    START_FUNCTION(double)                                                                     \
    DEPENDENCY(SuperIso_modelinfo, parameters)                                                             \
    BACKEND_OPTION( (SuperIso, 4.1), (libsuperiso) )                                                       \
    BACKEND_REQ(RK_CONV, (libsuperiso), double, (const parameters*, double, double))

 // Observable: RK in q^2 bin from 1 GeV^2 to 6 GeV^2
  #define CAPABILITY RK
  START_CAPABILITY
    #define FUNCTION SI_RK
    RK_BINS
    #undef FUNCTION

    // Function to calculate RK for RHN
    #define FUNCTION RHN_RK
    START_FUNCTION(double)
    DEPENDENCY(SMINPUTS, SMInputs)
    DEPENDENCY(SeesawI_Theta, Eigen::Matrix3cd)
    ALLOW_JOINT_MODEL(StandardModel_SLHA2,RightHandedNeutrinos)
    #undef FUNCTION

  #undef CAPABILITY

  // All FeynHiggs flavour observables
  #define CAPABILITY FH_FlavourObs
  START_CAPABILITY
    #define FUNCTION FH_FlavourObs
    START_FUNCTION(fh_FlavourObs)
    BACKEND_REQ(FHFlavour, (libfeynhiggs), void, (int&,fh_real&,fh_real&,fh_real&,fh_real&,fh_real&,fh_real&))
    BACKEND_OPTION( (FeynHiggs), (libfeynhiggs) )
    ALLOW_MODELS(MSSM63atQ, MSSM63atMGUT)
    #undef FUNCTION
  #undef CAPABILITY

  // Observable: B_s mass difference
  #define CAPABILITY DeltaMs
  START_CAPABILITY
    #define FUNCTION FH_DeltaMs
    START_FUNCTION(double)
    DEPENDENCY(FH_FlavourObs, fh_FlavourObs)
    #undef FUNCTION
  #undef CAPABILITY

  //###############################################
  // Lepton Flavour Violation
  //###############################################

  // Observable: mu -> e gamma
  #define CAPABILITY muegamma
  START_CAPABILITY
    #define FUNCTION RHN_muegamma
    START_FUNCTION(double)
    DEPENDENCY(SMINPUTS, SMInputs)
    DEPENDENCY(SeesawI_Theta, Eigen::Matrix3cd)
    DEPENDENCY(SeesawI_Vnu, Eigen::Matrix3cd)
    DEPENDENCY(m_nu, Eigen::Matrix3cd)
    DEPENDENCY(mu_minus_decay_rates, DecayTable::Entry)
    ALLOW_MODELS(RightHandedNeutrinos)
    #undef FUNCTION
  #undef CAPABILITY

  // Observable: tau -> e gamma
  #define CAPABILITY tauegamma
  START_CAPABILITY
    #define FUNCTION RHN_tauegamma
    START_FUNCTION(double)
    DEPENDENCY(SMINPUTS, SMInputs)
    DEPENDENCY(SeesawI_Theta, Eigen::Matrix3cd)
    DEPENDENCY(SeesawI_Vnu, Eigen::Matrix3cd)
    DEPENDENCY(m_nu, Eigen::Matrix3cd)
    DEPENDENCY(tau_minus_decay_rates, DecayTable::Entry)
    ALLOW_MODELS(RightHandedNeutrinos)
    #undef FUNCTION
  #undef CAPABILITY

  // Observable: tau -> mu gamma
  #define CAPABILITY taumugamma
  START_CAPABILITY
    #define FUNCTION RHN_taumugamma
    START_FUNCTION(double)
    DEPENDENCY(SMINPUTS, SMInputs)
    DEPENDENCY(SeesawI_Theta, Eigen::Matrix3cd)
    DEPENDENCY(SeesawI_Vnu, Eigen::Matrix3cd)
    DEPENDENCY(m_nu, Eigen::Matrix3cd)
    DEPENDENCY(tau_minus_decay_rates, DecayTable::Entry)
    ALLOW_MODELS(RightHandedNeutrinos)
    #undef FUNCTION
  #undef CAPABILITY

  // Observable: mu- -> e- e- e+
  #define CAPABILITY mueee
  START_CAPABILITY
    #define FUNCTION RHN_mueee
    START_FUNCTION(double)
    DEPENDENCY(SMINPUTS, SMInputs)
    DEPENDENCY(SeesawI_Theta, Eigen::Matrix3cd)
    DEPENDENCY(SeesawI_Vnu, Eigen::Matrix3cd)
    DEPENDENCY(m_nu, Eigen::Matrix3cd)
    DEPENDENCY(mu_minus_decay_rates, DecayTable::Entry)
    ALLOW_JOINT_MODEL(RightHandedNeutrinos, StandardModel_Higgs)
    #undef FUNCTION
  #undef CAPABILITY

  // Observable: tau- -> e- e- e+
  #define CAPABILITY taueee
  START_CAPABILITY
    #define FUNCTION RHN_taueee
    START_FUNCTION(double)
    DEPENDENCY(SMINPUTS, SMInputs)
    DEPENDENCY(SeesawI_Theta, Eigen::Matrix3cd)
    DEPENDENCY(SeesawI_Vnu, Eigen::Matrix3cd)
    DEPENDENCY(m_nu, Eigen::Matrix3cd)
    DEPENDENCY(tau_minus_decay_rates, DecayTable::Entry)
    ALLOW_JOINT_MODEL(RightHandedNeutrinos, StandardModel_Higgs)
    #undef FUNCTION
  #undef CAPABILITY

   // Observable: tau- -> mu- mu- mu+
  #define CAPABILITY taumumumu
  START_CAPABILITY
    #define FUNCTION RHN_taumumumu
    START_FUNCTION(double)
    DEPENDENCY(SMINPUTS, SMInputs)
    DEPENDENCY(SeesawI_Theta, Eigen::Matrix3cd)
    DEPENDENCY(SeesawI_Vnu, Eigen::Matrix3cd)
    DEPENDENCY(m_nu, Eigen::Matrix3cd)
    DEPENDENCY(tau_minus_decay_rates, DecayTable::Entry)
    ALLOW_JOINT_MODEL(RightHandedNeutrinos, StandardModel_Higgs)
    #undef FUNCTION
  #undef CAPABILITY

  // Observable: tau- -> mu- e- e+
  #define CAPABILITY taumuee
  START_CAPABILITY
    #define FUNCTION RHN_taumuee
    START_FUNCTION(double)
    DEPENDENCY(SMINPUTS, SMInputs)
    DEPENDENCY(SeesawI_Theta, Eigen::Matrix3cd)
    DEPENDENCY(SeesawI_Vnu, Eigen::Matrix3cd)
    DEPENDENCY(m_nu, Eigen::Matrix3cd)
    DEPENDENCY(tau_minus_decay_rates, DecayTable::Entry)
    ALLOW_JOINT_MODEL(RightHandedNeutrinos, StandardModel_Higgs)
    #undef FUNCTION
  #undef CAPABILITY

  // Observable: tau- -> e- e- mu+
  #define CAPABILITY taueemu
  START_CAPABILITY
    #define FUNCTION RHN_taueemu
    START_FUNCTION(double)
    DEPENDENCY(SMINPUTS, SMInputs)
    DEPENDENCY(SeesawI_Vnu, Eigen::Matrix3cd)
    DEPENDENCY(SeesawI_Theta, Eigen::Matrix3cd)
    DEPENDENCY(m_nu, Eigen::Matrix3cd)
    DEPENDENCY(tau_minus_decay_rates, DecayTable::Entry)
    ALLOW_JOINT_MODEL(RightHandedNeutrinos, StandardModel_Higgs)
    #undef FUNCTION
  #undef CAPABILITY

  // Observable: tau- -> e- mu- mu+
  #define CAPABILITY tauemumu
  START_CAPABILITY
    #define FUNCTION RHN_tauemumu
    START_FUNCTION(double)
    DEPENDENCY(SMINPUTS, SMInputs)
    DEPENDENCY(SeesawI_Theta, Eigen::Matrix3cd)
    DEPENDENCY(SeesawI_Vnu, Eigen::Matrix3cd)
    DEPENDENCY(m_nu, Eigen::Matrix3cd)
    DEPENDENCY(tau_minus_decay_rates, DecayTable::Entry)
    ALLOW_JOINT_MODEL(RightHandedNeutrinos, StandardModel_Higgs)
    #undef FUNCTION
  #undef CAPABILITY

  // Observable: tau- -> mu- mu- e+
  #define CAPABILITY taumumue
  START_CAPABILITY
    #define FUNCTION RHN_taumumue
    START_FUNCTION(double)
    DEPENDENCY(SMINPUTS, SMInputs)
    DEPENDENCY(SeesawI_Vnu, Eigen::Matrix3cd)
    DEPENDENCY(SeesawI_Theta, Eigen::Matrix3cd)
    DEPENDENCY(m_nu, Eigen::Matrix3cd)
    DEPENDENCY(tau_minus_decay_rates, DecayTable::Entry)
    ALLOW_JOINT_MODEL(RightHandedNeutrinos, StandardModel_Higgs)
    #undef FUNCTION
  #undef CAPABILITY

  // Observable: mu - e (Ti)
  #define CAPABILITY mueTi
  START_CAPABILITY
    #define FUNCTION RHN_mueTi
    START_FUNCTION(double)
    DEPENDENCY(SMINPUTS, SMInputs)
    DEPENDENCY(SeesawI_Vnu, Eigen::Matrix3cd)
    DEPENDENCY(SeesawI_Theta, Eigen::Matrix3cd)
    DEPENDENCY(m_nu, Eigen::Matrix3cd)
    ALLOW_JOINT_MODEL(RightHandedNeutrinos, StandardModel_Higgs)
    #undef FUNCTION
  #undef CAPABILITY

  // Observable: mu - e (Pb)
  #define CAPABILITY muePb
  START_CAPABILITY
    #define FUNCTION RHN_muePb
    START_FUNCTION(double)
    DEPENDENCY(SMINPUTS, SMInputs)
    DEPENDENCY(SeesawI_Vnu, Eigen::Matrix3cd)
    DEPENDENCY(SeesawI_Theta, Eigen::Matrix3cd)
    DEPENDENCY(m_nu, Eigen::Matrix3cd)
    ALLOW_JOINT_MODEL(RightHandedNeutrinos, StandardModel_Higgs)
    #undef FUNCTION
  #undef CAPABILITY

  //###############################################
  //  Likelihoods
  //###############################################

  // B meson mass aysmmetry likelihood
  #define CAPABILITY deltaMB_LL
  START_CAPABILITY
    #define FUNCTION deltaMB_likelihood
    START_FUNCTION(double)
    DEPENDENCY(DeltaMs, double)
    #undef FUNCTION
  #undef CAPABILITY

  // b -> s gamma likelihood
  #define CAPABILITY b2sgamma_LL
  START_CAPABILITY
    #define FUNCTION b2sgamma_likelihood
    START_FUNCTION(double)
    DEPENDENCY(bsgamma, double)
    #undef FUNCTION
  #undef CAPABILITY

  // Electroweak penguin measurements
  #define CAPABILITY b2sll_M
  START_CAPABILITY
    #define FUNCTION b2sll_measurements
    START_FUNCTION(FlavBit::predictions_measurements_covariances)
    DEPENDENCY(BKstarmumu_11_25, Flav_KstarMuMu_obs)
    DEPENDENCY(BKstarmumu_25_40, Flav_KstarMuMu_obs)
    DEPENDENCY(BKstarmumu_40_60, Flav_KstarMuMu_obs)
    DEPENDENCY(BKstarmumu_60_80, Flav_KstarMuMu_obs)
    DEPENDENCY(BKstarmumu_15_17, Flav_KstarMuMu_obs)
    DEPENDENCY(BKstarmumu_17_19, Flav_KstarMuMu_obs)
    #undef FUNCTION
  #undef CAPABILITY

  // Electroweak penguin likelihood
  #define CAPABILITY b2sll_LL
  START_CAPABILITY
    #define FUNCTION b2sll_likelihood
    START_FUNCTION(double)
    DEPENDENCY(b2sll_M, FlavBit::predictions_measurements_covariances)
    #undef FUNCTION
  #undef CAPABILITY

  // Rare fully leptonic B decay measurements
  #define CAPABILITY b2ll_M
  START_CAPABILITY
    #define FUNCTION b2ll_measurements
    START_FUNCTION(FlavBit::predictions_measurements_covariances)
    DEPENDENCY(Bsmumu_untag, double)
    DEPENDENCY(Bmumu, double )
    #undef FUNCTION
  #undef CAPABILITY

  // Rare fully leptonic B decay likelihood
  #define CAPABILITY b2ll_LL
  START_CAPABILITY
    #define FUNCTION b2ll_likelihood
    START_FUNCTION(double)
    DEPENDENCY(b2ll_M, FlavBit::predictions_measurements_covariances)
    #undef FUNCTION
  #undef CAPABILITY

  // Tree-level leptonic and semi-leptonic B & D decay measurements
  #define CAPABILITY SL_M
  START_CAPABILITY
    #define FUNCTION SL_measurements
    START_FUNCTION(FlavBit::predictions_measurements_covariances)
    DEPENDENCY(RD, double)
    DEPENDENCY(RDstar, double)
    DEPENDENCY(BDmunu, double)
    DEPENDENCY(BDstarmunu, double)
    DEPENDENCY(Btaunu, double)
    DEPENDENCY(Dstaunu, double)
    DEPENDENCY(Dsmunu, double)
    DEPENDENCY(Dmunu, double)
    #undef FUNCTION
  #undef CAPABILITY

  // Tree-level leptonic and semi-leptonic B & D decay likelihoods
  #define CAPABILITY SL_LL
  START_CAPABILITY
    #define FUNCTION SL_likelihood
    START_FUNCTION(double)
    DEPENDENCY(SL_M, FlavBit::predictions_measurements_covariances)
    #undef FUNCTION
  #undef CAPABILITY

  // Tree-level leptonic and semi-leptonic B & D decay measurements
  #define CAPABILITY LUV_M
  START_CAPABILITY
    #define FUNCTION LUV_measurements
    START_FUNCTION(FlavBit::predictions_measurements_covariances)
    DEPENDENCY(RK, double)
    DEPENDENCY(RKstar_0045_11, double)
    DEPENDENCY(RKstar_11_60, double)
    #undef FUNCTION
  #undef CAPABILITY

  #define CAPABILITY LUV_LL
  START_CAPABILITY
    #define FUNCTION LUV_likelihood
    START_FUNCTION(double)
    DEPENDENCY(LUV_M, FlavBit::predictions_measurements_covariances)
    #undef FUNCTION
  #undef CAPABILITY

  // l -> l gamma  likelihood
  #define CAPABILITY l2lgamma_lnL
  START_CAPABILITY
    #define FUNCTION l2lgamma_likelihood
    START_FUNCTION(double)
    DEPENDENCY(muegamma, double)
    DEPENDENCY(tauegamma, double)
    DEPENDENCY(taumugamma, double)
    #undef FUNCTION
  #undef CAPABILITY

  // l -> l l l likelihood
  #define CAPABILITY l2lll_lnL
  START_CAPABILITY
    #define FUNCTION l2lll_likelihood
    START_FUNCTION(double)
    DEPENDENCY(mueee, double)
    DEPENDENCY(taueee, double)
    DEPENDENCY(taumumumu, double)
    DEPENDENCY(taumuee, double)
    DEPENDENCY(taueemu, double)
    DEPENDENCY(tauemumu, double)
    DEPENDENCY(taumumue, double)
   #undef FUNCTION
  #undef CAPABILITY

  // mu - e conversion likelihood
  #define CAPABILITY mu2e_lnL
  START_CAPABILITY
    #define FUNCTION mu2e_likelihood
    START_FUNCTION(double)
    DEPENDENCY(mueTi, double)
    DEPENDENCY(muePb, double)
    #undef FUNCTION
  #undef CAPABILITY

  // Observable: Test Flavio
  #define CAPABILITY Flavio_test
  START_CAPABILITY
    #define FUNCTION Flavio_test
    START_FUNCTION(double)
    ALLOW_MODELS(MSSM63atQ, MSSM63atMGUT, WC)
    BACKEND_REQ(sm_prediction_CONV, (needs_flavio), double, (std::string) )
    BACKEND_OPTION( (Flavio, 0.30.0), (needs_flavio) )
    #undef FUNCTION
  #undef CAPABILITY

  /// HEPLike LogLikelihood B -> tau nu
  #define CAPABILITY HEPLike_B2TauNuLogLikelihood
  START_CAPABILITY
    #define FUNCTION HEPLike_B2TauNuLogLikelihood
    START_FUNCTION(double)
    DEPENDENCY(Btaunu, double)
    NEEDS_CLASSES_FROM(HepLike)
    #undef FUNCTION
  #undef CAPABILITY

  /// HEPLike LogLikelihood RD RDstar
  #define CAPABILITY HEPLike_RDRDstarLogLikelihood
  START_CAPABILITY
    #define FUNCTION HEPLike_RDRDstarLogLikelihood
    START_FUNCTION(double)
    DEPENDENCY(RD, double)
    DEPENDENCY(RDstar, double)
    NEEDS_CLASSES_FROM(HepLike)
    #undef FUNCTION
  #undef CAPABILITY

  /// HEPLike LogLikelihood b -> s gamma
  #define CAPABILITY HEPLike_B2SGammaLogLikelihood
  START_CAPABILITY
    #define FUNCTION HEPLike_B2SGammaLogLikelihood
    START_FUNCTION(double)
    DEPENDENCY(SuperIso_obs_values, SI_observable_map)
    DEPENDENCY(SuperIso_theory_covariance, SI_covariance_map)
    NEEDS_CLASSES_FROM(HepLike)
    #undef FUNCTION
  #undef CAPABILITY

  /// HEPLike LogLikelihood B -> K* gamma S
  #define CAPABILITY HEPLike_B2KstargammaS_HFLAV
  START_CAPABILITY
    #define FUNCTION HEPLike_B2KstargammaS_HFLAV
    START_FUNCTION(double);
    DEPENDENCY(SuperIso_obs_values, SI_observable_map)
    DEPENDENCY(SuperIso_theory_covariance, SI_covariance_map)
    NEEDS_CLASSES_FROM(HepLike);
    #undef FUNCTION
  #undef CAPABILITY

  /// HEPLike LogLikelihood B -> mumu
  #define CAPABILITY HEPLike_B2mumuLogLikelihood_LHCb
  START_CAPABILITY
    #define FUNCTION HEPLike_B2mumuLogLikelihood_LHCb
    START_FUNCTION(double)
    DEPENDENCY(SuperIso_obs_values, SI_observable_map)
    DEPENDENCY(SuperIso_theory_covariance, SI_covariance_map)
    NEEDS_CLASSES_FROM(HepLike)
    #undef FUNCTION
  #undef CAPABILITY

  /// HEPLike LogLikelihood B -> mu mu
  #define CAPABILITY HEPLike_B2mumuLogLikelihood_CMS
  START_CAPABILITY
    #define FUNCTION HEPLike_B2mumuLogLikelihood_CMS
    START_FUNCTION(double);
<<<<<<< HEAD
    DEPENDENCY(SuperIso_prediction_B2mumu, SI_prediction)
=======
    DEPENDENCY(SuperIso_obs_values, SI_observable_map)
    DEPENDENCY(SuperIso_theory_covariance, SI_covariance_map)
>>>>>>> e036a4ea
    NEEDS_CLASSES_FROM(HepLike);
    #undef FUNCTION
  #undef CAPABILITY

  /// HEPLike LogLikelihood B -> mu mu
  #define CAPABILITY HEPLike_B2mumuLogLikelihood_Atlas
  START_CAPABILITY
    #define FUNCTION HEPLike_B2mumuLogLikelihood_Atlas
    START_FUNCTION(double);
    DEPENDENCY(SuperIso_obs_values, SI_observable_map)
    DEPENDENCY(SuperIso_theory_covariance, SI_covariance_map)
    NEEDS_CLASSES_FROM(HepLike);
    #undef FUNCTION
  #undef CAPABILITY

  /// HEPLike LogLikelihood B -> K* mu mu Angular
  #define CAPABILITY HEPLike_B2KstarmumuAng_LogLikelihood_Atlas
  START_CAPABILITY
    #define FUNCTION HEPLike_B2KstarmumuAng_LogLikelihood_Atlas
    START_FUNCTION(double);
    DEPENDENCY(SuperIso_obs_values, SI_observable_map)
    DEPENDENCY(SuperIso_theory_covariance, SI_covariance_map)
    NEEDS_CLASSES_FROM(HepLike);
    #undef FUNCTION
  #undef CAPABILITY

  /// HEPLike LogLikelihood B -> K* mu mu Angular
  #define CAPABILITY HEPLike_B2KstarmumuAng_LogLikelihood_CMS
  START_CAPABILITY
    #define FUNCTION HEPLike_B2KstarmumuAng_LogLikelihood_CMS
    START_FUNCTION(double);
    DEPENDENCY(SuperIso_obs_values, SI_observable_map)
    DEPENDENCY(SuperIso_theory_covariance, SI_covariance_map)
    NEEDS_CLASSES_FROM(HepLike);
    #undef FUNCTION
  #undef CAPABILITY

  /// HEPLike LogLikelihood B -> K* mu mu Angular
  #define CAPABILITY HEPLike_B2KstarmumuAng_LogLikelihood_Belle
  START_CAPABILITY
    #define FUNCTION HEPLike_B2KstarmumuAng_LogLikelihood_Belle
    START_FUNCTION(double);
    DEPENDENCY(SuperIso_obs_values, SI_observable_map)
    DEPENDENCY(SuperIso_theory_covariance, SI_covariance_map)
    NEEDS_CLASSES_FROM(HepLike);
    #undef FUNCTION
  #undef CAPABILITY

  /// HEPLike LogLikelihood B -> K* mu mu Angular
  #define CAPABILITY HEPLike_B2KstarmumuAng_LogLikelihood_LHCb
  START_CAPABILITY
    #define FUNCTION HEPLike_B2KstarmumuAng_LogLikelihood_LHCb
    START_FUNCTION(double)
    DEPENDENCY(SuperIso_obs_values, SI_observable_map)
    DEPENDENCY(SuperIso_theory_covariance, SI_covariance_map)
    NEEDS_CLASSES_FROM(HepLike)
    #undef FUNCTION
 #undef CAPABILITY

  /// HEPLike LogLikelihood B -> K* mu mu BR
  #define CAPABILITY HEPLike_B2KstarmumuBr_LogLikelihood_LHCb
  START_CAPABILITY
    #define FUNCTION HEPLike_B2KstarmumuBr_LogLikelihood_LHCb
    START_FUNCTION(double)
    DEPENDENCY(SuperIso_obs_values, SI_observable_map)
    DEPENDENCY(SuperIso_theory_covariance, SI_covariance_map)
    NEEDS_CLASSES_FROM(HepLike)
    #undef FUNCTION
  #undef CAPABILITY

  /// HEPLike LogLikelihood Bs -> Phi mu mu Br
  #define CAPABILITY HEPLike_Bs2PhimumuBr_LogLikelihood
  START_CAPABILITY
    #define FUNCTION HEPLike_Bs2PhimumuBr_LogLikelihood
    START_FUNCTION(double)
    DEPENDENCY(SuperIso_obs_values, SI_observable_map)
    DEPENDENCY(SuperIso_theory_covariance, SI_covariance_map)
    NEEDS_CLASSES_FROM(HepLike)
    #undef FUNCTION
  #undef CAPABILITY

  /// HEPLike LogLikelihood for RK
  #define CAPABILITY HEPLike_RK_LogLikelihood
  START_CAPABILITY
    #define FUNCTION HEPLike_RK_LogLikelihood
    START_FUNCTION(double)
    DEPENDENCY(SuperIso_obs_values, SI_observable_map)
    DEPENDENCY(SuperIso_theory_covariance, SI_covariance_map)
    NEEDS_CLASSES_FROM(HepLike)
    #undef FUNCTION
  #undef CAPABILITY

/// HEPLike LogLikelihood for RKstar
  #define CAPABILITY HEPLike_RKstar_LogLikelihood_LHCb
  START_CAPABILITY
    #define FUNCTION HEPLike_RKstar_LogLikelihood_LHCb
    START_FUNCTION(double)
    DEPENDENCY(SuperIso_obs_values, SI_observable_map)
    DEPENDENCY(SuperIso_theory_covariance, SI_covariance_map)
    NEEDS_CLASSES_FROM(HepLike)
    #undef FUNCTION
  #undef CAPABILITY




#undef MODULE


#endif // defined(__FlavBit_rollcall_hpp__)<|MERGE_RESOLUTION|>--- conflicted
+++ resolved
@@ -109,12 +109,6 @@
     BACKEND_REQ(convert_correlation, (libsuperiso), void, (nuiscorr*, int, double**, char**, int))
     BACKEND_REQ(get_th_covariance_nuisance, (libsuperiso), void, (double***, char**, int*, const parameters*, const nuisance*, double**))
     BACKEND_OPTION( (SuperIso, 4.1), (libsuperiso) )
-<<<<<<< HEAD
-   #undef FUNCTION
-  #undef CAPABILITY
-  
-  #define CAPABILITY SuperIso_prediction_B2mumu
-=======
     #undef FUNCTION
 
     #define FUNCTION SI_theory_covariance_SM
@@ -127,22 +121,6 @@
     BACKEND_OPTION( (SuperIso, 4.1), (libsuperiso) )
     #undef FUNCTION
 
-  #undef CAPABILITY
-
-
-  #define CAPABILITY SuperIso_prediction
->>>>>>> e036a4ea
-  START_CAPABILITY
-    #define FUNCTION SuperIso_prediction
-    START_FUNCTION(SI_prediction)
-    DEPENDENCY(SuperIso_modelinfo, parameters)
-    DEPENDENCY(SuperIso_nuisance, nuisance)
-    BACKEND_REQ(get_predictions_nuisance, (libsuperiso), void, (char**, int*, double**, const parameters*, const nuisance*))
-    BACKEND_REQ(observables, (libsuperiso), void, (int, obsname*, int, double*, double*, const nuisance*, char**, const parameters*))
-    BACKEND_REQ(convert_correlation, (libsuperiso), void, (nuiscorr*, int, double**, char**, int))
-    BACKEND_REQ(get_th_covariance_nuisance, (libsuperiso), void, (double***, char**, int*, const parameters*, const nuisance*, double**))
-    BACKEND_OPTION( (SuperIso, 4.1), (libsuperiso) )
-   #undef FUNCTION
   #undef CAPABILITY
 
   #define CAPABILITY SuperIso_prediction_B2mumu
@@ -999,12 +977,7 @@
   START_CAPABILITY
     #define FUNCTION HEPLike_B2mumuLogLikelihood_CMS
     START_FUNCTION(double);
-<<<<<<< HEAD
     DEPENDENCY(SuperIso_prediction_B2mumu, SI_prediction)
-=======
-    DEPENDENCY(SuperIso_obs_values, SI_observable_map)
-    DEPENDENCY(SuperIso_theory_covariance, SI_covariance_map)
->>>>>>> e036a4ea
     NEEDS_CLASSES_FROM(HepLike);
     #undef FUNCTION
   #undef CAPABILITY
