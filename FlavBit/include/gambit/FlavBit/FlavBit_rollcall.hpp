--- conflicted
+++ resolved
@@ -1336,7 +1336,6 @@
     #undef FUNCTION
   #undef CAPABILITY
 
-<<<<<<< HEAD
   // Observable: Test Flavio
   #define CAPABILITY Flavio_test
   START_CAPABILITY
@@ -1595,9 +1594,7 @@
   #undef CAPABILITY
 
 
-=======
 #undef REFERENCE
->>>>>>> e1dee1d0
 #undef MODULE
 
 
