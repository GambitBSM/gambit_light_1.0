//   GAMBIT: Global and Modular BSM Inference Tool
//   *********************************************
///  \file
///
///  Rollcall header for module FlavBit.
///
///  Compile-time registration of available
///  observables and likelihoods, as well as their
///  dependencies.
///
///  Add to this if you want to add an observable
///  or likelihood to this module.
///
///  *********************************************
///
///  Authors (add name and date if you modify):
///
///  \author Nazila Mahmoudi
///  \date 2013 Oct
///  \date 2014 Jun
///  \date 2014 Sep
///  \date 2015 Feb
///  \date 2016 Jul
///  \date 2018 Jan
///
///  \author Pat Scott
///  \date 2015 May
///  \date 2016 Aug
///  \date 2017 March
///
///  \author Marcin Chrzaszcz
///  \date 2015 May
///  \date 2016 Aug
///  \date 2016 Oct
///  \date 2018 Jan
///
///  \author Tomas Gonzalo
///  \date 2017 July
///
///  *********************************************

#ifndef __FlavBit_rollcall_hpp__
#define __FlavBit_rollcall_hpp__

#include "gambit/FlavBit/FlavBit_types.hpp"

#define MODULE FlavBit
START_MODULE

  // Initialisation capability (fill the SuperIso structure)
  #define CAPABILITY SuperIso_modelinfo
  START_CAPABILITY
    #define FUNCTION SI_fill
    START_FUNCTION(parameters)
    ALLOW_MODELS(MSSM63atQ, MSSM63atMGUT, WC)
    BACKEND_REQ(Init_param, (libsuperiso), void, (parameters*))
    BACKEND_REQ(slha_adjust, (libsuperiso), void, (parameters*))
    BACKEND_REQ(mb_1S, (libsuperiso),double, (const parameters*))
    BACKEND_OPTION( (SuperIso, 3.6), (libsuperiso) )
    DEPENDENCY(W_plus_decay_rates, DecayTable::Entry)
    DEPENDENCY(Z_decay_rates, DecayTable::Entry)
    MODEL_CONDITIONAL_DEPENDENCY(MSSM_spectrum, Spectrum, MSSM63atQ, MSSM63atMGUT)
    MODEL_CONDITIONAL_DEPENDENCY(SM_spectrum, Spectrum, WC)
    #undef FUNCTION
  #undef CAPABILITY

  // Observable: BR(B -> Xs gamma)
  #define CAPABILITY bsgamma
  START_CAPABILITY

    #define FUNCTION SI_bsgamma
    START_FUNCTION(double)
    DEPENDENCY(SuperIso_modelinfo, parameters)
    BACKEND_REQ(bsgamma_CONV, (libsuperiso), double,(const parameters*, double))
    BACKEND_OPTION( (SuperIso, 3.6), (libsuperiso) )
    #undef FUNCTION

    #define FUNCTION FH_bsgamma
    START_FUNCTION(double)
    DEPENDENCY(FH_FlavourObs, fh_FlavourObs)
    #undef FUNCTION

  #undef CAPABILITY

  // Observable: BR(Bs -> mu+ mu-)_untag
  #define CAPABILITY Bsmumu_untag
  START_CAPABILITY

    #define FUNCTION SI_Bsmumu_untag
    START_FUNCTION(double)
    DEPENDENCY(SuperIso_modelinfo, parameters)
    BACKEND_REQ(Bsll_untag_CONV, (libsuperiso),  double, (const parameters*, int))
    BACKEND_OPTION( (SuperIso, 3.6), (libsuperiso) )
    #undef FUNCTION

    #define FUNCTION FH_Bsmumu
    START_FUNCTION(double)
    DEPENDENCY(FH_FlavourObs, fh_FlavourObs)
    #undef FUNCTION

  #undef CAPABILITY

  // Observable: BR(Bs -> e+ e-)_untag
  #define CAPABILITY Bsee_untag
  START_CAPABILITY
    #define FUNCTION SI_Bsee_untag
    START_FUNCTION(double)
    DEPENDENCY(SuperIso_modelinfo, parameters)
    BACKEND_REQ(Bsll_untag_CONV, (libsuperiso),  double, (const parameters*, int))
    BACKEND_OPTION( (SuperIso, 3.6), (libsuperiso) )
    #undef FUNCTION
  #undef CAPABILITY

  // Observable: BR(B -> mu+ mu-)
  #define CAPABILITY Bmumu
  START_CAPABILITY
    #define FUNCTION SI_Bmumu
    START_FUNCTION(double)
    DEPENDENCY(SuperIso_modelinfo, parameters)
    BACKEND_REQ(Bll_CONV, (libsuperiso),  double, (const parameters*, int))
    BACKEND_OPTION( (SuperIso, 3.6), (libsuperiso) )
    #undef FUNCTION
  #undef CAPABILITY

  // Observable: BR(B -> tau nu)
  #define CAPABILITY Btaunu
  START_CAPABILITY
    #define FUNCTION SI_Btaunu
    START_FUNCTION(double)
    DEPENDENCY(SuperIso_modelinfo, parameters)
    BACKEND_REQ(Btaunu, (libsuperiso), double, (const parameters*))
    BACKEND_OPTION( (SuperIso, 3.6), (libsuperiso) )
    #undef FUNCTION
  #undef CAPABILITY

  // Observable: BR(B->D tau nu)/BR(B->D e nu)
  #define CAPABILITY RD
  START_CAPABILITY
    #define FUNCTION SI_RD
    START_FUNCTION(double)
    DEPENDENCY(SuperIso_modelinfo, parameters)
    BACKEND_REQ(BDtaunu_BDenu, (libsuperiso), double, (const parameters*))
    BACKEND_OPTION( (SuperIso, 3.6), (libsuperiso) )
    #undef FUNCTION
  #undef CAPABILITY

  // Observable: BR(B->D tau nu)/BR(B->D e nu)
  #define CAPABILITY RDstar
  START_CAPABILITY
    #define FUNCTION SI_RDstar
    START_FUNCTION(double)
    DEPENDENCY(SuperIso_modelinfo, parameters)
    BACKEND_REQ(BDstartaunu_BDstarenu, (libsuperiso), double, (const parameters*))
    BACKEND_OPTION( (SuperIso, 3.6), (libsuperiso) )
    #undef FUNCTION
  #undef CAPABILITY

  // Observable: BR(K->mu nu)/BR(pi->mu nu)
  #define CAPABILITY Rmu
  START_CAPABILITY
    #define FUNCTION SI_Rmu
    START_FUNCTION(double)
    DEPENDENCY(SuperIso_modelinfo, parameters)
    BACKEND_REQ(Kmunu_pimunu, (libsuperiso), double, (const parameters*))
    BACKEND_OPTION( (SuperIso, 3.6), (libsuperiso) )
    #undef FUNCTION
  #undef CAPABILITY

  // Observable: Rmu23
  #define CAPABILITY Rmu23
  START_CAPABILITY
    #define FUNCTION SI_Rmu23
    START_FUNCTION(double)
    DEPENDENCY(SuperIso_modelinfo, parameters)
    BACKEND_REQ(Rmu23, (libsuperiso), double, (const parameters*))
    BACKEND_OPTION( (SuperIso, 3.6), (libsuperiso) )
    #undef FUNCTION
  #undef CAPABILITY

  // Observable: BR(Ds->tau nu)
  #define CAPABILITY Dstaunu
  START_CAPABILITY
    #define FUNCTION SI_Dstaunu
    START_FUNCTION(double)
    DEPENDENCY(SuperIso_modelinfo, parameters)
    BACKEND_REQ(Dstaunu, (libsuperiso), double, (const parameters*))
    BACKEND_OPTION( (SuperIso, 3.6), (libsuperiso) )
    #undef FUNCTION
  #undef CAPABILITY

  // Observable: BR(Ds->mu nu)
  #define CAPABILITY Dsmunu
  START_CAPABILITY
    #define FUNCTION SI_Dsmunu
    START_FUNCTION(double)
    DEPENDENCY(SuperIso_modelinfo, parameters)
    BACKEND_REQ(Dsmunu, (libsuperiso), double, (const parameters*))
    BACKEND_OPTION( (SuperIso, 3.6), (libsuperiso) )
    #undef FUNCTION
  #undef CAPABILITY

  // Observable: BR(D->mu nu)
  #define CAPABILITY Dmunu
  START_CAPABILITY
    #define FUNCTION SI_Dmunu
    START_FUNCTION(double)
    DEPENDENCY(SuperIso_modelinfo, parameters)
    BACKEND_REQ(Dmunu, (libsuperiso), double, (const parameters*))
    BACKEND_OPTION( (SuperIso, 3.6), (libsuperiso) )
    #undef FUNCTION
  #undef CAPABILITY

  // Observable: BR(B->D tau nu)
  #define CAPABILITY BDtaunu
  START_CAPABILITY
    #define FUNCTION SI_BDtaunu
    START_FUNCTION(double)
    DEPENDENCY(SuperIso_modelinfo, parameters)
    BACKEND_REQ(BRBDlnu, (libsuperiso), double, (int, int, double,  double, double*, const parameters*))
    BACKEND_OPTION( (SuperIso, 3.6), (libsuperiso) )
    #undef FUNCTION
  #undef CAPABILITY

  // Observable: BR(B->D mu nu)
  #define CAPABILITY BDmunu
  START_CAPABILITY
    #define FUNCTION SI_BDmunu
    START_FUNCTION(double)
    DEPENDENCY(SuperIso_modelinfo, parameters)
    BACKEND_REQ(BRBDlnu, (libsuperiso), double, (int, int, double,  double, double*, const parameters*))
    BACKEND_OPTION( (SuperIso, 3.6), (libsuperiso) )
    #undef FUNCTION
  #undef CAPABILITY

  // Observable: BR(B->D* tau nu)
  #define CAPABILITY BDstartaunu
  START_CAPABILITY
    #define FUNCTION SI_BDstartaunu
    START_FUNCTION(double)
    DEPENDENCY(SuperIso_modelinfo, parameters)
    BACKEND_REQ(BRBDstarlnu, (libsuperiso), double, (int, int, double,  double, double*, const parameters*))
    BACKEND_OPTION( (SuperIso, 3.6), (libsuperiso) )
    #undef FUNCTION
  #undef CAPABILITY

  // Observable: BR(B->D* mu nu)
  #define CAPABILITY BDstarmunu
  START_CAPABILITY
    #define FUNCTION SI_BDstarmunu
    START_FUNCTION(double)
    DEPENDENCY(SuperIso_modelinfo, parameters)
    BACKEND_REQ(BRBDstarlnu, (libsuperiso), double, (int, int, double,  double, double*, const parameters*))
    BACKEND_OPTION( (SuperIso, 3.6), (libsuperiso) )
    #undef FUNCTION
  #undef CAPABILITY

  // Observable: Delta0(B -> K* gamma)
  #define CAPABILITY delta0
  START_CAPABILITY
    #define FUNCTION SI_delta0
    START_FUNCTION(double)
    DEPENDENCY(SuperIso_modelinfo, parameters)
    BACKEND_REQ(delta0_CONV, (libsuperiso),  double, (const parameters*))
    BACKEND_OPTION( (SuperIso, 3.6), (libsuperiso) )
    #undef FUNCTION
  #undef CAPABILITY

  // Observable: BR(B -> Xs mu mu)_lowq2
  #define CAPABILITY BRBXsmumu_lowq2
  START_CAPABILITY
    #define FUNCTION SI_BRBXsmumu_lowq2
    START_FUNCTION(double)
    DEPENDENCY(SuperIso_modelinfo, parameters)
    BACKEND_REQ(BRBXsmumu_lowq2_CONV, (libsuperiso),  double, (const parameters*))
    BACKEND_OPTION( (SuperIso, 3.6), (libsuperiso) )
    #undef FUNCTION
  #undef CAPABILITY

  // Observable: BR(B -> Xs mu mu)_highq2
  #define CAPABILITY BRBXsmumu_highq2
  START_CAPABILITY
    #define FUNCTION SI_BRBXsmumu_highq2
    START_FUNCTION(double)
    DEPENDENCY(SuperIso_modelinfo, parameters)
    BACKEND_REQ(BRBXsmumu_highq2_CONV, (libsuperiso),  double, (const parameters*))
    BACKEND_OPTION( (SuperIso, 3.6), (libsuperiso) )
    #undef FUNCTION
  #undef CAPABILITY

  // Observable: AFB(B -> Xs mu mu)_lowq2
  #define CAPABILITY A_BXsmumu_lowq2
  START_CAPABILITY
    #define FUNCTION SI_A_BXsmumu_lowq2
    START_FUNCTION(double)
    DEPENDENCY(SuperIso_modelinfo, parameters)
    BACKEND_REQ(A_BXsmumu_lowq2_CONV, (libsuperiso),  double, (const parameters*))
    BACKEND_OPTION( (SuperIso, 3.6), (libsuperiso) )
    #undef FUNCTION
  #undef CAPABILITY

  // Observable: AFB(B -> Xs mu mu)_highq2
  #define CAPABILITY A_BXsmumu_highq2
  START_CAPABILITY
    #define FUNCTION SI_A_BXsmumu_highq2
    START_FUNCTION(double)
    DEPENDENCY(SuperIso_modelinfo, parameters)
    BACKEND_REQ(A_BXsmumu_highq2_CONV, (libsuperiso),  double, (const parameters*))
    BACKEND_OPTION( (SuperIso, 3.6), (libsuperiso) )
    #undef FUNCTION
  #undef CAPABILITY

  // Observable: zero of AFB(B -> Xs mu mu)
  #define CAPABILITY A_BXsmumu_zero
  START_CAPABILITY
    #define FUNCTION SI_A_BXsmumu_zero
    START_FUNCTION(double)
    DEPENDENCY(SuperIso_modelinfo, parameters)
    BACKEND_REQ(A_BXsmumu_zero_CONV, (libsuperiso),  double, (const parameters*))
    BACKEND_OPTION( (SuperIso, 3.6), (libsuperiso) )
    #undef FUNCTION
  #undef CAPABILITY

  // Observable: BR(B -> Xs tau tau)_highq2
  #define CAPABILITY BRBXstautau_highq2
  START_CAPABILITY
    #define FUNCTION SI_BRBXstautau_highq2
    START_FUNCTION(double)
    DEPENDENCY(SuperIso_modelinfo, parameters)
    BACKEND_REQ(BRBXstautau_highq2_CONV, (libsuperiso),  double, (const parameters*))
    BACKEND_OPTION( (SuperIso, 3.6), (libsuperiso) )
    #undef FUNCTION
  #undef CAPABILITY

  // Observable: AFB(B -> Xs tau tau)_highq2
  #define CAPABILITY A_BXstautau_highq2
  START_CAPABILITY
    #define FUNCTION SI_A_BXstautau_highq2
    START_FUNCTION(double)
    DEPENDENCY(SuperIso_modelinfo, parameters)
    BACKEND_REQ(A_BXstautau_highq2_CONV, (libsuperiso),  double, (const parameters*))
    BACKEND_OPTION( (SuperIso, 3.6), (libsuperiso) )
    #undef FUNCTION
  #undef CAPABILITY

  // Helper macro to make the following declarations quicker
  #define KSTARMUMU_BINS                                                                                   \
    START_FUNCTION(Flav_KstarMuMu_obs)                                                                     \
    DEPENDENCY(SuperIso_modelinfo, parameters)                                                             \
    BACKEND_OPTION( (SuperIso, 3.6), (libsuperiso) )                                                       \
    BACKEND_REQ(BKstarmumu_CONV, (libsuperiso), Flav_KstarMuMu_obs, (const parameters*, double, double))

  // Observable: BR(B -> K* mu mu) in q^2 bin from 1.1 GeV^2 to 2.5 GeV^2
  #define CAPABILITY BKstarmumu_11_25
  START_CAPABILITY
    #define FUNCTION SI_BKstarmumu_11_25
    KSTARMUMU_BINS
    #undef FUNCTION
  #undef CAPABILITY

  // Observable: BR(B -> K* mu mu) in q^2 bin from 2.5 GeV^2 to 4 GeV^2
  #define CAPABILITY BKstarmumu_25_40
  START_CAPABILITY
    #define FUNCTION SI_BKstarmumu_25_40
    KSTARMUMU_BINS
    #undef FUNCTION
  #undef CAPABILITY

  // Observable: BR(B -> K* mu mu) in q^2 bin from 4 GeV^2 to 6 GeV^2
  #define CAPABILITY BKstarmumu_40_60
  START_CAPABILITY
    #define FUNCTION SI_BKstarmumu_40_60
    KSTARMUMU_BINS
    #undef FUNCTION
  #undef CAPABILITY

  // Observable: BR(B -> K* mu mu) in q^2 bin from 6 GeV^2 to 8 GeV^2
  #define CAPABILITY BKstarmumu_60_80
  START_CAPABILITY
    #define FUNCTION SI_BKstarmumu_60_80
    KSTARMUMU_BINS
    #undef FUNCTION
  #undef CAPABILITY

  // Observable: BR(B -> K* mu mu) in q^2 bin from 15 GeV^2 to 17 GeV^2
  #define CAPABILITY BKstarmumu_15_17
  START_CAPABILITY
    #define FUNCTION SI_BKstarmumu_15_17
    KSTARMUMU_BINS
    #undef FUNCTION
  #undef CAPABILITY

  // Observable: BR(B -> K* mu mu) in q^2 bin from 17 GeV^2 to 19 GeV^2
  #define CAPABILITY BKstarmumu_17_19
  START_CAPABILITY
    #define FUNCTION SI_BKstarmumu_17_19
    KSTARMUMU_BINS
    #undef FUNCTION
  #undef CAPABILITY

  // Observable: A_I(B -> K* mu mu)
  #define CAPABILITY AI_BKstarmumu
  START_CAPABILITY
    #define FUNCTION SI_AI_BKstarmumu
    START_FUNCTION(double)
    DEPENDENCY(SuperIso_modelinfo, parameters)
    BACKEND_REQ(SI_AI_BKstarmumu_CONV, (libsuperiso),  double, (const parameters*))
    #undef FUNCTION
  #undef CAPABILITY

  // Observable: zero of A_I(B -> K* mu mu)
  #define CAPABILITY AI_BKstarmumu_zero
  START_CAPABILITY
    #define FUNCTION SI_AI_BKstarmumu_zero
    START_FUNCTION(double)
    DEPENDENCY(SuperIso_modelinfo, parameters)
    BACKEND_REQ(SI_AI_BKstarmumu_zero_CONV, (libsuperiso),  double, (const parameters*))
    #undef FUNCTION
  #undef CAPABILITY

  // Helper macro to make the following declarations quicker
  #define RKSTAR_BINS                                                                                   \
    START_FUNCTION(double)                                                                     \
    DEPENDENCY(SuperIso_modelinfo, parameters)                                                             \
    BACKEND_OPTION( (SuperIso, 3.6), (libsuperiso) )                                                       \
    BACKEND_REQ(RKstar_CONV, (libsuperiso), double, (const parameters*, double, double))

 // Observable: RK* in q^2 bin from 0.045 GeV^2 to 1.1 GeV^2
  #define CAPABILITY RKstar_0045_11
  START_CAPABILITY
    #define FUNCTION SI_RKstar_0045_11
    RKSTAR_BINS
    #undef FUNCTION
  #undef CAPABILITY

 // Observable: RK* in q^2 bin from 1.1 GeV^2 to 6 GeV^2
  #define CAPABILITY RKstar_11_60
  START_CAPABILITY
    #define FUNCTION SI_RKstar_11_60
    RKSTAR_BINS
    #undef FUNCTION
  #undef CAPABILITY

  // Helper macro to make the following declarations quicker
  #define RK_BINS                                                                                   \
    START_FUNCTION(double)                                                                     \
    DEPENDENCY(SuperIso_modelinfo, parameters)                                                             \
    BACKEND_OPTION( (SuperIso, 3.6), (libsuperiso) )                                                       \
    BACKEND_REQ(RK_CONV, (libsuperiso), double, (const parameters*, double, double))

 // Observable: RK in q^2 bin from 1 GeV^2 to 6 GeV^2
  #define CAPABILITY RK
  START_CAPABILITY
    #define FUNCTION SI_RK
    RK_BINS
    #undef FUNCTION
  #undef CAPABILITY

  // All FeynHiggs flavour observables
  #define CAPABILITY FH_FlavourObs
  START_CAPABILITY
    #define FUNCTION FH_FlavourObs
    START_FUNCTION(fh_FlavourObs)
    BACKEND_REQ(FHFlavour, (libfeynhiggs), void, (int&,fh_real&,fh_real&,fh_real&,fh_real&,fh_real&,fh_real&))
    BACKEND_OPTION( (FeynHiggs), (libfeynhiggs) )
    ALLOW_MODELS(MSSM63atQ, MSSM63atMGUT)
    #undef FUNCTION
  #undef CAPABILITY

  // Observable: B_s mass difference
  #define CAPABILITY DeltaMs
  START_CAPABILITY
    #define FUNCTION FH_DeltaMs
    START_FUNCTION(double)
    DEPENDENCY(FH_FlavourObs, fh_FlavourObs)
    #undef FUNCTION
  #undef CAPABILITY

  //###############################################
  // Lepton Flavour Violation
  //###############################################

  // Observable: mu -> e gamma
  #define CAPABILITY muegamma
  START_CAPABILITY
    #define FUNCTION SN_muegamma
    START_FUNCTION(double)
    DEPENDENCY(SMINPUTS, SMInputs)
    DEPENDENCY(SeesawI_Theta, Eigen::Matrix3cd)
    DEPENDENCY(SeesawI_Vnu, Eigen::Matrix3cd)
    DEPENDENCY(m_nu, Eigen::Matrix3cd)
    ALLOW_MODELS(SN_dev)
    #undef FUNCTION
  #undef CAPABILITY 

  // Observable: tau -> e gamma
  #define CAPABILITY tauegamma
  START_CAPABILITY
    #define FUNCTION SN_tauegamma
    START_FUNCTION(double)
    DEPENDENCY(SMINPUTS, SMInputs)
    DEPENDENCY(SeesawI_Theta, Eigen::Matrix3cd)
    DEPENDENCY(SeesawI_Vnu, Eigen::Matrix3cd)
    DEPENDENCY(m_nu, Eigen::Matrix3cd)
    DEPENDENCY(tau_minus_decay_rates, DecayTable::Entry)
    ALLOW_MODELS(SN_dev)
    #undef FUNCTION
  #undef CAPABILITY 

  // Observable: tau -> mu gamma
  #define CAPABILITY taumugamma
  START_CAPABILITY
    #define FUNCTION SN_taumugamma
    START_FUNCTION(double)
    DEPENDENCY(SMINPUTS, SMInputs)
    DEPENDENCY(SeesawI_Theta, Eigen::Matrix3cd)
    DEPENDENCY(SeesawI_Vnu, Eigen::Matrix3cd)
    DEPENDENCY(m_nu, Eigen::Matrix3cd)
    DEPENDENCY(tau_minus_decay_rates, DecayTable::Entry)
    ALLOW_MODELS(SN_dev)
    #undef FUNCTION
  #undef CAPABILITY 

  // Observable: mu- -> e- e- e+
  #define CAPABILITY mueee
  START_CAPABILITY
    #define FUNCTION SN_mueee
    START_FUNCTION(double)
    DEPENDENCY(SMINPUTS, SMInputs)
    DEPENDENCY(SeesawI_Theta, Eigen::Matrix3cd)
    DEPENDENCY(SeesawI_Vnu, Eigen::Matrix3cd)
    DEPENDENCY(m_nu, Eigen::Matrix3cd)
    ALLOW_MODELS(SN_dev, StandardModel_Higgs)
    #undef FUNCTION
  #undef CAPABILITY 

  // Observable: tau- -> e- e- e+
  #define CAPABILITY taueee
  START_CAPABILITY
    #define FUNCTION SN_taueee
    START_FUNCTION(double)
    DEPENDENCY(SMINPUTS, SMInputs)
    DEPENDENCY(SeesawI_Theta, Eigen::Matrix3cd)
    DEPENDENCY(SeesawI_Vnu, Eigen::Matrix3cd)
    DEPENDENCY(m_nu, Eigen::Matrix3cd)
    DEPENDENCY(tau_minus_decay_rates, DecayTable::Entry)
    ALLOW_MODELS(SN_dev, StandardModel_Higgs)
    #undef FUNCTION
  #undef CAPABILITY 

   // Observable: tau- -> mu- mu- mu+
  #define CAPABILITY taumumumu
  START_CAPABILITY
    #define FUNCTION SN_taumumumu
    START_FUNCTION(double)
    DEPENDENCY(SMINPUTS, SMInputs)
    DEPENDENCY(SeesawI_Theta, Eigen::Matrix3cd)
    DEPENDENCY(SeesawI_Vnu, Eigen::Matrix3cd)
    DEPENDENCY(m_nu, Eigen::Matrix3cd)
    DEPENDENCY(tau_minus_decay_rates, DecayTable::Entry)
    ALLOW_MODELS(SN_dev, StandardModel_Higgs)
    #undef FUNCTION
  #undef CAPABILITY 

  // Observable: tau- -> mu- e- e+ 
  #define CAPABILITY taumuee
  START_CAPABILITY
    #define FUNCTION SN_taumuee
    START_FUNCTION(double)
    DEPENDENCY(SMINPUTS, SMInputs)
    DEPENDENCY(SeesawI_Theta, Eigen::Matrix3cd)
    DEPENDENCY(SeesawI_Vnu, Eigen::Matrix3cd)
    DEPENDENCY(m_nu, Eigen::Matrix3cd)
    DEPENDENCY(tau_minus_decay_rates, DecayTable::Entry)
    ALLOW_MODELS(SN_dev, StandardModel_Higgs)
    #undef FUNCTION
  #undef CAPABILITY 

  // Observable: tau- -> e- e- mu+
  #define CAPABILITY taueemu
  START_CAPABILITY
    #define FUNCTION SN_taueemu
    START_FUNCTION(double)
    DEPENDENCY(SMINPUTS, SMInputs)
    DEPENDENCY(SeesawI_Vnu, Eigen::Matrix3cd)
    DEPENDENCY(SeesawI_Theta, Eigen::Matrix3cd)
    DEPENDENCY(m_nu, Eigen::Matrix3cd)
    DEPENDENCY(tau_minus_decay_rates, DecayTable::Entry)
    ALLOW_MODELS(SN_dev, StandardModel_Higgs)
    #undef FUNCTION
  #undef CAPABILITY 

  // Observable: tau- -> e- mu- mu+
  #define CAPABILITY tauemumu
  START_CAPABILITY
    #define FUNCTION SN_tauemumu
    START_FUNCTION(double)
    DEPENDENCY(SMINPUTS, SMInputs)
    DEPENDENCY(SeesawI_Theta, Eigen::Matrix3cd)
    DEPENDENCY(SeesawI_Vnu, Eigen::Matrix3cd)
    DEPENDENCY(m_nu, Eigen::Matrix3cd)
    DEPENDENCY(tau_minus_decay_rates, DecayTable::Entry)
    ALLOW_MODELS(SN_dev, StandardModel_Higgs)
    #undef FUNCTION
  #undef CAPABILITY 

  // Observable: tau- -> mu- mu- e+
  #define CAPABILITY taumumue
  START_CAPABILITY
    #define FUNCTION SN_taumumue
    START_FUNCTION(double)
    DEPENDENCY(SMINPUTS, SMInputs)
    DEPENDENCY(SeesawI_Vnu, Eigen::Matrix3cd)
    DEPENDENCY(SeesawI_Theta, Eigen::Matrix3cd)
    DEPENDENCY(m_nu, Eigen::Matrix3cd)
    DEPENDENCY(tau_minus_decay_rates, DecayTable::Entry)
    ALLOW_MODELS(SN_dev, StandardModel_Higgs)
    #undef FUNCTION
  #undef CAPABILITY 

  // Observable: mu - e (Ti)
  #define CAPABILITY mueTi
  START_CAPABILITY
    #define FUNCTION SN_mueTi
    START_FUNCTION(double)
    DEPENDENCY(SMINPUTS, SMInputs)
    DEPENDENCY(SeesawI_Vnu, Eigen::Matrix3cd)
    DEPENDENCY(SeesawI_Theta, Eigen::Matrix3cd)
    DEPENDENCY(m_nu, Eigen::Matrix3cd)
    DEPENDENCY(tau_minus_decay_rates, DecayTable::Entry)
    ALLOW_MODELS(SN_dev, StandardModel_Higgs)
    #undef FUNCTION
  #undef CAPABILITY

  // Observable: mu - e (Pb)
  #define CAPABILITY muePb
  START_CAPABILITY
    #define FUNCTION SN_muePb
    START_FUNCTION(double)
    DEPENDENCY(SMINPUTS, SMInputs)
    DEPENDENCY(SeesawI_Vnu, Eigen::Matrix3cd)
    DEPENDENCY(SeesawI_Theta, Eigen::Matrix3cd)
    DEPENDENCY(m_nu, Eigen::Matrix3cd)
    DEPENDENCY(tau_minus_decay_rates, DecayTable::Entry)
    ALLOW_MODELS(SN_dev, StandardModel_Higgs)
    #undef FUNCTION
  #undef CAPABILITY

  //###############################################
  // Electric Dipole Moments 
  //###############################################

  // Observable: d_e
  #define CAPABILITY edm_e
  START_CAPABILITY
    #define FUNCTION SN_edm_e
    START_FUNCTION(double)
    DEPENDENCY(SMINPUTS, SMInputs)
    DEPENDENCY(UPMNS, Eigen::Matrix3cd)
    ALLOW_MODELS(SN_dev)
    #undef FUNCTION
  #undef CAPABILITY 

  // Observable: d_mu
  #define CAPABILITY edm_mu
  START_CAPABILITY
    #define FUNCTION SN_edm_mu
    START_FUNCTION(double)
    DEPENDENCY(SMINPUTS, SMInputs)
    DEPENDENCY(UPMNS, Eigen::Matrix3cd)
    ALLOW_MODELS(SN_dev)
    #undef FUNCTION
  #undef CAPABILITY 

  // Observable: d_tau
  #define CAPABILITY edm_tau
  START_CAPABILITY
    #define FUNCTION SN_edm_tau
    START_FUNCTION(double)
    DEPENDENCY(SMINPUTS, SMInputs)
    DEPENDENCY(UPMNS, Eigen::Matrix3cd)
    ALLOW_MODELS(SN_dev)
    #undef FUNCTION
  #undef CAPABILITY 

  //###############################################
  //  Likelihoods
  //###############################################

  // B meson mass aysmmetry likelihood
  #define CAPABILITY deltaMB_LL
  START_CAPABILITY
    #define FUNCTION deltaMB_likelihood
    START_FUNCTION(double)
    DEPENDENCY(DeltaMs, double)
    #undef FUNCTION
  #undef CAPABILITY

  // b -> s gamma likelihood
  #define CAPABILITY b2sgamma_LL
  START_CAPABILITY
    #define FUNCTION b2sgamma_likelihood
    START_FUNCTION(double)
    DEPENDENCY(bsgamma, double)
    #undef FUNCTION
  #undef CAPABILITY

  // Electroweak penguin measurements
  #define CAPABILITY b2sll_M
  START_CAPABILITY
    #define FUNCTION b2sll_measurements
    START_FUNCTION(FlavBit::predictions_measurements_covariances)
    DEPENDENCY(BKstarmumu_11_25, Flav_KstarMuMu_obs)
    DEPENDENCY(BKstarmumu_25_40, Flav_KstarMuMu_obs)
    DEPENDENCY(BKstarmumu_40_60, Flav_KstarMuMu_obs)
    DEPENDENCY(BKstarmumu_60_80, Flav_KstarMuMu_obs)
    DEPENDENCY(BKstarmumu_15_17, Flav_KstarMuMu_obs)
    DEPENDENCY(BKstarmumu_17_19, Flav_KstarMuMu_obs)
    #undef FUNCTION
  #undef CAPABILITY

  // Electroweak penguin likelihood
  #define CAPABILITY b2sll_LL
  START_CAPABILITY
    #define FUNCTION b2sll_likelihood
    START_FUNCTION(double)
    DEPENDENCY(b2sll_M, FlavBit::predictions_measurements_covariances)
    #undef FUNCTION
  #undef CAPABILITY

  // Rare fully leptonic B decay measurements
  #define CAPABILITY b2ll_M
  START_CAPABILITY
    #define FUNCTION b2ll_measurements
    START_FUNCTION(FlavBit::predictions_measurements_covariances)
    DEPENDENCY(Bsmumu_untag, double)
    DEPENDENCY(Bmumu, double )
    #undef FUNCTION
  #undef CAPABILITY

  // Rare fully leptonic B decay likelihood
  #define CAPABILITY b2ll_LL
  START_CAPABILITY
    #define FUNCTION b2ll_likelihood
    START_FUNCTION(double)
    DEPENDENCY(b2ll_M, FlavBit::predictions_measurements_covariances)
    #undef FUNCTION
  #undef CAPABILITY

  // Tree-level leptonic and semi-leptonic B & D decay measurements
  #define CAPABILITY SL_M
  START_CAPABILITY
    #define FUNCTION SL_measurements
    START_FUNCTION(FlavBit::predictions_measurements_covariances)
    DEPENDENCY(RD, double)
    DEPENDENCY(RDstar, double)
    DEPENDENCY(BDmunu, double)
    DEPENDENCY(BDstarmunu, double)
    DEPENDENCY(Btaunu, double)
    DEPENDENCY(Dstaunu, double)
    DEPENDENCY(Dsmunu, double)
    DEPENDENCY(Dmunu, double)
    #undef FUNCTION
  #undef CAPABILITY

  // Tree-level leptonic and semi-leptonic B & D decay likelihoods
  #define CAPABILITY SL_LL
  START_CAPABILITY
    #define FUNCTION SL_likelihood
    START_FUNCTION(double)
    DEPENDENCY(SL_M, FlavBit::predictions_measurements_covariances)
    #undef FUNCTION
  #undef CAPABILITY
   
  // Tree-level leptonic and semi-leptonic B & D decay measurements
  #define CAPABILITY LUV_M
  START_CAPABILITY
    #define FUNCTION LUV_measurements
    START_FUNCTION(FlavBit::predictions_measurements_covariances)
    DEPENDENCY(RK, double)
    DEPENDENCY(RKstar_0045_11, double)
    DEPENDENCY(RKstar_11_60, double)
    #undef FUNCTION
  #undef CAPABILITY

  #define CAPABILITY LUV_LL
  START_CAPABILITY
    #define FUNCTION LUV_likelihood
    START_FUNCTION(double)
    DEPENDENCY(LUV_M, FlavBit::predictions_measurements_covariances)
    #undef FUNCTION
  #undef CAPABILITY

<<<<<<< HEAD
  // l -> l gamma  likelihood
  #define CAPABILITY l2lgamma_lnL
  START_CAPABILITY
    #define FUNCTION l2lgamma_likelihood
    START_FUNCTION(double)
    DEPENDENCY(muegamma, double)
    DEPENDENCY(tauegamma, double)
    DEPENDENCY(taumugamma, double)
    #undef FUNCTION
  #undef CAPABILITY 

  // l -> l l l likelihood
  #define CAPABILITY l2lll_lnL
  START_CAPABILITY
    #define FUNCTION l2lll_likelihood
    START_FUNCTION(double)
    DEPENDENCY(mueee, double)
    DEPENDENCY(taueee, double)
    DEPENDENCY(taumumumu, double)
    DEPENDENCY(taumuee, double)
    DEPENDENCY(taueemu, double)
    DEPENDENCY(tauemumu, double)
    DEPENDENCY(taumumue, double)
   #undef FUNCTION
  #undef CAPABILITY 

  // mu - e conversion likelihood
  #define CAPABILITY mu2e_lnL
  START_CAPABILITY
    #define FUNCTION mu2e_likelihood
    START_FUNCTION(double)
    DEPENDENCY(mueTi, double)
    DEPENDENCY(muePb, double)
    #undef FUNCTION
  #undef CAPABILITY

  // EDM likelihoods
  #define CAPABILITY edm_lnL
  START_CAPABILITY
    #define FUNCTION edm_likelihood
    START_FUNCTION(double)
    DEPENDENCY(edm_e, double)
    DEPENDENCY(edm_mu, double)
    DEPENDENCY(edm_tau, double)
    #undef FUNCTION
  #undef CAPABILITY
=======
  
   
>>>>>>> 52846ef6

#undef MODULE


#endif // defined(__FlavBit_rollcall_hpp__)<|MERGE_RESOLUTION|>--- conflicted
+++ resolved
@@ -790,7 +790,6 @@
     #undef FUNCTION
   #undef CAPABILITY
 
-<<<<<<< HEAD
   // l -> l gamma  likelihood
   #define CAPABILITY l2lgamma_lnL
   START_CAPABILITY
@@ -837,10 +836,6 @@
     DEPENDENCY(edm_tau, double)
     #undef FUNCTION
   #undef CAPABILITY
-=======
-  
-   
->>>>>>> 52846ef6
 
 #undef MODULE
 
