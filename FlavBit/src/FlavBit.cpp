--- conflicted
+++ resolved
@@ -1940,10 +1940,6 @@
         }
       }
 
-<<<<<<< HEAD
-      //Chi2=Chi2/measurement_assym.dim;
-=======
->>>>>>> 70730a36
       result=-0.5*Chi2;
 
       if(flav_debug)  cout<<"Finished b2sll_likelihood"<<endl;
@@ -2095,10 +2091,6 @@
         }
       }
 
-<<<<<<< HEAD
-      //Chi2=Chi2/measurement_assym.dim;
-=======
->>>>>>> 70730a36
       result=-0.5*Chi2;
 
 
@@ -2184,61 +2176,7 @@
       // D -> mu nu
       theory[7] =*Dep::Dmunu;
 
-<<<<<<< HEAD
-      red.create_global_corr();
-
-      // the R(D) is calculated assuming isospin symmetry
-
-      // B-> tau nu SI
-      double theory_Btaunu=*Dep::Btaunu;
-      // Ds-> tau nu
-      double theory_Dstaunu=*Dep::Dstaunu;
-      // Ds -> mu nu
-      double theory_Dsmunu=*Dep::Dsmunu;
-      // D -> mu nu
-      double theory_Dmunu=*Dep::Dmunu;
-      // B-> D tau nu
-      double theory_BDtaunu=*Dep::BDtaunu;
-      // B-> D* tau nu
-      double theory_BDstartaunu=*Dep::BDstartaunu;
-      // B-> D mu nu
-      double theory_BDmunu=*Dep::BDmunu;
-      // B-> D* mu nu
-      double theory_BDstarmunu=*Dep::BDstarmunu;
-
-      // theory results;
-      boost::numeric::ublas::matrix<double> th_err=red.get_th_err();
-
-      boost::numeric::ublas::matrix<double> M_th(n_experiments,1);
-      M_th(0,0)=theory_Btaunu;
-      M_th(1,0)=theory_BDtaunu;
-      M_th(2,0)=theory_BDstartaunu;
-      M_th(3,0)=theory_BDmunu;
-      M_th(4,0)=theory_BDstarmunu;
-      M_th(5,0)=theory_Dstaunu;
-      M_th(6,0)=theory_Dsmunu;
-      M_th(7,0)=theory_Dmunu;
-
-      // hardcoded errors :( move it to include later
-
-      double theory_Btaunu_error=th_err(0,0)*theory_Btaunu;
-      double theory_BDtaunu_error=th_err(1,0)*theory_BDtaunu;
-      double theory_BDstartaunu_error=th_err(2,0)*theory_BDstartaunu;
-      double theory_BDmunu_error=th_err(3,0)*theory_BDmunu;
-      double theory_BDstarmunu_error=th_err(4,0)*theory_BDstarmunu;
-
-      double theory_Dstaunu_error=th_err(5,0)*theory_Dstaunu;
-      double theory_Dsmunu_error=th_err(6,0)*theory_Dsmunu;
-      double theory_Dmunu_error=th_err(7,0)*theory_Dmunu;
-
-
-      // theory cov:
-
-      boost::numeric::ublas::matrix<double> M_cov_th(n_experiments,n_experiments);
-      for(int i=0;i<n_experiments;++i)
-=======
       for (int i = 0; i < n_experiments; ++i)
->>>>>>> 70730a36
       {
         measurement_assym.value_th(i,0) = theory[i];
         measurement_assym.cov_th(i,i) = th_err[i]*th_err[i]*theory[i]*theory[i];
@@ -2290,10 +2228,6 @@
         }
       }
 
-<<<<<<< HEAD
-      //Chi2=Chi2/measurement_assym.dim;
-=======
->>>>>>> 70730a36
       result=-0.5*Chi2;
 
       if(flav_debug)  cout<<"Finished SL_likelihood"<<endl;
