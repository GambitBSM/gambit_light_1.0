--- conflicted
+++ resolved
@@ -3219,13 +3219,9 @@
               SI_theory[observable],
               SI_theory_covariance[observable][observable]
               );
-<<<<<<< HEAD
   
       if (flav_debug) std::cout << "HEPLike_B2KstargammaS_HFLAV result: " << result << std::endl;
-=======
-
-      if (flav_debug) std::cout << "%s result: " << result << std::endl;
->>>>>>> b1ed3279
+
     }
 
     /// HEPLike LogLikelihood B -> ll
@@ -3990,7 +3986,6 @@
 
       SI_theory_covariance     = *Dep::SuperIso_theory_covariance_SM;
 
-<<<<<<< HEAD
        
       result = -rkstar1.GetLogLikelihood(
                                         1.+SI_theory[observables[0]], -1
@@ -3998,16 +3993,7 @@
                                         );
       
       result+= -rkstar2.GetLogLikelihood(
-=======
-
-
-      result = rkstar1.GetLogLikelihood(
-                                        1.+SI_theory[observables[0]], -1
-              //              sqrt(SI_theory_covariance[observables[0]][observables[0]])
-                                        );
-
-      result+= rkstar2.GetLogLikelihood(
->>>>>>> b1ed3279
+
                                         1.+SI_theory[observables[1]], -1
               //sqrt(SI_theory_covariance[observables[1]][observables[1]])/( SI_theory[observables[1]]*SI_theory[observables[1]])
                                         );
