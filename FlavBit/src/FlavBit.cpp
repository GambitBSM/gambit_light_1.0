//   GAMBIT: Global and Modular BSM Inference Tool
//   *********************************************
///  \file
///
///  Functions of module FlavBit
///
///  *********************************************
///
///  Authors (add name and date if you modify):
///
///  \author Nazila Mahmoudi
///  \date 2013 Oct
///  \date 2014
///  \date 2015 Feb
///  \date 2016 Jul
///  \date 2018 Jan
///
///  \author Marcin Chrzaszcz
///  \date 2015 May
///  \date 2015 July
///  \date 2015 August
///  \date 2016 July
///  \date 2016 August
///  \date 2016 October
///  \date 2018 Jan
///
///  \author Anders Kvellestad
///          (anders.kvellestad@fys.uio.no)
///  \date 2013 Nov
///
///  \author Pat Scott
///          (p.scott@imperial.ac.uk)
///  \date 2015 May, June
///  \date 2016 Aug
///  \date 2017 March
///
///  \author Tomas Gonzalo
///          (t.e.gonzalo@fys.uio.no)
///  \date 2017 July
///
///  *********************************************

#include <string>
#include <iostream>
#include <fstream>
#include <map>

#include "gambit/Elements/gambit_module_headers.hpp"
#include "gambit/FlavBit/FlavBit_rollcall.hpp"
#include "gambit/FlavBit/FlavBit_types.hpp"
#include "gambit/FlavBit/Flav_reader.hpp"
#include "gambit/FlavBit/Kstarmumu_theory_err.hpp"
#include "gambit/FlavBit/flav_utils.hpp"
#include "gambit/FlavBit/flav_loop_functions.hpp"
#include "gambit/Elements/spectrum.hpp"
#include "gambit/Utils/statistics.hpp"
#include "gambit/cmake/cmake_variables.hpp"

//#define FLAVBIT_DEBUG
//#define FLAVBIT_DEBUG_LL

namespace Gambit
{

  namespace FlavBit
  {

    using namespace std;
    namespace ublas = boost::numeric::ublas;

    const bool flav_debug =
    #ifdef FLAVBIT_DEBUG
      true;
    #else
      false;
    #endif

    const bool flav_debug_LL =
    #ifdef FLAVBIT_DEBUG_LL
      true;
    #else
      false;
    #endif

    /// Fill SuperIso model info structure
    void SI_fill(parameters &result)
    {
      using namespace Pipes::SI_fill;
      using namespace std;

      SLHAstruct spectrum;
      // Obtain SLHAea object from spectrum
      if (ModelInUse("WC"))
      {
        spectrum = Dep::SM_spectrum->getSLHAea(2);
      }
      else if (ModelInUse("MSSM63atMGUT") or ModelInUse("MSSM63atQ"))
      {
        spectrum = Dep::MSSM_spectrum->getSLHAea(2);
        // Add the MODSEL block if it is not provided by the spectrum object.
        SLHAea_add(spectrum,"MODSEL",1, 0, "General MSSM", false);
      }
      else
      {
        FlavBit_error().raise(LOCAL_INFO, "Unrecognised model.");
      }

      BEreq::Init_param(&result);

      int ie,je;

      if (!spectrum["MODSEL"].empty())
      {
        if (spectrum["MODSEL"][1].is_data_line()) result.model=SLHAea::to<int>(spectrum["MODSEL"][1][1]);
        if (spectrum["MODSEL"][3].is_data_line()) result.NMSSM=SLHAea::to<int>(spectrum["MODSEL"][3][1]);
        if (spectrum["MODSEL"][4].is_data_line()) result.RV=SLHAea::to<int>(spectrum["MODSEL"][4][1]);
        if (spectrum["MODSEL"][5].is_data_line()) result.CPV=SLHAea::to<int>(spectrum["MODSEL"][5][1]);
        if (spectrum["MODSEL"][6].is_data_line()) result.FV=SLHAea::to<int>(spectrum["MODSEL"][6][1]);
        if (spectrum["MODSEL"][12].is_data_line()) result.Q=SLHAea::to<double>(spectrum["MODSEL"][12][1]);
      }

      if (result.NMSSM != 0) result.model=result.NMSSM;
      if (result.RV != 0) result.model=-2;
      if (result.CPV != 0) result.model=-2;

      if (!spectrum["SMINPUTS"].empty())
      {
        if (spectrum["SMINPUTS"][1].is_data_line()) result.inv_alpha_em=SLHAea::to<double>(spectrum["SMINPUTS"][1][1]);
        if (spectrum["SMINPUTS"][2].is_data_line()) result.Gfermi=SLHAea::to<double>(spectrum["SMINPUTS"][2][1]);
        if (spectrum["SMINPUTS"][3].is_data_line()) result.alphas_MZ=SLHAea::to<double>(spectrum["SMINPUTS"][3][1]);
        if (spectrum["SMINPUTS"][4].is_data_line()) result.mass_Z=SLHAea::to<double>(spectrum["SMINPUTS"][4][1]);
        if (spectrum["SMINPUTS"][5].is_data_line()) result.mass_b=SLHAea::to<double>(spectrum["SMINPUTS"][5][1]);
        if (spectrum["SMINPUTS"][6].is_data_line()) result.mass_top_pole=SLHAea::to<double>(spectrum["SMINPUTS"][6][1]);
        if (spectrum["SMINPUTS"][7].is_data_line()) result.mass_tau=SLHAea::to<double>(spectrum["SMINPUTS"][7][1]);
        if (spectrum["SMINPUTS"][8].is_data_line()) result.mass_nutau2=SLHAea::to<double>(spectrum["SMINPUTS"][8][1]);
        if (spectrum["SMINPUTS"][11].is_data_line()) result.mass_e2=SLHAea::to<double>(spectrum["SMINPUTS"][11][1]);
        if (spectrum["SMINPUTS"][12].is_data_line()) result.mass_nue2=SLHAea::to<double>(spectrum["SMINPUTS"][12][1]);
        if (spectrum["SMINPUTS"][13].is_data_line()) result.mass_mu2=SLHAea::to<double>(spectrum["SMINPUTS"][13][1]);
        if (spectrum["SMINPUTS"][14].is_data_line()) result.mass_numu2=SLHAea::to<double>(spectrum["SMINPUTS"][14][1]);
        if (spectrum["SMINPUTS"][21].is_data_line()) result.mass_d2=SLHAea::to<double>(spectrum["SMINPUTS"][21][1]);
        if (spectrum["SMINPUTS"][22].is_data_line()) result.mass_u2=SLHAea::to<double>(spectrum["SMINPUTS"][22][1]);
        if (spectrum["SMINPUTS"][23].is_data_line()) result.mass_s2=SLHAea::to<double>(spectrum["SMINPUTS"][23][1]);
        if (spectrum["SMINPUTS"][24].is_data_line()) result.mass_c2=SLHAea::to<double>(spectrum["SMINPUTS"][24][1]);
      }

      if (!spectrum["VCKMIN"].empty())
      {
        if (spectrum["VCKMIN"][1].is_data_line()) result.CKM_lambda=SLHAea::to<double>(spectrum["VCKMIN"][1][1]);
        if (spectrum["VCKMIN"][2].is_data_line()) result.CKM_A=SLHAea::to<double>(spectrum["VCKMIN"][2][1]);
        if (spectrum["VCKMIN"][3].is_data_line()) result.CKM_rhobar=SLHAea::to<double>(spectrum["VCKMIN"][3][1]);
        if (spectrum["VCKMIN"][4].is_data_line()) result.CKM_etabar=SLHAea::to<double>(spectrum["VCKMIN"][4][1]);
      }

      if (!spectrum["UPMNSIN"].empty())
      {
        if (spectrum["UPMNSIN"][1].is_data_line()) result.PMNS_theta12=SLHAea::to<double>(spectrum["UPMNSIN"][1][1]);
        if (spectrum["UPMNSIN"][2].is_data_line()) result.PMNS_theta23=SLHAea::to<double>(spectrum["UPMNSIN"][2][1]);
        if (spectrum["UPMNSIN"][3].is_data_line()) result.PMNS_theta13=SLHAea::to<double>(spectrum["UPMNSIN"][3][1]);
        if (spectrum["UPMNSIN"][4].is_data_line()) result.PMNS_delta13=SLHAea::to<double>(spectrum["UPMNSIN"][4][1]);
        if (spectrum["UPMNSIN"][5].is_data_line()) result.PMNS_alpha1=SLHAea::to<double>(spectrum["UPMNSIN"][5][1]);
        if (spectrum["UPMNSIN"][6].is_data_line()) result.PMNS_alpha2=SLHAea::to<double>(spectrum["UPMNSIN"][6][1]);
      }

      if (!spectrum["MINPAR"].empty())
      {
        switch(result.model)
        {
          case 1:
          {
            if (spectrum["MINPAR"][1].is_data_line()) result.m0=SLHAea::to<double>(spectrum["MINPAR"][1][1]);
            if (spectrum["MINPAR"][2].is_data_line()) result.m12=SLHAea::to<double>(spectrum["MINPAR"][2][1]);
            if (spectrum["MINPAR"][3].is_data_line()) result.tan_beta=SLHAea::to<double>(spectrum["MINPAR"][3][1]);
            if (spectrum["MINPAR"][4].is_data_line()) result.sign_mu=SLHAea::to<double>(spectrum["MINPAR"][4][1]);
            if (spectrum["MINPAR"][5].is_data_line()) result.A0=SLHAea::to<double>(spectrum["MINPAR"][5][1]);
          }
          case 2:
          {
            if (spectrum["MINPAR"][1].is_data_line()) result.Lambda=SLHAea::to<double>(spectrum["MINPAR"][1][1]);
            if (spectrum["MINPAR"][2].is_data_line()) result.Mmess=SLHAea::to<double>(spectrum["MINPAR"][2][1]);
            if (spectrum["MINPAR"][3].is_data_line()) result.tan_beta=SLHAea::to<double>(spectrum["MINPAR"][3][1]);
            if (spectrum["MINPAR"][4].is_data_line()) result.sign_mu=SLHAea::to<double>(spectrum["MINPAR"][4][1]);
            if (spectrum["MINPAR"][5].is_data_line()) result.N5=SLHAea::to<double>(spectrum["MINPAR"][5][1]);
            if (spectrum["MINPAR"][6].is_data_line()) result.cgrav=SLHAea::to<double>(spectrum["MINPAR"][6][1]);
          }
          case 3:
          {
            if (spectrum["MINPAR"][1].is_data_line()) result.m32=SLHAea::to<double>(spectrum["MINPAR"][1][1]);
            if (spectrum["MINPAR"][2].is_data_line()) result.m0=SLHAea::to<double>(spectrum["MINPAR"][2][1]);
            if (spectrum["MINPAR"][3].is_data_line()) result.tan_beta=SLHAea::to<double>(spectrum["MINPAR"][3][1]);
            if (spectrum["MINPAR"][4].is_data_line()) result.sign_mu=SLHAea::to<double>(spectrum["MINPAR"][4][1]);
          }
          default:
          {
            if (spectrum["MINPAR"][3].is_data_line()) result.tan_beta=SLHAea::to<double>(spectrum["MINPAR"][3][1]);
          }
        }
      }

      if (!spectrum["EXTPAR"].empty())
      {
        if (spectrum["EXTPAR"][0].is_data_line()) result.Min=SLHAea::to<double>(spectrum["EXTPAR"][0][1]);
        if (spectrum["EXTPAR"][1].is_data_line()) result.M1_Min=SLHAea::to<double>(spectrum["EXTPAR"][1][1]);
        if (spectrum["EXTPAR"][2].is_data_line()) result.M2_Min=SLHAea::to<double>(spectrum["EXTPAR"][2][1]);
        if (spectrum["EXTPAR"][3].is_data_line()) result.M3_Min=SLHAea::to<double>(spectrum["EXTPAR"][3][1]);
        if (spectrum["EXTPAR"][11].is_data_line()) result.At_Min=SLHAea::to<double>(spectrum["EXTPAR"][11][1]);
        if (spectrum["EXTPAR"][12].is_data_line()) result.Ab_Min=SLHAea::to<double>(spectrum["EXTPAR"][12][1]);
        if (spectrum["EXTPAR"][13].is_data_line()) result.Atau_Min=SLHAea::to<double>(spectrum["EXTPAR"][13][1]);
        if (spectrum["EXTPAR"][21].is_data_line()) result.M2H1_Min=SLHAea::to<double>(spectrum["EXTPAR"][21][1]);
        if (spectrum["EXTPAR"][22].is_data_line()) result.M2H2_Min=SLHAea::to<double>(spectrum["EXTPAR"][22][1]);
        if (spectrum["EXTPAR"][23].is_data_line()) result.mu_Min=SLHAea::to<double>(spectrum["EXTPAR"][23][1]);
        if (spectrum["EXTPAR"][24].is_data_line()) result.M2A_Min=SLHAea::to<double>(spectrum["EXTPAR"][24][1]);
        if (spectrum["EXTPAR"][25].is_data_line()) result.tb_Min=SLHAea::to<double>(spectrum["EXTPAR"][25][1]);
        if (spectrum["EXTPAR"][26].is_data_line()) result.mA_Min=SLHAea::to<double>(spectrum["EXTPAR"][26][1]);
        if (spectrum["EXTPAR"][31].is_data_line()) result.MeL_Min=SLHAea::to<double>(spectrum["EXTPAR"][31][1]);
        if (spectrum["EXTPAR"][32].is_data_line()) result.MmuL_Min=SLHAea::to<double>(spectrum["EXTPAR"][32][1]);
        if (spectrum["EXTPAR"][33].is_data_line()) result.MtauL_Min=SLHAea::to<double>(spectrum["EXTPAR"][33][1]);
        if (spectrum["EXTPAR"][34].is_data_line()) result.MeR_Min=SLHAea::to<double>(spectrum["EXTPAR"][34][1]);
        if (spectrum["EXTPAR"][35].is_data_line()) result.MmuR_Min=SLHAea::to<double>(spectrum["EXTPAR"][35][1]);
        if (spectrum["EXTPAR"][36].is_data_line()) result.MtauR_Min=SLHAea::to<double>(spectrum["EXTPAR"][36][1]);
        if (spectrum["EXTPAR"][41].is_data_line()) result.MqL1_Min=SLHAea::to<double>(spectrum["EXTPAR"][41][1]);
        if (spectrum["EXTPAR"][42].is_data_line()) result.MqL2_Min=SLHAea::to<double>(spectrum["EXTPAR"][42][1]);
        if (spectrum["EXTPAR"][43].is_data_line()) result.MqL3_Min=SLHAea::to<double>(spectrum["EXTPAR"][43][1]);
        if (spectrum["EXTPAR"][44].is_data_line()) result.MuR_Min=SLHAea::to<double>(spectrum["EXTPAR"][44][1]);
        if (spectrum["EXTPAR"][45].is_data_line()) result.McR_Min=SLHAea::to<double>(spectrum["EXTPAR"][45][1]);
        if (spectrum["EXTPAR"][46].is_data_line()) result.MtR_Min=SLHAea::to<double>(spectrum["EXTPAR"][46][1]);
        if (spectrum["EXTPAR"][47].is_data_line()) result.MdR_Min=SLHAea::to<double>(spectrum["EXTPAR"][47][1]);
        if (spectrum["EXTPAR"][48].is_data_line()) result.MsR_Min=SLHAea::to<double>(spectrum["EXTPAR"][48][1]);
        if (spectrum["EXTPAR"][49].is_data_line()) result.MbR_Min=SLHAea::to<double>(spectrum["EXTPAR"][49][1]);
        if (spectrum["EXTPAR"][51].is_data_line()) result.N51=SLHAea::to<double>(spectrum["EXTPAR"][51][1]);
        if (spectrum["EXTPAR"][52].is_data_line()) result.N52=SLHAea::to<double>(spectrum["EXTPAR"][52][1]);
        if (spectrum["EXTPAR"][53].is_data_line()) result.N53=SLHAea::to<double>(spectrum["EXTPAR"][53][1]);
        if (spectrum["EXTPAR"][61].is_data_line()) result.lambdaNMSSM_Min=SLHAea::to<double>(spectrum["EXTPAR"][61][1]);
        if (spectrum["EXTPAR"][62].is_data_line()) result.kappaNMSSM_Min=SLHAea::to<double>(spectrum["EXTPAR"][62][1]);
        if (spectrum["EXTPAR"][63].is_data_line()) result.AlambdaNMSSM_Min=SLHAea::to<double>(spectrum["EXTPAR"][63][1]);
        if (spectrum["EXTPAR"][64].is_data_line()) result.AkappaNMSSM_Min=SLHAea::to<double>(spectrum["EXTPAR"][64][1]);
        if (spectrum["EXTPAR"][65].is_data_line()) result.lambdaSNMSSM_Min=SLHAea::to<double>(spectrum["EXTPAR"][65][1]);
        if (spectrum["EXTPAR"][66].is_data_line()) result.xiFNMSSM_Min=SLHAea::to<double>(spectrum["EXTPAR"][66][1]);
        if (spectrum["EXTPAR"][67].is_data_line()) result.xiSNMSSM_Min=SLHAea::to<double>(spectrum["EXTPAR"][67][1]);
        if (spectrum["EXTPAR"][68].is_data_line()) result.mupNMSSM_Min=SLHAea::to<double>(spectrum["EXTPAR"][68][1]);
        if (spectrum["EXTPAR"][69].is_data_line()) result.mSp2NMSSM_Min=SLHAea::to<double>(spectrum["EXTPAR"][69][1]);
        if (spectrum["EXTPAR"][70].is_data_line()) result.mS2NMSSM_Min=SLHAea::to<double>(spectrum["EXTPAR"][70][1]);
      }

      if (!spectrum["MASS"].empty())
      {
        if (spectrum["MASS"][1].is_data_line()) result.mass_d=SLHAea::to<double>(spectrum["MASS"][1][1]);
        if (spectrum["MASS"][2].is_data_line()) result.mass_u=SLHAea::to<double>(spectrum["MASS"][2][1]);
        if (spectrum["MASS"][3].is_data_line()) result.mass_s=SLHAea::to<double>(spectrum["MASS"][3][1]);
        if (spectrum["MASS"][4].is_data_line()) result.mass_c=SLHAea::to<double>(spectrum["MASS"][4][1]);
        if (spectrum["MASS"][6].is_data_line()) result.mass_t=SLHAea::to<double>(spectrum["MASS"][6][1]);
        if (spectrum["MASS"][11].is_data_line()) result.mass_e=SLHAea::to<double>(spectrum["MASS"][11][1]);
        if (spectrum["MASS"][12].is_data_line()) result.mass_nue=SLHAea::to<double>(spectrum["MASS"][12][1]);
        if (spectrum["MASS"][13].is_data_line()) result.mass_mu=SLHAea::to<double>(spectrum["MASS"][13][1]);
        if (spectrum["MASS"][14].is_data_line()) result.mass_num=SLHAea::to<double>(spectrum["MASS"][14][1]);
        if (spectrum["MASS"][15].is_data_line()) result.mass_tau=result.mass_tau_pole=SLHAea::to<double>(spectrum["MASS"][15][1]);
        if (spectrum["MASS"][16].is_data_line()) result.mass_nut=SLHAea::to<double>(spectrum["MASS"][16][1]);
        if (spectrum["MASS"][21].is_data_line()) result.mass_gluon=SLHAea::to<double>(spectrum["MASS"][21][1]);
        if (spectrum["MASS"][22].is_data_line()) result.mass_photon=SLHAea::to<double>(spectrum["MASS"][22][1]);
        if (spectrum["MASS"][23].is_data_line()) result.mass_Z0=SLHAea::to<double>(spectrum["MASS"][23][1]);
        if (spectrum["MASS"][24].is_data_line()) result.mass_W=SLHAea::to<double>(spectrum["MASS"][24][1]);
        if (spectrum["MASS"][25].is_data_line()) result.mass_h0=SLHAea::to<double>(spectrum["MASS"][25][1]);
        if (spectrum["MASS"][35].is_data_line()) result.mass_H0=SLHAea::to<double>(spectrum["MASS"][35][1]);
        if (spectrum["MASS"][36].is_data_line()) result.mass_A0=SLHAea::to<double>(spectrum["MASS"][36][1]);
        if (spectrum["MASS"][37].is_data_line()) result.mass_H=SLHAea::to<double>(spectrum["MASS"][37][1]);
        if (spectrum["MASS"][39].is_data_line()) result.mass_graviton=SLHAea::to<double>(spectrum["MASS"][39][1]);
        if (spectrum["MASS"][45].is_data_line()) result.mass_H03=SLHAea::to<double>(spectrum["MASS"][45][1]);
        if (spectrum["MASS"][46].is_data_line()) result.mass_A02=SLHAea::to<double>(spectrum["MASS"][46][1]);
        if (spectrum["MASS"][1000001].is_data_line()) result.mass_dnl=SLHAea::to<double>(spectrum["MASS"][1000001][1]);
        if (spectrum["MASS"][1000002].is_data_line()) result.mass_upl=SLHAea::to<double>(spectrum["MASS"][1000002][1]);
        if (spectrum["MASS"][1000003].is_data_line()) result.mass_stl=SLHAea::to<double>(spectrum["MASS"][1000003][1]);
        if (spectrum["MASS"][1000004].is_data_line()) result.mass_chl=SLHAea::to<double>(spectrum["MASS"][1000004][1]);
        if (spectrum["MASS"][1000005].is_data_line()) result.mass_b1=SLHAea::to<double>(spectrum["MASS"][1000005][1]);
        if (spectrum["MASS"][1000006].is_data_line()) result.mass_t1=SLHAea::to<double>(spectrum["MASS"][1000006][1]);
        if (spectrum["MASS"][1000011].is_data_line()) result.mass_el=SLHAea::to<double>(spectrum["MASS"][1000011][1]);
        if (spectrum["MASS"][1000012].is_data_line()) result.mass_nuel=SLHAea::to<double>(spectrum["MASS"][1000012][1]);
        if (spectrum["MASS"][1000013].is_data_line()) result.mass_mul=SLHAea::to<double>(spectrum["MASS"][1000013][1]);
        if (spectrum["MASS"][1000014].is_data_line()) result.mass_numl=SLHAea::to<double>(spectrum["MASS"][1000014][1]);
        if (spectrum["MASS"][1000015].is_data_line()) result.mass_tau1=SLHAea::to<double>(spectrum["MASS"][1000015][1]);
        if (spectrum["MASS"][1000016].is_data_line()) result.mass_nutl=SLHAea::to<double>(spectrum["MASS"][1000016][1]);
        if (spectrum["MASS"][1000021].is_data_line()) result.mass_gluino=SLHAea::to<double>(spectrum["MASS"][1000021][1]);
        if (spectrum["MASS"][1000022].is_data_line()) result.mass_neut[1]=SLHAea::to<double>(spectrum["MASS"][1000022][1]);
        if (spectrum["MASS"][1000023].is_data_line()) result.mass_neut[2]=SLHAea::to<double>(spectrum["MASS"][1000023][1]);
        if (spectrum["MASS"][1000024].is_data_line()) result.mass_cha1=SLHAea::to<double>(spectrum["MASS"][1000024][1]);
        if (spectrum["MASS"][1000025].is_data_line()) result.mass_neut[3]=SLHAea::to<double>(spectrum["MASS"][1000025][1]);
        if (spectrum["MASS"][1000035].is_data_line()) result.mass_neut[4]=SLHAea::to<double>(spectrum["MASS"][1000035][1]);
        if (spectrum["MASS"][1000037].is_data_line()) result.mass_cha2=SLHAea::to<double>(spectrum["MASS"][1000037][1]);
        if (spectrum["MASS"][1000039].is_data_line()) result.mass_gravitino=SLHAea::to<double>(spectrum["MASS"][1000039][1]);
        if (spectrum["MASS"][1000045].is_data_line()) result.mass_neut[5]=SLHAea::to<double>(spectrum["MASS"][1000045][1]);
        if (spectrum["MASS"][2000001].is_data_line()) result.mass_dnr=SLHAea::to<double>(spectrum["MASS"][2000001][1]);
        if (spectrum["MASS"][2000002].is_data_line()) result.mass_upr=SLHAea::to<double>(spectrum["MASS"][2000002][1]);
        if (spectrum["MASS"][2000003].is_data_line()) result.mass_str=SLHAea::to<double>(spectrum["MASS"][2000003][1]);
        if (spectrum["MASS"][2000004].is_data_line()) result.mass_chr=SLHAea::to<double>(spectrum["MASS"][2000004][1]);
        if (spectrum["MASS"][2000005].is_data_line()) result.mass_b2=SLHAea::to<double>(spectrum["MASS"][2000005][1]);
        if (spectrum["MASS"][2000006].is_data_line()) result.mass_t2=SLHAea::to<double>(spectrum["MASS"][2000006][1]);
        if (spectrum["MASS"][2000011].is_data_line()) result.mass_er=SLHAea::to<double>(spectrum["MASS"][2000011][1]);
        if (spectrum["MASS"][2000012].is_data_line()) result.mass_nuer=SLHAea::to<double>(spectrum["MASS"][2000012][1]);
        if (spectrum["MASS"][2000013].is_data_line()) result.mass_mur=SLHAea::to<double>(spectrum["MASS"][2000013][1]);
        if (spectrum["MASS"][2000014].is_data_line()) result.mass_numr=SLHAea::to<double>(spectrum["MASS"][2000014][1]);
        if (spectrum["MASS"][2000015].is_data_line()) result.mass_tau2=SLHAea::to<double>(spectrum["MASS"][2000015][1]);
        if (spectrum["MASS"][2000016].is_data_line()) result.mass_nutr=SLHAea::to<double>(spectrum["MASS"][2000016][1]);
      }

      // The following blocks will only appear for SUSY models so let's not waste time checking them if we're not scanning one of those.
      if (ModelInUse("MSSM63atMGUT") or ModelInUse("MSSM63atQ"))
      {
        // The scale doesn't come through in MODSEL with all spectrum generators
        result.Q = Dep::MSSM_spectrum->get_HE().GetScale();

        if (!spectrum["ALPHA"].empty()) if (spectrum["ALPHA"].back().is_data_line()) result.alpha=SLHAea::to<double>(spectrum["ALPHA"].back().at(0));

        if (!spectrum["STOPMIX"].empty()) for (ie=1;ie<=2;ie++) for (je=1;je<=2;je++)
         if (spectrum["STOPMIX"][max(ie,je)].is_data_line()) result.stop_mix[ie][je]=SLHAea::to<double>(spectrum["STOPMIX"].at(ie,je)[2]);
        if (!spectrum["SBOTMIX"].empty()) for (ie=1;ie<=2;ie++) for (je=1;je<=2;je++)
         if (spectrum["SBOTMIX"][max(ie,je)].is_data_line()) result.sbot_mix[ie][je]=SLHAea::to<double>(spectrum["SBOTMIX"].at(ie,je)[2]);
        if (!spectrum["STAUMIX"].empty()) for (ie=1;ie<=2;ie++) for (je=1;je<=2;je++)
         if (spectrum["STAUMIX"][max(ie,je)].is_data_line()) result.stau_mix[ie][je]=SLHAea::to<double>(spectrum["STAUMIX"].at(ie,je)[2]);
        if (!spectrum["NMIX"].empty()) for (ie=1;ie<=4;ie++) for (je=1;je<=4;je++)
         if (spectrum["NMIX"][max(ie,je)].is_data_line()) result.neut_mix[ie][je]=SLHAea::to<double>(spectrum["NMIX"].at(ie,je)[2]);
        if (!spectrum["NMNMIX"].empty()) for (ie=1;ie<=5;ie++) for (je=1;je<=5;je++)
         if (spectrum["NMNMIX"][max(ie,je)].is_data_line()) result.neut_mix[ie][je]=SLHAea::to<double>(spectrum["NMNMIX"].at(ie,je)[2]);
        if (!spectrum["UMIX"].empty()) for (ie=1;ie<=2;ie++) for (je=1;je<=2;je++)
         if (spectrum["UMIX"][max(ie,je)].is_data_line()) result.charg_Umix[ie][je]=SLHAea::to<double>(spectrum["UMIX"].at(ie,je)[2]);
        if (!spectrum["VMIX"].empty()) for (ie=1;ie<=2;ie++) for (je=1;je<=2;je++)
         if (spectrum["VMIX"][max(ie,je)].is_data_line()) result.charg_Vmix[ie][je]=SLHAea::to<double>(spectrum["VMIX"].at(ie,je)[2]);

        if (!spectrum["GAUGE"].empty())
        {
          if (spectrum["GAUGE"][1].is_data_line()) result.gp_Q=SLHAea::to<double>(spectrum["GAUGE"][1][1]);
          if (spectrum["GAUGE"][2].is_data_line()) result.g2_Q=SLHAea::to<double>(spectrum["GAUGE"][2][1]);
          if (spectrum["GAUGE"][3].is_data_line()) result.g3_Q=SLHAea::to<double>(spectrum["GAUGE"][3][1]);
        }

        if (!spectrum["YU"].empty()) for (ie=1;ie<=3;ie++) if (spectrum["YU"][ie].is_data_line()) result.yut[ie]=SLHAea::to<double>(spectrum["YU"].at(ie,ie)[2]);
        if (!spectrum["YD"].empty()) for (ie=1;ie<=3;ie++) if (spectrum["YD"][ie].is_data_line()) result.yub[ie]=SLHAea::to<double>(spectrum["YD"].at(ie,ie)[2]);
        if (!spectrum["YE"].empty()) for (ie=1;ie<=3;ie++) if (spectrum["YE"][ie].is_data_line()) result.yutau[ie]=SLHAea::to<double>(spectrum["YE"].at(ie,ie)[2]);

        if (!spectrum["HMIX"].empty())
        {
          if (spectrum["HMIX"][1].is_data_line()) result.mu_Q=SLHAea::to<double>(spectrum["HMIX"][1][1]);
          if (spectrum["HMIX"][2].is_data_line()) result.tanb_GUT=SLHAea::to<double>(spectrum["HMIX"][2][1]);
          if (spectrum["HMIX"][3].is_data_line()) result.Higgs_VEV=SLHAea::to<double>(spectrum["HMIX"][3][1]);
          if (spectrum["HMIX"][4].is_data_line()) result.mA2_Q=SLHAea::to<double>(spectrum["HMIX"][4][1]);
        }

        if (!spectrum["NMHMIX"].empty()) for (ie=1;ie<=3;ie++) for (je=1;je<=3;je++)
         if (spectrum["NMHMIX"][max(ie,je)].is_data_line()) result.H0_mix[ie][je]=SLHAea::to<double>(spectrum["NMHMIX"].at(ie,je)[2]);

        if (!spectrum["NMAMIX"].empty()) for (ie=1;ie<=2;ie++) for (je=1;je<=2;je++)
         if (spectrum["NMAMIX"][max(ie,je)].is_data_line()) result.A0_mix[ie][je]=SLHAea::to<double>(spectrum["NMAMIX"].at(ie,je)[2]);

        if (!spectrum["MSOFT"].empty())
        {
          if (!spectrum["MSOFT"].front().empty()) result.MSOFT_Q=SLHAea::to<double>(spectrum["MSOFT"].front().at(3));
          if (spectrum["MSOFT"][1].is_data_line()) result.M1_Q=SLHAea::to<double>(spectrum["MSOFT"][1][1]);
          if (spectrum["MSOFT"][2].is_data_line()) result.M2_Q=SLHAea::to<double>(spectrum["MSOFT"][2][1]);
          if (spectrum["MSOFT"][3].is_data_line()) result.M3_Q=SLHAea::to<double>(spectrum["MSOFT"][3][1]);
          if (spectrum["MSOFT"][21].is_data_line()) result.M2H1_Q=SLHAea::to<double>(spectrum["MSOFT"][21][1]);
          if (spectrum["MSOFT"][22].is_data_line()) result.M2H2_Q=SLHAea::to<double>(spectrum["MSOFT"][22][1]);
          if (spectrum["MSOFT"][31].is_data_line()) result.MeL_Q=SLHAea::to<double>(spectrum["MSOFT"][31][1]);
          if (spectrum["MSOFT"][32].is_data_line()) result.MmuL_Q=SLHAea::to<double>(spectrum["MSOFT"][32][1]);
          if (spectrum["MSOFT"][33].is_data_line()) result.MtauL_Q=SLHAea::to<double>(spectrum["MSOFT"][33][1]);
          if (spectrum["MSOFT"][34].is_data_line()) result.MeR_Q=SLHAea::to<double>(spectrum["MSOFT"][34][1]);
          if (spectrum["MSOFT"][35].is_data_line()) result.MmuR_Q=SLHAea::to<double>(spectrum["MSOFT"][35][1]);
          if (spectrum["MSOFT"][36].is_data_line()) result.MtauR_Q=SLHAea::to<double>(spectrum["MSOFT"][36][1]);
          if (spectrum["MSOFT"][41].is_data_line()) result.MqL1_Q=SLHAea::to<double>(spectrum["MSOFT"][41][1]);
          if (spectrum["MSOFT"][42].is_data_line()) result.MqL2_Q=SLHAea::to<double>(spectrum["MSOFT"][42][1]);
          if (spectrum["MSOFT"][43].is_data_line()) result.MqL3_Q=SLHAea::to<double>(spectrum["MSOFT"][43][1]);
          if (spectrum["MSOFT"][44].is_data_line()) result.MuR_Q=SLHAea::to<double>(spectrum["MSOFT"][44][1]);
          if (spectrum["MSOFT"][45].is_data_line()) result.McR_Q=SLHAea::to<double>(spectrum["MSOFT"][45][1]);
          if (spectrum["MSOFT"][46].is_data_line()) result.MtR_Q=SLHAea::to<double>(spectrum["MSOFT"][46][1]);
          if (spectrum["MSOFT"][47].is_data_line()) result.MdR_Q=SLHAea::to<double>(spectrum["MSOFT"][47][1]);
          if (spectrum["MSOFT"][48].is_data_line()) result.MsR_Q=SLHAea::to<double>(spectrum["MSOFT"][48][1]);
          if (spectrum["MSOFT"][49].is_data_line()) result.MbR_Q=SLHAea::to<double>(spectrum["MSOFT"][49][1]);
        }

        if (!spectrum["AU"].empty())
        {
          if (spectrum["AU"][1].is_data_line()) result.A_u=SLHAea::to<double>(spectrum["AU"].at(1,1)[2]);
          if (spectrum["AU"][2].is_data_line()) result.A_c=SLHAea::to<double>(spectrum["AU"].at(2,2)[2]);
          if (spectrum["AU"][3].is_data_line()) result.A_t=SLHAea::to<double>(spectrum["AU"].at(3,3)[2]);
        }

        if (!spectrum["AD"].empty())
        {
          if (spectrum["AD"][1].is_data_line()) result.A_d=SLHAea::to<double>(spectrum["AD"].at(1,1)[2]);
          if (spectrum["AD"][2].is_data_line()) result.A_s=SLHAea::to<double>(spectrum["AD"].at(2,2)[2]);
          if (spectrum["AD"][3].is_data_line()) result.A_b=SLHAea::to<double>(spectrum["AD"].at(3,3)[2]);
        }

        if (!spectrum["AE"].empty())
        {
          if (spectrum["AE"][1].is_data_line()) result.A_e=SLHAea::to<double>(spectrum["AE"].at(1,1)[2]);
          if (spectrum["AE"][2].is_data_line()) result.A_mu=SLHAea::to<double>(spectrum["AE"].at(2,2)[2]);
          if (spectrum["AE"][3].is_data_line()) result.A_tau=SLHAea::to<double>(spectrum["AE"].at(3,3)[2]);
        }

        if (!spectrum["NMSSMRUN"].empty())
        {
          if (spectrum["NMSSMRUN"][1].is_data_line()) result.lambdaNMSSM=SLHAea::to<double>(spectrum["NMSSMRUN"][1][1]);
          if (spectrum["NMSSMRUN"][2].is_data_line()) result.kappaNMSSM=SLHAea::to<double>(spectrum["NMSSMRUN"][2][1]);
          if (spectrum["NMSSMRUN"][3].is_data_line()) result.AlambdaNMSSM=SLHAea::to<double>(spectrum["NMSSMRUN"][3][1]);
          if (spectrum["NMSSMRUN"][4].is_data_line()) result.AkappaNMSSM=SLHAea::to<double>(spectrum["NMSSMRUN"][4][1]);
          if (spectrum["NMSSMRUN"][5].is_data_line()) result.lambdaSNMSSM=SLHAea::to<double>(spectrum["NMSSMRUN"][5][1]);
          if (spectrum["NMSSMRUN"][6].is_data_line()) result.xiFNMSSM=SLHAea::to<double>(spectrum["NMSSMRUN"][6][1]);
          if (spectrum["NMSSMRUN"][7].is_data_line()) result.xiSNMSSM=SLHAea::to<double>(spectrum["NMSSMRUN"][7][1]);
          if (spectrum["NMSSMRUN"][8].is_data_line()) result.mupNMSSM=SLHAea::to<double>(spectrum["NMSSMRUN"][8][1]);
          if (spectrum["NMSSMRUN"][9].is_data_line()) result.mSp2NMSSM=SLHAea::to<double>(spectrum["NMSSMRUN"][9][1]);
          if (spectrum["NMSSMRUN"][10].is_data_line()) result.mS2NMSSM=SLHAea::to<double>(spectrum["NMSSMRUN"][10][1]);
        }

        if (!spectrum["USQMIX"].empty()) for (ie=1;ie<=6;ie++) for (je=1;je<=6;je++)
         if (spectrum["USQMIX"][max(ie,je)].is_data_line()) result.sU_mix[ie][je]=SLHAea::to<double>(spectrum["USQMIX"].at(ie,je)[2]);
        if (!spectrum["DSQMIX"].empty()) for (ie=1;ie<=6;ie++) for (je=1;je<=6;je++)
         if (spectrum["DSQMIX"][max(ie,je)].is_data_line()) result.sD_mix[ie][je]=SLHAea::to<double>(spectrum["DSQMIX"].at(ie,je)[2]);
        if (!spectrum["SELMIX"].empty()) for (ie=1;ie<=6;ie++) for (je=1;je<=6;je++)
         if (spectrum["SELMIX"][max(ie,je)].is_data_line()) result.sE_mix[ie][je]=SLHAea::to<double>(spectrum["SELMIX"].at(ie,je)[2]);
        if (!spectrum["SNUMIX"].empty()) for (ie=1;ie<=3;ie++) for (je=1;je<=3;je++)
         if (spectrum["SNUMIX"][max(ie,je)].is_data_line()) result.sNU_mix[ie][je]=SLHAea::to<double>(spectrum["SNUMIX"].at(ie,je)[2]);

        if (!spectrum["MSQ2"].empty()) for (ie=1;ie<=3;ie++) for (je=1;je<=3;je++)
         if (spectrum["MSQ2"][max(ie,je)].is_data_line()) result.sCKM_msq2[ie][je]=SLHAea::to<double>(spectrum["MSQ2"].at(ie,je)[2]);
        if (!spectrum["MSL2"].empty()) for (ie=1;ie<=3;ie++) for (je=1;je<=3;je++)
         if (spectrum["MSL2"][max(ie,je)].is_data_line()) result.sCKM_msl2[ie][je]=SLHAea::to<double>(spectrum["MSL2"].at(ie,je)[2]);
        if (!spectrum["MSD2"].empty()) for (ie=1;ie<=3;ie++) for (je=1;je<=3;je++)
         if (spectrum["MSD2"][max(ie,je)].is_data_line()) result.sCKM_msd2[ie][je]=SLHAea::to<double>(spectrum["MSD2"].at(ie,je)[2]);
        if (!spectrum["MSU2"].empty()) for (ie=1;ie<=3;ie++) for (je=1;je<=3;je++)
         if (spectrum["MSU2"][max(ie,je)].is_data_line()) result.sCKM_msu2[ie][je]=SLHAea::to<double>(spectrum["MSU2"].at(ie,je)[2]);
        if (!spectrum["MSE2"].empty()) for (ie=1;ie<=3;ie++) for (je=1;je<=3;je++)
         if (spectrum["MSE2"][max(ie,je)].is_data_line()) result.sCKM_mse2[ie][je]=SLHAea::to<double>(spectrum["MSE2"].at(ie,je)[2]);

        if (!spectrum["IMVCKM"].empty()) for (ie=1;ie<=3;ie++) for (je=1;je<=3;je++)
         if (spectrum["IMVCKM"][max(ie,je)].is_data_line()) result.IMCKM[ie][je]=SLHAea::to<double>(spectrum["IMVCKM"].at(ie,je)[2]);
        if (!spectrum["IMVCKM"].empty()) for (ie=1;ie<=3;ie++) for (je=1;je<=3;je++)
         if (spectrum["IMVCKM"][max(ie,je)].is_data_line()) result.IMCKM[ie][je]=SLHAea::to<double>(spectrum["IMVCKM"].at(ie,je)[2]);

        if (!spectrum["UPMNS"].empty()) for (ie=1;ie<=3;ie++) for (je=1;je<=3;je++)
         if (spectrum["UPMNS"][max(ie,je)].is_data_line()) result.PMNS_U[ie][je]=SLHAea::to<double>(spectrum["UPMNS"].at(ie,je)[2]);

        if (!spectrum["TU"].empty()) for (ie=1;ie<=3;ie++) for (je=1;je<=3;je++)
         if (spectrum["TU"][max(ie,je)].is_data_line()) result.TU[ie][je]=SLHAea::to<double>(spectrum["TU"].at(ie,je)[2]);
        if (!spectrum["TD"].empty()) for (ie=1;ie<=3;ie++) for (je=1;je<=3;je++)
         if (spectrum["TD"][max(ie,je)].is_data_line()) result.TD[ie][je]=SLHAea::to<double>(spectrum["TD"].at(ie,je)[2]);
        if (!spectrum["TE"].empty()) for (ie=1;ie<=3;ie++) for (je=1;je<=3;je++)
         if (spectrum["TE"][max(ie,je)].is_data_line()) result.TE[ie][je]=SLHAea::to<double>(spectrum["TE"].at(ie,je)[2]);
      }

      else if (ModelInUse("WC"))
      {
        // The Higgs mass doesn't come through in the SLHAea object, as that's only for SLHA2 SM inputs.
        result.mass_h0 = Dep::SM_spectrum->get(Par::Pole_Mass, "h0_1");
        // Set the scale.
        result.Q = result.mass_Z;
      }

      BEreq::slha_adjust(&result);

      // Set the Z and W widths
      result.width_Z = Dep::Z_decay_rates->width_in_GeV;
      result.width_W = Dep::W_plus_decay_rates->width_in_GeV;

      // If requested, override the SuperIso b pole mass with the SpecBit value and recompute the 1S b mass.
      if (runOptions->getValueOrDef<bool>(false, "take_b_pole_mass_from_spectrum"))
      {
        if (ModelInUse("MSSM63atMGUT") or ModelInUse("MSSM63atQ"))
        {
          result.mass_h0 = Dep::MSSM_spectrum->get(Par::Pole_Mass, "h0_1");
        }
        else if (ModelInUse("WC"))
        {
          result.mass_h0 = Dep::SM_spectrum->get(Par::Pole_Mass, "h0_1");
        }
        result.mass_b_1S = BEreq::mb_1S(&result);
      }

      if (ModelInUse("WC"))
      {

        // Tell SuperIso to do its Wilson coefficient calculations for the SM.
        // We will adjust them with our BSM deviations in backend convenience
        // functions before we send them to SuperIso's observable calculation functions.
        result.SM = 1;

        // So far our model only deals with 5 operators: O_7, O_9, O_10, Q_1 and Q_2.
        // SuperIso can actually only handle real O_7, O_9 and O_10 too, so the imaginary
        // parts of those operators get ignored in subsequent calculations.
        result.Re_DeltaC7  = *Param["Re_DeltaC7"];
        result.Im_DeltaC7  = *Param["Im_DeltaC7"];
        result.Re_DeltaC9  = *Param["Re_DeltaC9"];
        result.Im_DeltaC9  = *Param["Im_DeltaC9"];
        result.Re_DeltaC10 = *Param["Re_DeltaC10"];
        result.Im_DeltaC10 = *Param["Im_DeltaC10"];
        result.Re_DeltaCQ1 = *Param["Re_DeltaCQ1"];
        result.Im_DeltaCQ1 = *Param["Im_DeltaCQ1"];
        result.Re_DeltaCQ2 = *Param["Re_DeltaCQ2"];
        result.Im_DeltaCQ2 = *Param["Im_DeltaCQ2"];

      }

      if (flav_debug) cout<<"Finished SI_fill"<<endl;
    }


    /// Br b-> s gamma decays
    void SI_bsgamma(double &result)
    {
      using namespace Pipes::SI_bsgamma;
      if (flav_debug) cout<<"Starting SI_bsgamma"<<endl;

      parameters const& param = *Dep::SuperIso_modelinfo;
      double E_cut=1.6;
      result=BEreq::bsgamma_CONV(&param, byVal(E_cut));

      if (flav_debug) printf("BR(b->s gamma)=%.3e\n",result);
      if (flav_debug) cout<<"Finished SI_bsgamma"<<endl;
    }


    /// Br Bs->mumu decays for the untagged case (CP-averaged)
    void SI_Bsmumu_untag(double &result)
    {
      using namespace Pipes::SI_Bsmumu_untag;
      if (flav_debug) cout<<"Starting SI_Bsmumu_untag"<<endl;

      parameters const& param = *Dep::SuperIso_modelinfo;
      int flav=2;
      result=BEreq::Bsll_untag_CONV(&param, byVal(flav));

      if (flav_debug) printf("BR(Bs->mumu)_untag=%.3e\n",result);
      if (flav_debug) cout<<"Finished SI_Bsmumu_untag"<<endl;
    }


    /// Br Bs->ee decays for the untagged case (CP-averaged)
    void SI_Bsee_untag(double &result)
    {
      using namespace Pipes::SI_Bsee_untag;
      if (flav_debug) cout<<"Starting SI_Bsee_untag"<<endl;

      parameters const& param = *Dep::SuperIso_modelinfo;
      int flav=1;
      result=BEreq::Bsll_untag_CONV(&param, byVal(flav));

      if (flav_debug) printf("BR(Bs->ee)_untag=%.3e\n",result);
      if (flav_debug) cout<<"Finished SI_Bsee_untag"<<endl;
    }


    /// Br B0->mumu decays
    void SI_Bmumu(double &result)
    {
      using namespace Pipes::SI_Bmumu;
      if (flav_debug) cout<<"Starting SI_Bmumu"<<endl;

      parameters const& param = *Dep::SuperIso_modelinfo;
      int flav=2;
      result=BEreq::Bll_CONV(&param, byVal(flav));

      if (flav_debug) printf("BR(B->mumu)=%.3e\n",result);
      if (flav_debug) cout<<"Finished SI_Bmumu"<<endl;
    }


    /// Br B->tau nu_tau decays
    void SI_Btaunu(double &result)
    {
      using namespace Pipes::SI_Btaunu;
      if (flav_debug) cout<<"Starting SI_Btaunu"<<endl;

      parameters const& param = *Dep::SuperIso_modelinfo;
      result = BEreq::Btaunu(&param);

      if (flav_debug) printf("BR(B->tau nu)=%.3e\n",result);
      if (flav_debug) cout<<"Finished SI_Btaunu"<<endl;
    }


    /// Br B->D_s tau nu
    void SI_Dstaunu(double &result)
    {
      using namespace Pipes::SI_Dstaunu;
      if (flav_debug) cout<<"Starting SI_Dstaunu"<<endl;

      parameters const& param = *Dep::SuperIso_modelinfo;
      result = BEreq::Dstaunu(&param);

      if (flav_debug) printf("BR(Ds->tau nu)=%.3e\n",result);
      if (flav_debug) cout<<"Finished SI_Dstaunu"<<endl;
    }


    /// Br B->D_s mu nu
    void SI_Dsmunu(double &result)
    {
      using namespace Pipes::SI_Dsmunu;
      if (flav_debug) cout<<"Starting SI_Dsmunu"<<endl;

      parameters const& param = *Dep::SuperIso_modelinfo;
      result = BEreq::Dsmunu(&param);

      if (flav_debug) printf("BR(Ds->mu nu)=%.3e\n",result);
      if (flav_debug) cout<<"Finished SI_Dsmunu"<<endl;
    }


    /// Br D -> mu nu
    void SI_Dmunu(double &result)
    {
      using namespace Pipes::SI_Dmunu;
      if (flav_debug) cout<<"Starting SI_Dmunu"<<endl;

      parameters const& param = *Dep::SuperIso_modelinfo;
      result = BEreq::Dmunu(&param);

      if (flav_debug) printf("BR(D->mu nu)=%.3e\n",result);
      if (flav_debug) cout<<"Finished SI_Dmunu"<<endl;
    }


    /// Br B -> D tau nu
    void SI_BDtaunu(double &result)
    {
      using namespace Pipes::SI_BDtaunu;
      if (flav_debug) cout<<"Starting SI_BDtaunu"<<endl;

      parameters const& param = *Dep::SuperIso_modelinfo;
      if (param.model < 0) FlavBit_error().raise(LOCAL_INFO, "Unsupported model.");

      double q2_min_tau_D  = 3.16; // 1.776**2
      double q2_max_tau_D  = 11.6;   // (5.28-1.869)**2
      int gen_tau_D        = 3;
      int charge_tau_D     = 0;// D* is the charged version
      double obs_tau_D[3];

      result=BEreq::BRBDlnu(byVal(gen_tau_D), byVal( charge_tau_D), byVal(q2_min_tau_D), byVal(q2_max_tau_D), byVal(obs_tau_D), &param);

      if (flav_debug) printf("BR(B-> D tau nu )=%.3e\n",result);
      if (flav_debug) cout<<"Finished SI_BDtaunu"<<endl;
    }


    /// Br B -> D mu nu
    void SI_BDmunu(double &result)
    {
      using namespace Pipes::SI_BDmunu;
      if (flav_debug) cout<<"Starting SI_BDmunu"<<endl;

      parameters const& param = *Dep::SuperIso_modelinfo;
      if (param.model < 0) FlavBit_error().raise(LOCAL_INFO, "Unsupported model.");

      double q2_min_mu_D=  0.012; // 0.105*0.105
      double q2_max_mu_D=  11.6;   // (5.28-1.869)**2
      int gen_mu_D        =2;
      int charge_mu_D     =0;// D* is the charged version
      double obs_mu_D[3];

      result= BEreq::BRBDlnu(byVal(gen_mu_D), byVal( charge_mu_D), byVal(q2_min_mu_D), byVal(q2_max_mu_D), byVal(obs_mu_D), &param);

      if (flav_debug) printf("BR(B->D mu nu)=%.3e\n",result);
      if (flav_debug) cout<<"Finished SI_BDmunu"<<endl;
    }


    /// Br B -> D* tau nu
    void SI_BDstartaunu(double &result)
    {
      using namespace Pipes::SI_BDstartaunu;
      if (flav_debug) cout<<"Starting SI_BDstartaunu"<<endl;

      parameters const& param = *Dep::SuperIso_modelinfo;
      if (param.model < 0) FlavBit_error().raise(LOCAL_INFO, "Unsupported model.");

      double q2_min_tau_Dstar = 3.16; // 1.776**2
      double q2_max_tau_Dstar = 10.67;   //(5.279-2.01027)*(5.279-2.01027);
      int gen_tau_Dstar        =3;
      int charge_tau_Dstar     =1;// D* is the charged version
      double obs_tau_Dstar[3];

      result= BEreq::BRBDstarlnu(byVal(gen_tau_Dstar), byVal( charge_tau_Dstar), byVal(q2_min_tau_Dstar), byVal(q2_max_tau_Dstar), byVal(obs_tau_Dstar), &param);

      if (flav_debug) printf("BR(B->Dstar tau nu)=%.3e\n",result);
      if (flav_debug) cout<<"Finished SI_BDstartaunu"<<endl;
    }


    /// Br B -> D* mu nu
    void SI_BDstarmunu(double &result)
    {
      using namespace Pipes::SI_BDstarmunu;
      if (flav_debug) cout<<"Starting SI_BDstarmunu"<<endl;

      parameters const& param = *Dep::SuperIso_modelinfo;
      if (param.model < 0) FlavBit_error().raise(LOCAL_INFO, "Unsupported model.");

      double q2_min_mu_Dstar = 0.012; // 0.105*0.105
      double q2_max_mu_Dstar = 10.67;   //(5.279-2.01027)*(5.279-2.01027);
      int gen_mu_Dstar        =2;
      int charge_mu_Dstar     =1;// D* is the charged version
      double obs_mu_Dstar[3];

      result=BEreq::BRBDstarlnu(byVal(gen_mu_Dstar), byVal( charge_mu_Dstar), byVal(q2_min_mu_Dstar), byVal(q2_max_mu_Dstar), byVal(obs_mu_Dstar), &param);

      if (flav_debug) printf("BR(B->Dstar mu nu)=%.3e\n",result);
      if (flav_debug) cout<<"Finished SI_BDstarmunu"<<endl;
    }


    ///  B-> D tau nu / B-> D e nu decays
    void SI_RD(double &result)
    {
      using namespace Pipes::SI_RD;
      if (flav_debug) cout<<"Starting SI_RD"<<endl;

      parameters const& param = *Dep::SuperIso_modelinfo;
      result = BEreq::BDtaunu_BDenu(&param);

      if (flav_debug) printf("BR(B->D tau nu)/BR(B->D e nu)=%.3e\n",result);
      if (flav_debug) cout<<"Finished SI_RD"<<endl;
    }


    ///  B->D* tau nu / B-> D* e nu decays
    void SI_RDstar(double &result)
    {
      using namespace Pipes::SI_RDstar;
      if (flav_debug) cout<<"Starting SI_RDstart"<<endl;

      parameters const& param = *Dep::SuperIso_modelinfo;
      result = BEreq::BDstartaunu_BDstarenu(&param);

      if (flav_debug) printf("BR(B->D* tau nu)/BR(B->D* e nu)=%.3e\n",result);
      if (flav_debug) cout<<"Finished SI_RD*"<<endl;
    }


    /// B->K mu nu / B-> pi mu nu
    void SI_Rmu(double &result)
    {
      using namespace Pipes::SI_Rmu;
      if (flav_debug) cout<<"Starting SI_Rmu"<<endl;

      parameters const& param = *Dep::SuperIso_modelinfo;
      result = BEreq::Kmunu_pimunu(&param);

      if (flav_debug) printf("R_mu=BR(K->mu nu)/BR(pi->mu nu)=%.3e\n",result);
      if (flav_debug) cout<<"Finished SI_Rmu"<<endl;
    }


    /// 2-to-3-body decay ratio for semileptonic K and pi decays
    void SI_Rmu23(double &result)
    {
      using namespace Pipes::SI_Rmu23;
      if (flav_debug) cout<<"Starting SI_Rmu23"<<endl;

      parameters const& param = *Dep::SuperIso_modelinfo;
      result = BEreq::Rmu23(&param);

      if (flav_debug) printf("Rmu23=%.3e\n",result);
      if (flav_debug) cout<<"Finished SI_Rmu23"<<endl;
    }


    /// Delta_0 (CP-averaged isospin asymmetry of B -> K* gamma)
    void SI_delta0(double &result)
    {
      using namespace Pipes::SI_delta0;
      if (flav_debug) cout<<"Starting SI_delta0"<<endl;

      parameters const& param = *Dep::SuperIso_modelinfo;
      result=BEreq::delta0_CONV(&param);

      if (flav_debug) printf("Delta0(B->K* gamma)=%.3e\n",result);
      if (flav_debug) cout<<"Finished SI_delta0"<<endl;
    }


    /// Inclusive branching fraction B -> X_s mu mu at low q^2
    void SI_BRBXsmumu_lowq2(double &result)
    {
      using namespace Pipes::SI_BRBXsmumu_lowq2;
      if (flav_debug) cout<<"Starting SI_BRBXsmumu_lowq2"<<endl;

      parameters const& param = *Dep::SuperIso_modelinfo;
      result=BEreq::BRBXsmumu_lowq2_CONV(&param);

      if (flav_debug) printf("BR(B->Xs mu mu)_lowq2=%.3e\n",result);
      if (flav_debug) cout<<"Finished SI_BRBXsmumu_lowq2"<<endl;
    }


    /// Inclusive branching fraction B -> X_s mu mu at high q^2
    void SI_BRBXsmumu_highq2(double &result)
    {
      using namespace Pipes::SI_BRBXsmumu_highq2;
      if (flav_debug) cout<<"Starting SI_BRBXsmumu_highq2"<<endl;

      parameters const& param = *Dep::SuperIso_modelinfo;
      result=BEreq::BRBXsmumu_highq2_CONV(&param);

      if (flav_debug) printf("BR(B->Xs mu mu)_highq2=%.3e\n",result);
      if (flav_debug) cout<<"Finished SI_BRBXsmumu_highq2"<<endl;
    }


    /// Forward-backward asymmetry of B -> X_s mu mu at low q^2
    void SI_A_BXsmumu_lowq2(double &result)
    {
      using namespace Pipes::SI_A_BXsmumu_lowq2;
      if (flav_debug) cout<<"Starting SI_A_BXsmumu_lowq2"<<endl;

      parameters const& param = *Dep::SuperIso_modelinfo;
      result=BEreq::A_BXsmumu_lowq2_CONV(&param);

      if (flav_debug) printf("AFB(B->Xs mu mu)_lowq2=%.3e\n",result);
      if (flav_debug) cout<<"Finished SI_A_BXsmumu_lowq2"<<endl;
    }


    /// Forward-backward asymmetry of B -> X_s mu mu at high q^2
    void SI_A_BXsmumu_highq2(double &result)
    {
      using namespace Pipes::SI_A_BXsmumu_highq2;
      if (flav_debug) cout<<"Starting SI_A_BXsmumu_highq2"<<endl;

      parameters const& param = *Dep::SuperIso_modelinfo;
      result=BEreq::A_BXsmumu_highq2_CONV(&param);

      if (flav_debug) printf("AFB(B->Xs mu mu)_highq2=%.3e\n",result);
      if (flav_debug) cout<<"Finished SI_A_BXsmumu_highq2"<<endl;
    }


    /// Zero crossing of the forward-backward asymmetry of B -> X_s mu mu
    void SI_A_BXsmumu_zero(double &result)
    {
      using namespace Pipes::SI_A_BXsmumu_zero;
      if (flav_debug) cout<<"Starting SI_A_BXsmumu_zero"<<endl;

      parameters const& param = *Dep::SuperIso_modelinfo;
      result=BEreq::A_BXsmumu_zero_CONV(&param);

      if (flav_debug) printf("AFB(B->Xs mu mu)_zero=%.3e\n",result);
      if (flav_debug) cout<<"Finished SI_A_BXsmumu_zero"<<endl;
    }


    /// Inclusive branching fraction B -> X_s tau tau at high q^2
    void SI_BRBXstautau_highq2(double &result)
    {
      using namespace Pipes::SI_BRBXstautau_highq2;
      if (flav_debug) cout<<"Starting SI_BRBXstautau_highq2"<<endl;

      parameters const& param = *Dep::SuperIso_modelinfo;
      result=BEreq::BRBXstautau_highq2_CONV(&param);

      if (flav_debug) printf("BR(B->Xs tau tau)_highq2=%.3e\n",result);
      if (flav_debug) cout<<"Finished SI_BRBXstautau_highq2"<<endl;
    }


    /// Forward-backward asymmetry of B -> X_s tau tau at high q^2
    void SI_A_BXstautau_highq2(double &result)
    {
      using namespace Pipes::SI_A_BXstautau_highq2;
      if (flav_debug) cout<<"Starting SI_A_BXstautau_highq2"<<endl;

      parameters const& param = *Dep::SuperIso_modelinfo;
      result=BEreq::A_BXstautau_highq2_CONV(&param);

      if (flav_debug) printf("AFB(B->Xs tau tau)_highq2=%.3e\n",result);
      if (flav_debug) cout<<"Finished SI_A_BXstautau_highq2"<<endl;
    }


    /// B-> K* mu mu observables in different q^2 bins
    /// @{
    #define DEFINE_BKSTARMUMU(Q2MIN, Q2MAX, Q2MIN_TAG, Q2MAX_TAG)                         \
    void CAT_4(SI_BKstarmumu_,Q2MIN_TAG,_,Q2MAX_TAG)(Flav_KstarMuMu_obs &result)          \
    {                                                                                       \
      using namespace Pipes::CAT_4(SI_BKstarmumu_,Q2MIN_TAG,_,Q2MAX_TAG);                 \
      if (flav_debug) cout<<"Starting " STRINGIFY(CAT_4(SI_BKstarmumu_,Q2MIN_TAG,_,Q2MAX_TAG))<<endl; \
      parameters const& param = *Dep::SuperIso_modelinfo;                                   \
      result=BEreq::BKstarmumu_CONV(&param, Q2MIN, Q2MAX);                                \
      if (flav_debug) cout<<"Finished " STRINGIFY(CAT_4(SI_BKstarmumu_,Q2MIN_TAG,_,Q2MAX_TAG))<<endl; \
    }
    DEFINE_BKSTARMUMU(1.1, 2.5, 11, 25)
    DEFINE_BKSTARMUMU(2.5, 4.0, 25, 40)
    DEFINE_BKSTARMUMU(4.0, 6.0, 40, 60)
    DEFINE_BKSTARMUMU(6.0, 8.0, 60, 80)
    DEFINE_BKSTARMUMU(15., 17., 15, 17)
    DEFINE_BKSTARMUMU(17., 19., 17, 19)
    /// @}
    #undef DEFINE_BKSTARMUMU

    /// RK* in low q^2
    void SI_RKstar_0045_11(double &result)
    {
      using namespace Pipes::SI_RKstar_0045_11;
      if (flav_debug) cout<<"Starting SI_RKstar_0045_11"<<endl;

      parameters const& param = *Dep::SuperIso_modelinfo;
      result=BEreq::RKstar_CONV(&param,0.045,1.1);

      if (flav_debug) printf("RK*_lowq2=%.3e\n",result);
      if (flav_debug) cout<<"Finished SI_RKstar_0045_11"<<endl;
    }

    /// RK* in intermediate q^2
    void SI_RKstar_11_60(double &result)
    {
      using namespace Pipes::SI_RKstar_11_60;
      if (flav_debug) cout<<"Starting SI_RKstar_11_60"<<endl;

      parameters const& param = *Dep::SuperIso_modelinfo;
      result=BEreq::RKstar_CONV(&param,1.1,6.0);

      if (flav_debug) printf("RK*_intermq2=%.3e\n",result);
      if (flav_debug) cout<<"Finished SI_RKstar_11_60"<<endl;
    }

    // RK* for RHN, using same approximations as RK
    void RHN_RKstar_0045_11(double &result)
    {
      using namespace Pipes::RHN_RKstar_0045_11;
      SMInputs sminputs = *Dep::SMINPUTS;
      Eigen::Matrix3cd Theta = *Dep::SeesawI_Theta;
      std::vector<double> mN = {*Param["M_1"],*Param["M_2"],*Param["M_3"]};
      double mt = *Param["mT"];

      if (flav_debug) cout << "Starting RHN_RKstar_0045_11" << endl;

      // TODO: change for EWPO
      const double mW = sminputs.mW;
      const double sinW2 = sqrt(1.0 - pow(sminputs.mW/sminputs.mZ,2));

      // NNLL calculation of SM Wilson coefficients from 1712.01593 and 0811.1214
      const double C10_SM = -4.103;
      const double C9_SM = 4.211;

      // Wilson coefficients for the RHN model, from 1706.07570
      std::complex<double> C10_mu = {0.0, 0.0}, C10_e = {0.0, 0.0};
      for(int i=0; i<3; i++)
      {
        C10_mu += 1.0/(4.0*sinW2)*Theta.adjoint()(i,1)*Theta(1,i) * LoopFunctions::E(pow(mt/mW,2),pow(mN[i]/mW,2));
        C10_e += 1.0/(4.0*sinW2)*Theta.adjoint()(i,0)*Theta(0,i) * LoopFunctions::E(pow(mt/mW,2),pow(mN[i]/mW,2));
      }
      std::complex<double> C9_mu = - C10_mu, C9_e = -C10_e;

      // Aproximated solution from eq A.3 in 1408.4097
      result =  std::norm(C10_SM + C10_mu) + std::norm(C9_SM + C9_mu);
      result /= std::norm(C10_SM + C10_e) + std::norm(C9_SM + C9_e);

      if (flav_debug) cout << "RK = " << result << endl;
      if (flav_debug) cout << "Finished RHN_RKstar_0045_11" << endl;

    }
 
    void RHN_RKstar_11_60(double &result)
    {
      using namespace Pipes::RHN_RKstar_11_60;
      SMInputs sminputs = *Dep::SMINPUTS;
      Eigen::Matrix3cd Theta = *Dep::SeesawI_Theta;
      std::vector<double> mN = {*Param["M_1"],*Param["M_2"],*Param["M_3"]};
      double mt = *Param["mT"];

      if (flav_debug) cout << "Starting RHN_RKstar_11_60" << endl;

      // TODO: change for EWPO
      const double mW = sminputs.mW;
      const double sinW2 = sqrt(1.0 - pow(sminputs.mW/sminputs.mZ,2));

      // NNLL calculation of SM Wilson coefficients from 1712.01593 and 0811.1214
      const double C10_SM = -4.103;
      const double C9_SM = 4.211;

      // Wilson coefficients for the RHN model, from 1706.07570
      std::complex<double> C10_mu = {0.0, 0.0}, C10_e = {0.0, 0.0};
      for(int i=0; i<3; i++)
      {
        C10_mu += 1.0/(4.0*sinW2)*Theta.adjoint()(i,1)*Theta(1,i) * LoopFunctions::E(pow(mt/mW,2),pow(mN[i]/mW,2));
        C10_e += 1.0/(4.0*sinW2)*Theta.adjoint()(i,0)*Theta(0,i) * LoopFunctions::E(pow(mt/mW,2),pow(mN[i]/mW,2));
      }
      std::complex<double> C9_mu = - C10_mu, C9_e = -C10_e;

      // Aproximated solution from eq A.3 in 1408.4097
      result =  std::norm(C10_SM + C10_mu) + std::norm(C9_SM + C9_mu);
      result /= std::norm(C10_SM + C10_e) + std::norm(C9_SM + C9_e);

      if (flav_debug) cout << "RK = " << result << endl;
      if (flav_debug) cout << "Finished RHN_RKstar_11_60" << endl;

    }

    /// RK between 1 and 6 GeV^2
    void SI_RK(double &result)
    {
      using namespace Pipes::SI_RK;
      if (flav_debug) cout<<"Starting SI_RK"<<endl;

      parameters const& param = *Dep::SuperIso_modelinfo;
      result=BEreq::RK_CONV(&param,1.0,6.0);

      if (flav_debug) printf("RK=%.3e\n",result);
      if (flav_debug) cout<<"Finished SI_RK"<<endl;
    }

<<<<<<< HEAD
    /// RK for RHN
    void RHN_RK(double &result)
    {
      using namespace Pipes::RHN_RK;
      SMInputs sminputs = *Dep::SMINPUTS;
      Eigen::Matrix3cd Theta = *Dep::SeesawI_Theta;
      std::vector<double> mN = {*Param["M_1"],*Param["M_2"],*Param["M_3"]};
      double mt = *Param["mT"];

      if (flav_debug) cout << "Starting RHN_RK" << endl;

      // TODO: change for EWPO
      const double mW = sminputs.mW;
      const double sinW2 = sqrt(1.0 - pow(sminputs.mW/sminputs.mZ,2));

      // NNLL calculation of SM Wilson coefficients from 1712.01593 and 0811.1214
      const double C10_SM = -4.103;
      const double C9_SM = 4.211;

      // Wilson coefficients for the RHN model, from 1706.07570
      std::complex<double> C10_mu = {0.0, 0.0}, C10_e = {0.0, 0.0};
      for(int i=0; i<3; i++)
      {
        C10_mu += 1.0/(4.0*sinW2)*Theta.adjoint()(i,1)*Theta(1,i) * LoopFunctions::E(pow(mt/mW,2),pow(mN[i]/mW,2)); 
        C10_e += 1.0/(4.0*sinW2)*Theta.adjoint()(i,0)*Theta(0,i) * LoopFunctions::E(pow(mt/mW,2),pow(mN[i]/mW,2)); 
      }
      std::complex<double> C9_mu = - C10_mu, C9_e = -C10_e;

      // Aproximated solution from eq A.3 in 1408.4097
      result =  std::norm(C10_SM + C10_mu) + std::norm(C9_SM + C9_mu);
      result /= std::norm(C10_SM + C10_e) + std::norm(C9_SM + C9_e);
  
      if (flav_debug) cout << "RK = " << result << endl;
      if (flav_debug) cout << "Finished RHN_RK" << endl;
    }
    
=======
>>>>>>> a6f15d0c
    /// Isospin asymmetry of B-> K* mu mu
    void SI_AI_BKstarmumu(double &result)
    {
      using namespace Pipes::SI_AI_BKstarmumu;
      if (flav_debug) cout<<"Starting SI_AI_BKstarmumu"<<endl;

      parameters const& param = *Dep::SuperIso_modelinfo;
      result=BEreq::SI_AI_BKstarmumu_CONV(&param);

      if (flav_debug) printf("A_I(B->K* mu mu)_lowq2=%.3e\n",result);
      if (flav_debug) cout<<"Finished SI_AI_BKstarmumu"<<endl;
    }


    /// Zero crossing of isospin asymmetry of B-> K* mu mu
    void SI_AI_BKstarmumu_zero(double &result)
    {
      using namespace Pipes::SI_AI_BKstarmumu_zero;

      if (flav_debug) cout<<"Starting SI_AI_BKstarmumu_zero"<<endl;

      parameters const& param = *Dep::SuperIso_modelinfo;
      result=BEreq::SI_AI_BKstarmumu_zero_CONV(&param);

      if (flav_debug) printf("A_I(B->K* mu mu)_zero=%.3e\n",result);
      if (flav_debug) cout<<"Finished SI_AI_BKstarmumu_zero"<<endl;
    }


    /// Flavour observables from FeynHiggs: B_s mass asymmetry, Br B_s -> mu mu, Br B -> X_s gamma
    void FH_FlavourObs(fh_FlavourObs &result)
    {
      using namespace Pipes::FH_FlavourObs;

      if (flav_debug) cout<<"Starting FH_FlavourObs"<<endl;

      fh_real bsgMSSM;     // B -> Xs gamma in MSSM
      fh_real bsgSM;       // B -> Xs gamma in SM
      fh_real deltaMsMSSM; // delta Ms in MSSM
      fh_real deltaMsSM;   // delta Ms in SM
      fh_real bsmumuMSSM;  // Bs -> mu mu in MSSM
      fh_real bsmumuSM;    // Bs -> mu mu in SM

      int error = 1;
      BEreq::FHFlavour(error, bsgMSSM, bsgSM,
           deltaMsMSSM, deltaMsSM,
           bsmumuMSSM, bsmumuSM);

      fh_FlavourObs FlavourObs;
      FlavourObs.Bsg_MSSM = bsgMSSM;
      FlavourObs.Bsg_SM = bsgSM;
      FlavourObs.deltaMs_MSSM = deltaMsMSSM;
      FlavourObs.deltaMs_SM = deltaMsSM;
      FlavourObs.Bsmumu_MSSM = bsmumuMSSM;
      FlavourObs.Bsmumu_SM = bsmumuSM;

      result = FlavourObs;
      if (flav_debug) cout<<"Finished FH_FlavourObs"<<endl;
    }


    ///These functions extract observables from a FeynHiggs flavour result
    ///@{
    void FH_bsgamma(double &result)
    {
      result = Pipes::FH_bsgamma::Dep::FH_FlavourObs->Bsg_MSSM;
    }
    void FH_Bsmumu (double &result)
    {
      result = Pipes::FH_Bsmumu::Dep::FH_FlavourObs->Bsmumu_MSSM;
    }
    void FH_DeltaMs(double &result)
    {
      result = Pipes::FH_DeltaMs::Dep::FH_FlavourObs->deltaMs_MSSM;
    }
    ///@}


    /// Measurements for electroweak penguin decays
    void b2sll_measurements(predictions_measurements_covariances &pmc)
    {
      using namespace Pipes::b2sll_measurements;

      static bool first = true;
      static int n_experiments;

      if (flav_debug) cout<<"Starting b2sll_measurements function"<<endl;
      if (flav_debug and first) cout <<"Initialising Flav Reader in b2sll_measurements"<<endl;

      // Read and calculate things based on the observed data only the first time through, as none of it depends on the model parameters.
      if (first)
      {
        pmc.LL_name="b2sll_likelihood";

        Flav_reader fread(GAMBIT_DIR  "/FlavBit/data");
        fread.debug_mode(flav_debug);

        const vector<string> observablesn = {"FL", "AFB", "S3", "S4", "S5", "S7", "S8", "S9"};
        const vector<string> observablesq = {"1.1-2.5", "2.5-4", "4-6", "6-8", "15-17", "17-19"};
        vector<string> observables;
        for (unsigned i=0;i<observablesq.size();++i)
        {
          for (unsigned j=0;j<observablesn.size();++j)
          {
            observables.push_back(observablesn[j]+"_B0Kstar0mumu_"+observablesq[i]);
          }
        }

        for (unsigned i=0;i<observables.size();++i)
        {
          fread.read_yaml_measurement("flav_data.yaml", observables[i]);
        }

        fread.initialise_matrices();
        pmc.cov_exp = fread.get_exp_cov();
        pmc.value_exp = fread.get_exp_value();
        pmc.cov_th = Kstarmumu_theory_err().get_th_cov(observables);
        n_experiments = pmc.cov_th.size1();
        pmc.value_th.resize(n_experiments,1);
        pmc.dim=n_experiments;

        // We assert that the experiments and the observables are the same size
        assert(pmc.value_exp.size1() == observables.size());

        // Init out.
        first = false;
      }

      pmc.value_th(0,0)=Dep::BKstarmumu_11_25->FL;
      pmc.value_th(1,0)=Dep::BKstarmumu_11_25->AFB;
      pmc.value_th(2,0)=Dep::BKstarmumu_11_25->S3;
      pmc.value_th(3,0)=Dep::BKstarmumu_11_25->S4;
      pmc.value_th(4,0)=Dep::BKstarmumu_11_25->S5;
      pmc.value_th(5,0)=Dep::BKstarmumu_11_25->S7;
      pmc.value_th(6,0)=Dep::BKstarmumu_11_25->S8;
      pmc.value_th(7,0)=Dep::BKstarmumu_11_25->S9;

      pmc.value_th(8,0)=Dep::BKstarmumu_25_40->FL;
      pmc.value_th(9,0)=Dep::BKstarmumu_25_40->AFB;
      pmc.value_th(10,0)=Dep::BKstarmumu_25_40->S3;
      pmc.value_th(11,0)=Dep::BKstarmumu_25_40->S4;
      pmc.value_th(12,0)=Dep::BKstarmumu_25_40->S5;
      pmc.value_th(13,0)=Dep::BKstarmumu_25_40->S7;
      pmc.value_th(14,0)=Dep::BKstarmumu_25_40->S8;
      pmc.value_th(15,0)=Dep::BKstarmumu_25_40->S9;

      pmc.value_th(16,0)=Dep::BKstarmumu_40_60->FL;
      pmc.value_th(17,0)=Dep::BKstarmumu_40_60->AFB;
      pmc.value_th(18,0)=Dep::BKstarmumu_40_60->S3;
      pmc.value_th(19,0)=Dep::BKstarmumu_40_60->S4;
      pmc.value_th(20,0)=Dep::BKstarmumu_40_60->S5;
      pmc.value_th(21,0)=Dep::BKstarmumu_40_60->S7;
      pmc.value_th(22,0)=Dep::BKstarmumu_40_60->S8;
      pmc.value_th(23,0)=Dep::BKstarmumu_40_60->S9;

      pmc.value_th(24,0)=Dep::BKstarmumu_60_80->FL;
      pmc.value_th(25,0)=Dep::BKstarmumu_60_80->AFB;
      pmc.value_th(26,0)=Dep::BKstarmumu_60_80->S3;
      pmc.value_th(27,0)=Dep::BKstarmumu_60_80->S4;
      pmc.value_th(28,0)=Dep::BKstarmumu_60_80->S5;
      pmc.value_th(29,0)=Dep::BKstarmumu_60_80->S7;
      pmc.value_th(30,0)=Dep::BKstarmumu_60_80->S8;
      pmc.value_th(31,0)=Dep::BKstarmumu_60_80->S9;

      pmc.value_th(32,0)=Dep::BKstarmumu_15_17->FL;
      pmc.value_th(33,0)=Dep::BKstarmumu_15_17->AFB;
      pmc.value_th(34,0)=Dep::BKstarmumu_15_17->S3;
      pmc.value_th(35,0)=Dep::BKstarmumu_15_17->S4;
      pmc.value_th(36,0)=Dep::BKstarmumu_15_17->S5;
      pmc.value_th(37,0)=Dep::BKstarmumu_15_17->S7;
      pmc.value_th(38,0)=Dep::BKstarmumu_15_17->S8;
      pmc.value_th(39,0)=Dep::BKstarmumu_15_17->S9;

      pmc.value_th(40,0)=Dep::BKstarmumu_17_19->FL;
      pmc.value_th(41,0)=Dep::BKstarmumu_17_19->AFB;
      pmc.value_th(42,0)=Dep::BKstarmumu_17_19->S3;
      pmc.value_th(43,0)=Dep::BKstarmumu_17_19->S4;
      pmc.value_th(44,0)=Dep::BKstarmumu_17_19->S5;
      pmc.value_th(45,0)=Dep::BKstarmumu_17_19->S7;
      pmc.value_th(46,0)=Dep::BKstarmumu_17_19->S8;
      pmc.value_th(47,0)=Dep::BKstarmumu_17_19->S9;

      pmc.diff.clear();
      for (int i=0;i<n_experiments;++i)
      {
        pmc.diff.push_back(pmc.value_exp(i,0)-pmc.value_th(i,0));
      }

      if (flav_debug) cout<<"Finished b2sll_measurements function"<<endl;
    }


    /// Likelihood for electroweak penguin decays
    void b2sll_likelihood(double &result)
    {
      using namespace Pipes::b2sll_likelihood;

      if (flav_debug) cout<<"Starting b2sll_likelihood"<<endl;

      // Get experimental measurements
      predictions_measurements_covariances pmc=*Dep::b2sll_M;

      // Get experimental covariance
      boost::numeric::ublas::matrix<double> cov=pmc.cov_exp;

      // adding theory and experimenta covariance
      cov+=pmc.cov_th;

      //calculating a diff
      vector<double> diff;
      diff=pmc.diff;
      boost::numeric::ublas::matrix<double> cov_inv(pmc.dim, pmc.dim);
      InvertMatrix(cov, cov_inv);

      double Chi2=0;

      for (int i=0; i < pmc.dim; ++i)
      {
        for (int j=0; j<pmc.dim; ++j)
        {
          Chi2+= diff[i] * cov_inv(i,j)*diff[j] ;
        }
      }

      result=-0.5*Chi2;

      if (flav_debug) cout<<"Finished b2sll_likelihood"<<endl;
      if (flav_debug_LL) cout<<"Likelihood result b2sll_likelihood : "<< result<<endl;

    }


    /// Likelihood for Delta Ms
    void deltaMB_likelihood(double &result)
    {
      using namespace Pipes::deltaMB_likelihood;
      static bool th_err_absolute, first = true;
      static double exp_meas, exp_DeltaMs_err, th_err;

      if (flav_debug) cout << "Starting Delta_Ms_likelihood"<<endl;

      if (first)
      {
        Flav_reader fread(GAMBIT_DIR  "/FlavBit/data");
        fread.debug_mode(flav_debug);
        if (flav_debug) cout<<"Initialised Flav reader in Delta_Ms_likelihood"<<endl;
        fread.read_yaml_measurement("flav_data.yaml", "DeltaMs");
        fread.initialise_matrices(); // here we have a single measurement ;) so let's be sneaky:
        exp_meas = fread.get_exp_value()(0,0);
        exp_DeltaMs_err = sqrt(fread.get_exp_cov()(0,0));
        th_err = fread.get_th_err()(0,0).first;
        th_err_absolute = fread.get_th_err()(0,0).second;
        first = false;
      }

      if (flav_debug) cout << "Experiment: " << exp_meas << " " << exp_DeltaMs_err << " " << th_err << endl;

      // Now we do the stuff that actually depends on the parameters
      double theory_prediction = *Dep::DeltaMs;
      double theory_DeltaMs_err = th_err * (th_err_absolute ? 1.0 : std::abs(theory_prediction));
      if (flav_debug) cout<<"Theory prediction: "<<theory_prediction<<" +/- "<<theory_DeltaMs_err<<endl;

      /// Option profile_systematics<bool>: Use likelihood version that has been profiled over systematic errors (default false)
      bool profile = runOptions->getValueOrDef<bool>(false, "profile_systematics");

      result = Stats::gaussian_loglikelihood(theory_prediction, exp_meas, theory_DeltaMs_err, exp_DeltaMs_err, profile);
    }


    /// Likelihood for b->s gamma
    void b2sgamma_likelihood(double &result)
    {
      using namespace Pipes::b2sgamma_likelihood;

      static bool th_err_absolute, first = true;
      static double exp_meas, exp_b2sgamma_err, th_err;

      if (flav_debug) cout << "Starting b2sgamma_measurements"<<endl;

      // Read and calculate things based on the observed data only the first time through, as none of it depends on the model parameters.
      if (first)
      {
        Flav_reader fread(GAMBIT_DIR  "/FlavBit/data");
        fread.debug_mode(flav_debug);
        if (flav_debug) cout<<"Initialised Flav reader in b2sgamma_measurements"<<endl;
        fread.read_yaml_measurement("flav_data.yaml", "BR_b2sgamma");
        fread.initialise_matrices(); // here we have a single measurement ;) so let's be sneaky:
        exp_meas = fread.get_exp_value()(0,0);
        exp_b2sgamma_err = sqrt(fread.get_exp_cov()(0,0));
        th_err = fread.get_th_err()(0,0).first;
        th_err_absolute = fread.get_th_err()(0,0).second;
        first = false;
      }

      if (flav_debug) cout << "Experiment: " << exp_meas << " " << exp_b2sgamma_err << " " << th_err << endl;

      // Now we do the stuff that actually depends on the parameters
      double theory_prediction = *Dep::bsgamma;
      double theory_b2sgamma_err = th_err * (th_err_absolute ? 1.0 : std::abs(theory_prediction));
      if (flav_debug) cout<<"Theory prediction: "<<theory_prediction<<" +/- "<<theory_b2sgamma_err<<endl;

      /// Option profile_systematics<bool>: Use likelihood version that has been profiled over systematic errors (default false)
      bool profile = runOptions->getValueOrDef<bool>(false, "profile_systematics");

      result = Stats::gaussian_loglikelihood(theory_prediction, exp_meas, theory_b2sgamma_err, exp_b2sgamma_err, profile);
    }


    /// Measurements for rare purely leptonic B decays
    void b2ll_measurements(predictions_measurements_covariances &pmc)
    {
      using namespace Pipes::b2ll_measurements;

      static bool bs2mumu_err_absolute, b2mumu_err_absolute, first = true;
      static double theory_bs2mumu_err, theory_b2mumu_err;

      if (flav_debug) cout<<"Starting b2ll_measurements"<<endl;

      // Read and calculate things based on the observed data only the first time through, as none of it depends on the model parameters.
      if (first)
      {
        pmc.LL_name="b2ll_likelihood";

        Flav_reader fread(GAMBIT_DIR  "/FlavBit/data");
        fread.debug_mode(flav_debug);

        if (flav_debug) cout<<"Initiated Flav reader in b2ll_measurements"<<endl;
        fread.read_yaml_measurement("flav_data.yaml", "BR_Bs2mumu");
        fread.read_yaml_measurement("flav_data.yaml", "BR_B02mumu");
        if (flav_debug) cout<<"Finished reading b->mumu data"<<endl;

        fread.initialise_matrices();

        theory_bs2mumu_err = fread.get_th_err()(0,0).first;
        theory_b2mumu_err = fread.get_th_err()(1,0).first;
        bs2mumu_err_absolute = fread.get_th_err()(0,0).second;
        b2mumu_err_absolute = fread.get_th_err()(1,0).second;

        pmc.value_exp=fread.get_exp_value();
        pmc.cov_exp=fread.get_exp_cov();

        pmc.value_th.resize(2,1);
        pmc.cov_th.resize(2,2);

        pmc.dim=2;

        // Init over and out.
        first = false;
      }

      // Get theory prediction
      pmc.value_th(0,0)=*Dep::Bsmumu_untag;
      pmc.value_th(1,0)=*Dep::Bmumu;

      // Compute error on theory prediction and populate the covariance matrix
      double theory_bs2mumu_error = theory_bs2mumu_err * (bs2mumu_err_absolute ? 1.0 : *Dep::Bsmumu_untag);
      double theory_b2mumu_error = theory_b2mumu_err * (b2mumu_err_absolute ? 1.0 : *Dep::Bmumu);
      pmc.cov_th(0,0)=theory_bs2mumu_error*theory_bs2mumu_error;
      pmc.cov_th(0,1)=0.;
      pmc.cov_th(1,0)=0.;
      pmc.cov_th(1,1)=theory_b2mumu_error*theory_b2mumu_error;

      // Save the differences between theory and experiment
      pmc.diff.clear();
      for (int i=0;i<2;++i)
      {
        pmc.diff.push_back(pmc.value_exp(i,0)-pmc.value_th(i,0));
      }

      if (flav_debug) cout<<"Finished b2ll_measurements"<<endl;

    }


    /// Likelihood for rare purely leptonic B decays
    void b2ll_likelihood(double &result)
    {
      using namespace Pipes::b2ll_likelihood;

      if (flav_debug) cout<<"Starting b2ll_likelihood"<<endl;

      predictions_measurements_covariances pmc = *Dep::b2ll_M;

      boost::numeric::ublas::matrix<double> cov=pmc.cov_exp;

      // adding theory and experimental covariance
      cov+=pmc.cov_th;

      //calculating a diff
      vector<double> diff;
      diff=pmc.diff;

      boost::numeric::ublas::matrix<double> cov_inv(pmc.dim, pmc.dim);
      InvertMatrix(cov, cov_inv);

      // calculating the chi2
      double Chi2=0;

      for (int i=0; i < pmc.dim; ++i)
      {
        for (int j=0; j<pmc.dim; ++j)
        {
          Chi2+= diff[i] * cov_inv(i,j)*diff[j];
        }
      }

      result=-0.5*Chi2;

      if (flav_debug) cout<<"Finished b2ll_likelihood"<<endl;
      if (flav_debug_LL) cout<<"Likelihood result b2ll_likelihood : "<< result<<endl;

    }


    /// Measurements for tree-level leptonic and semileptonic B decays
    void SL_measurements(predictions_measurements_covariances &pmc)
    {
      using namespace Pipes::SL_measurements;

      const int n_experiments=8;
      static bool th_err_absolute[n_experiments], first = true;
      static double th_err[n_experiments];

      if (flav_debug) cout<<"Starting SL_measurements"<<endl;

      // Read and calculate things based on the observed data only the first time through, as none of it depends on the model parameters.
      if (first)
      {
        pmc.LL_name="SL_likelihood";

        // Read in experimental measuremens
        Flav_reader fread(GAMBIT_DIR  "/FlavBit/data");
        fread.debug_mode(flav_debug);
        if (flav_debug) cout<<"Initialised Flav reader in SL_measurements"<<endl;

        // B-> tau nu
        fread.read_yaml_measurement("flav_data.yaml", "BR_Btaunu");
        // B-> D mu nu
        fread.read_yaml_measurement("flav_data.yaml", "BR_BDmunu");
        // B-> D* mu nu
        fread.read_yaml_measurement("flav_data.yaml", "BR_BDstarmunu");
        // RD
        fread.read_yaml_measurement("flav_data.yaml", "RD");
        // RDstar
        fread.read_yaml_measurement("flav_data.yaml", "RDstar");
        // Ds-> tau nu
        fread.read_yaml_measurement("flav_data.yaml", "BR_Dstaunu");
        // Ds -> mu nu
        fread.read_yaml_measurement("flav_data.yaml", "BR_Dsmunu");
        // D -> mu nu
        fread.read_yaml_measurement("flav_data.yaml", "BR_Dmunu");

        fread.initialise_matrices();
        pmc.cov_exp=fread.get_exp_cov();
        pmc.value_exp=fread.get_exp_value();

        pmc.value_th.resize(n_experiments,1);
        // Set all entries in the covariance matrix explicitly to zero, as we will only write the diagonal ones later.
        pmc.cov_th = boost::numeric::ublas::zero_matrix<double>(n_experiments,n_experiments);
        for (int i = 0; i < n_experiments; ++i)
        {
          th_err[i] = fread.get_th_err()(i,0).first;
          th_err_absolute[i] = fread.get_th_err()(i,0).second;
        }

        pmc.dim=n_experiments;

        // Init over.
        first = false;
      }

      // R(D) is calculated assuming isospin symmetry
      double theory[8];
      // B-> tau nu SI
      theory[0] = *Dep::Btaunu;
      // B-> D mu nu
      theory[1] = *Dep::BDmunu;
      // B-> D* mu nu
      theory[2] = *Dep::BDstarmunu;
      // RD
      theory[3] = *Dep::RD;
      // RDstar
      theory[4] = *Dep::RDstar;
      // Ds-> tau nu
      theory[5] = *Dep::Dstaunu;
      // Ds -> mu nu
      theory[6] = *Dep::Dsmunu;
      // D -> mu nu
      theory[7] =*Dep::Dmunu;

      for (int i = 0; i < n_experiments; ++i)
      {
        pmc.value_th(i,0) = theory[i];
        pmc.cov_th(i,i) = th_err[i]*th_err[i] * (th_err_absolute[i] ? 1.0 : theory[i]*theory[i]);
      }
      // Add in the correlations between B-> D mu nu and RD
      pmc.cov_th(1,3) = pmc.cov_th(3,1) = -0.55 * th_err[1]*th_err[3] * (th_err_absolute[1] ? 1.0 : theory[1]) * (th_err_absolute[3] ? 1.0 : theory[3]);
      // Add in the correlations between B-> D* mu nu and RD*
      pmc.cov_th(2,4) = pmc.cov_th(4,2) = -0.62 * th_err[2]*th_err[4] * (th_err_absolute[2] ? 1.0 : theory[2]) * (th_err_absolute[4] ? 1.0 : theory[4]);

      pmc.diff.clear();
      for (int i=0;i<n_experiments;++i)
      {
        pmc.diff.push_back(pmc.value_exp(i,0)-pmc.value_th(i,0));
      }

      if (flav_debug) cout<<"Finished SL_measurements"<<endl;

    }


    /// Likelihood for tree-level leptonic and semileptonic B decays
    void SL_likelihood(double &result)
    {
      using namespace Pipes::SL_likelihood;

      if (flav_debug) cout<<"Starting SL_likelihood"<<endl;

      predictions_measurements_covariances pmc = *Dep::SL_M;

      boost::numeric::ublas::matrix<double> cov=pmc.cov_exp;

      // adding theory and experimental covariance
      cov+=pmc.cov_th;

      //calculating a diff
      vector<double> diff;
      diff=pmc.diff;

      boost::numeric::ublas::matrix<double> cov_inv(pmc.dim, pmc.dim);
      InvertMatrix(cov, cov_inv);

      double Chi2=0;
      for (int i=0; i < pmc.dim; ++i)
      {
        for (int j=0; j<pmc.dim; ++j)
        {
          Chi2+= diff[i] * cov_inv(i,j)*diff[j];
        }
      }

      result=-0.5*Chi2;

      if (flav_debug) cout<<"Finished SL_likelihood"<<endl;

      if (flav_debug_LL) cout<<"Likelihood result SL_likelihood  : "<< result<<endl;

    }


    double G(const double x)
    {
      if(x)
        return (10.0 - 43.0*x + 78.0*pow(x,2) - 49.0*pow(x,3) + 4.0*pow(x,4) + 18.0*pow(x,3)*log(x)) / (3.0*pow(x - 1,4));
      else
        return 10.0/3;
    }

    void RHN_muegamma(double &result)
    {
      using namespace Pipes::RHN_muegamma;
      SMInputs sminputs = *Dep::SMINPUTS;

      Eigen::Matrix3cd m_nu = *Dep::m_nu;
      vector<double> ml = {sminputs.mE, sminputs.mMu, sminputs.mTau};
      vector<double> mnu = {real(m_nu(0,0)), real(m_nu(1,1)), real(m_nu(2,2)), *Param["M_1"], *Param["M_2"], *Param["M_3"]};

      Eigen::Matrix3cd Theta = *Dep::SeesawI_Theta;
      Eigen::Matrix3cd Vnu = *Dep::SeesawI_Vnu;
      Eigen::Matrix<complex<double>,3,6> U;
     
      for(int i=0; i<3; i++)
        for(int j=0; j<3; j++)
        {
          U(i,j) = Vnu(i,j);
          U(i,j+3) = Theta(i,j);
        }

      result = pow(sminputs.mMu,5)/(4 * sminputs.alphainv);

      // Form factors
      int e = 0, mu = 1;
      complex<double> k2l = FormFactors::K2L(mu, e, sminputs, U, ml, mnu);
      complex<double> k2r = FormFactors::K2R(mu, e, sminputs, U, ml, mnu);

      result *= (norm(k2l) + norm(k2r));

      result /= Dep::mu_minus_decay_rates->width_in_GeV; 

    }

    void RHN_tauegamma(double &result)
    {
      using namespace Pipes::RHN_tauegamma;
      SMInputs sminputs = *Dep::SMINPUTS;

      Eigen::Matrix3cd m_nu = *Dep::m_nu;
      vector<double> ml = {sminputs.mE, sminputs.mMu, sminputs.mTau};
      vector<double> mnu = {real(m_nu(0,0)), real(m_nu(1,1)), real(m_nu(2,2)), *Param["M_1"], *Param["M_2"], *Param["M_3"]};

      Eigen::Matrix3cd Theta = *Dep::SeesawI_Theta;
      Eigen::Matrix3cd Vnu = *Dep::SeesawI_Vnu;
      Eigen::Matrix<complex<double>,3,6> U;
     
      for(int i=0; i<3; i++)
        for(int j=0; j<3; j++)
        {
          U(i,j) = Vnu(i,j);
          U(i,j+3) = Theta(i,j);
        }

      result = pow(sminputs.mTau,5)/(4*sminputs.alphainv);

      // Form factors
      int e = 0, tau = 2;
      complex<double> k2l = FormFactors::K2L(tau, e, sminputs, U, ml, mnu);
      complex<double> k2r = FormFactors::K2R(tau, e, sminputs, U, ml, mnu);

      result *= (norm(k2l) + norm(k2r));

      result /= Dep::tau_minus_decay_rates->width_in_GeV;

   }

    void RHN_taumugamma(double &result)
    {
      using namespace Pipes::RHN_taumugamma;
      SMInputs sminputs = *Dep::SMINPUTS;

      Eigen::Matrix3cd m_nu = *Dep::m_nu;
      vector<double> ml = {sminputs.mE, sminputs.mMu, sminputs.mTau};
      vector<double> mnu = {real(m_nu(0,0)), real(m_nu(1,1)), real(m_nu(2,2)), *Param["M_1"], *Param["M_2"], *Param["M_3"]};

      Eigen::Matrix3cd Theta = *Dep::SeesawI_Theta;
      Eigen::Matrix3cd Vnu = *Dep::SeesawI_Vnu;
      Eigen::Matrix<complex<double>,3,6> U;
     
      for(int i=0; i<3; i++)
        for(int j=0; j<3; j++)
        {
          U(i,j) = Vnu(i,j);
          U(i,j+3) = Theta(i,j);
        }

      result = pow(sminputs.mTau,5)/(4 * sminputs.alphainv);

      // Form factors
      int mu = 1, tau = 2;
      complex<double> k2l = FormFactors::K2L(tau, mu, sminputs, U, ml, mnu);
      complex<double> k2r = FormFactors::K2R(tau, mu, sminputs, U, ml, mnu);

      result *= (norm(k2l) + norm(k2r));

      result /= Dep::tau_minus_decay_rates->width_in_GeV;
    }

    double RHN_l2lll(int alpha, int beta, int gamma, int delta, SMInputs sminputs, Eigen::Matrix3cd Vnu, Eigen::Matrix3cd Theta, Eigen::Matrix3cd m_nu, double M1, double M2, double M3, double mH)
    {
      vector<double> ml = {sminputs.mE, sminputs.mMu, sminputs.mTau};
      vector<double> mnu = {real(m_nu(0,0)), real(m_nu(1,1)), real(m_nu(2,2)), M1, M2, M3};

      Eigen::Matrix<complex<double>,3,6> U;
     
      for(int i=0; i<3; i++)
        for(int j=0; j<3; j++)
        {
          U(i,j) = Vnu(i,j);
          U(i,j+3) = Theta(i,j);
        }
 
      // Form factors
      complex<double> k2l = FormFactors::K2L(alpha, beta, sminputs, U, ml, mnu);
      complex<double> k2r = FormFactors::K2R(alpha, beta, sminputs, U, ml, mnu);
      complex<double> k1r = FormFactors::K1R(alpha, beta, sminputs, U, mnu);
      complex<double> asll = FormFactors::ASLL(alpha, beta, gamma, delta, sminputs, U, ml, mnu, mH);
      complex<double> aslr = FormFactors::ASLR(alpha, beta, gamma, delta, sminputs, U, ml, mnu, mH);
      complex<double> asrl = FormFactors::ASRL(alpha, beta, gamma, delta, sminputs, U, ml, mnu, mH);
      complex<double> asrr = FormFactors::ASRR(alpha, beta, gamma, delta, sminputs, U, ml, mnu, mH);
      complex<double> avll = FormFactors::AVLL(alpha, beta, gamma, delta, sminputs, U, ml, mnu);
      complex<double> avlr = FormFactors::AVLR(alpha, beta, gamma, delta, sminputs, U, ml, mnu);
      complex<double> avrl = FormFactors::AVLL(alpha, beta, gamma, delta, sminputs, U, ml, mnu);
      complex<double> avrr = FormFactors::AVRR(alpha, beta, gamma, delta, sminputs, U, ml, mnu);
 
      complex<double> avhatll = avll;
      complex<double> avhatlr = avlr;
      complex<double> avhatrl = avrl + 4. * pi / sminputs.alphainv * k1r;
      complex<double> avhatrr = avrr + 4. * pi / sminputs.alphainv * k1r;

      double l2lll = 0;
      if(beta == gamma and gamma == delta) // l(alpha)- -> l(beta)- l(beta)- l(beta)+
      {
        l2lll = real(16. * pow(pi,2) / pow(sminputs.alphainv,2) * (norm(k2l) + norm(k2r)) * (16./3.*log(ml[alpha]/ml[beta]) - 22./3.) + 1./24. * (norm(asll) + norm(asrr) + 2.*norm(aslr) + 2.*norm(asrl)) + 1./3. * (2.*norm(avhatll) + 2.*norm(avhatrr) + norm(avhatlr) + norm(avhatrl)) + 4.*pi/(3.*sminputs.alphainv)*(k2l*conj(asrl - 2.*avhatrl - 4.*avhatrr) + conj(k2l)*(asrl - 2.*avhatrl - 4.*avhatrr) + k2r*conj(aslr - 2.*avhatlr - 4.*avhatll) + conj(k2r)*(aslr - 2.*avhatlr - 4.*avhatll)) - 1./6. * (aslr*conj(avhatlr) + asrl*conj(avhatrl) + conj(aslr)*avhatlr + conj(asrl)*avhatrl));
      }
      else if(gamma == delta) // l(alpha)- -> l(beta)- l(gamma)- l(gamma)+
      { 
        l2lll = real(16. *pow(pi,2) / pow(sminputs.alphainv,2) * (norm(k2l) + norm(k2r)) * (16./3.*log(ml[alpha]/ml[gamma]) - 8.) + 1./12. *(norm(asll) + norm(asrr) + norm(aslr) + norm(asrl)) + 1./3. * (norm(avhatll) + norm(avhatrr) + norm(avhatlr) + norm(avhatrl)) + 8.*pi/(3.*sminputs.alphainv) * (k2l*conj(avhatrl + avhatrr) + k2r*conj(avhatlr + avhatll) + conj(k2l)*(avhatrl + avhatrr) + conj(k2r)*(avhatlr + avhatll)));
      }
      else if(beta == gamma) // l(alpha)- -> l(beta)- l(beta)- l(delta)+
      {
        l2lll = real(1./24. * (norm(asll) + norm(asrr) + 2.*norm(aslr) + 2.*norm(asrl)) + 1./3.*(2.*norm(avhatll) + 2.*norm(avhatrr) + norm(avhatlr) + norm(avhatrl)) - 1./6.*(aslr*conj(avhatlr) + asrl*conj(avhatrl) + conj(aslr)*avhatlr + conj(asrl)*avhatrl));
      }
      return l2lll;

    }

    void RHN_mueee(double &result)
    {
      using namespace Pipes::RHN_mueee;
      SMInputs sminputs = *Dep::SMINPUTS;

      Eigen::Matrix3cd m_nu = *Dep::m_nu;
      Eigen::Matrix3cd Theta = *Dep::SeesawI_Theta;
      Eigen::Matrix3cd Vnu = *Dep::SeesawI_Vnu;

      result = pow(sminputs.mMu,5)/(512*pow(pi,3));

      int e = 0, mu = 1;
      result *=  RHN_l2lll(mu, e, e, e, sminputs, Vnu, Theta, m_nu, *Param["M_1"], *Param["M_2"], *Param["M_3"], *Param["mH"]);

      result /= Dep::mu_minus_decay_rates->width_in_GeV;
 
    }

    void RHN_taueee(double &result)
    {
      using namespace Pipes::RHN_taueee;
      SMInputs sminputs = *Dep::SMINPUTS;

      Eigen::Matrix3cd m_nu = *Dep::m_nu;
      Eigen::Matrix3cd Theta = *Dep::SeesawI_Theta;
      Eigen::Matrix3cd Vnu = *Dep::SeesawI_Vnu;

      result = pow(sminputs.mTau,5)/(512*pow(pi,3));

      int e = 0, tau = 2;
      result *=  RHN_l2lll(tau, e, e, e, sminputs, Vnu, Theta, m_nu, *Param["M_1"], *Param["M_2"], *Param["M_3"], *Param["mH"]);

      result /= Dep::tau_minus_decay_rates->width_in_GeV;      
 
    }

    void RHN_taumumumu(double &result)
    {
      using namespace Pipes::RHN_taumumumu;
      SMInputs sminputs = *Dep::SMINPUTS;

      Eigen::Matrix3cd m_nu = *Dep::m_nu;
      Eigen::Matrix3cd Theta = *Dep::SeesawI_Theta;
      Eigen::Matrix3cd Vnu = *Dep::SeesawI_Vnu;

      result = pow(sminputs.mTau,5)/(512*pow(pi,3));

      int mu = 1, tau = 2;
      result *=  RHN_l2lll(tau, mu, mu, mu, sminputs, Vnu, Theta, m_nu, *Param["M_1"], *Param["M_2"], *Param["M_3"], *Param["mH"]);

      result /= Dep::tau_minus_decay_rates->width_in_GeV;      

    }


    void RHN_taumuee(double &result)
    {
      using namespace Pipes::RHN_taumuee;
      SMInputs sminputs = *Dep::SMINPUTS;

      Eigen::Matrix3cd m_nu = *Dep::m_nu;
      Eigen::Matrix3cd Theta = *Dep::SeesawI_Theta;
      Eigen::Matrix3cd Vnu = *Dep::SeesawI_Vnu;

      result = pow(sminputs.mTau,5)/(512*pow(pi,3));

      int e = 0, mu = 1, tau = 2;
      result *=  RHN_l2lll(tau, mu, e, e, sminputs, Vnu, Theta, m_nu, *Param["M_1"], *Param["M_2"], *Param["M_3"], *Param["mH"]);

      result /= Dep::tau_minus_decay_rates->width_in_GeV;      
    }

    void RHN_taueemu(double &result)
    {
      using namespace Pipes::RHN_taueemu;
      SMInputs sminputs = *Dep::SMINPUTS;

      Eigen::Matrix3cd m_nu = *Dep::m_nu;
      Eigen::Matrix3cd Theta = *Dep::SeesawI_Theta;
      Eigen::Matrix3cd Vnu = *Dep::SeesawI_Vnu;

      result = pow(sminputs.mTau,5)/(512*pow(pi,3));

      int e = 0, mu = 1, tau = 2;
      result *=  RHN_l2lll(tau, e, e, mu, sminputs, Vnu, Theta, m_nu, *Param["M_1"], *Param["M_2"], *Param["M_3"], *Param["mH"]);

      result /= Dep::tau_minus_decay_rates->width_in_GeV;      
    }

    void RHN_tauemumu(double &result)
    {
      using namespace Pipes::RHN_tauemumu;
      SMInputs sminputs = *Dep::SMINPUTS;

      Eigen::Matrix3cd m_nu = *Dep::m_nu;
      Eigen::Matrix3cd Theta = *Dep::SeesawI_Theta;
      Eigen::Matrix3cd Vnu = *Dep::SeesawI_Vnu;

      result = pow(sminputs.mTau,5)/(512*pow(pi,3));

      int e = 0, mu = 1, tau = 2;
      result *=  RHN_l2lll(tau, e, mu, mu, sminputs, Vnu, Theta, m_nu, *Param["M_1"], *Param["M_2"], *Param["M_3"], *Param["mH"]);

      result /= Dep::tau_minus_decay_rates->width_in_GeV;      
    }

    void RHN_taumumue(double &result)
    {
      using namespace Pipes::RHN_taumumue;
      SMInputs sminputs = *Dep::SMINPUTS;

      Eigen::Matrix3cd m_nu = *Dep::m_nu;
      Eigen::Matrix3cd Theta = *Dep::SeesawI_Theta;
      Eigen::Matrix3cd Vnu = *Dep::SeesawI_Vnu;

      result = pow(sminputs.mTau,5)/(512*pow(pi,3));

      int e = 0, mu = 1, tau = 2;
      result *=  RHN_l2lll(tau, mu, mu, e, sminputs, Vnu, Theta, m_nu, *Param["M_1"], *Param["M_2"], *Param["M_3"], *Param["mH"]);

      result /= Dep::tau_minus_decay_rates->width_in_GeV;      
    }

    void RHN_mueTi(double &result)
    {
      using namespace Pipes::RHN_mueTi;
      const SMInputs sminputs = *Dep::SMINPUTS;
      Eigen::Matrix3cd m_nu = *Dep::m_nu;
      Eigen::Matrix3cd Vnu = *Dep::SeesawI_Vnu;
      Eigen::Matrix3cd Theta = *Dep::SeesawI_Theta;

      vector<double> ml = {sminputs.mE, sminputs.mMu, sminputs.mTau};
      vector<double> mnu = {real(m_nu(0,0)), real(m_nu(1,1)), real(m_nu(2,2)), *Param["M_1"], *Param["M_2"], *Param["M_3"]};
      Eigen::Matrix<complex<double>,3,6> U;
     
      for(int i=0; i<3; i++)
        for(int j=0; j<3; j++)
        {
          U(i,j) = Vnu(i,j);
          U(i,j+3) = Theta(i,j);
        }

      // Form factors
      int e = 0, mu = 1;
      complex<double> k1r = FormFactors::K1R(mu, e, sminputs, U, mnu);
      complex<double> k2l = FormFactors::K2L(mu, e, sminputs, U, ml, mnu);
      complex<double> k2r = FormFactors::K2R(mu, e, sminputs, U, ml, mnu);
 
      int u = 0, d =0, s = 1;
      complex<double> CVLLu = FormFactors::CVLL(mu, e, u, u, sminputs, U, ml, mnu);
      complex<double> CVLLd = FormFactors::BVLL(mu, e, d, d, sminputs, U, ml, mnu);
      complex<double> CVLLs = FormFactors::BVLL(mu, e, s, s, sminputs, U, ml, mnu);
      complex<double> CVLRu = FormFactors::CVLR(mu, e, u, u, sminputs, U, ml, mnu);
      complex<double> CVLRd = FormFactors::BVLR(mu, e, d, d, sminputs, U, ml, mnu);
      complex<double> CVLRs = FormFactors::BVLR(mu, e, s, s, sminputs, U, ml, mnu);
      complex<double> CVRLu = FormFactors::CVRL(mu, e, u, u, sminputs, U, ml, mnu);
      complex<double> CVRLd = FormFactors::BVRL(mu, e, d, d, sminputs, U, ml, mnu);
      complex<double> CVRLs = FormFactors::BVRL(mu, e, s, s, sminputs, U, ml, mnu);
      complex<double> CVRRu = FormFactors::CVRR(mu, e, u, u, sminputs, U, ml, mnu);
      complex<double> CVRRd = FormFactors::BVRR(mu, e, d, d, sminputs, U, ml, mnu);
      complex<double> CVRRs = FormFactors::BVRR(mu, e, s, s, sminputs, U, ml, mnu);
 
      complex<double> CSLLu = FormFactors::CSLL(mu, e, u, u, sminputs, U, ml, mnu, *Param["mH"]);
      complex<double> CSLLd = FormFactors::BSLL(mu, e, d, d, sminputs, U, ml, mnu, *Param["mH"]);
      complex<double> CSLLs = FormFactors::BSLL(mu, e, s, s, sminputs, U, ml, mnu, *Param["mH"]);
      complex<double> CSLRu = FormFactors::CSLL(mu, e, u, u, sminputs, U, ml, mnu, *Param["mH"]);
      complex<double> CSLRd = FormFactors::BSLL(mu, e, d, d, sminputs, U, ml, mnu, *Param["mH"]);
      complex<double> CSLRs = FormFactors::BSLL(mu, e, s, s, sminputs, U, ml, mnu, *Param["mH"]);
      complex<double> CSRLu = FormFactors::CSLL(mu, e, u, u, sminputs, U, ml ,mnu, *Param["mH"]);
      complex<double> CSRLd = FormFactors::BSLL(mu, e, d, d, sminputs, U, ml ,mnu, *Param["mH"]);
      complex<double> CSRLs = FormFactors::BSLL(mu, e, s, s, sminputs, U, ml ,mnu, *Param["mH"]);
      complex<double> CSRRu = FormFactors::CSLL(mu, e, u, u, sminputs, U, ml ,mnu, *Param["mH"]);
      complex<double> CSRRd = FormFactors::BSLL(mu, e, d, d, sminputs, U, ml, mnu, *Param["mH"]);
      complex<double> CSRRs = FormFactors::BSLL(mu, e, s, s, sminputs, U, ml ,mnu, *Param["mH"]);

      double Qu = 2./3.;
      complex<double> gVLu = sqrt(2)/sminputs.GF * (4.*pi / sminputs.alphainv * Qu * (0. - k2r) - 0.5*(CVLLu + CVLRu));
      complex<double> gSLu = -1./(sqrt(2)*sminputs.GF)*(CSLLu + CSLRu);
      complex<double> gVRu = sqrt(2)/sminputs.GF * (4.*pi / sminputs.alphainv * Qu * (k1r - k2l) - 0.5*(CVRRu + CVRLu));
      complex<double> gSRu = -1./(sqrt(2)*sminputs.GF)*(CSRRu + CSRLu);

      double Qd = -1./3.;
      complex<double> gVLd = sqrt(2)/sminputs.GF * (4.*pi / sminputs.alphainv * Qd * (0. - k2r) - 0.5*(CVLLd + CVLRd));
      complex<double> gSLd = -1./(sqrt(2)*sminputs.GF)*(CSLLd + CSLRd);
      complex<double> gVRd = sqrt(2)/sminputs.GF * (4.*pi / sminputs.alphainv * Qd * (k1r - k2l) - 0.5*(CVRRd + CVRLd));
      complex<double> gSRd = -1./(sqrt(2)*sminputs.GF)*(CSRRd + CSRLd);

      double Qs = -1./3.;
      complex<double> gVLs = sqrt(2)/sminputs.GF * (4.*pi / sminputs.alphainv * Qs * (0. - k2r) - 0.5*(CVLLs + CVLRs));
      complex<double> gSLs = -1./(sqrt(2)*sminputs.GF)*(CSLLs + CSLRs);
      complex<double> gVRs = sqrt(2)/sminputs.GF * (4.*pi / sminputs.alphainv * Qs * (k1r - k2l) - 0.5*(CVRRs + CVRLs));
      complex<double> gSRs = -1./(sqrt(2)*sminputs.GF)*(CSRRs + CSRLs);

      double GVup = 2, GVdn = 2, GVdp = 1, GVun = 1, GVsp = 0, GVsn = 0;
      double GSup = 5.1, GSdn = 5.1, GSdp = 4.3, GSun = 4.3, GSsp = 2.5, GSsn = 2.5;
      complex<double> g0SL = 0.5*(gSLu*(GSup + GSun) + gSLd*(GSdp + GSdn) + gSLs*(GSsp + GSsn));
      complex<double> g0SR = 0.5*(gSRu*(GSup + GSun) + gSRd*(GSdp + GSdn) + gSRs*(GSsp + GSsn));
      complex<double> g0VL = 0.5*(gVLu*(GVup + GVun) + gVLd*(GVdp + GVdn) + gVLs*(GVsp + GVsn));
      complex<double> g0VR = 0.5*(gVRu*(GVup + GVun) + gVRd*(GVdp + GVdn) + gVRs*(GVsp + GVsn));
      complex<double> g1SL = 0.5*(gSLu*(GSup - GSun) + gSLd*(GSdp - GSdn) + gSLs*(GSsp - GSsn));
      complex<double> g1SR = 0.5*(gSRu*(GSup - GSun) + gSRd*(GSdp - GSdn) + gSRs*(GSsp - GSsn));
      complex<double> g1VL = 0.5*(gVLu*(GVup - GVun) + gVLd*(GVdp - GVdn) + gVLs*(GVsp - GVsn));
      complex<double> g1VR = 0.5*(gVRu*(GVup - GVun) + gVRd*(GVdp - GVdn) + gVRs*(GVsp - GVsn));
 
      
      // Parameters for Ti, from Table 1 in 1209.2679 for Ti
      double Z = 22, N = 26;
      double Zeff = 17.6, Fp = 0.54;
      double hbar = 6.582119514e-25; // GeV * s
      double GammaCapt = 2.59e6 * hbar; 

      result = (pow(sminputs.GF,2)*pow(sminputs.mMu,5)*pow(Zeff,4)*pow(Fp,2)) / (8.*pow(pi,4)*pow(sminputs.alphainv,3)*Z*GammaCapt) * (norm((Z+N)*(g0VL + g0SL) + (Z-N)*(g1VL + g1SL)) + norm((Z+N)*(g0VR + g0SR) + (Z-N)*(g1VR + g1SR)));

    }

    void RHN_muePb(double &result)
    {
      using namespace Pipes::RHN_muePb;
      const SMInputs sminputs = *Dep::SMINPUTS;
      Eigen::Matrix3cd m_nu = *Dep::m_nu;
      Eigen::Matrix3cd Vnu = *Dep::SeesawI_Vnu;
      Eigen::Matrix3cd Theta = *Dep::SeesawI_Theta;

      vector<double> ml = {sminputs.mE, sminputs.mMu, sminputs.mTau};
      vector<double> mnu = {real(m_nu(0,0)), real(m_nu(1,1)), real(m_nu(2,2)), *Param["M_1"], *Param["M_2"], *Param["M_3"]};
      Eigen::Matrix<complex<double>,3,6> U;
     
      for(int i=0; i<3; i++)
        for(int j=0; j<3; j++)
        {
          U(i,j) = Vnu(i,j);
          U(i,j+3) = Theta(i,j);
        }

      // Form factors
      int e = 0, mu = 1;
      complex<double> k1r = FormFactors::K1R(mu, e, sminputs, U, mnu);
      complex<double> k2l = FormFactors::K2L(mu, e, sminputs, U, ml, mnu);
      complex<double> k2r = FormFactors::K2R(mu, e, sminputs, U, ml, mnu);

      int u = 0, d =0, s = 1;
      complex<double> CVLLu = FormFactors::CVLL(mu, e, u, u, sminputs, U, ml, mnu);
      complex<double> CVLLd = FormFactors::BVLL(mu, e, d, d, sminputs, U, ml, mnu);
      complex<double> CVLLs = FormFactors::BVLL(mu, e, s, s, sminputs, U, ml, mnu);
      complex<double> CVLRu = FormFactors::CVLR(mu, e, u, u, sminputs, U, ml, mnu);
      complex<double> CVLRd = FormFactors::BVLR(mu, e, d, d, sminputs, U, ml, mnu);
      complex<double> CVLRs = FormFactors::BVLR(mu, e, s, s, sminputs, U, ml, mnu);
      complex<double> CVRLu = FormFactors::CVRL(mu, e, u, u, sminputs, U, ml, mnu);
      complex<double> CVRLd = FormFactors::BVRL(mu, e, d, d, sminputs, U, ml, mnu);
      complex<double> CVRLs = FormFactors::BVRL(mu, e, s, s, sminputs, U, ml, mnu);
      complex<double> CVRRu = FormFactors::CVRR(mu, e, u, u, sminputs, U, ml, mnu);
      complex<double> CVRRd = FormFactors::BVRR(mu, e, d, d, sminputs, U, ml, mnu);
      complex<double> CVRRs = FormFactors::BVRR(mu, e, s, s, sminputs, U, ml, mnu);

      complex<double> CSLLu = FormFactors::CSLL(mu, e, u, u, sminputs, U, ml, mnu, *Param["mH"]);
      complex<double> CSLLd = FormFactors::BSLL(mu, e, d, d, sminputs, U, ml, mnu, *Param["mH"]);
      complex<double> CSLLs = FormFactors::BSLL(mu, e, s, s, sminputs, U, ml, mnu, *Param["mH"]);
      complex<double> CSLRu = FormFactors::CSLL(mu, e, u, u, sminputs, U, ml, mnu, *Param["mH"]);
      complex<double> CSLRd = FormFactors::BSLL(mu, e, d, d, sminputs, U, ml, mnu, *Param["mH"]);
      complex<double> CSLRs = FormFactors::BSLL(mu, e, s, s, sminputs, U, ml, mnu, *Param["mH"]);
      complex<double> CSRLu = FormFactors::CSLL(mu, e, u, u, sminputs, U, ml ,mnu, *Param["mH"]);
      complex<double> CSRLd = FormFactors::BSLL(mu, e, d, d, sminputs, U, ml ,mnu, *Param["mH"]);
      complex<double> CSRLs = FormFactors::BSLL(mu, e, s, s, sminputs, U, ml ,mnu, *Param["mH"]);
      complex<double> CSRRu = FormFactors::CSLL(mu, e, u, u, sminputs, U, ml ,mnu, *Param["mH"]);
      complex<double> CSRRd = FormFactors::BSLL(mu, e, d, d, sminputs, U, ml, mnu, *Param["mH"]);
      complex<double> CSRRs = FormFactors::BSLL(mu, e, s, s, sminputs, U, ml ,mnu, *Param["mH"]);

      double Qu = 2./3.;
      complex<double> gVLu = sqrt(2)/sminputs.GF * (4.*pi / sminputs.alphainv * Qu * (0. - k2r) - 0.5*(CVLLu + CVLRu));
      complex<double> gSLu = -1./(sqrt(2)*sminputs.GF)*(CSLLu + CSLRu);
      complex<double> gVRu = sqrt(2)/sminputs.GF * (4.*pi / sminputs.alphainv * Qu * (k1r - k2l) - 0.5*(CVRRu + CVRLu));
      complex<double> gSRu = -1./(sqrt(2)*sminputs.GF)*(CSRRu + CSRLu);

      double Qd = -1./3.;
      complex<double> gVLd = sqrt(2)/sminputs.GF * (4.*pi / sminputs.alphainv * Qd * (0. - k2r) - 0.5*(CVLLd + CVLRd));
      complex<double> gSLd = -1./(sqrt(2)*sminputs.GF)*(CSLLd + CSLRd);
      complex<double> gVRd = sqrt(2)/sminputs.GF * (4.*pi / sminputs.alphainv * Qd * (k1r - k2l) - 0.5*(CVRRd + CVRLd));
      complex<double> gSRd = -1./(sqrt(2)*sminputs.GF)*(CSRRd + CSRLd);

      double Qs = -1./3.;
      complex<double> gVLs = sqrt(2)/sminputs.GF * (4.*pi / sminputs.alphainv * Qs * (0. - k2r) - 0.5*(CVLLs + CVLRs));
      complex<double> gSLs = -1./(sqrt(2)*sminputs.GF)*(CSLLs + CSLRs);
      complex<double> gVRs = sqrt(2)/sminputs.GF * (4.*pi / sminputs.alphainv * Qs * (k1r - k2l) - 0.5*(CVRRs + CVRLs));
      complex<double> gSRs = -1./(sqrt(2)*sminputs.GF)*(CSRRs + CSRLs);

      double GVup = 2, GVdn = 2, GVdp = 1, GVun = 1, GVsp = 0, GVsn = 0;
      double GSup = 5.1, GSdn = 5.1, GSdp = 4.3, GSun = 4.3, GSsp = 2.5, GSsn = 2.5;
      complex<double> g0SL = 0.5*(gSLu*(GSup + GSun) + gSLd*(GSdp + GSdn) + gSLs*(GSsp + GSsn));
      complex<double> g0SR = 0.5*(gSRu*(GSup + GSun) + gSRd*(GSdp + GSdn) + gSRs*(GSsp + GSsn));
      complex<double> g0VL = 0.5*(gVLu*(GVup + GVun) + gVLd*(GVdp + GVdn) + gVLs*(GVsp + GVsn));
      complex<double> g0VR = 0.5*(gVRu*(GVup + GVun) + gVRd*(GVdp + GVdn) + gVRs*(GVsp + GVsn));
      complex<double> g1SL = 0.5*(gSLu*(GSup - GSun) + gSLd*(GSdp - GSdn) + gSLs*(GSsp - GSsn));
      complex<double> g1SR = 0.5*(gSRu*(GSup - GSun) + gSRd*(GSdp - GSdn) + gSRs*(GSsp - GSsn));
      complex<double> g1VL = 0.5*(gVLu*(GVup - GVun) + gVLd*(GVdp - GVdn) + gVLs*(GVsp - GVsn));
      complex<double> g1VR = 0.5*(gVRu*(GVup - GVun) + gVRd*(GVdp - GVdn) + gVRs*(GVsp - GVsn));

      
      // Parameters for Pb, from Table 1 in 1209.2679 for Pb
      double Z = 82, N = 126;
      double Zeff = 34., Fp = 0.15;
      double hbar = 6.582119514e-25; // GeV * s
      double GammaCapt = 13.45e6 * hbar; 

      result = (pow(sminputs.GF,2)*pow(sminputs.mMu,5)*pow(Zeff,4)*pow(Fp,2)) / (8.*pow(pi,4)*pow(sminputs.alphainv,3)*Z*GammaCapt) * (norm((Z+N)*(g0VL + g0SL) + (Z-N)*(g1VL + g1SL)) + norm((Z+N)*(g0VR + g0SR) + (Z-N)*(g1VR + g1SR)));

    }

    /// Likelihood for l -> l gamma processes
    void l2lgamma_likelihood(double &result)
    {
      using namespace Pipes::l2lgamma_likelihood;
      
      static bool first = true;
      static boost::numeric::ublas::matrix<double> cov_exp, value_exp;
      static double th_err[3];
      double theory[3];

      // Read and calculate things based on the observed data only the first time through, as none of it depends on the model parameters.
      if (first)
      {
        // Read in experimental measuremens
        Flav_reader fread(GAMBIT_DIR  "/FlavBit/data");
        fread.debug_mode(flav_debug);

        // mu -> e gamma
        fread.read_yaml_measurement("flav_data.yaml", "BR_muegamma");
        // tau -> e gamma
        fread.read_yaml_measurement("flav_data.yaml", "BR_tauegamma");
        // tau -> mu gamma
        fread.read_yaml_measurement("flav_data.yaml", "BR_taumugamma");

        fread.initialise_matrices();
        cov_exp=fread.get_exp_cov();
        value_exp=fread.get_exp_value();

        for (int i = 0; i < 3; ++i)
          th_err[i] = fread.get_th_err()(i,0).first;

        // Init over.
        first = false;
      }

     theory[0] = *Dep::muegamma;
     if(flav_debug) cout << "mu- -> e- gamma = " << theory[0] << endl;
     theory[1] = *Dep::tauegamma;
     if(flav_debug) cout << "tau- -> e- gamma = " << theory[1] << endl;
     theory[2] = *Dep::taumugamma;
     if(flav_debug) cout << "tau- -> mu- gamma = " << theory[2] << endl;
 
     result = 0;
     for (int i = 0; i < 3; ++i)
       result += Stats::gaussian_upper_limit(theory[i], value_exp(i,0), th_err[i], sqrt(cov_exp(i,i)), false);

    }

    /// Likelihood for l -> l l l processes
    void l2lll_likelihood(double &result)
    {
      using namespace Pipes::l2lll_likelihood;
       
      static bool first = true;
      static boost::numeric::ublas::matrix<double> cov_exp, value_exp;
      static double th_err[7];
      double theory[7];


      // Read and calculate things based on the observed data only the first time through, as none of it depends on the model parameters.
      if (first)
      {
        // Read in experimental measuremens
        Flav_reader fread(GAMBIT_DIR  "/FlavBit/data");
        fread.debug_mode(flav_debug);

        // mu- -> e- e- e+
        fread.read_yaml_measurement("flav_data.yaml", "BR_mueee");
        // tau- -> e- e- e+
        fread.read_yaml_measurement("flav_data.yaml", "BR_taueee");
        // tau- -> mu- mu- mu+
        fread.read_yaml_measurement("flav_data.yaml", "BR_taumumumu");
        // tau- -> mu- e- e+
        fread.read_yaml_measurement("flav_data.yaml", "BR_taumuee");
        // tau- -> e- e- mu+
        fread.read_yaml_measurement("flav_data.yaml", "BR_taueemu");
        // tau- -> e- mu- mu+ 
        fread.read_yaml_measurement("flav_data.yaml", "BR_tauemumu");
        // tau- -> mu- mu- e+
        fread.read_yaml_measurement("flav_data.yaml", "BR_taumumue");

        fread.initialise_matrices();
        cov_exp=fread.get_exp_cov();
        value_exp=fread.get_exp_value();

        for (int i = 0; i < 7; ++i)
          th_err[i] = fread.get_th_err()(i,0).first;

        // Init over.
        first = false;
      }

     theory[0] = *Dep::mueee;
     if(flav_debug) cout << "mu-  -> e-  e-  e+  = " << theory[0] << endl;
     theory[1] = *Dep::taueee;
     if(flav_debug) cout << "tau- -> e-  e-  e+  = " << theory[1] << endl;
     theory[2] = *Dep::taumumumu;
     if(flav_debug) cout << "tau- -> mu- mu- mu+ = " << theory[2] << endl;
     theory[3] = *Dep::taumuee;
     if(flav_debug) cout << "tau- -> mu- e-  e-  = " << theory[3] << endl;
     theory[4] = *Dep::taueemu;
     if(flav_debug) cout << "tau- -> e-  e-  mu+ = " << theory[4] << endl;
     theory[5] = *Dep::tauemumu;
     if(flav_debug) cout << "tau- -> e-  mu- mu+ = " << theory[5] << endl;
     theory[6] = *Dep::taumumue;
     if(flav_debug) cout << "tau- -> mu- mu- e+  = " << theory[6] << endl;

     result = 0;
     for (int i = 0; i < 7; ++i)
       result += Stats::gaussian_upper_limit(theory[i], value_exp(i,0), th_err[i], sqrt(cov_exp(i,i)), false);

    }

    /// Likelihood for mu - e conversion in nucleii
    void mu2e_likelihood(double &result)
    {
      using namespace Pipes::mu2e_likelihood;
        
      static bool first = true;
      static boost::numeric::ublas::matrix<double> cov_exp, value_exp;
      static double th_err[2];
      double theory[2];


      // Read and calculate things based on the observed data only the first time through, as none of it depends on the model parameters.
      if (first)
      {
        // Read in experimental measuremens
        Flav_reader fread(GAMBIT_DIR  "/FlavBit/data");
        fread.debug_mode(flav_debug);

        // mu - e (Ti)
        fread.read_yaml_measurement("flav_data.yaml", "R_mueTi");
        // mu - e (Pb)
        fread.read_yaml_measurement("flav_data.yaml", "R_muePb");

        fread.initialise_matrices();
        cov_exp=fread.get_exp_cov();
        value_exp=fread.get_exp_value();

        for (int i = 0; i < 2; ++i)
          th_err[i] = fread.get_th_err()(i,0).first;

        // Init over.
        first = false;
      }

      theory[0] = *Dep::mueTi;
      if(flav_debug) cout << "mu - e (Ti) = " << theory[0] << endl;
      theory[1] = *Dep::muePb;
      if(flav_debug) cout << "mu - e (Pb) = " << theory[1] << endl;

      result = 0;
      for (int i = 0; i < 2; ++i)
        result += Stats::gaussian_upper_limit(theory[i], value_exp(i,0), th_err[i], sqrt(cov_exp(i,i)), false);

    }

    /// Measurements for LUV in b->sll
    void LUV_measurements(predictions_measurements_covariances &pmc)
    {
      using namespace Pipes::LUV_measurements;
      static bool first = true;

      static double theory_RKstar_0045_11_err, theory_RKstar_11_60_err, theory_RK_err;
      if (flav_debug) cout<<"Starting LUV_measurements"<<endl;

      // Read and calculate things based on the observed data only the first time through, as none of it depends on the model parameters.
      if (first)
        {
          pmc.LL_name="LUV_likelihood";

          Flav_reader fread(GAMBIT_DIR  "/FlavBit/data");
          fread.debug_mode(flav_debug);

          if (flav_debug) cout<<"Initiated Flav reader in LUV_measurements"<<endl;
          fread.read_yaml_measurement("flav_data.yaml", "RKstar_0045_11");
          fread.read_yaml_measurement("flav_data.yaml", "RKstar_11_60");
          fread.read_yaml_measurement("flav_data.yaml", "RK");

          if (flav_debug) cout<<"Finished reading LUV data"<<endl;

          fread.initialise_matrices();

          theory_RKstar_0045_11_err = fread.get_th_err()(0,0).first;
          theory_RKstar_11_60_err = fread.get_th_err()(1,0).first;
          theory_RK_err = fread.get_th_err()(2,0).first;

          pmc.value_exp=fread.get_exp_value();
          pmc.cov_exp=fread.get_exp_cov();

          pmc.value_th.resize(3,1);
          pmc.cov_th.resize(3,3);

          pmc.dim=3;

          // Init over and out.
          first = false;
        }

      // Get theory prediction
      pmc.value_th(0,0)=*Dep::RKstar_0045_11;
      pmc.value_th(1,0)=*Dep::RKstar_11_60;
      pmc.value_th(2,0)=*Dep::RK;

      // Compute error on theory prediction and populate the covariance matrix
      pmc.cov_th(0,0)=theory_RKstar_0045_11_err;
      pmc.cov_th(0,1)=0.;
      pmc.cov_th(0,2)=0.;
      pmc.cov_th(1,0)=0.;
      pmc.cov_th(1,1)=theory_RKstar_11_60_err;
      pmc.cov_th(1,2)=0.;
      pmc.cov_th(2,0)=0.;
      pmc.cov_th(2,1)=0.;
      pmc.cov_th(2,2)=theory_RK_err;



      // Save the differences between theory and experiment
      pmc.diff.clear();
      for (int i=0;i<3;++i)
        {
          pmc.diff.push_back(pmc.value_exp(i,0)-pmc.value_th(i,0));
        }

      if (flav_debug) cout<<"Finished LUV_measurements"<<endl;


    }
    /// Likelihood  for LUV in b->sll
    void LUV_likelihood(double &result)
    {
      using namespace Pipes::LUV_likelihood;

      if (flav_debug) cout<<"Starting LUV_likelihood"<<endl;

      predictions_measurements_covariances pmc = *Dep::LUV_M;

      boost::numeric::ublas::matrix<double> cov=pmc.cov_exp;

      // adding theory and experimental covariance
      cov+=pmc.cov_th;

      //calculating a diff
      vector<double> diff;
      diff=pmc.diff;

      boost::numeric::ublas::matrix<double> cov_inv(pmc.dim, pmc.dim);
      InvertMatrix(cov, cov_inv);

      double Chi2=0;
      for (int i=0; i < pmc.dim; ++i)
        {
          for (int j=0; j<pmc.dim; ++j)
            {
              Chi2+= diff[i] * cov_inv(i,j)*diff[j];
            }
        }

      result=-0.5*Chi2;

      if (flav_debug) cout<<"Finished LUV_likelihood"<<endl;

      if (flav_debug_LL) cout<<"Likelihood result LUV_likelihood  : "<< result<<endl;

    }



  }
}<|MERGE_RESOLUTION|>--- conflicted
+++ resolved
@@ -1004,7 +1004,6 @@
       if (flav_debug) cout<<"Finished SI_RK"<<endl;
     }
 
-<<<<<<< HEAD
     /// RK for RHN
     void RHN_RK(double &result)
     {
@@ -1041,8 +1040,6 @@
       if (flav_debug) cout << "Finished RHN_RK" << endl;
     }
     
-=======
->>>>>>> a6f15d0c
     /// Isospin asymmetry of B-> K* mu mu
     void SI_AI_BKstarmumu(double &result)
     {
