--- conflicted
+++ resolved
@@ -184,7 +184,7 @@
           }
         }
     }
-   
+
     /// Translate B->K*mumu covariances from theory to LHCb convention
     void Kstarmumu_Theory2Experiment_translation(flav_covariance_map& prediction)
     {
@@ -365,18 +365,9 @@
             if (spectrum["MINPAR"][2].is_data_line()) result.m0=SLHAea::to<double>(spectrum["MINPAR"][2][1]);
             if (spectrum["MINPAR"][4].is_data_line()) result.sign_mu=SLHAea::to<double>(spectrum["MINPAR"][4][1]);
             break;
-<<<<<<< HEAD
-          }
-          default:
-          {
-            if (spectrum["MINPAR"][3].is_data_line()) result.tan_beta=SLHAea::to<double>(spectrum["MINPAR"][3][1]);
-            break;
-          }
-=======
 
           default:
             if (spectrum["MINPAR"][3].is_data_line()) result.tan_beta=SLHAea::to<double>(spectrum["MINPAR"][3][1]);
->>>>>>> e1dee1d0
         }
       }
 
@@ -888,7 +879,7 @@
 
       int nObservables = SI_obslist.size();
       if (flav_debug) std::cout<<"Observables: "<<std::endl;
-      
+
       char obsnames[nObservables][50];
       for(int iObservable = 0; iObservable < nObservables; iObservable++)
       {
@@ -925,7 +916,7 @@
 
       //Switch the observables to LHCb convention
       Kstarmumu_Theory2Experiment_translation(result.central_values);
-      Kstaree_Theory2Experiment_translation(result.central_values); 
+      Kstaree_Theory2Experiment_translation(result.central_values);
 
       // If we need to compute the covariance, either because we're doing it for every point or we haven't cached the SM value, do it.
       if (not useSMCovariance or not SMCovarianceCached)
@@ -989,7 +980,7 @@
 
         //Switch the covariances to LHCb convention
         Kstarmumu_Theory2Experiment_translation(result.covariance);
-        Kstaree_Theory2Experiment_translation(result.covariance); 
+        Kstaree_Theory2Experiment_translation(result.covariance);
 
         // Free memory  // We are not freeing the memory because we made the variable static. Just keeping this for reference on how to clean up the allocated memory in case of non-static caluclation of **corr.
         // for(int iObservable = 0; iObservable <= nNuisance; ++iObservable) {
@@ -1075,13 +1066,13 @@
 
     SI_SINGLE_PREDICTION_FUNCTION(B2taunu)
     SI_SINGLE_PREDICTION_FUNCTION(b2sgamma)
-    
+
     SI_SINGLE_PREDICTION_FUNCTION(B2Kstargamma)
     SI_SINGLE_PREDICTION_FUNCTION(BRBXsmumu_lowq2)
     SI_SINGLE_PREDICTION_FUNCTION(BRBXsmumu_highq2)
     SI_SINGLE_PREDICTION_FUNCTION(AFBBXsmumu_lowq2)
     SI_SINGLE_PREDICTION_FUNCTION(AFBBXsmumu_highq2)
-    
+
     SI_SINGLE_PREDICTION_FUNCTION_BINS(Bs2phimumuBr,_1_6)
     SI_SINGLE_PREDICTION_FUNCTION_BINS(Bs2phimumuBr,_15_19)
     SI_SINGLE_PREDICTION_FUNCTION_BINS(B2KstarmumuBr,_0p1_0p98)
@@ -1123,7 +1114,7 @@
     SI_MULTI_PREDICTION_FUNCTION_BINS(B2KstarmumuAng,_6_8,_LHCb)
     SI_MULTI_PREDICTION_FUNCTION_BINS(B2KstarmumuAng,_15_19,_LHCb)
     SI_MULTI_PREDICTION_FUNCTION_BINS(B2KstareeAng,_0p0008_0p257,_LHCb)
-    
+
     #undef SI_PRED_HELPER_CALL
     #undef SI_SINGLE_PREDICTION_FUNCTION
     #undef SI_SINGLE_PREDICTION_FUNCTION_BINS
@@ -2733,7 +2724,7 @@
       using namespace Pipes::HEPLike_B2KstarellellAng_LogLikelihood_Belle;
       static const std::string inputfile = path_to_latest_heplike_data() + "/data/Belle/RD/Bd2KstarEllEll_Angular/KEK-2016-54_q2_";
       static std::vector<str> obs_list = runOptions->getValue<std::vector<str>>("obs_list");
-      static std::vector<HepLike_default::HL_nDimBifurGaussian> nDimBifurGaussian = 
+      static std::vector<HepLike_default::HL_nDimBifurGaussian> nDimBifurGaussian =
       {
         HepLike_default::HL_nDimBifurGaussian(inputfile + "0.1_4.0.yaml"),
         HepLike_default::HL_nDimBifurGaussian(inputfile + "4.0_8.0.yaml"),
@@ -2753,7 +2744,7 @@
         first = false;
       }
 
-      std::vector<flav_prediction> prediction = 
+      std::vector<flav_prediction> prediction =
       {
         *Dep::prediction_B2KstarmumuAng_0p1_4_Belle,
         *Dep::prediction_B2KstarmumuAng_4_8_Belle,
@@ -2767,7 +2758,7 @@
         result += nDimBifurGaussian[i].GetLogLikelihood(get_obs_theory(prediction[i], obs_list), get_obs_covariance(prediction[i], obs_list));
       }
 
-      if (flav_debug) std::cout << "HEPLike_B2KstarellellAng_LogLikelihood_Belle result: " << result << std::endl;      
+      if (flav_debug) std::cout << "HEPLike_B2KstarellellAng_LogLikelihood_Belle result: " << result << std::endl;
     }
 
     /// HEPLike LogLikelihood B -> K* mu mu Angular (LHCb)
@@ -2885,7 +2876,7 @@
         }
 
       result = nDimGaussian.GetLogLikelihood(get_obs_theory(prediction, obs_list), get_obs_covariance(prediction, obs_list));
-      
+
       if (flav_debug) std::cout << "HEPLike_B2KstareeAng_Lowq_LogLikelihood result: " << result << std::endl;
     }
 
@@ -2933,7 +2924,7 @@
 
       if (flav_debug) std::cout << "HEPLike_Bu2KstarmumuAng_LogLikelihood_LHCb 2020 result: " << result << std::endl;
     }
-    
+
     /// HEPLike LogLikelihood B -> K* mu mu Br (LHCb)
     void HEPLike_B2KstarmumuBr_LogLikelihood_LHCb(double &result)
     {
