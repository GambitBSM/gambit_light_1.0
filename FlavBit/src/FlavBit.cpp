//   GAMBIT: Global and Modular BSM Inference Tool
//   *********************************************
///  \file
///
///  Functions of module FlavBit
///
///  *********************************************
///
///  Authors (add name and date if you modify):
///
///  \author Nazila Mahmoudi
///  \date 2013 Oct
///  \date 2014
///  \date 2015 Feb
///  \date 2016 Jul
///  \date 2018 Jan
///  \date 2019 Aug
///
///  \author Marcin Chrzaszcz
///  \date 2015 May
///  \date 2015 July
///  \date 2015 August
///  \date 2016 July
///  \date 2016 August
///  \date 2016 October
///  \date 2018 Jan
///  \date 2020 Jan
///  \date 2020 Feb
///
///  \author Anders Kvellestad
///          (anders.kvellestad@fys.uio.no)
///  \date 2013 Nov
///
///  \author Pat Scott
///          (pat.scott@uq.edu.au)
///  \date 2015 May, June
///  \date 2016 Aug
///  \date 2017 March
///  \date 2019 Oct
///
///  \author Tomas Gonzalo
///          (t.e.gonzalo@fys.uio.no)
///  \date 2017 July
///
///  \date 2017 July
///  \author Jihyun Bhom
///          (jihyun.bhom@ifj.edu.pl)
///  \date 2019 July
///  \date 2019 Nov
///  \date 2019 Dec
///  \date 2020 Jan
///
///  \author Markus Prim
///          (markus.prim@kit.edu)
///  \date 2019 Aug
///  \date 2019 Nov
///  \date 2020 Jan
///
///  *********************************************

#include <string>
#include <iostream>
#include <fstream>
#include <map>

#include "gambit/Elements/gambit_module_headers.hpp"
#include "gambit/FlavBit/FlavBit_rollcall.hpp"
#include "gambit/FlavBit/FlavBit_types.hpp"
#include "gambit/FlavBit/Flav_reader.hpp"
#include "gambit/FlavBit/Kstarmumu_theory_err.hpp"
#include "gambit/FlavBit/flav_utils.hpp"
#include "gambit/FlavBit/flav_loop_functions.hpp"
#include "gambit/Elements/spectrum.hpp"
#include "gambit/Utils/statistics.hpp"
#include "gambit/cmake/cmake_variables.hpp"


#define FLAVBIT_DEBUG
//#define FLAVBIT_DEBUG_LL

namespace YAML
{
  template<>
  /// YAML conversion structure for SuperIso SM nuisance data
  struct convert<Gambit::nuiscorr>
  {
    static Node encode(const Gambit::nuiscorr& rhs)
    {
      Node node;
      node.push_back(rhs.obs1);
      node.push_back(rhs.obs2);
      node.push_back(rhs.value);
      return node;
    }
    static bool decode(const Node& node, Gambit::nuiscorr& rhs)
    {
      if(!node.IsSequence() || node.size() != 3) return false;
      std::string obs1 = node[0].as<std::string>();
      std::string obs2 = node[1].as<std::string>();
      obs1.resize(49);
      obs2.resize(49);
      strcpy(rhs.obs1, obs1.c_str());
      strcpy(rhs.obs2, obs2.c_str());
      rhs.value = node[2].as<double>();
      return true;
    }
  };
}

namespace Gambit
{

  namespace FlavBit
  {

    using namespace std;
    namespace ublas = boost::numeric::ublas;

    const bool flav_debug =
    #ifdef FLAVBIT_DEBUG
      true;
    #else
      false;
    #endif

    const bool flav_debug_LL =
    #ifdef FLAVBIT_DEBUG_LL
      true;
    #else
      false;
    #endif

    /// Some constants used in SuperIso likelihoods
    const int ncorrnuis = 463;
    const nuiscorr (&nuiscorr_help(nuiscorr (&arr)[ncorrnuis], const std::vector<nuiscorr>& v))[ncorrnuis] { std::copy(v.begin(), v.end(), arr); return arr; }
    nuiscorr arr[ncorrnuis];
    const nuiscorr (&corrnuis)[ncorrnuis] = nuiscorr_help(arr, YAML::LoadFile(GAMBIT_DIR "/FlavBit/data/SM_nuisance_correlations.yaml")["correlation_matrix"].as<std::vector<nuiscorr>>());

    /// Find the path to the latest installed version of the HepLike data
    str path_to_latest_heplike_data()
    {
      std::vector<str> working_data = Backends::backendInfo().working_versions("HepLikeData");
      if (working_data.empty()) FlavBit_error().raise(LOCAL_INFO, "No working HepLikeData installations detected.");
      std::sort(working_data.begin(), working_data.end());
      return Backends::backendInfo().corrected_path("HepLikeData", working_data.back());
    }

    /// Fill SuperIso model info structure
    void SI_fill(parameters &result)
    {
      using namespace Pipes::SI_fill;
      using namespace std;

      SLHAstruct spectrum;
      // Obtain SLHAea object from spectrum
      if (ModelInUse("WC"))
      {
        spectrum = Dep::SM_spectrum->getSLHAea(2);
      }
      else if (ModelInUse("MSSM63atMGUT") or ModelInUse("MSSM63atQ"))
      {
        spectrum = Dep::MSSM_spectrum->getSLHAea(2);
        // Add the MODSEL block if it is not provided by the spectrum object.
        SLHAea_add(spectrum,"MODSEL",1, 0, "General MSSM", false);
      }
      else
      {
        FlavBit_error().raise(LOCAL_INFO, "Unrecognised model.");
      }

      BEreq::Init_param(&result);

      int ie,je;

      result.model=-1;
      if (!spectrum["MODSEL"].empty())
      {
        if (spectrum["MODSEL"][1].is_data_line()) result.model=SLHAea::to<int>(spectrum["MODSEL"][1][1]);
        if (spectrum["MODSEL"][3].is_data_line()) result.NMSSM=SLHAea::to<int>(spectrum["MODSEL"][3][1]);
        if (spectrum["MODSEL"][4].is_data_line()) result.RV=SLHAea::to<int>(spectrum["MODSEL"][4][1]);
        if (spectrum["MODSEL"][5].is_data_line()) result.CPV=SLHAea::to<int>(spectrum["MODSEL"][5][1]);
        if (spectrum["MODSEL"][6].is_data_line()) result.FV=SLHAea::to<int>(spectrum["MODSEL"][6][1]);
        if (spectrum["MODSEL"][12].is_data_line()) result.Q=SLHAea::to<double>(spectrum["MODSEL"][12][1]);
      }

      if (result.NMSSM != 0) result.model=result.NMSSM;
      if (result.RV != 0) result.model=-2;
      if (result.CPV != 0) result.model=-2;

      if (!spectrum["SMINPUTS"].empty())
      {
        if (spectrum["SMINPUTS"][1].is_data_line()) result.inv_alpha_em=SLHAea::to<double>(spectrum["SMINPUTS"][1][1]);
        if (spectrum["SMINPUTS"][2].is_data_line()) result.Gfermi=SLHAea::to<double>(spectrum["SMINPUTS"][2][1]);
        if (spectrum["SMINPUTS"][3].is_data_line()) result.alphas_MZ=SLHAea::to<double>(spectrum["SMINPUTS"][3][1]);
        if (spectrum["SMINPUTS"][4].is_data_line()) result.mass_Z=SLHAea::to<double>(spectrum["SMINPUTS"][4][1]);
        if (spectrum["SMINPUTS"][5].is_data_line()) result.mass_b=SLHAea::to<double>(spectrum["SMINPUTS"][5][1]);
        if (spectrum["SMINPUTS"][6].is_data_line()) result.mass_top_pole=SLHAea::to<double>(spectrum["SMINPUTS"][6][1]);
        if (spectrum["SMINPUTS"][7].is_data_line()) result.mass_tau_pole=SLHAea::to<double>(spectrum["SMINPUTS"][7][1]);
        if (spectrum["SMINPUTS"][8].is_data_line()) result.mass_nut=SLHAea::to<double>(spectrum["SMINPUTS"][8][1]);
        if (spectrum["SMINPUTS"][11].is_data_line()) result.mass_e=SLHAea::to<double>(spectrum["SMINPUTS"][11][1]);
        if (spectrum["SMINPUTS"][12].is_data_line()) result.mass_nue=SLHAea::to<double>(spectrum["SMINPUTS"][12][1]);
        if (spectrum["SMINPUTS"][13].is_data_line()) result.mass_mu=SLHAea::to<double>(spectrum["SMINPUTS"][13][1]);
        if (spectrum["SMINPUTS"][14].is_data_line()) result.mass_num=SLHAea::to<double>(spectrum["SMINPUTS"][14][1]);
        if (spectrum["SMINPUTS"][21].is_data_line()) result.mass_d=SLHAea::to<double>(spectrum["SMINPUTS"][21][1]);
        if (spectrum["SMINPUTS"][22].is_data_line()) result.mass_u=SLHAea::to<double>(spectrum["SMINPUTS"][22][1]);
        if (spectrum["SMINPUTS"][23].is_data_line()) result.mass_s=SLHAea::to<double>(spectrum["SMINPUTS"][23][1]);
        if (spectrum["SMINPUTS"][24].is_data_line()) result.mass_c=SLHAea::to<double>(spectrum["SMINPUTS"][24][1]);result.scheme_c_mass=1;
      }

      if (!spectrum["VCKMIN"].empty())
      {
        if (spectrum["VCKMIN"][1].is_data_line()) result.CKM_lambda=SLHAea::to<double>(spectrum["VCKMIN"][1][1]);
        if (spectrum["VCKMIN"][2].is_data_line()) result.CKM_A=SLHAea::to<double>(spectrum["VCKMIN"][2][1]);
        if (spectrum["VCKMIN"][3].is_data_line()) result.CKM_rhobar=SLHAea::to<double>(spectrum["VCKMIN"][3][1]);
        if (spectrum["VCKMIN"][4].is_data_line()) result.CKM_etabar=SLHAea::to<double>(spectrum["VCKMIN"][4][1]);
      }

      if (!spectrum["UPMNSIN"].empty())
      {
        if (spectrum["UPMNSIN"][1].is_data_line()) result.PMNS_theta12=SLHAea::to<double>(spectrum["UPMNSIN"][1][1]);
        if (spectrum["UPMNSIN"][2].is_data_line()) result.PMNS_theta23=SLHAea::to<double>(spectrum["UPMNSIN"][2][1]);
        if (spectrum["UPMNSIN"][3].is_data_line()) result.PMNS_theta13=SLHAea::to<double>(spectrum["UPMNSIN"][3][1]);
        if (spectrum["UPMNSIN"][4].is_data_line()) result.PMNS_delta13=SLHAea::to<double>(spectrum["UPMNSIN"][4][1]);
        if (spectrum["UPMNSIN"][5].is_data_line()) result.PMNS_alpha1=SLHAea::to<double>(spectrum["UPMNSIN"][5][1]);
        if (spectrum["UPMNSIN"][6].is_data_line()) result.PMNS_alpha2=SLHAea::to<double>(spectrum["UPMNSIN"][6][1]);
      }

      if (!spectrum["MINPAR"].empty())
      {
        switch(result.model)
        {
          case 1:
          {
            if (spectrum["MINPAR"][1].is_data_line()) result.m0=SLHAea::to<double>(spectrum["MINPAR"][1][1]);
            if (spectrum["MINPAR"][2].is_data_line()) result.m12=SLHAea::to<double>(spectrum["MINPAR"][2][1]);
            if (spectrum["MINPAR"][3].is_data_line()) result.tan_beta=SLHAea::to<double>(spectrum["MINPAR"][3][1]);
            if (spectrum["MINPAR"][4].is_data_line()) result.sign_mu=SLHAea::to<double>(spectrum["MINPAR"][4][1]);
            if (spectrum["MINPAR"][5].is_data_line()) result.A0=SLHAea::to<double>(spectrum["MINPAR"][5][1]);
            break;
          }
          case 2:
          {
            if (spectrum["MINPAR"][1].is_data_line()) result.Lambda=SLHAea::to<double>(spectrum["MINPAR"][1][1]);
            if (spectrum["MINPAR"][2].is_data_line()) result.Mmess=SLHAea::to<double>(spectrum["MINPAR"][2][1]);
            if (spectrum["MINPAR"][3].is_data_line()) result.tan_beta=SLHAea::to<double>(spectrum["MINPAR"][3][1]);
            if (spectrum["MINPAR"][4].is_data_line()) result.sign_mu=SLHAea::to<double>(spectrum["MINPAR"][4][1]);
            if (spectrum["MINPAR"][5].is_data_line()) result.N5=SLHAea::to<double>(spectrum["MINPAR"][5][1]);
            if (spectrum["MINPAR"][6].is_data_line()) result.cgrav=SLHAea::to<double>(spectrum["MINPAR"][6][1]);
            break;
          }
          case 3:
          {
            if (spectrum["MINPAR"][1].is_data_line()) result.m32=SLHAea::to<double>(spectrum["MINPAR"][1][1]);
            if (spectrum["MINPAR"][2].is_data_line()) result.m0=SLHAea::to<double>(spectrum["MINPAR"][2][1]);
            if (spectrum["MINPAR"][3].is_data_line()) result.tan_beta=SLHAea::to<double>(spectrum["MINPAR"][3][1]);
            if (spectrum["MINPAR"][4].is_data_line()) result.sign_mu=SLHAea::to<double>(spectrum["MINPAR"][4][1]);
            break;
          }
          default:
          {
            if (spectrum["MINPAR"][3].is_data_line()) result.tan_beta=SLHAea::to<double>(spectrum["MINPAR"][3][1]);
            break;
          }
        }
      }

      if (!spectrum["EXTPAR"].empty())
      {
        if (spectrum["EXTPAR"][0].is_data_line()) result.Min=SLHAea::to<double>(spectrum["EXTPAR"][0][1]);
        if (spectrum["EXTPAR"][1].is_data_line()) result.M1_Min=SLHAea::to<double>(spectrum["EXTPAR"][1][1]);
        if (spectrum["EXTPAR"][2].is_data_line()) result.M2_Min=SLHAea::to<double>(spectrum["EXTPAR"][2][1]);
        if (spectrum["EXTPAR"][3].is_data_line()) result.M3_Min=SLHAea::to<double>(spectrum["EXTPAR"][3][1]);
        if (spectrum["EXTPAR"][11].is_data_line()) result.At_Min=SLHAea::to<double>(spectrum["EXTPAR"][11][1]);
        if (spectrum["EXTPAR"][12].is_data_line()) result.Ab_Min=SLHAea::to<double>(spectrum["EXTPAR"][12][1]);
        if (spectrum["EXTPAR"][13].is_data_line()) result.Atau_Min=SLHAea::to<double>(spectrum["EXTPAR"][13][1]);
        if (spectrum["EXTPAR"][21].is_data_line()) result.M2H1_Min=SLHAea::to<double>(spectrum["EXTPAR"][21][1]);
        if (spectrum["EXTPAR"][22].is_data_line()) result.M2H2_Min=SLHAea::to<double>(spectrum["EXTPAR"][22][1]);
        if (spectrum["EXTPAR"][23].is_data_line()) result.mu_Min=SLHAea::to<double>(spectrum["EXTPAR"][23][1]);
        if (spectrum["EXTPAR"][24].is_data_line()) result.M2A_Min=SLHAea::to<double>(spectrum["EXTPAR"][24][1]);
        if (spectrum["EXTPAR"][25].is_data_line()) result.tb_Min=SLHAea::to<double>(spectrum["EXTPAR"][25][1]);
        if (spectrum["EXTPAR"][26].is_data_line()) result.mA_Min=SLHAea::to<double>(spectrum["EXTPAR"][26][1]);
        if (spectrum["EXTPAR"][31].is_data_line()) result.MeL_Min=SLHAea::to<double>(spectrum["EXTPAR"][31][1]);
        if (spectrum["EXTPAR"][32].is_data_line()) result.MmuL_Min=SLHAea::to<double>(spectrum["EXTPAR"][32][1]);
        if (spectrum["EXTPAR"][33].is_data_line()) result.MtauL_Min=SLHAea::to<double>(spectrum["EXTPAR"][33][1]);
        if (spectrum["EXTPAR"][34].is_data_line()) result.MeR_Min=SLHAea::to<double>(spectrum["EXTPAR"][34][1]);
        if (spectrum["EXTPAR"][35].is_data_line()) result.MmuR_Min=SLHAea::to<double>(spectrum["EXTPAR"][35][1]);
        if (spectrum["EXTPAR"][36].is_data_line()) result.MtauR_Min=SLHAea::to<double>(spectrum["EXTPAR"][36][1]);
        if (spectrum["EXTPAR"][41].is_data_line()) result.MqL1_Min=SLHAea::to<double>(spectrum["EXTPAR"][41][1]);
        if (spectrum["EXTPAR"][42].is_data_line()) result.MqL2_Min=SLHAea::to<double>(spectrum["EXTPAR"][42][1]);
        if (spectrum["EXTPAR"][43].is_data_line()) result.MqL3_Min=SLHAea::to<double>(spectrum["EXTPAR"][43][1]);
        if (spectrum["EXTPAR"][44].is_data_line()) result.MuR_Min=SLHAea::to<double>(spectrum["EXTPAR"][44][1]);
        if (spectrum["EXTPAR"][45].is_data_line()) result.McR_Min=SLHAea::to<double>(spectrum["EXTPAR"][45][1]);
        if (spectrum["EXTPAR"][46].is_data_line()) result.MtR_Min=SLHAea::to<double>(spectrum["EXTPAR"][46][1]);
        if (spectrum["EXTPAR"][47].is_data_line()) result.MdR_Min=SLHAea::to<double>(spectrum["EXTPAR"][47][1]);
        if (spectrum["EXTPAR"][48].is_data_line()) result.MsR_Min=SLHAea::to<double>(spectrum["EXTPAR"][48][1]);
        if (spectrum["EXTPAR"][49].is_data_line()) result.MbR_Min=SLHAea::to<double>(spectrum["EXTPAR"][49][1]);
        if (spectrum["EXTPAR"][51].is_data_line()) result.N51=SLHAea::to<double>(spectrum["EXTPAR"][51][1]);
        if (spectrum["EXTPAR"][52].is_data_line()) result.N52=SLHAea::to<double>(spectrum["EXTPAR"][52][1]);
        if (spectrum["EXTPAR"][53].is_data_line()) result.N53=SLHAea::to<double>(spectrum["EXTPAR"][53][1]);
        if (spectrum["EXTPAR"][61].is_data_line()) result.lambdaNMSSM_Min=SLHAea::to<double>(spectrum["EXTPAR"][61][1]);
        if (spectrum["EXTPAR"][62].is_data_line()) result.kappaNMSSM_Min=SLHAea::to<double>(spectrum["EXTPAR"][62][1]);
        if (spectrum["EXTPAR"][63].is_data_line()) result.AlambdaNMSSM_Min=SLHAea::to<double>(spectrum["EXTPAR"][63][1]);
        if (spectrum["EXTPAR"][64].is_data_line()) result.AkappaNMSSM_Min=SLHAea::to<double>(spectrum["EXTPAR"][64][1]);
        if (spectrum["EXTPAR"][65].is_data_line()) result.lambdaSNMSSM_Min=SLHAea::to<double>(spectrum["EXTPAR"][65][1]);
        if (spectrum["EXTPAR"][66].is_data_line()) result.xiFNMSSM_Min=SLHAea::to<double>(spectrum["EXTPAR"][66][1]);
        if (spectrum["EXTPAR"][67].is_data_line()) result.xiSNMSSM_Min=SLHAea::to<double>(spectrum["EXTPAR"][67][1]);
        if (spectrum["EXTPAR"][68].is_data_line()) result.mupNMSSM_Min=SLHAea::to<double>(spectrum["EXTPAR"][68][1]);
        if (spectrum["EXTPAR"][69].is_data_line()) result.mSp2NMSSM_Min=SLHAea::to<double>(spectrum["EXTPAR"][69][1]);
        if (spectrum["EXTPAR"][70].is_data_line()) result.mS2NMSSM_Min=SLHAea::to<double>(spectrum["EXTPAR"][70][1]);
      }

      if (!spectrum["MASS"].empty())
      {
        if (spectrum["MASS"][1].is_data_line()) result.mass_d=SLHAea::to<double>(spectrum["MASS"][1][1]);
        if (spectrum["MASS"][2].is_data_line()) result.mass_u=SLHAea::to<double>(spectrum["MASS"][2][1]);
        if (spectrum["MASS"][3].is_data_line()) result.mass_s=SLHAea::to<double>(spectrum["MASS"][3][1]);
        if (spectrum["MASS"][4].is_data_line()) result.mass_c_pole=SLHAea::to<double>(spectrum["MASS"][4][1]);
        if (spectrum["MASS"][6].is_data_line()) result.mass_t=SLHAea::to<double>(spectrum["MASS"][6][1]);
        if (spectrum["MASS"][11].is_data_line()) result.mass_e=SLHAea::to<double>(spectrum["MASS"][11][1]);
        if (spectrum["MASS"][12].is_data_line()) result.mass_nue=SLHAea::to<double>(spectrum["MASS"][12][1]);
        if (spectrum["MASS"][13].is_data_line()) result.mass_mu=SLHAea::to<double>(spectrum["MASS"][13][1]);
        if (spectrum["MASS"][14].is_data_line()) result.mass_num=SLHAea::to<double>(spectrum["MASS"][14][1]);
        if (spectrum["MASS"][15].is_data_line()) result.mass_tau=result.mass_tau_pole=SLHAea::to<double>(spectrum["MASS"][15][1]);
        if (spectrum["MASS"][16].is_data_line()) result.mass_nut=SLHAea::to<double>(spectrum["MASS"][16][1]);
        if (spectrum["MASS"][21].is_data_line()) result.mass_gluon=SLHAea::to<double>(spectrum["MASS"][21][1]);
        if (spectrum["MASS"][22].is_data_line()) result.mass_photon=SLHAea::to<double>(spectrum["MASS"][22][1]);
        if (spectrum["MASS"][23].is_data_line()) result.mass_Z0=SLHAea::to<double>(spectrum["MASS"][23][1]);
        if (spectrum["MASS"][24].is_data_line()) result.mass_W=SLHAea::to<double>(spectrum["MASS"][24][1]);
        if (spectrum["MASS"][25].is_data_line()) result.mass_h0=SLHAea::to<double>(spectrum["MASS"][25][1]);
        if (spectrum["MASS"][35].is_data_line()) result.mass_H0=SLHAea::to<double>(spectrum["MASS"][35][1]);
        if (spectrum["MASS"][36].is_data_line()) result.mass_A0=SLHAea::to<double>(spectrum["MASS"][36][1]);
        if (spectrum["MASS"][37].is_data_line()) result.mass_H=SLHAea::to<double>(spectrum["MASS"][37][1]);
        if (spectrum["MASS"][39].is_data_line()) result.mass_graviton=SLHAea::to<double>(spectrum["MASS"][39][1]);
        if (spectrum["MASS"][45].is_data_line()) result.mass_H03=SLHAea::to<double>(spectrum["MASS"][45][1]);
        if (spectrum["MASS"][46].is_data_line()) result.mass_A02=SLHAea::to<double>(spectrum["MASS"][46][1]);
        if (spectrum["MASS"][1000001].is_data_line()) result.mass_dnl=SLHAea::to<double>(spectrum["MASS"][1000001][1]);
        if (spectrum["MASS"][1000002].is_data_line()) result.mass_upl=SLHAea::to<double>(spectrum["MASS"][1000002][1]);
        if (spectrum["MASS"][1000003].is_data_line()) result.mass_stl=SLHAea::to<double>(spectrum["MASS"][1000003][1]);
        if (spectrum["MASS"][1000004].is_data_line()) result.mass_chl=SLHAea::to<double>(spectrum["MASS"][1000004][1]);
        if (spectrum["MASS"][1000005].is_data_line()) result.mass_b1=SLHAea::to<double>(spectrum["MASS"][1000005][1]);
        if (spectrum["MASS"][1000006].is_data_line()) result.mass_t1=SLHAea::to<double>(spectrum["MASS"][1000006][1]);
        if (spectrum["MASS"][1000011].is_data_line()) result.mass_el=SLHAea::to<double>(spectrum["MASS"][1000011][1]);
        if (spectrum["MASS"][1000012].is_data_line()) result.mass_nuel=SLHAea::to<double>(spectrum["MASS"][1000012][1]);
        if (spectrum["MASS"][1000013].is_data_line()) result.mass_mul=SLHAea::to<double>(spectrum["MASS"][1000013][1]);
        if (spectrum["MASS"][1000014].is_data_line()) result.mass_numl=SLHAea::to<double>(spectrum["MASS"][1000014][1]);
        if (spectrum["MASS"][1000015].is_data_line()) result.mass_tau1=SLHAea::to<double>(spectrum["MASS"][1000015][1]);
        if (spectrum["MASS"][1000016].is_data_line()) result.mass_nutl=SLHAea::to<double>(spectrum["MASS"][1000016][1]);
        if (spectrum["MASS"][1000021].is_data_line()) result.mass_gluino=SLHAea::to<double>(spectrum["MASS"][1000021][1]);
        if (spectrum["MASS"][1000022].is_data_line()) result.mass_neut[1]=SLHAea::to<double>(spectrum["MASS"][1000022][1]);
        if (spectrum["MASS"][1000023].is_data_line()) result.mass_neut[2]=SLHAea::to<double>(spectrum["MASS"][1000023][1]);
        if (spectrum["MASS"][1000024].is_data_line()) result.mass_cha1=SLHAea::to<double>(spectrum["MASS"][1000024][1]);
        if (spectrum["MASS"][1000025].is_data_line()) result.mass_neut[3]=SLHAea::to<double>(spectrum["MASS"][1000025][1]);
        if (spectrum["MASS"][1000035].is_data_line()) result.mass_neut[4]=SLHAea::to<double>(spectrum["MASS"][1000035][1]);
        if (spectrum["MASS"][1000037].is_data_line()) result.mass_cha2=SLHAea::to<double>(spectrum["MASS"][1000037][1]);
        if (spectrum["MASS"][1000039].is_data_line()) result.mass_gravitino=SLHAea::to<double>(spectrum["MASS"][1000039][1]);
        if (spectrum["MASS"][1000045].is_data_line()) result.mass_neut[5]=SLHAea::to<double>(spectrum["MASS"][1000045][1]);
        if (spectrum["MASS"][2000001].is_data_line()) result.mass_dnr=SLHAea::to<double>(spectrum["MASS"][2000001][1]);
        if (spectrum["MASS"][2000002].is_data_line()) result.mass_upr=SLHAea::to<double>(spectrum["MASS"][2000002][1]);
        if (spectrum["MASS"][2000003].is_data_line()) result.mass_str=SLHAea::to<double>(spectrum["MASS"][2000003][1]);
        if (spectrum["MASS"][2000004].is_data_line()) result.mass_chr=SLHAea::to<double>(spectrum["MASS"][2000004][1]);
        if (spectrum["MASS"][2000005].is_data_line()) result.mass_b2=SLHAea::to<double>(spectrum["MASS"][2000005][1]);
        if (spectrum["MASS"][2000006].is_data_line()) result.mass_t2=SLHAea::to<double>(spectrum["MASS"][2000006][1]);
        if (spectrum["MASS"][2000011].is_data_line()) result.mass_er=SLHAea::to<double>(spectrum["MASS"][2000011][1]);
        if (spectrum["MASS"][2000012].is_data_line()) result.mass_nuer=SLHAea::to<double>(spectrum["MASS"][2000012][1]);
        if (spectrum["MASS"][2000013].is_data_line()) result.mass_mur=SLHAea::to<double>(spectrum["MASS"][2000013][1]);
        if (spectrum["MASS"][2000014].is_data_line()) result.mass_numr=SLHAea::to<double>(spectrum["MASS"][2000014][1]);
        if (spectrum["MASS"][2000015].is_data_line()) result.mass_tau2=SLHAea::to<double>(spectrum["MASS"][2000015][1]);
        if (spectrum["MASS"][2000016].is_data_line()) result.mass_nutr=SLHAea::to<double>(spectrum["MASS"][2000016][1]);
      }

      // The following blocks will only appear for SUSY models so let's not waste time checking them if we're not scanning one of those.
      if (ModelInUse("MSSM63atMGUT") or ModelInUse("MSSM63atQ"))
      {
        // The scale doesn't come through in MODSEL with all spectrum generators
        result.Q = Dep::MSSM_spectrum->get_HE().GetScale();

        if (!spectrum["ALPHA"].empty()) if (spectrum["ALPHA"].back().is_data_line()) result.alpha=SLHAea::to<double>(spectrum["ALPHA"].back().at(0));

        if (!spectrum["STOPMIX"].empty()) for (ie=1;ie<=2;ie++) for (je=1;je<=2;je++)
         if (spectrum["STOPMIX"][max(ie,je)].is_data_line()) result.stop_mix[ie][je]=SLHAea::to<double>(spectrum["STOPMIX"].at(ie,je)[2]);
        if (!spectrum["SBOTMIX"].empty()) for (ie=1;ie<=2;ie++) for (je=1;je<=2;je++)
         if (spectrum["SBOTMIX"][max(ie,je)].is_data_line()) result.sbot_mix[ie][je]=SLHAea::to<double>(spectrum["SBOTMIX"].at(ie,je)[2]);
        if (!spectrum["STAUMIX"].empty()) for (ie=1;ie<=2;ie++) for (je=1;je<=2;je++)
         if (spectrum["STAUMIX"][max(ie,je)].is_data_line()) result.stau_mix[ie][je]=SLHAea::to<double>(spectrum["STAUMIX"].at(ie,je)[2]);
        if (!spectrum["NMIX"].empty()) for (ie=1;ie<=4;ie++) for (je=1;je<=4;je++)
         if (spectrum["NMIX"][max(ie,je)].is_data_line()) result.neut_mix[ie][je]=SLHAea::to<double>(spectrum["NMIX"].at(ie,je)[2]);
        if (!spectrum["NMNMIX"].empty()) for (ie=1;ie<=5;ie++) for (je=1;je<=5;je++)
         if (spectrum["NMNMIX"][max(ie,je)].is_data_line()) result.neut_mix[ie][je]=SLHAea::to<double>(spectrum["NMNMIX"].at(ie,je)[2]);
        if (!spectrum["UMIX"].empty()) for (ie=1;ie<=2;ie++) for (je=1;je<=2;je++)
         if (spectrum["UMIX"][max(ie,je)].is_data_line()) result.charg_Umix[ie][je]=SLHAea::to<double>(spectrum["UMIX"].at(ie,je)[2]);
        if (!spectrum["VMIX"].empty()) for (ie=1;ie<=2;ie++) for (je=1;je<=2;je++)
         if (spectrum["VMIX"][max(ie,je)].is_data_line()) result.charg_Vmix[ie][je]=SLHAea::to<double>(spectrum["VMIX"].at(ie,je)[2]);

        if (!spectrum["GAUGE"].empty())
        {
          if (spectrum["GAUGE"][1].is_data_line()) result.gp_Q=SLHAea::to<double>(spectrum["GAUGE"][1][1]);
          if (spectrum["GAUGE"][2].is_data_line()) result.g2_Q=SLHAea::to<double>(spectrum["GAUGE"][2][1]);
          if (spectrum["GAUGE"][3].is_data_line()) result.g3_Q=SLHAea::to<double>(spectrum["GAUGE"][3][1]);
        }

        if (!spectrum["YU"].empty()) for (ie=1;ie<=3;ie++) if (spectrum["YU"][ie].is_data_line()) result.yut[ie]=SLHAea::to<double>(spectrum["YU"].at(ie,ie)[2]);
        if (!spectrum["YD"].empty()) for (ie=1;ie<=3;ie++) if (spectrum["YD"][ie].is_data_line()) result.yub[ie]=SLHAea::to<double>(spectrum["YD"].at(ie,ie)[2]);
        if (!spectrum["YE"].empty()) for (ie=1;ie<=3;ie++) if (spectrum["YE"][ie].is_data_line()) result.yutau[ie]=SLHAea::to<double>(spectrum["YE"].at(ie,ie)[2]);

        if (!spectrum["HMIX"].empty())
        {
          if (spectrum["HMIX"][1].is_data_line()) result.mu_Q=SLHAea::to<double>(spectrum["HMIX"][1][1]);
          if (spectrum["HMIX"][2].is_data_line()) result.tanb_GUT=SLHAea::to<double>(spectrum["HMIX"][2][1]);
          if (spectrum["HMIX"][3].is_data_line()) result.Higgs_VEV=SLHAea::to<double>(spectrum["HMIX"][3][1]);
          if (spectrum["HMIX"][4].is_data_line()) result.mA2_Q=SLHAea::to<double>(spectrum["HMIX"][4][1]);
        }

        if (!spectrum["NMHMIX"].empty()) for (ie=1;ie<=3;ie++) for (je=1;je<=3;je++)
         if (spectrum["NMHMIX"][max(ie,je)].is_data_line()) result.H0_mix[ie][je]=SLHAea::to<double>(spectrum["NMHMIX"].at(ie,je)[2]);

        if (!spectrum["NMAMIX"].empty()) for (ie=1;ie<=2;ie++) for (je=1;je<=2;je++)
         if (spectrum["NMAMIX"][max(ie,je)].is_data_line()) result.A0_mix[ie][je]=SLHAea::to<double>(spectrum["NMAMIX"].at(ie,je)[2]);

        if (!spectrum["MSOFT"].empty())
        {
          if (!spectrum["MSOFT"].front().empty()) result.MSOFT_Q=SLHAea::to<double>(spectrum["MSOFT"].front().at(3));
          if (spectrum["MSOFT"][1].is_data_line()) result.M1_Q=SLHAea::to<double>(spectrum["MSOFT"][1][1]);
          if (spectrum["MSOFT"][2].is_data_line()) result.M2_Q=SLHAea::to<double>(spectrum["MSOFT"][2][1]);
          if (spectrum["MSOFT"][3].is_data_line()) result.M3_Q=SLHAea::to<double>(spectrum["MSOFT"][3][1]);
          if (spectrum["MSOFT"][21].is_data_line()) result.M2H1_Q=SLHAea::to<double>(spectrum["MSOFT"][21][1]);
          if (spectrum["MSOFT"][22].is_data_line()) result.M2H2_Q=SLHAea::to<double>(spectrum["MSOFT"][22][1]);
          if (spectrum["MSOFT"][31].is_data_line()) result.MeL_Q=SLHAea::to<double>(spectrum["MSOFT"][31][1]);
          if (spectrum["MSOFT"][32].is_data_line()) result.MmuL_Q=SLHAea::to<double>(spectrum["MSOFT"][32][1]);
          if (spectrum["MSOFT"][33].is_data_line()) result.MtauL_Q=SLHAea::to<double>(spectrum["MSOFT"][33][1]);
          if (spectrum["MSOFT"][34].is_data_line()) result.MeR_Q=SLHAea::to<double>(spectrum["MSOFT"][34][1]);
          if (spectrum["MSOFT"][35].is_data_line()) result.MmuR_Q=SLHAea::to<double>(spectrum["MSOFT"][35][1]);
          if (spectrum["MSOFT"][36].is_data_line()) result.MtauR_Q=SLHAea::to<double>(spectrum["MSOFT"][36][1]);
          if (spectrum["MSOFT"][41].is_data_line()) result.MqL1_Q=SLHAea::to<double>(spectrum["MSOFT"][41][1]);
          if (spectrum["MSOFT"][42].is_data_line()) result.MqL2_Q=SLHAea::to<double>(spectrum["MSOFT"][42][1]);
          if (spectrum["MSOFT"][43].is_data_line()) result.MqL3_Q=SLHAea::to<double>(spectrum["MSOFT"][43][1]);
          if (spectrum["MSOFT"][44].is_data_line()) result.MuR_Q=SLHAea::to<double>(spectrum["MSOFT"][44][1]);
          if (spectrum["MSOFT"][45].is_data_line()) result.McR_Q=SLHAea::to<double>(spectrum["MSOFT"][45][1]);
          if (spectrum["MSOFT"][46].is_data_line()) result.MtR_Q=SLHAea::to<double>(spectrum["MSOFT"][46][1]);
          if (spectrum["MSOFT"][47].is_data_line()) result.MdR_Q=SLHAea::to<double>(spectrum["MSOFT"][47][1]);
          if (spectrum["MSOFT"][48].is_data_line()) result.MsR_Q=SLHAea::to<double>(spectrum["MSOFT"][48][1]);
          if (spectrum["MSOFT"][49].is_data_line()) result.MbR_Q=SLHAea::to<double>(spectrum["MSOFT"][49][1]);
        }

        if (!spectrum["AU"].empty())
        {
          if (spectrum["AU"][1].is_data_line()) result.A_u=SLHAea::to<double>(spectrum["AU"].at(1,1)[2]);
          if (spectrum["AU"][2].is_data_line()) result.A_c=SLHAea::to<double>(spectrum["AU"].at(2,2)[2]);
          if (spectrum["AU"][3].is_data_line()) result.A_t=SLHAea::to<double>(spectrum["AU"].at(3,3)[2]);
        }

        if (!spectrum["AD"].empty())
        {
          if (spectrum["AD"][1].is_data_line()) result.A_d=SLHAea::to<double>(spectrum["AD"].at(1,1)[2]);
          if (spectrum["AD"][2].is_data_line()) result.A_s=SLHAea::to<double>(spectrum["AD"].at(2,2)[2]);
          if (spectrum["AD"][3].is_data_line()) result.A_b=SLHAea::to<double>(spectrum["AD"].at(3,3)[2]);
        }

        if (!spectrum["AE"].empty())
        {
          if (spectrum["AE"][1].is_data_line()) result.A_e=SLHAea::to<double>(spectrum["AE"].at(1,1)[2]);
          if (spectrum["AE"][2].is_data_line()) result.A_mu=SLHAea::to<double>(spectrum["AE"].at(2,2)[2]);
          if (spectrum["AE"][3].is_data_line()) result.A_tau=SLHAea::to<double>(spectrum["AE"].at(3,3)[2]);
        }

        if (!spectrum["NMSSMRUN"].empty())
        {
          if (spectrum["NMSSMRUN"][1].is_data_line()) result.lambdaNMSSM=SLHAea::to<double>(spectrum["NMSSMRUN"][1][1]);
          if (spectrum["NMSSMRUN"][2].is_data_line()) result.kappaNMSSM=SLHAea::to<double>(spectrum["NMSSMRUN"][2][1]);
          if (spectrum["NMSSMRUN"][3].is_data_line()) result.AlambdaNMSSM=SLHAea::to<double>(spectrum["NMSSMRUN"][3][1]);
          if (spectrum["NMSSMRUN"][4].is_data_line()) result.AkappaNMSSM=SLHAea::to<double>(spectrum["NMSSMRUN"][4][1]);
          if (spectrum["NMSSMRUN"][5].is_data_line()) result.lambdaSNMSSM=SLHAea::to<double>(spectrum["NMSSMRUN"][5][1]);
          if (spectrum["NMSSMRUN"][6].is_data_line()) result.xiFNMSSM=SLHAea::to<double>(spectrum["NMSSMRUN"][6][1]);
          if (spectrum["NMSSMRUN"][7].is_data_line()) result.xiSNMSSM=SLHAea::to<double>(spectrum["NMSSMRUN"][7][1]);
          if (spectrum["NMSSMRUN"][8].is_data_line()) result.mupNMSSM=SLHAea::to<double>(spectrum["NMSSMRUN"][8][1]);
          if (spectrum["NMSSMRUN"][9].is_data_line()) result.mSp2NMSSM=SLHAea::to<double>(spectrum["NMSSMRUN"][9][1]);
          if (spectrum["NMSSMRUN"][10].is_data_line()) result.mS2NMSSM=SLHAea::to<double>(spectrum["NMSSMRUN"][10][1]);
        }

        if (!spectrum["USQMIX"].empty()) for (ie=1;ie<=6;ie++) for (je=1;je<=6;je++)
         if (spectrum["USQMIX"][max(ie,je)].is_data_line()) result.sU_mix[ie][je]=SLHAea::to<double>(spectrum["USQMIX"].at(ie,je)[2]);
        if (!spectrum["DSQMIX"].empty()) for (ie=1;ie<=6;ie++) for (je=1;je<=6;je++)
         if (spectrum["DSQMIX"][max(ie,je)].is_data_line()) result.sD_mix[ie][je]=SLHAea::to<double>(spectrum["DSQMIX"].at(ie,je)[2]);
        if (!spectrum["SELMIX"].empty()) for (ie=1;ie<=6;ie++) for (je=1;je<=6;je++)
         if (spectrum["SELMIX"][max(ie,je)].is_data_line()) result.sE_mix[ie][je]=SLHAea::to<double>(spectrum["SELMIX"].at(ie,je)[2]);
        if (!spectrum["SNUMIX"].empty()) for (ie=1;ie<=3;ie++) for (je=1;je<=3;je++)
         if (spectrum["SNUMIX"][max(ie,je)].is_data_line()) result.sNU_mix[ie][je]=SLHAea::to<double>(spectrum["SNUMIX"].at(ie,je)[2]);

        if (!spectrum["MSQ2"].empty()) for (ie=1;ie<=3;ie++) for (je=1;je<=3;je++)
         if (spectrum["MSQ2"][max(ie,je)].is_data_line()) result.sCKM_msq2[ie][je]=SLHAea::to<double>(spectrum["MSQ2"].at(ie,je)[2]);
        if (!spectrum["MSL2"].empty()) for (ie=1;ie<=3;ie++) for (je=1;je<=3;je++)
         if (spectrum["MSL2"][max(ie,je)].is_data_line()) result.sCKM_msl2[ie][je]=SLHAea::to<double>(spectrum["MSL2"].at(ie,je)[2]);
        if (!spectrum["MSD2"].empty()) for (ie=1;ie<=3;ie++) for (je=1;je<=3;je++)
         if (spectrum["MSD2"][max(ie,je)].is_data_line()) result.sCKM_msd2[ie][je]=SLHAea::to<double>(spectrum["MSD2"].at(ie,je)[2]);
        if (!spectrum["MSU2"].empty()) for (ie=1;ie<=3;ie++) for (je=1;je<=3;je++)
         if (spectrum["MSU2"][max(ie,je)].is_data_line()) result.sCKM_msu2[ie][je]=SLHAea::to<double>(spectrum["MSU2"].at(ie,je)[2]);
        if (!spectrum["MSE2"].empty()) for (ie=1;ie<=3;ie++) for (je=1;je<=3;je++)
         if (spectrum["MSE2"][max(ie,je)].is_data_line()) result.sCKM_mse2[ie][je]=SLHAea::to<double>(spectrum["MSE2"].at(ie,je)[2]);

        if (!spectrum["IMVCKM"].empty()) for (ie=1;ie<=3;ie++) for (je=1;je<=3;je++)
         if (spectrum["IMVCKM"][max(ie,je)].is_data_line()) result.IMCKM[ie][je]=SLHAea::to<double>(spectrum["IMVCKM"].at(ie,je)[2]);
        if (!spectrum["IMVCKM"].empty()) for (ie=1;ie<=3;ie++) for (je=1;je<=3;je++)
         if (spectrum["IMVCKM"][max(ie,je)].is_data_line()) result.IMCKM[ie][je]=SLHAea::to<double>(spectrum["IMVCKM"].at(ie,je)[2]);

        if (!spectrum["UPMNS"].empty()) for (ie=1;ie<=3;ie++) for (je=1;je<=3;je++)
         if (spectrum["UPMNS"][max(ie,je)].is_data_line()) result.PMNS_U[ie][je]=SLHAea::to<double>(spectrum["UPMNS"].at(ie,je)[2]);

        if (!spectrum["TU"].empty()) for (ie=1;ie<=3;ie++) for (je=1;je<=3;je++)
         if (spectrum["TU"][max(ie,je)].is_data_line()) result.TU[ie][je]=SLHAea::to<double>(spectrum["TU"].at(ie,je)[2]);
        if (!spectrum["TD"].empty()) for (ie=1;ie<=3;ie++) for (je=1;je<=3;je++)
         if (spectrum["TD"][max(ie,je)].is_data_line()) result.TD[ie][je]=SLHAea::to<double>(spectrum["TD"].at(ie,je)[2]);
        if (!spectrum["TE"].empty()) for (ie=1;ie<=3;ie++) for (je=1;je<=3;je++)
         if (spectrum["TE"][max(ie,je)].is_data_line()) result.TE[ie][je]=SLHAea::to<double>(spectrum["TE"].at(ie,je)[2]);
      }

      else if (ModelInUse("WC"))
      {
        // The Higgs mass doesn't come through in the SLHAea object, as that's only for SLHA2 SM inputs.
        result.mass_h0 = Dep::SM_spectrum->get(Par::Pole_Mass, "h0_1");
        // Set the scale.
        result.Q = result.mass_Z;
      }

      if(byVal(result.mass_c_pole)>0.&&byVal(result.scheme_c_mass)<0)
      {
        if(byVal(result.mass_c_pole)<1.5) result.mass_c=BEreq::mcmc_from_pole(byVal(result.mass_c_pole),1,&result);
        else if(byVal(result.mass_c_pole)<1.75) result.mass_c=BEreq::mcmc_from_pole(byVal(result.mass_c_pole),2,&result);
        else result.mass_c=BEreq::mcmc_from_pole(byVal(result.mass_c_pole),3,&result);
      }

      BEreq::slha_adjust(&result);

      // Set the Z and W widths
      result.width_Z = Dep::Z_decay_rates->width_in_GeV;
      result.width_W = Dep::W_plus_decay_rates->width_in_GeV;

      for(int ie=1;ie<=30;ie++) result.deltaC[ie]=result.deltaCp[ie]=0.;
      for(int ie=1;ie<=6;ie++) result.deltaCQ[ie]=result.deltaCQp[ie]=0.;




      // If requested, override the SuperIso b pole mass with the SpecBit value and recompute the 1S b mass.
      if (runOptions->getValueOrDef<bool>(false, "take_b_pole_mass_from_spectrum"))
      {
        if (ModelInUse("MSSM63atMGUT") or ModelInUse("MSSM63atQ"))
        {
          result.mass_h0 = Dep::MSSM_spectrum->get(Par::Pole_Mass, "h0_1");
        }
        else if (ModelInUse("WC"))
        {
          result.mass_h0 = Dep::SM_spectrum->get(Par::Pole_Mass, "h0_1");
        }
        result.mass_b_1S = BEreq::mb_1S(&result);
      }

      if (ModelInUse("WC"))
      {

        // Tell SuperIso to do its Wilson coefficient calculations for the SM.
        // We will adjust them with our BSM deviations in backend convenience
        // functions before we send them to SuperIso's observable calculation functions.
        result.SM = 1;

        // So far our model only deals with 5 operators: O_7, O_9, O_10, Q_1 and Q_2.
        result.Re_DeltaC7  = *Param["Re_DeltaC7"];
        result.Im_DeltaC7  = *Param["Im_DeltaC7"];
        result.Re_DeltaC9  = *Param["Re_DeltaC9"];
        result.Im_DeltaC9  = *Param["Im_DeltaC9"];
        result.Re_DeltaC10 = *Param["Re_DeltaC10"];
        result.Im_DeltaC10 = *Param["Im_DeltaC10"];
        result.Re_DeltaCQ1 = *Param["Re_DeltaCQ1"];
        result.Im_DeltaCQ1 = *Param["Im_DeltaCQ1"];
        result.Re_DeltaCQ2 = *Param["Re_DeltaCQ2"];
        result.Im_DeltaCQ2 = *Param["Im_DeltaCQ2"];

        /* Lines below are valid only in the flavour universal case
           deltaC[1..10] = Cmu[1..10], deltaC[11..20] = Ce[1..10], deltaC[21..30] = Ctau[1..10]
           deltaCQ[1,2] = CQmu[1,2], deltaCQ[1,2] = CQe[1,2], deltaCQ[1,2] = CQtau[1,2] */

        result.deltaC[7]=result.deltaC[17]=result.deltaC[27]=std::complex<double>(result.Re_DeltaC7, result.Im_DeltaC7);
        result.deltaC[9]=result.deltaC[19]=result.deltaC[29]=std::complex<double>(result.Re_DeltaC9, result.Im_DeltaC9);
        result.deltaC[10]=result.deltaC[20]=result.deltaC[30]=std::complex<double>(result.Re_DeltaC10, result.Im_DeltaC10);

        result.deltaCQ[1]=result.deltaCQ[3]=result.deltaCQ[5]=std::complex<double>(result.Re_DeltaCQ1, result.Im_DeltaCQ1);
        result.deltaCQ[2]=result.deltaCQ[4]=result.deltaCQ[6]=std::complex<double>(result.Re_DeltaCQ2, result.Im_DeltaCQ2);
      }
      else if (ModelInUse("WC_LUV"))
        {
          result.SM = 1;

          // So far our model only deals with 5 operators: O_7, O_9, O_10, Q_1 and Q_2.
          result.Re_DeltaC7_mu  = *Param["Re_DeltaC7_mu"];
          result.Im_DeltaC7_mu  = *Param["Im_DeltaC7_mu"];
          result.Re_DeltaC9_mu  = *Param["Re_DeltaC9_mu"];
          result.Im_DeltaC9_mu  = *Param["Im_DeltaC9_mu"];
          result.Re_DeltaC10_mu = *Param["Re_DeltaC10_mu"];
          result.Im_DeltaC10_mu = *Param["Im_DeltaC10_mu"];
          result.Re_DeltaCQ1_mu = *Param["Re_DeltaCQ1_mu"];
          result.Im_DeltaCQ1_mu = *Param["Im_DeltaCQ1_mu"];
          result.Re_DeltaCQ2_mu = *Param["Re_DeltaCQ2_mu"];
          result.Im_DeltaCQ2_mu = *Param["Im_DeltaCQ2_mu"];

          result.Re_DeltaC7_e  = *Param["Re_DeltaC7_e"];
          result.Im_DeltaC7_e  = *Param["Im_DeltaC7_e"];
          result.Re_DeltaC9_e  = *Param["Re_DeltaC9_e"];
          result.Im_DeltaC9_e  = *Param["Im_DeltaC9_e"];
          result.Re_DeltaC10_e = *Param["Re_DeltaC10_e"];
          result.Im_DeltaC10_e = *Param["Im_DeltaC10_e"];
          result.Re_DeltaCQ1_e = *Param["Re_DeltaCQ1_e"];
          result.Im_DeltaCQ1_e = *Param["Im_DeltaCQ1_e"];
          result.Re_DeltaCQ2_e = *Param["Re_DeltaCQ2_e"];
          result.Im_DeltaCQ2_e = *Param["Im_DeltaCQ2_e"];

          result.Re_DeltaC7_tau  = *Param["Re_DeltaC7_tau"];
          result.Im_DeltaC7_tau  = *Param["Im_DeltaC7_tau"];
          result.Re_DeltaC9_tau  = *Param["Re_DeltaC9_tau"];
          result.Im_DeltaC9_tau  = *Param["Im_DeltaC9_tau"];
          result.Re_DeltaC10_tau = *Param["Re_DeltaC10_tau"];
          result.Im_DeltaC10_tau = *Param["Im_DeltaC10_tau"];
          result.Re_DeltaCQ1_tau = *Param["Re_DeltaCQ1_tau"];
          result.Im_DeltaCQ1_tau = *Param["Im_DeltaCQ1_tau"];
          result.Re_DeltaCQ2_tau = *Param["Re_DeltaCQ2_tau"];
          result.Im_DeltaCQ2_tau = *Param["Im_DeltaCQ2_tau"];

          /* Lines below are valid in the flavour NON-universal case
             deltaC[1..10] = Cmu[1..10], deltaC[11..20] = Ce[1..10], deltaC[21..30] = Ctau[1..10]
             deltaCQ[1,2] = CQmu[1,2], deltaCQ[1,2] = CQe[1,2], deltaCQ[1,2] = CQtau[1,2] */



          result.deltaC[7]=std::complex<double>(result.Re_DeltaC7_mu, result.Im_DeltaC7_mu);
          result.deltaC[9]=std::complex<double>(result.Re_DeltaC9_mu, result.Im_DeltaC9_mu);
          result.deltaC[10]=std::complex<double>(result.Re_DeltaC10_mu, result.Im_DeltaC10_mu);
          result.deltaCQ[1]=std::complex<double>(result.Re_DeltaCQ1_mu, result.Im_DeltaCQ1_mu);
          result.deltaCQ[2]=std::complex<double>(result.Re_DeltaCQ2_mu, result.Im_DeltaCQ2_mu);

          result.deltaC[17]=std::complex<double>(result.Re_DeltaC7_e, result.Im_DeltaC7_e);
          result.deltaC[19]=std::complex<double>(result.Re_DeltaC9_e, result.Im_DeltaC9_e);
          result.deltaC[20]=std::complex<double>(result.Re_DeltaC10_e, result.Im_DeltaC10_e);
          result.deltaCQ[3]=std::complex<double>(result.Re_DeltaCQ1_e, result.Im_DeltaCQ1_e);
          result.deltaCQ[4]=std::complex<double>(result.Re_DeltaCQ2_e, result.Im_DeltaCQ2_e);


          result.deltaC[27]=std::complex<double>(result.Re_DeltaC7_tau, result.Im_DeltaC7_tau);
          result.deltaC[29]=std::complex<double>(result.Re_DeltaC9_tau, result.Im_DeltaC9_tau);
          result.deltaC[30]=std::complex<double>(result.Re_DeltaC10_tau, result.Im_DeltaC10_tau);
          result.deltaCQ[5]=std::complex<double>(result.Re_DeltaCQ1_tau, result.Im_DeltaCQ1_tau);
          result.deltaCQ[6]=std::complex<double>(result.Re_DeltaCQ2_tau, result.Im_DeltaCQ2_tau);

        }

      if (flav_debug) cout<<"Finished SI_fill"<<endl;
    }

    /// NEW! Fill SuperIso nuisance structure
    void SI_nuisance_fill(nuisance &nuislist)
    {
      using namespace Pipes::SI_nuisance_fill;
	  if (flav_debug) cout<<"Starting SI_nuisance_fill"<<endl;

      parameters const& param = *Dep::SuperIso_modelinfo;

	  BEreq::set_nuisance(&nuislist);
	  BEreq::set_nuisance_value_from_param(&nuislist,&param);

	  /* Here the nuisance parameters which should not be used for the correlation calculation have to be given a zero standard deviation.
	     E.g. nuislist.mass_b.dev=0.; */

      if (flav_debug) cout<<"Finished SI_nuisance_fill"<<endl;
    }

    /// Helper function to avoid code duplication. However, there are some issues...
    void SuperIso_prediction_helper(const std::vector<std::string>& obslist, SI_prediction& result, 
                                    const parameters& param, const nuisance& nuislist,
                                    void (*get_predictions_nuisance)(char**, int*, double**, const parameters*, const nuisance*),
                                    void (*observables)(int, obsname*, int, double*, double*, const nuisance*, char**, const parameters*),
                                    void (*convert_correlation)(nuiscorr*, int, double**, char**, int),
                                    void (*get_th_covariance_nuisance)(double***, char**, int*, const parameters*, const nuisance*, double**)
                                    )
    {
      if (flav_debug) std::cout << "Starting SuperIso_prediction" << std::endl;

      int nObservables = obslist.size();

      char obsnames[nObservables][50];
      for(int iObservable = 0; iObservable < nObservables; iObservable++) {
        strcpy(obsnames[iObservable], obslist[iObservable].c_str());
      }

      // ---------- CENTRAL VALUES ----------
      double *result_central;
      // Reserve memory
      result_central = (double *) calloc(nObservables, sizeof(double));
      // --- Needed for SuperIso backend

      (*get_predictions_nuisance)((char**)obsnames, &nObservables, &result_central, &param, &nuislist);

      for(int iObservable = 0; iObservable < nObservables; ++iObservable) {
        result.central_values[obslist[iObservable]] = result_central[iObservable];
      }

      // Free memory
      free(result_central);
      result_central = NULL;
      if (flav_debug) {
        for(int iObservable = 0; iObservable < nObservables; ++iObservable) {
          printf("%s=%.4e\n", obsnames[iObservable], result.central_values[obslist[iObservable]]);
        }
      }

      // ---------- COVARIANCE ----------
      int nNuisance=161;
      char namenuisance[nNuisance+1][50];
      (*observables)(0, NULL, 0, NULL, NULL, &nuislist, (char **)namenuisance, &param); // Initialization of namenuisance

      // Reserve memory
      double **corr=(double  **) malloc((nNuisance+1)*sizeof(double *));  // Nuisance parameter correlations
      for(int iObservable = 0; iObservable <= nNuisance; ++iObservable) {
        corr[iObservable]=(double *) malloc((nNuisance+1)*sizeof(double));
      }
      // --- Needed for SuperIso backend

      (*convert_correlation)((nuiscorr *)corrnuis, byVal(ncorrnuis), (double **)corr, (char **)namenuisance, byVal(nNuisance));

      double **result_covariance;

      (*get_th_covariance_nuisance)(&result_covariance, (char**)obsnames, &nObservables, &param, &nuislist, (double **)corr);

      for(int iObservable=0; iObservable < nObservables; ++iObservable) {
        for(int jObservable = 0; jObservable < nObservables; ++jObservable) {
          result.covariance[obslist[iObservable]][obslist[jObservable]] = result_covariance[iObservable][jObservable];
        }
      }

      // Free memory
      for(int iObservable = 0; iObservable <= nNuisance; ++iObservable) {
        free(corr[iObservable]);
      }
      free(corr);

      if (flav_debug) {
        for(int iObservable=0; iObservable < nObservables; ++iObservable) {
          for(int jObservable = iObservable; jObservable < nObservables; ++jObservable) {
            printf("Covariance %s - %s: %.4e\n",
              obsnames[iObservable], obsnames[jObservable], result.covariance[obslist[iObservable]][obslist[jObservable]]);
           }
        }
      }

      if (flav_debug) std::cout << "Finished SuperIso_prediction" << std::endl;

    }

    void SuperIso_prediction_B2mumu(SI_prediction& result)
    {
      using namespace Pipes::SuperIso_prediction_B2mumu;
      // static const std::vector<std::string> obslist = runOptions->getValue<std::vector<std::string>>("SuperIso_obs_list");  // TODO: Get this from rules
      static const std::vector<std::string> obslist{
        "BRuntag_Bsmumu",
        "BR_Bdmumu"
      };

      SuperIso_prediction_helper(
        obslist,
        result, 
        *Dep::SuperIso_modelinfo,
        *Dep::SuperIso_nuisance,
        BEreq::get_predictions_nuisance.pointer(),
        BEreq::observables.pointer(),
        BEreq::convert_correlation.pointer(),
        BEreq::get_th_covariance_nuisance.pointer()
      );
    }


    /// NEW! Compute values of list of observables
    void SI_compute_obs_list(SI_observable_map& result)  // TO BE MODIFIED
    {
      using namespace Pipes::SI_compute_obs_list;
      if (flav_debug) cout<<"Starting SI_compute_obs_list"<<endl;

      const parameters& param = *Dep::SuperIso_modelinfo;

      const nuisance& nuislist = *Dep::SuperIso_nuisance;
      const std::vector<std::string>& obslist = runOptions->getValue<std::vector<std::string>>("SuperIso_obs_list");

      // --- Needed for SuperIso backend
      int nObservables = obslist.size();

      char obsnames[nObservables][50];
      for(int iObservable = 0; iObservable < nObservables; iObservable++) {
          strcpy(obsnames[iObservable], obslist[iObservable].c_str());
      }

      double *res;
      // Reserve memory
      res = (double *) calloc(nObservables, sizeof(double));
      // --- Needed for SuperIso backend

      BEreq::get_predictions_nuisance((char**)obsnames, &nObservables, &res, &param, &nuislist);

      for(int iObservable = 0; iObservable < nObservables; ++iObservable) {
          result[obslist[iObservable]] = res[iObservable];
      }

      // Free memory
      free(res);
      if (flav_debug) {
          for(int iObservable = 0; iObservable < nObservables; ++iObservable) {
              printf("%s=%.4e\n", obsnames[iObservable], result[obslist[iObservable]]);
          }
      }

      if (flav_debug) {
          cout<<"Finished SI_compute_obs_list"<<endl;
      }
    }


    // NEW! Compute covariance matrix for a list of observables in SM case
    void SI_theory_covariance_SM(SI_covariance_map& result)
    {
      static bool first=false;
      cout<<"First: "<<first<<endl;

      if(first) return;
      using namespace Pipes::SI_theory_covariance_SM;
      //      if (ModelInUse("WC") || (ModelInUse("WC_LUV") ) )
      //  {
      if (flav_debug) cout<<"Starting SI_theory_covariance_SM"<<endl;

      const parameters& param = *Dep::SuperIso_modelinfo;
      const nuisance& nuislist = *Dep::SuperIso_nuisance;
      const std::vector<std::string>& obslist = runOptions->getValue<std::vector<std::string>>("SuperIso_obs_list");

      parameters params_copy=param;

      for(int ie=1;ie<=30;ie++) params_copy.deltaC[ie]=params_copy.deltaCp[ie]=0.;
      for(int ie=1;ie<=6;ie++) params_copy.deltaCQ[ie]=params_copy.deltaCQp[ie]=0.;



      // --- Needed for SuperIso backend
      int nObservables = obslist.size();

      char obsnames[nObservables][50];
      for(int iObservable = 0; iObservable < nObservables; ++iObservable) {
        strcpy(obsnames[iObservable], obslist[iObservable].c_str());
      }
      int nNuisance=161;
      char namenuisance[nNuisance+1][50];
      BEreq::observables(0, NULL, 0, NULL, NULL, &nuislist, (char **)namenuisance, &params_copy); // Initialization of namenuisance

      // Reserve memory
      double **corr=(double  **) malloc((nNuisance+1)*sizeof(double *));  // Nuisance parameter correlations
      for(int iObservable = 0; iObservable <= nNuisance; ++iObservable) {
          corr[iObservable]=(double *) malloc((nNuisance+1)*sizeof(double));
      }
      // --- Needed for SuperIso backend

      BEreq::convert_correlation((nuiscorr *)corrnuis, byVal(ncorrnuis), (double **)corr, (char **)namenuisance, byVal(nNuisance));

      double **res;

      BEreq::get_th_covariance_nuisance(&res, (char**)obsnames, &nObservables, &params_copy, &nuislist, (double **)corr);

      for(int iObservable=0; iObservable < nObservables; ++iObservable) {
          for(int jObservable = 0; jObservable < nObservables; ++jObservable) {
              result[obslist[iObservable]][obslist[jObservable]] = res[iObservable][jObservable];
          }
      }

      // Free memory
      for(int iObservable = 0; iObservable <= nNuisance; ++iObservable) {
          free(corr[iObservable]);
      }
      free(corr);

      if (flav_debug) {
          for(int iObservable=0; iObservable < nObservables; ++iObservable) {
              for(int jObservable = iObservable; jObservable < nObservables; ++jObservable) {
                  printf("Covariance SM %s - %s: %.4e\n",
                         obsnames[iObservable], obsnames[jObservable], result[obslist[iObservable]][obslist[jObservable]]);
              }
          }
      }

      if (flav_debug) {
        cout<<"Finished SI_theory_covariance_SM"<<endl;
      }
      first=true;
      //        }
    }

    /// NEW! Compute covariance matrix for a list of observables
    void SI_theory_covariance(SI_covariance_map& result)  // TO BE MODIFIED
    {
      using namespace Pipes::SI_theory_covariance;
      if (flav_debug) cout<<"Starting SI_theory_covariance"<<endl;

      const parameters& param = *Dep::SuperIso_modelinfo;
      const nuisance& nuislist = *Dep::SuperIso_nuisance;
      const std::vector<std::string>& obslist = runOptions->getValue<std::vector<std::string>>("SuperIso_obs_list");

      // --- Needed for SuperIso backend
      int nObservables = obslist.size();

      char obsnames[nObservables][50];
      for(int iObservable = 0; iObservable < nObservables; ++iObservable) {
          strcpy(obsnames[iObservable], obslist[iObservable].c_str());
      }

      int nNuisance=161;
      char namenuisance[nNuisance+1][50];
      BEreq::observables(0, NULL, 0, NULL, NULL, &nuislist, (char **)namenuisance, &param); // Initialization of namenuisance

      // Reserve memory
      double **corr=(double  **) malloc((nNuisance+1)*sizeof(double *));  // Nuisance parameter correlations
      for(int iObservable = 0; iObservable <= nNuisance; ++iObservable) {
          corr[iObservable]=(double *) malloc((nNuisance+1)*sizeof(double));
      }
      // --- Needed for SuperIso backend

      BEreq::convert_correlation((nuiscorr *)corrnuis, byVal(ncorrnuis), (double **)corr, (char **)namenuisance, byVal(nNuisance));

      double **res;

      BEreq::get_th_covariance_nuisance(&res, (char**)obsnames, &nObservables, &param, &nuislist, (double **)corr);

      for(int iObservable=0; iObservable < nObservables; ++iObservable) {
          for(int jObservable = 0; jObservable < nObservables; ++jObservable) {
              result[obslist[iObservable]][obslist[jObservable]] = res[iObservable][jObservable];
          }
      }

      // Free memory
      for(int iObservable = 0; iObservable <= nNuisance; ++iObservable) {
          free(corr[iObservable]);
      }
      free(corr);

      if (flav_debug) {
          for(int iObservable=0; iObservable < nObservables; ++iObservable) {
              for(int jObservable = iObservable; jObservable < nObservables; ++jObservable) {
                  printf("Covariance %s - %s: %.4e\n",
                          obsnames[iObservable], obsnames[jObservable], result[obslist[iObservable]][obslist[jObservable]]);
              }
          }
      }

      if (flav_debug) {
          cout<<"Finished SI_theory_covariance"<<endl;
      }

    }

    /// Br b-> s gamma decays
    void SI_bsgamma(double &result)
    {
      using namespace Pipes::SI_bsgamma;
      if (flav_debug) cout<<"Starting SI_bsgamma"<<endl;

      parameters const& param = *Dep::SuperIso_modelinfo;
      double E_cut=1.6;
      result=BEreq::bsgamma_CONV(&param, byVal(E_cut));

      if (flav_debug) printf("BR(b->s gamma)=%.3e\n",result);
      if (flav_debug) cout<<"Finished SI_bsgamma"<<endl;
    }


    /// Br Bs->mumu decays for the untagged case (CP-averaged)
    void SI_Bsmumu_untag(double &result)
    {
      using namespace Pipes::SI_Bsmumu_untag;
      if (flav_debug) cout<<"Starting SI_Bsmumu_untag"<<endl;

      parameters const& param = *Dep::SuperIso_modelinfo;
      int flav=2;
      result=BEreq::Bsll_untag_CONV(&param, byVal(flav));

      if (flav_debug) printf("BR(Bs->mumu)_untag=%.3e\n",result);
      if (flav_debug) cout<<"Finished SI_Bsmumu_untag"<<endl;
    }


    /// Br Bs->ee decays for the untagged case (CP-averaged)
    void SI_Bsee_untag(double &result)
    {
      using namespace Pipes::SI_Bsee_untag;
      if (flav_debug) cout<<"Starting SI_Bsee_untag"<<endl;

      parameters const& param = *Dep::SuperIso_modelinfo;
      int flav=1;
      result=BEreq::Bsll_untag_CONV(&param, byVal(flav));

      if (flav_debug) printf("BR(Bs->ee)_untag=%.3e\n",result);
      if (flav_debug) cout<<"Finished SI_Bsee_untag"<<endl;
    }


    /// Br B0->mumu decays
    void SI_Bmumu(double &result)
    {
      using namespace Pipes::SI_Bmumu;
      if (flav_debug) cout<<"Starting SI_Bmumu"<<endl;

      parameters const& param = *Dep::SuperIso_modelinfo;
      int flav=2;
      result=BEreq::Bll_CONV(&param, byVal(flav));

      if (flav_debug) printf("BR(B->mumu)=%.3e\n",result);
      if (flav_debug) cout<<"Finished SI_Bmumu"<<endl;
    }


    /// Br B->tau nu_tau decays
    void SI_Btaunu(double &result)
    {
      using namespace Pipes::SI_Btaunu;
      if (flav_debug) cout<<"Starting SI_Btaunu"<<endl;

      parameters const& param = *Dep::SuperIso_modelinfo;
      result = BEreq::Btaunu(&param);

      if (flav_debug) printf("BR(B->tau nu)=%.3e\n",result);
      if (flav_debug) cout<<"Finished SI_Btaunu"<<endl;
    }


    /// Br B->D_s tau nu
    void SI_Dstaunu(double &result)
    {
      using namespace Pipes::SI_Dstaunu;
      if (flav_debug) cout<<"Starting SI_Dstaunu"<<endl;

      parameters const& param = *Dep::SuperIso_modelinfo;
      result = BEreq::Dstaunu(&param);

      if (flav_debug) printf("BR(Ds->tau nu)=%.3e\n",result);
      if (flav_debug) cout<<"Finished SI_Dstaunu"<<endl;
    }


    /// Br B->D_s mu nu
    void SI_Dsmunu(double &result)
    {
      using namespace Pipes::SI_Dsmunu;
      if (flav_debug) cout<<"Starting SI_Dsmunu"<<endl;

      parameters const& param = *Dep::SuperIso_modelinfo;
      result = BEreq::Dsmunu(&param);

      if (flav_debug) printf("BR(Ds->mu nu)=%.3e\n",result);
      if (flav_debug) cout<<"Finished SI_Dsmunu"<<endl;
    }


    /// Br D -> mu nu
    void SI_Dmunu(double &result)
    {
      using namespace Pipes::SI_Dmunu;
      if (flav_debug) cout<<"Starting SI_Dmunu"<<endl;

      parameters const& param = *Dep::SuperIso_modelinfo;
      result = BEreq::Dmunu(&param);

      if (flav_debug) printf("BR(D->mu nu)=%.3e\n",result);
      if (flav_debug) cout<<"Finished SI_Dmunu"<<endl;
    }


    /// Br B -> D tau nu
    void SI_BDtaunu(double &result)
    {
      using namespace Pipes::SI_BDtaunu;
      if (flav_debug) cout<<"Starting SI_BDtaunu"<<endl;

      parameters const& param = *Dep::SuperIso_modelinfo;
      if (param.model < 0) FlavBit_error().raise(LOCAL_INFO, "Unsupported model.");

      double q2_min_tau_D  = 3.16; // 1.776**2
      double q2_max_tau_D  = 11.6;   // (5.28-1.869)**2
      int gen_tau_D        = 3;
      int charge_tau_D     = 0;// D* is the charged version
      double obs_tau_D[3];

      result=BEreq::BRBDlnu(byVal(gen_tau_D), byVal( charge_tau_D), byVal(q2_min_tau_D), byVal(q2_max_tau_D), byVal(obs_tau_D), &param);

      if (flav_debug) printf("BR(B-> D tau nu )=%.3e\n",result);
      if (flav_debug) cout<<"Finished SI_BDtaunu"<<endl;
    }


    /// Br B -> D mu nu
    void SI_BDmunu(double &result)
    {
      using namespace Pipes::SI_BDmunu;
      if (flav_debug) cout<<"Starting SI_BDmunu"<<endl;

      parameters const& param = *Dep::SuperIso_modelinfo;
      if (param.model < 0) FlavBit_error().raise(LOCAL_INFO, "Unsupported model.");

      double q2_min_mu_D=  0.012; // 0.105*0.105
      double q2_max_mu_D=  11.6;   // (5.28-1.869)**2
      int gen_mu_D        =2;
      int charge_mu_D     =0;// D* is the charged version
      double obs_mu_D[3];

      result= BEreq::BRBDlnu(byVal(gen_mu_D), byVal( charge_mu_D), byVal(q2_min_mu_D), byVal(q2_max_mu_D), byVal(obs_mu_D), &param);

      if (flav_debug) printf("BR(B->D mu nu)=%.3e\n",result);
      if (flav_debug) cout<<"Finished SI_BDmunu"<<endl;
    }


    /// Br B -> D* tau nu
    void SI_BDstartaunu(double &result)
    {
      using namespace Pipes::SI_BDstartaunu;
      if (flav_debug) cout<<"Starting SI_BDstartaunu"<<endl;

      parameters const& param = *Dep::SuperIso_modelinfo;
      if (param.model < 0) FlavBit_error().raise(LOCAL_INFO, "Unsupported model.");

      double q2_min_tau_Dstar = 3.16; // 1.776**2
      double q2_max_tau_Dstar = 10.67;   //(5.279-2.01027)*(5.279-2.01027);
      int gen_tau_Dstar        =3;
      int charge_tau_Dstar     =1;// D* is the charged version
      double obs_tau_Dstar[3];

      result= BEreq::BRBDstarlnu(byVal(gen_tau_Dstar), byVal( charge_tau_Dstar), byVal(q2_min_tau_Dstar), byVal(q2_max_tau_Dstar), byVal(obs_tau_Dstar), &param);

      if (flav_debug) printf("BR(B->Dstar tau nu)=%.3e\n",result);
      if (flav_debug) cout<<"Finished SI_BDstartaunu"<<endl;
    }


    /// Br B -> D* mu nu
    void SI_BDstarmunu(double &result)
    {
      using namespace Pipes::SI_BDstarmunu;
      if (flav_debug) cout<<"Starting SI_BDstarmunu"<<endl;

      parameters const& param = *Dep::SuperIso_modelinfo;
      if (param.model < 0) FlavBit_error().raise(LOCAL_INFO, "Unsupported model.");

      double q2_min_mu_Dstar = 0.012; // 0.105*0.105
      double q2_max_mu_Dstar = 10.67;   //(5.279-2.01027)*(5.279-2.01027);
      int gen_mu_Dstar        =2;
      int charge_mu_Dstar     =1;// D* is the charged version
      double obs_mu_Dstar[3];

      result=BEreq::BRBDstarlnu(byVal(gen_mu_Dstar), byVal( charge_mu_Dstar), byVal(q2_min_mu_Dstar), byVal(q2_max_mu_Dstar), byVal(obs_mu_Dstar), &param);

      if (flav_debug) printf("BR(B->Dstar mu nu)=%.3e\n",result);
      if (flav_debug) cout<<"Finished SI_BDstarmunu"<<endl;
    }


    ///  B-> D tau nu / B-> D e nu decays
    void SI_RD(double &result)
    {
      using namespace Pipes::SI_RD;
      if (flav_debug) cout<<"Starting SI_RD"<<endl;

      parameters const& param = *Dep::SuperIso_modelinfo;
      result = BEreq::BDtaunu_BDenu(&param);

      if (flav_debug) printf("BR(B->D tau nu)/BR(B->D e nu)=%.3e\n",result);
      if (flav_debug) cout<<"Finished SI_RD"<<endl;
    }


    ///  B->D* tau nu / B-> D* e nu decays
    void SI_RDstar(double &result)
    {
      using namespace Pipes::SI_RDstar;
      if (flav_debug) cout<<"Starting SI_RDstart"<<endl;

      parameters const& param = *Dep::SuperIso_modelinfo;
      result = BEreq::BDstartaunu_BDstarenu(&param);

      if (flav_debug) printf("BR(B->D* tau nu)/BR(B->D* e nu)=%.3e\n",result);
      if (flav_debug) cout<<"Finished SI_RD*"<<endl;
    }


    /// B->K mu nu / B-> pi mu nu
    void SI_Rmu(double &result)
    {
      using namespace Pipes::SI_Rmu;
      if (flav_debug) cout<<"Starting SI_Rmu"<<endl;

      parameters const& param = *Dep::SuperIso_modelinfo;
      result = BEreq::Kmunu_pimunu(&param);

      if (flav_debug) printf("R_mu=BR(K->mu nu)/BR(pi->mu nu)=%.3e\n",result);
      if (flav_debug) cout<<"Finished SI_Rmu"<<endl;
    }


    /// 2-to-3-body decay ratio for semileptonic K and pi decays
    void SI_Rmu23(double &result)
    {
      using namespace Pipes::SI_Rmu23;
      if (flav_debug) cout<<"Starting SI_Rmu23"<<endl;

      parameters const& param = *Dep::SuperIso_modelinfo;
      result = BEreq::Rmu23(&param);

      if (flav_debug) printf("Rmu23=%.3e\n",result);
      if (flav_debug) cout<<"Finished SI_Rmu23"<<endl;
    }


    /// Delta_0 (CP-averaged isospin asymmetry of B -> K* gamma)
    void SI_delta0(double &result)
    {
      using namespace Pipes::SI_delta0;
      if (flav_debug) cout<<"Starting SI_delta0"<<endl;

      parameters const& param = *Dep::SuperIso_modelinfo;
      result=BEreq::delta0_CONV(&param);

      if (flav_debug) printf("Delta0(B->K* gamma)=%.3e\n",result);
      if (flav_debug) cout<<"Finished SI_delta0"<<endl;
    }


    /// Inclusive branching fraction B -> X_s mu mu at low q^2
    void SI_BRBXsmumu_lowq2(double &result)
    {
      using namespace Pipes::SI_BRBXsmumu_lowq2;
      if (flav_debug) cout<<"Starting SI_BRBXsmumu_lowq2"<<endl;

      parameters const& param = *Dep::SuperIso_modelinfo;
      result=BEreq::BRBXsmumu_lowq2_CONV(&param);

      if (flav_debug) printf("BR(B->Xs mu mu)_lowq2=%.3e\n",result);
      if (flav_debug) cout<<"Finished SI_BRBXsmumu_lowq2"<<endl;
    }


    /// Inclusive branching fraction B -> X_s mu mu at high q^2
    void SI_BRBXsmumu_highq2(double &result)
    {
      using namespace Pipes::SI_BRBXsmumu_highq2;
      if (flav_debug) cout<<"Starting SI_BRBXsmumu_highq2"<<endl;

      parameters const& param = *Dep::SuperIso_modelinfo;
      result=BEreq::BRBXsmumu_highq2_CONV(&param);

      if (flav_debug) printf("BR(B->Xs mu mu)_highq2=%.3e\n",result);
      if (flav_debug) cout<<"Finished SI_BRBXsmumu_highq2"<<endl;
    }


    /// Forward-backward asymmetry of B -> X_s mu mu at low q^2
    void SI_A_BXsmumu_lowq2(double &result)
    {
      using namespace Pipes::SI_A_BXsmumu_lowq2;
      if (flav_debug) cout<<"Starting SI_A_BXsmumu_lowq2"<<endl;

      parameters const& param = *Dep::SuperIso_modelinfo;
      result=BEreq::A_BXsmumu_lowq2_CONV(&param);

      if (flav_debug) printf("AFB(B->Xs mu mu)_lowq2=%.3e\n",result);
      if (flav_debug) cout<<"Finished SI_A_BXsmumu_lowq2"<<endl;
    }


    /// Forward-backward asymmetry of B -> X_s mu mu at high q^2
    void SI_A_BXsmumu_highq2(double &result)
    {
      using namespace Pipes::SI_A_BXsmumu_highq2;
      if (flav_debug) cout<<"Starting SI_A_BXsmumu_highq2"<<endl;

      parameters const& param = *Dep::SuperIso_modelinfo;
      result=BEreq::A_BXsmumu_highq2_CONV(&param);

      if (flav_debug) printf("AFB(B->Xs mu mu)_highq2=%.3e\n",result);
      if (flav_debug) cout<<"Finished SI_A_BXsmumu_highq2"<<endl;
    }


    /// Zero crossing of the forward-backward asymmetry of B -> X_s mu mu
    void SI_A_BXsmumu_zero(double &result)
    {
      using namespace Pipes::SI_A_BXsmumu_zero;
      if (flav_debug) cout<<"Starting SI_A_BXsmumu_zero"<<endl;

      parameters const& param = *Dep::SuperIso_modelinfo;
      result=BEreq::A_BXsmumu_zero_CONV(&param);

      if (flav_debug) printf("AFB(B->Xs mu mu)_zero=%.3e\n",result);
      if (flav_debug) cout<<"Finished SI_A_BXsmumu_zero"<<endl;
    }


    /// Inclusive branching fraction B -> X_s tau tau at high q^2
    void SI_BRBXstautau_highq2(double &result)
    {
      using namespace Pipes::SI_BRBXstautau_highq2;
      if (flav_debug) cout<<"Starting SI_BRBXstautau_highq2"<<endl;

      parameters const& param = *Dep::SuperIso_modelinfo;
      result=BEreq::BRBXstautau_highq2_CONV(&param);

      if (flav_debug) printf("BR(B->Xs tau tau)_highq2=%.3e\n",result);
      if (flav_debug) cout<<"Finished SI_BRBXstautau_highq2"<<endl;
    }


    /// Forward-backward asymmetry of B -> X_s tau tau at high q^2
    void SI_A_BXstautau_highq2(double &result)
    {
      using namespace Pipes::SI_A_BXstautau_highq2;
      if (flav_debug) cout<<"Starting SI_A_BXstautau_highq2"<<endl;

      parameters const& param = *Dep::SuperIso_modelinfo;
      result=BEreq::A_BXstautau_highq2_CONV(&param);

      if (flav_debug) printf("AFB(B->Xs tau tau)_highq2=%.3e\n",result);
      if (flav_debug) cout<<"Finished SI_A_BXstautau_highq2"<<endl;
    }


    /// B-> K* mu mu observables in different q^2 bins
    /// @{
    #define DEFINE_BKSTARMUMU(Q2MIN, Q2MAX, Q2MIN_TAG, Q2MAX_TAG)                         \
    void CAT_4(SI_BKstarmumu_,Q2MIN_TAG,_,Q2MAX_TAG)(Flav_KstarMuMu_obs &result)          \
    {                                                                                       \
      using namespace Pipes::CAT_4(SI_BKstarmumu_,Q2MIN_TAG,_,Q2MAX_TAG);                 \
      if (flav_debug) cout<<"Starting " STRINGIFY(CAT_4(SI_BKstarmumu_,Q2MIN_TAG,_,Q2MAX_TAG))<<endl; \
      parameters const& param = *Dep::SuperIso_modelinfo;                                   \
      result=BEreq::BKstarmumu_CONV(&param, Q2MIN, Q2MAX);                                \
      if (flav_debug) cout<<"Finished " STRINGIFY(CAT_4(SI_BKstarmumu_,Q2MIN_TAG,_,Q2MAX_TAG))<<endl; \
    }
    DEFINE_BKSTARMUMU(0.1, 0.98, 0p1, 0p98)
    DEFINE_BKSTARMUMU(1.1, 2.5, 11, 25)
    DEFINE_BKSTARMUMU(2.5, 4.0, 25, 40)
    DEFINE_BKSTARMUMU(4.0, 6.0, 40, 60)
    DEFINE_BKSTARMUMU(6.0, 8.0, 60, 80)
    DEFINE_BKSTARMUMU(15., 17., 15, 17)
    DEFINE_BKSTARMUMU(17., 19., 17, 19)
    DEFINE_BKSTARMUMU(15., 19., 15, 19)
    /// @}
    #undef DEFINE_BKSTARMUMU

    /// RK* in low q^2
    void SI_RKstar_0045_11(double &result)
    {
      using namespace Pipes::SI_RKstar_0045_11;
      if (flav_debug) cout<<"Starting SI_RKstar_0045_11"<<endl;

      parameters const& param = *Dep::SuperIso_modelinfo;
      result=BEreq::RKstar_CONV(&param,0.045,1.1);

      if (flav_debug) printf("RK*_lowq2=%.3e\n",result);
      if (flav_debug) cout<<"Finished SI_RKstar_0045_11"<<endl;
    }

    /// RK* in intermediate q^2
    void SI_RKstar_11_60(double &result)
    {
      using namespace Pipes::SI_RKstar_11_60;
      if (flav_debug) cout<<"Starting SI_RKstar_11_60"<<endl;

      parameters const& param = *Dep::SuperIso_modelinfo;
      result=BEreq::RKstar_CONV(&param,1.1,6.0);

      if (flav_debug) printf("RK*_intermq2=%.3e\n",result);
      if (flav_debug) cout<<"Finished SI_RKstar_11_60"<<endl;
    }

    // RK* for RHN, using same approximations as RK, low q^2
    void RHN_RKstar_0045_11(double &result)
    {
      using namespace Pipes::RHN_RKstar_0045_11;
      SMInputs sminputs = *Dep::SMINPUTS;
      Eigen::Matrix3cd Theta = *Dep::SeesawI_Theta;
      std::vector<double> mN = {*Param["M_1"],*Param["M_2"],*Param["M_3"]};
      double mt = *Param["mT"];

      if (flav_debug) cout << "Starting RHN_RKstar_0045_11" << endl;

      const double mW = sminputs.mW;
      const double sinW2 = sqrt(1.0 - pow(sminputs.mW/sminputs.mZ,2));

      // NNLL calculation of SM Wilson coefficients from 1712.01593 and 0811.1214
      const double C10_SM = -4.103;
      const double C9_SM = 4.211;

      // Wilson coefficients for the RHN model, from 1706.07570
      std::complex<double> C10_mu = {0.0, 0.0}, C10_e = {0.0, 0.0};
      for(int i=0; i<3; i++)
      {
        C10_mu += 1.0/(4.0*sinW2)*Theta.adjoint()(i,1)*Theta(1,i) * LoopFunctions::E(pow(mt/mW,2),pow(mN[i]/mW,2));
        C10_e += 1.0/(4.0*sinW2)*Theta.adjoint()(i,0)*Theta(0,i) * LoopFunctions::E(pow(mt/mW,2),pow(mN[i]/mW,2));
      }
      std::complex<double> C9_mu = - C10_mu, C9_e = -C10_e;

      // Aproximated solution from eq A.3 in 1408.4097
      result =  std::norm(C10_SM + C10_mu) + std::norm(C9_SM + C9_mu);
      result /= std::norm(C10_SM + C10_e) + std::norm(C9_SM + C9_e);

      if (flav_debug) cout << "RK = " << result << endl;
      if (flav_debug) cout << "Finished RHN_RKstar_0045_11" << endl;

    }

    // RK* for RHN, using same approximations as RK, intermediate q^2
    void RHN_RKstar_11_60(double &result)
    {
      using namespace Pipes::RHN_RKstar_11_60;
      SMInputs sminputs = *Dep::SMINPUTS;
      Eigen::Matrix3cd Theta = *Dep::SeesawI_Theta;
      std::vector<double> mN = {*Param["M_1"],*Param["M_2"],*Param["M_3"]};
      double mt = *Param["mT"];

      if (flav_debug) cout << "Starting RHN_RKstar_11_60" << endl;

      const double mW = sminputs.mW;
      const double sinW2 = sqrt(1.0 - pow(sminputs.mW/sminputs.mZ,2));

      // NNLL calculation of SM Wilson coefficients from 1712.01593 and 0811.1214
      const double C10_SM = -4.103;
      const double C9_SM = 4.211;

      // Wilson coefficients for the RHN model, from 1706.07570
      std::complex<double> C10_mu = {0.0, 0.0}, C10_e = {0.0, 0.0};
      for(int i=0; i<3; i++)
      {
        C10_mu += 1.0/(4.0*sinW2)*Theta.adjoint()(i,1)*Theta(1,i) * LoopFunctions::E(pow(mt/mW,2),pow(mN[i]/mW,2));
        C10_e += 1.0/(4.0*sinW2)*Theta.adjoint()(i,0)*Theta(0,i) * LoopFunctions::E(pow(mt/mW,2),pow(mN[i]/mW,2));
      }
      std::complex<double> C9_mu = - C10_mu, C9_e = -C10_e;

      // Aproximated solution from eq A.3 in 1408.4097
      result =  std::norm(C10_SM + C10_mu) + std::norm(C9_SM + C9_mu);
      result /= std::norm(C10_SM + C10_e) + std::norm(C9_SM + C9_e);

      if (flav_debug) cout << "RK = " << result << endl;
      if (flav_debug) cout << "Finished RHN_RKstar_11_60" << endl;

    }

    /// RK between 1 and 6 GeV^2
    void SI_RK(double &result)
    {
      using namespace Pipes::SI_RK;
      if (flav_debug) cout<<"Starting SI_RK"<<endl;

      parameters const& param = *Dep::SuperIso_modelinfo;
      result=BEreq::RK_CONV(&param,1.0,6.0);

      if (flav_debug) printf("RK=%.3e\n",result);
      if (flav_debug) cout<<"Finished SI_RK"<<endl;
    }

    /// RK for RHN
    void RHN_RK(double &result)
    {
      using namespace Pipes::RHN_RK;
      SMInputs sminputs = *Dep::SMINPUTS;
      Eigen::Matrix3cd Theta = *Dep::SeesawI_Theta;
      std::vector<double> mN = {*Param["M_1"],*Param["M_2"],*Param["M_3"]};
      double mt = *Param["mT"];

      if (flav_debug) cout << "Starting RHN_RK" << endl;

      const double mW = sminputs.mW;
      const double sinW2 = sqrt(1.0 - pow(sminputs.mW/sminputs.mZ,2));

      // NNLL calculation of SM Wilson coefficients from 1712.01593 and 0811.1214
      const double C10_SM = -4.103;
      const double C9_SM = 4.211;

      // Wilson coefficients for the RHN model, from 1706.07570
      std::complex<double> C10_mu = {0.0, 0.0}, C10_e = {0.0, 0.0};
      for(int i=0; i<3; i++)
      {
        C10_mu += 1.0/(4.0*sinW2)*Theta.adjoint()(i,1)*Theta(1,i) * LoopFunctions::E(pow(mt/mW,2),pow(mN[i]/mW,2));
        C10_e += 1.0/(4.0*sinW2)*Theta.adjoint()(i,0)*Theta(0,i) * LoopFunctions::E(pow(mt/mW,2),pow(mN[i]/mW,2));
      }
      std::complex<double> C9_mu = - C10_mu, C9_e = -C10_e;

      // Aproximated solution from eq A.3 in 1408.4097
      result =  std::norm(C10_SM + C10_mu) + std::norm(C9_SM + C9_mu);
      result /= std::norm(C10_SM + C10_e) + std::norm(C9_SM + C9_e);

      if (flav_debug) cout << "RK = " << result << endl;
      if (flav_debug) cout << "Finished RHN_RK" << endl;
    }

    /// Isospin asymmetry of B-> K* mu mu
    void SI_AI_BKstarmumu(double &result)
    {
      using namespace Pipes::SI_AI_BKstarmumu;
      if (flav_debug) cout<<"Starting SI_AI_BKstarmumu"<<endl;

      parameters const& param = *Dep::SuperIso_modelinfo;
      result=BEreq::SI_AI_BKstarmumu_CONV(&param);

      if (flav_debug) printf("A_I(B->K* mu mu)_lowq2=%.3e\n",result);
      if (flav_debug) cout<<"Finished SI_AI_BKstarmumu"<<endl;
    }


    /// Zero crossing of isospin asymmetry of B-> K* mu mu
    void SI_AI_BKstarmumu_zero(double &result)
    {
      using namespace Pipes::SI_AI_BKstarmumu_zero;

      if (flav_debug) cout<<"Starting SI_AI_BKstarmumu_zero"<<endl;

      parameters const& param = *Dep::SuperIso_modelinfo;
      result=BEreq::SI_AI_BKstarmumu_zero_CONV(&param);

      if (flav_debug) printf("A_I(B->K* mu mu)_zero=%.3e\n",result);
      if (flav_debug) cout<<"Finished SI_AI_BKstarmumu_zero"<<endl;
    }


    /// Flavour observables from FeynHiggs: B_s mass asymmetry, Br B_s -> mu mu, Br B -> X_s gamma
    void FH_FlavourObs(fh_FlavourObs &result)
    {
      using namespace Pipes::FH_FlavourObs;

      if (flav_debug) cout<<"Starting FH_FlavourObs"<<endl;

      fh_real bsgMSSM;     // B -> Xs gamma in MSSM
      fh_real bsgSM;       // B -> Xs gamma in SM
      fh_real deltaMsMSSM; // delta Ms in MSSM
      fh_real deltaMsSM;   // delta Ms in SM
      fh_real bsmumuMSSM;  // Bs -> mu mu in MSSM
      fh_real bsmumuSM;    // Bs -> mu mu in SM

      int error = 1;
      BEreq::FHFlavour(error, bsgMSSM, bsgSM,
           deltaMsMSSM, deltaMsSM,
           bsmumuMSSM, bsmumuSM);

      fh_FlavourObs FlavourObs;
      FlavourObs.Bsg_MSSM = bsgMSSM;
      FlavourObs.Bsg_SM = bsgSM;
      FlavourObs.deltaMs_MSSM = deltaMsMSSM;
      FlavourObs.deltaMs_SM = deltaMsSM;
      FlavourObs.Bsmumu_MSSM = bsmumuMSSM;
      FlavourObs.Bsmumu_SM = bsmumuSM;

      result = FlavourObs;
      if (flav_debug) cout<<"Finished FH_FlavourObs"<<endl;
    }


    ///These functions extract observables from a FeynHiggs flavour result
    ///@{
    void FH_bsgamma(double &result)
    {
      result = Pipes::FH_bsgamma::Dep::FH_FlavourObs->Bsg_MSSM;
    }
    void FH_Bsmumu (double &result)
    {
      result = Pipes::FH_Bsmumu::Dep::FH_FlavourObs->Bsmumu_MSSM;
    }
    void FH_DeltaMs(double &result)
    {
      result = Pipes::FH_DeltaMs::Dep::FH_FlavourObs->deltaMs_MSSM;
    }
    ///@}


    /// Measurements for electroweak penguin decays
    void b2sll_measurements(predictions_measurements_covariances &pmc)
    {
      using namespace Pipes::b2sll_measurements;

      static bool first = true;
      static int n_experiments;

      if (flav_debug) cout<<"Starting b2sll_measurements function"<<endl;
      if (flav_debug and first) cout <<"Initialising Flav Reader in b2sll_measurements"<<endl;

      // Read and calculate things based on the observed data only the first time through, as none of it depends on the model parameters.
      if (first)
      {
        pmc.LL_name="b2sll_likelihood";

        Flav_reader fread(GAMBIT_DIR  "/FlavBit/data");
        fread.debug_mode(flav_debug);

        const vector<string> observablesn = {"FL", "AFB", "S3", "S4", "S5", "S7", "S8", "S9"};
        const vector<string> observablesq = {"1.1-2.5", "2.5-4", "4-6", "6-8", "15-17", "17-19"};
        vector<string> observables;
        for (unsigned i=0;i<observablesq.size();++i)
        {
          for (unsigned j=0;j<observablesn.size();++j)
          {
            observables.push_back(observablesn[j]+"_B0Kstar0mumu_"+observablesq[i]);
          }
        }

        for (unsigned i=0;i<observables.size();++i)
        {
          fread.read_yaml_measurement("flav_data.yaml", observables[i]);
        }

        fread.initialise_matrices();
        pmc.cov_exp = fread.get_exp_cov();
        pmc.value_exp = fread.get_exp_value();
        pmc.cov_th = Kstarmumu_theory_err().get_th_cov(observables);
        n_experiments = pmc.cov_th.size1();
        pmc.value_th.resize(n_experiments,1);
        pmc.dim=n_experiments;

        // We assert that the experiments and the observables are the same size
        assert(pmc.value_exp.size1() == observables.size());

        // Init out.
        first = false;
      }

	  printf("BKstarmumu_11_25->FL=%.3e\n",Dep::BKstarmumu_11_25->FL);

      pmc.value_th(0,0)=Dep::BKstarmumu_11_25->FL;
      pmc.value_th(1,0)=Dep::BKstarmumu_11_25->AFB;
      pmc.value_th(2,0)=Dep::BKstarmumu_11_25->S3;
      pmc.value_th(3,0)=Dep::BKstarmumu_11_25->S4;
      pmc.value_th(4,0)=Dep::BKstarmumu_11_25->S5;
      pmc.value_th(5,0)=Dep::BKstarmumu_11_25->S7;
      pmc.value_th(6,0)=Dep::BKstarmumu_11_25->S8;
      pmc.value_th(7,0)=Dep::BKstarmumu_11_25->S9;

      pmc.value_th(8,0)=Dep::BKstarmumu_25_40->FL;
      pmc.value_th(9,0)=Dep::BKstarmumu_25_40->AFB;
      pmc.value_th(10,0)=Dep::BKstarmumu_25_40->S3;
      pmc.value_th(11,0)=Dep::BKstarmumu_25_40->S4;
      pmc.value_th(12,0)=Dep::BKstarmumu_25_40->S5;
      pmc.value_th(13,0)=Dep::BKstarmumu_25_40->S7;
      pmc.value_th(14,0)=Dep::BKstarmumu_25_40->S8;
      pmc.value_th(15,0)=Dep::BKstarmumu_25_40->S9;

      pmc.value_th(16,0)=Dep::BKstarmumu_40_60->FL;
      pmc.value_th(17,0)=Dep::BKstarmumu_40_60->AFB;
      pmc.value_th(18,0)=Dep::BKstarmumu_40_60->S3;
      pmc.value_th(19,0)=Dep::BKstarmumu_40_60->S4;
      pmc.value_th(20,0)=Dep::BKstarmumu_40_60->S5;
      pmc.value_th(21,0)=Dep::BKstarmumu_40_60->S7;
      pmc.value_th(22,0)=Dep::BKstarmumu_40_60->S8;
      pmc.value_th(23,0)=Dep::BKstarmumu_40_60->S9;

      pmc.value_th(24,0)=Dep::BKstarmumu_60_80->FL;
      pmc.value_th(25,0)=Dep::BKstarmumu_60_80->AFB;
      pmc.value_th(26,0)=Dep::BKstarmumu_60_80->S3;
      pmc.value_th(27,0)=Dep::BKstarmumu_60_80->S4;
      pmc.value_th(28,0)=Dep::BKstarmumu_60_80->S5;
      pmc.value_th(29,0)=Dep::BKstarmumu_60_80->S7;
      pmc.value_th(30,0)=Dep::BKstarmumu_60_80->S8;
      pmc.value_th(31,0)=Dep::BKstarmumu_60_80->S9;

      pmc.value_th(32,0)=Dep::BKstarmumu_15_17->FL;
      pmc.value_th(33,0)=Dep::BKstarmumu_15_17->AFB;
      pmc.value_th(34,0)=Dep::BKstarmumu_15_17->S3;
      pmc.value_th(35,0)=Dep::BKstarmumu_15_17->S4;
      pmc.value_th(36,0)=Dep::BKstarmumu_15_17->S5;
      pmc.value_th(37,0)=Dep::BKstarmumu_15_17->S7;
      pmc.value_th(38,0)=Dep::BKstarmumu_15_17->S8;
      pmc.value_th(39,0)=Dep::BKstarmumu_15_17->S9;

      pmc.value_th(40,0)=Dep::BKstarmumu_17_19->FL;
      pmc.value_th(41,0)=Dep::BKstarmumu_17_19->AFB;
      pmc.value_th(42,0)=Dep::BKstarmumu_17_19->S3;
      pmc.value_th(43,0)=Dep::BKstarmumu_17_19->S4;
      pmc.value_th(44,0)=Dep::BKstarmumu_17_19->S5;
      pmc.value_th(45,0)=Dep::BKstarmumu_17_19->S7;
      pmc.value_th(46,0)=Dep::BKstarmumu_17_19->S8;
      pmc.value_th(47,0)=Dep::BKstarmumu_17_19->S9;

      pmc.diff.clear();
      for (int i=0;i<n_experiments;++i)
      {
        pmc.diff.push_back(pmc.value_exp(i,0)-pmc.value_th(i,0));
      }

      if (flav_debug) cout<<"Finished b2sll_measurements function"<<endl;
    }


    /// Likelihood for electroweak penguin decays
    void b2sll_likelihood(double &result)
    {
      using namespace Pipes::b2sll_likelihood;

      if (flav_debug) cout<<"Starting b2sll_likelihood"<<endl;

      // Get experimental measurements
      predictions_measurements_covariances pmc=*Dep::b2sll_M;

      // Get experimental covariance
      boost::numeric::ublas::matrix<double> cov=pmc.cov_exp;

      // adding theory and experimenta covariance
      cov+=pmc.cov_th;

      //calculating a diff
      vector<double> diff;
      diff=pmc.diff;
      boost::numeric::ublas::matrix<double> cov_inv(pmc.dim, pmc.dim);
      InvertMatrix(cov, cov_inv);

      double Chi2=0;

      for (int i=0; i < pmc.dim; ++i)
      {
        for (int j=0; j<pmc.dim; ++j)
        {
          Chi2+= diff[i] * cov_inv(i,j)*diff[j] ;
        }
      }

      result=-0.5*Chi2;

      if (flav_debug) cout<<"Finished b2sll_likelihood"<<endl;
      if (flav_debug_LL) cout<<"Likelihood result b2sll_likelihood : "<< result<<endl;

    }


    /// Likelihood for Delta Ms
    void deltaMB_likelihood(double &result)
    {
      using namespace Pipes::deltaMB_likelihood;
      static bool th_err_absolute, first = true;
      static double exp_meas, exp_DeltaMs_err, th_err;

      if (flav_debug) cout << "Starting Delta_Ms_likelihood"<<endl;

      if (first)
      {
        Flav_reader fread(GAMBIT_DIR  "/FlavBit/data");
        fread.debug_mode(flav_debug);
        if (flav_debug) cout<<"Initialised Flav reader in Delta_Ms_likelihood"<<endl;
        fread.read_yaml_measurement("flav_data.yaml", "DeltaMs");
        fread.initialise_matrices(); // here we have a single measurement ;) so let's be sneaky:
        exp_meas = fread.get_exp_value()(0,0);
        exp_DeltaMs_err = sqrt(fread.get_exp_cov()(0,0));
        th_err = fread.get_th_err()(0,0).first;
        th_err_absolute = fread.get_th_err()(0,0).second;
        first = false;
      }

      if (flav_debug) cout << "Experiment: " << exp_meas << " " << exp_DeltaMs_err << " " << th_err << endl;

      // Now we do the stuff that actually depends on the parameters
      double theory_prediction = *Dep::DeltaMs;
      double theory_DeltaMs_err = th_err * (th_err_absolute ? 1.0 : std::abs(theory_prediction));
      if (flav_debug) cout<<"Theory prediction: "<<theory_prediction<<" +/- "<<theory_DeltaMs_err<<endl;

      /// Option profile_systematics<bool>: Use likelihood version that has been profiled over systematic errors (default false)
      bool profile = runOptions->getValueOrDef<bool>(false, "profile_systematics");

      result = Stats::gaussian_loglikelihood(theory_prediction, exp_meas, theory_DeltaMs_err, exp_DeltaMs_err, profile);
    }


    /// Likelihood for b->s gamma
    void b2sgamma_likelihood(double &result)
    {
      using namespace Pipes::b2sgamma_likelihood;

      static bool th_err_absolute, first = true;
      static double exp_meas, exp_b2sgamma_err, th_err;

      if (flav_debug) cout << "Starting b2sgamma_measurements"<<endl;

      // Read and calculate things based on the observed data only the first time through, as none of it depends on the model parameters.
      if (first)
      {
        Flav_reader fread(GAMBIT_DIR  "/FlavBit/data");
        fread.debug_mode(flav_debug);
        if (flav_debug) cout<<"Initialised Flav reader in b2sgamma_measurements"<<endl;
        fread.read_yaml_measurement("flav_data.yaml", "BR_b2sgamma");
        fread.initialise_matrices(); // here we have a single measurement ;) so let's be sneaky:
        exp_meas = fread.get_exp_value()(0,0);
        exp_b2sgamma_err = sqrt(fread.get_exp_cov()(0,0));
        th_err = fread.get_th_err()(0,0).first;
        th_err_absolute = fread.get_th_err()(0,0).second;
        first = false;
      }

      if (flav_debug) cout << "Experiment: " << exp_meas << " " << exp_b2sgamma_err << " " << th_err << endl;

      // Now we do the stuff that actually depends on the parameters
      double theory_prediction = *Dep::bsgamma;
      double theory_b2sgamma_err = th_err * (th_err_absolute ? 1.0 : std::abs(theory_prediction));
      if (flav_debug) cout<<"Theory prediction: "<<theory_prediction<<" +/- "<<theory_b2sgamma_err<<endl;

      /// Option profile_systematics<bool>: Use likelihood version that has been profiled over systematic errors (default false)
      bool profile = runOptions->getValueOrDef<bool>(false, "profile_systematics");

      result = Stats::gaussian_loglikelihood(theory_prediction, exp_meas, theory_b2sgamma_err, exp_b2sgamma_err, profile);
    }


    /// Measurements for rare purely leptonic B decays
    void b2ll_measurements(predictions_measurements_covariances &pmc)
    {
      using namespace Pipes::b2ll_measurements;

      static bool bs2mumu_err_absolute, b2mumu_err_absolute, first = true;
      static double theory_bs2mumu_err, theory_b2mumu_err;

      if (flav_debug) cout<<"Starting b2ll_measurements"<<endl;

      // Read and calculate things based on the observed data only the first time through, as none of it depends on the model parameters.
      if (first)
      {
        pmc.LL_name="b2ll_likelihood";

        Flav_reader fread(GAMBIT_DIR  "/FlavBit/data");
        fread.debug_mode(flav_debug);

        if (flav_debug) cout<<"Initiated Flav reader in b2ll_measurements"<<endl;
        fread.read_yaml_measurement("flav_data.yaml", "BR_Bs2mumu");
        fread.read_yaml_measurement("flav_data.yaml", "BR_B02mumu");
        if (flav_debug) cout<<"Finished reading b->mumu data"<<endl;

        fread.initialise_matrices();

        theory_bs2mumu_err = fread.get_th_err()(0,0).first;
        theory_b2mumu_err = fread.get_th_err()(1,0).first;
        bs2mumu_err_absolute = fread.get_th_err()(0,0).second;
        b2mumu_err_absolute = fread.get_th_err()(1,0).second;

        pmc.value_exp=fread.get_exp_value();
        pmc.cov_exp=fread.get_exp_cov();

        pmc.value_th.resize(2,1);
        pmc.cov_th.resize(2,2);

        pmc.dim=2;

        // Init over and out.
        first = false;
      }

      // Get theory prediction
      pmc.value_th(0,0)=*Dep::Bsmumu_untag;
      pmc.value_th(1,0)=*Dep::Bmumu;

      // Compute error on theory prediction and populate the covariance matrix
      double theory_bs2mumu_error = theory_bs2mumu_err * (bs2mumu_err_absolute ? 1.0 : *Dep::Bsmumu_untag);
      double theory_b2mumu_error = theory_b2mumu_err * (b2mumu_err_absolute ? 1.0 : *Dep::Bmumu);
      pmc.cov_th(0,0)=theory_bs2mumu_error*theory_bs2mumu_error;
      pmc.cov_th(0,1)=0.;
      pmc.cov_th(1,0)=0.;
      pmc.cov_th(1,1)=theory_b2mumu_error*theory_b2mumu_error;

      // Save the differences between theory and experiment
      pmc.diff.clear();
      for (int i=0;i<2;++i)
      {
        pmc.diff.push_back(pmc.value_exp(i,0)-pmc.value_th(i,0));
      }

      if (flav_debug) cout<<"Finished b2ll_measurements"<<endl;

    }


    /// Likelihood for rare purely leptonic B decays
    void b2ll_likelihood(double &result)
    {
      using namespace Pipes::b2ll_likelihood;

      if (flav_debug) cout<<"Starting b2ll_likelihood"<<endl;

      predictions_measurements_covariances pmc = *Dep::b2ll_M;

      boost::numeric::ublas::matrix<double> cov=pmc.cov_exp;

      // adding theory and experimental covariance
      cov+=pmc.cov_th;

      //calculating a diff
      vector<double> diff;
      diff=pmc.diff;

      boost::numeric::ublas::matrix<double> cov_inv(pmc.dim, pmc.dim);
      InvertMatrix(cov, cov_inv);

      // calculating the chi2
      double Chi2=0;

      for (int i=0; i < pmc.dim; ++i)
      {
        for (int j=0; j<pmc.dim; ++j)
        {
          Chi2+= diff[i] * cov_inv(i,j)*diff[j];
        }
      }

      result=-0.5*Chi2;

      if (flav_debug) cout<<"Finished b2ll_likelihood"<<endl;
      if (flav_debug_LL) cout<<"Likelihood result b2ll_likelihood : "<< result<<endl;

    }


    /// Measurements for tree-level leptonic and semileptonic B decays
    void SL_measurements(predictions_measurements_covariances &pmc)
    {
      using namespace Pipes::SL_measurements;

      const int n_experiments=8;
      static bool th_err_absolute[n_experiments], first = true;
      static double th_err[n_experiments];

      if (flav_debug) cout<<"Starting SL_measurements"<<endl;

      // Read and calculate things based on the observed data only the first time through, as none of it depends on the model parameters.
      if (first)
      {
        pmc.LL_name="SL_likelihood";

        // Read in experimental measuremens
        Flav_reader fread(GAMBIT_DIR  "/FlavBit/data");
        fread.debug_mode(flav_debug);
        if (flav_debug) cout<<"Initialised Flav reader in SL_measurements"<<endl;

        // B-> tau nu
        fread.read_yaml_measurement("flav_data.yaml", "BR_Btaunu");
        // B-> D mu nu
        fread.read_yaml_measurement("flav_data.yaml", "BR_BDmunu");
        // B-> D* mu nu
        fread.read_yaml_measurement("flav_data.yaml", "BR_BDstarmunu");
        // RD
        fread.read_yaml_measurement("flav_data.yaml", "RD");
        // RDstar
        fread.read_yaml_measurement("flav_data.yaml", "RDstar");
        // Ds-> tau nu
        fread.read_yaml_measurement("flav_data.yaml", "BR_Dstaunu");
        // Ds -> mu nu
        fread.read_yaml_measurement("flav_data.yaml", "BR_Dsmunu");
        // D -> mu nu
        fread.read_yaml_measurement("flav_data.yaml", "BR_Dmunu");

        fread.initialise_matrices();
        pmc.cov_exp=fread.get_exp_cov();
        pmc.value_exp=fread.get_exp_value();

        pmc.value_th.resize(n_experiments,1);
        // Set all entries in the covariance matrix explicitly to zero, as we will only write the diagonal ones later.
        pmc.cov_th = boost::numeric::ublas::zero_matrix<double>(n_experiments,n_experiments);
        for (int i = 0; i < n_experiments; ++i)
        {
          th_err[i] = fread.get_th_err()(i,0).first;
          th_err_absolute[i] = fread.get_th_err()(i,0).second;
        }

        pmc.dim=n_experiments;

        // Init over.
        first = false;
      }

      // R(D) is calculated assuming isospin symmetry
      double theory[8];
      // B-> tau nu SI
      theory[0] = *Dep::Btaunu;
      // B-> D mu nu
      theory[1] = *Dep::BDmunu;
      // B-> D* mu nu
      theory[2] = *Dep::BDstarmunu;
      // RD
      theory[3] = *Dep::RD;
      // RDstar
      theory[4] = *Dep::RDstar;
      // Ds-> tau nu
      theory[5] = *Dep::Dstaunu;
      // Ds -> mu nu
      theory[6] = *Dep::Dsmunu;
      // D -> mu nu
      theory[7] =*Dep::Dmunu;

      for (int i = 0; i < n_experiments; ++i)
      {
        pmc.value_th(i,0) = theory[i];
        pmc.cov_th(i,i) = th_err[i]*th_err[i] * (th_err_absolute[i] ? 1.0 : theory[i]*theory[i]);
      }
      // Add in the correlations between B-> D mu nu and RD
      pmc.cov_th(1,3) = pmc.cov_th(3,1) = -0.55 * th_err[1]*th_err[3] * (th_err_absolute[1] ? 1.0 : theory[1]) * (th_err_absolute[3] ? 1.0 : theory[3]);
      // Add in the correlations between B-> D* mu nu and RD*
      pmc.cov_th(2,4) = pmc.cov_th(4,2) = -0.62 * th_err[2]*th_err[4] * (th_err_absolute[2] ? 1.0 : theory[2]) * (th_err_absolute[4] ? 1.0 : theory[4]);

      pmc.diff.clear();
      for (int i=0;i<n_experiments;++i)
      {
        pmc.diff.push_back(pmc.value_exp(i,0)-pmc.value_th(i,0));
      }

      if (flav_debug) cout<<"Finished SL_measurements"<<endl;

    }


    /// Likelihood for tree-level leptonic and semileptonic B decays
    void SL_likelihood(double &result)
    {
      using namespace Pipes::SL_likelihood;

      if (flav_debug) cout<<"Starting SL_likelihood"<<endl;

      predictions_measurements_covariances pmc = *Dep::SL_M;

      boost::numeric::ublas::matrix<double> cov=pmc.cov_exp;

      // adding theory and experimental covariance
      cov+=pmc.cov_th;

      //calculating a diff
      vector<double> diff;
      diff=pmc.diff;

      boost::numeric::ublas::matrix<double> cov_inv(pmc.dim, pmc.dim);
      InvertMatrix(cov, cov_inv);

      double Chi2=0;
      for (int i=0; i < pmc.dim; ++i)
      {
        for (int j=0; j<pmc.dim; ++j)
        {
          Chi2+= diff[i] * cov_inv(i,j)*diff[j];
        }
      }

      result=-0.5*Chi2;

      if (flav_debug) cout<<"Finished SL_likelihood"<<endl;

      if (flav_debug_LL) cout<<"Likelihood result SL_likelihood  : "<< result<<endl;

    }

    // Helper function
    double G(const double x)
    {
      if(x)
        return (10.0 - 43.0*x + 78.0*pow(x,2) - 49.0*pow(x,3) + 4.0*pow(x,4) + 18.0*pow(x,3)*log(x)) / (3.0*pow(x - 1,4));
      else
        return 10.0/3;
    }

    // Contribution to mu -> e gamma from RHNs
    void RHN_muegamma(double &result)
    {
      using namespace Pipes::RHN_muegamma;
      SMInputs sminputs = *Dep::SMINPUTS;

      Eigen::Matrix3cd m_nu = *Dep::m_nu;
      vector<double> ml = {sminputs.mE, sminputs.mMu, sminputs.mTau};
      vector<double> mnu = {real(m_nu(0,0)), real(m_nu(1,1)), real(m_nu(2,2)), *Param["M_1"], *Param["M_2"], *Param["M_3"]};

      Eigen::Matrix3cd Theta = *Dep::SeesawI_Theta;
      Eigen::Matrix3cd Vnu = *Dep::SeesawI_Vnu;
      Eigen::Matrix<complex<double>,3,6> U;

      for(int i=0; i<3; i++)
        for(int j=0; j<3; j++)
        {
          U(i,j) = Vnu(i,j);
          U(i,j+3) = Theta(i,j);
        }

      result = pow(sminputs.mMu,5)/(4 * sminputs.alphainv);

      // Form factors
      int e = 0, mu = 1;
      complex<double> k2l = FormFactors::K2L(mu, e, sminputs, U, ml, mnu);
      complex<double> k2r = FormFactors::K2R(mu, e, sminputs, U, ml, mnu);

      result *= (norm(k2l) + norm(k2r));

      result /= Dep::mu_minus_decay_rates->width_in_GeV;

    }

    // Contribution to tau -> e gamma from RHNs
    void RHN_tauegamma(double &result)
    {
      using namespace Pipes::RHN_tauegamma;
      SMInputs sminputs = *Dep::SMINPUTS;

      Eigen::Matrix3cd m_nu = *Dep::m_nu;
      vector<double> ml = {sminputs.mE, sminputs.mMu, sminputs.mTau};
      vector<double> mnu = {real(m_nu(0,0)), real(m_nu(1,1)), real(m_nu(2,2)), *Param["M_1"], *Param["M_2"], *Param["M_3"]};

      Eigen::Matrix3cd Theta = *Dep::SeesawI_Theta;
      Eigen::Matrix3cd Vnu = *Dep::SeesawI_Vnu;
      Eigen::Matrix<complex<double>,3,6> U;

      for(int i=0; i<3; i++)
        for(int j=0; j<3; j++)
        {
          U(i,j) = Vnu(i,j);
          U(i,j+3) = Theta(i,j);
        }

      result = pow(sminputs.mTau,5)/(4*sminputs.alphainv);

      // Form factors
      int e = 0, tau = 2;
      complex<double> k2l = FormFactors::K2L(tau, e, sminputs, U, ml, mnu);
      complex<double> k2r = FormFactors::K2R(tau, e, sminputs, U, ml, mnu);

      result *= (norm(k2l) + norm(k2r));

      result /= Dep::tau_minus_decay_rates->width_in_GeV;

    }

    // Contribution to tau -> mu gamma from RHNs
    void RHN_taumugamma(double &result)
    {
      using namespace Pipes::RHN_taumugamma;
      SMInputs sminputs = *Dep::SMINPUTS;

      Eigen::Matrix3cd m_nu = *Dep::m_nu;
      vector<double> ml = {sminputs.mE, sminputs.mMu, sminputs.mTau};
      vector<double> mnu = {real(m_nu(0,0)), real(m_nu(1,1)), real(m_nu(2,2)), *Param["M_1"], *Param["M_2"], *Param["M_3"]};

      Eigen::Matrix3cd Theta = *Dep::SeesawI_Theta;
      Eigen::Matrix3cd Vnu = *Dep::SeesawI_Vnu;
      Eigen::Matrix<complex<double>,3,6> U;

      for(int i=0; i<3; i++)
        for(int j=0; j<3; j++)
        {
          U(i,j) = Vnu(i,j);
          U(i,j+3) = Theta(i,j);
        }

      result = pow(sminputs.mTau,5)/(4 * sminputs.alphainv);

      // Form factors
      int mu = 1, tau = 2;
      complex<double> k2l = FormFactors::K2L(tau, mu, sminputs, U, ml, mnu);
      complex<double> k2r = FormFactors::K2R(tau, mu, sminputs, U, ml, mnu);

      result *= (norm(k2l) + norm(k2r));

      result /= Dep::tau_minus_decay_rates->width_in_GeV;
    }

    // General contribution to l_\alpha^- -> l_\beta^- l_\gamma^- l_\delta^+ from RHNs
    double RHN_l2lll(int alpha, int beta, int gamma, int delta, SMInputs sminputs, Eigen::Matrix3cd Vnu, Eigen::Matrix3cd Theta, Eigen::Matrix3cd m_nu, double M1, double M2, double M3, double mH)
    {
      vector<double> ml = {sminputs.mE, sminputs.mMu, sminputs.mTau};
      vector<double> mnu = {real(m_nu(0,0)), real(m_nu(1,1)), real(m_nu(2,2)), M1, M2, M3};

      Eigen::Matrix<complex<double>,3,6> U;

      for(int i=0; i<3; i++)
        for(int j=0; j<3; j++)
        {
          U(i,j) = Vnu(i,j);
          U(i,j+3) = Theta(i,j);
        }

      // Form factors
      complex<double> k2l = FormFactors::K2L(alpha, beta, sminputs, U, ml, mnu);
      complex<double> k2r = FormFactors::K2R(alpha, beta, sminputs, U, ml, mnu);
      complex<double> k1r = FormFactors::K1R(alpha, beta, sminputs, U, mnu);
      complex<double> asll = FormFactors::ASLL(alpha, beta, gamma, delta, sminputs, U, ml, mnu, mH);
      complex<double> aslr = FormFactors::ASLR(alpha, beta, gamma, delta, sminputs, U, ml, mnu, mH);
      complex<double> asrl = FormFactors::ASRL(alpha, beta, gamma, delta, sminputs, U, ml, mnu, mH);
      complex<double> asrr = FormFactors::ASRR(alpha, beta, gamma, delta, sminputs, U, ml, mnu, mH);
      complex<double> avll = FormFactors::AVLL(alpha, beta, gamma, delta, sminputs, U, ml, mnu);
      complex<double> avlr = FormFactors::AVLR(alpha, beta, gamma, delta, sminputs, U, ml, mnu);
      complex<double> avrl = FormFactors::AVLL(alpha, beta, gamma, delta, sminputs, U, ml, mnu);
      complex<double> avrr = FormFactors::AVRR(alpha, beta, gamma, delta, sminputs, U, ml, mnu);

      complex<double> avhatll = avll;
      complex<double> avhatlr = avlr;
      complex<double> avhatrl = avrl + 4. * pi / sminputs.alphainv * k1r;
      complex<double> avhatrr = avrr + 4. * pi / sminputs.alphainv * k1r;

      double l2lll = 0;
      if(beta == gamma and gamma == delta) // l(alpha)- -> l(beta)- l(beta)- l(beta)+
      {
        l2lll = real(16. * pow(pi,2) / pow(sminputs.alphainv,2) * (norm(k2l) + norm(k2r)) * (16./3.*log(ml[alpha]/ml[beta]) - 22./3.) + 1./24. * (norm(asll) + norm(asrr) + 2.*norm(aslr) + 2.*norm(asrl)) + 1./3. * (2.*norm(avhatll) + 2.*norm(avhatrr) + norm(avhatlr) + norm(avhatrl)) + 4.*pi/(3.*sminputs.alphainv)*(k2l*conj(asrl - 2.*avhatrl - 4.*avhatrr) + conj(k2l)*(asrl - 2.*avhatrl - 4.*avhatrr) + k2r*conj(aslr - 2.*avhatlr - 4.*avhatll) + conj(k2r)*(aslr - 2.*avhatlr - 4.*avhatll)) - 1./6. * (aslr*conj(avhatlr) + asrl*conj(avhatrl) + conj(aslr)*avhatlr + conj(asrl)*avhatrl));
      }
      else if(gamma == delta) // l(alpha)- -> l(beta)- l(gamma)- l(gamma)+
      {
        l2lll = real(16. *pow(pi,2) / pow(sminputs.alphainv,2) * (norm(k2l) + norm(k2r)) * (16./3.*log(ml[alpha]/ml[gamma]) - 8.) + 1./12. *(norm(asll) + norm(asrr) + norm(aslr) + norm(asrl)) + 1./3. * (norm(avhatll) + norm(avhatrr) + norm(avhatlr) + norm(avhatrl)) + 8.*pi/(3.*sminputs.alphainv) * (k2l*conj(avhatrl + avhatrr) + k2r*conj(avhatlr + avhatll) + conj(k2l)*(avhatrl + avhatrr) + conj(k2r)*(avhatlr + avhatll)));
      }
      else if(beta == gamma) // l(alpha)- -> l(beta)- l(beta)- l(delta)+
      {
        l2lll = real(1./24. * (norm(asll) + norm(asrr) + 2.*norm(aslr) + 2.*norm(asrl)) + 1./3.*(2.*norm(avhatll) + 2.*norm(avhatrr) + norm(avhatlr) + norm(avhatrl)) - 1./6.*(aslr*conj(avhatlr) + asrl*conj(avhatrl) + conj(aslr)*avhatlr + conj(asrl)*avhatrl));
      }
      return l2lll;

    }

    // Contribution to mu -> e e e from RHNs
    void RHN_mueee(double &result)
    {
      using namespace Pipes::RHN_mueee;
      SMInputs sminputs = *Dep::SMINPUTS;

      Eigen::Matrix3cd m_nu = *Dep::m_nu;
      Eigen::Matrix3cd Theta = *Dep::SeesawI_Theta;
      Eigen::Matrix3cd Vnu = *Dep::SeesawI_Vnu;

      result = pow(sminputs.mMu,5)/(512*pow(pi,3));

      int e = 0, mu = 1;
      result *=  RHN_l2lll(mu, e, e, e, sminputs, Vnu, Theta, m_nu, *Param["M_1"], *Param["M_2"], *Param["M_3"], *Param["mH"]);

      result /= Dep::mu_minus_decay_rates->width_in_GeV;

    }

    // Contribution to tau -> e e e from RHNs
    void RHN_taueee(double &result)
    {
      using namespace Pipes::RHN_taueee;
      SMInputs sminputs = *Dep::SMINPUTS;

      Eigen::Matrix3cd m_nu = *Dep::m_nu;
      Eigen::Matrix3cd Theta = *Dep::SeesawI_Theta;
      Eigen::Matrix3cd Vnu = *Dep::SeesawI_Vnu;

      result = pow(sminputs.mTau,5)/(512*pow(pi,3));

      int e = 0, tau = 2;
      result *=  RHN_l2lll(tau, e, e, e, sminputs, Vnu, Theta, m_nu, *Param["M_1"], *Param["M_2"], *Param["M_3"], *Param["mH"]);

      result /= Dep::tau_minus_decay_rates->width_in_GeV;

    }

    // Contribution to tau -> mu mu mu from RHNs
    void RHN_taumumumu(double &result)
    {
      using namespace Pipes::RHN_taumumumu;
      SMInputs sminputs = *Dep::SMINPUTS;

      Eigen::Matrix3cd m_nu = *Dep::m_nu;
      Eigen::Matrix3cd Theta = *Dep::SeesawI_Theta;
      Eigen::Matrix3cd Vnu = *Dep::SeesawI_Vnu;

      result = pow(sminputs.mTau,5)/(512*pow(pi,3));

      int mu = 1, tau = 2;
      result *=  RHN_l2lll(tau, mu, mu, mu, sminputs, Vnu, Theta, m_nu, *Param["M_1"], *Param["M_2"], *Param["M_3"], *Param["mH"]);

      result /= Dep::tau_minus_decay_rates->width_in_GeV;

    }

    // Contribution to tau^- -> mu^- e^- e^+ from RHNs
    void RHN_taumuee(double &result)
    {
      using namespace Pipes::RHN_taumuee;
      SMInputs sminputs = *Dep::SMINPUTS;

      Eigen::Matrix3cd m_nu = *Dep::m_nu;
      Eigen::Matrix3cd Theta = *Dep::SeesawI_Theta;
      Eigen::Matrix3cd Vnu = *Dep::SeesawI_Vnu;

      result = pow(sminputs.mTau,5)/(512*pow(pi,3));

      int e = 0, mu = 1, tau = 2;
      result *=  RHN_l2lll(tau, mu, e, e, sminputs, Vnu, Theta, m_nu, *Param["M_1"], *Param["M_2"], *Param["M_3"], *Param["mH"]);

      result /= Dep::tau_minus_decay_rates->width_in_GeV;
    }

    // Contribution to tau^- -> e^- e^- mu^+ from RHNs
    void RHN_taueemu(double &result)
    {
      using namespace Pipes::RHN_taueemu;
      SMInputs sminputs = *Dep::SMINPUTS;

      Eigen::Matrix3cd m_nu = *Dep::m_nu;
      Eigen::Matrix3cd Theta = *Dep::SeesawI_Theta;
      Eigen::Matrix3cd Vnu = *Dep::SeesawI_Vnu;

      result = pow(sminputs.mTau,5)/(512*pow(pi,3));

      int e = 0, mu = 1, tau = 2;
      result *=  RHN_l2lll(tau, e, e, mu, sminputs, Vnu, Theta, m_nu, *Param["M_1"], *Param["M_2"], *Param["M_3"], *Param["mH"]);

      result /= Dep::tau_minus_decay_rates->width_in_GeV;
    }

    // Contribution to tau^- -> e^- mu^- mu^+ from RHNs
    void RHN_tauemumu(double &result)
    {
      using namespace Pipes::RHN_tauemumu;
      SMInputs sminputs = *Dep::SMINPUTS;

      Eigen::Matrix3cd m_nu = *Dep::m_nu;
      Eigen::Matrix3cd Theta = *Dep::SeesawI_Theta;
      Eigen::Matrix3cd Vnu = *Dep::SeesawI_Vnu;

      result = pow(sminputs.mTau,5)/(512*pow(pi,3));

      int e = 0, mu = 1, tau = 2;
      result *=  RHN_l2lll(tau, e, mu, mu, sminputs, Vnu, Theta, m_nu, *Param["M_1"], *Param["M_2"], *Param["M_3"], *Param["mH"]);

      result /= Dep::tau_minus_decay_rates->width_in_GeV;
    }

    // Contribution to tau^- -> mu^- mu^- e^+ from RHNs
    void RHN_taumumue(double &result)
    {
      using namespace Pipes::RHN_taumumue;
      SMInputs sminputs = *Dep::SMINPUTS;

      Eigen::Matrix3cd m_nu = *Dep::m_nu;
      Eigen::Matrix3cd Theta = *Dep::SeesawI_Theta;
      Eigen::Matrix3cd Vnu = *Dep::SeesawI_Vnu;

      result = pow(sminputs.mTau,5)/(512*pow(pi,3));

      int e = 0, mu = 1, tau = 2;
      result *=  RHN_l2lll(tau, mu, mu, e, sminputs, Vnu, Theta, m_nu, *Param["M_1"], *Param["M_2"], *Param["M_3"], *Param["mH"]);

      result /= Dep::tau_minus_decay_rates->width_in_GeV;
    }

    // Contribution to mu - e conversion in Ti nucleii from RHNs
    void RHN_mueTi(double &result)
    {
      using namespace Pipes::RHN_mueTi;
      const SMInputs sminputs = *Dep::SMINPUTS;
      Eigen::Matrix3cd m_nu = *Dep::m_nu;
      Eigen::Matrix3cd Vnu = *Dep::SeesawI_Vnu;
      Eigen::Matrix3cd Theta = *Dep::SeesawI_Theta;

      vector<double> ml = {sminputs.mE, sminputs.mMu, sminputs.mTau};
      vector<double> mnu = {real(m_nu(0,0)), real(m_nu(1,1)), real(m_nu(2,2)), *Param["M_1"], *Param["M_2"], *Param["M_3"]};
      Eigen::Matrix<complex<double>,3,6> U;

      for(int i=0; i<3; i++)
        for(int j=0; j<3; j++)
        {
          U(i,j) = Vnu(i,j);
          U(i,j+3) = Theta(i,j);
        }

      // Form factors
      int e = 0, mu = 1;
      complex<double> k1r = FormFactors::K1R(mu, e, sminputs, U, mnu);
      complex<double> k2l = FormFactors::K2L(mu, e, sminputs, U, ml, mnu);
      complex<double> k2r = FormFactors::K2R(mu, e, sminputs, U, ml, mnu);

      int u = 0, d =0, s = 1;
      complex<double> CVLLu = FormFactors::CVLL(mu, e, u, u, sminputs, U, ml, mnu);
      complex<double> CVLLd = FormFactors::BVLL(mu, e, d, d, sminputs, U, ml, mnu);
      complex<double> CVLLs = FormFactors::BVLL(mu, e, s, s, sminputs, U, ml, mnu);
      complex<double> CVLRu = FormFactors::CVLR(mu, e, u, u, sminputs, U, ml, mnu);
      complex<double> CVLRd = FormFactors::BVLR(mu, e, d, d, sminputs, U, ml, mnu);
      complex<double> CVLRs = FormFactors::BVLR(mu, e, s, s, sminputs, U, ml, mnu);
      complex<double> CVRLu = FormFactors::CVRL(mu, e, u, u, sminputs, U, ml, mnu);
      complex<double> CVRLd = FormFactors::BVRL(mu, e, d, d, sminputs, U, ml, mnu);
      complex<double> CVRLs = FormFactors::BVRL(mu, e, s, s, sminputs, U, ml, mnu);
      complex<double> CVRRu = FormFactors::CVRR(mu, e, u, u, sminputs, U, ml, mnu);
      complex<double> CVRRd = FormFactors::BVRR(mu, e, d, d, sminputs, U, ml, mnu);
      complex<double> CVRRs = FormFactors::BVRR(mu, e, s, s, sminputs, U, ml, mnu);

      complex<double> CSLLu = FormFactors::CSLL(mu, e, u, u, sminputs, U, ml, mnu, *Param["mH"]);
      complex<double> CSLLd = FormFactors::BSLL(mu, e, d, d, sminputs, U, ml, mnu, *Param["mH"]);
      complex<double> CSLLs = FormFactors::BSLL(mu, e, s, s, sminputs, U, ml, mnu, *Param["mH"]);
      complex<double> CSLRu = FormFactors::CSLL(mu, e, u, u, sminputs, U, ml, mnu, *Param["mH"]);
      complex<double> CSLRd = FormFactors::BSLL(mu, e, d, d, sminputs, U, ml, mnu, *Param["mH"]);
      complex<double> CSLRs = FormFactors::BSLL(mu, e, s, s, sminputs, U, ml, mnu, *Param["mH"]);
      complex<double> CSRLu = FormFactors::CSLL(mu, e, u, u, sminputs, U, ml ,mnu, *Param["mH"]);
      complex<double> CSRLd = FormFactors::BSLL(mu, e, d, d, sminputs, U, ml ,mnu, *Param["mH"]);
      complex<double> CSRLs = FormFactors::BSLL(mu, e, s, s, sminputs, U, ml ,mnu, *Param["mH"]);
      complex<double> CSRRu = FormFactors::CSLL(mu, e, u, u, sminputs, U, ml ,mnu, *Param["mH"]);
      complex<double> CSRRd = FormFactors::BSLL(mu, e, d, d, sminputs, U, ml, mnu, *Param["mH"]);
      complex<double> CSRRs = FormFactors::BSLL(mu, e, s, s, sminputs, U, ml ,mnu, *Param["mH"]);

      double Qu = 2./3.;
      complex<double> gVLu = sqrt(2)/sminputs.GF * (4.*pi / sminputs.alphainv * Qu * (0. - k2r) - 0.5*(CVLLu + CVLRu));
      complex<double> gSLu = -1./(sqrt(2)*sminputs.GF)*(CSLLu + CSLRu);
      complex<double> gVRu = sqrt(2)/sminputs.GF * (4.*pi / sminputs.alphainv * Qu * (k1r - k2l) - 0.5*(CVRRu + CVRLu));
      complex<double> gSRu = -1./(sqrt(2)*sminputs.GF)*(CSRRu + CSRLu);

      double Qd = -1./3.;
      complex<double> gVLd = sqrt(2)/sminputs.GF * (4.*pi / sminputs.alphainv * Qd * (0. - k2r) - 0.5*(CVLLd + CVLRd));
      complex<double> gSLd = -1./(sqrt(2)*sminputs.GF)*(CSLLd + CSLRd);
      complex<double> gVRd = sqrt(2)/sminputs.GF * (4.*pi / sminputs.alphainv * Qd * (k1r - k2l) - 0.5*(CVRRd + CVRLd));
      complex<double> gSRd = -1./(sqrt(2)*sminputs.GF)*(CSRRd + CSRLd);

      double Qs = -1./3.;
      complex<double> gVLs = sqrt(2)/sminputs.GF * (4.*pi / sminputs.alphainv * Qs * (0. - k2r) - 0.5*(CVLLs + CVLRs));
      complex<double> gSLs = -1./(sqrt(2)*sminputs.GF)*(CSLLs + CSLRs);
      complex<double> gVRs = sqrt(2)/sminputs.GF * (4.*pi / sminputs.alphainv * Qs * (k1r - k2l) - 0.5*(CVRRs + CVRLs));
      complex<double> gSRs = -1./(sqrt(2)*sminputs.GF)*(CSRRs + CSRLs);

      double GVup = 2, GVdn = 2, GVdp = 1, GVun = 1, GVsp = 0, GVsn = 0;
      double GSup = 5.1, GSdn = 5.1, GSdp = 4.3, GSun = 4.3, GSsp = 2.5, GSsn = 2.5;
      complex<double> g0SL = 0.5*(gSLu*(GSup + GSun) + gSLd*(GSdp + GSdn) + gSLs*(GSsp + GSsn));
      complex<double> g0SR = 0.5*(gSRu*(GSup + GSun) + gSRd*(GSdp + GSdn) + gSRs*(GSsp + GSsn));
      complex<double> g0VL = 0.5*(gVLu*(GVup + GVun) + gVLd*(GVdp + GVdn) + gVLs*(GVsp + GVsn));
      complex<double> g0VR = 0.5*(gVRu*(GVup + GVun) + gVRd*(GVdp + GVdn) + gVRs*(GVsp + GVsn));
      complex<double> g1SL = 0.5*(gSLu*(GSup - GSun) + gSLd*(GSdp - GSdn) + gSLs*(GSsp - GSsn));
      complex<double> g1SR = 0.5*(gSRu*(GSup - GSun) + gSRd*(GSdp - GSdn) + gSRs*(GSsp - GSsn));
      complex<double> g1VL = 0.5*(gVLu*(GVup - GVun) + gVLd*(GVdp - GVdn) + gVLs*(GVsp - GVsn));
      complex<double> g1VR = 0.5*(gVRu*(GVup - GVun) + gVRd*(GVdp - GVdn) + gVRs*(GVsp - GVsn));


      // Parameters for Ti, from Table 1 in 1209.2679 for Ti
      double Z = 22, N = 26;
      double Zeff = 17.6, Fp = 0.54;
      double hbar = 6.582119514e-25; // GeV * s
      double GammaCapt = 2.59e6 * hbar;

      result = (pow(sminputs.GF,2)*pow(sminputs.mMu,5)*pow(Zeff,4)*pow(Fp,2)) / (8.*pow(pi,4)*pow(sminputs.alphainv,3)*Z*GammaCapt) * (norm((Z+N)*(g0VL + g0SL) + (Z-N)*(g1VL + g1SL)) + norm((Z+N)*(g0VR + g0SR) + (Z-N)*(g1VR + g1SR)));

    }

    // Contribution to mu - e conversion in Pb nucleii from RHNs
    void RHN_muePb(double &result)
    {
      using namespace Pipes::RHN_muePb;
      const SMInputs sminputs = *Dep::SMINPUTS;
      Eigen::Matrix3cd m_nu = *Dep::m_nu;
      Eigen::Matrix3cd Vnu = *Dep::SeesawI_Vnu;
      Eigen::Matrix3cd Theta = *Dep::SeesawI_Theta;

      vector<double> ml = {sminputs.mE, sminputs.mMu, sminputs.mTau};
      vector<double> mnu = {real(m_nu(0,0)), real(m_nu(1,1)), real(m_nu(2,2)), *Param["M_1"], *Param["M_2"], *Param["M_3"]};
      Eigen::Matrix<complex<double>,3,6> U;

      for(int i=0; i<3; i++)
        for(int j=0; j<3; j++)
        {
          U(i,j) = Vnu(i,j);
          U(i,j+3) = Theta(i,j);
        }

      // Form factors
      int e = 0, mu = 1;
      complex<double> k1r = FormFactors::K1R(mu, e, sminputs, U, mnu);
      complex<double> k2l = FormFactors::K2L(mu, e, sminputs, U, ml, mnu);
      complex<double> k2r = FormFactors::K2R(mu, e, sminputs, U, ml, mnu);

      int u = 0, d =0, s = 1;
      complex<double> CVLLu = FormFactors::CVLL(mu, e, u, u, sminputs, U, ml, mnu);
      complex<double> CVLLd = FormFactors::BVLL(mu, e, d, d, sminputs, U, ml, mnu);
      complex<double> CVLLs = FormFactors::BVLL(mu, e, s, s, sminputs, U, ml, mnu);
      complex<double> CVLRu = FormFactors::CVLR(mu, e, u, u, sminputs, U, ml, mnu);
      complex<double> CVLRd = FormFactors::BVLR(mu, e, d, d, sminputs, U, ml, mnu);
      complex<double> CVLRs = FormFactors::BVLR(mu, e, s, s, sminputs, U, ml, mnu);
      complex<double> CVRLu = FormFactors::CVRL(mu, e, u, u, sminputs, U, ml, mnu);
      complex<double> CVRLd = FormFactors::BVRL(mu, e, d, d, sminputs, U, ml, mnu);
      complex<double> CVRLs = FormFactors::BVRL(mu, e, s, s, sminputs, U, ml, mnu);
      complex<double> CVRRu = FormFactors::CVRR(mu, e, u, u, sminputs, U, ml, mnu);
      complex<double> CVRRd = FormFactors::BVRR(mu, e, d, d, sminputs, U, ml, mnu);
      complex<double> CVRRs = FormFactors::BVRR(mu, e, s, s, sminputs, U, ml, mnu);

      complex<double> CSLLu = FormFactors::CSLL(mu, e, u, u, sminputs, U, ml, mnu, *Param["mH"]);
      complex<double> CSLLd = FormFactors::BSLL(mu, e, d, d, sminputs, U, ml, mnu, *Param["mH"]);
      complex<double> CSLLs = FormFactors::BSLL(mu, e, s, s, sminputs, U, ml, mnu, *Param["mH"]);
      complex<double> CSLRu = FormFactors::CSLL(mu, e, u, u, sminputs, U, ml, mnu, *Param["mH"]);
      complex<double> CSLRd = FormFactors::BSLL(mu, e, d, d, sminputs, U, ml, mnu, *Param["mH"]);
      complex<double> CSLRs = FormFactors::BSLL(mu, e, s, s, sminputs, U, ml, mnu, *Param["mH"]);
      complex<double> CSRLu = FormFactors::CSLL(mu, e, u, u, sminputs, U, ml ,mnu, *Param["mH"]);
      complex<double> CSRLd = FormFactors::BSLL(mu, e, d, d, sminputs, U, ml ,mnu, *Param["mH"]);
      complex<double> CSRLs = FormFactors::BSLL(mu, e, s, s, sminputs, U, ml ,mnu, *Param["mH"]);
      complex<double> CSRRu = FormFactors::CSLL(mu, e, u, u, sminputs, U, ml ,mnu, *Param["mH"]);
      complex<double> CSRRd = FormFactors::BSLL(mu, e, d, d, sminputs, U, ml, mnu, *Param["mH"]);
      complex<double> CSRRs = FormFactors::BSLL(mu, e, s, s, sminputs, U, ml ,mnu, *Param["mH"]);

      double Qu = 2./3.;
      complex<double> gVLu = sqrt(2)/sminputs.GF * (4.*pi / sminputs.alphainv * Qu * (0. - k2r) - 0.5*(CVLLu + CVLRu));
      complex<double> gSLu = -1./(sqrt(2)*sminputs.GF)*(CSLLu + CSLRu);
      complex<double> gVRu = sqrt(2)/sminputs.GF * (4.*pi / sminputs.alphainv * Qu * (k1r - k2l) - 0.5*(CVRRu + CVRLu));
      complex<double> gSRu = -1./(sqrt(2)*sminputs.GF)*(CSRRu + CSRLu);

      double Qd = -1./3.;
      complex<double> gVLd = sqrt(2)/sminputs.GF * (4.*pi / sminputs.alphainv * Qd * (0. - k2r) - 0.5*(CVLLd + CVLRd));
      complex<double> gSLd = -1./(sqrt(2)*sminputs.GF)*(CSLLd + CSLRd);
      complex<double> gVRd = sqrt(2)/sminputs.GF * (4.*pi / sminputs.alphainv * Qd * (k1r - k2l) - 0.5*(CVRRd + CVRLd));
      complex<double> gSRd = -1./(sqrt(2)*sminputs.GF)*(CSRRd + CSRLd);

      double Qs = -1./3.;
      complex<double> gVLs = sqrt(2)/sminputs.GF * (4.*pi / sminputs.alphainv * Qs * (0. - k2r) - 0.5*(CVLLs + CVLRs));
      complex<double> gSLs = -1./(sqrt(2)*sminputs.GF)*(CSLLs + CSLRs);
      complex<double> gVRs = sqrt(2)/sminputs.GF * (4.*pi / sminputs.alphainv * Qs * (k1r - k2l) - 0.5*(CVRRs + CVRLs));
      complex<double> gSRs = -1./(sqrt(2)*sminputs.GF)*(CSRRs + CSRLs);

      double GVup = 2, GVdn = 2, GVdp = 1, GVun = 1, GVsp = 0, GVsn = 0;
      double GSup = 5.1, GSdn = 5.1, GSdp = 4.3, GSun = 4.3, GSsp = 2.5, GSsn = 2.5;
      complex<double> g0SL = 0.5*(gSLu*(GSup + GSun) + gSLd*(GSdp + GSdn) + gSLs*(GSsp + GSsn));
      complex<double> g0SR = 0.5*(gSRu*(GSup + GSun) + gSRd*(GSdp + GSdn) + gSRs*(GSsp + GSsn));
      complex<double> g0VL = 0.5*(gVLu*(GVup + GVun) + gVLd*(GVdp + GVdn) + gVLs*(GVsp + GVsn));
      complex<double> g0VR = 0.5*(gVRu*(GVup + GVun) + gVRd*(GVdp + GVdn) + gVRs*(GVsp + GVsn));
      complex<double> g1SL = 0.5*(gSLu*(GSup - GSun) + gSLd*(GSdp - GSdn) + gSLs*(GSsp - GSsn));
      complex<double> g1SR = 0.5*(gSRu*(GSup - GSun) + gSRd*(GSdp - GSdn) + gSRs*(GSsp - GSsn));
      complex<double> g1VL = 0.5*(gVLu*(GVup - GVun) + gVLd*(GVdp - GVdn) + gVLs*(GVsp - GVsn));
      complex<double> g1VR = 0.5*(gVRu*(GVup - GVun) + gVRd*(GVdp - GVdn) + gVRs*(GVsp - GVsn));


      // Parameters for Pb, from Table 1 in 1209.2679 for Pb
      double Z = 82, N = 126;
      double Zeff = 34., Fp = 0.15;
      double hbar = 6.582119514e-25; // GeV * s
      double GammaCapt = 13.45e6 * hbar;

      result = (pow(sminputs.GF,2)*pow(sminputs.mMu,5)*pow(Zeff,4)*pow(Fp,2)) / (8.*pow(pi,4)*pow(sminputs.alphainv,3)*Z*GammaCapt) * (norm((Z+N)*(g0VL + g0SL) + (Z-N)*(g1VL + g1SL)) + norm((Z+N)*(g0VR + g0SR) + (Z-N)*(g1VR + g1SR)));

    }

    /// Likelihood for l -> l gamma processes
    void l2lgamma_likelihood(double &result)
    {
      using namespace Pipes::l2lgamma_likelihood;

      static bool first = true;
      static boost::numeric::ublas::matrix<double> cov_exp, value_exp;
      static double th_err[3];
      double theory[3];

      // Read and calculate things based on the observed data only the first time through, as none of it depends on the model parameters.
      if (first)
      {
        // Read in experimental measuremens
        Flav_reader fread(GAMBIT_DIR  "/FlavBit/data");
        fread.debug_mode(flav_debug);

        // mu -> e gamma
        fread.read_yaml_measurement("flav_data.yaml", "BR_muegamma");
        // tau -> e gamma
        fread.read_yaml_measurement("flav_data.yaml", "BR_tauegamma");
        // tau -> mu gamma
        fread.read_yaml_measurement("flav_data.yaml", "BR_taumugamma");

        fread.initialise_matrices();
        cov_exp=fread.get_exp_cov();
        value_exp=fread.get_exp_value();

        for (int i = 0; i < 3; ++i)
          th_err[i] = fread.get_th_err()(i,0).first;

        // Init over.
        first = false;
      }

     theory[0] = *Dep::muegamma;
     if(flav_debug) cout << "mu- -> e- gamma = " << theory[0] << endl;
     theory[1] = *Dep::tauegamma;
     if(flav_debug) cout << "tau- -> e- gamma = " << theory[1] << endl;
     theory[2] = *Dep::taumugamma;
     if(flav_debug) cout << "tau- -> mu- gamma = " << theory[2] << endl;

     result = 0;
     for (int i = 0; i < 3; ++i)
       result += Stats::gaussian_upper_limit(theory[i], value_exp(i,0), th_err[i], sqrt(cov_exp(i,i)), false);

    }

    /// Likelihood for l -> l l l processes
    void l2lll_likelihood(double &result)
    {
      using namespace Pipes::l2lll_likelihood;

      static bool first = true;
      static boost::numeric::ublas::matrix<double> cov_exp, value_exp;
      static double th_err[7];
      double theory[7];


      // Read and calculate things based on the observed data only the first time through, as none of it depends on the model parameters.
      if (first)
      {
        // Read in experimental measuremens
        Flav_reader fread(GAMBIT_DIR  "/FlavBit/data");
        fread.debug_mode(flav_debug);

        // mu- -> e- e- e+
        fread.read_yaml_measurement("flav_data.yaml", "BR_mueee");
        // tau- -> e- e- e+
        fread.read_yaml_measurement("flav_data.yaml", "BR_taueee");
        // tau- -> mu- mu- mu+
        fread.read_yaml_measurement("flav_data.yaml", "BR_taumumumu");
        // tau- -> mu- e- e+
        fread.read_yaml_measurement("flav_data.yaml", "BR_taumuee");
        // tau- -> e- e- mu+
        fread.read_yaml_measurement("flav_data.yaml", "BR_taueemu");
        // tau- -> e- mu- mu+
        fread.read_yaml_measurement("flav_data.yaml", "BR_tauemumu");
        // tau- -> mu- mu- e+
        fread.read_yaml_measurement("flav_data.yaml", "BR_taumumue");

        fread.initialise_matrices();
        cov_exp=fread.get_exp_cov();
        value_exp=fread.get_exp_value();

        for (int i = 0; i < 7; ++i)
          th_err[i] = fread.get_th_err()(i,0).first;

        // Init over.
        first = false;
      }

     theory[0] = *Dep::mueee;
     if(flav_debug) cout << "mu-  -> e-  e-  e+  = " << theory[0] << endl;
     theory[1] = *Dep::taueee;
     if(flav_debug) cout << "tau- -> e-  e-  e+  = " << theory[1] << endl;
     theory[2] = *Dep::taumumumu;
     if(flav_debug) cout << "tau- -> mu- mu- mu+ = " << theory[2] << endl;
     theory[3] = *Dep::taumuee;
     if(flav_debug) cout << "tau- -> mu- e-  e-  = " << theory[3] << endl;
     theory[4] = *Dep::taueemu;
     if(flav_debug) cout << "tau- -> e-  e-  mu+ = " << theory[4] << endl;
     theory[5] = *Dep::tauemumu;
     if(flav_debug) cout << "tau- -> e-  mu- mu+ = " << theory[5] << endl;
     theory[6] = *Dep::taumumue;
     if(flav_debug) cout << "tau- -> mu- mu- e+  = " << theory[6] << endl;

     result = 0;
     for (int i = 0; i < 7; ++i)
       result += Stats::gaussian_upper_limit(theory[i], value_exp(i,0), th_err[i], sqrt(cov_exp(i,i)), false);

    }

    /// Likelihood for mu - e conversion in nucleii
    void mu2e_likelihood(double &result)
    {
      using namespace Pipes::mu2e_likelihood;

      static bool first = true;
      static boost::numeric::ublas::matrix<double> cov_exp, value_exp;
      static double th_err[2];
      double theory[2];


      // Read and calculate things based on the observed data only the first time through, as none of it depends on the model parameters.
      if (first)
      {
        // Read in experimental measuremens
        Flav_reader fread(GAMBIT_DIR  "/FlavBit/data");
        fread.debug_mode(flav_debug);

        // mu - e (Ti)
        fread.read_yaml_measurement("flav_data.yaml", "R_mueTi");
        // mu - e (Pb)
        fread.read_yaml_measurement("flav_data.yaml", "R_muePb");

        fread.initialise_matrices();
        cov_exp=fread.get_exp_cov();
        value_exp=fread.get_exp_value();

        for (int i = 0; i < 2; ++i)
          th_err[i] = fread.get_th_err()(i,0).first;

        // Init over.
        first = false;
      }

      theory[0] = *Dep::mueTi;
      if(flav_debug) cout << "mu - e (Ti) = " << theory[0] << endl;
      theory[1] = *Dep::muePb;
      if(flav_debug) cout << "mu - e (Pb) = " << theory[1] << endl;

      result = 0;
      for (int i = 0; i < 2; ++i)
        result += Stats::gaussian_upper_limit(theory[i], value_exp(i,0), th_err[i], sqrt(cov_exp(i,i)), false);

    }

    /// Measurements for LUV in b->sll
    void LUV_measurements(predictions_measurements_covariances &pmc)
    {
      using namespace Pipes::LUV_measurements;
      static bool first = true;

      static double theory_RKstar_0045_11_err, theory_RKstar_11_60_err, theory_RK_err;
      if (flav_debug) cout<<"Starting LUV_measurements"<<endl;

      // Read and calculate things based on the observed data only the first time through, as none of it depends on the model parameters.
      if (first)
        {
          pmc.LL_name="LUV_likelihood";

          Flav_reader fread(GAMBIT_DIR  "/FlavBit/data");
          fread.debug_mode(flav_debug);

          if (flav_debug) cout<<"Initiated Flav reader in LUV_measurements"<<endl;
          fread.read_yaml_measurement("flav_data.yaml", "RKstar_0045_11");
          fread.read_yaml_measurement("flav_data.yaml", "RKstar_11_60");
          fread.read_yaml_measurement("flav_data.yaml", "RK");

          if (flav_debug) cout<<"Finished reading LUV data"<<endl;

          fread.initialise_matrices();

          theory_RKstar_0045_11_err = fread.get_th_err()(0,0).first;
          theory_RKstar_11_60_err = fread.get_th_err()(1,0).first;
          theory_RK_err = fread.get_th_err()(2,0).first;

          pmc.value_exp=fread.get_exp_value();
          pmc.cov_exp=fread.get_exp_cov();

          pmc.value_th.resize(3,1);
          pmc.cov_th.resize(3,3);

          pmc.dim=3;

          // Init over and out.
          first = false;
        }

      // Get theory prediction
      pmc.value_th(0,0)=*Dep::RKstar_0045_11;
      pmc.value_th(1,0)=*Dep::RKstar_11_60;
      pmc.value_th(2,0)=*Dep::RK;

      // Compute error on theory prediction and populate the covariance matrix
      pmc.cov_th(0,0)=theory_RKstar_0045_11_err;
      pmc.cov_th(0,1)=0.;
      pmc.cov_th(0,2)=0.;
      pmc.cov_th(1,0)=0.;
      pmc.cov_th(1,1)=theory_RKstar_11_60_err;
      pmc.cov_th(1,2)=0.;
      pmc.cov_th(2,0)=0.;
      pmc.cov_th(2,1)=0.;
      pmc.cov_th(2,2)=theory_RK_err;



      // Save the differences between theory and experiment
      pmc.diff.clear();
      for (int i=0;i<3;++i)
        {
          pmc.diff.push_back(pmc.value_exp(i,0)-pmc.value_th(i,0));
        }

      if (flav_debug) cout<<"Finished LUV_measurements"<<endl;


    }
    /// Likelihood  for LUV in b->sll
    void LUV_likelihood(double &result)
    {
      using namespace Pipes::LUV_likelihood;

      if (flav_debug) cout<<"Starting LUV_likelihood"<<endl;

      predictions_measurements_covariances pmc = *Dep::LUV_M;

      boost::numeric::ublas::matrix<double> cov=pmc.cov_exp;

      // adding theory and experimental covariance
      cov+=pmc.cov_th;

      //calculating a diff
      vector<double> diff;
      diff=pmc.diff;

      boost::numeric::ublas::matrix<double> cov_inv(pmc.dim, pmc.dim);
      InvertMatrix(cov, cov_inv);

      double Chi2=0;
      for (int i=0; i < pmc.dim; ++i)
        {
          for (int j=0; j<pmc.dim; ++j)
            {
              Chi2+= diff[i] * cov_inv(i,j)*diff[j];
            }
        }

      result=-0.5*Chi2;

      if (flav_debug) cout<<"Finished LUV_likelihood"<<endl;

      if (flav_debug_LL) cout<<"Likelihood result LUV_likelihood  : "<< result<<endl;

    }

    /// Br Bs->mumu decays for the untagged case (CP-averaged)
    void Flavio_test(double &result)
    {
      using namespace Pipes::Flavio_test;
      if (flav_debug) cout<<"Starting Flavio_test"<<endl;

      result=BEreq::sm_prediction_CONV("BR(Bs->mumu)");
      std::cout<<"Flavio result: "<<result<<std::endl;
    }



    /// HEPLike LogLikelihood B -> tau nu
    void HEPLike_B2TauNuLogLikelihood(double &result)
    {
      using namespace Pipes::HEPLike_B2TauNuLogLikelihood;
      static const std::string inputfile = path_to_latest_heplike_data() + "/data/PDG/Semileptonic/B2TauNu.yaml";
      static HepLike_default::HL_Gaussian gaussian(inputfile);
      static bool first = true;
      if (first)
      {
        std::cout << "Debug: Reading HepLike data file: " << inputfile << endl;
        gaussian.Read();
        first = false;
      }
      const double theory = *Dep::Btaunu;
      result = gaussian.GetLogLikelihood(theory /* , theory_error */);
      if (flav_debug) std::cout << "hepLikeB2TauNuLogLikelihood result: " << result << std::endl;
    }

    /// HEPLike LogLikelihood RD RDstar
    void HEPLike_RDRDstarLogLikelihood(double& result)
    {
      using namespace Pipes::HEPLike_RDRDstarLogLikelihood;
      static const std::string inputfile = path_to_latest_heplike_data() + "/data/HFLAV_18/Semileptonic/RD_RDstar.yaml";
      static HepLike_default::HL_nDimGaussian nDimGaussian(inputfile);
      static bool first = true;
      if (first)
      {
        std::cout << "Debug: Reading HepLike data file: " << inputfile << endl;
        nDimGaussian.Read();
        first = false;
      }
      const std::vector<double> theory{*Dep::RD, *Dep::RDstar};
      result = nDimGaussian.GetLogLikelihood(theory /* , theory_covariance */);
      if (flav_debug) std::cout << "hepLikeRDRDstarLogLikelihood result: " << result << std::endl;
    }

    /// HEPLike LogLikelihood b -> s gamma
    void HEPLike_B2SGammaLogLikelihood(double &result)
    {
      using namespace Pipes::HEPLike_B2SGammaLogLikelihood;
      static const std::string inputfile = path_to_latest_heplike_data() + "/data/HFLAV_18/RD/b2sgamma.yaml";
      static HepLike_default::HL_Gaussian gaussian(inputfile);
      static bool first = true;
      if (first)
      {
        std::cout << "Debug: Reading HepLike data file: " << inputfile << endl;
        gaussian.Read();
        first = false;
      }

      static const std::string observable{"BR_BXsgamma"};

      SI_observable_map SI_theory = *Dep::SuperIso_obs_values;
      SI_covariance_map SI_theory_covariance  = *Dep::SuperIso_theory_covariance;

      result = gaussian.GetLogLikelihood(
              SI_theory[observable],
              SI_theory_covariance[observable][observable]
              );
      if (flav_debug) std::cout << "hepLikeB2SGammaLogLikelihood result: " << result << std::endl;
    }

    /// HEPLike LogLikelihood B -> K* gamma S
    void HEPLike_B2KstargammaS_HFLAV(double &result)
    {
      using namespace Pipes::HEPLike_B2KstargammaS_HFLAV;
      static const std::string inputfile_0 = path_to_latest_heplike_data() + "/HFLAV_18/RD/B2Kstar_gamma_S.yaml";
      static HepLike_default::HL_Gaussian gaussian_0(inputfile_0);

      static bool first = true;
      if (first)
      {
        std::cout << "Debug: Reading HepLike data file: " << inputfile_0 << endl;
        gaussian_0.Read();

        first = false;
      }

      static const std::string observable{"SKstarGamma"};

      SI_observable_map SI_theory = *Dep::SuperIso_obs_values;
      SI_covariance_map SI_theory_covariance;

      SI_theory_covariance     = *Dep::SuperIso_theory_covariance;


      result = gaussian_0.GetLogLikelihood(
              SI_theory[observable],
              SI_theory_covariance[observable][observable]
              );

      if (flav_debug) std::cout << "HEPLike_B2KstargammaS_HFLAV result: " << result << std::endl;

    }

    /// HEPLike LogLikelihood B -> ll
    void HEPLike_B2mumuLogLikelihood_CMS(double &result)
    {
      using namespace Pipes::HEPLike_B2mumuLogLikelihood_CMS;
      static const std::string inputfile_0 = path_to_latest_heplike_data() + "/data/CMS/RD/B2MuMu/CMS-PAS-BPH-16-004.yaml";
      static HepLike_default::HL_nDimLikelihood nDimLikelihood_0(inputfile_0);

      static bool first = true;
      if (first)
      {
        std::cout << "Debug: Reading HepLike data file: " << inputfile_0 << endl;
        nDimLikelihood_0.Read();

        first = false;
      }
      static const std::array<std::string, 2> observables{
        "BRuntag_Bsmumu",
             "BR_Bdmumu"
      };

<<<<<<< HEAD
      SI_prediction prediction = *Dep::SuperIso_prediction_B2mumu;
      SI_observable_map SI_theory = prediction.central_values;
      SI_covariance_map SI_theory_covariance = prediction.covariance;
=======

      SI_observable_map SI_theory = *Dep::SuperIso_obs_values;
      SI_covariance_map SI_theory_covariance;

      SI_theory_covariance     = *Dep::SuperIso_theory_covariance;
>>>>>>> e036a4ea

      // C++14 allows auto instead of decltype(observables0p1_0p98)
      auto get_obs_theory = [SI_theory](decltype(observables)& observables){
          std::vector<double> obs_theory;
          obs_theory.reserve(observables.size());
          for (unsigned int i = 0; i < observables.size(); ++i) {
            obs_theory.push_back(SI_theory.at(observables[i]));
          }
          return obs_theory;
      };

      auto get_obs_covariance = [SI_theory_covariance](decltype(observables)& observables){
          boost::numeric::ublas::matrix<double> obs_covariance(observables.size(), observables.size());
          for (unsigned int i = 0; i < observables.size(); ++i) {
            for (unsigned int j = 0; j < observables.size(); ++j) {
              obs_covariance(i, j) = SI_theory_covariance.at(observables[i]).at(observables[j]);
            }
          }
          return obs_covariance;
      };

      result = -nDimLikelihood_0.GetLogLikelihood(
              get_obs_theory(observables)
              /* nDimLikelihood does not support theory errors */
              );

      if (flav_debug) std::cout << "HEPLike_B2mumuLogLikelihood_CMS result: " << result << std::endl;
    }


    /// HEPLike LogLikelihood B -> ll
    void HEPLike_B2mumuLogLikelihood_Atlas(double &result)
    {
      using namespace Pipes::HEPLike_B2mumuLogLikelihood_Atlas;
      static const std::string inputfile_0 = path_to_latest_heplike_data() + "/data/ATLAS/RD/B2MuMu/CERN-EP-2018-291.yaml";
      static HepLike_default::HL_nDimLikelihood nDimLikelihood_0(inputfile_0);

      static bool first = true;
      if (first)
      {
        std::cout << "Debug: Reading HepLike data file: " << inputfile_0 << endl;
        nDimLikelihood_0.Read();

        first = false;
      }

      static const std::array<std::string, 2> observables{
        "BRuntag_Bsmumu",
             "BR_Bdmumu"

      };

      SI_observable_map SI_theory = *Dep::SuperIso_obs_values;
      SI_covariance_map SI_theory_covariance;

      SI_theory_covariance     = *Dep::SuperIso_theory_covariance;


      // C++14 allows auto instead of decltype(observables0p1_0p98)
      auto get_obs_theory = [SI_theory](decltype(observables)& observables){
          std::vector<double> obs_theory;
          obs_theory.reserve(observables.size());
          for (unsigned int i = 0; i < observables.size(); ++i) {
            obs_theory.push_back(SI_theory.at(observables[i]));
          }
          return obs_theory;
      };

      auto get_obs_covariance = [SI_theory_covariance](decltype(observables)& observables){
          boost::numeric::ublas::matrix<double> obs_covariance(observables.size(), observables.size());
          for (unsigned int i = 0; i < observables.size(); ++i) {
            for (unsigned int j = 0; j < observables.size(); ++j) {
              obs_covariance(i, j) = SI_theory_covariance.at(observables[i]).at(observables[j]);
            }
          }
          return obs_covariance;
      };

      result = -nDimLikelihood_0.GetLogLikelihood(
              get_obs_theory(observables)
              /* nDimLikelihood does not support theory errors */
              );

      if (flav_debug) std::cout << "HEPLike_B2mumuLogLikelihood_Atlas result: " << result << std::endl;
    }

    /// HEPLike LogLikelihood B -> ll
    void HEPLike_B2mumuLogLikelihood_LHCb(double &result)
    {
      using namespace Pipes::HEPLike_B2mumuLogLikelihood_LHCb;
      static const std::string inputfile_LHCb = path_to_latest_heplike_data() + "/data/LHCb/RD/B2MuMu/CERN-EP-2017-100.yaml";

      static HepLike_default::HL_nDimLikelihood nDimLikelihood(inputfile_LHCb);

      static bool first = true;
      if (first)
      {
        std::cout << "Debug: Reading HepLike data file: " << inputfile_LHCb << endl;
        nDimLikelihood.Read();

        first = false;
      }

      static const std::array<std::string, 2> observables{
        "BRuntag_Bsmumu",
        "BR_Bdmumu"
      };

      SI_observable_map SI_theory = *Dep::SuperIso_obs_values;
      SI_covariance_map SI_theory_covariance;

      SI_theory_covariance     = *Dep::SuperIso_theory_covariance;


      // C++14 allows auto instead of decltype(observables0p1_0p98)
      auto get_obs_theory = [SI_theory](decltype(observables)& observables){
          std::vector<double> obs_theory;
          obs_theory.reserve(observables.size());
          for (unsigned int i = 0; i < observables.size(); ++i) {
            obs_theory.push_back(SI_theory.at(observables[i]));
          }
          return obs_theory;
      };

      auto get_obs_covariance = [SI_theory_covariance](decltype(observables)& observables){
          boost::numeric::ublas::matrix<double> obs_covariance(observables.size(), observables.size());
          for (unsigned int i = 0; i < observables.size(); ++i) {
            for (unsigned int j = 0; j < observables.size(); ++j) {
              obs_covariance(i, j) = SI_theory_covariance.at(observables[i]).at(observables[j]);
            }
          }
          return obs_covariance;
      };

      result = -nDimLikelihood.GetLogLikelihood(
              get_obs_theory(observables)
              /* nDimLikelihood does not support theory errors */
              );

      if (flav_debug) std::cout << "HEPLike_B2mumuLogLikelihood_LHCb result: " << result << std::endl;
    }

    /// HEPLike LogLikelihood B -> K* mu mu Angluar
    void HEPLike_B2KstarmumuAng_LogLikelihood_Atlas(double &result)
    {
      using namespace Pipes::HEPLike_B2KstarmumuAng_LogLikelihood_Atlas;
      static const std::string inputfile_0 = path_to_latest_heplike_data() + "/data/ATLAS/RD/Bd2KstarMuMu_Angular/CERN-EP-2017-161_q2_0.1_2.0.yaml";
      static const std::string inputfile_1 = path_to_latest_heplike_data() + "/data/ATLAS/RD/Bd2KstarMuMu_Angular/CERN-EP-2017-161_q2_2.0_4.0.yaml";
      static const std::string inputfile_2 = path_to_latest_heplike_data() + "/data/ATLAS/RD/Bd2KstarMuMu_Angular/CERN-EP-2017-161_q2_4.0_8.0.yaml";
      static HepLike_default::HL_nDimGaussian nDimGaussian_0(inputfile_0);
      static HepLike_default::HL_nDimGaussian nDimGaussian_1(inputfile_1);
      static HepLike_default::HL_nDimGaussian nDimGaussian_2(inputfile_2);

      static bool first = true;
      if (first)
      {
        std::cout << "Debug: Reading HepLike data file: " << inputfile_0 << endl;
        nDimGaussian_0.Read();
        std::cout << "Debug: Reading HepLike data file: " << inputfile_1 << endl;
        nDimGaussian_1.Read();
        std::cout << "Debug: Reading HepLike data file: " << inputfile_2 << endl;
        nDimGaussian_2.Read();

        first = false;
      }

      // Ordering of observables defined by HEPLike
      static const std::array<std::string, 6> observables0p1_2{
        "FL_B0Kstar0mumu_0p1_2",
        "S3_B0Kstar0mumu_0p1_2",
        "S4_B0Kstar0mumu_0p1_2",
        "S5_B0Kstar0mumu_0p1_2",
        "S7_B0Kstar0mumu_0p1_2",
        "S8_B0Kstar0mumu_0p1_2",
      };
      static const std::array<std::string, 6> observables2_4{
        "FL_B0Kstar0mumu_2_4",
        "S3_B0Kstar0mumu_2_4",
        "S4_B0Kstar0mumu_2_4",
        "S5_B0Kstar0mumu_2_4",
        "S7_B0Kstar0mumu_2_4",
        "S8_B0Kstar0mumu_2_4",
      };
      static const std::array<std::string, 6> observables4_8{
        "FL_B0Kstar0mumu_4_8",
        "S3_B0Kstar0mumu_4_8",
        "S4_B0Kstar0mumu_4_8",
        "S5_B0Kstar0mumu_4_8",
        "S7_B0Kstar0mumu_4_8",
        "S8_B0Kstar0mumu_4_8",
      };

      SI_observable_map SI_theory = *Dep::SuperIso_obs_values;
      SI_covariance_map SI_theory_covariance;

      SI_theory_covariance     = *Dep::SuperIso_theory_covariance;


      // C++14 allows auto instead of decltype(observables0p1_0p98)
      auto get_obs_theory = [SI_theory](decltype(observables0p1_2)& observables){
        std::vector<double> obs_theory;
        obs_theory.reserve(observables.size());
        for (unsigned int i = 0; i < observables.size(); ++i) {
          obs_theory.push_back(SI_theory.at(observables[i]));
        }
        return obs_theory;
      };

      auto get_obs_covariance = [SI_theory_covariance](decltype(observables0p1_2)& observables){
        boost::numeric::ublas::matrix<double> obs_covariance(observables.size(), observables.size());
        for (unsigned int i = 0; i < observables.size(); ++i) {
          for (unsigned int j = 0; j < observables.size(); ++j) {
            obs_covariance(i, j) = SI_theory_covariance.at(observables[i]).at(observables[j]);
          }
        }
        return obs_covariance;
      };
      result = 0;
      result += nDimGaussian_0.GetLogLikelihood(get_obs_theory(observables0p1_2), get_obs_covariance(observables0p1_2));
      result += nDimGaussian_1.GetLogLikelihood(get_obs_theory(observables2_4), get_obs_covariance(observables2_4));
      result += nDimGaussian_2.GetLogLikelihood(get_obs_theory(observables4_8), get_obs_covariance(observables4_8));

      if (flav_debug) std::cout << "HEPLike_B2KstarmumuAng_LogLikelihood_Atlas result: " << result << std::endl;
    }



    /// HEPLike LogLikelihood B -> K* mu mu Angular
    void HEPLike_B2KstarmumuAng_LogLikelihood_CMS(double &result)
    {
      using namespace Pipes::HEPLike_B2KstarmumuAng_LogLikelihood_CMS;
      static const std::string inputfile_0 = path_to_latest_heplike_data() + "/data/CMS/RD/Bd2KstarMuMu_Angular/CERN-EP-2017-240_q2_1.0_2.0.yaml";
      static const std::string inputfile_1 = path_to_latest_heplike_data() + "/data/CMS/RD/Bd2KstarMuMu_Angular/CERN-EP-2017-240_q2_2.0_4.3.yaml";
      static const std::string inputfile_2 = path_to_latest_heplike_data() + "/data/CMS/RD/Bd2KstarMuMu_Angular/CERN-EP-2017-240_q2_4.3_6.0.yaml";
      static const std::string inputfile_3 = path_to_latest_heplike_data() + "/data/CMS/RD/Bd2KstarMuMu_Angular/CERN-EP-2017-240_q2_6.0_8.68.yaml";
      static const std::string inputfile_4 = path_to_latest_heplike_data() + "/data/CMS/RD/Bd2KstarMuMu_Angular/CERN-EP-2017-240_q2_10.09_12.86.yaml";
      static const std::string inputfile_5 = path_to_latest_heplike_data() + "/data/CMS/RD/Bd2KstarMuMu_Angular/CERN-EP-2017-240_q2_14.18_16.0.yaml";
      static const std::string inputfile_6 = path_to_latest_heplike_data() + "/data/CMS/RD/Bd2KstarMuMu_Angular/CERN-EP-2017-240_q2_16.0_19.0.yaml";
      static HepLike_default::HL_nDimBifurGaussian nDimBifurGaussian_0(inputfile_0);
      static HepLike_default::HL_nDimBifurGaussian nDimBifurGaussian_1(inputfile_1);
      static HepLike_default::HL_nDimBifurGaussian nDimBifurGaussian_2(inputfile_2);
      static HepLike_default::HL_nDimBifurGaussian nDimBifurGaussian_3(inputfile_3);
      static HepLike_default::HL_nDimBifurGaussian nDimBifurGaussian_4(inputfile_4);
      static HepLike_default::HL_nDimBifurGaussian nDimBifurGaussian_5(inputfile_5);
      static HepLike_default::HL_nDimBifurGaussian nDimBifurGaussian_6(inputfile_6);

      static bool first = true;
      if (first)
      {
        std::cout << "Debug: Reading HepLike data file: " << inputfile_0 << endl;
        nDimBifurGaussian_0.Read();
        std::cout << "Debug: Reading HepLike data file: " << inputfile_1 << endl;
        nDimBifurGaussian_1.Read();
        std::cout << "Debug: Reading HepLike data file: " << inputfile_2 << endl;
        nDimBifurGaussian_2.Read();
        std::cout << "Debug: Reading HepLike data file: " << inputfile_3 << endl;
        nDimBifurGaussian_3.Read();
        std::cout << "Debug: Reading HepLike data file: " << inputfile_4 << endl;
        nDimBifurGaussian_4.Read();
        std::cout << "Debug: Reading HepLike data file: " << inputfile_5 << endl;
        nDimBifurGaussian_5.Read();
        std::cout << "Debug: Reading HepLike data file: " << inputfile_6 << endl;
        nDimBifurGaussian_6.Read();

        first = false;
      }

      // Ordering of observables defined by HEPLike
      static const std::array<std::string, 2> observables1_2{
        "P1_B0Kstar0mumu_1_2",
        "P5_B0Kstar0mumu_1_2",
      };
      static const std::array<std::string, 2> observables2_4p3{
        "P1_B0Kstar0mumu_2_4p3",
        "P5_B0Kstar0mumu_2_4p3",
      };
      static const std::array<std::string, 2> observables4p3_6{
        "P1_B0Kstar0mumu_4p3_6",
        "P5_B0Kstar0mumu_4p3_6",
      };
      static const std::array<std::string, 2> observables6_8p68{
        "P1_B0Kstar0mumu_6_8p68",
        "P5_B0Kstar0mumu_6_8p68",
      };
      static const std::array<std::string, 2> observables10p09_12p86{
        "P1_B0Kstar0mumu_10p09_12p86",
        "P5_B0Kstar0mumu_10p09_12p86",
      };
      static const std::array<std::string, 2> observables14p18_16{
        "P1_B0Kstar0mumu_14p18_16",
        "P5_B0Kstar0mumu_14p18_16",
      };
      static const std::array<std::string, 2> observables16_19{
        "P1_B0Kstar0mumu_16_19",
        "P5_B0Kstar0mumu_16_19",
      };

      SI_observable_map SI_theory = *Dep::SuperIso_obs_values;
      SI_covariance_map SI_theory_covariance;

      SI_theory_covariance     = *Dep::SuperIso_theory_covariance;

      // C++14 allows auto instead of decltype(observables1_2)
      auto get_obs_theory = [SI_theory](decltype(observables1_2)& observables){
        std::vector<double> obs_theory;
        obs_theory.reserve(observables.size());
        for (unsigned int i = 0; i < observables.size(); ++i) {
          obs_theory.push_back(SI_theory.at(observables[i]));
        }
        return obs_theory;
      };

      auto get_obs_covariance = [SI_theory_covariance](decltype(observables1_2)& observables){
        boost::numeric::ublas::matrix<double> obs_covariance(observables.size(), observables.size());
        for (unsigned int i = 0; i < observables.size(); ++i) {
          for (unsigned int j = 0; j < observables.size(); ++j) {
            obs_covariance(i, j) = SI_theory_covariance.at(observables[i]).at(observables[j]);
          }
        }
        return obs_covariance;
      };
      result = 0;
      result += nDimBifurGaussian_0.GetLogLikelihood(get_obs_theory(observables1_2), get_obs_covariance(observables1_2));
      result += nDimBifurGaussian_1.GetLogLikelihood(get_obs_theory(observables2_4p3), get_obs_covariance(observables2_4p3));
      result += nDimBifurGaussian_2.GetLogLikelihood(get_obs_theory(observables4p3_6), get_obs_covariance(observables4p3_6));
      result += nDimBifurGaussian_3.GetLogLikelihood(get_obs_theory(observables6_8p68), get_obs_covariance(observables6_8p68));
      result += nDimBifurGaussian_4.GetLogLikelihood(get_obs_theory(observables10p09_12p86), get_obs_covariance(observables6_8p68));
      result += nDimBifurGaussian_5.GetLogLikelihood(get_obs_theory(observables14p18_16), get_obs_covariance(observables14p18_16));
      result += nDimBifurGaussian_6.GetLogLikelihood(get_obs_theory(observables16_19), get_obs_covariance(observables16_19));

      if (flav_debug) std::cout << "HEPLike_B2KstarmumuAng_LogLikelihood_CMS result: " << result << std::endl;
    }


    /// HEPLike LogLikelihood B -> K* mu mu Angular
    void HEPLike_B2KstarmumuAng_LogLikelihood_Belle(double &result)
    {
      using namespace Pipes::HEPLike_B2KstarmumuAng_LogLikelihood_Belle;
      static const std::string inputfile_0 = path_to_latest_heplike_data() + "/Belle/RD/Bd2KstarMuMu_Angular/KEK-2016-54_q2_0.1_4.0.yaml";
      static const std::string inputfile_1 = path_to_latest_heplike_data() + "/Belle/RD/Bd2KstarMuMu_Angular/KEK-2016-54_q2_4.0_8.0.yaml";
      static const std::string inputfile_2 = path_to_latest_heplike_data() + "/Belle/RD/Bd2KstarMuMu_Angular/KEK-2016-54_q2_10.09_12.9.yaml";
      static const std::string inputfile_3 = path_to_latest_heplike_data() + "/Belle/RD/Bd2KstarMuMu_Angular/KEK-2016-54_q2_14.18_19.0.yaml";
      static HepLike_default::HL_nDimBifurGaussian nDimBifurGaussian_0(inputfile_0);
      static HepLike_default::HL_nDimBifurGaussian nDimBifurGaussian_1(inputfile_1);
      static HepLike_default::HL_nDimBifurGaussian nDimBifurGaussian_2(inputfile_2);
      static HepLike_default::HL_nDimBifurGaussian nDimBifurGaussian_3(inputfile_3);

      static bool first = true;
      if (first)
      {
        std::cout << "Debug: Reading HepLike data file: " << inputfile_0 << endl;
        nDimBifurGaussian_0.Read();
        std::cout << "Debug: Reading HepLike data file: " << inputfile_1 << endl;
        nDimBifurGaussian_1.Read();
        std::cout << "Debug: Reading HepLike data file: " << inputfile_2 << endl;
        nDimBifurGaussian_2.Read();
        std::cout << "Debug: Reading HepLike data file: " << inputfile_3 << endl;
        nDimBifurGaussian_3.Read();

        first = false;
      }

      // Ordering of observables defined by HEPLike
      static const std::array<std::string, 2> observables0p1_4{
        "P4_B0Kstar0mumu_0.1_4",
        "P5_B0Kstar0mumu_0.1_4",
      };
      static const std::array<std::string, 2> observables4_8{
        "P4_B0Kstar0mumu_4_8",
        "P5_B0Kstar0mumu_4_8",
      };
      static const std::array<std::string, 2> observables10p9_12p9{
        "P4_B0Kstar0mumu_10.9_12.9",
        "P5_B0Kstar0mumu_10.9_12.9",
      };
      static const std::array<std::string, 2> observables14p18_19{
        "P4_B0Kstar0mumu_14.18_19",
        "P5_B0Kstar0mumu_14.18_19",
      };


      SI_observable_map SI_theory = *Dep::SuperIso_obs_values;
      SI_covariance_map SI_theory_covariance;

      SI_theory_covariance     = *Dep::SuperIso_theory_covariance;


      // C++14 allows auto instead of decltype(observables0p1_4)
      auto get_obs_theory = [SI_theory](decltype(observables0p1_4)& observables){
        std::vector<double> obs_theory;
        obs_theory.reserve(observables.size());
        for (unsigned int i = 0; i < observables.size(); ++i) {
          obs_theory.push_back(SI_theory.at(observables[i]));
        }
        return obs_theory;
      };

      auto get_obs_covariance = [SI_theory_covariance](decltype(observables0p1_4)& observables){
        boost::numeric::ublas::matrix<double> obs_covariance(observables.size(), observables.size());
        for (unsigned int i = 0; i < observables.size(); ++i) {
          for (unsigned int j = 0; j < observables.size(); ++j) {
            obs_covariance(i, j) = SI_theory_covariance.at(observables[i]).at(observables[j]);
          }
        }
        return obs_covariance;
      };
      result = 0;
      result += nDimBifurGaussian_0.GetLogLikelihood(get_obs_theory(observables0p1_4), get_obs_covariance(observables0p1_4));
      result += nDimBifurGaussian_1.GetLogLikelihood(get_obs_theory(observables4_8), get_obs_covariance(observables4_8));
      result += nDimBifurGaussian_2.GetLogLikelihood(get_obs_theory(observables10p9_12p9), get_obs_covariance(observables10p9_12p9));
      result += nDimBifurGaussian_3.GetLogLikelihood(get_obs_theory(observables14p18_19), get_obs_covariance(observables14p18_19));

      if (flav_debug) std::cout << "HEPLike_B2KstarmumuAng_LogLikelihood_Belle result: " << result << std::endl;
    }

    /// HEPLike LogLikelihood B -> K* mu mu Angular
    void HEPLike_B2KstarmumuAng_LogLikelihood_LHCb(double &result)
    {
      using namespace Pipes::HEPLike_B2KstarmumuAng_LogLikelihood_LHCb;

      static const std::string inputfile_q2_0p1_1p1 = path_to_latest_heplike_data() + "/data/LHCb/RD/Bd2KstarMuMu_Angular/PH-EP-2015-314_q2_0.1_0.98.yaml";
      static const std::string inputfile_q2_1p1_2p5 = path_to_latest_heplike_data() + "/data/LHCb/RD/Bd2KstarMuMu_Angular/PH-EP-2015-314_q2_1.1_2.5.yaml";
      static const std::string inputfile_q2_2p5_4 = path_to_latest_heplike_data() + "/data/LHCb/RD/Bd2KstarMuMu_Angular/PH-EP-2015-314_q2_2.5_4.0.yaml";
      static const std::string inputfile_q2_4_6 = path_to_latest_heplike_data() + "/data/LHCb/RD/Bd2KstarMuMu_Angular/PH-EP-2015-314_q2_4.0_6.0.yaml";
      static const std::string inputfile_q2_6_8 = path_to_latest_heplike_data() + "/data/LHCb/RD/Bd2KstarMuMu_Angular/PH-EP-2015-314_q2_6.0_8.0.yaml";
      static const std::string inputfile_q2_15_19 = path_to_latest_heplike_data() + "/data/LHCb/RD/Bd2KstarMuMu_Angular/PH-EP-2015-314_q2_15.0_19.yaml";
      static HepLike_default::HL_nDimBifurGaussian nDimBifurGaussian_0(inputfile_q2_0p1_1p1);
      static HepLike_default::HL_nDimBifurGaussian nDimBifurGaussian_1(inputfile_q2_1p1_2p5);
      static HepLike_default::HL_nDimBifurGaussian nDimBifurGaussian_2(inputfile_q2_2p5_4);
      static HepLike_default::HL_nDimBifurGaussian nDimBifurGaussian_3(inputfile_q2_4_6);
      static HepLike_default::HL_nDimBifurGaussian nDimBifurGaussian_4(inputfile_q2_6_8);
      static HepLike_default::HL_nDimBifurGaussian nDimBifurGaussian_5(inputfile_q2_15_19);
      cout<<"AAA"<<endl;
      static bool first = true;
      if (first)
      {
        std::cout << "Debug: Reading HepLike data file: " << inputfile_q2_0p1_1p1 << endl;
        nDimBifurGaussian_0.Read();
        std::cout << "Debug: Reading HepLike data file: " << inputfile_q2_1p1_2p5 << endl;
        nDimBifurGaussian_1.Read();
        std::cout << "Debug: Reading HepLike data file: " << inputfile_q2_2p5_4 << endl;
        nDimBifurGaussian_2.Read();
        std::cout << "Debug: Reading HepLike data file: " << inputfile_q2_4_6 << endl;
        nDimBifurGaussian_3.Read();
        std::cout << "Debug: Reading HepLike data file: " << inputfile_q2_6_8 << endl;
        nDimBifurGaussian_4.Read();
        std::cout << "Debug: Reading HepLike data file: " << inputfile_q2_15_19 << endl;
        nDimBifurGaussian_5.Read();

        first = false;
      }

      // Ordering of observables defined by HEPLike
      static const std::array<std::string, 8> observables0p1_0p98{
        "FL_B0Kstar0mumu_0.1_0.98",
        "S3_B0Kstar0mumu_0.1_0.98",
        "S4_B0Kstar0mumu_0.1_0.98",
        "S5_B0Kstar0mumu_0.1_0.98",
        "AFB_B0Kstar0mumu_0.1_0.98",
        "S7_B0Kstar0mumu_0.1_0.98",
        "S8_B0Kstar0mumu_0.1_0.98",
        "S9_B0Kstar0mumu_0.1_0.98",
      };
      static const std::array<std::string, 8> observables1p1_2p5{
        "FL_B0Kstar0mumu_1.1_2.5",
        "S3_B0Kstar0mumu_1.1_2.5",
        "S4_B0Kstar0mumu_1.1_2.5",
        "S5_B0Kstar0mumu_1.1_2.5",
        "AFB_B0Kstar0mumu_1.1_2.5",
        "S7_B0Kstar0mumu_1.1_2.5",
        "S8_B0Kstar0mumu_1.1_2.5",
        "S9_B0Kstar0mumu_1.1_2.5",
      };
      static const std::array<std::string, 8> observables2p5_4{
        "FL_B0Kstar0mumu_2.5_4",
        "S3_B0Kstar0mumu_2.5_4",
        "S4_B0Kstar0mumu_2.5_4",
        "S5_B0Kstar0mumu_2.5_4",
        "AFB_B0Kstar0mumu_2.5_4",
        "S7_B0Kstar0mumu_2.5_4",
        "S8_B0Kstar0mumu_2.5_4",
        "S9_B0Kstar0mumu_2.5_4",
      };
      static const std::array<std::string, 8> observables4_6{
        "FL_B0Kstar0mumu_4_6",
        "S3_B0Kstar0mumu_4_6",
        "S4_B0Kstar0mumu_4_6",
        "S5_B0Kstar0mumu_4_6",
        "AFB_B0Kstar0mumu_4_6",
        "S7_B0Kstar0mumu_4_6",
        "S8_B0Kstar0mumu_4_6",
        "S9_B0Kstar0mumu_4_6",
      };
      static const std::array<std::string, 8> observables6_8{
        "FL_B0Kstar0mumu_6_8",
        "S3_B0Kstar0mumu_6_8",
        "S4_B0Kstar0mumu_6_8",
        "S5_B0Kstar0mumu_6_8",
        "AFB_B0Kstar0mumu_6_8",
        "S7_B0Kstar0mumu_6_8",
        "S8_B0Kstar0mumu_6_8",
        "S9_B0Kstar0mumu_6_8",
      };
      static const std::array<std::string, 8> observables15_19{
        "FL_B0Kstar0mumu_15_19",
        "S3_B0Kstar0mumu_15_19",
        "S4_B0Kstar0mumu_15_19",
        "S5_B0Kstar0mumu_15_19",
        "AFB_B0Kstar0mumu_15_19",
        "S7_B0Kstar0mumu_15_19",
        "S8_B0Kstar0mumu_15_19",
        "S9_B0Kstar0mumu_15_19",
      };



      SI_observable_map SI_theory = *Dep::SuperIso_obs_values;
      SI_covariance_map SI_theory_covariance;


      SI_theory_covariance     = *Dep::SuperIso_theory_covariance;




      // C++14 allows auto instead of decltype(observables0p1_0p98)
      auto get_obs_theory = [SI_theory](decltype(observables0p1_0p98)& observables){
        std::vector<double> obs_theory;
        obs_theory.reserve(observables.size());
        for (unsigned int i = 0; i < observables.size(); ++i) {
          std::cout<<observables[i]<<std::endl;
          obs_theory.push_back(SI_theory.at(observables[i]));
        }
        return obs_theory;
      };

      auto get_obs_covariance = [SI_theory_covariance](decltype(observables0p1_0p98)& observables){
        boost::numeric::ublas::matrix<double> obs_covariance(observables.size(), observables.size());
        for (unsigned int i = 0; i < observables.size(); ++i) {
          for (unsigned int j = 0; j < observables.size(); ++j) {
            obs_covariance(i, j) = SI_theory_covariance.at(observables[i]).at(observables[j]);
          }
        }
        return obs_covariance;
      };
      result = 0;
      result += nDimBifurGaussian_0.GetLogLikelihood(get_obs_theory(observables0p1_0p98), get_obs_covariance(observables0p1_0p98));
      result += nDimBifurGaussian_1.GetLogLikelihood(get_obs_theory(observables1p1_2p5), get_obs_covariance(observables1p1_2p5));
      result += nDimBifurGaussian_2.GetLogLikelihood(get_obs_theory(observables2p5_4), get_obs_covariance(observables2p5_4));
      result += nDimBifurGaussian_3.GetLogLikelihood(get_obs_theory(observables4_6), get_obs_covariance(observables4_6));
      result += nDimBifurGaussian_4.GetLogLikelihood(get_obs_theory(observables6_8), get_obs_covariance(observables6_8));
      result += nDimBifurGaussian_5.GetLogLikelihood(get_obs_theory(observables15_19), get_obs_covariance(observables15_19));

      if (flav_debug) std::cout << "HEPLike_B2KstarmumuAng_LogLikelihood_LHCb result: " << result << std::endl;
    }

    /// HEPLike LogLikelihood B -> K* mu mu Br
    void HEPLike_B2KstarmumuBr_LogLikelihood_LHCb(double &result)
    {

      using namespace Pipes::HEPLike_B2KstarmumuBr_LogLikelihood_LHCb;

      static const std::string inputfile_q2_0p1_1p1 = path_to_latest_heplike_data() + "/data/LHCb/RD/Bd2KstarMuMu_Br/CERN-EP-2016-141_q2_0.1_0.98.yaml";
      static const std::string inputfile_q2_1p1_2p5 = path_to_latest_heplike_data() + "/data/LHCb/RD/Bd2KstarMuMu_Br/CERN-EP-2016-141_q2_1.1_2.5.yaml";
      static const std::string inputfile_q2_2p5_4 = path_to_latest_heplike_data() + "/data/LHCb/RD/Bd2KstarMuMu_Br/CERN-EP-2016-141_q2_2.5_4.yaml";
      static const std::string inputfile_q2_4_6 = path_to_latest_heplike_data() + "/data/LHCb/RD/Bd2KstarMuMu_Br/CERN-EP-2016-141_q2_4_6.yaml";
      static const std::string inputfile_q2_6_8 = path_to_latest_heplike_data() + "/data/LHCb/RD/Bd2KstarMuMu_Br/CERN-EP-2016-141_q2_6_8.yaml";
      static const std::string inputfile_q2_15_19 = path_to_latest_heplike_data() + "/data/LHCb/RD/Bd2KstarMuMu_Br/CERN-EP-2016-141_q2_15_19.yaml";
      static HepLike_default::HL_BifurGaussian BifurGaussian_0(inputfile_q2_0p1_1p1);
      static HepLike_default::HL_BifurGaussian BifurGaussian_1(inputfile_q2_1p1_2p5);
      static HepLike_default::HL_BifurGaussian BifurGaussian_2(inputfile_q2_2p5_4);
      static HepLike_default::HL_BifurGaussian BifurGaussian_3(inputfile_q2_4_6);
      static HepLike_default::HL_BifurGaussian BifurGaussian_4(inputfile_q2_6_8);
      static HepLike_default::HL_BifurGaussian BifurGaussian_5(inputfile_q2_15_19);

      static bool first = true;
      if (first)
      {
        std::cout << "Debug: Reading HepLike data file: " << inputfile_q2_0p1_1p1 << endl;
        BifurGaussian_0.Read();
        std::cout << "Debug: Reading HepLike data file: " << inputfile_q2_1p1_2p5 << endl;
        BifurGaussian_1.Read();
        std::cout << "Debug: Reading HepLike data file: " << inputfile_q2_2p5_4 << endl;
        BifurGaussian_2.Read();
        std::cout << "Debug: Reading HepLike data file: " << inputfile_q2_4_6 << endl;
        BifurGaussian_3.Read();
        std::cout << "Debug: Reading HepLike data file: " << inputfile_q2_6_8 << endl;
        BifurGaussian_4.Read();
        std::cout << "Debug: Reading HepLike data file: " << inputfile_q2_15_19 << endl;
        BifurGaussian_5.Read();

        first = false;
      }

      // Ordering of observables defined by HEPLike
      // Nota bene: Although the variables are called dGamma, these functions actually return the differential BR.
      //            This holds true for SuperIso 4.1, could change in future versions though.
      static const std::array<std::string, 6> observables{
        "dGamma/dq2_B0Kstar0mumu_0.1_0.98",
        "dGamma/dq2_B0Kstar0mumu_1.1_2.5",
        "dGamma/dq2_B0Kstar0mumu_2.5_4",
        "dGamma/dq2_B0Kstar0mumu_4_6",
        "dGamma/dq2_B0Kstar0mumu_6_8",
        "dGamma/dq2_B0Kstar0mumu_15_19",
      };

      SI_observable_map SI_theory = *Dep::SuperIso_obs_values;
      SI_covariance_map SI_theory_covariance;

      SI_theory_covariance     = *Dep::SuperIso_theory_covariance;


      result = 0;
      result += BifurGaussian_0.GetLogLikelihood(SI_theory[observables[0]], SI_theory_covariance[observables[0]][observables[0]]);
      result += BifurGaussian_1.GetLogLikelihood(SI_theory[observables[1]], SI_theory_covariance[observables[1]][observables[1]]);
      result += BifurGaussian_2.GetLogLikelihood(SI_theory[observables[2]], SI_theory_covariance[observables[2]][observables[2]]);
      result += BifurGaussian_3.GetLogLikelihood(SI_theory[observables[3]], SI_theory_covariance[observables[3]][observables[3]]);
      result += BifurGaussian_4.GetLogLikelihood(SI_theory[observables[4]], SI_theory_covariance[observables[4]][observables[4]]);
      result += BifurGaussian_5.GetLogLikelihood(SI_theory[observables[5]], SI_theory_covariance[observables[5]][observables[5]]);

      if (flav_debug) std::cout << "HEPLike_B2KstarmumuAng_LogLikelihood_LHCb result: " << result << std::endl;
    }

    void HEPLike_Bs2PhimumuBr_LogLikelihood(double &result)
    {
      using namespace Pipes::HEPLike_Bs2PhimumuBr_LogLikelihood;

      static const std::string inputfile_0 = path_to_latest_heplike_data() + "/data/LHCb/RD/Bs2PhiMuMu_Br/CERN-PH-EP-2015-145_1_6.yaml";
      static const std::string inputfile_1 = path_to_latest_heplike_data() + "/data/LHCb/RD/Bs2PhiMuMu_Br/CERN-PH-EP-2015-145_15_19.yaml";
      static HepLike_default::HL_BifurGaussian bifurGaussian_0(inputfile_0);
      static HepLike_default::HL_BifurGaussian bifurGaussian_1(inputfile_1);

      static bool first = true;
      if (first)
      {
        std::cout << "Debug: Reading HepLike data file: " << inputfile_0 << endl;
        bifurGaussian_0.Read();
        std::cout << "Debug: Reading HepLike data file: " << inputfile_1 << endl;
        bifurGaussian_1.Read();

        first = false;
      }

      // Ordering of observables defined by HEPLike
      // Nota bene: Although the variables are called dGamma, these functions actually return the differential BR.
      //            This holds true for SuperIso 4.1, could change in future versions though.
      static const std::array<std::string, 2> observables{
              "dGamma/dq2_Bsphimumu_1_6",
              "dGamma/dq2_Bsphimumu_15_19",
      };

      SI_observable_map SI_theory = *Dep::SuperIso_obs_values;
      SI_covariance_map SI_theory_covariance;

      SI_theory_covariance     = *Dep::SuperIso_theory_covariance;



      result = 0;
      result += bifurGaussian_0.GetLogLikelihood(SI_theory[observables[0]], SI_theory_covariance[observables[0]][observables[0]]);
      result += bifurGaussian_1.GetLogLikelihood(SI_theory[observables[1]], SI_theory_covariance[observables[1]][observables[1]]);

      if (flav_debug) std::cout << "HEPLike_Bs2PhimumuBr_LogLikelihood result: " << result << std::endl;
    }

    void HEPLike_RK_LogLikelihood(double &result)
    {

      using namespace Pipes::HEPLike_RK_LogLikelihood;


      static const std::string inputfile_0 = path_to_latest_heplike_data() + "/data/LHCb/RD/Rk/CERN-EP-2019-043.yaml";
      static HepLike_default::HL_ProfLikelihood rk(inputfile_0);


      static bool first = true;
      if (first)
      {
        std::cout << "Debug: Reading HepLike data file: " << inputfile_0 << endl;
        rk.Read();

        first = false;
      }
      static const std::array<std::string, 1> observables{
              "R-1_BKll_1.1_6",
      };


      SI_observable_map SI_theory = *Dep::SuperIso_obs_values;
      SI_covariance_map SI_theory_covariance;

      SI_theory_covariance     = *Dep::SuperIso_theory_covariance;


      std::cout<<1.+SI_theory[observables[0]]<<  "  "<<sqrt(SI_theory_covariance[observables[0]][observables[0]]) << std::endl;
      std::cout<<rk.GetLogLikelihood( 1.+SI_theory[observables[0]], -1.)<<std::endl;
      result = -rk.GetLogLikelihood(
                                   1.+SI_theory[observables[0]], -1
              //          sqrt(SI_theory_covariance[observables[0]][observables[0]])
                                   );

      if (flav_debug) std::cout << "HEPLike_RK_LogLikelihood result: " << result << std::endl;

    }



    void HEPLike_RKstar_LogLikelihood_LHCb(double &result)
    {

      using namespace Pipes::HEPLike_RKstar_LogLikelihood_LHCb;


      static const std::string inputfile_0 = path_to_latest_heplike_data() + "/data/LHCb/RD/RKstar/CERN-EP-2017-100_q2_0.045_1.1.yaml";
      static const std::string inputfile_1 = path_to_latest_heplike_data() + "/data/LHCb/RD/RKstar/CERN-EP-2017-100_q2_1.1_6.yaml";
      static HepLike_default::HL_ProfLikelihood rkstar1(inputfile_0);
      static HepLike_default::HL_ProfLikelihood rkstar2(inputfile_1);

      static bool first = true;
      if (first)
      {
        std::cout << "Debug: Reading HepLike data file: " << inputfile_0 << endl;
        rkstar1.Read();
        rkstar2.Read();
        first = false;
      }
      static const std::array<std::string, 2> observables{
        "R-1_B0Kstar0ll_0.045_1.1",
        "R-1_B0Kstar0ll_1.1_6",
      };

      SI_observable_map SI_theory = *Dep::SuperIso_obs_values;
      SI_covariance_map SI_theory_covariance;

      SI_theory_covariance     = *Dep::SuperIso_theory_covariance;


      result = -rkstar1.GetLogLikelihood(
                                        1.+SI_theory[observables[0]], -1
              //              sqrt(SI_theory_covariance[observables[0]][observables[0]])
                                        );

      result+= -rkstar2.GetLogLikelihood(

                                        1.+SI_theory[observables[1]], -1
              //sqrt(SI_theory_covariance[observables[1]][observables[1]])/( SI_theory[observables[1]]*SI_theory[observables[1]])
                                        );
      if (flav_debug) std::cout << "HEPLike_RKstar_LogLikelihood_LHCb result: " << result << std::endl;

    }



  }
}<|MERGE_RESOLUTION|>--- conflicted
+++ resolved
@@ -2914,17 +2914,9 @@
              "BR_Bdmumu"
       };
 
-<<<<<<< HEAD
       SI_prediction prediction = *Dep::SuperIso_prediction_B2mumu;
       SI_observable_map SI_theory = prediction.central_values;
       SI_covariance_map SI_theory_covariance = prediction.covariance;
-=======
-
-      SI_observable_map SI_theory = *Dep::SuperIso_obs_values;
-      SI_covariance_map SI_theory_covariance;
-
-      SI_theory_covariance     = *Dep::SuperIso_theory_covariance;
->>>>>>> e036a4ea
 
       // C++14 allows auto instead of decltype(observables0p1_0p98)
       auto get_obs_theory = [SI_theory](decltype(observables)& observables){
