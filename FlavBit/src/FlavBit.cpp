--- conflicted
+++ resolved
@@ -24,7 +24,6 @@
 ///  \date 2016 August
 ///  \date 2016 October
 ///  \date 2018 Jan
-
 ///
 ///  \author Anders Kvellestad
 ///          (anders.kvellestad@fys.uio.no)
@@ -525,15 +524,15 @@
         result.Im_DeltaCQ1 = *Param["Im_DeltaCQ1"];
         result.Re_DeltaCQ2 = *Param["Re_DeltaCQ2"];
         result.Im_DeltaCQ2 = *Param["Im_DeltaCQ2"];
-
+        
         /* Lines below are valid only in the flavour universal case
            deltaC[1..10] = Cmu[1..10], deltaC[11..20] = Ce[1..10], deltaC[21..30] = Ctau[1..10]
            deltaCQ[1,2] = CQmu[1,2], deltaCQ[1,2] = CQe[1,2], deltaCQ[1,2] = CQtau[1,2] */
-
+           
         result.deltaC[7]=result.deltaC[17]=result.deltaC[27]=std::complex<double>(result.Re_DeltaC7, result.Im_DeltaC7);
         result.deltaC[9]=result.deltaC[19]=result.deltaC[29]=std::complex<double>(result.Re_DeltaC9, result.Im_DeltaC9);
         result.deltaC[10]=result.deltaC[20]=result.deltaC[30]=std::complex<double>(result.Re_DeltaC10, result.Im_DeltaC10);
-
+        
         result.deltaCQ[1]=result.deltaCQ[3]=result.deltaCQ[5]=std::complex<double>(result.Re_DeltaCQ1, result.Im_DeltaCQ1);
         result.deltaCQ[2]=result.deltaCQ[4]=result.deltaCQ[6]=std::complex<double>(result.Re_DeltaCQ2, result.Im_DeltaCQ2);
       }
@@ -551,7 +550,7 @@
 
 	  BEreq::set_nuisance(&nuislist);
 	  BEreq::set_nuisance_value_from_param(&nuislist,&param);
-
+	  
 	  /* Here the nuisance parameters which should not be used for the correlation calculation have to be given a zero standard deviation.
 	     E.g. nuislist.mass_b.dev=0.; */
 
@@ -564,19 +563,11 @@
       using namespace Pipes::SI_obs_list;
 	  if (flav_debug) cout<<"Starting SI_obs_list"<<endl;
 
-<<<<<<< HEAD
-	  int nbobs=2;
-	  char obsnames[nbobs][50]={"BRuntag_Bsmumu","BR_BXsgamma"};  // LIST TO BE DEFINED LATER
-
-	  BEreq::make_obslist((char**)obsnames,&obslist,&nbobs);
-
-=======
       //std::vector<std::string> names={"BRuntag_Bsmumu","BR_BXsgamma"}; // LIST TO BE DEFINED LATER
       std::vector<std::string> names={"AI_BKstargamma","BR_BXsgamma","BRuntag_Bsmumu","BR_Bdmumu","BR_BXsmumu_1_6","BR_BXsmumu_14.2_22","BR_BXsee_1_6","BR_BXsee_14.2_22","BR_B0Kstar0gamma","dGamma/dq2_B0Kstar0mumu_0.1_0.98","FL_B0Kstar0mumu_0.1_0.98","AFB_B0Kstar0mumu_0.1_0.98","S3_B0Kstar0mumu_0.1_0.98","S4_B0Kstar0mumu_0.1_0.98","S5_B0Kstar0mumu_0.1_0.98","S7_B0Kstar0mumu_0.1_0.98","S8_B0Kstar0mumu_0.1_0.98","S9_B0Kstar0mumu_0.1_0.98","dGamma/dq2_B0Kstar0mumu_1.1_2.5","FL_B0Kstar0mumu_1.1_2.5","AFB_B0Kstar0mumu_1.1_2.5","S3_B0Kstar0mumu_1.1_2.5","S4_B0Kstar0mumu_1.1_2.5","S5_B0Kstar0mumu_1.1_2.5","S7_B0Kstar0mumu_1.1_2.5","S8_B0Kstar0mumu_1.1_2.5","S9_B0Kstar0mumu_1.1_2.5","dGamma/dq2_B0Kstar0mumu_2.5_4","FL_B0Kstar0mumu_2.5_4","AFB_B0Kstar0mumu_2.5_4","S3_B0Kstar0mumu_2.5_4","S4_B0Kstar0mumu_2.5_4","S5_B0Kstar0mumu_2.5_4","S7_B0Kstar0mumu_2.5_4","S8_B0Kstar0mumu_2.5_4","S9_B0Kstar0mumu_2.5_4","dGamma/dq2_B0Kstar0mumu_4_6","FL_B0Kstar0mumu_4_6","AFB_B0Kstar0mumu_4_6","S3_B0Kstar0mumu_4_6","S4_B0Kstar0mumu_4_6","S5_B0Kstar0mumu_4_6","S7_B0Kstar0mumu_4_6","S8_B0Kstar0mumu_4_6","S9_B0Kstar0mumu_4_6","dGamma/dq2_B0Kstar0mumu_6_8","FL_B0Kstar0mumu_6_8","AFB_B0Kstar0mumu_6_8","S3_B0Kstar0mumu_6_8","S4_B0Kstar0mumu_6_8","S5_B0Kstar0mumu_6_8","S7_B0Kstar0mumu_6_8","S8_B0Kstar0mumu_6_8","S9_B0Kstar0mumu_6_8","dGamma/dq2_B0Kstar0mumu_15_17","FL_B0Kstar0mumu_15_17","AFB_B0Kstar0mumu_15_17","S3_B0Kstar0mumu_15_17","S4_B0Kstar0mumu_15_17","S5_B0Kstar0mumu_15_17","S7_B0Kstar0mumu_15_17","S8_B0Kstar0mumu_15_17","S9_B0Kstar0mumu_15_17","dGamma/dq2_B0Kstar0mumu_17_19","FL_B0Kstar0mumu_17_19","AFB_B0Kstar0mumu_17_19","S3_B0Kstar0mumu_17_19","S4_B0Kstar0mumu_17_19","S5_B0Kstar0mumu_17_19","S7_B0Kstar0mumu_17_19","S8_B0Kstar0mumu_17_19","S9_B0Kstar0mumu_17_19","dGamma/dq2_BKstarmumu_1.1_6","dGamma/dq2_BKstarmumu_15_19","BR_B0Kstar0ee_0.1_19.2","R-1_B0Kstar0ll_0.045_1.1","R-1_B0Kstar0ll_1.1_6","R-1_B0Kstar0ll_0.045_1.1_Belle","R-1_B0Kstar0ll_1.1_6_Belle","R-1_B0Kstar0ll_0.1_8_Belle","R-1_B0Kstar0ll_15_19_Belle","dGamma/dq2_B0K0mumu_1.1_6","dGamma/dq2_B0K0mumu_15_22","dGamma/dq2_BKmumu_1.1_6","FH_BKmumu_1.1_6","dGamma/dq2_BKmumu_15_22","FH_BKmumu_15_22","R-1_BKll_1.1_6","dGamma/dq2_Bsphimumu_0.1_2","FL_Bsphimumu_0.1_2","S3_Bsphimumu_0.1_2","S4_Bsphimumu_0.1_2","S7_Bsphimumu_0.1_2","dGamma/dq2_Bsphimumu_2_5","FL_Bsphimumu_2_5","S3_Bsphimumu_2_5","S4_Bsphimumu_2_5","S7_Bsphimumu_2_5","dGamma/dq2_Bsphimumu_5_8","FL_Bsphimumu_5_8","S3_Bsphimumu_5_8","S4_Bsphimumu_5_8","S7_Bsphimumu_5_8","dGamma/dq2_Bsphimumu_15_17","FL_Bsphimumu_15_17","S3_Bsphimumu_15_17","S4_Bsphimumu_15_17","S7_Bsphimumu_15_17","dGamma/dq2_Bsphimumu_17_19","FL_Bsphimumu_17_19","S3_Bsphimumu_17_19","S4_Bsphimumu_17_19","S7_Bsphimumu_17_19"};  // LIST TO BE DEFINED LATER
 	  	  
       obslist=names;
       
->>>>>>> 4622bef5
       if (flav_debug) cout<<"Finished SI_obs_list"<<endl;
 	}
 
@@ -588,14 +579,6 @@
 
       parameters const& param = *Dep::SuperIso_modelinfo;
       nuisance const& nuislist = *Dep::SuperIso_nuisance;
-<<<<<<< HEAD
-
-	  //int nbobs=2;
-	  //char obsnames[nbobs][50]={"BRuntag_Bsmumu","BR_BXsgamma"};  // LIST TO BE DEFINED LATER
-	  int nbobs=113;
-	  char obsnames[nbobs][50]={"AI_BKstargamma","BR_BXsgamma","BRuntag_Bsmumu","BR_Bdmumu","BR_BXsmumu_1_6","BR_BXsmumu_14.2_22","BR_BXsee_1_6","BR_BXsee_14.2_22","BR_B0Kstar0gamma","dGamma/dq2_B0Kstar0mumu_0.1_0.98","FL_B0Kstar0mumu_0.1_0.98","AFB_B0Kstar0mumu_0.1_0.98","S3_B0Kstar0mumu_0.1_0.98","S4_B0Kstar0mumu_0.1_0.98","S5_B0Kstar0mumu_0.1_0.98","S7_B0Kstar0mumu_0.1_0.98","S8_B0Kstar0mumu_0.1_0.98","S9_B0Kstar0mumu_0.1_0.98","dGamma/dq2_B0Kstar0mumu_1.1_2.5","FL_B0Kstar0mumu_1.1_2.5","AFB_B0Kstar0mumu_1.1_2.5","S3_B0Kstar0mumu_1.1_2.5","S4_B0Kstar0mumu_1.1_2.5","S5_B0Kstar0mumu_1.1_2.5","S7_B0Kstar0mumu_1.1_2.5","S8_B0Kstar0mumu_1.1_2.5","S9_B0Kstar0mumu_1.1_2.5","dGamma/dq2_B0Kstar0mumu_2.5_4","FL_B0Kstar0mumu_2.5_4","AFB_B0Kstar0mumu_2.5_4","S3_B0Kstar0mumu_2.5_4","S4_B0Kstar0mumu_2.5_4","S5_B0Kstar0mumu_2.5_4","S7_B0Kstar0mumu_2.5_4","S8_B0Kstar0mumu_2.5_4","S9_B0Kstar0mumu_2.5_4","dGamma/dq2_B0Kstar0mumu_4_6","FL_B0Kstar0mumu_4_6","AFB_B0Kstar0mumu_4_6","S3_B0Kstar0mumu_4_6","S4_B0Kstar0mumu_4_6","S5_B0Kstar0mumu_4_6","S7_B0Kstar0mumu_4_6","S8_B0Kstar0mumu_4_6","S9_B0Kstar0mumu_4_6","dGamma/dq2_B0Kstar0mumu_6_8","FL_B0Kstar0mumu_6_8","AFB_B0Kstar0mumu_6_8","S3_B0Kstar0mumu_6_8","S4_B0Kstar0mumu_6_8","S5_B0Kstar0mumu_6_8","S7_B0Kstar0mumu_6_8","S8_B0Kstar0mumu_6_8","S9_B0Kstar0mumu_6_8","dGamma/dq2_B0Kstar0mumu_15_17","FL_B0Kstar0mumu_15_17","AFB_B0Kstar0mumu_15_17","S3_B0Kstar0mumu_15_17","S4_B0Kstar0mumu_15_17","S5_B0Kstar0mumu_15_17","S7_B0Kstar0mumu_15_17","S8_B0Kstar0mumu_15_17","S9_B0Kstar0mumu_15_17","dGamma/dq2_B0Kstar0mumu_17_19","FL_B0Kstar0mumu_17_19","AFB_B0Kstar0mumu_17_19","S3_B0Kstar0mumu_17_19","S4_B0Kstar0mumu_17_19","S5_B0Kstar0mumu_17_19","S7_B0Kstar0mumu_17_19","S8_B0Kstar0mumu_17_19","S9_B0Kstar0mumu_17_19","dGamma/dq2_BKstarmumu_1.1_6","dGamma/dq2_BKstarmumu_15_19","BR_B0Kstar0ee_0.1_19.2","R-1_B0Kstar0ll_0.045_1.1","R-1_B0Kstar0ll_1.1_6","R-1_B0Kstar0ll_0.045_1.1_Belle","R-1_B0Kstar0ll_1.1_6_Belle","R-1_B0Kstar0ll_0.1_8_Belle","R-1_B0Kstar0ll_15_19_Belle","dGamma/dq2_B0K0mumu_1.1_6","dGamma/dq2_B0K0mumu_15_22","dGamma/dq2_BKmumu_1.1_6","FH_BKmumu_1.1_6","dGamma/dq2_BKmumu_15_22","FH_BKmumu_15_22","R-1_BKll_1.1_6","dGamma/dq2_Bsphimumu_0.1_2","FL_Bsphimumu_0.1_2","S3_Bsphimumu_0.1_2","S4_Bsphimumu_0.1_2","S7_Bsphimumu_0.1_2","dGamma/dq2_Bsphimumu_2_5","FL_Bsphimumu_2_5","S3_Bsphimumu_2_5","S4_Bsphimumu_2_5","S7_Bsphimumu_2_5","dGamma/dq2_Bsphimumu_5_8","FL_Bsphimumu_5_8","S3_Bsphimumu_5_8","S4_Bsphimumu_5_8","S7_Bsphimumu_5_8","dGamma/dq2_Bsphimumu_15_17","FL_Bsphimumu_15_17","S3_Bsphimumu_15_17","S4_Bsphimumu_15_17","S7_Bsphimumu_15_17","dGamma/dq2_Bsphimumu_17_19","FL_Bsphimumu_17_19","S3_Bsphimumu_17_19","S4_Bsphimumu_17_19","S7_Bsphimumu_17_19"};  // LIST TO BE DEFINED LATER
-
-=======
 		
 	  std::vector<std::string> const& obslist = *Dep::SuperIso_obs_list;
 	  int nbobs=obslist.size();
@@ -603,25 +586,16 @@
 	  char obsnames[nbobs][50];
 	  for(int ie=0;ie<nbobs;ie++) strcpy(obsnames[ie],obslist[ie].c_str());
 	  
->>>>>>> 4622bef5
 	  double *res;
-	  res=(double *) malloc(nbobs*sizeof(double));
-
+	  res=(double *) malloc(nbobs*sizeof(double));	
+	  
 	  BEreq::get_predictions_nuisance((char**)obsnames,&nbobs,&res,&param,&nuislist);
-<<<<<<< HEAD
-
-	  if (flav_debug) for(int ie=0;ie<nbobs;ie++) printf("%s=%.4e\n",obsnames[ie],res[ie]);
-
-	  result=res[0]; // TO BE MODIFIED
-
-=======
 	 	  
 	  result.reserve(nbobs);
 	  for(int ie=0;ie<nbobs;ie++) result[ie]=res[ie]; // TO BE MODIFIED
 	 
  	  if (flav_debug) for(int ie=0;ie<nbobs;ie++) printf("%s=%.4e\n",obsnames[ie],result[ie]);
  
->>>>>>> 4622bef5
       if (flav_debug) cout<<"Finished SI_compute_obs_list"<<endl;
 	}
 
@@ -634,19 +608,16 @@
       parameters const& param = *Dep::SuperIso_modelinfo;
       nuisance const& nuislist = *Dep::SuperIso_nuisance;
 
-<<<<<<< HEAD
-=======
 	  std::vector<std::string> const& obslist = *Dep::SuperIso_obs_list;
 	  int nbobs=obslist.size();
 	  
 	  char obsnames[nbobs][50];
 	  for(int ie=0;ie<nbobs;ie++) strcpy(obsnames[ie],obslist[ie].c_str());
 	  
->>>>>>> 4622bef5
 	  int nnuis=161;
 	  char namenuisance[nnuis+1][50];
 	  BEreq::observables(0,NULL,0,NULL,NULL,&nuislist,(char **)namenuisance,&param); // Initialization of namenuisance
-
+  	  	    	  	  
 	  int ncorrnuis=463;
 	  nuiscorr corrnuis[ncorrnuis]={ // List of nuisance correlations, below between the form factors
 	  {"a00_BK","a10_BK",-0.39},
@@ -1113,27 +1084,11 @@
 	  {"a0T23_Bsphi","a2T23_Bsphi",0.573289},
 	  {"a1T23_Bsphi","a2T23_Bsphi",0.899178},
 	  };
-
+	  	  
 	  double **corr=(double  **) malloc((nnuis+1)*sizeof(double *));  // Nuisance parameter correlations
-	  for(int ie=0;ie<=nnuis;ie++) corr[ie]=(double *) malloc((nnuis+1)*sizeof(double));
+	  for(int ie=0;ie<=nnuis;ie++) corr[ie]=(double *) malloc((nnuis+1)*sizeof(double));	
 
 	  BEreq::convert_correlation((nuiscorr *)corrnuis,byVal(ncorrnuis),(double **)corr,(char **)namenuisance,byVal(nnuis));
-<<<<<<< HEAD
-
-	  //int nbobs=2;
-	  //char obsnames[nbobs][50]={"BRuntag_Bsmumu","BR_BXsgamma"};  // LIST TO BE DEFINED LATER
-	  int nbobs=113;
-	  char obsnames[nbobs][50]={"AI_BKstargamma","BR_BXsgamma","BRuntag_Bsmumu","BR_Bdmumu","BR_BXsmumu_1_6","BR_BXsmumu_14.2_22","BR_BXsee_1_6","BR_BXsee_14.2_22","BR_B0Kstar0gamma","dGamma/dq2_B0Kstar0mumu_0.1_0.98","FL_B0Kstar0mumu_0.1_0.98","AFB_B0Kstar0mumu_0.1_0.98","S3_B0Kstar0mumu_0.1_0.98","S4_B0Kstar0mumu_0.1_0.98","S5_B0Kstar0mumu_0.1_0.98","S7_B0Kstar0mumu_0.1_0.98","S8_B0Kstar0mumu_0.1_0.98","S9_B0Kstar0mumu_0.1_0.98","dGamma/dq2_B0Kstar0mumu_1.1_2.5","FL_B0Kstar0mumu_1.1_2.5","AFB_B0Kstar0mumu_1.1_2.5","S3_B0Kstar0mumu_1.1_2.5","S4_B0Kstar0mumu_1.1_2.5","S5_B0Kstar0mumu_1.1_2.5","S7_B0Kstar0mumu_1.1_2.5","S8_B0Kstar0mumu_1.1_2.5","S9_B0Kstar0mumu_1.1_2.5","dGamma/dq2_B0Kstar0mumu_2.5_4","FL_B0Kstar0mumu_2.5_4","AFB_B0Kstar0mumu_2.5_4","S3_B0Kstar0mumu_2.5_4","S4_B0Kstar0mumu_2.5_4","S5_B0Kstar0mumu_2.5_4","S7_B0Kstar0mumu_2.5_4","S8_B0Kstar0mumu_2.5_4","S9_B0Kstar0mumu_2.5_4","dGamma/dq2_B0Kstar0mumu_4_6","FL_B0Kstar0mumu_4_6","AFB_B0Kstar0mumu_4_6","S3_B0Kstar0mumu_4_6","S4_B0Kstar0mumu_4_6","S5_B0Kstar0mumu_4_6","S7_B0Kstar0mumu_4_6","S8_B0Kstar0mumu_4_6","S9_B0Kstar0mumu_4_6","dGamma/dq2_B0Kstar0mumu_6_8","FL_B0Kstar0mumu_6_8","AFB_B0Kstar0mumu_6_8","S3_B0Kstar0mumu_6_8","S4_B0Kstar0mumu_6_8","S5_B0Kstar0mumu_6_8","S7_B0Kstar0mumu_6_8","S8_B0Kstar0mumu_6_8","S9_B0Kstar0mumu_6_8","dGamma/dq2_B0Kstar0mumu_15_17","FL_B0Kstar0mumu_15_17","AFB_B0Kstar0mumu_15_17","S3_B0Kstar0mumu_15_17","S4_B0Kstar0mumu_15_17","S5_B0Kstar0mumu_15_17","S7_B0Kstar0mumu_15_17","S8_B0Kstar0mumu_15_17","S9_B0Kstar0mumu_15_17","dGamma/dq2_B0Kstar0mumu_17_19","FL_B0Kstar0mumu_17_19","AFB_B0Kstar0mumu_17_19","S3_B0Kstar0mumu_17_19","S4_B0Kstar0mumu_17_19","S5_B0Kstar0mumu_17_19","S7_B0Kstar0mumu_17_19","S8_B0Kstar0mumu_17_19","S9_B0Kstar0mumu_17_19","dGamma/dq2_BKstarmumu_1.1_6","dGamma/dq2_BKstarmumu_15_19","BR_B0Kstar0ee_0.1_19.2","R-1_B0Kstar0ll_0.045_1.1","R-1_B0Kstar0ll_1.1_6","R-1_B0Kstar0ll_0.045_1.1_Belle","R-1_B0Kstar0ll_1.1_6_Belle","R-1_B0Kstar0ll_0.1_8_Belle","R-1_B0Kstar0ll_15_19_Belle","dGamma/dq2_B0K0mumu_1.1_6","dGamma/dq2_B0K0mumu_15_22","dGamma/dq2_BKmumu_1.1_6","FH_BKmumu_1.1_6","dGamma/dq2_BKmumu_15_22","FH_BKmumu_15_22","R-1_BKll_1.1_6","dGamma/dq2_Bsphimumu_0.1_2","FL_Bsphimumu_0.1_2","S3_Bsphimumu_0.1_2","S4_Bsphimumu_0.1_2","S7_Bsphimumu_0.1_2","dGamma/dq2_Bsphimumu_2_5","FL_Bsphimumu_2_5","S3_Bsphimumu_2_5","S4_Bsphimumu_2_5","S7_Bsphimumu_2_5","dGamma/dq2_Bsphimumu_5_8","FL_Bsphimumu_5_8","S3_Bsphimumu_5_8","S4_Bsphimumu_5_8","S7_Bsphimumu_5_8","dGamma/dq2_Bsphimumu_15_17","FL_Bsphimumu_15_17","S3_Bsphimumu_15_17","S4_Bsphimumu_15_17","S7_Bsphimumu_15_17","dGamma/dq2_Bsphimumu_17_19","FL_Bsphimumu_17_19","S3_Bsphimumu_17_19","S4_Bsphimumu_17_19","S7_Bsphimumu_17_19"};  // LIST TO BE DEFINED LATER
-
-	  double **res;
-
-	  BEreq::get_th_covariance_nuisance(&res,(char**)obsnames,&nbobs,&param,&nuislist,(double **)corr);
-
-	  if (flav_debug) for(int ie=0;ie<nbobs;ie++) for(int je=ie;je<nbobs;je++) printf("Covariance %s - %s: %.4e\n",obsnames[ie],obsnames[je],res[ie][je]);
-
-	  result=res[0][0]; // TO BE MODIFIED
-
-=======
 	
 	  double **res;	
 	
@@ -1144,7 +1099,6 @@
 
 	  if (flav_debug) for(int ie=0;ie<nbobs;ie++) for(int je=ie;je<nbobs;je++) printf("Covariance %s - %s: %.4e\n",obsnames[ie],obsnames[je],result[ie][je]);
 	  
->>>>>>> 4622bef5
       if (flav_debug) cout<<"Finished SI_theory_covariance"<<endl;
 	}
 
@@ -1531,7 +1485,7 @@
       result=BEreq::BKstarmumu_CONV(&param, Q2MIN, Q2MAX);                                \
       if (flav_debug) cout<<"Finished " STRINGIFY(CAT_4(SI_BKstarmumu_,Q2MIN_TAG,_,Q2MAX_TAG))<<endl; \
     }
-    DEFINE_BKSTARMUMU(0.1, 0.98, 0p1, 0p98)
+    DEFINE_BKSTARMUMU(0.1, 0.98, 0p1, 0p98) 
     DEFINE_BKSTARMUMU(1.1, 2.5, 11, 25)
     DEFINE_BKSTARMUMU(2.5, 4.0, 25, 40)
     DEFINE_BKSTARMUMU(4.0, 6.0, 40, 60)
@@ -1542,34 +1496,6 @@
     /// @}
     #undef DEFINE_BKSTARMUMU
 
-
-    /// Bs-> Phi mu mu observables in different q^2 bins
-    /// @{
-    //###########################################################
-    // FIXME FIXME
-    // THIS NEEDS AN UPDATE 
-    
-    
-    #define DEFINE_BSPHIMUMU(Q2MIN, Q2MAX, Q2MIN_TAG, Q2MAX_TAG)           \
-    void CAT_4(SI_BKstarmumu_,Q2MIN_TAG,_,Q2MAX_TAG)(Flav_KstarMuMu_obs &result)          \
-    {                                                                                       \
-      using namespace Pipes::CAT_4(SI_BKstarmumu_,Q2MIN_TAG,_,Q2MAX_TAG);                 \
-      if (flav_debug) cout<<"Starting " STRINGIFY(CAT_4(SI_BKstarmumu_,Q2MIN_TAG,_,Q2MAX_TAG))<<endl; \
-      parameters const& param = *Dep::SuperIso_modelinfo;                                   \
-      result=BEreq::BKstarmumu_CONV(&param, Q2MIN, Q2MAX);                                \
-      if (flav_debug) cout<<"Finished " STRINGIFY(CAT_4(SI_BKstarmumu_,Q2MIN_TAG,_,Q2MAX_TAG))<<endl; \
-    }
-    DEFINE_BSPHIMUMU(0.1, 0.98, 0p1, 0p98)
-    DEFINE_BSPHIMUMU(1.1, 2.5, 11, 25)
-    DEFINE_BSPHIMUMU(2.5, 4.0, 25, 40)
-    DEFINE_BSPHIMUMU(4.0, 6.0, 40, 60)
-    DEFINE_BSPHIMUMU(6.0, 8.0, 60, 80)
-    DEFINE_BSPHIMUMU(15., 17., 15, 17)
-    DEFINE_BSPHIMUMU(17., 19., 17, 19)
-    DEFINE_BSPHIMUMU(15., 19., 15, 19)
-    /// @}
-    #undef DEFINE_BSPHIMUMU
-
     /// RK* in low q^2
     void SI_RKstar_0045_11(double &result)
     {
@@ -1631,7 +1557,7 @@
       if (flav_debug) cout << "Finished RHN_RKstar_0045_11" << endl;
 
     }
-
+ 
     // RK* for RHN, using same approximations as RK, intermediate q^2
     void RHN_RKstar_11_60(double &result)
     {
@@ -2267,7 +2193,7 @@
 
     }
 
-    // Helper function
+    // Helper function 
     double G(const double x)
     {
       if(x)
@@ -3038,7 +2964,7 @@
       result = gaussian.GetLogLikelihood(theory /* , theory_error */);
       if (flav_debug) std::cout << "hepLikeB2TauNuLogLikelihood result: " << result << std::endl;
     }
-
+    
     /// HEPLike LogLikelihood RD RDstar
     void HEPLike_RDRDstarLogLikelihood(double& result)
     {
@@ -3081,16 +3007,16 @@
       using namespace Pipes::HEPLike_B2mumuLogLikelihood;
       static const std::string inputfile_LHCb = path_to_latest_heplike_data() + "/data/LHCb/RD/B2MuMu/CERN-EP-2017-100.yaml";
       static const std::string inputfile_CMS = path_to_latest_heplike_data() + "/data/CMS/RD/B2MuMu/CERN-EP-2017-100.yaml"; // THIS NEEDS TO BE IMPLEMENTED
-
+      
       static HepLike_default::HL_nDimLikelihood nDimLikelihood(inputfile_LHCb);
-      //static HepLike_default::HL_nDimLikelihood nDimLikelihood(inputfile_CMS);
-
+      //static HepLike_default::HL_nDimLikelihood nDimLikelihood(inputfile_CMS); 
+      
       static bool first = true;
       if (first)
       {
         std::cout << "Debug: Reading HepLike data file: " << inputfile_LHCb << endl;
         nDimLikelihood.Read();
-
+  
         first = false;
       }
 
@@ -3105,7 +3031,7 @@
     void HEPLike_B2KstarmumuAng_LogLikelihood(double &result)
     {
       using namespace Pipes::HEPLike_B2KstarmumuAng_LogLikelihood;
-
+      
       static const std::string inputfile_q2_0p1_1p1 = path_to_latest_heplike_data() + "/data/LHCb/RD/Bd2KstarMuMu_Angular/PH-EP-2015-314_q2_0.1_0.98.yaml";
       static const std::string inputfile_q2_1p1_2p5 = path_to_latest_heplike_data() + "/data/LHCb/RD/Bd2KstarMuMu_Angular/PH-EP-2015-314_q2_1.1_2.5.yaml";
       static const std::string inputfile_q2_2p5_4 = path_to_latest_heplike_data() + "/data/LHCb/RD/Bd2KstarMuMu_Angular/PH-EP-2015-314_q2_2.5_4.0.yaml";
@@ -3117,8 +3043,8 @@
       static HepLike_default::HL_nDimBifurGaussian nDimBifurGaussian_2(inputfile_q2_2p5_4);
       static HepLike_default::HL_nDimBifurGaussian nDimBifurGaussian_3(inputfile_q2_4_6);
       static HepLike_default::HL_nDimBifurGaussian nDimBifurGaussian_4(inputfile_q2_6_8);
-      static HepLike_default::HL_nDimBifurGaussian nDimBifurGaussian_5(inputfile_q2_15_19);
-
+      static HepLike_default::HL_nDimBifurGaussian nDimBifurGaussian_5(inputfile_q2_15_19); 
+      
       static bool first = true;
       if (first)
       {
@@ -3134,7 +3060,7 @@
         nDimBifurGaussian_4.Read();
         std::cout << "Debug: Reading HepLike data file: " << inputfile_q2_15_19 << endl;
         nDimBifurGaussian_5.Read();
-
+        
         first = false;
       }
 
@@ -3142,23 +3068,23 @@
       // Code assumes each bin is calculated by the same dependency (decltype)
       auto get_theory = [](decltype(Dep::BKstarmumu_11_25) theory_dependency) { return std::vector<double>{
           theory_dependency->FL,
-          theory_dependency->S3,
-          theory_dependency->S4,
+          theory_dependency->S3, 
+          theory_dependency->S4, 
           theory_dependency->S5,
-          theory_dependency->AFB,
-          theory_dependency->S7,
-          theory_dependency->S8,
+          theory_dependency->AFB, 
+          theory_dependency->S7, 
+          theory_dependency->S8, 
           theory_dependency->S9
       }; };
 
       result = 0;
-      result += nDimBifurGaussian_0.GetLogLikelihood(get_theory(Dep::BKstarmumu_0p1_0p98) /* , theory_error */);
+      result += nDimBifurGaussian_0.GetLogLikelihood(get_theory(Dep::BKstarmumu_0p1_0p98) /* , theory_error */); 
       result += nDimBifurGaussian_1.GetLogLikelihood(get_theory(Dep::BKstarmumu_11_25) /* , theory_error */);
       result += nDimBifurGaussian_2.GetLogLikelihood(get_theory(Dep::BKstarmumu_25_40) /* , theory_error */);
       result += nDimBifurGaussian_3.GetLogLikelihood(get_theory(Dep::BKstarmumu_40_60) /* , theory_error */);
       result += nDimBifurGaussian_4.GetLogLikelihood(get_theory(Dep::BKstarmumu_60_80) /* , theory_error */);
       result += nDimBifurGaussian_5.GetLogLikelihood(get_theory(Dep::BKstarmumu_15_19) /* , theory_error */);
-
+  
       if (flav_debug) std::cout << "%s result: " << result << std::endl;
     }
     /// HEPLike LogLikelihood B -> K* mu mu Angular
@@ -3166,7 +3092,7 @@
     {
       
       using namespace Pipes::HEPLike_B2KstarmumuBr_LogLikelihood;
-
+      
       static const std::string inputfile_q2_0p1_1p1 = path_to_latest_heplike_data() + "/data/LHCb/RD/Bd2KstarMuMu_Br/CERN-EP-2016-141_q2_0.1_0.98.yaml";
       static const std::string inputfile_q2_1p1_2p5 = path_to_latest_heplike_data() + "/data/LHCb/RD/Bd2KstarMuMu_Br/CERN-EP-2016-141_q2_1.1_2.5.yaml";
       static const std::string inputfile_q2_2p5_4 = path_to_latest_heplike_data() + "/data/LHCb/RD/Bd2KstarMuMu_Br/CERN-EP-2016-141_q2_2.5_4.0.yaml";
@@ -3178,7 +3104,7 @@
       static HepLike_default::HL_BifurGaussian BifurGaussian_2(inputfile_q2_2p5_4);
       static HepLike_default::HL_BifurGaussian BifurGaussian_3(inputfile_q2_4_6);
       static HepLike_default::HL_BifurGaussian BifurGaussian_4(inputfile_q2_6_8);
-      static HepLike_default::HL_BifurGaussian BifurGaussian_5(inputfile_q2_15_19);
+      static HepLike_default::HL_BifurGaussian BifurGaussian_5(inputfile_q2_15_19); 
 
       static bool first = true;
       if (first)
@@ -3195,70 +3121,82 @@
         BifurGaussian_4.Read();
         std::cout << "Debug: Reading HepLike data file: " << inputfile_q2_15_19 << endl;
         BifurGaussian_5.Read();
-
+        
         first = false;
       }
 
       result = 0;
-      result += BifurGaussian_0.GetLogLikelihood(Dep::BKstarmumu_0p1_0p98->BR /* , theory_error */);
+      result += BifurGaussian_0.GetLogLikelihood(Dep::BKstarmumu_0p1_0p98->BR /* , theory_error */); 
       result += BifurGaussian_1.GetLogLikelihood(Dep::BKstarmumu_11_25->BR /* , theory_error */);
       result += BifurGaussian_2.GetLogLikelihood(Dep::BKstarmumu_25_40->BR /* , theory_error */);
       result += BifurGaussian_3.GetLogLikelihood(Dep::BKstarmumu_40_60->BR /* , theory_error */);
       result += BifurGaussian_4.GetLogLikelihood(Dep::BKstarmumu_60_80->BR /* , theory_error */);
       result += BifurGaussian_5.GetLogLikelihood(Dep::BKstarmumu_15_19->BR /* , theory_error */);
-
+  
       if (flav_debug) std::cout << "%s result: " << result << std::endl;
     }
         /// HEPLike LogLikelihood B -> K* mu mu Angular
-    void HEPLike_Bs2PhimumuBr_LogLikelihood(double &result)
-    {
-
-      using namespace Pipes::HEPLike_Bs2PhimumuBr_LogLikelihood;
-
-      static const std::string inputfile_q2_0p1_1p1 = path_to_latest_heplike_data() + "/data/LHCb/RD/Bd2KstarMuMu_Br/CERN-EP-2016-141_q2_0.1_0.98.yaml";
-      static const std::string inputfile_q2_1p1_2p5 = path_to_latest_heplike_data() + "/data/LHCb/RD/Bd2KstarMuMu_Br/CERN-EP-2016-141_q2_1.1_2.5.yaml";
-      static const std::string inputfile_q2_2p5_4 = path_to_latest_heplike_data() + "/data/LHCb/RD/Bd2KstarMuMu_Br/CERN-EP-2016-141_q2_2.5_4.0.yaml";
-      static const std::string inputfile_q2_4_6 = path_to_latest_heplike_data() + "/data/LHCb/RD/Bd2KstarMuMu_Br/CERN-EP-2016-141_q2_4.0_6.0.yaml";
-      static const std::string inputfile_q2_6_8 = path_to_latest_heplike_data() + "/data/LHCb/RD/Bd2KstarMuMu_Br/CERN-EP-2016-141_q2_6.0_8.0.yaml";
-      static const std::string inputfile_q2_15_19 = path_to_latest_heplike_data() + "/data/LHCb/RD/Bd2KstarMuMu_Br/CERN-EP-2016-141_q2_15.0_19.yaml";
-      static HepLike_default::HL_BifurGaussian BifurGaussian_0(inputfile_q2_0p1_1p1);
-      static HepLike_default::HL_BifurGaussian BifurGaussian_1(inputfile_q2_1p1_2p5);
-      static HepLike_default::HL_BifurGaussian BifurGaussian_2(inputfile_q2_2p5_4);
-      static HepLike_default::HL_BifurGaussian BifurGaussian_3(inputfile_q2_4_6);
-      static HepLike_default::HL_BifurGaussian BifurGaussian_4(inputfile_q2_6_8);
-      static HepLike_default::HL_BifurGaussian BifurGaussian_5(inputfile_q2_15_19);
-
+    void HEPLike_Bs2Phimumu_LogLikelihood(double &result)
+    {
+      using namespace Pipes::HEPLike_B2KstarmumuAng_LogLikelihood;
+      
+      static const std::string inputfile_q2_0p1_1p1 = path_to_latest_heplike_data() + "/data/LHCb/RD/Bd2KstarMuMu_Angular/PH-EP-2015-314_q2_0.1_0.98.yaml";
+      static const std::string inputfile_q2_1p1_2p5 = path_to_latest_heplike_data() + "/data/LHCb/RD/Bd2KstarMuMu_Angular/PH-EP-2015-314_q2_1.1_2.5.yaml";
+      static const std::string inputfile_q2_2p5_4 = path_to_latest_heplike_data() + "/data/LHCb/RD/Bd2KstarMuMu_Angular/PH-EP-2015-314_q2_2.5_4.0.yaml";
+      static const std::string inputfile_q2_4_6 = path_to_latest_heplike_data() + "/data/LHCb/RD/Bd2KstarMuMu_Angular/PH-EP-2015-314_q2_4.0_6.0.yaml";
+      static const std::string inputfile_q2_6_8 = path_to_latest_heplike_data() + "/data/LHCb/RD/Bd2KstarMuMu_Angular/PH-EP-2015-314_q2_6.0_8.0.yaml";
+      static const std::string inputfile_q2_15_19 = path_to_latest_heplike_data() + "/data/LHCb/RD/Bd2KstarMuMu_Angular/PH-EP-2015-314_q2_15.0_19.yaml";
+      static HepLike_default::HL_nDimBifurGaussian nDimBifurGaussian_0(inputfile_q2_0p1_1p1);
+      static HepLike_default::HL_nDimBifurGaussian nDimBifurGaussian_1(inputfile_q2_1p1_2p5);
+      static HepLike_default::HL_nDimBifurGaussian nDimBifurGaussian_2(inputfile_q2_2p5_4);
+      static HepLike_default::HL_nDimBifurGaussian nDimBifurGaussian_3(inputfile_q2_4_6);
+      static HepLike_default::HL_nDimBifurGaussian nDimBifurGaussian_4(inputfile_q2_6_8);
+      static HepLike_default::HL_nDimBifurGaussian nDimBifurGaussian_5(inputfile_q2_15_19); 
+      
       static bool first = true;
       if (first)
       {
         std::cout << "Debug: Reading HepLike data file: " << inputfile_q2_0p1_1p1 << endl;
-        BifurGaussian_0.Read();
+        nDimBifurGaussian_0.Read();
         std::cout << "Debug: Reading HepLike data file: " << inputfile_q2_1p1_2p5 << endl;
-        BifurGaussian_1.Read();
+        nDimBifurGaussian_1.Read();
         std::cout << "Debug: Reading HepLike data file: " << inputfile_q2_2p5_4 << endl;
-        BifurGaussian_2.Read();
+        nDimBifurGaussian_2.Read();
         std::cout << "Debug: Reading HepLike data file: " << inputfile_q2_4_6 << endl;
-        BifurGaussian_3.Read();
+        nDimBifurGaussian_3.Read();
         std::cout << "Debug: Reading HepLike data file: " << inputfile_q2_6_8 << endl;
-        BifurGaussian_4.Read();
+        nDimBifurGaussian_4.Read();
         std::cout << "Debug: Reading HepLike data file: " << inputfile_q2_15_19 << endl;
-        BifurGaussian_5.Read();
-
+        nDimBifurGaussian_5.Read();
+        
         first = false;
       }
 
+      // Ordering of observables defined by HEPLike
+      // Code assumes each bin is calculated by the same dependency (decltype)
+      auto get_theory = [](decltype(Dep::BKstarmumu_11_25) theory_dependency) { return std::vector<double>{
+          theory_dependency->FL,
+          theory_dependency->S3, 
+          theory_dependency->S4, 
+          theory_dependency->S5,
+          theory_dependency->AFB, 
+          theory_dependency->S7, 
+          theory_dependency->S8, 
+          theory_dependency->S9
+      }; };
+
       result = 0;
-      result += BifurGaussian_0.GetLogLikelihood(Dep::BKstarmumu_0p1_0p98->BR /* , theory_error */);
-      result += BifurGaussian_1.GetLogLikelihood(Dep::BKstarmumu_11_25->BR /* , theory_error */);
-      result += BifurGaussian_2.GetLogLikelihood(Dep::BKstarmumu_25_40->BR /* , theory_error */);
-      result += BifurGaussian_3.GetLogLikelihood(Dep::BKstarmumu_40_60->BR /* , theory_error */);
-      result += BifurGaussian_4.GetLogLikelihood(Dep::BKstarmumu_60_80->BR /* , theory_error */);
-      result += BifurGaussian_5.GetLogLikelihood(Dep::BKstarmumu_15_19->BR /* , theory_error */);
-
+      result += nDimBifurGaussian_0.GetLogLikelihood(get_theory(Dep::BKstarmumu_0p1_0p98) /* , theory_error */); 
+      result += nDimBifurGaussian_1.GetLogLikelihood(get_theory(Dep::BKstarmumu_11_25) /* , theory_error */);
+      result += nDimBifurGaussian_2.GetLogLikelihood(get_theory(Dep::BKstarmumu_25_40) /* , theory_error */);
+      result += nDimBifurGaussian_3.GetLogLikelihood(get_theory(Dep::BKstarmumu_40_60) /* , theory_error */);
+      result += nDimBifurGaussian_4.GetLogLikelihood(get_theory(Dep::BKstarmumu_60_80) /* , theory_error */);
+      result += nDimBifurGaussian_5.GetLogLikelihood(get_theory(Dep::BKstarmumu_15_19) /* , theory_error */);
+  
       if (flav_debug) std::cout << "%s result: " << result << std::endl;
     }
     
-
-
+        
+    
   }
 }