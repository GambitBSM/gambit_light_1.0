#!/usr/bin/env python

from __future__ import division
import h5py
import numpy as np
import matplotlib
matplotlib.use('Agg')
import pylab as plt

class RHN_Chain(object):
    def __init__(self, INFILE, MODEL = 'auto', print_keys = False):
        print "Reading %s..."%INFILE
        if MODEL == 'auto':
            if 'diff' in INFILE:
                MODEL = 'diff'
            elif 'full' in INFILE:
                MODEL = 'full'
            else:
                raise KeyError("Model not known.")
        root = h5py.File(INFILE)
        group = root["RHN"]

        if print_keys:
            for key in group.keys():
                print key
            quit()

<<<<<<< HEAD
        SM_mode = 'mNudiff' if any(['mNudiff' in key for key in group.keys()]) else 'SLHA2'
        print SM_mode
        quit()
=======
        valid = np.array(group['LogLike_isvalid'], dtype = 'bool')
        def get_data(tag):
            return np.array(group[tag])[valid]
>>>>>>> 927374a8

        if MODEL == 'diff':
            self.M1 = get_data('#RightHandedNeutrinos_diff_parameters @RightHandedNeutrinos_diff::primary_parameters::M_1')
            self.dM2 = get_data('#RightHandedNeutrinos_diff_parameters @RightHandedNeutrinos_diff::primary_parameters::delta_M_2')
            self.dM3 = get_data('#RightHandedNeutrinos_diff_parameters @RightHandedNeutrinos_diff::primary_parameters::delta_M_3')
            self.ReOmega12 = get_data('#RightHandedNeutrinos_diff_parameters @RightHandedNeutrinos_diff::primary_parameters::ReOm12')
            self.ReOmega13 = get_data('#RightHandedNeutrinos_diff_parameters @RightHandedNeutrinos_diff::primary_parameters::ReOm13')
            self.ReOmega23 = get_data('#RightHandedNeutrinos_diff_parameters @RightHandedNeutrinos_diff::primary_parameters::ReOm23')
            self.ImOmega12 = get_data('#RightHandedNeutrinos_diff_parameters @RightHandedNeutrinos_diff::primary_parameters::ImOm12')
            self.ImOmega13 = get_data('#RightHandedNeutrinos_diff_parameters @RightHandedNeutrinos_diff::primary_parameters::ImOm13')
            self.ImOmega23 = get_data('#RightHandedNeutrinos_diff_parameters @RightHandedNeutrinos_diff::primary_parameters::ImOm23')
            self.M2 = self.M1 + self.dM2
            self.M3 = self.M1 + self.dM3
        elif MODEL == 'full':
            self.M1 = get_data('#RightHandedNeutrinos_parameters @RightHandedNeutrinos::primary_parameters::M_1')
            self.M2 = get_data('#RightHandedNeutrinos_parameters @RightHandedNeutrinos::primary_parameters::M_2')
            self.M3 = get_data('#RightHandedNeutrinos_parameters @RightHandedNeutrinos::primary_parameters::M_3')
            self.ReOmega12 = get_data('#RightHandedNeutrinos_parameters @RightHandedNeutrinos::primary_parameters::ReOm12')
            self.ReOmega13 = get_data('#RightHandedNeutrinos_parameters @RightHandedNeutrinos::primary_parameters::ReOm13')
            self.ReOmega23 = get_data('#RightHandedNeutrinos_parameters @RightHandedNeutrinos::primary_parameters::ReOm23')
            self.ImOmega12 = get_data('#RightHandedNeutrinos_parameters @RightHandedNeutrinos::primary_parameters::ImOm12')
            self.ImOmega13 = get_data('#RightHandedNeutrinos_parameters @RightHandedNeutrinos::primary_parameters::ImOm13')
            self.ImOmega23 = get_data('#RightHandedNeutrinos_parameters @RightHandedNeutrinos::primary_parameters::ImOm23')
            self.dM2 = self.M2 - self.M1
            self.dM3 = self.M3 - self.M1
        else:
            raise KeyError("Model unknown")

        self.Ue1 = get_data('#Ue1 @NeutrinoBit::Ue1')
        self.Ue2 = get_data('#Ue2 @NeutrinoBit::Ue2')
        self.Ue3 = get_data('#Ue3 @NeutrinoBit::Ue3')
        self.Um1 = get_data('#Um1 @NeutrinoBit::Um1')
        self.Um2 = get_data('#Um2 @NeutrinoBit::Um2')
        self.Um3 = get_data('#Um3 @NeutrinoBit::Um3')
        self.Ut1 = get_data('#Ut1 @NeutrinoBit::Ut1')
        self.Ut2 = get_data('#Ut2 @NeutrinoBit::Ut2')
        self.Ut3 = get_data('#Ut3 @NeutrinoBit::Ut3')

        lnL_tags = [
            '#deltaCP_lnL @NeutrinoBit::deltaCP_lnL',
            '#l2lgamma_lnL @FlavBit::l2lgamma_likelihood',
            '#l2lll_lnL @FlavBit::l2lll_likelihood',
            '#lnL_0nubb @NeutrinoBit::lnL_0nubb',
            '#lnL_W_decays @PrecisionBit::lnL_W_decays_chi2',
            '#lnL_W_mass @PrecisionBit::lnL_W_mass_chi2',
            '#lnL_Z_inv_width @PrecisionBit::lnL_Z_inv_width_chi2',
            '#lnL_bbn @NeutrinoBit::lnL_bbn',
            '#lnLatlase @NeutrinoBit::lnL_atlas_e',
            '#lnLatlasmu @NeutrinoBit::lnL_atlas_mu',
            '#lnLcharme @NeutrinoBit::lnL_charm_e',
            '#lnLcharmmu @NeutrinoBit::lnL_charm_mu',
            '#lnLcharmtau @NeutrinoBit::lnL_charm_tau',
            '#lnLckm_Vusmin @NeutrinoBit::lnL_ckm_Vusmin',
            '#lnLdelphi @NeutrinoBit::lnL_delphi',
            '#lnLdelphi_shortlived @NeutrinoBit::lnL_delphi_short_lived',
            '#lnLdelphi_longlived @NeutrinoBit::lnL_delphi_long_lived',
            '#lnLe949 @NeutrinoBit::lnL_e949',
            '#lnLlepuniv @NeutrinoBit::lnL_lepuniv',
            '#lnLnutev @NeutrinoBit::lnL_nutev',
            '#lnLpienu @NeutrinoBit::lnL_pienu',
            '#lnLps191e @NeutrinoBit::lnL_ps191_e',
            '#lnLps191mu @NeutrinoBit::lnL_ps191_mu',
            '#md21_lnL @NeutrinoBit::md21_lnL',
            '#md3l_lnL @NeutrinoBit::md3l_lnL',
            '#mu2e_lnL @FlavBit::mu2e_likelihood',
            '#perturbativity_lnL @NeutrinoBit::perturbativity_likelihood',
            '#sum_mnu_lnL @NeutrinoBit::sum_mnu_lnL',
            '#theta12_lnL @NeutrinoBit::theta12_lnL',
            '#theta13_lnL @NeutrinoBit::theta13_lnL',
            '#theta23_lnL @NeutrinoBit::theta23_lnL',
            '#LUV_LL @FlavBit::LUV_likelihood',
            '#lnL_sinW2 @PrecisionBit::lnL_sinW2_chi2',
            '#lnLlhce @NeutrinoBit::lnL_lhc_e',
            '#lnLlhcmu @NeutrinoBit::lnL_lhc_mu']

        lnL_names = ["lnL_deltaCP", "lnL_l2lgamma", "lnL_l2lll", "lnL_0nubb",
               "lnL_W_decays", "lnL_W_mass", "lnL_Z_inv_width", "lnL_bbn",
               "lnL_atlas_e", "lnL_atlas_mu", "lnL_charm_e", "lnL_charm_mu",
               "lnL_charm_tau", "lnL_ckm", "lnL_delphi", "lnL_delphi_short", "lnL_delphi_long", "lnL_e949",
               "lnL_lepuniv", "lnL_nutev", "lnL_pienu", "lnL_ps191_e",
               "lnL_ps191_mu", "lnL_md21", "lnL_md3l", "lnL_mu2e", "lnL_pert",
               "lnL_sum_mnu", "lnL_theta12", "lnL_theta13", "lnL_theta23",
               "lnL_LUV_LL", "lnL_sinW2", "lnL_lhce", "lnL_lhcmu"]

        self.lnL_partial = {}
        for tag, name in zip(lnL_tags, lnL_names):
            try:
                self.lnL_partial[name] = get_data(tag)
            except KeyError:
                print "WARNING: Did not find", name
                pass

        self.lnL = get_data('LogLike')

        self.ordering = get_data('#ordering @NeutrinoBit::ordering')

        self.U1 = self.Ue1 + self.Um1 + self.Ut1
        self.U2 = self.Ue2 + self.Um2 + self.Ut2
        self.U3 = self.Ue3 + self.Um3 + self.Ut3
        self.U = self.U1 + self.U2 + self.U3

        self.mNu1 = get_data('#StandardModel_SLHA2_parameters @StandardModel_SLHA2::primary_parameters::mNu1')
        self.mNu2 = get_data('#StandardModel_SLHA2_parameters @StandardModel_SLHA2::primary_parameters::mNu2')
        self.mNu3 = get_data('#StandardModel_SLHA2_parameters @StandardModel_SLHA2::primary_parameters::mNu3')
        self.mMin = np.minimum(np.minimum(self.mNu1, self.mNu2), self.mNu3)

        self.md21 = get_data('#md21 @NeutrinoBit::md21')
        self.md31 = get_data('#md31 @NeutrinoBit::md31')
        self.md32 = get_data('#md32 @NeutrinoBit::md32')

        mask2sigma = self.lnL > self.lnL.max() - 0.5*4

        print "Number of points: %i"%len(valid)
        print "Number of valid points: %i"%valid.sum()
        print "Number of valid points within 2 sigma: %i"%mask2sigma.sum()
        print "Number of valid points within 2 sigma (fraction): %.1e"%(mask2sigma.sum()/len(valid))
<|MERGE_RESOLUTION|>--- conflicted
+++ resolved
@@ -25,15 +25,13 @@
                 print key
             quit()
 
-<<<<<<< HEAD
         SM_mode = 'mNudiff' if any(['mNudiff' in key for key in group.keys()]) else 'SLHA2'
         print SM_mode
         quit()
-=======
+
         valid = np.array(group['LogLike_isvalid'], dtype = 'bool')
         def get_data(tag):
             return np.array(group[tag])[valid]
->>>>>>> 927374a8
 
         if MODEL == 'diff':
             self.M1 = get_data('#RightHandedNeutrinos_diff_parameters @RightHandedNeutrinos_diff::primary_parameters::M_1')
