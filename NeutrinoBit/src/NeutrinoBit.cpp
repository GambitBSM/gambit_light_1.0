//   GAMBIT: Global and Modular BSM Inference Tool
//   *********************************************
///  \file
///
///  Function definitions of NeutrinoBit.
///
///  *********************************************
///
///  Authors (add name and date if you modify):
///
///  \author Tomas Gonzalo
///          (t.e.gonzalo@fys.uio.no)
///  \date 2017 July
///
///  \author Julia Harz
///          (jharz@lpthe.jussieu.fr)
///  \date 2018 April
///
///  *********************************************
#define _USE_MATH_DEFINES
#include "gambit/Elements/gambit_module_headers.hpp"
#include "gambit/NeutrinoBit/NeutrinoBit_rollcall.hpp"
#include <unsupported/Eigen/MatrixFunctions>
#include <iomanip>
#include <iostream>
#include <fstream>
#include <sstream>
#include "gambit/NeutrinoBit/spline.h"
#include "gambit/Utils/statistics.hpp"

namespace Gambit
{

  namespace NeutrinoBit
  {

    using namespace LogTags;

    // Aux function
    double gauss_like(double x, double x0, double xerr)
    {
      return -0.5*pow(x-x0, 2)/xerr/xerr;
    }

    // Module functions
    void ordering(bool &ord)
    {
      using namespace Pipes::ordering;

      if(*Param["mNu3"] < *Param["mNu1"])
        ord = 0; // Inverted ordering
      else
        ord = 1; // Normal ordering
    }


    // Neutrino mass matrix from true SM neutrino model
    void M_nu(Eigen::Matrix3cd& m_nu)
    {
      using namespace Pipes::M_nu;

      double mnu1 = *Param["mNu1"];
      double mnu2 = *Param["mNu2"];
      double mnu3 = *Param["mNu3"];

       
      m_nu(0,1) = 0.0;
      m_nu(0,2) = 0.0;
      m_nu(1,0) = 0.0;
      m_nu(1,2) = 0.0;
      m_nu(2,0) = 0.0;
      m_nu(2,1) = 0.0;

 
      //if(*Dep::ordering == 1)
      //{
        // Normal ordering
        m_nu(0,0) = mnu1;
        m_nu(1,1) = mnu2;
        m_nu(2,2) = mnu3;
      //}
      //else
      //{
        // Inverted ordering
        //m_nu(2,2) = mnu1;
        //m_nu(0,0) = mnu2;
        //m_nu(1,1) = mnu3;
      //}

      // If there is an option to set a specific ordering, invalidate the other type
      int ord = runOptions->getValueOrDef<int>(-1,"ordering");
      if(ord == 1 and *Dep::ordering == 0)
      {
        std::ostringstream msg;
        msg << "Wrong ordering";
        logger() << msg.str() << EOM;
        invalid_point().raise(msg.str());
      }
      else if(ord == 0 and *Dep::ordering == 1)
      {
        std::ostringstream msg;
        msg << "Wrong ordering";
        logger() << msg.str() << EOM;
        invalid_point().raise(msg.str());
      }

    }

    void md21(double &m21)
    {
      using namespace Pipes::md21;
      Eigen::Matrix3cd mnu = *Dep::m_nu;

      m21 = pow(mnu(1,1).real(),2) - pow(mnu(0,0).real(), 2);
    }

    void md31(double &m31)
    {
      using namespace Pipes::md31;
      Eigen::Matrix3cd mnu = *Dep::m_nu;

      m31 = pow(mnu(2,2).real(),2) - pow(mnu(0,0).real(), 2);
    }

    void md32(double &m32)
    {
      using namespace Pipes::md32;
      Eigen::Matrix3cd mnu = *Dep::m_nu;

      m32 = pow(mnu(2,2).real(),2) - pow(mnu(1,1).real(), 2);
    }


    void min_mass(double &minmass)
    {
      using namespace Pipes::min_mass;
      Eigen::Matrix3cd mnu = *Dep::m_nu;

      if(*Dep::ordering == 1) // Normal ordering
        minmass = mnu(0,0).real();
      else // Inverted ordering
        minmass = mnu(2,2).real();
    }
 
    // PMNS matrix in the Casas-Ibarra paramtetrization
    void UPMNS(Eigen::Matrix3cd& U_nu)
    {
      using namespace Pipes::UPMNS;
     
      Eigen::Matrix3cd V_23, V_13, V_12, U_pd, U_nd, Maj_phase;
      double theta23 = *Param["theta23"];
      double theta12 = *Param["theta12"];
      double theta13 = *Param["theta13"];
      double delta = *Param["delta13"];
      double alpha1 = *Param["alpha1"];
      double alpha2 = *Param["alpha2"];
      std::complex<double> I(0.0, 1.0);

      V_23 << 1.0, 0.0, 0.0,
              0.0, cos(theta23), sin(theta23),
              0.0, -sin(theta23), cos(theta23);
      V_13 << cos(theta13), 0.0, sin(theta13),
              0.0, 1.0, 0.0,
              -sin(theta13), 0.0, cos(theta13);
      V_12 << cos(theta12), sin(theta12), 0.0,
              -sin(theta12), cos(theta12), 0.0,
              0.0, 0.0, 1.0;
      U_pd << exp(-I*delta/2.0), 0.0, 0.0,
              0.0, 1.0, 0.0,
              0.0, 0.0, exp(I*delta/2.0);
      U_nd << exp(I*delta/2.0), 0.0, 0.0,
              0.0, 1.0, 0.0,
              0.0, 0.0, exp(-I*delta/2.0);
      Maj_phase << exp(I*alpha1/2.0), 0.0, 0.0,
                   0.0, exp(I*alpha2/2.0), 0.0,
                   0.0, 0.0, 1.0;
      U_nu = V_23 * U_pd * V_13 * U_nd * V_12 * Maj_phase;

    }

    // Helper function for the heavy neutrino masses
    double l_M(double M, const double m_Z, const double m_H)
    {
      if(!M)
       return 0.0;
      return 1.0/pow(4.0*pi, 2.0) * ( (3.0*log(pow(M/m_Z, 2.0)))/((pow(M/m_Z, 2.0)) - 1.0) + (log(pow(M/m_H, 2.0)))/((pow(M/m_H, 2.0)) - 1.0));
    }

    // Theta matrix in Seesaw I in the Casas-Ibarra parametrization
    void CI_Theta(Eigen::Matrix3cd& Theta)  // capability: SeesawI_Theta
    {
      using namespace Pipes::CI_Theta;
      SMInputs sminputs = *Dep::SMINPUTS;
      Eigen::Matrix3cd mnu = *Dep::m_nu;

      std::complex<double> I(0.0, 1.0);

      Eigen::Matrix3d M_I;  // M_I not complex; circumvents type mismatch in l(M)
      Eigen::Matrix3cd M_twid, R_23, R_13, R_12, R;

      double mZ = sminputs.mZ;
      double mH = *Param["mH"];
      double vev = 1. / sqrt(sqrt(2.)*sminputs.GF);

      double x23 = *Param["ReOm23"];
      double y23 = *Param["ImOm23"];
      double x13 = *Param["ReOm13"];
      double y13 = *Param["ImOm13"];
      double x12 = *Param["ReOm12"];
      double y12 = *Param["ImOm12"];

      M_I << *Param["M_1"], 0.0, 0.0,
             0.0, *Param["M_2"], 0.0,
             0.0, 0.0, *Param["M_3"];

      // Invalidate point if any M_I is zero
      if(!*Param["M_1"] or !*Param["M_2"] or !*Param["M_3"])
      {
        std::ostringstream msg;
        msg << "Casas-Ibarra parametrization is undefined for M_I = 0";
        logger() << msg.str() << EOM;
        invalid_point().raise(msg.str());
      }

      M_twid(0,0) = sqrt(M_I(0,0)  * (1.0 - (pow(M_I(0,0),2.0)*l_M(M_I(0,0),mZ,mH)/pow(vev,2.0))));
      M_twid(0,1) = 0.0;
      M_twid(0,2) = 0.0;
      M_twid(1,0) = 0.0;
      M_twid(1,1) = sqrt(M_I(1,1)  * (1.0 - (pow(M_I(1,1),2.0)*l_M(M_I(1,1),mZ,mH)/pow(vev,2.0))));
      M_twid(1,2) = 0.0;
      M_twid(2,0) = 0.0;
      M_twid(2,1) = 0.0;
      M_twid(2,2) = sqrt(M_I(2,2)  * (1.0 - (pow(M_I(2,2),2.0)*l_M(M_I(2,2),mZ,mH)/pow(vev,2.0))));

      R_23(0,0) = 1.0;
      R_23(0,1) = 0.0;
      R_23(0,2) = 0.0;
      R_23(1,0) = 0.0;
      R_23(1,1) = cos(x23)*cosh(y23) - I*sin(x23)*sinh(y23);
      R_23(1,2) = sin(x23)*cosh(y23) + I*cos(x23)*sinh(y23);
      R_23(2,0) = 0.0;
      R_23(2,1) = -sin(x23)*cosh(y23) - I*cos(x23)*sinh(y23);
      R_23(2,2) = cos(x23)*cosh(y23) - I*sin(x23)*sinh(y23);
      R_13(0,0) = cos(x13)*cosh(y13) - I*sin(x13)*sinh(y13);;
      R_13(0,1) = 0.0;
      R_13(0,2) = sin(x13)*cosh(y13) + I*cos(x13)*sinh(y13);
      R_13(1,0) = 0.0;
      R_13(1,1) = 1.0;
      R_13(1,2) = 0.0;
      R_13(2,0) = -sin(x13)*cosh(y13) - I*cos(x13)*sinh(y13);
      R_13(2,1) = 0.0;
      R_13(2,2) = cos(x13)*cosh(y13) - I*sin(x13)*sinh(y13);
      R_12(0,0) = cos(x12)*cosh(y12) - I*sin(x12)*sinh(y12);
      R_12(0,1) = sin(x12)*cosh(y12) + I*cos(x12)*sinh(y12);
      R_12(0,2) = 0.0;
      R_12(1,0) = -sin(x12)*cosh(y12) - I*cos(x12)*sinh(y12);
      R_12(1,1) = cos(x12)*cosh(y12) - I*sin(x12)*sinh(y12);
      R_12(1,2) = 0.0;
      R_12(2,0) = 0.0;
      R_12(2,1) = 0.0;
      R_12(2,2) = 1.0;

      std::string order = runOptions->getValueOrDef<std::string>("321", "R_order");
      if (order == "321")
        R = R_23 * R_13 * R_12;
      if (order == "213")
        R = R_13 * R_12 * R_23;
      if (order == "132")
        R = R_12 * R_23 * R_13;
      if (order == "231")
        R = R_13 * R_23 * R_12;
      if (order == "312")
        R = R_23 * R_12 * R_13;
      if (order == "123")
        R = R_12 * R_13 * R_23;

     if(mnu != Eigen::Matrix3cd::Zero() and M_twid != Eigen::Matrix3cd::Zero())
      Theta = I * *Dep::UPMNS * mnu.sqrt() * R * M_twid.inverse();

      // This parametrisation is not valid when |Theta|^2_ij > 1, so invalidate those points
      Eigen::Matrix3d ThetaNorm = (Theta.adjoint() * Theta).real();
      Eigen::Matrix3d ThetaNorm2 = (Theta * Theta.adjoint()).real();
      for(int i=0; i<3; i++)
        for(int j=0; j<3; j++)
        {
          if(ThetaNorm(i,j) > 1 or ThetaNorm2(i,j) > 1 or abs(Theta(i,j)) > 1)
          {
            std::ostringstream msg;
            msg << "Casas-Ibarra parametrization breaks down for parameter point";
            logger() << msg.str() << EOM;
            invalid_point().raise(msg.str());
          }
          if(ThetaNorm(0,0) + ThetaNorm(1,1) > 1 or ThetaNorm(0,0) + ThetaNorm(2,2) > 1 or ThetaNorm(1,1) + ThetaNorm(2,2) > 1)
          {
            std::ostringstream msg;
            msg << "Casas-Ibarra parametrization breaks down for parameter point";
            logger() << msg.str() << EOM;
            invalid_point().raise(msg.str());
          }
        }
    }


    void Vnu(Eigen::Matrix3cd &V)
    {
      using namespace Pipes::Vnu;
      Eigen::Matrix3cd Theta = *Dep::SeesawI_Theta;
      Eigen::Matrix3cd U = *Dep::UPMNS;

      V = U - 0.5*Theta*Theta.adjoint()*U;

    }

    void Unitarity_UPMNS(bool &unitarity)
    {
      using namespace Pipes::Unitarity_UPMNS;

      Eigen::Matrix3cd Id;
      Id << 1.0, 0.0, 0.0,
            0.0, 1.0, 0.0,
            0.0, 0.0, 1.0;
      Eigen::Matrix3d Epsilon;
      Epsilon << 1e-08, 1e-08, 1e-08,
                 1e-08, 1e-08, 1e-08,
                 1e-08, 1e-08, 1e-08;

      Eigen::Matrix3cd Norm = Dep::UPMNS->adjoint() * *Dep::UPMNS;
      unitarity = true;
      for(int i = 0; i < 3; i++)
        for(int j = 0; j < 3; j++)
          if(std::abs(Norm(i,j) - Id(i,j)) > Epsilon(i,j))
            unitarity = false;

      if(!unitarity)
        return ;

      for(int i = 0; i < 3; i++)
        for(int j = 0; j < 3; j++)
          if(std::real((*Dep::m_nu)(i,j)*pow((*Dep::UPMNS)(i,j),2)) > Epsilon(i,j))
            unitarity = false;

   
    }

    void Unitarity_SeesawI(bool &unitarity)
    {
      using namespace Pipes::Unitarity_SeesawI;

      Eigen::Matrix3cd Id;
      Id << 1.0, 0.0, 0.0,
            0.0, 1.0, 0.0,
            0.0, 0.0, 1.0;
      Eigen::Matrix3d Epsilon;
      Epsilon << 1e-08, 1e-08, 1e-08,
                 1e-08, 1e-08, 1e-08,
                 1e-08, 1e-08, 1e-08;

      Eigen::Matrix3cd Vnu = *Dep::SeesawI_Vnu;
      Eigen::Matrix3cd Theta = *Dep::SeesawI_Theta;
      Eigen::Matrix3cd m_nu = *Dep::m_nu;

      Eigen::Matrix3cd Norm = Vnu.adjoint() * Vnu + Theta.adjoint() * Theta;
      unitarity = true;
      for(int i = 0; i < 3; i++)
        for(int j = 0; j < 3; j++)
          if(std::norm(Norm(i,j) - Id(i,j)) > Epsilon(i,j))
            unitarity = false;

      if(!unitarity)
        return ;

      unitarity = true;
      Eigen::Matrix3d MN;
      MN << *Param["M_1"], 0.0, 0.0,
            0.0, *Param["M_2"], 0.0,
            0.0, 0.0, *Param["M_3"];
      Eigen::Matrix3cd Unit;
      for(int i = 0; i < 3; i++)
      {
        Unit(i,i) = 0;
        for(int j = 0; j < 3; j++)
          Unit(i,i) += m_nu(j,j)*pow(Vnu(i,j),2) + MN(j,j) * pow(Theta(i,j),2);
        if(std::real(Unit(i,i)) > Epsilon(i,i))
          unitarity = false;
      }
    }


// Function to fill a spline object from a file
    tk::spline filling_spline(std::string file)
    {
      tk::spline s;
      std::vector<double> M_temp, U_temp;

      std::vector<std::pair<double,double> > array;
      std::ifstream f(GAMBIT_DIR "/"+file);
      while(f.good())
      {
        std::string line;
        getline(f, line);
        if (!f.good())
          break;
        std::stringstream iss(line);
        std::pair<double,double> point;
        iss >> point.first;
        iss.ignore();
        iss >> point.second;
        array.push_back(point);
      }

      for (unsigned int i=0; i<array.size(); i++)
      {
        M_temp.push_back(array[i].first);
        U_temp.push_back(array[i].second);
      }
      s.set_points(M_temp, U_temp);

      return s;
    }
    
    
    // Active neutrino likelihoods
    void theta12(double &result)
    {
      using namespace Pipes::theta12;
      result = *Param["theta12"];
    }

    
    void theta12_lnL(double &result)
    {
      using namespace Pipes::theta12_lnL;

      static bool read_table_n = true;
      static bool read_table_i = true;
      static tk::spline spline_t12_n;
      static tk::spline spline_t12_i;
      static double low_lim = 0.170;  
      static double upp_lim = 0.830;  
      

      if (read_table_n and (*Dep::ordering == 1)) // Normal odering
      {
        spline_t12_n = filling_spline("NeutrinoBit/data/T12n.csv");
        read_table_n = false;
      }
      else if (read_table_i and (*Dep::ordering == 0)) // inverted odering
      {
        spline_t12_i = filling_spline("NeutrinoBit/data/T12i.csv");
        read_table_i = false;
      }
      
      
      
      if ((pow(sin(*Dep::theta12),2) < low_lim) or (pow(sin(*Dep::theta12),2) > upp_lim))
      {
        std::ostringstream msg;
        msg << "theta12 outside NuFit range; point is invalidated by active neutrino constraint.";
        logger() << msg.str() << EOM;
        invalid_point().raise(msg.str());
        return;
      }
      else
      {
         if   (*Dep::ordering == 1)
         {    
           result = -0.5*spline_t12_n(pow(sin(*Dep::theta12),2));
         }
         else if (*Dep::ordering == 0)
         {
           result = -0.5*spline_t12_i(pow(sin(*Dep::theta12),2));
         }
      }
    }
    
    

    void theta23(double &result)
    {
      using namespace Pipes::theta23;
      result = *Param["theta23"];
    }


    void theta23_lnL(double &result)
    {
      using namespace Pipes::theta23_lnL;

      static bool read_table_n = true;
      static bool read_table_i = true;
      static tk::spline spline_t23_n;
      static tk::spline spline_t23_i;
      static double low_lim = 0.250;  
      static double upp_lim = 0.750;  
      
      if (read_table_n and *Dep::ordering == 1) // Normal odering
      {
<<<<<<< HEAD
        spline_t23_n = filling_spline("NeutrinoBit/data/T23n.csv");
        read_table_n = false;
=======
        // NuFit data (1611.01514)
        triplet<double> theta23_NuFit(0.726057, 0.0261799, 0.020944);

        // TODO: Assume all gaussian for now, change later
        // Take the maximum of upper/lower errors
        //result = Stats::gaussian_loglikelihood(*Dep::theta23, theta23_NuFit.central, 0.0, theta23_NuFit.upper, false);
        result = gauss_like(*Dep::theta23, theta23_NuFit.central, theta23_NuFit.upper);
>>>>>>> f031c843
      }
      else if (read_table_i and *Dep::ordering == 0) // inverted odering
      {
<<<<<<< HEAD
        spline_t23_i = filling_spline("NeutrinoBit/data/T23i.csv");
        read_table_i = false;
      }
      
      
      if  ((pow(sin(*Dep::theta23),2) < low_lim)  or (pow(sin(*Dep::theta23),2) > upp_lim)) 
      {
        std::ostringstream msg;
        msg << "theta23 outside NuFit range; point is invalidated by active neutrino constraint.";
        logger() << msg.str() << EOM;
        invalid_point().raise(msg.str());
        return;
      }     
      else
      {
        if (*Dep::ordering == 1)
        {    
          result = -0.5*spline_t23_n(pow(sin(*Dep::theta23),2));
        }
        else if (*Dep::ordering == 0)
        {
          result = -0.5*spline_t23_i(pow(sin(*Dep::theta23),2));
        }
=======
        triplet<double> theta23_NuFit(0.872665,0.0191986,0.0244346);
 
        // TODO: Assume all gaussian for now, change later
        // Take the maximum of upper/lower errors
        //result = Stats::gaussian_loglikelihood(*Dep::theta23, theta23_NuFit.central, 0.0, theta23_NuFit.lower, false);
        result = gauss_like(*Dep::theta23, theta23_NuFit.central, theta23_NuFit.lower);
>>>>>>> f031c843
      }
    }
    
    
    void theta13(double &result)
    {
      using namespace Pipes::theta13;
      result = *Param["theta13"];
    }

    
    void theta13_lnL(double &result)
    {
      using namespace Pipes::theta13_lnL;

      static bool read_table_n = true;
      static bool read_table_i = true;
      static tk::spline spline_t13_n;
      static tk::spline spline_t13_i;
      static double low_lim = 0.00;  
      static double upp_lim = 0.07;  
      
      if (read_table_n and *Dep::ordering == 1) // Normal odering
      {
        spline_t13_n = filling_spline("NeutrinoBit/data/T13n.csv");
        read_table_n = false;
      }
      else if (read_table_i and *Dep::ordering == 0) // inverted odering
      {
        spline_t13_i = filling_spline("NeutrinoBit/data/T13i.csv");
        read_table_i = false;
      }

<<<<<<< HEAD
      
      if  ((pow(sin(*Dep::theta13),2) < low_lim) or (pow(sin(*Dep::theta13),2) > upp_lim))
      {
          std::ostringstream msg;
          msg << "theta13 outside NuFit range; point is invalidated by active neutrino constraint.";
          logger() << msg.str() << EOM;
          invalid_point().raise(msg.str());
          return;
=======
        // TODO: Assume all gaussian for now, change later
        // Take the maximum of upper/lower errors
        //result = Stats::gaussian_loglikelihood(*Dep::theta13, theta13_NuFit.central, 0.0, theta13_NuFit.upper, false);
        result = gauss_like(*Dep::theta13, theta13_NuFit.central, theta13_NuFit.upper);
>>>>>>> f031c843
      }
      else
      {
<<<<<<< HEAD
        if (*Dep::ordering == 1)
        {    
          result = -0.5*spline_t13_n(pow(sin(*Dep::theta13),2));
        }
        else if (*Dep::ordering == 0)
        {
          result = -0.5*spline_t13_i(pow(sin(*Dep::theta13),2));
        }
=======
        triplet<double> theta13_NuFit(0.148178,0.00261799,0.00261799);
 
        // TODO: Assume all gaussian for now, change later
        // Take the maximum of upper/lower errors
        //result = Stats::gaussian_loglikelihood(*Dep::theta13, theta13_NuFit.central, 0.0, theta13_NuFit.upper, false);
        result = gauss_like(*Dep::theta13, theta13_NuFit.central, theta13_NuFit.upper);
>>>>>>> f031c843
      }
    }    
    

    void deltaCP(double &result)
    {
      using namespace Pipes::deltaCP;
      result = *Param["delta13"];
    }

    
    void deltaCP_lnL(double &result)
    {
      using namespace Pipes::deltaCP_lnL;

      static bool read_table_n = true;
      static bool read_table_i = true;
      static tk::spline spline_CP_i;
      static tk::spline spline_CP_n;
      static double low_lim = -180;  
      static double upp_lim = 360;  
      
      if (read_table_n and *Dep::ordering == 1) // Normal odering
      {
        spline_CP_n = filling_spline("NeutrinoBit/data/CPn.csv");
        read_table_n = false;
      }
      else if (read_table_i and *Dep::ordering == 0) // inverted odering
      {
        spline_CP_i = filling_spline("NeutrinoBit/data/CPi.csv");
        read_table_i = false;
      }

<<<<<<< HEAD
      
      if  (((*Dep::deltaCP*360.0)/(2.0*M_PI) < low_lim) or ((*Dep::deltaCP*360.0)/(2.0*M_PI) > upp_lim))
      {
        std::ostringstream msg;
        msg << "deltaCP outside NuFit range; point is invalidated by active neutrino constraint.";
        logger() << msg.str() << EOM;
        invalid_point().raise(msg.str());
        return;
=======
        // TODO: Assume all gaussian for now, change later
        // Take the maximum of upper/lower errors
        //result = Stats::gaussian_loglikelihood(*Dep::deltaCP, deltaCP_NuFit.central, 0.0, deltaCP_NuFit.lower, false);
        result = gauss_like(*Dep::deltaCP, deltaCP_NuFit.central, deltaCP_NuFit.lower);
>>>>>>> f031c843
      }
      else
      {
<<<<<<< HEAD
        if (*Dep::ordering == 1)
        {    
          result = -0.5*spline_CP_n((*Dep::deltaCP*360.0)/(2.0*M_PI));
        }
        else if (*Dep::ordering == 0)
        {
          result = -0.5*spline_CP_i((*Dep::deltaCP*360.0)/(2.0*M_PI));
        }
=======
        triplet<double> deltaCP_NuFit(4.83456,0.698132,0.802851);
 
        // TODO: Assume all gaussian for now, change later
        // Take the maximum of upper/lower errors
        //result = Stats::gaussian_loglikelihood(*Dep::deltaCP, deltaCP_NuFit.central, 0.0, deltaCP_NuFit.lower, false);
        result = gauss_like(*Dep::deltaCP, deltaCP_NuFit.central, deltaCP_NuFit.lower);
>>>>>>> f031c843
      }
    }
    

    
    void md21_lnL(double &result)
    {
      using namespace Pipes::md21_lnL;

      static bool read_table_n = true;
      static bool read_table_i = true;
      static tk::spline spline_md21_n;
      static tk::spline spline_md21_i;
      static double low_lim = -6.0;  
      static double upp_lim = -3.0;  
      

<<<<<<< HEAD
      if (read_table_n and *Dep::ordering == 1) // Normal odering
      {
        spline_md21_n = filling_spline("NeutrinoBit/data/DMSn.csv");
        read_table_n = false;
      }
      else if (read_table_i and *Dep::ordering == 0) // inverted odering
      {
        spline_md21_i = filling_spline("NeutrinoBit/data/DMSi.csv");
        read_table_i = false;
      }

      
      if  ((log10(*Dep::md21 * pow(10,18)) < low_lim) or (log10(*Dep::md21 * pow(10,18)) > upp_lim) or (*Dep::md21 * pow(10,18)<0))
       {
          std::ostringstream msg;
          msg << "md12 outside NuFit range; point is invalidated by active neutrino constraint.";
          logger() << msg.str() << EOM;
          invalid_point().raise(msg.str());
          return;
      }   
      else
      {
        if (*Dep::ordering == 1)
        {    
          result = -0.5*spline_md21_n(log10(*Dep::md21 * pow(10,18)));
        }
        else if (*Dep::ordering == 0)
        {
          result = -0.5*spline_md21_i(log10(*Dep::md21 * pow(10,18)));
        }
      }
    }  
=======
      // TODO: Assume all gaussian for now, change later
      // Take the maximum of upper/lower errors
      result = Stats::gaussian_loglikelihood(*Dep::md21, md21_NuFit.central, 0.0, md21_NuFit.upper, false);
       //result = gauss_like(*Dep::md21, md21_NuFit.central, md21_NuFit.lower);
    }
>>>>>>> f031c843
 
    
    void md3l_lnL(double &result)
    {
      using namespace Pipes::md3l_lnL;

      static bool read_table_n = true;
      static bool read_table_i = true;
      static tk::spline spline_md31_n;
      static tk::spline spline_md32_i;
      static double low_lim_n = 0.2;  
      static double upp_lim_n = 7.0; 
      static double low_lim_i = -7.0;  
      static double upp_lim_i = -0.2; 
          

      if (read_table_n and *Dep::ordering == 1) // Normal odering
      {
<<<<<<< HEAD
        spline_md31_n = filling_spline("NeutrinoBit/data/DMAn.csv");
        read_table_n = false;
      }  
      else if (read_table_i and *Dep::ordering == 0) // inverted odering
      {
        spline_md32_i = filling_spline("NeutrinoBit/data/DMAi.csv");
        read_table_i = false;
=======
        // NuFit data (1611.01514)
        triplet<double> md31_NuFit(2.524e-21, 0.039e-21, 0.040e-21);

        // TODO: Assume all gaussian for now, change later
        // Take the maximum of upper/lower errors
        result = Stats::gaussian_loglikelihood(*Dep::md31, md31_NuFit.central, 0.0, md31_NuFit.lower, false);
        //result = gauss_like(*Dep::md31, md31_NuFit.central, md31_NuFit.lower);
>>>>>>> f031c843
      }
      
      if (*Dep::ordering == 1)
      {
<<<<<<< HEAD
        if ((*Dep::md31 * pow(10,21) < low_lim_n) or (*Dep::md31 * pow(10,21) > upp_lim_n))
        {
          std::ostringstream msg;
          msg << "md31 outside NuFit range; point is invalidated by active neutrino constraint.";
          logger() << msg.str() << EOM;
          invalid_point().raise(msg.str());
          return;
        }
        else result = -0.5*spline_md31_n(*Dep::md31 * pow(10,21));
=======
        triplet<double> md32_NuFit(-2.514e-21, 0.038e-21, 0.041e-21);
 
        // TODO: Assume all gaussian for now, change later
        // Take the maximum of upper/lower errors
        result = Stats::gaussian_loglikelihood(*Dep::md32, md32_NuFit.central, 0.0, md32_NuFit.lower, false);
        //result = gauss_like(*Dep::md32, md32_NuFit.central, md32_NuFit.lower);
>>>>>>> f031c843
      }
      else if (*Dep::ordering == 0)
      {
        if ((*Dep::md32 * pow(10,21) < low_lim_i) or (*Dep::md32 * pow(10,21) > upp_lim_i))
        {
          std::ostringstream msg;
          msg << "md32 outside NuFit range; point is invalidated by active neutrino constraint.";
          logger() << msg.str() << EOM;
          invalid_point().raise(msg.str());
          return;
        }
        else result = -0.5*spline_md32_i(*Dep::md32 * pow(10,21));
      }     
    }
<<<<<<< HEAD
=======

    // Sum of neutrino likelihoods
    void sum_mnu_lnL(double &result)
    {
      using namespace Pipes::sum_mnu_lnL;

      double sum_mnu = *Param["mNu1"] + *Param["mNu2"] + *Param["mNu3"];

      if(sum_mnu < 2.3E-10)
        result = 0.0;
      else
      {
        std::ostringstream msg;
        msg << "Sum of neutrino masses over the cosmological limit";
        logger() << msg.str() << EOM;
        invalid_point().raise(msg.str());
      }
    }
>>>>>>> f031c843
  }
}<|MERGE_RESOLUTION|>--- conflicted
+++ resolved
@@ -495,22 +495,11 @@
       
       if (read_table_n and *Dep::ordering == 1) // Normal odering
       {
-<<<<<<< HEAD
         spline_t23_n = filling_spline("NeutrinoBit/data/T23n.csv");
         read_table_n = false;
-=======
-        // NuFit data (1611.01514)
-        triplet<double> theta23_NuFit(0.726057, 0.0261799, 0.020944);
-
-        // TODO: Assume all gaussian for now, change later
-        // Take the maximum of upper/lower errors
-        //result = Stats::gaussian_loglikelihood(*Dep::theta23, theta23_NuFit.central, 0.0, theta23_NuFit.upper, false);
-        result = gauss_like(*Dep::theta23, theta23_NuFit.central, theta23_NuFit.upper);
->>>>>>> f031c843
       }
       else if (read_table_i and *Dep::ordering == 0) // inverted odering
       {
-<<<<<<< HEAD
         spline_t23_i = filling_spline("NeutrinoBit/data/T23i.csv");
         read_table_i = false;
       }
@@ -534,14 +523,6 @@
         {
           result = -0.5*spline_t23_i(pow(sin(*Dep::theta23),2));
         }
-=======
-        triplet<double> theta23_NuFit(0.872665,0.0191986,0.0244346);
- 
-        // TODO: Assume all gaussian for now, change later
-        // Take the maximum of upper/lower errors
-        //result = Stats::gaussian_loglikelihood(*Dep::theta23, theta23_NuFit.central, 0.0, theta23_NuFit.lower, false);
-        result = gauss_like(*Dep::theta23, theta23_NuFit.central, theta23_NuFit.lower);
->>>>>>> f031c843
       }
     }
     
@@ -573,10 +554,7 @@
       {
         spline_t13_i = filling_spline("NeutrinoBit/data/T13i.csv");
         read_table_i = false;
-      }
-
-<<<<<<< HEAD
-      
+      }      
       if  ((pow(sin(*Dep::theta13),2) < low_lim) or (pow(sin(*Dep::theta13),2) > upp_lim))
       {
           std::ostringstream msg;
@@ -584,16 +562,9 @@
           logger() << msg.str() << EOM;
           invalid_point().raise(msg.str());
           return;
-=======
-        // TODO: Assume all gaussian for now, change later
-        // Take the maximum of upper/lower errors
-        //result = Stats::gaussian_loglikelihood(*Dep::theta13, theta13_NuFit.central, 0.0, theta13_NuFit.upper, false);
-        result = gauss_like(*Dep::theta13, theta13_NuFit.central, theta13_NuFit.upper);
->>>>>>> f031c843
       }
       else
       {
-<<<<<<< HEAD
         if (*Dep::ordering == 1)
         {    
           result = -0.5*spline_t13_n(pow(sin(*Dep::theta13),2));
@@ -602,14 +573,6 @@
         {
           result = -0.5*spline_t13_i(pow(sin(*Dep::theta13),2));
         }
-=======
-        triplet<double> theta13_NuFit(0.148178,0.00261799,0.00261799);
- 
-        // TODO: Assume all gaussian for now, change later
-        // Take the maximum of upper/lower errors
-        //result = Stats::gaussian_loglikelihood(*Dep::theta13, theta13_NuFit.central, 0.0, theta13_NuFit.upper, false);
-        result = gauss_like(*Dep::theta13, theta13_NuFit.central, theta13_NuFit.upper);
->>>>>>> f031c843
       }
     }    
     
@@ -643,7 +606,6 @@
         read_table_i = false;
       }
 
-<<<<<<< HEAD
       
       if  (((*Dep::deltaCP*360.0)/(2.0*M_PI) < low_lim) or ((*Dep::deltaCP*360.0)/(2.0*M_PI) > upp_lim))
       {
@@ -652,16 +614,9 @@
         logger() << msg.str() << EOM;
         invalid_point().raise(msg.str());
         return;
-=======
-        // TODO: Assume all gaussian for now, change later
-        // Take the maximum of upper/lower errors
-        //result = Stats::gaussian_loglikelihood(*Dep::deltaCP, deltaCP_NuFit.central, 0.0, deltaCP_NuFit.lower, false);
-        result = gauss_like(*Dep::deltaCP, deltaCP_NuFit.central, deltaCP_NuFit.lower);
->>>>>>> f031c843
       }
       else
       {
-<<<<<<< HEAD
         if (*Dep::ordering == 1)
         {    
           result = -0.5*spline_CP_n((*Dep::deltaCP*360.0)/(2.0*M_PI));
@@ -670,14 +625,6 @@
         {
           result = -0.5*spline_CP_i((*Dep::deltaCP*360.0)/(2.0*M_PI));
         }
-=======
-        triplet<double> deltaCP_NuFit(4.83456,0.698132,0.802851);
- 
-        // TODO: Assume all gaussian for now, change later
-        // Take the maximum of upper/lower errors
-        //result = Stats::gaussian_loglikelihood(*Dep::deltaCP, deltaCP_NuFit.central, 0.0, deltaCP_NuFit.lower, false);
-        result = gauss_like(*Dep::deltaCP, deltaCP_NuFit.central, deltaCP_NuFit.lower);
->>>>>>> f031c843
       }
     }
     
@@ -695,7 +642,6 @@
       static double upp_lim = -3.0;  
       
 
-<<<<<<< HEAD
       if (read_table_n and *Dep::ordering == 1) // Normal odering
       {
         spline_md21_n = filling_spline("NeutrinoBit/data/DMSn.csv");
@@ -728,13 +674,6 @@
         }
       }
     }  
-=======
-      // TODO: Assume all gaussian for now, change later
-      // Take the maximum of upper/lower errors
-      result = Stats::gaussian_loglikelihood(*Dep::md21, md21_NuFit.central, 0.0, md21_NuFit.upper, false);
-       //result = gauss_like(*Dep::md21, md21_NuFit.central, md21_NuFit.lower);
-    }
->>>>>>> f031c843
  
     
     void md3l_lnL(double &result)
@@ -753,7 +692,6 @@
 
       if (read_table_n and *Dep::ordering == 1) // Normal odering
       {
-<<<<<<< HEAD
         spline_md31_n = filling_spline("NeutrinoBit/data/DMAn.csv");
         read_table_n = false;
       }  
@@ -761,20 +699,10 @@
       {
         spline_md32_i = filling_spline("NeutrinoBit/data/DMAi.csv");
         read_table_i = false;
-=======
-        // NuFit data (1611.01514)
-        triplet<double> md31_NuFit(2.524e-21, 0.039e-21, 0.040e-21);
-
-        // TODO: Assume all gaussian for now, change later
-        // Take the maximum of upper/lower errors
-        result = Stats::gaussian_loglikelihood(*Dep::md31, md31_NuFit.central, 0.0, md31_NuFit.lower, false);
-        //result = gauss_like(*Dep::md31, md31_NuFit.central, md31_NuFit.lower);
->>>>>>> f031c843
       }
       
       if (*Dep::ordering == 1)
       {
-<<<<<<< HEAD
         if ((*Dep::md31 * pow(10,21) < low_lim_n) or (*Dep::md31 * pow(10,21) > upp_lim_n))
         {
           std::ostringstream msg;
@@ -784,14 +712,6 @@
           return;
         }
         else result = -0.5*spline_md31_n(*Dep::md31 * pow(10,21));
-=======
-        triplet<double> md32_NuFit(-2.514e-21, 0.038e-21, 0.041e-21);
- 
-        // TODO: Assume all gaussian for now, change later
-        // Take the maximum of upper/lower errors
-        result = Stats::gaussian_loglikelihood(*Dep::md32, md32_NuFit.central, 0.0, md32_NuFit.lower, false);
-        //result = gauss_like(*Dep::md32, md32_NuFit.central, md32_NuFit.lower);
->>>>>>> f031c843
       }
       else if (*Dep::ordering == 0)
       {
@@ -806,8 +726,6 @@
         else result = -0.5*spline_md32_i(*Dep::md32 * pow(10,21));
       }     
     }
-<<<<<<< HEAD
-=======
 
     // Sum of neutrino likelihoods
     void sum_mnu_lnL(double &result)
@@ -826,6 +744,5 @@
         invalid_point().raise(msg.str());
       }
     }
->>>>>>> f031c843
   }
 }