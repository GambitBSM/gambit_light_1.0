--- conflicted
+++ resolved
@@ -225,11 +225,8 @@
     void eventLoopManager()
     {
       using namespace Pipes::eventLoopManager;
-<<<<<<< HEAD
-      unsigned int nEvents = 200;         // Number of times to run the loop
-=======
->>>>>>> 11ea1723
-
+
+      //unsigned int nEvents = 200;         // Number of times to run the loop
       //There is basically just one thing available from the Loops namespace in loop managers like this one:
       //  Loop::executeIteration(int iteration_number) -- executes a single iteration of the ordered
       //                                                  set of nested functions, passing them the iteration_number.
