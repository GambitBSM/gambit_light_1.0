--- conflicted
+++ resolved
@@ -123,16 +123,16 @@
     # DM Local Halo likelihoods
     - capability: lnL_rho0
       purpose: LogLike
-      
+
     - capability: lnL_vrot
       purpose: LogLike
-      
+
     - capability: lnL_v0
       purpose: LogLike
-      
+
     - capability: lnL_vesc
       purpose: LogLike
-      
+
     # FlavBit likelihoods
     - purpose:    LogLike
       capability: b2ll_LL
@@ -143,8 +143,9 @@
     - purpose:    LogLike
       capability: b2sll_LL
 
-    #- purpose:    LogLike
-    #  capability: LHC_Combined_LogLike
+    # ColliderBit likelihoods
+    - purpose:    Likelihood
+      capability: LHC_Combined_LogLike
 
     - purpose:    LogLike
       capability: LHC_Higgs_LogLike
@@ -152,81 +153,81 @@
     - purpose:    LogLike
       capability: LEP_Higgs_LogLike
 
+    - purpose:    LogLike
+      capability: ALEPH_Selectron_LLike
+
+    - purpose:    LogLike
+      capability: ALEPH_Smuon_LLike
+
+    - purpose:    LogLike
+      capability: ALEPH_Stau_LLike
+
+    - purpose:    LogLike
+      capability: L3_Selectron_LLike
+
+    - purpose:    LogLike
+      capability: L3_Smuon_LLike
+
+    - purpose:    LogLike
+      capability: L3_Stau_LLike
+
+    - purpose:    LogLike
+      capability: L3_Neutralino_All_Channels_LLike
+
+    - purpose:    LogLike
+      capability: L3_Neutralino_Leptonic_LLike
+
+    - purpose:    LogLike
+      capability: L3_Chargino_All_Channels_LLike
+
+    - purpose:    LogLike
+      capability: L3_Chargino_Leptonic_LLike
+
+    - purpose:    LogLike
+      capability: OPAL_Chargino_Hadronic_LLike
+
+    - purpose:    LogLike
+      capability: OPAL_Chargino_SemiLeptonic_LLike
+
+    - purpose:    LogLike
+      capability: OPAL_Chargino_Leptonic_LLike
+
+    - purpose:    LogLike
+      capability: OPAL_Chargino_All_Channels_LLike
+
+    - purpose:    LogLike
+      capability: OPAL_Neutralino_Hadronic_LLike
+
+
+    # Other observables
+    - purpose:    Observable
+      capability: RD_oh2
+
+    - purpose:    Observable
+      capability: mwimp
+
+    - purpose:    Observable
+      capability: sigmav
+
+    - purpose:    Observable
+      capability: sigma_SI_p
+
+    - purpose:    Observable
+      capability: sigma_SI_n
+
+    - purpose:    Observable
+      capability: sigma_SD_p
+
+    - purpose:    Observable
+      capability: sigma_SD_n
+
     - purpose:    Observable
       capability: SLHA1_violation
-
-    - purpose:    LogLike
-      capability: ALEPH_Selectron_LLike
-
-    - purpose:    LogLike
-      capability: ALEPH_Smuon_LLike
-
-    - purpose:    LogLike
-      capability: ALEPH_Stau_LLike
-
-    - purpose:    LogLike
-      capability: L3_Selectron_LLike
-
-    - purpose:    LogLike
-      capability: L3_Smuon_LLike
-
-    - purpose:    LogLike
-      capability: L3_Stau_LLike
-
-    - purpose:    LogLike
-      capability: L3_Neutralino_All_Channels_LLike
-
-    - purpose:    LogLike
-      capability: L3_Neutralino_Leptonic_LLike
-
-    - purpose:    LogLike
-      capability: L3_Chargino_All_Channels_LLike
-
-    - purpose:    LogLike
-      capability: L3_Chargino_Leptonic_LLike
-
-    - purpose:    LogLike
-      capability: OPAL_Chargino_Hadronic_LLike
-
-    - purpose:    LogLike
-      capability: OPAL_Chargino_SemiLeptonic_LLike
-
-    - purpose:    LogLike
-      capability: OPAL_Chargino_Leptonic_LLike
-
-    - purpose:    LogLike
-      capability: OPAL_Chargino_All_Channels_LLike
-
-    - purpose:    LogLike
-      capability: OPAL_Neutralino_Hadronic_LLike
-
 
     - purpose:    Observable
       capability: MSSM_spectrum
       type:       map_str_dbl
 
-    - purpose:    Observable
-      capability: RD_oh2
-      
-    - purpose:    Observable
-      capability: mwimp
-      
-    - purpose:    Observable
-      capability: sigmav
-
-    - purpose:    Observable
-      capability: sigma_SI_p
-
-    - purpose:    Observable
-      capability: sigma_SI_n
-
-    - purpose:    Observable
-      capability: sigma_SD_p
-
-    - purpose:    Observable
-      capability: sigma_SD_n
-
-
     # Missing:
     # CMB+HESS likelihoods
 
@@ -234,8 +235,8 @@
 Rules:
 
   # Tell all functions that are able to dump SLHA files to do so.
-  - options:
-      drop_SLHA_file: true
+  #- options:
+  #    drop_SLHA_file: true
 
   # Choose to implement the relic density likelihood as an upper bound, not a detection
   - capability: lnL_oh2
@@ -368,8 +369,8 @@
     options:
       vesc_obs: 550 # km/s
       vesc_obserr: 35 # km/s
-      
-  # Precision Bit
+
+  # PrecisionBit
   - capability: lnL_light_quark_masses
     options:
       # m_u/m_d
@@ -382,38 +383,42 @@
       ms_central: 95.E-03
       ms_error: 5.E-03
 
-<<<<<<< HEAD
-  - capability: AnalysisContainer
-    function: getAnalysisContainer
-    options:
-      analysisNames: ["ATLAS_0LEP_20invfb","ATLAS_0LEPStop_20invfb","ATLAS_1LEPStop_20invfb","ATLAS_2bStop_20invfb","ATLAS_2LEPEW_20invfb","ATLAS_2LEPStop_20invfb","ATLAS_3LEPEW_20invfb","CMS_1LEPDMTOP_20invfb","CMS_2LEPDMTOP_20invfb","CMS_3LEPEW_20invfb","CMS_MONOJET_20invfb"]
-
-  - capability: DetectorSim
-    function: getDelphes
-    options:
-      delphesOptions: ["ColliderBit/data/delphes_card_ATLAS.tcl"]
-
+  # ColliderBit
   - capability: SimpleSmearingSim
-    function: getBuckFast
-    options:
-      buckFastOption: "BuckFastSmear"
-
-  - capability: ReconstructedEvent
-    function: reconstructBuckFastEvent
-    dependencies:
-    - {capability: "ConvertedScatteringEvent", function: "convertPythia8ParticleEvent"}
-=======
+    type: "Gambit::ColliderBit::BuckFastSmearATLAS"
+    function: getBuckFastATLAS
+    options:
+      partonOnly: false
+      antiktR: 0.4
+
+  - capability: SimpleSmearingSim
+    type: "Gambit::ColliderBit::BuckFastSmearCMS"
+    function: getBuckFastCMS
+    options:
+      partonOnly: false
+      antiktR: 0.5
+
   - capability: ATLASAnalysisContainer
     function: getATLASAnalysisContainer
     options:  
-      analysisNamesATLAS: ["ATLAS_0LEP_20invfb","ATLAS_0LEPStop_20invfb","ATLAS_1LEPStop_20invfb","ATLAS_2bStop_20invfb","ATLAS_2LEPEW_20invfb","ATLAS_2LEPStop_20invfb","ATLAS_3LEPEW_20invfb","CMS_1LEPDMTOP_20invfb","CMS_2LEPDMTOP_20invfb","CMS_3LEPEW_20invfb","CMS_MONOJET_20invfb"]
-
-  - capability: SimpleSmearingSim
-    function: getBuckFastATLAS
- 
+      #useATLAS defaults to true anyways. Set it to false to ignore all these analyses
+      useATLAS: true
+      analysisNamesATLAS: ["ATLAS_0LEP_20invfb","ATLAS_0LEPStop_20invfb",
+                           "ATLAS_1LEPStop_20invfb","ATLAS_2bStop_20invfb",
+                           "ATLAS_2LEPEW_20invfb","ATLAS_2LEPStop_20invfb",
+                           "ATLAS_3LEPEW_20invfb"]
+
+  - capability: CMSAnalysisContainer
+    function: getCMSAnalysisContainer
+    options:  
+      #useCMS defaults to true anyways. Set it to false to ignore all these analyses
+      useCMS: true
+      analysisNamesCMS: ["CMS_1LEPDMTOP_20invfb","CMS_2LEPDMTOP_20invfb",
+                         "CMS_3LEPEW_20invfb","CMS_MONOJET_20invfb"]
+
+
   - capability: ConvertedScatteringEvent
     function: convertPythia8ParticleEvent
->>>>>>> 6fe78880
 
   - capability:  ColliderOperator
     function: operateLHCLoop
@@ -446,13 +451,7 @@
     backends:
     - {capability: lnlike_marg_poisson_lognormal_error}
 
-<<<<<<< HEAD
-  - capability: AnalysisNumbers
-    dependencies:
-    - {capability: "ReconstructedEvent", function: "reconstructBuckFastEvent"}
-
-=======
->>>>>>> 6fe78880
+
 Logger:
 
   redirection:
