--- conflicted
+++ resolved
@@ -100,11 +100,7 @@
       permit_discard_old_likes: true
       printer:
         type: hdf5
-<<<<<<< HEAD
-        file: "~/Downloads/DMEFT_dim_6_7_capped_hard.hdf5"
-=======
-        file: "/scratch/work/sowmiya/DMEFT.hdf5"
->>>>>>> efd3ffdb
+        file: "<path/to/sample>/DMEFT_dim_6_7_capped_hard.hdf5"
         group: "/DMEFT"
 
 ObsLikes:
@@ -114,16 +110,8 @@
     purpose: LogLike
 
 Rules:
-<<<<<<< HEAD
   - capability: pbar_logLike
     function: lnL_pbarAMS02
-=======
-
-- capability: del_chi2
-    function: DelChi2
-    options:
-      PropagationModel: run1
->>>>>>> efd3ffdb
     dependencies:
       - capability: RD_fraction
         function: RD_fraction_one
@@ -142,11 +130,7 @@
     [Default] : "default.log"
     [DecayBit] : "DecayBit.log"
     [PrecisionBit] : "PrecisionBit.log"
-<<<<<<< HEAD
     #[ColliderBit] : "ColliderBit.log"
-=======
-   # [ColliderBit] : "ColliderBit.log"
->>>>>>> efd3ffdb
     [SpecBit] : "SpecBit.log"
     [Dependency Resolver] : "dep_resolver.log"
 
