--- conflicted
+++ resolved
@@ -109,21 +109,12 @@
 
   # Assign cross-sections and uncertainties directly as parameters.
   # Accepted combinations of model parameter names:
-<<<<<<< HEAD
-  #   (xsec_fb, xsec_uncert_fb),
-  #   (xsec_fb, xsec_fractional_uncert),
-  #   (xsec_pb, xsec_uncert_pb),
-  #   (xsec_pb, xsec_fractional_uncert)
-  - capability: CrossSection
-    function: getYAMLxsec_param
-=======
-  #   (cross_section_fb, cross_section_uncert_fb), 
+  #   (cross_section_fb, cross_section_uncert_fb),
   #   (cross_section_fb, cross_section_fractional_uncert),
-  #   (cross_section_pb, cross_section_uncert_pb), 
+  #   (cross_section_pb, cross_section_uncert_pb),
   #   (cross_section_pb, cross_section_fractional_uncert)
   - capability: TotalCrossSection
     function: getYAMLCrossSection_param
->>>>>>> c67dbda5
 
 
   # Generate evens (don't read LH event files)
