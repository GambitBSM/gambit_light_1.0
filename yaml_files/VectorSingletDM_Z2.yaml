--- conflicted
+++ resolved
@@ -213,7 +213,6 @@
     options:
       impose_pert_unitarity: true
 
-<<<<<<< HEAD
   # WIMP mass from process catalog
   - capability: mwimp
     function: mwimp_generic
@@ -225,11 +224,10 @@
   # Self conjugacy of DM from process catalog
   - capability: wimp_sc
     function: wimp_sc_generic
-=======
+
   # The model is annihilating DM, not decaying
   - capability: GA_Yield
     function: GA_AnnYield_General
->>>>>>> d57ec026
 
 ##############################################################################################
 Printer:
