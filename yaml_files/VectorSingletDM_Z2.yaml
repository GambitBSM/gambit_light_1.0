#################################################################################################
#
#      VectorSingletDM_Z2
#
#################################################################################################

Parameters:

  StandardModel_SLHA2: !import include/StandardModel_SLHA2_scan_HP.yaml

  StandardModel_Higgs:
    mH:
      range: [124.1, 127.3]

  VectorSingletDM_Z2:
    mV:
      range: [45., 10000.]
      prior_type: log
    lambda_hV:
      range: [1e-4, 10.]
      prior_type: log

  nuclear_params_sigmas_sigmal:
    sigmas:
      range: [19, 67]
    sigmal:
      range: [5, 95]
    deltau:  0.842
    deltad:  -0.427
    deltas:  -0.085

  Halo_gNFW_rho0:
    rho0:
      range: [0.2, 0.8]
    v0:
      range: [216, 264]
    vesc:
      range: [437, 629]
    vrot:
      same_as: Halo_gNFW_rho0::v0
    rs: 20.0
    r_sun: 8.5
    alpha: 1
    beta: 3
    gamma: 1

##############################################################################################
Priors:

  # All priors are simple for the scan, so we specify them directly in the Parameters section.

##############################################################################################
ObsLikes:

    # LHC likelihoods
    - capability: lnL_Higgs_invWidth
      purpose:    LogLike

    # Precision physics likelihoods
    - capability: lnL_h_mass
      purpose:    LogLike

    # Relic density
    - capability: lnL_oh2
      purpose:    LogLike

    # Indirect detection
    - capability: lnL_FermiLATdwarfs
      purpose:    LogLike

    - capability: IC79_loglike
      purpose:    LogLike

    # Direct detection
    - capability: LUX_2016_LogLikelihood
      purpose:    LogLike

    - capability: XENON1T_2018_LogLikelihood
      purpose:    LogLike

    - capability: PandaX_2016_LogLikelihood
      purpose:    LogLike

    - capability: PandaX_2017_LogLikelihood
      purpose:    LogLike

    - capability: PICO_60_2017_LogLikelihood
      purpose:    LogLike

    - capability: CRESST_II_LogLikelihood
      purpose:    LogLike

    - capability: CDMSlite_LogLikelihood
      purpose:    LogLike

    - capability: DarkSide_50_LogLikelihood
      purpose:    LogLike

    # SI nuclear nuisance parameter likelihood
    - capability: lnL_SI_nuclear_parameters
      purpose:    LogLike

    # SM nuisance parameter likelihoods
    - capability: lnL_alpha_s
      purpose:    LogLike

    # DM Local Halo likelihoods
    - capability: lnL_rho0
      purpose: LogLike

    - capability: lnL_v0
      purpose: LogLike

    - capability: lnL_vesc
      purpose: LogLike

    # Other observables
    - capability: RD_oh2
      purpose:    Observable

    - capability: mwimp
      purpose:    Observable

    - capability: sigmav
      purpose:    Observable

    - capability: sigma_SI_p
      purpose:    Observable

    - capability: sigma_SI_n
      purpose:    Observable

##############################################################################################
Rules:

  # Use DarkBit native calculator (based on the DarkSUSY Boltzmann solver) for relic density
  - capability: RD_oh2
    #function: RD_oh2_DS5_general
    function: RD_oh2_DS_general
    options:
      fast: 1  # 0: standard, 1: fast (default when co-annihilations etc are involved)

  # Choose to implement the relic density likelihood as an upper bound, not a detection
  - capability: lnL_oh2
    function: lnL_oh2_upperlimit

  # Set v0 to 240 +/- 8 km/s based on Reid et al [arXiv:1401.5377]
  - capability: lnL_v0
    function: lnL_v0_gaussian
    options:
      v0_obs: 240
      v0_obserr: 8

  # Set vesc to 533 +/- 32 km/s based on RAVE survey [arXiv:1309.4293]
  - capability: lnL_vesc
    function: lnL_vesc_gaussian
    options:
      vesc_obs: 533
      vesc_obserr: 31.9

  # Set sigmal to 50+/- 15 MeV based on Bishara et al [arXiv:1707.06998]
  - capability: lnL_SI_nuclear_parameters
    function: lnL_sigmas_sigmal
    options:
      sigmas_obs: 43.0
      sigmas_obserr: 8.0
      sigmal_obs: 50.0
      sigmal_obserr: 15.0

  # Use DS5 or DS6 (DS_genericWIMP) for calculating neutrino yields
  - capability: nuyield_ptr
    function: nuyield_from_DS
    backends:
    #  - {backend: DarkSUSY, version: 5.1.3}
      - {backend: DarkSUSY_generic_wimp}

   # Choose to use DarkSUSY or capgen for solar capture rate
  - capability: capture_rate_Sun
    #function: capture_rate_Sun_const_xsec_DS5
    function: capture_rate_Sun_const_xsec
    #function: capture_rate_Sun_const_xsec_capgen

  # Choose to rescale signals in direct and indirect detection by the relic density fraction
  - capability: RD_fraction
    function: RD_fraction_leq_one

  # Choose to use DarkBit's own calculation of the direct detection couplings
  - capability: DD_couplings
    function: DD_couplings_VectorSingletDM_Z2

  # Choose between the functions sigmav_late_universe and sigmav_late_universe_MicrOmegas
  - capability: sigmav
    function: sigmav_late_universe

<<<<<<< HEAD
  # Choose to use DarkSUSY yield tables for indirect detection
  - capability: SimYieldTable
    #function: SimYieldTable_DS5
    function: SimYieldTable_DarkSUSY
    options:
      allow_yield_extrapolation: true
    
  # Select WIMP-nucleon couplings for DDCalc 2.1.0 WIMP object
  - capability: DDCalc_Couplings
    function: DDCalc_Couplings_WIMP_nucleon
    
=======
  # Choose to use DarkSUSY 6 yield tables for indirect detection
  - capability: GA_SimYieldTable
    function: GA_SimYieldTable_DarkSUSY
  - capability: positron_SimYieldTable
    function: positron_SimYieldTable_DarkSUSY
  - capability: antiproton_SimYieldTable
    function: antiproton_SimYieldTable_DarkSUSY
  - capability: antideuteron_SimYieldTable
    function: antideuteron_SimYieldTable_DarkSUSY

>>>>>>> e07106d9
  # Choose to compute decay rates from the DecayBit module
  - capability: decay_rates
    function: all_decays

  # Choose to obtain spectrum from the SpecBit module
  - capability: VectorSingletDM_Z2_spectrum
    function: get_VectorSingletDM_Z2_spectrum
    options:
      impose_pert_unitarity: true

  # WIMP mass from process catalog
  - capability: mwimp
    function: mwimp_generic

  # Spinx2 from process catalog
  - capability: spinwimpx2
    function: spinwimpx2_generic

  # Self conjugacy of DM from process catalog
  - capability: wimp_sc
    function: wimp_sc_generic

  # The model is annihilating DM, not decaying
  - capability: GA_Yield
    function: GA_AnnYield_General

##############################################################################################
Printer:

  printer: hdf5
  #printer: cout

  options:
    output_file: "VectorSingletDM_Z2.hdf5"
    delete_file_on_restart: true
    group: "/VDM"

##############################################################################################
Scanner:

  use_scanner: tw

  scanners:

    mn:
      plugin: multinest
      like: LogLike
      nlive: 20000
      tol: 1E-2

    diver:
      plugin: diver
      like: LogLike
      NP: 50000
      verbosity: 1
      convthresh: 1E-5
      lambdajDE: true

    tw:
      plugin: twalk
      sqrtR: 1.001
      timeout_mins: 1380

##############################################################################################
Logger:

  debug: false

  redirection:
    ["Debug"] : "debug.log"
    [Default] : "default.log"
    [DecayBit] : "DecayBit.log"
    [DarkBit] : "DarkBit.log"
    [PrecisionBit] : "PrecisionBit.log"
    [SpecBit] : "SpecBit.log"
    [Dependency Resolver] : "dep_resolver.log"

##############################################################################################
KeyValues:

  dependency_resolution:
    prefer_model_specific_functions: true

  likelihood:
    model_invalid_for_lnlike_below: -5e+5
    model_invalid_for_lnlike_below_alt: -1e+5
    debug: false

  default_output_path: "runs/VectorSingletDM_Z2"<|MERGE_RESOLUTION|>--- conflicted
+++ resolved
@@ -192,30 +192,32 @@
   - capability: sigmav
     function: sigmav_late_universe
 
-<<<<<<< HEAD
   # Choose to use DarkSUSY yield tables for indirect detection
-  - capability: SimYieldTable
-    #function: SimYieldTable_DS5
-    function: SimYieldTable_DarkSUSY
+  - capability: GA_SimYieldTable
+    #function: GA_SimYieldTable_DS5
+    function: GA_SimYieldTable_DarkSUSY
     options:
       allow_yield_extrapolation: true
-    
+
+  - capability: positron_SimYieldTable
+    function: positron_SimYieldTable_DarkSUSY
+    options:
+      allow_yield_extrapolation: true
+
+  - capability: antiproton_SimYieldTable
+    function: antiproton_SimYieldTable_DarkSUSY
+    options:
+      allow_yield_extrapolation: true
+
+  - capability: antideuteron_SimYieldTable
+    function: antideuteron_SimYieldTable_DarkSUSY
+    options:
+      allow_yield_extrapolation: true
+
   # Select WIMP-nucleon couplings for DDCalc 2.1.0 WIMP object
   - capability: DDCalc_Couplings
     function: DDCalc_Couplings_WIMP_nucleon
-    
-=======
-  # Choose to use DarkSUSY 6 yield tables for indirect detection
-  - capability: GA_SimYieldTable
-    function: GA_SimYieldTable_DarkSUSY
-  - capability: positron_SimYieldTable
-    function: positron_SimYieldTable_DarkSUSY
-  - capability: antiproton_SimYieldTable
-    function: antiproton_SimYieldTable_DarkSUSY
-  - capability: antideuteron_SimYieldTable
-    function: antideuteron_SimYieldTable_DarkSUSY
-
->>>>>>> e07106d9
+
   # Choose to compute decay rates from the DecayBit module
   - capability: decay_rates
     function: all_decays
