--- conflicted
+++ resolved
@@ -36,13 +36,8 @@
  # nuisance parameters in Planck likelihood
  Planck_lite: !import include/Planck_2018/Planck_lite_gauss.yaml
 
-<<<<<<< HEAD
- # Cosmological nuisance parameters (except for Planck CMB Likelihoods) 
+ # Cosmological nuisance parameters (except for Planck CMB Likelihoods)
  cosmo_nuisance_params_Pantheon: !import include/cosmo_nuisance_params_Pantheon.yaml
-=======
- # Cosmological nuisance parameters (except for Planck CMB Likelihoods)
- cosmo_nuisance_params: !import include/cosmo_nuisance_params.yaml
->>>>>>> f756ba37
 
  # Model Parameters of CosmoALP
  CosmoALP:
@@ -90,7 +85,6 @@
 #======== Observables of interest ========
 ObsLikes:
 
-<<<<<<< HEAD
   - purpose:      LogLike
     capability:   md21_lnL
     module:       NeutrinoBit
@@ -106,8 +100,6 @@
     module:       NeutrinoBit
     type:         bool
 
-=======
->>>>>>> f756ba37
   - purpose:      LogLike
     capability:   BAO_LogLike
     module:       CosmoBit
@@ -212,12 +204,7 @@
   - capability: BAO_LogLike
     options:
       DataFile:  BAO_2014.dat
-<<<<<<< HEAD
-  
-=======
-
-
->>>>>>> f756ba37
+
   - capability: H0_LogLike
     options:
       DataFile:  SH0ES.dat
