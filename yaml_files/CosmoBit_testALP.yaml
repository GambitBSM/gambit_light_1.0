##########################################################################
## Test CosmoBit Likelihoods
##   - Using random sampler
##   - Using the Planck-lite likelihood for high-l
##     (Either TT or TTTEEE -> Specified in 'Rules')
##   - Using BBN Likelihood
##   - Using BAO Likelihood
##   - Using Sigma8 Likelihood
##   - Computing local H0 Likelihood as observable
##
##  To test this you need to make the backends 'class', 'alterbbn' and 'plc'.
##  You also need to download the Planck data and set the path to it in the
##  rules for
##  - capability: plc_2_0_init
##    options:
##      planck_path: path/to/your/planck/data
##
## Janina Renk <janina.renk@fysik.su.se>
## 2018 Nov
##########################################################################


#======== Input parameter declarations =======
Parameters:

<<<<<<< HEAD
 # --- import model parameters for models to scan over ---
 LCDM: !import include/LCDM_scan.yaml

 # neutrino masses
 StandardModel_mNudiff: !import include/StandardModel_mNudiff_NH_scan.yaml
 #StandardModel_mNudiff: !import include/StandardModel_mNudiff_IH_scan.yaml

 # nuisance parameters in Planck likelihood
 cosmo_nuisance_Planck_lite: !import include/Planck_2018/cosmo_nuisance_Planck_lite_gauss.yaml

 # Model Parameters of CosmoALP
 CosmoALP:
=======
  # Base LCDM
  LCDM: !import include/LCDM_scan.yaml

  # Minimal version of simple power-law spectrum of perturbations
  Minimal_PowerLaw_ps:
    ln10A_s:
      prior_type: flat
      range: [2.9,3.2]
    n_s:
      prior_type: flat
      range: [0.9,1.10]

  # neutrino masses
  StandardModel_mNudiff: !import include/StandardModel_mNudiff_both_scan.yaml
  #StandardModel_mNudiff: !import include/StandardModel_mNudiff_NH_scan.yaml
  #StandardModel_mNudiff: !import include/StandardModel_mNudiff_IH_scan.yaml

  # nuisance parameters in Planck likelihood
  cosmo_nuisance_Planck_lite: !import include/Planck_2018/cosmo_nuisance_Planck_lite_gauss.yaml

  # Model Parameters of CosmoALP
  CosmoALP:
>>>>>>> d733097f
   Cagg: 1.0
   fa:
     range: [1e2, 1e12]
     prior_type: log
   ma0:
     range: [1.0E+2, 1.0E+7]
     prior_type: log
   thetai: 0.0
   f0_thermal:
      range: [1e-12, 1e1]
   T_R: 5.0

#======== Prior setup ========
Priors:

#======== Output setup ========
Printer:
  printer: ascii
  options:
    output_file: "gambit_output.data"
    buffer_length: 100

#======== Scanner setup ========
Scanner:
  use_scanner: random

  scanners:
    multinest:
      plugin: multinest
      like:  LogLike
      nlive: 1000
      tol: 0.01
      aux_printer_txt_options:
      aux_printer_stats_options:
      aux_printer_live_options:

    random:
      plugin: random
      point_number: 10
      like:  LogLike

#======== Observables of interest ========
ObsLikes:

  - purpose:      LogLike
    capability:   md21_NuFit_v4_1_lnL
    module:       NeutrinoBit
    type:         double

  - purpose:      LogLike
    capability:   md3l_NuFit_v4_1_lnL
    module:       NeutrinoBit
    type:         double

  - purpose:      Observable
    capability:   ordering
    module:       NeutrinoBit
    type:         bool

  - purpose:      LogLike
    capability:   BBN_LogLike
    sub_capabilities: [Yp, D]

  - purpose:      LogLike
    capability:   lnL_SN1987A
    module:       DarkBit
    type:         double

  - purpose:      LogLike
    capability:   lnL_RParameter
    module:       DarkBit
    type:         double

  - purpose:      LogLike
    capability:   Planck_lowl_loglike
    module:       CosmoBit
    type:         double

  - purpose:      LogLike
    capability:   Planck_highl_loglike
    module:       CosmoBit
    type:         double

  - purpose:      LogLike
    capability:   Planck_lensing_loglike
    module:       CosmoBit
    type:         double

  - purpose:      Observable
    capability:   etaBBN
    type:         double

#======== Rule entries ========
Rules:

  - capability: DM_fraction
    module: CosmoBit

#####
##  Since the "cosmo_nuisance_Planck_lite" model fits to be used by
##  the marginalized (lite) versions of both, the TT
##  and the TTTEEE, likelihoods, we need to resolve
##  this ambiguity manually.
#####

  - capability: Planck_lowl_loglike
    function: function_Planck_lowl_TTEE_2018_loglike

  - capability: Planck_highl_loglike
    function: function_Planck_highl_TTTEEE_lite_2018_loglike

  - capability: Planck_lensing_loglike
    function: function_Planck_lensing_2018_loglike

  - capability: classy_final_input
    function: set_classy_input

  - capability: AlterBBN_Input
    options:
      failsafe: 3
      err: 0

  - capability: BBN_abundances
    options:
      isotope_basis: [Yp, D, He3, Be7, Li7]
      correlation_matrix: [[+1.000e00, +1.524e-2, +2.667e-2, +2.303e-2, +2.429e-2],
                           [+1.524e-2, +1.000e00, -8.160e-1, -3.775e-1, -3.653e-1],
                           [+2.667e-2, -8.160e-1, +1.000e00, +3.897e-1, +3.780e-1],
                           [+2.303e-2, -3.775e-1, +3.897e-1, +1.000e00, +9.974e-1],
                           [+2.429e-2, -3.653e-1, +3.780e-1, +9.974e-1, +1.000e00]]
      relative_errors: [1.348e-3, 1.596e-2, 1.618e-2, 6.788e-2, 6.579e-2]

  - capability: external_dNeff_etaBBN
    options:
      grid_size: 3000   # set grid size of time grid to solve differntial equation to compute dNeff and etaBBN for CosmoALP model (default: 3000)
      max_iter: 8       # set max. number of iterations until convergence (of default 1e-6 accuracy) is reached. If not: point invalidated

  - capability: plc_3_0_init
    options:
      #plc_data_2_path: /PATH/TO/plc_2.0
      #plc_data_3_path: /PATH/TO/plc_3.0

  - capability: lifetime
    function: lifetime_ALP_agg
    # Should points with a lifetime large than 1e17 be rejected?
    options:
      do_rejection: true
      reject_tau_bigger_than: 1e17

  - capability: etaBBN
    function: eta_BBN
    module: etaBBN_rBBN_rCMB_dNurBBN_dNurCMB

#======== Logging setup ========
Logger:
  redirection:
    [Debug]      : "debug.log"
    [Default]      : "default.log"
    [CosmoBit]  : "CosmoBit.log"
    [Scanner]      : "Scanner.log"

#======== Generic Name/Value Section ========
KeyValues:

  debug: true

  default_output_path: "runs/CosmoBit_testALP"

  likelihood:
    model_invalid_for_lnlike_below: -1e6<|MERGE_RESOLUTION|>--- conflicted
+++ resolved
@@ -23,20 +23,6 @@
 #======== Input parameter declarations =======
 Parameters:
 
-<<<<<<< HEAD
- # --- import model parameters for models to scan over ---
- LCDM: !import include/LCDM_scan.yaml
-
- # neutrino masses
- StandardModel_mNudiff: !import include/StandardModel_mNudiff_NH_scan.yaml
- #StandardModel_mNudiff: !import include/StandardModel_mNudiff_IH_scan.yaml
-
- # nuisance parameters in Planck likelihood
- cosmo_nuisance_Planck_lite: !import include/Planck_2018/cosmo_nuisance_Planck_lite_gauss.yaml
-
- # Model Parameters of CosmoALP
- CosmoALP:
-=======
   # Base LCDM
   LCDM: !import include/LCDM_scan.yaml
 
@@ -50,8 +36,7 @@
       range: [0.9,1.10]
 
   # neutrino masses
-  StandardModel_mNudiff: !import include/StandardModel_mNudiff_both_scan.yaml
-  #StandardModel_mNudiff: !import include/StandardModel_mNudiff_NH_scan.yaml
+  StandardModel_mNudiff: !import include/StandardModel_mNudiff_NH_scan.yaml
   #StandardModel_mNudiff: !import include/StandardModel_mNudiff_IH_scan.yaml
 
   # nuisance parameters in Planck likelihood
@@ -59,7 +44,6 @@
 
   # Model Parameters of CosmoALP
   CosmoALP:
->>>>>>> d733097f
    Cagg: 1.0
    fa:
      range: [1e2, 1e12]
