--- conflicted
+++ resolved
@@ -382,19 +382,15 @@
 
   # Use DarkSUSY or MicrOmegas for calculating direct detection couplings
   - capability: DD_couplings
-<<<<<<< HEAD
-    function: DD_couplings_DarkSUSY
-    
+    #function: DD_couplings_DarkSUSY_DS5
+    function: DD_couplings_DarkSUSY_MSSM
+    options:
+      loop: true
+    #function: DD_couplings_MicrOmegas
+
   # Select WIMP-nucleon couplings for DDCalc 2.1.0 WIMP object
   - capability: DDCalc_Couplings
     function: DDCalc_Couplings_WIMP_nucleon
-=======
-    #function: DD_couplings_DarkSUSY_DS5
-    function: DD_couplings_DarkSUSY_MSSM
-    options:
-      loop: true
-    #function: DD_couplings_MicrOmegas
->>>>>>> d57ec026
 
   # Choose to get decays from DecayBit proper, not from an SLHA file.
   # Also, discard points with stable charged SUSY particles
