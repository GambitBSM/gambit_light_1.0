##########################################################################
## Validation for LCDM constraints on from various Planck Combinations..
##
##   - Using Multinest sampler
##
## Patrick Stoecker <stoecker@physik.rwth-aachen.de>
## 2020, Jan
##########################################################################

#======== Input parameter declarations =======
Parameters:

  # --- import model parameters for models to scan over ---
  LCDM:
    omega_b:
      prior_type: flat
      range: [0.020,0.024]
    omega_cdm:
      prior_type: flat
      range: [0.10,0.13]
    H0:
      prior_type: flat
      range: [62,74]
    ln10A_s:
      prior_type: flat
      range: [2.9,3.2]
    n_s:
      prior_type: flat
      range: [0.9,1.10]
    tau_reio:
      prior_type: flat
      range: [0.004,0.20]
    T_cmb: 2.72548

  # nuisance parameters in Planck likelihood
  cosmo_nuisance_Planck_TTTEEE:
    A_cib_217:
      prior_type: flat
      range: [0.0,200.0]
    cib_index:
      fixed_value: -1.3
    xi_sz_cib:
      prior_type: flat
      range: [0.0,1.0]
    A_sz:
      prior_type: flat
      range: [0.0,10.0]
    ps_A_100_100:
      prior_type: flat
      range: [0.0,400.0]
    ps_A_143_143:
      prior_type: flat
      range: [0.0,400.0]
    ps_A_143_217:
      prior_type: flat
      range: [0.0,400.0]
    ps_A_217_217:
      prior_type: flat
      range: [0.0,400.0]
    ksz_norm:
      prior_type: flat
      range: [0.0,10.0]
    gal545_A_100:
      prior_type: flat
      range: [0.0,50.0]
    gal545_A_143:
      prior_type: flat
      range: [0.0,50.0]
    gal545_A_143_217:
      prior_type: flat
      range: [0.0,100.0]
    gal545_A_217:
      prior_type: flat
      range: [0.0,400.0]
    galf_EE_A_100:
      fixed_value: 0.055
    galf_EE_A_100_143:
      fixed_value: 0.040
    galf_EE_A_100_217:
      fixed_value: 0.094
    galf_EE_A_143:
      fixed_value: 0.086
    galf_EE_A_143_217:
      fixed_value: 0.21
    galf_EE_A_217:
      fixed_value: 0.70
    galf_EE_index:
      fixed_value: -2.4
    galf_TE_A_100:
      prior_type: flat
      range: [0.0,10.0]
    galf_TE_A_100_143:
      prior_type: flat
      range: [0.0,10.0]
    galf_TE_A_100_217:
      prior_type: flat
      range: [0.0,10.0]
    galf_TE_A_143:
      prior_type: flat
      range: [0.0,10.0]
    galf_TE_A_143_217:
      prior_type: flat
      range: [0.0,10.0]
    galf_TE_A_217:
      prior_type: flat
      range: [0.0,10.0]
    galf_TE_index:
      fixed_value: -2.4
    calib_100T:
      prior_type: flat
      range: [0.0,3.0]
    calib_217T:
      prior_type: flat
      range: [0.0,3.0]
    calib_100P:
      fixed_value: 1.021
    calib_143P:
      fixed_value: 0.966
    calib_217P:
      fixed_value: 1.05
    A_pol:
      fixed_value: 1.0
    A_planck:
      prior_type: flat
      range: [0.9,1.1]


#======== Prior setup ========
Priors:

#======== Output setup ========
Printer:
  printer: hdf5
  options:
    output_file: "Validation_Planck_TTTEEE_lowl_lowE_lensing.hdf5"
    group: "/data"
    delete_file_on_restart: false
    buffer_length: 1000

#======== Scanner setup ========
Scanner:
  use_scanner: polychord

  scanners:
    multinest:
      plugin: multinest
      like:  LogLike
      nlive: 10000
      tol: 1e-5

    diver:
      plugin: diver
      like: LogLike
      convthresh: 1e-5
      verbosity: 2
      NP: 10000
      jDE: true
      lambdajDE: false

    random:
      plugin: random
      point_number: 25
      like:  LogLike

    polychord:
      plugin: polychord
      like:  LogLike
      nlive: 150
<<<<<<< HEAD
      tol: 0.01
      fast_params: 
=======
      tol: 0.1
      fast_params:
>>>>>>> e3448e2f
        - cosmo_nuisance_Planck_TTTEEE::A_cib_217
        - cosmo_nuisance_Planck_TTTEEE::A_planck
        - cosmo_nuisance_Planck_TTTEEE::A_pol
        - cosmo_nuisance_Planck_TTTEEE::A_sz
        - cosmo_nuisance_Planck_TTTEEE::calib_100P
        - cosmo_nuisance_Planck_TTTEEE::calib_100T
        - cosmo_nuisance_Planck_TTTEEE::calib_143P
        - cosmo_nuisance_Planck_TTTEEE::calib_217P
        - cosmo_nuisance_Planck_TTTEEE::calib_217T
        - cosmo_nuisance_Planck_TTTEEE::cib_index
        - cosmo_nuisance_Planck_TTTEEE::gal545_A_100
        - cosmo_nuisance_Planck_TTTEEE::gal545_A_143
        - cosmo_nuisance_Planck_TTTEEE::gal545_A_143_217
        - cosmo_nuisance_Planck_TTTEEE::gal545_A_217
        - cosmo_nuisance_Planck_TTTEEE::galf_EE_A_100
        - cosmo_nuisance_Planck_TTTEEE::galf_EE_A_100_143
        - cosmo_nuisance_Planck_TTTEEE::galf_EE_A_100_217
        - cosmo_nuisance_Planck_TTTEEE::galf_EE_A_143
        - cosmo_nuisance_Planck_TTTEEE::galf_EE_A_143_217
        - cosmo_nuisance_Planck_TTTEEE::galf_EE_A_217
        - cosmo_nuisance_Planck_TTTEEE::galf_EE_index
        - cosmo_nuisance_Planck_TTTEEE::galf_TE_A_100
        - cosmo_nuisance_Planck_TTTEEE::galf_TE_A_100_143
        - cosmo_nuisance_Planck_TTTEEE::galf_TE_A_100_217
        - cosmo_nuisance_Planck_TTTEEE::galf_TE_A_143
        - cosmo_nuisance_Planck_TTTEEE::galf_TE_A_143_217
        - cosmo_nuisance_Planck_TTTEEE::galf_TE_A_217
        - cosmo_nuisance_Planck_TTTEEE::galf_TE_index
        - cosmo_nuisance_Planck_TTTEEE::ksz_norm
        - cosmo_nuisance_Planck_TTTEEE::ps_A_100_100
        - cosmo_nuisance_Planck_TTTEEE::ps_A_143_143
        - cosmo_nuisance_Planck_TTTEEE::ps_A_143_217
        - cosmo_nuisance_Planck_TTTEEE::ps_A_217_217
        - cosmo_nuisance_Planck_TTTEEE::xi_sz_cib


#======== Observables of interest ========
ObsLikes:

  # ----- BBN ------

  - purpose:      LogLike
    capability:   Planck_nuisance_prior_loglike

  - purpose:      LogLike
    capability:   Planck_highl_loglike
    function:     function_Planck_highl_TTTEEE_2018_loglike

  - purpose:      LogLike
    capability:   Planck_lowl_loglike
    function:     function_Planck_lowl_TTEE_2018_loglike

  - purpose:      LogLike
    capability:   Planck_lensing_loglike
    function:     function_Planck_lensing_2018_loglike

#======== Rule entries ========
Rules:

#####
##
##  Inputs for class / classy
##  Since there is no MontePython in use, we need an empty classy_input_dict to fill
##
####

  - capability: classy_final_input
    function: set_classy_input

#####
##
##  Settings for AlterBBN and treatment of uncertainties
##
####

  - capability: AlterBBN_Input
    options:
      failsafe: 3
      err: 0

  - capability: BBN_abundances
    options:
      isotope_basis: [Yp, D, He3, Be7, Li7]
      correlation_matrix: [[+1.000e00, +1.524e-2, +2.667e-2, +2.303e-2, +2.429e-2],
                           [+1.524e-2, +1.000e00, -8.160e-1, -3.775e-1, -3.653e-1],
                           [+2.667e-2, -8.160e-1, +1.000e00, +3.897e-1, +3.780e-1],
                           [+2.303e-2, -3.775e-1, +3.897e-1, +1.000e00, +9.974e-1],
                           [+2.429e-2, -3.653e-1, +3.780e-1, +9.974e-1, +1.000e00]]
      relative_errors: [1.348e-3, 1.596e-2, 1.618e-2, 6.788e-2, 6.579e-2]

  - capability:   plc_3_0_init
    options:
      plc_3.0_path: /home/wh260/rds/hpc-work/data/code/plc_3.0/

#======== Logging setup ========
Logger:
  redirection:
    [Default]  : "default.log"
    [CosmoBit] : "CosmoBit.log"

#======== Generic Name/Value Section ========
KeyValues:

  debug: false

  default_output_path: "./runs/lcdm/"

  rng:
    generator: ranlux48
    seed: -1

  likelihood:
    model_invalid_for_lnlike_below: -1e30<|MERGE_RESOLUTION|>--- conflicted
+++ resolved
@@ -166,13 +166,8 @@
       plugin: polychord
       like:  LogLike
       nlive: 150
-<<<<<<< HEAD
       tol: 0.01
-      fast_params: 
-=======
-      tol: 0.1
       fast_params:
->>>>>>> e3448e2f
         - cosmo_nuisance_Planck_TTTEEE::A_cib_217
         - cosmo_nuisance_Planck_TTTEEE::A_planck
         - cosmo_nuisance_Planck_TTTEEE::A_pol
