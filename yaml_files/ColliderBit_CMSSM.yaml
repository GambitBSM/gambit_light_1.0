--- conflicted
+++ resolved
@@ -327,7 +327,21 @@
   - capability: DetAnalysisContainer
     function: getDetAnalysisContainer
     options:
-<<<<<<< HEAD
+      analyses: [[], []]
+      # analyses: [ ["ATLAS_8TeV_0LEP_20invfb",
+      #              "ATLAS_8TeV_0LEPStop_20invfb",
+      #              "ATLAS_8TeV_1LEPStop_20invfb",
+      #              "ATLAS_8TeV_2bStop_20invfb",
+      #              "ATLAS_8TeV_2LEPEW_20invfb",
+      #              "ATLAS_8TeV_2LEPStop_20invfb",
+      #              "ATLAS_8TeV_3LEPEW_20invfb"],
+      #              [] ]
+
+  # Specify the list of ATLAS analyses to run with BuckFast
+  # These will get run if BuckFast is turned on
+  - capability: ATLASAnalysisContainer
+    function: getATLASAnalysisContainer
+    options:
       analyses: [ ["ATLAS_8TeV_0LEP_20invfb",
                    "ATLAS_8TeV_0LEPStop_20invfb",
                    "ATLAS_8TeV_1LEPStop_20invfb",
@@ -335,72 +349,41 @@
                    "ATLAS_8TeV_2LEPEW_20invfb",
                    "ATLAS_8TeV_2LEPStop_20invfb",
                    "ATLAS_8TeV_3LEPEW_20invfb"],
-                   [] ]
-=======
-      analyses: [ [], [] ]
->>>>>>> 854abf95
-
-  # Specify the list of ATLAS analyses to run with BuckFast
-  # These will get run if BuckFast is turned on
-  - capability: ATLASAnalysisContainer
-    function: getATLASAnalysisContainer
-    options:
-<<<<<<< HEAD
-      analyses: [ ["ATLAS_8TeV_0LEP_20invfb",
-                   "ATLAS_8TeV_0LEPStop_20invfb",
-                   "ATLAS_8TeV_1LEPStop_20invfb",
-                   "ATLAS_8TeV_2bStop_20invfb",
-                   "ATLAS_8TeV_2LEPEW_20invfb",
-                   "ATLAS_8TeV_2LEPStop_20invfb",
-                   "ATLAS_8TeV_3LEPEW_20invfb"],
-                  ["ATLAS_13TeV_0LEP_13invfb"] ]
-=======
-      analyses: [ ["ATLAS_0LEP_20invfb","ATLAS_0LEPStop_20invfb",
-                   "ATLAS_1LEPStop_20invfb","ATLAS_2bStop_20invfb",
-                   "ATLAS_2LEPEW_20invfb","ATLAS_2LEPStop_20invfb",
-                   "ATLAS_3LEPEW_20invfb","ATLAS_8TeV_1LEPbb_20invfb"],
-                  ["ATLAS_13TeV_0LEP_13invfb", "ATLAS_13TeV_MultiLEP_36invfb"] ]
->>>>>>> 854abf95
+                  ["ATLAS_13TeV_0LEP_13invfb",
+                   "ATLAS_13TeV_MultiLEP_36invfb"] ]
 
   # Specify the list of CMS analyses to run with BuckFast
   # These will get run if BuckFast is turned on
   - capability: CMSAnalysisContainer
     function: getCMSAnalysisContainer
     options:
-<<<<<<< HEAD
       analyses: [ ["CMS_8TeV_1LEPDMTOP_20invfb",
                    "CMS_8TeV_2LEPDMTOP_20invfb",
                    "CMS_8TeV_3LEPEW_20invfb",
                    "CMS_8TeV_MONOJET_20invfb"],
-                  [] ]
-=======
-      analyses: [ ["CMS_1LEPDMTOP_20invfb","CMS_2LEPDMTOP_20invfb",
-                   "CMS_3LEPEW_20invfb","CMS_MONOJET_20invfb"],
-                  ["CMS_13TeV_1LEPbb_36invfb","CMS_13TeV_MultiLEP_36invfb", "CMS_13TeV_2OSLEP_36invfb", "CMS_13TeV_2LEPsoft_36invfb"] ]
->>>>>>> 854abf95
+                  ["CMS_13TeV_1LEPbb_36invfb",
+                   "CMS_13TeV_MultiLEP_36invfb",
+                   "CMS_13TeV_2OSLEP_36invfb",
+                   "CMS_13TeV_2LEPsoft_36invfb"] ]
 
   # Specify the list of identity analyses to run
   # These will be run if the identity simulation is turned on
   - capability: IdentityAnalysisContainer
     function: getIdentityAnalysisContainer
     options:
-<<<<<<< HEAD
-      analyses: [ [ "ATLAS_8TeV_0LEP_20invfb",
-                    "ATLAS_8TeV_0LEPStop_20invfb",
-                    "ATLAS_8TeV_1LEPStop_20invfb",
-                    "ATLAS_8TeV_2bStop_20invfb",
-                    "ATLAS_8TeV_2LEPEW_20invfb",
-                    "ATLAS_8TeV_2LEPStop_20invfb",
-                    "ATLAS_8TeV_3LEPEW_20invfb",
-                    "CMS_8TeV_1LEPDMTOP_20invfb",
-                    "CMS_8TeV_2LEPDMTOP_20invfb",
-                    "CMS_8TeV_3LEPEW_20invfb",
-                    "CMS_8TeV_MONOJET_20invfb"],
-                    [] ]
-=======
       analyses: [ [], [] ]
->>>>>>> 854abf95
-
+      # analyses: [ [ "ATLAS_8TeV_0LEP_20invfb",
+      #               "ATLAS_8TeV_0LEPStop_20invfb",
+      #               "ATLAS_8TeV_1LEPStop_20invfb",
+      #               "ATLAS_8TeV_2bStop_20invfb",
+      #               "ATLAS_8TeV_2LEPEW_20invfb",
+      #               "ATLAS_8TeV_2LEPStop_20invfb",
+      #               "ATLAS_8TeV_3LEPEW_20invfb",
+      #               "CMS_8TeV_1LEPDMTOP_20invfb",
+      #               "CMS_8TeV_2LEPDMTOP_20invfb",
+      #               "CMS_8TeV_3LEPEW_20invfb",
+      #               "CMS_8TeV_MONOJET_20invfb"],
+      #               [] ]
 
     # Use lognormal errors when marginalising the LHC Poisson likelihoods over systematic uncertainties
     # Can change "_lognormal_" to "_gaussian_" if you prefer
