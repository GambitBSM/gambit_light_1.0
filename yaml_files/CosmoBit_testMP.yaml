--- conflicted
+++ resolved
@@ -54,16 +54,8 @@
   # neutrino masses
   StandardModel_SLHA2: !import include/StandardModel_SLHA2_Planckbaseline.yaml
 
-<<<<<<< HEAD
- # neutrino masses
- StandardModel_mNudiff: !import include/StandardModel_mNudiff_NH_scan.yaml
-
- # Cosmological nuisance parameters (except for Planck CMB Likelihoods)
- cosmo_nuisance_Pantheon: !import include/cosmo_nuisance_Pantheon.yaml
-=======
   # Cosmological nuisance parameters (except for Planck CMB Likelihoods)
   cosmo_nuisance_Pantheon: !import include/cosmo_nuisance_Pantheon.yaml
->>>>>>> d733097f
 
 #======== Prior setup ========
 Priors:
