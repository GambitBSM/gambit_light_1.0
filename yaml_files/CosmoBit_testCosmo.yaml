##########################################################################
## Test CosmoBit Likelihoods
##   - Using random sampler
##   - Using the Planck-lite likelihood for high-l
##     (Either TT or TTTEEE -> Specified in 'Rules')
##   - Using BBN Likelihood
##   - Using BAO Likelihood
##   - Using Sigma8 Likelihood
##   - Computing local H0 Likelihood as observable
##
##  To test this you need to make the backends 'class', 'alterbbn' and 'plc'.
##  You also need to download the Planck data and set the path to it in the
##  rules for
##  - capability: plc_2_0_init
##    options:
##      planck_path: path/to/your/planck/data
##
## Janina Renk <janina.renk@fysik.su.se>
## 2018 Nov
##########################################################################


#======== Input parameter declarations =======
Parameters:

<<<<<<< HEAD
 # --- import model parameters for models to scan over ---
 LCDM: !import include/LCDM_scan.yaml        # base LCDM

 # Everything Neff and eta related
 #etaBBN:                             !import include/etaBBN.yaml
 #rCMB:                               !import include/rCMB.yaml
 #rBBN_rCMB:                          !import include/rBBN_rCMB.yaml
 #dNurCMB:                           !import include/dNurCMB.yaml
 #dNurBBN_dNurCMB:                  !import include/dNurBBN_dNurCMB.yaml
 #rBBN_rCMB_dNurBBN_dNurCMB:        !import include/rBBN_rCMB_dNurBBN_dNurCMB.yaml
 etaBBN_rBBN_rCMB_dNurBBN_dNurCMB: !import include/etaBBN_rBBN_rCMB_dNurBBN_dNurCMB.yaml

 # neutrino masses
 StandardModel_mNudiff: !import include/StandardModel_mNudiff_NH_scan.yaml
 #StandardModel_mNudiff: !import include/StandardModel_mNudiff_IH_scan.yaml

 # nuisance parameters in Planck likelihood
 cosmo_nuisance_Planck_lite: !import include/Planck_2018/cosmo_nuisance_Planck_lite_gauss.yaml
=======
  # Base LCDM
  LCDM: !import include/LCDM_scan.yaml

  # Minimal version of simple power-law spectrum of perturbations
  Minimal_PowerLaw_ps:
    ln10A_s:
      prior_type: flat
      range: [2.9,3.2]
    n_s:
      prior_type: flat
      range: [0.9,1.10]

  # Everything Neff and eta related
  #etaBBN:                             !import include/etaBBN.yaml
  #rCMB:                               !import include/rCMB.yaml
  #rBBN_rCMB:                          !import include/rBBN_rCMB.yaml
  #dNurCMB:                           !import include/dNurCMB.yaml
  #dNurBBN_dNurCMB:                  !import include/dNurBBN_dNurCMB.yaml
  #rBBN_rCMB_dNurBBN_dNurCMB:        !import include/rBBN_rCMB_dNurBBN_dNurCMB.yaml
  etaBBN_rBBN_rCMB_dNurBBN_dNurCMB: !import include/etaBBN_rBBN_rCMB_dNurBBN_dNurCMB.yaml

  # neutrino masses
  StandardModel_mNudiff: !import include/StandardModel_mNudiff_both_scan.yaml
  #StandardModel_mNudiff: !import include/StandardModel_mNudiff_NH_scan.yaml
  #StandardModel_mNudiff: !import include/StandardModel_mNudiff_IH_scan.yaml

  # nuisance parameters in Planck likelihood
  cosmo_nuisance_Planck_lite: !import include/Planck_2018/cosmo_nuisance_Planck_lite_gauss.yaml
>>>>>>> d733097f

#======== Prior setup ========
Priors:

#======== Output setup ========
Printer:
  printer: ascii
  options:
    output_file: "gambit_output.data"
    buffer_length: 100

#======== Scanner setup ========
Scanner:
  use_scanner: random

  scanners:
    multinest:
      plugin: multinest
      like:  LogLike
      nlive: 1000
      tol: 0.01
      aux_printer_txt_options:
      aux_printer_stats_options:
      aux_printer_live_options:

    random:
      plugin: random
      point_number: 3
      like:  LogLike

#======== Observables of interest ========
ObsLikes:
  - purpose:      LogLike
    capability:   md21_NuFit_v4_1_lnL
    module:       NeutrinoBit
    type:         double

  - purpose:      LogLike
    capability:   md3l_NuFit_v4_1_lnL
    module:       NeutrinoBit
    type:         double

  - purpose:      Observable
    capability:   ordering
    module:       NeutrinoBit
    type:         bool

  - purpose:      LogLike
    capability:   BBN_LogLike
    sub_capabilities: [Yp, D]

  - purpose:      Observable
    capability:   BBN_abundances
    sub_capabilities: [Li7, Be7, He3]

  - purpose:      LogLike
    capability:   Planck_lowl_loglike
    module:       CosmoBit
    type:         double

  - purpose:      LogLike
    capability:   Planck_highl_loglike
    module:       CosmoBit
    type:         double

  - purpose:      LogLike
    capability:   Planck_lensing_loglike
    module:       CosmoBit
    type:         double

  - purpose:      Observable
    capability:   Sigma8

  - purpose:      Observable
    capability:   Omega0_m

#======== Rule entries ========
Rules:

  - capability:   Omega0_m
    function:     get_Omega0_m_classy

  - capability:   Sigma8
    function:     get_Sigma8_classy

#####
##  Since the "cosmo_nuisance_Planck_lite" model fits to be used by
##  the marginalized (lite) versions of both, the TT
##  and the TTTEEE, likelihoods, we need to resolve
##  this ambiguity manually.
#####

  - capability: Planck_lowl_loglike
    function: function_Planck_lowl_TT_2018_loglike
    #function: function_Planck_lowl_TTEE_2018_loglike

  - capability: Planck_highl_loglike
    function: function_Planck_highl_TT_lite_2018_loglike
    #function: function_Planck_highl_TTTEEE_lite_2018_loglike

  - capability: Planck_lensing_loglike
    function: function_Planck_lensing_2018_loglike
    #function: function_Planck_lensing_marged_2018_loglike

#####
##
##  Inputs for class / classy
##
####

  - capability: classy_final_input
    function: set_classy_input

#####
##
##  Specify data files for BAO, BBN, H0 and sigma8 Likelihoods
##
####

  - capability: BBN_LogLike
    options:
      DataFile: default.dat     # Use the Yp measurement from PDG 2017 and the updated D/H measurement of 1801.08023
      #DataFile: ConsD_2014.dat # Use the Yp measurement from PDG 2017 and the conservative D/H measurement of 1412.4043
      #DataFile: AlterBBN.dat   # Use the observed values given in AlterBBN


  - capability: plc_3_0_init
    options:
      #plc_data_2_path: /PATH/TO/plc_2.0
      #plc_data_3_path: /PATH/TO/plc_3.0

#####
##
##  Settings for AlterBBN and treatment of uncertainties
##
####

  - capability: AlterBBN_Input
    options:
      failsafe: 3
      err: 0

  - capability: BBN_abundances
    options:
      isotope_basis: [Yp, D, He3, Be7, Li7]
      correlation_matrix: [[+1.000e00, +1.524e-2, +2.667e-2, +2.303e-2, +2.429e-2],
                           [+1.524e-2, +1.000e00, -8.160e-1, -3.775e-1, -3.653e-1],
                           [+2.667e-2, -8.160e-1, +1.000e00, +3.897e-1, +3.780e-1],
                           [+2.303e-2, -3.775e-1, +3.897e-1, +1.000e00, +9.974e-1],
                           [+2.429e-2, -3.653e-1, +3.780e-1, +9.974e-1, +1.000e00]]
      relative_errors: [1.348e-3, 1.596e-2, 1.618e-2, 6.788e-2, 6.579e-2]


   # Allow for negative values of dNur_BBN and dNur_CMB
   #  -> In this form, the option is set for all CosmoBit function and applies
   #     for both parameters at once.
   #     If this should only apply for dNur_BBN or dNur_CMB eclusively,
   #     consider to make this as a rule of the respective capability / function.
  - module: CosmoBit
    options:
      allow_negative_delta_N_ur: false

#======== Logging setup ========
Logger:
  redirection:
    [Debug]      : "debug.log"
    [Default]      : "default.log"
    [CosmoBit]  : "CosmoBit.log"

#======== Generic Name/Value Section ========
KeyValues:

  debug: true

  default_output_path: "runs/CosmoBit_testScan"

  likelihood:
    model_invalid_for_lnlike_below: -1e6<|MERGE_RESOLUTION|>--- conflicted
+++ resolved
@@ -23,26 +23,6 @@
 #======== Input parameter declarations =======
 Parameters:
 
-<<<<<<< HEAD
- # --- import model parameters for models to scan over ---
- LCDM: !import include/LCDM_scan.yaml        # base LCDM
-
- # Everything Neff and eta related
- #etaBBN:                             !import include/etaBBN.yaml
- #rCMB:                               !import include/rCMB.yaml
- #rBBN_rCMB:                          !import include/rBBN_rCMB.yaml
- #dNurCMB:                           !import include/dNurCMB.yaml
- #dNurBBN_dNurCMB:                  !import include/dNurBBN_dNurCMB.yaml
- #rBBN_rCMB_dNurBBN_dNurCMB:        !import include/rBBN_rCMB_dNurBBN_dNurCMB.yaml
- etaBBN_rBBN_rCMB_dNurBBN_dNurCMB: !import include/etaBBN_rBBN_rCMB_dNurBBN_dNurCMB.yaml
-
- # neutrino masses
- StandardModel_mNudiff: !import include/StandardModel_mNudiff_NH_scan.yaml
- #StandardModel_mNudiff: !import include/StandardModel_mNudiff_IH_scan.yaml
-
- # nuisance parameters in Planck likelihood
- cosmo_nuisance_Planck_lite: !import include/Planck_2018/cosmo_nuisance_Planck_lite_gauss.yaml
-=======
   # Base LCDM
   LCDM: !import include/LCDM_scan.yaml
 
@@ -65,13 +45,11 @@
   etaBBN_rBBN_rCMB_dNurBBN_dNurCMB: !import include/etaBBN_rBBN_rCMB_dNurBBN_dNurCMB.yaml
 
   # neutrino masses
-  StandardModel_mNudiff: !import include/StandardModel_mNudiff_both_scan.yaml
-  #StandardModel_mNudiff: !import include/StandardModel_mNudiff_NH_scan.yaml
+  StandardModel_mNudiff: !import include/StandardModel_mNudiff_NH_scan.yaml
   #StandardModel_mNudiff: !import include/StandardModel_mNudiff_IH_scan.yaml
 
   # nuisance parameters in Planck likelihood
   cosmo_nuisance_Planck_lite: !import include/Planck_2018/cosmo_nuisance_Planck_lite_gauss.yaml
->>>>>>> d733097f
 
 #======== Prior setup ========
 Priors:
