--- conflicted
+++ resolved
@@ -616,44 +616,6 @@
         # - ATLAS_13TeV_1LEPStop_36invfb
         # The last two analyses depend on ROOT.
 
-<<<<<<< HEAD
-=======
-  # Choose Monte Carlo event simulator and options.
-  - capability:  HardScatteringSim
-    type: ColliderPythia_defaultversion
-    function: getPythia
-    options:
-      LHC_13TeV:
-        # 0.028 fb corresponds to ~1 expected event at L = 36 fb^-1.
-        xsec_veto: 0.028
-        pythia_settings:
-          - Print:quiet = on
-          - PartonLevel:MPI = off
-          - PartonLevel:ISR = on
-          - PartonLevel:FSR = on
-          - HadronLevel:all = on
-          - SUSY:all = on
-          - TauDecays:mode = 0
-          - TimeShower:pTmin = 2
-
-  - capability: HardScatteringSim
-    type: const BaseCollider*
-    function: getPythiaAsBase
-    module: ColliderBit
-
-  # Choose to get cross-sections from the Monte Carlo
-  - capability: TotalCrossSection
-    function: getEvGenCrossSection_as_base
-
-  # Just use unweighted cross-sections
-  - capability: EventWeighterFunction
-    function: setEventWeight_unity
-
-  # Choose to generate events with Pythia on the fly (rather than reading them in)
-  - capability: HardScatteringEvent
-    function: generateEventPythia
->>>>>>> a4742ac9
-
   # Choose LHC likelihood form and options.
   - capability: LHC_LogLikes
     backends:
