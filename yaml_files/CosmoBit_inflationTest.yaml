--- conflicted
+++ resolved
@@ -24,37 +24,12 @@
     T_cmb: 2.72548
     # ln10A_s: 3.0
     # n_s: 1.0
-  
+
   Inflation_1quar:
     N_pivot: 100
     lambda: -9.9
     phi_init0: 10
-<<<<<<< HEAD
-     #fixed_value: 10.0
-    
-  #Inflation_SR1quad:
-  #  N_pivot: 40
-  #    #prior_type: flat
-  #    #range: [40.0,70.0]
-  #  m2_inflaton: -9.9
-  #    #prior_type: flat
-  #    #range: [-9.8,-9.10]
-  #  phi_init0:
-  #    fixed_value: 10.0
 
-  #Inflation_1quar:
-  #  N_pivot:
-  #    prior_type: flat
-  #    range: [40.0,70.0]
-  #  lambda:
-  #    prior_type: flat
-  #    range: [-9.8,-9.10]
-  #  phi_init0:
-  #    fixed_value: 10.0
-    
-=======
-       
->>>>>>> f9442264
 
 #======== Prior setup ========
 Priors:
@@ -120,7 +95,7 @@
       numsteps: 500
       k_min: 1e-7
       k_max: 1e6
-  
+
   - capability: get_classy_cosmo_object
     function: get_classy_cosmo_object
     backends:
@@ -128,7 +103,7 @@
 
   - capability: classy_final_input
     function: set_classy_input_with_MPLike
-  
+
   - capability: classy_primordial_parameters
     function: set_classy_parameters_parametrised_ps
 
@@ -144,6 +119,20 @@
         #k_pivot: 0.03
         #P_k_ini type : analytic_Pk
 
+  - capability: classy_primordial_parameters
+    function: set_classy_parameters_primordial_ps
+    module: CosmoBit
+
+  
+  #- capability: set_classy_parameters
+  #  function: set_classy_parameters_parametrised_ps
+  #  options:
+  #    classy_dict:
+  #      output: 'tCl'   # need to add this since otherwise the input 'modes' is not read => class throws an error
+  #                      # in the future this would ideally be taken care of automatically -> one observable that you HAVE to 
+  #                      # calculate for every inflation model? Then we can add it to the set_classy_function (there probably
+  #                      # is but I just have no idea about inflation ;)) 
+
   - capability: MP_experiment_names
     function: set_MP_experiment_names
     options:
@@ -152,7 +141,7 @@
       # Note: bao_angular won't work since the likelihood is not written in MP conformal way (it does not even work trying
       #       to call in from MontePython directly.. )
       #       bicep does not work -> gaussian nuisance param problem in 'add_nuisance_prior'
-      Likelihoods: 
+      Likelihoods:
         #acbar: default
         #bao_smallz_2014: default
         hst: default
@@ -177,11 +166,8 @@
   default_output_path: "runs/inflation-test"
 
   debug: true
-<<<<<<< HEAD
-=======
 
   print_timing_data: true
->>>>>>> f9442264
 
   likelihood:
     model_invalid_for_lnlike_below: -1e6