##########################################################################
## Defaults for StandardModel_SLHA2 parameters in MSSM scans.
##
## Not a top-level configuration file! Instead, import this file, e.g.
## Parameters:
##   StandardModel_SLHA2: !import include/StandardModel_SLHA2_scan.yaml
##
## These values are as for the default SM params file, but with 3-sigma uncertainty
## ranges on the alpha_s and m_top values.
##
## Values from PDG 2017
##  # from http://pdg.lbl.gov/2017/mobile/summary-tables/pdf/rpp2017-sum-quarks-m.pdf
##    (for reference: http://pdg.lbl.gov/2017/reviews/rpp2017-rev-quark-masses.pdf)
##  & from http://pdg.lbl.gov/2017/tables/rpp2017-sum-leptons.pdf
##  @ from http://pdg.lbl.gov/2017/reviews/rpp2017-rev-qcd.pdf
##  ! from http://pdg.lbl.gov/2017/reviews/rpp2017-rev-standard-model.pdf
##  $ from http://pdg.lbl.gov/2017/reviews/rpp2017-rev-top-quark.pdf
##
## If more than one source is listed, values are equal in both sources.
## Values in GeV where units apply.
###########################################################################

<<<<<<< HEAD
# SLHA1 (all ranges on parameters are 3 sigma range from PDG 2014)
alphainv:  1.27940010E+02 # alpha^{-1}(mZ)^MSbar *
           # range: [127.898, 127.982]
alphaS  :  # 1.18500000E-01 # alpha_s(mZ)^MSbar ^
           range: [0.1167, 0.1203]
mBmB    :  4.18000000E+00 # mb(mb)^MSbar & #range: [4.09, 4.27]
mT      :  1.73340000E+02 # mtop(pole) $
           # range: [171.06, 175.62]
GF      :  1.16637870E-05 # G_Fermi **
=======
# SLHA1
alphainv:  1.27950010E+02 # alpha^{-1}(mZ)^MSbar !
           # range: [127.899, 128.001]
GF      :  1.16637870E-05 # G_Fermi !
alphaS  :  1.18100000E-01 # alpha_s(mZ)^MSbar @
           # range: [0.1148, 0.1214]
>>>>>>> 6980d1be
mZ      :  9.11876000E+01 # mZ(pole) !
mBmB    :  4.18000000E+00 # mb(mb)^MSbar #
mT      :  1.73340000E+02 # mtop(pole) $
           # range: [171.06, 175.62]
mTau    :  1.77686000E+00 # mtau(pole) &
mNu3    :               0 # mnu3(pole)

# SLHA2
mE      :  5.10998946E-04 # melectron(pole) &
mNu1    :               0 # mnu1(pole)
mMu     :  1.05658375E-01 # mmuon(pole) &
mNu2    :               0 # mnu2(pole)
mD      :  4.70000000E-03 # md(2 GeV)^MSbar #
mU      :  2.20000000E-03 # mu(2 GeV)^MSbar #
mS      :  9.60000000E-02 # ms(2 GeV)^MSbar #
mCmC    :  1.28000000E+00 # mc(mc)^MSbar #

# CKM
# Wolfenstein parameterisation (matches SLHA2 VCKMIN block)
# from http://pdg.lbl.gov/2014/reviews/rpp2014-rev-ckm-matrix.pdf
CKM_lambda  :  0.22537
CKM_A       :  0.814
CKM_rhobar  :  0.117
CKM_etabar  :  0.353

# PMNS
# from     http://pdg.lbl.gov/2014/tables/rpp2014-sum-leptons.pdf
# see also http://pdg.lbl.gov/2014/reviews/rpp2014-rev-neutrino-mixing.pdf
# Note: angles given as x = sin^2(2*theta), so I have converted them as:
# theta = 0.5*arcsin(sqrt(x))
# CP-violating phases not measured, so I set them to zero.
theta12 :  0.58376 # solar angle
theta23 :  0.76958 # atmospheric mixing angle
theta13 :  0.15495 #
delta13 :  0       # Dirac CP-violating phase
alpha1  :  0       # first Majorana CP-violating phase
alpha2  :  0       # second CP-violating Majorana phase<|MERGE_RESOLUTION|>--- conflicted
+++ resolved
@@ -20,24 +20,12 @@
 ## Values in GeV where units apply.
 ###########################################################################
 
-<<<<<<< HEAD
-# SLHA1 (all ranges on parameters are 3 sigma range from PDG 2014)
-alphainv:  1.27940010E+02 # alpha^{-1}(mZ)^MSbar *
-           # range: [127.898, 127.982]
-alphaS  :  # 1.18500000E-01 # alpha_s(mZ)^MSbar ^
-           range: [0.1167, 0.1203]
-mBmB    :  4.18000000E+00 # mb(mb)^MSbar & #range: [4.09, 4.27]
-mT      :  1.73340000E+02 # mtop(pole) $
-           # range: [171.06, 175.62]
-GF      :  1.16637870E-05 # G_Fermi **
-=======
 # SLHA1
 alphainv:  1.27950010E+02 # alpha^{-1}(mZ)^MSbar !
            # range: [127.899, 128.001]
 GF      :  1.16637870E-05 # G_Fermi !
 alphaS  :  1.18100000E-01 # alpha_s(mZ)^MSbar @
            # range: [0.1148, 0.1214]
->>>>>>> 6980d1be
 mZ      :  9.11876000E+01 # mZ(pole) !
 mBmB    :  4.18000000E+00 # mb(mb)^MSbar #
 mT      :  1.73340000E+02 # mtop(pole) $
