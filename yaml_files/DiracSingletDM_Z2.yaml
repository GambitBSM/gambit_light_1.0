--- conflicted
+++ resolved
@@ -244,7 +244,6 @@
     options:
       impose_EFT_validity: true
 
-<<<<<<< HEAD
   # WIMP mass from process catalog
   - capability: mwimp
     function: mwimp_generic
@@ -256,11 +255,10 @@
   # Self conjugacy of DM from process catalog
   - capability: wimp_sc
     function: wimp_sc_generic
-=======
+
   # The model is annihilating DM, not decaying
   - capability: GA_Yield
     function: GA_AnnYield_General
->>>>>>> d57ec026
 
 ##############################################################################################
 Printer:
