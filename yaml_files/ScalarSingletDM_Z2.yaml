--- conflicted
+++ resolved
@@ -231,7 +231,6 @@
   - capability: ScalarSingletDM_Z2_spectrum
     function: get_ScalarSingletDM_Z2_spectrum
 
-<<<<<<< HEAD
   # WIMP mass from process catalog
   - capability: mwimp
     function: mwimp_generic
@@ -243,11 +242,10 @@
   # Self conjugacy of DM from process catalog
   - capability: wimp_sc
     function: wimp_sc_generic
-=======
+
   # The model is annihilating DM, not decaying
   - capability: GA_Yield
     function: GA_AnnYield_General
->>>>>>> d57ec026
 
 Logger:
 
