##########################################################################
## GAMBIT configuration for an ultra-minimal MultiNest scan of a toy model.
##
## Only needs ExampleBit_A and a scanner (either one of the built-ins like
## the random sampler or TWalk, or an external like Diver, MultiNest,
## GreAT or Polychord).
##########################################################################

Parameters:
  # In this example we will simply be fitting the mean and standard deviation of a normal distribution.

  DMEFT:
    C61:
      range: [0, 1]
    C62:
      range: [0, 1]
    C63:
      range: [0, 1]
    C64:
      range: [0, 1]
<<<<<<< HEAD
    mDM:
      range: [150,1000]
=======
    mchi:
      range: [100,500]
    Lambda: 1000.
    C51: 0.
    C52: 0.
    C71: 0.
    C72: 0.
    C73: 0.
    C74: 0.
    C75: 0.
    C76: 0.
    C77: 0.
    C78: 0.
    C79: 0.
    C710: 0.
>>>>>>> a1a242fa

Priors:

  # None needed: flat priors are automatically generated for mu and sigma


Printer:

  # printer: sqlite
  # options:
  #  output_file: "results.sql"
  #  table_name: "spartan"
  #  buffer_length: 1000
  #  delete_file_on_restart: true

  printer: cout
  options:
    output_file: "results.txt"
    # group: "/spartan"
    delete_file_on_restart: true
    buffer_length: 10000

  #printer: ascii
  #options:
  #  output_file: "results.dat"
  #  buffer_length: 10
  #  delete_file_on_restart: true


Scanner:

  use_scanner: multinest

  scanners:

    random:
      plugin: random
      like: LogLike
      point_number: 100

    de:
      plugin: diver
      like: LogLike
      NP: 15

    multinest:
      plugin: multinest
      like:  LogLike
      nlive: 800
      tol: 0.1

    mcmc:
      plugin: great
      like: LogLike
      nTrialLists: 5
      nTrials: 10000

    twalk:
      plugin: twalk
      like: LogLike
      sqrtR: 1.001

    polychord:
      plugin: polychord
      like:  LogLike
      tol: 0.1


ObsLikes:

  # LHC likelihoods
  - purpose:    LogLike
    capability: LHC_Combined_LogLike
    module:     ColliderBit
    type:	double

  # - purpose:    Observable
  #   capability: LHC_signals

  # - purpose:    Observable
  #   capability: LHC_LogLike_per_SR

  # - purpose:    Observable
  #   capability: LHC_LogLike_SR_indices



Rules:

  # Get analysis numbers from the DMEFT interpolated yields calculator
  - capability: AllAnalysisNumbers
    function: DMEFT_results
    
  - capability: LHC_LogLikes
    backends:
    - {capability: lnlike_marg_poisson_lognormal_error}
    options: 
      covariance_marg_convthres_abs: 0.05
      covariance_marg_convthres_rel: 0.05
      covariance_nsamples_start: 100000
      # covariance_nsamples_start: 100


  # Choose colliders to simulate and their convergence settings, and pick analyses to run with each collider.
  - capability: RunMC
    function: InterpolatedMCInfo 
    module: ColliderBit



Logger:

  redirection:
    [Default]      : "default.log"
    [ExampleBit_A] : "DMEFT.log"
    [Scanner]      : "DMEFT_scan.log"


KeyValues:

  default_output_path: "runs/DMEFT_TEST"

  rng:
    generator: ranlux48
    seed: -1

  print_timing_data: true

  likelihood:
    model_invalid_for_lnlike_below: -1e6<|MERGE_RESOLUTION|>--- conflicted
+++ resolved
@@ -18,10 +18,6 @@
       range: [0, 1]
     C64:
       range: [0, 1]
-<<<<<<< HEAD
-    mDM:
-      range: [150,1000]
-=======
     mchi:
       range: [100,500]
     Lambda: 1000.
@@ -37,7 +33,6 @@
     C78: 0.
     C79: 0.
     C710: 0.
->>>>>>> a1a242fa
 
 Priors:
 
