--- conflicted
+++ resolved
@@ -84,17 +84,10 @@
 
 Parameters:
 #======== Input parameter declarations =======
-<<<<<<< HEAD
 #  In this section the models to be scanned over are specified. You can 
 #  set all model parameters here or import another yaml file containing them. 
 #
 #  => for more details check out chapter 6.2 of the GAMBIT code paper (https://arxiv.org/abs/1705.07908) 
-=======
-#  In this section the models to be scanned over are specified. You can
-#  set all model parameters here or import another yaml file containing them.
-#
-#  => for more details check out chapter 6.2 of the GAMBIT code paper (https://arxiv.org/abs/1705.07908)
-<<<<<<< HEAD
 #  => for the definition of all models introduced with CosmoBit, check Appendix B of the CosmoBit
 #     module paper (GAMBIT Cosmology Workgroup, Renk, et al. arXiv:2009.xxxxx )
 #
@@ -106,11 +99,7 @@
 #      B.5) Energy injection (from decaying/annihilating DM models) (optional)
 #      B.6) Cosmological nuisance parameters (depending on included likelihoods)
 #      B.7) Neutron lifetime (optional)
-=======
->>>>>>> CosmoBit_development
->>>>>>> 3c6eaf51
-#
-
+#
 
   # ====== B.1) Standard cosmology – LCDM =======
 
