--- conflicted
+++ resolved
@@ -616,8 +616,6 @@
         # - ATLAS_13TeV_1LEPStop_36invfb
         # The last two analyses depend on ROOT.
 
-<<<<<<< HEAD
-=======
   # Choose Monte Carlo event simulator and options.
   - capability:  HardScatteringSim
     type: ColliderPythia_defaultversion
@@ -674,7 +672,6 @@
     function: copyEvent
     module: ColliderBit
 
->>>>>>> b8550783
   # Choose LHC likelihood form and options.
   - capability: LHC_LogLikes
     backends:
