##########################################################################
## GAMBIT configuration for running a scan of the CMSSM using Diver.
##
## Includes likelihoods for LHC and LEP particle searches, LHC and LEP Higgs
## searches (and LHC signal strengths), flavour physics, indirect and
## direct dark matter detection, and electroweak precision observables.
##
## SM, nuclear matrix element and dark matter halo nuisance parameters
## are included.
##########################################################################

# NB: This example yaml file uses flexiblesusy, so make sure you have
# built gambit with the correct " -DBUILD_FS_MODELS" option

Parameters:

  # SM parameters.
  StandardModel_SLHA2: !import include/StandardModel_SLHA2_scan.yaml

  # Nuclear matrix parameters.
  nuclear_params_sigmas_sigmal:
    sigmas:
      range:  [19, 67]
    sigmal:
      range:  [31, 85]
    deltau:
      fixed_value:  0.842
    deltad:
      fixed_value: -0.427
    deltas:
      fixed_value: -0.085

  # SUSY parameters.
  CMSSM:
    M0:
      range: [50, 1e4]
      prior_type: log
    M12:
      range: [50, 1e4]
      prior_type: log
    A0:
      range: [-1e4, 1e4]
      flat_start: -1e2
      flat_end: 1e2
      prior_type: double_log_flat_join
    TanBeta:
      range: [3.0, 70]
    SignMu: 1

  # Dark matter halo parameters.
  Halo_gNFW_rho0:
    rho0:
      range: [.2, .8]
    v0: 235.0
    vesc: 550.0
    vrot: 235.0
    rs: 20.0
    r_sun: 8.5
    alpha: 1
    beta: 3
    gamma: 1


Priors:

  # All the priors are simple for this scan, so they are specified directly in the Parameters section.


Printer:

  printer: hdf5

  options:
    output_file: "CMSSM.hdf5"
    group: "/CMSSM"

  # printer: ascii
  # options:
  #  buffer_length: 1
  #  delete_file_on_restart: true
  #  output_file: "gambit_output.txt"

Scanner:

  use_scanner: de

  scanners:

    multinest:
      plugin: multinest
      like:  LogLike
      nlive: 5000
      tol: 0.1
      updInt: 1

    de:
      plugin: diver
      like: LogLike
      NP: 19200
      convthresh: 1e-5
      verbosity: 1


ObsLikes:

    # LHC likelihoods
    - purpose:    LogLike
      capability: LHC_Combined_LogLike

    - purpose:    LogLike
      capability: LHC_Higgs_LogLike

    # LEP likelihoods
    - purpose:    LogLike
      capability: LEP_Higgs_LogLike

    - purpose:    LogLike
      capability: ALEPH_Selectron_LLike

    - purpose:    LogLike
      capability: ALEPH_Smuon_LLike

    - purpose:    LogLike
      capability: ALEPH_Stau_LLike

    - purpose:    LogLike
      capability: L3_Selectron_LLike

    - purpose:    LogLike
      capability: L3_Smuon_LLike

    - purpose:    LogLike
      capability: L3_Stau_LLike

    - purpose:    LogLike
      capability: L3_Neutralino_Leptonic_LLike

    - purpose:    LogLike
      capability: L3_Chargino_Leptonic_LLike

    - purpose:    LogLike
      capability: OPAL_Chargino_Hadronic_LLike

    - purpose:    LogLike
      capability: OPAL_Chargino_SemiLeptonic_LLike

    - purpose:    LogLike
      capability: OPAL_Chargino_Leptonic_LLike

    - purpose:    LogLike
      capability: OPAL_Neutralino_Hadronic_LLike

    # Flavour physics likelihoods
    - purpose:    LogLike
      capability: b2ll_LL

    - purpose:    LogLike
      capability: SL_LL

    - purpose:    LogLike
      capability: b2sll_LL

    - purpose:    LogLike
      capability: b2sgamma_LL

    - purpose:    LogLike
      capability: LUV_LL

    # Precision physics likelihoods
    - capability: lnL_W_mass
      purpose:    LogLike

    #- capability: lnL_sinW2_eff
    #  purpose:    LogLike

    #- capability: lnL_deltarho
    #  purpose:    LogLike

    - capability:  lnL_gm2
      purpose:     LogLike

    # Dark matter likelihoods
    - capability: lnL_oh2
      purpose:    LogLike

    - capability: lnL_FermiLATdwarfs
      purpose:    LogLike

    - capability: XENON100_2012_LogLikelihood
      purpose:    LogLike

    - capability: XENON1T_2018_LogLikelihood
      purpose:    LogLike

    - capability: LUX_2016_LogLikelihood
      purpose:    LogLike

    - capability: PandaX_2016_LogLikelihood
      purpose:    LogLike

    - capability: PandaX_2017_LogLikelihood
      purpose:    LogLike

    - capability: PICO_2L_LogLikelihood
      purpose:    LogLike

    - capability: PICO_60_LogLikelihood
      purpose:    LogLike

    - capability: PICO_60_2017_LogLikelihood
      purpose:    LogLike

    - capability: SuperCDMS_2014_LogLikelihood
      purpose:    LogLike

    - capability: SIMPLE_2014_LogLikelihood
      purpose:    LogLike

    - capability: IC79_loglike
      purpose:    LogLike

    # SI nuclear nuisance parameter likelihood
    - capability: lnL_SI_nuclear_parameters
      purpose:    LogLike

    # DM Local Halo likelihoods
    - capability: lnL_rho0
      purpose: LogLike

    #- capability: lnL_vrot
    #  purpose: LogLike

    #- capability: lnL_v0
    #  purpose: LogLike

    #- capability: lnL_vesc
    #  purpose: LogLike

    # SM nuisance parameter likelihoods
    - capability: lnL_t_mass
      purpose:    LogLike

    - capability: lnL_mbmb
      purpose:    LogLike

    #- capability: lnL_light_quark_masses
    #  purpose:    LogLike

    #- capability: lnL_alpha_em
    #  purpose:    LogLike

    - capability: lnL_alpha_s
      purpose:    LogLike

    # Other observables
    - purpose:    likelihood_details
      capability: LHC_LogLike_per_analysis

    - purpose:    Observable
      capability: LHC_signals

    - purpose:    Observable
      capability: LHCEventLoopInfo

    - purpose:    Observable
      capability: RD_oh2

    - purpose:    Observable
      capability: mwimp

    - purpose:    Observable
      capability: sigmav

    - purpose:    Observable
      capability: sigma_SI_p

    - purpose:    Observable
      capability: sigma_SI_n

    - purpose:    Observable
      capability: sigma_SD_p

    - purpose:    Observable
      capability: sigma_SD_n

    - purpose:    Observable
      capability: bsgamma

    - purpose:    Observable
      capability: muon_gm2

    - purpose:    Observable
      capability: SLHA1_violation

    - purpose:    Observable
      capability: MSSM_spectrum
      type:       map_str_dbl


Rules:

  # Tell all functions that are able to dump SLHA files to do so.
  #- options:
  #    drop_SLHA_file: true

  # Choose to use DarkSUSY rather than Capt'n General for calculating the capture rate of DM in the Sun
  - capability: capture_rate_Sun
    function: capture_rate_Sun_const_xsec

  # Globally permit maximal mixing between gauge and family eigenstates
  - options:
      gauge_mixing_tolerance: 0.5
      family_mixing_tolerance: 0.5

  # Choose to use gm2calc for g-2
  - capability: muon_gm2
    function: GM2C_SUSY

  # Choose to base the SM prediction for g-2 on e+e- data
  - capability: muon_gm2_SM
    function: gm2_SM_ee

  # Use SuperIso instead of FeynHiggs for b->sgamma
  - capability: bsgamma
    function: SI_bsgamma

  # Use SuperIso instead of FeynHiggs for B_s->mumu
  - capability: Bsmumu_untag
    function: SI_Bsmumu_untag

  # Choose to implement the relic density likelihood as an upper bound, not a detection
  - capability: lnL_oh2
    function: lnL_oh2_upperlimit

  # Choose to rescale signals in direct and indirect detection by the relic density fraction
  - capability: RD_fraction
    function: RD_fraction_leq_one

  # Use DarkSUSY, MicrOmegas or the DarkBit native calculator for the relic density?
  - capability: RD_oh2
    function: RD_oh2_general
    #function: RD_oh2_DarkSUSY
    #function: RD_oh2_MicrOmegas
    options:
      # for all calculations
      fast: 1
      # used by RD_oh2_DarkSUSY only
      omtype: 1
      # used by RD_oh2_MicrOmegas only
      Beps: 1e-5

  # Choose to use detailed Fermi Pass 8 dwarf likelihoood from gamlike
  - capability: lnL_FermiLATdwarfs
    function:  lnL_FermiLATdwarfs_gamLike

  # Choose to use DarkSUSY yield tables for indirect detection
  - capability: SimYieldTable
    function: SimYieldTable_DarkSUSY
    options:
      allow_yield_extrapolation: true

  # Use DarkSUSY or MicrOmegas for calculating direct detection couplings
  - capability: DD_couplings
    function: DD_couplings_DarkSUSY
    #function: DD_couplings_MicrOmegas

  # Choose to get decays from DecayBit proper, not from an SLHA file.
  - capability: decay_rates
    function: all_decays

  # Choose to get the spectrum from SpecBit proper, not an SLHA file.
  # Options set to match benchmark point specified in SpecBit/MSSM_benchmark_points/LesHouches.in.MSSM_1
  - capability: unimproved_MSSM_spectrum
    function: get_CMSSM_spectrum_FS
    options:
      precision_goal:        1.0e-4
      max_iterations:        0
      calculate_sm_masses:   false
      pole_mass_loop_order:  2
      ewsb_loop_order:       2
      beta_loop_order:       2
      threshold_corrections_loop_order: 2
      use_higgs_2loop_at_as: true
      use_higgs_2loop_ab_as: true
      use_higgs_2loop_at_at: true
      use_higgs_2loop_atau_atau: true
      invalid_point_fatal: false

  # Choose where to get the precision spectrum from
  - capability: MSSM_spectrum
    type: Spectrum
    #function: make_MSSM_precision_spectrum_none
    #function: make_MSSM_precision_spectrum_W
    #function: make_MSSM_precision_spectrum_H_W
    function: make_MSSM_precision_spectrum_4H_W
    # The following options only have an impact when using make_MSSM_precision_spectrum_H_W
    # or make_MSSM_precision_spectrum_H_W.
    # Choose to take the precision prediction for the Higgs mass(es) (rather then spectrum generator's).
    # Choose to use the difference between the precision and spectrum generator predictions, along
    # with the precision error estimate, to estimate the theoretical error on the prediction.
    options:
      Higgs_predictions_source: 1
      Higgs_predictions_error_method: 4

  # Make sure to use the next-to-latest version (2.11.3) of FeynHiggs for things that need it,
  # as the latest version (2.12.0) is buggy.
  # In practice, the easiest way to do this is just to not install / nuke the versions you don't want to use, e.g.
  #  make nuke-feynhiggs_2_12_0
  #  make nuke-feynhiggs_2_11_2
  # In a future version of GAMBIT, it will possible to just do this here in the yaml file:
  #- backend: FeynHiggs
  #  version: 2.11.3
  # If you want to do it from the yaml file now, you need to do this:
  #- capability: FH_Couplings_output
  #  backends:
  #  - {backend: FeynHiggs, version: 2.11.3}
  #- capability: FH_Precision
  #  backends:
  #  - {backend: FeynHiggs, version: 2.11.3}
  # The following two rules only have an impact when using make_MSSM_precision_spectrum_H_W
  #- capability: prec_HiggsMasses
  #  backends:
  #  - {backend: FeynHiggs, version: 2.11.3}
  #- capability: FH_MSSMMasses
  #  backends:
  #  - {backend: FeynHiggs, version: 2.11.3}

  # Choose to get the precision value of the SM-like Higgs mass from FeynHiggs or SUSYHD
  - capability: prec_mh
    function: FH_HiggsMass
    #function: SHD_HiggsMass

  # Choose to use functions that get Higgs decays from SUSY-HIT, and t decays from DecayBit native implementation (instead of FeynHiggs)
  - capability: Reference_SM_Higgs_decay_rates
    function: Ref_SM_Higgs_decays_table
  - capability: Reference_SM_other_Higgs_decay_rates
    function: Ref_SM_other_Higgs_decays_table
  - capability: Reference_SM_A0_decay_rates
    function: Ref_SM_A0_decays_table
  - capability: Higgs_decay_rates
    function: MSSM_h0_1_decays
  - capability: h0_2_decay_rates
    function: h0_2_decays
  - capability: A0_decay_rates
    function: A0_decays
  - capability: H_plus_decay_rates
    function: H_plus_decays
  - capability: t_decay_rates
    function: t_decays

  # Choose where to get the Higgs couplings from
  - capability: Higgs_Couplings
    function: MSSM_higgs_couplings_pwid
    #function: MSSM_higgs_couplings_FH

  # Experimental values to be used in nuclear parameter likelihoods (all values in MeV)
  - capability: lnL_SI_nuclear_parameters
    function: lnL_sigmas_sigmal
    options:
      sigmas_central: 43.0
      sigmas_error: 8.0
      sigmal_central: 58.0
      sigmal_error: 9.0

  # Observed value and uncertainty of local dark matter density (in GeV/cm^3)
  - capability: lnL_rho0
    function: lnL_rho0_lognormal
    options:
      rho0_obs: 0.4
      rho0_obserr: 0.15

  # Values to be used in local disk rotation speed likelihood (all values in km/s)
  - capability: lnL_vrot
    function: lnL_vrot_gaussian
    options:
      vrot_obs: 235
      vrot_obserr: 20

  # Values to be used in Maxwellian most-probable speed likelihood (all values in km/s)
  - capability: lnL_v0
    function: lnL_v0_gaussian
    options:
      v0_obs: 235
      v0_obserr: 20

  # Values to be used in local Galactic escape speed likelihood (all values in km/s)
  - capability: lnL_vesc
    function: lnL_vesc_gaussian
    options:
      vesc_obs: 550
      vesc_obserr: 35

  # Values to be used in PrecisionBit likelihood function for light quark masses
  - capability: lnL_light_quark_masses
    options:
      # m_u/m_d
      mud_central: 0.48
      mud_error: 0.10
      # m_s / ((m_u + m_d)/2)
      msud_central: 27.5
      msud_error: 1.0
      # m_s
      ms_central: 95.E-03
      ms_error: 5.E-03

  # Choose where to get scattering events from
  - capability: HardScatteringEvent
    function: generateEventPythia

<<<<<<< HEAD
=======
  - capability: SpectrumAndDecaysForPythia
    function: getSpectrumAndDecaysForPythia
    options:
      slha_version: 2
      write_summary_to_log: false

>>>>>>> 4b524f86
  # Choose to where to get cross-sections from
  - capability: TotalCrossSection
    function: getEvGenCrossSection_as_base

  # Just use unweighted cross-sections
  - capability: EventWeighterFunction
    function: setEventWeight_unity

  # Choose Monte Carlo event simulator and options.
  - capability: HardScatteringSim
    type: Py8Collider_defaultversion
    function: getPythia
    options:
      LHC_13TeV:
        # 0.028 fb corresponds to ~1 expected event at L = 36 fb^-1.
        xsec_veto: 0.028
        partonOnly: false
        antiktR: 0.4
        pythia_settings:
          - Print:quiet = on
          - PartonLevel:MPI = off
          - PartonLevel:ISR = on
          - PartonLevel:FSR = on
          - HadronLevel:all = on
          - SUSY:all = on
          - TauDecays:mode = 0
          - TimeShower:pTmin = 2

  # Choose colliders to simulate and their convergence settings, and pick analyses to run with each collider.
  - capability: RunMC
    function: operateLHCLoop
    options:
      silenceLoop: true
      LHC_13TeV:
        min_nEvents: 5000
        max_nEvents: 50000
        events_between_convergence_checks: 5000
        target_fractional_uncert: 0.3
        halt_when_systematic_dominated: true
        all_analyses_must_converge: false
        all_SR_must_converge: false
        maxFailedEvents: 10
        analyses:
          - CMS_13TeV_0LEP_36invfb
          - CMS_13TeV_1LEPbb_36invfb
          - CMS_13TeV_2OSLEP_36invfb
          - CMS_13TeV_2LEPsoft_36invfb
          - CMS_13TeV_1LEPStop_36invfb
          - CMS_13TeV_2LEPStop_36invfb
          - CMS_13TeV_MultiLEP_36invfb
          - CMS_13TeV_MONOJET_36invfb
          - ATLAS_13TeV_0LEP_36invfb
          - ATLAS_13TeV_MultiLEP_36invfb
          - ATLAS_13TeV_0LEPStop_36invfb
          - ATLAS_13TeV_2LEPStop_36invfb
          - ATLAS_13TeV_2bMET_36invfb
        # - ATLAS_13TeV_RJ3L_lowmass_36invfb
        # - ATLAS_13TeV_1LEPStop_36invfb
        # The last two analyses depend on ROOT.

  # Choose LHC likelihood form and options.
  - capability: LHC_LogLikes
    backends:
    - {capability: lnlike_marg_poisson_lognormal_error}
    options:
      covariance_marg_convthres_abs: 0.05
      covariance_marg_convthres_rel: 0.05
      covariance_nsamples_start: 100000


Logger:

  redirection:
    [Debug] : "debug.log"
    [Default] : "default.log"
    [DecayBit] : "DecayBit.log"
    [DarkBit] : "DarkBit.log"
    [PrecisionBit] : "PrecisionBit.log"
    [FlavBit] : "FlavBit.log"
    [ColliderBit] : "ColliderBit.log"
    [SpecBit] : "SpecBit.log"
    [Dependency Resolver] : "dep_resolver.log"


KeyValues:

  dependency_resolution:
    prefer_model_specific_functions: true

  likelihood:
    # Choose a lower cutoff for the likelihood
    model_invalid_for_lnlike_below: -5e5
    model_invalid_for_lnlike_below_alt: -1e5

  default_output_path: "runs/CMSSM/"

  debug: true<|MERGE_RESOLUTION|>--- conflicted
+++ resolved
@@ -507,15 +507,12 @@
   - capability: HardScatteringEvent
     function: generateEventPythia
 
-<<<<<<< HEAD
-=======
   - capability: SpectrumAndDecaysForPythia
     function: getSpectrumAndDecaysForPythia
     options:
       slha_version: 2
       write_summary_to_log: false
 
->>>>>>> 4b524f86
   # Choose to where to get cross-sections from
   - capability: TotalCrossSection
     function: getEvGenCrossSection_as_base
