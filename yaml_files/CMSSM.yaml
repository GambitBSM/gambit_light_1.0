##########################################################################
## GAMBIT configuration for running a scan of the CMSSM using Diver.
##
## Includes likelihoods for LHC and LEP particle searches, LHC and LEP Higgs
## searches (and LHC signal strengths), flavour physics, indirect and
## direct dark matter detection, and electroweak precision observables.
##
## SM, nuclear matrix element and dark matter halo nuisance parameters
## are included.
##########################################################################

# NB: This example yaml file uses flexiblesusy, so make sure you have
# built gambit with -DBUILD_FS_MODELS="CMSSM"


Parameters:

  # SM parameters.
  StandardModel_SLHA2: !import include/StandardModel_SLHA2_scan.yaml

  # Nuclear matrix parameters.
  nuclear_params_sigmas_sigmal:
    sigmas:
      range:  [19, 67]
    sigmal:
      range:  [31, 85]
    deltau:
      fixed_value:  0.842
    deltad:
      fixed_value: -0.427
    deltas:
      fixed_value: -0.085

  # SUSY parameters.
  CMSSM:
    M0:
      range: [50, 1e4]
      prior_type: log
    M12:
      range: [50, 1e4]
      prior_type: log
    A0:
      range: [-1e4, 1e4]
      flat_start: -1e2
      flat_end: 1e2
      prior_type: double_log_flat_join
    TanBeta:
      range: [3.0, 70]
    SignMu: 1

  # Dark matter halo parameters.
  Halo_gNFW_rho0:
    rho0:
      range: [.2, .8]
    v0: 235.0
    vesc: 550.0
    vrot: 235.0
    rs: 20.0
    r_sun: 8.5
    alpha: 1
    beta: 3
    gamma: 1


Priors:

  # All the priors are simple for this scan, so they are specified directly in the Parameters section.


Printer:

  # printer: cout

  printer: hdf5
  options:
    output_file: "CMSSM.hdf5"
    group: "/CMSSM"

  # printer: ascii
  # options:
  #  buffer_length: 1
  #  delete_file_on_restart: true
  #  output_file: "gambit_output.txt"

Scanner:

  use_scanner: de

  scanners:

    # Useful for testing
    random:
      plugin: random
      like:  LogLike
      point_number: 1
      output_file: output

    multinest:
      plugin: multinest
      like:  LogLike
      nlive: 5000
      tol: 0.1
      updInt: 1

    de:
      plugin: diver
      like: LogLike
      NP: 19200
      convthresh: 1e-5
      verbosity: 1


ObsLikes:

    # LHC likelihoods
    - purpose:    LogLike
      capability: LHC_Combined_LogLike

    - purpose:    LogLike
      capability: LHC_Higgs_LogLike

    # LEP likelihoods
    - purpose:    LogLike
      capability: LEP_Higgs_LogLike

    - purpose:    LogLike
      capability: ALEPH_Selectron_LLike

    - purpose:    LogLike
      capability: ALEPH_Smuon_LLike

    - purpose:    LogLike
      capability: ALEPH_Stau_LLike

    - purpose:    LogLike
      capability: L3_Selectron_LLike

    - purpose:    LogLike
      capability: L3_Smuon_LLike

    - purpose:    LogLike
      capability: L3_Stau_LLike

    - purpose:    LogLike
      capability: L3_Neutralino_Leptonic_LLike

    - purpose:    LogLike
      capability: L3_Chargino_Leptonic_LLike

    - purpose:    LogLike
      capability: OPAL_Chargino_Hadronic_LLike

    - purpose:    LogLike
      capability: OPAL_Chargino_SemiLeptonic_LLike

    - purpose:    LogLike
      capability: OPAL_Chargino_Leptonic_LLike

    - purpose:    LogLike
      capability: OPAL_Neutralino_Hadronic_LLike

    # Flavour physics likelihoods
    - purpose:    LogLike
      capability: b2ll_LL

    - purpose:    LogLike
      capability: SL_LL

    - purpose:    LogLike
      capability: b2sll_LL

    - purpose:    LogLike
      capability: b2sgamma_LL

    - purpose:    LogLike
      capability: LUV_LL

    # Precision physics likelihoods
    - capability: lnL_W_mass
      purpose:    LogLike

    # - capability: lnL_sinW2_eff
    #  purpose:    LogLike

    #- capability: lnL_deltarho
    #  purpose:    LogLike

    - capability:  lnL_gm2
      purpose:     LogLike

    # Dark matter likelihoods
    - capability: lnL_oh2
      purpose:    LogLike

    - capability: lnL_FermiLATdwarfs
      purpose:    LogLike

    - capability: XENON100_2012_LogLikelihood
      purpose:    LogLike

    - capability: XENON1T_2018_LogLikelihood
      purpose:    LogLike

    - capability: LUX_2016_LogLikelihood
      purpose:    LogLike

    - capability: PandaX_2016_LogLikelihood
      purpose:    LogLike

    - capability: PandaX_2017_LogLikelihood
      purpose:    LogLike

    - capability: PICO_2L_LogLikelihood
      purpose:    LogLike

    - capability: PICO_60_LogLikelihood
      purpose:    LogLike

    - capability: PICO_60_2017_LogLikelihood
      purpose:    LogLike

    - capability: SuperCDMS_2014_LogLikelihood
      purpose:    LogLike

    - capability: SIMPLE_2014_LogLikelihood
      purpose:    LogLike

    - capability: IC79_loglike
      purpose:    LogLike

    # SI nuclear nuisance parameter likelihood
    - capability: lnL_SI_nuclear_parameters
      purpose:    LogLike

    # DM Local Halo likelihoods
    - capability: lnL_rho0
      purpose: LogLike

    #- capability: lnL_vrot
    #  purpose: LogLike

    #- capability: lnL_v0
    #  purpose: LogLike

    #- capability: lnL_vesc
    #  purpose: LogLike

    # SM nuisance parameter likelihoods
    - capability: lnL_t_mass
      purpose:    LogLike

    - capability: lnL_mbmb
      purpose:    LogLike

    #- capability: lnL_light_quark_masses
    #  purpose:    LogLike

    #- capability: lnL_alpha_em
    #  purpose:    LogLike

    - capability: lnL_alpha_s
      purpose:    LogLike

    # Other observables
    - purpose:    likelihood_details
      capability: LHC_LogLike_per_analysis

    - purpose:    Observable
      capability: LHC_signals

    - purpose:    Observable
      capability: LHCEventLoopInfo

    - purpose:    Observable
      capability: RD_oh2

    - purpose:    Observable
      capability: mwimp

    - purpose:    Observable
      capability: sigmav

    - purpose:    Observable
      capability: sigma_SI_p

    - purpose:    Observable
      capability: sigma_SI_n

    - purpose:    Observable
      capability: sigma_SD_p

    - purpose:    Observable
      capability: sigma_SD_n

    - purpose:    Observable
      capability: bsgamma

    - purpose:    Observable
      capability: muon_gm2

    - purpose:    Observable
      capability: SLHA1_violation

    - purpose:    Observable
      capability: MSSM_spectrum
      type:       map_str_dbl


Rules:

  # Tell all functions that are able to dump SLHA files to do so.
  #- options:
  #    drop_SLHA_file: true

  # Choose to use DarkSUSY 6 rather than Capt'n General for calculating the capture rate of DM in the Sun
  - capability: capture_rate_Sun
    #function: capture_rate_Sun_const_xsec_DS5
    function: capture_rate_Sun_const_xsec

  # If you have multiple versions of DarkSUSY installed, you can pick which one to provide
  # the backend requirements to the function nuyield_from_DS
  # - capability: nuyield_ptr
  #   function: nuyield_from_DS
  #   backends:
  #     - {backend: DarkSUSY_MSSM, version: 6.2.2}

  # Globally permit maximal mixing between gauge and family eigenstates
  - options:
      gauge_mixing_tolerance: 0.5
      family_mixing_tolerance: 0.5

  # Choose to use gm2calc for g-2
  - capability: muon_gm2
    function: GM2C_SUSY

  # Choose to base the SM prediction for g-2 on e+e- data
  - capability: muon_gm2_SM
    function: gm2_SM_ee

  # Use SuperIso instead of FeynHiggs for b->sgamma
  - capability: bsgamma
    function: SI_bsgamma

  # Use SuperIso instead of FeynHiggs for B_s->mumu
  - capability: Bsmumu_untag
    function: SI_Bsmumu_untag

  # Choose to implement the relic density likelihood as an upper bound, not a detection
  - capability: lnL_oh2
    function: lnL_oh2_upperlimit

  # Choose to rescale signals in direct and indirect detection by the relic density fraction
  - capability: RD_fraction
    function: RD_fraction_leq_one

  # Use DarkSUSY directly , MicrOmegas or the DarkBit native calculator (based on the DarkSUSY Boltzmann solver) for the relic density?
  # Consult the DarkBit manual for the required options in each case
  - capability: RD_oh2
    #function: RD_oh2_DS5_general
    function: RD_oh2_DS_general
    options:
      # these options are identical for DS5 and DS6+ version
      fast: 1  # 0: standard, 1: fast (default)
    #function: RD_oh2_DarkSUSY_DS5
    #options:
    #  fast: 1  # 0: standard (default), 1: fast, 2: dirty
    #  omtype: 1  # 0: no coann, 1: all coann (default)
    #function: RD_oh2_MicrOmegas
    #options:
    #  fast: 1  # 0: standard (default), 1: fast
    #  Beps: 1e-5  #  1e-5: standard, 1: switches coann off

  # Choose to use the function RD_eff_annrate_DS_MSSM rather than RD_eff_annrate_from_ProcessCatalog
  - capability: RD_eff_annrate
    # function: RD_eff_annrate_DS5_MSSM
    function: RD_eff_annrate_DS_MSSM
  # ...and get the dependency RD_spectrum from RD_spectrum_MSSM
  - capability: RD_spectrum
    #function: RD_spectrum_SUSY_DS5
    function: RD_spectrum_MSSM

  # Choose module function to provide the TH_ProcessCatalog
  - capability: TH_ProcessCatalog
    #function: TH_ProcessCatalog_DS5_MSSM # For DarkSUSY 5
    function: TH_ProcessCatalog_DS_MSSM   # For DarkSUSY 6

  # Choose between the functions sigmav_late_universe and sigmav_late_universe_MicrOmegas
  - capability: sigmav
    function: sigmav_late_universe

  # Choose to use detailed Fermi Pass 8 dwarf likelihoood from gamlike
  - capability: lnL_FermiLATdwarfs
    function:  lnL_FermiLATdwarfs_gamLike

  # Choose to use DarkSUSY yield tables for indirect detection
  - capability: SimYieldTable
    #function: SimYieldTable_DS5
    function: SimYieldTable_DarkSUSY
    options:
      allow_yield_extrapolation: true

  # Use DarkSUSY or MicrOmegas for calculating direct detection couplings
  - capability: DD_couplings
    #function: DD_couplings_DarkSUSY_DS5
    function: DD_couplings_DarkSUSY_MSSM
    options:
      loop: true
    #function: DD_couplings_MicrOmegas

  # Choose to get decays from DecayBit proper, not from an SLHA file.
  - capability: decay_rates
    function: all_decays

  # Choose to get the spectrum from SpecBit proper, not an SLHA file.
  # Options set to match benchmark point specified in SpecBit/MSSM_benchmark_points/LesHouches.in.MSSM_1
  - capability: unimproved_MSSM_spectrum
    function: get_CMSSM_spectrum_FS
    options:
      precision_goal:        1.0e-4
      max_iterations:        0
      calculate_sm_masses:   false
      pole_mass_loop_order:  2
      ewsb_loop_order:       2
      beta_loop_order:       2
      threshold_corrections_loop_order: 2
      use_higgs_2loop_at_as: true
      use_higgs_2loop_ab_as: true
      use_higgs_2loop_at_at: true
      use_higgs_2loop_atau_atau: true
      invalid_point_fatal: false

  # Choose where to get the precision spectrum from
  - capability: MSSM_spectrum
    type: Spectrum
    #function: make_MSSM_precision_spectrum_none
    #function: make_MSSM_precision_spectrum_W
    #function: make_MSSM_precision_spectrum_H_W
    function: make_MSSM_precision_spectrum_4H_W
    # The following options only have an impact when using make_MSSM_precision_spectrum_H_W
    # or make_MSSM_precision_spectrum_H_W.
    # Choose to take the precision prediction for the Higgs mass(es) (rather then spectrum generator's).
    # Choose to use the difference between the precision and spectrum generator predictions, along
    # with the precision error estimate, to estimate the theoretical error on the prediction.
    options:
      Higgs_predictions_source: 1
      Higgs_predictions_error_method: 4

  # Make sure to use the next-to-latest version (2.11.3) of FeynHiggs for things that need it,
  # as the latest version (2.12.0) is buggy.
  # In practice, the easiest way to do this is just to not install / nuke the versions you don't want to use, e.g.
  #  make nuke-feynhiggs_2_12_0
  #  make nuke-feynhiggs_2_11_2
  # In a future version of GAMBIT, it will possible to just do this here in the yaml file:
  #- backend: FeynHiggs
  #  version: 2.11.3
  # If you want to do it from the yaml file now, you need to do this:
  #- capability: FH_Couplings_output
  #  backends:
  #  - {backend: FeynHiggs, version: 2.11.3}
  #- capability: FH_Precision
  #  backends:
  #  - {backend: FeynHiggs, version: 2.11.3}
  # The following two rules only have an impact when using make_MSSM_precision_spectrum_H_W
  #- capability: prec_HiggsMasses
  #  backends:
  #  - {backend: FeynHiggs, version: 2.11.3}
  #- capability: FH_MSSMMasses
  #  backends:
  #  - {backend: FeynHiggs, version: 2.11.3}

  # Choose to get the precision value of the SM-like Higgs mass from FeynHiggs or SUSYHD
  - capability: prec_mh
    function: FH_HiggsMass
    #function: SHD_HiggsMass

  # Choose to use functions that get Higgs decays from SUSY-HIT, and t decays from DecayBit native implementation (instead of FeynHiggs)
  - capability: Reference_SM_Higgs_decay_rates
    function: Ref_SM_Higgs_decays_table
  - capability: Reference_SM_other_Higgs_decay_rates
    function: Ref_SM_other_Higgs_decays_table
  - capability: Reference_SM_A0_decay_rates
    function: Ref_SM_A0_decays_table
  - capability: Higgs_decay_rates
    function: MSSM_h0_1_decays
  - capability: h0_2_decay_rates
    function: h0_2_decays
  - capability: A0_decay_rates
    function: A0_decays
  - capability: H_plus_decay_rates
    function: H_plus_decays
  - capability: t_decay_rates
    function: t_decays

  # Choose where to get the Higgs couplings from
  - capability: Higgs_Couplings
    function: MSSM_higgs_couplings_pwid
    #function: MSSM_higgs_couplings_FH

  # Experimental values to be used in nuclear parameter likelihoods (all values in MeV)
  - capability: lnL_SI_nuclear_parameters
    function: lnL_sigmas_sigmal
    options:
      sigmas_central: 43.0
      sigmas_error: 8.0
      sigmal_central: 58.0
      sigmal_error: 9.0

  # Observed value and uncertainty of local dark matter density (in GeV/cm^3)
  - capability: lnL_rho0
    function: lnL_rho0_lognormal
    options:
      rho0_obs: 0.4
      rho0_obserr: 0.15

  # Values to be used in local disk rotation speed likelihood (all values in km/s)
  - capability: lnL_vrot
    function: lnL_vrot_gaussian
    options:
      vrot_obs: 235
      vrot_obserr: 20

  # Values to be used in Maxwellian most-probable speed likelihood (all values in km/s)
  - capability: lnL_v0
    function: lnL_v0_gaussian
    options:
      v0_obs: 235
      v0_obserr: 20

  # Values to be used in local Galactic escape speed likelihood (all values in km/s)
  - capability: lnL_vesc
    function: lnL_vesc_gaussian
    options:
      vesc_obs: 550
      vesc_obserr: 35

  # Values to be used in PrecisionBit likelihood function for light quark masses
  - capability: lnL_light_quark_masses
    options:
      # m_u/m_d
      mud_central: 0.48
      mud_error: 0.10
      # m_s / ((m_u + m_d)/2)
      msud_central: 27.5
      msud_error: 1.0
      # m_s
      ms_central: 95.E-03
      ms_error: 5.E-03

  # Choose where to get scattering events from
  - capability: HardScatteringEvent
    function: generateEventPythia

  - capability: SpectrumAndDecaysForPythia
    function: getSpectrumAndDecaysForPythia
    options:
      slha_version: 2
      write_summary_to_log: false

  # Choose to where to get cross-sections from
  - capability: TotalCrossSection
    function: getEvGenCrossSection_as_base

  # Just use unweighted cross-sections
  - capability: EventWeighterFunction
    function: setEventWeight_unity

  # Choose Monte Carlo event simulator and options.
  - capability: HardScatteringSim
    type: Py8Collider_defaultversion
    function: getPythia
    options:
      LHC_13TeV:
        # 0.028 fb corresponds to ~1 expected event at L = 36 fb^-1.
        xsec_veto: 0.028
<<<<<<< HEAD
        partonOnly: false
        antiktR: 0.4
        pythia_settings:
          - Print:quiet = on
=======
        antiktR: 0.4
        partonOnly: false
        pythia_settings:
          - Print:quiet = on
          - Random:setSeed = on
          - Beams:eCM = 13000
>>>>>>> 9c4bb252
          - PartonLevel:MPI = off
          - PartonLevel:ISR = on
          - PartonLevel:FSR = on
          - HadronLevel:all = on
          - SUSY:all = on
          - TauDecays:mode = 0
          - TimeShower:pTmin = 2

  # Choose colliders to simulate and their convergence settings, and pick analyses to run with each collider.
  - capability: RunMC
    function: operateLHCLoop
    options:
      silenceLoop: true
      LHC_13TeV:
        min_nEvents: 10000
        max_nEvents: 50000
        events_between_convergence_checks: 10000
        target_fractional_uncert: 0.1
        halt_when_systematic_dominated: true
        all_analyses_must_converge: false
        all_SR_must_converge: false
        maxFailedEvents: 10
        analyses:
          - CMS_13TeV_0LEP_36invfb
          - CMS_13TeV_1LEPbb_36invfb
          - CMS_13TeV_2OSLEP_36invfb
          - CMS_13TeV_2LEPsoft_36invfb
          - CMS_13TeV_1LEPStop_36invfb
          - CMS_13TeV_2LEPStop_36invfb
          - CMS_13TeV_MultiLEP_36invfb
          - CMS_13TeV_MONOJET_36invfb
          - ATLAS_13TeV_0LEP_36invfb
          - ATLAS_13TeV_MultiLEP_36invfb
          - ATLAS_13TeV_0LEPStop_36invfb
          - ATLAS_13TeV_2LEPStop_36invfb
          - ATLAS_13TeV_2bMET_36invfb
        # - ATLAS_13TeV_RJ3L_lowmass_36invfb
        # - ATLAS_13TeV_1LEPStop_36invfb
        # The last two analyses depend on ROOT.


  # Choose LHC likelihood form and options.
  - capability: LHC_LogLikes
    backends:
    - {capability: lnlike_marg_poisson_lognormal_error}
    options:
      use_covariances: true
      use_marginalising: false
      combine_SRs_without_covariances: false
      nuisance_prof_initstep: 0.1
      nuisance_prof_convtol: 0.01
      nuisance_prof_maxsteps: 10000
      nuisance_prof_convacc: 0.01
      nuisance_prof_simplexsize: 1e-5
      nuisance_prof_method: 6 #1
      nuisance_prof_verbosity: 0
      # covariance_marg_convthres_abs: 0.05
      # covariance_marg_convthres_rel: 0.05
      # covariance_nsamples_start: 1000000

  # Options for how the combined LHC loglike should be calculated
  - capability: LHC_Combined_LogLike
    options:
      write_summary_to_log: false
      cap_loglike: false
      cap_loglike_individual_analyses: false
      # skip_analyses: 



Logger:

  redirection:
    [Debug] : "debug.log"
    [Default] : "default.log"
    [DecayBit] : "DecayBit.log"
    [DarkBit] : "DarkBit.log"
    [PrecisionBit] : "PrecisionBit.log"
    [FlavBit] : "FlavBit.log"
    [ColliderBit] : "ColliderBit.log"
    [SpecBit] : "SpecBit.log"
    [Dependency Resolver] : "dep_resolver.log"


KeyValues:

  dependency_resolution:
    prefer_model_specific_functions: true

  rng:
    generator: ranlux48
    seed: -1

  likelihood:
    # Choose a lower cutoff for the likelihood
    model_invalid_for_lnlike_below: -5e5
    model_invalid_for_lnlike_below_alt: -1e5

  default_output_path: "runs/CMSSM/"

  debug: false

<|MERGE_RESOLUTION|>--- conflicted
+++ resolved
@@ -572,19 +572,12 @@
       LHC_13TeV:
         # 0.028 fb corresponds to ~1 expected event at L = 36 fb^-1.
         xsec_veto: 0.028
-<<<<<<< HEAD
-        partonOnly: false
-        antiktR: 0.4
-        pythia_settings:
-          - Print:quiet = on
-=======
         antiktR: 0.4
         partonOnly: false
         pythia_settings:
           - Print:quiet = on
           - Random:setSeed = on
           - Beams:eCM = 13000
->>>>>>> 9c4bb252
           - PartonLevel:MPI = off
           - PartonLevel:ISR = on
           - PartonLevel:FSR = on
@@ -625,7 +618,6 @@
         # - ATLAS_13TeV_1LEPStop_36invfb
         # The last two analyses depend on ROOT.
 
-
   # Choose LHC likelihood form and options.
   - capability: LHC_LogLikes
     backends:
