--- conflicted
+++ resolved
@@ -506,17 +506,12 @@
     function: generateEventPythia
 
   # Choose to where to get cross-sections from
-<<<<<<< HEAD
-  - capability: CrossSection
-    function: getMCxsec
-=======
   - capability: TotalCrossSection
     function: getEvGenCrossSection_as_base
 
   # Just use unweighted cross-sections
   - capability: EventWeighterFunction
     function: setEventWeight_unity
->>>>>>> b3c75c5e
 
   # Choose Monte Carlo event simulator and options.
   - capability: HardScatteringSim
