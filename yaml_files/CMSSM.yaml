##########################################################################
## GAMBIT configuration for running a scan of the CMSSM using Diver.
##
## Includes likelihoods for LHC and LEP particle searches, LHC and LEP Higgs
## searches (and LHC signal strengths), flavour physics, indirect and
## direct dark matter detection, and electroweak precision observables.
##
## SM, nuclear matrix element and dark matter halo nuisance parameters
## are included.
##########################################################################

# NB: This example yaml file uses flexiblesusy, so make sure you have
# built gambit with -DBUILD_FS_MODELS="CMSSM"


Parameters:

  # SM parameters.
  StandardModel_SLHA2: !import include/StandardModel_SLHA2_scan.yaml

  # Nuclear matrix parameters.
  nuclear_params_sigmas_sigmal:
    sigmas:
      range:  [19, 67]
    sigmal:
      range:  [31, 85]
    deltau:
      fixed_value:  0.842
    deltad:
      fixed_value: -0.427
    deltas:
      fixed_value: -0.085

  # SUSY parameters.
  CMSSM:
    M0:
      range: [50, 1e4]
      prior_type: log
    M12:
      range: [50, 1e4]
      prior_type: log
    A0:
      range: [-1e4, 1e4]
      flat_start: -1e2
      flat_end: 1e2
      prior_type: double_log_flat_join
    TanBeta:
      range: [3.0, 70]
    SignMu: 1

  # Dark matter halo parameters.
  Halo_gNFW_rho0:
    rho0:
      range: [.2, .8]
    v0: 235.0
    vesc: 550.0
    vrot: 235.0
    rs: 20.0
    r_sun: 8.5
    alpha: 1
    beta: 3
    gamma: 1


Priors:

  # All the priors are simple for this scan, so they are specified directly in the Parameters section.


Printer:

  # printer: cout

  printer: hdf5
  options:
    output_file: "CMSSM.hdf5"
    group: "/CMSSM"

  # printer: ascii
  # options:
  #  buffer_length: 1
  #  delete_file_on_restart: true
  #  output_file: "gambit_output.txt"

Scanner:

  use_scanner: de

  scanners:

    # Useful for testing
    random:
      plugin: random
      like:  LogLike
      point_number: 1
      output_file: output

    multinest:
      plugin: multinest
      like:  LogLike
      nlive: 5000
      tol: 0.1
      updInt: 1

    de:
      plugin: diver
      like: LogLike
      NP: 19200
      convthresh: 1e-5
      verbosity: 1


ObsLikes:

    # LHC likelihoods
    - capability: LHC_Combined_LogLike
      purpose:    LogLike

    - capability: LHC_Higgs_LogLike
      purpose:    LogLike

    # LEP likelihoods
    - capability: LEP_Higgs_LogLike
      purpose:    LogLike

    - capability: ALEPH_Selectron_LLike
      purpose:    LogLike

    - capability: ALEPH_Smuon_LLike
      purpose:    LogLike

    - capability: ALEPH_Stau_LLike
      purpose:    LogLike

    - capability: L3_Selectron_LLike
      purpose:    LogLike

    - capability: L3_Smuon_LLike
      purpose:    LogLike

    - capability: L3_Stau_LLike
      purpose:    LogLike

    - capability: L3_Neutralino_Leptonic_LLike
      purpose:    LogLike

    - capability: L3_Chargino_Leptonic_LLike
      purpose:    LogLike

    - capability: OPAL_Chargino_Hadronic_LLike
      purpose:    LogLike

    - capability: OPAL_Chargino_SemiLeptonic_LLike
      purpose:    LogLike

    - capability: OPAL_Chargino_Leptonic_LLike
      purpose:    LogLike

    - capability: OPAL_Neutralino_Hadronic_LLike
      purpose:    LogLike

    # Flavour physics likelihoods
<<<<<<< HEAD
    - purpose:    LogLike
      capability: B2mumu_LogLikelihood_LHCb

    - purpose:    LogLike
      capability: B2mumu_LogLikelihood_CMS

    - purpose:    LogLike
      capability: B2mumu_LogLikelihood_Atlas
=======
    - capability: b2ll_LL
      purpose:    LogLike
>>>>>>> e1dee1d0

    - capability: SL_LL
      purpose:    LogLike

<<<<<<< HEAD
    - purpose:    LogLike
      capability: B2KstarmumuAng_LogLikelihood_Atlas

    - purpose:    LogLike
      capability: B2KstarmumuAng_LogLikelihood_CMS

    - purpose:    LogLike
      capability: B2KstarmumuAng_LogLikelihood_Belle

    - purpose:    LogLike
      capability: B2KstarmumuAng_LogLikelihood_LHCb

    - purpose:    LogLike
      capability: b2sgamma_LogLikelihood

    - purpose:    LogLike
      capability: RK_LogLikelihood

    - purpose:    LogLike
      capability: RKstar_LogLikelihood_LHCb
=======
    - capability: b2sll_LL
      purpose:    LogLike

    - capability: b2sgamma_LL
      purpose:    LogLike

    - capability: LUV_LL
      purpose:    LogLike
>>>>>>> e1dee1d0

    # Precision physics likelihoods
    - capability: lnL_W_mass
      purpose:    LogLike

    # - capability: lnL_sinW2_eff
    #   purpose:    LogLike

    # - capability: lnL_deltarho
    #   purpose:    LogLike

    - capability:  lnL_gm2
      purpose:     LogLike

    # Dark matter likelihoods
    - capability: lnL_oh2
      purpose:    LogLike

    - capability: lnL_FermiLATdwarfs
      purpose:    LogLike

    - capability: XENON100_2012_LogLikelihood
      purpose:    LogLike

    - capability: XENON1T_2018_LogLikelihood
      purpose:    LogLike

    - capability: LUX_2016_LogLikelihood
      purpose:    LogLike

    - capability: PandaX_2016_LogLikelihood
      purpose:    LogLike

    - capability: PandaX_2017_LogLikelihood
      purpose:    LogLike

    - capability: PICO_2L_LogLikelihood
      purpose:    LogLike

    - capability: PICO_60_LogLikelihood
      purpose:    LogLike

    - capability: PICO_60_2017_LogLikelihood
      purpose:    LogLike

    - capability: SuperCDMS_2014_LogLikelihood
      purpose:    LogLike

    - capability: SIMPLE_2014_LogLikelihood
      purpose:    LogLike

    - capability: IC79_loglike
      purpose:    LogLike

    # SI nuclear nuisance parameter likelihood
    - capability: lnL_SI_nuclear_parameters
      purpose:    LogLike

    # DM Local Halo likelihoods
    - capability: lnL_rho0
      purpose: LogLike

    #- capability: lnL_vrot
    #  purpose: LogLike

    #- capability: lnL_v0
    #  purpose: LogLike

    #- capability: lnL_vesc
    #  purpose: LogLike

    # SM nuisance parameter likelihoods
    - capability: lnL_t_mass
      purpose:    LogLike

    - capability: lnL_mbmb
      purpose:    LogLike

    #- capability: lnL_light_quark_masses
    #  purpose:    LogLike

    #- capability: lnL_alpha_em
    #  purpose:    LogLike

    - capability: lnL_alpha_s
      purpose:    LogLike

    # Other observables
    - capability: LHC_LogLike_per_analysis
      purpose:    Observable

    - capability: LHC_signals
      purpose:    Observable

    - capability: LHCEventLoopInfo
      purpose:    Observable

    - capability: RD_oh2
      purpose:    Observable

    - capability: mwimp
      purpose:    Observable

    - capability: sigmav
      purpose:    Observable

    - capability: sigma_SI_p
      purpose:    Observable

    - capability: sigma_SI_n
      purpose:    Observable

    - capability: sigma_SD_p
      purpose:    Observable

    - capability: sigma_SD_n
      purpose:    Observable

<<<<<<< HEAD
    - purpose:    Observable
      capability: prediction_b2sgamma
=======
    - capability: bsgamma
      purpose:    Observable
>>>>>>> e1dee1d0

    - capability: muon_gm2
      purpose:    Observable

    - capability: SLHA1_violation
      purpose:    Observable

    - capability: MSSM_spectrum
      purpose:    Observable
      type:       map_str_dbl


Rules:

  # Tell all functions that are able to dump SLHA files to do so.
  #- options:
  #    drop_SLHA_file: true

  # Choose to use DarkSUSY 6 rather than Capt'n General for calculating the capture rate of DM in the Sun
  - capability: capture_rate_Sun
    #function: capture_rate_Sun_const_xsec_DS5
    function: capture_rate_Sun_const_xsec

  # If you have multiple versions of DarkSUSY installed, you can pick which one to provide
  # the backend requirements to the function nuyield_from_DS
  # - capability: nuyield_ptr
  #   function: nuyield_from_DS
  #   backends:
  #     - {backend: DarkSUSY_MSSM, version: 6.2.2}

  # Globally permit maximal mixing between gauge and family eigenstates
  - options:
      gauge_mixing_tolerance: 0.5
      family_mixing_tolerance: 0.5

  # Choose to use gm2calc for g-2
  - capability: muon_gm2
    function: GM2C_SUSY

  # Choose to base the SM prediction for g-2 on e+e- data
  - capability: muon_gm2_SM
    function: gm2_SM_ee

  # Use SM theory covariance matrix for every point
  - capability: SuperIso_theory_covariance
    function: SI_theory_covariance_SM

  # Use SuperIso instead of FeynHiggs for b->sgamma
  - capability: prediction_b2sgamma
    function: SuperIso_prediction_b2sgamma

  # Use SuperIso instead of FeynHiggs for B_s->mumu
  - capability: SuperIso_prediction_B2mumu
    function: SuperIso_prediction_B2mumu

  # Define observables to predict
  - capability: prediction_B2mumu
    options:
      obs_list: [BRuntag_Bsmumu, BR_Bdmumu]

  # Define observables used in Likelihood
  - capability: B2mumu_LogLikelihood_.*
    options:
      obs_list: [BRuntag_Bsmumu, BR_Bdmumu]

  # Define observables to predict
  - capability: prediction_B2KstarmumuAng_.*_Atlas
    options:
      obs_list: [FL, S3, S4, S5, S7, S8]

  # Define observables used in Likelihood
  - capability: B2KstarmumuAng_LogLikelihood_Atlas
    options:
      obs_list: [FL, S3, S4, S5, S7, S8]

  # Define observables to predict
  - capability: prediction_B2KstarmumuAng_.*_CMS
    options:
      obs_list: [P1, P5prime]

  # Define observables used in Likelihood
  - capability: B2KstarmumuAng_LogLikelihood_CMS
    options:
      obs_list: [P1, P5prime]

  # Define observables to predict
  - capability: prediction_B2KstarmumuAng_.*_Belle
    options:
      obs_list: [P4prime, P5prime]

  # Define observables used in Likelihood
  - capability: B2KstarmumuAng_LogLikelihood_Belle
    options:
      obs_list: [P4prime, P5prime]

  # Define observables to predict
  - capability: prediction_B2KstarmumuAng_.*_LHCb
    options:
      obs_list: [FL, AFB, S3, S4, S5, S7, S8, S9]

  # Define observables used in Likelihood
  - capability: B2KstarmumuAng_LogLikelihood_LHCb
    options:
      obs_list: [FL, AFB, S3, S4, S5, S7, S8, S9]

  # Choose to implement the relic density likelihood as an upper bound, not a detection
  - capability: lnL_oh2
    function: lnL_oh2_upperlimit

  # Choose to rescale signals in direct and indirect detection by the relic density fraction
  - capability: RD_fraction
    function: RD_fraction_leq_one

  # Use DarkSUSY directly , MicrOmegas or the DarkBit native calculator (based on the DarkSUSY Boltzmann solver) for the relic density?
  # Consult the DarkBit manual for the required options in each case
  - capability: RD_oh2
    #function: RD_oh2_DS5_general
    function: RD_oh2_DS_general
    options:
      # these options are identical for DS5 and DS6+ version
      fast: 1  # 0: standard, 1: fast (default)
    #function: RD_oh2_DarkSUSY_DS5
    #options:
    #  fast: 1  # 0: standard (default), 1: fast, 2: dirty
    #  omtype: 1  # 0: no coann, 1: all coann (default)
    #function: RD_oh2_MicrOmegas
    #options:
    #  fast: 1  # 0: standard (default), 1: fast
    #  Beps: 1e-5  #  1e-5: standard, 1: switches coann off

  # Choose to use the function RD_eff_annrate_DS_MSSM rather than RD_eff_annrate_from_ProcessCatalog
  - capability: RD_eff_annrate
    # function: RD_eff_annrate_DS5_MSSM
    function: RD_eff_annrate_DS_MSSM
  # ...and get the dependency RD_spectrum from RD_spectrum_MSSM
  - capability: RD_spectrum
    #function: RD_spectrum_SUSY_DS5
    function: RD_spectrum_MSSM

  # Choose module function to provide the TH_ProcessCatalog
  - capability: TH_ProcessCatalog
    #function: TH_ProcessCatalog_DS5_MSSM # For DarkSUSY 5
    function: TH_ProcessCatalog_DS_MSSM   # For DarkSUSY 6

  # Choose between the functions sigmav_late_universe and sigmav_late_universe_MicrOmegas
  - capability: sigmav
    function: sigmav_late_universe

  # Choose to use detailed Fermi Pass 8 dwarf likelihoood from gamlike
  - capability: lnL_FermiLATdwarfs
    function:  lnL_FermiLATdwarfs_gamLike

  # Choose to use DarkSUSY 6 yield tables for indirect detection
  - capability: GA_SimYieldTable
    function: GA_SimYieldTable_DarkSUSY
  - capability: positron_SimYieldTable
    function: positron_SimYieldTable_DarkSUSY
  - capability: antiproton_SimYieldTable
    function: antiproton_SimYieldTable_DarkSUSY
  - capability: antideuteron_SimYieldTable
    function: antideuteron_SimYieldTable_DarkSUSY

  # The model is annihilating DM, not decaying
  - capability: GA_Yield
    function: GA_AnnYield_General

  # Use DarkSUSY or MicrOmegas for calculating direct detection couplings
  - capability: DD_couplings
    #function: DD_couplings_DarkSUSY_DS5
    function: DD_couplings_DarkSUSY_MSSM
    options:
      loop: true
    #function: DD_couplings_MicrOmegas
    
  # Select WIMP-nucleon couplings to pass to DDCalc
  - capability: DDCalc_Couplings
    function: DDCalc_Couplings_WIMP_nucleon
    
  # Choose to get decays from DecayBit proper, not from an SLHA file.
  - capability: decay_rates
    function: all_decays

  # Choose to get the spectrum from SpecBit proper, not an SLHA file.
  # Options set to match benchmark point specified in SpecBit/MSSM_benchmark_points/LesHouches.in.MSSM_1
  - capability: unimproved_MSSM_spectrum
    function: get_CMSSM_spectrum_FS
    options:
      precision_goal:        1.0e-4
      max_iterations:        0
      calculate_sm_masses:   false
      pole_mass_loop_order:  2
      ewsb_loop_order:       2
      beta_loop_order:       2
      threshold_corrections_loop_order: 2
      use_higgs_2loop_at_as: true
      use_higgs_2loop_ab_as: true
      use_higgs_2loop_at_at: true
      use_higgs_2loop_atau_atau: true
      invalid_point_fatal: false

  # Choose where to get the precision spectrum from
  - capability: MSSM_spectrum
    type: Spectrum
    #function: make_MSSM_precision_spectrum_none
    #function: make_MSSM_precision_spectrum_W
    #function: make_MSSM_precision_spectrum_H_W
    function: make_MSSM_precision_spectrum_4H_W
    # The following options only have an impact when using make_MSSM_precision_spectrum_H_W
    # or make_MSSM_precision_spectrum_H_W.
    # Choose to take the precision prediction for the Higgs mass(es) (rather then spectrum generator's).
    # Choose to use the difference between the precision and spectrum generator predictions, along
    # with the precision error estimate, to estimate the theoretical error on the prediction.
    options:
      Higgs_predictions_source: 1
      Higgs_predictions_error_method: 4

  # Make sure to use the next-to-latest version (2.11.3) of FeynHiggs for things that need it,
  # as the latest version (2.12.0) is buggy.
  # In practice, the easiest way to do this is just to not install / nuke the versions you don't want to use, e.g.
  #  make nuke-feynhiggs_2_12_0
  #  make nuke-feynhiggs_2_11_2
  # In a future version of GAMBIT, it will possible to just do this here in the yaml file:
  #- backend: FeynHiggs
  #  version: 2.11.3
  # If you want to do it from the yaml file now, you need to do this:
  #- capability: FH_Couplings_output
  #  backends:
  #  - {backend: FeynHiggs, version: 2.11.3}
  #- capability: FH_Precision
  #  backends:
  #  - {backend: FeynHiggs, version: 2.11.3}
  # The following two rules only have an impact when using make_MSSM_precision_spectrum_H_W
  #- capability: prec_HiggsMasses
  #  backends:
  #  - {backend: FeynHiggs, version: 2.11.3}
  #- capability: FH_MSSMMasses
  #  backends:
  #  - {backend: FeynHiggs, version: 2.11.3}

  # Choose to get the precision value of the SM-like Higgs mass from FeynHiggs or SUSYHD
  - capability: prec_mh
    function: FH_HiggsMass
    #function: SHD_HiggsMass

  # Choose to use functions that get Higgs decays from SUSY-HIT, and t decays from DecayBit native implementation (instead of FeynHiggs)
  - capability: Reference_SM_Higgs_decay_rates
    function: Ref_SM_Higgs_decays_table
  - capability: Reference_SM_other_Higgs_decay_rates
    function: Ref_SM_other_Higgs_decays_table
  - capability: Reference_SM_A0_decay_rates
    function: Ref_SM_A0_decays_table
  - capability: Higgs_decay_rates
    function: MSSM_h0_1_decays
  - capability: h0_2_decay_rates
    function: h0_2_decays
  - capability: A0_decay_rates
    function: A0_decays
  - capability: H_plus_decay_rates
    function: H_plus_decays
  - capability: t_decay_rates
    function: t_decays

  # Choose where to get the Higgs couplings from
  - capability: Higgs_Couplings
    function: MSSM_higgs_couplings_pwid
    #function: MSSM_higgs_couplings_FH

  # Experimental values to be used in nuclear parameter likelihoods (all values in MeV)
  - capability: lnL_SI_nuclear_parameters
    function: lnL_sigmas_sigmal
    options:
      sigmas_central: 43.0
      sigmas_error: 8.0
      sigmal_central: 58.0
      sigmal_error: 9.0

  # Observed value and uncertainty of local dark matter density (in GeV/cm^3)
  - capability: lnL_rho0
    function: lnL_rho0_lognormal
    options:
      rho0_obs: 0.4
      rho0_obserr: 0.15

  # Values to be used in local disk rotation speed likelihood (all values in km/s)
  - capability: lnL_vrot
    function: lnL_vrot_gaussian
    options:
      vrot_obs: 235
      vrot_obserr: 20

  # Values to be used in Maxwellian most-probable speed likelihood (all values in km/s)
  - capability: lnL_v0
    function: lnL_v0_gaussian
    options:
      v0_obs: 235
      v0_obserr: 20

  # Values to be used in local Galactic escape speed likelihood (all values in km/s)
  - capability: lnL_vesc
    function: lnL_vesc_gaussian
    options:
      vesc_obs: 550
      vesc_obserr: 35

  # Values to be used in PrecisionBit likelihood function for light quark masses
  - capability: lnL_light_quark_masses
    options:
      # m_u/m_d
      mud_central: 0.48
      mud_error: 0.10
      # m_s / ((m_u + m_d)/2)
      msud_central: 27.5
      msud_error: 1.0
      # m_s
      ms_central: 95.E-03
      ms_error: 5.E-03

  # Choose where to get scattering events from
  - capability: HardScatteringEvent
    function: generateEventPythia

  - capability: SpectrumAndDecaysForPythia
    function: getSpectrumAndDecaysForPythia
    options:
      slha_version: 2
      write_summary_to_log: false

  # Choose to where to get cross-sections from
  - capability: TotalCrossSection
    function: getEvGenCrossSection_as_base

  # Just use unweighted cross-sections
  - capability: EventWeighterFunction
    function: setEventWeight_unity

  # Choose to generate events with Pythia on the fly (rather than reading them in)
  - capability: HardScatteringEvent
    function: generateEventPythia

  # Choose Monte Carlo event simulator and options.
  - capability: HardScatteringSim
    type: Py8Collider_defaultversion
    function: getPythia
    options:
      LHC_13TeV:
        # 0.028 fb corresponds to ~1 expected event at L = 36 fb^-1.
        xsec_veto: 0.028
        partonOnly: false
        antiktR: 0.4
        pythia_settings:
          - Print:quiet = on
          - Next:numberCount = 0
          - Random:setSeed = on
          - Beams:eCM = 13000
          - PartonLevel:MPI = off
          - PartonLevel:ISR = on
          - PartonLevel:FSR = on
          - HadronLevel:all = on
          - SUSY:all = on
          - TauDecays:mode = 0
          - TimeShower:pTmin = 2
          - 23:mMin = 0.1
          - 24:mMin = 0.1

  # Choose colliders to simulate and their convergence settings, and pick analyses to run with each collider.
  - capability: RunMC
    function: operateLHCLoop
    options:
      silenceLoop: true
      LHC_13TeV:
        min_nEvents: 5000
        max_nEvents: 50000
        events_between_convergence_checks: 5000
        target_fractional_uncert: 0.3
        halt_when_systematic_dominated: true
        all_analyses_must_converge: false
        all_SR_must_converge: false
        maxFailedEvents: 10
        analyses:
          - CMS_13TeV_0LEP_36invfb
          - CMS_13TeV_1LEPbb_36invfb
          - CMS_13TeV_2OSLEP_36invfb
          - CMS_13TeV_2LEPsoft_36invfb
          - CMS_13TeV_1LEPStop_36invfb
          - CMS_13TeV_2LEPStop_36invfb
          - CMS_13TeV_MultiLEP_36invfb
          - CMS_13TeV_MONOJET_36invfb
          - ATLAS_13TeV_0LEP_36invfb
          - ATLAS_13TeV_MultiLEP_36invfb
          - ATLAS_13TeV_0LEPStop_36invfb
          - ATLAS_13TeV_2LEPStop_36invfb
          - ATLAS_13TeV_2bMET_36invfb
        # - ATLAS_13TeV_RJ3L_lowmass_36invfb
        # - ATLAS_13TeV_1LEPStop_36invfb
        # The last two analyses depend on ROOT.

  # Choose LHC likelihood form and options.
  - capability: LHC_LogLikes
    backends:
    - {capability: lnlike_marg_poisson_lognormal_error}
    options:
      # covariance_marg_convthres_abs: 0.05
      # covariance_marg_convthres_rel: 0.05
      # covariance_nsamples_start: 100000
      use_covariances: true
      combine_SRs_without_covariances: false
      use_marginalising: false
      nuisance_prof_initstep: 0.1
      nuisance_prof_convtol: 0.01
      nuisance_prof_maxsteps: 10000
      nuisance_prof_convacc: 0.01
      nuisance_prof_simplexsize: 1e-5
      nuisance_prof_method: 6
      nuisance_prof_verbosity: 0

  - capability: LHC_Combined_LogLike
    options:
      write_summary_to_log: false
      cap_loglike: false
      cap_loglike_individual_analyses: false
      # skip_analyses:



Logger:

  redirection:
    [Debug] : "debug.log"
    [Default] : "default.log"
    [DecayBit] : "DecayBit.log"
    [DarkBit] : "DarkBit.log"
    [PrecisionBit] : "PrecisionBit.log"
    [FlavBit] : "FlavBit.log"
    [ColliderBit] : "ColliderBit.log"
    [SpecBit] : "SpecBit.log"
    [Dependency Resolver] : "dep_resolver.log"


KeyValues:

  dependency_resolution:
    prefer_model_specific_functions: true

  rng:
    generator: ranlux48
    seed: -1

  likelihood:
    # Choose a lower cutoff for the likelihood
    model_invalid_for_lnlike_below: -5e5
    model_invalid_for_lnlike_below_alt: -1e5
    print_invalid_points: true

  default_output_path: "runs/CMSSM/"

  debug: false

<|MERGE_RESOLUTION|>--- conflicted
+++ resolved
@@ -160,7 +160,6 @@
       purpose:    LogLike
 
     # Flavour physics likelihoods
-<<<<<<< HEAD
     - purpose:    LogLike
       capability: B2mumu_LogLikelihood_LHCb
 
@@ -169,15 +168,10 @@
 
     - purpose:    LogLike
       capability: B2mumu_LogLikelihood_Atlas
-=======
-    - capability: b2ll_LL
-      purpose:    LogLike
->>>>>>> e1dee1d0
 
     - capability: SL_LL
       purpose:    LogLike
 
-<<<<<<< HEAD
     - purpose:    LogLike
       capability: B2KstarmumuAng_LogLikelihood_Atlas
 
@@ -198,16 +192,6 @@
 
     - purpose:    LogLike
       capability: RKstar_LogLikelihood_LHCb
-=======
-    - capability: b2sll_LL
-      purpose:    LogLike
-
-    - capability: b2sgamma_LL
-      purpose:    LogLike
-
-    - capability: LUV_LL
-      purpose:    LogLike
->>>>>>> e1dee1d0
 
     # Precision physics likelihoods
     - capability: lnL_W_mass
@@ -326,13 +310,8 @@
     - capability: sigma_SD_n
       purpose:    Observable
 
-<<<<<<< HEAD
-    - purpose:    Observable
-      capability: prediction_b2sgamma
-=======
-    - capability: bsgamma
-      purpose:    Observable
->>>>>>> e1dee1d0
+    - capability: prediction_b2sgamma
+      purpose:    Observable
 
     - capability: muon_gm2
       purpose:    Observable
@@ -506,11 +485,11 @@
     options:
       loop: true
     #function: DD_couplings_MicrOmegas
-    
+
   # Select WIMP-nucleon couplings to pass to DDCalc
   - capability: DDCalc_Couplings
     function: DDCalc_Couplings_WIMP_nucleon
-    
+
   # Choose to get decays from DecayBit proper, not from an SLHA file.
   - capability: decay_rates
     function: all_decays
