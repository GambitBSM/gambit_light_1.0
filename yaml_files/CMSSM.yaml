--- conflicted
+++ resolved
@@ -591,10 +591,6 @@
         partonOnly: false
         pythia_settings:
           - Print:quiet = on
-<<<<<<< HEAD
-=======
-          - Next:numberCount = 0
->>>>>>> 1532b110
           - Random:setSeed = on
           - Beams:eCM = 13000
           - PartonLevel:MPI = off
@@ -644,24 +640,14 @@
     backends:
     - {capability: lnlike_marg_poisson_lognormal_error}
     options:
-<<<<<<< HEAD
       use_covariances: true
       use_marginalising: false
       combine_SRs_without_covariances: false
-=======
-      # covariance_marg_convthres_abs: 0.05
-      # covariance_marg_convthres_rel: 0.05
-      # covariance_nsamples_start: 100000
-      use_covariances: true
-      combine_SRs_without_covariances: false
-      use_marginalising: false
->>>>>>> 1532b110
       nuisance_prof_initstep: 0.1
       nuisance_prof_convtol: 0.01
       nuisance_prof_maxsteps: 10000
       nuisance_prof_convacc: 0.01
       nuisance_prof_simplexsize: 1e-5
-<<<<<<< HEAD
       nuisance_prof_method: 6 #1
       nuisance_prof_verbosity: 0
       # covariance_marg_convthres_abs: 0.05
@@ -669,22 +655,12 @@
       # covariance_nsamples_start: 1000000
 
   # Options for how the combined LHC loglike should be calculated
-=======
-      nuisance_prof_method: 6
-      nuisance_prof_verbosity: 0
-
->>>>>>> 1532b110
   - capability: LHC_Combined_LogLike
     options:
       write_summary_to_log: false
       cap_loglike: false
       cap_loglike_individual_analyses: false
-<<<<<<< HEAD
       # skip_analyses: 
-=======
-      # skip_analyses:
->>>>>>> 1532b110
-
 
 
 Logger:
