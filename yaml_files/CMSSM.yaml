--- conflicted
+++ resolved
@@ -558,11 +558,6 @@
   - capability: HardScatteringEvent
     function: generateEventPythia
 
-<<<<<<< HEAD
-  # Choose to where to get cross-sections from
-  - capability: CrossSection
-    function: getMCxsec
-=======
   - capability: SpectrumAndDecaysForPythia
     function: getSpectrumAndDecaysForPythia
     options:
@@ -580,7 +575,6 @@
   # Choose to generate events with Pythia on the fly (rather than reading them in)
   - capability: HardScatteringEvent
     function: generateEventPythia
->>>>>>> d57ec026
 
   # Choose Monte Carlo event simulator and options.
   - capability: HardScatteringSim
@@ -602,23 +596,6 @@
           - TauDecays:mode = 0
           - TimeShower:pTmin = 2
 
-<<<<<<< HEAD
-  # Choose ATLAS detector simulation and options.
-  - capability: ATLASDetectorSim
-    options:
-      LHC_13TeV:
-        partonOnly: false
-        antiktR: 0.4
-
-  # Choose CMS detector simulation and options.
-  - capability: CMSDetectorSim
-    options:
-      LHC_13TeV:
-        partonOnly: false
-        antiktR: 0.4
-
-=======
->>>>>>> d57ec026
   # Choose colliders to simulate and their convergence settings, and pick analyses to run with each collider.
   - capability: RunMC
     function: operateLHCLoop
