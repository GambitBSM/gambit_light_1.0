
Parameters:

  # Dummy model to allow ColliderBit to loop through a set of SLHA files
  CB_SLHA_file_model:
    dummy: 1.0



Priors:
  # All priors simple, so specified in Parameters section


Printer:

  printer: cout

  # printer: hdf5
  # options:
  #   output_file: "MSSMEW.hdf5"
  #   group: "/MSSMEW"
  #   delete_file_on_restart: true


Scanner:

  use_scanner: random

  scanners:

    random:
      plugin: random
      point_number: 1
      output_file:  output
      like:  LogLike
      files:
        output_file: "weights ..."


ObsLikes:

    # Combined LHC likelihood
    - purpose:    LogLike
      capability: LHC_Combined_LogLike

    # Observables (not included in likelihood)
    - purpose:    Observable
      capability: LHC_signals

    - purpose:    likelihood_details
      capability: LHC_LogLike_per_SR

    - purpose:    likelihood_details
      capability: LHC_LogLike_SR_indices

    - purpose:    Observable
      capability: LHCEventLoopInfo

    - purpose:    Observable
      capability: SLHAFileElements


Rules:

  # Give the set of SLHA files that ColliderBit should use
  - capability: SLHAFileNameAndContent
    function: getNextSLHAFileNameAndContent
    options:
      SLHA_filenames:
        - ColliderBit/data/ATLAS_13TeV_2OSLEP_chargino_80invfb.slha

  # List the SLHA file entries that should be stored in the GAMBIT output.
  # Use SLHAea syntax for the SLHA_keys: <block/pdg> ; <line identifier> ; <line index of requested element>
  - capability: SLHAFileElements
    function: getSLHAFileElements
    type: map_str_dbl
    options:
      value_for_missing_elements: -9999
      SLHA_keys:
        - MASS;1000022;1
        - MASS;1000024;1
        - NMIX;1,1;2
        - NMIX;1,2;2
        - NMIX;1,3;2
        - NMIX;1,4;2
        - 1000024;DECAY;2               # <-- Total decay width for 1000024 (chargino1)
        - 1000024;(any),2,1000022,24;0  # <-- BR for two-body decay 1000024 -> 1000022 24

  # Assign cross-sections and uncertainties for each SLHA file
  - capability: TotalCrossSection
    function: getYAMLCrossSection_SLHA
    options:
      cross_section_fb:
        ColliderBit/data/ATLAS_13TeV_2OSLEP_chargino_80invfb.slha: 1.1
<<<<<<< HEAD
      xsec_fractional_uncert:
=======
        ColliderBit/data/CMS_13TeV_Photon_GMSB_36invfb_T5Wg.slha: 2.2
        ColliderBit/data/CMS_13TeV_Photon_GMSB_36invfb_TChiWg.slha: 3.3
      cross_section_fractional_uncert:
>>>>>>> c67dbda5
        ColliderBit/data/ATLAS_13TeV_2OSLEP_chargino_80invfb.slha: 0.1


  # Generate evens (don't read LH event files)
  - capability: HardScatteringEvent
    function: generateEventPythia
    module: ColliderBit
    options:
      drop_HepMC_file: false
      # Warning: the HepMC files can quickly become very large... (20 events take ~1MB)

  # # Generate evens (don't read LH event files)
  # - capability: HardScatteringEvent
  #   function: generateEventPythia_SLHA
  #   module: ColliderBit

  # Choose colliders to simulate and their convergence settings, and pick analyses to run with each collider.
  - capability: RunMC
    function: operateLHCLoop
    options:
      silenceLoop: false
      LHC_13TeV_SUSY_EWonly:
        min_nEvents: 500
        max_nEvents: 500
        events_between_convergence_checks: 5000
        target_fractional_uncert: 0.3
        halt_when_systematic_dominated: true
        all_analyses_must_converge: false
        all_SR_must_converge: false
        maxFailedEvents: 10
        analyses:
          - ATLAS_13TeV_PhotonGGM_36invfb
          - ATLAS_13TeV_ZGammaGrav_CONFNOTE_80invfb

  # Choose Monte Carlo event simulator and options.
  - capability:  HardScatteringSim
    type: Py8Collider_defaultversion
    function: getPythia_SLHA   # <-- The function to use for the model CB_SLHA_file_model
    options:
      LHC_13TeV_SUSY_EWonly:
        # 0.028 fb corresponds to ~1 expected event at L = 36 fb^-1.
        xsec_veto: 0.028
        partonOnly: false
        antiktR: 0.4
        pythia_settings:
          - SLHA:verbose = 1
          - Next:numberShowProcess = 1
          - Print:quiet = off
          - Next:numberCount = 500
          - Random:setSeed = on
          - Beams:eCM = 13000
          - PartonLevel:MPI = off
          - PartonLevel:ISR = on
          - PartonLevel:FSR = on
          - HadronLevel:all = on
          - SUSY:all = off
          - SUSY:qqbar2chi0chi0 = on
          - SUSY:qqbar2chi+-chi0 = on
          - SUSY:qqbar2chi+chi- = on
          - TauDecays:mode = 0
          - TimeShower:pTmin = 2

  # Choose LHC likelihood form and options.
  - capability: LHC_LogLikes
    backends:
    - {capability: lnlike_marg_poisson_lognormal_error}
    options:
      use_covariances: false
      combine_SRs_without_covariances: false
      covariance_marg_convthres_abs: 0.05
      covariance_marg_convthres_rel: 0.05
      covariance_nsamples_start: 100000

  # Choose options for the LHC likelihood combination
  - capability: LHC_Combined_LogLike
    options:
      skip_analyses: [ ]


# Set the names of key log files
Logger:

  redirection:
    [Debug] : "debug.log"
    [Default] : "default.log"
    # [DecayBit] : "DecayBit.log"
    # [DarkBit] : "DarkBit.log"
    # [PrecisionBit] : "PrecisionBit.log"
    # [FlavBit] : "FlavBit.log"
    [ColliderBit] : "ColliderBit.log"
    # [SpecBit] : "SpecBit.log"
    [Dependency Resolver] : "dep_resolver.log"

KeyValues:

  debug: true

  dependency_resolution:
    prefer_model_specific_functions: true

  # Choose a lower cutoff for the likelihood
  likelihood:
    model_invalid_for_lnlike_below: -5e5
    model_invalid_for_lnlike_below_alt: -1e5

  # Set the default output path
  default_output_path: "runs/CB_SLHA_file_model/"

  # We set the errors from the physics modules to be non-fatal
  # to avoid crashing the entire scan due to a rare problem point.
  # This means we should pay close attention to the log files...
  exceptions:
    ColliderBit_error: fatal
    DarkBit_error: fatal
    DecayBit_error: fatal
    FlavBit_error: fatal
    PrecisionBit_error: fatal
    SpecBit_error: fatal<|MERGE_RESOLUTION|>--- conflicted
+++ resolved
@@ -92,13 +92,9 @@
     options:
       cross_section_fb:
         ColliderBit/data/ATLAS_13TeV_2OSLEP_chargino_80invfb.slha: 1.1
-<<<<<<< HEAD
-      xsec_fractional_uncert:
-=======
         ColliderBit/data/CMS_13TeV_Photon_GMSB_36invfb_T5Wg.slha: 2.2
         ColliderBit/data/CMS_13TeV_Photon_GMSB_36invfb_TChiWg.slha: 3.3
       cross_section_fractional_uncert:
->>>>>>> c67dbda5
         ColliderBit/data/ATLAS_13TeV_2OSLEP_chargino_80invfb.slha: 0.1
 
 
