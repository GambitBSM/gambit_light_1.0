##########################################################################
## GAMBIT configuration for running a MultiNest scan of the MSSM7
## using likelihoods from DarkBit.
##
## The likelihoods include the relic density, indirect DM searches and
## direct DM searches (plus constraints for the nuisance parameters.
##
## Nuisance parameters include the nuclear matrix elements, the SM Higgs
## mass and the dark matter halo parameters.
##########################################################################


Parameters:

  # SM parameters.
  StandardModel_SLHA2: !import include/StandardModel_SLHA2_scan.yaml

  # Nuclear matrix parameters.
  nuclear_params_sigmas_sigmal:
    sigmas:
      range:  [19, 67]
    sigmal:
      range:  [31, 85]
    deltau:
      fixed_value:  0.842
    deltad:
      fixed_value: -0.427
    deltas:
      fixed_value: -0.085

  # The model nuclear_params_sigmas_sigma0 replaces the sigmal in the above model
  # with sigma0

  # You could instead choose to directly specify the hadronic matrix elements:
  # nuclear_params_fnq:
  #   fpd:
  #     fixed_value: 0.0493
  #   fpu:
  #     fixed_value: 0.0345
  #   fps:
  #     fixed_value: 0.0616
  #   fnd:
  #     fixed_value: 0.0718
  #   fnu:
  #     fixed_value: 0.0236
  #   fns:
  #     fixed_value: 0.0616
  #   deltau:
  #     fixed_value:  0.842
  #   deltad:
  #     fixed_value: -0.427
  #   deltas:
  #     fixed_value: -0.085

  #SUSY parameters.
  MSSM7atQ:
    Qin:
      fixed_value: 1000.0
    SignMu:
      fixed_value: 1
    Ad_3:
      prior_type: double_log_flat_join
      ranges: [-1e4, -1e2, 1e2, 1e4]
    Au_3:
      prior_type: double_log_flat_join
      ranges: [-1e4, -1e2, 1e2, 1e4]
    M2:
      prior_type: double_log_flat_join
      ranges: [-1e4, -1e2, 1e2, 1e4]
    TanBeta:
      range: [3.0, 70.0]
      prior_type: flat
    mHd2:
      prior_type: double_log_flat_join
      ranges: [-1e8, -1e4, 1e4, 1e8]
    mHu2:
      prior_type: double_log_flat_join
      ranges: [-1e8, -1e4, 1e4, 1e8]
    mf2:
      prior_type: double_log_flat_join
      ranges: [0, 0, 1e4, 1e8]

  # Dark matter halo parameters.
  Halo_gNFW_rho0:
    rho0:
      range: [.2, .8]
    v0: 235.0
    vesc: 550.0
    vrot: 235.0
    rs: 20.0
    r_sun: 8.5
    alpha: 1
    beta: 3
    gamma: 1

  # Halo_Einasto_rho0:
  #  rho0:
  #    range: [.2, .8]
  #  v0: 235.0
  #  vesc: 550.0
  #  vrot: 235.0
  #  rs: 20.0
  #  r_sun: 8.5
  #  alpha: .17

  # Halo_gNFW_rhos and Halo_Einasto_rhos replace rho0 in the above models
  # with rhos


Priors:

  # All priors simple, so specified in Parameters section


Printer:

  # These lines tell GAMBIT to use the hdf5 printer
  # Can switch to the ascii printer by commenting out and
  # using the ascii lines below

  printer: hdf5
  options:
    output_file: "MSSM7.hdf5"
    group: "/MSSM7"
    delete_file_on_restart: true

  #printer: ascii
  #options:
  #  output_file: "MSSM7.txt"
  #  buffer_length: 10
  #  delete_file_on_restart: true


Scanner:

 use_scanner: multinest

 scanners:
   multinest:
     plugin: multinest
     like:  LogLike
     nlive: 5000
     tol: 0.1
     updInt: 1

   random:
     plugin: random
     point_number: 100
     like:  LogLike
     printme: false


ObsLikes:

    # Calculate the relic density likelihood
    - capability: lnL_oh2
      purpose:    LogLike

    # Calculate gamma ray likelihoods:
    - capability: lnL_FermiLATdwarfs
      purpose:    LogLike

    - capability: lnL_FermiGC
      purpose:    LogLike

    - capability: lnL_HESSGC
      purpose:    LogLike

    - capability: lnL_CTAGC
      purpose:    LogLike

    # Direct detection likelihoods
    - capability: XENON100_2012_LogLikelihood
      purpose:    LogLike

    - capability: XENON1T_2017_LogLikelihood
      purpose:    LogLike

    - capability: LUX_2013_LogLikelihood
      purpose:    LogLike

    - capability: LUX_2015_LogLikelihood
      purpose:    LogLike

    - capability: LUX_2016_LogLikelihood
      purpose:    LogLike

    - capability: PandaX_2016_LogLikelihood
      purpose:    LogLike

    - capability: SuperCDMS_2014_LogLikelihood
      purpose:    LogLike

    - capability: SIMPLE_2014_LogLikelihood
      purpose:    LogLike

    - capability: PICO_2L_LogLikelihood
      purpose:    LogLike

    - capability: PICO_60_F_LogLikelihood
      purpose:    LogLike

    - capability: PICO_60_2017_LogLikelihood
      purpose:    LogLike

    # Calculate all IceCube likelihoods (including 22 string)
    - capability: IceCube_likelihood
      purpose: LogLike

   # Calculate the IceCube 79 string likelihood
    - capability: IC79_loglike
      purpose:    LogLike

    # SI nuclear parameters likelihood (only works for nuclear_params_sigmas_sigmal model)
    - capability: lnL_SI_nuclear_parameters
      purpose:    LogLike

    # SD nuclear nuisance parameter likelihood
    - capability: lnL_SD_nuclear_parameters
      purpose:    LogLike

    # DM Local Halo likelihoods
    - capability: lnL_rho0
      purpose: LogLike

    - capability: lnL_vrot
      purpose: LogLike

    - capability: lnL_v0
      purpose: LogLike

    - capability: lnL_vesc
      purpose: LogLike

    # Provide the actual relic density in the output (not just the likelihood)
    - purpose:    Observable
      capability: RD_oh2

    # Provide mwimp in the output
    - purpose:    Observable
      capability: mwimp

    # Provide sigmav in the output
    - purpose:    Observable
      capability: sigmav

    # Provide the spin-independent WIMP-proton cross-section in the output
    - purpose:    Observable
      capability: sigma_SI_p

    # Provide the spin-independent WIMP-neutron cross-section in the output
    - purpose:    Observable
      capability: sigma_SI_n

    # Provide the spin-dependent WIMP-proton cross-section in the output
    - purpose:    Observable
      capability: sigma_SD_p

    # Provide the spin-dependent WIMP-neutron cross-section in the output
    - purpose:    Observable
      capability: sigma_SD_n


Rules:

  # Options for Process Catalog setup
  - function: TH_Process_Catalog_MSSM
    options:
       ignore_three_body: false # Ignore 3 body final states?
       ProcessCatalog_MinBranching: 0 # Minimum branching fraction of included processes

  # Options for SUSY relic density spectrum
  - function: RD_spectrum_SUSY
    options:
       CoannCharginosNeutralinos: true # Are charginos and neutralinos included in coannihilations?
       CoannSfermions: true # Are sfermions included in coannihilations?
       CoannMaxMass: 1.6 # Maximum sparticle mass to include in coannihilations in units of DM mass

  # Choose to implement the relic density likelihood as an upper bound, not a detection
  - capability: lnL_oh2
    function: lnL_oh2_upperlimit
    options:
       oh2_obs: 0.1188
       oh2_obserr: 0.001
       profile_systematics: false # Use likelihood version that has been profiled over systematics
       oh2_fractional_theory_error: 0.05

  # Uncomment these lines and comment the above lines to use the relic density likeihood as a detection (not an upper bound)
  #- capability: lnL_oh2
  #  function: lnL_oh2_Simple
  #  options:
  #     oh2_obs: 0.1188
  #     oh2_obserr: 0.001
  #     oh2_fractional_theory_error: 0.05

  # Choose to rescale signals in direct and indirect detection by the relic density fraction
  - capability: RD_fraction
    #function: RD_fraction_rescaled # Rescale the local DM density
    #options:
    #   oh2_obs: 0.1188
    function: RD_fraction_leq_one # Rescale the local DM density if the calculated relic density is less than the observed
    options:
       oh2_obs: 0.1188
    #function: RD_fraction_one # Do not rescale the local DM density

  - function: DarkSUSY_PointInit_MSSM
    options:
       # Set the below to true to write SLHA file to disk and read it in using DarkSUSY
       # SLHA reader instead of using diskless initialisation (not recommended!)
       use_dsSLHAread: false

  # Choose whether MicrOmegas calculates decays widths for the MSSM internally using CalcHEP (internal_decays=true) or uses
  # values from the GAMBIT decay table (internal_decays=false).
  - function: MicrOmegas_MSSM_3_6_9_2_init
    options:
       internal_decays: false
       VZdecay: 1 # 0 - no 3 body final states, 1 - virtual Z in annihilations, 2 - virtual Z in coannihilations
       VWdecay: 1 # 0 - no 3 body final states, 1 - virtual W in annihilations, 2 - virtual W in coannihilations

  # Use DarkSUSY (not recommended), MicrOmegas or the DarkBit native calculator for the relic density?
  # Consult the DarkBit manual for the required options in each case
  - capability: RD_oh2
    function: RD_oh2_general
    options:
      fast: 1  # 0: standard, 1: fast (defalt)
    #function: RD_oh2_DarkSUSY
    #options:
    #  fast: 1  # 0: standard (default), 1: fast, 2: dirty
    #  omtype: 1  # 0: no coann, 1: all coann (default)
    #function: RD_oh2_MicrOmegas
    #options:
    #  fast: 1  # 0: standard (default), 1: fast
    #  Beps: 1e-5  #  1e-5: standard, 1: switches coann off

  # Gamma-ray likelihoods (See DarkBit paper for details on version options)
  -  function: lnL_FermiLATdwarfs_gamLike
     options:
        version: "pass8" # Other option is pass7

  - function: lnL_FermiFC_gamLike
    options:
       version: "externalJ" # Other options are fixedJ, margJ, margJ_HEP and externalJ

  - function: lnL_HESSGC_gamLike
    options:
       version: "spectral_externalJ"
       # Other options are integral_fixedJ, integral_externalJ, and spectral_fixedJ

  # Choose to use DarkSUSY yield tables for indirect detection
  - capability: SimYieldTable
    function: SimYieldTable_DarkSUSY
    options:
       allow_yield_extrapolation:  false # Allow extrapolation beyond masses simulated in tables

  # Other options can be obtained by uncommenting the relevant lines below (and commenting the above)
  #- capability: SimYieldTable
  #  function: SimYieldTable_MicrOmegas
  #    options:
  #     allow_yield_extrapolation:  false # Allow extrapolation beyond masses simulated in tables

  # More options for determination of gamma ray yields
  - function: GA_missingFinalStates # Finds final states for which tabulated spectra do not exist
    options:
       ignore_all: false
       ignore_two_body: false
       ignore_three_body: false

  - function: GA_AnnYield_General
    options:
       line_width: 0.03 # Relative line width used in gamma-ray spectra

  # Use DarkSUSY or MicrOmegas for calculating direct detection couplings
  - capability: DD_couplings
    function: DD_couplings_DarkSUSY
    options: 
      # If the below is true, 1 loop effects as discuseed in 
      # Drees Nojiri Phys.Rev. D48 (1993) 3483 are included
      loop: true 
      # If the below is false, the squark propagator is approximated as 1/m_sq^2
      # (automatically set to true if loop = true)
      # pole: false
<<<<<<< HEAD
    function: DD_couplings_MicrOmegas
    options:
      # If the below is true, the box diagram for gluon-neutralino scattering as 
      # discussed in arXiv:0803.2360 is included in the calculation
      loop: box
=======
    #function: DD_couplings_MicrOmegas
    #options:
    #  # If the below is true, the box diagram for gluon-neutralino scattering as 
    #  # discussed in arXiv:0803.2360 is included in the calculation
    #  loop: box
>>>>>>> 0b5a5baa

  # Nuclear SI Parameter Likelihoods (All values in MeV)
  - capability: lnL_SI_nuclear_parameters
    function: lnL_sigmas_sigmal
    options:
      sigmas_obs: 43.
      sigmas_obserr: 8.
      sigmal_obs: 58.
      sigmal_obserr: 9.

  # Nuclear SD Parameter Likelihoos
  - capability: lnL_SD_nuclear_parameters
    function: lnL_deltaq
    options:
      a3_obs: 1.2723
      a3_obserr: 0.0023
      a8_obs: 0.585
      a8_obserr: 0.025
      deltas_obs: -0.09
      deltas_obserr: 0.03

  # DM Halo Model Likelihoods
  # (rho0_obserr/rho0_obs)^2 is the variance of ln(rho0/rho0_obs)
  - capability: lnL_rho0  # Local dark matter density
    function: lnL_rho0_lognormal
    options:
      rho0_obs: 0.4 # GeV/cm^3
      rho0_obserr: .15 # GeV/cm^3

  - capability: lnL_vrot  # Local disk rotation speed
    function: lnL_vrot_gaussian
    options:
      vrot_obs: 235 # km/s
      vrot_obserr: 20 # km/s

  - capability: lnL_v0   # Maxwellian most-probable speed
    function: lnL_v0_gaussian
    options:
      v0_obs: 235 # km/s
      v0_obserr: 20 # km/s

  - capability: lnL_vesc # Local galactic escape speed
    function: lnL_vesc_gaussian
    options:
      vesc_obs: 550 # km/s
      vesc_obserr: 35 # km/s

  - function: DarkSUSY_PointInit_LocalHalo_func
    options:
      v_earth: 29.78 # Keplerian velocity of the Earth around the Sun in km/s

  # Neutrino likelihood options
  - function: IC22_full
    options:
      nulike_speed: 3

  - function: IC79WH_full
    options:
      nulike_speed: 3

  - function: IC79WL_full
    options:
      nulike_speed: 3

  - function: IC79SL_full
    options:
      nulike_speed: 3

  # Cascade decay MC options
  - function: cascadeMC_LoopManager
    options:
      cMC_maxEvents: 20000 # Maximum number of cascade MC runs

  - function: cascadeMC_GenerateChain
    options:
      cMC_maxChainLength: -1 # Maximum chain length, -1 is infinite
      cMC_Emin: 0 #Cutoff energy for cascade particles

  - function: cascadeMC_Histograms
    options:
      cMC_numSpecSamples: 10 # Number of samples to draw from tabulated spectra
      cMC_NhistBins: 140 # Number of histogram bin
      cMC_binLow: 0.001 # Histogram min energy in GeV
      cMC_binHigh: 10000.0 # Histogram max energy in GeV
      cMC_gammaBGPower: -2.5 # assumed power-law slope for astrophysical background
      cMC_gammaRelError: 0.20 # max allowed relative error in bin with highest expected signal-to-background
      cMC_endCheckFrequency: 25 # number of events to wait between successive checks of the convergence criteria


  # Choose to get the spectrum from SpecBit proper, not an SLHA file.
  # Options set to match benchmark point specified in SpecBit/MSSM_benchmark_points/LesHouches.in.MSSM_1
  - capability: unimproved_MSSM_spectrum
    function: get_MSSMatQ_spectrum_FS
    options:
      precision_goal:        1.0e-4
      max_iterations:        0
      calculate_sm_masses:   false
      pole_mass_loop_order:  2
      ewsb_loop_order:       2
      beta_loop_order:       2
      threshold_corrections_loop_order: 2
      use_higgs_2loop_at_as: true
      use_higgs_2loop_ab_as: true
      use_higgs_2loop_at_at: true
      use_higgs_2loop_atau_atau: true
      invalid_point_fatal: false

  # Choose where to get the precision spectrum from
  - capability: MSSM_spectrum
    type: Spectrum
    #function: make_MSSM_precision_spectrum_none
    #function: make_MSSM_precision_spectrum_W
    #function: make_MSSM_precision_spectrum_H_W
    function: make_MSSM_precision_spectrum_4H_W
    # The following options only have an impact when using make_MSSM_precision_spectrum_H_W
    # or make_MSSM_precision_spectrum_H_W.
    # Choose to take the precision prediction for the Higgs mass(es) (rather then spectrum generator's).
    # Choose to use the difference between the precision and spectrum generator predictions, along
    # with the precision error estimate, to estimate the theoretical error on the prediction.
    options:
      Higgs_predictions_source: 1
      Higgs_predictions_error_method: 4

  # Choose to get the precision value of the SM-like Higgs mass from FeynHiggs or SUSYHD
  - capability: prec_mh
    function: FH_HiggsMass
    #function: SHD_HiggsMass

  # Choose to get decays from DecayBit proper, not from an SLHA file.
  - capability: decay_rates
    function: all_decays

  # Choose to use functions that get Higgs decays from SUSY-HIT, and t decays from DecayBit native implementation (instead of FeynHiggs)
  - capability: Reference_SM_Higgs_decay_rates
    function: Ref_SM_Higgs_decays_table
  - capability: Reference_SM_other_Higgs_decay_rates
    function: Ref_SM_other_Higgs_decays_table
  - capability: Reference_SM_A0_decay_rates
    function: Ref_SM_A0_decays_table
  - capability: Higgs_decay_rates
    function: MSSM_h0_1_decays
  - capability: h0_2_decay_rates
    function: h0_2_decays
  - capability: A0_decay_rates
    function: A0_decays
  - capability: H_plus_decay_rates
    function: H_plus_decays
  - capability: t_decay_rates
    function: t_decays

  # This block sets various options for the spectrum generator
  - options:
      gauge_mixing_tolerance: 0.5
      family_mixing_tolerance: 0.5
      #gauge_mixing_tolerance_invalidates_point_only: false
      #family_mixing_tolerance_invalidates_point_only: false


Logger:

  redirection:
    [Debug] : "debug.log"
    [Default] : "default.log"
    [DecayBit] : "DecayBit.log"
    [DarkBit] : "DarkBit.log"
    [PrecisionBit] : "PrecisionBit.log"
    [FlavBit] : "FlavBit.log"
    [ColliderBit] : "ColliderBit.log"
    [SpecBit] : "SpecBit.log"
    [Dependency Resolver] : "dep_resolver.log"


KeyValues:

  dependency_resolution:
    prefer_model_specific_functions: true

  # Options for the likelihood in the scan
  # Can choose a likelihood below which models are thrown away
  likelihood:
    model_invalid_for_lnlike_below: -1e4

  debug: true

  # Set the output path for the log files (relative to working directory unless absolute path is specified)
  default_output_path: "runs/MSSM7-DarkBit/"<|MERGE_RESOLUTION|>--- conflicted
+++ resolved
@@ -379,19 +379,11 @@
       # If the below is false, the squark propagator is approximated as 1/m_sq^2
       # (automatically set to true if loop = true)
       # pole: false
-<<<<<<< HEAD
-    function: DD_couplings_MicrOmegas
-    options:
-      # If the below is true, the box diagram for gluon-neutralino scattering as 
-      # discussed in arXiv:0803.2360 is included in the calculation
-      loop: box
-=======
     #function: DD_couplings_MicrOmegas
     #options:
     #  # If the below is true, the box diagram for gluon-neutralino scattering as 
     #  # discussed in arXiv:0803.2360 is included in the calculation
     #  loop: box
->>>>>>> 0b5a5baa
 
   # Nuclear SI Parameter Likelihoods (All values in MeV)
   - capability: lnL_SI_nuclear_parameters
