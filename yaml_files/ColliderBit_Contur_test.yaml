--- conflicted
+++ resolved
@@ -278,17 +278,11 @@
         - ATLAS_2019_I1720442
 
   - capability: LHC_measurements_LogLike
-    function: LHC_measurements_LogLike
+    #function: LHC_measurements_LogLike
     #function: Contur_LHC_measurements_LogLike
-<<<<<<< HEAD
     function: Contur_LHC_measurements_LogLike_from_stream
     #options:
       #YODA_filename: "./runpoint_0017.yoda"
-=======
-    #function: Contur_LHC_measurements_LogLike_from_file
-    #options:
-    #  YODA_filename: "./runpoint_0017.yoda"
->>>>>>> db817c87
 
 # Set the names of key log files
 
