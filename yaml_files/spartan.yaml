##########################################################################
## GAMBIT configuration for an ultra-minimal MultiNest scan of a toy model.
##
## Only needs ExampleBit_A and a scanner (either one of the built-ins like
## the random sampler or TWalk, or an external like Diver, MultiNest,
## GreAT or Polychord).
##########################################################################


Parameters:
  # In this example we will simply be fitting the mean and standard deviation of a normal distribution.
  NormalDist:
    mu:
      range: [15, 30]
    sigma:
      range: [0, 5]


Priors:

  # None needed: flat priors are automatically generated for mu and sigma


Printer:

  printer: sqlite
  options:
    output_file: "results.sql"
    table_name: "spartan"
    buffer_length: 1000
    delete_file_on_restart: true

  #printer: hdf5
  #options:
  #  output_file: "results.hdf5"
  #  group: "/spartan"
  #  delete_file_on_restart: true

  #printer: ascii
  #options:
  #  output_file: "results.dat"
  #  buffer_length: 10
  #  delete_file_on_restart: true

  #printer: cout

Scanner:

<<<<<<< HEAD
  use_scanner: multinest
=======
  use_scanner: twalk
>>>>>>> 4cf4d294

  scanners:

    random:
      plugin: random
      like: LogLike
      point_number: 10000

    de:
      plugin: diver
      like: LogLike
      NP: 500

    multinest:
      plugin: multinest
      like:  LogLike
      nlive: 500
      tol: 0.5

    mcmc:
      plugin: great
      like: LogLike
      nTrialLists: 5
      nTrials: 10000

    twalk:
      plugin: twalk
      like: LogLike
      sqrtR: 1.001
 
    polychord:
      plugin: polychord
      like:  LogLike
      tol: 0.1


ObsLikes:

  - purpose:      LogLike
    capability:   normaldist_loglike
    module:       ExampleBit_A
    type:         double


Rules:

  # None required, since no module dependencies to be resolved.


Logger:

  redirection:
    [Default]      : "default.log"
    [ExampleBit_A] : "ExampleBit_A.log"
    [Scanner]      : "Scanner.log"


KeyValues:

  default_output_path: "runs/spartan"

  rng: ranlux48

  print_timing_data: true

  likelihood:
    model_invalid_for_lnlike_below: -1e6<|MERGE_RESOLUTION|>--- conflicted
+++ resolved
@@ -46,11 +46,7 @@
 
 Scanner:
 
-<<<<<<< HEAD
   use_scanner: multinest
-=======
-  use_scanner: twalk
->>>>>>> 4cf4d294
 
   scanners:
 
@@ -67,7 +63,7 @@
     multinest:
       plugin: multinest
       like:  LogLike
-      nlive: 500
+      nlive: 5000
       tol: 0.5
 
     mcmc:
