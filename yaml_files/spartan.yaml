--- conflicted
+++ resolved
@@ -47,11 +47,7 @@
 
 Scanner:
 
-<<<<<<< HEAD
   use_scanner: random
-=======
-  use_scanner: de
->>>>>>> feeb609b
 
   scanners:
 
@@ -81,7 +77,7 @@
       plugin: twalk
       like: LogLike
       sqrtR: 1.001
- 
+
     polychord:
       plugin: polychord
       like:  LogLike
@@ -99,7 +95,7 @@
 Rules:
 
   # None required, since no module dependencies to be resolved.
-  - capability: normaldist_loglike   
+  - capability: normaldist_loglike
     options:
         probability_of_validity: 0.9
 
