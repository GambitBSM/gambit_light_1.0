##########################################################################
## GAMBIT configuration for an ultra-minimal MultiNest scan of a toy model.
##
## Only needs ExampleBit_A and a scanner (either one of the built-ins like
## the random sampler or TWalk, or an external like Diver, MultiNest,
## GreAT or Polychord).
##########################################################################


Parameters:
  # In this example we will simply be fitting the mean and standard deviation of a normal distribution.
  NormalDist:
    mu:
      range: [15, 30]
    sigma:
      range: [0, 5]


Priors:

  # None needed: flat priors are automatically generated for mu and sigma


Printer:

  #printer: sqlite
  #options:
  #  output_file: "results.sql"
  #  table_name: "spartan"
  #  buffer_length: 1000
  #  delete_file_on_restart: true

  printer: hdf5
  options:
    output_file: "results.hdf5"
    group: "/spartan"
    delete_file_on_restart: true
    buffer_length: 100

  #printer: ascii
  #options:
  #  output_file: "results.dat"
  #  buffer_length: 10
  #  delete_file_on_restart: true

  #printer: cout

Scanner:

<<<<<<< HEAD
  use_scanner: de
=======
  use_scanner: random
>>>>>>> 1c5c7b39

  scanners:

    random:
      plugin: random
      like: LogLike
      point_number: 10000

    de:
      plugin: diver
      like: LogLike
      NP: 500

    multinest:
      plugin: multinest
      like:  LogLike
      nlive: 2000
      tol: 0.1

    mcmc:
      plugin: great
      like: LogLike
      nTrialLists: 5
      nTrials: 10000

    twalk:
      plugin: twalk
      like: LogLike
      sqrtR: 1.001

    polychord:
      plugin: polychord
      like:  LogLike
      tol: 0.1


ObsLikes:

  - purpose:      LogLike
    capability:   normaldist_loglike
    module:       ExampleBit_A
    type:         double


Rules:

  # None required, since no module dependencies to be resolved.
  - capability: normaldist_loglike
    options:
        probability_of_validity: 0.9

Logger:

  redirection:
    [Default]      : "default.log"
    [ExampleBit_A] : "ExampleBit_A.log"
    [Scanner]      : "Scanner.log"


KeyValues:

  default_output_path: "runs/spartan"

  rng:
    generator: ranlux48
    seed: -1

  print_timing_data: true

  likelihood:
    model_invalid_for_lnlike_below: -1e6<|MERGE_RESOLUTION|>--- conflicted
+++ resolved
@@ -47,11 +47,7 @@
 
 Scanner:
 
-<<<<<<< HEAD
-  use_scanner: de
-=======
   use_scanner: random
->>>>>>> 1c5c7b39
 
   scanners:
 
