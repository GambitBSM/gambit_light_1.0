##########################################################################
## GAMBIT configuration for running a MultiNest scan of the MSSMEW using
## only ColliderBit likelihoods (LHC and LEP particle searches, LHC and LEP
## Higgs data).
##
## SM nuisance parameters are fixed to default values, and no astrophysical
## nuisance parameters are used. See the ColliderBit paper for more details.
##########################################################################


Parameters:

  # SM nuisance parameters fixed for now.
  StandardModel_SLHA2: !import include/StandardModel_SLHA2_scan.yaml

  MSSM11atQ_mA:
    Ad_3:
      fixed_value: 0
    Ae_3:
      fixed_value: 0
    Au_3:
      fixed_value: 0
    M1:
      prior_type: double_log_flat_join
      ranges: [-1e4, -1, 1, 1e4]
    M2:
      prior_type: double_log_flat_join
      ranges: [0, 0, 1, 1e4]
    M3:
      fixed_value: 5000
    Qin:
      fixed_value: 3000  # 3000 = sqrt(mQL3*mUR3) = mSUSY, since we have mQL3 = mUR3 = mq2 = (3000)^2
    TanBeta:
      range: [3.0, 50.0]
      prior_type: flat
    ml2:
      fixed_value: 9000000
    mq2:
      fixed_value: 9000000
    mu:
      prior_type: double_log_flat_join
      ranges: [-1e4, -1e1, 1e1, 1e4]
    mA:
      fixed_value: 5000

Priors:

  # All priors simple, so specified in Parameters section


Printer:

  # These lines tell GAMBIT to use the hdf5 printer
  # Can switch to the ascii printer by commenting out and
  # using the ascii lines below

  printer: hdf5
  options:
    output_file: "MSSMEW.hdf5"
    group: "/MSSMEW"
    delete_file_on_restart: false

  #printer: ascii
  #options:
  #  output_file: "gambit_output.txt"


Scanner:

  use_scanner: de

  scanners:

    multinest:
      plugin: multinest
      like:  LogLike
      nlive: 1000
      tol: 0.5

    random:
      plugin: random
      point_number: 100
      output_file:  output
      like:  Likelihood
      files:
        output_file: "weights ..."

    de:
      plugin: diver
      like: LogLike
      NP: 6000
      convthresh: 1e-3
      verbosity: 1


ObsLikes:

<<<<<<< HEAD
    # Likelihoods for SM nuisance parameters
    - purpose:    LogLike
      capability: lnL_t_mass
=======
    # Calculate SM quantities

    - capability: lnL_t_mass
      purpose:    LogLike

    #- capability: lnL_mbmb
    #  purpose:    LogLike

    #- capability: lnL_alpha_em
    #  purpose:    LogLike

    - capability: lnL_alpha_s
      purpose:    LogLike

    #- capability: lnL_W_mass
    #  purpose:    LogLike

    #- capability: lnL_sinW2_eff
    #  purpose:    LogLike
>>>>>>> c43877fe

    - purpose:    LogLike
      capability: lnL_alpha_s

    # Combined LHC likelihood
    - purpose:    LogLike
      capability: LHC_Combined_LogLike

    # LEP likelihoods
    - purpose:    LogLike
      capability: L3_Neutralino_Leptonic_LLike

    - purpose:    LogLike
      capability: L3_Chargino_Leptonic_LLike

    - purpose:    LogLike
      capability: OPAL_Chargino_Hadronic_LLike

    - purpose:    LogLike
      capability: OPAL_Chargino_SemiLeptonic_LLike

    - purpose:    LogLike
      capability: OPAL_Chargino_Leptonic_LLike

    - purpose:    LogLike
      capability: OPAL_Neutralino_Hadronic_LLike

    # Other observables
    - purpose:    likelihood_details
      capability: LHC_LogLikes

    - purpose:    Observable
      capability: LHC_signals

    - purpose:    Observable
      capability: LHCEventLoopInfo

    - purpose:    Observable
      capability: mw

    - purpose:    Observable
      capability: deltarho

    - purpose:    Observable
      capability: prec_sinW2_eff

    - purpose:    Observable
      capability: SLHA1_violation

    - purpose:    Observable
      capability: MSSM_spectrum
      type:       map_str_dbl

Rules:

  # Choose to get decays from DecayBit proper, not from an SLHA file.
  - capability: decay_rates
    function: all_decays
    options:
      allow_stable_charged_particles: false

  # Choose to get the spectrum from SpecBit proper, not an SLHA file.
  # Options set to match benchmark point specified in SpecBit/MSSM_benchmark_points/LesHouches.in.MSSM_1
  - capability: unimproved_MSSM_spectrum
    function: get_MSSMatQ_mA_spectrum_FS
    options:
      precision_goal:        1.0e-4
      max_iterations:        0
      calculate_sm_masses:   false
      pole_mass_loop_order:  2
      ewsb_loop_order:       2
      beta_loop_order:       2
      threshold_corrections_loop_order: 2
      use_higgs_2loop_at_as: true
      use_higgs_2loop_ab_as: true
      use_higgs_2loop_at_at: true
      use_higgs_2loop_atau_atau: true
      invalid_point_fatal: false


  # Choose where to get the precision spectrum from
  - capability: MSSM_spectrum
    type: Spectrum
    function: make_MSSM_precision_spectrum_4H_W
    # The following options only have an impact when using make_MSSM_precision_spectrum_H_W
    # or make_MSSM_precision_spectrum_H_W.
    # Choose to take the precision prediction for the Higgs mass(es) (rather then spectrum generator's).
    # Choose to use the difference between the precision and spectrum generator predictions, along
    # with the precision error estimate, to estimate the theoretical error on the prediction.
    options:
      Higgs_predictions_source: 1
      Higgs_predictions_error_method: 4

  - capability: prec_mh
    function: FH_HiggsMass

  # These options set various tolerances in the spectrum generation
  - options:
      gauge_mixing_tolerance: 0.5
      family_mixing_tolerance: 0.5
      #gauge_mixing_tolerance_invalidates_point_only: false
      #family_mixing_tolerance_invalidates_point_only: false

  # Choose to use functions that get Higgs decays from SUSY-HIT, and t decays from DecayBit native implementation (instead of FeynHiggs)
  - capability: Reference_SM_Higgs_decay_rates
    function: Ref_SM_Higgs_decays_table
  - capability: Reference_SM_other_Higgs_decay_rates
    function: Ref_SM_other_Higgs_decays_table
  - capability: Reference_SM_A0_decay_rates
    function: Ref_SM_A0_decays_table
  - capability: Higgs_decay_rates
    function: MSSM_h0_1_decays
  - capability: h0_2_decay_rates
    function: h0_2_decays
  - capability: A0_decay_rates
    function: A0_decays
  - capability: H_plus_decay_rates
    function: H_plus_decays
  - capability: t_decay_rates
    function: t_decays

 # Choose where to get the Higgs couplings from
  - capability: Higgs_Couplings
    function: MSSM_higgs_couplings_pwid

  ##### LHC Detector and Analysis rules #####
  #
  # The current capability structure allows for the user to mix'n'match
  # collider settings, detector sims and analyses. The user may run BuckFastATLAS
  # with ATLAS analyses, BuckFastCMS with CMS analyses, and Delphes with any analyses,
  # for various configurations of Pythia.
  #
  # The way to turn the detectors on or off is via the boolean option useDetector for
  # the module functions getDelphes, getBuckFastATLAS and getBuckFastCMS.
  #
  # NOTE: The use of Delphes currently only works when running with OMP_NUM_THREADS=1

  # Choose Monte Carlo event simulator.
  - capability:  ColliderOperator
    function: operateLHCLoop
    options:
      pythiaNames: ["Pythia_SUSY_LHC_13TeV"]
      silenceLoop: false
      maxFailedEvents: 20

  # Choose statistical settings for Monte Carlo event generator
  - capability: MC_ConvergenceSettings
    options:
      min_nEvents: [20000]
      max_nEvents: [100000]
      events_between_convergence_checks: [20000]
      target_fractional_uncert: [0.3]
      halt_when_systematic_dominated: true
      all_SR_must_converge: false

  # Define Monte Carlo event simulator and associated options.
  - capability:  HardScatteringSim
    function:  getPythia
    options:
      # Pythia_doc_path defaults to the xmldoc directory of the default Pythia
      # backend. So, this must only be set if the user chooses a different Pythia.
      # Pythia_doc_path: "Backends/installed/Pythia/8.212/share/Pythia8/xmldoc/"
      Pythia_SUSY_LHC_13TeV: ["Print:quiet = on",
                             "PartonLevel:MPI = off",
                             "PartonLevel:ISR = on",
                             "PartonLevel:FSR = on",
                             "HadronLevel:all = on",
                             "SUSY:all = on",
                             "TauDecays:mode = 0",
                             "TimeShower:pTmin = 20"]

      xsec_vetos: [0.028]  # 0.028 fb corresponds to ~1 expected event at L = 36 fb^-1.


  # BuckFast for ATLAS rules and options
  - capability: SimpleSmearingSim
    type: "ColliderBit::BuckFastSmearATLAS"
    function: getBuckFastATLAS
    options:
      # useDetector defaults to true for getBuckFastATLAS. Set it to false to ignore all ATLAS analyses and disable the BuckFast ATLAS simulator
      useDetector: [true]
      # Choose which type of event to use: for parton level, change partonOnly to true
      partonOnly: [false]
      antiktR: [0.4]

  # BuckFast for CMS rules and options
  - capability: SimpleSmearingSim
    type: "ColliderBit::BuckFastSmearCMS"
    function: getBuckFastCMS
    options:
      # useDetector defaults to true for getBuckFastCMS. Set it to false to ignore all CMS analyses and disable the BuckFast CMS simulator
      useDetector: [true]
      # Choose which type of event to use: for parton level, change partonOnly to true
      partonOnly: [false]
      antiktR: [0.4]

  # ATLAS analysis setup.
  - capability: ATLASAnalysisContainer
    function: getATLASAnalysisContainer
    options:
      analyses: [ ["ATLAS_13TeV_MultiLEP_36invfb"] ]

                   #"ATLAS_13TeV_0LEP_36invfb"
                   #"ATLAS_13TeV_0LEPStop_36invfb"
                   #"ATLAS_13TeV_1LEPStop_36invfb"
                   #"ATLAS_13TeV_2LEPStop_36invfb"
                   #"ATLAS_13TeV_RJ3L_lowmass_36invfb"
                   #"ATLAS_13TeV_2bMET_36invfb"

  # CMS analysis setup
  - capability: CMSAnalysisContainer
    function: getCMSAnalysisContainer
    options:
      analyses: [ ["CMS_13TeV_1LEPbb_36invfb",
                   "CMS_13TeV_2OSLEP_36invfb",
                   "CMS_13TeV_2LEPsoft_36invfb",
                   "CMS_13TeV_MultiLEP_36invfb",
                   "CMS_13TeV_MONOJET_36invfb" ] ]

                   #"CMS_13TeV_0LEP_36invfb"
                   #"CMS_13TeV_1LEPStop_36invfb"
                   #"CMS_13TeV_2LEPStop_36invfb"

  # Use lognormal errors when marginalising the LHC Poisson likelihoods over systematic uncertainties
  # Can change "_lognormal_" to "_gaussian_" if you prefer
  - capability: LHC_LogLikes
    backends:
    - {capability: lnlike_marg_poisson_lognormal_error}



# Set the names of key log files
Logger:

  redirection:
    [Debug] : "debug.log"
    [Default] : "default.log"
    [DecayBit] : "DecayBit.log"
    [DarkBit] : "DarkBit.log"
    [PrecisionBit] : "PrecisionBit.log"
    [FlavBit] : "FlavBit.log"
    [ColliderBit] : "ColliderBit.log"
    [SpecBit] : "SpecBit.log"
    [Dependency Resolver] : "dep_resolver.log"

KeyValues:

  debug: false

  dependency_resolution:
    prefer_model_specific_functions: true

  # Choose a lower cutoff for the likelihood

  likelihood:
    model_invalid_for_lnlike_below: -5e5
    debug: true

    # Set the default output path

  default_output_path: "runs/MSSMEW/"<|MERGE_RESOLUTION|>--- conflicted
+++ resolved
@@ -95,31 +95,9 @@
 
 ObsLikes:
 
-<<<<<<< HEAD
     # Likelihoods for SM nuisance parameters
     - purpose:    LogLike
       capability: lnL_t_mass
-=======
-    # Calculate SM quantities
-
-    - capability: lnL_t_mass
-      purpose:    LogLike
-
-    #- capability: lnL_mbmb
-    #  purpose:    LogLike
-
-    #- capability: lnL_alpha_em
-    #  purpose:    LogLike
-
-    - capability: lnL_alpha_s
-      purpose:    LogLike
-
-    #- capability: lnL_W_mass
-    #  purpose:    LogLike
-
-    #- capability: lnL_sinW2_eff
-    #  purpose:    LogLike
->>>>>>> c43877fe
 
     - purpose:    LogLike
       capability: lnL_alpha_s
