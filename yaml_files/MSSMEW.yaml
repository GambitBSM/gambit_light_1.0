##########################################################################
## GAMBIT configuration for running a MultiNest scan of the MSSMEW using
## only ColliderBit likelihoods (LHC and LEP particle searches, LHC and LEP
## Higgs data).
##
## SM nuisance parameters are fixed to default values, and no astrophysical
## nuisance parameters are used. See the ColliderBit paper for more details.
##########################################################################


Parameters:

  # SM nuisance parameters fixed for now.
  StandardModel_SLHA2: !import include/StandardModel_SLHA2_scan.yaml

  MSSM11atQ_mA:
    Ad_3:
      fixed_value: 0
    Ae_3:
      fixed_value: 0
    Au_3:
      fixed_value: 0
    M1:
      prior_type: double_log_flat_join
      ranges: [-5e3, -1e1, 1e1, 5e3]
    M2:
      prior_type: double_log_flat_join
      ranges: [0, 0, 1e1, 5e3]
    M3:
      fixed_value: 5000
    Qin:
      fixed_value: 3000  # 3000 = sqrt(mQL3*mUR3) = mSUSY, since we have mQL3 = mUR3 = mq2 = (3000)^2
    TanBeta:
      range: [1.0, 70.0]
      prior_type: flat
    ml2:
      fixed_value: 9000000
    mq2:
      fixed_value: 9000000
    mu:
      prior_type: double_log_flat_join
      ranges: [-5e3, -1e1, 1e1, 5e3]
    mA:
      fixed_value: 5000

Priors:

  # All priors simple, so specified in Parameters section


Printer:

  # These lines tell GAMBIT to use the hdf5 printer
  # Can switch to the ascii printer by commenting out and
  # using the ascii lines below

  # printer: cout

  printer: hdf5
  options:
    output_file: "MSSMEW.hdf5"
    group: "/MSSMEW"
    delete_file_on_restart: false

  # printer: ascii
  # options:
  #  output_file: "gambit_output.txt"


Scanner:

  use_scanner: de

  scanners:

    multinest:
      plugin: multinest
      like:  LogLike
      nlive: 1000
      tol: 0.5

    random:
      plugin: random
      point_number: 2
      output_file:  output
      like:  Likelihood
      files:
        output_file: "weights ..."

    de:
      plugin: diver
      like: LogLike
      NP: 19200
      convthresh: 1e-5
      verbosity: 1
      lambdajDE: false


ObsLikes:

    # Likelihoods for SM nuisance parameters
    - purpose:    LogLike
      capability: lnL_t_mass

    - purpose:    LogLike
      capability: lnL_alpha_s

    # Combined LHC likelihood
    - purpose:    LogLike
      capability: LHC_Combined_LogLike

    # LEP likelihoods
    - purpose:    LogLike
      capability: L3_Neutralino_Leptonic_LLike

    - purpose:    LogLike
      capability: L3_Chargino_Leptonic_LLike

    - purpose:    LogLike
      capability: OPAL_Chargino_Hadronic_LLike

    - purpose:    LogLike
      capability: OPAL_Chargino_SemiLeptonic_LLike

    - purpose:    LogLike
      capability: OPAL_Chargino_Leptonic_LLike

    - purpose:    LogLike
      capability: OPAL_Neutralino_Hadronic_LLike

    - purpose:    LogLike
      capability: OPAL_Degenerate_Chargino_LLike

    # Likelihoods for invisible decays of Z and Higgs bosons
    - purpose: LogLike
      capability: lnL_Z_inv

    - purpose: LogLike
      capability: lnL_Higgs_invWidth

    # Observables (not included in likelihood)
    - purpose:    likelihood_details
      capability: LHC_LogLikes

    - purpose:    Observable
      capability: LHC_signals

    - purpose:    Observable
      capability: LHCEventLoopInfo

    # - purpose:    Observable
    #   capability: mw

    # - purpose:    Observable
    #   capability: deltarho

    # - purpose:    Observable
    #   capability: prec_sinW2_eff

    - purpose:    Observable
      capability: SLHA1_violation

    - purpose:    Observable
      capability: MSSM_spectrum
      type:       map_str_dbl

    # Observables for invisible decays of Z and Higgs bosons
    - purpose: Observable
      capability: Z_gamma_nu
    
    - purpose: Observable
      capability: Z_gamma_chi_0
    
    - purpose: Observable
      capability: inv_Higgs_BF
    
Rules:

  # Set any pole masses by hand?
  # NOTE: This will break the internal spectrum consistency -- use at your own risk!
  - options:
      override_FS_pole_masses:
        h0_1: 125.09

  # Choose to get decays from DecayBit proper, not from an SLHA file.
  - capability: decay_rates
    function: all_decays
    options:
      allow_stable_charged_particles: false

  # Choose to get the spectrum from SpecBit proper, not an SLHA file.
  # Options set to match benchmark point specified in SpecBit/MSSM_benchmark_points/LesHouches.in.MSSM_1
  - capability: unimproved_MSSM_spectrum
    function: get_MSSMatQ_mA_spectrum_FS
    options:
      precision_goal:        1.0e-4
      max_iterations:        0
      calculate_sm_masses:   false
      pole_mass_loop_order:  2
      ewsb_loop_order:       2
      beta_loop_order:       2
      threshold_corrections_loop_order: 2
      use_higgs_2loop_at_as: true
      use_higgs_2loop_ab_as: true
      use_higgs_2loop_at_at: true
      use_higgs_2loop_atau_atau: true
      invalid_point_fatal: false
      # Only consider chargino masses > 45 GeV as masses lighter than this are excluded by 
      # LEP measurements of the Z width.
      mass_cut: [ ["|~chi+_1|", 45., 1e6] ]


  # This simply relables the "unimproved_MSSM_spectrum" to "MSSM_spectrum",
  # so that things depending on "MSSM_spectrum" will be happy.
  - capability: MSSM_spectrum 
    type: Spectrum
    function: make_MSSM_precision_spectrum_none

  # These options set various tolerances in the spectrum generation
  - options:
      gauge_mixing_tolerance: 0.5
      family_mixing_tolerance: 0.5
      #gauge_mixing_tolerance_invalidates_point_only: false
      #family_mixing_tolerance_invalidates_point_only: false

  # Choose to use functions that get Higgs decays from SUSY-HIT, and t decays from DecayBit native implementation (instead of FeynHiggs)
  - capability: Reference_SM_Higgs_decay_rates
    function: Ref_SM_Higgs_decays_table
  - capability: Reference_SM_other_Higgs_decay_rates
    function: Ref_SM_other_Higgs_decays_table
  - capability: Reference_SM_A0_decay_rates
    function: Ref_SM_A0_decays_table
  - capability: Higgs_decay_rates
    function: MSSM_h0_1_decays
  - capability: h0_2_decay_rates
    function: h0_2_decays
  - capability: A0_decay_rates
    function: A0_decays
  - capability: H_plus_decay_rates
    function: H_plus_decays
  - capability: t_decay_rates
    function: t_decays

 # Choose where to get the Higgs couplings from
  - capability: Higgs_Couplings
    function: MSSM_higgs_couplings_pwid

  ##### LHC Detector and Analysis rules #####
  #
  # The current capability structure allows for the user to mix'n'match
  # collider settings, detector sims and analyses. The user may run BuckFastATLAS
  # with ATLAS analyses, BuckFastCMS with CMS analyses, and Delphes with any analyses,
  # for various configurations of Pythia.
  #
  # The way to turn the detectors on or off is via the boolean option useDetector for
  # the module functions getDelphes, getBuckFastATLAS and getBuckFastCMS.
  #
  # NOTE: The use of Delphes currently only works when running with OMP_NUM_THREADS=1

  # Choose Monte Carlo event simulator.
  - capability:  ColliderOperator
    function: operateLHCLoop
    options:
      pythiaNames: ["Pythia_SUSY_LHC_13TeV_EWonly"]
      silenceLoop: true
      maxFailedEvents: 1000
      pythiaSeedBase: -1    # If -1, a new seed is generated for every Pythia configuration and parameter point 

  # Choose statistical settings for Monte Carlo event generator
  - capability: MC_ConvergenceSettings
    options:
      min_nEvents: [20000]
      max_nEvents: [1000000]
      events_between_convergence_checks: [20000]
      target_fractional_uncert: [0.3]
      halt_when_systematic_dominated: true
      all_analyses_must_converge: false
      all_SR_must_converge: false

  # Define Monte Carlo event simulator and associated options.
  - capability:  HardScatteringSim
    function:  getPythia
    options:
      # Pythia_doc_path defaults to the xmldoc directory of the default Pythia
      # backend. So, this must only be set if the user chooses a different Pythia.
      # Pythia_doc_path: "Backends/installed/Pythia/8.212/share/Pythia8/xmldoc/"
      Pythia_SUSY_LHC_13TeV_EWonly: ["Print:quiet = on",
                                     "Next:numberCount = 0",
                                     "Random:setSeed = on",
                                     "Beams:eCM = 13000",
                                     "PartonLevel:MPI = off",
                                     "PartonLevel:ISR = on",
                                     "PartonLevel:FSR = on",
                                     "HadronLevel:all = on",
                                     "SUSY:all = off",
                                     "SUSY:qqbar2chi0chi0 = on",
                                     "SUSY:qqbar2chi+-chi0 = on",
                                     "SUSY:qqbar2chi+chi- = on",
                                     "TauDecays:mode = 0",
                                     "TimeShower:pTmin = 20"]

      xsec_vetos: [0.028]  # 0.028 fb corresponds to ~1 expected event at L = 36 fb^-1.


  # Rules and options for BuckFast ATLAS simulation
  - capability: SimpleSmearingSim
    type: "ColliderBit::BuckFastSmearATLAS"
    function: getBuckFastATLAS
    options:
      # useDetector defaults to true for getBuckFastATLAS. Set it to false to ignore all ATLAS analyses and disable the BuckFast ATLAS simulator
      useDetector: [true]
      # Choose which type of event to use: for parton level, change partonOnly to true
      partonOnly: [false]
      antiktR: [0.4]

  # Rules and options for BuckFast ATLAS simulation witout efficiencies
  - capability: SimpleSmearingSim
    type: "ColliderBit::BuckFastSmearATLASnoeff"
    function: getBuckFastATLASnoeff
    options:
      # useDetector defaults to true for getBuckFastATLAS. Set it to false to ignore all ATLAS analyses and disable the BuckFast ATLAS simulator
      useDetector: [false]
      # Choose which type of event to use: for parton level, change partonOnly to true
      partonOnly: [false]
      antiktR: [0.4]

  # Rules and options for BuckFast CMS simulation
  - capability: SimpleSmearingSim
    type: "ColliderBit::BuckFastSmearCMS"
    function: getBuckFastCMS
    options:
      # useDetector defaults to true for getBuckFastCMS. Set it to false to ignore all CMS analyses and disable the BuckFast CMS simulator
      useDetector: [true]
      # Choose which type of event to use: for parton level, change partonOnly to true
      partonOnly: [false]
      antiktR: [0.4]

  # Rules and options for BuckFast CMS simulation witout efficiencies
  - capability: SimpleSmearingSim
    type: "ColliderBit::BuckFastSmearCMSnoeff"
    function: getBuckFastCMSnoeff
    options:
      # useDetector defaults to true for getBuckFastCMS. Set it to false to ignore all CMS analyses and disable the BuckFast CMS simulator
      useDetector: [true]
      # Choose which type of event to use: for parton level, change partonOnly to true
      partonOnly: [false]
      antiktR: [0.4]


  # ATLAS analysis setup.
  # NOTE: Don't blindly copy this analysis list without also checking the
  #       "skip_analyses" list for "LHC_Combined_LogLike" below.
  - capability: ATLASAnalysisContainer
    function: getATLASAnalysisContainer
    options:
<<<<<<< HEAD
      analyses: [ ["ATLAS_13TeV_MultiLEP_36invfb",
                   "ATLAS_13TeV_RJ3L_lowmass_36invfb"] ]
=======
      analyses: [ [ "ATLAS_13TeV_MultiLEP_2Lep0Jets_36invfb",
                    "ATLAS_13TeV_MultiLEP_2LepPlusJets_36invfb",
                    "ATLAS_13TeV_MultiLEP_3Lep_36invfb" ] ]
>>>>>>> 600dd83d

  # ATLASnoeff analysis setup.
  # NOTE: Don't blindly copy this analysis list without also checking the
  #       "skip_analyses" list for "LHC_Combined_LogLike" below.
  - capability: ATLASnoeffAnalysisContainer
    function: getATLASnoeffAnalysisContainer
    options:
      analyses: [ [ ] ]

  # CMS analysis setup
  # NOTE: Don't blindly copy this analysis list without also checking the
  #       "skip_analyses" list for "LHC_Combined_LogLike" below.
  - capability: CMSAnalysisContainer
    function: getCMSAnalysisContainer
    options:
      analyses: [ [ "CMS_13TeV_1LEPbb_36invfb",
                    "CMS_13TeV_MONOJET_36invfb" ] ]

  # CMSnoeff analysis setup
  # NOTE: Don't blindly copy this analysis list without also checking the
  #       "skip_analyses" list for "LHC_Combined_LogLike" below.
  - capability: CMSnoeffAnalysisContainer
    function: getCMSnoeffAnalysisContainer
    options:
      analyses: [ [ "CMS_13TeV_2LEPsoft_36invfb",
                    "CMS_13TeV_2LEPsoft_36invfb_NOCOVAR_NOLIKE",
                    "CMS_13TeV_MultiLEP_2SSLep_36invfb",
                    "CMS_13TeV_MultiLEP_3Lep_36invfb",
                    "CMS_13TeV_2OSLEP_36invfb",
                    "CMS_13TeV_2OSLEP_36invfb_NOCOVAR_NOLIKE" ] ]


  # List any analyses that should *NOT* be included in the total log-likelihood!
  # These will still be computed if listed in the analysis setup above, 
  # but their likelihood will not added to the combined likelihood.
  - capability: LHC_Combined_LogLike
    function: calc_LHC_LogLike
    options:
      skip_analyses: [ "CMS_13TeV_2LEPsoft_36invfb_NOCOVAR_NOLIKE", 
                       "CMS_13TeV_2OSLEP_36invfb_NOCOVAR_NOLIKE" ]

  # Use lognormal errors when marginalising the LHC Poisson likelihoods over systematic uncertainties
  # Can change "_lognormal_" to "_gaussian_" if you prefer
  - capability: LHC_LogLikes
    backends:
    - {capability: lnlike_marg_poisson_lognormal_error}
    options:
      covariance_marg_convthres_abs: 0.05
      covariance_marg_convthres_rel: 0.05
      covariance_nsamples_start: 100000

  # Invisible Higgs branching ratio from CMS-PAS-HIG-17-023 with 10% theory error
  # Path relative to GAMBIT build
  - capability: lnL_Higgs_invWidth
    function: lnL_Higgs_invWidth_SMlike
    options:
      BR_h_inv_chi2_data_file: ./DecayBit/data/arXiv_1306.2941_Figure_8_log_normal_50_profiled.dat

# Set the names of key log files
Logger:

  redirection:
    [Debug] : "debug.log"
    [Default] : "default.log"
    [DecayBit] : "DecayBit.log"
    [DarkBit] : "DarkBit.log"
    [PrecisionBit] : "PrecisionBit.log"
    [FlavBit] : "FlavBit.log"
    [ColliderBit] : "ColliderBit.log"
    [SpecBit] : "SpecBit.log"
    [Dependency Resolver] : "dep_resolver.log"

KeyValues:

  debug: false

  dependency_resolution:
    prefer_model_specific_functions: true

  # Choose a lower cutoff for the likelihood
  likelihood:
    model_invalid_for_lnlike_below: -5e5
    model_invalid_for_lnlike_below_alt: -1e5

  # Set the default output path
  default_output_path: "runs/MSSMEW/"

  # We set the errors from the physics modules to be non-fatal
  # to avoid crashing the entire scan due to a rare problem point.
  # This means we should pay close attention to the log files...
  exceptions:
    ColliderBit_error: fatal
    DarkBit_error: fatal
    DecayBit_error: fatal
    FlavBit_error: fatal
    PrecisionBit_error: fatal
    SpecBit_error: fatal<|MERGE_RESOLUTION|>--- conflicted
+++ resolved
@@ -353,14 +353,10 @@
   - capability: ATLASAnalysisContainer
     function: getATLASAnalysisContainer
     options:
-<<<<<<< HEAD
-      analyses: [ ["ATLAS_13TeV_MultiLEP_36invfb",
-                   "ATLAS_13TeV_RJ3L_lowmass_36invfb"] ]
-=======
-      analyses: [ [ "ATLAS_13TeV_MultiLEP_2Lep0Jets_36invfb",
+      analyses: [ [ "ATLAS_13TeV_RJ3L_lowmass_36invfb",
+                    "ATLAS_13TeV_MultiLEP_2Lep0Jets_36invfb",
                     "ATLAS_13TeV_MultiLEP_2LepPlusJets_36invfb",
                     "ATLAS_13TeV_MultiLEP_3Lep_36invfb" ] ]
->>>>>>> 600dd83d
 
   # ATLASnoeff analysis setup.
   # NOTE: Don't blindly copy this analysis list without also checking the
