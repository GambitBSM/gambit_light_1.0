--- conflicted
+++ resolved
@@ -152,21 +152,14 @@
      /// This struct contains all the strings we will use for the MSSM
      /// in the maps.  this allows us to implement the maps in
      /// a safer way if we choose , while still giving the option of
-<<<<<<< HEAD
      /// flexibility.  
      
-     struct  MSSM_strs {
+     struct MSSM_strs 
+     {
        MSSM_strs();
-=======
-     /// flexibility.
-
-     struct  MSSM_strs
-     {
->>>>>>> 5086c54e
-       /// some strings are used in multiple mass
+       /// some strings are used in multiple masses
        /// comments indicate first map they appear
        /// dimension 2, no index
-<<<<<<< HEAD
        static const str BMu ;
        static const str mHd2;
        static const str mHu2;
@@ -203,63 +196,6 @@
        static const str Yd;
        static const str Yu;
        static const str Ye;
-=======
-       const str BMu = "BMu";
-       const str mHd2 = "mHd2";
-       const str mHu2 = "mHu2";
-       /// dimension 2, 2 indices
-       const str mq2 =  "mq2";
-       const str ml2 =  "ml2";
-       const str md2 =  "md2";
-       const str mu2 =  "mu2";
-       const str me2 =  "me2";
-       /// dimension 1, no index
-       const str M1 =  "M1";
-       const str M2 =  "M2";
-       const str M3 =  "M3";
-       const str Mu =  "Mu";
-       const str vu =  "vu";
-       const str vd =  "vd";
-       /// dimension 1, 2 indices
-       const str TYd =  "TYd";
-       const str TYe =  "TYe";
-       const str TYu =  "TYu";
-       const str ad  =  "ad";
-       const str ae  =  "ae";
-       const str au  =  "au";
-       /// dimension 0, no index
-       const str g1  =  "g1";
-       const str g2  =  "g2";
-       const str g3  =  "g3";
-       /// dimension 0, no index, special map
-       const str tanbeta = "tanbeta";
-       const str sinW2 = "sinW2";
-       /// dimension 1, no index, special map
-       const str mA2 = "mA2";
-       /// dimension 0, 2 indices
-       const str Yd  =  "Yd";
-       const str Yu  =  "Yu";
-       const str Ye  =  "Ye";
-       /// For DRbar mass eigenstates
-       /// may remve if / when we get rid of the DRbar mass es
-       /// dimension 1, 1 index
-       // const str Sd   =  "Sd";
-       // const str Su   =  "Su";
-       // const str Se   =  "Se";
-       // const str Snu  =  "Snu";
-       // const str h0   =  "h0";
-       // const str A0   =  "A0";
-       // const str Hplus   =  "H+";
-       // const str chiplus =  "chi+";
-       // const str chi0 =  "chi0";
-       // const str d    =  "d";
-       // const str u    =  "u";
-       // const str eminus   =  "e";
-       // const str e    =  "e";
-       // const str dbar =  "dbar";
-       // const str ubar =   "ubar";
-       // const str eplus   = "e+";
->>>>>>> 5086c54e
 
        ///Pole mass
        /// dimension 1, no index , special for setters
@@ -276,7 +212,6 @@
 
 
        /// dimension 1, 1 index , special for setters
-<<<<<<< HEAD
        static const str su     ; 
        static const str sd	; 
        static const str se	; 
@@ -289,27 +224,11 @@
        static const str seplus ; 
        static const str snubar ; 
        static const str chiminus;
-=======
-       const str su        =   "~u";
-       const str sd    =   "~d";
-       const str se    =   "~e-";
-       const str snu     =   "~nu";
-       const str chiplus   =   "~chi+";
-       const str chi0      =   "~chi0";
-       const str h0    =   "h0";
-       const str subar     =   "~ubar";
-       const str sdbar     =   "~dbar";
-       const str seplus    =   "~e+";
-       const str snubar    =   "~nubar";
-       const str chiminus  =   "~chi-";
->>>>>>> 5086c54e
 
        /// @{ "Metadata" vectors
        // TODO: replace with a more integrated system
 
        /// @{ Pole_Mass tagged entries
-
-<<<<<<< HEAD
        static const std::vector<str> pole_mass_strs; 
        static const std::vector<str> pole_mass_pred;
        static const std::vector<str> pole_mass_strs_1;
@@ -317,41 +236,6 @@
        static const std::vector<str> pole_mass_strs_1_4;
        static const std::vector<str> pole_mass_strs_1_3;
        static const std::vector<str> pole_mass_strs_1_2;
-=======
-       // pole mass strings with no index
-       const std::vector<str> pole_mass_strs = initVector( gluino, A0, Hplus,
-                 Hminus, Goldstone0,
-                 Goldstoneplus,
-                 Goldstoneminus,
-                 Wplus, Wminus, Z0 );
-
-       // as above but without Z0 since we do not predict that mass
-       const std::vector<str> pole_mass_pred = initVector( gluino, A0, Hplus,
-                 Hminus, Goldstone0,
-                 Goldstoneplus,
-                 Goldstoneminus,
-                 Wplus, Wminus );
-
-       /// pole mass strings with 1 index
-       const std::vector<str> pole_mass_strs_1 = initVector( su, sd, se,
-                                                       subar, sdbar, seplus,
-                   chiplus, chiminus, chi0, h0,
-                   snu, snubar );
-
-       ///  pole mass strings with 1 index and six entries
-       const std::vector<str> pole_mass_strs_1_6  = initVector( su, sd, se,
-                subar, sdbar, seplus );
-
-       ///  pole mass strings with 1 index and four entries
-       const std::vector<str> pole_mass_strs_1_4  = initVector( chi0 );
-
-       ///  pole mass strings with 1 index and three entries
-       const std::vector<str> pole_mass_strs_1_3  = initVector( snu, snubar );
-
-       ///  pole mass strings with 1 index and two entries
-       const std::vector<str> pole_mass_strs_1_2  = initVector( chiplus, chiminus, h0 );
-
->>>>>>> 5086c54e
        /// @}
 
        /// @{ Pole_Mixing tagged entries
@@ -362,7 +246,6 @@
        /// @}
 
        /// @{ mass2 tagged entries
-<<<<<<< HEAD
        static const std::vector<str> mass2_strs;
        static const std::vector<str> mass2_strs_2_3x3;
        /// @}
@@ -370,40 +253,11 @@
        /// @{ mass1 tagged entries
        static const std::vector<str> mass1_strs;
        static const std::vector<str> mass1_strs_2_3x3;
-=======
-
-       // no index
-       const std::vector<str> mass2_strs = initVector( BMu, mHd2, mHu2, mA2 );
-
-       // two-index, 3x3 entries
-       const std::vector<str> mass2_strs_2_3x3= initVector( mq2, ml2, md2, mu2, me2 );
-
-       /// @}
-
-       /// @{ mass1 tagged entries
-
-       // no index
-       const std::vector<str> mass1_strs = initVector( M1, M2, M3, Mu, vu, vd );
-
-       // two-index, 3x3 entries
-       const std::vector<str> mass1_strs_2_3x3 = initVector( TYd, TYe, TYu, ad, ae, au );
-
->>>>>>> 5086c54e
        /// @}
 
        /// @{ dimensionless tagged entries
-<<<<<<< HEAD
        static const std::vector<str> dimensionless_strs;
        static const std::vector<str> dimensionless_strs_2_3x3;
-=======
-
-       // no index
-       const std::vector<str> dimensionless_strs = initVector( g1, g2, g3, tanbeta, sinW2 );
-
-       // two-index, 3x3 entries
-       const std::vector<str> dimensionless_strs_2_3x3 = initVector( Yd, Yu, Ye );
-
->>>>>>> 5086c54e
        /// @}
 
        /// TODO: left out mass_eigenstate entries for now
