--- conflicted
+++ resolved
@@ -14,13 +14,10 @@
 ///  \author Ben Farmer
 ///          (benjamin.farmer@fysik.su.se)
 ///    \date 2014 Sep - Dec, 2015 Jan - Mar
-<<<<<<< HEAD
 ///  
 ///  \author Ankit Beniwal
 ///          (ankit.beniwal@adelaide.edu.au)
 ///    \date 2016 Aug
-=======
->>>>>>> 5a453084
 ///
 ///  *********************************************
 
