//   GAMBIT: Global and Modular BSM Inference Tool
//   *********************************************
///  \file
///
///  Rollcall header for module SpecBit
///
///  These functions link ModelParameters to
///  Spectrum objects in various ways.
///
///  *********************************************
///
///  Authors (add name and date if you modify):
///
///  \author Ben Farmer
///          (benjamin.farmer@fysik.su.se)
///    \date 2014 Sep - Dec, 2015 Jan - Mar
///
///  \author Ankit Beniwal
///          (ankit.beniwal@adelaide.edu.au)
///    \date 2016 Aug
///
///  *********************************************

#ifndef __SpecBit_rollcall_hpp__
#define __SpecBit_rollcall_hpp__

#include "gambit/SpecBit/SpecBit_types.hpp"

#define MODULE SpecBit
START_MODULE

  // Capabilities used in more than one of the headers
  // below need to be declared up-front (and then not
  // declared in the header)

  // Generalised Higgs couplings
  #define CAPABILITY Higgs_Couplings
  START_CAPABILITY
  #undef CAPABILITY

  /// Module function declarations for SpecBit_SM.cpp
  #include "gambit/SpecBit/SpecBit_SM_rollcall.hpp"

  /// Module function declarations for SpecBit_MSSM.cpp
  #include "gambit/SpecBit/SpecBit_MSSM_rollcall.hpp"

  #include "gambit/SpecBit/SpecBit_VS_rollcall.hpp"
  
  /// Module function declarations for SpecBit_ScalarSingletDM.cpp
  #include "gambit/SpecBit/SpecBit_ScalarSingletDM_rollcall.hpp"

  /// Module function declarations for SpecBit_VectorSingletDM_Z2.cpp
  #include "gambit/SpecBit/SpecBit_VectorSingletDM_rollcall.hpp"

  /// Module function declarations for SpecBit_MajoranaSingletDM_Z2.cpp
  #include "gambit/SpecBit/SpecBit_MajoranaSingletDM_rollcall.hpp"

  /// Module function declarations for SpecBit_DiracSingletDM_Z2.cpp
  #include "gambit/SpecBit/SpecBit_DiracSingletDM_rollcall.hpp"

  /// Module function declarations for SpecBit_MDM.cpp
  #include "gambit/SpecBit/SpecBit_MDM_rollcall.hpp"

  /// Module function declarations for SpecBit_tests.cpp (new tests)
  #include "gambit/SpecBit/SpecBit_tests_rollcall.hpp"
  
<<<<<<< HEAD
  /// Module function declarations for SpecBit_DMEFT.cpp
  #include "gambit/SpecBit/SpecBit_DMEFT_rollcall.hpp"
  
=======
>>>>>>> d57ec026

  /// For SpecBit testing only
  //#include "gambit/SpecBit/SpecBit_sandbox_rollcall.hpp"

  /// Functions to change the capability associated with a Spectrum object to "SM_spectrum"
  /// @{
  QUICK_FUNCTION(MODULE, SM_spectrum, OLD_CAPABILITY, convert_MSSM_to_SM,  Spectrum, (MSSM63atQ, MSSM63atMGUT), (MSSM_spectrum, Spectrum))
  QUICK_FUNCTION(MODULE, SM_spectrum, OLD_CAPABILITY, convert_NMSSM_to_SM,  Spectrum, (NMSSM_does_not_exist_yet), (NMSSM_spectrum, Spectrum))
  QUICK_FUNCTION(MODULE, SM_spectrum, OLD_CAPABILITY, convert_E6MSSM_to_SM, Spectrum, (E6MSSM_does_not_exist_yet), (E6MSSM_spectrum, Spectrum))
  /// @}

  // 'Convenience' functions to retrieve certain particle properities in a simple format

  // #define CAPABILITY LSP_mass   // Supplies the mass of the lightest supersymmetric particle
  // START_CAPABILITY

  //   #define FUNCTION get_LSP_mass                      // Retrieves the LSP mass from a Spectrum object
  //   START_FUNCTION(double)
  //   DEPENDENCY(particle_spectrum, SpectrumPtr)            // Takes a Spectrum object and returns an SLHAstruct
  //   ALLOW_MODELS(MSSM24, CMSSM)
  //   #undef FUNCTION

  // #undef CAPABILITY


#undef MODULE

#endif /* defined(__SpecBit_rollcall_hpp__) */


<|MERGE_RESOLUTION|>--- conflicted
+++ resolved
@@ -64,13 +64,9 @@
   /// Module function declarations for SpecBit_tests.cpp (new tests)
   #include "gambit/SpecBit/SpecBit_tests_rollcall.hpp"
   
-<<<<<<< HEAD
   /// Module function declarations for SpecBit_DMEFT.cpp
   #include "gambit/SpecBit/SpecBit_DMEFT_rollcall.hpp"
   
-=======
->>>>>>> d57ec026
-
   /// For SpecBit testing only
   //#include "gambit/SpecBit/SpecBit_sandbox_rollcall.hpp"
 
