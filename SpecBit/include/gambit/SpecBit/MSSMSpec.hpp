//   GAMBIT: Global and Modular BSM Inference Tool
//   *********************************************
///  \file
///
///  MSSM derived version of SubSpectrum class. Designed
///  for easy interface to FlexibleSUSY, but also
///  works with SoftSUSY as the backend with an
///  appropriately designed intermediate later.
///
///  *********************************************
///
///  Authors:
///  <!-- add name and date if you modify -->
///
///  \author Peter Athron
///          (peter.athron@coepp.org.au)
///  \date 2014, 2015 Jan, Feb, Mar
///
///  \author Ben Farmer
///          (benjamin.farmer@fysik.su.se)
///  \date 2014, 2015 Jan, Feb, Mar
///
///  \author Pat Scott
///          (p.scott@imperial.ac.uk)
///  \date 2015 Aug
///
///  *********************************************

#ifndef MSSMSPEC_H
#define MSSMSPEC_H

#include <memory>

#include "gambit/Elements/slhaea_helpers.hpp"
#include "gambit/Utils/version.hpp"
#include "gambit/Utils/util_functions.hpp"
#include "gambit/SpecBit/MSSMSpec_head.hpp"   // "Header" declarations for MSSMSpec class

// Flexible SUSY stuff (should not be needed by the rest of gambit)
#include "flexiblesusy/config/config.h"

namespace Gambit
{

   namespace SpecBit
   {

      //
      // IMPLEMENTATION OF MSSMSpec MEMBER FUNCTIONS FOLLOWS
      //
      // MSSMSpec this is a template class, we need these definition in the header
      // file. It is nice to keep them seperate from the class declaration though.
      //

      // Set index offset from interface class
      template <class MI>
      const int MSSMSpec<MI>::_index_offset = MI::index_offset;

      // NOTE!! mi is COPIED into the object, so when we get the reference to the
      // actual Model object to store in 'model', we need to use the copy inside
      // the object. So also need to make sure 'model_interface' is initialised first
      // (i.e. it should be declared first)
      template <class MI>
      MSSMSpec<MI>::MSSMSpec(MI mi, str be_name, str be_version)
         : backend_name(be_name)
         , backend_version(be_version)
         , model_interface(mi)
      {}

      // Default constructor
      template <class MI>
<<<<<<< HEAD
      MSSMSpec<MI>::MSSMSpec(bool switch_index_convention)
        : index_offset(switch_index_convention ? 0 : -1)
=======
      MSSMSpec<MI>::MSSMSpec()
>>>>>>> 7a29f77b
      {}

      template <class MI>
      MSSMSpec<MI>::~MSSMSpec()
      {}

      // Fill an SLHAea object with spectrum information
      template <class MI>
      void MSSMSpec<MI>::add_to_SLHAea(SLHAstruct& slha) const
      {

        // Here we assume that all SM input info comes from the SMINPUT object,
        // and all low-E stuff (quark pole masses and the like) come from the LE subspectrum.

        std::ostringstream comment;

        SLHAea_add_block(slha, "SPINFO");
        SLHAea_add(slha, "SPINFO", 1, "GAMBIT, using "+backend_name);
        SLHAea_add(slha, "SPINFO", 2, gambit_version+" (GAMBIT); "+backend_version+" ("+backend_name+")");

        SLHAea_add_block(slha, "MINPAR");
        SLHAea_add_block(slha, "HMIX",this->GetScale());
        SLHAea_add_from_subspec(slha, LOCAL_INFO,*this,Par::mass1,"Mu","HMIX",1,"# mu DRbar");
        SLHAea_add_from_subspec(slha, LOCAL_INFO,*this,Par::dimensionless,"tanbeta","HMIX",2,"# tan(beta) = vu/vd DRbar");
        if (not this->has(Par::mass1,"vu")) utils_error().raise(LOCAL_INFO, "MSSM subspectrum does not contain vu!");
        if (not this->has(Par::mass1,"vd")) utils_error().raise(LOCAL_INFO, "MSSM subspectrum does not contain vd!");
        double vu = this->get(Par::mass1,"vu");
        double vd = this->get(Par::mass1,"vd");
        slha["HMIX"][""] << 3 << sqrt(vu*vu + vd*vd) << "# v = sqrt(vd^2 + vu^2) DRbar";
        slha["HMIX"][""] << 4 << this->get(Par::mass2,"mA2") << "# m^2_A (tree)";
        SLHAea_add_from_subspec(slha, LOCAL_INFO,*this,Par::mass2,"BMu","HMIX",101,"# Bmu DRbar");
        slha["HMIX"][""] << 102 << vd << "# vd DRbar";
        slha["HMIX"][""] << 103 << vu << "# vu DRbar";
        if (this->has(Par::dimensionless,"TanBeta_input"))
        {
          SLHAea_add_from_subspec(slha, LOCAL_INFO,*this,Par::dimensionless,"TanBeta_input","MINPAR",3,"# tanbeta(mZ)^DRbar");
        }
        slha["MINPAR"][""] << 4 << sgn(this->get(Par::mass1,"Mu")) << "# sign(mu)";

        SLHAea_add_block(slha, "GAUGE",this->GetScale());
        // Scale gY is in SU(5)/GUT normalisation internally; convert it to SM normalisation for SLHA output by multiplying by sqrt(3/5).
        SLHAea_add_from_subspec(slha, LOCAL_INFO,*this,Par::dimensionless,"g1","GAUGE",1,"# g'  = g1 = gY DRbar", true, 0.7745966692414834);
        SLHAea_add_from_subspec(slha, LOCAL_INFO,*this,Par::dimensionless,"g2","GAUGE",2,"# g   = g2      DRbar");
        SLHAea_add_from_subspec(slha, LOCAL_INFO,*this,Par::dimensionless,"g3","GAUGE",3,"# g_s = g3      DRbar");

        int pdg_codes[33] = {24,25,35,37,36,1000021,1000024,1000037,1000012,1000014,1000016,1000022,1000023,1000025,1000035,1000001,1000003,1000005,
                             2000001,2000003,2000005,1000011,1000013,1000015,2000011,2000013,2000015,1000002,1000004,1000006,2000002,2000004,2000006};
        for(int i=0;i<33;i++)
        {
          str comment("# "+Models::ParticleDB().long_name(pdg_codes[i], 0));
          SLHAea_add_from_subspec(slha, LOCAL_INFO, *this, Par::Pole_Mass, std::pair<int, int>(pdg_codes[i],0), "MASS", comment);
        }

        SLHAea_add_block(slha, "MSOFT",this->GetScale());
        SLHAea_add_from_subspec(slha, LOCAL_INFO,*this,Par::mass1,"M1","MSOFT",1,"# bino mass parameter M1");
        SLHAea_add_from_subspec(slha, LOCAL_INFO,*this,Par::mass1,"M2","MSOFT",2,"# wino mass parameter M2");
        SLHAea_add_from_subspec(slha, LOCAL_INFO,*this,Par::mass1,"M3","MSOFT",3,"# gluino mass parameter M3");
        SLHAea_add_from_subspec(slha, LOCAL_INFO,*this,Par::mass2,"mHd2","MSOFT",21,"# d-type Higgs mass parameter mHd2");
        SLHAea_add_from_subspec(slha, LOCAL_INFO,*this,Par::mass2,"mHu2","MSOFT",22,"# u-type Higgs mass parameter mHu2");

        sspair A[3] = {sspair("AU","Au"), sspair("AD","Ad"), sspair("AE","Ae")};
        sspair Y[3] = {sspair("YU","Yu"), sspair("YD","Yd"), sspair("YE","Ye")};
        sspair T[3] = {sspair("TU","TYu"), sspair("TD","TYd"), sspair("TE","TYe")};
        for (int k=0;k<3;k++)
        {
          SLHAea_add_block(slha, A[k].first,this->GetScale());
          SLHAea_add_block(slha, Y[k].first,this->GetScale());
          SLHAea_add_block(slha, T[k].first,this->GetScale());
          for(int i=1;i<4;i++)
          {
            comment.str(""); comment << "# " << A[k].second << "(" << i << "," << i << ")";
            double invTii = 1.0/this->get(Par::dimensionless,Y[k].second,i,i);
            SLHAea_add_from_subspec(slha, LOCAL_INFO,*this, Par::mass1, T[k].second, i, i, A[k].first, i, i, comment.str(), true, invTii);
            for(int j=1;j<4;j++)
            {
              comment.str(""); comment << "# " << Y[k].second << "(" << i << "," << j << ")";
              SLHAea_add_from_subspec(slha, LOCAL_INFO,*this, Par::dimensionless, Y[k].second, i, j, Y[k].first, i, j, comment.str());
              comment.str(""); comment << "# " << T[k].second << "(" << i << "," << j << ")";
              SLHAea_add_from_subspec(slha, LOCAL_INFO,*this, Par::mass1, T[k].second, i, j, T[k].first, i, j, comment.str());
            }
          }
        }

        sspair M[5] = {sspair("MSL2","ml2"), sspair("MSE2","me2"), sspair("MSQ2","mq2"), sspair("MSU2","mu2"), sspair("MSD2","md2")};
        for (int k=0;k<5;k++)
        {
          SLHAea_add_block(slha, M[k].first,this->GetScale());
          for(int i=1;i<4;i++) for(int j=1;j<4;j++)
          {
            comment.str(""); comment << M[k].second << "(" << i << "," << j << ")";
            SLHAea_add_from_subspec(slha, LOCAL_INFO,*this, Par::mass2, M[k].second, i, j, M[k].first, i, j, "# " + comment.str());
            if (i== j)
            {
              double entry = this->get(Par::mass2, M[k].second, i, j);
              slha["MSOFT"][""] << 30+3*k+i+(k>1?4:0) << sgn(entry)*sqrt(std::abs(entry)) << "# sqrt("+comment.str()+")";
            }
          }
        }

        sspair S[3] = {sspair("USQMIX","~u"), sspair("DSQMIX","~d"), sspair("SELMIX","~e-")};
        for (int k=0;k<3;k++)
        {
          SLHAea_add_block(slha, S[k].first,this->GetScale());
          for(int i=1;i<7;i++) for(int j=1;j<7;j++)
          {
            comment.str(""); comment << "# " << S[k].second << "-type sfermion mixing (" << i << "," << j << ")";
            SLHAea_add_from_subspec(slha, LOCAL_INFO,*this, Par::Pole_Mixing, S[k].second, i, j, S[k].first, i, j, comment.str());
          }
        }

        sspair U[5] = {sspair("UMIX","~chi-"), sspair("VMIX","~chi+"), sspair("PSEUDOSCALARMIX","A0"), sspair("SCALARMIX","h0"), sspair("CHARGEMIX","H+")};
        for (int k=0;k<5;k++)
        {
          SLHAea_add_block(slha, U[k].first, this->GetScale());
          for(int i=1;i<3;i++) for(int j=1;j<3;j++)
          {
            comment.str(""); comment << "# " << U[k].second << " mixing matrix (" << i << "," << j << ")";
            SLHAea_add_from_subspec(slha, LOCAL_INFO,*this, Par::Pole_Mixing, U[k].second, i, j, U[k].first, i, j, comment.str());
          }
        }

        SLHAea_add_block(slha, "ALPHA", this->GetScale());
        slha["ALPHA"][""] << asin(this->get(Par::Pole_Mixing, "h0", 2, 2)) << "# sin^-1(SCALARMIX(2,2))";

        sspair V("SNUMIX","~nu");
        SLHAea_add_block(slha, V.first,this->GetScale());
        for(int i=1;i<4;i++) for(int j=1;j<4;j++)
        {
          comment.str(""); comment << "# " << V.second << " mixing matrix (" << i << "," << j << ")";
          SLHAea_add_from_subspec(slha, LOCAL_INFO,*this, Par::Pole_Mixing, V.second, i, j, V.first, i, j, comment.str());
        }

        sspair N("NMIX","~chi0");
        SLHAea_add_block(slha, N.first,this->GetScale());
        for(int i=1;i<5;i++) for(int j=1;j<5;j++)
        {
          comment.str(""); comment << "# " << N.second << " mixing matrix (" << i << "," << j << ")";
          SLHAea_add_from_subspec(slha, LOCAL_INFO,*this, Par::Pole_Mixing, N.second, i, j, N.first, i, j, comment.str());
        }

      }

      //inspired by softsusy's lsp method.
      //This MSSM version assumes all states mass ordered.
      //returns lsp mass and gives 3 integers to specify the state
      // for most general case of a particle type with mass matrix
      // row and col set to -1 when not needed
      //(row only is used for vector)
      //particle_type = 0 (neutralino), 1(Sneutrino), 2(up squark),
      //3(down squarks), 4(charged slepton), 5(Chargino), 6(gluino)
      //
      // TODO: Ben: I'm a little unclear why we access the flexiblesusy
      // data directly like this. Can't we use the function pointer maps
      // that we wrote? This will reduce how much the softsusy wrapper
      // has to clone the flexiblesusy model object structure.
      template <class MI>
      double MSSMSpec<MI>::get_lsp_mass(int & particle_type, int & row, int & col) const
      {
         row = -1; col = -1;  particle_type =-1;//set default
         double mlsp = fabs(model_interface.model.get_physical().MChi(0)); //most common lsp
         particle_type = 0;
         row = 0;

         /// sneutrinos 1
         double temp = model_interface.model.get_physical().MSv(0);
         if (temp < mlsp) {
            mlsp = temp;
            particle_type = 1;
            row=0;
         }

         /// up squarks 2
         temp = model_interface.model.get_physical().MSu(0);
         if (temp < mlsp) {
            mlsp = temp;
            particle_type = 2;
            row=0;
         }

         /// down squarks 3
         temp = model_interface.model.get_physical().MSd(0);
         if (temp < mlsp) {
            mlsp = temp;
            particle_type = 3;
            row=0;
         }

         /// sleptons 4
         temp = model_interface.model.get_physical().MSe(0);
         if (temp < mlsp) {
            mlsp = temp;
            particle_type = 4;
            row=0;
         }

         /// charginos 5
         temp = fabs(model_interface.model.get_physical().MCha(0));
         if (temp < mlsp) {
            mlsp = temp;
            particle_type = 5;
            row=0;
         }

         /// gluino 6
         temp = fabs(model_interface.model.get_physical().MGlu);
         if (temp < mlsp) {
            mlsp = temp;
            particle_type = 6;
            row=0;
         }

         //We have no gravitino mass right now.   this should be added.
         // /// gravitino -1
         // temp = displayGravitino();
         // if (temp < mlsp) {
         //   mlsp = temp; posi = 0; posj = 0; particle_type = -1; }

         return mlsp;
      }

      //The MSSM has just one LSP - often the lightest neutralino
      template <class MI>
      int MSSMSpec<MI>::get_numbers_stable_particles() const {
         return 1;
      }

      //these are just wrappers.  Need to test this carefully though
      //inheritance is complicated
      //TODO: Ben: If it helps, we can now put the run_to function
      //in the interface class. Might be similar to what you were
      //already doing for the softsusy interface. Should merge our
      //approaches. Could do all of this via the interface. Depends
      //what will be simplest in general.
      template <class MI>
      void MSSMSpec<MI>::RunToScaleOverride(double scale)
      {
        model_interface.model.run_to(scale);
      }
      template <class MI>
      double MSSMSpec<MI>::GetScale() const
      {
        return model_interface.model.get_scale();
      }
      template <class MI>
      void MSSMSpec<MI>::SetScale(double scale)
      {
        model_interface.model.set_scale(scale);
      }

      template <class MI>
      std::string MSSMSpec<MI>::AccessError(std::string state) const
      {
        std::string errormsg;
        errormsg = "Error accessing "+ state + " element is out of bounds";
        return errormsg;
      }

      // "extra" function to compute TanBeta
      template <class Model>
      double get_tanbeta(const Model& model)
      {
        return model.get_vu() / model.get_vd();
      }

      // "extra" function to compute mA2
      template <class Model>
      double get_DRbar_mA2(const Model& model)
      {
        double tb = model.get_vu() / model.get_vd();
        double cb = cos(atan(tb));
        double sb = sin(atan(tb));
        return model.get_BMu() / (sb * cb);
      }

      template <class Model>
      double get_sinthW2_DRbar(const Model& model)
      {
       double sthW2 = Utils::sqr(model.get_g1()) * 0.6 /
                      (0.6 * Utils::sqr(model.get_g1()) +
                      Utils::sqr(model.get_g2()));
       return sthW2;
      }

      // Need wrapper functions for A0 and H+ getters, to retrieve only the
      // non-Goldstone entries.
      // Need to pass in the model object, since we won't have the 'this' pointer
      template <class Model>
      double get_MAh1_pole_slha(const Model& model)
      {
        return model.get_MAh_pole_slha(1);
      }

      template <class Model>\
      double get_MHpm1_pole_slha(const Model& model)
      {
        return model.get_MHpm_pole_slha(1);
      }

     // maybe we will need the goldstones at some point
     // I think it doesn't hurt to add them in case we do
     template <class Model>
      double get_neutral_goldstone_pole_slha(const Model& model)
      {
        return model.get_MAh_pole_slha(0);
      }

      template <class Model>
      double get_charged_goldstone_pole_slha(const Model& model)
      {
        return model.get_MHpm_pole_slha(0);
      }


      template <class Model>
      void set_MSu_pole_slha(Model& model, double mass,int i)
      {
        model.get_physical_slha().MSu(i) = mass;
      }

      template <class Model>
      void set_MSd_pole_slha(Model& model, double mass,int i)
      {
        model.get_physical_slha().MSd(i) = mass;
      }

      template <class Model>
      void set_MSe_pole_slha(Model& model, double mass,int i)
      {
        model.get_physical_slha().MSe(i) = mass;
      }

      template <class Model>
      void set_MSv_pole_slha(Model& model, double mass,int i)
      {
        model.get_physical_slha().MSv(i) = mass;
      }

      template <class Model>
      void set_MCha_pole_slha(Model& model, double mass, int i)
      {
        model.get_physical_slha().MCha(i) = mass;
      }

      template <class Model>
      void set_MChi_pole_slha(Model& model, double mass, int i)
      {
        model.get_physical_slha().MChi(i) = mass;
      }

      template <class Model>
      void set_Mhh_pole_slha(Model& model, double mass, int i)
      {
        model.get_physical_slha().Mhh(i) = mass;
      }

      template <class Model>
      void set_ZD_pole_slha(Model& model, double mass, int i, int j)
      {
        model.get_physical_slha().ZD(i,j) = mass;
      }

      template <class Model>
      void set_ZU_pole_slha(Model& model, double mass, int i, int j)
      {
        model.get_physical_slha().ZU(i,j) = mass;
      }

      template <class Model>
      void set_ZE_pole_slha(Model& model, double mass, int i, int j)
      {
        model.get_physical_slha().ZE(i,j) = mass;
      }

      template <class Model>
      void set_ZV_pole_slha(Model& model, double mass, int i, int j)
      {
        model.get_physical_slha().ZV(i,j) = mass;
      }

      template <class Model>
      void set_ZH_pole_slha(Model& model, double mass, int i, int j)
      {
        model.get_physical_slha().ZH(i,j) = mass;
      }

      template <class Model>
      void set_ZA_pole_slha(Model& model, double mass, int i, int j)
      {
        model.get_physical_slha().ZA(i,j) = mass;
      }

      template <class Model>
      void set_ZP_pole_slha(Model& model, double mass, int i, int j)
      {
        model.get_physical_slha().ZP(i,j) = mass;
      }

      template <class Model>
      void set_ZN_pole_slha(Model& model, double mass, int i, int j)
      {
        model.get_physical_slha().ZN(i,j) = mass;
      }

      template <class Model>
      void set_UM_pole_slha(Model& model, double mass, int i, int j)
      {
        model.get_physical_slha().UM(i,j) = mass;
      }

      template <class Model>
      void set_UP_pole_slha(Model& model, double mass, int i, int j)
      {
        model.get_physical_slha().UP(i,j) = mass;
      }

      template <class Model>
      void set_MAh1_pole_slha(Model& model, double mass)
      {
        model.get_physical_slha().MAh(1) = mass;
      }

      template <class Model>
      void set_MHpm1_pole_slha(Model& model, double mass)
      {
        model.get_physical_slha().MHpm(1) = mass;
      }

      // goldstone setters.  maybe we need these for some consistent calculation
      // unlikely but I'll add them for now.
      template <class Model>
      void set_neutral_goldstone_pole_slha(Model& model, double mass)
      {
        model.get_physical_slha().MAh(0) = mass;
      }

      template <class Model>
      void set_charged_goldstone_pole_slha(Model& model, double mass)
      {
        model.get_physical_slha().MHpm(0) = mass;
      }


     // PA: I'm using nicer names than the FlexibleSUSY ones here
     // but maybe I shouldn't as it breaks the symmetry with the
     // getters and could generate some confusion
     template <class Model>

     void set_MGluino_pole_slha(Model& model, double mass)
     {
        model.get_physical_slha().MGlu = mass;
    }

     //PA:  setting MZ and MW is necessary because we may have them as ouptuts
     template <class Model>
     void set_MZ_pole_slha(Model& model, double mass)
     {
        model.get_physical_slha().MVZ = mass;
     }

     template <class Model>
     void set_MW_pole_slha(Model& model, double mass)
     {
        model.get_physical_slha().MVWm = mass;
     }



      /// @{ Fillers for "Running" parameters

      // Filler function for getter function pointer maps 
      template <class MI>
      typename MSSMSpec<MI>::GetterMaps MSSMSpec<MI>::fill_getter_maps()
      {
         typename MSSMSpec<MI>::GetterMaps map_collection;
         typedef typename MI::Model Model;

         typedef typename MTget::FInfo1 FInfo1;
         typedef typename MTget::FInfo2 FInfo2;

         static const std::set<int> i01 = initSet(0,1);
         static const std::set<int> i012 = initSet(0,1,2);
         static const std::set<int> i0123 = initSet(0,1,2,3);
         static const std::set<int> i012345 = initSet(0,1,2,3,4,5);

         /// @{ mass2 - mass dimension 2 parameters
         //
         // Functions utilising the "plain-vanilla" function signature
         // (Zero index member functions of model object)
         {  // scope so we can reuse the name 'tmp_map' several times, so that our macro works.
            // could make a better macro, or an actual function, but I'm in a hurry
            typename MTget::fmap0 tmp_map;
            tmp_map["BMu"]  = &Model::get_BMu;
            tmp_map["mHd2"] = &Model::get_mHd2;
            tmp_map["mHu2"] = &Model::get_mHu2;

            map_collection[Par::mass2].map0 = tmp_map;
         }

         // Functions utilising the "extraM" function signature
         // (Zero index, model object as argument)
         {
            typename MTget::fmap0_extraM tmp_map;
            tmp_map["mA2"] = &get_DRbar_mA2<Model>;
            map_collection[Par::mass2].map0_extraM = tmp_map;
         }

         // functions utilising the two-index "plain-vanilla" function signature
         // (two-index member functions of model object)
         {
            typename MTget::fmap2 tmp_map;
            tmp_map["mq2"] = FInfo2( &Model::get_mq2, i012, i012);
            tmp_map["ml2"] = FInfo2( &Model::get_ml2, i012, i012);
            tmp_map["md2"] = FInfo2( &Model::get_md2, i012, i012);
            tmp_map["mu2"] = FInfo2( &Model::get_mu2, i012, i012);
            tmp_map["me2"] = FInfo2( &Model::get_me2, i012, i012);

            map_collection[Par::mass2].map2 = tmp_map;
         }

         /// @}
         /// @{ mass1 - mass dimension 1 parameters
         //
         // Functions utilising the "plain-vanilla" function signature
         // (Zero index member functions of model object)
         {
            typename MTget::fmap0 tmp_map;
            tmp_map["M1"]= &Model::get_MassB;
            tmp_map["M2"]= &Model::get_MassWB;
            tmp_map["M3"]= &Model::get_MassG;
            tmp_map["Mu"]= &Model::get_Mu;
            tmp_map["vu"]= &Model::get_vu;
            tmp_map["vd"]= &Model::get_vd;

            map_collection[Par::mass1].map0 = tmp_map;
         }

         // Functions utilising the two-index "plain-vanilla" function signature
         // (Two-index member functions of model object)
         {
            typename MTget::fmap2 tmp_map;
            tmp_map["TYd"]= FInfo2( &Model::get_TYd, i012, i012);
            tmp_map["TYe"]= FInfo2( &Model::get_TYe, i012, i012);
            tmp_map["TYu"]= FInfo2( &Model::get_TYu, i012, i012);
            tmp_map["ad"] = FInfo2( &Model::get_TYd, i012, i012);
            tmp_map["ae"] = FInfo2( &Model::get_TYe, i012, i012);
            tmp_map["au"] = FInfo2( &Model::get_TYu, i012, i012);

            map_collection[Par::mass1].map2 = tmp_map;
         }

         /// @}

         // @{ dimensionless - mass dimension 0 parameters
         //
         // Functions utilising the "plain-vanilla" function signature
         // (Zero index member functions of model object)
         {
            typename MTget::fmap0 tmp_map;
            tmp_map["g1"]= &Model::get_g1;
            tmp_map["g2"]= &Model::get_g2;
            tmp_map["g3"]= &Model::get_g3;

            map_collection[Par::dimensionless].map0 = tmp_map;
         }

         // Functions utilising the "extraM" function signature
         // (Zero index, model object as argument)
         {
            typename MTget::fmap0_extraM tmp_map;
            tmp_map["tanbeta"] = &get_tanbeta<Model>;
            tmp_map["sinW2"] = &get_sinthW2_DRbar<Model>;
            map_collection[Par::dimensionless].map0_extraM = tmp_map;
         }

         // Functions utilising the two-index "plain-vanilla" function signature
         // (Two-index member functions of model object)
         {
            typename MTget::fmap2 tmp_map;

            tmp_map["Yd"]= FInfo2( &Model::get_Yd, i012, i012);
            tmp_map["Yu"]= FInfo2( &Model::get_Yu, i012, i012);
            tmp_map["Ye"]= FInfo2( &Model::get_Ye, i012, i012);

            map_collection[Par::dimensionless].map2 = tmp_map;
         }
         /// @}

         /// @{ Pole_Mass - Pole mass parameters
         //
         // Functions utilising the "plain-vanilla" function signature
         // (Zero index member functions of model object)
         {
            typename MTget::fmap0 tmp_map;

	    /// PA: W mass is a prediction in most spectrum generators
	    /// so we need this.  One tricky question is how to interface
	    /// spectrum generators which have different input / outputs
	    /// *may* be ok to still mimic the FS way
            tmp_map["W+"] = &Model::get_MVWm_pole_slha;
            tmp_map["~g"] = &Model::get_MGlu_pole_slha;

            map_collection[Par::Pole_Mass].map0 = tmp_map;
         }

         // Functions utilising the "extraM" function signature
         // (Zero index, model object as argument)
         {
            typename MTget::fmap0_extraM tmp_map;

            // Using wrapper functions defined above
            tmp_map["A0"] = &get_MAh1_pole_slha<Model>;
            tmp_map["H+"] = &get_MHpm1_pole_slha<Model>;

            // Goldstones
            // Using wrapper functions defined above
            tmp_map["Goldstone0"] = &get_neutral_goldstone_pole_slha<Model>;
            tmp_map["Goldstone+"] = &get_charged_goldstone_pole_slha<Model>;
            // Antiparticle label (no automatic conversion for this)
            tmp_map["Goldstone-"] = &get_charged_goldstone_pole_slha<Model>;

            map_collection[Par::Pole_Mass].map0_extraM = tmp_map;
         }

         // Functions utilising the one-index "plain-vanilla" function signature
         // (One-index member functions of model object)
         {
            typename MTget::fmap1 tmp_map;

            tmp_map["~d"] =  FInfo1( &Model::get_MSd_pole_slha, i012345 );
            tmp_map["~u"] =  FInfo1( &Model::get_MSu_pole_slha, i012345 );
            tmp_map["~e-"] = FInfo1( &Model::get_MSe_pole_slha, i012345 );
            tmp_map["~nu"]=  FInfo1( &Model::get_MSv_pole_slha, i012 );
            tmp_map["h0"] =  FInfo1( &Model::get_Mhh_pole_slha, i01 );
            tmp_map["~chi+"] = FInfo1( &Model::get_MCha_pole_slha, i01 );
            tmp_map["~chi0"] = FInfo1( &Model::get_MChi_pole_slha, i0123 );

            map_collection[Par::Pole_Mass].map1 = tmp_map;
         }

         /// @}

         /// @{ Pole_Mixing - Pole mass parameters
         //
         // Functions utilising the two-index "plain-vanilla" function signature
         // (Two-index member functions of model object)
         {
            typename MTget::fmap2 tmp_map;

            tmp_map["~d"] =   FInfo2( &Model::get_ZD_pole_slha, i012345, i012345);
            tmp_map["~nu"] =   FInfo2( &Model::get_ZV_pole_slha, i012, i012);
            tmp_map["~u"] =   FInfo2( &Model::get_ZU_pole_slha, i012345, i012345);
            tmp_map["~e-"] =   FInfo2( &Model::get_ZE_pole_slha, i012345, i012345);
            tmp_map["h0"] =   FInfo2( &Model::get_ZH_pole_slha, i01, i01);
            tmp_map["A0"] =   FInfo2( &Model::get_ZA_pole_slha, i01, i01);
            tmp_map["H+"] = FInfo2( &Model::get_ZP_pole_slha, i01, i01);
            tmp_map["~chi0"] =   FInfo2( &Model::get_ZN_pole_slha, i0123, i0123);
            tmp_map["~chi-"] =   FInfo2( &Model::get_UM_pole_slha, i01, i01);
            tmp_map["~chi+"] =   FInfo2( &Model::get_UP_pole_slha, i01, i01);

            map_collection[Par::Pole_Mixing].map2 = tmp_map;
         }
         /// @}

         return map_collection;
      }

      // Filler function for setter function pointer maps
      template <class MI>
      typename MSSMSpec<MI>::SetterMaps MSSMSpec<MI>::fill_setter_maps()
      {
         typename MSSMSpec<MI>::SetterMaps map_collection;
         typedef typename MI::Model Model;

         typedef typename MTset::FInfo1 FInfo1;
         typedef typename MTset::FInfo2 FInfo2;

         typedef typename MTset::FInfo1M FInfo1M;
         typedef typename MTset::FInfo2M FInfo2M;

         static const std::set<int> i01 = initSet(0,1);
         static const std::set<int> i012 = initSet(0,1,2);
         static const std::set<int> i0123 = initSet(0,1,2,3);
         static const std::set<int> i012345 = initSet(0,1,2,3,4,5);

         /// @{ mass2 - mass dimension 2 parameters
         //
         // Functions utilising the "plain-vanilla" function signature
         // (Zero index member functions of model object)
         {  // scope so we can reuse the name 'tmp_map' several times, so that our macro works.
            // could make a better macro, or an actual function, but I'm in a hurry
            typename MTset::fmap0 tmp_map;
            tmp_map["BMu"]  = &Model::set_BMu;
            tmp_map["mHd2"] = &Model::set_mHd2;
            tmp_map["mHu2"] = &Model::set_mHu2;

            map_collection[Par::mass2].map0 = tmp_map;
         }

         // Functions utilising the two-index "plain-vanilla" function signature
         // (Two-index member functions of model object)
         {
            typename MTset::fmap2 tmp_map;
            tmp_map["mq2"] = FInfo2( &Model::set_mq2, i012, i012);
            tmp_map["ml2"] = FInfo2( &Model::set_ml2, i012, i012);
            tmp_map["md2"] = FInfo2( &Model::set_md2, i012, i012);
            tmp_map["mu2"] = FInfo2( &Model::set_mu2, i012, i012);
            tmp_map["me2"] = FInfo2( &Model::set_me2, i012, i012);

            map_collection[Par::mass2].map2 = tmp_map;
         }
         /// @}

         /// @{ mass1 - mass dimension 1 parameters
         //
         // Functions utilising the "plain-vanilla" function signature
         // (Zero index member functions of model object)
         {
            typename MTset::fmap0 tmp_map;
            tmp_map["M1"]= &Model::set_MassB;
            tmp_map["M2"]= &Model::set_MassWB;
            tmp_map["M3"]= &Model::set_MassG;
            tmp_map["Mu"]= &Model::set_Mu;
            tmp_map["vu"]= &Model::set_vu;
            tmp_map["vd"]= &Model::set_vd;

            map_collection[Par::mass1].map0 = tmp_map;
         }

         // Functions utilising the two-index "plain-vanilla" function signature
         // (Two-index member functions of model object)
         {
            typename MTset::fmap2 tmp_map;
            tmp_map["TYd"]= FInfo2( &Model::set_TYd, i012, i012);
            tmp_map["TYe"]= FInfo2( &Model::set_TYe, i012, i012);
            tmp_map["TYu"]= FInfo2( &Model::set_TYu, i012, i012);
            tmp_map["ad"] = FInfo2( &Model::set_TYd, i012, i012);
            tmp_map["ae"] = FInfo2( &Model::set_TYe, i012, i012);
            tmp_map["au"] = FInfo2( &Model::set_TYu, i012, i012);

            map_collection[Par::mass1].map2 = tmp_map;
         }

         /// @}

         // @{ dimensionless - mass dimension 0 parameters
         //
         // Functions utilising the "plain-vanilla" function signature
         // (Zero index member functions of model object)
         {
            typename MTset::fmap0 tmp_map;
            tmp_map["g1"]= &Model::set_g1;
            tmp_map["g2"]= &Model::set_g2;
            tmp_map["g3"]= &Model::set_g3;

            map_collection[Par::dimensionless].map0 = tmp_map;
         }

         // Functions utilising the two-index "plain-vanilla" function signature
         // (Two-index member functions of model object)
         {
            typename MTset::fmap2 tmp_map;

            tmp_map["Yd"]= FInfo2( &Model::set_Yd, i012, i012);
            tmp_map["Yu"]= FInfo2( &Model::set_Yu, i012, i012);
            tmp_map["Ye"]= FInfo2( &Model::set_Ye, i012, i012);

            map_collection[Par::dimensionless].map2 = tmp_map;
         }

        {
          typename MTset::fmap0_extraM tmp_map;
          tmp_map["~g"] = &set_MGluino_pole_slha<Model>;
          tmp_map["A0"] = &set_MAh1_pole_slha<Model>;
          tmp_map["H+"] = &set_MHpm1_pole_slha<Model>;
          /// Note; these aren't in the particle database, so no
          /// conversion between particle/antiparticle.
          tmp_map["Goldstone0"] = &set_neutral_goldstone_pole_slha<Model>;
          tmp_map["Goldstone+"] = &set_charged_goldstone_pole_slha<Model>;
          tmp_map["Goldstone-"] = &set_charged_goldstone_pole_slha<Model>;

          /// PA: MW is a prediction in FS and most spectrum generators
	  /// so this belongs in the HE object.
	  /// MZ is not and so belongs in LE object
          tmp_map["W+"] = &set_MW_pole_slha<Model>;

          map_collection[Par::Pole_Mass].map0_extraM = tmp_map;
        }

        {
          typename MTset::fmap1_extraM tmp_map;

          tmp_map["~u"] = FInfo1M( &set_MSu_pole_slha<Model>, i012345 );
          tmp_map["~d"] = FInfo1M( &set_MSd_pole_slha<Model>, i012345 );
          tmp_map["~e-"]= FInfo1M( &set_MSe_pole_slha<Model>, i012345 );

          tmp_map["~nu"]=  FInfo1M( &set_MSv_pole_slha<Model>, i012 );
          tmp_map["~chi+"] = FInfo1M( &set_MCha_pole_slha<Model>, i01 );
          tmp_map["~chi0"] = FInfo1M( &set_MChi_pole_slha<Model>, i0123 );
          tmp_map["h0"] =  FInfo1M( &set_Mhh_pole_slha<Model>, i01 );
          
          map_collection[Par::Pole_Mass].map1_extraM = tmp_map;
        }


        /// @{ Pole_Mixing - Pole mass parameters
        //
        // Functions utilising the two-index "plain-vanilla" function signature
        // (Two-index member functions of model object)
        {
          typename MTset::fmap2_extraM tmp_map;

          tmp_map["~d"] =   FInfo2M( &set_ZD_pole_slha, i012345, i012345);
          tmp_map["~nu"] =   FInfo2M( &set_ZV_pole_slha, i012, i012);
          tmp_map["~u"] =   FInfo2M( &set_ZU_pole_slha, i012345, i012345);
          tmp_map["~e-"] =   FInfo2M( &set_ZE_pole_slha, i012345, i012345);
          tmp_map["h0"] =   FInfo2M( &set_ZH_pole_slha, i01, i01);
          tmp_map["A0"] =   FInfo2M( &set_ZA_pole_slha, i01, i01);
          tmp_map["H+"] = FInfo2M( &set_ZP_pole_slha, i01, i01);
          tmp_map["~chi0"] =   FInfo2M( &set_ZN_pole_slha, i0123, i0123);
          tmp_map["~chi-"] =   FInfo2M( &set_UM_pole_slha, i01, i01);
          tmp_map["~chi+"] =   FInfo2M( &set_UP_pole_slha, i01, i01);

          map_collection[Par::Pole_Mixing].map2_extraM = tmp_map;
        }


         return map_collection;
      }

      /// @}


   } // end SpecBit namespace
} // end Gambit namespace

#endif<|MERGE_RESOLUTION|>--- conflicted
+++ resolved
@@ -69,12 +69,7 @@
 
       // Default constructor
       template <class MI>
-<<<<<<< HEAD
-      MSSMSpec<MI>::MSSMSpec(bool switch_index_convention)
-        : index_offset(switch_index_convention ? 0 : -1)
-=======
       MSSMSpec<MI>::MSSMSpec()
->>>>>>> 7a29f77b
       {}
 
       template <class MI>
