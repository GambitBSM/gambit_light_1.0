//   GAMBIT: Global and Modular BSM Inference Tool
//   *********************************************
///  \file
///
///  MSSM derived version of SubSpectrum class. Designed
///  for easy interface to FlexibleSUSY, but also
///  works with SoftSUSY as the backend with an
///  appropriately designed intermediate later.
///
///  *********************************************
///
///  Authors: 
///  <!-- add name and date if you modify -->
///   
///  \author Peter Athron  
///          (peter.athron@coepp.org.au)
///  \date 2014, 2015 Jan, Feb, Mar 
///
///  \author Ben Farmer
///          (benjamin.farmer@fysik.su.se)
///  \date 2014, 2015 Jan, Feb, Mar 
///
///  \author Pat Scott
///          (p.scott@imperial.ac.uk)
///  \date 2015 Aug
///
///  *********************************************

#ifndef MSSMSPEC_H
#define MSSMSPEC_H

#include <memory>

#include "gambit/cmake/cmake_variables.hpp"
#include "gambit/Elements/subspectrum.hpp"
#include "gambit/Elements/slhaea_helpers.hpp"
#include "gambit/Utils/util_functions.hpp"
#include "gambit/SpecBit/MSSMSpec_head.hpp"   // "Header" declarations for MSSMSpec class

// Flexible SUSY stuff (should not be needed by the rest of gambit)
#include "flexiblesusy/config/config.h"


namespace Gambit
{

   namespace SpecBit
   {

      //
      // IMPLEMENTATION OF MSSMSpec MEMBER FUNCTIONS FOLLOWS
      // 
      // MSSMSpec this is a template class, we need these definition in the header
      // file. It is nice to keep them seperate from the class declaration though.
      //
 
      // NOTE!! mi is COPIED into the object, so when we get the reference to the 
      // actual Model object to store in 'model', we need to use the copy inside
      // the object. So also need to make sure 'model_interface' is initialised first
      // (i.e. it should be declared first)
      template <class MI>
      MSSMSpec<MI>::MSSMSpec(MI mi, str be_name, str be_version, bool switch_index_convention)
         : backend_name(be_name)
         , backend_version(be_version)
         , index_offset(-1)
         , model_interface(mi)
      {
         if (switch_index_convention) index_offset = 0;
      }
      
      // Default constructor
      template <class MI>
      MSSMSpec<MI>::MSSMSpec(bool switch_index_convention)
         : index_offset(switch_index_convention ? 0 : -1)
      {}
  
      template <class MI>
      MSSMSpec<MI>::~MSSMSpec()
      {}
      
      // Fill an SLHAea object with spectrum information
      template <class MI>
      void MSSMSpec<MI>::add_to_SLHAea(SLHAstruct& slha) const
      {

        // PS: FIXME remaining issues
        //  MINPAR
        //     3     can't currently get tanbeta DRbar at mZ (input) scale
        
        // Here we assume that all SM input info comes from the SMINPUT object, 
        // and all low-E stuff (quark pole masses and the like) come from the LE subspectrum.

        std::ostringstream comment;

        SLHAea_add_block(slha, "SPINFO");
        SLHAea_add(slha, "SPINFO", 1, "GAMBIT, using "+backend_name);
        SLHAea_add(slha, "SPINFO", 2, GAMBIT_VERSION " (GAMBIT); "+backend_version+" ("+backend_name+")"); 

        SLHAea_add_block(slha, "MINPAR");
        SLHAea_add_block(slha, "HMIX",this->runningpars().GetScale());
        SLHAea_add_from_subspec(slha, LOCAL_INFO,this->runningpars(),Par::mass1,"Mu","HMIX",1,"# mu DRbar");
        SLHAea_add_from_subspec(slha, LOCAL_INFO,this->runningpars(),Par::dimensionless,"tanbeta","HMIX",2,"# tan(beta) = vu/vd DRbar");
        if (not this->runningpars().has(Par::mass1,"vu")) utils_error().raise(LOCAL_INFO, "MSSM subspectrum does not contain vu!");
        if (not this->runningpars().has(Par::mass1,"vd")) utils_error().raise(LOCAL_INFO, "MSSM subspectrum does not contain vd!");
        double vu = this->runningpars().get(Par::mass1,"vu");
        double vd = this->runningpars().get(Par::mass1,"vd");        
        slha["HMIX"][""] << 3 << sqrt(vu*vu + vd*vd) << "# v = sqrt(vd^2 + vu^2) DRbar";
        slha["HMIX"][""] << 4 << this->runningpars().get(Par::mass2,"mA2") << "# m^2_A (tree)";        
        SLHAea_add_from_subspec(slha, LOCAL_INFO,this->runningpars(),Par::mass2,"BMu","HMIX",101,"# Bmu DRbar");
        slha["HMIX"][""] << 102 << vd << "# vd DRbar";
        slha["HMIX"][""] << 103 << vu << "# vu DRbar";
        // FIXME this is wrong, should be at scale mZ, not be at scale Q like this
        SLHAea_add_from_subspec(slha, LOCAL_INFO,this->runningpars(),Par::dimensionless,"tanbeta","MINPAR",3,"# tanbeta(mZ)^DRbar");
        slha["MINPAR"][""] << 4 << sgn(this->runningpars().get(Par::mass1,"Mu")) << "# sign(mu)";

        SLHAea_add_block(slha, "GAUGE",this->runningpars().GetScale());
        // Scale gY is in SU(5)/GUT normalisation internally; convert it to SM normalisation for SLHA output by multiplying by sqrt(3/5).
        SLHAea_add_from_subspec(slha, LOCAL_INFO,this->runningpars(),Par::dimensionless,"g1","GAUGE",1,"# g'  = g1 = gY DRbar", true, 0.7745966692414834); 
        SLHAea_add_from_subspec(slha, LOCAL_INFO,this->runningpars(),Par::dimensionless,"g2","GAUGE",2,"# g   = g2      DRbar");
        SLHAea_add_from_subspec(slha, LOCAL_INFO,this->runningpars(),Par::dimensionless,"g3","GAUGE",3,"# g_s = g3      DRbar");

        int pdg_codes[33] = {24,25,35,37,36,1000021,1000024,1000037,1000012,1000014,1000016,1000022,1000023,1000025,1000035,1000001,1000003,1000005,
                             2000001,2000003,2000005,1000011,1000013,1000015,2000011,2000013,2000015,1000002,1000004,1000006,2000002,2000004,2000006};
        for(int i=0;i<33;i++)
        {
          str comment("# "+Models::ParticleDB().long_name(pdg_codes[i], 0));
          SLHAea_add_from_subspec(slha, LOCAL_INFO, this->phys(), Par::Pole_Mass, std::pair<int, int>(pdg_codes[i],0), "MASS", comment);
        }
   
        SLHAea_add_block(slha, "MSOFT",this->runningpars().GetScale());
        SLHAea_add_from_subspec(slha, LOCAL_INFO,this->runningpars(),Par::mass1,"M1","MSOFT",1,"# bino mass parameter M1");
        SLHAea_add_from_subspec(slha, LOCAL_INFO,this->runningpars(),Par::mass1,"M2","MSOFT",2,"# wino mass parameter M2");
        SLHAea_add_from_subspec(slha, LOCAL_INFO,this->runningpars(),Par::mass1,"M3","MSOFT",3,"# gluino mass parameter M3");
        SLHAea_add_from_subspec(slha, LOCAL_INFO,this->runningpars(),Par::mass2,"mHd2","MSOFT",21,"# d-type Higgs mass parameter mHd2");
        SLHAea_add_from_subspec(slha, LOCAL_INFO,this->runningpars(),Par::mass2,"mHu2","MSOFT",22,"# u-type Higgs mass parameter mHu2");

        sspair A[3] = {sspair("AU","Au"), sspair("AD","Ad"), sspair("AE","Ae")};
        sspair Y[3] = {sspair("YU","Yu"), sspair("YD","Yd"), sspair("YE","Ye")};
        sspair T[3] = {sspair("TU","TYu"), sspair("TD","TYd"), sspair("TE","TYe")};
        for (int k=0;k<3;k++)
        {
          SLHAea_add_block(slha, A[k].first,this->runningpars().GetScale());
          SLHAea_add_block(slha, Y[k].first,this->runningpars().GetScale());
          SLHAea_add_block(slha, T[k].first,this->runningpars().GetScale());
          for(int i=1;i<4;i++)
          {
            comment.str(""); comment << "# " << A[k].second << "(" << i << "," << i << ")";
            double invTii = 1.0/this->runningpars().get(Par::dimensionless,Y[k].second,i,i);
            SLHAea_add_from_subspec(slha, LOCAL_INFO,this->runningpars(), Par::mass1, T[k].second, i, i, A[k].first, i, i, comment.str(), true, invTii);
            for(int j=1;j<4;j++)
            {
              comment.str(""); comment << "# " << Y[k].second << "(" << i << "," << j << ")";
              SLHAea_add_from_subspec(slha, LOCAL_INFO,this->runningpars(), Par::dimensionless, Y[k].second, i, j, Y[k].first, i, j, comment.str());
              comment.str(""); comment << "# " << T[k].second << "(" << i << "," << j << ")";
              SLHAea_add_from_subspec(slha, LOCAL_INFO,this->runningpars(), Par::mass1, T[k].second, i, j, T[k].first, i, j, comment.str());
            }
          }
        }

        sspair M[5] = {sspair("MSL2","ml2"), sspair("MSE2","me2"), sspair("MSQ2","mq2"), sspair("MSU2","mu2"), sspair("MSD2","md2")};
        for (int k=0;k<5;k++)
        {
          SLHAea_add_block(slha, M[k].first,this->runningpars().GetScale());
          for(int i=1;i<4;i++) for(int j=1;j<4;j++)
          {
            comment.str(""); comment << M[k].second << "(" << i << "," << j << ")";
            SLHAea_add_from_subspec(slha, LOCAL_INFO,this->runningpars(), Par::mass2, M[k].second, i, j, M[k].first, i, j, "# " + comment.str());
            if (i == j) slha["MSOFT"][""] << 30+3*k+i+(k>1?5:0) << sqrt(this->runningpars().get(Par::mass2, M[k].second, i, j)) << "# sqrt("+comment.str()+")";
          }
        }

        sspair S[3] = {sspair("USQMIX","~u"), sspair("DSQMIX","~d"), sspair("SELMIX","~e")};
        for (int k=0;k<3;k++)
        {
          SLHAea_add_block(slha, S[k].first,this->runningpars().GetScale());
          for(int i=1;i<7;i++) for(int j=1;j<7;j++)
          {
            comment.str(""); comment << "# " << S[k].second << "-type sfermion mixing (" << i << "," << j << ")";
            SLHAea_add_from_subspec(slha, LOCAL_INFO,this->phys(), Par::Pole_Mixing, S[k].second, i, j, S[k].first, i, j, comment.str());
          }
        }

        sspair U[5] = {sspair("UMIX","~chi-"), sspair("VMIX","~chi+"), sspair("PSEUDOSCALARMIX","A0"), sspair("SCALARMIX","h0"), sspair("CHARGEMIX","H+")};
        for (int k=0;k<5;k++)
        {
          SLHAea_add_block(slha, U[k].first, this->runningpars().GetScale());
          for(int i=1;i<3;i++) for(int j=1;j<3;j++)
          {
            comment.str(""); comment << "# " << U[k].second << " mixing matrix (" << i << "," << j << ")";
            SLHAea_add_from_subspec(slha, LOCAL_INFO,this->phys(), Par::Pole_Mixing, U[k].second, i, j, U[k].first, i, j, comment.str());
          }
        }

        SLHAea_add_block(slha, "ALPHA", this->runningpars().GetScale());
        slha["ALPHA"][""] << 1 << asin(this->phys().get(Par::Pole_Mixing, "h0", 2, 2)) << "# sin^-1(SCALARMIX(2,2))";
  
        sspair V("SNUMIX","~nu");
        SLHAea_add_block(slha, V.first,this->runningpars().GetScale());
        for(int i=1;i<4;i++) for(int j=1;j<4;j++)
        {
          comment.str(""); comment << "# " << V.second << " mixing matrix (" << i << "," << j << ")";
          SLHAea_add_from_subspec(slha, LOCAL_INFO,this->phys(), Par::Pole_Mixing, V.second, i, j, V.first, i, j, comment.str());
        }
      
        sspair N("NMIX","~chi0");
        SLHAea_add_block(slha, N.first,this->runningpars().GetScale());
        for(int i=1;i<5;i++) for(int j=1;j<5;j++)
        {
          comment.str(""); comment << "# " << N.second << " mixing matrix (" << i << "," << j << ")";
          SLHAea_add_from_subspec(slha, LOCAL_INFO,this->phys(), Par::Pole_Mixing, N.second, i, j, N.first, i, j, comment.str());
        }

      }
      
      //inspired by softsusy's lsp method.  
      //This MSSM version assumes all states mass ordered. 
      //returns lsp mass and gives 3 integers to specify the state 
      // for most general case of a particle type with mass matrix 
      // row and col set to -1 when not needed 
      //(row only is used for vector) 
      //particle_type = 0 (neutralino), 1(Sneutrino), 2(up squark), 
      //3(down squarks), 4(charged slepton), 5(Chargino), 6(gluino)
      //
      // TODO: Ben: I'm a little unclear why we access the flexiblesusy
      // data directly like this. Can't we use the function pointer maps 
      // that we wrote? This will reduce how much the softsusy wrapper
      // has to clone the flexiblesusy model object structure.
      template <class MI>
      double MSSMSpec<MI>::get_lsp_mass(int & particle_type, int & row, int & col) const
      {
         row = -1; col = -1;  particle_type =-1;//set default
         double mlsp = fabs(model_interface.model.get_physical().MChi(0)); //most common lsp
         particle_type = 0;
         row = 0;
        
         /// sneutrinos 1
         double temp = model_interface.model.get_physical().MSv(0);
         if (temp < mlsp) { 
            mlsp = temp; 
            particle_type = 1; 
            row=0;
         }
         
         /// up squarks 2
         temp = model_interface.model.get_physical().MSu(0);
         if (temp < mlsp) { 
            mlsp = temp; 
            particle_type = 2;
            row=0;
         }
         
         /// down squarks 3
         temp = model_interface.model.get_physical().MSd(0);
         if (temp < mlsp) { 
            mlsp = temp; 
            particle_type = 3;
            row=0;      
         }
         
         /// sleptons 4
         temp = model_interface.model.get_physical().MSe(0);
         if (temp < mlsp) { 
            mlsp = temp; 
            particle_type = 4; 
            row=0;    
         }
         
         /// charginos 5
         temp = fabs(model_interface.model.get_physical().MCha(0));
         if (temp < mlsp) { 
            mlsp = temp; 
            particle_type = 5; 
            row=0;    
         }
         
         /// gluino 6
         temp = fabs(model_interface.model.get_physical().MGlu);
         if (temp < mlsp) {
            mlsp = temp; 
            particle_type = 6; 
            row=0;    
         }
         
         //We have no gravitino mass right now.   this should be added.
         // /// gravitino -1 
         // temp = displayGravitino();
         // if (temp < mlsp) {
         //   mlsp = temp; posi = 0; posj = 0; particle_type = -1; }  
         
         return mlsp;
      }

      //The MSSM has just one LSP - often the lightest neutralino
      template <class MI>
      int MSSMSpec<MI>::get_numbers_stable_particles() const {
         return 1;
      }
      
      //these are just wrappers.  Need to test this carefully though
      //inheritance is complicated
      //TODO: Ben: If it helps, we can now put the run_to function
      //in the interface class. Might be similar to what you were
      //already doing for the softsusy interface. Should merge our
      //approaches. Could do all of this via the interface. Depends
      //what will be simplest in general.
      template <class MI>
      void MSSMSpec<MI>::RunToScale(double scale)
      {
        model_interface.model.run_to(scale);
      }
      template <class MI>
      double MSSMSpec<MI>::GetScale() const
      {
        return model_interface.model.get_scale();
      }
      template <class MI>
      void MSSMSpec<MI>::SetScale(double scale)
      {
        model_interface.model.set_scale(scale);
      }
      
      template <class MI>
      std::string MSSMSpec<MI>::AccessError(std::string state) const
      {
        std::string errormsg;
        errormsg = "Error accessing "+ state + " element is out of bounds";
        return errormsg;
      }
     
      // "extra" function to compute TanBeta 
      template <class Model>
      double get_tanbeta(const Model& model) 
      { 
        return model.get_vu() / model.get_vd(); 
      }
     // "extra" function to compute mA2 
      template <class Model>
      double get_DRbar_mA2(const Model& model) 
      {
	double tb = model.get_vu() / model.get_vd();
	double cb = cos(atan(tb));
	double sb = sin(atan(tb));
	return model.get_BMu() / (sb * cb); 
      }
    

     template <class Model>
     double get_sinthW2_DRbar(const Model& model)
     {
       double sthW2 = Utils::sqr(model.get_g1()) * 0.6
	 / (0.6 * Utils::sqr(model.get_g1()) +   Utils::sqr(model.get_g2()));

       return sthW2;
     }

      // "extra" function to compute mA2 
      template <class Model>
      double get_DRbar_mA2(const Model& model) 
      {
        double tb = model.get_vu() / model.get_vd();
        double cb = cos(atan(tb));
        double sb = sin(atan(tb));
        return model.get_BMu() / (sb * cb); 
      }
    
      template <class Model>
      double get_sinthW2_DRbar(const Model& model)
      {
       double sthW2 = Utils::sqr(model.get_g1()) * 0.6 / 
                      (0.6 * Utils::sqr(model.get_g1()) + 
                      Utils::sqr(model.get_g2()));
       return sthW2;
      }
      
      template <class Model>
      void set_MSu_pole_slha(Model& model, double mass,int i)
      {
        model.get_physical_slha().MSu(i) = mass;
      }
    
      template <class Model>
      void set_MSd_pole_slha(Model& model, double mass,int i)
      {
        model.get_physical_slha().MSd(i) = mass;
      }
      
      template <class Model>
      void set_MSe_pole_slha(Model& model, double mass,int i)
      {
        model.get_physical_slha().MSe(i) = mass;
      }
      
      template <class Model>
      void set_MSv_pole_slha(Model& model, double mass,int i)
      {
        model.get_physical_slha().MSv(i) = mass;
      }
      
      template <class Model>
      void set_MCha_pole_slha(Model& model, double mass, int i)
      {
        model.get_physical_slha().MCha(i) = mass;
      }
      
      template <class Model>
      void set_MChi_pole_slha(Model& model, double mass, int i)
<<<<<<< HEAD
     {
       model.get_physical_slha().MChi(i) = mass;
     }

     template <class Model>
     void set_Mhh_pole_slha(Model& model, double mass, int i)
     {
       model.get_physical_slha().Mhh(i) = mass;
     }

     template <class Model>
     void set_ZD_pole_slha(Model& model, double mass, int i, int j)
     {
       model.get_physical_slha().ZD(i,j) = mass;
     }

     template <class Model>
     void set_ZU_pole_slha(Model& model, double mass, int i, int j)
     {
       model.get_physical_slha().ZU(i,j) = mass;
     }

     template <class Model>
     void set_ZE_pole_slha(Model& model, double mass, int i, int j)
     {
       model.get_physical_slha().ZE(i,j) = mass;
     }

     template <class Model>
     void set_ZV_pole_slha(Model& model, double mass, int i, int j)
     {
       model.get_physical_slha().ZV(i,j) = mass;
     }

     template <class Model>
     void set_ZH_pole_slha(Model& model, double mass, int i, int j)
     {
       model.get_physical_slha().ZH(i,j) = mass;
     }

     template <class Model>
     void set_ZA_pole_slha(Model& model, double mass, int i, int j)
     {
       model.get_physical_slha().ZA(i,j) = mass;
     }

     template <class Model>
     void set_ZP_pole_slha(Model& model, double mass, int i, int j)
     {
       model.get_physical_slha().ZP(i,j) = mass;
     }

     template <class Model>
     void set_ZN_pole_slha(Model& model, double mass, int i, int j)
     {
       model.get_physical_slha().ZN(i,j) = mass;
     }

     template <class Model>
     void set_UM_pole_slha(Model& model, double mass, int i, int j)
     {
       model.get_physical_slha().UM(i,j) = mass;
     }

     template <class Model>
     void set_UP_pole_slha(Model& model, double mass, int i, int j)
     {
       model.get_physical_slha().UP(i,j) = mass;
     }

=======
      {
        model.get_physical_slha().MChi(i) = mass;
      }
      
      template <class Model>
      void set_Mhh_pole_slha(Model& model, double mass, int i)
      {
        model.get_physical_slha().Mhh(i) = mass;
      }
      
      template <class Model>
      void set_ZD_pole_slha(Model& model, double mass, int i, int j)
      {
        model.get_physical_slha().ZD(i,j) = mass;
      }
      
      template <class Model>
      void set_ZU_pole_slha(Model& model, double mass, int i, int j)
      {
        model.get_physical_slha().ZU(i,j) = mass;
      }
      
      template <class Model>
      void set_ZE_pole_slha(Model& model, double mass, int i, int j)
      {
        model.get_physical_slha().ZE(i,j) = mass;
      }
      
      template <class Model>
      void set_ZV_pole_slha(Model& model, double mass, int i, int j)
      {
        model.get_physical_slha().ZV(i,j) = mass;
      }
      
      template <class Model>
      void set_ZH_pole_slha(Model& model, double mass, int i, int j)
      {
        model.get_physical_slha().ZH(i,j) = mass;
      }
      
      template <class Model>
      void set_ZA_pole_slha(Model& model, double mass, int i, int j)
      {
        model.get_physical_slha().ZA(i,j) = mass;
      }
      
      template <class Model>
      void set_ZP_pole_slha(Model& model, double mass, int i, int j)
      {
        model.get_physical_slha().ZP(i,j) = mass;
      }
      
      template <class Model>
      void set_ZN_pole_slha(Model& model, double mass, int i, int j)
      {
        model.get_physical_slha().ZN(i,j) = mass;
      }
      
      template <class Model>
      void set_UM_pole_slha(Model& model, double mass, int i, int j)
      {
        model.get_physical_slha().UM(i,j) = mass;
      }
      
      template <class Model>
      void set_UP_pole_slha(Model& model, double mass, int i, int j)
      {
        model.get_physical_slha().UP(i,j) = mass;
      }
      
>>>>>>> b144fffb
      template <class Model>
      void set_MAh1_pole_slha(Model& model, double mass)
      {
        model.get_physical_slha().MAh(1) = mass;
      }
      
      template <class Model>
      void set_MHpm1_pole_slha(Model& model, double mass)
      {
        model.get_physical_slha().MHpm(1) = mass;
      }
      
      // goldstone setters.  maybe we need these for some consistent calculation
      // unlikely but I'll add them for now.
      template <class Model>
      void set_neutral_goldstone_pole_slha(Model& model, double mass)
      {
        model.get_physical_slha().MAh(0) = mass;
      }
      
      template <class Model>
      void set_charged_goldstone_pole_slha(Model& model, double mass)
      {
        model.get_physical_slha().MHpm(0) = mass;
      }
         

     // PA: I'm using nicer names than the FlexibleSUSY ones here
     // but maybe I shouldn't as it breaks the symmetry with the
     // getters and could generate some confusion
     template <class Model>

     void set_MGluino_pole_slha(Model& model, double mass)
     {
        model.get_physical_slha().MGlu = mass;
    }

     //PA:  setting MZ and MW is necessary because we may have them as ouptuts
     template <class Model>
     void set_MZ_pole_slha(Model& model, double mass)
     {
        model.get_physical_slha().MVZ = mass;
     }

     template <class Model>
     void set_MW_pole_slha(Model& model, double mass)
     {
        model.get_physical_slha().MVWm = mass;
     }

     
     // PA: do we really need to set the masses of states that must be
     // massless in the MSSM.  This is an MSSM specific file.
     template <class Model>
     void set_MGluon(Model& model, double mass)
     {
        model.get_physical().MG = mass;
     }
     
     template <class Model>
     void set_MPhoton(Model& model, double mass)
     {
        model.get_physical().MVP = mass;
     }

       
      /// @{ Fillers for "Running" subclass
 
      // Filler function for getter function pointer maps extractable from "runningpars" container
      template <class MI>
      typename MSSMSpec<MI>::RunningGetterMaps MSSMSpec<MI>::runningpars_fill_getter_maps()
      {
         typename MSSMSpec<MI>::RunningGetterMaps map_collection; 
         typedef typename MI::Model Model;

         typedef typename MTget::FInfo1 FInfo1;
         typedef typename MTget::FInfo2 FInfo2;

         // Can't use c++11 initialise lists, se have to initialise the index sets like this.
         static const int i01v[] = {0,1};
         static const std::set<int> i01(i01v, Utils::endA(i01v));

         static const int i012v[] = {0,1,2};
         static const std::set<int> i012(i012v, Utils::endA(i012v));

         static const int i0123v[] = {0,1,2,3};
         static const std::set<int> i0123(i0123v, Utils::endA(i0123v));

         static const int i012345v[] = {0,1,2,3,4,5};
         static const std::set<int> i012345(i012345v, Utils::endA(i012345v));
         
         /// @{ mass2 - mass dimension 2 parameters
         //
         // Functions utilising the "plain-vanilla" function signature
         // (Zero index member functions of model object)
         {  // scope so we can reuse the name 'tmp_map' several times, so that our macro works.
            // could make a better macro, or an actual function, but I'm in a hurry
            typename MTget::fmap0 tmp_map;
            tmp_map["BMu"]  = &Model::get_BMu;
            tmp_map["mHd2"] = &Model::get_mHd2;
            tmp_map["mHu2"] = &Model::get_mHu2;

            map_collection[Par::mass2].map0 = tmp_map;
         }
 
         // functions utilising the two-index "plain-vanilla" function signature
         // (two-index member functions of model object)
         {
            typename MTget::fmap2 tmp_map;
            tmp_map["mq2"] = FInfo2( &Model::get_mq2, i012, i012);
            tmp_map["ml2"] = FInfo2( &Model::get_ml2, i012, i012);
            tmp_map["md2"] = FInfo2( &Model::get_md2, i012, i012);
            tmp_map["mu2"] = FInfo2( &Model::get_mu2, i012, i012);
            tmp_map["me2"] = FInfo2( &Model::get_me2, i012, i012);
        
            map_collection[Par::mass2].map2 = tmp_map;
         }

         /// @}
         /// @{ mass1 - mass dimension 1 parameters
         //
         // Functions utilising the "plain-vanilla" function signature
         // (Zero index member functions of model object)
         {
            typename MTget::fmap0 tmp_map;
            tmp_map["M1"]= &Model::get_MassB;
            tmp_map["M2"]= &Model::get_MassWB;
            tmp_map["M3"]= &Model::get_MassG;
            tmp_map["Mu"]= &Model::get_Mu;
            tmp_map["vu"]= &Model::get_vu;
            tmp_map["vd"]= &Model::get_vd;

            map_collection[Par::mass1].map0 = tmp_map;
         }

         // Functions utilising the two-index "plain-vanilla" function signature
         // (Two-index member functions of model object)
         {
            typename MTget::fmap2 tmp_map;
            tmp_map["TYd"]= FInfo2( &Model::get_TYd, i012, i012);
            tmp_map["TYe"]= FInfo2( &Model::get_TYe, i012, i012);
            tmp_map["TYu"]= FInfo2( &Model::get_TYu, i012, i012);
            tmp_map["ad"] = FInfo2( &Model::get_TYd, i012, i012);
            tmp_map["ae"] = FInfo2( &Model::get_TYe, i012, i012);
            tmp_map["au"] = FInfo2( &Model::get_TYu, i012, i012);
 
            map_collection[Par::mass1].map2 = tmp_map;
         }

         /// @}

         // @{ dimensionless - mass dimension 0 parameters
         //
         // Functions utilising the "plain-vanilla" function signature
         // (Zero index member functions of model object)
         {
            typename MTget::fmap0 tmp_map;
            tmp_map["g1"]= &Model::get_g1;
            tmp_map["g2"]= &Model::get_g2;
            tmp_map["g3"]= &Model::get_g3;

            map_collection[Par::dimensionless].map0 = tmp_map;
         }

         // Functions utilising the "extraM" function signature
         // (Zero index, model object as argument)
         {
            typename MTget::fmap0_extraM tmp_map;
            tmp_map["tanbeta"] = &get_tanbeta<Model>;
<<<<<<< HEAD
	    tmp_map["sinW2"] = &get_sinthW2_DRbar<Model>;
	  
            map_collection[Par::dimensionless].map0_extraM = tmp_map;
         }

	 // Functions utilising the "extraM" function signature
=======
            tmp_map["sinW2"] = &get_sinthW2_DRbar<Model>;
            map_collection[Par::dimensionless].map0_extraM = tmp_map;
         }

         // Functions utilising the "extraM" function signature
>>>>>>> b144fffb
         // (Zero index, model object as argument)
         {
            typename MTget::fmap0_extraM tmp_map;
            tmp_map["mA2"] = &get_DRbar_mA2<Model>;
<<<<<<< HEAD
	  
            map_collection[Par::mass2].map0_extraM = tmp_map;
         }
	 

=======
            map_collection[Par::mass2].map0_extraM = tmp_map;
         }
   
>>>>>>> b144fffb
         // Functions utilising the two-index "plain-vanilla" function signature
         // (Two-index member functions of model object)
         {
            typename MTget::fmap2 tmp_map;

            tmp_map["Yd"]= FInfo2( &Model::get_Yd, i012, i012);
            tmp_map["Yu"]= FInfo2( &Model::get_Yu, i012, i012);
            tmp_map["Ye"]= FInfo2( &Model::get_Ye, i012, i012);

            map_collection[Par::dimensionless].map2 = tmp_map;
         }
 
         // Functions utilising the one-index "plain-vanilla" function signature
         // (One-index member functions of model object)
         {
            typename MTget::fmap1 tmp_map;

            tmp_map["Sd"] = FInfo1( &Model::get_MSd, i012345 );
            tmp_map["Su"] = FInfo1( &Model::get_MSu, i012345 );
            tmp_map["Se"] = FInfo1( &Model::get_MSe, i012345 );
            tmp_map["Snu"]= FInfo1( &Model::get_MSv, i012 );
            tmp_map["h0"] = FInfo1( &Model::get_Mhh, i01 );
            //Here we may access the goldstone boson
            // and higgs. maybe too dangerous to keep?
            tmp_map["A0"] = FInfo1( &Model::get_MAh, i01 );      
            //Here we may access the goldstone boson
            //and higgs. maybe too dangerous to keep?
            tmp_map["H+"] = FInfo1( &Model::get_MHpm, i01 );   
            tmp_map["chi+"] = FInfo1( &Model::get_MCha, i01 );
            tmp_map["chi0"] = FInfo1( &Model::get_MChi, i0123 );
            
            tmp_map["d"] =    FInfo1( &Model::get_MFd, i012 );
            tmp_map["u"] =    FInfo1( &Model::get_MFu, i012 );
            tmp_map["e-"] =   FInfo1( &Model::get_MFe, i012 );
            tmp_map["e"] =    FInfo1( &Model::get_MFe, i012 );
            tmp_map["dbar"] = FInfo1( &Model::get_MFd, i012 );
            tmp_map["ubar"] = FInfo1( &Model::get_MFu, i012 );
            tmp_map["e+"] =   FInfo1( &Model::get_MFe, i012 );

            map_collection[Par::mass_eigenstate].map1 = tmp_map;
         }
         /// @}

         return map_collection;
      } 

      // Filler function for setter function pointer maps extractable from "runningpars" container
      template <class MI>
      typename MSSMSpec<MI>::RunningSetterMaps MSSMSpec<MI>::runningpars_fill_setter_maps()
      {
         typename MSSMSpec<MI>::RunningSetterMaps map_collection; 
         typedef typename MI::Model Model;

         typedef typename MTset::FInfo1 FInfo1;
         typedef typename MTset::FInfo2 FInfo2;

         // Can't use c++11 initialise lists, se have to initialise the index sets like this.
         static const int i01v[] = {0,1};
         static const std::set<int> i01(i01v, Utils::endA(i01v));

         static const int i012v[] = {0,1,2};
         static const std::set<int> i012(i012v, Utils::endA(i012v));

         static const int i0123v[] = {0,1,2,3};
         static const std::set<int> i0123(i0123v, Utils::endA(i0123v));

         static const int i012345v[] = {0,1,2,3,4,5};
         static const std::set<int> i012345(i012345v, Utils::endA(i012345v));
         
         /// @{ mass2 - mass dimension 2 parameters
         //
         // Functions utilising the "plain-vanilla" function signature
         // (Zero index member functions of model object)
         {  // scope so we can reuse the name 'tmp_map' several times, so that our macro works.
            // could make a better macro, or an actual function, but I'm in a hurry
            typename MTset::fmap0 tmp_map;
            tmp_map["BMu"]  = &Model::set_BMu;
            tmp_map["mHd2"] = &Model::set_mHd2;
            tmp_map["mHu2"] = &Model::set_mHu2;

            map_collection[Par::mass2].map0 = tmp_map;
         }
 
         // Functions utilising the two-index "plain-vanilla" function signature
         // (Two-index member functions of model object)
         {
            typename MTset::fmap2 tmp_map;
            tmp_map["mq2"] = FInfo2( &Model::set_mq2, i012, i012);
            tmp_map["ml2"] = FInfo2( &Model::set_ml2, i012, i012);
            tmp_map["md2"] = FInfo2( &Model::set_md2, i012, i012);
            tmp_map["mu2"] = FInfo2( &Model::set_mu2, i012, i012);
            tmp_map["me2"] = FInfo2( &Model::set_me2, i012, i012);
        
            map_collection[Par::mass2].map2 = tmp_map;
         }
         /// @}

         /// @{ mass1 - mass dimension 1 parameters
         //
         // Functions utilising the "plain-vanilla" function signature
         // (Zero index member functions of model object)
         {
            typename MTset::fmap0 tmp_map;
            tmp_map["M1"]= &Model::set_MassB;
            tmp_map["M2"]= &Model::set_MassWB;
            tmp_map["M3"]= &Model::set_MassG;
            tmp_map["Mu"]= &Model::set_Mu;
            tmp_map["vu"]= &Model::set_vu;
            tmp_map["vd"]= &Model::set_vd;

            map_collection[Par::mass1].map0 = tmp_map;
         }

         // Functions utilising the two-index "plain-vanilla" function signature
         // (Two-index member functions of model object)
         {
            typename MTset::fmap2 tmp_map;
            tmp_map["TYd"]= FInfo2( &Model::set_TYd, i012, i012);
            tmp_map["TYe"]= FInfo2( &Model::set_TYe, i012, i012);
            tmp_map["TYu"]= FInfo2( &Model::set_TYu, i012, i012);
            tmp_map["ad"] = FInfo2( &Model::set_TYd, i012, i012);
            tmp_map["ae"] = FInfo2( &Model::set_TYe, i012, i012);
            tmp_map["au"] = FInfo2( &Model::set_TYu, i012, i012);
 
            map_collection[Par::mass1].map2 = tmp_map;
         }

         /// @}

         // @{ dimensionless - mass dimension 0 parameters
         //
         // Functions utilising the "plain-vanilla" function signature
         // (Zero index member functions of model object)
         {
            typename MTset::fmap0 tmp_map;
            tmp_map["g1"]= &Model::set_g1;
            tmp_map["g2"]= &Model::set_g2;
            tmp_map["g3"]= &Model::set_g3;

            map_collection[Par::dimensionless].map0 = tmp_map;
         }

         // Functions utilising the two-index "plain-vanilla" function signature
         // (Two-index member functions of model object)
         {
            typename MTset::fmap2 tmp_map;

            tmp_map["Yd"]= FInfo2( &Model::set_Yd, i012, i012);
            tmp_map["Yu"]= FInfo2( &Model::set_Yu, i012, i012);
            tmp_map["Ye"]= FInfo2( &Model::set_Ye, i012, i012);

            map_collection[Par::dimensionless].map2 = tmp_map;
         }

         return map_collection;
      } 

      /// @}

      /// @{ Fillers for Phys subclass

      // Need wrapper functios for A0 and H+ getters, to retrieve only the 
      // non-Goldstone entries. 
      // Need to pass in the model object, since we won't have the 'this' pointer
      template <class Model>
      double get_MAh1_pole_slha(const Model& model)
      {
        return model.get_MAh_pole_slha(1);
      }
     
      template <class Model>\
      double get_MHpm1_pole_slha(const Model& model)
      {
        return model.get_MHpm_pole_slha(1);
      }

     // maybe we will need the goldstones at some point
     // I think it doesn't hurt to add them in case we do
     template <class Model>
      double get_neutral_goldstone_pole_slha(const Model& model)
      {
        return model.get_MAh_pole_slha(0);
      }

      template <class Model>
      double get_charged_goldstone_pole_slha(const Model& model)
      {
        return model.get_MHpm_pole_slha(0);
      }
   
      // Filler function for getter function pointer maps extractable from "phys" container
      template <class MI>
      typename MSSMSpec<MI>::PhysSetterMaps MSSMSpec<MI>::phys_fill_setter_maps()
      {
        typename MSSMSpec<MI>::PhysSetterMaps map_collection; 
        typedef typename MI::Model Model;

        typedef typename MTset::FInfo1M FInfo1M;
        typedef typename MTset::FInfo2M FInfo2M;

        // Can't use c++11 initialise lists,
        // so have to initialise the index sets like this.
        static const int i01v[] = {0,1};
        static const std::set<int> i01(i01v, Utils::endA(i01v));

        static const int i012v[] = {0,1,2};
        static const std::set<int> i012(i012v, Utils::endA(i012v));

        static const int i0123v[] = {0,1,2,3};
        static const std::set<int> i0123(i0123v, Utils::endA(i0123v));

        static const int i012345v[] = {0,1,2,3,4,5};
        static const std::set<int> i012345(i012345v, Utils::endA(i012345v));

        {  
          typename MTset::fmap0_extraM tmp_map;
          tmp_map["~g"] = &set_MGluino_pole_slha<Model>; 
          tmp_map["A0"] = &set_MAh1_pole_slha<Model>;
          tmp_map["H+"] = &set_MHpm1_pole_slha<Model>;
          tmp_map["H-"] = &set_MHpm1_pole_slha<Model>;
          tmp_map["Goldstone0"] = &set_neutral_goldstone_pole_slha<Model>;
          tmp_map["Goldstone+"] = &set_charged_goldstone_pole_slha<Model>;
          tmp_map["Goldstone-"] = &set_charged_goldstone_pole_slha<Model>;
   
          /// the getters for these were removed but Pat last meeting
          /// we agreed to add setters here unless I misunderstood.
          /// need to discuss this
          tmp_map["W+"] = &set_MW_pole_slha<Model>;
          tmp_map["W-"] = &set_MW_pole_slha<Model>;
          tmp_map["Z0"] = &set_MZ_pole_slha<Model>;
       
          map_collection[Par::Pole_Mass].map0_extraM = tmp_map;
        }

        {  
          typename MTset::fmap1_extraM tmp_map;
      
          tmp_map["~u"] = FInfo1M( &set_MSu_pole_slha<Model>, i012345 );
          tmp_map["~d"] = FInfo1M( &set_MSd_pole_slha<Model>, i012345 );
          tmp_map["~e"] = FInfo1M( &set_MSe_pole_slha<Model>, i012345 );
          tmp_map["~e-"] = FInfo1M( &set_MSe_pole_slha<Model>, i012345 );
          
          tmp_map["~nu"]=  FInfo1M( &set_MSv_pole_slha<Model>, i012 );
          tmp_map["~chi+"] = FInfo1M( &set_MCha_pole_slha<Model>, i01 );
          tmp_map["~chi0"] = FInfo1M( &set_MChi_pole_slha<Model>, i0123 );
          tmp_map["h0"] =  FInfo1M( &set_Mhh_pole_slha<Model>, i01 );
          // NOTE: I have added the following two to the "no index" map as well, 
          // where only the "safe" entries are retrieved
          //Here we may access the goldstone boson
          //and higgs. maybe too dangerous to keep?
          //  tmp_map["A0"] = FInfo1(&set_MAh_pole_slha, i01 );      
          //Here we may access the goldstone boson
          //and higgs. maybe too dangerous to keep?
          //tmp_map["H+"] = FInfo1( &set_MHpm_pole_slha, i01 );
        
          // Do we really want to set the massing using either the particle or anti-particel string?
          tmp_map["~ubar"] = FInfo1M( &set_MSu_pole_slha<Model>, i012345 );
          tmp_map["~dbar"] = FInfo1M( &set_MSd_pole_slha<Model>, i012345 );
          tmp_map["~ebar"] = FInfo1M( &set_MSe_pole_slha<Model>, i012345 );
          tmp_map["~e+"] = FInfo1M( &set_MSe_pole_slha<Model>, i012345 );
          tmp_map["~nubar"]=  FInfo1M( &set_MSv_pole_slha<Model>, i012 );
          tmp_map["~chi-"] = FInfo1M( &set_MCha_pole_slha<Model>, i01 );
          //tmp_map["H-"] = FInfo1( &set_MHpm_pole_slha, i01 );
            
          map_collection[Par::Pole_Mass].map1_extraM = tmp_map;
        }

   
        /// @{ Pole_Mixing - Pole mass parameters
        //
        // Functions utilising the two-index "plain-vanilla" function signature
        // (Two-index member functions of model object)
        {
          typename MTset::fmap2_extraM tmp_map;
        
          tmp_map["~d"] =   FInfo2M( &set_ZD_pole_slha, i012345, i012345);
          tmp_map["~nu"] =   FInfo2M( &set_ZV_pole_slha, i012, i012);
          tmp_map["~u"] =   FInfo2M( &set_ZU_pole_slha, i012345, i012345);
          tmp_map["~e"] =   FInfo2M( &set_ZE_pole_slha, i012345, i012345);
          tmp_map["h0"] =   FInfo2M( &set_ZH_pole_slha, i01, i01);
          tmp_map["A0"] =   FInfo2M( &set_ZA_pole_slha, i01, i01);
          tmp_map["H+"] = FInfo2M( &set_ZP_pole_slha, i01, i01);
          tmp_map["~chi0"] =   FInfo2M( &set_ZN_pole_slha, i0123, i0123); 
          tmp_map["~chi-"] =   FInfo2M( &set_UM_pole_slha, i01, i01);
          tmp_map["~chi+"] =   FInfo2M( &set_UP_pole_slha, i01, i01);
        
          /* Could add SM fermion mixing but these are only filled
             when we actually calculate the SM pole masses
             which is not necessary */
        
          map_collection[Par::Pole_Mixing].map2_extraM = tmp_map;
        }
                 
        return map_collection;
      }

      // Filler function for getter function pointer maps extractable from "phys" container
      template <class MI>
      typename MSSMSpec<MI>::PhysGetterMaps MSSMSpec<MI>::phys_fill_getter_maps()
      {
         typename MSSMSpec<MI>::PhysGetterMaps map_collection; 
         typedef typename MI::Model Model;

         typedef typename MTget::FInfo1 FInfo1;
         typedef typename MTget::FInfo2 FInfo2;

         // Can't use c++11 initialise lists, so have to initialise the index sets like this.
         static const int i01v[] = {0,1};
         static const std::set<int> i01(i01v, Utils::endA(i01v));

         static const int i012v[] = {0,1,2};
         static const std::set<int> i012(i012v, Utils::endA(i012v));

         static const int i0123v[] = {0,1,2,3};
         static const std::set<int> i0123(i0123v, Utils::endA(i0123v));

         static const int i012345v[] = {0,1,2,3,4,5};
         static const std::set<int> i012345(i012345v, Utils::endA(i012345v));
         
         /// @{ Pole_Mass - Pole mass parameters
         //
         // Functions utilising the "plain-vanilla" function signature
         // (Zero index member functions of model object)
         {  
            typename MTget::fmap0 tmp_map;
                   
            // ***REMOVED THESE! Leave them to the QedQcdWrapper.***
            // reinstating the Z and W getters as otherwise there is no
            // point in having the setters!
            tmp_map["Z0"] = &Model::get_MVZ_pole_slha;
            tmp_map["W+"] = &Model::get_MVWm_pole_slha;
            tmp_map["W-"] = &Model::get_MVWm_pole_slha;
            //// //tmp_map["g"] = &Model::get_MGluon_pole_slha;
            //// tmp_map["g"] = &Model::get_MVG_pole_slha;
            ////    //tmp_map["gamma"] = &Model::get_pole_MPhoton;
            //// tmp_map["gamma"] = &Model::get_MVP_pole_slha;

            tmp_map["~g"] = &Model::get_MGlu_pole_slha;

            // tmp_map["MGoldstone0"] = &Model::get_Pole_neut_goldstone;
            // tmp_map["MA0"] = &Model::get_Pole_neut_CPodd_higgs;
            // tmp_map["MGoldstonePM"] = &Model::get_Pole_ch_goldstone; 
            // tmp_map["MHpm"] = &Model::get_Pole_ch_higgs;    
            // tmp_map["Mtop"] = &Model::get_Pole_mtop;
            // tmp_map["Mcharm"] = &Model::get_Pole_mcharm;
            // tmp_map["Mup"] = &Model::get_Pole_mup;
            // tmp_map["Mbottom"] = &Model::get_Pole_mbottom;
            // tmp_map["Mstrange"] = &Model::get_Pole_mstrange;
            // tmp_map["Mdown"] = &Model::get_Pole_mdown;
            // tmp_map["Mtau"] = &Model::get_Pole_mtau; 
            // tmp_map["Mmuon"] = &Model::get_Pole_mmuon; 
            // tmp_map["Melectron"] = &Model::get_Pole_melectron; 

            map_collection[Par::Pole_Mass].map0 = tmp_map;
         } 

         // Functions utilising the "extraM" function signature
         // (Zero index, model object as argument)
         {
            typename MTget::fmap0_extraM tmp_map;
        
            // Using wrapper functions defined above
            tmp_map["A0"] = &get_MAh1_pole_slha<Model>;   
            tmp_map["H+"] = &get_MHpm1_pole_slha<Model>;   
      
            // Antiparticle label 
            tmp_map["H-"] = &get_MHpm1_pole_slha<Model>;
            // Goldstones
            // Using wrapper functions defined above
            tmp_map["Goldstone0"] = &get_neutral_goldstone_pole_slha<Model>;   
            tmp_map["Goldstone+"] = &get_charged_goldstone_pole_slha<Model>;   
      
            // Antiparticle label 
            tmp_map["Goldstone-"] = &get_charged_goldstone_pole_slha<Model>;   
      
            map_collection[Par::Pole_Mass].map0_extraM = tmp_map;
         }

         // Functions utilising the one-index "plain-vanilla" function signature
         // (One-index member functions of model object)
         {  
            typename MTget::fmap1 tmp_map;

            tmp_map["~d"] =  FInfo1( &Model::get_MSd_pole_slha, i012345 );
            tmp_map["~u"] =  FInfo1( &Model::get_MSu_pole_slha, i012345 );
            tmp_map["~e-"] = FInfo1( &Model::get_MSe_pole_slha, i012345 );
            tmp_map["~e"] =  FInfo1( &Model::get_MSe_pole_slha, i012345 );  // Just an extra name for charged sleptons; not in PDB
            tmp_map["~nu"]=  FInfo1( &Model::get_MSv_pole_slha, i012 );
            tmp_map["h0"] =  FInfo1( &Model::get_Mhh_pole_slha, i01 );
            // NOTE: I have added the following two to the "no index" map as well, 
            // where only the "safe" entries are retrieved
            //Here we may access the goldstone boson
            //and higgs. maybe too dangerous to keep?
            tmp_map["A0"] = FInfo1( &Model::get_MAh_pole_slha, i01 );      
            //Here we may access the goldstone boson
            //and higgs. maybe too dangerous to keep?
            tmp_map["H+"] = FInfo1( &Model::get_MHpm_pole_slha, i01 );   
            tmp_map["~chi+"] = FInfo1( &Model::get_MCha_pole_slha, i01 );
            tmp_map["~chi0"] = FInfo1( &Model::get_MChi_pole_slha, i0123 );
      
            // Standard Model pole masses now come from QedQcdWrapper (except Higgs)
            // tmp_map["d"] =  FInfo1( &Model::get_MFd_pole_slha, i012 );
            // tmp_map["u"] =  FInfo1( &Model::get_MFu_pole_slha, i012 );
            // tmp_map["e-"] = FInfo1( &Model::get_MFe_pole_slha, i012 ); // SHOULD BE e-
            // tmp_map["e"] =  FInfo1( &Model::get_MFe_pole_slha, i012 );  // Another extra name; not in PDB
            // tmp_map["dbar"] = FInfo1( &Model::get_MFd_pole_slha, i012 );
            // tmp_map["ubar"] = FInfo1( &Model::get_MFu_pole_slha, i012 );
            // tmp_map["e+"] =   FInfo1( &Model::get_MFe_pole_slha, i012 );

            // Antiparticles (same getters, just different string name)
            tmp_map["~dbar"] = FInfo1( &Model::get_MSd_pole_slha, i012345 );
            tmp_map["~ubar"] = FInfo1( &Model::get_MSu_pole_slha, i012345 );
            tmp_map["~e+"] = FInfo1( &Model::get_MSe_pole_slha, i012345 );
            tmp_map["~ebar"] = FInfo1( &Model::get_MSe_pole_slha, i012345 );  
            tmp_map["~nubar"]= FInfo1( &Model::get_MSv_pole_slha, i012 );
            tmp_map["H-"] =    FInfo1( &Model::get_MHpm_pole_slha, i01 );   
            tmp_map["~chi-"] = FInfo1( &Model::get_MCha_pole_slha, i01 );

            map_collection[Par::Pole_Mass].map1 = tmp_map;
         }
 
         /// @}

         /// @{ Pole_Mixing - Pole mass parameters
         //
         // Functions utilising the two-index "plain-vanilla" function signature
         // (Two-index member functions of model object)
         {
            typename MTget::fmap2 tmp_map;

            tmp_map["~d"] =   FInfo2( &Model::get_ZD_pole_slha, i012345, i012345);
            tmp_map["~nu"] =   FInfo2( &Model::get_ZV_pole_slha, i012, i012);
            tmp_map["~u"] =   FInfo2( &Model::get_ZU_pole_slha, i012345, i012345);
            tmp_map["~e"] =   FInfo2( &Model::get_ZE_pole_slha, i012345, i012345);
            tmp_map["h0"] =   FInfo2( &Model::get_ZH_pole_slha, i01, i01);
            tmp_map["A0"] =   FInfo2( &Model::get_ZA_pole_slha, i01, i01);
            tmp_map["H+"] = FInfo2( &Model::get_ZP_pole_slha, i01, i01);
            tmp_map["~chi0"] =   FInfo2( &Model::get_ZN_pole_slha, i0123, i0123); 
            tmp_map["~chi-"] =   FInfo2( &Model::get_UM_pole_slha, i01, i01);
            tmp_map["~chi+"] =   FInfo2( &Model::get_UP_pole_slha, i01, i01);
      
            /* Could add SM fermion mixing but these are only filled
               when we actually calculate the SM pole masses
               which is not necessary */
 
            map_collection[Par::Pole_Mixing].map2 = tmp_map;
         }
         /// @}
         return map_collection;
      }

/// @}

         // @{ mass_eigenstate - tree level mass parameters

         // Functions utilising the "plain-vanilla" function signature
         // // (Zero index member functions of model object)
         // {
         //    typename MTget::fmap0 tmp_map;

         //    tmp_map["MZ"]      = &Model::get_MVZ;
         //    tmp_map["MW"]      = &Model::get_MVWm;
         //    tmp_map["MGluino"] = &Model::get_MGlu; 
         //    tmp_map["MGluon"]  = &Model::get_MVG; 
         //    tmp_map["MPhoton"] = &Model::get_MVP;
 
         //    // these are not present in the model object currently
         //    // But maybe we should add them
         //    // tmp_map["MGoldstone0"] = &Model::get_DRbar_neut_goldstone;
         //    // tmp_map["MA0"] = &Model::get_DRbar_neut_CPodd_higgs;
         //    // tmp_map["MGoldstonePM"] = &Model::get_DRbar_ch_goldstone; 
         //    // tmp_map["MHpm"] = &Model::get_DRbar_ch_higgs; 
            
         //    // tmp_map["Mtop"] = &Model::get_DRbar_mtop;
         //    // tmp_map["Mcharm"] = &Model::get_DRbar_mcharm;
         //    // tmp_map["Mup"] = &Model::get_DRbar_mup;
         //    // tmp_map["Mbottom"] = &Model::get_DRbar_mbottom;
         //    // tmp_map["Mstrange"] = &Model::get_DRbar_mstrange;
         //    // tmp_map["Mdown"] = &Model::get_DRbar_mdown;
         //    // tmp_map["Mtau"] = &Model::get_DRbar_mtau; 
         //    // tmp_map["Mmuon"] = &Model::get_DRbar_mmuon; 
         //    // tmp_map["Melectron"] = &Model::get_DRbar_melectron; 
 
         //    map_collection[Par::mass_eigenstate].map0 = tmp_map;
         // }
     
      /// @}
  
   } // end SpecBit namespace 
} // end Gambit namespace

#endif<|MERGE_RESOLUTION|>--- conflicted
+++ resolved
@@ -333,25 +333,6 @@
       { 
         return model.get_vu() / model.get_vd(); 
       }
-     // "extra" function to compute mA2 
-      template <class Model>
-      double get_DRbar_mA2(const Model& model) 
-      {
-	double tb = model.get_vu() / model.get_vd();
-	double cb = cos(atan(tb));
-	double sb = sin(atan(tb));
-	return model.get_BMu() / (sb * cb); 
-      }
-    
-
-     template <class Model>
-     double get_sinthW2_DRbar(const Model& model)
-     {
-       double sthW2 = Utils::sqr(model.get_g1()) * 0.6
-	 / (0.6 * Utils::sqr(model.get_g1()) +   Utils::sqr(model.get_g2()));
-
-       return sthW2;
-     }
 
       // "extra" function to compute mA2 
       template <class Model>
@@ -404,78 +385,6 @@
       
       template <class Model>
       void set_MChi_pole_slha(Model& model, double mass, int i)
-<<<<<<< HEAD
-     {
-       model.get_physical_slha().MChi(i) = mass;
-     }
-
-     template <class Model>
-     void set_Mhh_pole_slha(Model& model, double mass, int i)
-     {
-       model.get_physical_slha().Mhh(i) = mass;
-     }
-
-     template <class Model>
-     void set_ZD_pole_slha(Model& model, double mass, int i, int j)
-     {
-       model.get_physical_slha().ZD(i,j) = mass;
-     }
-
-     template <class Model>
-     void set_ZU_pole_slha(Model& model, double mass, int i, int j)
-     {
-       model.get_physical_slha().ZU(i,j) = mass;
-     }
-
-     template <class Model>
-     void set_ZE_pole_slha(Model& model, double mass, int i, int j)
-     {
-       model.get_physical_slha().ZE(i,j) = mass;
-     }
-
-     template <class Model>
-     void set_ZV_pole_slha(Model& model, double mass, int i, int j)
-     {
-       model.get_physical_slha().ZV(i,j) = mass;
-     }
-
-     template <class Model>
-     void set_ZH_pole_slha(Model& model, double mass, int i, int j)
-     {
-       model.get_physical_slha().ZH(i,j) = mass;
-     }
-
-     template <class Model>
-     void set_ZA_pole_slha(Model& model, double mass, int i, int j)
-     {
-       model.get_physical_slha().ZA(i,j) = mass;
-     }
-
-     template <class Model>
-     void set_ZP_pole_slha(Model& model, double mass, int i, int j)
-     {
-       model.get_physical_slha().ZP(i,j) = mass;
-     }
-
-     template <class Model>
-     void set_ZN_pole_slha(Model& model, double mass, int i, int j)
-     {
-       model.get_physical_slha().ZN(i,j) = mass;
-     }
-
-     template <class Model>
-     void set_UM_pole_slha(Model& model, double mass, int i, int j)
-     {
-       model.get_physical_slha().UM(i,j) = mass;
-     }
-
-     template <class Model>
-     void set_UP_pole_slha(Model& model, double mass, int i, int j)
-     {
-       model.get_physical_slha().UP(i,j) = mass;
-     }
-
-=======
       {
         model.get_physical_slha().MChi(i) = mass;
       }
@@ -546,7 +455,6 @@
         model.get_physical_slha().UP(i,j) = mass;
       }
       
->>>>>>> b144fffb
       template <class Model>
       void set_MAh1_pole_slha(Model& model, double mass)
       {
@@ -716,35 +624,18 @@
          {
             typename MTget::fmap0_extraM tmp_map;
             tmp_map["tanbeta"] = &get_tanbeta<Model>;
-<<<<<<< HEAD
-	    tmp_map["sinW2"] = &get_sinthW2_DRbar<Model>;
-	  
-            map_collection[Par::dimensionless].map0_extraM = tmp_map;
-         }
-
-	 // Functions utilising the "extraM" function signature
-=======
             tmp_map["sinW2"] = &get_sinthW2_DRbar<Model>;
             map_collection[Par::dimensionless].map0_extraM = tmp_map;
          }
 
          // Functions utilising the "extraM" function signature
->>>>>>> b144fffb
          // (Zero index, model object as argument)
          {
             typename MTget::fmap0_extraM tmp_map;
             tmp_map["mA2"] = &get_DRbar_mA2<Model>;
-<<<<<<< HEAD
-	  
             map_collection[Par::mass2].map0_extraM = tmp_map;
          }
-	 
-
-=======
-            map_collection[Par::mass2].map0_extraM = tmp_map;
-         }
    
->>>>>>> b144fffb
          // Functions utilising the two-index "plain-vanilla" function signature
          // (Two-index member functions of model object)
          {
