--- conflicted
+++ resolved
@@ -55,11 +55,7 @@
         ( const typename MI::InputParameters& input
         , const SMInputs& sminputs
         , const Options& runOptions
-<<<<<<< HEAD
-        , const std::map<str, const safe_ptr<const double> >& input_Param
-=======
         , const std::map<str, safe_ptr<const double> >& input_Param
->>>>>>> e9234485
         )
     {
       softsusy::QedQcd oneset;
@@ -142,11 +138,7 @@
 
 
     template <class T>
-<<<<<<< HEAD
-    void fill_MDM_input(T& input, const std::map<str, const safe_ptr<const double> >& Param,SMInputs sminputs)
-=======
     void fill_MDM_input(T& input, const std::map<str, safe_ptr<const double> >& Param,SMInputs sminputs)
->>>>>>> e9234485
     {
       double mH = *Param.at("mH");
       double mChi = *Param.at("mChi");
