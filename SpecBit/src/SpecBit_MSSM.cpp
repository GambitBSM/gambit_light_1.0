--- conflicted
+++ resolved
@@ -209,7 +209,6 @@
       // | higgs_2loop_correction_atau_atau | 0, 1                         | 1 (= enabled)   |
 
       Spectrum_generator_settings settings;
-<<<<<<< HEAD
       settings.set(Spectrum_generator_settings::precision, runOptions->getValueOrDef<double>(1.0e-4,"precision_goal"));
       settings.set(Spectrum_generator_settings::max_iterations, runOptions->getValueOrDef<double>(0,"max_iterations"));
       settings.set(Spectrum_generator_settings::calculate_sm_masses, runOptions->getValueOrDef<bool> (false, "calculate_sm_masses"));
@@ -226,25 +225,6 @@
       settings.set(Spectrum_generator_settings::eft_matching_loop_order_up, runOptions->getValueOrDef<int>(1,"eft_matching_loop_order_up"));
       settings.set(Spectrum_generator_settings::eft_matching_loop_order_down, runOptions->getValueOrDef<int>(1,"eft_matching_loop_order_down"));
       settings.set(Spectrum_generator_settings::threshold_corrections, runOptions->getValueOrDef<int>(123111321,"threshold_corrections"));
-=======
-      settings.set(Spectrum_generator_settings::precision, runOptions.getValueOrDef<double>(1.0e-4,"precision_goal"));
-      settings.set(Spectrum_generator_settings::max_iterations, runOptions.getValueOrDef<double>(0,"max_iterations"));
-      settings.set(Spectrum_generator_settings::calculate_sm_masses, runOptions.getValueOrDef<bool> (false, "calculate_sm_masses"));
-      settings.set(Spectrum_generator_settings::pole_mass_loop_order, runOptions.getValueOrDef<int>(2,"pole_mass_loop_order"));
-      settings.set(Spectrum_generator_settings::pole_mass_loop_order, runOptions.getValueOrDef<int>(2,"ewsb_loop_order"));
-      settings.set(Spectrum_generator_settings::beta_loop_order, runOptions.getValueOrDef<int>(2,"beta_loop_order"));
-      settings.set(Spectrum_generator_settings::threshold_corrections_loop_order, runOptions.getValueOrDef<int>(2,"threshold_corrections_loop_order"));
-      settings.set(Spectrum_generator_settings::higgs_2loop_correction_at_as, runOptions.getValueOrDef<int>(1,"higgs_2loop_correction_at_as"));
-      settings.set(Spectrum_generator_settings::higgs_2loop_correction_ab_as, runOptions.getValueOrDef<int>(1,"higgs_2loop_correction_ab_as"));
-      settings.set(Spectrum_generator_settings::higgs_2loop_correction_at_at, runOptions.getValueOrDef<int>(1,"higgs_2loop_correction_at_at"));
-      settings.set(Spectrum_generator_settings::higgs_2loop_correction_atau_atau, runOptions.getValueOrDef<int>(1,"higgs_2loop_correction_atau_atau"));
-      settings.set(Spectrum_generator_settings::top_pole_qcd_corrections, runOptions.getValueOrDef<int>(1,"top_pole_qcd_corrections"));
-      settings.set(Spectrum_generator_settings::beta_zero_threshold, runOptions.getValueOrDef<double>(1.000000000e-14,"beta_zero_threshold"));
-      settings.set(Spectrum_generator_settings::eft_matching_loop_order_up, runOptions.getValueOrDef<int>(1,"eft_matching_loop_order_up"));
-      settings.set(Spectrum_generator_settings::eft_matching_loop_order_down, runOptions.getValueOrDef<int>(1,"eft_matching_loop_order_down"));
-      settings.set(Spectrum_generator_settings::threshold_corrections, runOptions.getValueOrDef<int>(123111321,"threshold_corrections"));
->>>>>>> 1c5c7b39
-
 
       spectrum_generator.set_settings(settings);
 
@@ -651,7 +631,6 @@
       // Get SLHA2 SMINPUTS values
       const SMInputs& sminputs = *myPipe::Dep::SMINPUTS;
 
-<<<<<<< HEAD
       // Get input parameters (from flexiblesusy namespace)
       MSSMEFTHiggs_mAmu_input_parameters input;
       input.MuInput  = *myPipe::Param.at("mu");
@@ -665,24 +644,6 @@
       // different names for parameter inputs.  We should standardise this
       fill_MSSM63_input_altnames(input,myPipe::Param);
       result = run_FS_spectrum_generator<MSSMEFTHiggs_mAmu_interface<ALGORITHM1>>(input,sminputs,myPipe::runOptions,myPipe::Param,myPipe::ModelInUse("MSSM63atQ_mA_lightgravitino"));
-=======
-     // Get input parameters (from flexiblesusy namespace)
-     MSSMEFTHiggs_mAmu_input_parameters input;
-     input.MuInput  = *myPipe::Param.at("mu");
-     // This FS spectrum generator has mA as the parameter
-     input.mAInput = *myPipe::Param.at("mA");
-     // Note: Qin has been named MSUSY inside the spectrum generator
-     // but it is a user-input scale in this case.
-     input.MSUSY = *myPipe::Param.at("Qin");
-     // Fill the rest.
-     // Note: This particular spectrum generator has been created with
-     // different names for parameter inputs.  We should standardise this
-     fill_MSSM63_input_altnames(input,myPipe::Param);
-     result = run_FS_spectrum_generator<MSSMEFTHiggs_mAmu_interface<ALGORITHM1>>(input,sminputs,*myPipe::runOptions,myPipe::Param);
-
-      // Only allow neutralino LSPs.
-      if (not has_neutralino_LSP(result)) invalid_point().raise("Neutralino is not LSP.");
->>>>>>> 1c5c7b39
 
       // Drop SLHA files if requested
       result.drop_SLHAs_if_requested(myPipe::runOptions, "GAMBIT_unimproved_spectrum");
@@ -691,11 +652,6 @@
     #endif
 
 
-<<<<<<< HEAD
-=======
-
-
->>>>>>> 1c5c7b39
     // Runs FlexibleSUSY MSSM spectrum generator with CMSSM (GUT scale) boundary conditions
     // In principle an identical spectrum can be obtained from the function
     // get_MSSMatGUT_spectrum_FS
