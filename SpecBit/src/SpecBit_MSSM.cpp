--- conflicted
+++ resolved
@@ -1262,11 +1262,7 @@
       // current set of ModelParameters from.
       // Will throw an error if no reader object exists, i.e. if the postprocessor is not
       // driving this scan.
-<<<<<<< HEAD
      
-=======
-
->>>>>>> 4f57e002
       // Retrieve MSSM spectrum info into an SLHAea object
       MSSM_SLHAstruct mssm_in; // Special type to trigger specialised MSSM retrieve routine
       bool mssm_is_valid = get_pp_reader().retrieve(mssm_in,"MSSM_spectrum");
