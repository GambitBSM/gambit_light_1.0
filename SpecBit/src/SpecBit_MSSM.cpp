//   GAMBIT: Global and Modular BSM Inference Tool
//   *********************************************
///  \file
///
///  Functions of module SpecBit
///
///  These functions link ModelParameters to
///  Spectrum objects in various ways (by running
///  spectrum generators, etc.)
///
///  *********************************************
///
///  Authors (add name and date if you modify):
///
///  \author Ben Farmer
///          (benjamin.farmer@fysik.su.se)
///    \date 2014 Sep - Dec, 2015 Jan - Mar
///
///  \author Christopher Rogan
///          (christophersrogan@gmail.com)
///  \date 2015 Apr
///
///  \author Tomas Gonzalo
///          (t.e.gonzalo@fys.uio.no)
///  \date 2016 June
///
///  \author Pat Scott
///          (p.scott@imperial.ac.uk)
///  \date 2015, 2016
///
///  *********************************************

#include <string>
#include <sstream>
#include <cmath>
#include <complex>

#include "gambit/Elements/gambit_module_headers.hpp"
#include "gambit/Elements/spectrum_factories.hpp"
#include "gambit/Elements/smlike_higgs.hpp"
#include "gambit/Models/SimpleSpectra/MSSMSimpleSpec.hpp"
#include "gambit/Utils/stream_overloads.hpp" // Just for more convenient output to logger
#include "gambit/Utils/util_macros.hpp"
#include "gambit/SpecBit/SpecBit_rollcall.hpp"
#include "gambit/SpecBit/SpecBit_helpers.hpp"
#include "gambit/SpecBit/QedQcdWrapper.hpp"
#include "gambit/SpecBit/MSSMSpec.hpp"
#include "gambit/SpecBit/model_files_and_boxes.hpp" // #includes lots of flexiblesusy headers and defines interface classes

// Flexible SUSY stuff (should not be needed by the rest of gambit)
#include "flexiblesusy/src/ew_input.hpp"
#include "flexiblesusy/src/lowe.h" // From softsusy; used by flexiblesusy
#include "flexiblesusy/src/numerics2.hpp"
//#include "flexiblesusy/src/mssm_twoloophiggs.hpp"
#include "flexiblesusy/src/spectrum_generator_settings.hpp"

// Switch for debug mode
//#define SPECBIT_DEBUG

namespace Gambit
{

  namespace SpecBit
  {
    using namespace LogTags;
    using namespace flexiblesusy;

    // To check if a model is currently being scanned:
    // bool Pipes::<fname>::ModelInUse(str model_name)

    /// @{ Non-Gambit convenience functions
    //  =======================================================================
    //  These are not known to Gambit, but they do basically all the real work.
    //  The Gambit module functions merely wrap the functions here and hook
    //  them up to their dependencies, and input parameters.

    /// Compute an MSSM spectrum using flexiblesusy
    // In GAMBIT there are THREE flexiblesusy MSSM spectrum generators currently in
    // use, for each of three possible boundary condition types:
    //   - GUT scale input
    //   - Electroweak symmetry breaking scale input
    //   - Intermediate scale Q input
    // These each require slightly different setup, but once that is done the rest
    // of the code required to run them is the same; this is what is contained in
    // the below template function.
    // MI for Model Interface, as defined in model_files_and_boxes.hpp
    template <class MI>
    Spectrum run_FS_spectrum_generator
        ( const typename MI::InputParameters& input
        , const SMInputs& sminputs
        , const Options& runOptions
        , const std::map<str, safe_ptr<double> >& input_Param
        )
    {
      // SoftSUSY object used to set quark and lepton masses and gauge
      // couplings in QEDxQCD effective theory
      // Will be initialised by default using values in lowe.h, which we will
      // override next.
      softsusy::QedQcd oneset;

      // Fill QedQcd object with SMInputs values
      setup_QedQcd(oneset,sminputs);

      // Run everything to Mz
      //oneset.toMz();

      // Create spectrum generator object
      typename MI::SpectrumGenerator spectrum_generator;

      // Spectrum generator settings
      // Default options copied from flexiblesusy/src/spectrum_generator_settings.hpp
      //
      // | enum                             | possible values              | default value   |
      // |----------------------------------|------------------------------|-----------------|
      // | precision                        | any positive double          | 1.0e-4          |
      // | max_iterations                   | any positive double          | 0 (= automatic) |
      // | algorithm                        | 0 (two-scale) or 1 (lattice) | 0 (= two-scale) |
      // | calculate_sm_masses              | 0 (no) or 1 (yes)            | 0 (= no)        |
      // | pole_mass_loop_order             | 0, 1, 2                      | 2 (= 2-loop)    |
      // | ewsb_loop_order                  | 0, 1, 2                      | 2 (= 2-loop)    |
      // | beta_loop_order                  | 0, 1, 2                      | 2 (= 2-loop)    |
      // | threshold_corrections_loop_order | 0, 1                         | 1 (= 1-loop)    |
      // | higgs_2loop_correction_at_as     | 0, 1                         | 1 (= enabled)   |
      // | higgs_2loop_correction_ab_as     | 0, 1                         | 1 (= enabled)   |
      // | higgs_2loop_correction_at_at     | 0, 1                         | 1 (= enabled)   |
      // | higgs_2loop_correction_atau_atau | 0, 1                         | 1 (= enabled)   |

      Spectrum_generator_settings settings;
      settings.set(Spectrum_generator_settings::precision, runOptions.getValueOrDef<double>(1.0e-4,"precision_goal"));
      settings.set(Spectrum_generator_settings::max_iterations, runOptions.getValueOrDef<double>(0,"max_iterations"));
      settings.set(Spectrum_generator_settings::calculate_sm_masses, runOptions.getValueOrDef<bool> (false, "calculate_sm_masses"));
      settings.set(Spectrum_generator_settings::pole_mass_loop_order, runOptions.getValueOrDef<int>(2,"pole_mass_loop_order"));
      settings.set(Spectrum_generator_settings::pole_mass_loop_order, runOptions.getValueOrDef<int>(2,"ewsb_loop_order"));
      settings.set(Spectrum_generator_settings::beta_loop_order, runOptions.getValueOrDef<int>(2,"beta_loop_order"));
      settings.set(Spectrum_generator_settings::threshold_corrections_loop_order, runOptions.getValueOrDef<int>(2,"threshold_corrections_loop_order"));
      settings.set(Spectrum_generator_settings::higgs_2loop_correction_at_as, runOptions.getValueOrDef<int>(1,"higgs_2loop_correction_at_as"));
      settings.set(Spectrum_generator_settings::higgs_2loop_correction_ab_as, runOptions.getValueOrDef<int>(1,"higgs_2loop_correction_ab_as"));
      settings.set(Spectrum_generator_settings::higgs_2loop_correction_at_at, runOptions.getValueOrDef<int>(1,"higgs_2loop_correction_at_at"));
      settings.set(Spectrum_generator_settings::higgs_2loop_correction_atau_atau, runOptions.getValueOrDef<int>(1,"higgs_2loop_correction_atau_atau"));
<<<<<<< HEAD
            
=======

>>>>>>> 0b5a5baa
      spectrum_generator.set_settings(settings);

      // Generate spectrum
      spectrum_generator.run(oneset, input);

      // Extract report on problems...
      const typename MI::Problems& problems = spectrum_generator.get_problems();

      // Create Model_interface to carry the input and results, and know
      // how to access the flexiblesusy routines.
      // Note: Output of spectrum_generator.get_model() returns type, e.g. CMSSM.
      // Need to convert it to type CMSSM_slha (which alters some conventions of
      // parameters into SLHA format)
      MI model_interface(spectrum_generator,oneset,input);

      // Create SubSpectrum object to wrap flexiblesusy data
      // THIS IS STATIC so that it lives on once we leave this module function. We
      // therefore cannot run the same spectrum generator twice in the same loop and
      // maintain the spectrum resulting from both. But we should never want to do
      // this.
      // A pointer to this object is what gets turned into a SubSpectrum pointer and
      // passed around Gambit.
      //
      // This object will COPY the interface data members into itself, so it is now the
      // one-stop-shop for all spectrum information, including the model interface object.
      MSSMSpec<MI> mssmspec(model_interface, "FlexibleSUSY", "2.0.beta");

      // Add extra information about the scales used to the wrapper object
      // (last parameter turns on the 'allow_new' option for the override setter, which allows
      //  us to set parameters that don't previously exist)
      mssmspec.set_override(Par::mass1,spectrum_generator.get_high_scale(),"high_scale",true);
      mssmspec.set_override(Par::mass1,spectrum_generator.get_susy_scale(),"susy_scale",true);
      mssmspec.set_override(Par::mass1,spectrum_generator.get_low_scale(), "low_scale", true);

      // Add theory errors
      static const MSSM_strs ms;

      static const std::vector<int> i12     = initVector(1,2);
      static const std::vector<int> i123    = initVector(1,2,3);
      static const std::vector<int> i1234   = initVector(1,2,3,4);
      static const std::vector<int> i123456 = initVector(1,2,3,4,5,6);

      // 3% theory "error"
      mssmspec.set_override_vector(Par::Pole_Mass_1srd_high, 0.03, ms.pole_mass_pred, true);
      mssmspec.set_override_vector(Par::Pole_Mass_1srd_low,  0.03, ms.pole_mass_pred, true);
      mssmspec.set_override_vector(Par::Pole_Mass_1srd_high, 0.03, ms.pole_mass_strs_1_6, i123456, true);
      mssmspec.set_override_vector(Par::Pole_Mass_1srd_low,  0.03, ms.pole_mass_strs_1_6, i123456, true);
      mssmspec.set_override_vector(Par::Pole_Mass_1srd_high, 0.03, "~chi0", i1234, true);
      mssmspec.set_override_vector(Par::Pole_Mass_1srd_low,  0.03, "~chi0", i1234, true);
      mssmspec.set_override_vector(Par::Pole_Mass_1srd_high, 0.03, ms.pole_mass_strs_1_3, i123, true);
      mssmspec.set_override_vector(Par::Pole_Mass_1srd_low,  0.03, ms.pole_mass_strs_1_3, i123, true);
      mssmspec.set_override_vector(Par::Pole_Mass_1srd_high, 0.03, ms.pole_mass_strs_1_2, i12,  true);
      mssmspec.set_override_vector(Par::Pole_Mass_1srd_low,  0.03, ms.pole_mass_strs_1_2, i12,  true);

      // Do the lightest Higgs mass separately.  The default in most codes is 3 GeV. That seems like
      // an underestimate if the stop masses are heavy enough, but an overestimate for most points.
      double rd_mh1 = 2.0 / mssmspec.get(Par::Pole_Mass, ms.h0, 1);
      mssmspec.set_override(Par::Pole_Mass_1srd_high, rd_mh1, ms.h0, 1, true);
      mssmspec.set_override(Par::Pole_Mass_1srd_low,  rd_mh1, ms.h0, 1, true);

      // Do the W mass separately.  Here we use 10 MeV based on the size of corrections from two-loop papers and advice from Dominik Stockinger.
      double rd_mW = 0.01 / mssmspec.get(Par::Pole_Mass, "W+");
      mssmspec.set_override(Par::Pole_Mass_1srd_high, rd_mW, "W+", true);
      mssmspec.set_override(Par::Pole_Mass_1srd_low,  rd_mW, "W+", true);

      // Save the input value of TanBeta
      // Probably need to make it a full requirement of the MSSM SpectrumContents
      if(input_Param.find("TanBeta") != input_Param.end())
      {
        mssmspec.set_override(Par::dimensionless, *input_Param.at("TanBeta"), "tanbeta(mZ)", true);
      }

      // Create a second SubSpectrum object to wrap the qedqcd object used to initialise the spectrum generator
      // Attach the sminputs object as well, so that SM pole masses can be passed on (these aren't easily
      // extracted from the QedQcd object, so use the values that we put into it.)
      QedQcdWrapper qedqcdspec(oneset,sminputs);

      // Deal with points where spectrum generator encountered a problem
      #ifdef SPECBIT_DEBUG
        std::cout<<"Problem? "<<problems.have_problem()<<std::endl;
      #endif
      if( problems.have_problem() )
      {
         if( runOptions.getValueOrDef<bool>(false,"invalid_point_fatal") )
         {
            ///TODO: Need to tell gambit that the spectrum is not viable somehow. For now
            /// just die.
            std::ostringstream errmsg;
            errmsg << "A serious problem was encountered during spectrum generation!; ";
            errmsg << "Message from FlexibleSUSY below:" << std::endl;
            problems.print_problems(errmsg);
            problems.print_warnings(errmsg);
            SpecBit_error().raise(LOCAL_INFO,errmsg.str());
         }
         else
         {
            /// Check what the problem was
            /// see: contrib/MassSpectra/flexiblesusy/src/problems.hpp
            std::ostringstream msg;
            //msg << "";
            //if( have_bad_mass()      ) msg << "bad mass " << std::endl; // TODO: check which one
            //if( have_tachyon()       ) msg << "tachyon" << std::endl;
            //if( have_thrown()        ) msg << "error" << std::endl;
            //if( have_non_perturbative_parameter()   ) msg << "non-perturb. param" << std::endl; // TODO: check which
            //if( have_failed_pole_mass_convergence() ) msg << "fail pole mass converg." << std::endl; // TODO: check which
            //if( no_ewsb()            ) msg << "no ewsb" << std::endl;
            //if( no_convergence()     ) msg << "no converg." << std::endl;
            //if( no_perturbative()    ) msg << "no pertub." << std::endl;
            //if( no_rho_convergence() ) msg << "no rho converg." << std::endl;
            //if( msg.str()=="" ) msg << " Unrecognised problem! ";

            /// Fast way for now:
            problems.print_problems(msg);
            invalid_point().raise(msg.str()); //TODO: This message isn't ending up in the logs.
         }
      }

      if( problems.have_warning() )
      {
         std::ostringstream msg;
         problems.print_warnings(msg);
         SpecBit_warning().raise(LOCAL_INFO,msg.str()); //TODO: Is a warning the correct thing to do here?
      }

      // Write SLHA file (for debugging purposes...)
      #ifdef SPECBIT_DEBUG
         typename MI::SlhaIo slha_io;
         slha_io.set_spinfo(problems);
         slha_io.set_sminputs(oneset);
         slha_io.set_minpar(input);
         slha_io.set_extpar(input);
         slha_io.set_spectrum(mssmspec.model_interface.model);
         slha_io.write_to_file("SpecBit/initial_CMSSM_spectrum->slha");
      #endif

      // Retrieve any mass cuts
      static const Spectrum::mc_info mass_cut = runOptions.getValueOrDef<Spectrum::mc_info>(Spectrum::mc_info(), "mass_cut");
      static const Spectrum::mr_info mass_ratio_cut = runOptions.getValueOrDef<Spectrum::mr_info>(Spectrum::mr_info(), "mass_ratio_cut");

      // Package QedQcd SubSpectrum object, MSSM SubSpectrum object, and SMInputs struct into a 'full' Spectrum object
      return Spectrum(qedqcdspec,mssmspec,sminputs,&input_Param,mass_cut,mass_ratio_cut);
    }

  //Version for 1.5.1 commented out because we should make it possible to support FS versions in parallel.
<<<<<<< HEAD
  
=======

>>>>>>> 0b5a5baa
  // template <class MI>
  //   Spectrum run_FS1_5_1_spectrum_generator
  //       ( const typename MI::InputParameters& input
  //       , const SMInputs& sminputs
  //       , const Options& runOptions
  //       , const std::map<str, safe_ptr<double> >& input_Param
  //       )
  //   {
  //     // SoftSUSY object used to set quark and lepton masses and gauge
  //     // couplings in QEDxQCD effective theory
  //     // Will be initialised by default using values in lowe.h, which we will
  //     // override next.
  //     softsusy::QedQcd oneset;

  //     // Fill QedQcd object with SMInputs values
  //     setup_QedQcd(oneset,sminputs);

  //     // Run everything to Mz
  //     oneset.toMz();

  //     // Create spectrum generator object
  //     typename MI::SpectrumGenerator spectrum_generator;

  //     // Spectrum generator settings
  //     // Default options copied from flexiblesusy/src/spectrum_generator_settings.hpp
  //     //
  //     // | enum                             | possible values              | default value   |
  //     // |----------------------------------|------------------------------|-----------------|
  //     // | precision                        | any positive double          | 1.0e-4          |
  //     // | max_iterations                   | any positive double          | 0 (= automatic) |
  //     // | algorithm                        | 0 (two-scale) or 1 (lattice) | 0 (= two-scale) |
  //     // | calculate_sm_masses              | 0 (no) or 1 (yes)            | 0 (= no)        |
  //     // | pole_mass_loop_order             | 0, 1, 2                      | 2 (= 2-loop)    |
  //     // | ewsb_loop_order                  | 0, 1, 2                      | 2 (= 2-loop)    |
  //     // | beta_loop_order                  | 0, 1, 2                      | 2 (= 2-loop)    |
  //     // | threshold_corrections_loop_order | 0, 1                         | 1 (= 1-loop)    |
  //     // | higgs_2loop_correction_at_as     | 0, 1                         | 1 (= enabled)   |
  //     // | higgs_2loop_correction_ab_as     | 0, 1                         | 1 (= enabled)   |
  //     // | higgs_2loop_correction_at_at     | 0, 1                         | 1 (= enabled)   |
  //     // | higgs_2loop_correction_atau_atau | 0, 1                         | 1 (= enabled)   |

  //     spectrum_generator.set_precision_goal                  (runOptions.getValueOrDef<double>(1.0e-4,"precision_goal"));
  //     spectrum_generator.set_max_iterations                  (runOptions.getValueOrDef<double>(0,     "max_iterations"));
  //     spectrum_generator.set_calculate_sm_masses             (runOptions.getValueOrDef<bool>  (false, "calculate_sm_masses"));
  //     spectrum_generator.set_pole_mass_loop_order            (runOptions.getValueOrDef<int>   (2,     "pole_mass_loop_order"));
  //     spectrum_generator.set_ewsb_loop_order                 (runOptions.getValueOrDef<int>   (2,     "ewsb_loop_order"));
  //     spectrum_generator.set_beta_loop_order                 (runOptions.getValueOrDef<int>   (2,     "beta_loop_order"));
  //     spectrum_generator.set_threshold_corrections_loop_order(runOptions.getValueOrDef<int>   (2,     "threshold_corrections_loop_order"));

  //     // Higgs loop corrections are a little different... sort them out now
  //     Two_loop_corrections two_loop_settings;

  //     // alpha_t alpha_s
  //     // alpha_b alpha_s
  //     // alpha_t^2 + alpha_t alpha_b + alpha_b^2
  //     // alpha_tau^2
  //     two_loop_settings.higgs_at_as = runOptions.getValueOrDef<bool>(true,"use_higgs_2loop_at_as");
  //     two_loop_settings.higgs_ab_as = runOptions.getValueOrDef<bool>(true,"use_higgs_2loop_ab_as");
  //     two_loop_settings.higgs_at_at = runOptions.getValueOrDef<bool>(true,"use_higgs_2loop_at_at");
  //     two_loop_settings.higgs_atau_atau = runOptions.getValueOrDef<bool>(true,"use_higgs_2loop_atau_atau");

  //     spectrum_generator.set_two_loop_corrections(two_loop_settings);

  //     // Generate spectrum
  //     spectrum_generator.run(oneset, input);

  //     // Extract report on problems...
  //     const typename MI::Problems& problems = spectrum_generator.get_problems();

  //     // Create Model_interface to carry the input and results, and know
  //     // how to access the flexiblesusy routines.
  //     // Note: Output of spectrum_generator.get_model() returns type, e.g. CMSSM.
  //     // Need to convert it to type CMSSM_slha (which alters some conventions of
  //     // parameters into SLHA format)
  //     MI model_interface(spectrum_generator,oneset,input);

  //     // Create SubSpectrum object to wrap flexiblesusy data
  //     // THIS IS STATIC so that it lives on once we leave this module function. We
  //     // therefore cannot run the same spectrum generator twice in the same loop and
  //     // maintain the spectrum resulting from both. But we should never want to do
  //     // this.
  //     // A pointer to this object is what gets turned into a SubSpectrum pointer and
  //     // passed around Gambit.
  //     //
  //     // This object will COPY the interface data members into itself, so it is now the
  //     // one-stop-shop for all spectrum information, including the model interface object.
  //     MSSMSpec<MI> mssmspec(model_interface, "FlexibleSUSY", "1.5.1");

  //     // Add extra information about the scales used to the wrapper object
  //     // (last parameter turns on the 'allow_new' option for the override setter, which allows
  //     //  us to set parameters that don't previously exist)
  //     mssmspec.set_override(Par::mass1,spectrum_generator.get_high_scale(),"high_scale",true);
  //     mssmspec.set_override(Par::mass1,spectrum_generator.get_susy_scale(),"susy_scale",true);
  //     mssmspec.set_override(Par::mass1,spectrum_generator.get_low_scale(), "low_scale", true);

  //     // Add theory errors
  //     static const MSSM_strs ms;

  //     static const std::vector<int> i12     = initVector(1,2);
  //     static const std::vector<int> i123    = initVector(1,2,3);
  //     static const std::vector<int> i1234   = initVector(1,2,3,4);
  //     static const std::vector<int> i123456 = initVector(1,2,3,4,5,6);

  //     // 3% theory "error"
  //     mssmspec.set_override_vector(Par::Pole_Mass_1srd_high, 0.03, ms.pole_mass_pred, true);
  //     mssmspec.set_override_vector(Par::Pole_Mass_1srd_low,  0.03, ms.pole_mass_pred, true);
  //     mssmspec.set_override_vector(Par::Pole_Mass_1srd_high, 0.03, ms.pole_mass_strs_1_6, i123456, true);
  //     mssmspec.set_override_vector(Par::Pole_Mass_1srd_low,  0.03, ms.pole_mass_strs_1_6, i123456, true);
  //     mssmspec.set_override_vector(Par::Pole_Mass_1srd_high, 0.03, "~chi0", i1234, true);
  //     mssmspec.set_override_vector(Par::Pole_Mass_1srd_low,  0.03, "~chi0", i1234, true);
  //     mssmspec.set_override_vector(Par::Pole_Mass_1srd_high, 0.03, ms.pole_mass_strs_1_3, i123, true);
  //     mssmspec.set_override_vector(Par::Pole_Mass_1srd_low,  0.03, ms.pole_mass_strs_1_3, i123, true);
  //     mssmspec.set_override_vector(Par::Pole_Mass_1srd_high, 0.03, ms.pole_mass_strs_1_2, i12,  true);
  //     mssmspec.set_override_vector(Par::Pole_Mass_1srd_low,  0.03, ms.pole_mass_strs_1_2, i12,  true);

  //     // Do the lightest Higgs mass separately.  The default in most codes is 3 GeV. That seems like
  //     // an underestimate if the stop masses are heavy enough, but an overestimate for most points.
  //     double rd_mh1 = 2.0 / mssmspec.get(Par::Pole_Mass, ms.h0, 1);
  //     mssmspec.set_override(Par::Pole_Mass_1srd_high, rd_mh1, ms.h0, 1, true);
  //     mssmspec.set_override(Par::Pole_Mass_1srd_low,  rd_mh1, ms.h0, 1, true);

  //     // Do the W mass separately.  Here we use 10 MeV based on the size of corrections from two-loop papers and advice from Dominik Stockinger.
  //     double rd_mW = 0.01 / mssmspec.get(Par::Pole_Mass, "W+");
  //     mssmspec.set_override(Par::Pole_Mass_1srd_high, rd_mW, "W+", true);
  //     mssmspec.set_override(Par::Pole_Mass_1srd_low,  rd_mW, "W+", true);

  //     // Save the input value of TanBeta
  //     // Probably need to make it a full requirement of the MSSM SpectrumContents
  //     if(input_Param.find("TanBeta") != input_Param.end())
  //     {
  //       mssmspec.set_override(Par::dimensionless, *input_Param.at("TanBeta"), "tanbeta(mZ)", true);
  //     }

  //     // Create a second SubSpectrum object to wrap the qedqcd object used to initialise the spectrum generator
  //     // Attach the sminputs object as well, so that SM pole masses can be passed on (these aren't easily
  //     // extracted from the QedQcd object, so use the values that we put into it.)
  //     QedQcdWrapper qedqcdspec(oneset,sminputs);

  //     // Deal with points where spectrum generator encountered a problem
  //     #ifdef SPECBIT_DEBUG
  //       std::cout<<"Problem? "<<problems.have_problem()<<std::endl;
  //     #endif
  //     if( problems.have_problem() )
  //     {
  //        if( runOptions.getValueOrDef<bool>(false,"invalid_point_fatal") )
  //        {
  //           ///TODO: Need to tell gambit that the spectrum is not viable somehow. For now
  //           /// just die.
  //           std::ostringstream errmsg;
  //           errmsg << "A serious problem was encountered during spectrum generation!; ";
  //           errmsg << "Message from FlexibleSUSY below:" << std::endl;
  //           problems.print_problems(errmsg);
  //           problems.print_warnings(errmsg);
  //           SpecBit_error().raise(LOCAL_INFO,errmsg.str());
  //        }
  //        else
  //        {
  //           /// Check what the problem was
  //           /// see: contrib/MassSpectra/flexiblesusy/src/problems.hpp
  //           std::ostringstream msg;
  //           //msg << "";
  //           //if( have_bad_mass()      ) msg << "bad mass " << std::endl; // TODO: check which one
  //           //if( have_tachyon()       ) msg << "tachyon" << std::endl;
  //           //if( have_thrown()        ) msg << "error" << std::endl;
  //           //if( have_non_perturbative_parameter()   ) msg << "non-perturb. param" << std::endl; // TODO: check which
  //           //if( have_failed_pole_mass_convergence() ) msg << "fail pole mass converg." << std::endl; // TODO: check which
  //           //if( no_ewsb()            ) msg << "no ewsb" << std::endl;
  //           //if( no_convergence()     ) msg << "no converg." << std::endl;
  //           //if( no_perturbative()    ) msg << "no pertub." << std::endl;
  //           //if( no_rho_convergence() ) msg << "no rho converg." << std::endl;
  //           //if( msg.str()=="" ) msg << " Unrecognised problem! ";

  //           /// Fast way for now:
  //           problems.print_problems(msg);
  //           invalid_point().raise(msg.str()); //TODO: This message isn't ending up in the logs.
  //        }
  //     }

  //     if( problems.have_warning() )
  //     {
  //        std::ostringstream msg;
  //        problems.print_warnings(msg);
  //        SpecBit_warning().raise(LOCAL_INFO,msg.str()); //TODO: Is a warning the correct thing to do here?
  //     }

  //     // Write SLHA file (for debugging purposes...)
  //     #ifdef SPECBIT_DEBUG
  //        typename MI::SlhaIo slha_io;
  //        slha_io.set_spinfo(problems);
  //        slha_io.set_sminputs(oneset);
  //        slha_io.set_minpar(input);
  //        slha_io.set_extpar(input);
  //        slha_io.set_spectrum(mssmspec.model_interface.model);
  //        slha_io.write_to_file("SpecBit/initial_CMSSM_spectrum->slha");
  //     #endif

  //     // Retrieve any mass cuts
  //     static const Spectrum::mc_info mass_cut = runOptions.getValueOrDef<Spectrum::mc_info>(Spectrum::mc_info(), "mass_cut");
  //     static const Spectrum::mr_info mass_ratio_cut = runOptions.getValueOrDef<Spectrum::mr_info>(Spectrum::mr_info(), "mass_ratio_cut");

  //     // Package QedQcd SubSpectrum object, MSSM SubSpectrum object, and SMInputs struct into a 'full' Spectrum object
  //     return Spectrum(qedqcdspec,mssmspec,sminputs,&input_Param,mass_cut,mass_ratio_cut);
  //   }

    /// Helper function for setting 3x3 matrix-valued parameters
    //  Names must conform to convention "<parname>_ij"
    Eigen::Matrix<double,3,3> fill_3x3_parameter_matrix(const std::string& rootname, const std::map<str, safe_ptr<double> >& Param)
    {
       Eigen::Matrix<double,3,3> output;
       for(int i=0; i<3; ++i) for(int j=0; j<3; ++j)
       {
          output(i,j) = *Param.at(rootname + "_" + std::to_string(i+1) + std::to_string(j+1));
       }
       return output;
    }

    /// As above, but for symmetric input (i.e. 6 entries, assumed to be the upper triangle)
    Eigen::Matrix<double,3,3> fill_3x3_symmetric_parameter_matrix(const std::string& rootname, const std::map<str, safe_ptr<double> >& Param)
    {
       Eigen::Matrix<double,3,3> output;
       for(int i=0; i<3; ++i) for(int j=0; j<3; ++j)
       {
         str parname = rootname + "_" + ( i < j ? std::to_string(i+1) + std::to_string(j+1) : std::to_string(j+1) + std::to_string(i+1));
         output(i,j) = *Param.at(parname);
       }
       return output;
    }

    /// Helper function for filling MSSM63-compatible input parameter objects
    /// Leaves out mHu2, mHd2, SignMu, (mA, mu) because we use two different parameterisations of these
    template <class T>
    void fill_MSSM63_input(T& input, const std::map<str, safe_ptr<double> >& Param )
    {
      //double valued parameters
      input.TanBeta     = *Param.at("TanBeta");
      input.MassBInput  = *Param.at("M1");
      input.MassWBInput = *Param.at("M2");
      input.MassGInput  = *Param.at("M3");

      // Sanity checks
      if(input.TanBeta<0)
      {
         std::ostringstream msg;
         msg << "Tried to set TanBeta parameter to a negative value ("<<input.TanBeta<<")! This parameter must be positive. Please check your inifile and try again.";
         SpecBit_error().raise(LOCAL_INFO,msg.str());
      }

      //3x3 matrices; filled with the help of a convenience function
      input.mq2Input = fill_3x3_symmetric_parameter_matrix("mq2", Param);
      input.ml2Input = fill_3x3_symmetric_parameter_matrix("ml2", Param);
      input.md2Input = fill_3x3_symmetric_parameter_matrix("md2", Param);
      input.mu2Input = fill_3x3_symmetric_parameter_matrix("mu2", Param);
      input.me2Input = fill_3x3_symmetric_parameter_matrix("me2", Param);
      input.Aeij = fill_3x3_parameter_matrix("Ae", Param);
      input.Adij = fill_3x3_parameter_matrix("Ad", Param);
      input.Auij = fill_3x3_parameter_matrix("Au", Param);

      #ifdef SPECBIT_DEBUG
        #define INPUT(p) input.p
        #define ostr std::cout
        #define oend std::endl
        ostr << "TanBeta = " << INPUT(TanBeta) << ", " << oend ;
<<<<<<< HEAD
        //ostr << "SignMu = " << INPUT(SignMu) << ", " << oend;
        //ostr << "mHd2IN = " << INPUT(mHd2IN) << ", " << oend;
        //ostr << "mHu2IN = " << INPUT(mHu2IN) << ", " << oend;
=======
>>>>>>> 0b5a5baa
        ostr << "mq2Input = " << oend << INPUT(mq2Input) << ", " << oend;
        ostr << "ml2Input = " << oend << INPUT(ml2Input) << ", " << oend;
        ostr << "md2Input = " << oend << INPUT(md2Input) << ", " << oend;
        ostr << "mu2Input = " << oend << INPUT(mu2Input) << ", " << oend;
        ostr << "me2Input = " << oend << INPUT(me2Input) << ", " << oend;
        ostr << "MassBInput = " << INPUT(MassBInput) << ", " << oend;
        ostr << "MassWBInput = " << INPUT(MassWBInput) << ", " << oend;
        ostr << "MassGInput = " << INPUT(MassGInput) << ", " << oend;
        ostr << "Aeij = " << oend << INPUT(Aeij) << ", " << oend;
        ostr << "Adij = " << oend << INPUT(Adij) << ", " << oend;
        ostr << "Auij = " << oend << INPUT(Auij) << ", " << oend;
        #undef INPUT
        #undef ostr
        #undef oend
      #endif
    }


  // Similar to above, except this is for MSSMEFTHiggs spectrum
  // generator This uses different names for inputs for many
  // parameters.

    template <class T>
    void fill_MSSM63_input_EFTHiggs(T& input, const std::map<str, safe_ptr<double> >& Param )
    {
      //double valued parameters
      input.TanBeta     = *Param.at("TanBeta");
      input.M1Input  = *Param.at("M1");
      input.M2Input = *Param.at("M2");
      input.M3Input  = *Param.at("M3");

      // Sanity checks
      if(input.TanBeta<0)
      {
         std::ostringstream msg;
         msg << "Tried to set TanBeta parameter to a negative value ("<<input.TanBeta<<")! This parameter must be positive. Please check your inifile and try again.";
         SpecBit_error().raise(LOCAL_INFO,msg.str());
      }

      //3x3 matrices; filled with the help of a convenience function
      input.mq2Input = fill_3x3_symmetric_parameter_matrix("mq2", Param);
      input.ml2Input = fill_3x3_symmetric_parameter_matrix("ml2", Param);
      input.md2Input = fill_3x3_symmetric_parameter_matrix("md2", Param);
      input.mu2Input = fill_3x3_symmetric_parameter_matrix("mu2", Param);
      input.me2Input = fill_3x3_symmetric_parameter_matrix("me2", Param);
      input.AeInput = fill_3x3_parameter_matrix("Ae", Param);
      input.AdInput= fill_3x3_parameter_matrix("Ad", Param);
      input.AuInput = fill_3x3_parameter_matrix("Au", Param);

      #ifdef SPECBIT_DEBUG
        #define INPUT(p) input.p
        #define ostr std::cout
        #define oend std::endl
        ostr << "TanBeta = " << INPUT(TanBeta) << ", " << oend ;
        ostr << "mq2Input = " << oend << INPUT(mq2Input) << ", " << oend;
        ostr << "ml2Input = " << oend << INPUT(ml2Input) << ", " << oend;
        ostr << "md2Input = " << oend << INPUT(md2Input) << ", " << oend;
        ostr << "mu2Input = " << oend << INPUT(mu2Input) << ", " << oend;
        ostr << "me2Input = " << oend << INPUT(me2Input) << ", " << oend;
        ostr << "M1Input = " << INPUT(M1Input) << ", " << oend;
        ostr << "M2Input = " << INPUT(M2Input) << ", " << oend;
        ostr << "M3Input = " << INPUT(M3Input) << ", " << oend;
        ostr << "AeInput = " << oend << INPUT(AeInput) << ", " << oend;
        ostr << "AdInput = " << oend << INPUT(AdInput) << ", " << oend;
        ostr << "AuInput = " << oend << INPUT(AuInput) << ", " << oend;
        #undef INPUT
        #undef ostr
        #undef oend
      #endif

    }


    /// Check that the spectrum has a neutralino LSP.
    bool has_neutralino_LSP(const Spectrum& result)
    {
      double msqd  = result.get(Par::Pole_Mass, 1000001, 0);
      double msqu  = result.get(Par::Pole_Mass, 1000002, 0);
      double msl   = result.get(Par::Pole_Mass, 1000011, 0);
      double msneu = result.get(Par::Pole_Mass, 1000012, 0);
      double mglui = result.get(Par::Pole_Mass, 1000021, 0);
      double mchi0 = std::abs(result.get(Par::Pole_Mass, 1000022, 0));
      double mchip = std::abs(result.get(Par::Pole_Mass, 1000024, 0));

      return mchi0 < mchip &&
             mchi0 < mglui &&
             mchi0 < msl   &&
             mchi0 < msneu &&
             mchi0 < msqu  &&
             mchi0 < msqd;
    }
    /// Helper to work with pointer
    bool has_neutralino_LSP(const Spectrum* result)
    {
      return has_neutralino_LSP(*result);
    }


    /// @} End module convenience functions


    /// @{ Gambit module functions
    //  =======================================================================
    //  These are wrapped up in Gambit functor objects according to the
    //  instructions in the rollcall header

    // Functions to changes the capability associated with a Spectrum object to
    // "SM_spectrum"
    //TODO: "temporarily" removed
    //void convert_MSSM_to_SM   (/*TAG*/ Spectrum &result) {result = *Pipes::convert_MSSM_to_SM::Dep::unimproved_MSSM_spectrum;}

    //void convert_NMSSM_to_SM  (Spectrum* &result) {result = *Pipes::convert_NMSSM_to_SM::Dep::NMSSM_spectrum;}
    //void convert_E6MSSM_to_SM (Spectrum* &result) {result = *Pipes::convert_E6MSSM_to_SM::Dep::E6MSSM_spectrum;}

    void get_MSSM_spectrum_SPheno (Spectrum& spectrum)
    {
      namespace myPipe = Pipes::get_MSSM_spectrum_SPheno;
      const SMInputs &sminputs = *myPipe::Dep::SMINPUTS;

      // Set up the input structure
      Finputs inputs;
      inputs.sminputs = sminputs;
      inputs.param = myPipe::Param;
      inputs.options = myPipe::runOptions;

      // Retrieve any mass cuts
      static const Spectrum::mc_info mass_cut = myPipe::runOptions->getValueOrDef<Spectrum::mc_info>(Spectrum::mc_info(), "mass_cut");
      static const Spectrum::mr_info mass_ratio_cut = myPipe::runOptions->getValueOrDef<Spectrum::mr_info>(Spectrum::mr_info(), "mass_ratio_cut");

      // Get the spectrum from the Backend
      myPipe::BEreq::SPheno_MSSMspectrum(spectrum, inputs);

      // Get the SLHA struct from the spectrum object
      SLHAstruct slha = spectrum.getSLHAea(1);

      // Convert into a spectrum object
      spectrum = spectrum_from_SLHAea<MSSMSimpleSpec, SLHAstruct>(slha,slha,mass_cut,mass_ratio_cut);

    }

<<<<<<< HEAD
=======
  // Runs FlexibleSUSY MSSMEFTHiggs model spectrum generator with SUSY
  // scale boundary conditions, ie accepts MSSM parameters at MSUSY,
  // and has DRbar mA and mu as an input and mHu2 and mHd2 as EWSB
  // outputs, so it is for the MSSMatMSUSY_mA model.
  void get_MSSMatMSUSY_mA_spectrum_FlexibleEFTHiggs (Spectrum& result)
  {
     // Access the pipes for this function to get model and parameter information
     namespace myPipe = Pipes::get_MSSMatMSUSY_mA_spectrum_FlexibleEFTHiggs;

     // Get SLHA2 SMINPUTS values
     const SMInputs& sminputs = *myPipe::Dep::SMINPUTS;

     // Get input parameters (from flexiblesusy namespace)
     MSSMatMSUSYEFTHiggs_mAmu_input_parameters input;
     // This FS spectrum generator has mA as the parameter
     input.mAInput = *myPipe::Param.at("mA");
     fill_MSSM63_input_EFTHiggs(input,myPipe::Param); // Fill the rest
     result = run_FS_spectrum_generator<MSSMatMSUSYEFTHiggs_mAmu_interface<ALGORITHM1>>(input,sminputs,*myPipe::runOptions,myPipe::Param);

      // Only allow neutralino LSPs.
      if (not has_neutralino_LSP(result)) invalid_point().raise("Neutralino is not LSP.");

      // Drop SLHA files if requested
      result.drop_SLHAs_if_requested(myPipe::runOptions, "GAMBIT_unimproved_spectrum");

  }

  // Runs FlexibleSUSY MSSMEFTHiggs model spectrum generator
   // and has m3^2 and mu as EWSB outputs, so it is for the
   // MSSMatQ_model.
  void get_MSSMatQ_spectrum_FlexibleEFTHiggs (Spectrum& result)
  {
     // Access the pipes for this function to get model and parameter information
     namespace myPipe = Pipes::get_MSSMatQ_spectrum_FlexibleEFTHiggs;

     // Get SLHA2 SMINPUTS values
     const SMInputs& sminputs = *myPipe::Dep::SMINPUTS;

     // Get input parameters (from flexiblesusy namespace)
     MSSMEFTHiggs_input_parameters input;
     // MSSMatQ also requires input scale to be supplied with name MSUSY
     input.MSUSY    = *myPipe::Param.at("Qin"); 
     input.mHu2IN = *myPipe::Param.at("mHu2");
     input.mHd2IN = *myPipe::Param.at("mHd2");
     input.SignMu = *myPipe::Param.at("SignMu");
     fill_MSSM63_input_EFTHiggs(input,myPipe::Param); // Fill the rest
     result = run_FS_spectrum_generator<MSSMEFTHiggs_interface<ALGORITHM1>>(input,sminputs,*myPipe::runOptions,myPipe::Param);

      // Only allow neutralino LSPs.
      if (not has_neutralino_LSP(result)) invalid_point().raise("Neutralino is not LSP.");

      // Drop SLHA files if requested
      result.drop_SLHAs_if_requested(myPipe::runOptions, "GAMBIT_unimproved_spectrum");

  }


   // Runs FlexibleSUSY MSSMEFTHiggs_mAmu spectrum generator with
   // boundary conditions at a user specified scale, ie accepts MSSM
   // parameters at Q, and has DRbar mA and mu as an input and mHu2
   // and mHd2 as EWSB outputs, so it is for the MSSMatMSUSY_mA model.
   void get_MSSMatQ_mA_spectrum_FlexibleEFTHiggs (Spectrum& result)
   {
     // Access the pipes for this function to get model and parameter information
     namespace myPipe = Pipes::get_MSSMatQ_mA_spectrum_FlexibleEFTHiggs;

     // Get SLHA2 SMINPUTS values
     const SMInputs& sminputs = *myPipe::Dep::SMINPUTS;

     // Get input parameters (from flexiblesusy namespace)
     MSSMEFTHiggs_mAmu_input_parameters input;
     // This FS spectrum generator has mA as the parameter
     input.mAInput = *myPipe::Param.at("mA");
     // Note: Qin has been named MSUSY inside the spectrum generator
     // but it is a user-input scale in this case.
     input.MSUSY = *myPipe::Param.at("Qin");
     fill_MSSM63_input_EFTHiggs(input,myPipe::Param); // Fill the rest
     result = run_FS_spectrum_generator<MSSMEFTHiggs_mAmu_interface<ALGORITHM1>>(input,sminputs,*myPipe::runOptions,myPipe::Param);

      // Only allow neutralino LSPs.
      if (not has_neutralino_LSP(result)) invalid_point().raise("Neutralino is not LSP.");

      // Drop SLHA files if requested
      result.drop_SLHAs_if_requested(myPipe::runOptions, "GAMBIT_unimproved_spectrum");

   }
  
>>>>>>> 0b5a5baa

    // Runs FlexibleSUSY MSSM spectrum generator with CMSSM (GUT scale) boundary conditions
    // In principle an identical spectrum can be obtained from the function
    // get_MSSMatGUT_spectrum_FS
    // by setting the input parameters to match the CMSSM assumptions
    void get_CMSSM_spectrum_FS (Spectrum& result)
    {

      // Access the pipes for this function to get model and parameter information
      namespace myPipe = Pipes::get_CMSSM_spectrum_FS;

      // Get SLHA2 SMINPUTS values
      const SMInputs& sminputs = *myPipe::Dep::SMINPUTS;

      // Get input parameters (from flexiblesusy namespace)
      CMSSM_input_parameters input;

      input.m0      = *myPipe::Param["M0"];
      input.m12     = *myPipe::Param["M12"];
      input.TanBeta = *myPipe::Param["TanBeta"];
      input.SignMu  = *myPipe::Param["SignMu"];
      input.Azero   = *myPipe::Param["A0"];

      // Sanity checks
      if(input.TanBeta<0)
      {
         std::ostringstream msg;
         msg << "Tried to set TanBeta parameter to a negative value ("<<input.TanBeta<<")! This parameter must be positive. Please check your inifile and try again.";
         SpecBit_error().raise(LOCAL_INFO,msg.str());
      }
      if(input.SignMu!=-1 and input.SignMu!=1)
      {
         std::ostringstream msg;
         msg << "Tried to set SignMu parameter to a value that is not a sign! ("<<input.SignMu<<")! This parameter must be set to either 1 or -1. Please check your inifile and try again.";
         SpecBit_error().raise(LOCAL_INFO,msg.str());
      }

      // Run spectrum generator
      result = run_FS_spectrum_generator<CMSSM_interface<ALGORITHM1>>(input,sminputs,*myPipe::runOptions,myPipe::Param);

      // Only allow neutralino LSPs.
      if (not has_neutralino_LSP(result)) invalid_point().raise("Neutralino is not LSP.");

      // Drop SLHA files if requested
      result.drop_SLHAs_if_requested(myPipe::runOptions, "GAMBIT_unimproved_spectrum");

    }

    // Runs FlexibleSUSY MSSM spectrum generator with EWSB scale input (boundary conditions)
    void get_MSSMatQ_spectrum_FS (Spectrum& result)
    {
      using namespace softsusy;
      namespace myPipe = Pipes::get_MSSMatQ_spectrum_FS;
      const SMInputs& sminputs = *myPipe::Dep::SMINPUTS;
      MSSM_input_parameters input;
      input.Qin    = *myPipe::Param.at("Qin"); // MSSMatQ also requires input scale to be supplied
      input.mHu2IN = *myPipe::Param.at("mHu2");
      input.mHd2IN = *myPipe::Param.at("mHd2");
      input.SignMu = *myPipe::Param.at("SignMu");
      if(input.SignMu!=-1 and input.SignMu!=1)
      {
         std::ostringstream msg;
         msg << "Tried to set SignMu parameter to a value that is not a sign! ("<<input.SignMu<<")! This parameter must be set to either 1 or -1. Please check your inifile and try again.";
         SpecBit_error().raise(LOCAL_INFO,msg.str());
      }
      fill_MSSM63_input(input,myPipe::Param);
      result = run_FS_spectrum_generator<MSSM_interface<ALGORITHM1>>(input,sminputs,*myPipe::runOptions,myPipe::Param);
      if (not has_neutralino_LSP(result)) invalid_point().raise("Neutralino is not LSP.");
      result.drop_SLHAs_if_requested(myPipe::runOptions, "GAMBIT_unimproved_spectrum");
    }

    // Runs FlexibleSUSY MSSM spectrum generator with EWSB scale input (boundary conditions)
    // but with mA and mu as parameters instead of mHu2 and mHd2
    void get_MSSMatQ_mA_spectrum_FS (Spectrum& result)
    {
      using namespace softsusy;
      namespace myPipe = Pipes::get_MSSMatQ_mA_spectrum_FS;
      const SMInputs& sminputs = *myPipe::Dep::SMINPUTS;
      MSSM_mAmu_input_parameters input;
      input.Qin      = *myPipe::Param.at("Qin"); // MSSMatQ also requires input scale to be supplied
      input.MuInput  = *myPipe::Param.at("mu");
<<<<<<< HEAD
      double mA = *myPipe::Param.at("mA"); // Peter, did you make this mA rather than mA^2 on purpose?
      input.mA2Input = mA*mA;              // Oh well we will just square it for now.
=======
      // Note this spectrum generator mA2 is the parameter.
      // However this freedom is not used in GAMBIT
      // and not needed as mA is a DRbar mass eigenstate for a scalar
      double mA = *myPipe::Param.at("mA");
      input.mA2Input = mA*mA;
>>>>>>> 0b5a5baa
      fill_MSSM63_input(input,myPipe::Param); // Fill the rest
      result = run_FS_spectrum_generator<MSSM_mAmu_interface<ALGORITHM1>>(input,sminputs,*myPipe::runOptions,myPipe::Param);
      if (not has_neutralino_LSP(result)) invalid_point().raise("Neutralino is not LSP.");
      result.drop_SLHAs_if_requested(myPipe::runOptions, "GAMBIT_unimproved_spectrum");
    }


    // Runs FlexibleSUSY MSSM spectrum generator with GUT scale input (boundary conditions)
    void get_MSSMatMGUT_spectrum_FS (Spectrum& result)
    {
      using namespace softsusy;
      namespace myPipe = Pipes::get_MSSMatMGUT_spectrum_FS;
      const SMInputs& sminputs = *myPipe::Dep::SMINPUTS;
      MSSMatMGUT_input_parameters input;
      input.mHu2IN = *myPipe::Param.at("mHu2");
      input.mHd2IN = *myPipe::Param.at("mHd2");
      input.SignMu = *myPipe::Param.at("SignMu");
      if(input.SignMu!=-1 and input.SignMu!=1)
      {
         std::ostringstream msg;
         msg << "Tried to set SignMu parameter to a value that is not a sign! ("<<input.SignMu<<")! This parameter must be set to either 1 or -1. Please check your inifile and try again.";
         SpecBit_error().raise(LOCAL_INFO,msg.str());
      }
      fill_MSSM63_input(input,myPipe::Param);
      result = run_FS_spectrum_generator<MSSMatMGUT_interface<ALGORITHM1>>(input,sminputs,*myPipe::runOptions,myPipe::Param);
      if (not has_neutralino_LSP(result)) invalid_point().raise("Neutralino is not LSP.");
      result.drop_SLHAs_if_requested(myPipe::runOptions, "GAMBIT_unimproved_spectrum");
    }

    // Runs FlexibleSUSY MSSM spectrum generator with GUT scale input (boundary conditions)
    // but with mA and mu as parameters instead of mHu2 and mHd2
    void get_MSSMatMGUT_mA_spectrum_FS (Spectrum& result)
    {
      using namespace softsusy;
      namespace myPipe = Pipes::get_MSSMatMGUT_mA_spectrum_FS;
      const SMInputs& sminputs = *myPipe::Dep::SMINPUTS;
      MSSMatMGUT_mAmu_input_parameters input;
      input.MuInput  = *myPipe::Param.at("mu");
<<<<<<< HEAD
      double mA = *myPipe::Param.at("mA"); // Peter, did you make this mA rather than mA^2 on purpose?
      input.mA2Input = mA*mA;              // Oh well we will just square it for now.
=======
      // Note this spectrum generator mA2 is the parameter.
      // However this freedom is not used in GAMBIT
      // and not needed as mA is a DRbar mass eigenstate for a scalar
      double mA = *myPipe::Param.at("mA");
      input.mA2Input = mA*mA;
>>>>>>> 0b5a5baa
      fill_MSSM63_input(input,myPipe::Param); // Fill the rest
      result = run_FS_spectrum_generator<MSSMatMGUT_mAmu_interface<ALGORITHM1>>(input,sminputs,*myPipe::runOptions,myPipe::Param);
      if (not has_neutralino_LSP(result)) invalid_point().raise("Neutralino is not LSP.");
      result.drop_SLHAs_if_requested(myPipe::runOptions, "GAMBIT_unimproved_spectrum");
    }

    // Runs FlexibleSUSY MSSM spectrum generator with SUSY scale input (boundary conditions)
    // but with mA and mu as parameters instead of mHu2 and mHd2
    void get_MSSMatMSUSY_mA_spectrum_FS (Spectrum& result)
    {
      using namespace softsusy;
      namespace myPipe = Pipes::get_MSSMatMSUSY_mA_spectrum_FS;
      const SMInputs& sminputs = *myPipe::Dep::SMINPUTS;
      MSSMatMSUSY_mAmu_input_parameters input;
      input.MuInput  = *myPipe::Param.at("mu");
<<<<<<< HEAD
      double mA = *myPipe::Param.at("mA"); // Peter, did you make this mA rather than mA^2 on purpose?
      input.mA2Input = mA*mA;              // Oh well we will just square it for now.
=======
      // Note this spectrum generator mA2 is the parameter.
      // However this freedom is not used in GAMBIT
      // and not needed as mA is a DRbar mass eigenstate for a scalar
      double mA = *myPipe::Param.at("mA");
      input.mA2Input = mA*mA;    // FS has mA^2 as the parameter
>>>>>>> 0b5a5baa
      fill_MSSM63_input(input,myPipe::Param); // Fill the rest
      result = run_FS_spectrum_generator<MSSMatMSUSY_mAmu_interface<ALGORITHM1>>(input,sminputs,*myPipe::runOptions,myPipe::Param);
      if (not has_neutralino_LSP(result)) invalid_point().raise("Neutralino is not LSP.");
      result.drop_SLHAs_if_requested(myPipe::runOptions, "GAMBIT_unimproved_spectrum");
    }

    void get_GUTMSSMB_spectrum (Spectrum &/*result*/)
    {
      // Placeholder
    }

    /// @{
    /// Functions to decompose Spectrum object (of type MSSM_spectrum)

    /// @}
    /// Retrieve SubSpectrum* to SM LE model from Spectrum object
    /// DEPENDENCY(MSSM_spectrum, Spectrum)
    void get_SM_SubSpectrum_from_MSSM_Spectrum (const SubSpectrum* &result)
    {
      namespace myPipe = Pipes::get_SM_SubSpectrum_from_MSSM_Spectrum;
      const Spectrum& matched_spectra(*myPipe::Dep::unimproved_MSSM_spectrum);
      result = &matched_spectra.get_LE();
    }

    /// Extract an SLHAea version of the spectrum contained in a Spectrum object, in SLHA1 format
    void get_MSSM_spectrum_as_SLHAea_SLHA1(SLHAstruct &result)
    {
      result = Pipes::get_MSSM_spectrum_as_SLHAea_SLHA1::Dep::unimproved_MSSM_spectrum->getSLHAea(1);
    }

    /// Extract an SLHAea version of the spectrum contained in a Spectrum object, in SLHA2 format
    void get_MSSM_spectrum_as_SLHAea_SLHA2(SLHAstruct &result)
    {
      result = Pipes::get_MSSM_spectrum_as_SLHAea_SLHA2::Dep::unimproved_MSSM_spectrum->getSLHAea(2);
    }

    /// Get an MSSMSpectrum object from an SLHA file
    /// Wraps it up in MSSMSimpleSpec; i.e. no RGE running possible.
    /// This is mainly for testing against benchmark points, but may be a useful last
    /// resort for interacting with "difficult" spectrum generators.
    void get_MSSM_spectrum_from_SLHAfile(Spectrum &result)
    {
      // Static counter running in a loop over all filenames
      static unsigned int counter = 0;
      static long int ncycle = 1;
      SLHAstruct input_slha;

      namespace myPipe = Pipes::get_MSSM_spectrum_from_SLHAfile;

      // Read filename from yaml file
      std::vector<std::string> filenames =
        myPipe::runOptions->getValue<std::vector<std::string>>("filenames");

      // Check how many loop over the input files we are doing.
      long int cycles = myPipe::runOptions->getValueOrDef<int>(-1,"cycles");

      // Check if we have completed the requested number of cycles
      if(cycles>0 and ncycle>cycles)
      {
         std::ostringstream msg;
         msg << "Preset number of loops through input files reached! Stopping. (tried to start cycle "<<ncycle<<" of "<<cycles<<")";
         SpecBit_error().raise(LOCAL_INFO,msg.str());
      }

      std::string filename = filenames[counter];

      logger() << "Reading SLHA file: " << filename << EOM;
      std::ifstream ifs(filename.c_str());
      if(!ifs.good()){ SpecBit_error().raise(LOCAL_INFO,"ERROR: SLHA file not found."); }
      ifs >> input_slha;
      ifs.close();
      counter++;
      if( counter >= filenames.size() )
      {
        logger() << "Returning to start of input SLHA file list (finished "<<ncycle<<" cycles)" << EOM;
        counter = 0;
        ncycle++;
      }

      // Retrieve any mass cuts
      static const Spectrum::mc_info mass_cut = myPipe::runOptions->getValueOrDef<Spectrum::mc_info>(Spectrum::mc_info(), "mass_cut");
      static const Spectrum::mr_info mass_ratio_cut = myPipe::runOptions->getValueOrDef<Spectrum::mr_info>(Spectrum::mr_info(), "mass_ratio_cut");

      // Create Spectrum object from the slhaea object
      result = spectrum_from_SLHAea<MSSMSimpleSpec, SLHAstruct>(input_slha, input_slha, mass_cut, mass_ratio_cut);

      // No sneaking in charged LSPs via SLHA, jävlar.
      if (not has_neutralino_LSP(result)) invalid_point().raise("Neutralino is not LSP.");
    }

    /// Get an MSSMSpectrum object from an SLHAstruct
    /// Wraps it up in MSSMSimpleSpec; i.e. no RGE running possible.
    /// This can be used as a poor-man's interface to backend spectrum generators
    void get_MSSM_spectrum_from_SLHAstruct(Spectrum& result)
    {
      namespace myPipe = Pipes::get_MSSM_spectrum_from_SLHAstruct;
      const SLHAstruct& input_slha_tmp = *myPipe::Dep::unimproved_MSSM_spectrum; // Retrieve dependency on SLHAstruct

      /// @todo FIXME this needs to be fixed -- is it needed any more?  Where is this GAMBIT block supposed to be written?
      SLHAstruct input_slha(input_slha_tmp); // Copy struct (for demo adding of GAMBIT block only)
      // For example; add this to your input SLHAstruct:
      input_slha["GAMBIT"][""] << "BLOCK" << "GAMBIT";
      input_slha["GAMBIT"][""] <<      1  << 1e99 << "# Input scale";
      std::cout << input_slha << std::endl; // test.

      // Retrieve any mass cuts
      static const Spectrum::mc_info mass_cut = myPipe::runOptions->getValueOrDef<Spectrum::mc_info>(Spectrum::mc_info(), "mass_cut");
      static const Spectrum::mr_info mass_ratio_cut = myPipe::runOptions->getValueOrDef<Spectrum::mr_info>(Spectrum::mr_info(), "mass_ratio_cut");

      // Create Spectrum object from the slhaea object
      result = spectrum_from_SLHAea<MSSMSimpleSpec, SLHAstruct>(input_slha, input_slha, mass_cut, mass_ratio_cut);

      // No sneaking in charged LSPs via SLHA, jävlar.
      if (not has_neutralino_LSP(result)) invalid_point().raise("Neutralino is not LSP.");

      // In order to translate from e.g. MSSM63atMGUT to MSSM63atQ, we need
      // to know that input scale Q. This is generally not stored in SLHA format,
      // but we need it, so if you want to produce a Spectrum object this way you
      // will need to add this information to your SLHAstruct:
      // BLOCK GAMBIT
      //   1     <high_scale>    # Input scale of (upper) boundary conditions, e.g. GUT scale

      // Need to check if this information exists:
      SLHAstruct::const_iterator block = input_slha.find("GAMBIT");
      std::vector<std::string> key(1, "1");
      if(block == input_slha.end() or block->find(key) == block->end())
      {
        // Big problem
        std::ostringstream errmsg;
        errmsg << "Error constructing Spectrum object from a pre-existing SLHAstruct!    " << endl
               << "The supplied SLHAstruct did not have the special GAMBIT block added.  " << endl
               << "This block carries extra information from the spectrum generator      " << endl
               << "that is usually thrown away, but which is needed for properly creating" << endl
               << "a Spectrum object. In whatever module function created the SLHAstruct " << endl
               << "that you want to use, please add code that adds the following         " << endl
               << "information to the SLHAstruct (SLHAea::Coll):                         " << endl
               << "  BLOCK GAMBIT                                                        " << endl
               << " 1 <high_scale>  # Input scale of (upper) boundary conditions, e.g. GUT scale\n";
        SpecBit_error().raise(LOCAL_INFO,errmsg.str());
      }

      // OK the GAMBIT block exists, add the data to the MSSM SubSpectrum object.
      result.get_HE().set_override(Par::mass1,SLHAea::to<double>(input_slha.at("GAMBIT").at(1).at(1)), "high_scale", false);
    }

    /// FeynHiggs SUSY masses and mixings
    void FH_MSSMMasses(fh_MSSMMassObs &result)
    {
      using namespace Pipes::FH_MSSMMasses;

      #ifdef SPECBIT_DEBUG
        cout << "****** calling FH_MSSMMasses ******" << endl;
      #endif

      // zero if minimal, non-zero if non-minimal flavour violation
      int nmfv;

      // MSf(s,t,g) MFV squark masses with indices
      // s = 1..2   sfermion index
      // t = 1..5   sfermion type nu,e,u,d,?
      // g = 1..3   generation index
      Farray<fh_real, 1,2, 1,5, 1,3> MSf;

      // USf(s1,s2,t,g) MFV squark mixing matrices with indices
      // s1 = 1..2  sfermion index (mass eigenstates)
      // s2 = 1..2  sfermion index (gauge eigenstates, L/R)
      // t  = 1..5  sfermion type nu,e,u,d,?
      // g  = 1..3  generation index
      Farray<fh_complex, 1,2, 1,2, 1,5, 1,3> USf;

      // NMFV squark masses, with indices
      // a = 1..6   extended sfermion index
      // t = 1..5   sfermion type
      Farray<fh_real, 1,6, 1,5> MASf;

      // NMFV squark mixing matrices, with indices
      // a1 = 1..6  extended sfermion index (mass eigenstates)
      // a2 = 1..6  extended sfermion index (gauge eigenstates)
      //  t = 1..5  sftermion type nu,e,u,d,?
      Farray<fh_complex, 1,36, 1,5> UASf;

      // chargino masses
      Farray<fh_real, 1,2> MCha;

      // chargino mixing matrices (mass,gauge) eigenstates (2 x 2)
      Farray<fh_complex, 1,4> UCha;
      Farray<fh_complex, 1,4> VCha;

      // neutralino masses
      Farray<fh_real, 1,4> MNeu;

      // neutralino mixing matrices (mass,gauge) eigenstates (4 x 4)
      Farray<fh_complex, 1,16> ZNeu;

      // correction to bottom Yukawa coupling
      fh_complex DeltaMB;

      // gluino mass
      fh_real MGl;

      // tree-level Higgs masses (Mh, MH, MA, MHpm)
      Farray<fh_real, 1,4> MHtree;

      // tree-level Higgs mixing parameters sin alpha
      fh_real SAtree;

      #ifdef SPECBIT_DEBUG
        cout << "****** calling FHGetPara ******" << endl;
      #endif

      int error = 1;
      BEreq::FHGetPara(error, nmfv, MSf, USf, MASf, UASf,
           MCha, UCha, VCha, MNeu, ZNeu,
           DeltaMB, MGl, MHtree, SAtree);
      if (error != 0)
      {
        std::ostringstream err;
        err << "BEreq::FHGetPara raised error flag: " << error << ".";
        invalid_point().raise(err.str());
      }

      fh_MSSMMassObs MassObs;
      for(int i = 0; i < 2; i++)
        for(int j = 0; j < 5; j++)
          for(int k = 0; k < 3; k++)
            MassObs.MSf[i][j][k] = MSf(i+1,j+1,k+1);
      for(int i = 0; i < 2; i++)
        for(int j = 0; j < 2; j++)
          for(int k = 0; k < 5; k++)
            for(int l = 0; l < 3; l++)
              MassObs.USf[i][j][k][l] = USf(i+1,j+1,k+1,l+1);
      for(int i = 0; i < 6; i++)
        for(int j = 0; j < 5; j++)
          MassObs.MASf[i][j] = MASf(i+1,j+1);
      for(int i = 0; i < 36; i++)
        for(int j = 0; j < 5; j++)
          MassObs.UASf[i][j] = UASf(i+1,j+1);
      for(int i = 0; i < 2; i++)
        MassObs.MCha[i] = MCha(i+1);
      for(int i = 0; i < 4; i++)
      {
        MassObs.UCha[i] = UCha(i+1);
        MassObs.VCha[i] = VCha(i+1);
      }
      for(int i = 0; i < 4; i++)
        MassObs.MNeu[i] = MNeu(i+1);
      for(int i = 0; i < 16; i++)
        MassObs.ZNeu[i] = ZNeu(i+1);
      MassObs.deltaMB = DeltaMB;
      MassObs.MGl = MGl;
      for(int i = 0; i < 4; i++)
        MassObs.MHtree[i] = MHtree(i+1);
      MassObs.SinAlphatree = SAtree;

      result = MassObs;
    }


    /// Higgs masses and mixings with theoretical uncertainties
    void FH_AllHiggsMasses(fh_HiggsMassObs &result)
    {
      using namespace Pipes::FH_AllHiggsMasses;

      #ifdef SPECBIT_DEBUG
        cout << "****** calling FH_HiggsMasses ******" << endl;
      #endif

      // Higgs mass with
      // 0 - m1 (Mh in rMSSM)
      // 1 - m2 (MH in rMSSM)
      // 2 - m3 (MA in rMSSM)
      // 3 - MHpm
      Farray<fh_real, 1,4> MHiggs;
      Farray<fh_real, 1,4> DeltaMHiggs;

      // sine of effective Higgs mixing angle, alpha_eff
      fh_complex SAeff;
      fh_complex DeltaSAeff;

      // matrix needed to rotate Higgs
      // mass matrix to diagonal form
      Farray<fh_complex, 1,3, 1,3> UHiggs;
      Farray<fh_complex, 1,3, 1,3> DeltaUHiggs;

      // matrix of Z-factors needed to combine
      // amplitudes involving on-shell Higgs
      Farray<fh_complex, 1,3, 1,3> ZHiggs;
      Farray<fh_complex, 1,3, 1,3> DeltaZHiggs;

      #ifdef SPECBIT_DEBUG
        cout << "****** calling FHHiggsCorr ******" << endl;
      #endif

      int error = 1;
      BEreq::FHHiggsCorr(error, MHiggs, SAeff, UHiggs, ZHiggs);
      if (error != 0)
      {
        std::ostringstream err;
        err << "BEreq::FHHiggsCorr raised error flag: " << error << ".";
        invalid_point().raise(err.str());
      }

      #ifdef SPECBIT_DEBUG
        cout << "****** calling FHUncertainties ******" << endl;
      #endif

      error = 1;
      BEreq::FHUncertainties(error, DeltaMHiggs, DeltaSAeff, DeltaUHiggs, DeltaZHiggs);
      if (error != 0)
      {
        std::ostringstream err;
        err << "BEreq::FHUncertainties raised error flag: " << error << ".";
        invalid_point().raise(err.str());
      }

      fh_HiggsMassObs HiggsMassObs;
      for(int i = 0; i < 4; i++)
      {
        HiggsMassObs.MH[i] = MHiggs(i+1);
        HiggsMassObs.deltaMH[i] = DeltaMHiggs(i+1);
      }
      HiggsMassObs.SinAlphaEff = SAeff;
      HiggsMassObs.deltaSinAlphaEff = DeltaSAeff;
      for(int i = 0; i < 3; i++)
        for(int j = 0; j < 3; j++)
        {
          HiggsMassObs.UH[i][j] = UHiggs(i+1,j+1);
          HiggsMassObs.deltaUH[i][j] = DeltaUHiggs(i+1,j+1);
          HiggsMassObs.ZH[i][j] = ZHiggs(i+1,j+1);
          HiggsMassObs.deltaZH[i][j] = DeltaZHiggs(i+1,j+1);
        }

      result = HiggsMassObs;
    }

////////////////////////
//// Higgs routines ////
////////////////////////

    /// Call FH_Couplings from FeynHiggs and collect the output
    void FH_Couplings(fh_Couplings &result)
    {
      using namespace Pipes::FH_Couplings;

      #ifdef SPECBIT_DEBUG
        cout << "****** calling FH_Couplings ******" << endl;
      #endif

      // what to use for internal Higgs mixing
      // (ex. in couplings)
      // (default = 1)
      // 0 - no mixing
      // 1 - UHiggs
      // 2 - ZHiggs
      int uzint = 2;
      // what to use for external Higgs mixing
      // (ex. in decays)
      // (default = 2)
      // 0 - no mixing
      // 1 - UHiggs
      // 2 - ZHiggs
      int uzext = 2;
      // which effective bottom mass to use
      int mfeff = 1;

      #ifdef SPECBIT_DEBUG
        cout << "****** calling FHSelectUZ ******" << endl;
      #endif

      int error = 1;
      BEreq::FHSelectUZ(error, uzint, uzext, mfeff);
      if (error != 0)
      {
        std::ostringstream err;
        err << "BEreq::FHSelectUZ raised error flag: " << error << ".";
        invalid_point().raise(err.str());
      }

      Farray<fh_complex, 1,ncouplings> couplings;        // MSSM Higgs couplings
      Farray<fh_complex, 1,ncouplingsms> couplings_sm;  // SM Higgs couplings
      Farray<fh_real, 1,ngammas> gammas;                // Higgs decay widths and BR's (MSSM)
      Farray<fh_real, 1,ngammasms> gammas_sm;           // Higgs decay widths and BR's (SM)
      int fast = 1;  // include off-diagonal fermion decays? (1 = no)

      #ifdef SPECBIT_DEBUG
        cout << "****** calling FHCouplings ******" << endl;
      #endif

      error = 1;
      BEreq::FHCouplings(error, couplings, couplings_sm,
                         gammas, gammas_sm, fast);
      if (error != 0)
      {
        std::ostringstream err;
        err << "BEreq::FHCouplings raised error flag: " << error << ".";
        invalid_point().raise(err.str());
      }

      fh_Couplings Couplings;
      for(int i = 0; i < ncouplings; i++) Couplings.couplings[i] = couplings(i+1);
      for(int i = 0; i < ncouplingsms; i++) Couplings.couplings_sm[i] = couplings_sm(i+1);
      for(int i = 0; i < ngammas; i++) Couplings.gammas[i] = gammas(i+1);
      for(int i = 0; i < ngammasms; i++) Couplings.gammas_sm[i] = gammas_sm(i+1);
      Couplings.calculator = BEreq::FHCouplings.origin();
      Couplings.calculator_version = BEreq::FHCouplings.version();

      result = Couplings;
    }


    /// Helper function to work out if the LSP is invisible, and if so, which particle it is.
    std::vector<str> get_invisibles(const SubSpectrum& spec)
    {
      // Get the lighter of the lightest neutralino and the lightest sneutrino
      std::pair<str,double> neutralino("~chi0_1", spec.get(Par::Pole_Mass,"~chi0",1));
      std::pair<str,double> sneutrino("~nu_1", spec.get(Par::Pole_Mass,"~nu",1));
      std::pair<str,double> lnp = (neutralino.second < sneutrino.second ? neutralino : sneutrino);

      // Work out if this is indeed the LSP, and if decays of at least one neutral higgs to it are kinematically possible.
      bool inv_lsp = spec.get(Par::Pole_Mass,"~chi+",1) > lnp.second and
                     spec.get(Par::Pole_Mass,"~g") > lnp.second and
                     spec.get(Par::Pole_Mass,"~d",1) > lnp.second and
                     spec.get(Par::Pole_Mass,"~u",1) > lnp.second and
                     spec.get(Par::Pole_Mass,"~e-",1) > lnp.second and
                     (spec.get(Par::Pole_Mass,"h0",2) > 2.*lnp.second or
                      spec.get(Par::Pole_Mass,"A0") > 2.*lnp.second);

      // Create a vector containing all invisible products of higgs decays.
      if (inv_lsp) return initVector<str>(lnp.first);
      return std::vector<str>();
    }

    /// Put together the Higgs couplings for the MSSM, from partial widths only
    void MSSM_higgs_couplings_pwid(HiggsCouplingsTable &result)
    {
      using namespace Pipes::MSSM_higgs_couplings_pwid;

      // Retrieve spectrum contents
      const SubSpectrum& spec = Dep::MSSM_spectrum->get_HE();

      // Set up neutral Higgses
      static const std::vector<str> sHneut = initVector<str>("h0_1", "h0_2", "A0");

      // Set the CP of the Higgs states.  Note that this would need to be more sophisticated to deal with the complex MSSM!
      result.CP[0] = 1;  //h0_1
      result.CP[1] = 1;  //h0_2
      result.CP[2] = -1; //A0

      // Work out which SM values correspond to which SUSY Higgs
      int higgs = (SMlike_higgs_PDG_code(spec) == 25 ? 0 : 1);
      int other_higgs = (higgs == 0 ? 1 : 0);

      // Set the decays
      result.set_neutral_decays_SM(higgs, sHneut[higgs], *Dep::Reference_SM_Higgs_decay_rates);
      result.set_neutral_decays_SM(other_higgs, sHneut[other_higgs], *Dep::Reference_SM_other_Higgs_decay_rates);
      result.set_neutral_decays_SM(2, sHneut[2], *Dep::Reference_SM_A0_decay_rates);
      result.set_neutral_decays(0, sHneut[0],  *Dep::Higgs_decay_rates);
      result.set_neutral_decays(1, sHneut[1], *Dep::h0_2_decay_rates);
      result.set_neutral_decays(2, sHneut[2], *Dep::A0_decay_rates);
      result.set_charged_decays(0, "H+", *Dep::H_plus_decay_rates);
      result.set_t_decays(*Dep::t_decay_rates);

      // Use them to compute effective couplings for all neutral higgses, except for hhZ.
      for (int i = 0; i < 3; i++)
      {
        result.C_WW2[i] = result.compute_effective_coupling(i, std::pair<int,int>(24, 0), std::pair<int,int>(-24, 0));
        result.C_ZZ2[i] = result.compute_effective_coupling(i, std::pair<int,int>(23, 0), std::pair<int,int>(23, 0));
        result.C_tt2[i] = result.compute_effective_coupling(i, std::pair<int,int>(6, 1), std::pair<int,int>(-6, 1));
        result.C_bb2[i] = result.compute_effective_coupling(i, std::pair<int,int>(5, 1), std::pair<int,int>(-5, 1));
        result.C_cc2[i] = result.compute_effective_coupling(i, std::pair<int,int>(4, 1), std::pair<int,int>(-4, 1));
        result.C_tautau2[i] = result.compute_effective_coupling(i, std::pair<int,int>(15, 1), std::pair<int,int>(-15, 1));
        result.C_gaga2[i] = result.compute_effective_coupling(i, std::pair<int,int>(22, 0), std::pair<int,int>(22, 0));
        result.C_gg2[i] = result.compute_effective_coupling(i, std::pair<int,int>(21, 0), std::pair<int,int>(21, 0));
        result.C_mumu2[i] = result.compute_effective_coupling(i, std::pair<int,int>(13, 1), std::pair<int,int>(-13, 1));
        result.C_Zga2[i] = result.compute_effective_coupling(i, std::pair<int,int>(23, 0), std::pair<int,int>(21, 0));
        result.C_ss2[i] = result.compute_effective_coupling(i, std::pair<int,int>(3, 1), std::pair<int,int>(-3, 1));
      }

      // Calculate hhZ effective couplings.  Here we scale out the kinematic prefactor
      // of the decay width, assuming we are well above threshold if the channel is open.
      // If not, we simply assume SM couplings.
      const double mZ = Dep::MSSM_spectrum->get(Par::Pole_Mass,23,0);
      const double scaling = 8.*sqrt(2.)*pi/Dep::MSSM_spectrum->get_SMInputs().GF;
      for(int i = 0; i < 3; i++)
      for(int j = 0; j < 3; j++)
      {
        double mhi = spec.get(Par::Pole_Mass, sHneut[i]);
        double mhj = spec.get(Par::Pole_Mass, sHneut[j]);
        if (mhi > mhj + mZ and result.get_neutral_decays(i).has_channel(sHneut[j], "Z0"))
        {
          double gamma = result.get_neutral_decays(i).width_in_GeV*result.get_neutral_decays(i).BF(sHneut[j], "Z0");
          double k[2] = {(mhj + mZ)/mhi, (mhj - mZ)/mhi};
          for (int l = 0; l < 2; l++) k[l] = (1.0 - k[l]) * (1.0 + k[l]);
          double K = mhi*sqrt(k[0]*k[1]);
          result.C_hiZ2[i][j] = scaling / (K*K*K) * gamma;
        }
        else // If the channel is missing from the decays or kinematically disallowed, just return the SM result.
        {
          result.C_hiZ2[i][j] = 1.;
        }
      }

      // Work out which invisible decays are possible
      result.invisibles = get_invisibles(spec);
    }


    /// Put together the Higgs couplings for the MSSM, using FeynHiggs
    void MSSM_higgs_couplings_FH(HiggsCouplingsTable &result)
    {
      using namespace Pipes::MSSM_higgs_couplings_FH;

      // Retrieve spectrum contents
      const SubSpectrum& spec = Dep::MSSM_spectrum->get_HE();
      const SMInputs& sminputs = Dep::MSSM_spectrum->get_SMInputs();

      // Set up neutral Higgses
      static const std::vector<str> sHneut = initVector<str>("h0_1", "h0_2", "A0");

      // Work out which SM values correspond to which SUSY Higgs
      int higgs = (SMlike_higgs_PDG_code(spec) == 25 ? 0 : 1);
      int other_higgs = (higgs == 0 ? 1 : 0);

      // Set the decays
      result.set_neutral_decays_SM(higgs, sHneut[higgs], *Dep::Reference_SM_Higgs_decay_rates);
      result.set_neutral_decays_SM(other_higgs, sHneut[other_higgs], *Dep::Reference_SM_other_Higgs_decay_rates);
      result.set_neutral_decays_SM(2, sHneut[2], *Dep::Reference_SM_A0_decay_rates);
      result.set_neutral_decays(0, sHneut[0], *Dep::Higgs_decay_rates);
      result.set_neutral_decays(1, sHneut[1], *Dep::h0_2_decay_rates);
      result.set_neutral_decays(2, sHneut[2], *Dep::A0_decay_rates);
      result.set_charged_decays(0, "H+", *Dep::H_plus_decay_rates);
      result.set_t_decays(*Dep::t_decay_rates);

      // Use the branching fractions to compute gluon, gamma/Z and second generation fermionic effective couplings
      for (int i = 0; i < 3; i++)
      {
        result.C_gg2[i] = result.compute_effective_coupling(i, std::pair<int,int>(21, 0), std::pair<int,int>(21, 0));
        result.C_gaga2[i] = result.compute_effective_coupling(i, std::pair<int,int>(22, 0), std::pair<int,int>(22, 0));
        result.C_Zga2[i] = result.compute_effective_coupling(i, std::pair<int,int>(23, 0), std::pair<int,int>(22, 0));
        result.C_mumu2[i] = result.compute_effective_coupling(i, std::pair<int,int>(13, 1), std::pair<int,int>(-13, 1));
        result.C_ss2[i] = result.compute_effective_coupling(i, std::pair<int,int>(3, 1), std::pair<int,int>(-3, 1));
        result.C_cc2[i] = result.compute_effective_coupling(i, std::pair<int,int>(4, 1), std::pair<int,int>(-4, 1));
      }

      // Use couplings to get effective third-generation couplings
      for(int i = 0; i < 3; i++)
      {
        // Compute effective couplings
        double g2_s[3], g2_p[3];
        for (int j = 0; j < 3; j++) // j=0,1,2 => tau, t, b
        {
          fh_complex fh_L = Dep::FH_Couplings_output->couplings[H0FF(i+1,j+2,3,3)-1];
          fh_complex fh_R = Dep::FH_Couplings_output->couplings[H0FF(i+1,j+2,3,3)+Roffset-1];
          fh_complex fh_SM_L = Dep::FH_Couplings_output->couplings_sm[H0FF(i+1,j+2,3,3)-1];
          fh_complex fh_SM_R = Dep::FH_Couplings_output->couplings_sm[H0FF(i+1,j+2,3,3)+RSMoffset-1];
          std::complex<double> L(fh_L.re,fh_L.im);
          std::complex<double> R(fh_R.re,fh_R.im);
          std::complex<double> SM_L(fh_SM_L.re,fh_SM_L.im);
          std::complex<double> SM_R(fh_SM_R.re,fh_SM_R.im);
          g2_s[j] = 0.25*pow(std::abs(R/SM_R + L/SM_L), 2.);
          g2_p[j] = 0.25*pow(std::abs(R/SM_R - L/SM_L), 2.);
        }
        result.C_tautau2[i] = g2_s[0] + g2_p[0];
        result.C_tt2[i]     = g2_s[1] + g2_p[1];
        result.C_bb2[i]     = g2_s[2] + g2_p[2];

        // Calculate CP of state
        if(g2_p[2] < 1e-10)
          result.CP[i] = 1;
        else if(g2_s[2] < 1e-10)
          result.CP[i] = -1;
        else
          result.CP[i] = 0.;
      }

      // Use couplings to get di-boson effective couplings
      for(int i = 0; i < 3; i++)
      {
        fh_complex c_gWW = Dep::FH_Couplings_output->couplings[H0VV(i+1,4)-1];
        fh_complex c_gWW_SM = Dep::FH_Couplings_output->couplings_sm[H0VV(i+1,4)-1];
        fh_complex c_gZZ = Dep::FH_Couplings_output->couplings[H0VV(i+1,3)-1];
        fh_complex c_gZZ_SM = Dep::FH_Couplings_output->couplings_sm[H0VV(i+1,3)-1];
        std::complex<double> WW(c_gWW.re,c_gWW.im);
        std::complex<double> WW_SM(c_gWW_SM.re,c_gWW_SM.im);
        std::complex<double> ZZ(c_gZZ.re,c_gZZ.im);
        std::complex<double> ZZ_SM(c_gZZ_SM.re,c_gZZ_SM.im);
        result.C_WW2[i] = pow(std::abs(WW/WW_SM), 2.);
        result.C_ZZ2[i] = pow(std::abs(ZZ/ZZ_SM), 2.);
      }

      // Use couplings to get hhZ effective couplings
      double norm = sminputs.GF*sqrt(2.)*sminputs.mZ*sminputs.mZ;
      for(int i = 0; i < 3; i++)
      for(int j = 0; j < 3; j++)
      {
        fh_complex c_gHV = Dep::FH_Couplings_output->couplings[H0HV(i+1,j+1)-1];
        double g2HV = c_gHV.re*c_gHV.re+c_gHV.im*c_gHV.im;
        result.C_hiZ2[i][j] = g2HV/norm;
      }

      // Work out which invisible decays are possible
      result.invisibles = get_invisibles(spec);
    }


/////////////////////////////
//// Map output routines ////
/////////////////////////////

    /// @{ Convert MSSM type Spectrum object into a map, so it can be printed
    template<class Contents>
    void fill_map_from_subspectrum(std::map<std::string,double>&, const SubSpectrum&);

    /// Adds additional information from interesting combinations of MSSM parameters
    void add_extra_MSSM_parameter_combinations(std::map<std::string,double>& specmap, const SubSpectrum& mssm)
    {
      double At = 0;
      double Yt = mssm.get(Par::dimensionless, "Yu", 3, 3);
      if(std::abs(Yt) > 1e-12)
      {
        At = mssm.get(Par::mass1, "TYu", 3, 3) / Yt;
      }
      double MuSUSY = mssm.get(Par::mass1, "Mu");
      double tb = mssm.get(Par::dimensionless, "tanbeta");
      specmap["Xt"] = At - MuSUSY / tb;
      /// Determine which states are the third gens then add them for printing
      str msf1, msf2;
      /// Since this is for printing we only want to invalidate the point if this is completely wrong.  We can also plot the mixing if we are suspicious.
      const static double tol = 0.5;
      const static bool pt_error = true;
      slhahelp::family_state_mix_matrix("~u", 3, msf1, msf2, mssm, tol, LOCAL_INFO, pt_error);
      specmap["mstop1"] =  mssm.get(Par::Pole_Mass, msf1);
      specmap["mstop2"] =  mssm.get(Par::Pole_Mass, msf2);
      slhahelp::family_state_mix_matrix("~d", 3, msf1, msf2, mssm, tol, LOCAL_INFO, pt_error);
      specmap["msbottom1"] =  mssm.get(Par::Pole_Mass, msf1);
      specmap["msbottom2"] =  mssm.get(Par::Pole_Mass, msf2);
      slhahelp::family_state_mix_matrix("~e-", 3, msf1, msf2, mssm, tol, LOCAL_INFO, pt_error);
      specmap["mstau1"] =  mssm.get(Par::Pole_Mass, msf1);
      specmap["mstau2"] =  mssm.get(Par::Pole_Mass, msf2);
    }

    void get_MSSM_spectrum_as_map (std::map<std::string,double>& specmap)
    {
      namespace myPipe = Pipes::get_MSSM_spectrum_as_map;
      const Spectrum& mssmspec(*myPipe::Dep::MSSM_spectrum);
      fill_map_from_subspectrum<SpectrumContents::SM>  (specmap, mssmspec.get_LE());
      fill_map_from_subspectrum<SpectrumContents::MSSM>(specmap, mssmspec.get_HE());
      add_extra_MSSM_parameter_combinations(specmap, mssmspec.get_HE());
    }
    void get_unimproved_MSSM_spectrum_as_map (std::map<std::string,double>& specmap)
    {
      namespace myPipe = Pipes::get_unimproved_MSSM_spectrum_as_map;
      const Spectrum& mssmspec(*myPipe::Dep::unimproved_MSSM_spectrum);
      fill_map_from_subspectrum<SpectrumContents::SM>  (specmap, mssmspec.get_LE());
      fill_map_from_subspectrum<SpectrumContents::MSSM>(specmap, mssmspec.get_HE());
      add_extra_MSSM_parameter_combinations(specmap, mssmspec.get_HE());
    }
    /// @}

    /// Extract all parameters from a subspectrum and put them into a map
    template<class Contents>
    void fill_map_from_subspectrum(std::map<std::string,double>& specmap, const SubSpectrum& subspec)
    {
      /// Add everything... use spectrum contents routines to automate task (make sure to use correct template parameter!)
      static const Contents contents;
      static const std::vector<SpectrumParameter> required_parameters = contents.all_parameters();

      for(std::vector<SpectrumParameter>::const_iterator it = required_parameters.begin();
           it != required_parameters.end(); ++it)
      {
         const Par::Tags        tag   = it->tag();
         const std::string      name  = it->name();
         const std::vector<int> shape = it->shape();

         /// Verification routine should have taken care of invalid shapes etc, so won't check for that here.

         // Check scalar case
         if(shape.size()==1 and shape[0]==1)
         {
           std::ostringstream label;
           label << name <<" "<< Par::toString.at(tag);
           specmap[label.str()] = subspec.get(tag,name);
           //std::cout << label.str() <<", " << subspec.has(tag,name,overrides_only) << "," << subspec.has(tag,name,ignore_overrides) << std::endl; // debugging
           // Check again ignoring overrides (if the value has an override defined)
           if(subspec.has(tag,name,overrides_only) and
              subspec.has(tag,name,ignore_overrides))
           {
             label << " (unimproved)";
             specmap[label.str()] = subspec.get(tag,name,ignore_overrides);
             //std::cout << label.str() << ": " << specmap[label.str()];
           }
         }
         // Check vector case
         else if(shape.size()==1 and shape[0]>1)
         {
           for(int i = 1; i<=shape[0]; ++i) {
             std::ostringstream label;
             label << name <<"_"<<i<<" "<< Par::toString.at(tag);
             specmap[label.str()] = subspec.get(tag,name,i);
             //std::cout << label.str() <<", " << subspec.has(tag,name,i,overrides_only) << "," << subspec.has(tag,name,i,ignore_overrides) << std::endl; // debugging
             // Check again ignoring overrides
             if(subspec.has(tag,name,i,overrides_only) and
                subspec.has(tag,name,i,ignore_overrides))
             {
               label << " (unimproved)";
               specmap[label.str()] = subspec.get(tag,name,i,ignore_overrides);
               //std::cout << label.str() << ": " << specmap[label.str()];
             }
           }
         }
         // Check matrix case
         else if(shape.size()==2)
         {
           for(int i = 1; i<=shape[0]; ++i) {
             for(int j = 1; j<=shape[0]; ++j) {
               std::ostringstream label;
               label << name <<"_("<<i<<","<<j<<") "<<Par::toString.at(tag);
               specmap[label.str()] = subspec.get(tag,name,i,j);
               // Check again ignoring overrides
               if(subspec.has(tag,name,i,j,overrides_only) and
                  subspec.has(tag,name,i,j,ignore_overrides))
               {
                 label << " (unimproved)";
                 specmap[label.str()] = subspec.get(tag,name,i,j,ignore_overrides);
               }
             }
           }
         }
         // Deal with all other cases
         else
         {
           // ERROR
           std::ostringstream errmsg;
           errmsg << "Error, invalid parameter received while converting SubSpectrum with contents \""<<contents.getName()<<"\" to map of strings! This should no be possible if the spectrum content verification routines were working correctly; they must be buggy, please report this.";
           errmsg << "Problematic parameter was: "<< tag <<", " << name << ", shape="<< shape;
           SpecBit_error().forced_throw(LOCAL_INFO,errmsg.str());
         }
      }
      // add the scale!
      specmap["scale(Q)"] = subspec.GetScale();
    }

    void FH_HiggsMass(triplet<double>& result)
    {
      using namespace Pipes::FH_HiggsMass;
      //FH indices: 0=h0_1, 1=h0_2
<<<<<<< HEAD
      int i;
=======
      int i = 0;
>>>>>>> 0b5a5baa
      const SubSpectrum& spec = Dep::unimproved_MSSM_spectrum->get_HE();
      int higgs = SMlike_higgs_PDG_code(spec);
      if (higgs == 25) i = 0;
      else if (higgs == 35) i = 1;
      else SpecBit_error().raise(LOCAL_INFO, "Urecognised SM-like Higgs PDG code!");
      result.central = Dep::FH_HiggsMasses->MH[i];
      result.upper = Dep::FH_HiggsMasses->deltaMH[i];
      result.lower = Dep::FH_HiggsMasses->deltaMH[i];
    }

    void FH_HeavyHiggsMasses(map_int_triplet_dbl& result)
    {
      using namespace Pipes::FH_HeavyHiggsMasses;
      const int neutrals[2] = {25, 35};
      int i;
      const SubSpectrum& spec = Dep::unimproved_MSSM_spectrum->get_HE();
      int higgs = SMlike_higgs_PDG_code(spec);
      if (higgs == neutrals[0]) i = 1;
      else if (higgs == neutrals[1]) i = 0;
      else SpecBit_error().raise(LOCAL_INFO, "Urecognised SM-like Higgs PDG code!");
      result.clear();
      result[neutrals[i]].central = Dep::FH_HiggsMasses->MH[i];
      result[neutrals[i]].upper = Dep::FH_HiggsMasses->deltaMH[i];
      result[neutrals[i]].lower = Dep::FH_HiggsMasses->deltaMH[i];
      result[36].central = Dep::FH_HiggsMasses->MH[2];
      result[36].upper = Dep::FH_HiggsMasses->deltaMH[2];
      result[36].lower = Dep::FH_HiggsMasses->deltaMH[2];
      result[37].central = Dep::FH_HiggsMasses->MH[3];
      result[37].upper = Dep::FH_HiggsMasses->deltaMH[3];
      result[37].lower = Dep::FH_HiggsMasses->deltaMH[3];
    }

    void SHD_HiggsMass(triplet<double>& result)
    {
      using namespace Pipes::SHD_HiggsMass;

      const Spectrum& fullspectrum = *Dep::unimproved_MSSM_spectrum;
      SLHAea::Coll slhaea = fullspectrum.getSLHAea(1);

      #ifdef SPECBIT_DEBUG
        cout << "****** calling SHD_HiggsMass ******" << endl;
      #endif

      MList<MReal> parameterList = {
        SLHAea::to<double>(slhaea.at("HMIX").at(2).at(1)), // tanbeta
        SLHAea::to<double>(slhaea.at("MSOFT").at(1).at(1)), // M1
        SLHAea::to<double>(slhaea.at("MSOFT").at(2).at(1)), // M2
        SLHAea::to<double>(slhaea.at("MSOFT").at(3).at(1)), // M3
        SLHAea::to<double>(slhaea.at("HMIX").at(1).at(1)), // mu
        SLHAea::to<double>(slhaea.at("AU").at(3).at(2)), // At
        SLHAea::to<double>(slhaea.at("MSOFT").at(43).at(1)), // mQ3
        SLHAea::to<double>(slhaea.at("MSOFT").at(46).at(1)), // mU3
        SLHAea::to<double>(slhaea.at("MSOFT").at(49).at(1)), // mD3
        SLHAea::to<double>(slhaea.at("MSOFT").at(42).at(1)), // mQ2
        SLHAea::to<double>(slhaea.at("MSOFT").at(45).at(1)), // mU2
        SLHAea::to<double>(slhaea.at("MSOFT").at(48).at(1)), // mD2
        SLHAea::to<double>(slhaea.at("MSOFT").at(41).at(1)), // mQ1
        SLHAea::to<double>(slhaea.at("MSOFT").at(44).at(1)), // mU1
        SLHAea::to<double>(slhaea.at("MSOFT").at(47).at(1)), // mD1
        SLHAea::to<double>(slhaea.at("MSOFT").at(33).at(1)), // mL3
        SLHAea::to<double>(slhaea.at("MSOFT").at(36).at(1)), // mE3
        SLHAea::to<double>(slhaea.at("MSOFT").at(32).at(1)), // mL2
        SLHAea::to<double>(slhaea.at("MSOFT").at(35).at(1)), // mE2
        SLHAea::to<double>(slhaea.at("MSOFT").at(31).at(1)), // mL1
        SLHAea::to<double>(slhaea.at("MSOFT").at(34).at(1)), // mE1
        sqrt(SLHAea::to<double>(slhaea.at("HMIX").at(4).at(1))) // mA
      };

      MReal MHiggs = BEreq::SUSYHD_MHiggs(parameterList);

      #ifdef SPECBIT_DEBUG
        cout << "****** calling SHD_DeltaHiggsMass ******" << endl;
      #endif

      MReal DeltaMHiggs = BEreq::SUSYHD_DeltaMHiggs(parameterList);

      result.central = MHiggs;
      result.upper = DeltaMHiggs;
      result.lower = DeltaMHiggs;

    }


    /// @} End Gambit module functions

  } // end namespace SpecBit
} // end namespace Gambit
<|MERGE_RESOLUTION|>--- conflicted
+++ resolved
@@ -137,11 +137,7 @@
       settings.set(Spectrum_generator_settings::higgs_2loop_correction_ab_as, runOptions.getValueOrDef<int>(1,"higgs_2loop_correction_ab_as"));
       settings.set(Spectrum_generator_settings::higgs_2loop_correction_at_at, runOptions.getValueOrDef<int>(1,"higgs_2loop_correction_at_at"));
       settings.set(Spectrum_generator_settings::higgs_2loop_correction_atau_atau, runOptions.getValueOrDef<int>(1,"higgs_2loop_correction_atau_atau"));
-<<<<<<< HEAD
-            
-=======
-
->>>>>>> 0b5a5baa
+
       spectrum_generator.set_settings(settings);
 
       // Generate spectrum
@@ -286,11 +282,7 @@
     }
 
   //Version for 1.5.1 commented out because we should make it possible to support FS versions in parallel.
-<<<<<<< HEAD
-  
-=======
-
->>>>>>> 0b5a5baa
+
   // template <class MI>
   //   Spectrum run_FS1_5_1_spectrum_generator
   //       ( const typename MI::InputParameters& input
@@ -553,12 +545,6 @@
         #define ostr std::cout
         #define oend std::endl
         ostr << "TanBeta = " << INPUT(TanBeta) << ", " << oend ;
-<<<<<<< HEAD
-        //ostr << "SignMu = " << INPUT(SignMu) << ", " << oend;
-        //ostr << "mHd2IN = " << INPUT(mHd2IN) << ", " << oend;
-        //ostr << "mHu2IN = " << INPUT(mHu2IN) << ", " << oend;
-=======
->>>>>>> 0b5a5baa
         ostr << "mq2Input = " << oend << INPUT(mq2Input) << ", " << oend;
         ostr << "ml2Input = " << oend << INPUT(ml2Input) << ", " << oend;
         ostr << "md2Input = " << oend << INPUT(md2Input) << ", " << oend;
@@ -699,8 +685,6 @@
 
     }
 
-<<<<<<< HEAD
-=======
   // Runs FlexibleSUSY MSSMEFTHiggs model spectrum generator with SUSY
   // scale boundary conditions, ie accepts MSSM parameters at MSUSY,
   // and has DRbar mA and mu as an input and mHu2 and mHd2 as EWSB
@@ -788,7 +772,6 @@
 
    }
   
->>>>>>> 0b5a5baa
 
     // Runs FlexibleSUSY MSSM spectrum generator with CMSSM (GUT scale) boundary conditions
     // In principle an identical spectrum can be obtained from the function
@@ -870,16 +853,11 @@
       MSSM_mAmu_input_parameters input;
       input.Qin      = *myPipe::Param.at("Qin"); // MSSMatQ also requires input scale to be supplied
       input.MuInput  = *myPipe::Param.at("mu");
-<<<<<<< HEAD
-      double mA = *myPipe::Param.at("mA"); // Peter, did you make this mA rather than mA^2 on purpose?
-      input.mA2Input = mA*mA;              // Oh well we will just square it for now.
-=======
       // Note this spectrum generator mA2 is the parameter.
       // However this freedom is not used in GAMBIT
       // and not needed as mA is a DRbar mass eigenstate for a scalar
       double mA = *myPipe::Param.at("mA");
       input.mA2Input = mA*mA;
->>>>>>> 0b5a5baa
       fill_MSSM63_input(input,myPipe::Param); // Fill the rest
       result = run_FS_spectrum_generator<MSSM_mAmu_interface<ALGORITHM1>>(input,sminputs,*myPipe::runOptions,myPipe::Param);
       if (not has_neutralino_LSP(result)) invalid_point().raise("Neutralino is not LSP.");
@@ -918,16 +896,11 @@
       const SMInputs& sminputs = *myPipe::Dep::SMINPUTS;
       MSSMatMGUT_mAmu_input_parameters input;
       input.MuInput  = *myPipe::Param.at("mu");
-<<<<<<< HEAD
-      double mA = *myPipe::Param.at("mA"); // Peter, did you make this mA rather than mA^2 on purpose?
-      input.mA2Input = mA*mA;              // Oh well we will just square it for now.
-=======
       // Note this spectrum generator mA2 is the parameter.
       // However this freedom is not used in GAMBIT
       // and not needed as mA is a DRbar mass eigenstate for a scalar
       double mA = *myPipe::Param.at("mA");
       input.mA2Input = mA*mA;
->>>>>>> 0b5a5baa
       fill_MSSM63_input(input,myPipe::Param); // Fill the rest
       result = run_FS_spectrum_generator<MSSMatMGUT_mAmu_interface<ALGORITHM1>>(input,sminputs,*myPipe::runOptions,myPipe::Param);
       if (not has_neutralino_LSP(result)) invalid_point().raise("Neutralino is not LSP.");
@@ -943,16 +916,11 @@
       const SMInputs& sminputs = *myPipe::Dep::SMINPUTS;
       MSSMatMSUSY_mAmu_input_parameters input;
       input.MuInput  = *myPipe::Param.at("mu");
-<<<<<<< HEAD
-      double mA = *myPipe::Param.at("mA"); // Peter, did you make this mA rather than mA^2 on purpose?
-      input.mA2Input = mA*mA;              // Oh well we will just square it for now.
-=======
       // Note this spectrum generator mA2 is the parameter.
       // However this freedom is not used in GAMBIT
       // and not needed as mA is a DRbar mass eigenstate for a scalar
       double mA = *myPipe::Param.at("mA");
       input.mA2Input = mA*mA;    // FS has mA^2 as the parameter
->>>>>>> 0b5a5baa
       fill_MSSM63_input(input,myPipe::Param); // Fill the rest
       result = run_FS_spectrum_generator<MSSMatMSUSY_mAmu_interface<ALGORITHM1>>(input,sminputs,*myPipe::runOptions,myPipe::Param);
       if (not has_neutralino_LSP(result)) invalid_point().raise("Neutralino is not LSP.");
@@ -1699,11 +1667,7 @@
     {
       using namespace Pipes::FH_HiggsMass;
       //FH indices: 0=h0_1, 1=h0_2
-<<<<<<< HEAD
-      int i;
-=======
       int i = 0;
->>>>>>> 0b5a5baa
       const SubSpectrum& spec = Dep::unimproved_MSSM_spectrum->get_HE();
       int higgs = SMlike_higgs_PDG_code(spec);
       if (higgs == 25) i = 0;
