//   GAMBIT: Global and Modular BSM Inference Tool
//   *********************************************
///  \file
///
///  Functions of module SpecBit
///
///  These functions link ModelParameters to
///  Spectrum objects in various ways (by running
///  spectrum generators, etc.)
///
///  *********************************************
///
///  Authors (add name and date if you modify):
///
///  \author Ben Farmer
///          (benjamin.farmer@fysik.su.se)
///    \date 2014 Sep - Dec, 2015 Jan - Mar
///
///  \author Christopher Rogan
///          (christophersrogan@gmail.com)
///  \date 2015 Apr
///
///  \author Tomas Gonzalo
///          (t.e.gonzalo@fys.uio.no)
///  \date 2016 June
///
///  \author Pat Scott
///          (p.scott@imperial.ac.uk)
///  \date 2015, 2016
///
///  *********************************************

#include <string>
#include <sstream>
#include <cmath>
#include <complex>

#include "gambit/Elements/gambit_module_headers.hpp"
#include "gambit/Elements/spectrum_factories.hpp"
#include "gambit/Elements/smlike_higgs.hpp"
#include "gambit/Models/SimpleSpectra/MSSMSimpleSpec.hpp"
#include "gambit/Utils/stream_overloads.hpp" // Just for more convenient output to logger
#include "gambit/Utils/util_macros.hpp"
#include "gambit/SpecBit/SpecBit_rollcall.hpp"
#include "gambit/SpecBit/SpecBit_helpers.hpp"
#include "gambit/SpecBit/QedQcdWrapper.hpp"
#include "gambit/SpecBit/MSSMSpec.hpp"
#include "gambit/SpecBit/model_files_and_boxes.hpp" // #includes lots of flexiblesusy headers and defines interface classes

// Flexible SUSY stuff (should not be needed by the rest of gambit)
#include "flexiblesusy/src/ew_input.hpp"
#include "flexiblesusy/src/lowe.h" // From softsusy; used by flexiblesusy
#include "flexiblesusy/src/numerics2.hpp"
//#include "flexiblesusy/src/mssm_twoloophiggs.hpp"
#include "flexiblesusy/src/spectrum_generator_settings.hpp"

// Switch for debug mode
//#define SPECBIT_DEBUG

namespace Gambit
{

  namespace SpecBit
  {
    using namespace LogTags;
    using namespace flexiblesusy;

    // To check if a model is currently being scanned:
    // bool Pipes::<fname>::ModelInUse(str model_name)

    /// @{ Non-Gambit convenience functions
    //  =======================================================================
    //  These are not known to Gambit, but they do basically all the real work.
    //  The Gambit module functions merely wrap the functions here and hook
    //  them up to their dependencies, and input parameters.

    /// Compute an MSSM spectrum using flexiblesusy
    // In GAMBIT there are THREE flexiblesusy MSSM spectrum generators currently in
    // use, for each of three possible boundary condition types:
    //   - GUT scale input
    //   - Electroweak symmetry breaking scale input
    //   - Intermediate scale Q input
    // These each require slightly different setup, but once that is done the rest
    // of the code required to run them is the same; this is what is contained in
    // the below template function.
    // MI for Model Interface, as defined in model_files_and_boxes.hpp
    template <class MI>
    Spectrum run_FS_spectrum_generator
        ( const typename MI::InputParameters& input
        , const SMInputs& sminputs
        , const Options& runOptions
<<<<<<< HEAD
        , const Models::safe_param_map<const safe_ptr<const double>>& input_Param
=======
        , const std::map<str, safe_ptr<const double> >& input_Param
>>>>>>> c69ff108
        )
    {
      // SoftSUSY object used to set quark and lepton masses and gauge
      // couplings in QEDxQCD effective theory
      // Will be initialised by default using values in lowe.h, which we will
      // override next.
      softsusy::QedQcd oneset;

      // Fill QedQcd object with SMInputs values
      setup_QedQcd(oneset,sminputs);

      // Run everything to Mz
      //oneset.toMz();

      // Create spectrum generator object
      typename MI::SpectrumGenerator spectrum_generator;

      // Spectrum generator settings
      // Default options copied from flexiblesusy/src/spectrum_generator_settings.hpp
      //
      // | enum                             | possible values              | default value   |
      // |----------------------------------|------------------------------|-----------------|
      // | precision                        | any positive double          | 1.0e-4          |
      // | max_iterations                   | any positive double          | 0 (= automatic) |
      // | algorithm                        | 0 (two-scale) or 1 (lattice) | 0 (= two-scale) |
      // | calculate_sm_masses              | 0 (no) or 1 (yes)            | 0 (= no)        |
      // | pole_mass_loop_order             | 0, 1, 2                      | 2 (= 2-loop)    |
      // | ewsb_loop_order                  | 0, 1, 2                      | 2 (= 2-loop)    |
      // | beta_loop_order                  | 0, 1, 2                      | 2 (= 2-loop)    |
      // | threshold_corrections_loop_order | 0, 1                         | 1 (= 1-loop)    |
      // | higgs_2loop_correction_at_as     | 0, 1                         | 1 (= enabled)   |
      // | higgs_2loop_correction_ab_as     | 0, 1                         | 1 (= enabled)   |
      // | higgs_2loop_correction_at_at     | 0, 1                         | 1 (= enabled)   |
      // | higgs_2loop_correction_atau_atau | 0, 1                         | 1 (= enabled)   |

      Spectrum_generator_settings settings;
      settings.set(Spectrum_generator_settings::precision, runOptions.getValueOrDef<double>(1.0e-4,"precision_goal"));
      settings.set(Spectrum_generator_settings::max_iterations, runOptions.getValueOrDef<double>(0,"max_iterations"));
      settings.set(Spectrum_generator_settings::calculate_sm_masses, runOptions.getValueOrDef<bool> (false, "calculate_sm_masses"));
      settings.set(Spectrum_generator_settings::pole_mass_loop_order, runOptions.getValueOrDef<int>(2,"pole_mass_loop_order"));
      settings.set(Spectrum_generator_settings::pole_mass_loop_order, runOptions.getValueOrDef<int>(2,"ewsb_loop_order"));
      settings.set(Spectrum_generator_settings::beta_loop_order, runOptions.getValueOrDef<int>(2,"beta_loop_order"));
      settings.set(Spectrum_generator_settings::threshold_corrections_loop_order, runOptions.getValueOrDef<int>(2,"threshold_corrections_loop_order"));
      settings.set(Spectrum_generator_settings::higgs_2loop_correction_at_as, runOptions.getValueOrDef<int>(1,"higgs_2loop_correction_at_as"));
      settings.set(Spectrum_generator_settings::higgs_2loop_correction_ab_as, runOptions.getValueOrDef<int>(1,"higgs_2loop_correction_ab_as"));
      settings.set(Spectrum_generator_settings::higgs_2loop_correction_at_at, runOptions.getValueOrDef<int>(1,"higgs_2loop_correction_at_at"));
      settings.set(Spectrum_generator_settings::higgs_2loop_correction_atau_atau, runOptions.getValueOrDef<int>(1,"higgs_2loop_correction_atau_atau"));
      settings.set(Spectrum_generator_settings::top_pole_qcd_corrections, runOptions.getValueOrDef<int>(1,"top_pole_qcd_corrections"));
      settings.set(Spectrum_generator_settings::beta_zero_threshold, runOptions.getValueOrDef<double>(1.000000000e-14,"beta_zero_threshold"));
      settings.set(Spectrum_generator_settings::eft_matching_loop_order_up, runOptions.getValueOrDef<int>(1,"eft_matching_loop_order_up"));
      settings.set(Spectrum_generator_settings::eft_matching_loop_order_down, runOptions.getValueOrDef<int>(1,"eft_matching_loop_order_down"));
      settings.set(Spectrum_generator_settings::threshold_corrections, runOptions.getValueOrDef<int>(123111321,"threshold_corrections"));


      spectrum_generator.set_settings(settings);

      // Generate spectrum
      spectrum_generator.run(oneset, input);

      // Extract report on problems...
      const typename MI::Problems& problems = spectrum_generator.get_problems();

      // Create Model_interface to carry the input and results, and know
      // how to access the flexiblesusy routines.
      // Note: Output of spectrum_generator.get_model() returns type, e.g. CMSSM.
      // Need to convert it to type CMSSM_slha (which alters some conventions of
      // parameters into SLHA format)
      MI model_interface(spectrum_generator,oneset,input);

      // Create SubSpectrum object to wrap flexiblesusy data
      // THIS IS STATIC so that it lives on once we leave this module function. We
      // therefore cannot run the same spectrum generator twice in the same loop and
      // maintain the spectrum resulting from both. But we should never want to do
      // this.
      // A pointer to this object is what gets turned into a SubSpectrum pointer and
      // passed around Gambit.
      //
      // This object will COPY the interface data members into itself, so it is now the
      // one-stop-shop for all spectrum information, including the model interface object.
      MSSMSpec<MI> mssmspec(model_interface, "FlexibleSUSY", "2.0.beta");

      // Add extra information about the scales used to the wrapper object
      // (last parameter turns on the 'allow_new' option for the override setter, which allows
      //  us to set parameters that don't previously exist)
      mssmspec.set_override(Par::mass1,spectrum_generator.get_high_scale(),"high_scale",true);
      mssmspec.set_override(Par::mass1,spectrum_generator.get_susy_scale(),"susy_scale",true);
      mssmspec.set_override(Par::mass1,spectrum_generator.get_low_scale(), "low_scale", true);


      // Has the user chosen to override any pole mass values?
      // This will typically break consistency, but may be useful in some special cases
      if (runOptions.hasKey("override_FS_pole_masses"))
      {
        std::vector<str> particle_names = runOptions.getNames("override_FS_pole_masses");
        for (auto& name : particle_names)
        {
          double mass = runOptions.getValue<double>("override_FS_pole_masses", name);
          mssmspec.set_override(Par::Pole_Mass, mass, name);
        }
      }

      // Add theory errors
      static const MSSM_strs ms;

      static const std::vector<int> i12     = initVector(1,2);
      static const std::vector<int> i123    = initVector(1,2,3);
      static const std::vector<int> i1234   = initVector(1,2,3,4);
      static const std::vector<int> i123456 = initVector(1,2,3,4,5,6);

      // 3% theory "error"
      mssmspec.set_override_vector(Par::Pole_Mass_1srd_high, 0.03, ms.pole_mass_pred, true);
      mssmspec.set_override_vector(Par::Pole_Mass_1srd_low,  0.03, ms.pole_mass_pred, true);
      mssmspec.set_override_vector(Par::Pole_Mass_1srd_high, 0.03, ms.pole_mass_strs_1_6, i123456, true);
      mssmspec.set_override_vector(Par::Pole_Mass_1srd_low,  0.03, ms.pole_mass_strs_1_6, i123456, true);
      mssmspec.set_override_vector(Par::Pole_Mass_1srd_high, 0.03, "~chi0", i1234, true);
      mssmspec.set_override_vector(Par::Pole_Mass_1srd_low,  0.03, "~chi0", i1234, true);
      mssmspec.set_override_vector(Par::Pole_Mass_1srd_high, 0.03, ms.pole_mass_strs_1_3, i123, true);
      mssmspec.set_override_vector(Par::Pole_Mass_1srd_low,  0.03, ms.pole_mass_strs_1_3, i123, true);
      mssmspec.set_override_vector(Par::Pole_Mass_1srd_high, 0.03, ms.pole_mass_strs_1_2, i12,  true);
      mssmspec.set_override_vector(Par::Pole_Mass_1srd_low,  0.03, ms.pole_mass_strs_1_2, i12,  true);

      // Do the lightest Higgs mass separately.  The default in most codes is 3 GeV. That seems like
      // an underestimate if the stop masses are heavy enough, but an overestimate for most points.
      double rd_mh1 = 2.0 / mssmspec.get(Par::Pole_Mass, ms.h0, 1);
      mssmspec.set_override(Par::Pole_Mass_1srd_high, rd_mh1, ms.h0, 1, true);
      mssmspec.set_override(Par::Pole_Mass_1srd_low,  rd_mh1, ms.h0, 1, true);

      // Do the W mass separately.  Here we use 10 MeV based on the size of corrections from two-loop papers and advice from Dominik Stockinger.
      double rd_mW = 0.01 / mssmspec.get(Par::Pole_Mass, "W+");
      mssmspec.set_override(Par::Pole_Mass_1srd_high, rd_mW, "W+", true);
      mssmspec.set_override(Par::Pole_Mass_1srd_low,  rd_mW, "W+", true);

      // Save the input value of TanBeta
      // Probably need to make it a full requirement of the MSSM SpectrumContents
      if(input_Param.find("TanBeta") != input_Param.end())
      {
        mssmspec.set_override(Par::dimensionless, *input_Param.at("TanBeta"), "tanbeta(mZ)", true);
      }

      // Create a second SubSpectrum object to wrap the qedqcd object used to initialise the spectrum generator
      // Attach the sminputs object as well, so that SM pole masses can be passed on (these aren't easily
      // extracted from the QedQcd object, so use the values that we put into it.)
      QedQcdWrapper qedqcdspec(oneset,sminputs);

      // Deal with points where spectrum generator encountered a problem
      #ifdef SPECBIT_DEBUG
        std::cout<<"Problem? "<<problems.have_problem()<<std::endl;
      #endif
      if( problems.have_problem() )
      {
         if( runOptions.getValueOrDef<bool>(false,"invalid_point_fatal") )
         {
            ///TODO: Need to tell gambit that the spectrum is not viable somehow. For now
            /// just die.
            std::ostringstream errmsg;
            errmsg << "A serious problem was encountered during spectrum generation!; ";
            errmsg << "Message from FlexibleSUSY below:" << std::endl;
            problems.print_problems(errmsg);
            problems.print_warnings(errmsg);
            SpecBit_error().raise(LOCAL_INFO,errmsg.str());
         }
         else
         {
            /// Check what the problem was
            /// see: contrib/MassSpectra/flexiblesusy/src/problems.hpp
            std::ostringstream msg;
            //msg << "";
            //if( have_bad_mass()      ) msg << "bad mass " << std::endl; // TODO: check which one
            //if( have_tachyon()       ) msg << "tachyon" << std::endl;
            //if( have_thrown()        ) msg << "error" << std::endl;
            //if( have_non_perturbative_parameter()   ) msg << "non-perturb. param" << std::endl; // TODO: check which
            //if( have_failed_pole_mass_convergence() ) msg << "fail pole mass converg." << std::endl; // TODO: check which
            //if( no_ewsb()            ) msg << "no ewsb" << std::endl;
            //if( no_convergence()     ) msg << "no converg." << std::endl;
            //if( no_perturbative()    ) msg << "no pertub." << std::endl;
            //if( no_rho_convergence() ) msg << "no rho converg." << std::endl;
            //if( msg.str()=="" ) msg << " Unrecognised problem! ";

            /// Fast way for now:
            problems.print_problems(msg);
            invalid_point().raise(msg.str()); //TODO: This message isn't ending up in the logs.
         }
      }

      if( problems.have_warning() )
      {
         std::ostringstream msg;
         problems.print_warnings(msg);
         SpecBit_warning().raise(LOCAL_INFO,msg.str()); //TODO: Is a warning the correct thing to do here?
      }

      // Write SLHA file (for debugging purposes...)
      #ifdef SPECBIT_DEBUG
         typename MI::SlhaIo slha_io;
         slha_io.set_spinfo(problems);
         slha_io.set_sminputs(oneset);
         slha_io.set_minpar(input);
         slha_io.set_extpar(input);
         slha_io.set_spectrum(mssmspec.model_interface.model);
         slha_io.write_to_file("SpecBit/initial_CMSSM_spectrum->slha");
      #endif

      // Retrieve any mass cuts
      static const Spectrum::mc_info mass_cut = runOptions.getValueOrDef<Spectrum::mc_info>(Spectrum::mc_info(), "mass_cut");
      static const Spectrum::mr_info mass_ratio_cut = runOptions.getValueOrDef<Spectrum::mr_info>(Spectrum::mr_info(), "mass_ratio_cut");

      // Package QedQcd SubSpectrum object, MSSM SubSpectrum object, and SMInputs struct into a 'full' Spectrum object
      return Spectrum(qedqcdspec,mssmspec,sminputs,&input_Param,mass_cut,mass_ratio_cut);
    }

  //Version for 1.5.1 commented out because we should make it possible to support FS versions in parallel.

  // template <class MI>
  //   Spectrum run_FS1_5_1_spectrum_generator
  //       ( const typename MI::InputParameters& input
  //       , const SMInputs& sminputs
  //       , const Options& runOptions
  //       , const std::map<str, safe_ptr<const double> >& input_Param
  //       )
  //   {
  //     // SoftSUSY object used to set quark and lepton masses and gauge
  //     // couplings in QEDxQCD effective theory
  //     // Will be initialised by default using values in lowe.h, which we will
  //     // override next.
  //     softsusy::QedQcd oneset;

  //     // Fill QedQcd object with SMInputs values
  //     setup_QedQcd(oneset,sminputs);

  //     // Run everything to Mz
  //     oneset.toMz();

  //     // Create spectrum generator object
  //     typename MI::SpectrumGenerator spectrum_generator;

  //     // Spectrum generator settings
  //     // Default options copied from flexiblesusy/src/spectrum_generator_settings.hpp
  //     //
  //     // | enum                             | possible values              | default value   |
  //     // |----------------------------------|------------------------------|-----------------|
  //     // | precision                        | any positive double          | 1.0e-4          |
  //     // | max_iterations                   | any positive double          | 0 (= automatic) |
  //     // | algorithm                        | 0 (two-scale) or 1 (lattice) | 0 (= two-scale) |
  //     // | calculate_sm_masses              | 0 (no) or 1 (yes)            | 0 (= no)        |
  //     // | pole_mass_loop_order             | 0, 1, 2                      | 2 (= 2-loop)    |
  //     // | ewsb_loop_order                  | 0, 1, 2                      | 2 (= 2-loop)    |
  //     // | beta_loop_order                  | 0, 1, 2                      | 2 (= 2-loop)    |
  //     // | threshold_corrections_loop_order | 0, 1                         | 1 (= 1-loop)    |
  //     // | higgs_2loop_correction_at_as     | 0, 1                         | 1 (= enabled)   |
  //     // | higgs_2loop_correction_ab_as     | 0, 1                         | 1 (= enabled)   |
  //     // | higgs_2loop_correction_at_at     | 0, 1                         | 1 (= enabled)   |
  //     // | higgs_2loop_correction_atau_atau | 0, 1                         | 1 (= enabled)   |

  //     spectrum_generator.set_precision_goal                  (runOptions.getValueOrDef<double>(1.0e-4,"precision_goal"));
  //     spectrum_generator.set_max_iterations                  (runOptions.getValueOrDef<double>(0,     "max_iterations"));
  //     spectrum_generator.set_calculate_sm_masses             (runOptions.getValueOrDef<bool>  (false, "calculate_sm_masses"));
  //     spectrum_generator.set_pole_mass_loop_order            (runOptions.getValueOrDef<int>   (2,     "pole_mass_loop_order"));
  //     spectrum_generator.set_ewsb_loop_order                 (runOptions.getValueOrDef<int>   (2,     "ewsb_loop_order"));
  //     spectrum_generator.set_beta_loop_order                 (runOptions.getValueOrDef<int>   (2,     "beta_loop_order"));
  //     spectrum_generator.set_threshold_corrections_loop_order(runOptions.getValueOrDef<int>   (2,     "threshold_corrections_loop_order"));

  //     // Higgs loop corrections are a little different... sort them out now
  //     Two_loop_corrections two_loop_settings;

  //     // alpha_t alpha_s
  //     // alpha_b alpha_s
  //     // alpha_t^2 + alpha_t alpha_b + alpha_b^2
  //     // alpha_tau^2
  //     two_loop_settings.higgs_at_as = runOptions.getValueOrDef<bool>(true,"use_higgs_2loop_at_as");
  //     two_loop_settings.higgs_ab_as = runOptions.getValueOrDef<bool>(true,"use_higgs_2loop_ab_as");
  //     two_loop_settings.higgs_at_at = runOptions.getValueOrDef<bool>(true,"use_higgs_2loop_at_at");
  //     two_loop_settings.higgs_atau_atau = runOptions.getValueOrDef<bool>(true,"use_higgs_2loop_atau_atau");

  //     spectrum_generator.set_two_loop_corrections(two_loop_settings);

  //     // Generate spectrum
  //     spectrum_generator.run(oneset, input);

  //     // Extract report on problems...
  //     const typename MI::Problems& problems = spectrum_generator.get_problems();

  //     // Create Model_interface to carry the input and results, and know
  //     // how to access the flexiblesusy routines.
  //     // Note: Output of spectrum_generator.get_model() returns type, e.g. CMSSM.
  //     // Need to convert it to type CMSSM_slha (which alters some conventions of
  //     // parameters into SLHA format)
  //     MI model_interface(spectrum_generator,oneset,input);

  //     // Create SubSpectrum object to wrap flexiblesusy data
  //     // THIS IS STATIC so that it lives on once we leave this module function. We
  //     // therefore cannot run the same spectrum generator twice in the same loop and
  //     // maintain the spectrum resulting from both. But we should never want to do
  //     // this.
  //     // A pointer to this object is what gets turned into a SubSpectrum pointer and
  //     // passed around Gambit.
  //     //
  //     // This object will COPY the interface data members into itself, so it is now the
  //     // one-stop-shop for all spectrum information, including the model interface object.
  //     MSSMSpec<MI> mssmspec(model_interface, "FlexibleSUSY", "1.5.1");

  //     // Add extra information about the scales used to the wrapper object
  //     // (last parameter turns on the 'allow_new' option for the override setter, which allows
  //     //  us to set parameters that don't previously exist)
  //     mssmspec.set_override(Par::mass1,spectrum_generator.get_high_scale(),"high_scale",true);
  //     mssmspec.set_override(Par::mass1,spectrum_generator.get_susy_scale(),"susy_scale",true);
  //     mssmspec.set_override(Par::mass1,spectrum_generator.get_low_scale(), "low_scale", true);

  //     // Add theory errors
  //     static const MSSM_strs ms;

  //     static const std::vector<int> i12     = initVector(1,2);
  //     static const std::vector<int> i123    = initVector(1,2,3);
  //     static const std::vector<int> i1234   = initVector(1,2,3,4);
  //     static const std::vector<int> i123456 = initVector(1,2,3,4,5,6);

  //     // 3% theory "error"
  //     mssmspec.set_override_vector(Par::Pole_Mass_1srd_high, 0.03, ms.pole_mass_pred, true);
  //     mssmspec.set_override_vector(Par::Pole_Mass_1srd_low,  0.03, ms.pole_mass_pred, true);
  //     mssmspec.set_override_vector(Par::Pole_Mass_1srd_high, 0.03, ms.pole_mass_strs_1_6, i123456, true);
  //     mssmspec.set_override_vector(Par::Pole_Mass_1srd_low,  0.03, ms.pole_mass_strs_1_6, i123456, true);
  //     mssmspec.set_override_vector(Par::Pole_Mass_1srd_high, 0.03, "~chi0", i1234, true);
  //     mssmspec.set_override_vector(Par::Pole_Mass_1srd_low,  0.03, "~chi0", i1234, true);
  //     mssmspec.set_override_vector(Par::Pole_Mass_1srd_high, 0.03, ms.pole_mass_strs_1_3, i123, true);
  //     mssmspec.set_override_vector(Par::Pole_Mass_1srd_low,  0.03, ms.pole_mass_strs_1_3, i123, true);
  //     mssmspec.set_override_vector(Par::Pole_Mass_1srd_high, 0.03, ms.pole_mass_strs_1_2, i12,  true);
  //     mssmspec.set_override_vector(Par::Pole_Mass_1srd_low,  0.03, ms.pole_mass_strs_1_2, i12,  true);

  //     // Do the lightest Higgs mass separately.  The default in most codes is 3 GeV. That seems like
  //     // an underestimate if the stop masses are heavy enough, but an overestimate for most points.
  //     double rd_mh1 = 2.0 / mssmspec.get(Par::Pole_Mass, ms.h0, 1);
  //     mssmspec.set_override(Par::Pole_Mass_1srd_high, rd_mh1, ms.h0, 1, true);
  //     mssmspec.set_override(Par::Pole_Mass_1srd_low,  rd_mh1, ms.h0, 1, true);

  //     // Do the W mass separately.  Here we use 10 MeV based on the size of corrections from two-loop papers and advice from Dominik Stockinger.
  //     double rd_mW = 0.01 / mssmspec.get(Par::Pole_Mass, "W+");
  //     mssmspec.set_override(Par::Pole_Mass_1srd_high, rd_mW, "W+", true);
  //     mssmspec.set_override(Par::Pole_Mass_1srd_low,  rd_mW, "W+", true);

  //     // Save the input value of TanBeta
  //     // Probably need to make it a full requirement of the MSSM SpectrumContents
  //     if(input_Param.find("TanBeta") != input_Param.end())
  //     {
  //       mssmspec.set_override(Par::dimensionless, *input_Param.at("TanBeta"), "tanbeta(mZ)", true);
  //     }

  //     // Create a second SubSpectrum object to wrap the qedqcd object used to initialise the spectrum generator
  //     // Attach the sminputs object as well, so that SM pole masses can be passed on (these aren't easily
  //     // extracted from the QedQcd object, so use the values that we put into it.)
  //     QedQcdWrapper qedqcdspec(oneset,sminputs);

  //     // Deal with points where spectrum generator encountered a problem
  //     #ifdef SPECBIT_DEBUG
  //       std::cout<<"Problem? "<<problems.have_problem()<<std::endl;
  //     #endif
  //     if( problems.have_problem() )
  //     {
  //        if( runOptions.getValueOrDef<bool>(false,"invalid_point_fatal") )
  //        {
  //           ///TODO: Need to tell gambit that the spectrum is not viable somehow. For now
  //           /// just die.
  //           std::ostringstream errmsg;
  //           errmsg << "A serious problem was encountered during spectrum generation!; ";
  //           errmsg << "Message from FlexibleSUSY below:" << std::endl;
  //           problems.print_problems(errmsg);
  //           problems.print_warnings(errmsg);
  //           SpecBit_error().raise(LOCAL_INFO,errmsg.str());
  //        }
  //        else
  //        {
  //           /// Check what the problem was
  //           /// see: contrib/MassSpectra/flexiblesusy/src/problems.hpp
  //           std::ostringstream msg;
  //           //msg << "";
  //           //if( have_bad_mass()      ) msg << "bad mass " << std::endl; // TODO: check which one
  //           //if( have_tachyon()       ) msg << "tachyon" << std::endl;
  //           //if( have_thrown()        ) msg << "error" << std::endl;
  //           //if( have_non_perturbative_parameter()   ) msg << "non-perturb. param" << std::endl; // TODO: check which
  //           //if( have_failed_pole_mass_convergence() ) msg << "fail pole mass converg." << std::endl; // TODO: check which
  //           //if( no_ewsb()            ) msg << "no ewsb" << std::endl;
  //           //if( no_convergence()     ) msg << "no converg." << std::endl;
  //           //if( no_perturbative()    ) msg << "no pertub." << std::endl;
  //           //if( no_rho_convergence() ) msg << "no rho converg." << std::endl;
  //           //if( msg.str()=="" ) msg << " Unrecognised problem! ";

  //           /// Fast way for now:
  //           problems.print_problems(msg);
  //           invalid_point().raise(msg.str()); //TODO: This message isn't ending up in the logs.
  //        }
  //     }

  //     if( problems.have_warning() )
  //     {
  //        std::ostringstream msg;
  //        problems.print_warnings(msg);
  //        SpecBit_warning().raise(LOCAL_INFO,msg.str()); //TODO: Is a warning the correct thing to do here?
  //     }

  //     // Write SLHA file (for debugging purposes...)
  //     #ifdef SPECBIT_DEBUG
  //        typename MI::SlhaIo slha_io;
  //        slha_io.set_spinfo(problems);
  //        slha_io.set_sminputs(oneset);
  //        slha_io.set_minpar(input);
  //        slha_io.set_extpar(input);
  //        slha_io.set_spectrum(mssmspec.model_interface.model);
  //        slha_io.write_to_file("SpecBit/initial_CMSSM_spectrum->slha");
  //     #endif

  //     // Retrieve any mass cuts
  //     static const Spectrum::mc_info mass_cut = runOptions.getValueOrDef<Spectrum::mc_info>(Spectrum::mc_info(), "mass_cut");
  //     static const Spectrum::mr_info mass_ratio_cut = runOptions.getValueOrDef<Spectrum::mr_info>(Spectrum::mr_info(), "mass_ratio_cut");

  //     // Package QedQcd SubSpectrum object, MSSM SubSpectrum object, and SMInputs struct into a 'full' Spectrum object
  //     return Spectrum(qedqcdspec,mssmspec,sminputs,&input_Param,mass_cut,mass_ratio_cut);
  //   }

    /// Helper function for setting 3x3 matrix-valued parameters
    //  Names must conform to convention "<parname>_ij"
<<<<<<< HEAD
    Eigen::Matrix<double,3,3> fill_3x3_parameter_matrix(const std::string& rootname, const std::map<str, const safe_ptr<const double> >& Param)
=======
    Eigen::Matrix<double,3,3> fill_3x3_parameter_matrix(const std::string& rootname, const std::map<str, safe_ptr<const double> >& Param)
>>>>>>> c69ff108
    {
       Eigen::Matrix<double,3,3> output;
       for(int i=0; i<3; ++i) for(int j=0; j<3; ++j)
       {
          output(i,j) = *Param.at(rootname + "_" + std::to_string(i+1) + std::to_string(j+1));
       }
       return output;
    }

    /// As above, but for symmetric input (i.e. 6 entries, assumed to be the upper triangle)
<<<<<<< HEAD
    Eigen::Matrix<double,3,3> fill_3x3_symmetric_parameter_matrix(const std::string& rootname, const std::map<str, const safe_ptr<const double> >& Param)
=======
    Eigen::Matrix<double,3,3> fill_3x3_symmetric_parameter_matrix(const std::string& rootname, const std::map<str, safe_ptr<const double> >& Param)
>>>>>>> c69ff108
    {
       Eigen::Matrix<double,3,3> output;
       for(int i=0; i<3; ++i) for(int j=0; j<3; ++j)
       {
         str parname = rootname + "_" + ( i < j ? std::to_string(i+1) + std::to_string(j+1) : std::to_string(j+1) + std::to_string(i+1));
         output(i,j) = *Param.at(parname);
       }
       return output;
    }

    /// Helper function for filling MSSM63-compatible input parameter objects
    /// Leaves out mHu2, mHd2, SignMu, (mA, mu) because we use two different parameterisations of these
    template <class T>
<<<<<<< HEAD
    void fill_MSSM63_input(T& input, const std::map<str, const safe_ptr<const double> >& Param )
=======
    void fill_MSSM63_input(T& input, const std::map<str, safe_ptr<const double> >& Param )
>>>>>>> c69ff108
    {
      //double valued parameters
      input.TanBeta     = *Param.at("TanBeta");
      input.MassBInput  = *Param.at("M1");
      input.MassWBInput = *Param.at("M2");
      input.MassGInput  = *Param.at("M3");

      // Sanity checks
      if(input.TanBeta<0)
      {
         std::ostringstream msg;
         msg << "Tried to set TanBeta parameter to a negative value ("<<input.TanBeta<<")! This parameter must be positive. Please check your inifile and try again.";
         SpecBit_error().raise(LOCAL_INFO,msg.str());
      }

      //3x3 matrices; filled with the help of a convenience function
      input.mq2Input = fill_3x3_symmetric_parameter_matrix("mq2", Param);
      input.ml2Input = fill_3x3_symmetric_parameter_matrix("ml2", Param);
      input.md2Input = fill_3x3_symmetric_parameter_matrix("md2", Param);
      input.mu2Input = fill_3x3_symmetric_parameter_matrix("mu2", Param);
      input.me2Input = fill_3x3_symmetric_parameter_matrix("me2", Param);
      input.Aeij = fill_3x3_parameter_matrix("Ae", Param);
      input.Adij = fill_3x3_parameter_matrix("Ad", Param);
      input.Auij = fill_3x3_parameter_matrix("Au", Param);

      #ifdef SPECBIT_DEBUG
        #define INPUT(p) input.p
        #define ostr std::cout
        #define oend std::endl
        ostr << "TanBeta = " << INPUT(TanBeta) << ", " << oend ;
        ostr << "mq2Input = " << oend << INPUT(mq2Input) << ", " << oend;
        ostr << "ml2Input = " << oend << INPUT(ml2Input) << ", " << oend;
        ostr << "md2Input = " << oend << INPUT(md2Input) << ", " << oend;
        ostr << "mu2Input = " << oend << INPUT(mu2Input) << ", " << oend;
        ostr << "me2Input = " << oend << INPUT(me2Input) << ", " << oend;
        ostr << "MassBInput = " << INPUT(MassBInput) << ", " << oend;
        ostr << "MassWBInput = " << INPUT(MassWBInput) << ", " << oend;
        ostr << "MassGInput = " << INPUT(MassGInput) << ", " << oend;
        ostr << "Aeij = " << oend << INPUT(Aeij) << ", " << oend;
        ostr << "Adij = " << oend << INPUT(Adij) << ", " << oend;
        ostr << "Auij = " << oend << INPUT(Auij) << ", " << oend;
        #undef INPUT
        #undef ostr
        #undef oend
      #endif
    }


  // Similar to above, except this is for MSSMEFTHiggs spectrum
  // generator and a few others where different names for inputs for many
  // parameters are used. This should be standardised.

    template <class T>
<<<<<<< HEAD
    void fill_MSSM63_input_altnames(T& input, const std::map<str, const safe_ptr<const double> >& Param )
=======
    void fill_MSSM63_input_altnames(T& input, const std::map<str, safe_ptr<const double> >& Param )
>>>>>>> c69ff108
    {
      //double valued parameters
      input.TanBeta     = *Param.at("TanBeta");
      input.M1Input  = *Param.at("M1");
      input.M2Input = *Param.at("M2");
      input.M3Input  = *Param.at("M3");

      // Sanity checks
      if(input.TanBeta<0)
      {
         std::ostringstream msg;
         msg << "Tried to set TanBeta parameter to a negative value ("<<input.TanBeta<<")! This parameter must be positive. Please check your inifile and try again.";
         SpecBit_error().raise(LOCAL_INFO,msg.str());
      }

      //3x3 matrices; filled with the help of a convenience function
      input.mq2Input = fill_3x3_symmetric_parameter_matrix("mq2", Param);
      input.ml2Input = fill_3x3_symmetric_parameter_matrix("ml2", Param);
      input.md2Input = fill_3x3_symmetric_parameter_matrix("md2", Param);
      input.mu2Input = fill_3x3_symmetric_parameter_matrix("mu2", Param);
      input.me2Input = fill_3x3_symmetric_parameter_matrix("me2", Param);
      input.AeInput = fill_3x3_parameter_matrix("Ae", Param);
      input.AdInput= fill_3x3_parameter_matrix("Ad", Param);
      input.AuInput = fill_3x3_parameter_matrix("Au", Param);

      #ifdef SPECBIT_DEBUG
        #define INPUT(p) input.p
        #define ostr std::cout
        #define oend std::endl
        ostr << "TanBeta = " << INPUT(TanBeta) << ", " << oend ;
        ostr << "mq2Input = " << oend << INPUT(mq2Input) << ", " << oend;
        ostr << "ml2Input = " << oend << INPUT(ml2Input) << ", " << oend;
        ostr << "md2Input = " << oend << INPUT(md2Input) << ", " << oend;
        ostr << "mu2Input = " << oend << INPUT(mu2Input) << ", " << oend;
        ostr << "me2Input = " << oend << INPUT(me2Input) << ", " << oend;
        ostr << "M1Input = " << INPUT(M1Input) << ", " << oend;
        ostr << "M2Input = " << INPUT(M2Input) << ", " << oend;
        ostr << "M3Input = " << INPUT(M3Input) << ", " << oend;
        ostr << "AeInput = " << oend << INPUT(AeInput) << ", " << oend;
        ostr << "AdInput = " << oend << INPUT(AdInput) << ", " << oend;
        ostr << "AuInput = " << oend << INPUT(AuInput) << ", " << oend;
        #undef INPUT
        #undef ostr
        #undef oend
      #endif

    }


    /// Check that the spectrum has a neutralino LSP.
    bool has_neutralino_LSP(const Spectrum& result)
    {
      double msqd  = result.get(Par::Pole_Mass, 1000001, 0);
      double msqu  = result.get(Par::Pole_Mass, 1000002, 0);
      double msl   = result.get(Par::Pole_Mass, 1000011, 0);
      double msneu = result.get(Par::Pole_Mass, 1000012, 0);
      double mglui = result.get(Par::Pole_Mass, 1000021, 0);
      double mchi0 = std::abs(result.get(Par::Pole_Mass, 1000022, 0));
      double mchip = std::abs(result.get(Par::Pole_Mass, 1000024, 0));

      return mchi0 < mchip &&
             mchi0 < mglui &&
             mchi0 < msl   &&
             mchi0 < msneu &&
             mchi0 < msqu  &&
             mchi0 < msqd;
    }
    /// Helper to work with pointer
    bool has_neutralino_LSP(const Spectrum* result)
    {
      return has_neutralino_LSP(*result);
    }


    /// @} End module convenience functions


    /// @{ Gambit module functions
    //  =======================================================================
    //  These are wrapped up in Gambit functor objects according to the
    //  instructions in the rollcall header

    // Functions to change the capability associated with a Spectrum object to "SM_spectrum"
    void convert_MSSM_to_SM   (Spectrum &result) {result = *Pipes::convert_MSSM_to_SM::Dep::MSSM_spectrum;}
    void convert_NMSSM_to_SM  (Spectrum &result) {result = *Pipes::convert_NMSSM_to_SM::Dep::NMSSM_spectrum;}
    void convert_E6MSSM_to_SM (Spectrum &result) {result = *Pipes::convert_E6MSSM_to_SM::Dep::E6MSSM_spectrum;}

    void get_MSSM_spectrum_SPheno (Spectrum& spectrum)
    {
      namespace myPipe = Pipes::get_MSSM_spectrum_SPheno;
      const SMInputs &sminputs = *myPipe::Dep::SMINPUTS;

      // Set up the input structure
      Finputs inputs;
      inputs.sminputs = sminputs;
      inputs.param = myPipe::Param;
      inputs.options = myPipe::runOptions;

      // Retrieve any mass cuts
      static const Spectrum::mc_info mass_cut = myPipe::runOptions->getValueOrDef<Spectrum::mc_info>(Spectrum::mc_info(), "mass_cut");
      static const Spectrum::mr_info mass_ratio_cut = myPipe::runOptions->getValueOrDef<Spectrum::mr_info>(Spectrum::mr_info(), "mass_ratio_cut");

      // Get the spectrum from the Backend
      myPipe::BEreq::SPheno_MSSMspectrum(spectrum, inputs);

      // Get the SLHA struct from the spectrum object
      SLHAstruct slha = spectrum.getSLHAea(1);

      // Convert into a spectrum object
      spectrum = spectrum_from_SLHAea<MSSMSimpleSpec, SLHAstruct>(slha,slha,mass_cut,mass_ratio_cut);

    }

  // Runs FlexibleSUSY MSSMEFTHiggs model spectrum generator with SUSY
  // scale boundary conditions, ie accepts MSSM parameters at MSUSY,
  // and has DRbar mA and mu as an input and mHu2 and mHd2 as EWSB
  // outputs, so it is for the MSSMatMSUSY_mA model.
  #if(FS_MODEL_MSSMatMSUSYEFTHiggs_mAmu_IS_BUILT)
  void get_MSSMatMSUSY_mA_spectrum_FlexibleEFTHiggs (Spectrum& result)
  {
     // Access the pipes for this function to get model and parameter information
     namespace myPipe = Pipes::get_MSSMatMSUSY_mA_spectrum_FlexibleEFTHiggs;

     // Get SLHA2 SMINPUTS values
     const SMInputs& sminputs = *myPipe::Dep::SMINPUTS;

     // Get input parameters (from flexiblesusy namespace)
     MSSMatMSUSYEFTHiggs_mAmu_input_parameters input;
     input.MuInput  = *myPipe::Param.at("mu");
     // This FS spectrum generator has mA as the parameter
     input.mAInput = *myPipe::Param.at("mA");
     fill_MSSM63_input_altnames(input,myPipe::Param); // Fill the rest
     result = run_FS_spectrum_generator<MSSMatMSUSYEFTHiggs_mAmu_interface<ALGORITHM1>>(input,sminputs,*myPipe::runOptions,myPipe::Param);

      // Only allow neutralino LSPs.
      if (not has_neutralino_LSP(result)) invalid_point().raise("Neutralino is not LSP.");

      // Drop SLHA files if requested
      result.drop_SLHAs_if_requested(myPipe::runOptions, "GAMBIT_unimproved_spectrum");

  }
  #endif

  // Runs FlexibleSUSY MSSMEFTHiggs model spectrum generator
  // and has m3^2 and mu as EWSB outputs, so it is for the
  // MSSMatQ_model.
  #if(FS_MODEL_MSSMEFTHiggs_IS_BUILT)
  void get_MSSMatQ_spectrum_FlexibleEFTHiggs (Spectrum& result)
  {
     // Access the pipes for this function to get model and parameter information
     namespace myPipe = Pipes::get_MSSMatQ_spectrum_FlexibleEFTHiggs;

     // Get SLHA2 SMINPUTS values
     const SMInputs& sminputs = *myPipe::Dep::SMINPUTS;

     // Get input parameters (from flexiblesusy namespace)
     MSSMEFTHiggs_input_parameters input;
     // MSSMatQ also requires input scale to be supplied with name MSUSY
     input.MSUSY  = *myPipe::Param.at("Qin");
     input.mHu2IN = *myPipe::Param.at("mHu2");
     input.mHd2IN = *myPipe::Param.at("mHd2");
     input.SignMu = *myPipe::Param.at("SignMu");
     fill_MSSM63_input_altnames(input,myPipe::Param); // Fill the rest
     result = run_FS_spectrum_generator<MSSMEFTHiggs_interface<ALGORITHM1>>(input,sminputs,*myPipe::runOptions,myPipe::Param);

      // Only allow neutralino LSPs.
      if (not has_neutralino_LSP(result)) invalid_point().raise("Neutralino is not LSP.");

      // Drop SLHA files if requested
      result.drop_SLHAs_if_requested(myPipe::runOptions, "GAMBIT_unimproved_spectrum");

   }
   #endif

   // Runs FlexibleSUSY MSSMEFTHiggs_mAmu spectrum generator with
   // boundary conditions at a user specified scale, ie accepts MSSM
   // parameters at Q, and has DRbar mA and mu as an input and mHu2
   // and mHd2 as EWSB outputs, so it is for the MSSMatMSUSY_mA model.
   #if(FS_MODEL_MSSMEFTHiggs_mAmu_IS_BUILT)
   void get_MSSMatQ_mA_spectrum_FlexibleEFTHiggs (Spectrum& result)
   {
     // Access the pipes for this function to get model and parameter information
     namespace myPipe = Pipes::get_MSSMatQ_mA_spectrum_FlexibleEFTHiggs;

     // Get SLHA2 SMINPUTS values
     const SMInputs& sminputs = *myPipe::Dep::SMINPUTS;

     // Get input parameters (from flexiblesusy namespace)
     MSSMEFTHiggs_mAmu_input_parameters input;
     input.MuInput  = *myPipe::Param.at("mu");
     // This FS spectrum generator has mA as the parameter
     input.mAInput = *myPipe::Param.at("mA");
     // Note: Qin has been named MSUSY inside the spectrum generator
     // but it is a user-input scale in this case.
     input.MSUSY = *myPipe::Param.at("Qin");
     // Fill the rest.
     // Note: This particular spectrum generator has been created with
     // different names for parameter inputs.  We should standardise this
     fill_MSSM63_input_altnames(input,myPipe::Param);
     result = run_FS_spectrum_generator<MSSMEFTHiggs_mAmu_interface<ALGORITHM1>>(input,sminputs,*myPipe::runOptions,myPipe::Param);

      // Only allow neutralino LSPs.
      if (not has_neutralino_LSP(result)) invalid_point().raise("Neutralino is not LSP.");

      // Drop SLHA files if requested
      result.drop_SLHAs_if_requested(myPipe::runOptions, "GAMBIT_unimproved_spectrum");

   }
   #endif



    // Runs FlexibleSUSY MSSM spectrum generator with CMSSM (GUT scale) boundary conditions
    // In principle an identical spectrum can be obtained from the function
    // get_MSSMatGUT_spectrum_FS
    // by setting the input parameters to match the CMSSM assumptions
    #if(FS_MODEL_CMSSM_IS_BUILT)
    void get_CMSSM_spectrum_FS (Spectrum& result)
    {

      // Access the pipes for this function to get model and parameter information
      namespace myPipe = Pipes::get_CMSSM_spectrum_FS;

      // Get SLHA2 SMINPUTS values
      const SMInputs& sminputs = *myPipe::Dep::SMINPUTS;

      // Get input parameters (from flexiblesusy namespace)
      CMSSM_input_parameters input;

      input.m0      = *myPipe::Param["M0"];
      input.m12     = *myPipe::Param["M12"];
      input.TanBeta = *myPipe::Param["TanBeta"];
      input.SignMu  = *myPipe::Param["SignMu"];
      input.Azero   = *myPipe::Param["A0"];

      // Sanity checks
      if(input.TanBeta<0)
      {
         std::ostringstream msg;
         msg << "Tried to set TanBeta parameter to a negative value ("<<input.TanBeta<<")! This parameter must be positive. Please check your inifile and try again.";
         SpecBit_error().raise(LOCAL_INFO,msg.str());
      }
      if(input.SignMu!=-1 and input.SignMu!=1)
      {
         std::ostringstream msg;
         msg << "Tried to set SignMu parameter to a value that is not a sign! ("<<input.SignMu<<")! This parameter must be set to either 1 or -1. Please check your inifile and try again.";
         SpecBit_error().raise(LOCAL_INFO,msg.str());
      }

      // Run spectrum generator
      result = run_FS_spectrum_generator<CMSSM_interface<ALGORITHM1>>(input,sminputs,*myPipe::runOptions,myPipe::Param);

      // Only allow neutralino LSPs.
      if (not has_neutralino_LSP(result)) invalid_point().raise("Neutralino is not LSP.");

      // Drop SLHA files if requested
      result.drop_SLHAs_if_requested(myPipe::runOptions, "GAMBIT_unimproved_spectrum");

    }
    #endif

    // Runs FlexibleSUSY MSSM spectrum generator with EWSB scale input (boundary conditions)
    #if(FS_MODEL_MSSM_IS_BUILT)
    void get_MSSMatQ_spectrum_FS (Spectrum& result)
    {
      using namespace softsusy;
      namespace myPipe = Pipes::get_MSSMatQ_spectrum_FS;
      const SMInputs& sminputs = *myPipe::Dep::SMINPUTS;
      MSSM_input_parameters input;
      input.Qin    = *myPipe::Param.at("Qin"); // MSSMatQ also requires input scale to be supplied
      input.mHu2IN = *myPipe::Param.at("mHu2");
      input.mHd2IN = *myPipe::Param.at("mHd2");
      input.SignMu = *myPipe::Param.at("SignMu");
      if(input.SignMu!=-1 and input.SignMu!=1)
      {
         std::ostringstream msg;
         msg << "Tried to set SignMu parameter to a value that is not a sign! ("<<input.SignMu<<")! This parameter must be set to either 1 or -1. Please check your inifile and try again.";
         SpecBit_error().raise(LOCAL_INFO,msg.str());
      }
      fill_MSSM63_input(input,myPipe::Param);
      result = run_FS_spectrum_generator<MSSM_interface<ALGORITHM1>>(input,sminputs,*myPipe::runOptions,myPipe::Param);
      if (not has_neutralino_LSP(result)) invalid_point().raise("Neutralino is not LSP.");
      result.drop_SLHAs_if_requested(myPipe::runOptions, "GAMBIT_unimproved_spectrum");
    }
    #endif

    // Runs FlexibleSUSY MSSM spectrum generator with EWSB scale input (boundary conditions)
    // but with mA and mu as parameters instead of mHu2 and mHd2
    #if(FS_MODEL_MSSM_mAmu_IS_BUILT)
    void get_MSSMatQ_mA_spectrum_FS (Spectrum& result)
    {
      using namespace softsusy;
      namespace myPipe = Pipes::get_MSSMatQ_mA_spectrum_FS;
      const SMInputs& sminputs = *myPipe::Dep::SMINPUTS;
      MSSM_mAmu_input_parameters input;
      input.Qin      = *myPipe::Param.at("Qin"); // MSSMatQ also requires input scale to be supplied
      input.MuInput  = *myPipe::Param.at("mu");
      // Note this spectrum generator mA2 is the parameter.
      // However this freedom is not used in GAMBIT
      // and not needed as mA is a DRbar mass eigenstate for a scalar
      double mA = *myPipe::Param.at("mA");
      input.mA2Input = mA*mA;
      fill_MSSM63_input(input,myPipe::Param); // Fill the rest
      result = run_FS_spectrum_generator<MSSM_mAmu_interface<ALGORITHM1>>(input,sminputs,*myPipe::runOptions,myPipe::Param);
      if (not has_neutralino_LSP(result)) invalid_point().raise("Neutralino is not LSP.");
      result.drop_SLHAs_if_requested(myPipe::runOptions, "GAMBIT_unimproved_spectrum");
    }
    #endif

    // Runs FlexibleSUSY MSSM spectrum generator with GUT scale input (boundary conditions)
    #if(FS_MODEL_MSSMatMGUT_IS_BUILT)
    void get_MSSMatMGUT_spectrum_FS (Spectrum& result)
    {
      using namespace softsusy;
      namespace myPipe = Pipes::get_MSSMatMGUT_spectrum_FS;
      const SMInputs& sminputs = *myPipe::Dep::SMINPUTS;
      MSSMatMGUT_input_parameters input;
      input.mHu2IN = *myPipe::Param.at("mHu2");
      input.mHd2IN = *myPipe::Param.at("mHd2");
      input.SignMu = *myPipe::Param.at("SignMu");
      if(input.SignMu!=-1 and input.SignMu!=1)
      {
         std::ostringstream msg;
         msg << "Tried to set SignMu parameter to a value that is not a sign! ("<<input.SignMu<<")! This parameter must be set to either 1 or -1. Please check your inifile and try again.";
         SpecBit_error().raise(LOCAL_INFO,msg.str());
      }
      fill_MSSM63_input(input,myPipe::Param);
      result = run_FS_spectrum_generator<MSSMatMGUT_interface<ALGORITHM1>>(input,sminputs,*myPipe::runOptions,myPipe::Param);
      if (not has_neutralino_LSP(result)) invalid_point().raise("Neutralino is not LSP.");
      result.drop_SLHAs_if_requested(myPipe::runOptions, "GAMBIT_unimproved_spectrum");
    }
    #endif

  // Runs FlexibleSUSY MSSMatMGUTEFTHiggs model spectrum generator
  // and has m3^2 and mu as EWSB outputs, so it is for the
  // MSSMatMGUT_model.
  #if(FS_MODEL_MSSMatMGUTEFTHiggs_IS_BUILT)
  void get_MSSMatMGUT_spectrum_FlexibleEFTHiggs (Spectrum& result)
  {
     // Access the pipes for this function to get model and parameter information
     namespace myPipe = Pipes::get_MSSMatMGUT_spectrum_FlexibleEFTHiggs;

     // Get SLHA2 SMINPUTS values
     const SMInputs& sminputs = *myPipe::Dep::SMINPUTS;

     // Get input parameters (from flexiblesusy namespace)
     MSSMatMGUTEFTHiggs_input_parameters input;
     input.mHu2IN = *myPipe::Param.at("mHu2");
     input.mHd2IN = *myPipe::Param.at("mHd2");
     input.SignMu = *myPipe::Param.at("SignMu");
     if(input.SignMu!=-1 and input.SignMu!=1)
      {
         std::ostringstream msg;
         msg << "Tried to set SignMu parameter to a value that is not a sign! ("<<input.SignMu<<")! This parameter must be set to either 1 or -1. Please check your inifile and try again.";
         SpecBit_error().raise(LOCAL_INFO,msg.str());
      }

     fill_MSSM63_input(input,myPipe::Param); // Fill the rest
     result = run_FS_spectrum_generator<MSSMatMGUTEFTHiggs_interface<ALGORITHM1>>(input,sminputs,*myPipe::runOptions,myPipe::Param);

      // Only allow neutralino LSPs.
      if (not has_neutralino_LSP(result)) invalid_point().raise("Neutralino is not LSP.");

      // Drop SLHA files if requested
      result.drop_SLHAs_if_requested(myPipe::runOptions, "GAMBIT_unimproved_spectrum");

   }
   #endif


    // Runs FlexibleSUSY MSSM spectrum generator with GUT scale input (boundary conditions)
    // but with mA and mu as parameters instead of mHu2 and mHd2
    #if(FS_MODEL_MSSMatMGUT_mAmu_IS_BUILT)
    void get_MSSMatMGUT_mA_spectrum_FS (Spectrum& result)
    {
      using namespace softsusy;
      namespace myPipe = Pipes::get_MSSMatMGUT_mA_spectrum_FS;
      const SMInputs& sminputs = *myPipe::Dep::SMINPUTS;
      MSSMatMGUT_mAmu_input_parameters input;
      input.MuInput  = *myPipe::Param.at("mu");
      // Note this spectrum generator mA2 is the parameter.
      // However this freedom is not used in GAMBIT
      // and not needed as mA is a DRbar mass eigenstate for a scalar
      double mA = *myPipe::Param.at("mA");
      input.mA2Input = mA*mA;
      fill_MSSM63_input(input,myPipe::Param); // Fill the rest
      result = run_FS_spectrum_generator<MSSMatMGUT_mAmu_interface<ALGORITHM1>>(input,sminputs,*myPipe::runOptions,myPipe::Param);
      if (not has_neutralino_LSP(result)) invalid_point().raise("Neutralino is not LSP.");
      result.drop_SLHAs_if_requested(myPipe::runOptions, "GAMBIT_unimproved_spectrum");
    }
    #endif

  // Runs FlexibleSUSY MSSMatMGUTEFTHiggs model spectrum generator
  // and has m3^2 and mu as EWSB outputs, so it is for the
  // MSSMatMGUT_model.
  #if(FS_MODEL_MSSMatMGUTEFTHiggs_mAmu_IS_BUILT)
  void get_MSSMatMGUT_mA_spectrum_FlexibleEFTHiggs (Spectrum& result)
  {
     // Access the pipes for this function to get model and parameter information
     namespace myPipe = Pipes::get_MSSMatMGUT_mA_spectrum_FlexibleEFTHiggs;

     // Get SLHA2 SMINPUTS values
     const SMInputs& sminputs = *myPipe::Dep::SMINPUTS;

     // Get input parameters (from flexiblesusy namespace)
     MSSMatMGUTEFTHiggs_mAmu_input_parameters input;
     input.MuInput  = *myPipe::Param.at("mu");
     // Note this spectrum generator mA2 is the parameter.
     // However this freedom is not used in GAMBIT
     // and not needed as mA is a DRbar mass eigenstate for a scalar
     double mA = *myPipe::Param.at("mA");
     input.mA2Input = mA*mA;

     fill_MSSM63_input(input,myPipe::Param); // Fill the rest
     result = run_FS_spectrum_generator<MSSMatMGUTEFTHiggs_mAmu_interface<ALGORITHM1>>(input,sminputs,*myPipe::runOptions,myPipe::Param);

      // Only allow neutralino LSPs.
      if (not has_neutralino_LSP(result)) invalid_point().raise("Neutralino is not LSP.");

      // Drop SLHA files if requested
      result.drop_SLHAs_if_requested(myPipe::runOptions, "GAMBIT_unimproved_spectrum");

   }
   #endif


    // Runs FlexibleSUSY MSSM spectrum generator with SUSY scale input (boundary conditions)
    // but with mA and mu as parameters instead of mHu2 and mHd2
    #if(FS_MODEL_MSSMatMSUSY_mAmu_IS_BUILT)
    void get_MSSMatMSUSY_mA_spectrum_FS (Spectrum& result)
    {
      using namespace softsusy;
      namespace myPipe = Pipes::get_MSSMatMSUSY_mA_spectrum_FS;
      const SMInputs& sminputs = *myPipe::Dep::SMINPUTS;
      MSSMatMSUSY_mAmu_input_parameters input;
      input.MuInput  = *myPipe::Param.at("mu");
      // Note this spectrum generator mA2 is the parameter.
      // However this freedom is not used in GAMBIT
      // and not needed as mA is a DRbar mass eigenstate for a scalar
      double mA = *myPipe::Param.at("mA");
      input.mA2Input = mA*mA;    // FS has mA^2 as the parameter
      fill_MSSM63_input(input,myPipe::Param); // Fill the rest
      result = run_FS_spectrum_generator<MSSMatMSUSY_mAmu_interface<ALGORITHM1>>(input,sminputs,*myPipe::runOptions,myPipe::Param);
      if (not has_neutralino_LSP(result)) invalid_point().raise("Neutralino is not LSP.");
      result.drop_SLHAs_if_requested(myPipe::runOptions, "GAMBIT_unimproved_spectrum");
    }
    #endif

    void get_GUTMSSMB_spectrum (Spectrum &/*result*/)
    {
      // Placeholder
    }

    /// @{
    /// Functions to decompose Spectrum object (of type MSSM_spectrum)

    /// @}
    /// Retrieve SubSpectrum* to SM LE model from Spectrum object
    /// DEPENDENCY(MSSM_spectrum, Spectrum)
    void get_SM_SubSpectrum_from_MSSM_Spectrum (const SubSpectrum* &result)
    {
      namespace myPipe = Pipes::get_SM_SubSpectrum_from_MSSM_Spectrum;
      const Spectrum& matched_spectra(*myPipe::Dep::unimproved_MSSM_spectrum);
      result = &matched_spectra.get_LE();
    }

    /// Extract an SLHAea version of the spectrum contained in a Spectrum object, in SLHA1 format
    void get_MSSM_spectrum_as_SLHAea_SLHA1(SLHAstruct &result)
    {
      result = Pipes::get_MSSM_spectrum_as_SLHAea_SLHA1::Dep::unimproved_MSSM_spectrum->getSLHAea(1);
    }

    /// Extract an SLHAea version of the spectrum contained in a Spectrum object, in SLHA2 format
    void get_MSSM_spectrum_as_SLHAea_SLHA2(SLHAstruct &result)
    {
      result = Pipes::get_MSSM_spectrum_as_SLHAea_SLHA2::Dep::unimproved_MSSM_spectrum->getSLHAea(2);
    }

    /// Get an MSSMSpectrum object from an SLHA file
    /// Wraps it up in MSSMSimpleSpec; i.e. no RGE running possible.
    /// This is mainly for testing against benchmark points, but may be a useful last
    /// resort for interacting with "difficult" spectrum generators.
    void get_MSSM_spectrum_from_SLHAfile(Spectrum &result)
    {
      // Static counter running in a loop over all filenames
      static unsigned int counter = 0;
      static long int ncycle = 1;
      SLHAstruct input_slha;

      namespace myPipe = Pipes::get_MSSM_spectrum_from_SLHAfile;

      // Read filename from yaml file
      std::vector<std::string> filenames =
        myPipe::runOptions->getValue<std::vector<std::string>>("filenames");

      // Check how many loop over the input files we are doing.
      long int cycles = myPipe::runOptions->getValueOrDef<int>(-1,"cycles");

      // Check if we have completed the requested number of cycles
      if(cycles>0 and ncycle>cycles)
      {
         std::ostringstream msg;
         msg << "Preset number of loops through input files reached! Stopping. (tried to start cycle "<<ncycle<<" of "<<cycles<<")";
         SpecBit_error().raise(LOCAL_INFO,msg.str());
      }

      std::string filename = filenames[counter];

      logger() << "Reading SLHA file: " << filename << EOM;
      std::ifstream ifs(filename.c_str());
      if(!ifs.good()){ SpecBit_error().raise(LOCAL_INFO,"ERROR: SLHA file not found."); }
      ifs >> input_slha;
      ifs.close();
      counter++;
      if( counter >= filenames.size() )
      {
        logger() << "Returning to start of input SLHA file list (finished "<<ncycle<<" cycles)" << EOM;
        counter = 0;
        ncycle++;
      }

      // Retrieve any mass cuts
      static const Spectrum::mc_info mass_cut = myPipe::runOptions->getValueOrDef<Spectrum::mc_info>(Spectrum::mc_info(), "mass_cut");
      static const Spectrum::mr_info mass_ratio_cut = myPipe::runOptions->getValueOrDef<Spectrum::mr_info>(Spectrum::mr_info(), "mass_ratio_cut");

      // Create Spectrum object from the slhaea object
      result = spectrum_from_SLHAea<MSSMSimpleSpec, SLHAstruct>(input_slha, input_slha, mass_cut, mass_ratio_cut);

      // Add getter for susy scale if option set for this
      bool add_susy_scale = myPipe::runOptions->getValueOrDef<bool>(false,"assume_Q_is_MSUSY");
      if(add_susy_scale)
      {
         result.get_HE().set_override(Par::mass1,result.get_HE().GetScale(),"susy_scale",true);
      }

      // No sneaking in charged LSPs via SLHA, jävlar.
      if (not has_neutralino_LSP(result)) invalid_point().raise("Neutralino is not LSP.");
    }

    /// Get an MSSMSpectrum object from an SLHAstruct
    /// Wraps it up in MSSMSimpleSpec; i.e. no RGE running possible.
    /// This can be used as a poor-man's interface to backend spectrum generators
    void get_MSSM_spectrum_from_SLHAstruct(Spectrum& result)
    {
      namespace myPipe = Pipes::get_MSSM_spectrum_from_SLHAstruct;
      const SLHAstruct& input_slha_tmp = *myPipe::Dep::unimproved_MSSM_spectrum; // Retrieve dependency on SLHAstruct

      /// @todo FIXME this needs to be fixed -- is it needed any more?  Where is this GAMBIT block supposed to be written?
      SLHAstruct input_slha(input_slha_tmp); // Copy struct (for demo adding of GAMBIT block only)
      // For example; add this to your input SLHAstruct:
      input_slha["GAMBIT"][""] << "BLOCK" << "GAMBIT";
      input_slha["GAMBIT"][""] <<      1  << 1e99 << "# Input scale";
      std::cout << input_slha << std::endl; // test.

      // Retrieve any mass cuts
      static const Spectrum::mc_info mass_cut = myPipe::runOptions->getValueOrDef<Spectrum::mc_info>(Spectrum::mc_info(), "mass_cut");
      static const Spectrum::mr_info mass_ratio_cut = myPipe::runOptions->getValueOrDef<Spectrum::mr_info>(Spectrum::mr_info(), "mass_ratio_cut");

      // Create Spectrum object from the slhaea object
      result = spectrum_from_SLHAea<MSSMSimpleSpec, SLHAstruct>(input_slha, input_slha, mass_cut, mass_ratio_cut);

      // No sneaking in charged LSPs via SLHA, jävlar.
      if (not has_neutralino_LSP(result)) invalid_point().raise("Neutralino is not LSP.");

      // In order to translate from e.g. MSSM63atMGUT to MSSM63atQ, we need
      // to know that input scale Q. This is generally not stored in SLHA format,
      // but we need it, so if you want to produce a Spectrum object this way you
      // will need to add this information to your SLHAstruct:
      // BLOCK GAMBIT
      //   1     <high_scale>    # Input scale of (upper) boundary conditions, e.g. GUT scale

      // Need to check if this information exists:
      SLHAstruct::const_iterator block = input_slha.find("GAMBIT");
      std::vector<std::string> key(1, "1");
      if(block == input_slha.end() or block->find(key) == block->end())
      {
        // Big problem
        std::ostringstream errmsg;
        errmsg << "Error constructing Spectrum object from a pre-existing SLHAstruct!    " << endl
               << "The supplied SLHAstruct did not have the special GAMBIT block added.  " << endl
               << "This block carries extra information from the spectrum generator      " << endl
               << "that is usually thrown away, but which is needed for properly creating" << endl
               << "a Spectrum object. In whatever module function created the SLHAstruct " << endl
               << "that you want to use, please add code that adds the following         " << endl
               << "information to the SLHAstruct (SLHAea::Coll):                         " << endl
               << "  BLOCK GAMBIT                                                        " << endl
               << " 1 <high_scale>  # Input scale of (upper) boundary conditions, e.g. GUT scale\n";
        SpecBit_error().raise(LOCAL_INFO,errmsg.str());
      }

      // OK the GAMBIT block exists, add the data to the MSSM SubSpectrum object.
      result.get_HE().set_override(Par::mass1,SLHAea::to<double>(input_slha.at("GAMBIT").at(1).at(1)), "high_scale", false);
    }

    /// FeynHiggs SUSY masses and mixings
    void FH_MSSMMasses(fh_MSSMMassObs &result)
    {
      using namespace Pipes::FH_MSSMMasses;

      #ifdef SPECBIT_DEBUG
        cout << "****** calling FH_MSSMMasses ******" << endl;
      #endif

      // zero if minimal, non-zero if non-minimal flavour violation
      int nmfv;

      // MSf(s,t,g) MFV squark masses with indices
      // s = 1..2   sfermion index
      // t = 1..5   sfermion type nu,e,u,d,?
      // g = 1..3   generation index
      Farray<fh_real, 1,2, 1,5, 1,3> MSf;

      // USf(s1,s2,t,g) MFV squark mixing matrices with indices
      // s1 = 1..2  sfermion index (mass eigenstates)
      // s2 = 1..2  sfermion index (gauge eigenstates, L/R)
      // t  = 1..5  sfermion type nu,e,u,d,?
      // g  = 1..3  generation index
      Farray<fh_complex, 1,2, 1,2, 1,5, 1,3> USf;

      // NMFV squark masses, with indices
      // a = 1..6   extended sfermion index
      // t = 1..5   sfermion type
      Farray<fh_real, 1,6, 1,5> MASf;

      // NMFV squark mixing matrices, with indices
      // a1 = 1..6  extended sfermion index (mass eigenstates)
      // a2 = 1..6  extended sfermion index (gauge eigenstates)
      //  t = 1..5  sftermion type nu,e,u,d,?
      Farray<fh_complex, 1,36, 1,5> UASf;

      // chargino masses
      Farray<fh_real, 1,2> MCha;

      // chargino mixing matrices (mass,gauge) eigenstates (2 x 2)
      Farray<fh_complex, 1,4> UCha;
      Farray<fh_complex, 1,4> VCha;

      // neutralino masses
      Farray<fh_real, 1,4> MNeu;

      // neutralino mixing matrices (mass,gauge) eigenstates (4 x 4)
      Farray<fh_complex, 1,16> ZNeu;

      // correction to bottom Yukawa coupling
      fh_complex DeltaMB;

      // gluino mass
      fh_real MGl;

      // tree-level Higgs masses (Mh, MH, MA, MHpm)
      Farray<fh_real, 1,4> MHtree;

      // tree-level Higgs mixing parameters sin alpha
      fh_real SAtree;

      #ifdef SPECBIT_DEBUG
        cout << "****** calling FHGetPara ******" << endl;
      #endif

      int error = 1;
      BEreq::FHGetPara(error, nmfv, MSf, USf, MASf, UASf,
           MCha, UCha, VCha, MNeu, ZNeu,
           DeltaMB, MGl, MHtree, SAtree);
      if (error != 0)
      {
        std::ostringstream err;
        err << "BEreq::FHGetPara raised error flag: " << error << ".";
        invalid_point().raise(err.str());
      }

      fh_MSSMMassObs MassObs;
      for(int i = 0; i < 2; i++)
        for(int j = 0; j < 5; j++)
          for(int k = 0; k < 3; k++)
            MassObs.MSf[i][j][k] = MSf(i+1,j+1,k+1);
      for(int i = 0; i < 2; i++)
        for(int j = 0; j < 2; j++)
          for(int k = 0; k < 5; k++)
            for(int l = 0; l < 3; l++)
              MassObs.USf[i][j][k][l] = USf(i+1,j+1,k+1,l+1);
      for(int i = 0; i < 6; i++)
        for(int j = 0; j < 5; j++)
          MassObs.MASf[i][j] = MASf(i+1,j+1);
      for(int i = 0; i < 36; i++)
        for(int j = 0; j < 5; j++)
          MassObs.UASf[i][j] = UASf(i+1,j+1);
      for(int i = 0; i < 2; i++)
        MassObs.MCha[i] = MCha(i+1);
      for(int i = 0; i < 4; i++)
      {
        MassObs.UCha[i] = UCha(i+1);
        MassObs.VCha[i] = VCha(i+1);
      }
      for(int i = 0; i < 4; i++)
        MassObs.MNeu[i] = MNeu(i+1);
      for(int i = 0; i < 16; i++)
        MassObs.ZNeu[i] = ZNeu(i+1);
      MassObs.deltaMB = DeltaMB;
      MassObs.MGl = MGl;
      for(int i = 0; i < 4; i++)
        MassObs.MHtree[i] = MHtree(i+1);
      MassObs.SinAlphatree = SAtree;

      result = MassObs;
    }


    /// Higgs masses and mixings with theoretical uncertainties
    void FH_AllHiggsMasses(fh_HiggsMassObs &result)
    {
      using namespace Pipes::FH_AllHiggsMasses;

      #ifdef SPECBIT_DEBUG
        cout << "****** calling FH_HiggsMasses ******" << endl;
      #endif

      // Higgs mass with
      // 0 - m1 (Mh in rMSSM)
      // 1 - m2 (MH in rMSSM)
      // 2 - m3 (MA in rMSSM)
      // 3 - MHpm
      Farray<fh_real, 1,4> MHiggs;
      Farray<fh_real, 1,4> DeltaMHiggs;

      // sine of effective Higgs mixing angle, alpha_eff
      fh_complex SAeff;
      fh_complex DeltaSAeff;

      // matrix needed to rotate Higgs
      // mass matrix to diagonal form
      Farray<fh_complex, 1,3, 1,3> UHiggs;
      Farray<fh_complex, 1,3, 1,3> DeltaUHiggs;

      // matrix of Z-factors needed to combine
      // amplitudes involving on-shell Higgs
      Farray<fh_complex, 1,3, 1,3> ZHiggs;
      Farray<fh_complex, 1,3, 1,3> DeltaZHiggs;

      #ifdef SPECBIT_DEBUG
        cout << "****** calling FHHiggsCorr ******" << endl;
      #endif

      int error = 1;
      BEreq::FHHiggsCorr(error, MHiggs, SAeff, UHiggs, ZHiggs);
      if (error != 0)
      {
        std::ostringstream err;
        err << "BEreq::FHHiggsCorr raised error flag: " << error << ".";
        invalid_point().raise(err.str());
      }

      #ifdef SPECBIT_DEBUG
        cout << "****** calling FHUncertainties ******" << endl;
      #endif

      error = 1;
      BEreq::FHUncertainties(error, DeltaMHiggs, DeltaSAeff, DeltaUHiggs, DeltaZHiggs);
      if (error != 0)
      {
        std::ostringstream err;
        err << "BEreq::FHUncertainties raised error flag: " << error << ".";
        invalid_point().raise(err.str());
      }

      fh_HiggsMassObs HiggsMassObs;
      for(int i = 0; i < 4; i++)
      {
        HiggsMassObs.MH[i] = MHiggs(i+1);
        HiggsMassObs.deltaMH[i] = DeltaMHiggs(i+1);
      }
      HiggsMassObs.SinAlphaEff = SAeff;
      HiggsMassObs.deltaSinAlphaEff = DeltaSAeff;
      for(int i = 0; i < 3; i++)
        for(int j = 0; j < 3; j++)
        {
          HiggsMassObs.UH[i][j] = UHiggs(i+1,j+1);
          HiggsMassObs.deltaUH[i][j] = DeltaUHiggs(i+1,j+1);
          HiggsMassObs.ZH[i][j] = ZHiggs(i+1,j+1);
          HiggsMassObs.deltaZH[i][j] = DeltaZHiggs(i+1,j+1);
        }

      result = HiggsMassObs;
    }

////////////////////////
//// Higgs routines ////
////////////////////////

    /// Call FH_Couplings from FeynHiggs and collect the output
    void FH_Couplings(fh_Couplings &result)
    {
      using namespace Pipes::FH_Couplings;

      #ifdef SPECBIT_DEBUG
        cout << "****** calling FH_Couplings ******" << endl;
      #endif

      // what to use for internal Higgs mixing
      // (ex. in couplings)
      // (default = 1)
      // 0 - no mixing
      // 1 - UHiggs
      // 2 - ZHiggs
      int uzint = 2;
      // what to use for external Higgs mixing
      // (ex. in decays)
      // (default = 2)
      // 0 - no mixing
      // 1 - UHiggs
      // 2 - ZHiggs
      int uzext = 2;
      // which effective bottom mass to use
      int mfeff = 1;

      #ifdef SPECBIT_DEBUG
        cout << "****** calling FHSelectUZ ******" << endl;
      #endif

      int error = 1;
      BEreq::FHSelectUZ(error, uzint, uzext, mfeff);
      if (error != 0)
      {
        std::ostringstream err;
        err << "BEreq::FHSelectUZ raised error flag: " << error << ".";
        invalid_point().raise(err.str());
      }

      Farray<fh_complex, 1,ncouplings> couplings;        // MSSM Higgs couplings
      Farray<fh_complex, 1,ncouplingsms> couplings_sm;  // SM Higgs couplings
      Farray<fh_real, 1,ngammas> gammas;                // Higgs decay widths and BR's (MSSM)
      Farray<fh_real, 1,ngammasms> gammas_sm;           // Higgs decay widths and BR's (SM)
      int fast = 1;  // include off-diagonal fermion decays? (1 = no)

      #ifdef SPECBIT_DEBUG
        cout << "****** calling FHCouplings ******" << endl;
      #endif

      error = 1;
      BEreq::FHCouplings(error, couplings, couplings_sm,
                         gammas, gammas_sm, fast);
      if (error != 0)
      {
        std::ostringstream err;
        err << "BEreq::FHCouplings raised error flag: " << error << ".";
        invalid_point().raise(err.str());
      }

      fh_Couplings Couplings;
      for(int i = 0; i < ncouplings; i++) Couplings.couplings[i] = couplings(i+1);
      for(int i = 0; i < ncouplingsms; i++) Couplings.couplings_sm[i] = couplings_sm(i+1);
      for(int i = 0; i < ngammas; i++) Couplings.gammas[i] = gammas(i+1);
      for(int i = 0; i < ngammasms; i++) Couplings.gammas_sm[i] = gammas_sm(i+1);
      Couplings.calculator = BEreq::FHCouplings.origin();
      Couplings.calculator_version = BEreq::FHCouplings.version();

      result = Couplings;
    }


    /// Helper function to work out if the LSP is invisible, and if so, which particle it is.
    std::vector<str> get_invisibles(const SubSpectrum& spec)
    {
      // Get the lighter of the lightest neutralino and the lightest sneutrino
      std::pair<str,double> neutralino("~chi0_1", spec.get(Par::Pole_Mass,"~chi0",1));
      std::pair<str,double> sneutrino("~nu_1", spec.get(Par::Pole_Mass,"~nu",1));
      std::pair<str,double> lnp = (neutralino.second < sneutrino.second ? neutralino : sneutrino);

      // Work out if this is indeed the LSP, and if decays of at least one neutral higgs to it are kinematically possible.
      bool inv_lsp = spec.get(Par::Pole_Mass,"~chi+",1) > lnp.second and
                     spec.get(Par::Pole_Mass,"~g") > lnp.second and
                     spec.get(Par::Pole_Mass,"~d",1) > lnp.second and
                     spec.get(Par::Pole_Mass,"~u",1) > lnp.second and
                     spec.get(Par::Pole_Mass,"~e-",1) > lnp.second and
                     (spec.get(Par::Pole_Mass,"h0",2) > 2.*lnp.second or
                      spec.get(Par::Pole_Mass,"A0") > 2.*lnp.second);

      // Create a vector containing all invisible products of higgs decays.
      if (inv_lsp) return initVector<str>(lnp.first);
      return std::vector<str>();
    }

    /// Put together the Higgs couplings for the MSSM, from partial widths only
    void MSSM_higgs_couplings_pwid(HiggsCouplingsTable &result)
    {
      using namespace Pipes::MSSM_higgs_couplings_pwid;

      // Retrieve spectrum contents
      const SubSpectrum& spec = Dep::MSSM_spectrum->get_HE();

      // Set up neutral Higgses
      static const std::vector<str> sHneut = initVector<str>("h0_1", "h0_2", "A0");

      // Set the CP of the Higgs states.  Note that this would need to be more sophisticated to deal with the complex MSSM!
      result.CP[0] = 1;  //h0_1
      result.CP[1] = 1;  //h0_2
      result.CP[2] = -1; //A0

      // Work out which SM values correspond to which SUSY Higgs
      int higgs = (SMlike_higgs_PDG_code(spec) == 25 ? 0 : 1);
      int other_higgs = (higgs == 0 ? 1 : 0);

      // Set the decays
      result.set_neutral_decays_SM(higgs, sHneut[higgs], *Dep::Reference_SM_Higgs_decay_rates);
      result.set_neutral_decays_SM(other_higgs, sHneut[other_higgs], *Dep::Reference_SM_other_Higgs_decay_rates);
      result.set_neutral_decays_SM(2, sHneut[2], *Dep::Reference_SM_A0_decay_rates);
      result.set_neutral_decays(0, sHneut[0],  *Dep::Higgs_decay_rates);
      result.set_neutral_decays(1, sHneut[1], *Dep::h0_2_decay_rates);
      result.set_neutral_decays(2, sHneut[2], *Dep::A0_decay_rates);
      result.set_charged_decays(0, "H+", *Dep::H_plus_decay_rates);
      result.set_t_decays(*Dep::t_decay_rates);

      // Use them to compute effective couplings for all neutral higgses, except for hhZ.
      for (int i = 0; i < 3; i++)
      {
        result.C_WW2[i] = result.compute_effective_coupling(i, std::pair<int,int>(24, 0), std::pair<int,int>(-24, 0));
        result.C_ZZ2[i] = result.compute_effective_coupling(i, std::pair<int,int>(23, 0), std::pair<int,int>(23, 0));
        result.C_tt2[i] = result.compute_effective_coupling(i, std::pair<int,int>(6, 1), std::pair<int,int>(-6, 1));
        result.C_bb2[i] = result.compute_effective_coupling(i, std::pair<int,int>(5, 1), std::pair<int,int>(-5, 1));
        result.C_cc2[i] = result.compute_effective_coupling(i, std::pair<int,int>(4, 1), std::pair<int,int>(-4, 1));
        result.C_tautau2[i] = result.compute_effective_coupling(i, std::pair<int,int>(15, 1), std::pair<int,int>(-15, 1));
        result.C_gaga2[i] = result.compute_effective_coupling(i, std::pair<int,int>(22, 0), std::pair<int,int>(22, 0));
        result.C_gg2[i] = result.compute_effective_coupling(i, std::pair<int,int>(21, 0), std::pair<int,int>(21, 0));
        result.C_mumu2[i] = result.compute_effective_coupling(i, std::pair<int,int>(13, 1), std::pair<int,int>(-13, 1));
        result.C_Zga2[i] = result.compute_effective_coupling(i, std::pair<int,int>(23, 0), std::pair<int,int>(21, 0));
        result.C_ss2[i] = result.compute_effective_coupling(i, std::pair<int,int>(3, 1), std::pair<int,int>(-3, 1));
      }

      // Calculate hhZ effective couplings.  Here we scale out the kinematic prefactor
      // of the decay width, assuming we are well above threshold if the channel is open.
      // If not, we simply assume SM couplings.
      const double mZ = Dep::MSSM_spectrum->get(Par::Pole_Mass,23,0);
      const double scaling = 8.*sqrt(2.)*pi/Dep::MSSM_spectrum->get_SMInputs().GF;
      for(int i = 0; i < 3; i++)
      for(int j = 0; j < 3; j++)
      {
        double mhi = spec.get(Par::Pole_Mass, sHneut[i]);
        double mhj = spec.get(Par::Pole_Mass, sHneut[j]);
        if (mhi > mhj + mZ and result.get_neutral_decays(i).has_channel(sHneut[j], "Z0"))
        {
          double gamma = result.get_neutral_decays(i).width_in_GeV*result.get_neutral_decays(i).BF(sHneut[j], "Z0");
          double k[2] = {(mhj + mZ)/mhi, (mhj - mZ)/mhi};
          for (int l = 0; l < 2; l++) k[l] = (1.0 - k[l]) * (1.0 + k[l]);
          double K = mhi*sqrt(k[0]*k[1]);
          result.C_hiZ2[i][j] = scaling / (K*K*K) * gamma;
        }
        else // If the channel is missing from the decays or kinematically disallowed, just return the SM result.
        {
          result.C_hiZ2[i][j] = 1.;
        }
      }

      // Work out which invisible decays are possible
      result.invisibles = get_invisibles(spec);
    }


    /// Put together the Higgs couplings for the MSSM, using FeynHiggs
    void MSSM_higgs_couplings_FH(HiggsCouplingsTable &result)
    {
      using namespace Pipes::MSSM_higgs_couplings_FH;

      // Retrieve spectrum contents
      const SubSpectrum& spec = Dep::MSSM_spectrum->get_HE();
      const SMInputs& sminputs = Dep::MSSM_spectrum->get_SMInputs();

      // Set up neutral Higgses
      static const std::vector<str> sHneut = initVector<str>("h0_1", "h0_2", "A0");

      // Work out which SM values correspond to which SUSY Higgs
      int higgs = (SMlike_higgs_PDG_code(spec) == 25 ? 0 : 1);
      int other_higgs = (higgs == 0 ? 1 : 0);

      // Set the decays
      result.set_neutral_decays_SM(higgs, sHneut[higgs], *Dep::Reference_SM_Higgs_decay_rates);
      result.set_neutral_decays_SM(other_higgs, sHneut[other_higgs], *Dep::Reference_SM_other_Higgs_decay_rates);
      result.set_neutral_decays_SM(2, sHneut[2], *Dep::Reference_SM_A0_decay_rates);
      result.set_neutral_decays(0, sHneut[0], *Dep::Higgs_decay_rates);
      result.set_neutral_decays(1, sHneut[1], *Dep::h0_2_decay_rates);
      result.set_neutral_decays(2, sHneut[2], *Dep::A0_decay_rates);
      result.set_charged_decays(0, "H+", *Dep::H_plus_decay_rates);
      result.set_t_decays(*Dep::t_decay_rates);

      // Use the branching fractions to compute gluon, gamma/Z and second generation fermionic effective couplings
      for (int i = 0; i < 3; i++)
      {
        result.C_gg2[i] = result.compute_effective_coupling(i, std::pair<int,int>(21, 0), std::pair<int,int>(21, 0));
        result.C_gaga2[i] = result.compute_effective_coupling(i, std::pair<int,int>(22, 0), std::pair<int,int>(22, 0));
        result.C_Zga2[i] = result.compute_effective_coupling(i, std::pair<int,int>(23, 0), std::pair<int,int>(22, 0));
        result.C_mumu2[i] = result.compute_effective_coupling(i, std::pair<int,int>(13, 1), std::pair<int,int>(-13, 1));
        result.C_ss2[i] = result.compute_effective_coupling(i, std::pair<int,int>(3, 1), std::pair<int,int>(-3, 1));
        result.C_cc2[i] = result.compute_effective_coupling(i, std::pair<int,int>(4, 1), std::pair<int,int>(-4, 1));
      }

      // Use couplings to get effective third-generation couplings
      for(int i = 0; i < 3; i++)
      {
        // Compute effective couplings
        double g2_s[3], g2_p[3];
        for (int j = 0; j < 3; j++) // j=0,1,2 => tau, t, b
        {
          fh_complex fh_L = Dep::FH_Couplings_output->couplings[H0FF(i+1,j+2,3,3)-1];
          fh_complex fh_R = Dep::FH_Couplings_output->couplings[H0FF(i+1,j+2,3,3)+Roffset-1];
          fh_complex fh_SM_L = Dep::FH_Couplings_output->couplings_sm[H0FF(i+1,j+2,3,3)-1];
          fh_complex fh_SM_R = Dep::FH_Couplings_output->couplings_sm[H0FF(i+1,j+2,3,3)+RSMoffset-1];
          std::complex<double> L(fh_L.re,fh_L.im);
          std::complex<double> R(fh_R.re,fh_R.im);
          std::complex<double> SM_L(fh_SM_L.re,fh_SM_L.im);
          std::complex<double> SM_R(fh_SM_R.re,fh_SM_R.im);
          g2_s[j] = 0.25*pow(std::abs(R/SM_R + L/SM_L), 2.);
          g2_p[j] = 0.25*pow(std::abs(R/SM_R - L/SM_L), 2.);
        }
        result.C_tautau2[i] = g2_s[0] + g2_p[0];
        result.C_tt2[i]     = g2_s[1] + g2_p[1];
        result.C_bb2[i]     = g2_s[2] + g2_p[2];

        // Calculate CP of state
        if(g2_p[2] < 1e-10)
          result.CP[i] = 1;
        else if(g2_s[2] < 1e-10)
          result.CP[i] = -1;
        else
          result.CP[i] = 0.;
      }

      // Use couplings to get di-boson effective couplings
      for(int i = 0; i < 3; i++)
      {
        fh_complex c_gWW = Dep::FH_Couplings_output->couplings[H0VV(i+1,4)-1];
        fh_complex c_gWW_SM = Dep::FH_Couplings_output->couplings_sm[H0VV(i+1,4)-1];
        fh_complex c_gZZ = Dep::FH_Couplings_output->couplings[H0VV(i+1,3)-1];
        fh_complex c_gZZ_SM = Dep::FH_Couplings_output->couplings_sm[H0VV(i+1,3)-1];
        std::complex<double> WW(c_gWW.re,c_gWW.im);
        std::complex<double> WW_SM(c_gWW_SM.re,c_gWW_SM.im);
        std::complex<double> ZZ(c_gZZ.re,c_gZZ.im);
        std::complex<double> ZZ_SM(c_gZZ_SM.re,c_gZZ_SM.im);
        result.C_WW2[i] = pow(std::abs(WW/WW_SM), 2.);
        result.C_ZZ2[i] = pow(std::abs(ZZ/ZZ_SM), 2.);
      }

      // Use couplings to get hhZ effective couplings
      double norm = sminputs.GF*sqrt(2.)*sminputs.mZ*sminputs.mZ;
      for(int i = 0; i < 3; i++)
      for(int j = 0; j < 3; j++)
      {
        fh_complex c_gHV = Dep::FH_Couplings_output->couplings[H0HV(i+1,j+1)-1];
        double g2HV = c_gHV.re*c_gHV.re+c_gHV.im*c_gHV.im;
        result.C_hiZ2[i][j] = g2HV/norm;
      }

      // Work out which invisible decays are possible
      result.invisibles = get_invisibles(spec);
    }


/////////////////////////////
//// Map output routines ////
/////////////////////////////

    /// @{ Convert MSSM type Spectrum object into a map, so it can be printed
    template<class Contents>
    void fill_map_from_subspectrum(std::map<std::string,double>&, const SubSpectrum&);

    /// Adds additional information from interesting combinations of MSSM parameters
    void add_extra_MSSM_parameter_combinations(std::map<std::string,double>& specmap, const SubSpectrum& mssm)
    {
      double At = 0;
      double Ab = 0;
      const double Yt = mssm.get(Par::dimensionless, "Yu", 3, 3);
      const double Yb = mssm.get(Par::dimensionless, "Yd", 3, 3);
      if(std::abs(Yt) > 1e-12)
      {
        At = mssm.get(Par::mass1, "TYu", 3, 3) / Yt;
      }
      if(std::abs(Yb) > 1e-12)
      {
        Ab = mssm.get(Par::mass1, "TYd", 3, 3) / Yb;
      }

      const double MuSUSY = mssm.get(Par::mass1, "Mu");
      const double tb = mssm.get(Par::dimensionless, "tanbeta");

      specmap["Xt"] = At - MuSUSY / tb;
      specmap["Xb"] = Ab - MuSUSY * tb;
      /// Determine which states are the third gens then add them for printing
      str msf1, msf2;
      /// Since this is for printing we only want to invalidate the point
      /// if this is completely wrong.
      /// We can also plot the mixing if we are suspicious.
      const static double tol = 0.5;
      const static bool pt_error = true;
      slhahelp::family_state_mix_matrix("~u", 3, msf1, msf2, mssm, tol,
                                        LOCAL_INFO, pt_error);
      specmap["mstop1"] =  mssm.get(Par::Pole_Mass, msf1);
      specmap["mstop2"] =  mssm.get(Par::Pole_Mass, msf2);
      slhahelp::family_state_mix_matrix("~d", 3, msf1, msf2, mssm, tol,
                                        LOCAL_INFO, pt_error);
      specmap["msbottom1"] =  mssm.get(Par::Pole_Mass, msf1);
      specmap["msbottom2"] =  mssm.get(Par::Pole_Mass, msf2);
      slhahelp::family_state_mix_matrix("~e-", 3, msf1, msf2, mssm, tol,
                                        LOCAL_INFO, pt_error);
      specmap["mstau1"] =  mssm.get(Par::Pole_Mass, msf1);
      specmap["mstau2"] =  mssm.get(Par::Pole_Mass, msf2);
      /// return mass eigenstate strings that best represent required gauge
      /// eigenstate
      const str gs_suL = slhahelp::mass_es_from_gauge_es("~u_L", mssm, tol,
                                                         LOCAL_INFO, pt_error);
      specmap["msupL"] = mssm.get(Par::Pole_Mass,gs_suL);
      const str gs_scL = slhahelp::mass_es_from_gauge_es("~c_L", mssm, tol,
                                                         LOCAL_INFO, pt_error);
      specmap["mscharmL"] = mssm.get(Par::Pole_Mass,gs_scL);
      const str gs_sdL = slhahelp::mass_es_from_gauge_es("~d_L", mssm, tol,
                                                         LOCAL_INFO, pt_error);
      specmap["msdownL"] = mssm.get(Par::Pole_Mass,gs_sdL);
      const str gs_ssL = slhahelp::mass_es_from_gauge_es("~s_L", mssm, tol,
                                                         LOCAL_INFO, pt_error);
      specmap["msstrangeL"] = mssm.get(Par::Pole_Mass,gs_ssL);
      const str gs_suR = slhahelp::mass_es_from_gauge_es("~u_R", mssm, tol,
                                                         LOCAL_INFO, pt_error);
      specmap["msupR"] = mssm.get(Par::Pole_Mass,gs_suR);
      const str gs_scR = slhahelp::mass_es_from_gauge_es("~c_R", mssm, tol,
                                                         LOCAL_INFO, pt_error);
      specmap["mscharmR"] = mssm.get(Par::Pole_Mass,gs_scR);
      const str gs_sdR = slhahelp::mass_es_from_gauge_es("~d_R", mssm, tol,
                                                         LOCAL_INFO, pt_error);
      specmap["msdownR"] = mssm.get(Par::Pole_Mass,gs_sdR);
      const str gs_ssR = slhahelp::mass_es_from_gauge_es("~s_R", mssm, tol,
                                                         LOCAL_INFO, pt_error);
      specmap["msstrangeR"] = mssm.get(Par::Pole_Mass,gs_ssR);
      const str gs_seL = slhahelp::mass_es_from_gauge_es("~e_L", mssm, tol,
                                                         LOCAL_INFO, pt_error);
      specmap["mselectronL"] = mssm.get(Par::Pole_Mass,gs_seL);
      const str gs_sMuL = slhahelp::mass_es_from_gauge_es("~mu_L", mssm, tol,
                                                         LOCAL_INFO, pt_error);
      specmap["msmuonL"] = mssm.get(Par::Pole_Mass,gs_sMuL);
      const str gs_seR = slhahelp::mass_es_from_gauge_es("~e_R", mssm, tol,
                                                         LOCAL_INFO, pt_error);
      specmap["mselectronR"] = mssm.get(Par::Pole_Mass,gs_seR);
      const str gs_sMuR = slhahelp::mass_es_from_gauge_es("~mu_R", mssm, tol,
                                                         LOCAL_INFO, pt_error);
      specmap["msmuonR"] = mssm.get(Par::Pole_Mass,gs_sMuR);

    }

    void get_MSSM_spectrum_as_map (std::map<std::string,double>& specmap)
    {
      namespace myPipe = Pipes::get_MSSM_spectrum_as_map;
      const Spectrum& mssmspec(*myPipe::Dep::MSSM_spectrum);
      fill_map_from_subspectrum<SpectrumContents::SM>  (specmap, mssmspec.get_LE());
      fill_map_from_subspectrum<SpectrumContents::MSSM>(specmap, mssmspec.get_HE());
      add_extra_MSSM_parameter_combinations(specmap, mssmspec.get_HE());
    }
    void get_unimproved_MSSM_spectrum_as_map (std::map<std::string,double>& specmap)
    {
      namespace myPipe = Pipes::get_unimproved_MSSM_spectrum_as_map;
      const Spectrum& mssmspec(*myPipe::Dep::unimproved_MSSM_spectrum);
      fill_map_from_subspectrum<SpectrumContents::SM>  (specmap, mssmspec.get_LE());
      fill_map_from_subspectrum<SpectrumContents::MSSM>(specmap, mssmspec.get_HE());
      add_extra_MSSM_parameter_combinations(specmap, mssmspec.get_HE());
    }
    /// @}

    /// Extract all parameters from a subspectrum and put them into a map
    template<class Contents>
    void fill_map_from_subspectrum(std::map<std::string,double>& specmap, const SubSpectrum& subspec)
    {
      /// Add everything... use spectrum contents routines to automate task (make sure to use correct template parameter!)
      static const Contents contents;
      static const std::vector<SpectrumParameter> required_parameters = contents.all_parameters();

      for(std::vector<SpectrumParameter>::const_iterator it = required_parameters.begin();
           it != required_parameters.end(); ++it)
      {
         const Par::Tags        tag   = it->tag();
         const std::string      name  = it->name();
         const std::vector<int> shape = it->shape();

         /// Verification routine should have taken care of invalid shapes etc, so won't check for that here.

         // Check scalar case
         if(shape.size()==1 and shape[0]==1)
         {
           std::ostringstream label;
           label << name <<" "<< Par::toString.at(tag);
           specmap[label.str()] = subspec.get(tag,name);
           //std::cout << label.str() <<", " << subspec.has(tag,name,overrides_only) << "," << subspec.has(tag,name,ignore_overrides) << std::endl; // debugging
           // Check again ignoring overrides (if the value has an override defined)
           if(subspec.has(tag,name,overrides_only) and
              subspec.has(tag,name,ignore_overrides))
           {
             label << " (unimproved)";
             specmap[label.str()] = subspec.get(tag,name,ignore_overrides);
             //std::cout << label.str() << ": " << specmap[label.str()];
           }
         }
         // Check vector case
         else if(shape.size()==1 and shape[0]>1)
         {
           for(int i = 1; i<=shape[0]; ++i) {
             std::ostringstream label;
             label << name <<"_"<<i<<" "<< Par::toString.at(tag);
             specmap[label.str()] = subspec.get(tag,name,i);
             //std::cout << label.str() <<", " << subspec.has(tag,name,i,overrides_only) << "," << subspec.has(tag,name,i,ignore_overrides) << std::endl; // debugging
             // Check again ignoring overrides
             if(subspec.has(tag,name,i,overrides_only) and
                subspec.has(tag,name,i,ignore_overrides))
             {
               label << " (unimproved)";
               specmap[label.str()] = subspec.get(tag,name,i,ignore_overrides);
               //std::cout << label.str() << ": " << specmap[label.str()];
             }
           }
         }
         // Check matrix case
         else if(shape.size()==2)
         {
           for(int i = 1; i<=shape[0]; ++i) {
             for(int j = 1; j<=shape[0]; ++j) {
               std::ostringstream label;
               label << name <<"_("<<i<<","<<j<<") "<<Par::toString.at(tag);
               specmap[label.str()] = subspec.get(tag,name,i,j);
               // Check again ignoring overrides
               if(subspec.has(tag,name,i,j,overrides_only) and
                  subspec.has(tag,name,i,j,ignore_overrides))
               {
                 label << " (unimproved)";
                 specmap[label.str()] = subspec.get(tag,name,i,j,ignore_overrides);
               }
             }
           }
         }
         // Deal with all other cases
         else
         {
           // ERROR
           std::ostringstream errmsg;
           errmsg << "Error, invalid parameter received while converting SubSpectrum with contents \""<<contents.getName()<<"\" to map of strings! This should no be possible if the spectrum content verification routines were working correctly; they must be buggy, please report this.";
           errmsg << "Problematic parameter was: "<< tag <<", " << name << ", shape="<< shape;
           SpecBit_error().forced_throw(LOCAL_INFO,errmsg.str());
         }
      }
      // add the scale!
      specmap["scale(Q)"] = subspec.GetScale();
    }

    void FH_HiggsMass(triplet<double>& result)
    {
      using namespace Pipes::FH_HiggsMass;
      //FH indices: 0=h0_1, 1=h0_2
      int i = 0;
      const SubSpectrum& spec = Dep::unimproved_MSSM_spectrum->get_HE();
      int higgs = SMlike_higgs_PDG_code(spec);
      if (higgs == 25) i = 0;
      else if (higgs == 35) i = 1;
      else SpecBit_error().raise(LOCAL_INFO, "Urecognised SM-like Higgs PDG code!");
      result.central = Dep::FH_HiggsMasses->MH[i];
      result.upper = Dep::FH_HiggsMasses->deltaMH[i];
      result.lower = Dep::FH_HiggsMasses->deltaMH[i];
    }

    void FH_HeavyHiggsMasses(map_int_triplet_dbl& result)
    {
      using namespace Pipes::FH_HeavyHiggsMasses;
      const int neutrals[2] = {25, 35};
      int i = -1;
      const SubSpectrum& spec = Dep::unimproved_MSSM_spectrum->get_HE();
      int higgs = SMlike_higgs_PDG_code(spec);
      if (higgs == neutrals[0]) i = 1;
      else if (higgs == neutrals[1]) i = 0;
      else SpecBit_error().raise(LOCAL_INFO, "Urecognised SM-like Higgs PDG code!");
      result.clear();
      result[neutrals[i]].central = Dep::FH_HiggsMasses->MH[i];
      result[neutrals[i]].upper = Dep::FH_HiggsMasses->deltaMH[i];
      result[neutrals[i]].lower = Dep::FH_HiggsMasses->deltaMH[i];
      result[36].central = Dep::FH_HiggsMasses->MH[2];
      result[36].upper = Dep::FH_HiggsMasses->deltaMH[2];
      result[36].lower = Dep::FH_HiggsMasses->deltaMH[2];
      result[37].central = Dep::FH_HiggsMasses->MH[3];
      result[37].upper = Dep::FH_HiggsMasses->deltaMH[3];
      result[37].lower = Dep::FH_HiggsMasses->deltaMH[3];
    }

    void SHD_HiggsMass(triplet<double>& result)
    {
      using namespace Pipes::SHD_HiggsMass;

      const Spectrum& fullspectrum = *Dep::unimproved_MSSM_spectrum;
      SLHAea::Coll slhaea = fullspectrum.getSLHAea(1);

      #ifdef SPECBIT_DEBUG
        cout << "****** calling SHD_HiggsMass ******" << endl;
      #endif

      MList<MReal> parameterList = {
        SLHAea::to<double>(slhaea.at("HMIX").at(2).at(1)), // tanbeta
        SLHAea::to<double>(slhaea.at("MSOFT").at(1).at(1)), // M1
        SLHAea::to<double>(slhaea.at("MSOFT").at(2).at(1)), // M2
        SLHAea::to<double>(slhaea.at("MSOFT").at(3).at(1)), // M3
        SLHAea::to<double>(slhaea.at("HMIX").at(1).at(1)), // mu
        SLHAea::to<double>(slhaea.at("AU").at(3).at(2)), // At
        SLHAea::to<double>(slhaea.at("MSOFT").at(43).at(1)), // mQ3
        SLHAea::to<double>(slhaea.at("MSOFT").at(46).at(1)), // mU3
        SLHAea::to<double>(slhaea.at("MSOFT").at(49).at(1)), // mD3
        SLHAea::to<double>(slhaea.at("MSOFT").at(42).at(1)), // mQ2
        SLHAea::to<double>(slhaea.at("MSOFT").at(45).at(1)), // mU2
        SLHAea::to<double>(slhaea.at("MSOFT").at(48).at(1)), // mD2
        SLHAea::to<double>(slhaea.at("MSOFT").at(41).at(1)), // mQ1
        SLHAea::to<double>(slhaea.at("MSOFT").at(44).at(1)), // mU1
        SLHAea::to<double>(slhaea.at("MSOFT").at(47).at(1)), // mD1
        SLHAea::to<double>(slhaea.at("MSOFT").at(33).at(1)), // mL3
        SLHAea::to<double>(slhaea.at("MSOFT").at(36).at(1)), // mE3
        SLHAea::to<double>(slhaea.at("MSOFT").at(32).at(1)), // mL2
        SLHAea::to<double>(slhaea.at("MSOFT").at(35).at(1)), // mE2
        SLHAea::to<double>(slhaea.at("MSOFT").at(31).at(1)), // mL1
        SLHAea::to<double>(slhaea.at("MSOFT").at(34).at(1)), // mE1
        sqrt(SLHAea::to<double>(slhaea.at("HMIX").at(4).at(1))) // mA
      };

      MReal MHiggs = BEreq::SUSYHD_MHiggs(parameterList);

      #ifdef SPECBIT_DEBUG
        cout << "****** calling SHD_DeltaHiggsMass ******" << endl;
      #endif

      MReal DeltaMHiggs = BEreq::SUSYHD_DeltaMHiggs(parameterList);

      result.central = MHiggs;
      result.upper = DeltaMHiggs;
      result.lower = DeltaMHiggs;

    }


    /// @} End Gambit module functions

  } // end namespace SpecBit
} // end namespace Gambit
<|MERGE_RESOLUTION|>--- conflicted
+++ resolved
@@ -89,11 +89,7 @@
         ( const typename MI::InputParameters& input
         , const SMInputs& sminputs
         , const Options& runOptions
-<<<<<<< HEAD
-        , const Models::safe_param_map<const safe_ptr<const double>>& input_Param
-=======
         , const std::map<str, safe_ptr<const double> >& input_Param
->>>>>>> c69ff108
         )
     {
       // SoftSUSY object used to set quark and lepton masses and gauge
@@ -512,11 +508,7 @@
 
     /// Helper function for setting 3x3 matrix-valued parameters
     //  Names must conform to convention "<parname>_ij"
-<<<<<<< HEAD
-    Eigen::Matrix<double,3,3> fill_3x3_parameter_matrix(const std::string& rootname, const std::map<str, const safe_ptr<const double> >& Param)
-=======
     Eigen::Matrix<double,3,3> fill_3x3_parameter_matrix(const std::string& rootname, const std::map<str, safe_ptr<const double> >& Param)
->>>>>>> c69ff108
     {
        Eigen::Matrix<double,3,3> output;
        for(int i=0; i<3; ++i) for(int j=0; j<3; ++j)
@@ -527,11 +519,7 @@
     }
 
     /// As above, but for symmetric input (i.e. 6 entries, assumed to be the upper triangle)
-<<<<<<< HEAD
-    Eigen::Matrix<double,3,3> fill_3x3_symmetric_parameter_matrix(const std::string& rootname, const std::map<str, const safe_ptr<const double> >& Param)
-=======
     Eigen::Matrix<double,3,3> fill_3x3_symmetric_parameter_matrix(const std::string& rootname, const std::map<str, safe_ptr<const double> >& Param)
->>>>>>> c69ff108
     {
        Eigen::Matrix<double,3,3> output;
        for(int i=0; i<3; ++i) for(int j=0; j<3; ++j)
@@ -545,11 +533,7 @@
     /// Helper function for filling MSSM63-compatible input parameter objects
     /// Leaves out mHu2, mHd2, SignMu, (mA, mu) because we use two different parameterisations of these
     template <class T>
-<<<<<<< HEAD
-    void fill_MSSM63_input(T& input, const std::map<str, const safe_ptr<const double> >& Param )
-=======
     void fill_MSSM63_input(T& input, const std::map<str, safe_ptr<const double> >& Param )
->>>>>>> c69ff108
     {
       //double valued parameters
       input.TanBeta     = *Param.at("TanBeta");
@@ -603,11 +587,7 @@
   // parameters are used. This should be standardised.
 
     template <class T>
-<<<<<<< HEAD
-    void fill_MSSM63_input_altnames(T& input, const std::map<str, const safe_ptr<const double> >& Param )
-=======
     void fill_MSSM63_input_altnames(T& input, const std::map<str, safe_ptr<const double> >& Param )
->>>>>>> c69ff108
     {
       //double valued parameters
       input.TanBeta     = *Param.at("TanBeta");
