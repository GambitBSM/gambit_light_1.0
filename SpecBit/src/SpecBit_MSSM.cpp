//   GAMBIT: Global and Modular BSM Inference Tool
//   *********************************************
///  \file
///
///  Functions of module SpecBit
///
///  These functions link ModelParameters to
///  Spectrum objects in various ways (by running
///  spectrum generators, etc.)
///
///  *********************************************
///
///  Authors (add name and date if you modify):
///
///  \author Ben Farmer
///          (benjamin.farmer@fysik.su.se)
///    \date 2014 Sep - Dec, 2015 Jan - Mar
///
///  \author Christopher Rogan
///          (christophersrogan@gmail.com)
///  \date 2015 Apr
///
///  \author Tomas Gonzalo
///          (t.e.gonzalo@fys.uio.no)
///  \date 2016 June
///
///  \author Pat Scott
///          (p.scott@imperial.ac.uk)
///  \date 2015, 2016
///
///  *********************************************

#include <string>
#include <sstream>
#include <cmath>
#include <complex>

#include "gambit/Elements/gambit_module_headers.hpp"
#include "gambit/Elements/spectrum_factories.hpp"
#include "gambit/Elements/smlike_higgs.hpp"
#include "gambit/Models/SimpleSpectra/MSSMSimpleSpec.hpp"
#include "gambit/Utils/stream_overloads.hpp" // Just for more convenient output to logger
#include "gambit/Utils/util_macros.hpp"
#include "gambit/SpecBit/SpecBit_rollcall.hpp"
#include "gambit/SpecBit/SpecBit_helpers.hpp"
#include "gambit/SpecBit/QedQcdWrapper.hpp"
#include "gambit/SpecBit/MSSMSpec.hpp"
#include "gambit/SpecBit/model_files_and_boxes.hpp" // #includes lots of flexiblesusy headers and defines interface classes

// Flexible SUSY stuff (should not be needed by the rest of gambit)
#include "flexiblesusy/src/ew_input.hpp"
#include "flexiblesusy/src/lowe.h" // From softsusy; used by flexiblesusy
#include "flexiblesusy/src/numerics2.hpp"
//#include "flexiblesusy/src/mssm_twoloophiggs.hpp"
#include "flexiblesusy/src/spectrum_generator_settings.hpp"

// Switch for debug mode
//#define SPECBIT_DEBUG

namespace Gambit
{

  namespace SpecBit
  {
    using namespace LogTags;
    using namespace flexiblesusy;

    // To check if a model is currently being scanned:
    // bool Pipes::<fname>::ModelInUse(str model_name)

    /// @{ Non-Gambit convenience functions
    //  =======================================================================
    //  These are not known to Gambit, but they do basically all the real work.
    //  The Gambit module functions merely wrap the functions here and hook
    //  them up to their dependencies, and input parameters.


    /// Check that the spectrum has the canonical LSP for the model being scanned.
    void check_LSP(const Spectrum& spec, const safe_ptr<Options>& runOptions, bool gravitino_is_canonical_LSP)
    {
      double msqd  = spec.get(Par::Pole_Mass, 1000001, 0);
      double msqu  = spec.get(Par::Pole_Mass, 1000002, 0);
      double msl   = spec.get(Par::Pole_Mass, 1000011, 0);
      double msneu = spec.get(Par::Pole_Mass, 1000012, 0);
      double mglui = spec.get(Par::Pole_Mass, 1000021, 0);
      double mchi0 = std::abs(spec.get(Par::Pole_Mass, 1000022, 0));
      double mchip = std::abs(spec.get(Par::Pole_Mass, 1000024, 0));
      double m_canonical_LSP;

      if (gravitino_is_canonical_LSP)
      {
        if (not runOptions->getValueOrDef<bool>(true, "only_gravitino_LSP")) return;
        m_canonical_LSP = spec.get(Par::Pole_Mass, 1000039, 0);
      }
      else
      {
        if (not runOptions->getValueOrDef<bool>(true, "only_neutralino_LSP")) return;
        m_canonical_LSP = mchi0;
      }

      // Check if the canonical LSP in the MSSM version scanned is actually the LSP for this point.
      if (m_canonical_LSP > mchip ||
          m_canonical_LSP > mglui ||
          m_canonical_LSP > msl   ||
          m_canonical_LSP > msneu ||
          m_canonical_LSP > msqu  ||
          m_canonical_LSP > msqd  ||
          m_canonical_LSP > mchi0   )
       {
         str canonical_LSP = (gravitino_is_canonical_LSP ? "Gravitino" : "Neutralino");
         invalid_point().raise(canonical_LSP + " is not LSP.");
       }
    }
    /// Helper to work with pointer
    void check_LSP(const Spectrum* spec, const safe_ptr<Options>& runOptions, bool gravitino_model)
    {
      check_LSP(*spec, runOptions, gravitino_model);
    }

    /// Check that the gravitino is actually light, and retrieve its mass
    double get_light_gravitino_mass(const std::map<str, safe_ptr<double> >& Param, const safe_ptr<Gambit::Options>& runOptions)
    {
      static const double gmax = runOptions->getValueOrDef<double>(10.0, "max_permitted_gravitino_mass_GeV");
      double mG = *Param.at("mG");
      if (mG > gmax)
      {
        std::ostringstream msg;
        msg << "Gravitino mass ("<<mG<<" GeV) is greater than permitted in *_lightgravitno models ("<<gmax<<" GeV).\n"
            << "If you know what you are doing(!), this behaiour can be modified with option max_permitted_gravitino_mass_GeV.";
        SpecBit_error().raise(LOCAL_INFO,msg.str());
      }
      return mG;
    }

    /// Add the gravitino mass if it is present (spectrum object version)
    void add_gravitino_mass(Spectrum& spec, const std::map<str, safe_ptr<double> >& Param, const safe_ptr<Options>& runOptions)
    {
      spec.get_HE().set_override(Par::Pole_Mass, get_light_gravitino_mass(Param,runOptions), "~G", true);
    }

    /// Add the gravitino mass if it is present (SLHAea version)
    void add_gravitino_mass(SLHAstruct& slha, const std::map<str, safe_ptr<double> >& Param, const safe_ptr<Options>& runOptions)
    {
      slha["MASS"][""] << 1000039 << get_light_gravitino_mass(Param,runOptions) << "# ~G";
    }

    /// Add the gravitino mass to a spectrum object if it is present in an SLHAea object
    void add_gravitino_mass_from_slhaea(Spectrum& spec, const SLHAstruct& input_slha)
    {
      SLHAstruct::const_iterator block = input_slha.find("MASS");
      const std::vector<std::string> key(1, "1000039");
      if(block != input_slha.end() and block->find(key) != block->end())
      {
        spec.get_HE().set_override(Par::Pole_Mass, SLHAea::to<double>(input_slha.at("MASS").at(1).at(1000039)), "~G", true);
      }
    }


    /// Compute an MSSM spectrum using flexiblesusy
    // In GAMBIT there are THREE flexiblesusy MSSM spectrum generators currently in
    // use, for each of three possible boundary condition types:
    //   - GUT scale input
    //   - Electroweak symmetry breaking scale input
    //   - Intermediate scale Q input
    // These each require slightly different setup, but once that is done the rest
    // of the code required to run them is the same; this is what is contained in
    // the below template function.
    // MI for Model Interface, as defined in model_files_and_boxes.hpp
    template <class MI>
    Spectrum run_FS_spectrum_generator
        ( const typename MI::InputParameters& input
        , const SMInputs& sminputs
<<<<<<< HEAD
        , const safe_ptr<Options>& runOptions
        , const std::map<str, safe_ptr<double> >& input_Param
        , bool gravitino_model
=======
        , const Options& runOptions
        , const std::map<str, safe_ptr<const double> >& input_Param
>>>>>>> 0c2353fc
        )
    {
      // SoftSUSY object used to set quark and lepton masses and gauge
      // couplings in QEDxQCD effective theory
      // Will be initialised by default using values in lowe.h, which we will
      // override next.
      softsusy::QedQcd oneset;

      // Fill QedQcd object with SMInputs values
      setup_QedQcd(oneset,sminputs);

      // Run everything to Mz
      //oneset.toMz();

      // Create spectrum generator object
      typename MI::SpectrumGenerator spectrum_generator;

      // Spectrum generator settings
      // Default options copied from flexiblesusy/src/spectrum_generator_settings.hpp
      //
      // | enum                             | possible values              | default value   |
      // |----------------------------------|------------------------------|-----------------|
      // | precision                        | any positive double          | 1.0e-4          |
      // | max_iterations                   | any positive double          | 0 (= automatic) |
      // | algorithm                        | 0 (two-scale) or 1 (lattice) | 0 (= two-scale) |
      // | calculate_sm_masses              | 0 (no) or 1 (yes)            | 0 (= no)        |
      // | pole_mass_loop_order             | 0, 1, 2                      | 2 (= 2-loop)    |
      // | ewsb_loop_order                  | 0, 1, 2                      | 2 (= 2-loop)    |
      // | beta_loop_order                  | 0, 1, 2                      | 2 (= 2-loop)    |
      // | threshold_corrections_loop_order | 0, 1                         | 1 (= 1-loop)    |
      // | higgs_2loop_correction_at_as     | 0, 1                         | 1 (= enabled)   |
      // | higgs_2loop_correction_ab_as     | 0, 1                         | 1 (= enabled)   |
      // | higgs_2loop_correction_at_at     | 0, 1                         | 1 (= enabled)   |
      // | higgs_2loop_correction_atau_atau | 0, 1                         | 1 (= enabled)   |

      Spectrum_generator_settings settings;
      settings.set(Spectrum_generator_settings::precision, runOptions->getValueOrDef<double>(1.0e-4,"precision_goal"));
      settings.set(Spectrum_generator_settings::max_iterations, runOptions->getValueOrDef<double>(0,"max_iterations"));
      settings.set(Spectrum_generator_settings::calculate_sm_masses, runOptions->getValueOrDef<bool> (false, "calculate_sm_masses"));
      settings.set(Spectrum_generator_settings::pole_mass_loop_order, runOptions->getValueOrDef<int>(2,"pole_mass_loop_order"));
      settings.set(Spectrum_generator_settings::pole_mass_loop_order, runOptions->getValueOrDef<int>(2,"ewsb_loop_order"));
      settings.set(Spectrum_generator_settings::beta_loop_order, runOptions->getValueOrDef<int>(2,"beta_loop_order"));
      settings.set(Spectrum_generator_settings::threshold_corrections_loop_order, runOptions->getValueOrDef<int>(2,"threshold_corrections_loop_order"));
      settings.set(Spectrum_generator_settings::higgs_2loop_correction_at_as, runOptions->getValueOrDef<int>(1,"higgs_2loop_correction_at_as"));
      settings.set(Spectrum_generator_settings::higgs_2loop_correction_ab_as, runOptions->getValueOrDef<int>(1,"higgs_2loop_correction_ab_as"));
      settings.set(Spectrum_generator_settings::higgs_2loop_correction_at_at, runOptions->getValueOrDef<int>(1,"higgs_2loop_correction_at_at"));
      settings.set(Spectrum_generator_settings::higgs_2loop_correction_atau_atau, runOptions->getValueOrDef<int>(1,"higgs_2loop_correction_atau_atau"));
      settings.set(Spectrum_generator_settings::top_pole_qcd_corrections, runOptions->getValueOrDef<int>(1,"top_pole_qcd_corrections"));
      settings.set(Spectrum_generator_settings::beta_zero_threshold, runOptions->getValueOrDef<int>(1.000000000e-14,"beta_zero_threshold"));
      settings.set(Spectrum_generator_settings::eft_matching_loop_order_up, runOptions->getValueOrDef<int>(1,"eft_matching_loop_order_up"));
      settings.set(Spectrum_generator_settings::eft_matching_loop_order_down, runOptions->getValueOrDef<int>(1,"eft_matching_loop_order_down"));
      settings.set(Spectrum_generator_settings::threshold_corrections, runOptions->getValueOrDef<int>(123111321,"threshold_corrections"));

      spectrum_generator.set_settings(settings);

      // Generate spectrum
      spectrum_generator.run(oneset, input);

      // Extract report on problems...
      const typename MI::Problems& problems = spectrum_generator.get_problems();

      // Create Model_interface to carry the input and results, and know
      // how to access the flexiblesusy routines.
      // Note: Output of spectrum_generator.get_model() returns type, e.g. CMSSM.
      // Need to convert it to type CMSSM_slha (which alters some conventions of
      // parameters into SLHA format)
      MI model_interface(spectrum_generator,oneset,input);

      // Create SubSpectrum object to wrap flexiblesusy data
      // THIS IS STATIC so that it lives on once we leave this module function. We
      // therefore cannot run the same spectrum generator twice in the same loop and
      // maintain the spectrum resulting from both. But we should never want to do
      // this.
      // A pointer to this object is what gets turned into a SubSpectrum pointer and
      // passed around Gambit.
      //
      // This object will COPY the interface data members into itself, so it is now the
      // one-stop-shop for all spectrum information, including the model interface object.
      MSSMSpec<MI> mssmspec(model_interface, "FlexibleSUSY", "2.0.beta");

      // Add extra information about the scales used to the wrapper object
      // (last parameter turns on the 'allow_new' option for the override setter, which allows
      //  us to set parameters that don't previously exist)
      mssmspec.set_override(Par::mass1,spectrum_generator.get_high_scale(),"high_scale",true);
      mssmspec.set_override(Par::mass1,spectrum_generator.get_susy_scale(),"susy_scale",true);
      mssmspec.set_override(Par::mass1,spectrum_generator.get_low_scale(), "low_scale", true);


      // Has the user chosen to override any pole mass values?
      // This will typically break consistency, but may be useful in some special cases
      if (runOptions->hasKey("override_FS_pole_masses"))
      {
        std::vector<str> particle_names = runOptions->getNames("override_FS_pole_masses");
        for (auto& name : particle_names)
        {
          double mass = runOptions->getValue<double>("override_FS_pole_masses", name);
          mssmspec.set_override(Par::Pole_Mass, mass, name);
        }
      }

      // Add theory errors
      static const MSSM_strs ms;

      static const std::vector<int> i12     = initVector(1,2);
      static const std::vector<int> i123    = initVector(1,2,3);
      static const std::vector<int> i1234   = initVector(1,2,3,4);
      static const std::vector<int> i123456 = initVector(1,2,3,4,5,6);

      // 3% theory "error"
      mssmspec.set_override_vector(Par::Pole_Mass_1srd_high, 0.03, ms.pole_mass_pred, true);
      mssmspec.set_override_vector(Par::Pole_Mass_1srd_low,  0.03, ms.pole_mass_pred, true);
      mssmspec.set_override_vector(Par::Pole_Mass_1srd_high, 0.03, ms.pole_mass_strs_1_6, i123456, true);
      mssmspec.set_override_vector(Par::Pole_Mass_1srd_low,  0.03, ms.pole_mass_strs_1_6, i123456, true);
      mssmspec.set_override_vector(Par::Pole_Mass_1srd_high, 0.03, "~chi0", i1234, true);
      mssmspec.set_override_vector(Par::Pole_Mass_1srd_low,  0.03, "~chi0", i1234, true);
      mssmspec.set_override_vector(Par::Pole_Mass_1srd_high, 0.03, ms.pole_mass_strs_1_3, i123, true);
      mssmspec.set_override_vector(Par::Pole_Mass_1srd_low,  0.03, ms.pole_mass_strs_1_3, i123, true);
      mssmspec.set_override_vector(Par::Pole_Mass_1srd_high, 0.03, ms.pole_mass_strs_1_2, i12,  true);
      mssmspec.set_override_vector(Par::Pole_Mass_1srd_low,  0.03, ms.pole_mass_strs_1_2, i12,  true);

      // Do the lightest Higgs mass separately.  The default in most codes is 3 GeV. That seems like
      // an underestimate if the stop masses are heavy enough, but an overestimate for most points.
      double rd_mh1 = 2.0 / mssmspec.get(Par::Pole_Mass, ms.h0, 1);
      mssmspec.set_override(Par::Pole_Mass_1srd_high, rd_mh1, ms.h0, 1, true);
      mssmspec.set_override(Par::Pole_Mass_1srd_low,  rd_mh1, ms.h0, 1, true);

      // Do the W mass separately.  Here we use 10 MeV based on the size of corrections from two-loop papers and advice from Dominik Stockinger.
      double rd_mW = 0.01 / mssmspec.get(Par::Pole_Mass, "W+");
      mssmspec.set_override(Par::Pole_Mass_1srd_high, rd_mW, "W+", true);
      mssmspec.set_override(Par::Pole_Mass_1srd_low,  rd_mW, "W+", true);

      // Save the input value of TanBeta
      // Probably need to make it a full requirement of the MSSM SpectrumContents
      if(input_Param.find("TanBeta") != input_Param.end())
      {
        mssmspec.set_override(Par::dimensionless, *input_Param.at("TanBeta"), "tanbeta(mZ)", true);
      }

      // Create a second SubSpectrum object to wrap the qedqcd object used to initialise the spectrum generator
      // Attach the sminputs object as well, so that SM pole masses can be passed on (these aren't easily
      // extracted from the QedQcd object, so use the values that we put into it.)
      QedQcdWrapper qedqcdspec(oneset,sminputs);

      // Deal with points where spectrum generator encountered a problem
      #ifdef SPECBIT_DEBUG
        std::cout<<"Problem? "<<problems.have_problem()<<std::endl;
      #endif
      if( problems.have_problem() )
      {
         if( runOptions->getValueOrDef<bool>(false,"invalid_point_fatal") )
         {
            ///TODO: Need to tell gambit that the spectrum is not viable somehow. For now
            /// just die.
            std::ostringstream errmsg;
            errmsg << "A serious problem was encountered during spectrum generation!; ";
            errmsg << "Message from FlexibleSUSY below:" << std::endl;
            problems.print_problems(errmsg);
            problems.print_warnings(errmsg);
            SpecBit_error().raise(LOCAL_INFO,errmsg.str());
         }
         else
         {
            /// Check what the problem was
            /// see: contrib/MassSpectra/flexiblesusy/src/problems.hpp
            std::ostringstream msg;
            //msg << "";
            //if( have_bad_mass()      ) msg << "bad mass " << std::endl; // TODO: check which one
            //if( have_tachyon()       ) msg << "tachyon" << std::endl;
            //if( have_thrown()        ) msg << "error" << std::endl;
            //if( have_non_perturbative_parameter()   ) msg << "non-perturb. param" << std::endl; // TODO: check which
            //if( have_failed_pole_mass_convergence() ) msg << "fail pole mass converg." << std::endl; // TODO: check which
            //if( no_ewsb()            ) msg << "no ewsb" << std::endl;
            //if( no_convergence()     ) msg << "no converg." << std::endl;
            //if( no_perturbative()    ) msg << "no pertub." << std::endl;
            //if( no_rho_convergence() ) msg << "no rho converg." << std::endl;
            //if( msg.str()=="" ) msg << " Unrecognised problem! ";

            /// Fast way for now:
            problems.print_problems(msg);
            invalid_point().raise(msg.str()); //TODO: This message isn't ending up in the logs.
         }
      }

      if( problems.have_warning() )
      {
         std::ostringstream msg;
         problems.print_warnings(msg);
         SpecBit_warning().raise(LOCAL_INFO,msg.str()); //TODO: Is a warning the correct thing to do here?
      }

      // Write SLHA file (for debugging purposes...)
      #ifdef SPECBIT_DEBUG
         typename MI::SlhaIo slha_io;
         slha_io.set_spinfo(problems);
         slha_io.set_sminputs(oneset);
         slha_io.set_minpar(input);
         slha_io.set_extpar(input);
         slha_io.set_spectrum(mssmspec.model_interface.model);
         slha_io.write_to_file("SpecBit/initial_CMSSM_spectrum->slha");
      #endif

      // Retrieve any mass cuts
      static const Spectrum::mc_info mass_cut = runOptions->getValueOrDef<Spectrum::mc_info>(Spectrum::mc_info(), "mass_cut");
      static const Spectrum::mr_info mass_ratio_cut = runOptions->getValueOrDef<Spectrum::mr_info>(Spectrum::mr_info(), "mass_ratio_cut");

      // Package QedQcd SubSpectrum object, MSSM SubSpectrum object, and SMInputs struct into a 'full' Spectrum object
      Spectrum spec(qedqcdspec,mssmspec,sminputs,&input_Param,mass_cut,mass_ratio_cut);

      // Add the gravitino mass if it is present
      if (gravitino_model) add_gravitino_mass(spec, input_Param, runOptions);

<<<<<<< HEAD
      // Make sure that LSP conditions are respected
      check_LSP(spec, runOptions, gravitino_model);

      return spec;
    }
=======
  //Version for 1.5.1 commented out because we should make it possible to support FS versions in parallel.

  // template <class MI>
  //   Spectrum run_FS1_5_1_spectrum_generator
  //       ( const typename MI::InputParameters& input
  //       , const SMInputs& sminputs
  //       , const Options& runOptions
  //       , const std::map<str, safe_ptr<const double> >& input_Param
  //       )
  //   {
  //     // SoftSUSY object used to set quark and lepton masses and gauge
  //     // couplings in QEDxQCD effective theory
  //     // Will be initialised by default using values in lowe.h, which we will
  //     // override next.
  //     softsusy::QedQcd oneset;

  //     // Fill QedQcd object with SMInputs values
  //     setup_QedQcd(oneset,sminputs);

  //     // Run everything to Mz
  //     oneset.toMz();

  //     // Create spectrum generator object
  //     typename MI::SpectrumGenerator spectrum_generator;

  //     // Spectrum generator settings
  //     // Default options copied from flexiblesusy/src/spectrum_generator_settings.hpp
  //     //
  //     // | enum                             | possible values              | default value   |
  //     // |----------------------------------|------------------------------|-----------------|
  //     // | precision                        | any positive double          | 1.0e-4          |
  //     // | max_iterations                   | any positive double          | 0 (= automatic) |
  //     // | algorithm                        | 0 (two-scale) or 1 (lattice) | 0 (= two-scale) |
  //     // | calculate_sm_masses              | 0 (no) or 1 (yes)            | 0 (= no)        |
  //     // | pole_mass_loop_order             | 0, 1, 2                      | 2 (= 2-loop)    |
  //     // | ewsb_loop_order                  | 0, 1, 2                      | 2 (= 2-loop)    |
  //     // | beta_loop_order                  | 0, 1, 2                      | 2 (= 2-loop)    |
  //     // | threshold_corrections_loop_order | 0, 1                         | 1 (= 1-loop)    |
  //     // | higgs_2loop_correction_at_as     | 0, 1                         | 1 (= enabled)   |
  //     // | higgs_2loop_correction_ab_as     | 0, 1                         | 1 (= enabled)   |
  //     // | higgs_2loop_correction_at_at     | 0, 1                         | 1 (= enabled)   |
  //     // | higgs_2loop_correction_atau_atau | 0, 1                         | 1 (= enabled)   |

  //     spectrum_generator.set_precision_goal                  (runOptions.getValueOrDef<double>(1.0e-4,"precision_goal"));
  //     spectrum_generator.set_max_iterations                  (runOptions.getValueOrDef<double>(0,     "max_iterations"));
  //     spectrum_generator.set_calculate_sm_masses             (runOptions.getValueOrDef<bool>  (false, "calculate_sm_masses"));
  //     spectrum_generator.set_pole_mass_loop_order            (runOptions.getValueOrDef<int>   (2,     "pole_mass_loop_order"));
  //     spectrum_generator.set_ewsb_loop_order                 (runOptions.getValueOrDef<int>   (2,     "ewsb_loop_order"));
  //     spectrum_generator.set_beta_loop_order                 (runOptions.getValueOrDef<int>   (2,     "beta_loop_order"));
  //     spectrum_generator.set_threshold_corrections_loop_order(runOptions.getValueOrDef<int>   (2,     "threshold_corrections_loop_order"));

  //     // Higgs loop corrections are a little different... sort them out now
  //     Two_loop_corrections two_loop_settings;

  //     // alpha_t alpha_s
  //     // alpha_b alpha_s
  //     // alpha_t^2 + alpha_t alpha_b + alpha_b^2
  //     // alpha_tau^2
  //     two_loop_settings.higgs_at_as = runOptions.getValueOrDef<bool>(true,"use_higgs_2loop_at_as");
  //     two_loop_settings.higgs_ab_as = runOptions.getValueOrDef<bool>(true,"use_higgs_2loop_ab_as");
  //     two_loop_settings.higgs_at_at = runOptions.getValueOrDef<bool>(true,"use_higgs_2loop_at_at");
  //     two_loop_settings.higgs_atau_atau = runOptions.getValueOrDef<bool>(true,"use_higgs_2loop_atau_atau");

  //     spectrum_generator.set_two_loop_corrections(two_loop_settings);

  //     // Generate spectrum
  //     spectrum_generator.run(oneset, input);

  //     // Extract report on problems...
  //     const typename MI::Problems& problems = spectrum_generator.get_problems();

  //     // Create Model_interface to carry the input and results, and know
  //     // how to access the flexiblesusy routines.
  //     // Note: Output of spectrum_generator.get_model() returns type, e.g. CMSSM.
  //     // Need to convert it to type CMSSM_slha (which alters some conventions of
  //     // parameters into SLHA format)
  //     MI model_interface(spectrum_generator,oneset,input);

  //     // Create SubSpectrum object to wrap flexiblesusy data
  //     // THIS IS STATIC so that it lives on once we leave this module function. We
  //     // therefore cannot run the same spectrum generator twice in the same loop and
  //     // maintain the spectrum resulting from both. But we should never want to do
  //     // this.
  //     // A pointer to this object is what gets turned into a SubSpectrum pointer and
  //     // passed around Gambit.
  //     //
  //     // This object will COPY the interface data members into itself, so it is now the
  //     // one-stop-shop for all spectrum information, including the model interface object.
  //     MSSMSpec<MI> mssmspec(model_interface, "FlexibleSUSY", "1.5.1");

  //     // Add extra information about the scales used to the wrapper object
  //     // (last parameter turns on the 'allow_new' option for the override setter, which allows
  //     //  us to set parameters that don't previously exist)
  //     mssmspec.set_override(Par::mass1,spectrum_generator.get_high_scale(),"high_scale",true);
  //     mssmspec.set_override(Par::mass1,spectrum_generator.get_susy_scale(),"susy_scale",true);
  //     mssmspec.set_override(Par::mass1,spectrum_generator.get_low_scale(), "low_scale", true);

  //     // Add theory errors
  //     static const MSSM_strs ms;

  //     static const std::vector<int> i12     = initVector(1,2);
  //     static const std::vector<int> i123    = initVector(1,2,3);
  //     static const std::vector<int> i1234   = initVector(1,2,3,4);
  //     static const std::vector<int> i123456 = initVector(1,2,3,4,5,6);

  //     // 3% theory "error"
  //     mssmspec.set_override_vector(Par::Pole_Mass_1srd_high, 0.03, ms.pole_mass_pred, true);
  //     mssmspec.set_override_vector(Par::Pole_Mass_1srd_low,  0.03, ms.pole_mass_pred, true);
  //     mssmspec.set_override_vector(Par::Pole_Mass_1srd_high, 0.03, ms.pole_mass_strs_1_6, i123456, true);
  //     mssmspec.set_override_vector(Par::Pole_Mass_1srd_low,  0.03, ms.pole_mass_strs_1_6, i123456, true);
  //     mssmspec.set_override_vector(Par::Pole_Mass_1srd_high, 0.03, "~chi0", i1234, true);
  //     mssmspec.set_override_vector(Par::Pole_Mass_1srd_low,  0.03, "~chi0", i1234, true);
  //     mssmspec.set_override_vector(Par::Pole_Mass_1srd_high, 0.03, ms.pole_mass_strs_1_3, i123, true);
  //     mssmspec.set_override_vector(Par::Pole_Mass_1srd_low,  0.03, ms.pole_mass_strs_1_3, i123, true);
  //     mssmspec.set_override_vector(Par::Pole_Mass_1srd_high, 0.03, ms.pole_mass_strs_1_2, i12,  true);
  //     mssmspec.set_override_vector(Par::Pole_Mass_1srd_low,  0.03, ms.pole_mass_strs_1_2, i12,  true);

  //     // Do the lightest Higgs mass separately.  The default in most codes is 3 GeV. That seems like
  //     // an underestimate if the stop masses are heavy enough, but an overestimate for most points.
  //     double rd_mh1 = 2.0 / mssmspec.get(Par::Pole_Mass, ms.h0, 1);
  //     mssmspec.set_override(Par::Pole_Mass_1srd_high, rd_mh1, ms.h0, 1, true);
  //     mssmspec.set_override(Par::Pole_Mass_1srd_low,  rd_mh1, ms.h0, 1, true);

  //     // Do the W mass separately.  Here we use 10 MeV based on the size of corrections from two-loop papers and advice from Dominik Stockinger.
  //     double rd_mW = 0.01 / mssmspec.get(Par::Pole_Mass, "W+");
  //     mssmspec.set_override(Par::Pole_Mass_1srd_high, rd_mW, "W+", true);
  //     mssmspec.set_override(Par::Pole_Mass_1srd_low,  rd_mW, "W+", true);

  //     // Save the input value of TanBeta
  //     // Probably need to make it a full requirement of the MSSM SpectrumContents
  //     if(input_Param.find("TanBeta") != input_Param.end())
  //     {
  //       mssmspec.set_override(Par::dimensionless, *input_Param.at("TanBeta"), "tanbeta(mZ)", true);
  //     }

  //     // Create a second SubSpectrum object to wrap the qedqcd object used to initialise the spectrum generator
  //     // Attach the sminputs object as well, so that SM pole masses can be passed on (these aren't easily
  //     // extracted from the QedQcd object, so use the values that we put into it.)
  //     QedQcdWrapper qedqcdspec(oneset,sminputs);

  //     // Deal with points where spectrum generator encountered a problem
  //     #ifdef SPECBIT_DEBUG
  //       std::cout<<"Problem? "<<problems.have_problem()<<std::endl;
  //     #endif
  //     if( problems.have_problem() )
  //     {
  //        if( runOptions.getValueOrDef<bool>(false,"invalid_point_fatal") )
  //        {
  //           ///TODO: Need to tell gambit that the spectrum is not viable somehow. For now
  //           /// just die.
  //           std::ostringstream errmsg;
  //           errmsg << "A serious problem was encountered during spectrum generation!; ";
  //           errmsg << "Message from FlexibleSUSY below:" << std::endl;
  //           problems.print_problems(errmsg);
  //           problems.print_warnings(errmsg);
  //           SpecBit_error().raise(LOCAL_INFO,errmsg.str());
  //        }
  //        else
  //        {
  //           /// Check what the problem was
  //           /// see: contrib/MassSpectra/flexiblesusy/src/problems.hpp
  //           std::ostringstream msg;
  //           //msg << "";
  //           //if( have_bad_mass()      ) msg << "bad mass " << std::endl; // TODO: check which one
  //           //if( have_tachyon()       ) msg << "tachyon" << std::endl;
  //           //if( have_thrown()        ) msg << "error" << std::endl;
  //           //if( have_non_perturbative_parameter()   ) msg << "non-perturb. param" << std::endl; // TODO: check which
  //           //if( have_failed_pole_mass_convergence() ) msg << "fail pole mass converg." << std::endl; // TODO: check which
  //           //if( no_ewsb()            ) msg << "no ewsb" << std::endl;
  //           //if( no_convergence()     ) msg << "no converg." << std::endl;
  //           //if( no_perturbative()    ) msg << "no pertub." << std::endl;
  //           //if( no_rho_convergence() ) msg << "no rho converg." << std::endl;
  //           //if( msg.str()=="" ) msg << " Unrecognised problem! ";

  //           /// Fast way for now:
  //           problems.print_problems(msg);
  //           invalid_point().raise(msg.str()); //TODO: This message isn't ending up in the logs.
  //        }
  //     }

  //     if( problems.have_warning() )
  //     {
  //        std::ostringstream msg;
  //        problems.print_warnings(msg);
  //        SpecBit_warning().raise(LOCAL_INFO,msg.str()); //TODO: Is a warning the correct thing to do here?
  //     }

  //     // Write SLHA file (for debugging purposes...)
  //     #ifdef SPECBIT_DEBUG
  //        typename MI::SlhaIo slha_io;
  //        slha_io.set_spinfo(problems);
  //        slha_io.set_sminputs(oneset);
  //        slha_io.set_minpar(input);
  //        slha_io.set_extpar(input);
  //        slha_io.set_spectrum(mssmspec.model_interface.model);
  //        slha_io.write_to_file("SpecBit/initial_CMSSM_spectrum->slha");
  //     #endif

  //     // Retrieve any mass cuts
  //     static const Spectrum::mc_info mass_cut = runOptions.getValueOrDef<Spectrum::mc_info>(Spectrum::mc_info(), "mass_cut");
  //     static const Spectrum::mr_info mass_ratio_cut = runOptions.getValueOrDef<Spectrum::mr_info>(Spectrum::mr_info(), "mass_ratio_cut");

  //     // Package QedQcd SubSpectrum object, MSSM SubSpectrum object, and SMInputs struct into a 'full' Spectrum object
  //     return Spectrum(qedqcdspec,mssmspec,sminputs,&input_Param,mass_cut,mass_ratio_cut);
  //   }
>>>>>>> 0c2353fc

    /// Helper function for setting 3x3 matrix-valued parameters
    //  Names must conform to convention "<parname>_ij"
    Eigen::Matrix<double,3,3> fill_3x3_parameter_matrix(const std::string& rootname, const std::map<str, safe_ptr<const double> >& Param)
    {
       Eigen::Matrix<double,3,3> output;
       for(int i=0; i<3; ++i) for(int j=0; j<3; ++j)
       {
          output(i,j) = *Param.at(rootname + "_" + std::to_string(i+1) + std::to_string(j+1));
       }
       return output;
    }

    /// As above, but for symmetric input (i.e. 6 entries, assumed to be the upper triangle)
    Eigen::Matrix<double,3,3> fill_3x3_symmetric_parameter_matrix(const std::string& rootname, const std::map<str, safe_ptr<const double> >& Param)
    {
       Eigen::Matrix<double,3,3> output;
       for(int i=0; i<3; ++i) for(int j=0; j<3; ++j)
       {
         str parname = rootname + "_" + ( i < j ? std::to_string(i+1) + std::to_string(j+1) : std::to_string(j+1) + std::to_string(i+1));
         output(i,j) = *Param.at(parname);
       }
       return output;
    }

    /// Helper function for filling MSSM63-compatible input parameter objects
    /// Leaves out mHu2, mHd2, SignMu, (mA, mu) because we use two different parameterisations of these
    template <class T>
    void fill_MSSM63_input(T& input, const std::map<str, safe_ptr<const double> >& Param )
    {
      //double valued parameters
      input.TanBeta     = *Param.at("TanBeta");
      input.MassBInput  = *Param.at("M1");
      input.MassWBInput = *Param.at("M2");
      input.MassGInput  = *Param.at("M3");

      // Sanity checks
      if(input.TanBeta<0)
      {
         std::ostringstream msg;
         msg << "Tried to set TanBeta parameter to a negative value ("<<input.TanBeta<<")! This parameter must be positive. Please check your inifile and try again.";
         SpecBit_error().raise(LOCAL_INFO,msg.str());
      }

      //3x3 matrices; filled with the help of a convenience function
      input.mq2Input = fill_3x3_symmetric_parameter_matrix("mq2", Param);
      input.ml2Input = fill_3x3_symmetric_parameter_matrix("ml2", Param);
      input.md2Input = fill_3x3_symmetric_parameter_matrix("md2", Param);
      input.mu2Input = fill_3x3_symmetric_parameter_matrix("mu2", Param);
      input.me2Input = fill_3x3_symmetric_parameter_matrix("me2", Param);
      input.Aeij = fill_3x3_parameter_matrix("Ae", Param);
      input.Adij = fill_3x3_parameter_matrix("Ad", Param);
      input.Auij = fill_3x3_parameter_matrix("Au", Param);

      #ifdef SPECBIT_DEBUG
        #define INPUT(p) input.p
        #define ostr std::cout
        #define oend std::endl
        ostr << "TanBeta = " << INPUT(TanBeta) << ", " << oend ;
        ostr << "mq2Input = " << oend << INPUT(mq2Input) << ", " << oend;
        ostr << "ml2Input = " << oend << INPUT(ml2Input) << ", " << oend;
        ostr << "md2Input = " << oend << INPUT(md2Input) << ", " << oend;
        ostr << "mu2Input = " << oend << INPUT(mu2Input) << ", " << oend;
        ostr << "me2Input = " << oend << INPUT(me2Input) << ", " << oend;
        ostr << "MassBInput = " << INPUT(MassBInput) << ", " << oend;
        ostr << "MassWBInput = " << INPUT(MassWBInput) << ", " << oend;
        ostr << "MassGInput = " << INPUT(MassGInput) << ", " << oend;
        ostr << "Aeij = " << oend << INPUT(Aeij) << ", " << oend;
        ostr << "Adij = " << oend << INPUT(Adij) << ", " << oend;
        ostr << "Auij = " << oend << INPUT(Auij) << ", " << oend;
        #undef INPUT
        #undef ostr
        #undef oend
      #endif
    }


  // Similar to above, except this is for MSSMEFTHiggs spectrum
  // generator and a few others where different names for inputs for many
  // parameters are used. This should be standardised.

    template <class T>
    void fill_MSSM63_input_altnames(T& input, const std::map<str, safe_ptr<const double> >& Param )
    {
      //double valued parameters
      input.TanBeta = *Param.at("TanBeta");
      input.M1Input = *Param.at("M1");
      input.M2Input = *Param.at("M2");
      input.M3Input = *Param.at("M3");

      // Sanity checks
      if(input.TanBeta<0)
      {
         std::ostringstream msg;
         msg << "Tried to set TanBeta parameter to a negative value ("<<input.TanBeta<<")! This parameter must be positive. Please check your inifile and try again.";
         SpecBit_error().raise(LOCAL_INFO,msg.str());
      }

      //3x3 matrices; filled with the help of a convenience function
      input.mq2Input = fill_3x3_symmetric_parameter_matrix("mq2", Param);
      input.ml2Input = fill_3x3_symmetric_parameter_matrix("ml2", Param);
      input.md2Input = fill_3x3_symmetric_parameter_matrix("md2", Param);
      input.mu2Input = fill_3x3_symmetric_parameter_matrix("mu2", Param);
      input.me2Input = fill_3x3_symmetric_parameter_matrix("me2", Param);
      input.AeInput = fill_3x3_parameter_matrix("Ae", Param);
      input.AdInput= fill_3x3_parameter_matrix("Ad", Param);
      input.AuInput = fill_3x3_parameter_matrix("Au", Param);

      #ifdef SPECBIT_DEBUG
        #define INPUT(p) input.p
        #define ostr std::cout
        #define oend std::endl
        ostr << "TanBeta = " << INPUT(TanBeta) << ", " << oend ;
        ostr << "mq2Input = " << oend << INPUT(mq2Input) << ", " << oend;
        ostr << "ml2Input = " << oend << INPUT(ml2Input) << ", " << oend;
        ostr << "md2Input = " << oend << INPUT(md2Input) << ", " << oend;
        ostr << "mu2Input = " << oend << INPUT(mu2Input) << ", " << oend;
        ostr << "me2Input = " << oend << INPUT(me2Input) << ", " << oend;
        ostr << "M1Input = " << INPUT(M1Input) << ", " << oend;
        ostr << "M2Input = " << INPUT(M2Input) << ", " << oend;
        ostr << "M3Input = " << INPUT(M3Input) << ", " << oend;
        ostr << "AeInput = " << oend << INPUT(AeInput) << ", " << oend;
        ostr << "AdInput = " << oend << INPUT(AdInput) << ", " << oend;
        ostr << "AuInput = " << oend << INPUT(AuInput) << ", " << oend;
        #undef INPUT
        #undef ostr
        #undef oend
      #endif

    }


    /// @} End module convenience functions


    /// @{ Gambit module functions
    //  =======================================================================
    //  These are wrapped up in Gambit functor objects according to the
    //  instructions in the rollcall header

    // Functions to change the capability associated with a Spectrum object to "SM_spectrum"
    void convert_MSSM_to_SM   (Spectrum &result) {result = *Pipes::convert_MSSM_to_SM::Dep::MSSM_spectrum;}
    void convert_NMSSM_to_SM  (Spectrum &result) {result = *Pipes::convert_NMSSM_to_SM::Dep::NMSSM_spectrum;}

    void get_MSSM_spectrum_SPheno (Spectrum& spectrum)
    {
      namespace myPipe = Pipes::get_MSSM_spectrum_SPheno;
      const SMInputs &sminputs = *myPipe::Dep::SMINPUTS;

      // Set up the input structure
      Finputs inputs;
      inputs.sminputs = sminputs;
      inputs.param = myPipe::Param;
      inputs.options = myPipe::runOptions;

      // Retrieve any mass cuts
      static const Spectrum::mc_info mass_cut = myPipe::runOptions->getValueOrDef<Spectrum::mc_info>(Spectrum::mc_info(), "mass_cut");
      static const Spectrum::mr_info mass_ratio_cut = myPipe::runOptions->getValueOrDef<Spectrum::mr_info>(Spectrum::mr_info(), "mass_ratio_cut");

      // Get the spectrum from the Backend
      myPipe::BEreq::SPheno_MSSMspectrum(spectrum, inputs);

      // Get the SLHA struct from the spectrum object
      SLHAstruct slha = spectrum.getSLHAea(1);

      // Add the gravitino mass if it is present
      if (myPipe::ModelInUse("MSSM63atQ_lightgravitino") or myPipe::ModelInUse("MSSM63atMGUT_lightgravitino"))
       add_gravitino_mass(slha, myPipe::Param, myPipe::runOptions);

      // Convert into a spectrum object
      spectrum = spectrum_from_SLHAea<MSSMSimpleSpec, SLHAstruct>(slha,slha,mass_cut,mass_ratio_cut);

    }

    // Runs FlexibleSUSY MSSMEFTHiggs model spectrum generator with SUSY
    // scale boundary conditions, ie accepts MSSM parameters at MSUSY,
    // and has DRbar mA and mu as an input and mHu2 and mHd2 as EWSB
    // outputs, so it is for the MSSMatMSUSY_mA model.
    #if(FS_MODEL_MSSMatMSUSYEFTHiggs_mAmu_IS_BUILT)
    void get_MSSMatMSUSY_mA_spectrum_FlexibleEFTHiggs (Spectrum& result)
    {
      // Access the pipes for this function to get model and parameter information
      namespace myPipe = Pipes::get_MSSMatMSUSY_mA_spectrum_FlexibleEFTHiggs;

      // Get SLHA2 SMINPUTS values
      const SMInputs& sminputs = *myPipe::Dep::SMINPUTS;

      // Get input parameters (from flexiblesusy namespace)
      MSSMatMSUSYEFTHiggs_mAmu_input_parameters input;
      input.MuInput  = *myPipe::Param.at("mu");
      // This FS spectrum generator has mA as the parameter
      input.mAInput = *myPipe::Param.at("mA");
      fill_MSSM63_input_altnames(input,myPipe::Param); // Fill the rest
      result = run_FS_spectrum_generator<MSSMatMSUSYEFTHiggs_mAmu_interface<ALGORITHM1>>(input,sminputs,myPipe::runOptions,myPipe::Param,myPipe::ModelInUse("MSSM63atMSUSY_mA_lightgravitino"));

      // Drop SLHA files if requested
      result.drop_SLHAs_if_requested(myPipe::runOptions, "GAMBIT_unimproved_spectrum");

    }
    #endif

    // Runs FlexibleSUSY MSSMEFTHiggs model spectrum generator
    // and has m3^2 and mu as EWSB outputs, so it is for the
    // MSSMatQ_model.
    #if(FS_MODEL_MSSMEFTHiggs_IS_BUILT)
    void get_MSSMatQ_spectrum_FlexibleEFTHiggs (Spectrum& result)
    {
      // Access the pipes for this function to get model and parameter information
      namespace myPipe = Pipes::get_MSSMatQ_spectrum_FlexibleEFTHiggs;

      // Get SLHA2 SMINPUTS values
      const SMInputs& sminputs = *myPipe::Dep::SMINPUTS;

      // Get input parameters (from flexiblesusy namespace)
      MSSMEFTHiggs_input_parameters input;
      // MSSMatQ also requires input scale to be supplied with name MSUSY
      input.MSUSY  = *myPipe::Param.at("Qin");
      input.mHu2IN = *myPipe::Param.at("mHu2");
      input.mHd2IN = *myPipe::Param.at("mHd2");
      input.SignMu = *myPipe::Param.at("SignMu");
      fill_MSSM63_input_altnames(input,myPipe::Param); // Fill the rest
      result = run_FS_spectrum_generator<MSSMEFTHiggs_interface<ALGORITHM1>>(input,sminputs,myPipe::runOptions,myPipe::Param,myPipe::ModelInUse("MSSM63atQ_lightgravitino"));

      // Drop SLHA files if requested
      result.drop_SLHAs_if_requested(myPipe::runOptions, "GAMBIT_unimproved_spectrum");

    }
    #endif

    // Runs FlexibleSUSY MSSMEFTHiggs_mAmu spectrum generator with
    // boundary conditions at a user specified scale, ie accepts MSSM
    // parameters at Q, and has DRbar mA and mu as an input and mHu2
    // and mHd2 as EWSB outputs, so it is for the MSSMatMSUSY_mA model.
    #if(FS_MODEL_MSSMEFTHiggs_mAmu_IS_BUILT)
    void get_MSSMatQ_mA_spectrum_FlexibleEFTHiggs (Spectrum& result)
    {
      // Access the pipes for this function to get model and parameter information
      namespace myPipe = Pipes::get_MSSMatQ_mA_spectrum_FlexibleEFTHiggs;

      // Get SLHA2 SMINPUTS values
      const SMInputs& sminputs = *myPipe::Dep::SMINPUTS;

      // Get input parameters (from flexiblesusy namespace)
      MSSMEFTHiggs_mAmu_input_parameters input;
      input.MuInput  = *myPipe::Param.at("mu");
      // This FS spectrum generator has mA as the parameter
      input.mAInput = *myPipe::Param.at("mA");
      // Note: Qin has been named MSUSY inside the spectrum generator
      // but it is a user-input scale in this case.
      input.MSUSY = *myPipe::Param.at("Qin");
      // Fill the rest.
      // Note: This particular spectrum generator has been created with
      // different names for parameter inputs.  We should standardise this
      fill_MSSM63_input_altnames(input,myPipe::Param);
      result = run_FS_spectrum_generator<MSSMEFTHiggs_mAmu_interface<ALGORITHM1>>(input,sminputs,myPipe::runOptions,myPipe::Param,myPipe::ModelInUse("MSSM63atQ_mA_lightgravitino"));

      // Drop SLHA files if requested
      result.drop_SLHAs_if_requested(myPipe::runOptions, "GAMBIT_unimproved_spectrum");

    }
    #endif


    // Runs FlexibleSUSY MSSM spectrum generator with CMSSM (GUT scale) boundary conditions
    // In principle an identical spectrum can be obtained from the function
    // get_MSSMatGUT_spectrum_FS
    // by setting the input parameters to match the CMSSM assumptions
    #if(FS_MODEL_CMSSM_IS_BUILT)
    void get_CMSSM_spectrum_FS (Spectrum& result)
    {

      // Access the pipes for this function to get model and parameter information
      namespace myPipe = Pipes::get_CMSSM_spectrum_FS;

      // Get SLHA2 SMINPUTS values
      const SMInputs& sminputs = *myPipe::Dep::SMINPUTS;

      // Get input parameters (from flexiblesusy namespace)
      CMSSM_input_parameters input;

      input.m0      = *myPipe::Param["M0"];
      input.m12     = *myPipe::Param["M12"];
      input.TanBeta = *myPipe::Param["TanBeta"];
      input.SignMu  = *myPipe::Param["SignMu"];
      input.Azero   = *myPipe::Param["A0"];

      // Sanity checks
      if(input.TanBeta<0)
      {
         std::ostringstream msg;
         msg << "Tried to set TanBeta parameter to a negative value ("<<input.TanBeta<<")! This parameter must be positive. Please check your inifile and try again.";
         SpecBit_error().raise(LOCAL_INFO,msg.str());
      }
      if(input.SignMu!=-1 and input.SignMu!=1)
      {
         std::ostringstream msg;
         msg << "Tried to set SignMu parameter to a value that is not a sign! ("<<input.SignMu<<")! This parameter must be set to either 1 or -1. Please check your inifile and try again.";
         SpecBit_error().raise(LOCAL_INFO,msg.str());
      }

      // Run spectrum generator
      result = run_FS_spectrum_generator<CMSSM_interface<ALGORITHM1>>(input,sminputs,myPipe::runOptions,myPipe::Param,false);

      // Drop SLHA files if requested
      result.drop_SLHAs_if_requested(myPipe::runOptions, "GAMBIT_unimproved_spectrum");

    }
    #endif

    // Runs FlexibleSUSY MSSM spectrum generator with EWSB scale input (boundary conditions)
    #if(FS_MODEL_MSSM_IS_BUILT)
    void get_MSSMatQ_spectrum_FS (Spectrum& result)
    {
      using namespace softsusy;
      namespace myPipe = Pipes::get_MSSMatQ_spectrum_FS;
      const SMInputs& sminputs = *myPipe::Dep::SMINPUTS;
      MSSM_input_parameters input;
      input.Qin    = *myPipe::Param.at("Qin"); // MSSMatQ also requires input scale to be supplied
      input.mHu2IN = *myPipe::Param.at("mHu2");
      input.mHd2IN = *myPipe::Param.at("mHd2");
      input.SignMu = *myPipe::Param.at("SignMu");
      if(input.SignMu!=-1 and input.SignMu!=1)
      {
         std::ostringstream msg;
         msg << "Tried to set SignMu parameter to a value that is not a sign! ("<<input.SignMu<<")! This parameter must be set to either 1 or -1. Please check your inifile and try again.";
         SpecBit_error().raise(LOCAL_INFO,msg.str());
      }
      fill_MSSM63_input(input,myPipe::Param);

      // Run spectrum generator
      result = run_FS_spectrum_generator<MSSM_interface<ALGORITHM1>>(input,sminputs,myPipe::runOptions,myPipe::Param,myPipe::ModelInUse("MSSM63atQ_lightgravitino"));

      // Drop SLHA files if requested
      result.drop_SLHAs_if_requested(myPipe::runOptions, "GAMBIT_unimproved_spectrum");
    }
    #endif

    // Runs FlexibleSUSY MSSM spectrum generator with EWSB scale input (boundary conditions)
    // but with mA and mu as parameters instead of mHu2 and mHd2
    #if(FS_MODEL_MSSM_mAmu_IS_BUILT)
    void get_MSSMatQ_mA_spectrum_FS (Spectrum& result)
    {
      using namespace softsusy;
      namespace myPipe = Pipes::get_MSSMatQ_mA_spectrum_FS;
      const SMInputs& sminputs = *myPipe::Dep::SMINPUTS;
      MSSM_mAmu_input_parameters input;
      input.Qin      = *myPipe::Param.at("Qin"); // MSSMatQ also requires input scale to be supplied
      input.MuInput  = *myPipe::Param.at("mu");
      // Note this spectrum generator mA2 is the parameter.
      // However this freedom is not used in GAMBIT
      // and not needed as mA is a DRbar mass eigenstate for a scalar
      double mA = *myPipe::Param.at("mA");
      input.mA2Input = mA*mA;
      fill_MSSM63_input(input,myPipe::Param); // Fill the rest

      // Run spectrum generator
      result = run_FS_spectrum_generator<MSSM_mAmu_interface<ALGORITHM1>>(input,sminputs,myPipe::runOptions,myPipe::Param,myPipe::ModelInUse("MSSM63atQ_mA_lightgravitino"));

      // Drop SLHA files if requested
      result.drop_SLHAs_if_requested(myPipe::runOptions, "GAMBIT_unimproved_spectrum");
    }
    #endif

    // Runs FlexibleSUSY MSSM spectrum generator with GUT scale input (boundary conditions)
    #if(FS_MODEL_MSSMatMGUT_IS_BUILT)
    void get_MSSMatMGUT_spectrum_FS (Spectrum& result)
    {
      using namespace softsusy;
      namespace myPipe = Pipes::get_MSSMatMGUT_spectrum_FS;
      const SMInputs& sminputs = *myPipe::Dep::SMINPUTS;
      MSSMatMGUT_input_parameters input;
      input.mHu2IN = *myPipe::Param.at("mHu2");
      input.mHd2IN = *myPipe::Param.at("mHd2");
      input.SignMu = *myPipe::Param.at("SignMu");
      if(input.SignMu!=-1 and input.SignMu!=1)
      {
         std::ostringstream msg;
         msg << "Tried to set SignMu parameter to a value that is not a sign! ("<<input.SignMu<<")! This parameter must be set to either 1 or -1. Please check your inifile and try again.";
         SpecBit_error().raise(LOCAL_INFO,msg.str());
      }
      fill_MSSM63_input(input,myPipe::Param);

      // Run the spectrum generator
      result = run_FS_spectrum_generator<MSSMatMGUT_interface<ALGORITHM1>>(input,sminputs,myPipe::runOptions,myPipe::Param,myPipe::ModelInUse("MSSM63atMGUT_lightgravitino"));

      // Drop SLHA files if requested
      result.drop_SLHAs_if_requested(myPipe::runOptions, "GAMBIT_unimproved_spectrum");
    }
    #endif

  // Runs FlexibleSUSY MSSMatMGUTEFTHiggs model spectrum generator
  // and has m3^2 and mu as EWSB outputs, so it is for the
  // MSSMatMGUT_model.
  #if(FS_MODEL_MSSMatMGUTEFTHiggs_IS_BUILT)
  void get_MSSMatMGUT_spectrum_FlexibleEFTHiggs (Spectrum& result)
  {
     // Access the pipes for this function to get model and parameter information
     namespace myPipe = Pipes::get_MSSMatMGUT_spectrum_FlexibleEFTHiggs;

     // Get SLHA2 SMINPUTS values
     const SMInputs& sminputs = *myPipe::Dep::SMINPUTS;

     // Get input parameters (from flexiblesusy namespace)
     MSSMatMGUTEFTHiggs_input_parameters input;
     input.mHu2IN = *myPipe::Param.at("mHu2");
     input.mHd2IN = *myPipe::Param.at("mHd2");
     input.SignMu = *myPipe::Param.at("SignMu");
     if(input.SignMu!=-1 and input.SignMu!=1)
      {
         std::ostringstream msg;
         msg << "Tried to set SignMu parameter to a value that is not a sign! ("<<input.SignMu<<")! This parameter must be set to either 1 or -1. Please check your inifile and try again.";
         SpecBit_error().raise(LOCAL_INFO,msg.str());
      }

     fill_MSSM63_input(input,myPipe::Param); // Fill the rest

     // Run the spectrum generator
     result = run_FS_spectrum_generator<MSSMatMGUTEFTHiggs_interface<ALGORITHM1>>(input,sminputs,myPipe::runOptions,myPipe::Param,myPipe::ModelInUse("MSSM63atMGUT_lightgravitino"));

      // Drop SLHA files if requested
      result.drop_SLHAs_if_requested(myPipe::runOptions, "GAMBIT_unimproved_spectrum");

   }
   #endif


    // Runs FlexibleSUSY MSSM spectrum generator with GUT scale input (boundary conditions)
    // but with mA and mu as parameters instead of mHu2 and mHd2
    #if(FS_MODEL_MSSMatMGUT_mAmu_IS_BUILT)
    void get_MSSMatMGUT_mA_spectrum_FS (Spectrum& result)
    {
      using namespace softsusy;
      namespace myPipe = Pipes::get_MSSMatMGUT_mA_spectrum_FS;
      const SMInputs& sminputs = *myPipe::Dep::SMINPUTS;
      MSSMatMGUT_mAmu_input_parameters input;
      input.MuInput  = *myPipe::Param.at("mu");
      // Note this spectrum generator mA2 is the parameter.
      // However this freedom is not used in GAMBIT
      // and not needed as mA is a DRbar mass eigenstate for a scalar
      double mA = *myPipe::Param.at("mA");
      input.mA2Input = mA*mA;
      fill_MSSM63_input(input,myPipe::Param); // Fill the rest

      // Run the spectrum generator
      result = run_FS_spectrum_generator<MSSMatMGUT_mAmu_interface<ALGORITHM1>>(input,sminputs,myPipe::runOptions,myPipe::Param,myPipe::ModelInUse("MSSM63atMGUT_mA_lightgravitino"));

      // Drop SLHA files if requested
      result.drop_SLHAs_if_requested(myPipe::runOptions, "GAMBIT_unimproved_spectrum");
    }
    #endif

  // Runs FlexibleSUSY MSSMatMGUTEFTHiggs model spectrum generator
  // and has m3^2 and mu as EWSB outputs, so it is for the
  // MSSMatMGUT_model.
  #if(FS_MODEL_MSSMatMGUTEFTHiggs_mAmu_IS_BUILT)
  void get_MSSMatMGUT_mA_spectrum_FlexibleEFTHiggs (Spectrum& result)
  {
     // Access the pipes for this function to get model and parameter information
     namespace myPipe = Pipes::get_MSSMatMGUT_mA_spectrum_FlexibleEFTHiggs;

     // Get SLHA2 SMINPUTS values
     const SMInputs& sminputs = *myPipe::Dep::SMINPUTS;

     // Get input parameters (from flexiblesusy namespace)
     MSSMatMGUTEFTHiggs_mAmu_input_parameters input;
     input.MuInput  = *myPipe::Param.at("mu");
     // Note this spectrum generator mA2 is the parameter.
     // However this freedom is not used in GAMBIT
     // and not needed as mA is a DRbar mass eigenstate for a scalar
     double mA = *myPipe::Param.at("mA");
     input.mA2Input = mA*mA;

     fill_MSSM63_input(input,myPipe::Param); // Fill the rest

     // Run the specctrum generator
     result = run_FS_spectrum_generator<MSSMatMGUTEFTHiggs_mAmu_interface<ALGORITHM1>>(input,sminputs,myPipe::runOptions,myPipe::Param,myPipe::ModelInUse("MSSM63atMGUT_mA_lightgravitino"));

      // Drop SLHA files if requested
      result.drop_SLHAs_if_requested(myPipe::runOptions, "GAMBIT_unimproved_spectrum");

   }
   #endif


    // Runs FlexibleSUSY MSSM spectrum generator with SUSY scale input (boundary conditions)
    // but with mA and mu as parameters instead of mHu2 and mHd2
    #if(FS_MODEL_MSSMatMSUSY_mAmu_IS_BUILT)
    void get_MSSMatMSUSY_mA_spectrum_FS (Spectrum& result)
    {
      using namespace softsusy;
      namespace myPipe = Pipes::get_MSSMatMSUSY_mA_spectrum_FS;
      const SMInputs& sminputs = *myPipe::Dep::SMINPUTS;
      MSSMatMSUSY_mAmu_input_parameters input;
      input.MuInput  = *myPipe::Param.at("mu");
      // Note this spectrum generator mA2 is the parameter.
      // However this freedom is not used in GAMBIT
      // and not needed as mA is a DRbar mass eigenstate for a scalar
      double mA = *myPipe::Param.at("mA");
      input.mA2Input = mA*mA;    // FS has mA^2 as the parameter
      fill_MSSM63_input(input,myPipe::Param); // Fill the rest

      // Run the spectrum generator
      result = run_FS_spectrum_generator<MSSMatMSUSY_mAmu_interface<ALGORITHM1>>(input,sminputs,myPipe::runOptions,myPipe::Param,myPipe::ModelInUse("MSSM63atMSUSY_mA_lightgravitino"));

      // Drop SLHA files if requested
      result.drop_SLHAs_if_requested(myPipe::runOptions, "GAMBIT_unimproved_spectrum");
    }
    #endif

    void get_GUTMSSMB_spectrum (Spectrum &/*result*/)
    {
      // Placeholder
    }

    /// @{
    /// Functions to decompose Spectrum object (of type MSSM_spectrum)

    /// @}
    /// Retrieve SubSpectrum* to SM LE model from Spectrum object
    /// DEPENDENCY(MSSM_spectrum, Spectrum)
    void get_SM_SubSpectrum_from_MSSM_Spectrum (const SubSpectrum* &result)
    {
      namespace myPipe = Pipes::get_SM_SubSpectrum_from_MSSM_Spectrum;
      const Spectrum& matched_spectra(*myPipe::Dep::unimproved_MSSM_spectrum);
      result = &matched_spectra.get_LE();
    }

    /// Extract an SLHAea version of the spectrum contained in a Spectrum object, in SLHA1 format
    void get_MSSM_spectrum_as_SLHAea_SLHA1(SLHAstruct &result)
    {
      result = Pipes::get_MSSM_spectrum_as_SLHAea_SLHA1::Dep::unimproved_MSSM_spectrum->getSLHAea(1);
    }

    /// Extract an SLHAea version of the spectrum contained in a Spectrum object, in SLHA2 format
    void get_MSSM_spectrum_as_SLHAea_SLHA2(SLHAstruct &result)
    {
      result = Pipes::get_MSSM_spectrum_as_SLHAea_SLHA2::Dep::unimproved_MSSM_spectrum->getSLHAea(2);
    }

    /// Get an MSSMSpectrum object from an SLHA file
    /// Wraps it up in MSSMSimpleSpec; i.e. no RGE running possible.
    /// This is mainly for testing against benchmark points, but may be a useful last
    /// resort for interacting with "difficult" spectrum generators.
    void get_MSSM_spectrum_from_SLHAfile(Spectrum &result)
    {
      // Static counter running in a loop over all filenames
      static unsigned int counter = 0;
      static long int ncycle = 1;
      SLHAstruct input_slha;

      namespace myPipe = Pipes::get_MSSM_spectrum_from_SLHAfile;

      // Read filename from yaml file
      std::vector<std::string> filenames =
        myPipe::runOptions->getValue<std::vector<std::string>>("filenames");

      // Check how many loop over the input files we are doing.
      long int cycles = myPipe::runOptions->getValueOrDef<int>(-1,"cycles");

      // Check if we have completed the requested number of cycles
      if(cycles>0 and ncycle>cycles)
      {
         std::ostringstream msg;
         msg << "Preset number of loops through input files reached! Stopping. (tried to start cycle "<<ncycle<<" of "<<cycles<<")";
         SpecBit_error().raise(LOCAL_INFO,msg.str());
      }

      std::string filename = filenames[counter];

      logger() << "Reading SLHA file: " << filename << EOM;
      std::ifstream ifs(filename.c_str());
      if(!ifs.good()){ SpecBit_error().raise(LOCAL_INFO,"ERROR: SLHA file not found."); }
      ifs >> input_slha;
      ifs.close();
      counter++;
      if( counter >= filenames.size() )
      {
        logger() << "Returning to start of input SLHA file list (finished "<<ncycle<<" cycles)" << EOM;
        counter = 0;
        ncycle++;
      }

      // Retrieve any mass cuts
      static const Spectrum::mc_info mass_cut = myPipe::runOptions->getValueOrDef<Spectrum::mc_info>(Spectrum::mc_info(), "mass_cut");
      static const Spectrum::mr_info mass_ratio_cut = myPipe::runOptions->getValueOrDef<Spectrum::mr_info>(Spectrum::mr_info(), "mass_ratio_cut");

      // Create Spectrum object from the slhaea object
      result = spectrum_from_SLHAea<MSSMSimpleSpec, SLHAstruct>(input_slha, input_slha, mass_cut, mass_ratio_cut);

      // Add getter for susy scale if option set for this
      bool add_susy_scale = myPipe::runOptions->getValueOrDef<bool>(false,"assume_Q_is_MSUSY");
      if(add_susy_scale)
      {
         result.get_HE().set_override(Par::mass1,result.get_HE().GetScale(),"susy_scale",true);
      }

      // Add the gravitino mass to a spectrum object if it has been provided in an SLHAea object
      add_gravitino_mass_from_slhaea(result, input_slha);

      // No sneaking in charged LSPs via SLHA, jävlar.
      check_LSP(result, myPipe::runOptions, result.has(Par::Pole_Mass, "~G"));
    }

    /// Get an MSSMSpectrum object from an SLHAstruct
    /// Wraps it up in MSSMSimpleSpec; i.e. no RGE running possible.
    /// This can be used as a poor-man's interface to backend spectrum generators
    void get_MSSM_spectrum_from_SLHAstruct(Spectrum& result)
    {
      namespace myPipe = Pipes::get_MSSM_spectrum_from_SLHAstruct;
      const SLHAstruct& input_slha = *myPipe::Dep::unimproved_MSSM_spectrum; // Retrieve dependency on SLHAstruct

      // Retrieve any mass cuts
      static const Spectrum::mc_info mass_cut = myPipe::runOptions->getValueOrDef<Spectrum::mc_info>(Spectrum::mc_info(), "mass_cut");
      static const Spectrum::mr_info mass_ratio_cut = myPipe::runOptions->getValueOrDef<Spectrum::mr_info>(Spectrum::mr_info(), "mass_ratio_cut");

      // Create Spectrum object from the slhaea object
      result = spectrum_from_SLHAea<MSSMSimpleSpec, SLHAstruct>(input_slha, input_slha, mass_cut, mass_ratio_cut);

      // Add the gravitino mass to the spectrum object if it has been provided in the SLHAea object
      add_gravitino_mass_from_slhaea(result, input_slha);

      // No sneaking in charged LSPs via SLHA, jävlar.
      check_LSP(result, myPipe::runOptions, result.has(Par::Pole_Mass, "~G"));

      // In order to translate from e.g. MSSM63atMGUT to MSSM63atQ, we need
      // to know the input scale Q. This is generally not stored in SLHA format,
      // but we need it, so if you want to produce a Spectrum object this way you
      // will need to add this information to your SLHAstruct:
      // BLOCK GAMBIT
      //   1     <high_scale>    # Input scale of (upper) boundary conditions, e.g. GUT scale
      // For example, you could add this to your input SLHAstruct in C++ as follows:
      //input_slha["GAMBIT"][""] << "BLOCK" << "GAMBIT";
      //input_slha["GAMBIT"][""] <<      1  << 1e99 << "# Input scale";

      // Need to check if this information exists:
      SLHAstruct::const_iterator block = input_slha.find("GAMBIT");
      std::vector<std::string> key(1, "1");
      if(block == input_slha.end() or block->find(key) == block->end())
      {
        // Big problem
        std::ostringstream errmsg;
        errmsg << "Error constructing Spectrum object from a pre-existing SLHAstruct!    " << endl
               << "The supplied SLHAstruct did not have the special GAMBIT block added.  " << endl
               << "This block carries extra information from the spectrum generator      " << endl
               << "that is usually thrown away, but which is needed for properly creating" << endl
               << "a Spectrum object. In whatever module function created the SLHAstruct " << endl
               << "that you want to use, please add code that adds the following         " << endl
               << "information to the SLHAstruct (SLHAea::Coll):                         " << endl
               << "  BLOCK GAMBIT                                                        " << endl
               << " 1 <high_scale>  # Input scale of (upper) boundary conditions, e.g. GUT scale\n";
        SpecBit_error().raise(LOCAL_INFO,errmsg.str());
      }

      // OK the GAMBIT block exists, add the data to the MSSM SubSpectrum object.
      result.get_HE().set_override(Par::mass1,SLHAea::to<double>(input_slha.at("GAMBIT").at(1).at(1)), "high_scale", false);
    }

    /// FeynHiggs SUSY masses and mixings
    void FH_MSSMMasses(fh_MSSMMassObs &result)
    {
      using namespace Pipes::FH_MSSMMasses;

      #ifdef SPECBIT_DEBUG
        cout << "****** calling FH_MSSMMasses ******" << endl;
      #endif

      // zero if minimal, non-zero if non-minimal flavour violation
      int nmfv;

      // MSf(s,t,g) MFV squark masses with indices
      // s = 1..2   sfermion index
      // t = 1..5   sfermion type nu,e,u,d,?
      // g = 1..3   generation index
      Farray<fh_real, 1,2, 1,5, 1,3> MSf;

      // USf(s1,s2,t,g) MFV squark mixing matrices with indices
      // s1 = 1..2  sfermion index (mass eigenstates)
      // s2 = 1..2  sfermion index (gauge eigenstates, L/R)
      // t  = 1..5  sfermion type nu,e,u,d,?
      // g  = 1..3  generation index
      Farray<fh_complex, 1,2, 1,2, 1,5, 1,3> USf;

      // NMFV squark masses, with indices
      // a = 1..6   extended sfermion index
      // t = 1..5   sfermion type
      Farray<fh_real, 1,6, 1,5> MASf;

      // NMFV squark mixing matrices, with indices
      // a1 = 1..6  extended sfermion index (mass eigenstates)
      // a2 = 1..6  extended sfermion index (gauge eigenstates)
      //  t = 1..5  sftermion type nu,e,u,d,?
      Farray<fh_complex, 1,36, 1,5> UASf;

      // chargino masses
      Farray<fh_real, 1,2> MCha;

      // chargino mixing matrices (mass,gauge) eigenstates (2 x 2)
      Farray<fh_complex, 1,4> UCha;
      Farray<fh_complex, 1,4> VCha;

      // neutralino masses
      Farray<fh_real, 1,4> MNeu;

      // neutralino mixing matrices (mass,gauge) eigenstates (4 x 4)
      Farray<fh_complex, 1,16> ZNeu;

      // correction to bottom Yukawa coupling
      fh_complex DeltaMB;

      // gluino mass
      fh_real MGl;

      // tree-level Higgs masses (Mh, MH, MA, MHpm)
      Farray<fh_real, 1,4> MHtree;

      // tree-level Higgs mixing parameters sin alpha
      fh_real SAtree;

      #ifdef SPECBIT_DEBUG
        cout << "****** calling FHGetPara ******" << endl;
      #endif

      int error = 1;
      BEreq::FHGetPara(error, nmfv, MSf, USf, MASf, UASf,
           MCha, UCha, VCha, MNeu, ZNeu,
           DeltaMB, MGl, MHtree, SAtree);
      if (error != 0)
      {
        std::ostringstream err;
        err << "BEreq::FHGetPara raised error flag: " << error << ".";
        invalid_point().raise(err.str());
      }

      fh_MSSMMassObs MassObs;
      for(int i = 0; i < 2; i++)
        for(int j = 0; j < 5; j++)
          for(int k = 0; k < 3; k++)
            MassObs.MSf[i][j][k] = MSf(i+1,j+1,k+1);
      for(int i = 0; i < 2; i++)
        for(int j = 0; j < 2; j++)
          for(int k = 0; k < 5; k++)
            for(int l = 0; l < 3; l++)
              MassObs.USf[i][j][k][l] = USf(i+1,j+1,k+1,l+1);
      for(int i = 0; i < 6; i++)
        for(int j = 0; j < 5; j++)
          MassObs.MASf[i][j] = MASf(i+1,j+1);
      for(int i = 0; i < 36; i++)
        for(int j = 0; j < 5; j++)
          MassObs.UASf[i][j] = UASf(i+1,j+1);
      for(int i = 0; i < 2; i++)
        MassObs.MCha[i] = MCha(i+1);
      for(int i = 0; i < 4; i++)
      {
        MassObs.UCha[i] = UCha(i+1);
        MassObs.VCha[i] = VCha(i+1);
      }
      for(int i = 0; i < 4; i++)
        MassObs.MNeu[i] = MNeu(i+1);
      for(int i = 0; i < 16; i++)
        MassObs.ZNeu[i] = ZNeu(i+1);
      MassObs.deltaMB = DeltaMB;
      MassObs.MGl = MGl;
      for(int i = 0; i < 4; i++)
        MassObs.MHtree[i] = MHtree(i+1);
      MassObs.SinAlphatree = SAtree;

      result = MassObs;
    }


    /// Higgs masses and mixings with theoretical uncertainties
    void FH_AllHiggsMasses(fh_HiggsMassObs &result)
    {
      using namespace Pipes::FH_AllHiggsMasses;

      #ifdef SPECBIT_DEBUG
        cout << "****** calling FH_HiggsMasses ******" << endl;
      #endif

      // Higgs mass with
      // 0 - m1 (Mh in rMSSM)
      // 1 - m2 (MH in rMSSM)
      // 2 - m3 (MA in rMSSM)
      // 3 - MHpm
      Farray<fh_real, 1,4> MHiggs;
      Farray<fh_real, 1,4> DeltaMHiggs;

      // sine of effective Higgs mixing angle, alpha_eff
      fh_complex SAeff;
      fh_complex DeltaSAeff;

      // matrix needed to rotate Higgs
      // mass matrix to diagonal form
      Farray<fh_complex, 1,3, 1,3> UHiggs;
      Farray<fh_complex, 1,3, 1,3> DeltaUHiggs;

      // matrix of Z-factors needed to combine
      // amplitudes involving on-shell Higgs
      Farray<fh_complex, 1,3, 1,3> ZHiggs;
      Farray<fh_complex, 1,3, 1,3> DeltaZHiggs;

      #ifdef SPECBIT_DEBUG
        cout << "****** calling FHHiggsCorr ******" << endl;
      #endif

      int error = 1;
      BEreq::FHHiggsCorr(error, MHiggs, SAeff, UHiggs, ZHiggs);
      if (error != 0)
      {
        std::ostringstream err;
        err << "BEreq::FHHiggsCorr raised error flag: " << error << ".";
        invalid_point().raise(err.str());
      }

      #ifdef SPECBIT_DEBUG
        cout << "****** calling FHUncertainties ******" << endl;
      #endif

      error = 1;
      BEreq::FHUncertainties(error, DeltaMHiggs, DeltaSAeff, DeltaUHiggs, DeltaZHiggs);
      if (error != 0)
      {
        std::ostringstream err;
        err << "BEreq::FHUncertainties raised error flag: " << error << ".";
        invalid_point().raise(err.str());
      }

      fh_HiggsMassObs HiggsMassObs;
      for(int i = 0; i < 4; i++)
      {
        HiggsMassObs.MH[i] = MHiggs(i+1);
        HiggsMassObs.deltaMH[i] = DeltaMHiggs(i+1);
      }
      HiggsMassObs.SinAlphaEff = SAeff;
      HiggsMassObs.deltaSinAlphaEff = DeltaSAeff;
      for(int i = 0; i < 3; i++)
        for(int j = 0; j < 3; j++)
        {
          HiggsMassObs.UH[i][j] = UHiggs(i+1,j+1);
          HiggsMassObs.deltaUH[i][j] = DeltaUHiggs(i+1,j+1);
          HiggsMassObs.ZH[i][j] = ZHiggs(i+1,j+1);
          HiggsMassObs.deltaZH[i][j] = DeltaZHiggs(i+1,j+1);
        }

      result = HiggsMassObs;
    }

////////////////////////
//// Higgs routines ////
////////////////////////

    /// Call FH_Couplings from FeynHiggs and collect the output
    void FH_Couplings(fh_Couplings &result)
    {
      using namespace Pipes::FH_Couplings;

      #ifdef SPECBIT_DEBUG
        cout << "****** calling FH_Couplings ******" << endl;
      #endif

      // what to use for internal Higgs mixing
      // (ex. in couplings)
      // (default = 1)
      // 0 - no mixing
      // 1 - UHiggs
      // 2 - ZHiggs
      int uzint = 2;
      // what to use for external Higgs mixing
      // (ex. in decays)
      // (default = 2)
      // 0 - no mixing
      // 1 - UHiggs
      // 2 - ZHiggs
      int uzext = 2;
      // which effective bottom mass to use
      int mfeff = 1;

      #ifdef SPECBIT_DEBUG
        cout << "****** calling FHSelectUZ ******" << endl;
      #endif

      int error = 1;
      BEreq::FHSelectUZ(error, uzint, uzext, mfeff);
      if (error != 0)
      {
        std::ostringstream err;
        err << "BEreq::FHSelectUZ raised error flag: " << error << ".";
        invalid_point().raise(err.str());
      }

      Farray<fh_complex, 1,ncouplings> couplings;        // MSSM Higgs couplings
      Farray<fh_complex, 1,ncouplingsms> couplings_sm;  // SM Higgs couplings
      Farray<fh_real, 1,ngammas> gammas;                // Higgs decay widths and BR's (MSSM)
      Farray<fh_real, 1,ngammasms> gammas_sm;           // Higgs decay widths and BR's (SM)
      int fast = 1;  // include off-diagonal fermion decays? (1 = no)

      #ifdef SPECBIT_DEBUG
        cout << "****** calling FHCouplings ******" << endl;
      #endif

      error = 1;
      BEreq::FHCouplings(error, couplings, couplings_sm,
                         gammas, gammas_sm, fast);
      if (error != 0)
      {
        std::ostringstream err;
        err << "BEreq::FHCouplings raised error flag: " << error << ".";
        invalid_point().raise(err.str());
      }

      fh_Couplings Couplings;
      for(int i = 0; i < ncouplings; i++) Couplings.couplings[i] = couplings(i+1);
      for(int i = 0; i < ncouplingsms; i++) Couplings.couplings_sm[i] = couplings_sm(i+1);
      for(int i = 0; i < ngammas; i++) Couplings.gammas[i] = gammas(i+1);
      for(int i = 0; i < ngammasms; i++) Couplings.gammas_sm[i] = gammas_sm(i+1);
      Couplings.calculator = BEreq::FHCouplings.origin();
      Couplings.calculator_version = BEreq::FHCouplings.version();

      result = Couplings;
    }


    /// Helper function to work out if the LSP is invisible, and if so, which particle it is.
    std::vector<str> get_invisibles(const SubSpectrum& spec)
    {
      // Get the lighter of the lightest neutralino and the lightest sneutrino
      std::pair<str,double> neutralino("~chi0_1", spec.get(Par::Pole_Mass,"~chi0",1));
      std::pair<str,double> sneutrino("~nu_1", spec.get(Par::Pole_Mass,"~nu",1));
      std::pair<str,double> lnp = (neutralino.second < sneutrino.second ? neutralino : sneutrino);

      // Work out if this is indeed the LSP, and if decays of at least one neutral higgs to it are kinematically possible.
      bool inv_lsp = spec.get(Par::Pole_Mass,"~chi+",1) > lnp.second and
                     spec.get(Par::Pole_Mass,"~g") > lnp.second and
                     spec.get(Par::Pole_Mass,"~d",1) > lnp.second and
                     spec.get(Par::Pole_Mass,"~u",1) > lnp.second and
                     spec.get(Par::Pole_Mass,"~e-",1) > lnp.second and
                     (spec.get(Par::Pole_Mass,"h0",2) > 2.*lnp.second or
                      spec.get(Par::Pole_Mass,"A0") > 2.*lnp.second);

      // Create a vector containing all invisible products of higgs decays.
      if (inv_lsp) return initVector<str>(lnp.first);
      return std::vector<str>();
    }

    /// Put together the Higgs couplings for the MSSM, from partial widths only
    void MSSM_higgs_couplings_pwid(HiggsCouplingsTable &result)
    {
      using namespace Pipes::MSSM_higgs_couplings_pwid;

      // Retrieve spectrum contents
      const SubSpectrum& spec = Dep::MSSM_spectrum->get_HE();

      // Set up neutral Higgses
      static const std::vector<str> sHneut = initVector<str>("h0_1", "h0_2", "A0");

      // Set the CP of the Higgs states.  Note that this would need to be more sophisticated to deal with the complex MSSM!
      result.CP[0] = 1;  //h0_1
      result.CP[1] = 1;  //h0_2
      result.CP[2] = -1; //A0

      // Work out which SM values correspond to which SUSY Higgs
      int higgs = (SMlike_higgs_PDG_code(spec) == 25 ? 0 : 1);
      int other_higgs = (higgs == 0 ? 1 : 0);

      // Set the decays
      result.set_neutral_decays_SM(higgs, sHneut[higgs], *Dep::Reference_SM_Higgs_decay_rates);
      result.set_neutral_decays_SM(other_higgs, sHneut[other_higgs], *Dep::Reference_SM_other_Higgs_decay_rates);
      result.set_neutral_decays_SM(2, sHneut[2], *Dep::Reference_SM_A0_decay_rates);
      result.set_neutral_decays(0, sHneut[0],  *Dep::Higgs_decay_rates);
      result.set_neutral_decays(1, sHneut[1], *Dep::h0_2_decay_rates);
      result.set_neutral_decays(2, sHneut[2], *Dep::A0_decay_rates);
      result.set_charged_decays(0, "H+", *Dep::H_plus_decay_rates);
      result.set_t_decays(*Dep::t_decay_rates);

      // Use them to compute effective couplings for all neutral higgses, except for hhZ.
      for (int i = 0; i < 3; i++)
      {
        result.C_WW2[i] = result.compute_effective_coupling(i, std::pair<int,int>(24, 0), std::pair<int,int>(-24, 0));
        result.C_ZZ2[i] = result.compute_effective_coupling(i, std::pair<int,int>(23, 0), std::pair<int,int>(23, 0));
        result.C_tt2[i] = result.compute_effective_coupling(i, std::pair<int,int>(6, 1), std::pair<int,int>(-6, 1));
        result.C_bb2[i] = result.compute_effective_coupling(i, std::pair<int,int>(5, 1), std::pair<int,int>(-5, 1));
        result.C_cc2[i] = result.compute_effective_coupling(i, std::pair<int,int>(4, 1), std::pair<int,int>(-4, 1));
        result.C_tautau2[i] = result.compute_effective_coupling(i, std::pair<int,int>(15, 1), std::pair<int,int>(-15, 1));
        result.C_gaga2[i] = result.compute_effective_coupling(i, std::pair<int,int>(22, 0), std::pair<int,int>(22, 0));
        result.C_gg2[i] = result.compute_effective_coupling(i, std::pair<int,int>(21, 0), std::pair<int,int>(21, 0));
        result.C_mumu2[i] = result.compute_effective_coupling(i, std::pair<int,int>(13, 1), std::pair<int,int>(-13, 1));
        result.C_Zga2[i] = result.compute_effective_coupling(i, std::pair<int,int>(23, 0), std::pair<int,int>(21, 0));
        result.C_ss2[i] = result.compute_effective_coupling(i, std::pair<int,int>(3, 1), std::pair<int,int>(-3, 1));
      }

      // Calculate hhZ effective couplings.  Here we scale out the kinematic prefactor
      // of the decay width, assuming we are well above threshold if the channel is open.
      // If not, we simply assume SM couplings.
      const double mZ = Dep::MSSM_spectrum->get(Par::Pole_Mass,23,0);
      const double scaling = 8.*sqrt(2.)*pi/Dep::MSSM_spectrum->get_SMInputs().GF;
      for(int i = 0; i < 3; i++)
      for(int j = 0; j < 3; j++)
      {
        double mhi = spec.get(Par::Pole_Mass, sHneut[i]);
        double mhj = spec.get(Par::Pole_Mass, sHneut[j]);
        if (mhi > mhj + mZ and result.get_neutral_decays(i).has_channel(sHneut[j], "Z0"))
        {
          double gamma = result.get_neutral_decays(i).width_in_GeV*result.get_neutral_decays(i).BF(sHneut[j], "Z0");
          double k[2] = {(mhj + mZ)/mhi, (mhj - mZ)/mhi};
          for (int l = 0; l < 2; l++) k[l] = (1.0 - k[l]) * (1.0 + k[l]);
          double K = mhi*sqrt(k[0]*k[1]);
          result.C_hiZ2[i][j] = scaling / (K*K*K) * gamma;
        }
        else // If the channel is missing from the decays or kinematically disallowed, just return the SM result.
        {
          result.C_hiZ2[i][j] = 1.;
        }
      }

      // Work out which invisible decays are possible
      result.invisibles = get_invisibles(spec);
    }


    /// Put together the Higgs couplings for the MSSM, using FeynHiggs
    void MSSM_higgs_couplings_FH(HiggsCouplingsTable &result)
    {
      using namespace Pipes::MSSM_higgs_couplings_FH;

      // Retrieve spectrum contents
      const SubSpectrum& spec = Dep::MSSM_spectrum->get_HE();
      const SMInputs& sminputs = Dep::MSSM_spectrum->get_SMInputs();

      // Set up neutral Higgses
      static const std::vector<str> sHneut = initVector<str>("h0_1", "h0_2", "A0");

      // Work out which SM values correspond to which SUSY Higgs
      int higgs = (SMlike_higgs_PDG_code(spec) == 25 ? 0 : 1);
      int other_higgs = (higgs == 0 ? 1 : 0);

      // Set the decays
      result.set_neutral_decays_SM(higgs, sHneut[higgs], *Dep::Reference_SM_Higgs_decay_rates);
      result.set_neutral_decays_SM(other_higgs, sHneut[other_higgs], *Dep::Reference_SM_other_Higgs_decay_rates);
      result.set_neutral_decays_SM(2, sHneut[2], *Dep::Reference_SM_A0_decay_rates);
      result.set_neutral_decays(0, sHneut[0], *Dep::Higgs_decay_rates);
      result.set_neutral_decays(1, sHneut[1], *Dep::h0_2_decay_rates);
      result.set_neutral_decays(2, sHneut[2], *Dep::A0_decay_rates);
      result.set_charged_decays(0, "H+", *Dep::H_plus_decay_rates);
      result.set_t_decays(*Dep::t_decay_rates);

      // Use the branching fractions to compute gluon, gamma/Z and second generation fermionic effective couplings
      for (int i = 0; i < 3; i++)
      {
        result.C_gg2[i] = result.compute_effective_coupling(i, std::pair<int,int>(21, 0), std::pair<int,int>(21, 0));
        result.C_gaga2[i] = result.compute_effective_coupling(i, std::pair<int,int>(22, 0), std::pair<int,int>(22, 0));
        result.C_Zga2[i] = result.compute_effective_coupling(i, std::pair<int,int>(23, 0), std::pair<int,int>(22, 0));
        result.C_mumu2[i] = result.compute_effective_coupling(i, std::pair<int,int>(13, 1), std::pair<int,int>(-13, 1));
        result.C_ss2[i] = result.compute_effective_coupling(i, std::pair<int,int>(3, 1), std::pair<int,int>(-3, 1));
        result.C_cc2[i] = result.compute_effective_coupling(i, std::pair<int,int>(4, 1), std::pair<int,int>(-4, 1));
      }

      // Use couplings to get effective third-generation couplings
      for(int i = 0; i < 3; i++)
      {
        // Compute effective couplings
        double g2_s[3], g2_p[3];
        for (int j = 0; j < 3; j++) // j=0,1,2 => tau, t, b
        {
          fh_complex fh_L = Dep::FH_Couplings_output->couplings[H0FF(i+1,j+2,3,3)-1];
          fh_complex fh_R = Dep::FH_Couplings_output->couplings[H0FF(i+1,j+2,3,3)+Roffset-1];
          fh_complex fh_SM_L = Dep::FH_Couplings_output->couplings_sm[H0FF(i+1,j+2,3,3)-1];
          fh_complex fh_SM_R = Dep::FH_Couplings_output->couplings_sm[H0FF(i+1,j+2,3,3)+RSMoffset-1];
          std::complex<double> L(fh_L.re,fh_L.im);
          std::complex<double> R(fh_R.re,fh_R.im);
          std::complex<double> SM_L(fh_SM_L.re,fh_SM_L.im);
          std::complex<double> SM_R(fh_SM_R.re,fh_SM_R.im);
          g2_s[j] = 0.25*pow(std::abs(R/SM_R + L/SM_L), 2.);
          g2_p[j] = 0.25*pow(std::abs(R/SM_R - L/SM_L), 2.);
        }
        result.C_tautau2[i] = g2_s[0] + g2_p[0];
        result.C_tt2[i]     = g2_s[1] + g2_p[1];
        result.C_bb2[i]     = g2_s[2] + g2_p[2];

        // Calculate CP of state
        if(g2_p[2] < 1e-10)
          result.CP[i] = 1;
        else if(g2_s[2] < 1e-10)
          result.CP[i] = -1;
        else
          result.CP[i] = 0.;
      }

      // Use couplings to get di-boson effective couplings
      for(int i = 0; i < 3; i++)
      {
        fh_complex c_gWW = Dep::FH_Couplings_output->couplings[H0VV(i+1,4)-1];
        fh_complex c_gWW_SM = Dep::FH_Couplings_output->couplings_sm[H0VV(i+1,4)-1];
        fh_complex c_gZZ = Dep::FH_Couplings_output->couplings[H0VV(i+1,3)-1];
        fh_complex c_gZZ_SM = Dep::FH_Couplings_output->couplings_sm[H0VV(i+1,3)-1];
        std::complex<double> WW(c_gWW.re,c_gWW.im);
        std::complex<double> WW_SM(c_gWW_SM.re,c_gWW_SM.im);
        std::complex<double> ZZ(c_gZZ.re,c_gZZ.im);
        std::complex<double> ZZ_SM(c_gZZ_SM.re,c_gZZ_SM.im);
        result.C_WW2[i] = pow(std::abs(WW/WW_SM), 2.);
        result.C_ZZ2[i] = pow(std::abs(ZZ/ZZ_SM), 2.);
      }

      // Use couplings to get hhZ effective couplings
      double norm = sminputs.GF*sqrt(2.)*sminputs.mZ*sminputs.mZ;
      for(int i = 0; i < 3; i++)
      for(int j = 0; j < 3; j++)
      {
        fh_complex c_gHV = Dep::FH_Couplings_output->couplings[H0HV(i+1,j+1)-1];
        double g2HV = c_gHV.re*c_gHV.re+c_gHV.im*c_gHV.im;
        result.C_hiZ2[i][j] = g2HV/norm;
      }

      // Work out which invisible decays are possible
      result.invisibles = get_invisibles(spec);
    }


/////////////////////////////
//// Map output routines ////
/////////////////////////////

    /// @{ Convert MSSM type Spectrum object into a map, so it can be printed
    template<class Contents>
    void fill_map_from_subspectrum(std::map<std::string,double>&, const SubSpectrum&);

    /// Adds additional information from interesting combinations of MSSM parameters
    void add_extra_MSSM_parameter_combinations(std::map<std::string,double>& specmap, const SubSpectrum& mssm)
    {
      double At = 0;
      double Ab = 0;
      const double Yt = mssm.get(Par::dimensionless, "Yu", 3, 3);
      const double Yb = mssm.get(Par::dimensionless, "Yd", 3, 3);
      if(std::abs(Yt) > 1e-12)
      {
        At = mssm.get(Par::mass1, "TYu", 3, 3) / Yt;
      }
      if(std::abs(Yb) > 1e-12)
      {
        Ab = mssm.get(Par::mass1, "TYd", 3, 3) / Yb;
      }

      const double MuSUSY = mssm.get(Par::mass1, "Mu");
      const double tb = mssm.get(Par::dimensionless, "tanbeta");

      specmap["Xt"] = At - MuSUSY / tb;
      specmap["Xb"] = Ab - MuSUSY * tb;
      /// Determine which states are the third gens then add them for printing
      str msf1, msf2;
      /// Since this is for printing we only want to invalidate the point
      /// if this is completely wrong.
      /// We can also plot the mixing if we are suspicious.
      const static double tol = 0.5;
      const static bool pt_error = true;
      slhahelp::family_state_mix_matrix("~u", 3, msf1, msf2, mssm, tol,
                                        LOCAL_INFO, pt_error);
      specmap["mstop1"] =  mssm.get(Par::Pole_Mass, msf1);
      specmap["mstop2"] =  mssm.get(Par::Pole_Mass, msf2);
      slhahelp::family_state_mix_matrix("~d", 3, msf1, msf2, mssm, tol,
                                        LOCAL_INFO, pt_error);
      specmap["msbottom1"] =  mssm.get(Par::Pole_Mass, msf1);
      specmap["msbottom2"] =  mssm.get(Par::Pole_Mass, msf2);
      slhahelp::family_state_mix_matrix("~e-", 3, msf1, msf2, mssm, tol,
                                        LOCAL_INFO, pt_error);
      specmap["mstau1"] =  mssm.get(Par::Pole_Mass, msf1);
      specmap["mstau2"] =  mssm.get(Par::Pole_Mass, msf2);
      /// return mass eigenstate strings that best represent required gauge
      /// eigenstate
      const str gs_suL = slhahelp::mass_es_from_gauge_es("~u_L", mssm, tol,
                                                         LOCAL_INFO, pt_error);
      specmap["msupL"] = mssm.get(Par::Pole_Mass,gs_suL);
      const str gs_scL = slhahelp::mass_es_from_gauge_es("~c_L", mssm, tol,
                                                         LOCAL_INFO, pt_error);
      specmap["mscharmL"] = mssm.get(Par::Pole_Mass,gs_scL);
      const str gs_sdL = slhahelp::mass_es_from_gauge_es("~d_L", mssm, tol,
                                                         LOCAL_INFO, pt_error);
      specmap["msdownL"] = mssm.get(Par::Pole_Mass,gs_sdL);
      const str gs_ssL = slhahelp::mass_es_from_gauge_es("~s_L", mssm, tol,
                                                         LOCAL_INFO, pt_error);
      specmap["msstrangeL"] = mssm.get(Par::Pole_Mass,gs_ssL);
      const str gs_suR = slhahelp::mass_es_from_gauge_es("~u_R", mssm, tol,
                                                         LOCAL_INFO, pt_error);
      specmap["msupR"] = mssm.get(Par::Pole_Mass,gs_suR);
      const str gs_scR = slhahelp::mass_es_from_gauge_es("~c_R", mssm, tol,
                                                         LOCAL_INFO, pt_error);
      specmap["mscharmR"] = mssm.get(Par::Pole_Mass,gs_scR);
      const str gs_sdR = slhahelp::mass_es_from_gauge_es("~d_R", mssm, tol,
                                                         LOCAL_INFO, pt_error);
      specmap["msdownR"] = mssm.get(Par::Pole_Mass,gs_sdR);
      const str gs_ssR = slhahelp::mass_es_from_gauge_es("~s_R", mssm, tol,
                                                         LOCAL_INFO, pt_error);
      specmap["msstrangeR"] = mssm.get(Par::Pole_Mass,gs_ssR);
      const str gs_seL = slhahelp::mass_es_from_gauge_es("~e_L", mssm, tol,
                                                         LOCAL_INFO, pt_error);
      specmap["mselectronL"] = mssm.get(Par::Pole_Mass,gs_seL);
      const str gs_sMuL = slhahelp::mass_es_from_gauge_es("~mu_L", mssm, tol,
                                                         LOCAL_INFO, pt_error);
      specmap["msmuonL"] = mssm.get(Par::Pole_Mass,gs_sMuL);
      const str gs_seR = slhahelp::mass_es_from_gauge_es("~e_R", mssm, tol,
                                                         LOCAL_INFO, pt_error);
      specmap["mselectronR"] = mssm.get(Par::Pole_Mass,gs_seR);
      const str gs_sMuR = slhahelp::mass_es_from_gauge_es("~mu_R", mssm, tol,
                                                         LOCAL_INFO, pt_error);
      specmap["msmuonR"] = mssm.get(Par::Pole_Mass,gs_sMuR);

    }

    void get_MSSM_spectrum_as_map (std::map<std::string,double>& specmap)
    {
      namespace myPipe = Pipes::get_MSSM_spectrum_as_map;
      const Spectrum& mssmspec(*myPipe::Dep::MSSM_spectrum);
      fill_map_from_subspectrum<SpectrumContents::SM>  (specmap, mssmspec.get_LE());
      fill_map_from_subspectrum<SpectrumContents::MSSM>(specmap, mssmspec.get_HE());
      add_extra_MSSM_parameter_combinations(specmap, mssmspec.get_HE());
    }
    void get_unimproved_MSSM_spectrum_as_map (std::map<std::string,double>& specmap)
    {
      namespace myPipe = Pipes::get_unimproved_MSSM_spectrum_as_map;
      const Spectrum& mssmspec(*myPipe::Dep::unimproved_MSSM_spectrum);
      fill_map_from_subspectrum<SpectrumContents::SM>  (specmap, mssmspec.get_LE());
      fill_map_from_subspectrum<SpectrumContents::MSSM>(specmap, mssmspec.get_HE());
      add_extra_MSSM_parameter_combinations(specmap, mssmspec.get_HE());
    }
    /// @}

    /// Extract all parameters from a subspectrum and put them into a map
    template<class Contents>
    void fill_map_from_subspectrum(std::map<std::string,double>& specmap, const SubSpectrum& subspec)
    {
      /// Add everything... use spectrum contents routines to automate task (make sure to use correct template parameter!)
      static const Contents contents;
      static const std::vector<SpectrumParameter> required_parameters = contents.all_parameters();

      for(std::vector<SpectrumParameter>::const_iterator it = required_parameters.begin();
           it != required_parameters.end(); ++it)
      {
         const Par::Tags        tag   = it->tag();
         const std::string      name  = it->name();
         const std::vector<int> shape = it->shape();

         /// Verification routine should have taken care of invalid shapes etc, so won't check for that here.

         // Check scalar case
         if(shape.size()==1 and shape[0]==1)
         {
           std::ostringstream label;
           label << name <<" "<< Par::toString.at(tag);
           specmap[label.str()] = subspec.get(tag,name);
           //std::cout << label.str() <<", " << subspec.has(tag,name,overrides_only) << "," << subspec.has(tag,name,ignore_overrides) << std::endl; // debugging
           // Check again ignoring overrides (if the value has an override defined)
           if(subspec.has(tag,name,overrides_only) and
              subspec.has(tag,name,ignore_overrides))
           {
             label << " (unimproved)";
             specmap[label.str()] = subspec.get(tag,name,ignore_overrides);
             //std::cout << label.str() << ": " << specmap[label.str()];
           }
         }
         // Check vector case
         else if(shape.size()==1 and shape[0]>1)
         {
           for(int i = 1; i<=shape[0]; ++i) {
             std::ostringstream label;
             label << name <<"_"<<i<<" "<< Par::toString.at(tag);
             specmap[label.str()] = subspec.get(tag,name,i);
             //std::cout << label.str() <<", " << subspec.has(tag,name,i,overrides_only) << "," << subspec.has(tag,name,i,ignore_overrides) << std::endl; // debugging
             // Check again ignoring overrides
             if(subspec.has(tag,name,i,overrides_only) and
                subspec.has(tag,name,i,ignore_overrides))
             {
               label << " (unimproved)";
               specmap[label.str()] = subspec.get(tag,name,i,ignore_overrides);
               //std::cout << label.str() << ": " << specmap[label.str()];
             }
           }
         }
         // Check matrix case
         else if(shape.size()==2)
         {
           for(int i = 1; i<=shape[0]; ++i) {
             for(int j = 1; j<=shape[0]; ++j) {
               std::ostringstream label;
               label << name <<"_("<<i<<","<<j<<") "<<Par::toString.at(tag);
               specmap[label.str()] = subspec.get(tag,name,i,j);
               // Check again ignoring overrides
               if(subspec.has(tag,name,i,j,overrides_only) and
                  subspec.has(tag,name,i,j,ignore_overrides))
               {
                 label << " (unimproved)";
                 specmap[label.str()] = subspec.get(tag,name,i,j,ignore_overrides);
               }
             }
           }
         }
         // Deal with all other cases
         else
         {
           // ERROR
           std::ostringstream errmsg;
           errmsg << "Error, invalid parameter received while converting SubSpectrum with contents \""<<contents.getName()<<"\" to map of strings! This should no be possible if the spectrum content verification routines were working correctly; they must be buggy, please report this.";
           errmsg << "Problematic parameter was: "<< tag <<", " << name << ", shape="<< shape;
           SpecBit_error().forced_throw(LOCAL_INFO,errmsg.str());
         }
      }
      // add the gravitino mass
      if (subspec.has(Par::Pole_Mass, "~G")) specmap["~G Pole_Mass"] = subspec.get(Par::Pole_Mass, "~G");
      // add the scale!
      specmap["scale(Q)"] = subspec.GetScale();
    }

    void FH_HiggsMass(triplet<double>& result)
    {
      using namespace Pipes::FH_HiggsMass;
      //FH indices: 0=h0_1, 1=h0_2
      int i = 0;
      const SubSpectrum& spec = Dep::unimproved_MSSM_spectrum->get_HE();
      int higgs = SMlike_higgs_PDG_code(spec);
      if (higgs == 25) i = 0;
      else if (higgs == 35) i = 1;
      else SpecBit_error().raise(LOCAL_INFO, "Urecognised SM-like Higgs PDG code!");
      result.central = Dep::FH_HiggsMasses->MH[i];
      result.upper = Dep::FH_HiggsMasses->deltaMH[i];
      result.lower = Dep::FH_HiggsMasses->deltaMH[i];
    }

    void FH_HeavyHiggsMasses(map_int_triplet_dbl& result)
    {
      using namespace Pipes::FH_HeavyHiggsMasses;
      const int neutrals[2] = {25, 35};
      int i = -1;
      const SubSpectrum& spec = Dep::unimproved_MSSM_spectrum->get_HE();
      int higgs = SMlike_higgs_PDG_code(spec);
      if (higgs == neutrals[0]) i = 1;
      else if (higgs == neutrals[1]) i = 0;
      else SpecBit_error().raise(LOCAL_INFO, "Urecognised SM-like Higgs PDG code!");
      result.clear();
      result[neutrals[i]].central = Dep::FH_HiggsMasses->MH[i];
      result[neutrals[i]].upper = Dep::FH_HiggsMasses->deltaMH[i];
      result[neutrals[i]].lower = Dep::FH_HiggsMasses->deltaMH[i];
      result[36].central = Dep::FH_HiggsMasses->MH[2];
      result[36].upper = Dep::FH_HiggsMasses->deltaMH[2];
      result[36].lower = Dep::FH_HiggsMasses->deltaMH[2];
      result[37].central = Dep::FH_HiggsMasses->MH[3];
      result[37].upper = Dep::FH_HiggsMasses->deltaMH[3];
      result[37].lower = Dep::FH_HiggsMasses->deltaMH[3];
    }

    void SHD_HiggsMass(triplet<double>& result)
    {
      using namespace Pipes::SHD_HiggsMass;

      const Spectrum& fullspectrum = *Dep::unimproved_MSSM_spectrum;
      SLHAea::Coll slhaea = fullspectrum.getSLHAea(1);

      #ifdef SPECBIT_DEBUG
        cout << "****** calling SHD_HiggsMass ******" << endl;
      #endif

      MList<MReal> parameterList = {
        SLHAea::to<double>(slhaea.at("HMIX").at(2).at(1)), // tanbeta
        SLHAea::to<double>(slhaea.at("MSOFT").at(1).at(1)), // M1
        SLHAea::to<double>(slhaea.at("MSOFT").at(2).at(1)), // M2
        SLHAea::to<double>(slhaea.at("MSOFT").at(3).at(1)), // M3
        SLHAea::to<double>(slhaea.at("HMIX").at(1).at(1)), // mu
        SLHAea::to<double>(slhaea.at("AU").at(3).at(2)), // At
        SLHAea::to<double>(slhaea.at("MSOFT").at(43).at(1)), // mQ3
        SLHAea::to<double>(slhaea.at("MSOFT").at(46).at(1)), // mU3
        SLHAea::to<double>(slhaea.at("MSOFT").at(49).at(1)), // mD3
        SLHAea::to<double>(slhaea.at("MSOFT").at(42).at(1)), // mQ2
        SLHAea::to<double>(slhaea.at("MSOFT").at(45).at(1)), // mU2
        SLHAea::to<double>(slhaea.at("MSOFT").at(48).at(1)), // mD2
        SLHAea::to<double>(slhaea.at("MSOFT").at(41).at(1)), // mQ1
        SLHAea::to<double>(slhaea.at("MSOFT").at(44).at(1)), // mU1
        SLHAea::to<double>(slhaea.at("MSOFT").at(47).at(1)), // mD1
        SLHAea::to<double>(slhaea.at("MSOFT").at(33).at(1)), // mL3
        SLHAea::to<double>(slhaea.at("MSOFT").at(36).at(1)), // mE3
        SLHAea::to<double>(slhaea.at("MSOFT").at(32).at(1)), // mL2
        SLHAea::to<double>(slhaea.at("MSOFT").at(35).at(1)), // mE2
        SLHAea::to<double>(slhaea.at("MSOFT").at(31).at(1)), // mL1
        SLHAea::to<double>(slhaea.at("MSOFT").at(34).at(1)), // mE1
        sqrt(SLHAea::to<double>(slhaea.at("HMIX").at(4).at(1))) // mA
      };

      MReal MHiggs = BEreq::SUSYHD_MHiggs(parameterList);

      #ifdef SPECBIT_DEBUG
        cout << "****** calling SHD_DeltaHiggsMass ******" << endl;
      #endif

      MReal DeltaMHiggs = BEreq::SUSYHD_DeltaMHiggs(parameterList);

      result.central = MHiggs;
      result.upper = DeltaMHiggs;
      result.lower = DeltaMHiggs;

    }


    /// @} End Gambit module functions

  } // end namespace SpecBit
} // end namespace Gambit
<|MERGE_RESOLUTION|>--- conflicted
+++ resolved
@@ -118,7 +118,7 @@
     }
 
     /// Check that the gravitino is actually light, and retrieve its mass
-    double get_light_gravitino_mass(const std::map<str, safe_ptr<double> >& Param, const safe_ptr<Gambit::Options>& runOptions)
+    double get_light_gravitino_mass(const std::map<str, safe_ptr<const double> >& Param, const safe_ptr<Gambit::Options>& runOptions)
     {
       static const double gmax = runOptions->getValueOrDef<double>(10.0, "max_permitted_gravitino_mass_GeV");
       double mG = *Param.at("mG");
@@ -133,13 +133,13 @@
     }
 
     /// Add the gravitino mass if it is present (spectrum object version)
-    void add_gravitino_mass(Spectrum& spec, const std::map<str, safe_ptr<double> >& Param, const safe_ptr<Options>& runOptions)
+    void add_gravitino_mass(Spectrum& spec, const std::map<str, safe_ptr<const double> >& Param, const safe_ptr<Options>& runOptions)
     {
       spec.get_HE().set_override(Par::Pole_Mass, get_light_gravitino_mass(Param,runOptions), "~G", true);
     }
 
     /// Add the gravitino mass if it is present (SLHAea version)
-    void add_gravitino_mass(SLHAstruct& slha, const std::map<str, safe_ptr<double> >& Param, const safe_ptr<Options>& runOptions)
+    void add_gravitino_mass(SLHAstruct& slha, const std::map<str, safe_ptr<const double> >& Param, const safe_ptr<Options>& runOptions)
     {
       slha["MASS"][""] << 1000039 << get_light_gravitino_mass(Param,runOptions) << "# ~G";
     }
@@ -170,14 +170,17 @@
     Spectrum run_FS_spectrum_generator
         ( const typename MI::InputParameters& input
         , const SMInputs& sminputs
-<<<<<<< HEAD
         , const safe_ptr<Options>& runOptions
-        , const std::map<str, safe_ptr<double> >& input_Param
+        , const std::map<str, safe_ptr<const double> >& input_Param
         , bool gravitino_model
-=======
-        , const Options& runOptions
-        , const std::map<str, safe_ptr<const double> >& input_Param
->>>>>>> 0c2353fc
+// <<<<<<< HEAD
+//         , const safe_ptr<Options>& runOptions
+//         , const std::map<str, safe_ptr<double> >& input_Param
+//         , bool gravitino_model
+// =======
+//         , const Options& runOptions
+//         , const std::map<str, safe_ptr<const double> >& input_Param
+// >>>>>>> ColliderBit_development
         )
     {
       // SoftSUSY object used to set quark and lepton masses and gauge
@@ -389,13 +392,12 @@
       // Add the gravitino mass if it is present
       if (gravitino_model) add_gravitino_mass(spec, input_Param, runOptions);
 
-<<<<<<< HEAD
       // Make sure that LSP conditions are respected
       check_LSP(spec, runOptions, gravitino_model);
 
       return spec;
     }
-=======
+
   //Version for 1.5.1 commented out because we should make it possible to support FS versions in parallel.
 
   // template <class MI>
@@ -601,7 +603,6 @@
   //     // Package QedQcd SubSpectrum object, MSSM SubSpectrum object, and SMInputs struct into a 'full' Spectrum object
   //     return Spectrum(qedqcdspec,mssmspec,sminputs,&input_Param,mass_cut,mass_ratio_cut);
   //   }
->>>>>>> 0c2353fc
 
     /// Helper function for setting 3x3 matrix-valued parameters
     //  Names must conform to convention "<parname>_ij"
