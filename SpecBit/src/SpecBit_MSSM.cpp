//   GAMBIT: Global and Modular BSM Inference Tool
//   *********************************************
///  \file
///
///  Functions of module SpecBit
///
///  These functions link ModelParameters to
///  Spectrum objects in various ways (by running
///  spectrum generators, etc.)
///
///  *********************************************
///
///  Authors (add name and date if you modify):
///
///  \author Ben Farmer
///          (benjamin.farmer@fysik.su.se)
///    \date 2014 Sep - Dec, 2015 Jan - Mar
///
///  \author Christopher Rogan
///          (christophersrogan@gmail.com)
///  \date 2015 Apr
///
///  \author Tomas Gonzalo
///          (t.e.gonzalo@fys.uio.no)
///  \date 2016 June
///
///  \author Pat Scott
///          (p.scott@imperial.ac.uk)
///  \date 2015, 2016
///
///  *********************************************

#include <string>
#include <sstream>
#include <cmath>
#include <complex>

#include "gambit/Elements/gambit_module_headers.hpp"
#include "gambit/Elements/spectrum_factories.hpp"
#include "gambit/Elements/smlike_higgs.hpp"
#include "gambit/Models/SimpleSpectra/MSSMSimpleSpec.hpp"
#include "gambit/Utils/stream_overloads.hpp" // Just for more convenient output to logger
#include "gambit/Utils/util_macros.hpp"
#include "gambit/SpecBit/SpecBit_rollcall.hpp"
#include "gambit/SpecBit/SpecBit_helpers.hpp"
#include "gambit/SpecBit/QedQcdWrapper.hpp"
#include "gambit/SpecBit/MSSMSpec.hpp"
#include "gambit/SpecBit/model_files_and_boxes.hpp" // #includes lots of flexiblesusy headers and defines interface classes

// Flexible SUSY stuff (should not be needed by the rest of gambit)
#include "flexiblesusy/src/ew_input.hpp"
#include "flexiblesusy/src/lowe.h" // From softsusy; used by flexiblesusy
#include "flexiblesusy/src/numerics2.hpp"
//#include "flexiblesusy/src/mssm_twoloophiggs.hpp"
#include "flexiblesusy/src/spectrum_generator_settings.hpp"

// Switch for debug mode
//#define SPECBIT_DEBUG

namespace Gambit
{

  namespace SpecBit
  {
    using namespace LogTags;
    using namespace flexiblesusy;

    // To check if a model is currently being scanned:
    // bool Pipes::<fname>::ModelInUse(str model_name)

    /// @{ Non-Gambit convenience functions
    //  =======================================================================
    //  These are not known to Gambit, but they do basically all the real work.
    //  The Gambit module functions merely wrap the functions here and hook
    //  them up to their dependencies, and input parameters.

    /// Compute an MSSM spectrum using flexiblesusy
    // In GAMBIT there are THREE flexiblesusy MSSM spectrum generators currently in
    // use, for each of three possible boundary condition types:
    //   - GUT scale input
    //   - Electroweak symmetry breaking scale input
    //   - Intermediate scale Q input
    // These each require slightly different setup, but once that is done the rest
    // of the code required to run them is the same; this is what is contained in
    // the below template function.
    // MI for Model Interface, as defined in model_files_and_boxes.hpp
    template <class MI>
    Spectrum run_FS_spectrum_generator
        ( const typename MI::InputParameters& input
        , const SMInputs& sminputs
        , const Options& runOptions
        , const std::map<str, safe_ptr<double> >& input_Param
        )
    {
      // SoftSUSY object used to set quark and lepton masses and gauge
      // couplings in QEDxQCD effective theory
      // Will be initialised by default using values in lowe.h, which we will
      // override next.
      softsusy::QedQcd oneset;

      // Fill QedQcd object with SMInputs values
      setup_QedQcd(oneset,sminputs);

      // Run everything to Mz
      //oneset.toMz();

      // Create spectrum generator object
      typename MI::SpectrumGenerator spectrum_generator;

      // Spectrum generator settings
      // Default options copied from flexiblesusy/src/spectrum_generator_settings.hpp
      //
      // | enum                             | possible values              | default value   |
      // |----------------------------------|------------------------------|-----------------|
      // | precision                        | any positive double          | 1.0e-4          |
      // | max_iterations                   | any positive double          | 0 (= automatic) |
      // | algorithm                        | 0 (two-scale) or 1 (lattice) | 0 (= two-scale) |
      // | calculate_sm_masses              | 0 (no) or 1 (yes)            | 0 (= no)        |
      // | pole_mass_loop_order             | 0, 1, 2                      | 2 (= 2-loop)    |
      // | ewsb_loop_order                  | 0, 1, 2                      | 2 (= 2-loop)    |
      // | beta_loop_order                  | 0, 1, 2                      | 2 (= 2-loop)    |
      // | threshold_corrections_loop_order | 0, 1                         | 1 (= 1-loop)    |
      // | higgs_2loop_correction_at_as     | 0, 1                         | 1 (= enabled)   |
      // | higgs_2loop_correction_ab_as     | 0, 1                         | 1 (= enabled)   |
      // | higgs_2loop_correction_at_at     | 0, 1                         | 1 (= enabled)   |
      // | higgs_2loop_correction_atau_atau | 0, 1                         | 1 (= enabled)   |

      Spectrum_generator_settings settings;
      settings.set(Spectrum_generator_settings::precision, runOptions.getValueOrDef<double>(1.0e-4,"precision_goal"));
      settings.set(Spectrum_generator_settings::max_iterations, runOptions.getValueOrDef<double>(0,"max_iterations"));
      settings.set(Spectrum_generator_settings::calculate_sm_masses, runOptions.getValueOrDef<bool> (false, "calculate_sm_masses"));
      settings.set(Spectrum_generator_settings::pole_mass_loop_order, runOptions.getValueOrDef<int>(2,"pole_mass_loop_order"));
      settings.set(Spectrum_generator_settings::pole_mass_loop_order, runOptions.getValueOrDef<int>(2,"ewsb_loop_order"));
      settings.set(Spectrum_generator_settings::beta_loop_order, runOptions.getValueOrDef<int>(2,"beta_loop_order"));
      settings.set(Spectrum_generator_settings::threshold_corrections_loop_order, runOptions.getValueOrDef<int>(2,"threshold_corrections_loop_order"));
      settings.set(Spectrum_generator_settings::higgs_2loop_correction_at_as, runOptions.getValueOrDef<int>(1,"higgs_2loop_correction_at_as"));
      settings.set(Spectrum_generator_settings::higgs_2loop_correction_ab_as, runOptions.getValueOrDef<int>(1,"higgs_2loop_correction_ab_as"));
      settings.set(Spectrum_generator_settings::higgs_2loop_correction_at_at, runOptions.getValueOrDef<int>(1,"higgs_2loop_correction_at_at"));
      settings.set(Spectrum_generator_settings::higgs_2loop_correction_atau_atau, runOptions.getValueOrDef<int>(1,"higgs_2loop_correction_atau_atau"));
<<<<<<< HEAD
            
=======

>>>>>>> f136258b
      spectrum_generator.set_settings(settings);

      // Generate spectrum
      spectrum_generator.run(oneset, input);

      // Extract report on problems...
      const typename MI::Problems& problems = spectrum_generator.get_problems();

      // Create Model_interface to carry the input and results, and know
      // how to access the flexiblesusy routines.
      // Note: Output of spectrum_generator.get_model() returns type, e.g. CMSSM.
      // Need to convert it to type CMSSM_slha (which alters some conventions of
      // parameters into SLHA format)
      MI model_interface(spectrum_generator,oneset,input);

      // Create SubSpectrum object to wrap flexiblesusy data
      // THIS IS STATIC so that it lives on once we leave this module function. We
      // therefore cannot run the same spectrum generator twice in the same loop and
      // maintain the spectrum resulting from both. But we should never want to do
      // this.
      // A pointer to this object is what gets turned into a SubSpectrum pointer and
      // passed around Gambit.
      //
      // This object will COPY the interface data members into itself, so it is now the
      // one-stop-shop for all spectrum information, including the model interface object.
      MSSMSpec<MI> mssmspec(model_interface, "FlexibleSUSY", "2.0.beta");

      // Add extra information about the scales used to the wrapper object
      // (last parameter turns on the 'allow_new' option for the override setter, which allows
      //  us to set parameters that don't previously exist)
      mssmspec.set_override(Par::mass1,spectrum_generator.get_high_scale(),"high_scale",true);
      mssmspec.set_override(Par::mass1,spectrum_generator.get_susy_scale(),"susy_scale",true);
      mssmspec.set_override(Par::mass1,spectrum_generator.get_low_scale(), "low_scale", true);

      // Add theory errors
      static const MSSM_strs ms;

      static const std::vector<int> i12     = initVector(1,2);
      static const std::vector<int> i123    = initVector(1,2,3);
      static const std::vector<int> i1234   = initVector(1,2,3,4);
      static const std::vector<int> i123456 = initVector(1,2,3,4,5,6);

      // 3% theory "error"
      mssmspec.set_override_vector(Par::Pole_Mass_1srd_high, 0.03, ms.pole_mass_pred, true);
      mssmspec.set_override_vector(Par::Pole_Mass_1srd_low,  0.03, ms.pole_mass_pred, true);
      mssmspec.set_override_vector(Par::Pole_Mass_1srd_high, 0.03, ms.pole_mass_strs_1_6, i123456, true);
      mssmspec.set_override_vector(Par::Pole_Mass_1srd_low,  0.03, ms.pole_mass_strs_1_6, i123456, true);
      mssmspec.set_override_vector(Par::Pole_Mass_1srd_high, 0.03, "~chi0", i1234, true);
      mssmspec.set_override_vector(Par::Pole_Mass_1srd_low,  0.03, "~chi0", i1234, true);
      mssmspec.set_override_vector(Par::Pole_Mass_1srd_high, 0.03, ms.pole_mass_strs_1_3, i123, true);
      mssmspec.set_override_vector(Par::Pole_Mass_1srd_low,  0.03, ms.pole_mass_strs_1_3, i123, true);
      mssmspec.set_override_vector(Par::Pole_Mass_1srd_high, 0.03, ms.pole_mass_strs_1_2, i12,  true);
      mssmspec.set_override_vector(Par::Pole_Mass_1srd_low,  0.03, ms.pole_mass_strs_1_2, i12,  true);

      // Do the lightest Higgs mass separately.  The default in most codes is 3 GeV. That seems like
      // an underestimate if the stop masses are heavy enough, but an overestimate for most points.
      double rd_mh1 = 2.0 / mssmspec.get(Par::Pole_Mass, ms.h0, 1);
      mssmspec.set_override(Par::Pole_Mass_1srd_high, rd_mh1, ms.h0, 1, true);
      mssmspec.set_override(Par::Pole_Mass_1srd_low,  rd_mh1, ms.h0, 1, true);

      // Do the W mass separately.  Here we use 10 MeV based on the size of corrections from two-loop papers and advice from Dominik Stockinger.
      double rd_mW = 0.01 / mssmspec.get(Par::Pole_Mass, "W+");
      mssmspec.set_override(Par::Pole_Mass_1srd_high, rd_mW, "W+", true);
      mssmspec.set_override(Par::Pole_Mass_1srd_low,  rd_mW, "W+", true);

      // Save the input value of TanBeta
      // Probably need to make it a full requirement of the MSSM SpectrumContents
      if(input_Param.find("TanBeta") != input_Param.end())
      {
        mssmspec.set_override(Par::dimensionless, *input_Param.at("TanBeta"), "tanbeta(mZ)", true);
      }

      // Create a second SubSpectrum object to wrap the qedqcd object used to initialise the spectrum generator
      // Attach the sminputs object as well, so that SM pole masses can be passed on (these aren't easily
      // extracted from the QedQcd object, so use the values that we put into it.)
      QedQcdWrapper qedqcdspec(oneset,sminputs);

      // Deal with points where spectrum generator encountered a problem
      #ifdef SPECBIT_DEBUG
        std::cout<<"Problem? "<<problems.have_problem()<<std::endl;
      #endif
      if( problems.have_problem() )
      {
         if( runOptions.getValueOrDef<bool>(false,"invalid_point_fatal") )
         {
            ///TODO: Need to tell gambit that the spectrum is not viable somehow. For now
            /// just die.
            std::ostringstream errmsg;
            errmsg << "A serious problem was encountered during spectrum generation!; ";
            errmsg << "Message from FlexibleSUSY below:" << std::endl;
            problems.print_problems(errmsg);
            problems.print_warnings(errmsg);
            SpecBit_error().raise(LOCAL_INFO,errmsg.str());
         }
         else
         {
            /// Check what the problem was
            /// see: contrib/MassSpectra/flexiblesusy/src/problems.hpp
            std::ostringstream msg;
            //msg << "";
            //if( have_bad_mass()      ) msg << "bad mass " << std::endl; // TODO: check which one
            //if( have_tachyon()       ) msg << "tachyon" << std::endl;
            //if( have_thrown()        ) msg << "error" << std::endl;
            //if( have_non_perturbative_parameter()   ) msg << "non-perturb. param" << std::endl; // TODO: check which
            //if( have_failed_pole_mass_convergence() ) msg << "fail pole mass converg." << std::endl; // TODO: check which
            //if( no_ewsb()            ) msg << "no ewsb" << std::endl;
            //if( no_convergence()     ) msg << "no converg." << std::endl;
            //if( no_perturbative()    ) msg << "no pertub." << std::endl;
            //if( no_rho_convergence() ) msg << "no rho converg." << std::endl;
            //if( msg.str()=="" ) msg << " Unrecognised problem! ";

            /// Fast way for now:
            problems.print_problems(msg);
            invalid_point().raise(msg.str()); //TODO: This message isn't ending up in the logs.
         }
      }

      if( problems.have_warning() )
      {
         std::ostringstream msg;
         problems.print_warnings(msg);
         SpecBit_warning().raise(LOCAL_INFO,msg.str()); //TODO: Is a warning the correct thing to do here?
      }

      // Write SLHA file (for debugging purposes...)
      #ifdef SPECBIT_DEBUG
         typename MI::SlhaIo slha_io;
         slha_io.set_spinfo(problems);
         slha_io.set_sminputs(oneset);
         slha_io.set_minpar(input);
         slha_io.set_extpar(input);
         slha_io.set_spectrum(mssmspec.model_interface.model);
         slha_io.write_to_file("SpecBit/initial_CMSSM_spectrum->slha");
      #endif

      // Retrieve any mass cuts
      static const Spectrum::mc_info mass_cut = runOptions.getValueOrDef<Spectrum::mc_info>(Spectrum::mc_info(), "mass_cut");
      static const Spectrum::mr_info mass_ratio_cut = runOptions.getValueOrDef<Spectrum::mr_info>(Spectrum::mr_info(), "mass_ratio_cut");

      // Package QedQcd SubSpectrum object, MSSM SubSpectrum object, and SMInputs struct into a 'full' Spectrum object
      return Spectrum(qedqcdspec,mssmspec,sminputs,&input_Param,mass_cut,mass_ratio_cut);
    }

  //Version for 1.5.1 commented out because we should make it possible to support FS versions in parallel.
<<<<<<< HEAD
  
=======

>>>>>>> f136258b
  // template <class MI>
  //   Spectrum run_FS1_5_1_spectrum_generator
  //       ( const typename MI::InputParameters& input
  //       , const SMInputs& sminputs
  //       , const Options& runOptions
  //       , const std::map<str, safe_ptr<double> >& input_Param
  //       )
  //   {
  //     // SoftSUSY object used to set quark and lepton masses and gauge
  //     // couplings in QEDxQCD effective theory
  //     // Will be initialised by default using values in lowe.h, which we will
  //     // override next.
  //     softsusy::QedQcd oneset;

  //     // Fill QedQcd object with SMInputs values
  //     setup_QedQcd(oneset,sminputs);

  //     // Run everything to Mz
  //     oneset.toMz();

  //     // Create spectrum generator object
  //     typename MI::SpectrumGenerator spectrum_generator;

  //     // Spectrum generator settings
  //     // Default options copied from flexiblesusy/src/spectrum_generator_settings.hpp
  //     //
  //     // | enum                             | possible values              | default value   |
  //     // |----------------------------------|------------------------------|-----------------|
  //     // | precision                        | any positive double          | 1.0e-4          |
  //     // | max_iterations                   | any positive double          | 0 (= automatic) |
  //     // | algorithm                        | 0 (two-scale) or 1 (lattice) | 0 (= two-scale) |
  //     // | calculate_sm_masses              | 0 (no) or 1 (yes)            | 0 (= no)        |
  //     // | pole_mass_loop_order             | 0, 1, 2                      | 2 (= 2-loop)    |
  //     // | ewsb_loop_order                  | 0, 1, 2                      | 2 (= 2-loop)    |
  //     // | beta_loop_order                  | 0, 1, 2                      | 2 (= 2-loop)    |
  //     // | threshold_corrections_loop_order | 0, 1                         | 1 (= 1-loop)    |
  //     // | higgs_2loop_correction_at_as     | 0, 1                         | 1 (= enabled)   |
  //     // | higgs_2loop_correction_ab_as     | 0, 1                         | 1 (= enabled)   |
  //     // | higgs_2loop_correction_at_at     | 0, 1                         | 1 (= enabled)   |
  //     // | higgs_2loop_correction_atau_atau | 0, 1                         | 1 (= enabled)   |

  //     spectrum_generator.set_precision_goal                  (runOptions.getValueOrDef<double>(1.0e-4,"precision_goal"));
  //     spectrum_generator.set_max_iterations                  (runOptions.getValueOrDef<double>(0,     "max_iterations"));
  //     spectrum_generator.set_calculate_sm_masses             (runOptions.getValueOrDef<bool>  (false, "calculate_sm_masses"));
  //     spectrum_generator.set_pole_mass_loop_order            (runOptions.getValueOrDef<int>   (2,     "pole_mass_loop_order"));
  //     spectrum_generator.set_ewsb_loop_order                 (runOptions.getValueOrDef<int>   (2,     "ewsb_loop_order"));
  //     spectrum_generator.set_beta_loop_order                 (runOptions.getValueOrDef<int>   (2,     "beta_loop_order"));
  //     spectrum_generator.set_threshold_corrections_loop_order(runOptions.getValueOrDef<int>   (2,     "threshold_corrections_loop_order"));

  //     // Higgs loop corrections are a little different... sort them out now
  //     Two_loop_corrections two_loop_settings;

  //     // alpha_t alpha_s
  //     // alpha_b alpha_s
  //     // alpha_t^2 + alpha_t alpha_b + alpha_b^2
  //     // alpha_tau^2
  //     two_loop_settings.higgs_at_as = runOptions.getValueOrDef<bool>(true,"use_higgs_2loop_at_as");
  //     two_loop_settings.higgs_ab_as = runOptions.getValueOrDef<bool>(true,"use_higgs_2loop_ab_as");
  //     two_loop_settings.higgs_at_at = runOptions.getValueOrDef<bool>(true,"use_higgs_2loop_at_at");
  //     two_loop_settings.higgs_atau_atau = runOptions.getValueOrDef<bool>(true,"use_higgs_2loop_atau_atau");

  //     spectrum_generator.set_two_loop_corrections(two_loop_settings);

  //     // Generate spectrum
  //     spectrum_generator.run(oneset, input);

  //     // Extract report on problems...
  //     const typename MI::Problems& problems = spectrum_generator.get_problems();

  //     // Create Model_interface to carry the input and results, and know
  //     // how to access the flexiblesusy routines.
  //     // Note: Output of spectrum_generator.get_model() returns type, e.g. CMSSM.
  //     // Need to convert it to type CMSSM_slha (which alters some conventions of
  //     // parameters into SLHA format)
  //     MI model_interface(spectrum_generator,oneset,input);

  //     // Create SubSpectrum object to wrap flexiblesusy data
  //     // THIS IS STATIC so that it lives on once we leave this module function. We
  //     // therefore cannot run the same spectrum generator twice in the same loop and
  //     // maintain the spectrum resulting from both. But we should never want to do
  //     // this.
  //     // A pointer to this object is what gets turned into a SubSpectrum pointer and
  //     // passed around Gambit.
  //     //
  //     // This object will COPY the interface data members into itself, so it is now the
  //     // one-stop-shop for all spectrum information, including the model interface object.
  //     MSSMSpec<MI> mssmspec(model_interface, "FlexibleSUSY", "1.5.1");

  //     // Add extra information about the scales used to the wrapper object
  //     // (last parameter turns on the 'allow_new' option for the override setter, which allows
  //     //  us to set parameters that don't previously exist)
  //     mssmspec.set_override(Par::mass1,spectrum_generator.get_high_scale(),"high_scale",true);
  //     mssmspec.set_override(Par::mass1,spectrum_generator.get_susy_scale(),"susy_scale",true);
  //     mssmspec.set_override(Par::mass1,spectrum_generator.get_low_scale(), "low_scale", true);

  //     // Add theory errors
  //     static const MSSM_strs ms;

  //     static const std::vector<int> i12     = initVector(1,2);
  //     static const std::vector<int> i123    = initVector(1,2,3);
  //     static const std::vector<int> i1234   = initVector(1,2,3,4);
  //     static const std::vector<int> i123456 = initVector(1,2,3,4,5,6);

  //     // 3% theory "error"
  //     mssmspec.set_override_vector(Par::Pole_Mass_1srd_high, 0.03, ms.pole_mass_pred, true);
  //     mssmspec.set_override_vector(Par::Pole_Mass_1srd_low,  0.03, ms.pole_mass_pred, true);
  //     mssmspec.set_override_vector(Par::Pole_Mass_1srd_high, 0.03, ms.pole_mass_strs_1_6, i123456, true);
  //     mssmspec.set_override_vector(Par::Pole_Mass_1srd_low,  0.03, ms.pole_mass_strs_1_6, i123456, true);
  //     mssmspec.set_override_vector(Par::Pole_Mass_1srd_high, 0.03, "~chi0", i1234, true);
  //     mssmspec.set_override_vector(Par::Pole_Mass_1srd_low,  0.03, "~chi0", i1234, true);
  //     mssmspec.set_override_vector(Par::Pole_Mass_1srd_high, 0.03, ms.pole_mass_strs_1_3, i123, true);
  //     mssmspec.set_override_vector(Par::Pole_Mass_1srd_low,  0.03, ms.pole_mass_strs_1_3, i123, true);
  //     mssmspec.set_override_vector(Par::Pole_Mass_1srd_high, 0.03, ms.pole_mass_strs_1_2, i12,  true);
  //     mssmspec.set_override_vector(Par::Pole_Mass_1srd_low,  0.03, ms.pole_mass_strs_1_2, i12,  true);

  //     // Do the lightest Higgs mass separately.  The default in most codes is 3 GeV. That seems like
  //     // an underestimate if the stop masses are heavy enough, but an overestimate for most points.
  //     double rd_mh1 = 2.0 / mssmspec.get(Par::Pole_Mass, ms.h0, 1);
  //     mssmspec.set_override(Par::Pole_Mass_1srd_high, rd_mh1, ms.h0, 1, true);
  //     mssmspec.set_override(Par::Pole_Mass_1srd_low,  rd_mh1, ms.h0, 1, true);

  //     // Do the W mass separately.  Here we use 10 MeV based on the size of corrections from two-loop papers and advice from Dominik Stockinger.
  //     double rd_mW = 0.01 / mssmspec.get(Par::Pole_Mass, "W+");
  //     mssmspec.set_override(Par::Pole_Mass_1srd_high, rd_mW, "W+", true);
  //     mssmspec.set_override(Par::Pole_Mass_1srd_low,  rd_mW, "W+", true);

  //     // Save the input value of TanBeta
  //     // Probably need to make it a full requirement of the MSSM SpectrumContents
  //     if(input_Param.find("TanBeta") != input_Param.end())
  //     {
  //       mssmspec.set_override(Par::dimensionless, *input_Param.at("TanBeta"), "tanbeta(mZ)", true);
  //     }

  //     // Create a second SubSpectrum object to wrap the qedqcd object used to initialise the spectrum generator
  //     // Attach the sminputs object as well, so that SM pole masses can be passed on (these aren't easily
  //     // extracted from the QedQcd object, so use the values that we put into it.)
  //     QedQcdWrapper qedqcdspec(oneset,sminputs);

  //     // Deal with points where spectrum generator encountered a problem
  //     #ifdef SPECBIT_DEBUG
  //       std::cout<<"Problem? "<<problems.have_problem()<<std::endl;
  //     #endif
  //     if( problems.have_problem() )
  //     {
  //        if( runOptions.getValueOrDef<bool>(false,"invalid_point_fatal") )
  //        {
  //           ///TODO: Need to tell gambit that the spectrum is not viable somehow. For now
  //           /// just die.
  //           std::ostringstream errmsg;
  //           errmsg << "A serious problem was encountered during spectrum generation!; ";
  //           errmsg << "Message from FlexibleSUSY below:" << std::endl;
  //           problems.print_problems(errmsg);
  //           problems.print_warnings(errmsg);
  //           SpecBit_error().raise(LOCAL_INFO,errmsg.str());
  //        }
  //        else
  //        {
  //           /// Check what the problem was
  //           /// see: contrib/MassSpectra/flexiblesusy/src/problems.hpp
  //           std::ostringstream msg;
  //           //msg << "";
  //           //if( have_bad_mass()      ) msg << "bad mass " << std::endl; // TODO: check which one
  //           //if( have_tachyon()       ) msg << "tachyon" << std::endl;
  //           //if( have_thrown()        ) msg << "error" << std::endl;
  //           //if( have_non_perturbative_parameter()   ) msg << "non-perturb. param" << std::endl; // TODO: check which
  //           //if( have_failed_pole_mass_convergence() ) msg << "fail pole mass converg." << std::endl; // TODO: check which
  //           //if( no_ewsb()            ) msg << "no ewsb" << std::endl;
  //           //if( no_convergence()     ) msg << "no converg." << std::endl;
  //           //if( no_perturbative()    ) msg << "no pertub." << std::endl;
  //           //if( no_rho_convergence() ) msg << "no rho converg." << std::endl;
  //           //if( msg.str()=="" ) msg << " Unrecognised problem! ";

  //           /// Fast way for now:
  //           problems.print_problems(msg);
  //           invalid_point().raise(msg.str()); //TODO: This message isn't ending up in the logs.
  //        }
  //     }

  //     if( problems.have_warning() )
  //     {
  //        std::ostringstream msg;
  //        problems.print_warnings(msg);
  //        SpecBit_warning().raise(LOCAL_INFO,msg.str()); //TODO: Is a warning the correct thing to do here?
  //     }

  //     // Write SLHA file (for debugging purposes...)
  //     #ifdef SPECBIT_DEBUG
  //        typename MI::SlhaIo slha_io;
  //        slha_io.set_spinfo(problems);
  //        slha_io.set_sminputs(oneset);
  //        slha_io.set_minpar(input);
  //        slha_io.set_extpar(input);
  //        slha_io.set_spectrum(mssmspec.model_interface.model);
  //        slha_io.write_to_file("SpecBit/initial_CMSSM_spectrum->slha");
  //     #endif

  //     // Retrieve any mass cuts
  //     static const Spectrum::mc_info mass_cut = runOptions.getValueOrDef<Spectrum::mc_info>(Spectrum::mc_info(), "mass_cut");
  //     static const Spectrum::mr_info mass_ratio_cut = runOptions.getValueOrDef<Spectrum::mr_info>(Spectrum::mr_info(), "mass_ratio_cut");

  //     // Package QedQcd SubSpectrum object, MSSM SubSpectrum object, and SMInputs struct into a 'full' Spectrum object
  //     return Spectrum(qedqcdspec,mssmspec,sminputs,&input_Param,mass_cut,mass_ratio_cut);
  //   }

    /// Helper function for setting 3x3 matrix-valued parameters
    //  Names must conform to convention "<parname>_ij"
    Eigen::Matrix<double,3,3> fill_3x3_parameter_matrix(const std::string& rootname, const std::map<str, safe_ptr<double> >& Param)
    {
       Eigen::Matrix<double,3,3> output;
       for(int i=0; i<3; ++i) for(int j=0; j<3; ++j)
       {
          output(i,j) = *Param.at(rootname + "_" + std::to_string(i+1) + std::to_string(j+1));
       }
       return output;
    }

    /// As above, but for symmetric input (i.e. 6 entries, assumed to be the upper triangle)
    Eigen::Matrix<double,3,3> fill_3x3_symmetric_parameter_matrix(const std::string& rootname, const std::map<str, safe_ptr<double> >& Param)
    {
       Eigen::Matrix<double,3,3> output;
       for(int i=0; i<3; ++i) for(int j=0; j<3; ++j)
       {
         str parname = rootname + "_" + ( i < j ? std::to_string(i+1) + std::to_string(j+1) : std::to_string(j+1) + std::to_string(i+1));
         output(i,j) = *Param.at(parname);
       }
       return output;
    }

    /// Helper function for filling MSSM63-compatible input parameter objects
    /// Leaves out mHu2, mHd2, SignMu, (mA, mu) because we use two different parameterisations of these
    template <class T>
    void fill_MSSM63_input(T& input, const std::map<str, safe_ptr<double> >& Param )
    {
      //double valued parameters
      input.TanBeta     = *Param.at("TanBeta");
      input.MassBInput  = *Param.at("M1");
      input.MassWBInput = *Param.at("M2");
      input.MassGInput  = *Param.at("M3");

      // Sanity checks
      if(input.TanBeta<0)
      {
         std::ostringstream msg;
         msg << "Tried to set TanBeta parameter to a negative value ("<<input.TanBeta<<")! This parameter must be positive. Please check your inifile and try again.";
         SpecBit_error().raise(LOCAL_INFO,msg.str());
      }

      //3x3 matrices; filled with the help of a convenience function
      input.mq2Input = fill_3x3_symmetric_parameter_matrix("mq2", Param);
      input.ml2Input = fill_3x3_symmetric_parameter_matrix("ml2", Param);
      input.md2Input = fill_3x3_symmetric_parameter_matrix("md2", Param);
      input.mu2Input = fill_3x3_symmetric_parameter_matrix("mu2", Param);
      input.me2Input = fill_3x3_symmetric_parameter_matrix("me2", Param);
      input.Aeij = fill_3x3_parameter_matrix("Ae", Param);
      input.Adij = fill_3x3_parameter_matrix("Ad", Param);
      input.Auij = fill_3x3_parameter_matrix("Au", Param);

      #ifdef SPECBIT_DEBUG
        #define INPUT(p) input.p
        #define ostr std::cout
        #define oend std::endl
        ostr << "TanBeta = " << INPUT(TanBeta) << ", " << oend ;
        //ostr << "SignMu = " << INPUT(SignMu) << ", " << oend;
        //ostr << "mHd2IN = " << INPUT(mHd2IN) << ", " << oend;
        //ostr << "mHu2IN = " << INPUT(mHu2IN) << ", " << oend;
        ostr << "mq2Input = " << oend << INPUT(mq2Input) << ", " << oend;
        ostr << "ml2Input = " << oend << INPUT(ml2Input) << ", " << oend;
        ostr << "md2Input = " << oend << INPUT(md2Input) << ", " << oend;
        ostr << "mu2Input = " << oend << INPUT(mu2Input) << ", " << oend;
        ostr << "me2Input = " << oend << INPUT(me2Input) << ", " << oend;
        ostr << "MassBInput = " << INPUT(MassBInput) << ", " << oend;
        ostr << "MassWBInput = " << INPUT(MassWBInput) << ", " << oend;
        ostr << "MassGInput = " << INPUT(MassGInput) << ", " << oend;
        ostr << "Aeij = " << oend << INPUT(Aeij) << ", " << oend;
        ostr << "Adij = " << oend << INPUT(Adij) << ", " << oend;
        ostr << "Auij = " << oend << INPUT(Auij) << ", " << oend;
        #undef INPUT
        #undef ostr
        #undef oend
      #endif
    }

    /// Check that the spectrum has a neutralino LSP.
    bool has_neutralino_LSP(const Spectrum& result)
    {
      double msqd  = result.get(Par::Pole_Mass, 1000001, 0);
      double msqu  = result.get(Par::Pole_Mass, 1000002, 0);
      double msl   = result.get(Par::Pole_Mass, 1000011, 0);
      double msneu = result.get(Par::Pole_Mass, 1000012, 0);
      double mglui = result.get(Par::Pole_Mass, 1000021, 0);
      double mchi0 = std::abs(result.get(Par::Pole_Mass, 1000022, 0));
      double mchip = std::abs(result.get(Par::Pole_Mass, 1000024, 0));

      return mchi0 < mchip &&
             mchi0 < mglui &&
             mchi0 < msl   &&
             mchi0 < msneu &&
             mchi0 < msqu  &&
             mchi0 < msqd;
    }
    /// Helper to work with pointer
    bool has_neutralino_LSP(const Spectrum* result)
    {
      return has_neutralino_LSP(*result);
    }


    /// @} End module convenience functions


    /// @{ Gambit module functions
    //  =======================================================================
    //  These are wrapped up in Gambit functor objects according to the
    //  instructions in the rollcall header

    // Functions to changes the capability associated with a Spectrum object to
    // "SM_spectrum"
    //TODO: "temporarily" removed
    //void convert_MSSM_to_SM   (/*TAG*/ Spectrum &result) {result = *Pipes::convert_MSSM_to_SM::Dep::unimproved_MSSM_spectrum;}

    //void convert_NMSSM_to_SM  (Spectrum* &result) {result = *Pipes::convert_NMSSM_to_SM::Dep::NMSSM_spectrum;}
    //void convert_E6MSSM_to_SM (Spectrum* &result) {result = *Pipes::convert_E6MSSM_to_SM::Dep::E6MSSM_spectrum;}

    void get_MSSM_spectrum_SPheno (Spectrum& spectrum)
    {
      namespace myPipe = Pipes::get_MSSM_spectrum_SPheno;
      const SMInputs &sminputs = *myPipe::Dep::SMINPUTS;

      // Set up the input structure
      Finputs inputs;
      inputs.sminputs = sminputs;
      inputs.param = myPipe::Param;
      inputs.options = myPipe::runOptions;

      // Retrieve any mass cuts
      static const Spectrum::mc_info mass_cut = myPipe::runOptions->getValueOrDef<Spectrum::mc_info>(Spectrum::mc_info(), "mass_cut");
      static const Spectrum::mr_info mass_ratio_cut = myPipe::runOptions->getValueOrDef<Spectrum::mr_info>(Spectrum::mr_info(), "mass_ratio_cut");

      // Get the spectrum from the Backend
      myPipe::BEreq::SPheno_MSSMspectrum(spectrum, inputs);

      // Get the SLHA struct from the spectrum object
      SLHAstruct slha = spectrum.getSLHAea(1);

      // Convert into a spectrum object
      spectrum = spectrum_from_SLHAea<MSSMSimpleSpec, SLHAstruct>(slha,slha,mass_cut,mass_ratio_cut);

    }


    // Runs FlexibleSUSY MSSM spectrum generator with CMSSM (GUT scale) boundary conditions
    // In principle an identical spectrum can be obtained from the function
    // get_MSSMatGUT_spectrum_FS
    // by setting the input parameters to match the CMSSM assumptions
    void get_CMSSM_spectrum_FS (Spectrum& result)
    {

      // Access the pipes for this function to get model and parameter information
      namespace myPipe = Pipes::get_CMSSM_spectrum_FS;

      // Get SLHA2 SMINPUTS values
      const SMInputs& sminputs = *myPipe::Dep::SMINPUTS;

      // Get input parameters (from flexiblesusy namespace)
      CMSSM_input_parameters input;

      input.m0      = *myPipe::Param["M0"];
      input.m12     = *myPipe::Param["M12"];
      input.TanBeta = *myPipe::Param["TanBeta"];
      input.SignMu  = *myPipe::Param["SignMu"];
      input.Azero   = *myPipe::Param["A0"];

      // Sanity checks
      if(input.TanBeta<0)
      {
         std::ostringstream msg;
         msg << "Tried to set TanBeta parameter to a negative value ("<<input.TanBeta<<")! This parameter must be positive. Please check your inifile and try again.";
         SpecBit_error().raise(LOCAL_INFO,msg.str());
      }
      if(input.SignMu!=-1 and input.SignMu!=1)
      {
         std::ostringstream msg;
         msg << "Tried to set SignMu parameter to a value that is not a sign! ("<<input.SignMu<<")! This parameter must be set to either 1 or -1. Please check your inifile and try again.";
         SpecBit_error().raise(LOCAL_INFO,msg.str());
      }

      // Run spectrum generator
      result = run_FS_spectrum_generator<CMSSM_interface<ALGORITHM1>>(input,sminputs,*myPipe::runOptions,myPipe::Param);

      // Only allow neutralino LSPs.
      if (not has_neutralino_LSP(result)) invalid_point().raise("Neutralino is not LSP.");

      // Drop SLHA files if requested
      result.drop_SLHAs_if_requested(myPipe::runOptions, "GAMBIT_unimproved_spectrum");

    }

    // Runs FlexibleSUSY MSSM spectrum generator with EWSB scale input (boundary conditions)
    void get_MSSMatQ_spectrum_FS (Spectrum& result)
    {
      using namespace softsusy;
      namespace myPipe = Pipes::get_MSSMatQ_spectrum_FS;
      const SMInputs& sminputs = *myPipe::Dep::SMINPUTS;
      MSSM_input_parameters input;
      input.Qin    = *myPipe::Param.at("Qin"); // MSSMatQ also requires input scale to be supplied
      input.mHu2IN = *myPipe::Param.at("mHu2");
      input.mHd2IN = *myPipe::Param.at("mHd2");
      input.SignMu = *myPipe::Param.at("SignMu");
      if(input.SignMu!=-1 and input.SignMu!=1)
      {
         std::ostringstream msg;
         msg << "Tried to set SignMu parameter to a value that is not a sign! ("<<input.SignMu<<")! This parameter must be set to either 1 or -1. Please check your inifile and try again.";
         SpecBit_error().raise(LOCAL_INFO,msg.str());
      }
      fill_MSSM63_input(input,myPipe::Param);
      result = run_FS_spectrum_generator<MSSM_interface<ALGORITHM1>>(input,sminputs,*myPipe::runOptions,myPipe::Param);
      if (not has_neutralino_LSP(result)) invalid_point().raise("Neutralino is not LSP.");
      result.drop_SLHAs_if_requested(myPipe::runOptions, "GAMBIT_unimproved_spectrum");
    }

    // Runs FlexibleSUSY MSSM spectrum generator with EWSB scale input (boundary conditions)
    // but with mA and mu as parameters instead of mHu2 and mHd2
    void get_MSSMatQ_mA_spectrum_FS (Spectrum& result)
    {
      using namespace softsusy;
      namespace myPipe = Pipes::get_MSSMatQ_mA_spectrum_FS;
      const SMInputs& sminputs = *myPipe::Dep::SMINPUTS;
      MSSM_mAmu_input_parameters input;
      input.Qin      = *myPipe::Param.at("Qin"); // MSSMatQ also requires input scale to be supplied
      input.MuInput  = *myPipe::Param.at("mu");
      double mA = *myPipe::Param.at("mA"); // Peter, did you make this mA rather than mA^2 on purpose?
      input.mA2Input = mA*mA;              // Oh well we will just square it for now.
      fill_MSSM63_input(input,myPipe::Param); // Fill the rest
      result = run_FS_spectrum_generator<MSSM_mAmu_interface<ALGORITHM1>>(input,sminputs,*myPipe::runOptions,myPipe::Param);
      if (not has_neutralino_LSP(result)) invalid_point().raise("Neutralino is not LSP.");
      result.drop_SLHAs_if_requested(myPipe::runOptions, "GAMBIT_unimproved_spectrum");
    }


    // Runs FlexibleSUSY MSSM spectrum generator with GUT scale input (boundary conditions)
    void get_MSSMatMGUT_spectrum_FS (Spectrum& result)
    {
      using namespace softsusy;
      namespace myPipe = Pipes::get_MSSMatMGUT_spectrum_FS;
      const SMInputs& sminputs = *myPipe::Dep::SMINPUTS;
      MSSMatMGUT_input_parameters input;
      input.mHu2IN = *myPipe::Param.at("mHu2");
      input.mHd2IN = *myPipe::Param.at("mHd2");
      input.SignMu = *myPipe::Param.at("SignMu");
      if(input.SignMu!=-1 and input.SignMu!=1)
      {
         std::ostringstream msg;
         msg << "Tried to set SignMu parameter to a value that is not a sign! ("<<input.SignMu<<")! This parameter must be set to either 1 or -1. Please check your inifile and try again.";
         SpecBit_error().raise(LOCAL_INFO,msg.str());
      }
      fill_MSSM63_input(input,myPipe::Param);
      result = run_FS_spectrum_generator<MSSMatMGUT_interface<ALGORITHM1>>(input,sminputs,*myPipe::runOptions,myPipe::Param);
      if (not has_neutralino_LSP(result)) invalid_point().raise("Neutralino is not LSP.");
      result.drop_SLHAs_if_requested(myPipe::runOptions, "GAMBIT_unimproved_spectrum");
    }

    // Runs FlexibleSUSY MSSM spectrum generator with GUT scale input (boundary conditions)
    // but with mA and mu as parameters instead of mHu2 and mHd2
    void get_MSSMatMGUT_mA_spectrum_FS (Spectrum& result)
    {
      using namespace softsusy;
      namespace myPipe = Pipes::get_MSSMatMGUT_mA_spectrum_FS;
      const SMInputs& sminputs = *myPipe::Dep::SMINPUTS;
      MSSMatMGUT_mAmu_input_parameters input;
      input.MuInput  = *myPipe::Param.at("mu");
      double mA = *myPipe::Param.at("mA"); // Peter, did you make this mA rather than mA^2 on purpose?
      input.mA2Input = mA*mA;              // Oh well we will just square it for now.
      fill_MSSM63_input(input,myPipe::Param); // Fill the rest
      result = run_FS_spectrum_generator<MSSMatMGUT_mAmu_interface<ALGORITHM1>>(input,sminputs,*myPipe::runOptions,myPipe::Param);
      if (not has_neutralino_LSP(result)) invalid_point().raise("Neutralino is not LSP.");
      result.drop_SLHAs_if_requested(myPipe::runOptions, "GAMBIT_unimproved_spectrum");
    }

    // Runs FlexibleSUSY MSSM spectrum generator with SUSY scale input (boundary conditions)
    // but with mA and mu as parameters instead of mHu2 and mHd2
    void get_MSSMatMSUSY_mA_spectrum_FS (Spectrum& result)
    {
      using namespace softsusy;
      namespace myPipe = Pipes::get_MSSMatMSUSY_mA_spectrum_FS;
      const SMInputs& sminputs = *myPipe::Dep::SMINPUTS;
      MSSMatMSUSY_mAmu_input_parameters input;
      input.MuInput  = *myPipe::Param.at("mu");
      double mA = *myPipe::Param.at("mA"); // Peter, did you make this mA rather than mA^2 on purpose?
      input.mA2Input = mA*mA;              // Oh well we will just square it for now.
      fill_MSSM63_input(input,myPipe::Param); // Fill the rest
      result = run_FS_spectrum_generator<MSSMatMSUSY_mAmu_interface<ALGORITHM1>>(input,sminputs,*myPipe::runOptions,myPipe::Param);
      if (not has_neutralino_LSP(result)) invalid_point().raise("Neutralino is not LSP.");
      result.drop_SLHAs_if_requested(myPipe::runOptions, "GAMBIT_unimproved_spectrum");
    }

    void get_GUTMSSMB_spectrum (Spectrum &/*result*/)
    {
      // Placeholder
    }

    /// @{
    /// Functions to decompose Spectrum object (of type MSSM_spectrum)

    /// @}
    /// Retrieve SubSpectrum* to SM LE model from Spectrum object
    /// DEPENDENCY(MSSM_spectrum, Spectrum)
    void get_SM_SubSpectrum_from_MSSM_Spectrum (const SubSpectrum* &result)
    {
      namespace myPipe = Pipes::get_SM_SubSpectrum_from_MSSM_Spectrum;
      const Spectrum& matched_spectra(*myPipe::Dep::unimproved_MSSM_spectrum);
      result = &matched_spectra.get_LE();
    }

    /// Extract an SLHAea version of the spectrum contained in a Spectrum object, in SLHA1 format
    void get_MSSM_spectrum_as_SLHAea_SLHA1(SLHAstruct &result)
    {
      result = Pipes::get_MSSM_spectrum_as_SLHAea_SLHA1::Dep::unimproved_MSSM_spectrum->getSLHAea(1);
    }

    /// Extract an SLHAea version of the spectrum contained in a Spectrum object, in SLHA2 format
    void get_MSSM_spectrum_as_SLHAea_SLHA2(SLHAstruct &result)
    {
      result = Pipes::get_MSSM_spectrum_as_SLHAea_SLHA2::Dep::unimproved_MSSM_spectrum->getSLHAea(2);
    }

    /// Get an MSSMSpectrum object from an SLHA file
    /// Wraps it up in MSSMSimpleSpec; i.e. no RGE running possible.
    /// This is mainly for testing against benchmark points, but may be a useful last
    /// resort for interacting with "difficult" spectrum generators.
    void get_MSSM_spectrum_from_SLHAfile(Spectrum &result)
    {
      // Static counter running in a loop over all filenames
      static unsigned int counter = 0;
      static long int ncycle = 1;
      SLHAstruct input_slha;

      namespace myPipe = Pipes::get_MSSM_spectrum_from_SLHAfile;

      // Read filename from yaml file
      std::vector<std::string> filenames =
        myPipe::runOptions->getValue<std::vector<std::string>>("filenames");

      // Check how many loop over the input files we are doing.
      long int cycles = myPipe::runOptions->getValueOrDef<int>(-1,"cycles");

      // Check if we have completed the requested number of cycles
      if(cycles>0 and ncycle>cycles)
      {
         std::ostringstream msg;
         msg << "Preset number of loops through input files reached! Stopping. (tried to start cycle "<<ncycle<<" of "<<cycles<<")";
         SpecBit_error().raise(LOCAL_INFO,msg.str());
      }

      std::string filename = filenames[counter];

      logger() << "Reading SLHA file: " << filename << EOM;
      std::ifstream ifs(filename.c_str());
      if(!ifs.good()){ SpecBit_error().raise(LOCAL_INFO,"ERROR: SLHA file not found."); }
      ifs >> input_slha;
      ifs.close();
      counter++;
      if( counter >= filenames.size() )
      {
        logger() << "Returning to start of input SLHA file list (finished "<<ncycle<<" cycles)" << EOM;
        counter = 0;
        ncycle++;
      }

      // Retrieve any mass cuts
      static const Spectrum::mc_info mass_cut = myPipe::runOptions->getValueOrDef<Spectrum::mc_info>(Spectrum::mc_info(), "mass_cut");
      static const Spectrum::mr_info mass_ratio_cut = myPipe::runOptions->getValueOrDef<Spectrum::mr_info>(Spectrum::mr_info(), "mass_ratio_cut");

      // Create Spectrum object from the slhaea object
      result = spectrum_from_SLHAea<MSSMSimpleSpec, SLHAstruct>(input_slha, input_slha, mass_cut, mass_ratio_cut);

      // No sneaking in charged LSPs via SLHA, jävlar.
      if (not has_neutralino_LSP(result)) invalid_point().raise("Neutralino is not LSP.");
    }

    /// Get an MSSMSpectrum object from an SLHAstruct
    /// Wraps it up in MSSMSimpleSpec; i.e. no RGE running possible.
    /// This can be used as a poor-man's interface to backend spectrum generators
    void get_MSSM_spectrum_from_SLHAstruct(Spectrum& result)
    {
      namespace myPipe = Pipes::get_MSSM_spectrum_from_SLHAstruct;
      const SLHAstruct& input_slha_tmp = *myPipe::Dep::unimproved_MSSM_spectrum; // Retrieve dependency on SLHAstruct

      /// @todo FIXME this needs to be fixed -- is it needed any more?  Where is this GAMBIT block supposed to be written?
      SLHAstruct input_slha(input_slha_tmp); // Copy struct (for demo adding of GAMBIT block only)
      // For example; add this to your input SLHAstruct:
      input_slha["GAMBIT"][""] << "BLOCK" << "GAMBIT";
      input_slha["GAMBIT"][""] <<      1  << 1e99 << "# Input scale";
      std::cout << input_slha << std::endl; // test.

      // Retrieve any mass cuts
      static const Spectrum::mc_info mass_cut = myPipe::runOptions->getValueOrDef<Spectrum::mc_info>(Spectrum::mc_info(), "mass_cut");
      static const Spectrum::mr_info mass_ratio_cut = myPipe::runOptions->getValueOrDef<Spectrum::mr_info>(Spectrum::mr_info(), "mass_ratio_cut");

      // Create Spectrum object from the slhaea object
      result = spectrum_from_SLHAea<MSSMSimpleSpec, SLHAstruct>(input_slha, input_slha, mass_cut, mass_ratio_cut);

      // No sneaking in charged LSPs via SLHA, jävlar.
      if (not has_neutralino_LSP(result)) invalid_point().raise("Neutralino is not LSP.");

      // In order to translate from e.g. MSSM63atMGUT to MSSM63atQ, we need
      // to know that input scale Q. This is generally not stored in SLHA format,
      // but we need it, so if you want to produce a Spectrum object this way you
      // will need to add this information to your SLHAstruct:
      // BLOCK GAMBIT
      //   1     <high_scale>    # Input scale of (upper) boundary conditions, e.g. GUT scale

      // Need to check if this information exists:
      SLHAstruct::const_iterator block = input_slha.find("GAMBIT");
      std::vector<std::string> key(1, "1");
      if(block == input_slha.end() or block->find(key) == block->end())
      {
        // Big problem
        std::ostringstream errmsg;
        errmsg << "Error constructing Spectrum object from a pre-existing SLHAstruct!    " << endl
               << "The supplied SLHAstruct did not have the special GAMBIT block added.  " << endl
               << "This block carries extra information from the spectrum generator      " << endl
               << "that is usually thrown away, but which is needed for properly creating" << endl
               << "a Spectrum object. In whatever module function created the SLHAstruct " << endl
               << "that you want to use, please add code that adds the following         " << endl
               << "information to the SLHAstruct (SLHAea::Coll):                         " << endl
               << "  BLOCK GAMBIT                                                        " << endl
               << " 1 <high_scale>  # Input scale of (upper) boundary conditions, e.g. GUT scale\n";
        SpecBit_error().raise(LOCAL_INFO,errmsg.str());
      }

      // OK the GAMBIT block exists, add the data to the MSSM SubSpectrum object.
      result.get_HE().set_override(Par::mass1,SLHAea::to<double>(input_slha.at("GAMBIT").at(1).at(1)), "high_scale", false);
    }

    /// FeynHiggs SUSY masses and mixings
    void FH_MSSMMasses(fh_MSSMMassObs &result)
    {
      using namespace Pipes::FH_MSSMMasses;

      #ifdef SPECBIT_DEBUG
        cout << "****** calling FH_MSSMMasses ******" << endl;
      #endif

      // zero if minimal, non-zero if non-minimal flavour violation
      int nmfv;

      // MSf(s,t,g) MFV squark masses with indices
      // s = 1..2   sfermion index
      // t = 1..5   sfermion type nu,e,u,d,?
      // g = 1..3   generation index
      Farray<fh_real, 1,2, 1,5, 1,3> MSf;

      // USf(s1,s2,t,g) MFV squark mixing matrices with indices
      // s1 = 1..2  sfermion index (mass eigenstates)
      // s2 = 1..2  sfermion index (gauge eigenstates, L/R)
      // t  = 1..5  sfermion type nu,e,u,d,?
      // g  = 1..3  generation index
      Farray<fh_complex, 1,2, 1,2, 1,5, 1,3> USf;

      // NMFV squark masses, with indices
      // a = 1..6   extended sfermion index
      // t = 1..5   sfermion type
      Farray<fh_real, 1,6, 1,5> MASf;

      // NMFV squark mixing matrices, with indices
      // a1 = 1..6  extended sfermion index (mass eigenstates)
      // a2 = 1..6  extended sfermion index (gauge eigenstates)
      //  t = 1..5  sftermion type nu,e,u,d,?
      Farray<fh_complex, 1,36, 1,5> UASf;

      // chargino masses
      Farray<fh_real, 1,2> MCha;

      // chargino mixing matrices (mass,gauge) eigenstates (2 x 2)
      Farray<fh_complex, 1,4> UCha;
      Farray<fh_complex, 1,4> VCha;

      // neutralino masses
      Farray<fh_real, 1,4> MNeu;

      // neutralino mixing matrices (mass,gauge) eigenstates (4 x 4)
      Farray<fh_complex, 1,16> ZNeu;

      // correction to bottom Yukawa coupling
      fh_complex DeltaMB;

      // gluino mass
      fh_real MGl;

      // tree-level Higgs masses (Mh, MH, MA, MHpm)
      Farray<fh_real, 1,4> MHtree;

      // tree-level Higgs mixing parameters sin alpha
      fh_real SAtree;

      #ifdef SPECBIT_DEBUG
        cout << "****** calling FHGetPara ******" << endl;
      #endif

      int error = 1;
      BEreq::FHGetPara(error, nmfv, MSf, USf, MASf, UASf,
           MCha, UCha, VCha, MNeu, ZNeu,
           DeltaMB, MGl, MHtree, SAtree);
      if (error != 0)
      {
        std::ostringstream err;
        err << "BEreq::FHGetPara raised error flag: " << error << ".";
        invalid_point().raise(err.str());
      }

      fh_MSSMMassObs MassObs;
      for(int i = 0; i < 2; i++)
        for(int j = 0; j < 5; j++)
          for(int k = 0; k < 3; k++)
            MassObs.MSf[i][j][k] = MSf(i+1,j+1,k+1);
      for(int i = 0; i < 2; i++)
        for(int j = 0; j < 2; j++)
          for(int k = 0; k < 5; k++)
            for(int l = 0; l < 3; l++)
              MassObs.USf[i][j][k][l] = USf(i+1,j+1,k+1,l+1);
      for(int i = 0; i < 6; i++)
        for(int j = 0; j < 5; j++)
          MassObs.MASf[i][j] = MASf(i+1,j+1);
      for(int i = 0; i < 36; i++)
        for(int j = 0; j < 5; j++)
          MassObs.UASf[i][j] = UASf(i+1,j+1);
      for(int i = 0; i < 2; i++)
        MassObs.MCha[i] = MCha(i+1);
      for(int i = 0; i < 4; i++)
      {
        MassObs.UCha[i] = UCha(i+1);
        MassObs.VCha[i] = VCha(i+1);
      }
      for(int i = 0; i < 4; i++)
        MassObs.MNeu[i] = MNeu(i+1);
      for(int i = 0; i < 16; i++)
        MassObs.ZNeu[i] = ZNeu(i+1);
      MassObs.deltaMB = DeltaMB;
      MassObs.MGl = MGl;
      for(int i = 0; i < 4; i++)
        MassObs.MHtree[i] = MHtree(i+1);
      MassObs.SinAlphatree = SAtree;

      result = MassObs;
    }


    /// Higgs masses and mixings with theoretical uncertainties
    void FH_AllHiggsMasses(fh_HiggsMassObs &result)
    {
      using namespace Pipes::FH_AllHiggsMasses;

      #ifdef SPECBIT_DEBUG
        cout << "****** calling FH_HiggsMasses ******" << endl;
      #endif

      // Higgs mass with
      // 0 - m1 (Mh in rMSSM)
      // 1 - m2 (MH in rMSSM)
      // 2 - m3 (MA in rMSSM)
      // 3 - MHpm
      Farray<fh_real, 1,4> MHiggs;
      Farray<fh_real, 1,4> DeltaMHiggs;

      // sine of effective Higgs mixing angle, alpha_eff
      fh_complex SAeff;
      fh_complex DeltaSAeff;

      // matrix needed to rotate Higgs
      // mass matrix to diagonal form
      Farray<fh_complex, 1,3, 1,3> UHiggs;
      Farray<fh_complex, 1,3, 1,3> DeltaUHiggs;

      // matrix of Z-factors needed to combine
      // amplitudes involving on-shell Higgs
      Farray<fh_complex, 1,3, 1,3> ZHiggs;
      Farray<fh_complex, 1,3, 1,3> DeltaZHiggs;

      #ifdef SPECBIT_DEBUG
        cout << "****** calling FHHiggsCorr ******" << endl;
      #endif

      int error = 1;
      BEreq::FHHiggsCorr(error, MHiggs, SAeff, UHiggs, ZHiggs);
      if (error != 0)
      {
        std::ostringstream err;
        err << "BEreq::FHHiggsCorr raised error flag: " << error << ".";
        invalid_point().raise(err.str());
      }

      #ifdef SPECBIT_DEBUG
        cout << "****** calling FHUncertainties ******" << endl;
      #endif

      error = 1;
      BEreq::FHUncertainties(error, DeltaMHiggs, DeltaSAeff, DeltaUHiggs, DeltaZHiggs);
      if (error != 0)
      {
        std::ostringstream err;
        err << "BEreq::FHUncertainties raised error flag: " << error << ".";
        invalid_point().raise(err.str());
      }

      fh_HiggsMassObs HiggsMassObs;
      for(int i = 0; i < 4; i++)
      {
        HiggsMassObs.MH[i] = MHiggs(i+1);
        HiggsMassObs.deltaMH[i] = DeltaMHiggs(i+1);
      }
      HiggsMassObs.SinAlphaEff = SAeff;
      HiggsMassObs.deltaSinAlphaEff = DeltaSAeff;
      for(int i = 0; i < 3; i++)
        for(int j = 0; j < 3; j++)
        {
          HiggsMassObs.UH[i][j] = UHiggs(i+1,j+1);
          HiggsMassObs.deltaUH[i][j] = DeltaUHiggs(i+1,j+1);
          HiggsMassObs.ZH[i][j] = ZHiggs(i+1,j+1);
          HiggsMassObs.deltaZH[i][j] = DeltaZHiggs(i+1,j+1);
        }

      result = HiggsMassObs;
    }

////////////////////////
//// Higgs routines ////
////////////////////////

    /// Call FH_Couplings from FeynHiggs and collect the output
    void FH_Couplings(fh_Couplings &result)
    {
      using namespace Pipes::FH_Couplings;

      #ifdef SPECBIT_DEBUG
        cout << "****** calling FH_Couplings ******" << endl;
      #endif

      // what to use for internal Higgs mixing
      // (ex. in couplings)
      // (default = 1)
      // 0 - no mixing
      // 1 - UHiggs
      // 2 - ZHiggs
      int uzint = 2;
      // what to use for external Higgs mixing
      // (ex. in decays)
      // (default = 2)
      // 0 - no mixing
      // 1 - UHiggs
      // 2 - ZHiggs
      int uzext = 2;
      // which effective bottom mass to use
      int mfeff = 1;

      #ifdef SPECBIT_DEBUG
        cout << "****** calling FHSelectUZ ******" << endl;
      #endif

      int error = 1;
      BEreq::FHSelectUZ(error, uzint, uzext, mfeff);
      if (error != 0)
      {
        std::ostringstream err;
        err << "BEreq::FHSelectUZ raised error flag: " << error << ".";
        invalid_point().raise(err.str());
      }

      Farray<fh_complex, 1,ncouplings> couplings;        // MSSM Higgs couplings
      Farray<fh_complex, 1,ncouplingsms> couplings_sm;  // SM Higgs couplings
      Farray<fh_real, 1,ngammas> gammas;                // Higgs decay widths and BR's (MSSM)
      Farray<fh_real, 1,ngammasms> gammas_sm;           // Higgs decay widths and BR's (SM)
      int fast = 1;  // include off-diagonal fermion decays? (1 = no)

      #ifdef SPECBIT_DEBUG
        cout << "****** calling FHCouplings ******" << endl;
      #endif

      error = 1;
      BEreq::FHCouplings(error, couplings, couplings_sm,
                         gammas, gammas_sm, fast);
      if (error != 0)
      {
        std::ostringstream err;
        err << "BEreq::FHCouplings raised error flag: " << error << ".";
        invalid_point().raise(err.str());
      }

      fh_Couplings Couplings;
      for(int i = 0; i < ncouplings; i++) Couplings.couplings[i] = couplings(i+1);
      for(int i = 0; i < ncouplingsms; i++) Couplings.couplings_sm[i] = couplings_sm(i+1);
      for(int i = 0; i < ngammas; i++) Couplings.gammas[i] = gammas(i+1);
      for(int i = 0; i < ngammasms; i++) Couplings.gammas_sm[i] = gammas_sm(i+1);
      Couplings.calculator = BEreq::FHCouplings.origin();
      Couplings.calculator_version = BEreq::FHCouplings.version();

      result = Couplings;
    }


    /// Helper function to work out if the LSP is invisible, and if so, which particle it is.
    std::vector<str> get_invisibles(const SubSpectrum& spec)
    {
      // Get the lighter of the lightest neutralino and the lightest sneutrino
      std::pair<str,double> neutralino("~chi0_1", spec.get(Par::Pole_Mass,"~chi0",1));
      std::pair<str,double> sneutrino("~nu_1", spec.get(Par::Pole_Mass,"~nu",1));
      std::pair<str,double> lnp = (neutralino.second < sneutrino.second ? neutralino : sneutrino);

      // Work out if this is indeed the LSP, and if decays of at least one neutral higgs to it are kinematically possible.
      bool inv_lsp = spec.get(Par::Pole_Mass,"~chi+",1) > lnp.second and
                     spec.get(Par::Pole_Mass,"~g") > lnp.second and
                     spec.get(Par::Pole_Mass,"~d",1) > lnp.second and
                     spec.get(Par::Pole_Mass,"~u",1) > lnp.second and
                     spec.get(Par::Pole_Mass,"~e-",1) > lnp.second and
                     (spec.get(Par::Pole_Mass,"h0",2) > 2.*lnp.second or
                      spec.get(Par::Pole_Mass,"A0") > 2.*lnp.second);

      // Create a vector containing all invisible products of higgs decays.
      if (inv_lsp) return initVector<str>(lnp.first);
      return std::vector<str>();
    }

    /// Put together the Higgs couplings for the MSSM, from partial widths only
    void MSSM_higgs_couplings_pwid(HiggsCouplingsTable &result)
    {
      using namespace Pipes::MSSM_higgs_couplings_pwid;

      // Retrieve spectrum contents
      const SubSpectrum& spec = Dep::MSSM_spectrum->get_HE();

      // Set up neutral Higgses
      static const std::vector<str> sHneut = initVector<str>("h0_1", "h0_2", "A0");

      // Set the CP of the Higgs states.  Note that this would need to be more sophisticated to deal with the complex MSSM!
      result.CP[0] = 1;  //h0_1
      result.CP[1] = 1;  //h0_2
      result.CP[2] = -1; //A0

      // Work out which SM values correspond to which SUSY Higgs
      int higgs = (SMlike_higgs_PDG_code(spec) == 25 ? 0 : 1);
      int other_higgs = (higgs == 0 ? 1 : 0);

      // Set the decays
      result.set_neutral_decays_SM(higgs, sHneut[higgs], *Dep::Reference_SM_Higgs_decay_rates);
      result.set_neutral_decays_SM(other_higgs, sHneut[other_higgs], *Dep::Reference_SM_other_Higgs_decay_rates);
      result.set_neutral_decays_SM(2, sHneut[2], *Dep::Reference_SM_A0_decay_rates);
      result.set_neutral_decays(0, sHneut[0],  *Dep::Higgs_decay_rates);
      result.set_neutral_decays(1, sHneut[1], *Dep::h0_2_decay_rates);
      result.set_neutral_decays(2, sHneut[2], *Dep::A0_decay_rates);
      result.set_charged_decays(0, "H+", *Dep::H_plus_decay_rates);
      result.set_t_decays(*Dep::t_decay_rates);

      // Use them to compute effective couplings for all neutral higgses, except for hhZ.
      for (int i = 0; i < 3; i++)
      {
        result.C_WW2[i] = result.compute_effective_coupling(i, std::pair<int,int>(24, 0), std::pair<int,int>(-24, 0));
        result.C_ZZ2[i] = result.compute_effective_coupling(i, std::pair<int,int>(23, 0), std::pair<int,int>(23, 0));
        result.C_tt2[i] = result.compute_effective_coupling(i, std::pair<int,int>(6, 1), std::pair<int,int>(-6, 1));
        result.C_bb2[i] = result.compute_effective_coupling(i, std::pair<int,int>(5, 1), std::pair<int,int>(-5, 1));
        result.C_cc2[i] = result.compute_effective_coupling(i, std::pair<int,int>(4, 1), std::pair<int,int>(-4, 1));
        result.C_tautau2[i] = result.compute_effective_coupling(i, std::pair<int,int>(15, 1), std::pair<int,int>(-15, 1));
        result.C_gaga2[i] = result.compute_effective_coupling(i, std::pair<int,int>(22, 0), std::pair<int,int>(22, 0));
        result.C_gg2[i] = result.compute_effective_coupling(i, std::pair<int,int>(21, 0), std::pair<int,int>(21, 0));
        result.C_mumu2[i] = result.compute_effective_coupling(i, std::pair<int,int>(13, 1), std::pair<int,int>(-13, 1));
        result.C_Zga2[i] = result.compute_effective_coupling(i, std::pair<int,int>(23, 0), std::pair<int,int>(21, 0));
        result.C_ss2[i] = result.compute_effective_coupling(i, std::pair<int,int>(3, 1), std::pair<int,int>(-3, 1));
      }

      // Calculate hhZ effective couplings.  Here we scale out the kinematic prefactor
      // of the decay width, assuming we are well above threshold if the channel is open.
      // If not, we simply assume SM couplings.
      const double mZ = Dep::MSSM_spectrum->get(Par::Pole_Mass,23,0);
      const double scaling = 8.*sqrt(2.)*pi/Dep::MSSM_spectrum->get_SMInputs().GF;
      for(int i = 0; i < 3; i++)
      for(int j = 0; j < 3; j++)
      {
        double mhi = spec.get(Par::Pole_Mass, sHneut[i]);
        double mhj = spec.get(Par::Pole_Mass, sHneut[j]);
        if (mhi > mhj + mZ and result.get_neutral_decays(i).has_channel(sHneut[j], "Z0"))
        {
          double gamma = result.get_neutral_decays(i).width_in_GeV*result.get_neutral_decays(i).BF(sHneut[j], "Z0");
          double k[2] = {(mhj + mZ)/mhi, (mhj - mZ)/mhi};
          for (int l = 0; l < 2; l++) k[l] = (1.0 - k[l]) * (1.0 + k[l]);
          double K = mhi*sqrt(k[0]*k[1]);
          result.C_hiZ2[i][j] = scaling / (K*K*K) * gamma;
        }
        else // If the channel is missing from the decays or kinematically disallowed, just return the SM result.
        {
          result.C_hiZ2[i][j] = 1.;
        }
      }

      // Work out which invisible decays are possible
      result.invisibles = get_invisibles(spec);
    }


    /// Put together the Higgs couplings for the MSSM, using FeynHiggs
    void MSSM_higgs_couplings_FH(HiggsCouplingsTable &result)
    {
      using namespace Pipes::MSSM_higgs_couplings_FH;

      // Retrieve spectrum contents
      const SubSpectrum& spec = Dep::MSSM_spectrum->get_HE();
      const SMInputs& sminputs = Dep::MSSM_spectrum->get_SMInputs();

      // Set up neutral Higgses
      static const std::vector<str> sHneut = initVector<str>("h0_1", "h0_2", "A0");

      // Work out which SM values correspond to which SUSY Higgs
      int higgs = (SMlike_higgs_PDG_code(spec) == 25 ? 0 : 1);
      int other_higgs = (higgs == 0 ? 1 : 0);

      // Set the decays
      result.set_neutral_decays_SM(higgs, sHneut[higgs], *Dep::Reference_SM_Higgs_decay_rates);
      result.set_neutral_decays_SM(other_higgs, sHneut[other_higgs], *Dep::Reference_SM_other_Higgs_decay_rates);
      result.set_neutral_decays_SM(2, sHneut[2], *Dep::Reference_SM_A0_decay_rates);
      result.set_neutral_decays(0, sHneut[0], *Dep::Higgs_decay_rates);
      result.set_neutral_decays(1, sHneut[1], *Dep::h0_2_decay_rates);
      result.set_neutral_decays(2, sHneut[2], *Dep::A0_decay_rates);
      result.set_charged_decays(0, "H+", *Dep::H_plus_decay_rates);
      result.set_t_decays(*Dep::t_decay_rates);

      // Use the branching fractions to compute gluon, gamma/Z and second generation fermionic effective couplings
      for (int i = 0; i < 3; i++)
      {
        result.C_gg2[i] = result.compute_effective_coupling(i, std::pair<int,int>(21, 0), std::pair<int,int>(21, 0));
        result.C_gaga2[i] = result.compute_effective_coupling(i, std::pair<int,int>(22, 0), std::pair<int,int>(22, 0));
        result.C_Zga2[i] = result.compute_effective_coupling(i, std::pair<int,int>(23, 0), std::pair<int,int>(22, 0));
        result.C_mumu2[i] = result.compute_effective_coupling(i, std::pair<int,int>(13, 1), std::pair<int,int>(-13, 1));
        result.C_ss2[i] = result.compute_effective_coupling(i, std::pair<int,int>(3, 1), std::pair<int,int>(-3, 1));
        result.C_cc2[i] = result.compute_effective_coupling(i, std::pair<int,int>(4, 1), std::pair<int,int>(-4, 1));
      }

      // Use couplings to get effective third-generation couplings
      for(int i = 0; i < 3; i++)
      {
        // Compute effective couplings
        double g2_s[3], g2_p[3];
        for (int j = 0; j < 3; j++) // j=0,1,2 => tau, t, b
        {
          fh_complex fh_L = Dep::FH_Couplings_output->couplings[H0FF(i+1,j+2,3,3)-1];
          fh_complex fh_R = Dep::FH_Couplings_output->couplings[H0FF(i+1,j+2,3,3)+Roffset-1];
          fh_complex fh_SM_L = Dep::FH_Couplings_output->couplings_sm[H0FF(i+1,j+2,3,3)-1];
          fh_complex fh_SM_R = Dep::FH_Couplings_output->couplings_sm[H0FF(i+1,j+2,3,3)+RSMoffset-1];
          std::complex<double> L(fh_L.re,fh_L.im);
          std::complex<double> R(fh_R.re,fh_R.im);
          std::complex<double> SM_L(fh_SM_L.re,fh_SM_L.im);
          std::complex<double> SM_R(fh_SM_R.re,fh_SM_R.im);
          g2_s[j] = 0.25*pow(std::abs(R/SM_R + L/SM_L), 2.);
          g2_p[j] = 0.25*pow(std::abs(R/SM_R - L/SM_L), 2.);
        }
        result.C_tautau2[i] = g2_s[0] + g2_p[0];
        result.C_tt2[i]     = g2_s[1] + g2_p[1];
        result.C_bb2[i]     = g2_s[2] + g2_p[2];

        // Calculate CP of state
        if(g2_p[2] < 1e-10)
          result.CP[i] = 1;
        else if(g2_s[2] < 1e-10)
          result.CP[i] = -1;
        else
          result.CP[i] = 0.;
      }

      // Use couplings to get di-boson effective couplings
      for(int i = 0; i < 3; i++)
      {
        fh_complex c_gWW = Dep::FH_Couplings_output->couplings[H0VV(i+1,4)-1];
        fh_complex c_gWW_SM = Dep::FH_Couplings_output->couplings_sm[H0VV(i+1,4)-1];
        fh_complex c_gZZ = Dep::FH_Couplings_output->couplings[H0VV(i+1,3)-1];
        fh_complex c_gZZ_SM = Dep::FH_Couplings_output->couplings_sm[H0VV(i+1,3)-1];
        std::complex<double> WW(c_gWW.re,c_gWW.im);
        std::complex<double> WW_SM(c_gWW_SM.re,c_gWW_SM.im);
        std::complex<double> ZZ(c_gZZ.re,c_gZZ.im);
        std::complex<double> ZZ_SM(c_gZZ_SM.re,c_gZZ_SM.im);
        result.C_WW2[i] = pow(std::abs(WW/WW_SM), 2.);
        result.C_ZZ2[i] = pow(std::abs(ZZ/ZZ_SM), 2.);
      }

      // Use couplings to get hhZ effective couplings
      double norm = sminputs.GF*sqrt(2.)*sminputs.mZ*sminputs.mZ;
      for(int i = 0; i < 3; i++)
      for(int j = 0; j < 3; j++)
      {
        fh_complex c_gHV = Dep::FH_Couplings_output->couplings[H0HV(i+1,j+1)-1];
        double g2HV = c_gHV.re*c_gHV.re+c_gHV.im*c_gHV.im;
        result.C_hiZ2[i][j] = g2HV/norm;
      }

      // Work out which invisible decays are possible
      result.invisibles = get_invisibles(spec);
    }


/////////////////////////////
//// Map output routines ////
/////////////////////////////

    /// @{ Convert MSSM type Spectrum object into a map, so it can be printed
    template<class Contents>
    void fill_map_from_subspectrum(std::map<std::string,double>&, const SubSpectrum&);

    /// Adds additional information from interesting combinations of MSSM parameters
    void add_extra_MSSM_parameter_combinations(std::map<std::string,double>& specmap, const SubSpectrum& mssm)
    {
      double At = 0;
      double Yt = mssm.get(Par::dimensionless, "Yu", 3, 3);
      if(std::abs(Yt) > 1e-12)
      {
        At = mssm.get(Par::mass1, "TYu", 3, 3) / Yt;
      }
      double MuSUSY = mssm.get(Par::mass1, "Mu");
      double tb = mssm.get(Par::dimensionless, "tanbeta");
      specmap["Xt"] = At - MuSUSY / tb;
      /// Determine which states are the third gens then add them for printing
      str msf1, msf2;
      /// Since this is for printing we only want to invalidate the point if this is completely wrong.  We can also plot the mixing if we are suspicious.
      const static double tol = 0.5;
      const static bool pt_error = true;
      slhahelp::family_state_mix_matrix("~u", 3, msf1, msf2, mssm, tol, LOCAL_INFO, pt_error);
      specmap["mstop1"] =  mssm.get(Par::Pole_Mass, msf1);
      specmap["mstop2"] =  mssm.get(Par::Pole_Mass, msf2);
      slhahelp::family_state_mix_matrix("~d", 3, msf1, msf2, mssm, tol, LOCAL_INFO, pt_error);
      specmap["msbottom1"] =  mssm.get(Par::Pole_Mass, msf1);
      specmap["msbottom2"] =  mssm.get(Par::Pole_Mass, msf2);
      slhahelp::family_state_mix_matrix("~e-", 3, msf1, msf2, mssm, tol, LOCAL_INFO, pt_error);
      specmap["mstau1"] =  mssm.get(Par::Pole_Mass, msf1);
      specmap["mstau2"] =  mssm.get(Par::Pole_Mass, msf2);
    }

    void get_MSSM_spectrum_as_map (std::map<std::string,double>& specmap)
    {
      namespace myPipe = Pipes::get_MSSM_spectrum_as_map;
      const Spectrum& mssmspec(*myPipe::Dep::MSSM_spectrum);
      fill_map_from_subspectrum<SpectrumContents::SM>  (specmap, mssmspec.get_LE());
      fill_map_from_subspectrum<SpectrumContents::MSSM>(specmap, mssmspec.get_HE());
      add_extra_MSSM_parameter_combinations(specmap, mssmspec.get_HE());
    }
    void get_unimproved_MSSM_spectrum_as_map (std::map<std::string,double>& specmap)
    {
      namespace myPipe = Pipes::get_unimproved_MSSM_spectrum_as_map;
      const Spectrum& mssmspec(*myPipe::Dep::unimproved_MSSM_spectrum);
      fill_map_from_subspectrum<SpectrumContents::SM>  (specmap, mssmspec.get_LE());
      fill_map_from_subspectrum<SpectrumContents::MSSM>(specmap, mssmspec.get_HE());
      add_extra_MSSM_parameter_combinations(specmap, mssmspec.get_HE());
    }
    /// @}

    /// Extract all parameters from a subspectrum and put them into a map
    template<class Contents>
    void fill_map_from_subspectrum(std::map<std::string,double>& specmap, const SubSpectrum& subspec)
    {
      /// Add everything... use spectrum contents routines to automate task (make sure to use correct template parameter!)
      static const Contents contents;
      static const std::vector<SpectrumParameter> required_parameters = contents.all_parameters();

      for(std::vector<SpectrumParameter>::const_iterator it = required_parameters.begin();
           it != required_parameters.end(); ++it)
      {
         const Par::Tags        tag   = it->tag();
         const std::string      name  = it->name();
         const std::vector<int> shape = it->shape();

         /// Verification routine should have taken care of invalid shapes etc, so won't check for that here.

         // Check scalar case
         if(shape.size()==1 and shape[0]==1)
         {
           std::ostringstream label;
           label << name <<" "<< Par::toString.at(tag);
           specmap[label.str()] = subspec.get(tag,name);
           //std::cout << label.str() <<", " << subspec.has(tag,name,overrides_only) << "," << subspec.has(tag,name,ignore_overrides) << std::endl; // debugging
           // Check again ignoring overrides (if the value has an override defined)
           if(subspec.has(tag,name,overrides_only) and
              subspec.has(tag,name,ignore_overrides))
           {
             label << " (unimproved)";
             specmap[label.str()] = subspec.get(tag,name,ignore_overrides);
             //std::cout << label.str() << ": " << specmap[label.str()];
           }
         }
         // Check vector case
         else if(shape.size()==1 and shape[0]>1)
         {
           for(int i = 1; i<=shape[0]; ++i) {
             std::ostringstream label;
             label << name <<"_"<<i<<" "<< Par::toString.at(tag);
             specmap[label.str()] = subspec.get(tag,name,i);
             //std::cout << label.str() <<", " << subspec.has(tag,name,i,overrides_only) << "," << subspec.has(tag,name,i,ignore_overrides) << std::endl; // debugging
             // Check again ignoring overrides
             if(subspec.has(tag,name,i,overrides_only) and
                subspec.has(tag,name,i,ignore_overrides))
             {
               label << " (unimproved)";
               specmap[label.str()] = subspec.get(tag,name,i,ignore_overrides);
               //std::cout << label.str() << ": " << specmap[label.str()];
             }
           }
         }
         // Check matrix case
         else if(shape.size()==2)
         {
           for(int i = 1; i<=shape[0]; ++i) {
             for(int j = 1; j<=shape[0]; ++j) {
               std::ostringstream label;
               label << name <<"_("<<i<<","<<j<<") "<<Par::toString.at(tag);
               specmap[label.str()] = subspec.get(tag,name,i,j);
               // Check again ignoring overrides
               if(subspec.has(tag,name,i,j,overrides_only) and
                  subspec.has(tag,name,i,j,ignore_overrides))
               {
                 label << " (unimproved)";
                 specmap[label.str()] = subspec.get(tag,name,i,j,ignore_overrides);
               }
             }
           }
         }
         // Deal with all other cases
         else
         {
           // ERROR
           std::ostringstream errmsg;
           errmsg << "Error, invalid parameter received while converting SubSpectrum with contents \""<<contents.getName()<<"\" to map of strings! This should no be possible if the spectrum content verification routines were working correctly; they must be buggy, please report this.";
           errmsg << "Problematic parameter was: "<< tag <<", " << name << ", shape="<< shape;
           SpecBit_error().forced_throw(LOCAL_INFO,errmsg.str());
         }
      }
      // add the scale!
      specmap["scale(Q)"] = subspec.GetScale();
    }

    void FH_HiggsMass(triplet<double>& result)
    {
      using namespace Pipes::FH_HiggsMass;
      //FH indices: 0=h0_1, 1=h0_2
      int i = 0;
      const SubSpectrum& spec = Dep::unimproved_MSSM_spectrum->get_HE();
      int higgs = SMlike_higgs_PDG_code(spec);
      if (higgs == 25) i = 0;
      else if (higgs == 35) i = 1;
      else SpecBit_error().raise(LOCAL_INFO, "Urecognised SM-like Higgs PDG code!");
      result.central = Dep::FH_HiggsMasses->MH[i];
      result.upper = Dep::FH_HiggsMasses->deltaMH[i];
      result.lower = Dep::FH_HiggsMasses->deltaMH[i];
    }

    void FH_HeavyHiggsMasses(map_int_triplet_dbl& result)
    {
      using namespace Pipes::FH_HeavyHiggsMasses;
      const int neutrals[2] = {25, 35};
      int i;
      const SubSpectrum& spec = Dep::unimproved_MSSM_spectrum->get_HE();
      int higgs = SMlike_higgs_PDG_code(spec);
      if (higgs == neutrals[0]) i = 1;
      else if (higgs == neutrals[1]) i = 0;
      else SpecBit_error().raise(LOCAL_INFO, "Urecognised SM-like Higgs PDG code!");
      result.clear();
      result[neutrals[i]].central = Dep::FH_HiggsMasses->MH[i];
      result[neutrals[i]].upper = Dep::FH_HiggsMasses->deltaMH[i];
      result[neutrals[i]].lower = Dep::FH_HiggsMasses->deltaMH[i];
      result[36].central = Dep::FH_HiggsMasses->MH[2];
      result[36].upper = Dep::FH_HiggsMasses->deltaMH[2];
      result[36].lower = Dep::FH_HiggsMasses->deltaMH[2];
      result[37].central = Dep::FH_HiggsMasses->MH[3];
      result[37].upper = Dep::FH_HiggsMasses->deltaMH[3];
      result[37].lower = Dep::FH_HiggsMasses->deltaMH[3];
    }

    void SHD_HiggsMass(triplet<double>& result)
    {
      using namespace Pipes::SHD_HiggsMass;

      const Spectrum& fullspectrum = *Dep::unimproved_MSSM_spectrum;
      SLHAea::Coll slhaea = fullspectrum.getSLHAea(1);

      #ifdef SPECBIT_DEBUG
        cout << "****** calling SHD_HiggsMass ******" << endl;
      #endif

      MList<MReal> parameterList = {
        SLHAea::to<double>(slhaea.at("HMIX").at(2).at(1)), // tanbeta
        SLHAea::to<double>(slhaea.at("MSOFT").at(1).at(1)), // M1
        SLHAea::to<double>(slhaea.at("MSOFT").at(2).at(1)), // M2
        SLHAea::to<double>(slhaea.at("MSOFT").at(3).at(1)), // M3
        SLHAea::to<double>(slhaea.at("HMIX").at(1).at(1)), // mu
        SLHAea::to<double>(slhaea.at("AU").at(3).at(2)), // At
        SLHAea::to<double>(slhaea.at("MSOFT").at(43).at(1)), // mQ3
        SLHAea::to<double>(slhaea.at("MSOFT").at(46).at(1)), // mU3
        SLHAea::to<double>(slhaea.at("MSOFT").at(49).at(1)), // mD3
        SLHAea::to<double>(slhaea.at("MSOFT").at(42).at(1)), // mQ2
        SLHAea::to<double>(slhaea.at("MSOFT").at(45).at(1)), // mU2
        SLHAea::to<double>(slhaea.at("MSOFT").at(48).at(1)), // mD2
        SLHAea::to<double>(slhaea.at("MSOFT").at(41).at(1)), // mQ1
        SLHAea::to<double>(slhaea.at("MSOFT").at(44).at(1)), // mU1
        SLHAea::to<double>(slhaea.at("MSOFT").at(47).at(1)), // mD1
        SLHAea::to<double>(slhaea.at("MSOFT").at(33).at(1)), // mL3
        SLHAea::to<double>(slhaea.at("MSOFT").at(36).at(1)), // mE3
        SLHAea::to<double>(slhaea.at("MSOFT").at(32).at(1)), // mL2
        SLHAea::to<double>(slhaea.at("MSOFT").at(35).at(1)), // mE2
        SLHAea::to<double>(slhaea.at("MSOFT").at(31).at(1)), // mL1
        SLHAea::to<double>(slhaea.at("MSOFT").at(34).at(1)), // mE1
        sqrt(SLHAea::to<double>(slhaea.at("HMIX").at(4).at(1))) // mA
      };

      MReal MHiggs = BEreq::SUSYHD_MHiggs(parameterList);

      #ifdef SPECBIT_DEBUG
        cout << "****** calling SHD_DeltaHiggsMass ******" << endl;
      #endif

      MReal DeltaMHiggs = BEreq::SUSYHD_DeltaMHiggs(parameterList);

      result.central = MHiggs;
      result.upper = DeltaMHiggs;
      result.lower = DeltaMHiggs;

    }


    /// @} End Gambit module functions

  } // end namespace SpecBit
} // end namespace Gambit
<|MERGE_RESOLUTION|>--- conflicted
+++ resolved
@@ -137,11 +137,7 @@
       settings.set(Spectrum_generator_settings::higgs_2loop_correction_ab_as, runOptions.getValueOrDef<int>(1,"higgs_2loop_correction_ab_as"));
       settings.set(Spectrum_generator_settings::higgs_2loop_correction_at_at, runOptions.getValueOrDef<int>(1,"higgs_2loop_correction_at_at"));
       settings.set(Spectrum_generator_settings::higgs_2loop_correction_atau_atau, runOptions.getValueOrDef<int>(1,"higgs_2loop_correction_atau_atau"));
-<<<<<<< HEAD
-            
-=======
-
->>>>>>> f136258b
+
       spectrum_generator.set_settings(settings);
 
       // Generate spectrum
@@ -286,11 +282,7 @@
     }
 
   //Version for 1.5.1 commented out because we should make it possible to support FS versions in parallel.
-<<<<<<< HEAD
-  
-=======
-
->>>>>>> f136258b
+
   // template <class MI>
   //   Spectrum run_FS1_5_1_spectrum_generator
   //       ( const typename MI::InputParameters& input
