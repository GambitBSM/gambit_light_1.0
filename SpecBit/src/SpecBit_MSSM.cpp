//   GAMBIT: Global and Modular BSM Inference Tool
//   *********************************************
///  \file
///
///  Functions of module SpecBit
///
///  These functions link ModelParameters to
///  Spectrum objects in various ways (by running
///  spectrum generators, etc.)
///
///  *********************************************
///
///  Authors (add name and date if you modify):
///
///  \author Ben Farmer
///          (benjamin.farmer@fysik.su.se)
///    \date 2014 Sep - Dec, 2015 Jan - Mar
///
///  \author Christopher Rogan
///          (christophersrogan@gmail.com)
///  \date 2015 Apr
///
///  \author Tomas Gonzalo
///          (t.e.gonzalo@fys.uio.no)
///  \date 2016 June
///
///  \author Pat Scott
///          (p.scott@imperial.ac.uk)
///  \date 2015, 2016
///
///  *********************************************

#include <string>
#include <sstream>
#include <cmath>
#include <complex>

#include "gambit/Elements/gambit_module_headers.hpp"
#include "gambit/Elements/spectrum_factories.hpp"
#include "gambit/Elements/smlike_higgs.hpp"
#include "gambit/Models/SimpleSpectra/MSSMSimpleSpec.hpp"
#include "gambit/Utils/stream_overloads.hpp" // Just for more convenient output to logger
#include "gambit/Utils/util_macros.hpp"
#include "gambit/SpecBit/SpecBit_rollcall.hpp"
#include "gambit/SpecBit/SpecBit_helpers.hpp"
#include "gambit/SpecBit/QedQcdWrapper.hpp"
#include "gambit/SpecBit/MSSMSpec.hpp"
#include "gambit/SpecBit/model_files_and_boxes.hpp" // #includes lots of flexiblesusy headers and defines interface classes

// Flexible SUSY stuff (should not be needed by the rest of gambit)
#include "flexiblesusy/src/ew_input.hpp"
#include "flexiblesusy/src/lowe.h" // From softsusy; used by flexiblesusy
#include "flexiblesusy/src/numerics2.hpp"
//#include "flexiblesusy/src/mssm_twoloophiggs.hpp"
#include "flexiblesusy/src/spectrum_generator_settings.hpp"

// Switch for debug mode
//#define SPECBIT_DEBUG

namespace Gambit
{

  namespace SpecBit
  {
    using namespace LogTags;
    using namespace flexiblesusy;

    // To check if a model is currently being scanned:
    // bool Pipes::<fname>::ModelInUse(str model_name)

    /// @{ Non-Gambit convenience functions
    //  =======================================================================
    //  These are not known to Gambit, but they do basically all the real work.
    //  The Gambit module functions merely wrap the functions here and hook
    //  them up to their dependencies, and input parameters.

    /// Compute an MSSM spectrum using flexiblesusy
    // In GAMBIT there are THREE flexiblesusy MSSM spectrum generators currently in
    // use, for each of three possible boundary condition types:
    //   - GUT scale input
    //   - Electroweak symmetry breaking scale input
    //   - Intermediate scale Q input
    // These each require slightly different setup, but once that is done the rest
    // of the code required to run them is the same; this is what is contained in
    // the below template function.
    // MI for Model Interface, as defined in model_files_and_boxes.hpp
    template <class MI>
    Spectrum run_FS_spectrum_generator
        ( const typename MI::InputParameters& input
        , const SMInputs& sminputs
        , const Options& runOptions
        , const std::map<str, safe_ptr<double> >& input_Param
        )
    {
      // SoftSUSY object used to set quark and lepton masses and gauge
      // couplings in QEDxQCD effective theory
      // Will be initialised by default using values in lowe.h, which we will
      // override next.
      softsusy::QedQcd oneset;

      // Fill QedQcd object with SMInputs values
      setup_QedQcd(oneset,sminputs);

      // Run everything to Mz
      //oneset.toMz();

      // Create spectrum generator object
      typename MI::SpectrumGenerator spectrum_generator;

      // Spectrum generator settings
      // Default options copied from flexiblesusy/src/spectrum_generator_settings.hpp
      //
      // | enum                             | possible values              | default value   |
      // |----------------------------------|------------------------------|-----------------|
      // | precision                        | any positive double          | 1.0e-4          |
      // | max_iterations                   | any positive double          | 0 (= automatic) |
      // | algorithm                        | 0 (two-scale) or 1 (lattice) | 0 (= two-scale) |
      // | calculate_sm_masses              | 0 (no) or 1 (yes)            | 0 (= no)        |
      // | pole_mass_loop_order             | 0, 1, 2                      | 2 (= 2-loop)    |
      // | ewsb_loop_order                  | 0, 1, 2                      | 2 (= 2-loop)    |
      // | beta_loop_order                  | 0, 1, 2                      | 2 (= 2-loop)    |
      // | threshold_corrections_loop_order | 0, 1                         | 1 (= 1-loop)    |
      // | higgs_2loop_correction_at_as     | 0, 1                         | 1 (= enabled)   |
      // | higgs_2loop_correction_ab_as     | 0, 1                         | 1 (= enabled)   |
      // | higgs_2loop_correction_at_at     | 0, 1                         | 1 (= enabled)   |
      // | higgs_2loop_correction_atau_atau | 0, 1                         | 1 (= enabled)   |

      Spectrum_generator_settings settings;
      settings.set(Spectrum_generator_settings::precision, runOptions.getValueOrDef<double>(1.0e-4,"precision_goal"));
      settings.set(Spectrum_generator_settings::max_iterations, runOptions.getValueOrDef<double>(0,"max_iterations"));
      settings.set(Spectrum_generator_settings::calculate_sm_masses, runOptions.getValueOrDef<bool> (false, "calculate_sm_masses"));
      settings.set(Spectrum_generator_settings::pole_mass_loop_order, runOptions.getValueOrDef<int>(2,"pole_mass_loop_order"));
      settings.set(Spectrum_generator_settings::pole_mass_loop_order, runOptions.getValueOrDef<int>(2,"ewsb_loop_order"));
      settings.set(Spectrum_generator_settings::beta_loop_order, runOptions.getValueOrDef<int>(2,"beta_loop_order"));
      settings.set(Spectrum_generator_settings::threshold_corrections_loop_order, runOptions.getValueOrDef<int>(2,"threshold_corrections_loop_order"));
      settings.set(Spectrum_generator_settings::higgs_2loop_correction_at_as, runOptions.getValueOrDef<int>(1,"higgs_2loop_correction_at_as"));
      settings.set(Spectrum_generator_settings::higgs_2loop_correction_ab_as, runOptions.getValueOrDef<int>(1,"higgs_2loop_correction_ab_as"));
      settings.set(Spectrum_generator_settings::higgs_2loop_correction_at_at, runOptions.getValueOrDef<int>(1,"higgs_2loop_correction_at_at"));
      settings.set(Spectrum_generator_settings::higgs_2loop_correction_atau_atau, runOptions.getValueOrDef<int>(1,"higgs_2loop_correction_atau_atau"));
      settings.set(Spectrum_generator_settings::top_pole_qcd_corrections, runOptions.getValueOrDef<int>(1,"top_pole_qcd_corrections"));
      settings.set(Spectrum_generator_settings::beta_zero_threshold, runOptions.getValueOrDef<int>(1.000000000e-14,"beta_zero_threshold"));
      settings.set(Spectrum_generator_settings::eft_matching_loop_order_up, runOptions.getValueOrDef<int>(1,"eft_matching_loop_order_up"));
      settings.set(Spectrum_generator_settings::eft_matching_loop_order_down, runOptions.getValueOrDef<int>(1,"eft_matching_loop_order_down"));
      settings.set(Spectrum_generator_settings::threshold_corrections, runOptions.getValueOrDef<int>(123111321,"threshold_corrections"));

      
      spectrum_generator.set_settings(settings);

      // Generate spectrum
      spectrum_generator.run(oneset, input);

      // Extract report on problems...
      const typename MI::Problems& problems = spectrum_generator.get_problems();

      // Create Model_interface to carry the input and results, and know
      // how to access the flexiblesusy routines.
      // Note: Output of spectrum_generator.get_model() returns type, e.g. CMSSM.
      // Need to convert it to type CMSSM_slha (which alters some conventions of
      // parameters into SLHA format)
      MI model_interface(spectrum_generator,oneset,input);

      // Create SubSpectrum object to wrap flexiblesusy data
      // THIS IS STATIC so that it lives on once we leave this module function. We
      // therefore cannot run the same spectrum generator twice in the same loop and
      // maintain the spectrum resulting from both. But we should never want to do
      // this.
      // A pointer to this object is what gets turned into a SubSpectrum pointer and
      // passed around Gambit.
      //
      // This object will COPY the interface data members into itself, so it is now the
      // one-stop-shop for all spectrum information, including the model interface object.
      MSSMSpec<MI> mssmspec(model_interface, "FlexibleSUSY", "2.0.beta");

      // Add extra information about the scales used to the wrapper object
      // (last parameter turns on the 'allow_new' option for the override setter, which allows
      //  us to set parameters that don't previously exist)
      mssmspec.set_override(Par::mass1,spectrum_generator.get_high_scale(),"high_scale",true);
      mssmspec.set_override(Par::mass1,spectrum_generator.get_susy_scale(),"susy_scale",true);
      mssmspec.set_override(Par::mass1,spectrum_generator.get_low_scale(), "low_scale", true);


      // Has the user chosen to override any pole mass values?
      // This will typically break consistency, but may be useful in some special cases
      if (runOptions.hasKey("override_FS_pole_masses"))
      {
        std::vector<str> particle_names = runOptions.getNames("override_FS_pole_masses");
        for (auto& name : particle_names)
        {
          double mass = runOptions.getValue<double>("override_FS_pole_masses", name);
          mssmspec.set_override(Par::Pole_Mass, mass, name);
        }
      }

      // Add theory errors
      static const MSSM_strs ms;

      static const std::vector<int> i12     = initVector(1,2);
      static const std::vector<int> i123    = initVector(1,2,3);
      static const std::vector<int> i1234   = initVector(1,2,3,4);
      static const std::vector<int> i123456 = initVector(1,2,3,4,5,6);

      // 3% theory "error"
      mssmspec.set_override_vector(Par::Pole_Mass_1srd_high, 0.03, ms.pole_mass_pred, true);
      mssmspec.set_override_vector(Par::Pole_Mass_1srd_low,  0.03, ms.pole_mass_pred, true);
      mssmspec.set_override_vector(Par::Pole_Mass_1srd_high, 0.03, ms.pole_mass_strs_1_6, i123456, true);
      mssmspec.set_override_vector(Par::Pole_Mass_1srd_low,  0.03, ms.pole_mass_strs_1_6, i123456, true);
      mssmspec.set_override_vector(Par::Pole_Mass_1srd_high, 0.03, "~chi0", i1234, true);
      mssmspec.set_override_vector(Par::Pole_Mass_1srd_low,  0.03, "~chi0", i1234, true);
      mssmspec.set_override_vector(Par::Pole_Mass_1srd_high, 0.03, ms.pole_mass_strs_1_3, i123, true);
      mssmspec.set_override_vector(Par::Pole_Mass_1srd_low,  0.03, ms.pole_mass_strs_1_3, i123, true);
      mssmspec.set_override_vector(Par::Pole_Mass_1srd_high, 0.03, ms.pole_mass_strs_1_2, i12,  true);
      mssmspec.set_override_vector(Par::Pole_Mass_1srd_low,  0.03, ms.pole_mass_strs_1_2, i12,  true);

      // Do the lightest Higgs mass separately.  The default in most codes is 3 GeV. That seems like
      // an underestimate if the stop masses are heavy enough, but an overestimate for most points.
      double rd_mh1 = 2.0 / mssmspec.get(Par::Pole_Mass, ms.h0, 1);
      mssmspec.set_override(Par::Pole_Mass_1srd_high, rd_mh1, ms.h0, 1, true);
      mssmspec.set_override(Par::Pole_Mass_1srd_low,  rd_mh1, ms.h0, 1, true);

      // Do the W mass separately.  Here we use 10 MeV based on the size of corrections from two-loop papers and advice from Dominik Stockinger.
      double rd_mW = 0.01 / mssmspec.get(Par::Pole_Mass, "W+");
      mssmspec.set_override(Par::Pole_Mass_1srd_high, rd_mW, "W+", true);
      mssmspec.set_override(Par::Pole_Mass_1srd_low,  rd_mW, "W+", true);

      // Save the input value of TanBeta
      // Probably need to make it a full requirement of the MSSM SpectrumContents
      if(input_Param.find("TanBeta") != input_Param.end())
      {
        mssmspec.set_override(Par::dimensionless, *input_Param.at("TanBeta"), "tanbeta(mZ)", true);
      }

      // Create a second SubSpectrum object to wrap the qedqcd object used to initialise the spectrum generator
      // Attach the sminputs object as well, so that SM pole masses can be passed on (these aren't easily
      // extracted from the QedQcd object, so use the values that we put into it.)
      QedQcdWrapper qedqcdspec(oneset,sminputs);

      // Deal with points where spectrum generator encountered a problem
      #ifdef SPECBIT_DEBUG
        std::cout<<"Problem? "<<problems.have_problem()<<std::endl;
      #endif
      if( problems.have_problem() )
      {
         if( runOptions.getValueOrDef<bool>(false,"invalid_point_fatal") )
         {
            ///TODO: Need to tell gambit that the spectrum is not viable somehow. For now
            /// just die.
            std::ostringstream errmsg;
            errmsg << "A serious problem was encountered during spectrum generation!; ";
            errmsg << "Message from FlexibleSUSY below:" << std::endl;
            problems.print_problems(errmsg);
            problems.print_warnings(errmsg);
            SpecBit_error().raise(LOCAL_INFO,errmsg.str());
         }
         else
         {
            /// Check what the problem was
            /// see: contrib/MassSpectra/flexiblesusy/src/problems.hpp
            std::ostringstream msg;
            //msg << "";
            //if( have_bad_mass()      ) msg << "bad mass " << std::endl; // TODO: check which one
            //if( have_tachyon()       ) msg << "tachyon" << std::endl;
            //if( have_thrown()        ) msg << "error" << std::endl;
            //if( have_non_perturbative_parameter()   ) msg << "non-perturb. param" << std::endl; // TODO: check which
            //if( have_failed_pole_mass_convergence() ) msg << "fail pole mass converg." << std::endl; // TODO: check which
            //if( no_ewsb()            ) msg << "no ewsb" << std::endl;
            //if( no_convergence()     ) msg << "no converg." << std::endl;
            //if( no_perturbative()    ) msg << "no pertub." << std::endl;
            //if( no_rho_convergence() ) msg << "no rho converg." << std::endl;
            //if( msg.str()=="" ) msg << " Unrecognised problem! ";

            /// Fast way for now:
            problems.print_problems(msg);
            invalid_point().raise(msg.str()); //TODO: This message isn't ending up in the logs.
         }
      }

      if( problems.have_warning() )
      {
         std::ostringstream msg;
         problems.print_warnings(msg);
         SpecBit_warning().raise(LOCAL_INFO,msg.str()); //TODO: Is a warning the correct thing to do here?
      }

      // Write SLHA file (for debugging purposes...)
      #ifdef SPECBIT_DEBUG
         typename MI::SlhaIo slha_io;
         slha_io.set_spinfo(problems);
         slha_io.set_sminputs(oneset);
         slha_io.set_minpar(input);
         slha_io.set_extpar(input);
         slha_io.set_spectrum(mssmspec.model_interface.model);
         slha_io.write_to_file("SpecBit/initial_CMSSM_spectrum->slha");
      #endif

      // Retrieve any mass cuts
      static const Spectrum::mc_info mass_cut = runOptions.getValueOrDef<Spectrum::mc_info>(Spectrum::mc_info(), "mass_cut");
      static const Spectrum::mr_info mass_ratio_cut = runOptions.getValueOrDef<Spectrum::mr_info>(Spectrum::mr_info(), "mass_ratio_cut");

      // Package QedQcd SubSpectrum object, MSSM SubSpectrum object, and SMInputs struct into a 'full' Spectrum object
      return Spectrum(qedqcdspec,mssmspec,sminputs,&input_Param,mass_cut,mass_ratio_cut);
    }

  //Version for 1.5.1 commented out because we should make it possible to support FS versions in parallel.

  // template <class MI>
  //   Spectrum run_FS1_5_1_spectrum_generator
  //       ( const typename MI::InputParameters& input
  //       , const SMInputs& sminputs
  //       , const Options& runOptions
  //       , const std::map<str, safe_ptr<double> >& input_Param
  //       )
  //   {
  //     // SoftSUSY object used to set quark and lepton masses and gauge
  //     // couplings in QEDxQCD effective theory
  //     // Will be initialised by default using values in lowe.h, which we will
  //     // override next.
  //     softsusy::QedQcd oneset;

  //     // Fill QedQcd object with SMInputs values
  //     setup_QedQcd(oneset,sminputs);

  //     // Run everything to Mz
  //     oneset.toMz();

  //     // Create spectrum generator object
  //     typename MI::SpectrumGenerator spectrum_generator;

  //     // Spectrum generator settings
  //     // Default options copied from flexiblesusy/src/spectrum_generator_settings.hpp
  //     //
  //     // | enum                             | possible values              | default value   |
  //     // |----------------------------------|------------------------------|-----------------|
  //     // | precision                        | any positive double          | 1.0e-4          |
  //     // | max_iterations                   | any positive double          | 0 (= automatic) |
  //     // | algorithm                        | 0 (two-scale) or 1 (lattice) | 0 (= two-scale) |
  //     // | calculate_sm_masses              | 0 (no) or 1 (yes)            | 0 (= no)        |
  //     // | pole_mass_loop_order             | 0, 1, 2                      | 2 (= 2-loop)    |
  //     // | ewsb_loop_order                  | 0, 1, 2                      | 2 (= 2-loop)    |
  //     // | beta_loop_order                  | 0, 1, 2                      | 2 (= 2-loop)    |
  //     // | threshold_corrections_loop_order | 0, 1                         | 1 (= 1-loop)    |
  //     // | higgs_2loop_correction_at_as     | 0, 1                         | 1 (= enabled)   |
  //     // | higgs_2loop_correction_ab_as     | 0, 1                         | 1 (= enabled)   |
  //     // | higgs_2loop_correction_at_at     | 0, 1                         | 1 (= enabled)   |
  //     // | higgs_2loop_correction_atau_atau | 0, 1                         | 1 (= enabled)   |

  //     spectrum_generator.set_precision_goal                  (runOptions.getValueOrDef<double>(1.0e-4,"precision_goal"));
  //     spectrum_generator.set_max_iterations                  (runOptions.getValueOrDef<double>(0,     "max_iterations"));
  //     spectrum_generator.set_calculate_sm_masses             (runOptions.getValueOrDef<bool>  (false, "calculate_sm_masses"));
  //     spectrum_generator.set_pole_mass_loop_order            (runOptions.getValueOrDef<int>   (2,     "pole_mass_loop_order"));
  //     spectrum_generator.set_ewsb_loop_order                 (runOptions.getValueOrDef<int>   (2,     "ewsb_loop_order"));
  //     spectrum_generator.set_beta_loop_order                 (runOptions.getValueOrDef<int>   (2,     "beta_loop_order"));
  //     spectrum_generator.set_threshold_corrections_loop_order(runOptions.getValueOrDef<int>   (2,     "threshold_corrections_loop_order"));

  //     // Higgs loop corrections are a little different... sort them out now
  //     Two_loop_corrections two_loop_settings;

  //     // alpha_t alpha_s
  //     // alpha_b alpha_s
  //     // alpha_t^2 + alpha_t alpha_b + alpha_b^2
  //     // alpha_tau^2
  //     two_loop_settings.higgs_at_as = runOptions.getValueOrDef<bool>(true,"use_higgs_2loop_at_as");
  //     two_loop_settings.higgs_ab_as = runOptions.getValueOrDef<bool>(true,"use_higgs_2loop_ab_as");
  //     two_loop_settings.higgs_at_at = runOptions.getValueOrDef<bool>(true,"use_higgs_2loop_at_at");
  //     two_loop_settings.higgs_atau_atau = runOptions.getValueOrDef<bool>(true,"use_higgs_2loop_atau_atau");

  //     spectrum_generator.set_two_loop_corrections(two_loop_settings);

  //     // Generate spectrum
  //     spectrum_generator.run(oneset, input);

  //     // Extract report on problems...
  //     const typename MI::Problems& problems = spectrum_generator.get_problems();

  //     // Create Model_interface to carry the input and results, and know
  //     // how to access the flexiblesusy routines.
  //     // Note: Output of spectrum_generator.get_model() returns type, e.g. CMSSM.
  //     // Need to convert it to type CMSSM_slha (which alters some conventions of
  //     // parameters into SLHA format)
  //     MI model_interface(spectrum_generator,oneset,input);

  //     // Create SubSpectrum object to wrap flexiblesusy data
  //     // THIS IS STATIC so that it lives on once we leave this module function. We
  //     // therefore cannot run the same spectrum generator twice in the same loop and
  //     // maintain the spectrum resulting from both. But we should never want to do
  //     // this.
  //     // A pointer to this object is what gets turned into a SubSpectrum pointer and
  //     // passed around Gambit.
  //     //
  //     // This object will COPY the interface data members into itself, so it is now the
  //     // one-stop-shop for all spectrum information, including the model interface object.
  //     MSSMSpec<MI> mssmspec(model_interface, "FlexibleSUSY", "1.5.1");

  //     // Add extra information about the scales used to the wrapper object
  //     // (last parameter turns on the 'allow_new' option for the override setter, which allows
  //     //  us to set parameters that don't previously exist)
  //     mssmspec.set_override(Par::mass1,spectrum_generator.get_high_scale(),"high_scale",true);
  //     mssmspec.set_override(Par::mass1,spectrum_generator.get_susy_scale(),"susy_scale",true);
  //     mssmspec.set_override(Par::mass1,spectrum_generator.get_low_scale(), "low_scale", true);

  //     // Add theory errors
  //     static const MSSM_strs ms;

  //     static const std::vector<int> i12     = initVector(1,2);
  //     static const std::vector<int> i123    = initVector(1,2,3);
  //     static const std::vector<int> i1234   = initVector(1,2,3,4);
  //     static const std::vector<int> i123456 = initVector(1,2,3,4,5,6);

  //     // 3% theory "error"
  //     mssmspec.set_override_vector(Par::Pole_Mass_1srd_high, 0.03, ms.pole_mass_pred, true);
  //     mssmspec.set_override_vector(Par::Pole_Mass_1srd_low,  0.03, ms.pole_mass_pred, true);
  //     mssmspec.set_override_vector(Par::Pole_Mass_1srd_high, 0.03, ms.pole_mass_strs_1_6, i123456, true);
  //     mssmspec.set_override_vector(Par::Pole_Mass_1srd_low,  0.03, ms.pole_mass_strs_1_6, i123456, true);
  //     mssmspec.set_override_vector(Par::Pole_Mass_1srd_high, 0.03, "~chi0", i1234, true);
  //     mssmspec.set_override_vector(Par::Pole_Mass_1srd_low,  0.03, "~chi0", i1234, true);
  //     mssmspec.set_override_vector(Par::Pole_Mass_1srd_high, 0.03, ms.pole_mass_strs_1_3, i123, true);
  //     mssmspec.set_override_vector(Par::Pole_Mass_1srd_low,  0.03, ms.pole_mass_strs_1_3, i123, true);
  //     mssmspec.set_override_vector(Par::Pole_Mass_1srd_high, 0.03, ms.pole_mass_strs_1_2, i12,  true);
  //     mssmspec.set_override_vector(Par::Pole_Mass_1srd_low,  0.03, ms.pole_mass_strs_1_2, i12,  true);

  //     // Do the lightest Higgs mass separately.  The default in most codes is 3 GeV. That seems like
  //     // an underestimate if the stop masses are heavy enough, but an overestimate for most points.
  //     double rd_mh1 = 2.0 / mssmspec.get(Par::Pole_Mass, ms.h0, 1);
  //     mssmspec.set_override(Par::Pole_Mass_1srd_high, rd_mh1, ms.h0, 1, true);
  //     mssmspec.set_override(Par::Pole_Mass_1srd_low,  rd_mh1, ms.h0, 1, true);

  //     // Do the W mass separately.  Here we use 10 MeV based on the size of corrections from two-loop papers and advice from Dominik Stockinger.
  //     double rd_mW = 0.01 / mssmspec.get(Par::Pole_Mass, "W+");
  //     mssmspec.set_override(Par::Pole_Mass_1srd_high, rd_mW, "W+", true);
  //     mssmspec.set_override(Par::Pole_Mass_1srd_low,  rd_mW, "W+", true);

  //     // Save the input value of TanBeta
  //     // Probably need to make it a full requirement of the MSSM SpectrumContents
  //     if(input_Param.find("TanBeta") != input_Param.end())
  //     {
  //       mssmspec.set_override(Par::dimensionless, *input_Param.at("TanBeta"), "tanbeta(mZ)", true);
  //     }

  //     // Create a second SubSpectrum object to wrap the qedqcd object used to initialise the spectrum generator
  //     // Attach the sminputs object as well, so that SM pole masses can be passed on (these aren't easily
  //     // extracted from the QedQcd object, so use the values that we put into it.)
  //     QedQcdWrapper qedqcdspec(oneset,sminputs);

  //     // Deal with points where spectrum generator encountered a problem
  //     #ifdef SPECBIT_DEBUG
  //       std::cout<<"Problem? "<<problems.have_problem()<<std::endl;
  //     #endif
  //     if( problems.have_problem() )
  //     {
  //        if( runOptions.getValueOrDef<bool>(false,"invalid_point_fatal") )
  //        {
  //           ///TODO: Need to tell gambit that the spectrum is not viable somehow. For now
  //           /// just die.
  //           std::ostringstream errmsg;
  //           errmsg << "A serious problem was encountered during spectrum generation!; ";
  //           errmsg << "Message from FlexibleSUSY below:" << std::endl;
  //           problems.print_problems(errmsg);
  //           problems.print_warnings(errmsg);
  //           SpecBit_error().raise(LOCAL_INFO,errmsg.str());
  //        }
  //        else
  //        {
  //           /// Check what the problem was
  //           /// see: contrib/MassSpectra/flexiblesusy/src/problems.hpp
  //           std::ostringstream msg;
  //           //msg << "";
  //           //if( have_bad_mass()      ) msg << "bad mass " << std::endl; // TODO: check which one
  //           //if( have_tachyon()       ) msg << "tachyon" << std::endl;
  //           //if( have_thrown()        ) msg << "error" << std::endl;
  //           //if( have_non_perturbative_parameter()   ) msg << "non-perturb. param" << std::endl; // TODO: check which
  //           //if( have_failed_pole_mass_convergence() ) msg << "fail pole mass converg." << std::endl; // TODO: check which
  //           //if( no_ewsb()            ) msg << "no ewsb" << std::endl;
  //           //if( no_convergence()     ) msg << "no converg." << std::endl;
  //           //if( no_perturbative()    ) msg << "no pertub." << std::endl;
  //           //if( no_rho_convergence() ) msg << "no rho converg." << std::endl;
  //           //if( msg.str()=="" ) msg << " Unrecognised problem! ";

  //           /// Fast way for now:
  //           problems.print_problems(msg);
  //           invalid_point().raise(msg.str()); //TODO: This message isn't ending up in the logs.
  //        }
  //     }

  //     if( problems.have_warning() )
  //     {
  //        std::ostringstream msg;
  //        problems.print_warnings(msg);
  //        SpecBit_warning().raise(LOCAL_INFO,msg.str()); //TODO: Is a warning the correct thing to do here?
  //     }

  //     // Write SLHA file (for debugging purposes...)
  //     #ifdef SPECBIT_DEBUG
  //        typename MI::SlhaIo slha_io;
  //        slha_io.set_spinfo(problems);
  //        slha_io.set_sminputs(oneset);
  //        slha_io.set_minpar(input);
  //        slha_io.set_extpar(input);
  //        slha_io.set_spectrum(mssmspec.model_interface.model);
  //        slha_io.write_to_file("SpecBit/initial_CMSSM_spectrum->slha");
  //     #endif

  //     // Retrieve any mass cuts
  //     static const Spectrum::mc_info mass_cut = runOptions.getValueOrDef<Spectrum::mc_info>(Spectrum::mc_info(), "mass_cut");
  //     static const Spectrum::mr_info mass_ratio_cut = runOptions.getValueOrDef<Spectrum::mr_info>(Spectrum::mr_info(), "mass_ratio_cut");

  //     // Package QedQcd SubSpectrum object, MSSM SubSpectrum object, and SMInputs struct into a 'full' Spectrum object
  //     return Spectrum(qedqcdspec,mssmspec,sminputs,&input_Param,mass_cut,mass_ratio_cut);
  //   }

    /// Helper function for setting 3x3 matrix-valued parameters
    //  Names must conform to convention "<parname>_ij"
    Eigen::Matrix<double,3,3> fill_3x3_parameter_matrix(const std::string& rootname, const std::map<str, safe_ptr<double> >& Param)
    {
       Eigen::Matrix<double,3,3> output;
       for(int i=0; i<3; ++i) for(int j=0; j<3; ++j)
       {
          output(i,j) = *Param.at(rootname + "_" + std::to_string(i+1) + std::to_string(j+1));
       }
       return output;
    }

    /// As above, but for symmetric input (i.e. 6 entries, assumed to be the upper triangle)
    Eigen::Matrix<double,3,3> fill_3x3_symmetric_parameter_matrix(const std::string& rootname, const std::map<str, safe_ptr<double> >& Param)
    {
       Eigen::Matrix<double,3,3> output;
       for(int i=0; i<3; ++i) for(int j=0; j<3; ++j)
       {
         str parname = rootname + "_" + ( i < j ? std::to_string(i+1) + std::to_string(j+1) : std::to_string(j+1) + std::to_string(i+1));
         output(i,j) = *Param.at(parname);
       }
       return output;
    }

    /// Helper function for filling MSSM63-compatible input parameter objects
    /// Leaves out mHu2, mHd2, SignMu, (mA, mu) because we use two different parameterisations of these
    template <class T>
    void fill_MSSM63_input(T& input, const std::map<str, safe_ptr<double> >& Param )
    {
      //double valued parameters
      input.TanBeta     = *Param.at("TanBeta");
      input.MassBInput  = *Param.at("M1");
      input.MassWBInput = *Param.at("M2");
      input.MassGInput  = *Param.at("M3");

      // Sanity checks
      if(input.TanBeta<0)
      {
         std::ostringstream msg;
         msg << "Tried to set TanBeta parameter to a negative value ("<<input.TanBeta<<")! This parameter must be positive. Please check your inifile and try again.";
         SpecBit_error().raise(LOCAL_INFO,msg.str());
      }

      //3x3 matrices; filled with the help of a convenience function
      input.mq2Input = fill_3x3_symmetric_parameter_matrix("mq2", Param);
      input.ml2Input = fill_3x3_symmetric_parameter_matrix("ml2", Param);
      input.md2Input = fill_3x3_symmetric_parameter_matrix("md2", Param);
      input.mu2Input = fill_3x3_symmetric_parameter_matrix("mu2", Param);
      input.me2Input = fill_3x3_symmetric_parameter_matrix("me2", Param);
      input.Aeij = fill_3x3_parameter_matrix("Ae", Param);
      input.Adij = fill_3x3_parameter_matrix("Ad", Param);
      input.Auij = fill_3x3_parameter_matrix("Au", Param);

      #ifdef SPECBIT_DEBUG
        #define INPUT(p) input.p
        #define ostr std::cout
        #define oend std::endl
        ostr << "TanBeta = " << INPUT(TanBeta) << ", " << oend ;
        ostr << "mq2Input = " << oend << INPUT(mq2Input) << ", " << oend;
        ostr << "ml2Input = " << oend << INPUT(ml2Input) << ", " << oend;
        ostr << "md2Input = " << oend << INPUT(md2Input) << ", " << oend;
        ostr << "mu2Input = " << oend << INPUT(mu2Input) << ", " << oend;
        ostr << "me2Input = " << oend << INPUT(me2Input) << ", " << oend;
        ostr << "MassBInput = " << INPUT(MassBInput) << ", " << oend;
        ostr << "MassWBInput = " << INPUT(MassWBInput) << ", " << oend;
        ostr << "MassGInput = " << INPUT(MassGInput) << ", " << oend;
        ostr << "Aeij = " << oend << INPUT(Aeij) << ", " << oend;
        ostr << "Adij = " << oend << INPUT(Adij) << ", " << oend;
        ostr << "Auij = " << oend << INPUT(Auij) << ", " << oend;
        #undef INPUT
        #undef ostr
        #undef oend
      #endif
    }


  // Similar to above, except this is for MSSMEFTHiggs spectrum
  // generator This uses different names for inputs for many
  // parameters.

    template <class T>
    void fill_MSSM63_input_EFTHiggs(T& input, const std::map<str, safe_ptr<double> >& Param )
    {
      //double valued parameters
      input.TanBeta     = *Param.at("TanBeta");
      input.M1Input  = *Param.at("M1");
      input.M2Input = *Param.at("M2");
      input.M3Input  = *Param.at("M3");

      // Sanity checks
      if(input.TanBeta<0)
      {
         std::ostringstream msg;
         msg << "Tried to set TanBeta parameter to a negative value ("<<input.TanBeta<<")! This parameter must be positive. Please check your inifile and try again.";
         SpecBit_error().raise(LOCAL_INFO,msg.str());
      }

      //3x3 matrices; filled with the help of a convenience function
      input.mq2Input = fill_3x3_symmetric_parameter_matrix("mq2", Param);
      input.ml2Input = fill_3x3_symmetric_parameter_matrix("ml2", Param);
      input.md2Input = fill_3x3_symmetric_parameter_matrix("md2", Param);
      input.mu2Input = fill_3x3_symmetric_parameter_matrix("mu2", Param);
      input.me2Input = fill_3x3_symmetric_parameter_matrix("me2", Param);
      input.AeInput = fill_3x3_parameter_matrix("Ae", Param);
      input.AdInput= fill_3x3_parameter_matrix("Ad", Param);
      input.AuInput = fill_3x3_parameter_matrix("Au", Param);

      #ifdef SPECBIT_DEBUG
        #define INPUT(p) input.p
        #define ostr std::cout
        #define oend std::endl
        ostr << "TanBeta = " << INPUT(TanBeta) << ", " << oend ;
        ostr << "mq2Input = " << oend << INPUT(mq2Input) << ", " << oend;
        ostr << "ml2Input = " << oend << INPUT(ml2Input) << ", " << oend;
        ostr << "md2Input = " << oend << INPUT(md2Input) << ", " << oend;
        ostr << "mu2Input = " << oend << INPUT(mu2Input) << ", " << oend;
        ostr << "me2Input = " << oend << INPUT(me2Input) << ", " << oend;
        ostr << "M1Input = " << INPUT(M1Input) << ", " << oend;
        ostr << "M2Input = " << INPUT(M2Input) << ", " << oend;
        ostr << "M3Input = " << INPUT(M3Input) << ", " << oend;
        ostr << "AeInput = " << oend << INPUT(AeInput) << ", " << oend;
        ostr << "AdInput = " << oend << INPUT(AdInput) << ", " << oend;
        ostr << "AuInput = " << oend << INPUT(AuInput) << ", " << oend;
        #undef INPUT
        #undef ostr
        #undef oend
      #endif

    }


    /// Check that the spectrum has a neutralino LSP.
    bool has_neutralino_LSP(const Spectrum& result)
    {
      double msqd  = result.get(Par::Pole_Mass, 1000001, 0);
      double msqu  = result.get(Par::Pole_Mass, 1000002, 0);
      double msl   = result.get(Par::Pole_Mass, 1000011, 0);
      double msneu = result.get(Par::Pole_Mass, 1000012, 0);
      double mglui = result.get(Par::Pole_Mass, 1000021, 0);
      double mchi0 = std::abs(result.get(Par::Pole_Mass, 1000022, 0));
      double mchip = std::abs(result.get(Par::Pole_Mass, 1000024, 0));

      return mchi0 < mchip &&
             mchi0 < mglui &&
             mchi0 < msl   &&
             mchi0 < msneu &&
             mchi0 < msqu  &&
             mchi0 < msqd;
    }
    /// Helper to work with pointer
    bool has_neutralino_LSP(const Spectrum* result)
    {
      return has_neutralino_LSP(*result);
    }


    /// @} End module convenience functions


    /// @{ Gambit module functions
    //  =======================================================================
    //  These are wrapped up in Gambit functor objects according to the
    //  instructions in the rollcall header

    // Functions to changes the capability associated with a Spectrum object to
    // "SM_spectrum"
    //TODO: "temporarily" removed
    //void convert_MSSM_to_SM   (/*TAG*/ Spectrum &result) {result = *Pipes::convert_MSSM_to_SM::Dep::unimproved_MSSM_spectrum;}

    //void convert_NMSSM_to_SM  (Spectrum* &result) {result = *Pipes::convert_NMSSM_to_SM::Dep::NMSSM_spectrum;}
    //void convert_E6MSSM_to_SM (Spectrum* &result) {result = *Pipes::convert_E6MSSM_to_SM::Dep::E6MSSM_spectrum;}

    void get_MSSM_spectrum_SPheno (Spectrum& spectrum)
    {
      namespace myPipe = Pipes::get_MSSM_spectrum_SPheno;
      const SMInputs &sminputs = *myPipe::Dep::SMINPUTS;

      // Set up the input structure
      Finputs inputs;
      inputs.sminputs = sminputs;
      inputs.param = myPipe::Param;
      inputs.options = myPipe::runOptions;

      // Retrieve any mass cuts
      static const Spectrum::mc_info mass_cut = myPipe::runOptions->getValueOrDef<Spectrum::mc_info>(Spectrum::mc_info(), "mass_cut");
      static const Spectrum::mr_info mass_ratio_cut = myPipe::runOptions->getValueOrDef<Spectrum::mr_info>(Spectrum::mr_info(), "mass_ratio_cut");

      // Get the spectrum from the Backend
      myPipe::BEreq::SPheno_MSSMspectrum(spectrum, inputs);

      // Get the SLHA struct from the spectrum object
      SLHAstruct slha = spectrum.getSLHAea(1);

      // Convert into a spectrum object
      spectrum = spectrum_from_SLHAea<MSSMSimpleSpec, SLHAstruct>(slha,slha,mass_cut,mass_ratio_cut);

    }

  // Runs FlexibleSUSY MSSMEFTHiggs model spectrum generator with SUSY
  // scale boundary conditions, ie accepts MSSM parameters at MSUSY,
  // and has DRbar mA and mu as an input and mHu2 and mHd2 as EWSB
  // outputs, so it is for the MSSMatMSUSY_mA model.
<<<<<<< HEAD
=======
  #if(FS_MODEL_MSSMatMSUSYEFTHiggs_mAmu_IS_BUILT)
>>>>>>> ec02c5f3
  void get_MSSMatMSUSY_mA_spectrum_FlexibleEFTHiggs (Spectrum& result)
  {
     // Access the pipes for this function to get model and parameter information
     namespace myPipe = Pipes::get_MSSMatMSUSY_mA_spectrum_FlexibleEFTHiggs;

     // Get SLHA2 SMINPUTS values
     const SMInputs& sminputs = *myPipe::Dep::SMINPUTS;

     // Get input parameters (from flexiblesusy namespace)
     MSSMatMSUSYEFTHiggs_mAmu_input_parameters input;
     input.MuInput  = *myPipe::Param.at("mu");
     // This FS spectrum generator has mA as the parameter
     input.mAInput = *myPipe::Param.at("mA");
     fill_MSSM63_input_EFTHiggs(input,myPipe::Param); // Fill the rest
     result = run_FS_spectrum_generator<MSSMatMSUSYEFTHiggs_mAmu_interface<ALGORITHM1>>(input,sminputs,*myPipe::runOptions,myPipe::Param);

      // Only allow neutralino LSPs.
      if (not has_neutralino_LSP(result)) invalid_point().raise("Neutralino is not LSP.");

      // Drop SLHA files if requested
      result.drop_SLHAs_if_requested(myPipe::runOptions, "GAMBIT_unimproved_spectrum");

  }
<<<<<<< HEAD

  // Runs FlexibleSUSY MSSMEFTHiggs model spectrum generator
   // and has m3^2 and mu as EWSB outputs, so it is for the
   // MSSMatQ_model.
=======
  #endif

  // Runs FlexibleSUSY MSSMEFTHiggs model spectrum generator
  // and has m3^2 and mu as EWSB outputs, so it is for the
  // MSSMatQ_model.
  #if(FS_MODEL_MSSMEFTHiggs_IS_BUILT)
>>>>>>> ec02c5f3
  void get_MSSMatQ_spectrum_FlexibleEFTHiggs (Spectrum& result)
  {
     // Access the pipes for this function to get model and parameter information
     namespace myPipe = Pipes::get_MSSMatQ_spectrum_FlexibleEFTHiggs;

     // Get SLHA2 SMINPUTS values
     const SMInputs& sminputs = *myPipe::Dep::SMINPUTS;

     // Get input parameters (from flexiblesusy namespace)
     MSSMEFTHiggs_input_parameters input;
     // MSSMatQ also requires input scale to be supplied with name MSUSY
     input.MSUSY  = *myPipe::Param.at("Qin"); 
     input.mHu2IN = *myPipe::Param.at("mHu2");
     input.mHd2IN = *myPipe::Param.at("mHd2");
     input.SignMu = *myPipe::Param.at("SignMu");
     fill_MSSM63_input_EFTHiggs(input,myPipe::Param); // Fill the rest
     result = run_FS_spectrum_generator<MSSMEFTHiggs_interface<ALGORITHM1>>(input,sminputs,*myPipe::runOptions,myPipe::Param);

      // Only allow neutralino LSPs.
      if (not has_neutralino_LSP(result)) invalid_point().raise("Neutralino is not LSP.");

      // Drop SLHA files if requested
      result.drop_SLHAs_if_requested(myPipe::runOptions, "GAMBIT_unimproved_spectrum");

<<<<<<< HEAD
  }

=======
   }
   #endif
>>>>>>> ec02c5f3

   // Runs FlexibleSUSY MSSMEFTHiggs_mAmu spectrum generator with
   // boundary conditions at a user specified scale, ie accepts MSSM
   // parameters at Q, and has DRbar mA and mu as an input and mHu2
   // and mHd2 as EWSB outputs, so it is for the MSSMatMSUSY_mA model.
<<<<<<< HEAD
=======
   #if(FS_MODEL_MSSMEFTHiggs_mAmu_IS_BUILT)
>>>>>>> ec02c5f3
   void get_MSSMatQ_mA_spectrum_FlexibleEFTHiggs (Spectrum& result)
   {
     // Access the pipes for this function to get model and parameter information
     namespace myPipe = Pipes::get_MSSMatQ_mA_spectrum_FlexibleEFTHiggs;

     // Get SLHA2 SMINPUTS values
     const SMInputs& sminputs = *myPipe::Dep::SMINPUTS;

     // Get input parameters (from flexiblesusy namespace)
     MSSMEFTHiggs_mAmu_input_parameters input;
     input.MuInput  = *myPipe::Param.at("mu");
     // This FS spectrum generator has mA as the parameter
     input.mAInput = *myPipe::Param.at("mA");
     // Note: Qin has been named MSUSY inside the spectrum generator
     // but it is a user-input scale in this case.
     input.MSUSY = *myPipe::Param.at("Qin");
     fill_MSSM63_input_EFTHiggs(input,myPipe::Param); // Fill the rest
     result = run_FS_spectrum_generator<MSSMEFTHiggs_mAmu_interface<ALGORITHM1>>(input,sminputs,*myPipe::runOptions,myPipe::Param);

      // Only allow neutralino LSPs.
      if (not has_neutralino_LSP(result)) invalid_point().raise("Neutralino is not LSP.");

      // Drop SLHA files if requested
      result.drop_SLHAs_if_requested(myPipe::runOptions, "GAMBIT_unimproved_spectrum");

   }
<<<<<<< HEAD
  
=======
   #endif  
>>>>>>> ec02c5f3

    // Runs FlexibleSUSY MSSM spectrum generator with CMSSM (GUT scale) boundary conditions
    // In principle an identical spectrum can be obtained from the function
    // get_MSSMatGUT_spectrum_FS
    // by setting the input parameters to match the CMSSM assumptions
    #if(FS_MODEL_CMSSM_IS_BUILT) 
    void get_CMSSM_spectrum_FS (Spectrum& result)
    {

      // Access the pipes for this function to get model and parameter information
      namespace myPipe = Pipes::get_CMSSM_spectrum_FS;

      // Get SLHA2 SMINPUTS values
      const SMInputs& sminputs = *myPipe::Dep::SMINPUTS;

      // Get input parameters (from flexiblesusy namespace)
      CMSSM_input_parameters input;

      input.m0      = *myPipe::Param["M0"];
      input.m12     = *myPipe::Param["M12"];
      input.TanBeta = *myPipe::Param["TanBeta"];
      input.SignMu  = *myPipe::Param["SignMu"];
      input.Azero   = *myPipe::Param["A0"];

      // Sanity checks
      if(input.TanBeta<0)
      {
         std::ostringstream msg;
         msg << "Tried to set TanBeta parameter to a negative value ("<<input.TanBeta<<")! This parameter must be positive. Please check your inifile and try again.";
         SpecBit_error().raise(LOCAL_INFO,msg.str());
      }
      if(input.SignMu!=-1 and input.SignMu!=1)
      {
         std::ostringstream msg;
         msg << "Tried to set SignMu parameter to a value that is not a sign! ("<<input.SignMu<<")! This parameter must be set to either 1 or -1. Please check your inifile and try again.";
         SpecBit_error().raise(LOCAL_INFO,msg.str());
      }

      // Run spectrum generator
      result = run_FS_spectrum_generator<CMSSM_interface<ALGORITHM1>>(input,sminputs,*myPipe::runOptions,myPipe::Param);

      // Only allow neutralino LSPs.
      if (not has_neutralino_LSP(result)) invalid_point().raise("Neutralino is not LSP.");

      // Drop SLHA files if requested
      result.drop_SLHAs_if_requested(myPipe::runOptions, "GAMBIT_unimproved_spectrum");

    }
    #endif

    // Runs FlexibleSUSY MSSM spectrum generator with EWSB scale input (boundary conditions)
    #if(FS_MODEL_MSSM_IS_BUILT)
    void get_MSSMatQ_spectrum_FS (Spectrum& result)
    {
      using namespace softsusy;
      namespace myPipe = Pipes::get_MSSMatQ_spectrum_FS;
      const SMInputs& sminputs = *myPipe::Dep::SMINPUTS;
      MSSM_input_parameters input;
      input.Qin    = *myPipe::Param.at("Qin"); // MSSMatQ also requires input scale to be supplied
      input.mHu2IN = *myPipe::Param.at("mHu2");
      input.mHd2IN = *myPipe::Param.at("mHd2");
      input.SignMu = *myPipe::Param.at("SignMu");
      if(input.SignMu!=-1 and input.SignMu!=1)
      {
         std::ostringstream msg;
         msg << "Tried to set SignMu parameter to a value that is not a sign! ("<<input.SignMu<<")! This parameter must be set to either 1 or -1. Please check your inifile and try again.";
         SpecBit_error().raise(LOCAL_INFO,msg.str());
      }
      fill_MSSM63_input(input,myPipe::Param);
      result = run_FS_spectrum_generator<MSSM_interface<ALGORITHM1>>(input,sminputs,*myPipe::runOptions,myPipe::Param);
      if (not has_neutralino_LSP(result)) invalid_point().raise("Neutralino is not LSP.");
      result.drop_SLHAs_if_requested(myPipe::runOptions, "GAMBIT_unimproved_spectrum");
    }
    #endif

    // Runs FlexibleSUSY MSSM spectrum generator with EWSB scale input (boundary conditions)
    // but with mA and mu as parameters instead of mHu2 and mHd2
    #if(FS_MODEL_MSSM_mAmu_IS_BUILT)
    void get_MSSMatQ_mA_spectrum_FS (Spectrum& result)
    {
      using namespace softsusy;
      namespace myPipe = Pipes::get_MSSMatQ_mA_spectrum_FS;
      const SMInputs& sminputs = *myPipe::Dep::SMINPUTS;
      MSSM_mAmu_input_parameters input;
      input.Qin      = *myPipe::Param.at("Qin"); // MSSMatQ also requires input scale to be supplied
      input.MuInput  = *myPipe::Param.at("mu");
      // Note this spectrum generator mA2 is the parameter.
      // However this freedom is not used in GAMBIT
      // and not needed as mA is a DRbar mass eigenstate for a scalar
      double mA = *myPipe::Param.at("mA");
      input.mA2Input = mA*mA;
      fill_MSSM63_input(input,myPipe::Param); // Fill the rest
      result = run_FS_spectrum_generator<MSSM_mAmu_interface<ALGORITHM1>>(input,sminputs,*myPipe::runOptions,myPipe::Param);
      if (not has_neutralino_LSP(result)) invalid_point().raise("Neutralino is not LSP.");
      result.drop_SLHAs_if_requested(myPipe::runOptions, "GAMBIT_unimproved_spectrum");
    }
    #endif

    // Runs FlexibleSUSY MSSM spectrum generator with EWSB scale input (boundary conditions)
    // but with mA and mu as parameters instead of mHu2 and mHd2
    void get_MSSMatQ_mA_spectrum_FS (Spectrum& result)
    {
      using namespace softsusy;
      namespace myPipe = Pipes::get_MSSMatQ_mA_spectrum_FS;
      const SMInputs& sminputs = *myPipe::Dep::SMINPUTS;
      MSSM_mAmu_input_parameters input;
      input.Qin      = *myPipe::Param.at("Qin"); // MSSMatQ also requires input scale to be supplied
      input.MuInput  = *myPipe::Param.at("mu");
      // Note this spectrum generator mA2 is the parameter.
      // However this freedom is not used in GAMBIT
      // and not needed as mA is a DRbar mass eigenstate for a scalar
      double mA = *myPipe::Param.at("mA");
      input.mA2Input = mA*mA;
      fill_MSSM63_input(input,myPipe::Param); // Fill the rest
      result = run_FS_spectrum_generator<MSSM_mAmu_interface<ALGORITHM1>>(input,sminputs,*myPipe::runOptions,myPipe::Param);
      if (not has_neutralino_LSP(result)) invalid_point().raise("Neutralino is not LSP.");
      result.drop_SLHAs_if_requested(myPipe::runOptions, "GAMBIT_unimproved_spectrum");
    }


    // Runs FlexibleSUSY MSSM spectrum generator with GUT scale input (boundary conditions)
    #if(FS_MODEL_MSSMatMGUT_IS_BUILT)
    void get_MSSMatMGUT_spectrum_FS (Spectrum& result)
    {
      using namespace softsusy;
      namespace myPipe = Pipes::get_MSSMatMGUT_spectrum_FS;
      const SMInputs& sminputs = *myPipe::Dep::SMINPUTS;
      MSSMatMGUT_input_parameters input;
      input.mHu2IN = *myPipe::Param.at("mHu2");
      input.mHd2IN = *myPipe::Param.at("mHd2");
      input.SignMu = *myPipe::Param.at("SignMu");
      if(input.SignMu!=-1 and input.SignMu!=1)
      {
         std::ostringstream msg;
         msg << "Tried to set SignMu parameter to a value that is not a sign! ("<<input.SignMu<<")! This parameter must be set to either 1 or -1. Please check your inifile and try again.";
         SpecBit_error().raise(LOCAL_INFO,msg.str());
      }
      fill_MSSM63_input(input,myPipe::Param);
      result = run_FS_spectrum_generator<MSSMatMGUT_interface<ALGORITHM1>>(input,sminputs,*myPipe::runOptions,myPipe::Param);
      if (not has_neutralino_LSP(result)) invalid_point().raise("Neutralino is not LSP.");
      result.drop_SLHAs_if_requested(myPipe::runOptions, "GAMBIT_unimproved_spectrum");
    }
    #endif

    // Runs FlexibleSUSY MSSM spectrum generator with GUT scale input (boundary conditions)
    // but with mA and mu as parameters instead of mHu2 and mHd2
    #if(FS_MODEL_MSSMatMGUT_mAmu_IS_BUILT)
    void get_MSSMatMGUT_mA_spectrum_FS (Spectrum& result)
    {
      using namespace softsusy;
      namespace myPipe = Pipes::get_MSSMatMGUT_mA_spectrum_FS;
      const SMInputs& sminputs = *myPipe::Dep::SMINPUTS;
      MSSMatMGUT_mAmu_input_parameters input;
      input.MuInput  = *myPipe::Param.at("mu");
      // Note this spectrum generator mA2 is the parameter.
      // However this freedom is not used in GAMBIT
      // and not needed as mA is a DRbar mass eigenstate for a scalar
      double mA = *myPipe::Param.at("mA");
      input.mA2Input = mA*mA;
      fill_MSSM63_input(input,myPipe::Param); // Fill the rest
      result = run_FS_spectrum_generator<MSSMatMGUT_mAmu_interface<ALGORITHM1>>(input,sminputs,*myPipe::runOptions,myPipe::Param);
      if (not has_neutralino_LSP(result)) invalid_point().raise("Neutralino is not LSP.");
      result.drop_SLHAs_if_requested(myPipe::runOptions, "GAMBIT_unimproved_spectrum");
    }
    #endif

    // Runs FlexibleSUSY MSSM spectrum generator with SUSY scale input (boundary conditions)
    // but with mA and mu as parameters instead of mHu2 and mHd2
    #if(FS_MODEL_MSSMatMSUSY_mAmu_IS_BUILT)
    void get_MSSMatMSUSY_mA_spectrum_FS (Spectrum& result)
    {
      using namespace softsusy;
      namespace myPipe = Pipes::get_MSSMatMSUSY_mA_spectrum_FS;
      const SMInputs& sminputs = *myPipe::Dep::SMINPUTS;
      MSSMatMSUSY_mAmu_input_parameters input;
      input.MuInput  = *myPipe::Param.at("mu");
      // Note this spectrum generator mA2 is the parameter.
      // However this freedom is not used in GAMBIT
      // and not needed as mA is a DRbar mass eigenstate for a scalar
      double mA = *myPipe::Param.at("mA");
      input.mA2Input = mA*mA;    // FS has mA^2 as the parameter
      fill_MSSM63_input(input,myPipe::Param); // Fill the rest
      result = run_FS_spectrum_generator<MSSMatMSUSY_mAmu_interface<ALGORITHM1>>(input,sminputs,*myPipe::runOptions,myPipe::Param);
      if (not has_neutralino_LSP(result)) invalid_point().raise("Neutralino is not LSP.");
      result.drop_SLHAs_if_requested(myPipe::runOptions, "GAMBIT_unimproved_spectrum");
    }
    #endif

    // Runs FlexibleSUSY MSSM spectrum generator with GUT scale input (boundary conditions)
    // but with mA and mu as parameters instead of mHu2 and mHd2
    void get_MSSMatMGUT_mA_spectrum_FS (Spectrum& result)
    {
      using namespace softsusy;
      namespace myPipe = Pipes::get_MSSMatMGUT_mA_spectrum_FS;
      const SMInputs& sminputs = *myPipe::Dep::SMINPUTS;
      MSSMatMGUT_mAmu_input_parameters input;
      input.MuInput  = *myPipe::Param.at("mu");
      // Note this spectrum generator mA2 is the parameter.
      // However this freedom is not used in GAMBIT
      // and not needed as mA is a DRbar mass eigenstate for a scalar
      double mA = *myPipe::Param.at("mA");
      input.mA2Input = mA*mA;
      fill_MSSM63_input(input,myPipe::Param); // Fill the rest
      result = run_FS_spectrum_generator<MSSMatMGUT_mAmu_interface<ALGORITHM1>>(input,sminputs,*myPipe::runOptions,myPipe::Param);
      if (not has_neutralino_LSP(result)) invalid_point().raise("Neutralino is not LSP.");
      result.drop_SLHAs_if_requested(myPipe::runOptions, "GAMBIT_unimproved_spectrum");
    }

    // Runs FlexibleSUSY MSSM spectrum generator with SUSY scale input (boundary conditions)
    // but with mA and mu as parameters instead of mHu2 and mHd2
    void get_MSSMatMSUSY_mA_spectrum_FS (Spectrum& result)
    {
      using namespace softsusy;
      namespace myPipe = Pipes::get_MSSMatMSUSY_mA_spectrum_FS;
      const SMInputs& sminputs = *myPipe::Dep::SMINPUTS;
      MSSMatMSUSY_mAmu_input_parameters input;
      input.MuInput  = *myPipe::Param.at("mu");
      // Note this spectrum generator mA2 is the parameter.
      // However this freedom is not used in GAMBIT
      // and not needed as mA is a DRbar mass eigenstate for a scalar
      double mA = *myPipe::Param.at("mA");
      input.mA2Input = mA*mA;    // FS has mA^2 as the parameter
      fill_MSSM63_input(input,myPipe::Param); // Fill the rest
      result = run_FS_spectrum_generator<MSSMatMSUSY_mAmu_interface<ALGORITHM1>>(input,sminputs,*myPipe::runOptions,myPipe::Param);
      if (not has_neutralino_LSP(result)) invalid_point().raise("Neutralino is not LSP.");
      result.drop_SLHAs_if_requested(myPipe::runOptions, "GAMBIT_unimproved_spectrum");
    }

    void get_GUTMSSMB_spectrum (Spectrum &/*result*/)
    {
      // Placeholder
    }

    /// @{
    /// Functions to decompose Spectrum object (of type MSSM_spectrum)

    /// @}
    /// Retrieve SubSpectrum* to SM LE model from Spectrum object
    /// DEPENDENCY(MSSM_spectrum, Spectrum)
    void get_SM_SubSpectrum_from_MSSM_Spectrum (const SubSpectrum* &result)
    {
      namespace myPipe = Pipes::get_SM_SubSpectrum_from_MSSM_Spectrum;
      const Spectrum& matched_spectra(*myPipe::Dep::unimproved_MSSM_spectrum);
      result = &matched_spectra.get_LE();
    }

    /// Extract an SLHAea version of the spectrum contained in a Spectrum object, in SLHA1 format
    void get_MSSM_spectrum_as_SLHAea_SLHA1(SLHAstruct &result)
    {
      result = Pipes::get_MSSM_spectrum_as_SLHAea_SLHA1::Dep::unimproved_MSSM_spectrum->getSLHAea(1);
    }

    /// Extract an SLHAea version of the spectrum contained in a Spectrum object, in SLHA2 format
    void get_MSSM_spectrum_as_SLHAea_SLHA2(SLHAstruct &result)
    {
      result = Pipes::get_MSSM_spectrum_as_SLHAea_SLHA2::Dep::unimproved_MSSM_spectrum->getSLHAea(2);
    }

    /// Get an MSSMSpectrum object from an SLHA file
    /// Wraps it up in MSSMSimpleSpec; i.e. no RGE running possible.
    /// This is mainly for testing against benchmark points, but may be a useful last
    /// resort for interacting with "difficult" spectrum generators.
    void get_MSSM_spectrum_from_SLHAfile(Spectrum &result)
    {
      // Static counter running in a loop over all filenames
      static unsigned int counter = 0;
      static long int ncycle = 1;
      SLHAstruct input_slha;

      namespace myPipe = Pipes::get_MSSM_spectrum_from_SLHAfile;

      // Read filename from yaml file
      std::vector<std::string> filenames =
        myPipe::runOptions->getValue<std::vector<std::string>>("filenames");

      // Check how many loop over the input files we are doing.
      long int cycles = myPipe::runOptions->getValueOrDef<int>(-1,"cycles");

      // Check if we have completed the requested number of cycles
      if(cycles>0 and ncycle>cycles)
      {
         std::ostringstream msg;
         msg << "Preset number of loops through input files reached! Stopping. (tried to start cycle "<<ncycle<<" of "<<cycles<<")";
         SpecBit_error().raise(LOCAL_INFO,msg.str());
      }

      std::string filename = filenames[counter];

      logger() << "Reading SLHA file: " << filename << EOM;
      std::ifstream ifs(filename.c_str());
      if(!ifs.good()){ SpecBit_error().raise(LOCAL_INFO,"ERROR: SLHA file not found."); }
      ifs >> input_slha;
      ifs.close();
      counter++;
      if( counter >= filenames.size() )
      {
        logger() << "Returning to start of input SLHA file list (finished "<<ncycle<<" cycles)" << EOM;
        counter = 0;
        ncycle++;
      }

      // Retrieve any mass cuts
      static const Spectrum::mc_info mass_cut = myPipe::runOptions->getValueOrDef<Spectrum::mc_info>(Spectrum::mc_info(), "mass_cut");
      static const Spectrum::mr_info mass_ratio_cut = myPipe::runOptions->getValueOrDef<Spectrum::mr_info>(Spectrum::mr_info(), "mass_ratio_cut");

      // Create Spectrum object from the slhaea object
      result = spectrum_from_SLHAea<MSSMSimpleSpec, SLHAstruct>(input_slha, input_slha, mass_cut, mass_ratio_cut);

      // Add getter for susy scale if option set for this
      bool add_susy_scale = myPipe::runOptions->getValueOrDef<bool>(false,"assume_Q_is_MSUSY");
      if(add_susy_scale)
      {
         result.get_HE().set_override(Par::mass1,result.get_HE().GetScale(),"susy_scale",true); 
      }

      // No sneaking in charged LSPs via SLHA, jävlar.
      if (not has_neutralino_LSP(result)) invalid_point().raise("Neutralino is not LSP.");
    }

    /// Get an MSSMSpectrum object from an SLHAstruct
    /// Wraps it up in MSSMSimpleSpec; i.e. no RGE running possible.
    /// This can be used as a poor-man's interface to backend spectrum generators
    void get_MSSM_spectrum_from_SLHAstruct(Spectrum& result)
    {
      namespace myPipe = Pipes::get_MSSM_spectrum_from_SLHAstruct;
      const SLHAstruct& input_slha_tmp = *myPipe::Dep::unimproved_MSSM_spectrum; // Retrieve dependency on SLHAstruct

      /// @todo FIXME this needs to be fixed -- is it needed any more?  Where is this GAMBIT block supposed to be written?
      SLHAstruct input_slha(input_slha_tmp); // Copy struct (for demo adding of GAMBIT block only)
      // For example; add this to your input SLHAstruct:
      input_slha["GAMBIT"][""] << "BLOCK" << "GAMBIT";
      input_slha["GAMBIT"][""] <<      1  << 1e99 << "# Input scale";
      std::cout << input_slha << std::endl; // test.

      // Retrieve any mass cuts
      static const Spectrum::mc_info mass_cut = myPipe::runOptions->getValueOrDef<Spectrum::mc_info>(Spectrum::mc_info(), "mass_cut");
      static const Spectrum::mr_info mass_ratio_cut = myPipe::runOptions->getValueOrDef<Spectrum::mr_info>(Spectrum::mr_info(), "mass_ratio_cut");

      // Create Spectrum object from the slhaea object
      result = spectrum_from_SLHAea<MSSMSimpleSpec, SLHAstruct>(input_slha, input_slha, mass_cut, mass_ratio_cut);

      // No sneaking in charged LSPs via SLHA, jävlar.
      if (not has_neutralino_LSP(result)) invalid_point().raise("Neutralino is not LSP.");

      // In order to translate from e.g. MSSM63atMGUT to MSSM63atQ, we need
      // to know that input scale Q. This is generally not stored in SLHA format,
      // but we need it, so if you want to produce a Spectrum object this way you
      // will need to add this information to your SLHAstruct:
      // BLOCK GAMBIT
      //   1     <high_scale>    # Input scale of (upper) boundary conditions, e.g. GUT scale

      // Need to check if this information exists:
      SLHAstruct::const_iterator block = input_slha.find("GAMBIT");
      std::vector<std::string> key(1, "1");
      if(block == input_slha.end() or block->find(key) == block->end())
      {
        // Big problem
        std::ostringstream errmsg;
        errmsg << "Error constructing Spectrum object from a pre-existing SLHAstruct!    " << endl
               << "The supplied SLHAstruct did not have the special GAMBIT block added.  " << endl
               << "This block carries extra information from the spectrum generator      " << endl
               << "that is usually thrown away, but which is needed for properly creating" << endl
               << "a Spectrum object. In whatever module function created the SLHAstruct " << endl
               << "that you want to use, please add code that adds the following         " << endl
               << "information to the SLHAstruct (SLHAea::Coll):                         " << endl
               << "  BLOCK GAMBIT                                                        " << endl
               << " 1 <high_scale>  # Input scale of (upper) boundary conditions, e.g. GUT scale\n";
        SpecBit_error().raise(LOCAL_INFO,errmsg.str());
      }

      // OK the GAMBIT block exists, add the data to the MSSM SubSpectrum object.
      result.get_HE().set_override(Par::mass1,SLHAea::to<double>(input_slha.at("GAMBIT").at(1).at(1)), "high_scale", false);
    }

    /// FeynHiggs SUSY masses and mixings
    void FH_MSSMMasses(fh_MSSMMassObs &result)
    {
      using namespace Pipes::FH_MSSMMasses;

      #ifdef SPECBIT_DEBUG
        cout << "****** calling FH_MSSMMasses ******" << endl;
      #endif

      // zero if minimal, non-zero if non-minimal flavour violation
      int nmfv;

      // MSf(s,t,g) MFV squark masses with indices
      // s = 1..2   sfermion index
      // t = 1..5   sfermion type nu,e,u,d,?
      // g = 1..3   generation index
      Farray<fh_real, 1,2, 1,5, 1,3> MSf;

      // USf(s1,s2,t,g) MFV squark mixing matrices with indices
      // s1 = 1..2  sfermion index (mass eigenstates)
      // s2 = 1..2  sfermion index (gauge eigenstates, L/R)
      // t  = 1..5  sfermion type nu,e,u,d,?
      // g  = 1..3  generation index
      Farray<fh_complex, 1,2, 1,2, 1,5, 1,3> USf;

      // NMFV squark masses, with indices
      // a = 1..6   extended sfermion index
      // t = 1..5   sfermion type
      Farray<fh_real, 1,6, 1,5> MASf;

      // NMFV squark mixing matrices, with indices
      // a1 = 1..6  extended sfermion index (mass eigenstates)
      // a2 = 1..6  extended sfermion index (gauge eigenstates)
      //  t = 1..5  sftermion type nu,e,u,d,?
      Farray<fh_complex, 1,36, 1,5> UASf;

      // chargino masses
      Farray<fh_real, 1,2> MCha;

      // chargino mixing matrices (mass,gauge) eigenstates (2 x 2)
      Farray<fh_complex, 1,4> UCha;
      Farray<fh_complex, 1,4> VCha;

      // neutralino masses
      Farray<fh_real, 1,4> MNeu;

      // neutralino mixing matrices (mass,gauge) eigenstates (4 x 4)
      Farray<fh_complex, 1,16> ZNeu;

      // correction to bottom Yukawa coupling
      fh_complex DeltaMB;

      // gluino mass
      fh_real MGl;

      // tree-level Higgs masses (Mh, MH, MA, MHpm)
      Farray<fh_real, 1,4> MHtree;

      // tree-level Higgs mixing parameters sin alpha
      fh_real SAtree;

      #ifdef SPECBIT_DEBUG
        cout << "****** calling FHGetPara ******" << endl;
      #endif

      int error = 1;
      BEreq::FHGetPara(error, nmfv, MSf, USf, MASf, UASf,
           MCha, UCha, VCha, MNeu, ZNeu,
           DeltaMB, MGl, MHtree, SAtree);
      if (error != 0)
      {
        std::ostringstream err;
        err << "BEreq::FHGetPara raised error flag: " << error << ".";
        invalid_point().raise(err.str());
      }

      fh_MSSMMassObs MassObs;
      for(int i = 0; i < 2; i++)
        for(int j = 0; j < 5; j++)
          for(int k = 0; k < 3; k++)
            MassObs.MSf[i][j][k] = MSf(i+1,j+1,k+1);
      for(int i = 0; i < 2; i++)
        for(int j = 0; j < 2; j++)
          for(int k = 0; k < 5; k++)
            for(int l = 0; l < 3; l++)
              MassObs.USf[i][j][k][l] = USf(i+1,j+1,k+1,l+1);
      for(int i = 0; i < 6; i++)
        for(int j = 0; j < 5; j++)
          MassObs.MASf[i][j] = MASf(i+1,j+1);
      for(int i = 0; i < 36; i++)
        for(int j = 0; j < 5; j++)
          MassObs.UASf[i][j] = UASf(i+1,j+1);
      for(int i = 0; i < 2; i++)
        MassObs.MCha[i] = MCha(i+1);
      for(int i = 0; i < 4; i++)
      {
        MassObs.UCha[i] = UCha(i+1);
        MassObs.VCha[i] = VCha(i+1);
      }
      for(int i = 0; i < 4; i++)
        MassObs.MNeu[i] = MNeu(i+1);
      for(int i = 0; i < 16; i++)
        MassObs.ZNeu[i] = ZNeu(i+1);
      MassObs.deltaMB = DeltaMB;
      MassObs.MGl = MGl;
      for(int i = 0; i < 4; i++)
        MassObs.MHtree[i] = MHtree(i+1);
      MassObs.SinAlphatree = SAtree;

      result = MassObs;
    }


    /// Higgs masses and mixings with theoretical uncertainties
    void FH_AllHiggsMasses(fh_HiggsMassObs &result)
    {
      using namespace Pipes::FH_AllHiggsMasses;

      #ifdef SPECBIT_DEBUG
        cout << "****** calling FH_HiggsMasses ******" << endl;
      #endif

      // Higgs mass with
      // 0 - m1 (Mh in rMSSM)
      // 1 - m2 (MH in rMSSM)
      // 2 - m3 (MA in rMSSM)
      // 3 - MHpm
      Farray<fh_real, 1,4> MHiggs;
      Farray<fh_real, 1,4> DeltaMHiggs;

      // sine of effective Higgs mixing angle, alpha_eff
      fh_complex SAeff;
      fh_complex DeltaSAeff;

      // matrix needed to rotate Higgs
      // mass matrix to diagonal form
      Farray<fh_complex, 1,3, 1,3> UHiggs;
      Farray<fh_complex, 1,3, 1,3> DeltaUHiggs;

      // matrix of Z-factors needed to combine
      // amplitudes involving on-shell Higgs
      Farray<fh_complex, 1,3, 1,3> ZHiggs;
      Farray<fh_complex, 1,3, 1,3> DeltaZHiggs;

      #ifdef SPECBIT_DEBUG
        cout << "****** calling FHHiggsCorr ******" << endl;
      #endif

      int error = 1;
      BEreq::FHHiggsCorr(error, MHiggs, SAeff, UHiggs, ZHiggs);
      if (error != 0)
      {
        std::ostringstream err;
        err << "BEreq::FHHiggsCorr raised error flag: " << error << ".";
        invalid_point().raise(err.str());
      }

      #ifdef SPECBIT_DEBUG
        cout << "****** calling FHUncertainties ******" << endl;
      #endif

      error = 1;
      BEreq::FHUncertainties(error, DeltaMHiggs, DeltaSAeff, DeltaUHiggs, DeltaZHiggs);
      if (error != 0)
      {
        std::ostringstream err;
        err << "BEreq::FHUncertainties raised error flag: " << error << ".";
        invalid_point().raise(err.str());
      }

      fh_HiggsMassObs HiggsMassObs;
      for(int i = 0; i < 4; i++)
      {
        HiggsMassObs.MH[i] = MHiggs(i+1);
        HiggsMassObs.deltaMH[i] = DeltaMHiggs(i+1);
      }
      HiggsMassObs.SinAlphaEff = SAeff;
      HiggsMassObs.deltaSinAlphaEff = DeltaSAeff;
      for(int i = 0; i < 3; i++)
        for(int j = 0; j < 3; j++)
        {
          HiggsMassObs.UH[i][j] = UHiggs(i+1,j+1);
          HiggsMassObs.deltaUH[i][j] = DeltaUHiggs(i+1,j+1);
          HiggsMassObs.ZH[i][j] = ZHiggs(i+1,j+1);
          HiggsMassObs.deltaZH[i][j] = DeltaZHiggs(i+1,j+1);
        }

      result = HiggsMassObs;
    }

////////////////////////
//// Higgs routines ////
////////////////////////

    /// Call FH_Couplings from FeynHiggs and collect the output
    void FH_Couplings(fh_Couplings &result)
    {
      using namespace Pipes::FH_Couplings;

      #ifdef SPECBIT_DEBUG
        cout << "****** calling FH_Couplings ******" << endl;
      #endif

      // what to use for internal Higgs mixing
      // (ex. in couplings)
      // (default = 1)
      // 0 - no mixing
      // 1 - UHiggs
      // 2 - ZHiggs
      int uzint = 2;
      // what to use for external Higgs mixing
      // (ex. in decays)
      // (default = 2)
      // 0 - no mixing
      // 1 - UHiggs
      // 2 - ZHiggs
      int uzext = 2;
      // which effective bottom mass to use
      int mfeff = 1;

      #ifdef SPECBIT_DEBUG
        cout << "****** calling FHSelectUZ ******" << endl;
      #endif

      int error = 1;
      BEreq::FHSelectUZ(error, uzint, uzext, mfeff);
      if (error != 0)
      {
        std::ostringstream err;
        err << "BEreq::FHSelectUZ raised error flag: " << error << ".";
        invalid_point().raise(err.str());
      }

      Farray<fh_complex, 1,ncouplings> couplings;        // MSSM Higgs couplings
      Farray<fh_complex, 1,ncouplingsms> couplings_sm;  // SM Higgs couplings
      Farray<fh_real, 1,ngammas> gammas;                // Higgs decay widths and BR's (MSSM)
      Farray<fh_real, 1,ngammasms> gammas_sm;           // Higgs decay widths and BR's (SM)
      int fast = 1;  // include off-diagonal fermion decays? (1 = no)

      #ifdef SPECBIT_DEBUG
        cout << "****** calling FHCouplings ******" << endl;
      #endif

      error = 1;
      BEreq::FHCouplings(error, couplings, couplings_sm,
                         gammas, gammas_sm, fast);
      if (error != 0)
      {
        std::ostringstream err;
        err << "BEreq::FHCouplings raised error flag: " << error << ".";
        invalid_point().raise(err.str());
      }

      fh_Couplings Couplings;
      for(int i = 0; i < ncouplings; i++) Couplings.couplings[i] = couplings(i+1);
      for(int i = 0; i < ncouplingsms; i++) Couplings.couplings_sm[i] = couplings_sm(i+1);
      for(int i = 0; i < ngammas; i++) Couplings.gammas[i] = gammas(i+1);
      for(int i = 0; i < ngammasms; i++) Couplings.gammas_sm[i] = gammas_sm(i+1);
      Couplings.calculator = BEreq::FHCouplings.origin();
      Couplings.calculator_version = BEreq::FHCouplings.version();

      result = Couplings;
    }


    /// Helper function to work out if the LSP is invisible, and if so, which particle it is.
    std::vector<str> get_invisibles(const SubSpectrum& spec)
    {
      // Get the lighter of the lightest neutralino and the lightest sneutrino
      std::pair<str,double> neutralino("~chi0_1", spec.get(Par::Pole_Mass,"~chi0",1));
      std::pair<str,double> sneutrino("~nu_1", spec.get(Par::Pole_Mass,"~nu",1));
      std::pair<str,double> lnp = (neutralino.second < sneutrino.second ? neutralino : sneutrino);

      // Work out if this is indeed the LSP, and if decays of at least one neutral higgs to it are kinematically possible.
      bool inv_lsp = spec.get(Par::Pole_Mass,"~chi+",1) > lnp.second and
                     spec.get(Par::Pole_Mass,"~g") > lnp.second and
                     spec.get(Par::Pole_Mass,"~d",1) > lnp.second and
                     spec.get(Par::Pole_Mass,"~u",1) > lnp.second and
                     spec.get(Par::Pole_Mass,"~e-",1) > lnp.second and
                     (spec.get(Par::Pole_Mass,"h0",2) > 2.*lnp.second or
                      spec.get(Par::Pole_Mass,"A0") > 2.*lnp.second);

      // Create a vector containing all invisible products of higgs decays.
      if (inv_lsp) return initVector<str>(lnp.first);
      return std::vector<str>();
    }

    /// Put together the Higgs couplings for the MSSM, from partial widths only
    void MSSM_higgs_couplings_pwid(HiggsCouplingsTable &result)
    {
      using namespace Pipes::MSSM_higgs_couplings_pwid;

      // Retrieve spectrum contents
      const SubSpectrum& spec = Dep::MSSM_spectrum->get_HE();

      // Set up neutral Higgses
      static const std::vector<str> sHneut = initVector<str>("h0_1", "h0_2", "A0");

      // Set the CP of the Higgs states.  Note that this would need to be more sophisticated to deal with the complex MSSM!
      result.CP[0] = 1;  //h0_1
      result.CP[1] = 1;  //h0_2
      result.CP[2] = -1; //A0

      // Work out which SM values correspond to which SUSY Higgs
      int higgs = (SMlike_higgs_PDG_code(spec) == 25 ? 0 : 1);
      int other_higgs = (higgs == 0 ? 1 : 0);

      // Set the decays
      result.set_neutral_decays_SM(higgs, sHneut[higgs], *Dep::Reference_SM_Higgs_decay_rates);
      result.set_neutral_decays_SM(other_higgs, sHneut[other_higgs], *Dep::Reference_SM_other_Higgs_decay_rates);
      result.set_neutral_decays_SM(2, sHneut[2], *Dep::Reference_SM_A0_decay_rates);
      result.set_neutral_decays(0, sHneut[0],  *Dep::Higgs_decay_rates);
      result.set_neutral_decays(1, sHneut[1], *Dep::h0_2_decay_rates);
      result.set_neutral_decays(2, sHneut[2], *Dep::A0_decay_rates);
      result.set_charged_decays(0, "H+", *Dep::H_plus_decay_rates);
      result.set_t_decays(*Dep::t_decay_rates);

      // Use them to compute effective couplings for all neutral higgses, except for hhZ.
      for (int i = 0; i < 3; i++)
      {
        result.C_WW2[i] = result.compute_effective_coupling(i, std::pair<int,int>(24, 0), std::pair<int,int>(-24, 0));
        result.C_ZZ2[i] = result.compute_effective_coupling(i, std::pair<int,int>(23, 0), std::pair<int,int>(23, 0));
        result.C_tt2[i] = result.compute_effective_coupling(i, std::pair<int,int>(6, 1), std::pair<int,int>(-6, 1));
        result.C_bb2[i] = result.compute_effective_coupling(i, std::pair<int,int>(5, 1), std::pair<int,int>(-5, 1));
        result.C_cc2[i] = result.compute_effective_coupling(i, std::pair<int,int>(4, 1), std::pair<int,int>(-4, 1));
        result.C_tautau2[i] = result.compute_effective_coupling(i, std::pair<int,int>(15, 1), std::pair<int,int>(-15, 1));
        result.C_gaga2[i] = result.compute_effective_coupling(i, std::pair<int,int>(22, 0), std::pair<int,int>(22, 0));
        result.C_gg2[i] = result.compute_effective_coupling(i, std::pair<int,int>(21, 0), std::pair<int,int>(21, 0));
        result.C_mumu2[i] = result.compute_effective_coupling(i, std::pair<int,int>(13, 1), std::pair<int,int>(-13, 1));
        result.C_Zga2[i] = result.compute_effective_coupling(i, std::pair<int,int>(23, 0), std::pair<int,int>(21, 0));
        result.C_ss2[i] = result.compute_effective_coupling(i, std::pair<int,int>(3, 1), std::pair<int,int>(-3, 1));
      }

      // Calculate hhZ effective couplings.  Here we scale out the kinematic prefactor
      // of the decay width, assuming we are well above threshold if the channel is open.
      // If not, we simply assume SM couplings.
      const double mZ = Dep::MSSM_spectrum->get(Par::Pole_Mass,23,0);
      const double scaling = 8.*sqrt(2.)*pi/Dep::MSSM_spectrum->get_SMInputs().GF;
      for(int i = 0; i < 3; i++)
      for(int j = 0; j < 3; j++)
      {
        double mhi = spec.get(Par::Pole_Mass, sHneut[i]);
        double mhj = spec.get(Par::Pole_Mass, sHneut[j]);
        if (mhi > mhj + mZ and result.get_neutral_decays(i).has_channel(sHneut[j], "Z0"))
        {
          double gamma = result.get_neutral_decays(i).width_in_GeV*result.get_neutral_decays(i).BF(sHneut[j], "Z0");
          double k[2] = {(mhj + mZ)/mhi, (mhj - mZ)/mhi};
          for (int l = 0; l < 2; l++) k[l] = (1.0 - k[l]) * (1.0 + k[l]);
          double K = mhi*sqrt(k[0]*k[1]);
          result.C_hiZ2[i][j] = scaling / (K*K*K) * gamma;
        }
        else // If the channel is missing from the decays or kinematically disallowed, just return the SM result.
        {
          result.C_hiZ2[i][j] = 1.;
        }
      }

      // Work out which invisible decays are possible
      result.invisibles = get_invisibles(spec);
    }


    /// Put together the Higgs couplings for the MSSM, using FeynHiggs
    void MSSM_higgs_couplings_FH(HiggsCouplingsTable &result)
    {
      using namespace Pipes::MSSM_higgs_couplings_FH;

      // Retrieve spectrum contents
      const SubSpectrum& spec = Dep::MSSM_spectrum->get_HE();
      const SMInputs& sminputs = Dep::MSSM_spectrum->get_SMInputs();

      // Set up neutral Higgses
      static const std::vector<str> sHneut = initVector<str>("h0_1", "h0_2", "A0");

      // Work out which SM values correspond to which SUSY Higgs
      int higgs = (SMlike_higgs_PDG_code(spec) == 25 ? 0 : 1);
      int other_higgs = (higgs == 0 ? 1 : 0);

      // Set the decays
      result.set_neutral_decays_SM(higgs, sHneut[higgs], *Dep::Reference_SM_Higgs_decay_rates);
      result.set_neutral_decays_SM(other_higgs, sHneut[other_higgs], *Dep::Reference_SM_other_Higgs_decay_rates);
      result.set_neutral_decays_SM(2, sHneut[2], *Dep::Reference_SM_A0_decay_rates);
      result.set_neutral_decays(0, sHneut[0], *Dep::Higgs_decay_rates);
      result.set_neutral_decays(1, sHneut[1], *Dep::h0_2_decay_rates);
      result.set_neutral_decays(2, sHneut[2], *Dep::A0_decay_rates);
      result.set_charged_decays(0, "H+", *Dep::H_plus_decay_rates);
      result.set_t_decays(*Dep::t_decay_rates);

      // Use the branching fractions to compute gluon, gamma/Z and second generation fermionic effective couplings
      for (int i = 0; i < 3; i++)
      {
        result.C_gg2[i] = result.compute_effective_coupling(i, std::pair<int,int>(21, 0), std::pair<int,int>(21, 0));
        result.C_gaga2[i] = result.compute_effective_coupling(i, std::pair<int,int>(22, 0), std::pair<int,int>(22, 0));
        result.C_Zga2[i] = result.compute_effective_coupling(i, std::pair<int,int>(23, 0), std::pair<int,int>(22, 0));
        result.C_mumu2[i] = result.compute_effective_coupling(i, std::pair<int,int>(13, 1), std::pair<int,int>(-13, 1));
        result.C_ss2[i] = result.compute_effective_coupling(i, std::pair<int,int>(3, 1), std::pair<int,int>(-3, 1));
        result.C_cc2[i] = result.compute_effective_coupling(i, std::pair<int,int>(4, 1), std::pair<int,int>(-4, 1));
      }

      // Use couplings to get effective third-generation couplings
      for(int i = 0; i < 3; i++)
      {
        // Compute effective couplings
        double g2_s[3], g2_p[3];
        for (int j = 0; j < 3; j++) // j=0,1,2 => tau, t, b
        {
          fh_complex fh_L = Dep::FH_Couplings_output->couplings[H0FF(i+1,j+2,3,3)-1];
          fh_complex fh_R = Dep::FH_Couplings_output->couplings[H0FF(i+1,j+2,3,3)+Roffset-1];
          fh_complex fh_SM_L = Dep::FH_Couplings_output->couplings_sm[H0FF(i+1,j+2,3,3)-1];
          fh_complex fh_SM_R = Dep::FH_Couplings_output->couplings_sm[H0FF(i+1,j+2,3,3)+RSMoffset-1];
          std::complex<double> L(fh_L.re,fh_L.im);
          std::complex<double> R(fh_R.re,fh_R.im);
          std::complex<double> SM_L(fh_SM_L.re,fh_SM_L.im);
          std::complex<double> SM_R(fh_SM_R.re,fh_SM_R.im);
          g2_s[j] = 0.25*pow(std::abs(R/SM_R + L/SM_L), 2.);
          g2_p[j] = 0.25*pow(std::abs(R/SM_R - L/SM_L), 2.);
        }
        result.C_tautau2[i] = g2_s[0] + g2_p[0];
        result.C_tt2[i]     = g2_s[1] + g2_p[1];
        result.C_bb2[i]     = g2_s[2] + g2_p[2];

        // Calculate CP of state
        if(g2_p[2] < 1e-10)
          result.CP[i] = 1;
        else if(g2_s[2] < 1e-10)
          result.CP[i] = -1;
        else
          result.CP[i] = 0.;
      }

      // Use couplings to get di-boson effective couplings
      for(int i = 0; i < 3; i++)
      {
        fh_complex c_gWW = Dep::FH_Couplings_output->couplings[H0VV(i+1,4)-1];
        fh_complex c_gWW_SM = Dep::FH_Couplings_output->couplings_sm[H0VV(i+1,4)-1];
        fh_complex c_gZZ = Dep::FH_Couplings_output->couplings[H0VV(i+1,3)-1];
        fh_complex c_gZZ_SM = Dep::FH_Couplings_output->couplings_sm[H0VV(i+1,3)-1];
        std::complex<double> WW(c_gWW.re,c_gWW.im);
        std::complex<double> WW_SM(c_gWW_SM.re,c_gWW_SM.im);
        std::complex<double> ZZ(c_gZZ.re,c_gZZ.im);
        std::complex<double> ZZ_SM(c_gZZ_SM.re,c_gZZ_SM.im);
        result.C_WW2[i] = pow(std::abs(WW/WW_SM), 2.);
        result.C_ZZ2[i] = pow(std::abs(ZZ/ZZ_SM), 2.);
      }

      // Use couplings to get hhZ effective couplings
      double norm = sminputs.GF*sqrt(2.)*sminputs.mZ*sminputs.mZ;
      for(int i = 0; i < 3; i++)
      for(int j = 0; j < 3; j++)
      {
        fh_complex c_gHV = Dep::FH_Couplings_output->couplings[H0HV(i+1,j+1)-1];
        double g2HV = c_gHV.re*c_gHV.re+c_gHV.im*c_gHV.im;
        result.C_hiZ2[i][j] = g2HV/norm;
      }

      // Work out which invisible decays are possible
      result.invisibles = get_invisibles(spec);
    }


/////////////////////////////
//// Map output routines ////
/////////////////////////////

    /// @{ Convert MSSM type Spectrum object into a map, so it can be printed
    template<class Contents>
    void fill_map_from_subspectrum(std::map<std::string,double>&, const SubSpectrum&);

    /// Adds additional information from interesting combinations of MSSM parameters
    void add_extra_MSSM_parameter_combinations(std::map<std::string,double>& specmap, const SubSpectrum& mssm)
    {
      double At = 0;
      double Yt = mssm.get(Par::dimensionless, "Yu", 3, 3);
      if(std::abs(Yt) > 1e-12)
      {
        At = mssm.get(Par::mass1, "TYu", 3, 3) / Yt;
      }
      double MuSUSY = mssm.get(Par::mass1, "Mu");
      double tb = mssm.get(Par::dimensionless, "tanbeta");
      specmap["Xt"] = At - MuSUSY / tb;
      /// Determine which states are the third gens then add them for printing
      str msf1, msf2;
      /// Since this is for printing we only want to invalidate the point if this is completely wrong.  We can also plot the mixing if we are suspicious.
      const static double tol = 0.5;
      const static bool pt_error = true;
      slhahelp::family_state_mix_matrix("~u", 3, msf1, msf2, mssm, tol, LOCAL_INFO, pt_error);
      specmap["mstop1"] =  mssm.get(Par::Pole_Mass, msf1);
      specmap["mstop2"] =  mssm.get(Par::Pole_Mass, msf2);
      slhahelp::family_state_mix_matrix("~d", 3, msf1, msf2, mssm, tol, LOCAL_INFO, pt_error);
      specmap["msbottom1"] =  mssm.get(Par::Pole_Mass, msf1);
      specmap["msbottom2"] =  mssm.get(Par::Pole_Mass, msf2);
      slhahelp::family_state_mix_matrix("~e-", 3, msf1, msf2, mssm, tol, LOCAL_INFO, pt_error);
      specmap["mstau1"] =  mssm.get(Par::Pole_Mass, msf1);
      specmap["mstau2"] =  mssm.get(Par::Pole_Mass, msf2);
    }

    void get_MSSM_spectrum_as_map (std::map<std::string,double>& specmap)
    {
      namespace myPipe = Pipes::get_MSSM_spectrum_as_map;
      const Spectrum& mssmspec(*myPipe::Dep::MSSM_spectrum);
      fill_map_from_subspectrum<SpectrumContents::SM>  (specmap, mssmspec.get_LE());
      fill_map_from_subspectrum<SpectrumContents::MSSM>(specmap, mssmspec.get_HE());
      add_extra_MSSM_parameter_combinations(specmap, mssmspec.get_HE());
    }
    void get_unimproved_MSSM_spectrum_as_map (std::map<std::string,double>& specmap)
    {
      namespace myPipe = Pipes::get_unimproved_MSSM_spectrum_as_map;
      const Spectrum& mssmspec(*myPipe::Dep::unimproved_MSSM_spectrum);
      fill_map_from_subspectrum<SpectrumContents::SM>  (specmap, mssmspec.get_LE());
      fill_map_from_subspectrum<SpectrumContents::MSSM>(specmap, mssmspec.get_HE());
      add_extra_MSSM_parameter_combinations(specmap, mssmspec.get_HE());
    }
    /// @}

    /// Extract all parameters from a subspectrum and put them into a map
    template<class Contents>
    void fill_map_from_subspectrum(std::map<std::string,double>& specmap, const SubSpectrum& subspec)
    {
      /// Add everything... use spectrum contents routines to automate task (make sure to use correct template parameter!)
      static const Contents contents;
      static const std::vector<SpectrumParameter> required_parameters = contents.all_parameters();

      for(std::vector<SpectrumParameter>::const_iterator it = required_parameters.begin();
           it != required_parameters.end(); ++it)
      {
         const Par::Tags        tag   = it->tag();
         const std::string      name  = it->name();
         const std::vector<int> shape = it->shape();

         /// Verification routine should have taken care of invalid shapes etc, so won't check for that here.

         // Check scalar case
         if(shape.size()==1 and shape[0]==1)
         {
           std::ostringstream label;
           label << name <<" "<< Par::toString.at(tag);
           specmap[label.str()] = subspec.get(tag,name);
           //std::cout << label.str() <<", " << subspec.has(tag,name,overrides_only) << "," << subspec.has(tag,name,ignore_overrides) << std::endl; // debugging
           // Check again ignoring overrides (if the value has an override defined)
           if(subspec.has(tag,name,overrides_only) and
              subspec.has(tag,name,ignore_overrides))
           {
             label << " (unimproved)";
             specmap[label.str()] = subspec.get(tag,name,ignore_overrides);
             //std::cout << label.str() << ": " << specmap[label.str()];
           }
         }
         // Check vector case
         else if(shape.size()==1 and shape[0]>1)
         {
           for(int i = 1; i<=shape[0]; ++i) {
             std::ostringstream label;
             label << name <<"_"<<i<<" "<< Par::toString.at(tag);
             specmap[label.str()] = subspec.get(tag,name,i);
             //std::cout << label.str() <<", " << subspec.has(tag,name,i,overrides_only) << "," << subspec.has(tag,name,i,ignore_overrides) << std::endl; // debugging
             // Check again ignoring overrides
             if(subspec.has(tag,name,i,overrides_only) and
                subspec.has(tag,name,i,ignore_overrides))
             {
               label << " (unimproved)";
               specmap[label.str()] = subspec.get(tag,name,i,ignore_overrides);
               //std::cout << label.str() << ": " << specmap[label.str()];
             }
           }
         }
         // Check matrix case
         else if(shape.size()==2)
         {
           for(int i = 1; i<=shape[0]; ++i) {
             for(int j = 1; j<=shape[0]; ++j) {
               std::ostringstream label;
               label << name <<"_("<<i<<","<<j<<") "<<Par::toString.at(tag);
               specmap[label.str()] = subspec.get(tag,name,i,j);
               // Check again ignoring overrides
               if(subspec.has(tag,name,i,j,overrides_only) and
                  subspec.has(tag,name,i,j,ignore_overrides))
               {
                 label << " (unimproved)";
                 specmap[label.str()] = subspec.get(tag,name,i,j,ignore_overrides);
               }
             }
           }
         }
         // Deal with all other cases
         else
         {
           // ERROR
           std::ostringstream errmsg;
           errmsg << "Error, invalid parameter received while converting SubSpectrum with contents \""<<contents.getName()<<"\" to map of strings! This should no be possible if the spectrum content verification routines were working correctly; they must be buggy, please report this.";
           errmsg << "Problematic parameter was: "<< tag <<", " << name << ", shape="<< shape;
           SpecBit_error().forced_throw(LOCAL_INFO,errmsg.str());
         }
      }
      // add the scale!
      specmap["scale(Q)"] = subspec.GetScale();
    }

    void FH_HiggsMass(triplet<double>& result)
    {
      using namespace Pipes::FH_HiggsMass;
      //FH indices: 0=h0_1, 1=h0_2
      int i = 0;
      const SubSpectrum& spec = Dep::unimproved_MSSM_spectrum->get_HE();
      int higgs = SMlike_higgs_PDG_code(spec);
      if (higgs == 25) i = 0;
      else if (higgs == 35) i = 1;
      else SpecBit_error().raise(LOCAL_INFO, "Urecognised SM-like Higgs PDG code!");
      result.central = Dep::FH_HiggsMasses->MH[i];
      result.upper = Dep::FH_HiggsMasses->deltaMH[i];
      result.lower = Dep::FH_HiggsMasses->deltaMH[i];
    }

    void FH_HeavyHiggsMasses(map_int_triplet_dbl& result)
    {
      using namespace Pipes::FH_HeavyHiggsMasses;
      const int neutrals[2] = {25, 35};
      int i;
      const SubSpectrum& spec = Dep::unimproved_MSSM_spectrum->get_HE();
      int higgs = SMlike_higgs_PDG_code(spec);
      if (higgs == neutrals[0]) i = 1;
      else if (higgs == neutrals[1]) i = 0;
      else SpecBit_error().raise(LOCAL_INFO, "Urecognised SM-like Higgs PDG code!");
      result.clear();
      result[neutrals[i]].central = Dep::FH_HiggsMasses->MH[i];
      result[neutrals[i]].upper = Dep::FH_HiggsMasses->deltaMH[i];
      result[neutrals[i]].lower = Dep::FH_HiggsMasses->deltaMH[i];
      result[36].central = Dep::FH_HiggsMasses->MH[2];
      result[36].upper = Dep::FH_HiggsMasses->deltaMH[2];
      result[36].lower = Dep::FH_HiggsMasses->deltaMH[2];
      result[37].central = Dep::FH_HiggsMasses->MH[3];
      result[37].upper = Dep::FH_HiggsMasses->deltaMH[3];
      result[37].lower = Dep::FH_HiggsMasses->deltaMH[3];
    }

    void SHD_HiggsMass(triplet<double>& result)
    {
      using namespace Pipes::SHD_HiggsMass;

      const Spectrum& fullspectrum = *Dep::unimproved_MSSM_spectrum;
      SLHAea::Coll slhaea = fullspectrum.getSLHAea(1);

      #ifdef SPECBIT_DEBUG
        cout << "****** calling SHD_HiggsMass ******" << endl;
      #endif

      MList<MReal> parameterList = {
        SLHAea::to<double>(slhaea.at("HMIX").at(2).at(1)), // tanbeta
        SLHAea::to<double>(slhaea.at("MSOFT").at(1).at(1)), // M1
        SLHAea::to<double>(slhaea.at("MSOFT").at(2).at(1)), // M2
        SLHAea::to<double>(slhaea.at("MSOFT").at(3).at(1)), // M3
        SLHAea::to<double>(slhaea.at("HMIX").at(1).at(1)), // mu
        SLHAea::to<double>(slhaea.at("AU").at(3).at(2)), // At
        SLHAea::to<double>(slhaea.at("MSOFT").at(43).at(1)), // mQ3
        SLHAea::to<double>(slhaea.at("MSOFT").at(46).at(1)), // mU3
        SLHAea::to<double>(slhaea.at("MSOFT").at(49).at(1)), // mD3
        SLHAea::to<double>(slhaea.at("MSOFT").at(42).at(1)), // mQ2
        SLHAea::to<double>(slhaea.at("MSOFT").at(45).at(1)), // mU2
        SLHAea::to<double>(slhaea.at("MSOFT").at(48).at(1)), // mD2
        SLHAea::to<double>(slhaea.at("MSOFT").at(41).at(1)), // mQ1
        SLHAea::to<double>(slhaea.at("MSOFT").at(44).at(1)), // mU1
        SLHAea::to<double>(slhaea.at("MSOFT").at(47).at(1)), // mD1
        SLHAea::to<double>(slhaea.at("MSOFT").at(33).at(1)), // mL3
        SLHAea::to<double>(slhaea.at("MSOFT").at(36).at(1)), // mE3
        SLHAea::to<double>(slhaea.at("MSOFT").at(32).at(1)), // mL2
        SLHAea::to<double>(slhaea.at("MSOFT").at(35).at(1)), // mE2
        SLHAea::to<double>(slhaea.at("MSOFT").at(31).at(1)), // mL1
        SLHAea::to<double>(slhaea.at("MSOFT").at(34).at(1)), // mE1
        sqrt(SLHAea::to<double>(slhaea.at("HMIX").at(4).at(1))) // mA
      };

      MReal MHiggs = BEreq::SUSYHD_MHiggs(parameterList);

      #ifdef SPECBIT_DEBUG
        cout << "****** calling SHD_DeltaHiggsMass ******" << endl;
      #endif

      MReal DeltaMHiggs = BEreq::SUSYHD_DeltaMHiggs(parameterList);

      result.central = MHiggs;
      result.upper = DeltaMHiggs;
      result.lower = DeltaMHiggs;

    }


    /// @} End Gambit module functions

  } // end namespace SpecBit
} // end namespace Gambit
<|MERGE_RESOLUTION|>--- conflicted
+++ resolved
@@ -708,10 +708,7 @@
   // scale boundary conditions, ie accepts MSSM parameters at MSUSY,
   // and has DRbar mA and mu as an input and mHu2 and mHd2 as EWSB
   // outputs, so it is for the MSSMatMSUSY_mA model.
-<<<<<<< HEAD
-=======
   #if(FS_MODEL_MSSMatMSUSYEFTHiggs_mAmu_IS_BUILT)
->>>>>>> ec02c5f3
   void get_MSSMatMSUSY_mA_spectrum_FlexibleEFTHiggs (Spectrum& result)
   {
      // Access the pipes for this function to get model and parameter information
@@ -735,19 +732,12 @@
       result.drop_SLHAs_if_requested(myPipe::runOptions, "GAMBIT_unimproved_spectrum");
 
   }
-<<<<<<< HEAD
-
-  // Runs FlexibleSUSY MSSMEFTHiggs model spectrum generator
-   // and has m3^2 and mu as EWSB outputs, so it is for the
-   // MSSMatQ_model.
-=======
   #endif
 
   // Runs FlexibleSUSY MSSMEFTHiggs model spectrum generator
   // and has m3^2 and mu as EWSB outputs, so it is for the
   // MSSMatQ_model.
   #if(FS_MODEL_MSSMEFTHiggs_IS_BUILT)
->>>>>>> ec02c5f3
   void get_MSSMatQ_spectrum_FlexibleEFTHiggs (Spectrum& result)
   {
      // Access the pipes for this function to get model and parameter information
@@ -772,22 +762,14 @@
       // Drop SLHA files if requested
       result.drop_SLHAs_if_requested(myPipe::runOptions, "GAMBIT_unimproved_spectrum");
 
-<<<<<<< HEAD
-  }
-
-=======
    }
    #endif
->>>>>>> ec02c5f3
 
    // Runs FlexibleSUSY MSSMEFTHiggs_mAmu spectrum generator with
    // boundary conditions at a user specified scale, ie accepts MSSM
    // parameters at Q, and has DRbar mA and mu as an input and mHu2
    // and mHd2 as EWSB outputs, so it is for the MSSMatMSUSY_mA model.
-<<<<<<< HEAD
-=======
    #if(FS_MODEL_MSSMEFTHiggs_mAmu_IS_BUILT)
->>>>>>> ec02c5f3
    void get_MSSMatQ_mA_spectrum_FlexibleEFTHiggs (Spectrum& result)
    {
      // Access the pipes for this function to get model and parameter information
@@ -814,11 +796,7 @@
       result.drop_SLHAs_if_requested(myPipe::runOptions, "GAMBIT_unimproved_spectrum");
 
    }
-<<<<<<< HEAD
-  
-=======
    #endif  
->>>>>>> ec02c5f3
 
     // Runs FlexibleSUSY MSSM spectrum generator with CMSSM (GUT scale) boundary conditions
     // In principle an identical spectrum can be obtained from the function
@@ -917,28 +895,6 @@
     }
     #endif
 
-    // Runs FlexibleSUSY MSSM spectrum generator with EWSB scale input (boundary conditions)
-    // but with mA and mu as parameters instead of mHu2 and mHd2
-    void get_MSSMatQ_mA_spectrum_FS (Spectrum& result)
-    {
-      using namespace softsusy;
-      namespace myPipe = Pipes::get_MSSMatQ_mA_spectrum_FS;
-      const SMInputs& sminputs = *myPipe::Dep::SMINPUTS;
-      MSSM_mAmu_input_parameters input;
-      input.Qin      = *myPipe::Param.at("Qin"); // MSSMatQ also requires input scale to be supplied
-      input.MuInput  = *myPipe::Param.at("mu");
-      // Note this spectrum generator mA2 is the parameter.
-      // However this freedom is not used in GAMBIT
-      // and not needed as mA is a DRbar mass eigenstate for a scalar
-      double mA = *myPipe::Param.at("mA");
-      input.mA2Input = mA*mA;
-      fill_MSSM63_input(input,myPipe::Param); // Fill the rest
-      result = run_FS_spectrum_generator<MSSM_mAmu_interface<ALGORITHM1>>(input,sminputs,*myPipe::runOptions,myPipe::Param);
-      if (not has_neutralino_LSP(result)) invalid_point().raise("Neutralino is not LSP.");
-      result.drop_SLHAs_if_requested(myPipe::runOptions, "GAMBIT_unimproved_spectrum");
-    }
-
-
     // Runs FlexibleSUSY MSSM spectrum generator with GUT scale input (boundary conditions)
     #if(FS_MODEL_MSSMatMGUT_IS_BUILT)
     void get_MSSMatMGUT_spectrum_FS (Spectrum& result)
@@ -1006,46 +962,6 @@
       result.drop_SLHAs_if_requested(myPipe::runOptions, "GAMBIT_unimproved_spectrum");
     }
     #endif
-
-    // Runs FlexibleSUSY MSSM spectrum generator with GUT scale input (boundary conditions)
-    // but with mA and mu as parameters instead of mHu2 and mHd2
-    void get_MSSMatMGUT_mA_spectrum_FS (Spectrum& result)
-    {
-      using namespace softsusy;
-      namespace myPipe = Pipes::get_MSSMatMGUT_mA_spectrum_FS;
-      const SMInputs& sminputs = *myPipe::Dep::SMINPUTS;
-      MSSMatMGUT_mAmu_input_parameters input;
-      input.MuInput  = *myPipe::Param.at("mu");
-      // Note this spectrum generator mA2 is the parameter.
-      // However this freedom is not used in GAMBIT
-      // and not needed as mA is a DRbar mass eigenstate for a scalar
-      double mA = *myPipe::Param.at("mA");
-      input.mA2Input = mA*mA;
-      fill_MSSM63_input(input,myPipe::Param); // Fill the rest
-      result = run_FS_spectrum_generator<MSSMatMGUT_mAmu_interface<ALGORITHM1>>(input,sminputs,*myPipe::runOptions,myPipe::Param);
-      if (not has_neutralino_LSP(result)) invalid_point().raise("Neutralino is not LSP.");
-      result.drop_SLHAs_if_requested(myPipe::runOptions, "GAMBIT_unimproved_spectrum");
-    }
-
-    // Runs FlexibleSUSY MSSM spectrum generator with SUSY scale input (boundary conditions)
-    // but with mA and mu as parameters instead of mHu2 and mHd2
-    void get_MSSMatMSUSY_mA_spectrum_FS (Spectrum& result)
-    {
-      using namespace softsusy;
-      namespace myPipe = Pipes::get_MSSMatMSUSY_mA_spectrum_FS;
-      const SMInputs& sminputs = *myPipe::Dep::SMINPUTS;
-      MSSMatMSUSY_mAmu_input_parameters input;
-      input.MuInput  = *myPipe::Param.at("mu");
-      // Note this spectrum generator mA2 is the parameter.
-      // However this freedom is not used in GAMBIT
-      // and not needed as mA is a DRbar mass eigenstate for a scalar
-      double mA = *myPipe::Param.at("mA");
-      input.mA2Input = mA*mA;    // FS has mA^2 as the parameter
-      fill_MSSM63_input(input,myPipe::Param); // Fill the rest
-      result = run_FS_spectrum_generator<MSSMatMSUSY_mAmu_interface<ALGORITHM1>>(input,sminputs,*myPipe::runOptions,myPipe::Param);
-      if (not has_neutralino_LSP(result)) invalid_point().raise("Neutralino is not LSP.");
-      result.drop_SLHAs_if_requested(myPipe::runOptions, "GAMBIT_unimproved_spectrum");
-    }
 
     void get_GUTMSSMB_spectrum (Spectrum &/*result*/)
     {
