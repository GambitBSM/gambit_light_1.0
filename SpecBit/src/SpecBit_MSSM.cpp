--- conflicted
+++ resolved
@@ -89,11 +89,7 @@
         ( const typename MI::InputParameters& input
         , const SMInputs& sminputs
         , const Options& runOptions
-<<<<<<< HEAD
-        , const Models::safe_param_map<const safe_ptr<const double>>& input_Param
-=======
         , const std::map<str, safe_ptr<const double> >& input_Param
->>>>>>> e288002a
         )
     {
       // SoftSUSY object used to set quark and lepton masses and gauge
