//   GAMBIT: Global and Modular BSM Inference Tool
//   *********************************************
///  \file
///
///  Functions of module SpecBit
///
///  These functions link ModelParameters to
///  Spectrum objects in various ways (by running
///  spectrum generators, etc.)
///
///  *********************************************
///
///  Authors (add name and date if you modify):
///
///  \author Ben Farmer
///          (benjamin.farmer@fysik.su.se)
///    \date 2014 Sep - Dec, 2015 Jan - Mar
///
///  \author Christopher Rogan
///          (christophersrogan@gmail.com)
///  \date 2015 Apr
///
<<<<<<< HEAD
///  \author Tomas Gonzalo
///          (t.e.gonzalo@fys.uio.no)
///  \date 2016 June
=======
///  \author Pat Scott
///          (p.scott@imperial.ac.uk)
///  \date 2015, 2016
>>>>>>> a4872448
///
///  *********************************************

#include <string>
#include <sstream>
#include <cmath>
#include <complex>

#include "gambit/Elements/gambit_module_headers.hpp"
#include "gambit/Elements/spectrum_factories.hpp"
#include "gambit/Models/SimpleSpectra/MSSMSimpleSpec.hpp"
#include "gambit/Utils/stream_overloads.hpp" // Just for more convenient output to logger
#include "gambit/Utils/util_macros.hpp"
#include "gambit/SpecBit/SpecBit_rollcall.hpp"
#include "gambit/SpecBit/SpecBit_helpers.hpp"
#include "gambit/SpecBit/QedQcdWrapper.hpp"
#include "gambit/SpecBit/MSSMSpec.hpp"
#include "gambit/SpecBit/model_files_and_boxes.hpp" // #includes lots of flexiblesusy headers and defines interface classes

// Flexible SUSY stuff (should not be needed by the rest of gambit)
#include "flexiblesusy/src/ew_input.hpp"
#include "flexiblesusy/src/lowe.h" // From softsusy; used by flexiblesusy
#include "flexiblesusy/src/numerics2.hpp"
#include "flexiblesusy/src/two_loop_corrections.hpp"

// Switch for debug mode
//#define SPECBIT_DEBUG

namespace Gambit
{

  namespace SpecBit
  {
    using namespace LogTags;
    using namespace flexiblesusy;

    // To check if a model is currently being scanned:
    // bool Pipes::<fname>::ModelInUse(str model_name)

    /// @{ Non-Gambit convenience functions
    //  =======================================================================
    //  These are not known to Gambit, but they do basically all the real work.
    //  The Gambit module functions merely wrap the functions here and hook
    //  them up to their dependencies, and input parameters.

    /// Compute an MSSM spectrum using flexiblesusy
    // In GAMBIT there are THREE flexiblesusy MSSM spectrum generators currently in
    // use, for each of three possible boundary condition types:
    //   - GUT scale input
    //   - Electroweak symmetry breaking scale input
    //   - Intermediate scale Q input
    // These each require slightly different setup, but once that is done the rest
    // of the code required to run them is the same; this is what is contained in
    // the below template function.
    // MI for Model Interface, as defined in model_files_and_boxes.hpp
    template <class MI>
    Spectrum run_FS_spectrum_generator
        ( const typename MI::InputParameters& input
        , const SMInputs& sminputs
        , const Options& runOptions
        , const std::map<str, safe_ptr<double> >& input_Param
        )
    {
      // SoftSUSY object used to set quark and lepton masses and gauge
      // couplings in QEDxQCD effective theory
      // Will be initialised by default using values in lowe.h, which we will
      // override next.
      softsusy::QedQcd oneset;

      // Fill QedQcd object with SMInputs values
      setup_QedQcd(oneset,sminputs);

      // Run everything to Mz
      oneset.toMz();

      // Create spectrum generator object
      typename MI::SpectrumGenerator spectrum_generator;

      // Spectrum generator settings
      // Default options copied from flexiblesusy/src/spectrum_generator_settings.hpp
      //
      // | enum                             | possible values              | default value   |
      // |----------------------------------|------------------------------|-----------------|
      // | precision                        | any positive double          | 1.0e-4          |
      // | max_iterations                   | any positive double          | 0 (= automatic) |
      // | algorithm                        | 0 (two-scale) or 1 (lattice) | 0 (= two-scale) |
      // | calculate_sm_masses              | 0 (no) or 1 (yes)            | 0 (= no)        |
      // | pole_mass_loop_order             | 0, 1, 2                      | 2 (= 2-loop)    |
      // | ewsb_loop_order                  | 0, 1, 2                      | 2 (= 2-loop)    |
      // | beta_loop_order                  | 0, 1, 2                      | 2 (= 2-loop)    |
      // | threshold_corrections_loop_order | 0, 1                         | 1 (= 1-loop)    |
      // | higgs_2loop_correction_at_as     | 0, 1                         | 1 (= enabled)   |
      // | higgs_2loop_correction_ab_as     | 0, 1                         | 1 (= enabled)   |
      // | higgs_2loop_correction_at_at     | 0, 1                         | 1 (= enabled)   |
      // | higgs_2loop_correction_atau_atau | 0, 1                         | 1 (= enabled)   |


      #define SPECGEN_SET(NAME,TYPE,DEFAULTVAL) \
         CAT_2(spectrum_generator.set_, NAME) BOOST_PP_LPAREN() runOptions.getValueOrDef<TYPE> \
               BOOST_PP_LPAREN() DEFAULTVAL BOOST_PP_COMMA() STRINGIFY(NAME) \
               BOOST_PP_RPAREN() BOOST_PP_RPAREN()
      // Ugly I know. It expands to:
      // spectrum_generator.set_NAME(runOptions.getValueOrDef<TYPE>(DEFAULTVAL,"NAME"))

      // For debugging only; check expansions
      // #ifdef SPECBIT_DEBUG
      //    #define ECHO(COMMAND) std::cout << SAFE_STRINGIFY(COMMAND) << std::endl
      //    ECHO(  SPECGEN_SET(precision_goal,                 double, 1.0e-4)  );
      //    #undef ECHO
      // #endif

      SPECGEN_SET(precision_goal,                    double, 1.0e-4);
      SPECGEN_SET(max_iterations,                    double, 0 );
      SPECGEN_SET(calculate_sm_masses,               bool, false );
      SPECGEN_SET(pole_mass_loop_order,              int, 2 );
      SPECGEN_SET(ewsb_loop_order,                   int, 2 );
      SPECGEN_SET(beta_loop_order,                   int, 2 );
      SPECGEN_SET(threshold_corrections_loop_order,  int, 1 );

      #undef SPECGEN_SET

      // Higgs loop corrections are a little different... sort them out now
      Two_loop_corrections two_loop_settings;

      // alpha_t alpha_s
      // alpha_b alpha_s
      // alpha_t^2 + alpha_t alpha_b + alpha_b^2
      // alpha_tau^2
      two_loop_settings.higgs_at_as
         = runOptions.getValueOrDef<bool>(true,"use_higgs_2loop_at_as");
      two_loop_settings.higgs_ab_as
         = runOptions.getValueOrDef<bool>(true,"use_higgs_2loop_ab_as");
      two_loop_settings.higgs_at_at
         = runOptions.getValueOrDef<bool>(true,"use_higgs_2loop_at_at");
      two_loop_settings.higgs_atau_atau
         = runOptions.getValueOrDef<bool>(true,"use_higgs_2loop_atau_atau");

      spectrum_generator.set_two_loop_corrections(two_loop_settings);

      // Generate spectrum
      spectrum_generator.run(oneset, input);

      // Extract report on problems...
      const typename MI::Problems& problems = spectrum_generator.get_problems();

      // Create Model_interface to carry the input and results, and know
      // how to access the flexiblesusy routines.
      // Note: Output of spectrum_generator.get_model() returns type, e.g. CMSSM.
      // Need to convert it to type CMSSM_slha (which alters some conventions of
      // parameters into SLHA format)
      MI model_interface(spectrum_generator,oneset,input);

      // Create SubSpectrum object to wrap flexiblesusy data
      // THIS IS STATIC so that it lives on once we leave this module function. We
      // therefore cannot run the same spectrum generator twice in the same loop and
      // maintain the spectrum resulting from both. But we should never want to do
      // this.
      // A pointer to this object is what gets turned into a SubSpectrum pointer and
      // passed around Gambit.
      //
      // This object will COPY the interface data members into itself, so it is now the
      // one-stop-shop for all spectrum information, including the model interface object.
      MSSMSpec<MI> mssmspec(model_interface, "FlexibleSUSY", "1.5.1");

      // Add extra information about the scales used to the wrapper object
      // (last parameter turns on the 'allow_new' option for the override setter, which allows
      //  us to set parameters that don't previously exist)
      mssmspec.set_override(Par::mass1,spectrum_generator.get_high_scale(),"high_scale",true);
      mssmspec.set_override(Par::mass1,spectrum_generator.get_susy_scale(),"susy_scale",true);
      mssmspec.set_override(Par::mass1,spectrum_generator.get_low_scale(), "low_scale", true);

      // Add theory errors
      static const MSSM_strs ms;

      static const std::vector<int> i12     = initVector(1,2);
      static const std::vector<int> i123    = initVector(1,2,3);
      static const std::vector<int> i1234   = initVector(1,2,3,4);
      static const std::vector<int> i123456 = initVector(1,2,3,4,5,6);

      // 3% theory "error"
      mssmspec.set_override_vector(Par::Pole_Mass_1srd_high, 0.03, ms.pole_mass_pred, true);
      mssmspec.set_override_vector(Par::Pole_Mass_1srd_low,  0.03, ms.pole_mass_pred, true);
      mssmspec.set_override_vector(Par::Pole_Mass_1srd_high, 0.03, ms.pole_mass_strs_1_6, i123456, true);
      mssmspec.set_override_vector(Par::Pole_Mass_1srd_low,  0.03, ms.pole_mass_strs_1_6, i123456, true);
      mssmspec.set_override_vector(Par::Pole_Mass_1srd_high, 0.03, "~chi0", i1234, true);
      mssmspec.set_override_vector(Par::Pole_Mass_1srd_low,  0.03, "~chi0", i1234, true);
      mssmspec.set_override_vector(Par::Pole_Mass_1srd_high, 0.03, ms.pole_mass_strs_1_3, i123, true);
      mssmspec.set_override_vector(Par::Pole_Mass_1srd_low,  0.03, ms.pole_mass_strs_1_3, i123, true);
      mssmspec.set_override_vector(Par::Pole_Mass_1srd_high, 0.03, ms.pole_mass_strs_1_2, i12,  true);
      mssmspec.set_override_vector(Par::Pole_Mass_1srd_low,  0.03, ms.pole_mass_strs_1_2, i12,  true);

      // Do the lightest Higgs mass separately.  The default in most codes is 3 GeV. That seems like
      // an underestimate if the stop masses are heavy enough, but an overestimate for most points.
      double rd_mh1 = 2.0 / mssmspec.get(Par::Pole_Mass, ms.h0, 1);
      mssmspec.set_override(Par::Pole_Mass_1srd_high, rd_mh1, ms.h0, 1, true);
      mssmspec.set_override(Par::Pole_Mass_1srd_low,  rd_mh1, ms.h0, 1, true);

      // Do the W mass separately.  Here we use 10 MeV based on the size of corrections from two-loop papers and advice from Dominik Stockinger.
      double rd_mW = 0.01 / mssmspec.get(Par::Pole_Mass, "W+");
      mssmspec.set_override(Par::Pole_Mass_1srd_high, rd_mW, "W+", true);
      mssmspec.set_override(Par::Pole_Mass_1srd_low,  rd_mW, "W+", true);

      // Save the input value of TanBeta
      if (input_Param.find("TanBeta") != input_Param.end())
      {
        mssmspec.set_override(Par::dimensionless, *input_Param.at("TanBeta"), "TanBeta_input", true);
      }

      // Create a second SubSpectrum object to wrap the qedqcd object used to initialise the spectrum generator
      // Attach the sminputs object as well, so that SM pole masses can be passed on (these aren't easily
      // extracted from the QedQcd object, so use the values that we put into it.)
      QedQcdWrapper qedqcdspec(oneset,sminputs);

      // Deal with points where spectrum generator encountered a problem
      #ifdef SPECBIT_DEBUG
        std::cout<<"Problem? "<<problems.have_problem()<<std::endl;
      #endif
      if( problems.have_problem() )
      {
         if( runOptions.getValueOrDef<bool>(false,"invalid_point_fatal") )
         {
            ///TODO: Need to tell gambit that the spectrum is not viable somehow. For now
            /// just die.
            std::ostringstream errmsg;
            errmsg << "A serious problem was encountered during spectrum generation!; ";
            errmsg << "Message from FlexibleSUSY below:" << std::endl;
            problems.print_problems(errmsg);
            problems.print_warnings(errmsg);
            SpecBit_error().raise(LOCAL_INFO,errmsg.str());
         }
         else
         {
            /// Check what the problem was
            /// see: contrib/MassSpectra/flexiblesusy/src/problems.hpp
            std::ostringstream msg;
            //msg << "";
            //if( have_bad_mass()      ) msg << "bad mass " << std::endl; // TODO: check which one
            //if( have_tachyon()       ) msg << "tachyon" << std::endl;
            //if( have_thrown()        ) msg << "error" << std::endl;
            //if( have_non_perturbative_parameter()   ) msg << "non-perturb. param" << std::endl; // TODO: check which
            //if( have_failed_pole_mass_convergence() ) msg << "fail pole mass converg." << std::endl; // TODO: check which
            //if( no_ewsb()            ) msg << "no ewsb" << std::endl;
            //if( no_convergence()     ) msg << "no converg." << std::endl;
            //if( no_perturbative()    ) msg << "no pertub." << std::endl;
            //if( no_rho_convergence() ) msg << "no rho converg." << std::endl;
            //if( msg.str()=="" ) msg << " Unrecognised problem! ";

            /// Fast way for now:
            problems.print_problems(msg);
            invalid_point().raise(msg.str()); //TODO: This message isn't ending up in the logs.
         }
      }

      if( problems.have_warning() )
      {
         std::ostringstream msg;
         problems.print_warnings(msg);
         SpecBit_warning().raise(LOCAL_INFO,msg.str()); //TODO: Is a warning the correct thing to do here?
      }

      // Write SLHA file (for debugging purposes...)
      #ifdef SPECBIT_DEBUG
         typename MI::SlhaIo slha_io;
         slha_io.set_spinfo(problems);
         slha_io.set_sminputs(oneset);
         slha_io.set_minpar(input);
         slha_io.set_extpar(input);
         slha_io.set_spectrum(mssmspec.model_interface.model);
         slha_io.write_to_file("SpecBit/initial_CMSSM_spectrum->slha");
      #endif

      // Retrieve any mass cuts
      static const Spectrum::mc_info mass_cut = runOptions.getValueOrDef<Spectrum::mc_info>(Spectrum::mc_info(), "mass_cut");
      static const Spectrum::mr_info mass_ratio_cut = runOptions.getValueOrDef<Spectrum::mr_info>(Spectrum::mr_info(), "mass_ratio_cut");

      // Package QedQcd SubSpectrum object, MSSM SubSpectrum object, and SMInputs struct into a 'full' Spectrum object
      return Spectrum(qedqcdspec,mssmspec,sminputs,&input_Param,mass_cut,mass_ratio_cut);
    }


    /// Helper function for setting 3x3 matrix-valued parameters
    //  Names must conform to convention "<parname>_ij"
    Eigen::Matrix<double,3,3> fill_3x3_parameter_matrix(const std::string& rootname, const std::map<str, safe_ptr<double> >& Param)
    {
       Eigen::Matrix<double,3,3> output;
       for(int i=0; i<3; ++i) for(int j=0; j<3; ++j)
       {
         output(i,j) = *Param.at(rootname + "_" + to_string(i+1) + to_string(j+1));
       }
       return output;
    }

    /// As above, but for symmetric input (i.e. 6 entries, assumed to be the upper triangle)
    Eigen::Matrix<double,3,3> fill_3x3_symmetric_parameter_matrix(const std::string& rootname, const std::map<str, safe_ptr<double> >& Param)
    {
       Eigen::Matrix<double,3,3> output;
       for(int i=0; i<3; ++i) for(int j=0; j<3; ++j)
       {
         str parname = rootname + "_" + ( i < j ? to_string(i+1) + to_string(j+1) : to_string(j+1) + to_string(i+1));
         output(i,j) = *Param.at(parname);
       }
       return output;
    }

    /// Helper function for filling MSSM63-compatible input parameter objects
    template <class T>
    void fill_MSSM63_input(T& input, const std::map<str, safe_ptr<double> >& Param )
    {
      //double valued parameters
      input.TanBeta     = *Param.at("TanBeta");
      input.SignMu      = *Param.at("SignMu");
      input.mHu2IN      = *Param.at("mHu2");
      input.mHd2IN      = *Param.at("mHd2");
      input.MassBInput  = *Param.at("M1");
      input.MassWBInput = *Param.at("M2");
      input.MassGInput  = *Param.at("M3");

      // Sanity checks
      if(input.TanBeta<0)
      {
         std::ostringstream msg;
         msg << "Tried to set TanBeta parameter to a negative value ("<<input.TanBeta<<")! This parameter must be positive. Please check your inifile and try again.";
         SpecBit_error().raise(LOCAL_INFO,msg.str());
      }
      if(input.SignMu!=-1 and input.SignMu!=1)
      {
         std::ostringstream msg;
         msg << "Tried to set SignMu parameter to a value that is not a sign! ("<<input.SignMu<<")! This parameter must be set to either 1 or -1. Please check your inifile and try again.";
         SpecBit_error().raise(LOCAL_INFO,msg.str());
      }

      //3x3 matrices; filled with the help of a convenience function
      input.mq2Input = fill_3x3_symmetric_parameter_matrix("mq2", Param);
      input.ml2Input = fill_3x3_symmetric_parameter_matrix("ml2", Param);
      input.md2Input = fill_3x3_symmetric_parameter_matrix("md2", Param);
      input.mu2Input = fill_3x3_symmetric_parameter_matrix("mu2", Param);
      input.me2Input = fill_3x3_symmetric_parameter_matrix("me2", Param);
      input.Aeij = fill_3x3_parameter_matrix("Ae", Param);
      input.Adij = fill_3x3_parameter_matrix("Ad", Param);
      input.Auij = fill_3x3_parameter_matrix("Au", Param);

      #ifdef SPECBIT_DEBUG
        #define INPUT(p) input.p
        #define ostr std::cout
        #define oend std::endl
        ostr << "TanBeta = " << INPUT(TanBeta) << ", " << oend ;
        ostr << "SignMu = " << INPUT(SignMu) << ", " << oend;
        ostr << "mHd2IN = " << INPUT(mHd2IN) << ", " << oend;
        ostr << "mHu2IN = " << INPUT(mHu2IN) << ", " << oend;
        ostr << "mq2Input = " << oend << INPUT(mq2Input) << ", " << oend;
        ostr << "ml2Input = " << oend << INPUT(ml2Input) << ", " << oend;
        ostr << "md2Input = " << oend << INPUT(md2Input) << ", " << oend;
        ostr << "mu2Input = " << oend << INPUT(mu2Input) << ", " << oend;
        ostr << "me2Input = " << oend << INPUT(me2Input) << ", " << oend;
        ostr << "MassBInput = " << INPUT(MassBInput) << ", " << oend;
        ostr << "MassWBInput = " << INPUT(MassWBInput) << ", " << oend;
        ostr << "MassGInput = " << INPUT(MassGInput) << ", " << oend;
        ostr << "Aeij = " << oend << INPUT(Aeij) << ", " << oend;
        ostr << "Adij = " << oend << INPUT(Adij) << ", " << oend;
        ostr << "Auij = " << oend << INPUT(Auij) << ", " << oend;
        #undef INPUT
        #undef ostr
        #undef oend
      #endif
    }

    /// Check that the spectrum has a neutralino LSP.
    bool has_neutralino_LSP(const Spectrum& result)
    {
      double msqd  = result.get(Par::Pole_Mass, 1000001, 0);
      double msqu  = result.get(Par::Pole_Mass, 1000002, 0);
      double msl   = result.get(Par::Pole_Mass, 1000011, 0);
      double msneu = result.get(Par::Pole_Mass, 1000012, 0);
      double mglui = result.get(Par::Pole_Mass, 1000021, 0);
      double mchi0 = std::abs(result.get(Par::Pole_Mass, 1000022, 0));
      double mchip = std::abs(result.get(Par::Pole_Mass, 1000024, 0));

      return mchi0 < mchip &&
             mchi0 < mglui &&
             mchi0 < msl   &&
             mchi0 < msneu &&
             mchi0 < msqu  &&
             mchi0 < msqd;
    }
    /// Helper to work with pointer
    bool has_neutralino_LSP(const Spectrum* result)
    {
      return has_neutralino_LSP(*result);
    }


    /// @} End module convenience functions


    /// @{ Gambit module functions
    //  =======================================================================
    //  These are wrapped up in Gambit functor objects according to the
    //  instructions in the rollcall header

    // Functions to changes the capability associated with a Spectrum object to
    // "SM_spectrum"
    //TODO: "temporarily" removed
    //void convert_MSSM_to_SM   (/*TAG*/ Spectrum &result) {result = *Pipes::convert_MSSM_to_SM::Dep::unimproved_MSSM_spectrum;}

    //void convert_NMSSM_to_SM  (Spectrum* &result) {result = *Pipes::convert_NMSSM_to_SM::Dep::NMSSM_spectrum;}
    //void convert_E6MSSM_to_SM (Spectrum* &result) {result = *Pipes::convert_E6MSSM_to_SM::Dep::E6MSSM_spectrum;}

    void get_CMSSM_spectrum_SPheno (Spectrum& result)
    {
      namespace myPipe = Pipes::get_CMSSM_spectrum_SPheno;
      const SMInputs &sminputs = *myPipe::Dep::SMINPUTS;

      Spectrum spectrum;


      myPipe::BEreq::SPheno_MSSMspectrum(spectrum, sminputs, myPipe::Param);

      result = spectrum;

    }

    void get_MSSMatMGUT_spectrum_SPheno (Spectrum& result)
    {
      namespace myPipe = Pipes::get_MSSMatMGUT_spectrum_SPheno;
      const SMInputs &sminputs = *myPipe::Dep::SMINPUTS;

      Spectrum spectrum;

      myPipe::BEreq::SPheno_MSSMspectrum(spectrum, sminputs, myPipe::Param);

      result = spectrum;

    }

    void get_MSSMatQ_spectrum_SPheno (Spectrum& result)
    {
      namespace myPipe = Pipes::get_MSSMatQ_spectrum_SPheno;
      const SMInputs &sminputs = *myPipe::Dep::SMINPUTS;

      Spectrum spectrum;

      myPipe::BEreq::SPheno_MSSMspectrum(spectrum, sminputs, myPipe::Param);

      result = spectrum;

    }

    void most_SMlike_Higgs_MSSM(int &result)
    {
      using namespace Pipes::most_SMlike_Higgs_MSSM;
      const SubSpectrum& mssm_spec = Dep::MSSM_spectrum->get_HE();
      double sa =  - mssm_spec.get(Par::Pole_Mixing,"h0",1,1);
      double ca = mssm_spec.get(Par::Pole_Mixing,"h0",1,2);
      double tb = mssm_spec.get(Par::dimensionless, "tanbeta" );
      double sb = sin(atan(tb));
      double cb = cos(atan(tb));
      //cos (beta - alpha) and sin(beta-alpha)
      double cbma = cb * ca + sb * sa;
      double sbma = sb * ca - cb * ca;

      if(sbma > cbma)
      {
        result = 25;
      }
      else
      {
        result = 35;
      }

      return;
    }

    void get_CMSSM_spectrum (Spectrum& result)
    {

      // Access the pipes for this function to get model and parameter information
      namespace myPipe = Pipes::get_CMSSM_spectrum;

      // Get SLHA2 SMINPUTS values
      const SMInputs& sminputs = *myPipe::Dep::SMINPUTS;

      // Get input parameters
      CMSSM_input_parameters input;

      input.m0      = *myPipe::Param["M0"];
      input.m12     = *myPipe::Param["M12"];
      input.TanBeta = *myPipe::Param["TanBeta"];
      input.SignMu  = *myPipe::Param["SignMu"];
      input.Azero   = *myPipe::Param["A0"];

      // Sanity checks
      if(input.TanBeta<0)
      {
         std::ostringstream msg;
         msg << "Tried to set TanBeta parameter to a negative value ("<<input.TanBeta<<")! This parameter must be positive. Please check your inifile and try again.";
         SpecBit_error().raise(LOCAL_INFO,msg.str());
      }
      if(input.SignMu!=-1 and input.SignMu!=1)
      {
         std::ostringstream msg;
         msg << "Tried to set SignMu parameter to a value that is not a sign! ("<<input.SignMu<<")! This parameter must be set to either 1 or -1. Please check your inifile and try again.";
         SpecBit_error().raise(LOCAL_INFO,msg.str());
      }

      // Run spectrum generator
      result = run_FS_spectrum_generator<CMSSM_interface<ALGORITHM1>>(input,sminputs,*myPipe::runOptions,myPipe::Param);

      // Only allow neutralino LSPs.
      if (not has_neutralino_LSP(result)) invalid_point().raise("Neutralino is not LSP.");

      // Drop SLHA files if requested
      result.drop_SLHAs_if_requested(myPipe::runOptions, "GAMBIT_unimproved_spectrum");

    }

    // Runs MSSM spectrum generator with EWSB scale input
    void get_MSSMatQ_spectrum (Spectrum& result)
    {
      using namespace softsusy;
      namespace myPipe = Pipes::get_MSSMatQ_spectrum;
      const SMInputs& sminputs = *myPipe::Dep::SMINPUTS;
      MSSM_input_parameters input;
      input.Qin = *myPipe::Param.at("Qin"); // MSSMatQ also requires input scale to be supplied
      fill_MSSM63_input(input,myPipe::Param);
      result = run_FS_spectrum_generator<MSSM_interface<ALGORITHM1>>(input,sminputs,*myPipe::runOptions,myPipe::Param);
      if (not has_neutralino_LSP(result)) invalid_point().raise("Neutralino is not LSP.");
      result.drop_SLHAs_if_requested(myPipe::runOptions, "GAMBIT_unimproved_spectrum");
    }

    // Runs MSSM spectrum generator with GUT scale input
    void get_MSSMatMGUT_spectrum (Spectrum& result)
    {
      using namespace softsusy;
      namespace myPipe = Pipes::get_MSSMatMGUT_spectrum;
      const SMInputs& sminputs = *myPipe::Dep::SMINPUTS;
      MSSMatMGUT_input_parameters input;
      fill_MSSM63_input(input,myPipe::Param);
      result = run_FS_spectrum_generator<MSSMatMGUT_interface<ALGORITHM1>>(input,sminputs,*myPipe::runOptions,myPipe::Param);
      if (not has_neutralino_LSP(result)) invalid_point().raise("Neutralino is not LSP.");
      result.drop_SLHAs_if_requested(myPipe::runOptions, "GAMBIT_unimproved_spectrum");
    }

    void get_GUTMSSMB_spectrum (Spectrum &/*result*/)
    {
      // Placeholder
    }

    /// @{
    /// Functions to decompose Spectrum object (of type MSSM_spectrum)

    /// @}
    /// Retrieve SubSpectrum* to SM LE model from Spectrum object
    /// DEPENDENCY(MSSM_spectrum, Spectrum)
    void get_SM_SubSpectrum_from_MSSM_Spectrum (const SubSpectrum* &result)
    {
      namespace myPipe = Pipes::get_SM_SubSpectrum_from_MSSM_Spectrum;
      const Spectrum& matched_spectra(*myPipe::Dep::unimproved_MSSM_spectrum);
      result = &matched_spectra.get_LE();
    }

    /// Extract an SLHAea version of the spectrum contained in a Spectrum object, in SLHA1 format
    void get_MSSM_spectrum_as_SLHAea_SLHA1(SLHAstruct &result)
    {
      result = Pipes::get_MSSM_spectrum_as_SLHAea_SLHA1::Dep::unimproved_MSSM_spectrum->getSLHAea(1);
    }

    /// Extract an SLHAea version of the spectrum contained in a Spectrum object, in SLHA2 format
    void get_MSSM_spectrum_as_SLHAea_SLHA2(SLHAstruct &result)
    {
      result = Pipes::get_MSSM_spectrum_as_SLHAea_SLHA2::Dep::unimproved_MSSM_spectrum->getSLHAea(2);
    }

    /// Get an MSSMSpectrum object from an SLHA file
    /// Wraps it up in MSSMSimpleSpec; i.e. no RGE running possible.
    /// This is mainly for testing against benchmark points, but may be a useful last
    /// resort for interacting with "difficult" spectrum generators.
    void get_MSSM_spectrum_from_SLHAfile(Spectrum &result)
    {
      // Static counter running in a loop over all filenames
      static unsigned int counter = 0;
      static long int ncycle = 1;
      SLHAstruct input_slha;

      namespace myPipe = Pipes::get_MSSM_spectrum_from_SLHAfile;

      // Read filename from yaml file
      std::vector<std::string> filenames =
        myPipe::runOptions->getValue<std::vector<std::string>>("filenames");

      // Check how many loop over the input files we are doing.
      long int cycles = myPipe::runOptions->getValueOrDef<int>(-1,"cycles");

      // Check if we have completed the requested number of cycles
      if(cycles>0 and ncycle>cycles)
      {
         std::ostringstream msg;
         msg << "Preset number of loops through input files reached! Stopping. (tried to start cycle "<<ncycle<<" of "<<cycles<<")";
         SpecBit_error().raise(LOCAL_INFO,msg.str());
      }

      std::string filename = filenames[counter];

      logger() << "Reading SLHA file: " << filename << EOM;
      std::ifstream ifs(filename.c_str());
      if(!ifs.good()){ SpecBit_error().raise(LOCAL_INFO,"ERROR: SLHA file not found."); }
      ifs >> input_slha;
      ifs.close();
      counter++;
      if( counter >= filenames.size() )
      {
        logger() << "Returning to start of input SLHA file list (finished "<<ncycle<<" cycles)" << EOM;
        counter = 0;
        ncycle++;
      }

      // Retrieve any mass cuts
      static const Spectrum::mc_info mass_cut = myPipe::runOptions->getValueOrDef<Spectrum::mc_info>(Spectrum::mc_info(), "mass_cut");
      static const Spectrum::mr_info mass_ratio_cut = myPipe::runOptions->getValueOrDef<Spectrum::mr_info>(Spectrum::mr_info(), "mass_ratio_cut");

      // Create Spectrum object from the slhaea object
      result = spectrum_from_SLHAea<MSSMSimpleSpec, SLHAstruct>(input_slha, input_slha, mass_cut, mass_ratio_cut);

      // No sneaking in charged LSPs via SLHA, jävlar.
      if (not has_neutralino_LSP(result)) invalid_point().raise("Neutralino is not LSP.");
    }

    /// Get an MSSMSpectrum object from an SLHAstruct
    /// Wraps it up in MSSMSimpleSpec; i.e. no RGE running possible.
    /// This can be used as a poor-man's interface to backend spectrum generators
    void get_MSSM_spectrum_from_SLHAstruct(Spectrum& result)
    {
      namespace myPipe = Pipes::get_MSSM_spectrum_from_SLHAstruct;
      const SLHAstruct& input_slha_tmp = *myPipe::Dep::unimproved_MSSM_spectrum; // Retrieve dependency on SLHAstruct

      /// @TODO @FIXME this needs to be fixed -- is it needed any more?  Where is this GAMBIT block supposed to be written?
      SLHAstruct input_slha(input_slha_tmp); // Copy struct (for demo adding of GAMBIT block only)
      // For example; add this to your input SLHAstruct:
      input_slha["GAMBIT"][""] << "BLOCK" << "GAMBIT";
      input_slha["GAMBIT"][""] <<      1  << 1e99 << "# Input scale";
      std::cout << input_slha << std::endl; // test.

      // Retrieve any mass cuts
      static const Spectrum::mc_info mass_cut = myPipe::runOptions->getValueOrDef<Spectrum::mc_info>(Spectrum::mc_info(), "mass_cut");
      static const Spectrum::mr_info mass_ratio_cut = myPipe::runOptions->getValueOrDef<Spectrum::mr_info>(Spectrum::mr_info(), "mass_ratio_cut");

      // Create Spectrum object from the slhaea object
      result = spectrum_from_SLHAea<MSSMSimpleSpec, SLHAstruct>(input_slha, input_slha, mass_cut, mass_ratio_cut);

      // No sneaking in charged LSPs via SLHA, jävlar.
      if (not has_neutralino_LSP(result)) invalid_point().raise("Neutralino is not LSP.");

      // In order to translate from e.g. MSSM63atMGUT to MSSM63atQ, we need
      // to know that input scale Q. This is generally not stored in SLHA format,
      // but we need it, so if you want to produce a Spectrum object this way you
      // will need to add this information to your SLHAstruct:
      // BLOCK GAMBIT
      //   1     <high_scale>    # Input scale of (upper) boundary conditions, e.g. GUT scale

      // Need to check if this information exists:
      SLHAstruct::const_iterator block = input_slha.find("GAMBIT");
      std::vector<std::string> key(1, "1");
      if(block == input_slha.end() or block->find(key) == block->end())
      {
        // Big problem
        std::ostringstream errmsg;
        errmsg << "Error constructing Spectrum object from a pre-existing SLHAstruct!    " << endl
               << "The supplied SLHAstruct did not have the special GAMBIT block added.  " << endl
               << "This block carries extra information from the spectrum generator      " << endl
               << "that is usually thrown away, but which is needed for properly creating" << endl
               << "a Spectrum object. In whatever module function created the SLHAstruct " << endl
               << "that you want to use, please add code that adds the following         " << endl
               << "information to the SLHAstruct (SLHAea::Coll):                         " << endl
               << "  BLOCK GAMBIT                                                        " << endl
               << " 1 <high_scale>  # Input scale of (upper) boundary conditions, e.g. GUT scale\n";
        SpecBit_error().raise(LOCAL_INFO,errmsg.str());
      }

      // OK the GAMBIT block exists, add the data to the MSSM SubSpectrum object.
      result.get_HE().set_override(Par::mass1,SLHAea::to<double>(input_slha.at("GAMBIT").at(1).at(1)), "high_scale", false);
    }

    /// FeynHiggs SUSY masses and mixings
    void FH_MSSMMasses(fh_MSSMMassObs &result)
    {
      using namespace Pipes::FH_MSSMMasses;

      #ifdef SPECBIT_DEBUG
        cout << "****** calling FH_MSSMMasses ******" << endl;
      #endif

      // zero if minimal, non-zero if non-minimal flavour violation
      int nmfv;

      // MSf(s,t,g) MFV squark masses with indices
      // s = 1..2   sfermion index
      // t = 1..5   sfermion type nu,e,u,d,?
      // g = 1..3   generation index
      Farray<fh_real, 1,2, 1,5, 1,3> MSf;

      // USf(s1,s2,t,g) MFV squark mixing matrices with indices
      // s1 = 1..2  sfermion index (mass eigenstates)
      // s2 = 1..2  sfermion index (gauge eigenstates, L/R)
      // t  = 1..5  sfermion type nu,e,u,d,?
      // g  = 1..3  generation index
      Farray<fh_complex, 1,2, 1,2, 1,5, 1,3> USf;

      // NMFV squark masses, with indices
      // a = 1..6   extended sfermion index
      // t = 1..5   sfermion type
      Farray<fh_real, 1,6, 1,5> MASf;

      // NMFV squark mixing matrices, with indices
      // a1 = 1..6  extended sfermion index (mass eigenstates)
      // a2 = 1..6  extended sfermion index (gauge eigenstates)
      //  t = 1..5  sftermion type nu,e,u,d,?
      Farray<fh_complex, 1,36, 1,5> UASf;

      // chargino masses
      Farray<fh_real, 1,2> MCha;

      // chargino mixing matrices (mass,gauge) eigenstates (2 x 2)
      Farray<fh_complex, 1,4> UCha;
      Farray<fh_complex, 1,4> VCha;

      // neutralino masses
      Farray<fh_real, 1,4> MNeu;

      // neutralino mixing matrices (mass,gauge) eigenstates (4 x 4)
      Farray<fh_complex, 1,16> ZNeu;

      // correction to bottom Yukawa coupling
      fh_complex DeltaMB;

      // gluino mass
      fh_real MGl;

      // tree-level Higgs masses (Mh, MH, MA, MHpm)
      Farray<fh_real, 1,4> MHtree;

      // tree-level Higgs mixing parameters sin alpha
      fh_real SAtree;

      #ifdef SPECBIT_DEBUG
        cout << "****** calling FHGetPara ******" << endl;
      #endif

      int error = 1;
      BEreq::FHGetPara(error, nmfv, MSf, USf, MASf, UASf,
           MCha, UCha, VCha, MNeu, ZNeu,
           DeltaMB, MGl, MHtree, SAtree);
      if (error != 0)
      {
        std::ostringstream err;
        err << "BEreq::FHGetPara raised error flag: " << error << ".";
        invalid_point().raise(err.str());
      }

      fh_MSSMMassObs MassObs;
      for(int i = 0; i < 2; i++)
        for(int j = 0; j < 5; j++)
          for(int k = 0; k < 3; k++)
            MassObs.MSf[i][j][k] = MSf(i+1,j+1,k+1);
      for(int i = 0; i < 2; i++)
        for(int j = 0; j < 2; j++)
          for(int k = 0; k < 5; k++)
            for(int l = 0; l < 3; l++)
              MassObs.USf[i][j][k][l] = USf(i+1,j+1,k+1,l+1);
      for(int i = 0; i < 6; i++)
        for(int j = 0; j < 5; j++)
          MassObs.MASf[i][j] = MASf(i+1,j+1);
      for(int i = 0; i < 36; i++)
        for(int j = 0; j < 5; j++)
          MassObs.UASf[i][j] = UASf(i+1,j+1);
      for(int i = 0; i < 2; i++)
        MassObs.MCha[i] = MCha(i+1);
      for(int i = 0; i < 4; i++)
      {
        MassObs.UCha[i] = UCha(i+1);
        MassObs.VCha[i] = VCha(i+1);
      }
      for(int i = 0; i < 4; i++)
        MassObs.MNeu[i] = MNeu(i+1);
      for(int i = 0; i < 16; i++)
        MassObs.ZNeu[i] = ZNeu(i+1);
      MassObs.deltaMB = DeltaMB;
      MassObs.MGl = MGl;
      for(int i = 0; i < 4; i++)
        MassObs.MHtree[i] = MHtree(i+1);
      MassObs.SinAlphatree = SAtree;

      result = MassObs;
    }


    /// Higgs masses and mixings with theoretical uncertainties
    void FH_HiggsMasses(fh_HiggsMassObs &result)
    {
      using namespace Pipes::FH_HiggsMasses;

      #ifdef SPECBIT_DEBUG
        cout << "****** calling FH_HiggsMasses ******" << endl;
      #endif

      // Higgs mass with
      // 0 - m1 (Mh in rMSSM)
      // 1 - m2 (MH in rMSSM)
      // 2 - m3 (MA in rMSSM)
      // 3 - MHpm
      Farray<fh_real, 1,4> MHiggs;
      Farray<fh_real, 1,4> DeltaMHiggs;

      // sine of effective Higgs mixing angle, alpha_eff
      fh_complex SAeff;
      fh_complex DeltaSAeff;

      // matrix needed to rotate Higgs
      // mass matrix to diagonal form
      Farray<fh_complex, 1,3, 1,3> UHiggs;
      Farray<fh_complex, 1,3, 1,3> DeltaUHiggs;

      // matrix of Z-factors needed to combine
      // amplitudes involving on-shell Higgs
      Farray<fh_complex, 1,3, 1,3> ZHiggs;
      Farray<fh_complex, 1,3, 1,3> DeltaZHiggs;

      #ifdef SPECBIT_DEBUG
        cout << "****** calling FHHiggsCorr ******" << endl;
      #endif

      int error = 1;
      BEreq::FHHiggsCorr(error, MHiggs, SAeff, UHiggs, ZHiggs);
      if (error != 0)
      {
        std::ostringstream err;
        err << "BEreq::FHHiggsCorr raised error flag: " << error << ".";
        invalid_point().raise(err.str());
      }

      #ifdef SPECBIT_DEBUG
        cout << "****** calling FHUncertainties ******" << endl;
      #endif

      error = 1;
      BEreq::FHUncertainties(error, DeltaMHiggs, DeltaSAeff, DeltaUHiggs, DeltaZHiggs);
      if (error != 0)
      {
        std::ostringstream err;
        err << "BEreq::FHUncertainties raised error flag: " << error << ".";
        invalid_point().raise(err.str());
      }

      fh_HiggsMassObs HiggsMassObs;
      for(int i = 0; i < 4; i++)
      {
        HiggsMassObs.MH[i] = MHiggs(i+1);
        HiggsMassObs.deltaMH[i] = DeltaMHiggs(i+1);
      }
      HiggsMassObs.SinAlphaEff = SAeff;
      HiggsMassObs.deltaSinAlphaEff = DeltaSAeff;
      for(int i = 0; i < 3; i++)
        for(int j = 0; j < 3; j++)
        {
          HiggsMassObs.UH[i][j] = UHiggs(i+1,j+1);
          HiggsMassObs.deltaUH[i][j] = DeltaUHiggs(i+1,j+1);
          HiggsMassObs.ZH[i][j] = ZHiggs(i+1,j+1);
          HiggsMassObs.deltaZH[i][j] = DeltaZHiggs(i+1,j+1);
        }

      result = HiggsMassObs;
    }

////////////////////////
//// Higgs routines ////
////////////////////////

    /// Call FH_Couplings from FeynHiggs and collect the output
    void FH_Couplings(fh_Couplings &result)
    {
      using namespace Pipes::FH_Couplings;

      #ifdef SPECBIT_DEBUG
        cout << "****** calling FH_Couplings ******" << endl;
      #endif

      // what to use for internal Higgs mixing
      // (ex. in couplings)
      // (default = 1)
      // 0 - no mixing
      // 1 - UHiggs
      // 2 - ZHiggs
      int uzint = 2;
      // what to use for external Higgs mixing
      // (ex. in decays)
      // (default = 2)
      // 0 - no mixing
      // 1 - UHiggs
      // 2 - ZHiggs
      int uzext = 2;
      // which effective bottom mass to use
      int mfeff = 1;

      #ifdef SPECBIT_DEBUG
        cout << "****** calling FHSelectUZ ******" << endl;
      #endif

      int error = 1;
      BEreq::FHSelectUZ(error, uzint, uzext, mfeff);
      if (error != 0)
      {
        std::ostringstream err;
        err << "BEreq::FHSelectUZ raised error flag: " << error << ".";
        invalid_point().raise(err.str());
      }

      Farray<fh_complex, 1,ncouplings> couplings;        // MSSM Higgs couplings
      Farray<fh_complex, 1,ncouplingsms> couplings_sm;  // SM Higgs couplings
      Farray<fh_real, 1,ngammas> gammas;                // Higgs decay widths and BR's (MSSM)
      Farray<fh_real, 1,ngammasms> gammas_sm;           // Higgs decay widths and BR's (SM)
      int fast = 1;  // include off-diagonal fermion decays? (1 = no)

      #ifdef SPECBIT_DEBUG
        cout << "****** calling FHCouplings ******" << endl;
      #endif

      error = 1;
      BEreq::FHCouplings(error, couplings, couplings_sm,
                         gammas, gammas_sm, fast);
      if (error != 0)
      {
        std::ostringstream err;
        err << "BEreq::FHCouplings raised error flag: " << error << ".";
        invalid_point().raise(err.str());
      }

      fh_Couplings Couplings;
      for(int i = 0; i < ncouplings; i++) Couplings.couplings[i] = couplings(i+1);
      for(int i = 0; i < ncouplingsms; i++) Couplings.couplings_sm[i] = couplings_sm(i+1);
      for(int i = 0; i < ngammas; i++) Couplings.gammas[i] = gammas(i+1);
      for(int i = 0; i < ngammasms; i++) Couplings.gammas_sm[i] = gammas_sm(i+1);
      Couplings.calculator = BEreq::FHCouplings.origin();
      Couplings.calculator_version = BEreq::FHCouplings.version();

      result = Couplings;
    }


    /// Helper function to work out if the LSP is invisible, and if so, which particle it is.
    std::vector<str> get_invisibles(const SubSpectrum& spec)
    {
      // Get the lighter of the lightest neutralino and the lightest sneutrino
      std::pair<str,double> neutralino("~chi0_1", spec.get(Par::Pole_Mass,"~chi0",1));
      std::pair<str,double> sneutrino("~nu_1", spec.get(Par::Pole_Mass,"~nu",1));
      std::pair<str,double> lnp = (neutralino.second < sneutrino.second ? neutralino : sneutrino);

      // Work out if this is indeed the LSP, and if decays of at least one neutral higgs to it are kinematically possible.
      bool inv_lsp = spec.get(Par::Pole_Mass,"~chi+",1) > lnp.second and
                     spec.get(Par::Pole_Mass,"~g") > lnp.second and
                     spec.get(Par::Pole_Mass,"~d",1) > lnp.second and
                     spec.get(Par::Pole_Mass,"~u",1) > lnp.second and
                     spec.get(Par::Pole_Mass,"~e-",1) > lnp.second and
                     (spec.get(Par::Pole_Mass,"h0",2) > 2.*lnp.second or
                      spec.get(Par::Pole_Mass,"A0") > 2.*lnp.second);

      // Create a vector containing all invisible products of higgs decays.
      if (inv_lsp) return initVector<str>(lnp.first);
      return std::vector<str>();
    }

    /// Put together the Higgs couplings for the MSSM, from partial widths only
    void MSSM_higgs_couplings_pwid(HiggsCouplingsTable &result)
    {
      using namespace Pipes::MSSM_higgs_couplings_pwid;

      // Retrieve spectrum contents
      const SubSpectrum& spec = Dep::MSSM_spectrum->get_HE();

      // Set up neutral Higgses
      static const std::vector<str> sHneut = initVector<str>("h0_1", "h0_2", "A0");

      // Set the CP of the Higgs states.  Note that this would need to be more sophisticated to deal with the complex MSSM!
      result.CP[0] = 1;  //h0_1
      result.CP[1] = 1;  //h0_2
      result.CP[2] = -1; //A0

      // Work out which SM values correspond to which SUSY Higgs
      int higgs = (*Dep::SMlike_Higgs_PDG_code == 25 ? 0 : 1);
      int other_higgs = (higgs == 0 ? 1 : 0);

      // Set the decays
      result.set_neutral_decays_SM(higgs, sHneut[higgs], *Dep::Reference_SM_Higgs_decay_rates);
      result.set_neutral_decays_SM(other_higgs, sHneut[other_higgs], *Dep::Reference_SM_other_Higgs_decay_rates);
      result.set_neutral_decays_SM(2, sHneut[2], *Dep::Reference_SM_A0_decay_rates);
      result.set_neutral_decays(0, sHneut[0],  *Dep::Higgs_decay_rates);
      result.set_neutral_decays(1, sHneut[1], *Dep::h0_2_decay_rates);
      result.set_neutral_decays(2, sHneut[2], *Dep::A0_decay_rates);
      result.set_charged_decays(0, "H+", *Dep::H_plus_decay_rates);
      result.set_t_decays(*Dep::t_decay_rates);

      // Use them to compute effective couplings for all neutral higgses, except for hhZ.
      for (int i = 0; i < 3; i++)
      {
        result.C_WW2[i] = result.compute_effective_coupling(i, std::pair<int,int>(24, 0), std::pair<int,int>(-24, 0));
        result.C_ZZ2[i] = result.compute_effective_coupling(i, std::pair<int,int>(23, 0), std::pair<int,int>(23, 0));
        result.C_tt2[i] = result.compute_effective_coupling(i, std::pair<int,int>(6, 1), std::pair<int,int>(-6, 1));
        result.C_bb2[i] = result.compute_effective_coupling(i, std::pair<int,int>(5, 1), std::pair<int,int>(-5, 1));
        result.C_cc2[i] = result.compute_effective_coupling(i, std::pair<int,int>(4, 1), std::pair<int,int>(-4, 1));
        result.C_tautau2[i] = result.compute_effective_coupling(i, std::pair<int,int>(15, 1), std::pair<int,int>(-15, 1));
        result.C_gaga2[i] = result.compute_effective_coupling(i, std::pair<int,int>(22, 0), std::pair<int,int>(22, 0));
        result.C_gg2[i] = result.compute_effective_coupling(i, std::pair<int,int>(21, 0), std::pair<int,int>(21, 0));
        result.C_mumu2[i] = result.compute_effective_coupling(i, std::pair<int,int>(13, 1), std::pair<int,int>(-13, 1));
        result.C_Zga2[i] = result.compute_effective_coupling(i, std::pair<int,int>(23, 0), std::pair<int,int>(21, 0));
        result.C_ss2[i] = result.compute_effective_coupling(i, std::pair<int,int>(3, 1), std::pair<int,int>(-3, 1));
      }

      // Calculate hhZ effective couplings.  Here we scale out the kinematic prefactor
      // of the decay width, assuming we are well above threshold if the channel is open.
      // If not, we simply assume SM couplings.
      const double mZ = Dep::MSSM_spectrum->get(Par::Pole_Mass,23,0);
      const double scaling = 8.*sqrt(2.)*pi/Dep::MSSM_spectrum->get_SMInputs().GF;
      for(int i = 0; i < 3; i++)
      for(int j = 0; j < 3; j++)
      {
        double mhi = spec.get(Par::Pole_Mass, sHneut[i]);
        double mhj = spec.get(Par::Pole_Mass, sHneut[j]);
        if (mhi > mhj + mZ and result.get_neutral_decays(i).has_channel(sHneut[j], "Z0"))
        {
          double gamma = result.get_neutral_decays(i).width_in_GeV*result.get_neutral_decays(i).BF(sHneut[j], "Z0");
          double k[2] = {(mhj + mZ)/mhi, (mhj - mZ)/mhi};
          for (int l = 0; l < 2; l++) k[l] = (1.0 - k[l]) * (1.0 + k[l]);
          double K = mhi*sqrt(k[0]*k[1]);
          result.C_hiZ2[i][j] = scaling / (K*K*K) * gamma;
        }
        else // If the channel is missing from the decays or kinematically disallowed, just return the SM result.
        {
          result.C_hiZ2[i][j] = 1.;
        }
      }

      // Work out which invisible decays are possible
      result.invisibles = get_invisibles(spec);
    }


    /// Put together the Higgs couplings for the MSSM, using FeynHiggs
    void MSSM_higgs_couplings_FH(HiggsCouplingsTable &result)
    {
      using namespace Pipes::MSSM_higgs_couplings_FH;

      // Retrieve spectrum contents
      const SubSpectrum& spec = Dep::MSSM_spectrum->get_HE();
      const SMInputs& sminputs = Dep::MSSM_spectrum->get_SMInputs();

      // Set up neutral Higgses
      static const std::vector<str> sHneut = initVector<str>("h0_1", "h0_2", "A0");

      // Work out which SM values correspond to which SUSY Higgs
      int higgs = (*Dep::SMlike_Higgs_PDG_code == 25 ? 0 : 1);
      int other_higgs = (higgs == 0 ? 1 : 0);

      // Set the decays
      result.set_neutral_decays_SM(higgs, sHneut[higgs], *Dep::Reference_SM_Higgs_decay_rates);
      result.set_neutral_decays_SM(other_higgs, sHneut[other_higgs], *Dep::Reference_SM_other_Higgs_decay_rates);
      result.set_neutral_decays_SM(2, sHneut[2], *Dep::Reference_SM_A0_decay_rates);
      result.set_neutral_decays(0, sHneut[0], *Dep::Higgs_decay_rates);
      result.set_neutral_decays(1, sHneut[1], *Dep::h0_2_decay_rates);
      result.set_neutral_decays(2, sHneut[2], *Dep::A0_decay_rates);
      result.set_charged_decays(0, "H+", *Dep::H_plus_decay_rates);
      result.set_t_decays(*Dep::t_decay_rates);

      // Use the branching fractions to compute gluon, gamma/Z and second generation fermionic effective couplings
      for (int i = 0; i < 3; i++)
      {
        result.C_gg2[i] = result.compute_effective_coupling(i, std::pair<int,int>(21, 0), std::pair<int,int>(21, 0));
        result.C_gaga2[i] = result.compute_effective_coupling(i, std::pair<int,int>(22, 0), std::pair<int,int>(22, 0));
        result.C_Zga2[i] = result.compute_effective_coupling(i, std::pair<int,int>(23, 0), std::pair<int,int>(22, 0));
        result.C_mumu2[i] = result.compute_effective_coupling(i, std::pair<int,int>(13, 1), std::pair<int,int>(-13, 1));
        result.C_ss2[i] = result.compute_effective_coupling(i, std::pair<int,int>(3, 1), std::pair<int,int>(-3, 1));
        result.C_cc2[i] = result.compute_effective_coupling(i, std::pair<int,int>(4, 1), std::pair<int,int>(-4, 1));
      }

      // Use couplings to get effective third-generation couplings
      for(int i = 0; i < 3; i++)
      {
        // Compute effective couplings
        double g2_s[3], g2_p[3];
        for (int j = 0; j < 3; j++) // j=0,1,2 => tau, t, b
        {
          fh_complex fh_L = Dep::FH_Couplings_output->couplings[H0FF(i+1,j+2,3,3)-1];
          fh_complex fh_R = Dep::FH_Couplings_output->couplings[H0FF(i+1,j+2,3,3)+Roffset-1];
          fh_complex fh_SM_L = Dep::FH_Couplings_output->couplings_sm[H0FF(i+1,j+2,3,3)-1];
          fh_complex fh_SM_R = Dep::FH_Couplings_output->couplings_sm[H0FF(i+1,j+2,3,3)+RSMoffset-1];
          std::complex<double> L(fh_L.re,fh_L.im);
          std::complex<double> R(fh_R.re,fh_R.im);
          std::complex<double> SM_L(fh_SM_L.re,fh_SM_L.im);
          std::complex<double> SM_R(fh_SM_R.re,fh_SM_R.im);
          g2_s[j] = 0.25*pow(std::abs(R/SM_R + L/SM_L), 2.);
          g2_p[j] = 0.25*pow(std::abs(R/SM_R - L/SM_L), 2.);
        }
        result.C_tautau2[i] = g2_s[0] + g2_p[0];
        result.C_tt2[i]     = g2_s[1] + g2_p[1];
        result.C_bb2[i]     = g2_s[2] + g2_p[2];

        // Calculate CP of state
        if(g2_p[2] < 1e-10)
          result.CP[i] = 1;
        else if(g2_s[2] < 1e-10)
          result.CP[i] = -1;
        else
          result.CP[i] = 0.;
      }

      // Use couplings to get di-boson effective couplings
      for(int i = 0; i < 3; i++)
      {
        fh_complex c_gWW = Dep::FH_Couplings_output->couplings[H0VV(i+1,4)-1];
        fh_complex c_gWW_SM = Dep::FH_Couplings_output->couplings_sm[H0VV(i+1,4)-1];
        fh_complex c_gZZ = Dep::FH_Couplings_output->couplings[H0VV(i+1,3)-1];
        fh_complex c_gZZ_SM = Dep::FH_Couplings_output->couplings_sm[H0VV(i+1,3)-1];
        std::complex<double> WW(c_gWW.re,c_gWW.im);
        std::complex<double> WW_SM(c_gWW_SM.re,c_gWW_SM.im);
        std::complex<double> ZZ(c_gZZ.re,c_gZZ.im);
        std::complex<double> ZZ_SM(c_gZZ_SM.re,c_gZZ_SM.im);
        result.C_WW2[i] = pow(std::abs(WW/WW_SM), 2.);
        result.C_ZZ2[i] = pow(std::abs(ZZ/ZZ_SM), 2.);
      }

      // Use couplings to get hhZ effective couplings
      double norm = sminputs.GF*sqrt(2.)*sminputs.mZ*sminputs.mZ;
      for(int i = 0; i < 3; i++)
      for(int j = 0; j < 3; j++)
      {
        fh_complex c_gHV = Dep::FH_Couplings_output->couplings[H0HV(i+1,j+1)-1];
        double g2HV = c_gHV.re*c_gHV.re+c_gHV.im*c_gHV.im;
        result.C_hiZ2[i][j] = g2HV/norm;
      }

      // Work out which invisible decays are possible
      result.invisibles = get_invisibles(spec);
    }


/////////////////////////////
//// Map output routines ////
/////////////////////////////

    /// @{ Convert MSSM type Spectrum object into a map, so it can be printed
    template<class Contents>
    void fill_map_from_subspectrum(std::map<std::string,double>&, const SubSpectrum&);

    /// Adds additional information from interesting combinations of MSSM parameters
    void add_extra_MSSM_parameter_combinations(std::map<std::string,double>& specmap, const SubSpectrum& mssm)
    {
      double At = 0;
      double Yt = mssm.get(Par::dimensionless, "Yu", 3, 3);
      if(std::abs(Yt) > 1e-12)
      {
        At = mssm.get(Par::mass1, "TYu", 3, 3) / Yt;
      }
      double MuSUSY = mssm.get(Par::mass1, "Mu");
      double tb = mssm.get(Par::dimensionless, "tanbeta");
      specmap["Xt"] = At - MuSUSY / tb;
      /// Determine which states are the third gens then add them for printing
      str msf1, msf2;
      /// Since this is for printing we only want to invalidate the point if this is completely wrong.  We can also plot the mixing if we are suspicious.
      const static double tol = 0.5;
      const static bool pt_error = true;
      slhahelp::family_state_mix_matrix("~u", 3, msf1, msf2, mssm, tol, LOCAL_INFO, pt_error);
      specmap["mstop1"] =  mssm.get(Par::Pole_Mass, msf1);
      specmap["mstop2"] =  mssm.get(Par::Pole_Mass, msf2);
      slhahelp::family_state_mix_matrix("~d", 3, msf1, msf2, mssm, tol, LOCAL_INFO, pt_error);
      specmap["msbottom1"] =  mssm.get(Par::Pole_Mass, msf1);
      specmap["msbottom2"] =  mssm.get(Par::Pole_Mass, msf2);
      slhahelp::family_state_mix_matrix("~e-", 3, msf1, msf2, mssm, tol, LOCAL_INFO, pt_error);
      specmap["mstau1"] =  mssm.get(Par::Pole_Mass, msf1);
      specmap["mstau2"] =  mssm.get(Par::Pole_Mass, msf2);
    }

    void get_MSSM_spectrum_as_map (std::map<std::string,double>& specmap)
    {
      namespace myPipe = Pipes::get_MSSM_spectrum_as_map;
      const Spectrum& mssmspec(*myPipe::Dep::MSSM_spectrum);
      fill_map_from_subspectrum<SpectrumContents::SM>  (specmap, mssmspec.get_LE());
      fill_map_from_subspectrum<SpectrumContents::MSSM>(specmap, mssmspec.get_HE());
      add_extra_MSSM_parameter_combinations(specmap, mssmspec.get_HE());
    }
    void get_unimproved_MSSM_spectrum_as_map (std::map<std::string,double>& specmap)
    {
      namespace myPipe = Pipes::get_unimproved_MSSM_spectrum_as_map;
      const Spectrum& mssmspec(*myPipe::Dep::unimproved_MSSM_spectrum);
      fill_map_from_subspectrum<SpectrumContents::SM>  (specmap, mssmspec.get_LE());
      fill_map_from_subspectrum<SpectrumContents::MSSM>(specmap, mssmspec.get_HE());
      add_extra_MSSM_parameter_combinations(specmap, mssmspec.get_HE());
    }
    /// @}

    /// Extract all parameters from a subspectrum and put them into a map
    template<class Contents>
    void fill_map_from_subspectrum(std::map<std::string,double>& specmap, const SubSpectrum& subspec)
    {
      /// Add everything... use spectrum contents routines to automate task (make sure to use correct template parameter!)
      static const Contents contents;
      static const std::vector<SpectrumParameter> required_parameters = contents.all_parameters();

      for(std::vector<SpectrumParameter>::const_iterator it = required_parameters.begin();
           it != required_parameters.end(); ++it)
      {
         const Par::Tags        tag   = it->tag();
         const std::string      name  = it->name();
         const std::vector<int> shape = it->shape();

         /// Verification routine should have taken care of invalid shapes etc, so won't check for that here.

         // Check scalar case
         if(shape.size()==1 and shape[0]==1)
         {
           std::ostringstream label;
           label << name <<" "<< Par::toString.at(tag);
           specmap[label.str()] = subspec.get(tag,name);
           //std::cout << label.str() <<", " << subspec.has(tag,name,overrides_only) << "," << subspec.has(tag,name,ignore_overrides) << std::endl; // debugging
           // Check again ignoring overrides (if the value has an override defined)
           if(subspec.has(tag,name,overrides_only) and
              subspec.has(tag,name,ignore_overrides))
           {
             label << " (unimproved)";
             specmap[label.str()] = subspec.get(tag,name,ignore_overrides);
             //std::cout << label.str() << ": " << specmap[label.str()];
           }
         }
         // Check vector case
         else if(shape.size()==1 and shape[0]>1)
         {
           for(int i = 1; i<=shape[0]; ++i) {
             std::ostringstream label;
             label << name <<"_"<<i<<" "<< Par::toString.at(tag);
             specmap[label.str()] = subspec.get(tag,name,i);
             //std::cout << label.str() <<", " << subspec.has(tag,name,i,overrides_only) << "," << subspec.has(tag,name,i,ignore_overrides) << std::endl; // debugging
             // Check again ignoring overrides
             if(subspec.has(tag,name,i,overrides_only) and
                subspec.has(tag,name,i,ignore_overrides))
             {
               label << " (unimproved)";
               specmap[label.str()] = subspec.get(tag,name,i,ignore_overrides);
               //std::cout << label.str() << ": " << specmap[label.str()];
             }
           }
         }
         // Check matrix case
         else if(shape.size()==2)
         {
           for(int i = 1; i<=shape[0]; ++i) {
             for(int j = 1; j<=shape[0]; ++j) {
               std::ostringstream label;
               label << name <<"_("<<i<<","<<j<<") "<<Par::toString.at(tag);
               specmap[label.str()] = subspec.get(tag,name,i,j);
               // Check again ignoring overrides
               if(subspec.has(tag,name,i,j,overrides_only) and
                  subspec.has(tag,name,i,j,ignore_overrides))
               {
                 label << " (unimproved)";
                 specmap[label.str()] = subspec.get(tag,name,i,j,ignore_overrides);
               }
             }
           }
         }
         // Deal with all other cases
         else
         {
           // ERROR
           std::ostringstream errmsg;
           errmsg << "Error, invalid parameter received while converting SubSpectrum with contents \""<<contents.getName()<<"\" to map of strings! This should no be possible if the spectrum content verification routines were working correctly; they must be buggy, please report this.";
           errmsg << "Problematic parameter was: "<< tag <<", " << name << ", shape="<< shape;
           SpecBit_error().forced_throw(LOCAL_INFO,errmsg.str());
         }
      }

    }

    /// @} End Gambit module functions

  } // end namespace SpecBit
} // end namespace Gambit
<|MERGE_RESOLUTION|>--- conflicted
+++ resolved
@@ -20,15 +20,13 @@
 ///          (christophersrogan@gmail.com)
 ///  \date 2015 Apr
 ///
-<<<<<<< HEAD
 ///  \author Tomas Gonzalo
 ///          (t.e.gonzalo@fys.uio.no)
 ///  \date 2016 June
-=======
+///
 ///  \author Pat Scott
 ///          (p.scott@imperial.ac.uk)
 ///  \date 2015, 2016
->>>>>>> a4872448
 ///
 ///  *********************************************
 
