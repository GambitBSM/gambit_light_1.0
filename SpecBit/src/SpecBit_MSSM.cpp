--- conflicted
+++ resolved
@@ -693,15 +693,12 @@
       // Get the spectrum from the Backend
       myPipe::BEreq::SPheno_MSSMspectrum(spectrum, inputs);
 
-<<<<<<< HEAD
-=======
       // Only allow neutralino LSPs.
       if (not has_neutralino_LSP(spectrum)) invalid_point().raise("Neutralino is not LSP.");
 
       // Drop SLHA files if requested
       spectrum.drop_SLHAs_if_requested(myPipe::runOptions, "GAMBIT_unimproved_spectrum");
 
->>>>>>> 6eedae7b
     }
 
   // Runs FlexibleSUSY MSSMEFTHiggs model spectrum generator with SUSY
