--- conflicted
+++ resolved
@@ -173,14 +173,6 @@
         , const safe_ptr<Options>& runOptions
         , const std::map<str, safe_ptr<const double> >& input_Param
         , bool gravitino_model
-// <<<<<<< HEAD
-//         , const safe_ptr<Options>& runOptions
-//         , const std::map<str, safe_ptr<double> >& input_Param
-//         , bool gravitino_model
-// =======
-//         , const Options& runOptions
-//         , const std::map<str, safe_ptr<const double> >& input_Param
-// >>>>>>> ColliderBit_development
         )
     {
       // SoftSUSY object used to set quark and lepton masses and gauge
@@ -765,20 +757,8 @@
       // Get the spectrum from the Backend
       myPipe::BEreq::SPheno_MSSMspectrum(spectrum, inputs);
 
-      // Only allow neutralino LSPs.
-      if (not has_neutralino_LSP(spectrum)) invalid_point().raise("Neutralino is not LSP.");
-
-<<<<<<< HEAD
-      // Add the gravitino mass if it is present
-      if (myPipe::ModelInUse("MSSM63atQ_lightgravitino") or myPipe::ModelInUse("MSSM63atMGUT_lightgravitino"))
-       add_gravitino_mass(slha, myPipe::Param, myPipe::runOptions);
-
-      // Convert into a spectrum object
-      spectrum = spectrum_from_SLHAea<MSSMSimpleSpec, SLHAstruct>(slha,slha,mass_cut,mass_ratio_cut);
-=======
       // Drop SLHA files if requested
       spectrum.drop_SLHAs_if_requested(myPipe::runOptions, "GAMBIT_unimproved_spectrum");
->>>>>>> 0c5fc628
 
     }
 
@@ -1217,17 +1197,8 @@
     void get_MSSM_spectrum_from_SLHAstruct(Spectrum& result)
     {
       namespace myPipe = Pipes::get_MSSM_spectrum_from_SLHAstruct;
-<<<<<<< HEAD
+
       const SLHAstruct& input_slha = *myPipe::Dep::unimproved_MSSM_spectrum; // Retrieve dependency on SLHAstruct
-=======
-      const SLHAstruct& input_slha_tmp = *myPipe::Dep::unimproved_MSSM_spectrum; // Retrieve dependency on SLHAstruct
-
-      /// @todo FIXME this needs to be fixed -- is it needed any more?  Where is this GAMBIT block supposed to be written?
-      SLHAstruct input_slha(input_slha_tmp); // Copy struct (for demo adding of GAMBIT block only)
-      // For example; add this to your input SLHAstruct:
-      input_slha["GAMBIT"][""] << "BLOCK" << "GAMBIT";
-      input_slha["GAMBIT"][""] <<      1  << 1e99 << "# Input scale";
->>>>>>> 0c5fc628
 
       // Retrieve any mass cuts
       static const Spectrum::mc_info mass_cut = myPipe::runOptions->getValueOrDef<Spectrum::mc_info>(Spectrum::mc_info(), "mass_cut");
