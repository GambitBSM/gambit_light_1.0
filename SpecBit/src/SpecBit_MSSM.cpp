//   GAMBIT: Global and Modular BSM Inference Tool
//   *********************************************
///  \file
///
///  Functions of module SpecBit
///
///  These functions link ModelParameters to
///  Spectrum objects in various ways (by running
///  spectrum generators, etc.)
///
///  *********************************************
///
///  Authors (add name and date if you modify):
///
///  \author Ben Farmer
///          (benjamin.farmer@fysik.su.se)
///    \date 2014 Sep - Dec, 2015 Jan - Mar
///
///  \author Christopher Rogan
///          (christophersrogan@gmail.com)
///  \date 2015 Apr
///
///  \author Tomas Gonzalo
///          (t.e.gonzalo@fys.uio.no)
///  \date 2016 June
///
///  \author Pat Scott
///          (p.scott@imperial.ac.uk)
///  \date 2015, 2016
///
///  *********************************************

#include <string>
#include <sstream>
#include <cmath>
#include <complex>

#include "gambit/Elements/gambit_module_headers.hpp"
#include "gambit/Elements/spectrum_factories.hpp"
#include "gambit/Elements/smlike_higgs.hpp"
<<<<<<< HEAD
#include "gambit/Elements/slhaea_helpers.hpp"
=======
#include "gambit/Elements/slhaea_spec_helpers.hpp"
>>>>>>> d57ec026
#include "gambit/Models/SimpleSpectra/MSSMSimpleSpec.hpp"
#include "gambit/Utils/stream_overloads.hpp" // Just for more convenient output to logger
#include "gambit/Utils/util_macros.hpp"
#include "gambit/SpecBit/SpecBit_rollcall.hpp"
#include "gambit/SpecBit/SpecBit_helpers.hpp"
#include "gambit/SpecBit/QedQcdWrapper.hpp"
#include "gambit/SpecBit/MSSMSpec.hpp"
#include "gambit/SpecBit/model_files_and_boxes.hpp" // #includes lots of flexiblesusy headers and defines interface classes
#include "gambit/Printers/printermanager.hpp" // Needed by get_MSSM_spectrum_from_postprocessor to access reader object
#include "gambit/Printers/baseprinter.hpp" // Needed by get_MSSM_spectrum_from_postprocessor to use reader object

// Flexible SUSY stuff (should not be needed by the rest of gambit)
#include "flexiblesusy/src/ew_input.hpp"
#include "flexiblesusy/src/lowe.h" // From softsusy; used by flexiblesusy
#include "flexiblesusy/src/numerics2.hpp"
//#include "flexiblesusy/src/mssm_twoloophiggs.hpp"
#include "flexiblesusy/src/spectrum_generator_settings.hpp"

// Switch for debug mode
//#define SPECBIT_DEBUG

namespace Gambit
{

  namespace SpecBit
  {
    using namespace LogTags;
    using namespace flexiblesusy;

    // To check if a model is currently being scanned:
    // bool Pipes::<fname>::ModelInUse(str model_name)

    /// @{ Non-Gambit convenience functions
    //  =======================================================================
    //  These are not known to Gambit, but they do basically all the real work.
    //  The Gambit module functions merely wrap the functions here and hook
    //  them up to their dependencies, and input parameters.

    /// Compute an MSSM spectrum using flexiblesusy
    // In GAMBIT there are THREE flexiblesusy MSSM spectrum generators currently in
    // use, for each of three possible boundary condition types:
    //   - GUT scale input
    //   - Electroweak symmetry breaking scale input
    //   - Intermediate scale Q input
    // These each require slightly different setup, but once that is done the rest
    // of the code required to run them is the same; this is what is contained in
    // the below template function.
    // MI for Model Interface, as defined in model_files_and_boxes.hpp
    template <class MI>
    Spectrum run_FS_spectrum_generator
        ( const typename MI::InputParameters& input
        , const SMInputs& sminputs
        , const Options& runOptions
        , const std::map<str, safe_ptr<const double> >& input_Param
        )
    {
      // SoftSUSY object used to set quark and lepton masses and gauge
      // couplings in QEDxQCD effective theory
      // Will be initialised by default using values in lowe.h, which we will
      // override next.
      softsusy::QedQcd oneset;

      // Fill QedQcd object with SMInputs values
      setup_QedQcd(oneset,sminputs);

      // Run everything to Mz
      //oneset.toMz();

      // Create spectrum generator object
      typename MI::SpectrumGenerator spectrum_generator;

      // Spectrum generator settings
      // Default options copied from flexiblesusy/src/spectrum_generator_settings.hpp
      //
      // | enum                             | possible values              | default value   |
      // |----------------------------------|------------------------------|-----------------|
      // | precision                        | any positive double          | 1.0e-4          |
      // | max_iterations                   | any positive double          | 0 (= automatic) |
      // | algorithm                        | 0 (two-scale) or 1 (lattice) | 0 (= two-scale) |
      // | calculate_sm_masses              | 0 (no) or 1 (yes)            | 0 (= no)        |
      // | pole_mass_loop_order             | 0, 1, 2                      | 2 (= 2-loop)    |
      // | ewsb_loop_order                  | 0, 1, 2                      | 2 (= 2-loop)    |
      // | beta_loop_order                  | 0, 1, 2                      | 2 (= 2-loop)    |
      // | threshold_corrections_loop_order | 0, 1                         | 1 (= 1-loop)    |
      // | higgs_2loop_correction_at_as     | 0, 1                         | 1 (= enabled)   |
      // | higgs_2loop_correction_ab_as     | 0, 1                         | 1 (= enabled)   |
      // | higgs_2loop_correction_at_at     | 0, 1                         | 1 (= enabled)   |
      // | higgs_2loop_correction_atau_atau | 0, 1                         | 1 (= enabled)   |

      Spectrum_generator_settings settings;
      settings.set(Spectrum_generator_settings::precision, runOptions.getValueOrDef<double>(1.0e-4,"precision_goal"));
      settings.set(Spectrum_generator_settings::max_iterations, runOptions.getValueOrDef<double>(0,"max_iterations"));
      settings.set(Spectrum_generator_settings::calculate_sm_masses, runOptions.getValueOrDef<bool> (false, "calculate_sm_masses"));
      settings.set(Spectrum_generator_settings::pole_mass_loop_order, runOptions.getValueOrDef<int>(2,"pole_mass_loop_order"));
      settings.set(Spectrum_generator_settings::pole_mass_loop_order, runOptions.getValueOrDef<int>(2,"ewsb_loop_order"));
      settings.set(Spectrum_generator_settings::beta_loop_order, runOptions.getValueOrDef<int>(2,"beta_loop_order"));
      settings.set(Spectrum_generator_settings::threshold_corrections_loop_order, runOptions.getValueOrDef<int>(2,"threshold_corrections_loop_order"));
      settings.set(Spectrum_generator_settings::higgs_2loop_correction_at_as, runOptions.getValueOrDef<int>(1,"higgs_2loop_correction_at_as"));
      settings.set(Spectrum_generator_settings::higgs_2loop_correction_ab_as, runOptions.getValueOrDef<int>(1,"higgs_2loop_correction_ab_as"));
      settings.set(Spectrum_generator_settings::higgs_2loop_correction_at_at, runOptions.getValueOrDef<int>(1,"higgs_2loop_correction_at_at"));
      settings.set(Spectrum_generator_settings::higgs_2loop_correction_atau_atau, runOptions.getValueOrDef<int>(1,"higgs_2loop_correction_atau_atau"));
      settings.set(Spectrum_generator_settings::top_pole_qcd_corrections, runOptions.getValueOrDef<int>(1,"top_pole_qcd_corrections"));
      settings.set(Spectrum_generator_settings::beta_zero_threshold, runOptions.getValueOrDef<double>(1.000000000e-14,"beta_zero_threshold"));
      settings.set(Spectrum_generator_settings::eft_matching_loop_order_up, runOptions.getValueOrDef<int>(1,"eft_matching_loop_order_up"));
      settings.set(Spectrum_generator_settings::eft_matching_loop_order_down, runOptions.getValueOrDef<int>(1,"eft_matching_loop_order_down"));
      settings.set(Spectrum_generator_settings::threshold_corrections, runOptions.getValueOrDef<int>(123111321,"threshold_corrections"));


      spectrum_generator.set_settings(settings);

      // Generate spectrum
      spectrum_generator.run(oneset, input);

      // Extract report on problems...
      const typename MI::Problems& problems = spectrum_generator.get_problems();

      // Create Model_interface to carry the input and results, and know
      // how to access the flexiblesusy routines.
      // Note: Output of spectrum_generator.get_model() returns type, e.g. CMSSM.
      // Need to convert it to type CMSSM_slha (which alters some conventions of
      // parameters into SLHA format)
      MI model_interface(spectrum_generator,oneset,input);

      // Create SubSpectrum object to wrap flexiblesusy data
      // THIS IS STATIC so that it lives on once we leave this module function. We
      // therefore cannot run the same spectrum generator twice in the same loop and
      // maintain the spectrum resulting from both. But we should never want to do
      // this.
      // A pointer to this object is what gets turned into a SubSpectrum pointer and
      // passed around Gambit.
      //
      // This object will COPY the interface data members into itself, so it is now the
      // one-stop-shop for all spectrum information, including the model interface object.
      MSSMSpec<MI> mssmspec(model_interface, "FlexibleSUSY", "2.0.beta");

      // Add extra information about the scales used to the wrapper object
      // (last parameter turns on the 'allow_new' option for the override setter, which allows
      //  us to set parameters that don't previously exist)
      mssmspec.set_override(Par::mass1,spectrum_generator.get_high_scale(),"high_scale",true);
      mssmspec.set_override(Par::mass1,spectrum_generator.get_susy_scale(),"susy_scale",true);
      mssmspec.set_override(Par::mass1,spectrum_generator.get_low_scale(), "low_scale", true);


      // Has the user chosen to override any pole mass values?
      // This will typically break consistency, but may be useful in some special cases
      if (runOptions.hasKey("override_FS_pole_masses"))
      {
        std::vector<str> particle_names = runOptions.getNames("override_FS_pole_masses");
        for (auto& name : particle_names)
        {
          double mass = runOptions.getValue<double>("override_FS_pole_masses", name);
          mssmspec.set_override(Par::Pole_Mass, mass, name);
        }
      }

      // Add theory errors
      static const MSSM_strs ms;

      static const std::vector<int> i12     = initVector(1,2);
      static const std::vector<int> i123    = initVector(1,2,3);
      static const std::vector<int> i1234   = initVector(1,2,3,4);
      static const std::vector<int> i123456 = initVector(1,2,3,4,5,6);

      // 3% theory "error"
      mssmspec.set_override_vector(Par::Pole_Mass_1srd_high, 0.03, ms.pole_mass_pred, true);
      mssmspec.set_override_vector(Par::Pole_Mass_1srd_low,  0.03, ms.pole_mass_pred, true);
      mssmspec.set_override_vector(Par::Pole_Mass_1srd_high, 0.03, ms.pole_mass_strs_1_6, i123456, true);
      mssmspec.set_override_vector(Par::Pole_Mass_1srd_low,  0.03, ms.pole_mass_strs_1_6, i123456, true);
      mssmspec.set_override_vector(Par::Pole_Mass_1srd_high, 0.03, "~chi0", i1234, true);
      mssmspec.set_override_vector(Par::Pole_Mass_1srd_low,  0.03, "~chi0", i1234, true);
      mssmspec.set_override_vector(Par::Pole_Mass_1srd_high, 0.03, ms.pole_mass_strs_1_3, i123, true);
      mssmspec.set_override_vector(Par::Pole_Mass_1srd_low,  0.03, ms.pole_mass_strs_1_3, i123, true);
      mssmspec.set_override_vector(Par::Pole_Mass_1srd_high, 0.03, ms.pole_mass_strs_1_2, i12,  true);
      mssmspec.set_override_vector(Par::Pole_Mass_1srd_low,  0.03, ms.pole_mass_strs_1_2, i12,  true);

      // Do the lightest Higgs mass separately.  The default in most codes is 3 GeV. That seems like
      // an underestimate if the stop masses are heavy enough, but an overestimate for most points.
      double rd_mh1 = 2.0 / mssmspec.get(Par::Pole_Mass, ms.h0, 1);
      mssmspec.set_override(Par::Pole_Mass_1srd_high, rd_mh1, ms.h0, 1, true);
      mssmspec.set_override(Par::Pole_Mass_1srd_low,  rd_mh1, ms.h0, 1, true);

      // Do the W mass separately.  Here we use 10 MeV based on the size of corrections from two-loop papers and advice from Dominik Stockinger.
      double rd_mW = 0.01 / mssmspec.get(Par::Pole_Mass, "W+");
      mssmspec.set_override(Par::Pole_Mass_1srd_high, rd_mW, "W+", true);
      mssmspec.set_override(Par::Pole_Mass_1srd_low,  rd_mW, "W+", true);

      // Save the input value of TanBeta
      // Probably need to make it a full requirement of the MSSM SpectrumContents
      if(input_Param.find("TanBeta") != input_Param.end())
      {
        mssmspec.set_override(Par::dimensionless, *input_Param.at("TanBeta"), "tanbeta(mZ)", true);
      }

      // Create a second SubSpectrum object to wrap the qedqcd object used to initialise the spectrum generator
      // Attach the sminputs object as well, so that SM pole masses can be passed on (these aren't easily
      // extracted from the QedQcd object, so use the values that we put into it.)
      QedQcdWrapper qedqcdspec(oneset,sminputs);

      // Deal with points where spectrum generator encountered a problem
      #ifdef SPECBIT_DEBUG
        std::cout<<"Problem? "<<problems.have_problem()<<std::endl;
      #endif
      if( problems.have_problem() )
      {
         if( runOptions.getValueOrDef<bool>(false,"invalid_point_fatal") )
         {
            ///TODO: Need to tell gambit that the spectrum is not viable somehow. For now
            /// just die.
            std::ostringstream errmsg;
            errmsg << "A serious problem was encountered during spectrum generation!; ";
            errmsg << "Message from FlexibleSUSY below:" << std::endl;
            problems.print_problems(errmsg);
            problems.print_warnings(errmsg);
            SpecBit_error().raise(LOCAL_INFO,errmsg.str());
         }
         else
         {
            /// Check what the problem was
            /// see: contrib/MassSpectra/flexiblesusy/src/problems.hpp
            std::ostringstream msg;
            //msg << "";
            //if( have_bad_mass()      ) msg << "bad mass " << std::endl; // TODO: check which one
            //if( have_tachyon()       ) msg << "tachyon" << std::endl;
            //if( have_thrown()        ) msg << "error" << std::endl;
            //if( have_non_perturbative_parameter()   ) msg << "non-perturb. param" << std::endl; // TODO: check which
            //if( have_failed_pole_mass_convergence() ) msg << "fail pole mass converg." << std::endl; // TODO: check which
            //if( no_ewsb()            ) msg << "no ewsb" << std::endl;
            //if( no_convergence()     ) msg << "no converg." << std::endl;
            //if( no_perturbative()    ) msg << "no pertub." << std::endl;
            //if( no_rho_convergence() ) msg << "no rho converg." << std::endl;
            //if( msg.str()=="" ) msg << " Unrecognised problem! ";

            /// Fast way for now:
            problems.print_problems(msg);
            invalid_point().raise(msg.str()); //TODO: This message isn't ending up in the logs.
         }
      }

      if( problems.have_warning() )
      {
         std::ostringstream msg;
         problems.print_warnings(msg);
         SpecBit_warning().raise(LOCAL_INFO,msg.str()); //TODO: Is a warning the correct thing to do here?
      }

      // Write SLHA file (for debugging purposes...)
      #ifdef SPECBIT_DEBUG
         typename MI::SlhaIo slha_io;
         slha_io.set_spinfo(problems);
         slha_io.set_sminputs(oneset);
         slha_io.set_minpar(input);
         slha_io.set_extpar(input);
         slha_io.set_spectrum(mssmspec.model_interface.model);
         slha_io.write_to_file("SpecBit/initial_CMSSM_spectrum->slha");
      #endif

      // Retrieve any mass cuts
      static const Spectrum::mc_info mass_cut = runOptions.getValueOrDef<Spectrum::mc_info>(Spectrum::mc_info(), "mass_cut");
      static const Spectrum::mr_info mass_ratio_cut = runOptions.getValueOrDef<Spectrum::mr_info>(Spectrum::mr_info(), "mass_ratio_cut");

      // Package QedQcd SubSpectrum object, MSSM SubSpectrum object, and SMInputs struct into a 'full' Spectrum object
      return Spectrum(qedqcdspec,mssmspec,sminputs,&input_Param,mass_cut,mass_ratio_cut);
    }

  //Version for 1.5.1 commented out because we should make it possible to support FS versions in parallel.

  // template <class MI>
  //   Spectrum run_FS1_5_1_spectrum_generator
  //       ( const typename MI::InputParameters& input
  //       , const SMInputs& sminputs
  //       , const Options& runOptions
  //       , const std::map<str, safe_ptr<const double> >& input_Param
  //       )
  //   {
  //     // SoftSUSY object used to set quark and lepton masses and gauge
  //     // couplings in QEDxQCD effective theory
  //     // Will be initialised by default using values in lowe.h, which we will
  //     // override next.
  //     softsusy::QedQcd oneset;

  //     // Fill QedQcd object with SMInputs values
  //     setup_QedQcd(oneset,sminputs);

  //     // Run everything to Mz
  //     oneset.toMz();

  //     // Create spectrum generator object
  //     typename MI::SpectrumGenerator spectrum_generator;

  //     // Spectrum generator settings
  //     // Default options copied from flexiblesusy/src/spectrum_generator_settings.hpp
  //     //
  //     // | enum                             | possible values              | default value   |
  //     // |----------------------------------|------------------------------|-----------------|
  //     // | precision                        | any positive double          | 1.0e-4          |
  //     // | max_iterations                   | any positive double          | 0 (= automatic) |
  //     // | algorithm                        | 0 (two-scale) or 1 (lattice) | 0 (= two-scale) |
  //     // | calculate_sm_masses              | 0 (no) or 1 (yes)            | 0 (= no)        |
  //     // | pole_mass_loop_order             | 0, 1, 2                      | 2 (= 2-loop)    |
  //     // | ewsb_loop_order                  | 0, 1, 2                      | 2 (= 2-loop)    |
  //     // | beta_loop_order                  | 0, 1, 2                      | 2 (= 2-loop)    |
  //     // | threshold_corrections_loop_order | 0, 1                         | 1 (= 1-loop)    |
  //     // | higgs_2loop_correction_at_as     | 0, 1                         | 1 (= enabled)   |
  //     // | higgs_2loop_correction_ab_as     | 0, 1                         | 1 (= enabled)   |
  //     // | higgs_2loop_correction_at_at     | 0, 1                         | 1 (= enabled)   |
  //     // | higgs_2loop_correction_atau_atau | 0, 1                         | 1 (= enabled)   |

  //     spectrum_generator.set_precision_goal                  (runOptions.getValueOrDef<double>(1.0e-4,"precision_goal"));
  //     spectrum_generator.set_max_iterations                  (runOptions.getValueOrDef<double>(0,     "max_iterations"));
  //     spectrum_generator.set_calculate_sm_masses             (runOptions.getValueOrDef<bool>  (false, "calculate_sm_masses"));
  //     spectrum_generator.set_pole_mass_loop_order            (runOptions.getValueOrDef<int>   (2,     "pole_mass_loop_order"));
  //     spectrum_generator.set_ewsb_loop_order                 (runOptions.getValueOrDef<int>   (2,     "ewsb_loop_order"));
  //     spectrum_generator.set_beta_loop_order                 (runOptions.getValueOrDef<int>   (2,     "beta_loop_order"));
  //     spectrum_generator.set_threshold_corrections_loop_order(runOptions.getValueOrDef<int>   (2,     "threshold_corrections_loop_order"));

  //     // Higgs loop corrections are a little different... sort them out now
  //     Two_loop_corrections two_loop_settings;

  //     // alpha_t alpha_s
  //     // alpha_b alpha_s
  //     // alpha_t^2 + alpha_t alpha_b + alpha_b^2
  //     // alpha_tau^2
  //     two_loop_settings.higgs_at_as = runOptions.getValueOrDef<bool>(true,"use_higgs_2loop_at_as");
  //     two_loop_settings.higgs_ab_as = runOptions.getValueOrDef<bool>(true,"use_higgs_2loop_ab_as");
  //     two_loop_settings.higgs_at_at = runOptions.getValueOrDef<bool>(true,"use_higgs_2loop_at_at");
  //     two_loop_settings.higgs_atau_atau = runOptions.getValueOrDef<bool>(true,"use_higgs_2loop_atau_atau");

  //     spectrum_generator.set_two_loop_corrections(two_loop_settings);

  //     // Generate spectrum
  //     spectrum_generator.run(oneset, input);

  //     // Extract report on problems...
  //     const typename MI::Problems& problems = spectrum_generator.get_problems();

  //     // Create Model_interface to carry the input and results, and know
  //     // how to access the flexiblesusy routines.
  //     // Note: Output of spectrum_generator.get_model() returns type, e.g. CMSSM.
  //     // Need to convert it to type CMSSM_slha (which alters some conventions of
  //     // parameters into SLHA format)
  //     MI model_interface(spectrum_generator,oneset,input);

  //     // Create SubSpectrum object to wrap flexiblesusy data
  //     // THIS IS STATIC so that it lives on once we leave this module function. We
  //     // therefore cannot run the same spectrum generator twice in the same loop and
  //     // maintain the spectrum resulting from both. But we should never want to do
  //     // this.
  //     // A pointer to this object is what gets turned into a SubSpectrum pointer and
  //     // passed around Gambit.
  //     //
  //     // This object will COPY the interface data members into itself, so it is now the
  //     // one-stop-shop for all spectrum information, including the model interface object.
  //     MSSMSpec<MI> mssmspec(model_interface, "FlexibleSUSY", "1.5.1");

  //     // Add extra information about the scales used to the wrapper object
  //     // (last parameter turns on the 'allow_new' option for the override setter, which allows
  //     //  us to set parameters that don't previously exist)
  //     mssmspec.set_override(Par::mass1,spectrum_generator.get_high_scale(),"high_scale",true);
  //     mssmspec.set_override(Par::mass1,spectrum_generator.get_susy_scale(),"susy_scale",true);
  //     mssmspec.set_override(Par::mass1,spectrum_generator.get_low_scale(), "low_scale", true);

  //     // Add theory errors
  //     static const MSSM_strs ms;

  //     static const std::vector<int> i12     = initVector(1,2);
  //     static const std::vector<int> i123    = initVector(1,2,3);
  //     static const std::vector<int> i1234   = initVector(1,2,3,4);
  //     static const std::vector<int> i123456 = initVector(1,2,3,4,5,6);

  //     // 3% theory "error"
  //     mssmspec.set_override_vector(Par::Pole_Mass_1srd_high, 0.03, ms.pole_mass_pred, true);
  //     mssmspec.set_override_vector(Par::Pole_Mass_1srd_low,  0.03, ms.pole_mass_pred, true);
  //     mssmspec.set_override_vector(Par::Pole_Mass_1srd_high, 0.03, ms.pole_mass_strs_1_6, i123456, true);
  //     mssmspec.set_override_vector(Par::Pole_Mass_1srd_low,  0.03, ms.pole_mass_strs_1_6, i123456, true);
  //     mssmspec.set_override_vector(Par::Pole_Mass_1srd_high, 0.03, "~chi0", i1234, true);
  //     mssmspec.set_override_vector(Par::Pole_Mass_1srd_low,  0.03, "~chi0", i1234, true);
  //     mssmspec.set_override_vector(Par::Pole_Mass_1srd_high, 0.03, ms.pole_mass_strs_1_3, i123, true);
  //     mssmspec.set_override_vector(Par::Pole_Mass_1srd_low,  0.03, ms.pole_mass_strs_1_3, i123, true);
  //     mssmspec.set_override_vector(Par::Pole_Mass_1srd_high, 0.03, ms.pole_mass_strs_1_2, i12,  true);
  //     mssmspec.set_override_vector(Par::Pole_Mass_1srd_low,  0.03, ms.pole_mass_strs_1_2, i12,  true);

  //     // Do the lightest Higgs mass separately.  The default in most codes is 3 GeV. That seems like
  //     // an underestimate if the stop masses are heavy enough, but an overestimate for most points.
  //     double rd_mh1 = 2.0 / mssmspec.get(Par::Pole_Mass, ms.h0, 1);
  //     mssmspec.set_override(Par::Pole_Mass_1srd_high, rd_mh1, ms.h0, 1, true);
  //     mssmspec.set_override(Par::Pole_Mass_1srd_low,  rd_mh1, ms.h0, 1, true);

  //     // Do the W mass separately.  Here we use 10 MeV based on the size of corrections from two-loop papers and advice from Dominik Stockinger.
  //     double rd_mW = 0.01 / mssmspec.get(Par::Pole_Mass, "W+");
  //     mssmspec.set_override(Par::Pole_Mass_1srd_high, rd_mW, "W+", true);
  //     mssmspec.set_override(Par::Pole_Mass_1srd_low,  rd_mW, "W+", true);

  //     // Save the input value of TanBeta
  //     // Probably need to make it a full requirement of the MSSM SpectrumContents
  //     if(input_Param.find("TanBeta") != input_Param.end())
  //     {
  //       mssmspec.set_override(Par::dimensionless, *input_Param.at("TanBeta"), "tanbeta(mZ)", true);
  //     }

  //     // Create a second SubSpectrum object to wrap the qedqcd object used to initialise the spectrum generator
  //     // Attach the sminputs object as well, so that SM pole masses can be passed on (these aren't easily
  //     // extracted from the QedQcd object, so use the values that we put into it.)
  //     QedQcdWrapper qedqcdspec(oneset,sminputs);

  //     // Deal with points where spectrum generator encountered a problem
  //     #ifdef SPECBIT_DEBUG
  //       std::cout<<"Problem? "<<problems.have_problem()<<std::endl;
  //     #endif
  //     if( problems.have_problem() )
  //     {
  //        if( runOptions.getValueOrDef<bool>(false,"invalid_point_fatal") )
  //        {
  //           ///TODO: Need to tell gambit that the spectrum is not viable somehow. For now
  //           /// just die.
  //           std::ostringstream errmsg;
  //           errmsg << "A serious problem was encountered during spectrum generation!; ";
  //           errmsg << "Message from FlexibleSUSY below:" << std::endl;
  //           problems.print_problems(errmsg);
  //           problems.print_warnings(errmsg);
  //           SpecBit_error().raise(LOCAL_INFO,errmsg.str());
  //        }
  //        else
  //        {
  //           /// Check what the problem was
  //           /// see: contrib/MassSpectra/flexiblesusy/src/problems.hpp
  //           std::ostringstream msg;
  //           //msg << "";
  //           //if( have_bad_mass()      ) msg << "bad mass " << std::endl; // TODO: check which one
  //           //if( have_tachyon()       ) msg << "tachyon" << std::endl;
  //           //if( have_thrown()        ) msg << "error" << std::endl;
  //           //if( have_non_perturbative_parameter()   ) msg << "non-perturb. param" << std::endl; // TODO: check which
  //           //if( have_failed_pole_mass_convergence() ) msg << "fail pole mass converg." << std::endl; // TODO: check which
  //           //if( no_ewsb()            ) msg << "no ewsb" << std::endl;
  //           //if( no_convergence()     ) msg << "no converg." << std::endl;
  //           //if( no_perturbative()    ) msg << "no pertub." << std::endl;
  //           //if( no_rho_convergence() ) msg << "no rho converg." << std::endl;
  //           //if( msg.str()=="" ) msg << " Unrecognised problem! ";

  //           /// Fast way for now:
  //           problems.print_problems(msg);
  //           invalid_point().raise(msg.str()); //TODO: This message isn't ending up in the logs.
  //        }
  //     }

  //     if( problems.have_warning() )
  //     {
  //        std::ostringstream msg;
  //        problems.print_warnings(msg);
  //        SpecBit_warning().raise(LOCAL_INFO,msg.str()); //TODO: Is a warning the correct thing to do here?
  //     }

  //     // Write SLHA file (for debugging purposes...)
  //     #ifdef SPECBIT_DEBUG
  //        typename MI::SlhaIo slha_io;
  //        slha_io.set_spinfo(problems);
  //        slha_io.set_sminputs(oneset);
  //        slha_io.set_minpar(input);
  //        slha_io.set_extpar(input);
  //        slha_io.set_spectrum(mssmspec.model_interface.model);
  //        slha_io.write_to_file("SpecBit/initial_CMSSM_spectrum->slha");
  //     #endif

  //     // Retrieve any mass cuts
  //     static const Spectrum::mc_info mass_cut = runOptions.getValueOrDef<Spectrum::mc_info>(Spectrum::mc_info(), "mass_cut");
  //     static const Spectrum::mr_info mass_ratio_cut = runOptions.getValueOrDef<Spectrum::mr_info>(Spectrum::mr_info(), "mass_ratio_cut");

  //     // Package QedQcd SubSpectrum object, MSSM SubSpectrum object, and SMInputs struct into a 'full' Spectrum object
  //     return Spectrum(qedqcdspec,mssmspec,sminputs,&input_Param,mass_cut,mass_ratio_cut);
  //   }

    /// Helper function for setting 3x3 matrix-valued parameters
    //  Names must conform to convention "<parname>_ij"
    Eigen::Matrix<double,3,3> fill_3x3_parameter_matrix(const std::string& rootname, const std::map<str, safe_ptr<const double> >& Param)
    {
       Eigen::Matrix<double,3,3> output;
       for(int i=0; i<3; ++i) for(int j=0; j<3; ++j)
       {
          output(i,j) = *Param.at(rootname + "_" + std::to_string(i+1) + std::to_string(j+1));
       }
       return output;
    }

    /// As above, but for symmetric input (i.e. 6 entries, assumed to be the upper triangle)
    Eigen::Matrix<double,3,3> fill_3x3_symmetric_parameter_matrix(const std::string& rootname, const std::map<str, safe_ptr<const double> >& Param)
    {
       Eigen::Matrix<double,3,3> output;
       for(int i=0; i<3; ++i) for(int j=0; j<3; ++j)
       {
         str parname = rootname + "_" + ( i < j ? std::to_string(i+1) + std::to_string(j+1) : std::to_string(j+1) + std::to_string(i+1));
         output(i,j) = *Param.at(parname);
       }
       return output;
    }

    /// Helper function for filling MSSM63-compatible input parameter objects
    /// Leaves out mHu2, mHd2, SignMu, (mA, mu) because we use two different parameterisations of these
    template <class T>
    void fill_MSSM63_input(T& input, const std::map<str, safe_ptr<const double> >& Param )
    {
      //double valued parameters
      input.TanBeta     = *Param.at("TanBeta");
      input.MassBInput  = *Param.at("M1");
      input.MassWBInput = *Param.at("M2");
      input.MassGInput  = *Param.at("M3");

      // Sanity checks
      if(input.TanBeta<0)
      {
         std::ostringstream msg;
         msg << "Tried to set TanBeta parameter to a negative value ("<<input.TanBeta<<")! This parameter must be positive. Please check your inifile and try again.";
         SpecBit_error().raise(LOCAL_INFO,msg.str());
      }

      //3x3 matrices; filled with the help of a convenience function
      input.mq2Input = fill_3x3_symmetric_parameter_matrix("mq2", Param);
      input.ml2Input = fill_3x3_symmetric_parameter_matrix("ml2", Param);
      input.md2Input = fill_3x3_symmetric_parameter_matrix("md2", Param);
      input.mu2Input = fill_3x3_symmetric_parameter_matrix("mu2", Param);
      input.me2Input = fill_3x3_symmetric_parameter_matrix("me2", Param);
      input.Aeij = fill_3x3_parameter_matrix("Ae", Param);
      input.Adij = fill_3x3_parameter_matrix("Ad", Param);
      input.Auij = fill_3x3_parameter_matrix("Au", Param);

      #ifdef SPECBIT_DEBUG
        #define INPUT(p) input.p
        #define ostr std::cout
        #define oend std::endl
        ostr << "TanBeta = " << INPUT(TanBeta) << ", " << oend ;
        ostr << "mq2Input = " << oend << INPUT(mq2Input) << ", " << oend;
        ostr << "ml2Input = " << oend << INPUT(ml2Input) << ", " << oend;
        ostr << "md2Input = " << oend << INPUT(md2Input) << ", " << oend;
        ostr << "mu2Input = " << oend << INPUT(mu2Input) << ", " << oend;
        ostr << "me2Input = " << oend << INPUT(me2Input) << ", " << oend;
        ostr << "MassBInput = " << INPUT(MassBInput) << ", " << oend;
        ostr << "MassWBInput = " << INPUT(MassWBInput) << ", " << oend;
        ostr << "MassGInput = " << INPUT(MassGInput) << ", " << oend;
        ostr << "Aeij = " << oend << INPUT(Aeij) << ", " << oend;
        ostr << "Adij = " << oend << INPUT(Adij) << ", " << oend;
        ostr << "Auij = " << oend << INPUT(Auij) << ", " << oend;
        #undef INPUT
        #undef ostr
        #undef oend
      #endif
    }


  // Similar to above, except this is for MSSMEFTHiggs spectrum
  // generator and a few others where different names for inputs for many
  // parameters are used. This should be standardised.

    template <class T>
    void fill_MSSM63_input_altnames(T& input, const std::map<str, safe_ptr<const double> >& Param )
    {
      //double valued parameters
      input.TanBeta     = *Param.at("TanBeta");
      input.M1Input  = *Param.at("M1");
      input.M2Input = *Param.at("M2");
      input.M3Input  = *Param.at("M3");

      // Sanity checks
      if(input.TanBeta<0)
      {
         std::ostringstream msg;
         msg << "Tried to set TanBeta parameter to a negative value ("<<input.TanBeta<<")! This parameter must be positive. Please check your inifile and try again.";
         SpecBit_error().raise(LOCAL_INFO,msg.str());
      }

      //3x3 matrices; filled with the help of a convenience function
      input.mq2Input = fill_3x3_symmetric_parameter_matrix("mq2", Param);
      input.ml2Input = fill_3x3_symmetric_parameter_matrix("ml2", Param);
      input.md2Input = fill_3x3_symmetric_parameter_matrix("md2", Param);
      input.mu2Input = fill_3x3_symmetric_parameter_matrix("mu2", Param);
      input.me2Input = fill_3x3_symmetric_parameter_matrix("me2", Param);
      input.AeInput = fill_3x3_parameter_matrix("Ae", Param);
      input.AdInput= fill_3x3_parameter_matrix("Ad", Param);
      input.AuInput = fill_3x3_parameter_matrix("Au", Param);

      #ifdef SPECBIT_DEBUG
        #define INPUT(p) input.p
        #define ostr std::cout
        #define oend std::endl
        ostr << "TanBeta = " << INPUT(TanBeta) << ", " << oend ;
        ostr << "mq2Input = " << oend << INPUT(mq2Input) << ", " << oend;
        ostr << "ml2Input = " << oend << INPUT(ml2Input) << ", " << oend;
        ostr << "md2Input = " << oend << INPUT(md2Input) << ", " << oend;
        ostr << "mu2Input = " << oend << INPUT(mu2Input) << ", " << oend;
        ostr << "me2Input = " << oend << INPUT(me2Input) << ", " << oend;
        ostr << "M1Input = " << INPUT(M1Input) << ", " << oend;
        ostr << "M2Input = " << INPUT(M2Input) << ", " << oend;
        ostr << "M3Input = " << INPUT(M3Input) << ", " << oend;
        ostr << "AeInput = " << oend << INPUT(AeInput) << ", " << oend;
        ostr << "AdInput = " << oend << INPUT(AdInput) << ", " << oend;
        ostr << "AuInput = " << oend << INPUT(AuInput) << ", " << oend;
        #undef INPUT
        #undef ostr
        #undef oend
      #endif

    }
    
    
<<<<<<< HEAD
    /// Check that the spectrum has a neutralino LSP.
    bool has_neutralino_LSP(const Spectrum& result)
    {
      double msqd  = result.get(Par::Pole_Mass, 1000001, 0);
      double msqu  = result.get(Par::Pole_Mass, 1000002, 0);
      double msl   = result.get(Par::Pole_Mass, 1000011, 0);
      double msneu = result.get(Par::Pole_Mass, 1000012, 0);
      double mglui = result.get(Par::Pole_Mass, 1000021, 0);
      double mchi0 = std::abs(result.get(Par::Pole_Mass, 1000022, 0));
      double mchip = std::abs(result.get(Par::Pole_Mass, 1000024, 0));

      return mchi0 < mchip &&
             mchi0 < mglui &&
             mchi0 < msl   &&
             mchi0 < msneu &&
             mchi0 < msqu  &&
             mchi0 < msqd;
    }
    /// Helper to work with pointer
    bool has_neutralino_LSP(const Spectrum* result)
    {
      return has_neutralino_LSP(*result);
    }


=======
>>>>>>> d57ec026
    /// @} End module convenience functions


    /// @{ Gambit module functions
    //  =======================================================================
    //  These are wrapped up in Gambit functor objects according to the
    //  instructions in the rollcall header

    // Functions to change the capability associated with a Spectrum object to "SM_spectrum"
    void convert_MSSM_to_SM   (Spectrum &result) {result = *Pipes::convert_MSSM_to_SM::Dep::MSSM_spectrum;}
    void convert_NMSSM_to_SM  (Spectrum &result) {result = *Pipes::convert_NMSSM_to_SM::Dep::NMSSM_spectrum;}
    void convert_E6MSSM_to_SM (Spectrum &result) {result = *Pipes::convert_E6MSSM_to_SM::Dep::E6MSSM_spectrum;}

    void get_MSSM_spectrum_SPheno (Spectrum& spectrum)
    {
      namespace myPipe = Pipes::get_MSSM_spectrum_SPheno;
      const SMInputs &sminputs = *myPipe::Dep::SMINPUTS;

      // Set up the input structure
      Finputs inputs;
      inputs.sminputs = sminputs;
      inputs.param = myPipe::Param;
      inputs.options = myPipe::runOptions;

      // Retrieve any mass cuts
      static const Spectrum::mc_info mass_cut = myPipe::runOptions->getValueOrDef<Spectrum::mc_info>(Spectrum::mc_info(), "mass_cut");
      static const Spectrum::mr_info mass_ratio_cut = myPipe::runOptions->getValueOrDef<Spectrum::mr_info>(Spectrum::mr_info(), "mass_ratio_cut");

      // Get the spectrum from the Backend
      myPipe::BEreq::SPheno_MSSMspectrum(spectrum, inputs);

      // Only allow neutralino LSPs.
      if (not has_neutralino_LSP(spectrum)) invalid_point().raise("Neutralino is not LSP.");

      // Drop SLHA files if requested
      spectrum.drop_SLHAs_if_requested(myPipe::runOptions, "GAMBIT_unimproved_spectrum");

    }


  // Runs FlexibleSUSY MSSMEFTHiggs model spectrum generator with SUSY
  // scale boundary conditions, ie accepts MSSM parameters at MSUSY,
  // and has DRbar mA and mu as an input and mHu2 and mHd2 as EWSB
  // outputs, so it is for the MSSMatMSUSY_mA model.
  #if(FS_MODEL_MSSMatMSUSYEFTHiggs_mAmu_IS_BUILT)
  void get_MSSMatMSUSY_mA_spectrum_FlexibleEFTHiggs (Spectrum& result)
  {
     // Access the pipes for this function to get model and parameter information
     namespace myPipe = Pipes::get_MSSMatMSUSY_mA_spectrum_FlexibleEFTHiggs;

     // Get SLHA2 SMINPUTS values
     const SMInputs& sminputs = *myPipe::Dep::SMINPUTS;

     // Get input parameters (from flexiblesusy namespace)
     MSSMatMSUSYEFTHiggs_mAmu_input_parameters input;
     input.MuInput  = *myPipe::Param.at("mu");
     // This FS spectrum generator has mA as the parameter
     input.mAInput = *myPipe::Param.at("mA");
     fill_MSSM63_input_altnames(input,myPipe::Param); // Fill the rest
     result = run_FS_spectrum_generator<MSSMatMSUSYEFTHiggs_mAmu_interface<ALGORITHM1>>(input,sminputs,*myPipe::runOptions,myPipe::Param);

     // Only allow neutralino LSPs.
     if (not has_neutralino_LSP(result)) invalid_point().raise("Neutralino is not LSP.");

     // Drop SLHA files if requested
     result.drop_SLHAs_if_requested(myPipe::runOptions, "GAMBIT_unimproved_spectrum");

  }
  #endif

  // Runs FlexibleSUSY MSSMEFTHiggs model spectrum generator
  // and has m3^2 and mu as EWSB outputs, so it is for the
  // MSSMatQ_model.
  #if(FS_MODEL_MSSMEFTHiggs_IS_BUILT)
  void get_MSSMatQ_spectrum_FlexibleEFTHiggs (Spectrum& result)
  {
     // Access the pipes for this function to get model and parameter information
     namespace myPipe = Pipes::get_MSSMatQ_spectrum_FlexibleEFTHiggs;

     // Get SLHA2 SMINPUTS values
     const SMInputs& sminputs = *myPipe::Dep::SMINPUTS;

     // Get input parameters (from flexiblesusy namespace)
     MSSMEFTHiggs_input_parameters input;
     // MSSMatQ also requires input scale to be supplied with name MSUSY
     input.MSUSY  = *myPipe::Param.at("Qin");
     input.mHu2IN = *myPipe::Param.at("mHu2");
     input.mHd2IN = *myPipe::Param.at("mHd2");
     input.SignMu = *myPipe::Param.at("SignMu");
     fill_MSSM63_input_altnames(input,myPipe::Param); // Fill the rest
     result = run_FS_spectrum_generator<MSSMEFTHiggs_interface<ALGORITHM1>>(input,sminputs,*myPipe::runOptions,myPipe::Param);

     // Only allow neutralino LSPs.
     if (not has_neutralino_LSP(result)) invalid_point().raise("Neutralino is not LSP.");

     // Drop SLHA files if requested
     result.drop_SLHAs_if_requested(myPipe::runOptions, "GAMBIT_unimproved_spectrum");

   }
   #endif

   // Runs FlexibleSUSY MSSMEFTHiggs_mAmu spectrum generator with
   // boundary conditions at a user specified scale, ie accepts MSSM
   // parameters at Q, and has DRbar mA and mu as an input and mHu2
   // and mHd2 as EWSB outputs, so it is for the MSSMatMSUSY_mA model.
   #if(FS_MODEL_MSSMEFTHiggs_mAmu_IS_BUILT)
   void get_MSSMatQ_mA_spectrum_FlexibleEFTHiggs (Spectrum& result)
   {
     // Access the pipes for this function to get model and parameter information
     namespace myPipe = Pipes::get_MSSMatQ_mA_spectrum_FlexibleEFTHiggs;

     // Get SLHA2 SMINPUTS values
     const SMInputs& sminputs = *myPipe::Dep::SMINPUTS;

     // Get input parameters (from flexiblesusy namespace)
     MSSMEFTHiggs_mAmu_input_parameters input;
     input.MuInput  = *myPipe::Param.at("mu");
     // This FS spectrum generator has mA as the parameter
     input.mAInput = *myPipe::Param.at("mA");
     // Note: Qin has been named MSUSY inside the spectrum generator
     // but it is a user-input scale in this case.
     input.MSUSY = *myPipe::Param.at("Qin");
     // Fill the rest.
     // Note: This particular spectrum generator has been created with
     // different names for parameter inputs.  We should standardise this
     fill_MSSM63_input_altnames(input,myPipe::Param);
     result = run_FS_spectrum_generator<MSSMEFTHiggs_mAmu_interface<ALGORITHM1>>(input,sminputs,*myPipe::runOptions,myPipe::Param);

     // Only allow neutralino LSPs.
     if (not has_neutralino_LSP(result)) invalid_point().raise("Neutralino is not LSP.");

     // Drop SLHA files if requested
     result.drop_SLHAs_if_requested(myPipe::runOptions, "GAMBIT_unimproved_spectrum");

   }
   #endif



    // Runs FlexibleSUSY MSSM spectrum generator with CMSSM (GUT scale) boundary conditions
    // In principle an identical spectrum can be obtained from the function
    // get_MSSMatGUT_spectrum_FS
    // by setting the input parameters to match the CMSSM assumptions
    #if(FS_MODEL_CMSSM_IS_BUILT)
    void get_CMSSM_spectrum_FS (Spectrum& result)
    {

      // Access the pipes for this function to get model and parameter information
      namespace myPipe = Pipes::get_CMSSM_spectrum_FS;

      // Get SLHA2 SMINPUTS values
      const SMInputs& sminputs = *myPipe::Dep::SMINPUTS;

      // Get input parameters (from flexiblesusy namespace)
      CMSSM_input_parameters input;

      input.m0      = *myPipe::Param["M0"];
      input.m12     = *myPipe::Param["M12"];
      input.TanBeta = *myPipe::Param["TanBeta"];
      input.SignMu  = *myPipe::Param["SignMu"];
      input.Azero   = *myPipe::Param["A0"];

      // Sanity checks
      if(input.TanBeta<0)
      {
         std::ostringstream msg;
         msg << "Tried to set TanBeta parameter to a negative value ("<<input.TanBeta<<")! This parameter must be positive. Please check your inifile and try again.";
         SpecBit_error().raise(LOCAL_INFO,msg.str());
      }
      if(input.SignMu!=-1 and input.SignMu!=1)
      {
         std::ostringstream msg;
         msg << "Tried to set SignMu parameter to a value that is not a sign! ("<<input.SignMu<<")! This parameter must be set to either 1 or -1. Please check your inifile and try again.";
         SpecBit_error().raise(LOCAL_INFO,msg.str());
      }

      // Run spectrum generator
      result = run_FS_spectrum_generator<CMSSM_interface<ALGORITHM1>>(input,sminputs,*myPipe::runOptions,myPipe::Param);

      // Only allow neutralino LSPs.
      //if (not has_neutralino_LSP(result)) invalid_point().raise("Neutralino is not LSP.");

      // Drop SLHA files if requested
      result.drop_SLHAs_if_requested(myPipe::runOptions, "GAMBIT_unimproved_spectrum");

    }
    #endif

    // Runs FlexibleSUSY MSSM spectrum generator with EWSB scale input (boundary conditions)
    #if(FS_MODEL_MSSM_IS_BUILT)
    void get_MSSMatQ_spectrum_FS (Spectrum& result)
    {
      using namespace softsusy;
      namespace myPipe = Pipes::get_MSSMatQ_spectrum_FS;
      const SMInputs& sminputs = *myPipe::Dep::SMINPUTS;
      MSSM_input_parameters input;
      input.Qin    = *myPipe::Param.at("Qin"); // MSSMatQ also requires input scale to be supplied
      input.mHu2IN = *myPipe::Param.at("mHu2");
      input.mHd2IN = *myPipe::Param.at("mHd2");
      input.SignMu = *myPipe::Param.at("SignMu");
      if(input.SignMu!=-1 and input.SignMu!=1)
      {
         std::ostringstream msg;
         msg << "Tried to set SignMu parameter to a value that is not a sign! ("<<input.SignMu<<")! This parameter must be set to either 1 or -1. Please check your inifile and try again.";
         SpecBit_error().raise(LOCAL_INFO,msg.str());
      }
      fill_MSSM63_input(input,myPipe::Param);
      result = run_FS_spectrum_generator<MSSM_interface<ALGORITHM1>>(input,sminputs,*myPipe::runOptions,myPipe::Param);
    if (not has_neutralino_LSP(result)) invalid_point().raise("Neutralino is not LSP.");
      result.drop_SLHAs_if_requested(myPipe::runOptions, "GAMBIT_unimproved_spectrum");
    }
    #endif

    // Runs FlexibleSUSY MSSM spectrum generator with EWSB scale input (boundary conditions)
    // but with mA and mu as parameters instead of mHu2 and mHd2
    #if(FS_MODEL_MSSM_mAmu_IS_BUILT)
    void get_MSSMatQ_mA_spectrum_FS (Spectrum& result)
    {
      using namespace softsusy;
      namespace myPipe = Pipes::get_MSSMatQ_mA_spectrum_FS;
      const SMInputs& sminputs = *myPipe::Dep::SMINPUTS;
      MSSM_mAmu_input_parameters input;
      input.Qin      = *myPipe::Param.at("Qin"); // MSSMatQ also requires input scale to be supplied
      input.MuInput  = *myPipe::Param.at("mu");
      // Note this spectrum generator mA2 is the parameter.
      // However this freedom is not used in GAMBIT
      // and not needed as mA is a DRbar mass eigenstate for a scalar
      double mA = *myPipe::Param.at("mA");
      input.mA2Input = mA*mA;
      fill_MSSM63_input(input,myPipe::Param); // Fill the rest
      result = run_FS_spectrum_generator<MSSM_mAmu_interface<ALGORITHM1>>(input,sminputs,*myPipe::runOptions,myPipe::Param);
      if (not has_neutralino_LSP(result)) invalid_point().raise("Neutralino is not LSP.");
      result.drop_SLHAs_if_requested(myPipe::runOptions, "GAMBIT_unimproved_spectrum");
    }
    #endif

    // Runs FlexibleSUSY MSSM spectrum generator with GUT scale input (boundary conditions)
    #if(FS_MODEL_MSSMatMGUT_IS_BUILT)
    void get_MSSMatMGUT_spectrum_FS (Spectrum& result)
    {
      using namespace softsusy;
      namespace myPipe = Pipes::get_MSSMatMGUT_spectrum_FS;
      const SMInputs& sminputs = *myPipe::Dep::SMINPUTS;
      MSSMatMGUT_input_parameters input;
      input.mHu2IN = *myPipe::Param.at("mHu2");
      input.mHd2IN = *myPipe::Param.at("mHd2");
      input.SignMu = *myPipe::Param.at("SignMu");
      if(input.SignMu!=-1 and input.SignMu!=1)
      {
         std::ostringstream msg;
         msg << "Tried to set SignMu parameter to a value that is not a sign! ("<<input.SignMu<<")! This parameter must be set to either 1 or -1. Please check your inifile and try again.";
         SpecBit_error().raise(LOCAL_INFO,msg.str());
      }
      fill_MSSM63_input(input,myPipe::Param);
      result = run_FS_spectrum_generator<MSSMatMGUT_interface<ALGORITHM1>>(input,sminputs,*myPipe::runOptions,myPipe::Param);
      if (not has_neutralino_LSP(result)) invalid_point().raise("Neutralino is not LSP.");
      result.drop_SLHAs_if_requested(myPipe::runOptions, "GAMBIT_unimproved_spectrum");
    }
    #endif

  // Runs FlexibleSUSY MSSMatMGUTEFTHiggs model spectrum generator
  // and has m3^2 and mu as EWSB outputs, so it is for the
  // MSSMatMGUT_model.
  #if(FS_MODEL_MSSMatMGUTEFTHiggs_IS_BUILT)
  void get_MSSMatMGUT_spectrum_FlexibleEFTHiggs (Spectrum& result)
  {
     // Access the pipes for this function to get model and parameter information
     namespace myPipe = Pipes::get_MSSMatMGUT_spectrum_FlexibleEFTHiggs;

     // Get SLHA2 SMINPUTS values
     const SMInputs& sminputs = *myPipe::Dep::SMINPUTS;

     // Get input parameters (from flexiblesusy namespace)
     MSSMatMGUTEFTHiggs_input_parameters input;
     input.mHu2IN = *myPipe::Param.at("mHu2");
     input.mHd2IN = *myPipe::Param.at("mHd2");
     input.SignMu = *myPipe::Param.at("SignMu");
     if(input.SignMu!=-1 and input.SignMu!=1)
      {
         std::ostringstream msg;
         msg << "Tried to set SignMu parameter to a value that is not a sign! ("<<input.SignMu<<")! This parameter must be set to either 1 or -1. Please check your inifile and try again.";
         SpecBit_error().raise(LOCAL_INFO,msg.str());
      }

     fill_MSSM63_input(input,myPipe::Param); // Fill the rest
     result = run_FS_spectrum_generator<MSSMatMGUTEFTHiggs_interface<ALGORITHM1>>(input,sminputs,*myPipe::runOptions,myPipe::Param);

     // Only allow neutralino LSPs.
     if (not has_neutralino_LSP(result)) invalid_point().raise("Neutralino is not LSP.");

     // Drop SLHA files if requested
     result.drop_SLHAs_if_requested(myPipe::runOptions, "GAMBIT_unimproved_spectrum");

   }
   #endif


    // Runs FlexibleSUSY MSSM spectrum generator with GUT scale input (boundary conditions)
    // but with mA and mu as parameters instead of mHu2 and mHd2
    #if(FS_MODEL_MSSMatMGUT_mAmu_IS_BUILT)
    void get_MSSMatMGUT_mA_spectrum_FS (Spectrum& result)
    {
      using namespace softsusy;
      namespace myPipe = Pipes::get_MSSMatMGUT_mA_spectrum_FS;
      const SMInputs& sminputs = *myPipe::Dep::SMINPUTS;
      MSSMatMGUT_mAmu_input_parameters input;
      input.MuInput  = *myPipe::Param.at("mu");
      // Note this spectrum generator mA2 is the parameter.
      // However this freedom is not used in GAMBIT
      // and not needed as mA is a DRbar mass eigenstate for a scalar
      double mA = *myPipe::Param.at("mA");
      input.mA2Input = mA*mA;
      fill_MSSM63_input(input,myPipe::Param); // Fill the rest
      result = run_FS_spectrum_generator<MSSMatMGUT_mAmu_interface<ALGORITHM1>>(input,sminputs,*myPipe::runOptions,myPipe::Param);
      if (not has_neutralino_LSP(result)) invalid_point().raise("Neutralino is not LSP.");
      result.drop_SLHAs_if_requested(myPipe::runOptions, "GAMBIT_unimproved_spectrum");
    }
    #endif

  // Runs FlexibleSUSY MSSMatMGUTEFTHiggs model spectrum generator
  // and has m3^2 and mu as EWSB outputs, so it is for the
  // MSSMatMGUT_model.
  #if(FS_MODEL_MSSMatMGUTEFTHiggs_mAmu_IS_BUILT)
  void get_MSSMatMGUT_mA_spectrum_FlexibleEFTHiggs (Spectrum& result)
  {
     // Access the pipes for this function to get model and parameter information
     namespace myPipe = Pipes::get_MSSMatMGUT_mA_spectrum_FlexibleEFTHiggs;

     // Get SLHA2 SMINPUTS values
     const SMInputs& sminputs = *myPipe::Dep::SMINPUTS;

     // Get input parameters (from flexiblesusy namespace)
     MSSMatMGUTEFTHiggs_mAmu_input_parameters input;
     input.MuInput  = *myPipe::Param.at("mu");
     // Note this spectrum generator mA2 is the parameter.
     // However this freedom is not used in GAMBIT
     // and not needed as mA is a DRbar mass eigenstate for a scalar
     double mA = *myPipe::Param.at("mA");
     input.mA2Input = mA*mA;

     fill_MSSM63_input(input,myPipe::Param); // Fill the rest
     result = run_FS_spectrum_generator<MSSMatMGUTEFTHiggs_mAmu_interface<ALGORITHM1>>(input,sminputs,*myPipe::runOptions,myPipe::Param);

     // Only allow neutralino LSPs.
     if (not has_neutralino_LSP(result)) invalid_point().raise("Neutralino is not LSP.");

     // Drop SLHA files if requested
     result.drop_SLHAs_if_requested(myPipe::runOptions, "GAMBIT_unimproved_spectrum");

   }
   #endif


    // Runs FlexibleSUSY MSSM spectrum generator with SUSY scale input (boundary conditions)
    // but with mA and mu as parameters instead of mHu2 and mHd2
    #if(FS_MODEL_MSSMatMSUSY_mAmu_IS_BUILT)
    void get_MSSMatMSUSY_mA_spectrum_FS (Spectrum& result)
    {
      using namespace softsusy;
      namespace myPipe = Pipes::get_MSSMatMSUSY_mA_spectrum_FS;
      const SMInputs& sminputs = *myPipe::Dep::SMINPUTS;
      MSSMatMSUSY_mAmu_input_parameters input;
      input.MuInput  = *myPipe::Param.at("mu");
      // Note this spectrum generator mA2 is the parameter.
      // However this freedom is not used in GAMBIT
      // and not needed as mA is a DRbar mass eigenstate for a scalar
      double mA = *myPipe::Param.at("mA");
      input.mA2Input = mA*mA;    // FS has mA^2 as the parameter
      fill_MSSM63_input(input,myPipe::Param); // Fill the rest
      result = run_FS_spectrum_generator<MSSMatMSUSY_mAmu_interface<ALGORITHM1>>(input,sminputs,*myPipe::runOptions,myPipe::Param);
      if (not has_neutralino_LSP(result)) invalid_point().raise("Neutralino is not LSP.");
      result.drop_SLHAs_if_requested(myPipe::runOptions, "GAMBIT_unimproved_spectrum");
    }
    #endif

    void get_GUTMSSMB_spectrum (Spectrum &/*result*/)
    {
      // Placeholder
    }

    /// @{
    /// Functions to decompose Spectrum object (of type MSSM_spectrum)

    /// @}
    /// Retrieve SubSpectrum* to SM LE model from Spectrum object
    /// DEPENDENCY(MSSM_spectrum, Spectrum)
    void get_SM_SubSpectrum_from_MSSM_Spectrum (const SubSpectrum* &result)
    {
      namespace myPipe = Pipes::get_SM_SubSpectrum_from_MSSM_Spectrum;
      const Spectrum& matched_spectra(*myPipe::Dep::unimproved_MSSM_spectrum);
      result = &matched_spectra.get_LE();
    }

    /// Extract an SLHAea version of the spectrum contained in a Spectrum object, in SLHA1 format
    void get_MSSM_spectrum_as_SLHAea_SLHA1(SLHAstruct &result)
    {
      result = Pipes::get_MSSM_spectrum_as_SLHAea_SLHA1::Dep::unimproved_MSSM_spectrum->getSLHAea(1);
    }

    /// Extract an SLHAea version of the spectrum contained in a Spectrum object, in SLHA2 format
    void get_MSSM_spectrum_as_SLHAea_SLHA2(SLHAstruct &result)
    {
      result = Pipes::get_MSSM_spectrum_as_SLHAea_SLHA2::Dep::unimproved_MSSM_spectrum->getSLHAea(2);
    }

    /// Get an MSSMSpectrum object from an SLHA file
    /// Wraps it up in MSSMSimpleSpec; i.e. no RGE running possible.
    /// This is mainly for testing against benchmark points, but may be a useful last
    /// resort for interacting with "difficult" spectrum generators.
    void get_MSSM_spectrum_from_SLHAfile(Spectrum &result)
    {
      // Static counter running in a loop over all filenames
      static unsigned int counter = 0;
      static long int ncycle = 1;
      SLHAstruct input_slha;

      namespace myPipe = Pipes::get_MSSM_spectrum_from_SLHAfile;

      // Read filename from yaml file
      std::vector<std::string> filenames =
        myPipe::runOptions->getValue<std::vector<std::string>>("filenames");

      // Check how many loop over the input files we are doing.
      long int cycles = myPipe::runOptions->getValueOrDef<int>(-1,"cycles");

      // Check if we have completed the requested number of cycles
      if(cycles>0 and ncycle>cycles)
      {
         std::ostringstream msg;
         msg << "Preset number of loops through input files reached! Stopping. (tried to start cycle "<<ncycle<<" of "<<cycles<<")";
         SpecBit_error().raise(LOCAL_INFO,msg.str());
      }

      std::string filename = filenames[counter];

      logger() << "Reading SLHA file: " << filename << EOM;
      std::ifstream ifs(filename.c_str());
      if(!ifs.good()){ SpecBit_error().raise(LOCAL_INFO,"ERROR: SLHA file not found."); }
      ifs >> input_slha;
      ifs.close();
      counter++;
      if( counter >= filenames.size() )
      {
        logger() << "Returning to start of input SLHA file list (finished "<<ncycle<<" cycles)" << EOM;
        counter = 0;
        ncycle++;
      }

      // Retrieve any mass cuts
      static const Spectrum::mc_info mass_cut = myPipe::runOptions->getValueOrDef<Spectrum::mc_info>(Spectrum::mc_info(), "mass_cut");
      static const Spectrum::mr_info mass_ratio_cut = myPipe::runOptions->getValueOrDef<Spectrum::mr_info>(Spectrum::mr_info(), "mass_ratio_cut");

      // Create Spectrum object from the slhaea object
      result = spectrum_from_SLHAea<MSSMSimpleSpec, SLHAstruct>(input_slha, input_slha, mass_cut, mass_ratio_cut);

      // Add getter for susy scale if option set for this
      bool add_susy_scale = myPipe::runOptions->getValueOrDef<bool>(false,"assume_Q_is_MSUSY");
      if(add_susy_scale)
      {
         result.get_HE().set_override(Par::mass1,result.get_HE().GetScale(),"susy_scale",true);
      }

      // No sneaking in charged LSPs via SLHA, jävlar.
      if (not has_neutralino_LSP(result)) invalid_point().raise("Neutralino is not LSP.");
    }

    /// Get an MSSMSpectrum object from an SLHAstruct
    /// Wraps it up in MSSMSimpleSpec; i.e. no RGE running possible.
    /// This can be used as a poor-man's interface to backend spectrum generators
    void get_MSSM_spectrum_from_SLHAstruct(Spectrum& result)
    {
      namespace myPipe = Pipes::get_MSSM_spectrum_from_SLHAstruct;
      const SLHAstruct& input_slha_tmp = *myPipe::Dep::unimproved_MSSM_spectrum; // Retrieve dependency on SLHAstruct

      /// @todo FIXME this needs to be fixed -- is it needed any more?  Where is this GAMBIT block supposed to be written?
      SLHAstruct input_slha(input_slha_tmp); // Copy struct (for demo adding of GAMBIT block only)
      // For example; add this to your input SLHAstruct:
      input_slha["GAMBIT"][""] << "BLOCK" << "GAMBIT";
      input_slha["GAMBIT"][""] <<      1  << 1e99 << "# Input scale";

      // Retrieve any mass cuts
      static const Spectrum::mc_info mass_cut = myPipe::runOptions->getValueOrDef<Spectrum::mc_info>(Spectrum::mc_info(), "mass_cut");
      static const Spectrum::mr_info mass_ratio_cut = myPipe::runOptions->getValueOrDef<Spectrum::mr_info>(Spectrum::mr_info(), "mass_ratio_cut");

      // Create Spectrum object from the slhaea object
      result = spectrum_from_SLHAea<MSSMSimpleSpec, SLHAstruct>(input_slha, input_slha, mass_cut, mass_ratio_cut);

      // No sneaking in charged LSPs via SLHA, jävlar.
      if (not has_neutralino_LSP(result)) invalid_point().raise("Neutralino is not LSP.");

      // In order to translate from e.g. MSSM63atMGUT to MSSM63atQ, we need
      // to know that input scale Q. This is generally not stored in SLHA format,
      // but we need it, so if you want to produce a Spectrum object this way you
      // will need to add this information to your SLHAstruct:
      // BLOCK GAMBIT
      //   1     <high_scale>    # Input scale of (upper) boundary conditions, e.g. GUT scale

      // Need to check if this information exists:
      SLHAstruct::const_iterator block = input_slha.find("GAMBIT");
      std::vector<std::string> key(1, "1");
      if(block == input_slha.end() or block->find(key) == block->end())
      {
        // Big problem
        std::ostringstream errmsg;
        errmsg << "Error constructing Spectrum object from a pre-existing SLHAstruct!    " << endl
               << "The supplied SLHAstruct did not have the special GAMBIT block added.  " << endl
               << "This block carries extra information from the spectrum generator      " << endl
               << "that is usually thrown away, but which is needed for properly creating" << endl
               << "a Spectrum object. In whatever module function created the SLHAstruct " << endl
               << "that you want to use, please add code that adds the following         " << endl
               << "information to the SLHAstruct (SLHAea::Coll):                         " << endl
               << "  BLOCK GAMBIT                                                        " << endl
               << " 1 <high_scale>  # Input scale of (upper) boundary conditions, e.g. GUT scale\n";
        SpecBit_error().raise(LOCAL_INFO,errmsg.str());
      }

      // OK the GAMBIT block exists, add the data to the MSSM SubSpectrum object.
      result.get_HE().set_override(Par::mass1,SLHAea::to<double>(input_slha.at("GAMBIT").at(1).at(1)), "high_scale", false);
    }

    /// Get pre-computed MSSM spectrum from previous output file
    /// This function ONLY works when the scan is driven by the postprocessor!
    /// This is because it relies on the global reader object created by the
    /// postprocessor to retrieve output.
    void get_MSSM_spectrum_from_postprocessor(Spectrum& result)
    {
       namespace myPipe = Pipes::get_MSSM_spectrum_from_postprocessor;
       const SMInputs& sminputs = *myPipe::Dep::SMINPUTS; // Retrieve dependency on SLHAstruct

       // Retrieve the spectrum from whatever the point the global reader object is pointed at.
       // This should be the same point that the postprocessor has retrieved the
       // current set of ModelParameters from.
       // Will throw an error if no reader object exists, i.e. if the postprocessor is not
       // driving this scan.
      
       // Retrieve MSSM spectrum info into an SLHAea object 
       MSSM_SLHAstruct mssm_in; // Special type to trigger specialised MSSM retrieve routine
       bool mssm_is_valid = get_pp_reader().retrieve(mssm_in,"MSSM_spectrum");

       // Retrieve SM spectrum info into an SLHAea object
       // (should really match SMINPUTS, but better to use what is actually in the reported output spectrum)
       SMslha_SLHAstruct sm_in;
       bool sm_is_valid = get_pp_reader().retrieve(sm_in,"MSSM_spectrum");

       // Check if a valid spectrum was retrived
       // (if the required datasets don't exist an error will be thrown,
       //  so this is just checking that the spectrum was computed for
       //  the current input point)
       if(not (mssm_is_valid and sm_is_valid)) invalid_point().raise("Postprocessor: precomputed spectrum was set 'invalid' for this point");
       
       // Dump spectrum to output for testing
<<<<<<< HEAD
       //std::cerr<<"Dumping retrieved spectrum!"<<std::endl;
=======
>>>>>>> d57ec026
       SLHAstruct mssm = mssm_in; // Only this type has stream overloads etc. defined
       SLHAstruct sm = sm_in; 

       // Turns out we don't generically save tan_beta(mZ)_DRbar, so need to extract
       // this from model parameters (it is always an input, so we should have it in those)
       double tbmZ = *myPipe::Param.at("TanBeta");
       SLHAea_add(mssm, "MINPAR", 3, tbmZ, "tan beta (mZ)_DRbar");        
       SLHAea_add(sm, "MINPAR", 3, tbmZ, "tan beta (mZ)_DRbar");        

<<<<<<< HEAD
       //std::cerr<<mssm<<std::endl;
       //std::cerr<<"Dump complete!"<<std::endl;

=======
>>>>>>> d57ec026
       // Retrieve any mass cuts (could just cut with postprocessor, but I
       // guess can leave this feature in for compatibility with usage
       // of other Spectrum objects.
       static const Spectrum::mc_info mass_cut = myPipe::runOptions->getValueOrDef<Spectrum::mc_info>(Spectrum::mc_info(), "mass_cut");
       static const Spectrum::mr_info mass_ratio_cut = myPipe::runOptions->getValueOrDef<Spectrum::mr_info>(Spectrum::mr_info(), "mass_ratio_cut");

       // Create HE simple SubSpectrum object from the SLHAea object
       MSSMSimpleSpec he(mssm);

       // Create SMSimpleSpec SubSpectrum object from SMInputs
       SMSimpleSpec le(sm);

       // Create full Spectrum object
       result = Spectrum(le,he,sminputs,NULL,mass_cut,mass_ratio_cut);
    }

    /// FeynHiggs SUSY masses and mixings
    void FH_MSSMMasses(fh_MSSMMassObs &result)
    {
      using namespace Pipes::FH_MSSMMasses;

      #ifdef SPECBIT_DEBUG
        cout << "****** calling FH_MSSMMasses ******" << endl;
      #endif

      // zero if minimal, non-zero if non-minimal flavour violation
      int nmfv;

      // MSf(s,t,g) MFV squark masses with indices
      // s = 1..2   sfermion index
      // t = 1..5   sfermion type nu,e,u,d,?
      // g = 1..3   generation index
      Farray<fh_real, 1,2, 1,5, 1,3> MSf;

      // USf(s1,s2,t,g) MFV squark mixing matrices with indices
      // s1 = 1..2  sfermion index (mass eigenstates)
      // s2 = 1..2  sfermion index (gauge eigenstates, L/R)
      // t  = 1..5  sfermion type nu,e,u,d,?
      // g  = 1..3  generation index
      Farray<fh_complex, 1,2, 1,2, 1,5, 1,3> USf;

      // NMFV squark masses, with indices
      // a = 1..6   extended sfermion index
      // t = 1..5   sfermion type
      Farray<fh_real, 1,6, 1,5> MASf;

      // NMFV squark mixing matrices, with indices
      // a1 = 1..6  extended sfermion index (mass eigenstates)
      // a2 = 1..6  extended sfermion index (gauge eigenstates)
      //  t = 1..5  sftermion type nu,e,u,d,?
      Farray<fh_complex, 1,36, 1,5> UASf;

      // chargino masses
      Farray<fh_real, 1,2> MCha;

      // chargino mixing matrices (mass,gauge) eigenstates (2 x 2)
      Farray<fh_complex, 1,4> UCha;
      Farray<fh_complex, 1,4> VCha;

      // neutralino masses
      Farray<fh_real, 1,4> MNeu;

      // neutralino mixing matrices (mass,gauge) eigenstates (4 x 4)
      Farray<fh_complex, 1,16> ZNeu;

      // correction to bottom Yukawa coupling
      fh_complex DeltaMB;

      // gluino mass
      fh_real MGl;

      // tree-level Higgs masses (Mh, MH, MA, MHpm)
      Farray<fh_real, 1,4> MHtree;

      // tree-level Higgs mixing parameters sin alpha
      fh_real SAtree;

      #ifdef SPECBIT_DEBUG
        cout << "****** calling FHGetPara ******" << endl;
      #endif

      int error = 1;
      BEreq::FHGetPara(error, nmfv, MSf, USf, MASf, UASf,
           MCha, UCha, VCha, MNeu, ZNeu,
           DeltaMB, MGl, MHtree, SAtree);
      if (error != 0)
      {
        std::ostringstream err;
        err << "BEreq::FHGetPara raised error flag: " << error << ".";
        invalid_point().raise(err.str());
      }

      fh_MSSMMassObs MassObs;
      for(int i = 0; i < 2; i++)
        for(int j = 0; j < 5; j++)
          for(int k = 0; k < 3; k++)
            MassObs.MSf[i][j][k] = MSf(i+1,j+1,k+1);
      for(int i = 0; i < 2; i++)
        for(int j = 0; j < 2; j++)
          for(int k = 0; k < 5; k++)
            for(int l = 0; l < 3; l++)
              MassObs.USf[i][j][k][l] = USf(i+1,j+1,k+1,l+1);
      for(int i = 0; i < 6; i++)
        for(int j = 0; j < 5; j++)
          MassObs.MASf[i][j] = MASf(i+1,j+1);
      for(int i = 0; i < 36; i++)
        for(int j = 0; j < 5; j++)
          MassObs.UASf[i][j] = UASf(i+1,j+1);
      for(int i = 0; i < 2; i++)
        MassObs.MCha[i] = MCha(i+1);
      for(int i = 0; i < 4; i++)
      {
        MassObs.UCha[i] = UCha(i+1);
        MassObs.VCha[i] = VCha(i+1);
      }
      for(int i = 0; i < 4; i++)
        MassObs.MNeu[i] = MNeu(i+1);
      for(int i = 0; i < 16; i++)
        MassObs.ZNeu[i] = ZNeu(i+1);
      MassObs.deltaMB = DeltaMB;
      MassObs.MGl = MGl;
      for(int i = 0; i < 4; i++)
        MassObs.MHtree[i] = MHtree(i+1);
      MassObs.SinAlphatree = SAtree;

      result = MassObs;
    }


    /// Higgs masses and mixings with theoretical uncertainties
    void FH_AllHiggsMasses(fh_HiggsMassObs &result)
    {
      using namespace Pipes::FH_AllHiggsMasses;

      #ifdef SPECBIT_DEBUG
        cout << "****** calling FH_HiggsMasses ******" << endl;
      #endif

      // Higgs mass with
      // 0 - m1 (Mh in rMSSM)
      // 1 - m2 (MH in rMSSM)
      // 2 - m3 (MA in rMSSM)
      // 3 - MHpm
      Farray<fh_real, 1,4> MHiggs;
      Farray<fh_real, 1,4> DeltaMHiggs;

      // sine of effective Higgs mixing angle, alpha_eff
      fh_complex SAeff;
      fh_complex DeltaSAeff;

      // matrix needed to rotate Higgs
      // mass matrix to diagonal form
      Farray<fh_complex, 1,3, 1,3> UHiggs;
      Farray<fh_complex, 1,3, 1,3> DeltaUHiggs;

      // matrix of Z-factors needed to combine
      // amplitudes involving on-shell Higgs
      Farray<fh_complex, 1,3, 1,3> ZHiggs;
      Farray<fh_complex, 1,3, 1,3> DeltaZHiggs;

      #ifdef SPECBIT_DEBUG
        cout << "****** calling FHHiggsCorr ******" << endl;
      #endif

      int error = 1;
      BEreq::FHHiggsCorr(error, MHiggs, SAeff, UHiggs, ZHiggs);
      if (error != 0)
      {
        std::ostringstream err;
        err << "BEreq::FHHiggsCorr raised error flag: " << error << ".";
        invalid_point().raise(err.str());
      }

      #ifdef SPECBIT_DEBUG
        cout << "****** calling FHUncertainties ******" << endl;
      #endif

      error = 1;
      BEreq::FHUncertainties(error, DeltaMHiggs, DeltaSAeff, DeltaUHiggs, DeltaZHiggs);
      if (error != 0)
      {
        std::ostringstream err;
        err << "BEreq::FHUncertainties raised error flag: " << error << ".";
        invalid_point().raise(err.str());
      }

      fh_HiggsMassObs HiggsMassObs;
      for(int i = 0; i < 4; i++)
      {
        HiggsMassObs.MH[i] = MHiggs(i+1);
        HiggsMassObs.deltaMH[i] = DeltaMHiggs(i+1);
      }
      HiggsMassObs.SinAlphaEff = SAeff;
      HiggsMassObs.deltaSinAlphaEff = DeltaSAeff;
      for(int i = 0; i < 3; i++)
        for(int j = 0; j < 3; j++)
        {
          HiggsMassObs.UH[i][j] = UHiggs(i+1,j+1);
          HiggsMassObs.deltaUH[i][j] = DeltaUHiggs(i+1,j+1);
          HiggsMassObs.ZH[i][j] = ZHiggs(i+1,j+1);
          HiggsMassObs.deltaZH[i][j] = DeltaZHiggs(i+1,j+1);
        }

      result = HiggsMassObs;
    }

////////////////////////
//// Higgs routines ////
////////////////////////

    /// Call FH_Couplings from FeynHiggs and collect the output
    void FH_Couplings(fh_Couplings &result)
    {
      using namespace Pipes::FH_Couplings;

      #ifdef SPECBIT_DEBUG
        cout << "****** calling FH_Couplings ******" << endl;
      #endif

      // what to use for internal Higgs mixing
      // (ex. in couplings)
      // (default = 1)
      // 0 - no mixing
      // 1 - UHiggs
      // 2 - ZHiggs
      int uzint = 2;
      // what to use for external Higgs mixing
      // (ex. in decays)
      // (default = 2)
      // 0 - no mixing
      // 1 - UHiggs
      // 2 - ZHiggs
      int uzext = 2;
      // which effective bottom mass to use
      int mfeff = 1;

      #ifdef SPECBIT_DEBUG
        cout << "****** calling FHSelectUZ ******" << endl;
      #endif

      int error = 1;
      BEreq::FHSelectUZ(error, uzint, uzext, mfeff);
      if (error != 0)
      {
        std::ostringstream err;
        err << "BEreq::FHSelectUZ raised error flag: " << error << ".";
        invalid_point().raise(err.str());
      }

      Farray<fh_complex, 1,ncouplings> couplings;        // MSSM Higgs couplings
      Farray<fh_complex, 1,ncouplingsms> couplings_sm;  // SM Higgs couplings
      Farray<fh_real, 1,ngammas> gammas;                // Higgs decay widths and BR's (MSSM)
      Farray<fh_real, 1,ngammasms> gammas_sm;           // Higgs decay widths and BR's (SM)
      int fast = 1;  // include off-diagonal fermion decays? (1 = no)

      #ifdef SPECBIT_DEBUG
        cout << "****** calling FHCouplings ******" << endl;
      #endif

      error = 1;
      BEreq::FHCouplings(error, couplings, couplings_sm,
                         gammas, gammas_sm, fast);
      if (error != 0)
      {
        std::ostringstream err;
        err << "BEreq::FHCouplings raised error flag: " << error << ".";
        invalid_point().raise(err.str());
      }

      fh_Couplings Couplings;
      for(int i = 0; i < ncouplings; i++) Couplings.couplings[i] = couplings(i+1);
      for(int i = 0; i < ncouplingsms; i++) Couplings.couplings_sm[i] = couplings_sm(i+1);
      for(int i = 0; i < ngammas; i++) Couplings.gammas[i] = gammas(i+1);
      for(int i = 0; i < ngammasms; i++) Couplings.gammas_sm[i] = gammas_sm(i+1);
      Couplings.calculator = BEreq::FHCouplings.origin();
      Couplings.calculator_version = BEreq::FHCouplings.version();

      result = Couplings;
    }


    /// Helper function to work out if the LSP is invisible, and if so, which particle it is.
    std::vector<std::pair<str,str>> get_invisibles(const SubSpectrum& spec)
    {
      // Get the lighter of the lightest neutralino and the lightest sneutrino
      std::pair<str,double> neutralino("~chi0_1", spec.get(Par::Pole_Mass,"~chi0",1));
      std::pair<str,double> sneutrino("~nu_1", spec.get(Par::Pole_Mass,"~nu",1));
      std::pair<str,double> lnp = (neutralino.second < sneutrino.second ? neutralino : sneutrino);

      // Work out if this is indeed the LSP, and if decays of at least one neutral higgs to it are kinematically possible.
      bool inv_lsp = spec.get(Par::Pole_Mass,"~chi+",1) > lnp.second and
                     spec.get(Par::Pole_Mass,"~g") > lnp.second and
                     spec.get(Par::Pole_Mass,"~d",1) > lnp.second and
                     spec.get(Par::Pole_Mass,"~u",1) > lnp.second and
                     spec.get(Par::Pole_Mass,"~e-",1) > lnp.second and
                     (spec.get(Par::Pole_Mass,"h0",2) > 2.*lnp.second or
                      spec.get(Par::Pole_Mass,"A0") > 2.*lnp.second);

      // Create a vector containing all invisible products of higgs decays.
      if (inv_lsp) return initVector<std::pair<str,str>>(std::make_pair(lnp.first,lnp.first));
      return std::vector<std::pair<str,str>>();
    }

    /// Put together the Higgs couplings for the MSSM, from partial widths only
    void MSSM_higgs_couplings_pwid(HiggsCouplingsTable &result)
    {
      using namespace Pipes::MSSM_higgs_couplings_pwid;

      // Retrieve spectrum contents
      const SubSpectrum& spec = Dep::MSSM_spectrum->get_HE();

      // Set up neutral Higgses
      static const std::vector<str> sHneut = initVector<str>("h0_1", "h0_2", "A0");
      result.set_n_neutral_higgs(3);

      // Set up charged Higgses
      result.set_n_charged_higgs(1);

      // Set the CP of the Higgs states.  Note that this would need to be more sophisticated to deal with the complex MSSM!
      result.CP[0] = 1;  //h0_1
      result.CP[1] = 1;  //h0_2
      result.CP[2] = -1; //A0

      // Work out which SM values correspond to which SUSY Higgs
      int higgs = (SMlike_higgs_PDG_code(spec) == 25 ? 0 : 1);
      int other_higgs = (higgs == 0 ? 1 : 0);

      // Set the decays
      result.set_neutral_decays_SM(higgs, sHneut[higgs], *Dep::Reference_SM_Higgs_decay_rates);
      result.set_neutral_decays_SM(other_higgs, sHneut[other_higgs], *Dep::Reference_SM_other_Higgs_decay_rates);
      result.set_neutral_decays_SM(2, sHneut[2], *Dep::Reference_SM_A0_decay_rates);
      result.set_neutral_decays(0, sHneut[0],  *Dep::Higgs_decay_rates);
      result.set_neutral_decays(1, sHneut[1], *Dep::h0_2_decay_rates);
      result.set_neutral_decays(2, sHneut[2], *Dep::A0_decay_rates);
      result.set_charged_decays(0, "H+", *Dep::H_plus_decay_rates);
      result.set_t_decays(*Dep::t_decay_rates);

      // Use them to compute effective couplings for all neutral higgses, except for hhZ.
      for (int i = 0; i < 3; i++)
      {
        result.C_WW2[i] = result.compute_effective_coupling(i, std::pair<int,int>(24, 0), std::pair<int,int>(-24, 0));
        result.C_ZZ2[i] = result.compute_effective_coupling(i, std::pair<int,int>(23, 0), std::pair<int,int>(23, 0));
        result.C_tt2[i] = result.compute_effective_coupling(i, std::pair<int,int>(6, 1), std::pair<int,int>(-6, 1));
        result.C_bb2[i] = result.compute_effective_coupling(i, std::pair<int,int>(5, 1), std::pair<int,int>(-5, 1));
        result.C_cc2[i] = result.compute_effective_coupling(i, std::pair<int,int>(4, 1), std::pair<int,int>(-4, 1));
        result.C_tautau2[i] = result.compute_effective_coupling(i, std::pair<int,int>(15, 1), std::pair<int,int>(-15, 1));
        result.C_gaga2[i] = result.compute_effective_coupling(i, std::pair<int,int>(22, 0), std::pair<int,int>(22, 0));
        result.C_gg2[i] = result.compute_effective_coupling(i, std::pair<int,int>(21, 0), std::pair<int,int>(21, 0));
        result.C_mumu2[i] = result.compute_effective_coupling(i, std::pair<int,int>(13, 1), std::pair<int,int>(-13, 1));
        result.C_Zga2[i] = result.compute_effective_coupling(i, std::pair<int,int>(23, 0), std::pair<int,int>(21, 0));
        result.C_ss2[i] = result.compute_effective_coupling(i, std::pair<int,int>(3, 1), std::pair<int,int>(-3, 1));
      }

      // Calculate hhZ effective couplings.  Here we scale out the kinematic prefactor
      // of the decay width, assuming we are well above threshold if the channel is open.
      // If not, we simply assume SM couplings.
      const double mZ = Dep::MSSM_spectrum->get(Par::Pole_Mass,23,0);
      const double scaling = 8.*sqrt(2.)*pi/Dep::MSSM_spectrum->get_SMInputs().GF;
      for(int i = 0; i < 3; i++)
      for(int j = 0; j < 3; j++)
      {
        double mhi = spec.get(Par::Pole_Mass, sHneut[i]);
        double mhj = spec.get(Par::Pole_Mass, sHneut[j]);
        if (mhi > mhj + mZ and result.get_neutral_decays(i).has_channel(sHneut[j], "Z0"))
        {
          double gamma = result.get_neutral_decays(i).width_in_GeV*result.get_neutral_decays(i).BF(sHneut[j], "Z0");
          double k[2] = {(mhj + mZ)/mhi, (mhj - mZ)/mhi};
          for (int l = 0; l < 2; l++) k[l] = (1.0 - k[l]) * (1.0 + k[l]);
          double K = mhi*sqrt(k[0]*k[1]);
          result.C_hiZ2[i][j] = scaling / (K*K*K) * gamma;
        }
        else // If the channel is missing from the decays or kinematically disallowed, just return the SM result.
        {
          result.C_hiZ2[i][j] = 1.;
        }
      }

      // Work out which invisible decays are possible
      result.invisibles = get_invisibles(spec);
    }


    /// Put together the Higgs couplings for the MSSM, using FeynHiggs
    void MSSM_higgs_couplings_FH(HiggsCouplingsTable &result)
    {
      using namespace Pipes::MSSM_higgs_couplings_FH;

      // Retrieve spectrum contents
      const SubSpectrum& spec = Dep::MSSM_spectrum->get_HE();
      const SMInputs& sminputs = Dep::MSSM_spectrum->get_SMInputs();

      // Set up neutral Higgses
      static const std::vector<str> sHneut = initVector<str>("h0_1", "h0_2", "A0");

      // Work out which SM values correspond to which SUSY Higgs
      int higgs = (SMlike_higgs_PDG_code(spec) == 25 ? 0 : 1);
      int other_higgs = (higgs == 0 ? 1 : 0);

      // Set the decays
      result.set_neutral_decays_SM(higgs, sHneut[higgs], *Dep::Reference_SM_Higgs_decay_rates);
      result.set_neutral_decays_SM(other_higgs, sHneut[other_higgs], *Dep::Reference_SM_other_Higgs_decay_rates);
      result.set_neutral_decays_SM(2, sHneut[2], *Dep::Reference_SM_A0_decay_rates);
      result.set_neutral_decays(0, sHneut[0], *Dep::Higgs_decay_rates);
      result.set_neutral_decays(1, sHneut[1], *Dep::h0_2_decay_rates);
      result.set_neutral_decays(2, sHneut[2], *Dep::A0_decay_rates);
      result.set_charged_decays(0, "H+", *Dep::H_plus_decay_rates);
      result.set_t_decays(*Dep::t_decay_rates);

      // Use the branching fractions to compute gluon, gamma/Z and second generation fermionic effective couplings
      for (int i = 0; i < 3; i++)
      {
        result.C_gg2[i] = result.compute_effective_coupling(i, std::pair<int,int>(21, 0), std::pair<int,int>(21, 0));
        result.C_gaga2[i] = result.compute_effective_coupling(i, std::pair<int,int>(22, 0), std::pair<int,int>(22, 0));
        result.C_Zga2[i] = result.compute_effective_coupling(i, std::pair<int,int>(23, 0), std::pair<int,int>(22, 0));
        result.C_mumu2[i] = result.compute_effective_coupling(i, std::pair<int,int>(13, 1), std::pair<int,int>(-13, 1));
        result.C_ss2[i] = result.compute_effective_coupling(i, std::pair<int,int>(3, 1), std::pair<int,int>(-3, 1));
        result.C_cc2[i] = result.compute_effective_coupling(i, std::pair<int,int>(4, 1), std::pair<int,int>(-4, 1));
      }

      // Use couplings to get effective third-generation couplings
      for(int i = 0; i < 3; i++)
      {
        // Compute effective couplings
        double g2_s[3], g2_p[3];
        for (int j = 0; j < 3; j++) // j=0,1,2 => tau, t, b
        {
          fh_complex fh_L = Dep::FH_Couplings_output->couplings[H0FF(i+1,j+2,3,3)-1];
          fh_complex fh_R = Dep::FH_Couplings_output->couplings[H0FF(i+1,j+2,3,3)+Roffset-1];
          fh_complex fh_SM_L = Dep::FH_Couplings_output->couplings_sm[H0FF(i+1,j+2,3,3)-1];
          fh_complex fh_SM_R = Dep::FH_Couplings_output->couplings_sm[H0FF(i+1,j+2,3,3)+RSMoffset-1];
          std::complex<double> L(fh_L.re,fh_L.im);
          std::complex<double> R(fh_R.re,fh_R.im);
          std::complex<double> SM_L(fh_SM_L.re,fh_SM_L.im);
          std::complex<double> SM_R(fh_SM_R.re,fh_SM_R.im);
          g2_s[j] = 0.25*pow(std::abs(R/SM_R + L/SM_L), 2.);
          g2_p[j] = 0.25*pow(std::abs(R/SM_R - L/SM_L), 2.);
        }
        result.C_tautau2[i] = g2_s[0] + g2_p[0];
        result.C_tt2[i]     = g2_s[1] + g2_p[1];
        result.C_bb2[i]     = g2_s[2] + g2_p[2];

        // Calculate CP of state
        if(g2_p[2] < 1e-10)
          result.CP[i] = 1;
        else if(g2_s[2] < 1e-10)
          result.CP[i] = -1;
        else
          result.CP[i] = 0.;
      }

      // Use couplings to get di-boson effective couplings
      for(int i = 0; i < 3; i++)
      {
        fh_complex c_gWW = Dep::FH_Couplings_output->couplings[H0VV(i+1,4)-1];
        fh_complex c_gWW_SM = Dep::FH_Couplings_output->couplings_sm[H0VV(i+1,4)-1];
        fh_complex c_gZZ = Dep::FH_Couplings_output->couplings[H0VV(i+1,3)-1];
        fh_complex c_gZZ_SM = Dep::FH_Couplings_output->couplings_sm[H0VV(i+1,3)-1];
        std::complex<double> WW(c_gWW.re,c_gWW.im);
        std::complex<double> WW_SM(c_gWW_SM.re,c_gWW_SM.im);
        std::complex<double> ZZ(c_gZZ.re,c_gZZ.im);
        std::complex<double> ZZ_SM(c_gZZ_SM.re,c_gZZ_SM.im);
        result.C_WW2[i] = pow(std::abs(WW/WW_SM), 2.);
        result.C_ZZ2[i] = pow(std::abs(ZZ/ZZ_SM), 2.);
      }

      // Use couplings to get hhZ effective couplings
      double norm = sminputs.GF*sqrt(2.)*sminputs.mZ*sminputs.mZ;
      for(int i = 0; i < 3; i++)
      for(int j = 0; j < 3; j++)
      {
        fh_complex c_gHV = Dep::FH_Couplings_output->couplings[H0HV(i+1,j+1)-1];
        double g2HV = c_gHV.re*c_gHV.re+c_gHV.im*c_gHV.im;
        result.C_hiZ2[i][j] = g2HV/norm;
      }

      // Work out which invisible decays are possible
      result.invisibles = get_invisibles(spec);
    }


/////////////////////////////
//// Map output routines ////
/////////////////////////////

    /// @{ Convert MSSM type Spectrum object into a map, so it can be printed
    template<class Contents>
    void fill_map_from_subspectrum(std::map<std::string,double>&, const SubSpectrum&);

    /// Adds additional information from interesting combinations of MSSM parameters
    void add_extra_MSSM_parameter_combinations(std::map<std::string,double>& specmap, const SubSpectrum& mssm)
    {
      double At = 0;
      double Ab = 0;
      const double Yt = mssm.get(Par::dimensionless, "Yu", 3, 3);
      const double Yb = mssm.get(Par::dimensionless, "Yd", 3, 3);
      if(std::abs(Yt) > 1e-12)
      {
        At = mssm.get(Par::mass1, "TYu", 3, 3) / Yt;
      }
      if(std::abs(Yb) > 1e-12)
      {
        Ab = mssm.get(Par::mass1, "TYd", 3, 3) / Yb;
      }

      const double MuSUSY = mssm.get(Par::mass1, "Mu");
      const double tb = mssm.get(Par::dimensionless, "tanbeta");

      specmap["Xt"] = At - MuSUSY / tb;
      specmap["Xb"] = Ab - MuSUSY * tb;
      /// Determine which states are the third gens then add them for printing
      str msf1, msf2;
      /// Since this is for printing we only want to invalidate the point
      /// if this is completely wrong.
      /// We can also plot the mixing if we are suspicious.
      const static double tol = 0.5;
      const static bool pt_error = true;
      slhahelp::family_state_mix_matrix("~u", 3, msf1, msf2, mssm, tol,
                                        LOCAL_INFO, pt_error);
      specmap["mstop1"] =  mssm.get(Par::Pole_Mass, msf1);
      specmap["mstop2"] =  mssm.get(Par::Pole_Mass, msf2);
      slhahelp::family_state_mix_matrix("~d", 3, msf1, msf2, mssm, tol,
                                        LOCAL_INFO, pt_error);
      specmap["msbottom1"] =  mssm.get(Par::Pole_Mass, msf1);
      specmap["msbottom2"] =  mssm.get(Par::Pole_Mass, msf2);
      slhahelp::family_state_mix_matrix("~e-", 3, msf1, msf2, mssm, tol,
                                        LOCAL_INFO, pt_error);
      specmap["mstau1"] =  mssm.get(Par::Pole_Mass, msf1);
      specmap["mstau2"] =  mssm.get(Par::Pole_Mass, msf2);
      /// return mass eigenstate strings that best represent required gauge
      /// eigenstate
      const str gs_suL = slhahelp::mass_es_from_gauge_es("~u_L", mssm, tol,
                                                         LOCAL_INFO, pt_error);
      specmap["msupL"] = mssm.get(Par::Pole_Mass,gs_suL);
      const str gs_scL = slhahelp::mass_es_from_gauge_es("~c_L", mssm, tol,
                                                         LOCAL_INFO, pt_error);
      specmap["mscharmL"] = mssm.get(Par::Pole_Mass,gs_scL);
      const str gs_sdL = slhahelp::mass_es_from_gauge_es("~d_L", mssm, tol,
                                                         LOCAL_INFO, pt_error);
      specmap["msdownL"] = mssm.get(Par::Pole_Mass,gs_sdL);
      const str gs_ssL = slhahelp::mass_es_from_gauge_es("~s_L", mssm, tol,
                                                         LOCAL_INFO, pt_error);
      specmap["msstrangeL"] = mssm.get(Par::Pole_Mass,gs_ssL);
      const str gs_suR = slhahelp::mass_es_from_gauge_es("~u_R", mssm, tol,
                                                         LOCAL_INFO, pt_error);
      specmap["msupR"] = mssm.get(Par::Pole_Mass,gs_suR);
      const str gs_scR = slhahelp::mass_es_from_gauge_es("~c_R", mssm, tol,
                                                         LOCAL_INFO, pt_error);
      specmap["mscharmR"] = mssm.get(Par::Pole_Mass,gs_scR);
      const str gs_sdR = slhahelp::mass_es_from_gauge_es("~d_R", mssm, tol,
                                                         LOCAL_INFO, pt_error);
      specmap["msdownR"] = mssm.get(Par::Pole_Mass,gs_sdR);
      const str gs_ssR = slhahelp::mass_es_from_gauge_es("~s_R", mssm, tol,
                                                         LOCAL_INFO, pt_error);
      specmap["msstrangeR"] = mssm.get(Par::Pole_Mass,gs_ssR);
      const str gs_seL = slhahelp::mass_es_from_gauge_es("~e_L", mssm, tol,
                                                         LOCAL_INFO, pt_error);
      specmap["mselectronL"] = mssm.get(Par::Pole_Mass,gs_seL);
      const str gs_sMuL = slhahelp::mass_es_from_gauge_es("~mu_L", mssm, tol,
                                                         LOCAL_INFO, pt_error);
      specmap["msmuonL"] = mssm.get(Par::Pole_Mass,gs_sMuL);
      const str gs_seR = slhahelp::mass_es_from_gauge_es("~e_R", mssm, tol,
                                                         LOCAL_INFO, pt_error);
      specmap["mselectronR"] = mssm.get(Par::Pole_Mass,gs_seR);
      const str gs_sMuR = slhahelp::mass_es_from_gauge_es("~mu_R", mssm, tol,
                                                         LOCAL_INFO, pt_error);
      specmap["msmuonR"] = mssm.get(Par::Pole_Mass,gs_sMuR);
      const str gs_snu1 = slhahelp::mass_es_from_gauge_es("~nu_e_L", mssm, tol,
                                                         LOCAL_INFO, pt_error);
      specmap["msnue"] = mssm.get(Par::Pole_Mass,gs_snu1);
      const str gs_snu2 = slhahelp::mass_es_from_gauge_es("~nu_mu_L", mssm, tol,
                                                         LOCAL_INFO, pt_error);
      specmap["msnumu"] = mssm.get(Par::Pole_Mass,gs_snu2);
      const str gs_snu3 = slhahelp::mass_es_from_gauge_es("~nu_tau_L", mssm, tol,
                                                         LOCAL_INFO, pt_error);
      specmap["msnutau"] = mssm.get(Par::Pole_Mass,gs_snu3);

    }

    void get_MSSM_spectrum_as_map (std::map<std::string,double>& specmap)
    {
      namespace myPipe = Pipes::get_MSSM_spectrum_as_map;
      const Spectrum& mssmspec(*myPipe::Dep::MSSM_spectrum);
      try
      {
         fill_map_from_subspectrum<SpectrumContents::SM>  (specmap, mssmspec.get_LE());
      }
      catch(const Gambit::exception&)
      {
         // The above will fail for the SimpleSpectrum versions of the MSSM spectrum
         // because it uses SM_slha rather than SM for the LE subspectrum
         // TODO: Would be better to do this in a more elegant way than with exception
         // handling
         fill_map_from_subspectrum<SpectrumContents::SM_slha>  (specmap, mssmspec.get_LE()); 
      }
      fill_map_from_subspectrum<SpectrumContents::MSSM>(specmap, mssmspec.get_HE());
      add_extra_MSSM_parameter_combinations(specmap, mssmspec.get_HE());
    }
    void get_unimproved_MSSM_spectrum_as_map (std::map<std::string,double>& specmap)
    {
      namespace myPipe = Pipes::get_unimproved_MSSM_spectrum_as_map;
      const Spectrum& mssmspec(*myPipe::Dep::unimproved_MSSM_spectrum);
      try
      {
         fill_map_from_subspectrum<SpectrumContents::SM>  (specmap, mssmspec.get_LE());
      }
      catch(const Gambit::exception&)
      {
         // The above will fail for the SimpleSpectrum versions of the MSSM spectrum
         // because it uses SM_slha rather than SM for the LE subspectrum
         // TODO: Would be better to do this in a more elegant way than with exception
         // handling
         fill_map_from_subspectrum<SpectrumContents::SM_slha>  (specmap, mssmspec.get_LE()); 
      }
      fill_map_from_subspectrum<SpectrumContents::MSSM>(specmap, mssmspec.get_HE());
      add_extra_MSSM_parameter_combinations(specmap, mssmspec.get_HE());
    }
    /// @}

    /// Extract all parameters from a subspectrum and put them into a map
    template<class Contents>
    void fill_map_from_subspectrum(std::map<std::string,double>& specmap, const SubSpectrum& subspec)
    {
      /// Add everything... use spectrum contents routines to automate task (make sure to use correct template parameter!)
      static const Contents contents;
      static const std::vector<SpectrumParameter> required_parameters = contents.all_parameters();

      for(std::vector<SpectrumParameter>::const_iterator it = required_parameters.begin();
           it != required_parameters.end(); ++it)
      {
         const Par::Tags        tag   = it->tag();
         const std::string      name  = it->name();
         const std::vector<int> shape = it->shape();

         /// Verification routine should have taken care of invalid shapes etc, so won't check for that here.

         // Check scalar case
         if(shape.size()==1 and shape[0]==1)
         {
           std::ostringstream label;
           label << name <<" "<< Par::toString.at(tag);
           specmap[label.str()] = subspec.get(tag,name);
           // Check again ignoring overrides (if the value has an override defined)
           if(subspec.has(tag,name,overrides_only) and
              subspec.has(tag,name,ignore_overrides))
           {
             label << " (unimproved)";
             specmap[label.str()] = subspec.get(tag,name,ignore_overrides);
           }
         }
         // Check vector case
         else if(shape.size()==1 and shape[0]>1)
         {
           for(int i = 1; i<=shape[0]; ++i) {
             std::ostringstream label;
             label << name <<"_"<<i<<" "<< Par::toString.at(tag);
             specmap[label.str()] = subspec.get(tag,name,i);
             // Check again ignoring overrides
             if(subspec.has(tag,name,i,overrides_only) and
                subspec.has(tag,name,i,ignore_overrides))
             {
               label << " (unimproved)";
               specmap[label.str()] = subspec.get(tag,name,i,ignore_overrides);
             }
           }
         }
         // Check matrix case
         else if(shape.size()==2)
         {
           for(int i = 1; i<=shape[0]; ++i) {
             for(int j = 1; j<=shape[0]; ++j) {
               std::ostringstream label;
               label << name <<"_("<<i<<","<<j<<") "<<Par::toString.at(tag);
               specmap[label.str()] = subspec.get(tag,name,i,j);
               // Check again ignoring overrides
               if(subspec.has(tag,name,i,j,overrides_only) and
                  subspec.has(tag,name,i,j,ignore_overrides))
               {
                 label << " (unimproved)";
                 specmap[label.str()] = subspec.get(tag,name,i,j,ignore_overrides);
               }
             }
           }
         }
         // Deal with all other cases
         else
         {
           // ERROR
           std::ostringstream errmsg;
           errmsg << "Error, invalid parameter received while converting SubSpectrum with contents \""<<contents.getName()<<"\" to map of strings! This should no be possible if the spectrum content verification routines were working correctly; they must be buggy, please report this.";
           errmsg << "Problematic parameter was: "<< tag <<", " << name << ", shape="<< shape;
           SpecBit_error().forced_throw(LOCAL_INFO,errmsg.str());
         }
      }
      // add the scale!
      specmap["scale(Q)"] = subspec.GetScale();
    }

    void FH_HiggsMass(triplet<double>& result)
    {
      using namespace Pipes::FH_HiggsMass;
      //FH indices: 0=h0_1, 1=h0_2
      int i = 0;
      const SubSpectrum& spec = Dep::unimproved_MSSM_spectrum->get_HE();
      int higgs = SMlike_higgs_PDG_code(spec);
      if (higgs == 25) i = 0;
      else if (higgs == 35) i = 1;
      else SpecBit_error().raise(LOCAL_INFO, "Urecognised SM-like Higgs PDG code!");
      result.central = Dep::FH_HiggsMasses->MH[i];
      result.upper = Dep::FH_HiggsMasses->deltaMH[i];
      result.lower = Dep::FH_HiggsMasses->deltaMH[i];
    }

    void FH_HeavyHiggsMasses(map_int_triplet_dbl& result)
    {
      using namespace Pipes::FH_HeavyHiggsMasses;
      const int neutrals[2] = {25, 35};
      int i = -1;
      const SubSpectrum& spec = Dep::unimproved_MSSM_spectrum->get_HE();
      int higgs = SMlike_higgs_PDG_code(spec);
      if (higgs == neutrals[0]) i = 1;
      else if (higgs == neutrals[1]) i = 0;
      else SpecBit_error().raise(LOCAL_INFO, "Urecognised SM-like Higgs PDG code!");
      result.clear();
      result[neutrals[i]].central = Dep::FH_HiggsMasses->MH[i];
      result[neutrals[i]].upper = Dep::FH_HiggsMasses->deltaMH[i];
      result[neutrals[i]].lower = Dep::FH_HiggsMasses->deltaMH[i];
      result[36].central = Dep::FH_HiggsMasses->MH[2];
      result[36].upper = Dep::FH_HiggsMasses->deltaMH[2];
      result[36].lower = Dep::FH_HiggsMasses->deltaMH[2];
      result[37].central = Dep::FH_HiggsMasses->MH[3];
      result[37].upper = Dep::FH_HiggsMasses->deltaMH[3];
      result[37].lower = Dep::FH_HiggsMasses->deltaMH[3];
    }

    void SHD_HiggsMass(triplet<double>& result)
    {
      using namespace Pipes::SHD_HiggsMass;

      const Spectrum& fullspectrum = *Dep::unimproved_MSSM_spectrum;
      SLHAea::Coll slhaea = fullspectrum.getSLHAea(1);

      #ifdef SPECBIT_DEBUG
        cout << "****** calling SHD_HiggsMass ******" << endl;
      #endif

      MList<MReal> parameterList = {
        SLHAea::to<double>(slhaea.at("HMIX").at(2).at(1)), // tanbeta
        SLHAea::to<double>(slhaea.at("MSOFT").at(1).at(1)), // M1
        SLHAea::to<double>(slhaea.at("MSOFT").at(2).at(1)), // M2
        SLHAea::to<double>(slhaea.at("MSOFT").at(3).at(1)), // M3
        SLHAea::to<double>(slhaea.at("HMIX").at(1).at(1)), // mu
        SLHAea::to<double>(slhaea.at("AU").at(3).at(2)), // At
        SLHAea::to<double>(slhaea.at("MSOFT").at(43).at(1)), // mQ3
        SLHAea::to<double>(slhaea.at("MSOFT").at(46).at(1)), // mU3
        SLHAea::to<double>(slhaea.at("MSOFT").at(49).at(1)), // mD3
        SLHAea::to<double>(slhaea.at("MSOFT").at(42).at(1)), // mQ2
        SLHAea::to<double>(slhaea.at("MSOFT").at(45).at(1)), // mU2
        SLHAea::to<double>(slhaea.at("MSOFT").at(48).at(1)), // mD2
        SLHAea::to<double>(slhaea.at("MSOFT").at(41).at(1)), // mQ1
        SLHAea::to<double>(slhaea.at("MSOFT").at(44).at(1)), // mU1
        SLHAea::to<double>(slhaea.at("MSOFT").at(47).at(1)), // mD1
        SLHAea::to<double>(slhaea.at("MSOFT").at(33).at(1)), // mL3
        SLHAea::to<double>(slhaea.at("MSOFT").at(36).at(1)), // mE3
        SLHAea::to<double>(slhaea.at("MSOFT").at(32).at(1)), // mL2
        SLHAea::to<double>(slhaea.at("MSOFT").at(35).at(1)), // mE2
        SLHAea::to<double>(slhaea.at("MSOFT").at(31).at(1)), // mL1
        SLHAea::to<double>(slhaea.at("MSOFT").at(34).at(1)), // mE1
        sqrt(SLHAea::to<double>(slhaea.at("HMIX").at(4).at(1))) // mA
      };

      MReal MHiggs = BEreq::SUSYHD_MHiggs(parameterList);

      #ifdef SPECBIT_DEBUG
        cout << "****** calling SHD_DeltaHiggsMass ******" << endl;
      #endif

      MReal DeltaMHiggs = BEreq::SUSYHD_DeltaMHiggs(parameterList);

      result.central = MHiggs;

      bool use_SHD_uncertainty = runOptions->getValueOrDef<bool>(true, "use_SHD_uncertainty");

      if(use_SHD_uncertainty)
      {
        result.upper = DeltaMHiggs;
        result.lower = DeltaMHiggs;
      }
      else
      {
        result.upper = 0.0;
        result.lower = 0.0;
      }

    }


    /// @} End Gambit module functions

  } // end namespace SpecBit
} // end namespace Gambit
<|MERGE_RESOLUTION|>--- conflicted
+++ resolved
@@ -38,11 +38,7 @@
 #include "gambit/Elements/gambit_module_headers.hpp"
 #include "gambit/Elements/spectrum_factories.hpp"
 #include "gambit/Elements/smlike_higgs.hpp"
-<<<<<<< HEAD
-#include "gambit/Elements/slhaea_helpers.hpp"
-=======
 #include "gambit/Elements/slhaea_spec_helpers.hpp"
->>>>>>> d57ec026
 #include "gambit/Models/SimpleSpectra/MSSMSimpleSpec.hpp"
 #include "gambit/Utils/stream_overloads.hpp" // Just for more convenient output to logger
 #include "gambit/Utils/util_macros.hpp"
@@ -644,34 +640,6 @@
     }
     
     
-<<<<<<< HEAD
-    /// Check that the spectrum has a neutralino LSP.
-    bool has_neutralino_LSP(const Spectrum& result)
-    {
-      double msqd  = result.get(Par::Pole_Mass, 1000001, 0);
-      double msqu  = result.get(Par::Pole_Mass, 1000002, 0);
-      double msl   = result.get(Par::Pole_Mass, 1000011, 0);
-      double msneu = result.get(Par::Pole_Mass, 1000012, 0);
-      double mglui = result.get(Par::Pole_Mass, 1000021, 0);
-      double mchi0 = std::abs(result.get(Par::Pole_Mass, 1000022, 0));
-      double mchip = std::abs(result.get(Par::Pole_Mass, 1000024, 0));
-
-      return mchi0 < mchip &&
-             mchi0 < mglui &&
-             mchi0 < msl   &&
-             mchi0 < msneu &&
-             mchi0 < msqu  &&
-             mchi0 < msqd;
-    }
-    /// Helper to work with pointer
-    bool has_neutralino_LSP(const Spectrum* result)
-    {
-      return has_neutralino_LSP(*result);
-    }
-
-
-=======
->>>>>>> d57ec026
     /// @} End module convenience functions
 
 
@@ -852,7 +820,7 @@
       result = run_FS_spectrum_generator<CMSSM_interface<ALGORITHM1>>(input,sminputs,*myPipe::runOptions,myPipe::Param);
 
       // Only allow neutralino LSPs.
-      //if (not has_neutralino_LSP(result)) invalid_point().raise("Neutralino is not LSP.");
+      if (not has_neutralino_LSP(result)) invalid_point().raise("Neutralino is not LSP.");
 
       // Drop SLHA files if requested
       result.drop_SLHAs_if_requested(myPipe::runOptions, "GAMBIT_unimproved_spectrum");
@@ -880,7 +848,7 @@
       }
       fill_MSSM63_input(input,myPipe::Param);
       result = run_FS_spectrum_generator<MSSM_interface<ALGORITHM1>>(input,sminputs,*myPipe::runOptions,myPipe::Param);
-    if (not has_neutralino_LSP(result)) invalid_point().raise("Neutralino is not LSP.");
+      if (not has_neutralino_LSP(result)) invalid_point().raise("Neutralino is not LSP.");
       result.drop_SLHAs_if_requested(myPipe::runOptions, "GAMBIT_unimproved_spectrum");
     }
     #endif
@@ -1223,10 +1191,6 @@
        if(not (mssm_is_valid and sm_is_valid)) invalid_point().raise("Postprocessor: precomputed spectrum was set 'invalid' for this point");
        
        // Dump spectrum to output for testing
-<<<<<<< HEAD
-       //std::cerr<<"Dumping retrieved spectrum!"<<std::endl;
-=======
->>>>>>> d57ec026
        SLHAstruct mssm = mssm_in; // Only this type has stream overloads etc. defined
        SLHAstruct sm = sm_in; 
 
@@ -1236,12 +1200,6 @@
        SLHAea_add(mssm, "MINPAR", 3, tbmZ, "tan beta (mZ)_DRbar");        
        SLHAea_add(sm, "MINPAR", 3, tbmZ, "tan beta (mZ)_DRbar");        
 
-<<<<<<< HEAD
-       //std::cerr<<mssm<<std::endl;
-       //std::cerr<<"Dump complete!"<<std::endl;
-
-=======
->>>>>>> d57ec026
        // Retrieve any mass cuts (could just cut with postprocessor, but I
        // guess can leave this feature in for compatibility with usage
        // of other Spectrum objects.
