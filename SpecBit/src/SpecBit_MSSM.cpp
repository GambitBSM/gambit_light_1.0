--- conflicted
+++ resolved
@@ -137,17 +137,13 @@
       settings.set(Spectrum_generator_settings::higgs_2loop_correction_ab_as, runOptions.getValueOrDef<int>(1,"higgs_2loop_correction_ab_as"));
       settings.set(Spectrum_generator_settings::higgs_2loop_correction_at_at, runOptions.getValueOrDef<int>(1,"higgs_2loop_correction_at_at"));
       settings.set(Spectrum_generator_settings::higgs_2loop_correction_atau_atau, runOptions.getValueOrDef<int>(1,"higgs_2loop_correction_atau_atau"));
-<<<<<<< HEAD
-
-=======
       settings.set(Spectrum_generator_settings::top_pole_qcd_corrections, runOptions.getValueOrDef<int>(1,"top_pole_qcd_corrections"));
       settings.set(Spectrum_generator_settings::beta_zero_threshold, runOptions.getValueOrDef<int>(1.000000000e-14,"beta_zero_threshold"));
       settings.set(Spectrum_generator_settings::eft_matching_loop_order_up, runOptions.getValueOrDef<int>(1,"eft_matching_loop_order_up"));
       settings.set(Spectrum_generator_settings::eft_matching_loop_order_down, runOptions.getValueOrDef<int>(1,"eft_matching_loop_order_down"));
       settings.set(Spectrum_generator_settings::threshold_corrections, runOptions.getValueOrDef<int>(123111321,"threshold_corrections"));
 
-      
->>>>>>> e9aeaa10
+
       spectrum_generator.set_settings(settings);
 
       // Generate spectrum
@@ -555,12 +551,6 @@
         #define ostr std::cout
         #define oend std::endl
         ostr << "TanBeta = " << INPUT(TanBeta) << ", " << oend ;
-<<<<<<< HEAD
-        //ostr << "SignMu = " << INPUT(SignMu) << ", " << oend;
-        //ostr << "mHd2IN = " << INPUT(mHd2IN) << ", " << oend;
-        //ostr << "mHu2IN = " << INPUT(mHu2IN) << ", " << oend;
-=======
->>>>>>> e9aeaa10
         ostr << "mq2Input = " << oend << INPUT(mq2Input) << ", " << oend;
         ostr << "ml2Input = " << oend << INPUT(ml2Input) << ", " << oend;
         ostr << "md2Input = " << oend << INPUT(md2Input) << ", " << oend;
@@ -632,8 +622,8 @@
       #endif
 
     }
-
-
+    
+    
     /// Check that the spectrum has a neutralino LSP.
     bool has_neutralino_LSP(const Spectrum& result)
     {
@@ -701,7 +691,6 @@
 
     }
 
-<<<<<<< HEAD
     void get_MSSM_spectrum_SPhenoMSSM (Spectrum& spectrum)
     {
       namespace myPipe = Pipes::get_MSSM_spectrum_SPhenoMSSM;
@@ -730,8 +719,6 @@
 
     }
 
-
-=======
   // Runs FlexibleSUSY MSSMEFTHiggs model spectrum generator with SUSY
   // scale boundary conditions, ie accepts MSSM parameters at MSUSY,
   // and has DRbar mA and mu as an input and mHu2 and mHd2 as EWSB
@@ -825,7 +812,6 @@
 
    }
    #endif  
->>>>>>> e9aeaa10
 
     // Runs FlexibleSUSY MSSM spectrum generator with CMSSM (GUT scale) boundary conditions
     // In principle an identical spectrum can be obtained from the function
@@ -924,25 +910,6 @@
     }
     #endif
 
-    // Runs FlexibleSUSY MSSM spectrum generator with EWSB scale input (boundary conditions)
-    // but with mA and mu as parameters instead of mHu2 and mHd2
-    void get_MSSMatQ_mA_spectrum_FS (Spectrum& result)
-    {
-      using namespace softsusy;
-      namespace myPipe = Pipes::get_MSSMatQ_mA_spectrum_FS;
-      const SMInputs& sminputs = *myPipe::Dep::SMINPUTS;
-      MSSM_mAmu_input_parameters input;
-      input.Qin      = *myPipe::Param.at("Qin"); // MSSMatQ also requires input scale to be supplied
-      input.MuInput  = *myPipe::Param.at("mu");
-      double mA = *myPipe::Param.at("mA"); // Peter, did you make this mA rather than mA^2 on purpose?
-      input.mA2Input = mA*mA;              // Oh well we will just square it for now.
-      fill_MSSM63_input(input,myPipe::Param); // Fill the rest
-      result = run_FS_spectrum_generator<MSSM_mAmu_interface<ALGORITHM1>>(input,sminputs,*myPipe::runOptions,myPipe::Param);
-      if (not has_neutralino_LSP(result)) invalid_point().raise("Neutralino is not LSP.");
-      result.drop_SLHAs_if_requested(myPipe::runOptions, "GAMBIT_unimproved_spectrum");
-    }
-
-
     // Runs FlexibleSUSY MSSM spectrum generator with GUT scale input (boundary conditions)
     #if(FS_MODEL_MSSMatMGUT_IS_BUILT)
     void get_MSSMatMGUT_spectrum_FS (Spectrum& result)
@@ -1010,40 +977,6 @@
       result.drop_SLHAs_if_requested(myPipe::runOptions, "GAMBIT_unimproved_spectrum");
     }
     #endif
-
-    // Runs FlexibleSUSY MSSM spectrum generator with GUT scale input (boundary conditions)
-    // but with mA and mu as parameters instead of mHu2 and mHd2
-    void get_MSSMatMGUT_mA_spectrum_FS (Spectrum& result)
-    {
-      using namespace softsusy;
-      namespace myPipe = Pipes::get_MSSMatMGUT_mA_spectrum_FS;
-      const SMInputs& sminputs = *myPipe::Dep::SMINPUTS;
-      MSSMatMGUT_mAmu_input_parameters input;
-      input.MuInput  = *myPipe::Param.at("mu");
-      double mA = *myPipe::Param.at("mA"); // Peter, did you make this mA rather than mA^2 on purpose?
-      input.mA2Input = mA*mA;              // Oh well we will just square it for now.
-      fill_MSSM63_input(input,myPipe::Param); // Fill the rest
-      result = run_FS_spectrum_generator<MSSMatMGUT_mAmu_interface<ALGORITHM1>>(input,sminputs,*myPipe::runOptions,myPipe::Param);
-      if (not has_neutralino_LSP(result)) invalid_point().raise("Neutralino is not LSP.");
-      result.drop_SLHAs_if_requested(myPipe::runOptions, "GAMBIT_unimproved_spectrum");
-    }
-
-    // Runs FlexibleSUSY MSSM spectrum generator with SUSY scale input (boundary conditions)
-    // but with mA and mu as parameters instead of mHu2 and mHd2
-    void get_MSSMatMSUSY_mA_spectrum_FS (Spectrum& result)
-    {
-      using namespace softsusy;
-      namespace myPipe = Pipes::get_MSSMatMSUSY_mA_spectrum_FS;
-      const SMInputs& sminputs = *myPipe::Dep::SMINPUTS;
-      MSSMatMSUSY_mAmu_input_parameters input;
-      input.MuInput  = *myPipe::Param.at("mu");
-      double mA = *myPipe::Param.at("mA"); // Peter, did you make this mA rather than mA^2 on purpose?
-      input.mA2Input = mA*mA;              // Oh well we will just square it for now.
-      fill_MSSM63_input(input,myPipe::Param); // Fill the rest
-      result = run_FS_spectrum_generator<MSSMatMSUSY_mAmu_interface<ALGORITHM1>>(input,sminputs,*myPipe::runOptions,myPipe::Param);
-      if (not has_neutralino_LSP(result)) invalid_point().raise("Neutralino is not LSP.");
-      result.drop_SLHAs_if_requested(myPipe::runOptions, "GAMBIT_unimproved_spectrum");
-    }
 
     void get_GUTMSSMB_spectrum (Spectrum &/*result*/)
     {
