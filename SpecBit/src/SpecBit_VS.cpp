--- conflicted
+++ resolved
@@ -58,21 +58,13 @@
         c=d;
     }
     
-<<<<<<< HEAD
-    bool check_perturb_to_min_lambda(const Spectrum*  spec,double scale,int pts)
-=======
     bool check_perturb_to_min_lambda(const Spectrum& spec,double scale,int pts)
->>>>>>> a6636980
     {
     using namespace flexiblesusy;
     using namespace Gambit;
     using namespace SpecBit;
-<<<<<<< HEAD
-    std::unique_ptr<SubSpectrum> SingletDM = spec ->clone_HE();
-=======
 
     std::unique_ptr<SubSpectrum> SingletDM = spec.clone_HE();
->>>>>>> a6636980
     double step = log10(scale) / pts;
     double runto;
    
@@ -81,10 +73,7 @@
     {
     runto = pow(10,step*float(i+1.0)); // scale to run spectrum to
     if (runto<100){runto=200.0;}// avoid running to low scales
-<<<<<<< HEAD
-    
-=======
->>>>>>> a6636980
+    
   
     SingletDM -> RunToScale(runto);
    
@@ -139,12 +128,12 @@
     using namespace flexiblesusy;
     using namespace Gambit;
     using namespace SpecBit;
-<<<<<<< HEAD
+    
     if (scale>1e21){scale=1e21;}// avoid running to high scales
-    std::unique_ptr<SubSpectrum> SingletDM = spec ->clone_HE(); // clone the original spectrum incase the running takes the spectrum
-=======
+
+
     std::unique_ptr<SubSpectrum> SingletDM = spec.clone_HE(); // clone the original spectrum incase the running takes the spectrum
->>>>>>> a6636980
+
                                                                 // into a non-perturbative scale and thus the spectrum is no longer reliable
     SingletDM -> RunToScale(scale);
     double lambda1 = SingletDM->get(Par::dimensionless,"lambda_h");
@@ -161,13 +150,8 @@
       int check_perturb_pts = runOptions.getValueOrDef<double>(10,"check_perturb_pts");
       using namespace Gambit;
       using namespace SpecBit;
-<<<<<<< HEAD
-      
-      
-      const Spectrum* fullspectrum = *myPipe::Dep::SingletDM_spectrum;
-=======
       const Spectrum& fullspectrum = *myPipe::Dep::SingletDM_spectrum;
->>>>>>> a6636980
+
       // const SubSpectrum* spec = fullspectrum->get_HE(); // SingletDMZ3Spec SubSpectrum object
       //std::unique_ptr<SubSpectrum> SingletDM = fullspectrum->clone_HE(); // COPIES Spectrum object
       //std::unique_ptr<SubSpectrum> oneset = fullspectrum->clone_LE();
