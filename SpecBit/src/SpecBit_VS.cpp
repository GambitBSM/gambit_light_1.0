--- conflicted
+++ resolved
@@ -27,30 +27,16 @@
 ///          (janina.renk@fysik.su.se)
 ///  \date 2019 July, Dec
 ///
-<<<<<<< HEAD
-=======
 ///  \author Tomas Gonzalo
 ///          (tomas.gonzalo@monash.edu)
 ///  \date 2020 Sep
 ///
->>>>>>> d57ec026
 ///  *********************************************
-
-#ifdef WITH_MPI
-#include "mpi.h"
-#endif
 
 #include <string>
 #include <sstream>
 #include <sys/types.h>
 #include <sys/stat.h>
-<<<<<<< HEAD
-
-#include <gsl/gsl_math.h>
-#include <gsl/gsl_min.h>
-#include "SLHAea/slhaea.h"
-=======
->>>>>>> d57ec026
 
 #include "gambit/Elements/gambit_module_headers.hpp"
 #include "gambit/Elements/spectrum.hpp"
@@ -446,55 +432,6 @@
     /******************************************/
 
     /// Vacuum stability likelihood from a Vevacious run
-<<<<<<< HEAD
-    /// calculating the lifetime of & tunneling probability to the global minimum
-    void get_likelihood_VS_global(double &result)
-    {
-        using namespace Pipes::get_likelihood_VS_global;
-        
-        VevaciousResultContainer vevacious_results = *Dep::check_vacuum_stability_global;
-        double lifetime =  vevacious_results.get_lifetime("global");
-
-        // This is based on the estimation of the past lightcone from 1806.11281
-        double conversion = (6.5821195e-25)/(31536000);
-        result=((- ( 1 / ( lifetime/conversion ) ) * exp(140) * (1/ (1.2e19) ) )  );
-    }
-
-    /// Vacuum stability likelihood from a Vevacious run
-    /// calculating the lifetime of & tunneling probability to the nearest minimum
-    void get_likelihood_VS_nearest(double &result)
-    {
-        using namespace Pipes::get_likelihood_VS_nearest;
-        
-        VevaciousResultContainer vevacious_results = *Dep::check_vacuum_stability_nearest;
-        double lifetime =  vevacious_results.get_lifetime("nearest");
-
-        // This is based on the estimation of the past lightcone from 1806.11281
-        double conversion = (6.5821195e-25)/(31536000);
-        result=((- ( 1 / ( lifetime/conversion ) ) * exp(140) * (1/ (1.2e19) ) )  );
-    }
-
-    /// get all results from VS as str to dbl map to easily print them
-    /// (global vacuum is panic)
-    void get_VS_results_global(map_str_dbl &result)
-    {
-        using namespace Pipes::get_VS_results_global;
-        
-        VevaciousResultContainer vevacious_results = *Dep::check_vacuum_stability_global;
-        result =  vevacious_results.get_global_results();
-    }
-
-    /// get all results from VS as str to dbl map to easily print them
-    /// (nearest vacuum is panic)
-    void get_VS_results_nearest(map_str_dbl &result)
-    {
-        using namespace Pipes::get_VS_results_nearest;
-        
-        VevaciousResultContainer vevacious_results = *Dep::check_vacuum_stability_nearest;
-        result =  vevacious_results.get_nearest_results();
-    }
-    
-=======
     /// calculating the lifetime of & tunneling probability to the
     /// vacuua
     void get_likelihood_VS(double &result)
@@ -544,17 +481,10 @@
             result[it->first + "::" + vacua.first] = it->second;
         }
     }
->>>>>>> d57ec026
 
     /**********************/
     /* VEVACIOUS ROUTINES */
     /**********************/
-<<<<<<< HEAD
-    
-    // Declaration of helper function for making vevaciousPlusPlus
-    // inputs.
-    void make_vpp_inputs(map_str_str&);
-=======
 
     /// Helper function that takes any YAML options and makes the vevacious input,
     /// in the form of .xml files.
@@ -1113,18 +1043,12 @@
 
       return "";
     }
->>>>>>> d57ec026
 
     /// Parses the YAML file for any settings, then passes to make_vpp_inputs to create
     /// .xml files for vevacious to run with.
     void initialize_vevacious(std::string &inputspath)
     {
-<<<<<<< HEAD
-        namespace myPipe = Pipes::initialize_vevacious;
-        const Options& runOptions = *myPipe::runOptions;
-=======
         using namespace Pipes::initialize_vevacious;
->>>>>>> d57ec026
 
         static bool firstrun = true;
 
@@ -1135,22 +1059,6 @@
 
             // Generating a Random seed from Gambit random generator
             std::string randomseed_gen = std::to_string(int(Random::draw() * 2 * 1987.));
-<<<<<<< HEAD
-            
-            opts["phc_random_seed"] =               runOptions.getValueOrDef<std::string>(randomseed_gen, "phc_random_seed");
-            opts["MinuitStrategy"] =                runOptions.getValueOrDef<std::string>("0", "minuit_strategy");
-            opts["PotentialFunctionClassType"] =    runOptions.getValueOrDef<std::string>("FixedScaleOneLoopPotential", "potential_type");
-            opts["homotopybackend"] =               runOptions.getValueOrDef<std::string>("hom4ps", "homotopy_backend");
-            opts["globalIsPanic"] =                 runOptions.getValueOrDef<std::string>("false", "global_minimum_is_panic");
-            opts["TunnelingStrategy"] =             runOptions.getValueOrDef<std::string>("JustQuantum", "tunneling_strategy");
-            opts["pathFindingTimeout"] =            runOptions.getValueOrDef<std::string>("3600", "path_finding_timeout");
-            opts["SurvivalProbabilityThreshold"] =  runOptions.getValueOrDef<std::string>("0.01", "survival_probability_threshold");
-            opts["radialResolution"] =              runOptions.getValueOrDef<std::string>("0.1", "radial_resolution_undershoot_overshoot");
-            opts["PathResolution"] =                runOptions.getValueOrDef<std::string>("1000", "PathResolution");
-            
-            // Insert the file location info to the options map 
-            map_str_str file_locations = *myPipe::Dep::vevacious_file_location;
-=======
 
             opts["phc_random_seed"] =               runOptions->getValueOrDef<std::string>(randomseed_gen, "phc_random_seed");
             opts["MinuitStrategy"] =                runOptions->getValueOrDef<std::string>("0", "minuit_strategy");
@@ -1166,7 +1074,6 @@
 
             // Insert the file location info to the options map
             map_str_str file_locations = *Dep::vevacious_file_location;
->>>>>>> d57ec026
             opts.insert(file_locations.begin(), file_locations.end());
 
             // Pass to the helper function and make some vevacious input.
@@ -1179,16 +1086,6 @@
         // Done.
     }
 
-<<<<<<< HEAD
-    /// Execute the passing of the spectrum object (as SLHAea) to vevacious. It is a helper function and not a 
-    /// capability since this has to be executed before every single vevacious run. vevacious can run multiple times for 
-    /// a single point in parameter space depending on settings: 
-    ///   -> global and/or nearest minimum for tunneling requested? 
-    ///   -> multiple attempts for one vevacious run allowed?
-    vevacious_1_0::VevaciousPlusPlus::VevaciousPlusPlus exec_pass_spectrum_to_vevacious(SpectrumEntriesForVevacious &pass_spectrum )
-    {
-        
-=======
     /// Execute the passing of the spectrum object (as SLHAea) to vevacious. It is a helper function and not a
     /// capability since this has to be executed before every single vevacious run. vevacious can run multiple times for
     /// a single point in parameter space depending on settings:
@@ -1197,7 +1094,6 @@
     vevacious_1_0::VevaciousPlusPlus::VevaciousPlusPlus exec_pass_spectrum_to_vevacious(SpectrumEntriesForVevacious &pass_spectrum )
     {
 
->>>>>>> d57ec026
         // get inputFilename and initialise vevaciousPlusPlus object with it
         static std::string inputFilename = pass_spectrum.get_inputFilename();
         vevacious_1_0::VevaciousPlusPlus::VevaciousPlusPlus vevaciousPlusPlus(inputFilename);
@@ -1207,20 +1103,12 @@
         map_str_SpectrumEntry spec_entry_map = pass_spectrum.get_spec_entry_map();
 
         // iterate through map and call vevacious' 'ReadLhaBlock' to read spectrum entries
-<<<<<<< HEAD
-        for (auto it=spec_entry_map.begin(); it!=spec_entry_map.end(); ++it) 
-=======
         for (auto it=spec_entry_map.begin(); it!=spec_entry_map.end(); ++it)
->>>>>>> d57ec026
         {
           SpectrumEntry entry = it->second;
           logger() << LogTags::debug << "Passing ReadLhaBlock option  "<< entry.name  << " scale " << scale << " parameters" << entry.parameters <<" and dimension " << entry.dimension << " to vevacious" << EOM;
           vevaciousPlusPlus.ReadLhaBlock(entry.name, scale , entry.parameters, entry.dimension );
-<<<<<<< HEAD
-        }  
-=======
-        }
->>>>>>> d57ec026
+        }
 
         return vevaciousPlusPlus;
       }
@@ -1229,19 +1117,11 @@
     /// a vevacious run failed for some reason
     void helper_run_vevacious(vevacious_1_0::VevaciousPlusPlus::VevaciousPlusPlus &vevaciousPlusPlus,VevaciousResultContainer& result, std::string panic_vacuum, std::string inputPath)
     {
-<<<<<<< HEAD
-       
-        double lifetime, thermalProbability;
-
-        //Checking if file exists, fastest method.
-        struct stat buffer; 
-=======
 
         double lifetime, thermalProbability, thermalWidth;
 
         //Checking if file exists, fastest method.
         struct stat buffer;
->>>>>>> d57ec026
         std::string HomotopyLockfile = inputPath + "/Homotopy/busy.lock";
         // Check if homotopy binary is being used
         //Here I check it the busy.lock file exists and if it does I go into a
@@ -1250,11 +1130,7 @@
         // This deals with the problem of MARCONI not liking a binary accessed by too many
         // processes at the same time
         std::chrono::system_clock::time_point tStart = Utils::get_clock_now();
-<<<<<<< HEAD
-              
-=======
-
->>>>>>> d57ec026
+
         while(stat(HomotopyLockfile.c_str(), &buffer)==0)
         {
           std::chrono::system_clock::time_point tNow = Utils::get_clock_now();
@@ -1262,11 +1138,7 @@
           if(tSofar >= std::chrono::seconds(30) )
           {
             remove( HomotopyLockfile.c_str());
-<<<<<<< HEAD
-            break; 
-=======
             break;
->>>>>>> d57ec026
           }
         }
 
@@ -1277,20 +1149,12 @@
         // get vevacious results
         lifetime = vevaciousPlusPlus.GetLifetimeInSeconds();
         thermalProbability = vevaciousPlusPlus.GetThermalProbability();
-<<<<<<< HEAD
-
-        // decide how to deal with different vevacious outcomes
-        // here -1 from Vevacious means that the point is stable. 
-        if(lifetime == -1 && thermalProbability == -1 )
-        { 
-=======
         thermalWidth = vevaciousPlusPlus.GetThermalDecayWidth();
 
         // decide how to deal with different vevacious outcomes
         // here -1 from Vevacious means that the point is stable.
         if(lifetime == -1 && thermalProbability == -1 )
         {
->>>>>>> d57ec026
             lifetime = 3.0E+100;
             thermalProbability = 1;
         }
@@ -1303,20 +1167,9 @@
             thermalProbability = 1;
         }
 
-<<<<<<< HEAD
-        cout << "VEVACIOUS LIFETIME:  "<< lifetime << endl;
-        cout << "VEVACIOUS Prob. non zero temp:  "<< thermalProbability << endl;
-        std::string vevacious_result = vevaciousPlusPlus.GetResultsAsString();
-        cout << "VEVACIOUS RESULT:  "<< vevacious_result << endl;
-    
-        // return a vector containing the results from vevacious, these are filled
-        // in any successfully run case with the entries
-        //   BounceActionsThermal = ["Bounce Action Threshold", "straight path bounce action", 
-=======
         // return a vector containing the results from vevacious, these are filled
         // in any successfully run case with the entries
         //   BounceActionsThermal = ["Bounce Action Threshold", "straight path bounce action",
->>>>>>> d57ec026
         //              "best result from path_finder 1", "best result from path_finder 2",...]
         //   Note that the entries "best result from path_finder x" are only filled if the
         //               "straight path bounce action" (entry 1) is higher than the "bounce Action Threshold"
@@ -1324,17 +1177,6 @@
         //                vevacious
         std::vector<double> BounceActionsThermal_vec = vevaciousPlusPlus.GetThermalThresholdAndActions();
         std::vector<double> BounceActions_vec = vevaciousPlusPlus.GetThresholdAndActions();
-<<<<<<< HEAD
-            
-        logger() << LogTags::debug  << "VEVACIOUS result size "<< BounceActions_vec.size();
-        logger() << LogTags::debug  << "\nVEVACIOUS thermal result size "<< BounceActionsThermal_vec.size();
-        std::cout  << "VEVACIOUS thermal result size "<< BounceActionsThermal_vec.size() << std::endl;
-
-        // set bounce actions values & the threshold if they were calculated
-        for(std::size_t ii=0; ii<BounceActions_vec.size(); ++ii) 
-        {
-          logger() << LogTags::debug << "\nSetting bounceActionThreshold_[" << ii << "]"<< BounceActions_vec.at(ii); 
-=======
 
         logger() << LogTags::debug  << "Vevacious result size "<< BounceActions_vec.size();
         logger() << LogTags::debug  << "\nVevacious thermal result size "<< BounceActionsThermal_vec.size();
@@ -1343,29 +1185,16 @@
         for(std::size_t ii=0; ii<BounceActions_vec.size(); ++ii)
         {
           logger() << LogTags::debug << "\nSetting bounceActionThreshold_[" << ii << "]"<< BounceActions_vec.at(ii);
->>>>>>> d57ec026
           result.set_results(panic_vacuum, "bounceActionThreshold_[" + std::to_string(ii) + "]", BounceActions_vec.at(ii));
         }
 
         // set thermal bounce actions values & the threshold if they were calculated
-<<<<<<< HEAD
-        for(std::size_t ii=0; ii<BounceActionsThermal_vec.size(); ++ii) 
-        {
-          logger() << LogTags::debug << "\nSetting bounceActionThresholdThermal_[" << ii << "]"<< BounceActionsThermal_vec.at(ii); 
-          std::cout << "Setting bounceActionThresholdThermal_[" << ii << "]"<< BounceActionsThermal_vec.at(ii) << std::endl; 
-          result.set_results(panic_vacuum, "bounceActionThresholdThermal_[" + std::to_string(ii) + "]", BounceActionsThermal_vec.at(ii));
-        }
-
-        logger() << LogTags::debug << EOM;
-
-=======
         for(std::size_t ii=0; ii<BounceActionsThermal_vec.size(); ++ii)
         {
           logger() << LogTags::debug << "\nSetting bounceActionThresholdThermal_[" << ii << "]"<< BounceActionsThermal_vec.at(ii);
           result.set_results(panic_vacuum, "bounceActionThresholdThermal_[" + std::to_string(ii) + "]", BounceActionsThermal_vec.at(ii));
         }
 
->>>>>>> d57ec026
         // add entry 'straightPathGoodEnough' to result map
         // -> -1 if no bounce actions calculated
         // ->  1 if threshold > straightPath
@@ -1375,11 +1204,8 @@
 
         // set lifetime & thermal probability
         result.set_results(panic_vacuum,"lifetime", lifetime);
-<<<<<<< HEAD
-=======
         result.set_results(panic_vacuum,"width", hbar/lifetime);
         result.set_results(panic_vacuum,"thermalwidth", thermalWidth);
->>>>>>> d57ec026
         result.set_results(panic_vacuum,"thermalProbability", thermalProbability);
     }
 
@@ -1390,126 +1216,6 @@
     {
 
       //Vevacious has crashed -- set results to fixed values
-<<<<<<< HEAD
-      double lifetime = 2.0E+100; 
-      double thermalProbability= 1;
-
-      cout << "VEVACIOUS LIFETIME:  "<< lifetime << endl;
-      std::string vevacious_result = "Inconclusive";
-      cout << "VEVACIOUS RESULT:  "<< vevacious_result << endl;
-      logger() << "Vevacious could not calculate lifetime. Conservatively setting it to large value."<<endl;
-      
-      result.set_results(panic_vacuum,"lifetime", lifetime);
-      result.set_results(panic_vacuum,"thermalProbability", thermalProbability);
-
-    }
-
-
-    /// Check stability of global vacuum of the potential with vevacious
-    void check_vacuum_stability_vevacious_global(VevaciousResultContainer &result)
-    {
-        namespace myPipe = Pipes::check_vacuum_stability_vevacious_global;
-
-        // global vacuum is panic in this capability
-        static const std::string panic_vacuum = "global";
-        // This is the number of different pathFinders implemented in vevacious. It should be 
-        // returned by a BE convenience function, I tried to do it but didn't manage to 
-        // with the BOSS stuff -- that should probably be fixed  # todo 
-        static int pathFinder_number = 2;
-        // reset all entries of the of VevaciousResultContainer map holding the results
-        // to avoid that any value could be carried over from a previous calculated point
-        result.clear_results(panic_vacuum, pathFinder_number);
-        
-        // read in option how often to re-run vevacious in case of an INCONCLUSIVE RESULT
-        static int maxTrials = myPipe::runOptions->getValueOrDef<int>(2,"max_run_trials");
-        static bool firstrun = true;
-        if(firstrun){std::cout << " ... running vevacious at max. " << maxTrials << " times if results are inconclusive." << std::endl;firstrun=false;}
-
-        int trial = 0;
-        bool successful_run = false;
-        
-        // get the object that holds all inputs that needs to be passed to vevacious
-        SpectrumEntriesForVevacious pass_spectrum = (*myPipe::Dep::pass_spectrum_to_vevacious);
-        
-        // run vevacious until it runs successfully or the maximum number of trials is reached
-        while(trial < maxTrials and not successful_run)
-        { 
-          try 
-          {    
-              // create vevaciousPlusPlus object new for every try since spectrum 
-              // vevacious deletes spectrum after each run => to be able to do this 
-              // we need the non-rollcalled helper function that gets executed every time 
-              // we get to this line (unlike a dependency)
-              vevacious_1_0::VevaciousPlusPlus::VevaciousPlusPlus vevaciousPlusPlus = exec_pass_spectrum_to_vevacious(pass_spectrum);
-              
-              // helper function to set lifetime & thermal probability accordingly 
-              // (this is a separate function s.t. we don't have to reproduce code 
-              // for different panic vacua)
-              helper_run_vevacious(vevaciousPlusPlus, result, panic_vacuum, pass_spectrum.get_inputPath());
-
-              // congrats -- if you got up to this point vevacious did not crash!
-              successful_run = true;
-          }
-
-          catch(const std::exception& e)
-          {
-              // call function that sets the lifetime & thermal probability if vevacious
-              // has crashed for some reason
-              helper_catch_vevacious(result, panic_vacuum);
-              logger() << "Error occurred: " << e.what() << EOM;
-          }
-          // and here we go for the next try -- fingers crossed!
-          trial += 1;
-        }
-    }
-
-    /// Check stability of global vacuum of the potential with vevacious
-    void check_vacuum_stability_vevacious_nearest(VevaciousResultContainer &result)
-    {
-        namespace myPipe = Pipes::check_vacuum_stability_vevacious_nearest;
-
-        // nearest vacuum is panic in this capability
-        static const std::string panic_vacuum = "nearest";
-        // This is the number of different pathFinders implemented in vevacious. It should be 
-        // returned by a BE convenience function, I tried to do it but didn't manage to 
-        // with the BOSS stuff -- that should probably be fixed  # todo 
-        static int pathFinder_number = 2;
-        // reset all entries of the of VevaciousResultContainer map holding the results
-        // to avoid that any value could be carried over from a previous calculated point
-        result.clear_results(panic_vacuum, pathFinder_number);
-
-        // read in option how often to re-run vevacious in case of an INCONCLUSIVE RESULT
-        static int maxTrials = myPipe::runOptions->getValueOrDef<int>(2,"max_run_trials");
-        static bool firstrun = true;
-        if(firstrun){std::cout << " ... running vevacious at max. " << maxTrials << " times if results are inconclusive." << std::endl;firstrun=false;}
-
-        int trial = 0;
-        bool successful_run = false;
-        
-        // get the object that holds all inputs that needs to be passed to vevacious
-        SpectrumEntriesForVevacious pass_spectrum = (*myPipe::Dep::pass_spectrum_to_vevacious);
-        
-        // run vevacious until it runs successfully or the maximum number of trials is reached
-        while(trial < maxTrials and not successful_run)
-        { 
-          try 
-          {    
-              // create vevaciousPlusPlus object new for every try since spectrum 
-              // vevacious deletes spectrum after each run => to be able to do this 
-              // we need the non-rollcalled helper function that gets executed every time 
-              // we get to this line (unlike a dependency)
-              vevacious_1_0::VevaciousPlusPlus::VevaciousPlusPlus vevaciousPlusPlus = exec_pass_spectrum_to_vevacious(pass_spectrum);
-              
-              // helper function to set lifetime & thermal probability accordingly 
-              // (this is a separate function s.t. we don't have to reproduce code 
-              // for different panic vacua)
-              helper_run_vevacious(vevaciousPlusPlus, result, panic_vacuum, pass_spectrum.get_inputPath());
-
-              // congrats -- if you got up to this point vevacious did not crash!
-              successful_run = true;
-          }
-
-=======
       double lifetime = 2.0E+100;
       double thermalWidth = 0.;
       double thermalProbability= 1;
@@ -1625,28 +1331,16 @@
               // for different panic vacua)
               helper_run_vevacious(vevaciousPlusPlus, result, panic_vacuum, pass_spectrum.get_inputPath());
           }
->>>>>>> d57ec026
           catch(const std::exception& e)
           {
               // call function that sets the lifetime & thermal probability if vevacious
               // has crashed for some reason
               helper_catch_vevacious(result, panic_vacuum);
-<<<<<<< HEAD
-              logger() << "Error occurred: " << e.what() << EOM;
-          }
-          // and here we go for the next try -- fingers crossed!
-          trial += 1;
-        }
-    }
-   
-    
-=======
               logger() << LogTags::debug << "Error occurred: " << e.what() << EOM;
           }
         }
     }
 
->>>>>>> d57ec026
     /********/
     /* MSSM */
     /********/
@@ -1669,19 +1363,6 @@
         //Creating string with rank number
         std::string rankstring = std::to_string(rank);
 
-<<<<<<< HEAD
-        // Getting the run folder for saving initialization files
-        std::string inputspath = runOptions.getValue<std::string>("where_to_save_input");
-        result["inputspath"] = inputspath;
-        std::string modelfilesPath = inputspath + "/ModelFiles/mpirank_"+ rankstring + "/";
-
-        // Get the path to the library
-        std::string vevaciouslibpath = Backends::backendInfo().path_dir("vevacious", "1.0");
-        std::string vevaciouspath = vevaciouslibpath + "/../";
-
-        result["ScaleAndBlockFileSource"] = vevaciouspath + "ModelFiles/LagrangianParameters/MssmCompatibleWithSlhaOneAndSlhaTwo.xml";
-        result["ModelFileSource"] = vevaciouspath + "ModelFiles/PotentialFunctions/RealMssmWithStauAndStopVevs.vin";
-=======
         // Get the path to the library and results dir
         std::string vevaciouslibpath = Backends::backendInfo().path_dir("vevacious", "1.0");
         std::string vevaciouspath = vevaciouslibpath + "/../";
@@ -1694,484 +1375,33 @@
 
         result["ScaleAndBlockFileSource"] = vevaciouspath + "ModelFiles/LagrangianParameters/MSSM.xml";
         result["ModelFileSource"] = vevaciouspath + "ModelFiles/PotentialFunctions/MSSM_StauAndStop_RealVevs.vin";
->>>>>>> d57ec026
         result["ScaleAndBlockFile"] = modelfilesPath + "ScaleAndBlockFile.xml";
         result["ModelFile"] = modelfilesPath + "ModelFile.vin";
     }
 
-<<<<<<< HEAD
-    
-    /// Helper function that takes any YAML options and makes the vevacious input,
-    /// in the form of .xml files.
-    void make_vpp_inputs(map_str_str &opts)
-    {
-        static bool firstrun = true;
-        int rank;
-
-        // Here we make sure files are only written the first time this is run
-        if(firstrun) 
-        {
-            std::string vevaciouslibpath = Backends::backendInfo().path_dir("vevacious", "1.0");
-
-            std::string vevaciouspath = vevaciouslibpath + "/../";
-
-            // Get MPI rank
-            #ifdef WITH_MPI
-                MPI_Comm_rank(MPI_COMM_WORLD, &rank);
-            #else
-                rank = 0;
-            #endif
-
-            //Creating string with rank number
-            std::string rankstring = std::to_string(rank);
-
-            // Getting the run folder for saving initialization files
-            std::string inputspath = opts["inputspath"];
-
-            // Declare some filenames before we make 'em.'
-            std::string initfilesPath = inputspath + "/InitializationFiles/mpirank_"+ rankstring + "/";
-            std::string modelfilesPath = inputspath + "/ModelFiles/mpirank_"+ rankstring + "/";
-            std::string potentialfunctioninitpath = initfilesPath + "/PotentialFunctionInitialization.xml";
-            std::string potentialminimizerinitpath = initfilesPath +"/PotentialMinimizerInitialization.xml";
-            std::string tunnelingcalculatorinitpath = initfilesPath +"/TunnelingCalculatorInitialization.xml";
-            
-
-            // Creating folders for initialization files
-            try
-            {
-              Utils::ensure_path_exists(initfilesPath);
-              Utils::ensure_path_exists(modelfilesPath);
-            }
-            catch(const std::exception& e)
-            {
-                std::ostringstream errmsg;
-                errmsg << "Error creating vevacious initialization and model files folders for MPI process " << rankstring;
-                SpecBit_error().forced_throw(LOCAL_INFO,errmsg.str());
-            }
-
-            // Copy model files.
-            try
-            {
-
-                std::ifstream  ScaleAndBlocksrc(opts.at("ScaleAndBlockFileSource") , std::ios::binary);
-                std::ofstream  ScaleAndBlockdst(opts.at("ScaleAndBlockFile")       , std::ios::binary);
-
-                ScaleAndBlockdst << ScaleAndBlocksrc.rdbuf();
-
-                std::ifstream  ModelFilesrc(opts.at("ModelFileSource") , std::ios::binary);
-                std::ofstream  ModelFiledst(opts.at("ModelFile")       , std::ios::binary);
-
-                ModelFiledst << ModelFilesrc.rdbuf();
-            }
-            catch(const std::exception& e)
-            {
-                std::ostringstream errmsg;
-                errmsg << "Error copying model and scale/block vevacious files. Check they exist." << rankstring;
-                SpecBit_error().forced_throw(LOCAL_INFO,errmsg.str());
-            }
-
-            // Writing potential function initialization file
-            // File contents
-            std::string potentialfunctioninit =
-                "<VevaciousPlusPlusPotentialFunctionInitialization>\n"
-                " <LagrangianParameterManagerClass>\n"
-                "    <ClassType>\n"
-                "      SlhaCompatibleWithSarahManager\n"
-                "    </ClassType>\n"
-                "    <ConstructorArguments>\n"
-                "      <ScaleAndBlockFile>\n"
-                "      " + opts.at("ScaleAndBlockFile") + "\n"
-                "      </ScaleAndBlockFile>\n"
-                "    </ConstructorArguments>\n"
-                "  </LagrangianParameterManagerClass>\n"
-                "  <PotentialFunctionClass>\n"
-                "    <ClassType>\n"
-                "      " + opts.at("PotentialFunctionClassType") + "\n"
-                "    </ClassType>\n"
-                "    <ConstructorArguments>\n"
-                "      <ModelFile>\n"
-                "         " + opts.at("ModelFile") +
-                "\n"
-                "      </ModelFile>\n"
-                "      <AssumedPositiveOrNegativeTolerance>\n"
-                "        0.5\n"
-                "      </AssumedPositiveOrNegativeTolerance>\n"
-                "    </ConstructorArguments>\n"
-                "  </PotentialFunctionClass>\n"
-                "</VevaciousPlusPlusPotentialFunctionInitialization>";
-            std::ofstream potentialfunctioninitwrite(potentialfunctioninitpath);
-            potentialfunctioninitwrite << potentialfunctioninit;
-            potentialfunctioninitwrite.close();
-    
-            std::string potentialminimizerinit;
-
-            // Writing potential minimizer initialization file
-            // Check whether user wants hom4ps2 or PHC as homotopy continuation backend
-
-            if(opts.at("homotopybackend") == "hom4ps") 
-            {
-
-                // Getting Path to hom4ps2
-
-                std::string PathToHom4ps2 = Backends::backendInfo().path_dir("hom4ps", "2.0");
-
-                // File contents
-                potentialminimizerinit =
-                        "<VevaciousPlusPlusPotentialMinimizerInitialization>\n"
-                        "  <PotentialMinimizerClass>\n"
-                        "    <ClassType>\n"
-                        "      GradientFromStartingPoints\n"
-                        "    </ClassType>\n"
-                        "    <ConstructorArguments>\n"
-                        "      <StartingPointFinderClass>\n"
-                        "        <ClassType>\n"
-                        "          PolynomialAtFixedScalesSolver\n"
-                        "        </ClassType>\n"
-                        "        <ConstructorArguments>\n"
-                        "          <NumberOfScales>\n"
-                        "            1\n"
-                        "          </NumberOfScales>\n"
-                        "          <ReturnOnlyPolynomialMinima>\n"
-                        "            No\n"
-                        "          </ReturnOnlyPolynomialMinima>\n"
-                        "          <PolynomialSystemSolver>\n"
-                        "            <ClassType>\n"
-                        "              Hom4ps2Runner\n"
-                        "            </ClassType>\n"
-                        "            <ConstructorArguments>\n"
-                        "              <PathToHom4ps2>\n"
-                        "        " + PathToHom4ps2 + "\n"
-                        "              </PathToHom4ps2>\n"
-                        "              <Hom4ps2Argument>\n"
-                        "                1\n"
-                        "              </Hom4ps2Argument>\n"
-                        "              <ResolutionSize>\n"
-                        "                1.0\n"
-                        "              </ResolutionSize>\n"
-                        "            </ConstructorArguments>\n"
-                        "          </PolynomialSystemSolver>\n"
-                        "        </ConstructorArguments>\n"
-                        "      </StartingPointFinderClass>\n"
-                        "      <GradientMinimizerClass>\n"
-                        "        <ClassType>\n"
-                        "          MinuitPotentialMinimizer\n"
-                        "        </ClassType>\n"
-                        "        <ConstructorArguments>\n"
-                        "          <InitialStepSizeFraction>\n"
-                        "            0.1\n"
-                        "          </InitialStepSizeFraction>\n"
-                        "          <MinimumInitialStepSize>\n"
-                        "            1.0\n"
-                        "          </MinimumInitialStepSize>\n"
-                        "          <MinuitStrategy>\n"
-                        "             "+ opts.at("MinuitStrategy") +"\n"
-                        "          </MinuitStrategy>\n"
-                        "        </ConstructorArguments>\n"
-                        "      </GradientMinimizerClass>\n"
-                        "      <ExtremumSeparationThresholdFraction>\n"
-                        "        0.05\n"
-                        "      </ExtremumSeparationThresholdFraction>\n"
-                        "      <NonDsbRollingToDsbScalingFactor>\n"
-                        "        4.0\n"
-                        "      </NonDsbRollingToDsbScalingFactor>\n"
-                        "      <GlobalIsPanic>\n"
-                        "        " + opts.at("globalIsPanic") + "\n"
-                        "      </GlobalIsPanic>\n"
-                        "    </ConstructorArguments>\n"
-                        "  </PotentialMinimizerClass>\n"
-                        "</VevaciousPlusPlusObjectInitialization>\n";
-            } 
-            else if(opts.at("homotopybackend") == "phc") 
-            {
-                // Getting path to PHC
-                std::string PathToPHC = Backends::backendInfo().path_dir("phc", "2.4.58");
-                // Creating symlink to PHC in run folder
-                std::string PHCSymlink = inputspath + "Homotopy/mpirank_"+ rankstring + "/";
-
-                // random seed for phc (can be fixed as input option)
-                std::string randomseed = opts["phc_random_seed"];
-                
-                try
-                {
-                    Utils::ensure_path_exists(PHCSymlink);
-                }
-                catch(const std::exception& e)
-                {
-                    std::ostringstream errmsg;
-                    errmsg << "Error creating PHC folder for MPI process " << rankstring;
-                    SpecBit_error().forced_throw(LOCAL_INFO,errmsg.str());
-                }
-
-                // Here we check whether the symlink to phc already exists. 
-                std::string filename(PHCSymlink + "/phc");
-                std::ifstream in(filename.c_str(), std::ios::binary);
-                if(in.good())
-                {
-                    std::cout << "Symlink for phc already exists, skipping creating it." << std::endl;
-                }
-                else
-                {
-
-                    std::cout << "Creating PHC symlink" << std::endl;
-                    std::string systemCommand( "ln -s " + PathToPHC + "/phc" + " " + PHCSymlink );
-
-                    int systemReturn = system( systemCommand.c_str() ) ;
-                    if( systemReturn == -1 )
-                    {
-                        std::ostringstream errmsg;
-                        errmsg << "Error making symlink for PHC in process " << rankstring;
-                        SpecBit_error().forced_throw(LOCAL_INFO,errmsg.str());
-                    }
-                }
-
-                // File contents
-                potentialminimizerinit =
-                        "<VevaciousPlusPlusPotentialMinimizerInitialization>\n"
-                        "  <PotentialMinimizerClass>\n"
-                        "    <ClassType>\n"
-                        "      GradientFromStartingPoints\n"
-                        "    </ClassType>\n"
-                        "    <ConstructorArguments>\n"
-                        "      <StartingPointFinderClass>\n"
-                        "        <ClassType>\n"
-                        "          PolynomialAtFixedScalesSolver\n"
-                        "        </ClassType>\n"
-                        "        <ConstructorArguments>\n"
-                        "          <NumberOfScales>\n"
-                        "            1\n"
-                        "          </NumberOfScales>\n"
-                        "          <ReturnOnlyPolynomialMinima>\n"
-                        "            No\n"
-                        "          </ReturnOnlyPolynomialMinima>\n"
-                        "          <PolynomialSystemSolver>\n"
-                        "            <ClassType>\n"
-                        "              PHCRunner\n"
-                        "            </ClassType>\n"
-                        "            <ConstructorArguments>\n"
-                        "              <PathToPHC>\n"
-                        "        " + PHCSymlink + "\n"
-                        "              </PathToPHC>\n"
-                        "              <ResolutionSize>\n"
-                        "                1.0\n"
-                        "              </ResolutionSize>\n"
-                        "              <RandomSeed>\n"
-                        "               " + randomseed + "\n"
-                        "              </Randomseed>\n"
-                        "            <Tasks>\n "
-                        "             1                     "
-                        "            </Tasks>\n            "
-                        "            </ConstructorArguments>\n"
-                        "          </PolynomialSystemSolver>\n"
-                        "        </ConstructorArguments>\n"
-                        "      </StartingPointFinderClass>\n"
-                        "      <GradientMinimizerClass>\n"
-                        "        <ClassType>\n"
-                        "          MinuitPotentialMinimizer\n"
-                        "        </ClassType>\n"
-                        "        <ConstructorArguments>\n"
-                        "          <InitialStepSizeFraction>\n"
-                        "            0\n"
-                        "          </InitialStepSizeFraction>\n"
-                        "          <MinimumInitialStepSize>\n"
-                        "            0.5\n"
-                        "          </MinimumInitialStepSize>\n"
-                        "          <MinuitStrategy>\n"
-                        "            "+ opts.at("MinuitStrategy") +"\n"
-                        "          </MinuitStrategy>\n"
-                        "        </ConstructorArguments>\n"
-                        "      </GradientMinimizerClass>\n"
-                        "      <ExtremumSeparationThresholdFraction>\n"
-                        "        0.1\n"
-                        "      </ExtremumSeparationThresholdFraction>\n"
-                        "      <NonDsbRollingToDsbScalingFactor>\n"
-                        "        4.0\n"
-                        "      </NonDsbRollingToDsbScalingFactor>\n"
-                        "      <GlobalIsPanic>\n"
-                        "        " + opts.at("globalIsPanic") + "\n"
-                        "      </GlobalIsPanic>\n"
-                        "    </ConstructorArguments>\n"
-                        "  </PotentialMinimizerClass>\n"
-                        "</VevaciousPlusPlusObjectInitialization>\n";
-            } else
-            {
-                std::ostringstream errmsg;
-                errmsg << "The homotopy_backend option in the YAML file has not been set up properly. Check the input YAML file." << std::endl;
-                SpecBit_error().raise(LOCAL_INFO,errmsg.str());
-            }
-
-            std::ofstream potentialminimizerinitwrite(potentialminimizerinitpath);
-            potentialminimizerinitwrite << potentialminimizerinit;
-            potentialminimizerinitwrite.close();
-
-            // Writing tunneling calculator initialization file
-            // File contents
-            std::string tunnelingcalculatorinit =
-                "<VevaciousPlusPlusObjectInitialization>\n"
-                "  <TunnelingClass>\n"
-                "    <ClassType>\n"
-                "      BounceAlongPathWithThreshold\n"
-                "    </ClassType>\n"
-                "    <ConstructorArguments>\n"
-                "      <TunnelingStrategy>\n"
-                "    " + opts.at("TunnelingStrategy") + "\n"
-                "      </TunnelingStrategy>\n"
-                "      <SurvivalProbabilityThreshold>\n"
-                "        " + opts.at("SurvivalProbabilityThreshold") + "\n"
-                "      </SurvivalProbabilityThreshold>\n"
-                "      <ThermalActionResolution>\n"
-                "        5\n"
-                "      </ThermalActionResolution>\n"
-                "      <CriticalTemperatureAccuracy>\n"
-                "        4\n"
-                "      </CriticalTemperatureAccuracy>\n"
-                "      <PathResolution>\n"
-                "        " + opts.at("PathResolution") + "\n"
-                "      </PathResolution>\n"
-                "      <Timeout>\n"
-                "        "+ opts.at("pathFindingTimeout") +"\n"
-                "      </Timeout>\n"
-                "      <MinimumVacuumSeparationFraction>\n"
-                "        0.2\n"
-                "      </MinimumVacuumSeparationFraction>\n"
-                "      <BouncePotentialFit>\n"
-                "        <ClassType>\n"
-                "          BubbleShootingOnPathInFieldSpace\n"
-                "        </ClassType>\n"
-                "        <ConstructorArguments>\n"
-                "          <NumberShootAttemptsAllowed>\n"
-                "            32\n"
-                "          </NumberShootAttemptsAllowed>\n"
-                "          <RadialResolution>\n"
-                "            "+ opts.at("radialResolution") +"\n"
-                "          </RadialResolution>\n"
-                "        </ConstructorArguments>\n"
-                "      </BouncePotentialFit>\n"
-                "      <TunnelPathFinders>\n"
-                "        <PathFinder>\n"
-                "          <ClassType>\n"
-                "            MinuitOnPotentialOnParallelPlanes\n"
-                "          </ClassType>\n"
-                "          <ConstructorArguments>\n"
-                "            <NumberOfPathSegments>\n"
-                "              50 \n"
-                "            </NumberOfPathSegments>\n"
-                "            <MinuitStrategy>\n"
-                "             "+ opts.at("MinuitStrategy") +"\n"
-                "            </MinuitStrategy>\n"
-                "            <MinuitTolerance>\n"
-                "              1\n"
-                "            </MinuitTolerance>\n"
-                "          </ConstructorArguments>\n"
-                "        </PathFinder>\n"
-                "        <PathFinder>\n"
-                "          <ClassType>\n"
-                "            MinuitOnPotentialPerpendicularToPath\n"
-                "          </ClassType>\n"
-                "          <ConstructorArguments>\n"
-                "            <NumberOfPathSegments>\n"
-                "              50\n"
-                "            </NumberOfPathSegments>\n"
-                "            <NumberOfAllowedWorsenings>\n"
-                "              3\n"
-                "            </NumberOfAllowedWorsenings>\n"
-                "            <ConvergenceThresholdFraction>\n"
-                "              0.5\n"
-                "            </ConvergenceThresholdFraction>\n"
-                "            <MinuitDampingFraction>\n"
-                "              0.75\n"
-                "            </MinuitDampingFraction>\n"
-                "            <NeighborDisplacementWeights>\n"
-                "              0.5\n"
-                "              0.25\n"
-                "            </NeighborDisplacementWeights>\n"
-                "            <MinuitStrategy>\n"
-                "               "+ opts.at("MinuitStrategy") +"\n"
-                "            </MinuitStrategy>\n"
-                "            <MinuitTolerance>\n"
-                "              1\n"
-                "            </MinuitTolerance>\n"
-                "          </ConstructorArguments>\n"
-                "        </PathFinder>\n"
-                "      </TunnelPathFinders>\n"
-                "    </ConstructorArguments>\n"
-                "  </TunnelingClass>\n"
-                "</VevaciousPlusPlusObjectInitialization>";
-
-            std::ofstream tunnelingcalculatorinitwrite(tunnelingcalculatorinitpath);
-            tunnelingcalculatorinitwrite << tunnelingcalculatorinit;
-            tunnelingcalculatorinitwrite.close();
-
-            //Finally write the main input file for VevaciousPlusPlus
-
-            std::string inputFilename =
-                    inputspath + "/InitializationFiles/VevaciousPlusPlusObjectInitialization_mpirank_"+ rankstring +".xml";
-
-            // File contents
-            std::string inputfile =
-                "<VevaciousPlusPlusObjectInitialization>\n"
-                "  <PotentialFunctionInitializationFile>\n"
-                "   " + potentialfunctioninitpath + "\n"
-                "  </PotentialFunctionInitializationFile>\n"
-                "  <PotentialMinimizerInitializationFile>\n"
-                "   " + potentialminimizerinitpath + "\n"
-                "  </PotentialMinimizerInitializationFile>\n"
-                "  <TunnelingCalculatorInitializationFile>\n"
-                "   " +
-                tunnelingcalculatorinitpath + "\n"
-                "  </TunnelingCalculatorInitializationFile>\n"
-                "</VevaciousPlusPlusObjectInitialization>";
-            std::ofstream inputwrite(inputFilename);
-            inputwrite << inputfile;
-            inputwrite.close();
-            firstrun = false;
-        }
-
-    }
-
-    /// This function adds all entries of the spectrum object (as SLHAea) that need to be passed to vevacious
-    /// to an instance of type SpectrumEntriesForVevacious. The actual passing happens in the helper function 
-    /// exec_pass_spectrum_to_vevacious which gets executed every time before a vevacious call. 
-    /// Model dependent. 
-=======
     /// This function adds all entries of the spectrum object (as SLHAea) that need to be passed to vevacious
     /// to an instance of type SpectrumEntriesForVevacious. The actual passing happens in the helper function
     /// exec_pass_spectrum_to_vevacious which gets executed every time before a vevacious call.
     /// Model dependent.
->>>>>>> d57ec026
     void prepare_pass_MSSM_spectrum_to_vevacious(SpectrumEntriesForVevacious &result)
     {
         namespace myPipe = Pipes::prepare_pass_MSSM_spectrum_to_vevacious;
 
         static std::string inputspath =  *myPipe::Dep::init_vevacious;
 
-<<<<<<< HEAD
-        // print input parameters for vevaciouswith full precision to be able to reproduce 
-        // vevacious run with the exact same parameters
-        std::ostringstream InputsForLog;
-        InputsForLog << std::fixed << std::setprecision(12) << "Passing parameters to Vevacious with values: ";
-        
-=======
         // print input parameters for vevaciouswith full precision to be able to reproduce
         // vevacious run with the exact same parameters
         std::ostringstream InputsForLog;
         InputsForLog << std::fixed << std::setprecision(12) << "Passing parameters to Vevacious with values: ";
 
->>>>>>> d57ec026
         for (auto it=myPipe::Param.begin(); it != myPipe::Param.end(); it++)
         {
             std::string name = it->first;
             double value = *myPipe::Param[name];
             InputsForLog << "\n  " << name << ": " << value;
-<<<<<<< HEAD
-            //std::cout << " " << name << " = " << value << std::endl;
-        }
-        std::string InputsForLogString = InputsForLog.str();
-        logger() << InputsForLogString << EOM;
-=======
         }
         std::string InputsForLogString = InputsForLog.str();
         logger() << LogTags::debug << InputsForLogString << EOM;
->>>>>>> d57ec026
 
         // Getting mpi rank
         int rank;
@@ -2184,36 +1414,18 @@
         std::string rankstring = std::to_string(rank);
 
         std::string inputFilename = inputspath + "/InitializationFiles/VevaciousPlusPlusObjectInitialization_mpirank_"+ rankstring +".xml";
-<<<<<<< HEAD
-        
-=======
-
->>>>>>> d57ec026
+
         result.set_inputFilename(inputFilename);
         result.set_inputPath(inputspath);
 
         // Get the spectrum object for the MSSM
-<<<<<<< HEAD
-        const Spectrum& fullspectrum = *myPipe::Dep::unimproved_MSSM_spectrum;
-=======
         const Spectrum& fullspectrum = *myPipe::Dep::MSSM_spectrum;
->>>>>>> d57ec026
         const SubSpectrum& spectrumHE = fullspectrum.get_HE();
 
         // Get the SLHAea::Coll object & scale from the spectrum
         SLHAea::Coll slhaea = spectrumHE.getSLHAea(2);
         double scale = spectrumHE.GetScale();
 
-<<<<<<< HEAD
-        cout << "VEVACIOUS SCALE:  "<< scale << endl;
-        result.set_scale(scale);
-
-        // safe parameters form the SLHAea::Coll object in SpectrumEntriesForVevacious 
-        // by calling the method .add_entry => pass name, vector with <int,double> pairs
-        // and the third setting (some int, don't know what it does @Sanjay? ) 
-        std::vector<std::pair<int,double>> gaugecouplings = { { 1 , SLHAea::to<double>(slhaea.at("GAUGE").at(1).at(1))  }, 
-                      { 2, SLHAea::to<double>(slhaea.at("GAUGE").at(2).at(1)) }, 
-=======
         result.set_scale(scale);
 
         // safe parameters form the SLHAea::Coll object in SpectrumEntriesForVevacious
@@ -2221,7 +1433,6 @@
         // and the third setting (some int, don't know what it does @Sanjay? )
         std::vector<std::pair<int,double>> gaugecouplings = { { 1 , SLHAea::to<double>(slhaea.at("GAUGE").at(1).at(1))  },
                       { 2, SLHAea::to<double>(slhaea.at("GAUGE").at(2).at(1)) },
->>>>>>> d57ec026
                       { 3, SLHAea::to<double>(slhaea.at("GAUGE").at(3).at(1)) }};
         result.add_entry("GAUGE", gaugecouplings, 1);
 
@@ -2231,71 +1442,34 @@
                       { 103, SLHAea::to<double>(slhaea.at("HMIX").at(103).at(1))},
                       { 3, SLHAea::to<double>(slhaea.at("HMIX").at(3).at(1))}};
         result.add_entry("HMIX", Hmix, 1);
-<<<<<<< HEAD
-      
-       
+
+
         std::vector<std::pair<int,double>> minpar = {{ 3, SLHAea::to<double>(slhaea.at("MINPAR").at(3).at(1))}};
         result.add_entry("MINPAR", minpar, 1);
-      
-=======
-
-
-        std::vector<std::pair<int,double>> minpar = {{ 3, SLHAea::to<double>(slhaea.at("MINPAR").at(3).at(1))}};
-        result.add_entry("MINPAR", minpar, 1);
-
->>>>>>> d57ec026
+
         std::vector<std::pair<int,double>> msoft = { { 21 , SLHAea::to<double>(slhaea.at("MSOFT").at(21).at(1))},
                               { 22  , SLHAea::to<double>(slhaea.at("MSOFT").at(22).at(1))},
                               { 1  ,  SLHAea::to<double>(slhaea.at("MSOFT").at(1).at(1))},
                               { 2  ,  SLHAea::to<double>(slhaea.at("MSOFT").at(2).at(1))},
-<<<<<<< HEAD
-                              { 3   , SLHAea::to<double>(slhaea.at("MSOFT").at(3).at(1))}};       
-        result.add_entry("MSOFT", msoft, 1);
-        
-        // Check if the block "TREEMSOFT" is present
-        try 
-=======
                               { 3   , SLHAea::to<double>(slhaea.at("MSOFT").at(3).at(1))}};
         result.add_entry("MSOFT", msoft, 1);
 
         // Check if the block "TREEMSOFT" is present
         try
->>>>>>> d57ec026
         {
             std::vector<std::pair<int, double>> treemsoft = {{21, SLHAea::to<double>(slhaea.at("TREEMSOFT").at(21).at(1))},
                                                              {22, SLHAea::to<double>(slhaea.at("TREEMSOFT").at(22).at(1))} };
             result.add_entry("TREEMSOFT", treemsoft, 1);
         }
-<<<<<<< HEAD
-        catch (const std::exception& e){ cout << "No TREEMSOFT, skipping" << endl;}
-        
-        // Check if the block "LOOPMSOFT" is present
-        try 
-=======
         catch (const std::exception& e){ logger() << LogTags::debug << "No TREEMSOFT, skipping" << EOM;}
 
         // Check if the block "LOOPMSOFT" is present
         try
->>>>>>> d57ec026
         {
             std::vector<std::pair<int, double>> loopmsoft = {{21, SLHAea::to<double>(slhaea.at("LOOPMSOFT").at(21).at(1))},
                                                              {22, SLHAea::to<double>(slhaea.at("LOOPMSOFT").at(22).at(1))}};
             result.add_entry("LOOPMSOFT", loopmsoft, 1);
         }
-<<<<<<< HEAD
-        catch (const std::exception& e) {cout << "No LOOPMSOFT, skipping" << endl;}
-
-        bool diagonalYukawas = false;
-        // Here we check if the Yukawas are diagonal or not, i.e if the "YX" blocks have off-diagonal entries.
-        try 
-        {
-          SLHAea::to<double>(slhaea.at("YU").at(1,2));
-        }
-        catch (const std::exception& e) {diagonalYukawas = true; cout << "Diagonal Yukawas detected"<< endl;}
-
-        // If diagonal pass the diagonal values to Vevacious
-        if (diagonalYukawas) 
-=======
         catch (const std::exception& e) {logger() << LogTags::debug <<"No LOOPMSOFT, skipping" << EOM;}
 
         bool diagonalYukawas = false;
@@ -2308,7 +1482,6 @@
 
         // If diagonal pass the diagonal values to Vevacious
         if (diagonalYukawas)
->>>>>>> d57ec026
         {
             std::vector<std::pair<int,double>> Yu = { { 11 , SLHAea::to<double>(slhaea.at("YU").at(1,1).at(2))},
                                                       { 12, 0},
@@ -2342,17 +1515,10 @@
                                                       { 32, 0},
                                                       { 33, SLHAea::to<double>(slhaea.at("YE").at(3,3).at(2))}};
             result.add_entry("YE", Ye, 2);
-<<<<<<< HEAD
-        } 
-        // If NOT diagonal pass values to Vevacious
-        else 
-        { 
-=======
         }
         // If NOT diagonal pass values to Vevacious
         else
         {
->>>>>>> d57ec026
             std::vector<std::pair<int, double>> Yu = {{11, SLHAea::to<double>(slhaea.at("YU").at(1, 1).at(2))},
                                                       {12, SLHAea::to<double>(slhaea.at("YU").at(1, 2).at(2))},
                                                       {13, SLHAea::to<double>(slhaea.at("YU").at(1, 3).at(2))},
@@ -2405,11 +1571,7 @@
                                                   { 23, SLHAea::to<double>(slhaea.at("TD").at(2,3).at(2))},
                                                   { 31, SLHAea::to<double>(slhaea.at("TD").at(3,1).at(2))},
                                                   { 32, SLHAea::to<double>(slhaea.at("TD").at(3,2).at(2))},
-<<<<<<< HEAD
-                                                  { 33, SLHAea::to<double>(slhaea.at("TD").at(3,3).at(2))}};                      
-=======
                                                   { 33, SLHAea::to<double>(slhaea.at("TD").at(3,3).at(2))}};
->>>>>>> d57ec026
         result.add_entry("TD", Td, 2);
 
         std::vector<std::pair<int,double>> Te = { { 11 , SLHAea::to<double>(slhaea.at("TE").at(1,1).at(2))},
@@ -2420,11 +1582,7 @@
                                                   { 23, SLHAea::to<double>(slhaea.at("TE").at(2,3).at(2))},
                                                   { 31, SLHAea::to<double>(slhaea.at("TE").at(3,1).at(2))},
                                                   { 32, SLHAea::to<double>(slhaea.at("TE").at(3,2).at(2))},
-<<<<<<< HEAD
-                                                  { 33, SLHAea::to<double>(slhaea.at("TE").at(3,3).at(2))}};              
-=======
                                                   { 33, SLHAea::to<double>(slhaea.at("TE").at(3,3).at(2))}};
->>>>>>> d57ec026
         result.add_entry("TE", Te, 2);
 
 
@@ -2436,11 +1594,7 @@
                                                   { 23, SLHAea::to<double>(slhaea.at("MSQ2").at(2,3).at(2))},
                                                   { 31, SLHAea::to<double>(slhaea.at("MSQ2").at(3,1).at(2))},
                                                   { 32, SLHAea::to<double>(slhaea.at("MSQ2").at(3,2).at(2))},
-<<<<<<< HEAD
-                                                  { 33, SLHAea::to<double>(slhaea.at("MSQ2").at(3,3).at(2))}};               
-=======
                                                   { 33, SLHAea::to<double>(slhaea.at("MSQ2").at(3,3).at(2))}};
->>>>>>> d57ec026
         result.add_entry("MSQ2", msq2, 2);
 
         std::vector<std::pair<int,double>> msl2 = { { 11 , SLHAea::to<double>(slhaea.at("MSL2").at(1,1).at(2))},
@@ -2451,11 +1605,7 @@
                                                     { 23, SLHAea::to<double>(slhaea.at("MSL2").at(2,3).at(2))},
                                                     { 31, SLHAea::to<double>(slhaea.at("MSL2").at(3,1).at(2))},
                                                     { 32, SLHAea::to<double>(slhaea.at("MSL2").at(3,2).at(2))},
-<<<<<<< HEAD
-                                                    { 33, SLHAea::to<double>(slhaea.at("MSL2").at(3,3).at(2))}};               
-=======
                                                     { 33, SLHAea::to<double>(slhaea.at("MSL2").at(3,3).at(2))}};
->>>>>>> d57ec026
         result.add_entry("MSL2", msl2, 2);
 
         std::vector<std::pair<int,double>> msd2 = { { 11 , SLHAea::to<double>(slhaea.at("MSD2").at(1,1).at(2))},
@@ -2466,11 +1616,7 @@
                                                     { 23, SLHAea::to<double>(slhaea.at("MSD2").at(2,3).at(2))},
                                                     { 31, SLHAea::to<double>(slhaea.at("MSD2").at(3,1).at(2))},
                                                     { 32, SLHAea::to<double>(slhaea.at("MSD2").at(3,2).at(2))},
-<<<<<<< HEAD
-                                                    { 33, SLHAea::to<double>(slhaea.at("MSD2").at(3,3).at(2))}};               
-=======
                                                     { 33, SLHAea::to<double>(slhaea.at("MSD2").at(3,3).at(2))}};
->>>>>>> d57ec026
         result.add_entry("MSD2", msd2, 2);
 
         std::vector<std::pair<int,double>> mse2 = { { 11 , SLHAea::to<double>(slhaea.at("MSE2").at(1,1).at(2))},
@@ -2481,11 +1627,7 @@
                                                     { 23, SLHAea::to<double>(slhaea.at("MSE2").at(2,3).at(2))},
                                                     { 31, SLHAea::to<double>(slhaea.at("MSE2").at(3,1).at(2))},
                                                     { 32, SLHAea::to<double>(slhaea.at("MSE2").at(3,2).at(2))},
-<<<<<<< HEAD
-                                                    { 33, SLHAea::to<double>(slhaea.at("MSE2").at(3,3).at(2))}};                
-=======
                                                     { 33, SLHAea::to<double>(slhaea.at("MSE2").at(3,3).at(2))}};
->>>>>>> d57ec026
         result.add_entry("MSE2", mse2, 2);
 
         std::vector<std::pair<int,double>> msu2 = { { 11 , SLHAea::to<double>(slhaea.at("MSU2").at(1,1).at(2))},
@@ -2496,11 +1638,7 @@
                                                     { 23, SLHAea::to<double>(slhaea.at("MSU2").at(2,3).at(2))},
                                                     { 31, SLHAea::to<double>(slhaea.at("MSU2").at(3,1).at(2))},
                                                     { 32, SLHAea::to<double>(slhaea.at("MSU2").at(3,2).at(2))},
-<<<<<<< HEAD
-                                                    { 33, SLHAea::to<double>(slhaea.at("MSU2").at(3,3).at(2))}};            
-=======
                                                     { 33, SLHAea::to<double>(slhaea.at("MSU2").at(3,3).at(2))}};
->>>>>>> d57ec026
         result.add_entry("MSU2", msu2, 2);
     }
   } // end namespace SpecBit
