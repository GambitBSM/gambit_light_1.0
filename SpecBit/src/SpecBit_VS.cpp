//   GAMBIT: Global and Modular BSM Inference Tool
//   *********************************************
///  \file
///
///  Functions of module SpecBit
///
///  Vacuum stability functions,
///  including interface to VevaciousPlusPlus.
///
///  *********************************************
///
///  Authors (add name and date if you modify):
///
///  \author James McKay
///           (j.mckay14@imperial.ac.uk)
///
///  \date 2015 Nov - 2016 Mar
///
///  \author José Eliel Camargo-Molina
///          (elielcamargomolina@gmail.com)
///  \date Jun 2018++
///
///  \author Sanjay Bloor
///          (sanjay.bloor12@imperial.ac.uk)
///  \date Sep 2019
///
<<<<<<< HEAD
=======
///  \author Janina Renk
///          (janina.renk@fysik.su.se)
///  \date 2019 July, Dec
///
>>>>>>> fe749a82
///  *********************************************

#ifdef WITH_MPI
#include "mpi.h"
#endif

#include <string>
#include <sstream>
#include <sys/types.h>
#include <sys/stat.h>

#include <gsl/gsl_math.h>
#include <gsl/gsl_min.h>
#include "SLHAea/slhaea.h"

#include "gambit/Elements/gambit_module_headers.hpp"
#include "gambit/Elements/spectrum.hpp"
#include "gambit/Utils/stream_overloads.hpp"
#include "gambit/Utils/util_macros.hpp"
#include "gambit/SpecBit/SpecBit_rollcall.hpp"
#include "gambit/SpecBit/SpecBit_helpers.hpp"
#include "gambit/SpecBit/SpecBit_types.hpp"
#include "gambit/SpecBit/QedQcdWrapper.hpp"

#include "gambit/SpecBit/model_files_and_boxes.hpp" // #includes lots of flexiblesusy headers and defines interface classes

// Flexible SUSY stuff (should not be needed by the rest of gambit)
#include "flexiblesusy/src/ew_input.hpp"
#include "flexiblesusy/src/lowe.h" // From softsusy; used by flexiblesusy
#include "flexiblesusy/src/numerics2.hpp"


// Switch for debug mode
//#define SPECBIT_DEBUG

namespace Gambit
{

  namespace SpecBit
  {

    using namespace LogTags;
    using namespace flexiblesusy;

    void check_EW_stability_ScalarSingletDM_Z3(double &result)
    {
      // check that the electroweak scale stability conditions are satisfied
      namespace myPipe = Pipes::check_EW_stability_ScalarSingletDM_Z3;

      const Spectrum& fullspectrum = *myPipe::Dep::ScalarSingletDM_Z3_spectrum;

      double lambda_h = fullspectrum.get(Par::dimensionless,"lambda_h");
      double lambda_s = fullspectrum.get(Par::dimensionless,"lambda_S");
      double lambda_hs = fullspectrum.get(Par::dimensionless,"lambda_hS");
      double mu3 = fullspectrum.get(Par::mass1,"mu3");
      double ms = fullspectrum.get(Par::Pole_Mass,"S");

      double check = 0;

      if ( (lambda_h*lambda_s > 0 ) )
      {
       check = 2 * pow( lambda_h * lambda_s , 0.5) + lambda_hs;
      }
      double check_2 =  2.*pow(abs(lambda_s),0.5)*ms - mu3;

      result = 0;

      // if any condition not satisfied set bad likelihood and invalidate point
      if ( lambda_hs < 0 || lambda_s < 0 || check < 0 || check_2 < 0)
      {
        invalid_point().raise("Electroweak vacuum is unstable at low scale.");
        result = -1e100;
      }
    }

    bool check_perturb_to_min_lambda(const Spectrum& spec,double scale,int pts
    ,const std::vector<SpectrumParameter> required_parameters)
    {

      std::unique_ptr<SubSpectrum> subspec = spec.clone_HE();
      double step = log10(scale) / pts;
      double runto;

      double ul=3.5449077018110318; // sqrt(4*Pi)
      for (int i=0;i<pts;i++)
      {
        runto = pow(10,step*float(i+1.0)); // scale to run spectrum to
        if (runto<100){runto=200.0;}// avoid running to low scales

          try
          {
            subspec -> RunToScale(runto);
          }
          catch (const Error& error)
          {
            return false;
          }

        for(std::vector<SpectrumParameter>::const_iterator it = required_parameters.begin();
            it != required_parameters.end(); ++it)
        {
          const Par::Tags        tag   = it->tag();
          const std::string      name  = it->name();
          const std::vector<int> shape = it->shape();
          std::ostringstream label;
          label << name <<" "<< Par::toString.at(tag);
          if(shape.size()==1 and shape[0]==1)
          {
            if (abs(subspec->get(tag,name))>ul)
            {
              return false;
            }
          }

          else if(shape.size()==1 and shape[0]>1)
          {
            for(int k = 1; k<=shape[0]; ++k) {
              if (abs(subspec->get(tag,name,k))>ul)
              {
                return false;
              }

            }
          }
          else if(shape.size()==2)
          {
            for(int k = 1; k<=shape[0]; ++k) {
              for(int j = 1; j<=shape[0]; ++j) {
                if (abs(subspec->get(tag,name,k,j))>ul)
                {
                  return false;
                }
              }
            }
          }
        }
      }

      return true;
    }

    double run_lambda(double scale ,  void *params)
    {

      std::unique_ptr<SubSpectrum>* spec=(std::unique_ptr<SubSpectrum>* )params;
      SubSpectrum& speccloned = **spec;

      // clone the original spectrum incase the running takes the spectrum
      // into a non-perturbative scale and thus the spectrum is no longer reliable
      std::unique_ptr<SubSpectrum> speccloned2 =  speccloned.clone();

      if (scale>1.0e21){scale=1.0e21;}// avoid running to high scales

      if (scale<100.0){scale=100.0;}// avoid running to very low scales

      double lambda;
      try
      {
        speccloned2->RunToScale(scale);
        lambda = speccloned2->get(Par::dimensionless,"lambda_h");
      }
      catch (const Error& error)
      {
        //   ERROR(error.what());
        //cout << "error encountered" << endl;
        lambda = 0;
        // return EXIT_FAILURE;
      }

      return lambda;
    }


     void find_min_lambda_Helper(dbl_dbl_bool& vs_tuple, const Spectrum& fullspectrum,
                                 double high_energy_limit, int check_perturb_pts,
                                 const std::vector<SpectrumParameter> required_parameters)
     {
             std::unique_ptr<SubSpectrum> speccloned = fullspectrum.clone_HE();

      // three scales at which we choose to run the quartic coupling up to, and then use a Lagrange interpolating polynomial
      // to get an estimate for the location of the minimum, this is an efficient way to narrow down over a huge energy range
      double u_1 = 1, u_2 = 5, u_3 = 12;
      double lambda_1,lambda_2,lambda_3;
      double lambda_min = 0;


      bool min_exists = 1;// check if gradient is positive at electroweak scale
      if ( run_lambda(101.0, &speccloned ) > run_lambda(100.0, &speccloned ) )
      {
        // gradient is positive, the minimum is less than electroweak scale so
        // lambda_h must be monotonally increasing
        min_exists = 0;
        lambda_min = run_lambda(100.0,&speccloned);
      }

      double mu_min = 0;
      if (min_exists)
      {

        // fit parabola (in log space) to the 3 trial points and use this to estimate the minimum

        for (int i=1;i<2;i++)
        {

          lambda_1 = run_lambda(pow(10,u_1),&speccloned);
          lambda_2 = run_lambda(pow(10,u_2),&speccloned);
          lambda_3 = run_lambda(pow(10,u_3),&speccloned);

          double min_u= (lambda_1*(pow(u_2,2)-pow(u_3,2))  - lambda_2*(pow(u_1,2)-pow(u_3,2)) + lambda_3*(pow(u_1,2)-pow(u_2,2)));
          double denominator = ( lambda_1*(u_2-u_3)+ lambda_2*(u_3-u_1)  +lambda_3*(u_1-u_2));

          min_u=0.5*(min_u/denominator);
          u_1=min_u-2/(pow(float(i),0.01));
          u_2=min_u;
          u_3=min_u+2/(pow(float(i),0.01));

        }

        // run downhill minimization routine to find exact minimum

        double mu_lower = pow(10,u_1);
        double mu_upper = pow(10,u_3);
        mu_min = pow(10,u_2);

        gsl_function F;
        F.function = &run_lambda;
        F.params = &speccloned;

        int status;
        int iteration = 0, max_iteration = 1000;

        const gsl_min_fminimizer_type *T;
        gsl_min_fminimizer *s;

        T = gsl_min_fminimizer_brent;
        s = gsl_min_fminimizer_alloc (T);
        gsl_min_fminimizer_set (s, &F, mu_min, mu_lower, mu_upper);

        do
        {
          iteration++;
          status = gsl_min_fminimizer_iterate (s);

          mu_min = gsl_min_fminimizer_x_minimum (s);
          mu_lower = gsl_min_fminimizer_x_lower (s);
          mu_upper = gsl_min_fminimizer_x_upper (s);

          status = gsl_min_test_interval (mu_lower, mu_upper, 0.0001, 0.0001);
          //  cout << "mu_lower = " << mu_lower << " mu_upper = " << mu_upper << endl;
        }
        while (status == GSL_CONTINUE && iteration < max_iteration);

        if (iteration == max_iteration)
        {
          SpecBit_error().raise(LOCAL_INFO,"The minimum of the quartic coupling could not be found");
        }

        gsl_min_fminimizer_free (s);

        lambda_min = run_lambda(mu_min,&speccloned);

      }

      #ifdef SPECBIT_DEBUG
        std::cout<< "minimum value of quartic coupling is   "<< lambda_min << " at " << mu_min <<" GeV"<<std::endl;
      #endif

      double lifetime,LB;
      if (lambda_min<0) // second minimum exists, now determine stability and lifetime
      {
        LB=mu_min;
        #ifdef SPECBIT_DEBUG
          double p=exp(4*140-26/(abs(0.5*lambda_min)))*pow(LB/(1.2e19),4); // compute tunnelling rate
          if (p>1)
          {
            cout<< "vacuum is unstable" << endl;
          }
          else
          {
            cout<< "vacuum is metastable" << endl;
          }
        #endif
        double pi2_8_over3 = 8.* pow ( pi , 2 ) / 3.;
        double conversion = (6.5821195e-25)/(31536000);
        // top factor is hbar in units of GeV.s and bottom factor is number of seconds in a year
        lifetime=conversion/(exp(3*140-pi2_8_over3/(abs(0.5*lambda_min)))*pow(1/(1.2e19),3)*pow(LB,4));

      }
      else // quartic coupling always positive, set output to default values
      {
        LB=high_energy_limit;
        lifetime=1e300;
        #ifdef SPECBIT_DEBUG
          cout << "vacuum is absolutely stable" << endl;
        #endif
        // vacuum is stable
      }
      // now do a check on the perturbativity of the couplings up to this scale
      bool perturbative=check_perturb_to_min_lambda(fullspectrum,LB,check_perturb_pts,required_parameters);
      double perturb=float(!perturbative);
      #ifdef SPECBIT_DEBUG
        cout << "perturbativity checked up to " << LB << " result = " << perturbative << endl;
        cout << "Higgs pole mass = " << fullspectrum.get(Par::Pole_Mass, "h0_1") << endl;
      #endif
      vs_tuple = dbl_dbl_bool(lifetime,LB,perturb);
    }


    void find_min_lambda_ScalarSingletDM_Z2(dbl_dbl_bool& vs_tuple)
    {
      namespace myPipe = Pipes::find_min_lambda_ScalarSingletDM_Z2;
      double high_energy_limit = myPipe::runOptions->getValueOrDef<double>(1.22e19,"set_high_scale");
      int check_perturb_pts = myPipe::runOptions->getValueOrDef<double>(10,"check_perturb_pts");
      static const SpectrumContents::ScalarSingletDM_Z2 contents;
      static const std::vector<SpectrumParameter> required_parameters = contents.all_parameters_with_tag(Par::dimensionless);
      find_min_lambda_Helper(vs_tuple, *myPipe::Dep::ScalarSingletDM_Z2_spectrum, high_energy_limit, check_perturb_pts, required_parameters);
    }

    void find_min_lambda_ScalarSingletDM_Z3(dbl_dbl_bool& vs_tuple)
    {
      namespace myPipe = Pipes::find_min_lambda_ScalarSingletDM_Z3;
      double high_energy_limit = myPipe::runOptions->getValueOrDef<double>(1.22e19,"set_high_scale");
      int check_perturb_pts = myPipe::runOptions->getValueOrDef<double>(10,"check_perturb_pts");
      static const SpectrumContents::ScalarSingletDM_Z2 contents;
      static const std::vector<SpectrumParameter> required_parameters = contents.all_parameters_with_tag(Par::dimensionless);
      find_min_lambda_Helper(vs_tuple, *myPipe::Dep::ScalarSingletDM_Z3_spectrum, high_energy_limit, check_perturb_pts, required_parameters);
    }

    void find_min_lambda_MDM(dbl_dbl_bool& vs_tuple)
    {
      namespace myPipe = Pipes::find_min_lambda_MDM;
      double high_energy_limit = myPipe::runOptions->getValueOrDef<double>(1.22e19,"set_high_scale");
      int check_perturb_pts = myPipe::runOptions->getValueOrDef<double>(10,"check_perturb_pts");
      static const SpectrumContents::MDM contents;
      static const std::vector<SpectrumParameter> required_parameters = contents.all_parameters_with_tag(Par::dimensionless);
      find_min_lambda_Helper(vs_tuple, *myPipe::Dep::MDM_spectrum, high_energy_limit, check_perturb_pts, required_parameters);
    }


    // the functions below are used to extract the desired outputs from find_min_lambda

    // gives expected lifetime in units of years, if stable give extremly large number (1e300)
    void get_expected_vacuum_lifetime(double &lifetime)
    {
      namespace myPipe = Pipes::get_expected_vacuum_lifetime;
      dbl_dbl_bool vs_tuple =  *myPipe::Dep::high_scale_vacuum_info;

      if (vs_tuple.first<1e300)
      {
        lifetime=vs_tuple.first;
      }
      else
      {
        lifetime=1e300;
      }
    }

    // log of the likelihood
    void lnL_highscale_vacuum_decay_single_field(double &result)
    {
      namespace myPipe = Pipes::lnL_highscale_vacuum_decay_single_field;
      dbl_dbl_bool vs_tuple =  *myPipe::Dep::high_scale_vacuum_info;

      const Options& runOptions=*myPipe::runOptions;
      bool demand_stable = runOptions.getValueOrDef<bool>(false,"demand_stable");
      double stability_scale = runOptions.getValueOrDef<double>(1.22e19,"set_stability_scale");

      if (demand_stable && (vs_tuple.second < stability_scale))
      {
                result = -1e100;
            }
            else
            {
                double conversion = (6.5821195e-25)/(31536000);
                result=((- ( 1 / ( vs_tuple.first/conversion ) ) * exp(140) * (1/ (1.2e19) ) )  );
            }

    }

    // Get the scale of the high-scale minimum
    void get_lambdaB(double &result)
    {
      namespace myPipe = Pipes::get_lambdaB;
      dbl_dbl_bool vs_tuple =  *myPipe::Dep::high_scale_vacuum_info;
      result=vs_tuple.second;
    }


    // Returns poor likelihood and invalidates point if couplings go non-perturbative at or below the scale of the high-scale minimum of the potential
    void check_perturb_min_lambda(double &result)
    {
      namespace myPipe = Pipes::check_perturb_min_lambda;
      dbl_dbl_bool vs_tuple =  *myPipe::Dep::high_scale_vacuum_info;

      if (vs_tuple.flag)
      {
        invalid_point().raise("Couplings are non-perturbative before scale of vacuum instability");
        result = -1e100;
      }
      else
      {
        result = 0;
      }
    }

<<<<<<< HEAD
=======
    /******************************************/
    /* Vacuum stability likelihoods & results */
    /******************************************/

    /// Vacuum stability likelihood from a Vevacious run
    /// calculating the lifetime of & tunneling probability to the global minimum
    void get_likelihood_VS_global(double &result)
    {
        using namespace Pipes::get_likelihood_VS_global;
        
        VevaciousResultContainer vevacious_results = *Dep::check_vacuum_stability_global;
        double lifetime =  vevacious_results.get_lifetime("global");

        // This is based on the estimation of the past lightcone from 1806.11281
        double conversion = (6.5821195e-25)/(31536000);
        result=((- ( 1 / ( lifetime/conversion ) ) * exp(140) * (1/ (1.2e19) ) )  );
    }

    /// Vacuum stability likelihood from a Vevacious run
    /// calculating the lifetime of & tunneling probability to the nearest minimum
    void get_likelihood_VS_nearest(double &result)
    {
        using namespace Pipes::get_likelihood_VS_nearest;
        
        VevaciousResultContainer vevacious_results = *Dep::check_vacuum_stability_nearest;
        double lifetime =  vevacious_results.get_lifetime("nearest");

        // This is based on the estimation of the past lightcone from 1806.11281
        double conversion = (6.5821195e-25)/(31536000);
        result=((- ( 1 / ( lifetime/conversion ) ) * exp(140) * (1/ (1.2e19) ) )  );
    }

    /// get all results from VS as str to dbl map to easily print them
    /// (global vacuum is panic)
    void get_VS_results_global(map_str_dbl &result)
    {
        using namespace Pipes::get_VS_results_global;
        
        VevaciousResultContainer vevacious_results = *Dep::check_vacuum_stability_global;
        result =  vevacious_results.get_global_results();
    }

    /// get all results from VS as str to dbl map to easily print them
    /// (nearest vacuum is panic)
    void get_VS_results_nearest(map_str_dbl &result)
    {
        using namespace Pipes::get_VS_results_nearest;
        
        VevaciousResultContainer vevacious_results = *Dep::check_vacuum_stability_nearest;
        result =  vevacious_results.get_nearest_results();
    }
    

>>>>>>> fe749a82
    /**********************/
    /* VEVACIOUS ROUTINES */
    /**********************/
    
    // Declaration of helper function for making vevaciousPlusPlus
    // inputs.
    void make_vpp_inputs(map_str_str&);

    /// Parses the YAML file for any settings, then passes to make_vpp_inputs to create
    /// .xml files for vevacious to run with.
    void initialize_vevacious(std::string &inputspath)
    {
        namespace myPipe = Pipes::initialize_vevacious;
        const Options& runOptions = *myPipe::runOptions;

        static bool firstrun = true;

        if (firstrun)
        {
            // Create a map of opts to pass to the helper function
            map_str_str opts;

<<<<<<< HEAD
=======
            // Generating a Random seed from Gambit random generator
            std::string randomseed_gen = std::to_string(int(Random::draw() * 2 * 1987.));
            
            opts["phc_random_seed"] =               runOptions.getValueOrDef<std::string>(randomseed_gen, "phc_random_seed");
>>>>>>> fe749a82
            opts["MinuitStrategy"] =                runOptions.getValueOrDef<std::string>("0", "minuit_strategy");
            opts["PotentialFunctionClassType"] =    runOptions.getValueOrDef<std::string>("FixedScaleOneLoopPotential", "potential_type");
            opts["homotopybackend"] =               runOptions.getValueOrDef<std::string>("hom4ps", "homotopy_backend");
            opts["globalIsPanic"] =                 runOptions.getValueOrDef<std::string>("false", "global_minimum_is_panic");
            opts["TunnelingStrategy"] =             runOptions.getValueOrDef<std::string>("JustQuantum", "tunneling_strategy");
            opts["pathFindingTimeout"] =            runOptions.getValueOrDef<std::string>("3600", "path_finding_timeout");
            opts["SurvivalProbabilityThreshold"] =  runOptions.getValueOrDef<std::string>("0.01", "survival_probability_threshold");
            opts["radialResolution"] =              runOptions.getValueOrDef<std::string>("0.1", "radial_resolution_undershoot_overshoot");
            opts["PathResolution"] =                runOptions.getValueOrDef<std::string>("1000", "PathResolution");
            
            // Insert the file location info to the options map 
            map_str_str file_locations = *myPipe::Dep::vevacious_file_location;
            opts.insert(file_locations.begin(), file_locations.end());

            // Pass to the helper function and make some vevacious input.
            make_vpp_inputs(opts);

            inputspath = opts["inputspath"];

            firstrun = false;
        }
        // Done.
    }

<<<<<<< HEAD
    /// Vacuum stability likelihood from a Vevacious run
    void get_likelihood_VS(double &result)
    {
        using namespace Pipes::get_likelihood_VS;
        
        VevaciousResultContainer vevacious_results = *Dep::check_vacuum_stability;
        double lifetime =  vevacious_results.get_lifetime();

        // This is based on the estimation of the past lightcone from 1806.11281
        double conversion = (6.5821195e-25)/(31536000);
        result=((- ( 1 / ( lifetime/conversion ) ) * exp(140) * (1/ (1.2e19) ) )  );
    }

    /// Thermal vacuum stability likelihood from a Vevacious run
    void get_likelihood_VS_thermal(double &result)
    {
        using namespace Pipes::get_likelihood_VS_thermal;

        VevaciousResultContainer vevacious_results = *Dep::check_vacuum_stability;
        double thermalProbability =  vevacious_results.get_thermalProbability();

         if(thermalProbability == 0)
         {
             result = -1e100;
         } else
         {
             result= std::log(thermalProbability);
         }
    }

    /// Some debugging (printing) routines.

    void print_VS_StraightPathGoodEnough(int &result)
    {
        using namespace Pipes::print_VS_StraightPathGoodEnough;
        
        VevaciousResultContainer vevacious_results = *Dep::check_vacuum_stability;
        // boolean false means that we are getting non-thermal values
        double threshold = vevacious_results.get_bounceActionThreshold(false);
        double straightPath = vevacious_results.get_bounceActionStraight(false);
        
        if(threshold == -1)
        {
            // vevacious did not run
            result = -1;
        }
        else if(threshold > straightPath)
        {
            // straight path was good enough
            result = 1;
        }
        // straigh path was not good enough
        else{result = 0;}

    }
    
    void print_VS_StraightPathGoodEnough_Thermal(int &result)
    {
        using namespace Pipes::print_VS_StraightPathGoodEnough_Thermal;
        
        VevaciousResultContainer vevacious_results = *Dep::check_vacuum_stability;
        // boolean true means that we are getting thermal values
        double threshold = vevacious_results.get_bounceActionThreshold(true);
        double straightPath = vevacious_results.get_bounceActionStraight(true);
        
        if(threshold == -1)
        {
            // vevacious did not run
            result = -1;
        }
        else if(threshold > straightPath)
        {
            // straight path was good enough
            result = 1;
        }
        // straigh path was not good enough
        else{result = 0;}

    }
    
    void print_VS_ThresholdAndBounceActions(std::vector<double> &result)
    {
        using namespace Pipes::print_VS_ThresholdAndBounceActions;

        result.clear();
        VevaciousResultContainer vevacious_results = *Dep::check_vacuum_stability;
        
        // bool false since we are getting non-thermal values
        result.push_back(vevacious_results.get_bounceActionThreshold(false));
        result.push_back(vevacious_results.get_bounceActionStraight(false));
        result.push_back(vevacious_results.get_firstPathFinder(false));
        result.push_back(vevacious_results.get_secondPathFinder(false));

    }
    
    void print_VS_ThresholdAndBounceActions_Thermal(std::vector<double> &result)
    {
        using namespace Pipes::print_VS_ThresholdAndBounceActions_Thermal;
        
        result.clear();
        VevaciousResultContainer vevacious_results = *Dep::check_vacuum_stability;
        
        // bool true since we are getting thermal values
        result.push_back(vevacious_results.get_bounceActionThreshold(true));
        result.push_back(vevacious_results.get_bounceActionStraight(true));
        result.push_back(vevacious_results.get_firstPathFinder(true));
        result.push_back(vevacious_results.get_secondPathFinder(true));

    }

    /********/
    /* MSSM */
    /********/

    /// Tell GAMBIT which files to work with for the MSSM.
    void vevacious_file_location_MSSM(map_str_str &result)
    {
        namespace myPipe = Pipes::vevacious_file_location_MSSM;
        const Options& runOptions = *myPipe::runOptions;

        int rank;

        // Get mpi rank
        #ifdef WITH_MPI
            MPI_Comm_rank(MPI_COMM_WORLD, &rank);
        #else
            rank = 0;
        #endif

        //Creating string with rank number
        std::string rankstring = std::to_string(rank);

        // Getting the run folder for saving initialization files
        std::string inputspath = runOptions.getValue<std::string>("where_to_save_input");
        result["inputspath"] = inputspath;
        std::string modelfilesPath = inputspath + "/ModelFiles/mpirank_"+ rankstring + "/";

        // Get the path to the library
        std::string vevaciouslibpath = Backends::backendInfo().path_dir("vevacious", "1.0");
        std::string vevaciouspath = vevaciouslibpath + "/../";

        result["ScaleAndBlockFileSource"] = vevaciouspath + "ModelFiles/LagrangianParameters/MssmCompatibleWithSlhaOneAndSlhaTwo.xml";
        result["ModelFileSource"] = vevaciouspath + "ModelFiles/PotentialFunctions/RealMssmWithStauAndStopVevs.vin";
        result["ScaleAndBlockFile"] = modelfilesPath + "ScaleAndBlockFile.xml";
        result["ModelFile"] = modelfilesPath + "ModelFile.vin";
    }

    /// This function passes the spectrum object (as SLHAea) to vevacious.
    void pass_MSSM_spectrum_to_vevacious(const vevacious_1_0::VevaciousPlusPlus::VevaciousPlusPlus* &result)
    {
        namespace myPipe = Pipes::pass_MSSM_spectrum_to_vevacious;

        //static std::string inputspath =  *myPipe::Dep::make_vevaciousPlusPlus_inputs;
        static std::string inputspath =  *myPipe::Dep::init_vevacious;

        // Getting mpi rank
        int rank;
        #ifdef WITH_MPI
                    MPI_Comm_rank(MPI_COMM_WORLD, &rank);
        #else
                    rank = 0;
        #endif

        std::string rankstring = std::to_string(rank);

        std::string inputFilename = inputspath + "/InitializationFiles/VevaciousPlusPlusObjectInitialization_mpirank_"+ rankstring +".xml";
        static vevacious_1_0::VevaciousPlusPlus::VevaciousPlusPlus vevaciousPlusPlus( inputFilename );

        // Get the spectrum object for the MSSM
        const Spectrum& fullspectrum = *myPipe::Dep::unimproved_MSSM_spectrum;
        //double runscale = 1000;
        const SubSpectrum& spectrumHE = fullspectrum.get_HE();
        //std::unique_ptr<SubSpectrum> SpecRun = spectrumHE.clone();
        //SpecRun->RunToScale(runscale);
        // Here we get the SLHAea::Coll object from the spectrum
        SLHAea::Coll slhaea = spectrumHE.getSLHAea(2);

        // Here we get the scale from the high-energy spectrum for Vevacious.
        double scale = spectrumHE.GetScale();
        cout << "VEVACIOUS SCALE:  "<< scale << endl;

        // Here we start passing the parameters form the SLHAea::Coll  object

        std::vector<std::pair<int,double>> gaugecouplings = 
        { { 1 , SLHAea::to<double>(slhaea.at("GAUGE").at(1).at(1))  }, { 2, SLHAea::to<double>(slhaea.at("GAUGE").at(2).at(1)) }, { 3, SLHAea::to<double>(slhaea.at("GAUGE").at(3).at(1)) } };
        
        vevaciousPlusPlus.ReadLhaBlock( "GAUGE", scale , gaugecouplings, 1 );

        std::vector<std::pair<int,double>> Hmix = { { 1 , SLHAea::to<double>(slhaea.at("HMIX").at(1).at(1))},
                              { 101, SLHAea::to<double>(slhaea.at("HMIX").at(101).at(1))},
                              { 102, SLHAea::to<double>(slhaea.at("HMIX").at(102).at(1))},
                              { 103, SLHAea::to<double>(slhaea.at("HMIX").at(103).at(1))},
                              { 3, SLHAea::to<double>(slhaea.at("HMIX").at(3).at(1))}
                              };

        vevaciousPlusPlus.ReadLhaBlock( "HMIX", scale , Hmix, 1 );
      
       
        std::vector<std::pair<int,double>> minpar = {  
                              { 3, SLHAea::to<double>(slhaea.at("MINPAR").at(3).at(1))}
                              };
                            
        vevaciousPlusPlus.ReadLhaBlock( "MINPAR", scale , minpar, 1 );
      
        std::vector<std::pair<int,double>> msoft = { { 21 , SLHAea::to<double>(slhaea.at("MSOFT").at(21).at(1))},
                              { 22  , SLHAea::to<double>(slhaea.at("MSOFT").at(22).at(1))},
                              { 1  ,  SLHAea::to<double>(slhaea.at("MSOFT").at(1).at(1))},
                              { 2  ,  SLHAea::to<double>(slhaea.at("MSOFT").at(2).at(1))},
                              { 3   , SLHAea::to<double>(slhaea.at("MSOFT").at(3).at(1))}
                              };
                              
        vevaciousPlusPlus.ReadLhaBlock( "MSOFT", scale , msoft, 1 );
            // Here we check if the block "TREEMSOFT" is present
            try {

                std::vector<std::pair<int, double>> treemsoft = {{21, SLHAea::to<double>(slhaea.at("TREEMSOFT").at(21).at(1))},
                                                                 {22, SLHAea::to<double>(slhaea.at("TREEMSOFT").at(22).at(1))} };

                vevaciousPlusPlus.ReadLhaBlock("TREEMSOFT", scale, treemsoft, 1);
            }
            catch (const std::exception& e)
            {
                cout << "No TREEMSOFT, skipping" << endl;
            }
            // Here we check if the block "LOOPMSOFT" is present

            try {
                std::vector<std::pair<int, double>> loopmsoft = {{21, SLHAea::to<double>(slhaea.at("LOOPMSOFT").at(21).at(1))},
                                                                 {22, SLHAea::to<double>(slhaea.at("LOOPMSOFT").at(22).at(1))}};

                vevaciousPlusPlus.ReadLhaBlock("LOOPMSOFT", scale, loopmsoft, 1);
            }
            catch (const std::exception& e)
            {
                cout << "No LOOPMSOFT, skipping" << endl;
            }

            bool diagonalYukawas = false;
            // Here we check if the Yukawas are diagonal or not, i.e if the "YX" blocks have off-diagonal entries.
            try {
                SLHAea::to<double>(slhaea.at("YU").at(1,2));
            }
            catch (const std::exception& e)
            {
                cout << "Diagonal Yukawas detected"<< endl;
                diagonalYukawas = true;
            }

            // If diagonal pass the diagonal values to Vevacious
            if (diagonalYukawas) {
                std::vector<std::pair<int,double>> Yu = { { 11 , SLHAea::to<double>(slhaea.at("YU").at(1,1).at(2))},
                                                          { 12, 0},
                                                          { 13, 0},
                                                          { 21, 0},
                                                          { 22, SLHAea::to<double>(slhaea.at("YU").at(2,2).at(2))},
                                                          { 23, 0},
                                                          { 31, 0},
                                                          { 32, 0},
                                                          { 33, SLHAea::to<double>(slhaea.at("YU").at(3,3).at(2))}
                };

                vevaciousPlusPlus.ReadLhaBlock( "YU", scale , Yu, 2 );

                std::vector<std::pair<int,double>> Yd = { { 11 , SLHAea::to<double>(slhaea.at("YD").at(1,1).at(2))},
                                                          { 12, 0},
                                                          { 13, 0},
                                                          { 21, 0},
                                                          { 22, SLHAea::to<double>(slhaea.at("YD").at(2,2).at(2))},
                                                          { 23, 0},
                                                          { 31, 0},
                                                          { 32, 0},
                                                          { 33, SLHAea::to<double>(slhaea.at("YD").at(3,3).at(2))}
                };

                vevaciousPlusPlus.ReadLhaBlock( "YD", scale , Yd, 2 );

                std::vector<std::pair<int,double>> Ye = { { 11 , SLHAea::to<double>(slhaea.at("YE").at(1,1).at(2))},
                                                          { 12, 0},
                                                          { 13, 0},
                                                          { 21, 0},
                                                          { 22, SLHAea::to<double>(slhaea.at("YE").at(2,2).at(2))},
                                                          { 23, 0},
                                                          { 31, 0},
                                                          { 32, 0},
                                                          { 33, SLHAea::to<double>(slhaea.at("YE").at(3,3).at(2))}
                };

                vevaciousPlusPlus.ReadLhaBlock( "YE", scale , Ye, 2 );
            } else { // If NOT diagonal pass values to Vevacious
                std::vector<std::pair<int, double>> Yu = {{11, SLHAea::to<double>(slhaea.at("YU").at(1, 1).at(2))},
                                                          {12, SLHAea::to<double>(slhaea.at("YU").at(1, 2).at(2))},
                                                          {13, SLHAea::to<double>(slhaea.at("YU").at(1, 3).at(2))},
                                                          {21, SLHAea::to<double>(slhaea.at("YU").at(2, 1).at(2))},
                                                          {22, SLHAea::to<double>(slhaea.at("YU").at(2, 2).at(2))},
                                                          {23, SLHAea::to<double>(slhaea.at("YU").at(2, 3).at(2))},
                                                          {31, SLHAea::to<double>(slhaea.at("YU").at(3, 1).at(2))},
                                                          {32, SLHAea::to<double>(slhaea.at("YU").at(3, 2).at(2))},
                                                          {33, SLHAea::to<double>(slhaea.at("YU").at(3, 3).at(2))}
                };

                vevaciousPlusPlus.ReadLhaBlock("YU", scale, Yu, 2);

                std::vector<std::pair<int, double>> Yd = {{11, SLHAea::to<double>(slhaea.at("YD").at(1, 1).at(2))},
                                                          {12, SLHAea::to<double>(slhaea.at("YD").at(1, 2).at(2))},
                                                          {13, SLHAea::to<double>(slhaea.at("YD").at(1, 3).at(2))},
                                                          {21, SLHAea::to<double>(slhaea.at("YD").at(2, 1).at(2))},
                                                          {22, SLHAea::to<double>(slhaea.at("YD").at(2, 2).at(2))},
                                                          {23, SLHAea::to<double>(slhaea.at("YD").at(2, 3).at(2))},
                                                          {31, SLHAea::to<double>(slhaea.at("YD").at(3, 1).at(2))},
                                                          {32, SLHAea::to<double>(slhaea.at("YD").at(3, 2).at(2))},
                                                          {33, SLHAea::to<double>(slhaea.at("YD").at(3, 3).at(2))}
                };

                vevaciousPlusPlus.ReadLhaBlock("YD", scale, Yd, 2);

                std::vector<std::pair<int, double>> Ye = {{11, SLHAea::to<double>(slhaea.at("YE").at(1, 1).at(2))},
                                                          {12, SLHAea::to<double>(slhaea.at("YE").at(1, 2).at(2))},
                                                          {13, SLHAea::to<double>(slhaea.at("YE").at(1, 3).at(2))},
                                                          {21, SLHAea::to<double>(slhaea.at("YE").at(2, 1).at(2))},
                                                          {22, SLHAea::to<double>(slhaea.at("YE").at(2, 2).at(2))},
                                                          {23, SLHAea::to<double>(slhaea.at("YE").at(2, 3).at(2))},
                                                          {31, SLHAea::to<double>(slhaea.at("YE").at(3, 1).at(2))},
                                                          {32, SLHAea::to<double>(slhaea.at("YE").at(3, 2).at(2))},
                                                          {33, SLHAea::to<double>(slhaea.at("YE").at(3, 3).at(2))}
                };

                vevaciousPlusPlus.ReadLhaBlock("YE", scale, Ye, 2);
            }
                std::vector<std::pair<int, double>> Tu = {{11, SLHAea::to<double>(slhaea.at("TU").at(1, 1).at(2))},
                                                          {12, SLHAea::to<double>(slhaea.at("TU").at(1, 2).at(2))},
                                                          {13, SLHAea::to<double>(slhaea.at("TU").at(1, 3).at(2))},
                                                          {21, SLHAea::to<double>(slhaea.at("TU").at(2, 1).at(2))},
                                                          {22, SLHAea::to<double>(slhaea.at("TU").at(2, 2).at(2))},
                                                          {23, SLHAea::to<double>(slhaea.at("TU").at(2, 3).at(2))},
                                                          {31, SLHAea::to<double>(slhaea.at("TU").at(3, 1).at(2))},
                                                          {32, SLHAea::to<double>(slhaea.at("TU").at(3, 2).at(2))},
                                                          {33, SLHAea::to<double>(slhaea.at("TU").at(3, 3).at(2))}
                };

        vevaciousPlusPlus.ReadLhaBlock( "TU", scale , Tu, 2 );

            std::vector<std::pair<int,double>> Td = { { 11 , SLHAea::to<double>(slhaea.at("TD").at(1,1).at(2))},
                                                      { 12, SLHAea::to<double>(slhaea.at("TD").at(1,2).at(2))},
                                                      { 13, SLHAea::to<double>(slhaea.at("TD").at(1,3).at(2))},
                                                      { 21, SLHAea::to<double>(slhaea.at("TD").at(2,1).at(2))},
                                                      { 22, SLHAea::to<double>(slhaea.at("TD").at(2,2).at(2))},
                                                      { 23, SLHAea::to<double>(slhaea.at("TD").at(2,3).at(2))},
                                                      { 31, SLHAea::to<double>(slhaea.at("TD").at(3,1).at(2))},
                                                      { 32, SLHAea::to<double>(slhaea.at("TD").at(3,2).at(2))},
                                                      { 33, SLHAea::to<double>(slhaea.at("TD").at(3,3).at(2))}
            };
                              
        vevaciousPlusPlus.ReadLhaBlock( "TD", scale , Td, 2 );

            std::vector<std::pair<int,double>> Te = { { 11 , SLHAea::to<double>(slhaea.at("TE").at(1,1).at(2))},
                                                      { 12, SLHAea::to<double>(slhaea.at("TE").at(1,2).at(2))},
                                                      { 13, SLHAea::to<double>(slhaea.at("TE").at(1,3).at(2))},
                                                      { 21, SLHAea::to<double>(slhaea.at("TE").at(2,1).at(2))},
                                                      { 22, SLHAea::to<double>(slhaea.at("TE").at(2,2).at(2))},
                                                      { 23, SLHAea::to<double>(slhaea.at("TE").at(2,3).at(2))},
                                                      { 31, SLHAea::to<double>(slhaea.at("TE").at(3,1).at(2))},
                                                      { 32, SLHAea::to<double>(slhaea.at("TE").at(3,2).at(2))},
                                                      { 33, SLHAea::to<double>(slhaea.at("TE").at(3,3).at(2))}
            };
                              
        vevaciousPlusPlus.ReadLhaBlock( "TE", scale , Te, 2 );


            std::vector<std::pair<int,double>> msq2 = { { 11 , SLHAea::to<double>(slhaea.at("MSQ2").at(1,1).at(2))},
                                                      { 12, SLHAea::to<double>(slhaea.at("MSQ2").at(1,2).at(2))},
                                                      { 13, SLHAea::to<double>(slhaea.at("MSQ2").at(1,3).at(2))},
                                                      { 21, SLHAea::to<double>(slhaea.at("MSQ2").at(2,1).at(2))},
                                                      { 22, SLHAea::to<double>(slhaea.at("MSQ2").at(2,2).at(2))},
                                                      { 23, SLHAea::to<double>(slhaea.at("MSQ2").at(2,3).at(2))},
                                                      { 31, SLHAea::to<double>(slhaea.at("MSQ2").at(3,1).at(2))},
                                                      { 32, SLHAea::to<double>(slhaea.at("MSQ2").at(3,2).at(2))},
                                                      { 33, SLHAea::to<double>(slhaea.at("MSQ2").at(3,3).at(2))}
            };
                              
        vevaciousPlusPlus.ReadLhaBlock( "MSQ2", scale , msq2, 2 );

            std::vector<std::pair<int,double>> msl2 = { { 11 , SLHAea::to<double>(slhaea.at("MSL2").at(1,1).at(2))},
                                                        { 12, SLHAea::to<double>(slhaea.at("MSL2").at(1,2).at(2))},
                                                        { 13, SLHAea::to<double>(slhaea.at("MSL2").at(1,3).at(2))},
                                                        { 21, SLHAea::to<double>(slhaea.at("MSL2").at(2,1).at(2))},
                                                        { 22, SLHAea::to<double>(slhaea.at("MSL2").at(2,2).at(2))},
                                                        { 23, SLHAea::to<double>(slhaea.at("MSL2").at(2,3).at(2))},
                                                        { 31, SLHAea::to<double>(slhaea.at("MSL2").at(3,1).at(2))},
                                                        { 32, SLHAea::to<double>(slhaea.at("MSL2").at(3,2).at(2))},
                                                        { 33, SLHAea::to<double>(slhaea.at("MSL2").at(3,3).at(2))}
            };
                              
        vevaciousPlusPlus.ReadLhaBlock( "MSL2", scale , msl2, 2 );

            std::vector<std::pair<int,double>> msd2 = { { 11 , SLHAea::to<double>(slhaea.at("MSD2").at(1,1).at(2))},
                                                        { 12, SLHAea::to<double>(slhaea.at("MSD2").at(1,2).at(2))},
                                                        { 13, SLHAea::to<double>(slhaea.at("MSD2").at(1,3).at(2))},
                                                        { 21, SLHAea::to<double>(slhaea.at("MSD2").at(2,1).at(2))},
                                                        { 22, SLHAea::to<double>(slhaea.at("MSD2").at(2,2).at(2))},
                                                        { 23, SLHAea::to<double>(slhaea.at("MSD2").at(2,3).at(2))},
                                                        { 31, SLHAea::to<double>(slhaea.at("MSD2").at(3,1).at(2))},
                                                        { 32, SLHAea::to<double>(slhaea.at("MSD2").at(3,2).at(2))},
                                                        { 33, SLHAea::to<double>(slhaea.at("MSD2").at(3,3).at(2))}
            };
                              
        vevaciousPlusPlus.ReadLhaBlock( "MSD2", scale , msd2, 2 );

            std::vector<std::pair<int,double>> mse2 = { { 11 , SLHAea::to<double>(slhaea.at("MSE2").at(1,1).at(2))},
                                                        { 12, SLHAea::to<double>(slhaea.at("MSE2").at(1,2).at(2))},
                                                        { 13, SLHAea::to<double>(slhaea.at("MSE2").at(1,3).at(2))},
                                                        { 21, SLHAea::to<double>(slhaea.at("MSE2").at(2,1).at(2))},
                                                        { 22, SLHAea::to<double>(slhaea.at("MSE2").at(2,2).at(2))},
                                                        { 23, SLHAea::to<double>(slhaea.at("MSE2").at(2,3).at(2))},
                                                        { 31, SLHAea::to<double>(slhaea.at("MSE2").at(3,1).at(2))},
                                                        { 32, SLHAea::to<double>(slhaea.at("MSE2").at(3,2).at(2))},
                                                        { 33, SLHAea::to<double>(slhaea.at("MSE2").at(3,3).at(2))}
            };
                              
        vevaciousPlusPlus.ReadLhaBlock( "MSE2", scale , mse2, 2 );

            std::vector<std::pair<int,double>> msu2 = { { 11 , SLHAea::to<double>(slhaea.at("MSU2").at(1,1).at(2))},
                                                        { 12, SLHAea::to<double>(slhaea.at("MSU2").at(1,2).at(2))},
                                                        { 13, SLHAea::to<double>(slhaea.at("MSU2").at(1,3).at(2))},
                                                        { 21, SLHAea::to<double>(slhaea.at("MSU2").at(2,1).at(2))},
                                                        { 22, SLHAea::to<double>(slhaea.at("MSU2").at(2,2).at(2))},
                                                        { 23, SLHAea::to<double>(slhaea.at("MSU2").at(2,3).at(2))},
                                                        { 31, SLHAea::to<double>(slhaea.at("MSU2").at(3,1).at(2))},
                                                        { 32, SLHAea::to<double>(slhaea.at("MSU2").at(3,2).at(2))},
                                                        { 33, SLHAea::to<double>(slhaea.at("MSU2").at(3,3).at(2))}
            };
                              
        vevaciousPlusPlus.ReadLhaBlock( "MSU2", scale , msu2, 2 );

        result = &vevaciousPlusPlus;

    }

    // This function gives back the result for absolute stability, either "Stable" or "Metastable".
    void check_vacuum_stability_vevacious(VevaciousResultContainer &result)
    {
        namespace myPipe = Pipes::check_vacuum_stability_vevacious;

        // reset all member variables of VevaciousResultContainer to -1
        // to avoid that any value could be carried over from a previous calculated point
        result.reset_results();

        // double M0input = *myPipe::Param["M0"];
        // double M12input = *myPipe::Param["M12"];
        // double A0input = *myPipe::Param["A0"];
        // double TanBetainput = *myPipe::Param["TanBeta"];
        // double SignMuinput = *myPipe::Param["SignMu"];

        // std::ostringstream InputsForLog;
        // //spectrumHE.writeSLHAfile(2, "SpecBit/VevaciousTest.slha");
        // InputsForLog << std::fixed << std::setprecision(12) << "Running Vevacious with parameters: " << "M0="  << M0input << " M12="  << M12input << " A0=" << A0input << " Tanb=" << TanBetainput << " Sign Mu=" << SignMuinput ;
        // std::string InputsForLogString = InputsForLog.str();
        // logger() << InputsForLogString << EOM;

        vevacious_1_0::VevaciousPlusPlus::VevaciousPlusPlus vevaciousPlusPlus = *(*myPipe::Dep::pass_spectrum_to_vevacious);
        static std::string inputspath =  *myPipe::Dep::init_vevacious;

        /*// initialise vevacious outputs to -1. In case vevacious crashed or 
        // exitis with an exception we will use these to fill the 
        // VevaciousResultContainer result
        double BounceActionThermal = -1, BounceAction = -1;
        double StraightPathThermal = -1, StraightPath = -1;

        double FirstPathFinderThermal = -1, FirstPathFinder = -1;
        double SecondPathFinderThermal = -1, SecondPathFinder = -1;*/

        double lifetime, thermalProbability;

        // Tell Vevacious we are using the point we just read by giving it "internal".
        try 
        {
            //spectrumHE.writeSLHAfile(2, "SpecBit/ProblemPoint.slha");
            // Run vevacious
            struct stat buffer; //Checking if file exists, fastest method.
            std::string HomotopyLockfile = inputspath + "/Homotopy/busy.lock";
            // Check if homotopy binary is being used

            //Here I check it the busy.lock file exists and if it does I go into a
            // while loop that either breaks when the file is deleted or after
            // 30 seconds have passed.
            // This deals with the problem of MARCONI not liking a binary accessed by too many
            // processes at the same time

            std::chrono::system_clock::time_point tStart = Utils::get_clock_now();

            while(stat(HomotopyLockfile.c_str(), &buffer)==0)
            {
            std::chrono::system_clock::time_point tNow = Utils::get_clock_now();

            std::chrono::seconds tSofar = std::chrono::duration_cast<std::chrono::seconds>(tNow - tStart);

            if(tSofar >= std::chrono::seconds(30) )
            {
                remove( HomotopyLockfile.c_str());
                break; 
            }
            }

            vevaciousPlusPlus.RunPoint("internal");

            lifetime = vevaciousPlusPlus.GetLifetimeInSeconds();
            thermalProbability = vevaciousPlusPlus.GetThermalProbability();

            if(lifetime == -1 && thermalProbability == -1 ){ // Here -1 from Vevacious Means that the point is stable. 
                lifetime = 3.0E+100;
                thermalProbability = 1;
            }
            else if(lifetime == -1 && thermalProbability != -1)
            {
                lifetime = 3.0E+100;
            }
            else if(lifetime != -1 && thermalProbability == -1)
            {
                thermalProbability = 1;
            }

            cout << "VEVACIOUS LIFETIME:  "<< lifetime << endl;
            cout << "VEVACIOUS Prob. non zero temp:  "<< thermalProbability << endl;
            std::string vevacious_result = vevaciousPlusPlus.GetResultsAsString();
            
            // return a vector caintaining the results from vevacious, the Thermal ones are filled
            // in any succesffull run case with the entries
            //   BounceActionsThermal = ["Bounce Action Threshold", "straight path bounce action", 
            //              "best result from path_finder 1", "best result from path_finder 2",...]
            //          Note that the entries "best result from path_finder x" are only filled if the
            //               "straight path bounce action" (entry 1) is higher than the "boucne Action Threshold"
            //                (entry 0). The vector length depends on how many different path finders are implemented in
            //                vevacious
            std::vector<double> BounceActionsThermal_vec = vevaciousPlusPlus.GetThermalThresholdAndActions();
            std::vector<double> BounceActions_vec = vevaciousPlusPlus.GetThresholdAndActions();
            
            cout << "VEVACIOUS RESULT size "<< BounceActions_vec.size() << endl;

            // set claculated bounce actions values & the threshold if they were calculated
            // bool false means that we are not setting the thermal values here
            if(BounceActions_vec.size()>0) {result.set_bounceActionThreshold(BounceActions_vec.at(0), false);}
            if(BounceActions_vec.size()>1) {result.set_bounceActionStraight(BounceActions_vec.at(1), false);}
            if(BounceActions_vec.size()>2) {result.set_firstPathFinder(BounceActions_vec.at(2), false);}
            if(BounceActions_vec.size()>3) {result.set_secondPathFinder(BounceActions_vec.at(3), false);}

            if(BounceActionsThermal_vec.size()>0) {result.set_bounceActionThreshold(BounceActionsThermal_vec.at(0), true);}
            if(BounceActionsThermal_vec.size()>1) {result.set_bounceActionStraight(BounceActionsThermal_vec.at(1), true);}
            if(BounceActionsThermal_vec.size()>2) {result.set_firstPathFinder(BounceActionsThermal_vec.at(2), true);}
            if(BounceActionsThermal_vec.size()>3) {result.set_secondPathFinder(BounceActionsThermal_vec.at(3), true);}

            cout << "VEVACIOUS RESULT:  "<< vevacious_result << endl;
        }

        catch(const std::exception& e)
        {
            //spectrumHE.writeSLHAfile(2, "SpecBit/VevaciousCrashed.slha");
            lifetime = 2.0E+100; //Vevacious has crashed
            thermalProbability= 1;

            cout << "VEVACIOUS LIFETIME:  "<< lifetime << endl;
            std::string vevacious_result = "Inconclusive";
            cout << "VEVACIOUS RESULT:  "<< vevacious_result << endl;
            logger() << "Vevacious could not calculate lifetime. Conservatively setting it to large value."<<endl;
            logger() << "Error occurred: " << e.what() << EOM;
            //std::ostringstream errmsg;
            //errmsg << "Vevacious could not calculate lifetime. Conservatively setting it to large value." << rankstring;
            //SpecBit_error().forced_throw(LOCAL_INFO,errmsg.str());
        }

        result.set_lifetime(lifetime);
        result.set_thermalProbability(thermalProbability);

    }

    /// Helper function that takes any YAML options and makes the vevacious input,
    /// in the form of .xml files.
    void make_vpp_inputs(map_str_str &opts)
    {
        static bool firstrun = true;
        int rank;

        // Here we make sure files are only written the first time this is run
        if(firstrun) 
        {
            std::string vevaciouslibpath = Backends::backendInfo().path_dir("vevacious", "1.0");

            std::string vevaciouspath = vevaciouslibpath + "/../";

            // Get MPI rank
            #ifdef WITH_MPI
                MPI_Comm_rank(MPI_COMM_WORLD, &rank);
            #else
                rank = 0;
            #endif

            //Creating string with rank number
            std::string rankstring = std::to_string(rank);

            // Getting the run folder for saving initialization files
            std::string inputspath = opts["inputspath"];

            // Declare some filenames before we make 'em.'
            std::string initfilesPath = inputspath + "/InitializationFiles/mpirank_"+ rankstring + "/";
            std::string modelfilesPath = inputspath + "/ModelFiles/mpirank_"+ rankstring + "/";
            std::string potentialfunctioninitpath = initfilesPath + "/PotentialFunctionInitialization.xml";
            std::string potentialminimizerinitpath = initfilesPath +"/PotentialMinimizerInitialization.xml";
            std::string tunnelingcalculatorinitpath = initfilesPath +"/TunnelingCalculatorInitialization.xml";
            

            // Creating folders for initialization files
            try
            {
              Utils::ensure_path_exists(initfilesPath);
              Utils::ensure_path_exists(modelfilesPath);
            }
            catch(const std::exception& e)
            {
                std::ostringstream errmsg;
                errmsg << "Error creating vevacious initialization and model files folders for MPI process " << rankstring;
                SpecBit_error().forced_throw(LOCAL_INFO,errmsg.str());
            }

            // Copy model files.
            try
            {

                std::ifstream  ScaleAndBlocksrc(opts.at("ScaleAndBlockFileSource") , std::ios::binary);
                std::ofstream  ScaleAndBlockdst(opts.at("ScaleAndBlockFile")       , std::ios::binary);

                ScaleAndBlockdst << ScaleAndBlocksrc.rdbuf();

                std::ifstream  ModelFilesrc(opts.at("ModelFileSource") , std::ios::binary);
                std::ofstream  ModelFiledst(opts.at("ModelFile")       , std::ios::binary);

                ModelFiledst << ModelFilesrc.rdbuf();
            }
            catch(const std::exception& e)
            {
                std::ostringstream errmsg;
                errmsg << "Error copying model and scale/block vevacious files. Check they exist." << rankstring;
                SpecBit_error().forced_throw(LOCAL_INFO,errmsg.str());
            }

            // Writing potential function initialization file
            // File contents
            std::string potentialfunctioninit =
                "<VevaciousPlusPlusPotentialFunctionInitialization>\n"
                " <LagrangianParameterManagerClass>\n"
                "    <ClassType>\n"
                "      SlhaCompatibleWithSarahManager\n"
                "    </ClassType>\n"
                "    <ConstructorArguments>\n"
                "      <ScaleAndBlockFile>\n"
                "      " + opts.at("ScaleAndBlockFile") + "\n"
                "      </ScaleAndBlockFile>\n"
                "    </ConstructorArguments>\n"
                "  </LagrangianParameterManagerClass>\n"
                "  <PotentialFunctionClass>\n"
                "    <ClassType>\n"
                "      " + opts.at("PotentialFunctionClassType") + "\n"
                "    </ClassType>\n"
                "    <ConstructorArguments>\n"
                "      <ModelFile>\n"
                "         " + opts.at("ModelFile") +
                "\n"
                "      </ModelFile>\n"
                "      <AssumedPositiveOrNegativeTolerance>\n"
                "        0.5\n"
                "      </AssumedPositiveOrNegativeTolerance>\n"
                "    </ConstructorArguments>\n"
                "  </PotentialFunctionClass>\n"
                "</VevaciousPlusPlusPotentialFunctionInitialization>";
            std::ofstream potentialfunctioninitwrite(potentialfunctioninitpath);
            potentialfunctioninitwrite << potentialfunctioninit;
            potentialfunctioninitwrite.close();
    
            std::string potentialminimizerinit;

            // Writing potential minimizer initialization file
            // Check whether user wants hom4ps2 or PHC as homotopy continuation backend

            if(opts.at("homotopybackend") == "hom4ps") 
            {

                // Getting Path to hom4ps2

                std::string PathToHom4ps2 = Backends::backendInfo().path_dir("hom4ps", "2.0");

                // File contents
                potentialminimizerinit =
                        "<VevaciousPlusPlusPotentialMinimizerInitialization>\n"
                        "  <PotentialMinimizerClass>\n"
                        "    <ClassType>\n"
                        "      GradientFromStartingPoints\n"
                        "    </ClassType>\n"
                        "    <ConstructorArguments>\n"
                        "      <StartingPointFinderClass>\n"
                        "        <ClassType>\n"
                        "          PolynomialAtFixedScalesSolver\n"
                        "        </ClassType>\n"
                        "        <ConstructorArguments>\n"
                        "          <NumberOfScales>\n"
                        "            1\n"
                        "          </NumberOfScales>\n"
                        "          <ReturnOnlyPolynomialMinima>\n"
                        "            No\n"
                        "          </ReturnOnlyPolynomialMinima>\n"
                        "          <PolynomialSystemSolver>\n"
                        "            <ClassType>\n"
                        "              Hom4ps2Runner\n"
                        "            </ClassType>\n"
                        "            <ConstructorArguments>\n"
                        "              <PathToHom4ps2>\n"
                        "        " + PathToHom4ps2 + "\n"
                        "              </PathToHom4ps2>\n"
                        "              <Hom4ps2Argument>\n"
                        "                1\n"
                        "              </Hom4ps2Argument>\n"
                        "              <ResolutionSize>\n"
                        "                1.0\n"
                        "              </ResolutionSize>\n"
                        "            </ConstructorArguments>\n"
                        "          </PolynomialSystemSolver>\n"
                        "        </ConstructorArguments>\n"
                        "      </StartingPointFinderClass>\n"
                        "      <GradientMinimizerClass>\n"
                        "        <ClassType>\n"
                        "          MinuitPotentialMinimizer\n"
                        "        </ClassType>\n"
                        "        <ConstructorArguments>\n"
                        "          <InitialStepSizeFraction>\n"
                        "            0.1\n"
                        "          </InitialStepSizeFraction>\n"
                        "          <MinimumInitialStepSize>\n"
                        "            1.0\n"
                        "          </MinimumInitialStepSize>\n"
                        "          <MinuitStrategy>\n"
                        "             "+ opts.at("MinuitStrategy") +"\n"
                        "          </MinuitStrategy>\n"
                        "        </ConstructorArguments>\n"
                        "      </GradientMinimizerClass>\n"
                        "      <ExtremumSeparationThresholdFraction>\n"
                        "        0.05\n"
                        "      </ExtremumSeparationThresholdFraction>\n"
                        "      <NonDsbRollingToDsbScalingFactor>\n"
                        "        4.0\n"
                        "      </NonDsbRollingToDsbScalingFactor>\n"
                        "      <GlobalIsPanic>\n"
                        "        " + opts.at("globalIsPanic") + "\n"
                        "      </GlobalIsPanic>\n"
                        "    </ConstructorArguments>\n"
                        "  </PotentialMinimizerClass>\n"
                        "</VevaciousPlusPlusObjectInitialization>\n";
            } 
            else if(opts.at("homotopybackend") == "phc") 
            {
                // Getting path to PHC
                std::string PathToPHC = Backends::backendInfo().path_dir("phc", "2.4.58");
                // Creating symlink to PHC in run folder
                std::string PHCSymlink = inputspath + "/Homotopy/mpirank_"+ rankstring + "/";

                try
                {
                    Utils::ensure_path_exists(PHCSymlink);
                }
                catch(const std::exception& e)
                {
                    std::ostringstream errmsg;
                    errmsg << "Error creating PHC folder for MPI process " << rankstring;
                    SpecBit_error().forced_throw(LOCAL_INFO,errmsg.str());
                }

                std::string systemCommand( "ln -s " + PathToPHC + "/phc" + " " + PHCSymlink );

                int systemReturn = system( systemCommand.c_str() ) ;
                if( systemReturn == -1 )
                {
                    std::ostringstream errmsg;
                    errmsg << "Error making symlink for PHC in process " << rankstring;
                    SpecBit_error().forced_throw(LOCAL_INFO,errmsg.str());
                }

                // File contents
                potentialminimizerinit =
                        "<VevaciousPlusPlusPotentialMinimizerInitialization>\n"
                        "  <PotentialMinimizerClass>\n"
                        "    <ClassType>\n"
                        "      GradientFromStartingPoints\n"
                        "    </ClassType>\n"
                        "    <ConstructorArguments>\n"
                        "      <StartingPointFinderClass>\n"
                        "        <ClassType>\n"
                        "          PolynomialAtFixedScalesSolver\n"
                        "        </ClassType>\n"
                        "        <ConstructorArguments>\n"
                        "          <NumberOfScales>\n"
                        "            1\n"
                        "          </NumberOfScales>\n"
                        "          <ReturnOnlyPolynomialMinima>\n"
                        "            No\n"
                        "          </ReturnOnlyPolynomialMinima>\n"
                        "          <PolynomialSystemSolver>\n"
                        "            <ClassType>\n"
                        "              PHCRunner\n"
                        "            </ClassType>\n"
                        "            <ConstructorArguments>\n"
                        "              <PathToPHC>\n"
                        "        " + PHCSymlink + "\n"
                        "              </PathToPHC>\n"
                        "              <ResolutionSize>\n"
                        "                1.0\n"
                        "              </ResolutionSize>\n"
                        "            <Tasks>\n "
                        "             1                     "
                        "            </Tasks>\n            "
                        "            </ConstructorArguments>\n"
                        "          </PolynomialSystemSolver>\n"
                        "        </ConstructorArguments>\n"
                        "      </StartingPointFinderClass>\n"
                        "      <GradientMinimizerClass>\n"
                        "        <ClassType>\n"
                        "          MinuitPotentialMinimizer\n"
                        "        </ClassType>\n"
                        "        <ConstructorArguments>\n"
                        "          <InitialStepSizeFraction>\n"
                        "            0\n"
                        "          </InitialStepSizeFraction>\n"
                        "          <MinimumInitialStepSize>\n"
                        "            0.5\n"
                        "          </MinimumInitialStepSize>\n"
                        "          <MinuitStrategy>\n"
                        "            "+ opts.at("MinuitStrategy") +"\n"
                        "          </MinuitStrategy>\n"
                        "        </ConstructorArguments>\n"
                        "      </GradientMinimizerClass>\n"
                        "      <ExtremumSeparationThresholdFraction>\n"
                        "        0.1\n"
                        "      </ExtremumSeparationThresholdFraction>\n"
                        "      <NonDsbRollingToDsbScalingFactor>\n"
                        "        4.0\n"
                        "      </NonDsbRollingToDsbScalingFactor>\n"
                        "    </ConstructorArguments>\n"
                        "  </PotentialMinimizerClass>\n"
                        "</VevaciousPlusPlusObjectInitialization>\n";
            } else
            {
                std::ostringstream errmsg;
                errmsg << "The homotopy_backend option in the YAML file has not been set up properly. Check the input YAML file." << std::endl;
                SpecBit_error().raise(LOCAL_INFO,errmsg.str());
            }

            std::ofstream potentialminimizerinitwrite(potentialminimizerinitpath);
            potentialminimizerinitwrite << potentialminimizerinit;
            potentialminimizerinitwrite.close();

            // Writing tunneling calculator initialization file
            // File contents
            std::string tunnelingcalculatorinit =
                "<VevaciousPlusPlusObjectInitialization>\n"
                "  <TunnelingClass>\n"
                "    <ClassType>\n"
                "      BounceAlongPathWithThreshold\n"
                "    </ClassType>\n"
                "    <ConstructorArguments>\n"
                "      <TunnelingStrategy>\n"
                "    " + opts.at("TunnelingStrategy") + "\n"
                "      </TunnelingStrategy>\n"
                "      <SurvivalProbabilityThreshold>\n"
                "        " + opts.at("SurvivalProbabilityThreshold") + "\n"
                "      </SurvivalProbabilityThreshold>\n"
                "      <ThermalActionResolution>\n"
                "        5\n"
                "      </ThermalActionResolution>\n"
                "      <CriticalTemperatureAccuracy>\n"
                "        4\n"
                "      </CriticalTemperatureAccuracy>\n"
                "      <PathResolution>\n"
                "        " + opts.at("PathResolution") + "\n"
                "      </PathResolution>\n"
                "      <Timeout>\n"
                "        "+ opts.at("pathFindingTimeout") +"\n"
                "      </Timeout>\n"
                "      <MinimumVacuumSeparationFraction>\n"
                "        0.2\n"
                "      </MinimumVacuumSeparationFraction>\n"
                "      <BouncePotentialFit>\n"
                "        <ClassType>\n"
                "          BubbleShootingOnPathInFieldSpace\n"
                "        </ClassType>\n"
                "        <ConstructorArguments>\n"
                "          <NumberShootAttemptsAllowed>\n"
                "            32\n"
                "          </NumberShootAttemptsAllowed>\n"
                "          <RadialResolution>\n"
                "            "+ opts.at("radialResolution") +"\n"
                "          </RadialResolution>\n"
                "        </ConstructorArguments>\n"
                "      </BouncePotentialFit>\n"
                "      <TunnelPathFinders>\n"
                "        <PathFinder>\n"
                "          <ClassType>\n"
                "            MinuitOnPotentialOnParallelPlanes\n"
                "          </ClassType>\n"
                "          <ConstructorArguments>\n"
                "            <NumberOfPathSegments>\n"
                "              50 \n"
                "            </NumberOfPathSegments>\n"
                "            <MinuitStrategy>\n"
                "             "+ opts.at("MinuitStrategy") +"\n"
                "            </MinuitStrategy>\n"
                "            <MinuitTolerance>\n"
                "              1\n"
                "            </MinuitTolerance>\n"
                "          </ConstructorArguments>\n"
                "        </PathFinder>\n"
                "        <PathFinder>\n"
                "          <ClassType>\n"
                "            MinuitOnPotentialPerpendicularToPath\n"
                "          </ClassType>\n"
                "          <ConstructorArguments>\n"
                "            <NumberOfPathSegments>\n"
                "              50\n"
                "            </NumberOfPathSegments>\n"
                "            <NumberOfAllowedWorsenings>\n"
                "              3\n"
                "            </NumberOfAllowedWorsenings>\n"
                "            <ConvergenceThresholdFraction>\n"
                "              0.5\n"
                "            </ConvergenceThresholdFraction>\n"
                "            <MinuitDampingFraction>\n"
                "              0.75\n"
                "            </MinuitDampingFraction>\n"
                "            <NeighborDisplacementWeights>\n"
                "              0.5\n"
                "              0.25\n"
                "            </NeighborDisplacementWeights>\n"
                "            <MinuitStrategy>\n"
                "               "+ opts.at("MinuitStrategy") +"\n"
                "            </MinuitStrategy>\n"
                "            <MinuitTolerance>\n"
                "              1\n"
                "            </MinuitTolerance>\n"
                "          </ConstructorArguments>\n"
                "        </PathFinder>\n"
                "      </TunnelPathFinders>\n"
                "    </ConstructorArguments>\n"
                "  </TunnelingClass>\n"
                "</VevaciousPlusPlusObjectInitialization>";

            std::ofstream tunnelingcalculatorinitwrite(tunnelingcalculatorinitpath);
            tunnelingcalculatorinitwrite << tunnelingcalculatorinit;
            tunnelingcalculatorinitwrite.close();

            //Finally write the main input file for VevaciousPlusPlus

            std::string inputFilename =
                    inputspath + "/InitializationFiles/VevaciousPlusPlusObjectInitialization_mpirank_"+ rankstring +".xml";

            // File contents
            std::string inputfile =
                "<VevaciousPlusPlusObjectInitialization>\n"
                "  <PotentialFunctionInitializationFile>\n"
                "   " + potentialfunctioninitpath + "\n"
                "  </PotentialFunctionInitializationFile>\n"
                "  <PotentialMinimizerInitializationFile>\n"
                "   " + potentialminimizerinitpath + "\n"
                "  </PotentialMinimizerInitializationFile>\n"
                "  <TunnelingCalculatorInitializationFile>\n"
                "   " +
                tunnelingcalculatorinitpath + "\n"
                "  </TunnelingCalculatorInitializationFile>\n"
                "</VevaciousPlusPlusObjectInitialization>";
            std::ofstream inputwrite(inputFilename);
            inputwrite << inputfile;
            inputwrite.close();
            firstrun = false;
        }

    }

=======
    /// Execute the passing of the spectrum object (as SLHAea) to vevacious. It is a helper function and not a 
    /// capability since this has to be executed before every single vevacious run. vevacious can run multiple times for 
    /// a single point in parameter space depending on settings: 
    ///   -> global and/or nearest minimum for tunneling requested? 
    ///   -> multiple attempts for one vevacious run allowed?
    vevacious_1_0::VevaciousPlusPlus::VevaciousPlusPlus exec_pass_spectrum_to_vevacious(SpectrumEntriesForVevacious &pass_spectrum )
    {
        
        // get inputFilename and initialise vevaciousPlusPlus object with it
        static std::string inputFilename = pass_spectrum.get_inputFilename();
        vevacious_1_0::VevaciousPlusPlus::VevaciousPlusPlus vevaciousPlusPlus(inputFilename);

        // get scale and the map containing all spectrum entries that need to be passed to vevacious
        double scale = pass_spectrum.get_scale();
        map_str_SpectrumEntry spec_entry_map = pass_spectrum.get_spec_entry_map();

        // iterate through map and call vevacious' 'ReadLhaBlock' to read spectrum entries
        for (auto it=spec_entry_map.begin(); it!=spec_entry_map.end(); ++it) 
        {
          SpectrumEntry entry = it->second;
          logger() << LogTags::debug << "Passing ReadLhaBlock option  "<< entry.name  << " scale " << scale << " parameters" << entry.parameters <<" and dimension " << entry.dimension << " to vevacious" << EOM;
          vevaciousPlusPlus.ReadLhaBlock(entry.name, scale , entry.parameters, entry.dimension );
        }  

        return vevaciousPlusPlus;
      }

    /// Call vevacious, the result is either "Stable", "Metastable" or "Inconclusive" in case
    /// a vevacious run failed for some reason
    void helper_run_vevacious(vevacious_1_0::VevaciousPlusPlus::VevaciousPlusPlus &vevaciousPlusPlus,VevaciousResultContainer& result, std::string panic_vacuum, std::string inputPath)
    {
       
        double lifetime, thermalProbability;

        //Checking if file exists, fastest method.
        struct stat buffer; 
        std::string HomotopyLockfile = inputPath + "/Homotopy/busy.lock";
        // Check if homotopy binary is being used
        //Here I check it the busy.lock file exists and if it does I go into a
        // while loop that either breaks when the file is deleted or after
        // 30 seconds have passed.
        // This deals with the problem of MARCONI not liking a binary accessed by too many
        // processes at the same time
        std::chrono::system_clock::time_point tStart = Utils::get_clock_now();
              
        while(stat(HomotopyLockfile.c_str(), &buffer)==0)
        {
          std::chrono::system_clock::time_point tNow = Utils::get_clock_now();
          std::chrono::seconds tSofar = std::chrono::duration_cast<std::chrono::seconds>(tNow - tStart);
          if(tSofar >= std::chrono::seconds(30) )
          {
            remove( HomotopyLockfile.c_str());
            break; 
          }
        }

        // call vevacious and pass the setting for which vacuum is supposed
        // to be used for tunneling calculation as string
        vevaciousPlusPlus.RunPoint(panic_vacuum);

        // get vevacious results
        lifetime = vevaciousPlusPlus.GetLifetimeInSeconds();
        thermalProbability = vevaciousPlusPlus.GetThermalProbability();

        // decide how to deal with different vevacious outcomes
        // here -1 from Vevacious means that the point is stable. 
        if(lifetime == -1 && thermalProbability == -1 )
        { 
            lifetime = 3.0E+100;
            thermalProbability = 1;
        }
        else if(lifetime == -1 && thermalProbability != -1)
        {
            lifetime = 3.0E+100;
        }
        else if(lifetime != -1 && thermalProbability == -1)
        {
            thermalProbability = 1;
        }

        cout << "VEVACIOUS LIFETIME:  "<< lifetime << endl;
        cout << "VEVACIOUS Prob. non zero temp:  "<< thermalProbability << endl;
        std::string vevacious_result = vevaciousPlusPlus.GetResultsAsString();
        cout << "VEVACIOUS RESULT:  "<< vevacious_result << endl;
    
        // return a vector containing the results from vevacious, these are filled
        // in any successfully run case with the entries
        //   BounceActionsThermal = ["Bounce Action Threshold", "straight path bounce action", 
        //              "best result from path_finder 1", "best result from path_finder 2",...]
        //   Note that the entries "best result from path_finder x" are only filled if the
        //               "straight path bounce action" (entry 1) is higher than the "bounce Action Threshold"
        //                (entry 0). The vector length depends on how many different path finders are implemented in
        //                vevacious
        std::vector<double> BounceActionsThermal_vec = vevaciousPlusPlus.GetThermalThresholdAndActions();
        std::vector<double> BounceActions_vec = vevaciousPlusPlus.GetThresholdAndActions();
            
        logger() << LogTags::debug  << "VEVACIOUS result size "<< BounceActions_vec.size();
        logger() << LogTags::debug  << "\nVEVACIOUS thermal result size "<< BounceActionsThermal_vec.size();
        std::cout  << "VEVACIOUS thermal result size "<< BounceActionsThermal_vec.size() << std::endl;

        // set bounce actions values & the threshold if they were calculated
        for(std::size_t ii=0; ii<BounceActions_vec.size(); ++ii) 
        {
          logger() << LogTags::debug << "\nSetting bounceActionThreshold_[" << ii << "]"<< BounceActions_vec.at(ii); 
          result.set_results(panic_vacuum, "bounceActionThreshold_[" + std::to_string(ii) + "]", BounceActions_vec.at(ii));
        }

        // set thermal bounce actions values & the threshold if they were calculated
        for(std::size_t ii=0; ii<BounceActionsThermal_vec.size(); ++ii) 
        {
          logger() << LogTags::debug << "\nSetting bounceActionThresholdThermal_[" << ii << "]"<< BounceActionsThermal_vec.at(ii); 
          std::cout << "Setting bounceActionThresholdThermal_[" << ii << "]"<< BounceActionsThermal_vec.at(ii) << std::endl; 
          result.set_results(panic_vacuum, "bounceActionThresholdThermal_[" + std::to_string(ii) + "]", BounceActionsThermal_vec.at(ii));
        }

        logger() << LogTags::debug << EOM;

        // add entry 'straightPathGoodEnough' to result map
        // -> -1 if no bounce actions calculated
        // ->  1 if threshold > straightPath
        // ->  0 else
        // Note that this has to be done after the bounceActionThreshold results are set
        result.add_straightPathGoodEnough(panic_vacuum);

        // set lifetime & thermal probability
        result.set_results(panic_vacuum,"lifetime", lifetime);
        result.set_results(panic_vacuum,"thermalProbability", thermalProbability);
    }


    /// Decide how to deal with a failed vevacious run --> set lifetime and thermalProbability
    /// conservatively to a value easy to identify in analysis
    void helper_catch_vevacious(VevaciousResultContainer& result, std::string panic_vacuum)
    {

      //Vevacious has crashed -- set results to fixed values
      double lifetime = 2.0E+100; 
      double thermalProbability= 1;

      cout << "VEVACIOUS LIFETIME:  "<< lifetime << endl;
      std::string vevacious_result = "Inconclusive";
      cout << "VEVACIOUS RESULT:  "<< vevacious_result << endl;
      logger() << "Vevacious could not calculate lifetime. Conservatively setting it to large value."<<endl;
      
      result.set_results(panic_vacuum,"lifetime", lifetime);
      result.set_results(panic_vacuum,"thermalProbability", thermalProbability);

    }


    /// Check stability of global vacuum of the potential with vevacious
    void check_vacuum_stability_vevacious_global(VevaciousResultContainer &result)
    {
        namespace myPipe = Pipes::check_vacuum_stability_vevacious_global;

        // global vacuum is panic in this capability
        static const std::string panic_vacuum = "global";
        // This is the number of different pathFinders implemented in vevacious. It should be 
        // returned by a BE convenience function, I tried to do it but didn't manage to 
        // with the BOSS stuff -- that should probably be fixed  # todo 
        static int pathFinder_number = 2;
        // reset all entries of the of VevaciousResultContainer map holding the results
        // to avoid that any value could be carried over from a previous calculated point
        result.clear_results(panic_vacuum, pathFinder_number);
        
        // read in option how often to re-run vevacious in case of an INCONCLUSIVE RESULT
        static int maxTrials = myPipe::runOptions->getValueOrDef<int>(2,"max_run_trials");
        static bool firstrun = true;
        if(firstrun){std::cout << " ... running vevacious at max. " << maxTrials << " times if results are inconclusive." << std::endl;firstrun=false;}

        int trial = 0;
        bool successful_run = false;
        
        // get the object that holds all inputs that needs to be passed to vevacious
        SpectrumEntriesForVevacious pass_spectrum = (*myPipe::Dep::pass_spectrum_to_vevacious);
        
        // run vevacious until it runs successfully or the maximum number of trials is reached
        while(trial < maxTrials and not successful_run)
        { 
          try 
          {    
              // create vevaciousPlusPlus object new for every try since spectrum 
              // vevacious deletes spectrum after each run => to be able to do this 
              // we need the non-rollcalled helper function that gets executed every time 
              // we get to this line (unlike a dependency)
              vevacious_1_0::VevaciousPlusPlus::VevaciousPlusPlus vevaciousPlusPlus = exec_pass_spectrum_to_vevacious(pass_spectrum);
              
              // helper function to set lifetime & thermal probability accordingly 
              // (this is a separate function s.t. we don't have to reproduce code 
              // for different panic vacua)
              helper_run_vevacious(vevaciousPlusPlus, result, panic_vacuum, pass_spectrum.get_inputPath());

              // congrats -- if you got up to this point vevacious did not crash!
              successful_run = true;
          }

          catch(const std::exception& e)
          {
              // call function that sets the lifetime & thermal probability if vevacious
              // has crashed for some reason
              helper_catch_vevacious(result, panic_vacuum);
              logger() << "Error occurred: " << e.what() << EOM;
          }
          // and here we go for the next try -- fingers crossed!
          trial += 1;
        }
    }
>>>>>>> fe749a82

    /// Check stability of global vacuum of the potential with vevacious
    void check_vacuum_stability_vevacious_nearest(VevaciousResultContainer &result)
    {
        namespace myPipe = Pipes::check_vacuum_stability_vevacious_nearest;

        // nearest vacuum is panic in this capability
        static const std::string panic_vacuum = "nearest";
        // This is the number of different pathFinders implemented in vevacious. It should be 
        // returned by a BE convenience function, I tried to do it but didn't manage to 
        // with the BOSS stuff -- that should probably be fixed  # todo 
        static int pathFinder_number = 2;
        // reset all entries of the of VevaciousResultContainer map holding the results
        // to avoid that any value could be carried over from a previous calculated point
        result.clear_results(panic_vacuum, pathFinder_number);

        // read in option how often to re-run vevacious in case of an INCONCLUSIVE RESULT
        static int maxTrials = myPipe::runOptions->getValueOrDef<int>(2,"max_run_trials");
        static bool firstrun = true;
        if(firstrun){std::cout << " ... running vevacious at max. " << maxTrials << " times if results are inconclusive." << std::endl;firstrun=false;}

        int trial = 0;
        bool successful_run = false;
        
        // get the object that holds all inputs that needs to be passed to vevacious
        SpectrumEntriesForVevacious pass_spectrum = (*myPipe::Dep::pass_spectrum_to_vevacious);
        
        // run vevacious until it runs successfully or the maximum number of trials is reached
        while(trial < maxTrials and not successful_run)
        { 
          try 
          {    
              // create vevaciousPlusPlus object new for every try since spectrum 
              // vevacious deletes spectrum after each run => to be able to do this 
              // we need the non-rollcalled helper function that gets executed every time 
              // we get to this line (unlike a dependency)
              vevacious_1_0::VevaciousPlusPlus::VevaciousPlusPlus vevaciousPlusPlus = exec_pass_spectrum_to_vevacious(pass_spectrum);
              
              // helper function to set lifetime & thermal probability accordingly 
              // (this is a separate function s.t. we don't have to reproduce code 
              // for different panic vacua)
              helper_run_vevacious(vevaciousPlusPlus, result, panic_vacuum, pass_spectrum.get_inputPath());

              // congrats -- if you got up to this point vevacious did not crash!
              successful_run = true;
          }

          catch(const std::exception& e)
          {
              // call function that sets the lifetime & thermal probability if vevacious
              // has crashed for some reason
              helper_catch_vevacious(result, panic_vacuum);
              logger() << "Error occurred: " << e.what() << EOM;
          }
          // and here we go for the next try -- fingers crossed!
          trial += 1;
        }
    }
   
    
    /********/
    /* MSSM */
    /********/

    /// Tell GAMBIT which files to work with for the MSSM.
    void vevacious_file_location_MSSM(map_str_str &result)
    {
        namespace myPipe = Pipes::vevacious_file_location_MSSM;
        const Options& runOptions = *myPipe::runOptions;

        int rank;

        // Get mpi rank
        #ifdef WITH_MPI
            MPI_Comm_rank(MPI_COMM_WORLD, &rank);
        #else
            rank = 0;
        #endif

        //Creating string with rank number
        std::string rankstring = std::to_string(rank);

        // Getting the run folder for saving initialization files
        std::string inputspath = runOptions.getValue<std::string>("where_to_save_input");
        result["inputspath"] = inputspath;
        std::string modelfilesPath = inputspath + "/ModelFiles/mpirank_"+ rankstring + "/";

        // Get the path to the library
        std::string vevaciouslibpath = Backends::backendInfo().path_dir("vevacious", "1.0");
        std::string vevaciouspath = vevaciouslibpath + "/../";

        result["ScaleAndBlockFileSource"] = vevaciouspath + "ModelFiles/LagrangianParameters/MssmCompatibleWithSlhaOneAndSlhaTwo.xml";
        result["ModelFileSource"] = vevaciouspath + "ModelFiles/PotentialFunctions/RealMssmWithStauAndStopVevs.vin";
        result["ScaleAndBlockFile"] = modelfilesPath + "ScaleAndBlockFile.xml";
        result["ModelFile"] = modelfilesPath + "ModelFile.vin";
    }

    
    /// Helper function that takes any YAML options and makes the vevacious input,
    /// in the form of .xml files.
    void make_vpp_inputs(map_str_str &opts)
    {
        static bool firstrun = true;
        int rank;

        // Here we make sure files are only written the first time this is run
        if(firstrun) 
        {
            std::string vevaciouslibpath = Backends::backendInfo().path_dir("vevacious", "1.0");

            std::string vevaciouspath = vevaciouslibpath + "/../";

            // Get MPI rank
            #ifdef WITH_MPI
                MPI_Comm_rank(MPI_COMM_WORLD, &rank);
            #else
                rank = 0;
            #endif

            //Creating string with rank number
            std::string rankstring = std::to_string(rank);

            // Getting the run folder for saving initialization files
            std::string inputspath = opts["inputspath"];

            // Declare some filenames before we make 'em.'
            std::string initfilesPath = inputspath + "/InitializationFiles/mpirank_"+ rankstring + "/";
            std::string modelfilesPath = inputspath + "/ModelFiles/mpirank_"+ rankstring + "/";
            std::string potentialfunctioninitpath = initfilesPath + "/PotentialFunctionInitialization.xml";
            std::string potentialminimizerinitpath = initfilesPath +"/PotentialMinimizerInitialization.xml";
            std::string tunnelingcalculatorinitpath = initfilesPath +"/TunnelingCalculatorInitialization.xml";
            

            // Creating folders for initialization files
            try
            {
              Utils::ensure_path_exists(initfilesPath);
              Utils::ensure_path_exists(modelfilesPath);
            }
            catch(const std::exception& e)
            {
                std::ostringstream errmsg;
                errmsg << "Error creating vevacious initialization and model files folders for MPI process " << rankstring;
                SpecBit_error().forced_throw(LOCAL_INFO,errmsg.str());
            }

            // Copy model files.
            try
            {

                std::ifstream  ScaleAndBlocksrc(opts.at("ScaleAndBlockFileSource") , std::ios::binary);
                std::ofstream  ScaleAndBlockdst(opts.at("ScaleAndBlockFile")       , std::ios::binary);

                ScaleAndBlockdst << ScaleAndBlocksrc.rdbuf();

                std::ifstream  ModelFilesrc(opts.at("ModelFileSource") , std::ios::binary);
                std::ofstream  ModelFiledst(opts.at("ModelFile")       , std::ios::binary);

                ModelFiledst << ModelFilesrc.rdbuf();
            }
            catch(const std::exception& e)
            {
                std::ostringstream errmsg;
                errmsg << "Error copying model and scale/block vevacious files. Check they exist." << rankstring;
                SpecBit_error().forced_throw(LOCAL_INFO,errmsg.str());
            }

            // Writing potential function initialization file
            // File contents
            std::string potentialfunctioninit =
                "<VevaciousPlusPlusPotentialFunctionInitialization>\n"
                " <LagrangianParameterManagerClass>\n"
                "    <ClassType>\n"
                "      SlhaCompatibleWithSarahManager\n"
                "    </ClassType>\n"
                "    <ConstructorArguments>\n"
                "      <ScaleAndBlockFile>\n"
                "      " + opts.at("ScaleAndBlockFile") + "\n"
                "      </ScaleAndBlockFile>\n"
                "    </ConstructorArguments>\n"
                "  </LagrangianParameterManagerClass>\n"
                "  <PotentialFunctionClass>\n"
                "    <ClassType>\n"
                "      " + opts.at("PotentialFunctionClassType") + "\n"
                "    </ClassType>\n"
                "    <ConstructorArguments>\n"
                "      <ModelFile>\n"
                "         " + opts.at("ModelFile") +
                "\n"
                "      </ModelFile>\n"
                "      <AssumedPositiveOrNegativeTolerance>\n"
                "        0.5\n"
                "      </AssumedPositiveOrNegativeTolerance>\n"
                "    </ConstructorArguments>\n"
                "  </PotentialFunctionClass>\n"
                "</VevaciousPlusPlusPotentialFunctionInitialization>";
            std::ofstream potentialfunctioninitwrite(potentialfunctioninitpath);
            potentialfunctioninitwrite << potentialfunctioninit;
            potentialfunctioninitwrite.close();
    
            std::string potentialminimizerinit;

            // Writing potential minimizer initialization file
            // Check whether user wants hom4ps2 or PHC as homotopy continuation backend

            if(opts.at("homotopybackend") == "hom4ps") 
            {

                // Getting Path to hom4ps2

                std::string PathToHom4ps2 = Backends::backendInfo().path_dir("hom4ps", "2.0");

                // File contents
                potentialminimizerinit =
                        "<VevaciousPlusPlusPotentialMinimizerInitialization>\n"
                        "  <PotentialMinimizerClass>\n"
                        "    <ClassType>\n"
                        "      GradientFromStartingPoints\n"
                        "    </ClassType>\n"
                        "    <ConstructorArguments>\n"
                        "      <StartingPointFinderClass>\n"
                        "        <ClassType>\n"
                        "          PolynomialAtFixedScalesSolver\n"
                        "        </ClassType>\n"
                        "        <ConstructorArguments>\n"
                        "          <NumberOfScales>\n"
                        "            1\n"
                        "          </NumberOfScales>\n"
                        "          <ReturnOnlyPolynomialMinima>\n"
                        "            No\n"
                        "          </ReturnOnlyPolynomialMinima>\n"
                        "          <PolynomialSystemSolver>\n"
                        "            <ClassType>\n"
                        "              Hom4ps2Runner\n"
                        "            </ClassType>\n"
                        "            <ConstructorArguments>\n"
                        "              <PathToHom4ps2>\n"
                        "        " + PathToHom4ps2 + "\n"
                        "              </PathToHom4ps2>\n"
                        "              <Hom4ps2Argument>\n"
                        "                1\n"
                        "              </Hom4ps2Argument>\n"
                        "              <ResolutionSize>\n"
                        "                1.0\n"
                        "              </ResolutionSize>\n"
                        "            </ConstructorArguments>\n"
                        "          </PolynomialSystemSolver>\n"
                        "        </ConstructorArguments>\n"
                        "      </StartingPointFinderClass>\n"
                        "      <GradientMinimizerClass>\n"
                        "        <ClassType>\n"
                        "          MinuitPotentialMinimizer\n"
                        "        </ClassType>\n"
                        "        <ConstructorArguments>\n"
                        "          <InitialStepSizeFraction>\n"
                        "            0.1\n"
                        "          </InitialStepSizeFraction>\n"
                        "          <MinimumInitialStepSize>\n"
                        "            1.0\n"
                        "          </MinimumInitialStepSize>\n"
                        "          <MinuitStrategy>\n"
                        "             "+ opts.at("MinuitStrategy") +"\n"
                        "          </MinuitStrategy>\n"
                        "        </ConstructorArguments>\n"
                        "      </GradientMinimizerClass>\n"
                        "      <ExtremumSeparationThresholdFraction>\n"
                        "        0.05\n"
                        "      </ExtremumSeparationThresholdFraction>\n"
                        "      <NonDsbRollingToDsbScalingFactor>\n"
                        "        4.0\n"
                        "      </NonDsbRollingToDsbScalingFactor>\n"
                        "      <GlobalIsPanic>\n"
                        "        " + opts.at("globalIsPanic") + "\n"
                        "      </GlobalIsPanic>\n"
                        "    </ConstructorArguments>\n"
                        "  </PotentialMinimizerClass>\n"
                        "</VevaciousPlusPlusObjectInitialization>\n";
            } 
            else if(opts.at("homotopybackend") == "phc") 
            {
                // Getting path to PHC
                std::string PathToPHC = Backends::backendInfo().path_dir("phc", "2.4.58");
                // Creating symlink to PHC in run folder
                std::string PHCSymlink = inputspath + "Homotopy/mpirank_"+ rankstring + "/";

                // random seed for phc (can be fixed as input option)
                std::string randomseed = opts["phc_random_seed"];
                
                try
                {
                    Utils::ensure_path_exists(PHCSymlink);
                }
                catch(const std::exception& e)
                {
                    std::ostringstream errmsg;
                    errmsg << "Error creating PHC folder for MPI process " << rankstring;
                    SpecBit_error().forced_throw(LOCAL_INFO,errmsg.str());
                }

                // Here we check whether the symlink to phc already exists. 
                std::string filename(PHCSymlink + "/phc");
                std::ifstream in(filename.c_str(), std::ios::binary);
                if(in.good())
                {
                    std::cout << "Symlink for phc already exists, skipping creating it." << std::endl;
                }
                else
                {

                    std::cout << "Creating PHC symlink" << std::endl;
                    std::string systemCommand( "ln -s " + PathToPHC + "/phc" + " " + PHCSymlink );

                    int systemReturn = system( systemCommand.c_str() ) ;
                    if( systemReturn == -1 )
                    {
                        std::ostringstream errmsg;
                        errmsg << "Error making symlink for PHC in process " << rankstring;
                        SpecBit_error().forced_throw(LOCAL_INFO,errmsg.str());
                    }
                }

                // File contents
                potentialminimizerinit =
                        "<VevaciousPlusPlusPotentialMinimizerInitialization>\n"
                        "  <PotentialMinimizerClass>\n"
                        "    <ClassType>\n"
                        "      GradientFromStartingPoints\n"
                        "    </ClassType>\n"
                        "    <ConstructorArguments>\n"
                        "      <StartingPointFinderClass>\n"
                        "        <ClassType>\n"
                        "          PolynomialAtFixedScalesSolver\n"
                        "        </ClassType>\n"
                        "        <ConstructorArguments>\n"
                        "          <NumberOfScales>\n"
                        "            1\n"
                        "          </NumberOfScales>\n"
                        "          <ReturnOnlyPolynomialMinima>\n"
                        "            No\n"
                        "          </ReturnOnlyPolynomialMinima>\n"
                        "          <PolynomialSystemSolver>\n"
                        "            <ClassType>\n"
                        "              PHCRunner\n"
                        "            </ClassType>\n"
                        "            <ConstructorArguments>\n"
                        "              <PathToPHC>\n"
                        "        " + PHCSymlink + "\n"
                        "              </PathToPHC>\n"
                        "              <ResolutionSize>\n"
                        "                1.0\n"
                        "              </ResolutionSize>\n"
                        "              <RandomSeed>\n"
                        "               " + randomseed + "\n"
                        "              </Randomseed>\n"
                        "            <Tasks>\n "
                        "             1                     "
                        "            </Tasks>\n            "
                        "            </ConstructorArguments>\n"
                        "          </PolynomialSystemSolver>\n"
                        "        </ConstructorArguments>\n"
                        "      </StartingPointFinderClass>\n"
                        "      <GradientMinimizerClass>\n"
                        "        <ClassType>\n"
                        "          MinuitPotentialMinimizer\n"
                        "        </ClassType>\n"
                        "        <ConstructorArguments>\n"
                        "          <InitialStepSizeFraction>\n"
                        "            0\n"
                        "          </InitialStepSizeFraction>\n"
                        "          <MinimumInitialStepSize>\n"
                        "            0.5\n"
                        "          </MinimumInitialStepSize>\n"
                        "          <MinuitStrategy>\n"
                        "            "+ opts.at("MinuitStrategy") +"\n"
                        "          </MinuitStrategy>\n"
                        "        </ConstructorArguments>\n"
                        "      </GradientMinimizerClass>\n"
                        "      <ExtremumSeparationThresholdFraction>\n"
                        "        0.1\n"
                        "      </ExtremumSeparationThresholdFraction>\n"
                        "      <NonDsbRollingToDsbScalingFactor>\n"
                        "        4.0\n"
                        "      </NonDsbRollingToDsbScalingFactor>\n"
                        "      <GlobalIsPanic>\n"
                        "        " + opts.at("globalIsPanic") + "\n"
                        "      </GlobalIsPanic>\n"
                        "    </ConstructorArguments>\n"
                        "  </PotentialMinimizerClass>\n"
                        "</VevaciousPlusPlusObjectInitialization>\n";
            } else
            {
                std::ostringstream errmsg;
                errmsg << "The homotopy_backend option in the YAML file has not been set up properly. Check the input YAML file." << std::endl;
                SpecBit_error().raise(LOCAL_INFO,errmsg.str());
            }

            std::ofstream potentialminimizerinitwrite(potentialminimizerinitpath);
            potentialminimizerinitwrite << potentialminimizerinit;
            potentialminimizerinitwrite.close();

            // Writing tunneling calculator initialization file
            // File contents
            std::string tunnelingcalculatorinit =
                "<VevaciousPlusPlusObjectInitialization>\n"
                "  <TunnelingClass>\n"
                "    <ClassType>\n"
                "      BounceAlongPathWithThreshold\n"
                "    </ClassType>\n"
                "    <ConstructorArguments>\n"
                "      <TunnelingStrategy>\n"
                "    " + opts.at("TunnelingStrategy") + "\n"
                "      </TunnelingStrategy>\n"
                "      <SurvivalProbabilityThreshold>\n"
                "        " + opts.at("SurvivalProbabilityThreshold") + "\n"
                "      </SurvivalProbabilityThreshold>\n"
                "      <ThermalActionResolution>\n"
                "        5\n"
                "      </ThermalActionResolution>\n"
                "      <CriticalTemperatureAccuracy>\n"
                "        4\n"
                "      </CriticalTemperatureAccuracy>\n"
                "      <PathResolution>\n"
                "        " + opts.at("PathResolution") + "\n"
                "      </PathResolution>\n"
                "      <Timeout>\n"
                "        "+ opts.at("pathFindingTimeout") +"\n"
                "      </Timeout>\n"
                "      <MinimumVacuumSeparationFraction>\n"
                "        0.2\n"
                "      </MinimumVacuumSeparationFraction>\n"
                "      <BouncePotentialFit>\n"
                "        <ClassType>\n"
                "          BubbleShootingOnPathInFieldSpace\n"
                "        </ClassType>\n"
                "        <ConstructorArguments>\n"
                "          <NumberShootAttemptsAllowed>\n"
                "            32\n"
                "          </NumberShootAttemptsAllowed>\n"
                "          <RadialResolution>\n"
                "            "+ opts.at("radialResolution") +"\n"
                "          </RadialResolution>\n"
                "        </ConstructorArguments>\n"
                "      </BouncePotentialFit>\n"
                "      <TunnelPathFinders>\n"
                "        <PathFinder>\n"
                "          <ClassType>\n"
                "            MinuitOnPotentialOnParallelPlanes\n"
                "          </ClassType>\n"
                "          <ConstructorArguments>\n"
                "            <NumberOfPathSegments>\n"
                "              50 \n"
                "            </NumberOfPathSegments>\n"
                "            <MinuitStrategy>\n"
                "             "+ opts.at("MinuitStrategy") +"\n"
                "            </MinuitStrategy>\n"
                "            <MinuitTolerance>\n"
                "              1\n"
                "            </MinuitTolerance>\n"
                "          </ConstructorArguments>\n"
                "        </PathFinder>\n"
                "        <PathFinder>\n"
                "          <ClassType>\n"
                "            MinuitOnPotentialPerpendicularToPath\n"
                "          </ClassType>\n"
                "          <ConstructorArguments>\n"
                "            <NumberOfPathSegments>\n"
                "              50\n"
                "            </NumberOfPathSegments>\n"
                "            <NumberOfAllowedWorsenings>\n"
                "              3\n"
                "            </NumberOfAllowedWorsenings>\n"
                "            <ConvergenceThresholdFraction>\n"
                "              0.5\n"
                "            </ConvergenceThresholdFraction>\n"
                "            <MinuitDampingFraction>\n"
                "              0.75\n"
                "            </MinuitDampingFraction>\n"
                "            <NeighborDisplacementWeights>\n"
                "              0.5\n"
                "              0.25\n"
                "            </NeighborDisplacementWeights>\n"
                "            <MinuitStrategy>\n"
                "               "+ opts.at("MinuitStrategy") +"\n"
                "            </MinuitStrategy>\n"
                "            <MinuitTolerance>\n"
                "              1\n"
                "            </MinuitTolerance>\n"
                "          </ConstructorArguments>\n"
                "        </PathFinder>\n"
                "      </TunnelPathFinders>\n"
                "    </ConstructorArguments>\n"
                "  </TunnelingClass>\n"
                "</VevaciousPlusPlusObjectInitialization>";

            std::ofstream tunnelingcalculatorinitwrite(tunnelingcalculatorinitpath);
            tunnelingcalculatorinitwrite << tunnelingcalculatorinit;
            tunnelingcalculatorinitwrite.close();

            //Finally write the main input file for VevaciousPlusPlus

            std::string inputFilename =
                    inputspath + "/InitializationFiles/VevaciousPlusPlusObjectInitialization_mpirank_"+ rankstring +".xml";

            // File contents
            std::string inputfile =
                "<VevaciousPlusPlusObjectInitialization>\n"
                "  <PotentialFunctionInitializationFile>\n"
                "   " + potentialfunctioninitpath + "\n"
                "  </PotentialFunctionInitializationFile>\n"
                "  <PotentialMinimizerInitializationFile>\n"
                "   " + potentialminimizerinitpath + "\n"
                "  </PotentialMinimizerInitializationFile>\n"
                "  <TunnelingCalculatorInitializationFile>\n"
                "   " +
                tunnelingcalculatorinitpath + "\n"
                "  </TunnelingCalculatorInitializationFile>\n"
                "</VevaciousPlusPlusObjectInitialization>";
            std::ofstream inputwrite(inputFilename);
            inputwrite << inputfile;
            inputwrite.close();
            firstrun = false;
        }

    }

    /// This function adds all entries of the spectrum object (as SLHAea) that need to be passed to vevacious
    /// to an instance of type SpectrumEntriesForVevacious. The actual passing happens in the helper function 
    /// exec_pass_spectrum_to_vevacious which gets executed every time before a vevacious call. 
    /// Model dependent. 
    void prepare_pass_MSSM_spectrum_to_vevacious(SpectrumEntriesForVevacious &result)
    {
        namespace myPipe = Pipes::prepare_pass_MSSM_spectrum_to_vevacious;

        static std::string inputspath =  *myPipe::Dep::init_vevacious;

        // print input parameters for vevaciouswith full precision to be able to reproduce 
        // vevacious run with the exact same parameters
        std::ostringstream InputsForLog;
        InputsForLog << std::fixed << std::setprecision(12) << "Passing parameters to Vevacious with values: ";
        
        for (auto it=myPipe::Param.begin(); it != myPipe::Param.end(); it++)
        {
            std::string name = it->first;
            double value = *myPipe::Param[name];
            InputsForLog << "\n  " << name << ": " << value;
            //std::cout << " " << name << " = " << value << std::endl;
        }
        std::string InputsForLogString = InputsForLog.str();
        logger() << InputsForLogString << EOM;

        // Getting mpi rank
        int rank;
        #ifdef WITH_MPI
                    MPI_Comm_rank(MPI_COMM_WORLD, &rank);
        #else
                    rank = 0;
        #endif

        std::string rankstring = std::to_string(rank);

        std::string inputFilename = inputspath + "/InitializationFiles/VevaciousPlusPlusObjectInitialization_mpirank_"+ rankstring +".xml";
        
        result.set_inputFilename(inputFilename);
        result.set_inputPath(inputspath);

        // Get the spectrum object for the MSSM
        const Spectrum& fullspectrum = *myPipe::Dep::unimproved_MSSM_spectrum;
        const SubSpectrum& spectrumHE = fullspectrum.get_HE();

        // Get the SLHAea::Coll object & scale from the spectrum
        SLHAea::Coll slhaea = spectrumHE.getSLHAea(2);
        double scale = spectrumHE.GetScale();

        cout << "VEVACIOUS SCALE:  "<< scale << endl;
        result.set_scale(scale);

        // safe parameters form the SLHAea::Coll object in SpectrumEntriesForVevacious 
        // by calling the method .add_entry => pass name, vector with <int,double> pairs
        // and the third setting (some int, don't know what it does @Sanjay? ) 
        std::vector<std::pair<int,double>> gaugecouplings = { { 1 , SLHAea::to<double>(slhaea.at("GAUGE").at(1).at(1))  }, 
                      { 2, SLHAea::to<double>(slhaea.at("GAUGE").at(2).at(1)) }, 
                      { 3, SLHAea::to<double>(slhaea.at("GAUGE").at(3).at(1)) }};
        result.add_entry("GAUGE", gaugecouplings, 1);

        std::vector<std::pair<int,double>> Hmix = { { 1 , SLHAea::to<double>(slhaea.at("HMIX").at(1).at(1))},
                      { 101, SLHAea::to<double>(slhaea.at("HMIX").at(101).at(1))},
                      { 102, SLHAea::to<double>(slhaea.at("HMIX").at(102).at(1))},
                      { 103, SLHAea::to<double>(slhaea.at("HMIX").at(103).at(1))},
                      { 3, SLHAea::to<double>(slhaea.at("HMIX").at(3).at(1))}};
        result.add_entry("HMIX", Hmix, 1);
      
       
        std::vector<std::pair<int,double>> minpar = {{ 3, SLHAea::to<double>(slhaea.at("MINPAR").at(3).at(1))}};
        result.add_entry("MINPAR", minpar, 1);
      
        std::vector<std::pair<int,double>> msoft = { { 21 , SLHAea::to<double>(slhaea.at("MSOFT").at(21).at(1))},
                              { 22  , SLHAea::to<double>(slhaea.at("MSOFT").at(22).at(1))},
                              { 1  ,  SLHAea::to<double>(slhaea.at("MSOFT").at(1).at(1))},
                              { 2  ,  SLHAea::to<double>(slhaea.at("MSOFT").at(2).at(1))},
                              { 3   , SLHAea::to<double>(slhaea.at("MSOFT").at(3).at(1))}};       
        result.add_entry("MSOFT", msoft, 1);
        
        // Check if the block "TREEMSOFT" is present
        try 
        {
            std::vector<std::pair<int, double>> treemsoft = {{21, SLHAea::to<double>(slhaea.at("TREEMSOFT").at(21).at(1))},
                                                             {22, SLHAea::to<double>(slhaea.at("TREEMSOFT").at(22).at(1))} };
            result.add_entry("TREEMSOFT", treemsoft, 1);
        }
        catch (const std::exception& e){ cout << "No TREEMSOFT, skipping" << endl;}
        
        // Check if the block "LOOPMSOFT" is present
        try 
        {
            std::vector<std::pair<int, double>> loopmsoft = {{21, SLHAea::to<double>(slhaea.at("LOOPMSOFT").at(21).at(1))},
                                                             {22, SLHAea::to<double>(slhaea.at("LOOPMSOFT").at(22).at(1))}};
            result.add_entry("LOOPMSOFT", loopmsoft, 1);
        }
        catch (const std::exception& e) {cout << "No LOOPMSOFT, skipping" << endl;}

        bool diagonalYukawas = false;
        // Here we check if the Yukawas are diagonal or not, i.e if the "YX" blocks have off-diagonal entries.
        try 
        {
          SLHAea::to<double>(slhaea.at("YU").at(1,2));
        }
        catch (const std::exception& e) {diagonalYukawas = true; cout << "Diagonal Yukawas detected"<< endl;}

        // If diagonal pass the diagonal values to Vevacious
        if (diagonalYukawas) 
        {
            std::vector<std::pair<int,double>> Yu = { { 11 , SLHAea::to<double>(slhaea.at("YU").at(1,1).at(2))},
                                                      { 12, 0},
                                                      { 13, 0},
                                                      { 21, 0},
                                                      { 22, SLHAea::to<double>(slhaea.at("YU").at(2,2).at(2))},
                                                      { 23, 0},
                                                      { 31, 0},
                                                      { 32, 0},
                                                      { 33, SLHAea::to<double>(slhaea.at("YU").at(3,3).at(2))}};
            result.add_entry("YU", Yu, 2);

            std::vector<std::pair<int,double>> Yd = { { 11 , SLHAea::to<double>(slhaea.at("YD").at(1,1).at(2))},
                                                      { 12, 0},
                                                      { 13, 0},
                                                      { 21, 0},
                                                      { 22, SLHAea::to<double>(slhaea.at("YD").at(2,2).at(2))},
                                                      { 23, 0},
                                                      { 31, 0},
                                                      { 32, 0},
                                                      { 33, SLHAea::to<double>(slhaea.at("YD").at(3,3).at(2))}};
            result.add_entry("YD", Yd, 2);

            std::vector<std::pair<int,double>> Ye = { { 11 , SLHAea::to<double>(slhaea.at("YE").at(1,1).at(2))},
                                                      { 12, 0},
                                                      { 13, 0},
                                                      { 21, 0},
                                                      { 22, SLHAea::to<double>(slhaea.at("YE").at(2,2).at(2))},
                                                      { 23, 0},
                                                      { 31, 0},
                                                      { 32, 0},
                                                      { 33, SLHAea::to<double>(slhaea.at("YE").at(3,3).at(2))}};
            result.add_entry("YE", Ye, 2);
        } 
        // If NOT diagonal pass values to Vevacious
        else 
        { 
            std::vector<std::pair<int, double>> Yu = {{11, SLHAea::to<double>(slhaea.at("YU").at(1, 1).at(2))},
                                                      {12, SLHAea::to<double>(slhaea.at("YU").at(1, 2).at(2))},
                                                      {13, SLHAea::to<double>(slhaea.at("YU").at(1, 3).at(2))},
                                                      {21, SLHAea::to<double>(slhaea.at("YU").at(2, 1).at(2))},
                                                      {22, SLHAea::to<double>(slhaea.at("YU").at(2, 2).at(2))},
                                                      {23, SLHAea::to<double>(slhaea.at("YU").at(2, 3).at(2))},
                                                      {31, SLHAea::to<double>(slhaea.at("YU").at(3, 1).at(2))},
                                                      {32, SLHAea::to<double>(slhaea.at("YU").at(3, 2).at(2))},
                                                      {33, SLHAea::to<double>(slhaea.at("YU").at(3, 3).at(2))}};
            result.add_entry("YU", Yu, 2);

            std::vector<std::pair<int, double>> Yd = {{11, SLHAea::to<double>(slhaea.at("YD").at(1, 1).at(2))},
                                                      {12, SLHAea::to<double>(slhaea.at("YD").at(1, 2).at(2))},
                                                      {13, SLHAea::to<double>(slhaea.at("YD").at(1, 3).at(2))},
                                                      {21, SLHAea::to<double>(slhaea.at("YD").at(2, 1).at(2))},
                                                      {22, SLHAea::to<double>(slhaea.at("YD").at(2, 2).at(2))},
                                                      {23, SLHAea::to<double>(slhaea.at("YD").at(2, 3).at(2))},
                                                      {31, SLHAea::to<double>(slhaea.at("YD").at(3, 1).at(2))},
                                                      {32, SLHAea::to<double>(slhaea.at("YD").at(3, 2).at(2))},
                                                      {33, SLHAea::to<double>(slhaea.at("YD").at(3, 3).at(2))}};
            result.add_entry("YD", Yd, 2);

            std::vector<std::pair<int, double>> Ye = {{11, SLHAea::to<double>(slhaea.at("YE").at(1, 1).at(2))},
                                                      {12, SLHAea::to<double>(slhaea.at("YE").at(1, 2).at(2))},
                                                      {13, SLHAea::to<double>(slhaea.at("YE").at(1, 3).at(2))},
                                                      {21, SLHAea::to<double>(slhaea.at("YE").at(2, 1).at(2))},
                                                      {22, SLHAea::to<double>(slhaea.at("YE").at(2, 2).at(2))},
                                                      {23, SLHAea::to<double>(slhaea.at("YE").at(2, 3).at(2))},
                                                      {31, SLHAea::to<double>(slhaea.at("YE").at(3, 1).at(2))},
                                                      {32, SLHAea::to<double>(slhaea.at("YE").at(3, 2).at(2))},
                                                      {33, SLHAea::to<double>(slhaea.at("YE").at(3, 3).at(2))}};
            result.add_entry("YE", Ye, 2);
        }
        std::vector<std::pair<int, double>> Tu = {{11, SLHAea::to<double>(slhaea.at("TU").at(1, 1).at(2))},
                                                  {12, SLHAea::to<double>(slhaea.at("TU").at(1, 2).at(2))},
                                                  {13, SLHAea::to<double>(slhaea.at("TU").at(1, 3).at(2))},
                                                  {21, SLHAea::to<double>(slhaea.at("TU").at(2, 1).at(2))},
                                                  {22, SLHAea::to<double>(slhaea.at("TU").at(2, 2).at(2))},
                                                  {23, SLHAea::to<double>(slhaea.at("TU").at(2, 3).at(2))},
                                                  {31, SLHAea::to<double>(slhaea.at("TU").at(3, 1).at(2))},
                                                  {32, SLHAea::to<double>(slhaea.at("TU").at(3, 2).at(2))},
                                                  {33, SLHAea::to<double>(slhaea.at("TU").at(3, 3).at(2))}};
        result.add_entry("TU", Tu, 2);

        std::vector<std::pair<int,double>> Td = { { 11 , SLHAea::to<double>(slhaea.at("TD").at(1,1).at(2))},
                                                  { 12, SLHAea::to<double>(slhaea.at("TD").at(1,2).at(2))},
                                                  { 13, SLHAea::to<double>(slhaea.at("TD").at(1,3).at(2))},
                                                  { 21, SLHAea::to<double>(slhaea.at("TD").at(2,1).at(2))},
                                                  { 22, SLHAea::to<double>(slhaea.at("TD").at(2,2).at(2))},
                                                  { 23, SLHAea::to<double>(slhaea.at("TD").at(2,3).at(2))},
                                                  { 31, SLHAea::to<double>(slhaea.at("TD").at(3,1).at(2))},
                                                  { 32, SLHAea::to<double>(slhaea.at("TD").at(3,2).at(2))},
                                                  { 33, SLHAea::to<double>(slhaea.at("TD").at(3,3).at(2))}};                      
        result.add_entry("TD", Td, 2);

        std::vector<std::pair<int,double>> Te = { { 11 , SLHAea::to<double>(slhaea.at("TE").at(1,1).at(2))},
                                                  { 12, SLHAea::to<double>(slhaea.at("TE").at(1,2).at(2))},
                                                  { 13, SLHAea::to<double>(slhaea.at("TE").at(1,3).at(2))},
                                                  { 21, SLHAea::to<double>(slhaea.at("TE").at(2,1).at(2))},
                                                  { 22, SLHAea::to<double>(slhaea.at("TE").at(2,2).at(2))},
                                                  { 23, SLHAea::to<double>(slhaea.at("TE").at(2,3).at(2))},
                                                  { 31, SLHAea::to<double>(slhaea.at("TE").at(3,1).at(2))},
                                                  { 32, SLHAea::to<double>(slhaea.at("TE").at(3,2).at(2))},
                                                  { 33, SLHAea::to<double>(slhaea.at("TE").at(3,3).at(2))}};              
        result.add_entry("TE", Te, 2);


        std::vector<std::pair<int,double>> msq2 = { { 11 , SLHAea::to<double>(slhaea.at("MSQ2").at(1,1).at(2))},
                                                  { 12, SLHAea::to<double>(slhaea.at("MSQ2").at(1,2).at(2))},
                                                  { 13, SLHAea::to<double>(slhaea.at("MSQ2").at(1,3).at(2))},
                                                  { 21, SLHAea::to<double>(slhaea.at("MSQ2").at(2,1).at(2))},
                                                  { 22, SLHAea::to<double>(slhaea.at("MSQ2").at(2,2).at(2))},
                                                  { 23, SLHAea::to<double>(slhaea.at("MSQ2").at(2,3).at(2))},
                                                  { 31, SLHAea::to<double>(slhaea.at("MSQ2").at(3,1).at(2))},
                                                  { 32, SLHAea::to<double>(slhaea.at("MSQ2").at(3,2).at(2))},
                                                  { 33, SLHAea::to<double>(slhaea.at("MSQ2").at(3,3).at(2))}};               
        result.add_entry("MSQ2", msq2, 2);

        std::vector<std::pair<int,double>> msl2 = { { 11 , SLHAea::to<double>(slhaea.at("MSL2").at(1,1).at(2))},
                                                    { 12, SLHAea::to<double>(slhaea.at("MSL2").at(1,2).at(2))},
                                                    { 13, SLHAea::to<double>(slhaea.at("MSL2").at(1,3).at(2))},
                                                    { 21, SLHAea::to<double>(slhaea.at("MSL2").at(2,1).at(2))},
                                                    { 22, SLHAea::to<double>(slhaea.at("MSL2").at(2,2).at(2))},
                                                    { 23, SLHAea::to<double>(slhaea.at("MSL2").at(2,3).at(2))},
                                                    { 31, SLHAea::to<double>(slhaea.at("MSL2").at(3,1).at(2))},
                                                    { 32, SLHAea::to<double>(slhaea.at("MSL2").at(3,2).at(2))},
                                                    { 33, SLHAea::to<double>(slhaea.at("MSL2").at(3,3).at(2))}};               
        result.add_entry("MSL2", msl2, 2);

        std::vector<std::pair<int,double>> msd2 = { { 11 , SLHAea::to<double>(slhaea.at("MSD2").at(1,1).at(2))},
                                                    { 12, SLHAea::to<double>(slhaea.at("MSD2").at(1,2).at(2))},
                                                    { 13, SLHAea::to<double>(slhaea.at("MSD2").at(1,3).at(2))},
                                                    { 21, SLHAea::to<double>(slhaea.at("MSD2").at(2,1).at(2))},
                                                    { 22, SLHAea::to<double>(slhaea.at("MSD2").at(2,2).at(2))},
                                                    { 23, SLHAea::to<double>(slhaea.at("MSD2").at(2,3).at(2))},
                                                    { 31, SLHAea::to<double>(slhaea.at("MSD2").at(3,1).at(2))},
                                                    { 32, SLHAea::to<double>(slhaea.at("MSD2").at(3,2).at(2))},
                                                    { 33, SLHAea::to<double>(slhaea.at("MSD2").at(3,3).at(2))}};               
        result.add_entry("MSD2", msd2, 2);

        std::vector<std::pair<int,double>> mse2 = { { 11 , SLHAea::to<double>(slhaea.at("MSE2").at(1,1).at(2))},
                                                    { 12, SLHAea::to<double>(slhaea.at("MSE2").at(1,2).at(2))},
                                                    { 13, SLHAea::to<double>(slhaea.at("MSE2").at(1,3).at(2))},
                                                    { 21, SLHAea::to<double>(slhaea.at("MSE2").at(2,1).at(2))},
                                                    { 22, SLHAea::to<double>(slhaea.at("MSE2").at(2,2).at(2))},
                                                    { 23, SLHAea::to<double>(slhaea.at("MSE2").at(2,3).at(2))},
                                                    { 31, SLHAea::to<double>(slhaea.at("MSE2").at(3,1).at(2))},
                                                    { 32, SLHAea::to<double>(slhaea.at("MSE2").at(3,2).at(2))},
                                                    { 33, SLHAea::to<double>(slhaea.at("MSE2").at(3,3).at(2))}};                
        result.add_entry("MSE2", mse2, 2);

        std::vector<std::pair<int,double>> msu2 = { { 11 , SLHAea::to<double>(slhaea.at("MSU2").at(1,1).at(2))},
                                                    { 12, SLHAea::to<double>(slhaea.at("MSU2").at(1,2).at(2))},
                                                    { 13, SLHAea::to<double>(slhaea.at("MSU2").at(1,3).at(2))},
                                                    { 21, SLHAea::to<double>(slhaea.at("MSU2").at(2,1).at(2))},
                                                    { 22, SLHAea::to<double>(slhaea.at("MSU2").at(2,2).at(2))},
                                                    { 23, SLHAea::to<double>(slhaea.at("MSU2").at(2,3).at(2))},
                                                    { 31, SLHAea::to<double>(slhaea.at("MSU2").at(3,1).at(2))},
                                                    { 32, SLHAea::to<double>(slhaea.at("MSU2").at(3,2).at(2))},
                                                    { 33, SLHAea::to<double>(slhaea.at("MSU2").at(3,3).at(2))}};            
        result.add_entry("MSU2", msu2, 2);
    }
  } // end namespace SpecBit
} // end namespace Gambit<|MERGE_RESOLUTION|>--- conflicted
+++ resolved
@@ -24,13 +24,10 @@
 ///          (sanjay.bloor12@imperial.ac.uk)
 ///  \date Sep 2019
 ///
-<<<<<<< HEAD
-=======
 ///  \author Janina Renk
 ///          (janina.renk@fysik.su.se)
 ///  \date 2019 July, Dec
 ///
->>>>>>> fe749a82
 ///  *********************************************
 
 #ifdef WITH_MPI
@@ -436,8 +433,6 @@
       }
     }
 
-<<<<<<< HEAD
-=======
     /******************************************/
     /* Vacuum stability likelihoods & results */
     /******************************************/
@@ -491,7 +486,6 @@
     }
     
 
->>>>>>> fe749a82
     /**********************/
     /* VEVACIOUS ROUTINES */
     /**********************/
@@ -514,13 +508,10 @@
             // Create a map of opts to pass to the helper function
             map_str_str opts;
 
-<<<<<<< HEAD
-=======
             // Generating a Random seed from Gambit random generator
             std::string randomseed_gen = std::to_string(int(Random::draw() * 2 * 1987.));
             
             opts["phc_random_seed"] =               runOptions.getValueOrDef<std::string>(randomseed_gen, "phc_random_seed");
->>>>>>> fe749a82
             opts["MinuitStrategy"] =                runOptions.getValueOrDef<std::string>("0", "minuit_strategy");
             opts["PotentialFunctionClassType"] =    runOptions.getValueOrDef<std::string>("FixedScaleOneLoopPotential", "potential_type");
             opts["homotopybackend"] =               runOptions.getValueOrDef<std::string>("hom4ps", "homotopy_backend");
@@ -545,117 +536,273 @@
         // Done.
     }
 
-<<<<<<< HEAD
-    /// Vacuum stability likelihood from a Vevacious run
-    void get_likelihood_VS(double &result)
-    {
-        using namespace Pipes::get_likelihood_VS;
+    /// Execute the passing of the spectrum object (as SLHAea) to vevacious. It is a helper function and not a 
+    /// capability since this has to be executed before every single vevacious run. vevacious can run multiple times for 
+    /// a single point in parameter space depending on settings: 
+    ///   -> global and/or nearest minimum for tunneling requested? 
+    ///   -> multiple attempts for one vevacious run allowed?
+    vevacious_1_0::VevaciousPlusPlus::VevaciousPlusPlus exec_pass_spectrum_to_vevacious(SpectrumEntriesForVevacious &pass_spectrum )
+    {
         
-        VevaciousResultContainer vevacious_results = *Dep::check_vacuum_stability;
-        double lifetime =  vevacious_results.get_lifetime();
-
-        // This is based on the estimation of the past lightcone from 1806.11281
-        double conversion = (6.5821195e-25)/(31536000);
-        result=((- ( 1 / ( lifetime/conversion ) ) * exp(140) * (1/ (1.2e19) ) )  );
-    }
-
-    /// Thermal vacuum stability likelihood from a Vevacious run
-    void get_likelihood_VS_thermal(double &result)
-    {
-        using namespace Pipes::get_likelihood_VS_thermal;
-
-        VevaciousResultContainer vevacious_results = *Dep::check_vacuum_stability;
-        double thermalProbability =  vevacious_results.get_thermalProbability();
-
-         if(thermalProbability == 0)
-         {
-             result = -1e100;
-         } else
-         {
-             result= std::log(thermalProbability);
-         }
-    }
-
-    /// Some debugging (printing) routines.
-
-    void print_VS_StraightPathGoodEnough(int &result)
-    {
-        using namespace Pipes::print_VS_StraightPathGoodEnough;
+        // get inputFilename and initialise vevaciousPlusPlus object with it
+        static std::string inputFilename = pass_spectrum.get_inputFilename();
+        vevacious_1_0::VevaciousPlusPlus::VevaciousPlusPlus vevaciousPlusPlus(inputFilename);
+
+        // get scale and the map containing all spectrum entries that need to be passed to vevacious
+        double scale = pass_spectrum.get_scale();
+        map_str_SpectrumEntry spec_entry_map = pass_spectrum.get_spec_entry_map();
+
+        // iterate through map and call vevacious' 'ReadLhaBlock' to read spectrum entries
+        for (auto it=spec_entry_map.begin(); it!=spec_entry_map.end(); ++it) 
+        {
+          SpectrumEntry entry = it->second;
+          logger() << LogTags::debug << "Passing ReadLhaBlock option  "<< entry.name  << " scale " << scale << " parameters" << entry.parameters <<" and dimension " << entry.dimension << " to vevacious" << EOM;
+          vevaciousPlusPlus.ReadLhaBlock(entry.name, scale , entry.parameters, entry.dimension );
+        }  
+
+        return vevaciousPlusPlus;
+      }
+
+    /// Call vevacious, the result is either "Stable", "Metastable" or "Inconclusive" in case
+    /// a vevacious run failed for some reason
+    void helper_run_vevacious(vevacious_1_0::VevaciousPlusPlus::VevaciousPlusPlus &vevaciousPlusPlus,VevaciousResultContainer& result, std::string panic_vacuum, std::string inputPath)
+    {
+       
+        double lifetime, thermalProbability;
+
+        //Checking if file exists, fastest method.
+        struct stat buffer; 
+        std::string HomotopyLockfile = inputPath + "/Homotopy/busy.lock";
+        // Check if homotopy binary is being used
+        //Here I check it the busy.lock file exists and if it does I go into a
+        // while loop that either breaks when the file is deleted or after
+        // 30 seconds have passed.
+        // This deals with the problem of MARCONI not liking a binary accessed by too many
+        // processes at the same time
+        std::chrono::system_clock::time_point tStart = Utils::get_clock_now();
+              
+        while(stat(HomotopyLockfile.c_str(), &buffer)==0)
+        {
+          std::chrono::system_clock::time_point tNow = Utils::get_clock_now();
+          std::chrono::seconds tSofar = std::chrono::duration_cast<std::chrono::seconds>(tNow - tStart);
+          if(tSofar >= std::chrono::seconds(30) )
+          {
+            remove( HomotopyLockfile.c_str());
+            break; 
+          }
+        }
+
+        // call vevacious and pass the setting for which vacuum is supposed
+        // to be used for tunneling calculation as string
+        vevaciousPlusPlus.RunPoint(panic_vacuum);
+
+        // get vevacious results
+        lifetime = vevaciousPlusPlus.GetLifetimeInSeconds();
+        thermalProbability = vevaciousPlusPlus.GetThermalProbability();
+
+        // decide how to deal with different vevacious outcomes
+        // here -1 from Vevacious means that the point is stable. 
+        if(lifetime == -1 && thermalProbability == -1 )
+        { 
+            lifetime = 3.0E+100;
+            thermalProbability = 1;
+        }
+        else if(lifetime == -1 && thermalProbability != -1)
+        {
+            lifetime = 3.0E+100;
+        }
+        else if(lifetime != -1 && thermalProbability == -1)
+        {
+            thermalProbability = 1;
+        }
+
+        cout << "VEVACIOUS LIFETIME:  "<< lifetime << endl;
+        cout << "VEVACIOUS Prob. non zero temp:  "<< thermalProbability << endl;
+        std::string vevacious_result = vevaciousPlusPlus.GetResultsAsString();
+        cout << "VEVACIOUS RESULT:  "<< vevacious_result << endl;
+    
+        // return a vector containing the results from vevacious, these are filled
+        // in any successfully run case with the entries
+        //   BounceActionsThermal = ["Bounce Action Threshold", "straight path bounce action", 
+        //              "best result from path_finder 1", "best result from path_finder 2",...]
+        //   Note that the entries "best result from path_finder x" are only filled if the
+        //               "straight path bounce action" (entry 1) is higher than the "bounce Action Threshold"
+        //                (entry 0). The vector length depends on how many different path finders are implemented in
+        //                vevacious
+        std::vector<double> BounceActionsThermal_vec = vevaciousPlusPlus.GetThermalThresholdAndActions();
+        std::vector<double> BounceActions_vec = vevaciousPlusPlus.GetThresholdAndActions();
+            
+        logger() << LogTags::debug  << "VEVACIOUS result size "<< BounceActions_vec.size();
+        logger() << LogTags::debug  << "\nVEVACIOUS thermal result size "<< BounceActionsThermal_vec.size();
+        std::cout  << "VEVACIOUS thermal result size "<< BounceActionsThermal_vec.size() << std::endl;
+
+        // set bounce actions values & the threshold if they were calculated
+        for(std::size_t ii=0; ii<BounceActions_vec.size(); ++ii) 
+        {
+          logger() << LogTags::debug << "\nSetting bounceActionThreshold_[" << ii << "]"<< BounceActions_vec.at(ii); 
+          result.set_results(panic_vacuum, "bounceActionThreshold_[" + std::to_string(ii) + "]", BounceActions_vec.at(ii));
+        }
+
+        // set thermal bounce actions values & the threshold if they were calculated
+        for(std::size_t ii=0; ii<BounceActionsThermal_vec.size(); ++ii) 
+        {
+          logger() << LogTags::debug << "\nSetting bounceActionThresholdThermal_[" << ii << "]"<< BounceActionsThermal_vec.at(ii); 
+          std::cout << "Setting bounceActionThresholdThermal_[" << ii << "]"<< BounceActionsThermal_vec.at(ii) << std::endl; 
+          result.set_results(panic_vacuum, "bounceActionThresholdThermal_[" + std::to_string(ii) + "]", BounceActionsThermal_vec.at(ii));
+        }
+
+        logger() << LogTags::debug << EOM;
+
+        // add entry 'straightPathGoodEnough' to result map
+        // -> -1 if no bounce actions calculated
+        // ->  1 if threshold > straightPath
+        // ->  0 else
+        // Note that this has to be done after the bounceActionThreshold results are set
+        result.add_straightPathGoodEnough(panic_vacuum);
+
+        // set lifetime & thermal probability
+        result.set_results(panic_vacuum,"lifetime", lifetime);
+        result.set_results(panic_vacuum,"thermalProbability", thermalProbability);
+    }
+
+
+    /// Decide how to deal with a failed vevacious run --> set lifetime and thermalProbability
+    /// conservatively to a value easy to identify in analysis
+    void helper_catch_vevacious(VevaciousResultContainer& result, std::string panic_vacuum)
+    {
+
+      //Vevacious has crashed -- set results to fixed values
+      double lifetime = 2.0E+100; 
+      double thermalProbability= 1;
+
+      cout << "VEVACIOUS LIFETIME:  "<< lifetime << endl;
+      std::string vevacious_result = "Inconclusive";
+      cout << "VEVACIOUS RESULT:  "<< vevacious_result << endl;
+      logger() << "Vevacious could not calculate lifetime. Conservatively setting it to large value."<<endl;
+      
+      result.set_results(panic_vacuum,"lifetime", lifetime);
+      result.set_results(panic_vacuum,"thermalProbability", thermalProbability);
+
+    }
+
+
+    /// Check stability of global vacuum of the potential with vevacious
+    void check_vacuum_stability_vevacious_global(VevaciousResultContainer &result)
+    {
+        namespace myPipe = Pipes::check_vacuum_stability_vevacious_global;
+
+        // global vacuum is panic in this capability
+        static const std::string panic_vacuum = "global";
+        // This is the number of different pathFinders implemented in vevacious. It should be 
+        // returned by a BE convenience function, I tried to do it but didn't manage to 
+        // with the BOSS stuff -- that should probably be fixed  # todo 
+        static int pathFinder_number = 2;
+        // reset all entries of the of VevaciousResultContainer map holding the results
+        // to avoid that any value could be carried over from a previous calculated point
+        result.clear_results(panic_vacuum, pathFinder_number);
         
-        VevaciousResultContainer vevacious_results = *Dep::check_vacuum_stability;
-        // boolean false means that we are getting non-thermal values
-        double threshold = vevacious_results.get_bounceActionThreshold(false);
-        double straightPath = vevacious_results.get_bounceActionStraight(false);
+        // read in option how often to re-run vevacious in case of an INCONCLUSIVE RESULT
+        static int maxTrials = myPipe::runOptions->getValueOrDef<int>(2,"max_run_trials");
+        static bool firstrun = true;
+        if(firstrun){std::cout << " ... running vevacious at max. " << maxTrials << " times if results are inconclusive." << std::endl;firstrun=false;}
+
+        int trial = 0;
+        bool successful_run = false;
         
-        if(threshold == -1)
-        {
-            // vevacious did not run
-            result = -1;
-        }
-        else if(threshold > straightPath)
-        {
-            // straight path was good enough
-            result = 1;
-        }
-        // straigh path was not good enough
-        else{result = 0;}
-
-    }
+        // get the object that holds all inputs that needs to be passed to vevacious
+        SpectrumEntriesForVevacious pass_spectrum = (*myPipe::Dep::pass_spectrum_to_vevacious);
+        
+        // run vevacious until it runs successfully or the maximum number of trials is reached
+        while(trial < maxTrials and not successful_run)
+        { 
+          try 
+          {    
+              // create vevaciousPlusPlus object new for every try since spectrum 
+              // vevacious deletes spectrum after each run => to be able to do this 
+              // we need the non-rollcalled helper function that gets executed every time 
+              // we get to this line (unlike a dependency)
+              vevacious_1_0::VevaciousPlusPlus::VevaciousPlusPlus vevaciousPlusPlus = exec_pass_spectrum_to_vevacious(pass_spectrum);
+              
+              // helper function to set lifetime & thermal probability accordingly 
+              // (this is a separate function s.t. we don't have to reproduce code 
+              // for different panic vacua)
+              helper_run_vevacious(vevaciousPlusPlus, result, panic_vacuum, pass_spectrum.get_inputPath());
+
+              // congrats -- if you got up to this point vevacious did not crash!
+              successful_run = true;
+          }
+
+          catch(const std::exception& e)
+          {
+              // call function that sets the lifetime & thermal probability if vevacious
+              // has crashed for some reason
+              helper_catch_vevacious(result, panic_vacuum);
+              logger() << "Error occurred: " << e.what() << EOM;
+          }
+          // and here we go for the next try -- fingers crossed!
+          trial += 1;
+        }
+    }
+
+    /// Check stability of global vacuum of the potential with vevacious
+    void check_vacuum_stability_vevacious_nearest(VevaciousResultContainer &result)
+    {
+        namespace myPipe = Pipes::check_vacuum_stability_vevacious_nearest;
+
+        // nearest vacuum is panic in this capability
+        static const std::string panic_vacuum = "nearest";
+        // This is the number of different pathFinders implemented in vevacious. It should be 
+        // returned by a BE convenience function, I tried to do it but didn't manage to 
+        // with the BOSS stuff -- that should probably be fixed  # todo 
+        static int pathFinder_number = 2;
+        // reset all entries of the of VevaciousResultContainer map holding the results
+        // to avoid that any value could be carried over from a previous calculated point
+        result.clear_results(panic_vacuum, pathFinder_number);
+
+        // read in option how often to re-run vevacious in case of an INCONCLUSIVE RESULT
+        static int maxTrials = myPipe::runOptions->getValueOrDef<int>(2,"max_run_trials");
+        static bool firstrun = true;
+        if(firstrun){std::cout << " ... running vevacious at max. " << maxTrials << " times if results are inconclusive." << std::endl;firstrun=false;}
+
+        int trial = 0;
+        bool successful_run = false;
+        
+        // get the object that holds all inputs that needs to be passed to vevacious
+        SpectrumEntriesForVevacious pass_spectrum = (*myPipe::Dep::pass_spectrum_to_vevacious);
+        
+        // run vevacious until it runs successfully or the maximum number of trials is reached
+        while(trial < maxTrials and not successful_run)
+        { 
+          try 
+          {    
+              // create vevaciousPlusPlus object new for every try since spectrum 
+              // vevacious deletes spectrum after each run => to be able to do this 
+              // we need the non-rollcalled helper function that gets executed every time 
+              // we get to this line (unlike a dependency)
+              vevacious_1_0::VevaciousPlusPlus::VevaciousPlusPlus vevaciousPlusPlus = exec_pass_spectrum_to_vevacious(pass_spectrum);
+              
+              // helper function to set lifetime & thermal probability accordingly 
+              // (this is a separate function s.t. we don't have to reproduce code 
+              // for different panic vacua)
+              helper_run_vevacious(vevaciousPlusPlus, result, panic_vacuum, pass_spectrum.get_inputPath());
+
+              // congrats -- if you got up to this point vevacious did not crash!
+              successful_run = true;
+          }
+
+          catch(const std::exception& e)
+          {
+              // call function that sets the lifetime & thermal probability if vevacious
+              // has crashed for some reason
+              helper_catch_vevacious(result, panic_vacuum);
+              logger() << "Error occurred: " << e.what() << EOM;
+          }
+          // and here we go for the next try -- fingers crossed!
+          trial += 1;
+        }
+    }
+   
     
-    void print_VS_StraightPathGoodEnough_Thermal(int &result)
-    {
-        using namespace Pipes::print_VS_StraightPathGoodEnough_Thermal;
-        
-        VevaciousResultContainer vevacious_results = *Dep::check_vacuum_stability;
-        // boolean true means that we are getting thermal values
-        double threshold = vevacious_results.get_bounceActionThreshold(true);
-        double straightPath = vevacious_results.get_bounceActionStraight(true);
-        
-        if(threshold == -1)
-        {
-            // vevacious did not run
-            result = -1;
-        }
-        else if(threshold > straightPath)
-        {
-            // straight path was good enough
-            result = 1;
-        }
-        // straigh path was not good enough
-        else{result = 0;}
-
-    }
-    
-    void print_VS_ThresholdAndBounceActions(std::vector<double> &result)
-    {
-        using namespace Pipes::print_VS_ThresholdAndBounceActions;
-
-        result.clear();
-        VevaciousResultContainer vevacious_results = *Dep::check_vacuum_stability;
-        
-        // bool false since we are getting non-thermal values
-        result.push_back(vevacious_results.get_bounceActionThreshold(false));
-        result.push_back(vevacious_results.get_bounceActionStraight(false));
-        result.push_back(vevacious_results.get_firstPathFinder(false));
-        result.push_back(vevacious_results.get_secondPathFinder(false));
-
-    }
-    
-    void print_VS_ThresholdAndBounceActions_Thermal(std::vector<double> &result)
-    {
-        using namespace Pipes::print_VS_ThresholdAndBounceActions_Thermal;
-        
-        result.clear();
-        VevaciousResultContainer vevacious_results = *Dep::check_vacuum_stability;
-        
-        // bool true since we are getting thermal values
-        result.push_back(vevacious_results.get_bounceActionThreshold(true));
-        result.push_back(vevacious_results.get_bounceActionStraight(true));
-        result.push_back(vevacious_results.get_firstPathFinder(true));
-        result.push_back(vevacious_results.get_secondPathFinder(true));
-
-    }
-
     /********/
     /* MSSM */
     /********/
@@ -693,432 +840,7 @@
         result["ModelFile"] = modelfilesPath + "ModelFile.vin";
     }
 
-    /// This function passes the spectrum object (as SLHAea) to vevacious.
-    void pass_MSSM_spectrum_to_vevacious(const vevacious_1_0::VevaciousPlusPlus::VevaciousPlusPlus* &result)
-    {
-        namespace myPipe = Pipes::pass_MSSM_spectrum_to_vevacious;
-
-        //static std::string inputspath =  *myPipe::Dep::make_vevaciousPlusPlus_inputs;
-        static std::string inputspath =  *myPipe::Dep::init_vevacious;
-
-        // Getting mpi rank
-        int rank;
-        #ifdef WITH_MPI
-                    MPI_Comm_rank(MPI_COMM_WORLD, &rank);
-        #else
-                    rank = 0;
-        #endif
-
-        std::string rankstring = std::to_string(rank);
-
-        std::string inputFilename = inputspath + "/InitializationFiles/VevaciousPlusPlusObjectInitialization_mpirank_"+ rankstring +".xml";
-        static vevacious_1_0::VevaciousPlusPlus::VevaciousPlusPlus vevaciousPlusPlus( inputFilename );
-
-        // Get the spectrum object for the MSSM
-        const Spectrum& fullspectrum = *myPipe::Dep::unimproved_MSSM_spectrum;
-        //double runscale = 1000;
-        const SubSpectrum& spectrumHE = fullspectrum.get_HE();
-        //std::unique_ptr<SubSpectrum> SpecRun = spectrumHE.clone();
-        //SpecRun->RunToScale(runscale);
-        // Here we get the SLHAea::Coll object from the spectrum
-        SLHAea::Coll slhaea = spectrumHE.getSLHAea(2);
-
-        // Here we get the scale from the high-energy spectrum for Vevacious.
-        double scale = spectrumHE.GetScale();
-        cout << "VEVACIOUS SCALE:  "<< scale << endl;
-
-        // Here we start passing the parameters form the SLHAea::Coll  object
-
-        std::vector<std::pair<int,double>> gaugecouplings = 
-        { { 1 , SLHAea::to<double>(slhaea.at("GAUGE").at(1).at(1))  }, { 2, SLHAea::to<double>(slhaea.at("GAUGE").at(2).at(1)) }, { 3, SLHAea::to<double>(slhaea.at("GAUGE").at(3).at(1)) } };
-        
-        vevaciousPlusPlus.ReadLhaBlock( "GAUGE", scale , gaugecouplings, 1 );
-
-        std::vector<std::pair<int,double>> Hmix = { { 1 , SLHAea::to<double>(slhaea.at("HMIX").at(1).at(1))},
-                              { 101, SLHAea::to<double>(slhaea.at("HMIX").at(101).at(1))},
-                              { 102, SLHAea::to<double>(slhaea.at("HMIX").at(102).at(1))},
-                              { 103, SLHAea::to<double>(slhaea.at("HMIX").at(103).at(1))},
-                              { 3, SLHAea::to<double>(slhaea.at("HMIX").at(3).at(1))}
-                              };
-
-        vevaciousPlusPlus.ReadLhaBlock( "HMIX", scale , Hmix, 1 );
-      
-       
-        std::vector<std::pair<int,double>> minpar = {  
-                              { 3, SLHAea::to<double>(slhaea.at("MINPAR").at(3).at(1))}
-                              };
-                            
-        vevaciousPlusPlus.ReadLhaBlock( "MINPAR", scale , minpar, 1 );
-      
-        std::vector<std::pair<int,double>> msoft = { { 21 , SLHAea::to<double>(slhaea.at("MSOFT").at(21).at(1))},
-                              { 22  , SLHAea::to<double>(slhaea.at("MSOFT").at(22).at(1))},
-                              { 1  ,  SLHAea::to<double>(slhaea.at("MSOFT").at(1).at(1))},
-                              { 2  ,  SLHAea::to<double>(slhaea.at("MSOFT").at(2).at(1))},
-                              { 3   , SLHAea::to<double>(slhaea.at("MSOFT").at(3).at(1))}
-                              };
-                              
-        vevaciousPlusPlus.ReadLhaBlock( "MSOFT", scale , msoft, 1 );
-            // Here we check if the block "TREEMSOFT" is present
-            try {
-
-                std::vector<std::pair<int, double>> treemsoft = {{21, SLHAea::to<double>(slhaea.at("TREEMSOFT").at(21).at(1))},
-                                                                 {22, SLHAea::to<double>(slhaea.at("TREEMSOFT").at(22).at(1))} };
-
-                vevaciousPlusPlus.ReadLhaBlock("TREEMSOFT", scale, treemsoft, 1);
-            }
-            catch (const std::exception& e)
-            {
-                cout << "No TREEMSOFT, skipping" << endl;
-            }
-            // Here we check if the block "LOOPMSOFT" is present
-
-            try {
-                std::vector<std::pair<int, double>> loopmsoft = {{21, SLHAea::to<double>(slhaea.at("LOOPMSOFT").at(21).at(1))},
-                                                                 {22, SLHAea::to<double>(slhaea.at("LOOPMSOFT").at(22).at(1))}};
-
-                vevaciousPlusPlus.ReadLhaBlock("LOOPMSOFT", scale, loopmsoft, 1);
-            }
-            catch (const std::exception& e)
-            {
-                cout << "No LOOPMSOFT, skipping" << endl;
-            }
-
-            bool diagonalYukawas = false;
-            // Here we check if the Yukawas are diagonal or not, i.e if the "YX" blocks have off-diagonal entries.
-            try {
-                SLHAea::to<double>(slhaea.at("YU").at(1,2));
-            }
-            catch (const std::exception& e)
-            {
-                cout << "Diagonal Yukawas detected"<< endl;
-                diagonalYukawas = true;
-            }
-
-            // If diagonal pass the diagonal values to Vevacious
-            if (diagonalYukawas) {
-                std::vector<std::pair<int,double>> Yu = { { 11 , SLHAea::to<double>(slhaea.at("YU").at(1,1).at(2))},
-                                                          { 12, 0},
-                                                          { 13, 0},
-                                                          { 21, 0},
-                                                          { 22, SLHAea::to<double>(slhaea.at("YU").at(2,2).at(2))},
-                                                          { 23, 0},
-                                                          { 31, 0},
-                                                          { 32, 0},
-                                                          { 33, SLHAea::to<double>(slhaea.at("YU").at(3,3).at(2))}
-                };
-
-                vevaciousPlusPlus.ReadLhaBlock( "YU", scale , Yu, 2 );
-
-                std::vector<std::pair<int,double>> Yd = { { 11 , SLHAea::to<double>(slhaea.at("YD").at(1,1).at(2))},
-                                                          { 12, 0},
-                                                          { 13, 0},
-                                                          { 21, 0},
-                                                          { 22, SLHAea::to<double>(slhaea.at("YD").at(2,2).at(2))},
-                                                          { 23, 0},
-                                                          { 31, 0},
-                                                          { 32, 0},
-                                                          { 33, SLHAea::to<double>(slhaea.at("YD").at(3,3).at(2))}
-                };
-
-                vevaciousPlusPlus.ReadLhaBlock( "YD", scale , Yd, 2 );
-
-                std::vector<std::pair<int,double>> Ye = { { 11 , SLHAea::to<double>(slhaea.at("YE").at(1,1).at(2))},
-                                                          { 12, 0},
-                                                          { 13, 0},
-                                                          { 21, 0},
-                                                          { 22, SLHAea::to<double>(slhaea.at("YE").at(2,2).at(2))},
-                                                          { 23, 0},
-                                                          { 31, 0},
-                                                          { 32, 0},
-                                                          { 33, SLHAea::to<double>(slhaea.at("YE").at(3,3).at(2))}
-                };
-
-                vevaciousPlusPlus.ReadLhaBlock( "YE", scale , Ye, 2 );
-            } else { // If NOT diagonal pass values to Vevacious
-                std::vector<std::pair<int, double>> Yu = {{11, SLHAea::to<double>(slhaea.at("YU").at(1, 1).at(2))},
-                                                          {12, SLHAea::to<double>(slhaea.at("YU").at(1, 2).at(2))},
-                                                          {13, SLHAea::to<double>(slhaea.at("YU").at(1, 3).at(2))},
-                                                          {21, SLHAea::to<double>(slhaea.at("YU").at(2, 1).at(2))},
-                                                          {22, SLHAea::to<double>(slhaea.at("YU").at(2, 2).at(2))},
-                                                          {23, SLHAea::to<double>(slhaea.at("YU").at(2, 3).at(2))},
-                                                          {31, SLHAea::to<double>(slhaea.at("YU").at(3, 1).at(2))},
-                                                          {32, SLHAea::to<double>(slhaea.at("YU").at(3, 2).at(2))},
-                                                          {33, SLHAea::to<double>(slhaea.at("YU").at(3, 3).at(2))}
-                };
-
-                vevaciousPlusPlus.ReadLhaBlock("YU", scale, Yu, 2);
-
-                std::vector<std::pair<int, double>> Yd = {{11, SLHAea::to<double>(slhaea.at("YD").at(1, 1).at(2))},
-                                                          {12, SLHAea::to<double>(slhaea.at("YD").at(1, 2).at(2))},
-                                                          {13, SLHAea::to<double>(slhaea.at("YD").at(1, 3).at(2))},
-                                                          {21, SLHAea::to<double>(slhaea.at("YD").at(2, 1).at(2))},
-                                                          {22, SLHAea::to<double>(slhaea.at("YD").at(2, 2).at(2))},
-                                                          {23, SLHAea::to<double>(slhaea.at("YD").at(2, 3).at(2))},
-                                                          {31, SLHAea::to<double>(slhaea.at("YD").at(3, 1).at(2))},
-                                                          {32, SLHAea::to<double>(slhaea.at("YD").at(3, 2).at(2))},
-                                                          {33, SLHAea::to<double>(slhaea.at("YD").at(3, 3).at(2))}
-                };
-
-                vevaciousPlusPlus.ReadLhaBlock("YD", scale, Yd, 2);
-
-                std::vector<std::pair<int, double>> Ye = {{11, SLHAea::to<double>(slhaea.at("YE").at(1, 1).at(2))},
-                                                          {12, SLHAea::to<double>(slhaea.at("YE").at(1, 2).at(2))},
-                                                          {13, SLHAea::to<double>(slhaea.at("YE").at(1, 3).at(2))},
-                                                          {21, SLHAea::to<double>(slhaea.at("YE").at(2, 1).at(2))},
-                                                          {22, SLHAea::to<double>(slhaea.at("YE").at(2, 2).at(2))},
-                                                          {23, SLHAea::to<double>(slhaea.at("YE").at(2, 3).at(2))},
-                                                          {31, SLHAea::to<double>(slhaea.at("YE").at(3, 1).at(2))},
-                                                          {32, SLHAea::to<double>(slhaea.at("YE").at(3, 2).at(2))},
-                                                          {33, SLHAea::to<double>(slhaea.at("YE").at(3, 3).at(2))}
-                };
-
-                vevaciousPlusPlus.ReadLhaBlock("YE", scale, Ye, 2);
-            }
-                std::vector<std::pair<int, double>> Tu = {{11, SLHAea::to<double>(slhaea.at("TU").at(1, 1).at(2))},
-                                                          {12, SLHAea::to<double>(slhaea.at("TU").at(1, 2).at(2))},
-                                                          {13, SLHAea::to<double>(slhaea.at("TU").at(1, 3).at(2))},
-                                                          {21, SLHAea::to<double>(slhaea.at("TU").at(2, 1).at(2))},
-                                                          {22, SLHAea::to<double>(slhaea.at("TU").at(2, 2).at(2))},
-                                                          {23, SLHAea::to<double>(slhaea.at("TU").at(2, 3).at(2))},
-                                                          {31, SLHAea::to<double>(slhaea.at("TU").at(3, 1).at(2))},
-                                                          {32, SLHAea::to<double>(slhaea.at("TU").at(3, 2).at(2))},
-                                                          {33, SLHAea::to<double>(slhaea.at("TU").at(3, 3).at(2))}
-                };
-
-        vevaciousPlusPlus.ReadLhaBlock( "TU", scale , Tu, 2 );
-
-            std::vector<std::pair<int,double>> Td = { { 11 , SLHAea::to<double>(slhaea.at("TD").at(1,1).at(2))},
-                                                      { 12, SLHAea::to<double>(slhaea.at("TD").at(1,2).at(2))},
-                                                      { 13, SLHAea::to<double>(slhaea.at("TD").at(1,3).at(2))},
-                                                      { 21, SLHAea::to<double>(slhaea.at("TD").at(2,1).at(2))},
-                                                      { 22, SLHAea::to<double>(slhaea.at("TD").at(2,2).at(2))},
-                                                      { 23, SLHAea::to<double>(slhaea.at("TD").at(2,3).at(2))},
-                                                      { 31, SLHAea::to<double>(slhaea.at("TD").at(3,1).at(2))},
-                                                      { 32, SLHAea::to<double>(slhaea.at("TD").at(3,2).at(2))},
-                                                      { 33, SLHAea::to<double>(slhaea.at("TD").at(3,3).at(2))}
-            };
-                              
-        vevaciousPlusPlus.ReadLhaBlock( "TD", scale , Td, 2 );
-
-            std::vector<std::pair<int,double>> Te = { { 11 , SLHAea::to<double>(slhaea.at("TE").at(1,1).at(2))},
-                                                      { 12, SLHAea::to<double>(slhaea.at("TE").at(1,2).at(2))},
-                                                      { 13, SLHAea::to<double>(slhaea.at("TE").at(1,3).at(2))},
-                                                      { 21, SLHAea::to<double>(slhaea.at("TE").at(2,1).at(2))},
-                                                      { 22, SLHAea::to<double>(slhaea.at("TE").at(2,2).at(2))},
-                                                      { 23, SLHAea::to<double>(slhaea.at("TE").at(2,3).at(2))},
-                                                      { 31, SLHAea::to<double>(slhaea.at("TE").at(3,1).at(2))},
-                                                      { 32, SLHAea::to<double>(slhaea.at("TE").at(3,2).at(2))},
-                                                      { 33, SLHAea::to<double>(slhaea.at("TE").at(3,3).at(2))}
-            };
-                              
-        vevaciousPlusPlus.ReadLhaBlock( "TE", scale , Te, 2 );
-
-
-            std::vector<std::pair<int,double>> msq2 = { { 11 , SLHAea::to<double>(slhaea.at("MSQ2").at(1,1).at(2))},
-                                                      { 12, SLHAea::to<double>(slhaea.at("MSQ2").at(1,2).at(2))},
-                                                      { 13, SLHAea::to<double>(slhaea.at("MSQ2").at(1,3).at(2))},
-                                                      { 21, SLHAea::to<double>(slhaea.at("MSQ2").at(2,1).at(2))},
-                                                      { 22, SLHAea::to<double>(slhaea.at("MSQ2").at(2,2).at(2))},
-                                                      { 23, SLHAea::to<double>(slhaea.at("MSQ2").at(2,3).at(2))},
-                                                      { 31, SLHAea::to<double>(slhaea.at("MSQ2").at(3,1).at(2))},
-                                                      { 32, SLHAea::to<double>(slhaea.at("MSQ2").at(3,2).at(2))},
-                                                      { 33, SLHAea::to<double>(slhaea.at("MSQ2").at(3,3).at(2))}
-            };
-                              
-        vevaciousPlusPlus.ReadLhaBlock( "MSQ2", scale , msq2, 2 );
-
-            std::vector<std::pair<int,double>> msl2 = { { 11 , SLHAea::to<double>(slhaea.at("MSL2").at(1,1).at(2))},
-                                                        { 12, SLHAea::to<double>(slhaea.at("MSL2").at(1,2).at(2))},
-                                                        { 13, SLHAea::to<double>(slhaea.at("MSL2").at(1,3).at(2))},
-                                                        { 21, SLHAea::to<double>(slhaea.at("MSL2").at(2,1).at(2))},
-                                                        { 22, SLHAea::to<double>(slhaea.at("MSL2").at(2,2).at(2))},
-                                                        { 23, SLHAea::to<double>(slhaea.at("MSL2").at(2,3).at(2))},
-                                                        { 31, SLHAea::to<double>(slhaea.at("MSL2").at(3,1).at(2))},
-                                                        { 32, SLHAea::to<double>(slhaea.at("MSL2").at(3,2).at(2))},
-                                                        { 33, SLHAea::to<double>(slhaea.at("MSL2").at(3,3).at(2))}
-            };
-                              
-        vevaciousPlusPlus.ReadLhaBlock( "MSL2", scale , msl2, 2 );
-
-            std::vector<std::pair<int,double>> msd2 = { { 11 , SLHAea::to<double>(slhaea.at("MSD2").at(1,1).at(2))},
-                                                        { 12, SLHAea::to<double>(slhaea.at("MSD2").at(1,2).at(2))},
-                                                        { 13, SLHAea::to<double>(slhaea.at("MSD2").at(1,3).at(2))},
-                                                        { 21, SLHAea::to<double>(slhaea.at("MSD2").at(2,1).at(2))},
-                                                        { 22, SLHAea::to<double>(slhaea.at("MSD2").at(2,2).at(2))},
-                                                        { 23, SLHAea::to<double>(slhaea.at("MSD2").at(2,3).at(2))},
-                                                        { 31, SLHAea::to<double>(slhaea.at("MSD2").at(3,1).at(2))},
-                                                        { 32, SLHAea::to<double>(slhaea.at("MSD2").at(3,2).at(2))},
-                                                        { 33, SLHAea::to<double>(slhaea.at("MSD2").at(3,3).at(2))}
-            };
-                              
-        vevaciousPlusPlus.ReadLhaBlock( "MSD2", scale , msd2, 2 );
-
-            std::vector<std::pair<int,double>> mse2 = { { 11 , SLHAea::to<double>(slhaea.at("MSE2").at(1,1).at(2))},
-                                                        { 12, SLHAea::to<double>(slhaea.at("MSE2").at(1,2).at(2))},
-                                                        { 13, SLHAea::to<double>(slhaea.at("MSE2").at(1,3).at(2))},
-                                                        { 21, SLHAea::to<double>(slhaea.at("MSE2").at(2,1).at(2))},
-                                                        { 22, SLHAea::to<double>(slhaea.at("MSE2").at(2,2).at(2))},
-                                                        { 23, SLHAea::to<double>(slhaea.at("MSE2").at(2,3).at(2))},
-                                                        { 31, SLHAea::to<double>(slhaea.at("MSE2").at(3,1).at(2))},
-                                                        { 32, SLHAea::to<double>(slhaea.at("MSE2").at(3,2).at(2))},
-                                                        { 33, SLHAea::to<double>(slhaea.at("MSE2").at(3,3).at(2))}
-            };
-                              
-        vevaciousPlusPlus.ReadLhaBlock( "MSE2", scale , mse2, 2 );
-
-            std::vector<std::pair<int,double>> msu2 = { { 11 , SLHAea::to<double>(slhaea.at("MSU2").at(1,1).at(2))},
-                                                        { 12, SLHAea::to<double>(slhaea.at("MSU2").at(1,2).at(2))},
-                                                        { 13, SLHAea::to<double>(slhaea.at("MSU2").at(1,3).at(2))},
-                                                        { 21, SLHAea::to<double>(slhaea.at("MSU2").at(2,1).at(2))},
-                                                        { 22, SLHAea::to<double>(slhaea.at("MSU2").at(2,2).at(2))},
-                                                        { 23, SLHAea::to<double>(slhaea.at("MSU2").at(2,3).at(2))},
-                                                        { 31, SLHAea::to<double>(slhaea.at("MSU2").at(3,1).at(2))},
-                                                        { 32, SLHAea::to<double>(slhaea.at("MSU2").at(3,2).at(2))},
-                                                        { 33, SLHAea::to<double>(slhaea.at("MSU2").at(3,3).at(2))}
-            };
-                              
-        vevaciousPlusPlus.ReadLhaBlock( "MSU2", scale , msu2, 2 );
-
-        result = &vevaciousPlusPlus;
-
-    }
-
-    // This function gives back the result for absolute stability, either "Stable" or "Metastable".
-    void check_vacuum_stability_vevacious(VevaciousResultContainer &result)
-    {
-        namespace myPipe = Pipes::check_vacuum_stability_vevacious;
-
-        // reset all member variables of VevaciousResultContainer to -1
-        // to avoid that any value could be carried over from a previous calculated point
-        result.reset_results();
-
-        // double M0input = *myPipe::Param["M0"];
-        // double M12input = *myPipe::Param["M12"];
-        // double A0input = *myPipe::Param["A0"];
-        // double TanBetainput = *myPipe::Param["TanBeta"];
-        // double SignMuinput = *myPipe::Param["SignMu"];
-
-        // std::ostringstream InputsForLog;
-        // //spectrumHE.writeSLHAfile(2, "SpecBit/VevaciousTest.slha");
-        // InputsForLog << std::fixed << std::setprecision(12) << "Running Vevacious with parameters: " << "M0="  << M0input << " M12="  << M12input << " A0=" << A0input << " Tanb=" << TanBetainput << " Sign Mu=" << SignMuinput ;
-        // std::string InputsForLogString = InputsForLog.str();
-        // logger() << InputsForLogString << EOM;
-
-        vevacious_1_0::VevaciousPlusPlus::VevaciousPlusPlus vevaciousPlusPlus = *(*myPipe::Dep::pass_spectrum_to_vevacious);
-        static std::string inputspath =  *myPipe::Dep::init_vevacious;
-
-        /*// initialise vevacious outputs to -1. In case vevacious crashed or 
-        // exitis with an exception we will use these to fill the 
-        // VevaciousResultContainer result
-        double BounceActionThermal = -1, BounceAction = -1;
-        double StraightPathThermal = -1, StraightPath = -1;
-
-        double FirstPathFinderThermal = -1, FirstPathFinder = -1;
-        double SecondPathFinderThermal = -1, SecondPathFinder = -1;*/
-
-        double lifetime, thermalProbability;
-
-        // Tell Vevacious we are using the point we just read by giving it "internal".
-        try 
-        {
-            //spectrumHE.writeSLHAfile(2, "SpecBit/ProblemPoint.slha");
-            // Run vevacious
-            struct stat buffer; //Checking if file exists, fastest method.
-            std::string HomotopyLockfile = inputspath + "/Homotopy/busy.lock";
-            // Check if homotopy binary is being used
-
-            //Here I check it the busy.lock file exists and if it does I go into a
-            // while loop that either breaks when the file is deleted or after
-            // 30 seconds have passed.
-            // This deals with the problem of MARCONI not liking a binary accessed by too many
-            // processes at the same time
-
-            std::chrono::system_clock::time_point tStart = Utils::get_clock_now();
-
-            while(stat(HomotopyLockfile.c_str(), &buffer)==0)
-            {
-            std::chrono::system_clock::time_point tNow = Utils::get_clock_now();
-
-            std::chrono::seconds tSofar = std::chrono::duration_cast<std::chrono::seconds>(tNow - tStart);
-
-            if(tSofar >= std::chrono::seconds(30) )
-            {
-                remove( HomotopyLockfile.c_str());
-                break; 
-            }
-            }
-
-            vevaciousPlusPlus.RunPoint("internal");
-
-            lifetime = vevaciousPlusPlus.GetLifetimeInSeconds();
-            thermalProbability = vevaciousPlusPlus.GetThermalProbability();
-
-            if(lifetime == -1 && thermalProbability == -1 ){ // Here -1 from Vevacious Means that the point is stable. 
-                lifetime = 3.0E+100;
-                thermalProbability = 1;
-            }
-            else if(lifetime == -1 && thermalProbability != -1)
-            {
-                lifetime = 3.0E+100;
-            }
-            else if(lifetime != -1 && thermalProbability == -1)
-            {
-                thermalProbability = 1;
-            }
-
-            cout << "VEVACIOUS LIFETIME:  "<< lifetime << endl;
-            cout << "VEVACIOUS Prob. non zero temp:  "<< thermalProbability << endl;
-            std::string vevacious_result = vevaciousPlusPlus.GetResultsAsString();
-            
-            // return a vector caintaining the results from vevacious, the Thermal ones are filled
-            // in any succesffull run case with the entries
-            //   BounceActionsThermal = ["Bounce Action Threshold", "straight path bounce action", 
-            //              "best result from path_finder 1", "best result from path_finder 2",...]
-            //          Note that the entries "best result from path_finder x" are only filled if the
-            //               "straight path bounce action" (entry 1) is higher than the "boucne Action Threshold"
-            //                (entry 0). The vector length depends on how many different path finders are implemented in
-            //                vevacious
-            std::vector<double> BounceActionsThermal_vec = vevaciousPlusPlus.GetThermalThresholdAndActions();
-            std::vector<double> BounceActions_vec = vevaciousPlusPlus.GetThresholdAndActions();
-            
-            cout << "VEVACIOUS RESULT size "<< BounceActions_vec.size() << endl;
-
-            // set claculated bounce actions values & the threshold if they were calculated
-            // bool false means that we are not setting the thermal values here
-            if(BounceActions_vec.size()>0) {result.set_bounceActionThreshold(BounceActions_vec.at(0), false);}
-            if(BounceActions_vec.size()>1) {result.set_bounceActionStraight(BounceActions_vec.at(1), false);}
-            if(BounceActions_vec.size()>2) {result.set_firstPathFinder(BounceActions_vec.at(2), false);}
-            if(BounceActions_vec.size()>3) {result.set_secondPathFinder(BounceActions_vec.at(3), false);}
-
-            if(BounceActionsThermal_vec.size()>0) {result.set_bounceActionThreshold(BounceActionsThermal_vec.at(0), true);}
-            if(BounceActionsThermal_vec.size()>1) {result.set_bounceActionStraight(BounceActionsThermal_vec.at(1), true);}
-            if(BounceActionsThermal_vec.size()>2) {result.set_firstPathFinder(BounceActionsThermal_vec.at(2), true);}
-            if(BounceActionsThermal_vec.size()>3) {result.set_secondPathFinder(BounceActionsThermal_vec.at(3), true);}
-
-            cout << "VEVACIOUS RESULT:  "<< vevacious_result << endl;
-        }
-
-        catch(const std::exception& e)
-        {
-            //spectrumHE.writeSLHAfile(2, "SpecBit/VevaciousCrashed.slha");
-            lifetime = 2.0E+100; //Vevacious has crashed
-            thermalProbability= 1;
-
-            cout << "VEVACIOUS LIFETIME:  "<< lifetime << endl;
-            std::string vevacious_result = "Inconclusive";
-            cout << "VEVACIOUS RESULT:  "<< vevacious_result << endl;
-            logger() << "Vevacious could not calculate lifetime. Conservatively setting it to large value."<<endl;
-            logger() << "Error occurred: " << e.what() << EOM;
-            //std::ostringstream errmsg;
-            //errmsg << "Vevacious could not calculate lifetime. Conservatively setting it to large value." << rankstring;
-            //SpecBit_error().forced_throw(LOCAL_INFO,errmsg.str());
-        }
-
-        result.set_lifetime(lifetime);
-        result.set_thermalProbability(thermalProbability);
-
-    }
-
+    
     /// Helper function that takes any YAML options and makes the vevacious input,
     /// in the form of .xml files.
     void make_vpp_inputs(map_str_str &opts)
@@ -1304,8 +1026,11 @@
                 // Getting path to PHC
                 std::string PathToPHC = Backends::backendInfo().path_dir("phc", "2.4.58");
                 // Creating symlink to PHC in run folder
-                std::string PHCSymlink = inputspath + "/Homotopy/mpirank_"+ rankstring + "/";
-
+                std::string PHCSymlink = inputspath + "Homotopy/mpirank_"+ rankstring + "/";
+
+                // random seed for phc (can be fixed as input option)
+                std::string randomseed = opts["phc_random_seed"];
+                
                 try
                 {
                     Utils::ensure_path_exists(PHCSymlink);
@@ -1317,14 +1042,26 @@
                     SpecBit_error().forced_throw(LOCAL_INFO,errmsg.str());
                 }
 
-                std::string systemCommand( "ln -s " + PathToPHC + "/phc" + " " + PHCSymlink );
-
-                int systemReturn = system( systemCommand.c_str() ) ;
-                if( systemReturn == -1 )
+                // Here we check whether the symlink to phc already exists. 
+                std::string filename(PHCSymlink + "/phc");
+                std::ifstream in(filename.c_str(), std::ios::binary);
+                if(in.good())
                 {
-                    std::ostringstream errmsg;
-                    errmsg << "Error making symlink for PHC in process " << rankstring;
-                    SpecBit_error().forced_throw(LOCAL_INFO,errmsg.str());
+                    std::cout << "Symlink for phc already exists, skipping creating it." << std::endl;
+                }
+                else
+                {
+
+                    std::cout << "Creating PHC symlink" << std::endl;
+                    std::string systemCommand( "ln -s " + PathToPHC + "/phc" + " " + PHCSymlink );
+
+                    int systemReturn = system( systemCommand.c_str() ) ;
+                    if( systemReturn == -1 )
+                    {
+                        std::ostringstream errmsg;
+                        errmsg << "Error making symlink for PHC in process " << rankstring;
+                        SpecBit_error().forced_throw(LOCAL_INFO,errmsg.str());
+                    }
                 }
 
                 // File contents
@@ -1357,6 +1094,9 @@
                         "              <ResolutionSize>\n"
                         "                1.0\n"
                         "              </ResolutionSize>\n"
+                        "              <RandomSeed>\n"
+                        "               " + randomseed + "\n"
+                        "              </Randomseed>\n"
                         "            <Tasks>\n "
                         "             1                     "
                         "            </Tasks>\n            "
@@ -1386,6 +1126,9 @@
                         "      <NonDsbRollingToDsbScalingFactor>\n"
                         "        4.0\n"
                         "      </NonDsbRollingToDsbScalingFactor>\n"
+                        "      <GlobalIsPanic>\n"
+                        "        " + opts.at("globalIsPanic") + "\n"
+                        "      </GlobalIsPanic>\n"
                         "    </ConstructorArguments>\n"
                         "  </PotentialMinimizerClass>\n"
                         "</VevaciousPlusPlusObjectInitialization>\n";
@@ -1525,740 +1268,6 @@
 
     }
 
-=======
-    /// Execute the passing of the spectrum object (as SLHAea) to vevacious. It is a helper function and not a 
-    /// capability since this has to be executed before every single vevacious run. vevacious can run multiple times for 
-    /// a single point in parameter space depending on settings: 
-    ///   -> global and/or nearest minimum for tunneling requested? 
-    ///   -> multiple attempts for one vevacious run allowed?
-    vevacious_1_0::VevaciousPlusPlus::VevaciousPlusPlus exec_pass_spectrum_to_vevacious(SpectrumEntriesForVevacious &pass_spectrum )
-    {
-        
-        // get inputFilename and initialise vevaciousPlusPlus object with it
-        static std::string inputFilename = pass_spectrum.get_inputFilename();
-        vevacious_1_0::VevaciousPlusPlus::VevaciousPlusPlus vevaciousPlusPlus(inputFilename);
-
-        // get scale and the map containing all spectrum entries that need to be passed to vevacious
-        double scale = pass_spectrum.get_scale();
-        map_str_SpectrumEntry spec_entry_map = pass_spectrum.get_spec_entry_map();
-
-        // iterate through map and call vevacious' 'ReadLhaBlock' to read spectrum entries
-        for (auto it=spec_entry_map.begin(); it!=spec_entry_map.end(); ++it) 
-        {
-          SpectrumEntry entry = it->second;
-          logger() << LogTags::debug << "Passing ReadLhaBlock option  "<< entry.name  << " scale " << scale << " parameters" << entry.parameters <<" and dimension " << entry.dimension << " to vevacious" << EOM;
-          vevaciousPlusPlus.ReadLhaBlock(entry.name, scale , entry.parameters, entry.dimension );
-        }  
-
-        return vevaciousPlusPlus;
-      }
-
-    /// Call vevacious, the result is either "Stable", "Metastable" or "Inconclusive" in case
-    /// a vevacious run failed for some reason
-    void helper_run_vevacious(vevacious_1_0::VevaciousPlusPlus::VevaciousPlusPlus &vevaciousPlusPlus,VevaciousResultContainer& result, std::string panic_vacuum, std::string inputPath)
-    {
-       
-        double lifetime, thermalProbability;
-
-        //Checking if file exists, fastest method.
-        struct stat buffer; 
-        std::string HomotopyLockfile = inputPath + "/Homotopy/busy.lock";
-        // Check if homotopy binary is being used
-        //Here I check it the busy.lock file exists and if it does I go into a
-        // while loop that either breaks when the file is deleted or after
-        // 30 seconds have passed.
-        // This deals with the problem of MARCONI not liking a binary accessed by too many
-        // processes at the same time
-        std::chrono::system_clock::time_point tStart = Utils::get_clock_now();
-              
-        while(stat(HomotopyLockfile.c_str(), &buffer)==0)
-        {
-          std::chrono::system_clock::time_point tNow = Utils::get_clock_now();
-          std::chrono::seconds tSofar = std::chrono::duration_cast<std::chrono::seconds>(tNow - tStart);
-          if(tSofar >= std::chrono::seconds(30) )
-          {
-            remove( HomotopyLockfile.c_str());
-            break; 
-          }
-        }
-
-        // call vevacious and pass the setting for which vacuum is supposed
-        // to be used for tunneling calculation as string
-        vevaciousPlusPlus.RunPoint(panic_vacuum);
-
-        // get vevacious results
-        lifetime = vevaciousPlusPlus.GetLifetimeInSeconds();
-        thermalProbability = vevaciousPlusPlus.GetThermalProbability();
-
-        // decide how to deal with different vevacious outcomes
-        // here -1 from Vevacious means that the point is stable. 
-        if(lifetime == -1 && thermalProbability == -1 )
-        { 
-            lifetime = 3.0E+100;
-            thermalProbability = 1;
-        }
-        else if(lifetime == -1 && thermalProbability != -1)
-        {
-            lifetime = 3.0E+100;
-        }
-        else if(lifetime != -1 && thermalProbability == -1)
-        {
-            thermalProbability = 1;
-        }
-
-        cout << "VEVACIOUS LIFETIME:  "<< lifetime << endl;
-        cout << "VEVACIOUS Prob. non zero temp:  "<< thermalProbability << endl;
-        std::string vevacious_result = vevaciousPlusPlus.GetResultsAsString();
-        cout << "VEVACIOUS RESULT:  "<< vevacious_result << endl;
-    
-        // return a vector containing the results from vevacious, these are filled
-        // in any successfully run case with the entries
-        //   BounceActionsThermal = ["Bounce Action Threshold", "straight path bounce action", 
-        //              "best result from path_finder 1", "best result from path_finder 2",...]
-        //   Note that the entries "best result from path_finder x" are only filled if the
-        //               "straight path bounce action" (entry 1) is higher than the "bounce Action Threshold"
-        //                (entry 0). The vector length depends on how many different path finders are implemented in
-        //                vevacious
-        std::vector<double> BounceActionsThermal_vec = vevaciousPlusPlus.GetThermalThresholdAndActions();
-        std::vector<double> BounceActions_vec = vevaciousPlusPlus.GetThresholdAndActions();
-            
-        logger() << LogTags::debug  << "VEVACIOUS result size "<< BounceActions_vec.size();
-        logger() << LogTags::debug  << "\nVEVACIOUS thermal result size "<< BounceActionsThermal_vec.size();
-        std::cout  << "VEVACIOUS thermal result size "<< BounceActionsThermal_vec.size() << std::endl;
-
-        // set bounce actions values & the threshold if they were calculated
-        for(std::size_t ii=0; ii<BounceActions_vec.size(); ++ii) 
-        {
-          logger() << LogTags::debug << "\nSetting bounceActionThreshold_[" << ii << "]"<< BounceActions_vec.at(ii); 
-          result.set_results(panic_vacuum, "bounceActionThreshold_[" + std::to_string(ii) + "]", BounceActions_vec.at(ii));
-        }
-
-        // set thermal bounce actions values & the threshold if they were calculated
-        for(std::size_t ii=0; ii<BounceActionsThermal_vec.size(); ++ii) 
-        {
-          logger() << LogTags::debug << "\nSetting bounceActionThresholdThermal_[" << ii << "]"<< BounceActionsThermal_vec.at(ii); 
-          std::cout << "Setting bounceActionThresholdThermal_[" << ii << "]"<< BounceActionsThermal_vec.at(ii) << std::endl; 
-          result.set_results(panic_vacuum, "bounceActionThresholdThermal_[" + std::to_string(ii) + "]", BounceActionsThermal_vec.at(ii));
-        }
-
-        logger() << LogTags::debug << EOM;
-
-        // add entry 'straightPathGoodEnough' to result map
-        // -> -1 if no bounce actions calculated
-        // ->  1 if threshold > straightPath
-        // ->  0 else
-        // Note that this has to be done after the bounceActionThreshold results are set
-        result.add_straightPathGoodEnough(panic_vacuum);
-
-        // set lifetime & thermal probability
-        result.set_results(panic_vacuum,"lifetime", lifetime);
-        result.set_results(panic_vacuum,"thermalProbability", thermalProbability);
-    }
-
-
-    /// Decide how to deal with a failed vevacious run --> set lifetime and thermalProbability
-    /// conservatively to a value easy to identify in analysis
-    void helper_catch_vevacious(VevaciousResultContainer& result, std::string panic_vacuum)
-    {
-
-      //Vevacious has crashed -- set results to fixed values
-      double lifetime = 2.0E+100; 
-      double thermalProbability= 1;
-
-      cout << "VEVACIOUS LIFETIME:  "<< lifetime << endl;
-      std::string vevacious_result = "Inconclusive";
-      cout << "VEVACIOUS RESULT:  "<< vevacious_result << endl;
-      logger() << "Vevacious could not calculate lifetime. Conservatively setting it to large value."<<endl;
-      
-      result.set_results(panic_vacuum,"lifetime", lifetime);
-      result.set_results(panic_vacuum,"thermalProbability", thermalProbability);
-
-    }
-
-
-    /// Check stability of global vacuum of the potential with vevacious
-    void check_vacuum_stability_vevacious_global(VevaciousResultContainer &result)
-    {
-        namespace myPipe = Pipes::check_vacuum_stability_vevacious_global;
-
-        // global vacuum is panic in this capability
-        static const std::string panic_vacuum = "global";
-        // This is the number of different pathFinders implemented in vevacious. It should be 
-        // returned by a BE convenience function, I tried to do it but didn't manage to 
-        // with the BOSS stuff -- that should probably be fixed  # todo 
-        static int pathFinder_number = 2;
-        // reset all entries of the of VevaciousResultContainer map holding the results
-        // to avoid that any value could be carried over from a previous calculated point
-        result.clear_results(panic_vacuum, pathFinder_number);
-        
-        // read in option how often to re-run vevacious in case of an INCONCLUSIVE RESULT
-        static int maxTrials = myPipe::runOptions->getValueOrDef<int>(2,"max_run_trials");
-        static bool firstrun = true;
-        if(firstrun){std::cout << " ... running vevacious at max. " << maxTrials << " times if results are inconclusive." << std::endl;firstrun=false;}
-
-        int trial = 0;
-        bool successful_run = false;
-        
-        // get the object that holds all inputs that needs to be passed to vevacious
-        SpectrumEntriesForVevacious pass_spectrum = (*myPipe::Dep::pass_spectrum_to_vevacious);
-        
-        // run vevacious until it runs successfully or the maximum number of trials is reached
-        while(trial < maxTrials and not successful_run)
-        { 
-          try 
-          {    
-              // create vevaciousPlusPlus object new for every try since spectrum 
-              // vevacious deletes spectrum after each run => to be able to do this 
-              // we need the non-rollcalled helper function that gets executed every time 
-              // we get to this line (unlike a dependency)
-              vevacious_1_0::VevaciousPlusPlus::VevaciousPlusPlus vevaciousPlusPlus = exec_pass_spectrum_to_vevacious(pass_spectrum);
-              
-              // helper function to set lifetime & thermal probability accordingly 
-              // (this is a separate function s.t. we don't have to reproduce code 
-              // for different panic vacua)
-              helper_run_vevacious(vevaciousPlusPlus, result, panic_vacuum, pass_spectrum.get_inputPath());
-
-              // congrats -- if you got up to this point vevacious did not crash!
-              successful_run = true;
-          }
-
-          catch(const std::exception& e)
-          {
-              // call function that sets the lifetime & thermal probability if vevacious
-              // has crashed for some reason
-              helper_catch_vevacious(result, panic_vacuum);
-              logger() << "Error occurred: " << e.what() << EOM;
-          }
-          // and here we go for the next try -- fingers crossed!
-          trial += 1;
-        }
-    }
->>>>>>> fe749a82
-
-    /// Check stability of global vacuum of the potential with vevacious
-    void check_vacuum_stability_vevacious_nearest(VevaciousResultContainer &result)
-    {
-        namespace myPipe = Pipes::check_vacuum_stability_vevacious_nearest;
-
-        // nearest vacuum is panic in this capability
-        static const std::string panic_vacuum = "nearest";
-        // This is the number of different pathFinders implemented in vevacious. It should be 
-        // returned by a BE convenience function, I tried to do it but didn't manage to 
-        // with the BOSS stuff -- that should probably be fixed  # todo 
-        static int pathFinder_number = 2;
-        // reset all entries of the of VevaciousResultContainer map holding the results
-        // to avoid that any value could be carried over from a previous calculated point
-        result.clear_results(panic_vacuum, pathFinder_number);
-
-        // read in option how often to re-run vevacious in case of an INCONCLUSIVE RESULT
-        static int maxTrials = myPipe::runOptions->getValueOrDef<int>(2,"max_run_trials");
-        static bool firstrun = true;
-        if(firstrun){std::cout << " ... running vevacious at max. " << maxTrials << " times if results are inconclusive." << std::endl;firstrun=false;}
-
-        int trial = 0;
-        bool successful_run = false;
-        
-        // get the object that holds all inputs that needs to be passed to vevacious
-        SpectrumEntriesForVevacious pass_spectrum = (*myPipe::Dep::pass_spectrum_to_vevacious);
-        
-        // run vevacious until it runs successfully or the maximum number of trials is reached
-        while(trial < maxTrials and not successful_run)
-        { 
-          try 
-          {    
-              // create vevaciousPlusPlus object new for every try since spectrum 
-              // vevacious deletes spectrum after each run => to be able to do this 
-              // we need the non-rollcalled helper function that gets executed every time 
-              // we get to this line (unlike a dependency)
-              vevacious_1_0::VevaciousPlusPlus::VevaciousPlusPlus vevaciousPlusPlus = exec_pass_spectrum_to_vevacious(pass_spectrum);
-              
-              // helper function to set lifetime & thermal probability accordingly 
-              // (this is a separate function s.t. we don't have to reproduce code 
-              // for different panic vacua)
-              helper_run_vevacious(vevaciousPlusPlus, result, panic_vacuum, pass_spectrum.get_inputPath());
-
-              // congrats -- if you got up to this point vevacious did not crash!
-              successful_run = true;
-          }
-
-          catch(const std::exception& e)
-          {
-              // call function that sets the lifetime & thermal probability if vevacious
-              // has crashed for some reason
-              helper_catch_vevacious(result, panic_vacuum);
-              logger() << "Error occurred: " << e.what() << EOM;
-          }
-          // and here we go for the next try -- fingers crossed!
-          trial += 1;
-        }
-    }
-   
-    
-    /********/
-    /* MSSM */
-    /********/
-
-    /// Tell GAMBIT which files to work with for the MSSM.
-    void vevacious_file_location_MSSM(map_str_str &result)
-    {
-        namespace myPipe = Pipes::vevacious_file_location_MSSM;
-        const Options& runOptions = *myPipe::runOptions;
-
-        int rank;
-
-        // Get mpi rank
-        #ifdef WITH_MPI
-            MPI_Comm_rank(MPI_COMM_WORLD, &rank);
-        #else
-            rank = 0;
-        #endif
-
-        //Creating string with rank number
-        std::string rankstring = std::to_string(rank);
-
-        // Getting the run folder for saving initialization files
-        std::string inputspath = runOptions.getValue<std::string>("where_to_save_input");
-        result["inputspath"] = inputspath;
-        std::string modelfilesPath = inputspath + "/ModelFiles/mpirank_"+ rankstring + "/";
-
-        // Get the path to the library
-        std::string vevaciouslibpath = Backends::backendInfo().path_dir("vevacious", "1.0");
-        std::string vevaciouspath = vevaciouslibpath + "/../";
-
-        result["ScaleAndBlockFileSource"] = vevaciouspath + "ModelFiles/LagrangianParameters/MssmCompatibleWithSlhaOneAndSlhaTwo.xml";
-        result["ModelFileSource"] = vevaciouspath + "ModelFiles/PotentialFunctions/RealMssmWithStauAndStopVevs.vin";
-        result["ScaleAndBlockFile"] = modelfilesPath + "ScaleAndBlockFile.xml";
-        result["ModelFile"] = modelfilesPath + "ModelFile.vin";
-    }
-
-    
-    /// Helper function that takes any YAML options and makes the vevacious input,
-    /// in the form of .xml files.
-    void make_vpp_inputs(map_str_str &opts)
-    {
-        static bool firstrun = true;
-        int rank;
-
-        // Here we make sure files are only written the first time this is run
-        if(firstrun) 
-        {
-            std::string vevaciouslibpath = Backends::backendInfo().path_dir("vevacious", "1.0");
-
-            std::string vevaciouspath = vevaciouslibpath + "/../";
-
-            // Get MPI rank
-            #ifdef WITH_MPI
-                MPI_Comm_rank(MPI_COMM_WORLD, &rank);
-            #else
-                rank = 0;
-            #endif
-
-            //Creating string with rank number
-            std::string rankstring = std::to_string(rank);
-
-            // Getting the run folder for saving initialization files
-            std::string inputspath = opts["inputspath"];
-
-            // Declare some filenames before we make 'em.'
-            std::string initfilesPath = inputspath + "/InitializationFiles/mpirank_"+ rankstring + "/";
-            std::string modelfilesPath = inputspath + "/ModelFiles/mpirank_"+ rankstring + "/";
-            std::string potentialfunctioninitpath = initfilesPath + "/PotentialFunctionInitialization.xml";
-            std::string potentialminimizerinitpath = initfilesPath +"/PotentialMinimizerInitialization.xml";
-            std::string tunnelingcalculatorinitpath = initfilesPath +"/TunnelingCalculatorInitialization.xml";
-            
-
-            // Creating folders for initialization files
-            try
-            {
-              Utils::ensure_path_exists(initfilesPath);
-              Utils::ensure_path_exists(modelfilesPath);
-            }
-            catch(const std::exception& e)
-            {
-                std::ostringstream errmsg;
-                errmsg << "Error creating vevacious initialization and model files folders for MPI process " << rankstring;
-                SpecBit_error().forced_throw(LOCAL_INFO,errmsg.str());
-            }
-
-            // Copy model files.
-            try
-            {
-
-                std::ifstream  ScaleAndBlocksrc(opts.at("ScaleAndBlockFileSource") , std::ios::binary);
-                std::ofstream  ScaleAndBlockdst(opts.at("ScaleAndBlockFile")       , std::ios::binary);
-
-                ScaleAndBlockdst << ScaleAndBlocksrc.rdbuf();
-
-                std::ifstream  ModelFilesrc(opts.at("ModelFileSource") , std::ios::binary);
-                std::ofstream  ModelFiledst(opts.at("ModelFile")       , std::ios::binary);
-
-                ModelFiledst << ModelFilesrc.rdbuf();
-            }
-            catch(const std::exception& e)
-            {
-                std::ostringstream errmsg;
-                errmsg << "Error copying model and scale/block vevacious files. Check they exist." << rankstring;
-                SpecBit_error().forced_throw(LOCAL_INFO,errmsg.str());
-            }
-
-            // Writing potential function initialization file
-            // File contents
-            std::string potentialfunctioninit =
-                "<VevaciousPlusPlusPotentialFunctionInitialization>\n"
-                " <LagrangianParameterManagerClass>\n"
-                "    <ClassType>\n"
-                "      SlhaCompatibleWithSarahManager\n"
-                "    </ClassType>\n"
-                "    <ConstructorArguments>\n"
-                "      <ScaleAndBlockFile>\n"
-                "      " + opts.at("ScaleAndBlockFile") + "\n"
-                "      </ScaleAndBlockFile>\n"
-                "    </ConstructorArguments>\n"
-                "  </LagrangianParameterManagerClass>\n"
-                "  <PotentialFunctionClass>\n"
-                "    <ClassType>\n"
-                "      " + opts.at("PotentialFunctionClassType") + "\n"
-                "    </ClassType>\n"
-                "    <ConstructorArguments>\n"
-                "      <ModelFile>\n"
-                "         " + opts.at("ModelFile") +
-                "\n"
-                "      </ModelFile>\n"
-                "      <AssumedPositiveOrNegativeTolerance>\n"
-                "        0.5\n"
-                "      </AssumedPositiveOrNegativeTolerance>\n"
-                "    </ConstructorArguments>\n"
-                "  </PotentialFunctionClass>\n"
-                "</VevaciousPlusPlusPotentialFunctionInitialization>";
-            std::ofstream potentialfunctioninitwrite(potentialfunctioninitpath);
-            potentialfunctioninitwrite << potentialfunctioninit;
-            potentialfunctioninitwrite.close();
-    
-            std::string potentialminimizerinit;
-
-            // Writing potential minimizer initialization file
-            // Check whether user wants hom4ps2 or PHC as homotopy continuation backend
-
-            if(opts.at("homotopybackend") == "hom4ps") 
-            {
-
-                // Getting Path to hom4ps2
-
-                std::string PathToHom4ps2 = Backends::backendInfo().path_dir("hom4ps", "2.0");
-
-                // File contents
-                potentialminimizerinit =
-                        "<VevaciousPlusPlusPotentialMinimizerInitialization>\n"
-                        "  <PotentialMinimizerClass>\n"
-                        "    <ClassType>\n"
-                        "      GradientFromStartingPoints\n"
-                        "    </ClassType>\n"
-                        "    <ConstructorArguments>\n"
-                        "      <StartingPointFinderClass>\n"
-                        "        <ClassType>\n"
-                        "          PolynomialAtFixedScalesSolver\n"
-                        "        </ClassType>\n"
-                        "        <ConstructorArguments>\n"
-                        "          <NumberOfScales>\n"
-                        "            1\n"
-                        "          </NumberOfScales>\n"
-                        "          <ReturnOnlyPolynomialMinima>\n"
-                        "            No\n"
-                        "          </ReturnOnlyPolynomialMinima>\n"
-                        "          <PolynomialSystemSolver>\n"
-                        "            <ClassType>\n"
-                        "              Hom4ps2Runner\n"
-                        "            </ClassType>\n"
-                        "            <ConstructorArguments>\n"
-                        "              <PathToHom4ps2>\n"
-                        "        " + PathToHom4ps2 + "\n"
-                        "              </PathToHom4ps2>\n"
-                        "              <Hom4ps2Argument>\n"
-                        "                1\n"
-                        "              </Hom4ps2Argument>\n"
-                        "              <ResolutionSize>\n"
-                        "                1.0\n"
-                        "              </ResolutionSize>\n"
-                        "            </ConstructorArguments>\n"
-                        "          </PolynomialSystemSolver>\n"
-                        "        </ConstructorArguments>\n"
-                        "      </StartingPointFinderClass>\n"
-                        "      <GradientMinimizerClass>\n"
-                        "        <ClassType>\n"
-                        "          MinuitPotentialMinimizer\n"
-                        "        </ClassType>\n"
-                        "        <ConstructorArguments>\n"
-                        "          <InitialStepSizeFraction>\n"
-                        "            0.1\n"
-                        "          </InitialStepSizeFraction>\n"
-                        "          <MinimumInitialStepSize>\n"
-                        "            1.0\n"
-                        "          </MinimumInitialStepSize>\n"
-                        "          <MinuitStrategy>\n"
-                        "             "+ opts.at("MinuitStrategy") +"\n"
-                        "          </MinuitStrategy>\n"
-                        "        </ConstructorArguments>\n"
-                        "      </GradientMinimizerClass>\n"
-                        "      <ExtremumSeparationThresholdFraction>\n"
-                        "        0.05\n"
-                        "      </ExtremumSeparationThresholdFraction>\n"
-                        "      <NonDsbRollingToDsbScalingFactor>\n"
-                        "        4.0\n"
-                        "      </NonDsbRollingToDsbScalingFactor>\n"
-                        "      <GlobalIsPanic>\n"
-                        "        " + opts.at("globalIsPanic") + "\n"
-                        "      </GlobalIsPanic>\n"
-                        "    </ConstructorArguments>\n"
-                        "  </PotentialMinimizerClass>\n"
-                        "</VevaciousPlusPlusObjectInitialization>\n";
-            } 
-            else if(opts.at("homotopybackend") == "phc") 
-            {
-                // Getting path to PHC
-                std::string PathToPHC = Backends::backendInfo().path_dir("phc", "2.4.58");
-                // Creating symlink to PHC in run folder
-                std::string PHCSymlink = inputspath + "Homotopy/mpirank_"+ rankstring + "/";
-
-                // random seed for phc (can be fixed as input option)
-                std::string randomseed = opts["phc_random_seed"];
-                
-                try
-                {
-                    Utils::ensure_path_exists(PHCSymlink);
-                }
-                catch(const std::exception& e)
-                {
-                    std::ostringstream errmsg;
-                    errmsg << "Error creating PHC folder for MPI process " << rankstring;
-                    SpecBit_error().forced_throw(LOCAL_INFO,errmsg.str());
-                }
-
-                // Here we check whether the symlink to phc already exists. 
-                std::string filename(PHCSymlink + "/phc");
-                std::ifstream in(filename.c_str(), std::ios::binary);
-                if(in.good())
-                {
-                    std::cout << "Symlink for phc already exists, skipping creating it." << std::endl;
-                }
-                else
-                {
-
-                    std::cout << "Creating PHC symlink" << std::endl;
-                    std::string systemCommand( "ln -s " + PathToPHC + "/phc" + " " + PHCSymlink );
-
-                    int systemReturn = system( systemCommand.c_str() ) ;
-                    if( systemReturn == -1 )
-                    {
-                        std::ostringstream errmsg;
-                        errmsg << "Error making symlink for PHC in process " << rankstring;
-                        SpecBit_error().forced_throw(LOCAL_INFO,errmsg.str());
-                    }
-                }
-
-                // File contents
-                potentialminimizerinit =
-                        "<VevaciousPlusPlusPotentialMinimizerInitialization>\n"
-                        "  <PotentialMinimizerClass>\n"
-                        "    <ClassType>\n"
-                        "      GradientFromStartingPoints\n"
-                        "    </ClassType>\n"
-                        "    <ConstructorArguments>\n"
-                        "      <StartingPointFinderClass>\n"
-                        "        <ClassType>\n"
-                        "          PolynomialAtFixedScalesSolver\n"
-                        "        </ClassType>\n"
-                        "        <ConstructorArguments>\n"
-                        "          <NumberOfScales>\n"
-                        "            1\n"
-                        "          </NumberOfScales>\n"
-                        "          <ReturnOnlyPolynomialMinima>\n"
-                        "            No\n"
-                        "          </ReturnOnlyPolynomialMinima>\n"
-                        "          <PolynomialSystemSolver>\n"
-                        "            <ClassType>\n"
-                        "              PHCRunner\n"
-                        "            </ClassType>\n"
-                        "            <ConstructorArguments>\n"
-                        "              <PathToPHC>\n"
-                        "        " + PHCSymlink + "\n"
-                        "              </PathToPHC>\n"
-                        "              <ResolutionSize>\n"
-                        "                1.0\n"
-                        "              </ResolutionSize>\n"
-                        "              <RandomSeed>\n"
-                        "               " + randomseed + "\n"
-                        "              </Randomseed>\n"
-                        "            <Tasks>\n "
-                        "             1                     "
-                        "            </Tasks>\n            "
-                        "            </ConstructorArguments>\n"
-                        "          </PolynomialSystemSolver>\n"
-                        "        </ConstructorArguments>\n"
-                        "      </StartingPointFinderClass>\n"
-                        "      <GradientMinimizerClass>\n"
-                        "        <ClassType>\n"
-                        "          MinuitPotentialMinimizer\n"
-                        "        </ClassType>\n"
-                        "        <ConstructorArguments>\n"
-                        "          <InitialStepSizeFraction>\n"
-                        "            0\n"
-                        "          </InitialStepSizeFraction>\n"
-                        "          <MinimumInitialStepSize>\n"
-                        "            0.5\n"
-                        "          </MinimumInitialStepSize>\n"
-                        "          <MinuitStrategy>\n"
-                        "            "+ opts.at("MinuitStrategy") +"\n"
-                        "          </MinuitStrategy>\n"
-                        "        </ConstructorArguments>\n"
-                        "      </GradientMinimizerClass>\n"
-                        "      <ExtremumSeparationThresholdFraction>\n"
-                        "        0.1\n"
-                        "      </ExtremumSeparationThresholdFraction>\n"
-                        "      <NonDsbRollingToDsbScalingFactor>\n"
-                        "        4.0\n"
-                        "      </NonDsbRollingToDsbScalingFactor>\n"
-                        "      <GlobalIsPanic>\n"
-                        "        " + opts.at("globalIsPanic") + "\n"
-                        "      </GlobalIsPanic>\n"
-                        "    </ConstructorArguments>\n"
-                        "  </PotentialMinimizerClass>\n"
-                        "</VevaciousPlusPlusObjectInitialization>\n";
-            } else
-            {
-                std::ostringstream errmsg;
-                errmsg << "The homotopy_backend option in the YAML file has not been set up properly. Check the input YAML file." << std::endl;
-                SpecBit_error().raise(LOCAL_INFO,errmsg.str());
-            }
-
-            std::ofstream potentialminimizerinitwrite(potentialminimizerinitpath);
-            potentialminimizerinitwrite << potentialminimizerinit;
-            potentialminimizerinitwrite.close();
-
-            // Writing tunneling calculator initialization file
-            // File contents
-            std::string tunnelingcalculatorinit =
-                "<VevaciousPlusPlusObjectInitialization>\n"
-                "  <TunnelingClass>\n"
-                "    <ClassType>\n"
-                "      BounceAlongPathWithThreshold\n"
-                "    </ClassType>\n"
-                "    <ConstructorArguments>\n"
-                "      <TunnelingStrategy>\n"
-                "    " + opts.at("TunnelingStrategy") + "\n"
-                "      </TunnelingStrategy>\n"
-                "      <SurvivalProbabilityThreshold>\n"
-                "        " + opts.at("SurvivalProbabilityThreshold") + "\n"
-                "      </SurvivalProbabilityThreshold>\n"
-                "      <ThermalActionResolution>\n"
-                "        5\n"
-                "      </ThermalActionResolution>\n"
-                "      <CriticalTemperatureAccuracy>\n"
-                "        4\n"
-                "      </CriticalTemperatureAccuracy>\n"
-                "      <PathResolution>\n"
-                "        " + opts.at("PathResolution") + "\n"
-                "      </PathResolution>\n"
-                "      <Timeout>\n"
-                "        "+ opts.at("pathFindingTimeout") +"\n"
-                "      </Timeout>\n"
-                "      <MinimumVacuumSeparationFraction>\n"
-                "        0.2\n"
-                "      </MinimumVacuumSeparationFraction>\n"
-                "      <BouncePotentialFit>\n"
-                "        <ClassType>\n"
-                "          BubbleShootingOnPathInFieldSpace\n"
-                "        </ClassType>\n"
-                "        <ConstructorArguments>\n"
-                "          <NumberShootAttemptsAllowed>\n"
-                "            32\n"
-                "          </NumberShootAttemptsAllowed>\n"
-                "          <RadialResolution>\n"
-                "            "+ opts.at("radialResolution") +"\n"
-                "          </RadialResolution>\n"
-                "        </ConstructorArguments>\n"
-                "      </BouncePotentialFit>\n"
-                "      <TunnelPathFinders>\n"
-                "        <PathFinder>\n"
-                "          <ClassType>\n"
-                "            MinuitOnPotentialOnParallelPlanes\n"
-                "          </ClassType>\n"
-                "          <ConstructorArguments>\n"
-                "            <NumberOfPathSegments>\n"
-                "              50 \n"
-                "            </NumberOfPathSegments>\n"
-                "            <MinuitStrategy>\n"
-                "             "+ opts.at("MinuitStrategy") +"\n"
-                "            </MinuitStrategy>\n"
-                "            <MinuitTolerance>\n"
-                "              1\n"
-                "            </MinuitTolerance>\n"
-                "          </ConstructorArguments>\n"
-                "        </PathFinder>\n"
-                "        <PathFinder>\n"
-                "          <ClassType>\n"
-                "            MinuitOnPotentialPerpendicularToPath\n"
-                "          </ClassType>\n"
-                "          <ConstructorArguments>\n"
-                "            <NumberOfPathSegments>\n"
-                "              50\n"
-                "            </NumberOfPathSegments>\n"
-                "            <NumberOfAllowedWorsenings>\n"
-                "              3\n"
-                "            </NumberOfAllowedWorsenings>\n"
-                "            <ConvergenceThresholdFraction>\n"
-                "              0.5\n"
-                "            </ConvergenceThresholdFraction>\n"
-                "            <MinuitDampingFraction>\n"
-                "              0.75\n"
-                "            </MinuitDampingFraction>\n"
-                "            <NeighborDisplacementWeights>\n"
-                "              0.5\n"
-                "              0.25\n"
-                "            </NeighborDisplacementWeights>\n"
-                "            <MinuitStrategy>\n"
-                "               "+ opts.at("MinuitStrategy") +"\n"
-                "            </MinuitStrategy>\n"
-                "            <MinuitTolerance>\n"
-                "              1\n"
-                "            </MinuitTolerance>\n"
-                "          </ConstructorArguments>\n"
-                "        </PathFinder>\n"
-                "      </TunnelPathFinders>\n"
-                "    </ConstructorArguments>\n"
-                "  </TunnelingClass>\n"
-                "</VevaciousPlusPlusObjectInitialization>";
-
-            std::ofstream tunnelingcalculatorinitwrite(tunnelingcalculatorinitpath);
-            tunnelingcalculatorinitwrite << tunnelingcalculatorinit;
-            tunnelingcalculatorinitwrite.close();
-
-            //Finally write the main input file for VevaciousPlusPlus
-
-            std::string inputFilename =
-                    inputspath + "/InitializationFiles/VevaciousPlusPlusObjectInitialization_mpirank_"+ rankstring +".xml";
-
-            // File contents
-            std::string inputfile =
-                "<VevaciousPlusPlusObjectInitialization>\n"
-                "  <PotentialFunctionInitializationFile>\n"
-                "   " + potentialfunctioninitpath + "\n"
-                "  </PotentialFunctionInitializationFile>\n"
-                "  <PotentialMinimizerInitializationFile>\n"
-                "   " + potentialminimizerinitpath + "\n"
-                "  </PotentialMinimizerInitializationFile>\n"
-                "  <TunnelingCalculatorInitializationFile>\n"
-                "   " +
-                tunnelingcalculatorinitpath + "\n"
-                "  </TunnelingCalculatorInitializationFile>\n"
-                "</VevaciousPlusPlusObjectInitialization>";
-            std::ofstream inputwrite(inputFilename);
-            inputwrite << inputfile;
-            inputwrite.close();
-            firstrun = false;
-        }
-
-    }
-
     /// This function adds all entries of the spectrum object (as SLHAea) that need to be passed to vevacious
     /// to an instance of type SpectrumEntriesForVevacious. The actual passing happens in the helper function 
     /// exec_pass_spectrum_to_vevacious which gets executed every time before a vevacious call. 
