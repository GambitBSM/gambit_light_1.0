--- conflicted
+++ resolved
@@ -44,20 +44,8 @@
 
 #include "gambit/SpecBit/SpecBit_rollcall.hpp"
 #include "gambit/SpecBit/SpecBit_helpers.hpp"
-<<<<<<< HEAD
 #include "gambit/SpecBit/SpecBit_types.hpp"
-#include "gambit/SpecBit/QedQcdWrapper.hpp"
-
-#include "gambit/SpecBit/model_files_and_boxes.hpp" // #includes lots of flexiblesusy headers and defines interface classes
-
-// Flexible SUSY stuff (should not be needed by the rest of gambit)
-#include "flexiblesusy/src/ew_input.hpp"
-#include "flexiblesusy/src/lowe.h" // From softsusy; used by flexiblesusy
-#include "flexiblesusy/src/numerics2.hpp"
-
-=======
 #include "gambit/SpecBit/RegisteredSpectra.hpp"
->>>>>>> 296fc0f9
 
 // Switch for debug mode
 //#define SPECBIT_DEBUG
@@ -205,11 +193,7 @@
                                  double high_energy_limit, int check_perturb_pts,
                                  const std::vector<SpectrumContentes::Parameter> required_parameters)
      {
-<<<<<<< HEAD
-             std::unique_ptr<SubSpectrum> speccloned = fullspectrum.clone_HE();
-=======
-			 std::unique_ptr<SubSpectrum> speccloned = spectrum.clone_HE();
->>>>>>> 296fc0f9
+      std::unique_ptr<SubSpectrum> speccloned = spectrum.clone_HE();
 
       // three scales at which we choose to run the quartic coupling up to, and then use a Lagrange interpolating polynomial
       // to get an estimate for the location of the minimum, this is an efficient way to narrow down over a huge energy range
@@ -404,15 +388,6 @@
 
       if (demand_stable && (vs_tuple.second < stability_scale))
       {
-<<<<<<< HEAD
-                result = -1e100;
-            }
-            else
-            {
-                double conversion = (6.5821195e-25)/(31536000);
-                result=((- ( 1 / ( vs_tuple.first/conversion ) ) * exp(140) * (1/ (1.2e19) ) )  );
-            }
-=======
         result = -1e100;
       }
       else
@@ -420,7 +395,6 @@
         double conversion = (6.5821195e-25)/(31536000);
         result=((- ( 1 / ( vs_tuple.first/conversion ) ) * exp(140) * (1/ (1.2e19) ) )  );
       }
->>>>>>> 296fc0f9
 
     }
 
