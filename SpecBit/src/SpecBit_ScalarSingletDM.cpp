//   GAMBIT: Global and Modular BSM Inference Tool
//   *********************************************
///  \file
///
///  Functions of module SpecBit
///
///  SpecBit module functions related to the
///  scalar singlet DM model.
///
///  *********************************************
///
///  Authors (add name and date if you modify):
///
///  \author Ben Farmer
///          (benjamin.farmer@fysik.su.se)
///    \date 2015 May
///
///  *********************************************

#include <string>
#include <sstream>

#include "gambit/Elements/gambit_module_headers.hpp"

#include "gambit/Elements/spectrum.hpp"
#include "gambit/Utils/stream_overloads.hpp"
#include "gambit/Utils/util_macros.hpp"

#include "gambit/SpecBit/SpecBit_rollcall.hpp"
#include "gambit/SpecBit/SpecBit_helpers.hpp"
#include "gambit/SpecBit/QedQcdWrapper.hpp"
#include "gambit/Models/SimpleSpectra/SMHiggsSimpleSpec.hpp"
#include "gambit/Models/SimpleSpectra/ScalarSingletDMSimpleSpec.hpp"
#include "gambit/SpecBit/model_files_and_boxes.hpp"

#include "gambit/SpecBit/ScalarSingletDM_Z2Spec.hpp"
#include "gambit/SpecBit/ScalarSingletDM_Z3Spec.hpp"

// Flexible SUSY stuff (should not be needed by the rest of gambit)
#include "flexiblesusy/src/ew_input.hpp"
#include "flexiblesusy/src/lowe.h"
#include "flexiblesusy/src/numerics2.hpp"
#include "flexiblesusy/src/spectrum_generator_settings.hpp"
// Switch for debug mode
//#define SPECBIT_DEBUG

namespace Gambit
{

  namespace SpecBit
  {
    using namespace LogTags;
    using namespace flexiblesusy;

    /// Get a (simple) Spectrum object wrapper for the ScalarSingletDM_Z2 model
    void get_ScalarSingletDM_Z2_spectrum(Spectrum& result)
    {
      namespace myPipe = Pipes::get_ScalarSingletDM_Z2_spectrum;
      const SMInputs& sminputs = *myPipe::Dep::SMINPUTS;

      // Initialise an object to carry the Singlet plus Higgs sector information
      Models::ScalarSingletDM_Z2Model singletmodel;

      // quantities needed to fill container spectrum, intermediate calculations
      double alpha_em = 1.0 / sminputs.alphainv;
      double C = alpha_em * Pi / (sminputs.GF * pow(2,0.5));
      double sinW2 = 0.5 - pow( 0.25 - C/pow(sminputs.mZ,2) , 0.5);
      double cosW2 = 0.5 + pow( 0.25 - C/pow(sminputs.mZ,2) , 0.5);
      double e = pow( 4*Pi*( alpha_em ),0.5) ;

      // Higgs sector
      double mh = *myPipe::Param.at("mH");
      singletmodel.HiggsPoleMass = mh;

      double vev = 1. / sqrt(sqrt(2.)*sminputs.GF);
      singletmodel.HiggsVEV = vev;

      // Scalar singlet sector
      singletmodel.SingletPoleMass = *myPipe::Param.at("mS");
      singletmodel.SingletLambda = *myPipe::Param.at("lambda_hS");
      singletmodel.SingletLambdaS = 0;

      // Standard model
      singletmodel.sinW2 = sinW2;

      // gauge couplings
      singletmodel.g1 = e / sinW2;
      singletmodel.g2 = e / cosW2;
      singletmodel.g3   = pow( 4*Pi*( sminputs.alphaS ),0.5) ;

      // Yukawas
      double sqrt2v = pow(2.0,0.5)/vev;
      singletmodel.Yu[0] = sqrt2v * sminputs.mU;
      singletmodel.Yu[1] = sqrt2v * sminputs.mCmC;
      singletmodel.Yu[2] = sqrt2v * sminputs.mT;
      singletmodel.Ye[0] = sqrt2v * sminputs.mE;
      singletmodel.Ye[1] = sqrt2v * sminputs.mMu;
      singletmodel.Ye[2] = sqrt2v * sminputs.mTau;
      singletmodel.Yd[0] = sqrt2v * sminputs.mD;
      singletmodel.Yd[1] = sqrt2v * sminputs.mS;
      singletmodel.Yd[2] = sqrt2v * sminputs.mBmB;

      // Create a SubSpectrum object to wrap the EW sector information
      Models::ScalarSingletDM_Z2SimpleSpec singletspec(singletmodel);

      // Retrieve any mass cuts
      static const Spectrum::mc_info mass_cut = myPipe::runOptions->getValueOrDef<Spectrum::mc_info>(Spectrum::mc_info(), "mass_cut");
      static const Spectrum::mr_info mass_ratio_cut = myPipe::runOptions->getValueOrDef<Spectrum::mr_info>(Spectrum::mr_info(), "mass_ratio_cut");

      // We don't supply a LE subspectrum here; an SMSimpleSpec will therefore be automatically created from 'sminputs'
      result = Spectrum(singletspec,sminputs,&myPipe::Param,mass_cut,mass_ratio_cut);

    }

    /// Get a (simple) Spectrum object wrapper for the ScalarSingletDM_Z3 model
    void get_ScalarSingletDM_Z3_spectrum(Spectrum& result)
    {
      namespace myPipe = Pipes::get_ScalarSingletDM_Z3_spectrum;
      const SMInputs& sminputs = *myPipe::Dep::SMINPUTS;

      // Initialise an object to carry the Singlet plus Higgs sector information
      Models::ScalarSingletDM_Z3Model singletmodel;

      // quantities needed to fill container spectrum, intermediate calculations
      double alpha_em = 1.0 / sminputs.alphainv;
      double C = alpha_em * Pi / (sminputs.GF * pow(2,0.5));
      double sinW2 = 0.5 - pow( 0.25 - C/pow(sminputs.mZ,2) , 0.5);
      double cosW2 = 0.5 + pow( 0.25 - C/pow(sminputs.mZ,2) , 0.5);
      double e = pow( 4*Pi*( alpha_em ),0.5) ;

      // Higgs sector
      double mh = *myPipe::Param.at("mH");
      singletmodel.HiggsPoleMass = mh;

      double vev = 1. / sqrt(sqrt(2.)*sminputs.GF);
      singletmodel.HiggsVEV = vev;

      // Scalar singlet sector
      singletmodel.SingletPoleMass = *myPipe::Param.at("mS");
      singletmodel.SingletLambda = *myPipe::Param.at("lambda_hS");
      singletmodel.SingletLambdaS = *myPipe::Param.at("lambda_S");

      singletmodel.mu3 = *myPipe::Param.at("mu3");

      // Standard model
      singletmodel.sinW2 = sinW2;

      // gauge couplings
      singletmodel.g1 = e / sinW2;
      singletmodel.g2 = e / cosW2;
      singletmodel.g3   = pow( 4*Pi*( sminputs.alphaS ),0.5) ;

      // Yukawas
      double sqrt2v = pow(2.0,0.5)/vev;
      singletmodel.Yu[0] = sqrt2v * sminputs.mU;
      singletmodel.Yu[1] = sqrt2v * sminputs.mCmC;
      singletmodel.Yu[2] = sqrt2v * sminputs.mT;
      singletmodel.Ye[0] = sqrt2v * sminputs.mE;
      singletmodel.Ye[1] = sqrt2v * sminputs.mMu;
      singletmodel.Ye[2] = sqrt2v * sminputs.mTau;
      singletmodel.Yd[0] = sqrt2v * sminputs.mD;
      singletmodel.Yd[1] = sqrt2v * sminputs.mS;
      singletmodel.Yd[2] = sqrt2v * sminputs.mBmB;

      // Create a SubSpectrum object to wrap the EW sector information
      Models::ScalarSingletDM_Z3SimpleSpec singletspec(singletmodel);

      // Retrieve any mass cuts
      static const Spectrum::mc_info mass_cut = myPipe::runOptions->getValueOrDef<Spectrum::mc_info>(Spectrum::mc_info(), "mass_cut");
      static const Spectrum::mr_info mass_ratio_cut = myPipe::runOptions->getValueOrDef<Spectrum::mr_info>(Spectrum::mr_info(), "mass_ratio_cut");

      // We don't supply a LE subspectrum here; an SMSimpleSpec will therefore be automatically created from 'sminputs'
      result = Spectrum(singletspec,sminputs,&myPipe::Param,mass_cut,mass_ratio_cut);

    }


    template<class MI,class SI>
    Spectrum run_FS_spectrum_generator
        ( const typename MI::InputParameters& input
        , const SMInputs& sminputs
        , const Options& runOptions
<<<<<<< HEAD
        , const Models::safe_param_map<const safe_ptr<const double> >& input_Param
=======
        , const std::map<str, safe_ptr<const double> >& input_Param
>>>>>>> 42c623bc
        )
    {
      // SoftSUSY object used to set quark and lepton masses and gauge
      // couplings in QEDxQCD effective theory
      // Will be initialised by default using values in lowe.h, which we will
      // override next.
      softsusy::QedQcd oneset;

      // Fill QedQcd object with SMInputs values
      setup_QedQcd(oneset,sminputs);

      // Run everything to Mz
      oneset.toMz();

      // Create spectrum generator object
      typename MI::SpectrumGenerator spectrum_generator;

      // Spectrum generator settings
      // Default options copied from flexiblesusy/src/spectrum_generator_settings.hpp
      //
      // | enum                             | possible values              | default value   |
      // |----------------------------------|------------------------------|-----------------|
      // | precision                        | any positive double          | 1.0e-4          |
      // | max_iterations                   | any positive double          | 0 (= automatic) |
      // | algorithm                        | 0 (two-scale) or 1 (lattice) | 0 (= two-scale) |
      // | calculate_sm_masses              | 0 (no) or 1 (yes)            | 0 (= no)        |
      // | pole_mass_loop_order             | 0, 1, 2                      | 2 (= 2-loop)    |
      // | ewsb_loop_order                  | 0, 1, 2                      | 2 (= 2-loop)    |
      // | beta_loop_order                  | 0, 1, 2                      | 2 (= 2-loop)    |
      // | threshold_corrections_loop_order | 0, 1                         | 1 (= 1-loop)    |
      // | higgs_2loop_correction_at_as     | 0, 1                         | 1 (= enabled)   |
      // | higgs_2loop_correction_ab_as     | 0, 1                         | 1 (= enabled)   |
      // | higgs_2loop_correction_at_at     | 0, 1                         | 1 (= enabled)   |
      // | higgs_2loop_correction_atau_atau | 0, 1                         | 1 (= enabled)   |

      Spectrum_generator_settings settings;
      settings.set(Spectrum_generator_settings::precision, runOptions.getValueOrDef<double>(1.0e-4,"precision_goal"));
      settings.set(Spectrum_generator_settings::max_iterations, runOptions.getValueOrDef<double>(0,"max_iterations"));
      settings.set(Spectrum_generator_settings::calculate_sm_masses, runOptions.getValueOrDef<bool> (true, "calculate_sm_masses"));
      settings.set(Spectrum_generator_settings::pole_mass_loop_order, runOptions.getValueOrDef<int>(2,"pole_mass_loop_order"));
      settings.set(Spectrum_generator_settings::pole_mass_loop_order, runOptions.getValueOrDef<int>(2,"ewsb_loop_order"));
      settings.set(Spectrum_generator_settings::beta_loop_order, runOptions.getValueOrDef<int>(2,"beta_loop_order"));
      settings.set(Spectrum_generator_settings::threshold_corrections_loop_order, runOptions.getValueOrDef<int>(2,"threshold_corrections_loop_order"));
      settings.set(Spectrum_generator_settings::higgs_2loop_correction_at_as, runOptions.getValueOrDef<int>(1,"higgs_2loop_correction_at_as"));
      settings.set(Spectrum_generator_settings::higgs_2loop_correction_ab_as, runOptions.getValueOrDef<int>(1,"higgs_2loop_correction_ab_as"));
      settings.set(Spectrum_generator_settings::higgs_2loop_correction_at_at, runOptions.getValueOrDef<int>(1,"higgs_2loop_correction_at_at"));
      settings.set(Spectrum_generator_settings::higgs_2loop_correction_atau_atau, runOptions.getValueOrDef<int>(1,"higgs_2loop_correction_atau_atau"));

      spectrum_generator.set_settings(settings);

      // Generate spectrum
      spectrum_generator.run(oneset, input);
      const typename MI::Problems& problems = spectrum_generator.get_problems();
      MI model_interface(spectrum_generator,oneset,input);
      SI singletdmspec(model_interface, "FlexibleSUSY", "1.5.1");

      singletdmspec.set_override(Par::mass1,spectrum_generator.get_high_scale(),"high_scale",true);
      singletdmspec.set_override(Par::mass1,spectrum_generator.get_susy_scale(),"susy_scale",true);
      singletdmspec.set_override(Par::mass1,spectrum_generator.get_low_scale(), "low_scale", true);

      singletdmspec.set_override(Par::Pole_Mass_1srd_high,0.0, "h0_1", true);
      singletdmspec.set_override(Par::Pole_Mass_1srd_low,0.0,"h0_1", true);

      // Create a second SubSpectrum object to wrap the qedqcd object used to initialise the spectrum generator
      // Attach the sminputs object as well, so that SM pole masses can be passed on (these aren't easily
      // extracted from the QedQcd object, so use the values that we put into it.)
      QedQcdWrapper qedqcdspec(oneset,sminputs);

      // Deal with points where spectrum generator encountered a problem
      #ifdef SPECBIT_DEBUG
        std::cout<<"Problem? "<<problems.have_problem()<<std::endl;
        std::cout<<"Warning? "<<problems.have_warning()<<std::endl;
      #endif
      if( problems.have_problem() )
      {
         if( runOptions.getValueOrDef<bool>(false,"invalid_point_fatal") )
         {
            std::ostringstream errmsg;
            errmsg << "A serious problem was encountered during spectrum generation!";
            errmsg << "Message from FlexibleSUSY:" << std::endl;
            problems.print_problems(errmsg);
            problems.print_warnings(errmsg);
            SpecBit_error().raise(LOCAL_INFO,errmsg.str());
         }
         else
         {
            // Check what the problem was
            // see: contrib/MassSpectra/flexiblesusy/src/problems.hpp
            std::ostringstream msg;
            problems.print_problems(msg);
            invalid_point().raise(msg.str()); //TODO: This message isn't ending up in the logs.
         }
      }
			double QEWSB  = *input_Param.at("QEWSB");
			singletdmspec.RunToScaleOverride(QEWSB);

      // Retrieve any mass cuts
      static const Spectrum::mc_info mass_cut = runOptions.getValueOrDef<Spectrum::mc_info>(Spectrum::mc_info(), "mass_cut");
      static const Spectrum::mr_info mass_ratio_cut = runOptions.getValueOrDef<Spectrum::mr_info>(Spectrum::mr_info(), "mass_ratio_cut");

      return Spectrum(qedqcdspec,singletdmspec,sminputs,&input_Param, mass_cut, mass_ratio_cut);

    }


    template <class T>
<<<<<<< HEAD
    void fill_ScalarSingletDM_input(T& input, const Models::safe_param_map<const safe_ptr<const double> >& Param,SMInputs sminputs)//,double scale)
=======
    void fill_ScalarSingletDM_input(T& input, const std::map<str, safe_ptr<const double> >& Param,SMInputs sminputs)//,double scale)
>>>>>>> 42c623bc
    {
      double mH = *Param.at("mH");
      double mS = *Param.at("mS");
      double lambda_hs = *Param.at("lambda_hS");
      double lambda_s  = *Param.at("lambda_S");

      double QEFT  = mS;

      if (QEFT < sminputs.mT)
      {
				//QEFT = *Param.at("mZ");
				QEFT = sminputs.mT;
			}

      input.HiggsIN = -0.5*pow(mH,2);
      double vev = 1. / sqrt(sqrt(2.)*sminputs.GF);

      input.muSInput = pow(mS,2)-0.5*lambda_hs*pow(vev,2);
      input.LamSHInput = lambda_hs;
      input.LamSInput = lambda_s;
      input.QEWSB = QEFT;  // scale where EWSB conditions are applied
      input.Qin = QEFT; //scale;  // highest scale at which model is run to

    }

    template <class T>
<<<<<<< HEAD
    void fill_extra_input(T& input, const Models::safe_param_map<const safe_ptr<const double> >& Param )
=======
    void fill_extra_input(T& input, const std::map<str, safe_ptr<const double> >& Param )
>>>>>>> 42c623bc
    {
      input.mu3Input=*Param.at("mu3");
    }

    bool check_perturb(const Spectrum& spec, const std::vector<SpectrumParameter>& required_parameters, double scale, int pts)
    {
      std::unique_ptr<SubSpectrum> ScalarSingletDM = spec.clone_HE();
      double step = log10(scale) / pts;
      double runto;
      double ul = 4.0 * Pi;

      for (int i=0;i<pts;i++)
      {
        runto = pow(10,step*float(i+1.0)); // scale to run spectrum to
        if (runto<100){runto=100.0;}// avoid running to low scales

        ScalarSingletDM -> RunToScale(runto);

        for(std::vector<SpectrumParameter>::const_iterator it = required_parameters.begin();
              it != required_parameters.end(); ++it)
        {
          const Par::Tags        tag   = it->tag();
          const std::string      name  = it->name();
          const std::vector<int> shape = it->shape();
          std::ostringstream label;
          label << name <<" "<< Par::toString.at(tag);

          if (name == "lambda_S"){ul =  Pi;}
          else if (name == "lambda_h"){ul =  2*Pi;}
          else if (name == "lambda_hS"){ul =  4*Pi;}
          else {ul = 100;}

          if(shape.size()==1 and shape[0]==1)
          {
            if (abs(ScalarSingletDM->get(tag,name))>ul)
            {
							return false;
						}
          }
          else if(shape.size()==1 and shape[0]>1)
          {
            for(int k = 1; k<=shape[0]; ++k)
            {
              if (abs(ScalarSingletDM->get(tag,name,k))>ul) return false;
            }
          }
          else if(shape.size()==2)
          {
            for(int k = 1; k<=shape[0]; ++k)
            {
              for(int j = 1; j<=shape[0]; ++j)
              {
                if (abs(ScalarSingletDM->get(tag,name,k,j))>ul) return false;
              }
            }
          }

          // check stability condition

          double lamhs = ScalarSingletDM->get(Par::dimensionless,"lambda_hS");
          double lams = ScalarSingletDM->get(Par::dimensionless,"lambda_S");
          double lamh = ScalarSingletDM->get(Par::dimensionless,"lambda_h");

          double stability_condition = 2.0 * pow(0.5* 0.25 *  lamh*lams,0.5) + 0.5*lamhs;

          if (!(stability_condition > 0) && (lams>0) && (lamh>0))
					{
						//cout << "EW stability condition violated at Q = " << scale <<" , lambda_hs = "<< lamhs << "lamh = " << lamh << " lams = " << lams << endl;
						return false;
					}

        }
      }

      return true;

    }

    #if(FS_MODEL_ScalarSingletDM_Z2_IS_BUILT)
    void get_ScalarSingletDM_Z2_spectrum_pole(Spectrum& result)
    {
      using namespace softsusy;
      namespace myPipe = Pipes::get_ScalarSingletDM_Z2_spectrum_pole;
      const SMInputs& sminputs = *myPipe::Dep::SMINPUTS;
      const Options& runOptions=*myPipe::runOptions;
      ScalarSingletDM_Z2_input_parameters input;
      fill_ScalarSingletDM_input(input,myPipe::Param,sminputs);
      result = run_FS_spectrum_generator<ScalarSingletDM_Z2_interface<ALGORITHM1>,ScalarSingletDM_Z2Spec<ScalarSingletDM_Z2_interface<ALGORITHM1>>>(input,sminputs,*myPipe::runOptions,myPipe::Param);

      int check_perturb_pts = runOptions.getValueOrDef<double>(10,"check_perturb_pts");
      double do_check_perturb = runOptions.getValueOrDef<bool>(false,"check_perturb");
      double check_perturb_scale = runOptions.getValueOrDef<double>(1.22e19,"check_high_scale");
      double input_scale_tolerance = runOptions.getValueOrDef<double>(1e-3,"input_scale_tolerance");

      // Check that the Higgs MSbar parameter has been provided at the scale of the singlet MSbar mass
      double Qin = *myPipe::Param.at("Qin");
      if (abs((Qin - *myPipe::Param.at("mS"))/Qin) > input_scale_tolerance) SpecBit_error().raise(LOCAL_INFO, "SM_Higgs_running::Qin must equal ScalarSingletDM_Z2_running::mS");

      if (do_check_perturb)
      {
        static const SpectrumContents::ScalarSingletDM_Z2 contents;
        static const std::vector<SpectrumParameter> required_parameters = contents.all_parameters_with_tag(Par::dimensionless);
        if (!check_perturb(result,required_parameters,check_perturb_scale,check_perturb_pts))
        {
          // invalidate point as spectrum not perturbative up to scale
          std::ostringstream msg;
          msg << "Spectrum not perturbative up to scale = " << check_perturb_scale <<  std::endl;
          #ifdef SPECBIT_DEBUG
            cout << "Spectrum not perturbative up to scale = " << check_perturb_scale <<  endl;
          #endif
          invalid_point().raise(msg.str());
        }
      }

    }
    #endif

    #if(FS_MODEL_ScalarSingletDM_Z3_IS_BUILT)
    void get_ScalarSingletDM_Z3_spectrum_pole(Spectrum& result)
    {
      using namespace softsusy;
      namespace myPipe = Pipes::get_ScalarSingletDM_Z3_spectrum_pole;
      const SMInputs& sminputs = *myPipe::Dep::SMINPUTS;
      const Options& runOptions=*myPipe::runOptions;
      //double scale = runOptions.getValueOrDef<double>(173.34,"FS_high_scale");
      ScalarSingletDM_Z3_input_parameters input;
      fill_ScalarSingletDM_input(input,myPipe::Param,sminputs);
      fill_extra_input(input,myPipe::Param);
      result = run_FS_spectrum_generator<ScalarSingletDM_Z3_interface<ALGORITHM1>,ScalarSingletDM_Z3Spec<ScalarSingletDM_Z3_interface<ALGORITHM1>>>(input,sminputs,*myPipe::runOptions,myPipe::Param);

      int check_perturb_pts = runOptions.getValueOrDef<double>(10,"check_perturb_pts");
      double do_check_perturb = runOptions.getValueOrDef<bool>(false,"check_perturb");
      double check_perturb_scale = runOptions.getValueOrDef<double>(1.22e19,"check_high_scale");
      double input_scale_tolerance = runOptions.getValueOrDef<double>(1e-3,"input_scale_tolerance");

      // Check that the Higgs MSbar parameter has been provided at the scale of the singlet MSbar mass
      double Qin = *myPipe::Param.at("Qin");
      if (abs((Qin - *myPipe::Param.at("mS"))/Qin) > input_scale_tolerance) SpecBit_error().raise(LOCAL_INFO, "SM_Higgs_running::Qin must equal ScalarSingletDM_Z3_running::mS");

      if (do_check_perturb)
      {
        static const SpectrumContents::ScalarSingletDM_Z3 contents;
        static const std::vector<SpectrumParameter> required_parameters = contents.all_parameters_with_tag(Par::dimensionless);
        if (!check_perturb(result,required_parameters,check_perturb_scale,check_perturb_pts))
        {
          // invalidate point as spectrum not perturbative up to scale
          std::ostringstream msg;

          msg << "Spectrum not perturbative up to scale = " << check_perturb_scale <<  std::endl;
          #ifdef SPECBIT_DEBUG
            cout << "Spectrum not perturbative up to scale = " << check_perturb_scale <<  endl;
          #endif
          invalid_point().raise(msg.str());
        }
      }

    }
    #endif

		#if(FS_MODEL_ScalarSingletDM_Z2_IS_BUILT)
		void find_non_perturb_scale_ScalarSingletDM_Z2(double &result)
		{
			using namespace flexiblesusy;
      using namespace softsusy;
      namespace myPipe = Pipes::find_non_perturb_scale_ScalarSingletDM_Z2;
      using namespace Gambit;
      using namespace SpecBit;

      const Spectrum& fullspectrum = *myPipe::Dep::ScalarSingletDM_Z2_spectrum;

		  // bound x by (a,b)

		  double ms = *myPipe::Param.at("mS");

		  double a = log10(ms);

		  if (a > 20.0)
		  {
			  std::ostringstream msg;
        msg << "Scalar mass larger than 10^20 GeV " << std::endl;
        invalid_point().raise(msg.str());
      }

		  double b = 20.0;
		  double x = 0.5 * ( b + ms );

		  while (abs(a-b)>1e-10)
		  {
		    x=0.5*(b-a)+a;
        static const SpectrumContents::ScalarSingletDM_Z2 contents;
        static const std::vector<SpectrumParameter> required_parameters = contents.all_parameters_with_tag(Par::dimensionless);
		    if (!check_perturb(fullspectrum,required_parameters,pow(10,x),3))
		    {
		      b=x;
		    }
		    else
		    {
		      a=x;
		    }
		  }
		  result = pow(10,0.5*(a+b));
		}
		#endif

		#if(FS_MODEL_ScalarSingletDM_Z3_IS_BUILT)
		void find_non_perturb_scale_ScalarSingletDM_Z3(double &result)
		{
			using namespace flexiblesusy;
      using namespace softsusy;
      namespace myPipe = Pipes::find_non_perturb_scale_ScalarSingletDM_Z3;
      using namespace Gambit;
      using namespace SpecBit;

      const Spectrum& fullspectrum = *myPipe::Dep::ScalarSingletDM_Z3_spectrum;

		  // bound x by (a,b)

		  double ms = *myPipe::Param.at("mS");

		  double a = log10(ms);

		  if (a > 20.0)
		  {
			  std::ostringstream msg;
        msg << "Scalar mass larger than 10^20 GeV " << std::endl;
        invalid_point().raise(msg.str());
      }

		  double b = 20.0;
		  double x = 0.5 * ( b + ms );

		  while (abs(a-b)>1e-10)
		  {
		    x=0.5*(b-a)+a;
        static const SpectrumContents::ScalarSingletDM_Z3 contents;
        static const std::vector<SpectrumParameter> required_parameters = contents.all_parameters_with_tag(Par::dimensionless);
		    if (!check_perturb(fullspectrum,required_parameters,pow(10,x),3))
		    {
		      b=x;
		    }
		    else
		    {
		      a=x;
		    }
		  }
		  result = pow(10,0.5*(a+b));
		}
    #endif

    /// Put together the Higgs couplings for the ScalarSingletDM models, from partial widths only
    void ScalarSingletDM_higgs_couplings_pwid(HiggsCouplingsTable &result)
    {
      using namespace Pipes::ScalarSingletDM_higgs_couplings_pwid;
      dep_bucket<Spectrum>* spectrum_dependency = nullptr;
      if (ModelInUse("ScalarSingletDM_Z2") or ModelInUse("ScalarSingletDM_Z2_running"))
      {
        spectrum_dependency = &Dep::ScalarSingletDM_Z2_spectrum;
      }
      else if (ModelInUse("ScalarSingletDM_Z3") or ModelInUse("ScalarSingletDM_Z3_running"))
      {
        spectrum_dependency = &Dep::ScalarSingletDM_Z3_spectrum;
      }
      else SpecBit_error().raise(LOCAL_INFO, "No valid model for ScalarSingletDM_higgs_couplings_pwid.");
      const SubSpectrum& spec = (*spectrum_dependency)->get_HE();

      // Set the CP of the Higgs.
      result.CP[0] = 1;
      // Set the decays
      result.set_neutral_decays_SM(0, "h0_1", *Dep::Reference_SM_Higgs_decay_rates);
      result.set_neutral_decays(0, "h0_1", *Dep::Higgs_decay_rates);

      // Identify the singlet as the only possible invisible particle
      if (spec.get(Par::Pole_Mass, "S") * 2.0 < spec.get(Par::Pole_Mass, "h0_1"))
        result.invisibles = initVector<str>("S");
      else
        result.invisibles.clear();
      // Leave all the effective couplings for all neutral higgses set to unity (done at construction).
    }

    /// Print ScalarSingletDM spectra out. Stripped down copy of MSSM version with variable names changed
    void fill_map_from_ScalarSingletDM_spectrum(std::map<std::string,double>& specmap, const Spectrum& singletdmspec,
                                         const std::vector<SpectrumParameter>& required_parameters)
    {
      for(std::vector<SpectrumParameter>::const_iterator it = required_parameters.begin();
           it != required_parameters.end(); ++it)
      {
         const Par::Tags        tag   = it->tag();
         const std::string      name  = it->name();
         const std::vector<int> shape = it->shape();

         /// Verification routine should have taken care of invalid shapes etc, so won't check for that here.

         // Check scalar case
         if(shape.size()==1 and shape[0]==1)
         {
           std::ostringstream label;
           label << name <<" "<< Par::toString.at(tag);
           specmap[label.str()] = singletdmspec.get_HE().get(tag,name);
         }
         // Check vector case
         else if(shape.size()==1 and shape[0]>1)
         {
           for(int i = 1; i<=shape[0]; ++i) {
             std::ostringstream label;
             label << name <<"_"<<i<<" "<< Par::toString.at(tag);
             specmap[label.str()] = singletdmspec.get_HE().get(tag,name,i);
           }
         }
         // Check matrix case
         else if(shape.size()==2)
         {
           for(int i = 1; i<=shape[0]; ++i) {
             for(int j = 1; j<=shape[0]; ++j) {
               std::ostringstream label;
               label << name <<"_("<<i<<","<<j<<") "<<Par::toString.at(tag);
               specmap[label.str()] = singletdmspec.get_HE().get(tag,name,i,j);
             }
           }
         }
         // Deal with all other cases
         else
         {
           // ERROR
           std::ostringstream errmsg;
           errmsg << "Error, invalid parameter received while converting SingletDMspectrum to map of strings! This should no be possible if the spectrum content verification routines were working correctly; they must be buggy, please report this.";
           errmsg << "Problematic parameter was: "<< tag <<", " << name << ", shape="<< shape;
           utils_error().forced_throw(LOCAL_INFO,errmsg.str());
         }
      }

    }

    void get_ScalarSingletDM_Z2_spectrum_as_map (std::map<std::string,double>& specmap)
    {
      namespace myPipe = Pipes::get_ScalarSingletDM_Z2_spectrum_as_map;
      static const Spectrum& spec = *myPipe::Dep::ScalarSingletDM_Z2_spectrum;
      static const SpectrumContents::ScalarSingletDM_Z2 contents;
      static const std::vector<SpectrumParameter> required_parameters = contents.all_parameters();
      fill_map_from_ScalarSingletDM_spectrum(specmap, spec, required_parameters);
    }

		void get_ScalarSingletDM_Z3_spectrum_as_map (std::map<std::string,double>& specmap)
    {
      namespace myPipe = Pipes::get_ScalarSingletDM_Z3_spectrum_as_map;
      static const Spectrum& spec = *myPipe::Dep::ScalarSingletDM_Z3_spectrum;
      static const SpectrumContents::ScalarSingletDM_Z3 contents;
      static const std::vector<SpectrumParameter> required_parameters = contents.all_parameters();
      fill_map_from_ScalarSingletDM_spectrum(specmap, spec, required_parameters);
    }

  } // end namespace SpecBit
} // end namespace Gambit
<|MERGE_RESOLUTION|>--- conflicted
+++ resolved
@@ -180,11 +180,7 @@
         ( const typename MI::InputParameters& input
         , const SMInputs& sminputs
         , const Options& runOptions
-<<<<<<< HEAD
-        , const Models::safe_param_map<const safe_ptr<const double> >& input_Param
-=======
         , const std::map<str, safe_ptr<const double> >& input_Param
->>>>>>> 42c623bc
         )
     {
       // SoftSUSY object used to set quark and lepton masses and gauge
@@ -291,11 +287,7 @@
 
 
     template <class T>
-<<<<<<< HEAD
-    void fill_ScalarSingletDM_input(T& input, const Models::safe_param_map<const safe_ptr<const double> >& Param,SMInputs sminputs)//,double scale)
-=======
     void fill_ScalarSingletDM_input(T& input, const std::map<str, safe_ptr<const double> >& Param,SMInputs sminputs)//,double scale)
->>>>>>> 42c623bc
     {
       double mH = *Param.at("mH");
       double mS = *Param.at("mS");
@@ -322,11 +314,7 @@
     }
 
     template <class T>
-<<<<<<< HEAD
-    void fill_extra_input(T& input, const Models::safe_param_map<const safe_ptr<const double> >& Param )
-=======
     void fill_extra_input(T& input, const std::map<str, safe_ptr<const double> >& Param )
->>>>>>> 42c623bc
     {
       input.mu3Input=*Param.at("mu3");
     }
