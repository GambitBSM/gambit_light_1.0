--- conflicted
+++ resolved
@@ -192,16 +192,11 @@
       SI singletdmspec(model_interface, "FlexibleSUSY", "1.1.0"); // new templated spectrum class name
       //SingletDMSpec<MI> singletdmspec(model_interface, "FlexibleSUSY", "1.1.0"); // should be 1.2.4?
 
-      
-<<<<<<< HEAD
-      singletdmspec.runningpars().set_override(Par::mass1,spectrum_generator.get_high_scale(),"high_scale",false);
-      singletdmspec.runningpars().set_override(Par::mass1,spectrum_generator.get_susy_scale(),"susy_scale",false);
-      singletdmspec.runningpars().set_override(Par::mass1,spectrum_generator.get_low_scale(), "low_scale", false);
-=======
-      ssdmspec.set_override(Par::mass1,spectrum_generator.get_high_scale(),"high_scale",false);
-      ssdmspec.set_override(Par::mass1,spectrum_generator.get_susy_scale(),"susy_scale",false);
-      ssdmspec.set_override(Par::mass1,spectrum_generator.get_low_scale(), "low_scale", false);
->>>>>>> 380e51b7
+    
+      singletdmspec.set_override(Par::mass1,spectrum_generator.get_high_scale(),"high_scale",false);
+      singletdmspec.set_override(Par::mass1,spectrum_generator.get_susy_scale(),"susy_scale",false);
+      singletdmspec.set_override(Par::mass1,spectrum_generator.get_low_scale(), "low_scale", false);
+
 
       // Create a second SubSpectrum object to wrap the qedqcd object used to initialise the spectrum generator
       // Attach the sminputs object as well, so that SM pole masses can be passed on (these aren't easily
@@ -305,7 +300,7 @@
       using namespace SpecBit;
       const Spectrum* fullspectrum = *myPipe::Dep::SingletDM_spectrum;
       const SubSpectrum* spec = fullspectrum->get_HE(); // SingletDMZ3Spec SubSpectrum object
-      result=spec->phys().get(Par::Pole_Mass,"h0");
+      result=spec->get(Par::Pole_Mass,"h0");
     }
 
 
@@ -318,7 +313,7 @@
       using namespace SpecBit;
       const Spectrum* fullspectrum = *myPipe::Dep::SingletDM_spectrum;
       const SubSpectrum* spec = fullspectrum->get_HE(); // SingletDMZ3Spec SubSpectrum object
-      result=spec->phys().get(Par::Pole_Mass,"s0");
+      result=spec->get(Par::Pole_Mass,"s0");
     }
     
     
