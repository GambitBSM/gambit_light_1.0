--- conflicted
+++ resolved
@@ -289,22 +289,12 @@
       input.mu3Input=*Param.at("mu3");
     }
 
-<<<<<<< HEAD
-    
-    
-    bool check_perturb(const Spectrum*  spec,double scale,int pts)
-=======
     bool check_perturb(const Spectrum& spec,double scale,int pts)
->>>>>>> a6636980
     {
     using namespace flexiblesusy;
     using namespace Gambit;
     using namespace SpecBit;
-<<<<<<< HEAD
-    std::unique_ptr<SubSpectrum> SingletDM = spec ->clone_HE();
-=======
     std::unique_ptr<SubSpectrum> SingletDM = spec.clone_HE();
->>>>>>> a6636980
     double step = log10(scale) / pts;
     double runto;
    
@@ -362,11 +352,7 @@
     return true;
     }
     
-<<<<<<< HEAD
-    void get_SingletDM_spectrum_pole(const Spectrum* &result)
-=======
     void get_SingletDM_spectrum_pole(Spectrum& result)
->>>>>>> a6636980
     {
       using namespace softsusy;
       namespace myPipe = Pipes::get_SingletDM_spectrum_pole;
@@ -400,11 +386,7 @@
     
     }
 
-<<<<<<< HEAD
-    void get_SingletDMZ3_spectrum(const Spectrum* &result)
-=======
     void get_SingletDMZ3_spectrum(Spectrum& result)
->>>>>>> a6636980
     {
       using namespace softsusy;
       namespace myPipe = Pipes::get_SingletDMZ3_spectrum;
@@ -438,16 +420,6 @@
     }
 
     
-<<<<<<< HEAD
-    
-    
-    
-    
-    
-    
-    
-=======
->>>>>>> a6636980
     // print spectrum out, stripped down copy from MSSM version with variable names changed
     void fill_map_from_SingletDMspectrum(std::map<std::string,double>&, const Spectrum&);
    
@@ -513,9 +485,5 @@
 
     }
     
-<<<<<<< HEAD
-
-=======
->>>>>>> a6636980
   } // end namespace SpecBit
 } // end namespace Gambit
