//   GAMBIT: Global and Modular BSM Inference Tool
//   *********************************************
///  \file
///
///  Functions of module SpecBit
///
///  SpecBit module functions related to the
///  scalar singlet DM model.
///
///  *********************************************
///
///  Authors (add name and date if you modify):
///
///  \author Ben Farmer
///          (benjamin.farmer@fysik.su.se)
///    \date 2015 May
///
///  *********************************************

#include <string>
#include <sstream>

#include "gambit/Elements/gambit_module_headers.hpp"
#include "gambit/SpecBit/SpecBit_rollcall.hpp"
#include "gambit/SpecBit/SpecBit_helpers.hpp"
#include "gambit/SpecBit/QedQcdWrapper.hpp"
#include "gambit/SpecBit/SMHiggsContainer.hpp"
#include "gambit/SpecBit/ScalarSingletDMContainer.hpp"
#include "gambit/SpecBit/model_files_and_boxes.hpp"


// Switch for debug mode
#define SpecBit_DBUG
<<<<<<< HEAD

=======
>>>>>>> 36e64a5b

namespace Gambit
{

  namespace SpecBit
  {
    using namespace LogTags;

    /// Get a Spectrum object wrapper for the SingletDM model
    void get_SingletDM_spectrum(const Spectrum* &result)
    {
      namespace myPipe = Pipes::get_SingletDM_spectrum;
      const SMInputs& sminputs = *myPipe::Dep::SMINPUTS;

      // SoftSUSY object used to set quark and lepton masses and gauge
      // couplings in QEDxQCD effective theory
      softsusy::QedQcd oneset;

      // Fill QedQcd object with SMInputs values
      setup_QedQcd(oneset,sminputs);

      // Run everything to Mz
      oneset.toMz();

      // Create a SubSpectrum object to wrap the qedqcd object
      // Attach the sminputs object as well, so that SM pole masses can be passed on (these aren't easily
      // extracted from the QedQcd object, so use the values that we put into it.)
      QedQcdWrapper qedqcdspec(oneset,sminputs);

      // Initialise an object to carry the Singlet plus Higgs sector information
      SingletDMModel singletmodel;
      singletmodel.HiggsPoleMass   = *myPipe::Param.at("mH");
      singletmodel.HiggsVEV        = 1. / sqrt(sqrt(2.)*sminputs.GF);
      singletmodel.SingletPoleMass = *myPipe::Param.at("mS");
      singletmodel.SingletLambda   = *myPipe::Param.at("lambda_hS");

      // Create a SubSpectrum object to wrap the EW sector information
      SingletDMContainer singletspec(singletmodel);

      // Create full Spectrum object from components above
      // Note: SubSpectrum objects cannot be copied, but Spectrum
      // objects can due to a special copy constructor which does
      // the required cloning of the constituent SubSpectra.
      static Spectrum full_spectrum;

      // Note subtlety! There are TWO constructors for the Spectrum object:
      // If pointers to SubSpectrum objects are passed, it is assumed that
      // these objects are managed EXTERNALLY! So if we were to do this:
      //   full_spectrum = Spectrum(&qedqcdspec,&singletspec,sminputs);
      // then the SubSpectrum objects would end up DELETED at the end of
      // this scope, and we will get a segfault if we try to access them
      // later. INSTEAD, we should just pass the objects themselves, and
      // then they will be CLONED and the Spectrum object will take
      // possession of them:
      full_spectrum = Spectrum(qedqcdspec,singletspec,sminputs,&myPipe::Param);

      result = &full_spectrum;
    }
    
          
   

  } // end namespace SpecBit
} // end namespace Gambit
<|MERGE_RESOLUTION|>--- conflicted
+++ resolved
@@ -31,10 +31,6 @@
 
 // Switch for debug mode
 #define SpecBit_DBUG
-<<<<<<< HEAD
-
-=======
->>>>>>> 36e64a5b
 
 namespace Gambit
 {
