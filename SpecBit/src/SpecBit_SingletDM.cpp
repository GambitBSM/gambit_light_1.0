--- conflicted
+++ resolved
@@ -24,13 +24,8 @@
 #include "gambit/SpecBit/SpecBit_rollcall.hpp"
 #include "gambit/SpecBit/SpecBit_helpers.hpp"
 #include "gambit/SpecBit/QedQcdWrapper.hpp"
-<<<<<<< HEAD
-#include "gambit/SpecBit/SMHiggsContainer.hpp"
-#include "gambit/Elements/ScalarSingletDMContainer.hpp"
-=======
 #include "gambit/Models/SimpleSpectra/SMHiggsSimpleSpec.hpp"
 #include "gambit/Models/SimpleSpectra/ScalarSingletDMSimpleSpec.hpp"
->>>>>>> 7a29f77b
 #include "gambit/SpecBit/model_files_and_boxes.hpp"
 #include "gambit/SpecBit/SSDMSpec.hpp"
 
@@ -72,22 +67,14 @@
       QedQcdWrapper qedqcdspec(oneset,sminputs);
 
       // Initialise an object to carry the Singlet plus Higgs sector information
-<<<<<<< HEAD
-      Elements::SingletDMModel singletmodel;
-=======
       Models::SingletDMModel singletmodel;
->>>>>>> 7a29f77b
       singletmodel.HiggsPoleMass   = *myPipe::Param.at("mH");
       singletmodel.HiggsVEV        = 1. / sqrt(sqrt(2.)*sminputs.GF);
       singletmodel.SingletPoleMass = *myPipe::Param.at("mS");
       singletmodel.SingletLambda   = *myPipe::Param.at("lambda_hS");
 
       // Create a SubSpectrum object to wrap the EW sector information
-<<<<<<< HEAD
-      Elements::SingletDMContainer singletspec(singletmodel);
-=======
       Models::ScalarSingletDMSimpleSpec singletspec(singletmodel);
->>>>>>> 7a29f77b
 
       // Create full Spectrum object from components above
       // Note: SubSpectrum objects cannot be copied, but Spectrum
