--- conflicted
+++ resolved
@@ -210,11 +210,7 @@
       SI singletdmspec(model_interface, "FlexibleSUSY", "1.1.0"); // new templated spectrum class name
       //SingletDMSpec<MI> singletdmspec(model_interface, "FlexibleSUSY", "1.1.0"); // should be 1.2.4?
 
-<<<<<<< HEAD
-    
-=======
-
->>>>>>> 5086c54e
+
       singletdmspec.set_override(Par::mass1,spectrum_generator.get_high_scale(),"high_scale",true);
       singletdmspec.set_override(Par::mass1,spectrum_generator.get_susy_scale(),"susy_scale",true);
       singletdmspec.set_override(Par::mass1,spectrum_generator.get_low_scale(), "low_scale", true);
@@ -222,11 +218,7 @@
 
       singletdmspec.set_override(Par::Pole_Mass_1srd_high,0.0, "h0_1", true);
       singletdmspec.set_override(Par::Pole_Mass_1srd_low,0.0,"h0_1", true);
-<<<<<<< HEAD
-      
-=======
-
->>>>>>> 5086c54e
+
 
 
 
@@ -370,13 +362,8 @@
 
       int check_perturb_pts = runOptions.getValueOrDef<double>(10,"check_perturb_pts");
       double do_check_perturb = runOptions.getValueOrDef<bool>(false,"check_perturb");
-<<<<<<< HEAD
-      double check_perturb_scale = runOptions.getValueOrDef<double>(1.22e19,"check_high_scale");      
- 
-=======
       double check_perturb_scale = runOptions.getValueOrDef<double>(1.22e19,"check_high_scale");
 
->>>>>>> 5086c54e
       if (do_check_perturb)
       {
       if (!check_perturb(result,check_perturb_scale,check_perturb_pts))
