--- conflicted
+++ resolved
@@ -60,11 +60,7 @@
   {
     
     // Helper function for parsing ModelParameters label strings.
-<<<<<<< HEAD
-    bool parse_label_for_ModelParameters(const std::string& fulllabel, const std::string& modelname, std::string& out);
-=======
     bool parse_label_for_ModelParameters(const std::string& fulllabel, const std::string& modelname, std::string& out, std::string& rest);
->>>>>>> b5cb519d
 
     /// For debugging; print to stdout all the typeIDs for all types.
     void printAllTypeIDs(void);
@@ -181,11 +177,7 @@
         }
 
         /// Retrieve and directly print data to new output
-<<<<<<< HEAD
-        bool retrieve_and_print(const std::string& label, BaseBasePrinter& printer, const uint rank, const ulong pointID);
-=======
         bool retrieve_and_print(const std::string& in_label, const std::string& out_label, BaseBasePrinter& printer, const uint rank, const ulong pointID);
->>>>>>> b5cb519d
 
       protected:
         using BaseBaseReader::_retrieve; //unhide the default function in the base class
