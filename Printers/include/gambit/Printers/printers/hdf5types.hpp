--- conflicted
+++ resolved
@@ -37,17 +37,6 @@
   (ModelParameters)         \
   (triplet<double>)         \
   (map_intpair_dbl)         
-<<<<<<< HEAD
-
-#define HDF5_RETRIEVABLE_TYPES \
-  HDF5_TYPES \
-  (MSSM_SLHAstruct) \
-  (SMslha_SLHAstruct)
-
-#define HDF5_MODULE_BACKEND_TYPES \
-  (DM_nucleon_couplings)    \
-  (Flav_KstarMuMu_obs)      
-=======
 
 #define HDF5_RETRIEVABLE_TYPES \
   HDF5_TYPES \
@@ -56,9 +45,7 @@
 
 #define HDF5_BACKEND_TYPES            \
   (DM_nucleon_couplings)              \
-  (DM_nucleon_couplings_fermionic_HP) \
   (Flav_KstarMuMu_obs)                \
   (BBN_container)                     \
->>>>>>> d57ec026
 
 #endif