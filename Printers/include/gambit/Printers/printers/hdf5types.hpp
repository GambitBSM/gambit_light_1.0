--- conflicted
+++ resolved
@@ -38,16 +38,10 @@
   (triplet<double>)         \
   (map_intpair_dbl)         \
 
-<<<<<<< HEAD
-#define HDF5_BACKEND_TYPES  \
-  (DM_nucleon_couplings)    \
-  (Flav_KstarMuMu_obs)      \
-  (BBN_container)
-=======
-#define HDF5_MODULE_BACKEND_TYPES        \
-  (DM_nucleon_couplings)                 \
-  (DM_nucleon_couplings_fermionic_HP)    \
-  (Flav_KstarMuMu_obs)                   \
->>>>>>> 21b46aba
+#define HDF5_BACKEND_TYPES            \
+  (DM_nucleon_couplings)              \
+  (DM_nucleon_couplings_fermionic_HP) \
+  (Flav_KstarMuMu_obs)                \
+  (BBN_container)                     \
 
 #endif