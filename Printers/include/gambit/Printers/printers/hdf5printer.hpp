//   GAMBIT: Global and Modular BSM Inference Tool
//   *********************************************
///  \file
///
///  HDF5 interface printer class declaration
///
///  *********************************************
///
///  Authors (add name and date if you modify):
///   
///  \author Ben Farmer
///          (benjamin.farmer@fysik.su.se)
///  \date 2015 May
///
///  *********************************************


#ifndef __hdf5printer_hpp__
#define __hdf5printer_hpp__

// Standard libraries
#include <map>
#include <vector>
#include <algorithm>
#include <sstream>
#include <iostream>
#include <fstream>
#include <iomanip>

// Gambit
#include "gambit/Printers/baseprinter.hpp"
#include "gambit/Printers/MPITagManager.hpp"
#include "gambit/Printers/VertexBufferBase.hpp"
#include "gambit/Printers/VertexBuffer_mpitags.hpp"
#include "gambit/Printers/printers/hdf5printer/hdf5tools.hpp"
#include "gambit/Printers/printers/hdf5printer/VertexBufferNumeric1D_HDF5.hpp"
#include "gambit/Utils/yaml_options.hpp"
#include "gambit/Logs/log.hpp"

// MPI bindings
#include "gambit/Utils/mpiwrapper.hpp"
#include "gambit/Utils/new_mpi_datatypes.hpp"

//#define DEBUG_MODE
//#define HDEBUG_MODE // "High output" debug mode (info with every single print command)

// Code!
namespace Gambit
{
  namespace Printers 
  {
 
    // Parameter controlling the length of all the standard buffers
    static const std::size_t BUFFERLENGTH = 100; // Change to 10000 or something. Currently cannot change this dynamically though, sorry.

    /// @{ Helpful typedefs

    /// Type of the global buffer map
    typedef std::map<VBIDpair, VertexBufferBase*> BaseBufferMap;

    /// Helper function to check if a VertexBuffer key already exists in a map
    template<class T, class U>
    void error_if_key_exists(const std::map<T,U>& m, const T& key, const std::string& tag)
    {
       typename std::map<T,U>::const_iterator it = m.find(key);
       if ( it == m.end() ) {
          return;
       }
       else {
          std::ostringstream errmsg;
          errmsg << "Error! Supplied key for a VertexBuffer already exists in map (tag="<<tag<<")! This is a bug in the HDF5Printer class, please report it.";
          printer_error().raise(LOCAL_INFO, errmsg.str());
       }
    }

    // foward declaration
    class HDF5Printer;

    /// Keeps track of vertex buffers local to a print function 
    template<class BuffType>
    class H5P_LocalBufferManager
    {
      private:
        // Buffers local to a print function. Access whichever ones match the IDcode.
        std::map<VBIDpair, BuffType> local_buffers;

        // Pointer to "parent" HDF5Printer object
        // Need to use two-stage initialisation because the automated
        // declaration of new buffer managers requires a default
        // constructor
        HDF5Printer* printer;

        /// Flag to check if a print function has been run before
        // (map is from IDcodes to flags)
        std::map<VBIDpair,bool> first_print;

        /// Flag to trigger treatment of buffers as synchronised or not
        /// i.e. couples buffers to the scanner iteration synchronisation.
        bool synchronised;

      public:
        /// Constructor
        H5P_LocalBufferManager() 
          : printer(NULL) 
          , synchronised(true)
        {} 

        /// Initialise the buffer (attach it to a printer and set its behaviour)
        void init(HDF5Printer* p, bool synchronised); 

        /// Signal whether initialisation has occured
        bool ready() { if(printer==NULL){return false;}else{return true;} }

        /// Retrieve a buffer for an IDcode/auxilliary-index pair
        BuffType& get_buffer(const int vID, const unsigned int i, const std::string& label); 
    
    };


    /// The main printer class for output to HDF5 format    
    class HDF5Printer : public BasePrinter
    {
      public:
        /// Constructor (for construction via inifile options)
        HDF5Printer(const Options&, BasePrinter* const primary = NULL);

        /// Auxilliary mode constructor (for construction in scanner plugins) 
        // **deprecated**
        //HDF5Printer(const Options&, std::string&, bool synchronised);

        /// Tasks common to the various constructors
        void common_constructor(const Options&);

        /// Destructor
        // Overload the base class virtual destructor
        ~HDF5Printer();
 
        /// Virtual function overloads:
        ///@{

        // Initialisation function
        // Run by dependency resolver, which supplies the functors with a vector of VertexIDs whose requiresPrinting flags are set to true.
        void initialise(const std::vector<int>&);
        void flush();
        void reset(bool force=false);
        int getRank();
        void finalise();

        ///@}
     
        /// @{ HDF5Printer-specific functions

        /// Retrieve pointer to HDF5 location to which datasets are added
        hid_t get_location();
        hid_t get_RA_location();

        /// Add a pointer to a new buffer to the global list
        void insert_buffer(VBIDpair& key, VertexBufferBase& newbuffer);

        /// Check if an output stream is already managed by some buffer in some printer
        bool is_stream_managed(VBIDpair& key);

        /// Add PPIDpair to global index list
        void add_PPID_to_list(const PPIDpair&);

        /// Check if PPIDpair exists in global index list
        bool seen_PPID_before(const PPIDpair& ppid);

        #ifdef WITH_MPI
        /// Master waits until all processes send the specified tag.
        /// Used during finalise to allow master to wait for other
        /// processes to finish before attempting to stitch together
        /// output.
        void master_wait_for_tag(Tags tag);

        /// MPI variables to use in the above function;
        int waitfortag_send_buffer = 0;
        MPI_Request req_null = MPI_REQUEST_NULL;
        #endif


        /// Function to ensure buffers are all synchronised to the same absolute position
        void synchronise_buffers();
 
        /// For debugging: check that buffers are synced correctly
        /// Flag sets whether "perfect" sync is required, or whether
        /// some buffers can be ahead by one slot (due to having
        /// performed prints that other buffers have not yet done)
        void check_sync(const std::string& label, const int sync_type, bool checkall);
 
        #ifdef WITH_MPI
        /// Reserved tags for MPI messages
        /// First reserved tag is for messages registering/requesting a new tag.
        // enum Tags { TAG_REQ=0; } //defined in hdf5tools.hpp

        /// Retrieve MPI communicator object used by this printer
        GMPI::Comm& get_Comm() { return myComm; }
        #endif  

        // Check if the buffers are full and waiting to be emptied
        // By default this only empties buffers if they are full. Use
        // flag to force the flush for the finalise buffer dumps.
        void empty_sync_buffers(bool force=false);

        /// Check whether printing to a new parameter space point is about to occur
        // and perform adjustments needed to prepare the printer.
        void check_for_new_point(const unsigned long, const unsigned int);
 
        /// Function used by print functions to retrieve their local buffer manager object
        template<class BuffType>
        H5P_LocalBufferManager<BuffType>& get_mybuffermanager(unsigned long pointID, unsigned int mpirank);

        /// Retrieve index from global lookup table, with error checking
        unsigned long get_global_index(const unsigned long pointID, const unsigned int mpirank);
 
        /// Get the name of this printer
        std::string get_printer_name() { return printer_name; }

        /// Get the number of pointIDs know to this printer
        /// (should correspond to the number of "appends" each active buffer has received)
        //unsigned long get_N_pointIDs() { return primary_printer->reverse_global_index_lookup.size(); }
        unsigned long get_N_pointIDs() { return sync_pos; }
        void increment_sync_pos() { sync_pos+=1; }

        /// Retrieve the "resume" flag
        bool get_resume() { return resume; }

        /// Retrieve the starting position in output datasets for new data
        bool get_startpos() { return startpos; }

        /// Attempt to read an existing output file, and prepare it for
        /// resumed writing (e.g. fix up dataset lengths if data missing)
        void verify_existing_output(const std::string& file, const std::string& group);

        /// Retrieve a pointer to the primary printer object
        /// This is stored in the base class (BaseBasePrinter) as a pointer of type
        /// BaseBasePrinter, so we need to  



        /// Macro to help declare new buffer managers for various types
        #define NEW_BUFFMAN(BUFFTYPE,NAME)     \
          /* Note: NAME can be anything, but it needs to be unique since it §
             helps to name the buffer manager object */                        \
          H5P_LocalBufferManager<BUFFTYPE> CAT(hdf5_localbufferman_,NAME);     \

        /// Macro to help define the buffer manager getter functions
        // Need to use it outside the class body
        // 
        // The getter functions serve to both retrieve the buffer matching an
        // output stream, and to handle creation of those buffers.
        #define DEFINE_BUFFMAN_GETTER(BUFFTYPE,NAME)                               \
         template<>                                                                \
          inline H5P_LocalBufferManager<BUFFTYPE>&                                 \
           HDF5Printer::get_mybuffermanager<BUFFTYPE>(unsigned long pointID, unsigned int mpirank) \
          {                                                                        \
             /* If the buffermanger hasn't been initialised, do so now */          \
             if( not CAT(hdf5_localbufferman_,NAME).ready() )                      \
             {                                                                     \
                CAT(hdf5_localbufferman_,NAME).init(this,synchronised);            \
             }                                                                     \
                                                                                   \
             /* While we are at it, check if the buffers need to be                \
                synchronised to a new point. But only if this printer is running   \
                in "synchronised" mode. */                                         \
             if(synchronised)                                                      \
             {                                                                     \
               check_for_new_point(pointID, mpirank);                              \
             }                                                                     \
             return CAT(hdf5_localbufferman_,NAME);                                \
          }

        /// @}

        // PRINT FUNCTIONS
        //----------------------------
        // Need to define one of these for every type we want to print!
        // Could use macros again to generate identical print functions 
        // for all types that have a << operator already defined.

        // Types compatible with the template print function
        #define TEMPLATE_TYPES      \
         (int)(unsigned int)(long)(unsigned long)   \
         (float)(double)        
         // Add more as needed
         // TODO needs to be converted to int to work with MPI
         // (bool)

        // Types for which custom print functions are defined
        #define NON_TEMPLATE_TYPES \
          (std::vector<double>)    \
          (ModelParameters)        \
<<<<<<< HEAD
=======
          (triplet<double>)        \
>>>>>>> b3e02726
          /*(std::vector<bool>)        \
             (std::vector<int>)        */

        // All printable types
        #define HDF5_PRINTABLE_TYPES TEMPLATE_TYPES NON_TEMPLATE_TYPES

        #define DECLARE_PRINT(r,data,ELEM) \
          void print(ELEM const& value, const std::string& label, const int IDcode, const unsigned int mpirank, const unsigned long pointID); \
                                                                              
        #define DECLARE_PRINT_FUNCTIONS(TYPES) BOOST_PP_SEQ_FOR_EACH(DECLARE_PRINT, _, TYPES)
        DECLARE_PRINT_FUNCTIONS(NON_TEMPLATE_TYPES)       

        /// Helper print functions
        // Used to reduce repetition in definitions of virtual function overloads 
        // (useful since there is no automatic type conversion possible)
        template<class T>
        void template_print(T const& value, const std::string& label, const int IDcode, const unsigned int mpirank, const unsigned long pointID)
        {
           // Define what output format will be used for this type (by choosing an appropriate buffer type)  
           typedef VertexBufferNumeric1D_HDF5<T,BUFFERLENGTH> BuffType;
          
           // Retrieve the buffer manager for buffers with this type
           typedef H5P_LocalBufferManager<BuffType> BuffMan;
           BuffMan& buffer_manager = get_mybuffermanager<BuffType>(pointID,mpirank);

           // Extract a buffer from the manager corresponding to this 
           BuffType& selected_buffer = buffer_manager.get_buffer(IDcode, 0, label); 

           #ifdef HDEBUG_MODE
           std::cout<<"rank "<<myRank<<", printer "<<this->get_printer_name()<<": printing "<<typeid(T).name()<<", "<<label<<" = "<<value<<std::endl;
           std::cout<<"rank "<<myRank<<", printer "<<this->get_printer_name()<<": pointID="<<pointID<<", mpirank="<<mpirank<<std::endl;
           #endif
 
           PPIDpair ppid(pointID,mpirank);
           if(synchronised)
           {
             // Write the data to the selected buffer ("just works" for simple numeric types)
             selected_buffer.append(value,ppid);
           }
           else
           {
             // Queue up a desynchronised ("random access") dataset write to previous scan iteration
             if(not seen_PPID_before(ppid))
             {
               add_PPID_to_list(ppid);
             }
             selected_buffer.RA_write(value,ppid,primary_printer->global_index_lookup); 
           }
        }
 
        /// @{ Helper macros to write all the print functions which can use the "easy" template

        // The type of the template print function buffers
        #define TEMPLATE_BUFFTYPE(TYPE) VertexBufferNumeric1D_HDF5<TYPE,BUFFERLENGTH>
        #define TEMPLATE_PRINT(r,data,i,elem)                                   \
          NEW_BUFFMAN(TEMPLATE_BUFFTYPE(elem),CAT(template_,i))                 \
          void print(elem const& value, const std::string& label, const int vID, \
                       const unsigned int mpirank, const unsigned long pointID)                 \
          {                                                                     \
            template_print(value,label,vID,mpirank,pointID);                    \
          }                                                          

        #define ADD_TEMPLATE_PRINTS                                             \
          BOOST_PP_SEQ_FOR_EACH_I(TEMPLATE_PRINT, _, TEMPLATE_TYPES)

        #define TEMPLATE_BUFFMAN(r,data,i,elem)                                 \
          DEFINE_BUFFMAN_GETTER(TEMPLATE_BUFFTYPE(elem),CAT(template_,i))                          
 
        #define DEFINE_TEMPLATE_BUFFMAN_GETTERS                                 \
          BOOST_PP_SEQ_FOR_EACH_I(TEMPLATE_BUFFMAN, _, TEMPLATE_TYPES)

        ADD_TEMPLATE_PRINTS
        /// @}

        // Add any extra buffermanger declarations here:
        // NEW_BUFFMAN(BUFFTYPE1,NAME1)
        // NEW_BUFFMAN(BUFFTYPE2,NAME2)
        // etc...

        /// Regular print functions
        // Now already declared in macro above
        //void print(std::vector<double> const&, const std::string&, const int, const unsigned int, const unsigned long);
        //void print(ModelParameters     const&, const std::string&, const int, const unsigned int, const unsigned long);
<<<<<<< HEAD
=======
        //void print(triplet<double> const&,     const std::string&, const int, const unsigned int, const unsigned long);
>>>>>>> b3e02726

      private:
        // String names for output file and group
        std::string file;    // final combined output filename
        std::string tmpfile; // temporary filename (unique to each process)
        std::string group;   // HDF5 group location to store datasets

        // Handles for HDF5 files and groups containing the datasets
        hid_t file_id;
        hid_t group_id;
        hid_t RA_group_id;

        // Handle to a location in a HDF5 to which the datasets will be written
        // i.e. a file or a group.
        hid_t location_id;
        hid_t RA_location_id;

        /// Pointer to the primary printer object 
        // (if this is an auxilliary printer, else it is "this" //NULL)
        HDF5Printer* primary_printer = this; //NULL;

        /// Flag to specify if this is the primary printer or not
        bool is_primary_printer = false;

        /// Map containing pointers to all VertexBuffers contained in this printer
        // Note: Each buffer contains a bool to indicate whether it has done an "append" for the point "lastPointID"
        BaseBufferMap all_my_buffers;

        /// Map recording which model point this process is working on
        // Need this so that we can compute when (at least initial) writing to a model point has ceased
        // Key: rank; Value: last pointID sent by that rank.
        std::map<unsigned int,unsigned long> lastPointID;

        /// Current absolute dataset index
        // i.e. this location in the output dataset is currently the target of print functions
        unsigned long current_dset_position; 

        /// Map from pointID,thread pairs to absolute dataset indices
        //  Needed for dataset writes which return to old points.
        std::map<PPIDpair, unsigned long> global_index_lookup; 

        // Matching vector for the above, for reverse lookup
        std::vector<PPIDpair> reverse_global_index_lookup;

        /// Label for printer, mostly for more helpful error messages
        std::string printer_name;

        /// MPI rank and size
        unsigned int myRank;  // Needed even without MPI available, for some default behaviour.
        unsigned int mpiSize; //            "                           "
        #ifdef WITH_MPI
        // Gambit MPI communicator context for use within the hdf5 printer system
        GMPI::Comm myComm;
        #endif

        /// Flag to specify whether all buffers created by this printer 
        /// should be synchronised and iterated along with the Gambit
        /// scanner iterations.
        bool synchronised = true;

        /// Flag to trigger "global" write mode for printer
        // i.e. print data will not be associated with parameter space points,
        // but will be "global" data about the whole scan (e.g. max log likelihood 
        // found, scan statistics, etc.)
        bool global = false;

        /// Flag to trigger "resume" mode.
        /// i.e. during initialisation, we attempt to read the output file and
        /// work out where to write new data.
        bool resume;

        /// Position to start writing new output. Should be zero unless we are in
        /// resume mode.
        unsigned long startpos = 0;

        /// Write position to which output buffers should be synchronised
        unsigned long sync_pos = 0;
 
      protected:
        /// Things which other printers need access to

        /// Map containing pointers to all VertexBuffers, across all printers
        // Note: Each buffer contains a bool to indicate whether it has done an "append" for the point "lastPointID"
        BaseBufferMap all_buffers;

    };

    /// Macros which define the getter functions for the buffer managers
    //  Need one of these for every buffer type used by a print function
    //  However, some of them are automatically created by the 
    //  DEFINE_TEMPLATE_BUFFMAN_GETTERS macro, specifically buffer for
    //  the types listed
    //  in the TEMPLATE_TYPES list. It will be an error to define the
    //  getter twice for a buffer type, so check that any new buffer 
    //  types are not already covered.
    //  Note that the buffer type is different from the data type, e.g.
    //  the buffer for single doubles used in the template print function
    //  is:
    //
    //    typedef VertexBufferNumeric1D_HDF5<double,BUFFERLENGTH> BuffType;
    //
    //  Note also that new buffer types will need to have the buffer manager
    //  getter declared in the HDF5Printer class body, using the 
    //  NEW_BUFFMAN macro.
    //  If this is done correctly, you can then retrieve the buffermanager
    //  for your buffer type using:
    //
    //   typedef H5P_LocalBufferManager<BuffType> BuffMan;
    //   BuffMan& buffer_manager = get_mybuffermanager<BuffType>(pointID,mpirank);
    //

    // Define the buffermanager getter specialisations
    DEFINE_TEMPLATE_BUFFMAN_GETTERS
    // DEFINE_BUFFMAN_GETTER(BUFFTYPE1,NAME1)
    // DEFINE_BUFFMAN_GETTER(BUFFTYPE2,NAME2)
    // etc..

    // Register printer so it can be constructed via inifile instructions
    // First argument is string label for inifile access, second is class from which to construct printer
    LOAD_PRINTER(hdf5, HDF5Printer)
     
  } // end namespace Printers
} // end namespace Gambit

#undef DEBUG_MODE

#endif<|MERGE_RESOLUTION|>--- conflicted
+++ resolved
@@ -290,10 +290,7 @@
         #define NON_TEMPLATE_TYPES \
           (std::vector<double>)    \
           (ModelParameters)        \
-<<<<<<< HEAD
-=======
           (triplet<double>)        \
->>>>>>> b3e02726
           /*(std::vector<bool>)        \
              (std::vector<int>)        */
 
@@ -377,10 +374,7 @@
         // Now already declared in macro above
         //void print(std::vector<double> const&, const std::string&, const int, const unsigned int, const unsigned long);
         //void print(ModelParameters     const&, const std::string&, const int, const unsigned int, const unsigned long);
-<<<<<<< HEAD
-=======
         //void print(triplet<double> const&,     const std::string&, const int, const unsigned int, const unsigned long);
->>>>>>> b3e02726
 
       private:
         // String names for output file and group
