//   GAMBIT: Global and Modular BSM Inference Tool
//   *********************************************
///  \file
///
///  HDF5 printer version 2
///
///  This version of the HDF5 printer is a near
///  complete rewrite of the HDF5 printer, based
///  on a 'transaction' concept. Writes are 
///  performed on a single output file in
///  'transactions', during which the file is
///  locked and cannot be accessed by other
///  processes. The idea is based on how the 
///  SQLitePrinter works, though much more manual
///  work is required since HDF5 does not natively
///  work via transactions, unlike SQLite.
///
///  P.S. Also now supports dynamic changing of the
///  buffer size!
///
///  *********************************************
///
///  Authors (add name and date if you modify):
///
///  \author Ben Farmer
///          (b.farmer@imperial.ac.uk)
///  \date 2019 Jan
///
///  *********************************************


#ifndef __hdf5printer_v2_hpp__
#define __hdf5printer_v2_hpp__

#include <algorithm>
#include <set>
#include <iterator>
#include <string>

// BOOST_PP
#include <boost/preprocessor/seq/for_each_i.hpp>

// GAMBIT
#include "gambit/Utils/file_lock.hpp"
#include "gambit/Utils/new_mpi_datatypes.hpp"
#include "gambit/Utils/yaml_options.hpp"
#include "gambit/Utils/cats.hpp"
#include "gambit/Utils/mpiwrapper.hpp"
#include "gambit/Printers/baseprinter.hpp"
#include "gambit/Printers/printers/hdf5printer/hdf5tools.hpp"
#include "gambit/Printers/printers/hdf5types.hpp"
#include "gambit/Logs/logger.hpp"

// Activate extra debug logging (warning, LOTS of output)
//#define HDF5PRINTER2_DEBUG

namespace Gambit
{
  namespace Printers
  {

    typedef unsigned int uint;     
    typedef unsigned long ulong;    
    typedef long long longlong; 
    typedef unsigned long long ulonglong;

    // DEBUG h5v2_BLOCK message counters
    //static int recv_counter;
    //static int send_counter;

    /// Length of chunks in chunked HDF5 dataset. Affects write/retrieval performance for blocks of data of various sizes.
    /// It is set to an "intermediate" sort of size since that seems to work well enough. 
    static const std::size_t HDF5_CHUNKLENGTH = 100; 

    /// Dimension of output dataset. We are only using 1D datasets for simplicity.
    static const std::size_t DSETRANK = 1; 
 
    /// Largest allowed size of buffers. Size can be dynamically set from 1 to this number.
    static const std::size_t MAX_BUFFER_SIZE = 100000; 

    /// MPI tags for HDF5 printer v2 
    const int h5v2_bufname(10);
    const int h5v2_bufdata_points(11);
    const int h5v2_bufdata_ranks(12);
    const int h5v2_bufdata_valid(13);
    const int h5v2_bufdata_type(14);
    const int h5v2_bufdata_values(15);
    // Message block end tag: 
    // 1 means "there is another block of messages to receive"
    // 0 means "there are no more blocks of messages to receive"
    const int h5v2_BLOCK(30); 
<<<<<<< HEAD
 
=======
    // "Begin sending data" tag
    const int h5v2_BEGIN(31); 
  
>>>>>>> 6f769b22
    // The 'h5v2_bufdata_type' messages send an integer encoding
    // the datatype for the h5v2_bufdata_values messages
    // Need a unique integer for each type. We can encode these
    // with a template function:
<<<<<<< HEAD

    // Template function to match datatypes to integers
    template<class T> constexpr int h5v2_type();
    template<> constexpr int h5v2_type<int      >() {return 0;}
    template<> constexpr int h5v2_type<uint     >() {return 1;}
    template<> constexpr int h5v2_type<long     >() {return 2;}
    template<> constexpr int h5v2_type<ulong    >() {return 3;}
    template<> constexpr int h5v2_type<longlong >() {return 4;}
    template<> constexpr int h5v2_type<ulonglong>() {return 5;}
    template<> constexpr int h5v2_type<float    >() {return 6;}
    template<> constexpr int h5v2_type<double   >() {return 7;}

=======
   
>>>>>>> 6f769b22
    template<class T>
    std::set<T> set_diff(const std::set<T>& set1, const std::set<T>& set2)
    {
        std::set<T> result;
        std::set_difference(set1.begin(), set1.end(), set2.begin(), set2.end(),
            std::inserter(result, result.end()));
        return result;
    }

    /// Base class for interfacing to a HDF5 dataset
    class HDF5DataSetBase
    {
      public:
         HDF5DataSetBase(const std::string& name, const hid_t hdftype_id);
         HDF5DataSetBase(const std::string& name);
         virtual ~HDF5DataSetBase();
  
         /// Open dataset on disk and obtain HDF5 handles
         void open_dataset(hid_t location_id);

         /// Close dataset on disk and release handles
         void close_dataset();

         /// Create a new dataset at the specified location
         /// (implemented in derived class since need to know the type)
         virtual void create_dataset(hid_t location_id) = 0;

         /// Retrieve the current size of the dataset on disk
         std::size_t get_dset_length() const;

         /// Check if our dataset exists on disk with the required name at the given location
         bool dataset_exists(const hid_t loc_id);

         /// Ensure that a correctly named dataset exists at the target location with the specified length
         void ensure_dataset_exists(const hid_t loc_id, const std::size_t length);

         /// Extend dataset to the specified size, filling it with default values
         void extend_dset_to(const std::size_t new_size);

<<<<<<< HEAD
=======
         /// Retrieve name of the dataset we are supposed to access
         std::string myname() const;

         /// Retrieve the integer type ID for this dataset 
         int get_type_id() const;

         /// Retrieve the HDF5 type ID for this dataset 
         hid_t get_hdftype_id() const;

         /// Variable tracking whether the dataset is known to exist in the output file yet
         bool get_exists_on_disk() const;
         void set_exists_on_disk();

>>>>>>> 6f769b22
      private:

         // Dataset and chunk dimension specification arrays
         // We are only using 1D output datasets for simplicity.
         // Values are only valid if 'is_open==true'
         hsize_t  dims     [DSETRANK];
         hsize_t  maxdims  [DSETRANK];
         hsize_t  chunkdims[DSETRANK];
         //hsize_t  slicedims[DSETRANK];
         // Note, dims[0] is current size of dataset, so next unused index is equal to dims[0] 

         /// Name of the dataset in the hdf5 file
         std::string _myname;

         /// Flag to let us known if the dataset is open
         bool is_open;

         /// Variable tracking size of dataset on disk
         std::size_t virtual_dset_length;

         /// Variable tracking whether the dataset is known to exist in the output file yet
         bool exists_on_disk;

      protected:

         /// HDF5 dataset identifer
         hid_t dset_id;
 
         /// Enforce that the dataset must be open for whatever follows (or else an error is thrown)
         void ensure_dataset_is_open() const;

         /// Retrieve the dataset ID for the currently open dataset 
         hid_t get_dset_id() const;

         /// Set the variable that tracks the (virtual) dataset size on disk
         //void set_dset_length(const std::size_t newsize);
  
         /// Extend dataset by the specified amount
         void extend_dset_by(const std::size_t extend_by);
 
         /// Obtain memory and dataspace identifiers for writing to a hyperslab in the dataset
         std::pair<hid_t,hid_t> select_hyperslab(std::size_t offset, std::size_t length) const;
 
         /// HDF5 type ID for this dataset 
         hid_t hdftype_id;

         /// Integer identifier for the template type of this dataset (determined by derived type)
         int type_id;
    };

    /// Constructable class for doing basic operations on a HDF5 dataset
    class HDF5DataSetBasic: public HDF5DataSetBase
    {
      public:
          HDF5DataSetBasic(const std::string& name);
          void create_dataset(hid_t location_id);
<<<<<<< HEAD
    };
=======
     };
>>>>>>> 6f769b22

    /// Class for interfacing to a HDF5 dataset of fixed type
    template<class T>
    class HDF5DataSet: public HDF5DataSetBase
    {
      public:

         /// Constructor
         HDF5DataSet(const std::string& name)
           : HDF5DataSetBase(name,get_hdf5_data_type<T>::type())
         {}
        
         /// Write a vector of data to disk at the target position
         std::size_t write_vector(const hid_t loc_id, const std::vector<T>& data, const std::size_t target_pos, const bool force=false)
         {
             open_dataset(loc_id);
             bool all_data_written=false;
             T buffer[MAX_BUFFER_SIZE];
             std::size_t i = 0;
             std::size_t offset = target_pos;
             //std::cout<<"Preparing to write "<<data.size()<<" elements to dataset "<<myname()<<" at position "<<target_pos<<std::endl;
             while(not all_data_written)
             {
                 std::size_t j;
                 // Copy data into buffer up to MAX_BUFFER_SIZE
                 for(j=0; 
                     (j<MAX_BUFFER_SIZE) && (i<data.size());
                     ++j, ++i)
                 {
                     // DEBUG inspect buffer
                     //std::cout<< "   buffer["<<j<<"] = data.at("<<i<<") = "<<data.at(i)<<std::endl;
                     buffer[j] = data.at(i);
                 }
                 //std::cout<<"    i="<<i<<", j="<<j<<", data.size()="<<data.size()<<", MAX_BUFFER_SIZE="<<MAX_BUFFER_SIZE<<std::endl;
                 // Write buffer to disk
                 //std::cout<<"Writing "<<j<<" elements to dataset "<<myname()<<" at position "<<offset<<std::endl; 
                 write_buffer(buffer,j,offset,force);
                 offset += j;
                 if(i==data.size()) all_data_written = true;
             }
             std::size_t new_dset_size = get_dset_length();
             close_dataset();

             // Report new size of the dataset so that we can check that all datasets are the same length
             return new_dset_size;
         }

         /// Write a block of data to disk at the end of the dataset
         /// This is the lower-level function. There is a fixed-size
         /// buffer that cannot be exceeded. If more data than
         /// MAX_BUFFER_SIZE is to be written then the 'write_vector'
         /// function will split it up and write it in pieces.
         /// If force=true then target_pos can be used to overwrite data
         void write_buffer(const T (&buffer)[MAX_BUFFER_SIZE], const std::size_t length, const std::size_t target_pos, const bool force=false) 
         {
             if(length>MAX_BUFFER_SIZE)
             {
                 std::ostringstream errmsg;
                 errmsg << "Error! Received buffer with length ("<<length<<") greater than MAX_BUFFER_SIZE ("<<MAX_BUFFER_SIZE<<") while tring to perform block write for dataset (name="<<myname()<<"). The input to this function is therefore invalid."; 
                 printer_error().raise(LOCAL_INFO, errmsg.str());
             }
             if(length==0)
             {
                 std::ostringstream errmsg;
                 errmsg << "Error! Received buffer of length zero! This will cause an error when trying to select element for writing, and there is no point calling this function with no points to write anyway. Please review the input to this function (error occurred while tring to perform block write for dataset (name="<<myname()<<"))"; 
                 printer_error().raise(LOCAL_INFO, errmsg.str());
             }

             // DEBUG dump whole buffer up to length to check it
             //for(std::size_t i=0;i<length;++i)
             //{
             //    std::cout<<"    buffer["<<i<<"] = "<<buffer[i]<<std::endl;
             //}

             ensure_dataset_is_open();

             // Get the C interface identifier for the type of the output dataset
             hid_t expected_dtype = get_hdftype_id();
             hid_t dtype = H5Dget_type(get_dset_id()); // type with which the dset was created
             if(not H5Tequal(dtype, expected_dtype))
             {
                 std::ostringstream errmsg;
                 errmsg << "Error! Tried to write to dataset (name="<<myname()<<") with type id "<<dtype<<" but expected it to have type id "<<expected_dtype<<". This is a bug, please report it."; 
                 printer_error().raise(LOCAL_INFO, errmsg.str());
             }

             std::size_t required_size = target_pos+length;
             // Check that target position is allowed
             if(target_pos < get_dset_length())
             {
                 if(force)
                 {
                     if(required_size > get_dset_length())
                     {
                         // Some overlap into unused space, partial dataset extension required.
                         extend_dset_to(required_size);
                     }
                     // Else whole target block is inside current dataset size. No extension required.
                 }
                 else
                 {
                     std::ostringstream errmsg;
                     errmsg << "Error! Tried to write block to dataset (name="<<myname()<<"), but target index ("<<target_pos<<") is inside the current dataset extents (dset size="<<get_dset_length()<<"), i.e. some of the target slots are already used! This is a bug, please report it."; 
                     printer_error().raise(LOCAL_INFO, errmsg.str());
                 }
             }
             else
             {
                 // Target block fully outside current dataset extents. Extend to fit.
                 extend_dset_to(required_size);
             }

             // Select output hyperslab
             // (this also determines what data will be read out of the buffer)
             std::pair<hid_t,hid_t> selection_ids = select_hyperslab(target_pos,length);
             hid_t memspace_id = selection_ids.first;
             hid_t dspace_id   = selection_ids.second;

             // Write the data to the hyperslab.
             herr_t status = H5Dwrite(get_dset_id(), get_hdftype_id(), memspace_id, dspace_id, H5P_DEFAULT, buffer);
             if(status<0)
             {
                std::ostringstream errmsg;
                errmsg << "Error writing new chunk to dataset (with name=\""<<myname()<<"\") in HDF5 file. H5Dwrite failed." << std::endl;
                printer_error().raise(LOCAL_INFO, errmsg.str());
             }
             
             // Release the hyperslab IDs
             H5Sclose(dspace_id);
             H5Sclose(memspace_id);

             //std::cout<<"write_buffer finished; new dataset size is: "<<get_dset_length()<<std::endl;
         }

         /// Write data to disk at specified positions
         void write_random(const hid_t loc_id, const std::map<std::size_t,T>& data)
         {
             open_dataset(loc_id);
             bool all_data_written=false;
             T       buffer[MAX_BUFFER_SIZE];
             hsize_t coords[MAX_BUFFER_SIZE];
             auto it = data.begin();
             while(not all_data_written)
             {
                 // Copy data into buffer up to MAX_BUFFER_SIZE
                 std::size_t j;
                 for(j=0; 
                     (j<MAX_BUFFER_SIZE) && (it!=data.end());
                     ++j, ++it)
                 {
                     buffer[j] = it->second; 
                     coords[j] = it->first;
                 }
                 // Write buffer to disk
                 if(j>0) write_RA_buffer(buffer,coords,j);
                 if(it==data.end()) all_data_written = true;
             }
             close_dataset();
         }

         /// Write a buffer of data to disk at the specified positions (must be within current dataset extents)
         void write_RA_buffer(const T (&buffer)[MAX_BUFFER_SIZE], const hsize_t (&coords)[MAX_BUFFER_SIZE], std::size_t npoints) 
         {
             if(npoints>MAX_BUFFER_SIZE)
             {
                 std::ostringstream errmsg;
                 errmsg << "Error! Received npoints ("<<npoints<<") greater than MAX_BUFFER_SIZE ("<<MAX_BUFFER_SIZE<<") while tring to perform RA write for dataset (name="<<myname()<<"). The input to this function is therefore invalid."; 
                 printer_error().raise(LOCAL_INFO, errmsg.str());
             }
             if(npoints==0)
             {
                 std::ostringstream errmsg;
                 errmsg << "Error! Received npoints=0! This will cause an error when trying to select element for writing, and there is no point calling this function with no points to write anyway. Please review the input to this function (error occurred while tring to perform RA write for dataset (name="<<myname()<<"))"; 
                 printer_error().raise(LOCAL_INFO, errmsg.str());
             }

             ensure_dataset_is_open();

             bool error_occurred = false; // simple error flag

             // DEBUG: check coords array
             //for(std::size_t i=0; i<npoints; i++) std::cout<<"coords["<<i<<"] = "<<coords[i]<<std::endl;

             // Check that no data is to be written outside the current dataset extents. This
             // function is only for writing back to points that already exist!  
             std::size_t max_coord = *std::max_element(coords,coords+npoints);
             if(max_coord > get_dset_length())
             {
                 std::ostringstream errmsg;
                 errmsg<<"Attempted to perform RA write to a point outside the current dataset extents (max_coord="<<max_coord<<", dset_length="<<get_dset_length()<<")! The dataset should be resized prior to calling this function, so this is a bug, please report it.";
                 printer_error().raise(LOCAL_INFO, errmsg.str()); 
             }

             // Dataset size in memory
             static const std::size_t MDIM_RANK = 1; 
             hsize_t mdim[] = {npoints};
             
             // Dataspace for the output values
             hid_t dspace = H5Screate_simple(MDIM_RANK, mdim, NULL);
             if(dspace<0) error_occurred = true; 

             // Get the C interface identifier for a copy of the dataspace
             // of the dataset
             hid_t dspace_id = H5Dget_space(get_dset_id());
             if(dspace_id<0) error_occurred = true; 

             // Select the target write points in the file dataspace
             hid_t errflag = H5Sselect_elements(dspace_id, H5S_SELECT_SET, npoints, coords);
             if(errflag<0) error_occurred = true; 

             // Get the C interface identifier for the type of the output dataset
             hid_t expected_dtype = get_hdftype_id();
             hid_t dtype = H5Dget_type(get_dset_id()); // type with which the dset was created
             if(not H5Tequal(dtype, expected_dtype))
             {
                 std::ostringstream errmsg;
                 errmsg << "Error! Tried to write to dataset (name="<<myname()<<") with type id "<<dtype<<" but expected it to have type id "<<expected_dtype<<". This is a bug, please report it."; 
                 printer_error().raise(LOCAL_INFO, errmsg.str());
             }

             // Write data to selected points
             // (H5P_DEFAULT specifies some transfer properties for the I/O 
             //  operation. These are the default values, probably are ok.)
             hid_t errflag2 = H5Dwrite(get_dset_id(), dtype, dspace, dspace_id, H5P_DEFAULT, buffer);

             if(errflag2<0) error_occurred = true; 
 
             if(error_occurred)
             {
                 std::ostringstream errmsg;
                 errmsg << "Error! Failed to write desynchronised buffer data to file! (dataset name="<<myname()<<")"<<std::endl
                        << "Error flags were:" << std::endl
                        << "  dspace   : " << dspace << std::endl
                        << "  dspace_id: " << dspace_id << std::endl
                        << "  errflag  : " << errflag << std::endl
                        << "  errflag2 : " << errflag2 << std::endl
                        << "Variables:" << std::endl
                        << "  dtype = " << dtype;
                 printer_error().raise(LOCAL_INFO, errmsg.str());
             }
             
             H5Tclose(dtype);
             H5Sclose(dspace_id);
             H5Sclose(dspace);
         }

         /// Extract a data slice from the linked dataset
         std::vector<T> get_chunk(std::size_t offset, std::size_t length) const
         {
             // Buffer to receive data (and return from function)
             std::vector<T> chunkdata(length);
 
             // Select hyperslab
             std::pair<hid_t,hid_t> selection_ids = select_hyperslab(offset,length);
             hid_t memspace_id = selection_ids.first;
             hid_t dspace_id   = selection_ids.second;

             // Buffer to receive data
             void* buffer = &chunkdata[0]; // pointer to contiguous memory within the buffer vector

             // Get the data from the hyperslab.
             herr_t err_read = H5Dread(get_dset_id(), get_hdftype_id(), memspace_id, dspace_id, H5P_DEFAULT, buffer);

             if(err_read<0)
             {
                 std::ostringstream errmsg;
                 errmsg << "Error retrieving chunk (offset="<<offset<<", length="<<length<<") from dataset (with name=\""<<myname()<<"\") in HDF5 file. H5Dread failed." << std::endl;
                 errmsg << "  offset+length = "<< offset+length << std::endl;
                 errmsg << "  dset_length() = "<< get_dset_length() << std::endl;
                 printer_error().raise(LOCAL_INFO, errmsg.str());
             }

             H5Sclose(dspace_id);
             H5Sclose(memspace_id);
 
             return chunkdata;
         }

         /// Clear all data on disk for this dataset
         /// Note; this just sets all values to defaults,
         /// it doesn't delete or resize the dataset
         void reset(hid_t loc_id)
         {
             if(dataset_exists(loc_id))
             {
                 open_dataset(loc_id);
                 std::size_t remaining_length = get_dset_length();
                 close_dataset();
                 std::size_t target_pos = 0;
                 while(remaining_length>0)
                 {
                     std::vector<T> zero_buffer;
                     if(remaining_length>=MAX_BUFFER_SIZE)
                     {
                         zero_buffer = std::vector<T>(MAX_BUFFER_SIZE);
                         remaining_length -= MAX_BUFFER_SIZE;
                     }
                     else
                     {
                         zero_buffer = std::vector<T>(remaining_length);
                         remaining_length = 0;
                     }
                     write_vector(loc_id, zero_buffer, target_pos, true);
                     target_pos += MAX_BUFFER_SIZE;
                 }
             }
             // else the dataset doesn't even exist yet (no buffer flushes have occurred yet),
             // so don't need to reset anything. 
         }

         /// Create a new dataset at the specified location
         void create_dataset(hid_t location_id);

    };
 
    /// Create a (chunked) dataset
    template<class T>
    void HDF5DataSet<T>::create_dataset(hid_t location_id)
    {
        hsize_t  dims     [DSETRANK];
        hsize_t  maxdims  [DSETRANK];
        hsize_t  chunkdims[DSETRANK];
        //hsize_t  slicedims[DSETRANK]; 

        // Compute initial dataspace and chunk dimensions
        dims[0] = 0; // Empty to start
        maxdims[0] = H5S_UNLIMITED; // No upper limit on number of records allowed in dataset
        chunkdims[0] = HDF5_CHUNKLENGTH;
        //slicedims[0] = 1; // Dimensions of a single record in the data space
 
        // Create the data space
        hid_t dspace_id = H5Screate_simple(DSETRANK, dims, maxdims);
        if(dspace_id<0)
        {
            std::ostringstream errmsg;
            errmsg << "Error creating dataset (with name=\""<<myname()<<"\") in HDF5 file. H5Screate_simple failed.";
            printer_error().raise(LOCAL_INFO, errmsg.str());
        }

        // Object containing dataset creation parameters
        hid_t cparms_id = H5Pcreate(H5P_DATASET_CREATE);
        if(cparms_id<0)
        {
            std::ostringstream errmsg;
            errmsg << "Error creating dataset (with name=\""<<myname()<<"\") in HDF5 file. H5Pcreate failed.";
            printer_error().raise(LOCAL_INFO, errmsg.str());
        }

        herr_t status = H5Pset_chunk(cparms_id, DSETRANK, chunkdims);
        if(status<0)
        {
            std::ostringstream errmsg;
            errmsg << "Error creating dataset (with name=\""<<myname()<<"\") in HDF5 file. H5Pset_chunk failed.";
            printer_error().raise(LOCAL_INFO, errmsg.str());
        }

        // Check if location id is invalid
        if(location_id==-1)
        {
            std::ostringstream errmsg;
            errmsg << "Error! Tried to create hdf5 dataset (with name=\""<<myname()<<"\") at undefined location (location_id was -1). Please check that calling code supplied a valid location handle. This is a bug, please report it.";
            printer_error().raise(LOCAL_INFO, errmsg.str());
        }

        // Create the dataset
        hid_t dset_id = H5Dcreate2(location_id, myname().c_str(), get_hdftype_id(), dspace_id, H5P_DEFAULT, cparms_id, H5P_DEFAULT);
        if(dset_id<0)
        {
            std::ostringstream errmsg;
            errmsg << "Error creating dataset (with name=\""<<myname()<<"\") in HDF5 file. Dataset with same name may already exist";
            printer_error().raise(LOCAL_INFO, errmsg.str());
        }
    
        // Release the dataspace IDs
        H5Sclose(dspace_id);
        H5Pclose(cparms_id);
        H5Dclose(dset_id);

        // Register that the dataset now exists on disk
        set_exists_on_disk();
    }


    /// Base class for buffers
    class HDF5BufferBase
    {
      public:

        /// Constructor
        HDF5BufferBase(const std::string& name, const bool sync);
         
        /// Destructor
        virtual ~HDF5BufferBase() {}

        /// Report name of dataset for which we are the buffer
        std::string dset_name() const;
<<<<<<< HEAD
=======

        /// Report whether the dataset for which we are the buffer is known to exist on disk yet
        virtual bool exists_on_disk() const = 0;
>>>>>>> 6f769b22

        /// Make sure buffer includes the input point (data will be set as 'invalid' unless given elsewhere)
        virtual void update(const PPIDpair& ppid) = 0;
 
        /// Empty buffer to disk as a block
        virtual void block_flush(const hid_t loc_id, const std::vector<PPIDpair>& order, const std::size_t target_pos) = 0;

        /// Empty buffer to disk as arbitrarily positioned data
        virtual void random_flush(const hid_t loc_id, const std::map<PPIDpair,std::size_t>& position_map) = 0;

<<<<<<< HEAD
#ifdef WITH_MPI
        /// Send buffer contents to another process
        virtual void MPI_flush_to_rank(const unsigned int r) = 0;
=======
        // Retrieve buffer data in specified order (leaving it empty!) along with type ID in
        // As a double.
        virtual std::pair<std::vector<double>,std::vector<int>> flush_to_vector_dbl(const std::vector<PPIDpair>& order) = 0;
        // int version
        virtual std::pair<std::vector<long>,std::vector<int>> flush_to_vector_int(const std::vector<PPIDpair>& order) = 0;
 
#ifdef WITH_MPI
        /// Send buffer contents to another process
        virtual void MPI_flush_to_rank(const unsigned int r) = 0;

>>>>>>> 6f769b22
#endif 

        /// Make sure datasets exist on disk with the correct name and size
        virtual void ensure_dataset_exists(const hid_t loc_id, const std::size_t length) = 0;

        /// Clear all data in memory ***and on disk*** for this buffer
        virtual void reset(hid_t loc_id) = 0;

        // Report whether this buffer is synchronised
        bool is_synchronised() const;

        // Report the number of items currently in the buffer;
        virtual std::size_t N_items_in_buffer() = 0;

        /// Report all the points in this buffer
        std::set<PPIDpair> get_points_set() const; 

<<<<<<< HEAD
=======
        /// Retrieve the integer type ID for this dataset 
        virtual int get_type_id() const = 0;

>>>>>>> 6f769b22
      private:

        /// Name of dataset for which this object is the buffer
        std::string _dset_name;

        /// Flag to tell us whether this buffer should perform block writes
        /// to the output dataset, or look up and overwrite existing points.
        bool synchronised;

      protected:

        /// Set detailing what points are in the buffer
        std::set<PPIDpair> buffer_set; 
<<<<<<< HEAD
=======

        /// Buffer specifying whether the data in the primary buffer is "valid".
        std::map<PPIDpair,int> buffer_valid;
>>>>>>> 6f769b22
    };

    /// Class to manage buffer for a single output label
    template<class T>
    class HDF5Buffer: public HDF5BufferBase
    {
      public:

        /// Constructor
        HDF5Buffer(const std::string& name, const bool sync, const std::vector<PPIDpair>& buffered_points
#ifdef WITH_MPI
          // Gambit MPI communicator context for use within the hdf5 printer system
        , GMPI::Comm& comm
#endif
        )
          : HDF5BufferBase(name,sync)
          , my_dataset(name)
          , my_dataset_valid(name+"_isvalid")
#ifdef WITH_MPI
          , myComm(comm)
#endif
        {
           // Add points known to other buffers (as 'invalid' data, for synchronisation purposes)
           for(auto it=buffered_points.begin(); it!=buffered_points.end(); ++it)
           {
              update(*it);
           }
        }

        /// Make sure buffer includes the specified point (data will be set as 'invalid' unless given elsewhere)
        void update(const PPIDpair& ppid)
        {
            buffer[ppid]; // Create point with default value if it doesn't exist
            buffer_set.insert(ppid);
            auto it = buffer_valid.find(ppid);
            // If point not already in the buffer, set it as invalid
            if(it==buffer_valid.end())
            {
                buffer_valid[ppid] = 0;
                // DEBUG
                //std::cout<<"Set point "<<ppid<<" to 'invalid' for buffer "<<dset_name()<<std::endl;
            }
        }

        /// Insert data to print buffer at the specified point (overwrite if it already exists in the buffer)
        void append(T const& value, const PPIDpair& ppid)
        {
            buffer      [ppid] = value;
            buffer_valid[ppid] = 1;
            buffer_set.insert(ppid);
            //logger()<<" ***Added valid data "<<value<<" to point "<<ppid<<" in buffer "<<dset_name()<<std::endl;
        }

        /// Empty the buffer to disk as block with the specified order into the target position
        /// (only allowed if target_pos is beyond the current end of the dataset!)
        void block_flush(const hid_t loc_id, const std::vector<PPIDpair>& order, const std::size_t target_pos)
        {
            // Make sure output order is same size as the buffer to be output
            if(order.size() != buffer.size())
            {
                std::ostringstream errmsg;
                errmsg << "Supplied buffer ordering vector is not the same size as the buffer (buffer.size()="<<buffer.size()<<", order.size()="<<order.size()<<"; dset_name()="<<dset_name()<<"). This is a bug, please report it." <<std::endl;
                errmsg << "Extra debug information:" << std::endl;
                errmsg << "  buffer.size()       = "<<buffer.size()<<std::endl;
                errmsg << "  buffer_valid.size() = "<<buffer_valid.size()<<std::endl;
                errmsg << "  buffer_set.size() = "<<buffer_set.size()<<std::endl;
                printer_error().raise(LOCAL_INFO, errmsg.str());
            }

            // Need to keep track of whether buffer points have been added to the ordered output
            std::set<PPIDpair> done;

            // Create a vector version of the buffer in the specified order
            std::vector<T> ordered_buffer;
            std::vector<int> ordered_buffer_valid;
            for(auto ppid_it=order.begin(); ppid_it!=order.end(); ++ppid_it)
            {
                if(done.count(*ppid_it)!=0)
                {
                    std::ostringstream errmsg;
                    errmsg << "Supplied buffer ordering vector contains a duplicate PPIDpair! This is a bug, please report it.";
                    printer_error().raise(LOCAL_INFO, errmsg.str());
                }
                ordered_buffer      .push_back(buffer      .at(*ppid_it));
                ordered_buffer_valid.push_back(buffer_valid.at(*ppid_it));
                done.insert(*ppid_it);
            }

            // Check if any points were not added to the ordered buffer
            std::set<PPIDpair> not_done = set_diff(buffer_set,done);
            
            if(not_done.size()>0)
            {
                std::ostringstream errmsg;
                errmsg << "Supplied buffer ordering vector does not specify order positions for all points in the buffer! This is a bug, please report it.";
                printer_error().raise(LOCAL_INFO, errmsg.str());
            }

            if(ordered_buffer.size() != buffer.size())
            {
                std::ostringstream errmsg;
                errmsg << "The ordered buffer we just constructed is not the same size as the original buffer! This is a bug, please report it.";
                printer_error().raise(LOCAL_INFO, errmsg.str());
            }

            // Perform dataset writes
		    #ifdef HDF5PRINTER2_DEBUG 
            logger()<<LogTags::printers<<LogTags::debug;
            logger()<<"Writing block of data to disk for dataset "<<dset_name()<<std::endl;
            logger()<<" Data to write (to target_pos="<<target_pos<<"):"<<std::endl;
            for(auto it=ordered_buffer.begin(); it!=ordered_buffer.end(); ++it)
            {
                logger()<<"   "<<*it<<std::endl;
            }
            logger()<<EOM;
            #endif

            std::size_t newsize   = my_dataset      .write_vector(loc_id,ordered_buffer      ,target_pos);
            std::size_t newsize_v = my_dataset_valid.write_vector(loc_id,ordered_buffer_valid,target_pos);
            if(newsize!=newsize_v)
            {
                std::ostringstream errmsg;
                errmsg<<"Inconsistent dataset sizes detected after buffer flush! (newsize="<<newsize<<", newsize_v="<<newsize_v<<")"; 
                printer_error().raise(LOCAL_INFO, errmsg.str());
            }

            // Clear buffer variables
            buffer      .clear();
            buffer_valid.clear();
            buffer_set.clear();
        }

        /// Empty the buffer to disk as "random access" data at pre-existing positions matching the point IDs
        /// May not completely empty the buffer; points will be removed from the buffer if they are included
        /// in the supplied position map.
        void random_flush(const hid_t loc_id, const std::map<PPIDpair,std::size_t>& position_map)
        {
            std::map<std::size_t,T> pos_buffer;
            std::map<std::size_t,int> pos_buffer_valid;

            // DEBUG inspect buffer
            //for(auto it=buffer.begin(); it!=buffer.end(); ++it)
            //{
            //    std::cout<<"buffer["<<it->first<<"] = "<<it->second<<std::endl;
            //}

            for(auto it=position_map.begin(); it!=position_map.end(); ++it)
            {
                const PPIDpair& ppid = it->first;
                const std::size_t& position = it->second;
                auto bit = buffer      .find(ppid);
                auto vit = buffer_valid.find(ppid);
                if(bit==buffer.end() or vit==buffer_valid.end())
                {
                    std::ostringstream errmsg;
                    errmsg<<"Could not find point "<<ppid<<" in buffer! This is a bug, please report it."<<std::endl; 
                    printer_error().raise(LOCAL_INFO, errmsg.str());
                }
                if(vit->second) // I think there is no reason to write the RA data to disk if it is invalid. Buffers should have been reset if need to clear points.
                {
                    pos_buffer      [position] = bit->second;  
                    pos_buffer_valid[position] = vit->second;
                }
                // Erase point from buffer
                buffer      .erase(bit);
                buffer_valid.erase(vit);
                buffer_set.erase(ppid); 
            }
            // Perform dataset writes          
            my_dataset      .write_random(loc_id, pos_buffer      );
            my_dataset_valid.write_random(loc_id, pos_buffer_valid);
        }

        /// Clear all data in the buffer ***and on disk***
        /// Only allowed for "random access" buffers
        void reset(hid_t loc_id)
        {
            if(not is_synchronised())
            {
                // Only need to clear the "validity" dataset
                // Doesn't matter what values are in the main datasets
                // once they are marked as 'invalid'.
                buffer      .clear();
                buffer_valid.clear();
                buffer_set.clear();
                //my_dataset      .reset(loc_id);
                my_dataset_valid.reset(loc_id);
            }
            else
            {
                std::ostringstream errmsg;
                errmsg<<"Reset called on buffer for data label "<<dset_name()<<", however this output stream is marked as 'synchronised'. It therefore cannot be reset! This is a bug, please report it.";
                printer_error().raise(LOCAL_INFO, errmsg.str());
            } 
        }
      
        /// Make sure datasets exist on disk with the correct name and size
        void ensure_dataset_exists(const hid_t loc_id, const std::size_t length)
        {
            my_dataset      .ensure_dataset_exists(loc_id,length);
            my_dataset_valid.ensure_dataset_exists(loc_id,length);
        }

        /// Report whether the dataset for which we are the buffer exists on disk yet
        bool exists_on_disk() const
        {
            return my_dataset.get_exists_on_disk();
            // TODO: Should make sure that 'valid' dataset also exists on disk
        }

        // Report the number of items currently in the buffer;
        std::size_t N_items_in_buffer()
        {
            /// Might as well check the internal consistency of this buffer while we are at it
            if( buffer.size()!=buffer_set.size()
             or buffer.size()!=buffer_valid.size())
            {
                std::ostringstream errmsg;
                errmsg<<"Internal inconsistency detected in buffer for dataset "<<dset_name()<<"; the following variables should all be the same size, but are not:"<<std::endl;
                errmsg<<"  buffer      .size() = "<<buffer      .size()<<std::endl;
                errmsg<<"  buffer_valid.size() = "<<buffer_valid.size()<<std::endl;
                errmsg<<"  buffer_set  .size() = "<<buffer_set  .size()<<std::endl;
                printer_error().raise(LOCAL_INFO, errmsg.str());
            }
            return buffer.size();
        }

#ifdef WITH_MPI
        // Send buffer contents to a different process
        void MPI_flush_to_rank(const unsigned int r)
        {
            if(buffer.size()>0)
            {
                // Get name of the dataset this buffer is associated with
                std::string namebuf = dset_name();
                // Copy point data and values into MPI send buffer
<<<<<<< HEAD
                std::vector<unsigned long long int> pointIDs;
=======
                std::vector<unsigned long> pointIDs;
>>>>>>> 6f769b22
                std::vector<unsigned int> ranks; // Will assume all PPIDpairs are valid. I think this is fine to do...
                std::vector<int> valid; // We have to send the invalid points too, to maintain buffer synchronicity
                std::vector<T> values;
                int type(h5v2_type<T>()); // Get integer identifying the type of the data values 
                int more_buffers = 1; // Flag indicating that there is a block of data to receive 
                for(auto it=buffer.begin(); it!=buffer.end(); ++it)
                {
                    pointIDs.push_back(it->first.pointID);
                    ranks   .push_back(it->first.rank);
                    valid   .push_back(buffer_valid.at(it->first));
                    values  .push_back(it->second);
                }
            
<<<<<<< HEAD
                // Debug info 
=======
                // Debug info
				#ifdef HDF5PRINTER2_DEBUG 
>>>>>>> 6f769b22
                logger()<<LogTags::printers<<LogTags::debug<<"Sending points for buffer "<<dset_name()<<std::endl
                                                           <<" (more_buffers: "<<more_buffers<<")"<<std::endl;
                for(std::size_t i=0; i<buffer.size(); ++i)
                {
                    logger()<<"   Sending point ("<<ranks.at(i)<<", "<<pointIDs.at(i)<<")="<<values.at(i)<<" (valid="<<valid.at(i)<<")"<<std::endl;
                }
                logger()<<EOM;
<<<<<<< HEAD
=======
                #endif
>>>>>>> 6f769b22

                // Send the buffers
                std::size_t Npoints = values.size();
                myComm.Send(&more_buffers, 1, r, h5v2_BLOCK);
                //std::cerr<<myComm.Get_rank()<<": sent "<<more_buffers<<std::endl;
                //send_counter+=1;
                myComm.Send(&namebuf[0] , namebuf.size(), MPI_CHAR, r, h5v2_bufname);
                myComm.Send(&type       , 1      , r, h5v2_bufdata_type);
                myComm.Send(&values[0]  , Npoints, r, h5v2_bufdata_values);
                myComm.Send(&pointIDs[0], Npoints, r, h5v2_bufdata_points);
                myComm.Send(&ranks[0]   , Npoints, r, h5v2_bufdata_ranks);
                myComm.Send(&valid[0]   , Npoints, r, h5v2_bufdata_valid);

                // Clear buffer variables
                buffer      .clear();
                buffer_valid.clear();
                buffer_set  .clear();
            }
        }

        // Receive buffer contents from a different process
        // (MasterBuffer should have received the name, type, and size of the 
        // buffer data, and used this to construct/retrieve this buffer. 
        // We then collect the buffer data messages)
        void MPI_recv_from_rank(unsigned int r, std::size_t Npoints)
        {
            /// MPI buffers
<<<<<<< HEAD
            std::vector<unsigned long long int> pointIDs(Npoints);
=======
            std::vector<unsigned long> pointIDs(Npoints);
>>>>>>> 6f769b22
            std::vector<unsigned int> ranks(Npoints);
            std::vector<int> valid(Npoints);
            std::vector<T> values(Npoints);

            // Receive buffer data 
            myComm.Recv(&values[0]  , Npoints, r, h5v2_bufdata_values);
            myComm.Recv(&pointIDs[0], Npoints, r, h5v2_bufdata_points);
            myComm.Recv(&ranks[0]   , Npoints, r, h5v2_bufdata_ranks);
            myComm.Recv(&valid[0]   , Npoints, r, h5v2_bufdata_valid);

            // Pack it into this buffer
<<<<<<< HEAD
=======
	    	#ifdef HDF5PRINTER2_DEBUG 
>>>>>>> 6f769b22
            logger()<<LogTags::printers<<LogTags::debug<<"Adding points to buffer "<<dset_name()<<std::endl;
            for(std::size_t i=0; i<Npoints; ++i)
            {
                // Extra Debug
                logger()<<"   Adding received point ("<<ranks.at(i)<<", "<<pointIDs.at(i)<<")="<<values.at(i)<<" (valid="<<valid.at(i)<<")"<<std::endl;
                PPIDpair ppid(pointIDs.at(i), ranks.at(i));
                if(valid.at(i))
                {
                    append(values.at(i), ppid);
                }
                else
                {
                    update(ppid);
                }
            }
            logger()<<EOM;
<<<<<<< HEAD
=======
            #endif
>>>>>>> 6f769b22

            // Debug info:
            //std::cout<<"(rank "<<myComm.Get_rank()<<") Final buffer size: "<<N_items_in_buffer()<<" (Npoints was: "<<Npoints<<"), dset="<<dset_name()<<std::endl;
        }
#endif   
<<<<<<< HEAD
 
=======

        void add_float_block(const HDF5bufferchunk& chunk, const std::size_t buf)
        {
            // Pack it into this buffer
			#ifdef HDF5PRINTER2_DEBUG 
            logger()<<LogTags::printers<<LogTags::debug<<"Adding 'float type' points to buffer "<<dset_name()<<std::endl;
            #endif
            for(std::size_t i=0; i<chunk.used_size; ++i)
            {
                bool valid = chunk.valid[buf][i]; 
                PPIDpair ppid(chunk.pointIDs[i], chunk.ranks[i]);
                if(valid)
                {
                    T value = static_cast<T>(chunk.values[buf][i]);
    				#ifdef HDF5PRINTER2_DEBUG 
                    logger()<<"   Adding valid point (rank="<<chunk.ranks[i]<<", pointID="<<chunk.pointIDs[i]<<", value="<<value<<")"<<std::endl;
                    #endif
                    append(value, ppid);
                }
                else
                {
    				#ifdef HDF5PRINTER2_DEBUG 
                    logger()<<"   Updating with invalid point (rank="<<chunk.ranks[i]<<", pointID="<<chunk.pointIDs[i]<<")"<<std::endl;
                    #endif
                    update(ppid);
                }
            }
			#ifdef HDF5PRINTER2_DEBUG 
            logger()<<EOM;
            #endif
        }

        void add_int_block(const HDF5bufferchunk& chunk, const std::size_t buf)
        {
            // Pack it into this buffer
			#ifdef HDF5PRINTER2_DEBUG 
            logger()<<LogTags::printers<<LogTags::debug<<"Adding 'int type' points (from chunk["<<buf<<"] with name ID "<<chunk.name_id[buf]<<") to buffer "<<dset_name()<<std::endl;
            #endif
            for(std::size_t i=0; i<chunk.used_size; ++i)
            {
                bool valid = chunk.valid[buf][i]; 
                PPIDpair ppid(chunk.pointIDs[i], chunk.ranks[i]);
                if(valid)
                {
                    T value = static_cast<T>(chunk.values_int[buf][i]);
    				#ifdef HDF5PRINTER2_DEBUG 
                    logger()<<"   Adding valid point (rank="<<chunk.ranks[i]<<", pointID="<<chunk.pointIDs[i]<<", value="<<value<<")"<<std::endl;
                    #endif
                    append(value, ppid);
                }
                else
                {
     				#ifdef HDF5PRINTER2_DEBUG 
                    logger()<<"   Updating with invalid point (rank="<<chunk.ranks[i]<<", pointID="<<chunk.pointIDs[i]<<")"<<std::endl;
                    #endif
                    update(ppid);
                }
            }
			#ifdef HDF5PRINTER2_DEBUG 
            logger()<<EOM;
            #endif

            // // Super debug; check entire buffer contents
            // logger()<<LogTags::printers<<LogTags::debug;
            // logger()<<"Checking buffer contents for dataset "<<dset_name()<<std::endl;
            // for(auto it=buffer.begin(); it!=buffer.end(); ++it)
            // {
            //     logger()<<"   "<<it->first<<", "<<it->second<<std::endl;
            // }
            // logger()<<EOM;

        }
 
        // Retrieve buffer data in specified order (removing the points specified in 'order' from the buffer)
        // Points not in the buffer are returned as "invalid"
        // As a double.
        std::pair<std::vector<double>,std::vector<int>> flush_to_vector_dbl(const std::vector<PPIDpair>& order)
        {
            std::vector<double> out_values;
            std::vector<int> out_valid;
            for(auto it=order.begin(); it!=order.end(); ++it)
            {
                if(buffer_set.find(*it)!=buffer_set.end())
                {
                    // Add to output vector
                    out_values.push_back((double)buffer.at(*it));
                    out_valid .push_back(buffer_valid.at(*it));
                    // Remove from buffer
                    buffer_set  .erase(*it);
                    buffer      .erase(*it);
                    buffer_valid.erase(*it);
                }
                else
                {
                    out_values.push_back(0);
                    out_valid .push_back(0);
                }
            }
            return std::make_pair(out_values,out_valid);
        }

        // int version
        std::pair<std::vector<long>,std::vector<int>> flush_to_vector_int(const std::vector<PPIDpair>& order)
        {
            std::vector<long> out_values;
            std::vector<int> out_valid;
            for(auto it=order.begin(); it!=order.end(); ++it)
            {
                if(buffer_set.find(*it)!=buffer_set.end())
                {
                    // Add to output vector
                    out_values.push_back((long)buffer.at(*it));
                    out_valid .push_back(buffer_valid.at(*it));
                    // Remove from buffer
                    buffer_set  .erase(*it);
                    buffer      .erase(*it);
                    buffer_valid.erase(*it);
                }
                else
                {
                    out_values.push_back(0);
                    out_valid .push_back(0);
                }
            }
            return std::make_pair(out_values,out_valid);
        }

        /// Retrieve the integer type ID for the buffered dataset 
        int get_type_id() const
        {
            return my_dataset.get_type_id();
        }

>>>>>>> 6f769b22
      private:

        /// Object that provides an interface to the output HDF5 dataset matching this buffer
        HDF5DataSet<T> my_dataset;
        HDF5DataSet<int> my_dataset_valid;

        /// Buffer containing points to be written to disk upon "flush"
        std::map<PPIDpair,T> buffer;

<<<<<<< HEAD
        /// Buffer specifying whether the data in the primary buffer is "valid".
        std::map<PPIDpair,int> buffer_valid;

=======
>>>>>>> 6f769b22
#ifdef WITH_MPI
        // Gambit MPI communicator context for use within the hdf5 printer system
        GMPI::Comm& myComm;
#endif
    };

    /// Class to manage a set of buffers for a single output type
    template<class T>
    class HDF5MasterBufferT
    {
      public:
 
        /// Constructor
        HDF5MasterBufferT(bool sync
#ifdef WITH_MPI
          , GMPI::Comm& comm
#endif
          ) : synchronised(sync)
#ifdef WITH_MPI
            , myComm(comm)
#endif
        {}

        /// Retrieve buffer of our type for a given label
        // Currently buffered points need to be supplied in case we have to create and fill a new buffer
        HDF5Buffer<T>& get_buffer(const std::string& label, const std::vector<PPIDpair>& buffered_points)
        {
            auto it=my_buffers.find(label);
            if(it==my_buffers.end())
            {
                // No buffer with this name. Need to create one!
                my_buffers.emplace(label,HDF5Buffer<T>(label,synchronised,buffered_points
#ifdef WITH_MPI
                 , myComm
#endif
                ));
                it=my_buffers.find(label);
            }
            return it->second;
        }

      private:
 
        std::map<std::string,HDF5Buffer<T>> my_buffers;
        bool synchronised;
#ifdef WITH_MPI
        // Gambit MPI communicator context for use within the hdf5 printer system
        GMPI::Comm& myComm;
#endif
    };

    /// Class to manage all buffers for a given printer object
    /// Also handles the file locking/access to the output file
    class HDF5MasterBuffer
    {

      public:

        /// Constructor  
        HDF5MasterBuffer(const std::string& filename, const std::string& groupname, const bool sync, const std::size_t buffer_length
#ifdef WITH_MPI
          , GMPI::Comm& comm
#endif
        );

        /// Destructor
        ~HDF5MasterBuffer();
 
        /// Queue up data to be written to disk when buffers are full
        template<class T>
        void schedule_print(T const& value, const std::string& label, const unsigned int mpirank, const unsigned long pointID)
        {
            /// Check if the point is known to be in the buffers already
            PPIDpair thispoint(pointID,mpirank);
            auto it = buffered_points_set.find(thispoint);
            if(it==buffered_points_set.end())
            {
                /// While we are here, check that buffered_points and buffered_points_set are the same size
                if(buffered_points.size() != buffered_points_set.size())
                {
                    std::stringstream msg;
                    msg<<"Inconsistency detected between buffered_points and buffered_points_set sizes ("<<buffered_points.size()<<" vs "<<buffered_points_set.size()<<")! This is a bug, please report it."<<std::endl;
                    printer_error().raise(LOCAL_INFO,msg.str());  
                }

                /// This is a new point! See if buffers are full and need to be flushed
                if(is_synchronised() and buffered_points.size()>get_buffer_length())
                {
                    /// Sync buffers exceeded the allowed size somehow
                    std::stringstream msg;
                    msg<<"The allowed sync buffer size has somehow been exceeded! Buffers should have been flushed when they were full. This is a bug, please report it.";
                    printer_error().raise(LOCAL_INFO,msg.str());  
                }
                else if(buffered_points.size()==get_buffer_length())
                {
                    // Buffer full, flush it out
                    flush();
                }
                else if(not is_synchronised() and buffered_points.size()>get_buffer_length())
                {
                    /// RA buffers may not have been able to fully flush, so check their length and report if it is getting big.
       
                    /// Attempt to flush again every 1000 points beyond buffer limits
                    if((buffered_points.size()%1000)==0) 
                    {
                        flush();

                        std::stringstream msg;
                        msg<<"The number of unflushable points in the non-synchronised print buffers is getting large (current buffer length is "<<buffered_points.size()<<"; soft max limit was "<<get_buffer_length()<<"). This may indicate that some process has not been properly printing the synchronised points that it is computing. If nothing changes this process may run out of RAM for the printer buffers and crash.";
                        printer_warning().raise(LOCAL_INFO,msg.str());  
                    }
                }
            
                // Inform all buffers of this new point
                update_all_buffers(thispoint);
                // DEBUG
                //std::cout<<"Adding point to buffered_points list: "<<thispoint<<std::endl;
                buffered_points.push_back(thispoint);
                buffered_points_set.insert(thispoint);
            }

            // Add the new data to the buffer
            get_buffer<T>(label,buffered_points).append(value,thispoint);
        }

        /// Empty all buffers to disk
        void flush();

        #ifdef WITH_MPI
        /// Gather all buffer data on a certain rank process
        /// (only gathers data from buffers known to that process)
        void MPI_flush_to_rank(const unsigned int rank);

<<<<<<< HEAD
=======
        /// Give process 'rank' permission to begin sending its buffer data
        void MPI_request_buffer_data(const unsigned int rank);
 
>>>>>>> 6f769b22
        /// Receive buffer data from a specified process until a STOP message is received
        void MPI_recv_all_buffers(const unsigned int rank);
  
        /// Receive buffer data of a known type for a known dataset
        /// Requires status message resulting from a probe for the message to be received
        template<class T>
<<<<<<< HEAD
        void MPI_recv_buffer(const unsigned int r, const std::string& dset_name)      
=======
        int MPI_recv_buffer(const unsigned int r, const std::string& dset_name)      
>>>>>>> 6f769b22
        {
            // Get number of points to be received
            MPI_Status status;
            myComm.Probe(r, h5v2_bufdata_values, &status);
            int Npoints; 
            int err = MPI_Get_count(&status, GMPI::get_mpi_data_type<T>::type(), &Npoints);
            if(err<0)
            {
                std::stringstream msg;
                msg<<"Error from MPI_Get_count while attempting to receive buffer data from rank "<<r<<" for dataset "<<dset_name<<"!";
                printer_error().raise(LOCAL_INFO,msg.str());  
            }
            HDF5Buffer<T>& buffer = get_buffer<T>(dset_name, buffered_points);
            //std::cout<<"(rank "<<myComm.Get_rank()<<") Npoints: "<<Npoints<<std::endl;
            buffer.MPI_recv_from_rank(r, Npoints);
            logger()<< LogTags::printers << LogTags::debug << "Received "<<Npoints<<" points from rank "<<r<<"'s buffers (for dataset: "<<dset_name<<")"<<EOM;
            //std::cout<<"(rank "<<myComm.Get_rank()<<") Received "<<Npoints<<" from rank "<<r<<". New buffer size is "<<buffer.N_items_in_buffer()<<" (name="<<buffer.dset_name()<<")"<<std::endl;
<<<<<<< HEAD
        }
=======
            return Npoints;
        }

        /// Copy an MPI-transmitted block of buffer data into our buffer
        template<class T>
        void MPI_add_int_block_to_buffer(const HDF5bufferchunk& chunk, const std::string& dset_name, const std::size_t dset_index)
        {
            HDF5Buffer<T>& buffer = get_buffer<T>(dset_name, buffered_points);
            buffer.add_int_block(chunk,dset_index);
        }

        template<class T>
        void MPI_add_float_block_to_buffer(const HDF5bufferchunk& chunk, const std::string& dset_name, const std::size_t dset_index)
        {
            HDF5Buffer<T>& buffer = get_buffer<T>(dset_name, buffered_points);
            buffer.add_float_block(chunk,dset_index);
        }

        // Add a vector of buffer chunk data to the buffers managed by this object 
        void add_to_buffers(const std::vector<HDF5bufferchunk>& blocks, const std::vector<std::pair<std::string,int>>& buf_types);
            
>>>>>>> 6f769b22
        #endif

        /// Clear all data in buffers ***and on disk*** for this printer
        void reset();

        /// Make sure all buffers know about all points in all buffers
        void resynchronise();

        /// Report whether all the buffers are empty
        bool all_buffers_empty();

        /// Report what sort of buffers we are managing
        bool is_synchronised();

        /// Report status of non-empty buffers (as a string message)
        std::string buffer_status();
 
        /// Report what output file we are targeting
        std::string get_file(); 

        /// Report which group in the output file we are targeting
        std::string get_group();

        /// Report length of buffer for HDF5 output
        std::size_t get_buffer_length();

        /// Report number of points currently in the buffer
        std::size_t get_Npoints();

        /// Extend all datasets to the specified size;
        void extend_all_datasets_to(const std::size_t length);

        /// Search the existing output and find the highest used pointIDs for each rank
        std::map<ulong, ulong> get_highest_PPIDs(const int mpisize);
 
        /// Open (and lock) output HDF5 file and obtain HDF5 handles
        void lock_and_open_file(const char access_type='w'); // read/write allowed by default

        /// Close (and unlock) output HDF5 file and release HDF5 handles
        void close_and_unlock_file();

        /// Retrieve the location_id specifying where output should be created in the HDF5 file
        hid_t get_location_id();
 
        /// Get next available position in the synchronised output datasets
        std::size_t get_next_free_position();

        /// Report number of buffers that we are managing
        std::size_t get_Nbuffers();

        /// Report upper limit estimate of size of all buffer data in MB
        double get_sizeMB();

        /// Get names and types of all datasets in the group that we are pointed at
        std::vector<std::pair<std::string,int>> get_all_dset_names_on_disk();

        /// Retrieve a map containing pointers to all buffers managed by this object
        const std::map<std::string,HDF5BufferBase*>& get_all_buffers();
     
        /// Retrieve set containing all points currently known to be in these buffers
        const std::set<PPIDpair>& get_all_points();

        /// Remove points from buffer tracking
        // (only intended to be used when points have been removed from buffers by e.g. MPI-related
        // routines like flush_to_vector)
        void untrack_points(const std::set<PPIDpair>& removed_points); 

      private:

        /// Map containing pointers to all buffers managed by this object;
        std::map<std::string,HDF5BufferBase*> all_buffers;

        /// Vector of PPIDpairs that are currently stored in the printer buffers
        /// This also defines the order in which points should ultimately be
        /// written to disk (we will tell the buffers what order to print stuff,
        /// they don't track the ordering themselves).
        std::vector<PPIDpair> buffered_points;

        /// We also need a set of the buffered points, so we can do fast lookup of
        /// whether a point is in the buffer or not.
        std::set<PPIDpair> buffered_points_set;

        /// Flag to specify what sort of buffer this manager is supposed to be managing
        bool synchronised;

        /// Max allowed size of buffer
        std::size_t buffer_length;

        /// Retrieve the buffer for a given output label (and type)
        template<class T>
        HDF5Buffer<T>& get_buffer(const std::string& label, const std::vector<PPIDpair>& buffered_points);

        /// Add base class pointer for a buffer to master buffer map  
        void update_buffer_map(const std::string& label, HDF5BufferBase& buff);
      
        /// Inform all buffers that data has been written to certain mpirank/pointID pair
        /// They will make sure that they have an output slot for this pair, so that all the
        /// buffers for this printer stay "synchronised".
        void update_all_buffers(const PPIDpair& ppid);
      
        /// Obtain positions in output datasets for a buffer of points
        std::map<PPIDpair,std::size_t> get_position_map(const std::vector<PPIDpair>& buffer) const;

        /// Output file variales 
        std::string file;  // Output HDF5 file
        std::string group; // HDF5 group location to store datasets

        // Handles for HDF5 files and groups containing the datasets
        hid_t file_id;
        hid_t group_id;

        // Handle to a location in a HDF5 to which the datasets will be written
        // i.e. a file or a group.
        hid_t location_id;

        /// File locking object for the output hdf5 file
        Utils::FileLock hdf5out;

        // Flag to register whether HDF5 file is open
        bool file_open;

        // Flag to register whether HDF5 file is locked for us to use
        bool have_lock;

        /// Ensure HDF5 file is open (and locked for us to use)
        void ensure_file_is_open() const; 
       
        /// Buffer manager objects
        //  Need a map for every directly printable type, and a specialisation
        //  of 'get_buffer' to access it. 
        HDF5MasterBufferT<int      > hdf5_buffers_int;
        HDF5MasterBufferT<uint     > hdf5_buffers_uint;
        HDF5MasterBufferT<long     > hdf5_buffers_long;
        HDF5MasterBufferT<ulong    > hdf5_buffers_ulong;
        //HDF5MasterBufferT<longlong > hdf5_buffers_longlong;
        //HDF5MasterBufferT<ulonglong> hdf5_buffers_ulonglong;
        HDF5MasterBufferT<float    > hdf5_buffers_float;
        HDF5MasterBufferT<double   > hdf5_buffers_double;

#ifdef WITH_MPI
        // Gambit MPI communicator context for use within the hdf5 printer system
        GMPI::Comm& myComm;
#endif

    };
   
    /// Specialisation declarations for 'get_buffer' function for each buffer type
    template<> HDF5Buffer<int      >& HDF5MasterBuffer::get_buffer<int      >(const std::string& label, const std::vector<PPIDpair>&);
    template<> HDF5Buffer<uint     >& HDF5MasterBuffer::get_buffer<uint     >(const std::string& label, const std::vector<PPIDpair>&);
    template<> HDF5Buffer<long     >& HDF5MasterBuffer::get_buffer<long     >(const std::string& label, const std::vector<PPIDpair>&);
    template<> HDF5Buffer<ulong    >& HDF5MasterBuffer::get_buffer<ulong    >(const std::string& label, const std::vector<PPIDpair>&);
    //template<> HDF5Buffer<longlong >& HDF5MasterBuffer::get_buffer<longlong >(const std::string& label, const std::vector<PPIDpair>&);
    //template<> HDF5Buffer<ulonglong>& HDF5MasterBuffer::get_buffer<ulonglong>(const std::string& label, const std::vector<PPIDpair>&);
    template<> HDF5Buffer<float    >& HDF5MasterBuffer::get_buffer<float    >(const std::string& label, const std::vector<PPIDpair>&);
    template<> HDF5Buffer<double   >& HDF5MasterBuffer::get_buffer<double   >(const std::string& label, const std::vector<PPIDpair>&);
 
    /// The main printer class for output to HDF5 format
    class HDF5Printer2: public BasePrinter
    {
      public:
        /// Constructor (for construction via inifile options)
        HDF5Printer2(const Options& options, BasePrinter* const primary = NULL);

        /// Destructor
        ~HDF5Printer2();

        /// Report name (inc. path) of output file
        std::string get_filename();

        /// Report group in output HDF5 file of output datasets
        std::string get_groupname();

        /// Report length of buffer for HDF5 output
        std::size_t get_buffer_length();
 
        /// Base class virtual function overloads
        /// (the public virtual interface)
        ///@{

        // Initialisation function
        // Run by dependency resolver, which supplies the functors with a vector of VertexIDs whose requiresPrinting flags are set to true.
        void initialise(const std::vector<int>&);
        void flush();
        void reset(bool force=false);
        void finalise(bool abnormal=false);

        // Get options required to construct a reader object that can read
        // the previous output of this printer.
        Options resume_reader_options();
 
        ///@}

        ///@{ Print functions
        using BasePrinter::_print; // Tell compiler we are using some of the base class overloads of this on purpose.
        #define DECLARE_PRINT(r,data,i,elem) void _print(elem const&, const std::string&, const int, const uint, const ulong);
        BOOST_PP_SEQ_FOR_EACH_I(DECLARE_PRINT, , HDF5_TYPES)
        #ifndef SCANNER_STANDALONE
          BOOST_PP_SEQ_FOR_EACH_I(DECLARE_PRINT, , HDF5_MODULE_BACKEND_TYPES)
        #endif
        #undef DECLARE_PRINT
        ///@}

        /// Add buffer to the primary printers records
        void add_aux_buffer(HDF5MasterBuffer& aux_buffermaster);
          
        /// Get pointer to primary printer of this class type
        /// (get_primary_printer returns a pointer-to-base)
        HDF5Printer2* get_HDF5_primary_printer();

#ifdef WITH_MPI
        /// Get reference to Comm object
        GMPI::Comm& get_Comm();
#endif        
    
      private:
    
        /// Convert pointer-to-base for primary printer into derived type  
        HDF5Printer2* link_primary_printer(BasePrinter* const primary);
  
        /// Pointer to primary printer object
        HDF5Printer2* primary_printer;

        std::size_t myRank;
        std::size_t mpiSize;

#ifdef WITH_MPI
<<<<<<< HEAD
        // Gambit MPI communicator context for use within the hdf5 printer system
        GMPI::Comm myComm; // initially attaches to MPI_COMM_WORLD
=======
        /// Gambit MPI communicator context for use within the hdf5 printer system
        GMPI::Comm myComm; // initially attaches to MPI_COMM_WORLD

        /// Determine ID codes to use for buffer transmission
        std::pair<std::map<std::string,int>,std::vector<std::pair<std::string,int>>> get_buffer_idcodes(const std::vector<HDF5MasterBuffer*>& masterbuffers);

        /// Gather buffer data from all processes via MPI and print it on rank 0
        void gather_and_print(HDF5MasterBuffer& out_printbuffer, const std::vector<HDF5MasterBuffer*>& masterbuffers, bool sync);

       // Gather (via MPI) all HDF5 buffer chunk data from a set of managed buffers
       std::vector<HDF5bufferchunk> gather_all(GMPI::Comm& comm, const std::vector<HDF5MasterBuffer*>& masterbuffers, const std::map<std::string,int>& buf_ids);
 
        static constexpr double RAMlimit = 500; // MB; dump data if buffer size exceeds this
        static constexpr std::size_t MAXrecv = 100; // Maximum number of processes to send buffer data at one time

>>>>>>> 6f769b22
#endif

        /// Object interfacing to HDF5 file and all datasets
        HDF5MasterBuffer buffermaster;
       
        /// Vector of pointers to master buffer objects for auxilliary printers
        /// Only the primary printer will have anything in this.
        std::vector<HDF5MasterBuffer*> aux_buffers;

        /// Determine filename from options 
        std::string get_filename(const Options& options);
                
        /// Determine target group in output HDF5 file from options
        std::string get_groupname(const Options& options);

        /// Get length of buffer from options (or primary printer)
        std::size_t get_buffer_length(const Options& options);
 
        /// Search the existing output and find the highest used pointIDs for each rank
        std::map<ulong, ulong> get_highest_PPIDs_from_HDF5();
 
        /// Check all datasets in a group for length inconsistencies
        /// and correct them if possible
        void check_consistency(bool attempt_repair);

        /// Report whether this printer prints in synchronised or 'random' mode
        bool get_sync(const Options& options);

        /// Helper print function
        // Used to reduce repetition in definitions of virtual function overloads
        // (useful since there is no automatic type conversion possible)
        template<class T>
        void basic_print(T const& value, const std::string& label, const unsigned int mpirank, const unsigned long pointID)
        {
            // Forward the print information on to the master buffer manager object
            buffermaster.schedule_print<T>(value,label,mpirank,pointID);
        }

    };

    // Register printer so it can be constructed via inifile instructions
    // First argument is string label for inifile access, second is class from which to construct printer
    LOAD_PRINTER(hdf5, HDF5Printer2)

  }
}

#endif<|MERGE_RESOLUTION|>--- conflicted
+++ resolved
@@ -89,33 +89,14 @@
     // 1 means "there is another block of messages to receive"
     // 0 means "there are no more blocks of messages to receive"
     const int h5v2_BLOCK(30); 
-<<<<<<< HEAD
- 
-=======
     // "Begin sending data" tag
     const int h5v2_BEGIN(31); 
   
->>>>>>> 6f769b22
     // The 'h5v2_bufdata_type' messages send an integer encoding
     // the datatype for the h5v2_bufdata_values messages
     // Need a unique integer for each type. We can encode these
     // with a template function:
-<<<<<<< HEAD
-
-    // Template function to match datatypes to integers
-    template<class T> constexpr int h5v2_type();
-    template<> constexpr int h5v2_type<int      >() {return 0;}
-    template<> constexpr int h5v2_type<uint     >() {return 1;}
-    template<> constexpr int h5v2_type<long     >() {return 2;}
-    template<> constexpr int h5v2_type<ulong    >() {return 3;}
-    template<> constexpr int h5v2_type<longlong >() {return 4;}
-    template<> constexpr int h5v2_type<ulonglong>() {return 5;}
-    template<> constexpr int h5v2_type<float    >() {return 6;}
-    template<> constexpr int h5v2_type<double   >() {return 7;}
-
-=======
    
->>>>>>> 6f769b22
     template<class T>
     std::set<T> set_diff(const std::set<T>& set1, const std::set<T>& set2)
     {
@@ -155,8 +136,6 @@
          /// Extend dataset to the specified size, filling it with default values
          void extend_dset_to(const std::size_t new_size);
 
-<<<<<<< HEAD
-=======
          /// Retrieve name of the dataset we are supposed to access
          std::string myname() const;
 
@@ -170,7 +149,6 @@
          bool get_exists_on_disk() const;
          void set_exists_on_disk();
 
->>>>>>> 6f769b22
       private:
 
          // Dataset and chunk dimension specification arrays
@@ -227,11 +205,7 @@
       public:
           HDF5DataSetBasic(const std::string& name);
           void create_dataset(hid_t location_id);
-<<<<<<< HEAD
-    };
-=======
      };
->>>>>>> 6f769b22
 
     /// Class for interfacing to a HDF5 dataset of fixed type
     template<class T>
@@ -628,12 +602,9 @@
 
         /// Report name of dataset for which we are the buffer
         std::string dset_name() const;
-<<<<<<< HEAD
-=======
 
         /// Report whether the dataset for which we are the buffer is known to exist on disk yet
         virtual bool exists_on_disk() const = 0;
->>>>>>> 6f769b22
 
         /// Make sure buffer includes the input point (data will be set as 'invalid' unless given elsewhere)
         virtual void update(const PPIDpair& ppid) = 0;
@@ -644,11 +615,6 @@
         /// Empty buffer to disk as arbitrarily positioned data
         virtual void random_flush(const hid_t loc_id, const std::map<PPIDpair,std::size_t>& position_map) = 0;
 
-<<<<<<< HEAD
-#ifdef WITH_MPI
-        /// Send buffer contents to another process
-        virtual void MPI_flush_to_rank(const unsigned int r) = 0;
-=======
         // Retrieve buffer data in specified order (leaving it empty!) along with type ID in
         // As a double.
         virtual std::pair<std::vector<double>,std::vector<int>> flush_to_vector_dbl(const std::vector<PPIDpair>& order) = 0;
@@ -659,7 +625,6 @@
         /// Send buffer contents to another process
         virtual void MPI_flush_to_rank(const unsigned int r) = 0;
 
->>>>>>> 6f769b22
 #endif 
 
         /// Make sure datasets exist on disk with the correct name and size
@@ -677,12 +642,9 @@
         /// Report all the points in this buffer
         std::set<PPIDpair> get_points_set() const; 
 
-<<<<<<< HEAD
-=======
         /// Retrieve the integer type ID for this dataset 
         virtual int get_type_id() const = 0;
 
->>>>>>> 6f769b22
       private:
 
         /// Name of dataset for which this object is the buffer
@@ -696,12 +658,9 @@
 
         /// Set detailing what points are in the buffer
         std::set<PPIDpair> buffer_set; 
-<<<<<<< HEAD
-=======
 
         /// Buffer specifying whether the data in the primary buffer is "valid".
         std::map<PPIDpair,int> buffer_valid;
->>>>>>> 6f769b22
     };
 
     /// Class to manage buffer for a single output label
@@ -938,11 +897,7 @@
                 // Get name of the dataset this buffer is associated with
                 std::string namebuf = dset_name();
                 // Copy point data and values into MPI send buffer
-<<<<<<< HEAD
-                std::vector<unsigned long long int> pointIDs;
-=======
                 std::vector<unsigned long> pointIDs;
->>>>>>> 6f769b22
                 std::vector<unsigned int> ranks; // Will assume all PPIDpairs are valid. I think this is fine to do...
                 std::vector<int> valid; // We have to send the invalid points too, to maintain buffer synchronicity
                 std::vector<T> values;
@@ -956,12 +911,8 @@
                     values  .push_back(it->second);
                 }
             
-<<<<<<< HEAD
-                // Debug info 
-=======
                 // Debug info
 				#ifdef HDF5PRINTER2_DEBUG 
->>>>>>> 6f769b22
                 logger()<<LogTags::printers<<LogTags::debug<<"Sending points for buffer "<<dset_name()<<std::endl
                                                            <<" (more_buffers: "<<more_buffers<<")"<<std::endl;
                 for(std::size_t i=0; i<buffer.size(); ++i)
@@ -969,10 +920,7 @@
                     logger()<<"   Sending point ("<<ranks.at(i)<<", "<<pointIDs.at(i)<<")="<<values.at(i)<<" (valid="<<valid.at(i)<<")"<<std::endl;
                 }
                 logger()<<EOM;
-<<<<<<< HEAD
-=======
                 #endif
->>>>>>> 6f769b22
 
                 // Send the buffers
                 std::size_t Npoints = values.size();
@@ -1000,11 +948,7 @@
         void MPI_recv_from_rank(unsigned int r, std::size_t Npoints)
         {
             /// MPI buffers
-<<<<<<< HEAD
-            std::vector<unsigned long long int> pointIDs(Npoints);
-=======
             std::vector<unsigned long> pointIDs(Npoints);
->>>>>>> 6f769b22
             std::vector<unsigned int> ranks(Npoints);
             std::vector<int> valid(Npoints);
             std::vector<T> values(Npoints);
@@ -1016,10 +960,7 @@
             myComm.Recv(&valid[0]   , Npoints, r, h5v2_bufdata_valid);
 
             // Pack it into this buffer
-<<<<<<< HEAD
-=======
 	    	#ifdef HDF5PRINTER2_DEBUG 
->>>>>>> 6f769b22
             logger()<<LogTags::printers<<LogTags::debug<<"Adding points to buffer "<<dset_name()<<std::endl;
             for(std::size_t i=0; i<Npoints; ++i)
             {
@@ -1036,18 +977,12 @@
                 }
             }
             logger()<<EOM;
-<<<<<<< HEAD
-=======
             #endif
->>>>>>> 6f769b22
 
             // Debug info:
             //std::cout<<"(rank "<<myComm.Get_rank()<<") Final buffer size: "<<N_items_in_buffer()<<" (Npoints was: "<<Npoints<<"), dset="<<dset_name()<<std::endl;
         }
 #endif   
-<<<<<<< HEAD
- 
-=======
 
         void add_float_block(const HDF5bufferchunk& chunk, const std::size_t buf)
         {
@@ -1181,7 +1116,6 @@
             return my_dataset.get_type_id();
         }
 
->>>>>>> 6f769b22
       private:
 
         /// Object that provides an interface to the output HDF5 dataset matching this buffer
@@ -1191,12 +1125,6 @@
         /// Buffer containing points to be written to disk upon "flush"
         std::map<PPIDpair,T> buffer;
 
-<<<<<<< HEAD
-        /// Buffer specifying whether the data in the primary buffer is "valid".
-        std::map<PPIDpair,int> buffer_valid;
-
-=======
->>>>>>> 6f769b22
 #ifdef WITH_MPI
         // Gambit MPI communicator context for use within the hdf5 printer system
         GMPI::Comm& myComm;
@@ -1330,23 +1258,16 @@
         /// (only gathers data from buffers known to that process)
         void MPI_flush_to_rank(const unsigned int rank);
 
-<<<<<<< HEAD
-=======
         /// Give process 'rank' permission to begin sending its buffer data
         void MPI_request_buffer_data(const unsigned int rank);
  
->>>>>>> 6f769b22
         /// Receive buffer data from a specified process until a STOP message is received
         void MPI_recv_all_buffers(const unsigned int rank);
   
         /// Receive buffer data of a known type for a known dataset
         /// Requires status message resulting from a probe for the message to be received
         template<class T>
-<<<<<<< HEAD
-        void MPI_recv_buffer(const unsigned int r, const std::string& dset_name)      
-=======
         int MPI_recv_buffer(const unsigned int r, const std::string& dset_name)      
->>>>>>> 6f769b22
         {
             // Get number of points to be received
             MPI_Status status;
@@ -1364,9 +1285,6 @@
             buffer.MPI_recv_from_rank(r, Npoints);
             logger()<< LogTags::printers << LogTags::debug << "Received "<<Npoints<<" points from rank "<<r<<"'s buffers (for dataset: "<<dset_name<<")"<<EOM;
             //std::cout<<"(rank "<<myComm.Get_rank()<<") Received "<<Npoints<<" from rank "<<r<<". New buffer size is "<<buffer.N_items_in_buffer()<<" (name="<<buffer.dset_name()<<")"<<std::endl;
-<<<<<<< HEAD
-        }
-=======
             return Npoints;
         }
 
@@ -1388,7 +1306,6 @@
         // Add a vector of buffer chunk data to the buffers managed by this object 
         void add_to_buffers(const std::vector<HDF5bufferchunk>& blocks, const std::vector<std::pair<std::string,int>>& buf_types);
             
->>>>>>> 6f769b22
         #endif
 
         /// Clear all data in buffers ***and on disk*** for this printer
@@ -1615,10 +1532,6 @@
         std::size_t mpiSize;
 
 #ifdef WITH_MPI
-<<<<<<< HEAD
-        // Gambit MPI communicator context for use within the hdf5 printer system
-        GMPI::Comm myComm; // initially attaches to MPI_COMM_WORLD
-=======
         /// Gambit MPI communicator context for use within the hdf5 printer system
         GMPI::Comm myComm; // initially attaches to MPI_COMM_WORLD
 
@@ -1634,7 +1547,6 @@
         static constexpr double RAMlimit = 500; // MB; dump data if buffer size exceeds this
         static constexpr std::size_t MAXrecv = 100; // Maximum number of processes to send buffer data at one time
 
->>>>>>> 6f769b22
 #endif
 
         /// Object interfacing to HDF5 file and all datasets
