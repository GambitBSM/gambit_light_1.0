--- conflicted
+++ resolved
@@ -219,7 +219,6 @@
            : HDF5DataSetBase(name,get_hdf5_data_type<T>::type())
          {}
 
-<<<<<<< HEAD
          /// Write a single piece of data to disk at the target position
          std::size_t write_single(const hid_t loc_id, const T& data, const std::size_t target_pos, const bool force=false)
          {
@@ -236,8 +235,6 @@
              return new_dset_size;
          }
         
-=======
->>>>>>> d8ab1457
          /// Write a vector of data to disk at the target position
          std::size_t write_vector(const hid_t loc_id, const std::vector<T>& data, const std::size_t target_pos, const bool force=false)
          {
@@ -1203,13 +1200,8 @@
 
       public:
 
-<<<<<<< HEAD
         /// Constructor  
         HDF5MasterBuffer(const std::string& filename, const std::string& groupname, const std::string& metadata_groupname, const bool sync, const std::size_t buffer_length
-=======
-        /// Constructor
-        HDF5MasterBuffer(const std::string& filename, const std::string& groupname, const bool sync, const std::size_t buffer_length
->>>>>>> d8ab1457
 #ifdef WITH_MPI
           , GMPI::Comm& comm
 #endif
@@ -1381,12 +1373,9 @@
         /// Retrieve the location_id specifying where output should be created in the HDF5 file
         hid_t get_location_id();
 
-<<<<<<< HEAD
         /// Retrieve the metadata_id where the metadata should be created in the HDF5 file
         hid_t get_metadata_id();
  
-=======
->>>>>>> d8ab1457
         /// Get next available position in the synchronised output datasets
         std::size_t get_next_free_position();
 
