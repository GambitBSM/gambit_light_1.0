--- conflicted
+++ resolved
@@ -119,10 +119,7 @@
                               H5Dread(datasets[i], get_hdf5_data_type<U>::type(), memspace_id, dspace_id, H5P_DEFAULT, (void *)&data[j]);                           
                               H5Sclose(memspace_id);
                               H5Sclose(dspace_id);
-<<<<<<< HEAD
-=======
                               //std::cout <<"Read "<<sizes[i]<<" points from dataset "<<i<<" into position "<<j<<std::endl;
->>>>>>> 81bfe86d
                               //std::ostringstream errmsg;
                               //errmsg << "Error copying parameter.  Dataset in input file " << i 
                               //    << " was larger than previously measured and doesn't fit in the allocated buffer! " 
@@ -134,16 +131,12 @@
                            { 
                               // Read the whole dataset in to buffer (faster than selecting, I should think)
                               H5Dread(datasets[i], get_hdf5_data_type<U>::type(), H5S_ALL, H5S_ALL, H5P_DEFAULT, (void *)&data[j]);                           
-<<<<<<< HEAD
-                           }
-=======
                               //std::cout <<"Read "<<dim_t<<" points from dataset "<<i<<" into position "<<j<<std::endl;
                               //for(unsigned long long k=j; k<j+dim_t; k++) // debug
                               //{
                               //   std::cout<<"  "<<data[k]<<std::endl;
                               //}
                             }
->>>>>>> 81bfe86d
                         }
                         else
                         {
@@ -185,10 +178,7 @@
                         errmsg << "Error copying parameter. HD5write failed." <<std::endl;  
                         printer_error().raise(LOCAL_INFO, errmsg.str());
                     }
-<<<<<<< HEAD
-=======
                     //std::cout<<"Wrote "<<data.size()<<" points into output dataset at position "<<offset<<std::endl;
->>>>>>> 81bfe86d
                     H5Sclose(memspace_id);
                     H5Sclose(dspace_id);
  
