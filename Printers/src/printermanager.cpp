//   GAMBIT: Global and Modular BSM Inference Tool
//   *********************************************
///  \file
///
///  Manager class for printers.
///  Creates printer object according to inifile
///  instructions, and cleans them up on exit.
///
///  *********************************************
///
///  Authors (add name and date if you modify):
///
///  \author Ben Farmer
///          (benjamin.farmer@monash.edu.au)
///  \date 2014 May
///
///  \author Pat Scott
///          (patscott@physics.mcgill.ca)
///  \date 2014 May
///
///  *********************************************

#include "gambit/Printers/baseprinter.hpp"
#include "gambit/Printers/basebaseprinter.hpp"
#include "gambit/Printers/printermanager.hpp"
#include "gambit/Printers/printer_rollcall.hpp"
#include "gambit/Utils/yaml_options.hpp"

// Switch for debugging output (manual at the moment)
//#define DEBUG_MODE

#ifdef DEBUG_MODE
  #define DBUG(x) x
#else
  #define DBUG(x)
#endif

namespace Gambit
{
  
<<<<<<< HEAD
  // TODO: Decide if this is the method we want to use.
  // Set/Get global reader object retrieval
  Printers::PrinterManager* global_printer_manager = NULL;
  
=======
  // Set/Get global reader object retrieval
  Printers::PrinterManager* global_printer_manager = NULL;
  
  // Function to return the value of global_printer_manager
  Printers::PrinterManager* get_global_printer_manager()
  {
    return(global_printer_manager);
  }

>>>>>>> d57ec026
  Printers::BaseReader& get_pp_reader()
  {
    if(global_printer_manager==NULL)
    {
       std::ostringstream os;
       os<<"Tried to retrieve postprocessor reader object, but no PrinterManager has been set! This should be set during scan setup.";
       Printers::printer_error().raise(LOCAL_INFO,os.str()); 
    }
    
    if(not global_printer_manager->reader_exists("old_points"))
    {
       std::ostringstream errmsg;
       errmsg<<"No postprocessor reader object found! This probably means that you are not scanning using the postprocessor. To retrieve data from previous output you must scan with the 'postproccesor' scanner.";
       Printers::printer_error().raise(LOCAL_INFO,errmsg.str());
    }

    return *(global_printer_manager->get_full_reader("old_points"));
  }

  void set_global_printer_manager(Printers::PrinterManager* pm)
  {
     global_printer_manager = pm;
  }

 
  namespace Printers
  {

    /// Manager class for creating printer objects
    PrinterManager::PrinterManager(const Options& printerNode, bool resume_mode)
      : BasePrinterManager(resume_mode)
      , tag(printerNode.getValue<std::string>("printer"))
      , options(printerNode.getNode("options"))
      , printerptr(NULL)
    {
      // Change printer pointer to actually point to the printer object
      if( printer_creators.find(tag)!=printer_creators.end() )
      {
         // If "tag" names a valid printer, create it.
         DBUG( std::cout << "PrinterManager: Creating Primary printer \"" << tag << "\"" << std::endl; )

         // pass on the "resume" flag to the printer
         Options mod_options = options;
         mod_options.setValue("resume",resume_mode);

         BasePrinter* null(NULL);
         printerptr = printer_creators.at(tag)(mod_options,null);
  
         // Update resume flag (primary printer may have switched it off due to lack of existing output)
         set_resume_mode(printerptr->get_resume());
      }
      else
      {
         // Otherwise throw an error
         std::ostringstream os;
         os << "Inifile entry 'printer:\""<<tag<<"\"' does not specify a valid printer! Please choose from one of the following:"<<std::endl;

         for (auto it = printer_creators.begin(); it != printer_creators.end(); ++it)
         {
            os << "  " << it->first << std::endl;
         }

         printer_error().raise(LOCAL_INFO,os.str());
      }
    }

    /// Destruct printer/reader objects
    void PrinterManager::delete_stream(const std::string& name)
    {
      if(name=="")
      {
         std::ostringstream os;
         os << "Tried to delete primary printer stream! Currently you are not permitted to do this. Why do you want to?";
         printer_error().raise(LOCAL_INFO,os.str());
      }
      else
      {
         auto it = auxprinters.find(name);
         if(it!=auxprinters.end())
         {
            delete it->second;
            auxprinters.erase(it);
         }
         else
         {
            std::ostringstream os;
            os << "Tried to delete printer stream '"<<name<<"', but could not find a print stream with that name! Perhaps it was never created, or was deleted already?";
            printer_error().raise(LOCAL_INFO,os.str());
         }
      }
    }

    void PrinterManager::delete_reader(const std::string& name)
    { 
      auto it = readers.find(name);
      if(it!=readers.end())
      {
         delete it->second;
         readers.erase(it);
      }
      else
      {
         std::ostringstream os;
         os << "Tried to delete reader object '"<<name<<"', but could not find a reader object with that name! Perhaps it was never created, or was deleted already?";
         printer_error().raise(LOCAL_INFO,os.str());
      }
    }
 
    PrinterManager::~PrinterManager()
    {
      // Delete all the printer objects
      DBUG( std::cout << "PrinterManager: Destructing printers and readers..." << std::endl; )
      typedef std::map<std::string, BasePrinter*>::iterator it_type;
      typedef std::map<std::string, BaseReader*>::iterator it2_type;
      for(it_type it = auxprinters.begin(); it != auxprinters.end(); it++) {
         delete it->second; // Delete the printer to which this pointer points.
      }
      for(it2_type it = readers.begin(); it != readers.end(); it++) {
         delete it->second; // Delete the reader to which this pointer points.
      }
      delete printerptr; // Delete primary printer
    }

    // Create new printer object (of the same type as the primary printer)
    // and attach it to the provided name.
    void PrinterManager::new_stream(const std::string& streamname, const Options& new_options)
    {
       //TODO need some way for the scanners to change the options
       //for the auxiliary printers, e.g. so we can print to a different file
       DBUG( std::cout << "PrinterManager: Creating Auxilliary printer \"" << tag << "\" with name \"" << streamname << "\"" << std::endl; )
       Options mod_options = new_options;
       mod_options.setValue("resume",this->resume_mode());
       mod_options.setValue("auxilliary",true);
       mod_options.setValue("name",streamname);
       mod_options.setValue("default_output_path",options.getValue<str>("default_output_path"));
       // To construct printer as an auxilliary printer, a pointer to the primary printer is supplied as well as the options.
       auxprinters[streamname] = printer_creators.at(tag)(mod_options,printerptr);
       // Some printers may requires two-step initiations so this virtual function is provided to allow that.
       auxprinters.at(streamname)->auxilliary_init();
    }

    // Create new printer reader object (of the same type as the primary printer)
    // and attach it to the provided name.
    void PrinterManager::new_reader(const std::string& readstreamname, const Options& options)
    {
       DBUG( std::cout << "PrinterManager: Creating printer read stream of type \"" << tag << "\" with name \"" << readstreamname << "\"" << std::endl; )
       std::string whichreader = options.getValueOrDef<std::string>(tag,"type");
       if(reader_creators.find(whichreader)==reader_creators.end())
       {
         std::ostringstream os;
         os << "PrinterManager: Tried to construct reader with name '"<<readstreamname<<"' as reader-type '"<<whichreader<<"', but this is not a valid reader type! Please choose one of the following:"<<std::endl;
         for (auto it = reader_creators.begin(); it != reader_creators.end(); ++it)
         {
            os << "  " << it->first << std::endl;
         }
         printer_error().raise(LOCAL_INFO,os.str());
       }
       readers[readstreamname] = reader_creators.at(whichreader)(options);
    }

    /// Create for reader object for previous print output ("resume reader")
    void PrinterManager::create_resume_reader()
    {
       // The only difficulty here is to get the options needed to build
       // the reader (filenames etc). This varies between different types
       // of printers, so we have to ask the primary printer object to
       // give us these options.  
       new_reader("resume", get_stream()->resume_reader_options()); 
    }
 
    // Retrieve pointer to named printer object
    BaseBasePrinter* PrinterManager::get_stream(const std::string& streamname)
    {
      DBUG( std::cout << "PrinterManager: Retrieving printer stream \"" << streamname << "\"" << std::endl; )
      if(streamname=="")
      {
        if(printerptr==NULL)
        {
           printer_error().raise(LOCAL_INFO,"Error retrieving primary printer from PrinterManager! printerptr==NULL! Must be a bug in the PrinterManager initialisation.");
        }
        return printerptr;
      }
      else
      {
        // Note that this routine automatically converts the BasePrinter pointer into a BaseBasePrinter pointer
        // (for a more minimal interface for use in ScannerBit)
        typedef std::map<std::string, BasePrinter*>::iterator it_type;
        it_type it = auxprinters.find(streamname);
        if( it == auxprinters.end() )
        {
          std::ostringstream errmsg;
          errmsg << "Error! PrinterManager failed to retrieve the requested auxilliary print stream with name '"<<streamname<<"'! The stream may not have been created in the first place. Please check that the scanner plugin you are using correctly creates a printer stream with this name.";
          printer_error().raise(LOCAL_INFO, errmsg.str());
        }
        return it->second;
      }
    }

    /// Retrieve pointer to named reader object
    BaseBaseReader* PrinterManager::get_reader(const std::string& readername)
    {
      // Note that this routine automatically converts the BaseReader pointer into a BaseBaseReader pointer
      // (for a more minimal interface for use in ScannerBit)
      return get_full_reader(readername);
    }

    /// Retrieve non-base version of reader object (for use in module functions rather than ScannerBit)
    BaseReader* PrinterManager::get_full_reader(const std::string& readername)
    {
      DBUG( std::cout << "PrinterManager: Retrieving reader stream \"" << readername << "\"" << std::endl; )
      // Note that this routine automatically converts the BaseReader pointer into a BaseBaseReader pointer
      // (for a more minimal interface for use in ScannerBit)
      typedef std::map<std::string, BaseReader*>::iterator it_type;
      it_type it = readers.find(readername);
      if( it == readers.end() )
      {
        std::ostringstream errmsg;
        errmsg << "Error! PrinterManager failed to retrieve the requested reader stream with name '"<<readername<<"'! The reader may not have been created in the first place. Please check that the scanner plugin you are using correctly creates a reader stream with this name.";
        printer_error().raise(LOCAL_INFO, errmsg.str());
      }
      return it->second;
    }

    /// Checker for existence of reader object
    bool PrinterManager::reader_exists(const std::string& readername)
    {
      typedef std::map<std::string, BaseReader*>::iterator it_type;
      it_type it = readers.find(readername);
      return (it != readers.end());
    }

    /// Instruct all printers that scan has finished and to perform cleanup
    void PrinterManager::finalise(bool abnormal)
    {
      typedef std::map<std::string, BasePrinter*>::iterator it_type;
      for(it_type it = auxprinters.begin(); it != auxprinters.end(); it++) {
         it->second->finalise(abnormal);
      }
      printerptr->finalise(abnormal);
    }

  }
}

#undef DBUG
#undef DEBUG_MODE<|MERGE_RESOLUTION|>--- conflicted
+++ resolved
@@ -38,12 +38,6 @@
 namespace Gambit
 {
   
-<<<<<<< HEAD
-  // TODO: Decide if this is the method we want to use.
-  // Set/Get global reader object retrieval
-  Printers::PrinterManager* global_printer_manager = NULL;
-  
-=======
   // Set/Get global reader object retrieval
   Printers::PrinterManager* global_printer_manager = NULL;
   
@@ -53,7 +47,6 @@
     return(global_printer_manager);
   }
 
->>>>>>> d57ec026
   Printers::BaseReader& get_pp_reader()
   {
     if(global_printer_manager==NULL)
