--- conflicted
+++ resolved
@@ -1432,13 +1432,8 @@
          }
        }
     }
-<<<<<<< HEAD
 
     void HDF5Printer::print(ModelParameters const& value, const std::string& label, const int vID, const unsigned int mpirank, const unsigned long pointID)
-    {
-=======
-   
-    void HDF5Printer::print(triplet<double> const& value, const std::string& label, const int vID, const uint mpirank, const ulong pointID)
     {
       // Retrieve the buffer manager for buffers with this type
       typedef VertexBufferNumeric1D_HDF5<double,BUFFERLENGTH> BuffType;
@@ -1475,7 +1470,6 @@
 
     void HDF5Printer::print(ModelParameters const& value, const std::string& label, const int vID, const unsigned int mpirank, const unsigned long pointID)
    {
->>>>>>> b3e02726
        // We will write to several 'double' buffers, since modelparameters are often retrieved separately
        typedef VertexBufferNumeric1D_HDF5<double,BUFFERLENGTH> BuffType;
       
