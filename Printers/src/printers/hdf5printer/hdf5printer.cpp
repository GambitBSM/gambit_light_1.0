//   GAMBIT: Global and Modular BSM Inference Tool
//   *********************************************
///  \file
///
///  HDF5 interface printer class member function definitions
///
/// 
///  Design strategy:
///  
///  Gambit operates in an iterative fashion, collecting likelihood samples in a
///  multidimensional space. Along with the likelihoods, we also want to store
///  other information collected at each parameter space point. Naively the results
///  of this search could be stored in a record array, however Gambit operates at
///  too high a level to determine the type information necessary to define the
///  type of the record we want to store in any given scan.
///  
///  To solve this problem, while maintaining the ability to store a wide variety
///  of types, the Gambit HDF5 interface is implemented with the following strategy:
///  
///   - Every vertex ID becomes associated with its own, independent, HDF5 dataset,
///     whose type is suited to that vertex (i.e. Gambit functor). This also means
///     that vertices are permitted to have variable-length arrays as their record
///     type (useful for perhaps storing event data of some kind). It is better
///     for later analysis to store the data this way anyway, since one almost
///     always wants one or two or several "columns" of data at a time, rather than
///     every column (complete record) for several parameter points. We effectively
///     store each "column" separately, which makes retrieval of just one "column" 
///     very fast.
///  
///   - Each dataset contains a boolean field which indicates whether a record has
///     been filled or not (some points fail to produce results in all functors).
///  
///   - When the scanner moves to a new point, all the datasets have an entry added
///     (via their individual buffers). The boolean flag is set to zero 
///     (indicating no result) if no result was provided before this. This keeps
///     all the datasets synchronised, so that e.g. record 5 in all datasets refers
///     to the same parameter space point. 
///  
///   - The rank 0 process handles all dataset access, which allows it to keep the
///     datasets synchronised even when point information is coming in from several
///     points at once.
///  
///   -- To elaborate on the above two points further:
///      - the MPI handling is a little tricky here. Every type needs to know how to
///        serialise itself for transmission to the rank 0 process. Each process can
///        keep a series of buffers (instead of the actual datasets) synchronised
///        by the above method, and when they are full this can trigger the MPI send.
///      - The MPI receive must happen when the rank 0 process knows that it has 
///        completed one of its own points, so that a clean write to all the datasets
///        can occur. 
///  
///  In order to handle the auxilliary printers, i.e. the case where extra information
///  about points is added after the scan has moved on, the following strategy is used:
///  
///   - The auxilliary printers communicate with the main printer, to let it know what
///     information will appear in the future. The main printer then creates datasets
///     for this future information, and keeps them (and their boolean flags) in
///     lockstep with all the other datasets. 
///  
///   - When the auxilliary printer decides that it wants to print its information, a 
///     lookup is done in the datasets containing the pointID and rank information, to
///     figure out which absolute index the auxilliary data belongs to. The pre-existing
///     dataset created by the main printer is then updated accordingly. It might not
///     be possible to allow variable length arrays for this auxilliary data.
///  
///   - It may occur that the above lookup fails, because the auxilliary data has been
///     computed for a point which hasn't yet been delivered to the rank 0 process (i.e.
///     the main printer data is still in the buffer of another process). In this case
///     the auxilliary data will remain in a buffer (with its associated pointID and rank)
///     and the lookup will be attempted again at a later stage (unless the auxilliary
///     printer signals that the auxilliary data is going to be completely overwritten, in
///     which case the buffer is simply erased). 
///  
/// 
///  *********************************************
///
///  Authors (add name and date if you modify):
///   
///  \author Ben Farmer
///          (benjamin.farmer@fysik.su.se)
///  \date 2015 May
///
///  *********************************************


// Standard libraries
#include <map>
#include <vector>
#include <algorithm>
#include <ios>
#include <sstream>
#include <iostream>
#include <fstream>
#include <iomanip>
#include <cstdlib> // For popen in finalise() 

// Gambit
#include "gambit/Printers/printers/hdf5printer.hpp"
#include "gambit/Printers/printers/hdf5printer/hdf5tools.hpp"
#include "gambit/Printers/MPITagManager.hpp"
#include "gambit/Printers/printer_id_tools.hpp"
#include "gambit/Printers/printers/hdf5printer/hdf5_combine_tools.hpp"

#include "gambit/cmake/cmake_variables.hpp"
#include "gambit/Core/error_handlers.hpp"
#include "gambit/Utils/stream_overloads.hpp"
#include "gambit/Utils/model_parameters.hpp"
#include "gambit/Utils/util_functions.hpp"
#include "gambit/Logs/logger.hpp"

// MPI bindings
#include "gambit/Utils/mpiwrapper.hpp"
#include "gambit/Utils/new_mpi_datatypes.hpp"

// Switch for debugging output (manual at the moment)

#ifdef DEBUG_MODE 
  #define DBUG(x) x
#else 
  #define DBUG(x)
#endif

//#define CHECK_SYNC 

// Debugging for 'finalise' routine
#define FINAL_CHECK_SYNC
#define FINAL_DEBUG_MODE 

// Code!
namespace Gambit
{
  namespace Printers 
  {
   
    // Locally defined helper struct 
    struct DSetData
    {
      // Dataset metadata
      std::vector<std::string> names;
      std::vector<unsigned long> lengths;
      // Contents of pointID and mpirank datasets
      std::vector<unsigned long> pointIDs;
      std::vector<int> pointIDs_isvalid;
      std::vector<unsigned int> mpiranks;
      std::vector<int> mpiranks_isvalid;
      // Report error
      std::string local_info;
      std::string errmsg;
    };
  
    // Helper function for iterating through HDF5 file during verification stage
    herr_t op_func_get_dset_lengths(hid_t loc_id /*root of iteration, i.e. the group */, 
                                    const char *name, const H5L_info_t* /*info, unused*/, void *opdata)
    {
       herr_t     status1, return_val = 0;
       H5O_info_t infobuf;
       DSetData*  data = static_cast<DSetData*>(opdata);

       // Ensure all objects in the group are datasets
       // Also retrieve their names and lengths
       status1 = H5Oget_info_by_name(loc_id, name, &infobuf, H5P_DEFAULT);
       if(status1<0)
       {
          std::ostringstream errmsg;
          errmsg << "Error while verifying existing HDF5 file contents! Failed to retrieve metadata for dataset '"<<name<<"'!";
          data->local_info = LOCAL_INFO;
          data->errmsg = errmsg.str();
          return_val = -1;
          return return_val;
       }
       switch (infobuf.type) {
           case H5O_TYPE_GROUP: {
               // Error! Not a dataset
               std::ostringstream errmsg;
               errmsg << "Error while verifying existing HDF5 file contents! Detected an object in the target group (name="<<name<<") which is another group! Currently only datasets are written to the target group by the HDF5Printer, so this indicates an inconsistency (e.g. perhaps you are trying to resume using a different or altered yaml file from the one used to generate the existing data)";
               data->local_info = LOCAL_INFO;
               data->errmsg = errmsg.str();
               return_val = -1;
               return return_val;
               break; }
           case H5O_TYPE_DATASET: {
               // All good, get the name and length

               // Open the dataset located in the group identified by 'loc_id', with name 'name'.
               hid_t dset_id = H5Dopen2(loc_id,name,H5P_DEFAULT);
               if(dset_id<0)
               {
                  std::ostringstream errmsg;
                  errmsg << "Error while verifying existing HDF5 file contents! Failed to open dataset "<<name<<"!";
                  data->local_info = LOCAL_INFO;
                  data->errmsg = errmsg.str();
                  return_val = -1;
                  return return_val;
               }

               // Get dataspace of the dataset identified by 'dset_id'
               hid_t dspace = H5Dget_space(dset_id);
               if(dspace<0)
               {
                  std::ostringstream errmsg;
                  errmsg << "Error while verifying existing HDF5 file contents! Failed to read dataspace of dataset "<<name<<"!";
                  data->local_info = LOCAL_INFO;
                  data->errmsg = errmsg.str();
                  return_val = -1;
                  return return_val;
               }

               // Get number of dimensions 
               int ndims = H5Sget_simple_extent_ndims(dspace);
               if(ndims<0)
               {
                  std::ostringstream errmsg;
                  errmsg << "Error while verifying existing HDF5 file contents! Failed to read dimension sizes of dataset "<<name<<"!";
                  data->local_info = LOCAL_INFO;
                  data->errmsg = errmsg.str();
                  return_val = -1;
                  return return_val;
               }

               // Get sizes of dimensions
               std::vector<hsize_t> dims(ndims);
               ndims = H5Sget_simple_extent_dims(dspace, &dims[0], NULL);
               if(ndims<0)
               {
                  std::ostringstream errmsg;
                  errmsg << "Error while verifying existing HDF5 file contents! Failed to read dimension sizes of dataset "<<name<<"!";
                  data->local_info = LOCAL_INFO;
                  data->errmsg = errmsg.str();
                  return_val = -1;
                  return return_val;
               }

               // Store the name and dim[0] size (which is what we use as the "length")
               logger()<<LogTags::printers<<"Reading existing dataset '"<<name<<"'; length is "<<dims[0]<<std::endl;
               data->names.push_back(name);
               data->lengths.push_back(dims[0]);              

               // We also need to harvest the old pointID/mpirank pairs
               bool doread=false;
               herr_t status = 0;
               void* buffer=NULL;
               hid_t memtype;
               std::string label;
               if( strcmp(name,"pointID")==0 ) 
               {
                  logger()<<LogTags::printers<<"Setting H5Dread variables for retrieving pointID data"<<std::endl;
                  doread=true; 
                  data->pointIDs.resize(dims[0]);
                  buffer=&(data->pointIDs[0]);
                  get_hdf5_data_type<unsigned long> h5t;
                  memtype=h5t.type();
                  //memtype=H5T_NATIVE_ULONG; // Should return this
                  label="previous pointIDs";
               }
               else if( strcmp(name,"pointID_isvalid")==0 ) 
               {
                  logger()<<LogTags::printers<<"Setting H5Dread variables for retrieving pointID_isvalid data"<<std::endl;
                  doread=true; 
                  data->pointIDs_isvalid.resize(dims[0]);
                  buffer=&(data->pointIDs_isvalid[0]);
                  get_hdf5_data_type<int> h5t;
                  memtype=h5t.type();
                  //memtype=H5T_NATIVE_INT;
                  label="previous pointIDs_isvalid";
               }
               else if( strcmp(name,"MPIrank")==0 )
               {
                  logger()<<LogTags::printers<<"Setting H5Dread variables for retrieving MPIrank data"<<std::endl;
                  doread=true;
                  data->mpiranks.resize(dims[0]);
                  buffer=&(data->mpiranks[0]);
                  get_hdf5_data_type<unsigned int> h5t;
                  memtype=h5t.type();
                  //memtype=H5T_NATIVE_UINT;
                  label="previous MPI ranks";
               }
               else if( strcmp(name,"MPIrank_isvalid")==0 )
               {
                  logger()<<LogTags::printers<<"Setting H5Dread variables for retrieving MPIrank_isvalid data"<<std::endl;
                  doread=true;
                  data->mpiranks_isvalid.resize(dims[0]);
                  buffer=&(data->mpiranks_isvalid[0]);
                  get_hdf5_data_type<int> h5t;
                  memtype=h5t.type();
                  //memtype=H5T_NATIVE_INT;
                  label="previous MPIranks_isvalid";
               }

               if(doread)
               {
                  status = H5Dread(dset_id, memtype, H5S_ALL, H5S_ALL, H5P_DEFAULT, buffer);
                  if(status<0)
                  {
                     std::ostringstream errmsg;
                     errmsg << "Error while verifying existing HDF5 file contents! Failed to read "<<label<<" out of dataset "<<name<<"!";
                     data->local_info = LOCAL_INFO;
                     data->errmsg = errmsg.str();
                     return_val = -1;
                     return return_val;
                  }
               }

               // Release the dataset resources
               H5Sclose(dspace);  // release dataspace 
               H5Dclose(dset_id); // release dataset
               break; }
           case H5O_TYPE_NAMED_DATATYPE: {
               // Error! Not a dataset
               std::ostringstream errmsg;
               errmsg << "Error while verifying existing HDF5 file contents! Detected an object in the target group (name="<<name<<") which is a named datatype, not a dataset! Currently only datasets are written to the target group by the HDF5Printer, so this indicates an inconsistency (e.g. perhaps you are trying to resume using a different or altered yaml file from the one used to generate the existing data)";
               data->local_info = LOCAL_INFO;
               data->errmsg = errmsg.str();
               return_val = -1;
               return return_val;
               break; }
           default: {
               // Error! Not a dataset
               std::ostringstream errmsg;
               errmsg << "Error while verifying existing HDF5 file contents! Detected an object in the target group (name="<<name<<") with an unknown type, i.e. not a dataset! Currently only datasets are written to the target group by the HDF5Printer, so this indicates an inconsistency (e.g. perhaps you are trying to resume using a different or altered yaml file from the one used to generate the existing data)";
               data->local_info = LOCAL_INFO;
               data->errmsg = errmsg.str();
               return_val = -1;
               return return_val;
               }
      }

      return return_val;
    }


    // We are going to have to combine this data with information from the 
    // scanners (using the auxilliary printers). In order to do this efficiently,
    // we will store the pointIDs and ranks in a dataset seperate from the
    // bulk of the data (but correlated with it) so that we can quickly search
    // for records by their pointID and rank, and then write new data to them.
    //
    // NOTE: will have to change the auxilliary printers a bit, so that they
    // communicate what they intend to write back to the main printer... or something.


    /// @{ H5P_LocalBufferManager member functions

    template<class BuffType>
    void H5P_LocalBufferManager<BuffType>::init(HDF5Printer* p, bool sync)
    {
       /* Set global behaviour flag */
       synchronised = sync;

       /* Attempt to attach to printer */
       if(p==NULL)
       {
          std::ostringstream errmsg;
          errmsg << "Error! Tried to initialise a H5P_LocalBufferManager with a null pointer! Need an actual HDF5Printer object in order to work. This is a bug in the HDF5Printer class, please report it.";
          printer_error().raise(LOCAL_INFO, errmsg.str());
       }
       if(not ready()) {
          printer = p; 
       } else {
          std::ostringstream errmsg;
          errmsg << "Error! Tried to initialise a H5P_LocalBufferManager twice! This is a bug in the HDF5Printer class, please report it.";
          printer_error().raise(LOCAL_INFO, errmsg.str());
       }
    }    

    template<class BuffType>
    BuffType& H5P_LocalBufferManager<BuffType>::get_buffer(const int vertexID, const unsigned int aux_i, const std::string& label) 
    {
       if(not ready()) {
          std::ostringstream errmsg;
          errmsg << "Error! Tried to retrieve a buffer from a buffer manager without first initialising it! This is a bug in the HDF5Printer class, please report it.";
          printer_error().raise(LOCAL_INFO, errmsg.str());
       }

       VBIDpair key;
       key.vertexID = vertexID;
       key.index    = aux_i;

       typename std::map<VBIDpair, BuffType>::iterator it = local_buffers.find(key);
      
       if( it == local_buffers.end() ) 
       {
          error_if_key_exists(local_buffers, key, "local_buffers");
          // No local buffer exists for this output stream yet, so make one
          // But check first if another printer manager is already handling this
          // output stream. If so, we relinquish control over it and silence the
          // new output stream.
          bool silence = false;
          #ifdef DEBUG_MODE
          std::cout<<"Preparing to create new print output stream..."<<std::endl;
          std::cout<<"...label = "<<label<<std::endl;
          std::cout<<"...is stream already managed? "<<printer->is_stream_managed(key)<<std::endl;
          std::cout<<"...from printer with name = "<<printer->get_printer_name()<<std::endl;
          std::cout<<"...from printer with name = "<<printer->get_printer_name()<<std::endl;
          #endif
          if( printer->is_stream_managed(key) )
          {
            silence = true;
          }
          #ifdef DEBUG_MODE
          std::cout<<"...is silenced? "<<silence<<std::endl;
          #endif

          // Create the new buffer object
          hid_t loc(-1);
          if(synchronised)
          {
             loc = printer->get_location();
          } 
          else // write to the RA group
          {
             loc = printer->get_RA_location();            
          }

          local_buffers[key] = BuffType( loc
                                       , label/*deconstruct?*/
                                       , vertexID
                                       , aux_i
                                       , synchronised
                                       , silence
                                       , false /*printer->get_resume() -- In this new version of the HDF5Printer we write temporary files and then combine them at the end of the scan, so each individual buffer no longer needs to be in 'resume' mode, it can just start anew and be combined with the old data later on */
                                       );

          // Get the new (possibly silenced) buffer back out of the map
          it = local_buffers.find(key);

          // Add a pointer to the new buffer to the full list as well
          if(not silence) printer->insert_buffer( key, it->second );

          // Force increment the buffer to "catch it up" to the current sync
          // position, in case it has been created "late".
          // We subtract one because another increment will happen after
          // the print statement (that triggered the creation of the new
          // buffer) completes.
          //if(synchronised) std::cout<<"Fast-forwarding new buffer "<<label<<" to position "<<printer->get_sync_pos()-1<<std::endl;
          if(synchronised) it->second.fast_forward(printer->get_sync_pos()-1);
       }

       if( it == local_buffers.end() ) 
       {
          std::ostringstream errmsg;
          errmsg << "Error! Failed to retrieve newly created buffer (label="<<label<<") from local_buffers map! Key was: ("<<vertexID<<","<<aux_i<<")"<<std::endl;
          printer_error().raise(LOCAL_INFO, errmsg.str());
       }

       return it->second; 
    }
  
    /// @}


    /// @{ HDF5Printer member functions
     
    // Constructor
    HDF5Printer::HDF5Printer(const Options& options, BasePrinter* const primary)
      : BasePrinter(primary,options.getValueOrDef<bool>(false,"auxilliary"))
      , printer_name("Primary printer")
      , myRank(0)
      , mpiSize(1)
      #ifdef WITH_MPI
      , myComm() // initially attaches to MPI_COMM_WORLD
      #endif
      , resume(options.getValue<bool>("resume"))
    {
      common_constructor(options);
    }

    void HDF5Printer::common_constructor(const Options& options)
    {
      #ifdef WITH_MPI
      myRank = myComm.Get_rank();
      #endif
      // Initialise "lastPointID" map to -1 (i.e. no last point)
      lastPointID[myRank] = -1;

      if(not this->is_auxilliary_printer())
      {
        // Set up this printer in primary mode
        DBUG( std::cout << "Constructing Primary HDF5Printer object..." << std::endl; )
        is_primary_printer = true;

        // Set up communicator context for HDF5 printer system
        #ifdef WITH_MPI
        myComm.dup(MPI_COMM_WORLD); // duplicates MPI_COMM_WORLD
        mpiSize = myComm.Get_size();
        #endif

        std::ostringstream ss;
        ss << "Primary printer for rank " << myRank;
        printer_name = ss.str();

        // Name of file where results should ultimately end up
        std::ostringstream ff;
        if(options.hasKey("output_path"))
        {
          ff << options.getValue<std::string>("output_path") << "/";
        }
        else
        {
          ff << options.getValue<std::string>("default_output_path") << "/";
        }
        if(options.hasKey("output_file"))
        {
          ff << options.getValue<std::string>("output_file");
        }
        else
        {
          printer_error().raise(LOCAL_INFO, "No 'output_file' entry specified in the options section of the Printer category of the input YAML file. Please add a name there for the output hdf5 file of the scan.");
        }
        finalfile = ff.str();

        // Name of file where combined results from previous (unfinished) runs end up
        std::ostringstream rename;
        rename << finalfile << "_temp_combined";
        tmp_comb_file = rename.str();

        // HDF5 group (virtual "folder") inside output file in which to store datasets
        group = options.getValueOrDef<std::string>("/","group");

        // Delete final target file (or group) if one with same name already exists? (and if we are restarting the run)
        // This is just for convenience during testing; by default datasets will simply be replaced in/added to
        // existing target HDF5 files. This lets one combine data from many scans into one file if desired.
        bool overwrite_file  = options.getValueOrDef<bool>(false,"delete_file_on_restart");
         
        if(myRank==0)
        {
           // Check whether a readable output file exists with the name that we want to use.
           std::string msg_finalfile;
           std::cout << "File readable: " << finalfile << " : " << HDF5::checkFileReadable(finalfile, msg_finalfile) <<std::endl;
           if(HDF5::checkFileReadable(finalfile, msg_finalfile))
           {
             if(overwrite_file and not resume)
             {
                // Note: "not resume" means "start or restart"
                // Delete existing output file
                std::ostringstream command;
                command << "rm -f "<<finalfile;
                logger() << LogTags::printers << LogTags::info << "Running shell command: " << command.str() << EOM;
                FILE* fp = popen(command.str().c_str(), "r");
                if(fp==NULL)
                {
                   // Error running popen
                   std::ostringstream errmsg;
                   errmsg << "rank "<<myRank<<": Error deleting existing output file (requested by 'delete_file_on_restart' printer option; target filename is "<<finalfile<<")! popen failed to run the command (command was '"<<command.str()<<"')";
                   printer_error().raise(LOCAL_INFO, errmsg.str());
                }
                else if(pclose(fp)!=0)
                {
                   // Command returned exit code!=0, or pclose failed
                   std::ostringstream errmsg;
                   errmsg << "rank "<<myRank<<": Error deleting existing output file (requested by 'delete_file_on_restart' printer option; target filename is "<<finalfile<<")! Shell command failed to executed successfully, see stderr (command was '"<<command.str()<<"').";
                   printer_error().raise(LOCAL_INFO, errmsg.str());
                }
             }
             else
             {
                // File exists, so check if 'group' is readable, and throw error if it exists
                file_id = HDF5::openFile(finalfile);
                std::string msg_group;
                std::cout << "Group readable: " << finalfile << " , " << group << " : " << HDF5::checkGroupReadable(file_id, group, msg_group) << std::endl;
                if(HDF5::checkGroupReadable(file_id, group, msg_group))
                {
                   // Group already exists, error!
                   std::ostringstream errmsg;
                   errmsg << "Error preparing pre-existing output file '"<<finalfile<<"' for writing via hdf5printer! The requested output group '"<<group<<" already exists in this file! Please take one of the following actions:"<<std::endl;
                   errmsg << "  1. Choose a new group via the 'group' option in the Printer section of your input YAML file;"<<std::endl;
                   errmsg << "  2. Delete the existing group from '"<<finalfile<<"';"<<std::endl;
                   errmsg << "  3. Delete the existing output file, or set 'delete_file_on_restart: true' in your input YAML file to give GAMBIT permission to automatically delete it (applies when -r/--restart flag used);"<<std::endl;
                   printer_error().raise(LOCAL_INFO, errmsg.str());
                }
                HDF5::closeFile(file_id);
                exit(1);
             }
           }

           // Deal with temporary files from previous runs 
           if(resume) // If in resume mode, need to combine any existing process-level temporary files 
           {
              logger() << LogTags::info << "Checking if temporary files from a previous scan exist" << EOM;
              std::vector<std::string> tmp_files = find_temporary_files(true); //error if they are inconsistent
              if(tmp_files.size()!=0)
              {
                 logger() << LogTags::info << "Found "<<tmp_files.size()<<" temporary files from previous scan; preparing to combine them" << EOM;
                 prepare_and_combine_tmp_files();
              }
              else
              {
                 logger() << LogTags::info << "No process-level temporary files found; skipping combination step." << EOM;
              }
           }
           else // If we are not in resume mode, need to delete any temporary files left lying around in our target directory from previous incomplete runs 
           {
             // If everything is ok, delete any existing temporary files, including temporary combined files
             std::vector<std::string> tmp_files = find_temporary_files();
             tmp_files.push_back(tmp_comb_file); // Adds temporary combined file to deletion list
             for(auto it=tmp_files.begin(); it!=tmp_files.end(); ++it)
             {
               std::ostringstream command;
               command << "rm -f "<<*it;
               logger() << LogTags::printers << LogTags::info << "Running shell command: " << command.str() << EOM;
               FILE* fp = popen(command.str().c_str(), "r");
               if(fp==NULL)
               {
                  // Error running popen
                  std::ostringstream errmsg;
                  errmsg << "rank "<<myRank<<": Error deleting old temporary output file (attempting to do this because '--restart' flag was detected. Target for deletion was "<<*it<<")! popen failed to run the command (command was '"<<command.str()<<"')";
                  printer_error().raise(LOCAL_INFO, errmsg.str());
               }
               else if(pclose(fp)!=0)
               {
                  // Command returned exit code!=0, or pclose failed
                  std::ostringstream errmsg;
                  errmsg << "rank "<<myRank<<": Error deleting old temporary output file (attempting to do this because '--restart' flag was detected. Target for deletion was "<<*it<<")! Shell command failed to execute successfully, please check stderr (command was '"<<command.str()<<"').";
                  printer_error().raise(LOCAL_INFO, errmsg.str());
               }
             }
           } // end if(resume)
        }
        else
        {
           #ifdef WITH_MPI
           // Everyone wait until the master finishes pre-processing of existing files 
           myComm.allWaitForMaster(PPFILES_PASS);
           #endif
        }

        if(resume)
        {
           /// Check if combined output file exists
           if( HDF5::checkFileReadable(tmp_comb_file) )
           {
              /// Get previous PPIDs from either old output, or the newly combined file
              previous_points = gather_old_PPIDs();
           }
           else
           {
              logger() << LogTags::info << "No temporary combined output file found; therefore no previous MPIrank/pointID pairs to retrieve. Will assume that this is a new run (since -r/--restart flag was not used)." << EOM;
           }

           // Use global function get_point_id to fast-forward ScannerBit to the
           // next unused pointID for this rank (actually we give it the highest known, it will iterate itself)
           long highest = 0;
           for(std::vector<PPIDpair>::iterator it = previous_points.begin(); it != previous_points.end(); it++)
           {
              if(it->rank==myRank and it->pointID > highest) highest = it->pointID;
           }
           get_point_id() = highest; 
        }
 
        if(myRank==0)
        {
           #ifdef WITH_MPI
           // Signal that file preprocessing is complete
           myComm.allWaitForMaster(PPFILES_PASS);
           #endif
        }
 
        // Specify temporary output file name to use for this process
        // Will combine with data from other processes when run is finished,
        // or when resuming a run.
        // TODO: Currently we have to do this even if no MPI is being used. Might just leave this for simplicity.
        std::ostringstream rename2;
        rename2 << finalfile << "_temp_" << myRank;
        tmpfile = rename2.str();

        // Open requested file 
        bool oldfile; 
        Utils::ensure_path_exists(tmpfile);
        file_id = HDF5::openFile(tmpfile,false,oldfile); // Don't overwrite existing file; we will check here if it exists (via oldfile) and throw an error if it does.
        if(oldfile)
        {
           std::ostringstream errmsg;
           errmsg << "Error! HDF5Printer attempted to open a temporary file for storing output data ("<<tmpfile<<"), however it found an existing file of the same name! This is a bug; pre-existing temporary files should already have been analysed and deleted before this point in the code.";
           printer_error().raise(LOCAL_INFO, errmsg.str()); 
        }

        // Open requested group (creating it plus parents if needed)
        group_id = HDF5::openGroup(file_id,group);

        // Open sub-group for RA datasets
        RA_group_id = HDF5::openGroup(file_id,group+"/RA");

        // Set the target dataset write location to the chosen group
        location_id = group_id;
        RA_location_id = RA_group_id;

      }
      else
      {
        // Set up this printer in auxilliary mode
        std::ostringstream ss;
        ss << options.getValue<std::string>("name");
        #ifdef WITH_MPI
        ss << " for rank " << myRank;
        #endif
        printer_name = ss.str();
        synchronised = options.getValueOrDef<bool>(true,"synchronised");
        DBUG( std::cout << "Constructing Auxilliary HDF5Printer object (with name=\""<<printer_name<<"\" synchronised="<<synchronised<<")..." << std::endl; )

        primary_printer = dynamic_cast<HDF5Printer*>(this->get_primary_printer());

        // Fix up mpi communicator (need to copy the one created by the
        // primary printer)
        #ifdef WITH_MPI
        myComm = primary_printer->get_Comm();
        #endif

        // Retrieve the target location for adding new datasets from the primary
        // printer
        location_id = primary_printer->get_location();
        RA_location_id = primary_printer->get_RA_location();
        startpos = primary_printer->get_startpos();
      } 
      // Now that communicator is set up, get its properties.
      #ifdef WITH_MPI
      myRank = myComm.Get_rank();
      mpiSize = myComm.Get_size();
      #endif
    }

    /// Search the output directory for temporary files (pre-combination)
    std::vector<std::string> HDF5Printer::find_temporary_files(const bool error_if_inconsistent)
    {
        // Autodetect temporary files from previous run.
        std::string output_dir = Utils::dir_name(finalfile);
        std::vector<std::string> files = Utils::ls_dir(output_dir); 
        std::string tmp_base(Utils::base_name(finalfile) + "_temp_");
        std::vector<int> ranks;
        std::vector<std::string> result;

        //std::cout << "Matching against: " <<tmp_base<<std::endl;
        for(auto it=files.begin(); it!=files.end(); ++it)
        {
           //std::cout << (*it) << std::endl;
           //std::cout << it->substr(0,tmp_base.length()) << std::endl;
           if (it->compare(0, tmp_base.length(), tmp_base) == 0)
           {
              // Matches format of temporary file! Extract the rank that produced it
              std::stringstream ss;
              ss << it->substr(tmp_base.length());
              if(ss.str()!="combined") // don't count the temporary combined file in this list
              {
                 int rank;
                 ss >> rank;
                 //std::cout << "Match! "<< ss.str() << " : " << rank << std::endl;
                 // TODO: check for failed read
                 ranks.push_back(rank);
                 result.push_back(output_dir+"/"+*it);
              }
           }
        }
        // Check if all temporary files found (i.e. if output from some rank is missing)
        if(error_if_inconsistent)
        {
          std::vector<int> missing;
          for(size_t i=0; i<ranks.size(); ++i)
          {
            if(std::find(ranks.begin(), ranks.end(), i) == ranks.end())
            { missing.push_back(i); }
          }
          if( missing.size()>0 )
          {
             std::ostringstream errmsg;
             errmsg << "HDF5Printer is attempting to resume from a previous run, but could not locate all the expected temporary output files (found "<<ranks.size()<<" temporary files, but are missing the files from the following ranks: "<<missing<<")! Resuming is therefore not possible; aborting run...";
             printer_error().raise(LOCAL_INFO, errmsg.str()); 
          }
        }
        return result;
    }

    /// Scan for existing temporary files, in preparation for combining them
    /// Should only do this if scan is resuming, and if we are process rank 0.
    void HDF5Printer::prepare_and_combine_tmp_files()
    {
       // Need to do combination before trying to get previous points.
       // Make sure a barrier or similar exists outside this function to make
       // sure master node does combination before workers try to retrieve 
       // previous points
       if(not resume or not myRank==0)
       {
          std::ostringstream errmsg;
          errmsg << "HDF5Printer: Tried to run function 'prepare_and_combined_tmp_files', however GAMBIT is not in 'resume' mode, and this is not the process with rank 0, so this is forbidden. This indicates a bug in the HDF5Printer logic, please report it.";
          printer_error().raise(LOCAL_INFO, errmsg.str()); 
       }

       /// Check if temporary combined hdf5 file exists (from previous resume!) and can be opened in read/write mode
       std::string msg;
       bool combined_file_readable=false;
       if( HDF5::checkFileReadable(tmp_comb_file, msg) )
       {
         logger() << LogTags::info << "Existing temporary combined output file is readable" << EOM;
         combined_file_readable=true;                 
       }
       logger() << LogTags::info << "No readable pre-existing temporary combined output file found" << EOM;

       // Autodetect temporary files from previous run.
       logger() << LogTags::info << "We are rank 0; it is our job to prepare any output from individual processes of a previous run for adding of new data. Will attempt to merge them into a combined file, and delete the temporary files if successful." << EOM;
       logger() << LogTags::info << "Autodetecting temporary files from previous run..." << EOM;
       std::vector<std::string> tmp_files = find_temporary_files(true);

       if(tmp_files.size()==0)
       {
          logger() << LogTags::info << "No temporary files found." << EOM;
          // No temporary files exist
          // This is ok, could just be starting a new run
          // But we could also have just finished a run and accidentally tried to continue
          // it -- the responsibility for checking this is left to the calling code, because
          // we could also be trying to store the output of this run in a pre-existing hdf5
          // file, so we cannot assume that a pre-existing file is a problem.
       }
       else 
       {
          logger() << LogTags::info << "Found "<<tmp_files.size()<<" temporary files. Will now check to see if they are readable." << EOM;
          // Check if temporary files from previous run are readable.
          for(auto it=tmp_files.begin(); it!=tmp_files.end(); ++it)
          {
             std::string msg2;
             if(not HDF5::checkFileReadable(*it, msg2))
             {
                // We are supposed to be resuming, but no readable output file was found, so we can't.
                std::ostringstream errmsg;
                errmsg << "Error! GAMBIT is in resume mode, however the chosen output system (HDF5Printer) could not locate/read all the required temporary files from the previous run (possibly there is no unfinished run to continue from). Resuming is therefore not possible; aborting run... (see below for IO error messages)";
                errmsg << std::endl << "IO message for temporary combined output file read attempt: ";
                errmsg << std::endl << "    " << msg;
                errmsg << std::endl << "IO message for temporary uncombined output file read attempt: ";
                errmsg << std::endl << "    " << msg2;
                printer_error().raise(LOCAL_INFO, errmsg.str()); 
             }
          }
          // Ok all the temporary files exist: combine them
          // (but do it in non-resume mode, since any potentially existing output file is unreadable anyway)
          std::ostringstream logmsg;
          if(combined_file_readable)
          {
             logmsg << "HDF5Printer: Temporary combined output file detected (found "<<tmp_comb_file<<")"<<std::endl;
             logmsg << "Will merge temporary files from last run into this file"<<std::endl;
             logmsg << "If run completes, results will be moved to "<<finalfile<<std::endl;
          }
          else
          {
             logmsg << "HDF5Printer: No temporary combined output file detected (searched for "<<tmp_comb_file<<")"<<std::endl;
             logmsg << "Will attempt to create it from temporary files from last run"<<std::endl;
             logmsg << "If run completes, results will be moved to "<<finalfile<<std::endl;
          }
          logmsg << std::endl << "HDF5Printer: Detected the following temporary files: " << std::endl;
          for(auto it=tmp_files.begin(); it!=tmp_files.end(); ++it)
          {
             logmsg << "   " << *it << std::endl;
          }
          logmsg << "Attempting combination into: "<< std::endl;
          logmsg << "   " << tmp_comb_file;
          std::cout << logmsg.str() << std::endl;
          logger() << LogTags::printers << LogTags::info << logmsg.str() << EOM;
          combine_output(tmp_files,false);
       }
    }

    /// Gather MPIrank/pointID pairs from an existing output file
    /// Along the way, verify that datasets in the output file have consistent lengths
    std::vector<PPIDpair> HDF5Printer::gather_old_PPIDs()
    {
       std::vector<PPIDpair> prev_points;

       if(not resume)
       {
          std::ostringstream errmsg;
          errmsg << "HDF5Printer: Tried to run function 'gather_old_PPIDs', however GAMBIT is not in 'resume' mode, so this is forbidden. This indicates a bug in the HDF5Printer logic, please report it.";
          printer_error().raise(LOCAL_INFO, errmsg.str()); 
       }

       std::string msg;
       /// Should definitely have a combined file by now if we ran the combined script, and are supposed to be resuming.
       if(not HDF5::checkFileReadable(tmp_comb_file, msg))
       {
          std::ostringstream errmsg;
          errmsg << "HDF5Printer: Tried to run function 'gather_old_PPIDs', however could not read from the temporary combined output file. The HDF5Printer should have already verified that this file was readable before now, so this indicates a bug in the HDF5Printer logic, please report it. Message from read attempt was: " << msg;
          printer_error().raise(LOCAL_INFO, errmsg.str()); 
       }

       logger() << LogTags::info << "Scanning existing temporary combined output file, to prepare for adding new data" << EOM;
       // Open HDF5 file
       Utils::ensure_path_exists(tmp_comb_file);
       file_id = HDF5::openFile(tmp_comb_file);
    
       // Check that group is readable
       std::string msg2;
       if(not HDF5::checkGroupReadable(file_id, group, msg2))   
       {
         // We are supposed to be resuming, but specified group was not readable in the output file, so we can't.
         std::ostringstream errmsg;
         errmsg << "Error! GAMBIT is in resume mode, however the chosen output system (HDF5Printer) was unable to open the specified group ("<<group<<") within the existing output file ("<<tmp_comb_file<<"). Resuming is therefore not possible; aborting run... (see below for IO error message)";
         errmsg << std::endl << "(Strictly speaking we could allow the run to continue (if the scanner can find its necessary output files from the last run), however the printer output from that run is gone, so most likely the scan needs to start again).";
         errmsg << std::endl << "IO error message: " << msg2;
         printer_error().raise(LOCAL_INFO, errmsg.str()); 
       }

       // Open requested group (creating it plus parents if needed)
       group_id = HDF5::openGroup(file_id,group);

       // Now for more serious checks: we will check every dataset in the
       // target group and make sure they are all the same length, so that
       // we can learn where to write new data.
       // TODO: add routine to fix dataset lengths in case some datasets
       // were not properly updated during termination of previous run.
       
       herr_t errcode;

       // Storage for data collected during iteration
       DSetData dsetdata;

       // First learn what all the existing datasets are and find out their lengths
       errcode = H5Literate(group_id, H5_INDEX_NAME, H5_ITER_NATIVE, NULL, op_func_get_dset_lengths, &dsetdata);
       logger()<<EOM;
       if(errcode<0)
       {
          std::ostringstream errmsg;
          errmsg << "Error in HDF5Printer while attempting to resume from existing HDF5 file ("<<tmp_comb_file<<")! Iteration through group '"<<group<<"' failed! Message was as follows:" <<std::endl;
          errmsg << dsetdata.errmsg;
          printer_error().raise(dsetdata.local_info, errmsg.str());
       }

       // Verify that all the dataset lengths are equal
       logger() << LogTags::info << "Verifying that existing datasets in existing temporary combined output file have consistent lengths" << EOM;
       for(size_t i=1; i<dsetdata.lengths.size(); i++)
       {
         if(dsetdata.lengths[i] != dsetdata.lengths[0])
         {
            std::ostringstream errmsg;
            errmsg << "Error in HDF5Printer while attempting to resume from existing HDF5 file! Length of dataset '"<<dsetdata.names[i]<<"' ("<<dsetdata.lengths[i]<<") in group '"<<group<<"' of file '"<<tmp_comb_file<<"' is inconsistent with the lengths of other datasets in this group ("<<dsetdata.lengths[0]<<"). It is planned for such inconsistencies to be fixable, but currently it is an error, sorry!";
            printer_error().raise(LOCAL_INFO, errmsg.str());
         }
       }

       if(dsetdata.pointIDs.size()==0 or dsetdata.mpiranks.size()==0 or
          dsetdata.pointIDs_isvalid.size()==0 or dsetdata.mpiranks_isvalid.size()==0)
       {
          std::ostringstream errmsg;
          errmsg << "Error in HDF5Printer while attempting to resume from existing HDF5 file! 'pointID' and/or 'MPIrank' datasets were not correctly retrieved from the output dataset, or their lengths are zero. The latter may simply indicate that the existing HDF5 file contains no data, in which case you will need to start a new run" << std::endl;
          errmsg << "   pointIDs.size()         = "<<dsetdata.pointIDs.size()<<std::endl;
          errmsg << "   pointIDs_isvalid.size() = "<<dsetdata.pointIDs_isvalid.size()<<std::endl;
          errmsg << "   mpiranks.size()         = "<<dsetdata.mpiranks.size()<<std::endl;
          errmsg << "   mpiranks_isvalid.size() = "<<dsetdata.mpiranks_isvalid.size();
          printer_error().raise(LOCAL_INFO, errmsg.str());
       }
       if(dsetdata.pointIDs.size()!=dsetdata.lengths[0] or 
          dsetdata.pointIDs_isvalid.size()!=dsetdata.lengths[0] or
          dsetdata.mpiranks.size()!=dsetdata.lengths[0] or
          dsetdata.mpiranks_isvalid.size()!=dsetdata.lengths[0])
       {
          std::ostringstream errmsg;
          errmsg << "Error in HDF5Printer while attempting to resume from existing HDF5 file! 'pointID' and/or 'MPIrank' datasets were not correctly retrieved from the output dataset. The sizes of the retrieved data vectors are not consistent with the expected dataset length, and since the dataset lengths have already been error-checked, this can only be a bug in the code which reads these datasets. Please report this so it can be fixed." << std::endl;
          errmsg << "   lengths[0]              = "<<dsetdata.lengths[0]<<std::endl;
          errmsg << "   pointIDs.size()         = "<<dsetdata.pointIDs.size()<<std::endl;
          errmsg << "   pointIDs_isvalid.size() = "<<dsetdata.pointIDs_isvalid.size()<<std::endl;
          errmsg << "   mpiranks.size()         = "<<dsetdata.mpiranks.size()<<std::endl;
          errmsg << "   mpiranks_isvalid.size() = "<<dsetdata.mpiranks_isvalid.size();
          printer_error().raise(LOCAL_INFO, errmsg.str());
       }

       // Gather the IDs for previous points
       //bool allvalid = true;
       logger() << LogTags::info << "Gathering MPIrank/pointID pairs from previous scan data" << EOM;
       unsigned long lastvalid = 0;
       for(size_t i=0; i<dsetdata.pointIDs.size(); i++)
       {
         //std::cout <<"Examining PPID["<<i<<"] from previous scan data: ("<<dsetdata.pointIDs[i]<<", "<<dsetdata.mpiranks[i]<<"), validity: ("<<dsetdata.pointIDs_isvalid[i]<<", "<<dsetdata.mpiranks_isvalid[i]<<")"<<std::endl;
         if(dsetdata.pointIDs_isvalid[i] and dsetdata.mpiranks_isvalid[i])
         {
            //std::cout<<"  Loading PPID["<<i<<"] from previous scan data: ("<<dsetdata.pointIDs[i]<<", "<<dsetdata.mpiranks[i]<<")"<<std::endl;
            
            //if(allvalid==false) // REMOVED FOR NOW; since several resumes in a row can lead to several datasets stiched together with gaps in between.
            //{
            //   // If invalid pointIDs occur, it is only permitted at the end
            //   // of the dataset. If valid pointIDs are detected after that,
            //   // then there is a problem with the dataset.
            //   std::ostringstream errmsg;
            //   errmsg << "Error in HDF5Printer while attempting to resume from existing HDF5 file! While retrieving previous pointID and MPIrank entries, an entry with _isvalid==true was detected following one with _isvalid==false. The first _isvalid==false should mark the end of previously written data, so an _isvalid==true following that indicates corruption of the file" <<std::endl;
            //   errmsg << "  lastvalid = " << lastvalid << std::endl;
            //   errmsg << "  current slot = " << i;
            //   printer_error().raise(LOCAL_INFO, errmsg.str());
            //}  

            lastvalid = i;  // use to overwrite empty slots at end of last dataset

            //add_PPID_to_list(PPIDpair(dsetdata.pointIDs[i],dsetdata.mpiranks[i]));
            // Postpone actually adding the PPID, because this triggers writing of RA_pointID and RA_mpirank,
            // and we don't want to try and write those to this old file. Return the list, and then add it
            // after the verification is finished.

            // Debugging check to see whether duplicate points exist in the previous dataset
            bool debug=true;
            if(debug)
            {
               PPIDpair current_id(dsetdata.pointIDs[i],dsetdata.mpiranks[i]);
               if( std::find(prev_points.begin(), prev_points.end(), current_id) != prev_points.end() )
               {
                  std::ostringstream errmsg;
                  errmsg << "Error in HDF5Printer while attempting to resume from existing HDF5 file! Duplicate point IDs detected while retrieving previous pointID and MPIrank entries. File was: " << tmp_comb_file << ", group: " << group;
                  printer_error().raise(LOCAL_INFO, errmsg.str());
               }
            }

            prev_points.push_back(PPIDpair(dsetdata.pointIDs[i],dsetdata.mpiranks[i]));
         }
         else if(dsetdata.pointIDs_isvalid[i] or dsetdata.mpiranks_isvalid[i])
         {
            std::ostringstream errmsg;
            errmsg << "Error in HDF5Printer while attempting to resume from existing HDF5 file! While retrieving previous pointID and MPIrank entries, an entry with pointID_isvalid==true but MPIrank_isvalid==false (or vice versa) was detected. This indicates corruption of the file";
            errmsg << "  index of problematic entry = "<<i<<std::endl;
            printer_error().raise(LOCAL_INFO, errmsg.str());
         }
         else
         {
            //allvalid=false;  // don't need if we aren't checking for gaps in dataset
         }
       }
       logger() << LogTags::info << "Gathered "<<prev_points.size()<<" MPIrank/pointID pairs from previous scan data" << EOM;
       if(prev_points.size()==0)
       {
          std::ostringstream errmsg;
          errmsg << "Error in HDF5Printer while attempting to resume from existing HDF5 file! Failed to gather any MPIrank/pointID pairs from previous scan data! This is a bug in the HDF5Printer, because if the existing HDF5 file is empty or corrupt then a different error should have been raised before now. Please report this error.";
          printer_error().raise(LOCAL_INFO, errmsg.str());
       }

       // Set the starting position for new output
       //startpos = dsetdata.lengths[0]; // don't overwrite final is_valid==false entries
       startpos = lastvalid+1;             // do overwrite final is_valid==false entries

       // Checks finished, close file and group
       HDF5::closeGroup(group_id);
       HDF5::closeFile(file_id);
       
       return prev_points;
    }


    /// Ask the printer for the highest ID number known for a given rank
    /// process (needed for resuming, so the scanner can resume assigning
    /// point IDs from this value. 
    // TODO: DEPRECATED
    //unsigned long HDF5Printer::getHighestPointID(const int rank)
    //{
    //   long highest = 0;
    //   std::vector<PPIDpair>& all_ppids = primary_printer->reverse_global_index_lookup;
    //   for(std::vector<PPIDpair>::iterator it = all_ppids.begin(); it != all_ppids.end(); it++)
    //   {
    //      if(it->rank==rank and it->pointID > highest) highest = it->pointID;
    //   }
    //   return highest;
    //}

    /// Initialisation function
    // Run by dependency resolver, which supplies the functors with a vector of VertexIDs whose requiresPrinting flags are set to true.
    void HDF5Printer::initialise(const std::vector<int>& /*printmevec*/)
    {
      // Nothing to be done
    }

    /// Destructor
    // Overload the base class virtual destructor
    HDF5Printer::~HDF5Printer()
    {
      DBUG( std::cout << "Destructing HDF5Printer object (with name=\""<<printer_name<<"\")..." << std::endl; )
    }

    /// Perform final cleanup and write tasks 
    void HDF5Printer::finalise(bool abnormal)
    {
       // Only the primary_printer should have to do anything here, since it
       // has access to all the buffers.
       if(is_primary_printer)
       {
          logger() << LogTags::printers << "rank "<<myRank<<": Running finalise() routine for HDF5Printer (with name=\""<<printer_name<<"\")..." << EOM;

          // Make sure all the buffers are caught up to the final point.
          synchronise_buffers();          

          flush();
          #ifdef FINAL_MPI_DEBUG
          std::cout << "rank "<<myRank<<": Final buffer flush done ("<<printer_name<<")"<<std::endl;
          #endif

          // close HDF5 datasets, groups, and file

          for(BaseBufferMap::iterator it = all_buffers.begin(); it != all_buffers.end(); it++)
          {
            // Tell the buffers that they are done; they should then close the HDF5 datasets that they own.
            it->second->finalise();
          }
          HDF5::closeGroup(group_id);
          HDF5::closeGroup(RA_group_id);
          HDF5::closeFile(file_id);
 
          // Check that sync buffers have a consistent length, and that RA buffers have a consistent length
          // (though each group can have different lengths)
          unsigned long dset_length = 0;
          unsigned long RA_dset_length = 0;

          for(BaseBufferMap::iterator it = all_buffers.begin(); it != all_buffers.end(); it++)
          {
             //std::cout << it->second->get_label() <<": "<< it->second->postponed_RA_queue_length() <<std::endl;
             std::size_t remaining_msgs = it->second->postponed_RA_queue_length();
             if(remaining_msgs!=0)
             {
                std::ostringstream errmsg;
                errmsg << "Error! There are (N="<<remaining_msgs<<") postponed random-access writes still left unwritten to disk in buffer "<<it->second->get_label()<<" at end of run! This may mean that some sync buffer data was not properly delivered from another process.";
                printer_error().raise(LOCAL_INFO, errmsg.str());
             }
          
             // Debug: check final lengths
             #ifdef FINAL_MPI_DEBUG
             std::cout << "dset: " << it->second->get_label() << ", length:" << it->second->get_dataset_length() << std::endl;
             #endif 

             if(it->second->is_synchronised())
             {
               if(dset_length==0) { dset_length = it->second->get_dataset_length(); }
               else if(dset_length != it->second->get_dataset_length())
               {
                  std::ostringstream errmsg;
                  errmsg << "Error! Inconsistency detected in output dataset lengths during hdf5printer::finalise(). Datasets from buffer "<<it->second->get_label()<<" have length "<<it->second->get_dataset_length()<<", but previous sync datasets had length "<<dset_length<<".";
                  printer_error().raise(LOCAL_INFO, errmsg.str());
               }
             } 
             else // not synchronised 
             {
               if(RA_dset_length==0) { RA_dset_length = it->second->get_dataset_length(); }
               else if(RA_dset_length != it->second->get_dataset_length())
               {
                  std::ostringstream errmsg;
                  errmsg << "Error! Inconsistency detected in output dataset lengths during hdf5printer::finalise(). Datasets from buffer "<<it->second->get_label()<<" have length "<<it->second->get_dataset_length()<<", but previous RA datasets had length "<<RA_dset_length<<".";
                  printer_error().raise(LOCAL_INFO, errmsg.str());
               }
             }
          }

          /// Double-check that all the buffers are empty.
          for(BaseBufferMap::iterator it = all_buffers.begin(); it != all_buffers.end(); it++)
          {
             if(it->second->is_synchronised())
             {
                if(it->second->sync_buffer_is_full()==true)
                {
                   std::ostringstream errmsg;
                   errmsg << "rank "<<myRank<<": Error! Buffer "<<it->second->get_label()<<" reports sync_buffer_is_full()=true after finalise operations should be complete!";
                   printer_error().raise(LOCAL_INFO, errmsg.str());
                }
                if(it->second->sync_buffer_is_empty()==false)
                {
                   std::ostringstream errmsg;
                   errmsg << "rank "<<myRank<<": Error! Buffer "<<it->second->get_label()<<" reports sync_buffer_is_empty()=false after finalise operations should be complete!";
                   printer_error().raise(LOCAL_INFO, errmsg.str());
                }
             }
             else
             {
                if(it->second->postponed_RA_queue_length()!=0)
                {
                   std::ostringstream errmsg;
                   errmsg << "rank "<<myRank<<": Error! Buffer "<<it->second->get_label()<<" reports postponed_RA_queue_length!=0 (length is "<<it->second->postponed_RA_queue_length()<<") after finalise operations should be complete!";
                   printer_error().raise(LOCAL_INFO, errmsg.str());
                }
                if(it->second->get_RA_queue_length()!=0)
                {
                   std::ostringstream errmsg;
                   errmsg << "rank "<<myRank<<": Error! Buffer "<<it->second->get_label()<<" reports get_RA_queue_length()!=0 (length is "<<it->second->get_RA_queue_length()<<") after finalise operations should be complete!";
                   printer_error().raise(LOCAL_INFO, errmsg.str());
                }
             }
          }
      
          /// BEGIN DATA COMBINATION
          //  We now need to combine the data from all the different processes
          //  that were creating output during this run. First, make sure all
          //  processess are finished
          //  TODO: This requires that the scanner code did not shut down MPI
          //  already! In principle we could do this another way, e.g. by 
          //  getting all processes to write a dummy file that signals that
          //  they are done, but for now let us just use this:
          //  TODO: In principle we shouldn't have to do this combination if
          //  either MPI is not used at all, or if mpiSize==1, however currently
          //  we still have to do it due to the way the RA writes are just
          //  "queued up" in the temporary HDF5 file, rather than actually
          //  written to the correct place. But should make it do the latter
          //  in these special cases.
          if(not abnormal) // Don't do the combination in case of abnormal termination, since we cannot reliably wait for all the other processes to finish
          {
             #ifdef WITH_MPI
             myComm.masterWaitForAll(FINAL_SYNC);
             #endif

             logger() << LogTags::printers << "rank "<<myRank<<": passed FINAL_SYNC point in HDF5Printer finalise() routine" << EOM;
 
             if(myRank==0)
             {
                // Make sure all datasets etc are closed before doing this or else errors may occur.
                combine_output(find_temporary_files(true),true); 
             }              
          }
          else
          {
             logger() << LogTags::printers << "rank "<<myRank<<": HDF5Printer is terminating abnormally (usually if some signal, e.g. CTRL-C detected); temporary hdf5 files NOT combined! Combination will be attempted upon resuming the run." << EOM;
          }
       logger() << LogTags::printers << "rank "<<myRank<<": HDF5Printer finalise() completed successfully." << EOM;
       } //end if(is_primary_printer)
    }

    /// Combine temporary hdf5 output files from each process into a single coherent hdf5 file.
    void HDF5Printer::combine_output(const std::vector<std::string> tmp_files, const bool finalcombine)
    {
<<<<<<< HEAD
      /*std::ostringstream command;
      command << "python "<< GAMBIT_DIR <<"/Printers/scripts/combine_hdf5.py "<<file<<"  "<<finalfile<<" "<<group<<" "<<N<<" "<<resume<<" 2>&1";
      logger() << LogTags::printers << "rank "<<myRank<<": Running HDF5 data combination script..." << std::endl
               << "> " << command.str() << std::endl
               << "--------------------" << std::endl;
=======
      std::ostringstream command;
      std::ostringstream tmp_file_list;
      for(auto it=tmp_files.begin(); it!=tmp_files.end(); ++it)
      {
        tmp_file_list << *it << " ";
      }
      command << "python "<< GAMBIT_DIR <<"/Printers/scripts/combine_hdf5.py "<<tmp_comb_file<<"  "<<group<<" "<<tmp_file_list.str()<<" 2>&1";
      logger() << LogTags::printers << "Running HDF5 data combination script..." << std::endl;
      logger() << "> " << command.str() << std::endl;
      logger() << EOM;
>>>>>>> 63d02b3e
      FILE* fp = popen(command.str().c_str(), "r");
      if(fp==NULL)
      {
         // Error running popen
         std::ostringstream errmsg;
         errmsg << "rank "<<myRank<<": Error running HDF5 data combination script during HDF5Printer finalise()! popen failed to run the specified command (command was '"<<command.str()<<"')";
         printer_error().raise(LOCAL_INFO, errmsg.str());
      }
      // Something ran at least; get the stdout (plus redirected stderr)
      char buffer[2048];
      // read output into a c++ stream via buffer
      std::ostringstream output;
      while(fgets(buffer, sizeof(buffer), fp) != NULL) {
          output << buffer;
      }
      int rc = pclose(fp);
      logger() << LogTags::printers << LogTags::info;
      logger() << "Stdout/stderr captured from HDF5printer combination script" << std::endl;
      logger() << "--------------------" << std::endl;
      logger() << output.str() << std::endl;
      logger() << "--------------------" << std::endl;
      logger() << "end HDF5 combination script output" << EOM;
      if(rc!=0)
      {
         // Python error occurred
         std::ostringstream errmsg;
         errmsg << "rank "<<myRank<<": Error running HDF5 data combination script during HDF5Printer finalise()! Script ran, but return code != 0 was encountered; stdout and stderr from the system call can be found in the log files.";
         printer_error().raise(LOCAL_INFO, errmsg.str());              
      }*/
      Gambit::Printers::HDF5::combine_hdf5_files(file, finalfile, group, N, resume);
      // Otherwise everything should be ok!
      if(finalcombine)
      {
        // This happens only at the end of the run; copy data to user-requested filename
        // TODO! This does not permit adding different runs into the same hdf5 file
        // Need to make sure Greg's combine code can do this.
        std::ostringstream command2;
        command2 <<"cp "<<tmp_comb_file<<" "<<finalfile<<" && rm "<<tmp_comb_file; // Note, deletes old file if successful
        logger() << LogTags::printers << LogTags::info << "Running shell command: " << command2.str() << EOM;
        FILE* fp = popen(command2.str().c_str(), "r");
        if(fp==NULL)
        {
           // Error running popen
           std::ostringstream errmsg;
           errmsg << "rank "<<myRank<<": Error copying combined HDF5 data to final location during HDF5Printer finalise()! popen failed to run the specified copy (and delete) command (command was '"<<command2.str()<<"')";
           printer_error().raise(LOCAL_INFO, errmsg.str());
        }
        else if(pclose(fp)!=0)
        {
           // Command returned exit code!=0, or pclose failed
           std::ostringstream errmsg;
           errmsg << "rank "<<myRank<<": Error copying combined HDF5 data to final location during HDF5Printer finalise()! Shell command failed to execute successfully, please check stderr (command was '"<<command2.str()<<"').";
           printer_error().raise(LOCAL_INFO, errmsg.str());
        }
        // Success!
      }
    }

    /// Retrieve pointer to HDF5 location to which datasets are added
    hid_t HDF5Printer::get_location()
    {
       if(location_id==-1)
       {
         std::ostringstream errmsg;
         errmsg << "Error! Tried to retrieve 'location_id' handle from HDF5Printer, but it is -1! This means the printer has not been set up correctly. This is a bug, please report it.";
         printer_error().raise(LOCAL_INFO, errmsg.str());
       }
       return location_id;
    }

    hid_t HDF5Printer::get_RA_location()
    {
       if(RA_location_id==-1)
       {
         std::ostringstream errmsg;
         errmsg << "Error! Tried to retrieve 'RA_location' pointer from HDF5Printer, but it is -1! This means the printer has not been set up correctly. This is a bug, please report it.";
         printer_error().raise(LOCAL_INFO, errmsg.str());
       }
       return RA_location_id;
    }

    /// Retrieve MPI rank
    int HDF5Printer::getRank() {return myRank;}

    /// Add a pointer to a new buffer to the global list for this printer
    /// and also register it with the list global to all printers.
    void HDF5Printer::insert_buffer(VBIDpair& key, VertexBufferBase& newbuffer)
    {
       error_if_key_exists(all_my_buffers, key, "all_my_buffers");
       all_my_buffers[key] = &newbuffer;

       error_if_key_exists(all_buffers, key, "all_buffers");
       primary_printer->all_buffers[key] = &newbuffer;
    }

    /// Check if an output stream is already managed by some buffer in any printer. 
    bool HDF5Printer::is_stream_managed(VBIDpair& key)
    {
      bool answer = true;
      if( primary_printer->all_buffers.find(key) 
           == primary_printer->all_buffers.end() )
      {
        answer = false;
      }
      return answer;
    }

    /// Add PPIDpair to global index list
    /// In this version of the HDF5Printer, this list applies only to RA points.
    /// Synchronised writes are not tracked.
    /// UPDATE! Due to memory issues with tracking many RA points, we now only track
    /// the last 10*BUFFERLENGTH points. When the PPID list gets "full" we do a flush,
    /// and then start tracking again, with the new list getting assigned only indices
    /// above the highest in the previous list. This means that the output will
    /// potentially have duplicate RA write commands, so the post-processing should be
    /// sure to preferrentially take the latest commands over earlier ones.
    void HDF5Printer::add_PPID_to_list(const PPIDpair& ppid)
    {
      // Check if it is in the lookup map already
      std::map<PPIDpair, unsigned long>& lookup = primary_printer->global_index_lookup;
      std::vector<PPIDpair>& reverse_lookup = primary_printer->reverse_global_index_lookup;
      std::map<PPIDpair, unsigned long>::const_iterator it = lookup.find(ppid);
      if ( it != lookup.end() ) {
         std::ostringstream errmsg;
         errmsg << "Error! Supplied PPID already exists in global_index_lookup map! It should only be added once, so there is a bug in HDF5Printer. Please report this error.";
         printer_error().raise(LOCAL_INFO, errmsg.str());
      }
      
      // If the list has reached its max allowed length, flush any queued RA
      // writes, clear the list, and increment RA_dset_offset.
      if(reverse_lookup.size()==MAX_PPIDPAIRS)
      {
         for (BaseBufferMap::iterator it = primary_printer->all_buffers.begin(); it != primary_printer->all_buffers.end(); it++)
         {
           if(it->second->is_synchronised())
           { /*do nothing, these are the sync buffers*/ }
           else
           {
             it->second->RA_flush(primary_printer->global_index_lookup);
           }
         }
         lookup.clear();
         reverse_lookup.clear();    
         primary_printer->RA_dset_offset += MAX_PPIDPAIRS;
      }

      // Ok, now safe to add new stuff
      lookup[ppid] = reverse_lookup.size() + primary_printer->RA_dset_offset;
      reverse_lookup.push_back(ppid);

      // Need to make sure the pointID and MPIrank are stashed at this location in the RA output
      // (this should only occur from within a non-synchronised printer, so these should be
      //  interpreted as RA writes)
      unsigned long pointID = ppid.pointID; // unsigned versions were coming out gibberish in python...
      unsigned int mpirank = ppid.rank;
      //std::cout << "rank "<<myRank<<": adding new RA PPID to list: (" << pointID << "," << mpirank << ")" << std::endl;
      _print(pointID, "RA_pointID", -2000, mpirank, pointID);
      _print(mpirank, "RA_MPIrank", -2001, mpirank, pointID);
    }

    /// Completely reset the PPIDlists
    void HDF5Printer::reset_PPID_lists()
    {
       primary_printer->global_index_lookup.clear();
       primary_printer->reverse_global_index_lookup.clear();    
       primary_printer->RA_dset_offset = 0;
    }

    /// Check if PPIDpair exists in global index list
    bool HDF5Printer::seen_PPID_before(const PPIDpair& ppid)
    {
      bool result = false;
      std::map<PPIDpair, unsigned long>& lookup = primary_printer->global_index_lookup;
      if ( lookup.find(ppid) != lookup.end() ) result = true;
      return result;
    }

    /// Retrieve index from global lookup table, with error checking
    unsigned long HDF5Printer::get_global_index(const unsigned long pointID, const unsigned int mpirank)
    {
       std::map<PPIDpair, unsigned long>::iterator it;
       std::map<PPIDpair, unsigned long>& lookup = primary_printer->global_index_lookup;
       it = lookup.find(PPIDpair(pointID,mpirank));
       if ( it == lookup.end() ) 
       {
         #ifdef DEBUG_MODE    
         std::cout<<"Contents of global_index_lookup map:"<<std::endl;
         for(it = lookup.begin(); it != lookup.end(); it++) {
           std::cout<<"[pointID="<<it->first.first<<", mpirank="<<it->first.second<<"] : index="<<it->second<<std::endl;
         } 
         #endif
         std::ostringstream errmsg;
         errmsg << "Error retrieving global index for pointID="<<pointID<<", mpirank="<<mpirank<<"; no corresponding global index found. This means this point has not yet passed through the primary printer. This function is called in preparation for writing to data files via random access, so possibly something has gone wrong there.";
         printer_error().raise(LOCAL_INFO, errmsg.str());
       }
       return it->second;
    }

    /// Function to ensure buffers are all synchronised to the same absolute position
    // Will move the "write heads" of all buffers to "current_dset_position"
    // This should only required one "skip_append" command at most to each buffer; something
    // went wrong if more are required.
    void HDF5Printer::synchronise_buffers()
    {
      if(is_auxilliary_printer())
      {
        std::ostringstream errmsg;
        errmsg << "Error! synchronise_buffer() called by auxilliary hdf5 printer (name="<<printer_name<<")! Only the primary hdf5 printer is allowed to do this. This is a bug in the HDF5Printer class, please report it."; 
        printer_error().raise(LOCAL_INFO, errmsg.str());
      }

      // Determine the desired sync position
      const unsigned long sync_pos = get_sync_pos()-1;  

      // Cycle through all buffers and tell them to ensure they are at the right position
      // The buffers should throw an error if we are accidentally telling them to go backwards
      // or skip too many points or anything they can't do.
      // Here though we should only be moving them forward by one position.
      #ifdef DEBUG_MODE
      std::cout<<"rank "<<myRank<<": Synchronising buffers to position "<<sync_pos<<" (message from printer: "<<printer_name<<", is_auxilliary: "<<is_auxilliary_printer()<<", synchronised: "<<synchronised<<")"<<std::endl;
      #endif 

      // Do the sync buffers first:
      for (BaseBufferMap::iterator it = all_buffers.begin(); it != all_buffers.end(); it++)
      {
        if(it->second->is_synchronised()) it->second->synchronise_output_to_position(sync_pos);
      }

      // Now the RA buffers; they don't have to be the same size as the sync buffers, but it
      // is useful if we keep them all the same length. Need two loops; one to find the current
      // max length of an RA buffer, and the next to tell them all to adjust themselves to
      // that length (which won't actually happen until the next time they need to write their
      // data to disk).
      // TODO: may not need this, can possible just set them to match "get_N_RApointIDs()".
      // These are all the possible RA write position anyway...
      unsigned long maxRAlength = get_N_RApointIDs();
      //for (BaseBufferMap::iterator it = all_buffers.begin(); it != all_buffers.end(); it++)
      //{
      //  if(not it->second->is_synchronised())
      //  {
      //     unsigned long length = it->second->get_dataset_length();
      //     if(length>maxRAlength) maxRAlength = length;
      //  }
      //}
      for (BaseBufferMap::iterator it = all_buffers.begin(); it != all_buffers.end(); it++)
      {
        if(not it->second->is_synchronised()) it->second->synchronise_output_to_position(maxRAlength);
      }
    } 

    // (this will trigger MPI sends if needed)
    // Note that if one sync buffer is full, they should all be full!
    // By default this only empties buffers if they are full. Use
    // flag to force the flush for the finalise buffer dumps.
    void HDF5Printer::empty_sync_buffers(bool force)
    {
      #ifdef DEBUG_MODE
      std::cout<<"rank "<<myRank<<": Emptying sync buffers (if full)..."<<std::endl;
      #endif
      unsigned int N_sync_buffers = 0;
      unsigned int N_were_full = 0;
      for (BaseBufferMap::iterator it = all_buffers.begin(); it != all_buffers.end(); it++)
      {
        if(it->second->is_synchronised())
        {
          N_sync_buffers += 1;
          if(it->second->sync_buffer_is_full() or force)
          {
            #ifdef DEBUG_MODE
            std::cout<<"rank "<<myRank<<": Emptying sync buffer "<<it->second->get_label()<<std::endl;
            #endif
            N_were_full += 1; // Can get flushed if not full only if force=true
            it->second->flush();
          }
        }
      }

      // Make sure that all the buffers were full and have now been cleared! 
      if(N_were_full != 0 and N_were_full != N_sync_buffers)
      {
         std::ostringstream errmsg;
         errmsg << "Error! Tried to empty all synchronised buffers, but some of them were not full! (N_were_full ("<<N_were_full<<") != N_sync_buffers ("<<N_sync_buffers<<"). This indicates that a loss of synchronisation has occurred, which is a bug in the hdf5printer system. Please report it. (Note: rank="<<myRank<<", printer_name="<<printer_name<<")"; 
         printer_error().raise(LOCAL_INFO, errmsg.str());
      }

      // Tell the HDF5 library to flush everything to disk
      herr_t err = H5Fflush(file_id, H5F_SCOPE_GLOBAL);
      if(err<0)
      {
         std::ostringstream errmsg;
         errmsg << "Error in HDF5Printer while trying to empty all synchronised buffers. Buffers were emptied to the HDF5 backend (seemingly) successfully, however H5Fflush returned an error value ("<<err<<"). That is, an error occurred while the HDF5 system attempted to flush its internally buffered data to disk. (Note: rank="<<myRank<<", printer_name="<<printer_name<<")"; 
         printer_error().raise(LOCAL_INFO, errmsg.str());
      }
    }

    /// Empty all the buffers to disk
    /// Note: Empty sync buffers will not get flushed, to avoid writing extra
    /// buffer-lengths at the end of scan.
    void HDF5Printer::flush()
    {
      empty_sync_buffers(true); // NOTE: forces flush even if buffers not full

      // Need to do all the sync buffers before the RA buffers, so that at the end of the
      // run the sync buffers all get written to disk first, and no RA writes get left
      // in the postpone queue due to missing targets.
      for (BaseBufferMap::iterator it = all_buffers.begin(); it != all_buffers.end(); it++)
      {
        if(it->second->is_synchronised())
        { // do nothing, these are the sync buffers
          //if(not it->second->sync_buffer_is_empty()) {}
        }
        else
        {
          it->second->RA_flush(primary_printer->global_index_lookup);
          //std::cout<<"rank "<<myRank<<": flushing RA buffer of "<<it->second->get_label()<<std::endl;
        }
      }

      // Make sure RA datasets are the same length


    }

    /// Invalidate all data on disk which has been printed by this printer so far,
    /// and reset all the buffers to write back to the first data slots.
    /// This is only allowed if this is an auxilliary printer with global=true, or
    /// if "force=true" is specified.
    void HDF5Printer::reset(bool force)
    {
      //#ifdef DEBUG_MODE
      std::cout<<"resetting..."<<std::endl;
      std::cout<<"is_auxilliary_printer() = "<<is_auxilliary_printer()<<std::endl;
      std::cout<<"synchronised            = "<<synchronised<<std::endl;
      std::cout<<"printer_name            = "<<printer_name<<std::endl;
      //#endif
      if(not force and not this->is_auxilliary_printer())
      {
         std::ostringstream errmsg;
         errmsg << "Error! Tried to call reset() on the primary HDF5Printer (printer_name = "<<printer_name<<")! This would delete all the data from the scan and is not currently allowed! Probably this was called accidentally due to a bug.";
         printer_error().raise(LOCAL_INFO, errmsg.str());
      }
      else if(not force and synchronised)
      { 
         std::ostringstream errmsg;
         errmsg << "Error! Tried to call reset() on an auxilliary HDF5Printer (printer_name = "<<printer_name<<") which is synchronised with the primary printer! This would delete all the point-level data written by this printer during the scan and is not currently allowed! Probably this was called accidentally due to a bug.";
         printer_error().raise(LOCAL_INFO, errmsg.str());
      }
      else
      {
         // Ok safe to do the resets.
         for (BaseBufferMap::iterator it = all_my_buffers.begin(); it != all_my_buffers.end(); it++)
         {
           // SPECIAL CASES!
           // We rely on the special RA buffers 'RA_MPIrank' and 'RA_pointID'
           // to keep track of which RA entries correspond to which 
           // sync buffer points. Once written once, we preserve which slots
           // in the RA datasets correspond to a particular sync point, even
           // after resetting them, because multiple RA streams are all 
           // writing data into the same hdf5 group. So if we invalidate the
           // RA_MPIrank and RA_pointID ranks, then we screw up the matching
           // between RA output streams (i.e. non-sync printers). 
           // Could perhaps use a different groups for each aux printer 
           // (i.e. stream). each with its own MPIrank and pointID datasets.
           // For now though, we will simply not invalidate these datasets.
           const std::string& name = it->second->get_label();
           if(name!="RA_MPIrank" and name!="RA_pointID")
           {
             // Reset the rest
             it->second->reset(force);
           }
         }
         // Also need to reset the PPID lists
         // TODO: The HDF5Printer currently assumes that ALL the auxilliary printers are
         // reset together. This is not really what we want, but to deal with it I would
         // need to make e.g. a separate "RA" group in the hdf5 output for every aux
         // stream, and then get the combine script to combine them all.
         reset_PPID_lists();
      }
    }

    /// For debugging: check that buffers are synced correctly
    /// Flag sets whether "perfect" sync is required, or whether
    /// some buffers can be ahead by one slot (due to having
    /// performed prints that other buffers have not yet done)
    /// If checkall=true, then all_buffers is checked, not just
    /// all_my_buffers. Only primary printer can do this.
    void HDF5Printer::check_sync(const std::string& label, const int sync_type, bool checkall=false)
    {
         BaseBufferMap* map_to_check=NULL;
         if(checkall)
         {
            if(not is_primary_printer)
            {
               std::ostringstream errmsg;
               errmsg << "Error running 'check_sync'; flag 'checkall' set to true, but this is not the primary printer (it is "<<this->get_printer_name()<<") This is not allowed and is a bug, please fix it.";
               printer_error().raise(LOCAL_INFO, errmsg.str());
            }
            else
            {
               map_to_check=&all_buffers;
            }
         }
         else
         {
            map_to_check=&all_my_buffers;
         }

         // Explicitly check up on the synchronisation of all the buffers and their
         // associated datasets
         std::string sync_type_name = "non-perfect";
         long int diff; // required difference (dset_head_pos - sync_pos)
         if     (sync_type==0) { 
           sync_type_name = "pre-resync (non-perfect)"; 
         }
         else if(sync_type==1) { 
           diff = 1;
           sync_type_name = "post-resync   (perfect)"; 
         }
         else if(sync_type==2) { 
           diff = 0; 
           sync_type_name = "post-newpoint (perfect)"; 
         }

         std::cout<<"rank "<<myRank<<": Sync check (type: "<<sync_type_name<<"); "<<label<<std::endl;

         #define ERR_MSG \
           std::ostringstream errmsg; \
           errmsg << "rank "<<myRank<<": Error! ("<<label<<"; ("<<sync_type_name<<") sync check) Buffers have gone out of sync in printer '"<<printer_name<<"'!"<<std::endl; \
           errmsg << "   head_pos = " << head_pos << "; name = " << name << std::endl; \
           errmsg << "   sync_pos = " << sync_pos_plus1-1 << std::endl;

         for(BaseBufferMap::iterator it = map_to_check->begin(); it != map_to_check->end(); it++)
         {
           if(it->second->is_synchronised())
           {
              long head_pos = it->second->dset_head_pos();
              std::string name = it->second->get_label();
              long sync_pos_plus1 = get_sync_pos();

              if(sync_type==0) {
                 if(head_pos+1 < sync_pos_plus1)
                 {
                    ERR_MSG
                    errmsg << " (head_pos < syncpos) " << std::endl;
                    printer_error().raise(LOCAL_INFO, errmsg.str());
                 } else if (head_pos > sync_pos_plus1) 
                 {
                    ERR_MSG           
                    errmsg << " (head_pos > syncpos + 1) " << std::endl;
                    printer_error().raise(LOCAL_INFO, errmsg.str());
                 }  // else ok.   
              } 
              else if(sync_type==1 or sync_type==2)
              {
                if(head_pos != sync_pos_plus1-1 + diff)
                {
                   ERR_MSG           
                   errmsg << " (head_pos != syncpos + "<<diff<<") " << std::endl;
                   printer_error().raise(LOCAL_INFO, errmsg.str());
                }
              }

              std::cout << "   head_pos = " << head_pos << "; name = " << name << std::endl;
              std::cout << "   sync_pos = " << sync_pos_plus1-1 << std::endl;
              //it->second->sync_report();
            }
         }
    }


    /// Check whether printing to a new parameter space point is about to occur
    // and perform adjustments needed to prepare the printer.
    void HDF5Printer::check_for_new_point(const unsigned long candidate_newpoint, const unsigned int mpirank)
    {
       if(is_auxilliary_printer())
       {
          // Redirect task to primary printer
          primary_printer->check_for_new_point(candidate_newpoint, mpirank);
       }

       //std::cout<<"rank "<<myRank<<": Checking for new point (lastPointID="<<lastPointID.at(myRank)<<", candidate_newpoint="<<candidate_newpoint<<")"<<std::endl;

       // Check if we have changed target PointIDs since the last print call
       if(candidate_newpoint!=lastPointID.at(myRank))
       {

         #ifdef MPI_DEBUG
         std::cout<<"rank "<<myRank<<": New point detected (lastPointID="<<lastPointID.at(myRank)<<", candidate_newpoint="<<candidate_newpoint<<")"<<std::endl;
         std::cout<<"rank "<<myRank<<": sync_pos="<<get_sync_pos()<<std::endl;
         #endif

         // Explicitly check up on the synchronisation of all the buffers and their
         // associated datasets

         // When a new point is detected, the "sync position" should be the
         // largest index which has a pointID assigned, which will match the
         // head_pos of any buffers which didn't write to that point.
         // The other buffers are allowed to be AT MOST one slot ahead of this,
         // having done a write for the last point and moved ahead one slot.
         //
         // At the end of this routine, all the buffers should once again
         // have their write heads pointing to both the same buffer index, and
         // the same output dataset index, and this index should be equal to
         // the number of pointIDs collected so far, minus 1 for the zero indexing
         // (with the last ID being the point from which the next print statements 
         // will arrive).
         //
         // So, in the end, with sync_pos = reverse_global_index_lookup.size() - 1 = get_N_pointIDs() - 1
         // we require 
         //   dset_head_pos() == sync_pos
         // for every buffer.
         // However, at the beginning, we may have
         //   dset_head_pos() == sync_pos + 1
         // for some buffers, which, after sync_pos is incremented with the new
         // pointID, will match the new sync_pos, and the other buffers will need
         // to be caught up. Any other state is an error.
         // So, in debug mode, we will check this first.
 
         #ifdef CHECK_SYNC
         check_sync("Prelim check (in check_for_new_point)", 0);
         #endif

         // Make sure all the buffers are caught up at the old position.
         synchronise_buffers();          

         #ifdef CHECK_SYNC
         check_sync("Post-resync check (in check_for_new_point)", 1);
         #endif

         // Yep the scanner has moved on, at least as far as the current process sees
         lastPointID[myRank] = candidate_newpoint;

         // Check if the buffers are full and waiting to be emptied
         // (this will trigger MPI sends if needed)
         empty_sync_buffers();
          
         #ifdef CHECK_SYNC
         check_sync("Post-buffer-empty check (in check_for_new_point)", 1);
         #endif

         // Move forward buffer synchronisation counter by one slot
         increment_sync_pos();
  
         // Now the buffers should all be synchronised; check this in debug mode.
         #ifdef CHECK_SYNC
         check_sync("Post-newpoint check (in check_for_new_point)", 2);
         #endif

         // Debugging only! check if buffers are somehow still full...
         #ifdef MPI_DEBUG
         for (BaseBufferMap::iterator it = all_my_buffers.begin(); it != all_my_buffers.end(); it++)
         {
           if(it->second->is_synchronised())
           {
             if(it->second->sync_buffer_is_full())
             {
                std::ostringstream errmsg;
                errmsg << "rank "<<myRank<<": Error! sync buffer with label "<<it->second->get_label()<<" is full! Should not be full at this point (printer="<<printer_name<<")";
                printer_error().raise(LOCAL_INFO, errmsg.str());
             }
           }
         }
         #endif

         // For resuming, we need to be able to retrieve the pointID and 
         // MPIrank for every output point. So we need to make sure this
         // information is always output, and not rely on the scanner to
         // do it. Scanners can output it as well, since not all printers
         // may do it automatically (although it would be good if they
         // did), but in that case they should use the special ID codes
         // below to avoid duplication.
         // EDIT: Ok need to do these in the constructor also, since otherwise
         // the very first point gets missed.
         /// TODO: Ok currently cannot both print them here and in the scanner plugins.
         /// Need to deal with duplicate print attempts better.
         //_print(candidate_newpoint, "pointID", -1000, myRank, candidate_newpoint);
         //_print(myRank,             "MPIrank", -1001, myRank, candidate_newpoint);
      }
    }


    // PRINT FUNCTIONS
    //----------------------------
    // Need to define one of these for every type we want to print!
    // Could use macros again to generate identical print functions 
    // for all types that have a << operator already defined.
  
    // Bools can't quite use the template print function directly, since there
    // are some issues with bools and MPI/HDF5 types. Easier to just convert
    // the bool to an int first.
    void HDF5Printer::_print(bool const& value, const std::string& label, const int vID, const unsigned int mpirank, const unsigned long pointID)
    {
      unsigned int val_as_uint = value;
      template_print(val_as_uint,label,vID,mpirank,pointID);
    }                                                          

    void HDF5Printer::_print(const std::vector<double>& value, const std::string& label, const int vID, const unsigned int mpirank, const unsigned long pointID)
    {
       // We will write to several 'double' buffers, rather than a single vector buffer.
       // Change this once a vector buffer is actually available
       typedef VertexBufferNumeric1D_HDF5<double,BUFFERLENGTH> BuffType;
      
       // Retrieve the buffer manager for buffers with this type
       typedef H5P_LocalBufferManager<BuffType> BuffMan;
       BuffMan& buffer_manager = get_mybuffermanager<BuffType>(pointID,mpirank);

       #ifdef HDEBUG_MODE
       std::cout<<"printing vector<double>: "<<label<<std::endl;
       std::cout<<"pointID: "<<pointID<<", mpirank: "<<mpirank<<std::endl;
       #endif
 
       for(unsigned int i=0;i<value.size();i++)
       {
         // Might want to find some way to avoid doing this every single loop, seems kind of wasteful.
         std::stringstream ss;
         ss<<label<<"["<<i<<"]"; 
         //labels.push_back(ss.str());

         // Write to each buffer
         //buffer_manager.get_buffer(vID, i, ss.str()).append(value[i]);
         PPIDpair ppid(pointID,mpirank);
         if(synchronised)
         {
           // Write the data to the selected buffer ("just works" for simple numeric types)
           buffer_manager.get_buffer(vID, i, ss.str()).append(value[i],ppid);
         }
         else
         {
           // Queue up a desynchronised ("random access") dataset write to previous scan iteration
           if(not seen_PPID_before(ppid))
           {
             add_PPID_to_list(ppid);
           }
           buffer_manager.get_buffer(vID, i, ss.str()).RA_write(value[i],ppid,primary_printer->global_index_lookup); 
         }
       }
    }
   
    void HDF5Printer::_print(const triplet<double>& value, const std::string& label, const int vID, const uint mpirank, const ulong pointID)
    {
      // Retrieve the buffer manager for buffers with this type
      typedef VertexBufferNumeric1D_HDF5<double,BUFFERLENGTH> BuffType;
      typedef H5P_LocalBufferManager<BuffType> BuffMan;
      BuffMan& buffer_manager = get_mybuffermanager<BuffType>(pointID,mpirank);
      
      #ifdef HDEBUG_MODE
      std::cout<<"printing triplet<double>: "<<label<<std::endl;
      std::cout<<"pointID: "<<pointID<<", mpirank: "<<mpirank<<std::endl;
      #endif
 
      PPIDpair ppid(pointID,mpirank);      
      // Write to each buffer
      if(synchronised)
      {
       // Write the data to the selected buffer ("just works" for simple numeric types)
       buffer_manager.get_buffer(vID, 0, label+"(central)").append(value.central);
       buffer_manager.get_buffer(vID, 1, label+"(lower)").append(value.lower);
       buffer_manager.get_buffer(vID, 2, label+"(upper)").append(value.upper);
      }
      else
      {
         // Queue up a desynchronised ("random access") dataset write to previous scan iteration
         if(not seen_PPID_before(ppid))
         {
           add_PPID_to_list(ppid);
         }
         // Queue up a desynchronised ("random access") dataset write to previous scan iteration
         buffer_manager.get_buffer(vID, 0, label+"(central)").RA_write(value.central,ppid,primary_printer->global_index_lookup); 
         buffer_manager.get_buffer(vID, 1, label+"(lower)").RA_write(value.lower,ppid,primary_printer->global_index_lookup); 
         buffer_manager.get_buffer(vID, 2, label+"(upper)").RA_write(value.upper,ppid,primary_printer->global_index_lookup); 
      }
    }

    void HDF5Printer::_print(const ModelParameters& value, const std::string& label, const int vID, const unsigned int mpirank, const unsigned long pointID)
    {
       std::map<std::string, double> parameter_map = value.getValues();
       _print(parameter_map, label, vID, mpirank, pointID);
    }
 
    void HDF5Printer::_print(const std::map<std::string,double>& map, const std::string& label, const int vID, const unsigned int mpirank, const unsigned long pointID)
    {
       // We will write to one 'double' buffer for each map entry
       typedef VertexBufferNumeric1D_HDF5<double,BUFFERLENGTH> BuffType;
      
       // Retrieve the buffer manager for buffers with this type
       typedef H5P_LocalBufferManager<BuffType> BuffMan;
       BuffMan& buffer_manager = get_mybuffermanager<BuffType>(pointID,mpirank);

       unsigned int i=0; // index for each buffer 
       for (std::map<std::string, double>::const_iterator 
         it = map.begin(); it != map.end(); it++)
       {
         std::stringstream ss;
         ss<<label<<"::"<<it->first;
         PPIDpair ppid(pointID,mpirank);
         // Write to each buffer
         //buffer_manager.get_buffer(vID, i, ss.str()).append(it->second);
         if(synchronised)
         {
           // Write the data to the selected buffer ("just works" for simple numeric types)
           buffer_manager.get_buffer(vID, i, ss.str()).append(it->second,ppid);
         }
         else
         {
           // Queue up a desynchronised ("random access") dataset write to previous scan iteration
           if(not seen_PPID_before(ppid))
           {
             add_PPID_to_list(ppid);
           }
           buffer_manager.get_buffer(vID, i, ss.str()).RA_write(it->second,ppid,primary_printer->global_index_lookup); 
         }
         i++;
       }
    }

    /// @}  
   
  } // end namespace printers
} // end namespace Gambit

#undef DBUG
#undef DEBUG_MODE<|MERGE_RESOLUTION|>--- conflicted
+++ resolved
@@ -1207,13 +1207,6 @@
     /// Combine temporary hdf5 output files from each process into a single coherent hdf5 file.
     void HDF5Printer::combine_output(const std::vector<std::string> tmp_files, const bool finalcombine)
     {
-<<<<<<< HEAD
-      /*std::ostringstream command;
-      command << "python "<< GAMBIT_DIR <<"/Printers/scripts/combine_hdf5.py "<<file<<"  "<<finalfile<<" "<<group<<" "<<N<<" "<<resume<<" 2>&1";
-      logger() << LogTags::printers << "rank "<<myRank<<": Running HDF5 data combination script..." << std::endl
-               << "> " << command.str() << std::endl
-               << "--------------------" << std::endl;
-=======
       std::ostringstream command;
       std::ostringstream tmp_file_list;
       for(auto it=tmp_files.begin(); it!=tmp_files.end(); ++it)
@@ -1224,7 +1217,7 @@
       logger() << LogTags::printers << "Running HDF5 data combination script..." << std::endl;
       logger() << "> " << command.str() << std::endl;
       logger() << EOM;
->>>>>>> 63d02b3e
+
       FILE* fp = popen(command.str().c_str(), "r");
       if(fp==NULL)
       {
@@ -1253,7 +1246,7 @@
          std::ostringstream errmsg;
          errmsg << "rank "<<myRank<<": Error running HDF5 data combination script during HDF5Printer finalise()! Script ran, but return code != 0 was encountered; stdout and stderr from the system call can be found in the log files.";
          printer_error().raise(LOCAL_INFO, errmsg.str());              
-      }*/
+      }
       Gambit::Printers::HDF5::combine_hdf5_files(file, finalfile, group, N, resume);
       // Otherwise everything should be ok!
       if(finalcombine)
