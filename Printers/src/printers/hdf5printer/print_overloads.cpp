//   GAMBIT: Global and Modular BSM Inference Tool
//   *********************************************
///  \file
///
///  HDF5 interface printer class print function
///  overloads.  Add a new overload of the _print
///  function in this file if you want to be able
///  to print a new type.
///
///  *********************************************
///
///  Authors (add name and date if you modify):
///
///  \author Ben Farmer
///          (benjamin.farmer@fysik.su.se)
///  \date 2015 May
///
///  \author Pat Scott
///          (p.scott@imperial.ac.uk)
///  \date 2017 March
///
///  *********************************************


#include "gambit/Printers/printers/hdf5printer.hpp"
#include "gambit/Printers/printers/common_print_overloads.hpp"


namespace Gambit
{
  namespace Printers
  {

    /// @{ PRINT FUNCTIONS
    /// Need to define one of these for every type we want to print!

    /// Templatable print functions
    #define PRINT(TYPE) _print(TYPE const& value, const std::string& label, const int vID, const uint rank, const ulong pID) \
       { template_print(value,label,vID,rank,pID); }
    void HDF5Printer::PRINT(int      )
    void HDF5Printer::PRINT(uint     )
    void HDF5Printer::PRINT(long     )
    void HDF5Printer::PRINT(ulong    )
    void HDF5Printer::PRINT(float    )
    void HDF5Printer::PRINT(double   )
    #undef PRINT

    #define PRINTAS(INTYPE,OUTTYPE) _print(INTYPE const& value, const std::string& label, const int vID, const uint rank, const ulong pID) \
    { template_print((OUTTYPE)value,label,vID,rank,pID); }
    void HDF5Printer::PRINTAS(longlong, long)
    void HDF5Printer::PRINTAS(ulonglong, ulong)
    #undef PRINTAS

    /// Bools can't quite use the template print function directly, since there
    /// are some issues with bools and MPI/HDF5 types. Easier to just convert
    /// the bool to an int first.
    void HDF5Printer::_print(bool const& value, const std::string& label, const int vID, const unsigned int mpirank, const unsigned long pointID)
    {
      unsigned int val_as_uint = value;
      template_print(val_as_uint,label,vID,mpirank,pointID);
    }

    void HDF5Printer::_print(std::vector<double> const& value, const std::string& label, const int vID, const unsigned int mpirank, const unsigned long pointID)
    {
      // We will write to several 'double' buffers, rather than a single vector buffer.
      // Change this once a vector buffer is actually available
      // Retrieve the buffer manager for buffers with the desired output type
      auto& buffer_manager = get_mybuffermanager<double>(pointID,mpirank);

      #ifdef HDEBUG_MODE
        std::cout<<"printing vector<double>: "<<label<<std::endl;
        std::cout<<"pointID: "<<pointID<<", mpirank: "<<mpirank<<std::endl;
      #endif

      for(unsigned int i=0;i<value.size();i++)
      {
        // Might want to find some way to avoid doing this every single loop, seems kind of wasteful.
        std::stringstream ss;
        ss<<label<<"["<<i<<"]";
        //labels.push_back(ss.str());

        // Write to each buffer
        //buffer_manager.get_buffer(vID, i, ss.str()).append(value[i]);
        PPIDpair ppid(pointID,mpirank);
        if(synchronised)
        {
          // Write the data to the selected buffer ("just works" for simple numeric types)
          buffer_manager.get_buffer(vID, i, ss.str()).append(value[i],ppid);
        }
        else
        {
          // Queue up a desynchronised ("random access") dataset write to previous scan iteration
          if(not seen_PPID_before(ppid))
          {
            add_PPID_to_list(ppid);
          }
          buffer_manager.get_buffer(vID, i, ss.str()).RA_write(value[i],ppid,primary_printer->global_index_lookup);
        }
      }
    }

    void HDF5Printer::_print(const map_str_dbl& map, const std::string& label, const int vID, const unsigned int mpirank, const unsigned long pointID)
    {
      // Retrieve the buffer manager for buffers with this type
      auto& buffer_manager = get_mybuffermanager<double>(pointID,mpirank);

      unsigned int i=0; // index for each buffer
      for (std::map<std::string, double>::const_iterator
           it = map.begin(); it != map.end(); it++)
      {
        std::stringstream ss;
        ss<<label<<"::"<<it->first;
        PPIDpair ppid(pointID,mpirank);
        // Write to each buffer
        //buffer_manager.get_buffer(vID, i, ss.str()).append(it->second);
        if(synchronised)
        {
          // Write the data to the selected buffer ("just works" for simple numeric types)
          buffer_manager.get_buffer(vID, i, ss.str()).append(it->second,ppid);
        }
        else
        {
          // Queue up a desynchronised ("random access") dataset write to previous scan iteration
          if(not seen_PPID_before(ppid))
          {
            add_PPID_to_list(ppid);
          }
          buffer_manager.get_buffer(vID, i, ss.str()).RA_write(it->second,ppid,primary_printer->global_index_lookup);
        }
        i++;
      }
    }

<<<<<<< HEAD
=======
    void HDF5Printer::_print(ModelParameters const& value, const std::string& label, const int vID, const unsigned int mpirank, const unsigned long pointID)
    {
      std::map<std::string, double> parameter_map = value.getValues();
      _print(parameter_map, label, vID, mpirank, pointID);
    }

    void HDF5Printer::_print(triplet<double> const& value, const std::string& label, const int vID, const unsigned int mpirank, const unsigned long pointID)
    {
      std::map<std::string, double> m;
      m["central"] = value.central;
      m["lower"] = value.lower;
      m["upper"] = value.upper;
      _print(m, label, vID, mpirank, pointID);
    }

>>>>>>> 21b46aba
    void HDF5Printer::_print(map_intpair_dbl const& map, const std::string& label, const int vID, const unsigned int mpirank, const unsigned long pointID)
    {
      // Retrieve the buffer manager for buffers with this type
      auto& buffer_manager = get_mybuffermanager<double>(pointID,mpirank);

      unsigned int i=0; // index for each buffer
      for (std::map<std::pair<int,int>, double>::const_iterator it = map.begin(); it != map.end(); it++)
      {
        std::stringstream ss;
        ss<<label<<"::"<<it->first;
        PPIDpair ppid(pointID,mpirank);
        // Write to each buffer
        //buffer_manager.get_buffer(vID, i, ss.str()).append(it->second);
        if(synchronised)
        {
          // Write the data to the selected buffer ("just works" for simple numeric types)
          buffer_manager.get_buffer(vID, i, ss.str()).append(it->second,ppid);
        }
        else
        {
          // Queue up a desynchronised ("random access") dataset write to previous scan iteration
          if(not seen_PPID_before(ppid))
          {
            add_PPID_to_list(ppid);
          }
          buffer_manager.get_buffer(vID, i, ss.str()).RA_write(it->second,ppid,primary_printer->global_index_lookup);
        }
        i++;
      }
    }

<<<<<<< HEAD
    // Piggyback off existing print functions to build standard overloads
    USE_COMMON_PRINT_OVERLOAD(HDF5Printer, ModelParameters)
    USE_COMMON_PRINT_OVERLOAD(HDF5Printer, triplet<double>)
    #ifndef SCANNER_STANDALONE
      USE_COMMON_PRINT_OVERLOAD(HDF5Printer, DM_nucleon_couplings)
      USE_COMMON_PRINT_OVERLOAD(HDF5Printer, Flav_KstarMuMu_obs)
      USE_COMMON_PRINT_OVERLOAD(HDF5Printer, BBN_container)
=======
    #ifndef SCANNER_STANDALONE // All the types inside HDF5_MODULE_BACKEND_TYPES need to go inside this def guard.

      void HDF5Printer::_print(DM_nucleon_couplings const& value, const std::string& label, const int vID, const unsigned int mpirank, const unsigned long pointID)
      {
        std::map<std::string, double> m;
        m["Gp_SI"] = value.gps;
        m["Gn_SI"] = value.gns;
        m["Gp_SD"] = value.gpa;
        m["Gn_SD"] = value.gna;
        _print(m, label, vID, mpirank, pointID);
      }

      void HDF5Printer::_print(DM_nucleon_couplings_fermionic_HP const& value, const std::string& label, const int vID, const unsigned int mpirank, const unsigned long pointID)
      {
        std::map<std::string, double> m;
        m["Gp_SI"] = value.gps;
        m["Gn_SI"] = value.gns;
        m["Gp_q2"] = value.gp_q2;
        m["Gn_q2"] = value.gn_q2;
        _print(m, label, vID, mpirank, pointID);
      }

      void HDF5Printer::_print(Flav_KstarMuMu_obs const& value, const std::string& label, const int vID, const unsigned int mpirank, const unsigned long pointID)
      {
        std::map<std::string, double> m;
        std::ostringstream bins;
        bins << value.q2_min << "_" << value.q2_max;
        m["BR_"+bins.str()] = value.BR;
        m["AFB_"+bins.str()] = value.AFB;
        m["FL_"+bins.str()] = value.FL;
        m["S3_"+bins.str()] = value.S3;
        m["S4_"+bins.str()] = value.S4;
        m["S5_"+bins.str()] = value.S5;
        m["S7_"+bins.str()] = value.S7;
        m["S8_"+bins.str()] = value.S8;
        m["S9_"+bins.str()] = value.S9;
        _print(m, label, vID, mpirank, pointID);
      }

>>>>>>> 21b46aba
    #endif

    /// @}

  }
}

#undef DBUG
#undef DEBUG_MODE<|MERGE_RESOLUTION|>--- conflicted
+++ resolved
@@ -67,10 +67,10 @@
       // Retrieve the buffer manager for buffers with the desired output type
       auto& buffer_manager = get_mybuffermanager<double>(pointID,mpirank);
 
-      #ifdef HDEBUG_MODE
-        std::cout<<"printing vector<double>: "<<label<<std::endl;
-        std::cout<<"pointID: "<<pointID<<", mpirank: "<<mpirank<<std::endl;
-      #endif
+#ifdef HDEBUG_MODE
+      std::cout<<"printing vector<double>: "<<label<<std::endl;
+      std::cout<<"pointID: "<<pointID<<", mpirank: "<<mpirank<<std::endl;
+#endif
 
       for(unsigned int i=0;i<value.size();i++)
       {
@@ -131,24 +131,6 @@
       }
     }
 
-<<<<<<< HEAD
-=======
-    void HDF5Printer::_print(ModelParameters const& value, const std::string& label, const int vID, const unsigned int mpirank, const unsigned long pointID)
-    {
-      std::map<std::string, double> parameter_map = value.getValues();
-      _print(parameter_map, label, vID, mpirank, pointID);
-    }
-
-    void HDF5Printer::_print(triplet<double> const& value, const std::string& label, const int vID, const unsigned int mpirank, const unsigned long pointID)
-    {
-      std::map<std::string, double> m;
-      m["central"] = value.central;
-      m["lower"] = value.lower;
-      m["upper"] = value.upper;
-      _print(m, label, vID, mpirank, pointID);
-    }
-
->>>>>>> 21b46aba
     void HDF5Printer::_print(map_intpair_dbl const& map, const std::string& label, const int vID, const unsigned int mpirank, const unsigned long pointID)
     {
       // Retrieve the buffer manager for buffers with this type
@@ -180,55 +162,14 @@
       }
     }
 
-<<<<<<< HEAD
     // Piggyback off existing print functions to build standard overloads
     USE_COMMON_PRINT_OVERLOAD(HDF5Printer, ModelParameters)
     USE_COMMON_PRINT_OVERLOAD(HDF5Printer, triplet<double>)
     #ifndef SCANNER_STANDALONE
       USE_COMMON_PRINT_OVERLOAD(HDF5Printer, DM_nucleon_couplings)
+      USE_COMMON_PRINT_OVERLOAD(HDF5Printer, DM_nucleon_couplings_fermionic_HP)
       USE_COMMON_PRINT_OVERLOAD(HDF5Printer, Flav_KstarMuMu_obs)
       USE_COMMON_PRINT_OVERLOAD(HDF5Printer, BBN_container)
-=======
-    #ifndef SCANNER_STANDALONE // All the types inside HDF5_MODULE_BACKEND_TYPES need to go inside this def guard.
-
-      void HDF5Printer::_print(DM_nucleon_couplings const& value, const std::string& label, const int vID, const unsigned int mpirank, const unsigned long pointID)
-      {
-        std::map<std::string, double> m;
-        m["Gp_SI"] = value.gps;
-        m["Gn_SI"] = value.gns;
-        m["Gp_SD"] = value.gpa;
-        m["Gn_SD"] = value.gna;
-        _print(m, label, vID, mpirank, pointID);
-      }
-
-      void HDF5Printer::_print(DM_nucleon_couplings_fermionic_HP const& value, const std::string& label, const int vID, const unsigned int mpirank, const unsigned long pointID)
-      {
-        std::map<std::string, double> m;
-        m["Gp_SI"] = value.gps;
-        m["Gn_SI"] = value.gns;
-        m["Gp_q2"] = value.gp_q2;
-        m["Gn_q2"] = value.gn_q2;
-        _print(m, label, vID, mpirank, pointID);
-      }
-
-      void HDF5Printer::_print(Flav_KstarMuMu_obs const& value, const std::string& label, const int vID, const unsigned int mpirank, const unsigned long pointID)
-      {
-        std::map<std::string, double> m;
-        std::ostringstream bins;
-        bins << value.q2_min << "_" << value.q2_max;
-        m["BR_"+bins.str()] = value.BR;
-        m["AFB_"+bins.str()] = value.AFB;
-        m["FL_"+bins.str()] = value.FL;
-        m["S3_"+bins.str()] = value.S3;
-        m["S4_"+bins.str()] = value.S4;
-        m["S5_"+bins.str()] = value.S5;
-        m["S7_"+bins.str()] = value.S7;
-        m["S8_"+bins.str()] = value.S8;
-        m["S9_"+bins.str()] = value.S9;
-        _print(m, label, vID, mpirank, pointID);
-      }
-
->>>>>>> 21b46aba
     #endif
 
     /// @}
