--- conflicted
+++ resolved
@@ -353,17 +353,8 @@
         LABELNXN(3,"~nu","Pole_Mixing","SNUMIX")
 
         // SCALARMIX, PSEUDOSCALARMIX, CHARGEMIX
-<<<<<<< HEAD
-        // TODO: These are not SLHA! However we seem to
-        // require them at the moment in our
-        // MSSMSimpleSpec constructor. This is not
-        // good, but things will change in
-        // the SpecBit redesign so I am not going
-        // fix it until then.
-=======
         // TODO: These are not SLHA! Will be
         // changed after SpecBit redesign
->>>>>>> d57ec026
         LABELNXN(2,"h0","Pole_Mixing","SCALARMIX")
         LABELNXN(2,"A0","Pole_Mixing","PSEUDOSCALARMIX")
         LABELNXN(2,"H+","Pole_Mixing","CHARGEMIX")
@@ -382,10 +373,6 @@
         #undef LABEL3X3DIAG
 
         // GAUGE
-<<<<<<< HEAD
-        //labels_to_SLHA["g1"] = SLHAcombo("dimensionless", "TEMP", 3); // Convert to g'
-=======
->>>>>>> d57ec026
         labels_to_SLHA["g2"] = SLHAcombo("dimensionless", "GAUGE", 2);
         labels_to_SLHA["g3"] = SLHAcombo("dimensionless", "GAUGE", 3);
 
@@ -406,58 +393,24 @@
            OUT = SLHAea_get(out,"TEMP",TEMP_INDEX); \
         }
 
-<<<<<<< HEAD
-        // Another manual intervention is required for mA2. Seems we didn't used to save this.
-        // But again, we can compute it from other stuff: m^2_A=[m3^2/cosBsinB],
-        // where m3^2 is what we call BMu (or small b).
-        // Need tanb for this too.
-=======
         // Manually compute tanb and mA2
->>>>>>> d57ec026
         double vd,vu,BMu;
         GETPAR(vd,"vd","mass1",1)
         GETPAR(vu,"vu","mass1",2)
         GETPAR(BMu,"BMu","mass2",4)
 
-<<<<<<< HEAD
-        double tb = vu/vd;
-        double cb = cos(atan(tb));
-        double c2b = cos(2*atan(tb));
-        double sb = sin(atan(tb));
-        double vev = sqrt(vu*vu + vd*vd);
-        double mA2 = BMu / (cb*sb);
-=======
         const double tb = vu/vd;
         const double cb = cos(atan(tb));
         const double c2b = cos(2*atan(tb));
         const double sb = sin(atan(tb));
         const double vev = sqrt(vu*vu + vd*vd);
         const double mA2 = BMu / (cb*sb);
->>>>>>> d57ec026
 
         double g1,g2,gprime;
         GETPAR(g1,"g1","dimensionless",31)
         GETPAR(g2,"g2","dimensionless",32)
         gprime = g1*sqrt(3./5.);
 
-<<<<<<< HEAD
-        double sin2thetaW;
-        sin2thetaW = (gprime*gprime) / (gprime*gprime + g2*g2);
-
-        double MZ,Mt; // Tree level Z and top masses
-        double TYu3,yt,At; // 3rd gen trilinear and Yukawa
-        GETPAR(TYu3,"TYu_(3,3)","mass1",41)
-        GETPAR(yt,"Yu_(3,3)","dimensionless",42)
-        At = TYu3 / yt;
-
-        MZ = (1/2.)*sqrt(gprime*gprime + g2*g2)*vev;
-        Mt = yt*vu/sqrt(2.);        
-
-        double Mu,Xt;
-        GETPAR(Mu,"Mu","mass1",51)
-        //Xt = At - Mu / (sqrt(2.)*tb);
-        Xt = At - Mu / tb; // Not sure if sqrt(2.) should be there in MSSM case.
-=======
         const double sin2thetaW = (gprime*gprime) / (gprime*gprime + g2*g2);
 
         double TYu3,yt; // 3rd gen trilinear and Yukawa
@@ -474,22 +427,11 @@
         GETPAR(Mu,"Mu","mass1",51)
         // stop mixing parameter
         const double Xt = At - Mu / tb;
->>>>>>> d57ec026
 
         double mq2_3, mu2_3;
         GETPAR(mq2_3,"mq2_(3,3)","mass2",20)
         GETPAR(mu2_3,"mu2_(3,3)","mass2",21)
 
-<<<<<<< HEAD
-        double A, B, m2st1, m2st2;
-        A = mq2_3 + mu2_3 + 0.5*MZ*MZ*c2b + 2*Mt*Mt;
-        B = mq2_3 - mu2_3 + (0.5-(4./3.)*sin2thetaW)*MZ*MZ*c2b;
-        m2st1 = 0.5*(A - sqrt(B*B + 4*Mt*Mt*Xt*Xt));
-        m2st2 = 0.5*(A + sqrt(B*B + 4*Mt*Mt*Xt*Xt));
-
-        double MSUSY; // assuming no family mixing
-        MSUSY = sqrt(sqrt(m2st1)*sqrt(m2st2));
-=======
         // reconstruct stop masses
         const double A = mq2_3 + mu2_3 + 0.5*MZ*MZ*c2b + 2*Mt*Mt;
         const double B = mq2_3 - mu2_3 + (0.5-(4./3.)*sin2thetaW)*MZ*MZ*c2b;
@@ -498,7 +440,6 @@
 
         // assuming no family mixing
         const double MSUSY = sqrt(sqrt(m2st1)*sqrt(m2st2));
->>>>>>> d57ec026
         #undef GETPAR
 
         // Read the "scale" entry, since we need to add this info to the block
@@ -507,59 +448,10 @@
         bool found(true);
         retrieve_and_add_to_SLHAea(out, found, spec_type, "scale(Q)", SLHAcombo("", "TEMP", 0), all_dataset_labels, rank, pointID);
         if(not found)
-<<<<<<< HEAD
-        //if(true) // Testing
-=======
->>>>>>> d57ec026
         {
            // In some older datasets we forgot to add the scale to the output.
            // For now we will assume the spectrum was output by FlexibleSUSY, in which case
            // the running parameters will be defined at the SUSY scale (geometric mean of
-<<<<<<< HEAD
-           // DRbar stop masses). TODO: Set this behvaiour with an option, maybe? Not sure how though.
-           
-           // TODO: This should come from the DRbar squark mass matrices, but I need to check with Peter
-           // how it should be calculated. For now I will used the stop pole masses, for testing. TODO: actually
-           // I cannot even easily tell which ones are the stop pole masses. They are probably the lightest two though,
-           // so I will just assume that for now.
-
-           // double ms1=1e99,ms2=1e99;
-           // for(int i=1; i<=6; i++)
-           // {
-           //     std::stringstream ss;
-           //     ss<<"~u_"<<i;
-           //     bool found_temp(true);
-           //     retrieve_and_add_to_SLHAea(out, found_temp, spec_type, ss.str(), SLHAcombo("Pole_Mass", "TEMP", 100+i), all_dataset_labels, rank, pointID);
-           //     if(not found_temp)
-           //     {
-           //         std::ostringstream err;
-           //         err<<"Failed to find "<<ss.str()<<" (Pole_Mass) need for scale calculation!";
-           //         printer_error().raise(LOCAL_INFO,err.str());
-           //     }
-           //     double m = SLHAea_get(out,"TEMP",100+i);
-           //     std::cout<<ss.str()<<" mass:"<<m<<std::endl;
-           //     if(m<ms1)
-           //     {
-           //         ms2 = ms1;
-           //         ms1 = m;
-           //     } 
-           //     else if(m<ms2)
-           //     {
-           //         ms2 = m;
-           //     }
-           // }
-           // double scale_pole = sqrt(ms1*ms2);   
-           
-           // Proper calculation of DRbar stop masses, from https://arxiv.org/pdf/0904.2169.pdf Eq. 29 (with non-MSSM bits removed)
-           // We assume that there is no flavour/family mixing, which I think is true
-           // for all our scans so far, maybe even in the full MSSM63. TODO: Make sure that scale is output if we do have this mixing
-           // in the future!
-           // Retrieve extra needed values first
-           scale = MSUSY;
-           //std::cout<<"MSUSY(pole) ="<<scale_pole<<std::endl;
-           //std::cout<<"MSUSY(DRbar)="<<scale<<std::endl;
-           // pole version seems plausibly close to DRbar, so hopefully that means it is correct. TODO: should test explicitly
-=======
            // DRbar stop masses). TODO: Set this behaviour with an option, maybe? Not sure how though.
            
            // Proper calculation of DRbar stop masses, from https://arxiv.org/pdf/0904.2169.pdf Eq. 29 (with non-MSSM bits removed)
@@ -567,16 +459,11 @@
            // TODO: Make sure that scale is output if we do have this mixing in the future!
            // Retrieve extra needed values first
            scale = MSUSY;
->>>>>>> d57ec026
         } 
         else
         { 
            scale = SLHAea_get(out,"TEMP",0);
         } 
-<<<<<<< HEAD
-        //std::cout<<"scale(Q)="<<SLHAea_get(out,"TEMP",0)<<std::endl;
-=======
->>>>>>> d57ec026
 
         // Add blocks that require scale info
         SLHAea_add_block(out, "GAUGE", scale);
@@ -655,8 +542,6 @@
 
        bool HDF5Reader::_retrieve(DM_nucleon_couplings& /*out*/, const std::string& /*label*/, const uint /*rank*/, const ulong /*pointID*/)
        { printer_error().raise(LOCAL_INFO,"NOT YET IMPLEMENTED"); return false; }
-       bool HDF5Reader::_retrieve(DM_nucleon_couplings_fermionic_HP& /*out*/, const std::string& /*label*/, const uint /*rank*/, const ulong /*pointID*/)
-       { printer_error().raise(LOCAL_INFO,"NOT YET IMPLEMENTED"); return false; }
        bool HDF5Reader::_retrieve(Flav_KstarMuMu_obs& /*out*/, const std::string& /*label*/, const uint /*rank*/, const ulong /*pointID*/)
        { printer_error().raise(LOCAL_INFO,"NOT YET IMPLEMENTED"); return false; }
        bool HDF5Reader::_retrieve(BBN_container& /*out*/, const std::string& /*label*/, const uint /*rank*/, const ulong /*pointID*/)
