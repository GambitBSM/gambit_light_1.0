--- conflicted
+++ resolved
@@ -54,7 +54,6 @@
                 return ret;
             }
 
-<<<<<<< HEAD
             // Get name of ith temp file
             std::string hdf5_stuff::get_fname(const size_t i)
             {
@@ -100,8 +99,6 @@
             }
 
                 
-=======
->>>>>>> 08c7f10a
             inline herr_t op_func (hid_t loc_id, const char *name_in, const H5L_info_t *,
                     void *operator_data)
             {
@@ -181,13 +178,8 @@
 
                 return return_val;
             }
-<<<<<<< HEAD
             
             inline void setup_hdf5_points(hid_t new_group, hid_t type, hid_t type2, unsigned long long size_tot, const std::string &name)
-=======
-
-            inline void setup_hdf5_points(hid_t new_group, hid_t type, hid_t type2, unsigned long long size_tot, hid_t &dataset_out, hid_t &dataset2_out, hid_t &dataspace, hid_t &dataspace2, const std::string &name)
->>>>>>> 08c7f10a
             {
                 #ifdef COMBINE_DEBUG
                 std::cerr << "  Creating dataset '"<<name<<"'" << std::endl;
@@ -195,11 +187,7 @@
 
                 hsize_t dimsf[1];
                 dimsf[0] = size_tot;
-<<<<<<< HEAD
                 hid_t dataspace = H5Screate_simple(1, dimsf, NULL); 
-=======
-                dataspace = H5Screate_simple(1, dimsf, NULL);
->>>>>>> 08c7f10a
                 if(dataspace < 0)
                 {
                   std::ostringstream errmsg;
@@ -227,16 +215,10 @@
                   errmsg<<"Failed to set up HDF5 points for copying. H5Dcreate2 failed for dataset ("<<name<<"_isvalid).";
                   printer_error().raise(LOCAL_INFO, errmsg.str());
                 }
-<<<<<<< HEAD
        
                 // We are just going to close the newly created datasets, and reopen them as needed. 
                 HDF5::closeSpace(dataspace);
                 HDF5::closeSpace(dataspace2);
-=======
-
-                // Update: We are just going to close the newly created datasets, and reopen them as needed.
-                // Could therefore get rid of dataset_out arguments, but won't bother right now.
->>>>>>> 08c7f10a
                 HDF5::closeDataset(dataset_out);
                 HDF5::closeDataset(dataset2_out);
             }
@@ -258,13 +240,8 @@
 
                 return ret;
             }
-<<<<<<< HEAD
                 
             hdf5_stuff::hdf5_stuff(const std::string &file_name, const std::string &output_file, const std::string &group_name, const size_t num, const bool cleanup, const bool skip, const std::vector<std::string>& file_names_in) 
-=======
-
-            hdf5_stuff::hdf5_stuff(const std::string &file_name, const std::string &group_name, int num)
->>>>>>> 08c7f10a
               : group_name(group_name)
               , cum_sizes(num, 0)
               , sizes(num, 0)
@@ -287,22 +264,7 @@
                         errmsg << "  Number of files to be combined (num="<<num<<") does not match length of file list supplied (file_names.size()="<<file_names.size()<<"). These should be the same!"<<std::endl;
                         printer_error().raise(LOCAL_INFO, errmsg.str());
                     }
-<<<<<<< HEAD
                     if(num<2)
-=======
-
-                    files.push_back(file_id);
-
-                    //hid_t group_id = H5Gopen2(file_id, group_name.c_str(), H5P_DEFAULT);
-                    hid_t group_id = HDF5::openGroup(file_id, group_name, true); // final argument prevents group from being created
-                    groups.push_back(group_id);
-
-                    // Extract dataset names from the group
-                    std::vector<std::string> names;
-                    H5Literate (group_id, H5_INDEX_NAME, H5_ITER_NATIVE, NULL, op_func, (void *) &names);
-
-                    if (i == 0)
->>>>>>> 08c7f10a
                     {
                         std::ostringstream errmsg;
                         errmsg << "  Number of files to be combined (num="<<num<<") is less than two! Therefore there is no combining to be done!"<<std::endl;
@@ -325,7 +287,6 @@
                        badfiles = true;
                        unreadable.push_back(i);
                     }
-<<<<<<< HEAD
                 }
                 if(badfiles)
                 {
@@ -360,16 +321,6 @@
                     hid_t file_id, group_id, aux_group_id;
                     hssize_t size = 0; // Length of datasets in this file (to be measured)
                     if(HDF5::checkFileReadable(fname))
-=======
-
-                    // Get RA dataset names
-                    hid_t aux_group_id = HDF5::openGroup(file_id, group_name+"/RA", true);
-                    aux_groups.push_back(aux_group_id);
-                    std::vector<std::string> aux_names;
-                    H5Literate (aux_group_id, H5_INDEX_NAME, H5_ITER_NATIVE, NULL, op_func_aux, (void *) &aux_names);
-
-                    if (i == 0)
->>>>>>> 08c7f10a
                     {
                         file_id = HDF5::openFile(fname);
                         files[i] = file_id;
@@ -384,25 +335,7 @@
                         aux_group_id = -1;
                     }
 
-<<<<<<< HEAD
                     if(file_id<0 and not skip)
-=======
-                    HDF5::errorsOff();
-                    hid_t dataset  = HDF5::openDataset(group_id, "pointID", true); // Allow failure to open
-                    hid_t dataset2 = HDF5::openDataset(group_id, "pointID_isvalid", true);
-                    HDF5::errorsOn();
-                    hssize_t size; // To be measured
-                    if(dataset<0 and dataset2<0)
-                    {
-                       // Probably the sync group is empty for this file, just skip it
-                       size = 0;
-                       if (i == num - 1) // Do we need this here?
-                       {
-                           size_tot_l = size_tot + size; // Last?
-                       }
-                    }
-                    else if(dataset<0 or dataset2<0)
->>>>>>> 08c7f10a
                     {
                         // Can't read file, it is missing or corrupted, and not allowed to skip it, so error
                         std::ostringstream errmsg;
@@ -413,7 +346,6 @@
                    
                     if(file_id >= 0 )
                     {
-<<<<<<< HEAD
                         group_id = HDF5::openGroup(file_id, group_name, true); // final argument prevents group from being created
 
                         // Extract dataset names from the group
@@ -487,30 +419,9 @@
                         else if(dataset<0 or dataset2<0)
                         {
                            // Either primary or isvalid dataset missing (but not both). Error!
-=======
-                       // Everything fine, measure the dataset sizes
-                       hid_t dataspace = H5Dget_space(dataset);
-                       hid_t dataspace2 = H5Dget_space(dataset2);
-                       size           = H5Sget_simple_extent_npoints(dataspace); // Use variable declared outside the if block
-                       hssize_t size2 = H5Sget_simple_extent_npoints(dataspace2);
-
-                       std::vector<bool> valids;
-                       Enter_HDF5<read_hdf5>(dataset2, valids);
-
-                       if (i == 0)
-                       {
-                           std::vector<unsigned long long> pt_id;
-                           Enter_HDF5<read_hdf5>(dataset2, pt_id);
-                           pt_min = pt_id[0];
-                       }
-
-                       if (size != size2)
-                       {
->>>>>>> 08c7f10a
                            std::ostringstream errmsg;
                            errmsg << "Error combining temporary HDF5 output! One of the temporary files is missing either the 'pointID' or 'pointID_isvalid' dataset in the primary group (but not both, so the group is not empty!)";
                            printer_error().raise(LOCAL_INFO, errmsg.str());
-<<<<<<< HEAD
                         }
                         else
                         {
@@ -559,29 +470,6 @@
                         }                   
                     }
 
-=======
-                       }
-
-                       if (i == num - 1)
-                       {
-                           size_tot_l = size_tot + size; // Last?
-                       }
-
-                       for (auto it = valids.end()-1; size > 0; --it)
-                       {
-                           if (*it)
-                               break;
-                           else
-                               --size;
-                       }
-
-                       H5Sclose(dataspace);
-                       H5Sclose(dataspace2);
-                       HDF5::closeDataset(dataset);
-                       HDF5::closeDataset(dataset2);
-                    }
-
->>>>>>> 08c7f10a
                     for (int j = i+1, end = cum_sizes.size(); j < end; j++)
                     {
                         cum_sizes[j] += size;
@@ -606,7 +494,6 @@
 
             hdf5_stuff::~hdf5_stuff()
             {
-<<<<<<< HEAD
                 // Just in case they somehow weren't closed earlier
                 // Hmm id doesn't change when they are closed so this doesn't work...
                 //for(std::vector<hid_t>::iterator it=files.begin(); it!=files.end(); ++it)
@@ -623,21 +510,6 @@
                 hid_t old_file = -1;
                 hid_t old_group = -1;
                 //std::cout << "resume? " << resume <<std::endl;
-=======
-                for(std::vector<hid_t>::iterator it=files.begin(); it!=files.end(); ++it)
-                {
-                   HDF5::closeFile(*it);
-                }
-            }
-
-            void hdf5_stuff::Enter_Aux_Paramters(const std::string &file, bool resume)
-            {
-                std::vector<std::vector<unsigned long long>> ranks, ptids;
-                std::vector<unsigned long long> aux_sizes;
-
-                hid_t old_file, old_group;
-                std::cout << "resume? " << resume <<std::endl;
->>>>>>> 08c7f10a
                 if (resume)
                 {
                     // Check if 'file' exists?
@@ -730,13 +602,8 @@
                 }
 
                 hid_t new_group = HDF5::openGroup(new_file, group_name); // Recursively creates required group structure
-<<<<<<< HEAD
                 
                 if (aux_param_names.size() > 0) for (unsigned long i=0; i<aux_groups.size(); ++i)
-=======
-
-                if (aux_param_names.size() > 0) for (auto itg = aux_groups.begin(), endg = aux_groups.end(); itg != endg; ++itg)
->>>>>>> 08c7f10a
                 {
                      std::vector<unsigned long long> rank, ptid;
 
@@ -806,14 +673,9 @@
                                --size;
                        }
                        aux_sizes.push_back(size);
-<<<<<<< HEAD
                        
                        HDF5::closeSpace(dataspace);
                        HDF5::closeSpace(dataspace2);
-=======
-
-                       H5Sclose(dataspace);
->>>>>>> 08c7f10a
                        HDF5::closeDataset(dataset);
                        HDF5::closeDataset(dataset2);
                        HDF5::closeDataset(dataset3);
@@ -823,7 +685,6 @@
                     HDF5::closeFile(file_id);
                 }
 
-<<<<<<< HEAD
                 // TODO: Ack, getting a "too many open files" error. I guess we need
                 // to do this in batches, but that's quite a pain to arrange.
                 const size_t BATCH_SIZE = 100;
@@ -836,15 +697,12 @@
                    N_BATCHES += 1;
                 }
                   
-=======
->>>>>>> 08c7f10a
                 int counter = 1;
                 for (auto it = param_names.begin(), end = param_names.end(); it != end; ++it, ++counter)
                 {
                     // Simple Progress monitor
                     std::cout << "  Combining primary datasets... "<<int(100*counter/param_names.size())<<"%   (copied "<<counter<<" parameters of "<<param_names.size()<<")        \r"<<std::flush;
 
-<<<<<<< HEAD
                     //std::vector<hid_t> file_ids(files.size(),-1);
                     //std::vector<hid_t> group_ids(files.size(),-1);
                     //std::vector<hid_t> datasets(files.size(),-1);
@@ -867,17 +725,6 @@
                         if(remainder>0 and batch_i==N_BATCHES-1) THIS_BATCH_SIZE = remainder; // Last batch is incomplete
                         //std::cout << "BATCH "<< batch_i << std::endl;
                         for (size_t file_i = 0, end = THIS_BATCH_SIZE; file_i < end; file_i++)
-=======
-                    std::vector<hid_t> datasets, datasets2;
-                    int valid_dset  = -1; // index of a validly opened dataset (-1 if none)
-                    for (int i = 0, end = groups.size(); i < end; i++)
-                    {
-                        HDF5::errorsOff();
-                        hid_t dataset  = HDF5::openDataset(groups[i], *it, true); // Allow fail; not all parameters must exist in all temp files
-                        hid_t dataset2 = HDF5::openDataset(groups[i], *it + "_isvalid", true);
-                        HDF5::errorsOn();
-                        if(dataset>=0)
->>>>>>> 08c7f10a
                         {
                             size_t i = file_i + batch_i * BATCH_SIZE;
 
@@ -929,7 +776,6 @@
                             group_ids[file_i] = group_id;
                         }
 
-<<<<<<< HEAD
                         // Get id for old combined output for this parameter 
                         hid_t old_dataset = -1, old_dataset2 = -1;
                         if (resume and batch_i==0) // Only copy old dataset once, during first batch of files
@@ -1005,67 +851,6 @@
                             if(group_ids[file_i]>=0) HDF5::closeGroup(group_ids[file_i]);
                             if(file_ids[file_i]>=0)  HDF5::closeFile(file_ids[file_i]);
                         }
-=======
-                        datasets.push_back(dataset);
-                        datasets2.push_back(dataset2);
-                    }
-
-                    hid_t old_dataset = -1, old_dataset2 = -1;
-                    if (resume)
-                    {
-                        HDF5::errorsOff();
-                        old_dataset  = HDF5::openDataset(old_group, *it, true); // Allow fail; may be no previous combined output
-                        old_dataset2 = HDF5::openDataset(old_group, *it + "_isvalid", true);
-                        HDF5::errorsOn();
-                    }
-
-                    if(valid_dset<0 and old_dataset<0)
-                    {
-                       // Parameter must exist in either the old combined file or at least one of the newer temp files,
-                       // because those are what we read to get the parameter names. So if the datasets are now
-                       // failing to actually open then something bad must have happened.
-                       std::ostringstream errmsg;
-                       errmsg << "Error opening datasets for parameter '"<<*it<<"' in temp files! All datasets failed to open! They may be corrupted.";
-                       printer_error().raise(LOCAL_INFO, errmsg.str());
-                    }
-
-                    hid_t dataset_out, dataset2_out, dataspace, dataspace2, type, type2;
-                    if(valid_dset<0)
-                    {
-                       // Parameter not in any of the new temp files, must only be in the old combined output, get type from there.
-                       type  = H5Dget_type(old_dataset);
-                       type2 = H5Dget_type(old_dataset2);
-                    }
-                    else
-                    {
-                       // Get the type from a validly opened dataset in temp file
-                       type  = H5Dget_type(datasets[valid_dset]);
-                       type2 = H5Dget_type(datasets2[valid_dset]);
-                    }
-                    if(type<0 or type2<0)
-                    {
-                       std::ostringstream errmsg;
-                       errmsg << "Failed to detect type for dataset '"<<*it<<"'! The dataset is supposedly valid, so this does not make sense. It must be a bug, please report it.";
-                       printer_error().raise(LOCAL_INFO, errmsg.str());
-                    }
-
-                    // Create datasets
-                    setup_hdf5_points(new_group, type, type2, size_tot, dataset_out, dataset2_out, dataspace, dataspace2, *it);
-                    //std::cout<<"(theoretically) created dataset '"<<*it<<"' in file:group "<<file<<":"<<group_name<<std::endl;
-
-                    // Reopen dataset for writing
-                    dataset_out   = HDF5::openDataset(new_group, *it);
-                    dataset2_out  = HDF5::openDataset(new_group, (*it)+"_isvalid");
-                    std::cout << "Copying parameter "<<*it<<std::endl; // debug
-                    Enter_HDF5<copy_hdf5>(dataset_out, datasets, size_tot_l, sizes, old_dataset);
-                    Enter_HDF5<copy_hdf5>(dataset2_out, datasets2, size_tot_l, sizes, old_dataset2);
-
-                    for (int i = 0, end = datasets.size(); i < end; i++)
-                    {
-                        if(datasets[i]>=0)  HDF5::closeDataset(datasets[i]);
-                        if(datasets2[i]>=0) HDF5::closeDataset(datasets2[i]);
-                    }
->>>>>>> 08c7f10a
 
                         HDF5::closeDataset(dataset_out);
                         HDF5::closeDataset(dataset2_out);
@@ -1101,7 +886,6 @@
                       }
                    }
 
-<<<<<<< HEAD
                    if(left_to_match.size()>0)
                    {
                       std::unordered_map<PPIDpair, unsigned long long, PPIDHash,PPIDEqual> RA_write_hash(get_RA_write_hash(new_group, left_to_match));
@@ -1113,63 +897,6 @@
                           std::vector<hid_t> file_ids, group_ids, datasets, datasets2;
                           int valid_dset  = -1; // index of a validly opened dataset (-1 if none)
                          
-=======
-                if(left_to_match.size()>0)
-                {
-                   std::unordered_map<PPIDpair, unsigned long long, PPIDHash,PPIDEqual> RA_write_hash(get_RA_write_hash(new_group, left_to_match));
-
-                   /// Now copy the RA datasets
-                   for (auto it = aux_param_names.begin(), end = aux_param_names.end(); it != end; ++it)
-                   {
-                       std::cout << " Combining auxilliary datasets... "<<int(100*counter/aux_param_names.size())<<"%         \r";
-                       std::vector<hid_t> datasets, datasets2;
-                       int valid_dset  = -1; // index of a validly opened dataset (-1 if none)
-
-                       #ifdef COMBINE_DEBUG
-                       std::cerr << "  Preparing to copy dataset '"<<*it<<"'" << std::endl;
-                       #endif
-
-                       for (int i = 0, end = aux_groups.size(); i < end; i++)
-                       {
-                           // Dataset may not exist, and thus fail to open. We will check its status
-                           // later on and ignore it where needed.
-                           HDF5::errorsOff();
-                           hid_t dataset  = HDF5::openDataset(aux_groups[i], *it, true);
-                           hid_t dataset2 = HDF5::openDataset(aux_groups[i], *it + "_isvalid", true);
-                           HDF5::errorsOn();
-                           if(dataset>=0)
-                           {
-                              if(dataset2>=0) valid_dset = i;
-                              else
-                              {
-                                 std::ostringstream errmsg;
-                                 errmsg << "Error opening dataset '"<<*it<<"_isvalid' from temp file "<<i<<"! Main dataset was opened, but 'isvalid' dataset failed to open! It may be corrupted.";
-                                 printer_error().raise(LOCAL_INFO, errmsg.str());
-                              }
-                           }
-                           datasets.push_back(dataset);
-                           datasets2.push_back(dataset2);
-                       }
-
-                       hid_t old_dataset = -1, old_dataset2 = -1;
-                       // Actually, I think there is now no need to copy the old data here. It should
-                       // already be copied as part of the primary dataset copying.
-                       // if (resume)
-                       // {
-                       //     // Dataset may not exist, and thus fail to open. We will check its status
-                       //     // later on and ignore it where needed.
-                       //     HDF5::errorsOff();
-                       //     old_dataset  = HDF5::openDataset(old_group, *it, true);
-                       //     old_dataset2 = HDF5::openDataset(old_group, *it + "_isvalid", true);
-                       //     HDF5::errorsOn();
-                       // }
-
-                       hid_t dataset_out, dataset2_out, dataspace, dataspace2;
-                       // If the aux parameter was not also copied as a primary parameter then we need to create a new
-                       // dataset for it here. Otherwise one should already exist.
-                       if(param_set.find(*it) == param_set.end())
-                       {
->>>>>>> 08c7f10a
                           #ifdef COMBINE_DEBUG
                           std::cerr << "  Preparing to copy dataset '"<<*it<<"'" << std::endl;
                           #endif
@@ -1216,7 +943,6 @@
                               file_ids.push_back(file_id);
                               group_ids.push_back(group_id); 
                           }
-<<<<<<< HEAD
                           
                           hid_t old_dataset = -1, old_dataset2 = -1;
                           // Actually, I think there is now no need to copy the old data here. It should
@@ -1241,14 +967,6 @@
 
                              hid_t type, type2;
                              if(valid_dset<0)
-=======
-                          else
-                          {
-                             // Get the type from a validly opened dataset in temp file
-                             type  = H5Dget_type(datasets[valid_dset]);
-                             type2 = H5Dget_type(datasets2[valid_dset]);
-                             if(type<0 or type2<0)
->>>>>>> 08c7f10a
                              {
                                 // No valid dset open, but we are supposed to copy something? Error.
                                 std::ostringstream errmsg;
@@ -1270,7 +988,6 @@
                              // Create new dataset
                              setup_hdf5_points(new_group, type, type2, size_tot, *it); 
                           }
-<<<<<<< HEAD
                           // Reopen output datasets for copying
                           hid_t dataset_out  = HDF5::openDataset(new_group, *it);
                           hid_t dataset2_out = HDF5::openDataset(new_group, (*it)+"_isvalid");
@@ -1292,28 +1009,6 @@
                    {
                       std::cout << "  Combining auxilliary datasets... None found, skipping. "<<std::endl;
                    }
-=======
-                          // Create new dataset
-                          setup_hdf5_points(new_group, type, type2, size_tot, dataset_out, dataset2_out, dataspace, dataspace2, *it);
-                       }
-                       // Reopen output datasets for copying
-                       dataset_out  = HDF5::openDataset(new_group, *it);
-                       dataset2_out = HDF5::openDataset(new_group, (*it)+"_isvalid");
-                       Enter_HDF5<ra_copy_hdf5>(dataset_out, dataset2_out, datasets, datasets2, size_tot, RA_write_hash, ptids, ranks, aux_sizes, old_dataset, old_dataset2);
-
-                       for (int i = 0, end = datasets.size(); i < end; i++)
-                       {
-                           // Some datasets may never have been opened, so check this before trying to close them.
-                           if(datasets[i]>=0)  HDF5::closeDataset(datasets[i]);
-                           if(datasets2[i]>=0) HDF5::closeDataset(datasets2[i]);
-                       }
-                   }
-                   std::cout << " Combining auxilliary datasets... Done.                              "<<std::endl;
-                }
-                else
-                {
-                   std::cout << " Combining auxilliary datasets... None found, skipping. "<<std::endl;
->>>>>>> 08c7f10a
                 }
 
                 // Close the old combined file
@@ -1324,7 +1019,6 @@
                 H5Fflush(new_file, H5F_SCOPE_GLOBAL);
                 HDF5::closeGroup(new_group);
                 HDF5::closeFile(new_file);
-<<<<<<< HEAD
                
                 if (do_cleanup and not custom_mode) // Cleanup disabled for custom mode. This is only for "routine" combination during scan resuming.
                 { 
@@ -1339,19 +1033,6 @@
                         ss << i;
                         std::system(("rm -f " + root_file_name + "_temp_" + ss.str()).c_str());
                     }
-=======
-
-                if (resume)
-                {
-                    std::system(("rm -f " + file + ".temp.bak").c_str());
-                }
-
-                for (int i = 0, end = files.size(); i < end; i++)
-                {
-                    std::stringstream ss;
-                    ss << i;
-                    std::system(("rm -f " + root_file_name + "_temp_" + ss.str()).c_str());
->>>>>>> 08c7f10a
                 }
             }
 
