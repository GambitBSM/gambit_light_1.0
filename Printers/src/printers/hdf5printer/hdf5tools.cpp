//   GAMBIT: Global and Modular BSM Inference Tool
//   *********************************************
///  \file
///
///  A collection of tools for interacting with
///  HDF5 databases.
///
///  Currently I am using the C++ bindings for
///  HDF5, however they are a bit crap and it may
///  be better to just write our own.
///
///  *********************************************
///
///  Authors (add name and date if you modify):
///
///  \author Ben Farmer
///          (benjamin.farmer@fysik.su.se)
///  \date 2015 May
///
///  *********************************************

#include "gambit/Printers/printers/hdf5printer/hdf5tools.hpp"
#include "gambit/Utils/local_info.hpp"
#include "gambit/Logs/logger.hpp"

#include <stdio.h>
#include <iostream>

// Boost
#include <boost/preprocessor/seq/for_each.hpp>

namespace Gambit {
  namespace Printers {

    namespace HDF5 {

      /// GAMBIT default file access property list
      //  Sets some HDF5 properties to associate with open objects
      //  Here we set objects to be 'evicted' from the metadata cache
      //  when they are closed, which apparantly is not the default
      //  which leads to massive RAM usage if we don't set this.
      hid_t create_GAMBIT_fapl()
      {
         hid_t fapl(H5Pcreate(H5P_FILE_ACCESS)); // Copy defaults
         //std::cout<<"HDF5 version:"<<H5_VERS_MAJOR<<"."<<H5_VERS_MINOR<<"."<<H5_VERS_RELEASE<<std::endl;
         #if (H5_VERS_MAJOR > 1) || \
             (H5_VERS_MAJOR == 1) && H5_VERS_MINOR > 10 || \
             (H5_VERS_MAJOR == 1) && H5_VERS_MINOR == 10 && H5_VERS_RELEASE >= 1
         hbool_t value = 1; // true?
         // This function does not appear before v 1.10.1, however it is
         // pretty crucial, at least in my version of HDF5, for keeping the
         // metadata cache from consuming all my RAM. However, Anders commented
         // it out with his older HDF5 version and still had no RAM problem.
         // So it might be ok to just remove it for older versions.
         // However, if you see RAM blowouts and your HDF5 version is old,
         // then this is probably the reason.
         H5Pset_evict_on_close(fapl, value); // Set evict_on_close = true
         //std::cout <<"GAMBIT fapl used!"<<std::endl; // Check that this code is built...
         #endif

        return fapl;
      }

      /// Const global for the GAMBIT fapl
      const hid_t H5P_GAMBIT(create_GAMBIT_fapl());

      /// Macro to define simple wrappers with error checking for basic HDF5 tasks
      #define SIMPLE_CALL(IDTYPE_OUT, FNAME, IDTYPE_IN, H5FUNCTION, VERB, OUTPUTNAME, INPUTNAME) \
      IDTYPE_OUT FNAME(IDTYPE_IN id) \
      { \
         if(id < 0) \
         { \
            std::ostringstream errmsg; \
            errmsg << "Failed to "<<VERB<<" "<<OUTPUTNAME<<" for HDF5 dataset! The supplied id does not point to a successfully opened "<<INPUTNAME<<"!"; \
            printer_error().raise(LOCAL_INFO, errmsg.str()); \
         } \
         IDTYPE_OUT out_id = H5FUNCTION(id); \
         if(out_id < 0) \
         { \
            std::ostringstream errmsg; \
            errmsg << "Failed to "<<VERB<<" "<<OUTPUTNAME<<" for HDF5 dataset! See HDF5 error output for more details."; \
            printer_error().raise(LOCAL_INFO, errmsg.str()); \
         } \
         return out_id; \
      } \

      /// Create or open hdf5 file (ignoring feedback regarding whether file already existed)
      hid_t openFile(const std::string& fname, bool overwrite, const char access_type)
      {
         bool tmp;
         return openFile(fname,overwrite,tmp,access_type);
      }

      /// Create or open hdf5 file
      /// third argument "oldfile" is used to report whether an existing file was opened (true if yes)
      hid_t openFile(const std::string& fname, bool overwrite, bool& oldfile, const char access_type)
      {
<<<<<<< HEAD
          hid_t file_id;  // file handle
=======
	      hid_t file_id;  // file handle
>>>>>>> feeb609b

          unsigned int atype=0;
          switch(access_type)
          {
            case 'r':
              atype = H5F_ACC_RDONLY;
              break;
            case 'w':
              // We let 'w' mean read/write here
              atype = H5F_ACC_RDWR;
              break;
            default:
              std::ostringstream errmsg;
              errmsg << "Unrecognised access mode requested while trying to open HDF5 file! Saw '"<<access_type<<"'; only 'r' (read-only) and 'w' (read/wrtie) are valid. File was ("<<fname<<")";
              printer_error().raise(LOCAL_INFO, errmsg.str());
              break;
          }

          if(overwrite)
          {
            // DANGER! Deletes existing file
            if( remove(fname.c_str()) != 0 )
            {
              // Error deleting file, but probably it just didn't exist to delete
              logger()<<LogTags::utils<<LogTags::warn<<"Failed to delete file '"<<fname<<"'! Maybe it didn't exist in the first place."<<EOM;
            }
            else// else deleted file with no problem
            {
              logger()<<LogTags::utils<<LogTags::info<<"Deleted pre-existing file "<<fname<<" (because overwrite=true)"<<EOM;
            }
          }

          errorsOff();
          file_id = H5Fopen(fname.c_str(), atype, H5P_GAMBIT);
          errorsOn();
          if(file_id < 0)
          {
             if(access_type=='w')
             {
                /* Ok maybe file doesn't exist yet, try creating it */
                errorsOff();
                file_id = H5Fcreate(fname.c_str(), H5F_ACC_EXCL, H5P_DEFAULT, H5P_GAMBIT);
                errorsOn();
                if(file_id < 0)
                {
                   /* Still no good; error */
                   std::ostringstream errmsg;
                   errmsg << "Failed to open existing HDF5 file, then failed to create new one! ("<<fname<<"). The file may exist but be unreadable. You can check this by trying to inspect it with the 'h5ls' command line tool.";
                   printer_error().raise(LOCAL_INFO, errmsg.str());
                }
                else
                {
                   /* successfully created new file */
                   oldfile = false;
                }
             }
             else
             {
               // Doesn't make sense to create new file if we wanted read-only mode. Error.
               std::ostringstream errmsg;
               errmsg << "Failed to open existing HDF5 file, and did not create new one since read-only access was specified. ("<<fname<<")";
               printer_error().raise(LOCAL_INFO, errmsg.str());
             }
          }
          else
          {
             /* successfully opened existing file */
             oldfile = true;
          }

          /* Return the file handle */
          return file_id;
      }

      /// Check if hdf5 file exists and can be opened in read mode
      bool checkFileReadable(const std::string& fname, std::string& msg)
      {
          bool readable(false);

          errorsOff();
          hid_t file_id = H5Fopen(fname.c_str(), H5F_ACC_RDONLY, H5P_GAMBIT);
          errorsOn();
          if(file_id < 0)
          {
            readable=false;
            std::ostringstream errmsg;
            errmsg<<"H5Fopen failed (tried to open '"<<fname<<"')";
            msg = errmsg.str();
          }
          else
          {
            /* everything fine, close the file */
            herr_t status = H5Fclose(file_id);
            if(status<0)
            {
                std::ostringstream errmsg;
                errmsg << "Failed to properly close HDF5 file after successfully checking that it was readable! ("<<fname<<")";
                printer_error().raise(LOCAL_INFO, errmsg.str());
            }
            readable=true;
          }
          return readable;
      }

      /// Check if a group exists and can be accessed
      bool checkGroupReadable(hid_t location, const std::string& groupname, std::string& msg)
      {
          hid_t group_id;
          bool readable(false);

          errorsOff();
          group_id = H5Gopen2(location, groupname.c_str(), H5P_DEFAULT);
          errorsOn();
          if(group_id < 0)
          {
            readable=false;
            std::ostringstream errmsg;
            errmsg<<"H5Gopen failed (tried to open '"<<groupname<<"' from location with id "<<location<<")";
            msg = errmsg.str();
          }
          else
          {
            /* everything fine, close the group */
            herr_t status = H5Gclose(group_id);
            if(status<0)
            {
                std::ostringstream errmsg;
                errmsg << "Failed to properly close HDF5 group after successfully checking that it was readable! ("<<groupname<<")";
                printer_error().raise(LOCAL_INFO, errmsg.str());
            }
            readable=true;
          }
          return readable;
      }

      /// Create hdf5 file (always overwrite existing files)
      hid_t createFile(const std::string& fname)
      {
          hid_t file_id = H5Fcreate(fname.c_str(), H5F_ACC_TRUNC, H5P_DEFAULT, H5P_GAMBIT);
          if(file_id < 0)
          {
             /* Still no good; error */
             std::ostringstream errmsg;
             errmsg << "Failed to create HDF5 file '"<<fname<<"'!";
             printer_error().raise(LOCAL_INFO, errmsg.str());
          }
          return file_id;
      }

      /// Create a group inside the specified location
      // Argument "location" can be a handle for either a file or another group
      hid_t createGroup(hid_t location, const std::string& name)
      {
          hid_t group_id;

          group_id = H5Gcreate2(location, name.c_str(), H5P_DEFAULT, H5P_DEFAULT, H5P_DEFAULT);
          if(group_id<0)
          {
              std::ostringstream errmsg;
              errmsg << "Error creating HDF5 group '"<<name<<"'";
              printer_error().raise(LOCAL_INFO, errmsg.str());
          }
          return group_id;
      }

      // Modified minimally from https://github.com/gregreen/h5utils/blob/master/src/h5utils.cpp#L92
      // Credit: Gregory Green 2012
      /*
       * Opens a group, creating it if it does not exist. Nonexistent parent groups are also
       * created. This works similarly to the Unix/Linux command
       * mkdir -p /parent/subgroup/group
       * in that if /parent and /parent/subgroup do not exist, they will be created.
       *
       * If no accessmode has H5Utils::DONOTCREATE flag set, then returns NULL if group
       * does not yet exist.
       *
       */
      hid_t openGroup(hid_t file_id, const std::string& name, bool nocreate) //, int accessmode)
      {
         hid_t group_id;

         if(file_id < 0)
         {
            std::ostringstream errmsg;
            errmsg << "Error opening HDF5 group '"<<name<<"'. The supplied file_id does not point to a successfully opened file!";
            printer_error().raise(LOCAL_INFO, errmsg.str());
         }

         // User does not want to create group
         if(nocreate) //accessmode & H5Utils::DONOTCREATE)
         {
            group_id = H5Gopen2(file_id, name.c_str(), H5P_DEFAULT);
            if(group_id<0)
            {
              std::ostringstream errmsg;
              errmsg << "Error opening HDF5 group '"<<name<<"'. Group (probably) does not exist, and 'nocreate' flag is set to 'true', so we will not attempt to create one";
              printer_error().raise(LOCAL_INFO, errmsg.str());
            }
         }
         else
         {
            // Possibly create group and parent groups
            std::stringstream ss(name);
            std::stringstream path;
            std::string gp_name;
            while(std::getline(ss, gp_name, '/'))
            {
               path << "/" << gp_name;
               errorsOff();
               group_id = H5Gopen2(file_id, path.str().c_str(), H5P_DEFAULT);
               errorsOn();
               if(group_id<0)
               {
                  /* doesn't exist; try to create it */
                  group_id = H5Gcreate2(file_id, path.str().c_str(), H5P_DEFAULT, H5P_DEFAULT, H5P_DEFAULT);
                  if(group_id<0)
                  {
                    std::ostringstream errmsg;
                    errmsg << "Error while recursively creating/opening group '"<<name<<"'. Failed to create group '"<<path.str()<<"'";
                    printer_error().raise(LOCAL_INFO, errmsg.str());
                  }
               }
               herr_t err = H5Gclose(group_id);
               if(err<0)
               {
                  std::ostringstream errmsg;
                  errmsg << "Error closing group '"<<name<<"'!";
                  printer_error().raise(LOCAL_INFO, errmsg.str());
               }
            }
            // Should exist now; open the group and return the handle
            group_id = H5Gopen2(file_id, name.c_str(), H5P_DEFAULT);
            if(group_id<0)
            {
              std::ostringstream errmsg;
              errmsg << "Error opening HDF5 group '"<<name<<"' after recursive creation supposedly succeeded! There must be a bug in this routine, please fix.";
              printer_error().raise(LOCAL_INFO, errmsg.str());
            }
        }
        return group_id;
      }

      // Iterator function for listing datasets in a group
      herr_t group_ls(hid_t g_id, const char *name, const H5L_info_t* /*info*/, void *op_data)
      {
          //std::cout<<"group_ls: "<<name<<std::endl;
          //std::cout<<info->type<<" "<<H5G_DATASET<<std::endl;
          std::vector<std::string>* out = static_cast<std::vector<std::string>*>(op_data);
          // Only add names that correspond to datasets
          H5G_stat_t statbuf;
          H5Gget_objinfo(g_id, name, false, &statbuf);
          if(statbuf.type == H5G_DATASET) out->push_back(name);
          return 0;
      }

      /// List object names in a group
      std::vector<std::string> lsGroup(hid_t group_id)
      {
         if(group_id<0)
         {
           std::ostringstream errmsg;
           errmsg << "Error inspecting HDF5 group. The supplied group_id does not point to an open group object!";
           printer_error().raise(LOCAL_INFO, errmsg.str());
         }

         std::vector<std::string> out;
         herr_t err = H5Literate(group_id, H5_INDEX_NAME, H5_ITER_NATIVE, NULL, group_ls, &out);

         if(err<0)
         {
           std::ostringstream errmsg;
           errmsg << "Error encountering while iterating through HDF5 group! See HDF5 error for more details (stderr).";
           printer_error().raise(LOCAL_INFO, errmsg.str());
         }

         return out;
      }

      /// Get type of a dataset in a group
      /// NOTE: Make sure to call closeType when the ID is no longer needed!
      hid_t getH5DatasetType(hid_t group_id, const std::string& dset_name)
      {
          hid_t dataset_id = openDataset(group_id, dset_name);
          hid_t type_id = H5Dget_type(dataset_id);
          if(type_id<0)
          {
            std::ostringstream errmsg;
            errmsg << "Failed to get HDF5 type of dataset '"<<dset_name<<"'. See stderr output for more details.";
            printer_error().raise(LOCAL_INFO, errmsg.str());
          }
          closeDataset(dataset_id);
          return type_id;
      }

      /// Close hdf5 type ID
      SIMPLE_CALL(hid_t, closeType,  hid_t, H5Tclose, "close", "type ID", "type ID")

      /// Close hdf5 file
      SIMPLE_CALL(hid_t, closeFile,  hid_t, H5Fclose, "close", "file", "file")

      /// Close hdf5 group
      SIMPLE_CALL(hid_t, closeGroup,  hid_t, H5Gclose, "close", "group", "group")

      /// global error variables (handler)
      H5E_auto2_t old_func;
      void *old_client_data;

      // FIXME: This caused compile problems on LISA cluster (CW)
      /// Silence error report (e.g. while probing for file existence)
      /// Just silences default error stack, since we aren't using anything else
      /// TESTING! I changed from using
      ///   H5Eget_auto
      /// to
      ///   H5Eget_auto2
      /// If that still causes errors, try switching to
      ///   H5Eget_auto1
      /// and let me know if it works :)
      void errorsOff()
      {
         /* Save old error handler */
         H5Eget_auto2(H5E_DEFAULT, &old_func, &old_client_data);

         /* Turn off error handling */
         H5Eset_auto2(H5E_DEFAULT, NULL, NULL);
      }

      /// Restore error report
      void errorsOn()
      {
         /* Restore previous error handler */
         H5Eset_auto2(H5E_DEFAULT, old_func, old_client_data);
      }

      /// @{ Dataset manipulations

      /// Open dataset
      // Set error_off=true to manually check for successful dataset opening.
      hid_t openDataset(hid_t group_id, const std::string& name, bool error_off)
      {
         hid_t dset_id;

         if(group_id < 0)
         {
            std::ostringstream errmsg;
            errmsg << "Error opening HDF5 dataset '"<<name<<"'. The supplied group_id in which the dataset should be located does not point to a successfully opened group!";
            printer_error().raise(LOCAL_INFO, errmsg.str());
         }

         dset_id = H5Dopen2(group_id, name.c_str(), H5P_DEFAULT);
         if(dset_id<0 and not error_off)
         {
           std::ostringstream errmsg;
           errmsg << "Error opening HDF5 dataset '"<<name<<"'. Dataset may not exist at the specified location.";
           printer_error().raise(LOCAL_INFO, errmsg.str());
         }
         return dset_id;
      }

      /// Close dataset
      SIMPLE_CALL(hid_t, closeDataset,  hid_t, H5Dclose, "close", "dataset", "dataset")

      /// Open/close dataspace; input dataset, output dataspace
      SIMPLE_CALL(hid_t, getSpace,  hid_t, H5Dget_space, "get", "dataspace", "dataset")
      SIMPLE_CALL(hid_t, closeSpace, hid_t, H5Sclose, "close", "dataspace", "dataspace")

      /// Get simple dataspace extent (number of points); input dataspace, output data extent (size)
      SIMPLE_CALL(hssize_t, getSimpleExtentNpoints,  hid_t, H5Sget_simple_extent_npoints, "get", "simple_extent_npoints", "dataspace")

      /// Get dataset name
      std::string getName(hid_t dset_id)
      {
          size_t len = H5Iget_name(dset_id,NULL,0);
          char buffer[len];
          H5Iget_name(dset_id,buffer,len+1);
          std::string n = buffer;
          return n;
      }

      /// Select a simple hyperslab in a 1D dataset
      std::pair<hid_t,hid_t> selectChunk(const hid_t dset_id, std::size_t offset, std::size_t length)
      {
          // Open dataspace
          hid_t dspace_id = getSpace(dset_id);

          // Make sure that the requested chunk lies within the dataset extents
          size_t dset_length = getSimpleExtentNpoints(dspace_id);

          if(offset + length > dset_length)
          {
             std::ostringstream errmsg;
             errmsg << "Error selecting chunk from dataset in HDF5 file. Tried to select a hyperslab which extends beyond the dataset extents:" << std::endl;
             errmsg << "  offset = " << offset << std::endl;
             errmsg << "  offset+length = " << length << std::endl;
             errmsg << "  dset_length  = "<< dset_length << std::endl;
             printer_error().raise(LOCAL_INFO, errmsg.str());
          }

          // Select a hyperslab.
          static const size_t DSETRANK(1); // assuming 1D dataset
          hsize_t offsets[DSETRANK];
          offsets[0] = offset;
          hsize_t selection_dims[DSETRANK]; // Set same as output chunks, but may have a different length
          selection_dims[0] = length; // Adjust chunk length to input specification

          herr_t err_hs = H5Sselect_hyperslab(dspace_id, H5S_SELECT_SET, offsets, NULL, selection_dims, NULL);
          if(err_hs<0)
          {
             std::ostringstream errmsg;
             errmsg << "Error selecting chunk from dataset (offset="<<offset<<", length="<<selection_dims[0]<<") in HDF5 file. H5Sselect_hyperslab failed." << std::endl;
             printer_error().raise(LOCAL_INFO, errmsg.str());
          }

          // Define memory space
          hid_t memspace_id = H5Screate_simple(DSETRANK, selection_dims, NULL);

          #ifdef HDF5_DEBUG
          std::cout << "Debug variables:" << std::endl
                    << "  dsetdims()[0]      = " << this->dsetdims()[0] << std::endl
                    << "  offsets[0]         = " << offsets[0] << std::endl
                    << "  CHUNKLENGTH        = " << CHUNKLENGTH << std::endl
                    << "  selection_dims[0] = " << selection_dims[0] << std::endl;
          #endif

          return std::make_pair(memspace_id, dspace_id); // Be sure to close these identifiers after using them!
      }




      /// @}
    }

    /// DEBUG: print to stdout all HDF5 type IDs
    void printAllH5Types(void)
    {
       std::cout << "Types known to get_hdf5_data_type<T>::type() function:" << std::endl;
       #define PRINTTYPEID(r,data,elem) \
         std::cout << "  Type: " << STRINGIFY(elem) << ", H5 type code: " << get_hdf5_data_type<elem>::type() << std::endl;
       BOOST_PP_SEQ_FOR_EACH(PRINTTYPEID, _, H5_OUTPUT_TYPES)
       #undef PRINTTYPEID
    }

  }
}


<|MERGE_RESOLUTION|>--- conflicted
+++ resolved
@@ -95,11 +95,7 @@
       /// third argument "oldfile" is used to report whether an existing file was opened (true if yes)
       hid_t openFile(const std::string& fname, bool overwrite, bool& oldfile, const char access_type)
       {
-<<<<<<< HEAD
           hid_t file_id;  // file handle
-=======
-	      hid_t file_id;  // file handle
->>>>>>> feeb609b
 
           unsigned int atype=0;
           switch(access_type)
