//   GAMBIT: Global and Modular BSM Inference Tool
//   *********************************************
///  \file
///
///  A collection of tools for interacting with
///  HDF5 databases.
///
///  Currently I am using the C++ bindings for 
///  HDF5, however they are a bit crap and it may
///  be better to just write our own.
///
///  *********************************************
///
///  Authors (add name and date if you modify):
///   
///  \author Ben Farmer
///          (benjamin.farmer@fysik.su.se)
///  \date 2015 May
///
///  *********************************************

#include "gambit/Printers/printers/hdf5printer/hdf5tools.hpp"
#include "gambit/Utils/local_info.hpp"
#include "gambit/Logs/logger.hpp"

#include <stdio.h>
#include <iostream>
 
// Boost
#include <boost/preprocessor/seq/for_each.hpp>
 
namespace Gambit {
  namespace Printers {

    namespace HDF5 { 

      /// GAMBIT default file access property list
      //  Sets some HDF5 properties to associate with open objects
      //  Here we set objects to be 'evicted' from the metadata cache
      //  when they are closed, which apparantly is not the default
      //  which leads to massive RAM usage if we don't set this.
      hid_t create_GAMBIT_fapl()
      {
         hid_t fapl(H5Pcreate(H5P_FILE_ACCESS)); // Copy defaults
         //std::cout<<"HDF5 version:"<<H5_VERS_MAJOR<<"."<<H5_VERS_MINOR<<"."<<H5_VERS_RELEASE<<std::endl;
         #if (H5_VERS_MAJOR > 1) || \
             (H5_VERS_MAJOR == 1) && H5_VERS_MINOR > 10 || \
             (H5_VERS_MAJOR == 1) && H5_VERS_MINOR == 10 && H5_VERS_RELEASE >= 1
         hbool_t value = 1; // true?
         // This function does not appear before v 1.10.1, however it is
         // pretty crucial, at least in my version of HDF5, for keeping the
         // metadata cache from consuming all my RAM. However, Anders commented
         // it out with his older HDF5 version and still had no RAM problem.
         // So it might be ok to just remove it for older versions.
         // However, if you see RAM blowouts and your HDF5 version is old,
         // then this is probably the reason.
         H5Pset_evict_on_close(fapl, value); // Set evict_on_close = true
         //std::cout <<"GAMBIT fapl used!"<<std::endl; // Check that this code is built...
         #endif

        return fapl;  
      }

      /// Const global for the GAMBIT fapl
      const hid_t H5P_GAMBIT(create_GAMBIT_fapl());

      /// Macro to define simple wrappers with error checking for basic HDF5 tasks
      #define SIMPLE_CALL(IDTYPE_OUT, FNAME, IDTYPE_IN, H5FUNCTION, VERB, OUTPUTNAME, INPUTNAME) \
      IDTYPE_OUT FNAME(IDTYPE_IN id) \
      { \
         if(id < 0) \
         { \
            std::ostringstream errmsg; \
            errmsg << "Failed to "<<VERB<<" "<<OUTPUTNAME<<" for HDF5 dataset! The supplied id does not point to a successfully opened "<<INPUTNAME<<"!"; \
            printer_error().raise(LOCAL_INFO, errmsg.str()); \
         } \
         IDTYPE_OUT out_id = H5FUNCTION(id); \
         if(out_id < 0) \
         { \
            std::ostringstream errmsg; \
            errmsg << "Failed to "<<VERB<<" "<<OUTPUTNAME<<" for HDF5 dataset! See HDF5 error output for more details."; \
            printer_error().raise(LOCAL_INFO, errmsg.str()); \
         } \
         return out_id; \
      } \
 
      /// Create or open hdf5 file (ignoring feedback regarding whether file already existed)
      hid_t openFile(const std::string& fname, bool overwrite, const char access_type)
      {
         bool tmp;
         return openFile(fname,overwrite,tmp,access_type);
      }

      /// Create or open hdf5 file
      /// third argument "oldfile" is used to report whether an existing file was opened (true if yes)
      hid_t openFile(const std::string& fname, bool overwrite, bool& oldfile, const char access_type)
      {
	  hid_t file_id;  // file handle

          unsigned int atype;
          switch(access_type)
          {
            case 'r':
              atype = H5F_ACC_RDONLY;
              break;
            case 'w':
              // We let 'w' mean read/write here
              atype = H5F_ACC_RDWR;
              break;
            default:
              std::ostringstream errmsg;
              errmsg << "Unrecognised access mode requested while trying to open HDF5 file! Saw '"<<access_type<<"'; only 'r' (read-only) and 'w' (read/wrtie) are valid. File was ("<<fname<<")";
              printer_error().raise(LOCAL_INFO, errmsg.str());
              break;
          }

          if(overwrite)
          {
            // DANGER! Deletes existing file
            if( remove(fname.c_str()) != 0 )
            {
              // Error deleting file, but probably it just didn't exist to delete
              logger()<<LogTags::utils<<LogTags::warn<<"Failed to delete file '"<<fname<<"'! Maybe it didn't exist in the first place."<<EOM;
            }
            else// else deleted file with no problem       
            {
              logger()<<LogTags::utils<<LogTags::info<<"Deleted pre-existing file "<<fname<<" (because overwrite=true)"<<EOM;
            }
          }          

          errorsOff();
          file_id = H5Fopen(fname.c_str(), atype, H5P_GAMBIT);
          errorsOn();
          if(file_id < 0)
          {
             if(access_type=='w')
             {
                /* Ok maybe file doesn't exist yet, try creating it */
                errorsOff();
                file_id = H5Fcreate(fname.c_str(), H5F_ACC_EXCL, H5P_DEFAULT, H5P_GAMBIT);             
                errorsOn();
                if(file_id < 0)
                {
                   /* Still no good; error */
                   std::ostringstream errmsg;
                   errmsg << "Failed to open existing HDF5 file, then failed to create new one! ("<<fname<<")";
                   printer_error().raise(LOCAL_INFO, errmsg.str());
                }
                else
                {
                   /* successfully created new file */
                   oldfile = false;
                }
             }
             else
             {
               // Doesn't make sense to create new file if we wanted read-only mode. Error.
               std::ostringstream errmsg;
               errmsg << "Failed to open existing HDF5 file, and did not create new one since read-only access was specified. ("<<fname<<")";
               printer_error().raise(LOCAL_INFO, errmsg.str());
             }
          }
          else
          {
             /* successfully opened existing file */
             oldfile = true;
          }

          /* Return the file handle */
          return file_id;
      }

      /// Check if hdf5 file exists and can be opened in read mode
      bool checkFileReadable(const std::string& fname, std::string& msg)
      {
          bool readable(false);

<<<<<<< HEAD
          errorsOff();
          hid_t file_id = H5Fopen(fname.c_str(), H5F_ACC_RDONLY, H5P_GAMBIT);
          errorsOn();
=======
          //errorsOff();
          hid_t file_id = H5Fopen(fname.c_str(), H5F_ACC_RDONLY, H5P_GAMBIT);
          //errorsOn();
>>>>>>> 81bfe86d
          if(file_id < 0)
          {
            readable=false;
            std::ostringstream errmsg;
            errmsg<<"H5Fopen failed (tried to open '"<<fname<<"')";
            msg = errmsg.str();
          }
          else
          {
            /* everything fine, close the file */
            herr_t status = H5Fclose(file_id);
            if(status<0) 
            {
                std::ostringstream errmsg;
                errmsg << "Failed to properly close HDF5 file after successfully checking that it was readable! ("<<fname<<")";
                printer_error().raise(LOCAL_INFO, errmsg.str());
            }
            readable=true;
          }
          return readable;
      } 

      /// Check if a group exists and can be accessed
      bool checkGroupReadable(hid_t location, const std::string& groupname, std::string& msg)   
      {
          hid_t group_id;
          bool readable(false);

          errorsOff();
          group_id = H5Gopen2(location, groupname.c_str(), H5P_DEFAULT);
          errorsOn();
          if(group_id < 0)
          {
            readable=false;
            std::ostringstream errmsg;
            errmsg<<"H5Gopen failed (tried to open '"<<groupname<<"' from location with id "<<location<<")";
            msg = errmsg.str();
          }
          else
          {
            /* everything fine, close the group */
            herr_t status = H5Gclose(group_id);
            if(status<0) 
            {
                std::ostringstream errmsg;
                errmsg << "Failed to properly close HDF5 group after successfully checking that it was readable! ("<<groupname<<")";
                printer_error().raise(LOCAL_INFO, errmsg.str());
            }
            readable=true;
          }
          return readable;
      }
 
      /// Create hdf5 file (always overwrite existing files)
      hid_t createFile(const std::string& fname)
      {
          hid_t file_id = H5Fcreate(fname.c_str(), H5F_ACC_TRUNC, H5P_DEFAULT, H5P_GAMBIT);             
          if(file_id < 0)
          {
             /* Still no good; error */
             std::ostringstream errmsg;
             errmsg << "Failed to create HDF5 file '"<<fname<<"'!";
             printer_error().raise(LOCAL_INFO, errmsg.str());
          }
          return file_id;
      }

      /// Create a group inside the specified location
      // Argument "location" can be a handle for either a file or another group
      hid_t createGroup(hid_t location, const std::string& name)   
      {
          hid_t group_id;

          group_id = H5Gcreate2(location, name.c_str(), H5P_DEFAULT, H5P_DEFAULT, H5P_DEFAULT);
          if(group_id<0)
          {
              std::ostringstream errmsg;
              errmsg << "Error creating HDF5 group '"<<name<<"'";
              printer_error().raise(LOCAL_INFO, errmsg.str());
          }
          return group_id; 
      }

      // Modified minimally from https://github.com/gregreen/h5utils/blob/master/src/h5utils.cpp#L92
      // Credit: Gregory Green 2012
      /*
       * Opens a group, creating it if it does not exist. Nonexistent parent groups are also
       * created. This works similarly to the Unix/Linux command
       * mkdir -p /parent/subgroup/group
       * in that if /parent and /parent/subgroup do not exist, they will be created.
       *
       * If no accessmode has H5Utils::DONOTCREATE flag set, then returns NULL if group
       * does not yet exist.
       *
       */ 
      hid_t openGroup(hid_t file_id, const std::string& name, bool nocreate) //, int accessmode) 
      {
         hid_t group_id;
 
         if(file_id < 0)
         {
            std::ostringstream errmsg;
            errmsg << "Error opening HDF5 group '"<<name<<"'. The supplied file_id does not point to a successfully opened file!";
            printer_error().raise(LOCAL_INFO, errmsg.str());
         }

         // User does not want to create group
         if(nocreate) //accessmode & H5Utils::DONOTCREATE)
         {
            group_id = H5Gopen2(file_id, name.c_str(), H5P_DEFAULT);
            if(group_id<0)
            {
              std::ostringstream errmsg;
              errmsg << "Error opening HDF5 group '"<<name<<"'. Group (probably) does not exist, and 'nocreate' flag is set to 'true', so we will not attempt to create one";
              printer_error().raise(LOCAL_INFO, errmsg.str());
            } 
         }
         else
         {
            // Possibly create group and parent groups
            std::stringstream ss(name);
            std::stringstream path;
            std::string gp_name;
            while(std::getline(ss, gp_name, '/')) 
            {
               path << "/" << gp_name;
               errorsOff();
               group_id = H5Gopen2(file_id, path.str().c_str(), H5P_DEFAULT);
               errorsOn();
               if(group_id<0)
               {
                  /* doesn't exist; try to create it */
                  group_id = H5Gcreate2(file_id, path.str().c_str(), H5P_DEFAULT, H5P_DEFAULT, H5P_DEFAULT);
                  if(group_id<0)
                  {
                    std::ostringstream errmsg;
                    errmsg << "Error while recursively creating/opening group '"<<name<<"'. Failed to create group '"<<path.str()<<"'";
                    printer_error().raise(LOCAL_INFO, errmsg.str());
                  }
               }          
               herr_t err = H5Gclose(group_id);
               if(err<0)
               {
                  std::ostringstream errmsg;
                  errmsg << "Error closing group '"<<name<<"'!";
                  printer_error().raise(LOCAL_INFO, errmsg.str());
               }
            }
            // Should exist now; open the group and return the handle
            group_id = H5Gopen2(file_id, name.c_str(), H5P_DEFAULT);
            if(group_id<0)
            {
              std::ostringstream errmsg;
              errmsg << "Error opening HDF5 group '"<<name<<"' after recursive creation supposedly succeeded! There must be a bug in this routine, please fix.";
              printer_error().raise(LOCAL_INFO, errmsg.str());
            }
        } 
        return group_id;
      }

      // Iterator function for listing datasets in a group 
      herr_t group_ls(hid_t g_id, const char *name, const H5L_info_t* /*info*/, void *op_data)
      {
          //std::cout<<"group_ls: "<<name<<std::endl;
          //std::cout<<info->type<<" "<<H5G_DATASET<<std::endl;
          std::vector<std::string>* out = static_cast<std::vector<std::string>*>(op_data);  
          // Only add names that correspond to datasets 
          H5G_stat_t statbuf;
          H5Gget_objinfo(g_id, name, false, &statbuf);
          if(statbuf.type == H5G_DATASET) out->push_back(name);
          return 0;
      }

      /// List object names in a group
      std::vector<std::string> lsGroup(hid_t group_id)
      {
         if(group_id<0)
         {
           std::ostringstream errmsg;
           errmsg << "Error inspecting HDF5 group. The supplied group_id does not point to an open group object!";
           printer_error().raise(LOCAL_INFO, errmsg.str());
         }
        
         std::vector<std::string> out; 
         herr_t err = H5Literate(group_id, H5_INDEX_NAME, H5_ITER_NATIVE, NULL, group_ls, &out);

         if(err<0)
         {
           std::ostringstream errmsg;
           errmsg << "Error encountering while iterating through HDF5 group! See HDF5 error for more details (stderr).";
           printer_error().raise(LOCAL_INFO, errmsg.str());
         }

         return out;
      }

      /// Get type of a dataset in a group
      /// NOTE: Make sure to call closeType when the ID is no longer needed! 
      hid_t getH5DatasetType(hid_t group_id, const std::string& dset_name)
      {
          hid_t dataset_id = openDataset(group_id, dset_name);
          hid_t type_id = H5Dget_type(dataset_id);
          if(type_id<0)
          {
            std::ostringstream errmsg;
            errmsg << "Failed to get HDF5 type of dataset '"<<dset_name<<"'. See stderr output for more details.";
            printer_error().raise(LOCAL_INFO, errmsg.str());
          }    
          closeDataset(dataset_id);
          return type_id;
      }

      /// Close hdf5 type ID
      SIMPLE_CALL(hid_t, closeType,  hid_t, H5Tclose, "close", "type ID", "type ID")

      /// Close hdf5 file
      SIMPLE_CALL(hid_t, closeFile,  hid_t, H5Fclose, "close", "file", "file")

      /// Close hdf5 group
      SIMPLE_CALL(hid_t, closeGroup,  hid_t, H5Gclose, "close", "group", "group")

      /// global error variables (handler)
      H5E_auto2_t old_func;
      void *old_client_data;

      // FIXME: This caused compile problems on LISA cluster (CW)
      /// Silence error report (e.g. while probing for file existence)
      /// Just silences default error stack, since we aren't using anything else
      /// TESTING! I changed from using 
      ///   H5Eget_auto 
      /// to
      ///   H5Eget_auto2
      /// If that still causes errors, try switching to
      ///   H5Eget_auto1
      /// and let me know if it works :)
      void errorsOff()
      {
         /* Save old error handler */
         H5Eget_auto2(H5E_DEFAULT, &old_func, &old_client_data);

         /* Turn off error handling */
         H5Eset_auto2(H5E_DEFAULT, NULL, NULL);
      }

      /// Restore error report
      void errorsOn()
      {
         /* Restore previous error handler */
         H5Eset_auto2(H5E_DEFAULT, old_func, old_client_data);
      }

      /// @{ Dataset manipulations

      /// Open dataset
      // Set error_off=true to manually check for successful dataset opening.
      hid_t openDataset(hid_t group_id, const std::string& name, bool error_off)
      {
         hid_t dset_id;
 
         if(group_id < 0)
         {
            std::ostringstream errmsg;
            errmsg << "Error opening HDF5 dataset '"<<name<<"'. The supplied group_id in which the dataset should be located does not point to a successfully opened group!";
            printer_error().raise(LOCAL_INFO, errmsg.str());
         }

         dset_id = H5Dopen2(group_id, name.c_str(), H5P_DEFAULT);
         if(dset_id<0 and not error_off)
         {
           std::ostringstream errmsg;
           errmsg << "Error opening HDF5 dataset '"<<name<<"'. Dataset may not exist at the specified location.";
           printer_error().raise(LOCAL_INFO, errmsg.str());
         }
         return dset_id;
      }

      /// Close dataset
      SIMPLE_CALL(hid_t, closeDataset,  hid_t, H5Dclose, "close", "dataset", "dataset")
 
      /// Open/close dataspace; input dataset, output dataspace
      SIMPLE_CALL(hid_t, getSpace,  hid_t, H5Dget_space, "get", "dataspace", "dataset")
      SIMPLE_CALL(hid_t, closeSpace, hid_t, H5Sclose, "close", "dataspace", "dataspace")

      /// Get simple dataspace extent (number of points); input dataspace, output data extent (size)
      SIMPLE_CALL(hssize_t, getSimpleExtentNpoints,  hid_t, H5Sget_simple_extent_npoints, "get", "simple_extent_npoints", "dataspace")

      /// Get dataset name
      std::string getName(hid_t dset_id)
      {
          size_t len = H5Iget_name(dset_id,NULL,0);
          char buffer[len];
          H5Iget_name(dset_id,buffer,len+1);
          std::string n = buffer;
          return n;
      }

      /// Select a simple hyperslab in a 1D dataset
      std::pair<hid_t,hid_t> selectChunk(const hid_t dset_id, std::size_t offset, std::size_t length)
      {
          // Open dataspace
          hid_t dspace_id = getSpace(dset_id);

          // Make sure that the requested chunk lies within the dataset extents
          size_t dset_length = getSimpleExtentNpoints(dspace_id);

          if(offset + length > dset_length)
          {
             std::ostringstream errmsg;
             errmsg << "Error selecting chunk from dataset in HDF5 file. Tried to select a hyperslab which extends beyond the dataset extents:" << std::endl;
             errmsg << "  offset = " << offset << std::endl;
             errmsg << "  offset+length = " << length << std::endl;
             errmsg << "  dset_length  = "<< dset_length << std::endl;
             printer_error().raise(LOCAL_INFO, errmsg.str());
          }

          // Select a hyperslab.
          static const size_t DSETRANK(1); // assuming 1D dataset
          hsize_t offsets[DSETRANK];
          offsets[0] = offset;
          hsize_t selection_dims[DSETRANK]; // Set same as output chunks, but may have a different length
          selection_dims[0] = length; // Adjust chunk length to input specification

          herr_t err_hs = H5Sselect_hyperslab(dspace_id, H5S_SELECT_SET, offsets, NULL, selection_dims, NULL);        
          if(err_hs<0) 
          {
             std::ostringstream errmsg;
             errmsg << "Error selecting chunk from dataset (offset="<<offset<<", length="<<selection_dims[0]<<") in HDF5 file. H5Sselect_hyperslab failed." << std::endl;
             printer_error().raise(LOCAL_INFO, errmsg.str());
          }

          // Define memory space
          hid_t memspace_id = H5Screate_simple(DSETRANK, selection_dims, NULL);         

          #ifdef HDF5_DEBUG 
          std::cout << "Debug variables:" << std::endl
                    << "  dsetdims()[0]      = " << this->dsetdims()[0] << std::endl
                    << "  offsets[0]         = " << offsets[0] << std::endl
                    << "  CHUNKLENGTH        = " << CHUNKLENGTH << std::endl
                    << "  selection_dims[0] = " << selection_dims[0] << std::endl;
          #endif

          return std::make_pair(memspace_id, dspace_id); // Be sure to close these identifiers after using them!
      }




      /// @}
    }
 
    /// DEBUG: print to stdout all HDF5 type IDs
    void printAllH5Types(void)
    {
       std::cout << "Types known to get_hdf5_data_type<T>::type() function:" << std::endl;
       #define PRINTTYPEID(r,data,elem) \
         std::cout << "  Type: " << STRINGIFY(elem) << ", H5 type code: " << get_hdf5_data_type<elem>::type() << std::endl;
       BOOST_PP_SEQ_FOR_EACH(PRINTTYPEID, _, H5_OUTPUT_TYPES)
       #undef PRINTTYPEID
    }

  }
}


<|MERGE_RESOLUTION|>--- conflicted
+++ resolved
@@ -175,15 +175,9 @@
       {
           bool readable(false);
 
-<<<<<<< HEAD
-          errorsOff();
-          hid_t file_id = H5Fopen(fname.c_str(), H5F_ACC_RDONLY, H5P_GAMBIT);
-          errorsOn();
-=======
           //errorsOff();
           hid_t file_id = H5Fopen(fname.c_str(), H5F_ACC_RDONLY, H5P_GAMBIT);
           //errorsOn();
->>>>>>> 81bfe86d
           if(file_id < 0)
           {
             readable=false;
