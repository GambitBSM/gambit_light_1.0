//   GAMBIT: Global and Modular BSM Inference Tool
//   *********************************************
///  \file
///
///  A collection of tools for interacting with
///  HDF5 databases.
///
///  Currently I am using the C++ bindings for
///  HDF5, however they are a bit crap and it may
///  be better to just write our own.
///
///  *********************************************
///
///  Authors (add name and date if you modify):
///
///  \author Ben Farmer
///          (benjamin.farmer@fysik.su.se)
///  \date 2015 May
///
///  *********************************************

#include "gambit/Printers/printers/hdf5printer/hdf5tools.hpp"
#include "gambit/Utils/local_info.hpp"
#include "gambit/Logs/logger.hpp"

#include <stdio.h>
#include <string.h>
#include <iostream>

// Boost
#include <boost/preprocessor/seq/for_each.hpp>

namespace Gambit {
  namespace Printers {

    namespace HDF5 {

      /// GAMBIT default file access property list
      //  Sets some HDF5 properties to associate with open objects
      //  Here we set objects to be 'evicted' from the metadata cache
      //  when they are closed, which apparantly is not the default
      //  which leads to massive RAM usage if we don't set this.
      hid_t create_GAMBIT_fapl()
      {
         hid_t fapl(H5Pcreate(H5P_FILE_ACCESS)); // Copy defaults
         //std::cout<<"HDF5 version:"<<H5_VERS_MAJOR<<"."<<H5_VERS_MINOR<<"."<<H5_VERS_RELEASE<<std::endl;
         #if (H5_VERS_MAJOR > 1) || \
             (H5_VERS_MAJOR == 1) && H5_VERS_MINOR > 10 || \
             (H5_VERS_MAJOR == 1) && H5_VERS_MINOR == 10 && H5_VERS_RELEASE >= 1
         hbool_t value = 1; // true?
         // This function does not appear before v 1.10.1, however it is
         // pretty crucial, at least in my version of HDF5, for keeping the
         // metadata cache from consuming all my RAM. However, Anders commented
         // it out with his older HDF5 version and still had no RAM problem.
         // So it might be ok to just remove it for older versions.
         // However, if you see RAM blowouts and your HDF5 version is old,
         // then this is probably the reason.
         H5Pset_evict_on_close(fapl, value); // Set evict_on_close = true
         //std::cout <<"GAMBIT fapl used!"<<std::endl; // Check that this code is built...
         #endif

        return fapl;
      }

      /// Const global for the GAMBIT fapl
      const hid_t H5P_GAMBIT(create_GAMBIT_fapl());

      /// Macro to define simple wrappers with error checking for basic HDF5 tasks
      #define SIMPLE_CALL(IDTYPE_OUT, FNAME, IDTYPE_IN, H5FUNCTION, VERB, OUTPUTNAME, INPUTNAME) \
      IDTYPE_OUT FNAME(IDTYPE_IN id) \
      { \
         if(id < 0) \
         { \
            std::ostringstream errmsg; \
            errmsg << "Failed to "<<VERB<<" "<<OUTPUTNAME<<" for HDF5 dataset! The supplied id does not point to a successfully opened "<<INPUTNAME<<"!"; \
            printer_error().raise(LOCAL_INFO, errmsg.str()); \
         } \
         IDTYPE_OUT out_id = H5FUNCTION(id); \
         if(out_id < 0) \
         { \
            std::ostringstream errmsg; \
            errmsg << "Failed to "<<VERB<<" "<<OUTPUTNAME<<" for HDF5 dataset! See HDF5 error output for more details."; \
            printer_error().raise(LOCAL_INFO, errmsg.str()); \
         } \
         return out_id; \
      }
<<<<<<< HEAD
 
      template<>
      std::vector<bool> getChunk(const hid_t dset_id, std::size_t offset, std::size_t length)
      {
          // Buffer to receive data (and return from function)
          std::vector<uint8_t> chunkdata(length);
 
          // Select hyperslab
          std::pair<hid_t,hid_t> selection_ids = selectChunk(dset_id,offset,length);
          hid_t memspace_id = selection_ids.first;
          hid_t dspace_id   = selection_ids.second;

          // Buffer to receive data
          void* buffer = chunkdata.data(); // pointer to contiguous memory within the buffer vector

          // Get the data from the hyperslab.
          hid_t hdftype_id = get_hdf5_data_type<bool>::type(); // It is assumed that you already know this is the right type for the dataset!
          herr_t err_read = H5Dread(dset_id, hdftype_id, memspace_id, dspace_id, H5P_DEFAULT, buffer);

          if(err_read<0)
          {
              std::ostringstream errmsg;
              errmsg << "Error retrieving chunk (offset="<<offset<<", length="<<length<<") from dataset in HDF5 file. H5Dread failed." << std::endl;
              errmsg << "  offset+length = "<< offset+length << std::endl;
              printer_error().raise(LOCAL_INFO, errmsg.str());
          }

=======

      hid_t closeFile(hid_t id)
      {
         if(id < 0)
         {
            std::ostringstream errmsg;
            errmsg << "Failed to close HDF5 file with ID "<<id<<"! The supplied id does not point to a successfully opened file.";
            printer_error().raise(LOCAL_INFO, errmsg.str());
         }
  
         // Check for any open objects! These should all be closed before the file is closed for maximum safety
         ssize_t count = H5Fget_obj_count(id, H5F_OBJ_ALL);
         if(count > 1)
         {
            logger()<<LogTags::warn<<LogTags::repeat_to_cerr;
            logger() << "Warning! "<<count<<" open objects detected when closing HDF5 file with ID "<<id<<"! Please check your code and ensure that all datasets, groups, selections, etc. are closed before closing the files they belong to."<<std::endl;
            logger() << "Beginning analysis of open objects..."<<std::endl;
            count = H5Fget_obj_count(id, H5F_OBJ_FILE);
            if(count>1) logger() << "   "<<count<<" H5F_OBJ_FILE detected (should only be 1, for the open file itself)"<<std::endl;
            count = H5Fget_obj_count(id, H5F_OBJ_GROUP);
            if(count>0) logger() << "   "<<count<<" H5F_OBJ_GROUP detected"<<std::endl;
            count = H5Fget_obj_count(id, H5F_OBJ_DATASET);
            if(count>0) logger() << "   "<<count<<" H5F_OBJ_DATASET detected"<<std::endl;
            count = H5Fget_obj_count(id, H5F_OBJ_DATATYPE);
            if(count>0) logger() << "   "<<count<<" H5F_OBJ_DATATYPE detected"<<std::endl;
            count = H5Fget_obj_count(id, H5F_OBJ_ATTR);
            if(count>0) logger() << "   "<<count<<" H5F_OBJ_ATTR detected"<<std::endl;
            logger()<<EOM;
         }

         hid_t out_id = H5Fclose(id);
         if(out_id < 0)
         {
            std::ostringstream errmsg;
            errmsg << "Failed to close HDF5 file with ID "<<id<<"! See HDF5 error output for more details.";
            printer_error().raise(LOCAL_INFO, errmsg.str());
         }
         //std::cout<<"Called H5Fclose on file with ID "<<id<<std::endl;
         return out_id;
      }


      template<>
      std::vector<bool> getChunk(const hid_t dset_id, std::size_t offset, std::size_t length)
      {
          // Buffer to receive data (and return from function)
          std::vector<uint8_t> chunkdata(length);
 
          // Select hyperslab
          std::pair<hid_t,hid_t> selection_ids = selectChunk(dset_id,offset,length);
          hid_t memspace_id = selection_ids.first;
          hid_t dspace_id   = selection_ids.second;

          // Buffer to receive data
          void* buffer = chunkdata.data(); // pointer to contiguous memory within the buffer vector

          // Get the data from the hyperslab.
          hid_t hdftype_id = get_hdf5_data_type<bool>::type(); // It is assumed that you already know this is the right type for the dataset!
          herr_t err_read = H5Dread(dset_id, hdftype_id, memspace_id, dspace_id, H5P_DEFAULT, buffer);

          if(err_read<0)
          {
              std::ostringstream errmsg;
              errmsg << "Error retrieving chunk (offset="<<offset<<", length="<<length<<") from dataset in HDF5 file. H5Dread failed." << std::endl;
              errmsg << "  offset+length = "<< offset+length << std::endl;
              printer_error().raise(LOCAL_INFO, errmsg.str());
          }

>>>>>>> 6f769b22
          H5Sclose(dspace_id);
          H5Sclose(memspace_id);
 
          std::vector<bool> chunkdata_bool;
          for(auto it=chunkdata.begin(); it!=chunkdata.end(); ++it)
          {
              chunkdata_bool.push_back(*it);
          }

          return chunkdata_bool;
      }
 
      /// Create or open hdf5 file (ignoring feedback regarding whether file already existed)
      hid_t openFile(const std::string& fname, bool overwrite, const char access_type)
      {
         bool tmp;
         return openFile(fname,overwrite,tmp,access_type);
      }

      /// Create or open hdf5 file
      /// third argument "oldfile" is used to report whether an existing file was opened (true if yes)
      hid_t openFile(const std::string& fname, bool overwrite, bool& oldfile, const char access_type)
      {
          //Debug
          //std::cerr<<"Attempting to open file "<<fname<<" in mode "<<access_type<<" (overwrite="<<overwrite<<")"<<std::endl;

          hid_t file_id;  // file handle

          unsigned int atype=0;
          switch(access_type)
          {
            case 'r':
              atype = H5F_ACC_RDONLY;
              break;
            case 'w':
              // We let 'w' mean read/write here
              atype = H5F_ACC_RDWR;
              break;
            default:
              std::ostringstream errmsg;
              errmsg << "Unrecognised access mode requested while trying to open HDF5 file! Saw '"<<access_type<<"'; only 'r' (read-only) and 'w' (read/wrtie) are valid. File was ("<<fname<<")";
              printer_error().raise(LOCAL_INFO, errmsg.str());
              break;
          }

          if(overwrite)
          {
            // DANGER! Deletes existing file
            if( remove(fname.c_str()) != 0 )
            {
              // Error deleting file, but probably it just didn't exist to delete
              logger()<<LogTags::utils<<LogTags::warn<<"Failed to delete file '"<<fname<<"'! Maybe it didn't exist in the first place."<<EOM;
            }
            else// else deleted file with no problem
            {
              logger()<<LogTags::utils<<LogTags::info<<"Deleted pre-existing file "<<fname<<" (because overwrite=true)"<<EOM;
            }
          }

          errorsOff();
          file_id = H5Fopen(fname.c_str(), atype, H5P_GAMBIT);
          errorsOn();
          if(file_id < 0)
          {
             if(access_type=='w')
             {
                /* Ok maybe file doesn't exist yet, try creating it */
                errorsOff();
                file_id = H5Fcreate(fname.c_str(), H5F_ACC_EXCL, H5P_DEFAULT, H5P_GAMBIT);
                errorsOn();
                if(file_id < 0)
                {
                   /* Still no good; error */
                   std::ostringstream errmsg;
                   errmsg << "Failed to open existing HDF5 file, then failed to create new one! ("<<fname<<"). The file may exist but be unreadable. You can check this by trying to inspect it with the 'h5ls' command line tool.";
                   printer_error().raise(LOCAL_INFO, errmsg.str());
                }
                else
                {
                   /* successfully created new file */
                   oldfile = false;
                }
             }
             else
             {
               // Doesn't make sense to create new file if we wanted read-only mode. Error.
               std::ostringstream errmsg;
               errmsg << "Failed to open existing HDF5 file, and did not create new one since read-only access was specified. ("<<fname<<")";
               printer_error().raise(LOCAL_INFO, errmsg.str());
             }
          }
          else
          {
             /* successfully opened existing file */
             oldfile = true;
          }

          // DEBUG
          //std::cout<<"Opened file "<<fname<<" in mode "<<access_type<<", and assigned it ID "<<file_id<<std::endl;

          /* Return the file handle */
          return file_id;
      }

      /// Check if hdf5 file exists and can be opened in read mode
      bool checkFileReadable(const std::string& fname, std::string& msg)
      {
          bool readable(false);

          errorsOff();
          hid_t file_id = H5Fopen(fname.c_str(), H5F_ACC_RDONLY, H5P_GAMBIT);
          errorsOn();
          if(file_id < 0)
          {
            readable=false;
            std::ostringstream errmsg;
            errmsg<<"H5Fopen failed (tried to open '"<<fname<<"')";
            msg = errmsg.str();
          }
          else
          {
            /* everything fine, close the file */
            herr_t status = H5Fclose(file_id);
            if(status<0)
            {
                std::ostringstream errmsg;
                errmsg << "Failed to properly close HDF5 file after successfully checking that it was readable! ("<<fname<<")";
                printer_error().raise(LOCAL_INFO, errmsg.str());
            }
            readable=true;
          }
          // DEBUG
          std::cout<<"Checked that file "<<fname<<" was readable (had RDONLY access and ID "<<file_id<<")"<<std::endl;
          return readable;
      }

      /// Check if a group exists and can be accessed
      bool checkGroupReadable(hid_t location, const std::string& groupname, std::string& msg)
      {
          hid_t group_id;
          bool readable(false);

          errorsOff();
          group_id = H5Gopen2(location, groupname.c_str(), H5P_DEFAULT);
          errorsOn();
          if(group_id < 0)
          {
            readable=false;
            std::ostringstream errmsg;
            errmsg<<"H5Gopen failed (tried to open '"<<groupname<<"' from location with id "<<location<<")";
            msg = errmsg.str();
          }
          else
          {
            /* everything fine, close the group */
            herr_t status = H5Gclose(group_id);
            if(status<0)
            {
                std::ostringstream errmsg;
                errmsg << "Failed to properly close HDF5 group after successfully checking that it was readable! ("<<groupname<<")";
                printer_error().raise(LOCAL_INFO, errmsg.str());
            }
            readable=true;
          }
          return readable;
      }

      template<class T>
      std::pair<bool,std::size_t> _checkDatasetReadable_helper(hid_t dset_id, const std::string dset_name)
      {
          static const std::size_t CHUNK(1000);
          std::vector<T> buffer(CHUNK);
          bool fully_readable(true);
          std::size_t largest_readable_index(0);

          // Get dataset length
          hid_t dspace_id = getSpace(dset_id);
          if(dspace_id<0)
          {
              fully_readable = false;
          }
          else
          {
              size_t dset_length(0);
              bool length_error(false);
              try
              {
                  dset_length = getSimpleExtentNpoints(dspace_id);
              }
              catch(const Gambit::exception& e)
              {
                  fully_readable = false;
                  length_error = true;
              }
              closeSpace(dspace_id);

              if(not length_error)
              {
                  // Begin trying to read data
                  std::size_t Nchunks   = dset_length / CHUNK;
                  std::size_t remainder = dset_length % CHUNK;
                  if(remainder!=0) Nchunks+=1;
                  std::size_t offset(0);
                  std::size_t length(0);
                  errorsOff();
                  for(std::size_t i=0; i<Nchunks; i++)  
                  {
                      offset = i * CHUNK;
                      length = CHUNK;
                      if(remainder!=0 and (i+1)==Nchunks) length = remainder;
                      try
                      {
                          errorsOff();
                          buffer = getChunk<T>(dset_id, offset, length);
                      }
                      catch(const Gambit::exception& e)
                      {
                          fully_readable = false;
                      }
                      if(not fully_readable) break;
                  }
                  errorsOn();

                  if(not fully_readable)
                  {
                      // Try to find highest readable index in the dataset
                      // We know it is somewhere in the last chunk we were reading.
                      // Could do a more efficient search, but we will just look
                      // sequentially from the beginning of the chunk

                      errorsOff();
                      for(std::size_t j=offset; j<offset+length; j++)
                      {
                          try
                          {
                              std::vector<T> jbuffer = getChunk<T>(dset_id, j, 1);
                              largest_readable_index = j;
                          }
                          catch(const Gambit::exception& e)
                          {
                              break;
                          }
                      }
                      errorsOn();

                      if(largest_readable_index==dset_length)
                      {
                          // Chunked read failed, but individual reads succeeded? Weird.
                          // Will have to abandon our efforts and make the user investigate
                          // manually
                          std::ostringstream err;
                          err<<"Dataset "<<dset_name<<" was determined to be partially unreadable (corrupted), however we were unable to determine the largest readable index. You will have to investigate the HDF5 file manually.";
                          printer_error().raise(LOCAL_INFO,err.str());
                      }
                  }
                  else
                  {
                      // Everything seems fine with this dataset
                      largest_readable_index = dset_length;
                  }
              }
          }
          return std::make_pair(fully_readable,largest_readable_index);
      }
 
      /// Check if a dataset exists and can be read from fully
      /// (Reads through entire dataset to make sure! May take some time)
      std::pair<bool,std::size_t> checkDatasetReadable(hid_t location, const std::string& dsetname)
      {
          std::pair<bool,std::size_t> readable_info(false,0);
          hid_t dataset_id = openDataset(location, dsetname);
          if(dataset_id<0)
          {
              //msg += "Failed to open dataset";
          }
          else
          {
              hid_t datatype_id = H5Dget_type(dataset_id);
              if(datatype_id<0)
              {
                  //msg += "Failed to obtain type of dataset";
              }
              else
              { 
                  // Need buffers of various types depending of type of dataset.
                  // Can achieve this with some macros and a templated helper function
                  #define RUN_TYPE_DEPENDENT_CHECK(r,data,elem) \
                  if( H5Tequal(datatype_id, get_hdf5_data_type<elem>::type()) )\
                  {\
                      readable_info = _checkDatasetReadable_helper<elem>(dataset_id,dsetname);\
                  }\
                  else
                  BOOST_PP_SEQ_FOR_EACH(RUN_TYPE_DEPENDENT_CHECK, _, H5_OUTPUT_TYPES)
                  #undef RUN_TYPE_DEPENDENT_CHECK
                  {
                      std::ostringstream err;
                      err << "Did not recognise retrieved HDF5 type for dataset '"<<dsetname<<"'! This may indicate a bug in the GAMBIT HDF5 tools library, please report it.";
                      printer_error().raise(LOCAL_INFO,err.str());
                  }
              }
          }
          closeDataset(dataset_id);
          return readable_info;
      }

      /// Create hdf5 file (always overwrite existing files)
      hid_t createFile(const std::string& fname)
      {
          hid_t file_id = H5Fcreate(fname.c_str(), H5F_ACC_TRUNC, H5P_DEFAULT, H5P_GAMBIT);
          if(file_id < 0)
          {
             /* Still no good; error */
             std::ostringstream errmsg;
             errmsg << "Failed to create HDF5 file '"<<fname<<"'!";
             printer_error().raise(LOCAL_INFO, errmsg.str());
          }
          return file_id;
      }

      /// Create a group inside the specified location
      // Argument "location" can be a handle for either a file or another group
      hid_t createGroup(hid_t location, const std::string& name)
      {
          hid_t group_id;

          group_id = H5Gcreate2(location, name.c_str(), H5P_DEFAULT, H5P_DEFAULT, H5P_DEFAULT);
          if(group_id<0)
          {
              std::ostringstream errmsg;
              errmsg << "Error creating HDF5 group '"<<name<<"'";
              printer_error().raise(LOCAL_INFO, errmsg.str());
          }
          return group_id;
      }

      // Modified minimally from https://github.com/gregreen/h5utils/blob/master/src/h5utils.cpp#L92
      // Credit: Gregory Green 2012
      /*
       * Opens a group, creating it if it does not exist. Nonexistent parent groups are also
       * created. This works similarly to the Unix/Linux command
       * mkdir -p /parent/subgroup/group
       * in that if /parent and /parent/subgroup do not exist, they will be created.
       *
       * If no accessmode has H5Utils::DONOTCREATE flag set, then returns NULL if group
       * does not yet exist.
       *
       */
      hid_t openGroup(hid_t file_id, const std::string& name, bool nocreate) //, int accessmode)
      {
         hid_t group_id;

         if(file_id < 0)
         {
            std::ostringstream errmsg;
            errmsg << "Error opening HDF5 group '"<<name<<"'. The supplied file_id does not point to a successfully opened file!";
            printer_error().raise(LOCAL_INFO, errmsg.str());
         }

         // User does not want to create group
         if(nocreate) //accessmode & H5Utils::DONOTCREATE)
         {
            group_id = H5Gopen2(file_id, name.c_str(), H5P_DEFAULT);
            if(group_id<0)
            {
              std::ostringstream errmsg;
              errmsg << "Error opening HDF5 group '"<<name<<"'. Group (probably) does not exist, and 'nocreate' flag is set to 'true', so we will not attempt to create one";
              printer_error().raise(LOCAL_INFO, errmsg.str());
            }
         }
         else
         {
            // Possibly create group and parent groups
            std::stringstream ss(name);
            std::stringstream path;
            std::string gp_name;
            while(std::getline(ss, gp_name, '/'))
            {
               path << "/" << gp_name;
               errorsOff();
               group_id = H5Gopen2(file_id, path.str().c_str(), H5P_DEFAULT);
               errorsOn();
               if(group_id<0)
               {
                  /* doesn't exist; try to create it */
                  group_id = H5Gcreate2(file_id, path.str().c_str(), H5P_DEFAULT, H5P_DEFAULT, H5P_DEFAULT);
                  if(group_id<0)
                  {
                    std::ostringstream errmsg;
                    errmsg << "Error while recursively creating/opening group '"<<name<<"'. Failed to create group '"<<path.str()<<"'";
                    printer_error().raise(LOCAL_INFO, errmsg.str());
                  }
               }
               herr_t err = H5Gclose(group_id);
               if(err<0)
               {
                  std::ostringstream errmsg;
                  errmsg << "Error closing group '"<<name<<"'!";
                  printer_error().raise(LOCAL_INFO, errmsg.str());
               }
            }
            // Should exist now; open the group and return the handle
            group_id = H5Gopen2(file_id, name.c_str(), H5P_DEFAULT);
            if(group_id<0)
            {
              std::ostringstream errmsg;
              errmsg << "Error opening HDF5 group '"<<name<<"' after recursive creation supposedly succeeded! There must be a bug in this routine, please fix.";
              printer_error().raise(LOCAL_INFO, errmsg.str());
            }
        }
        return group_id;
      }

      // Iterator function for listing datasets in a group
      herr_t group_ls(hid_t g_id, const char *name, const H5L_info_t* /*info*/, void *op_data)
      {
          //std::cout<<"group_ls: "<<name<<std::endl;
          //std::cout<<info->type<<" "<<H5G_DATASET<<std::endl;
          std::vector<std::string>* out = static_cast<std::vector<std::string>*>(op_data);
          // Only add names that correspond to datasets
          H5G_stat_t statbuf;
          H5Gget_objinfo(g_id, name, false, &statbuf);
          if(statbuf.type == H5G_DATASET) out->push_back(name);
          return 0;
      }

      /// List object names in a group
      std::vector<std::string> lsGroup(hid_t group_id)
      {
         if(group_id<0)
         {
           std::ostringstream errmsg;
           errmsg << "Error inspecting HDF5 group. The supplied group_id does not point to an open group object!";
           printer_error().raise(LOCAL_INFO, errmsg.str());
         }

         std::vector<std::string> out;
         herr_t err = H5Literate(group_id, H5_INDEX_NAME, H5_ITER_NATIVE, NULL, group_ls, &out);

         if(err<0)
         {
           std::ostringstream errmsg;
           errmsg << "Error encountering while iterating through HDF5 group! See HDF5 error for more details (stderr).";
           printer_error().raise(LOCAL_INFO, errmsg.str());
         }

         return out;
      }

      /// Check if an object in a file or group is a dataset
      bool isDataSet(hid_t loc_id, const std::string& name)
      {
          H5O_info_t object_info;
          herr_t err = H5Oget_info_by_name(loc_id, name.c_str(), &object_info, H5P_DEFAULT);
          if(err<0)
          {
              std::ostringstream errmsg;
              errmsg << "Attempt to check if object named '"<<name<<"' is a dataset failed! See HDF5 error for more details (stderr).";
              printer_error().raise(LOCAL_INFO, errmsg.str()); 
          }
          return object_info.type == H5O_TYPE_DATASET;
      }

      /// Get type of a dataset in a group
      /// NOTE: Make sure to call closeType when the ID is no longer needed!
      hid_t getH5DatasetType(hid_t group_id, const std::string& dset_name)
      {
          hid_t dataset_id = openDataset(group_id, dset_name);
          if(dataset_id<0)
          {
            std::ostringstream errmsg;
            errmsg << "Failed to open dataset '"<<dset_name<<"' while attempting to check its HDF5 data type! See stderr output for more details.";
            printer_error().raise(LOCAL_INFO, errmsg.str());
          }
          hid_t type_id = H5Dget_type(dataset_id);
          if(type_id<0)
          {
            std::ostringstream errmsg;
            errmsg << "Failed to get HDF5 type of dataset '"<<dset_name<<"'. See stderr output for more details.";
            printer_error().raise(LOCAL_INFO, errmsg.str());
          }
          closeDataset(dataset_id);
          return type_id;
      }

      /// Close hdf5 type ID
      SIMPLE_CALL(hid_t, closeType,  hid_t, H5Tclose, "close", "type ID", "type ID")

      /// Close hdf5 group
      SIMPLE_CALL(hid_t, closeGroup,  hid_t, H5Gclose, "close", "group", "group")

      /// global error variables (handler)
      H5E_auto2_t old_func;
      void *old_client_data;

      // FIXME: This caused compile problems on LISA cluster (CW)
      /// Silence error report (e.g. while probing for file existence)
      /// Just silences default error stack, since we aren't using anything else
      /// TESTING! I changed from using
      ///   H5Eget_auto
      /// to
      ///   H5Eget_auto2
      /// If that still causes errors, try switching to
      ///   H5Eget_auto1
      /// and let me know if it works :)
      void errorsOff()
      {
         /* Save old error handler */
         H5Eget_auto2(H5E_DEFAULT, &old_func, &old_client_data);

         /* Turn off error handling */
         H5Eset_auto2(H5E_DEFAULT, NULL, NULL);
      }

      /// Restore error report
      void errorsOn()
      {
         /* Restore previous error handler */
         H5Eset_auto2(H5E_DEFAULT, old_func, old_client_data);
      }

      /// @{ Dataset manipulations

      /// Open dataset
      // Set error_off=true to manually check for successful dataset opening.
      hid_t openDataset(hid_t group_id, const std::string& name, bool error_off)
      {
         hid_t dset_id;

         if(group_id < 0)
         {
            std::ostringstream errmsg;
            errmsg << "Error opening HDF5 dataset '"<<name<<"'. The supplied group_id in which the dataset should be located does not point to a successfully opened group!";
            printer_error().raise(LOCAL_INFO, errmsg.str());
         }

         dset_id = H5Dopen2(group_id, name.c_str(), H5P_DEFAULT);
         if(dset_id<0 and not error_off)
         {
           std::ostringstream errmsg;
           errmsg << "Error opening HDF5 dataset '"<<name<<"'. Dataset may not exist at the specified location.";
           printer_error().raise(LOCAL_INFO, errmsg.str());
         }
         return dset_id;
      }

      /// Close dataset
      SIMPLE_CALL(hid_t, closeDataset,  hid_t, H5Dclose, "close", "dataset", "dataset")

      /// Open/close dataspace; input dataset, output dataspace
      SIMPLE_CALL(hid_t, getSpace,  hid_t, H5Dget_space, "get", "dataspace", "dataset")
      SIMPLE_CALL(hid_t, closeSpace, hid_t, H5Sclose, "close", "dataspace", "dataspace")

      /// Get simple dataspace extent (number of points); input dataspace, output data extent (size)
      SIMPLE_CALL(hssize_t, getSimpleExtentNpoints,  hid_t, H5Sget_simple_extent_npoints, "get", "simple_extent_npoints", "dataspace")

      /// Get dataset name
      std::string getName(hid_t dset_id)
      {
          size_t len = H5Iget_name(dset_id,NULL,0);
          char buffer[len];
          H5Iget_name(dset_id,buffer,len+1);
          std::string n = buffer;
          return n;
      }

      /// Select a simple hyperslab in a 1D dataset
      std::pair<hid_t,hid_t> selectChunk(const hid_t dset_id, std::size_t offset, std::size_t length)
      {
          // Open dataspace
          hid_t dspace_id = getSpace(dset_id);

          // Make sure that the requested chunk lies within the dataset extents
          size_t dset_length = getSimpleExtentNpoints(dspace_id);

          if(offset + length > dset_length)
          {
             std::ostringstream errmsg;
             errmsg << "Error selecting chunk from dataset in HDF5 file. Tried to select a hyperslab which extends beyond the dataset extents:" << std::endl;
             errmsg << "  offset = " << offset << std::endl;
             errmsg << "  offset+length = " << length << std::endl;
             errmsg << "  dset_length  = "<< dset_length << std::endl;
             printer_error().raise(LOCAL_INFO, errmsg.str());
          }

          // Select a hyperslab.
          static const size_t DSETRANK(1); // assuming 1D dataset
          hsize_t offsets[DSETRANK];
          offsets[0] = offset;
          hsize_t selection_dims[DSETRANK]; // Set same as output chunks, but may have a different length
          selection_dims[0] = length; // Adjust chunk length to input specification

          herr_t err_hs = H5Sselect_hyperslab(dspace_id, H5S_SELECT_SET, offsets, NULL, selection_dims, NULL);
          if(err_hs<0)
          {
             std::ostringstream errmsg;
             errmsg << "Error selecting chunk from dataset (offset="<<offset<<", length="<<selection_dims[0]<<") in HDF5 file. H5Sselect_hyperslab failed." << std::endl;
             printer_error().raise(LOCAL_INFO, errmsg.str());
          }

          // Define memory space
          hid_t memspace_id = H5Screate_simple(DSETRANK, selection_dims, NULL);

          #ifdef HDF5_DEBUG
          std::cout << "Debug variables:" << std::endl
                    << "  dsetdims()[0]      = " << this->dsetdims()[0] << std::endl
                    << "  offsets[0]         = " << offsets[0] << std::endl
                    << "  CHUNKLENGTH        = " << CHUNKLENGTH << std::endl
                    << "  selection_dims[0] = " << selection_dims[0] << std::endl;
          #endif

          return std::make_pair(memspace_id, dspace_id); // Be sure to close these identifiers after using them!
      }

      /// @}
<<<<<<< HEAD
      
=======
 
      // Match fixed integers to HDF5 types
      int inttype_from_h5type(hid_t h5type)
      {
          #define ELSEIF(r,data,elem) \
            else if(H5Tequal(h5type,get_hdf5_data_type<elem>::type())) \
            { \
               out = h5v2_type<elem>(); \
            }

          int out;
          if(h5type==-1)
          {
              std::ostringstream errmsg;
              errmsg<<"No fixed ID assigned for this type! (h5type = "<<h5type<<")!";
              printer_error().raise(LOCAL_INFO, errmsg.str());        
          }
          BOOST_PP_SEQ_FOR_EACH(ELSEIF, _, H5_OUTPUT_TYPES)
          #undef ELSEIF
          else
          {
              std::ostringstream errmsg;
              errmsg<<"Unrecognised HDF5 type (h5type = "<<h5type<<")!";
              printer_error().raise(LOCAL_INFO, errmsg.str());       
          }
          return out;
      }

      // Query whether type integer indicates general 'float' or 'int'
      bool is_float_type(int inttype)
      {
          bool out(false);
          switch(inttype)
          {
              case h5v2_type<int               >():
              case h5v2_type<unsigned int      >():
              case h5v2_type<long              >():
              case h5v2_type<unsigned long     >():
              case h5v2_type<long long         >():
              case h5v2_type<unsigned long long>():
                  out = false;
                  break;
              case h5v2_type<float             >():
              case h5v2_type<double            >():
                  out = true;
                  break;
          }
          return out;
      }
>>>>>>> 6f769b22

    }

    /// DEBUG: print to stdout all HDF5 type IDs
    void printAllH5Types(void)
    {
       std::cout << "Types known to get_hdf5_data_type<T>::type() function:" << std::endl;
       #define PRINTTYPEID(r,data,elem) \
         std::cout << "  Type: " << STRINGIFY(elem) << ", H5 type code: " << get_hdf5_data_type<elem>::type() << std::endl;
       BOOST_PP_SEQ_FOR_EACH(PRINTTYPEID, _, H5_OUTPUT_TYPES)
       #undef PRINTTYPEID
    }

  }
}


<|MERGE_RESOLUTION|>--- conflicted
+++ resolved
@@ -84,35 +84,6 @@
          } \
          return out_id; \
       }
-<<<<<<< HEAD
- 
-      template<>
-      std::vector<bool> getChunk(const hid_t dset_id, std::size_t offset, std::size_t length)
-      {
-          // Buffer to receive data (and return from function)
-          std::vector<uint8_t> chunkdata(length);
- 
-          // Select hyperslab
-          std::pair<hid_t,hid_t> selection_ids = selectChunk(dset_id,offset,length);
-          hid_t memspace_id = selection_ids.first;
-          hid_t dspace_id   = selection_ids.second;
-
-          // Buffer to receive data
-          void* buffer = chunkdata.data(); // pointer to contiguous memory within the buffer vector
-
-          // Get the data from the hyperslab.
-          hid_t hdftype_id = get_hdf5_data_type<bool>::type(); // It is assumed that you already know this is the right type for the dataset!
-          herr_t err_read = H5Dread(dset_id, hdftype_id, memspace_id, dspace_id, H5P_DEFAULT, buffer);
-
-          if(err_read<0)
-          {
-              std::ostringstream errmsg;
-              errmsg << "Error retrieving chunk (offset="<<offset<<", length="<<length<<") from dataset in HDF5 file. H5Dread failed." << std::endl;
-              errmsg << "  offset+length = "<< offset+length << std::endl;
-              printer_error().raise(LOCAL_INFO, errmsg.str());
-          }
-
-=======
 
       hid_t closeFile(hid_t id)
       {
@@ -181,7 +152,6 @@
               printer_error().raise(LOCAL_INFO, errmsg.str());
           }
 
->>>>>>> 6f769b22
           H5Sclose(dspace_id);
           H5Sclose(memspace_id);
  
@@ -796,9 +766,6 @@
       }
 
       /// @}
-<<<<<<< HEAD
-      
-=======
  
       // Match fixed integers to HDF5 types
       int inttype_from_h5type(hid_t h5type)
@@ -848,7 +815,6 @@
           }
           return out;
       }
->>>>>>> 6f769b22
 
     }
 
