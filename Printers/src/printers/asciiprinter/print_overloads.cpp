--- conflicted
+++ resolved
@@ -101,24 +101,6 @@
       addtobuffer(vdvalue,names,IDcode,thread,pointID);
     }
 
-<<<<<<< HEAD
-=======
-    void asciiPrinter::_print(ModelParameters const& value, const std::string& label, const int vID, const unsigned int mpirank, const unsigned long pointID)
-    {
-      std::map<std::string, double> parameter_map = value.getValues();
-      _print(parameter_map, label, vID, mpirank, pointID);
-    }
-
-    void asciiPrinter::_print(triplet<double> const& value, const std::string& label, const int vID, const unsigned int mpirank, const unsigned long pointID)
-    {
-      std::map<std::string, double> m;
-      m["central"] = value.central;
-      m["lower"] = value.lower;
-      m["upper"] = value.upper;
-      _print(m, label, vID, mpirank, pointID);
-    }
-
->>>>>>> 21b46aba
     void asciiPrinter::_print(map_intpair_dbl const& value, const std::string& label, const int IDcode, const uint thread, const ulong pointID)
     {
       std::vector<std::string> channels;
@@ -135,55 +117,14 @@
       addtobuffer(vdvalue,channels,IDcode,thread,pointID);
     }
 
-<<<<<<< HEAD
     // Piggyback off existing print functions to build standard overloads
     USE_COMMON_PRINT_OVERLOAD(asciiPrinter, ModelParameters)
     USE_COMMON_PRINT_OVERLOAD(asciiPrinter, triplet<double>)
     #ifndef SCANNER_STANDALONE
       USE_COMMON_PRINT_OVERLOAD(asciiPrinter, DM_nucleon_couplings)
+      USE_COMMON_PRINT_OVERLOAD(asciiPrinter, DM_nucleon_couplings_fermionic_HP)
       USE_COMMON_PRINT_OVERLOAD(asciiPrinter, Flav_KstarMuMu_obs)
       USE_COMMON_PRINT_OVERLOAD(asciiPrinter, BBN_container)
-=======
-    #ifndef SCANNER_STANDALONE // All the types inside ASCII_MODULE_BACKEND_TYPES need to go inside this def guard.
-
-      void asciiPrinter::_print(DM_nucleon_couplings const& value, const std::string& label, const int vID, const unsigned int mpirank, const unsigned long pointID)
-      {
-        std::map<std::string, double> m;
-        m["Gp_SI"] = value.gps;
-        m["Gn_SI"] = value.gns;
-        m["Gp_SD"] = value.gpa;
-        m["Gn_SD"] = value.gna;
-        _print(m, label, vID, mpirank, pointID);
-      }
-
-      void asciiPrinter::_print(DM_nucleon_couplings_fermionic_HP const& value, const std::string& label, const int vID, const unsigned int mpirank, const unsigned long pointID)
-      {
-        std::map<std::string, double> m;
-        m["Gp_SI"] = value.gps;
-        m["Gn_SI"] = value.gns;
-        m["Gp_q2"] = value.gp_q2;
-        m["Gn_q2"] = value.gn_q2;
-        _print(m, label, vID, mpirank, pointID);
-      }
-
-      void asciiPrinter::_print(Flav_KstarMuMu_obs const& value, const std::string& label, const int vID, const unsigned int mpirank, const unsigned long pointID)
-      {
-        std::map<std::string, double> m;
-        std::ostringstream bins;
-        bins << value.q2_min << "_" << value.q2_max;
-        m["BR_"+bins.str()] = value.BR;
-        m["AFB_"+bins.str()] = value.AFB;
-        m["FL_"+bins.str()] = value.FL;
-        m["S3_"+bins.str()] = value.S3;
-        m["S4_"+bins.str()] = value.S4;
-        m["S5_"+bins.str()] = value.S5;
-        m["S7_"+bins.str()] = value.S7;
-        m["S8_"+bins.str()] = value.S8;
-        m["S9_"+bins.str()] = value.S9;
-        _print(m, label, vID, mpirank, pointID);
-      }
-
->>>>>>> 21b46aba
     #endif
 
     /// @}
