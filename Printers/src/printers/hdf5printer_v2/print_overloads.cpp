--- conflicted
+++ resolved
@@ -63,13 +63,10 @@
     // Piggyback off existing print functions to build standard overloads
     USE_COMMON_PRINT_OVERLOAD(HDF5Printer2, std::vector<double>)
     USE_COMMON_PRINT_OVERLOAD(HDF5Printer2, map_str_dbl)
-<<<<<<< HEAD
     USE_COMMON_PRINT_OVERLOAD(HDF5Printer2, map_str_str)
-=======
     USE_COMMON_PRINT_OVERLOAD(HDF5Printer2, map_const_str_dbl)
     USE_COMMON_PRINT_OVERLOAD(HDF5Printer2, map_str_map_str_dbl)
     USE_COMMON_PRINT_OVERLOAD(HDF5Printer2, map_const_str_map_const_str_dbl)
->>>>>>> c5e8a30a
     USE_COMMON_PRINT_OVERLOAD(HDF5Printer2, map_intpair_dbl)
     USE_COMMON_PRINT_OVERLOAD(HDF5Printer2, ModelParameters)
     USE_COMMON_PRINT_OVERLOAD(HDF5Printer2, triplet<double>)
