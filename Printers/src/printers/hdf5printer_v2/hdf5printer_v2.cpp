//   GAMBIT: Global and Modular BSM Inference Tool
//   *********************************************
///  \file
///
///  HDF5 printer version 2 function defintions
//
///  *********************************************
///
///  Authors (add name and date if you modify):
///
///  \author Ben Farmer
///          (b.farmer@imperial.ac.uk)
///  \date 2019 Jan
///
///  *********************************************
//
#include <math.h>
#include <limits>
#include <iterator>
#include "gambit/Printers/printers/hdf5printer/hdf5tools.hpp"
#include "gambit/Printers/printers/hdf5printer_v2.hpp"
#include "gambit/Utils/util_functions.hpp"
<<<<<<< HEAD
=======

// Helper to check next item in iteration
//template <typename Iter>
//Iter next(Iter iter)
//{
//        return ++iter;
//}
>>>>>>> 6f769b22

namespace Gambit
{
  namespace Printers
  {
    /// @{ HDF5DataSetBase member functions

    /// Constructor
    HDF5DataSetBase::HDF5DataSetBase(const std::string& name, const hid_t tid)
      : _myname(name)
      , is_open(false)
      , virtual_dset_length(0)
      , exists_on_disk(false)
      , dset_id(-1)
      , hdftype_id(tid)
      , type_id(HDF5::inttype_from_h5type(tid))
    {}

    /// Version where type is not provided; set to default of -1
    HDF5DataSetBase::HDF5DataSetBase(const std::string& name)
      : _myname(name)
      , is_open(false)
      , virtual_dset_length(0)
      , exists_on_disk(false)
      , dset_id(-1)
      , hdftype_id(-1)
      , type_id(-1)
    {}


    /// Destructor
    HDF5DataSetBase::~HDF5DataSetBase()
    {
        if(is_open)
        {
            if(dset_id<0)
            {
                std::stringstream errmsg;
                errmsg<<"Error closing dataset in destructor for HDF5DataSetBase! Dataset is marked 'open' but dset_id<0! This is a bug, please report it.";
                printer_error().raise(LOCAL_INFO, errmsg.str());     
            } 
            close_dataset();
        }
    }
  
    /// Retrieve name of the dataset we are supposed to access
    std::string HDF5DataSetBase::myname() const { return _myname; }

    /// Access variables that track whether the dataset exists on disk yet 
    bool HDF5DataSetBase::get_exists_on_disk() const { return exists_on_disk; }
    void HDF5DataSetBase::set_exists_on_disk() { exists_on_disk = true; }

    /// Retrieve the dataset ID for the currently open dataset 
    hid_t HDF5DataSetBase::get_dset_id() const
    {
        ensure_dataset_is_open();
        return dset_id;
    }

    /// Retrieve the integer type ID for this dataset 
    int HDF5DataSetBase::get_type_id() const { return type_id; }

    /// Retrieve the HDF5 type ID for this dataset 
    hid_t HDF5DataSetBase::get_hdftype_id() const { return hdftype_id; }

    /// Check if our dataset exists on disk with the required name at the given location
    bool HDF5DataSetBase::dataset_exists(const hid_t loc_id)
    {
        bool exists(false);
        htri_t r = H5Lexists(loc_id, myname().c_str(), H5P_DEFAULT);
        if(r>0) exists=true;
        else if(r==0) exists=false;
        else
        {
            // Something else went wrong; error
            std::ostringstream errmsg;
            errmsg<<"HDF5 error encountered while checking if dataset named '"<<myname()<<"' exists!";
            printer_error().raise(LOCAL_INFO, errmsg.str());     
        }
        if(exists) set_exists_on_disk();
        return exists;
    }

    /// Ensure that the dataset exists with the specified length
    void HDF5DataSetBase::ensure_dataset_exists(const hid_t loc_id, const std::size_t length)
    {
        if(not dataset_exists(loc_id))
        {
            // Dataset doesn't exist; create it
            create_dataset(loc_id);
        }

        // Make sure length is correct (add fill values as needed);
        open_dataset(loc_id);
        if(get_dset_length()<length)
        {
            extend_dset_to(length);
        }
        close_dataset();
    }

    /// Retrieve the current size of the dataset on disk
    std::size_t HDF5DataSetBase::get_dset_length() const
    {
        ensure_dataset_is_open();
        return dims[0];
        //return virtual_dset_length;
    }

    /// Set the variable that tracks the (used) dataset size on disk
    //void HDF5DataSetBase::set_dset_length(const std::size_t newsize)
    //{
    //    virtual_dset_length = newsize;
    //}

    /// Extend dataset to the specified size
    void HDF5DataSetBase::extend_dset_to(const std::size_t newlength)
    {
        ensure_dataset_is_open();
        std::size_t current_length = dims[0];
        if(newlength<current_length)
        {
            std::ostringstream errmsg;
            errmsg << "Failed to extend dataset (with name=\""<<myname()<<"\") from length "<<current_length<<" to length "<<newlength<<"! The new length is short than the existing length! This is a bug, please report it.";
            printer_error().raise(LOCAL_INFO, errmsg.str());
        }

        dims[0] = newlength; 
        herr_t status = H5Dset_extent(get_dset_id(), dims);
        if(status<0)
        {
            std::ostringstream errmsg;
            errmsg << "Failed to extend dataset (with name=\""<<myname()<<"\") from length "<<current_length<<" to length "<<newlength<<"!";
            printer_error().raise(LOCAL_INFO, errmsg.str());
        }

        // Record the new dataset length
        //set_dset_length(newlength);
    }

    /// Extend dataset by the specified amount
    void HDF5DataSetBase::extend_dset_by(const std::size_t extend_by)
    {
       ensure_dataset_is_open();
       std::size_t current_length = get_dset_length();
       std::size_t newlength = current_length + extend_by;
       extend_dset_to(newlength);
    }

    /// Enforce that the dataset must be open for whatever follows (or else an error is thrown)
    void HDF5DataSetBase::ensure_dataset_is_open() const
    {
        if(not is_open)
        {
            std::ostringstream errmsg;
            errmsg << "Error! Dataset (with name=\""<<myname()<<"\") is not open! Code following this check is not permitted to run. This is a bug in HDF5Printer2, please report it.";
            printer_error().raise(LOCAL_INFO, errmsg.str());     
        }
    }

    /// Open an existing dataset
    void HDF5DataSetBase::open_dataset(hid_t location_id)
    {
        if(is_open)
        {
            std::ostringstream errmsg;
            errmsg << "Error opening dataset (with name=\""<<myname()<<"\") in HDF5 file. The dataset is already open! This is a bug, please report it.";
            printer_error().raise(LOCAL_INFO, errmsg.str());
        }

        // Open the dataset
        dset_id = H5Dopen2(location_id, myname().c_str(), H5P_DEFAULT);
        if(dset_id<0)
        {
            std::ostringstream errmsg;
            errmsg << "Error opening existing dataset (with name=\""<<myname()<<"\") in HDF5 file. H5Dopen2 failed." << std::endl
                   << "You may have a corrupt hdf5 file from a previous run. Try using -r, or deleting the old output.";
            printer_error().raise(LOCAL_INFO, errmsg.str());
        }

        // Get dataspace of the dataset.
        hid_t dspace_id = H5Dget_space(dset_id);
        if(dspace_id<0)
        {
            std::ostringstream errmsg;
            errmsg << "Error opening existing dataset (with name=\""<<myname()<<"\") in HDF5 file. H5Dget_space failed.";
            printer_error().raise(LOCAL_INFO, errmsg.str());
        }

        // Get the number of dimensions in the dataspace.
        int rank = H5Sget_simple_extent_ndims(dspace_id);
        if(rank<0)
        {
            std::ostringstream errmsg;
            errmsg << "Error opening existing dataset (with name=\""<<myname()<<"\") in HDF5 file. H5Sget_simple_extent_ndims failed.";
            printer_error().raise(LOCAL_INFO, errmsg.str());
        }
        if(rank!=DSETRANK)
        {
            std::ostringstream errmsg;
            errmsg << "Error while accessing existing dataset (with name=\""<<myname()<<"\") in HDF5 file. Rank of dataset ("<<rank<<") does not match the expected rank ("<<DSETRANK<<").";
            printer_error().raise(LOCAL_INFO, errmsg.str());
        }

        // Get the dimension size of each dimension in the dataspace
        // now that we know ndims matches DSETRANK.
        hsize_t dims_out[DSETRANK];
        int ndims = H5Sget_simple_extent_dims(dspace_id, dims_out, NULL);
        if(ndims<0)
        {
            std::ostringstream errmsg;
            errmsg << "Error while accessing existing dataset (with name=\""<<myname()<<"\") in HDF5 file. Failed to retrieve dataset extents (H5Sget_simple_extent_dims failed).";
            printer_error().raise(LOCAL_INFO, errmsg.str());
        }

        // Update parameters to match dataset contents
        // Compute initial dataspace and chunk dimensions
        dims[0] = dims_out[0]; // Set to match existing data
        maxdims[0] = H5S_UNLIMITED; // No upper limit on number of records allowed in dataset
        chunkdims[0] = HDF5_CHUNKLENGTH;
        //slicedims[0] = 1; // Dimensions of a single record in the data space

        // Release dataspace handle
        H5Sclose(dspace_id);
    
        // Register that we have opened the dataset
        is_open = true;
    }

    /// Close a dataset
    void HDF5DataSetBase::close_dataset()
    {
        if(is_open)
        {
            if(dset_id>=0)
            {
                herr_t status = H5Dclose(dset_id);
                if(status<0)
                {
                    std::ostringstream errmsg;
                    errmsg << "Error closing dataset (with name=\""<<myname()<<"\") in HDF5 file. H5Dclose failed.";
                    printer_error().raise(LOCAL_INFO, errmsg.str());
                }
            }
            else
            {
                std::ostringstream errmsg;
                errmsg << "Error closing dataset (with name=\""<<myname()<<"\") in HDF5 file. Dataset ID is negative. This would usually indicate that the dataset is not open, however the 'is_open' flag is 'true'. This is a bug, please report it.";
                printer_error().raise(LOCAL_INFO, errmsg.str());
            }
        }
        else
        {
            std::ostringstream errmsg;
            errmsg << "Error closing dataset (with name=\""<<myname()<<"\") in HDF5 file. The dataset is not open! This is a bug, please report it.";
            printer_error().raise(LOCAL_INFO, errmsg.str()); 
        }
        is_open = false;
    }

    /// Obtain memory and dataspace identifiers for writing to a hyperslab in the dataset
    std::pair<hid_t,hid_t> HDF5DataSetBase::select_hyperslab(std::size_t offset, std::size_t length) const
    {
        // Make sure that this chunk lies within the dataset extents
        if(offset + length > get_dset_length())
        {
           std::ostringstream errmsg;
           errmsg << "Error selecting chunk from dataset (with name=\""<<myname()<<") in HDF5 file. Tried to select a hyperslab which extends beyond the dataset extents:" << std::endl;
           errmsg << "  offset = " << offset << std::endl;
           errmsg << "  offset+length = " << offset+length << std::endl;
           errmsg << "  dset_length = "<< get_dset_length() << std::endl;
           printer_error().raise(LOCAL_INFO, errmsg.str());
        }

        // Select a hyperslab.
        hid_t dspace_id = H5Dget_space(get_dset_id());
        if(dspace_id<0) 
        {
           std::ostringstream errmsg;
           errmsg << "Error selecting chunk from dataset (with name=\""<<myname()<<"\") in HDF5 file. H5Dget_space failed." << std::endl;
           printer_error().raise(LOCAL_INFO, errmsg.str());
        }

        hsize_t offsets[DSETRANK];
        offsets[0] = offset;

        hsize_t selection_dims[DSETRANK]; // Set same as output chunks, but may have a different length
        selection_dims[0] = length; // Adjust chunk length to input specification

        herr_t err_hs = H5Sselect_hyperslab(dspace_id, H5S_SELECT_SET, offsets, NULL, selection_dims, NULL);        

        if(err_hs<0) 
        {
           std::ostringstream errmsg;
           errmsg << "Error selecting chunk from dataset (with name=\""<<myname()<<"\", offset="<<offset<<", length="<<selection_dims[0]<<") in HDF5 file. H5Sselect_hyperslab failed." << std::endl;
           printer_error().raise(LOCAL_INFO, errmsg.str());
        }

        // Define memory space
        //H5::DataSpace memspace( DSETRANK, this->get_chunkdims() );
        hid_t memspace_id = H5Screate_simple(DSETRANK, selection_dims, NULL);         

        #ifdef HDF5_DEBUG 
        std::cout << "Debug variables:" << std::endl
                  << "  dset_length       = " << get_dset_length() << std::endl
                  << "  offsets[0]        = " << offsets[0] << std::endl
                  << "  selection_dims[0] = " << selection_dims[0] << std::endl;
        #endif

        return std::make_pair(memspace_id, dspace_id); // Be sure to close these identifiers after using them!
    }

    /// @}
   
    /// @{ HDF5DataSetBasic member functions
 
    HDF5DataSetBasic::HDF5DataSetBasic(const std::string& name)
     : HDF5DataSetBase(name)
    {}

    void HDF5DataSetBasic::create_dataset(hid_t /*location_id*/)
    {
        std::ostringstream errmsg;
        errmsg<<"Tried to use create_dataset function in a HDF5DataSetBasic object! This is not allowed. This object is only able to perform basic operations on existing datasets, like resizings them. For full dataset access a HDF5DataSet<T> object is required, where the type T of the dataset must be known.";
        printer_error().raise(LOCAL_INFO, errmsg.str());
    }
    
    /// @}

    /// @{ HDF5BufferBase member functions
    
    /// Constructor
    HDF5BufferBase::HDF5BufferBase(const std::string& name, const bool sync)
      : _dset_name(name)
      , synchronised(sync)
    {}
 
    /// Report name of dataset for which we are the buffer
    std::string HDF5BufferBase::dset_name() const
    {
        return _dset_name;
    }

    /// Report whether this buffer is synchronised
    bool HDF5BufferBase::is_synchronised() const
    {
        return synchronised;
    }

    /// Report all the points in this buffer
    std::set<PPIDpair> HDF5BufferBase::get_points_set() const
    { 
        return buffer_set; 
    }

    /// @}


    /// @{ Member functions of HDF5MasterBuffer

    HDF5MasterBuffer::HDF5MasterBuffer(const std::string& filename, const std::string& groupname, const bool sync, const std::size_t buflen
#ifdef WITH_MPI
        , GMPI::Comm& comm
#endif
        )
        : synchronised(sync)
        , buffer_length(sync ? buflen : MAX_BUFFER_SIZE) // Use buflen for the bufferlength if this is a sync buffer, otherwise use MAX_BUFFER_SIZE
        , file(filename)
        , group(groupname)
        , file_id(-1)
        , group_id(-1)
        , location_id(-1)
        , hdf5out(file,false)
        , file_open(false)
        , have_lock(false)
#ifdef WITH_MPI
        , hdf5_buffers_int(sync,comm)
        , hdf5_buffers_uint(sync,comm)
        , hdf5_buffers_long(sync,comm)
        , hdf5_buffers_ulong(sync,comm)
<<<<<<< HEAD
        , hdf5_buffers_longlong(sync,comm)
        , hdf5_buffers_ulonglong(sync,comm)
=======
        //, hdf5_buffers_longlong(sync,comm)
        //, hdf5_buffers_ulonglong(sync,comm)
>>>>>>> 6f769b22
        , hdf5_buffers_float(sync,comm)
        , hdf5_buffers_double(sync,comm)
        , myComm(comm)
#else
        , hdf5_buffers_int(sync)
        , hdf5_buffers_uint(sync)
        , hdf5_buffers_long(sync)
        , hdf5_buffers_ulong(sync)
        //, hdf5_buffers_longlong(sync)
        //, hdf5_buffers_ulonglong(sync)
        , hdf5_buffers_float(sync)
        , hdf5_buffers_double(sync)
#endif
    {
        //std::cout<<"Constructed MasterBuffer to attach to file/group:"<<std::endl;
        //std::cout<<"file : "<<file<<std::endl;
        //std::cout<<"group: "<<group<<std::endl;
    }

    HDF5MasterBuffer::~HDF5MasterBuffer()
    {
        if(file_open) close_and_unlock_file();
    }

    bool HDF5MasterBuffer::is_synchronised()
    {
        return synchronised;
    }

    /// Report length of buffer for HDF5 output
    std::size_t HDF5MasterBuffer::get_buffer_length()
    {
        return buffer_length;
    }

    /// Report what output file we are targeting
    std::string HDF5MasterBuffer::get_file()  { return file; }

    /// Report which group in the output file we are targeting
    std::string HDF5MasterBuffer::get_group() { 
        //std::cout<<"Accessing variable 'group'"<<std::endl;
        //std::cout<<"group = "<<group<<std::endl;
        return group; 
    }

    /// Report number of points currently in the buffer
    std::size_t HDF5MasterBuffer::get_Npoints()
    {
        return buffered_points.size();
    }

    /// Empty all buffers to disk
    /// (or as much of them as is currently possible in RA case)
    void HDF5MasterBuffer::flush()
    {
        if(get_Npoints()>0) // No point trying to flush an already empty buffer
        {
            // Obtain lock on the output file
            lock_and_open_file();

            // Determine next available output slot (i.e. current nominal dataset length)
            std::size_t target_pos = get_next_free_position();

            // Behaviour is different depending on whether this buffer manager
            // manages synchronised or RA buffers
            if(is_synchronised())
            {
                // DEBUG
<<<<<<< HEAD
                //std::cout<<"Preparing to flush "<<buffered_points.size()<<" points to target position "<<target_pos<<std::endl;
                //std::size_t i=0;
                //for(auto it=buffered_points.begin(); it!=buffered_points.end(); ++it, ++i)
                //{
                //    std::cout<<"   buffered_point "<<i<<": "<<(*it)<<std::endl;
                //}
=======
				#ifdef HDF5PRINTER2_DEBUG     
                logger()<<LogTags::printers<<LogTags::debug;
                logger()<<"Preparing to flush "<<buffered_points.size()<<" points to target position "<<target_pos<<std::endl;
                std::size_t i=0;
                for(auto it=buffered_points.begin(); it!=buffered_points.end(); ++it, ++i)
                {
                    logger()<<"   buffered_point "<<i<<": "<<(*it)<<std::endl;
                }
                logger()<<EOM;
                #endif
>>>>>>> 6f769b22
                for(auto it=all_buffers.begin(); it!=all_buffers.end(); ++it)
                {
                    // Extend the output datasets to the next free position (in case some have been left behind)
                    it->second->ensure_dataset_exists(location_id, target_pos);

                    // For synchronised writes we have to tell the buffers what order to write their output,
                    // and where. 'target_pos' should usually be the end of their dataset, unless data for
                    // a certain dataset was not written for some buffer dump.
                    it->second->block_flush(location_id,buffered_points,target_pos);
                }
                buffered_points.clear();
                buffered_points_set.clear();
            } 
            else
            {     
                //std::cout<<"Preparing to flush "<<buffered_points.size()<<" random-access points to datasets with length "<<target_pos<<std::endl;

                // DEBUG inspect buffered points
                //std::size_t i=0;
                //for(auto it=buffered_points.begin(); it!=buffered_points.end(); ++it, ++i)
                //{
                //    std::cout<<"buffered_points["<<i<<"] = "<<(*it)<<std::endl;
                //}

                // For RA writes we need to first locate the positions on disk of all
                // the points to be written
                // We will do this in (large) chunks.
                bool done = false;
                auto it = buffered_points.begin();
                std::set<PPIDpair> done_points;
                while(not done)
                {
                    std::vector<PPIDpair> sub_buffer;
                    sub_buffer.clear();
                    for(std::size_t j=0; (j<1000000) && (it!=buffered_points.end()); ++j, ++it)
                    {
                        sub_buffer.push_back(*it);
                    }
                    if(it==buffered_points.end()) done=true;
                    //std::cout<<"Getting dataset positions for "<<sub_buffer.size()<<" points"<<std::endl;
                    //std::cout<<"("<<buffered_points.size()-sub_buffer.size()<<" points remaining)"<<std::endl;
                     
                    // Obtain locations on disk of all points in sub_buffer
                    const std::map<PPIDpair,std::size_t> position_map(get_position_map(sub_buffer));

                    // Record which points were found (the ones that were not found need to be left in the buffer)
                    for(auto jt = position_map.begin(); jt!=position_map.end(); ++jt)
                    {
                        //std::cout<<"position_map["<<jt->first<<"] = "<<jt->second<<std::endl;
                        if(jt->second > target_pos)
                        {
                            std::ostringstream errmsg;
                            errmsg<<"A target position for a RA write is beyond the current nominal dataset size! This doesn't make sense because we should not have retrieved such positions. This is a bug, please report it.";
                            printer_error().raise(LOCAL_INFO, errmsg.str());     
                        }
                        done_points.insert(jt->first);
                    }

                    // Tell all buffers to write their points to disk according to the position map
                    for(auto jt = all_buffers.begin(); jt!=all_buffers.end(); ++jt)
                    {
                        // Extend datasets to current nominal size and flush RA data
                        jt->second->ensure_dataset_exists(location_id, target_pos);
                        jt->second->random_flush(location_id, position_map);
                    }
                }


                // Remove flushed points from the buffered points record
                std::vector<PPIDpair> remaining_buffered_points;
                for(auto it=buffered_points.begin(); it!=buffered_points.end(); ++it)
                {
                    if(done_points.count(*it)==0)
                    {
                        // This point couldn't be flushed (wasn't found on disk (yet))
                        //DEBUG
                        //std::cout<<"Could not flush point "<<(*it)<<", leaving it in the buffer."<<std::endl;
                        remaining_buffered_points.push_back(*it);
                    }
                }
                buffered_points = remaining_buffered_points;
                buffered_points_set = set_diff(buffered_points_set, done_points);
                /// While we are here, check that buffered_points and buffered_points_set are the same size
                if(buffered_points.size() != buffered_points_set.size())
                {
                    std::stringstream msg;
                    msg<<"Inconsistency detected between buffered_points and buffered_points_set sizes after subtracting done_points ("<<buffered_points.size()<<" vs "<<buffered_points_set.size()<<")! This is a bug, please report it."<<std::endl;
                    printer_error().raise(LOCAL_INFO,msg.str());  
                }
                //std::cout<<buffered_points.size()<<" points failed to flush from random-access buffer."<<std::endl;
            }

            // Release lock on output file
            close_and_unlock_file();
        }
    }

<<<<<<< HEAD
    #ifdef WITH_MPI
    /// Send buffer data to a specified process  
    void HDF5MasterBuffer::MPI_flush_to_rank(const unsigned int r)
    {
        for(auto it=all_buffers.begin(); it!=all_buffers.end(); ++it)
        {
            it->second->MPI_flush_to_rank(r);
        }
        buffered_points.clear();
        buffered_points_set.clear();
    }

    /// Receive buffer data from a specified process until a STOP message is received
    void HDF5MasterBuffer::MPI_recv_all_buffers(const unsigned int r)
    {
        logger()<< LogTags::printers << LogTags::info << "Checking for buffer data messages from process "<<r<<std::endl
                << "Number of points in buffer is currently: "<<get_Npoints()<<EOM;
        int more_buffers = 1;
=======
    /// Get names of all datasets in the group that we are pointed at
    std::vector<std::pair<std::string,int>> HDF5MasterBuffer::get_all_dset_names_on_disk()
    {
         lock_and_open_file();

         // Get all object names in the group 
         std::vector<std::string> names = HDF5::lsGroup(group_id);
         std::vector<std::pair<std::string,int>> dset_names_and_types;

         // Determine which objects are datasets
         for(auto it = names.begin(); it!=names.end(); ++it)
         {
             if(HDF5::isDataSet(group_id, *it) and not Utils::endsWith(*it,"_isvalid"))
             {
                 // Figure out the type
                 hid_t h5type = HDF5::getH5DatasetType(group_id, *it);
                 int type = HDF5::inttype_from_h5type(h5type);
                 dset_names_and_types.push_back(std::make_pair(*it,type));
             }
         }

         close_and_unlock_file();

         return dset_names_and_types;
    }

    #ifdef WITH_MPI
    /// Send buffer data to a specified process  
    void HDF5MasterBuffer::MPI_flush_to_rank(const unsigned int r)
    {
        for(auto it=all_buffers.begin(); it!=all_buffers.end(); ++it)
        {
            it->second->MPI_flush_to_rank(r);
        }
        buffered_points.clear();
        buffered_points_set.clear();
    }

    /// Give process r permission to begin sending its buffer data
    // Don't do this for all processes at once, as MPI can run out of 
    // Recv request IDs behind the scenes if thousands of processes are
    // trying to send it lots of stuff at once. But it is good to let
    // many processes start sending data before we need it, so that the
    // Recv goes quickly (and is effectively already done in the background)
    // when we get to it. 
    void HDF5MasterBuffer::MPI_request_buffer_data(const unsigned int r)
    {
        logger()<< LogTags::printers << LogTags::info << "Asking process "<<r<<" to begin sending buffer data"<<EOM;
        // Send a message to the process to trigger it to begin sending buffer data (if any exists)
        int begin_sending = 1;
        myComm.Send(&begin_sending, 1, r, h5v2_BEGIN);
    }

    /// Receive buffer data from a specified process until a STOP message is received
    void HDF5MasterBuffer::MPI_recv_all_buffers(const unsigned int r)
    {
        // MAKE SURE MPI_request_buffer_data(r) HAS BEEN CALLED BEFORE THIS FUNCTION!
        // Otherwise a deadlock will occur because we will wait forever for buffer data
        // that will never be sent.
        
        int more_buffers = 1;
        int max_Npoints = 0; // Track largest buffer sent, for reporting general number of points recv'd
        int Nbuffers = 0; // Number of buffers recv'd        
>>>>>>> 6f769b22
        while(more_buffers)
        {
            // Check "more buffers" message  
            myComm.Recv(&more_buffers, 1, r, h5v2_BLOCK);
            //recv_counter+=1;
            logger()<<LogTags::printers<<LogTags::debug<<"More buffers to receive from process "<<r<<"? "<<more_buffers<<EOM;
            if(more_buffers)
            {
<<<<<<< HEAD
=======
                Nbuffers+=1;
>>>>>>> 6f769b22
                // Retrieve the name of the dataset for the buffer data
                MPI_Status status;
                myComm.Probe(r, h5v2_bufname, &status);
                int name_size;
                int err = MPI_Get_count(&status, MPI_CHAR, &name_size);
                if(err<0)
                { 
                    std::ostringstream errmsg;
                    errmsg<<"MPI_Get_count failed while trying to get name of dataset to receive!";
                    printer_error().raise(LOCAL_INFO, errmsg.str());       
                }
                std::string dset_name(name_size, 'x'); // Initialise string to correct size, but filled with x's
                myComm.Recv(&dset_name[0], name_size, MPI_CHAR, r, h5v2_bufname);
<<<<<<< HEAD
 
=======

>>>>>>> 6f769b22
                logger()<<LogTags::printers<<LogTags::debug<<"Preparing to receive buffer data from process "<<r<<" for buffer "<<dset_name<<EOM;
   
                // Get datatype of buffer data, and call matching receive function for that type
                int buftype;
<<<<<<< HEAD
                myComm.Recv(&buftype, 1, r, h5v2_bufdata_type); 
                switch(buftype) 
                {
                    case h5v2_type<int      >(): MPI_recv_buffer<int      >(r, dset_name); break;      
                    case h5v2_type<uint     >(): MPI_recv_buffer<uint     >(r, dset_name); break;      
                    case h5v2_type<long     >(): MPI_recv_buffer<long     >(r, dset_name); break;      
                    case h5v2_type<ulong    >(): MPI_recv_buffer<ulong    >(r, dset_name); break;      
                    case h5v2_type<longlong >(): MPI_recv_buffer<longlong >(r, dset_name); break;      
                    case h5v2_type<ulonglong>(): MPI_recv_buffer<ulonglong>(r, dset_name); break;      
                    case h5v2_type<float    >(): MPI_recv_buffer<float    >(r, dset_name); break;      
                    case h5v2_type<double   >(): MPI_recv_buffer<double   >(r, dset_name); break;      
=======
                myComm.Recv(&buftype, 1, r, h5v2_bufdata_type);
                int Npoints = 0;
                switch(buftype) 
                {
                    case h5v2_type<int      >(): Npoints = MPI_recv_buffer<int      >(r, dset_name); break;      
                    case h5v2_type<uint     >(): Npoints = MPI_recv_buffer<uint     >(r, dset_name); break;      
                    case h5v2_type<long     >(): Npoints = MPI_recv_buffer<long     >(r, dset_name); break;      
                    case h5v2_type<ulong    >(): Npoints = MPI_recv_buffer<ulong    >(r, dset_name); break;      
                    //case h5v2_type<longlong >(): Npoints = MPI_recv_buffer<longlong >(r, dset_name); break;      
                    //case h5v2_type<ulonglong>(): Npoints = MPI_recv_buffer<ulonglong>(r, dset_name); break;      
                    case h5v2_type<float    >(): Npoints = MPI_recv_buffer<float    >(r, dset_name); break;      
                    case h5v2_type<double   >(): Npoints = MPI_recv_buffer<double   >(r, dset_name); break;      
>>>>>>> 6f769b22
                    default:
                       std::ostringstream errmsg;
                       errmsg<<"Unrecognised datatype integer (value = "<<buftype<<") received in buffer type message from rank "<<r<<" for dataset "<<dset_name<<"!";
                       printer_error().raise(LOCAL_INFO, errmsg.str());       
                }
                if(Npoints>max_Npoints) max_Npoints = Npoints;
            }
<<<<<<< HEAD
        }

        // Debug
        //for(auto it=all_buffers.begin(); it!=all_buffers.end(); ++it)
        //{
        //    std::cout<<"New buffer length is "<<it->second->N_items_in_buffer()<<" (name="<<it->second->dset_name()<<")"<<std::endl;
        //}

        logger()<< LogTags::printers << LogTags::info << "Finished checking for buffer data messages from process "<<r<<EOM;
    }
=======
        }

        logger()<<LogTags::printers<<LogTags::info;
        if(max_Npoints==0)
        {
           logger()<<"No print buffer data recv'd from rank "<<r<<" process"<<std::endl;
        }
        else
        {
           logger()<<"Recv'd "<<Nbuffers<<" dataset buffers from rank "<<r<<"; the largest one contained "<<max_Npoints<<" points"<<std::endl; 
        }
        // Debug
        //for(auto it=all_buffers.begin(); it!=all_buffers.end(); ++it)
        //{
        //    std::cout<<"New buffer length is "<<it->second->N_items_in_buffer()<<" (name="<<it->second->dset_name()<<")"<<std::endl;
        //}

        logger()<<"Finished checking for buffer data messages from process "<<r<<EOM;
    }
  
    // Add a vector of buffer chunk data to the buffers managed by this object 
    void HDF5MasterBuffer::add_to_buffers(const std::vector<HDF5bufferchunk>& blocks, const std::vector<std::pair<std::string,int>>& buf_types)
    {
        for(auto it=blocks.begin(); it!=blocks.end(); ++it)
        {
            const HDF5bufferchunk& block(*it);
            if(block.used_size>HDF5bufferchunk::SIZE)
            {
                std::ostringstream errmsg;
                errmsg<<"Invalid block detected! used_size exceeds max SIZE ("<<block.used_size<<">"<<HDF5bufferchunk::SIZE<<"). This is a bug, please report it.";
                printer_error().raise(LOCAL_INFO, errmsg.str());
            }
            if(block.used_nbuffers>HDF5bufferchunk::NBUFFERS)
            {
                std::ostringstream errmsg;
                errmsg<<"Invalid block detected! used_nbuffers exceeds max NBUFFERS ("<<block.used_nbuffers<<">"<<HDF5bufferchunk::NBUFFERS<<"). This is a bug, please report it.";
                printer_error().raise(LOCAL_INFO, errmsg.str());
            }
         
            for(std::size_t j=0; j<block.used_nbuffers; j++)
            {
                // Work out dataset name and whether we want the int or float values for this buffer
                std::string name = buf_types.at(block.name_id[j]).first;
                int type = buf_types.at(block.name_id[j]).second;
				#ifdef HDF5PRINTER2_DEBUG     
                logger()<<LogTags::printers<<LogTags::debug;
                logger()<<"Adding block["<<j<<"] with type ID "<<type<<" and name ID "<<block.name_id[j]<<" to dataset named "<<name<<EOM;
                #endif 
                switch(type) 
                {
                    case h5v2_type<int      >(): MPI_add_int_block_to_buffer<int      >(block, name, j); break;
                    case h5v2_type<uint     >(): MPI_add_int_block_to_buffer<uint     >(block, name, j); break;       
                    case h5v2_type<long     >(): MPI_add_int_block_to_buffer<long     >(block, name, j); break;       
                    case h5v2_type<ulong    >(): MPI_add_int_block_to_buffer<ulong    >(block, name, j); break;       
                    //case h5v2_type<longlong >(): MPI_add_int_block_to_buffer<longlong >(block, name, j); break;       
                    //case h5v2_type<ulonglong>(): MPI_add_int_block_to_buffer<ulonglong>(block, name, j); break;       
                    case h5v2_type<float    >(): MPI_add_float_block_to_buffer<float  >(block, name, j); break;       
                    case h5v2_type<double   >(): MPI_add_float_block_to_buffer<double >(block, name, j); break;       
                    default:
                       std::ostringstream errmsg;
                       errmsg<<"Unrecognised datatype integer (value = "<<type<<") received in a buffer block for dataset "<<name<<"!";
                       printer_error().raise(LOCAL_INFO, errmsg.str());       
                }
            }
        }
    }

>>>>>>> 6f769b22
    #endif 

    /// Ensure HDF5 file is open (and locked for us to use)
    void HDF5MasterBuffer::ensure_file_is_open() const 
    {
        if(not (file_open and have_lock))
        {
            std::ostringstream errmsg;
            errmsg << "Error! Output HDF5 file '"<<file<<"' is not open and locked! Code following this check is not permitted to run. This is a bug in HDF5Printer2, please report it.";
            printer_error().raise(LOCAL_INFO, errmsg.str());     
        }
    }

    /// Open (and lock) output HDF5 file and obtain HDF5 handles
    void HDF5MasterBuffer::lock_and_open_file(const char access_type)
    {
        if(have_lock)
        {
            std::stringstream err;
            err<<"HDF5MasterBuffer attempted to obtain a lock on the output hdf5 file, but it already has the lock! This is a bug, please report it."<<std::endl;
            printer_error().raise(LOCAL_INFO, err.str());
        }

        if(file_open)
        {
            std::stringstream err;
            err<<"HDF5Printer2 attempted to open the output hdf5 file, but it is already open! This is a bug, please report it."<<std::endl;
            printer_error().raise(LOCAL_INFO, err.str());
        }

        // Obtain the lock
        hdf5out.get_lock();

        // Open the file and target groups
        file_id  = HDF5::openFile(file,false,access_type);
        group_id = HDF5::openGroup(file_id,group);

        // Set the target dataset write location to the chosen group
        location_id = group_id;

        file_open=true;
        have_lock=true;
    }

    /// Close (and unlock) output HDF5 file and release HDF5 handles
    void HDF5MasterBuffer::close_and_unlock_file()
    {
        if(not have_lock)
        {
            std::stringstream err;
            err<<"HDF5Printer2 attempted to release a lock on the output hdf5 file, but it doesn't currently have the lock! This is a bug, please report it."<<std::endl;
            printer_error().raise(LOCAL_INFO, err.str());
        }

        if(not file_open)
        {
            std::stringstream err;
            err<<"HDF5Printer2 attempted to close the output hdf5 file, but it is not currently open! This is a bug, please report it."<<std::endl;
            printer_error().raise(LOCAL_INFO, err.str());
        }

        if(group_id<0)
        {
            // This especially shouldn't happen because the 'file_open' flag should not be 'true' if the group has been closed.
            std::stringstream err;
            err<<"HDF5Printer2 attempted to close the output hdf5 file, but group_id<0 indicating that that output group is already closed (or was never opened)! This is a bug, please report it."<<std::endl;
            printer_error().raise(LOCAL_INFO, err.str());
        }

        if(file_id<0)
        {
            // This especially shouldn't happen because the 'file_open' flag should not be 'true' if the group has been closed.
            std::stringstream err;
            err<<"HDF5Printer2 attempted to close the output hdf5 file, but file_id<0 indicating that that output file is already closed (or was never opened)! This is a bug, please report it."<<std::endl;
            printer_error().raise(LOCAL_INFO, err.str());
        }

        // Close groups and file
        HDF5::closeGroup(group_id);
        HDF5::closeFile(file_id);

        // Release the lock
        hdf5out.release_lock();

        file_open=false;
        have_lock=false;
    }

    /// Clear all data in buffers ***and on disk*** for this printer
    void HDF5MasterBuffer::reset()
    {
        lock_and_open_file();
        for(auto it=all_buffers.begin(); it!=all_buffers.end(); ++it)
        {
            it->second->reset(location_id);
        }
        close_and_unlock_file();
        buffered_points.clear();
        buffered_points_set.clear();
    }

    /// Add base class point for a buffer to master buffer map  
    void HDF5MasterBuffer::update_buffer_map(const std::string& label, HDF5BufferBase& buff)
    {
        auto it=all_buffers.find(label);
        if(it==all_buffers.end())
        {
            /// Not already in the map; add it
            all_buffers.emplace(label,&buff);
        }
        else if(&buff!=it->second) // if candidate buffer not the same as the one already in the map
        {
            if(buff.get_type_id() != it->second->get_type_id())
            {
                // Make sure that we haven't accidentally duplicated a buffer due to type confusion!
                std::stringstream err;
                err<<"Tried to add a buffer with label "<<label<<" to a MasterBuffer, but a non-identical buffer with the same name and different type already exists! This is a bug, please report it. Types were (existing:"<<it->second->get_type_id()<<", new:"<<buff.get_type_id()<<")";
                printer_error().raise(LOCAL_INFO, err.str());
            }
            else
            {
                // Make sure that we haven't accidentally duplicated a buffer some other bizarre way
                std::stringstream err;
                err<<"Tried to add a buffer with label "<<label<<" to a MasterBuffer, but a non-identical buffer with the same name and same type already exists (type="<<buff.get_type_id()<<")! This shouldn't be possible and is a bug, please report it.";
                printer_error().raise(LOCAL_INFO, err.str());
            }
        }
    }

    /// Inform all buffers that data has been written to certain mpirank/pointID pair
    /// They will make sure that they have an output slot for this pair, so that all the
    /// buffers for this printer stay "synchronised".
    void HDF5MasterBuffer::update_all_buffers(const PPIDpair& ppid)
    {
        for(auto it=all_buffers.begin(); it!=all_buffers.end(); ++it)
        {
            it->second->update(ppid);
        }
    }

    /// Report number of buffers that we are managing
    std::size_t HDF5MasterBuffer::get_Nbuffers()
    {
        return all_buffers.size();
    }

    /// Report upper limit estimate of size of all buffer data in MB
    // Used to trigger dump to disk if buffer is using too much RAM
    // All datasets treated as doubles for simplicity
    double HDF5MasterBuffer::get_sizeMB()
    {
        double Nbytes = (8.+4.) * (double)get_Nbuffers() * (double)get_Npoints();
        return pow(2,-20) * Nbytes; // bytes -> MB (base 2) 
    }


    /// Determine the next free index in the output datasets
    std::size_t HDF5MasterBuffer::get_next_free_position()
    {
        ensure_file_is_open(); 

        HDF5DataSet<int>       mpiranks      ("MPIrank"); // Will need some constructor arguments
        HDF5DataSet<int>       mpiranks_valid("MPIrank_isvalid"); // Will need some constructor arguments
        HDF5DataSet<ulong>     pointids      ("pointID");
        HDF5DataSet<int>       pointids_valid("pointID_isvalid");

        // Open all datasets that we need
        mpiranks      .open_dataset(location_id);
        mpiranks_valid.open_dataset(location_id);
        pointids      .open_dataset(location_id);
        pointids_valid.open_dataset(location_id);

        std::size_t r_size  = mpiranks      .get_dset_length();
        std::size_t rv_size = mpiranks_valid.get_dset_length();
        std::size_t p_size  = pointids      .get_dset_length();
        std::size_t pv_size = pointids_valid.get_dset_length();

        //std::cout<<"mpiranks dataset length: "<<r_size<<std::endl;

        if( (r_size!=rv_size)
         || (r_size!=p_size)
         || (r_size!=pv_size) )
        {
            std::ostringstream errmsg;
            errmsg<<"Inconsistency in dataset sizes detected! This is a bug, please report it.";
            printer_error().raise(LOCAL_INFO, errmsg.str());
        }

        // Close datasets
        mpiranks      .close_dataset();
        mpiranks_valid.close_dataset();
        pointids      .close_dataset();
        pointids_valid.close_dataset();

        return r_size;
    }

    /// Obtain positions in output datasets for a buffer of points
    std::map<PPIDpair,std::size_t> HDF5MasterBuffer::get_position_map(const std::vector<PPIDpair>& buffer) const
    {
        ensure_file_is_open(); 

        std::map<PPIDpair,std::size_t> position_map_out;

        HDF5DataSet<int>       mpiranks      ("MPIrank"); // Will need some constructor arguments
        HDF5DataSet<int>       mpiranks_valid("MPIrank_isvalid"); // Will need some constructor arguments
        HDF5DataSet<ulong>     pointids      ("pointID");
        HDF5DataSet<int>       pointids_valid("pointID_isvalid");

        // Copy point buffer into a set for faster lookup
        const std::set<PPIDpair> buffer_set(buffer.begin(), buffer.end()); 

        // DEBUG check that copy was correct
        //for(auto it=buffer_set.begin(); it!=buffer_set.end(); ++it) std::cout<<" buffer_set item: "<<(*it)<<std::endl; 

        //std::cout<<"Obtaining position map for random access write"<<std::endl;

        // Open all datasets that we need
        mpiranks      .open_dataset(location_id);
        mpiranks_valid.open_dataset(location_id);
        pointids      .open_dataset(location_id);
        pointids_valid.open_dataset(location_id);

        std::size_t dset_length = mpiranks.get_dset_length();
        std::size_t Nchunks   = dset_length / HDF5_CHUNKLENGTH;
        std::size_t remainder = dset_length % HDF5_CHUNKLENGTH;
        if(remainder!=0) Nchunks+=1; 
        for(std::size_t i=0; i<Nchunks; i++)  
        {
            std::size_t offset = i * HDF5_CHUNKLENGTH;
            std::size_t length = HDF5_CHUNKLENGTH;
            if(remainder!=0 and (i+1)==Nchunks) length = remainder;
            //std::cout<<"Reading chunk "<<offset<<" to "<<offset+length<<"(chunk "<<i<<" of "<<Nchunks<<")"<<std::endl; 

            std::vector<int>       r_chunk  = mpiranks      .get_chunk(offset,length);
            std::vector<int>       rv_chunk = mpiranks_valid.get_chunk(offset,length);
            std::vector<ulong>     p_chunk  = pointids      .get_chunk(offset,length);  
            std::vector<int>       pv_chunk = pointids_valid.get_chunk(offset,length);  
 
            std::size_t position = offset;

            auto rt =r_chunk .begin();
            auto rvt=rv_chunk.begin();
            auto pt =p_chunk .begin();
            auto pvt=pv_chunk.begin();
            for(; // Variables declared above due to different types
                (rt !=r_chunk.end() ) 
             && (rvt!=rv_chunk.end())
             && (pt !=p_chunk.end() )
             && (pvt!=pv_chunk.end());
                ++rt,++rvt,++pt,++pvt,++position)
            {
                //DEBUG Dump everything as we read it
                //std::cout<<"position: "<<position<<", point: ("<<(*rt)<<", "<<(*pt)<<"), valid: ("<<(*rvt)<<", "<<(*pvt)<<")"<<std::endl;

                // Check if point is valid
                if((*rvt) and (*pvt))
                {
                    // Check if this is one of the points we are looking for
                    PPIDpair candidate(*pt,*rt);
                    if(buffer_set.count(candidate)>0)
                    {
                        //std::cout<<"   Point "<<candidate<<" is a match at position "<<position<<std::endl;
                        position_map_out[candidate] = position;
                    }
                } 
                else if(not ((*rvt) and (*pvt)))
                {
                    // Point is not valid. Skip it.
                    continue;
                }
                else
                {
                    // Inconsistent validity flags.
                    std::ostringstream errmsg;
                    errmsg<<"Inconsistent validity flags detected whilst determining dataset locations for RA buffer data! This is a bug, please report it."; 
                    printer_error().raise(LOCAL_INFO, errmsg.str());
                }
            }
        }

        // Close all datasets
        mpiranks      .close_dataset();
        mpiranks_valid.close_dataset();
        pointids      .close_dataset();
        pointids_valid.close_dataset();

        // DEBUG check result
        //for(auto it=position_map_out.begin(); it!=position_map_out.end(); ++it)
        //{
        //    std::cout<<"Point "<<it->first<<" found at index "<<it->second<<std::endl;
        //}

        return position_map_out; 
    }

    // Read through the output dataset and find the highest pointIDs for each rank (up to maxrank)
    // (assumes file is closed)
    std::map<ulong, ulong> HDF5MasterBuffer::get_highest_PPIDs(const int mpisize)
    {
        lock_and_open_file('r');

        std::map<ulong, ulong> highests;
        for(int i=0; i<mpisize; ++i)
        {
            highests[i] = 0;
        }

        HDF5DataSet<int>       mpiranks      ("MPIrank");
        HDF5DataSet<int>       mpiranks_valid("MPIrank_isvalid");
        HDF5DataSet<ulong>     pointids      ("pointID");
        HDF5DataSet<int>       pointids_valid("pointID_isvalid");

        // Open all datasets that we need
        mpiranks      .open_dataset(location_id);
        mpiranks_valid.open_dataset(location_id);
        pointids      .open_dataset(location_id);
        pointids_valid.open_dataset(location_id);

        std::size_t dset_length = mpiranks.get_dset_length();
        std::size_t Nchunks   = dset_length / HDF5_CHUNKLENGTH;
        std::size_t remainder = dset_length % HDF5_CHUNKLENGTH;
        if(remainder!=0) Nchunks+=1; 
        for(std::size_t i=0; i<Nchunks; i++)  
        {
            std::size_t offset = i * HDF5_CHUNKLENGTH;
            std::size_t length = HDF5_CHUNKLENGTH;
            if(remainder!=0 and (i+1)==Nchunks) length = remainder;
             
            std::vector<int>       r_chunk  = mpiranks      .get_chunk(offset,length);
            std::vector<int>       rv_chunk = mpiranks_valid.get_chunk(offset,length);
            std::vector<ulong>     p_chunk  = pointids      .get_chunk(offset,length);  
            std::vector<int>       pv_chunk = pointids_valid.get_chunk(offset,length);  
 
            std::size_t position = offset;

            auto rt =r_chunk .begin();
            auto rvt=rv_chunk.begin();
            auto pt =p_chunk .begin();
            auto pvt=pv_chunk.begin();
            for(; // Variables declared above due to different types
                (rt!=r_chunk.end()) 
             && (rvt!=rv_chunk.end())
             && (pt!=p_chunk.end())
             && (pvt!=pv_chunk.end());
                ++rt,++rvt,++pt,++pvt,++position)
            {
                 // Check if point is valid
                 if((*rvt) and (*pvt))
                 {
                      // Yep, valid, check if it has a higher pointID for this rank than previously seen
                      if( ((*rt)<mpisize) and ((*pt)>highests.at(*rt)) )
                      { 
                          highests.at(*rt) = *pt; 
                      }         
                 } 
                 else if(not ((*rvt) and (*pvt)))
                 {
                      // Point is not valid. Skip it.
                      continue;
                 }
                 else
                 {
                      // Inconsistent validity flags.
                      std::ostringstream errmsg;
                      errmsg<<"Inconsistent validity flags detected whilst finding highest pointIDs in existing output! This is a bug, please report it."; 
                      printer_error().raise(LOCAL_INFO, errmsg.str());
                 }
            }
        }

        // Close datasets
        mpiranks      .close_dataset();
        mpiranks_valid.close_dataset();
        pointids      .close_dataset();
        pointids_valid.close_dataset();

        close_and_unlock_file();

        return highests;
    }
 
    /// Report whether all the buffers are empty
    bool HDF5MasterBuffer::all_buffers_empty()
    {
        bool all_empty=true;
        for(auto it=all_buffers.begin(); it!=all_buffers.end(); ++it)
        {
            if(it->second->N_items_in_buffer()!=0) all_empty=false;
        } 
        return all_empty;
    }

    /// Report status of non-empty buffers
    std::string HDF5MasterBuffer::buffer_status()
    {
        std::stringstream ss;
        for(auto it=all_buffers.begin(); it!=all_buffers.end(); ++it)
        {
            if(it->second->N_items_in_buffer()!=0)
            {
                ss << "   Buffer "<<it->first<<" contains "<<it->second->N_items_in_buffer()<<" unwritten items (synchronised="<<it->second->is_synchronised()<<")"<<std::endl;
<<<<<<< HEAD
=======
                // VERBOSE DEBUG OUTPUT
                ss << "   Unwritten points are:" << std::endl;
                auto point_set = it->second->get_points_set();
                for(auto jt = point_set.begin(); jt!=point_set.end(); ++jt)
                {
                   ss << "   rank="<<jt->rank<<", pointID="<<jt->pointID<<std::endl;
                } 
>>>>>>> 6f769b22
            }
        } 
        return ss.str();
    }

    /// Retrieve the location_id specifying where output should be created in the HDF5 file
    hid_t HDF5MasterBuffer::get_location_id()
    {
        ensure_file_is_open();
        return location_id;
    }

    /// Extend all datasets to the specified size;
    void HDF5MasterBuffer::extend_all_datasets_to(const std::size_t length)
    {
        lock_and_open_file();
        for(auto it=all_buffers.begin(); it!=all_buffers.end(); ++it)
        {
            it->second->ensure_dataset_exists(location_id, length);
        } 
        close_and_unlock_file();
    }

<<<<<<< HEAD
=======
    /// Retrieve a map containing pointers to all buffers managed by this object
    const std::map<std::string,HDF5BufferBase*>& HDF5MasterBuffer::get_all_buffers() { return all_buffers; }
 
    /// Retrieve set containing all points currently known to be in these buffers
    const std::set<PPIDpair>& HDF5MasterBuffer::get_all_points() { return buffered_points_set; } 

>>>>>>> 6f769b22
    /// Make sure all buffers know about all points in all buffers
    /// Should not generally be necessary if points are added in the
    /// "normal" way. Only needed in special circumstances (e.g. when
    /// receiving points from another process).
    void HDF5MasterBuffer::resynchronise()
    {
        logger()<<LogTags::printers<<LogTags::info<<"Resynchronising print buffers:" << std::endl;
 
        // Determine all known points in all buffers
        std::set<PPIDpair> initial_buffer_points = buffered_points_set;
        for(auto it=all_buffers.begin(); it!=all_buffers.end(); ++it)
        {
            logger()<<"   Buffer contains "<<it->second->N_items_in_buffer()<<" items (name="<<it->second->dset_name()<<")"<<std::endl;
            std::set<PPIDpair> this_buffer_points = it->second->get_points_set();
            buffered_points_set.insert(this_buffer_points.begin(), this_buffer_points.end());
        }

        // Update all buffers with these points
        for(auto it=all_buffers.begin(); it!=all_buffers.end(); ++it)
        {
            for(auto jt=buffered_points_set.begin(); jt!=buffered_points_set.end(); ++jt)
            {
                it->second->update(*jt);
            }
        }

        // Determine which points were not already in the buffers
        std::set<PPIDpair> new_points;
        std::set_difference(buffered_points_set.begin(), buffered_points_set.end(), 
                            initial_buffer_points.begin(), initial_buffer_points.end(),
                            std::inserter(new_points, new_points.end())); 

        // Debug info:
        logger() << std::endl
                 << "  Initial N points   : "<<initial_buffer_points.size()<<std::endl
                 << "  Final N points     : "<<buffered_points_set.size()<<std::endl
                 << "  Difference N points: "<<new_points.size()<<std::endl;

        // Update the buffer variables with the new points
        for(auto jt=new_points.begin(); jt!=new_points.end(); ++jt)
        {
            // Update all buffers with these points
            for(auto it=all_buffers.begin(); it!=all_buffers.end(); ++it)
            {
                it->second->update(*jt);
            }
            // Update MasterBuffer variables
            buffered_points.push_back(*jt);
        }

        logger() << std::endl
                 << "Print buffer now contains "<<get_Npoints()<<" items."
                 << EOM;
    }

<<<<<<< HEAD
=======
    /// Remove points from buffer tracking
    // (only intended to be used when points have been removed from buffers by e.g. MPI-related
    // routines like flush_to_vector)
    void HDF5MasterBuffer::untrack_points(const std::set<PPIDpair>& removed_points) 
    {
        for(auto pt=removed_points.begin(); pt!=removed_points.end(); ++pt)
        {
            auto it = buffered_points_set.find(*pt);
            if(it!=buffered_points_set.end())
            {
                buffered_points_set.erase(it);
                auto jt = std::find(buffered_points.begin(),buffered_points.end(),*pt);
                if(jt!=buffered_points.end())
                {
                    buffered_points.erase(jt);
                }
                else
                {
                    std::ostringstream errmsg;
                    errmsg<<"Error untracking point (rank="<<pt->rank<<", pointID="<<pt->pointID<<")! Point was found in tracked set, but not in ordering vector! This is a bug, please report it.";
                    printer_error().raise(LOCAL_INFO, errmsg.str());
                }
            }
            else
            {
                std::ostringstream errmsg;
                errmsg<<"Could not untrack point (rank="<<pt->rank<<", pointID="<<pt->pointID<<")! Point was not being tracked! This is a bug, please report it.";
                printer_error().raise(LOCAL_INFO, errmsg.str());
            }
        }
    }
>>>>>>> 6f769b22

    /// Specialisation declarations for 'get_buffer' function for each buffer type
    #define DEFINE_GET_BUFFER(TYPE)\
    template<>\
    HDF5Buffer<TYPE>& HDF5MasterBuffer::get_buffer<TYPE>(const std::string& label, const std::vector<PPIDpair>& buffered_points)\
    {\
        HDF5Buffer<TYPE>& out_buffer = CAT(hdf5_buffers_,TYPE).get_buffer(label,buffered_points);\
        /*logger()<<"Updating buffer map with buffer "<<label<<", C++ type="<<typeid(TYPE).name()<<", type ID="<<out_buffer.get_type_id()<<EOM;*/\
        update_buffer_map(label,out_buffer);\
        return out_buffer;\
    }
    DEFINE_GET_BUFFER(int      )
    DEFINE_GET_BUFFER(uint     )
    DEFINE_GET_BUFFER(long     )
    DEFINE_GET_BUFFER(ulong    )
    //DEFINE_GET_BUFFER(longlong ) // Some type ambiguities here between C++ and HDF5, seems like ulong and ulonglong map to same HDF5 type. So ditch ulonglong for now.
    //DEFINE_GET_BUFFER(ulonglong)
    DEFINE_GET_BUFFER(float    )
    DEFINE_GET_BUFFER(double   )
    #undef DEFINE_GET_BUFFER

    /// @}

    /// @{ Member functions for HDF5Printer2
 
    /// Convert pointer-to-base for primary printer into derived type  
    HDF5Printer2* HDF5Printer2::link_primary_printer(BasePrinter* const primary)
    {
        HDF5Printer2* out(NULL);
        if(this->is_auxilliary_printer())
        {
            if(primary==NULL)
            {
                std::ostringstream errmsg;
                errmsg<<"Auxilliary printer was not constructed with a pointer to the primary printer! This is a bug, please report it";
                printer_error().raise(LOCAL_INFO, errmsg.str());
            }
            out = dynamic_cast<HDF5Printer2*>(primary);
        }
        return out; 
    }

    /// Constructor
    HDF5Printer2::HDF5Printer2(const Options& options, BasePrinter* const primary)
      : BasePrinter(primary,options.getValueOrDef<bool>(false,"auxilliary"))
      , primary_printer(link_primary_printer(primary))
      , myRank(0)
      , mpiSize(1)
#ifdef WITH_MPI
      , myComm() // initially attaches to MPI_COMM_WORLD
#endif
      , buffermaster(get_filename(options),get_groupname(options),get_sync(options),get_buffer_length(options)
#ifdef WITH_MPI
        , myComm
#endif  
        )
    {
#ifdef WITH_MPI
        myRank  = myComm.Get_rank();
        mpiSize = myComm.Get_size(); 
        this->setRank(myRank); // Tell BasePrinter what rank this process is (for error messages)
<<<<<<< HEAD
=======
        define_mpiHDF5bufferchunk();
>>>>>>> 6f769b22
#endif
        // Set resume flag to match primary printer, and give primary printer a pointer to our buffer master object.
        if(this->is_auxilliary_printer())
        {
            set_resume(get_HDF5_primary_printer()->get_resume());
            get_HDF5_primary_printer()->add_aux_buffer(buffermaster);
            #ifdef WITH_MPI
            myComm = get_HDF5_primary_printer()->get_Comm();
            #endif
        }
        else
        {
#ifdef WITH_MPI
            // Create a new MPI context for use by this printer
            myComm.dup(MPI_COMM_WORLD,"HDF5Printer2Comm"); // duplicates MPI_COMM_WORLD
#endif
            // This is the primary printer. Need to determine resume status
            set_resume(options.getValue<bool>("resume"));

            // Overwrite output file if one already exists with the same name?
            bool overwrite_file = options.getValueOrDef<bool>(false,"delete_file_on_restart");

            // Attempt repairs on existing HDF5 output if inconsistencies detected
            bool attempt_repair = !options.getValueOrDef<bool>(false,"disable_autorepair");

<<<<<<< HEAD
            std::vector<ulonglong> highests(mpiSize);
=======
            std::vector<ulong> highests(mpiSize);
>>>>>>> 6f769b22
            
            std::string file  = get_filename();
            std::string group = get_groupname(); 

            if(myRank==0)
            {
                // Warn about excessive buffer length times mpiSize
                if(get_buffer_length() * mpiSize > 1e7)
                {
                    std::ostringstream warn;
                    warn<<"Warning from HDF5Printer2! Your chosen printer buffer length ("<<get_buffer_length()<<"), multiplied by the number of processes in your job ("<<mpiSize<<"), is very large. During job shutdown the master process receives all remaining print buffer data via MPI, from ALL processes, for efficient writing to disk. This needs to be able to fit into the available RAM. If you are sure that you have enough RAM for this then there is no problem. But please do check, and if needed, reduce the buffer length for this job using the 'buffer_length' option for the printer.";
                    printer_warning().raise(LOCAL_INFO, warn.str());
                }
 
                // Check whether a readable output file exists with the name that we want to use.
                std::string msg_finalfile;
                if(HDF5::checkFileReadable(file, msg_finalfile))
                {
                    if(not get_resume())
                    {
                        // Note: "not resume" means "start or restart"
                        if(overwrite_file)
                        {
                            // Delete existing output file
                            std::ostringstream command;
                            command << "rm -f "<<file;
                            logger() << LogTags::printers << LogTags::info << "Running shell command: " << command.str() << EOM;
                            FILE* fp = popen(command.str().c_str(), "r");
                            if(fp==NULL)
                            {
                                // Error running popen
                                std::ostringstream errmsg;
                                errmsg << "rank "<<myRank<<": Error deleting existing output file (requested by 'delete_file_on_restart' printer option; target filename is "<<file<<")! popen failed to run the command (command was '"<<command.str()<<"')";
                                printer_error().raise(LOCAL_INFO, errmsg.str());
                            }
                            else if(pclose(fp)!=0)
                            {
                                // Command returned exit code!=0, or pclose failed
                                std::ostringstream errmsg;
                                errmsg << "rank "<<myRank<<": Error deleting existing output file (requested by 'delete_file_on_restart' printer option; target filename is "<<file<<")! Shell command failed to executed successfully, see stderr (command was '"<<command.str()<<"').";
                                printer_error().raise(LOCAL_INFO, errmsg.str());
                            }
                        }
                        else
                        {
                            // File exists, so check if 'group' is readable, and throw error if it exists
                            // (we are not resuming, so need an empty group to write into)
                            hid_t file_id = HDF5::openFile(file);
                            std::string msg_group;
                            std::cout << "Group readable: " << file << " , " << group << " : " << HDF5::checkGroupReadable(file_id, group, msg_group) << std::endl;
                            if(HDF5::checkGroupReadable(file_id, group, msg_group))
                            {
                                // Group already exists, error!
                                std::ostringstream errmsg;
                                errmsg << "Error preparing pre-existing output file '"<<file<<"' for writing via hdf5printer! The requested output group '"<<group<<" already exists in this file! Please take one of the following actions:"<<std::endl;
                                errmsg << "  1. Choose a new group via the 'group' option in the Printer section of your input YAML file;"<<std::endl;
                                errmsg << "  2. Delete the existing group from '"<<file<<"';"<<std::endl;
                                errmsg << "  3. Delete the existing output file, or set 'delete_file_on_restart: true' in your input YAML file to give GAMBIT permission to automatically delete it (applies when -r/--restart flag used);"<<std::endl;
                                errmsg << std::endl;
                                errmsg << "*** Note: This error most commonly occurs when you try to resume a scan that has already finished! ***" <<std::endl;
                                errmsg << std::endl;
                                printer_error().raise(LOCAL_INFO, errmsg.str());
                            }
                            HDF5::closeFile(file_id);
                        }
                    }
                }
                else
                {
                    // No readable output file exists, so there is nothing to resume from. Deactivate resuming.
                    set_resume(false);  //Tell ScannerBit that it shouldn't resume and do not find highest point.
                    logger() << LogTags::info << "No previous output file found, treating run as completely new." << EOM;
                }

                std::cout <<"Rank "<<myRank<<" resume flag? "<<get_resume()<<std::endl; 
                if(get_resume())
                {
                    /// Check if combined output file exists
                    std::cout <<"Rank "<<myRank<<": output file readable? "<<HDF5::checkFileReadable(file)<<"(filename: "<<file<<")"<<std::endl;
                    if( HDF5::checkFileReadable(file) )
                    {
                        logger() << LogTags::info << "Scanning existing output file, to prepare for adding new data" << EOM;
                
                        // Open HDF5 file
                        hid_t file_id = HDF5::openFile(file);

                        // Check that group is readable
                        std::string msg2;
                        if(not HDF5::checkGroupReadable(file_id, group, msg2))
                        {
                            // We are supposed to be resuming, but specified group was not readable in the output file, so we can't.
                            std::ostringstream errmsg;
                            errmsg << "Error! GAMBIT is in resume mode, however the chosen output system (HDF5Printer) was unable to open the specified group ("<<group<<") within the existing output file ("<<file<<"). Resuming is therefore not possible; aborting run... (see below for IO error message)";
                            errmsg << std::endl << "(Strictly speaking we could allow the run to continue (if the scanner can find its necessary output files from the last run), however the printer output from that run is gone, so most likely the scan needs to start again).";
                            errmsg << std::endl << "IO error message: " << msg2;
                            printer_error().raise(LOCAL_INFO, errmsg.str());
                        }

                        // Cleanup
                        HDF5::closeFile(file_id);

                        // Check output for signs of corruption, and fix them
                        // For example if a previous hard shutdown occurred, but the file is not corrupted, 
                        // we might nevertheless still be missing data in some datasets.
                        // We need to look for this and at least make sure the datasets are all sized correctly.
                        check_consistency(attempt_repair);

                        // Output seems to be readable. 
                        // Get previous highest pointID for our rank from the existing output file
                        // Might take a while, so time it.
                        std::chrono::time_point<std::chrono::system_clock> start(std::chrono::system_clock::now());
                        //PPIDpair highest_PPID
                        std::map<ulong, ulong> highest_PPIDs = get_highest_PPIDs_from_HDF5();
                        std::chrono::time_point<std::chrono::system_clock> end(std::chrono::system_clock::now());
                        std::chrono::duration<double> time_taken = end - start;
                        
                        for (size_t rank = 0; rank < mpiSize; rank++ )
                        {
                            auto it = highest_PPIDs.find(rank);
                            if (it != highest_PPIDs.end())
                                highests[rank] = it->second;
                            else
                                highests[rank] = 0;
                        }

                        logger() << LogTags::info << "Extracted highest pointID calculated on rank "<<myRank<<" process during previous scan (it was "<< highests <<") from combined output. Operation took "<<std::chrono::duration_cast<std::chrono::seconds>(time_taken).count()<<" seconds." << EOM;

                    }
                    else
                    {
                        logger() << LogTags::info << "No previous output file found; therefore no previous MPIrank/pointID pairs to parse. Will assume that this is a new run (-r/--restart flag was not explicitly given)." << EOM;
                    }

                }
            }
           
            if(myRank==0 and not get_resume())
            {
                // No previous output; need to create MPIrank and pointID datasets
                // so that they can be used to measure nominal dataset lengths
                // Need to make sure this is done before other processes try
                // to print anything.
                buffermaster.lock_and_open_file();

                HDF5DataSet<int>       mpiranks      ("MPIrank");
                HDF5DataSet<int>       mpiranks_valid("MPIrank_isvalid");
                HDF5DataSet<ulong>     pointids      ("pointID");
                HDF5DataSet<int>       pointids_valid("pointID_isvalid");

                mpiranks      .create_dataset(buffermaster.get_location_id());
                mpiranks_valid.create_dataset(buffermaster.get_location_id());
                pointids      .create_dataset(buffermaster.get_location_id());
                pointids_valid.create_dataset(buffermaster.get_location_id());

                buffermaster.close_and_unlock_file();
            }

#ifdef WITH_MPI
            // Resume might have been deactivated due to lack of existing previous output
            // Need to broadcast this to all other processes.
            std::vector<int> resume_int_buf(1);
            resume_int_buf[0] = get_resume();
            myComm.Barrier();
            myComm.Bcast(resume_int_buf, 1, 0);
            set_resume(resume_int_buf.at(0));

            if(get_resume())
            {
                unsigned long highest;
                myComm.Barrier();
                myComm.Scatter(highests, highest, 0);
                get_point_id() = highest;
            }
#else
            if(get_resume())
            {
                get_point_id() = highests[0];
            }
#endif
        }
    }

    /// Check all datasets in a group for length inconsistencies
    /// and correct them if possible
    void HDF5Printer2::check_consistency(bool attempt_repair)
    {
         hid_t fid = HDF5::openFile(get_filename(), false, 'r');
         hid_t gid = HDF5::openGroup(fid, get_groupname(), true);
        
         // Get all object names in the group 
         std::vector<std::string> names = HDF5::lsGroup(gid);
         std::vector<std::string> dset_names;

         // Check if all datasets have the same length
         bool first=true;
         bool problem=false;
         std::size_t dset_length = 0;
         std::size_t max_dset_length = 0;
         std::size_t min_dset_length = 0;
         for(auto it = names.begin(); it!=names.end(); ++it)
         {
             // Check if object is a dataset (could be another group)
             if(HDF5::isDataSet(gid, *it))
             {
                 dset_names.push_back(*it);
                 HDF5DataSetBasic dset(*it);
                 dset.open_dataset(gid);
                 std::size_t this_dset_length = dset.get_dset_length();
                 if(first)
                 {
                     min_dset_length = this_dset_length; 
                     first = false;
                 }
                 else if(dset_length!=this_dset_length)
                 {
                     problem = true;
                 }
                 if(this_dset_length>max_dset_length) max_dset_length = this_dset_length;
                 if(this_dset_length<min_dset_length) min_dset_length = this_dset_length;
                 dset_length = this_dset_length;
                 dset.close_dataset();
             }
         }

         if(problem)
         {
             // Length inconsistency detected. Need to try and fix it.
             // First, need to know "nominal" length. This is the *shortest*
             // of the mpiranks/pointids datasets. We will invalidate data
             // in any datasets beyond this length.
             // Then we need to know the longest actual length of any dataset.
             // We will extend all datasets to this size, and set data as invalid
             // beyond the nominal length. Shortening datasets doesn't work well
             // in HDF5, so it is better to just leave a chunk of invalid data.

             std::ostringstream warn;
             warn << "An inconsistency has been detected in the existing HDF5 output! Not all datasets are the same length. This can happen if your previous run was not shut down safely. We will now check all datasets for corruption (this involves reading the whole HDF5 file so may take some time if it is a large file)"<<std::endl;
             warn << "Note: longest  dataset: "<<max_dset_length<<std::endl;
             warn << "      shortest dataset: "<<min_dset_length<<std::endl;
             std::cerr << warn.str();
             printer_warning().raise(LOCAL_INFO, warn.str());

             bool unfixable_problem=false;
             std::string unfixable_report;
             std::size_t highest_common_readable_index = 0;

             // We already measured the longest dataset length. So now we want to extend all datasets to this length
             std::cerr<<std::endl;
             for(auto it = dset_names.begin(); it!=dset_names.end(); ++it)
             {
                 std::cerr<<"\rScanning dataset for problems: "<<*it<<"                                                                    ";
                 HDF5DataSetBasic dset(*it);
                 dset.open_dataset(gid);
                 std::size_t this_dset_length = dset.get_dset_length();

                 // Check that the dataset is fully readable
                 // Also finds highest readable index if dataset is partially readable
                 std::pair<bool,std::size_t> readable_info = HDF5::checkDatasetReadable(gid, *it);
                 if(not readable_info.first)
                 {
                     std::ostringstream msg;
                     msg << "   Corrupted dataset detected! Highest readable index was "<<readable_info.second<<" (dataset name = "<<*it<<")"<<std::endl;
                     unfixable_report += msg.str();
                     if(not unfixable_problem)
                     {
                         highest_common_readable_index = readable_info.second;
                         unfixable_problem = true;
                     }
                     else if(readable_info.second < highest_common_readable_index)
                     {
                         highest_common_readable_index = readable_info.second;
                     }
                 }
                 dset.close_dataset();

                 // Also need to shorten this highest_common_readable_index in case some non-corrupt datasets happen to be shorter
                 if(this_dset_length < highest_common_readable_index) highest_common_readable_index = this_dset_length;

             }
             std::cerr<<"\rScan of datasets complete!                                                                                      "<<std::endl;

             if(unfixable_problem)
             {
                 // Dataset corruption detected! Need to abort, but we can tell the user some facts about the problem.
                 std::ostringstream err;
                 err<<"Corruption detected in existing datasets! You cannot resume writing to the existing HDF5 file. You may be able to recover from this by copying all readable data from these datasets into a new HDF5 file. We have checked the readability of all datasets and determined that the highest index readable in all datasets is:"<<std::endl;
                 err<<"   "<<highest_common_readable_index<<std::endl;
                 err<<" A full report on the readability of corrupted datasets is given below:"<<std::endl;
                 err<<unfixable_report;
                 printer_error().raise(LOCAL_INFO, err.str());
             }

             if(attempt_repair)
             {
                 std::ostringstream warn;
                 warn << "Attempting to automatically repair datasets. Lost data will not be recovered, but file will be restored to a condition such that further data can be added. A report on dataset modifications will be issued below. If you want to disable auto-repair (and get an error message instead) then please set disable_autorepair=true in the YAML options for this printer."<<std::endl; 
                 std::cerr << warn.str();
                 printer_warning().raise(LOCAL_INFO, warn.str());
  
                 std::ostringstream repair_report;
      
                 // Reopen file in write mode
                 HDF5::closeGroup(gid);
                 HDF5::closeFile(fid);
                 fid = HDF5::openFile(get_filename(), false, 'w');
                 gid = HDF5::openGroup(fid, get_groupname(), true);
 
                 HDF5DataSet<int>       mpiranks      ("MPIrank");
                 HDF5DataSet<int>       mpiranks_valid("MPIrank_isvalid");
<<<<<<< HEAD
                 HDF5DataSet<ulonglong> pointids      ("pointID");
=======
                 HDF5DataSet<ulong>     pointids      ("pointID");
>>>>>>> 6f769b22
                 HDF5DataSet<int>       pointids_valid("pointID_isvalid");

                 mpiranks      .open_dataset(gid);     
                 mpiranks_valid.open_dataset(gid);
                 pointids      .open_dataset(gid);
                 pointids_valid.open_dataset(gid);

                 std::size_t nominal_dset_length = mpiranks.get_dset_length();
                 if(mpiranks_valid.get_dset_length() < nominal_dset_length) nominal_dset_length = mpiranks_valid.get_dset_length();
                 if(pointids      .get_dset_length() < nominal_dset_length) nominal_dset_length = pointids      .get_dset_length();
                 if(pointids_valid.get_dset_length() < nominal_dset_length) nominal_dset_length = pointids_valid.get_dset_length();
                
                 mpiranks      .close_dataset();     
                 mpiranks_valid.close_dataset();
                 pointids      .close_dataset();
                 pointids_valid.close_dataset();

                 repair_report << "   Nominal dataset length identified as: "<<nominal_dset_length<<std::endl;
                 repair_report << "   Maximum dataset length identified as: "<<max_dset_length<<std::endl;

                 // We already measured the longest dataset length. So now we want to extend all datasets to this length
                 for(auto it = dset_names.begin(); it!=dset_names.end(); ++it)
                 {
                     HDF5DataSetBasic dset(*it);
                     dset.open_dataset(gid);
                     std::size_t this_dset_length = dset.get_dset_length();
                     if(max_dset_length > this_dset_length)
                     {
                         dset.extend_dset_to(max_dset_length);
                         repair_report << "   Extended dataset from "<<this_dset_length<<" to "<<max_dset_length<<"   (name = "<<*it<<")"<<std::endl;
                     }
                     dset.close_dataset();
                 }

                 // Next we want to open all the 'isvalid' datasets, and set their entries as 'invalid' between nominal and max lengths.
                 // Could be that the nominal length is the max length though; in which case no further action is required. That just
                 // means some datasets were too short. They will automatically be set as invalid in the extended sections.
                 if(max_dset_length > nominal_dset_length)
                 {
                     for(auto it = dset_names.begin(); it!=dset_names.end(); ++it)
                     {
                         if(Utils::endsWith(*it,"_isvalid"))
                         {
                             HDF5DataSet<int> dset(*it);
                             std::vector<int> zeros(max_dset_length-nominal_dset_length,0);
                             dset.write_vector(gid, zeros, nominal_dset_length, true);
                             repair_report << "   Set data as 'invalid' from "<<nominal_dset_length<<" to "<<max_dset_length<<"   (name = "<<*it<<")"<<std::endl; 
                         }
                     }
                 }
                 repair_report << "   Repairs complete."<<std::endl;
                 std::cerr << repair_report.str();
                 printer_warning().raise(LOCAL_INFO, repair_report.str());
             }
             else
             {
                 std::ostringstream err;
                 err << "Automatic dataset repair has been disabled, and a problem with your HDF5 file was detected, so this run must stop. Please manually repair your HDF5 file, or set disable_autorepair=false in the YAML options for this printer, and then try again."; 
                 printer_error().raise(LOCAL_INFO, err.str());
             }
         }
 
         HDF5::closeGroup(gid);
         HDF5::closeFile(fid);
    }


    /// Destructor
    HDF5Printer2::~HDF5Printer2()
    {
        // Nothing special required
    }

    /// Add buffer to the primary printers records
    void HDF5Printer2::add_aux_buffer(HDF5MasterBuffer& aux_buffermaster)
    {
        if(is_auxilliary_printer())
        {
            std::ostringstream errmsg;
            errmsg<<"'add_aux_buffer' function called on auxilliary printer! Only the primary printer should be using this function! This is abug, please report it.";
            printer_error().raise(LOCAL_INFO, errmsg.str());
        }
        aux_buffers.push_back(&aux_buffermaster);
    }
   
    void HDF5Printer2::initialise(const std::vector<int>&)
    {
        // This printer doesn't need to do anything here
    }

    // Clear all data in buffers and on disk for this printer
    void HDF5Printer2::reset(bool /*force*/)
    {
        //TODO: force flag currently not used; do we need it?
        buffermaster.reset();
    }

    // Flush data in buffers to disk
    void HDF5Printer2::flush()
    {
        buffermaster.flush();
    }

    // Make sure printer output is fully on disk and safe
    // No distinction between final and early termination procedure for this printer.
    void HDF5Printer2::finalise(bool /*abnormal*/)
    {
        // DEBUG h5v2_BLOCK message counter
        //recv_counter = 0;
        //send_counter = 0;

        // The primary printer will take care of finalising all output.
        if(not is_auxilliary_printer())
        {
            // On HPC systems we are likely to be using hundreds or thousands of processes,
            // over a networked filesystem. If each process tries to write to the
            // output file all at once, it will create an enormous bottleneck and be very
            // slow.
            // We thus need to send ALL the buffer data to the master process via MPI,
            // and have the master process write everything to disk. Fortunately all the
            // processes can be synced here, so we can do some big collective
            // operations to send everything.

<<<<<<< HEAD
            /// First, empty the sync buffers for the rank 0 process
            if(myRank==0)
=======
            #ifdef WITH_MPI
            // Gather and print the sync buffer data
            // Sort all buffers into sync/non-sync
            std::vector<HDF5MasterBuffer*> sync_buffers;
            std::vector<HDF5MasterBuffer*> RA_buffers;
            sync_buffers.push_back(&buffermaster);
            for(auto it=aux_buffers.begin(); it!=aux_buffers.end(); ++it)
>>>>>>> 6f769b22
            {
                /// Need to finalise output of the sync buffers for
                /// all printers before we do the RA buffers.
                buffermaster.flush(); // Flush the primary printer
                for(auto it=aux_buffers.begin(); it!=aux_buffers.end(); ++it)
                {
<<<<<<< HEAD
=======
                    sync_buffers.push_back(*it);
                }
                else
                {
                    RA_buffers.push_back(*it);
                }
            }
            #ifdef HDF5PRINTER2_DEBUG 
            logger()<<LogTags::printers<<LogTags::debug;
            logger()<<"# sync printer streams: "<<sync_buffers.size()<<std::endl;
            logger()<<"# RA printer streams  : "<<RA_buffers.size()<<EOM;
            #endif
            logger()<<LogTags::printers<<LogTags::info<<"Gathering sync buffer data from all processes to rank 0 process..."<<EOM;
            gather_and_print(buffermaster,sync_buffers,true);
            #endif

            // Flush remaining buffer data
            /// Need to finalise output of the sync buffers for
            /// all printers before we do the RA buffers.
            if(myRank==0)
            {
                buffermaster.flush(); // Flush the primary printer
                for(auto it=aux_buffers.begin(); it!=aux_buffers.end(); ++it)
                {
>>>>>>> 6f769b22
                    if((*it)->is_synchronised())
                    {
                        (*it)->flush();
                    } 
                }
<<<<<<< HEAD
            } 

            #ifdef WITH_MPI
            /// Next, every *other* process needs to send all its buffers to rank 0 for printing
            /// Need to repeat this until other processes report that they have no more data
            /// to send.
            if(myRank==0 and mpiSize>1)
            {
                logger()<< LogTags::printers << LogTags::info << "Preparing to receive synchronised print buffer data from all other processes..."<<EOM;

                //DEBUG! Recv all h5v2_BLOCK messages from rank 1 process
                //int i=0;
                //int buf[50];
                //while(i<50)
                //{
                //    myComm.Recv(&buf[i], 1, 1, h5v2_BLOCK);
                //    std::cerr<<"Message "<<i<<": "<<buf[i]<<std::endl;
                //    i++;
                //}

                // Attempt to gather sync buffer data from other processes and write it to disk
                // NOTE! Make sure buffer_length * mpiSize is not too big or will run out of RAM!
                for(std::size_t r=1; r<mpiSize; r++)
                {
                    buffermaster.MPI_recv_all_buffers(r);
                }
                buffermaster.resynchronise(); // Make sure all sync buffers know about all the newly received points
                buffermaster.flush();               
                logger()<< LogTags::printers << LogTags::info << "All synchronised print buffer data has been written to disk!"<<EOM; 
            }
            else if(myRank>0)
            {
                logger()<< LogTags::printers << LogTags::info << "Sending synchronised print buffer data to master process ("<<buffermaster.get_Npoints()<<" points)..."<<EOM; 
                // Each process needs to flush all its sync printers, one at a time. 
                buffermaster.MPI_flush_to_rank(0);
                for(auto it=aux_buffers.begin(); it!=aux_buffers.end(); ++it)
                {
                    if((*it)->is_synchronised())
                    {
                        (*it)->MPI_flush_to_rank(0);
                    }
                }
                // When this is done, inform rank 0 printer that no more sync buffer data
                // will come from this process
                int more_buffers = 0;
                myComm.Send(&more_buffers, 1, 0, h5v2_BLOCK);
                //std::cerr<<myRank<<": sent "<<more_buffers<<std::endl;
                //send_counter+=1;
                logger()<<LogTags::printers<<LogTags::debug<<"Sent buffer END message! "<<more_buffers<<EOM;
            }
            #endif
    
//            /// Now we need to wait until all processes have done this, to make
//            /// sure every single calculated point is on disk. This way the
//            /// RA buffers should be able to fully empty themselves.
//            logger()<<LogTags::printers<<LogTags::info<<"Synchronised buffers flushed for rank "<<myRank<<" printers. Waiting for all processes to flush their sync data before we try to write the RA data."<<EOM;
//#ifdef WITH_MPI
//            myComm.Barrier();
//#endif

            std::ostringstream buffer_nonempty_report;
            bool buffer_nonempty_warn(false);
            std::size_t final_size;

            // Flush master process RA print buffers
            if(myRank==0)
            {
                /// Need to know final nominal dataset size to ensure unsynchronised datasets match synchronised ones.
                buffermaster.lock_and_open_file();
                final_size = buffermaster.get_next_free_position();
                buffermaster.close_and_unlock_file();
                std::cout<<"Final dataset size is "<<final_size<<std::endl;
                logger()<< LogTags::printers << LogTags::info << "Final dataset size is "<<final_size<<EOM;
 
                for(auto it=aux_buffers.begin(); it!=aux_buffers.end(); ++it)
                {
                    if(not (*it)->is_synchronised())
                    {
                        (*it)->flush();
                        // Check if everything managed to flush!
                        if(not (*it)->all_buffers_empty())
                        {
                            buffer_nonempty_report<<(*it)->buffer_status();
                            buffer_nonempty_warn = true;
                        }
                        // Make sure final dataset size is correct for the unsynchronised buffers
                        (*it)->extend_all_datasets_to(final_size);
                    } 
                }

            }

            #ifdef WITH_MPI
            // Gather RA print buffer data from all other processes
            if(myRank==0 and mpiSize>1)
            {
                logger()<< LogTags::printers << LogTags::info << "Preparing to receive random-access print buffer data from all other processes..."<<EOM;
 
                // Create a dedicate unsynchronised 'aux' buffer handler to receive data from other processes
                HDF5MasterBuffer RAbuffer(get_filename(),get_groupname(),false,get_buffer_length(),myComm);

                // Attempt to gather RA buffer data from other processes and write it to disk
                for(std::size_t r=1; r<mpiSize; r++)
                {
                    RAbuffer.MPI_recv_all_buffers(r);
                }

                RAbuffer.resynchronise(); // Still need to do this for RA buffers, since we search for the locations of all scheduled RA writes at once. Invalid points won't overwrite pre-existing valid data (invalid basically means "nothing sent to printer"), so this will not delete anything accidentally (to delete data, need to use reset() function).
                RAbuffer.flush();

                // Check if everything managed to flush!
                if(not RAbuffer.all_buffers_empty())
                {
                    buffer_nonempty_report<<RAbuffer.buffer_status();
                    buffer_nonempty_warn = true;
                }
                // Make sure final dataset size is correct for the unsynchronised buffers
                RAbuffer.extend_all_datasets_to(final_size);

                logger()<< LogTags::printers << LogTags::info << "All random-access print buffer data has been written to disk! (unless some sync data was missing; check subsequent log messages for possible warnings about this)"<<EOM; 
            }
            else if(myRank>0)
=======
            }

            // Flush master process RA print buffers

            std::ostringstream buffer_nonempty_report;
            bool buffer_nonempty_warn(false);
            std::size_t final_size;
            if(myRank==0)
            {
                /// Need to know final nominal dataset size to ensure unsynchronised datasets match synchronised ones.
                buffermaster.lock_and_open_file();
                final_size = buffermaster.get_next_free_position();
                buffermaster.close_and_unlock_file();
                std::cout<<"Final dataset size is "<<final_size<<std::endl;
                logger()<< LogTags::printers << LogTags::info << "Final dataset size is "<<final_size<<EOM;
            }

            #ifdef WITH_MPI
            // Gather RA print buffer data from all other processes

            // Create a dedicate unsynchronised 'aux' buffer handler to receive data from other processes (and also this one!)
            HDF5MasterBuffer RAbuffer(get_filename(),get_groupname(),false,get_buffer_length(),myComm);
 
            // Add it to RA_buffers in case there are none, to satisfy various collective operation requirements
            RA_buffers.push_back(&RAbuffer);
 
            // Gather RA print buffer data from all other processes
            logger()<< LogTags::printers << LogTags::info << "Gathering random-access print buffer data from all process to rank 0 process..."<<EOM;
            if(myRank==0 and mpiSize>1)
            {
                // Do the gather
                gather_and_print(RAbuffer,RA_buffers,false); 
            }
            else if(myRank>0)
            {
                // Do the gather
                // Note: first argument is the target output buffermanger, but is unused except on rank 0
                // So just stick any buffermanager object as the argument to satisfy the function signature requirements.
                gather_and_print(buffermaster,RA_buffers,false); 
            }

            // Try to flush everything left to disk
            add_aux_buffer(RAbuffer); // Make sure to include 'gathered' RA data, if there is any.
            #endif
            for(auto it=aux_buffers.begin(); it!=aux_buffers.end(); ++it)
>>>>>>> 6f769b22
            {
                logger()<< LogTags::printers << LogTags::info << "Sending random-access print buffer data to master process..."<<EOM;
                // All other processes send their RA buffer data to rank 0
                for(auto it=aux_buffers.begin(); it!=aux_buffers.end(); ++it)
                {
                    if(not (*it)->is_synchronised())
                    {
<<<<<<< HEAD
                        logger()<<LogTags::printers<<LogTags::info<<"   Sending "<<(*it)->get_Npoints()<<" points..."<<EOM;
                        (*it)->MPI_flush_to_rank(0);
=======
                        buffer_nonempty_report<<(*it)->buffer_status();
                        buffer_nonempty_warn = true;
>>>>>>> 6f769b22
                    }
                }
                // End of RA buffer block
                int more_buffers = 0;
                myComm.Send(&more_buffers, 1, 0, h5v2_BLOCK);
                //std::cerr<<myRank<<": sent "<<more_buffers<<std::endl;
                //send_counter+=1;
                logger()<<LogTags::printers<<LogTags::debug<<"Sent buffer END message! "<<more_buffers<<EOM; 
            }
<<<<<<< HEAD
            #endif
=======
>>>>>>> 6f769b22

            if(myRank==0 and buffer_nonempty_warn)
            {
                std::ostringstream errmsg;
                errmsg<<"\nWarning! Not all 'random access' buffers were successfully flushed to disk! This most often occurs when you resume scanning from a run that did not shut down cleanly (at some point in its history). Hard shutdowns can cause loss of samples, and cause subsequent attempts to write data to the missing points to fail, triggering this warning."<<std::endl;
                errmsg<<"A report on the data that could not be written to disk is given below. Please consider the impact of this on the integrity of your results:"<<std::endl;
                errmsg<<buffer_nonempty_report.str();
                std::cout<<errmsg.str();
                printer_warning().raise(LOCAL_INFO, errmsg.str());
            }

            logger()<< LogTags::printers << LogTags::info << "HDF5Printer2 output finalisation complete."<<EOM;

            // DEBUG
            //logger()<<LogTags::printers<<LogTags::debug<<"h5v2_BLOCK send count: "<<send_counter<<std::endl
            //                                           <<"h5v2_BLOCK recv count: "<<recv_counter<<EOM;
        }    
    }

    /// Get pointer to primary printer of this class type
    /// (get_primary_printer returns a pointer-to-base)
    HDF5Printer2* HDF5Printer2::get_HDF5_primary_printer()
    {
        if(not is_auxilliary_printer())
        {
            std::ostringstream errmsg;
            errmsg<<"Attempted to get a pointer of derived class type to primary printer, however this object IS the primary printer! This is a bug, please report it.";
            printer_error().raise(LOCAL_INFO, errmsg.str());
        }
        else if(primary_printer==NULL)
        {
            std::ostringstream errmsg;
            errmsg<<"Attempted to get a pointer of derived class type to primary printer, but it was NULL! This means that this auxilliary printer has not been constructed correctly. This is a bug, please report it."; 
            printer_error().raise(LOCAL_INFO, errmsg.str());
        }
        return primary_printer;
    }
  

    /// Search the existing output and find the highest used pointIDs for each rank
    std::map<ulong, ulong> HDF5Printer2::get_highest_PPIDs_from_HDF5()
    {
        return buffermaster.get_highest_PPIDs(mpiSize);
    }

    /// Report name (inc. path) of output file
    std::string HDF5Printer2::get_filename()
    {
        return buffermaster.get_file();
    }

    /// Report group in output HDF5 file of output datasets
    std::string HDF5Printer2::get_groupname()
    {
        return buffermaster.get_group();
    }

    /// Report length of buffer for HDF5 output
    std::size_t HDF5Printer2::get_buffer_length()
    {
        return buffermaster.get_buffer_length();
    }

    /// Determine filename from options 
    std::string HDF5Printer2::get_filename(const Options& options)
    {
        std::string filename;
        if(not this->is_auxilliary_printer())
        {
            // Name of file where results should ultimately end up
            std::ostringstream ff;
            if(options.hasKey("output_path"))
            {
              ff << options.getValue<std::string>("output_path") << "/";
            }
            else
            {
              ff << options.getValue<std::string>("default_output_path") << "/";
            }
            if(options.hasKey("output_file"))
            {
              ff << options.getValue<std::string>("output_file");
            }
            else
            {
              printer_error().raise(LOCAL_INFO, "No 'output_file' entry specified in the options section of the Printer category of the input YAML file. Please add a name there for the output hdf5 file of the scan.");
            }
            filename = ff.str();
        }
        else
        {
            // Get filename from primary printer object
            filename = get_HDF5_primary_printer()->get_filename();
        }
        return filename;
    }

    /// Determine target group in output HDF5 file from options
    std::string HDF5Printer2::get_groupname(const Options& options)
    {
        std::string groupname;
        if(not is_auxilliary_printer())
        {
            groupname = options.getValueOrDef<std::string>("/","group");
        }
        else
        {
            // Get groupname from primary printer
            groupname = get_HDF5_primary_printer()->get_groupname();
        }
        return groupname;
    }

    /// Get length of buffer from options (or primary printer)
    std::size_t HDF5Printer2::get_buffer_length(const Options& options)
    {
        std::size_t buflen;
        if(not is_auxilliary_printer())
        {
            buflen = options.getValueOrDef<std::size_t>(1000,"buffer_length");
            if(buflen > MAX_BUFFER_SIZE)
            {
                std::ostringstream errmsg;
                errmsg<<"Requested buffer length is larger than maximum allowed (which is MAX_BUFFER_SIZE="<<MAX_BUFFER_SIZE<<"). Please specify a shorter buffer_length for the HDF5 printer.";
                printer_error().raise(LOCAL_INFO, errmsg.str());
            }
        }
        else
        {
            // Get buffer length from primary printer
            buflen = get_HDF5_primary_printer()->get_buffer_length();
        }
        return buflen;
    }

    bool HDF5Printer2::get_sync(const Options& options)
    {
        return options.getValueOrDef<bool>(true,"synchronised");
    }

    // Get options required to construct a reader object that can read
    // the previous output of this printer.
    Options HDF5Printer2::resume_reader_options()
    {
        Options options;
        // Set options that we need later to construct a reader object for
        // previous output, if required.
        options.setValue("type", "hdf5");
        options.setValue("file", buffermaster.get_file());
        options.setValue("group", buffermaster.get_group());
        return options;
    }

#ifdef WITH_MPI
    /// Get reference to Comm object
    GMPI::Comm& HDF5Printer2::get_Comm() {return myComm;}
<<<<<<< HEAD
=======

    // Determine ID codes to use for buffer transmission for all buffers across a collection of buffer managers
    std::pair<std::map<std::string,int>,std::vector<std::pair<std::string,int>>> HDF5Printer2::get_buffer_idcodes(const std::vector<HDF5MasterBuffer*>& masterbuffers)
    {
        logger()<<LogTags::printers<<LogTags::debug<<"Determining ID codes for HDF5 buffers for MPI transmission..."<<EOM;
        int rank = myComm.Get_rank();
        // Gather information on buffers to be gathered from
        // all processes
        std::stringstream buffernames;
        std::string delim = "`~`";

        // We will pack all the buffer names into one big string, and separate them
        // again on each process.
        // NOTE! This would be a lot of data to transmit, but actually we only need
        // to transmit buffer names that don't already exist in the output file!
        std::set<std::pair<std::string,int>> bufdefs;
        for(auto bt=masterbuffers.begin(); bt!=masterbuffers.end(); ++bt)
        {
            std::map<std::string,HDF5BufferBase*> all_buffers = (*bt)->get_all_buffers();
            for(auto it=all_buffers.begin(); it!=all_buffers.end(); ++it)
            {
                if(not it->second->exists_on_disk())
                {
                    bufdefs.insert(std::make_pair(it->first,it->second->get_type_id()));
                }
            }
        }
 
        // Set made sure name/types were unique, now convert to a big string for transmission
        logger()<<LogTags::printers<<LogTags::debug<<"Converting buffer names and types to string for transmission..."<<std::endl;
        for(auto it=bufdefs.begin(); it!=bufdefs.end(); ++it)
        {
            buffernames<<it->first<<delim;
            buffernames<<it->second<<delim;
            logger()<<"   type: "<<it->second<<"; name: "<<it->first<<std::endl;
        }
        std::string namestr = buffernames.str();
        #ifdef HDF5PRINTER2_DEBUG
        logger()<<"Full string to transmit:"<<std::endl;
        #endif
        logger()<<namestr<<EOM;

        // First gather lengths of strings to receive from all processes
        std::vector<int> totallen;
        totallen.push_back(namestr.length());
        std::vector<int> alllens(myComm.Get_size());
        logger()<<LogTags::printers<<LogTags::debug<<"Gathering lengths of string messages..."<<std::endl;
        #ifdef HDF5PRINTER2_DEBUG
        logger()<<"Initial state: "<<alllens;
        #endif
        logger()<<EOM;
        myComm.Gather(totallen, alllens, 0);
        #ifdef HDF5PRINTER2_DEBUG 
        logger()<<LogTags::printers<<LogTags::debug<<"Final state  : "<<alllens<<EOM;
        #endif 

        std::size_t totalstrsize = 0;
        for(auto it=alllens.begin(); it!=alllens.end(); ++it)
        {
            // Check validity
            if(*it<0)
            {
                std::ostringstream errmsg;
                errmsg<<"Received a negative value for the total length of new buffer names from a process! The value might have overflowed! In any case it makes no sense, something bad has happened.";
                printer_error().raise(LOCAL_INFO, errmsg.str());       
            }
            totalstrsize += *it;
        }

        // Check for int overflow (max single message size)
        std::size_t maxint = std::numeric_limits<int>::max(); 
        if(totalstrsize > maxint)
        {
            std::ostringstream errmsg;
            errmsg<<"Complete buffer name message is larger than MPI limits for a single message! (Required size: "<<totalstrsize<<", max size on this system (largest int): "<<maxint<<")";
            printer_error().raise(LOCAL_INFO, errmsg.str());        
        }

        // Now gather all the strings
        std::vector<char> sendnames(namestr.begin(), namestr.end());
        std::vector<char> recvnames(totalstrsize);
        logger()<<LogTags::printers<<LogTags::debug<<"Gathering all buffer name strings..."<<std::endl;
        #ifdef HDF5PRINTER2_DEBUG 
        logger()<<"sendnames:"<<sendnames;
        #endif
        logger()<<EOM;
        myComm.Gatherv(sendnames, recvnames, alllens, 0);
        #ifdef HDF5PRINTER2_DEBUG 
        logger()<<LogTags::printers<<LogTags::debug<<"recvnames:"<<recvnames<<EOM;
        #endif

        // Process names and assign IDs
        std::stringstream sendbufs;
        std::vector<std::pair<std::string,int>> ordered_bufs; // Will only be filled on rank 0
        if(rank==0)
        {
            // Split them back into their individual buffer names and types
            std::string recvnames_str(recvnames.begin(), recvnames.end());
            std::vector<std::string> all_buf_names_and_types = Utils::split(recvnames_str,delim);
            if(!all_buf_names_and_types.empty()) 
            {
                all_buf_names_and_types.pop_back(); // Remove trailing empty element
                // Make sure result is of even length (always need name + type)
                if(all_buf_names_and_types.size() % 2 != 0)
                {
                    std::ostringstream errmsg;
                    errmsg<<"all_buf_names_and_types vector doesn't have an even number of elements! This is a bug, please report it.";
                    printer_error().raise(LOCAL_INFO, errmsg.str());       
                }
            }

            std::set<std::pair<std::string,int>> all_buf_pairs; // Remove duplicates via set
            logger()<<LogTags::printers<<LogTags::debug<<"Splitting received buffer name string..."<<std::endl;
            #ifdef HDF5PRINTER2_DEBUG
            logger()<<"Input: "<<recvnames_str<<std::endl;
            logger()<<"All size: "<<all_buf_names_and_types.size()<<std::endl;
            logger()<<"All: "<<all_buf_names_and_types<<std::endl;
            #endif
            for(auto it=all_buf_names_and_types.begin(); it!=all_buf_names_and_types.end(); ++it)
            {
                if(*it!="")
                {
                    std::string name(*it);
                    ++it;
                    if(it!=all_buf_names_and_types.end())
                    {
                       int type(std::stoi(*it));
                       all_buf_pairs.insert(std::make_pair(name,type));
                       logger()<<"   Inserted: type:"<<type<<"; name:"<<name<<std::endl;
                    }
                    else
                    {
                       std::ostringstream errmsg;
                       errmsg<<"Iterated past end of all_buf_names_and_types! This is a bug, please report it.";
                       printer_error().raise(LOCAL_INFO, errmsg.str());       
                    }
                }
            }
            logger()<<EOM;

            // Add the buffers that are already on disk
            // (do this via any of the buffer managers; they should all be managing buffers in the same
            //  HDF5 group or else none of this will work anyway)
            std::vector<std::pair<std::string,int>> existing_bufs = masterbuffers.at(0)->get_all_dset_names_on_disk();
            logger()<<LogTags::printers<<LogTags::debug<<"Adding buffer names already on disk:"<<std::endl;
            for(auto it=existing_bufs.begin(); it!=existing_bufs.end(); ++it)
            {
                all_buf_pairs.insert(*it);
                logger()<<"   Added: type:"<<it->second<<"; name:"<<it->first<<std::endl;
            }
            logger()<<EOM;

            // Figure out ID codes for all the buffers based on their order
            // in the unique set. Should end up the same on all processes.
            ordered_bufs = std::vector<std::pair<std::string,int>>(all_buf_pairs.begin(),all_buf_pairs.end()); 

            // Prepare buffers for sending. Don't need the types this time.
            for(auto it=ordered_bufs.begin(); it!=ordered_bufs.end(); ++it)
            {
                sendbufs<<it->first<<delim;
            }
        }
        namestr = sendbufs.str(); // might as well re-use these variables
        sendnames = std::vector<char>(namestr.begin(), namestr.end());
        std::vector<int> size(1);
        size[0] = sendnames.size();
        logger()<<LogTags::printers<<LogTags::debug<<"Broadcasting size of composited buffer name string"<<std::endl;
        #ifdef HDF5PRINTER2_DEBUG
        logger()<<"   namestr:"<<namestr<<std::endl;
        logger()<<"   namestr.size():"<<size.at(0);
        #endif
        logger()<<EOM; 
        // Broadcast the required recv buffer size
        myComm.Bcast(size, 1, 0);
        logger()<<LogTags::printers<<LogTags::debug<<"Received size for composited buffer name string:"<<size<<EOM;
       
        if(rank!=0) sendnames = std::vector<char>(size.at(0));

        // Broadcast the buffer names in the order defining their ID codes
        logger()<<LogTags::printers<<LogTags::debug<<"Broadcasting composited buffer name string"<<std::endl;
        #ifdef HDF5PRINTER2_DEBUG
        logger()<<"   sendnames:"<<sendnames;
        #endif
        logger()<<EOM;
        myComm.Bcast(sendnames, size.at(0), 0);
        #ifdef HDF5PRINTER2_DEBUG
        logger()<<LogTags::printers<<LogTags::debug<<"Received:"<<sendnames<<EOM;
        #endif
        // Split them back into their individual buffer names
        std::string allnames_str(sendnames.begin(), sendnames.end());
        std::vector<std::string> buf_order = Utils::split(allnames_str,delim);
 
        // Compute map of ID codes
        std::map<std::string,int> idcodes;
        logger()<<LogTags::printers<<LogTags::debug<<"Computing buffer ID codes:"<<std::endl;
        if(buf_order.size()>0)
        { 
           for(std::size_t i=0; i<buf_order.size()-1; i++)
           {
              idcodes[buf_order.at(i)] = i;
              logger()<<"   "<<i<<": "<<buf_order.at(i)<<std::endl;
           }
           logger()<<EOM;
        }
        return std::make_pair(idcodes,ordered_bufs); // Note: ordered_bufs only filled on rank 0!
    }

    // Gather buffer data from all processes via MPI and print it on rank 0
    void HDF5Printer2::gather_and_print(HDF5MasterBuffer& out_printbuffer, const std::vector<HDF5MasterBuffer*>& masterbuffers, bool sync)
    {
        // First need to gatherv information on buffer sizes to be sent
        std::vector<unsigned long> pointsbuffers(2);
        std::vector<unsigned long> pointsbuffersperprocess(mpiSize*2); // number of points and buffers to be recv'd for each process
        std::vector<unsigned long> pointsperprocess(mpiSize);
        std::vector<unsigned long> buffersperprocess(mpiSize);

        // Count points and buffers across all buffer manager objects
        auto it=masterbuffers.begin();
        if(it==masterbuffers.end())
        {
            std::ostringstream errmsg;
            errmsg<<"No buffers supplied for gathering!";
            printer_error().raise(LOCAL_INFO, errmsg.str());       
        }
        pointsbuffers[0] = (*it)->get_Npoints();
        pointsbuffers[1] = (*it)->get_Nbuffers();
        ++it;
        for(;it!=masterbuffers.end(); ++it)
        {
           // In sync case points are shared across all buffer manager objects
           // In aux case, points may or may not be shared. For the size
           // computations we'll just have to assume they are not shared.
           if(not sync) pointsbuffers[0] += (*it)->get_Npoints(); 
           pointsbuffers[1] += (*it)->get_Nbuffers();          
        }

        logger()<<LogTags::printers<<LogTags::info;
        logger()<<"Gathering data on number of points and buffers to be transmitted"<<std::endl;
        logger()<<"Number of points to send from this process: "<<pointsbuffers.at(0)<<std::endl;
        logger()<<"Number of buffers to send from this process: "<<pointsbuffers.at(1)<<std::endl;
        logger()<<EOM;

        // Need to do AllGather because all processes need to be able to do the size
        // computation to figure out if the main Gatherv operation needs to be split
        // into pieces.
        myComm.AllGather(pointsbuffers, pointsbuffersperprocess);
        for(std::size_t i=0; i<mpiSize; i++)
        {
           std::size_t j = 2*i;
           std::size_t k = 2*i+1;
           pointsperprocess[i]  = pointsbuffersperprocess.at(j);
           buffersperprocess[i] = pointsbuffersperprocess.at(k);
        }
        logger()<<LogTags::printers<<LogTags::info;
        logger()<<"Gathered data:"<<std::endl;
        logger()<<"Number of points to recv from each process: "<<pointsperprocess<<std::endl;
        logger()<<"Number of buffers to recv from each process: "<<buffersperprocess<<std::endl;
        logger()<<EOM; 

        // Now we know how many points we need to recv per process, can figure out
        // how many we can recv at once.
        // Need to compute approximate MB of storage required by each process
        std::vector<std::vector<int>> groups;
        groups.push_back(std::vector<int>());
        double running_tot_MB = 0;
        for(std::size_t i=0; i<mpiSize; i++)
        {
           double N_MB = pow(2,-20) * (8.+4.) * (double)buffersperprocess.at(i) * (double)pointsperprocess.at(i);
           running_tot_MB += N_MB;
           if((running_tot_MB > RAMlimit) and (groups.back().size()>1))
           {
              // Make a new group each time we go over the RAM limit, so long as the previous group wasn't empty (aside from rank 0 process)
              groups.push_back(std::vector<int>());
              groups.back().push_back(0); // Always need process 0 in there    
           }
           groups.back().push_back(i);
        }
        logger()<<LogTags::printers<<LogTags::debug;
        logger()<<"Number of <500MB Gathers to perform: "<<groups.size()<<std::endl;
        logger()<<"Assigned communicator groups are:"<<std::endl;
        for(auto it=groups.begin(); it!=groups.end(); ++it)
        {
           logger()<<"  "<<(*it)<<std::endl;
        }
        logger()<<EOM;

        // Get ID codes for the buffers (requires collective operations)
        std::pair<std::map<std::string,int>,std::vector<std::pair<std::string,int>>> ids_and_types = get_buffer_idcodes(masterbuffers); 
        std::map<std::string,int> buf_ids = ids_and_types.first;
        std::vector<std::pair<std::string,int>> buf_types = ids_and_types.second;

        for(std::size_t i=0; i<groups.size(); i++)
        {
            // Create new communicator group for the Gather
            std::stringstream ss;
            ss<<"Gather group "<<i;
            GMPI::Comm subComm(groups.at(i),ss.str());

            // Gather the buffer data from this group of processes to rank 0

            logger()<<LogTags::printers<<LogTags::info;
            logger()<<"Gathering buffer data for processes "<<groups.at(i)<<EOM;
            
            // Are we in this group? Communicator is null if not.
            if(*(subComm.get_boundcomm())!=MPI_COMM_NULL)
            {
               //std::cerr<<"rank "<<myRank<<" calling gather_all..."<<std::endl;
               std::vector<HDF5bufferchunk> data = gather_all(subComm, masterbuffers, buf_ids);
               // Add the data to the output buffermanager on rank 0
               if(myRank==0) 
               {
                   out_printbuffer.add_to_buffers(data,buf_types);
                   out_printbuffer.resynchronise();
                   out_printbuffer.flush();
               }
            }
        }
    }

    // Gather (via MPI) all HDF5 buffer chunk data from a set of managed buffers
    std::vector<HDF5bufferchunk> HDF5Printer2::gather_all(GMPI::Comm& comm, const std::vector<HDF5MasterBuffer*>& masterbuffers, const std::map<std::string,int>& buf_ids)
    {
        if(*(comm.get_boundcomm())==MPI_COMM_NULL)
        {
            std::ostringstream errmsg;
            errmsg<<"Attempted to call gather_all with an invalid communicator! This is a bug, please report it.";
            printer_error().raise(LOCAL_INFO, errmsg.str());        
        }

        // Build blocks to be transmitted
        std::vector<HDF5bufferchunk> bufchunks;
        std::vector<PPIDpair> sub_order;
        std::size_t i=0; // point counter
        HDF5bufferchunk newchunk;

        // First need to determine all points known to all buffers
        // For sync buffers should be the same for all buffer managers,
        // but may not be for aux buffers.
        std::set<PPIDpair> buffered_points;
        for(auto bt=masterbuffers.begin(); bt!=masterbuffers.end(); ++bt)
        {
            const std::set<PPIDpair>& all_points = (*bt)->get_all_points();
            for(auto ct=all_points.begin(); ct!=all_points.end(); ++ct)
            {
                buffered_points.insert(*ct);
            }
        }

        logger()<<LogTags::printers<<LogTags::debug<<"Building buffer chunks for MPI transmission"<<EOM;
        for(auto it=buffered_points.begin(); it!=buffered_points.end(); ++it)
        {
            sub_order.push_back(*it);
            newchunk.pointIDs[i] = it->pointID;
            newchunk.ranks[i] = it->rank;
            i++;
            // Collected enough points to fill a chunk yet? If so, create a chunk.
            if(sub_order.size()==HDF5bufferchunk::SIZE or std::next(it)==buffered_points.end())
            {
                #ifdef HDF5PRINTER2_DEBUG
                logger()<<"Obtained points for new chunk "<<std::endl;
                if(sub_order.size()==HDF5bufferchunk::SIZE)
                {
                    logger()<<"(chunk full):"<<std::endl;
                }
                else
                {
                    logger()<<"(chunk not full, but no more points to add):"<<std::endl;
                }
                for(auto ct=sub_order.begin(); ct!=sub_order.end(); ++ct)
                {
                    logger()<<"   (rank="<<ct->rank<<", pointID="<<ct->pointID<<")"<<std::endl;
                }
                #endif
                
                // Go through all the buffers and add their values for these points
                std::size_t j=0; // buffer selection index
                for(auto bt=masterbuffers.begin(); bt!=masterbuffers.end(); ++bt)
                {
                    // Check that at least some of the selected points are stored in this set of buffers
                    const std::set<PPIDpair>& points_in_these_bufs = (*bt)->get_all_points();
                    std::set<PPIDpair> intersec;
                    std::set_intersection(sub_order.begin(),sub_order.end(),points_in_these_bufs.begin(),points_in_these_bufs.end(),
                                          std::inserter(intersec,intersec.begin()));
                    if(intersec.size()>0)
                    {
                        std::map<std::string,HDF5BufferBase*> all_buffers = (*bt)->get_all_buffers();
                        for(auto jt=all_buffers.begin(); jt!=all_buffers.end(); ++jt)
                        {
                            bool last_buffer = (std::next(jt)==all_buffers.end() and std::next(bt)==masterbuffers.end());
                            #ifdef HDF5PRINTER2_DEBUG
                            logger()<<LogTags::printers<<LogTags::debug;
                            #endif 
                            if(HDF5::is_float_type(jt->second->get_type_id()))
                            {
                                std::pair<std::vector<double>,std::vector<int>> buffer;
                                buffer = jt->second->flush_to_vector_dbl(sub_order);
                                std::vector<double> values = buffer.first;
                                std::vector<int> valid = buffer.second;
                                // Check that at least some of this data is valid before wasting a chunk slot on it
                                auto kt = std::find(valid.begin(), valid.end(), 1); 
                                if(kt!=valid.end())
                                {
                                    #ifdef HDF5PRINTER2_DEBUG
                                    logger()<<"Adding float values for buffer "<<jt->first<<std::endl;
                                    #endif
                                    newchunk.name_id[j] = buf_ids.at(jt->first);
                                    for(std::size_t i2=0; i2<sub_order.size(); i2++)
                                    {
                                        #ifdef HDF5PRINTER2_DEBUG
                                        logger()<<"    value="<<values.at(i2)<<", valid="<<valid.at(i2)<<std::endl;
                                        #endif
                                        newchunk.values[j][i2] = values.at(i2);
                                        newchunk.valid[j][i2] = valid.at(i2);
                                    }
                                    j++; // Move to next buffer slot
                                }
                            }
                            else // int version
                            {
                                std::pair<std::vector<long>,std::vector<int>> buffer;
                                buffer = jt->second->flush_to_vector_int(sub_order);
                                std::vector<long> values = buffer.first;
                                std::vector<int> valid = buffer.second;
                                // Check that at least some of this data is valid before wasting a chunk slot on it
                                auto kt = std::find(valid.begin(), valid.end(), 1); 
                                if(kt!=valid.end())
                                {
                                    #ifdef HDF5PRINTER2_DEBUG
                                    logger()<<"Adding int values for buffer "<<jt->first<<std::endl;
                                    #endif
                                    newchunk.name_id[j] = buf_ids.at(jt->first);
                                    for(std::size_t i2=0; i2<sub_order.size(); i2++)
                                    {
                                        #ifdef HDF5PRINTER2_DEBUG
                                        logger()<<"    value="<<values.at(i2)<<", valid="<<valid.at(i2)<<std::endl;
                                        #endif
                                        newchunk.values_int[j][i2] = values.at(i2);
                                        newchunk.valid[j][i2] = valid.at(i2);
                                    }
                                    j++; // Move to next buffer slot
                                }
                            }
                            if(j==HDF5bufferchunk::NBUFFERS or last_buffer)
                            {
                                // Chunk full, begin another.
                                if(i>HDF5bufferchunk::SIZE)
                                {
                                    std::ostringstream errmsg;
                                    errmsg<<"Point counter exceeded allowed chunk size somehow (i>SIZE;"<<i<<">"<<HDF5bufferchunk::SIZE<<"). This is a bug, please report it.";
                                    printer_error().raise(LOCAL_INFO, errmsg.str());
                                }
                                if(j>HDF5bufferchunk::NBUFFERS)
                                {
                                    std::ostringstream errmsg;
                                    errmsg<<"Buffer counter exceeded allowed chunk size somehow (j>NBUFFERS;"<<j<<">"<<HDF5bufferchunk::NBUFFERS<<"). This is a bug, please report it.";
                                    printer_error().raise(LOCAL_INFO, errmsg.str());
                                }
                                newchunk.used_size = i;
                                newchunk.used_nbuffers = j;                    
                                bufchunks.push_back(newchunk);
                                #ifdef HDF5PRINTER2_DEBUG
                                if(last_buffer)
                                { 
                                    logger()<<"Chunk finished (no more buffer data for these points) (used_size="<<i<<", used_nbuffers="<<j<<")"<<EOM;
                                }
                                else
                                {
                                    logger()<<"Chunk finished (no space for more buffers) (used_size="<<i<<", used_nbuffers="<<j<<")"<<EOM;
                                    logger()<<LogTags::printers<<LogTags::debug;
                                    logger()<<"Beginning new chunk with same points as last"<<std::endl;
                                }
                                #endif
                                // Reset chunk (can leave the data, will be ignored so long as these counters are reset)
                                newchunk.used_size = 0;
                                newchunk.used_nbuffers = 0;
                                j=0;
                            }
                        }
                        // Inform master buffer that we have removed some points from it
                        (*bt)->untrack_points(intersec);
                    }   
                    else if(j!=0)
                    {
                        // else skip these buffers; the current point isn't in them (must have come from one of the other sets of buffers).
                        // But if this was the last buffer manager then need to close off the chunk.
                        if(i>HDF5bufferchunk::SIZE)
                        {
                            std::ostringstream errmsg;
                            errmsg<<"Point counter exceeded allowed chunk size somehow (i>SIZE;"<<i<<">"<<HDF5bufferchunk::SIZE<<"). This is a bug, please report it.";
                            printer_error().raise(LOCAL_INFO, errmsg.str());
                        }
                        if(j>HDF5bufferchunk::NBUFFERS)
                        {
                            std::ostringstream errmsg;
                            errmsg<<"Buffer counter exceeded allowed chunk size somehow (j>NBUFFERS;"<<j<<">"<<HDF5bufferchunk::NBUFFERS<<"). This is a bug, please report it.";
                            printer_error().raise(LOCAL_INFO, errmsg.str());
                        }
                        newchunk.used_size = i;
                        newchunk.used_nbuffers = j;
                        bufchunks.push_back(newchunk); 
                        #ifdef HDF5PRINTER2_DEBUG 
                        logger()<<"Chunk finished (no more buffer data for these points; skipped last masterbuffer) (used_size="<<i<<", used_nbuffers="<<j<<")"<<EOM;
                        #endif
                        // Reset chunk (can leave the data, will be ignored so long as these counters are reset)
                        newchunk.used_size = 0;
                        newchunk.used_nbuffers = 0;
                    }
                    else
                    {
                        // Skipped last buffer, but was left with an empty chunk. No big deal, just note it in the logs
                        #ifdef HDF5PRINTER2_DEBUG
                        logger()<<"Chunk finished (no more buffer data for these points; skipped last masterbuffer; chunk remains empty, discarding it."<<EOM;
                        #endif
                        newchunk.used_size = 0;
                        newchunk.used_nbuffers = 0;
                    }
                }
                i=0;
                sub_order.clear();
            }
        }

        // Transmit information about number of blocks to transmit
        std::vector<int> nblocks;
        std::vector<int> all_nblocks(comm.Get_size());
        nblocks.push_back(bufchunks.size());
        logger()<<LogTags::printers<<LogTags::info;
        logger()<<"Gathering buffer block size data (number of buffer blocks to transmit from this process: "<<nblocks.at(0)<<")"<<EOM;
        comm.Gather(nblocks, all_nblocks, 0);

        // Transmit blocks
        std::size_t total_nblocks = 0;
        if(comm.Get_rank()==0)
        {
            logger()<<LogTags::printers<<LogTags::debug; 
            logger()<<"Number of blocks to recv from each process: "<<all_nblocks<<std::endl;
            for(auto it=all_nblocks.begin(); it!=all_nblocks.end(); ++it)
            {
                total_nblocks += *it;
            }
            logger()<<"Total: "<<total_nblocks<<std::endl;
            logger()<<EOM;
        }
        std::vector<HDF5bufferchunk> all_bufblocks(total_nblocks);
        logger()<<LogTags::printers<<LogTags::info;
        logger()<<"Performing Gatherv of buffer data blocks..."<<EOM;
        comm.Gatherv(bufchunks, all_bufblocks, all_nblocks, 0); // (sendbuf, recvbuf, recvcounts, root)

        #ifdef HDF5PRINTER2_DEBUG 
        if(comm.Get_rank()==0)
        {
            // Check that received data makes sense.
            logger()<<LogTags::printers<<LogTags::debug<<"Checking received data..."<<std::endl;
            int i = 0;
            int globi = 0;
            int rrank = 0;
            for(auto it=all_bufblocks.begin(); it!=all_bufblocks.end(); ++it)
            {
                if(i==all_nblocks.at(rrank)) { rrank++; i=0; }
                logger()<<" block "<<globi<<" ("<<i<<"), received from rank "<<rrank<<", used_size="<<it->used_size<<std::endl;
                for(int j=0; j<it->used_size; j++)
                {
                   logger()<<"    ranks["<<j<<"]="<<it->ranks[j]<<", pointIDs["<<j<<"]="<<it->pointIDs[j]<<std::endl;
                }
                i++; globi++;
            }
        }
        #endif

        return all_bufblocks;
    }
>>>>>>> 6f769b22
#endif         

    /// @}
   
  }
}
<|MERGE_RESOLUTION|>--- conflicted
+++ resolved
@@ -20,8 +20,6 @@
 #include "gambit/Printers/printers/hdf5printer/hdf5tools.hpp"
 #include "gambit/Printers/printers/hdf5printer_v2.hpp"
 #include "gambit/Utils/util_functions.hpp"
-<<<<<<< HEAD
-=======
 
 // Helper to check next item in iteration
 //template <typename Iter>
@@ -29,7 +27,6 @@
 //{
 //        return ++iter;
 //}
->>>>>>> 6f769b22
 
 namespace Gambit
 {
@@ -410,13 +407,8 @@
         , hdf5_buffers_uint(sync,comm)
         , hdf5_buffers_long(sync,comm)
         , hdf5_buffers_ulong(sync,comm)
-<<<<<<< HEAD
-        , hdf5_buffers_longlong(sync,comm)
-        , hdf5_buffers_ulonglong(sync,comm)
-=======
         //, hdf5_buffers_longlong(sync,comm)
         //, hdf5_buffers_ulonglong(sync,comm)
->>>>>>> 6f769b22
         , hdf5_buffers_float(sync,comm)
         , hdf5_buffers_double(sync,comm)
         , myComm(comm)
@@ -485,14 +477,6 @@
             if(is_synchronised())
             {
                 // DEBUG
-<<<<<<< HEAD
-                //std::cout<<"Preparing to flush "<<buffered_points.size()<<" points to target position "<<target_pos<<std::endl;
-                //std::size_t i=0;
-                //for(auto it=buffered_points.begin(); it!=buffered_points.end(); ++it, ++i)
-                //{
-                //    std::cout<<"   buffered_point "<<i<<": "<<(*it)<<std::endl;
-                //}
-=======
 				#ifdef HDF5PRINTER2_DEBUG     
                 logger()<<LogTags::printers<<LogTags::debug;
                 logger()<<"Preparing to flush "<<buffered_points.size()<<" points to target position "<<target_pos<<std::endl;
@@ -503,7 +487,6 @@
                 }
                 logger()<<EOM;
                 #endif
->>>>>>> 6f769b22
                 for(auto it=all_buffers.begin(); it!=all_buffers.end(); ++it)
                 {
                     // Extend the output datasets to the next free position (in case some have been left behind)
@@ -601,26 +584,6 @@
         }
     }
 
-<<<<<<< HEAD
-    #ifdef WITH_MPI
-    /// Send buffer data to a specified process  
-    void HDF5MasterBuffer::MPI_flush_to_rank(const unsigned int r)
-    {
-        for(auto it=all_buffers.begin(); it!=all_buffers.end(); ++it)
-        {
-            it->second->MPI_flush_to_rank(r);
-        }
-        buffered_points.clear();
-        buffered_points_set.clear();
-    }
-
-    /// Receive buffer data from a specified process until a STOP message is received
-    void HDF5MasterBuffer::MPI_recv_all_buffers(const unsigned int r)
-    {
-        logger()<< LogTags::printers << LogTags::info << "Checking for buffer data messages from process "<<r<<std::endl
-                << "Number of points in buffer is currently: "<<get_Npoints()<<EOM;
-        int more_buffers = 1;
-=======
     /// Get names of all datasets in the group that we are pointed at
     std::vector<std::pair<std::string,int>> HDF5MasterBuffer::get_all_dset_names_on_disk()
     {
@@ -684,7 +647,6 @@
         int more_buffers = 1;
         int max_Npoints = 0; // Track largest buffer sent, for reporting general number of points recv'd
         int Nbuffers = 0; // Number of buffers recv'd        
->>>>>>> 6f769b22
         while(more_buffers)
         {
             // Check "more buffers" message  
@@ -693,10 +655,7 @@
             logger()<<LogTags::printers<<LogTags::debug<<"More buffers to receive from process "<<r<<"? "<<more_buffers<<EOM;
             if(more_buffers)
             {
-<<<<<<< HEAD
-=======
                 Nbuffers+=1;
->>>>>>> 6f769b22
                 // Retrieve the name of the dataset for the buffer data
                 MPI_Status status;
                 myComm.Probe(r, h5v2_bufname, &status);
@@ -710,28 +669,11 @@
                 }
                 std::string dset_name(name_size, 'x'); // Initialise string to correct size, but filled with x's
                 myComm.Recv(&dset_name[0], name_size, MPI_CHAR, r, h5v2_bufname);
-<<<<<<< HEAD
- 
-=======
-
->>>>>>> 6f769b22
+
                 logger()<<LogTags::printers<<LogTags::debug<<"Preparing to receive buffer data from process "<<r<<" for buffer "<<dset_name<<EOM;
    
                 // Get datatype of buffer data, and call matching receive function for that type
                 int buftype;
-<<<<<<< HEAD
-                myComm.Recv(&buftype, 1, r, h5v2_bufdata_type); 
-                switch(buftype) 
-                {
-                    case h5v2_type<int      >(): MPI_recv_buffer<int      >(r, dset_name); break;      
-                    case h5v2_type<uint     >(): MPI_recv_buffer<uint     >(r, dset_name); break;      
-                    case h5v2_type<long     >(): MPI_recv_buffer<long     >(r, dset_name); break;      
-                    case h5v2_type<ulong    >(): MPI_recv_buffer<ulong    >(r, dset_name); break;      
-                    case h5v2_type<longlong >(): MPI_recv_buffer<longlong >(r, dset_name); break;      
-                    case h5v2_type<ulonglong>(): MPI_recv_buffer<ulonglong>(r, dset_name); break;      
-                    case h5v2_type<float    >(): MPI_recv_buffer<float    >(r, dset_name); break;      
-                    case h5v2_type<double   >(): MPI_recv_buffer<double   >(r, dset_name); break;      
-=======
                 myComm.Recv(&buftype, 1, r, h5v2_bufdata_type);
                 int Npoints = 0;
                 switch(buftype) 
@@ -744,7 +686,6 @@
                     //case h5v2_type<ulonglong>(): Npoints = MPI_recv_buffer<ulonglong>(r, dset_name); break;      
                     case h5v2_type<float    >(): Npoints = MPI_recv_buffer<float    >(r, dset_name); break;      
                     case h5v2_type<double   >(): Npoints = MPI_recv_buffer<double   >(r, dset_name); break;      
->>>>>>> 6f769b22
                     default:
                        std::ostringstream errmsg;
                        errmsg<<"Unrecognised datatype integer (value = "<<buftype<<") received in buffer type message from rank "<<r<<" for dataset "<<dset_name<<"!";
@@ -752,18 +693,6 @@
                 }
                 if(Npoints>max_Npoints) max_Npoints = Npoints;
             }
-<<<<<<< HEAD
-        }
-
-        // Debug
-        //for(auto it=all_buffers.begin(); it!=all_buffers.end(); ++it)
-        //{
-        //    std::cout<<"New buffer length is "<<it->second->N_items_in_buffer()<<" (name="<<it->second->dset_name()<<")"<<std::endl;
-        //}
-
-        logger()<< LogTags::printers << LogTags::info << "Finished checking for buffer data messages from process "<<r<<EOM;
-    }
-=======
         }
 
         logger()<<LogTags::printers<<LogTags::info;
@@ -831,7 +760,6 @@
         }
     }
 
->>>>>>> 6f769b22
     #endif 
 
     /// Ensure HDF5 file is open (and locked for us to use)
@@ -1234,8 +1162,6 @@
             if(it->second->N_items_in_buffer()!=0)
             {
                 ss << "   Buffer "<<it->first<<" contains "<<it->second->N_items_in_buffer()<<" unwritten items (synchronised="<<it->second->is_synchronised()<<")"<<std::endl;
-<<<<<<< HEAD
-=======
                 // VERBOSE DEBUG OUTPUT
                 ss << "   Unwritten points are:" << std::endl;
                 auto point_set = it->second->get_points_set();
@@ -1243,7 +1169,6 @@
                 {
                    ss << "   rank="<<jt->rank<<", pointID="<<jt->pointID<<std::endl;
                 } 
->>>>>>> 6f769b22
             }
         } 
         return ss.str();
@@ -1267,15 +1192,12 @@
         close_and_unlock_file();
     }
 
-<<<<<<< HEAD
-=======
     /// Retrieve a map containing pointers to all buffers managed by this object
     const std::map<std::string,HDF5BufferBase*>& HDF5MasterBuffer::get_all_buffers() { return all_buffers; }
  
     /// Retrieve set containing all points currently known to be in these buffers
     const std::set<PPIDpair>& HDF5MasterBuffer::get_all_points() { return buffered_points_set; } 
 
->>>>>>> 6f769b22
     /// Make sure all buffers know about all points in all buffers
     /// Should not generally be necessary if points are added in the
     /// "normal" way. Only needed in special circumstances (e.g. when
@@ -1331,8 +1253,6 @@
                  << EOM;
     }
 
-<<<<<<< HEAD
-=======
     /// Remove points from buffer tracking
     // (only intended to be used when points have been removed from buffers by e.g. MPI-related
     // routines like flush_to_vector)
@@ -1364,7 +1284,6 @@
             }
         }
     }
->>>>>>> 6f769b22
 
     /// Specialisation declarations for 'get_buffer' function for each buffer type
     #define DEFINE_GET_BUFFER(TYPE)\
@@ -1426,10 +1345,7 @@
         myRank  = myComm.Get_rank();
         mpiSize = myComm.Get_size(); 
         this->setRank(myRank); // Tell BasePrinter what rank this process is (for error messages)
-<<<<<<< HEAD
-=======
         define_mpiHDF5bufferchunk();
->>>>>>> 6f769b22
 #endif
         // Set resume flag to match primary printer, and give primary printer a pointer to our buffer master object.
         if(this->is_auxilliary_printer())
@@ -1455,11 +1371,7 @@
             // Attempt repairs on existing HDF5 output if inconsistencies detected
             bool attempt_repair = !options.getValueOrDef<bool>(false,"disable_autorepair");
 
-<<<<<<< HEAD
-            std::vector<ulonglong> highests(mpiSize);
-=======
             std::vector<ulong> highests(mpiSize);
->>>>>>> 6f769b22
             
             std::string file  = get_filename();
             std::string group = get_groupname(); 
@@ -1769,11 +1681,7 @@
  
                  HDF5DataSet<int>       mpiranks      ("MPIrank");
                  HDF5DataSet<int>       mpiranks_valid("MPIrank_isvalid");
-<<<<<<< HEAD
-                 HDF5DataSet<ulonglong> pointids      ("pointID");
-=======
                  HDF5DataSet<ulong>     pointids      ("pointID");
->>>>>>> 6f769b22
                  HDF5DataSet<int>       pointids_valid("pointID_isvalid");
 
                  mpiranks      .open_dataset(gid);     
@@ -1897,10 +1805,6 @@
             // processes can be synced here, so we can do some big collective
             // operations to send everything.
 
-<<<<<<< HEAD
-            /// First, empty the sync buffers for the rank 0 process
-            if(myRank==0)
-=======
             #ifdef WITH_MPI
             // Gather and print the sync buffer data
             // Sort all buffers into sync/non-sync
@@ -1908,15 +1812,9 @@
             std::vector<HDF5MasterBuffer*> RA_buffers;
             sync_buffers.push_back(&buffermaster);
             for(auto it=aux_buffers.begin(); it!=aux_buffers.end(); ++it)
->>>>>>> 6f769b22
-            {
-                /// Need to finalise output of the sync buffers for
-                /// all printers before we do the RA buffers.
-                buffermaster.flush(); // Flush the primary printer
-                for(auto it=aux_buffers.begin(); it!=aux_buffers.end(); ++it)
-                {
-<<<<<<< HEAD
-=======
+            {
+                if((*it)->is_synchronised())
+                {
                     sync_buffers.push_back(*it);
                 }
                 else
@@ -1941,136 +1839,11 @@
                 buffermaster.flush(); // Flush the primary printer
                 for(auto it=aux_buffers.begin(); it!=aux_buffers.end(); ++it)
                 {
->>>>>>> 6f769b22
                     if((*it)->is_synchronised())
                     {
                         (*it)->flush();
                     } 
                 }
-<<<<<<< HEAD
-            } 
-
-            #ifdef WITH_MPI
-            /// Next, every *other* process needs to send all its buffers to rank 0 for printing
-            /// Need to repeat this until other processes report that they have no more data
-            /// to send.
-            if(myRank==0 and mpiSize>1)
-            {
-                logger()<< LogTags::printers << LogTags::info << "Preparing to receive synchronised print buffer data from all other processes..."<<EOM;
-
-                //DEBUG! Recv all h5v2_BLOCK messages from rank 1 process
-                //int i=0;
-                //int buf[50];
-                //while(i<50)
-                //{
-                //    myComm.Recv(&buf[i], 1, 1, h5v2_BLOCK);
-                //    std::cerr<<"Message "<<i<<": "<<buf[i]<<std::endl;
-                //    i++;
-                //}
-
-                // Attempt to gather sync buffer data from other processes and write it to disk
-                // NOTE! Make sure buffer_length * mpiSize is not too big or will run out of RAM!
-                for(std::size_t r=1; r<mpiSize; r++)
-                {
-                    buffermaster.MPI_recv_all_buffers(r);
-                }
-                buffermaster.resynchronise(); // Make sure all sync buffers know about all the newly received points
-                buffermaster.flush();               
-                logger()<< LogTags::printers << LogTags::info << "All synchronised print buffer data has been written to disk!"<<EOM; 
-            }
-            else if(myRank>0)
-            {
-                logger()<< LogTags::printers << LogTags::info << "Sending synchronised print buffer data to master process ("<<buffermaster.get_Npoints()<<" points)..."<<EOM; 
-                // Each process needs to flush all its sync printers, one at a time. 
-                buffermaster.MPI_flush_to_rank(0);
-                for(auto it=aux_buffers.begin(); it!=aux_buffers.end(); ++it)
-                {
-                    if((*it)->is_synchronised())
-                    {
-                        (*it)->MPI_flush_to_rank(0);
-                    }
-                }
-                // When this is done, inform rank 0 printer that no more sync buffer data
-                // will come from this process
-                int more_buffers = 0;
-                myComm.Send(&more_buffers, 1, 0, h5v2_BLOCK);
-                //std::cerr<<myRank<<": sent "<<more_buffers<<std::endl;
-                //send_counter+=1;
-                logger()<<LogTags::printers<<LogTags::debug<<"Sent buffer END message! "<<more_buffers<<EOM;
-            }
-            #endif
-    
-//            /// Now we need to wait until all processes have done this, to make
-//            /// sure every single calculated point is on disk. This way the
-//            /// RA buffers should be able to fully empty themselves.
-//            logger()<<LogTags::printers<<LogTags::info<<"Synchronised buffers flushed for rank "<<myRank<<" printers. Waiting for all processes to flush their sync data before we try to write the RA data."<<EOM;
-//#ifdef WITH_MPI
-//            myComm.Barrier();
-//#endif
-
-            std::ostringstream buffer_nonempty_report;
-            bool buffer_nonempty_warn(false);
-            std::size_t final_size;
-
-            // Flush master process RA print buffers
-            if(myRank==0)
-            {
-                /// Need to know final nominal dataset size to ensure unsynchronised datasets match synchronised ones.
-                buffermaster.lock_and_open_file();
-                final_size = buffermaster.get_next_free_position();
-                buffermaster.close_and_unlock_file();
-                std::cout<<"Final dataset size is "<<final_size<<std::endl;
-                logger()<< LogTags::printers << LogTags::info << "Final dataset size is "<<final_size<<EOM;
- 
-                for(auto it=aux_buffers.begin(); it!=aux_buffers.end(); ++it)
-                {
-                    if(not (*it)->is_synchronised())
-                    {
-                        (*it)->flush();
-                        // Check if everything managed to flush!
-                        if(not (*it)->all_buffers_empty())
-                        {
-                            buffer_nonempty_report<<(*it)->buffer_status();
-                            buffer_nonempty_warn = true;
-                        }
-                        // Make sure final dataset size is correct for the unsynchronised buffers
-                        (*it)->extend_all_datasets_to(final_size);
-                    } 
-                }
-
-            }
-
-            #ifdef WITH_MPI
-            // Gather RA print buffer data from all other processes
-            if(myRank==0 and mpiSize>1)
-            {
-                logger()<< LogTags::printers << LogTags::info << "Preparing to receive random-access print buffer data from all other processes..."<<EOM;
- 
-                // Create a dedicate unsynchronised 'aux' buffer handler to receive data from other processes
-                HDF5MasterBuffer RAbuffer(get_filename(),get_groupname(),false,get_buffer_length(),myComm);
-
-                // Attempt to gather RA buffer data from other processes and write it to disk
-                for(std::size_t r=1; r<mpiSize; r++)
-                {
-                    RAbuffer.MPI_recv_all_buffers(r);
-                }
-
-                RAbuffer.resynchronise(); // Still need to do this for RA buffers, since we search for the locations of all scheduled RA writes at once. Invalid points won't overwrite pre-existing valid data (invalid basically means "nothing sent to printer"), so this will not delete anything accidentally (to delete data, need to use reset() function).
-                RAbuffer.flush();
-
-                // Check if everything managed to flush!
-                if(not RAbuffer.all_buffers_empty())
-                {
-                    buffer_nonempty_report<<RAbuffer.buffer_status();
-                    buffer_nonempty_warn = true;
-                }
-                // Make sure final dataset size is correct for the unsynchronised buffers
-                RAbuffer.extend_all_datasets_to(final_size);
-
-                logger()<< LogTags::printers << LogTags::info << "All random-access print buffer data has been written to disk! (unless some sync data was missing; check subsequent log messages for possible warnings about this)"<<EOM; 
-            }
-            else if(myRank>0)
-=======
             }
 
             // Flush master process RA print buffers
@@ -2116,34 +1889,20 @@
             add_aux_buffer(RAbuffer); // Make sure to include 'gathered' RA data, if there is any.
             #endif
             for(auto it=aux_buffers.begin(); it!=aux_buffers.end(); ++it)
->>>>>>> 6f769b22
-            {
-                logger()<< LogTags::printers << LogTags::info << "Sending random-access print buffer data to master process..."<<EOM;
-                // All other processes send their RA buffer data to rank 0
-                for(auto it=aux_buffers.begin(); it!=aux_buffers.end(); ++it)
-                {
-                    if(not (*it)->is_synchronised())
+            {
+                if(not (*it)->is_synchronised())
+                {
+                    (*it)->flush();
+                    // Check if everything managed to flush!
+                    if(not (*it)->all_buffers_empty())
                     {
-<<<<<<< HEAD
-                        logger()<<LogTags::printers<<LogTags::info<<"   Sending "<<(*it)->get_Npoints()<<" points..."<<EOM;
-                        (*it)->MPI_flush_to_rank(0);
-=======
                         buffer_nonempty_report<<(*it)->buffer_status();
                         buffer_nonempty_warn = true;
->>>>>>> 6f769b22
                     }
-                }
-                // End of RA buffer block
-                int more_buffers = 0;
-                myComm.Send(&more_buffers, 1, 0, h5v2_BLOCK);
-                //std::cerr<<myRank<<": sent "<<more_buffers<<std::endl;
-                //send_counter+=1;
-                logger()<<LogTags::printers<<LogTags::debug<<"Sent buffer END message! "<<more_buffers<<EOM; 
-            }
-<<<<<<< HEAD
-            #endif
-=======
->>>>>>> 6f769b22
+                    // Make sure final dataset size is correct for the unsynchronised buffers
+                    (*it)->extend_all_datasets_to(final_size);
+                } 
+            }
 
             if(myRank==0 and buffer_nonempty_warn)
             {
@@ -2300,8 +2059,6 @@
 #ifdef WITH_MPI
     /// Get reference to Comm object
     GMPI::Comm& HDF5Printer2::get_Comm() {return myComm;}
-<<<<<<< HEAD
-=======
 
     // Determine ID codes to use for buffer transmission for all buffers across a collection of buffer managers
     std::pair<std::map<std::string,int>,std::vector<std::pair<std::string,int>>> HDF5Printer2::get_buffer_idcodes(const std::vector<HDF5MasterBuffer*>& masterbuffers)
@@ -2873,7 +2630,6 @@
 
         return all_bufblocks;
     }
->>>>>>> 6f769b22
 #endif         
 
     /// @}
