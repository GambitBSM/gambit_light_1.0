//   GAMBIT: Global and Modular BSM Inference Tool
//   *********************************************
///  \file
///
///  HDF5 printer version 2 function defintions
//
///  *********************************************
///
///  Authors (add name and date if you modify):
///
///  \author Ben Farmer
///          (b.farmer@imperial.ac.uk)
///  \date 2019 Jan
///
///  \author Tomas Gonzalo
///          (tomas.gonzalo@monash.edu)
///  \date 2020 June
///
///  *********************************************
//
#include <math.h>
#include <limits>
#include <iterator>
#include "gambit/Printers/printers/hdf5printer/hdf5tools.hpp"
#include "gambit/Printers/printers/hdf5printer_v2.hpp"
#include "gambit/Utils/util_functions.hpp"

// Helper to check next item in iteration
//template <typename Iter>
//Iter next(Iter iter)
//{
//        return ++iter;
//}

namespace Gambit
{
  namespace Printers
  {
    /// @{ HDF5DataSetBase member functions

    /// Constructor
    HDF5DataSetBase::HDF5DataSetBase(const std::string& name, const hid_t tid)
      : _myname(name)
      , is_open(false)
      , exists_on_disk(false)
      , dset_id(-1)
      , hdftype_id(tid)
      , type_id(HDF5::inttype_from_h5type(tid))
    {}

    /// Version where type is not provided; set to default of -1
    HDF5DataSetBase::HDF5DataSetBase(const std::string& name)
      : _myname(name)
      , is_open(false)
      , exists_on_disk(false)
      , dset_id(-1)
      , hdftype_id(-1)
      , type_id(-1)
    {}


    /// Destructor
    HDF5DataSetBase::~HDF5DataSetBase()
    {
        if(is_open)
        {
            if(dset_id<0)
            {
                std::stringstream errmsg;
                errmsg<<"Error closing dataset in destructor for HDF5DataSetBase! Dataset is marked 'open' but dset_id<0! This is a bug, please report it.";
                printer_error().raise(LOCAL_INFO, errmsg.str());
            }
            close_dataset();
        }
    }

    /// Retrieve name of the dataset we are supposed to access
    std::string HDF5DataSetBase::myname() const { return _myname; }

    /// Access variables that track whether the dataset exists on disk yet
    bool HDF5DataSetBase::get_exists_on_disk() const { return exists_on_disk; }
    void HDF5DataSetBase::set_exists_on_disk() { exists_on_disk = true; }

    /// Retrieve the dataset ID for the currently open dataset
    hid_t HDF5DataSetBase::get_dset_id() const
    {
        ensure_dataset_is_open();
        return dset_id;
    }

    /// Retrieve the integer type ID for this dataset
    int HDF5DataSetBase::get_type_id() const { return type_id; }

    /// Retrieve the HDF5 type ID for this dataset
    hid_t HDF5DataSetBase::get_hdftype_id() const { return hdftype_id; }

    /// Check if our dataset exists on disk with the required name at the given location
    bool HDF5DataSetBase::dataset_exists(const hid_t loc_id)
    {
        bool exists(false);
        htri_t r = H5Lexists(loc_id, myname().c_str(), H5P_DEFAULT);
        if(r>0) exists=true;
        else if(r==0) exists=false;
        else
        {
            // Something else went wrong; error
            std::ostringstream errmsg;
            errmsg<<"HDF5 error encountered while checking if dataset named '"<<myname()<<"' exists!";
            printer_error().raise(LOCAL_INFO, errmsg.str());
        }
        if(exists) set_exists_on_disk();
        return exists;
    }

    /// Ensure that the dataset exists with the specified length
    void HDF5DataSetBase::ensure_dataset_exists(const hid_t loc_id, const std::size_t length)
    {
        if(not dataset_exists(loc_id))
        {
            // Dataset doesn't exist; create it
            create_dataset(loc_id);
        }

        // Make sure length is correct (add fill values as needed);
        open_dataset(loc_id);
        if(get_dset_length()<length)
        {
            extend_dset_to(length);
        }
        close_dataset();
    }

    /// Retrieve the current size of the dataset on disk
    std::size_t HDF5DataSetBase::get_dset_length() const
    {
        ensure_dataset_is_open();
        return dims[0];
        //return virtual_dset_length;
    }

    /// Set the variable that tracks the (used) dataset size on disk
    //void HDF5DataSetBase::set_dset_length(const std::size_t newsize)
    //{
    //    virtual_dset_length = newsize;
    //}

    /// Extend dataset to the specified size
    void HDF5DataSetBase::extend_dset_to(const std::size_t newlength)
    {
        ensure_dataset_is_open();
        std::size_t current_length = dims[0];
        if(newlength<current_length)
        {
            std::ostringstream errmsg;
            errmsg << "Failed to extend dataset (with name=\""<<myname()<<"\") from length "<<current_length<<" to length "<<newlength<<"! The new length is short than the existing length! This is a bug, please report it.";
            printer_error().raise(LOCAL_INFO, errmsg.str());
        }

        dims[0] = newlength;
        herr_t status = H5Dset_extent(get_dset_id(), dims);
        if(status<0)
        {
            std::ostringstream errmsg;
            errmsg << "Failed to extend dataset (with name=\""<<myname()<<"\") from length "<<current_length<<" to length "<<newlength<<"!";
            printer_error().raise(LOCAL_INFO, errmsg.str());
        }

        // Record the new dataset length
        //set_dset_length(newlength);
    }

    /// Extend dataset by the specified amount
    void HDF5DataSetBase::extend_dset_by(const std::size_t extend_by)
    {
       ensure_dataset_is_open();
       std::size_t current_length = get_dset_length();
       std::size_t newlength = current_length + extend_by;
       extend_dset_to(newlength);
    }

    /// Enforce that the dataset must be open for whatever follows (or else an error is thrown)
    void HDF5DataSetBase::ensure_dataset_is_open() const
    {
        if(not is_open)
        {
            std::ostringstream errmsg;
            errmsg << "Error! Dataset (with name=\""<<myname()<<"\") is not open! Code following this check is not permitted to run. This is a bug in HDF5Printer2, please report it.";
            printer_error().raise(LOCAL_INFO, errmsg.str());
        }
    }

    /// Open an existing dataset
    void HDF5DataSetBase::open_dataset(hid_t location_id)
    {
        if(is_open)
        {
            std::ostringstream errmsg;
            errmsg << "Error opening dataset (with name=\""<<myname()<<"\") in HDF5 file. The dataset is already open! This is a bug, please report it.";
            printer_error().raise(LOCAL_INFO, errmsg.str());
        }

        // Open the dataset
        dset_id = H5Dopen2(location_id, myname().c_str(), H5P_DEFAULT);
        if(dset_id<0)
        {
            std::ostringstream errmsg;
            errmsg << "Error opening existing dataset (with name=\""<<myname()<<"\") in HDF5 file. H5Dopen2 failed." << std::endl
                   << "You may have a corrupt hdf5 file from a previous run. Try using -r, or deleting the old output.";
            printer_error().raise(LOCAL_INFO, errmsg.str());
        }

        // Get dataspace of the dataset.
        hid_t dspace_id = H5Dget_space(dset_id);
        if(dspace_id<0)
        {
            std::ostringstream errmsg;
            errmsg << "Error opening existing dataset (with name=\""<<myname()<<"\") in HDF5 file. H5Dget_space failed.";
            printer_error().raise(LOCAL_INFO, errmsg.str());
        }

        // Get the number of dimensions in the dataspace.
        int rank = H5Sget_simple_extent_ndims(dspace_id);
        if(rank<0)
        {
            std::ostringstream errmsg;
            errmsg << "Error opening existing dataset (with name=\""<<myname()<<"\") in HDF5 file. H5Sget_simple_extent_ndims failed.";
            printer_error().raise(LOCAL_INFO, errmsg.str());
        }
        if(rank!=DSETRANK)
        {
            std::ostringstream errmsg;
            errmsg << "Error while accessing existing dataset (with name=\""<<myname()<<"\") in HDF5 file. Rank of dataset ("<<rank<<") does not match the expected rank ("<<DSETRANK<<").";
            printer_error().raise(LOCAL_INFO, errmsg.str());
        }

        // Get the dimension size of each dimension in the dataspace
        // now that we know ndims matches DSETRANK.
        hsize_t dims_out[DSETRANK];
        int ndims = H5Sget_simple_extent_dims(dspace_id, dims_out, NULL);
        if(ndims<0)
        {
            std::ostringstream errmsg;
            errmsg << "Error while accessing existing dataset (with name=\""<<myname()<<"\") in HDF5 file. Failed to retrieve dataset extents (H5Sget_simple_extent_dims failed).";
            printer_error().raise(LOCAL_INFO, errmsg.str());
        }

        // Update parameters to match dataset contents
        // Compute initial dataspace and chunk dimensions
        dims[0] = dims_out[0]; // Set to match existing data
        maxdims[0] = H5S_UNLIMITED; // No upper limit on number of records allowed in dataset
        chunkdims[0] = HDF5_CHUNKLENGTH;
        //slicedims[0] = 1; // Dimensions of a single record in the data space

        // Release dataspace handle
        H5Sclose(dspace_id);

        // Register that we have opened the dataset
        is_open = true;
    }

    /// Close a dataset
    void HDF5DataSetBase::close_dataset()
    {
        if(is_open)
        {
            if(dset_id>=0)
            {
                herr_t status = H5Dclose(dset_id);
                if(status<0)
                {
                    std::ostringstream errmsg;
                    errmsg << "Error closing dataset (with name=\""<<myname()<<"\") in HDF5 file. H5Dclose failed.";
                    printer_error().raise(LOCAL_INFO, errmsg.str());
                }
            }
            else
            {
                std::ostringstream errmsg;
                errmsg << "Error closing dataset (with name=\""<<myname()<<"\") in HDF5 file. Dataset ID is negative. This would usually indicate that the dataset is not open, however the 'is_open' flag is 'true'. This is a bug, please report it.";
                printer_error().raise(LOCAL_INFO, errmsg.str());
            }
        }
        else
        {
            std::ostringstream errmsg;
            errmsg << "Error closing dataset (with name=\""<<myname()<<"\") in HDF5 file. The dataset is not open! This is a bug, please report it.";
            printer_error().raise(LOCAL_INFO, errmsg.str());
        }
        is_open = false;
    }

    /// Obtain memory and dataspace identifiers for writing to a hyperslab in the dataset
    std::pair<hid_t,hid_t> HDF5DataSetBase::select_hyperslab(std::size_t offset, std::size_t length) const
    {
        // Make sure that this chunk lies within the dataset extents
        if(offset + length > get_dset_length())
        {
           std::ostringstream errmsg;
           errmsg << "Error selecting chunk from dataset (with name=\""<<myname()<<") in HDF5 file. Tried to select a hyperslab which extends beyond the dataset extents:" << std::endl;
           errmsg << "  offset = " << offset << std::endl;
           errmsg << "  offset+length = " << offset+length << std::endl;
           errmsg << "  dset_length = "<< get_dset_length() << std::endl;
           printer_error().raise(LOCAL_INFO, errmsg.str());
        }

        // Select a hyperslab.
        hid_t dspace_id = H5Dget_space(get_dset_id());
        if(dspace_id<0)
        {
           std::ostringstream errmsg;
           errmsg << "Error selecting chunk from dataset (with name=\""<<myname()<<"\") in HDF5 file. H5Dget_space failed." << std::endl;
           printer_error().raise(LOCAL_INFO, errmsg.str());
        }

        hsize_t offsets[DSETRANK];
        offsets[0] = offset;

        hsize_t selection_dims[DSETRANK]; // Set same as output chunks, but may have a different length
        selection_dims[0] = length; // Adjust chunk length to input specification

        herr_t err_hs = H5Sselect_hyperslab(dspace_id, H5S_SELECT_SET, offsets, NULL, selection_dims, NULL);

        if(err_hs<0)
        {
           std::ostringstream errmsg;
           errmsg << "Error selecting chunk from dataset (with name=\""<<myname()<<"\", offset="<<offset<<", length="<<selection_dims[0]<<") in HDF5 file. H5Sselect_hyperslab failed." << std::endl;
           printer_error().raise(LOCAL_INFO, errmsg.str());
        }

        // Define memory space
        //H5::DataSpace memspace( DSETRANK, this->get_chunkdims() );
        hid_t memspace_id = H5Screate_simple(DSETRANK, selection_dims, NULL);

        #ifdef HDF5_DEBUG
        std::cout << "Debug variables:" << std::endl
                  << "  dset_length       = " << get_dset_length() << std::endl
                  << "  offsets[0]        = " << offsets[0] << std::endl
                  << "  selection_dims[0] = " << selection_dims[0] << std::endl;
        #endif

        return std::make_pair(memspace_id, dspace_id); // Be sure to close these identifiers after using them!
    }

    /// @}

    /// @{ HDF5DataSetBasic member functions

    HDF5DataSetBasic::HDF5DataSetBasic(const std::string& name)
     : HDF5DataSetBase(name)
    {}

    void HDF5DataSetBasic::create_dataset(hid_t /*location_id*/)
    {
        std::ostringstream errmsg;
        errmsg<<"Tried to use create_dataset function in a HDF5DataSetBasic object! This is not allowed. This object is only able to perform basic operations on existing datasets, like resizings them. For full dataset access a HDF5DataSet<T> object is required, where the type T of the dataset must be known.";
        printer_error().raise(LOCAL_INFO, errmsg.str());
    }

    /// @}

    /// @{ HDF5BufferBase member functions

    /// Constructor
    HDF5BufferBase::HDF5BufferBase(const std::string& name, const bool sync)
      : _dset_name(name)
      , synchronised(sync)
    {}

    /// Report name of dataset for which we are the buffer
    std::string HDF5BufferBase::dset_name() const
    {
        return _dset_name;
    }

    /// Report whether this buffer is synchronised
    bool HDF5BufferBase::is_synchronised() const
    {
        return synchronised;
    }

    /// Report all the points in this buffer
    std::set<PPIDpair> HDF5BufferBase::get_points_set() const
    {
        return buffer_set;
    }

    /// @}


    /// @{ Member functions of HDF5MasterBuffer

    HDF5MasterBuffer::HDF5MasterBuffer(const std::string& filename, const std::string& groupname, const std::string& metadata_groupname, const bool sync, const std::size_t buflen
#ifdef WITH_MPI
        , GMPI::Comm& comm
#endif
        )
        : synchronised(sync)
        , buffer_length(sync ? buflen : MAX_BUFFER_SIZE) // Use buflen for the bufferlength if this is a sync buffer, otherwise use MAX_BUFFER_SIZE
        , file(filename)
        , group(groupname)
        , metadata_group(metadata_groupname)
        , file_id(-1)
        , group_id(-1)
        , metadata_id(-1)
        , location_id(-1)
        , hdf5out(file,false)
        , file_open(false)
        , have_lock(false)
#ifdef WITH_MPI
        , hdf5_buffers_int(sync,comm)
        , hdf5_buffers_uint(sync,comm)
        , hdf5_buffers_long(sync,comm)
        , hdf5_buffers_ulong(sync,comm)
        //, hdf5_buffers_longlong(sync,comm)
        //, hdf5_buffers_ulonglong(sync,comm)
        , hdf5_buffers_float(sync,comm)
        , hdf5_buffers_double(sync,comm)
        , myComm(comm)
#else
        , hdf5_buffers_int(sync)
        , hdf5_buffers_uint(sync)
        , hdf5_buffers_long(sync)
        , hdf5_buffers_ulong(sync)
        //, hdf5_buffers_longlong(sync)
        //, hdf5_buffers_ulonglong(sync)
        , hdf5_buffers_float(sync)
        , hdf5_buffers_double(sync)
#endif
    {
        //std::cout<<"Constructed MasterBuffer to attach to file/group:"<<std::endl;
        //std::cout<<"file : "<<file<<std::endl;
        //std::cout<<"group: "<<group<<std::endl;
    }

    HDF5MasterBuffer::~HDF5MasterBuffer()
    {
        if(file_open) close_and_unlock_file();
    }

    bool HDF5MasterBuffer::is_synchronised()
    {
        return synchronised;
    }

    /// Report length of buffer for HDF5 output
    std::size_t HDF5MasterBuffer::get_buffer_length()
    {
        return buffer_length;
    }

    /// Report what output file we are targeting
    std::string HDF5MasterBuffer::get_file()  { return file; }

    /// Report which group in the output file we are targeting
    std::string HDF5MasterBuffer::get_group()
    {
        //std::cout<<"Accessing variable 'group'"<<std::endl;
        //std::cout<<"group = "<<group<<std::endl;
        return group;
    }

    /// Report the name of the metadata group on this file
    std::string HDF5MasterBuffer::get_metadata_group()
    {
        return metadata_group;
    }

    /// Report number of points currently in the buffer
    std::size_t HDF5MasterBuffer::get_Npoints()
    {
        return buffered_points.size();
    }

    /// Empty all buffers to disk
    /// (or as much of them as is currently possible in RA case)
    void HDF5MasterBuffer::flush()
    {
        if(get_Npoints()>0) // No point trying to flush an already empty buffer
        {
            // Obtain lock on the output file
            lock_and_open_file();

            // Determine next available output slot (i.e. current nominal dataset length)
            std::size_t target_pos = get_next_free_position();

            // Behaviour is different depending on whether this buffer manager
            // manages synchronised or RA buffers
            if(is_synchronised())
            {
                // DEBUG
				#ifdef HDF5PRINTER2_DEBUG
                logger()<<LogTags::printers<<LogTags::debug;
                logger()<<"Preparing to flush "<<buffered_points.size()<<" points to target position "<<target_pos<<std::endl;
                std::size_t i=0;
                for(auto it=buffered_points.begin(); it!=buffered_points.end(); ++it, ++i)
                {
                    logger()<<"   buffered_point "<<i<<": "<<(*it)<<std::endl;
                }
                logger()<<EOM;
                #endif
                for(auto it=all_buffers.begin(); it!=all_buffers.end(); ++it)
                {
                    // Extend the output datasets to the next free position (in case some have been left behind)
                    it->second->ensure_dataset_exists(location_id, target_pos);

                    // For synchronised writes we have to tell the buffers what order to write their output,
                    // and where. 'target_pos' should usually be the end of their dataset, unless data for
                    // a certain dataset was not written for some buffer dump.
                    it->second->block_flush(location_id,buffered_points,target_pos);
                }
                buffered_points.clear();
                buffered_points_set.clear();
            }
            else
            {
                //std::cout<<"Preparing to flush "<<buffered_points.size()<<" random-access points to datasets with length "<<target_pos<<std::endl;

                // DEBUG inspect buffered points
                //std::size_t i=0;
                //for(auto it=buffered_points.begin(); it!=buffered_points.end(); ++it, ++i)
                //{
                //    std::cout<<"buffered_points["<<i<<"] = "<<(*it)<<std::endl;
                //}

                // For RA writes we need to first locate the positions on disk of all
                // the points to be written
                // We will do this in (large) chunks.
                bool done = false;
                auto it = buffered_points.begin();
                std::set<PPIDpair> done_points;
                while(not done)
                {
                    std::vector<PPIDpair> sub_buffer;
                    sub_buffer.clear();
                    for(std::size_t j=0; (j<1000000) && (it!=buffered_points.end()); ++j, ++it)
                    {
                        sub_buffer.push_back(*it);
                    }
                    if(it==buffered_points.end()) done=true;
                    //std::cout<<"Getting dataset positions for "<<sub_buffer.size()<<" points"<<std::endl;
                    //std::cout<<"("<<buffered_points.size()-sub_buffer.size()<<" points remaining)"<<std::endl;

                    // Obtain locations on disk of all points in sub_buffer
                    const std::map<PPIDpair,std::size_t> position_map(get_position_map(sub_buffer));

                    // Record which points were found (the ones that were not found need to be left in the buffer)
                    for(auto jt = position_map.begin(); jt!=position_map.end(); ++jt)
                    {
                        //std::cout<<"position_map["<<jt->first<<"] = "<<jt->second<<std::endl;
                        if(jt->second > target_pos)
                        {
                            std::ostringstream errmsg;
                            errmsg<<"A target position for a RA write is beyond the current nominal dataset size! This doesn't make sense because we should not have retrieved such positions. This is a bug, please report it.";
                            printer_error().raise(LOCAL_INFO, errmsg.str());
                        }
                        done_points.insert(jt->first);
                    }

                    // Tell all buffers to write their points to disk according to the position map
                    for(auto jt = all_buffers.begin(); jt!=all_buffers.end(); ++jt)
                    {
                        // Extend datasets to current nominal size and flush RA data
                        jt->second->ensure_dataset_exists(location_id, target_pos);
                        jt->second->random_flush(location_id, position_map);
                    }
                }


                // Remove flushed points from the buffered points record
                std::vector<PPIDpair> remaining_buffered_points;
                for(auto it=buffered_points.begin(); it!=buffered_points.end(); ++it)
                {
                    if(done_points.count(*it)==0)
                    {
                        // This point couldn't be flushed (wasn't found on disk (yet))
                        //DEBUG
                        //std::cout<<"Could not flush point "<<(*it)<<", leaving it in the buffer."<<std::endl;
                        remaining_buffered_points.push_back(*it);
                    }
                }
                buffered_points = remaining_buffered_points;
                buffered_points_set = set_diff(buffered_points_set, done_points);
                /// While we are here, check that buffered_points and buffered_points_set are the same size
                if(buffered_points.size() != buffered_points_set.size())
                {
                    std::stringstream msg;
                    msg<<"Inconsistency detected between buffered_points and buffered_points_set sizes after subtracting done_points ("<<buffered_points.size()<<" vs "<<buffered_points_set.size()<<")! This is a bug, please report it."<<std::endl;
                    printer_error().raise(LOCAL_INFO,msg.str());
                }
                //std::cout<<buffered_points.size()<<" points failed to flush from random-access buffer."<<std::endl;
            }

            // Release lock on output file
            close_and_unlock_file();
        }
    }

    /// Print metadata directly to file
    void HDF5MasterBuffer::print_metadata(map_str_str datasets, bool sameset=false)
    {
        // Obtain lock on the output file
        lock_and_open_file();

        // Ensure file is open
        ensure_file_is_open();

        // Get length of existing datasets if there is any
        std::size_t size = get_next_metadata_position();
        if(sameset) size --;

        for(auto it = datasets.begin(); it != datasets.end(); ++it)
        {
          // Create dataset if it doesn't exist and extend to current size
          HDF5DataSet<std::string> dataset(it->first);
          dataset.ensure_dataset_exists(metadata_id, size);

          // Write dataset to file
          dataset.write_single(metadata_id, it->second, size);

          dataset.set_exists_on_disk();
        }

        // Extend existing datasets on file
        std::vector<std::string> datasets_on_file = HDF5::lsGroup(metadata_id);
        for(auto dset : datasets_on_file)
        {
          HDF5DataSet<std::string> dataset(dset);
          dataset.ensure_dataset_exists(metadata_id,size);
        }

        // Release lock on output file
        close_and_unlock_file();
    }

    /// Get names of all datasets in the group that we are pointed at
    std::vector<std::pair<std::string,int>> HDF5MasterBuffer::get_all_dset_names_on_disk()
    {
         lock_and_open_file();

         // Get all object names in the group
         std::vector<std::string> names = HDF5::lsGroup(group_id);
         std::vector<std::pair<std::string,int>> dset_names_and_types;

         // Determine which objects are datasets
         for(auto it = names.begin(); it!=names.end(); ++it)
         {
             if(HDF5::isDataSet(group_id, *it) and not Utils::endsWith(*it,"_isvalid"))
             {
                 // Figure out the type
                 hid_t h5type = HDF5::getH5DatasetType(group_id, *it);
                 int type = HDF5::inttype_from_h5type(h5type);
                 dset_names_and_types.push_back(std::make_pair(*it,type));
             }
         }

         close_and_unlock_file();

         return dset_names_and_types;
    }

    #ifdef WITH_MPI
    /// Send buffer data to a specified process
    void HDF5MasterBuffer::MPI_flush_to_rank(const unsigned int r)
    {
        for(auto it=all_buffers.begin(); it!=all_buffers.end(); ++it)
        {
            it->second->MPI_flush_to_rank(r);
        }
        buffered_points.clear();
        buffered_points_set.clear();
    }

    /// Give process r permission to begin sending its buffer data
    // Don't do this for all processes at once, as MPI can run out of
    // Recv request IDs behind the scenes if thousands of processes are
    // trying to send it lots of stuff at once. But it is good to let
    // many processes start sending data before we need it, so that the
    // Recv goes quickly (and is effectively already done in the background)
    // when we get to it.
    void HDF5MasterBuffer::MPI_request_buffer_data(const unsigned int r)
    {
        logger()<< LogTags::printers << LogTags::info << "Asking process "<<r<<" to begin sending buffer data"<<EOM;
        // Send a message to the process to trigger it to begin sending buffer data (if any exists)
        int begin_sending = 1;
        myComm.Send(&begin_sending, 1, r, h5v2_BEGIN);
    }

    /// Receive buffer data from a specified process until a STOP message is received
    void HDF5MasterBuffer::MPI_recv_all_buffers(const unsigned int r)
    {
        // MAKE SURE MPI_request_buffer_data(r) HAS BEEN CALLED BEFORE THIS FUNCTION!
        // Otherwise a deadlock will occur because we will wait forever for buffer data
        // that will never be sent.

        int more_buffers = 1;
        int max_Npoints = 0; // Track largest buffer sent, for reporting general number of points recv'd
        int Nbuffers = 0; // Number of buffers recv'd
        while(more_buffers)
        {
            // Check "more buffers" message
            myComm.Recv(&more_buffers, 1, r, h5v2_BLOCK);
            //recv_counter+=1;
            logger()<<LogTags::printers<<LogTags::debug<<"More buffers to receive from process "<<r<<"? "<<more_buffers<<EOM;
            if(more_buffers)
            {
                Nbuffers+=1;
                // Retrieve the name of the dataset for the buffer data
                MPI_Status status;
                myComm.Probe(r, h5v2_bufname, &status);
                int name_size;
                int err = MPI_Get_count(&status, MPI_CHAR, &name_size);
                if(err<0)
                {
                    std::ostringstream errmsg;
                    errmsg<<"MPI_Get_count failed while trying to get name of dataset to receive!";
                    printer_error().raise(LOCAL_INFO, errmsg.str());
                }
                std::string dset_name(name_size, 'x'); // Initialise string to correct size, but filled with x's
                myComm.Recv(&dset_name[0], name_size, MPI_CHAR, r, h5v2_bufname);

                logger()<<LogTags::printers<<LogTags::debug<<"Preparing to receive buffer data from process "<<r<<" for buffer "<<dset_name<<EOM;

                // Get datatype of buffer data, and call matching receive function for that type
                int buftype;
                myComm.Recv(&buftype, 1, r, h5v2_bufdata_type);
                int Npoints = 0;
                switch(buftype)
                {
                    case h5v2_type<int      >(): Npoints = MPI_recv_buffer<int      >(r, dset_name); break;
                    case h5v2_type<uint     >(): Npoints = MPI_recv_buffer<uint     >(r, dset_name); break;
                    case h5v2_type<long     >(): Npoints = MPI_recv_buffer<long     >(r, dset_name); break;
                    case h5v2_type<ulong    >(): Npoints = MPI_recv_buffer<ulong    >(r, dset_name); break;
                    //case h5v2_type<longlong >(): Npoints = MPI_recv_buffer<longlong >(r, dset_name); break;
                    //case h5v2_type<ulonglong>(): Npoints = MPI_recv_buffer<ulonglong>(r, dset_name); break;
                    case h5v2_type<float    >(): Npoints = MPI_recv_buffer<float    >(r, dset_name); break;
                    case h5v2_type<double   >(): Npoints = MPI_recv_buffer<double   >(r, dset_name); break;
                    default:
                       std::ostringstream errmsg;
                       errmsg<<"Unrecognised datatype integer (value = "<<buftype<<") received in buffer type message from rank "<<r<<" for dataset "<<dset_name<<"!";
                       printer_error().raise(LOCAL_INFO, errmsg.str());
                }
                if(Npoints>max_Npoints) max_Npoints = Npoints;
            }
        }

        logger()<<LogTags::printers<<LogTags::info;
        if(max_Npoints==0)
        {
           logger()<<"No print buffer data recv'd from rank "<<r<<" process"<<std::endl;
        }
        else
        {
           logger()<<"Recv'd "<<Nbuffers<<" dataset buffers from rank "<<r<<"; the largest one contained "<<max_Npoints<<" points"<<std::endl;
        }
        // Debug
        //for(auto it=all_buffers.begin(); it!=all_buffers.end(); ++it)
        //{
        //    std::cout<<"New buffer length is "<<it->second->N_items_in_buffer()<<" (name="<<it->second->dset_name()<<")"<<std::endl;
        //}

        logger()<<"Finished checking for buffer data messages from process "<<r<<EOM;
    }

    // Add a vector of buffer chunk data to the buffers managed by this object
    void HDF5MasterBuffer::add_to_buffers(const std::vector<HDF5bufferchunk>& blocks, const std::vector<std::pair<std::string,int>>& buf_types)
    {
        for(auto it=blocks.begin(); it!=blocks.end(); ++it)
        {
            const HDF5bufferchunk& block(*it);
            if(block.used_size>HDF5bufferchunk::SIZE)
            {
                std::ostringstream errmsg;
                errmsg<<"Invalid block detected! used_size exceeds max SIZE ("<<block.used_size<<">"<<HDF5bufferchunk::SIZE<<"). This is a bug, please report it.";
                printer_error().raise(LOCAL_INFO, errmsg.str());
            }
            if(block.used_nbuffers>HDF5bufferchunk::NBUFFERS)
            {
                std::ostringstream errmsg;
                errmsg<<"Invalid block detected! used_nbuffers exceeds max NBUFFERS ("<<block.used_nbuffers<<">"<<HDF5bufferchunk::NBUFFERS<<"). This is a bug, please report it.";
                printer_error().raise(LOCAL_INFO, errmsg.str());
            }

            for(std::size_t j=0; j<block.used_nbuffers; j++)
            {
                // Work out dataset name and whether we want the int or float values for this buffer
                std::string name = buf_types.at(block.name_id[j]).first;
                int type = buf_types.at(block.name_id[j]).second;
				#ifdef HDF5PRINTER2_DEBUG
                logger()<<LogTags::printers<<LogTags::debug;
                logger()<<"Adding block["<<j<<"] with type ID "<<type<<" and name ID "<<block.name_id[j]<<" to dataset named "<<name<<EOM;
                #endif
                switch(type)
                {
                    case h5v2_type<int      >(): MPI_add_int_block_to_buffer<int      >(block, name, j); break;
                    case h5v2_type<uint     >(): MPI_add_int_block_to_buffer<uint     >(block, name, j); break;
                    case h5v2_type<long     >(): MPI_add_int_block_to_buffer<long     >(block, name, j); break;
                    case h5v2_type<ulong    >(): MPI_add_int_block_to_buffer<ulong    >(block, name, j); break;
                    //case h5v2_type<longlong >(): MPI_add_int_block_to_buffer<longlong >(block, name, j); break;
                    //case h5v2_type<ulonglong>(): MPI_add_int_block_to_buffer<ulonglong>(block, name, j); break;
                    case h5v2_type<float    >(): MPI_add_float_block_to_buffer<float  >(block, name, j); break;
                    case h5v2_type<double   >(): MPI_add_float_block_to_buffer<double >(block, name, j); break;
                    default:
                       std::ostringstream errmsg;
                       errmsg<<"Unrecognised datatype integer (value = "<<type<<") received in a buffer block for dataset "<<name<<"!";
                       printer_error().raise(LOCAL_INFO, errmsg.str());
                }
            }
        }
    }

    #endif

    /// Ensure HDF5 file is open (and locked for us to use)
    void HDF5MasterBuffer::ensure_file_is_open() const
    {
        if(not (file_open and have_lock))
        {
            std::ostringstream errmsg;
            errmsg << "Error! Output HDF5 file '"<<file<<"' is not open and locked! Code following this check is not permitted to run. This is a bug in HDF5Printer2, please report it.";
            printer_error().raise(LOCAL_INFO, errmsg.str());
        }
    }

    /// Open (and lock) output HDF5 file and obtain HDF5 handles
    void HDF5MasterBuffer::lock_and_open_file(const char access_type)
    {
        if(have_lock)
        {
            std::stringstream err;
            err<<"HDF5MasterBuffer attempted to obtain a lock on the output hdf5 file, but it already has the lock! This is a bug, please report it."<<std::endl;
            printer_error().raise(LOCAL_INFO, err.str());
        }

        if(file_open)
        {
            std::stringstream err;
            err<<"HDF5Printer2 attempted to open the output hdf5 file, but it is already open! This is a bug, please report it."<<std::endl;
            printer_error().raise(LOCAL_INFO, err.str());
        }

        // Obtain the lock
        hdf5out.get_lock();

        // Open the file and target groups
        file_id  = HDF5::openFile(file,false,access_type);
        group_id = HDF5::openGroup(file_id,group);
        metadata_id = HDF5::openGroup(file_id,metadata_group);

        // Set the target dataset write location to the chosen group
        location_id = group_id;

        file_open=true;
        have_lock=true;
    }

    /// Close (and unlock) output HDF5 file and release HDF5 handles
    void HDF5MasterBuffer::close_and_unlock_file()
    {
        if(not have_lock)
        {
            std::stringstream err;
            err<<"HDF5Printer2 attempted to release a lock on the output hdf5 file, but it doesn't currently have the lock! This is a bug, please report it."<<std::endl;
            printer_error().raise(LOCAL_INFO, err.str());
        }

        if(not file_open)
        {
            std::stringstream err;
            err<<"HDF5Printer2 attempted to close the output hdf5 file, but it is not currently open! This is a bug, please report it."<<std::endl;
            printer_error().raise(LOCAL_INFO, err.str());
        }

        if(group_id<0)
        {
            // This especially shouldn't happen because the 'file_open' flag should not be 'true' if the group has been closed.
            std::stringstream err;
            err<<"HDF5Printer2 attempted to close the output hdf5 file, but group_id<0 indicating that that output group is already closed (or was never opened)! This is a bug, please report it."<<std::endl;
            printer_error().raise(LOCAL_INFO, err.str());
        }

        if(metadata_id<0)
        {
            // This especially shouldn't happen because the 'file_open' flag should not be 'true' if the group has been closed.
            std::stringstream err;
            err<<"HDF5Printer2 attempted to close the output hdf5 file, but metadata_id<0 indicating that that metadata group is already closed (or was never opened)! This is a bug, please report it."<<std::endl;
            printer_error().raise(LOCAL_INFO, err.str());
        }

        if(file_id<0)
        {
            // This especially shouldn't happen because the 'file_open' flag should not be 'true' if the group has been closed.
            std::stringstream err;
            err<<"HDF5Printer2 attempted to close the output hdf5 file, but file_id<0 indicating that that output file is already closed (or was never opened)! This is a bug, please report it."<<std::endl;
            printer_error().raise(LOCAL_INFO, err.str());
        }

        // Close groups and file
        HDF5::closeGroup(group_id);
        HDF5::closeGroup(metadata_id);
        HDF5::closeFile(file_id);

        // Release the lock
        hdf5out.release_lock();

        file_open=false;
        have_lock=false;
    }

    /// Clear all data in buffers ***and on disk*** for this printer
    void HDF5MasterBuffer::reset()
    {
        lock_and_open_file();
        for(auto it=all_buffers.begin(); it!=all_buffers.end(); ++it)
        {
            it->second->reset(location_id);
            it->second->reset(metadata_id);
        }
        close_and_unlock_file();
        buffered_points.clear();
        buffered_points_set.clear();
    }

    /// Add base class point for a buffer to master buffer map
    void HDF5MasterBuffer::update_buffer_map(const std::string& label, HDF5BufferBase& buff)
    {
        auto it=all_buffers.find(label);
        if(it==all_buffers.end())
        {
            /// Not already in the map; add it
            all_buffers.emplace(label,&buff);
        }
        else if(&buff!=it->second) // if candidate buffer not the same as the one already in the map
        {
            if(buff.get_type_id() != it->second->get_type_id())
            {
                // Make sure that we haven't accidentally duplicated a buffer due to type confusion!
                std::stringstream err;
                err<<"Tried to add a buffer with label "<<label<<" to a MasterBuffer, but a non-identical buffer with the same name and different type already exists! This is a bug, please report it. Types were (existing:"<<it->second->get_type_id()<<", new:"<<buff.get_type_id()<<")";
                printer_error().raise(LOCAL_INFO, err.str());
            }
            else
            {
                // Make sure that we haven't accidentally duplicated a buffer some other bizarre way
                std::stringstream err;
                err<<"Tried to add a buffer with label "<<label<<" to a MasterBuffer, but a non-identical buffer with the same name and same type already exists (type="<<buff.get_type_id()<<")! This shouldn't be possible and is a bug, please report it.";
                printer_error().raise(LOCAL_INFO, err.str());
            }
        }
    }

    /// Inform all buffers that data has been written to certain mpirank/pointID pair
    /// They will make sure that they have an output slot for this pair, so that all the
    /// buffers for this printer stay "synchronised".
    void HDF5MasterBuffer::update_all_buffers(const PPIDpair& ppid)
    {
        for(auto it=all_buffers.begin(); it!=all_buffers.end(); ++it)
        {
            it->second->update(ppid);
        }
    }

    /// Report number of buffers that we are managing
    std::size_t HDF5MasterBuffer::get_Nbuffers()
    {
        return all_buffers.size();
    }

    /// Report upper limit estimate of size of all buffer data in MB
    // Used to trigger dump to disk if buffer is using too much RAM
    // All datasets treated as doubles for simplicity
    double HDF5MasterBuffer::get_sizeMB()
    {
        double Nbytes = (8.+4.) * (double)get_Nbuffers() * (double)get_Npoints();
        return pow(2,-20) * Nbytes; // bytes -> MB (base 2)
    }


    /// Determine the next free index in the output datasets
    std::size_t HDF5MasterBuffer::get_next_free_position()
    {
        ensure_file_is_open();

        HDF5DataSet<int>       mpiranks      ("MPIrank"); // Will need some constructor arguments
        HDF5DataSet<int>       mpiranks_valid("MPIrank_isvalid"); // Will need some constructor arguments
        HDF5DataSet<ulong>     pointids      ("pointID");
        HDF5DataSet<int>       pointids_valid("pointID_isvalid");

        // Open all datasets that we need
        mpiranks      .open_dataset(location_id);
        mpiranks_valid.open_dataset(location_id);
        pointids      .open_dataset(location_id);
        pointids_valid.open_dataset(location_id);

        std::size_t r_size  = mpiranks      .get_dset_length();
        std::size_t rv_size = mpiranks_valid.get_dset_length();
        std::size_t p_size  = pointids      .get_dset_length();
        std::size_t pv_size = pointids_valid.get_dset_length();

        //std::cout<<"mpiranks dataset length: "<<r_size<<std::endl;

        if( (r_size!=rv_size)
         || (r_size!=p_size)
         || (r_size!=pv_size) )
        {
            std::ostringstream errmsg;
            errmsg<<"Inconsistency in dataset sizes detected! This is a bug, please report it.";
            printer_error().raise(LOCAL_INFO, errmsg.str());
        }

        // Close datasets
        mpiranks      .close_dataset();
        mpiranks_valid.close_dataset();
        pointids      .close_dataset();
        pointids_valid.close_dataset();

        return r_size;
    }

    /// Determine the next position for metadata entries
    std::size_t HDF5MasterBuffer::get_next_metadata_position()
    {
        ensure_file_is_open();

        // If the GAMBIT dataset is present, get size from it
        HDF5DataSet<str> gambit("GAMBIT");
        if(gambit.dataset_exists(metadata_id))
        {
          gambit.open_dataset(metadata_id);

          // Get length
          std::size_t size = gambit.get_dset_length();

          gambit.close_dataset();

          return size;
        }
        return 0;
    }

    /// Obtain positions in output datasets for a buffer of points
    std::map<PPIDpair,std::size_t> HDF5MasterBuffer::get_position_map(const std::vector<PPIDpair>& buffer) const
    {
        ensure_file_is_open();

        std::map<PPIDpair,std::size_t> position_map_out;

        HDF5DataSet<int>       mpiranks      ("MPIrank"); // Will need some constructor arguments
        HDF5DataSet<int>       mpiranks_valid("MPIrank_isvalid"); // Will need some constructor arguments
        HDF5DataSet<ulong>     pointids      ("pointID");
        HDF5DataSet<int>       pointids_valid("pointID_isvalid");

        // Copy point buffer into a set for faster lookup
        const std::set<PPIDpair> buffer_set(buffer.begin(), buffer.end());

        // DEBUG check that copy was correct
        //for(auto it=buffer_set.begin(); it!=buffer_set.end(); ++it) std::cout<<" buffer_set item: "<<(*it)<<std::endl;

        //std::cout<<"Obtaining position map for random access write"<<std::endl;

        // Open all datasets that we need
        mpiranks      .open_dataset(location_id);
        mpiranks_valid.open_dataset(location_id);
        pointids      .open_dataset(location_id);
        pointids_valid.open_dataset(location_id);

        std::size_t dset_length = mpiranks.get_dset_length();
        std::size_t Nchunks   = dset_length / HDF5_CHUNKLENGTH;
        std::size_t remainder = dset_length % HDF5_CHUNKLENGTH;
        if(remainder!=0) Nchunks+=1;
        for(std::size_t i=0; i<Nchunks; i++)
        {
            std::size_t offset = i * HDF5_CHUNKLENGTH;
            std::size_t length = HDF5_CHUNKLENGTH;
            if(remainder!=0 and (i+1)==Nchunks) length = remainder;
            //std::cout<<"Reading chunk "<<offset<<" to "<<offset+length<<"(chunk "<<i<<" of "<<Nchunks<<")"<<std::endl;

            std::vector<int>       r_chunk  = mpiranks      .get_chunk(offset,length);
            std::vector<int>       rv_chunk = mpiranks_valid.get_chunk(offset,length);
            std::vector<ulong>     p_chunk  = pointids      .get_chunk(offset,length);
            std::vector<int>       pv_chunk = pointids_valid.get_chunk(offset,length);

            std::size_t position = offset;

            auto rt =r_chunk .begin();
            auto rvt=rv_chunk.begin();
            auto pt =p_chunk .begin();
            auto pvt=pv_chunk.begin();
            for(; // Variables declared above due to different types
                (rt !=r_chunk.end() )
             && (rvt!=rv_chunk.end())
             && (pt !=p_chunk.end() )
             && (pvt!=pv_chunk.end());
                ++rt,++rvt,++pt,++pvt,++position)
            {
                //DEBUG Dump everything as we read it
                //std::cout<<"position: "<<position<<", point: ("<<(*rt)<<", "<<(*pt)<<"), valid: ("<<(*rvt)<<", "<<(*pvt)<<")"<<std::endl;

                // Check if point is valid
                if((*rvt) and (*pvt))
                {
                    // Check if this is one of the points we are looking for
                    PPIDpair candidate(*pt,*rt);
                    if(buffer_set.count(candidate)>0)
                    {
                        //std::cout<<"   Point "<<candidate<<" is a match at position "<<position<<std::endl;
                        position_map_out[candidate] = position;
                    }
                }
                else if(not ((*rvt) and (*pvt)))
                {
                    // Point is not valid. Skip it.
                    continue;
                }
                else
                {
                    // Inconsistent validity flags.
                    std::ostringstream errmsg;
                    errmsg<<"Inconsistent validity flags detected whilst determining dataset locations for RA buffer data! This is a bug, please report it.";
                    printer_error().raise(LOCAL_INFO, errmsg.str());
                }
            }
        }

        // Close all datasets
        mpiranks      .close_dataset();
        mpiranks_valid.close_dataset();
        pointids      .close_dataset();
        pointids_valid.close_dataset();

        // DEBUG check result
        //for(auto it=position_map_out.begin(); it!=position_map_out.end(); ++it)
        //{
        //    std::cout<<"Point "<<it->first<<" found at index "<<it->second<<std::endl;
        //}

        return position_map_out;
    }

    // Read through the output dataset and find the highest pointIDs for each rank (up to maxrank)
    // (assumes file is closed)
    std::map<ulong, ulong> HDF5MasterBuffer::get_highest_PPIDs(const int mpisize)
    {
        lock_and_open_file('r');

        std::map<ulong, ulong> highests;
        for(int i=0; i<mpisize; ++i)
        {
            highests[i] = 0;
        }

        HDF5DataSet<int>       mpiranks      ("MPIrank");
        HDF5DataSet<int>       mpiranks_valid("MPIrank_isvalid");
        HDF5DataSet<ulong>     pointids      ("pointID");
        HDF5DataSet<int>       pointids_valid("pointID_isvalid");

        // Open all datasets that we need
        mpiranks      .open_dataset(location_id);
        mpiranks_valid.open_dataset(location_id);
        pointids      .open_dataset(location_id);
        pointids_valid.open_dataset(location_id);

        std::size_t dset_length = mpiranks.get_dset_length();
        std::size_t Nchunks   = dset_length / HDF5_CHUNKLENGTH;
        std::size_t remainder = dset_length % HDF5_CHUNKLENGTH;
        if(remainder!=0) Nchunks+=1;
        for(std::size_t i=0; i<Nchunks; i++)
        {
            std::size_t offset = i * HDF5_CHUNKLENGTH;
            std::size_t length = HDF5_CHUNKLENGTH;
            if(remainder!=0 and (i+1)==Nchunks) length = remainder;

            std::vector<int>       r_chunk  = mpiranks      .get_chunk(offset,length);
            std::vector<int>       rv_chunk = mpiranks_valid.get_chunk(offset,length);
            std::vector<ulong>     p_chunk  = pointids      .get_chunk(offset,length);
            std::vector<int>       pv_chunk = pointids_valid.get_chunk(offset,length);

            std::size_t position = offset;

            auto rt =r_chunk .begin();
            auto rvt=rv_chunk.begin();
            auto pt =p_chunk .begin();
            auto pvt=pv_chunk.begin();
            for(; // Variables declared above due to different types
                (rt!=r_chunk.end())
             && (rvt!=rv_chunk.end())
             && (pt!=p_chunk.end())
             && (pvt!=pv_chunk.end());
                ++rt,++rvt,++pt,++pvt,++position)
            {
                 // Check if point is valid
                 if((*rvt) and (*pvt))
                 {
                      // Yep, valid, check if it has a higher pointID for this rank than previously seen
                      if( ((*rt)<mpisize) and ((*pt)>highests.at(*rt)) )
                      {
                          highests.at(*rt) = *pt;
                      }
                 }
                 else if(not ((*rvt) and (*pvt)))
                 {
                      // Point is not valid. Skip it.
                      continue;
                 }
                 else
                 {
                      // Inconsistent validity flags.
                      std::ostringstream errmsg;
                      errmsg<<"Inconsistent validity flags detected whilst finding highest pointIDs in existing output! This is a bug, please report it.";
                      printer_error().raise(LOCAL_INFO, errmsg.str());
                 }
            }
        }

        // Close datasets
        mpiranks      .close_dataset();
        mpiranks_valid.close_dataset();
        pointids      .close_dataset();
        pointids_valid.close_dataset();

        close_and_unlock_file();

        return highests;
    }
<<<<<<< HEAD
 
 
=======

>>>>>>> c330cf86
    /// Report whether all the buffers are empty
    bool HDF5MasterBuffer::all_buffers_empty()
    {
        bool all_empty=true;
        for(auto it=all_buffers.begin(); it!=all_buffers.end(); ++it)
        {
            if(it->second->N_items_in_buffer()!=0) all_empty=false;
        }
        return all_empty;
    }

    /// Report status of non-empty buffers
    std::string HDF5MasterBuffer::buffer_status()
    {
        std::stringstream ss;
        for(auto it=all_buffers.begin(); it!=all_buffers.end(); ++it)
        {
            if(it->second->N_items_in_buffer()!=0)
            {
                ss << "   Buffer "<<it->first<<" contains "<<it->second->N_items_in_buffer()<<" unwritten items (synchronised="<<it->second->is_synchronised()<<")"<<std::endl;
                // VERBOSE DEBUG OUTPUT
                ss << "   Unwritten points are:" << std::endl;
                auto point_set = it->second->get_points_set();
                for(auto jt = point_set.begin(); jt!=point_set.end(); ++jt)
                {
                   ss << "   rank="<<jt->rank<<", pointID="<<jt->pointID<<std::endl;
                }
            }
        }
        return ss.str();
    }

    /// Retrieve the location_id specifying where output should be created in the HDF5 file
    hid_t HDF5MasterBuffer::get_location_id()
    {
        ensure_file_is_open();
        return location_id;
    }

    // Retrieve the id where metadata should be written in the HDF5 file
    hid_t HDF5MasterBuffer::get_metadata_id()
    {
        ensure_file_is_open();
        return metadata_id;
    }

    /// Extend all datasets to the specified size;
    void HDF5MasterBuffer::extend_all_datasets_to(const std::size_t length)
    {
        lock_and_open_file();
        for(auto it=all_buffers.begin(); it!=all_buffers.end(); ++it)
        {
            it->second->ensure_dataset_exists(location_id, length);
        }
        close_and_unlock_file();
    }

    /// Retrieve a map containing pointers to all buffers managed by this object
    const std::map<std::string,HDF5BufferBase*>& HDF5MasterBuffer::get_all_buffers() { return all_buffers; }

    /// Retrieve set containing all points currently known to be in these buffers
    const std::set<PPIDpair>& HDF5MasterBuffer::get_all_points() { return buffered_points_set; }

    /// Make sure all buffers know about all points in all buffers
    /// Should not generally be necessary if points are added in the
    /// "normal" way. Only needed in special circumstances (e.g. when
    /// receiving points from another process).
    void HDF5MasterBuffer::resynchronise()
    {
        logger()<<LogTags::printers<<LogTags::info<<"Resynchronising print buffers:" << std::endl;

        // Determine all known points in all buffers
        std::set<PPIDpair> initial_buffer_points = buffered_points_set;
        for(auto it=all_buffers.begin(); it!=all_buffers.end(); ++it)
        {
            logger()<<"   Buffer contains "<<it->second->N_items_in_buffer()<<" items (name="<<it->second->dset_name()<<")"<<std::endl;
            std::set<PPIDpair> this_buffer_points = it->second->get_points_set();
            buffered_points_set.insert(this_buffer_points.begin(), this_buffer_points.end());
        }

        // Update all buffers with these points
        for(auto it=all_buffers.begin(); it!=all_buffers.end(); ++it)
        {
            for(auto jt=buffered_points_set.begin(); jt!=buffered_points_set.end(); ++jt)
            {
                it->second->update(*jt);
            }
        }

        // Determine which points were not already in the buffers
        std::set<PPIDpair> new_points;
        std::set_difference(buffered_points_set.begin(), buffered_points_set.end(),
                            initial_buffer_points.begin(), initial_buffer_points.end(),
                            std::inserter(new_points, new_points.end()));

        // Debug info:
        logger() << std::endl
                 << "  Initial N points   : "<<initial_buffer_points.size()<<std::endl
                 << "  Final N points     : "<<buffered_points_set.size()<<std::endl
                 << "  Difference N points: "<<new_points.size()<<std::endl;

        // Update the buffer variables with the new points
        for(auto jt=new_points.begin(); jt!=new_points.end(); ++jt)
        {
            // Update all buffers with these points
            for(auto it=all_buffers.begin(); it!=all_buffers.end(); ++it)
            {
                it->second->update(*jt);
            }
            // Update MasterBuffer variables
            buffered_points.push_back(*jt);
        }

        logger() << std::endl
                 << "Print buffer now contains "<<get_Npoints()<<" items."
                 << EOM;
    }

    /// Remove points from buffer tracking
    // (only intended to be used when points have been removed from buffers by e.g. MPI-related
    // routines like flush_to_vector)
    void HDF5MasterBuffer::untrack_points(const std::set<PPIDpair>& removed_points)
    {
        for(auto pt=removed_points.begin(); pt!=removed_points.end(); ++pt)
        {
            auto it = buffered_points_set.find(*pt);
            if(it!=buffered_points_set.end())
            {
                buffered_points_set.erase(it);
                auto jt = std::find(buffered_points.begin(),buffered_points.end(),*pt);
                if(jt!=buffered_points.end())
                {
                    buffered_points.erase(jt);
                }
                else
                {
                    std::ostringstream errmsg;
                    errmsg<<"Error untracking point (rank="<<pt->rank<<", pointID="<<pt->pointID<<")! Point was found in tracked set, but not in ordering vector! This is a bug, please report it.";
                    printer_error().raise(LOCAL_INFO, errmsg.str());
                }
            }
            else
            {
                std::ostringstream errmsg;
                errmsg<<"Could not untrack point (rank="<<pt->rank<<", pointID="<<pt->pointID<<")! Point was not being tracked! This is a bug, please report it.";
                printer_error().raise(LOCAL_INFO, errmsg.str());
            }
        }
    }

    /// Specialisation declarations for 'get_buffer' function for each buffer type
    #define DEFINE_GET_BUFFER(TYPE)\
    template<>\
    HDF5Buffer<TYPE>& HDF5MasterBuffer::get_buffer<TYPE>(const std::string& label, const std::vector<PPIDpair>& buffered_points)\
    {\
        HDF5Buffer<TYPE>& out_buffer = CAT(hdf5_buffers_,TYPE).get_buffer(label,buffered_points);\
        /*logger()<<"Updating buffer map with buffer "<<label<<", C++ type="<<typeid(TYPE).name()<<", type ID="<<out_buffer.get_type_id()<<EOM;*/\
        update_buffer_map(label,out_buffer);\
        return out_buffer;\
    }
    DEFINE_GET_BUFFER(int      )
    DEFINE_GET_BUFFER(uint     )
    DEFINE_GET_BUFFER(long     )
    DEFINE_GET_BUFFER(ulong    )
    //DEFINE_GET_BUFFER(longlong ) // Some type ambiguities here between C++ and HDF5, seems like ulong and ulonglong map to same HDF5 type. So ditch ulonglong for now.
    //DEFINE_GET_BUFFER(ulonglong)
    DEFINE_GET_BUFFER(float    )
    DEFINE_GET_BUFFER(double   )
    #undef DEFINE_GET_BUFFER

    /// @}

    /// @{ Member functions for HDF5Printer2

    /// Convert pointer-to-base for primary printer into derived type
    HDF5Printer2* HDF5Printer2::link_primary_printer(BasePrinter* const primary)
    {
        HDF5Printer2* out(NULL);
        if(this->is_auxilliary_printer())
        {
            if(primary==NULL)
            {
                std::ostringstream errmsg;
                errmsg<<"Auxilliary printer was not constructed with a pointer to the primary printer! This is a bug, please report it";
                printer_error().raise(LOCAL_INFO, errmsg.str());
            }
            out = dynamic_cast<HDF5Printer2*>(primary);
        }
        return out;
    }

    /// Constructor
    HDF5Printer2::HDF5Printer2(const Options& options, BasePrinter* const primary)
      : BasePrinter(primary,options.getValueOrDef<bool>(false,"auxilliary"))
      , primary_printer(link_primary_printer(primary))
      , myRank(0)
      , mpiSize(1)
      , lastPointID(nullpoint)
#ifdef WITH_MPI
      , myComm() // initially attaches to MPI_COMM_WORLD
#endif
      , buffermaster(get_filename(options),get_groupname(options),get_metadata_groupname(options),get_sync(options),get_buffer_length(options)
#ifdef WITH_MPI
        , myComm
#endif
        )
    {
#ifdef WITH_MPI
        myRank  = myComm.Get_rank();
        mpiSize = myComm.Get_size();
        this->setRank(myRank); // Tell BasePrinter what rank this process is (for error messages)
        define_mpiHDF5bufferchunk();
#endif
        // Set resume flag to match primary printer, and give primary printer a pointer to our buffer master object.
        if(this->is_auxilliary_printer())
        {
            set_resume(get_HDF5_primary_printer()->get_resume());
            get_HDF5_primary_printer()->add_aux_buffer(buffermaster);
            #ifdef WITH_MPI
            myComm = get_HDF5_primary_printer()->get_Comm();
            #endif
        }
        else
        {
#ifdef WITH_MPI
            // Create a new MPI context for use by this printer
            myComm.dup(MPI_COMM_WORLD,"HDF5Printer2Comm"); // duplicates MPI_COMM_WORLD
#endif
            // This is the primary printer. Need to determine resume status
            set_resume(options.getValue<bool>("resume"));

            // Overwrite output file if one already exists with the same name?
            bool overwrite_file = options.getValueOrDef<bool>(false,"delete_file_on_restart");

            // Attempt repairs on existing HDF5 output if inconsistencies detected
            bool attempt_repair = !options.getValueOrDef<bool>(false,"disable_autorepair");

            std::vector<ulong> highests(mpiSize);

            std::string file  = get_filename();
            std::string group = get_groupname();

            if(myRank==0)
            {
                // Warn about excessive buffer length times mpiSize
                if(get_buffer_length() * mpiSize > 1e7)
                {
                    std::ostringstream warn;
                    warn<<"Warning from HDF5Printer2! Your chosen printer buffer length ("<<get_buffer_length()<<"), multiplied by the number of processes in your job ("<<mpiSize<<"), is very large. During job shutdown the master process receives all remaining print buffer data via MPI, from ALL processes, for efficient writing to disk. This needs to be able to fit into the available RAM. If you are sure that you have enough RAM for this then there is no problem. But please do check, and if needed, reduce the buffer length for this job using the 'buffer_length' option for the printer.";
                    printer_warning().raise(LOCAL_INFO, warn.str());
                }

                // Check whether a readable output file exists with the name that we want to use.
                std::string msg_finalfile;
                if(HDF5::checkFileReadable(file, msg_finalfile))
                {
                    if(not get_resume())
                    {
                        // Note: "not resume" means "start or restart"
                        if(overwrite_file)
                        {
                            // Delete existing output file
                            std::ostringstream command;
                            command << "rm -f "<<file;
                            logger() << LogTags::printers << LogTags::info << "Running shell command: " << command.str() << EOM;
                            FILE* fp = popen(command.str().c_str(), "r");
                            if(fp==NULL)
                            {
                                // Error running popen
                                std::ostringstream errmsg;
                                errmsg << "rank "<<myRank<<": Error deleting existing output file (requested by 'delete_file_on_restart' printer option; target filename is "<<file<<")! popen failed to run the command (command was '"<<command.str()<<"')";
                                printer_error().raise(LOCAL_INFO, errmsg.str());
                            }
                            else if(pclose(fp)!=0)
                            {
                                // Command returned exit code!=0, or pclose failed
                                std::ostringstream errmsg;
                                errmsg << "rank "<<myRank<<": Error deleting existing output file (requested by 'delete_file_on_restart' printer option; target filename is "<<file<<")! Shell command failed to executed successfully, see stderr (command was '"<<command.str()<<"').";
                                printer_error().raise(LOCAL_INFO, errmsg.str());
                            }
                        }
                        else
                        {
                            // File exists, so check if 'group' is readable, and throw error if it exists
                            // (we are not resuming, so need an empty group to write into)
                            hid_t file_id = HDF5::openFile(file);
                            std::string msg_group;
                            std::cout << "Group readable: " << file << " , " << group << " : " << HDF5::checkGroupReadable(file_id, group, msg_group) << std::endl;
                            if(HDF5::checkGroupReadable(file_id, group, msg_group))
                            {
                                // Group already exists, error!
                                std::ostringstream errmsg;
                                errmsg << "Error preparing pre-existing output file '"<<file<<"' for writing via hdf5printer! The requested output group '"<<group<<" already exists in this file! Please take one of the following actions:"<<std::endl;
                                errmsg << "  1. Choose a new group via the 'group' option in the Printer section of your input YAML file;"<<std::endl;
                                errmsg << "  2. Delete the existing group from '"<<file<<"';"<<std::endl;
                                errmsg << "  3. Delete the existing output file, or set 'delete_file_on_restart: true' in your input YAML file to give GAMBIT permission to automatically delete it (applies when -r/--restart flag used);"<<std::endl;
                                errmsg << std::endl;
                                errmsg << "*** Note: This error most commonly occurs when you try to resume a scan that has already finished! ***" <<std::endl;
                                errmsg << std::endl;
                                printer_error().raise(LOCAL_INFO, errmsg.str());
                            }
                            HDF5::closeFile(file_id);
                        }
                    }
                }
                else
                {
                    // No readable output file exists, so there is nothing to resume from. Deactivate resuming.
                    set_resume(false);  //Tell ScannerBit that it shouldn't resume and do not find highest point.
                    logger() << LogTags::info << "No previous output file found, treating run as completely new." << EOM;
                }

                std::cout <<"Rank "<<myRank<<" resume flag? "<<get_resume()<<std::endl;
                if(get_resume())
                {
                    /// Check if combined output file exists
                    std::cout <<"Rank "<<myRank<<": output file readable? "<<HDF5::checkFileReadable(file)<<"(filename: "<<file<<")"<<std::endl;
                    if( HDF5::checkFileReadable(file) )
                    {
                        logger() << LogTags::info << "Scanning existing output file, to prepare for adding new data" << EOM;

                        // Open HDF5 file
                        hid_t file_id = HDF5::openFile(file);

                        // Check that group is readable
                        std::string msg2;
                        if(not HDF5::checkGroupReadable(file_id, group, msg2))
                        {
                            // We are supposed to be resuming, but specified group was not readable in the output file, so we can't.
                            std::ostringstream errmsg;
                            errmsg << "Error! GAMBIT is in resume mode, however the chosen output system (HDF5Printer) was unable to open the specified group ("<<group<<") within the existing output file ("<<file<<"). Resuming is therefore not possible; aborting run... (see below for IO error message)";
                            errmsg << std::endl << "(Strictly speaking we could allow the run to continue (if the scanner can find its necessary output files from the last run), however the printer output from that run is gone, so most likely the scan needs to start again).";
                            errmsg << std::endl << "IO error message: " << msg2;
                            printer_error().raise(LOCAL_INFO, errmsg.str());
                        }

                        // Cleanup
                        HDF5::closeFile(file_id);

                        // Check output for signs of corruption, and fix them
                        // For example if a previous hard shutdown occurred, but the file is not corrupted,
                        // we might nevertheless still be missing data in some datasets.
                        // We need to look for this and at least make sure the datasets are all sized correctly.
                        check_consistency(attempt_repair);

                        // Output seems to be readable.
                        // Get previous highest pointID for our rank from the existing output file
                        // Might take a while, so time it.
                        std::chrono::time_point<std::chrono::system_clock> start(std::chrono::system_clock::now());
                        //PPIDpair highest_PPID
                        std::map<ulong, ulong> highest_PPIDs = get_highest_PPIDs_from_HDF5();
                        std::chrono::time_point<std::chrono::system_clock> end(std::chrono::system_clock::now());
                        std::chrono::duration<double> time_taken = end - start;

                        for (size_t rank = 0; rank < mpiSize; rank++ )
                        {
                            auto it = highest_PPIDs.find(rank);
                            if (it != highest_PPIDs.end())
                                highests[rank] = it->second;
                            else
                                highests[rank] = 0;
                        }

                        logger() << LogTags::info << "Extracted highest pointID calculated on rank "<<myRank<<" process during previous scan (it was "<< highests <<") from combined output. Operation took "<<std::chrono::duration_cast<std::chrono::seconds>(time_taken).count()<<" seconds." << EOM;


                    }
                    else
                    {
                        logger() << LogTags::info << "No previous output file found; therefore no previous MPIrank/pointID pairs to parse. Will assume that this is a new run (-r/--restart flag was not explicitly given)." << EOM;
                    }

                }
            }

            if(myRank==0 and not get_resume())
            {
                // No previous output; need to create MPIrank and pointID datasets
                // so that they can be used to measure nominal dataset lengths
                // Need to make sure this is done before other processes try
                // to print anything.
                buffermaster.lock_and_open_file();

                HDF5DataSet<int>       mpiranks      ("MPIrank");
                HDF5DataSet<int>       mpiranks_valid("MPIrank_isvalid");
                HDF5DataSet<ulong>     pointids      ("pointID");
                HDF5DataSet<int>       pointids_valid("pointID_isvalid");

                mpiranks      .create_dataset(buffermaster.get_location_id());
                mpiranks_valid.create_dataset(buffermaster.get_location_id());
                pointids      .create_dataset(buffermaster.get_location_id());
                pointids_valid.create_dataset(buffermaster.get_location_id());

                buffermaster.close_and_unlock_file();

            }

#ifdef WITH_MPI
            // Resume might have been deactivated due to lack of existing previous output
            // Need to broadcast this to all other processes.
            std::vector<int> resume_int_buf(1);
            resume_int_buf[0] = get_resume();
            myComm.Barrier();
            myComm.Bcast(resume_int_buf, 1, 0);
            set_resume(resume_int_buf.at(0));

            if(get_resume())
            {
                unsigned long highest;
                myComm.Barrier();
                myComm.Scatter(highests, highest, 0);
                get_point_id() = highest;
            }
#else
            if(get_resume())
            {
                get_point_id() = highests[0];
            }
#endif
        }
    }

    /// Check all datasets in a group for length inconsistencies
    /// and correct them if possible
    void HDF5Printer2::check_consistency(bool attempt_repair)
    {
         hid_t fid = HDF5::openFile(get_filename(), false, 'r');
         hid_t gid = HDF5::openGroup(fid, get_groupname(), true);

         // Get all object names in the group
         std::vector<std::string> names = HDF5::lsGroup(gid);
         std::vector<std::string> dset_names;

         // Check if all datasets have the same length
         bool first=true;
         bool problem=false;
         std::size_t dset_length = 0;
         std::size_t max_dset_length = 0;
         std::size_t min_dset_length = 0;
         for(auto it = names.begin(); it!=names.end(); ++it)
         {
             // Check if object is a dataset (could be another group)
             if(HDF5::isDataSet(gid, *it))
             {
                 dset_names.push_back(*it);
                 HDF5DataSetBasic dset(*it);
                 dset.open_dataset(gid);
                 std::size_t this_dset_length = dset.get_dset_length();
                 if(first)
                 {
                     min_dset_length = this_dset_length;
                     first = false;
                 }
                 else if(dset_length!=this_dset_length)
                 {
                     problem = true;
                 }
                 if(this_dset_length>max_dset_length) max_dset_length = this_dset_length;
                 if(this_dset_length<min_dset_length) min_dset_length = this_dset_length;
                 dset_length = this_dset_length;
                 dset.close_dataset();
             }
         }

         if(problem)
         {
             // Length inconsistency detected. Need to try and fix it.
             // First, need to know "nominal" length. This is the *shortest*
             // of the mpiranks/pointids datasets. We will invalidate data
             // in any datasets beyond this length.
             // Then we need to know the longest actual length of any dataset.
             // We will extend all datasets to this size, and set data as invalid
             // beyond the nominal length. Shortening datasets doesn't work well
             // in HDF5, so it is better to just leave a chunk of invalid data.

             std::ostringstream warn;
             warn << "An inconsistency has been detected in the existing HDF5 output! Not all datasets are the same length. This can happen if your previous run was not shut down safely. We will now check all datasets for corruption (this involves reading the whole HDF5 file so may take some time if it is a large file)"<<std::endl;
             warn << "Note: longest  dataset: "<<max_dset_length<<std::endl;
             warn << "      shortest dataset: "<<min_dset_length<<std::endl;
             std::cerr << warn.str();
             printer_warning().raise(LOCAL_INFO, warn.str());

             bool unfixable_problem=false;
             std::string unfixable_report;
             std::size_t highest_common_readable_index = 0;

             // We already measured the longest dataset length. So now we want to extend all datasets to this length
             std::cerr<<std::endl;
             for(auto it = dset_names.begin(); it!=dset_names.end(); ++it)
             {
                 std::cerr<<"\rScanning dataset for problems: "<<*it<<"                                                                    ";
                 HDF5DataSetBasic dset(*it);
                 dset.open_dataset(gid);
                 std::size_t this_dset_length = dset.get_dset_length();

                 // Check that the dataset is fully readable
                 // Also finds highest readable index if dataset is partially readable
                 std::pair<bool,std::size_t> readable_info = HDF5::checkDatasetReadable(gid, *it);
                 if(not readable_info.first)
                 {
                     std::ostringstream msg;
                     msg << "   Corrupted dataset detected! Highest readable index was "<<readable_info.second<<" (dataset name = "<<*it<<")"<<std::endl;
                     unfixable_report += msg.str();
                     if(not unfixable_problem)
                     {
                         highest_common_readable_index = readable_info.second;
                         unfixable_problem = true;
                     }
                     else if(readable_info.second < highest_common_readable_index)
                     {
                         highest_common_readable_index = readable_info.second;
                     }
                 }
                 dset.close_dataset();

                 // Also need to shorten this highest_common_readable_index in case some non-corrupt datasets happen to be shorter
                 if(this_dset_length < highest_common_readable_index) highest_common_readable_index = this_dset_length;

             }
             std::cerr<<"\rScan of datasets complete!                                                                                      "<<std::endl;

             if(unfixable_problem)
             {
                 // Dataset corruption detected! Need to abort, but we can tell the user some facts about the problem.
                 std::ostringstream err;
                 err<<"Corruption detected in existing datasets! You cannot resume writing to the existing HDF5 file. You may be able to recover from this by copying all readable data from these datasets into a new HDF5 file. We have checked the readability of all datasets and determined that the highest index readable in all datasets is:"<<std::endl;
                 err<<"   "<<highest_common_readable_index<<std::endl;
                 err<<" A full report on the readability of corrupted datasets is given below:"<<std::endl;
                 err<<unfixable_report;
                 printer_error().raise(LOCAL_INFO, err.str());
             }

             if(attempt_repair)
             {
                 std::ostringstream warn;
                 warn << "Attempting to automatically repair datasets. Lost data will not be recovered, but file will be restored to a condition such that further data can be added. A report on dataset modifications will be issued below. If you want to disable auto-repair (and get an error message instead) then please set disable_autorepair=true in the YAML options for this printer."<<std::endl;
                 std::cerr << warn.str();
                 printer_warning().raise(LOCAL_INFO, warn.str());

                 std::ostringstream repair_report;

                 // Reopen file in write mode
                 HDF5::closeGroup(gid);
                 HDF5::closeFile(fid);
                 fid = HDF5::openFile(get_filename(), false, 'w');
                 gid = HDF5::openGroup(fid, get_groupname(), true);

                 HDF5DataSet<int>       mpiranks      ("MPIrank");
                 HDF5DataSet<int>       mpiranks_valid("MPIrank_isvalid");
                 HDF5DataSet<ulong>     pointids      ("pointID");
                 HDF5DataSet<int>       pointids_valid("pointID_isvalid");

                 mpiranks      .open_dataset(gid);
                 mpiranks_valid.open_dataset(gid);
                 pointids      .open_dataset(gid);
                 pointids_valid.open_dataset(gid);

                 std::size_t nominal_dset_length = mpiranks.get_dset_length();
                 if(mpiranks_valid.get_dset_length() < nominal_dset_length) nominal_dset_length = mpiranks_valid.get_dset_length();
                 if(pointids      .get_dset_length() < nominal_dset_length) nominal_dset_length = pointids      .get_dset_length();
                 if(pointids_valid.get_dset_length() < nominal_dset_length) nominal_dset_length = pointids_valid.get_dset_length();

                 mpiranks      .close_dataset();
                 mpiranks_valid.close_dataset();
                 pointids      .close_dataset();
                 pointids_valid.close_dataset();

                 repair_report << "   Nominal dataset length identified as: "<<nominal_dset_length<<std::endl;
                 repair_report << "   Maximum dataset length identified as: "<<max_dset_length<<std::endl;

                 // We already measured the longest dataset length. So now we want to extend all datasets to this length
                 for(auto it = dset_names.begin(); it!=dset_names.end(); ++it)
                 {
                     HDF5DataSetBasic dset(*it);
                     dset.open_dataset(gid);
                     std::size_t this_dset_length = dset.get_dset_length();
                     if(max_dset_length > this_dset_length)
                     {
                         dset.extend_dset_to(max_dset_length);
                         repair_report << "   Extended dataset from "<<this_dset_length<<" to "<<max_dset_length<<"   (name = "<<*it<<")"<<std::endl;
                     }
                     dset.close_dataset();
                 }

                 // Next we want to open all the 'isvalid' datasets, and set their entries as 'invalid' between nominal and max lengths.
                 // Could be that the nominal length is the max length though; in which case no further action is required. That just
                 // means some datasets were too short. They will automatically be set as invalid in the extended sections.
                 if(max_dset_length > nominal_dset_length)
                 {
                     for(auto it = dset_names.begin(); it!=dset_names.end(); ++it)
                     {
                         if(Utils::endsWith(*it,"_isvalid"))
                         {
                             HDF5DataSet<int> dset(*it);
                             std::vector<int> zeros(max_dset_length-nominal_dset_length,0);
                             dset.write_vector(gid, zeros, nominal_dset_length, true);
                             repair_report << "   Set data as 'invalid' from "<<nominal_dset_length<<" to "<<max_dset_length<<"   (name = "<<*it<<")"<<std::endl;
                         }
                     }
                 }
                 repair_report << "   Repairs complete."<<std::endl;
                 std::cerr << repair_report.str();
                 printer_warning().raise(LOCAL_INFO, repair_report.str());
             }
             else
             {
                 std::ostringstream err;
                 err << "Automatic dataset repair has been disabled, and a problem with your HDF5 file was detected, so this run must stop. Please manually repair your HDF5 file, or set disable_autorepair=false in the YAML options for this printer, and then try again.";
                 printer_error().raise(LOCAL_INFO, err.str());
             }
         }

         HDF5::closeGroup(gid);
         HDF5::closeFile(fid);
    }


    /// Destructor
    HDF5Printer2::~HDF5Printer2()
    {
        // Nothing special required
    }

    /// Add buffer to the primary printers records
    void HDF5Printer2::add_aux_buffer(HDF5MasterBuffer& aux_buffermaster)
    {
        if(is_auxilliary_printer())
        {
            std::ostringstream errmsg;
            errmsg<<"'add_aux_buffer' function called on auxilliary printer! Only the primary printer should be using this function! This is abug, please report it.";
            printer_error().raise(LOCAL_INFO, errmsg.str());
        }
        aux_buffers.push_back(&aux_buffermaster);
    }

    void HDF5Printer2::initialise(const std::vector<int>&)
    {
        // This printer doesn't need to do anything here
    }

    // Clear all data in buffers and on disk for this printer
    void HDF5Printer2::reset(bool /*force*/)
    {
        //TODO: force flag currently not used; do we need it?
        buffermaster.reset();

        lastPointID = nullpoint;
    }

    // Flush data in buffers to disk
    void HDF5Printer2::flush()
    {
        buffermaster.flush();
    }

    // Make sure printer output is fully on disk and safe
    // No distinction between final and early termination procedure for this printer.
    void HDF5Printer2::finalise(bool /*abnormal*/)
    {
        // DEBUG h5v2_BLOCK message counter
        //recv_counter = 0;
        //send_counter = 0;

        // The primary printer will take care of finalising all output.
        if(not is_auxilliary_printer())
        {
            // On HPC systems we are likely to be using hundreds or thousands of processes,
            // over a networked filesystem. If each process tries to write to the
            // output file all at once, it will create an enormous bottleneck and be very
            // slow.
            // We thus need to send ALL the buffer data to the master process via MPI,
            // and have the master process write everything to disk. Fortunately all the
            // processes can be synced here, so we can do some big collective
            // operations to send everything.

            #ifdef WITH_MPI
            // Gather and print the sync buffer data
            // Sort all buffers into sync/non-sync
            std::vector<HDF5MasterBuffer*> sync_buffers;
            std::vector<HDF5MasterBuffer*> RA_buffers;
            sync_buffers.push_back(&buffermaster);
            for(auto it=aux_buffers.begin(); it!=aux_buffers.end(); ++it)
            {
                if((*it)->is_synchronised())
                {
                    sync_buffers.push_back(*it);
                }
                else
                {
                    RA_buffers.push_back(*it);
                }
            }
            #ifdef HDF5PRINTER2_DEBUG
            logger()<<LogTags::printers<<LogTags::debug;
            logger()<<"# sync printer streams: "<<sync_buffers.size()<<std::endl;
            logger()<<"# RA printer streams  : "<<RA_buffers.size()<<EOM;
            #endif
            logger()<<LogTags::printers<<LogTags::info<<"Gathering sync buffer data from all processes to rank 0 process..."<<EOM;
            gather_and_print(buffermaster,sync_buffers,true);
            #endif

            // Flush remaining buffer data
            /// Need to finalise output of the sync buffers for
            /// all printers before we do the RA buffers.
            if(myRank==0)
            {
                buffermaster.flush(); // Flush the primary printer
                for(auto it=aux_buffers.begin(); it!=aux_buffers.end(); ++it)
                {
                    if((*it)->is_synchronised())
                    {
                        (*it)->flush();
                    }
                }

                // Add last point ID to metadata
                std::stringstream ssPPID;
                ssPPID << lastPointID;
                map_str_str lastpoint;
                lastpoint["lastPointID"] = ssPPID.str();
                buffermaster.print_metadata(lastpoint, true);

            }

            // Flush master process RA print buffers

            std::ostringstream buffer_nonempty_report;
            bool buffer_nonempty_warn(false);
            std::size_t final_size;
            if(myRank==0)
            {
                /// Need to know final nominal dataset size to ensure unsynchronised datasets match synchronised ones.
                buffermaster.lock_and_open_file();
                final_size = buffermaster.get_next_free_position();
                buffermaster.close_and_unlock_file();
                std::cout<<"Final dataset size is "<<final_size<<std::endl;
                logger()<< LogTags::printers << LogTags::info << "Final dataset size is "<<final_size<<EOM;
            }

            #ifdef WITH_MPI
            // Gather RA print buffer data from all other processes

            // Create a dedicate unsynchronised 'aux' buffer handler to receive data from other processes (and also this one!)
            HDF5MasterBuffer RAbuffer(get_filename(),get_groupname(),get_metadata_groupname(),false,get_buffer_length(),myComm);

            // Add it to RA_buffers in case there are none, to satisfy various collective operation requirements
            RA_buffers.push_back(&RAbuffer);

            // Gather RA print buffer data from all other processes
            logger()<< LogTags::printers << LogTags::info << "Gathering random-access print buffer data from all process to rank 0 process..."<<EOM;
            if(myRank==0 and mpiSize>1)
            {
                // Do the gather
                gather_and_print(RAbuffer,RA_buffers,false);
            }
            else if(myRank>0)
            {
                // Do the gather
                // Note: first argument is the target output buffermanger, but is unused except on rank 0
                // So just stick any buffermanager object as the argument to satisfy the function signature requirements.
                gather_and_print(buffermaster,RA_buffers,false);
            }

            // Try to flush everything left to disk
            add_aux_buffer(RAbuffer); // Make sure to include 'gathered' RA data, if there is any.
            #endif
            for(auto it=aux_buffers.begin(); it!=aux_buffers.end(); ++it)
            {
                if(not (*it)->is_synchronised())
                {
                    (*it)->flush();
                    // Check if everything managed to flush!
                    if(not (*it)->all_buffers_empty())
                    {
                        buffer_nonempty_report<<(*it)->buffer_status();
                        buffer_nonempty_warn = true;
                    }
                    // Make sure final dataset size is correct for the unsynchronised buffers
                    (*it)->extend_all_datasets_to(final_size);
                }
            }

            if(myRank==0 and buffer_nonempty_warn)
            {
                std::ostringstream errmsg;
                errmsg<<"\nWarning! Not all 'random access' buffers were successfully flushed to disk! This most often occurs when you resume scanning from a run that did not shut down cleanly (at some point in its history). Hard shutdowns can cause loss of samples, and cause subsequent attempts to write data to the missing points to fail, triggering this warning."<<std::endl;
                errmsg<<"A report on the data that could not be written to disk is given below. Please consider the impact of this on the integrity of your results:"<<std::endl;
                errmsg<<buffer_nonempty_report.str();
                std::cout<<errmsg.str();
                printer_warning().raise(LOCAL_INFO, errmsg.str());
            }

            logger()<< LogTags::printers << LogTags::info << "HDF5Printer2 output finalisation complete."<<EOM;

            // DEBUG
            //logger()<<LogTags::printers<<LogTags::debug<<"h5v2_BLOCK send count: "<<send_counter<<std::endl
            //                                           <<"h5v2_BLOCK recv count: "<<recv_counter<<EOM;
        }
    }

    /// Get pointer to primary printer of this class type
    /// (get_primary_printer returns a pointer-to-base)
    HDF5Printer2* HDF5Printer2::get_HDF5_primary_printer()
    {
        if(not is_auxilliary_printer())
        {
            std::ostringstream errmsg;
            errmsg<<"Attempted to get a pointer of derived class type to primary printer, however this object IS the primary printer! This is a bug, please report it.";
            printer_error().raise(LOCAL_INFO, errmsg.str());
        }
        else if(primary_printer==NULL)
        {
            std::ostringstream errmsg;
            errmsg<<"Attempted to get a pointer of derived class type to primary printer, but it was NULL! This means that this auxilliary printer has not been constructed correctly. This is a bug, please report it.";
            printer_error().raise(LOCAL_INFO, errmsg.str());
        }
        return primary_printer;
    }


    /// Search the existing output and find the highest used pointIDs for each rank
    std::map<ulong, ulong> HDF5Printer2::get_highest_PPIDs_from_HDF5()
    {
        return buffermaster.get_highest_PPIDs(mpiSize);
    }

    /// Report name (inc. path) of output file
    std::string HDF5Printer2::get_filename()
    {
        return buffermaster.get_file();
    }

    /// Report group in output HDF5 file of output datasets
    std::string HDF5Printer2::get_groupname()
    {
        return buffermaster.get_group();
    }

    /// Report the name of the metadata group on this file
    std::string HDF5Printer2::get_metadata_groupname()
    {
        return buffermaster.get_metadata_group();
    }

    /// Report length of buffer for HDF5 output
    std::size_t HDF5Printer2::get_buffer_length()
    {
        return buffermaster.get_buffer_length();
    }

    /// Determine filename from options
    std::string HDF5Printer2::get_filename(const Options& options)
    {
        std::string filename;
        if(not this->is_auxilliary_printer())
        {
            // Name of file where results should ultimately end up
            std::ostringstream ff;
            if(options.hasKey("output_path"))
            {
              ff << options.getValue<std::string>("output_path") << "/";
            }
            else
            {
              ff << options.getValue<std::string>("default_output_path") << "/";
            }
            if(options.hasKey("output_file"))
            {
              ff << options.getValue<std::string>("output_file");
            }
            else
            {
              printer_error().raise(LOCAL_INFO, "No 'output_file' entry specified in the options section of the Printer category of the input YAML file. Please add a name there for the output hdf5 file of the scan.");
            }
            filename = ff.str();
        }
        else
        {
            // Get filename from primary printer object
            filename = get_HDF5_primary_printer()->get_filename();
        }
        return filename;
    }

    /// Determine target group in output HDF5 file from options
    std::string HDF5Printer2::get_groupname(const Options& options)
    {
        std::string groupname;
        if(not is_auxilliary_printer())
        {
            groupname = options.getValueOrDef<std::string>("/","group");
        }
        else
        {
            // Get groupname from primary printer
            groupname = get_HDF5_primary_printer()->get_groupname();
        }
        return groupname;
    }

    /// Get the name of the metadata group
    std::string HDF5Printer2::get_metadata_groupname(const Options& options)
    {
      std::string metadatagroup = options.getValueOrDef<std::string>("/metadata", "metadata_group");
      std::string groupname = get_groupname(options);
      if(groupname == metadatagroup)
      {
        std::ostringstream errmsg;
        errmsg<<"Metadata group name matches primary group name. Please change one of the two.";
        printer_error().raise(LOCAL_INFO, errmsg.str());
      }
      return metadatagroup;

    }

    /// Get length of buffer from options (or primary printer)
    std::size_t HDF5Printer2::get_buffer_length(const Options& options)
    {
        std::size_t buflen;
        if(not is_auxilliary_printer())
        {
            buflen = options.getValueOrDef<std::size_t>(1000,"buffer_length");
            if(buflen > MAX_BUFFER_SIZE)
            {
                std::ostringstream errmsg;
                errmsg<<"Requested buffer length is larger than maximum allowed (which is MAX_BUFFER_SIZE="<<MAX_BUFFER_SIZE<<"). Please specify a shorter buffer_length for the HDF5 printer.";
                printer_error().raise(LOCAL_INFO, errmsg.str());
            }
        }
        else
        {
            // Get buffer length from primary printer
            buflen = get_HDF5_primary_printer()->get_buffer_length();
        }
        return buflen;
    }

    bool HDF5Printer2::get_sync(const Options& options)
    {
        return options.getValueOrDef<bool>(true,"synchronised");
    }

    // Get options required to construct a reader object that can read
    // the previous output of this printer.
    Options HDF5Printer2::resume_reader_options()
    {
        Options options;
        // Set options that we need later to construct a reader object for
        // previous output, if required.
        options.setValue("type", "hdf5");
        options.setValue("file", buffermaster.get_file());
        options.setValue("group", buffermaster.get_group());
        options.setValue("metadata_group", buffermaster.get_metadata_group());
        return options;
    }

    // Print metadata to file
    void HDF5Printer2::_print_metadata(map_str_str datasets)
    {
      // Only print from rank 0
      int rank = 0;
      #ifdef WITH_MPI
        rank = myComm.Get_rank();
      #endif

      if(!rank)
      {
        // Forward the print information on to the master buffer manager object
        buffermaster.print_metadata(datasets);
      }
    }

#ifdef WITH_MPI
    /// Get reference to Comm object
    GMPI::Comm& HDF5Printer2::get_Comm() {return myComm;}

    // Determine ID codes to use for buffer transmission for all buffers across a collection of buffer managers
    std::pair<std::map<std::string,int>,std::vector<std::pair<std::string,int>>> HDF5Printer2::get_buffer_idcodes(const std::vector<HDF5MasterBuffer*>& masterbuffers)
    {
        logger()<<LogTags::printers<<LogTags::debug<<"Determining ID codes for HDF5 buffers for MPI transmission..."<<EOM;
        int rank = myComm.Get_rank();
        // Gather information on buffers to be gathered from
        // all processes
        std::stringstream buffernames;
        std::string delim = "`~`";

        // We will pack all the buffer names into one big string, and separate them
        // again on each process.
        // NOTE! This would be a lot of data to transmit, but actually we only need
        // to transmit buffer names that don't already exist in the output file!
        std::set<std::pair<std::string,int>> bufdefs;
        for(auto bt=masterbuffers.begin(); bt!=masterbuffers.end(); ++bt)
        {
            std::map<std::string,HDF5BufferBase*> all_buffers = (*bt)->get_all_buffers();
            for(auto it=all_buffers.begin(); it!=all_buffers.end(); ++it)
            {
                if(not it->second->exists_on_disk())
                {
                    bufdefs.insert(std::make_pair(it->first,it->second->get_type_id()));
                }
            }
        }

        // Set made sure name/types were unique, now convert to a big string for transmission
        logger()<<LogTags::printers<<LogTags::debug<<"Converting buffer names and types to string for transmission..."<<std::endl;
        for(auto it=bufdefs.begin(); it!=bufdefs.end(); ++it)
        {
            buffernames<<it->first<<delim;
            buffernames<<it->second<<delim;
            logger()<<"   type: "<<it->second<<"; name: "<<it->first<<std::endl;
        }
        std::string namestr = buffernames.str();
        #ifdef HDF5PRINTER2_DEBUG
        logger()<<"Full string to transmit:"<<std::endl;
        #endif
        logger()<<namestr<<EOM;

        // First gather lengths of strings to receive from all processes
        std::vector<int> totallen;
        totallen.push_back(namestr.length());
        std::vector<int> alllens(myComm.Get_size());
        logger()<<LogTags::printers<<LogTags::debug<<"Gathering lengths of string messages..."<<std::endl;
        #ifdef HDF5PRINTER2_DEBUG
        logger()<<"Initial state: "<<alllens;
        #endif
        logger()<<EOM;
        myComm.Gather(totallen, alllens, 0);
        #ifdef HDF5PRINTER2_DEBUG
        logger()<<LogTags::printers<<LogTags::debug<<"Final state  : "<<alllens<<EOM;
        #endif

        std::size_t totalstrsize = 0;
        for(auto it=alllens.begin(); it!=alllens.end(); ++it)
        {
            // Check validity
            if(*it<0)
            {
                std::ostringstream errmsg;
                errmsg<<"Received a negative value for the total length of new buffer names from a process! The value might have overflowed! In any case it makes no sense, something bad has happened.";
                printer_error().raise(LOCAL_INFO, errmsg.str());
            }
            totalstrsize += *it;
        }

        // Check for int overflow (max single message size)
        std::size_t maxint = std::numeric_limits<int>::max();
        if(totalstrsize > maxint)
        {
            std::ostringstream errmsg;
            errmsg<<"Complete buffer name message is larger than MPI limits for a single message! (Required size: "<<totalstrsize<<", max size on this system (largest int): "<<maxint<<")";
            printer_error().raise(LOCAL_INFO, errmsg.str());
        }

        // Now gather all the strings
        std::vector<char> sendnames(namestr.begin(), namestr.end());
        std::vector<char> recvnames(totalstrsize);
        logger()<<LogTags::printers<<LogTags::debug<<"Gathering all buffer name strings..."<<std::endl;
        #ifdef HDF5PRINTER2_DEBUG
        logger()<<"sendnames:"<<sendnames;
        #endif
        logger()<<EOM;
        myComm.Gatherv(sendnames, recvnames, alllens, 0);
        #ifdef HDF5PRINTER2_DEBUG
        logger()<<LogTags::printers<<LogTags::debug<<"recvnames:"<<recvnames<<EOM;
        #endif

        // Process names and assign IDs
        std::stringstream sendbufs;
        std::vector<std::pair<std::string,int>> ordered_bufs; // Will only be filled on rank 0
        if(rank==0)
        {
            // Split them back into their individual buffer names and types
            std::string recvnames_str(recvnames.begin(), recvnames.end());
            std::vector<std::string> all_buf_names_and_types = Utils::split(recvnames_str,delim);
            if(!all_buf_names_and_types.empty())
            {
                all_buf_names_and_types.pop_back(); // Remove trailing empty element
                // Make sure result is of even length (always need name + type)
                if(all_buf_names_and_types.size() % 2 != 0)
                {
                    std::ostringstream errmsg;
                    errmsg<<"all_buf_names_and_types vector doesn't have an even number of elements! This is a bug, please report it.";
                    printer_error().raise(LOCAL_INFO, errmsg.str());
                }
            }

            std::set<std::pair<std::string,int>> all_buf_pairs; // Remove duplicates via set
            logger()<<LogTags::printers<<LogTags::debug<<"Splitting received buffer name string..."<<std::endl;
            #ifdef HDF5PRINTER2_DEBUG
            logger()<<"Input: "<<recvnames_str<<std::endl;
            logger()<<"All size: "<<all_buf_names_and_types.size()<<std::endl;
            logger()<<"All: "<<all_buf_names_and_types<<std::endl;
            #endif
            for(auto it=all_buf_names_and_types.begin(); it!=all_buf_names_and_types.end(); ++it)
            {
                if(*it!="")
                {
                    std::string name(*it);
                    ++it;
                    if(it!=all_buf_names_and_types.end())
                    {
                       int type(std::stoi(*it));
                       all_buf_pairs.insert(std::make_pair(name,type));
                       logger()<<"   Inserted: type:"<<type<<"; name:"<<name<<std::endl;
                    }
                    else
                    {
                       std::ostringstream errmsg;
                       errmsg<<"Iterated past end of all_buf_names_and_types! This is a bug, please report it.";
                       printer_error().raise(LOCAL_INFO, errmsg.str());
                    }
                }
            }
            logger()<<EOM;

            // Add the buffers that are already on disk
            // (do this via any of the buffer managers; they should all be managing buffers in the same
            //  HDF5 group or else none of this will work anyway)
            std::vector<std::pair<std::string,int>> existing_bufs = masterbuffers.at(0)->get_all_dset_names_on_disk();
            logger()<<LogTags::printers<<LogTags::debug<<"Adding buffer names already on disk:"<<std::endl;
            for(auto it=existing_bufs.begin(); it!=existing_bufs.end(); ++it)
            {
                all_buf_pairs.insert(*it);
                logger()<<"   Added: type:"<<it->second<<"; name:"<<it->first<<std::endl;
            }
            logger()<<EOM;

            // Figure out ID codes for all the buffers based on their order
            // in the unique set. Should end up the same on all processes.
            ordered_bufs = std::vector<std::pair<std::string,int>>(all_buf_pairs.begin(),all_buf_pairs.end());

            // Prepare buffers for sending. Don't need the types this time.
            for(auto it=ordered_bufs.begin(); it!=ordered_bufs.end(); ++it)
            {
                sendbufs<<it->first<<delim;
            }
        }
        namestr = sendbufs.str(); // might as well re-use these variables
        sendnames = std::vector<char>(namestr.begin(), namestr.end());
        std::vector<int> size(1);
        size[0] = sendnames.size();
        logger()<<LogTags::printers<<LogTags::debug<<"Broadcasting size of composited buffer name string"<<std::endl;
        #ifdef HDF5PRINTER2_DEBUG
        logger()<<"   namestr:"<<namestr<<std::endl;
        logger()<<"   namestr.size():"<<size.at(0);
        #endif
        logger()<<EOM;
        // Broadcast the required recv buffer size
        myComm.Bcast(size, 1, 0);
        logger()<<LogTags::printers<<LogTags::debug<<"Received size for composited buffer name string:"<<size<<EOM;

        if(rank!=0) sendnames = std::vector<char>(size.at(0));

        // Broadcast the buffer names in the order defining their ID codes
        logger()<<LogTags::printers<<LogTags::debug<<"Broadcasting composited buffer name string"<<std::endl;
        #ifdef HDF5PRINTER2_DEBUG
        logger()<<"   sendnames:"<<sendnames;
        #endif
        logger()<<EOM;
        myComm.Bcast(sendnames, size.at(0), 0);
        #ifdef HDF5PRINTER2_DEBUG
        logger()<<LogTags::printers<<LogTags::debug<<"Received:"<<sendnames<<EOM;
        #endif
        // Split them back into their individual buffer names
        std::string allnames_str(sendnames.begin(), sendnames.end());
        std::vector<std::string> buf_order = Utils::split(allnames_str,delim);

        // Compute map of ID codes
        std::map<std::string,int> idcodes;
        logger()<<LogTags::printers<<LogTags::debug<<"Computing buffer ID codes:"<<std::endl;
        if(buf_order.size()>0)
        {
           for(std::size_t i=0; i<buf_order.size()-1; i++)
           {
              idcodes[buf_order.at(i)] = i;
              logger()<<"   "<<i<<": "<<buf_order.at(i)<<std::endl;
           }
           logger()<<EOM;
        }
        return std::make_pair(idcodes,ordered_bufs); // Note: ordered_bufs only filled on rank 0!
    }

    // Gather buffer data from all processes via MPI and print it on rank 0
    void HDF5Printer2::gather_and_print(HDF5MasterBuffer& out_printbuffer, const std::vector<HDF5MasterBuffer*>& masterbuffers, bool sync)
    {
        // First need to gatherv information on buffer sizes to be sent
        std::vector<unsigned long> pointsbuffers(2);
        std::vector<unsigned long> pointsbuffersperprocess(mpiSize*2); // number of points and buffers to be recv'd for each process
        std::vector<unsigned long> pointsperprocess(mpiSize);
        std::vector<unsigned long> buffersperprocess(mpiSize);

        // Count points and buffers across all buffer manager objects
        auto it=masterbuffers.begin();
        if(it==masterbuffers.end())
        {
            std::ostringstream errmsg;
            errmsg<<"No buffers supplied for gathering!";
            printer_error().raise(LOCAL_INFO, errmsg.str());
        }
        pointsbuffers[0] = (*it)->get_Npoints();
        pointsbuffers[1] = (*it)->get_Nbuffers();
        ++it;
        for(;it!=masterbuffers.end(); ++it)
        {
           // In sync case points are shared across all buffer manager objects
           // In aux case, points may or may not be shared. For the size
           // computations we'll just have to assume they are not shared.
           if(not sync) pointsbuffers[0] += (*it)->get_Npoints();
           pointsbuffers[1] += (*it)->get_Nbuffers();
        }

        logger()<<LogTags::printers<<LogTags::info;
        logger()<<"Gathering data on number of points and buffers to be transmitted"<<std::endl;
        logger()<<"Number of points to send from this process: "<<pointsbuffers.at(0)<<std::endl;
        logger()<<"Number of buffers to send from this process: "<<pointsbuffers.at(1)<<std::endl;
        logger()<<EOM;

        // Need to do AllGather because all processes need to be able to do the size
        // computation to figure out if the main Gatherv operation needs to be split
        // into pieces.
        myComm.AllGather(pointsbuffers, pointsbuffersperprocess);
        for(std::size_t i=0; i<mpiSize; i++)
        {
           std::size_t j = 2*i;
           std::size_t k = 2*i+1;
           pointsperprocess[i]  = pointsbuffersperprocess.at(j);
           buffersperprocess[i] = pointsbuffersperprocess.at(k);
        }
        logger()<<LogTags::printers<<LogTags::info;
        logger()<<"Gathered data:"<<std::endl;
        logger()<<"Number of points to recv from each process: "<<pointsperprocess<<std::endl;
        logger()<<"Number of buffers to recv from each process: "<<buffersperprocess<<std::endl;
        logger()<<EOM;

        // Now we know how many points we need to recv per process, can figure out
        // how many we can recv at once.
        // Need to compute approximate MB of storage required by each process
        std::vector<std::vector<int>> groups;
        groups.push_back(std::vector<int>());
        double running_tot_MB = 0;
        for(std::size_t i=0; i<mpiSize; i++)
        {
           double N_MB = pow(2,-20) * (8.+4.) * (double)buffersperprocess.at(i) * (double)pointsperprocess.at(i);
           running_tot_MB += N_MB;
           if((running_tot_MB > RAMlimit) and (groups.back().size()>1))
           {
              // Make a new group each time we go over the RAM limit, so long as the previous group wasn't empty (aside from rank 0 process)
              groups.push_back(std::vector<int>());
              groups.back().push_back(0); // Always need process 0 in there
           }
           groups.back().push_back(i);
        }
        logger()<<LogTags::printers<<LogTags::debug;
        logger()<<"Number of <500MB Gathers to perform: "<<groups.size()<<std::endl;
        logger()<<"Assigned communicator groups are:"<<std::endl;
        for(auto it=groups.begin(); it!=groups.end(); ++it)
        {
           logger()<<"  "<<(*it)<<std::endl;
        }
        logger()<<EOM;

        // Get ID codes for the buffers (requires collective operations)
        std::pair<std::map<std::string,int>,std::vector<std::pair<std::string,int>>> ids_and_types = get_buffer_idcodes(masterbuffers);
        std::map<std::string,int> buf_ids = ids_and_types.first;
        std::vector<std::pair<std::string,int>> buf_types = ids_and_types.second;

        for(std::size_t i=0; i<groups.size(); i++)
        {
            // Create new communicator group for the Gather
            std::stringstream ss;
            ss<<"Gather group "<<i;
            GMPI::Comm subComm(groups.at(i),ss.str());

            // Gather the buffer data from this group of processes to rank 0

            logger()<<LogTags::printers<<LogTags::info;
            logger()<<"Gathering buffer data for processes "<<groups.at(i)<<EOM;

            // Are we in this group? Communicator is null if not.
            if(*(subComm.get_boundcomm())!=MPI_COMM_NULL)
            {
               //std::cerr<<"rank "<<myRank<<" calling gather_all..."<<std::endl;
               std::vector<HDF5bufferchunk> data = gather_all(subComm, masterbuffers, buf_ids);
               // Add the data to the output buffermanager on rank 0
               if(myRank==0)
               {
                   out_printbuffer.add_to_buffers(data,buf_types);
                   out_printbuffer.resynchronise();
                   out_printbuffer.flush();
               }
            }
        }
    }

    // Gather (via MPI) all HDF5 buffer chunk data from a set of managed buffers
    std::vector<HDF5bufferchunk> HDF5Printer2::gather_all(GMPI::Comm& comm, const std::vector<HDF5MasterBuffer*>& masterbuffers, const std::map<std::string,int>& buf_ids)
    {
        if(*(comm.get_boundcomm())==MPI_COMM_NULL)
        {
            std::ostringstream errmsg;
            errmsg<<"Attempted to call gather_all with an invalid communicator! This is a bug, please report it.";
            printer_error().raise(LOCAL_INFO, errmsg.str());
        }

        // Build blocks to be transmitted
        std::vector<HDF5bufferchunk> bufchunks;
        std::vector<PPIDpair> sub_order;
        std::size_t i=0; // point counter
        HDF5bufferchunk newchunk;

        // First need to determine all points known to all buffers
        // For sync buffers should be the same for all buffer managers,
        // but may not be for aux buffers.
        std::set<PPIDpair> buffered_points;
        for(auto bt=masterbuffers.begin(); bt!=masterbuffers.end(); ++bt)
        {
            const std::set<PPIDpair>& all_points = (*bt)->get_all_points();
            for(auto ct=all_points.begin(); ct!=all_points.end(); ++ct)
            {
                buffered_points.insert(*ct);
            }
        }

        logger()<<LogTags::printers<<LogTags::debug<<"Building buffer chunks for MPI transmission"<<EOM;
        for(auto it=buffered_points.begin(); it!=buffered_points.end(); ++it)
        {
            sub_order.push_back(*it);
            newchunk.pointIDs[i] = it->pointID;
            newchunk.ranks[i] = it->rank;
            i++;
            // Collected enough points to fill a chunk yet? If so, create a chunk.
            if(sub_order.size()==HDF5bufferchunk::SIZE or std::next(it)==buffered_points.end())
            {
                #ifdef HDF5PRINTER2_DEBUG
                logger()<<"Obtained points for new chunk "<<std::endl;
                if(sub_order.size()==HDF5bufferchunk::SIZE)
                {
                    logger()<<"(chunk full):"<<std::endl;
                }
                else
                {
                    logger()<<"(chunk not full, but no more points to add):"<<std::endl;
                }
                for(auto ct=sub_order.begin(); ct!=sub_order.end(); ++ct)
                {
                    logger()<<"   (rank="<<ct->rank<<", pointID="<<ct->pointID<<")"<<std::endl;
                }
                #endif

                // Go through all the buffers and add their values for these points
                std::size_t j=0; // buffer selection index
                for(auto bt=masterbuffers.begin(); bt!=masterbuffers.end(); ++bt)
                {
                    // Check that at least some of the selected points are stored in this set of buffers
                    const std::set<PPIDpair>& points_in_these_bufs = (*bt)->get_all_points();
                    std::set<PPIDpair> intersec;
                    std::set_intersection(sub_order.begin(),sub_order.end(),points_in_these_bufs.begin(),points_in_these_bufs.end(),
                                          std::inserter(intersec,intersec.begin()));
                    if(intersec.size()>0)
                    {
                        std::map<std::string,HDF5BufferBase*> all_buffers = (*bt)->get_all_buffers();
                        for(auto jt=all_buffers.begin(); jt!=all_buffers.end(); ++jt)
                        {
                            bool last_buffer = (std::next(jt)==all_buffers.end() and std::next(bt)==masterbuffers.end());
                            #ifdef HDF5PRINTER2_DEBUG
                            logger()<<LogTags::printers<<LogTags::debug;
                            #endif
                            if(HDF5::is_float_type(jt->second->get_type_id()))
                            {
                                std::pair<std::vector<double>,std::vector<int>> buffer;
                                buffer = jt->second->flush_to_vector_dbl(sub_order);
                                std::vector<double> values = buffer.first;
                                std::vector<int> valid = buffer.second;
                                // Check that at least some of this data is valid before wasting a chunk slot on it
                                auto kt = std::find(valid.begin(), valid.end(), 1);
                                if(kt!=valid.end())
                                {
                                    #ifdef HDF5PRINTER2_DEBUG
                                    logger()<<"Adding float values for buffer "<<jt->first<<std::endl;
                                    #endif
                                    newchunk.name_id[j] = buf_ids.at(jt->first);
                                    for(std::size_t i2=0; i2<sub_order.size(); i2++)
                                    {
                                        #ifdef HDF5PRINTER2_DEBUG
                                        logger()<<"    value="<<values.at(i2)<<", valid="<<valid.at(i2)<<std::endl;
                                        #endif
                                        newchunk.values[j][i2] = values.at(i2);
                                        newchunk.valid[j][i2] = valid.at(i2);
                                    }
                                    j++; // Move to next buffer slot
                                }
                            }
                            else // int version
                            {
                                std::pair<std::vector<long>,std::vector<int>> buffer;
                                buffer = jt->second->flush_to_vector_int(sub_order);
                                std::vector<long> values = buffer.first;
                                std::vector<int> valid = buffer.second;
                                // Check that at least some of this data is valid before wasting a chunk slot on it
                                auto kt = std::find(valid.begin(), valid.end(), 1);
                                if(kt!=valid.end())
                                {
                                    #ifdef HDF5PRINTER2_DEBUG
                                    logger()<<"Adding int values for buffer "<<jt->first<<std::endl;
                                    #endif
                                    newchunk.name_id[j] = buf_ids.at(jt->first);
                                    for(std::size_t i2=0; i2<sub_order.size(); i2++)
                                    {
                                        #ifdef HDF5PRINTER2_DEBUG
                                        logger()<<"    value="<<values.at(i2)<<", valid="<<valid.at(i2)<<std::endl;
                                        #endif
                                        newchunk.values_int[j][i2] = values.at(i2);
                                        newchunk.valid[j][i2] = valid.at(i2);
                                    }
                                    j++; // Move to next buffer slot
                                }
                            }
                            if(j==HDF5bufferchunk::NBUFFERS or last_buffer)
                            {
                                // Chunk full, begin another.
                                if(i>HDF5bufferchunk::SIZE)
                                {
                                    std::ostringstream errmsg;
                                    errmsg<<"Point counter exceeded allowed chunk size somehow (i>SIZE;"<<i<<">"<<HDF5bufferchunk::SIZE<<"). This is a bug, please report it.";
                                    printer_error().raise(LOCAL_INFO, errmsg.str());
                                }
                                if(j>HDF5bufferchunk::NBUFFERS)
                                {
                                    std::ostringstream errmsg;
                                    errmsg<<"Buffer counter exceeded allowed chunk size somehow (j>NBUFFERS;"<<j<<">"<<HDF5bufferchunk::NBUFFERS<<"). This is a bug, please report it.";
                                    printer_error().raise(LOCAL_INFO, errmsg.str());
                                }
                                newchunk.used_size = i;
                                newchunk.used_nbuffers = j;
                                bufchunks.push_back(newchunk);
                                #ifdef HDF5PRINTER2_DEBUG
                                if(last_buffer)
                                {
                                    logger()<<"Chunk finished (no more buffer data for these points) (used_size="<<i<<", used_nbuffers="<<j<<")"<<EOM;
                                }
                                else
                                {
                                    logger()<<"Chunk finished (no space for more buffers) (used_size="<<i<<", used_nbuffers="<<j<<")"<<EOM;
                                    logger()<<LogTags::printers<<LogTags::debug;
                                    logger()<<"Beginning new chunk with same points as last"<<std::endl;
                                }
                                #endif
                                // Reset chunk (can leave the data, will be ignored so long as these counters are reset)
                                newchunk.used_size = 0;
                                newchunk.used_nbuffers = 0;
                                j=0;
                            }
                        }
                        // Inform master buffer that we have removed some points from it
                        (*bt)->untrack_points(intersec);
                    }
                    else if(j!=0)
                    {
                        // else skip these buffers; the current point isn't in them (must have come from one of the other sets of buffers).
                        // But if this was the last buffer manager then need to close off the chunk.
                        if(i>HDF5bufferchunk::SIZE)
                        {
                            std::ostringstream errmsg;
                            errmsg<<"Point counter exceeded allowed chunk size somehow (i>SIZE;"<<i<<">"<<HDF5bufferchunk::SIZE<<"). This is a bug, please report it.";
                            printer_error().raise(LOCAL_INFO, errmsg.str());
                        }
                        if(j>HDF5bufferchunk::NBUFFERS)
                        {
                            std::ostringstream errmsg;
                            errmsg<<"Buffer counter exceeded allowed chunk size somehow (j>NBUFFERS;"<<j<<">"<<HDF5bufferchunk::NBUFFERS<<"). This is a bug, please report it.";
                            printer_error().raise(LOCAL_INFO, errmsg.str());
                        }
                        newchunk.used_size = i;
                        newchunk.used_nbuffers = j;
                        bufchunks.push_back(newchunk);
                        #ifdef HDF5PRINTER2_DEBUG
                        logger()<<"Chunk finished (no more buffer data for these points; skipped last masterbuffer) (used_size="<<i<<", used_nbuffers="<<j<<")"<<EOM;
                        #endif
                        // Reset chunk (can leave the data, will be ignored so long as these counters are reset)
                        newchunk.used_size = 0;
                        newchunk.used_nbuffers = 0;
                    }
                    else
                    {
                        // Skipped last buffer, but was left with an empty chunk. No big deal, just note it in the logs
                        #ifdef HDF5PRINTER2_DEBUG
                        logger()<<"Chunk finished (no more buffer data for these points; skipped last masterbuffer; chunk remains empty, discarding it."<<EOM;
                        #endif
                        newchunk.used_size = 0;
                        newchunk.used_nbuffers = 0;
                    }
                }
                i=0;
                sub_order.clear();
            }
        }

        // Transmit information about number of blocks to transmit
        std::vector<int> nblocks;
        std::vector<int> all_nblocks(comm.Get_size());
        nblocks.push_back(bufchunks.size());
        logger()<<LogTags::printers<<LogTags::info;
        logger()<<"Gathering buffer block size data (number of buffer blocks to transmit from this process: "<<nblocks.at(0)<<")"<<EOM;
        comm.Gather(nblocks, all_nblocks, 0);

        // Transmit blocks
        std::size_t total_nblocks = 0;
        if(comm.Get_rank()==0)
        {
            logger()<<LogTags::printers<<LogTags::debug;
            logger()<<"Number of blocks to recv from each process: "<<all_nblocks<<std::endl;
            for(auto it=all_nblocks.begin(); it!=all_nblocks.end(); ++it)
            {
                total_nblocks += *it;
            }
            logger()<<"Total: "<<total_nblocks<<std::endl;
            logger()<<EOM;
        }
        std::vector<HDF5bufferchunk> all_bufblocks(total_nblocks);
        logger()<<LogTags::printers<<LogTags::info;
        logger()<<"Performing Gatherv of buffer data blocks..."<<EOM;
        comm.Gatherv(bufchunks, all_bufblocks, all_nblocks, 0); // (sendbuf, recvbuf, recvcounts, root)

        #ifdef HDF5PRINTER2_DEBUG
        if(comm.Get_rank()==0)
        {
            // Check that received data makes sense.
            logger()<<LogTags::printers<<LogTags::debug<<"Checking received data..."<<std::endl;
            int i = 0;
            int globi = 0;
            int rrank = 0;
            for(auto it=all_bufblocks.begin(); it!=all_bufblocks.end(); ++it)
            {
                if(i==all_nblocks.at(rrank)) { rrank++; i=0; }
                logger()<<" block "<<globi<<" ("<<i<<"), received from rank "<<rrank<<", used_size="<<it->used_size<<std::endl;
                for(int j=0; j<it->used_size; j++)
                {
                   logger()<<"    ranks["<<j<<"]="<<it->ranks[j]<<", pointIDs["<<j<<"]="<<it->pointIDs[j]<<std::endl;
                }
                i++; globi++;
            }
        }
        #endif

        return all_bufblocks;
    }
#endif

    /// @}

  }
}
<|MERGE_RESOLUTION|>--- conflicted
+++ resolved
@@ -1221,12 +1221,7 @@
 
         return highests;
     }
-<<<<<<< HEAD
- 
- 
-=======
-
->>>>>>> c330cf86
+
     /// Report whether all the buffers are empty
     bool HDF5MasterBuffer::all_buffers_empty()
     {
