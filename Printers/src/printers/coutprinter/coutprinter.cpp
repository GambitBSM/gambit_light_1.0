//   GAMBIT: Global and Modular BSM Inference Tool
//   *********************************************
///  \file
///
///  "cout" printer class member function definitions
///
///  *********************************************
///
///  Authors (add name and date if you modify):
///
///  \author Ben Farmer
///          (b.farmer@imperial.ac.uk)
///  \date 2018 Apr
///
///  *********************************************


// Standard libraries
#include <map>
#include <vector>
#include <algorithm>
#include <ios>
#include <sstream>
#include <fstream>
#include <iomanip>

// Gambit
#include "gambit/Printers/printers/coutprinter.hpp"
#include "gambit/Utils/standalone_error_handlers.hpp"
#include "gambit/Utils/stream_overloads.hpp"
#include "gambit/Utils/util_functions.hpp"

// Code!
namespace Gambit
{

  namespace Printers
  {

    // Constructor
    coutPrinter::coutPrinter(const Options& options, BasePrinter* const primary)
      : BasePrinter(primary,options.getValueOrDef<bool>(false,"auxilliary"))
    {
      // This printer requires no setup
    }

    /// Initialisation function
    // Run by dependency resolver, which supplies the functors with a vector of VertexIDs whose requiresPrinting flags are set to true.
    void coutPrinter::initialise(const std::vector<int>& /*printmevec*/)
    {
    }

    /// Do final buffer dumps
    void coutPrinter::finalise(bool /*abnormal*/)
    {
    }

    /// Reset printer and output to clean state
    void coutPrinter::reset(bool)
    {
        // Nothing actually stored by this printer so no need for this to do anything
    }

    /// Perform any point-specific logic 
    void coutPrinter::check_point(unsigned int mpirank, unsigned long pointID)
    {
        // Actually I think it is just good enough to pre-pend the 
        // line with the point information
        std::cout << mpirank << ", " << pointID << ": "; // No endline
    }

    /// Permanently unavailable for this printer
    Options coutPrinter::resume_reader_options()
    {
        std::ostringstream err;
        err << "The cout printer is intrinsically incapable of reading from previous output, since the previous output just goes to cout. So you cannot use the 'resume_reader_options' function with this printer. This means that the coutPrinter cannot be used with e.g. the postprocessor v2 whilst also resuming. Sorry! (Note, postprocessor v1 should be able to resume with the coutPrinter)" << std::endl; 
        printer_error().raise(LOCAL_INFO, err.str());
<<<<<<< HEAD
=======
        return Options();
>>>>>>> 8c98d761
    }
 
  } // end namespace printers
} // end namespace Gambit<|MERGE_RESOLUTION|>--- conflicted
+++ resolved
@@ -75,10 +75,7 @@
         std::ostringstream err;
         err << "The cout printer is intrinsically incapable of reading from previous output, since the previous output just goes to cout. So you cannot use the 'resume_reader_options' function with this printer. This means that the coutPrinter cannot be used with e.g. the postprocessor v2 whilst also resuming. Sorry! (Note, postprocessor v1 should be able to resume with the coutPrinter)" << std::endl; 
         printer_error().raise(LOCAL_INFO, err.str());
-<<<<<<< HEAD
-=======
         return Options();
->>>>>>> 8c98d761
     }
  
   } // end namespace printers
