--- conflicted
+++ resolved
@@ -654,9 +654,6 @@
          {
             PPIDpair current_point = getReader().get_current_point();
             loopi = getReader().get_current_index();
- 
-            //iif(verbose) logger() << LogTags::debug << LogTags::scanner << "Starting loop over old points ("<<total_length<<" in total)" << std::endl;
-            //std::cout << "This task (rank "<<rank<<" of "<<numtasks<<"), will process iterations "<<mychunk.start<<" through to "<<mychunk.end<<", excluding any points that may have already been processed as recorded by resume data. This leaves "<<mychunk.eff_length<<" points for this rank to process."<<std::endl;
 
             //iif(verbose) logger() << LogTags::debug << LogTags::scanner << "Starting loop over old points ("<<total_length<<" in total)" << std::endl;
             //std::cout << "This task (rank "<<rank<<" of "<<numtasks<<"), will process iterations "<<mychunk.start<<" through to "<<mychunk.end<<", excluding any points that may have already been processed as recorded by resume data. This leaves "<<mychunk.eff_length<<" points for this rank to process."<<std::endl;
@@ -718,23 +715,10 @@
                   unsigned int       MPIrank = current_point.rank;
                   unsigned long long pointID = current_point.pointID;
 
-<<<<<<< HEAD
-                  //if(verbose) logger() << LogTags::debug << LogTags::scanner
-                  //   << "Current point: "<<MPIrank<<", "<<pointID<<std::endl;
-                  //   << "Current index: "<<getReader().get_current_index()<<std::endl;
-                  //   << "Current loopi: "<<loopi<<EOM;
-
-
-                  // std::cout << "Current point: "<<MPIrank<<", "<<pointID<<std::endl;
-                  // std::cout << "Current index: "<<getReader().get_current_index()<<std::endl;
-                  // std::cout << "Current loopi: "<<loopi<<std::endl;
-=======
                   if(verbose) logger() << LogTags::debug << LogTags::scanner
                      << "Current point: "<<MPIrank<<", "<<pointID<<std::endl
                      << "Current index: "<<getReader().get_current_index()<<std::endl
                      << "Current loopi: "<<loopi<<EOM;
->>>>>>> d57ec026
-
 
                   // Make sure we didn't somehow get desynchronised from the reader's internal index
                   if(loopi!=getReader().get_current_index())
@@ -987,11 +971,7 @@
                   else if(not discard_points_outside_cuts)
                   {
                      if(verbose) logger() << LogTags::debug << LogTags::scanner << "Point outside cuts, but discard_points_outside_cuts is false, so we will copy the old data for this point. But no new calculations will be done."<<EOM;
-<<<<<<< HEAD
-       
-=======
-
->>>>>>> d57ec026
+
                      /// No postprocessing to be done, but we still should copy across the modelparameters
                      /// and point ID data, since the copying routines below assume that these were taken
                      /// care of by the likelihood routine, which we never ran.
@@ -1032,11 +1012,7 @@
 
                      if(verbose) logger() << LogTags::debug << LogTags::scanner << "Copying old data for this point to new output file" << EOM;
 
-<<<<<<< HEAD
-                     //std::cout<<"Rank "<<rank<<": Copying existing data for point ("<<MPIrank<<", "<<pointID<<")"<<std::endl; 
-=======
                      //std::cout<<"Rank "<<rank<<": Copying existing data for point ("<<MPIrank<<", "<<pointID<<")"<<std::endl;
->>>>>>> d57ec026
 
                      for(std::set<std::string>::iterator it = data_labels_copy.begin(); it!=data_labels_copy.end(); ++it)
                      {
