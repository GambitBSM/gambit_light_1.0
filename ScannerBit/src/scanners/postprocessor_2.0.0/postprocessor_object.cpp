--- conflicted
+++ resolved
@@ -632,10 +632,8 @@
             // which is a little clumsy because I ideally wanted to leave this up to the
             // likelihood container. But doing this locks the postprocessor into using
             // the GAMBIT signal handling methods. TODO: is there another way?
-<<<<<<< HEAD
+
             //if(verbose) logger() << LogTags::debug << LogTags::scanner << "Chunk to process has length zero! Will check for shutdown signals and then exit chunk process loop" << EOM;
-=======
->>>>>>> 71a1274a
 
             quit = Gambit::Scanner::Plugins::plugin_info.early_shutdown_in_progress();
             if(not quit)
@@ -655,12 +653,9 @@
          {
             PPIDpair current_point = getReader().get_current_point();
             loopi = getReader().get_current_index();
-<<<<<<< HEAD
  
             //iif(verbose) logger() << LogTags::debug << LogTags::scanner << "Starting loop over old points ("<<total_length<<" in total)" << std::endl;
             //std::cout << "This task (rank "<<rank<<" of "<<numtasks<<"), will process iterations "<<mychunk.start<<" through to "<<mychunk.end<<", excluding any points that may have already been processed as recorded by resume data. This leaves "<<mychunk.eff_length<<" points for this rank to process."<<std::endl;
-=======
->>>>>>> 71a1274a
 
             // Disable auto-incrementing of pointID's in the likelihood container. We will set these manually.
             Gambit::Printers::auto_increment() = false;
