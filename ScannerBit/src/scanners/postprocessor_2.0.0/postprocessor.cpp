--- conflicted
+++ resolved
@@ -347,7 +347,6 @@
             if(settings.verbose) logger() << LogTags::debug << LogTags::scanner << ss.str() << EOM; 
         }
 
-<<<<<<< HEAD
         if(settings.verbose) 
         {
             logger() << LogTags::debug << LogTags::scanner << "Rank "<<rank<<" believes that the following chunks have already been processed:"<<std::endl;
@@ -357,15 +356,6 @@
             }
             logger() << EOM; 
         }
-=======
-        // DEBUG
-        //std::cout << "Rank "<<rank<<" believes that the following chunks have already been processed:"<<std::endl;
-        //for(auto chunk=done_chunks.begin(); chunk!=done_chunks.end(); ++chunk)
-        //{
-        //   std::cout << "   "<<chunk->start<<" -> "<<chunk->end<<std::endl;
-        //} 
-
->>>>>>> feeb609b
     }
 
     // Tell the driver routine what points it can automatically skip
@@ -505,14 +495,14 @@
        }
        #endif
 
-<<<<<<< HEAD
+
        if(this_rank_verbose) logger() << LogTags::debug << LogTags::scanner << "Rank "<<rank<<": Chunk to process is ["<<mychunk.start<<", "<<mychunk.end<<"; eff_len="<<mychunk.eff_length<<"]"<<EOM;
-=======
+
        if((rank==0 and numtasks==1) or (rank!=0 and numtasks>1))
        {
           //std::cout << "Rank "<<rank<<": Chunk to process is ["<<mychunk.start<<", "<<mychunk.end<<"; eff_len="<<mychunk.eff_length<<"]"<<std::endl;
        }
->>>>>>> feeb609b
+
 
        // Progress report
        unsigned long long npi = driver.next_point_index();
