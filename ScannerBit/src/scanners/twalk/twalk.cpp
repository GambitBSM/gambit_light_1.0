--- conflicted
+++ resolved
@@ -399,12 +399,8 @@
                 // Doing this will dump JUST the TWalk resume data, though I had to
                 // add this hacky get_name to the set_resume_params object in order to
                 // get the name by which ScannerBit identifies the TWalk plugin. 
-<<<<<<< HEAD
-                set_resume_params.dump();
-=======
                 //Gambit::Scanner::Plugins::plugin_info.dump(set_resume_params.get_name());
                 set_resume_params.dump(); // Better way
->>>>>>> c18fc68f
                 // This works I think, but it still has problems. In particular,
                 // it looks like you must resume with the same number of processes
                 // that you started the run with, which is kind of crap.
