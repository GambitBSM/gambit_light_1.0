//  GAMBIT: Global and Modular BSM Inference Tool
//  *********************************************
///  \file
///
///  ScannerBit interface to Diver 1.0.0
///
///  *********************************************
///
///  Authors (add name and date if you modify):
///
///  \author Pat Scott
///          (p.scott@imperial.ac.uk)
///  \date 2015 June
///
///  *********************************************

#include <vector>
#include <limits>

#include "gambit/ScannerBit/scanners/diver/diver.hpp"
#include "gambit/Utils/yaml_options.hpp"
#include "gambit/Utils/util_types.hpp"
#include "gambit/Utils/variadic_functions.hpp"

/// =================================================
/// Interface to ScannerBit
/// =================================================

scanner_plugin(Diver, version(1, 0, 0))
{

  // Access Diver stuff and standard Gambit things
  using namespace Gambit;
  using namespace Gambit::Diver;

  // Error thrown if the following entries are not present in the inifile
  reqd_inifile_entries("NP");
  
  // Tell cmake to search for the diver library.
  reqd_libraries("diver");
  
  // Set up the scan data container
  diverScanData data;

  // Code to execute when the plugin is loaded.
  plugin_constructor
  {
    std::cout << "Loading Diver differential evolution plugin for ScannerBit." << std::endl;
    // Retrieve the external likelihood calculator
    data.likelihood_function = get_purpose(get_inifile_value<std::string>("like"));
    // Retrieve the external printer
    data.printer = &(get_printer());
    // Initialise the print stream
    // Ben: there appears to be no need to do this unless you really want to for some reason.
    // You can just sent your extra data straight to the primary printer when you are adding
    // it at the same time the likelihood is evaluated, don't need to create an auxilliary one.
    //data.printer->new_stream("txt",get_inifile_node("aux_printer_txt_options"));
  }
  
  int plugin_main (void)
  {

    // Simple Diver run parameters
    int    nPar                = get_dimension();                                         // Dimensionality of the parameter space
    str    root                = get_inifile_value<str>   ("path");                       // Path to save samples, resume files, etc 
    int    nDerived            =                                                 0;       // Number of derived quantities to output (GAMBIT printers handle these).
    int    nDiscrete           = get_inifile_value<int>   ("nDiscrete",          0);      // Number of parameters that are to be treated as discrete
    bool   partitionDiscrete   = get_inifile_value<bool>  ("partitionDiscrete",  false);  // Split the population evenly amongst discrete parameters and evolve separately
    int    maxciv              = get_inifile_value<int>   ("maxciv",             10);     // Maximum number of civilisations
    int    maxgen              = get_inifile_value<int>   ("maxgen",             200);    // Maximum number of generations per civilisation
    int    NP                  = get_inifile_value<int>   ("NP");                         // Population size (individuals per generation)
    double Cr                  = get_inifile_value<double>("Cr",                 0.9);    // Crossover factor
    double lambda              = get_inifile_value<double>("lambda",             0.8);    // Mixing factor between best and rand/current
    bool   current             = get_inifile_value<bool>  ("current",            false);  // Use current vector for mutation
    bool   expon               = get_inifile_value<bool>  ("expon",              false);  // Use exponential crossover
    int    bndry               = get_inifile_value<int>   ("bndry",              3);      // Boundary constraint: 1=brick wall, 2=random re-initialization, 3=reflection
    bool   jDE                 = get_inifile_value<bool>  ("jDE",                true);   // Use self-adaptive choices for rand/1/bin parameters as per Brest et al 2006
    bool   lambdajDE           = get_inifile_value<bool>  ("lambdajDE",          true);   // Use self-adaptive rand-to-best/1/bin parameters; based on Brest et al 2006
    double convthresh          = get_inifile_value<double>("convthresh",         1.e-3);  // Threshold for gen-level convergence: smoothed fractional improvement in the mean population value
    int    convsteps           = get_inifile_value<int>   ("convsteps",          10);     // Number of steps to smooth over when checking convergence
    bool   removeDuplicates    = get_inifile_value<bool>  ("removeDuplicates",   true);   // Weed out duplicate vectors within a single generation
    bool   doBayesian          =                                                 false;   // Calculate approximate log evidence and posterior weightings
    double maxNodePop          =                                                 1.9;     // Population at which node is partitioned in binary space partitioning for posterior
    double Ztolerance          =                                                 0.1;     // Input tolerance in log-evidence
    int    savecount           = get_inifile_value<int>   ("savecount",          1);      // Save progress every savecount generations
    bool   resume              = get_inifile_value<bool>  ("resume",             false);  // Restart from a previous run
    bool   native_output       = get_inifile_value<bool>  ("full_native_output", false);  // Output .raw file (Diver native sample output format)
    int    verbose             = get_inifile_value<int>   ("verbosity",          0);      // Output verbosity: 0=only error messages, 1=basic info, 2=civ-level info, 3+=population info
    double (*prior)(const double[], const int, void*&) =                         NULL;    // Pointer to prior function, only used if doBayesian = true.                          
    void*  context             = &data;                                                   // Pointer to GAMBIT likelihood function and printers, passed through to objective function. 

    // Copy the contents of root to a char array.
    char path[root.length()+1];
    strcpy(path, root.c_str());

    // Unit cube boundaries
    double lowerbounds[nPar];                                                             // Lower boundaries of parameter space to scan
    double upperbounds[nPar];                                                             // Upper boundaries of parameter space to scan
    for (int i = 0; i < nPar; i++)
    {
      lowerbounds[i] = 0.0;
      upperbounds[i] = 1.0;
    }

    // Scale factors
    std::vector<double> Fvec = get_inifile_value<std::vector<double> >("F", initVector<double>(0.6));    
    int nF = Fvec.size();                                                                 // Size of the array indicating scale factors
    double F[nF];                                                                         // Scale factor(s).
    std::copy(Fvec.begin(), Fvec.end(), F);

    // Discrete parameters
    int discrete[nDiscrete];                                                              // Indices of discrete parameters, Fortran style, i.e. starting at 1!!
    for (int i = 0; i < nDiscrete; i++)
    {
      discrete[i] = 0; //TODO Needs to be set automatically somehow?  Not yet sure how to deal with discrete parameters.
    }

    // Run Diver
    std::cout << "Starting Diver run..." << std::endl;
    cdiver(&objective, nPar, lowerbounds, upperbounds, path, nDerived, nDiscrete, 
           discrete, partitionDiscrete, maxciv, maxgen, NP, nF, F, Cr, lambda, current,
           expon, bndry, jDE, lambdajDE, convthresh, convsteps, removeDuplicates, doBayesian,
           prior, maxNodePop, Ztolerance, savecount, resume, native_output, context, verbose);
    std::cout << "Diver run finished!" << std::endl;
    return 0;

  }

}

/// =================================================
/// Function definitions
/// =================================================

namespace Gambit
{
   
  namespace Diver
  {

    //Function to be minimized.  Corresponds to -ln(Likelihood).  Redirects to the target of context pointer.
    double objective(double params[], const int param_dim, int &fcall, bool &quit, const bool validvector, void*& context)
    {
      // Return the worst possible likelihood if the point is outside the prior box.
      if (not validvector) return std::numeric_limits<double>::max();

      // Put the parameters into a C++ vector
      std::vector<double> param_vec(params, params + param_dim);

      // Retrieve the likelihood function from the context pointer and call it
      diverScanData* data = static_cast<diverScanData*>(context);
      double lnlike = data->likelihood_function(param_vec);

      // Print the likelihood, unit cube parameters, thread number and point ID
      //Scanner::printer* primary_printer(data->printer->get_stream()); // Gets primary printer by default

      //int MPIrank = primary_printer->getRank(); 
      //int pointID = data->likelihood_function->getPtID();

<<<<<<< HEAD
      //primary_printer->print(lnlike,    "Ln(likelihood)",       -4, MPIrank, pointID);
      //primary_printer->print(param_vec, "Unit cube parameters", -6, MPIrank, pointID);
      //primary_printer->print(MPIrank,   "MPIrank",              -7, MPIrank, pointID);
      //primary_printer->print(pointID,   "pointID",              -8, MPIrank, pointID);
=======
      primary_printer->print(lnlike,    "Ln(likelihood)",       -4, MPIrank, pointID);
      primary_printer->print(param_vec, "Unit cube parameters", -6, MPIrank, pointID);

      // Ben: No need to do this anymore, hdf5printer will do it automatically.
      // However, asciiPrinter won't, so we can still output it anyway. But to make
      // sure that the hdf5printer only outputs it once (and to avoid the name clash
      // arising from duplicating the output) please use the ID codes -1000 and -1001 for
      // these two special outputs) 
      primary_printer->print(pointID,   "pointID", -1000, MPIrank, pointID);
      primary_printer->print(MPIrank,   "MPIrank", -1001, MPIrank, pointID);
>>>>>>> dec157c0

      // Increment the number of function calls, tell Diver to continue and return the likelihood
      fcall += 1;
      quit = false;
      return -lnlike;
      
    }

  }

}
<|MERGE_RESOLUTION|>--- conflicted
+++ resolved
@@ -157,23 +157,16 @@
       //int MPIrank = primary_printer->getRank(); 
       //int pointID = data->likelihood_function->getPtID();
 
-<<<<<<< HEAD
       //primary_printer->print(lnlike,    "Ln(likelihood)",       -4, MPIrank, pointID);
       //primary_printer->print(param_vec, "Unit cube parameters", -6, MPIrank, pointID);
-      //primary_printer->print(MPIrank,   "MPIrank",              -7, MPIrank, pointID);
-      //primary_printer->print(pointID,   "pointID",              -8, MPIrank, pointID);
-=======
-      primary_printer->print(lnlike,    "Ln(likelihood)",       -4, MPIrank, pointID);
-      primary_printer->print(param_vec, "Unit cube parameters", -6, MPIrank, pointID);
 
       // Ben: No need to do this anymore, hdf5printer will do it automatically.
       // However, asciiPrinter won't, so we can still output it anyway. But to make
       // sure that the hdf5printer only outputs it once (and to avoid the name clash
       // arising from duplicating the output) please use the ID codes -1000 and -1001 for
       // these two special outputs) 
-      primary_printer->print(pointID,   "pointID", -1000, MPIrank, pointID);
-      primary_printer->print(MPIrank,   "MPIrank", -1001, MPIrank, pointID);
->>>>>>> dec157c0
+      //primary_printer->print(pointID,   "pointID", -1000, MPIrank, pointID);
+      //primary_printer->print(MPIrank,   "MPIrank", -1001, MPIrank, pointID);
 
       // Increment the number of function calls, tell Diver to continue and return the likelihood
       fcall += 1;
