//  GAMBIT: Global and Modular BSM Inference Tool
//  *********************************************
///  \file
///
///  declaration for scanner module
///
///  *********************************************
///
///  Authors (add name and date if you modify):
///
///  \author Gregory Martinez
///          (gregory.david.martinez@gmail.com)
///  \date 2015 Feb, Mar
///
///  \author Tomas Gonzalo
///          (tomas.gonzalo@monash.edu
///  \date 2019 May
///
<<<<<<< HEAD
///  \author Anders Kvellestad
///          (anders.kvellestad@fys.uio.no
///  \date 2021 Feb
=======
///  \author Patrick Stoecker
///          (stoecker@physik.rwth-aachen.de)
///  \date 2020 May
>>>>>>> a0497c72
///
///  *********************************************

#ifndef __FACTORY_DEFS_HPP__
#define __FACTORY_DEFS_HPP__

#include <string>
#include <typeinfo>
#ifdef __NO_PLUGIN_BOOST__
  #include <memory>
#else
  #include <boost/shared_ptr.hpp>
  #include <boost/enable_shared_from_this.hpp>
#endif

#ifdef WITH_MPI
  #include <chrono>
  #include "gambit/Utils/mpiwrapper.hpp"
#endif

#include "gambit/ScannerBit/scanner_utils.hpp"
#include "gambit/ScannerBit/printer_interface.hpp"
#include "gambit/ScannerBit/plugin_loader.hpp"
#include "gambit/Utils/signal_handling.hpp"

namespace Gambit
{
    namespace Scanner
    {
#ifdef __NO_PLUGIN_BOOST__
        using std::shared_ptr;
        using std::enable_shared_from_this;
#else
        using boost::shared_ptr;
        using boost::enable_shared_from_this;
#endif

        /// Generic function base used by the scanner.  Can be Likelihood, observables, etc.
        template<typename T>
        class Function_Base;

        /// Functor that deletes a Function_Base functor
        template<typename T>
        class Function_Deleter;

        /// Generic ptr that takes ownership of a Function_Base.  This is how a plugin will call a function.
        template<typename T>
        class scan_ptr;

        /// Base function for the object that is upputed by "set_purpose".
        template<typename ret, typename... args>
        class Function_Base <ret (args...)> : public enable_shared_from_this<Function_Base <ret (args...)>>
        {
        private:
            friend class Function_Deleter<ret (args...)>;
            friend class scan_ptr<ret (args...)>;

            printer *main_printer;
            Priors::BasePrior *prior;
            std::string purpose;
            int myRealRank; // the actual MPI rank of the process, use for process dependent setup etc. getRank() is for printing only.

            /// Variable to store some offset to be removed when printing out the return value of the function.
            double purpose_offset;

            /// Variable to store state of affairs regarding use of alternate min_LogL
            bool use_alternate_min_LogL;

            /// Variable to specify whether the scanner plugin should control the shutdown process
            bool _scanner_can_quit;

            virtual void deleter(Function_Base <ret (args...)> *in) const
            {
                delete in;
            }

            virtual const std::type_info & type() const {return typeid(ret (args...));}

        public:
            Function_Base(double offset = 0.) : myRealRank(0), purpose_offset(offset), use_alternate_min_LogL(false), _scanner_can_quit(false)
            {
                #ifdef WITH_MPI
                GMPI::Comm world;
                myRealRank = world.Get_rank();
                #endif
                // Check if we should be using the alternative min_LogL from the very beginning
                // (for example if we are resuming from a run where we already switched to this)
                if (Gambit::Scanner::Plugins::plugin_info.resume_mode())
                {
                   use_alternate_min_LogL = Gambit::Scanner::Plugins::plugin_info.check_alt_min_LogL_state();
                }
                else
                {
                   // New scan; delete any old persistence file
                   // But only do this if we are process 0, otherwise I think race conditions can occur.
                   // (TODO do we need to ensure a sync here in case other processes than 0 get too far ahead?)
                   if(myRealRank==0) Gambit::Scanner::Plugins::plugin_info.clear_alt_min_LogL_state();
                }
            }

            virtual double purposeModifier(double ret_val) {return ret_val;}
            virtual ret main(const args&...) = 0;
            virtual ~Function_Base(){}

            ret operator () (const args&... params)
            {
                Gambit::Scanner::Plugins::plugin_info.set_calculating(true);
                if(Gambit::Printers::auto_increment()) // This is slightly hacky, but I need to be able to disable the auto-incrementing in the post-processor scanner. Need to manually set the point ID.
                {
                  ++Gambit::Printers::get_point_id();
                }
                ret ret_val = main(params...);
                Gambit::Scanner::Plugins::plugin_info.set_calculating(false);

                return ret_val;
            }

            void setPurpose(const std::string p) {purpose = p;}
            void setPrinter(printer* p) {main_printer = p;}
            void setPrior(Priors::BasePrior *p) {prior = p;}
            printer &getPrinter() {return *main_printer;}
            printer &getPrinter() const {return *main_printer;} // Need a const version as well.
            Priors::BasePrior &getPrior() {return *prior;}
            std::vector<std::string> getParameters() {return prior->getParameters();}
            std::vector<std::string> getShownParameters() {return prior->getShownParameters();}
            std::string getPurpose() const {return purpose;}
            int getRank() const {return getPrinter().getRank();} // Printer controls the 'virtual' rank. Lets us re-print data from a point originally generated by another rank.
            void setRank(int r) {getPrinter().setRank(r);} // Needed by postprocessor to adjust 'virtual' rank; generally should not use otherwise.
            double getPurposeOffset() const { return purpose_offset; }
            void setPurposeOffset(double os) { purpose_offset = os; }
            unsigned long long int getPtID() const {return Gambit::Printers::get_point_id();}
            void setPtID(unsigned long long int pID) {Gambit::Printers::get_point_id() = pID;} // Needed by postprocessor; should not use otherwise.
            unsigned long long int getNextPtID() const {return getPtID()+1;} // Needed if PtID required by plugin *before* operator() is called. See e.g. GreAT plugin.

            /// Tell ScannerBit that we are aborting the scan and it should tell the scanner plugin to stop, and return control to the calling code.
            void tell_scanner_early_shutdown_in_progress()
            {
                Gambit::Scanner::Plugins::plugin_info.set_early_shutdown_in_progress();
            }

            /// Tells log-likelihood function (defined by driver code) not to use its own shutdown system (e.g the
            /// GAMBIT soft shutdown procedure) and instead to trust that the scanner plugin will safely terminate
            /// executions upon checking that shutdown is in progress (via the shutdown_in_progress flag set in
            /// plugin_info)
            void disable_external_shutdown() { _scanner_can_quit = true; }

            /// Check whether likelihood container is supposed to control early shutdown of scan
            bool scanner_can_quit() { return _scanner_can_quit; }

            /// Tell log-likelihood function (defined by driver code) to switch to an alternate value for the minimum
            /// log-likelihood. Called by e.g. MultiNest scanner plugin.
            void switch_to_alternate_min_LogL()
            {
                use_alternate_min_LogL = true;
                #ifdef WITH_MPI
                    GMPI::Comm& myComm(Gambit::Scanner::Plugins::plugin_info.scanComm());
                    static const int TAG = Gambit::Scanner::Plugins::plugin_info.MIN_LOGL_MSG;
                    MPI_Request req_null = MPI_REQUEST_NULL;
                    int nullmsg = 0; // Don't need message content, the message itself is the signal.
                    myComm.IsendToAll(&nullmsg, 1, TAG, &req_null);
                #endif
                Gambit::Scanner::Plugins::plugin_info.save_alt_min_LogL_state(); // Write a file to disk so that upon startup we can check if the alternate min LogL is supposed to be used.
            }

            /// Checks if some process has triggered the 'switch_to_alternate_min_LogL' function
            bool check_for_switch_to_alternate_min_LogL()
            {
                if(not use_alternate_min_LogL)
                {
                    #ifdef WITH_MPI
                    GMPI::Comm& myComm(Gambit::Scanner::Plugins::plugin_info.scanComm());
                    static const int TAG = Gambit::Scanner::Plugins::plugin_info.MIN_LOGL_MSG;
                    if(myComm.Iprobe(MPI_ANY_SOURCE, TAG))
                    {
                    int nullmsg;
                    MPI_Status msg_status;
                    myComm.Recv(&nullmsg, 1, MPI_ANY_SOURCE, TAG, &msg_status); // Recv the message to delete it.
                    use_alternate_min_LogL = true;
                    }
                    #endif
                }
                // If we didn't decide to switch yet, check for the existence of
                // the persistence file. This is not necessary for proper functioning
                // of this system, but it allows users to manually create the persistence file
                // as a 'hack' to force the likelihood to switch to the alternate min LogL
                // value.
                if(not use_alternate_min_LogL)
                {
                    use_alternate_min_LogL = Gambit::Scanner::Plugins::plugin_info.check_alt_min_LogL_state();
                }
                return use_alternate_min_LogL;
            }
            /// @}

       };

        template<typename ret, typename... args>
        class Function_Deleter<ret (args...)>
        {
        private:
            Function_Base <ret (args...)> *obj;

        public:
            Function_Deleter(void *in) : obj(static_cast< Function_Base<ret (args...)>* >(in)) {}

            Function_Deleter(const Function_Deleter<ret (args...)> &in) : obj(in.obj) {}

            void operator =(const Function_Deleter<ret (args...)> &in)
            {
                obj = in.obj;
            }

            void operator()(Function_Base <ret (args...)> *in)
            {
                obj->deleter(in);
            }
        };

        /// Container class that hold the output of the "get_purpose" function.
        template<typename ret, typename... args>
        class scan_ptr<ret (args...)> : public shared_ptr< Function_Base< ret (args...)> >
        {
        private:
            typedef shared_ptr< Function_Base< ret (args...) > > s_ptr;

        public:
            scan_ptr(){}
            scan_ptr(const scan_ptr &in) : s_ptr (in){}
            scan_ptr(scan_ptr &&in) : s_ptr (std::move(in)) {}
            scan_ptr(void *in) : s_ptr
                                (
                                    static_cast< Function_Base<ret (args...)>* >(in),
                                    Function_Deleter<ret (args...)>(in)
                                )
            {
                if (typeid(ret (args...)) != this->get()->type())
                {
                    scan_err << "scan_ptr and the functor return by \"get functor\" do not have the same type." << scan_end;
                }
            }

            scan_ptr<ret (args...)> &operator=(void *in)
            {
                    this->s_ptr::operator=
                    (
                        s_ptr
                        (
                            static_cast< Function_Base<ret (args...)>* >(in),
                            Function_Deleter<ret (args...)>(in)
                        )
                    );

                    if (typeid(ret (args...)) != this->get()->type())
                    {
                        scan_err << "scan_ptr and the functor return by \"get functor\" do not have the same type." << scan_end;
                    }

                    return *this;
            }

            scan_ptr<ret (args...)> &operator=(const scan_ptr<ret (args...)> &in)
            {
                this->s_ptr::operator=(in);

                return *this;
            }

            scan_ptr<ret (args...)> &operator=(s_ptr &&in)
            {
                this->s_ptr::operator=(std::move(in));

                return *this;
            }

            ret operator()(const args&... params)
            {
                return (*this)->operator()(params...);
            }
        };

        // TODO (Ben): I am just flagging a possible issue here. In principle, can't
        // two like_ptrs be active in the one scan? I.e. we could calculate two separate
        // likelihood functions at the one point (no scanners currently allow this, but
        // in-principle they could). If so, then there is a printer issue here to worry
        // about, namely, an error will be thrown if we attempt to print MPIrank, pointID,
        // and unitCubeParameters twice for the same point, which it seems is what would
        // happen. So we need to change something here so that they only get printed once
        // per point, no matter how many like_ptr's may be "active" at once.
        
        /// likelihood container for scanner plugins.
        class like_ptr : public scan_ptr<double (std::unordered_map<std::string, double> &)>
        {
        private:
            typedef scan_ptr<double (std::unordered_map<std::string, double> &)> s_ptr;
            std::unordered_map<std::string, double> map;

        public:
            like_ptr(){}
            like_ptr(const like_ptr &in) : s_ptr (in){}
            //like_ptr(like_ptr &&in) : s_ptr (std::move(in)) {}
            like_ptr(void *in) : s_ptr(in) {}

            double operator()(const std::vector<double> &vec)
            {
                int rank = (*this)->getRank();
                (*this)->getPrior().transform(vec, map);
                double ret_val = (*this)->operator()(map);
                double modified_ret_val = (*this)->purposeModifier(ret_val);
                unsigned long long int id = Gambit::Printers::get_point_id();
                (*this)->getPrinter().print(ret_val, (*this)->getPurpose(), rank, id);
<<<<<<< HEAD
                (*this)->getPrinter().print(modified_ret_val, "Modified" + (*this)->getPurpose(), rank, id);
                (*this)->getPrinter().print(vec, "unitCubeParameters", rank, id);
=======
                if (vec.size() > 0 && (*this)->getPrinter().get_printUnitcube())
                  (*this)->getPrinter().print(vec, "unitCubeParameters", rank, id);
>>>>>>> a0497c72
                (*this)->getPrinter().print(id,   "pointID", rank, id);
                (*this)->getPrinter().print(rank, "MPIrank", rank, id);
                (*this)->getPrinter().enable(); // Make sure printer is re-enabled (might have been disabled by invalid point error)

                // Return the value of the function, offset by any offset set
                return modified_ret_val + (*this)->getPurposeOffset();
            }

            double operator()(std::unordered_map<std::string, double> &map, const std::vector<double> &vec = std::vector<double>())
            {
                int rank = (*this)->getRank();
                (*this)->getPrior().transform(vec, map);
                double ret_val = (*this)->operator()(map);
                double modified_ret_val = (*this)->purposeModifier(ret_val);
                unsigned long long int id = Gambit::Printers::get_point_id();
                (*this)->getPrinter().print(ret_val, (*this)->getPurpose(), rank, id);
<<<<<<< HEAD
                (*this)->getPrinter().print(modified_ret_val, "Modified" + (*this)->getPurpose(), rank, id);
                if (vec.size() > 0) (*this)->getPrinter().print(vec, "unitCubeParameters", rank, id);
=======
                if (vec.size() > 0 && (*this)->getPrinter().get_printUnitcube())
                  (*this)->getPrinter().print(vec, "unitCubeParameters", rank, id);
>>>>>>> a0497c72
                (*this)->getPrinter().print(id,   "pointID", rank, id);
                (*this)->getPrinter().print(rank, "MPIrank", rank, id);
                (*this)->getPrinter().enable(); // Make sure printer is re-enabled (might have been disabled by invalid point error)

                // Return the value of the function, offset by any offset set
                return modified_ret_val + (*this)->getPurposeOffset();            }
        };

        /// Pure Base class of a plugin Factory function.
        class Factory_Base
        {
        public:
                virtual void * operator() (const std::string &purpose) const = 0;
                virtual ~Factory_Base() {};
        };
    }
}

#endif<|MERGE_RESOLUTION|>--- conflicted
+++ resolved
@@ -16,15 +16,13 @@
 ///          (tomas.gonzalo@monash.edu
 ///  \date 2019 May
 ///
-<<<<<<< HEAD
+///  \author Patrick Stoecker
+///          (stoecker@physik.rwth-aachen.de)
+///  \date 2020 May
+///
 ///  \author Anders Kvellestad
 ///          (anders.kvellestad@fys.uio.no
 ///  \date 2021 Feb
-=======
-///  \author Patrick Stoecker
-///          (stoecker@physik.rwth-aachen.de)
-///  \date 2020 May
->>>>>>> a0497c72
 ///
 ///  *********************************************
 
@@ -335,13 +333,11 @@
                 double modified_ret_val = (*this)->purposeModifier(ret_val);
                 unsigned long long int id = Gambit::Printers::get_point_id();
                 (*this)->getPrinter().print(ret_val, (*this)->getPurpose(), rank, id);
-<<<<<<< HEAD
                 (*this)->getPrinter().print(modified_ret_val, "Modified" + (*this)->getPurpose(), rank, id);
-                (*this)->getPrinter().print(vec, "unitCubeParameters", rank, id);
-=======
                 if (vec.size() > 0 && (*this)->getPrinter().get_printUnitcube())
+                {
                   (*this)->getPrinter().print(vec, "unitCubeParameters", rank, id);
->>>>>>> a0497c72
+                }
                 (*this)->getPrinter().print(id,   "pointID", rank, id);
                 (*this)->getPrinter().print(rank, "MPIrank", rank, id);
                 (*this)->getPrinter().enable(); // Make sure printer is re-enabled (might have been disabled by invalid point error)
@@ -358,13 +354,11 @@
                 double modified_ret_val = (*this)->purposeModifier(ret_val);
                 unsigned long long int id = Gambit::Printers::get_point_id();
                 (*this)->getPrinter().print(ret_val, (*this)->getPurpose(), rank, id);
-<<<<<<< HEAD
                 (*this)->getPrinter().print(modified_ret_val, "Modified" + (*this)->getPurpose(), rank, id);
-                if (vec.size() > 0) (*this)->getPrinter().print(vec, "unitCubeParameters", rank, id);
-=======
                 if (vec.size() > 0 && (*this)->getPrinter().get_printUnitcube())
+                {
                   (*this)->getPrinter().print(vec, "unitCubeParameters", rank, id);
->>>>>>> a0497c72
+                }
                 (*this)->getPrinter().print(id,   "pointID", rank, id);
                 (*this)->getPrinter().print(rank, "MPIrank", rank, id);
                 (*this)->getPrinter().enable(); // Make sure printer is re-enabled (might have been disabled by invalid point error)
