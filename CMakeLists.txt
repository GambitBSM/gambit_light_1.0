--- conflicted
+++ resolved
@@ -117,28 +117,15 @@
 else()
   find_package(PythonInterp 3)
   if(PYTHONINTERP_FOUND)
-<<<<<<< HEAD
     find_package(PythonLibs 3)
   else()
     message("${BoldYellow}   Python 3 not found, searching for Python 2.7${ColourReset}")
     find_package(PythonInterp 2 REQUIRED)
     if (PYTHON_VERSION_MINOR LESS 7)
-      message(FATAL_ERROR "\nGAMBIT requires Python 2.7 or later.  \n"
-                          "If you need to set the path to the Python interpreter manually, please use\n"
-                          "-DPYTHON_EXECUTABLE=path/to/preferred/python.")
+      message(FATAL_ERROR "\nGAMBIT requires Python 2.7.  \nIf you need to set the path to the Python interpreter manually, "
+                          "please use -DPYTHON_EXECUTABLE:FILEPATH=path/to/preferred/python.")
     endif()
     find_package(PythonLibs 2)
-=======
-     find_package(PythonLibs 3)
-  else()
-      message("${BoldYellow}   Python 3 not found, searching for Python 2.7${ColourReset}")
-      find_package(PythonInterp 2 REQUIRED)
-      if (PYTHON_VERSION_MINOR LESS 7)
-        message(FATAL_ERROR "\nGAMBIT requires Python 2.7.  \nIf you need to set the path to the Python interpreter manually, "
-                            "please use -DPYTHON_EXECUTABLE:FILEPATH=path/to/preferred/python.")
-      endif()
-      find_package(PythonLibs 2)
->>>>>>> fbb83470
   endif()
 endif()
 message("${BoldYellow}   Using Python interpreter version ${PYTHON_VERSION_STRING} for build.${ColourReset}")
