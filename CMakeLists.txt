--- conflicted
+++ resolved
@@ -246,12 +246,6 @@
     message("${BoldRed}   Missing library libuuid required for WSTP. Mathematica will be disabled.${ColourReset}")
     set(HAVE_MATHEMATICA 0)
   endif()
-<<<<<<< HEAD
-else()
-  message("${BoldRed}   Missing library libuuid required for WSTP. Mathematica will be disabled.${ColourReset}")
-  set(HAVE_MATHEMATICA 0)
-=======
->>>>>>> 5e4c6208
 endif()
 
 # Check for DL libraries
