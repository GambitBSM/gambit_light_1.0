# GAMBIT: Global and Modular BSM Inference Tool
#************************************************
# \file
#
#  Master CMake configuration script for GAMBIT.
#
#  CMakeLists files in this project can refer to
#  the root source directory of the project as
#  ${PROJECT_SOURCE_DIR} and to the root binary
#  directory of the project as ${PROJECT_BINARY_DIR}.
#
#************************************************
#
#  Authors (add name and date if you modify):
#
#  \author Antje Putze
#          (antje.putze@lapth.cnrs.fr)
#  \date 2014 Sep, Oct, Nov
#        2015 Jan, Feb, Apr, Sep
#
#  \author Pat Scott
#          (p.scott@imperial.ac.uk)
#  \date 2014 Nov, Dec
#
#  \author Tomas Gonzao
#          (t.e.gonzalo@fys.uio.no)
#  \date 2016 Sep
#
#************************************************

# Require a minimum cmake version of 2.8.5
cmake_minimum_required(VERSION 2.8.5 FATAL_ERROR)

SET(CMAKE_BUILD_TYPE_STRING "Choose the type of build, options are: None Debug Release Release_03 RelWithDebInfo MinSizeRel.")
if(NOT CMAKE_BUILD_TYPE AND NOT CMAKE_CONFIGURATION_TYPES)
  SET(CMAKE_BUILD_TYPE None CACHE STRING "${CMAKE_BUILD_TYPE_STRING}" FORCE)
elseif(CMAKE_BUILD_TYPE STREQUAL "Release_03")
  SET(CMAKE_BUILD_TYPE Release CACHE STRING "${CMAKE_BUILD_TYPE_STRING}" FORCE)
  SET(FORCE_03 TRUE)
endif()
message("${Yellow}-- Build type is set to ${CMAKE_BUILD_TYPE} ${ColourReset}")

# Set certain policies to NEW
foreach(p
  CMP0003 # CMake 2.6.0
  CMP0012 # CMake 2.8.0
  CMP0022 # CMake 2.8.12
  CMP0025 # CMake 3.0
  CMP0042 # CMake 3.0
  CMP0051 # CMake 3.1
  CMP0054 # CMake 3.1
  CMP0068 # CMake 3.9.1
  )
  if(POLICY ${p})
    cmake_policy(SET ${p} NEW)
  endif()
endforeach()

# Set the project name, enabling C, C++ and Fortran support
project(gambit C CXX Fortran)

# Disable clang support
if (CMAKE_CXX_COMPILER_ID MATCHES "Clang")
  message(FATAL_ERROR "\nYou seem to have selected the Clang compiler.  Beware that if you are using a mac, Clang may be your default compiler even though you might think it is gcc.  You can thank Apple for that, not GAMBIT/cmake.  \nGAMBIT does not support the Clang compiler. Please choose another compiler.")
endif()

# Make sure the user hasn't accidentally passed gcc instead of g++.
if (CMAKE_CXX_COMPILER MATCHES "gcc$")
  message(FATAL_ERROR "\nYou have set CMAKE_CXX_COMPILER to gcc.  I don't think that means what you think it means.  Do you really want to compile C++ with gcc rather than g++?")
endif()


# Use ccache to speed up re-compiling if it is available
#find_program(CCACHE_FOUND ccache)
#if(CCACHE_FOUND)
#  message("-- Found ccache. Will use it to speed up recompilation.")
#  set_property(GLOBAL PROPERTY RULE_LAUNCH_COMPILE ccache)
#  set_property(GLOBAL PROPERTY RULE_LAUNCH_LINK ccache)
#endif(CCACHE_FOUND)

# Don't relink all binaries when shared lib changes (programs will be rebuilt anyway if used headers change)
set(CMAKE_LINK_DEPENDS_NO_SHARED 1)

# Include ./cmake in search path for projects
set(CMAKE_MODULE_PATH ${CMAKE_MODULE_PATH} ${PROJECT_SOURCE_DIR}/cmake)

# Add common system library search variables to cmake library search variable, used by find_library
set(CMAKE_LIBRARY_PATH ${CMAKE_LIBRARY_PATH} $ENV{LIBRARY_PATH})
string(REPLACE ":" ";" CMAKE_LIBRARY_PATH "${CMAKE_LIBRARY_PATH}")

# When building, use the install RPATH already
set(CMAKE_BUILD_WITH_INSTALL_RPATH TRUE)

# Add the automatically determined parts of the RPATH that point to directories outside the build tree to the install RPATH
SET(CMAKE_INSTALL_RPATH_USE_LINK_PATH TRUE)

# Include cmake utility scripts, including colour definitions.
include(cmake/utilities.cmake)

# Check for Python and required libs
find_package(PythonInterp 2 REQUIRED)
if (PYTHON_VERSION_MAJOR GREATER 2)
  message(FATAL_ERROR "\nGAMBIT requires Python 2.  \nIf you need to set the path to the Python interpreter manually, "
                      "please use -DPYTHON_EXECUTABLE:FILEPATH=path/to/preferred/python.")
endif()
if (PYTHON_VERSION_MINOR LESS 6)
  message("${Red}   Python version < 2.6.  GAMBIT has not been tested with this version; upgrade Python if you experience problems.${ColourReset}")
endif()
find_package(PythonLibs)
foreach(module yaml os re datetime sys getopt shutil itertools)
  find_python_module(${module} REQUIRED)
endforeach()

# Check for axel
find_program(axel_FOUND axel)
if(axel_FOUND)
  message("${BoldYellow}   Found axel.${ColourReset} Backend and scanner downloads will be as fast as possible.")
else()
  message("${Red}   Axel utility not found.  Backend downloads would be faster if you installed axel.${ColourReset}")
endif()

# Do OSX checks
include(cmake/MacOSX.cmake)

# Add -fPIC for 64 bit systems
if(CMAKE_SYSTEM_PROCESSOR MATCHES "x86_64")
  set(CMAKE_C_FLAGS "${CMAKE_C_FLAGS} -fPIC")
  set(CMAKE_CXX_FLAGS "${CMAKE_CXX_FLAGS} -fPIC")
  set(CMAKE_Fortran_FLAGS "${CMAKE_Fortran_FLAGS} -fPIC")
endif()

# Add some Fortran compiler flags
if(CMAKE_Fortran_COMPILER MATCHES "gfortran*" OR CMAKE_Fortran_COMPILER MATCHES "f95*")
  set(CMAKE_Fortran_FLAGS "${CMAKE_Fortran_FLAGS} -ffree-line-length-none -ffixed-line-length-none -cpp")
elseif(CMAKE_Fortran_COMPILER MATCHES "ifort*")
  set(CMAKE_Fortran_FLAGS "${CMAKE_Fortran_FLAGS} -extend-source -fpp")
endif()

# Set output paths
set(mylibdir ${PROJECT_SOURCE_DIR}/lib)
set(mybindir ${PROJECT_SOURCE_DIR})
# First for the generic no-config case (e.g. with mingw)
set(CMAKE_RUNTIME_OUTPUT_DIRECTORY ${mybindir} )
set(CMAKE_LIBRARY_OUTPUT_DIRECTORY ${mylibdir} )
set(CMAKE_ARCHIVE_OUTPUT_DIRECTORY ${mylibdir} )
# Second, for multi-config builds (e.g. msvc)
foreach(OUTPUTCONFIG ${CMAKE_CONFIGURATION_TYPES} )
    string(TOUPPER ${OUTPUTCONFIG} OUTPUTCONFIG )
    set(CMAKE_RUNTIME_OUTPUT_DIRECTORY_${OUTPUTCONFIG} ${mybindir} )
    set(CMAKE_LIBRARY_OUTPUT_DIRECTORY_${OUTPUTCONFIG} ${mylibdir} )
    set(CMAKE_ARCHIVE_OUTPUT_DIRECTORY_${OUTPUTCONFIG} ${mylibdir} )
endforeach()

# Check for C++11 and C++14 support
include(CheckCXXCompilerFlag)
CHECK_CXX_COMPILER_FLAG("-std=c++14" COMPILER_SUPPORTS_CXX14)
if(COMPILER_SUPPORTS_CXX14)
  set(CMAKE_CXX_FLAGS "${CMAKE_CXX_FLAGS} -std=c++14")
else()
  CHECK_CXX_COMPILER_FLAG("-std=c++11" COMPILER_SUPPORTS_CXX11)
  if(COMPILER_SUPPORTS_CXX11)
    set(CMAKE_CXX_FLAGS "${CMAKE_CXX_FLAGS} -std=c++11")
  else()
    CHECK_CXX_COMPILER_FLAG("-std=c++0x" COMPILER_SUPPORTS_CXX0X)
    if(COMPILER_SUPPORTS_CXX0X)
      set(CMAKE_CXX_FLAGS "${CMAKE_CXX_FLAGS} -std=c++0x")
    else()
      message(FATAL_ERROR "The compiler ${CMAKE_CXX_COMPILER} has no C++11 support. Please use a different C++ compiler.")
    endif()
  endif()
endif()

# Check for Boost
set(Boost_NO_BOOST_CMAKE ON)
find_package(Boost 1.41)
if(Boost_FOUND)
  include_directories("${Boost_INCLUDE_DIR}")
else()
  message(FATAL_ERROR "GAMBIT requires Boost v1.41 or greater.\nPlease install a suitable version of Boost and rerun cmake.")
endif()

# Check for Eigen
find_package(Eigen3 3.1.0)
if(EIGEN3_FOUND)
  include_directories("${EIGEN3_INCLUDE_DIR}")
  message("-- Eigen version: ${EIGEN3_VERSION}")
else()
  message("${BoldRed}   Eigen v3.1.0 or greater not found.  FlexibleSUSY and GM2Calc interfaces will be excluded.${ColourReset}")
  set(itch "${itch};gm2calc;flexiblesusy")
  message(FATAL_ERROR "\nFlexibleSUSY is currently included in the GAMBIT distribution, so in fact it cannot be ditched.  Please install Eigen3.\n(Note that this will change in future GAMBIT versions, where FlexibleSUSY will be a 'true' backend.)")
endif()

# Check for OpenMP
find_package(OpenMP REQUIRED)
if (OPENMP_FOUND)
    set(CMAKE_C_FLAGS "${CMAKE_C_FLAGS} ${OpenMP_C_FLAGS}")
    set(CMAKE_CXX_FLAGS "${CMAKE_CXX_FLAGS} ${OpenMP_CXX_FLAGS}")
    if (NOT DEFINED OpenMP_Fortran_FLAGS)
      set(OpenMP_Fortran_FLAGS "-fopenmp")
    endif()
    set(CMAKE_Fortran_FLAGS "${CMAKE_Fortran_FLAGS} ${OpenMP_Fortran_FLAGS}")
endif()

# Check for Gnu Scientific Library (GSL)
include(cmake/FindGSL.cmake)
if(GSL_FOUND)
  if (NOT GSL_INCLUDE_DIRS STREQUAL "")
    include_directories("${GSL_INCLUDE_DIRS}")
  endif()
else()
  message(FATAL_ERROR "GAMBIT requires the GSL libraries.")
endif()

# Check for Mathematica
find_library(LIBUUID NAMES uuid)
if(LIBUUID)
  message("   Found library libuuid")
  find_package(Mathematica 10.0)
  if(Mathematica_FOUND AND NOT DEFINED Mathematica_Invalid_License)
    message("${BoldYellow}   Found Mathematica.${ColourReset}")
    if(Mathematica_WSTP_FOUND)
      message("${BoldYellow}   Found Wolfram Symbolic Transfer Protocol. Mathematica backends enabled.${ColourReset}")
      set(HAVE_MATHEMATICA 1)
      set(MATHEMATICA_WSTP_H "${Mathematica_WSTP_INCLUDE_DIR}/wstp.h")
      set(MATHEMATICA_KERNEL "${Mathematica_KERNEL_EXECUTABLE}")
    else()
      message("${BoldRed}  WSTP not found. Please make sure it is installed before attempting to use Mathematica backends.${ColourReset}")
      set(HAVE_MATHEMATICA 0)
    endif()
  elseif(DEFINED Mathematica_Invalid_License)
    message("${BoldRed}   Mathematica found but with an invalid license. Backends using Mathematica will be disabled.${ColourReset}")
    set(HAVE_MATHEMATICA 0)
  else()
    message("${BoldRed}   Mathematica not found. Backends using Mathematica will be disabled.${ColourReset}")
    set(HAVE_MATHEMATICA 0)
  endif()
else()
  message("${BoldRed}   Missing library libuuid required for WSTP. Mathematica will be disabled.${ColourReset}")
  set(HAVE_MATHEMATICA 0)
endif()

# Check for DL libraries
include(cmake/FindLibDL.cmake)

# Add compiler warning flags
include(cmake/warnings.cmake)

# Construct the full set of compiler flags to be used for external projects
if(CMAKE_BUILD_TYPE STREQUAL "Debug")
  set(GAMBIT_C_FLAGS "${CMAKE_C_FLAGS} ${CMAKE_C_FLAGS_DEBUG}")
  set(GAMBIT_CXX_FLAGS "${CMAKE_CXX_FLAGS} ${CMAKE_CXX_FLAGS_DEBUG}")
  set(GAMBIT_Fortran_FLAGS "${CMAKE_Fortran_FLAGS} ${CMAKE_Fortran_FLAGS_DEBUG}")
elseif(CMAKE_BUILD_TYPE STREQUAL "Release")
  # Unless invoked with FORCE_O3, drop down to -O2 optimisation for more reasonable compile time.
  if (NOT DEFINED FORCE_O3)
    string(REGEX REPLACE "(-O3)" "-O2" CMAKE_C_FLAGS_RELEASE "${CMAKE_C_FLAGS_RELEASE}")
    string(REGEX REPLACE "(-O3)" "-O2" CMAKE_CXX_FLAGS_RELEASE "${CMAKE_CXX_FLAGS_RELEASE}")
    string(REGEX REPLACE "(-O3)" "-O2" CMAKE_Fortran_FLAGS_RELEASE "${CMAKE_Fortran_FLAGS_RELEASE}")
  endif()
  set(GAMBIT_C_FLAGS "${CMAKE_C_FLAGS} ${CMAKE_C_FLAGS_RELEASE}")
  set(GAMBIT_CXX_FLAGS "${CMAKE_CXX_FLAGS} ${CMAKE_CXX_FLAGS_RELEASE}")
  set(GAMBIT_Fortran_FLAGS "${CMAKE_Fortran_FLAGS} ${CMAKE_Fortran_FLAGS_RELEASE}")
  # Never send the -O3 from cmake's release build config onwards to backends, as some are touchy.
  string(REGEX REPLACE "(-O3)" "-O2" GAMBIT_C_FLAGS "${GAMBIT_C_FLAGS}")
  string(REGEX REPLACE "(-O3)" "-O2" GAMBIT_CXX_FLAGS "${GAMBIT_CXX_FLAGS}")
  string(REGEX REPLACE "(-O3)" "-O2" GAMBIT_Fortran_FLAGS "${GAMBIT_Fortran_FLAGS}")
elseif(CMAKE_BUILD_TYPE STREQUAL "RelWithDebInfo")
  set(GAMBIT_C_FLAGS "${CMAKE_C_FLAGS} ${CMAKE_C_FLAGS_RELWITHDEBINFO}")
  set(GAMBIT_CXX_FLAGS "${CMAKE_CXX_FLAGS} ${CMAKE_CXX_FLAGS_RELWITHDEBINFO}")
  set(GAMBIT_Fortran_FLAGS "${CMAKE_Fortran_FLAGS} ${CMAKE_Fortran_FLAGS_RELWITHDEBINFO}")
elseif(CMAKE_BUILD_TYPE STREQUAL "MinSizeRel")
  set(GAMBIT_C_FLAGS "${CMAKE_C_FLAGS} ${CMAKE_C_FLAGS_MINSIZEREL}")
  set(GAMBIT_CXX_FLAGS "${CMAKE_CXX_FLAGS} ${CMAKE_CXX_FLAGS_MINSIZEREL}")
  set(GAMBIT_Fortran_FLAGS "${CMAKE_Fortran_FLAGS} ${CMAKE_Fortran_FLAGS_MINSIZEREL}")
else()
  set(GAMBIT_C_FLAGS "${CMAKE_C_FLAGS}")
  set(GAMBIT_CXX_FLAGS "${CMAKE_CXX_FLAGS}")
  set(GAMBIT_Fortran_FLAGS "${CMAKE_Fortran_FLAGS}")
endif()

# Check for optional packages and disable sections of GAMBIT accordingly
include(cmake/optional.cmake)

# Look for the latest tag and use it to set the version number.  If there is no such tag, use the tarball info file.
find_package(Git)
if(GIT_FOUND)
  get_version_from_git(GAMBIT_VERSION_MAJOR GAMBIT_VERSION_MINOR GAMBIT_VERSION_REVISION
                       GAMBIT_VERSION_PATCH GAMBIT_VERSION_FULL)
  if (GAMBIT_VERSION_MAJOR)
    message("${BoldYellow}   GAMBIT version detected from git tag: ${GAMBIT_VERSION_FULL}${ColourReset}")
  endif()
endif()
if(NOT GIT_FOUND OR NOT GAMBIT_VERSION_MAJOR)
  message("${BoldYellow}   GAMBIT version not detected via git.  Reverting to cmake/tarball_info.cmake.${ColourReset}")
  include(cmake/tarball_info.cmake)
endif()

# Add doxygen build as an external project
add_custom_target(docs WORKING_DIRECTORY ${PROJECT_SOURCE_DIR} COMMAND doxygen doc/doxygen.conf)

# Work out which modules to include in the compile
retrieve_bits(GAMBIT_BITS ${PROJECT_SOURCE_DIR} "${itch}" "Loud")

# Set up targets to make standalone tarballs of the different modules
add_standalone_tarballs("${GAMBIT_BITS}" "${GAMBIT_VERSION_FULL}")

# Include contributed packages
include(cmake/contrib.cmake)

# Reprocess the ditch set into a comma-separated list
string (REPLACE ";" "," itch_with_commas "${itch}")

# Create the scratch directory if it isn't there already
if(NOT EXISTS "${PROJECT_SOURCE_DIR}/scratch")
  message("${Yellow}-- Creating scratch directory${ColourReset}")
  execute_process(COMMAND ${CMAKE_COMMAND} -E make_directory scratch WORKING_DIRECTORY ${PROJECT_SOURCE_DIR})
  message("${Yellow}-- Creating scratch directory - done.${ColourReset}")
endif()

# Generate the ScannerBit compilation files
if(EXISTS "${PROJECT_SOURCE_DIR}/ScannerBit/")
  message("${Yellow}-- Updating GAMBIT scanner cmake and related files${ColourReset}")
  set(scanner_harvester ${PROJECT_SOURCE_DIR}/ScannerBit/scripts/scanner+_harvester.py ${PROJECT_BINARY_DIR} -x __not_a_real_name__,${itch_with_commas})
  execute_process(RESULT_VARIABLE result COMMAND ${PYTHON_EXECUTABLE} ${scanner_harvester} WORKING_DIRECTORY ${PROJECT_SOURCE_DIR})
  check_result(${result} ${scanner_harvester})
  message("${Yellow}-- Updating GAMBIT scanner cmake and related files - done.${ColourReset}")
endif()

# Generate the cmake_variables.hpp file
include(cmake/preprocessor.cmake)

# Generate particle_database.cpp from particle_database.yaml.
if(EXISTS "${PROJECT_SOURCE_DIR}/Models/")
  set(particle_harvester ${PROJECT_SOURCE_DIR}/Models/scripts/particle_harvester.py ${PROJECT_BINARY_DIR} -x __not_a_real_name__,${itch_with_commas})
  execute_process(COMMAND ${PYTHON_EXECUTABLE} ${particle_harvester} WORKING_DIRECTORY ${PROJECT_SOURCE_DIR})
  message("${Yellow}-- Generated particle_database.cpp from particle_database.yaml.${ColourReset}")
endif()

# Identify the different harvester scripts
<<<<<<< HEAD
set(PARTICLE_HARVESTER ${PROJECT_SOURCE_DIR}/Models/scripts/particle_harvester.py)
=======
>>>>>>> 336f8b0a
set(MODEL_HARVESTER ${PROJECT_SOURCE_DIR}/Models/scripts/model_harvester.py)
set(BACKEND_HARVESTER ${PROJECT_SOURCE_DIR}/Backends/scripts/backend_harvester.py)
set(MODULE_HARVESTER ${PROJECT_SOURCE_DIR}/Elements/scripts/module_harvester.py)
set(PRINTER_HARVESTER ${PROJECT_SOURCE_DIR}/Printers/scripts/printer_harvester.py)
set(HARVEST_TOOLS ${PROJECT_SOURCE_DIR}/Utils/scripts/harvesting_tools.py)

# Create module_rollcall.hpp, module_types_rollcall.hpp, module_functor_types.hpp, models_rollcall.hpp, model_types_rollcall.hpp,
# backend_rollcall.hpp, backend_types_rollcall.hpp, backend_functor_types.hpp, printer_rollcall.hpp, particle_database.cpp.
<<<<<<< HEAD
file(GLOB PARTICLE_HARVESTER_FILES "${PROJECT_SOURCE_DIR}/config/particle_database.yaml"
                                   "${PROJECT_SOURCE_DIR}/Models/CMakeLists.txt")
=======
>>>>>>> 336f8b0a
file(GLOB MODEL_HARVESTER_FILES    "${PROJECT_SOURCE_DIR}/Models/include/gambit/Models/models/*.hpp"
                                   "${PROJECT_SOURCE_DIR}/Models/CMakeLists.txt")
file(GLOB BACKEND_HARVESTER_FILES  "${PROJECT_SOURCE_DIR}/Backends/include/gambit/Backends/frontends/*.hpp"
                                   "${PROJECT_SOURCE_DIR}/Backends/CMakeLists.txt")
file(GLOB PRINTER_HARVESTER_FILES  "${PROJECT_SOURCE_DIR}/Printers/include/gambit/Printers/printers/*.hpp"
                                   "${PROJECT_SOURCE_DIR}/Printers/CMakeLists.txt")
file(GLOB MODULE_HARVESTER_FILES   "${PROJECT_SOURCE_DIR}/*Bit*/include/gambit/*Bit*/*_rollcall.hpp"
                                   "${PROJECT_SOURCE_DIR}/*Bit*/include/gambit/*Bit*/*_types.hpp")
string (REPLACE "//" "/" MODEL_HARVESTER_FILES    "${MODEL_HARVESTER_FILES}")   # (GLOB creates erroneous double slashes)
string (REPLACE "//" "/" BACKEND_HARVESTER_FILES  "${BACKEND_HARVESTER_FILES}")
string (REPLACE "//" "/" PRINTER_HARVESTER_FILES  "${PRINTER_HARVESTER_FILES}")
string (REPLACE "//" "/" MODULE_HARVESTER_FILES   "${MODULE_HARVESTER_FILES}")
list(REMOVE_ITEM MODULE_HARVESTER_FILES "${PROJECT_SOURCE_DIR}/ScannerBit//include//gambit//ScannerBit//priors_rollcall.hpp"
                                        "${PROJECT_SOURCE_DIR}/ScannerBit//include//gambit//ScannerBit//test_function_rollcall.hpp")
list(APPEND MODULE_HARVESTER_FILES "${PROJECT_SOURCE_DIR}/config/resolution_type_equivalency_classes.yaml")
set(MODULE_HARVESTER_FILES ${MODULE_HARVESTER_FILES} ${BACKEND_HARVESTER_FILES})
<<<<<<< HEAD
remove_build_files(particles_harvested models_harvested backends_harvested modules_harvested printers_harvested)
=======
remove_build_files(models_harvested backends_harvested modules_harvested printers_harvested)
>>>>>>> 336f8b0a
if(EXISTS "${PROJECT_SOURCE_DIR}/Models/")
 add_gambit_custom(model_harvest models_harvested MODEL_HARVESTER MODEL_HARVESTER_FILES)
endif()
if(EXISTS "${PROJECT_SOURCE_DIR}/Backends/")
  add_gambit_custom(backend_harvest backends_harvested BACKEND_HARVESTER BACKEND_HARVESTER_FILES)
endif()
if(EXISTS "${PROJECT_SOURCE_DIR}/Printers/")
  add_gambit_custom(printer_harvest printers_harvested PRINTER_HARVESTER PRINTER_HARVESTER_FILES)
else()
  add_definitions(-DNO_PRINTERS)
endif()
if(EXISTS "${PROJECT_SOURCE_DIR}/Elements/")
  add_gambit_custom(module_harvest modules_harvested MODULE_HARVESTER  MODULE_HARVESTER_FILES)
endif()
if(EXISTS "${PROJECT_SOURCE_DIR}/Backends/")
  add_dependencies(module_harvest backend_harvest)
endif()
if(EXISTS "${PROJECT_SOURCE_DIR}/Printers/")
  add_dependencies(printer_harvest module_harvest)
endif()

# Generate the CMakeLists.txt files for GAMBIT modules, Backends, Models and Printers)
message("${Yellow}-- Updating GAMBIT module, model, backend, and printer CMake files.${ColourReset}")
set(update_cmakelists ${PROJECT_SOURCE_DIR}/cmake/scripts/update_cmakelists.py -x __not_a_real_name__,${itch_with_commas})
execute_process(RESULT_VARIABLE result COMMAND ${PYTHON_EXECUTABLE} ${update_cmakelists} WORKING_DIRECTORY ${PROJECT_SOURCE_DIR})
check_result(${result} ${update_cmakelists})
message("${Yellow}-- Updating GAMBIT module, backend, and printer CMake files - done.${ColourReset}")

# Include other cmake scripts
include(cmake/gambit.cmake)
include(cmake/externals.cmake)

# Add GAMBIT subdirectories.
add_subdirectory(Logs)
add_subdirectory(Utils)
add_subdirectory_if_present(Models)
add_subdirectory_if_present(Backends)
add_subdirectory_if_present(Elements)
add_subdirectory_if_present(Printers)
add_subdirectory_if_present(Core)

# Lists of different GAMBIT object files to link
set(GAMBIT_BASIC_COMMON_OBJECTS "${GAMBIT_BASIC_COMMON_OBJECTS}" $<TARGET_OBJECTS:Logs> $<TARGET_OBJECTS:Utils>)
set(GAMBIT_ALL_COMMON_OBJECTS "${GAMBIT_BASIC_COMMON_OBJECTS}" $<TARGET_OBJECTS:Models> $<TARGET_OBJECTS:Backends> $<TARGET_OBJECTS:Elements>)

# Set compilation targets for GAMBIT modules
foreach(bit ${GAMBIT_BITS})
  add_subdirectory(${bit})
  set(GAMBIT_BIT_OBJECTS ${GAMBIT_BIT_OBJECTS} "$<TARGET_OBJECTS:${bit}>")
endforeach()

# Add the executables
include(cmake/executables.cmake)

# Finish setting the link commands and rpath variables for ScannerBit
if(EXISTS "${PROJECT_SOURCE_DIR}/ScannerBit/")
  include(${PROJECT_BINARY_DIR}/linkedout.cmake)
endif()<|MERGE_RESOLUTION|>--- conflicted
+++ resolved
@@ -337,10 +337,6 @@
 endif()
 
 # Identify the different harvester scripts
-<<<<<<< HEAD
-set(PARTICLE_HARVESTER ${PROJECT_SOURCE_DIR}/Models/scripts/particle_harvester.py)
-=======
->>>>>>> 336f8b0a
 set(MODEL_HARVESTER ${PROJECT_SOURCE_DIR}/Models/scripts/model_harvester.py)
 set(BACKEND_HARVESTER ${PROJECT_SOURCE_DIR}/Backends/scripts/backend_harvester.py)
 set(MODULE_HARVESTER ${PROJECT_SOURCE_DIR}/Elements/scripts/module_harvester.py)
@@ -349,11 +345,6 @@
 
 # Create module_rollcall.hpp, module_types_rollcall.hpp, module_functor_types.hpp, models_rollcall.hpp, model_types_rollcall.hpp,
 # backend_rollcall.hpp, backend_types_rollcall.hpp, backend_functor_types.hpp, printer_rollcall.hpp, particle_database.cpp.
-<<<<<<< HEAD
-file(GLOB PARTICLE_HARVESTER_FILES "${PROJECT_SOURCE_DIR}/config/particle_database.yaml"
-                                   "${PROJECT_SOURCE_DIR}/Models/CMakeLists.txt")
-=======
->>>>>>> 336f8b0a
 file(GLOB MODEL_HARVESTER_FILES    "${PROJECT_SOURCE_DIR}/Models/include/gambit/Models/models/*.hpp"
                                    "${PROJECT_SOURCE_DIR}/Models/CMakeLists.txt")
 file(GLOB BACKEND_HARVESTER_FILES  "${PROJECT_SOURCE_DIR}/Backends/include/gambit/Backends/frontends/*.hpp"
@@ -370,11 +361,7 @@
                                         "${PROJECT_SOURCE_DIR}/ScannerBit//include//gambit//ScannerBit//test_function_rollcall.hpp")
 list(APPEND MODULE_HARVESTER_FILES "${PROJECT_SOURCE_DIR}/config/resolution_type_equivalency_classes.yaml")
 set(MODULE_HARVESTER_FILES ${MODULE_HARVESTER_FILES} ${BACKEND_HARVESTER_FILES})
-<<<<<<< HEAD
-remove_build_files(particles_harvested models_harvested backends_harvested modules_harvested printers_harvested)
-=======
 remove_build_files(models_harvested backends_harvested modules_harvested printers_harvested)
->>>>>>> 336f8b0a
 if(EXISTS "${PROJECT_SOURCE_DIR}/Models/")
  add_gambit_custom(model_harvest models_harvested MODEL_HARVESTER MODEL_HARVESTER_FILES)
 endif()
