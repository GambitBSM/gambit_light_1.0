# GAMBIT: Global and Modular BSM Inference Tool
#************************************************
# \file
#
#  Master CMake configuration script for GAMBIT.
#
#  CMakeLists files in this project can refer to
#  the root source directory of the project as
#  ${PROJECT_SOURCE_DIR} and to the root binary
#  directory of the project as ${PROJECT_BINARY_DIR}.
#
#************************************************
#
#  Authors (add name and date if you modify):
#
#  \author Antje Putze
#          (antje.putze@lapth.cnrs.fr)
#  \date 2014 Sep, Oct, Nov
#        2015 Jan, Feb, Apr, Sep
#
#  \author Pat Scott
#          (p.scott@imperial.ac.uk)
#  \date 2014 Nov, Dec
#
#  \author Tomas Gonzao
#          (t.e.gonzalo@fys.uio.no)
#  \date 2016 Sep
#
#  \author Ben Farmer
#          (b.farmer@imperial.ac.uk)
#  \date 2018 Oct
#
#************************************************

# Require a minimum cmake version of 2.8.5
cmake_minimum_required(VERSION 2.8.5 FATAL_ERROR)

SET(CMAKE_BUILD_TYPE_STRING "Choose the type of build, options are: None Debug Release Release_O3 RelWithDebInfo MinSizeRel.")
if(NOT CMAKE_BUILD_TYPE AND NOT CMAKE_CONFIGURATION_TYPES)
  SET(CMAKE_BUILD_TYPE None CACHE STRING "${CMAKE_BUILD_TYPE_STRING}" FORCE)
elseif(CMAKE_BUILD_TYPE STREQUAL "Release_O3")
  SET(CMAKE_BUILD_TYPE Release CACHE STRING "${CMAKE_BUILD_TYPE_STRING}" FORCE)
  SET(FORCE_O3 TRUE)
endif()
message("${Yellow}-- Build type is set to ${CMAKE_BUILD_TYPE} ${ColourReset}")

# Set certain policies to NEW
foreach(p
  CMP0003 # CMake 2.6.0
  CMP0012 # CMake 2.8.0
  CMP0022 # CMake 2.8.12
  CMP0025 # CMake 3.0
  CMP0042 # CMake 3.0
  CMP0051 # CMake 3.1
  CMP0054 # CMake 3.1
  CMP0060 # CMake 3.16.2
  CMP0063 # CMake 3.3.2
  CMP0068 # CMake 3.9.1
  CMP0074 # CMake 3.12
  )
  if(POLICY ${p})
    cmake_policy(SET ${p} NEW)
  endif()
endforeach()

# Set the project name, enabling C, C++ and Fortran support
project(gambit C CXX Fortran)

# Make sure the user hasn't accidentally set the C++ compiler to the C compiler.
get_filename_component(CXX_COMPILER_NAME ${CMAKE_CXX_COMPILER} NAME)
if (CXX_COMPILER_NAME MATCHES "gcc.*$")
  message(FATAL_ERROR "\nYou have set CMAKE_CXX_COMPILER to gcc.  Did you mean g++?")
elseif (CXX_COMPILER_NAME MATCHES "clang($|-.*)")
  message(FATAL_ERROR "\nYou have set CMAKE_CXX_COMPILER to clang.  Did you mean clang++?")
elseif (CXX_COMPILER_NAME MATCHES "icc.*$")
  message(FATAL_ERROR "\nYou have set CMAKE_CXX_COMPILER to icc.  Did you mean icpc?")
endif()

# Use ccache to speed up re-compiling if it is available
#find_program(CCACHE_FOUND ccache)
#if(CCACHE_FOUND)
#  message("-- Found ccache. Will use it to speed up recompilation.")
#  set_property(GLOBAL PROPERTY RULE_LAUNCH_COMPILE ccache)
#  set_property(GLOBAL PROPERTY RULE_LAUNCH_LINK ccache)
#endif(CCACHE_FOUND)

# Don't relink all binaries when shared lib changes (programs will be rebuilt anyway if used headers change)
set(CMAKE_LINK_DEPENDS_NO_SHARED 1)

# Include ./cmake in search path for projects
set(CMAKE_MODULE_PATH ${CMAKE_MODULE_PATH} ${PROJECT_SOURCE_DIR}/cmake)

# Add common system library search variables to cmake library search variable, used by find_library
set(CMAKE_LIBRARY_PATH ${CMAKE_LIBRARY_PATH} $ENV{LIBRARY_PATH})
string(REPLACE ":" ";" CMAKE_LIBRARY_PATH "${CMAKE_LIBRARY_PATH}")

# When building, use the install RPATH already
set(CMAKE_BUILD_WITH_INSTALL_RPATH TRUE)

# Add the automatically determined parts of the RPATH that point to directories outside the build tree to the install RPATH
SET(CMAKE_INSTALL_RPATH_USE_LINK_PATH TRUE)

# Include cmake utility scripts, including colour definitions.
include(cmake/utilities.cmake)

# Check if pybind11 is to be ditched
string(REGEX MATCH ";pybind;|;pybind11;|;Pybind;|;Pybind11;" DITCH_PYBIND ";${itch};")

# Check for Python interpreter
# We also need to search for PythonLibs before letting pybind11 look for them,
# otherwise it seems to get it wrong.  Also, we need to add versions of python
# greater than 3.3 manually, for compatibility with CMake 2.8.12.
<<<<<<< HEAD
set(Python_ADDITIONAL_VERSIONS 3.4 3.5 3.6 3.7 3.8 3.9)
if (FORCE_PYTHON2)
  message("${BoldYellow}   Python 2 requested; searching for Python 2.7${ColourReset}")
  find_package(PythonInterp 2.7 REQUIRED)
  find_package(PythonLibs ${PYTHON_VERSION_STRING} REQUIRED)
=======
# If pybind11 is ditched, do not worry about PythonLibs
set(Python_ADDITIONAL_VERSIONS 3.4 3.5 3.6 3.7)
# If both FORCE_PYTHON2 and FORCE_PYTHON3 are set, throw error
if (FORCE_PYTHON2 AND FORCE_PYTHON3)
  message(FATAL_ERROR "Two different versions of python requested. Switch either FORCE_PYTHON2 or FORCE_PYTHON3 off.")
endif()
if (FORCE_PYTHON2)
  message("${BoldYellow}   Python 2 requested; searching for Python 2.7${ColourReset}")
  find_package(PythonInterp 2.7 REQUIRED)
  if(NOT DITCH_PYBIND)
    find_package(PythonLibs ${PYTHON_VERSION_STRING} EXACT)
  endif()
>>>>>>> 0aee285f
elseif (FORCE_PYTHON3)
  message("${BoldYellow}   Python 3 requested; searching for Python 3.x${ColourReset}")
  find_package(PythonInterp 3 REQUIRED)
  if(NOT DITCH_PYBIND)
    find_package(PythonLibs ${PYTHON_VERSION_STRING} EXACT)
  endif()
else()
  find_package(PythonInterp 3)
  if(PYTHONINTERP_FOUND AND NOT DITCH_PYBIND)
    find_package(PythonLibs 3)
  else()
    message("${BoldYellow}   Python 3 not found, searching for Python 2.7${ColourReset}")
    find_package(PythonInterp 2 REQUIRED)
    if (PYTHON_VERSION_MINOR LESS 7)
      message(FATAL_ERROR "\nGAMBIT requires Python 2.7.  \nIf you need to set the path to the Python interpreter manually, "
                          "please use -D PYTHON_EXECUTABLE=path/to/preferred/python.")
    endif()
    if(NOT DITCH_PYBIND)
      find_package(PythonLibs 2)
    endif()
  endif()
endif()
message("${BoldYellow}   Using Python interpreter version ${PYTHON_VERSION_STRING} for build.${ColourReset}")

if(PYTHONLIBS_FOUND)
  message("${BoldYellow}   Using Python libraries version ${PYTHONLIBS_VERSION_STRING} for Python backend support.${ColourReset}\n"
          "   Backends using different version of Python will be ditched.")
  if (NOT "${PYTHON_VERSION_STRING}" STREQUAL "${PYTHONLIBS_VERSION_STRING}")
    message("${BoldRed}   NOTE: You are using different Python versions for the interpreter and the libraries!${ColourReset}\n"
            "   In principle this should be fine, as the interpreter is only used for building GAMBIT, and the\n"
            "   libraries are only used for providing support for Python backends at runtime.  However, if you\n"
            "   have matching versions installed, you can make this message go away by trying the following\n"
            "   (making sure to clean out your build directory in between any such changes):\n"
            "   1. invoke cmake as cmake -DFORCE_PYTHON2=True .. (or similar)\n"
            "   2. invoke cmake as cmake -DFORCE_PYTHON3=True .. (or similar)\n"
            "   3. set the following variables when invoking cmake:\n"
            "     PYTHON_LIBRARY\n"
            "     PYTHON_INCLUDE_DIR\n"
            "     PYTHON_EXECUTABLE\n")
  endif()
endif()

<<<<<<< HEAD
# Check for pybind11 if PythonLibs were found
if(NOT PYTHONLIBS_FOUND)
  message("${BoldRed}   PythonLibs NOT found, so pybind11 cannot be used. Ditching support for CosmoBit and Python backends.${ColourReset}\n"
=======
# Check for pybind11 if PythonLibs were found and not ditched
if(DITCH_PYBIND)
  message("${BoldCyan} X Excluding pybind11 from GAMBIT configuration. Ditching support for Python backends.${ColourReset}")
elseif(NOT PYTHONLIBS_FOUND)
  message("${BoldRed}   PythonLibs NOT found, so pybind11 cannot be used. Ditching support for Python backends.${ColourReset}\n"
>>>>>>> 0aee285f
          "   If you *do* have the Python libraries installed, you should first try setting/unsetting\n"
          "   FORCE_PYTHON2 or FORCE_PYTHON3 when invoking cmake (make sure to clean out your build\n"
          "   directory in between any such changes).  If that does not work, you can manually set the\n"
          "   following variables when invoking cmake (also making sure to clean out your build dir):\n"
          "     PYTHON_LIBRARY\n"
          "     PYTHON_INCLUDE_DIR\n"
          "     PYTHON_EXECUTABLE")
  set(itch "${itch};CosmoBit")
else()
  set(MIN_pybind11_VERSION "2.5.0")
  set(PREFERRED_pybind11_VERSION "2.5.0")
  set(pybind11_CONTRIB_DIR "${PROJECT_SOURCE_DIR}/contrib/pybind11")
  find_package(pybind11 QUIET)
  if(NOT pybind11_FOUND AND EXISTS "${pybind11_CONTRIB_DIR}")
    use_contributed_pybind11()
  endif()
  if(pybind11_FOUND)
    if(pybind11_VERSION VERSION_LESS MIN_pybind11_VERSION)
      message("${BoldRed}   Found pybind11 ${pybind11_VERSION}. GAMBIT requires at least v${MIN_pybind11_VERSION}.${ColourReset}")
      set(pybind11_FOUND FALSE)
    else()
      message("${BoldYellow}   Found pybind11 ${pybind11_VERSION} at ${pybind11_DIR}.${ColourReset}")
      include_directories("${PYTHON_INCLUDE_DIRS};${PYBIND11_INCLUDE_DIR}")
    endif()
  endif()
  if(NOT pybind11_FOUND AND NOT EXISTS "${pybind11_CONTRIB_DIR}")
    message("${BoldRed}   CMake will now download and install pybind11 v${PREFERRED_pybind11_VERSION}.${ColourReset}")
    execute_process(RESULT_VARIABLE result COMMAND git clone https://github.com/pybind/pybind11.git ${pybind11_CONTRIB_DIR})
    if(${result} STREQUAL "0")
      execute_process(COMMAND ${CMAKE_COMMAND} -E chdir ${pybind11_CONTRIB_DIR} git checkout -q v${PREFERRED_pybind11_VERSION})
      use_contributed_pybind11()
      include_directories("${PYTHON_INCLUDE_DIRS};${PYBIND11_INCLUDE_DIR}")
    else()
      message("${BoldRed}   Attempt to clone git repository for pybind11 failed.  This may be because you are disconnected from the internet.\n   "
              "Otherwise, your git installation may be faulty. Errors about missing .so files are usually due to\n   "
              "your git installation being linked to a buggy version of libcurl.  In that case, try reinstalling libcurl.${ColourReset}")
    endif()
  endif()
  set(HAVE_PYBIND11 "${pybind11_FOUND}")
endif()

# Check for required Python libraries
foreach(module yaml os re datetime sys getopt shutil itertools)
  find_python_module(${module} REQUIRED)
endforeach()

# Check for axel
find_program(axel_FOUND axel)
if(axel_FOUND)
  message("${BoldYellow}   Found axel.${ColourReset} Backend and scanner downloads will be as fast as possible.")
else()
  message("${Red}   Axel utility not found.  Backend downloads would be faster if you installed axel.${ColourReset}")
endif()

# Do OSX checks
include(cmake/MacOSX.cmake)

# Add -fPIC for 64 bit systems
if(CMAKE_SYSTEM_PROCESSOR MATCHES "x86_64")
  set(CMAKE_C_FLAGS "${CMAKE_C_FLAGS} -fPIC")
  set(CMAKE_CXX_FLAGS "${CMAKE_CXX_FLAGS} -fPIC")
  set(CMAKE_Fortran_FLAGS "${CMAKE_Fortran_FLAGS} -fPIC")
endif()

# Add some Fortran compiler flags
if(CMAKE_Fortran_COMPILER MATCHES "gfortran*" OR CMAKE_Fortran_COMPILER MATCHES "f95*")
  set(CMAKE_Fortran_FLAGS "${CMAKE_Fortran_FLAGS} -ffree-line-length-none -ffixed-line-length-none -cpp")
elseif(CMAKE_Fortran_COMPILER MATCHES "ifort*")
  set(CMAKE_Fortran_FLAGS "${CMAKE_Fortran_FLAGS} -extend-source -fpp")
endif()

# Set output paths
set(mylibdir ${PROJECT_SOURCE_DIR}/lib)
set(mybindir ${PROJECT_SOURCE_DIR})
# First for the generic no-config case (e.g. with mingw)
set(CMAKE_RUNTIME_OUTPUT_DIRECTORY ${mybindir} )
set(CMAKE_LIBRARY_OUTPUT_DIRECTORY ${mylibdir} )
set(CMAKE_ARCHIVE_OUTPUT_DIRECTORY ${mylibdir} )
# Second, for multi-config builds (e.g. msvc)
foreach(OUTPUTCONFIG ${CMAKE_CONFIGURATION_TYPES} )
    string(TOUPPER ${OUTPUTCONFIG} OUTPUTCONFIG )
    set(CMAKE_RUNTIME_OUTPUT_DIRECTORY_${OUTPUTCONFIG} ${mybindir} )
    set(CMAKE_LIBRARY_OUTPUT_DIRECTORY_${OUTPUTCONFIG} ${mylibdir} )
    set(CMAKE_ARCHIVE_OUTPUT_DIRECTORY_${OUTPUTCONFIG} ${mylibdir} )
endforeach()

# Check for C++11, C++14 and C++17 support
include(CheckCXXCompilerFlag)
CHECK_CXX_COMPILER_FLAG("-std=c++17" COMPILER_SUPPORTS_CXX17)
if(COMPILER_SUPPORTS_CXX17)
  set(CMAKE_CXX_FLAGS "${CMAKE_CXX_FLAGS} -std=c++17")
else()
  CHECK_CXX_COMPILER_FLAG("-std=c++1z" COMPILER_SUPPORTS_CXX1z)
  CHECK_CXX_COMPILER_FLAG("-std=c++14" COMPILER_SUPPORTS_CXX14)
  if(COMPILER_SUPPORTS_CXX14)
    set(CMAKE_CXX_FLAGS "${CMAKE_CXX_FLAGS} -std=c++14")
  else()
    CHECK_CXX_COMPILER_FLAG("-std=c++1y" COMPILER_SUPPORTS_CXX1y)
    CHECK_CXX_COMPILER_FLAG("-std=c++11" COMPILER_SUPPORTS_CXX11)
    if(COMPILER_SUPPORTS_CXX11)
      set(CMAKE_CXX_FLAGS "${CMAKE_CXX_FLAGS} -std=c++11")
    else()
      CHECK_CXX_COMPILER_FLAG("-std=c++0x" COMPILER_SUPPORTS_CXX0X)
      if(COMPILER_SUPPORTS_CXX0X)
        set(CMAKE_CXX_FLAGS "${CMAKE_CXX_FLAGS} -std=c++0x")
      else()
        message(FATAL_ERROR "The compiler ${CMAKE_CXX_COMPILER} has no C++11 support. Please use a different C++ compiler.")
      endif()
    endif()
  endif()
endif()

# Check for C99, C11 and C18 support
include(CheckCCompilerFlag)
CHECK_C_COMPILER_FLAG("-std=c18" COMPILER_SUPPORTS_C18)
CHECK_C_COMPILER_FLAG("-std=c11" COMPILER_SUPPORTS_C11)
CHECK_C_COMPILER_FLAG("-std=c99" COMPILER_SUPPORTS_C99)
if(NOT COMPILER_SUPPORTS_C99)
  message("${BoldRed}   The compiler ${CMAKE_C_COMPILER} has no C99 support.  AlterBBN will be ditched.${ColourReset}")
  set(itch "${itch};alterbbn")
endif()

# Check for Boost
set(Boost_NO_BOOST_CMAKE ON)
find_package(Boost 1.41)
if(Boost_FOUND)
  include_directories("${Boost_INCLUDE_DIR}")
else()
  message(FATAL_ERROR "GAMBIT requires Boost v1.41 or greater.\nPlease install a suitable version of Boost and rerun cmake.")
endif()

# Fix Boost < 1.55 for Clang
if("${CMAKE_CXX_COMPILER_ID}" STREQUAL "Clang" OR "${CMAKE_CXX_COMPILER_ID}" STREQUAL "AppleClang")
  if(${CMAKE_VERSION} VERSION_LESS 3.12.0)
    add_definitions(-DBOOST_PP_VARIADICS=1)
  else()
    add_compile_definitions(BOOST_PP_VARIADICS=1)
  endif()
endif()

# Check for Eigen
find_package(Eigen3 3.1.0)
if(EIGEN3_FOUND)
  include_directories("${EIGEN3_INCLUDE_DIR}")
  message("-- Eigen version: ${EIGEN3_VERSION}")
else()
  message("${BoldRed}   Eigen v3.1.0 or greater not found.  FlexibleSUSY and GM2Calc interfaces will be excluded.${ColourReset}")
  set(itch "${itch};gm2calc;flexiblesusy")
  message(FATAL_ERROR "\nFlexibleSUSY is currently included in the GAMBIT distribution, so in fact it cannot be ditched.  Please install Eigen3.\n(Note that this will change in future GAMBIT versions, where FlexibleSUSY will be a 'true' backend.)")
endif()

# Check for OpenMP
find_package(OpenMP QUIET)
if (OPENMP_FOUND)
  message("-- OpenMP found successfully")
  set(CMAKE_C_FLAGS "${CMAKE_C_FLAGS} ${OpenMP_C_FLAGS}")
  set(CMAKE_CXX_FLAGS "${CMAKE_CXX_FLAGS} ${OpenMP_CXX_FLAGS}")
  if (NOT DEFINED OpenMP_Fortran_FLAGS)
    set(OpenMP_Fortran_FLAGS "-fopenmp")
  endif()
  set(CMAKE_Fortran_FLAGS "${CMAKE_Fortran_FLAGS} ${OpenMP_Fortran_FLAGS}")
else()
  if ("${CMAKE_CXX_COMPILER_ID}" STREQUAL "AppleClang")
    find_program(BREW NAMES brew)
    # This block modified from https://github.com/CLIUtils/cmake/blob/master/PatchOpenMPApple.cmake
    if(BREW)
      execute_process(COMMAND ${BREW} ls libomp RESULT_VARIABLE BREW_RESULT_CODE OUTPUT_QUIET ERROR_QUIET)
      if(BREW_RESULT_CODE)
        message(FATAL_ERROR "You are using the Apple Clang compiler, and have HomeBrew installed, but have not installed OpenMP. Please run \"brew install libomp\"")
      else()
        execute_process(COMMAND ${BREW} --prefix libomp OUTPUT_VARIABLE BREW_LIBOMP_PREFIX OUTPUT_STRIP_TRAILING_WHITESPACE)
        set(OpenMP_CXX_FLAGS "-Xpreprocessor -fopenmp")
        set(OpenMP_CXX_LIB_NAMES "omp")
        set(OpenMP_omp_LIBRARY "${BREW_LIBOMP_PREFIX}/lib/libomp.dylib")
        include_directories("${BREW_LIBOMP_PREFIX}/include")
        message(STATUS "Using Homebrew libomp from ${BREW_LIBOMP_PREFIX}")
      endif()
    else()
      message(FATAL_ERROR "\nOpenMP libraries not found. You are using the Apple Clang compiler. The easiest way to get OpenMP support for Apple Clang is to install it via HomeBrew. If you want to install it some other way, e.g. via MacPorts, you need to manually set -DOpenMP_CXX_FLAGS -DOpenMP_CXX_LIB_NAMES -DOpenMP_C_FLAGS -DOpenMP_C_LIB_NAMES -DOpenMP_omp_LIBRARY when invoking cmake.")
    endif()
  else()
    message(FATAL_ERROR "\nOpenMP libraries not found.  Your compiler installation seems to be broken.")
  endif()
endif()


# Check for Gnu Scientific Library (GSL)
include(cmake/FindGSL.cmake)
if(GSL_FOUND)
  if (NOT GSL_INCLUDE_DIRS STREQUAL "")
    include_directories("${GSL_INCLUDE_DIRS}")
  endif()
else()
  message(FATAL_ERROR "GAMBIT requires the GSL libraries.")
endif()

# Check for Mathematica
string(REGEX MATCH ";M;|;Ma;|;Mat;|;Math;|;Mathe;|;Mathem;|;Mathema;|;Mathemat;|;Mathemati;|;Mathematic;|;Mathematica;|;m;|;ma;|;mat;|;math;|;mathe;|;mathem;|;mathema;|;mathemat;|;mathemati;|;mathematic;|;mathematica" DITCH_MATHEMATICA ";${itch};")
if(DITCH_MATHEMATICA)
  set(HAVE_MATHEMATICA 0)
  message("${BoldCyan} X Excluding Mathematica from GAMBIT configuration. All backends using Mathematica will be disabled${ColourReset}")
else()
  find_library(LIBUUID NAMES uuid)
  if(LIBUUID)
    message("   Found library libuuid")
    find_package(Mathematica 10.0)
    if(Mathematica_FOUND AND (NOT DEFINED Mathematica_Invalid_License OR IGNORE_MATHEMATICA_LICENSE))
      message("${BoldYellow}   Found Mathematica.${ColourReset}")
      if(Mathematica_WSTP_FOUND)
        message("${BoldYellow}   Found Wolfram Symbolic Transfer Protocol. Mathematica backends enabled.${ColourReset}")
        set(HAVE_MATHEMATICA 1)
        set(MATHEMATICA_WSTP_H "${Mathematica_WSTP_INCLUDE_DIR}/wstp.h")
        set(MATHEMATICA_KERNEL "${Mathematica_KERNEL_EXECUTABLE}")
        set(MATHEMATICA_WSTP_VERSION_MAJOR ${Mathematica_WSTP_VERSION_MAJOR})
        set(MATHEMATICA_WSTP_VERSION_MINOR ${Mathematica_WSTP_VERSION_MINOR})
      else()
        message("${BoldRed}  WSTP not found. Please make sure it is installed before attempting to use Mathematica backends.${ColourReset}")
        set(HAVE_MATHEMATICA 0)
      endif()
    elseif(DEFINED Mathematica_Invalid_License AND NOT IGNORE_MATHEMATICA_LICENSE)
      message("${BoldRed}   Mathematica found but with an invalid license. Backends using Mathematica will be disabled.${ColourReset}")
      message("${BoldRed}   To ignore this license check, add -DIGNORE_MATHEMATICA_LICENSE=True to your cmake command.${ColourReset}")
      set(HAVE_MATHEMATICA 0)
    else()
      message("${BoldRed}   Mathematica not found. Backends using Mathematica will be disabled.${ColourReset}")
      set(HAVE_MATHEMATICA 0)
    endif()
  else()
    message("${BoldRed}   Missing library libuuid required for WSTP. Mathematica will be disabled.${ColourReset}")
    set(HAVE_MATHEMATICA 0)
  endif()
endif()

# Check for DL libraries
include(cmake/FindLibDL.cmake)

# Add compiler warning flags
include(cmake/warnings.cmake)

# Construct the full set of compiler flags to be used for external projects
set(BACKEND_C_FLAGS_NO_BUILD_OPTIMISATIONS "${CMAKE_C_FLAGS}")
set(BACKEND_CXX_FLAGS_NO_BUILD_OPTIMISATIONS "${CMAKE_CXX_FLAGS}")
set(BACKEND_Fortran_FLAGS_NO_BUILD_OPTIMISATIONS "${CMAKE_Fortran_FLAGS}")
if(CMAKE_BUILD_TYPE STREQUAL "Debug")
  set(BACKEND_C_FLAGS "${CMAKE_C_FLAGS} ${CMAKE_C_FLAGS_DEBUG}")
  set(BACKEND_CXX_FLAGS "${CMAKE_CXX_FLAGS} ${CMAKE_CXX_FLAGS_DEBUG}")
  set(BACKEND_Fortran_FLAGS "${CMAKE_Fortran_FLAGS} ${CMAKE_Fortran_FLAGS_DEBUG}")
elseif(CMAKE_BUILD_TYPE STREQUAL "Release")
  # Unless invoked with FORCE_O3, drop down to -O2 optimisation for more reasonable compile time.
  if (NOT DEFINED FORCE_O3)
    string(REGEX REPLACE "(-O3)" "-O2" CMAKE_C_FLAGS_RELEASE "${CMAKE_C_FLAGS_RELEASE}")
    string(REGEX REPLACE "(-O3)" "-O2" CMAKE_CXX_FLAGS_RELEASE "${CMAKE_CXX_FLAGS_RELEASE}")
    string(REGEX REPLACE "(-O3)" "-O2" CMAKE_Fortran_FLAGS_RELEASE "${CMAKE_Fortran_FLAGS_RELEASE}")
  endif()
  set(BACKEND_C_FLAGS "${CMAKE_C_FLAGS} ${CMAKE_C_FLAGS_RELEASE}")
  set(BACKEND_CXX_FLAGS "${CMAKE_CXX_FLAGS} ${CMAKE_CXX_FLAGS_RELEASE}")
  set(BACKEND_Fortran_FLAGS "${CMAKE_Fortran_FLAGS} ${CMAKE_Fortran_FLAGS_RELEASE}")
  # Never send the -O3 from cmake's release build config onwards to backends, as some are touchy.
  string(REGEX REPLACE "(-O3)" "-O2" BACKEND_C_FLAGS "${BACKEND_C_FLAGS}")
  string(REGEX REPLACE "(-O3)" "-O2" BACKEND_CXX_FLAGS "${BACKEND_CXX_FLAGS}")
  string(REGEX REPLACE "(-O3)" "-O2" BACKEND_Fortran_FLAGS "${BACKEND_Fortran_FLAGS}")
elseif(CMAKE_BUILD_TYPE STREQUAL "RelWithDebInfo")
  set(BACKEND_C_FLAGS "${CMAKE_C_FLAGS} ${CMAKE_C_FLAGS_RELWITHDEBINFO}")
  set(BACKEND_CXX_FLAGS "${CMAKE_CXX_FLAGS} ${CMAKE_CXX_FLAGS_RELWITHDEBINFO}")
  set(BACKEND_Fortran_FLAGS "${CMAKE_Fortran_FLAGS} ${CMAKE_Fortran_FLAGS_RELWITHDEBINFO}")
elseif(CMAKE_BUILD_TYPE STREQUAL "MinSizeRel")
  set(BACKEND_C_FLAGS "${CMAKE_C_FLAGS} ${CMAKE_C_FLAGS_MINSIZEREL}")
  set(BACKEND_CXX_FLAGS "${CMAKE_CXX_FLAGS} ${CMAKE_CXX_FLAGS_MINSIZEREL}")
  set(BACKEND_Fortran_FLAGS "${CMAKE_Fortran_FLAGS} ${CMAKE_Fortran_FLAGS_MINSIZEREL}")
else()
  set(BACKEND_C_FLAGS "${CMAKE_C_FLAGS}")
  set(BACKEND_CXX_FLAGS "${CMAKE_CXX_FLAGS}")
  set(BACKEND_Fortran_FLAGS "${CMAKE_Fortran_FLAGS}")
endif()
set(BACKEND_C18_FLAGS "${BACKEND_C_FLAGS} -std=c18")
set(BACKEND_C11_FLAGS "${BACKEND_C_FLAGS} -std=c11")
set(BACKEND_C99_FLAGS "${BACKEND_C_FLAGS} -std=c99")
set(BACKEND_GNU99_FLAGS "${BACKEND_C_FLAGS} -std=gnu99")

# Make symbols hidden by default when compiling GAMBIT source files only
if(${CMAKE_MAJOR_VERSION} MATCHES "2")
  set(CMAKE_CXX_FLAGS "${CMAKE_CXX_FLAGS} -fvisibility=hidden -fvisibility-inlines-hidden")
  set(CMAKE_Fortran_FLAGS "${CMAKE_Fortran_FLAGS} -fvisibility=hidden")
else()
  set(CMAKE_CXX_VISIBILITY_PRESET hidden)
  set(CMAKE_Fortran_VISIBILITY_PRESET hidden)
  set(CMAKE_VISIBILITY_INLINES_HIDDEN TRUE)
endif()

# Check for optional packages and disable sections of GAMBIT accordingly
include(cmake/optional.cmake)

# Look for the latest tag and use it to set the version number.  If there is no such tag, use the tarball info file.
find_package(Git)
if(GIT_FOUND)
  get_version_from_git(GAMBIT_VERSION_MAJOR GAMBIT_VERSION_MINOR GAMBIT_VERSION_REVISION
                       GAMBIT_VERSION_PATCH GAMBIT_VERSION_FULL)
  if (GAMBIT_VERSION_MAJOR)
    message("${BoldYellow}   GAMBIT version detected from git tag: ${GAMBIT_VERSION_FULL}${ColourReset}")
  endif()
endif()
if(NOT GIT_FOUND OR NOT GAMBIT_VERSION_MAJOR)
  message("${BoldYellow}   GAMBIT version not detected via git.  Reverting to cmake/tarball_info.cmake.${ColourReset}")
  include(cmake/tarball_info.cmake)
endif()

# Add doxygen build as an external project
add_custom_target(docs WORKING_DIRECTORY ${PROJECT_SOURCE_DIR} COMMAND doxygen doc/doxygen.conf)

# Work out which modules to include in the compile
retrieve_bits(GAMBIT_BITS ${PROJECT_SOURCE_DIR} "${itch}" "Loud")

# Set up targets to make standalone tarballs of the different modules
add_standalone_tarballs("${GAMBIT_BITS}" "${GAMBIT_VERSION_FULL}")

# Include contributed packages
include(cmake/contrib.cmake)

# Reprocess the ditch set into a comma-separated list
string (REPLACE ";" "," itch_with_commas "${itch}")

# Create the scratch directory if it isn't there already
if(NOT EXISTS "${PROJECT_SOURCE_DIR}/scratch")
  message("${Yellow}-- Creating scratch directory${ColourReset}")
  execute_process(COMMAND ${CMAKE_COMMAND} -E make_directory scratch WORKING_DIRECTORY ${PROJECT_SOURCE_DIR})
  execute_process(COMMAND ${CMAKE_COMMAND} -E make_directory build_time WORKING_DIRECTORY ${PROJECT_SOURCE_DIR}/scratch)
  execute_process(COMMAND ${CMAKE_COMMAND} -E make_directory run_time WORKING_DIRECTORY ${PROJECT_SOURCE_DIR}/scratch)
  message("${Yellow}-- Creating scratch directory - done.${ColourReset}")
endif()

# Generate the ScannerBit compilation files
if(EXISTS "${PROJECT_SOURCE_DIR}/ScannerBit/")
  message("${Yellow}-- Updating GAMBIT scanner cmake and related files${ColourReset}")
  set(scanner_harvester ${PROJECT_SOURCE_DIR}/ScannerBit/scripts/scanner+_harvester.py ${PROJECT_BINARY_DIR} -x __not_a_real_name__,${itch_with_commas})
  execute_process(RESULT_VARIABLE result COMMAND ${PYTHON_EXECUTABLE} ${scanner_harvester} WORKING_DIRECTORY ${PROJECT_SOURCE_DIR})
  check_result(${result} ${scanner_harvester})
  message("${Yellow}-- Updating GAMBIT scanner cmake and related files - done.${ColourReset}")
endif()

# Generate the cmake_variables.hpp file
include(cmake/preprocessor.cmake)

# Generate particle_database.cpp from particle_database.yaml.
if(EXISTS "${PROJECT_SOURCE_DIR}/Models/")
  set(particle_harvester ${PROJECT_SOURCE_DIR}/Models/scripts/particle_harvester.py ${PROJECT_BINARY_DIR} -x __not_a_real_name__,${itch_with_commas})
  execute_process(COMMAND ${PYTHON_EXECUTABLE} ${particle_harvester} WORKING_DIRECTORY ${PROJECT_SOURCE_DIR})
  message("${Yellow}-- Generated particle_database.cpp from particle_database.yaml.${ColourReset}")
endif()

# Add the main gambit sources and identify which modules are to be included.
include(cmake/gambit.cmake)

# Identify the different harvester scripts
set(MODULE_HARVESTER ${PROJECT_SOURCE_DIR}/Elements/scripts/module_harvester.py)
set(BACKEND_HARVESTER ${PROJECT_SOURCE_DIR}/Backends/scripts/backend_harvester.py)
set(MODEL_HARVESTER ${PROJECT_SOURCE_DIR}/Models/scripts/model_harvester.py)
set(PRINTER_HARVESTER ${PROJECT_SOURCE_DIR}/Printers/scripts/printer_harvester.py)
set(COLLIDER_HARVESTER ${PROJECT_SOURCE_DIR}/ColliderBit/scripts/collider_harvester.py)
set(HARVEST_TOOLS ${PROJECT_SOURCE_DIR}/Utils/scripts/harvesting_tools.py)

# Create module_rollcall.hpp, module_types_rollcall.hpp, module_functor_types.hpp, models_rollcall.hpp, model_types_rollcall.hpp,
# backend_rollcall.hpp, backend_types_rollcall.hpp, backend_functor_types.hpp, printer_rollcall.hpp, particle_database.cpp,
# ColliderBit_model_rollcall.hpp, ColliderPythia_typedefs.hpp
file(GLOB MODULE_HARVESTER_FILES   "${PROJECT_SOURCE_DIR}/*Bit*/include/gambit/*Bit*/*_rollcall.hpp"
                                   "${PROJECT_SOURCE_DIR}/*Bit*/include/gambit/*Bit*/*_types.hpp")
file(GLOB BACKEND_HARVESTER_FILES  "${PROJECT_SOURCE_DIR}/Backends/include/gambit/Backends/frontends/*.hpp"
                                   "${PROJECT_SOURCE_DIR}/Backends/CMakeLists.txt")
file(GLOB MODEL_HARVESTER_FILES    "${PROJECT_SOURCE_DIR}/Models/include/gambit/Models/models/*.hpp"
                                   "${PROJECT_SOURCE_DIR}/Models/CMakeLists.txt")
file(GLOB PRINTER_HARVESTER_FILES  "${PROJECT_SOURCE_DIR}/Printers/include/gambit/Printers/printers/*.hpp"
                                   "${PROJECT_SOURCE_DIR}/Printers/CMakeLists.txt")
file(GLOB COLLIDER_HARVESTER_FILES "${PROJECT_SOURCE_DIR}/ColliderBit/include/gambit/ColliderBit/models/*.hpp"
                                   "${PROJECT_SOURCE_DIR}/Models/CMakeLists.txt")
string (REPLACE "//" "/" MODULE_HARVESTER_FILES   "${MODULE_HARVESTER_FILES}")
string (REPLACE "//" "/" BACKEND_HARVESTER_FILES  "${BACKEND_HARVESTER_FILES}")
string (REPLACE "//" "/" MODEL_HARVESTER_FILES    "${MODEL_HARVESTER_FILES}")   # (GLOB creates erroneous double slashes)
string (REPLACE "//" "/" PRINTER_HARVESTER_FILES  "${PRINTER_HARVESTER_FILES}")
string (REPLACE "//" "/" COLLIDER_HARVESTER_FILES "${COLLIDER_HARVESTER_FILES}")
list(REMOVE_ITEM MODULE_HARVESTER_FILES "${PROJECT_SOURCE_DIR}/ScannerBit//include//gambit//ScannerBit//priors_rollcall.hpp"
                                        "${PROJECT_SOURCE_DIR}/ScannerBit//include//gambit//ScannerBit//test_function_rollcall.hpp")
list(APPEND MODULE_HARVESTER_FILES "${PROJECT_SOURCE_DIR}/config/resolution_type_equivalency_classes.yaml")
set(MODULE_HARVESTER_FILES ${MODULE_HARVESTER_FILES} ${BACKEND_HARVESTER_FILES})
remove_build_files(models_harvested backends_harvested modules_harvested printers_harvested colliders_harvested)
if(EXISTS "${PROJECT_SOURCE_DIR}/Elements/")
  add_gambit_custom(module_harvest modules_harvested MODULE_HARVESTER  MODULE_HARVESTER_FILES)
endif()
if(EXISTS "${PROJECT_SOURCE_DIR}/Backends/")
  add_gambit_custom(backend_harvest backends_harvested BACKEND_HARVESTER BACKEND_HARVESTER_FILES)
  add_dependencies(module_harvest backend_harvest)
endif()
if(EXISTS "${PROJECT_SOURCE_DIR}/Models/")
 add_gambit_custom(model_harvest models_harvested MODEL_HARVESTER MODEL_HARVESTER_FILES)
endif()
if(EXISTS "${PROJECT_SOURCE_DIR}/Printers/")
  add_gambit_custom(printer_harvest printers_harvested PRINTER_HARVESTER PRINTER_HARVESTER_FILES)
  add_dependencies(printer_harvest module_harvest)
else()
  add_definitions(-DNO_PRINTERS)
endif()
if(EXISTS "${PROJECT_SOURCE_DIR}/ColliderBit/" AND ";${GAMBIT_BITS};" MATCHES ";ColliderBit;")
  add_gambit_custom(collider_harvest colliders_harvested COLLIDER_HARVESTER COLLIDER_HARVESTER_FILES)
  add_dependencies(module_harvest collider_harvest)
endif()

# Generate the CMakeLists.txt files for GAMBIT modules, Backends, Models and Printers)
message("${Yellow}-- Updating GAMBIT module, model, backend, and printer CMake files.${ColourReset}")
set(update_cmakelists ${PROJECT_SOURCE_DIR}/cmake/scripts/update_cmakelists.py -x __not_a_real_name__,${itch_with_commas})
execute_process(RESULT_VARIABLE result COMMAND ${PYTHON_EXECUTABLE} ${update_cmakelists} WORKING_DIRECTORY ${PROJECT_SOURCE_DIR})
check_result(${result} ${update_cmakelists})
message("${Yellow}-- Updating GAMBIT module, backend, and printer CMake files - done.${ColourReset}")

# Add backends and scanners
include(cmake/externals.cmake)

# Add GAMBIT subdirectories.
add_subdirectory(Logs)
add_subdirectory(Utils)
add_subdirectory_if_present(Core)
add_subdirectory_if_present(Models)
add_subdirectory_if_present(Backends)
add_subdirectory_if_present(Elements)
add_subdirectory_if_present(Printers)

# Lists of different GAMBIT object files to link
set(GAMBIT_BASIC_COMMON_OBJECTS "${GAMBIT_BASIC_COMMON_OBJECTS}" $<TARGET_OBJECTS:Logs> $<TARGET_OBJECTS:Utils>)
set(GAMBIT_ALL_COMMON_OBJECTS "${GAMBIT_BASIC_COMMON_OBJECTS}" $<TARGET_OBJECTS:Models> $<TARGET_OBJECTS:Backends> $<TARGET_OBJECTS:Elements>)

# Set compilation targets for GAMBIT modules
foreach(bit ${GAMBIT_BITS})
  add_subdirectory(${bit})
  set(GAMBIT_BIT_OBJECTS ${GAMBIT_BIT_OBJECTS} "$<TARGET_OBJECTS:${bit}>")
endforeach()

# If ColliderBit is in use, make the collider_harvest step a dependency of ColliderBit
if(";${GAMBIT_BITS};" MATCHES ";ColliderBit;")
  add_dependencies(ColliderBit collider_harvest)
  # If RestFrames is in use, make it a dependency of ColliderBit
  if(NOT EXCLUDE_RESTFRAMES)
    add_dependencies(ColliderBit restframes)
  endif()
  # If HepMC is in use, make it a dependency of ColliderBit
  if(NOT EXCLUDE_HEPMC)
    add_dependencies(ColliderBit hepmc)
  endif()
endif()

# If SpecBit is in use, make flexiblesusy a dependency of SpecBit
if(";${GAMBIT_BITS};" MATCHES ";SpecBit;")
  add_dependencies(SpecBit flexiblesusy)
endif()

# Add the executables
include(cmake/executables.cmake)

# Finish setting the link commands and rpath variables for ScannerBit
if(EXISTS "${PROJECT_SOURCE_DIR}/ScannerBit/")
  include(${PROJECT_BINARY_DIR}/linkedout.cmake)
endif()
<|MERGE_RESOLUTION|>--- conflicted
+++ resolved
@@ -110,15 +110,8 @@
 # We also need to search for PythonLibs before letting pybind11 look for them,
 # otherwise it seems to get it wrong.  Also, we need to add versions of python
 # greater than 3.3 manually, for compatibility with CMake 2.8.12.
-<<<<<<< HEAD
+# If pybind11 is ditched, do not worry about PythonLibs
 set(Python_ADDITIONAL_VERSIONS 3.4 3.5 3.6 3.7 3.8 3.9)
-if (FORCE_PYTHON2)
-  message("${BoldYellow}   Python 2 requested; searching for Python 2.7${ColourReset}")
-  find_package(PythonInterp 2.7 REQUIRED)
-  find_package(PythonLibs ${PYTHON_VERSION_STRING} REQUIRED)
-=======
-# If pybind11 is ditched, do not worry about PythonLibs
-set(Python_ADDITIONAL_VERSIONS 3.4 3.5 3.6 3.7)
 # If both FORCE_PYTHON2 and FORCE_PYTHON3 are set, throw error
 if (FORCE_PYTHON2 AND FORCE_PYTHON3)
   message(FATAL_ERROR "Two different versions of python requested. Switch either FORCE_PYTHON2 or FORCE_PYTHON3 off.")
@@ -129,7 +122,6 @@
   if(NOT DITCH_PYBIND)
     find_package(PythonLibs ${PYTHON_VERSION_STRING} EXACT)
   endif()
->>>>>>> 0aee285f
 elseif (FORCE_PYTHON3)
   message("${BoldYellow}   Python 3 requested; searching for Python 3.x${ColourReset}")
   find_package(PythonInterp 3 REQUIRED)
@@ -161,7 +153,7 @@
     message("${BoldRed}   NOTE: You are using different Python versions for the interpreter and the libraries!${ColourReset}\n"
             "   In principle this should be fine, as the interpreter is only used for building GAMBIT, and the\n"
             "   libraries are only used for providing support for Python backends at runtime.  However, if you\n"
-            "   have matching versions installed, you can make this message go away by trying the following\n"
+            "   have matching versions installed, you can make this message go away by trying one of the following\n"
             "   (making sure to clean out your build directory in between any such changes):\n"
             "   1. invoke cmake as cmake -DFORCE_PYTHON2=True .. (or similar)\n"
             "   2. invoke cmake as cmake -DFORCE_PYTHON3=True .. (or similar)\n"
@@ -172,24 +164,20 @@
   endif()
 endif()
 
-<<<<<<< HEAD
-# Check for pybind11 if PythonLibs were found
+# Check for pybind11 if PythonLibs were found and not ditched
 if(NOT PYTHONLIBS_FOUND)
-  message("${BoldRed}   PythonLibs NOT found, so pybind11 cannot be used. Ditching support for CosmoBit and Python backends.${ColourReset}\n"
-=======
-# Check for pybind11 if PythonLibs were found and not ditched
-if(DITCH_PYBIND)
-  message("${BoldCyan} X Excluding pybind11 from GAMBIT configuration. Ditching support for Python backends.${ColourReset}")
-elseif(NOT PYTHONLIBS_FOUND)
-  message("${BoldRed}   PythonLibs NOT found, so pybind11 cannot be used. Ditching support for Python backends.${ColourReset}\n"
->>>>>>> 0aee285f
-          "   If you *do* have the Python libraries installed, you should first try setting/unsetting\n"
-          "   FORCE_PYTHON2 or FORCE_PYTHON3 when invoking cmake (make sure to clean out your build\n"
-          "   directory in between any such changes).  If that does not work, you can manually set the\n"
-          "   following variables when invoking cmake (also making sure to clean out your build dir):\n"
-          "     PYTHON_LIBRARY\n"
-          "     PYTHON_INCLUDE_DIR\n"
-          "     PYTHON_EXECUTABLE")
+  if(DITCH_PYBIND)
+    message("${BoldCyan} X Excluding pybind11 from GAMBIT configuration. Ditching support for CosmoBit and Python backends.${ColourReset}")
+  else()
+    message("${BoldRed}   PythonLibs NOT found, so pybind11 cannot be used. Ditching support for CosmoBit and Python backends.${ColourReset}\n"
+            "   If you *do* have the Python libraries installed, you should first try setting/unsetting\n"
+            "   FORCE_PYTHON2 or FORCE_PYTHON3 when invoking cmake (make sure to clean out your build\n"
+            "   directory in between any such changes).  If that does not work, you can manually set the\n"
+            "   following variables when invoking cmake (also making sure to clean out your build dir):\n"
+            "     PYTHON_LIBRARY\n"
+            "     PYTHON_INCLUDE_DIR\n"
+            "     PYTHON_EXECUTABLE")
+  endif()
   set(itch "${itch};CosmoBit")
 else()
   set(MIN_pybind11_VERSION "2.5.0")
