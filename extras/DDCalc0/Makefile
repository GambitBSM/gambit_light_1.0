############################################################
# Makefile for LUX rate calculation and likelihood         #
# routines.                                                #
#                                                          #
# Simple usage:                                            #
#   make all                                               #
#                                                          #
#   C Savage     University of Utah     2014               #
#                Nordita                2014               #
#                                                          #
############################################################

#################### INITIALIZATION ########################

# Generate variables needed for substitution.
empty :=
space := ${empty} ${empty}
lpar  := ${empty}(${empty}
rpar  := ${empty})${empty}


#################### VERSION ###############################

# Software release version.  Extracted from main code file.
DDCALC0_VERSION=$(shell grep "VERSION_STRING =" DDCalc0.f90 | cut -d \' -f2)
#$(info DDCalc0 version is $(DDCALC0_VERSION))


#################### COMPILER ##############################

# The fortran compiler can be explicitly set here, along
# with the compilation options.  If not explicitly set, make
# will search for ifort and gfortran, in that order, and use
# one of those.  The compiler can also be be chosen by
# adding a 'ifort' or 'gfortran' target to the make command.

# This section simply sets FC and FFLAGS, so if you have
# difficulty running this makefile, simply set those two
# variables and remove everything else.

# Intel fortran compiler
#FC := ifort
#FFLAGS := -fast

# GNU fortran compiler
#FC := gfortran
#FFLAGS := -O3 -fno-range-check

# Import flags to local makefile version
FC2 := $(FC)
FFLAGS2 := $(FFLAGS)

# Fortran compiler (search)
# If FC not already set to ifort or gfortran, search
# for those compilers.  Any passed FC really only needs
# 'ifort' or 'gfortran' in the name, e.g. gfortran-4.9
# would be valid.
ifeq (,$(findstring ifort,$(FC2))$(findstring gfortran,$(FC2)))
  FC2 := $(or $(shell which ifort 2> /dev/null),\
             $(shell which gfortran 2> /dev/null),\
             $(error Could not find ifort or gfortran compiler \
                     in the path.  A valid compiler must be given.))
  FC2 := $(notdir $(FC2))
endif

# Explicit compiler, specified by additional 'ifort' or
# 'gfortran' target.
ifneq (,$(findstring ifort,$(MAKECMDGOALS)))
  FC2 := ifort
endif
ifneq (,$(findstring gfortran,$(MAKECMDGOALS)))
  FC2 := gfortran
endif

# Fortran compiler flags
ifeq (,$(FFLAGS2))
  ifneq (,$(findstring ifort,$(FC2)))
    FFLAGS2 := -fast
  else ifneq (,$(findstring gfortran,$(FC2)))
    FFLAGS2 := -O3 -fno-range-check
  else
    $(error Invalid compiler: $(FC2).  Must use ifort or gfortran.)
  endif
endif

# Ensure required compiler flags
ifneq (,$(findstring gfortran,$(FC2)))
  # disable compile-time range checking due to large integer
  # constants in math routines (allows for INTEGER*8)
<<<<<<< HEAD
  ifeq (,$(findstring -fno-range-check,$(FFLAGS)))
    override FFLAGS += -fno-range-check
=======
  ifeq (,$(findstring -fno-range-check,$(FFLAGS2)))
    FFLAGS2 += -fno-range-check
>>>>>>> 1b10f5b3
  endif
endif

# Flags used for shared object library.
# Shared library code must be compiled with -fPIC, which is
# a valid flag for both ifort and gfortran.  Not explicitly
# added to FFLAGS2 as there may be performance penalties in
# binaries (where it is not necessary), mainly arising from
# a reduction in compilation optimizations.
SOFFLAGS := $(FFLAGS2)
ifeq (,$(findstring -fPIC,$(FFLAGS2)))
  SOFFLAGS += -fPIC
endif


#################### FILES / TARGETS #######################

#f90objects := DDCalc0.o
#f90sources := $(f90objects:.o=.f90)
#f90mods := $(shell echo $(f90objects:.o=.mod) | tr A-Z a-z)

# Main programs
fprograms := DDCalc0run

# Module files (lower case as that is usual output filename)
fmodules := ddcalc0.mod

# Objects to be compiled
# e.g. file.o
fobjects := DDCalc0.o

# Libraries
statlib   := libDDCalc0.a
sharedlib := libDDCalc0.so
libraries := $(statlib) $(sharedlib)

# Include files
# e.g. file.h
fincludes := 

# Source files
fsources := $(fincludes) $(fobjects:.o=.f90) $(fprograms:=.f90)

# Additional files to include in tar file
extrafiles := Makefile DDCalc0run.use README.fortran DDCalc0.hpp

# Tar file
tarfile := DDCalc0.tar.gz

# Distribution tar file and subdirectory
distfile := DDCalc0-$(DDCALC0_VERSION).tar.gz
DIST_DIR := DDCalc0-$(DDCALC0_VERSION)

# Files to remove when cleaning.
# Note some compilers leave .dSYM files/directories for debugging.
# All generated files except for PDF and tar files.
cleanfiles := $(fprograms) $(fprograms:=.dSYM) \
              $(fobjects) $(fobjects:.o=.dSYM) \
              $(fmodules) \
              $(libraries)
# ...also tar file.
cleanerfiles := $(cleanfiles) $(tarfile)
# ...and everything else.
cleanestfiles := $(cleanerfiles)
# Remove only build files that are not necessary for using program.
cleanishfiles := $(fprograms:=.dSYM) $(fobjects:.o=.dSYM)


#################### DEPENDENCIES ##########################

# General include file dependencies
#$(fobjects): file.h

# Some objects and programs have additional include files
#file.o: file_com.h

# Program dependencies
#$(fprograms): object1.o
$(fprograms): DDCalc0.f90

# Specific dependencies
#program1: object1.o


#################### RULES #################################

# Ensure that "all" is the default target.
#.DEFAULT_GOAL := all

# Default: build only the programs
.DEFAULT_GOAL := bin

# Phony targets
.PHONY: all bin lib doc tar dist FORCE \
        clean cleaner cleanest cleanish \
        clean-tar clean-dist \
        ifort gfortran

# Default is to build programs
all: $(fobjects) $(libraries) $(fprograms)

# Binaries (programs)
bin: $(fprograms)

# Libraries
lib: $(libraries)

# Define a do-nothing rule for dummy targets
# (avoids "nothing to be done" messages)
ifort gfortran:
	@:

# Rule for building programs
$(fprograms): % : %.f90
	@echo "===== Compiling $@ =====" $(OUTPUT_PIPE)
#	$(FC2) $(FFLAGS2) -o $@ $< $(filter %.o,$^)
	$(FC2) $(FFLAGS2) $(filter-out $<,$^) -o $@ $<

# Rule for building objects
$(fobjects): %.o : %.f90
	@echo "===== Compiling $@ =====" $(OUTPUT_PIPE)
	$(FC2) $(FFLAGS2) -o $@ -c $<

# Rule for building static library
$(statlib): $(fobjects)
	@echo "===== Generating $@ =====" $(OUTPUT_PIPE)
	ar rcs $@ $^

# Rule for building shared library
# We recompile from source to ensure -fPIC flag
# regardless if that flag is used elsewhere.
$(sharedlib): $(fobjects:.o=.f90)
	@echo "===== Generating $@ =====" $(OUTPUT_PIPE)
	$(FC2) $(SOFFLAGS) -shared -o $@ $^

# Generate tar archive
tar: $(tarfile)
$(tarfile): $(fsources) $(extrafiles)
	@echo "===== Generating $@ =====" $(OUTPUT_PIPE)
#	tar -czvf $@ $^
	tar -czf $@ $^

# Generate archive file
dist: $(distfile)
$(distfile): $(fsources) $(extrafiles)
	@echo "===== Generating $@ =====" $(OUTPUT_PIPE)
	mkdir -p ".archive-temp/$(DIST_DIR)"
	cp -al --parents $^ ".archive-temp/$(DIST_DIR)/"
	tar -czf $@ -C ".archive-temp" "$(DIST_DIR)"
	rm -rf ".archive-temp"

# Remove files
clean: FORCE
	@echo "===== Cleaning =====" $(OUTPUT_PIPE)
	-rm -rf $(cleanfiles)
cleaner: FORCE
	@echo "===== Cleaning =====" $(OUTPUT_PIPE)
	-rm -rf $(cleanerfiles)
cleanest: FORCE
	@echo "===== Cleaning =====" $(OUTPUT_PIPE)
	-rm -rf $(cleanestfiles)
cleanish: FORCE
	@echo "===== Cleaning =====" $(OUTPUT_PIPE)
	-rm -rf $(cleanishfiles)

# Remove tar file
clean-tar: FORCE
	@echo "===== Deleting tar file =====" $(OUTPUT_PIPE)
	-rm -f $(tarfile)

# Remove distributable tar file
clean-dist: FORCE
	@echo "===== Deleting distributable files =====" $(OUTPUT_PIPE)
	-rm -f $(distfile)

# Clean targets
# Files/directories to remove are explicitly given already,
# so we remove dependencies here.
clean:
cleaner: #clean
cleanest: #cleaner clean-tar
cleanish:


#################### END ###################################<|MERGE_RESOLUTION|>--- conflicted
+++ resolved
@@ -46,65 +46,56 @@
 #FC := gfortran
 #FFLAGS := -O3 -fno-range-check
 
-# Import flags to local makefile version
-FC2 := $(FC)
-FFLAGS2 := $(FFLAGS)
-
 # Fortran compiler (search)
 # If FC not already set to ifort or gfortran, search
 # for those compilers.  Any passed FC really only needs
 # 'ifort' or 'gfortran' in the name, e.g. gfortran-4.9
 # would be valid.
-ifeq (,$(findstring ifort,$(FC2))$(findstring gfortran,$(FC2)))
-  FC2 := $(or $(shell which ifort 2> /dev/null),\
+ifeq (,$(findstring ifort,$(FC))$(findstring gfortran,$(FC)))
+  FC := $(or $(shell which ifort 2> /dev/null),\
              $(shell which gfortran 2> /dev/null),\
              $(error Could not find ifort or gfortran compiler \
                      in the path.  A valid compiler must be given.))
-  FC2 := $(notdir $(FC2))
+  FC := $(notdir $(FC))
 endif
 
 # Explicit compiler, specified by additional 'ifort' or
 # 'gfortran' target.
 ifneq (,$(findstring ifort,$(MAKECMDGOALS)))
-  FC2 := ifort
+  FC := ifort
 endif
 ifneq (,$(findstring gfortran,$(MAKECMDGOALS)))
-  FC2 := gfortran
+  FC := gfortran
 endif
 
 # Fortran compiler flags
-ifeq (,$(FFLAGS2))
-  ifneq (,$(findstring ifort,$(FC2)))
-    FFLAGS2 := -fast
-  else ifneq (,$(findstring gfortran,$(FC2)))
-    FFLAGS2 := -O3 -fno-range-check
+ifeq (,$(FFLAGS))
+  ifneq (,$(findstring ifort,$(FC)))
+    FFLAGS := -fast
+  else ifneq (,$(findstring gfortran,$(FC)))
+    FFLAGS := -O3 -fno-range-check
   else
-    $(error Invalid compiler: $(FC2).  Must use ifort or gfortran.)
+    $(error Invalid compiler: $(FC).  Must use ifort or gfortran.)
   endif
 endif
 
 # Ensure required compiler flags
-ifneq (,$(findstring gfortran,$(FC2)))
+ifneq (,$(findstring gfortran,$(FC)))
   # disable compile-time range checking due to large integer
   # constants in math routines (allows for INTEGER*8)
-<<<<<<< HEAD
   ifeq (,$(findstring -fno-range-check,$(FFLAGS)))
     override FFLAGS += -fno-range-check
-=======
-  ifeq (,$(findstring -fno-range-check,$(FFLAGS2)))
-    FFLAGS2 += -fno-range-check
->>>>>>> 1b10f5b3
   endif
 endif
 
 # Flags used for shared object library.
 # Shared library code must be compiled with -fPIC, which is
 # a valid flag for both ifort and gfortran.  Not explicitly
-# added to FFLAGS2 as there may be performance penalties in
+# added to FFLAGS as there may be performance penalties in
 # binaries (where it is not necessary), mainly arising from
 # a reduction in compilation optimizations.
-SOFFLAGS := $(FFLAGS2)
-ifeq (,$(findstring -fPIC,$(FFLAGS2)))
+SOFFLAGS := $(FFLAGS)
+ifeq (,$(findstring -fPIC,$(FFLAGS)))
   SOFFLAGS += -fPIC
 endif
 
@@ -209,13 +200,13 @@
 # Rule for building programs
 $(fprograms): % : %.f90
 	@echo "===== Compiling $@ =====" $(OUTPUT_PIPE)
-#	$(FC2) $(FFLAGS2) -o $@ $< $(filter %.o,$^)
-	$(FC2) $(FFLAGS2) $(filter-out $<,$^) -o $@ $<
+#	$(FC) $(FFLAGS) -o $@ $< $(filter %.o,$^)
+	$(FC) $(FFLAGS) $(filter-out $<,$^) -o $@ $<
 
 # Rule for building objects
 $(fobjects): %.o : %.f90
 	@echo "===== Compiling $@ =====" $(OUTPUT_PIPE)
-	$(FC2) $(FFLAGS2) -o $@ -c $<
+	$(FC) $(FFLAGS) -o $@ -c $<
 
 # Rule for building static library
 $(statlib): $(fobjects)
@@ -227,7 +218,7 @@
 # regardless if that flag is used elsewhere.
 $(sharedlib): $(fobjects:.o=.f90)
 	@echo "===== Generating $@ =====" $(OUTPUT_PIPE)
-	$(FC2) $(SOFFLAGS) -shared -o $@ $^
+	$(FC) $(SOFFLAGS) -shared -o $@ $^
 
 # Generate tar archive
 tar: $(tarfile)
