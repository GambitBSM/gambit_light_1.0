--- conflicted
+++ resolved
@@ -18,14 +18,10 @@
 
 
 # List the common blocks to be loaded:
-<<<<<<< HEAD
-load_common_blocks = ['mspctm']
-=======
 load_common_blocks = ['mspctm','pacodes','widths','intdof','vrtxs',
                       'smruseful','smcuseful','couplingconstants','sckm',
                       'mixing','mssmtype','mssmpar','mssmswitch',
                       'sfermionmass','mssmwidths','mssmmixing']
->>>>>>> b4aa7465
 
 
 # Convert tabs to how many spaces?
