--- conflicted
+++ resolved
@@ -33,12 +33,9 @@
 
 std_include_paths  = ['/usr/include/']
 
-<<<<<<< HEAD
 # loaded_classes       = ['MyInt', 'DummyNameSpace::U']
 loaded_classes       = ['Pythia8::Pythia', 'Pythia8::Event', 'Pythia8::Particle']
-=======
-loaded_classes       = ['T', 'X', 'MyNamespace::SomeClass<int>']
->>>>>>> 827b04c0
+# loaded_classes       = ['T', 'X', 'MyNamespace::SomeClass<int>']
 loaded_functions     = []
 
 wrapper_class_tree     = True
@@ -80,10 +77,7 @@
  	"std::queue"             : "<queue>",
  	"std::priority_queue"    : "<queue>",
  	"std::string"            : "<string>",
-<<<<<<< HEAD
  	"std::istream"           : "<istream>",
  	"std::ostream"           : "<ostream>",
  	"std::iostream"          : "<iostream>"
-=======
->>>>>>> 827b04c0
 }