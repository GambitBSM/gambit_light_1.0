#######################################################
#                                                     #
#  First version of BOSS - Backend-On-a-Stick Script  #
#                                                     #
#######################################################

#
# This is a Python package for making the classes of a C++ library 
# available for dynamic use through the 'dlopen' system.
#
# To run BOSS, the library source code must first be parsed and analyzed
# using 'gccxml'. The resulting XML files is the starting point for BOSS.
# 

import xml.etree.ElementTree as ET
import os
import sys
import warnings
from collections import OrderedDict
from optparse import OptionParser

import modules.cfg as cfg
import modules.classutils as classutils
import modules.classparse as classparse
import modules.funcparse as funcparse
import modules.funcutils as funcutils
import modules.utils as utils


# ====== main ========

def main():

    #
    # Initialization
    #

    # Prepare container variables
    new_code = OrderedDict()

    # Create the extra output directory if it does not exist
    try:
      os.mkdir(cfg.extra_output_dir)
    except OSError, e:
      if e.errno != 17:
        raise e

    # Parse command line arguments and options
    parser = OptionParser(usage="usage: %prog [options] xmlfiles",
                          version="%prog 0.1")
    parser.add_option("-l", "--list",
                      action="store_true",
                      dest="list_classes_flag",
                      default=False,
                      help="Output a list of the available classes and functions.")
    parser.add_option("-c", "--choose-classes",
                      action="store_true",
                      dest="choose_classes_flag",
                      default=False,
                      help="Choose from a list of the available classes at runtime.")
    parser.add_option("-p", "--set-path-id",
                      action="store_true",
                      dest="set_path_ids_flag",
                      default=False,
                      help="Set the path IDs used to consider a class or function part of a package.")
    parser.add_option("-b", "--backup-sorces",
                      action="store_true",
                      dest="backup_sources_flag",
                      default=False,
                      help="Create backup source files (blah.cpp.boss) before BOSS mangles them.")
    parser.add_option("-d", "--debug-mode",
                      action="store_true",
                      dest="debug_mode_flag",
                      default=False,
                      help="Test run. No source files are changed.")
    (options, args) = parser.parse_args()

    if len(args) < 1:
        parser.error("No xml file(s) specified")

    # Get the xml file names from command line input
    xml_files = args

    # Set up a few more things before the file loop
    if options.choose_classes_flag:
        print 'Overwriting any values in cfg.accepted_classes...'
        cfg.accepted_classes.clear()
    if options.set_path_ids_flag:
        print 'Overwriting any values in cfg.accepted_paths...'
        cfg.accepted_paths.clear()
        print 'Path ID example: "pythia" can ID any file within \n'
        print '    "/anywhere/pythiaxxxx/..." as being part of pythia.\n'
        print 'Enter all the path IDs to use:' 
        while(True):
            # Also allows for comma separated lists
            paths = raw_input('(blank to stop)\n').partition(',')
            if all([path.strip() == '' for path in paths]):
                break
            while(not paths[2].strip() == ''):
                cfg.accepted_paths.append(paths[0].strip())
                paths = paths[2].partition(',')
            else:
                cfg.accepted_paths.append(paths[0].strip())


    #
    # Loop over all the xml files
    #

    for current_xml_file in xml_files:

        # Output xml file name
        print
        print '=====:  Current XML file: %s  :=====' % current_xml_file
        print

        # Set global xml file name and parse it using ElementTree
        cfg.xml_file_name = current_xml_file
        tree = ET.parse(cfg.xml_file_name)
        root = tree.getroot()


        # Update global dict: id --> xml element (all elements)
        cfg.id_dict = OrderedDict([ (el.get('id'), el) for el in root.getchildren() ]) 


        # Update global dict: file name --> file xml element
        cfg.file_dict = OrderedDict([ (el.get('name'), el) for el in root.findall('File') ])


        # Update global dict: std type --> type xml element
        for el in root.getchildren():
            is_std_type = False
            try:
                is_std_type = utils.isStdType(el)
            except Exception:
                pass
            if is_std_type:
                if 'demangled' in el.keys():
                    std_type_name = el.get('demangled')    
                else:
                    std_type_name = el.get('name')

                cfg.std_types_dict[std_type_name] = el
                
                # print 'GOT STD TYPE: ', el.get('name')

        # for el in root.findall('Class'):
        #     if utils.isStdType(el):
        #         cfg.std_types_dict[el.get('name')] = el
        # for el in root.findall('Struct'):
        #     if utils.isStdType(el):
        #         cfg.std_types_dict[el.get('name')] = el


        # Update global dict: class name --> class xml element
        # Classes before typedefs, so the user can choose the classes they want
        if options.choose_classes_flag:
            print 'Choose "y" for the classes you want:'
        for el in root.findall('Class'):
            demangled_class_name = el.get('demangled').replace(' ','')
            if options.choose_classes_flag and raw_input(' - ' + demangled_class_name + '  (y/n)? ').startswith('y')
                cfg.accepted_classes.append(demangled_class_name)
            if demangled_class_name in cfg.accepted_classes:
                cfg.class_dict[demangled_class_name] = el
            elif (options.list_classes_flag) and (utils.isNative(el)):
                cfg.class_dict[demangled_class_name] = el


        # Update global dict: typedef name --> typedef xml element
        cfg.typedef_dict = OrderedDict() 
        for el in root.findall('Typedef'):

            # Only accept native typedefs:
            if utils.isNative(el):

                typedef_name = el.get('name')

                try:
                    type_name, type_kw, type_id = utils.findType(el)
                except:
                    warnings.warn("Could not determine type of xml element with 'id'=%s" % el.get('id')) 
                    continue
                type_el = cfg.id_dict[type_id]


                # If underlying type is a fundamental or standard type, accept it right away
                if utils.isFundamental(type_el) or utils.isStdType(type_el):
                    cfg.typedef_dict[typedef_name] = el
                
                # If underlying type is a class/struct, check if it's acceptable
                elif type_el.tag in ['Class', 'Struct']:
                    if 'demangled' in type_el.keys():
                        complete_type_name = type_el.get('demangled').replace(' ','')
                    else:
                        complete_type_name = type_el.get('name')
                    
                    if complete_type_name in cfg.accepted_classes:
                        cfg.typedef_dict[typedef_name] = el
                
                # If neither fundamental or class/struct, ignore it.
                else:
                    pass

        # print
        # print '****'
        # for td in cfg.typedef_dict.keys():
        #     print td
        # print '****'
        # print



        # Update global dict: function name --> function xml element
        for el in root.findall('Function'):
            if 'demangled' in el.keys():
                demangled_name = el.get('demangled')
                # Template functions have more complicated 'demangled' entries...
                if '<' in demangled_name:
                    func_name_full = demangled_name.split(' ',1)[1].split('(',1)[0]
                else:
                    func_name_full = demangled_name.split('(',1)[0]
                func_name_full = func_name_full.replace(' ','')
                if func_name_full in cfg.accepted_functions:
                    cfg.func_dict[func_name_full] = el
                elif (options.list_classes_flag) and (utils.isNative(el)):
                    cfg.func_dict[func_name_full] = el


        # Update global list: accepted types
        fundamental_types  = [ el.get('name') for el in root.findall('FundamentalType')]
        cfg.accepted_types = fundamental_types + cfg.std_types_dict.keys() + cfg.accepted_classes + cfg.typedef_dict.keys()


        #
        # If -l option is given, print a list of all avilable classes and functions, then exit.
        #

        if options.list_classes_flag:

            if not options.choose_classes_flag:
                print 'Classes:'
                print '--------'
                for demangled_class_name in cfg.class_dict:
                    print ' - ' + demangled_class_name
                print

            print 'Functions:'
            print '----------'
            for func_el in cfg.func_dict.values():
                extended_name = func_el.get('demangled').replace(' ','')
                print ' - ' + extended_name
            print

            sys.exit()


        #
        # Parse classes
        #

        temp_new_code = classparse.run()

        for src_file_name in temp_new_code:
            if src_file_name not in new_code:
                new_code[src_file_name] = []
            for code_tuple in temp_new_code[src_file_name]:
                new_code[src_file_name].append(code_tuple)

        #
        # Parse functions
        #

        temp_new_code = funcparse.run()

        for src_file_name in temp_new_code:
            if src_file_name not in new_code:
                new_code[src_file_name] = []
            for code_tuple in temp_new_code[src_file_name]:
                new_code[src_file_name].append(code_tuple)

        #
        # Create header with typedefs
        #
        code_tuple = utils.constrTypedefHeader()


        # typedef_code = ''
        # insert_pos   = 0

        # # - Forward declarations
        # typedef_code += '// Forward declarations:\n'
        # for class_name_full, class_el in cfg.class_dict.items():

        #     class_name_short       = class_name_full.split('<',1)[0]
        #     abstr_class_name       = classutils.getAbstractClassName(class_name_full)
        #     abstr_class_name_short = abstr_class_name.split('<',1)[0]

        #     # print 'class_name_full        ', class_name_full
        #     # print 'class_name_short       ', class_name_short
        #     # print 'abstr_class_name       ', abstr_class_name
        #     # print 'abstr_class_name_short ', abstr_class_name_short


        #     if '<' in class_name_full:
        #         is_template = True
        #     else:
        #         is_template = False

        #     if is_template:
        #         template_bracket = utils.getTemplateBracket(class_el)[0]
        #         # spec_template_types = utils.getSpecTemplateTypes(class_el)
        #         # spec_template_bracket = '<' + ','.join(spec_template_types) + '>'

        #     if is_template:
        #         typedef_code += 'template ' + template_bracket + '\n'
        #         typedef_code += 'class ' + abstr_class_name_short + ';\n'
                
        #         typedef_code += 'template ' + template_bracket + '\n'
        #         typedef_code += 'class ' + class_name_short + ';\n'
                
        #         typedef_code += 'class ' + abstr_class_name + ';\n'
        #         typedef_code += 'class ' + class_name_full + ';\n'
        #     else:
        #         typedef_code += 'class ' + abstr_class_name + ';\n'
        #         typedef_code += 'class ' + class_name_full + ';\n'
        # typedef_code += '\n'

        # # - Typedefs
        # typedef_code += '// Typedefs:\n'
        # for typedef_name, typedef_el in cfg.typedef_dict.items():
        #     type_name, type_kw, type_id = utils.findType(typedef_el)
        #     typedef_code += 'typedef ' + type_name + ' ' + typedef_name + ';\n'

        # code_tuple = (insert_pos, typedef_code)
        
        typedef_file_path = os.path.join(cfg.extra_output_dir, cfg.all_typedefs_fname)
        if typedef_file_path not in new_code.keys():
            new_code[typedef_file_path] = []
        new_code[typedef_file_path].append(code_tuple)



    #
    # END: loop over xml files
    #

    #
    # (Write new code to source files)
    #

    for src_file_name, code_tuples in new_code.iteritems():

        code_tuples.sort( key=lambda x : x[0], reverse=True )

        if code_tuples == []:
            continue

        print 
        print
        print 'FILE : ',src_file_name
        print '========================================='


<<<<<<< HEAD
        boss_backup_exists = False
        try:
            f = open(src_file_name + '.boss', 'a+')
            boss_backup_exists = True
        except IOError, e:
            if e.errno != 2:
                raise e
            f = open(src_file_name, 'a+')

        f.seek(0)
        file_content = f.read()
        f.close()
        if options.backup_sources_flag and not boss_backup_exists:
            f = open(src_file_name + '.boss', 'w')
            f.write(file_content)
            f.close()

        new_file_content = file_content
=======
        if os.path.isfile(src_file_name):
            if options.debug_mode_flag == True:
                f = open(src_file_name, 'a+')
            else:
                f = open(src_file_name, 'r')
            f.seek(0)
            file_content = f.read()
            f.close()
            new_file_content = file_content

        else:
            new_file_content = ''
>>>>>>> 08405105

        for pos,code in code_tuples:
            if pos == -1:
                new_file_content = new_file_content + code    
            else:
                new_file_content = new_file_content[:pos] + code + new_file_content[pos:]

        # Do the writing!
        if options.debug_mode_flag == True:
            pass
        else:
            f = open(src_file_name, 'w')
            f.write(new_file_content)
            f.close()

        print new_file_content
        print


    print 'STANDARD TYPES USED:'
    print '===================='
    for std_type in cfg.std_types_used:
        print std_type
    print

    print 'ALL TYPES USED:'
    print '==============='
    for type_name in cfg.all_types_in_class:
        print type_name
    print


# ====== END: main ========

if  __name__ =='__main__':main()
<|MERGE_RESOLUTION|>--- conflicted
+++ resolved
@@ -362,39 +362,27 @@
         print '========================================='
 
 
-<<<<<<< HEAD
         boss_backup_exists = False
-        try:
-            f = open(src_file_name + '.boss', 'a+')
-            boss_backup_exists = True
-        except IOError, e:
-            if e.errno != 2:
-                raise e
-            f = open(src_file_name, 'a+')
-
-        f.seek(0)
-        file_content = f.read()
-        f.close()
-        if options.backup_sources_flag and not boss_backup_exists:
-            f = open(src_file_name + '.boss', 'w')
-            f.write(file_content)
-            f.close()
-
-        new_file_content = file_content
-=======
         if os.path.isfile(src_file_name):
-            if options.debug_mode_flag == True:
-                f = open(src_file_name, 'a+')
-            else:
+            try:
+                f = open(src_file_name + '.boss', 'r')
+                boss_backup_exists = True
+            except IOError, e:
+                if e.errno != 2:
+                    raise e
                 f = open(src_file_name, 'r')
+
             f.seek(0)
             file_content = f.read()
             f.close()
             new_file_content = file_content
-
         else:
             new_file_content = ''
->>>>>>> 08405105
+
+        if options.backup_sources_flag and not boss_backup_exists and new_file_content:
+            f = open(src_file_name + '.boss', 'w')
+            f.write(new_file_content)
+            f.close()
 
         for pos,code in code_tuples:
             if pos == -1:
