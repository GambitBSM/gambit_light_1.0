#include "gambit/Backends/wrapperdeleter.h"

void wrapper_deleter(Pythia8::Rndm__BOSS* wptr)
{
    delete wptr;
}

void wrapper_deleter(Pythia8::PartonLevel__BOSS* wptr)
{
    delete wptr;
}

void wrapper_deleter(Pythia8::ResonanceDecays__BOSS* wptr)
{
    delete wptr;
}

void wrapper_deleter(Pythia8::LHdecayTable__BOSS* wptr)
{
    delete wptr;
}

void wrapper_deleter(Pythia8::ResonanceWidths__BOSS* wptr)
{
    delete wptr;
}

void wrapper_deleter(Pythia8::Particle__BOSS* wptr)
{
    delete wptr;
}

void wrapper_deleter(Pythia8::ParticleData__BOSS* wptr)
{
    delete wptr;
}

void wrapper_deleter(Pythia8::CoupSUSY__BOSS* wptr)
{
    delete wptr;
}

void wrapper_deleter(Pythia8::ParticleDecays__BOSS* wptr)
{
    delete wptr;
}

void wrapper_deleter(Pythia8::SigmaTotal__BOSS* wptr)
{
    delete wptr;
}

void wrapper_deleter(Pythia8::CoupSM__BOSS* wptr)
{
    delete wptr;
}

void wrapper_deleter(Pythia8::BeamParticle__BOSS* wptr)
{
    delete wptr;
}

void wrapper_deleter(Pythia8::SlowJet__BOSS* wptr)
{
    delete wptr;
}

void wrapper_deleter(Pythia8::Info__BOSS* wptr)
{
    delete wptr;
}

void wrapper_deleter(Pythia8::ParticleDataEntry__BOSS* wptr)
{
    delete wptr;
}

void wrapper_deleter(Pythia8::Settings__BOSS* wptr)
{
    delete wptr;
}

void wrapper_deleter(Pythia8::Vec4__BOSS* wptr)
{
    delete wptr;
}

void wrapper_deleter(Pythia8::DecayChannel__BOSS* wptr)
{
    delete wptr;
}

<<<<<<< HEAD
=======
void wrapper_deleter(Pythia8::ResonanceGmZ__BOSS* wptr)
{
    delete wptr;
}

>>>>>>> 84df06f2
void wrapper_deleter(Pythia8::Hist__BOSS* wptr)
{
    delete wptr;
}

void wrapper_deleter(Pythia8::AlphaEM__BOSS* wptr)
{
    delete wptr;
}

void wrapper_deleter(Pythia8::SLHAinterface__BOSS* wptr)
{
    delete wptr;
}

void wrapper_deleter(Pythia8::SusyLesHouches__BOSS* wptr)
{
    delete wptr;
}

void wrapper_deleter(Pythia8::Couplings__BOSS* wptr)
{
    delete wptr;
}

void wrapper_deleter(Pythia8::SigmaProcess__BOSS* wptr)
{
    delete wptr;
}

void wrapper_deleter(Pythia8::Event__BOSS* wptr)
{
    delete wptr;
}

void wrapper_deleter(Pythia8::UserHooks__BOSS* wptr)
{
    delete wptr;
}

void wrapper_deleter(Pythia8::Pythia__BOSS* wptr)
{
    delete wptr;
}

void wrapper_deleter(Pythia8::AlphaStrong__BOSS* wptr)
{
    delete wptr;
}

void wrapper_deleter(Pythia8::Parm__BOSS* wptr)
{
    delete wptr;
}

void wrapper_deleter(Pythia8::LHdecayChannel__BOSS* wptr)
{
    delete wptr;
}<|MERGE_RESOLUTION|>--- conflicted
+++ resolved
@@ -90,14 +90,11 @@
     delete wptr;
 }
 
-<<<<<<< HEAD
-=======
 void wrapper_deleter(Pythia8::ResonanceGmZ__BOSS* wptr)
 {
     delete wptr;
 }
 
->>>>>>> 84df06f2
 void wrapper_deleter(Pythia8::Hist__BOSS* wptr)
 {
     delete wptr;
