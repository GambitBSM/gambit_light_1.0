--- conflicted
+++ resolved
@@ -37,11 +37,7 @@
 
 } 
 #define ENUMS_DECLARED
-<<<<<<< HEAD
-#include "backend_types/Pythia_8_186/abstract_DecayChannel.h"
-=======
 #include "backend_types/Pythia_8_209/abstract_DecayChannel.h"
->>>>>>> 84df06f2
 #include "gambit/Backends/abstracttypedefs.h"
 #include "gambit/Backends/wrappertypedefs.h"
 namespace Pythia8 { 
@@ -428,13 +424,10 @@
 
             Pythia8::Abstract_DecayChannel* pickChannel__BOSS();
 
-<<<<<<< HEAD
-=======
             void setResonancePtr__BOSS(Pythia8::Abstract_ResonanceWidths*);
 
             Pythia8::Abstract_ResonanceWidths* getResonancePtr__BOSS();
 
->>>>>>> 84df06f2
             void resInit__BOSS(Pythia8::Abstract_Info*, Pythia8::Abstract_Settings*, Pythia8::Abstract_ParticleData*, Pythia8::Abstract_Couplings*);
 
             double resWidth__BOSS(int, double, int, bool);
