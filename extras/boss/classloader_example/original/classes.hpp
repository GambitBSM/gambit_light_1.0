#ifndef __CLASSES_HPP__
#define __CLASSES_HPP__

#include <iostream>
#include <string>
#include <vector>

<<<<<<< HEAD
// namespace MyNamespace
// {
//     template<typename T>
//     class SomeClass {};

//     SomeClass<int> dummy_instance;
// }

class MyInt
{
    public:
        
        int val;
        
        MyInt(int val_in) : val(val_in)
        {}
};
=======
namespace MyNamespace
{
    template<typename T>
    class SomeClass {};

    SomeClass<int> dummy_instance;
}


namespace DummyNameSpace
{
    class U
    {
        public:

            U()
            {
                std::cout << "(Constructor of U)" << std::endl;
            }

            ~U()
            {
                std::cout << "(Destructor of U)" << std::endl;
            }
>>>>>>> 827b04c0

            void memberFunc(std::string s_in, std::vector<int> a)
            {
                std::cout << "This is memberFunc from class U" << std::endl;
            }
    };
}

<<<<<<< HEAD
namespace DummyNameSpace
{
    class U
    {
        public:

            U()
            {
                std::cout << "(Constructor of U)" << std::endl;
            }

            ~U()
            {
                std::cout << "(Destructor of U)" << std::endl;
            }

            // void memberFunc(std::string s_in, std::vector<int> a)
            // {
            //     std::cout << "This is memberFunc from class U" << std::endl;
            // }

            void printStr(std::string s_in)
            {
                std::cout << "This is printStr in class U. Got string: " << std::endl; 
                std::cout << s_in << std::endl;
            }

            void printVec(std::vector<int> v_in)
            {
                std::cout << "This is printVec in class U. Got vector: " << std::endl;
                for (std::vector<int>::const_iterator i = v_in.begin(); i != v_in.end(); ++i)
                {
                    std::cout << " " << *i;
                }
                std::cout << std::endl;
            }

            // void printVecMyInt(std::vector<MyInt> v_in)
            // {
            //     std::cout << "This is printVecMyInt in class U. Got vector: " << std::endl;
            //     for (std::vector<MyInt>::const_iterator i = v_in.begin(); i != v_in.end(); ++i)
            //     {
            //         std::cout << " " << (*i).val;
            //     }
            //     std::cout << std::endl;
            // }

            std::vector<int>& changeVec(std::vector<int>& v_in, int el, int new_val)
            {
                std::cout << "This is changeVec in class U. Changing vector content... " << std::endl;

                v_in[el] = new_val;

                std::cout << "...done. Now returning the modified vector." << std::endl;

                return v_in;
            }

    };
}

=======
>>>>>>> 827b04c0

class T : public DummyNameSpace::U, private std::string
{
    public:
        // Member variables
        int i;
        double d;

        // Constructor
        T() : i(1), d(3.14)
        {
            std::cout << "(Constructor of T)" << std::endl;
        }
        
        T(int i_in, double d_in) : i(i_in), d(d_in) 
        {
            std::cout << "(Constructor of T)" << std::endl;
        }

        // Destructor
        ~T()
        {
            std::cout << "(Destructor of T)" << std::endl;
        }

        // Class methods
        void printMe();
};



class X
{
    public:
        // Member variables
        T t;

        // Constructor
        X()
        {
            std::cout << "(Constructor of X)" << std::endl;
        }

        X(T t_in) : t(t_in)
        {
            std::cout << "(Constructor of X)" << std::endl;
        }

        // Destructor
        ~X()
        {
            std::cout << "(Destructor of X)" << std::endl;
        }

        // Class methods
        T getT();

        void setT(T t_in);

        void refTest(T& t_in, int& i_in)
        {
            T new_t;
            new_t.i = 123;
            new_t.d = 1.23;
            t_in = new_t;

            int new_i = 987;
            i_in = new_i;
        }

        int**& testFunc(T* t1, T t2, int**& ipp, double d)
        {
            **ipp += 1;
            return ipp;
        }
};


// template <typename Type>
// class Container
// {
//     public:
//         // Member variables
//         Type var;

//         // Constructor
//         Container() {}

//         Container(Type in) : var(in) {}

//         void printMsg()
//         {
//             std::cout << std::endl;
//             std::cout << "A message from class 'Container'." << std::endl;
//             std::cout << std::endl;
//         }

// };

#endif  /* __CLASSES_HPP__ */<|MERGE_RESOLUTION|>--- conflicted
+++ resolved
@@ -5,7 +5,6 @@
 #include <string>
 #include <vector>
 
-<<<<<<< HEAD
 // namespace MyNamespace
 // {
 //     template<typename T>
@@ -23,41 +22,9 @@
         MyInt(int val_in) : val(val_in)
         {}
 };
-=======
-namespace MyNamespace
-{
-    template<typename T>
-    class SomeClass {};
-
-    SomeClass<int> dummy_instance;
-}
 
 
-namespace DummyNameSpace
-{
-    class U
-    {
-        public:
 
-            U()
-            {
-                std::cout << "(Constructor of U)" << std::endl;
-            }
-
-            ~U()
-            {
-                std::cout << "(Destructor of U)" << std::endl;
-            }
->>>>>>> 827b04c0
-
-            void memberFunc(std::string s_in, std::vector<int> a)
-            {
-                std::cout << "This is memberFunc from class U" << std::endl;
-            }
-    };
-}
-
-<<<<<<< HEAD
 namespace DummyNameSpace
 {
     class U
@@ -119,8 +86,6 @@
     };
 }
 
-=======
->>>>>>> 827b04c0
 
 class T : public DummyNameSpace::U, private std::string
 {
