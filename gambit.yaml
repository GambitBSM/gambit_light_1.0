# GAMBIT Initialization file (in YAML)
#
# Christoph Weniger <c.weniger@uva.nl>
# June, July 2013
#
# Ben Farmer <ben.farmer@gmail.com>
# Dec 2013
#


###################################
# Input parameter declarations
###################################

Parameters:
 !import parameters.yaml


##############################
# Prior setup
##############################

Priors:

  # Here specify the priors, the parameters they work with, and any options as needed for that prior
  # A prior object is built for every entry here (along with any coming from 'ranges' keywords above),
  # and then they are combined into a "composite" prior

  # (I put this is a section outside of CMSSM_I, since in principle we could create composite priors that
  # mix together parameters of different models, though that would be weird. Might have to specify the
  # model name along with the parameter... e.g. CMSSM_I::M0, as in the "same_as" option.
  # The category names for each sub-prior are arbitrary, but I think needed due to the way yaml works.
  # (since I can't have several categories with the same name, e.g. "log")
  # Will need to think about how to deal with "effective" priors also...
  # Maybe just specify a module function which computes the effective prior factor?
  # Gambit will have to know to use this effective prior to weight the likelihood.
  # Really it can go straight into the likelihood, it is just that we need to keep
  # track of it so that it can be REMOVED from the likelihood when plotting
  # the likelihood itself (since it is NOT a likelihood). Actually, I think we
  # decided that we can deal with this via the "purpose" system.

  #m0_prior:
  #  parameters: [CMSSM::M0]
  #  prior_type: log
  #  range: [0.001,1000]

  m12_prior:
    parameters: [CMSSM::M12]
    prior_type: composite
    options:
      new_prior:
        parameters: [CMSSM::M12]
        prior_type: log
        range: [100,2000]

  tanbA0_prior:
    parameters: [CMSSM::tanb, CMSSM::A0]
    prior_type: cauchy
    options:
      cov: [[0.5, 0.1],[0.1, 0.6]]
      demo: 45


##############################
# Printer setup
##############################

Printer:

  # Select printer to use via string tag
  # (currently only ascii printer available)
  printer: ascii

  # This options node is passed on wholesale to
  # the printer object; required options may
  # therefore vary according to the selected
  # printer.
  options:
    # name of output file
    output_file: "gambit_output.txt"

##############################
# Scanner setup
##############################

Scanner:

#  use_objectives: [uniform]
  use_scanner: mcmc

# Scanners

  scanners:
    mcmc:
      plugin: toy_mcmc
<<<<<<< HEAD
      point_number: 50
      output_file:  output
      like:  Likelihood
=======
      options:
        point_number: 50
        output_file:  output
        like:  LogLike
>>>>>>> 5c154ec3

    random:
      plugin: random_sampler
      point_number: 20
      output_file:  output
      like:  LogLike
      files:
        output_file: "weights ..."

    nested:
      plugin: multinest
      nlive: 500
      tol: 0.1
      output_file:  output

    twalk_beta:
      plugin: twalk
      kwalk_ratio: 0.9836
      projection_dimension: 4
      gaussian_distance: 2.4
      walk_distance: 2.5
      transverse_distance: 6.0
      ran_seed: 0
      file_name: output_file
      tolorance: 1.01
      thread_number: 10
      cut: 100

    square_grid:
      plugin: square_grid
      verion: ">=1.0"
<<<<<<< HEAD
      purpose: Likelihood
      grid_pts: 3 #NxN grid
        
    grid:
      plugin: grid
      version: ">=1.0"
      purpose: Likelihood
      grid_pts: [4, 2]
    
=======
      options:
        like: LogLike
        grid_pts: 3 #NxN grid

    grid:
      plugin: grid
      version: ">=1.0"
      options:
        like: LogLike
        grid_pts: [4, 2]

>>>>>>> 5c154ec3
  objectives:

    uniform:
      plugin: uniform
      parameters:
        param...2:
          range: [-1, 1]



###############################
# Observables of interest
###############################

ObsLikes:

  # Ben: In order to make the printer system robust, I believe we
  # have to specify here explicitly everything that we want to print.
  # For now, I am taking it that we want to print the 'observables
  # of interest' and nothing else.
  # In the future, we may want to add extra flags here like
  # "do not print me", and extra options to be passed from that
  # function to the printer, say if we want it to print to a different
  # file or database or something.
  # In factor, for types that have mutable size, say vectors, we will
  # probably need to pass in a parameter saying how to reserve output
  # space for the observable (e.g. number of columns to give it in a
  # table), and will have to throw an error if this is exceeded. I
  # don't think we can reasonably do this dynamically... some printers
  # may be able to handle it though. Anyway the simple ones won't be
  # able to do this.
  # Oh, actually some kinds of databases would allow us print different
  # obserables at different iterations. So it will depend on the printer.

  # Uncomment to test DarkBit
  #- purpose:      LogLike
  #  capability:   RD_oh2

  # Uncomment to test CMSSM_I, ExampleBit_A and ExampleBit_B
  - purpose:      LogLike
    capability:   lnL_ExampleBitB
    type:         double
    function:     ""
    module:       ""

  # Uncomment to test neutrino likelihoods
# - purpose:      LogLike
#    capability:   IceCube_likelihood
#    function:     IC79_loglike



  # Uncomment to test DD likelihoods
#  - purpose:      LogLike
#    capability:   lnL_LUX_2013

  # Uncomment to test FastSim
#- purpose:      LogLike
#   capability:   fast_sim

  # Uncomment to test array and -> operators in safety buckets.
  - purpose:      Observable
    capability:   ptrmeth_arr_tester

  # Uncomment to test Farrays.
  - purpose:      Observable
    capability:   doFarrayStuff

  # Uncomment 'purpose' and one of the 'capability' entries to test BOSS
# - purpose:      Observable
# capability:   Pythia_tester
#  capability:   BOSS_tester

  # Test multi-required-models
  - purpose:      Observable
    capability:   normaldist_loglike

  # Test loop manager
  - purpose:      LogLike
    capability:   nevents_like
    type:         double

  # Test marginalised Poisson likelihood
  - purpose:  LogLike
    capability: marg_lnlike_test

  # Uncomment to test FlavBit
  #- purpose:      NotLogLike
    #capability:   SI_fill
    #printme:      false
  #- purpose:      LogLike
    #capability:   SI_bsgamma
  #- purpose:      LogLike
    #capability:   SI_Bsmumu
  #- purpose:      LogLike
    #capability:   SI_Bsmumu_untag
  #- purpose:      LogLike
    #capability:   SI_Bdmumu
  #- purpose:      LogLike
    #capability:   SI_Btaunu
  #- purpose:      LogLike
    #capability:   SI_BDtaunu
  #- purpose:      LogLike
    #capability:   SI_BDtaunu_BDenu
  #- purpose:      LogLike
    #capability:   SI_Kmunu_pimunu
  #- purpose:      LogLike
    #capability:   SI_Rmu23
  #- purpose:      LogLike
    #capability:   SI_Dstaunu
  #- purpose:      LogLike
    #capability:   SI_Dsmunu
  #- purpose:      LogLike
    #capability:   SI_Dmunu
  #- purpose:      LogLike
    #capability:   SI_muon_gm2
  #- purpose:      LogLike
    #capability:   SI_delta0
  #- purpose:      LogLike
    #capability:   SI_BRBXsmumu_lowq2
  #- purpose:      LogLike
    #capability:   SI_BRBXsmumu_highq2
  #- purpose:      LogLike
    #capability:   SI_A_BXsmumu_lowq2
  #- purpose:      LogLike
    #capability:   SI_A_BXsmumu_highq2
  #- purpose:      LogLike
    #capability:   SI_A_BXsmumu_zero
  #- purpose:      LogLike
    #capability:   SI_BRBXstautau_highq2
  #- purpose:      LogLike
    #capability:   SI_A_BXstautau_highq2
  #- purpose:      LogLike
    #capability:   SI_BRBKstarmumu
  #- purpose:      LogLike
    #capability:   SI_AI_BKstarmumu
  #- purpose:      LogLike
    #capability:   SI_AI_BKstarmumu_zero

  # Uncomment to test HiggsBit
  #- purpose:  LogLike
  #  capability:  HB_LEP_lnL
  #- purpose:  LogLike
  #  capability:  HS_LHC_lnL

  # Uncomment to test ColliderBit
  #- purpose:      Observable
  #  capability:   analysisAccumulator

  # Test vector output of printer
  #- purpose:      Observable
  #  capability:   test_vector
  #  type:         std::vector<double>

  ## Test DarkBit relic density with Micromegas
  #- purpose:      LogLike
  #  capability:   RD_oh2
  #  type:         double
  #  function:     RD_oh2_micromegas
  #  function:     RD_oh2_DarkSUSY

  ## Test DarkBit DD couplings with micrOMEGAs and DarkSUSY
  #- purpose:      Observable
  #  capability:   DD_couplings
  #  type:         DarkBit::DD_couplings
  #  function:     DD_couplings_micrOMEGAs
  #  function:     DD_couplings_DarkSUSY

#########################
# Auxiliary entries
#########################

Rules:

  - capability: A0_decay_rates
    function: A0_decays
  - capability: Higgs_decay_rates
    function: MSSM_h0_1_decays
  - capability: Hplus_decay_rates
    function: Hplus_decays
  - capability: h0_2_decay_rates
    function: h0_2_decays
  - capability: t_decay_rates
    function: t_decays

  - capability: unimproved_MSSM_spectrum
    options:
      precision_goal:        1.0e-4
      max_iterations:        0
      calculate_sm_masses:   false
      pole_mass_loop_order:  2
      ewsb_loop_order:       2
      beta_loop_order:       2
      threshold_corrections_loop_order: 1
      use_higgs_2loop_at_as: true
      use_higgs_2loop_ab_as: true
      use_higgs_2loop_at_at: true
      use_higgs_2loop_atau_atau: true
      invalid_point_fatal: true

  - capability: DD_couplings
    function: DD_couplings_DarkSUSY

  - !weak
    capability: DD_couplings
    function: DD_couplings_MicrOmegas

  #ColliderBit options (note, these ones are mandatory at this moment)
  - capability:  colliderLoopManager
    function:    manageVanillaLoop
    options:
      nEvents:   2000

  - capability:  GambitColliderEvent
    function:    reconstructDelphesEvent
    options:
      delphesConfigFilename: "ColliderBit/data/delphes_card_ATLAS.tcl"

  - capability:  hardScatteringEvent
    function:    generatePythia8Event
    options:
      slhaFilename: "ColliderBit/data/sps1aWithDecays.spc"

  - capability:   analysisAccumulator
    dependencies:
    - {capability: "GambitColliderEvent", type: "HEP_Simple_Lib::Event", function: "reconstructDelphesEvent"}

#Choose either a log-normal or a Gaussian distribution to marginalise over
  #for the marginalised Poisson likelihood example.
  - capability: marg_lnlike_test
    backends:
    - {capability: lnlike_marg_poisson_lognormal_error}

  - capability:   RD_oh2
    function:     RD_oh2_micromegas
    options:
      fast: 1
      Beps: 1e-5

  - capability:   RD_oh2
    function:     RD_oh2_DarkSUSY
    options:
      fast: 0
      omtype: 1

  - capability:   "omega_DM"
    type:         ""
    function:     ""
    module:       ""
    dependencies:
    - {capability: "Weff", type: "", function: "Weff", module: ""}
    backends:
    - {capability: "", function: "", backend: "", version: ""}

  - capability:   "LibFirst_1_1_init"
    dependencies:
    - {capability: "nevents", module: "ExampleBit_A"}

  - capability:    "nevents_postcuts"
    dependencies:
    - {capability: "id", module: "ExampleBit_B"}

  - capability:    "MSSM_demo_parameters"
    dependencies:
    - {capability: "id", module: "ExampleBit_B"}

  - capability:    "xsection"
    options:
      scale: 15.5

  - capability:    "function_pointer"
    backends:
    - {function: "externalFunction2"}

  #- capability:   "awesomeness"
  #  type:         ""
  #  function:     ""
  #  backend:      "libFirst"


#########################
# Logging setup
#########################

Logger:

  # Redirectory of specific messages according to tags
  # Can redirect to stdout or stderr by specifying these as the "filenames". Obviously this also means it is impossible to redirect output to actual files with these names.

  redirection:
    [Debug] : stdout # "debug.log"
    [Default] : stdout #"default.log"
    [Error] : "errors.log"
    [Warning] : "warnings.log"
    [Core,Error] : "core_errors.log"
    [Core,Error,Fatal] : "fatal_core_errors.log"
    [Dependency Resolver] : stdout #"dependency_resolver.log"
    [ExampleBit_A] : "ExampleBit_A.log"
    [ExampleBit_B] : "ExampleBit_B.log"
    [BackendIniBit]: "BackendIniBit.log"
    [LibFirst] : "libfirst.log"
  #  [Logger, Debug] : "stdout"
    [Core] : "Core.log"
  #  [Dependency Resolver] : "stdout"


###############################
## Printer (output) setup
###############################

# Ben: Here we will choose which printer(s?) we want to use. For now
# it is hardcoded: I'll come back to this.
Printer:
  printer: ascii
  options:
    output_file: "runs/spartan_multinest/samples/gambit_output.data"
    buffer_length: 10




##########################
# Name/Value Section
##########################

KeyValues:

  default_output_path: "runs/gambit"

  dependency_resolution:
    prefer_model_specific_functions: true

  likelihood:
    model_invalid_for_lnlike_below: -1e6

  #By default, errors are fatal and warnings non-fatal
  exceptions:
    dependency_resolver_error: fatal
    dependency_resolver_warning: non-fatal
    core_warning: fatal
    ExampleBit_A_error: non-fatal<|MERGE_RESOLUTION|>--- conflicted
+++ resolved
@@ -93,16 +93,9 @@
   scanners:
     mcmc:
       plugin: toy_mcmc
-<<<<<<< HEAD
       point_number: 50
       output_file:  output
-      like:  Likelihood
-=======
-      options:
-        point_number: 50
-        output_file:  output
-        like:  LogLike
->>>>>>> 5c154ec3
+      like:  LogLike
 
     random:
       plugin: random_sampler
@@ -116,10 +109,12 @@
       plugin: multinest
       nlive: 500
       tol: 0.1
-      output_file:  output
+      like:  LogLike
+     output_file:  output
 
     twalk_beta:
       plugin: twalk
+      like:  LogLike
       kwalk_ratio: 0.9836
       projection_dimension: 4
       gaussian_distance: 2.4
@@ -133,30 +128,16 @@
 
     square_grid:
       plugin: square_grid
-      verion: ">=1.0"
-<<<<<<< HEAD
-      purpose: Likelihood
+      version: ">=1.0"
+      like: LogLike
       grid_pts: 3 #NxN grid
         
     grid:
       plugin: grid
       version: ">=1.0"
-      purpose: Likelihood
+      like: LogLike
       grid_pts: [4, 2]
-    
-=======
-      options:
-        like: LogLike
-        grid_pts: 3 #NxN grid
-
-    grid:
-      plugin: grid
-      version: ">=1.0"
-      options:
-        like: LogLike
-        grid_pts: [4, 2]
-
->>>>>>> 5c154ec3
+
   objectives:
 
     uniform:
