# YAML file containing all particles for the particle database.

# particle_database.cpp is constructed from this YAML file at compile time, via particle_harvester.py.

# New entries should look like:
#
<<<<<<< HEAD
#   - name: "X+"                           The name used within GAMBIT, in the particleDB.
#     PDG_context: [10, 4]                 The PDG-context pair used for a single particle.
#     conjugate: "X-"                      The name for the conjugate particle, also added to the particleDB.
#     description: "New particle"          Optional - adds a C++ comment to particle_database.cpp. For readability.
=======
#   - name: "X+"                         The name used within GAMBIT, in the particleDB.
#     PDG_context: [10, 4]                 The PDG-context pair used for a single particle.
#     conjugate: "X-"                    The name for the conjugate particle, also added to the particleDB.
#     description: "New particle"        Optional - adds a C++ comment to particle_database.cpp. For readability.
>>>>>>> d57ec026
#     chargex3: 0                          Three times the electric charge.
#     spinx2: 1                            Twice the spin.
#     color:  3                            The color representation (1 = singlet; 3 = triplet; 6 = sextet; 8 = octet).
#     DecayBit:
#       Decays: True                       Flag to show whether or not to include a particle's Decays in DecayBit.
<<<<<<< HEAD
#       name: "X_plus"                     The name used as CAPABILITES in DecayBit_rollcall.hpp for the specific particle.
#       conjugate: "X_minus"                    And the name used for it's conjugate.
=======
#       name: "X_plus"                   The name used as CAPABILITES in DecayBit_rollcall.hpp for the specific particle.
#       conjugate: "X_minus"             And the name used for it's conjugate.
>>>>>>> d57ec026
#
# The syntax for adding sets is identical - GAMBIT automatically numbers each particle in a set.
#
#   - name: "h0"
#     PDG_context:
#     - [25, 0]      (This line-by-line format is equivalent to a list of lists)
#     - [35, 0]      Creates entries for "h0_1" and "h0_2" in the particleDB.
#     DecayBit:
#       Decays: True
#       name: "h0"                         Creates rollcall entries for "h0_1_decay_rates" and "h0_2_decay_rates" CAPABILITIES.
#       name: ["Higgs", "h0_2"]            Alternative syntax - if particles within sets have different names - creating CAPABILITIES "Higgs_decay_rates" and "h0_2_decay_rates".
#
# Note: If there is no entry for the 'DecayBit' field, GAMBIT will use the 'name' and 'conjugate' fields by default.
# TODO: Decide if Decays belong here, or elsewhere (GUM)

OtherModels:
  Generic:

<<<<<<< HEAD
  - PDG_context: [9900081, 0]
    name: boson
    spinx2: 0

  - PDG_context: [9900082, 0]
    name: fermion
    spinx2: 1

  - PDG_context: [9900083, 0]
    name: lepton
    spinx2: 1

  - PDG_context: [9900084, 0]
    name: quark
    spinx2: 1

  - PDG_context: [9900085, 0]
    name: neutrino
    spinx2: 1

  - PDG_context: [9900086, 0]
    name: hadron
    spinx2: 1

  - PDG_context: [9900087, 0]
    name: meson
    spinx2: 0

  - PDG_context: [9900088, 0]
    name: penta
  Particles:

  - DecayBit: {Decays: true, name: gluino}
    PDG_context: [1000021, 0]
=======
  - PDG_context:
    - 9900081
    - 0
    name: boson
    spinx2: 0

  - PDG_context:
    - 9900082
    - 0
    name: fermion
    spinx2: 1

  - PDG_context:
    - 9900083
    - 0
    name: lepton
    spinx2: 1

  - PDG_context:
    - 9900084
    - 0
    name: quark
    spinx2: 1

  - PDG_context:
    - 9900085
    - 0
    name: neutrino
    spinx2: 1

  - PDG_context:
    - 9900086
    - 0
    name: hadron
    spinx2: 1

  - PDG_context:
    - 9900087
    - 0
    name: meson
    spinx2: 0

  - PDG_context:
    - 9900088
    - 0
    name: penta
  Particles:

  - DecayBit:
      Decays: true
      name: gluino
    PDG_context:
    - 1000021
    - 0
>>>>>>> d57ec026
    chargex3: 0
    color: 8
    description: Gluino
    name: ~g
    spinx2: 1

<<<<<<< HEAD
  - PDG_context: [1000039, 0]
=======
  - PDG_context:
    - 1000039
    - 0
>>>>>>> d57ec026
    chargex3: 0
    color: 1
    description: Gravitino
    name: ~G
    spinx2: 3

<<<<<<< HEAD
  - DecayBit: {Decays: true}
    PDG_context: [36, 0]
    chargex3: 0
    color: 1
    description: Pseudoscalar Higgs
    name: A0
    spinx2: 0

  - DecayBit: {Decays: true, conjugate: H_minus, name: H_plus}
    PDG_context: [37, 0]
=======
  - DecayBit:
      Decays: true
      conjugate: H_minus
      name: H_plus
    PDG_context:
    - 37
    - 0
>>>>>>> d57ec026
    chargex3: 3
    color: 1
    conjugate: H-
    description: Charged Higgs
    name: H+
    spinx2: 0

<<<<<<< HEAD
  - PDG_context: [9900001, 0]
=======
  - PDG_context:
    - 9900001
    - 0
>>>>>>> d57ec026
    chargex3: 0
    color: 1
    description: Scalar Singlet
    name: S
    spinx2: 0

<<<<<<< HEAD
  - PDG_context: [9900002, 0]
=======
  - PDG_context:
    - 9900002
    - 0
>>>>>>> d57ec026
    chargex3: 0
    color: 1
    description: Dirac Singlet
    name: F
    spinx2: 1

<<<<<<< HEAD
  - PDG_context: [9900003, 0]
=======
  - PDG_context:
    - 9900003
    - 0
>>>>>>> d57ec026
    chargex3: 0
    color: 1
    description: Majorana Singlet
    name: X
    spinx2: 1

<<<<<<< HEAD
  - PDG_context: [9900004, 0]
=======
  - PDG_context:
    - 9900004
    - 0
>>>>>>> d57ec026
    chargex3: 0
    color: 1
    description: Vector Singlet
    name: V
    spinx2: 2

<<<<<<< HEAD
  - PDG_context: [62, 0]
    chargex3: 0
    color: 1
    conjugate: chi~
    name: chi
    spinx2: 1
=======
  - DecayBit:
      Decays: true
    PDG_context:
    - 36
    - 0
    chargex3: 0
    color: 1
    description: Pseudoscalar Higgs
    name: A0
    spinx2: 0
>>>>>>> d57ec026
  Sets:

  - DecayBit:
      Decays: true
<<<<<<< HEAD
      name: [Higgs, h0_2]
    PDG_context:
    - [25, 0]
    - [35, 0]
=======
      name:
      - Higgs
      - h0_2
    PDG_context:
    - - 25
      - 0
    - - 35
      - 0
>>>>>>> d57ec026
    chargex3: 0
    color: 1
    description: Mass-ordered neutral Higgs
    name: h0
    spinx2: 0

  - PDG_context:
<<<<<<< HEAD
    - [1000001, 0]
    - [1000003, 0]
    - [1000005, 0]
    - [2000001, 0]
    - [2000003, 0]
    - [2000005, 0]
=======
    - - 1000001
      - 0
    - - 1000003
      - 0
    - - 1000005
      - 0
    - - 2000001
      - 0
    - - 2000003
      - 0
    - - 2000005
      - 0
>>>>>>> d57ec026
    chargex3: -1
    color: 3
    conjugate: ~dbar
    description: Mass-ordered down-type squarks
    name: ~d
    spinx2: 0

  - PDG_context:
<<<<<<< HEAD
    - [1000002, 0]
    - [1000004, 0]
    - [1000006, 0]
    - [2000002, 0]
    - [2000004, 0]
    - [2000006, 0]
=======
    - - 1000002
      - 0
    - - 1000004
      - 0
    - - 1000006
      - 0
    - - 2000002
      - 0
    - - 2000004
      - 0
    - - 2000006
      - 0
>>>>>>> d57ec026
    chargex3: 2
    color: 3
    conjugate: ~ubar
    description: Mass-ordered up-type squarks
    name: ~u
    spinx2: 0

  - PDG_context:
<<<<<<< HEAD
    - [1000011, 0]
    - [1000013, 0]
    - [1000015, 0]
    - [2000011, 0]
    - [2000013, 0]
    - [2000015, 0]
=======
    - - 1000011
      - 0
    - - 1000013
      - 0
    - - 1000015
      - 0
    - - 2000011
      - 0
    - - 2000013
      - 0
    - - 2000015
      - 0
>>>>>>> d57ec026
    chargex3: -3
    color: 1
    conjugate: ~e+
    description: Mass-ordered sleptons
    name: ~e-
    spinx2: 0

  - PDG_context:
<<<<<<< HEAD
    - [1000012, 0]
    - [1000014, 0]
    - [1000016, 0]
    - [2000012, 0]
    - [2000014, 0]
    - [2000016, 0]
=======
    - - 1000012
      - 0
    - - 1000014
      - 0
    - - 1000016
      - 0
    - - 2000012
      - 0
    - - 2000014
      - 0
    - - 2000016
      - 0
>>>>>>> d57ec026
    chargex3: 0
    color: 1
    conjugate: ~nubar
    description: Mass-ordered sneutrinos
    name: ~nu
    spinx2: 0

<<<<<<< HEAD
  - DecayBit: {Decays: true, name: neutralino}
    PDG_context:
    - [1000022, 0]
    - [1000023, 0]
    - [1000025, 0]
    - [1000035, 0]
=======
  - DecayBit:
      Decays: true
      name: neutralino
    PDG_context:
    - - 1000022
      - 0
    - - 1000023
      - 0
    - - 1000025
      - 0
    - - 1000035
      - 0
    - - 1000045
      - 0
>>>>>>> d57ec026
    chargex3: 0
    color: 1
    description: Mass-ordered neutralinos
    name: ~chi0
    spinx2: 1

<<<<<<< HEAD
  - DecayBit: {Decays: true, conjugate: chargino_minus, name: chargino_plus}
    PDG_context:
    - [1000024, 0]
    - [1000037, 0]
=======
  - DecayBit:
      Decays: true
      conjugate: chargino_minus
      name: chargino_plus
    PDG_context:
    - - 1000024
      - 0
    - - 1000037
      - 0
>>>>>>> d57ec026
    chargex3: 3
    color: 1
    conjugate: ~chi-
    description: Mass-ordered charginos
    name: ~chi+
    spinx2: 1

  - PDG_context:
<<<<<<< HEAD
    - [12, 10]
    - [14, 10]
    - [16, 10]
    - [1000022, 10]
    - [1000023, 10]
    - [1000025, 10]
    - [1000035, 10]
    - [1000045, 10]
=======
    - - 12
      - 10
    - - 14
      - 10
    - - 16
      - 10
    - - 1000022
      - 10
    - - 1000023
      - 10
    - - 1000025
      - 10
    - - 1000035
      - 10
    - - 1000045
      - 10
>>>>>>> d57ec026
    chargex3: 0
    color: 1
    description: Example extension of neutrino set to account for mixing with NMSSM
      neutralinos
    name: nu_RPV
    spinx2: 1
StandardModel:
  Particles:

<<<<<<< HEAD
  - PDG_context: [1, 1]
=======
  - PDG_context:
    - 1
    - 1
>>>>>>> d57ec026
    chargex3: -1
    color: 3
    conjugate: dbar
    description: Down quark
    name: d
    spinx2: 1

<<<<<<< HEAD
  - PDG_context: [2, 1]
=======
  - PDG_context:
    - 2
    - 1
>>>>>>> d57ec026
    chargex3: 2
    color: 3
    conjugate: ubar
    description: Up quark
    name: u
    spinx2: 1

<<<<<<< HEAD
  - PDG_context: [3, 1]
=======
  - PDG_context:
    - 3
    - 1
>>>>>>> d57ec026
    chargex3: -1
    color: 3
    conjugate: sbar
    description: Strange quark
    name: s
    spinx2: 1

<<<<<<< HEAD
  - PDG_context: [4, 1]
=======
  - PDG_context:
    - 4
    - 1
>>>>>>> d57ec026
    chargex3: 2
    color: 3
    conjugate: cbar
    description: Charm quark
    name: c
    spinx2: 1

<<<<<<< HEAD
  - PDG_context: [5, 1]
=======
  - PDG_context:
    - 5
    - 1
>>>>>>> d57ec026
    chargex3: -1
    color: 3
    conjugate: bbar
    description: Bottom quark
    name: b
    spinx2: 1

<<<<<<< HEAD
  - DecayBit: {Decays: true}
    PDG_context: [6, 1]
=======
  - DecayBit:
      Decays: true
    PDG_context:
    - 6
    - 1
>>>>>>> d57ec026
    chargex3: 2
    color: 3
    conjugate: tbar
    description: Top quark
    name: t
    spinx2: 1

<<<<<<< HEAD
  - PDG_context: [11, 1]
=======
  - PDG_context:
    - 11
    - 1
>>>>>>> d57ec026
    chargex3: -3
    color: 1
    conjugate: e+
    description: Electron
    name: e-
    spinx2: 1

<<<<<<< HEAD
  - DecayBit: {Decays: true, conjugate: mu_plus, name: mu_minus}
    PDG_context: [13, 1]
=======
  - DecayBit:
      Decays: true
      conjugate: mu_plus
      name: mu_minus
    PDG_context:
    - 13
    - 1
>>>>>>> d57ec026
    chargex3: -3
    color: 1
    conjugate: mu+
    description: Muon
    name: mu-
    spinx2: 1

<<<<<<< HEAD
  - DecayBit: {Decays: true, conjugate: tau_plus, name: tau_minus}
    PDG_context: [15, 1]
=======
  - DecayBit:
      Decays: true
      conjugate: tau_plus
      name: tau_minus
    PDG_context:
    - 15
    - 1
>>>>>>> d57ec026
    chargex3: -3
    color: 1
    conjugate: tau+
    description: Tau
    name: tau-
    spinx2: 1

<<<<<<< HEAD
  - PDG_context: [12, 1]
=======
  - PDG_context:
    - 12
    - 1
>>>>>>> d57ec026
    chargex3: 0
    color: 1
    conjugate: nubar_e
    description: Electron neutrino
    name: nu_e
    spinx2: 1

<<<<<<< HEAD
  - PDG_context: [14, 1]
=======
  - PDG_context:
    - 14
    - 1
>>>>>>> d57ec026
    chargex3: 0
    color: 1
    conjugate: nubar_mu
    description: Muon neutrino
    name: nu_mu
    spinx2: 1

<<<<<<< HEAD
  - PDG_context: [16, 1]
=======
  - PDG_context:
    - 16
    - 1
>>>>>>> d57ec026
    chargex3: 0
    color: 1
    conjugate: nubar_tau
    description: Tau neutrino
    name: nu_tau
    spinx2: 1

<<<<<<< HEAD
  - PDG_context: [21, 0]
=======
  - PDG_context:
    - 21
    - 0
>>>>>>> d57ec026
    chargex3: 0
    color: 8
    description: Gluon
    name: g
    spinx2: 2

<<<<<<< HEAD
  - PDG_context: [22, 0]
=======
  - PDG_context:
    - 22
    - 0
>>>>>>> d57ec026
    chargex3: 0
    color: 1
    description: Photon
    name: gamma
    spinx2: 2

<<<<<<< HEAD
  - DecayBit: {Decays: true, name: Z}
    PDG_context: [23, 0]
=======
  - DecayBit:
      Decays: true
      name: Z
    PDG_context:
    - 23
    - 0
>>>>>>> d57ec026
    chargex3: 0
    color: 1
    description: Z Boson
    name: Z0
    spinx2: 2

<<<<<<< HEAD
  - DecayBit: {Decays: true, conjugate: W_minus, name: W_plus}
    PDG_context: [24, 0]
=======
  - DecayBit:
      Decays: true
      conjugate: W_minus
      name: W_plus
    PDG_context:
    - 24
    - 0
>>>>>>> d57ec026
    chargex3: -3
    color: 1
    conjugate: W-
    description: W Boson
    name: W+
    spinx2: 2

<<<<<<< HEAD
  - PDG_context: [39, 0]
=======
  - PDG_context:
    - 39
    - 0
>>>>>>> d57ec026
    chargex3: 0
    color: 1
    description: Graviton
    name: G
    spinx2: 4

<<<<<<< HEAD
  - DecayBit: {Decays: true, name: pi_0}
    PDG_context: [111, 0]
    chargex3: 0
    color: 1
    name: pi0
    spinx2: 0

  - DecayBit: {Decays: true, conjugate: pi_minus, name: pi_plus}
    PDG_context: [211, 0]
    chargex3: 3
    color: 1
    conjugate: pi-
    name: pi+
    spinx2: 0

  - DecayBit: {Decays: true}
    PDG_context: [221, 0]
    chargex3: 0
    color: 1
    name: eta
    spinx2: 0

  - DecayBit: {Decays: true, name: rho_0}
    PDG_context: [113, 0]
    chargex3: 0
    color: 1
    name: rho0
    spinx2: 2

  - DecayBit: {Decays: true, conjugate: rho_minus, name: rho_plus}
    PDG_context: [213, 0]
    chargex3: 3
    color: 1
    conjugate: rho-
    name: rho+
    spinx2: 2

  - DecayBit: {Decays: true}
    PDG_context: [223, 0]
    chargex3: -3
    color: 1
=======
  - DecayBit:
      Decays: true
      name: pi_0
    PDG_context:
    - 111
    - 0
    chargex3: 0
    color: 1
    description: Neutral pion
    name: pi0
    spinx2: 0

  - DecayBit:
      Decays: true
      conjugate: pi_minus
      name: pi_plus
    PDG_context:
    - 211
    - 0
    chargex3: 3
    color: 1
    conjugate: pi-
    description: Charged pion
    name: pi+
    spinx2: 0

  - DecayBit:
      Decays: true
    PDG_context:
    - 221
    - 0
    chargex3: 0
    color: 1
    description: Eta meson
    name: eta
    spinx2: 0

  - DecayBit:
      Decays: true
      name: rho_0
    PDG_context:
    - 113
    - 0
    chargex3: 0
    color: 1
    description: Neutral rho meson
    name: rho0
    spinx2: 2

  - DecayBit:
      Decays: true
      conjugate: rho_minus
      name: rho_plus
    PDG_context:
    - 213
    - 0
    chargex3: 3
    color: 1
    conjugate: rho-
    description: Charged rho meson
    name: rho+
    spinx2: 2

  - DecayBit:
      Decays: true
    PDG_context:
    - 223
    - 0
    chargex3: -3
    color: 1
    description: Omega meson
>>>>>>> d57ec026
    name: omega
    spinx2: 3
  Sets:

  - PDG_context:
<<<<<<< HEAD
    - [1, 0]
    - [3, 0]
    - [5, 0]
=======
    - - 1
      - 0
    - - 3
      - 0
    - - 5
      - 0
>>>>>>> d57ec026
    chargex3: 1
    color: 3
    conjugate: dbar
    description: Mass-ordered down-type quarks
    name: d
    spinx2: 1

  - PDG_context:
<<<<<<< HEAD
    - [2, 0]
    - [4, 0]
    - [6, 0]
=======
    - - 2
      - 0
    - - 4
      - 0
    - - 6
      - 0
>>>>>>> d57ec026
    chargex3: 2
    color: 3
    conjugate: ubar
    description: Mass-ordered up-type quarks
    name: u
    spinx2: 1

  - PDG_context:
<<<<<<< HEAD
    - [11, 0]
    - [13, 0]
    - [15, 0]
=======
    - - 11
      - 0
    - - 13
      - 0
    - - 15
      - 0
>>>>>>> d57ec026
    chargex3: 3
    color: 1
    conjugate: e+
    description: Mass-ordered leptons
    name: e-
    spinx2: 1

  - PDG_context:
<<<<<<< HEAD
    - [12, 0]
    - [14, 0]
    - [16, 0]
=======
    - - 12
      - 0
    - - 14
      - 0
    - - 16
      - 0
>>>>>>> d57ec026
    chargex3: 0
    color: 1
    conjugate: nubar
    description: Mass-ordered neutrinos
    name: nu
    spinx2: 1<|MERGE_RESOLUTION|>--- conflicted
+++ resolved
@@ -4,29 +4,17 @@
 
 # New entries should look like:
 #
-<<<<<<< HEAD
-#   - name: "X+"                           The name used within GAMBIT, in the particleDB.
-#     PDG_context: [10, 4]                 The PDG-context pair used for a single particle.
-#     conjugate: "X-"                      The name for the conjugate particle, also added to the particleDB.
-#     description: "New particle"          Optional - adds a C++ comment to particle_database.cpp. For readability.
-=======
 #   - name: "X+"                         The name used within GAMBIT, in the particleDB.
-#     PDG_context: [10, 4]                 The PDG-context pair used for a single particle.
+#     PDG_context: [10, 4]               The PDG-context pair used for a single particle.
 #     conjugate: "X-"                    The name for the conjugate particle, also added to the particleDB.
 #     description: "New particle"        Optional - adds a C++ comment to particle_database.cpp. For readability.
->>>>>>> d57ec026
-#     chargex3: 0                          Three times the electric charge.
-#     spinx2: 1                            Twice the spin.
-#     color:  3                            The color representation (1 = singlet; 3 = triplet; 6 = sextet; 8 = octet).
+#     chargex3: 0                        Three times the electric charge.
+#     spinx2: 1                          Twice the spin.
+#     color:  3                          The color representation (1 = singlet; 3 = triplet; 6 = sextet; 8 = octet).
 #     DecayBit:
-#       Decays: True                       Flag to show whether or not to include a particle's Decays in DecayBit.
-<<<<<<< HEAD
-#       name: "X_plus"                     The name used as CAPABILITES in DecayBit_rollcall.hpp for the specific particle.
-#       conjugate: "X_minus"                    And the name used for it's conjugate.
-=======
+#       Decays: True                     Flag to show whether or not to include a particle's Decays in DecayBit.
 #       name: "X_plus"                   The name used as CAPABILITES in DecayBit_rollcall.hpp for the specific particle.
 #       conjugate: "X_minus"             And the name used for it's conjugate.
->>>>>>> d57ec026
 #
 # The syntax for adding sets is identical - GAMBIT automatically numbers each particle in a set.
 #
@@ -45,128 +33,75 @@
 OtherModels:
   Generic:
 
-<<<<<<< HEAD
-  - PDG_context: [9900081, 0]
+  - PDG_context:
+    - 9900081
+    - 0
     name: boson
     spinx2: 0
 
-  - PDG_context: [9900082, 0]
+  - PDG_context:
+    - 9900082
+    - 0
     name: fermion
     spinx2: 1
 
-  - PDG_context: [9900083, 0]
+  - PDG_context:
+    - 9900083
+    - 0
     name: lepton
     spinx2: 1
 
-  - PDG_context: [9900084, 0]
+  - PDG_context:
+    - 9900084
+    - 0
     name: quark
     spinx2: 1
 
-  - PDG_context: [9900085, 0]
+  - PDG_context:
+    - 9900085
+    - 0
     name: neutrino
     spinx2: 1
 
-  - PDG_context: [9900086, 0]
+  - PDG_context:
+    - 9900086
+    - 0
     name: hadron
     spinx2: 1
 
-  - PDG_context: [9900087, 0]
+  - PDG_context:
+    - 9900087
+    - 0
     name: meson
     spinx2: 0
 
-  - PDG_context: [9900088, 0]
+  - PDG_context:
+    - 9900088
+    - 0
     name: penta
   Particles:
 
-  - DecayBit: {Decays: true, name: gluino}
-    PDG_context: [1000021, 0]
-=======
-  - PDG_context:
-    - 9900081
-    - 0
-    name: boson
-    spinx2: 0
-
-  - PDG_context:
-    - 9900082
-    - 0
-    name: fermion
-    spinx2: 1
-
-  - PDG_context:
-    - 9900083
-    - 0
-    name: lepton
-    spinx2: 1
-
-  - PDG_context:
-    - 9900084
-    - 0
-    name: quark
-    spinx2: 1
-
-  - PDG_context:
-    - 9900085
-    - 0
-    name: neutrino
-    spinx2: 1
-
-  - PDG_context:
-    - 9900086
-    - 0
-    name: hadron
-    spinx2: 1
-
-  - PDG_context:
-    - 9900087
-    - 0
-    name: meson
-    spinx2: 0
-
-  - PDG_context:
-    - 9900088
-    - 0
-    name: penta
-  Particles:
-
   - DecayBit:
       Decays: true
       name: gluino
     PDG_context:
     - 1000021
     - 0
->>>>>>> d57ec026
     chargex3: 0
     color: 8
     description: Gluino
     name: ~g
     spinx2: 1
 
-<<<<<<< HEAD
-  - PDG_context: [1000039, 0]
-=======
   - PDG_context:
     - 1000039
     - 0
->>>>>>> d57ec026
     chargex3: 0
     color: 1
     description: Gravitino
     name: ~G
     spinx2: 3
 
-<<<<<<< HEAD
-  - DecayBit: {Decays: true}
-    PDG_context: [36, 0]
-    chargex3: 0
-    color: 1
-    description: Pseudoscalar Higgs
-    name: A0
-    spinx2: 0
-
-  - DecayBit: {Decays: true, conjugate: H_minus, name: H_plus}
-    PDG_context: [37, 0]
-=======
   - DecayBit:
       Decays: true
       conjugate: H_minus
@@ -174,7 +109,6 @@
     PDG_context:
     - 37
     - 0
->>>>>>> d57ec026
     chargex3: 3
     color: 1
     conjugate: H-
@@ -182,66 +116,49 @@
     name: H+
     spinx2: 0
 
-<<<<<<< HEAD
-  - PDG_context: [9900001, 0]
-=======
   - PDG_context:
     - 9900001
     - 0
->>>>>>> d57ec026
     chargex3: 0
     color: 1
     description: Scalar Singlet
     name: S
     spinx2: 0
 
-<<<<<<< HEAD
-  - PDG_context: [9900002, 0]
-=======
   - PDG_context:
     - 9900002
     - 0
->>>>>>> d57ec026
     chargex3: 0
     color: 1
     description: Dirac Singlet
     name: F
     spinx2: 1
 
-<<<<<<< HEAD
-  - PDG_context: [9900003, 0]
-=======
   - PDG_context:
     - 9900003
     - 0
->>>>>>> d57ec026
     chargex3: 0
     color: 1
     description: Majorana Singlet
     name: X
     spinx2: 1
 
-<<<<<<< HEAD
-  - PDG_context: [9900004, 0]
-=======
   - PDG_context:
     - 9900004
     - 0
->>>>>>> d57ec026
     chargex3: 0
     color: 1
     description: Vector Singlet
     name: V
     spinx2: 2
 
-<<<<<<< HEAD
   - PDG_context: [62, 0]
     chargex3: 0
     color: 1
     conjugate: chi~
     name: chi
     spinx2: 1
-=======
+
   - DecayBit:
       Decays: true
     PDG_context:
@@ -252,17 +169,10 @@
     description: Pseudoscalar Higgs
     name: A0
     spinx2: 0
->>>>>>> d57ec026
   Sets:
 
   - DecayBit:
       Decays: true
-<<<<<<< HEAD
-      name: [Higgs, h0_2]
-    PDG_context:
-    - [25, 0]
-    - [35, 0]
-=======
       name:
       - Higgs
       - h0_2
@@ -271,7 +181,6 @@
       - 0
     - - 35
       - 0
->>>>>>> d57ec026
     chargex3: 0
     color: 1
     description: Mass-ordered neutral Higgs
@@ -279,14 +188,6 @@
     spinx2: 0
 
   - PDG_context:
-<<<<<<< HEAD
-    - [1000001, 0]
-    - [1000003, 0]
-    - [1000005, 0]
-    - [2000001, 0]
-    - [2000003, 0]
-    - [2000005, 0]
-=======
     - - 1000001
       - 0
     - - 1000003
@@ -299,7 +200,6 @@
       - 0
     - - 2000005
       - 0
->>>>>>> d57ec026
     chargex3: -1
     color: 3
     conjugate: ~dbar
@@ -308,14 +208,6 @@
     spinx2: 0
 
   - PDG_context:
-<<<<<<< HEAD
-    - [1000002, 0]
-    - [1000004, 0]
-    - [1000006, 0]
-    - [2000002, 0]
-    - [2000004, 0]
-    - [2000006, 0]
-=======
     - - 1000002
       - 0
     - - 1000004
@@ -328,7 +220,6 @@
       - 0
     - - 2000006
       - 0
->>>>>>> d57ec026
     chargex3: 2
     color: 3
     conjugate: ~ubar
@@ -337,14 +228,6 @@
     spinx2: 0
 
   - PDG_context:
-<<<<<<< HEAD
-    - [1000011, 0]
-    - [1000013, 0]
-    - [1000015, 0]
-    - [2000011, 0]
-    - [2000013, 0]
-    - [2000015, 0]
-=======
     - - 1000011
       - 0
     - - 1000013
@@ -357,7 +240,6 @@
       - 0
     - - 2000015
       - 0
->>>>>>> d57ec026
     chargex3: -3
     color: 1
     conjugate: ~e+
@@ -366,14 +248,6 @@
     spinx2: 0
 
   - PDG_context:
-<<<<<<< HEAD
-    - [1000012, 0]
-    - [1000014, 0]
-    - [1000016, 0]
-    - [2000012, 0]
-    - [2000014, 0]
-    - [2000016, 0]
-=======
     - - 1000012
       - 0
     - - 1000014
@@ -386,7 +260,6 @@
       - 0
     - - 2000016
       - 0
->>>>>>> d57ec026
     chargex3: 0
     color: 1
     conjugate: ~nubar
@@ -394,14 +267,6 @@
     name: ~nu
     spinx2: 0
 
-<<<<<<< HEAD
-  - DecayBit: {Decays: true, name: neutralino}
-    PDG_context:
-    - [1000022, 0]
-    - [1000023, 0]
-    - [1000025, 0]
-    - [1000035, 0]
-=======
   - DecayBit:
       Decays: true
       name: neutralino
@@ -416,19 +281,12 @@
       - 0
     - - 1000045
       - 0
->>>>>>> d57ec026
     chargex3: 0
     color: 1
     description: Mass-ordered neutralinos
     name: ~chi0
     spinx2: 1
 
-<<<<<<< HEAD
-  - DecayBit: {Decays: true, conjugate: chargino_minus, name: chargino_plus}
-    PDG_context:
-    - [1000024, 0]
-    - [1000037, 0]
-=======
   - DecayBit:
       Decays: true
       conjugate: chargino_minus
@@ -438,7 +296,6 @@
       - 0
     - - 1000037
       - 0
->>>>>>> d57ec026
     chargex3: 3
     color: 1
     conjugate: ~chi-
@@ -447,16 +304,6 @@
     spinx2: 1
 
   - PDG_context:
-<<<<<<< HEAD
-    - [12, 10]
-    - [14, 10]
-    - [16, 10]
-    - [1000022, 10]
-    - [1000023, 10]
-    - [1000025, 10]
-    - [1000035, 10]
-    - [1000045, 10]
-=======
     - - 12
       - 10
     - - 14
@@ -473,7 +320,6 @@
       - 10
     - - 1000045
       - 10
->>>>>>> d57ec026
     chargex3: 0
     color: 1
     description: Example extension of neutrino set to account for mixing with NMSSM
@@ -483,13 +329,9 @@
 StandardModel:
   Particles:
 
-<<<<<<< HEAD
-  - PDG_context: [1, 1]
-=======
-  - PDG_context:
-    - 1
-    - 1
->>>>>>> d57ec026
+  - PDG_context:
+    - 1
+    - 1
     chargex3: -1
     color: 3
     conjugate: dbar
@@ -497,13 +339,9 @@
     name: d
     spinx2: 1
 
-<<<<<<< HEAD
-  - PDG_context: [2, 1]
-=======
   - PDG_context:
     - 2
     - 1
->>>>>>> d57ec026
     chargex3: 2
     color: 3
     conjugate: ubar
@@ -511,13 +349,9 @@
     name: u
     spinx2: 1
 
-<<<<<<< HEAD
-  - PDG_context: [3, 1]
-=======
   - PDG_context:
     - 3
     - 1
->>>>>>> d57ec026
     chargex3: -1
     color: 3
     conjugate: sbar
@@ -525,13 +359,9 @@
     name: s
     spinx2: 1
 
-<<<<<<< HEAD
-  - PDG_context: [4, 1]
-=======
   - PDG_context:
     - 4
     - 1
->>>>>>> d57ec026
     chargex3: 2
     color: 3
     conjugate: cbar
@@ -539,13 +369,9 @@
     name: c
     spinx2: 1
 
-<<<<<<< HEAD
-  - PDG_context: [5, 1]
-=======
   - PDG_context:
     - 5
     - 1
->>>>>>> d57ec026
     chargex3: -1
     color: 3
     conjugate: bbar
@@ -553,16 +379,11 @@
     name: b
     spinx2: 1
 
-<<<<<<< HEAD
-  - DecayBit: {Decays: true}
-    PDG_context: [6, 1]
-=======
   - DecayBit:
       Decays: true
     PDG_context:
     - 6
     - 1
->>>>>>> d57ec026
     chargex3: 2
     color: 3
     conjugate: tbar
@@ -570,13 +391,9 @@
     name: t
     spinx2: 1
 
-<<<<<<< HEAD
-  - PDG_context: [11, 1]
-=======
   - PDG_context:
     - 11
     - 1
->>>>>>> d57ec026
     chargex3: -3
     color: 1
     conjugate: e+
@@ -584,10 +401,6 @@
     name: e-
     spinx2: 1
 
-<<<<<<< HEAD
-  - DecayBit: {Decays: true, conjugate: mu_plus, name: mu_minus}
-    PDG_context: [13, 1]
-=======
   - DecayBit:
       Decays: true
       conjugate: mu_plus
@@ -595,7 +408,6 @@
     PDG_context:
     - 13
     - 1
->>>>>>> d57ec026
     chargex3: -3
     color: 1
     conjugate: mu+
@@ -603,10 +415,6 @@
     name: mu-
     spinx2: 1
 
-<<<<<<< HEAD
-  - DecayBit: {Decays: true, conjugate: tau_plus, name: tau_minus}
-    PDG_context: [15, 1]
-=======
   - DecayBit:
       Decays: true
       conjugate: tau_plus
@@ -614,7 +422,6 @@
     PDG_context:
     - 15
     - 1
->>>>>>> d57ec026
     chargex3: -3
     color: 1
     conjugate: tau+
@@ -622,13 +429,9 @@
     name: tau-
     spinx2: 1
 
-<<<<<<< HEAD
-  - PDG_context: [12, 1]
-=======
   - PDG_context:
     - 12
     - 1
->>>>>>> d57ec026
     chargex3: 0
     color: 1
     conjugate: nubar_e
@@ -636,13 +439,9 @@
     name: nu_e
     spinx2: 1
 
-<<<<<<< HEAD
-  - PDG_context: [14, 1]
-=======
   - PDG_context:
     - 14
     - 1
->>>>>>> d57ec026
     chargex3: 0
     color: 1
     conjugate: nubar_mu
@@ -650,13 +449,9 @@
     name: nu_mu
     spinx2: 1
 
-<<<<<<< HEAD
-  - PDG_context: [16, 1]
-=======
   - PDG_context:
     - 16
     - 1
->>>>>>> d57ec026
     chargex3: 0
     color: 1
     conjugate: nubar_tau
@@ -664,53 +459,36 @@
     name: nu_tau
     spinx2: 1
 
-<<<<<<< HEAD
-  - PDG_context: [21, 0]
-=======
   - PDG_context:
     - 21
     - 0
->>>>>>> d57ec026
     chargex3: 0
     color: 8
     description: Gluon
     name: g
     spinx2: 2
 
-<<<<<<< HEAD
-  - PDG_context: [22, 0]
-=======
   - PDG_context:
     - 22
     - 0
->>>>>>> d57ec026
     chargex3: 0
     color: 1
     description: Photon
     name: gamma
     spinx2: 2
 
-<<<<<<< HEAD
-  - DecayBit: {Decays: true, name: Z}
-    PDG_context: [23, 0]
-=======
   - DecayBit:
       Decays: true
       name: Z
     PDG_context:
     - 23
     - 0
->>>>>>> d57ec026
     chargex3: 0
     color: 1
     description: Z Boson
     name: Z0
     spinx2: 2
 
-<<<<<<< HEAD
-  - DecayBit: {Decays: true, conjugate: W_minus, name: W_plus}
-    PDG_context: [24, 0]
-=======
   - DecayBit:
       Decays: true
       conjugate: W_minus
@@ -718,7 +496,6 @@
     PDG_context:
     - 24
     - 0
->>>>>>> d57ec026
     chargex3: -3
     color: 1
     conjugate: W-
@@ -726,62 +503,15 @@
     name: W+
     spinx2: 2
 
-<<<<<<< HEAD
-  - PDG_context: [39, 0]
-=======
   - PDG_context:
     - 39
     - 0
->>>>>>> d57ec026
     chargex3: 0
     color: 1
     description: Graviton
     name: G
     spinx2: 4
 
-<<<<<<< HEAD
-  - DecayBit: {Decays: true, name: pi_0}
-    PDG_context: [111, 0]
-    chargex3: 0
-    color: 1
-    name: pi0
-    spinx2: 0
-
-  - DecayBit: {Decays: true, conjugate: pi_minus, name: pi_plus}
-    PDG_context: [211, 0]
-    chargex3: 3
-    color: 1
-    conjugate: pi-
-    name: pi+
-    spinx2: 0
-
-  - DecayBit: {Decays: true}
-    PDG_context: [221, 0]
-    chargex3: 0
-    color: 1
-    name: eta
-    spinx2: 0
-
-  - DecayBit: {Decays: true, name: rho_0}
-    PDG_context: [113, 0]
-    chargex3: 0
-    color: 1
-    name: rho0
-    spinx2: 2
-
-  - DecayBit: {Decays: true, conjugate: rho_minus, name: rho_plus}
-    PDG_context: [213, 0]
-    chargex3: 3
-    color: 1
-    conjugate: rho-
-    name: rho+
-    spinx2: 2
-
-  - DecayBit: {Decays: true}
-    PDG_context: [223, 0]
-    chargex3: -3
-    color: 1
-=======
   - DecayBit:
       Decays: true
       name: pi_0
@@ -853,24 +583,17 @@
     chargex3: -3
     color: 1
     description: Omega meson
->>>>>>> d57ec026
     name: omega
     spinx2: 3
   Sets:
 
   - PDG_context:
-<<<<<<< HEAD
-    - [1, 0]
-    - [3, 0]
-    - [5, 0]
-=======
     - - 1
       - 0
     - - 3
       - 0
     - - 5
       - 0
->>>>>>> d57ec026
     chargex3: 1
     color: 3
     conjugate: dbar
@@ -879,18 +602,12 @@
     spinx2: 1
 
   - PDG_context:
-<<<<<<< HEAD
-    - [2, 0]
-    - [4, 0]
-    - [6, 0]
-=======
     - - 2
       - 0
     - - 4
       - 0
     - - 6
       - 0
->>>>>>> d57ec026
     chargex3: 2
     color: 3
     conjugate: ubar
@@ -899,18 +616,12 @@
     spinx2: 1
 
   - PDG_context:
-<<<<<<< HEAD
-    - [11, 0]
-    - [13, 0]
-    - [15, 0]
-=======
     - - 11
       - 0
     - - 13
       - 0
     - - 15
       - 0
->>>>>>> d57ec026
     chargex3: 3
     color: 1
     conjugate: e+
@@ -919,18 +630,12 @@
     spinx2: 1
 
   - PDG_context:
-<<<<<<< HEAD
-    - [12, 0]
-    - [14, 0]
-    - [16, 0]
-=======
     - - 12
       - 0
     - - 14
       - 0
     - - 16
       - 0
->>>>>>> d57ec026
     chargex3: 0
     color: 1
     conjugate: nubar
