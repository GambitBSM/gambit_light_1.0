# GAMBIT central backend location database
#
# GAMBIT will parse this file and use it to locate
# backend shared libraries before attempting to 
# dynamically load them.  
#
# Paths can be given as full absolute paths, or 
# relative to the main GAMBIT directory.  Paths 
# starting with a backslash will be interpreted as 
# absolute, those beginning with a period will
# be interpreted as relative to the GAMBIT dir.


DarkSUSY: 
  5.1.1:       ./Backends/installed/DarkSUSY/5.1.1/lib/libdarksusy.so

SuperIso:
  3.4:         ./Backends/installed/SuperIso/3.4/libsuperiso.so

DDCalc0:
  0.0:         ./Backends/installed/DDCalc/0.0/libDDCalc0.so

HiggsBounds:
<<<<<<< HEAD
  4.2:         ./Backends/installed/HiggsBounds/4.2.1/lib/libhiggsbounds.so
=======
  4.2.1:       ./Backends/installed/HiggsBounds/4.2.1/lib/libhiggsbounds.so
>>>>>>> 8575cd51

HiggsSignals:
  1.4:         ./Backends/installed/HiggsSignals/1.4.0/lib/libhiggssignals.so

FeynHiggs:
  2.11:        ./Backends/installed/FeynHiggs/2.11.2/lib/libFH.so

LibFarrayTest:
  1.0:         ./Backends/examples/libFarrayTest.so

FastSim:
  1.0:         ./Backends/installed/fastsim/1.0/libfastsim.so

LibFirst:
  1.0:         ./Backends/examples/libfirst.so
  1.1:         ./Backends/examples/libfirst.so

LibFortran:
  1.0:         ./Backends/examples/libfortran.so

Pythia:
  8.186:       ./Backends/installed/Pythia/8.186/lib/libpythia8.so
  8.209:       ./Backends/installed/Pythia/8.209/lib/libpythia8.so

gamLike:
  1.0.0:       ./Backends/installed/gamLike/1.0.0/lib/gamLike.so

MicrOmegas:
  3.5.5:       ./Backends/installed/micromegas/3.5.5/MSSM/MSSM/libmicromegas.so

MicrOmegasSingletDM:
  3.5.5:       ./Backends/installed/micromegas/3.5.5/SingletDM/SingletDM/libmicromegas.so
    
nulike:
  1.0.0:       ./Backends/installed/nulike/lib/libnulike.so

SUSY_HIT:
  1.5:         ./Backends/installed/SUSY-HIT/1.5/libsusyhit.so
<|MERGE_RESOLUTION|>--- conflicted
+++ resolved
@@ -21,11 +21,7 @@
   0.0:         ./Backends/installed/DDCalc/0.0/libDDCalc0.so
 
 HiggsBounds:
-<<<<<<< HEAD
-  4.2:         ./Backends/installed/HiggsBounds/4.2.1/lib/libhiggsbounds.so
-=======
   4.2.1:       ./Backends/installed/HiggsBounds/4.2.1/lib/libhiggsbounds.so
->>>>>>> 8575cd51
 
 HiggsSignals:
   1.4:         ./Backends/installed/HiggsSignals/1.4.0/lib/libhiggssignals.so
