# GAMBIT central models description database
#
# GAMBIT will parse this file and try to match the entries
# to the models it has registered. If there are any
# conflicts it will report them, and if any models
# are lacking descriptions those will be reported too.
# This is then merged with internally known information
# to create a centralised database of model information.
# This is found in the file "<insert name here>"
#
# Note: Yaml syntax for multi-line strings is this:
#
#body: |
#  This is a multi-line string.
#  "special" metacharacters may
#  appear here. The extent of this string is
#  indicated by indentation.

NormalDist: |
   A simple test model consisting of two parameters: the width and central value of a Gaussian distribution.

TestModel1D: |
   A one-dimensional test model, typically used for debugging simple prior transformations, or when a dummy model is required (as in the external model example in ColliderBit).

MSSM63atQ: |
   The most general formulation of the CP-conserving MSSM, with C terms set to zero due to their usual irrelevance in (known) SUSY-breaking schemes. The parameters are:

   Ad_11, Ad_12, Ad_13, Ad_21, Ad_22, Ad_23, Ad_31, Ad_32, Ad_33  - elements of the A_d trilinear coupling matrix
   Ae_11, Ae_12, Ae_13, Ae_21, Ae_22, Ae_23, Ae_31, Ae_32, Ae_33  - elements of the A_e trilinear coupling matrix
   Au_11, Au_12, Au_13, Au_21, Au_22, Au_23, Au_31, Au_32, Au_33  - elements of the A_u trilinear coupling matrix
   M1, M2, M3                                                     - gaugino masses
   Qin                                                            - the scale Q at which the parameters are specified
   SignMu                                                         - the sign of the mu parameter
   TanBeta                                                        - the ratio of the up-type to down-type Higgs vevs
   mHd2, mHu2                                                     - Higgs mass parameters
   md2_11, md2_12, md2_13, md2_22, md2_23, md2_33                 - elements of the m_d^2 mass (squared) mixing matrix
   me2_11, me2_12, me2_13, me2_22, me2_23, me2_33                 - elements of the m_e^2 mass (squared) mixing matrix
   ml2_11, ml2_12, ml2_13, ml2_22, ml2_23, ml2_33                 - elements of the m_l^2 mass (squared) mixing matrix
   mq2_11, mq2_12, mq2_13, mq2_22, mq2_23, mq2_33                 - elements of the m_Q^2 mass (squared) mixing matrix
   mu2_11, mu2_12, mu2_13, mu2_22, mu2_23, mu2_33                 - elements of the m_u^2 mass (squared) mixing matrix

MSSM63atQ_mA: |
   As per the MSSM63atQ, but with parameters SignMu, mHd2 and mHu2 replaced by mA (the DRbar mass of the A boson) and mu (the SUSY Higgs bilinear).
   Note that translation to MSSM63atQ requires the RGEs to already have been solved (in order to determine the values of mHu2 and mHd2).

MSSM63atMGUT: |
   As per the MSSM63atQ, but with Q=MGUT. Note that translation to MSSM63atQ requires the RGEs to already have been solved (in order to determine the value of the GUT scale).

MSSM63atMGUT_mA: |
   As per the MSSM63atMGUT, but with parameters SignMu, mHd2 and mHu2 replaced by mA (the DRbar mass of the A boson) and mu (the SUSY Higgs bilinear).
   Note that translation to MSSM63atMGUT requires the RGEs to already have been solved (in order to determine the values of mHu2 and mHd2).

MSSM63atMSUSY: |
   As per the MSSM63atQ, but with Q=MSUSY. Note that translation to MSSM63atQ requires the RGEs to already have been solved (in order to determine the value of the SUSY scale).

MSSM63atMSUSY_mA: |
   As per the MSSM63atMSUSY, but with parameters SignMu, mHd2 and mHu2 replaced by mA (the DRbar mass of the A boson) and mu (the SUSY Higgs bilinear).
   Note that translation to MSSM63atMSUSY requires the RGEs to already have been solved (in order to determine the values of mHu2 and mHd2).

MSSM30atQ: |
   As per the MSSM63atQ, but with all off-diagonal elements in the mass squared matrices and the trilinear coupling matrices set to zero. This leaves:

   Ad_1, Ad_2, Ad_3    - diagonal elements of the A_d trilinear coupling matrix
   Ae_1, Ae_2, Ae_3    - diagonal elements of the A_e trilinear coupling matrix
   Au_1, Au_2, Au_3    - diagonal elements of the A_u trilinear coupling matrix
   M1, M2, M3          - gaugino masses
   Qin                 - the scale at which the parameters are defined
   SignMu              - the sign of the mu parameter
   TanBeta             - the ratio of the up-type to down-type Higgs vevs
   mHd2, mHu2          - Higgs mass parameters
   md2_1, md2_2, md2_3 - diagonal elements of the m_d^2 mass (squared) mixing matrix
   me2_1, me2_2, me2_3 - diagonal elements of the m_e^2 mass (squared) mixing matrix
   ml2_1, ml2_2, ml2_3 - diagonal elements of the m_l^2 mass (squared) mixing matrix
   mq2_1, mq2_2, mq2_3 - diagonal elements of the m_q^2 mass (squared) mixing matrix
   mu2_1, mu2_2, mu2_3 - diagonal elements of the m_u^2 mass (squared) mixing matrix

MSSM30atQ_mA: |
   As per the MSSM30atQ, but with parameters SignMu, mHd2 and mHu2 replaced by mA (the DRbar mass of the A boson) and mu (the SUSY Higgs bilinear). Note that the translation to MSSM30atQ requires the RGEs to already have been solved (in order to determine the values of mHd2 and mHu2).

MSSM30atMGUT: |
   As per the MSSM30atQ, but with Q=MGUT. Note that translation to MSSM30atQ requires the RGEs to already have been solved (in order to determine the value of the GUT scale).

MSSM30atMGUT_mA: |
   As per the MSSM30atMGUT, but with parameters SignMu, mHd2 and mHu2 replaced by mA (the DRbar mass of the A boson) and mu (the SUSY Higgs bilinear). Note that the translation to MSSM30atMGUT requires the RGEs to already have been solved (in order to determine the values of mHd2 and mHu2).

MSSM30atMSUSY: |
   As per the MSSM30atQ, but with Q=MSUSY. Note that translation to MSSM30atQ requires the RGEs to already have been solved (in order to determine the value of the GUT scale).

MSSM30atMSUSY_mA: |
   As per the MSSM30atMSUSY, but with parameters SignMu, mHd2 and mHu2 replaced by mA (the DRbar mass of the A boson) and mu (the SUSY Higgs bilinear). Note that the translation to MSSM30atMSUSY requires the RGEs to already have been solved (in order to determine the values of mHd2 and mHu2).

MSSM25atQ: |

   As per the MSSM30atQ, but with first and second generation trilinear couplings degenerate in the slepton sector, and set to zero for squarks. This leaves:

   Ad_3                - only non-zero element of the A_d trilinear coupling matrix
   Ae_12, Ae_3         - diagonal elements of the A_e trilinear coupling matrix (same for first and second generations = Ae_12)
   Au_3                - only non-zero element of the A_u trilinear coupling matrix
   M1, M2, M3          - gaugino masses
   Qin                 - the scale at which the parameters are defined
   SignMu              - the sign of the mu parameter
   TanBeta             - the ratio of the up-type to down-type Higgs vevs
   mHd2, mHu2          - Higgs mass parameters
   md2_1, md2_2, md2_3 - diagonal elements of the m_d^2 mass (squared) mixing matrix
   me2_1, me2_2, me2_3 - diagonal elements of the m_e^2 mass (squared) mixing matrix
   ml2_1, ml2_2, ml2_3 - diagonal elements of the m_l^2 mass (squared) mixing matrix
   mq2_1, mq2_2, mq2_3 - diagonal elements of the m_q^2 mass (squared) mixing matrix
   mu2_1, mu2_2, mu2_3 - diagonal elements of the m_u^2 mass (squared) mixing matrix

MSSM25atQ_mA: |
   As per the MSSM25atQ, but with parameters SignMu, mHd2 and mHu2 replaced by mA (the DRbar mass of the A boson) and mu (the SUSY Higgs bilinear).

MSSM25atMGUT: |
   As per the MSSM25atQ, but with Q=MGUT. Note that translation to MSSM25atQ requires the RGEs to already have been solved (in order to determine the value of the GUT scale).

MSSM25atMGUT_mA: |
   As per the MSSM25atMGUT, but with parameters SignMu, mHd2 and mHu2 replaced by mA (the DRbar mass of the A boson) and mu (the SUSY Higgs bilinear).

MSSM25atMSUSY: |
   As per the MSSM25atQ, but with Q=MSUSY. Note that translation to MSSM25atQ requires the RGEs to already have been solved (in order to determine the value of the GUT scale).

MSSM25atMSUSY_mA: |
   As per the MSSM25atMSUSY, but with parameters SignMu, mHd2 and mHu2 replaced by mA (the DRbar mass of the A boson) and mu (the SUSY Higgs bilinear).

MSSM24atQ: |

   As per the MSSM25atQ, but with first and second-generation trilinear couplings in the slepton sector also set to zero. This leaves:

   Ad_3                - only non-zero element of the A_d trilinear coupling matrix
   Ae_3                - only non-zero diagonal element of the A_e trilinear coupling matrix
   Au_3                - only non-zero element of the A_u trilinear coupling matrix
   M1, M2, M3          - gaugino masses
   Qin                 - the scale at which the parameters are defined
   SignMu              - the sign of the mu parameter
   TanBeta             - the ratio of the up-type to down-type Higgs vevs
   mHd2, mHu2          - Higgs mass parameters
   md2_1, md2_2, md2_3 - diagonal elements of the m_d^2 mass (squared) mixing matrix
   me2_1, me2_2, me2_3 - diagonal elements of the m_e^2 mass (squared) mixing matrix
   ml2_1, ml2_2, ml2_3 - diagonal elements of the m_l^2 mass (squared) mixing matrix
   mq2_1, mq2_2, mq2_3 - diagonal elements of the m_q^2 mass (squared) mixing matrix
   mu2_1, mu2_2, mu2_3 - diagonal elements of the m_u^2 mass (squared) mixing matrix

MSSM24atQ_mA: |
   As per the MSSM24atQ, but with parameters SignMu, mHd2 and mHu2 replaced by mA (the DRbar mass of the A boson) and mu (the SUSY Higgs bilinear).

MSSM20atQ: |

   As per the MSSM25atQ, but with degenerate first and second-generation sfermion mass parameters. This leaves:

   Ad_3                - only non-zero element of the A_d trilinear coupling matrix
   Ae_12, Ae_3         - diagonal elements of the A_e trilinear coupling matrix (same for first and second generations = Ae_12)
   Au_3                - only non-zero element of the A_u trilinear coupling matrix
   M1, M2, M3          - gaugino masses
   Qin                 - the scale at which the parameters are defined
   SignMu              - the sign of the mu parameter
   TanBeta             - the ratio of the up-type to down-type Higgs vevs
   mHd2, mHu2          - Higgs mass parameters
   md2_12, md2_3       - diagonal elements of the m_d^2 mass (squared) mixing matrix (same for first and second generations = md2_12)
   me2_12, me2_3       - diagonal elements of the m_e^2 mass (squared) mixing matrix (same for first and second generations = me2_12)
   ml2_12, ml2_3       - diagonal elements of the m_l^2 mass (squared) mixing matrix (same for first and second generations = ml2_12)
   mq2_12, mq2_3       - diagonal elements of the m_q^2 mass (squared) mixing matrix (same for first and second generations = mq2_12)
   mu2_12, mu2_3       - diagonal elements of the m_u^2 mass (squared) mixing matrix (same for first and second generations = mu2_12)

MSSM20atQ_mA: |
   As per the MSSM20atQ, but with parameters SignMu, mHd2 and mHu2 replaced by mA (the DRbar mass of the A boson) and mu (the SUSY Higgs bilinear).

MSSM20atMGUT: |
   As per the MSSM20atQ, but with Q=MGUT. Note that translation to MSSM20atQ requires the RGEs to already have been solved (in order to determine the value of the GUT scale).

MSSM20atMGUT_mA: |
   As per the MSSM20atMGUT, but with parameters SignMu, mHd2 and mHu2 replaced by mA (the DRbar mass of the A boson) and mu (the SUSY Higgs bilinear).

MSSM20atMSUSY: |
   As per the MSSM20atQ, but with Q=MSUSY. Note that translation to MSSM20atQ requires the RGEs to already have been solved (in order to determine the value of the GUT scale).

MSSM20atMSUSY_mA: |
   As per the MSSM20atMSUSY, but with parameters SignMu, mHd2 and mHu2 replaced by mA (the DRbar mass of the A boson) and mu (the SUSY Higgs bilinear).

MSSM19atQ: |

   This is the model that is sometimes referred to as the “phenomenological” MSSM (pMSSM). As per the MSSM20atQ, but with first and second-generation trilinear couplings in the slepton sector also set to zero. This leaves:

   Ad_3                - only non-zero element of the A_d trilinear coupling matrix
   Ae_3                - only non-zero element of the A_e trilinear coupling matrix (same for first and second generations = Ae_12)
   Au_3                - only non-zero element of the A_u trilinear coupling matrix
   M1, M2, M3          - gaugino masses
   Qin                 - the scale at which the parameters are defined
   SignMu              - the sign of the mu parameter
   TanBeta             - the ratio of the up-type to down-type Higgs vevs
   mHd2, mHu2          - Higgs mass parameters
   md2_12, md2_3       - diagonal elements of the m_d^2 mass (squared) mixing matrix (same for first and second generations = md2_12)
   me2_12, me2_3       - diagonal elements of the m_e^2 mass (squared) mixing matrix (same for first and second generations = me2_12)
   ml2_12, ml2_3       - diagonal elements of the m_l^2 mass (squared) mixing matrix (same for first and second generations = ml2_12)
   mq2_12, mq2_3       - diagonal elements of the m_q^2 mass (squared) mixing matrix (same for first and second generations = mq2_12)
   mu2_12, mu2_3       - diagonal elements of the m_u^2 mass (squared) mixing matrix (same for first and second generations = mu2_12)

MSSM19atQ_mA: |
   As per the MSSM19atQ, but with parameters SignMu, mHd2 and mHu2 replaced by mA (the DRbar mass of the A boson) and mu (the SUSY Higgs bilinear).

MSSM16atQ: |

   As per the MSSM19atQ, but with all first and second generation squark mass parameters degenerate and all first and second generation slepton mass parameters degenerate. This leaves:

   Ad_3                       - only non-zero element of the A_d trilinear coupling matrix
   Ae_3                       - only non-zero element of the A_e trilinear coupling matrix (same for first and second generations = Ae_12)
   Au_3                       - only non-zero element of the A_u trilinear coupling matrix
   M1, M2, M3                 - gaugino masses
   Qin                        - the scale at which the parameters are defined
   SignMu                     - the sign of the mu parameter
   TanBeta                    - the ratio of the up-type to down-type Higgs vevs
   mHd2, mHu2                 - Higgs mass parameters
   m{e,l,q,u,d}2_3            - third generation diagonal elements of the squark and slepton mass (squared) matrices
   m{l,q}2_12,                - first and second generation diagonal elements of the squark and slepton mass (squared) matrices

MSSM16atQ_mA: |
   As per the MSSM16atQ, but with parameters SignMu, mHd2 and mHu2 replaced by mA (the DRbar mass of the A boson) and mu (the SUSY Higgs bilinear).

MSSM15atQ: |

   As per the MSSM16atQ, but with down-type and sleptonic trilinear couplings degenerate. This leaves:

   A0                         - Ad_33 = Ae_33 = A0 (diagonal element of trilinear coupling matrices for the down-type squarks and sleptons)
   Au_3                       - only non-zero element of the A_u trilinear coupling matrix
   M1, M2, M3                 - gaugino masses
   Qin                        - the scale at which the parameters are defined
   SignMu                     - the sign of the mu parameter
   TanBeta                    - the ratio of the up-type to down-type Higgs vevs
   mHd2, mHu2                 - Higgs mass parameters
   m{e,l,q,u,d}2_3            - third generation diagonal elements of the squark and slepton mass (squared) matrices
   m{l,q}2_12,                - first and second generation diagonal elements of the squark and slepton mass (squared) matrices

MSSM15atQ_mA: |
   As per the MSSM15atQ, but with parameters SignMu, mHd2 and mHu2 replaced by mA (the DRbar mass of the A boson) and mu (the SUSY Higgs bilinear).

MSSM11atQ: |

   As per the MSSM16atQ/MSSM19atQ, but with universal squark and slepton mass parameters. This leaves:

   Ad_3                       - only non-zero element of the A_d trilinear coupling matrix
   Ae_3                       - only non-zero element of the A_e trilinear coupling matrix (same for first and second generations = Ae_12)
   Au_3                       - only non-zero element of the A_u trilinear coupling matrix
   M1, M2, M3                 - gaugino masses
   Qin                        - the scale at which the parameters are defined
   SignMu                     - the sign of the mu parameter
   TanBeta                    - the ratio of the up-type to down-type Higgs vevs
   mHd2, mHu2                 - Higgs mass parameters
   mq2                        - all diagonal elements of squark mass (squared) matrices
   ml2                        - all diagonal elements of slepton mass (squared) matrices

MSSM11atQ_mA: |
   As per the MSSM11atQ, but with parameters SignMu, mHd2 and mHu2 replaced by mA (the DRbar mass of the A boson) and mu (the SUSY Higgs bilinear).

MSSM10atQ: |

   As per the MSSM11atQ, but with no sleptonic trilinear coupings. This leaves:

   Ad_3                       - only non-zero element of the A_d trilinear coupling matrix
   Au_3                       - only non-zero element of the A_u trilinear coupling matrix
   M1, M2, M3                 - gaugino masses
   Qin                        - the scale at which the parameters are defined
   SignMu                     - the sign of the mu parameter
   TanBeta                    - the ratio of the up-type to down-type Higgs vevs
   mHd2, mHu2                 - Higgs mass parameters
   mq2                        - all diagonal elements of squark mass (squared) matrices
   ml2                        - all diagonal elements of slepton mass (squared) matrices

MSSM10atQ_mA: |
   As per the MSSM10atQ, but with parameters SignMu, mHd2 and mHu2 replaced by mA (the DRbar mass of the A boson) and mu (the SUSY Higgs bilinear).

MSSM10batQ: |

   As per the MSSM11atQ, but with a universal sfermion mass parameter mf2. This leaves:

   Ad_3                       - only non-zero element of the A_d trilinear coupling matrix
   Ae_3                       - only non-zero element of the A_e trilinear coupling matrix (same for first and second generations = Ae_12)
   Au_3                       - only non-zero element of the A_u trilinear coupling matrix
   M1, M2, M3                 - gaugino masses
   Qin                        - the scale at which the parameters are defined
   SignMu                     - the sign of the mu parameter
   TanBeta                    - the ratio of the up-type to down-type Higgs vevs
   mHd2, mHu2                 - Higgs mass parameters
   mf2                        - all diagonal elements of squark and slepton mass (squared) matrices

MSSM10batQ_mA: |
   As per the MSSM10batQ, but with parameters SignMu, mHd2 and mHu2 replaced by mA (the DRbar mass of the A boson) and mu (the SUSY Higgs bilinear).

MSSM10catQ: |

   As per the MSSM15atQ, but with a universal trilinear coupling A0, 3rd generation squark mass mq2_3 and slepton mass ml2 parameters. This leaves:

   A0                         - Ad_33 = Ae_33 = Au_33 = A0 (diagonal element of trilinear coupling matrices for the down-type squarks and sleptons)
   M1, M2, M3                 - gaugino masses
   Qin                        - the scale at which the parameters are defined
   SignMu                     - the sign of the mu parameter
   TanBeta                    - the ratio of the up-type to down-type Higgs vevs
   mHd2, mHu2                 - Higgs mass parameters
   mq2_12, mq_3               - non-zero elements of the squark mass (squared) matrices, unified for first and second generations
   ml2                        - all diagonal elements of the slepton mass (squared) matrices

MSSM10catQ_mA: |
   As per the MSSM10catQ, but with parameters SignMu, mHd2 and mHu2 replaced by mA (the DRbar mass of the A boson) and mu (the SUSY Higgs bilinear).

MSSM9atQ: |

   As per the MSSM11atQ, but with universal sfermion masses and no sleptonic trilinear couplings. This leaves:

   Ad_3                       - only non-zero element of the A_d trilinear coupling matrix
   Au_3                       - only non-zero element of the A_u trilinear coupling matrix
   M1, M2, M3                 - gaugino masses
   Qin                        - the scale at which the parameters are defined
   SignMu                     - the sign of the mu parameter
   TanBeta                    - the ratio of the up-type to down-type Higgs vevs
   mHd2, mHu2                 - Higgs mass parameters
   mf2                        - all diagonal elements of squark and slepton mass (squared) matrices

MSSM9atQ_mA: |
   As per the MSSM9atQ, but with parameters SignMu, mHd2 and mHu2 replaced by mA (the DRbar mass of the A boson) and mu (the SUSY Higgs bilinear).

MSSM9batQ: |

   As per the MSSM15atQ, but with universal sfermion masses except for left-handed 3rd-generation squarks, and only a top-type trilinear coupling. This leaves:

   Au_3                       - only non-zero element of the A_u trilinear coupling matrix
   M1, M2, M3                 - gaugino masses
   Qin                        - the scale at which the parameters are defined
   SignMu                     - the sign of the mu parameter
   TanBeta                    - the ratio of the up-type to down-type Higgs vevs
   mHd2, mHu2                 - Higgs mass parameters
   mq2_3                      - third-generation diagonal element of mq^2 matrix (left-handed squarks)
   mf2                        - all other diagonal elements of squark and slepton mass (squared) matrices

MSSM9batQ_mA: |
   As per the MSSM9batQ, but with parameters SignMu, mHd2 and mHu2 replaced by mA (the DRbar mass of the A boson) and mu (the SUSY Higgs bilinear).

MSSM7atQ: |

   As per the MSSM9atQ, but assuming a Grand Unified Theory (GUT)-inspired relationship between the gaugino masses. See the GAMBIT core paper for details. This leaves:

   Ad_3                       - only non-zero element of the A_d trilinear coupling matrix
   Au_3                       - only non-zero element of the A_u trilinear coupling matrix
   M2                         - wino mass
   Qin                        - the scale at which the parameters are defined
   SignMu                     - the sign of the mu parameter
   TanBeta                    - the ratio of the up-type to down-type Higgs vevs
   mHd2, mHu2                 - Higgs mass parameters
   mf2                        - all diagonal elements of squark and slepton mass (squared) matrices

MSSM7atQ_mA: |
   As per the MSSM7atQ, but with parameters SignMu, mHd2 and mHu2 replaced by mA (the DRbar mass of the A boson) and mu (the SUSY Higgs bilinear).

NUHM2: |

   The second Non-Universal Higgs Mass model. Descended from the MSSM63atMGUT. All off-diagonal elements in the squark and slepton mass matrices are set to zero, and all diagonal elements are set equal to a universal sfermion mass M0. All gaugino masses are set to the universal mass M12 and all entries in the trilinear coupling matrices are set to the universal coupling A0. This leaves:

   A0           - universal trilinear coupling
   M0           - universal sfermion mass
   M12          - universal gaugino mass
   SignMu       - the sign of the mu parameter
   TanBeta      - the ratio of the up-type to down-type Higgs vevs
   mHd, mHu     - Higgs mass parameters

NUHM1: |

   The first Non-Universal Higgs Mass model. As per the NUHM2, but with a single Higgs mass parameter mH. This leaves:

   A0           - universal trilinear coupling
   M0           - universal sfermion mass
   M12          - universal gaugino mass
   SignMu       - the sign of the mu parameter
   TanBeta      - the ratio of the up-type to down-type Higgs vevs
   mH           - Higgs mass parameters

CMSSM: |

   The Constrained MSSM. As per the NUHM1, but with M0 playing the role of a fully universal scalar mass parameter. This leaves:

   A0           - universal trilinear coupling
   M0           - universal sfermion mass
   M12          - universal gaugino mass
   SignMu       - the sign of the mu parameter
   TanBeta      - the ratio of the up-type to down-type Higgs vevs

StandardModel_SLHA2: |
   Contains all SM parameters except the Higgs mass, which is separated out since this is often a prediction of BSM physics models. Models without their own Higgs sector can be scanned in tandem with an extra model that contains the Higgs mass as a parameter. The StandardModel_SLHA2 model contains the SM parameters that are defined in the SMINPUTS, VCKMIN and UPMNSIN blocks of the second SUSY Les Houches Accord (SLHA2):

   CKM_A, CKM_etabar, CKM_lambda, CKM_rhobar    - CKM matrix elements in the Wolfenstein parameterisation
   alphaS                                       - the strong coupling constant at scale mZ in the MSbar renormalization scheme
   alphainv                                     - the reciprocal of the electromagnetic coupling constant at scale mZ in the MSbar renormalisation scheme
   delta13                                      - Dirac CP-violating phase
   alpha1                                       - first Majorana CP-violating phase
   alpha2                                       - second CP-violating Majorana phase
   mBmB                                         - b quark mass at scale mb in the MSbar renormalisation scheme
   mCmC                                         - c quark mass at scale mc in the MSbar renormalisation scheme
   mU, mD, mS                                   - u, d and s quark masses at scale 2 GeV in the MSbar renormalisation scheme
   mE, mMu, mTau                                - the electron, muon and tau pole masses
   mNu1, mNu2, mNu3                             - the neutrino pole masses
   mT                                           - the top quark pole mass
   mZ                                           - the Z boson pole mass
   theta12, theta13, theta23                    - mixing angles from PMNS matrix
   GF                                           - the Fermi coupling constant

SingletDMZ3: |

   The singlet DM model with a Z3 symmetry.

   lambda_S   - self-coupling of the scalar
   lambda_hS  - coupling for vertex connecting the SM Higgs to the new scalar
   mS         - the mass of the scalar DM candidate
   mu3        - coefficient of S^3 Lagrangian term

StandardModel_Higgs_running: |

   This model provides a description of the SM Higgs sector in terms of mH , the bare Higgs mass parameter in the SM Lagrangian at scale mZ. QEWSB specifies the scale at which the electroweak symmetry-breaking (EWSB) consistency condition that the Higgs potential possess a tree-level minimum is imposed. This model is intended for use in situations where the Higgs potential is run to different scales, e.g. for calculating pole masses or investigating vacuum stability.

Halo_Einasto: |
   Dark matter halo model corresponding to an Einasto density profile with scale density rhos,
   a local dark matter density rho0, and a local Maxwell-Boltzmann velocity distribution.
   Here, rhos and rho0 are set independently of each other.

Halo_Einasto_rho0: |
   Same as Halo_Einasto, but instead of giving rhos explicitly as a parameter, it is derived
   from the local dark matter density rho0 and the other parameters of the density profile.

Halo_Einasto_rhos: |
   Same as Halo_Einasto, but instead of giving rho0 explicitly as a parameter, it is derived
   from the scale density rhos and the other parameters of the density profile.

Halo_gNFW: |
   Dark matter halo model corresponding to a generalized NFW density profile with scale density rhos,
   a local dark matter density rho0, and a local Maxwell-Boltzmann velocity distribution.
   Here, rhos and rho0 are set independently of each other.

Halo_gNFW_rho0: |
   Same as Halo_gNFW, but instead of giving rhos explicitly as a parameter, it is derived
   from the local dark matter density rho0 and the other parameters of the density profile.

Halo_gNFW_rhos: |
   Same as Halo_gNFW, but instead of giving rho0 explicitly as a parameter, it is derived
   from the scale density rhos and the other parameters of the density profile.

mSUGRA: |

   The most common definition of the minimal supergravity model; just a pseudonym for the CMSSM. The parameters are:

   A0           - universal trilinear coupling
   M0           - universal sfermion mass
   M12          - universal gaugino mass
   SignMu       - the sign of the mu parameter
   TanBeta      - the ratio of the up-type to down-type Higgs vevs

StandardModel_Higgs: |

   Simple Higgs model containing the SM tree-level Higgs mass mH as the only parameter, which is interpreted as the pole mass by most calculations. This generally removes the need to calculate it via renormalisation group running in any higher-energy theory. When observables are to be calculated that genuinely need to use running parameters, the model point is up-translated to a parameter point in the StandardModel_Higgs_running (the parent model), where mH^2 at scale mZ is set equal to the square of the tree-level mass, and QEWSB is set to the top mass. This is useful for more detailed calculations involving module functions that explicitly require the running mass parameter of StandardModel_Higgs_running, and/or functions that need accurate pole masses calculated by including the Higgs sector in renormalisation calculations.

WC: |

   An implementation of the standard effective field theory for the study of rare meson decays, based on the decomposition of the effective Hamiltonian into a linear combination of interactions specified with Wilson coefficients. This model incorporates enhancements and suppressions to the real and imaginary parts of the Wilson coefficients of the effective operators O7 , O9 , O10 , Q1 and Q2 (see the GAMBIT core paper for details and definitions).

nuclear_params_fnq: |

   This model contains the nuclear matrix elements that parameterise the quark content of protons and neutrons, plus parameters that describe the spin content of the proton.

nuclear_params_sigma0_sigmal: |

   The same as nuclear_params_fnq, but with the replacement of the six quark content matrix elements by the light quark content of the nucleon (sigmal) and the matrix element sigma0. See the GAMBIT core paper for details and definitions.

nuclear_params_sigmas_sigmal: |

   The same as nuclear_params_fnq, but with the replacement of the six quark content matrix elements by the matrix element sigma0 and the strange quark content of the nucleon sigmas. See the GAMBIT core paper for details and definitions.

SingletDM: |

   The scalar singlet DM model, with two parameters mS (the mass of the scalar DM), and lambda_hS, the strength of the new scalar interaction with the SM Higgs. Note that mS should either be interpreted as the tree level mass or directly as the pole mass for S. This is analogous to the treatment of the SM Higgs mass in the model StandardModel_Higgs.

SingletDM_running: |

   The scalar singlet DM model with lambda_S (the scalar self-coupling), lambda_hS (the scalar-SM Higgs interaction strength) and mS (the mass of the new scalar) defined at the scale mZ as free parameters, allowing full calculation of pole masses, renormalisation group running and vacuum stability.

<<<<<<< HEAD
LCDM: |

   The standard Lambda-CDM model, i.e. the simplest standard contemporary model with six effective parameters including cosmological constant Lambda and cold dark matter. The 6 parameters are chosen as:

   omega_b             - baryon density parameter
   omega_cdm           - dark matter density parameter
   H0                  - Hubble constant
   ln10A_s             - primordial curvature fluctuation amplitude
   n_s                 - parametrises the primordial scale dependence.
   tau_reio            - reionization optical depth

LCDMtensor: |
   Simplest extension of the Lambda-CDM model with the addition of a tensor degree of freedom. This parameter is set to zero in the LCDM model.

   omega_b             - baryon density parameter
   omega_cdm           - dark matter density parameter
   H0                  - Hubble constant
   ln10A_s             - primordial curvature fluctuation amplitude
   n_s                 - parametrises the primordial scale dependence.
   tau_reio            - reionization optical depth
   r                   - ratio of tensor primordial power to curvature power

Planck_TTTEEE: |
   Planck likelihood for high-l TT,TE,EE-spectra with 34 nuissance parameter.

   A_cib_217           - the CIB contamination at ℓ=3000 in the 217-GHz Planck map
   cib_index           - the effective slope of the CIB spectrum, which should be set to -1.3
   xi_sz_cib           - the SZ×CIB cross-correlation
   A_sz                - the tSZ contamination at 143GHz
   ps_A_100_100        - the point source contribution in 100×100
   ps_A_143_143        - the point source contribution in 143×143
   ps_A_143_217        - the point source contribution in 143×217
   ps_A_217_217        - the point source contribution in 217×217
   ksz_norm            - the kSZ contamination
   gal545_A_100        - the dust residual contamination at ℓ=200 in 100×100TT
   gal545_A_143        - the dust residual contamination at ℓ=200 in 143×143TT
   gal545_A_143_217    - the dust residual contamination at ℓ=200 in 143×217TT
   gal545_A_217        - the dust residual contamination at ℓ=200 in 217×217TT
   galf_EE_A_100       - the dust residual contamination at ℓ=500 in 100×100EE
   galf_EE_A_100_143   - the dust residual contamination at ℓ=500 in 100×143EE
   galf_EE_A_100_217   - the dust residual contamination at ℓ=500 in 100×217EE
   galf_EE_A_143       - the dust residual contamination at ℓ=500 in 143×143EE
   galf_EE_A_143_217   - the dust residual contamination at ℓ=500 in 143×217EE
   galf_EE_A_217       - the dust residual contamination at ℓ=500 in 217×217EE
   galf_EE_index       - the dust EE template slope, which should be set to -2.4
   galf_TE_A_100       - the dust residual contamination at ℓ=500 in 100×100TE
   galf_TE_A_100_143   - the dust residual contamination at ℓ=500 in 100×143TE
   galf_TE_A_100_217   - the dust residual contamination at ℓ=500 in 100×217TE
   galf_TE_A_143       - the dust residual contamination at ℓ=500 in 143x143TE
   galf_TE_A_143_217   - the dust residual contamination at ℓ=500 in 143×217TE
   galf_TE_A_217       - the dust residual contamination at ℓ=500 in 217×217TE
   galf_TE_index       - the dust EE template slope, which should be set to -2.4
   calib_100T          - the relative calibration between 100 and 143 TT spectra
   calib_217T          - the relative calibration between 217 and 143 TT spectra
   calib_100P          - the calibration of the 100 EE spectra, which should be set to 1
   calib_143P          - the calibration of the 143 EE spectra, which should be set to 1
   calib_217P          - the calibration of the 217 EE spectra, which should be set to 1
   A_pol               - the calibration of the polarization relative to the temperature, which should be set to 1
   A_planck            - the Planck absolute calibration.

Planck_TT: |
   Planck likelihood for high-l TT-spectrum with 16 nuissance parameter.

   A_cib_217           - the CIB contamination at l=3000 in the 217-GHz Planck map
   cib_index           - the effective slope of the CIB spectrum, a parameter that should be set to -1.3
   xi_sz_cib           - the SZxCIB cross-correlation
   A_sz                - the tSZ contamination at 143GHz
   ps_A_100_100        - the point source contribution in 100x100
   ps_A_143_143        - the point source contribution in 143x143
   ps_A_143_217        - the point source contribution in 143x217
   ps_A_217_217        - the point source contribution in 217x217
   ksz_norm            - the kSZ contamination
   gal545_A_100        - the dust residual contamination at l=200 in 100x100
   gal545_A_143        - the dust residual contamination at l=200 in 143x143
   gal545_A_143_217    - the dust residual contamination at l=200 in 143x217
   gal545_A_217        - the dust residual contamination at l=200 in 217x217
   calib_100T          - the relative calibration between the 100 and 143 spectra
   calib_217T          - the relative calibration between the 217 and 143 spectra
   A_planck            - the Planck absolute calibration.

Planck_lite: |
   Planck likelihood for high-l TT-spectrum (marginalized) with 1 nuissance parameter.

   A_planck            - the Planck absolute calibration.

inf_SR1quad_LCDMt: |
   Simplest 7 parameter cosmology+inflation model: m^2 phi^2 --- quadratic inflation with slow-roll approximation. A_s, n_s and r are given by inflationary model parameters (under slow-roll approximation): N_piv, m^2.

inf_1quarInf_LCDMt: |
   6 parameter cosmology+inflation model: 0.25 lambda phi^4
   quartic inflation A_s, n_s and r are given by inflationary
   model parameters: N_piv, lambda.

inf_1mono32Inf_LCDMt: |
   6 parameter cosmology+inflation model: 2/3
   lambda phi^2/3 --- inflation, A_s, n_s and r are
   given by inflationary model parameters: N_piv, lambda.

inf_1linearInf_LCDMt: |
   6 parameter cosmology+inflation model: m phi
   linear inflation, A_s, n_s and r are given by
   inflationary model parameters: N_piv, m^2.

inf_smashInf_LCDMt: |
   8 parameter cosmology smash inflation model --- smash inflation
   A_s, n_s and r are given by inflationary model parameters: xi, m^2.

inf_1naturalInf_LCDMt: |
   7 parameter cosmology+inflation model with axion-like potential.

inf_1hilltopInf_LCDMt: | 
   7 parameter cosmology+inflation model with hilltop potential.
 
lowl_SMW_70_dx11d_2014_10_03_v5c_Ap: |

   Planck likelihood for low-p TT spectrum with a single nuisance parameter.

   A_planck            - the Planck absolute calibration

plik_dx11dr2_HM_v18_TT: |

   Planck likelihood for TT spectrum with a 16 nuisance parameters.

   A_cib_217           - the CIB contamination at l=3000 in the 217-GHz Planck map
   cib_index           - the effective slope of the CIB spectrum, a parameter that should be set to -1.3
   xi_sz_cib           - the SZxCIB cross-correlation
   A_sz                - the tSZ contamination at 143GHz
   ps_A_100_100        - the point source contribution in 100x100
   ps_A_143_143        - the point source contribution in 143x143
   ps_A_143_217        - the point source contribution in 143x217
   ps_A_217_217        - the point source contribution in 217x217
   ksz_norm            - the kSZ contamination
   gal545_A_100        - the dust residual contamination at l=200 in 100x100
   gal545_A_143        - the dust residual contamination at l=200 in 143x143
   gal545_A_143_217    - the dust residual contamination at l=200 in 143x217
   gal545_A_217        - the dust residual contamination at l=200 in 217x217
   calib_100T          - the relative calibration between the 100 and 143 spectra
   calib_217T          - the relative calibration between the 217 and 143 spectra
   A_planck            - the Planck absolute calibration.

TestDecayingDM: |

  Toy model of decaying dark matter.

  mass     - mass of the dark matter candidate [in GeV]
  lifetime - lifetime of said DM candidate [in s]
  fraction - fraction of how much the decaying DM component contributes to all DM.
  BR       - the fraction of how much energy will be contributed in e+/e-. (1-BR will be asinged to photons)
=======
VectorDM: |

   The vector DM model, with two parameters mV (the mass of the vector DM), and lambda_hV, the strength of the vector DM interaction with the SM Higgs. Note that mV should either be interpreted as the tree level mass or directly as the pole mass for V. This is analogous to the treatment of the SM Higgs mass in the model StandardModel_Higgs.

MajoranaDM: |

   The Majorana fermion DM model, with three parameters mX (the mass of the Majorana fermion DM), lX = lambda_{hX}/Lambda_X where Lambda_X is the EFT cut-off scale, and xi is a mixing angle, controlling the interaction between the Majorana fermion DM and the SM Higgs.

MajoranaDM_sps: |

   Same as MajoranaDM, but specifying instead the scalar and pseudoscalar couplings lX_s and lX_ps of DM to the Higgs.

DiracDM: |

   The Dirac fermion DM model, with three parameters mF (the mass of the Dirac fermion DM), lF = lambda_{hF}/Lambda_F where Lambda_F is the EFT cut-off scale, and xi is a mixing angle, controlling the scalar-pseudoscalar interaction between the Dirac fermion DM and the SM Higgs.

DiracDM_sps: |

   Same as DiracDM, but specifying instead the scalar and pseudoscalar couplings lF_s and lF_ps of DM to the Higgs.
>>>>>>> 42168370
<|MERGE_RESOLUTION|>--- conflicted
+++ resolved
@@ -476,7 +476,6 @@
 
    The scalar singlet DM model with lambda_S (the scalar self-coupling), lambda_hS (the scalar-SM Higgs interaction strength) and mS (the mass of the new scalar) defined at the scale mZ as free parameters, allowing full calculation of pole masses, renormalisation group running and vacuum stability.
 
-<<<<<<< HEAD
 LCDM: |
 
    The standard Lambda-CDM model, i.e. the simplest standard contemporary model with six effective parameters including cosmological constant Lambda and cold dark matter. The 6 parameters are chosen as:
@@ -587,9 +586,9 @@
 inf_1naturalInf_LCDMt: |
    7 parameter cosmology+inflation model with axion-like potential.
 
-inf_1hilltopInf_LCDMt: | 
+inf_1hilltopInf_LCDMt: |
    7 parameter cosmology+inflation model with hilltop potential.
- 
+
 lowl_SMW_70_dx11d_2014_10_03_v5c_Ap: |
 
    Planck likelihood for low-p TT spectrum with a single nuisance parameter.
@@ -625,7 +624,7 @@
   lifetime - lifetime of said DM candidate [in s]
   fraction - fraction of how much the decaying DM component contributes to all DM.
   BR       - the fraction of how much energy will be contributed in e+/e-. (1-BR will be asinged to photons)
-=======
+
 VectorDM: |
 
    The vector DM model, with two parameters mV (the mass of the vector DM), and lambda_hV, the strength of the vector DM interaction with the SM Higgs. Note that mV should either be interpreted as the tree level mass or directly as the pole mass for V. This is analogous to the treatment of the SM Higgs mass in the model StandardModel_Higgs.
@@ -644,5 +643,4 @@
 
 DiracDM_sps: |
 
-   Same as DiracDM, but specifying instead the scalar and pseudoscalar couplings lF_s and lF_ps of DM to the Higgs.
->>>>>>> 42168370
+   Same as DiracDM, but specifying instead the scalar and pseudoscalar couplings lF_s and lF_ps of DM to the Higgs.