# GAMBIT central models description database
#
# GAMBIT will parse this file and try to match the entries
# to the models it has registered. If there are any
# conflicts it will report them, and if any models
# are lacking descriptions those will be reported too.
# This is then merged with internally known information
# to create a centralised database of model information.
# This is found in the file "<insert name here>"
#
# Note: Yaml syntax for multi-line strings is this:
#
#body: |
#  This is a multi-line string.
#  "special" metacharacters may
#  appear here. The extent of this string is
#  indicated by indentation.

NormalDist: |
   A simple test model consisting of two parameters: the width and central value of a Gaussian distribution.

demo_CAP: |
   A simple example model demonstrating the usage of module functions within a model namespace.

TestModel1D: |
   A one-dimensional test model, typically used for debugging simple prior transformations, or when a dummy model is required (as in the external model example in ColliderBit).

MSSM63atQ: |
   The most general formulation of the CP-conserving MSSM, with C terms set to zero due to their usual irrelevance in (known) SUSY-breaking schemes. The parameters are:

   Ad_11, Ad_12, Ad_13, Ad_21, Ad_22, Ad_23, Ad_31, Ad_32, Ad_33  - elements of the A_d trilinear coupling matrix
   Ae_11, Ae_12, Ae_13, Ae_21, Ae_22, Ae_23, Ae_31, Ae_32, Ae_33  - elements of the A_e trilinear coupling matrix
   Au_11, Au_12, Au_13, Au_21, Au_22, Au_23, Au_31, Au_32, Au_33  - elements of the A_u trilinear coupling matrix
   M1, M2, M3                                                     - gaugino masses
   Qin                                                            - the scale Q at which the parameters are specified
   SignMu                                                         - the sign of the mu parameter
   TanBeta                                                        - the ratio of the up-type to down-type Higgs vevs
   mHd2, mHu2                                                     - Higgs mass parameters
   md2_11, md2_12, md2_13, md2_22, md2_23, md2_33                 - elements of the m_d^2 mass (squared) mixing matrix
   me2_11, me2_12, me2_13, me2_22, me2_23, me2_33                 - elements of the m_e^2 mass (squared) mixing matrix
   ml2_11, ml2_12, ml2_13, ml2_22, ml2_23, ml2_33                 - elements of the m_l^2 mass (squared) mixing matrix
   mq2_11, mq2_12, mq2_13, mq2_22, mq2_23, mq2_33                 - elements of the m_Q^2 mass (squared) mixing matrix
   mu2_11, mu2_12, mu2_13, mu2_22, mu2_23, mu2_33                 - elements of the m_u^2 mass (squared) mixing matrix

MSSM63atQ_mA: |
   As per the MSSM63atQ, but with parameters SignMu, mHd2 and mHu2 replaced by mA (the DRbar mass of the A boson) and mu (the SUSY Higgs bilinear).
   Note that translation to MSSM63atQ requires the RGEs to already have been solved (in order to determine the values of mHu2 and mHd2).

MSSM63atMGUT: |
   As per the MSSM63atQ, but with Q=MGUT. Note that translation to MSSM63atQ requires the RGEs to already have been solved (in order to determine the value of the GUT scale).

MSSM63atMGUT_mA: |
   As per the MSSM63atMGUT, but with parameters SignMu, mHd2 and mHu2 replaced by mA (the DRbar mass of the A boson) and mu (the SUSY Higgs bilinear).
   Note that translation to MSSM63atMGUT requires the RGEs to already have been solved (in order to determine the values of mHu2 and mHd2).

MSSM63atMSUSY: |
   As per the MSSM63atQ, but with Q=MSUSY. Note that translation to MSSM63atQ requires the RGEs to already have been solved (in order to determine the value of the SUSY scale).

MSSM63atMSUSY_mA: |
   As per the MSSM63atMSUSY, but with parameters SignMu, mHd2 and mHu2 replaced by mA (the DRbar mass of the A boson) and mu (the SUSY Higgs bilinear).
   Note that translation to MSSM63atMSUSY requires the RGEs to already have been solved (in order to determine the values of mHu2 and mHd2).

MSSM30atQ: |
   As per the MSSM63atQ, but with all off-diagonal elements in the mass squared matrices and the trilinear coupling matrices set to zero. This leaves:

   Ad_1, Ad_2, Ad_3    - diagonal elements of the A_d trilinear coupling matrix
   Ae_1, Ae_2, Ae_3    - diagonal elements of the A_e trilinear coupling matrix
   Au_1, Au_2, Au_3    - diagonal elements of the A_u trilinear coupling matrix
   M1, M2, M3          - gaugino masses
   Qin                 - the scale at which the parameters are defined
   SignMu              - the sign of the mu parameter
   TanBeta             - the ratio of the up-type to down-type Higgs vevs
   mHd2, mHu2          - Higgs mass parameters
   md2_1, md2_2, md2_3 - diagonal elements of the m_d^2 mass (squared) mixing matrix
   me2_1, me2_2, me2_3 - diagonal elements of the m_e^2 mass (squared) mixing matrix
   ml2_1, ml2_2, ml2_3 - diagonal elements of the m_l^2 mass (squared) mixing matrix
   mq2_1, mq2_2, mq2_3 - diagonal elements of the m_q^2 mass (squared) mixing matrix
   mu2_1, mu2_2, mu2_3 - diagonal elements of the m_u^2 mass (squared) mixing matrix

MSSM30atQ_mA: |
   As per the MSSM30atQ, but with parameters SignMu, mHd2 and mHu2 replaced by mA (the DRbar mass of the A boson) and mu (the SUSY Higgs bilinear). Note that the translation to MSSM30atQ requires the RGEs to already have been solved (in order to determine the values of mHd2 and mHu2).

MSSM30atMGUT: |
   As per the MSSM30atQ, but with Q=MGUT. Note that translation to MSSM30atQ requires the RGEs to already have been solved (in order to determine the value of the GUT scale).

MSSM30atMGUT_mA: |
   As per the MSSM30atMGUT, but with parameters SignMu, mHd2 and mHu2 replaced by mA (the DRbar mass of the A boson) and mu (the SUSY Higgs bilinear). Note that the translation to MSSM30atMGUT requires the RGEs to already have been solved (in order to determine the values of mHd2 and mHu2).

MSSM30atMSUSY: |
   As per the MSSM30atQ, but with Q=MSUSY. Note that translation to MSSM30atQ requires the RGEs to already have been solved (in order to determine the value of the GUT scale).

MSSM30atMSUSY_mA: |
   As per the MSSM30atMSUSY, but with parameters SignMu, mHd2 and mHu2 replaced by mA (the DRbar mass of the A boson) and mu (the SUSY Higgs bilinear). Note that the translation to MSSM30atMSUSY requires the RGEs to already have been solved (in order to determine the values of mHd2 and mHu2).

MSSM25atQ: |

   As per the MSSM30atQ, but with first and second generation trilinear couplings degenerate in the slepton sector, and set to zero for squarks. This leaves:

   Ad_3                - only non-zero element of the A_d trilinear coupling matrix
   Ae_12, Ae_3         - diagonal elements of the A_e trilinear coupling matrix (same for first and second generations = Ae_12)
   Au_3                - only non-zero element of the A_u trilinear coupling matrix
   M1, M2, M3          - gaugino masses
   Qin                 - the scale at which the parameters are defined
   SignMu              - the sign of the mu parameter
   TanBeta             - the ratio of the up-type to down-type Higgs vevs
   mHd2, mHu2          - Higgs mass parameters
   md2_1, md2_2, md2_3 - diagonal elements of the m_d^2 mass (squared) mixing matrix
   me2_1, me2_2, me2_3 - diagonal elements of the m_e^2 mass (squared) mixing matrix
   ml2_1, ml2_2, ml2_3 - diagonal elements of the m_l^2 mass (squared) mixing matrix
   mq2_1, mq2_2, mq2_3 - diagonal elements of the m_q^2 mass (squared) mixing matrix
   mu2_1, mu2_2, mu2_3 - diagonal elements of the m_u^2 mass (squared) mixing matrix

MSSM25atQ_mA: |
   As per the MSSM25atQ, but with parameters SignMu, mHd2 and mHu2 replaced by mA (the DRbar mass of the A boson) and mu (the SUSY Higgs bilinear).

MSSM25atMGUT: |
   As per the MSSM25atQ, but with Q=MGUT. Note that translation to MSSM25atQ requires the RGEs to already have been solved (in order to determine the value of the GUT scale).

MSSM25atMGUT_mA: |
   As per the MSSM25atMGUT, but with parameters SignMu, mHd2 and mHu2 replaced by mA (the DRbar mass of the A boson) and mu (the SUSY Higgs bilinear).

MSSM25atMSUSY: |
   As per the MSSM25atQ, but with Q=MSUSY. Note that translation to MSSM25atQ requires the RGEs to already have been solved (in order to determine the value of the GUT scale).

MSSM25atMSUSY_mA: |
   As per the MSSM25atMSUSY, but with parameters SignMu, mHd2 and mHu2 replaced by mA (the DRbar mass of the A boson) and mu (the SUSY Higgs bilinear).

MSSM24atQ: |

   As per the MSSM25atQ, but with first and second-generation trilinear couplings in the slepton sector also set to zero. This leaves:

   Ad_3                - only non-zero element of the A_d trilinear coupling matrix
   Ae_3                - only non-zero diagonal element of the A_e trilinear coupling matrix
   Au_3                - only non-zero element of the A_u trilinear coupling matrix
   M1, M2, M3          - gaugino masses
   Qin                 - the scale at which the parameters are defined
   SignMu              - the sign of the mu parameter
   TanBeta             - the ratio of the up-type to down-type Higgs vevs
   mHd2, mHu2          - Higgs mass parameters
   md2_1, md2_2, md2_3 - diagonal elements of the m_d^2 mass (squared) mixing matrix
   me2_1, me2_2, me2_3 - diagonal elements of the m_e^2 mass (squared) mixing matrix
   ml2_1, ml2_2, ml2_3 - diagonal elements of the m_l^2 mass (squared) mixing matrix
   mq2_1, mq2_2, mq2_3 - diagonal elements of the m_q^2 mass (squared) mixing matrix
   mu2_1, mu2_2, mu2_3 - diagonal elements of the m_u^2 mass (squared) mixing matrix

MSSM24atQ_mA: |
   As per the MSSM24atQ, but with parameters SignMu, mHd2 and mHu2 replaced by mA (the DRbar mass of the A boson) and mu (the SUSY Higgs bilinear).

MSSM20atQ: |

   As per the MSSM25atQ, but with degenerate first and second-generation sfermion mass parameters. This leaves:

   Ad_3                - only non-zero element of the A_d trilinear coupling matrix
   Ae_12, Ae_3         - diagonal elements of the A_e trilinear coupling matrix (same for first and second generations = Ae_12)
   Au_3                - only non-zero element of the A_u trilinear coupling matrix
   M1, M2, M3          - gaugino masses
   Qin                 - the scale at which the parameters are defined
   SignMu              - the sign of the mu parameter
   TanBeta             - the ratio of the up-type to down-type Higgs vevs
   mHd2, mHu2          - Higgs mass parameters
   md2_12, md2_3       - diagonal elements of the m_d^2 mass (squared) mixing matrix (same for first and second generations = md2_12)
   me2_12, me2_3       - diagonal elements of the m_e^2 mass (squared) mixing matrix (same for first and second generations = me2_12)
   ml2_12, ml2_3       - diagonal elements of the m_l^2 mass (squared) mixing matrix (same for first and second generations = ml2_12)
   mq2_12, mq2_3       - diagonal elements of the m_q^2 mass (squared) mixing matrix (same for first and second generations = mq2_12)
   mu2_12, mu2_3       - diagonal elements of the m_u^2 mass (squared) mixing matrix (same for first and second generations = mu2_12)

MSSM20atQ_mA: |
   As per the MSSM20atQ, but with parameters SignMu, mHd2 and mHu2 replaced by mA (the DRbar mass of the A boson) and mu (the SUSY Higgs bilinear).

MSSM20atMGUT: |
   As per the MSSM20atQ, but with Q=MGUT. Note that translation to MSSM20atQ requires the RGEs to already have been solved (in order to determine the value of the GUT scale).

MSSM20atMGUT_mA: |
   As per the MSSM20atMGUT, but with parameters SignMu, mHd2 and mHu2 replaced by mA (the DRbar mass of the A boson) and mu (the SUSY Higgs bilinear).

MSSM20atMSUSY: |
   As per the MSSM20atQ, but with Q=MSUSY. Note that translation to MSSM20atQ requires the RGEs to already have been solved (in order to determine the value of the GUT scale).

MSSM20atMSUSY_mA: |
   As per the MSSM20atMSUSY, but with parameters SignMu, mHd2 and mHu2 replaced by mA (the DRbar mass of the A boson) and mu (the SUSY Higgs bilinear).

MSSM19atQ: |

   This is the model that is sometimes referred to as the “phenomenological” MSSM (pMSSM). As per the MSSM20atQ, but with first and second-generation trilinear couplings in the slepton sector also set to zero. This leaves:

   Ad_3                - only non-zero element of the A_d trilinear coupling matrix
   Ae_3                - only non-zero element of the A_e trilinear coupling matrix (same for first and second generations = Ae_12)
   Au_3                - only non-zero element of the A_u trilinear coupling matrix
   M1, M2, M3          - gaugino masses
   Qin                 - the scale at which the parameters are defined
   SignMu              - the sign of the mu parameter
   TanBeta             - the ratio of the up-type to down-type Higgs vevs
   mHd2, mHu2          - Higgs mass parameters
   md2_12, md2_3       - diagonal elements of the m_d^2 mass (squared) mixing matrix (same for first and second generations = md2_12)
   me2_12, me2_3       - diagonal elements of the m_e^2 mass (squared) mixing matrix (same for first and second generations = me2_12)
   ml2_12, ml2_3       - diagonal elements of the m_l^2 mass (squared) mixing matrix (same for first and second generations = ml2_12)
   mq2_12, mq2_3       - diagonal elements of the m_q^2 mass (squared) mixing matrix (same for first and second generations = mq2_12)
   mu2_12, mu2_3       - diagonal elements of the m_u^2 mass (squared) mixing matrix (same for first and second generations = mu2_12)

MSSM19atQ_mA: |
   As per the MSSM19atQ, but with parameters SignMu, mHd2 and mHu2 replaced by mA (the DRbar mass of the A boson) and mu (the SUSY Higgs bilinear).

MSSM16atQ: |

   As per the MSSM19atQ, but with all first and second generation squark mass parameters degenerate and all first and second generation slepton mass parameters degenerate. This leaves:

   Ad_3                       - only non-zero element of the A_d trilinear coupling matrix
   Ae_3                       - only non-zero element of the A_e trilinear coupling matrix (same for first and second generations = Ae_12)
   Au_3                       - only non-zero element of the A_u trilinear coupling matrix
   M1, M2, M3                 - gaugino masses
   Qin                        - the scale at which the parameters are defined
   SignMu                     - the sign of the mu parameter
   TanBeta                    - the ratio of the up-type to down-type Higgs vevs
   mHd2, mHu2                 - Higgs mass parameters
   m{e,l,q,u,d}2_3            - third generation diagonal elements of the squark and slepton mass (squared) matrices
   m{l,q}2_12,                - first and second generation diagonal elements of the squark and slepton mass (squared) matrices

MSSM16atQ_mA: |
   As per the MSSM16atQ, but with parameters SignMu, mHd2 and mHu2 replaced by mA (the DRbar mass of the A boson) and mu (the SUSY Higgs bilinear).

MSSM15atQ: |

   As per the MSSM16atQ, but with down-type and sleptonic trilinear couplings degenerate. This leaves:

   A0                         - Ad_33 = Ae_33 = A0 (diagonal element of trilinear coupling matrices for the down-type squarks and sleptons)
   Au_3                       - only non-zero element of the A_u trilinear coupling matrix
   M1, M2, M3                 - gaugino masses
   Qin                        - the scale at which the parameters are defined
   SignMu                     - the sign of the mu parameter
   TanBeta                    - the ratio of the up-type to down-type Higgs vevs
   mHd2, mHu2                 - Higgs mass parameters
   m{e,l,q,u,d}2_3            - third generation diagonal elements of the squark and slepton mass (squared) matrices
   m{l,q}2_12,                - first and second generation diagonal elements of the squark and slepton mass (squared) matrices

MSSM15atQ_mA: |
   As per the MSSM15atQ, but with parameters SignMu, mHd2 and mHu2 replaced by mA (the DRbar mass of the A boson) and mu (the SUSY Higgs bilinear).

MSSM11atQ: |

   As per the MSSM16atQ/MSSM19atQ, but with universal squark and slepton mass parameters. This leaves:

   Ad_3                       - only non-zero element of the A_d trilinear coupling matrix
   Ae_3                       - only non-zero element of the A_e trilinear coupling matrix (same for first and second generations = Ae_12)
   Au_3                       - only non-zero element of the A_u trilinear coupling matrix
   M1, M2, M3                 - gaugino masses
   Qin                        - the scale at which the parameters are defined
   SignMu                     - the sign of the mu parameter
   TanBeta                    - the ratio of the up-type to down-type Higgs vevs
   mHd2, mHu2                 - Higgs mass parameters
   mq2                        - all diagonal elements of squark mass (squared) matrices
   ml2                        - all diagonal elements of slepton mass (squared) matrices

MSSM11atQ_mA: |
   As per the MSSM11atQ, but with parameters SignMu, mHd2 and mHu2 replaced by mA (the DRbar mass of the A boson) and mu (the SUSY Higgs bilinear).

MSSM10atQ: |

   As per the MSSM11atQ, but with no sleptonic trilinear coupings. This leaves:

   Ad_3                       - only non-zero element of the A_d trilinear coupling matrix
   Au_3                       - only non-zero element of the A_u trilinear coupling matrix
   M1, M2, M3                 - gaugino masses
   Qin                        - the scale at which the parameters are defined
   SignMu                     - the sign of the mu parameter
   TanBeta                    - the ratio of the up-type to down-type Higgs vevs
   mHd2, mHu2                 - Higgs mass parameters
   mq2                        - all diagonal elements of squark mass (squared) matrices
   ml2                        - all diagonal elements of slepton mass (squared) matrices

MSSM10atQ_mA: |
   As per the MSSM10atQ, but with parameters SignMu, mHd2 and mHu2 replaced by mA (the DRbar mass of the A boson) and mu (the SUSY Higgs bilinear).

MSSM10batQ: |

   As per the MSSM11atQ, but with a universal sfermion mass parameter mf2. This leaves:

   Ad_3                       - only non-zero element of the A_d trilinear coupling matrix
   Ae_3                       - only non-zero element of the A_e trilinear coupling matrix (same for first and second generations = Ae_12)
   Au_3                       - only non-zero element of the A_u trilinear coupling matrix
   M1, M2, M3                 - gaugino masses
   Qin                        - the scale at which the parameters are defined
   SignMu                     - the sign of the mu parameter
   TanBeta                    - the ratio of the up-type to down-type Higgs vevs
   mHd2, mHu2                 - Higgs mass parameters
   mf2                        - all diagonal elements of squark and slepton mass (squared) matrices

MSSM10batQ_mA: |
   As per the MSSM10batQ, but with parameters SignMu, mHd2 and mHu2 replaced by mA (the DRbar mass of the A boson) and mu (the SUSY Higgs bilinear).

MSSM10catQ: |

   As per the MSSM15atQ, but with a universal trilinear coupling A0, 3rd generation squark mass mq2_3 and slepton mass ml2 parameters. This leaves:

   A0                         - Ad_33 = Ae_33 = Au_33 = A0 (diagonal element of trilinear coupling matrices for the down-type squarks and sleptons)
   M1, M2, M3                 - gaugino masses
   Qin                        - the scale at which the parameters are defined
   SignMu                     - the sign of the mu parameter
   TanBeta                    - the ratio of the up-type to down-type Higgs vevs
   mHd2, mHu2                 - Higgs mass parameters
   mq2_12, mq_3               - non-zero elements of the squark mass (squared) matrices, unified for first and second generations
   ml2                        - all diagonal elements of the slepton mass (squared) matrices

MSSM10catQ_mA: |
   As per the MSSM10catQ, but with parameters SignMu, mHd2 and mHu2 replaced by mA (the DRbar mass of the A boson) and mu (the SUSY Higgs bilinear).

MSSM9atQ: |

   As per the MSSM11atQ, but with universal sfermion masses and no sleptonic trilinear couplings. This leaves:

   Ad_3                       - only non-zero element of the A_d trilinear coupling matrix
   Au_3                       - only non-zero element of the A_u trilinear coupling matrix
   M1, M2, M3                 - gaugino masses
   Qin                        - the scale at which the parameters are defined
   SignMu                     - the sign of the mu parameter
   TanBeta                    - the ratio of the up-type to down-type Higgs vevs
   mHd2, mHu2                 - Higgs mass parameters
   mf2                        - all diagonal elements of squark and slepton mass (squared) matrices

MSSM9atQ_mA: |
   As per the MSSM9atQ, but with parameters SignMu, mHd2 and mHu2 replaced by mA (the DRbar mass of the A boson) and mu (the SUSY Higgs bilinear).

MSSM9batQ: |

   As per the MSSM15atQ, but with universal sfermion masses except for left-handed 3rd-generation squarks, and only a top-type trilinear coupling. This leaves:

   Au_3                       - only non-zero element of the A_u trilinear coupling matrix
   M1, M2, M3                 - gaugino masses
   Qin                        - the scale at which the parameters are defined
   SignMu                     - the sign of the mu parameter
   TanBeta                    - the ratio of the up-type to down-type Higgs vevs
   mHd2, mHu2                 - Higgs mass parameters
   mq2_3                      - third-generation diagonal element of mq^2 matrix (left-handed squarks)
   mf2                        - all other diagonal elements of squark and slepton mass (squared) matrices

MSSM9batQ_mA: |
   As per the MSSM9batQ, but with parameters SignMu, mHd2 and mHu2 replaced by mA (the DRbar mass of the A boson) and mu (the SUSY Higgs bilinear).

MSSM7atQ: |

   As per the MSSM9atQ, but assuming a Grand Unified Theory (GUT)-inspired relationship between the gaugino masses. See the GAMBIT core paper for details. This leaves:

   Ad_3                       - only non-zero element of the A_d trilinear coupling matrix
   Au_3                       - only non-zero element of the A_u trilinear coupling matrix
   M2                         - wino mass
   Qin                        - the scale at which the parameters are defined
   SignMu                     - the sign of the mu parameter
   TanBeta                    - the ratio of the up-type to down-type Higgs vevs
   mHd2, mHu2                 - Higgs mass parameters
   mf2                        - all diagonal elements of squark and slepton mass (squared) matrices

MSSM7atQ_mA: |
   As per the MSSM7atQ, but with parameters SignMu, mHd2 and mHu2 replaced by mA (the DRbar mass of the A boson) and mu (the SUSY Higgs bilinear).

NUHM2: |

   The second Non-Universal Higgs Mass model. Descended from the MSSM63atMGUT. All off-diagonal elements in the squark and slepton mass matrices are set to zero, and all diagonal elements are set equal to a universal sfermion mass M0. All gaugino masses are set to the universal mass M12 and all entries in the trilinear coupling matrices are set to the universal coupling A0. This leaves:

   A0           - universal trilinear coupling
   M0           - universal sfermion mass
   M12          - universal gaugino mass
   SignMu       - the sign of the mu parameter
   TanBeta      - the ratio of the up-type to down-type Higgs vevs
   mHd, mHu     - Higgs mass parameters

NUHM1: |

   The first Non-Universal Higgs Mass model. As per the NUHM2, but with a single Higgs mass parameter mH. This leaves:

   A0           - universal trilinear coupling
   M0           - universal sfermion mass
   M12          - universal gaugino mass
   SignMu       - the sign of the mu parameter
   TanBeta      - the ratio of the up-type to down-type Higgs vevs
   mH           - Higgs mass parameters

CMSSM: |

   The Constrained MSSM. As per the NUHM1, but with M0 playing the role of a fully universal scalar mass parameter. This leaves:

   A0           - universal trilinear coupling
   M0           - universal sfermion mass
   M12          - universal gaugino mass
   SignMu       - the sign of the mu parameter
   TanBeta      - the ratio of the up-type to down-type Higgs vevs

StandardModel_SLHA2: |
   Contains all SM parameters except the Higgs mass, which is separated out since this is often a prediction of BSM physics models. Models without their own Higgs sector can be scanned in tandem with an extra model that contains the Higgs mass as a parameter. The StandardModel_SLHA2 model contains the SM parameters that are defined in the SMINPUTS, VCKMIN and UPMNSIN blocks of the second SUSY Les Houches Accord (SLHA2):

   CKM_A, CKM_etabar, CKM_lambda, CKM_rhobar    - CKM matrix elements in the Wolfenstein parameterisation
   alphaS                                       - the strong coupling constant at scale mZ in the MSbar renormalization scheme
   alphainv                                     - the reciprocal of the electromagnetic coupling constant at scale mZ in the MSbar renormalisation scheme
   delta13                                      - Dirac CP-violating phase
   alpha1                                       - first Majorana CP-violating phase
   alpha2                                       - second CP-violating Majorana phase
   mBmB                                         - b quark mass at scale mb in the MSbar renormalisation scheme
   mCmC                                         - c quark mass at scale mc in the MSbar renormalisation scheme
   mU, mD, mS                                   - u, d and s quark masses at scale 2 GeV in the MSbar renormalisation scheme
   mE, mMu, mTau                                - the electron, muon and tau pole masses
   mNu1, mNu2, mNu3                             - the neutrino pole masses
   mT                                           - the top quark pole mass
   mZ                                           - the Z boson pole mass
   theta12, theta13, theta23                    - mixing angles from PMNS matrix
   GF                                           - the Fermi coupling constant

ScalarSingletDM_Z3: |

   The singlet DM model with a Z3 symmetry. Note that mS should either be interpreted as the tree level mass or directly as the pole mass for S. This is analogous to the treatment of the SM Higgs mass in the model StandardModel_Higgs.

   lambda_hS  - coupling for vertex connecting the SM Higgs to the new scalar
   mS         - the mass of the scalar DM candidate
   mu3        - coefficient of S^3 Lagrangian term

ScalarSingletDM_Z3_running: |

   The singlet DM model with a Z3 symmetry.

   lambda_S   - self-coupling of the scalar
   lambda_hS  - coupling for vertex connecting the SM Higgs to the new scalar
   mS         - the mass of the scalar DM candidate
   mu3        - coefficient of S^3 Lagrangian term

StandardModel_Higgs_running: |

   This model provides a description of the SM Higgs sector in terms of mH, the bare Higgs mass parameter in the SM Lagrangian at scale mZ. QEWSB specifies the scale at which the electroweak symmetry-breaking (EWSB) consistency condition that the Higgs potential possess a tree-level minimum is imposed. This model is intended for use in situations where the Higgs potential is run to different scales, e.g. for calculating pole masses or investigating vacuum stability.

Halo_Einasto: |
   Dark matter halo model corresponding to an Einasto density profile with scale density rhos,
   a local dark matter density rho0, and a local Maxwell-Boltzmann velocity distribution.
   Here, rhos and rho0 are set independently of each other.

Halo_Einasto_rho0: |
   Same as Halo_Einasto, but instead of giving rhos explicitly as a parameter, it is derived
   from the local dark matter density rho0 and the other parameters of the density profile.

Halo_Einasto_rhos: |
   Same as Halo_Einasto, but instead of giving rho0 explicitly as a parameter, it is derived
   from the scale density rhos and the other parameters of the density profile.

Halo_gNFW: |
   Dark matter halo model corresponding to a generalized NFW density profile with scale density rhos,
   a local dark matter density rho0, and a local Maxwell-Boltzmann velocity distribution.
   Here, rhos and rho0 are set independently of each other.

Halo_gNFW_rho0: |
   Same as Halo_gNFW, but instead of giving rhos explicitly as a parameter, it is derived
   from the local dark matter density rho0 and the other parameters of the density profile.

Halo_gNFW_rhos: |
   Same as Halo_gNFW, but instead of giving rho0 explicitly as a parameter, it is derived
   from the scale density rhos and the other parameters of the density profile.

mSUGRA: |

   The most common definition of the minimal supergravity model; just a pseudonym for the CMSSM. The parameters are:

   A0           - universal trilinear coupling
   M0           - universal sfermion mass
   M12          - universal gaugino mass
   SignMu       - the sign of the mu parameter
   TanBeta      - the ratio of the up-type to down-type Higgs vevs

StandardModel_Higgs: |

   Simple Higgs model containing the SM tree-level Higgs mass mH as the only parameter, which is interpreted as the pole mass by most calculations. This generally removes the need to calculate it via renormalisation group running in any higher-energy theory. When observables are to be calculated that genuinely need to use running parameters, the model point is up-translated to a parameter point in the StandardModel_Higgs_running (the parent model), where mH^2 at scale mZ is set equal to the square of the tree-level mass, and QEWSB is set to the top mass. This is useful for more detailed calculations involving module functions that explicitly require the running mass parameter of StandardModel_Higgs_running, and/or functions that need accurate pole masses calculated by including the Higgs sector in renormalisation calculations.

WC: |

   An implementation of the standard effective field theory for the study of rare meson decays, based on the decomposition of the effective Hamiltonian into a linear combination of interactions specified with Wilson coefficients. This model incorporates enhancements and suppressions to the real and imaginary parts of the Wilson coefficients of the effective operators O7 , O9 , O10 , Q1 and Q2 (see the GAMBIT core paper for details and definitions).

nuclear_params_fnq: |

   This model contains the nuclear matrix elements that parameterise the quark content of protons and neutrons, plus parameters that describe the spin content of the proton.

nuclear_params_sigma0_sigmal: |

   The same as nuclear_params_fnq, but with the replacement of the six quark content matrix elements by the light quark content of the nucleon (sigmal) and the matrix element sigma0. See the GAMBIT core paper for details and definitions.

nuclear_params_sigmas_sigmal: |

   The same as nuclear_params_fnq, but with the replacement of the six quark content matrix elements by the matrix element sigma0 and the strange quark content of the nucleon sigmas. See the GAMBIT core paper for details and definitions.

nuclear_params_neutron_lifetime : |

   Model for the neutron lifetime (parameter name neutron_lifetime [s]).

ScalarSingletDM_Z2: |

   The scalar singlet DM model, with two parameters mS (the mass of the scalar DM), and lambda_hS, the strength of the new scalar interaction with the SM Higgs. Note that mS should either be interpreted as the tree level mass or directly as the pole mass for S. This is analogous to the treatment of the SM Higgs mass in the model StandardModel_Higgs.

ScalarSingletDM_Z2_running: |

   The scalar singlet DM model with lambda_S (the scalar self-coupling), lambda_hS (the scalar-SM Higgs interaction strength) and mS (the mass of the new scalar) defined at the scale mZ as free parameters, allowing full calculation of pole masses, renormalisation group running and vacuum stability.

MDM: |

   Minimal dark matter

VectorSingletDM_Z2: |

   The vector DM model, with two parameters mV (the mass of the vector DM), and lambda_hV, the strength of the vector DM interaction with the SM Higgs. Note that mV should either be interpreted as the tree level mass or directly as the pole mass for V. This is analogous to the treatment of the SM Higgs mass in the model StandardModel_Higgs.

MajoranaSingletDM_Z2: |

   The Majorana fermion DM model, with three parameters mX (the mass of the Majorana fermion DM), lX = lambda_{hX}/Lambda_X where Lambda_X is the EFT cut-off scale, and xi is a mixing angle, controlling the interaction between the Majorana fermion DM and the SM Higgs.

MajoranaSingletDM_Z2_sps: |

   Same as MajoranaSingletDM_Z2, but specifying instead the scalar and pseudoscalar couplings lX_s and lX_ps of DM to the Higgs.

DiracSingletDM_Z2: |

   The Dirac fermion DM model, with three parameters mF (the mass of the Dirac fermion DM), lF = lambda_{hF}/Lambda_F where Lambda_F is the EFT cut-off scale, and xi is a mixing angle, controlling the scalar-pseudoscalar interaction between the Dirac fermion DM and the SM Higgs.

DiracSingletDM_Z2_sps: |

   Same as DiracSingletDM_Z2, but specifying instead the scalar and pseudoscalar couplings lF_s and lF_ps of DM to the Higgs.

GeneralALP: |

   A general model for an axion-like particle with the possibility of having a temperature-dependent mass.

   gagg              - ALP-photon coupling [GeV^-1]
   gaee              - ALP-electron couplings [dimensionless]
   fa                - ALP decay constant [GeV]
   ma0               - ALP mass (at zero temperature) [eV]
   Tchi              - Critical temperature below which the axion mass is constant [MeV]
   beta              - Exponent of the temperature scaling of the axion mass above Tchi [dimensionless]
   thetai            - Initial misalignment angle [dimensionless]

QCDAxion: |

   A convenient version of the GeneralALP model for QCD axion studies. Comes with several model-specific nuisance likelihoods and one additional nuisance parameter (Cagg). The differences are:

   Cagg              - Contribution to the axion-photon coupling gagg from chiral Lagrangian [dimensionless]
   EoverN            - Contribution to the axion-photon coupling gagg from the ratio of electromagnetic vs colour anomaly [dimensionless]
   Caee              - Re-parameterised axion-electron coupling gaee [dimensionless]
   LambdaChi         - Convenient re-parameterisation of the axion zero-temperature mass ma0 = LambdaChi^2/fa [MeV]

KSVZAxion: |

   KSVZ axion model with free E/N and loop-induced axion-electron coupling.

DFSZAxion_I: |

   DFSZ axion model with E/N = 8/3 and Caee = sin^2(beta)/3.

DFSZAxion_II: |

   DFSZ axion model with E/N = 8/3 and Caee = [1 - sin^2(beta)]/3.

ConstantMassALP: |

   A convenient version of the GeneralALP model for studies of ALPs with not explicitly temperature-dependent axion mass (beta=0, Tchi irrelevant).

RightHandedNeutrinos: |
   Type I Seesaw model with 3 right handed neutrinos. The parameters include the masses of the RHNs and the mixing angles in the Casas-Ibarra parametrisations.

RightHandedNeutrinos_diff: |
   The same as RightHandedNeutrinos but one of the RHN masses has been substituted by a mass difference.

StandardModel_mNudiff: |
<<<<<<< HEAD
   Daughter model of the StandardModel_SLHA2 where the masses of neutrinos have been substituted by mass differences and the absolute lightest neutrino mass.
=======
   Daughter model of the StandardModel_SLHA2 where the masses of neutrinos have been substituted by mass differences and the absolute lightest neutrino mass.

############################
# Cosmology related models #
############################

LCDM: |

   The standard Lambda-CDM model, but without any details of the inflationary or neutrino sectors. Chooses Hubble scale as an input parameter.
   The simplest standard contemporary model with 4+1 effective parameters, chosen as:

   omega_b             - baryon density parameter
   omega_cdm           - dark matter density parameter
   H0                  - Hubble constant [km/s/Mpc]
   tau_reio            - reionization optical depth
   T_cmb               - CMB temperature [K] (if not specified, default value is used)

LCDM_theta: |

   The standard Lambda-CDM model, but without any details of the inflationary or neutrino sectors. Chooses the acoustic scale as an input parameter.
   The simplest standard contemporary model with 4+1 effective parameters including cosmological constant Lambda and cold dark matter. The 5 parameters are chosen as:

   omega_b             - baryon density parameter
   omega_cdm           - dark matter density parameter
   100theta_s          - acoustic angular scale, times 100
   tau_reio            - reionization optical depth
   T_cmb               - CMB temperature [K]

#
# Modifications to N_eff
#

etaBBN_rBBN_rCMB_dNurBBN_dNurCMB: |

   Model to be scanned in addition to LCDM as an extension: allowing for non-standard values of the baryon-to-photon ratio at BBN, non-standard values of the temperature ratio between photon and neutrinos at BBN and CMB release, as well as additional ultra-relativistic species present during BBN or at CMB release.
   Total value of Neff @BBN: 3.045 x (r_BBN)^4 + dNur_BBN
   Total value of Neff @CMB: 3.045 x (r_CMB)^4 + dNur_CMB
   Total value of Neff today: Neff @CMB - N_ur_SMnu x (r_CMB)^4 (value of Neff depending on #massive Nu) assuming that r_CMB = r_0 and dNur_CMB = dNur_0   => this is the value we have to pass to class as `N_ur`

   eta_BBN             - baryon-to-photon ratio during BBN (eta at CMB set by omega_b)
   r_BBN               - factor by which the temperature ratio of SM neutrinos and photons deviates
                         from the standard value T_ncdm during BBN
   r_CMB               - factor by which the temperature ratio of SM neutrinos and photons deviates
                         from the standard value T_ncdm at CMB release
   dNur_BBN            - additional ultra-relativistic species during BBN
   dNur_CMB            - additional ultra-relativistic species at CMB

etaBBN: |

   Child model of etaBBN_rBBN_rCMB_dNurBBN_dNurCMB with only etaBBN as free parameter. Only allows for non-standard baryon-to-photon ratios, Neff as in SM at all times => r_BBN = r_CMB = 1 and dNur_BBN = dNur_CMB = 0.

   eta_BBN             - baryon-to-photon ratio during BBN (eta at CMB set by omega_b)

rBBN_rCMB_dNurBBN_dNurCMB: |

   Child model of etaBBN_rBBN_rCMB_dNurBBN_dNurCMB. Parameters as in parent but with etaBBN = eta0 (calculated from omega_b from a LCDM model)

dNurBBN_dNurCMB: |

   Child model of rBBN_rCMB_dNurBBN_dNurCMB model. Parameters are as in parent model but without allowing for non-standard neutrino temperatures => r_BBN = r_CMB = 1.

dNurCMB: |

   Child model of dNurBBN_dNurCMB model. Parameters are as in parent model but the number of extra ultra-relativistic species is assumed to be constant between BBN and CMB, hence dNur_BBN = dNur_CMB.

rBBN_rCMB: |

   Child model of rBBN_rCMB_dNurBBN_dNurCMB model. Parameters are as in parent model but without allowing for additional ultra-relativistic species => dNur_BBN = dNur_CMB = 0.

rCMB: |

   Child model of rBBN_rCMB model. Parameters are as in parent model but the neutrino to photon temperature ratio between BBN and CMB is assumed to be constant, hence r_BBN = r_CMB.

#
# Inflationary models
#

PowerLaw_ps: |

   Simple, parameterised, purely phenomenological, scale-free power spectrum.
   Parameters:

   ln10A_s             - primordial curvature fluctuation amplitude
   n_s                 - parametrises the primordial scale dependence
   r                   - scalar to tensor ratio
   N_pivot             - pivot scale: number of e-folds from the end of inflation (for k_pivot)

Minimal_PowerLaw_ps: |

   As PowerLaw_ps, but with no tensor perturbations (r=0) and fixed N_pivot (=55).

Inflation_InstReh_1Starobinsky : |

   Single field Starobinsky inflation (aka R^2 inflation), assuming instant reheating.
   Potential: V(phi) = Lambda^4 [1-exp(-sqrt(2/3)phi/M_P)]^2 (dimensionful Lambda == lambda * M_P)
                     = (lambda M_P)^4 [1-exp(-sqrt(2/3)phi/M_P)]^2

   lambda:       - the [dimensionless] amplitude of the coupling term in the potential

Inflation_InstReh_1mono23: |

   Inflation model with potential V(phi) = 1.5 lambda phi^(2/3), assuming instant reheating.

   lambda        - the amplitude of the coupling term in the potential


Inflation_InstReh_1linear: |

   Inflation model with potential V(phi) = lambda phi, assuming instant reheating.

   lambda        - the amplitude of the coupling term in the potential


Inflation_InstReh_1quadratic: |

   Inflation model with potential V(phi) = lambda phi, assuming instant reheating.

   m_phi         - the mass of the inflaton field (in units of mpl)


Inflation_InstReh_1quartic: |

  Inflation model with potential V(phi) = 0.25 lambda phi^4, assuming instant reheating.

  lambda        - the amplitude of the coupling term in the potential


Inflation_InstReh_1natural: |

   Natural inflation model (axion-like particles) with potential V(phi) = Lambda^4 [1 + cos(phi/f)], assuming instant reheating.

   Lambda       - overall energy scale of the potential
   f_phi        - decay constant of the inflaton

#
# Cosmological nuisance parameters
#

cosmo_nuisance_dummy: |
   Dummy model for cosmological nuisance parameters that can be used by new MontePython likelihoods. This model has 10 parameters, more can be added anytime to Models/include/gambit/Models/models/CosmoNuisanceModels.hpp.
   Note: if you want to use this model for nuisance parameters in MP make sure that the
         name of the nuisance parameters matches the variable name in GAMBIT -> 'nuisance_param_X'.
         You can fix all not needed parameters to a constant value in the yaml file before starting a scan.

cosmo_nuisance_acbar: |
   Cosmological nuisance parameters for MontePython acbar likelihood.

cosmo_nuisance_spt: |
   Cosmological nuisance parameters for MontePython spt and spt_2500 likelihood.

cosmo_nuisance_Pantheon: |
   Cosmological nuisance parameters for Pantheon SNe Ia likelihood from Scolnic et al. (https://arxiv.org/abs/1710.00845).

   M                   - absolute magnitude of Type Ia Supernova

cosmo_nuisance_JLA: |
   Cosmological nuisance parameters for JLA SNe Ia likelihood from JLA likelihood from Betoule et al. 2014 (https://arxiv.org/abs/1401.4064).

   M                   - B band peak magnitude of Type Ia Supernova
   Delta_M             - Error in M (includes contributions from intrinsic dispersion,
                         lensing, and redshift uncertainty)
   alpha               - SALT2 shape parameter
   beta                - SALT2 colour parameter

cosmo_nuisance_BK14: |
   Cosmological nuisance parameters for BK14 likelihood, from http://arxiv.org/pdf/1510.09217.pdf, http://bicepkeck.org/bk14_2015_release.html. Descriptions taken from BK14_cosmomc/batch2/BK14.ini

   BBTdust             - dust blackbody temperature [K] -- fixed to 19.6 / very insensitive to this
   BBalphadust         - dust spatial power spectrum power law index
   BBalphasync         - sync spatial power specturm power law index
   BBbetadust          - dust SED power law index
   BBbetasync          - sync SED power law index
   BBdust              - dust power at ell=80, nu=353 GHz [uK^2]
   BBdustsynccorr      - correlation between dust and sync
   BBsync              - sync power at ell=80, nu=23 GHz [uK^2]
   EEtoBB_dust         - EE/BB ratios -- recommended to fix to 2 / only used if E-modes are turned on
   EEtoBB_sync         - EE/BB ratios -- recommended to fix to 2 / only used if E-modes are turned on

cosmo_nuisance_BK14priors: |
   Cosmological nuisance parameters for BK14priors likelihood in MontePython, from http://arxiv.org/pdf/1510.09217.pdf
   @TODO

   BBbetadust          - dust SED power law index
   BBbetasync          - sync SED power law index

cosmo_nuisance_CFHTLens_correlation: |
   Cosmological nuisance parameters for CFHTLenS tomographic weak lensing likelihood from Heymans et al. (https://arxiv.org/abs/1303.1808 ).

   epsilon_CFHT        - nuisance parameter for theoretical error calculation on non-linear matter power spectrum P_nl_th.

cosmo_nuisance_euclid_lensing: |
   Cosmological nuisance parameters for euclid cosmic shear likelihood from Sprenger et al. (https://arxiv.org/abs/1801.08331). This likelihood is based on an earlier Euclid P(k) likelihood by Audren & Lesgourgues described in Audren et al. (https://arxiv.org/1210.2194).

   epsilon_euclid        - nuisance parameter accounting for a global uncorrelated
                           theoretical error in e.g. (non-)linear power spectrum, scale dependent bias,
                           errors in redshift-space distortions.. for details see appendix A.4 of Audren et al. (https://arxiv.org/abs/1210.2194)

cosmo_nuisance_euclid_pk: |
   Cosmological nuisance parameters for euclid galaxy clustering likelihood from Sprenger et al. (https://arxiv.org/abs/1801.08331). This likelihood is based on an earlier Euclid P(k) likelihood by Audren & Lesgourgues described in Audren et al. (https://arxiv.org/1210.2194).

   sigma_NL_euclid      - nuisance parameter parametrising uncertainty in the galaxy power spectrum,
                          details and definition (eq. 5.15) can be found in Sprenger et al.
   beta_0Euclid         - nuisance parameter parametrising uncertainty in redshift dependence of galaxy bias, mean value 1.
   beta_1Euclid         - nuisance parameter parametrising uncertainty in redshift dependence of galaxy bias, mean value 1.
                          => b(z) =  beta_0Euclid (1 + z)^(0.5 x beta_1Euclid)  (eq. 2.15 in Sprenger et al.)
   P_shot               - shot noise, see Eq. A.2 in Sprenger et al. If the shot noise shall be neglected in the likelihood calculation, use the model 'cosmo_nuisance_euclid_pk_noShot' instead.

cosmo_nuisance_euclid_pk_noShot: |
   As cosmo_nuisance_euclid_pk but without the parameter 'P_shot'. Hence, shot noise in the likelihood calculation is neglected when using this nuisance model.

cosmo_nuisance_ISW: |
   Cosmological nuisance parameters for tomographic ISW effect from Stölzner et al. (https://arxiv.org/abs/1710.03238). Used cross-correlation between CMB TT spectrum and 5 galaxy surveys: 2MPZ, Wise x SuperCOSMOS, SDSS DR12 photometric, SDSS DR6 QSO, and NVSS.

   A_ISW             - ISW amplitude
   bX_sdss           - linear bias for redshift bin X of SDSS DR12 photometric data
   bX_qso            - linear bias for redshift bin X of SDSS DR6 QSO
   bX_mpz            - linear bias for redshift bin X of 2MASS Photometric Redshift catalogue
   bX_wisc           - linear bias for redshift bin X of WISE × SuperCOSMOS
   bX_nvss           - linear bias for redshift bin X of the NRAO VLA Sky Survey

cosmo_nuisance_kids450_qe_likelihood_public: |
   Cosmological nuisance parameters for KiDS-450 shear power spectrum likelihood from Koehlinger et al. (https://arxiv.org/abs/1706.02892).

   A_IA              - dimensionless amplitude to rescale normalisation entering the computation of the
                       cross-correlation of  intrinsic ellipticities of foreground galaxies and the
                       gravitational shear of background galaxies Cl_GI, defined in eq. (23)
   A_bary            - amplitude in fitting formula for baryon feedback when determining scale dependent galaxy bias,
                       defined in eq. (19)
   A_noise_zX        - nuisance parameters for residual noise power, independent for each z bin X
   exp_IA            - exponent entering the calculation of rescaling factor of Cl_II & Cl_GI correlations,
                       if 0 redshift-scaling is turned off
   m_corr            - nuisance parameters for m-correction

cosmo_nuisance_ska1: |
   Cosmological nuisance parameters for SKA1 21cm intensity mapping and galaxy clustering from Sprenger et al. (https://arxiv.org/abs/11801.08331). These likelihoods are based on an earlier Euclid P(k) likelihood by Audren & Lesgourgues described in Audren et al. (https://arxiv.org/abs/1210.2194).
   When using only intensity mapping likelihoods use the child models 'cosmo_nuisance_ska1_IM_band' or 'cosmo_nuisance_ska1_IM_band_noHI' (neglecting the nuisance parameters Omega_HI0 and alpha_HI). For the galaxy clustering likelihood only use 'cosmo_nuisance_ska1_pk'

   21 cm intensity mapping:
   Omega_HI0         - nuisance parameter for calculation of Omega_HI (energy density of neutral hydrogen)
   alpha_HI          - nuisance parameter for redshift dependence of Omega_HI
                       => Omega_HI = Omega_HI0 x (1 + z)^(alpha_HI)  (eq. 4.5)
   beta_0IM          - nuisance parameters to describe the future accuracy of bias modelling
   beta_1IM          - nuisance parameters to describe the future accuracy of bias modelling
                       => bHI(z) = beta_0IM [0.904 + 0.135(1 + z)^(1.696 beta_1IM)]  (eq. 4.7)

   galaxy clustering:
   beta_0SKA1        - nuisance parameter modelling the inaccuracy of the theoretical galaxy bias redshift
                       dependence for SKA 1 & 2 respectively
   beta_1SKA2        - nuisance parameter modelling the inaccuracy of the theoretical galaxy bias redshift
                       dependence for SKA 1 & 2 respectively
                     => b(z) = c4 beta_0SKA/2 exp(c5 beta_SKA1/2 z)  (eq. 2.20)
   common:
   sigma_NL_ska      - non-linear dispersion scale of RSDs from Bull et al. (https://arxiv.org/abs/1405.1452).

cosmo_nuisance_ska1_IM_band: |
   Cosmological nuisance parameters for SKA1 21cm intensity mapping from Sprenger et al. (https://arxiv.org/abs/11801.08331). 
   Use this model with the MontePython likelihood 'ska1_IM_band1' or 'ska1_IM_band2'. To neglect the parameters Omega_HI0 and alpha_HI use the model 'cosmo_nuisance_ska1_IM_band_noHI'.

   sigma_NL_ska      - non-linear dispersion scale of RSDs from Bull et al. (https://arxiv.org/abs/1405.1452).
   Omega_HI0         - nuisance parameter for calculation of Omega_HI (energy density of neutral hydrogen)
   alpha_HI          - nuisance parameter for redshift dependence of Omega_HI
                       => Omega_HI = Omega_HI0 x (1 + z)^(alpha_HI)  (eq. 4.5)
   beta_0IM          - nuisance parameters to describe the future accuracy of bias modelling
   beta_1IM          - nuisance parameters to describe the future accuracy of bias modelling
                       => bHI(z) = beta_0IM [0.904 + 0.135(1 + z)^(1.696 beta_1IM)]  (eq. 4.7)

cosmo_nuisance_ska1_IM_band_noHI: |
   Cosmological nuisance parameters for SKA1 21cm intensity mapping from Sprenger et al. (https://arxiv.org/abs/11801.08331) neglect the nuisance parameters Omega_HI0 and alpha_HI.

   sigma_NL_ska      - non-linear dispersion scale of RSDs from Bull et al. (https://arxiv.org/abs/1405.1452).
   beta_0IM          - nuisance parameters to describe the future accuracy of bias modelling
   beta_1IM          - nuisance parameters to describe the future accuracy of bias modelling
                       => bHI(z) = beta_0IM [0.904 + 0.135(1 + z)^(1.696 beta_1IM)]  (eq. 4.7)

cosmo_nuisance_ska1_pk: |
   Cosmological nuisance parameters for SKA1 galaxy clustering from Sprenger et al. (https://arxiv.org/abs/11801.08331). These likelihoods are based on an earlier Euclid P(k) likelihood by Audren & Lesgourgues described in Audren et al. (https://arxiv.org/abs/1210.2194). Use this model with the MontePython likelihood 'ska1_pk'.

   sigma_NL_ska      - non-linear dispersion scale of RSDs from Bull et al. (https://arxiv.org/abs/1405.1452).
   beta_0SKA1        - nuisance parameter modelling the inaccuracy of the theoretical galaxy bias redshift
   beta_1SKA1        - nuisance parameter modelling the inaccuracy of the theoretical galaxy bias redshift
                     => b(z) = c4 beta_0SKA/2 exp(c5 beta_SKA1 z)  (eq. 2.20)

cosmo_nuisance_ska2_pk: |
   Cosmological nuisance parameters for SKA2 galaxy clustering from Sprenger et al. (https://arxiv.org/abs/11801.08331). These likelihoods are based on an earlier Euclid P(k) likelihood by Audren & Lesgourgues described in Audren et al. (https://arxiv.org/abs/1210.2194). Use this model with the MontePython likelihood 'ska2_pk'.

   sigma_NL_ska      - non-linear dispersion scale of RSDs from Bull et al. (https://arxiv.org/abs/1405.1452).
   beta_0SKA2        - nuisance parameter modelling the inaccuracy of the theoretical galaxy bias redshift
   beta_1SKA2        - nuisance parameter modelling the inaccuracy of the theoretical galaxy bias redshift
                     => b(z) = c4 beta_0SKA/2 exp(c5 beta_SKA2 z)  (eq. 2.20)

cosmo_nuisance_ska_lensing: |
   Cosmological nuisance parameters for SKA1 & SKA2 cosmic shear from Sprenger et al. (https://arxiv.org/abs/11801.08331). Use this model with the MontePython likelihoods 'ska1_lensing' and 'ska2_lensing'. 

   epsilon_ska       - nuisance parameter accounting for a global uncorrelated
                       theoretical error in e.g. (non-)linear power spectrum, scale dependent bias,
                       errors in redshift-space distortions.. for details see appendix A.4 of Audren et al. (https://arxiv.org/abs/1210.2194)


cosmo_nuisance_Planck_TTTEEE: |
   Planck likelihood for high-l TT,TE,EE-spectra with 34 nuissance parameter.

   A_cib_217           - the CIB contamination at ℓ=3000 in the 217-GHz Planck map
   cib_index           - the effective slope of the CIB spectrum, which should be set to -1.3
   xi_sz_cib           - the SZ×CIB cross-correlation
   A_sz                - the tSZ contamination at 143GHz
   ps_A_100_100        - the point source contribution in 100×100
   ps_A_143_143        - the point source contribution in 143×143
   ps_A_143_217        - the point source contribution in 143×217
   ps_A_217_217        - the point source contribution in 217×217
   ksz_norm            - the kSZ contamination
   gal545_A_100        - the dust residual contamination at ℓ=200 in 100×100TT
   gal545_A_143        - the dust residual contamination at ℓ=200 in 143×143TT
   gal545_A_143_217    - the dust residual contamination at ℓ=200 in 143×217TT
   gal545_A_217        - the dust residual contamination at ℓ=200 in 217×217TT
   galf_EE_A_100       - the dust residual contamination at ℓ=500 in 100×100EE
   galf_EE_A_100_143   - the dust residual contamination at ℓ=500 in 100×143EE
   galf_EE_A_100_217   - the dust residual contamination at ℓ=500 in 100×217EE
   galf_EE_A_143       - the dust residual contamination at ℓ=500 in 143×143EE
   galf_EE_A_143_217   - the dust residual contamination at ℓ=500 in 143×217EE
   galf_EE_A_217       - the dust residual contamination at ℓ=500 in 217×217EE
   galf_EE_index       - the dust EE template slope, which should be set to -2.4
   galf_TE_A_100       - the dust residual contamination at ℓ=500 in 100×100TE
   galf_TE_A_100_143   - the dust residual contamination at ℓ=500 in 100×143TE
   galf_TE_A_100_217   - the dust residual contamination at ℓ=500 in 100×217TE
   galf_TE_A_143       - the dust residual contamination at ℓ=500 in 143x143TE
   galf_TE_A_143_217   - the dust residual contamination at ℓ=500 in 143×217TE
   galf_TE_A_217       - the dust residual contamination at ℓ=500 in 217×217TE
   galf_TE_index       - the dust EE template slope, which should be set to -2.4
   calib_100T          - the relative calibration between 100 and 143 TT spectra
   calib_217T          - the relative calibration between 217 and 143 TT spectra
   calib_100P          - the calibration of the 100 EE spectra, which should be set to 1
   calib_143P          - the calibration of the 143 EE spectra, which should be set to 1
   calib_217P          - the calibration of the 217 EE spectra, which should be set to 1
   A_pol               - the calibration of the polarization relative to the temperature, which should be set to 1
   A_planck            - the Planck absolute calibration.

cosmo_nuisance_Planck_TT: |
   Planck likelihood for high-l TT-spectrum with 16 nuissance parameter.

   A_cib_217           - the CIB contamination at l=3000 in the 217-GHz Planck map
   cib_index           - the effective slope of the CIB spectrum, a parameter that should be set to -1.3
   xi_sz_cib           - the SZxCIB cross-correlation
   A_sz                - the tSZ contamination at 143GHz
   ps_A_100_100        - the point source contribution in 100x100
   ps_A_143_143        - the point source contribution in 143x143
   ps_A_143_217        - the point source contribution in 143x217
   ps_A_217_217        - the point source contribution in 217x217
   ksz_norm            - the kSZ contamination
   gal545_A_100        - the dust residual contamination at l=200 in 100x100
   gal545_A_143        - the dust residual contamination at l=200 in 143x143
   gal545_A_143_217    - the dust residual contamination at l=200 in 143x217
   gal545_A_217        - the dust residual contamination at l=200 in 217x217
   calib_100T          - the relative calibration between the 100 and 143 spectra
   calib_217T          - the relative calibration between the 217 and 143 spectra
   A_planck            - the Planck absolute calibration.

cosmo_nuisance_Planck_lite: |
   Planck likelihood for high-l TT-spectrum (marginalized) with 1 nuissance parameter.

   A_planck            - the Planck absolute calibration.

#
# Energy injection models
#

AnnihilatingDM_general: |

   The most general scenario of dark matter s-wave annihilating, to inject energy. An additional module function
   must be written to provide the correct efficiency functions or spectra of injected photons & electrons.

   This scenario implicitly assumes that the particle in question is all of dark matter,
   such that the fractional abundance ξ = 1. To consider scenarios where ξ != 1, the
   cross-section should be scaled down by ξ^2.

   mass        - mass of the dark matter candidate [in GeV]
   sigmav      - thermally averaged cross section [in cm^3 s^-1]

AnnihilatingDM_mixture : |

   Simple model of promptly annihilating dark matter into e+/e- and/or photons.

   This scenario implicitly assumes that the particle in question is all of dark matter,
   such that the fractional abundance ξ = 1. To consider scenarios where ξ != 1, the
   cross-section should be scaled down by ξ^2.

   mass        - mass of the dark matter candidate [in GeV]
   sigmav      - thermally averaged cross section [in cm^3 s^-1]
   BR_el       - the fraction of how much energy will be contributed in e+/e-.
   BR_ph       - the fraction of how much energy will be contributed to photons.

AnnihilatingDM_photon: |

   Special case of AnnihilatingDM_mixture. (Annihilation only into photons -> BR_el = 0, BR_ph = 1)

   mass        - mass of the dark matter candidate [in GeV]
   sigmav      - thermally averaged cross section [in cm^3 s^-1]

AnnihilatingDM_electron: |

   Special case of AnnihilatingDM_mixture. (Annihilation only into e+/e- -> BR_el = 1, BR_ph = 0)

   mass        - mass of the dark matter candidate [in GeV]
   sigmav      - thermally averaged cross section [in cm^3 s^-1]

DecayingDM_general : |

   The most general scenario of decaying dark matter, to inject energy. An additional module function
   must be written to provide the correct efficiency functions or spectra of injected photons & electrons.

   mass        - mass of the dark matter candidate [in GeV]
   fraction    - fraction of how much the decaying DM component contributes to all DM.
   sigmav      - thermally averaged cross section [in cm^3 s^-1]

DecayingDM_mixture: |

   Simple model of promptly decaying dark matter into e+/e- and/or photons.

   mass        - mass of the dark matter candidate [in GeV]
   lifetime    - lifetime of said DM candidate [in s]
   fraction    - fraction of how much the decaying DM component contributes to all DM.
   BR_el       - the fraction of how much energy will be contributed in e+/e-.
   BR_ph       - the fraction of how much energy will be contributed to photons.

DecayingDM_photon: |

   Special case of DecayingDM_mixture. (Decay only into photons -> BR_el = 0, BR_ph = 1)

   mass        - mass of the dark matter candidate [in GeV]
   lifetime    - lifetime of said DM candidate [in s]
   fraction    - fraction of how much the decaying DM component contributes to all DM.

DecayingDM_electron: |

   Special case of DecayingDM_mixture. (Decay only into e+/e- -> BR_el = 1, BR_ph = 0)

   mass        - mass of the dark matter candidate [in GeV]
   lifetime    - lifetime of said DM candidate [in s]
   fraction    - fraction of how much the decaying DM component contributes to all DM.
>>>>>>> 6eedae7b
<|MERGE_RESOLUTION|>--- conflicted
+++ resolved
@@ -559,9 +559,6 @@
    The same as RightHandedNeutrinos but one of the RHN masses has been substituted by a mass difference.
 
 StandardModel_mNudiff: |
-<<<<<<< HEAD
-   Daughter model of the StandardModel_SLHA2 where the masses of neutrinos have been substituted by mass differences and the absolute lightest neutrino mass.
-=======
    Daughter model of the StandardModel_SLHA2 where the masses of neutrinos have been substituted by mass differences and the absolute lightest neutrino mass.
 
 ############################
@@ -1000,4 +997,3 @@
    mass        - mass of the dark matter candidate [in GeV]
    lifetime    - lifetime of said DM candidate [in s]
    fraction    - fraction of how much the decaying DM component contributes to all DM.
->>>>>>> 6eedae7b
