--- conflicted
+++ resolved
@@ -484,31 +484,6 @@
 
    The scalar singlet DM model with lambda_S (the scalar self-coupling), lambda_hS (the scalar-SM Higgs interaction strength) and mS (the mass of the new scalar) defined at the scale mZ as free parameters, allowing full calculation of pole masses, renormalisation group running and vacuum stability.
 
-MDM: |
-
-   Minimal dark matter
-
-VectorSingletDM_Z2: |
-
-   The vector DM model, with two parameters mV (the mass of the vector DM), and lambda_hV, the strength of the vector DM interaction with the SM Higgs. Note that mV should either be interpreted as the tree level mass or directly as the pole mass for V. This is analogous to the treatment of the SM Higgs mass in the model StandardModel_Higgs.
-
-MajoranaSingletDM_Z2: |
-
-   The Majorana fermion DM model, with three parameters mX (the mass of the Majorana fermion DM), lX = lambda_{hX}/Lambda_X where Lambda_X is the EFT cut-off scale, and xi is a mixing angle, controlling the interaction between the Majorana fermion DM and the SM Higgs.
-
-MajoranaSingletDM_Z2_sps: |
-
-   Same as MajoranaSingletDM_Z2, but specifying instead the scalar and pseudoscalar couplings lX_s and lX_ps of DM to the Higgs.
-
-DiracSingletDM_Z2: |
-
-   The Dirac fermion DM model, with three parameters mF (the mass of the Dirac fermion DM), lF = lambda_{hF}/Lambda_F where Lambda_F is the EFT cut-off scale, and xi is a mixing angle, controlling the scalar-pseudoscalar interaction between the Dirac fermion DM and the SM Higgs.
-
-DiracSingletDM_Z2_sps: |
-
-<<<<<<< HEAD
-   The scalar singlet DM model with lambda_S (the scalar self-coupling), lambda_hS (the scalar-SM Higgs interaction strength) and mS (the mass of the new scalar) defined at the scale mZ as free parameters, allowing full calculation of pole masses, renormalisation group running and vacuum stability.
-
 RightHandedNeutrinos: |
    Type I Seesaw model with 3 right handed neutrinos. The parameters include the masses of the RHNs and the mixing angles in the Casas-Ibarra parametrisations.
 
@@ -517,6 +492,26 @@
 
 StandardModel_mNudiff: |
    Daughter model of the StandardModel_SLHA2 where the masses of neutrinos have been substituted by mass differences and the absolute lightest neutrino mass.
-=======
+MDM: |
+
+   Minimal dark matter
+
+VectorSingletDM_Z2: |
+
+   The vector DM model, with two parameters mV (the mass of the vector DM), and lambda_hV, the strength of the vector DM interaction with the SM Higgs. Note that mV should either be interpreted as the tree level mass or directly as the pole mass for V. This is analogous to the treatment of the SM Higgs mass in the model StandardModel_Higgs.
+
+MajoranaSingletDM_Z2: |
+
+   The Majorana fermion DM model, with three parameters mX (the mass of the Majorana fermion DM), lX = lambda_{hX}/Lambda_X where Lambda_X is the EFT cut-off scale, and xi is a mixing angle, controlling the interaction between the Majorana fermion DM and the SM Higgs.
+
+MajoranaSingletDM_Z2_sps: |
+
+   Same as MajoranaSingletDM_Z2, but specifying instead the scalar and pseudoscalar couplings lX_s and lX_ps of DM to the Higgs.
+
+DiracSingletDM_Z2: |
+
+   The Dirac fermion DM model, with three parameters mF (the mass of the Dirac fermion DM), lF = lambda_{hF}/Lambda_F where Lambda_F is the EFT cut-off scale, and xi is a mixing angle, controlling the scalar-pseudoscalar interaction between the Dirac fermion DM and the SM Higgs.
+
+DiracSingletDM_Z2_sps: |
+
    Same as DiracSingletDM_Z2, but specifying instead the scalar and pseudoscalar couplings lF_s and lF_ps of DM to the Higgs.
->>>>>>> 53e225e9
