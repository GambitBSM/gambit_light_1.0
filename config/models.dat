--- conflicted
+++ resolved
@@ -1015,7 +1015,6 @@
 
    mass        - mass of the dark matter candidate [in GeV]
    lifetime    - lifetime of said DM candidate [in s]
-<<<<<<< HEAD
    fraction    - fraction of how much the decaying DM component contributes to all DM.
 
 #
@@ -1041,7 +1040,4 @@
    See ColliderBit/examples/ColliderBit_SLHA_file_model.yaml for an example 
    yaml file that uses this model.
 
-   dummy    - a dummy parameter, not used for anything
-=======
-   fraction    - fraction of how much the decaying DM component contributes to all DM.
->>>>>>> 215cac00
+   dummy    - a dummy parameter, not used for anything