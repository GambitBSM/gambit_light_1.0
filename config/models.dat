--- conflicted
+++ resolved
@@ -549,10 +549,6 @@
 
    A convenient version of the GeneralALP model for studies of ALPs with not explicitly temperature-dependent axion mass, i.e. beta = 0 and Tcrit is irrelevant.
 
-NREO: |
-
-   Non-relativistic effective operator model, coupling constants as defined in: https://arxiv.org/abs/1501.03729
-
 RightHandedNeutrinos: |
    Type I Seesaw model with 3 right handed neutrinos. The parameters include the masses of the RHNs and the mixing angles in the Casas-Ibarra parametrisations.
 
@@ -560,14 +556,10 @@
    The same as RightHandedNeutrinos but one of the RHN masses has been substituted by a mass difference.
 
 StandardModel_mNudiff: |
-<<<<<<< HEAD
-   Daughter model of the StandardModel_SLHA2 where the masses of neutrinos have been substituted by mass differences and the absolute lightest neutrino mass.
-=======
    Daughter model of the StandardModel_SLHA2 where the masses of neutrinos have been substituted by mass differences and the absolute lightest neutrino mass.
 
 NREO_DiracDM: |
    Non-relativistic effective operator model, coupling constants as defined in: https://arxiv.org/abs/1501.03729
 
 WIMP_sigmav: |
-   General A + Bv^2 parameterisation of WIMP self-annihilation to all SM two-body final states
->>>>>>> f6672aea
+   General A + Bv^2 parameterisation of WIMP self-annihilation to all SM two-body final states