# GAMBIT central models description database
#
# GAMBIT will parse this file and try to match the entries
# to the models it has registered. If there are any
# conflicts it will report them, and if any models
# are lacking descriptions those will be reported too.
# This is then merged with internally known information
# to create a centralised database of model information.
# This is found in the file "<insert name here>"
#
# Note: Yaml syntax for multi-line strings is this:
#
#body: |
#  This is a multi-line string.
#  "special" metacharacters may
#  appear here. The extent of this string is
#  indicated by indentation.

trivial_1d: |
   Trivial 1d model for use with test-functions/artificial landscapes in ObjectivesBit.
   The parameter is labeled x1.

trivial_2d: |
   Trivial 2d model for use with test-functions/artificial landscapes in ObjectivesBit.
   The parameters are labeled x1, x2.

trivial_3d: |
   Trivial 3d model for use with test-functions/artificial landscapes in ObjectivesBit.
   The parameters are labeled x1, x2, x3

trivial_4d: |
   Trivial 4d model for use with test-functions/artificial landscapes in ObjectivesBit.
   The parameters are labeled x1, x2, x3, x4.

trivial_5d: |
   Trivial 5d model for use with test-functions/artificial landscapes in ObjectivesBit.
   The parameters are labeled x1, x2, ..., x5.

trivial_7d: |
   Trivial 7d model for use with test-functions/artificial landscapes in ObjectivesBit.
   The parameters are labeled x1, x2, ..., x7.

trivial_10d: |
   Trivial 10d model for use with test-functions/artificial landscapes in ObjectivesBit.
   The parameters are labeled x1, x2, ..., x10.

NormalDist: |
   A simple test model consisting of two parameters: the width and central value of a Gaussian distribution.

demo_CAP: |
   A simple example model demonstrating the usage of module functions within a model namespace.

TestModel1D: |
   A one-dimensional test model, typically used for debugging simple prior transformations, or when a dummy model is required (as in the external model example in ColliderBit).

demo_CAP: |
   A test model for a demonstration of the use of ordinary module functions directly in a model namespace.

MSSM63atQ: |
   The most general formulation of the CP-conserving MSSM, with C terms set to zero due to their usual irrelevance in (known) SUSY-breaking schemes. The parameters are:

   Ad_11, Ad_12, Ad_13, Ad_21, Ad_22, Ad_23, Ad_31, Ad_32, Ad_33  - elements of the A_d trilinear coupling matrix
   Ae_11, Ae_12, Ae_13, Ae_21, Ae_22, Ae_23, Ae_31, Ae_32, Ae_33  - elements of the A_e trilinear coupling matrix
   Au_11, Au_12, Au_13, Au_21, Au_22, Au_23, Au_31, Au_32, Au_33  - elements of the A_u trilinear coupling matrix
   M1, M2, M3                                                     - gaugino masses
   Qin                                                            - the scale Q at which the parameters are specified
   SignMu                                                         - the sign of the mu parameter
   TanBeta                                                        - the ratio of the up-type to down-type Higgs vevs
   mHd2, mHu2                                                     - Higgs mass parameters
   md2_11, md2_12, md2_13, md2_22, md2_23, md2_33                 - elements of the m_d^2 mass (squared) mixing matrix
   me2_11, me2_12, me2_13, me2_22, me2_23, me2_33                 - elements of the m_e^2 mass (squared) mixing matrix
   ml2_11, ml2_12, ml2_13, ml2_22, ml2_23, ml2_33                 - elements of the m_l^2 mass (squared) mixing matrix
   mq2_11, mq2_12, mq2_13, mq2_22, mq2_23, mq2_33                 - elements of the m_Q^2 mass (squared) mixing matrix
   mu2_11, mu2_12, mu2_13, mu2_22, mu2_23, mu2_33                 - elements of the m_u^2 mass (squared) mixing matrix

MSSM63atQ_mA: |
   As per the MSSM63atQ, but with parameters SignMu, mHd2 and mHu2 replaced by mA (the DRbar mass of the A boson) and mu (the SUSY Higgs bilinear).
   Note that translation to MSSM63atQ requires the RGEs to already have been solved (in order to determine the values of mHu2 and mHd2).

MSSM63atMGUT: |
   As per the MSSM63atQ, but with Q=MGUT. Note that translation to MSSM63atQ requires the RGEs to already have been solved (in order to determine the value of the GUT scale).

MSSM63atMGUT_mA: |
   As per the MSSM63atMGUT, but with parameters SignMu, mHd2 and mHu2 replaced by mA (the DRbar mass of the A boson) and mu (the SUSY Higgs bilinear).
   Note that translation to MSSM63atMGUT requires the RGEs to already have been solved (in order to determine the values of mHu2 and mHd2).

MSSM63atMSUSY: |
   As per the MSSM63atQ, but with Q=MSUSY. Note that translation to MSSM63atQ requires the RGEs to already have been solved (in order to determine the value of the SUSY scale).

MSSM63atMSUSY_mA: |
   As per the MSSM63atMSUSY, but with parameters SignMu, mHd2 and mHu2 replaced by mA (the DRbar mass of the A boson) and mu (the SUSY Higgs bilinear).
   Note that translation to MSSM63atMSUSY requires the RGEs to already have been solved (in order to determine the values of mHu2 and mHd2).

MSSM30atQ: |
   As per the MSSM63atQ, but with all off-diagonal elements in the mass squared matrices and the trilinear coupling matrices set to zero. This leaves:

   Ad_1, Ad_2, Ad_3    - diagonal elements of the A_d trilinear coupling matrix
   Ae_1, Ae_2, Ae_3    - diagonal elements of the A_e trilinear coupling matrix
   Au_1, Au_2, Au_3    - diagonal elements of the A_u trilinear coupling matrix
   M1, M2, M3          - gaugino masses
   Qin                 - the scale at which the parameters are defined
   SignMu              - the sign of the mu parameter
   TanBeta             - the ratio of the up-type to down-type Higgs vevs
   mHd2, mHu2          - Higgs mass parameters
   md2_1, md2_2, md2_3 - diagonal elements of the m_d^2 mass (squared) mixing matrix
   me2_1, me2_2, me2_3 - diagonal elements of the m_e^2 mass (squared) mixing matrix
   ml2_1, ml2_2, ml2_3 - diagonal elements of the m_l^2 mass (squared) mixing matrix
   mq2_1, mq2_2, mq2_3 - diagonal elements of the m_q^2 mass (squared) mixing matrix
   mu2_1, mu2_2, mu2_3 - diagonal elements of the m_u^2 mass (squared) mixing matrix

MSSM30atQ_mA: |
   As per the MSSM30atQ, but with parameters SignMu, mHd2 and mHu2 replaced by mA (the DRbar mass of the A boson) and mu (the SUSY Higgs bilinear). Note that the translation to MSSM30atQ requires the RGEs to already have been solved (in order to determine the values of mHd2 and mHu2).

MSSM30atMGUT: |
   As per the MSSM30atQ, but with Q=MGUT. Note that translation to MSSM30atQ requires the RGEs to already have been solved (in order to determine the value of the GUT scale).

MSSM30atMGUT_mA: |
   As per the MSSM30atMGUT, but with parameters SignMu, mHd2 and mHu2 replaced by mA (the DRbar mass of the A boson) and mu (the SUSY Higgs bilinear). Note that the translation to MSSM30atMGUT requires the RGEs to already have been solved (in order to determine the values of mHd2 and mHu2).

MSSM30atMSUSY: |
   As per the MSSM30atQ, but with Q=MSUSY. Note that translation to MSSM30atQ requires the RGEs to already have been solved (in order to determine the value of the GUT scale).

MSSM30atMSUSY_mA: |
   As per the MSSM30atMSUSY, but with parameters SignMu, mHd2 and mHu2 replaced by mA (the DRbar mass of the A boson) and mu (the SUSY Higgs bilinear). Note that the translation to MSSM30atMSUSY requires the RGEs to already have been solved (in order to determine the values of mHd2 and mHu2).

MSSM25atQ: |

   As per the MSSM30atQ, but with first and second generation trilinear couplings degenerate in the slepton sector, and set to zero for squarks. This leaves:

   Ad_3                - only non-zero element of the A_d trilinear coupling matrix
   Ae_12, Ae_3         - diagonal elements of the A_e trilinear coupling matrix (same for first and second generations = Ae_12)
   Au_3                - only non-zero element of the A_u trilinear coupling matrix
   M1, M2, M3          - gaugino masses
   Qin                 - the scale at which the parameters are defined
   SignMu              - the sign of the mu parameter
   TanBeta             - the ratio of the up-type to down-type Higgs vevs
   mHd2, mHu2          - Higgs mass parameters
   md2_1, md2_2, md2_3 - diagonal elements of the m_d^2 mass (squared) mixing matrix
   me2_1, me2_2, me2_3 - diagonal elements of the m_e^2 mass (squared) mixing matrix
   ml2_1, ml2_2, ml2_3 - diagonal elements of the m_l^2 mass (squared) mixing matrix
   mq2_1, mq2_2, mq2_3 - diagonal elements of the m_q^2 mass (squared) mixing matrix
   mu2_1, mu2_2, mu2_3 - diagonal elements of the m_u^2 mass (squared) mixing matrix

MSSM25atQ_mA: |
   As per the MSSM25atQ, but with parameters SignMu, mHd2 and mHu2 replaced by mA (the DRbar mass of the A boson) and mu (the SUSY Higgs bilinear).

MSSM25atMGUT: |
   As per the MSSM25atQ, but with Q=MGUT. Note that translation to MSSM25atQ requires the RGEs to already have been solved (in order to determine the value of the GUT scale).

MSSM25atMGUT_mA: |
   As per the MSSM25atMGUT, but with parameters SignMu, mHd2 and mHu2 replaced by mA (the DRbar mass of the A boson) and mu (the SUSY Higgs bilinear).

MSSM25atMSUSY: |
   As per the MSSM25atQ, but with Q=MSUSY. Note that translation to MSSM25atQ requires the RGEs to already have been solved (in order to determine the value of the GUT scale).

MSSM25atMSUSY_mA: |
   As per the MSSM25atMSUSY, but with parameters SignMu, mHd2 and mHu2 replaced by mA (the DRbar mass of the A boson) and mu (the SUSY Higgs bilinear).

MSSM24atQ: |

   As per the MSSM25atQ, but with first and second-generation trilinear couplings in the slepton sector also set to zero. This leaves:

   Ad_3                - only non-zero element of the A_d trilinear coupling matrix
   Ae_3                - only non-zero diagonal element of the A_e trilinear coupling matrix
   Au_3                - only non-zero element of the A_u trilinear coupling matrix
   M1, M2, M3          - gaugino masses
   Qin                 - the scale at which the parameters are defined
   SignMu              - the sign of the mu parameter
   TanBeta             - the ratio of the up-type to down-type Higgs vevs
   mHd2, mHu2          - Higgs mass parameters
   md2_1, md2_2, md2_3 - diagonal elements of the m_d^2 mass (squared) mixing matrix
   me2_1, me2_2, me2_3 - diagonal elements of the m_e^2 mass (squared) mixing matrix
   ml2_1, ml2_2, ml2_3 - diagonal elements of the m_l^2 mass (squared) mixing matrix
   mq2_1, mq2_2, mq2_3 - diagonal elements of the m_q^2 mass (squared) mixing matrix
   mu2_1, mu2_2, mu2_3 - diagonal elements of the m_u^2 mass (squared) mixing matrix

MSSM24atQ_mA: |
   As per the MSSM24atQ, but with parameters SignMu, mHd2 and mHu2 replaced by mA (the DRbar mass of the A boson) and mu (the SUSY Higgs bilinear).

MSSM20atQ: |

   As per the MSSM25atQ, but with degenerate first and second-generation sfermion mass parameters. This leaves:

   Ad_3                - only non-zero element of the A_d trilinear coupling matrix
   Ae_12, Ae_3         - diagonal elements of the A_e trilinear coupling matrix (same for first and second generations = Ae_12)
   Au_3                - only non-zero element of the A_u trilinear coupling matrix
   M1, M2, M3          - gaugino masses
   Qin                 - the scale at which the parameters are defined
   SignMu              - the sign of the mu parameter
   TanBeta             - the ratio of the up-type to down-type Higgs vevs
   mHd2, mHu2          - Higgs mass parameters
   md2_12, md2_3       - diagonal elements of the m_d^2 mass (squared) mixing matrix (same for first and second generations = md2_12)
   me2_12, me2_3       - diagonal elements of the m_e^2 mass (squared) mixing matrix (same for first and second generations = me2_12)
   ml2_12, ml2_3       - diagonal elements of the m_l^2 mass (squared) mixing matrix (same for first and second generations = ml2_12)
   mq2_12, mq2_3       - diagonal elements of the m_q^2 mass (squared) mixing matrix (same for first and second generations = mq2_12)
   mu2_12, mu2_3       - diagonal elements of the m_u^2 mass (squared) mixing matrix (same for first and second generations = mu2_12)

MSSM20atQ_mA: |
   As per the MSSM20atQ, but with parameters SignMu, mHd2 and mHu2 replaced by mA (the DRbar mass of the A boson) and mu (the SUSY Higgs bilinear).

MSSM20atMGUT: |
   As per the MSSM20atQ, but with Q=MGUT. Note that translation to MSSM20atQ requires the RGEs to already have been solved (in order to determine the value of the GUT scale).

MSSM20atMGUT_mA: |
   As per the MSSM20atMGUT, but with parameters SignMu, mHd2 and mHu2 replaced by mA (the DRbar mass of the A boson) and mu (the SUSY Higgs bilinear).

MSSM20atMSUSY: |
   As per the MSSM20atQ, but with Q=MSUSY. Note that translation to MSSM20atQ requires the RGEs to already have been solved (in order to determine the value of the GUT scale).

MSSM20atMSUSY_mA: |
   As per the MSSM20atMSUSY, but with parameters SignMu, mHd2 and mHu2 replaced by mA (the DRbar mass of the A boson) and mu (the SUSY Higgs bilinear).

MSSM19atQ: |

   This is the model that is sometimes referred to as the “phenomenological” MSSM (pMSSM). As per the MSSM20atQ, but with first and second-generation trilinear couplings in the slepton sector also set to zero. This leaves:

   Ad_3                - only non-zero element of the A_d trilinear coupling matrix
   Ae_3                - only non-zero element of the A_e trilinear coupling matrix (same for first and second generations = Ae_12)
   Au_3                - only non-zero element of the A_u trilinear coupling matrix
   M1, M2, M3          - gaugino masses
   Qin                 - the scale at which the parameters are defined
   SignMu              - the sign of the mu parameter
   TanBeta             - the ratio of the up-type to down-type Higgs vevs
   mHd2, mHu2          - Higgs mass parameters
   md2_12, md2_3       - diagonal elements of the m_d^2 mass (squared) mixing matrix (same for first and second generations = md2_12)
   me2_12, me2_3       - diagonal elements of the m_e^2 mass (squared) mixing matrix (same for first and second generations = me2_12)
   ml2_12, ml2_3       - diagonal elements of the m_l^2 mass (squared) mixing matrix (same for first and second generations = ml2_12)
   mq2_12, mq2_3       - diagonal elements of the m_q^2 mass (squared) mixing matrix (same for first and second generations = mq2_12)
   mu2_12, mu2_3       - diagonal elements of the m_u^2 mass (squared) mixing matrix (same for first and second generations = mu2_12)

MSSM19atQ_mA: |
   As per the MSSM19atQ, but with parameters SignMu, mHd2 and mHu2 replaced by mA (the DRbar mass of the A boson) and mu (the SUSY Higgs bilinear).

MSSM16atQ: |

   As per the MSSM19atQ, but with all first and second generation squark mass parameters degenerate and all first and second generation slepton mass parameters degenerate. This leaves:

   Ad_3                       - only non-zero element of the A_d trilinear coupling matrix
   Ae_3                       - only non-zero element of the A_e trilinear coupling matrix (same for first and second generations = Ae_12)
   Au_3                       - only non-zero element of the A_u trilinear coupling matrix
   M1, M2, M3                 - gaugino masses
   Qin                        - the scale at which the parameters are defined
   SignMu                     - the sign of the mu parameter
   TanBeta                    - the ratio of the up-type to down-type Higgs vevs
   mHd2, mHu2                 - Higgs mass parameters
   m{e,l,q,u,d}2_3            - third generation diagonal elements of the squark and slepton mass (squared) matrices
   m{l,q}2_12,                - first and second generation diagonal elements of the squark and slepton mass (squared) matrices

MSSM16atQ_mA: |
   As per the MSSM16atQ, but with parameters SignMu, mHd2 and mHu2 replaced by mA (the DRbar mass of the A boson) and mu (the SUSY Higgs bilinear).

MSSM15atQ: |

   As per the MSSM16atQ, but with down-type and sleptonic trilinear couplings degenerate. This leaves:

   A0                         - Ad_33 = Ae_33 = A0 (diagonal element of trilinear coupling matrices for the down-type squarks and sleptons)
   Au_3                       - only non-zero element of the A_u trilinear coupling matrix
   M1, M2, M3                 - gaugino masses
   Qin                        - the scale at which the parameters are defined
   SignMu                     - the sign of the mu parameter
   TanBeta                    - the ratio of the up-type to down-type Higgs vevs
   mHd2, mHu2                 - Higgs mass parameters
   m{e,l,q,u,d}2_3            - third generation diagonal elements of the squark and slepton mass (squared) matrices
   m{l,q}2_12,                - first and second generation diagonal elements of the squark and slepton mass (squared) matrices

MSSM15atQ_mA: |
   As per the MSSM15atQ, but with parameters SignMu, mHd2 and mHu2 replaced by mA (the DRbar mass of the A boson) and mu (the SUSY Higgs bilinear).

MSSM11atQ: |

   As per the MSSM16atQ/MSSM19atQ, but with universal squark and slepton mass parameters. This leaves:

   Ad_3                       - only non-zero element of the A_d trilinear coupling matrix
   Ae_3                       - only non-zero element of the A_e trilinear coupling matrix (same for first and second generations = Ae_12)
   Au_3                       - only non-zero element of the A_u trilinear coupling matrix
   M1, M2, M3                 - gaugino masses
   Qin                        - the scale at which the parameters are defined
   SignMu                     - the sign of the mu parameter
   TanBeta                    - the ratio of the up-type to down-type Higgs vevs
   mHd2, mHu2                 - Higgs mass parameters
   mq2                        - all diagonal elements of squark mass (squared) matrices
   ml2                        - all diagonal elements of slepton mass (squared) matrices

MSSM11atQ_mA: |
   As per the MSSM11atQ, but with parameters SignMu, mHd2 and mHu2 replaced by mA (the DRbar mass of the A boson) and mu (the SUSY Higgs bilinear).

MSSM10atQ: |

   As per the MSSM11atQ, but with no sleptonic trilinear coupings. This leaves:

   Ad_3                       - only non-zero element of the A_d trilinear coupling matrix
   Au_3                       - only non-zero element of the A_u trilinear coupling matrix
   M1, M2, M3                 - gaugino masses
   Qin                        - the scale at which the parameters are defined
   SignMu                     - the sign of the mu parameter
   TanBeta                    - the ratio of the up-type to down-type Higgs vevs
   mHd2, mHu2                 - Higgs mass parameters
   mq2                        - all diagonal elements of squark mass (squared) matrices
   ml2                        - all diagonal elements of slepton mass (squared) matrices

MSSM10atQ_mA: |
   As per the MSSM10atQ, but with parameters SignMu, mHd2 and mHu2 replaced by mA (the DRbar mass of the A boson) and mu (the SUSY Higgs bilinear).

MSSM10batQ: |

   As per the MSSM11atQ, but with a universal sfermion mass parameter mf2. This leaves:

   Ad_3                       - only non-zero element of the A_d trilinear coupling matrix
   Ae_3                       - only non-zero element of the A_e trilinear coupling matrix (same for first and second generations = Ae_12)
   Au_3                       - only non-zero element of the A_u trilinear coupling matrix
   M1, M2, M3                 - gaugino masses
   Qin                        - the scale at which the parameters are defined
   SignMu                     - the sign of the mu parameter
   TanBeta                    - the ratio of the up-type to down-type Higgs vevs
   mHd2, mHu2                 - Higgs mass parameters
   mf2                        - all diagonal elements of squark and slepton mass (squared) matrices

MSSM10batQ_mA: |
   As per the MSSM10batQ, but with parameters SignMu, mHd2 and mHu2 replaced by mA (the DRbar mass of the A boson) and mu (the SUSY Higgs bilinear).

MSSM10catQ: |

   As per the MSSM15atQ, but with a universal trilinear coupling A0, 3rd generation squark mass mq2_3 and slepton mass ml2 parameters. This leaves:

   A0                         - Ad_33 = Ae_33 = Au_33 = A0 (diagonal element of trilinear coupling matrices for the down-type squarks and sleptons)
   M1, M2, M3                 - gaugino masses
   Qin                        - the scale at which the parameters are defined
   SignMu                     - the sign of the mu parameter
   TanBeta                    - the ratio of the up-type to down-type Higgs vevs
   mHd2, mHu2                 - Higgs mass parameters
   mq2_12, mq_3               - non-zero elements of the squark mass (squared) matrices, unified for first and second generations
   ml2                        - all diagonal elements of the slepton mass (squared) matrices

MSSM10catQ_mA: |
   As per the MSSM10catQ, but with parameters SignMu, mHd2 and mHu2 replaced by mA (the DRbar mass of the A boson) and mu (the SUSY Higgs bilinear).

MSSM9atQ: |

   As per the MSSM11atQ, but with universal sfermion masses and no sleptonic trilinear couplings. This leaves:

   Ad_3                       - only non-zero element of the A_d trilinear coupling matrix
   Au_3                       - only non-zero element of the A_u trilinear coupling matrix
   M1, M2, M3                 - gaugino masses
   Qin                        - the scale at which the parameters are defined
   SignMu                     - the sign of the mu parameter
   TanBeta                    - the ratio of the up-type to down-type Higgs vevs
   mHd2, mHu2                 - Higgs mass parameters
   mf2                        - all diagonal elements of squark and slepton mass (squared) matrices

MSSM9atQ_mA: |
   As per the MSSM9atQ, but with parameters SignMu, mHd2 and mHu2 replaced by mA (the DRbar mass of the A boson) and mu (the SUSY Higgs bilinear).

MSSM9batQ: |

   As per the MSSM15atQ, but with universal sfermion masses except for left-handed 3rd-generation squarks, and only a top-type trilinear coupling. This leaves:

   Au_3                       - only non-zero element of the A_u trilinear coupling matrix
   M1, M2, M3                 - gaugino masses
   Qin                        - the scale at which the parameters are defined
   SignMu                     - the sign of the mu parameter
   TanBeta                    - the ratio of the up-type to down-type Higgs vevs
   mHd2, mHu2                 - Higgs mass parameters
   mq2_3                      - third-generation diagonal element of mq^2 matrix (left-handed squarks)
   mf2                        - all other diagonal elements of squark and slepton mass (squared) matrices

MSSM9batQ_mA: |
   As per the MSSM9batQ, but with parameters SignMu, mHd2 and mHu2 replaced by mA (the DRbar mass of the A boson) and mu (the SUSY Higgs bilinear).

MSSM7atQ: |

   As per the MSSM9atQ, but assuming a Grand Unified Theory (GUT)-inspired relationship between the gaugino masses. See the GAMBIT core paper for details. This leaves:

   Ad_3                       - only non-zero element of the A_d trilinear coupling matrix
   Au_3                       - only non-zero element of the A_u trilinear coupling matrix
   M2                         - wino mass
   Qin                        - the scale at which the parameters are defined
   SignMu                     - the sign of the mu parameter
   TanBeta                    - the ratio of the up-type to down-type Higgs vevs
   mHd2, mHu2                 - Higgs mass parameters
   mf2                        - all diagonal elements of squark and slepton mass (squared) matrices

MSSM7atQ_mA: |
   As per the MSSM7atQ, but with parameters SignMu, mHd2 and mHu2 replaced by mA (the DRbar mass of the A boson) and mu (the SUSY Higgs bilinear).

NUHM2: |

   The second Non-Universal Higgs Mass model. Descended from the MSSM63atMGUT. All off-diagonal elements in the squark and slepton mass matrices are set to zero, and all diagonal elements are set equal to a universal sfermion mass M0. All gaugino masses are set to the universal mass M12 and all entries in the trilinear coupling matrices are set to the universal coupling A0. This leaves:

   A0           - universal trilinear coupling
   M0           - universal sfermion mass
   M12          - universal gaugino mass
   SignMu       - the sign of the mu parameter
   TanBeta      - the ratio of the up-type to down-type Higgs vevs
   mHd, mHu     - Higgs mass parameters

NUHM1: |

   The first Non-Universal Higgs Mass model. As per the NUHM2, but with a single Higgs mass parameter mH. This leaves:

   A0           - universal trilinear coupling
   M0           - universal sfermion mass
   M12          - universal gaugino mass
   SignMu       - the sign of the mu parameter
   TanBeta      - the ratio of the up-type to down-type Higgs vevs
   mH           - Higgs mass parameters

CMSSM: |

   The Constrained MSSM. As per the NUHM1, but with M0 playing the role of a fully universal scalar mass parameter. This leaves:

   A0           - universal trilinear coupling
   M0           - universal sfermion mass
   M12          - universal gaugino mass
   SignMu       - the sign of the mu parameter
   TanBeta      - the ratio of the up-type to down-type Higgs vevs

StandardModel_SLHA2: |
   Contains all SM parameters except the Higgs mass, which is separated out since this is often a prediction of BSM physics models. Models without their own Higgs sector can be scanned in tandem with an extra model that contains the Higgs mass as a parameter. The StandardModel_SLHA2 model contains the SM parameters that are defined in the SMINPUTS, VCKMIN and UPMNSIN blocks of the second SUSY Les Houches Accord (SLHA2):

   CKM_A, CKM_etabar, CKM_lambda, CKM_rhobar    - CKM matrix elements in the Wolfenstein parameterisation
   alphaS                                       - the strong coupling constant at scale mZ in the MSbar renormalization scheme
   alphainv                                     - the reciprocal of the electromagnetic coupling constant at scale mZ in the MSbar renormalisation scheme
   delta13                                      - Dirac CP-violating phase
   alpha1                                       - first Majorana CP-violating phase
   alpha2                                       - second CP-violating Majorana phase
   mBmB                                         - b quark mass at scale mb in the MSbar renormalisation scheme
   mCmC                                         - c quark mass at scale mc in the MSbar renormalisation scheme
   mU, mD, mS                                   - u, d and s quark masses at scale 2 GeV in the MSbar renormalisation scheme
   mE, mMu, mTau                                - the electron, muon and tau pole masses
   mNu1, mNu2, mNu3                             - the neutrino pole masses
   mT                                           - the top quark pole mass
   mZ                                           - the Z boson pole mass
   theta12, theta13, theta23                    - mixing angles from PMNS matrix
   GF                                           - the Fermi coupling constant

ScalarSingletDM_Z3: |

   The singlet DM model with a Z3 symmetry. Note that mS should either be interpreted as the tree level mass or directly as the pole mass for S. This is analogous to the treatment of the SM Higgs mass in the model StandardModel_Higgs.

   lambda_hS  - coupling for vertex connecting the SM Higgs to the new scalar
   mS         - the mass of the scalar DM candidate
   mu3        - coefficient of S^3 Lagrangian term

ScalarSingletDM_Z3_running: |

   The singlet DM model with a Z3 symmetry.

   lambda_S   - self-coupling of the scalar
   lambda_hS  - coupling for vertex connecting the SM Higgs to the new scalar
   mS         - the mass of the scalar DM candidate
   mu3        - coefficient of S^3 Lagrangian term

StandardModel_Higgs_running: |

   This model provides a description of the SM Higgs sector in terms of mH, the bare Higgs mass parameter in the SM Lagrangian at scale mZ. QEWSB specifies the scale at which the electroweak symmetry-breaking (EWSB) consistency condition that the Higgs potential possess a tree-level minimum is imposed. This model is intended for use in situations where the Higgs potential is run to different scales, e.g. for calculating pole masses or investigating vacuum stability.

Halo_Einasto: |
   Dark matter halo model corresponding to an Einasto density profile with scale density rhos,
   a local dark matter density rho0, and a local Maxwell-Boltzmann velocity distribution.
   Here, rhos and rho0 are set independently of each other.

Halo_Einasto_rho0: |
   Same as Halo_Einasto, but instead of giving rhos explicitly as a parameter, it is derived
   from the local dark matter density rho0 and the other parameters of the density profile.

Halo_Einasto_rhos: |
   Same as Halo_Einasto, but instead of giving rho0 explicitly as a parameter, it is derived
   from the scale density rhos and the other parameters of the density profile.

Halo_gNFW: |
   Dark matter halo model corresponding to a generalized NFW density profile with scale density rhos,
   a local dark matter density rho0, and a local Maxwell-Boltzmann velocity distribution.
   Here, rhos and rho0 are set independently of each other.

Halo_gNFW_rho0: |
   Same as Halo_gNFW, but instead of giving rhos explicitly as a parameter, it is derived
   from the local dark matter density rho0 and the other parameters of the density profile.

Halo_gNFW_rhos: |
   Same as Halo_gNFW, but instead of giving rho0 explicitly as a parameter, it is derived
   from the scale density rhos and the other parameters of the density profile.

mSUGRA: |

   The most common definition of the minimal supergravity model; just a pseudonym for the CMSSM. The parameters are:

   A0           - universal trilinear coupling
   M0           - universal sfermion mass
   M12          - universal gaugino mass
   SignMu       - the sign of the mu parameter
   TanBeta      - the ratio of the up-type to down-type Higgs vevs

StandardModel_Higgs: |

   Simple Higgs model containing the SM tree-level Higgs mass mH as the only parameter, which is interpreted as the pole mass by most calculations. This generally removes the need to calculate it via renormalisation group running in any higher-energy theory. When observables are to be calculated that genuinely need to use running parameters, the model point is up-translated to a parameter point in the StandardModel_Higgs_running (the parent model), where mH^2 at scale mZ is set equal to the square of the tree-level mass, and QEWSB is set to the top mass. This is useful for more detailed calculations involving module functions that explicitly require the running mass parameter of StandardModel_Higgs_running, and/or functions that need accurate pole masses calculated by including the Higgs sector in renormalisation calculations.

WC: |

   An implementation of the standard effective field theory for the study of rare meson decays, based on the decomposition of the effective Hamiltonian into a linear combination of interactions specified with Wilson coefficients. This model incorporates enhancements and suppressions to the real and imaginary parts of the Wilson coefficients of the effective operators O7 , O9 , O10 , Q1 and Q2 (see the GAMBIT core paper for details and definitions).

WC_LUV: |

   Identical to the WC model, but with different Wilson Coefficients for coupling to each generation of leptons, so as to permit lepton flavour universality violation (LUV).

WC_LR: |

   Identical to the WC model, but also with primed versions of the different Wilson Coefficients.

nuclear_params_fnq: |

   This model contains the nuclear matrix elements that parameterise the quark content of protons and neutrons, plus parameters that describe the spin content of the proton.

nuclear_params_sigma0_sigmal: |

   The same as nuclear_params_fnq, but with the replacement of the six quark content matrix elements by the light quark content of the nucleon (sigmal) and the matrix element sigma0. See the GAMBIT core paper for details and definitions.

nuclear_params_sigmas_sigmal: |

   The same as nuclear_params_fnq, but with the replacement of the six quark content matrix elements by the matrix element sigma0 and the strange quark content of the nucleon sigmas. See the GAMBIT core paper for details and definitions.

nuclear_params_ChPT: |

   Model of nuclear matrix elements relevant for chiral perturbation theory in the context of direct detection. This is primarily designed for the interface with DirectDM, and the naming of the parameters corresponds to the one given in 1708.02678.

nuclear_params_ChPT_sigmapiN: |
   Model of nuclear matrix elements relevant for chiral perturbation theory in the context of direct detection. This is a daughter model of nuclear_params_ChPT where sigma(u,d)(p,n) are calculated in terms of sigmapiN

nuclear_params_neutron_lifetime : |

   Model for the neutron lifetime (parameter name neutron_lifetime [s]).

ScalarSingletDM_Z2: |

   The scalar singlet DM model, with two parameters mS (the mass of the scalar DM), and lambda_hS, the strength of the new scalar interaction with the SM Higgs. Note that mS should either be interpreted as the tree level mass or directly as the pole mass for S. This is analogous to the treatment of the SM Higgs mass in the model StandardModel_Higgs.

ScalarSingletDM_Z2_running: |

   The scalar singlet DM model with lambda_S (the scalar self-coupling), lambda_hS (the scalar-SM Higgs interaction strength) and mS (the mass of the new scalar) defined at the scale mZ as free parameters, allowing full calculation of pole masses, renormalisation group running and vacuum stability.

MDM: |

   Minimal dark matter

VectorSingletDM_Z2: |

   The vector DM model, with two parameters mV (the mass of the vector DM), and lambda_hV, the strength of the vector DM interaction with the SM Higgs. Note that mV should either be interpreted as the tree level mass or directly as the pole mass for V. This is analogous to the treatment of the SM Higgs mass in the model StandardModel_Higgs.

MajoranaSingletDM_Z2: |

   The Majorana fermion DM model, with three parameters mX (the mass of the Majorana fermion DM), lX = lambda_{hX}/Lambda_X where Lambda_X is the EFT cut-off scale, and xi is a mixing angle, controlling the interaction between the Majorana fermion DM and the SM Higgs.

MajoranaSingletDM_Z2_sps: |

   Same as MajoranaSingletDM_Z2, but specifying instead the scalar and pseudoscalar couplings lX_s and lX_ps of DM to the Higgs.

DiracSingletDM_Z2: |

   The Dirac fermion DM model, with three parameters mF (the mass of the Dirac fermion DM), lF = lambda_{hF}/Lambda_F where Lambda_F is the EFT cut-off scale, and xi is a mixing angle, controlling the scalar-pseudoscalar interaction between the Dirac fermion DM and the SM Higgs.

DiracSingletDM_Z2_sps: |

   Same as DiracSingletDM_Z2, but specifying instead the scalar and pseudoscalar couplings lF_s and lF_ps of DM to the Higgs.

<<<<<<< HEAD

MSSM63atQ_lightgravitino: |
   As per the MSSM63atQ, but with an extra parameter mG for the gravitino mass.

MSSM63atMSUSY_lightgravitino: |
   As per the MSSM63atMSUSY, but with an extra parameter mG for the gravitino mass.

MSSM30atQ_lightgravitino: |
   As per the MSSM63atQ, but with an extra parameter mG for the gravitino mass.

MSSM30atMSUSY_lightgravitino: |
   As per the MSSM30atQ, but with an extra parameter mG for the gravitino mass.

MSSM25atMSUSY_lightgravitino: |
   As per the MSSM25atMSUSY, but with an extra parameter mG for the gravitino mass.

MSSM25atQ_lightgravitino: |
   As per the MSSM25atQ, but with an extra parameter mG for the gravitino mass.

MSSM20atQ_lightgravitino: |
   As per the MSSM20atQ, but with an extra parameter mG for the gravitino mass.

MSSM20atMSUSY_lightgravitino: |
   As per the MSSM20atMSUSY, but with an extra parameter mG for the gravitino mass.

MSSM63atMGUT_lightgravitino: |
   As per the MSSM63atMGUT, but with an extra parameter mG for the gravitino mass.

MSSM24atQ_lightgravitino: |
   As per the MSSM24atQ, but with an extra parameter mG for the gravitino mass.

MSSM19atQ_lightgravitino: |
   As per the MSSM19atQ, but with an extra parameter mG for the gravitino mass.

MSSM16atQ_lightgravitino: |
   As per the MSSM16atQ, but with an extra parameter mG for the gravitino mass.

MSSM15atQ_lightgravitino: |
   As per the MSSM15atQ_lightgravitino, but with an extra parameter mG for the gravitino mass.

MSSM10catQ_lightgravitino: |
   As per the MSSM10catQ, but with an extra parameter mG for the gravitino mass.

MSSM63atQ_mA_lightgravitino: |
   As per the MSSM63atQ_mA, but with an extra parameter mG for the gravitino mass.

MSSM30atQ_mA_lightgravitino: |
   As per the MSSM30atQ_mA, but with an extra parameter mG for the gravitino mass.

MSSM25atQ_mA_lightgravitino: |
   As per the MSSM25atQ_mA, but with an extra parameter mG for the gravitino mass.

MSSM24atQ_mA_lightgravitino: |
   As per the MSSM24atQ_mA, but with an extra parameter mG for the gravitino mass.

MSSM63atMSUSY_mA_lightgravitino: |
   As per the MSSM63atMSUSY_mA, but with an extra parameter mG for the gravitino mass.

MSSM30atMSUSY_mA_lightgravitino: |
   As per the MSSM30atMSUSY_mA, but with an extra parameter mG for the gravitino mass.

MSSM25atMSUSY_mA_lightgravitino: |
   As per the MSSM25atMSUSY_mA, but with an extra parameter mG for the gravitino mass.

MSSM20atQ_mA_lightgravitino: |
   As per the MSSM20atQ_mA, but with an extra parameter mG for the gravitino mass.

MSSM19atQ_mA_lightgravitino: |
   As per the MSSM19atQ_mA, but with an extra parameter mG for the gravitino mass.

MSSM16atQ_mA_lightgravitino: |
   As per the MSSM16atQ_mA, but with an extra parameter mG for the gravitino mass.

MSSM15atQ_mA_lightgravitino: |
   As per the MSSM15atQ_mA, but with an extra parameter mG for the gravitino mass.

MSSM10catQ_mA_lightgravitino: |
   As per the MSSM10catQ_mA, but with an extra parameter mG for the gravitino mass.

MSSM11atQ_lightgravitino: |
   As per the MSSM11atQ, but with an extra parameter mG for the gravitino mass.

MSSM10batQ_lightgravitino: |
   As per the MSSM10batQ, but with an extra parameter mG for the gravitino mass.

MSSM9batQ_mA_lightgravitino: |
   As per the MSSM9batQ_mA, but with an extra parameter mG for the gravitino mass.

MSSM30atMGUT_lightgravitino: |
   As per the MSSM30atMGUT, but with an extra parameter mG for the gravitino mass.

MSSM25atMGUT_lightgravitino: |
   As per the MSSM25atMGUT, but with an extra parameter mG for the gravitino mass.

MSSM20atMGUT_lightgravitino: |
   As per the MSSM20atMGUT, but with an extra parameter mG for the gravitino mass.

MSSM11atQ_mA_lightgravitino: |
   As per the MSSM11atQ_mA, but with an extra parameter mG for the gravitino mass.

MSSM10atQ_mA_lightgravitino: |
   As per the MSSM10atQ_mA, but with an extra parameter mG for the gravitino mass.

MSSM10batQ_mA_lightgravitino: |
   As per the MSSM10batQ_mA, but with an extra parameter mG for the gravitino mass.

MSSM9atQ_mA_lightgravitino: |
   As per the MSSM9atQ_mA, but with an extra parameter mG for the gravitino mass.

MSSM7atQ_mA_lightgravitino: |
   As per the MSSM7atQ_mA, but with an extra parameter mG for the gravitino mass.

MSSM63atMGUT_mA_lightgravitino: |
   As per the MSSM63atMGUT_mA, but with an extra parameter mG for the gravitino mass.

MSSM30atMGUT_mA_lightgravitino: |
   As per the MSSM30atMGUT_mA, but with an extra parameter mG for the gravitino mass.

MSSM25atMGUT_mA_lightgravitino: |
   As per the MSSM25atMGUT_mA, but with an extra parameter mG for the gravitino mass.

MSSM20atMGUT_mA_lightgravitino: |
   As per the MSSM20atMGUT_mA, but with an extra parameter mG for the gravitino mass.

MSSM10atQ_lightgravitino: |
   As per the MSSM10atQ, but with an extra parameter mG for the gravitino mass.

MSSM9atQ_lightgravitino: |
   As per the MSSM9atQ, but with an extra parameter mG for the gravitino mass.

MSSM7atQ_lightgravitino: |
   As per the MSSM7atQ, but with an extra parameter mG for the gravitino mass.

MSSM20atMSUSY_mA_lightgravitino: |
   As per the MSSM20atMSUSY_mA, but with an extra parameter mG for the gravitino mass.

MSSM9batQ_lightgravitino: |
   As per the MSSM9batQ, but with an extra parameter mG for the gravitino mass.

=======
GeneralCosmoALP : |

   General ALP model with parametric temperature-dependent mass and cosmological applications.

   gagg                 - ALP-photon coupling [GeV^-1]
   gaee                 - ALP-electron coupling [dimensionless]
   gaN                  - ALP-nucleon coupling [dimensionless]
   fa                   - ALP decay constant scale [GeV]
   ma0                  - ALP mass (at zero temperature) [eV]
   Tchi                 - Critical temperature below which the axion mass is constant [MeV]
   beta                 - Exponent of the temperature scaling of the axion mass above Tchi [dimensionless]
   thetai               - Initial misalignment angle [dimensionless]
   f0_thermal           - Fraction of total CDM in ALPs produced thermally (at production) [dimensionless]
   T_R                  - Reheating temperature [MeV]

CosmoALP : |

   Specialised version of GeneralCosmoALP for cosmological applications, without ALP-electron coupling and ALP-nucleon coupling (gaee=gaN=0) and
   with temperature-independent mass (beta=0, Tchi irrelevant). The ALP-photon coupling (gagg) is replaced by its dimensionless equivalent (Cagg).

   Cagg                 - ALP-photon coupling [dimensionless]
   fa                   - ALP decay constant scale [GeV]
   ma0                  - ALP mass (at zero temperature) [eV]
   thetai               - Initial misalignment angle [dimensionless]
   f0_thermal           - Fraction of total CDM in ALPs produced thermally (at production) [dimensionless]
   T_R                  - Reheating temperature [MeV]

CosmoALP_gg_tau : |

   Specialised version of GeneralCosmoALP for cosmological applications, without ALP-electron coupling and ALP-nuclen coupling (gaee=gaN=0). The ALP-photon coupling (gagg) is replaced by the ALP lifetime (tau).

   tau                  - ALP lifetime [s]
   fa                   - ALP decay constant scale [GeV]
   ma0                  - ALP mass (at zero temperature) [eV]
   Tchi                 - Critical temperature below which the axion mass is constant [MeV]
   beta                 - Exponent of the temperature scaling of the axion mass above Tchi [dimensionless]
   thetai               - Initial misalignment angle [dimensionless]
   f0_thermal           - Fraction of total CDM in ALPs produced thermally (at production) [dimensionless]
   T_R                  - Reheating temperature [MeV]
>>>>>>> c5e8a30a

GeneralALP: |

   A general model for an axion-like particle with the possibility of having a temperature-dependent mass.

   gagg              - ALP-photon coupling [GeV^-1]
   gaee              - ALP-electron coupling [dimensionless]
   gaN               - ALP-nucleon coupling [dimensionless]
   fa                - ALP decay constant [GeV]
   ma0               - ALP mass (at zero temperature) [eV]
   Tchi              - Critical temperature below which the axion mass is constant [MeV]
   beta              - Exponent of the temperature scaling of the axion mass above Tchi [dimensionless]
   thetai            - Initial misalignment angle [dimensionless]

QCDAxion: |

   A convenient version of the GeneralALP model for QCD axion studies. Comes with several model-specific nuisance likelihoods and one additional nuisance parameter (CaggQCD). The differences are:

   CaggQCD           - Contribution to the axion-photon coupling gagg from chiral Lagrangian [dimensionless]
   EoverN            - Contribution to the axion-photon coupling gagg from the ratio of electromagnetic vs colour anomaly [dimensionless]
   Caee              - Re-parameterised axion-electron coupling gaee [dimensionless]
   CaN               - Re-parameterised axion-nucleon coupling [dimensionless]
   LambdaChi         - Convenient re-parameterisation of the axion zero-temperature mass ma0 = LambdaChi^2/fa [MeV]

KSVZAxion: |

   KSVZ axion model with free E/N and loop-induced axion-electron coupling.

DFSZAxion_I: |

   DFSZ axion model with E/N = 8/3 and Caee = sin^2(beta)/3.

DFSZAxion_II: |

   DFSZ axion model with E/N = 8/3 and Caee = [1 - sin^2(beta)]/3.

ConstantMassALP: |

   A convenient version of the GeneralALP model for studies of ALPs with not explicitly temperature-dependent axion mass (beta=0, Tchi irrelevant).

XENON1T_NuisanceParameters: |

   Nuisance parameters for the XENON-1T experiment.

   delta_eff         - Deviation from the quoted detector efficiency (delta_eff = 0 corresponds to no deviation)
   delta_bkg         - Deviation from the quoted background model (delta_bkg = 0 corresponds to no deviation)
   x_3H              - Tritium (^3H) abundance in the detector

XENON1T_DM_NuisanceParameters: |

   Additional nuisance parameters when considering the DM ALP hypothesis for the XENON-1T experiment.

   eta              - Fraction of the local DM in axion-like particles

RightHandedNeutrinos: |
   Type I Seesaw model with 3 right handed neutrinos. The parameters include the masses of the RHNs and the mixing angles in the Casas-Ibarra parametrisations.

RightHandedNeutrinos_diff: |
   The same as RightHandedNeutrinos but one of the RHN masses has been substituted by a mass difference.

StandardModel_mNudiff: |
   Daughter model of the StandardModel_SLHA2 where the masses of neutrinos have been substituted by mass differences and the absolute lightest neutrino mass.

NREO_scalarDM: |
   Non-relativistic effective operator model for scalar DM, coupling constants as defined in: https://arxiv.org/abs/1501.03729

NREO_DiracDM: |
   Non-relativistic effective operator model for Dirac DM, coupling constants as defined in: https://arxiv.org/abs/1501.03729

NREO_MajoranaDM: |
   Non-relativistic effective operator model for Majorana DM, coupling constants as defined in: https://arxiv.org/abs/1501.03729

WIMP_sigmav: |
   General A + Bv^2 parameterisation of WIMP self-annihilation to all SM two-body final states

DMEFT: |
   Effective field theory model of Dirac DM. The parameters of the model are the DM Mass, mchi, the new physics scale, Lambda, the MSbar running top mass, mtrunIN, and the dimensions I=5,6,7 Wilson coefficients, CIJ

SuperRenormHP: |
   The super-renormalizable Higgs portal model. A new scalar S with an SHH interaction. 

   mS     - the physical mass of the S scalar
   theta  - the mixing angle with the Higgs boson

ModifiedGravityYukawa: |
   A model of modified gravity where a new Yukawa interaction is added to the Newtonian inverse-square law.

   alpha  - the amplitude of the new Yukawa interaction
   lambda - the range of the new Yukawa interaction

############################
# Cosmology related models #
############################

LCDM: |

   The standard Lambda-CDM model, but without any details of the inflationary or neutrino sectors. Chooses Hubble scale as an input parameter.
   The simplest standard contemporary model with 4+1 effective parameters, chosen as:

   omega_b             - baryon density parameter
   omega_cdm           - dark matter density parameter
   H0                  - Hubble constant [km/s/Mpc]
   tau_reio            - reionization optical depth
   T_cmb               - CMB temperature [K] (if not specified, default value is used)

LCDM_theta: |

   The standard Lambda-CDM model, but without any details of the inflationary or neutrino sectors. Chooses the acoustic scale as an input parameter.
   The simplest standard contemporary model with 4+1 effective parameters including cosmological constant Lambda and cold dark matter. The 5 parameters are chosen as:

   omega_b             - baryon density parameter
   omega_cdm           - dark matter density parameter
   100theta_s          - acoustic angular scale, times 100
   tau_reio            - reionization optical depth
   T_cmb               - CMB temperature [K]

LCDM_zreio: |

   The standard Lambda-CDM model, but without any details of the inflationary or neutrino sectors. redshift of reionisation as an input parameter.
   The simplest standard contemporary model with 4+1 effective parameters including cosmological constant Lambda and cold dark matter. The 5 parameters are chosen as:

   omega_b             - baryon density parameter
   omega_cdm           - dark matter density parameter
   H0                  - Hubble constant [km/s/Mpc]
   z_reio              - reionization redshift
   T_cmb               - CMB temperature [K]

#
# Modifications to N_eff
#

etaBBN_rBBN_rCMB_dNurBBN_dNurCMB: |

   Model to be scanned in addition to LCDM as an extension: allowing for non-standard values of the baryon-to-photon ratio at BBN, non-standard values of the temperature ratio between photon and neutrinos at BBN and CMB release, as well as additional ultra-relativistic species present during BBN or at CMB release.
   Total value of Neff @BBN: 3.045 x (r_BBN)^4 + dNur_BBN
   Total value of Neff @CMB: 3.045 x (r_CMB)^4 + dNur_CMB
   Total value of Neff today: Neff @CMB - N_ur_SMnu x (r_CMB)^4 (value of Neff depending on #massive Nu) assuming that r_CMB = r_0 and dNur_CMB = dNur_0   => this is the value we have to pass to class as `N_ur`

   eta_BBN             - baryon-to-photon ratio during BBN (eta at CMB set by omega_b)
   r_BBN               - factor by which the temperature ratio of SM neutrinos and photons deviates
                         from the standard value T_ncdm during BBN
   r_CMB               - factor by which the temperature ratio of SM neutrinos and photons deviates
                         from the standard value T_ncdm at CMB release
   dNur_BBN            - additional ultra-relativistic species during BBN
   dNur_CMB            - additional ultra-relativistic species at CMB

etaBBN: |

   Child model of etaBBN_rBBN_rCMB_dNurBBN_dNurCMB with only etaBBN as free parameter. Only allows for non-standard baryon-to-photon ratios, Neff as in SM at all times => r_BBN = r_CMB = 1 and dNur_BBN = dNur_CMB = 0.

   eta_BBN             - baryon-to-photon ratio during BBN (eta at CMB set by omega_b)

etaBBN_rBBN_dNurBBN: |

   Child model of etaBBN_rBBN_rCMB_dNurBBN_dNurCMB. Parameters as in parent but rCMB and dNurCMB are calculated externally.

rBBN_dNurBBN: |

   Child model of etaBBN_rBBN_dNurBBN. Parameters as in parent but etaBBN is calculated through "eta0" (baryon-to-photon ratio today) and "eta_ratio".

rBBN_rCMB_dNurBBN_dNurCMB: |

   Child model of etaBBN_rBBN_rCMB_dNurBBN_dNurCMB. Parameters as in parent but with etaBBN = eta0 (calculated from omega_b from a LCDM model)

dNurBBN_dNurCMB: |

   Child model of rBBN_rCMB_dNurBBN_dNurCMB model. Parameters are as in parent model but without allowing for non-standard neutrino temperatures => r_BBN = r_CMB = 1.

dNurCMB: |

   Child model of dNurBBN_dNurCMB model. Parameters are as in parent model but the number of extra ultra-relativistic species is assumed to be constant between BBN and CMB, hence dNur_BBN = dNur_CMB.

rBBN_rCMB: |

   Child model of rBBN_rCMB_dNurBBN_dNurCMB model. Parameters are as in parent model but without allowing for additional ultra-relativistic species => dNur_BBN = dNur_CMB = 0.

rCMB: |

   Child model of rBBN_rCMB model. Parameters are as in parent model but the neutrino to photon temperature ratio between BBN and CMB is assumed to be constant, hence r_BBN = r_CMB.

#
# Inflationary models
#

PowerLaw_ps: |

   Simple, parameterised, purely phenomenological, scale-free power spectrum.
   Parameters:

   ln10A_s             - primordial curvature fluctuation amplitude
   n_s                 - parametrises the primordial scale dependence
   r                   - scalar to tensor ratio
   N_pivot             - pivot scale: number of e-folds from the end of inflation (for k_pivot)

Minimal_PowerLaw_ps: |

   As PowerLaw_ps, but with no tensor perturbations (r=0) and fixed N_pivot (=55).

Inflation_InstReh_1Starobinsky : |

   Single field Starobinsky inflation (aka R^2 inflation), assuming instant reheating.
   Potential: V(phi) = Lambda^4 [1-exp(-sqrt(2/3)phi/M_P)]^2 (dimensionful Lambda == lambda * M_P)
                     = (lambda M_P)^4 [1-exp(-sqrt(2/3)phi/M_P)]^2

   lambda:       - the [dimensionless] amplitude of the coupling term in the potential

Inflation_InstReh_1mono23: |

   Inflation model with potential V(phi) = 1.5 lambda phi^(2/3), assuming instant reheating.

   lambda        - the amplitude of the coupling term in the potential


Inflation_InstReh_1linear: |

   Inflation model with potential V(phi) = lambda phi, assuming instant reheating.

   lambda        - the amplitude of the coupling term in the potential


Inflation_InstReh_1quadratic: |

   Inflation model with potential V(phi) = lambda phi, assuming instant reheating.

   m_phi         - the mass of the inflaton field (in units of mpl)


Inflation_InstReh_1quartic: |

  Inflation model with potential V(phi) = 0.25 lambda phi^4, assuming instant reheating.

  lambda        - the amplitude of the coupling term in the potential


Inflation_InstReh_1natural: |

   Natural inflation model (axion-like particles) with potential V(phi) = Lambda^4 [1 + cos(phi/f)], assuming instant reheating.

   Lambda       - overall energy scale of the potential
   f_phi        - decay constant of the inflaton

#
# Cosmological nuisance parameters
#

cosmo_nuisance_dummy: |
   Dummy model for cosmological nuisance parameters that can be used by new MontePython likelihoods. This model has 10 parameters, more can be added anytime to Models/include/gambit/Models/models/CosmoNuisanceModels.hpp.
   Note: if you want to use this model for nuisance parameters in MP make sure that the
         name of the nuisance parameters matches the variable name in GAMBIT -> 'nuisance_param_X'.
         You can fix all not needed parameters to a constant value in the yaml file before starting a scan.

cosmo_nuisance_acbar: |
   Cosmological nuisance parameters for MontePython acbar likelihood.

cosmo_nuisance_spt: |
   Cosmological nuisance parameters for MontePython spt and spt_2500 likelihood.

cosmo_nuisance_Pantheon: |
   Cosmological nuisance parameters for Pantheon SNe Ia likelihood from Scolnic et al. (https://arxiv.org/abs/1710.00845).

   M                   - absolute magnitude of Type Ia Supernova

cosmo_nuisance_JLA: |
   Cosmological nuisance parameters for JLA SNe Ia likelihood from JLA likelihood from Betoule et al. 2014 (https://arxiv.org/abs/1401.4064).

   M                   - B band peak magnitude of Type Ia Supernova
   Delta_M             - Error in M (includes contributions from intrinsic dispersion,
                         lensing, and redshift uncertainty)
   alpha               - SALT2 shape parameter
   beta                - SALT2 colour parameter

cosmo_nuisance_BK15: |
   Cosmological nuisance parameters for BK15 likelihood, from http://arxiv.org/pdf/1810.05216.pdf, http://bicepkeck.org/bk15_2018_release.html. Descriptions taken from BK15_cosmomc/batch3/BK15.ini

   BBTdust             - dust blackbody temperature [K] -- fixed to 19.6 / very insensitive to this
   BBalphadust         - dust spatial power spectrum power law index
   BBalphasync         - sync spatial power specturm power law index
   BBbetadust          - dust SED power law index
   BBbetasync          - sync SED power law index
   BBdust              - dust power at ell=80, nu=353 GHz [uK^2]
   BBdustsynccorr      - correlation between dust and sync
   BBsync              - sync power at ell=80, nu=23 GHz [uK^2]
   Delta_dust          - dust correlation ratio between 217 and 353 GHz, ell=80
   Delta_sync          - sync correlation ratio between 217 and 353 GHz, ell=80
   EEtoBB_dust         - EE/BB ratios -- recommended to fix to 2 / only used if E-modes are turned on
   EEtoBB_sync         - EE/BB ratios -- recommended to fix to 2 / only used if E-modes are turned on
   gamma_corr          - Band center errors, fixed to zero
   gamma_95            - Band center errors, fixed to zero
   gamma_150           - Band center errors, fixed to zero
   gamma_220           - Band center errors, fixed to zero

cosmo_nuisance_BK14: |
   Cosmological nuisance parameters for BK14 likelihood, from http://arxiv.org/pdf/1510.09217.pdf, http://bicepkeck.org/bk14_2015_release.html. Descriptions taken from BK14_cosmomc/batch2/BK14.ini

   BBTdust             - dust blackbody temperature [K] -- fixed to 19.6 / very insensitive to this
   BBalphadust         - dust spatial power spectrum power law index
   BBalphasync         - sync spatial power specturm power law index
   BBbetadust          - dust SED power law index
   BBbetasync          - sync SED power law index
   BBdust              - dust power at ell=80, nu=353 GHz [uK^2]
   BBdustsynccorr      - correlation between dust and sync
   BBsync              - sync power at ell=80, nu=23 GHz [uK^2]
   EEtoBB_dust         - EE/BB ratios -- recommended to fix to 2 / only used if E-modes are turned on
   EEtoBB_sync         - EE/BB ratios -- recommended to fix to 2 / only used if E-modes are turned on

cosmo_nuisance_BK14priors: |
   Cosmological nuisance parameters for BK14priors (and BK15priors) likelihood in MontePython, from http://arxiv.org/pdf/1510.09217.pdf (http://arxiv.org/pdf/1810.05216.pdf for BK15priors)
   @TODO

   BBbetadust          - dust SED power law index
   BBbetasync          - sync SED power law index

cosmo_nuisance_CFHTLens_correlation: |
   Cosmological nuisance parameters for CFHTLenS tomographic weak lensing likelihood from Heymans et al. (https://arxiv.org/abs/1303.1808 ).

   epsilon_CFHT        - nuisance parameter for theoretical error calculation on non-linear matter power spectrum P_nl_th.

cosmo_nuisance_euclid_lensing: |
   Cosmological nuisance parameters for euclid cosmic shear likelihood from Sprenger et al. (https://arxiv.org/abs/1801.08331). This likelihood is based on an earlier Euclid P(k) likelihood by Audren & Lesgourgues described in Audren et al. (https://arxiv.org/1210.2194).

   epsilon_euclid        - nuisance parameter accounting for a global uncorrelated
                           theoretical error in e.g. (non-)linear power spectrum, scale dependent bias,
                           errors in redshift-space distortions.. for details see appendix A.4 of Audren et al. (https://arxiv.org/abs/1210.2194)

cosmo_nuisance_euclid_pk: |
   Cosmological nuisance parameters for euclid galaxy clustering likelihood from Sprenger et al. (https://arxiv.org/abs/1801.08331). This likelihood is based on an earlier Euclid P(k) likelihood by Audren & Lesgourgues described in Audren et al. (https://arxiv.org/1210.2194).

   sigma_NL_euclid      - nuisance parameter parametrising uncertainty in the galaxy power spectrum,
                          details and definition (eq. 5.15) can be found in Sprenger et al.
   beta_0Euclid         - nuisance parameter parametrising uncertainty in redshift dependence of galaxy bias, mean value 1.
   beta_1Euclid         - nuisance parameter parametrising uncertainty in redshift dependence of galaxy bias, mean value 1.
                          => b(z) =  beta_0Euclid (1 + z)^(0.5 x beta_1Euclid)  (eq. 2.15 in Sprenger et al.)
   P_shot               - shot noise, see Eq. A.2 in Sprenger et al. If the shot noise shall be neglected in the likelihood calculation, use the model 'cosmo_nuisance_euclid_pk_noShot' instead.

cosmo_nuisance_euclid_pk_noShot: |
   As cosmo_nuisance_euclid_pk but without the parameter 'P_shot'. Hence, shot noise in the likelihood calculation is neglected when using this nuisance model.

cosmo_nuisance_ISW: |
   Cosmological nuisance parameters for tomographic ISW effect from Stölzner et al. (https://arxiv.org/abs/1710.03238). Used cross-correlation between CMB TT spectrum and 5 galaxy surveys: 2MPZ, Wise x SuperCOSMOS, SDSS DR12 photometric, SDSS DR6 QSO, and NVSS.

   A_ISW             - ISW amplitude
   bX_sdss           - linear bias for redshift bin X of SDSS DR12 photometric data
   bX_qso            - linear bias for redshift bin X of SDSS DR6 QSO
   bX_mpz            - linear bias for redshift bin X of 2MASS Photometric Redshift catalogue
   bX_wisc           - linear bias for redshift bin X of WISE × SuperCOSMOS
   bX_nvss           - linear bias for redshift bin X of the NRAO VLA Sky Survey

cosmo_nuisance_kids450_qe_likelihood_public: |
   Cosmological nuisance parameters for KiDS-450 shear power spectrum likelihood from Koehlinger et al. (https://arxiv.org/abs/1706.02892).

   A_IA              - dimensionless amplitude to rescale normalisation entering the computation of the
                       cross-correlation of  intrinsic ellipticities of foreground galaxies and the
                       gravitational shear of background galaxies Cl_GI, defined in eq. (23)
   A_bary            - amplitude in fitting formula for baryon feedback when determining scale dependent galaxy bias,
                       defined in eq. (19)
   A_noise_zX        - nuisance parameters for residual noise power, independent for each z bin X
   exp_IA            - exponent entering the calculation of rescaling factor of Cl_II & Cl_GI correlations,
                       if 0 redshift-scaling is turned off
   m_corr            - nuisance parameters for m-correction

cosmo_nuisance_ska1: |
   Cosmological nuisance parameters for SKA1 21cm intensity mapping and galaxy clustering from Sprenger et al. (https://arxiv.org/abs/11801.08331). These likelihoods are based on an earlier Euclid P(k) likelihood by Audren & Lesgourgues described in Audren et al. (https://arxiv.org/abs/1210.2194).
   When using only intensity mapping likelihoods use the child models 'cosmo_nuisance_ska1_IM_band' or 'cosmo_nuisance_ska1_IM_band_noHI' (neglecting the nuisance parameters Omega_HI0 and alpha_HI). For the galaxy clustering likelihood only use 'cosmo_nuisance_ska1_pk'

   21 cm intensity mapping:
   Omega_HI0         - nuisance parameter for calculation of Omega_HI (energy density of neutral hydrogen)
   alpha_HI          - nuisance parameter for redshift dependence of Omega_HI
                       => Omega_HI = Omega_HI0 x (1 + z)^(alpha_HI)  (eq. 4.5)
   beta_0IM          - nuisance parameters to describe the future accuracy of bias modelling
   beta_1IM          - nuisance parameters to describe the future accuracy of bias modelling
                       => bHI(z) = beta_0IM [0.904 + 0.135(1 + z)^(1.696 beta_1IM)]  (eq. 4.7)

   galaxy clustering:
   beta_0SKA1        - nuisance parameter modelling the inaccuracy of the theoretical galaxy bias redshift
                       dependence for SKA 1 & 2 respectively
   beta_1SKA2        - nuisance parameter modelling the inaccuracy of the theoretical galaxy bias redshift
                       dependence for SKA 1 & 2 respectively
                     => b(z) = c4 beta_0SKA/2 exp(c5 beta_SKA1/2 z)  (eq. 2.20)
   common:
   sigma_NL_ska      - non-linear dispersion scale of RSDs from Bull et al. (https://arxiv.org/abs/1405.1452).

cosmo_nuisance_ska1_IM_band: |
   Cosmological nuisance parameters for SKA1 21cm intensity mapping from Sprenger et al. (https://arxiv.org/abs/11801.08331).
   Use this model with the MontePython likelihood 'ska1_IM_band1' or 'ska1_IM_band2'. To neglect the parameters Omega_HI0 and alpha_HI use the model 'cosmo_nuisance_ska1_IM_band_noHI'.

   sigma_NL_ska      - non-linear dispersion scale of RSDs from Bull et al. (https://arxiv.org/abs/1405.1452).
   Omega_HI0         - nuisance parameter for calculation of Omega_HI (energy density of neutral hydrogen)
   alpha_HI          - nuisance parameter for redshift dependence of Omega_HI
                       => Omega_HI = Omega_HI0 x (1 + z)^(alpha_HI)  (eq. 4.5)
   beta_0IM          - nuisance parameters to describe the future accuracy of bias modelling
   beta_1IM          - nuisance parameters to describe the future accuracy of bias modelling
                       => bHI(z) = beta_0IM [0.904 + 0.135(1 + z)^(1.696 beta_1IM)]  (eq. 4.7)

cosmo_nuisance_ska1_IM_band_noHI: |
   Cosmological nuisance parameters for SKA1 21cm intensity mapping from Sprenger et al. (https://arxiv.org/abs/11801.08331) neglect the nuisance parameters Omega_HI0 and alpha_HI.

   sigma_NL_ska      - non-linear dispersion scale of RSDs from Bull et al. (https://arxiv.org/abs/1405.1452).
   beta_0IM          - nuisance parameters to describe the future accuracy of bias modelling
   beta_1IM          - nuisance parameters to describe the future accuracy of bias modelling
                       => bHI(z) = beta_0IM [0.904 + 0.135(1 + z)^(1.696 beta_1IM)]  (eq. 4.7)

cosmo_nuisance_ska1_pk: |
   Cosmological nuisance parameters for SKA1 galaxy clustering from Sprenger et al. (https://arxiv.org/abs/11801.08331). These likelihoods are based on an earlier Euclid P(k) likelihood by Audren & Lesgourgues described in Audren et al. (https://arxiv.org/abs/1210.2194). Use this model with the MontePython likelihood 'ska1_pk'.

   sigma_NL_ska      - non-linear dispersion scale of RSDs from Bull et al. (https://arxiv.org/abs/1405.1452).
   beta_0SKA1        - nuisance parameter modelling the inaccuracy of the theoretical galaxy bias redshift
   beta_1SKA1        - nuisance parameter modelling the inaccuracy of the theoretical galaxy bias redshift
                     => b(z) = c4 beta_0SKA/2 exp(c5 beta_SKA1 z)  (eq. 2.20)

cosmo_nuisance_ska2_pk: |
   Cosmological nuisance parameters for SKA2 galaxy clustering from Sprenger et al. (https://arxiv.org/abs/11801.08331). These likelihoods are based on an earlier Euclid P(k) likelihood by Audren & Lesgourgues described in Audren et al. (https://arxiv.org/abs/1210.2194). Use this model with the MontePython likelihood 'ska2_pk'.

   sigma_NL_ska      - non-linear dispersion scale of RSDs from Bull et al. (https://arxiv.org/abs/1405.1452).
   beta_0SKA2        - nuisance parameter modelling the inaccuracy of the theoretical galaxy bias redshift
   beta_1SKA2        - nuisance parameter modelling the inaccuracy of the theoretical galaxy bias redshift
                     => b(z) = c4 beta_0SKA/2 exp(c5 beta_SKA2 z)  (eq. 2.20)

cosmo_nuisance_ska_lensing: |
   Cosmological nuisance parameters for SKA1 & SKA2 cosmic shear from Sprenger et al. (https://arxiv.org/abs/11801.08331). Use this model with the MontePython likelihoods 'ska1_lensing' and 'ska2_lensing'.

   epsilon_ska       - nuisance parameter accounting for a global uncorrelated
                       theoretical error in e.g. (non-)linear power spectrum, scale dependent bias,
                       errors in redshift-space distortions.. for details see appendix A.4 of Audren et al. (https://arxiv.org/abs/1210.2194)


cosmo_nuisance_Planck_TTTEEE: |
   Planck likelihood for high-l TT,TE,EE-spectra with 34 nuissance parameter.

   A_cib_217           - the CIB contamination at ℓ=3000 in the 217-GHz Planck map
   cib_index           - the effective slope of the CIB spectrum, which should be set to -1.3
   xi_sz_cib           - the SZ×CIB cross-correlation
   A_sz                - the tSZ contamination at 143GHz
   ps_A_100_100        - the point source contribution in 100×100
   ps_A_143_143        - the point source contribution in 143×143
   ps_A_143_217        - the point source contribution in 143×217
   ps_A_217_217        - the point source contribution in 217×217
   ksz_norm            - the kSZ contamination
   gal545_A_100        - the dust residual contamination at ℓ=200 in 100×100TT
   gal545_A_143        - the dust residual contamination at ℓ=200 in 143×143TT
   gal545_A_143_217    - the dust residual contamination at ℓ=200 in 143×217TT
   gal545_A_217        - the dust residual contamination at ℓ=200 in 217×217TT
   galf_EE_A_100       - the dust residual contamination at ℓ=500 in 100×100EE
   galf_EE_A_100_143   - the dust residual contamination at ℓ=500 in 100×143EE
   galf_EE_A_100_217   - the dust residual contamination at ℓ=500 in 100×217EE
   galf_EE_A_143       - the dust residual contamination at ℓ=500 in 143×143EE
   galf_EE_A_143_217   - the dust residual contamination at ℓ=500 in 143×217EE
   galf_EE_A_217       - the dust residual contamination at ℓ=500 in 217×217EE
   galf_EE_index       - the dust EE template slope, which should be set to -2.4
   galf_TE_A_100       - the dust residual contamination at ℓ=500 in 100×100TE
   galf_TE_A_100_143   - the dust residual contamination at ℓ=500 in 100×143TE
   galf_TE_A_100_217   - the dust residual contamination at ℓ=500 in 100×217TE
   galf_TE_A_143       - the dust residual contamination at ℓ=500 in 143x143TE
   galf_TE_A_143_217   - the dust residual contamination at ℓ=500 in 143×217TE
   galf_TE_A_217       - the dust residual contamination at ℓ=500 in 217×217TE
   galf_TE_index       - the dust EE template slope, which should be set to -2.4
   calib_100T          - the relative calibration between 100 and 143 TT spectra
   calib_217T          - the relative calibration between 217 and 143 TT spectra
   calib_100P          - the calibration of the 100 EE spectra, which should be set to 1
   calib_143P          - the calibration of the 143 EE spectra, which should be set to 1
   calib_217P          - the calibration of the 217 EE spectra, which should be set to 1
   A_pol               - the calibration of the polarization relative to the temperature, which should be set to 1
   A_planck            - the Planck absolute calibration.

cosmo_nuisance_Planck_TT: |
   Planck likelihood for high-l TT-spectrum with 16 nuissance parameter.

   A_cib_217           - the CIB contamination at l=3000 in the 217-GHz Planck map
   cib_index           - the effective slope of the CIB spectrum, a parameter that should be set to -1.3
   xi_sz_cib           - the SZxCIB cross-correlation
   A_sz                - the tSZ contamination at 143GHz
   ps_A_100_100        - the point source contribution in 100x100
   ps_A_143_143        - the point source contribution in 143x143
   ps_A_143_217        - the point source contribution in 143x217
   ps_A_217_217        - the point source contribution in 217x217
   ksz_norm            - the kSZ contamination
   gal545_A_100        - the dust residual contamination at l=200 in 100x100
   gal545_A_143        - the dust residual contamination at l=200 in 143x143
   gal545_A_143_217    - the dust residual contamination at l=200 in 143x217
   gal545_A_217        - the dust residual contamination at l=200 in 217x217
   calib_100T          - the relative calibration between the 100 and 143 spectra
   calib_217T          - the relative calibration between the 217 and 143 spectra
   A_planck            - the Planck absolute calibration.

cosmo_nuisance_Planck_lite: |
   Planck likelihood for high-l TT-spectrum (marginalized) with 1 nuissance parameter.

   A_planck            - the Planck absolute calibration.

cosmo_nuisance_SpectralDistortions: |
   Cosmological nuisance parameters for spectral distortions, i.e. FIRAS, PIXIE and PRISM

   sd_delta_T          - temperature shift
   sd_T_D              - thermal dust temperature
   sd_beta_D           - thermal dust spectral index
   sd_A_D              - thermal dust amplitude
   sd_T_CIB            - Cosmic Infrared Background temperature
   sd_beta_CIB         - Cosmic Infrared Background spectral index
   sd_A_CIB            - Cosmic Infrared Background amplitude
   sd_alpha_sync       - synchrotron emissions spectral index
   sd_omega_sync       - synchrotron emissions spectral curvature
   sd_A_sync           - synchrotron emissions amplitude
   sd_T_e              - free-free dust emission temperature
   sd_EM               - free-free dust emission measure
   sd_nu_p_spin        - spinning dust emission frequency
   sd_A_spin           - spinning dust emission amplitude
   sd_A_CO             - integrated CO emission amplitude
   sd_y_reio_nuisance  - reionization

#
# Energy injection models
#

AnnihilatingDM_general: |

   The most general scenario of dark matter s-wave annihilating, to inject energy. An additional module function
   must be written to provide the correct efficiency functions or spectra of injected photons & electrons.

   This scenario implicitly assumes that the particle in question is all of dark matter,
   such that the fractional abundance ξ = 1. To consider scenarios where ξ != 1, the
   cross-section should be scaled down by ξ^2.

   mass        - mass of the dark matter candidate [in GeV]
   sigmav      - thermally averaged cross section [in cm^3 s^-1]

AnnihilatingDM_mixture : |

   Simple model of promptly annihilating dark matter into e+/e- and/or photons.

   This scenario implicitly assumes that the particle in question is all of dark matter,
   such that the fractional abundance ξ = 1. To consider scenarios where ξ != 1, the
   cross-section should be scaled down by ξ^2.

   mass        - mass of the dark matter candidate [in GeV]
   sigmav      - thermally averaged cross section [in cm^3 s^-1]
   BR_el       - the fraction of how much energy will be contributed in e+/e-.
   BR_ph       - the fraction of how much energy will be contributed to photons.

AnnihilatingDM_photon: |

   Special case of AnnihilatingDM_mixture. (Annihilation only into photons -> BR_el = 0, BR_ph = 1)

   mass        - mass of the dark matter candidate [in GeV]
   sigmav      - thermally averaged cross section [in cm^3 s^-1]

AnnihilatingDM_electron: |

   Special case of AnnihilatingDM_mixture. (Annihilation only into e+/e- -> BR_el = 1, BR_ph = 0)

   mass        - mass of the dark matter candidate [in GeV]
   sigmav      - thermally averaged cross section [in cm^3 s^-1]

DecayingDM_general : |

   The most general scenario of decaying dark matter, to inject energy. An additional module function
   must be written to provide the correct efficiency functions or spectra of injected photons & electrons.

   mass        - mass of the dark matter candidate [in GeV]
   fraction    - fraction of how much the decaying DM component contributes to all DM.
   sigmav      - thermally averaged cross section [in cm^3 s^-1]

DecayingDM_mixture: |

   Simple model of promptly decaying dark matter into e+/e- and/or photons.

   mass        - mass of the dark matter candidate [in GeV]
   lifetime    - lifetime of said DM candidate [in s]
   fraction    - fraction of how much the decaying DM component contributes to all DM.
   BR_el       - the fraction of how much energy will be contributed in e+/e-.
   BR_ph       - the fraction of how much energy will be contributed to photons.

DecayingDM_photon: |

   Special case of DecayingDM_mixture. (Decay only into photons -> BR_el = 0, BR_ph = 1)

   mass        - mass of the dark matter candidate [in GeV]
   lifetime    - lifetime of said DM candidate [in s]
   fraction    - fraction of how much the decaying DM component contributes to all DM.

DecayingDM_electron: |

   Special case of DecayingDM_mixture. (Decay only into e+/e- -> BR_el = 1, BR_ph = 0)

   mass        - mass of the dark matter candidate [in GeV]
   lifetime    - lifetime of said DM candidate [in s]
   fraction    - fraction of how much the decaying DM component contributes to all DM.

#
# Simple SLHA-based models used for validation of ColliderBit analyses
#

ColliderBit_SLHA_scan_model: |

   Dummy model for doing a ColliderBit-only scan based on replacing SLHA file entries.
   See ColliderBit/examples/ColliderBit_SLHA_scan_model.yaml for an example yaml file
   that uses this model.

   m1                        - parameter that can replace a SLHA BLOCK MASS entry
   m2                        - parameter that can replace a SLHA BLOCK MASS entry
   br1                       - parameter that can replace a SLHA DECAY branching ratio entry
   br2                       - parameter that can replace a SLHA DECAY branching ratio entry
   cross_section_fb          - total cross-section [in fb]
   cross_section_uncert_fb   - uncertainty on total cross-section [in fb]

ColliderBit_SLHA_file_model: |

   Dummy model for doing a ColliderBit-only scan over a set of SLHA files.
   See ColliderBit/examples/ColliderBit_SLHA_file_model.yaml for an example
   yaml file that uses this model.

   dummy    - a dummy parameter, not used for anything<|MERGE_RESOLUTION|>--- conflicted
+++ resolved
@@ -561,7 +561,6 @@
 
    Same as DiracSingletDM_Z2, but specifying instead the scalar and pseudoscalar couplings lF_s and lF_ps of DM to the Higgs.
 
-<<<<<<< HEAD
 
 MSSM63atQ_lightgravitino: |
    As per the MSSM63atQ, but with an extra parameter mG for the gravitino mass.
@@ -701,7 +700,7 @@
 MSSM9batQ_lightgravitino: |
    As per the MSSM9batQ, but with an extra parameter mG for the gravitino mass.
 
-=======
+
 GeneralCosmoALP : |
 
    General ALP model with parametric temperature-dependent mass and cosmological applications.
@@ -741,7 +740,6 @@
    thetai               - Initial misalignment angle [dimensionless]
    f0_thermal           - Fraction of total CDM in ALPs produced thermally (at production) [dimensionless]
    T_R                  - Reheating temperature [MeV]
->>>>>>> c5e8a30a
 
 GeneralALP: |
 
