# GAMBIT central models description database
#
# GAMBIT will parse this file and try to match the entries
# to the models it has registered. If there are any
# conflicts it will report them, and if any models
# are lacking descriptions those will be reported too.
# This is then merged with internally known information
# to create a centralised database of model information.
# This is found in the file "<insert name here>"
#
# Note: Yaml syntax for multi-line strings is this:
#
#body: |
#  This is a multi-line string.
#  "special" metacharacters may
#  appear here. The extent of this string is
#  indicated by indentation.

NormalDist: |
   A simple test model consisting of two parameters: the width and central value of a Gaussian distribution.

TestModel1D: |
   A one-dimensional test model, typically used for debugging simple prior transformations, or when a dummy model is required (as in the external model example in ColliderBit).

MSSM63atQ: |
   The most general formulation of the CP-conserving MSSM, with C terms set to zero due to their usual irrelevance in (known) SUSY-breaking schemes. The parameters are:

   Ad_11, Ad_12, Ad_13, Ad_21, Ad_22, Ad_23, Ad_31, Ad_32, Ad_33  - elements of the A_d trilinear coupling matrix
   Ae_11, Ae_12, Ae_13, Ae_21, Ae_22, Ae_23, Ae_31, Ae_32, Ae_33  - elements of the A_e trilinear coupling matrix
   Au_11, Au_12, Au_13, Au_21, Au_22, Au_23, Au_31, Au_32, Au_33  - elements of the A_u trilinear coupling matrix
   M1, M2, M3                                                     - gaugino masses
   Qin                                                            - the scale Q at which the parameters are specified
   SignMu                                                         - the sign of the mu parameter
   TanBeta                                                        - the ratio of the up-type to down-type Higgs vevs
   mHd2, mHu2                                                     - Higgs mass parameters
   md2_11, md2_12, md2_13, md2_22, md2_23, md2_33                 - elements of the m_d^2 mass (squared) mixing matrix
   me2_11, me2_12, me2_13, me2_22, me2_23, me2_33                 - elements of the m_e^2 mass (squared) mixing matrix
   ml2_11, ml2_12, ml2_13, ml2_22, ml2_23, ml2_33                 - elements of the m_l^2 mass (squared) mixing matrix
   mq2_11, mq2_12, mq2_13, mq2_22, mq2_23, mq2_33                 - elements of the m_Q^2 mass (squared) mixing matrix
   mu2_11, mu2_12, mu2_13, mu2_22, mu2_23, mu2_33                 - elements of the m_u^2 mass (squared) mixing matrix

MSSM63atQ_mA: |
   As per the MSSM63atQ, but with parameters SignMu, mHd2 and mHu2 replaced by mA (the DRbar mass of the A boson) and mu (the SUSY Higgs bilinear).
   Note that translation to MSSM63atQ requires the RGEs to already have been solved (in order to determine the values of mHu2 and mHd2).

MSSM63atMGUT: |
   As per the MSSM63atQ, but with Q=MGUT. Note that translation to MSSM63atQ requires the RGEs to already have been solved (in order to determine the value of the GUT scale).

MSSM63atMGUT_mA: |
   As per the MSSM63atMGUT, but with parameters SignMu, mHd2 and mHu2 replaced by mA (the DRbar mass of the A boson) and mu (the SUSY Higgs bilinear).
   Note that translation to MSSM63atMGUT requires the RGEs to already have been solved (in order to determine the values of mHu2 and mHd2).

MSSM63atMSUSY: |
   As per the MSSM63atQ, but with Q=MSUSY. Note that translation to MSSM63atQ requires the RGEs to already have been solved (in order to determine the value of the SUSY scale).

MSSM63atMSUSY_mA: |
   As per the MSSM63atMSUSY, but with parameters SignMu, mHd2 and mHu2 replaced by mA (the DRbar mass of the A boson) and mu (the SUSY Higgs bilinear).
   Note that translation to MSSM63atMSUSY requires the RGEs to already have been solved (in order to determine the values of mHu2 and mHd2).

MSSM30atQ: |
   As per the MSSM63atQ, but with all off-diagonal elements in the mass squared matrices and the trilinear coupling matrices set to zero. This leaves:

   Ad_1, Ad_2, Ad_3    - diagonal elements of the A_d trilinear coupling matrix
   Ae_1, Ae_2, Ae_3    - diagonal elements of the A_e trilinear coupling matrix
   Au_1, Au_2, Au_3    - diagonal elements of the A_u trilinear coupling matrix
   M1, M2, M3          - gaugino masses
   Qin                 - the scale at which the parameters are defined
   SignMu              - the sign of the mu parameter
   TanBeta             - the ratio of the up-type to down-type Higgs vevs
   mHd2, mHu2          - Higgs mass parameters
   md2_1, md2_2, md2_3 - diagonal elements of the m_d^2 mass (squared) mixing matrix
   me2_1, me2_2, me2_3 - diagonal elements of the m_e^2 mass (squared) mixing matrix
   ml2_1, ml2_2, ml2_3 - diagonal elements of the m_l^2 mass (squared) mixing matrix
   mq2_1, mq2_2, mq2_3 - diagonal elements of the m_q^2 mass (squared) mixing matrix
   mu2_1, mu2_2, mu2_3 - diagonal elements of the m_u^2 mass (squared) mixing matrix

MSSM30atQ_mA: |
   As per the MSSM30atQ, but with parameters SignMu, mHd2 and mHu2 replaced by mA (the DRbar mass of the A boson) and mu (the SUSY Higgs bilinear). Note that the translation to MSSM30atQ requires the RGEs to already have been solved (in order to determine the values of mHd2 and mHu2).

MSSM30atMGUT: |
   As per the MSSM30atQ, but with Q=MGUT. Note that translation to MSSM30atQ requires the RGEs to already have been solved (in order to determine the value of the GUT scale).

MSSM30atMGUT_mA: |
   As per the MSSM30atMGUT, but with parameters SignMu, mHd2 and mHu2 replaced by mA (the DRbar mass of the A boson) and mu (the SUSY Higgs bilinear). Note that the translation to MSSM30atMGUT requires the RGEs to already have been solved (in order to determine the values of mHd2 and mHu2).

MSSM30atMSUSY: |
   As per the MSSM30atQ, but with Q=MSUSY. Note that translation to MSSM30atQ requires the RGEs to already have been solved (in order to determine the value of the GUT scale).

MSSM30atMSUSY_mA: |
   As per the MSSM30atMSUSY, but with parameters SignMu, mHd2 and mHu2 replaced by mA (the DRbar mass of the A boson) and mu (the SUSY Higgs bilinear). Note that the translation to MSSM30atMSUSY requires the RGEs to already have been solved (in order to determine the values of mHd2 and mHu2).

MSSM25atQ: |

   As per the MSSM30atQ, but with first and second generation trilinear couplings degenerate in the slepton sector, and set to zero for squarks. This leaves:

   Ad_3                - only non-zero element of the A_d trilinear coupling matrix
   Ae_12, Ae_3         - diagonal elements of the A_e trilinear coupling matrix (same for first and second generations = Ae_12)
   Au_3                - only non-zero element of the A_u trilinear coupling matrix
   M1, M2, M3          - gaugino masses
   Qin                 - the scale at which the parameters are defined
   SignMu              - the sign of the mu parameter
   TanBeta             - the ratio of the up-type to down-type Higgs vevs
   mHd2, mHu2          - Higgs mass parameters
   md2_1, md2_2, md2_3 - diagonal elements of the m_d^2 mass (squared) mixing matrix
   me2_1, me2_2, me2_3 - diagonal elements of the m_e^2 mass (squared) mixing matrix
   ml2_1, ml2_2, ml2_3 - diagonal elements of the m_l^2 mass (squared) mixing matrix
   mq2_1, mq2_2, mq2_3 - diagonal elements of the m_q^2 mass (squared) mixing matrix
   mu2_1, mu2_2, mu2_3 - diagonal elements of the m_u^2 mass (squared) mixing matrix

MSSM25atQ_mA: |
   As per the MSSM25atQ, but with parameters SignMu, mHd2 and mHu2 replaced by mA (the DRbar mass of the A boson) and mu (the SUSY Higgs bilinear).

MSSM25atMGUT: |
   As per the MSSM25atQ, but with Q=MGUT. Note that translation to MSSM25atQ requires the RGEs to already have been solved (in order to determine the value of the GUT scale).

MSSM25atMGUT_mA: |
   As per the MSSM25atMGUT, but with parameters SignMu, mHd2 and mHu2 replaced by mA (the DRbar mass of the A boson) and mu (the SUSY Higgs bilinear).

MSSM25atMSUSY: |
   As per the MSSM25atQ, but with Q=MSUSY. Note that translation to MSSM25atQ requires the RGEs to already have been solved (in order to determine the value of the GUT scale).

MSSM25atMSUSY_mA: |
   As per the MSSM25atMSUSY, but with parameters SignMu, mHd2 and mHu2 replaced by mA (the DRbar mass of the A boson) and mu (the SUSY Higgs bilinear).

MSSM24atQ: |

   As per the MSSM25atQ, but with first and second-generation trilinear couplings in the slepton sector also set to zero. This leaves:

   Ad_3                - only non-zero element of the A_d trilinear coupling matrix
   Ae_3                - only non-zero diagonal element of the A_e trilinear coupling matrix
   Au_3                - only non-zero element of the A_u trilinear coupling matrix
   M1, M2, M3          - gaugino masses
   Qin                 - the scale at which the parameters are defined
   SignMu              - the sign of the mu parameter
   TanBeta             - the ratio of the up-type to down-type Higgs vevs
   mHd2, mHu2          - Higgs mass parameters
   md2_1, md2_2, md2_3 - diagonal elements of the m_d^2 mass (squared) mixing matrix
   me2_1, me2_2, me2_3 - diagonal elements of the m_e^2 mass (squared) mixing matrix
   ml2_1, ml2_2, ml2_3 - diagonal elements of the m_l^2 mass (squared) mixing matrix
   mq2_1, mq2_2, mq2_3 - diagonal elements of the m_q^2 mass (squared) mixing matrix
   mu2_1, mu2_2, mu2_3 - diagonal elements of the m_u^2 mass (squared) mixing matrix

MSSM24atQ_mA: |
   As per the MSSM24atQ, but with parameters SignMu, mHd2 and mHu2 replaced by mA (the DRbar mass of the A boson) and mu (the SUSY Higgs bilinear).

MSSM20atQ: |

   As per the MSSM25atQ, but with degenerate first and second-generation sfermion mass parameters. This leaves:

   Ad_3                - only non-zero element of the A_d trilinear coupling matrix
   Ae_12, Ae_3         - diagonal elements of the A_e trilinear coupling matrix (same for first and second generations = Ae_12)
   Au_3                - only non-zero element of the A_u trilinear coupling matrix
   M1, M2, M3          - gaugino masses
   Qin                 - the scale at which the parameters are defined
   SignMu              - the sign of the mu parameter
   TanBeta             - the ratio of the up-type to down-type Higgs vevs
   mHd2, mHu2          - Higgs mass parameters
   md2_12, md2_3       - diagonal elements of the m_d^2 mass (squared) mixing matrix (same for first and second generations = md2_12)
   me2_12, me2_3       - diagonal elements of the m_e^2 mass (squared) mixing matrix (same for first and second generations = me2_12)
   ml2_12, ml2_3       - diagonal elements of the m_l^2 mass (squared) mixing matrix (same for first and second generations = ml2_12)
   mq2_12, mq2_3       - diagonal elements of the m_q^2 mass (squared) mixing matrix (same for first and second generations = mq2_12)
   mu2_12, mu2_3       - diagonal elements of the m_u^2 mass (squared) mixing matrix (same for first and second generations = mu2_12)

MSSM20atQ_mA: |
   As per the MSSM20atQ, but with parameters SignMu, mHd2 and mHu2 replaced by mA (the DRbar mass of the A boson) and mu (the SUSY Higgs bilinear).

MSSM20atMGUT: |
   As per the MSSM20atQ, but with Q=MGUT. Note that translation to MSSM20atQ requires the RGEs to already have been solved (in order to determine the value of the GUT scale).

MSSM20atMGUT_mA: |
   As per the MSSM20atMGUT, but with parameters SignMu, mHd2 and mHu2 replaced by mA (the DRbar mass of the A boson) and mu (the SUSY Higgs bilinear).

MSSM20atMSUSY: |
   As per the MSSM20atQ, but with Q=MSUSY. Note that translation to MSSM20atQ requires the RGEs to already have been solved (in order to determine the value of the GUT scale).

MSSM20atMSUSY_mA: |
   As per the MSSM20atMSUSY, but with parameters SignMu, mHd2 and mHu2 replaced by mA (the DRbar mass of the A boson) and mu (the SUSY Higgs bilinear).

MSSM19atQ: |

   This is the model that is sometimes referred to as the “phenomenological” MSSM (pMSSM). As per the MSSM20atQ, but with first and second-generation trilinear couplings in the slepton sector also set to zero. This leaves:

   Ad_3                - only non-zero element of the A_d trilinear coupling matrix
   Ae_3                - only non-zero element of the A_e trilinear coupling matrix (same for first and second generations = Ae_12)
   Au_3                - only non-zero element of the A_u trilinear coupling matrix
   M1, M2, M3          - gaugino masses
   Qin                 - the scale at which the parameters are defined
   SignMu              - the sign of the mu parameter
   TanBeta             - the ratio of the up-type to down-type Higgs vevs
   mHd2, mHu2          - Higgs mass parameters
   md2_12, md2_3       - diagonal elements of the m_d^2 mass (squared) mixing matrix (same for first and second generations = md2_12)
   me2_12, me2_3       - diagonal elements of the m_e^2 mass (squared) mixing matrix (same for first and second generations = me2_12)
   ml2_12, ml2_3       - diagonal elements of the m_l^2 mass (squared) mixing matrix (same for first and second generations = ml2_12)
   mq2_12, mq2_3       - diagonal elements of the m_q^2 mass (squared) mixing matrix (same for first and second generations = mq2_12)
   mu2_12, mu2_3       - diagonal elements of the m_u^2 mass (squared) mixing matrix (same for first and second generations = mu2_12)

MSSM19atQ_mA: |
   As per the MSSM19atQ, but with parameters SignMu, mHd2 and mHu2 replaced by mA (the DRbar mass of the A boson) and mu (the SUSY Higgs bilinear).

MSSM16atQ: |

   As per the MSSM19atQ, but with all first and second generation squark mass parameters degenerate and all first and second generation slepton mass parameters degenerate. This leaves:

   Ad_3                       - only non-zero element of the A_d trilinear coupling matrix
   Ae_3                       - only non-zero element of the A_e trilinear coupling matrix (same for first and second generations = Ae_12)
   Au_3                       - only non-zero element of the A_u trilinear coupling matrix
   M1, M2, M3                 - gaugino masses
   Qin                        - the scale at which the parameters are defined
   SignMu                     - the sign of the mu parameter
   TanBeta                    - the ratio of the up-type to down-type Higgs vevs
   mHd2, mHu2                 - Higgs mass parameters
   m{e,l,q,u,d}2_3            - third generation diagonal elements of the squark and slepton mass (squared) matrices
   m{l,q}2_12,                - first and second generation diagonal elements of the squark and slepton mass (squared) matrices

MSSM16atQ_mA: |
   As per the MSSM16atQ, but with parameters SignMu, mHd2 and mHu2 replaced by mA (the DRbar mass of the A boson) and mu (the SUSY Higgs bilinear).

MSSM15atQ: |

   As per the MSSM16atQ, but with down-type and sleptonic trilinear couplings degenerate. This leaves:

   A0                         - Ad_33 = Ae_33 = A0 (diagonal element of trilinear coupling matrices for the down-type squarks and sleptons)
   Au_3                       - only non-zero element of the A_u trilinear coupling matrix
   M1, M2, M3                 - gaugino masses
   Qin                        - the scale at which the parameters are defined
   SignMu                     - the sign of the mu parameter
   TanBeta                    - the ratio of the up-type to down-type Higgs vevs
   mHd2, mHu2                 - Higgs mass parameters
   m{e,l,q,u,d}2_3            - third generation diagonal elements of the squark and slepton mass (squared) matrices
   m{l,q}2_12,                - first and second generation diagonal elements of the squark and slepton mass (squared) matrices

MSSM15atQ_mA: |
   As per the MSSM15atQ, but with parameters SignMu, mHd2 and mHu2 replaced by mA (the DRbar mass of the A boson) and mu (the SUSY Higgs bilinear).

MSSM11atQ: |

   As per the MSSM16atQ/MSSM19atQ, but with universal squark and slepton mass parameters. This leaves:

   Ad_3                       - only non-zero element of the A_d trilinear coupling matrix
   Ae_3                       - only non-zero element of the A_e trilinear coupling matrix (same for first and second generations = Ae_12)
   Au_3                       - only non-zero element of the A_u trilinear coupling matrix
   M1, M2, M3                 - gaugino masses
   Qin                        - the scale at which the parameters are defined
   SignMu                     - the sign of the mu parameter
   TanBeta                    - the ratio of the up-type to down-type Higgs vevs
   mHd2, mHu2                 - Higgs mass parameters
   mq2                        - all diagonal elements of squark mass (squared) matrices
   ml2                        - all diagonal elements of slepton mass (squared) matrices

MSSM11atQ_mA: |
   As per the MSSM11atQ, but with parameters SignMu, mHd2 and mHu2 replaced by mA (the DRbar mass of the A boson) and mu (the SUSY Higgs bilinear).

MSSM10atQ: |

   As per the MSSM11atQ, but with no sleptonic trilinear coupings. This leaves:

   Ad_3                       - only non-zero element of the A_d trilinear coupling matrix
   Au_3                       - only non-zero element of the A_u trilinear coupling matrix
   M1, M2, M3                 - gaugino masses
   Qin                        - the scale at which the parameters are defined
   SignMu                     - the sign of the mu parameter
   TanBeta                    - the ratio of the up-type to down-type Higgs vevs
   mHd2, mHu2                 - Higgs mass parameters
   mq2                        - all diagonal elements of squark mass (squared) matrices
   ml2                        - all diagonal elements of slepton mass (squared) matrices

MSSM10atQ_mA: |
   As per the MSSM10atQ, but with parameters SignMu, mHd2 and mHu2 replaced by mA (the DRbar mass of the A boson) and mu (the SUSY Higgs bilinear).

MSSM10batQ: |

   As per the MSSM11atQ, but with a universal sfermion mass parameter mf2. This leaves:

   Ad_3                       - only non-zero element of the A_d trilinear coupling matrix
   Ae_3                       - only non-zero element of the A_e trilinear coupling matrix (same for first and second generations = Ae_12)
   Au_3                       - only non-zero element of the A_u trilinear coupling matrix
   M1, M2, M3                 - gaugino masses
   Qin                        - the scale at which the parameters are defined
   SignMu                     - the sign of the mu parameter
   TanBeta                    - the ratio of the up-type to down-type Higgs vevs
   mHd2, mHu2                 - Higgs mass parameters
   mf2                        - all diagonal elements of squark and slepton mass (squared) matrices

MSSM10batQ_mA: |
   As per the MSSM10batQ, but with parameters SignMu, mHd2 and mHu2 replaced by mA (the DRbar mass of the A boson) and mu (the SUSY Higgs bilinear).

MSSM10catQ: |

   As per the MSSM15atQ, but with a universal trilinear coupling A0, 3rd generation squark mass mq2_3 and slepton mass ml2 parameters. This leaves:

   A0                         - Ad_33 = Ae_33 = Au_33 = A0 (diagonal element of trilinear coupling matrices for the down-type squarks and sleptons)
   M1, M2, M3                 - gaugino masses
   Qin                        - the scale at which the parameters are defined
   SignMu                     - the sign of the mu parameter
   TanBeta                    - the ratio of the up-type to down-type Higgs vevs
   mHd2, mHu2                 - Higgs mass parameters
   mq2_12, mq_3               - non-zero elements of the squark mass (squared) matrices, unified for first and second generations
   ml2                        - all diagonal elements of the slepton mass (squared) matrices

MSSM10catQ_mA: |
   As per the MSSM10catQ, but with parameters SignMu, mHd2 and mHu2 replaced by mA (the DRbar mass of the A boson) and mu (the SUSY Higgs bilinear).

MSSM9atQ: |

   As per the MSSM11atQ, but with universal sfermion masses and no sleptonic trilinear couplings. This leaves:

   Ad_3                       - only non-zero element of the A_d trilinear coupling matrix
   Au_3                       - only non-zero element of the A_u trilinear coupling matrix
   M1, M2, M3                 - gaugino masses
   Qin                        - the scale at which the parameters are defined
   SignMu                     - the sign of the mu parameter
   TanBeta                    - the ratio of the up-type to down-type Higgs vevs
   mHd2, mHu2                 - Higgs mass parameters
   mf2                        - all diagonal elements of squark and slepton mass (squared) matrices

MSSM9atQ_mA: |
   As per the MSSM9atQ, but with parameters SignMu, mHd2 and mHu2 replaced by mA (the DRbar mass of the A boson) and mu (the SUSY Higgs bilinear).

MSSM9batQ: |

   As per the MSSM15atQ, but with universal sfermion masses except for left-handed 3rd-generation squarks, and only a top-type trilinear coupling. This leaves:

   Au_3                       - only non-zero element of the A_u trilinear coupling matrix
   M1, M2, M3                 - gaugino masses
   Qin                        - the scale at which the parameters are defined
   SignMu                     - the sign of the mu parameter
   TanBeta                    - the ratio of the up-type to down-type Higgs vevs
   mHd2, mHu2                 - Higgs mass parameters
   mq2_3                      - third-generation diagonal element of mq^2 matrix (left-handed squarks)
   mf2                        - all other diagonal elements of squark and slepton mass (squared) matrices

MSSM9batQ_mA: |
   As per the MSSM9batQ, but with parameters SignMu, mHd2 and mHu2 replaced by mA (the DRbar mass of the A boson) and mu (the SUSY Higgs bilinear).

MSSM7atQ: |

   As per the MSSM9atQ, but assuming a Grand Unified Theory (GUT)-inspired relationship between the gaugino masses. See the GAMBIT core paper for details. This leaves:

   Ad_3                       - only non-zero element of the A_d trilinear coupling matrix
   Au_3                       - only non-zero element of the A_u trilinear coupling matrix
   M2                         - wino mass
   Qin                        - the scale at which the parameters are defined
   SignMu                     - the sign of the mu parameter
   TanBeta                    - the ratio of the up-type to down-type Higgs vevs
   mHd2, mHu2                 - Higgs mass parameters
   mf2                        - all diagonal elements of squark and slepton mass (squared) matrices

MSSM7atQ_mA: |
   As per the MSSM7atQ, but with parameters SignMu, mHd2 and mHu2 replaced by mA (the DRbar mass of the A boson) and mu (the SUSY Higgs bilinear).

NUHM2: |

   The second Non-Universal Higgs Mass model. Descended from the MSSM63atMGUT. All off-diagonal elements in the squark and slepton mass matrices are set to zero, and all diagonal elements are set equal to a universal sfermion mass M0. All gaugino masses are set to the universal mass M12 and all entries in the trilinear coupling matrices are set to the universal coupling A0. This leaves:

   A0           - universal trilinear coupling
   M0           - universal sfermion mass
   M12          - universal gaugino mass
   SignMu       - the sign of the mu parameter
   TanBeta      - the ratio of the up-type to down-type Higgs vevs
   mHd, mHu     - Higgs mass parameters

NUHM1: |

   The first Non-Universal Higgs Mass model. As per the NUHM2, but with a single Higgs mass parameter mH. This leaves:

   A0           - universal trilinear coupling
   M0           - universal sfermion mass
   M12          - universal gaugino mass
   SignMu       - the sign of the mu parameter
   TanBeta      - the ratio of the up-type to down-type Higgs vevs
   mH           - Higgs mass parameters

CMSSM: |

   The Constrained MSSM. As per the NUHM1, but with M0 playing the role of a fully universal scalar mass parameter. This leaves:

   A0           - universal trilinear coupling
   M0           - universal sfermion mass
   M12          - universal gaugino mass
   SignMu       - the sign of the mu parameter
   TanBeta      - the ratio of the up-type to down-type Higgs vevs

StandardModel_SLHA2: |
   Contains all SM parameters except the Higgs mass, which is separated out since this is often a prediction of BSM physics models. Models without their own Higgs sector can be scanned in tandem with an extra model that contains the Higgs mass as a parameter. The StandardModel_SLHA2 model contains the SM parameters that are defined in the SMINPUTS, VCKMIN and UPMNSIN blocks of the second SUSY Les Houches Accord (SLHA2):

   CKM_A, CKM_etabar, CKM_lambda, CKM_rhobar    - CKM matrix elements in the Wolfenstein parameterisation
   alphaS                                       - the strong coupling constant at scale mZ in the MSbar renormalization scheme
   alphainv                                     - the reciprocal of the electromagnetic coupling constant at scale mZ in the MSbar renormalisation scheme
   delta13                                      - Dirac CP-violating phase
   alpha1                                       - first Majorana CP-violating phase
   alpha2                                       - second CP-violating Majorana phase
   mBmB                                         - b quark mass at scale mb in the MSbar renormalisation scheme
   mCmC                                         - c quark mass at scale mc in the MSbar renormalisation scheme
   mU, mD, mS                                   - u, d and s quark masses at scale 2 GeV in the MSbar renormalisation scheme
   mE, mMu, mTau                                - the electron, muon and tau pole masses
   mNu1, mNu2, mNu3                             - the neutrino pole masses
   mT                                           - the top quark pole mass
   mZ                                           - the Z boson pole mass
   theta12, theta13, theta23                    - mixing angles from PMNS matrix
   GF                                           - the Fermi coupling constant

ScalarSingletDM_Z3: |

   The singlet DM model with a Z3 symmetry. Note that mS should either be interpreted as the tree level mass or directly as the pole mass for S. This is analogous to the treatment of the SM Higgs mass in the model StandardModel_Higgs.

   lambda_hS  - coupling for vertex connecting the SM Higgs to the new scalar
   mS         - the mass of the scalar DM candidate
   mu3        - coefficient of S^3 Lagrangian term

ScalarSingletDM_Z3_running: |

   The singlet DM model with a Z3 symmetry.

   lambda_S   - self-coupling of the scalar
   lambda_hS  - coupling for vertex connecting the SM Higgs to the new scalar
   mS         - the mass of the scalar DM candidate
   mu3        - coefficient of S^3 Lagrangian term

StandardModel_Higgs_running: |

   This model provides a description of the SM Higgs sector in terms of mH, the bare Higgs mass parameter in the SM Lagrangian at scale mZ. QEWSB specifies the scale at which the electroweak symmetry-breaking (EWSB) consistency condition that the Higgs potential possess a tree-level minimum is imposed. This model is intended for use in situations where the Higgs potential is run to different scales, e.g. for calculating pole masses or investigating vacuum stability.

Halo_Einasto: |
   Dark matter halo model corresponding to an Einasto density profile with scale density rhos,
   a local dark matter density rho0, and a local Maxwell-Boltzmann velocity distribution.
   Here, rhos and rho0 are set independently of each other.

Halo_Einasto_rho0: |
   Same as Halo_Einasto, but instead of giving rhos explicitly as a parameter, it is derived
   from the local dark matter density rho0 and the other parameters of the density profile.

Halo_Einasto_rhos: |
   Same as Halo_Einasto, but instead of giving rho0 explicitly as a parameter, it is derived
   from the scale density rhos and the other parameters of the density profile.

Halo_gNFW: |
   Dark matter halo model corresponding to a generalized NFW density profile with scale density rhos,
   a local dark matter density rho0, and a local Maxwell-Boltzmann velocity distribution.
   Here, rhos and rho0 are set independently of each other.

Halo_gNFW_rho0: |
   Same as Halo_gNFW, but instead of giving rhos explicitly as a parameter, it is derived
   from the local dark matter density rho0 and the other parameters of the density profile.

Halo_gNFW_rhos: |
   Same as Halo_gNFW, but instead of giving rho0 explicitly as a parameter, it is derived
   from the scale density rhos and the other parameters of the density profile.

mSUGRA: |

   The most common definition of the minimal supergravity model; just a pseudonym for the CMSSM. The parameters are:

   A0           - universal trilinear coupling
   M0           - universal sfermion mass
   M12          - universal gaugino mass
   SignMu       - the sign of the mu parameter
   TanBeta      - the ratio of the up-type to down-type Higgs vevs

StandardModel_Higgs: |

   Simple Higgs model containing the SM tree-level Higgs mass mH as the only parameter, which is interpreted as the pole mass by most calculations. This generally removes the need to calculate it via renormalisation group running in any higher-energy theory. When observables are to be calculated that genuinely need to use running parameters, the model point is up-translated to a parameter point in the StandardModel_Higgs_running (the parent model), where mH^2 at scale mZ is set equal to the square of the tree-level mass, and QEWSB is set to the top mass. This is useful for more detailed calculations involving module functions that explicitly require the running mass parameter of StandardModel_Higgs_running, and/or functions that need accurate pole masses calculated by including the Higgs sector in renormalisation calculations.

WC: |

   An implementation of the standard effective field theory for the study of rare meson decays, based on the decomposition of the effective Hamiltonian into a linear combination of interactions specified with Wilson coefficients. This model incorporates enhancements and suppressions to the real and imaginary parts of the Wilson coefficients of the effective operators O7 , O9 , O10 , Q1 and Q2 (see the GAMBIT core paper for details and definitions).

nuclear_params_fnq: |

   This model contains the nuclear matrix elements that parameterise the quark content of protons and neutrons, plus parameters that describe the spin content of the proton.

nuclear_params_sigma0_sigmal: |

   The same as nuclear_params_fnq, but with the replacement of the six quark content matrix elements by the light quark content of the nucleon (sigmal) and the matrix element sigma0. See the GAMBIT core paper for details and definitions.

nuclear_params_sigmas_sigmal: |

   The same as nuclear_params_fnq, but with the replacement of the six quark content matrix elements by the matrix element sigma0 and the strange quark content of the nucleon sigmas. See the GAMBIT core paper for details and definitions.

ScalarSingletDM_Z2: |

   The scalar singlet DM model, with two parameters mS (the mass of the scalar DM), and lambda_hS, the strength of the new scalar interaction with the SM Higgs. Note that mS should either be interpreted as the tree level mass or directly as the pole mass for S. This is analogous to the treatment of the SM Higgs mass in the model StandardModel_Higgs.

ScalarSingletDM_Z2_running: |

   The scalar singlet DM model with lambda_S (the scalar self-coupling), lambda_hS (the scalar-SM Higgs interaction strength) and mS (the mass of the new scalar) defined at the scale mZ as free parameters, allowing full calculation of pole masses, renormalisation group running and vacuum stability.

RightHandedNeutrinos: |
   Type I Seesaw model with 3 right handed neutrinos. The parameters include the masses of the RHNs and the mixing angles in the Casas-Ibarra parametrisations.

RightHandedNeutrinos_diff: |
   The same as RightHandedNeutrinos but one of the RHN masses has been substituted by a mass difference.

StandardModel_mNudiff: |
   Daughter model of the StandardModel_SLHA2 where the masses of neutrinos have been substituted by mass differences and the absolute lightest neutrino mass.
MDM: |

   Minimal dark matter

VectorSingletDM_Z2: |

   The vector DM model, with two parameters mV (the mass of the vector DM), and lambda_hV, the strength of the vector DM interaction with the SM Higgs. Note that mV should either be interpreted as the tree level mass or directly as the pole mass for V. This is analogous to the treatment of the SM Higgs mass in the model StandardModel_Higgs.

MajoranaSingletDM_Z2: |

   The Majorana fermion DM model, with three parameters mX (the mass of the Majorana fermion DM), lX = lambda_{hX}/Lambda_X where Lambda_X is the EFT cut-off scale, and xi is a mixing angle, controlling the interaction between the Majorana fermion DM and the SM Higgs.

MajoranaSingletDM_Z2_sps: |

   Same as MajoranaSingletDM_Z2, but specifying instead the scalar and pseudoscalar couplings lX_s and lX_ps of DM to the Higgs.

DiracSingletDM_Z2: |

   The Dirac fermion DM model, with three parameters mF (the mass of the Dirac fermion DM), lF = lambda_{hF}/Lambda_F where Lambda_F is the EFT cut-off scale, and xi is a mixing angle, controlling the scalar-pseudoscalar interaction between the Dirac fermion DM and the SM Higgs.

DiracSingletDM_Z2_sps: |

   Same as DiracSingletDM_Z2, but specifying instead the scalar and pseudoscalar couplings lF_s and lF_ps of DM to the Higgs.
<<<<<<< HEAD
=======
GeneralALP: |

   A general model for an axion-like particle with the possibility of having a temperature-dependent mass similar to QCD axions.

   gagg              - Axion-photon coupling in eV^-1
   gaee              - Axion-electron couplings
   fa                - Axion decay constant/pNGB scale in GeV
   ma0               - Axion (zero-temperature) mass in eV
   Tcrit             - Critical temperature below which the axion mass is constant
   beta              - Exponent of the temperature scaling of the axion mass above Tcrit
   thetai            - Initial misalignment angle

QCDAxion: |

   A convenient version of the GeneralALP model for QCD axion studies. Comes with several model-specific nuisance likelihoods and one additional nuisance parameter (Cagg). The differences are:

   Cagg              - Contribution to the axion-photon coupling gagg from chiral Lagrangian
   EoverN            - Contribution to the axion-photon coupling gagg from the ratio of electromagnetic vs colour anomaly
   Caee              - Re-parameterised axion-electron coupling gaee
   LambdaQCD2        - Convenient re-parameterisation of the axion zero-temperature mass ma0 in terms of the QCD scale LambdaQCD^2

KSVZAxion: |

   KSVZ axion model with free E/N and loop-induced axion-electron coupling.

DFSZAxion_I: |

   DFSZ axion model with E/N = 8/3 and CAee = sin^2(beta)/3.

DFSZAxion_II: |

   DFSZ axion model with E/N = 8/3 and CAee = [1 - sin^2(beta)]/3.

ConstantMassALP: |

   A convenient version of the GeneralALP model for studies of ALPs with not explicitly temperature-dependent axion mass, i.e. beta = 0 and Tcrit is irrelevant.
>>>>>>> feeb609b
<|MERGE_RESOLUTION|>--- conflicted
+++ resolved
@@ -515,8 +515,7 @@
 DiracSingletDM_Z2_sps: |
 
    Same as DiracSingletDM_Z2, but specifying instead the scalar and pseudoscalar couplings lF_s and lF_ps of DM to the Higgs.
-<<<<<<< HEAD
-=======
+
 GeneralALP: |
 
    A general model for an axion-like particle with the possibility of having a temperature-dependent mass similar to QCD axions.
@@ -552,5 +551,4 @@
 
 ConstantMassALP: |
 
-   A convenient version of the GeneralALP model for studies of ALPs with not explicitly temperature-dependent axion mass, i.e. beta = 0 and Tcrit is irrelevant.
->>>>>>> feeb609b
+   A convenient version of the GeneralALP model for studies of ALPs with not explicitly temperature-dependent axion mass, i.e. beta = 0 and Tcrit is irrelevant.