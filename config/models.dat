# GAMBIT central models description database
#
# GAMBIT will parse this file and try to match the entries
# to the models it has registered. If there are any
# conflicts it will report them, and if any models
# are lacking descriptions those will be reported too.
# This is then merged with internally known information
# to create a centralised database of model information.
# This is found in the file "<insert name here>"
#
# Note: Yaml syntax for multi-line strings is this:
#
#body: |
#  This is a multi-line string.
#  "special" metacharacters may
#  appear here. The extent of this string is
#  indicated by indentation.

NormalDist: |
   A simple test model consisting of two parameters: the width and central value of a Gaussian distribution.

TestModel1D: |
   A one-dimensional test model, typically used for debugging simple prior transformations, or when a dummy model is required (as in the external model example in ColliderBit).

MSSM63atQ: |
   The most general formulation of the CP-conserving MSSM, with C terms set to zero due to their usual irrelevance in (known) SUSY-breaking schemes. The parameters are:

   Ad_11, Ad_12, Ad_13, Ad_21, Ad_22, Ad_23, Ad_31, Ad_32, Ad_33  - elements of the A_d trilinear coupling matrix
   Ae_11, Ae_12, Ae_13, Ae_21, Ae_22, Ae_23, Ae_31, Ae_32, Ae_33  - elements of the A_e trilinear coupling matrix
   Au_11, Au_12, Au_13, Au_21, Au_22, Au_23, Au_31, Au_32, Au_33  - elements of the A_u trilinear coupling matrix
   M1, M2, M3                                                     - gaugino masses
   Qin                                                            - the scale Q at which the parameters are specified
   SignMu                                                         - the sign of the mu parameter
   TanBeta                                                        - the ratio of the up-type to down-type Higgs vevs
   mHd2, mHu2                                                     - Higgs mass parameters
   md2_11, md2_12, md2_13, md2_22, md2_23, md2_33                 - elements of the m_d^2 mass (squared) mixing matrix
   me2_11, me2_12, me2_13, me2_22, me2_23, me2_33                 - elements of the m_e^2 mass (squared) mixing matrix
   ml2_11, ml2_12, ml2_13, ml2_22, ml2_23, ml2_33                 - elements of the m_l^2 mass (squared) mixing matrix
   mq2_11, mq2_12, mq2_13, mq2_22, mq2_23, mq2_33                 - elements of the m_Q^2 mass (squared) mixing matrix
   mu2_11, mu2_12, mu2_13, mu2_22, mu2_23, mu2_33                 - elements of the m_u^2 mass (squared) mixing matrix

MSSM63atQ_mA: |
   As per the MSSM63atQ, but with parameters SignMu, mHd2 and mHu2 replaced by mA (the DRbar mass of the A boson) and mu (the SUSY Higgs bilinear).
   Note that translation to MSSM63atQ requires the RGEs to already have been solved (in order to determine the values of mHu2 and mHd2).

MSSM63atMGUT: |
   As per the MSSM63atQ, but with Q=MGUT. Note that translation to MSSM63atQ requires the RGEs to already have been solved (in order to determine the value of the GUT scale).

MSSM63atMGUT_mA: |
   As per the MSSM63atMGUT, but with parameters SignMu, mHd2 and mHu2 replaced by mA (the DRbar mass of the A boson) and mu (the SUSY Higgs bilinear).
   Note that translation to MSSM63atMGUT requires the RGEs to already have been solved (in order to determine the values of mHu2 and mHd2).

MSSM63atMSUSY: |
   As per the MSSM63atQ, but with Q=MSUSY. Note that translation to MSSM63atQ requires the RGEs to already have been solved (in order to determine the value of the SUSY scale).

MSSM63atMSUSY_mA: |
   As per the MSSM63atMSUSY, but with parameters SignMu, mHd2 and mHu2 replaced by mA (the DRbar mass of the A boson) and mu (the SUSY Higgs bilinear).
   Note that translation to MSSM63atMSUSY requires the RGEs to already have been solved (in order to determine the values of mHu2 and mHd2).

MSSM30atQ: |
   As per the MSSM63atQ, but with all off-diagonal elements in the mass squared matrices and the trilinear coupling matrices set to zero. This leaves:

   Ad_1, Ad_2, Ad_3    - diagonal elements of the A_d trilinear coupling matrix
   Ae_1, Ae_2, Ae_3    - diagonal elements of the A_e trilinear coupling matrix
   Au_1, Au_2, Au_3    - diagonal elements of the A_u trilinear coupling matrix
   M1, M2, M3          - gaugino masses
   Qin                 - the scale at which the parameters are defined
   SignMu              - the sign of the mu parameter
   TanBeta             - the ratio of the up-type to down-type Higgs vevs
   mHd2, mHu2          - Higgs mass parameters
   md2_1, md2_2, md2_3 - diagonal elements of the m_d^2 mass (squared) mixing matrix
   me2_1, me2_2, me2_3 - diagonal elements of the m_e^2 mass (squared) mixing matrix
   ml2_1, ml2_2, ml2_3 - diagonal elements of the m_l^2 mass (squared) mixing matrix
   mq2_1, mq2_2, mq2_3 - diagonal elements of the m_q^2 mass (squared) mixing matrix
   mu2_1, mu2_2, mu2_3 - diagonal elements of the m_u^2 mass (squared) mixing matrix

MSSM30atQ_mA: |
   As per the MSSM30atQ, but with parameters SignMu, mHd2 and mHu2 replaced by mA (the DRbar mass of the A boson) and mu (the SUSY Higgs bilinear). Note that the translation to MSSM30atQ requires the RGEs to already have been solved (in order to determine the values of mHd2 and mHu2).

MSSM30atMGUT: |
   As per the MSSM30atQ, but with Q=MGUT. Note that translation to MSSM30atQ requires the RGEs to already have been solved (in order to determine the value of the GUT scale).

MSSM30atMGUT_mA: |
   As per the MSSM30atMGUT, but with parameters SignMu, mHd2 and mHu2 replaced by mA (the DRbar mass of the A boson) and mu (the SUSY Higgs bilinear). Note that the translation to MSSM30atMGUT requires the RGEs to already have been solved (in order to determine the values of mHd2 and mHu2).

MSSM30atMSUSY: |
   As per the MSSM30atQ, but with Q=MSUSY. Note that translation to MSSM30atQ requires the RGEs to already have been solved (in order to determine the value of the GUT scale).

MSSM30atMSUSY_mA: |
   As per the MSSM30atMSUSY, but with parameters SignMu, mHd2 and mHu2 replaced by mA (the DRbar mass of the A boson) and mu (the SUSY Higgs bilinear). Note that the translation to MSSM30atMSUSY requires the RGEs to already have been solved (in order to determine the values of mHd2 and mHu2).

MSSM25atQ: |

   As per the MSSM30atQ, but with first and second generation trilinear couplings degenerate in the slepton sector, and set to zero for squarks. This leaves:

   Ad_3                - only non-zero element of the A_d trilinear coupling matrix
   Ae_12, Ae_3         - diagonal elements of the A_e trilinear coupling matrix (same for first and second generations = Ae_12)
   Au_3                - only non-zero element of the A_u trilinear coupling matrix
   M1, M2, M3          - gaugino masses
   Qin                 - the scale at which the parameters are defined
   SignMu              - the sign of the mu parameter
   TanBeta             - the ratio of the up-type to down-type Higgs vevs
   mHd2, mHu2          - Higgs mass parameters
   md2_1, md2_2, md2_3 - diagonal elements of the m_d^2 mass (squared) mixing matrix
   me2_1, me2_2, me2_3 - diagonal elements of the m_e^2 mass (squared) mixing matrix
   ml2_1, ml2_2, ml2_3 - diagonal elements of the m_l^2 mass (squared) mixing matrix
   mq2_1, mq2_2, mq2_3 - diagonal elements of the m_q^2 mass (squared) mixing matrix
   mu2_1, mu2_2, mu2_3 - diagonal elements of the m_u^2 mass (squared) mixing matrix

MSSM25atQ_mA: |
   As per the MSSM25atQ, but with parameters SignMu, mHd2 and mHu2 replaced by mA (the DRbar mass of the A boson) and mu (the SUSY Higgs bilinear).

MSSM25atMGUT: |
   As per the MSSM25atQ, but with Q=MGUT. Note that translation to MSSM25atQ requires the RGEs to already have been solved (in order to determine the value of the GUT scale).

MSSM25atMGUT_mA: |
   As per the MSSM25atMGUT, but with parameters SignMu, mHd2 and mHu2 replaced by mA (the DRbar mass of the A boson) and mu (the SUSY Higgs bilinear).

MSSM25atMSUSY: |
   As per the MSSM25atQ, but with Q=MSUSY. Note that translation to MSSM25atQ requires the RGEs to already have been solved (in order to determine the value of the GUT scale).

MSSM25atMSUSY_mA: |
   As per the MSSM25atMSUSY, but with parameters SignMu, mHd2 and mHu2 replaced by mA (the DRbar mass of the A boson) and mu (the SUSY Higgs bilinear).

MSSM24atQ: |

   As per the MSSM25atQ, but with first and second-generation trilinear couplings in the slepton sector also set to zero. This leaves:

   Ad_3                - only non-zero element of the A_d trilinear coupling matrix
   Ae_3                - only non-zero diagonal element of the A_e trilinear coupling matrix
   Au_3                - only non-zero element of the A_u trilinear coupling matrix
   M1, M2, M3          - gaugino masses
   Qin                 - the scale at which the parameters are defined
   SignMu              - the sign of the mu parameter
   TanBeta             - the ratio of the up-type to down-type Higgs vevs
   mHd2, mHu2          - Higgs mass parameters
   md2_1, md2_2, md2_3 - diagonal elements of the m_d^2 mass (squared) mixing matrix
   me2_1, me2_2, me2_3 - diagonal elements of the m_e^2 mass (squared) mixing matrix
   ml2_1, ml2_2, ml2_3 - diagonal elements of the m_l^2 mass (squared) mixing matrix
   mq2_1, mq2_2, mq2_3 - diagonal elements of the m_q^2 mass (squared) mixing matrix
   mu2_1, mu2_2, mu2_3 - diagonal elements of the m_u^2 mass (squared) mixing matrix

MSSM24atQ_mA: |
   As per the MSSM24atQ, but with parameters SignMu, mHd2 and mHu2 replaced by mA (the DRbar mass of the A boson) and mu (the SUSY Higgs bilinear).

MSSM20atQ: |

   As per the MSSM25atQ, but with degenerate first and second-generation sfermion mass parameters. This leaves:

   Ad_3                - only non-zero element of the A_d trilinear coupling matrix
   Ae_12, Ae_3         - diagonal elements of the A_e trilinear coupling matrix (same for first and second generations = Ae_12)
   Au_3                - only non-zero element of the A_u trilinear coupling matrix
   M1, M2, M3          - gaugino masses
   Qin                 - the scale at which the parameters are defined
   SignMu              - the sign of the mu parameter
   TanBeta             - the ratio of the up-type to down-type Higgs vevs
   mHd2, mHu2          - Higgs mass parameters
   md2_12, md2_3       - diagonal elements of the m_d^2 mass (squared) mixing matrix (same for first and second generations = md2_12)
   me2_12, me2_3       - diagonal elements of the m_e^2 mass (squared) mixing matrix (same for first and second generations = me2_12)
   ml2_12, ml2_3       - diagonal elements of the m_l^2 mass (squared) mixing matrix (same for first and second generations = ml2_12)
   mq2_12, mq2_3       - diagonal elements of the m_q^2 mass (squared) mixing matrix (same for first and second generations = mq2_12)
   mu2_12, mu2_3       - diagonal elements of the m_u^2 mass (squared) mixing matrix (same for first and second generations = mu2_12)

MSSM20atQ_mA: |
   As per the MSSM20atQ, but with parameters SignMu, mHd2 and mHu2 replaced by mA (the DRbar mass of the A boson) and mu (the SUSY Higgs bilinear).

MSSM20atMGUT: |
   As per the MSSM20atQ, but with Q=MGUT. Note that translation to MSSM20atQ requires the RGEs to already have been solved (in order to determine the value of the GUT scale).

MSSM20atMGUT_mA: |
   As per the MSSM20atMGUT, but with parameters SignMu, mHd2 and mHu2 replaced by mA (the DRbar mass of the A boson) and mu (the SUSY Higgs bilinear).

MSSM20atMSUSY: |
   As per the MSSM20atQ, but with Q=MSUSY. Note that translation to MSSM20atQ requires the RGEs to already have been solved (in order to determine the value of the GUT scale).

MSSM20atMSUSY_mA: |
   As per the MSSM20atMSUSY, but with parameters SignMu, mHd2 and mHu2 replaced by mA (the DRbar mass of the A boson) and mu (the SUSY Higgs bilinear).

MSSM19atQ: |

   This is the model that is sometimes referred to as the “phenomenological” MSSM (pMSSM). As per the MSSM20atQ, but with first and second-generation trilinear couplings in the slepton sector also set to zero. This leaves:

   Ad_3                - only non-zero element of the A_d trilinear coupling matrix
   Ae_3                - only non-zero element of the A_e trilinear coupling matrix (same for first and second generations = Ae_12)
   Au_3                - only non-zero element of the A_u trilinear coupling matrix
   M1, M2, M3          - gaugino masses
   Qin                 - the scale at which the parameters are defined
   SignMu              - the sign of the mu parameter
   TanBeta             - the ratio of the up-type to down-type Higgs vevs
   mHd2, mHu2          - Higgs mass parameters
   md2_12, md2_3       - diagonal elements of the m_d^2 mass (squared) mixing matrix (same for first and second generations = md2_12)
   me2_12, me2_3       - diagonal elements of the m_e^2 mass (squared) mixing matrix (same for first and second generations = me2_12)
   ml2_12, ml2_3       - diagonal elements of the m_l^2 mass (squared) mixing matrix (same for first and second generations = ml2_12)
   mq2_12, mq2_3       - diagonal elements of the m_q^2 mass (squared) mixing matrix (same for first and second generations = mq2_12)
   mu2_12, mu2_3       - diagonal elements of the m_u^2 mass (squared) mixing matrix (same for first and second generations = mu2_12)

MSSM19atQ_mA: |
   As per the MSSM19atQ, but with parameters SignMu, mHd2 and mHu2 replaced by mA (the DRbar mass of the A boson) and mu (the SUSY Higgs bilinear).

MSSM16atQ: |

   As per the MSSM19atQ, but with all first and second generation squark mass parameters degenerate and all first and second generation slepton mass parameters degenerate. This leaves:

   Ad_3                       - only non-zero element of the A_d trilinear coupling matrix
   Ae_3                       - only non-zero element of the A_e trilinear coupling matrix (same for first and second generations = Ae_12)
   Au_3                       - only non-zero element of the A_u trilinear coupling matrix
   M1, M2, M3                 - gaugino masses
   Qin                        - the scale at which the parameters are defined
   SignMu                     - the sign of the mu parameter
   TanBeta                    - the ratio of the up-type to down-type Higgs vevs
   mHd2, mHu2                 - Higgs mass parameters
   m{e,l,q,u,d}2_3            - third generation diagonal elements of the squark and slepton mass (squared) matrices
   m{l,q}2_12,                - first and second generation diagonal elements of the squark and slepton mass (squared) matrices

MSSM16atQ_mA: |
   As per the MSSM16atQ, but with parameters SignMu, mHd2 and mHu2 replaced by mA (the DRbar mass of the A boson) and mu (the SUSY Higgs bilinear).

MSSM15atQ: |

   As per the MSSM16atQ, but with down-type and sleptonic trilinear couplings degenerate. This leaves:

   A0                         - Ad_33 = Ae_33 = A0 (diagonal element of trilinear coupling matrices for the down-type squarks and sleptons)
   Au_3                       - only non-zero element of the A_u trilinear coupling matrix
   M1, M2, M3                 - gaugino masses
   Qin                        - the scale at which the parameters are defined
   SignMu                     - the sign of the mu parameter
   TanBeta                    - the ratio of the up-type to down-type Higgs vevs
   mHd2, mHu2                 - Higgs mass parameters
   m{e,l,q,u,d}2_3            - third generation diagonal elements of the squark and slepton mass (squared) matrices
   m{l,q}2_12,                - first and second generation diagonal elements of the squark and slepton mass (squared) matrices

MSSM15atQ_mA: |
   As per the MSSM15atQ, but with parameters SignMu, mHd2 and mHu2 replaced by mA (the DRbar mass of the A boson) and mu (the SUSY Higgs bilinear).

MSSM11atQ: |

   As per the MSSM16atQ/MSSM19atQ, but with universal squark and slepton mass parameters. This leaves:

   Ad_3                       - only non-zero element of the A_d trilinear coupling matrix
   Ae_3                       - only non-zero element of the A_e trilinear coupling matrix (same for first and second generations = Ae_12)
   Au_3                       - only non-zero element of the A_u trilinear coupling matrix
   M1, M2, M3                 - gaugino masses
   Qin                        - the scale at which the parameters are defined
   SignMu                     - the sign of the mu parameter
   TanBeta                    - the ratio of the up-type to down-type Higgs vevs
   mHd2, mHu2                 - Higgs mass parameters
   mq2                        - all diagonal elements of squark mass (squared) matrices
   ml2                        - all diagonal elements of slepton mass (squared) matrices

MSSM11atQ_mA: |
   As per the MSSM11atQ, but with parameters SignMu, mHd2 and mHu2 replaced by mA (the DRbar mass of the A boson) and mu (the SUSY Higgs bilinear).

MSSM10atQ: |

   As per the MSSM11atQ, but with no sleptonic trilinear coupings. This leaves:

   Ad_3                       - only non-zero element of the A_d trilinear coupling matrix
   Au_3                       - only non-zero element of the A_u trilinear coupling matrix
   M1, M2, M3                 - gaugino masses
   Qin                        - the scale at which the parameters are defined
   SignMu                     - the sign of the mu parameter
   TanBeta                    - the ratio of the up-type to down-type Higgs vevs
   mHd2, mHu2                 - Higgs mass parameters
   mq2                        - all diagonal elements of squark mass (squared) matrices
   ml2                        - all diagonal elements of slepton mass (squared) matrices

MSSM10atQ_mA: |
   As per the MSSM10atQ, but with parameters SignMu, mHd2 and mHu2 replaced by mA (the DRbar mass of the A boson) and mu (the SUSY Higgs bilinear).

MSSM10batQ: |

   As per the MSSM11atQ, but with a universal sfermion mass parameter mf2. This leaves:

   Ad_3                       - only non-zero element of the A_d trilinear coupling matrix
   Ae_3                       - only non-zero element of the A_e trilinear coupling matrix (same for first and second generations = Ae_12)
   Au_3                       - only non-zero element of the A_u trilinear coupling matrix
   M1, M2, M3                 - gaugino masses
   Qin                        - the scale at which the parameters are defined
   SignMu                     - the sign of the mu parameter
   TanBeta                    - the ratio of the up-type to down-type Higgs vevs
   mHd2, mHu2                 - Higgs mass parameters
   mf2                        - all diagonal elements of squark and slepton mass (squared) matrices

MSSM10batQ_mA: |
   As per the MSSM10batQ, but with parameters SignMu, mHd2 and mHu2 replaced by mA (the DRbar mass of the A boson) and mu (the SUSY Higgs bilinear).

MSSM10catQ: |

   As per the MSSM15atQ, but with a universal trilinear coupling A0, 3rd generation squark mass mq2_3 and slepton mass ml2 parameters. This leaves:

   A0                         - Ad_33 = Ae_33 = Au_33 = A0 (diagonal element of trilinear coupling matrices for the down-type squarks and sleptons)
   M1, M2, M3                 - gaugino masses
   Qin                        - the scale at which the parameters are defined
   SignMu                     - the sign of the mu parameter
   TanBeta                    - the ratio of the up-type to down-type Higgs vevs
   mHd2, mHu2                 - Higgs mass parameters
   mq2_12, mq_3               - non-zero elements of the squark mass (squared) matrices, unified for first and second generations
   ml2                        - all diagonal elements of the slepton mass (squared) matrices

MSSM10catQ_mA: |
   As per the MSSM10catQ, but with parameters SignMu, mHd2 and mHu2 replaced by mA (the DRbar mass of the A boson) and mu (the SUSY Higgs bilinear).

MSSM9atQ: |

   As per the MSSM11atQ, but with universal sfermion masses and no sleptonic trilinear couplings. This leaves:

   Ad_3                       - only non-zero element of the A_d trilinear coupling matrix
   Au_3                       - only non-zero element of the A_u trilinear coupling matrix
   M1, M2, M3                 - gaugino masses
   Qin                        - the scale at which the parameters are defined
   SignMu                     - the sign of the mu parameter
   TanBeta                    - the ratio of the up-type to down-type Higgs vevs
   mHd2, mHu2                 - Higgs mass parameters
   mf2                        - all diagonal elements of squark and slepton mass (squared) matrices

MSSM9atQ_mA: |
   As per the MSSM9atQ, but with parameters SignMu, mHd2 and mHu2 replaced by mA (the DRbar mass of the A boson) and mu (the SUSY Higgs bilinear).

MSSM9batQ: |

   As per the MSSM15atQ, but with universal sfermion masses except for left-handed 3rd-generation squarks, and only a top-type trilinear coupling. This leaves:

   Au_3                       - only non-zero element of the A_u trilinear coupling matrix
   M1, M2, M3                 - gaugino masses
   Qin                        - the scale at which the parameters are defined
   SignMu                     - the sign of the mu parameter
   TanBeta                    - the ratio of the up-type to down-type Higgs vevs
   mHd2, mHu2                 - Higgs mass parameters
   mq2_3                      - third-generation diagonal element of mq^2 matrix (left-handed squarks)
   mf2                        - all other diagonal elements of squark and slepton mass (squared) matrices

MSSM9batQ_mA: |
   As per the MSSM9batQ, but with parameters SignMu, mHd2 and mHu2 replaced by mA (the DRbar mass of the A boson) and mu (the SUSY Higgs bilinear).

MSSM7atQ: |

   As per the MSSM9atQ, but assuming a Grand Unified Theory (GUT)-inspired relationship between the gaugino masses. See the GAMBIT core paper for details. This leaves:

   Ad_3                       - only non-zero element of the A_d trilinear coupling matrix
   Au_3                       - only non-zero element of the A_u trilinear coupling matrix
   M2                         - wino mass
   Qin                        - the scale at which the parameters are defined
   SignMu                     - the sign of the mu parameter
   TanBeta                    - the ratio of the up-type to down-type Higgs vevs
   mHd2, mHu2                 - Higgs mass parameters
   mf2                        - all diagonal elements of squark and slepton mass (squared) matrices

MSSM7atQ_mA: |
   As per the MSSM7atQ, but with parameters SignMu, mHd2 and mHu2 replaced by mA (the DRbar mass of the A boson) and mu (the SUSY Higgs bilinear).

NUHM2: |

   The second Non-Universal Higgs Mass model. Descended from the MSSM63atMGUT. All off-diagonal elements in the squark and slepton mass matrices are set to zero, and all diagonal elements are set equal to a universal sfermion mass M0. All gaugino masses are set to the universal mass M12 and all entries in the trilinear coupling matrices are set to the universal coupling A0. This leaves:

   A0           - universal trilinear coupling
   M0           - universal sfermion mass
   M12          - universal gaugino mass
   SignMu       - the sign of the mu parameter
   TanBeta      - the ratio of the up-type to down-type Higgs vevs
   mHd, mHu     - Higgs mass parameters

NUHM1: |

   The first Non-Universal Higgs Mass model. As per the NUHM2, but with a single Higgs mass parameter mH. This leaves:

   A0           - universal trilinear coupling
   M0           - universal sfermion mass
   M12          - universal gaugino mass
   SignMu       - the sign of the mu parameter
   TanBeta      - the ratio of the up-type to down-type Higgs vevs
   mH           - Higgs mass parameters

CMSSM: |

   The Constrained MSSM. As per the NUHM1, but with M0 playing the role of a fully universal scalar mass parameter. This leaves:

   A0           - universal trilinear coupling
   M0           - universal sfermion mass
   M12          - universal gaugino mass
   SignMu       - the sign of the mu parameter
   TanBeta      - the ratio of the up-type to down-type Higgs vevs

StandardModel_SLHA2: |
   Contains all SM parameters except the Higgs mass, which is separated out since this is often a prediction of BSM physics models. Models without their own Higgs sector can be scanned in tandem with an extra model that contains the Higgs mass as a parameter. The StandardModel_SLHA2 model contains the SM parameters that are defined in the SMINPUTS, VCKMIN and UPMNSIN blocks of the second SUSY Les Houches Accord (SLHA2):

   CKM_A, CKM_etabar, CKM_lambda, CKM_rhobar    - CKM matrix elements in the Wolfenstein parameterisation
   alphaS                                       - the strong coupling constant at scale mZ in the MSbar renormalization scheme
   alphainv                                     - the reciprocal of the electromagnetic coupling constant at scale mZ in the MSbar renormalisation scheme
   delta13                                      - Dirac CP-violating phase
   alpha1                                       - first Majorana CP-violating phase
   alpha2                                       - second CP-violating Majorana phase
   mBmB                                         - b quark mass at scale mb in the MSbar renormalisation scheme
   mCmC                                         - c quark mass at scale mc in the MSbar renormalisation scheme
   mU, mD, mS                                   - u, d and s quark masses at scale 2 GeV in the MSbar renormalisation scheme
   mE, mMu, mTau                                - the electron, muon and tau pole masses
   mNu1, mNu2, mNu3                             - the neutrino pole masses
   mT                                           - the top quark pole mass
   mZ                                           - the Z boson pole mass
   theta12, theta13, theta23                    - mixing angles from PMNS matrix
   GF                                           - the Fermi coupling constant

SingletDMZ3: |

   The singlet DM model with a Z3 symmetry.

   lambda_S   - self-coupling of the scalar
   lambda_hS  - coupling for vertex connecting the SM Higgs to the new scalar
   mS         - the mass of the scalar DM candidate
   mu3        - coefficient of S^3 Lagrangian term

StandardModel_Higgs_running: |

   This model provides a description of the SM Higgs sector in terms of mH , the bare Higgs mass parameter in the SM Lagrangian at scale mZ. QEWSB specifies the scale at which the electroweak symmetry-breaking (EWSB) consistency condition that the Higgs potential possess a tree-level minimum is imposed. This model is intended for use in situations where the Higgs potential is run to different scales, e.g. for calculating pole masses or investigating vacuum stability.

Halo_Einasto: |
   Dark matter halo model corresponding to an Einasto density profile with scale density rhos,
   a local dark matter density rho0, and a local Maxwell-Boltzmann velocity distribution.
   Here, rhos and rho0 are set independently of each other.

Halo_Einasto_rho0: |
   Same as Halo_Einasto, but instead of giving rhos explicitly as a parameter, it is derived
   from the local dark matter density rho0 and the other parameters of the density profile.

Halo_Einasto_rhos: |
   Same as Halo_Einasto, but instead of giving rho0 explicitly as a parameter, it is derived
   from the scale density rhos and the other parameters of the density profile.

Halo_gNFW: |
   Dark matter halo model corresponding to a generalized NFW density profile with scale density rhos,
   a local dark matter density rho0, and a local Maxwell-Boltzmann velocity distribution.
   Here, rhos and rho0 are set independently of each other.

Halo_gNFW_rho0: |
   Same as Halo_gNFW, but instead of giving rhos explicitly as a parameter, it is derived
   from the local dark matter density rho0 and the other parameters of the density profile.

Halo_gNFW_rhos: |
   Same as Halo_gNFW, but instead of giving rho0 explicitly as a parameter, it is derived
   from the scale density rhos and the other parameters of the density profile.

mSUGRA: |

   The most common definition of the minimal supergravity model; just a pseudonym for the CMSSM. The parameters are:

   A0           - universal trilinear coupling
   M0           - universal sfermion mass
   M12          - universal gaugino mass
   SignMu       - the sign of the mu parameter
   TanBeta      - the ratio of the up-type to down-type Higgs vevs

StandardModel_Higgs: |

   Simple Higgs model containing the SM tree-level Higgs mass mH as the only parameter, which is interpreted as the pole mass by most calculations. This generally removes the need to calculate it via renormalisation group running in any higher-energy theory. When observables are to be calculated that genuinely need to use running parameters, the model point is up-translated to a parameter point in the StandardModel_Higgs_running (the parent model), where mH^2 at scale mZ is set equal to the square of the tree-level mass, and QEWSB is set to the top mass. This is useful for more detailed calculations involving module functions that explicitly require the running mass parameter of StandardModel_Higgs_running, and/or functions that need accurate pole masses calculated by including the Higgs sector in renormalisation calculations.

WC: |

   An implementation of the standard effective field theory for the study of rare meson decays, based on the decomposition of the effective Hamiltonian into a linear combination of interactions specified with Wilson coefficients. This model incorporates enhancements and suppressions to the real and imaginary parts of the Wilson coefficients of the effective operators O7 , O9 , O10 , Q1 and Q2 (see the GAMBIT core paper for details and definitions).

nuclear_params_fnq: |

   This model contains the nuclear matrix elements that parameterise the quark content of protons and neutrons, plus parameters that describe the spin content of the proton.

nuclear_params_sigma0_sigmal: |

   The same as nuclear_params_fnq, but with the replacement of the six quark content matrix elements by the light quark content of the nucleon (sigmal) and the matrix element sigma0. See the GAMBIT core paper for details and definitions.

nuclear_params_sigmas_sigmal: |

   The same as nuclear_params_fnq, but with the replacement of the six quark content matrix elements by the matrix element sigma0 and the strange quark content of the nucleon sigmas. See the GAMBIT core paper for details and definitions.

SingletDM: |

   The scalar singlet DM model, with two parameters mS (the mass of the scalar DM), and lambda_hS, the strength of the new scalar interaction with the SM Higgs. Note that mS should either be interpreted as the tree level mass or directly as the pole mass for S. This is analogous to the treatment of the SM Higgs mass in the model StandardModel_Higgs.

SingletDM_running: |

   The scalar singlet DM model with lambda_S (the scalar self-coupling), lambda_hS (the scalar-SM Higgs interaction strength) and mS (the mass of the new scalar) defined at the scale mZ as free parameters, allowing full calculation of pole masses, renormalisation group running and vacuum stability.

LCDM: |

   The standard Lambda-CDM model, i.e. the simplest standard contemporary model with six effective parameters including cosmological constant Lambda and cold dark matter. The 6 parameters are chosen as:

   omega_b             - baryon density parameter
   omega_cdm           - dark matter density parameter
   H0                  - Hubble constant
   ln10A_s             - primordial curvature fluctuation amplitude
   n_s                 - parametrises the primordial scale dependence.
   tau_reio            - reionization optical depth

LCDMtensor: |

   Simplest extension of the Lambda-CDM model with the addition of a tensor degree of freedom. This parameter is set to zero in the LCDM model.

   omega_b             - baryon density parameter
   omega_cdm           - dark matter density parameter
   H0                  - Hubble constant
   ln10A_s             - primordial curvature fluctuation amplitude
   n_s                 - parametrises the primordial scale dependence.
   tau_reio            - reionization optical depth
   r                   - ratio of tensor primordial power to curvature power

<<<<<<< HEAD
Planck_TTTEEE: |

   Planck likelihood for high-l TT,TE,EE-spectra with 34 nuissance parameter.

   A_cib_217           - the CIB contamination at ℓ=3000 in the 217-GHz Planck map
   cib_index           - the effective slope of the CIB spectrum, which should be set to -1.3
   xi_sz_cib           - the SZ×CIB cross-correlation
   A_sz                - the tSZ contamination at 143GHz
   ps_A_100_100        - the point source contribution in 100×100
   ps_A_143_143        - the point source contribution in 143×143
   ps_A_143_217        - the point source contribution in 143×217
   ps_A_217_217        - the point source contribution in 217×217
   ksz_norm            - the kSZ contamination
   gal545_A_100        - the dust residual contamination at ℓ=200 in 100×100TT
   gal545_A_143        - the dust residual contamination at ℓ=200 in 143×143TT
   gal545_A_143_217    - the dust residual contamination at ℓ=200 in 143×217TT
   gal545_A_217        - the dust residual contamination at ℓ=200 in 217×217TT
   galf_EE_A_100       - the dust residual contamination at ℓ=500 in 100×100EE
   galf_EE_A_100_143   - the dust residual contamination at ℓ=500 in 100×143EE
   galf_EE_A_100_217   - the dust residual contamination at ℓ=500 in 100×217EE
   galf_EE_A_143       - the dust residual contamination at ℓ=500 in 143×143EE
   galf_EE_A_143_217   - the dust residual contamination at ℓ=500 in 143×217EE
   galf_EE_A_217       - the dust residual contamination at ℓ=500 in 217×217EE
   galf_EE_index       - the dust EE template slope, which should be set to -2.4
   galf_TE_A_100       - the dust residual contamination at ℓ=500 in 100×100TE
   galf_TE_A_100_143   - the dust residual contamination at ℓ=500 in 100×143TE
   galf_TE_A_100_217   - the dust residual contamination at ℓ=500 in 100×217TE
   galf_TE_A_143       - the dust residual contamination at ℓ=500 in 143x143TE
   galf_TE_A_143_217   - the dust residual contamination at ℓ=500 in 143×217TE
   galf_TE_A_217       - the dust residual contamination at ℓ=500 in 217×217TE
   galf_TE_index       - the dust EE template slope, which should be set to -2.4 
   calib_100T          - the relative calibration between 100 and 143 TT spectra
   calib_217T          - the relative calibration between 217 and 143 TT spectra
   calib_100P          - the calibration of the 100 EE spectra, which should be set to 1
   calib_143P          - the calibration of the 143 EE spectra, which should be set to 1
   calib_217P          - the calibration of the 217 EE spectra, which should be set to 1
   A_pol               - the calibration of the polarization relative to the temperature, which should be set to 1
   A_planck            - the Planck absolute calibration. 

Planck_TT: |

   Planck likelihood for high-l TT-spectrum with 16 nuissance parameter.

   A_cib_217           - the CIB contamination at l=3000 in the 217-GHz Planck map
   cib_index           - the effective slope of the CIB spectrum, a parameter that should be set to -1.3
   xi_sz_cib           - the SZxCIB cross-correlation
   A_sz                - the tSZ contamination at 143GHz
   ps_A_100_100        - the point source contribution in 100x100
   ps_A_143_143        - the point source contribution in 143x143
   ps_A_143_217        - the point source contribution in 143x217
   ps_A_217_217        - the point source contribution in 217x217
   ksz_norm            - the kSZ contamination
   gal545_A_100        - the dust residual contamination at l=200 in 100x100
   gal545_A_143        - the dust residual contamination at l=200 in 143x143
   gal545_A_143_217    - the dust residual contamination at l=200 in 143x217
   gal545_A_217        - the dust residual contamination at l=200 in 217x217
   calib_100T          - the relative calibration between the 100 and 143 spectra
   calib_217T          - the relative calibration between the 217 and 143 spectra
   A_planck            - the Planck absolute calibration.


Planck_lite: |

   Planck likelihood for high-l TT-spectrum (marginalized) with 1 nuissance parameter.

   A_planck            - the Planck absolute calibration.
=======
inf_SR1quad_LCDMt: |
   Simplest 7 parameter cosmology+inflation model: m^2 phi^2 --- quadratic inflation with slow-roll approximation. A_s, n_s and r are given by inflationary model parameters (under slow-roll approximation): N_piv, m^2.

inf_1quarInf_LCDMt: |
   6 parameter cosmology+inflation model: 0.25 lambda phi^4
   quartic inflation A_s, n_s and r are given by inflationary
   model parameters: N_piv, lambda.

inf_1mono32Inf_LCDMt: |
   6 parameter cosmology+inflation model: 2/3
   lambda phi^2/3 --- inflation, A_s, n_s and r are
   given by inflationary model parameters: N_piv, lambda.

inf_1linearInf_LCDMt: |
   6 parameter cosmology+inflation model: m phi
   linear inflation, A_s, n_s and r are given by
   inflationary model parameters: N_piv, m^2.

inf_smashInf_LCDMt: |
   8 parameter cosmology smash inflation model --- smash inflation
   A_s, n_s and r are given by inflationary model parameters: xi, m^2.

>>>>>>> b0d8db9f

lowl_SMW_70_dx11d_2014_10_03_v5c_Ap: |

   Planck likelihood for low-p TT spectrum with a single nuisance parameter.

   A_planck            - the Planck absolute calibration

plik_dx11dr2_HM_v18_TT: |

   Planck likelihood for TT spectrum with a 16 nuisance parameters.

   A_cib_217           - the CIB contamination at l=3000 in the 217-GHz Planck map
   cib_index           - the effective slope of the CIB spectrum, a parameter that should be set to -1.3
   xi_sz_cib           - the SZxCIB cross-correlation
   A_sz                - the tSZ contamination at 143GHz
   ps_A_100_100        - the point source contribution in 100x100
   ps_A_143_143        - the point source contribution in 143x143
   ps_A_143_217        - the point source contribution in 143x217
   ps_A_217_217        - the point source contribution in 217x217
   ksz_norm            - the kSZ contamination
   gal545_A_100        - the dust residual contamination at l=200 in 100x100
   gal545_A_143        - the dust residual contamination at l=200 in 143x143
   gal545_A_143_217    - the dust residual contamination at l=200 in 143x217
   gal545_A_217        - the dust residual contamination at l=200 in 217x217
   calib_100T          - the relative calibration between the 100 and 143 spectra
   calib_217T          - the relative calibration between the 217 and 143 spectra
<<<<<<< HEAD
   A_planck            - the Planck absolute calibration.
=======
   A_planck            - the Planck absolute calibration.
>>>>>>> b0d8db9f
<|MERGE_RESOLUTION|>--- conflicted
+++ resolved
@@ -488,7 +488,6 @@
    tau_reio            - reionization optical depth
 
 LCDMtensor: |
-
    Simplest extension of the Lambda-CDM model with the addition of a tensor degree of freedom. This parameter is set to zero in the LCDM model.
 
    omega_b             - baryon density parameter
@@ -499,9 +498,7 @@
    tau_reio            - reionization optical depth
    r                   - ratio of tensor primordial power to curvature power
 
-<<<<<<< HEAD
 Planck_TTTEEE: |
-
    Planck likelihood for high-l TT,TE,EE-spectra with 34 nuissance parameter.
 
    A_cib_217           - the CIB contamination at ℓ=3000 in the 217-GHz Planck map
@@ -530,17 +527,16 @@
    galf_TE_A_143       - the dust residual contamination at ℓ=500 in 143x143TE
    galf_TE_A_143_217   - the dust residual contamination at ℓ=500 in 143×217TE
    galf_TE_A_217       - the dust residual contamination at ℓ=500 in 217×217TE
-   galf_TE_index       - the dust EE template slope, which should be set to -2.4 
+   galf_TE_index       - the dust EE template slope, which should be set to -2.4
    calib_100T          - the relative calibration between 100 and 143 TT spectra
    calib_217T          - the relative calibration between 217 and 143 TT spectra
    calib_100P          - the calibration of the 100 EE spectra, which should be set to 1
    calib_143P          - the calibration of the 143 EE spectra, which should be set to 1
    calib_217P          - the calibration of the 217 EE spectra, which should be set to 1
    A_pol               - the calibration of the polarization relative to the temperature, which should be set to 1
-   A_planck            - the Planck absolute calibration. 
+   A_planck            - the Planck absolute calibration.
 
 Planck_TT: |
-
    Planck likelihood for high-l TT-spectrum with 16 nuissance parameter.
 
    A_cib_217           - the CIB contamination at l=3000 in the 217-GHz Planck map
@@ -560,13 +556,11 @@
    calib_217T          - the relative calibration between the 217 and 143 spectra
    A_planck            - the Planck absolute calibration.
 
-
 Planck_lite: |
-
    Planck likelihood for high-l TT-spectrum (marginalized) with 1 nuissance parameter.
 
    A_planck            - the Planck absolute calibration.
-=======
+
 inf_SR1quad_LCDMt: |
    Simplest 7 parameter cosmology+inflation model: m^2 phi^2 --- quadratic inflation with slow-roll approximation. A_s, n_s and r are given by inflationary model parameters (under slow-roll approximation): N_piv, m^2.
 
@@ -588,8 +582,6 @@
 inf_smashInf_LCDMt: |
    8 parameter cosmology smash inflation model --- smash inflation
    A_s, n_s and r are given by inflationary model parameters: xi, m^2.
-
->>>>>>> b0d8db9f
 
 lowl_SMW_70_dx11d_2014_10_03_v5c_Ap: |
 
@@ -616,8 +608,4 @@
    gal545_A_217        - the dust residual contamination at l=200 in 217x217
    calib_100T          - the relative calibration between the 100 and 143 spectra
    calib_217T          - the relative calibration between the 217 and 143 spectra
-<<<<<<< HEAD
-   A_planck            - the Planck absolute calibration.
-=======
-   A_planck            - the Planck absolute calibration.
->>>>>>> b0d8db9f
+   A_planck            - the Planck absolute calibration.