# GAMBIT central models description database
#
# GAMBIT will parse this file and try to match the entries
# to the models it has registered. If there are any
# conflicts it will report them, and if any models
# are lacking descriptions those will be reported too.
# This is then merged with internally known information
# to create a centralised database of model information.
# This is found in the file "<insert name here>"
#
# Note: Yaml syntax for multi-line strings is this:
#
#body: |
#  This is a multi-line string.
#  "special" metacharacters may
#  appear here. The extent of this string is
#  indicated by indentation.

NormalDist: |
   A simple test model consisting of two parameters: the width and central value of a Gaussian distribution.

TestModel1D: |
   A one-dimensional test model, typically used for debugging simple prior transformations, or when a dummy model is required (as in the external model example in ColliderBit).

MSSM63atQ: |
   The most general formulation of the CP-conserving MSSM, with C terms set to zero due to their usual irrelevance in (known) SUSY-breaking schemes. The parameters are:

   Ad_11, Ad_12, Ad_13, Ad_21, Ad_22, Ad_23, Ad_31, Ad_32, Ad_33  - elements of the A_d trilinear coupling matrix
   Ae_11, Ae_12, Ae_13, Ae_21, Ae_22, Ae_23, Ae_31, Ae_32, Ae_33  - elements of the A_e trilinear coupling matrix
   Au_11, Au_12, Au_13, Au_21, Au_22, Au_23, Au_31, Au_32, Au_33  - elements of the A_u trilinear coupling matrix
   M1, M2, M3                                                     - gaugino masses
   Qin                                                            - the scale Q at which the parameters are specified
   SignMu                                                         - the sign of the mu parameter
   TanBeta                                                        - the ratio of the up-type to down-type Higgs vevs
   mHd2, mHu2                                                     - Higgs mass parameters
   md2_11, md2_12, md2_13, md2_22, md2_23, md2_33                 - elements of the m_d^2 mass (squared) mixing matrix
   me2_11, me2_12, me2_13, me2_22, me2_23, me2_33                 - elements of the m_e^2 mass (squared) mixing matrix
   ml2_11, ml2_12, ml2_13, ml2_22, ml2_23, ml2_33                 - elements of the m_l^2 mass (squared) mixing matrix
   mq2_11, mq2_12, mq2_13, mq2_22, mq2_23, mq2_33                 - elements of the m_Q^2 mass (squared) mixing matrix
   mu2_11, mu2_12, mu2_13, mu2_22, mu2_23, mu2_33                 - elements of the m_u^2 mass (squared) mixing matrix

MSSM63atQ_mA: |
   As per the MSSM63atQ, but with parameters SignMu, mHd2 and mHu2 replaced by mA (the DRbar mass of the A boson) and mu (the SUSY Higgs bilinear).
   Note that translation to MSSM63atQ requires the RGEs to already have been solved (in order to determine the values of mHu2 and mHd2).

MSSM63atMGUT: |
   As per the MSSM63atQ, but with Q=MGUT. Note that translation to MSSM63atQ requires the RGEs to already have been solved (in order to determine the value of the GUT scale).

MSSM63atMGUT_mA: |
   As per the MSSM63atMGUT, but with parameters SignMu, mHd2 and mHu2 replaced by mA (the DRbar mass of the A boson) and mu (the SUSY Higgs bilinear).
   Note that translation to MSSM63atMGUT requires the RGEs to already have been solved (in order to determine the values of mHu2 and mHd2).

MSSM63atMSUSY: |
   As per the MSSM63atQ, but with Q=MSUSY. Note that translation to MSSM63atQ requires the RGEs to already have been solved (in order to determine the value of the SUSY scale).

MSSM63atMSUSY_mA: |
   As per the MSSM63atMSUSY, but with parameters SignMu, mHd2 and mHu2 replaced by mA (the DRbar mass of the A boson) and mu (the SUSY Higgs bilinear).
   Note that translation to MSSM63atMSUSY requires the RGEs to already have been solved (in order to determine the values of mHu2 and mHd2).

MSSM30atQ: |
   As per the MSSM63atQ, but with all off-diagonal elements in the mass squared matrices and the trilinear coupling matrices set to zero. This leaves:

   Ad_1, Ad_2, Ad_3    - diagonal elements of the A_d trilinear coupling matrix
   Ae_1, Ae_2, Ae_3    - diagonal elements of the A_e trilinear coupling matrix
   Au_1, Au_2, Au_3    - diagonal elements of the A_u trilinear coupling matrix
   M1, M2, M3          - gaugino masses
   Qin                 - the scale at which the parameters are defined
   SignMu              - the sign of the mu parameter
   TanBeta             - the ratio of the up-type to down-type Higgs vevs
   mHd2, mHu2          - Higgs mass parameters
   md2_1, md2_2, md2_3 - diagonal elements of the m_d^2 mass (squared) mixing matrix
   me2_1, me2_2, me2_3 - diagonal elements of the m_e^2 mass (squared) mixing matrix
   ml2_1, ml2_2, ml2_3 - diagonal elements of the m_l^2 mass (squared) mixing matrix
   mq2_1, mq2_2, mq2_3 - diagonal elements of the m_q^2 mass (squared) mixing matrix
   mu2_1, mu2_2, mu2_3 - diagonal elements of the m_u^2 mass (squared) mixing matrix

MSSM30atQ_mA: |
   As per the MSSM30atQ, but with parameters SignMu, mHd2 and mHu2 replaced by mA (the DRbar mass of the A boson) and mu (the SUSY Higgs bilinear). Note that the translation to MSSM30atQ requires the RGEs to already have been solved (in order to determine the values of mHd2 and mHu2).

MSSM30atMGUT: |
   As per the MSSM30atQ, but with Q=MGUT. Note that translation to MSSM30atQ requires the RGEs to already have been solved (in order to determine the value of the GUT scale).

MSSM30atMGUT_mA: |
   As per the MSSM30atMGUT, but with parameters SignMu, mHd2 and mHu2 replaced by mA (the DRbar mass of the A boson) and mu (the SUSY Higgs bilinear). Note that the translation to MSSM30atMGUT requires the RGEs to already have been solved (in order to determine the values of mHd2 and mHu2).

MSSM30atMSUSY: |
   As per the MSSM30atQ, but with Q=MSUSY. Note that translation to MSSM30atQ requires the RGEs to already have been solved (in order to determine the value of the GUT scale).

MSSM30atMSUSY_mA: |
   As per the MSSM30atMSUSY, but with parameters SignMu, mHd2 and mHu2 replaced by mA (the DRbar mass of the A boson) and mu (the SUSY Higgs bilinear). Note that the translation to MSSM30atMSUSY requires the RGEs to already have been solved (in order to determine the values of mHd2 and mHu2).

MSSM25atQ: |

   As per the MSSM30atQ, but with first and second generation trilinear couplings degenerate in the slepton sector, and set to zero for squarks. This leaves:

   Ad_3                - only non-zero element of the A_d trilinear coupling matrix
   Ae_12, Ae_3         - diagonal elements of the A_e trilinear coupling matrix (same for first and second generations = Ae_12)
   Au_3                - only non-zero element of the A_u trilinear coupling matrix
   M1, M2, M3          - gaugino masses
   Qin                 - the scale at which the parameters are defined
   SignMu              - the sign of the mu parameter
   TanBeta             - the ratio of the up-type to down-type Higgs vevs
   mHd2, mHu2          - Higgs mass parameters
   md2_1, md2_2, md2_3 - diagonal elements of the m_d^2 mass (squared) mixing matrix
   me2_1, me2_2, me2_3 - diagonal elements of the m_e^2 mass (squared) mixing matrix
   ml2_1, ml2_2, ml2_3 - diagonal elements of the m_l^2 mass (squared) mixing matrix
   mq2_1, mq2_2, mq2_3 - diagonal elements of the m_q^2 mass (squared) mixing matrix
   mu2_1, mu2_2, mu2_3 - diagonal elements of the m_u^2 mass (squared) mixing matrix

MSSM25atQ_mA: |
   As per the MSSM25atQ, but with parameters SignMu, mHd2 and mHu2 replaced by mA (the DRbar mass of the A boson) and mu (the SUSY Higgs bilinear).

MSSM25atMGUT: |
   As per the MSSM25atQ, but with Q=MGUT. Note that translation to MSSM25atQ requires the RGEs to already have been solved (in order to determine the value of the GUT scale).

MSSM25atMGUT_mA: |
   As per the MSSM25atMGUT, but with parameters SignMu, mHd2 and mHu2 replaced by mA (the DRbar mass of the A boson) and mu (the SUSY Higgs bilinear).

MSSM25atMSUSY: |
   As per the MSSM25atQ, but with Q=MSUSY. Note that translation to MSSM25atQ requires the RGEs to already have been solved (in order to determine the value of the GUT scale).

MSSM25atMSUSY_mA: |
   As per the MSSM25atMSUSY, but with parameters SignMu, mHd2 and mHu2 replaced by mA (the DRbar mass of the A boson) and mu (the SUSY Higgs bilinear).

MSSM24atQ: |

   As per the MSSM25atQ, but with first and second-generation trilinear couplings in the slepton sector also set to zero. This leaves:

   Ad_3                - only non-zero element of the A_d trilinear coupling matrix
   Ae_3                - only non-zero diagonal element of the A_e trilinear coupling matrix
   Au_3                - only non-zero element of the A_u trilinear coupling matrix
   M1, M2, M3          - gaugino masses
   Qin                 - the scale at which the parameters are defined
   SignMu              - the sign of the mu parameter
   TanBeta             - the ratio of the up-type to down-type Higgs vevs
   mHd2, mHu2          - Higgs mass parameters
   md2_1, md2_2, md2_3 - diagonal elements of the m_d^2 mass (squared) mixing matrix
   me2_1, me2_2, me2_3 - diagonal elements of the m_e^2 mass (squared) mixing matrix
   ml2_1, ml2_2, ml2_3 - diagonal elements of the m_l^2 mass (squared) mixing matrix
   mq2_1, mq2_2, mq2_3 - diagonal elements of the m_q^2 mass (squared) mixing matrix
   mu2_1, mu2_2, mu2_3 - diagonal elements of the m_u^2 mass (squared) mixing matrix

MSSM24atQ_mA: |
   As per the MSSM24atQ, but with parameters SignMu, mHd2 and mHu2 replaced by mA (the DRbar mass of the A boson) and mu (the SUSY Higgs bilinear).

MSSM20atQ: |

   As per the MSSM25atQ, but with degenerate first and second-generation sfermion mass parameters. This leaves:

   Ad_3                - only non-zero element of the A_d trilinear coupling matrix
   Ae_12, Ae_3         - diagonal elements of the A_e trilinear coupling matrix (same for first and second generations = Ae_12)
   Au_3                - only non-zero element of the A_u trilinear coupling matrix
   M1, M2, M3          - gaugino masses
   Qin                 - the scale at which the parameters are defined
   SignMu              - the sign of the mu parameter
   TanBeta             - the ratio of the up-type to down-type Higgs vevs
   mHd2, mHu2          - Higgs mass parameters
   md2_12, md2_3       - diagonal elements of the m_d^2 mass (squared) mixing matrix (same for first and second generations = md2_12)
   me2_12, me2_3       - diagonal elements of the m_e^2 mass (squared) mixing matrix (same for first and second generations = me2_12)
   ml2_12, ml2_3       - diagonal elements of the m_l^2 mass (squared) mixing matrix (same for first and second generations = ml2_12)
   mq2_12, mq2_3       - diagonal elements of the m_q^2 mass (squared) mixing matrix (same for first and second generations = mq2_12)
   mu2_12, mu2_3       - diagonal elements of the m_u^2 mass (squared) mixing matrix (same for first and second generations = mu2_12)

MSSM20atQ_mA: |
   As per the MSSM20atQ, but with parameters SignMu, mHd2 and mHu2 replaced by mA (the DRbar mass of the A boson) and mu (the SUSY Higgs bilinear).

MSSM20atMGUT: |
   As per the MSSM20atQ, but with Q=MGUT. Note that translation to MSSM20atQ requires the RGEs to already have been solved (in order to determine the value of the GUT scale).

MSSM20atMGUT_mA: |
   As per the MSSM20atMGUT, but with parameters SignMu, mHd2 and mHu2 replaced by mA (the DRbar mass of the A boson) and mu (the SUSY Higgs bilinear).

MSSM20atMSUSY: |
   As per the MSSM20atQ, but with Q=MSUSY. Note that translation to MSSM20atQ requires the RGEs to already have been solved (in order to determine the value of the GUT scale).

MSSM20atMSUSY_mA: |
   As per the MSSM20atMSUSY, but with parameters SignMu, mHd2 and mHu2 replaced by mA (the DRbar mass of the A boson) and mu (the SUSY Higgs bilinear).

MSSM19atQ: |

   This is the model that is sometimes referred to as the “phenomenological” MSSM (pMSSM). As per the MSSM20atQ, but with first and second-generation trilinear couplings in the slepton sector also set to zero. This leaves:

   Ad_3                - only non-zero element of the A_d trilinear coupling matrix
   Ae_3                - only non-zero element of the A_e trilinear coupling matrix (same for first and second generations = Ae_12)
   Au_3                - only non-zero element of the A_u trilinear coupling matrix
   M1, M2, M3          - gaugino masses
   Qin                 - the scale at which the parameters are defined
   SignMu              - the sign of the mu parameter
   TanBeta             - the ratio of the up-type to down-type Higgs vevs
   mHd2, mHu2          - Higgs mass parameters
   md2_12, md2_3       - diagonal elements of the m_d^2 mass (squared) mixing matrix (same for first and second generations = md2_12)
   me2_12, me2_3       - diagonal elements of the m_e^2 mass (squared) mixing matrix (same for first and second generations = me2_12)
   ml2_12, ml2_3       - diagonal elements of the m_l^2 mass (squared) mixing matrix (same for first and second generations = ml2_12)
   mq2_12, mq2_3       - diagonal elements of the m_q^2 mass (squared) mixing matrix (same for first and second generations = mq2_12)
   mu2_12, mu2_3       - diagonal elements of the m_u^2 mass (squared) mixing matrix (same for first and second generations = mu2_12)

MSSM19atQ_mA: |
   As per the MSSM19atQ, but with parameters SignMu, mHd2 and mHu2 replaced by mA (the DRbar mass of the A boson) and mu (the SUSY Higgs bilinear).

MSSM16atQ: |

   As per the MSSM19atQ, but with all first and second generation squark mass parameters degenerate and all first and second generation slepton mass parameters degenerate. This leaves:

   Ad_3                       - only non-zero element of the A_d trilinear coupling matrix
   Ae_3                       - only non-zero element of the A_e trilinear coupling matrix (same for first and second generations = Ae_12)
   Au_3                       - only non-zero element of the A_u trilinear coupling matrix
   M1, M2, M3                 - gaugino masses
   Qin                        - the scale at which the parameters are defined
   SignMu                     - the sign of the mu parameter
   TanBeta                    - the ratio of the up-type to down-type Higgs vevs
   mHd2, mHu2                 - Higgs mass parameters
   m{e,l,q,u,d}2_3            - third generation diagonal elements of the squark and slepton mass (squared) matrices
   m{l,q}2_12,                - first and second generation diagonal elements of the squark and slepton mass (squared) matrices

MSSM16atQ_mA: |
   As per the MSSM16atQ, but with parameters SignMu, mHd2 and mHu2 replaced by mA (the DRbar mass of the A boson) and mu (the SUSY Higgs bilinear).

MSSM15atQ: |

   As per the MSSM16atQ, but with down-type and sleptonic trilinear couplings degenerate. This leaves:

   A0                         - Ad_33 = Ae_33 = A0 (diagonal element of trilinear coupling matrices for the down-type squarks and sleptons)
   Au_3                       - only non-zero element of the A_u trilinear coupling matrix
   M1, M2, M3                 - gaugino masses
   Qin                        - the scale at which the parameters are defined
   SignMu                     - the sign of the mu parameter
   TanBeta                    - the ratio of the up-type to down-type Higgs vevs
   mHd2, mHu2                 - Higgs mass parameters
   m{e,l,q,u,d}2_3            - third generation diagonal elements of the squark and slepton mass (squared) matrices
   m{l,q}2_12,                - first and second generation diagonal elements of the squark and slepton mass (squared) matrices

MSSM15atQ_mA: |
   As per the MSSM15atQ, but with parameters SignMu, mHd2 and mHu2 replaced by mA (the DRbar mass of the A boson) and mu (the SUSY Higgs bilinear).

MSSM11atQ: |

   As per the MSSM16atQ/MSSM19atQ, but with universal squark and slepton mass parameters. This leaves:

   Ad_3                       - only non-zero element of the A_d trilinear coupling matrix
   Ae_3                       - only non-zero element of the A_e trilinear coupling matrix (same for first and second generations = Ae_12)
   Au_3                       - only non-zero element of the A_u trilinear coupling matrix
   M1, M2, M3                 - gaugino masses
   Qin                        - the scale at which the parameters are defined
   SignMu                     - the sign of the mu parameter
   TanBeta                    - the ratio of the up-type to down-type Higgs vevs
   mHd2, mHu2                 - Higgs mass parameters
   mq2                        - all diagonal elements of squark mass (squared) matrices
   ml2                        - all diagonal elements of slepton mass (squared) matrices

MSSM11atQ_mA: |
   As per the MSSM11atQ, but with parameters SignMu, mHd2 and mHu2 replaced by mA (the DRbar mass of the A boson) and mu (the SUSY Higgs bilinear).

MSSM10atQ: |

   As per the MSSM11atQ, but with no sleptonic trilinear coupings. This leaves:

   Ad_3                       - only non-zero element of the A_d trilinear coupling matrix
   Au_3                       - only non-zero element of the A_u trilinear coupling matrix
   M1, M2, M3                 - gaugino masses
   Qin                        - the scale at which the parameters are defined
   SignMu                     - the sign of the mu parameter
   TanBeta                    - the ratio of the up-type to down-type Higgs vevs
   mHd2, mHu2                 - Higgs mass parameters
   mq2                        - all diagonal elements of squark mass (squared) matrices
   ml2                        - all diagonal elements of slepton mass (squared) matrices

MSSM10atQ_mA: |
   As per the MSSM10atQ, but with parameters SignMu, mHd2 and mHu2 replaced by mA (the DRbar mass of the A boson) and mu (the SUSY Higgs bilinear).

MSSM10batQ: |

   As per the MSSM11atQ, but with a universal sfermion mass parameter mf2. This leaves:

   Ad_3                       - only non-zero element of the A_d trilinear coupling matrix
   Ae_3                       - only non-zero element of the A_e trilinear coupling matrix (same for first and second generations = Ae_12)
   Au_3                       - only non-zero element of the A_u trilinear coupling matrix
   M1, M2, M3                 - gaugino masses
   Qin                        - the scale at which the parameters are defined
   SignMu                     - the sign of the mu parameter
   TanBeta                    - the ratio of the up-type to down-type Higgs vevs
   mHd2, mHu2                 - Higgs mass parameters
   mf2                        - all diagonal elements of squark and slepton mass (squared) matrices

MSSM10batQ_mA: |
   As per the MSSM10batQ, but with parameters SignMu, mHd2 and mHu2 replaced by mA (the DRbar mass of the A boson) and mu (the SUSY Higgs bilinear).

MSSM10catQ: |

   As per the MSSM15atQ, but with a universal trilinear coupling A0, 3rd generation squark mass mq2_3 and slepton mass ml2 parameters. This leaves:

   A0                         - Ad_33 = Ae_33 = Au_33 = A0 (diagonal element of trilinear coupling matrices for the down-type squarks and sleptons)
   M1, M2, M3                 - gaugino masses
   Qin                        - the scale at which the parameters are defined
   SignMu                     - the sign of the mu parameter
   TanBeta                    - the ratio of the up-type to down-type Higgs vevs
   mHd2, mHu2                 - Higgs mass parameters
   mq2_12, mq_3               - non-zero elements of the squark mass (squared) matrices, unified for first and second generations
   ml2                        - all diagonal elements of the slepton mass (squared) matrices

MSSM10catQ_mA: |
   As per the MSSM10catQ, but with parameters SignMu, mHd2 and mHu2 replaced by mA (the DRbar mass of the A boson) and mu (the SUSY Higgs bilinear).

MSSM9atQ: |

   As per the MSSM11atQ, but with universal sfermion masses and no sleptonic trilinear couplings. This leaves:

   Ad_3                       - only non-zero element of the A_d trilinear coupling matrix
   Au_3                       - only non-zero element of the A_u trilinear coupling matrix
   M1, M2, M3                 - gaugino masses
   Qin                        - the scale at which the parameters are defined
   SignMu                     - the sign of the mu parameter
   TanBeta                    - the ratio of the up-type to down-type Higgs vevs
   mHd2, mHu2                 - Higgs mass parameters
   mf2                        - all diagonal elements of squark and slepton mass (squared) matrices

MSSM9atQ_mA: |
   As per the MSSM9atQ, but with parameters SignMu, mHd2 and mHu2 replaced by mA (the DRbar mass of the A boson) and mu (the SUSY Higgs bilinear).

MSSM9batQ: |

   As per the MSSM15atQ, but with universal sfermion masses except for left-handed 3rd-generation squarks, and only a top-type trilinear coupling. This leaves:

   Au_3                       - only non-zero element of the A_u trilinear coupling matrix
   M1, M2, M3                 - gaugino masses
   Qin                        - the scale at which the parameters are defined
   SignMu                     - the sign of the mu parameter
   TanBeta                    - the ratio of the up-type to down-type Higgs vevs
   mHd2, mHu2                 - Higgs mass parameters
   mq2_3                      - third-generation diagonal element of mq^2 matrix (left-handed squarks)
   mf2                        - all other diagonal elements of squark and slepton mass (squared) matrices

MSSM9batQ_mA: |
   As per the MSSM9batQ, but with parameters SignMu, mHd2 and mHu2 replaced by mA (the DRbar mass of the A boson) and mu (the SUSY Higgs bilinear).

MSSM7atQ: |

   As per the MSSM9atQ, but assuming a Grand Unified Theory (GUT)-inspired relationship between the gaugino masses. See the GAMBIT core paper for details. This leaves:

   Ad_3                       - only non-zero element of the A_d trilinear coupling matrix
   Au_3                       - only non-zero element of the A_u trilinear coupling matrix
   M2                         - wino mass
   Qin                        - the scale at which the parameters are defined
   SignMu                     - the sign of the mu parameter
   TanBeta                    - the ratio of the up-type to down-type Higgs vevs
   mHd2, mHu2                 - Higgs mass parameters
   mf2                        - all diagonal elements of squark and slepton mass (squared) matrices

MSSM7atQ_mA: |
   As per the MSSM7atQ, but with parameters SignMu, mHd2 and mHu2 replaced by mA (the DRbar mass of the A boson) and mu (the SUSY Higgs bilinear).

NUHM2: |

   The second Non-Universal Higgs Mass model. Descended from the MSSM63atMGUT. All off-diagonal elements in the squark and slepton mass matrices are set to zero, and all diagonal elements are set equal to a universal sfermion mass M0. All gaugino masses are set to the universal mass M12 and all entries in the trilinear coupling matrices are set to the universal coupling A0. This leaves:

   A0           - universal trilinear coupling
   M0           - universal sfermion mass
   M12          - universal gaugino mass
   SignMu       - the sign of the mu parameter
   TanBeta      - the ratio of the up-type to down-type Higgs vevs
   mHd, mHu     - Higgs mass parameters

NUHM1: |

   The first Non-Universal Higgs Mass model. As per the NUHM2, but with a single Higgs mass parameter mH. This leaves:

   A0           - universal trilinear coupling
   M0           - universal sfermion mass
   M12          - universal gaugino mass
   SignMu       - the sign of the mu parameter
   TanBeta      - the ratio of the up-type to down-type Higgs vevs
   mH           - Higgs mass parameters

CMSSM: |

   The Constrained MSSM. As per the NUHM1, but with M0 playing the role of a fully universal scalar mass parameter. This leaves:

   A0           - universal trilinear coupling
   M0           - universal sfermion mass
   M12          - universal gaugino mass
   SignMu       - the sign of the mu parameter
   TanBeta      - the ratio of the up-type to down-type Higgs vevs

StandardModel_SLHA2: |
   Contains all SM parameters except the Higgs mass, which is separated out since this is often a prediction of BSM physics models. Models without their own Higgs sector can be scanned in tandem with an extra model that contains the Higgs mass as a parameter. The StandardModel_SLHA2 model contains the SM parameters that are defined in the SMINPUTS, VCKMIN and UPMNSIN blocks of the second SUSY Les Houches Accord (SLHA2):

   CKM_A, CKM_etabar, CKM_lambda, CKM_rhobar    - CKM matrix elements in the Wolfenstein parameterisation
   alphaS                                       - the strong coupling constant at scale mZ in the MSbar renormalization scheme
   alphainv                                     - the reciprocal of the electromagnetic coupling constant at scale mZ in the MSbar renormalisation scheme
   delta13                                      - Dirac CP-violating phase
   alpha1                                       - first Majorana CP-violating phase
   alpha2                                       - second CP-violating Majorana phase
   mBmB                                         - b quark mass at scale mb in the MSbar renormalisation scheme
   mCmC                                         - c quark mass at scale mc in the MSbar renormalisation scheme
   mU, mD, mS                                   - u, d and s quark masses at scale 2 GeV in the MSbar renormalisation scheme
   mE, mMu, mTau                                - the electron, muon and tau pole masses
   mNu1, mNu2, mNu3                             - the neutrino pole masses
   mT                                           - the top quark pole mass
   mZ                                           - the Z boson pole mass
   theta12, theta13, theta23                    - mixing angles from PMNS matrix
   GF                                           - the Fermi coupling constant

ScalarSingletDM_Z3: |

   The singlet DM model with a Z3 symmetry. Note that mS should either be interpreted as the tree level mass or directly as the pole mass for S. This is analogous to the treatment of the SM Higgs mass in the model StandardModel_Higgs.

   lambda_hS  - coupling for vertex connecting the SM Higgs to the new scalar
   mS         - the mass of the scalar DM candidate
   mu3        - coefficient of S^3 Lagrangian term

ScalarSingletDM_Z3_running: |

   The singlet DM model with a Z3 symmetry.

   lambda_S   - self-coupling of the scalar
   lambda_hS  - coupling for vertex connecting the SM Higgs to the new scalar
   mS         - the mass of the scalar DM candidate
   mu3        - coefficient of S^3 Lagrangian term

StandardModel_Higgs_running: |

   This model provides a description of the SM Higgs sector in terms of mH, the bare Higgs mass parameter in the SM Lagrangian at scale mZ. QEWSB specifies the scale at which the electroweak symmetry-breaking (EWSB) consistency condition that the Higgs potential possess a tree-level minimum is imposed. This model is intended for use in situations where the Higgs potential is run to different scales, e.g. for calculating pole masses or investigating vacuum stability.

Halo_Einasto: |
   Dark matter halo model corresponding to an Einasto density profile with scale density rhos,
   a local dark matter density rho0, and a local Maxwell-Boltzmann velocity distribution.
   Here, rhos and rho0 are set independently of each other.

Halo_Einasto_rho0: |
   Same as Halo_Einasto, but instead of giving rhos explicitly as a parameter, it is derived
   from the local dark matter density rho0 and the other parameters of the density profile.

Halo_Einasto_rhos: |
   Same as Halo_Einasto, but instead of giving rho0 explicitly as a parameter, it is derived
   from the scale density rhos and the other parameters of the density profile.

Halo_gNFW: |
   Dark matter halo model corresponding to a generalized NFW density profile with scale density rhos,
   a local dark matter density rho0, and a local Maxwell-Boltzmann velocity distribution.
   Here, rhos and rho0 are set independently of each other.

Halo_gNFW_rho0: |
   Same as Halo_gNFW, but instead of giving rhos explicitly as a parameter, it is derived
   from the local dark matter density rho0 and the other parameters of the density profile.

Halo_gNFW_rhos: |
   Same as Halo_gNFW, but instead of giving rho0 explicitly as a parameter, it is derived
   from the scale density rhos and the other parameters of the density profile.

mSUGRA: |

   The most common definition of the minimal supergravity model; just a pseudonym for the CMSSM. The parameters are:

   A0           - universal trilinear coupling
   M0           - universal sfermion mass
   M12          - universal gaugino mass
   SignMu       - the sign of the mu parameter
   TanBeta      - the ratio of the up-type to down-type Higgs vevs

StandardModel_Higgs: |

   Simple Higgs model containing the SM tree-level Higgs mass mH as the only parameter, which is interpreted as the pole mass by most calculations. This generally removes the need to calculate it via renormalisation group running in any higher-energy theory. When observables are to be calculated that genuinely need to use running parameters, the model point is up-translated to a parameter point in the StandardModel_Higgs_running (the parent model), where mH^2 at scale mZ is set equal to the square of the tree-level mass, and QEWSB is set to the top mass. This is useful for more detailed calculations involving module functions that explicitly require the running mass parameter of StandardModel_Higgs_running, and/or functions that need accurate pole masses calculated by including the Higgs sector in renormalisation calculations.

WC: |

   An implementation of the standard effective field theory for the study of rare meson decays, based on the decomposition of the effective Hamiltonian into a linear combination of interactions specified with Wilson coefficients. This model incorporates enhancements and suppressions to the real and imaginary parts of the Wilson coefficients of the effective operators O7 , O9 , O10 , Q1 and Q2 (see the GAMBIT core paper for details and definitions).

nuclear_params_fnq: |

   This model contains the nuclear matrix elements that parameterise the quark content of protons and neutrons, plus parameters that describe the spin content of the proton.

nuclear_params_sigma0_sigmal: |

   The same as nuclear_params_fnq, but with the replacement of the six quark content matrix elements by the light quark content of the nucleon (sigmal) and the matrix element sigma0. See the GAMBIT core paper for details and definitions.

nuclear_params_sigmas_sigmal: |

   The same as nuclear_params_fnq, but with the replacement of the six quark content matrix elements by the matrix element sigma0 and the strange quark content of the nucleon sigmas. See the GAMBIT core paper for details and definitions.

ScalarSingletDM_Z2: |

   The scalar singlet DM model, with two parameters mS (the mass of the scalar DM), and lambda_hS, the strength of the new scalar interaction with the SM Higgs. Note that mS should either be interpreted as the tree level mass or directly as the pole mass for S. This is analogous to the treatment of the SM Higgs mass in the model StandardModel_Higgs.

ScalarSingletDM_Z2_running: |

   The scalar singlet DM model with lambda_S (the scalar self-coupling), lambda_hS (the scalar-SM Higgs interaction strength) and mS (the mass of the new scalar) defined at the scale mZ as free parameters, allowing full calculation of pole masses, renormalisation group running and vacuum stability.

MDM: |

   Minimal dark matter

VectorSingletDM_Z2: |

   The vector DM model, with two parameters mV (the mass of the vector DM), and lambda_hV, the strength of the vector DM interaction with the SM Higgs. Note that mV should either be interpreted as the tree level mass or directly as the pole mass for V. This is analogous to the treatment of the SM Higgs mass in the model StandardModel_Higgs.

MajoranaSingletDM_Z2: |

   The Majorana fermion DM model, with three parameters mX (the mass of the Majorana fermion DM), lX = lambda_{hX}/Lambda_X where Lambda_X is the EFT cut-off scale, and xi is a mixing angle, controlling the interaction between the Majorana fermion DM and the SM Higgs.

MajoranaSingletDM_Z2_sps: |

   Same as MajoranaSingletDM_Z2, but specifying instead the scalar and pseudoscalar couplings lX_s and lX_ps of DM to the Higgs.

DiracSingletDM_Z2: |

   The Dirac fermion DM model, with three parameters mF (the mass of the Dirac fermion DM), lF = lambda_{hF}/Lambda_F where Lambda_F is the EFT cut-off scale, and xi is a mixing angle, controlling the scalar-pseudoscalar interaction between the Dirac fermion DM and the SM Higgs.

DiracSingletDM_Z2_sps: |

   Same as DiracSingletDM_Z2, but specifying instead the scalar and pseudoscalar couplings lF_s and lF_ps of DM to the Higgs.

<<<<<<< HEAD

MSSM63atQ_lightgravitino: |
   As per the MSSM63atQ, but with an extra parameter mG for the gravitino mass.

MSSM63atMSUSY_lightgravitino: |
   As per the MSSM63atMSUSY, but with an extra parameter mG for the gravitino mass.

MSSM30atQ_lightgravitino: |
   As per the MSSM63atQ, but with an extra parameter mG for the gravitino mass.

MSSM30atMSUSY_lightgravitino: |
   As per the MSSM30atQ, but with an extra parameter mG for the gravitino mass.

MSSM25atMSUSY_lightgravitino: |
   As per the MSSM25atMSUSY, but with an extra parameter mG for the gravitino mass.

MSSM25atQ_lightgravitino: |
   As per the MSSM25atQ, but with an extra parameter mG for the gravitino mass.

MSSM20atQ_lightgravitino: |
   As per the MSSM20atQ, but with an extra parameter mG for the gravitino mass.

MSSM20atMSUSY_lightgravitino: |
   As per the MSSM20atMSUSY, but with an extra parameter mG for the gravitino mass.

MSSM63atMGUT_lightgravitino: |
   As per the MSSM63atMGUT, but with an extra parameter mG for the gravitino mass.

MSSM24atQ_lightgravitino: |
   As per the MSSM24atQ, but with an extra parameter mG for the gravitino mass.

MSSM19atQ_lightgravitino: |
   As per the MSSM19atQ, but with an extra parameter mG for the gravitino mass.

MSSM16atQ_lightgravitino: |
   As per the MSSM16atQ, but with an extra parameter mG for the gravitino mass.

MSSM15atQ_lightgravitino: |
   As per the MSSM15atQ_lightgravitino, but with an extra parameter mG for the gravitino mass.

MSSM10catQ_lightgravitino: |
   As per the MSSM10catQ, but with an extra parameter mG for the gravitino mass.

MSSM63atQ_mA_lightgravitino: |
   As per the MSSM63atQ_mA, but with an extra parameter mG for the gravitino mass.

MSSM30atQ_mA_lightgravitino: |
   As per the MSSM30atQ_mA, but with an extra parameter mG for the gravitino mass.

MSSM25atQ_mA_lightgravitino: |
   As per the MSSM25atQ_mA, but with an extra parameter mG for the gravitino mass.

MSSM24atQ_mA_lightgravitino: |
   As per the MSSM24atQ_mA, but with an extra parameter mG for the gravitino mass.

MSSM63atMSUSY_mA_lightgravitino: |
   As per the MSSM63atMSUSY_mA, but with an extra parameter mG for the gravitino mass.

MSSM30atMSUSY_mA_lightgravitino: |
   As per the MSSM30atMSUSY_mA, but with an extra parameter mG for the gravitino mass.

MSSM25atMSUSY_mA_lightgravitino: |
   As per the MSSM25atMSUSY_mA, but with an extra parameter mG for the gravitino mass.

MSSM20atQ_mA_lightgravitino: |
   As per the MSSM20atQ_mA, but with an extra parameter mG for the gravitino mass.

MSSM19atQ_mA_lightgravitino: |
   As per the MSSM19atQ_mA, but with an extra parameter mG for the gravitino mass.

MSSM16atQ_mA_lightgravitino: |
   As per the MSSM16atQ_mA, but with an extra parameter mG for the gravitino mass.

MSSM15atQ_mA_lightgravitino: |
   As per the MSSM15atQ_mA, but with an extra parameter mG for the gravitino mass.

MSSM10catQ_mA_lightgravitino: |
   As per the MSSM10catQ_mA, but with an extra parameter mG for the gravitino mass.

MSSM11atQ_lightgravitino: |
   As per the MSSM11atQ, but with an extra parameter mG for the gravitino mass.

MSSM10batQ_lightgravitino: |
   As per the MSSM10batQ, but with an extra parameter mG for the gravitino mass.

MSSM9batQ_mA_lightgravitino: |
   As per the MSSM9batQ_mA, but with an extra parameter mG for the gravitino mass.

MSSM30atMGUT_lightgravitino: |
   As per the MSSM30atMGUT, but with an extra parameter mG for the gravitino mass.

MSSM25atMGUT_lightgravitino: |
   As per the MSSM25atMGUT, but with an extra parameter mG for the gravitino mass.

MSSM20atMGUT_lightgravitino: |
   As per the MSSM20atMGUT, but with an extra parameter mG for the gravitino mass.

MSSM11atQ_mA_lightgravitino: |
   As per the MSSM11atQ_mA, but with an extra parameter mG for the gravitino mass.

MSSM10atQ_mA_lightgravitino: |
   As per the MSSM10atQ_mA, but with an extra parameter mG for the gravitino mass.

MSSM10batQ_mA_lightgravitino: |
   As per the MSSM10batQ_mA, but with an extra parameter mG for the gravitino mass.

MSSM9atQ_mA_lightgravitino: |
   As per the MSSM9atQ_mA, but with an extra parameter mG for the gravitino mass.

MSSM7atQ_mA_lightgravitino: |
   As per the MSSM7atQ_mA, but with an extra parameter mG for the gravitino mass.

MSSM63atMGUT_mA_lightgravitino: |
   As per the MSSM63atMGUT_mA, but with an extra parameter mG for the gravitino mass.

MSSM30atMGUT_mA_lightgravitino: |
   As per the MSSM30atMGUT_mA, but with an extra parameter mG for the gravitino mass.

MSSM25atMGUT_mA_lightgravitino: |
   As per the MSSM25atMGUT_mA, but with an extra parameter mG for the gravitino mass.

MSSM20atMGUT_mA_lightgravitino: |
   As per the MSSM20atMGUT_mA, but with an extra parameter mG for the gravitino mass.

MSSM10atQ_lightgravitino: |
   As per the MSSM10atQ, but with an extra parameter mG for the gravitino mass.

MSSM9atQ_lightgravitino: |
   As per the MSSM9atQ, but with an extra parameter mG for the gravitino mass.

MSSM7atQ_lightgravitino: |
   As per the MSSM7atQ, but with an extra parameter mG for the gravitino mass.

MSSM20atMSUSY_mA_lightgravitino: |
   As per the MSSM20atMSUSY_mA, but with an extra parameter mG for the gravitino mass.

MSSM9batQ_lightgravitino: |
   As per the MSSM9batQ, but with an extra parameter mG for the gravitino mass.
=======
GeneralALP: |

   A general model for an axion-like particle with the possibility of having a temperature-dependent mass similar to QCD axions.

   gagg              - Axion-photon coupling in eV^-1
   gaee              - Axion-electron couplings
   fa                - Axion decay constant/pNGB scale in GeV
   ma0               - Axion (zero-temperature) mass in eV
   Tcrit             - Critical temperature below which the axion mass is constant
   beta              - Exponent of the temperature scaling of the axion mass above Tcrit
   thetai            - Initial misalignment angle

QCDAxion: |

   A convenient version of the GeneralALP model for QCD axion studies. Comes with several model-specific nuisance likelihoods and one additional nuisance parameter (Cagg). The differences are:

   Cagg              - Contribution to the axion-photon coupling gagg from chiral Lagrangian
   EoverN            - Contribution to the axion-photon coupling gagg from the ratio of electromagnetic vs colour anomaly
   Caee              - Re-parameterised axion-electron coupling gaee
   LambdaQCD2        - Convenient re-parameterisation of the axion zero-temperature mass ma0 in terms of the QCD scale LambdaQCD^2

KSVZAxion: |

   KSVZ axion model with free E/N and loop-induced axion-electron coupling.

DFSZAxion_I: |

   DFSZ axion model with E/N = 8/3 and CAee = sin^2(beta)/3.

DFSZAxion_II: |

   DFSZ axion model with E/N = 8/3 and CAee = [1 - sin^2(beta)]/3.

ConstantMassALP: |

   A convenient version of the GeneralALP model for studies of ALPs with not explicitly temperature-dependent axion mass, i.e. beta = 0 and Tcrit is irrelevant.

RightHandedNeutrinos: |
   Type I Seesaw model with 3 right handed neutrinos. The parameters include the masses of the RHNs and the mixing angles in the Casas-Ibarra parametrisations.

RightHandedNeutrinos_diff: |
   The same as RightHandedNeutrinos but one of the RHN masses has been substituted by a mass difference.

StandardModel_mNudiff: |
   Daughter model of the StandardModel_SLHA2 where the masses of neutrinos have been substituted by mass differences and the absolute lightest neutrino mass.
=
>>>>>>> 0bd9019e
<|MERGE_RESOLUTION|>--- conflicted
+++ resolved
@@ -508,8 +508,6 @@
 
    Same as DiracSingletDM_Z2, but specifying instead the scalar and pseudoscalar couplings lF_s and lF_ps of DM to the Higgs.
 
-<<<<<<< HEAD
-
 MSSM63atQ_lightgravitino: |
    As per the MSSM63atQ, but with an extra parameter mG for the gravitino mass.
 
@@ -647,7 +645,7 @@
 
 MSSM9batQ_lightgravitino: |
    As per the MSSM9batQ, but with an extra parameter mG for the gravitino mass.
-=======
+
 GeneralALP: |
 
    A general model for an axion-like particle with the possibility of having a temperature-dependent mass similar to QCD axions.
@@ -693,5 +691,4 @@
 
 StandardModel_mNudiff: |
    Daughter model of the StandardModel_SLHA2 where the masses of neutrinos have been substituted by mass differences and the absolute lightest neutrino mass.
-=
->>>>>>> 0bd9019e
+=