# GAMBIT central capabilities description database
#
# GAMBIT will parse this file and try to match the entries
# to the capabilities it has registered. If there are any
# conflicts it will report them, and if any capabilities
# are lacking descriptions those will be reported too.
# This is then merged with internally known information
# to create a centralised database of capability
# information.
# This is found in the file "<insert name here>"
#
# Note: Yaml syntax for multi-line strings is this:
#
#body: |
#  This is a multi-line string.
#  "special" metacharacters may
#  appear here. The extent of this string is
#  indicated by indentation.
#
# We can break this into categories however we want; yaml will just ignore comments


#-------------------------------------
#  Test capabilities
#-------------------------------------

test_vector: |
   An example vector.

charge: |
   The charge of some make-believe particle.

xsection: |
   A cross-section for some make-believe process.

nevents: |
   Number of events for some make-believe process.

nevents_postcuts: |
   Number of events post cuts for some make-believe process.

Example_lnL_A: |
   An example likelihood that ExampleBitA can calculate.

eventLoopManagement: |
   An example of a manager for loops over other module functions.

event: |
   An event of some make-believe process.

eventAccumulation: |
   An example of a collector of events.

particle_id: |
   Name of some make-believe particle.

damu: |
   Mock muon (g-2) anomalous contribution;
   an example of how to interact with models.

normaldist_loglike: |
   A test likelihood: normal distribution.

function_pointer: |
   Example of how to retrieve a pointer to some backend function.

test_Farrays: |
   Test interaction with arrays in Fortran backends.

test_marg_lnlike: |
   Tester for marginalised Poisson likelihood.

test_Pythia: |
   Tester for Pythia backend.

test_BE_Array: |
   Tester for C/C++ backend array interfaces.

test_flat_likelihood: |
   Tester for C/C++ backend array interfaces.

LibFarrayTest_1_0_init: |
   Initialize function for the LibFarrayTest backend.

libFarrayTestCommonBlock: |
   Tester for Fortran common blocks in the backend LibFarrayTest.

libFarrayTestCommonBlock2: |
   Tester for Fortran common blocks in the backend LibFarrayTest.

libFarrayTestCommonBlock3: |
   Tester for Fortran common blocks in the backend LibFarrayTest.

libFarrayTest_doubleFuncArray: |
   Tester for Fortran functions using arrays in the backend LibFarrayTest.

libFarrayTest_doubleFuncArray2: |
   Tester for Fortran functions using arrays in the backend LibFarrayTest.

libFarrayTest_doubleFuncArray3: |
   Tester for Fortran functions using arrays in the backend LibFarrayTest.

libFarrayTest_fillArrays: |
   Tester for filling Fortran arrays in the backend LibFarrayTest.

libFarrayTest_fptrRoutine: |
   Tester for pointers to Fortran routines in the backend LibFarrayTest.

libFarrayTest_printStuff: |
   Test printer for the backend LibFarrayTest.

libFarrayTest_testcomplex: |
   Fortran subroutine that test complex numbers.

LibFirst_1_0_init: |
   Initialize the C++ testing LibFirst backend, version 1.0.

LibFirst_1_1_init: |
   Initialize the C++ testing LibFirst backend, version 1.1.

LibSecond_1_0_init: |
   Initialize the Python testing LibSecond backend, version 1.0.

LibSecond_1_1_init: |
   Initialize the Python testing LibSecond backend, version 1.1.

LibSecond_1_2_init: |
   Initialize the Python testing LibSecond backend, version 1.2.

LibThird_1_0_init: |
   Initialize the Python package testing LibThird backend, version 1.0.

LibThird_1_1_init: |
   Initialize the Python package testing LibThird backend, version 1.1.

LibThird_1_2_init: |
   Initialize the Python package testing LibThird backend, version 1.2.

initialize_capability: |
   Tester function for the initialization of backends.

returnResult_capability: |
   Tester function for the return of results from backends.

LibFortran_1_0_init: |
   Initialize the Fortran testing LibFortran backend.

average: |
   Test Fortran function that supposedly calculates an average.

externalFunction: |
   Simple example external function that output a double in inputs an integer.

externalComplicatedFunction: |
   Simple example external function that output a double in inputs an integer and a double.

example_be_array_1D: |
   Example 1D backend array.

example_be_array_2D: |
   Example 2D backend array.

example_be_array_3D: |
   Example 3D backend array.

funcGauss: |
   Test Fortran function that supposedly calculates a Gaussian function.

awesomeness: |
   Awesome example function by Anders that returns an awesome double and inputs
   an awesome integer.  It runs an awesome example initalize function and some other
   awesome function, and returns some awesome result.  It also send an awesome message from
   "awesomenessByAnders" to the logger.

SomeArray: |
   Example double array in libfirst and friends.

SomeDouble: |
   Example double in libfirst and friends.

SomeInt: |
   Example integer in libfirst and friends.

SomeOtherInt: |
   Another example integer; in libthird.

funcBE: |
   Example Fortran backend function that simulates a backend function
   in a Fortran library.

runMe: |
   Example fortran subroutine that simulated a main functionality.

refex: |
   Example function in libfirst that inputs a variable by refernce.

refex2: |
   Example function in libfirst that inputs a variable by refernce
   and another variable to value.

someFunction: |
   Example void function that does nothing.

someOtherFunction: |
   An example function that just multiplies two numbers.

varex: |
   Return value of a nasty example variadic function in libfirst.

varex2: |
   Return value of a nasty variadic convenience function in libfirst.

run_MSSMspectrum_test: |
   Function to thest the Spectrum object for the MSSM.

run_light_quark_test: |
   Tests the Standrad Model Spectrum wrapper (QedQcdWrapper).

ptr_arr_tests: |
   Function that tests array and -> operators on deps and BE vars.

libMathematicaTest_1_0_init: |
   Initialises the backend for Mathematica tests.

MathematicaTest: |
   Performs serveral tests of Mathematica backends.

MathTest: |
   Runs a series of test in libMathematicaTest.

MathTest_CalculateSquare: |
   Test function for Mathematica backends that calculates the square of a number.

MathTest_CalculateSum: |
   Test function for Mathematica backends that calculates the sum of two numbers.

MathTest_ExtractElement: |
   Test function for Mathematica backends that extracts an element from a list.

MathTest_PrintVar: |
   Test function for Mathematica backends that prints a variable.

MathTest_PrintVarorVar2: |
   Test function for Mathematica backends that prints a variable depeding on a boolean argument.

MathTest_SquareList: |
   Test function for Mathematica backends that calculates the square of a list.

MathTest_StringTest: |
   Test function for Mathematica backends to test strings.

MathTest_Var: |
   Test integer variable for Mathematica backends.

MathTest_Var2: |
   Test real variable for Mathematica backends.

MathTest_VarEqualVar2: |
   Test function for Mathematica backends checks the equality of two variables.

MathTest_VoidTest: |
   Test function for Mathematica backends for testing void functions.

MathTest_Gammafunc: |
   Test function for Mathematica backends for testing non-alphanumerical characters in function names.

MathTest_deltabar: |
<<<<<<< HEAD
   Test function for Mathematica backends for testing non-alphanumerical characters in variable names.
=======
   Test function for Mamthematica backends for tsting non-alphanumerical characters in variable names.
>>>>>>> 770978eb

a_cap: |
   Example function demonstrating the usage of capabilities within a model namespace.

demo_CAP_parameters: |
   Model parameters to demonstre the usage of module functions within a model namespace.

large_print: |
  Scale test for various aspects of the printer buffer system.

#-------------------------------------
#  SpecBit
#-------------------------------------

#####  Scalar singlet Higgs-portal models  #####

ScalarSingletDM_Z2_spectrum: |
    Create spectrum object for scalar singlet dark matter model, available functions
    are a simple container spectrum and one produced by a spectrum generator.

ScalarSingletDM_Z3_spectrum: |
    Create spectrum object for scalar singlet dark matter model with a Z3 symmetry.

high_scale_vacuum_info: |
    Run the quartic Higgs coupling to high scales, in order to determine
    the expected lifetime of the electroweak vacuum, the instability scale, and
    the perturbativity of the couplings up to the necessary scale.

check_perturbativity_to_lambda_min: |
    Check that dimensionless couplings are sufficiently small up to the smaller
    of the Planck scale and the scale at which the quartic Higgs coupling is
    minimised and non-positive.

lnL_high_scale_vacuum: |
    Compute likelihood of no decays of the electroweak vacuum to high-scale minima in the past light cone.

lnL_EW_vacuum: |
    Check that the scalar potential is bounded from below at the electroweak scale and
    compute the likelihood of the EW vacuum decaying to other low-scale minima.

expected_vacuum_lifetime: |
    Return the expected lifetime of the electroweak vacuum.

lambdaB: |
    The scale at which the Higgs quartic coupling is minimised (in GeV).

scale_of_nonperturbativity: |
    The lowest scale at which one or more couplings become non-perturbative.


#####   Other Higgs-portal models  #####

VectorSingletDM_Z2_spectrum: |
    Create spectrum object for the vector dark matter model, available functions
    are a simple container spectrum and one produced by a spectrum generator.

MajoranaSingletDM_Z2_spectrum: |
    Create spectrum object for the Majorana fermion dark matter model, available functions
    are a simple container spectrum and one produced by a spectrum generator.

DiracSingletDM_Z2_spectrum: |
    Create spectrum object for the Dirac fermion dark matter model, available functions
    are a simple container spectrum and one produced by a spectrum generator.


#####   Minimal Dark Matter  #####

MDM_spectrum: |
    Create a spectrum object for the mimimal electroweak fermionic quintuplet dark matter model.


#####   Standard model  #####

SMINPUTS: |
    Provide Standard Model parameters in SLHA2 input conventions.

qedqcd_subspectrum: |
    Create QedQcdWrapper version of Spectrum* from SMInputs structs.

SM_spectrum: |
    Create Spectrum object from SMInputs structs and SM Higgs parameters.

#####   MSSM  #####

unimproved_MSSM_spectrum: |
    Returns unimproved MSSM spectrum object calculated with boundary conditions
    depedent on the choice of function used.

SM_subspectrum: |
    Return the standard model subspectrum object from the MSSM_spectrum

FH_MSSMMasses: |
    SUSY masses and mixings, as computed by FeynHiggs.

FH_HiggsMasses: |
    Higgs masses and mixings with theoretical uncertainties, as computed by FeynHiggs.

Higgs_Couplings: |
    Higgs couplings, as computed by FeynHiggs

SPheno_3_3_8_init: |
    Initalises SPheno 3.3.8 and sets the internal model type according to the one being scanned.

SPheno_4_0_3_init: |
    Initalises SPheno 3.3.8 and sets the internal model type according to the one being scanned.

SPheno_MSSMspectrum: |
    Calculates and returns a MSSM spectrum object using SPheno.

SPheno_internal: |
    Exclusively used for internal variables and function for the SPheno backend.


#-------------------------------------
#  ColliderBit capabilities
#-------------------------------------

DummyColliderObservable: |
   Dummy observable that creates a dependency on TestModel1D, which is used
<<<<<<< HEAD
   to satisfy the normal GAMBIT model requirements in a minimal way. Used
=======
   to satisfy the normal GAMBIT model requrements in a minimal way. Used
>>>>>>> 770978eb
   for testing.

RunMC: |
   Controls the parallelization and execution of the entire
   event loop of the collider simulation.

TotalCrossSection: |
   Total collider cross-section used to scale the Pythia event numbers.

TotalCrossSectionAsMap: |
   Info on TotalCrossSection as a str-double map, for easy printing.

TotalEvGenCrossSection: |
   Total collider cross-section as calculated by Pythia.

EventWeighterFunction: |
   A function that can be used for collider event weighting, e.g.
   for weighting events according to process-level cross-sections
   provided via a ProcessCrossSectionsMap.

ProcessCrossSectionsMap: |
   A map between Pythia process codes and cross-sections.

PIDPairCrossSectionsMap: |
   A map between pairs of particle ID codes (PID pairs) and cross-sections.

PIDPairCrossSectionsInfo: |
   The PID pair cross-sections from PIDPairCrossSectionsMap as a str-dbl map,
   for easy printing.

ActiveProcessCodes: |
   A list of Pythia process codes for all production processes activated in Pythia.

ActivePIDPairs: |
   A list of all the PID pairs related to the active Pythia process codes (ActiveProcessCodes).

ActiveProcessCodeToPIDPairsMap: |
   A map connecting Pythia process codes (for the active Pythia processes) to PID pairs

CrossSectionConsistencyCheck: |
   A consistency check that ensures that if each Pythia event is weighted by a
   process-level cross-section from an external calculator, then the total cross-section
   (TotalCrossSection) is taken from Pythia.

SpectrumAndDecaysForPythia: |
   What it says on the box: mass spectrum and decays for Pythia.

SLHA1Spectrum: |
   A SLHA1 spectrum.

SLHA2Spectrum: |
   A SLHA2 spectrum.

SLHAFileElements: |
   A map of selected SLHA file elements.

SLHAFileNameAndContent: |
   Name and content of a SLHA file.

susy_spectrum_scan_guide: |
   Invalid point check with advances mass cuts, to aid scans of SUSY models.

LHC_LogLike_scan_guide: |
   A dummy log-likelihood to force the scanner to explore a given range of
   LHC_Combined_LogLike values. This is done by defining a Gaussian
   (meta-)likelihood based on the original LHC_Combined_LogLike value.
   Use the two YAML file options 'target_LHC_loglike' and 'width_LHC_loglike'
   to control this Gaussian likelihood.

LHCEventLoopInfo: |
   Info about the event loop.

LHC_signals: |
   Signal predictions and uncertainties in all LHC analyses.

LHC_LogLikes: |
   Computes analysis-specific log-likelihood values,
   from AllAnalysisNumbers.

LHC_Combined_LogLike: |
   A final, single delta-log-likelihood value for LHC searches.

LHC_LogLike_per_SR: |
   Delta-log-likelihood values for every signal region in the LHC analyses.

LHC_LogLike_per_analysis: |
   One delta-log-likelihood value per LHC analysis.

LHC_LogLike_SR_indices: |
   The indices of the signal regions whose delta-log-likelihood values contribute to
   LHC_Combined_LogLike and LHC_LogLike_per_analysis.

LHC_LogLike_SR_labels: |
   The indices of the signal regions whose delta-log-likelihood values contribute to
   LHC_Combined_LogLike and LHC_LogLike_per_analysis.

HardScatteringSim: |
   Provides a Monte Carlo generator instance ready to simulate collision events.

HardScatteringEvent: |
   Uses a HardScatteringSim to generate the next event of the collider simulation chain.

CrossSection: |
   Provides a total cross-section to be applied to collider analyses.

ATLASDetectorSim: |
   Provides a detector simulation of ATLAS.

CMSDetectorSim: |
   Provides a detector simulation of CMS.

IdentityDetectorSim: |
   Provides a fake detector sim, which simply returns truth-level events.

ATLASSmearedEvent: |
   Uses an ATLASDetectorSim to smear a HardScatteringEvent.

CMSSmearedEvent: |
   Uses a CMSDetectorSim to smear a HardScatteringEvent.

CopiedEvent: |
   Uses an IdentityDetectorSim to do absolutely nothing to a HardScatteringEvent.

ATLASAnalysisContainer: |
   Provides a container of ATLAS analyses to be applied to an ATLASSmearedEvent.

CMSAnalysisContainer: |
   Provides a container of CMS analyses to be applied to an ATLASSmearedEvent.

IdentityAnalysisContainer: |
   Provides a container of 'truth-level analyses' to be applied to a CopiedEvent.

ATLASAnalysisNumbers: |
   Uses an ATLASAnalysisContainer to perform all its
   analyses upon a given ATLASSmearedEvent.

CMSAnalysisNumbers: |
   Uses a CMSAnalysisContainer to perform all its
   analyses upon a given CMSSmearedEvent.

IdentityAnalysisNumbers: |
   Uses an IdentityAnalysisContainer to perform all its
   analyses upon a given CopiedEvent.

AllAnalysisNumbers: |
   Combined analysis numbers from all LHC analyses used in a scan.

ALEPH_Selectron_LLike: |
   Compares the cross section times branching ratio
   for selectron pair production to the model-independent limit according
   to the ALEPH collaboration. Returns a log likelihood value.

ALEPH_Smuon_LLike: |
   Compares the cross section times branching ratio for smuon pair
   production to the model-independent limit according to the ALEPH
   collaboration. Returns a log likelihood value.

ALEPH_Stau_LLike: |
   Compares the cross section times branching ratio for stau pair
   production to the model-independent limit according to the ALEPH
   collaboration. Returns a log likelihood value.

L3_Selectron_LLike: |
   Compares the cross section times branching ratio for selectron pair
   production to the model-independent limit according to the L3
   collaboration. Returns a log likelihood value.

L3_Smuon_LLike: |
    Compares the cross section times branching ratio for smuon pair
    production to the model-independent limit according to the L3
    collaboration. Returns a log likelihood value.

L3_Stau_LLike: |
    Compares the cross section times branching ratio for stau pair
    production to the model-independent limit according to the L3
    collaboration. Returns a log likelihood value.

L3_Neutralino_All_Channels_LLike: |
   Compares the cross section times branching ratio for neutralino
   pair production to the model-independent limit according to the
   L3 collaboration. Returns a log likelihood value.

L3_Neutralino_Leptonic_LLike: |
   Compares the cross section times branching ratio for neutralino
   pair production (with leptonically decaying Z bosons) to the
   model-independent limit according to the L3 collaboration.
   Returns a log likelihood value.

L3_Chargino_All_Channels_LLike: |
   Compares the cross section times branching ratio for chargino
   pair production to the model-independent limit according to the
   L3 collaboration. Returns a log likelihood value.

L3_Chargino_Leptonic_LLike: |
   Compares the cross section times branching ratio for chargino
   pair production (with leptonically decaying W bosons) to the
   model-independent limit according to the L3 collaboration.
   Returns a log likelihood value.

L3_Gravitino_LLike: |
   Compares the cross section times branching ratio for neutralino
   production and decay to gravitinos to the model-independent limit
   according to the L3 collaboration. Returns a log likelihood value.

OPAL_Neutralino_Hadronic_LLike: |
    Compares the cross section times branching ratio for neutralino
    pair production (with hadronically decaying Z bosons) to the
    model-independent limit according to the OPAL collaboration.
    Returns a log likelihood value.

OPAL_Chargino_All_Channels_LLike: |
   Compares the cross section times branching ratio for chargino
   pair production to the model-independent limit according to
   the OPAL collaboration. Returns a log likelihood value.

OPAL_Chargino_Hadronic_LLike: |
   Compares the cross section times branching ratio for chargino
   pair production (with hadronically decaying W bosons) to the
   model-independent limit according to the OPAL collaboration.
   Returns a log likelihood value.

OPAL_Chargino_Leptonic_LLike: |
   Compares the cross section times branching ratio for chargino
   pair production (with leptonically decaying W bosons) to the
   model-independent limit according to the OPAL collaboration.
   Returns a log likelihood value.

OPAL_Chargino_SemiLeptonic_LLike: |
   Compares the cross section times branching ratio for chargino
   pair production (with one leptonic and one hadronic decaying W boson)
   to the model-independent limit according to the OPAL collaboration.
   Returns a log likelihood value.

OPAL_Degenerate_Chargino_LLike: |
   Compares the cross section times branching ratio for chargino
   pair production to the limit on degenerate charginos and neutralinos
   according to the OPAL collaboration.
   Returns a likelihood value

LEP_Higgs_LogLike: |
    Provides log-likelihood for combined model-independent LEP
    neutral Higgs searches.

LHC_Higgs_LogLike: |
   Provides log-likelihood for LHC Higgs mass and signal
   strength measurements.

HB_ModelParameters: |
   Provides SM and MSSM input parameters for LEP and LHC Higgs
   likelihood calculations.

# LEP cross-section capabilities


LEP188_xsec_chi00_11: |
   The LEP neutralino pair production cross-section for
   mass eigenstates 'chi01' and 'chi01' at centre of mass energy 188 GeV.

LEP188_xsec_chi00_12: |
   The LEP neutralino pair production cross-section for
   mass eigenstates 'chi01' and 'chi02' at centre of mass energy 188 GeV.

LEP188_xsec_chi00_13: |
   The LEP neutralino pair production cross-section for
   mass eigenstates 'chi01' and 'chi03' at centre of mass energy 188 GeV.

LEP188_xsec_chi00_14: |
   The LEP neutralino pair production cross-section for
   mass eigenstates 'chi01' and 'chi04' at centre of mass energy 188 GeV.

LEP188_xsec_chi00_22: |
   The LEP neutralino pair production cross-section for
   mass eigenstates 'chi02' and 'chi02' at centre of mass energy 188 GeV.

LEP188_xsec_chi00_23: |
   The LEP neutralino pair production cross-section for
   mass eigenstates 'chi02' and 'chi03' at centre of mass energy 188 GeV.

LEP188_xsec_chi00_24: |
   The LEP neutralino pair production cross-section for
   mass eigenstates 'chi02' and 'chi04' at centre of mass energy 188 GeV.

LEP188_xsec_chi00_33: |
   The LEP neutralino pair production cross-section for
   mass eigenstates 'chi03' and 'chi03' at centre of mass energy 188 GeV.

LEP188_xsec_chi00_34: |
   The LEP neutralino pair production cross-section for
   mass eigenstates 'chi03' and 'chi04' at centre of mass energy 188 GeV.

LEP188_xsec_chi00_44: |
   The LEP neutralino pair production cross-section for
   mass eigenstates 'chi04' and 'chi04' at centre of mass energy 188 GeV.

LEP205_xsec_chi00_11: |
   The LEP neutralino pair production cross-section for
   mass eigenstates 'chi01' and 'chi01' at centre of mass energy 205 GeV.

LEP205_xsec_chi00_12: |
   The LEP neutralino pair production cross-section for
   mass eigenstates 'chi01' and 'chi02' at centre of mass energy 205 GeV.

LEP205_xsec_chi00_13: |
   The LEP neutralino pair production cross-section for
   mass eigenstates 'chi01' and 'chi03' at centre of mass energy 205 GeV.

LEP205_xsec_chi00_14: |
   The LEP neutralino pair production cross-section for
   mass eigenstates 'chi01' and 'chi04' at centre of mass energy 205 GeV.

LEP205_xsec_chi00_22: |
   The LEP neutralino pair production cross-section for
   mass eigenstates 'chi02' and 'chi02' at centre of mass energy 205 GeV.

LEP205_xsec_chi00_23: |
   The LEP neutralino pair production cross-section for
   mass eigenstates 'chi02' and 'chi03' at centre of mass energy 205 GeV.

LEP205_xsec_chi00_24: |
   The LEP neutralino pair production cross-section for
   mass eigenstates 'chi02' and 'chi04' at centre of mass energy 205 GeV.

LEP205_xsec_chi00_33: |
   The LEP neutralino pair production cross-section for
   mass eigenstates 'chi03' and 'chi03' at centre of mass energy 205 GeV.

LEP205_xsec_chi00_34: |
   The LEP neutralino pair production cross-section for
   mass eigenstates 'chi03' and 'chi04' at centre of mass energy 205 GeV.

LEP205_xsec_chi00_44: |
   The LEP neutralino pair production cross-section for
   mass eigenstates 'chi04' and 'chi04' at centre of mass energy 205 GeV.

LEP207_xsec_chi00_11: |
   The LEP neutralino pair production cross-section for
   mass eigenstates 'chi01' and 'chi01' at centre of mass energy 207 GeV.

LEP208_xsec_chi00_11: |
   The LEP neutralino pair production cross-section for
   mass eigenstates 'chi01' and 'chi01' at centre of mass energy 208 GeV.

LEP208_xsec_chi00_12: |
   The LEP neutralino pair production cross-section for
   mass eigenstates 'chi01' and 'chi02' at centre of mass energy 208 GeV.

LEP208_xsec_chi00_13: |
   The LEP neutralino pair production cross-section for
   mass eigenstates 'chi01' and 'chi03' at centre of mass energy 208 GeV.

LEP208_xsec_chi00_14: |
   The LEP neutralino pair production cross-section for
   mass eigenstates 'chi01' and 'chi04' at centre of mass energy 208 GeV.

LEP208_xsec_chi00_22: |
   The LEP neutralino pair production cross-section for
   mass eigenstates 'chi02' and 'chi02' at centre of mass energy 208 GeV.

LEP208_xsec_chi00_23: |
   The LEP neutralino pair production cross-section for
   mass eigenstates 'chi02' and 'chi03' at centre of mass energy 208 GeV.

LEP208_xsec_chi00_24: |
   The LEP neutralino pair production cross-section for
   mass eigenstates 'chi02' and 'chi04' at centre of mass energy 208 GeV.

LEP208_xsec_chi00_33: |
   The LEP neutralino pair production cross-section for
   mass eigenstates 'chi03' and 'chi03' at centre of mass energy 208 GeV.

LEP208_xsec_chi00_34: |
   The LEP neutralino pair production cross-section for
   mass eigenstates 'chi03' and 'chi04' at centre of mass energy 208 GeV.

LEP208_xsec_chi00_44: |
   The LEP neutralino pair production cross-section for
   mass eigenstates 'chi04' and 'chi04' at centre of mass energy 208 GeV.


LEP188_xsec_chipm_11: |
   The LEP chargino pair production cross-section for
   mass eigenstates 'chipm1' and 'chipm1' at centre of mass energy 188 GeV.

LEP188_xsec_chipm_12: |
   The LEP chargino pair production cross-section for
   mass eigenstates 'chipm1' and 'chipm2' at centre of mass energy 188 GeV.

LEP188_xsec_chipm_21: |
   The LEP chargino pair production cross-section for
   mass eigenstates 'chipm2' and 'chipm1' at centre of mass energy 188 GeV.

LEP188_xsec_chipm_22: |
   The LEP chargino pair production cross-section for
   mass eigenstates 'chipm2' and 'chipm2' at centre of mass energy 188 GeV.

LEP205_xsec_chipm_11: |
   The LEP chargino pair production cross-section for
   mass eigenstates 'chipm1' and 'chipm1' at centre of mass energy 205 GeV.

LEP205_xsec_chipm_12: |
   The LEP chargino pair production cross-section for
   mass eigenstates 'chipm1' and 'chipm2' at centre of mass energy 205 GeV.

LEP205_xsec_chipm_21: |
   The LEP chargino pair production cross-section for
   mass eigenstates 'chipm2' and 'chipm1' at centre of mass energy 205 GeV.

LEP205_xsec_chipm_22: |
   The LEP chargino pair production cross-section for
   mass eigenstates 'chipm2' and 'chipm2' at centre of mass energy 205 GeV.

LEP208_xsec_chipm_11: |
   The LEP chargino pair production cross-section for
   mass eigenstates 'chipm1' and 'chipm1' at centre of mass energy 208 GeV.

LEP208_xsec_chipm_12: |
   The LEP chargino pair production cross-section for
   mass eigenstates 'chipm1' and 'chipm2' at centre of mass energy 208 GeV.

LEP208_xsec_chipm_21: |
   The LEP chargino pair production cross-section for
   mass eigenstates 'chipm2' and 'chipm1' at centre of mass energy 208 GeV.

LEP208_xsec_chipm_22: |
   The LEP chargino pair production cross-section for
   mass eigenstates 'chipm2' and 'chipm2' at centre of mass energy 208 GeV.


LEP188_xsec_se1se1bar: |
   The LEP pair production cross-section for sfermion
   eigenstates 'se1' and 'se1bar' at centre of mass energy 188 GeV.

LEP188_xsec_se1se2bar: |
   The LEP pair production cross-section for sfermion
   eigenstates 'se1' and 'se2bar' at centre of mass energy 188 GeV.

LEP188_xsec_se2se1bar: |
   The LEP pair production cross-section for sfermion
   eigenstates 'se2' and 'se1bar' at centre of mass energy 188 GeV.

LEP188_xsec_se2se2bar: |
   The LEP pair production cross-section for sfermion
   eigenstates 'se2' and 'se2bar' at centre of mass energy 188 GeV.

LEP188_xsec_smu1smu1bar: |
   The LEP pair production cross-section for sfermion
   eigenstates 'smu1' and 'smu1bar' at centre of mass energy 188 GeV.

LEP188_xsec_smu1smu2bar: |
   The LEP pair production cross-section for sfermion
   eigenstates 'smu1' and 'smu2bar' at centre of mass energy 188 GeV.

LEP188_xsec_smu2smu1bar: |
   The LEP pair production cross-section for sfermion
   eigenstates 'smu2' and 'smu1bar' at centre of mass energy 188 GeV.

LEP188_xsec_smu2smu2bar: |
   The LEP pair production cross-section for sfermion
   eigenstates 'smu2' and 'smu2bar' at centre of mass energy 188 GeV.

LEP188_xsec_stau1stau1bar: |
   The LEP pair production cross-section for sfermion
   eigenstates 'stau1' and 'stau1bar' at centre of mass energy 188 GeV.

LEP188_xsec_stau1stau2bar: |
   The LEP pair production cross-section for sfermion
   eigenstates 'stau1' and 'stau2bar' at centre of mass energy 188 GeV.

LEP188_xsec_stau2stau1bar: |
   The LEP pair production cross-section for sfermion
   eigenstates 'stau2' and 'stau1bar' at centre of mass energy 188 GeV.

LEP188_xsec_stau2stau2bar: |
   The LEP pair production cross-section for sfermion
   eigenstates 'stau2' and 'stau2bar' at centre of mass energy 188 GeV.

LEP205_xsec_se1se1bar: |
   The LEP pair production cross-section for sfermion
   eigenstates 'se1' and 'se1bar' at centre of mass energy 205 GeV.

LEP205_xsec_se1se2bar: |
   The LEP pair production cross-section for sfermion
   eigenstates 'se1' and 'se2bar' at centre of mass energy 205 GeV.

LEP205_xsec_se2se1bar: |
   The LEP pair production cross-section for sfermion
   eigenstates 'se2' and 'se1bar' at centre of mass energy 205 GeV.

LEP205_xsec_se2se2bar: |
   The LEP pair production cross-section for sfermion
   eigenstates 'se2' and 'se2bar' at centre of mass energy 205 GeV.

LEP205_xsec_smu1smu1bar: |
   The LEP pair production cross-section for sfermion
   eigenstates 'smu1' and 'smu1bar' at centre of mass energy 205 GeV.

LEP205_xsec_smu1smu2bar: |
   The LEP pair production cross-section for sfermion
   eigenstates 'smu1' and 'smu2bar' at centre of mass energy 205 GeV.

LEP205_xsec_smu2smu1bar: |
   The LEP pair production cross-section for sfermion
   eigenstates 'smu2' and 'smu1bar' at centre of mass energy 205 GeV.

LEP205_xsec_smu2smu2bar: |
   The LEP pair production cross-section for sfermion
   eigenstates 'smu2' and 'smu2bar' at centre of mass energy 205 GeV.

LEP205_xsec_stau1stau1bar: |
   The LEP pair production cross-section for sfermion
   eigenstates 'stau1' and 'stau1bar' at centre of mass energy 205 GeV.

LEP205_xsec_stau1stau2bar: |
   The LEP pair production cross-section for sfermion
   eigenstates 'stau1' and 'stau2bar' at centre of mass energy 205 GeV.

LEP205_xsec_stau2stau1bar: |
   The LEP pair production cross-section for sfermion
   eigenstates 'stau2' and 'stau1bar' at centre of mass energy 205 GeV.

LEP205_xsec_stau2stau2bar: |
   The LEP pair production cross-section for sfermion
   eigenstates 'stau2' and 'stau2bar' at centre of mass energy 205 GeV.

LEP208_xsec_se1se1bar: |
   The LEP pair production cross-section for sfermion
   eigenstates 'se1' and 'se1bar' at centre of mass energy 208 GeV.

LEP208_xsec_se1se2bar: |
   The LEP pair production cross-section for sfermion
   eigenstates 'se1' and 'se2bar' at centre of mass energy 208 GeV.

LEP208_xsec_se2se1bar: |
   The LEP pair production cross-section for sfermion
   eigenstates 'se2' and 'se1bar' at centre of mass energy 208 GeV.

LEP208_xsec_se2se2bar: |
   The LEP pair production cross-section for sfermion
   eigenstates 'se2' and 'se2bar' at centre of mass energy 208 GeV.

LEP208_xsec_smu1smu1bar: |
   The LEP pair production cross-section for sfermion
   eigenstates 'smu1' and 'smu1bar' at centre of mass energy 208 GeV.

LEP208_xsec_smu1smu2bar: |
   The LEP pair production cross-section for sfermion
   eigenstates 'smu1' and 'smu2bar' at centre of mass energy 208 GeV.

LEP208_xsec_smu2smu1bar: |
   The LEP pair production cross-section for sfermion
   eigenstates 'smu2' and 'smu1bar' at centre of mass energy 208 GeV.

LEP208_xsec_smu2smu2bar: |
   The LEP pair production cross-section for sfermion
   eigenstates 'smu2' and 'smu2bar' at centre of mass energy 208 GeV.

LEP208_xsec_stau1stau1bar: |
   The LEP pair production cross-section for sfermion
   eigenstates 'stau1' and 'stau1bar' at centre of mass energy 208 GeV.

LEP208_xsec_stau1stau2bar: |
   The LEP pair production cross-section for sfermion
   eigenstates 'stau1' and 'stau2bar' at centre of mass energy 208 GeV.

LEP208_xsec_stau2stau1bar: |
   The LEP pair production cross-section for sfermion
   eigenstates 'stau2' and 'stau1bar' at centre of mass energy 208 GeV.

LEP208_xsec_stau2stau2bar: |
   The LEP pair production cross-section for sfermion
   eigenstates 'stau2' and 'stau2bar' at centre of mass energy 208 GeV.



LEP188_xsec_selselbar: |
   The LEP pair production cross-section for sfermion
   eigenstates 'sel' and 'selbar' at centre of mass energy 188 GeV.

LEP188_xsec_selserbar: |
   The LEP pair production cross-section for sfermion
   eigenstates 'sel' and 'serbar' at centre of mass energy 188 GeV.

LEP188_xsec_serselbar: |
   The LEP pair production cross-section for sfermion
   eigenstates 'ser' and 'selbar' at centre of mass energy 188 GeV.

LEP188_xsec_serserbar: |
   The LEP pair production cross-section for sfermion
   eigenstates 'ser' and 'serbar' at centre of mass energy 188 GeV.

LEP188_xsec_smulsmulbar: |
   The LEP pair production cross-section for sfermion
   eigenstates 'smul' and 'smulbar' at centre of mass energy 188 GeV.

LEP188_xsec_smulsmurbar: |
   The LEP pair production cross-section for sfermion
   eigenstates 'smul' and 'smurbar' at centre of mass energy 188 GeV.

LEP188_xsec_smursmulbar: |
   The LEP pair production cross-section for sfermion
   eigenstates 'smur' and 'smulbar' at centre of mass energy 188 GeV.

LEP188_xsec_smursmurbar: |
   The LEP pair production cross-section for sfermion
   eigenstates 'smur' and 'smurbar' at centre of mass energy 188 GeV.

LEP188_xsec_staulstaulbar: |
   The LEP pair production cross-section for sfermion
   eigenstates 'staul' and 'staulbar' at centre of mass energy 188 GeV.

LEP188_xsec_staulstaurbar: |
   The LEP pair production cross-section for sfermion
   eigenstates 'staul' and 'staurbar' at centre of mass energy 188 GeV.

LEP188_xsec_staurstaulbar: |
   The LEP pair production cross-section for sfermion
   eigenstates 'staur' and 'staulbar' at centre of mass energy 188 GeV.

LEP188_xsec_staurstaurbar: |
   The LEP pair production cross-section for sfermion
   eigenstates 'staur' and 'staurbar' at centre of mass energy 188 GeV.

LEP205_xsec_selselbar: |
   The LEP pair production cross-section for sfermion
   eigenstates 'sel' and 'selbar' at centre of mass energy 205 GeV.

LEP205_xsec_selserbar: |
   The LEP pair production cross-section for sfermion
   eigenstates 'sel' and 'serbar' at centre of mass energy 205 GeV.

LEP205_xsec_serselbar: |
   The LEP pair production cross-section for sfermion
   eigenstates 'ser' and 'selbar' at centre of mass energy 205 GeV.

LEP205_xsec_serserbar: |
   The LEP pair production cross-section for sfermion
   eigenstates 'ser' and 'serbar' at centre of mass energy 205 GeV.

LEP205_xsec_smulsmulbar: |
   The LEP pair production cross-section for sfermion
   eigenstates 'smul' and 'smulbar' at centre of mass energy 205 GeV.

LEP205_xsec_smulsmurbar: |
   The LEP pair production cross-section for sfermion
   eigenstates 'smul' and 'smurbar' at centre of mass energy 205 GeV.

LEP205_xsec_smursmulbar: |
   The LEP pair production cross-section for sfermion
   eigenstates 'smur' and 'smulbar' at centre of mass energy 205 GeV.

LEP205_xsec_smursmurbar: |
   The LEP pair production cross-section for sfermion
   eigenstates 'smur' and 'smurbar' at centre of mass energy 205 GeV.

LEP205_xsec_staulstaulbar: |
   The LEP pair production cross-section for sfermion
   eigenstates 'staul' and 'staulbar' at centre of mass energy 205 GeV.

LEP205_xsec_staulstaurbar: |
   The LEP pair production cross-section for sfermion
   eigenstates 'staul' and 'staurbar' at centre of mass energy 205 GeV.

LEP205_xsec_staurstaulbar: |
   The LEP pair production cross-section for sfermion
   eigenstates 'staur' and 'staulbar' at centre of mass energy 205 GeV.

LEP205_xsec_staurstaurbar: |
   The LEP pair production cross-section for sfermion
   eigenstates 'staur' and 'staurbar' at centre of mass energy 205 GeV.

LEP208_xsec_selselbar: |
   The LEP pair production cross-section for sfermion
   eigenstates 'sel' and 'selbar' at centre of mass energy 208 GeV.

LEP208_xsec_selserbar: |
   The LEP pair production cross-section for sfermion
   eigenstates 'sel' and 'serbar' at centre of mass energy 208 GeV.

LEP208_xsec_serselbar: |
   The LEP pair production cross-section for sfermion
   eigenstates 'ser' and 'selbar' at centre of mass energy 208 GeV.

LEP208_xsec_serserbar: |
   The LEP pair production cross-section for sfermion
   eigenstates 'ser' and 'serbar' at centre of mass energy 208 GeV.

LEP208_xsec_smulsmulbar: |
   The LEP pair production cross-section for sfermion
   eigenstates 'smul' and 'smulbar' at centre of mass energy 208 GeV.

LEP208_xsec_smulsmurbar: |
   The LEP pair production cross-section for sfermion
   eigenstates 'smul' and 'smurbar' at centre of mass energy 208 GeV.

LEP208_xsec_smursmulbar: |
   The LEP pair production cross-section for sfermion
   eigenstates 'smur' and 'smulbar' at centre of mass energy 208 GeV.

LEP208_xsec_smursmurbar: |
   The LEP pair production cross-section for sfermion
   eigenstates 'smur' and 'smurbar' at centre of mass energy 208 GeV.

LEP208_xsec_staulstaulbar: |
   The LEP pair production cross-section for sfermion
   eigenstates 'staul' and 'staulbar' at centre of mass energy 208 GeV.

LEP208_xsec_staulstaurbar: |
   The LEP pair production cross-section for sfermion
   eigenstates 'staul' and 'staurbar' at centre of mass energy 208 GeV.

LEP208_xsec_staurstaulbar: |
   The LEP pair production cross-section for sfermion
   eigenstates 'staur' and 'staulbar' at centre of mass energy 208 GeV.

LEP208_xsec_staurstaurbar: |
   The LEP pair production cross-section for sfermion
   eigenstates 'staur' and 'staurbar' at centre of mass energy 208 GeV.

Pythia_8_212_init: |
   Initializes the Pythia 8.212 MSSM backend.

Prospino_2_1_init: |
   Initializes the Prospino 2.1 backend.

prospino_gb: |
   Main function in the GAMBIT-patched version of Prospino.

prospino_gb_init: |
   Initialization function in the GAMBIT-patched version of Prospino.

prospino_errorhandler_cptr: |
   C function pointer in the GAMBIT-patched version of Prospino, connected
   to GAMBIT for safe error handling.

prospino_read_slha1_input: |
   Prospino backend convenience function: reads SLHA1 input.

prospino_run: |
   Prospino backend convenience function: runs Prospino after reading
   options from the YAML file.

prospino_run_alloptions: |
   Prospino backend convenience function: runs Prospino, with all options
   provided directly as function arguments.

salami_0_1_0_init: |
   Initializes the salami 0.1.0 backend.

salami_get_xsection: |
   Salami backend function: return the cross-section for a given process,
   identified by a PID pair.

salami_import_slha_string: |
   Salami backend function: import SLHA content as string.

salami_set_parameters: |
   Salami backend function: set parameters in salami.

xsecBE_1_0_2_init: |
   Initializes the xsec 1.0.2 backend.

xsecBE_get_xsection: |
   Xsec backend function: return the cross-section for a given process,
   identified by a PID pair.

xsecBE_import_slha_string: |
   Xsec backend function: import SLHA content as string.

xsecBE_set_parameters: |
   Xsec backend function: set parameters in xsec.


#-------------------------------------
#  DarkBit capabilities
#-------------------------------------

TH_ProcessCatalog: |
   One of the central structures in DarkBit, carrying all relevant
   information about the decay and annihilation of particles.
   See Section 6.3.1 of DarkBit paper.

DD_couplings: |
   Provides WIMP mass and couplings to nucleons.

get_DD_couplings: |
   Provides WIMP mass and couplings to nucleons from DarkSUSY 6.

DD_couplings_fermionic_HP: |
   Provides WIMP mass and couplings to nucleons for Higgs-Portal models with fermionic DM.

mwimp: |
   DM mass in GeV.

sigmav: |
   Thermally averaged annihilation cross section <sigma v>, for v=0, in cm^3 s^-1.

sigma_SI_p: |
   Spin-independent WIMP-proton cross section, in cm^2.

sigma_SD_p: |
   Spin-dependent WIMP-proton cross section, in cm^2.

sigma_SI_n: |
   Spin-independent WIMP-neutron cross section, in cm^2.

sigma_SD_n: |
   Spin-dependent WIMP-neutron cross section, in cm^2.

DarkMatter_ID: |
   Contains string ID to identify dark matter particle.

DarkMatterConj_ID: |
   Contains string ID to identify the conjugate to the dark matter particle.

RD_spectrum: |
   Contains degrees of freedom and masses of all (co)-annihilating
   particles, as well as location of thresholds and resonances.

RD_spectrum_ordered: |
   Same as RD_spectrum, but with all resonances and thresholds
   ordered with increasing p_eff, and coannihilation thresholds
   included

RD_eff_annrate_DS5prep: |
   Ensures that DarkSUSY (up to version 5) is correctly initialized
   for relic density calculations.

RD_eff_annrate_DSprep_MSSM: |
   Ensures that DarkSUSY (from version 6) is correctly initialized
   for relic density calculations.

dsancoann: |
   DarkSUSY6 common block containing model-independent (kinematic)
   information about coannihilating particles.

RD_eff_annrate: |
   The effective invariant rate W_eff that enters in the calculation
   of the thermally averaged cross section <sv>.

RD_oh2: |
   The dark matter relic density.

Xf: |
   X_f = m_DM / T_f, where T_f is the freezeout temperature of the
   thermal relic DM.

RD_oh2_Xf: |
   The dark matter relic density and the X_f = m_DM / T_f, where T_f
   is the freezeout temperature of the thermal relic DM.

RD_fraction: |
   Contains the fraction of the observed dark matter density that is
   used to calculate direct and indirect detection observables.

lnL_oh2: |
   Contains the log likelihood function constraining the relic density.

relic_density_contributions: |
   The contributions of different final states to the relic density of
   dark matter.

semi_annihilation_fraction: |
   The contribution of semi-annihilation to the relic density of dark
   matter.

LocalHalo: |
   Provides the parameters of the Maxwell-Boltzmann velocity distribution,
   in terms of the strucutre LocalMaxwellianHalo containing the parameters
   rho0, v0, vrot, vesc.

GalacticHalo: |
   Provides the properties of the dark matter density distribution in the Galaxy,
   in terms of the structure GalacticHaloProperties containing the function rho(r)
   and the Sun-GC distance r_sun.

lnL_rho0: |
   Log-likelihood for the local DM density.

lnL_vrot: |
   Log-likelihood for the local disk rotational speed.

lnL_v0: |
   Log-likelihood for the most-probable DM speed.

lnL_vesc: |
   Log-likelihood for the escape velocity.

XENON100_2012_Calculate: |
   Perform rate and likelihood calculations for the XENON100 2012 direct detection analysis.

XENON100_2012_Events: |
   The number of observed events for the XENON100 2012 direct detection analysis.

XENON100_2012_Background: |
   The number of background events for the XENON100 2012 direct detection analysis.

XENON100_2012_Signal: |
   The number of signal events for the XENON100 2012 direct detection analysis.

XENON100_2012_SignalSI: |
   The number of spin-independent signal events for the XENON100 2012 direct detection analysis.

XENON100_2012_SignalSD: |
   The number of spin-dependent signal events for the XENON100 2012 direct detection analysis.

XENON100_2012_LogLikelihood: |
   Calculate the log-likelihood for the XENON100 2012 direct detection analysis.

XENON100_2012_BinBackground: |
   The number of expected background events in each bin for the XENON100 2012 direct detection analysis.

XENON100_2012_BinEvents: |
   The number of expected events in each bin for the XENON100 2012 direct detection analysis.

XENON100_2012_BinSignal: |
   The number of expected signal events in each bin for the XENON100 2012 direct detection analysis.

XENON100_2012_Bins: |
   The number of bins used in the XENON100 2012 direct detection analysis.

XENON1T_2017_Calculate: |
   Perform rate and likelihood calculations for the XENON1T 2017 direct detection analysis.

XENON1T_2017_Events: |
   The number of observed events for the XENON1T 2017 direct detection analysis.

XENON1T_2017_Background: |
   The number of background events for the XENON1T 2017 direct detection analysis.

XENON1T_2017_BinBackground: |
   The number of expected background events in each bin for the XENON1T 2017 direct detection analysis.

XENON1T_2017_BinEvents: |
   The number of expected events in each bin for the XENON1T 2017 direct detection analysis.

XENON1T_2017_BinSignal: |
   The number of expected signal events in each bin for the XENON1T 20178 direct detection analysis.

XENON1T_2017_Bins: |
   The number of bins used in the XENON1T 2017 direct detection analysis.

XENON1T_2017_Signal: |
   The number of signal events for the XENON1T 2017 direct detection analysis.

XENON1T_2017_SignalSI: |
   The number of spin-independent signal events for the XENON1T 2017 direct detection analysis.

XENON1T_2017_SignalSD: |
   The number of spin-dependent signal events for the XENON1T 2017 direct detection analysis.

XENON1T_2017_LogLikelihood: |
   Calculate the log-likelihood for the XENON1T 2017 direct detection analysis.

XENON1T_2018_Background: |
   The number of background events for the XENON1T 2018 direct detection analysis.

XENON1T_2018_BinBackground: |
   The number of expected background events in each bin for the XENON1T 2018 direct detection analysis.

XENON1T_2018_BinEvents: |
   The number of expected events in each bin for the XENON1T 2018 direct detection analysis.

XENON1T_2018_BinSignal: |
   The number of expected signal events in each bin for the XENON1T 2018 direct detection analysis.

XENON1T_2018_Bins: |
   The number of bins used in the XENON1T 2018 direct detection analysis.

XENON1T_2018_Calculate: |
   Perform rate and likelihood calculations for the XENON1T 2018 direct detection analysis.

XENON1T_2018_Events: |
   The number of observed events for the XENON1T 2018 direct detection analysis.

XENON1T_2018_LogLikelihood: |
   Calculate the log-likelihood for the XENON1T 2018 direct detection analysis.

XENON1T_2018_Signal: |
   The number of signal events for the XENON1T 2018 direct detection analysis.

XENON1T_2018_SignalSI: |
   The number of spin-idependent signal events for the XENON1T 2018 direct detection analysis.

XENON1T_2018_SignalSD: |
   The number of spin-dependent signal events for the XENON1T 2018 direct detection analysis.

LUX_2013_Calculate: |
   Perform rate and likelihood calculations for the LUX 2013 direct detection analysis.

LUX_2013_Events: |
   The number of observed events for the LUX 2013 direct detection analysis.

LUX_2013_Background: |
   The number of background events for the LUX 2013 direct detection analysis.

LUX_2013_Signal: |
   The number of signal events for the LUX 2013 direct detection analysis.

LUX_2013_SignalSI: |
   The number of spin-independent signal events for the LUX 2013 direct detection analysis.

LUX_2013_SignalSD: |
   The number of spin-dependent signal events for the LUX 2013 direct detection analysis.

LUX_2013_LogLikelihood: |
   Calculate the log-likelihood for the LUX 2013 direct detection analysis.

LUX_2013_BinBackground: |
   The number of expected background events in each bin for the LUX 2013 direct detection analysis.

LUX_2013_BinEvents: |
   The number of expected events in each bin for the LUX 2013 direct detection analysis.

LUX_2013_BinSignal: |
   The number of expected signal events in each bin for the LUX 2013 direct detection analysis.

LUX_2013_Bins: |
   The number of bins used in the LUX 2013 direct detection analysis.

LUX_2015_Calculate: |
   Perform rate and likelihood calculations for the LUX 2015 direct detection analysis.

LUX_2015_Events: |
   The number of observed events for the LUX 2015 direct detection analysis.

LUX_2015_Background: |
   The number of background events for the LUX 2015 direct detection analysis.

LUX_2015_Signal: |
   The number of signal events for the LUX 2015 direct detection analysis.

LUX_2015_SignalSI: |
   The number of spin-independent signal events for the LUX 2015 direct detection analysis.

LUX_2015_SignalSD: |
   The number of spin-dependent signal events for the LUX 2015 direct detection analysis.

LUX_2015_LogLikelihood: |
   Calculate the log-likelihood for the LUX 2015 direct detection analysis.

LUX_2015_BinBackground: |
   The number of expected background events in each bin for the LUX 2015 direct detection analysis.

LUX_2015_BinEvents: |
   The number of expected events in each bin for the LUX 2015 direct detection analysis.

LUX_2015_BinSignal: |
   The number of expected signal events in each bin for the LUX 2015 direct detection analysis.

LUX_2015_Bins: |
   The number of bins used in the LUX 2015 direct detection analysis.

LUX_2016_Calculate: |
   Perform rate and likelihood calculations for the LUX 2016 direct detection analysis.

LUX_2016_Events: |
   The number of observed events for the LUX 2016 direct detection analysis.

LUX_2016_Background: |
   The number of background events for the LUX 2016 direct detection analysis.

LUX_2016_Signal: |
   The number of signal events for the LUX 2016 direct detection analysis.

LUX_2016_SignalSI: |
   The number of spin-independent signal events for the LUX 2016 direct detection analysis.

LUX_2016_SignalSD: |
   The number of spin-dependent signal events for the LUX 2016 direct detection analysis.

LUX_2016_LogLikelihood: |
   Calculate the log-likelihood for the LUX 2016 direct detection analysis.

LUX_2016_BinBackground: |
   The number of expected background events in each bin for the LUX 2016 direct detection analysis.

LUX_2016_BinEvents: |
   The number of expected events in each bin for the LUX 2016 direct detection analysis.

LUX_2016_BinSignal: |
   The number of expected signal events in each bin for the LUX 2016 direct detection analysis.

LUX_2016_Bins: |
   The number of bins used in the LUX 2016 direct detection analysis.

LZ_Calculate: |
   Perform rate and likelihood calculations for the LZ direct detection analysis.

LZ_Events: |
   The number of observed events for the LZ direct detection analysis.

LZ_Background: |
   The number of background events for the LZ direct detection analysis.

LZ_Signal: |
   The number of signal events for the LZ direct detection analysis.

LZ_SignalSI: |
   The number of spin-independent signal events for the LZ direct detection analysis.

LZ_SignalSD: |
   The number of spin-dependent signal events for the LZ direct detection analysis.

LZ_LogLikelihood: |
   Calculate the log-likelihood for the LZ direct detection analysis.

LZ_BinBackground: |
   The number of expected background events in each bin for the LZ direct detection analysis.

LZ_BinEvents: |
   The number of expected events in each bin for the LZ direct detection analysis.

LZ_BinSignal: |
   The number of expected signal events in each bin for the LZ direct detection analysis.

LZ_Bins: |
   The number of bins used in the LZ direct detection analysis.

PandaX_2016_Calculate: |
   Perform rate and likelihood calculations for the PandaX 2016 direct detection analysis.

PandaX_2016_Events: |
   The number of observed events for the PandaX 2016 direct detection analysis.

PandaX_2016_Background: |
   The number of background events for the PandaX 2016 direct detection analysis.

PandaX_2016_Signal: |
   The number of signal events for the PandaX 2016 direct detection analysis.

PandaX_2016_SignalSI: |
   The number of spin-independent signal events for the PandaX 2016 direct detection analysis.

PandaX_2016_SignalSD: |
   The number of spin-dependent signal events for the PandaX 2016 direct detection analysis.

PandaX_2016_LogLikelihood: |
   Calculate the log-likelihood for the PandaX 2016 direct detection analysis.

PandaX_2016_BinBackground: |
   The number of expected background events in each bin for the PandaX 2016 direct detection analysis.

PandaX_2016_BinEvents: |
   The number of expected events in each bin for the PandaX 2016 direct detection analysis.

PandaX_2016_BinSignal: |
   The number of expected signal events in each bin for the PandaX 2016 direct detection analysis.

PandaX_2016_Bins: |
   The number of bins used in the PandaX 2016 direct detection analysis.

PandaX_2017_Calculate: |
   Perform rate and likelihood calculations for the PandaX 2017 direct detection analysis.

PandaX_2017_Events: |
   The number of observed events for the PandaX 2017 direct detection analysis.

PandaX_2017_Background: |
   The number of background events for the PandaX 2017 direct detection analysis.

PandaX_2017_Signal: |
   The number of signal events for the PandaX 2017 direct detection analysis.

PandaX_2017_SignalSI: |
   The number of spin-independent signal events for the PandaX 2017 direct detection analysis.

PandaX_2017_SignalSD: |
   The number of spin-dependent signal events for the PandaX 2017 direct detection analysis.

PandaX_2017_LogLikelihood: |
   Calculate the log-likelihood for the PandaX 2017 direct detection analysis.

PandaX_2017_BinBackground: |
   The number of expected background events in each bin for the PandaX 2017 direct detection analysis.

PandaX_2017_BinEvents: |
   The number of expected events in each bin for the PandaX 2017 direct detection analysis.

PandaX_2017_BinSignal: |
   The number of expected signal events in each bin for the PandaX 2017 direct detection analysis.

PandaX_2017_Bins: |
   The number of bins used in the PandaX 2017 direct detection analysis.

SuperCDMS_2014_Calculate: |
   Perform rate and likelihood calculations for the SuperCDMS 2014 direct detection analysis.

SuperCDMS_2014_Events: |
   The number of observed events for the SuperCDMS 2014 direct detection analysis.

SuperCDMS_2014_Background: |
   The number of background events for the SuperCDMS 2014 direct detection analysis.

SuperCDMS_2014_Signal: |
   The number of signal events for the SuperCDMS 2014 direct detection analysis.

SuperCDMS_2014_SignalSI: |
   The number of spin-independent signal events for the SuperCDMS 2014 direct detection analysis.

SuperCDMS_2014_SignalSD: |
   The number of spin-dependent signal events for the SuperCDMS 2014 direct detection analysis.

SuperCDMS_2014_LogLikelihood: |
   Calculate the log-likelihood for the SuperCDMS 2014 direct detection analysis.

SuperCDMS_2014_BinBackground: |
   The number of expected background events in each bin for the SuperCDMS 2014 direct detection analysis.

SuperCDMS_2014_BinEvents: |
   The number of expected events in each bin for the SuperCDMS 2014 direct detection analysis.

SuperCDMS_2014_BinSignal: |
   The number of expected signal events in each bin for the SuperCDMS 2014 direct detection analysis.

SuperCDMS_2014_Bins: |
   The number of bins used in the SuperCDMS 2014 direct detection analysis.

SIMPLE_2014_Calculate: |
   Perform rate and likelihood calculations for the SIMPLE 2014 direct detection analysis.

SIMPLE_2014_Events: |
   The number of observed events for the SIMPLE 2014 direct detection analysis.

SIMPLE_2014_Background: |
   The number of background events for the SIMPLE 2014 direct detection analysis.

SIMPLE_2014_Signal: |
   The number of signal events for the SIMPLE 2014 direct detection analysis.

SIMPLE_2014_SignalSI: |
   The number of spin-independent signal events for the SIMPLE 2014 direct detection analysis.

SIMPLE_2014_SignalSD: |
   The number of spin-dependent signal events for the SIMPLE 2014 direct detection analysis.

SIMPLE_2014_LogLikelihood: |
   Calculate the log-likelihood for the SIMPLE 2014 direct detection analysis.

SIMPLE_2014_BinBackground: |
   The number of expected background events in each bin for the SIMPLE 2014 direct detection analysis.

SIMPLE_2014_BinEvents: |
   The number of expected events in each bin for the SIMPLE 2014 direct detection analysis.

SIMPLE_2014_BinSignal: |
   The number of expected signal events in each bin for the SIMPLE 2014 direct detection analysis.

SIMPLE_2014_Bins: |
   The number of bins used in the SIMPLE 2014 direct detection analysis.

PICO_2L_Calculate: |
   Perform rate and likelihood calculations for the PICO-2L direct detection analysis.

PICO_2L_Events: |
   The number of observed events for the PICO-2L direct detection analysis.

PICO_2L_Background: |
   The number of background events for the PICO-2L direct detection analysis.

PICO_2L_Signal: |
   The number of signal events for the PICO-2L direct detection analysis.

PICO_2L_SignalSI: |
   The number of spin-independent signal events for the PICO-2L direct detection analysis.

PICO_2L_SignalSD: |
   The number of spin-dependent signal events for the PICO-2L direct detection analysis.

PICO_2L_LogLikelihood: |
   Calculate the log-likelihood for the PICO-2L direct detection analysis.

PICO_2L_BinBackground: |
   The number of expected background events in each bin for the PICO-2L direct detection analysis.

PICO_2L_BinEvents: |
   The number of expected events in each bin for the PICO-2L direct detection analysis.

PICO_2L_BinSignal: |
   The number of expected signal events in each bin for the PICO-2L direct detection analysis.

PICO_2L_Bins: |
   The number of bins used in the PICO-2L direct detection analysis.

PICO_60_F_Calculate: |
   Perform rate and likelihood calculations for the PICO-60 direct detection analysis (flourine only).

PICO_60_F_Events: |
   The number of observed events for the PICO-60 direct detection analysis (flourine only).

PICO_60_F_Background: |
   The number of background events for the PICO-60 direct detection analysis (flourine only).

PICO_60_F_Signal: |
   The number of signal events for the PICO-60 direct detection analysis (flourine only).

PICO_60_F_SignalSI: |
   The number of spin-independent signal events for the PICO-60 direct detection analysis (flourine only).

PICO_60_F_SignalSD: |
   The number of spin-dependent signal events for the PICO-60 direct detection analysis (flourine only).

PICO_60_F_LogLikelihood: |
   Calculate the log-likelihood for the PICO-60 direct detection analysis (flourine only).

PICO_60_F_BinBackground: |
   The number of expected background events in each bin for the PICO-60 direct detection analysis (flourine only).

PICO_60_F_BinEvents: |
   The number of expected events in each bin for the PICO-60 direct detection analysis (flourine only).

PICO_60_F_BinSignal: |
   The number of expected signal events in each bin for the PICO-60 direct detection analysis (flourine only).

PICO_60_F_Bins: |
   The number of bins used in the PICO-60 direct detection analysis (flourine only).

PICO_60_I_Calculate: |
   Perform rate and likelihood calculations for the PICO-60 direct detection analysis (iodine only).

PICO_60_I_Events: |
   The number of observed events for the PICO-60 direct detection analysis (iodine only).

PICO_60_I_Background: |
   The number of background events for the PICO-60 direct detection analysis (iodine only).

PICO_60_I_Signal: |
   The number of signal events for the PICO-60 direct detection analysis (iodine only).

PICO_60_I_SignalSI: |
   The number of spin-independent signal events for the PICO-60 direct detection analysis (iodine only).

PICO_60_I_SignalSD: |
   The number of spin-dependent signal events for the PICO-60 direct detection analysis (iodine only).

PICO_60_I_LogLikelihood: |
   Calculate the log-likelihood for the PICO-60 direct detection analysis (iodine only).

PICO_60_I_BinBackground: |
   The number of expected background events in each bin for the PICO-60 direct detection analysis (iodine only).

PICO_60_I_BinEvents: |
   The number of expected events in each bin for the PICO-60 direct detection analysis (iodine only).

PICO_60_I_BinSignal: |
   The number of expected signal events in each bin for the PICO-60 direct detection analysis (iodine only).

PICO_60_I_Bins: |
   The number of bins used in the PICO-60 direct detection analysis (iodine only).

PICO_60_2017_Calculate: |
   Perform rate and likelihood calculations for the PICO-60 2017 direct detection analysis.

PICO_60_2017_Events: |
   The number of observed events for the PICO-60 2017 direct detection analysis.

PICO_60_2017_Background: |
   The number of background events for the PICO-60 2017 direct detection analysis.

PICO_60_2017_Signal: |
   The number of signal events for the PICO-60 2017 direct detection analysis.

PICO_60_2017_SignalSI: |
   The number of spin-independent signal events for the PICO-60 2017 direct detection analysis.

PICO_60_2017_SignalSD: |
   The number of spin-dependent signal events for the PICO-60 2017 direct detection analysis.

PICO_60_2017_LogLikelihood: |
   Calculate the log-likelihood for the PICO-60 2017 direct detection analysis.

PICO_60_2017_BinBackground: |
   The number of expected background events in each bin for the PICO-60 2017 direct detection analysis.

PICO_60_2017_BinEvents: |
   The number of expected events in each bin for the PICO-60 2017 direct detection analysis.

PICO_60_2017_BinSignal: |
   The number of expected signal events in each bin for the PICO-60 2017 direct detection analysis.

PICO_60_2017_Bins: |
   The number of bins used in the PICO-60 2017 direct detection analysis.

PICO_60_2019_Calculate: |
   Perform rate and likelihood calculations for the PICO-60 2019 direct detection analysis.

PICO_60_2019_Events: |
   The number of observed events for the PICO-60 2019 direct detection analysis.

PICO_60_2019_Background: |
   The number of background events for the PICO-60 2019 direct detection analysis.

PICO_60_2019_Signal: |
   The number of signal events for the PICO-60 2019 direct detection analysis.

PICO_60_2019_SignalSI: |
   The number of spin-independent signal events for the PICO-60 2019 direct detection analysis.

PICO_60_2019_SignalSD: |
   The number of spin-dependent signal events for the PICO-60 2019 direct detection analysis.

PICO_60_2019_LogLikelihood: |
   Calculate the log-likelihood for the PICO-60 2019 direct detection analysis.

PICO_60_2019_BinBackground: |
   The number of expected background events in each bin for the PICO-60 2019 direct detection analysis.

PICO_60_2019_BinEvents: |
   The number of expected events in each bin for the PICO-60 2019 direct detection analysis.

PICO_60_2019_BinSignal: |
   The number of expected signal events in each bin for the PICO-60 2019 direct detection analysis.

PICO_60_2019_Bins: |
   The number of bins used in the PICO-60 2019 direct detection analysis.

PICO_60_Calculate: |
   Perform rate and likelihood calculations for the PICO-60 direct detection analysis.

PICO_60_Events: |
   The number of observed events for the PICO-60 direct detection analysis.

PICO_60_Background: |
   The number of background events for the PICO-60 direct detection analysis.

PICO_60_Signal: |
   The number of signal events for the PICO-60 direct detection analysis.

PICO_60_SignalSI: |
   The number of spin-independent signal events for the PICO-60 direct detection analysis.

PICO_60_SignalSD: |
   The number of spin-dependent signal events for the PICO-60 direct detection analysis.

PICO_60_LogLikelihood: |
   Calculate the log-likelihood for the PICO-60 direct detection analysis.

PICO_60_BinBackground: |
   The number of expected background events in each bin for the PICO-60 direct detection analysis.

PICO_60_BinEvents: |
   The number of expected events in each bin for the PICO-60 direct detection analysis.

PICO_60_BinSignal: |
   The number of expected signal events in each bin for the PICO-60 direct detection analysis.

PICO_60_Bins: |
   The number of bins used in the PICO-60 direct detection analysis.

PICO_500_Calculate: |
   Perform rate and likelihood calculations for the PICO-500 direct detection analysis.

PICO_500_Events: |
   The number of observed events for the PICO-500 direct detection analysis.

PICO_500_Background: |
   The number of background events for the PICO-500 direct detection analysis.

PICO_500_Signal: |
   The number of signal events for the PICO-500 direct detection analysis.

PICO_500_SignalSI: |
   The number of spin-independent signal events for the PICO-500 direct detection analysis.

PICO_500_SignalSD: |
   The number of spin-dependent signal events for the PICO-500 direct detection analysis.

PICO_500_LogLikelihood: |
   Calculate the log-likelihood for the PICO-500 direct detection analysis.

PICO_500_BinBackground: |
   The number of expected background events in each bin for the PICO-500 direct detection analysis.

PICO_500_BinEvents: |
   The number of expected events in each bin for the PICO-500 direct detection analysis.

PICO_500_BinSignal: |
   The number of expected signal events in each bin for the PICO-500 direct detection analysis.

PICO_500_Bins: |
   The number of bins used in the PICO-500 direct detection analysis.

DARWIN_Calculate: |
   Perform rate and likelihood calculations for the DARWIN 2015/16 direct detection projections.

DARWIN_Events: |
   The number of observed events for the DARWIN 2015/16 direct detection projections.

DARWIN_Background: |
   The number of background events for the DARWIN 2015/16 direct detection projections.

DARWIN_Signal: |
   The number of signal events for the DARWIN 2015/16 direct detection projections.

DARWIN_SignalSI: |
   The number of spin-independent signal events for the DARWIN 2015/16 direct detection projections.

DARWIN_SignalSD: |
   The number of spin-dependent signal events for the DARWIN 2015/16 direct detection projections.

DARWIN_LogLikelihood: |
   Calculate the log-likelihood for the DARWIN 2015/16 direct detection projections.

DARWIN_BinBackground: |
   The number of expected background events in each bin for the DARWIN 2015/16 direct detection projections.

DARWIN_BinEvents: |
   The number of expected events in each bin for the DARWIN 2015/16 direct detection projections.

DARWIN_BinSignal: |
   The number of expected signal events in each bin for the DARWIN 2015/16 direct detection projections.

DARWIN_Bins: |
   The number of bins used in the DARWIN 2015/16 direct detection projections.

CDMSlite_Background: |
   The number of background events for the CDMSlite direct detection analysis.

CDMSlite_BinBackground: |
   The number of expected background events in each bin for the CDMSlite direct detection analysis.

CDMSlite_BinEvents: |
   The number of expected events in each bin for the CDMSlite direct detection analysis.

CDMSlite_BinSignal: |
   The number of expected signal events in each bin for the CDMSlite direct detection analysis.

CDMSlite_Bins: |
   The number of bins used in the CDMSlite direct detection analysis.

CDMSlite_Calculate: |
   Perform rate and likelihood calculations for the CDMSlite direct detection analysis.

CDMSlite_Events: |
   The number of observed events for the CDMSlite direct detection analysis.

CDMSlite_LogLikelihood: |
   Calculate the log-likelihood for the CDMSlite direct detection analysis.

CDMSlite_Signal: |
   The number of signal events for the CDMSlite direct detection analysis.

CDMSlite_SignalSI: |
   The number of spin-idependent signal events for the CDMSlite direct detection analysis.

CDMSlite_SignalSD: |
   The number of spin-dependent signal events for the CDMSlite direct detection analysis.

CRESST_II_Background: |
   The number of background events for the CRESST-II direct detection analysis.

CRESST_II_BinBackground: |
   The number of expected background events in each bin for the CRESST-II direct detection analysis.

CRESST_II_BinEvents: |
   The number of expected events in each bin for the CRESST-II direct detection analysis.

CRESST_II_BinSignal: |
   The number of expected signal events in each bin for the CRESST-II direct detection analysis.

CRESST_II_Bins: |
   The number of bins used in the CRESST-II direct detection analysis.

CRESST_II_Calculate: |
   Perform rate and likelihood calculations for the CRESST-II direct detection analysis.

CRESST_II_Events: |
   The number of observed events for the CRESST-II direct detection analysis.

CRESST_II_LogLikelihood: |
   Calculate the log-likelihood for the CRESST-II direct detection analysis.

CRESST_II_Signal: |
   The number of signal events for the CRESST-II direct detection analysis.

CRESST_II_SignalSI: |
   The number of spin-idependent signal events for the CRESST-II direct detection analysis.

CRESST_II_SignalSD: |
   The number of spin-dependent signal events for the CRESST-II direct detection analysis.

CRESST_III_Background: |
   The number of background events for the CRESST-III direct detection analysis.

CRESST_III_BinBackground: |
   The number of expected background events in each bin for the CRESST-III direct detection analysis.

CRESST_III_BinEvents: |
   The number of expected events in each bin for the CRESST-III direct detection analysis.

CRESST_III_BinSignal: |
   The number of expected signal events in each bin for the CRESST-III direct detection analysis.

CRESST_III_Bins: |
   The number of bins used in the CRESST-III direct detection analysis.

CRESST_III_Calculate: |
   Perform rate and likelihood calculations for the CRESST-III direct detection analysis.

CRESST_III_Events: |
   The number of observed events for the CRESST-III direct detection analysis.

CRESST_III_LogLikelihood: |
   Calculate the log-likelihood for the CRESST-III direct detection analysis.

CRESST_III_Signal: |
   The number of signal events for the CRESST-III direct detection analysis.

CRESST_III_SignalSI: |
   The number of spin-idependent signal events for the CRESST-III direct detection analysis.

CRESST_III_SignalSD: |
   The number of spin-dependent signal events for the CRESST-III direct detection analysis.

DarkSide_50_Background: |
   The number of background events for the DarkSide 50 direct detection analysis.

DarkSide_50_BinBackground: |
   The number of expected background events in each bin for the DarkSide 50 direct detection analysis.

DarkSide_50_BinEvents: |
   The number of expected events in each bin for the DarkSide 50 direct detection analysis.

DarkSide_50_BinSignal: |
   The number of expected signal events in each bin for the DarkSide 50 direct detection analysis.

DarkSide_50_Bins: |
   The number of bins used in the DarkSide 50 direct detection analysis.

DarkSide_50_Calculate: |
   Perform rate and likelihood calculations for the DarkSide 50 direct detection analysis.

DarkSide_50_Events: |
   The number of observed events for the DarkSide 50 direct detection analysis.

DarkSide_50_LogLikelihood: |
   Calculate the log-likelihood for the DarkSide 50 direct detection analysis.

DarkSide_50_Signal: |
   The number of signal events for the DarkSide 50 direct detection analysis.

DarkSide_50_SignalSI: |
   The number of spin-idependent signal events for the DarkSide 50 direct detection analysis.

DarkSide_50_SignalSD: |
   The number of spin-dependent signal events for the DarkSide 50 direct detection analysis.

DarkSide_50_S2_Background: |
   The number of background events for the DarkSide 50 (S2-only) direct detection analysis.

DarkSide_50_S2_BinBackground: |
   The number of expected background events in each bin for the DarkSide 50 (S2-only) direct detection analysis.

DarkSide_50_S2_BinEvents: |
   The number of expected events in each bin for the DarkSide 50 (S2-only) direct detection analysis.

DarkSide_50_S2_BinSignal: |
   The number of expected signal events in each bin for the DarkSide 50 (S2-only) direct detection analysis.

DarkSide_50_S2_Bins: |
   The number of bins used in the DarkSide 50 (S2-only) direct detection analysis.

DarkSide_50_S2_Calculate: |
   Perform rate and likelihood calculations for the DarkSide 50 (S2-only) direct detection analysis.

DarkSide_50_S2_Events: |
   The number of observed events for the DarkSide 50 (S2-only) direct detection analysis.

DarkSide_50_S2_LogLikelihood: |
   Calculate the log-likelihood for the DarkSide 50 (S2-only) direct detection analysis.

DarkSide_50_S2_Signal: |
   The number of signal events for the DarkSide 50 (S2-only) direct detection analysis.

DarkSide_50_S2_SignalSI: |
   The number of spin-idependent signal events for the DarkSide 50 (S2-only) direct detection analysis.

DarkSide_50_S2_SignalSD: |
   The number of spin-dependent signal events for the DarkSide 50 (S2-only) direct detection analysis.

lnL_SI_nuclear_parameters: |
   The log-likehood for the spin-independent nuclear parameters.

lnL_SD_nuclear_parameters: |
   The log-likehood for the spin-dependent nuclear parameters.

<<<<<<< HEAD
FullSimYieldTable: |
   Table of all simulated particle yields.

GA_SimYieldTable: |
   Table of simulated gamma-ray yields.

electron_SimYieldTable: |
   Table of simulated electron yields.

positron_SimYieldTable: |
   Table of simulated positron yields.

antiproton_SimYieldTable: |
   Table of simulated antiproton yields.

antideuteron_SimYieldTable: |
   Table of simulated antideuteron yields.
=======
SimYieldTable: |
   Table of simulated particle yields.

GA_missingFinalStates: |
   Final states that are not avaialable with tabulated spectra.
>>>>>>> 770978eb

GA_Yield: |
   Calculate the gamma-ray yield from the process catalogue.

<<<<<<< HEAD
electron_Yield: |
   Calculate the electron yield from the process catalogue.

positron_Yield: |
   Calculate the positron yield from the process catalogue.

antiproton_Yield: |
   Calculate the antiproton yield from the process catalogue.

antideuteron_Yield: |
   Calculate the antideuteron yield from the process catalogue.

=======
>>>>>>> 770978eb
DM_process: |
   Returns a string based on the nature of the DM process used for indirect detection (either annihilation or decay).

dsanyield_sim: |
   Provides tabulated yields from DarkSUSY 6.

cascadeMC_FinalStates: |
   List of final states for cascade decays.

cascadeMC_DecayTable: |
   Decay table for the decay chain.

cascadeMC_gammaSpectra: |
   Gamma-ray spectrum from cascade decays.

<<<<<<< HEAD
cascadeMC_electronSpectra: |
   Electron spectrum from cascade decays.

cascadeMC_positronSpectra: |
   Positron spectrum from cascade decays.

cascadeMC_antiprotonSpectra: |
   Anti-proton spectrum from cascade decays.

cascadeMC_antideuteronSpectra: |
   Anti-deuteron spectrum from cascade decays.

cascadeMC_LoopManagement: |
   Controls the loop for the cascade decay Monte Carlo simulation.

cascadeMC_InitialStates: |
   The set of initial states for the cascade decay chain, consisting of
   those hard process final states for which one or more spectra (gammas,
   positrons, pbars, etc) are not available already in tabulated form.
=======
cascadeMC_LoopManagement: |
   Controls the loop for the cascade decay Monte Carlo simulation.

cascadeMC_InitialState: |
   The intial state for the cascade decay chain.
>>>>>>> 770978eb

cascadeMC_EventCount: |
   Event counter for cascade decays.

cascadeMC_ChainEvent: |
   Generates decay chains.

cascadeMC_Histograms: |
   Creates histograms and evaluates the end conditions for the event loop in the cascade decay simulation.

lnL_FermiLATdwarfs: |
   Log-likelihood for the Fermi-LAT dwarf galaxy search.

lnL_FermiGC: |
   Log-likelihood for the Fermi-LAT GeV excess at the Galactic centre.

lnL_HESSGC: |
   Log-likelihood for the HESS Galactic halo searches.

lnL_CTAGC: |
   Log-likelihood for projected dark matter searches with CTA.

set_gamLike_GC_halo: |
   Intialises the Galactic DM distribution in GamLike.

capture_rate_Sun: |
   Capture rate of regular dark matter in the Sun (no v-dependent or q-dependent cross-sections; s^−1).

equilibration_time_Sun: |
   Timescale on which capture and annihilation of dark matter in the Sun equilibrate (s).

annihilation_rate_Sun: |
   Annihilation rate of dark matter in the Sun (s^-1).

nuyield_ptr: |
   A pointer to a function that returns the neutrino yield from dark matter in the Sun.

IC22_data: |
   Do signal, likelihood and related calculations for neutrino indirect detection analysis IC22.

IC22_signal: |
   Number of signal events for neutrino indirect detection analysis IC22.

IC22_bg: |
   Number of background events for neutrino indirect detection analysis IC22.

IC22_loglike: |
   Log-likelihood for neutrino indirect detection analysis IC22.

IC22_bgloglike: |
   Background-only log-likelihood for neutrino indirect detection analysis IC22.

IC22_pvalue: |
   p-value for neutrino indirect detection analysis IC22.

IC22_nobs: |
   Number of observed events for neutrino indirect detection analysis IC22.

IC79SL_data: |
   Do signal, likelihood and related calculations for neutrino indirect detection analysis IC79SL.

IC79SL_signal: |
   Number of signal events for neutrino indirect detection analysis IC79SL.

IC79SL_bg: |
   Number of background events for neutrino indirect detection analysis IC79SL.

IC79SL_loglike: |
   Log-likelihood for neutrino indirect detection analysis IC79SL.

IC79SL_bgloglike: |
   Background-only log-likelihood for neutrino indirect detection analysis IC79SL.

IC79SL_pvalue: |
   p-value for neutrino indirect detection analysis IC79SL.

IC79SL_nobs: |
   Number of observed events for neutrino indirect detection analysis IC79SL.

IC79WL_data: |
   Do signal, likelihood and related calculations for neutrino indirect detection analysis IC79WL.

IC79WL_signal: |
   Number of signal events for neutrino indirect detection analysis IC79WL.

IC79WL_bg: |
   Number of background events for neutrino indirect detection analysis IC79WL.

IC79WL_loglike: |
   Log-likelihood for neutrino indirect detection analysis IC79WL.

IC79WL_bgloglike: |
   Background-only log-likelihood for neutrino indirect detection analysis IC79WL.

IC79WL_pvalue: |
   p-value for neutrino indirect detection analysis IC79WL.

IC79WL_nobs: |
   Number of observed events for neutrino indirect detection analysis IC79WL.

IC79WH_data: |
   Do signal, likelihood and related calculations for neutrino indirect detection analysis IC79WH.

IC79WH_signal: |
   Number of signal events for neutrino indirect detection analysis IC79WH.

IC79WH_bg: |
   Number of background events for neutrino indirect detection analysis IC79WH.

IC79WH_loglike: |
   Log-likelihood for neutrino indirect detection analysis IC79WH.

IC79WH_bgloglike: |
   Background-only log-likelihood for neutrino indirect detection analysis IC79WH.

IC79WH_pvalue: |
   p-value for neutrino indirect detection analysis IC79WH.

IC79WH_nobs: |
   Number of observed events for neutrino indirect detection analysis IC79WH.

IC79_loglike: |
   The full 79-string IceCube log-likelihood.

IceCube_likelihood: |
   The complete IceCube log-likelihood, including 22-string and 79-string data.

DarkSUSY_PointInit: |
   Initialises DarkSUSY (up to version 5) for a specific model point.

DarkSUSY_MSSM_6_1_1_init: |
   Initialises DarkSUSY 6.1.1 for the MSSM.

DarkSUSY_MSSM_6_2_2_init: |
   Initialises DarkSUSY 6.2.2 for the MSSM.

<<<<<<< HEAD
=======
DarkSUSY_MSSM_6_2_5_init: |
   Initialises DarkSUSY 6.2.5 for the MSSM.

>>>>>>> 770978eb
DarkSUSY_generic_wimp_6_1_1_init: |
   Initialises DarkSUSY 6.1.1 for a generic WIMP.

DarkSUSY_generic_wimp_6_2_2_init: |
   Initialises DarkSUSY 6.2.2 for a generic WIMP.

<<<<<<< HEAD
=======
DarkSUSY_generic_wimp_6_2_5_init: |
   Initialises DarkSUSY 6.2.5 for a generic WIMP.

>>>>>>> 770978eb
DarkSUSY5_PointInit_LocalHalo: |
   Initialises Milky Way halo model parameters in DarkSUSY5

DarkSUSY_PointInit_LocalHalo: |
   Initialises Milky Way halo model parameters in DarkSUSY6+

<<<<<<< HEAD
dump_gammaSpectrum: |
   Dumps gamma-ray yield into ASCII table

dump_electronSpectrum: |
   Dumps electron yield into ASCII table

dump_positronSpectrum: |
   Dumps positron yield into ASCII table

dump_antiprotonSpectrum: |
   Dumps antiproton yield into ASCII table

dump_antideuteronSpectrum: |
   Dumps antideuteron yield into ASCII table

=======
dump_GammaSpectrum: |
   Dumps gamma-ray yield into ASCII table

>>>>>>> 770978eb
UnitTest_DarkBit: |
   Prints various DarkBit results into YAML file.

DD_SetDetectorEmin: |
   Sets the minimum recoil energy relevant for a given direct detection experiment.

DDCalc_1_0_0_init: |
   Initialises DDCalc 1.0.0.

DDCalc_1_1_0_init: |
   Initialises DDCalc 1.1.0.

DDCalc_1_2_0_init: |
   Initialises DDCalc 1.2.0.

DDCalc_2_0_0_init: |
   Initialises DDCalc 2.0.0.

DDCalc_2_1_0_init: |
   Initialises DDCalc 2.1.0.

DDCalc_2_2_0_init: |
   Initialises DDCalc 2.2.0.

DD_Experiment: |
   The name of the DDcalc experiment corresponding to a specific experiment index.

DD_Background: |
   The number of background events for a given direct detection experiment.

DD_CalcRates: |
   Perform rate and likelihood calculations for a given direct detection experiment.

DD_Events: |
   The number of observed events for a given direct detection experiment.

DD_LogLikelihood: |
   Calculate the log-likelihood for a given direct detection experiment.

DD_LogPValue: |
   Calculate the log p-value for a given direct detection experiment.

DD_Signal: |
   The number of signal events for a given direct detection experiment.

DD_SignalSD: |
   The number of spin-dependent signal events for a given direct detection experiment.

DD_SignalSI: |
   The number of spin-independent signal events for a given direct detection experiment.

DD_BinBackground: |
   The number of background events in a specific bin for a given direct detection experiment.

DD_BinEvents: |
   The number of events in a specific bin for a given direct detection experiment.

DD_BinSignal: |
   The number of signal events in a specific bin for a given direct detection experiment.

DD_Bins: |
   The number of bins for a given direct detection experiment.

LUX_2013_Init: |
   Initialises a direct detection experiment with the properties of the 2013 analysis of LUX.

LUX_2015_Init: |
   Initialises a direct detection experiment with the properties of the 2015 reanalysis of LUX.

LUX_2016_Init: |
   Initialises a direct detection experiment with the properties of the 2016 analysis of LUX.

SIMPLE_2014_Init: |
   Initialises a direct detection experiment with the properties of the 2014 analysis of SIMPLE.

PICO_2L_Init: |
   Initialises a direct detection experiment with the properties of the analysis of PICO-2L.

PICO_60_F_Init: |
   Initialises a direct detection experiment with the properties of the analysis of PICO-60, including only fluorine.

PICO_60_I_Init: |
   Initialises a direct detection experiment with the properties of the analysis of PICO-60, including only iodine.

PICO_60_2017_Init: |
   Initialises a direct detection experiment with the properties of the 2017 analysis of PICO-60.

PICO_60_2019_Init: |
   Initialises a direct detection experiment with the properties of the 2019 analysis of PICO-60.

PICO_60_Init: |
   Initialises a direct detection experiment with the properties of the analysis of PICO-60.

PICO_500_Init: |
   Initialises a direct detection experiment with the properties of the analysis of PICO-500.

PandaX_2016_Init: |
   Initialises a direct detection experiment with the properties of the 2016 analysis of PandaX.

PandaX_2017_Init: |
   Initialises a direct detection experiment with the properties of the 2017 analysis of PandaX.

XENON100_2012_Init: |
   Initialises a direct detection experiment with the properties of the 2012 analysis of Xenon100.

XENON1T_2017_Init: |
   Initialises a direct detection experiment with the properties of the 2017 analysis of Xenon1T.

XENON1T_2018_Init: |
   Initialises a direct detection experiment with the properties of the 2018 analysis of Xenon1T.

SuperCDMS_2014_Init: |
   Initialises a direct detection experiment with the properties of the 2014 analysis of SuperCDMS.

CDMSlite_Init: |
   Initialises a direct detection experiment with the properties of the analysis of CDMSlite.

CRESST_II_Init: |
   Initialises a direct detection experiment with the properties of the analysis of CRESST-II.

CRESST_III_Init: |
   Initialises a direct detection experiment with the properties of the analysis of CRESST-III.

DarkSide_50_Init: |
   Initialises a direct detection experiment with the properties of the analysis of DarkSide-50.

DarkSide_50_S2_Init: |
   Initialises a direct detection experiment with the properties of the S2-only analysis of DarkSide-50.

DARWIN_Init: |
   Initialises a direct detection experiment with the properties of the analysis of DARWIN.

LZ_Init: |
   Initialises a direct detection experiment with the properties of the analysis of LZ.

FreeDetectorss: |
   Deletes the detector object held internally by DDCalc (relevant for the C/C++ interface of DDCalc).

FreeHalos: |
   Deletes the halo object held internally by DDCalc (relevant for the C/C++ interface of DDCalc).

FreeWIMPs: |
   Deletes the WIMP object held internally by DDCalc (relevant for the C/C++ interface of DDCalc).

FreeAll: |
   Deletes the detector, halo and WIMP objects held internally by DDCalc (relevant for the C/C++ interface of DDCalc).

GetWIMP_mG: |
   Gets the WIMP parameters m, GpSI, GnSI, GpSD, GnSD (used in DDCalc)

GetWIMP_mfa: |
   Gets the WIMP parameters m, fp, fn, ap, an (used in DDCalc)

GetWIMP_msigma: |
   Gets the WIMP parameters m, sigmapSI, sigmanSI, sigmapSD, sigmanSD (used in DDCalc)

GetWIMP_higgsportal: |
   Gets the WIMP parameters m, fsp, fsn, app, apn (used in DDCalc_2_0_0)

SetWIMP_mG: |
   Sets the WIMP parameters m, GpSI, GnSI, GpSD, GnSD (used in DDCalc)

SetWIMP_mfa: |
   Sets the WIMP parameters m, fp, fn, ap, an (used in DDCalc)

SetWIMP_msigma: |
   Sets the WIMP parameters m, sigmapSI, sigmanSI, sigmapSD, sigmanSD (used in DDCalc)

SetWIMP_higgsportal: |
   Sets the WIMP parameters m, fsp, fsn, app, apn (used in DDCalc_2_0_0)

SetWIMP_NREffectiveTheory: |
   Sets the WIMP parameters m, spin for a non-relativistic effective field theory.

GetNRCoefficient: |
   Get the value of a given non-relativistic operator

SetNRCoefficient: |
   Set the value of a given non-relativistic operator

InitDetector: |
  Default detector setup used in DDCalc

InitWIMP: |
  Default WIMP structure used in DDCalc

InitHalo: |
  Default Halo structure used in DDCalc

SetSHM: |
  Sets the dark matter halo to the Standard Halo Model (SHM), used in DDCalc

nulike_init: |
  Initializes nulike.

nulike_1_0_4_init: |
  Initializes nulike_1_0_4.

nulike_1_0_5_init: |
  Initializes nulike_1_0_5.

nulike_1_0_6_init: |
  Initializes nulike_1_0_6.

nulike_1_0_7_init: |
  Initializes nulike_1_0_7.

nulike_1_0_8_init: |
  Initializes nulike_1_0_8.

nulike_1_0_9_init: |
  Initializes nulike_1_0_9.

nubounds:
  Counts, likelihoods and p-values from neutrino telescope searches for dark matter annihilation in the Sun.

Example_lnL_B: |
  Example log likelihood in ExampleBit B.

lnlike_marg_poisson_gaussian_error: |
  log of the convolution of a Poisson and Gausian distributions.

lnlike_marg_poisson_lognormal_error: |
  log of the convolution of a poisson and log-normal distributions.

#-------------------------------------
#  HiggsBounds capabilities
#-------------------------------------

Higgs_Production_Xsecs: |
   Higss Production cross section

HiggsBounds_4_2_1_init:
   Initialises HiggsBounds backend, version 4.2.1.

HiggsBounds_4_3_1_init:
   Initialises HiggsBounds backend, version 4.3.1.

finish_HiggsBounds: |
   Finishes HiggsBound.

initialize_HiggsBounds_int: |
   Initialises HiggsBounds for library linking.

HiggsBounds_charged_input: |
   Required charged input values to initialise HiggsBounds.

HiggsBounds_neutral_input_part: |
   Required neutral input values to initialise HiggsBounds.

HiggsBounds_input_SLHA: |
   HiggsBounds SLHA file reader

HiggsBounds_set_mass_uncertainties: |
   Assign mass uncertainties for HiggsBounds backend.

run_HiggsBounds_classic: |
   Runs HiggsBounds after initialization.

finish_HiggsBounds_chisqtables: |
   Generates chi squared tables from HiggsBounds.

initialize_HiggsBounds_chisqtables: |
   Initializes HiggsBounds to produce chi squared tables.

HB_calc_stats: |
   To quote from HiggsBounds: "this is in the middle of development! DO NOT USE!"


#-------------------------------------
#  HiggsSignals capabilities
#-------------------------------------

HiggsSignals_1_4_init: |
   Initialise HiggsSignals backend.

HiggsSignals_neutral_input_MassUncertainty: |
   Assign mass uncertainties for HiggsSignals backend.

HiggsBounds_charged_input_HS: |
   Required charged input values to initialise HiggsSignals.

HiggsBounds_neutral_input_part_HS: |
   Required neutral input values to initialise HiggsSignals.

HiggsBounds_input_SLHA_HS: |
   HiggsSignals SLHA file reader

initialize_HiggsBounds_int_HS: |
   Initialises HiggsBounds for library linking from HiggsSignals.

finish_HiggsBounds_HS: |
   Finishes HiggsBounds from HiggsSignals.

finish_HiggsSignals: |
   Finishes HiggsSignal Backend.

initialize_HiggsSignals: |
   Initializes HiggsSignals.

initialize_HiggsSignals_latestresults: |
   Initializes HiggsSignals.

run_HiggsSignals: |
   Runs HiggsSignals after Initialization.

setup_pdf: |
   Set pdf shape in HiggsSignals.

setup_rate_uncertainties: |
   Set the rate uncertainties in HiggsSignals.

#-------------------------------------
#  DarkSUSY capabilities
#-------------------------------------

DarkSUSY_5_1_3_init: |
   Initialise DarkSUSY backend.

dsIBffdxdy: |
   Differential internal bremsstrahlung photon yield for fermion final states.

dsIBfsrdxdy: |
   Differential final state radiation photon yield for fermion final states.

dsIBhhdxdy: |
   Differential internal bremsstrahlung photon yield for the H+ H- final state.

dsIBwhdxdy: |
   Differential internal bremsstrahlung photon yield for W+- H-+ final states.

dsIBwwdxdy: |
   Differential internal bremsstrahlung photon yield for the W+ W- final state.

dsSLHAread: |
   DarkSUSY SLHA file reader.

dsanwx: |
   Neutralino self-annihilation invariant rate.

dsddgpgn: |
   Neutralino nucleon four-fermion couplings.

dsgf2s2thw: |
   Determines sin^2(theta_W) based on Fermi constant.

dsgive_model_isasugra: |
   Sets CMSSM model parameters in ISASUGRA included with DarkSUSY.

dsgive_model_SLHA: |
   Reads in SLHA file from disk, and sets DarkSUSY model parameters.

dsmodelsetup: |
   Initializes a particle model point with DarkSUSY (after model papermeters
   have been set with dsgive_xxxx).

dshainit: |
   Intialises and loads common block values needed by DarkSUSY halo yield routines.

dshayield: |
   Integrated or differential yield of a range of SM species from various final states.

dshigwid: |
   Choose which Higgs width calculation to use in DarkSUSY.

dshmcom: |
   Halo model density, distance, and velocity parameters.

dshmframevelcom: |
   Velocity of observer in frame of galaxy.

dshmisodf: |
   Velocity dispersion and escape velocity.

dshmnoclue: |
   Mysterious DarkSUSY halo model common block (contains observer velocity).

dsibyieldone: |
   Inverse bremsstrahlung yield from one channel.

dsinit: |
   Initialise DarkSUSY.

dsmqpole4loop: |
   Calculate quark pole mass.

dsmssmzero: |
   Zeros all electroweak parameters in DarkSUSY.

dsorder_flavour: |
   Orders sfermions based on flavour content as expected by DarkSUSY routines.

dsprep: |
   Calculates cross sections and brnaching ratios and sets common block variables in DarkSUSY

dsrdeqn: |
   Solves the relic density evolution equation.

dsrdinit: |
   Initialise the DarkSUSY relic density routines (read in the degree of freedom table).

dsrdomega: |
   Calculates Omega h^2 for the MSSM neutralino.

dsrdset: |
   Set parameters for DarkSUSY relic density routines (which DOF table is used).

dsrdtab: |
   Tabulate the invariant annihilation rate in DarkSUSY.

dsrdthlim: |
   Determine which limits in p_eff for DarkSUSY to use when integrating for the thermal average.

dsrdwintp: |
   Interpolation of tabulated invariant rate.

dsrdcom: |
   DarkSUSY 6 common block use by the Boltzmann solver.

dsrdens: |
   DarkSUSY Boltzmann solver (for relic density).

dsrdstart: |
   Prepare DarkSUSY Boltzmann solver.

dssigmav: |
   Neutralino self-annihilation cross section <sigma v> in zero velocity limit
   (provided by DarkSUSY up to version 5).

dssigmav0: |
   Partial neutralino self-annihilation cross section <sigma v> in zero velocity limit
   (provided by DarkSUSY from version 6).

dssigmav0tot: |
   Total neutralino self-annihilation cross section <sigma v> in zero velocity limit
   (provided by DarkSUSY from version 6).

dsspectrum: |
   Sets up particle mass spectrum and mixing matrices in DarkSUSY.

dsspwid: |
   Sets widths of particles in DarkSUSY.

dssuconst: |
   Sets many useful constants in DarkSUSY.

dssuconst_ckm: |
   Sets CKM mixing parameters in DarkSUSY.

dssuconst_yukawa_running: |
   Calculates Yukawa couplings in DarkSUSY with running masses.

dssusy: |
   Sets up supersymmetric model routines in DarkSUSY.

dssusy_isasugra: |
   Sets up supersymmetric model routines in DarkSUSY using ISASUGRA.

dsvertx: |
   Sets up SUSY vertices in DarkSUSY.

dswspectrum: |
   Writes out mass spectrum.

dswwidth: |
   Writes out widths.

cap_Sun_v0q0_isoscalar: |
   Capture rate of standard velocity and momentum-independent dark matter in the sun.

raw_muonyield: |
   Gives either the differential or total yield of muons in a neutrino telescope from dark matter annihilation in the sun.

pacodes: |
   Common block containing particle codes used in DarkSUSY.

pacodes_mssm: |
   Common block containing MSSM sparticle codes used in DarkSUSY 6.

pmasses: |
   Common block containing particle masses used in DarkSUSY.

pwidths: |
   Common block containing particle widths used in DarkSUSY.

mssmiuseful: |
   Common block containing DarkSUSY particle codes for lightest supersymmmetric particle and neutralino.

mspctm: |
   DarkSUSY mass spectrum.

widths: |
   DarkSUSY particle widths. (Capability is defined twice.)

intdof: |
   Number of spin and color states for each particle for DarkSUSY.

vrtxs: |
   DarkSUSY interaction vertices.

smruseful: |
   Various standard model parameters.

smcuseful: |
   Contains option to determine how DarkSUSY runs particle masses.

couplingconstants: |
   Coupling constants.

sckm: |
   CKM matrix parameters.

mixing: |
   The CKM matrix.

mssmtype: |
   DarkSUSY parameter that specifies parameterisation of MSSM.

mssmpar: |
   MSSM parameters for DarkSUSY.

mssmswitch: |
   Switches that tell DarkSUSY how to calculate various quantities.

sfermionmass: |
   Sfermion masses for DarkSUSY.

mssmwidths: |
   Widths of Higgs sector particle for DarkSUSY.

mssmmixing: |
   MSSM mixing matrices.

smcoupling: |
   SM couplings for DarkSUSY.

smquarkmasses: |
   SM (running) quark masses for DarkSUSY.

dsfindmtmt: |
   quark mass at the scale mt (used in DarkSUSY).

dssuconst_higgs: |
   Higgs couplings in MSSM used as fallback in DarkSUSY.

dssuconst_yukawa: |
   Yukawa couplings in MSSM used as fallback in DarkSUSY.

rdmgev: |
   Information about (co)annihilating particles for the DarkSUSY relic density routines.

rdpth: |
   Momentum thresholds relevant for DarkSUSY relic density calculation.

rddof: |
   Common block for effective degrees of freedom in DarkSUSY.

rderrors: |
   Common block containing information about errors and warnings from DarkSUSY relic density routines.

rdpars: |
   Parameters that effect the DarkSUSY relic density calculation.

rdswitch: |
   Options for the DarkSUSY relic density calculation.

rdlun: |
   Logical units for DarkSUSY relic density calculation.

rdpadd: |
   Parameters that effect the tabulation of the invariant annihilation rate in DarkSUSY.

rdtime: |
   Timing parameters for DarkSUSY relic density calculations.

IBintvars: |
   Common block for DarkSUSY internal Bremsstrahlung routines.

ddcom: |
   Common block containing DM nucleon couplings and options for their calculation in DarkSUSY 5.

ddcomlegacy: |
   Common block containing options for DM-nucleon couplings in DarkSUSY 6.

ddmssmcom: |
   DarkSUSY 6 common block containing DM nucleon couplings in the MSSM.

nu_common_block: |
   Annihilation branching rates and scalar decay rates used by DarkSUSY routines for DM annihilation in sun.

nuyield: |
   Neutrino yields at the top of the atmosphere.

raw_nuyield_sim: |
   Neutrino yields from simulated channels provided by DarkSUSY 6.

raw_nuyield_casc: |
   Neutrino yields from MSSM cascade decays provided by DarkSUSY 6.

DS_nuyield_setup: |
   Sets DarkSUSY common blocks with all necessary information to calculate neutrino yields.

DS5particle_code: |
   Translates GAMBIT string particle identifiers to corresponding DarkSUSY 5 integer codes.

DSparticle_code: |
   Translates GAMBIT string particle identifiers to corresponding DarkSUSY 6 integer codes.

initFromSLHAeaAndDecayTable: |
   Initialises an MSSM model in DarkSUSY from an SLHAea object and a DecayTable.

get_DS_neutral_h_decay_channels: |
   Vector containing neutral Higgs decay channels in DarkSUSY.

get_DS_charged_h_decay_channels: |
   Vector containing charged Higgs decay channels in DarkSUSY.

#-------------------------------------
#  MicrOmegas capabilities
#-------------------------------------

MicrOmegas_MSSM_3_6_9_2_init: |
   Initialise MicrOmegas MSSM backend.

MicrOmegas_ScalarSingletDM_Z2_3_6_9_2_init: |
   Initialise MicrOmegas ScalarSingletDM_Z2 backend.

MicrOmegas_ScalarSingletDM_Z3_3_6_9_2_init: |
   Initialise MicrOmegas ScalarSingletDM_Z3 backend.

MicrOmegas_VectorSingletDM_Z2_3_6_9_2_init: |
   Initialise MicrOmegas VectorSingletDM_Z2 backend.

MicrOmegas_MajoranaSingletDM_Z2_3_6_9_2_init: |
   Initialise MicrOmegas MajoranaSingletDM_Z2 backend.

MicrOmegas_DiracSingletDM_Z2_3_6_9_2_init: |
   Initialise MicrOmegas DiracSingletDM_Z2 backend.

get_oneChannel: |
   Get the contribution to the relic density from one channel

momegas_print_channels: |
   Print the contributions to the relic density from all channels

assignVal: |
   Assigns a value to a model parameter in MicrOmegas and CalcHEP.

vSigma: |
   The velocity averaged cross section calculated at a specified temperature.

vSigma_freezeout: |
   The velocity averaged cross section calculated at the temperature of thermal freezeout.

oh2: |
   The dark matter relic density (Omega h^2).

suspectSUGRA: |
   Calculates MSSM mass spectrum using SuSpect and use that to intialise MicrOmegas.

lesHinput: |
   Initialises MicrOmegas using an SLHA file.

mass_spectrum: |
   Calculates all masses/couplings in MicrOmegas and sorts odd particles by mass.

cleanDecayTable: |
   Removes all information from MicrOmegas decay table.

nucleonAmplitudes: |
   Calculates WIMP-nucleon scattering amplitudes.

FeScLoop: |
   Calculates loop contributions to WIMP-nucleon scattering.

calcScalarQuarkFF: |
   Calculates nuclear matrix elements for scalar DM-quark interactions.

mInterp: |
   MicrOmegas routine to interpolate between different center of mass energies to determine cosmic ray yields.

zInterp: |
   MicrOmegas routine for interpolating cosmic ray spectra.

readSpectra: |
   MicrOmegas routine to initialise cosmic-ray yield tables.

MOcommon: |
   MicrOmegas global variables.

ForceUG: |
   Flag to force CalcHEP in MicrOmegas to do calculation in unitary gauge.

VZdecay: |
   MicrOmegas flag that turns on 3 body decays via a virtual Z.

VWdecay: |
   MicrOmegas flag that turns on 3 body decays via a virtual W.

dNdE: |
   Differential cosmic-ray yield.

calcSpectrum: |
   MicrOmegas routine for calculating the dark matter annihilation spectrum at rest
   along with the zero velocity annihilation cross section (sigmav)_0 in cm^3 s^-1.

vSigmaCh: |
   MicrOmegas array containing the relative contribution and particle names for each
   annihilation channel. It is filled by the calcSpectrum function in micrOmegas.

#-------------------------------------
#  DecayBit capabilities
#-------------------------------------

decay_rates: |
   Collect all the decay rates into a table.

all_BFs: |
  Returns branching fractions for the specified particles (as a map<str,double>)

Z_decay_rates : |
   All decays of the Z gauge boson.

Higgs_decay_rates : |
   All decays of the most SM-like Higgs boson.

Reference_SM_Higgs_decay_rates : |
   All decays of the Higgs boson in the SM.

eta_decay_rates : |
   All decays of the η meson.

omega_decay_rates : |
   All decays of the ω meson.

lnL_Higgs_invWidth : |
   The log-likelihood of the (SM-like) Higgs invisible width.

h0_2_decay_rates : |
   Decays of the heaviest CP-even MSSM Higgs boson.

A0_decay_rates : |
   Decays of the CP-odd MSSM Higgs boson.

gluino_decay_rates : |
   Decays of the gluino.

t_decay_rates : |
   All decays of the t quark.

snu_electronl_decay_rates : |
   Decays of the ν_eL sneutrinos.

snu_muonl_decay_rates : |
   Decays of the ν_μL sneutrinos.

snu_taul_decay_rates : |
   Decays of the ν_τL sneutrinos.

stop_1_decay_rates : |
   Decays of the t_1 squarks.

sbottom_1_decay_rates : |
   Decays of the b_1 squarks.

stau_1_decay_rates : |
   Decays of the τ_1 sleptons.

stau_1_decay_rates_SH : |
   Decays of the τ_1 sleptons calculated with SUSY-HIT.

stau_1_decay_rates_smallsplit : |
   Decays of the τ_1 sleptons for small stau--neutralino mass splittings.

stop_2_decay_rates : |
   Decays of the t_2 squarks.

sbottom_2_decay_rates : |
   Decays of the b_2 squarks.

stau_2_decay_rates : |
   Decays of the τ_2 sleptons.

tbar_decay_rates : |
   All decays of the anti-t quark.

snubar_electronl_decay_rates : |
   Decays of the anti-ν_eL sneutrinos.

snubar_muonl_decay_rates : |
   Decays of the anti-ν_μL sneutrinos.

snubar_taul_decay_rates : |
   Decays of the anti-ν_τL sneutrinos.

stopbar_1_decay_rates : |
   Decays of the anti-t_1 squarks.

sbottombar_1_decay_rates : |
   Decays of the anti-b_1 squarks.

staubar_1_decay_rates : |
   Decays of the anti-τ_1 sleptons.

stopbar_2_decay_rates : |
   Decays of the anti-t_2 squarks.

sbottombar_2_decay_rates : |
   Decays of the anti-b_2 squarks.

staubar_2_decay_rates : |
   Decays of the anti-τ_2 sleptons.

mu_plus_decay_rates : |
  All decays of the μ+ lepton.

tau_plus_decay_rates : |
  All decays of the τ+ lepton.

W_plus_decay_rates : |
  All decays of the W+ gauge boson.

H_plus_decay_rates : |
   Decays of the MSSM H+.

chargino_plus_1_decay_rates : |
   Decays of the chargino+ 1.

chargino_plus_1_decay_rates_SH : |
   Decays of the chargino+ 1 calculated using SUSY-HIT.

chargino_plus_1_decay_rates_smallsplit : |
   Decays of the chargino+ 1 at small chargino--neutralino mass splittings.

chargino_plus_2_decay_rates : |
   Decays of the chargino+ 2.

mu_minus_decay_rates : |
  All decays of the μ- lepton.

tau_minus_decay_rates : |
  All decays of the τ- lepton.

W_minus_decay_rates : |
  All decays of the W- gauge boson.

chargino_minus_1_decay_rates : |
   Decays of the chargino- 1.

chargino_minus_2_decay_rates : |
   Decays of the chargino- 2.

rho1450_decay_rates : |
  Decays of the ρ(1450) meson.

neutralino_1_decay_rates : |
   Decays of the neutralino 1.

neutralino_2_decay_rates : |
   Decays of the neutralino 2.

neutralino_3_decay_rates : |
   Decays of the neutralino 3.

neutralino_4_decay_rates : |
   Decays of the neutralino 4.

SLHA1_violation: |
   Checks if the first or second generation left-right mixing exceeds the specified tolerance (which means that SLHA1 is an invalid format for this model point).

SLHA_pseudonyms: |
   Get MSSM mass eigenstate pseudonyms for the gauge eigenstates

Reference_SM_A0_decay_rates: |
   Computation of decays of SM Higgs with mass equal to the mass of the CP-odd Higgs boson.

Reference_SM_other_Higgs_decay_rates: |
   Computation of decays of SM Higgs with mass equal to the mass of the least SM-like CP-even Higgs.

Z_gamma_nu: |
   Decay width of the Z boson to neutrinos in MeV.

Z_gamma_chi_0: |
   Decay width of the Z boson to neutralinos in MeV.

W_to_l_decays: |
   Precision calculation of W decays to leptons

lnL_W_decays: |
   Log-likelihood of the W decays to leptons

lnL_Z_inv: |
   Log Likelihood for the inivislbe decay width of the Z boson.

inv_Higgs_BF: |
   Invisible decay branching fraction of the SM-like Higgs boson.

#-------------------------------------
#  PrecisionBit capabilities
#-------------------------------------


MSSM_spectrum: |
    Provide an updated MSSM spectrum from the unimproved version with
    precision W and Higgs masses.

lnL_alpha_em : |
   Log-likelihood of α_EM (m_Z), the MSBar value of the fine structure constant at μ = m_Z.

lnL_alpha_s : |
   Log-likelihood of α_s (m_Z), the MSBar value of the strong coupling constant at μ = m_Z.

lnL_GF : |
   Log-likelihood of the Fermi coupling constant G_F.

lnL_light_quark_masses : |
   Joint log-likelihood of the MSbar masses of the u, d and s quarks at μ = 2 GeV.

lnL_mcmc : |
   Log-likelihood of the MSbar mass of the c quark at scale m_c.

lnL_mbmb : |
   Log-likelihood of the MSbar mass of the b quark at scale m_b.

lnL_t_mass : |
   Log-likelihood of the top quark pole mass.

lnL_Z_mass : |
   Log-likelihood of the Z boson pole mass.

lnL_h_mass : |
   Simple log-likelihood of the SM-like Higgs boson pole mass.

lnL_W_mass : |
   Log-likelihood of the W boson pole mass.

lnL_neutron_lifetime_beam : |
   Log-likelihood on the neutron lifetime based on measurements of 'beam' experiments

lnL_neutron_lifetime_bottle : |
   Log-likelihood on the neutron lifetime based on measurements of 'bottle' experiments

mw : |
   The W boson pole mass.

mh : |
   The SM-like Higgs boson pole mass.

FH_Precision : |
   Precision observable tableau, as calculated with FeynHiggs.

SP_PrecisionObs : |
   Precision observable tableau, as calculated with SUSY-POPE.

deltarho : |
   Deviation from one (∆ρ) of the ratio of the Fermi effective coupling (G_F) in W and Z-mediated processes.

prec_mw : |
   Precision value of the W mass.

prec_mh : |
   Precision value of the mass of the most SM-like Higgs boson.

prec_HeavyHiggsMasses : |
   Precision values of the masses of the A^0, H+ and the least SM-like neutral Higgs boson.

prec_sinW2_eff : |
   Precision value of the effective leptonic weak mixing angle sin^2 θ_W,eff.

edm_e : |
   The electric dipole moment of the electron.

edm_n : |
   The electric dipole moment of the neutron.

edm_hg : |
   The electric dipole moment of mercury.

muon_gm2: |
   The BSM contribution to g−2 of the muon.

muon_gm2_SM: |
   The SM contribution to g−2 of the muon.

lnL_sinW2_eff : |
   Log-likelihood of the effective leptonic weak mixing angle sin^2 θ_W,eff.

lnL_gm2 : |
   Log-likelihood of the muon g−2.

lnL_deltarho : |
   Log-likelihood of ∆ρ, the departure from one of the ratio of the Fermi effective coupling (G_F) in W and Z-mediated processes.



#-------------------------------------
#  FlavBit capabilities
#-------------------------------------

AI_BKstarmumu : |
   The isospin asymmetry in B-> K* μ+ μ-.

AI_BKstarmumu_zero : |
   The zero-crossing of the isospin asymmetry in B-> K* μ+ μ-.

A_BXsll_highq2 : |
   The integrated forward-backward asymmetry of B->Xs l+ l- in the high-q2 bin.

A_BXsll_lowq2 : |
   The integrated forward-backward asymmetry of B->Xs l+ l- in the low-q2 bin.

A_BXsll_zero : |
   The zero crossing of the forward-backward asymmetry of B->Xs l+ l-.

A_BXsmumu_highq2 : |
   The integrated forward-backward asymmetry of B->Xs μ+ μ- in the high-q2 bin.

A_BXsmumu_highq2_CONV : |
   The Wilson coefficients and the integrated forward-backward asymmetry of B->Xs μ+ μ- in the high-q2 bin.

A_BXsmumu_lowq2 : |
   The integrated forward-backward asymmetry of B->Xs μ+ μ- in the low-q2 bin.

A_BXsmumu_lowq2_CONV : |
   The Wilson coefficients and the integrated forward-backward asymmetry of B->Xs μ+ μ- in the low-q2 bin.

A_BXsmumu_zero : |
   The zero crossing of the forward-backward asymmetry of B->Xs μ+ μ-.

A_BXsmumu_zero_CONV : |
   The Wilson coefficients and the zero crossing of the forward-backward asymmetry of B->Xs μ+ μ-.

A_BXstautau_highq2 : |
   The integrated forward-backward asymmetry of B->Xs tau+ tau- in the high-q2 bin.

A_BXstautau_highq2_CONV : |
   The Wilson coefficients and the integrated forward-backward asymmetry of B->Xs tau+ tau- in the high-q2 bin.

BDmunu : |
   The branching ratio of B-> D mu nu.

BDtaunu : |
   The branching ratio of B-> D tau nu.

BRBDlnu : |
   The branching ratio of B-> D l nu.

BDtaunu_BDenu : |
   The ratio of BR(B-> D tau nu)/BR(B-> D e nu).

BDstarmunu : |
   The branching ratio of B-> D* mu nu.

BDstartaunu : |
   The branching ratio of B-> D* tau nu.

BRBDstarlnu : |
   The branching ratio of B-> D* l nu.

BDstartaunu_BDstarenu : |
   The ratio of BR(B-> D* tau nu)/BR(B-> D* e nu).

BKstarmumu_11_25 : |
   The integrated differential cross-section and angular observables of B-> K* μ+ μ- for q2 between 1.1 and 2.5 GeV^2.

BKstarmumu_25_40 : |
   The integrated differential cross-section and angular observables of B-> K* μ+ μ- for q2 between 2.5 and 4 GeV^2.

BKstarmumu_40_60 : |
   The integrated differential cross-section and angular observables of B-> K* μ+ μ- for q2 between 4 and 6 GeV^2.

BKstarmumu_60_80 : |
   The integrated differential cross-section and angular observables of B-> K* μ+ μ- for q2 between 6 and 8 GeV^2.

BKstarmumu_15_17 : |
   The integrated differential cross-section and angular observables of B-> K* μ+ μ- for q2 between 15 and 17 GeV^2.

BKstarmumu_17_19 : |
   The integrated differential cross-section and angular observables of B-> K* μ+ μ- for q2 between 17 and 19 GeV^2.

BKstarmumu_CONV : |
   The Wilson coefficients and the integrated differential cross-section and angular observables of B-> K* μ+ μ-.

BRBKll : |
   The differential cross-section and angular observables of B-> K l+ l-.

BRBKstarll : |
   The differential cross-section and angular observables of B-> K* l+ l-.

BRBXsll_highq2 : |
   The branching ratio B-> Xs l+ l- in the high-q2 bin.

BRBXsll_lowq2 : |
   The branching ratio B-> Xs l+ l- in the low-q2 bin.

BRBXsmumu_highq2 : |
   The branching ratio B-> Xs μ+ μ- in the high-q2 bin.

BRBXsmumu_highq2_CONV : |
   The Wilson coefficients and the branching ratio B-> Xs μ+ μ- in the high-q2 bin.

BRBXsmumu_lowq2 : |
   The branching ratio B-> Xs μ+ μ- in the low-q2 bin.

BRBXsmumu_lowq2_CONV : |
   The Wilson coefficients and the branching ratio B-> Xs μ+ μ- in the low-q2 bin.

BRBXstautau_highq2 : |
   The branching ratio B-> Xs tau+ tau- in the low-q2 bin.

BRBXstautau_highq2_CONV : |
   The Wilson coefficients and the branching ratio B-> Xs tau+ tau- in the low-q2 bin.

BRBsphill : |
   The differential cross-section and angular observables of Bs-> phi l+ l-.

Bll : |
   The branching ratio of Bd-> l+ l-.

Bll_CONV : |
   The Wilson coefficients and the branching ratio of Bd-> l+ l-.

Blnu : |
   The branching ratio of B-> l nu.

Bmumu : |
   The branching ratio of Bd-> μ+ μ-.

Bsee_untag : |
   The untagged branching ratio of Bs-> e+ e-.

Bsll_untag : |
   The untagged branching ratio of Bs-> l+ l-.

Bsll_untag_CONV : |
   The Wilson coefficients and the untagged branching ratio of Bs-> l+ l-.

Bsmumu : |
   The branching ratio of Bs-> μ+ μ-.

Bsmumu_untag : |
   The untagged branching ratio of Bs-> μ+ μ-.

Btaunu : |
   The branching ratio of B-> tau nu.

CQ_calculator : |
   The scalar and pseudoscalar Wilson coefficients.

CW_calculator : |
   The Wilson coefficients at the W mass scale.

C_calculator_base1 : |
   The Wilson coefficients at the b mass scale in the operator basis 1.

C_calculator_base2 : |
   The Wilson coefficients at the b mass scale in the operator basis 2.

Cprime_calculator : |
   The primed Wilson coefficients.

DeltaMs : |
   The Bs meson mass difference.

Dmunu : |
   The branching ratio of D-> mu nu.

Dsmunu : |
   The branching ratio of Ds-> mu nu.

Dstaunu : |
   The branching ratio of Ds-> tau nu.

Kmunu_pimunu : |
   The ratio of BR(K-> mu nu)/BR(pi-> mu nu).

RD : |
   The ratio of BR(B-> D tau nu)/BR(B-> D e nu).

RDstar : |
   The ratio of BR(B-> D* tau nu)/BR(B-> D* e nu).

Rmu : |
   The ratio of BR(K-> mu nu)/BR(pi-> mu nu).

Rmu23 : |
   The Rmu23 observable related to K-> mu nu and pi-> mu nu.

SI_AI_BKstarmumu_CONV : |
   The Wilson coefficients and the isospin asymmetry in B-> K* μ+ μ-.

SI_AI_BKstarmumu_zero_CONV : |
   The Wilson coefficients and the zero crossing of isospin asymmetry in B-> K* μ+ μ-.

SL_LL : |
  Log-likelihood for the tree-level leptonic and semileptonic B and D decays.

SL_M : |
  Measurements related to the tree-level leptonic and semileptonic B and D decays.

SuperIso_3_6_init : |
   Initalise SuperIso v3.6.

SuperIso_modelinfo : |
   SuperIso internal model information.

b2ll_LL : |
   Log-likelihood for BR(Bd-> μ+ μ-) and BR(Bs-> μ+ μ-).

b2ll_M : |
   Measurements related to BR(Bd-> μ+ μ-) and BR(Bs-> μ+ μ-).

b2sgamma_LL : |
   Log-likelihood for inclusive branching ratio of B-> Xs gamma.

b2sll_LL : |
   Log-likelihood for B-> K* μ+ μ- observables.

b2sll_M : |
   Measurements for B-> K* μ+ μ- observables.

bsgamma : |
   The inclusive branching ratio of B-> Xs gamma with a photon energy cut of 1.6 GeV.

bsgamma_CONV : |
   The Wilson coefficients and the inclusive branching ratio of B-> Xs gamma.

bsgamma_Ecut : |
   The inclusive branching ratio of B-> Xs gamma with a photon energy cut Ecut.

delta0 : |
   The isospin asymmetry of B-> K* gamma.

deltaMB_LL : |
   Log-likelihood for the Bs meson mass difference.

mb_1S : |
   The 1S bottom quark mass.

SUSYPOPE_0_2_init: |
   Initialize SUSYPOPE backend

CalcObs_SUSYPOPE: |
   Calculate precision observables using SUSYPOPE

SetFlags_SUSYPOPE: |
   Set internal flags for SUSYPOPE

SetPara_SUSYPOPE: |
   Set internal parameters for SUSYPOPE

Init_param : |
   Initialiases the SuperIso parameter structure.

alphas_running : |
   Computes the alphas running coupling at a given energy.

slha_adjust : |
   Adjusts the SLHA parameters to the SuperIso standard.

LUV_LL :  |
   Calculate the likelihood function of the b->sll LUV observables (RK, RK*)

LUV_M :  |
   Measurements related to LUV in b->sll

RK :  |
   Calculation R_K in 1-6GeVGeV

RK_CONV:  |
   Conv function from SuperIso to calculate the R_K

RKstar_0045_11:  |
   Calculation R_K* in 0.045-1.1GeVGeV

RKstar_11_60:  |
   Calculation R_K* in 1.1 -  6.0 GeVGeV

RKstar_CONV:  |
   Conv function from SuperIso to calculate the R_K*

muegamma: |
   Calculates the BF for the mu- -> e- gamma process

tauegamma: |
   Calculates the BF for the tau- -> e- gamma process

taumugamma: |
   Calculates the BF for the tau- -> mu gamma process

mueee: |
   Calculats the BF for the mu- -> e- e- e+ process

taueee: |
   Calculates the BF for the tau- -> e- e- e+ process

taueemu: |
   Calculates the BF for the tau- -> e- e- mu+ process

tauemumu: |
   Calculates the BF for the tau- -> e- mu- mu+ process

taumuee: |
   Calculates the BF for the tau- -> mu- e- e+ process

taumumue: |
   Calculates the BF for the tau- -> mu- mu- e+ process

taumumumu: |
   Calculates the BF for the tau- -> mu- mu- mu+ process

mueTi: |
   Calculates the ratio for mu-e conversion in Titanium wrt capture

mueAu: |
   Calculates the ratio for mu-e conversion in gold wrt capture

muePb: |
   Calculates the ratio for mu-e conversion in lead wrt capture

l2lgamma_lnL: |
   Log-likelihood for l -> l gamma processes

l2lll_lnL: |
   Log-likelihood for l -> l l l processes

mu2e_lnL: |
   Log-likelihood for mu - e conversion in nucleii


#-------------------------------------
#  SUSY-HIT capabilities
#-------------------------------------

SUSY_HIT_1_5_init: |
   Initialise SUSY-HIT backend

sdecay: |
   Computation of all MSSM decays.

unlikely: |
   An unlikely double (used for SUSY-HIT initialisation).

cb_checkfavvio: |
   Common block containing options for flavour violation.

cb_susyhitin: |
   Various standard model parameters used by SUSY-HIT.

cb_sd_leshouches1: |
   SLHA1 values for SDecay.

cb_sd_leshouches2: |
   SLHA2 values for SDecay

cb_slha_leshouches1_hdec: |
   SLHA1 values for HDecay.

cb_slha_leshouches2_hdec: |
   SLHA2 values for HDecay.

cb_widtha_hdec: |
   Decay width and branching fractions to SM and Higgs sector particles of A_0.

cb_widthhl_hdec: |
   Decay width and branching fractions to SM and Higgs sector particles of h0_1.

cb_widthhh_hdec: |
   Decay width and branching fractions to SM and Higgs sector particles of h0_2.

cb_widthhc_hdec: |
   Decay width and branching fractions to SM and Higgs sector particles of H_+.

cb_wisusy_hdec: |
   Branching fractions of various particles to SUSY particles.

cb_wisfer_hdec: |
   Branching fractions of various particles to sfermions.

cb_hd_golddec: |
   Goldstino decay widths.

cb_sd_char2body: |
   Branching fractions for two body decays of chargino_+_1.

cb_sd_char2bodygrav: |
   Branching fractions for two body decays of chargino_+_1 with gravitino in final state.

cb_sd_char3body: |
   Branching fractions for three body decays of chargino_+_1.

cb_sd_charwidth: |
   The total width of chargino_+_1.

cb_sd_neut2body: |
   Branching fractions for two body decays of neutralino_1.

cb_sd_neut2bodygrav: |
   Branching fractions for two body decays of neutralino_1 with gravitino in final state.

cb_sd_neut3body: |
   Branching fractions for three body decays of neutralino_1.

cb_sd_neutloop: |
   Branching fractions for loop induced decays of neutralino_1.

cb_sd_neutwidth: |
   Total width of neutralino_1.

cb_sd_glui2body: |
   Branching fractions for two body decays of gluino.

cb_sd_glui3body: |
   Branching fractions for three body decays of gluino.

cb_sd_gluiloop: |
   Branching fractions for loop induced decays of gluino.

cb_sd_gluiwidth: |
   Total width of gluino.

cb_sd_sup2body: |
   Branching fractions for two body decays of sups.

cb_sd_supwidth: |
   Total width of sups.

cb_sd_sdown2body: |
   Branching fractions for two body decays of sdowns.

cb_sd_sdownwidth: |
   Total width of sdowns.

cb_sd_stop2body: |
   Branching fractions for two body decays of stops.

cb_sd_stop3body: |
   Branching fractions for three body decays of stops.

cb_sd_stoploop: |
   Branching fractions for loop induced decays of stops.

cb_sd_stop4body: |
   Branching fractions for four body decays of stops.

cb_sd_stopwidth: |
   Total width of stops.

cb_sd_sbot2body: |
   Branching fractions for two body decays of sbottoms.

cb_sd_sbot3body: |
   Branching fractions for three body decays of sbottoms.

cb_sd_sbotwidth: |
   Total width of sbottoms.

cb_sd_sel2body: |
   Branching fractions for two body decaus of selectrons.

cb_sd_selwidth: |
   Total width of selectrons.

cb_sd_snel2body: |
   Branching fractions for two body decays of electron sneutrinos.

cb_sd_snelwidth: |
   Total width of electron sneutrinos.

cb_sd_stau2body: |
   Branching fractions for two body decauys of staus.

cb_sd_stau2bodygrav: |
   Branching fractions for two body decays of staus with gravitinos in the final state.

cb_sd_stauwidth: |
   Total width of staus.

cb_sd_sntau2body: |
   Branching fractions for two body decays of tau sneutrinos.

cb_sd_sntauwidth: |
   Total width of tau sneutrinos.

cb_sd_top2body: |
   Branching fractions for tops to two body final states.

cb_sd_topwidth: |
   Total width of top.

cb_flavviolation: |
   Mixing matrices.

cb_sd_mbmb: |
   Mb(Mb) in the MSbar scheme.

cb_sd_selectron: |
   Selectron mixing matrix.

susy_hit_backend_level_init: |
   Runs SUSY-HIT decay calculations.

H_minus_decay_rates: |
   Decay rate of the negative chared higgs.

scharm_l_decay_rates: |
   Decay rate of the left-handed scharm.

scharm_r_decay_rates: |
   Decay rate of the right-handed scharm.

scharmbar_l_decay_rates: |
   Decay rate of the left-handed anti-scharm.

scharmbar_r_decay_rates: |
   Decay rate of the right-handed anti-scharm.

sdown_l_decay_rates: |
   Decay rate of the left-handed sdown.

sdown_r_decay_rates: |
   Decay rate of the right-handed sdown.

sdownbar_l_decay_rates: |
   Decay rate of the left-handed anti-sdown.

sdownbar_r_decay_rates: |
   Decay rate of the right-handed auti-sdown.

selectron_l_decay_rates: |
   Decay rate of the left-handed selectron.

selectron_r_decay_rates: |
   Decay rate of the right-handed selectron.

selectronbar_l_decay_rates: |
   Decay rate of the left-handed anti-selectron.

selectronbar_r_decay_rates: |
   Decay rate of the right-handed anti-selectron.

pi_0_decay_rates: |
   Decay rate of the pi_0 meson.

pi_minus_decay_rates: |
   Decay rate of the pi minus mesaon.

pi_plus_decay_rates: |
   Decay rate of the pi plus meson.

rho_0_decay_rates: |
   Decay rate of the rho_0 meson.

rho_minus_decay_rates: |
   Decay rate of the rho minus meson.

rho_plus_decay_rates: |
   Decay rate of the rho plus meson.

smuon_l_decay_rates: |
   Decay rate of the left-handed smuon.

smuon_r_decay_rates: |
   Decay rate of the right-handed smuon.

smuonbar_l_decay_rates: |
   Decay rate of the left-handed anti-smuon.

smuonbar_r_decay_rates: |
   Decay rate of the right-handed anti-smuon.

sstrange_l_decay_rates: |
   Decay rate of the left-handed sstrang.

sstrange_r_decay_rates: |
   Decay rate of the right-handed sstrang.

sstrangebar_l_decay_rates: |
   Decay rate of the left-handed anti-sstrang.

sstrangebar_r_decay_rates: |
   Decay rate of the right-handed anti-sstrang.

sup_l_decay_rates: |
   Decay rate of the left-handed sup.

sup_r_decay_rates: |
   Decay rate of the right-handed sup.

supbar_l_decay_rates: |
   Decay rate of the left-handed anti-sup.

supbar_r_decay_rates: |
   Decay rate of the right-handed anti-sup.

#-------------------------------------
#  Model capabilities
#-------------------------------------

Halo_Einasto_parameters: |
   Parameters of the Einasto halo profile (rho0, rhos, vrot, v0, vesc, rs, r_sun, alpha).
   See also ./gambit Halo_Einasto

Halo_Einasto_rho0_parameters: |
   Parameters of the Einasto halo profile, with rhos being internally calculated from rho0 and the other parameters.
   See also ./gambit Halo_Einasto_rho0

Halo_Einasto_rhos_parameters: |
   Parameters of the Einasto halo profile, with rho0 being internally calculated from rhos and the other parameters.
   See also ./gambit Halo_Einasto_rhos

Halo_gNFW_parameters: |
   Parameters of the generalized NFW halo profile (rho0, rhos, vrot, v0, vesc, rs, r_sun, alpha, beta, gamma).
   See also ./gambit Halo_gNFW

Halo_gNFW_rho0_parameters: |
   Parameters of the generalized NFW halo profile, with rhos being internally calculated from rho0 and the other parameters.
   See also ./gambit Halo_gNFW_rho0

Halo_gNFW_rhos_parameters: |
   Parameters of the generalized NFW halo profile, with rho0 being internally calculated from rhos and the other parameters.
   See also ./gambit Halo_gNFW_rhos

MSSM10atQ_parameters: |
   Parameters for the model MSSM10atQ (see ./gambit MSSM10atQ)

MSSM10batQ_parameters: |
   Parameters for the model MSSM10batQ (see ./gambit MSSM10batQ)

MSSM10catQ_parameters: |
   Parameters for the model MSSM10catQ (see ./gambit MSSM10catQ)

MSSM11atQ_parameters: |
   Parameters for the model MSSM11atQ (see ./gambit MSSM11atQ)

MSSM15atQ_parameters: |
   Parameters for the model MSSM15atQ (see ./gambit MSSM15atQ)

MSSM16atQ_parameters: |
   Parameters for the model MSSM16atQ (see ./gambit MSSM16atQ)

MSSM19atQ_parameters: |
   Parameters for the model MSSM19atQ (see ./gambit MSSM19atQ)

MSSM20atMSUSY_parameters: |
   Parameters for the model MSSM20atMSUSY (see ./gambit MSSM20atMSUSY)

MSSM20atMSUSY_mA_parameters: |
   Parameters for the model MSSM20atMSUSY_mA (see ./gambit MSSM20atMSUSY_mA)

MSSM20atMGUT_parameters: |
   Parameters for the model MSSM20atMGUT (see ./gambit MSSM20atMGUT)

MSSM20atMGUT_mA_parameters: |
   Parameters for the model MSSM20atMGUT_mA (see ./gambit MSSM20atMGUT_mA)

MSSM20atQ_parameters: |
   Parameters for the model MSSM20atQ (see ./gambit MSSM20atQ)

MSSM24atQ_parameters: |
   Parameters for the model MSSM24atQ (see ./gambit MSSM24atQ)

MSSM25atMSUSY_parameters: |
   Parameters for the model MSSM25atMSUSY (see ./gambit MSSM25atMSUSY)

MSSM25atMSUSY_mA_parameters: |
   Parameters for the model MSSM25atMSUSY_mA (see ./gambit MSSM25atMSUSY_mA)

MSSM25atMGUT_parameters: |
   Parameters for the model MSSM25atMGUT (see ./gambit MSSM25atMGUT)

MSSM25atMGUT_mA_parameters: |
   Parameters for the model MSSM25atMGUT_mA (see ./gambit MSSM25atMGUT_mA)

MSSM25atQ_parameters: |
   Parameters for the model MSSM25atQ (see ./gambit MSSM25atQ)

MSSM30atMSUSY_parameters: |
   Parameters for the model MSSM30atMSUSY (see ./gambit MSSM30atMSUSY)

MSSM30atMSUSY_mA_parameters: |
   Parameters for the model MSSM30atMSUSY_mA (see ./gambit MSSM30atMSUSY_mA)

MSSM30atMGUT_parameters: |
   Parameters for the model MSSM30atMGUT (see ./gambit MSSM30atMGUT)

MSSM30atMGUT_mA_parameters: |
   Parameters for the model MSSM30atMGUT_mA (see ./gambit MSSM30atMGUT_mA)

MSSM30atQ_parameters: |
   Parameters for the model MSSM30atQ (see ./gambit MSSM30atQ)

MSSM63atMGUT_parameters: |
   Parameters for the model MSSM63atMGUT (see ./gambit MSSM63atMGUT)

MSSM63atMSUSY_parameters: |
   Parameters for the model MSSM63atMSUSY (see ./gambit MSSM63atMSUSY)

MSSM63atQ_parameters: |
   Parameters for the model MSSM63atQ (see ./gambit MSSM63atQ)

MSSM63atMGUT_mA_parameters: |
   Parameters for the model MSSM63atMGUT_mA (see ./gambit MSSM63atMGUT_mA)

MSSM63atMSUSY_mA_parameters: |
   Parameters for the model MSSM63atMSUSY_mA (see ./gambit MSSM63atMSUSY_mA)

MSSM7atQ_parameters: |
   Parameters for the model MSSM7atQ (see ./gambit MSSM7atQ)

MSSM9atQ_parameters: |
   Parameters for the model MSSM9atQ (see ./gambit MSSM9atQ)

MSSM9batQ_parameters: |
   Parameters for the model MSSM9batQ (see ./gambit MSSM9batQ)

MSSM10atQ_mA_parameters: |
   Parameters for the model MSSM10atQ_mA (see ./gambit MSSM10atQ_mA)

MSSM10batQ_mA_parameters: |
   Parameters for the model MSSM10batQ_mA (see ./gambit MSSM10batQ_mA)

MSSM10catQ_mA_parameters: |
   Parameters for the model MSSM10catQ_mA (see ./gambit MSSM10catQ_mA)

MSSM11atQ_mA_parameters: |
   Parameters for the model MSSM11atQ_mA (see ./gambit MSSM11atQ_mA)

MSSM15atQ_mA_parameters: |
   Parameters for the model MSSM15atQ_mA (see ./gambit MSSM15atQ_mA)

MSSM16atQ_mA_parameters: |
   Parameters for the model MSSM16atQ_mA (see ./gambit MSSM16atQ_mA)

MSSM19atQ_mA_parameters: |
   Parameters for the model MSSM19atQ_mA (see ./gambit MSSM19atQ_mA)

MSSM20atQ_mA_parameters: |
   Parameters for the model MSSM20atQ_mA (see ./gambit MSSM20atQ_mA)

MSSM24atQ_mA_parameters: |
   Parameters for the model MSSM24atQ_mA (see ./gambit MSSM24atQ_mA)

MSSM25atQ_mA_parameters: |
   Parameters for the model MSSM25atQ_mA (see ./gambit MSSM25atQ_mA)

MSSM30atQ_mA_parameters: |
   Parameters for the model MSSM30atQ_mA (see ./gambit MSSM30atQ_mA)

MSSM63atQ_mA_parameters: |
   Parameters for the model MSSM63atQ_mA (see ./gambit MSSM63atQ_mA)

MSSM7atQ_mA_parameters: |
   Parameters for the model MSSM7atQ_mA (see ./gambit MSSM7atQ_mA)

MSSM9atQ_mA_parameters: |
   Parameters for the model MSSM9atQ_mA (see ./gambit MSSM9atQ_mA)

MSSM9batQ_mA_parameters: |
   Parameters for the model MSSM9batQ_mA (see ./gambit MSSM9batQ_mA)

NUHM1_parameters: |
   Parameters for the model NUHM1 (see ./gambit NUHM1)

NUHM2_parameters: |
   Parameters for the model NUHM2 (see ./gambit NUHM2)

CMSSM_parameters: |
   Parameters for the model CMSSM (see ./gambit CMSSM)

NormalDist_parameters: |
   Parameters for the model NormalDist (see ./gambit NormalDist)

ScalarSingletDM_Z3_parameters: |
   Parameters for the model ScalarSingletDM_Z3 (see ./gambit ScalarSingletDM_Z3)

ScalarSingletDM_Z3_running_parameters: |
   Parameters for the model ScalarSingletDM_Z3_running (see ./gambit ScalarSingletDM_Z3)

ScalarSingletDM_Z2_parameters: |
   Parameters for the model ScalarSingletDM_Z2 (see ./gambit ScalarSingletDM_Z2)

ScalarSingletDM_Z2_running_parameters: |
   Parameters for the model ScalarSingletDM_Z2_running (see ./gambit ScalarSingletDM_Z2_running)

VectorSingletDM_Z2_parameters: |
   Parameters for the model VectorSingletDM_Z2 (see ./gambit VectorSingletDM_Z2)

MajoranaSingletDM_Z2_parameters: |
   Parameters for the model MajoranaSingletDM_Z2 (see ./gambit MajoranaSingletDM_Z2)

MajoranaSingletDM_Z2_sps_parameters: |
   Parameters for the model MajoranaSingletDM_Z2_sps (see ./gambit MajoranaSingletDM_Z2_sps)

DiracSingletDM_Z2_parameters: |
   Parameters for the model DiracSingletDM_Z2 (see ./gambit DiracSingletDM_Z2)

DiracSingletDM_Z2_sps_parameters: |
   Parameters for the model DiracSingletDM_Z2_sps (see ./gambit DiracSingletDM_Z2_sps)

MDM_parameters: |
   Parameters for the mimimal dark matter (MDM) model (see ./gambit MDM)

StandardModel_Higgs_parameters: |
   Parameters for the model StandardModel_Higgs (see ./gambit StandardModel_Higgs)

StandardModel_Higgs_running_parameters: |
   Parameters for the model StandardModel_Higgs_running (see ./gambit StandardModel_Higgs_running)

StandardModel_SLHA2_parameters: |
   Parameters for the model StandardModel_SLHA2 (see ./gambit StandardModel_SLHA2)

StandardModel_mNudiff_parameters: |
   Parameters for the model StandardModel_mNudiff (see ./gambit StandardModel_mNudiff)

TestModel1D_parameters: |
   Parameters for the model TestModel1D (see ./gambit TestModel1D)

WC_parameters: |
   Parameters for the model WC (see ./gambit WC)

mSUGRA_parameters: |
   Parameters for the model mSUGRA (see ./gambit mSUGRA)

nuclear_params_fnq_parameters: |
   Parameters for the model nuclear_params_fnq (see ./gambit nuclear_params_fnq)

nuclear_params_sigma0_sigmal_parameters: |
   Parameters for the model nuclear_params_sigma0_sigmal (see ./gambit nuclear_params_sigma0_sigmal)

nuclear_params_sigmas_sigmal_parameters: |
   Parameters for the model nuclear_params_sigmas_sigmal (see ./gambit nuclear_params_sigmas_sigmal)

<<<<<<< HEAD
nuclear_params_ChPT_parameters: |
   Parameters for the model nuclear_params_ChPT (see ./gambit nuclear_params_ChPT)

=======
>>>>>>> 770978eb
nuclear_params_neutron_lifetime_parameters: |
   Model for the neutron lifetime.
   See ./gambit nuclear_params_neutron_lifetime for details.

RightHandedNeutrinos_parameters: |
   Parameters for the model RightHandedNeutrinos (see ./gambit RightHandedNeutrios)

RightHandedNeutrinos_diff_parameters: |
   Parameters for the model RightHandedNeutrinos_diff (see ./gambit RightHandedNeutrinos_diff)

ColliderBit_SLHA_file_model_parameters: |
   Parameters for the ColliderBit dummy model ColliderBit_SLHA_file_model.
   See ./gambit ColliderBit_SLHA_file_model_parameters for details.

ColliderBit_SLHA_scan_model_parameters: |
   Parameters for the ColliderBit dummy model ColliderBit_SLHA_scan_model.
   See ./gambit ColliderBit_SLHA_scan_model_parameters for details.

<<<<<<< HEAD
NREO_parameters: |
   Parameters for the model Non-Relativistic Effective Operator model of dark matter
=======

>>>>>>> 770978eb

#-------------------------------------
#  FeynHiggs capabilities
#-------------------------------------

FeynHiggs_2_11_2_init: |
   Initialisation of FeynHiggs.

FeynHiggs_2_11_3_init: |
   Initialisation of FeynHiggs.

FeynHiggs_2_12_0_init: |
   Initialisation of FeynHiggs.

FHConstraints: |
   FeynHiggs precision constraint observables.

FHCouplings: |

FHFlavour: |

FHGetPara: |

FHHiggsCorr: |

FHHiggsProd: |

FHSelectUZ: |

FHSetDebug: |

FHSetFlags: |

FHSetLFV: |

FHSetNMFV: |

FHSetPara: |

FHSetSMPara: |

FHUncertainties: |

FH_Couplings_output: |

FH_FlavourObs: |

#----------------------------
#  gamLike capabilities
#----------------------------

gamLike_1_0_0_init: |
   Initialisation of gamLike.

gamLike_1_0_1_init: |
   Initialisation of gamLike.

init: |
   Initialise variables in gamLike.
lnL: |
   Calculates the likelihood for gamma-ray indirect searches for dark matter.

set_data_path: |
   Set the data path for gamLike.

set_halo_profile: |
   Set the halo profile in gamLike.

#----------------------------
#  gm2calc capabilities
#----------------------------

gm2calc_1_2_0_init: |
   Initialises gm2calc, version 1.2.0.

gm2calc_1_3_0_init: |
   Initialised gm2calc, version 1.3.0.

calculate_amu_1loop: |
   Calculates the anomalous magnetic moment of the muon at 1 loop.

calculate_amu_1loop_non_tan_beta_resummed: |
   Calculates the anomalous magnetic moment of the muon at 1 loop with no resummation of tan beta.

calculate_amu_2loop: |
   Calculates the anomalous magnetic moment of the muon at 2 loops.

calculate_amu_2loop_non_tan_beta_resummed: |
   Calculates the anomalous magnetic moment of the muon at 2 loops with no resummation of tan beta.

calculate_uncertainty_amu_2loop: |
   Calculates the uncertainty on the anomalous magnetic moment of the muon at 2 loops.


#----------------------------
#  Axion-related capabilities
#----------------------------

GeneralALP_parameters: |
   Parameters of the GeneralALP model (gagg, gaee, gaN, fa, ma0, Tchi, beta, thetai).
   See also ./gambit GeneralALP

QCDAxion_parameters: |
   Parameters of the QCDAxion model (EoverN, CaggQCD, Caee, CaN, fa, LambdaChi, Tchi, beta, thetai).
   See also ./gambit QCDAxion

KSVZAxion_parameters: |
   Parameters of the KSVZAxion model (EoverN, CaggQCD, CaN, fa, LambdaChi, Tchi, beta, thetai).
   See also ./gambit KSVZAxion

DFSZAxion_I_parameters: |
   Parameters of the DFSZAxion_I model (EoverN, CaggQCD, CaN, tanbeta, fa, LambdaChi, Tchi, beta, thetai).
   See also ./gambit DFSZAxion_I

DFSZAxion_II_parameters: |
   Parameters of the DFSZAxion_II model (EoverN, CaggQCD, CaN, tanbeta, fa, LambdaChi, Tchi, beta, thetai).
   See also ./gambit DFSZAxion_II

ConstantMassALP_parameters: |
   Parameters of the ConstantMassALP model (Cagg, Caee, CaN, fa, Lambda, thetai).
   See also ./gambit ConstantMassALP

XENON1T_DM_NuisanceParameters_parameters: |
   Parameters of the XENON1T_DM_NuisanceParameters model (delta_eff,delta_bkg,x_3H).
   See also ./gambit XENON1T_DM_NuisanceParameters

XENON1T_NuisanceParameters_parameters: |
   Parameters of the XENON1T_NuisanceParameters model (eta).
   See also ./gambit XENON1T_NuisanceParameters

QCDAxion_ZeroTemperatureMass: |
   Nuisance likelihood for the QCD-related energy scale LambdaChi, which defines the low-energy QCD axion mass.

QCDAxion_TemperatureDependence: |
   Nuisance likelihood for the parameters beta and Tchi, which define the temperature dependence of the QCD axion mass for high temperatures.

QCDAxion_AxionPhotonConstant: |
   Nuisance likelihood for the contribution of axion-pion interactions in the chiral Lagrangian to the axion-photon coupling.

AxionOscillationTemperature: |
   Calculates the temperature scale at which the axion field starts to oscillate.

ALPS1_signal_vac: |
   Calculates the signal prediction for one data frame of the ALPS 1 experiment (evacuated setup).

ALPS1_signal_gas: |
   Calculates the signal prediction for one data frame of the ALPS 1 experiment (setup filled with Argon gas).

lnL_ALPS1: |
   Loglikelihood for all runs of the ALPS 1 experiment.

CAST2007_signal_vac : |
   Signal prediction for a 2004 vacuum run of the CAST experiment.

CAST2017_signal_vac : |
   Signal prediction for the combined 2013, 2014 and 2015 vacuum runs of the CAST experiment.

lnL_CAST2007: |
   Loglikelihood for CAST 2007 experimental results.

lnL_CAST2017: |
   Loglikelihood for CAST 2017 experimental results.

Haloscope_signal: |
   Calculates the relative expected signal for a haloscope ignoring experimental parameters and mass dependence.

lnL_Haloscope_ADMX1: |
   Loglikelihood for the combined ADMX 1998 to 2011 experimental results.

lnL_Haloscope_ADMX2: |
   Loglikelihood for the ADMX 2018 experimental result.

lnL_Haloscope_RBF: |
   Loglikelihood for the RBF experiment.

lnL_Haloscope_UF: |
   Loglikelihood for the UF experiment.

RParameter: |
   Calculates the expected R parameter for a system with axions.

lnL_RParameter: |
   Loglikelihood for the observed R parameter.

lnL_WDVar_G117B15A: |
   LogLikelihood for the White Dwarf G117-B15A (cooling hint).

lnL_WDVar_R548: |
   Loglikelihood for the White Dwarf R548 (cooling hint).

lnL_WDVar_PG1351489: |
   Loglikelihood for the White Dwarf PG 1351+489 (cooling hint).

lnL_WDVar_L192: |
   Loglikelihood for the White Dwarf L19-2 (cooling hint).

lnL_SN1987A: |
   Loglikelihood for an axion signal from SN1987A (conversion in the Galactic magnetic field or axion decay into photons).

PhotonFluence_SN1987A_Conversion: |
   Photon fluence from axion-photon conversion in the Galactic magnetic field.

PhotonFluence_SN1987A_Decay: |
   Photon fluence from axion decay into photons.

lnL_HESS_GCMF: |
   LogLikelihood for H.E.S.S. constraints on axions (Galactic Centre magnetic field result).

lnL_XENON1T_Anomaly: |
   Likelihood function for the 2020 XENON-1T anomaly (solar ALP hypothesis) [arXiv:2006.10035].

lnL_XENON1T_DM_Anomaly: |
   Likelihood function for the 2020 XENON-1T anomaly (DM ALP hypothesis) [arXiv:2006.10035].

lnL_XENON1T_Anomaly_NuisanceParameters: |
    Likelihood function for experimental nuisance parameters (detector effciency and background level) the 2020 XENON-1T anomaly [arXiv:2006.10035].

#------------------------------
#  SUSYHD capabilities
#------------------------------

SUSYHD_1_0_2_init: |
   Initialises SUSYHD, version 1.0.2

SUSYHD_SetSMparameters: |
   Sets the SM parameters to be used in SUSYHD

SUSYHD_MHiggs: |
   Calculates the Higgs mass using SUSYHD

SUSYHD_DeltaMHiggs : |
   Calculates the uncertainty on the Higgs mass using SUSYHD

#----------------------------
#  plc
#----------------------------

plc_3_0_init: |
   initialize the Planck likelihood from an cldf file.

clik_cleanup: |
   clean-up delete allocated pointers to a Planck likelihood object.

clik_lensing_cleanup: |
   clean-up delete allocated pointers to a Planck lensing likelihood object.

clik_cleanup_error: |
   clean-up delete the allocated pointer to the "Error" instance

clik_is_error: |
   check whether an error occurred within the plc execution

clik_string_error: |
   get explanation of plc error

clik_compute_loglike: |
   compute a log likelihood value
   cl_and_pars is order this way
   first the power spectra from l=0 to l=lmax[cli] (included) in the order
   TT EE BB TE TB EB. Only the one where lmax[cli]!=-1 have to be included
   then the extra parameters in the order given by clik_get_extra_parameters.
   The power spectra are in microK^2
   for example, for a likelihood acting on TT, EE and TE with 3 extra parameters
   will expect an array ordered this way
   C_0^TT ... C_lmax[0]^TT C_0^EE ... C_lmax[1]^EE C_0^TE ... C_lmax[3]^T3 extrapar1 extrapar2 extrapar3

clik_lensing_compute_loglike: |
   same as clik_compute_loglike but for the use with the lensing likelihood
   of Planck.

clik_get_extra_parameter_names: |
   retrieve the number of extra parameters and their names
   names is allocated by the function. It has to be cleaned after.

clik_get_list_cls: |
   retrieve the list of cls as a list of flags
   order is  TT EE BB TE TB EB
   for example for a likelihood acting on TT
   has_cl = 1 0 0 0 0 0

clik_get_lmax: |
   retrieve the lmax for each power spectrum
   -1 --> no cl
   order is TT EE BB TE TB EB
   for example for a likelihood acting on TT EE TE with same lmax 2000
   lmax = 2000 2000 -1 2000 -1 -1 -1

clik_lensing_get_lmaxs: |
   As 'clik_get_lmax' but designed to be called with lensing likelihood object.
   -1 --> no cl
   order is PhiPhi TT EE BB TE TB EB
   for example for a likelihood acting on PhiPhi TT EE TE with same lmax 2000
   lmax = 2000 2000 2000 -1 2000 -1 -1 -1

clik_initialize: |
   initialize the Planck likelihood from an cldf file.

clik_lensing_initialize: |
   initialize the Planck lensing likelihood.

clik_initialize_error: |
   initialize the error object.

plc_loglike_highl_TTTEEE_2015: |
 Planck high-ell likelihood for CMB temperature and polarisation provided by the plc package for the 2015 data release.

plc_loglike_highl_TTTEEE_2018: |
 Planck high-ell likelihood for CMB temperature and polarisation provided by the plc package for the 2018 data release.

plc_loglike_highl_TTTEEE_lite_2015: |
  Planck lite high-ell likelihood for CMB and polarisation with marginalised foregrounds provided by the plc package for the 2015 data release.

plc_loglike_highl_TTTEEE_lite_2018: |
  Planck lite high-ell likelihood for CMB and polarisation with marginalised foregrounds provided by the plc package for the 2018 data release.

plc_loglike_highl_TT_2015: |
  Planck high-ell likelihood for CMB temperature anisotropies provided by the plc package for the 2015 data release.

plc_loglike_highl_TT_2018: |
  Planck high-ell likelihood for CMB temperature anisotropies provided by the plc package for the 2018 data release.

plc_loglike_highl_TT_lite_2015: |
  Planck lite high-ell likelihood for CMB temperature anisotropies with marginalised foregrounds provided by the plc package for the 2015 data release.

plc_loglike_highl_TT_lite_2018: |
  Planck lite high-ell likelihood for CMB temperature anisotropies with marginalised foregrounds provided by the plc package for the 2018 data release.

plc_loglike_lensing_2015: |
  Planck CMB lensing likelihood provided by the plc package for the 2015 data release.

plc_loglike_lensing_2018: |
  Planck CMB lensing likelihood provided by the plc package for the 2018 data release.

plc_loglike_lensing_marged_2018: |
  Marginalised Planck CMB lensing likelihood provided by the plc package for the 2018 data release.

plc_loglike_lowl_EE_2018: |
  Planck low-ell likelihood for CMB temperature and polarisation provided by the plc package for the 2018 data release.

plc_loglike_lowl_TEB_2015: |
  Planck low-ell likelihood for CMB temperature and polarisation provided by the plc package for the 2015 data release.

plc_loglike_lowl_TT_2015: |
  Planck low-ell likelihood for CMB temperature anisotropies provided by the plc package for the 2015 data release.

plc_loglike_lowl_TT_2018: |
  Planck low-ell likelihood for CMB temperature anisotropies provided by the plc package for the 2018 data release.

plc_required_Cl:
  Retrieve lmax and boolean flags whether the temperature and/or polarisation power spectra should be calculated. Needed as input for the Boltzmann solver.

#----------------------------
#  MultiModeCode
#----------------------------

multimodecode_gambit_driver: |
   MultiModeCode driver for GAMBIT: takes in all
   input parameters as well as ode solver and other
   initialization parameters and solves the inflationary
   dynamics with MultiModeCode.

MultiModeCode_2_0_0_init: |
   initializer for MultiModeCode.

multimodecode_gambit_driver_test: |
   some test function with less parameters for input.
   will be deleted.

multimode_input_parameters: |
   Creates object containing the generic inputs for calling multimodecode.

multimode_internal: |
   Exclusively used for internal variables and function for the MultiModeCode backend.

multimodecode_parametrised_ps: |
   Backend convenience function to fill the values parametrising the phenomenological power spectrum in the gambit_inflation_observables object.

multimodecode_primordial_ps: |
   Backend convenience function to fill the arrays in the gambit_inflation_observables object for the full primordial power spectrum.

#----------------------------
#  CLASS / classy
#----------------------------

class_get_unlensed_cl: |
    Returns the dimensionless unlensed cl spectra of a given type.
    The types are "tt", "te", "ee", "bb", and "pp".

class_get_lensed_cl: |
    Returns the dimensionless lensed cl spectra of a given type.
    The types are "tt", "te", "ee", "bb", and "pp".

class_get_Da: |
    Returns angular diameter distance at given z.

class_get_Dl: |
    Returns luminosity distance at given z.

class_get_Hz: |
    Returns Hubble parameter at given z.

class_get_rs: |
    Returns comoving sound horizon at baryon drag.

class_get_scale_independent_growth_factor: |
    Return the scale invariant growth factor D(a) for CDM perturbations
    for a given redshift (exactly, the quantity defined by Class as index_bg_D in the background module)
    computed by CLASS.

class_get_scale_independent_growth_factor_f: |
    Return the scale invariant growth factor f(z)=d ln D / d ln a for CDM perturbations
    for a given redshift (exactly, the quantity defined by Class as index_bg_f in the background module)
    computed by CLASS.

class_get_sigma8: |
    Returns sigma8, root mean square density fluctuations within spheres of radius 8/h Mpc, computed at z = 0 by CLASS.

class_get_Omega0_m: |
    Returns Omega0_m (matter energy density today) computed by CLASS. (Mainly for test purposes, you can use gambit internal capability Omega0_m, Omega0_g..).

class_get_Omega0_ncdm_tot: |
    Returns Omega0_ncdm (massive neutrinos and potential extra species) computed by CLASS.

class_get_Omega0_Lambda: |
    Returns Omega0_Lambda as passed to/computed by CLASS.

class_get_Omega0_r: |
    Returns Omega0_r as computed by CLASS. Contains contributions from photons, ultra-relativistic species and dark
    radiation (if present).

class_get_Omega0_ur: |
    Returns Omega0_ur as computed by CLASS. Contains contributions from ultra-relativistic species today.

class_get_H0: |
    Returns the Hubble rate today, as computed by CLASS [km/s/Mpc].

#----------------------------
#  MontePythonLike
#----------------------------

get_MP_available_likelihoods: |
    Returns a list with all available likelihoods implemented in MontePython. New likelihoods can simply be added
    into the MontePython installation folder and GAMBIT will recognize it without the need to recompile.

check_likelihood_classy_combi: |
    Checks if a given likelihood can be computed with the CLASS version in use. For older CLASS versions, some necessary features might not be available. The list of incompatible likelihood and CLASS version combinations is defined in the MontePython frontend source file.

check_likelihood_support: |
    Checks if a given MontePython likelihood is currently supported. The reason why some likelihoods are not supported are:

    - likelihood is only compatible with either python 2 or 3 and GAMBIT is configured with unsupported python version
    - likelihood implementation does not follow MontePython guidelines. Examples could be
        * quantities derived by CLASS are not called directly through the CLASS python object but through MontePython data.get_mcmc_parameters(['derived'])
        * parameters setting the observables that CLASS has to compute are not specified
        correctly with 'need_cosmo_arguments' function
      If you fix these issues, you can use the likelihood and remove it from the 'unsupported_likes' list in the MontePython frontend source file.

get_MP_loglike: |
    Returns LogLike value of MontePython likelihood specified by passing the name of the likelihood as a string.

create_MP_data_object: |
    Create a python object storing all information

calc_MP_LogLikes: |
    Calls MontePython to get the likelihood of all experiments (tagged with 'Likelihood' and 'Observable'). The results are stored as map from experiment name to LogLike result in the type MPLike_result_container.

MP_Combined_LogLike: |
   Returns combined LogLike of all montethon Likelihoods used in the scan.

MP_LogLikes: |
   Calls montethon to get the likelihood of all experiments (tagged with Likelihood and Observable). The results are stored as map from experiment name to LogLike result in the type MPLike_result_container.

MP_Observables: |
    Returns a map from experiment name to LogLike value containing the likelihood of all experiments used as an Observable. These are not added to the value returned by MP_Combined_LogLike, hence they are not driving the scan.

MP_experiment_names: |
  Set names of all experiments in use for a scan and stores the path to the settings file for the different likelihoods by reading in the runOptions 'Likelihoods' and/or 'Observables' of this capability.

MontePythonLike_3_3_0_init: |
  Initialise MontePython backend v3.3.0.

MP_objects: |
   Creates an object containing the montethon ~Data and Likelihood objects, deining which experiments are in use in the process.

parameter_dict_for_MPLike: |
   Returns bind11::dict filled with the mcmc_parameters dictionary of montethon's Data object, with current values of nuisance parameters.

create_MP_likelihood_objects: |
   Returns a map of string to Python objects: the Python objects from MontePython are the initialised "Likelihood" objects used internally.

bao_like_correlation: |
   Adds the correlation coefficients of the bao_correlations likelihood to the output file. Optional to use in combination with the bao_correlations montethon likelihoods.

#----------------------------
#  DarkAges
#----------------------------

DarkAges_1_2_0_init: |
   Function to initialize the instance of the DarkAges package.
   Retrieve all input dependencies (DM-mass, injection spectra, ...) and
   perform the convolution wit the transfer functions to get f(z).

get_energy_injection_efficiency_table: |
   Get the energy injection efficiency table from the DarkAges frontend

<<<<<<< HEAD
f_eff: |
   Effective energy injection effeciency (constant used for on-the-spot approximation)

p_ann: |
   Annihilation rate (p_ann = f_eff * f^2 * <sv>/m)
   Unit: cm^3 s^-1 GeV^-1

lnL_p_ann: |
   Profiled likelihood on p_ann

=======
>>>>>>> 770978eb
#----------------------------
#  CosmoBit Models
#----------------------------

AnnihilatingDM_general_parameters: |
   General model of (s-wave) annihilating dark matter into prompt pairs of e+/e- and/or photons.
   See ./gambit AnnihilatingDM_general for more details.

AnnihilatingDM_mixture_parameters: |
   Model of (s-wave) annihilating dark matter into prompt pairs of e+/e- and/or photons.
   See ./gambit AnnihilatingDM_mixture for more details.

AnnihilatingDM_photon_parameters: |
   Model of (s-wave) annihilating matter into a prompt pair of photons.
   See ./gambit AnnihilatingDM_photon and ./gambit AnnihilatingDM_general for more details.

AnnihilatingDM_electron_parameters: |
   Model of (s-wave) annihilating matter into a prompt pair of e+/e-.
   See ./gambit AnnihilatingDM_electron and ./gambit AnnihilatingDM_general for more details.

DecayingDM_general_parameters: |
   General model of decaying dark matter into prompt pairs of e+/e- and/or photons.
   See ./gambit DecayingDM_general for more details.

DecayingDM_mixture_parameters: |
   Model of decaying dark matter into prompt pairs of e+/e- and/or photons.
   See ./gambit DecayingDM_mixture for more details.

DecayingDM_photon_parameters: |
   Model of decaying dark matter into a prompt pair of photons.
   See ./gambit DecayingDM_photon and ./gambit DecayingDM_general for more details.

DecayingDM_electron_parameters: |
   Model of decaying dark matter into a prompt pair of e+/e-.
   See ./gambit DecayingDM_electron and ./gambit DecayingDM_general for more details.

LCDM_parameters: |
   Standard (4+1)-parameter LCDM model (no neutrinos, no inflation), using H0 instead of 100*theta_s.
   See ./gambit LCDM for more details.

LCDM_theta_parameters: |
   Standard (4+1)-parameter LCDM model (no neutrinos, no inflation), using 100*theta_s instead of H0.
   See ./gambit LCDM_theta for more details.

etaBBN_rBBN_rCMB_dNurBBN_dNurCMB_parameters: |
   Model to be scanned in addition to LCDM as an extension: allowing for non-standard values of the baryon-to-photon ratio at BBN, non-standard values of the temperature ratio between photon and neutrinos at BBN and CMB release, as well as additional ultra-relativistic species present during BBN or at CMB release. See ./gambit etaBBN_rBBN_rCMB_dNurBBN_dNurCMB for more details.

etaBBN_parameters: |
   Child model of etaBBN_rBBN_rCMB_dNurBBN_dNurCMB with only etaBBN as free parameter. See ./gambit etaBBN for more details.

rBBN_rCMB_dNurBBN_dNurCMB_parameters: |
   Child model of etaBBN_rBBN_rCMB_dNurBBN_dNurCMB. See ./gambit rBBN_rCMB_dNurBBN_dNurCMB for more details.

dNurBBN_dNurCMB_parameters: |
   Child model of rBBN_rCMB_dNurBBN_dNurCMB model. See ./gambit dNurBBN_dNurCMB for more details.

dNurCMB_parameters: |
   Child model of dNurBBN_dNurCMB model. See ./gambit dNurCMB for more details.

rBBN_rCMB_parameters: |
   Child model of rBBN_rCMB_dNurBBN_dNurCMB model. See ./gambit rBBN_rCMB for more details.

rCMB_parameters: |
   Child model of rBBN_rCMB model. See ./gambit rCMB for more details.

PowerLaw_ps_parameters: |
   Returns the purely phenomenological parametrised scale-free power spectrum.
   See ./gambit PowerLaw_ps for details.

Minimal_PowerLaw_ps_parameters: |
   Simple, parametrised, purely phenomenological, scale-free power spectrum, with no tensor modes.
   See ./gambit Minimal_PowerLaw_ps for details.

Inflation_InstReh_1Starobinsky_parameters: |
   Inflation model with potential V(phi) = (lambda M_P)^4 [1-exp(-sqrt(2/3)phi/M_P)]^2, assuming instant reheating.
   See ./gambit Inflation_InstReh_1Starobinsky for more details.

Inflation_InstReh_1mono23_parameters: |
   Inflation model with potential V(phi) = 1.5 lambda phi^(2/3), assuming instant reheating. See ./gambit Inflation_InstReh_1mono23 for more details.

Inflation_InstReh_1linear_parameters: |
   Inflation model with potential V(phi) = lambda phi, assuming instant reheating. See ./gambit Inflation_InstReh_1linear for more details.

Inflation_InstReh_1quadratic_parameters: |
   Inflation model with potential V(phi) = lambda phi, assuming instant reheating. See ./gambit Inflation_InstReh_1quadratic for more details.

Inflation_InstReh_1quartic_parameters: |
   Inflation model with potential V(phi) = 0.25 lambda phi^4, assuming instant reheating. See ./gambit Inflation_InstReh_1quartic for more details.

Inflation_InstReh_1natural_parameters: |
   Natural inflation model (axion-like particles) with potential V(phi) = Lambda^4 [1 + cos(phi/f)], assuming instant reheating. See ./gambit Inflation_InstReh_1natural for more details.

cosmo_nuisance_JLA_parameters: |
   Cosmological nuisance parameters for JLA SNe Ia likelihood. See ./gambit cosmo_nuisance_JLA for more details.

cosmo_nuisance_Pantheon_parameters: |
   Cosmological nuisance parameters for Pantheon SNe Ia likelihood. See ./gambit cosmo_nuisance_Pantheon for more details.

cosmo_nuisance_acbar_parameters: |
   Cosmological nuisance parameters for acbar. See ./gambit cosmo_nuisance_acbar for more details.

cosmo_nuisance_BK14_parameters: |
   Cosmological nuisance parameters for Keck Array/BICEP. See ./gambit cosmo_nuisance_BK14 for more details.

cosmo_nuisance_BK14priors_parameters: |
   Cosmological nuisance parameters for Keck Array/BICEP. See ./gambit cosmo_nuisance_BK14priors for more details.

cosmo_nuisance_CFHTLens_correlation_parameters: |
   Cosmological nuisance parameters for CFHTLenS tomographic weak lensing likelihood. See ./gambit cosmo_nuisance_CFHTLens_correlation for more details.

cosmo_nuisance_euclid_lensing_parameters: |
   Cosmological nuisance parameters for Euclid cosmic shear likelihood. See ./gambit cosmo_nuisance_euclid_lensing for more details.

cosmo_nuisance_euclid_pk_parameters: |
   Cosmological nuisance parameters for Euclid cosmic shear likelihood. See ./gambit cosmo_nuisance_euclid_pk for more details.

cosmo_nuisance_euclid_pk_noShot_parameters: |
   Cosmological nuisance parameters for Euclid cosmic shear likelihood. See ./gambit cosmo_nuisance_euclid_pk_noShot for more details.

cosmo_nuisance_ISW_parameters: |
   Cosmological nuisance parameters for tomographic ISW likelihood. See ./gambit cosmo_nuisance_ISW for more details.

cosmo_nuisance_kids450_qe_likelihood_public_parameters: |
   Cosmological nuisance parameters for KiDS-450 shear power spectrum likelihood. See ./gambit cosmo_nuisance_kids450_qe_likelihood_public for more details.

cosmo_nuisance_ska1_parameters: |
   Cosmological nuisance parameters for SKA1 21cm intensity mapping and galaxy clustering likelihoods. See ./gambit cosmo_nuisance_ska1 for more details.

cosmo_nuisance_ska1_IM_band_parameters: |
   Cosmological nuisance parameters for SKA1 21cm intensity mapping likelihoods. See ./gambit cosmo_nuisance_ska1_IM_band for more details.

cosmo_nuisance_ska1_IM_band_noHI_parameters: |
   Cosmological nuisance parameters for SKA1 21cm intensity mapping likelihoods. See ./gambit cosmo_nuisance_ska1_IM_band_noHI for more details.

cosmo_nuisance_ska1_pk_parameters: |
   Cosmological nuisance parameters for SKA1 galaxy clustering likelihood. See ./gambit cosmo_nuisance_ska1_pk for more details.

cosmo_nuisance_ska2_pk_parameters: |
   Cosmological nuisance parameters for SKA2 galaxy clustering likelihood. See ./gambit cosmo_nuisance_ska2_pk for more details.

cosmo_nuisance_ska_lensing_parameters: |
   Cosmological nuisance parameters for SKA 1&2 cosmic shear likelihoods. See ./gambit cosmo_nuisance_ska_lensing for more details.

cosmo_nuisance_spt_parameters: |
      Cosmological nuisance parameters for acbar. See ./gambit cosmo_nuisance_spt for more details.

cosmo_nuisance_Planck_TTTEEE_parameters: |
  See model parameters in config/models.dat

cosmo_nuisance_Planck_TT_parameters: |
  See model parameters in config/models.dat

cosmo_nuisance_Planck_lite_parameters: |
  See model parameters in config/models.dat

cosmo_nuisance_dummy_parameters: |
   Dummy model for cosmological nuisance parameters that can be used by new MontePython likelihoods. This model has 10 parameters, more can be added anytime to Models/include/gambit/Models/models/CosmoNuisanceModels.hpp.
   See ./gambit cosmo_nuisance_dummy for more details.

#----------------------------
#  CosmoBit
#----------------------------

T_cmb: |
  Sets CMB temperature (to 2.7255 if not specified in the YAML file).

T_ncdm: |
   Returns the neutrino temperature in units of Tcmb.

n0_g: |
   Returns the number density of photons today, n_0^gamma, in cm^-3.

eta0: |
   Returns the baryon-to-photon ratio today, eta_0.

Omega0_g: |
   Returns the total photon content today, Omega_gamma.

Omega0_ur: |
   Returns the total content in ultrarelativistic species today.

Omega0_r: |
   Returns the total radiation content today, Omega_r.

Omega0_m: |
   Returns the total matter content today, Omega_m.

Omega0_cdm: |
   Returns the total cold DM content today, Omega_cdm.

Omega0_ncdm: |
   Returns the total neutrino content today, Omega_ncdm.

Omega0_b: |
   Returns the total baryon content today, Omega_b.

H0: |
   The Hubble rate today [km/s/Mpc].

helium_abundance: |
   The He4 abundance.

primordial_power_spectrum: |
   Creates object containing the primordial power spectra of scalar, tensor, and isocurvature perturbations, for a given array of [k] values.

k_pivot: |
   Returns the comoving pivot scale, k_star in Mpc^-1.

mNu_tot: |
   Returns the total mass of neutrinos in eV.

Neff_SM: |
   Returns the effective number of neutrino species in the SM.

N_ur: |
   Returns the total number of ultra-relativistic species today.

S8_cosmo: |
   Returns S8 = sigma_8 (Omega0_m/0.3)^0.5, a measure for the amplitude of the matter power spectrum on scale 8/h Mpc.

rs_drag: |
   Returns the comoving sound horizon at baryon drag.

unlensed_Cl_TT: |
   Returns the unlensed dimensionless CMB temperature-temperature anisotro spectrum.

unlensed_Cl_EE: |
   Returns the unlensed dimensionless CMB E-mode spectrum.

unlensed_Cl_BB: |
   Returns the unlensed dimensionless CMB B-mode spectrum.

unlensed_Cl_TE: |
   Returns the unlensed dimensionless CMB TE cross-correlations.

unlensed_Cl_PhiPhi: |
   Returns the unlensed dimensionless CMB lensing potential.

lensed_Cl_TT: |
   Returns the lensed dimensionless CMB temperature-temperature anisotro spectrum.

lensed_Cl_EE: |
   Returns the lensed dimensionless CMB E-mode spectrum.

lensed_Cl_BB: |
   Returns the lensed dimensionless CMB B-mode spectrum.

lensed_Cl_TE: |
   Returns the lensed dimensionless CMB TE cross-correlations.

lensed_Cl_PhiPhi: |
   Returns the lensed dimensionless CMB lensing potential.

Neff: |
   Returns the effective number of neutrino species.

NuMasses_SM: |
  Create a map containing neutrino masses, the corresponding number of non-cold DM components (N_ncdm) today as well as the sum of the neutrino masses. Needed to pass correct parameters to CLASS.

classy_NuMasses_Nur_input: |
   Sets all neutrino related input parameters for classy (N_ur, N_ncdm, T_ncdm, m_ncdm) and stores them in a Python dictionary.

classy_MPLike_input: |
   Sets all input parameters for classy from active montethon likelihoods and stores them in a Python dictionary. If no montethon likelihoods are in use, this will simply pass an empty dictionary.

classy_PlanckLike_input: |
   Sets all input parameters for classy needed for the calculation of active Planck CMB likelihoods. This sets the non-linear treatment to "halofit", the maximum angular scale up to which the CMB spectra are computed, and which spectra need to be computed (temperature, polarisation and/or lensing).

classy_primordial_input: |
   Sets all primordial input parameters for classy. These are the primordial helium abundance, and parameters related to the primordial power spectrum. This can either be just A_s, n_s (and r) through the function set_classy_parameters_parametrised_ps, or the full shape of the spectrum calculated from an inflationary model through the function set_classy_parameters_primordial_ps.

classy_parameters_EnergyInjection: |
   Sets all input parameters for exoclass relevant for energy injection in the early Universe. These parameters are for example the DM mass and cross section (for annihilating DM models) or the DM lifetime and fraction (decaying DM models). Further, the energy injection coefficients and the injection efficiency functions are passed.

classy_input_params: |
  Creates an object of type Classy_input, containing a Python dictionary with all relevant input parameters for the classy run.
  Additional input options for CLASS (precision parameters, more output...) can be set by setting a runOption 'classy_dict' for the function 'set_classy_input_params' and specifying these parameters.

class_get_Neff: |
  Return Neff as calculated by CLASS.

class_get_cl: |
  Return lensed CLs from class in units of muK^2  @Patrick -> check

classy_2_6_3_init: |
  Initialise CLASS 2.6.3 run through the classy python wrapper.

classy_2_9_3_init: |
  Initialise CLASS 2.9.3 run through the classy python wrapper.

classy_2_9_4_init: |
  Initialise CLASS 2.9.4 run through the classy python wrapper.

classy_exo_2_7_2_init: |
  Initialise ExoCLASS 2.7.2 run through the classy python wrapper.

get_classy_backendDir: |
  Return the path to the CLASS version that is used in the current run.

get_classy_cosmo_object: |
  Return an instance of the CLASS python object, usually initialised as 'cosmo'. In GAMBIT, this object will be passed to MontePython for the computation of external likelihoods.

compute_Planck_lowp_TT_loglike: |
   function computes the Planck log-likelihood for a  given
   set of  Cl's for low values of l (below 30).

compute_Planck_high_TT_loglike: |
   function computes the Planck log-likelihood for a  given
   set of  Cl's for high values of l (above 30).

compute_Planck_lensing_loglike: |
   function computes the Planck lensing- log-likelihood for
   a  given set of  Cl's.

lnL_A_planck : |
   "prior"-likelihood for A_planck. Applies the Gauss bell on
    A_planck if a flat prior is chosen. Should have the same
    effect than using a Gaussian prior on it in the first place.

Planck_highl_loglike: |
   Calculates the Planck CMB likelihood for the multipole range 30 leq ell leq 2508.

Planck_lowl_loglike: |
   Computes the Planck CMB likelihood for the multipole range 2 leq ell leq 29.

Planck_lensing_loglike: |
   Computes the Planck lensing log-likelihood for a given set of C_ells. All module functions described here have the prefix function_Planck_lensing_.

Planck_nuisance_prior_loglike: |
   Provides Gaussian priors on the nuisance parameters of the Planck likelihoods, as suggested by the Planck collaboration.

Planck_sz_prior_loglike: |
   Provides priors on the tSZ and kSZ amplitudes. The correlation is unconstrained by Planck. Uses prior based on SPT and ACT data, cf. Eq. (32) of Aghanim et al. 2015 (arXiv 1507.02704).

energy_injection_spectrum: |
    Spectrum of electrons/positrons and photons injected by
    the decay or annihilation of a DM particle with a certain mass.

energy_injection_efficiency: |
   Gets the energy injection efficiency table from the darkages frontend.

# -----------
# AlterBBN
# -----------

AlterBBN_2_2_init: |
    Initialise AlterBBN.

AlterBBN_Input: |
   Sets input parameters for an alterbbn run.

Init_AlterBBN: |
    Set the members of the AlterBBN relicparam structure to their according values and. Modify this function if you want to pass so far unimplemented options to AlterBBN.

AlterBBN_modelinfo: |
     Holds internal AlterBBN parameters in structure relicparam.

Init_cosmomodel: |
     Initialise AlterBBN internal structure.

get_NNUC: |
    Return global AlterBBN parameter NNUC (# computed element abundances).

call_nucl_err: |
    Backend convenience function to set all inputs for call to AlterBBN's nucl_err function to calculation BBN abundances + errors.

nucl_err: |
    AlterBBN function that computes element abundances and their covariance during BBN.

BBN_LogLike: |
   Computes likelihood for BBN data.

BBN_abundances: |
   Fills BBN_container with theoretically expected element abundances and covariance matrix from BBN.

Helium_abundance: |
    Compute predicted Helium mass fraction, Yp, and theoretical error from BBN. First vector entry mean, second standard deviation.

Helium3_abundance: |
    Compute predicted Helium3 abundance (by number w.r.t. hydrogen) and theoretical error from BBN. First vector entry mean, second standard deviation.

Deuterium_abundance: |
    Compute predicted Deuterium abundance (by number w.r.t. hydrogen) and theoretical error from BBN. First vector entry mean, second standard deviation.

Lithium7_abundance: |
    Compute predicted Lithium7 abundance (by number w.r.t. hydrogen) and theoretical error from BBN. First vector entry mean, second standard deviation.

Beryllium7_abundance: |
    Compute predicted Beryllium7 abundance (by number w.r.t. hydrogen) and theoretical error from BBN. First vector entry mean, second standard deviation.

get_abund_map_AlterBBN: |
    A map that translates element name to position of element in the ratioH (abundances) vector.

#-------------------
# NeutrinoBit capabilities
#-------------------

UPMNS: |
  Active neutrino mixing matrix (Pontecorvo-Maki–Nakagawa–Sakata matrix)

SeesawI_Theta: |
  Active-Sterile neutrino mixing matrix in the type I seesaw mechanism

SeesawI_Vnu: |
  Active neutrino mixing matrix in the type I seesaw mechanism

m_nu: |
  Matrix of active neutrinos

md21: |
  Squared mass difference between the first and second neutrino masses

md31: |
  Squared mass difference between the first and third neutrino masses

md32: |
  Squared mass difference between the second and third neutrino masses

min_mass: |
  Minimum mass of the active neutrinos

ordering: |
  Ordering of the neutrino mass eigenstates: 1 = normal, 0 = inverted

theta12: |
  Active neutrino mixing angle theta12

theta13: |
  Active neutrino mixing angle theta13

theta23: |
  Active neutrino mixing angle theta23

deltaCP: |
  CP violating phase of the UPMNS matrix

theta12_NuFit_v3_2_lnL: |
  Log-likelihood of the active neutrino mixing angle theta12 with respect to NuFit v3.2 data

theta12_NuFit_v4_1_lnL: |
  Log-likelihood of the active neutrino mixing angle theta12 with respect to NuFit v4.1 data

theta13_NuFit_v3_2_lnL: |
  Log-likelihood of the active neutrino mixing angle theta13 with respect to NuFit v3.2 data

theta13_NuFit_v4_1_lnL: |
  Log-likelihood of the active neutrino mixing angle theta13 with respect to NuFit v4.1 data

theta23_NuFit_v3_2_lnL: |
  Log-likelihood of the active neutrino mixing angle theta23 with respect to NuFit v3.2 data

theta23_NuFit_v4_1_lnL: |
  Log-likelihood of the active neutrino mixing angle theta23 with respect to NuFit v4.1 data

deltaCP_NuFit_v3_2_lnL: |
  Log-likelihood of the CP violating phase with respect to NuFit v3.2 data

deltaCP_NuFit_v4_1_lnL: |
  Log-likelihood of the CP violating phase with respect to NuFit v4.1 data

md21_NuFit_v3_2_lnL: |
  Log-likelihood of the 1-2 mass splitting with respect to NuFit v3.2 data

md21_NuFit_v4_1_lnL: |
  Log-likelihood of the 1-2 mass splitting with respect to NuFit v4.1 data

md3l_NuFit_v3_2_lnL: |
  Log-likelihood of the 3-l (l= 1 for NO, 2 for IO) mass splitting with respect to NuFit v3.2 data

md3l_NuFit_v4_1_lnL: |
  Log-likelihood of the 3-l (l= 1 for NO, 2 for IO) mass splitting with respect to NuFit v4.1 data

md21_md3l_NuFit_v4_1_lnL: |
  2D log-likelihood of the 1-2 and 3-l (l= 1 for NO, 2 for IO) mass splittings with respect to NuFit v4.1 data

sum_mnu_lnL: |
  Log-likelihood of the sum of light neutrino masses usign cosmological constraints

Unitarity: |
  Test for unitarity of the full mixing matrix

perturbativity_lnL: |
  Test for perturbativity of the Yukawa couplings

Ue1: |
  (1,1) entry of the active-sterile mixing matrix

Ue1_phase: |
  (1,1) phase of the active-sterile mixing matrix

Ue2: |
  (1,2) entry of the active-sterile mixing matrix

Ue2_phase: |
  (1,2) phase of the active-sterile mixing matrix

Ue3: |
  (1,3) entry of the active-sterile mixing matrix

Ue3_phase: |
  (1,3) phase of the active-sterile mixing matrix

Um1: |
  (2,1) entry of the active-sterile mixing matrix

Um1_phase: |
  (2,1) phase of the active-sterile mixing matrix

Um2: |
  (2,2) entry of the active-sterile mixing matrix

Um2_phase: |
  (2,2) phase of the active-sterile mixing matrix

Um3: |
  (2,3) entry of the active-sterile mixing matrix

Um3_phase: |
  (2,3) phase of the active-sterile mixing matrix

Ut1: |
  (3,1) entry of the active-sterile mixing matrix

Ut1_phase: |
  (3,1) phase of the active-sterile mixing matrix

Ut2: |
  (3,2) entry of the active-sterile mixing matrix

Ut2_phase: |
  (3,2) phase of the active-sterile mixing matrix

Ut3: |
  (3,3) entry of the active-sterile mixing matrix

Ut3_phase: |
  (3,3) phase of the active-sterile mixing matrix

Gamma_RHN23nu: |
  Decay rate of right-handed neutrinos to 3 left-handed neutrinos

Gamma_RHN2Bcl: |
  Decay rate of right-handed neutrinos to a charmed B meson and a lepton

Gamma_RHN2Bplusl: |
  Decay rate of right-handed neutrinos to a positively-charged B meson and a lepton

Gamma_RHN2Dplusl: |
  Decay rate of right-handed neutrinos to a positively-charged D meson and a lepton

Gamma_RHN2Dsl: |
  Decay rate of right-handed neutrinos to a strange D meson and a lepton

Gamma_RHN2Kplusl: |
  Decay rate of right-handed neutrinos to a positively-charged kaon and a lepton

Gamma_RHN2etanu: |
  Decay rate of right-handed neutrinos to an eta meson and a left-handed neutrino

Gamma_RHN2etaprimenu: |
  Decay rate of right-handed neutrinos to an eta prime meson and a left-handed neutrino

Gamma_RHN2llnu: |
  Decay rate of right-handed neutrinos to two leptons of different flavor and a left-handed neutrino

Gamma_RHN2null: |
  Decay rate of right-handed neutrinos to a left-handed neutrino of one flavor and a pair of leptons of another flavor

Gamma_RHN2pi0nu: |
  Decay rate of right-handed neutrinos to a neutral pion and a left-handed neutrino

Gamma_RHN2piplusl: |
  Decay rate of right-handed neutrinos to a positively-charged pion and a lepton

Gamma_RHN2rho0nu: |
  Decay rate of right-handed neutrinos to a neutral rho meson and a left-handed neutrino

Gamma_RHN2rhoplusl: |
  Decay rate of right-handed neutrinos to a positively-charged rho meson and a lepton

Gamma_RHN2Dstarplusl: |
  Decay rate of right-handed neutrinos to a positively-charged D* meson and a lepton

Gamma_RHN2Dstarsl: |
  Decay rate of right-handed neutrinos to a positively-charged Ds* and a lepton

Gamma_RHN2Jpsinu: |
  Decay rate of right-handed neutrinos to a J/psi meson and a left-handed neutrino

Gamma_RHN2etacnu: |
  Decay rate of right-handed neutrinos to a eta_c meson and a left-handed neutrino

Gamma_RHN2omeganu: |
  Decay rate of right-handed neutrinos to a omega meson and a left-handed neutrino

Gamma_RHN2phinu: |
  Decay rate of right-handed neutrinos to a phi meson and a left-handed neutrino

Gamma_RHN2nuuubar: |
  Decay rate of right-handed neutrinos to a left-handed neutrino and a meson composed of up-type quarks

Gamma_RHN2nuddbar: |
  Decay rate of right-handed neutrinos to a left-handed neutrino and a meson composed of down-type quarks

Gamma_RHN2ludbar: |
  Decay rate of right-handed neutrinos to a lepton, one up-type and one down-type quark

Gamma_BBN: |
  Total decay rate for right-handed neutrinos, combining all decays listed

lnL_bbn: |
  Log-likelihood for the lifetime of right-handed neutrinos, based on BBN constraint

R_K: |
  Lepton universality ratio of Kaon decays to leptons

R_pi: |
  Lepton universality ratio of pion decays to leptons

R_tau: |
  Lepton universality ratio of tau decays to leptons

R_W: |
  Lepton universality ratio of W decays to leptons

lnL_R_K: |
  Log-likelihood for lepton universality ratio of Kaon decays to leptons

lnL_R_pi: |
  Log-likelihood for lepton universality ratio of pion decays to leptons

lnL_R_tau: |
  Log-likelihood for lepton universality ratio of tau decays to leptons

lnL_R_W: |
  Log-likelihood for lepton universality ratio of W decays to leptons

calc_Vus: |
  Calculate optimized value of Vus for Theta

lnLckm_Vus:
  Log-likelihood for CKM unitarity using Vus as input parameter

lnLckm_Vusmin: |
  Log-likelihood for CKM unitarity profiling over Vus

Thalf_0nubb_Ge: |
  Neutrinoless double beta half-life for 76Ge detector

Thalf_0nubb_Xe: |
  Neutrinoless double beta half-life for 136Xe detector

lnL_0nubb_GERDA: |
  Log-likelihood for the neutrinoless double beta decay rate for the 76Ge detector

lnL_0nubb_KamLAND_Zen: |
  Log-likelihood for the neutrinoless double beta decay rate for the 136Xe detector

lnL_0nubb: |
  Log-likelihood for all neutrinoless double beta decay experiments

mbb_0nubb_Ge: |
  effective neutrino mass (mbetabeta) from neutrinoless double beta for 76Ge detector

mbb_0nubb_Xe: |
  effective neutrino mass (mbetabeta) from neutrinoless double beta for 136Xe detector

lnL_mbb_0nubb_GERDA: |
  Log-likelihood for the effective neutrino mass (mbetabeta) for the 76Ge detector

lnL_mbb_0nubb_KamLAND_Zen: |
  Log-likelihood for the effective neutrino mass (mbetabeta) for the 136Xe detector

lnL_mbb_0nubb: |
  Log-likelihood for the effective neutrino mass (mbetabeta) for the 136Xe detector and 76Ge detector

lnLatlase: |
  Log-likelihood for direct searches of right-handed neutrinos in the ATLAS experiment in the electron sector

lnLatlasmu: |
  Log-likelihood for direct searches of right-handed neutrinos in the ATLAS experiment in the muon sector

lnLcharme: |
  Log-likelihood for direct searches of right-handed neutrinos in the CHARM experiment in the electron sector

lnLcharmmu: |
  Log-likelihood for direct searches of right-handed neutrinos in the CHARM experiment in the muon sector

lnLcharmtau: |
  Log-likelihood for direct searches of right-handed neutrinos in the CHARM experiment in the tau sector

lnLdelphi_shortlived: |
  Log-likelihood for direct searches of short-lived right-handed neutrinos in the Delphi experiment

lnLdelphi_longlived: |
  Log-likelihood for direct searches of long-lived right-handed neutrinos in the Delphi experiment

lnLe949: |
  Log-likelihood for direct searches of right-handed neutrinos in the E949 experiment

lnLlhce: |
  Log-likelihood for direct searches of right-handed neutrinos in the LHC experiment in the electron sector

lnLlhcmu: |
  Log-likelihood for direct searches of right-handed neutrinos in the LHC experiment in the muon sector

lnLnutev: |
  Log-likelihood for direct searches of right-handed neutrinos in the NuTeV experiment

lnLpienu: |
  Log-likelihood for direct searches of right-handed neutrinos in the PieNu experiment

lnLps191e: |
  Log-likelihood for direct searches of right-handed neutrinos in the PS191 experiment in the electron sector

lnLps191mu: |
  Log-likelihood for direct searches of right-handed neutrinos in the PS191 experiment in the muon sector

RHN_coupling_slide: |
  Artificial coupling slide

#-------------------------------------
#  Capgen capabilities
#-------------------------------------

CaptnGeneral_1_0_init: |
  Initialize Captn' general backend.

<<<<<<< HEAD
  CaptnGeneral_2_1_init: |
    Initialize Captn' general 2.1 backend.


=======
>>>>>>> 770978eb
captn_init: |
  Actually initialize Captn' general.

cap_sun_saturation: |
  Compute the saturation value of dark matter capture in the Sun based on halo params.

cap_Sun_vnqn_isoscalar: |
  Compute v^n or q^n solar capture rate.

<<<<<<< HEAD
captn_init_oper: |
  Initalizes stuff specific to non-relativistic effective operator method

captn_NREO: |
  Computes capture rate using non-relativistic effective operator method

populate_array: |
  Inserts the desired value for the constant picked by its indices

c0_1_cap: |
  The c^{0}_{1} coupling constant from arxiv 1501.03729

c0_2_cap: |
  The c^{0}_{2} coupling constant from arxiv 1501.03729

c0_3_cap: |
  The c^{0}_{3} coupling constant from arxiv 1501.03729

c0_4_cap: |
  The c^{0}_{4} coupling constant from arxiv 1501.03729

c0_5_cap: |
  The c^{0}_{5} coupling constant from arxiv 1501.03729

c0_6_cap: |
  The c^{0}_{6} coupling constant from arxiv 1501.03729

c0_7_cap: |
  The c^{0}_{7} coupling constant from arxiv 1501.03729

c0_8_cap: |
  The c^{0}_{8} coupling constant from arxiv 1501.03729

c0_9_cap: |
  The c^{0}_{9} coupling constant from arxiv 1501.03729

c0_10_cap: |
  The c^{0}_{10} coupling constant from arxiv 1501.03729

c0_11_cap: |
  The c^{0}_{11} coupling constant from arxiv 1501.03729

c0_12_cap: |
  The c^{0}_{12} coupling constant from arxiv 1501.03729

c0_13_cap: |
  The c^{0}_{13} coupling constant from arxiv 1501.03729

c0_14_cap: |
  The c^{0}_{14} coupling constant from arxiv 1501.03729

c0_15_cap: |
  The c^{0}_{15} coupling constant from arxiv 1501.03729

c1_1_cap: |
  The c^{1}_{1} coupling constant from arxiv 1501.03729

c1_2_cap: |
  The c^{1}_{2} coupling constant from arxiv 1501.03729

c1_3_cap: |
  The c^{1}_{3} coupling constant from arxiv 1501.03729

c1_4_cap: |
  The c^{1}_{4} coupling constant from arxiv 1501.03729

c1_5_cap: |
  The c^{1}_{5} coupling constant from arxiv 1501.03729

c1_6_cap: |
  The c^{1}_{6} coupling constant from arxiv 1501.03729

c1_7_cap: |
  The c^{1}_{7} coupling constant from arxiv 1501.03729

c1_8_cap: |
  The c^{1}_{8} coupling constant from arxiv 1501.03729

c1_9_cap: |
  The c^{1}_{9} coupling constant from arxiv 1501.03729

c1_10_cap: |
  The c^{1}_{10} coupling constant from arxiv 1501.03729

c1_11_cap: |
  The c^{1}_{11} coupling constant from arxiv 1501.03729

c1_12_cap: |
  The c^{1}_{12} coupling constant from arxiv 1501.03729

c1_13_cap: |
  The c^{1}_{13} coupling constant from arxiv 1501.03729

c1_14_cap: |
  The c^{1}_{14} coupling constant from arxiv 1501.03729

c1_15_cap: |
  The c^{1}_{15} coupling constant from arxiv 1501.03729

jwimp: |
  Spin of the Dark Matter particle created with map_to_cap() in NREO model.

=======
>>>>>>> 770978eb
#-------------------------------------
#  CalcHEP capabilities
#-------------------------------------

CalcHEP_3_6_27_init: |
  Initialise CalcHEP backend.

generate_decay_code: |
  Generates the codelet for a 1->2 process in CalcHEP.

generate_xsec_code: |
  Generates the codelet for a 2->2 process in CalcHEP.

Assign_Value: |
  Assigns a numerical value to a given CalcHEP parameter (with error-checking).

Assign_Widths: |
  Passes the width from each BSM particle (+ top quark) in the model, from the DecayTable to CalcHEP.

Assign_All_Values: |
  Takes all parameters in a model as given by the vector of SpectrumParameters, and assigns them by value to the appropriate CalcHEP parameter names.

CH_Decay_Width: |
  Provides spin-averaged decay width for 2 body decay process in CM frame at tree-level.

CH_Sigma_V: |
  Computes annihilation cross-section for 2->2 process, DM+DMbar -> X + Y at tree level. Coannihilations not currently supported; we require the mass of both in states are equal.

setModel: |
  Set the model within CalcHEP.

pdg2mass: |
  Returns the name of the mass parameter within CalcHEP for a given PDG code.

pdg2width: |
  Returns the name of the width parameter within CalcHEP for a given PDG code.

calcMainFunc: |
  Calculates and updates all PUBLIC (model-dependent) parameters in CalcHEP.

pMass: |
  Obtains the value of the mass of a particle, for a given CalcHEP particle name.

getMEcode: |
  Generates shared object file computing matrix element - or points to if it already exists.

passParameters: |
  Exports numerical values of parameters to the dynamic CalcHEP matrix element code

varNames: |
  CalcHEP's internal list of variable names.

#------------------------
#  Rivet capabilites
#-----------------------

Rivet_3_0_0_init: |
  Initialise Rivet backend


#--------------------------------
#  Vacuum stability capabilities
#--------------------------------

VS_likelihood: |
  Computes the likelihood associated with the stability of the scalar potential

VS_results: |
  Results from a Vevacious run in the format of a string to double map

check_vacuum_stability: |
  Computes the stability of a scalar potential with Vevacious

compare_panic_vacua: |
  Compares two vacua to check if they are the same

panic_vacua: |
  List of requested panic vacua

tunnelling_strategy: |
  List of requested tunnelling strategies

vevacious_file_location: |
    Sets the name and locations of the ini files for vevacious for each model, since they might not be just <MODELNAME>.vin, etc. Model dependent.

init_vevacious: |
    Initialize vevacious. Set potential runOptions for vevacious in the YAML file in the rules section for this capability. Model independent.

vevacious_1_0_init: |
    Initialization of vevacious 1.0 backend.

pass_spectrum_to_vevacious: |
<<<<<<< HEAD
    Adds all entries of the spectrum object (as SLHAea) that need to be passed to vevacious to an instance of type SpectrumEntriesForVevacious and returns this instance. The actual passing happens in the helper function exec_pass_spectrum_to_vevacious which gets executed every time before a vevacious call. Model dependent.
=======
    Adds all entries of the spectrum object (as SLHAea) that need to be passed to vevacious to an instance of type SpectrumEntriesForVevacious and returns this instance. The actual passing happens in the helper function exec_pass_spectrum_to_vevacious which gets executed every time before a vevacious call. Model dependent.


#-------------------------------------
#  ObjectivesBit capabilities
#-------------------------------------

gaussian: |
  Multi-dimensional Gaussian centered at 0.5 with diagonal covariances of 0.1^2.

rosenbrock: |
  Multi-dimensional generalization of 2d Rosenbrock function. See https://en.wikipedia.org/wiki/Rosenbrock_function

himmelblau: |
  Two-dimensional Himmelblau function. See https://en.wikipedia.org/wiki/Himmelblau%27s_function

mccormick: |
  Two-dimensional McCormick function.

ackley: |
  Multi-dimensional Ackely function. See https://en.wikipedia.org/wiki/Ackley_function

eggbox: |
  Multi-dimensional eggbox function. Test problem 2 from https://arxiv.org/abs/1306.2144

rastrigin: |
  Multi-dimensional Rastrigin function. See https://en.wikipedia.org/wiki/Rastrigin_function 

beale: |
  Two-dimensional Beale function.

shells: |
  Multi-dimensional Gausian shells. Test problem 1 from https://arxiv.org/abs/1306.2144

styblinski_tang: |
  Multi-dimensional Styblinski-Tang function.

easom: |
  Two-dimensional Easom function.

tf1: |
  Analytic function 1 from https://arxiv.org/abs/2101.04525

tf2: |
  Analytic function 2 from https://arxiv.org/abs/2101.04525

tf3: |
  Analytic function 3 from https://arxiv.org/abs/2101.04525

tf4: |
  Analytic function 4 from https://arxiv.org/abs/2101.04525

trivial_1d_parameters: |
  Model parameters for the trivial 1D model

trivial_2d_parameters: |
  Model parameters for the trivial 2D model

trivial_3d_parameters: |
  Model parameters for the trivial 3D model

trivial_4d_parameters: |
  Model parameters for the trivial 4D model

trivial_5d_parameters: |
  Model parameters for the trivial 5D model

trivial_7d_parameters: |
  Model parameters for the trivial 7D model

trivial_10d_parameters: |
  Model parameters for the trivial 10D model
>>>>>>> 770978eb
<|MERGE_RESOLUTION|>--- conflicted
+++ resolved
@@ -265,11 +265,7 @@
    Test function for Mathematica backends for testing non-alphanumerical characters in function names.
 
 MathTest_deltabar: |
-<<<<<<< HEAD
    Test function for Mathematica backends for testing non-alphanumerical characters in variable names.
-=======
-   Test function for Mamthematica backends for tsting non-alphanumerical characters in variable names.
->>>>>>> 770978eb
 
 a_cap: |
    Example function demonstrating the usage of capabilities within a model namespace.
@@ -389,11 +385,7 @@
 
 DummyColliderObservable: |
    Dummy observable that creates a dependency on TestModel1D, which is used
-<<<<<<< HEAD
-   to satisfy the normal GAMBIT model requirements in a minimal way. Used
-=======
    to satisfy the normal GAMBIT model requrements in a minimal way. Used
->>>>>>> 770978eb
    for testing.
 
 RunMC: |
@@ -2079,7 +2071,6 @@
 lnL_SD_nuclear_parameters: |
    The log-likehood for the spin-dependent nuclear parameters.
 
-<<<<<<< HEAD
 FullSimYieldTable: |
    Table of all simulated particle yields.
 
@@ -2097,18 +2088,10 @@
 
 antideuteron_SimYieldTable: |
    Table of simulated antideuteron yields.
-=======
-SimYieldTable: |
-   Table of simulated particle yields.
-
-GA_missingFinalStates: |
-   Final states that are not avaialable with tabulated spectra.
->>>>>>> 770978eb
 
 GA_Yield: |
    Calculate the gamma-ray yield from the process catalogue.
 
-<<<<<<< HEAD
 electron_Yield: |
    Calculate the electron yield from the process catalogue.
 
@@ -2121,8 +2104,6 @@
 antideuteron_Yield: |
    Calculate the antideuteron yield from the process catalogue.
 
-=======
->>>>>>> 770978eb
 DM_process: |
    Returns a string based on the nature of the DM process used for indirect detection (either annihilation or decay).
 
@@ -2138,7 +2119,6 @@
 cascadeMC_gammaSpectra: |
    Gamma-ray spectrum from cascade decays.
 
-<<<<<<< HEAD
 cascadeMC_electronSpectra: |
    Electron spectrum from cascade decays.
 
@@ -2158,13 +2138,6 @@
    The set of initial states for the cascade decay chain, consisting of
    those hard process final states for which one or more spectra (gammas,
    positrons, pbars, etc) are not available already in tabulated form.
-=======
-cascadeMC_LoopManagement: |
-   Controls the loop for the cascade decay Monte Carlo simulation.
-
-cascadeMC_InitialState: |
-   The intial state for the cascade decay chain.
->>>>>>> 770978eb
 
 cascadeMC_EventCount: |
    Event counter for cascade decays.
@@ -2301,31 +2274,24 @@
 DarkSUSY_MSSM_6_2_2_init: |
    Initialises DarkSUSY 6.2.2 for the MSSM.
 
-<<<<<<< HEAD
-=======
 DarkSUSY_MSSM_6_2_5_init: |
    Initialises DarkSUSY 6.2.5 for the MSSM.
 
->>>>>>> 770978eb
 DarkSUSY_generic_wimp_6_1_1_init: |
    Initialises DarkSUSY 6.1.1 for a generic WIMP.
 
 DarkSUSY_generic_wimp_6_2_2_init: |
    Initialises DarkSUSY 6.2.2 for a generic WIMP.
 
-<<<<<<< HEAD
-=======
 DarkSUSY_generic_wimp_6_2_5_init: |
    Initialises DarkSUSY 6.2.5 for a generic WIMP.
 
->>>>>>> 770978eb
 DarkSUSY5_PointInit_LocalHalo: |
    Initialises Milky Way halo model parameters in DarkSUSY5
 
 DarkSUSY_PointInit_LocalHalo: |
    Initialises Milky Way halo model parameters in DarkSUSY6+
 
-<<<<<<< HEAD
 dump_gammaSpectrum: |
    Dumps gamma-ray yield into ASCII table
 
@@ -2341,11 +2307,6 @@
 dump_antideuteronSpectrum: |
    Dumps antideuteron yield into ASCII table
 
-=======
-dump_GammaSpectrum: |
-   Dumps gamma-ray yield into ASCII table
-
->>>>>>> 770978eb
 UnitTest_DarkBit: |
    Prints various DarkBit results into YAML file.
 
@@ -4179,12 +4140,9 @@
 nuclear_params_sigmas_sigmal_parameters: |
    Parameters for the model nuclear_params_sigmas_sigmal (see ./gambit nuclear_params_sigmas_sigmal)
 
-<<<<<<< HEAD
 nuclear_params_ChPT_parameters: |
    Parameters for the model nuclear_params_ChPT (see ./gambit nuclear_params_ChPT)
 
-=======
->>>>>>> 770978eb
 nuclear_params_neutron_lifetime_parameters: |
    Model for the neutron lifetime.
    See ./gambit nuclear_params_neutron_lifetime for details.
@@ -4203,12 +4161,8 @@
    Parameters for the ColliderBit dummy model ColliderBit_SLHA_scan_model.
    See ./gambit ColliderBit_SLHA_scan_model_parameters for details.
 
-<<<<<<< HEAD
 NREO_parameters: |
    Parameters for the model Non-Relativistic Effective Operator model of dark matter
-=======
-
->>>>>>> 770978eb
 
 #-------------------------------------
 #  FeynHiggs capabilities
@@ -4714,7 +4668,6 @@
 get_energy_injection_efficiency_table: |
    Get the energy injection efficiency table from the DarkAges frontend
 
-<<<<<<< HEAD
 f_eff: |
    Effective energy injection effeciency (constant used for on-the-spot approximation)
 
@@ -4725,8 +4678,6 @@
 lnL_p_ann: |
    Profiled likelihood on p_ann
 
-=======
->>>>>>> 770978eb
 #----------------------------
 #  CosmoBit Models
 #----------------------------
@@ -5455,13 +5406,10 @@
 CaptnGeneral_1_0_init: |
   Initialize Captn' general backend.
 
-<<<<<<< HEAD
   CaptnGeneral_2_1_init: |
     Initialize Captn' general 2.1 backend.
 
 
-=======
->>>>>>> 770978eb
 captn_init: |
   Actually initialize Captn' general.
 
@@ -5471,7 +5419,6 @@
 cap_Sun_vnqn_isoscalar: |
   Compute v^n or q^n solar capture rate.
 
-<<<<<<< HEAD
 captn_init_oper: |
   Initalizes stuff specific to non-relativistic effective operator method
 
@@ -5574,8 +5521,6 @@
 jwimp: |
   Spin of the Dark Matter particle created with map_to_cap() in NREO model.
 
-=======
->>>>>>> 770978eb
 #-------------------------------------
 #  CalcHEP capabilities
 #-------------------------------------
@@ -5668,11 +5613,7 @@
     Initialization of vevacious 1.0 backend.
 
 pass_spectrum_to_vevacious: |
-<<<<<<< HEAD
     Adds all entries of the spectrum object (as SLHAea) that need to be passed to vevacious to an instance of type SpectrumEntriesForVevacious and returns this instance. The actual passing happens in the helper function exec_pass_spectrum_to_vevacious which gets executed every time before a vevacious call. Model dependent.
-=======
-    Adds all entries of the spectrum object (as SLHAea) that need to be passed to vevacious to an instance of type SpectrumEntriesForVevacious and returns this instance. The actual passing happens in the helper function exec_pass_spectrum_to_vevacious which gets executed every time before a vevacious call. Model dependent.
-
 
 #-------------------------------------
 #  ObjectivesBit capabilities
@@ -5742,5 +5683,4 @@
   Model parameters for the trivial 7D model
 
 trivial_10d_parameters: |
-  Model parameters for the trivial 10D model
->>>>>>> 770978eb
+  Model parameters for the trivial 10D model