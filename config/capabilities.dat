--- conflicted
+++ resolved
@@ -385,18 +385,13 @@
 
 DummyColliderObservable: |
    Dummy observable that creates a dependency on TestModel1D, which is used
-<<<<<<< HEAD
-   to satisfy the normal GAMBIT model requirements in a minimal way. Used
-=======
    to satisfy the normal GAMBIT model requrements in a minimal way. Used
->>>>>>> 8b5c2837
    for testing.
 
 RunMC: |
    Controls the parallelization and execution of the entire
    event loop of the collider simulation.
 
-<<<<<<< HEAD
 TotalCrossSection: |
    Total collider cross-section used to scale the Pythia event numbers.
 
@@ -459,10 +454,6 @@
    (meta-)likelihood based on the original LHC_Combined_LogLike value.
    Use the two YAML file options 'target_LHC_loglike' and 'width_LHC_loglike'
    to control this Gaussian likelihood.
-=======
-CrossSection: |
-   Total cross-section used to scale Pythia event numbers.
->>>>>>> 8b5c2837
 
 LHCEventLoopInfo: |
    Info about the event loop.
@@ -492,7 +483,6 @@
    LHC_Combined_LogLike and LHC_LogLike_per_analysis.
 
 HardScatteringSim: |
-<<<<<<< HEAD
    Provides a Monte Carlo generator instance ready to simulate collision events.
 
 HardScatteringEvent: |
@@ -506,28 +496,11 @@
 
 CMSDetectorSim: |
    Provides a detector simulation of CMS.
-=======
-   Provides a Pythia 8 instance within a container which is
-   ready to simulate collision events for a model chosen by ScannerBit.
-
-HardScatteringEvent: |
-   Uses the given HardScatteringSim to generate the next event
-   of the collider simulation chain.
-
-ATLASDetectorSim: |
-   Provides a set functions within a container ready to apply ATLAS
-   smearing and reconstruction efficiencies to an event.
-
-CMSDetectorSim: |
-   Provides a set functions within a container ready to apply CMS
-   smearing and reconstruction efficiencies to an event.
->>>>>>> 8b5c2837
 
 IdentityDetectorSim: |
    Provides a fake detector sim, which simply returns truth-level events.
 
 ATLASSmearedEvent: |
-<<<<<<< HEAD
    Uses an ATLASDetectorSim to smear a HardScatteringEvent.
 
 CMSSmearedEvent: |
@@ -556,46 +529,6 @@
 IdentityAnalysisNumbers: |
    Uses an IdentityAnalysisContainer to perform all its
    analyses upon a given CopiedEvent.
-=======
-   Uses the given SimpleSmearingSim to apply smearing and
-   reconstruction efficiencies upon the given HardScatteringEvent.
-
-CMSSmearedEvent: |
-   Uses the given SimpleSmearingSim to apply smearing and
-   reconstruction efficiencies upon the given HardScatteringEvent.
-
-CopiedEvent: |
-   Uses the given SimpleSmearingSim to do absolutely nothing to
-   the given HardScatteringEvent.
-
-ATLASAnalysisContainer: |
-   Provides a container of ATLAS analyses to be used with the detector simulation
-   capability ATLASSmearedEvent. The container is ready to apply each analysis to
-   each event.
-
-CMSAnalysisContainer: |
-   Provides a container of CMS analyses to be used with the detector simulation
-   capability CMSSmearedEvent. The container is ready to apply each analysis to
-   each event.
-
-IdentityAnalysisContainer: |
-   Provides a list of “identity” analyses (no detector
-   smearing) within a container that is ready to apply
-   them to an event.
-
-ATLASAnalysisNumbers: |
-   Uses the given ATLASAnalysisContainer to perform all its
-   analyses upon the given ATLASSmearedEvent.
-
-CMSAnalysisNumbers: |
-   Uses the given CMSAnalysisContainer to perform all its analyses
-   upon the given CMSSmearedEvent.
-
-IdentityAnalysisNumbers: |
-   Uses the given IdentityAnalysisContainer
-   to perform all its analyses upon the given
-   CopiedEvent.
->>>>>>> 8b5c2837
 
 AllAnalysisNumbers: |
    Combined analysis numbers from all LHC analyses used in a scan.
@@ -1171,7 +1104,6 @@
    The LEP pair production cross-section for sfermion
    eigenstates 'staur' and 'staurbar' at centre of mass energy 208 GeV.
 
-<<<<<<< HEAD
 Pythia_8_212_init: |
    Initializes the Pythia 8.212 MSSM backend.
 
@@ -1224,14 +1156,6 @@
 
 xsecBE_set_parameters: |
    Xsec backend function: set parameters in xsec.
-=======
-Pythia_EM_8_212_init: |
-   Initializes Pythia_EM 8.212.
-
-Pythia_8_212_init: |
-   Initializes Pythia 8.212.
-
->>>>>>> 8b5c2837
 
 
 #-------------------------------------
@@ -1273,12 +1197,9 @@
 DarkMatter_ID: |
    Contains string ID to identify dark matter particle.
 
-<<<<<<< HEAD
 DarkMatterConj_ID: |
    Contains string ID to identify the conjugate to the dark matter particle.
 
-=======
->>>>>>> 8b5c2837
 RD_spectrum: |
    Contains degrees of freedom and masses of all (co)-annihilating
    particles, as well as location of thresholds and resonances.
@@ -2156,18 +2077,12 @@
 GA_missingFinalStates: |
    Final states that are not avaialable with tabulated spectra.
 
-<<<<<<< HEAD
 GA_Yield: |
    Calculate the gamma-ray yield from the process catalogue.
 
 DM_process: |
    Returns a string based on the nature of the DM process used for indirect detection (either annihilation or decay).
 
-=======
-GA_AnnYield: |
-   Calculate the gamma-ray yield from the process catalogue.
-
->>>>>>> 8b5c2837
 dsanyield_sim: |
    Provides tabulated yields from DarkSUSY 6.
 
@@ -2321,24 +2236,18 @@
 DarkSUSY_MSSM_6_2_2_init: |
    Initialises DarkSUSY 6.2.2 for the MSSM.
 
-<<<<<<< HEAD
-=======
 DarkSUSY_MSSM_6_2_5_init: |
    Initialises DarkSUSY 6.2.5 for the MSSM.
 
->>>>>>> 8b5c2837
 DarkSUSY_generic_wimp_6_1_1_init: |
    Initialises DarkSUSY 6.1.1 for a generic WIMP.
 
 DarkSUSY_generic_wimp_6_2_2_init: |
    Initialises DarkSUSY 6.2.2 for a generic WIMP.
 
-<<<<<<< HEAD
-=======
 DarkSUSY_generic_wimp_6_2_5_init: |
    Initialises DarkSUSY 6.2.5 for a generic WIMP.
 
->>>>>>> 8b5c2837
 DarkSUSY5_PointInit_LocalHalo: |
    Initialises Milky Way halo model parameters in DarkSUSY5
 
@@ -2994,21 +2903,14 @@
    Print the contributions to the relic density from all channels
 
 assignVal: |
-<<<<<<< HEAD
    Assigns a value to a model parameter in MicrOmegas and CalcHEP.
-=======
-   Assigns a value to a model parameter in MicrOmegas.
->>>>>>> 8b5c2837
 
 vSigma: |
    The velocity averaged cross section calculated at a specified temperature.
 
-<<<<<<< HEAD
 vSigma_freezeout: |
    The velocity averaged cross section calculated at the temperature of thermal freezeout.
 
-=======
->>>>>>> 8b5c2837
 oh2: |
    The dark matter relic density (Omega h^2).
 
@@ -3072,12 +2974,9 @@
 decay_rates: |
    Collect all the decay rates into a table.
 
-<<<<<<< HEAD
 all_BFs: |
   Returns branching fractions for the specified particles (as a map<str,double>)
 
-=======
->>>>>>> 8b5c2837
 Z_decay_rates : |
    All decays of the Z gauge boson.
 
@@ -4201,7 +4100,6 @@
 RightHandedNeutrinos_diff_parameters: |
    Parameters for the model RightHandedNeutrinos_diff (see ./gambit RightHandedNeutrinos_diff)
 
-<<<<<<< HEAD
 ColliderBit_SLHA_file_model_parameters: |
    Parameters for the ColliderBit dummy model ColliderBit_SLHA_file_model.
    See ./gambit ColliderBit_SLHA_file_model_parameters for details.
@@ -4211,8 +4109,6 @@
    See ./gambit ColliderBit_SLHA_scan_model_parameters for details.
 
 
-=======
->>>>>>> 8b5c2837
 
 #-------------------------------------
 #  FeynHiggs capabilities
@@ -5454,7 +5350,6 @@
 
 cap_Sun_vnqn_isoscalar: |
   Compute v^n or q^n solar capture rate.
-<<<<<<< HEAD
 
 #-------------------------------------
 #  CalcHEP capabilities
@@ -5550,40 +5445,52 @@
 pass_spectrum_to_vevacious: |
     Adds all entries of the spectrum object (as SLHAea) that need to be passed to vevacious to an instance of type SpectrumEntriesForVevacious and returns this instance. The actual passing happens in the helper function exec_pass_spectrum_to_vevacious which gets executed every time before a vevacious call. Model dependent.
 
-=======
-  
->>>>>>> 8b5c2837
+
 #-------------------------------------
 #  ObjectivesBit capabilities
 #-------------------------------------
 
 gaussian: |
   Multi-dimensional Gaussian centered at 0.5 with diagonal covariances of 0.1^2.
+
 rosenbrock: |
   Multi-dimensional generalization of 2d Rosenbrock function. See https://en.wikipedia.org/wiki/Rosenbrock_function
+
 himmelblau: |
   Two-dimensional Himmelblau function. See https://en.wikipedia.org/wiki/Himmelblau%27s_function
+
 mccormick: |
   Two-dimensional McCormick function.
+
 ackley: |
   Multi-dimensional Ackely function. See https://en.wikipedia.org/wiki/Ackley_function
+
 eggbox: |
   Multi-dimensional eggbox function. Test problem 2 from https://arxiv.org/abs/1306.2144
+
 rastrigin: |
   Multi-dimensional Rastrigin function. See https://en.wikipedia.org/wiki/Rastrigin_function 
+
 beale: |
   Two-dimensional Beale function.
+
 shells: |
   Multi-dimensional Gausian shells. Test problem 1 from https://arxiv.org/abs/1306.2144
+
 styblinski_tang: |
   Multi-dimensional Styblinski-Tang function.
+
 easom: |
   Two-dimensional Easom function.
+
 tf1: |
   Analytic function 1 from https://arxiv.org/abs/2101.04525
+
 tf2: |
   Analytic function 2 from https://arxiv.org/abs/2101.04525
+
 tf3: |
   Analytic function 3 from https://arxiv.org/abs/2101.04525
+
 tf4: |
-  Analytic function 4 from https://arxiv.org/abs/2101.04525+  Analytic function 4 from https://arxiv.org/abs/2101.04525
