--- conflicted
+++ resolved
@@ -1,3475 +1,3471 @@
-# GAMBIT central capabilities description database
-#
-# GAMBIT will parse this file and try to match the entries
-# to the capabilities it has registered. If there are any
-# conflicts it will report them, and if any capabilities
-# are lacking descriptions those will be reported too.
-# This is then merged with internally known information
-# to create a centralised database of capability
-# information.
-# This is found in the file "<insert name here>"
-#
-# Note: Yaml syntax for multi-line strings is this:
-#
-#body: |
-#  This is a multi-line string.
-#  "special" metacharacters may
-#  appear here. The extent of this string is
-#  indicated by indentation.
-#
-# We can break this into categories however we want; yaml will just ignore comments
-
-
-#-------------------------------------
-#  Test capabilities
-#-------------------------------------
-
-test_vector: |
-   An example vector.
-
-charge: |
-   The charge of some make-believe particle.
-
-xsection: |
-   A cross-section for some make-believe process.
-
-nevents: |
-   Number of events for some make-believe process.
-
-nevents_postcuts: |
-   Number of events post cuts for some make-believe process.
-
-Example_lnL_A: |
-   An example likelihood that ExampleBitA can calculate.
-
-eventLoopManagement: |
-   An example of a manager for loops over other module functions.
-
-event: |
-   An event of some make-believe process.
-
-eventAccumulation: |
-   An example of a collector of events.
-
-particle_id: |
-   Name of some make-believe particle.
-
-damu: |
-   Mock muon (g-2) anomalous contribution;
-   an example of how to interact with models.
-
-normaldist_loglike: |
-   A test likelihood: normal distribution.
-
-function_pointer: |
-   Example of how to retrieve a pointer to some backend function.
-
-test_Farrays: |
-   Test interaction with arrays in Fortran backends.
-
-test_marg_lnlike: |
-   Tester for marginalised Poisson likelihood.
-
-test_Pythia: |
-   Tester for Pythia backend.
-
-test_BE_Array: |
-   Tester for C/C++ backend array interfaces.
-
-test_flat_likelihood: |
-   Tester for C/C++ backend array interfaces.
-
-LibFarrayTest_1_0_init: |
-   Initialize function for the LibFarrayTest backend.
-
-libFarrayTestCommonBlock: |
-   Tester for Fortran common blocks in the backend LibFarrayTest.
-
-libFarrayTestCommonBlock2: |
-   Tester for Fortran common blocks in the backend LibFarrayTest.
-
-libFarrayTestCommonBlock3: |
-   Tester for Fortran common blocks in the backend LibFarrayTest.
-
-libFarrayTest_doubleFuncArray: |
-   Tester for Fortran functions using arrays in the backend LibFarrayTest.
-
-libFarrayTest_doubleFuncArray2: |
-   Tester for Fortran functions using arrays in the backend LibFarrayTest.
-
-libFarrayTest_doubleFuncArray3: |
-   Tester for Fortran functions using arrays in the backend LibFarrayTest.
-
-libFarrayTest_fillArrays: |
-   Tester for filling Fortran arrays in the backend LibFarrayTest.
-
-libFarrayTest_fptrRoutine: |
-   Tester for pointers to Fortran routines in the backend LibFarrayTest.
-
-libFarrayTest_printStuff: |
-   Test printer for the backend LibFarrayTest.
-
-libFarrayTest_testcomplex: |
-   Fortran subroutine that test complex numbers.
-
-LibFirst_1_0_init: |
-   Initialize the C++ testing LibFirst backend, version 1.0.
-
-LibFirst_1_1_init: |
-   Initialize the C++ testing LibFirst backend, version 1.1.
-
-LibFirst_initialize_capability: |
-   Tester function for the initialization of backends.
-
-LibFirst_returnResult_capability: |
-   Tester function for the return of results from backends.
-
-LibFortran_1_0_init: |
-   Initialize the Fortran testing LibFortran backend.
-
-average: |
-   Test Fortran function that supposedly calculates an average.
-
-externalFunction: |
-   Simple example external function that output a double in inputs an integer.
-
-externalComplicatedFunction: |
-   Simple example external function that output a double in inputs an integer and a double.
-
-example_be_array_1D: |
-   Example 1D backend array.
-
-example_be_array_2D: |
-   Example 2D backend array.
-
-example_be_array_3D: |
-   Example 3D backend array.
-
-funcGauss: |
-   Test Fortran function that supposedly calculates a Gaussian function.
-
-awesomeness: |
-   Awesome example function by Anders that returns an awesome double and inputs
-   an awesome integer.  It runs an awesome example initalize function and some other
-   awesome function, and returns some awesome result.  It also send an awesome message from
-   "awesomenessByAnders" to the logger.
-
-SomeArray: |
-   Example double array in libfirst.
-
-SomeDouble: |
-   Example double in libfirst.
-
-SomeInt: |
-   Example integer in libfirst.
-
-funcBE: |
-   Example Fortran backend function that simulates a backend function
-   in a Fortran library.
-
-runMe: |
-   Example fortran subroutine that simulated a main functionality.
-
-refex: |
-   Example function in libfirst that inputs a variable by refernce.
-
-refex2: |
-   Example function in libfirst that inputs a variable by refernce
-   and another variable to value.
-
-someFunction: |
-   Example void function that does nothing.
-
-varex: |
-   Return value of a nasty example variadic function in libfirst.
-
-varex2: |
-   Return value of a nasty variadic convenience function in libfirst.
-
-run_MSSMspectrum_test: |
-   Function to thest the Spectrum object for the MSSM.
-
-run_light_quark_test: |
-   Tests the Standrad Model Spectrum wrapper (QedQcdWrapper).
-
-ptr_arr_tests: |
-   Function that tests array and -> operators on deps and BE vars.
-
-libMathematicaTest_1_0_init: |
-   Initialises the backend for Mathematica tests.
-
-MathematicaTest: |
-   Performs serveral tests of Mathematica backends.
-
-MathTest: |
-   Runs a series of test in libMathematicaTest.
-
-MathTest_CalculateSquare: |
-   Test function for Mathematica backends that calculates the square of a number.
-
-MathTest_CalculateSum: |
-   Test function for Mathematica backends that calculates the sum of two numbers.
-
-MathTest_ExtractElement: |
-   Test function for Mathematica backends that extracts an element from a list.
-
-MathTest_PrintVar: |
-   Test function for Mathematica backends that prints a variable.
-
-MathTest_PrintVarorVar2: |
-   Test function for Mathematica backends that prints a variable depeding on a boolean argument.
-
-MathTest_SquareList: |
-   Test function for Mathematica backends that calculates the square of a list.
-
-MathTest_StringTest: |
-   Test function for Mathematica backends to test strings.
-
-MathTest_Var: |
-   Test integer variable for Mathematica backends.
-
-MathTest_Var2: |
-   Test real variable for Mathematica backends.
-
-MathTest_VarEqualVar2: |
-   Test function for Mathematica backends checks the equality of two variables.
-
-MathTest_VoidTest: |
-   Test function for Mathematica backends for testing void functions
-
-MathTest_Gammafunc: |
-   Test function for Mathematica backends for testing non-alphanumerical characters in function names
-
-MathTest_deltabar: |
-   Test function for Mamthematica backends for tsting non-alphanumerical characters in variable names
-
-
-
-#-------------------------------------
-#  SpecBit
-#-------------------------------------
-
-#####  SingletDM  #####
-
-SingletDM_spectrum: |
-    Create spectrum object for scalar singlet dark matter model, available functions
-    are a simple container spectrum and one produced by a spectrum generator.
-
-SingletDMZ3_spectrum: |
-    Create spectrum object for scalar singlet dark matter model with a Z3 symmetry.
-
-check_perturb: |
-    Compute the spectrum with the spectrum generator and return a
-    likelihood corresponding to the validity of the spectrum up to the chosen high scale.
-
-vacuum_stability: |
-    Run the quartic Higgs coupling to high scales, in order to determine
-    the expected lifetime of the electroweak vacuum, the instability scale, and
-    the perturbativity of the couplings up to the necessary scale.
-
-check_perturb_min_lambda: |
-    Check that dimensionless couplings are sufficiently small up to the smaller
-    of the Planck scale and the scale at which the quartic Higgs coupling is
-    minimised and non-positive.
-
-VS_likelihood: |
-    Compute likelihood of no electroweak vacuum decays in the past light cone.
-
-expected_lifetime: |
-    Return the expected lifetime of the electroweak vacuum.
-
-print_SingletDM_spectrum: |
-    Print the spectrum contents to the output stream.
-
-#####   Standard model  #####
-
-SMINPUTS: |
-    Provide Standard Model parameters in SLHA2 input conventions.
-
-qedqcd_subspectrum: |
-    Create QedQcdWrapper version of Spectrum* from SMInputs structs.
-
-SM_spectrum: |
-    Create Spectrum object from SMInputs structs and SM Higgs parameters.
-
-#####   MSSM  #####
-
-unimproved_MSSM_spectrum: |
-    Returns unimproved MSSM spectrum object calculated with boundary conditions
-    depedent on the choice of function used.
-
-SM_subspectrum: |
-    Return the standard model subspectrum object from the MSSM_spectrum
-
-FH_MSSMMasses: |
-    SUSY masses and mixings, as computed by FeynHiggs.
-
-FH_HiggsMasses: |
-    Higgs masses and mixings with theoretical uncertainties, as computed by FeynHiggs.
-
-Higgs_Couplings: |
-    Higgs couplings, as computed by FeynHiggs
-
-SPheno_3_3_8_init: |
-    Initalises SPheno 3.3.8 and sets the internal model type according to the one being scanned.
-
-SPheno_MSSMspectrum: |
-    Calculates and returns a MSSM spectrum object using SPheno.
-
-SPheno_internal: |
-    Exclusively used for internal variables and function for the SPheno backend.
-
-
-#-------------------------------------
-#  ColliderBit capabilities
-#-------------------------------------
-
-
-DummyColliderObservable: |
-   Dummy observable that creates a dependency on TestModel1D, which is used
-   to satisfy the normal GAMBIT model requrements in a minimal way. Used
-   for testing.
-
-ColliderOperator: |
-   Controls the parallelization and execution of the entire
-   event loop of the collider simulation.
-
-LHC_Combined_LogLike: |
-   Combines the results from AnalysisNumbers together into
-   a single delta-log-likelihood value.
-
-HardScatteringSim: |
-   Provides a Pythia 8 instance within a container which is
-   ready to simulate collision events for a model chosen by ScannerBit.
-
-HardScatteringEvent: |
-   Uses the given HardScatteringSim to generate the next event
-   of the collider simulation chain.
-
-DetectorSim: |
-   Provides a Delphes instance within a container which is
-   ready to perform detector simulation.
-
-SimpleSmearingSim: |
-   Provides a set of BuckFast functions within a container
-   which is ready to apply ATLAS smearing and reconstruction
-   efficiencies to an event.
-
-ReconstructedEvent: |
-   Uses the given DetectorSim to perform detector simulation
-   upon the given HardScatteringEvent.
-
-ATLASSmearedEvent: |
-   Uses the given SimpleSmearingSim to apply smearing and
-   reconstruction efficiencies upon the given HardScatteringEvent.
-
-CMSSmearedEvent: |
-   Uses the given SimpleSmearingSim to apply smearing and
-   reconstruction efficiencies upon the given HardScatteringEvent.
-
-CopiedEvent: |
-   Uses the given SimpleSmearingSim to do absolutely nothing to
-   the given HardScatteringEvent.
-
-ATLASAnalysisContainer: |
-   Provides a list of ATLAS analyses within a container which is ready
-   to apply each analysis to an event.
-
-CMSAnalysisContainer: |
-   Provides a list of CMS analyses within a container which is ready
-   to apply each analysis to an event.
-
-DetAnalysisContainer: |
-   Provides a list of Delphes analyses within a container which is ready
-   to apply each analysis to an event.
-
-IdentityAnalysisContainer: |
-   Provides a list of “identity” analyses (no detector
-   smearing) within a container that is ready to apply
-   them to an event.
-
-ATLASAnalysisNumbers: |
-   Uses the given ATLASAnalysisContainer to perform all its
-   analyses upon the given ATLASSmearedEvent.
-
-CMSAnalysisNumbers: |
-   Uses the given CMSAnalysisContainer to perform all its analyses
-   upon the given CMSSmearedEvent.
-
-DetAnalysisNumbers: |
-   Uses the given DetAnalysisContainer to perform all its analyses
-   upon the given ReconstructedEvent.
-
-IdentityAnalysisNumbers: |
-   Uses the given IdentityAnalysisContainer
-   to perform all its analyses upon the given
-   CopiedEvent.
-
-ALEPH_Selectron_LLike: |
-   Compares the cross section times branching ratio
-   for selectron pair production to the model-independent limit according
-   to the ALEPH collaboration. Returns a log likelihood value.
-
-ALEPH_Smuon_LLike: |
-   Compares the cross section times branching ratio for smuon pair
-   production to the model-independent limit according to the ALEPH
-   collaboration. Returns a log likelihood value.
-
-ALEPH_Stau_LLike: |
-   Compares the cross section times branching ratio for stau pair
-   production to the model-independent limit according to the ALEPH
-   collaboration. Returns a log likelihood value.
-
-L3_Selectron_LLike: |
-   Compares the cross section times branching ratio for selectron pair
-   production to the model-independent limit according to the L3
-   collaboration. Returns a log likelihood value.
-
-L3_Smuon_LLike: |
-    Compares the cross section times branching ratio for smuon pair
-    production to the model-independent limit according to the L3
-    collaboration. Returns a log likelihood value.
-
-L3_Stau_LLike: |
-    Compares the cross section times branching ratio for stau pair
-    production to the model-independent limit according to the L3
-    collaboration. Returns a log likelihood value.
-
-L3_Neutralino_All_Channels_LLike: |
-   Compares the cross section times branching ratio for neutralino
-   pair production to the model-independent limit according to the
-   L3 collaboration. Returns a log likelihood value.
-
-L3_Neutralino_Leptonic_LLike: |
-   Compares the cross section times branching ratio for neutralino
-   pair production (with leptonically decaying Z bosons) to the
-   model-independent limit according to the L3 collaboration.
-   Returns a log likelihood value.
-
-L3_Chargino_All_Channels_LLike: |
-   Compares the cross section times branching ratio for chargino
-   pair production to the model-independent limit according to the
-   L3 collaboration. Returns a log likelihood value.
-
-L3_Chargino_Leptonic_LLike: |
-   Compares the cross section times branching ratio for chargino
-   pair production (with leptonically decaying W bosons) to the
-   model-independent limit according to the L3 collaboration.
-   Returns a log likelihood value.
-
-OPAL_Neutralino_Hadronic_LLike: |
-    Compares the cross section times branching ratio for neutralino
-    pair production (with hadronically decaying Z bosons) to the
-    model-independent limit according to the OPAL collaboration.
-    Returns a log likelihood value.
-
-OPAL_Chargino_All_Channels_LLike: |
-   Compares the cross section times branching ratio for chargino
-   pair production to the model-independent limit according to
-   the OPAL collaboration. Returns a log likelihood value.
-
-OPAL_Chargino_Hadronic_LLike: |
-   Compares the cross section times branching ratio for chargino
-   pair production (with hadronically decaying W bosons) to the
-   model-independent limit according to the OPAL collaboration.
-   Returns a log likelihood value.
-
-OPAL_Chargino_Leptonic_LLike: |
-   Compares the cross section times branching ratio for chargino
-   pair production (with leptonically decaying W bosons) to the
-   model-independent limit according to the OPAL collaboration.
-   Returns a log likelihood value.
-
-OPAL_Chargino_SemiLeptonic_LLike: |
-   Compares the cross section times branching ratio for chargino
-   pair production (with one leptonic and one hadronic decaying W boson)
-   to the model-independent limit according to the OPAL collaboration.
-   Returns a log likelihood value.
-
-LEP_Higgs_LogLike: |
-    Provides log-likelihood for combined model-independent LEP
-    neutral Higgs searches.
-
-LHC_Higgs_LogLike: |
-   Provides log-likelihood for LHC Higgs mass and signal
-   strength measurements.
-
-HB_ModelParameters: |
-   Provides SM and MSSM input parameters for LEP and LHC Higgs
-   likelihood calculations.
-
-FH_HiggsProd: |
-   Provides estimated MSSM Higgs production cross sections through
-   an interface to FeynHiggs.
-
-
-# LEP cross-section capabilities
-
-
-LEP188_xsec_chi00_11: |
-   The LEP neutralino pair production cross-section for
-   mass eigenstates 'chi01' and 'chi01' at centre of mass energy 188 GeV.
-
-LEP188_xsec_chi00_12: |
-   The LEP neutralino pair production cross-section for
-   mass eigenstates 'chi01' and 'chi02' at centre of mass energy 188 GeV.
-
-LEP188_xsec_chi00_13: |
-   The LEP neutralino pair production cross-section for
-   mass eigenstates 'chi01' and 'chi03' at centre of mass energy 188 GeV.
-
-LEP188_xsec_chi00_14: |
-   The LEP neutralino pair production cross-section for
-   mass eigenstates 'chi01' and 'chi04' at centre of mass energy 188 GeV.
-
-LEP188_xsec_chi00_22: |
-   The LEP neutralino pair production cross-section for
-   mass eigenstates 'chi02' and 'chi02' at centre of mass energy 188 GeV.
-
-LEP188_xsec_chi00_23: |
-   The LEP neutralino pair production cross-section for
-   mass eigenstates 'chi02' and 'chi03' at centre of mass energy 188 GeV.
-
-LEP188_xsec_chi00_24: |
-   The LEP neutralino pair production cross-section for
-   mass eigenstates 'chi02' and 'chi04' at centre of mass energy 188 GeV.
-
-LEP188_xsec_chi00_33: |
-   The LEP neutralino pair production cross-section for
-   mass eigenstates 'chi03' and 'chi03' at centre of mass energy 188 GeV.
-
-LEP188_xsec_chi00_34: |
-   The LEP neutralino pair production cross-section for
-   mass eigenstates 'chi03' and 'chi04' at centre of mass energy 188 GeV.
-
-LEP188_xsec_chi00_44: |
-   The LEP neutralino pair production cross-section for
-   mass eigenstates 'chi04' and 'chi04' at centre of mass energy 188 GeV.
-
-LEP205_xsec_chi00_11: |
-   The LEP neutralino pair production cross-section for
-   mass eigenstates 'chi01' and 'chi01' at centre of mass energy 205 GeV.
-
-LEP205_xsec_chi00_12: |
-   The LEP neutralino pair production cross-section for
-   mass eigenstates 'chi01' and 'chi02' at centre of mass energy 205 GeV.
-
-LEP205_xsec_chi00_13: |
-   The LEP neutralino pair production cross-section for
-   mass eigenstates 'chi01' and 'chi03' at centre of mass energy 205 GeV.
-
-LEP205_xsec_chi00_14: |
-   The LEP neutralino pair production cross-section for
-   mass eigenstates 'chi01' and 'chi04' at centre of mass energy 205 GeV.
-
-LEP205_xsec_chi00_22: |
-   The LEP neutralino pair production cross-section for
-   mass eigenstates 'chi02' and 'chi02' at centre of mass energy 205 GeV.
-
-LEP205_xsec_chi00_23: |
-   The LEP neutralino pair production cross-section for
-   mass eigenstates 'chi02' and 'chi03' at centre of mass energy 205 GeV.
-
-LEP205_xsec_chi00_24: |
-   The LEP neutralino pair production cross-section for
-   mass eigenstates 'chi02' and 'chi04' at centre of mass energy 205 GeV.
-
-LEP205_xsec_chi00_33: |
-   The LEP neutralino pair production cross-section for
-   mass eigenstates 'chi03' and 'chi03' at centre of mass energy 205 GeV.
-
-LEP205_xsec_chi00_34: |
-   The LEP neutralino pair production cross-section for
-   mass eigenstates 'chi03' and 'chi04' at centre of mass energy 205 GeV.
-
-LEP205_xsec_chi00_44: |
-   The LEP neutralino pair production cross-section for
-   mass eigenstates 'chi04' and 'chi04' at centre of mass energy 205 GeV.
-
-LEP208_xsec_chi00_11: |
-   The LEP neutralino pair production cross-section for
-   mass eigenstates 'chi01' and 'chi01' at centre of mass energy 208 GeV.
-
-LEP208_xsec_chi00_12: |
-   The LEP neutralino pair production cross-section for
-   mass eigenstates 'chi01' and 'chi02' at centre of mass energy 208 GeV.
-
-LEP208_xsec_chi00_13: |
-   The LEP neutralino pair production cross-section for
-   mass eigenstates 'chi01' and 'chi03' at centre of mass energy 208 GeV.
-
-LEP208_xsec_chi00_14: |
-   The LEP neutralino pair production cross-section for
-   mass eigenstates 'chi01' and 'chi04' at centre of mass energy 208 GeV.
-
-LEP208_xsec_chi00_22: |
-   The LEP neutralino pair production cross-section for
-   mass eigenstates 'chi02' and 'chi02' at centre of mass energy 208 GeV.
-
-LEP208_xsec_chi00_23: |
-   The LEP neutralino pair production cross-section for
-   mass eigenstates 'chi02' and 'chi03' at centre of mass energy 208 GeV.
-
-LEP208_xsec_chi00_24: |
-   The LEP neutralino pair production cross-section for
-   mass eigenstates 'chi02' and 'chi04' at centre of mass energy 208 GeV.
-
-LEP208_xsec_chi00_33: |
-   The LEP neutralino pair production cross-section for
-   mass eigenstates 'chi03' and 'chi03' at centre of mass energy 208 GeV.
-
-LEP208_xsec_chi00_34: |
-   The LEP neutralino pair production cross-section for
-   mass eigenstates 'chi03' and 'chi04' at centre of mass energy 208 GeV.
-
-LEP208_xsec_chi00_44: |
-   The LEP neutralino pair production cross-section for
-   mass eigenstates 'chi04' and 'chi04' at centre of mass energy 208 GeV.
-
-
-LEP188_xsec_chipm_11: |
-   The LEP chargino pair production cross-section for
-   mass eigenstates 'chipm1' and 'chipm1' at centre of mass energy 188 GeV.
-
-LEP188_xsec_chipm_12: |
-   The LEP chargino pair production cross-section for
-   mass eigenstates 'chipm1' and 'chipm2' at centre of mass energy 188 GeV.
-
-LEP188_xsec_chipm_21: |
-   The LEP chargino pair production cross-section for
-   mass eigenstates 'chipm2' and 'chipm1' at centre of mass energy 188 GeV.
-
-LEP188_xsec_chipm_22: |
-   The LEP chargino pair production cross-section for
-   mass eigenstates 'chipm2' and 'chipm2' at centre of mass energy 188 GeV.
-
-LEP205_xsec_chipm_11: |
-   The LEP chargino pair production cross-section for
-   mass eigenstates 'chipm1' and 'chipm1' at centre of mass energy 205 GeV.
-
-LEP205_xsec_chipm_12: |
-   The LEP chargino pair production cross-section for
-   mass eigenstates 'chipm1' and 'chipm2' at centre of mass energy 205 GeV.
-
-LEP205_xsec_chipm_21: |
-   The LEP chargino pair production cross-section for
-   mass eigenstates 'chipm2' and 'chipm1' at centre of mass energy 205 GeV.
-
-LEP205_xsec_chipm_22: |
-   The LEP chargino pair production cross-section for
-   mass eigenstates 'chipm2' and 'chipm2' at centre of mass energy 205 GeV.
-
-LEP208_xsec_chipm_11: |
-   The LEP chargino pair production cross-section for
-   mass eigenstates 'chipm1' and 'chipm1' at centre of mass energy 208 GeV.
-
-LEP208_xsec_chipm_12: |
-   The LEP chargino pair production cross-section for
-   mass eigenstates 'chipm1' and 'chipm2' at centre of mass energy 208 GeV.
-
-LEP208_xsec_chipm_21: |
-   The LEP chargino pair production cross-section for
-   mass eigenstates 'chipm2' and 'chipm1' at centre of mass energy 208 GeV.
-
-LEP208_xsec_chipm_22: |
-   The LEP chargino pair production cross-section for
-   mass eigenstates 'chipm2' and 'chipm2' at centre of mass energy 208 GeV.
-
-
-LEP188_xsec_se1se1bar: |
-   The LEP pair production cross-section for sfermion
-   eigenstates 'se1' and 'se1bar' at centre of mass energy 188 GeV.
-
-LEP188_xsec_se1se2bar: |
-   The LEP pair production cross-section for sfermion
-   eigenstates 'se1' and 'se2bar' at centre of mass energy 188 GeV.
-
-LEP188_xsec_se2se1bar: |
-   The LEP pair production cross-section for sfermion
-   eigenstates 'se2' and 'se1bar' at centre of mass energy 188 GeV.
-
-LEP188_xsec_se2se2bar: |
-   The LEP pair production cross-section for sfermion
-   eigenstates 'se2' and 'se2bar' at centre of mass energy 188 GeV.
-
-LEP188_xsec_smu1smu1bar: |
-   The LEP pair production cross-section for sfermion
-   eigenstates 'smu1' and 'smu1bar' at centre of mass energy 188 GeV.
-
-LEP188_xsec_smu1smu2bar: |
-   The LEP pair production cross-section for sfermion
-   eigenstates 'smu1' and 'smu2bar' at centre of mass energy 188 GeV.
-
-LEP188_xsec_smu2smu1bar: |
-   The LEP pair production cross-section for sfermion
-   eigenstates 'smu2' and 'smu1bar' at centre of mass energy 188 GeV.
-
-LEP188_xsec_smu2smu2bar: |
-   The LEP pair production cross-section for sfermion
-   eigenstates 'smu2' and 'smu2bar' at centre of mass energy 188 GeV.
-
-LEP188_xsec_stau1stau1bar: |
-   The LEP pair production cross-section for sfermion
-   eigenstates 'stau1' and 'stau1bar' at centre of mass energy 188 GeV.
-
-LEP188_xsec_stau1stau2bar: |
-   The LEP pair production cross-section for sfermion
-   eigenstates 'stau1' and 'stau2bar' at centre of mass energy 188 GeV.
-
-LEP188_xsec_stau2stau1bar: |
-   The LEP pair production cross-section for sfermion
-   eigenstates 'stau2' and 'stau1bar' at centre of mass energy 188 GeV.
-
-LEP188_xsec_stau2stau2bar: |
-   The LEP pair production cross-section for sfermion
-   eigenstates 'stau2' and 'stau2bar' at centre of mass energy 188 GeV.
-
-LEP205_xsec_se1se1bar: |
-   The LEP pair production cross-section for sfermion
-   eigenstates 'se1' and 'se1bar' at centre of mass energy 205 GeV.
-
-LEP205_xsec_se1se2bar: |
-   The LEP pair production cross-section for sfermion
-   eigenstates 'se1' and 'se2bar' at centre of mass energy 205 GeV.
-
-LEP205_xsec_se2se1bar: |
-   The LEP pair production cross-section for sfermion
-   eigenstates 'se2' and 'se1bar' at centre of mass energy 205 GeV.
-
-LEP205_xsec_se2se2bar: |
-   The LEP pair production cross-section for sfermion
-   eigenstates 'se2' and 'se2bar' at centre of mass energy 205 GeV.
-
-LEP205_xsec_smu1smu1bar: |
-   The LEP pair production cross-section for sfermion
-   eigenstates 'smu1' and 'smu1bar' at centre of mass energy 205 GeV.
-
-LEP205_xsec_smu1smu2bar: |
-   The LEP pair production cross-section for sfermion
-   eigenstates 'smu1' and 'smu2bar' at centre of mass energy 205 GeV.
-
-LEP205_xsec_smu2smu1bar: |
-   The LEP pair production cross-section for sfermion
-   eigenstates 'smu2' and 'smu1bar' at centre of mass energy 205 GeV.
-
-LEP205_xsec_smu2smu2bar: |
-   The LEP pair production cross-section for sfermion
-   eigenstates 'smu2' and 'smu2bar' at centre of mass energy 205 GeV.
-
-LEP205_xsec_stau1stau1bar: |
-   The LEP pair production cross-section for sfermion
-   eigenstates 'stau1' and 'stau1bar' at centre of mass energy 205 GeV.
-
-LEP205_xsec_stau1stau2bar: |
-   The LEP pair production cross-section for sfermion
-   eigenstates 'stau1' and 'stau2bar' at centre of mass energy 205 GeV.
-
-LEP205_xsec_stau2stau1bar: |
-   The LEP pair production cross-section for sfermion
-   eigenstates 'stau2' and 'stau1bar' at centre of mass energy 205 GeV.
-
-LEP205_xsec_stau2stau2bar: |
-   The LEP pair production cross-section for sfermion
-   eigenstates 'stau2' and 'stau2bar' at centre of mass energy 205 GeV.
-
-LEP208_xsec_se1se1bar: |
-   The LEP pair production cross-section for sfermion
-   eigenstates 'se1' and 'se1bar' at centre of mass energy 208 GeV.
-
-LEP208_xsec_se1se2bar: |
-   The LEP pair production cross-section for sfermion
-   eigenstates 'se1' and 'se2bar' at centre of mass energy 208 GeV.
-
-LEP208_xsec_se2se1bar: |
-   The LEP pair production cross-section for sfermion
-   eigenstates 'se2' and 'se1bar' at centre of mass energy 208 GeV.
-
-LEP208_xsec_se2se2bar: |
-   The LEP pair production cross-section for sfermion
-   eigenstates 'se2' and 'se2bar' at centre of mass energy 208 GeV.
-
-LEP208_xsec_smu1smu1bar: |
-   The LEP pair production cross-section for sfermion
-   eigenstates 'smu1' and 'smu1bar' at centre of mass energy 208 GeV.
-
-LEP208_xsec_smu1smu2bar: |
-   The LEP pair production cross-section for sfermion
-   eigenstates 'smu1' and 'smu2bar' at centre of mass energy 208 GeV.
-
-LEP208_xsec_smu2smu1bar: |
-   The LEP pair production cross-section for sfermion
-   eigenstates 'smu2' and 'smu1bar' at centre of mass energy 208 GeV.
-
-LEP208_xsec_smu2smu2bar: |
-   The LEP pair production cross-section for sfermion
-   eigenstates 'smu2' and 'smu2bar' at centre of mass energy 208 GeV.
-
-LEP208_xsec_stau1stau1bar: |
-   The LEP pair production cross-section for sfermion
-   eigenstates 'stau1' and 'stau1bar' at centre of mass energy 208 GeV.
-
-LEP208_xsec_stau1stau2bar: |
-   The LEP pair production cross-section for sfermion
-   eigenstates 'stau1' and 'stau2bar' at centre of mass energy 208 GeV.
-
-LEP208_xsec_stau2stau1bar: |
-   The LEP pair production cross-section for sfermion
-   eigenstates 'stau2' and 'stau1bar' at centre of mass energy 208 GeV.
-
-LEP208_xsec_stau2stau2bar: |
-   The LEP pair production cross-section for sfermion
-   eigenstates 'stau2' and 'stau2bar' at centre of mass energy 208 GeV.
-
-
-
-LEP188_xsec_selselbar: |
-   The LEP pair production cross-section for sfermion
-   eigenstates 'sel' and 'selbar' at centre of mass energy 188 GeV.
-
-LEP188_xsec_selserbar: |
-   The LEP pair production cross-section for sfermion
-   eigenstates 'sel' and 'serbar' at centre of mass energy 188 GeV.
-
-LEP188_xsec_serselbar: |
-   The LEP pair production cross-section for sfermion
-   eigenstates 'ser' and 'selbar' at centre of mass energy 188 GeV.
-
-LEP188_xsec_serserbar: |
-   The LEP pair production cross-section for sfermion
-   eigenstates 'ser' and 'serbar' at centre of mass energy 188 GeV.
-
-LEP188_xsec_smulsmulbar: |
-   The LEP pair production cross-section for sfermion
-   eigenstates 'smul' and 'smulbar' at centre of mass energy 188 GeV.
-
-LEP188_xsec_smulsmurbar: |
-   The LEP pair production cross-section for sfermion
-   eigenstates 'smul' and 'smurbar' at centre of mass energy 188 GeV.
-
-LEP188_xsec_smursmulbar: |
-   The LEP pair production cross-section for sfermion
-   eigenstates 'smur' and 'smulbar' at centre of mass energy 188 GeV.
-
-LEP188_xsec_smursmurbar: |
-   The LEP pair production cross-section for sfermion
-   eigenstates 'smur' and 'smurbar' at centre of mass energy 188 GeV.
-
-LEP188_xsec_staulstaulbar: |
-   The LEP pair production cross-section for sfermion
-   eigenstates 'staul' and 'staulbar' at centre of mass energy 188 GeV.
-
-LEP188_xsec_staulstaurbar: |
-   The LEP pair production cross-section for sfermion
-   eigenstates 'staul' and 'staurbar' at centre of mass energy 188 GeV.
-
-LEP188_xsec_staurstaulbar: |
-   The LEP pair production cross-section for sfermion
-   eigenstates 'staur' and 'staulbar' at centre of mass energy 188 GeV.
-
-LEP188_xsec_staurstaurbar: |
-   The LEP pair production cross-section for sfermion
-   eigenstates 'staur' and 'staurbar' at centre of mass energy 188 GeV.
-
-LEP205_xsec_selselbar: |
-   The LEP pair production cross-section for sfermion
-   eigenstates 'sel' and 'selbar' at centre of mass energy 205 GeV.
-
-LEP205_xsec_selserbar: |
-   The LEP pair production cross-section for sfermion
-   eigenstates 'sel' and 'serbar' at centre of mass energy 205 GeV.
-
-LEP205_xsec_serselbar: |
-   The LEP pair production cross-section for sfermion
-   eigenstates 'ser' and 'selbar' at centre of mass energy 205 GeV.
-
-LEP205_xsec_serserbar: |
-   The LEP pair production cross-section for sfermion
-   eigenstates 'ser' and 'serbar' at centre of mass energy 205 GeV.
-
-LEP205_xsec_smulsmulbar: |
-   The LEP pair production cross-section for sfermion
-   eigenstates 'smul' and 'smulbar' at centre of mass energy 205 GeV.
-
-LEP205_xsec_smulsmurbar: |
-   The LEP pair production cross-section for sfermion
-   eigenstates 'smul' and 'smurbar' at centre of mass energy 205 GeV.
-
-LEP205_xsec_smursmulbar: |
-   The LEP pair production cross-section for sfermion
-   eigenstates 'smur' and 'smulbar' at centre of mass energy 205 GeV.
-
-LEP205_xsec_smursmurbar: |
-   The LEP pair production cross-section for sfermion
-   eigenstates 'smur' and 'smurbar' at centre of mass energy 205 GeV.
-
-LEP205_xsec_staulstaulbar: |
-   The LEP pair production cross-section for sfermion
-   eigenstates 'staul' and 'staulbar' at centre of mass energy 205 GeV.
-
-LEP205_xsec_staulstaurbar: |
-   The LEP pair production cross-section for sfermion
-   eigenstates 'staul' and 'staurbar' at centre of mass energy 205 GeV.
-
-LEP205_xsec_staurstaulbar: |
-   The LEP pair production cross-section for sfermion
-   eigenstates 'staur' and 'staulbar' at centre of mass energy 205 GeV.
-
-LEP205_xsec_staurstaurbar: |
-   The LEP pair production cross-section for sfermion
-   eigenstates 'staur' and 'staurbar' at centre of mass energy 205 GeV.
-
-LEP208_xsec_selselbar: |
-   The LEP pair production cross-section for sfermion
-   eigenstates 'sel' and 'selbar' at centre of mass energy 208 GeV.
-
-LEP208_xsec_selserbar: |
-   The LEP pair production cross-section for sfermion
-   eigenstates 'sel' and 'serbar' at centre of mass energy 208 GeV.
-
-LEP208_xsec_serselbar: |
-   The LEP pair production cross-section for sfermion
-   eigenstates 'ser' and 'selbar' at centre of mass energy 208 GeV.
-
-LEP208_xsec_serserbar: |
-   The LEP pair production cross-section for sfermion
-   eigenstates 'ser' and 'serbar' at centre of mass energy 208 GeV.
-
-LEP208_xsec_smulsmulbar: |
-   The LEP pair production cross-section for sfermion
-   eigenstates 'smul' and 'smulbar' at centre of mass energy 208 GeV.
-
-LEP208_xsec_smulsmurbar: |
-   The LEP pair production cross-section for sfermion
-   eigenstates 'smul' and 'smurbar' at centre of mass energy 208 GeV.
-
-LEP208_xsec_smursmulbar: |
-   The LEP pair production cross-section for sfermion
-   eigenstates 'smur' and 'smulbar' at centre of mass energy 208 GeV.
-
-LEP208_xsec_smursmurbar: |
-   The LEP pair production cross-section for sfermion
-   eigenstates 'smur' and 'smurbar' at centre of mass energy 208 GeV.
-
-LEP208_xsec_staulstaulbar: |
-   The LEP pair production cross-section for sfermion
-   eigenstates 'staul' and 'staulbar' at centre of mass energy 208 GeV.
-
-LEP208_xsec_staulstaurbar: |
-   The LEP pair production cross-section for sfermion
-   eigenstates 'staul' and 'staurbar' at centre of mass energy 208 GeV.
-
-LEP208_xsec_staurstaulbar: |
-   The LEP pair production cross-section for sfermion
-   eigenstates 'staur' and 'staulbar' at centre of mass energy 208 GeV.
-
-LEP208_xsec_staurstaurbar: |
-   The LEP pair production cross-section for sfermion
-   eigenstates 'staur' and 'staurbar' at centre of mass energy 208 GeV.
-
-Pythia_8_212_EM_init: |
-   Initializes Pythia 8.212 EM.
-
-Pythia_8_212_init: |
-   Initializes Pythia 8.212.
-
-
-
-#-------------------------------------
-#  DarkBit capabilities
-#-------------------------------------
-
-TH_ProcessCatalog: |
-   One of the central structures in DarkBit, carrying all relevant
-   information about the decay and annihilation of particles.
-   See Section 6.3.1 of DarkBit paper.
-
-DD_couplings: |
-   Provides WIMP mass and couplings to nucleons.
-
-mwimp: |
-   DM mass in GeV.
-
-sigmav: |
-   Thermally averaged annihilation cross section <sigma v>, for v=0, in cm^3 s^-1.
-
-sigma_SI_p: |
-   Spin-independent WIMP-proton cross section, in cm^2.
-
-sigma_SD_p: |
-   Spin-dependent WIMP-proton cross section, in cm^2.
-
-sigma_SI_n: |
-   Spin-independent WIMP-neutron cross section, in cm^2.
-
-sigma_SD_n: |
-   Spin-dependent WIMP-neutron cross section, in cm^2.
-
-DarkMatter_ID: |
-   Contains string ID to identify dark matter particle.
-
-RD_spectrum: |
-   Contains degrees of freedom and masses of all (co)-annihilating
-   particles, as well as location of thresholds and resonances.
-
-RD_spectrum_ordered: |
-   Same as RD_spectrum, but with all resonances and thresholds
-   ordered with increasing p_eff, and coannihilation thresholds
-   included
-
-RD_eff_annrate_DSprep: |
-   Ensures that DarkSUSY is correctly initialized for relic density
-   calculations.
-
-RD_eff_annrate: |
-   The effective invariant rate W_eff that enters in the calculation
-   of the thermally averaged cross section <sv>.
-
-RD_oh2: |
-   Contains the dark matter relic density for a given model point.
-
-RD_fraction: |
-   Contains the fraction of the observed dark matter density that is
-   used to calculate direct and indirect detection observables.
-
-lnL_oh2: |
-   Contains the log likelihood function constraining the relic density.
-
-LocalHalo: |
-   Provides the parameters of the Maxwell-Boltzmann velocity distribution,
-   in terms of the strucutre LocalMaxwellianHalo containing the parameters
-   rho0, v0, vrot, vesc.
-
-GalacticHalo: |
-   Provides the properties of the dark matter density distribution in the Galaxy,
-   in terms of the structure GalacticHaloProperties containing the function rho(r)
-   and the Sun-GC distance r_sun.
-
-lnL_rho0: |
-   Log-likelihood for the local DM density.
-
-lnL_vrot: |
-   Log-likelihood for the local disk rotational speed.
-
-lnL_v0: |
-   Log-likelihood for the most-probable DM speed.
-
-lnL_vesc: |
-   Log-likelihood for the escape velocity.
-
-XENON100_2012_Calculate: |
-   Perform rate and likelihood calculations for the XENON100 2012 direct detection analysis.
-
-XENON100_2012_Events: |
-   The number of observed events for the XENON100 2012 direct detection analysis.
-
-XENON100_2012_Background: |
-   The number of background events for the XENON100 2012 direct detection analysis.
-
-XENON100_2012_Signal: |
-   The number of signal events for the XENON100 2012 direct detection analysis.
-
-XENON100_2012_SignalSI: |
-   The number of spin-independent signal events for the XENON100 2012 direct detection analysis.
-
-XENON100_2012_SignalSD: |
-   The number of spin-independent signal events for the XENON100 2012 direct detection analysis.
-
-XENON100_2012_LogLikelihood: |
-   Calculate the log-likelihood for the XENON100 2012 direct detection analysis.
-
-XENON1T_2017_Calculate: |
-   Perform rate and likelihood calculations for the XENON1T 2017 direct detection analysis.
-
-XENON1T_2017_Events: |
-   The number of observed events for the XENON1T 2017 direct detection analysis.
-
-XENON1T_2017_Background: |
-   The number of background events for the XENON1T 2017 direct detection analysis.
-
-XENON1T_2017_Signal: |
-   The number of signal events for the XENON1T 2017 direct detection analysis.
-
-XENON1T_2017_SignalSI: |
-   The number of spin-independent signal events for the XENON1T 2017 direct detection analysis.
-
-XENON1T_2017_SignalSD: |
-   The number of spin-independent signal events for the XENON1T 2017 direct detection analysis.
-
-XENON1T_2017_LogLikelihood: |
-   Calculate the log-likelihood for the XENON1T 2017 direct detection analysis.
-
-LUX_2013_Calculate: |
-   Perform rate and likelihood calculations for the LUX 2013 direct detection analysis.
-
-LUX_2013_Events: |
-   The number of observed events for the LUX 2013 direct detection analysis.
-
-LUX_2013_Background: |
-   The number of background events for the LUX 2013 direct detection analysis.
-
-LUX_2013_Signal: |
-   The number of signal events for the LUX 2013 direct detection analysis.
-
-LUX_2013_SignalSI: |
-   The number of spin-independent signal events for the LUX 2013 direct detection analysis.
-
-LUX_2013_SignalSD: |
-   The number of spin-independent signal events for the LUX 2013 direct detection analysis.
-
-LUX_2013_LogLikelihood: |
-   Calculate the log-likelihood for the LUX 2013 direct detection analysis.
-
-LUX_2015_Calculate: |
-   Perform rate and likelihood calculations for the LUX 2015 direct detection analysis.
-
-LUX_2015_Events: |
-   The number of observed events for the LUX 2015 direct detection analysis.
-
-LUX_2015_Background: |
-   The number of background events for the LUX 2015 direct detection analysis.
-
-LUX_2015_Signal: |
-   The number of signal events for the LUX 2015 direct detection analysis.
-
-LUX_2015_SignalSI: |
-   The number of spin-independent signal events for the LUX 2015 direct detection analysis.
-
-LUX_2015_SignalSD: |
-   The number of spin-independent signal events for the LUX 2015 direct detection analysis.
-
-LUX_2015_LogLikelihood: |
-   Calculate the log-likelihood for the LUX 2015 direct detection analysis.
-
-LUX_2016_Calculate: |
-   Perform rate and likelihood calculations for the LUX 2016 direct detection analysis.
-
-LUX_2016_Events: |
-   The number of observed events for the LUX 2016 direct detection analysis.
-
-LUX_2016_Background: |
-   The number of background events for the LUX 2016 direct detection analysis.
-
-LUX_2016_Signal: |
-   The number of signal events for the LUX 2016 direct detection analysis.
-
-LUX_2016_SignalSI: |
-   The number of spin-independent signal events for the LUX 2016 direct detection analysis.
-
-LUX_2016_SignalSD: |
-   The number of spin-independent signal events for the LUX 2016 direct detection analysis.
-
-LUX_2016_LogLikelihood: |
-   Calculate the log-likelihood for the LUX 2016 direct detection analysis.
-
-PandaX_2016_Calculate: |
-   Perform rate and likelihood calculations for the PandaX 2016 direct detection analysis.
-
-PandaX_2016_Events: |
-   The number of observed events for the PandaX 2016 direct detection analysis.
-
-PandaX_2016_Background: |
-   The number of background events for the PandaX 2016 direct detection analysis.
-
-PandaX_2016_Signal: |
-   The number of signal events for the PandaX 2016 direct detection analysis.
-
-PandaX_2016_SignalSI: |
-   The number of spin-independent signal events for the PandaX 2016 direct detection analysis.
-
-PandaX_2016_SignalSD: |
-   The number of spin-independent signal events for the PandaX 2016 direct detection analysis.
-
-PandaX_2016_LogLikelihood: |
-   Calculate the log-likelihood for the PandaX 2016 direct detection analysis.
-
-SuperCDMS_2014_Calculate: |
-   Perform rate and likelihood calculations for the SuperCDMS 2014 direct detection analysis.
-
-SuperCDMS_2014_Events: |
-   The number of observed events for the SuperCDMS 2014 direct detection analysis.
-
-SuperCDMS_2014_Background: |
-   The number of background events for the SuperCDMS 2014 direct detection analysis.
-
-SuperCDMS_2014_Signal: |
-   The number of signal events for the SuperCDMS 2014 direct detection analysis.
-
-SuperCDMS_2014_SignalSI: |
-   The number of spin-independent signal events for the SuperCDMS 2014 direct detection analysis.
-
-SuperCDMS_2014_SignalSD: |
-   The number of spin-independent signal events for the SuperCDMS 2014 direct detection analysis.
-
-SuperCDMS_2014_LogLikelihood: |
-   Calculate the log-likelihood for the SuperCDMS 2014 direct detection analysis.
-
-SIMPLE_2014_Calculate: |
-   Perform rate and likelihood calculations for the SIMPLE 2014 direct detection analysis.
-
-SIMPLE_2014_Events: |
-   The number of observed events for the SIMPLE 2014 direct detection analysis.
-
-SIMPLE_2014_Background: |
-   The number of background events for the SIMPLE 2014 direct detection analysis.
-
-SIMPLE_2014_Signal: |
-   The number of signal events for the SIMPLE 2014 direct detection analysis.
-
-SIMPLE_2014_SignalSI: |
-   The number of spin-independent signal events for the SIMPLE 2014 direct detection analysis.
-
-SIMPLE_2014_SignalSD: |
-   The number of spin-independent signal events for the SIMPLE 2014 direct detection analysis.
-
-SIMPLE_2014_LogLikelihood: |
-   Calculate the log-likelihood for the SIMPLE 2014 direct detection analysis.
-
-PICO_2L_Calculate: |
-   Perform rate and likelihood calculations for the PICO-2L direct detection analysis.
-
-PICO_2L_Events: |
-   The number of observed events for the PICO-2L direct detection analysis.
-
-PICO_2L_Background: |
-   The number of background events for the PICO-2L direct detection analysis.
-
-PICO_2L_Signal: |
-   The number of signal events for the PICO-2L direct detection analysis.
-
-PICO_2L_SignalSI: |
-   The number of spin-independent signal events for the PICO-2L direct detection analysis.
-
-PICO_2L_SignalSD: |
-   The number of spin-independent signal events for the PICO-2L direct detection analysis.
-
-PICO_2L_LogLikelihood: |
-   Calculate the log-likelihood for the PICO-2L direct detection analysis.
-
-PICO_60_F_Calculate: |
-   Perform rate and likelihood calculations for the PICO-60 direct detection analysis (flourine only).
-
-PICO_60_F_Events: |
-   The number of observed events for the PICO-60 direct detection analysis (flourine only).
-
-PICO_60_F_Background: |
-   The number of background events for the PICO-60 direct detection analysis (flourine only).
-
-PICO_60_F_Signal: |
-   The number of signal events for the PICO-60 direct detection analysis (flourine only).
-
-PICO_60_F_SignalSI: |
-   The number of spin-independent signal events for the PICO-60 direct detection analysis (flourine only).
-
-PICO_60_F_SignalSD: |
-   The number of spin-independent signal events for the PICO-60 direct detection analysis (flourine only).
-
-PICO_60_F_LogLikelihood: |
-   Calculate the log-likelihood for the PICO-60 direct detection analysis (flourine only).
-
-PICO_60_I_Calculate: |
-   Perform rate and likelihood calculations for the PICO-60 direct detection analysis (iodine only).
-
-PICO_60_I_Events: |
-   The number of observed events for the PICO-60 direct detection analysis (iodine only).
-
-PICO_60_I_Background: |
-   The number of background events for the PICO-60 direct detection analysis (iodine only).
-
-PICO_60_I_Signal: |
-   The number of signal events for the PICO-60 direct detection analysis (iodine only).
-
-PICO_60_I_SignalSI: |
-   The number of spin-independent signal events for the PICO-60 direct detection analysis (iodine only).
-
-PICO_60_I_SignalSD: |
-   The number of spin-independent signal events for the PICO-60 direct detection analysis (iodine only).
-
-PICO_60_I_LogLikelihood: |
-   Calculate the log-likelihood for the PICO-60 direct detection analysis (iodine only).
-
-PICO_60_2017_Calculate: |
-   Perform rate and likelihood calculations for the PICO-60 2017 direct detection analysis.
-
-PICO_60_2017_Events: |
-   The number of observed events for the PICO-60 2017 direct detection analysis.
-
-PICO_60_2017_Background: |
-   The number of background events for the PICO-60 2017 direct detection analysis.
-
-PICO_60_2017_Signal: |
-   The number of signal events for the PICO-60 2017 direct detection analysis.
-
-PICO_60_2017_SignalSI: |
-   The number of spin-independent signal events for the PICO-60 2017 direct detection analysis.
-
-PICO_60_2017_SignalSD: |
-   The number of spin-independent signal events for the PICO-60 2017 direct detection analysis.
-
-PICO_60_2017_LogLikelihood: |
-   Calculate the log-likelihood for the PICO-60 2017 direct detection analysis.
-
-DARWIN_Ar_2015_Calculate: |
-   Perform rate and likelihood calculations for the DARWIN Ar 2015 direct detection analysis.
-
-DARWIN_Ar_2015_Events: |
-   The number of observed events for the DARWIN Ar 2015 direct detection analysis.
-
-DARWIN_Ar_2015_Background: |
-   The number of background events for the DARWIN Ar 2015 direct detection analysis.
-
-DARWIN_Ar_2015_Signal: |
-   The number of signal events for the DARWIN Ar 2015 direct detection analysis.
-
-DARWIN_Ar_2015_SignalSI: |
-   The number of spin-independent signal events for the DARWIN Ar 2015 direct detection analysis.
-
-DARWIN_Ar_2015_SignalSD: |
-   The number of spin-independent signal events for the DARWIN Ar 2015 direct detection analysis.
-
-DARWIN_Ar_2015_LogLikelihood: |
-   Calculate the log-likelihood for the DARWIN Ar 2015 direct detection analysis.
-
-DARWIN_Xe_2015_Calculate: |
-   Perform rate and likelihood calculations for the DARWIN Xe 2015 direct detection analysis.
-
-DARWIN_Xe_2015_Events: |
-   The number of observed events for the DARWIN Xe 2015 direct detection analysis.
-
-DARWIN_Xe_2015_Background: |
-   The number of background events for the DARWIN Xe 2015 direct detection analysis.
-
-DARWIN_Xe_2015_Signal: |
-   The number of signal events for the DARWIN Xe 2015 direct detection analysis.
-
-DARWIN_Xe_2015_SignalSI: |
-   The number of spin-independent signal events for the DARWIN Xe 2015 direct detection analysis.
-
-DARWIN_Xe_2015_SignalSD: |
-   The number of spin-independent signal events for the DARWIN Xe 2015 direct detection analysis.
-
-DARWIN_Xe_2015_LogLikelihood: |
-   Calculate the log-likelihood for the DARWIN Xe 2015 direct detection analysis.
-
-DARWIN_Ar_Calculate: |
-   Perform rate and likelihood calculations for the DARWIN Ar 2015 direct detection analysis.
-
-DARWIN_Ar_Events: |
-   The number of observed events for the DARWIN Ar 2015 direct detection analysis.
-
-DARWIN_Ar_Background: |
-   The number of background events for the DARWIN Ar 2015 direct detection analysis.
-
-DARWIN_Ar_Signal: |
-   The number of signal events for the DARWIN Ar 2015 direct detection analysis.
-
-DARWIN_Ar_SignalSI: |
-   The number of spin-independent signal events for the DARWIN Ar 2015 direct detection analysis.
-
-DARWIN_Ar_SignalSD: |
-   The number of spin-independent signal events for the DARWIN Ar 2015 direct detection analysis.
-
-DARWIN_Ar_LogLikelihood: |
-   Calculate the log-likelihood for the DARWIN Ar 2015 direct detection analysis.
-
-DARWIN_Xe_Calculate: |
-   Perform rate and likelihood calculations for the DARWIN Xe 2015 direct detection analysis.
-
-DARWIN_Xe_Events: |
-   The number of observed events for the DARWIN Xe 2015 direct detection analysis.
-
-DARWIN_Xe_Background: |
-   The number of background events for the DARWIN Xe 2015 direct detection analysis.
-
-DARWIN_Xe_Signal: |
-   The number of signal events for the DARWIN Xe 2015 direct detection analysis.
-
-DARWIN_Xe_SignalSI: |
-   The number of spin-independent signal events for the DARWIN Xe 2015 direct detection analysis.
-
-DARWIN_Xe_SignalSD: |
-   The number of spin-independent signal events for the DARWIN Xe 2015 direct detection analysis.
-
-DARWIN_Xe_LogLikelihood: |
-   Calculate the log-likelihood for the DARWIN Xe 2015 direct detection analysis.
-
-lnL_SI_nuclear_parameters: |
-   The log-likehood for the spin-independent nuclear parameters.
-
-lnL_SD_nuclear_parameters: |
-   The log-likehood for the spin-dependent nuclear parameters.
-
-SimYieldTable: |
-   Table of simulated particle yields.
-
-GA_missingFinalStates: |
-   Final states that are not avaialable with tabulated spectra.
-
-GA_AnnYield: |
-   Calculate the gamma-ray yield from the process catalogue.
-
-cascadeMC_FinalStates: |
-   List of final states for cascade decays.
-
-cascadeMC_DecayTable: |
-   Decay table for the decay chain.
-
-cascadeMC_gammaSpectra: |
-   Gamma-ray spectrum from cascade decays.
-
-cascadeMC_LoopManagement: |
-   Controls the loop for the cascade decay Monte Carlo simulation.
-
-cascadeMC_InitialState: |
-   The intial state for the cascade decay chain.
-
-cascadeMC_EventCount: |
-   Event counter for cascade decays.
-
-cascadeMC_ChainEvent: |
-   Generates decay chains.
-
-cascadeMC_Histograms: |
-   Creates histograms and evaluates the end conditions for the event loop in the cascade decay simulation.
-
-lnL_FermiLATdwarfs: |
-   Log-likelihood for the Fermi-LAT dwarf galaxy search.
-
-lnL_FermiGC: |
-   Log-likelihood for the Fermi-LAT GeV excess at the Galactic centre.
-
-lnL_HESSGC: |
-   Log-likelihood for the HESS Galactic halo searches.
-
-lnL_CTAGC: |
-   Log-likelihood for projected dark matter searches with CTA.
-
-set_gamLike_GC_halo: |
-   Intialises the Galactic DM distribution in GamLike.
-
-capture_rate_Sun: |
-   Capture rate of regular dark matter in the Sun (no v-dependent or q-dependent cross-sections; s^−1).
-
-equilibration_time_Sun: |
-   Timescale on which capture and annihilation of dark matter in the Sun equilibrate (s).
-
-annihilation_rate_Sun: |
-   Annihilation rate of dark matter in the Sun (s^-1).
-
-nuyield_ptr: |
-   A pointer to a function that returns the neutrino yield from dark matter in the Sun.
-
-IC22_data: |
-   Do signal, likelihood and related calculations for neutrino indirect detection analysis IC22.
-
-IC22_signal: |
-   Number of signal events for neutrino indirect detection analysis IC22.
-
-IC22_bg: |
-   Number of background events for neutrino indirect detection analysis IC22.
-
-IC22_loglike: |
-   Log-likelihood for neutrino indirect detection analysis IC22.
-
-IC22_bgloglike: |
-   Background-only log-likelihood for neutrino indirect detection analysis IC22.
-
-IC22_pvalue: |
-   p-value for neutrino indirect detection analysis IC22.
-
-IC22_nobs: |
-   Number of observed events for neutrino indirect detection analysis IC22.
-
-IC79SL_data: |
-   Do signal, likelihood and related calculations for neutrino indirect detection analysis IC79SL.
-
-IC79SL_signal: |
-   Number of signal events for neutrino indirect detection analysis IC79SL.
-
-IC79SL_bg: |
-   Number of background events for neutrino indirect detection analysis IC79SL.
-
-IC79SL_loglike: |
-   Log-likelihood for neutrino indirect detection analysis IC79SL.
-
-IC79SL_bgloglike: |
-   Background-only log-likelihood for neutrino indirect detection analysis IC79SL.
-
-IC79SL_pvalue: |
-   p-value for neutrino indirect detection analysis IC79SL.
-
-IC79SL_nobs: |
-   Number of observed events for neutrino indirect detection analysis IC79SL.
-
-IC79WL_data: |
-   Do signal, likelihood and related calculations for neutrino indirect detection analysis IC79WL.
-
-IC79WL_signal: |
-   Number of signal events for neutrino indirect detection analysis IC79WL.
-
-IC79WL_bg: |
-   Number of background events for neutrino indirect detection analysis IC79WL.
-
-IC79WL_loglike: |
-   Log-likelihood for neutrino indirect detection analysis IC79WL.
-
-IC79WL_bgloglike: |
-   Background-only log-likelihood for neutrino indirect detection analysis IC79WL.
-
-IC79WL_pvalue: |
-   p-value for neutrino indirect detection analysis IC79WL.
-
-IC79WL_nobs: |
-   Number of observed events for neutrino indirect detection analysis IC79WL.
-
-IC79WH_data: |
-   Do signal, likelihood and related calculations for neutrino indirect detection analysis IC79WH.
-
-IC79WH_signal: |
-   Number of signal events for neutrino indirect detection analysis IC79WH.
-
-IC79WH_bg: |
-   Number of background events for neutrino indirect detection analysis IC79WH.
-
-IC79WH_loglike: |
-   Log-likelihood for neutrino indirect detection analysis IC79WH.
-
-IC79WH_bgloglike: |
-   Background-only log-likelihood for neutrino indirect detection analysis IC79WH.
-
-IC79WH_pvalue: |
-   p-value for neutrino indirect detection analysis IC79WH.
-
-IC79WH_nobs: |
-   Number of observed events for neutrino indirect detection analysis IC79WH.
-
-IC79_loglike: |
-   The full 79-string IceCube log-likelihood.
-
-IceCube_likelihood: |
-   The complete IceCube log-likelihood, including 22-string and 79-string data.
-
-DarkSUSY_PointInit: |
-   Initialises DarkSUSY for a specific model point.
-
-DarkSUSY_PointInit_LocalHalo: |
-   Initialises Milky Way halo model parameters in DarkSUSY
-
-dump_GammaSpectrum: |
-   Dumps gamma-ray yield into ASCII table
-
-UnitTest_DarkBit: |
-   Prints various DarkBit results into YAML file.
-
-DD_SetDetectorEmin: |
-   Sets the minimum recoil energy relevant for a given direct detection experiment.
-
-DDCalc_1_0_0_init: |
-   Initialises DDCalc 1.0.0.
-
-DDCalc_1_1_0_init: |
-   Initialises DDCalc 1.1.0.
-
-DD_Experiment: |
-   The name of the DDcalc experiment corresponding to a specific experiment index.
-
-DD_Background: |
-   The number of background events for a given direct detection experiment.
-
-DD_CalcRates: |
-   Perform rate and likelihood calculations for a given direct detection experiment.
-
-DD_Events: |
-   The number of observed events for a given direct detection experiment.
-
-DD_LogLikelihood: |
-   Calculate the log-likelihood for a given direct detection experiment.
-
-DD_LogPValue: |
-   Calculate the log p-value for a given direct detection experiment.
-
-DD_Signal: |
-   The number of signal events for a given direct detection experiment.
-
-DD_SignalSD: |
-   The number of spin-dependent signal events for a given direct detection experiment.
-
-DD_SignalSI: |
-   The number of spin-independent signal events for a given direct detection experiment.
-
-LUX_2013_Init: |
-   Initialises a direct detection experiment with the properties of the 2013 analysis of LUX.
-
-LUX_2015_Init: |
-   Initialises a direct detection experiment with the properties of the 2015 reanalysis of LUX.
-
-LUX_2016_Init: |
-   Initialises a direct detection experiment with the properties of the 2016 analysis of LUX.
-
-SIMPLE_2014_Init: |
-   Initialises a direct detection experiment with the properties of the 2014 analysis of SIMPLE.
-
-PICO_2L_Init: |
-   Initialises a direct detection experiment with the properties of the analysis of PICO-2L.
-
-PICO_60_F_Init: |
-   Initialises a direct detection experiment with the properties of the analysis of PICO-60, including only fluorine.
-
-PICO_60_I_Init: |
-   Initialises a direct detection experiment with the properties of the analysis of PICO-60, including only iodine.
-
-PICO_60_2017_Init: |
-   Initialises a direct detection experiment with the properties of the 2017 analysis of PICO-60.
-
-PandaX_2016_Init: |
-   Initialises a direct detection experiment with the properties of the 2016 analysis of PandaX.
-
-XENON100_2012_Init: |
-   Initialises a direct detection experiment with the properties of the 2012 analysis of Xenon100.
-
-XENON1T_2017_Init: |
-   Initialises a direct detection experiment with the properties of the 2017 analysis of Xenon1T.
-
-SuperCDMS_2014_Init: |
-   Initialises a direct detection experiment with the properties of the 2014 analysis of SuperCDMS.
-
-FreeDetectorss: |
-   Deletes the detector object held internally by DDCalc (relevant for the C/C++ interface of DDCalc).
-
-FreeHalos: |
-   Deletes the halo object held internally by DDCalc (relevant for the C/C++ interface of DDCalc).
-
-FreeWIMPs: |
-   Deletes the WIMP object held internally by DDCalc (relevant for the C/C++ interface of DDCalc).
-
-FreeAll: |
-   Deletes the detector, halo and WIMP objects held internally by DDCalc (relevant for the C/C++ interface of DDCalc).
-
-GetWIMP_mG: |
-  Gets the WIMP parameters m, GpSI, GnSI, GpSD, GnSD (used in DDCalc)
-
-GetWIMP_mfa: |
-  Gets the WIMP parameters m, fp, fn, ap, an (used in DDCalc)
-
-GetWIMP_msigma: |
-  Gets the WIMP parameters m, sigmapSI, sigmanSI, sigmapSD, sigmanSD (used in DDCalc)
-
-SetWIMP_mG: |
-  Sets the WIMP parameters m, GpSI, GnSI, GpSD, GnSD (used in DDCalc)
-
-SetWIMP_mfa: |
-  Sets the WIMP parameters m, fp, fn, ap, an (used in DDCalc)
-
-SetWIMP_msigma: |
-  Sets the WIMP parameters m, sigmapSI, sigmanSI, sigmapSD, sigmanSD (used in DDCalc)
-
-InitDetector: |
-  Default detector setup used in DDCalc
-
-InitWIMP: |
-  Default WIMP structure used in DDCalc
-
-InitHalo: |
-  Default Halo structure used in DDCalc
-
-SetSHM: |
-  Sets the dark matter halo to the Standard Halo Model (SHM), used in DDCalc
-
-nulike_init: |
-  Initializes nulike.
-
-nulike_1_0_4_init: |
-  Initializes nulike_1_0_4.
-
-nulike_1_0_5_init: |
-  Initializes nulike_1_0_5.
-
-nulike_1_0_6_init: |
-  Initializes nulike_1_0_5.
-
-nubounds:
-  Counts, likelihoods and p-values from neutrino telescope searches for dark matter annihilation in the Sun.
-
-Example_lnL_B: |
-  Example log likelihood in ExampleBit B.
-
-lnlike_marg_poisson_gaussian_error: |
-  log of the convolution of a Poisson and Gausian distributions.
-
-lnlike_marg_poisson_lognormal_error: |
-  log of the convolution of a poisson and log-normal distributions.
-
-#-------------------------------------
-#  HiggsBounds capabilities
-#-------------------------------------
-
-Higgs_Production_Xsecs: |
-   Higss Production cross section
-
-HiggsBounds_4_2_1_init:
-   Initialises HiggsBounds backend, version 4.2.1.
-
-HiggsBounds_4_3_1_init:
-   Initialises HiggsBounds backend, version 4.3.1.
-
-finish_HiggsBounds: |
-   Finishes HiggsBound.
-
-initialize_HiggsBounds_int: |
-   Initialises HiggsBounds for library linking.
-
-HiggsBounds_charged_input: |
-   Required charged input values to initialise HiggsBounds.
-
-HiggsBounds_neutral_input_part: |
-   Required neutral input values to initialise HiggsBounds.
-
-HiggsBounds_input_SLHA: |
-   HiggsBounds SLHA file reader
-
-HiggsBounds_set_mass_uncertainties: |
-   Assign mass uncertainties for HiggsBounds backend.
-
-run_HiggsBounds_classic: |
-   Runs HiggsBounds after initialization.
-
-finish_HiggsBounds_chisqtables: |
-   Generates chi squared tables from HiggsBounds.
-
-initialize_HiggsBounds_chisqtables: |
-   Initializes HiggsBounds to produce chi squared tables.
-
-HB_calc_stats: |
-   To quote from HiggsBounds: "this is in the middle of development! DO NOT USE!"
-
-
-#-------------------------------------
-#  HiggsSignals capabilities
-#-------------------------------------
-
-HiggsSignals_1_4_init: |
-   Initialise HiggsSignals backend.
-
-HiggsSignals_neutral_input_MassUncertainty: |
-   Assign mass uncertainties for HiggsSignals backend.
-
-HiggsBounds_charged_input_HS: |
-   Required charged input values to initialise HiggsSignals.
-
-HiggsBounds_neutral_input_part_HS: |
-   Required neutral input values to initialise HiggsSignals.
-
-HiggsBounds_input_SLHA_HS: |
-   HiggsSignals SLHA file reader
-
-initialize_HiggsBounds_int_HS: |
-   Initialises HiggsBounds for library linking from HiggsSignals.
-
-finish_HiggsBounds_HS: |
-   Finishes HiggsBounds from HiggsSignals.
-
-finish_HiggsSignals: |
-   Finishes HiggsSignal Backend.
-
-initialize_HiggsSignals: |
-   Initializes HiggsSignals.
-
-initialize_HiggsSignals_latestresults: |
-   Initializes HiggsSignals.
-
-run_HiggsSignals: |
-   Runs HiggsSignals after Initialization.
-
-setup_pdf: |
-   Set pdf shape in HiggsSignals.
-
-setup_rate_uncertainties: |
-   Set the rate uncertainties in HiggsSignals.
-
-#-------------------------------------
-#  DarkSUSY capabilities
-#-------------------------------------
-
-DarkSUSY_5_1_3_init: |
-   Initialise DarkSUSY backend.
-
-dsIBffdxdy: |
-   Differential internal bremsstrahlung photon yield for fermion final states.
-
-dsIBfsrdxdy: |
-   Differential final state radiation photon yield for fermion final states.
-
-dsIBhhdxdy: |
-   Differential internal bremsstrahlung photon yield for the H+ H- final state.
-
-dsIBwhdxdy: |
-   Differential internal bremsstrahlung photon yield for W+- H-+ final states.
-
-dsIBwwdxdy: |
-   Differential internal bremsstrahlung photon yield for the W+ W- final state.
-
-dsSLHAread: |
-   DarkSUSY SLHA file reader.
-
-dsanwx: |
-   Neutralino self-annihilation invariant rate.
-
-dsddgpgn: |
-   Neutralino nucleon four-fermion couplings.
-
-dsgf2s2thw: |
-   Determines sin^2(theta_W) based on Fermi constant.
-
-dsgive_model_isasugra: |
-   Sets CMSSM model parameters in ISASUGRA included with DarkSUSY.
-
-dshainit: |
-   Intialises and loads common block values needed by DarkSUSY halo yield routines.
-
-dshayield: |
-   Integrated or differential yield of a range of SM species from various final states.
-
-dshigwid: |
-   Choose which Higgs width calculation to use in DarkSUSY.
-
-dshmcom: |
-   Halo model density, distance, and velocity parameters.
-
-dshmframevelcom: |
-   Velocity of observer in frame of galaxy.
-
-dshmisodf: |
-   Velocity dispersion and escape velocity.
-
-dshmnoclue: |
-   Mysterious DarkSUSY halo model common block (contains observer velocity).
-
-dsibyieldone: |
-   Inverse bremsstrahlung yield from one channel.
-
-dsinit: |
-   Initialise DarkSUSY.
-
-dsmqpole4loop: |
-   Calculate quark pole mass.
-
-dsmssmzero: |
-   Zeros all electroweak parameters in DarkSUSY.
-
-dsorder_flavour: |
-   Orders sfermions based on flavour content as expected by DarkSUSY routines.
-
-dsprep: |
-   Calculates cross sections and brnaching ratios and sets common block variables in DarkSUSY
-
-dsrdeqn: |
-   Solves the relic density evolution equation.
-
-dsrdinit: |
-   Initialise the DarkSUSY relic density routines (read in the degree of freedom table).
-
-dsrdomega: |
-   Calculates Omega h^2 for the MSSM neutralino.
-
-dsrdset: |
-   Set parameters for DarkSUSY relic density routines (which DOF table is used).
-
-dsrdtab: |
-   Tabulate the invariant annihilation rate in DarkSUSY.
-
-dsrdthlim: |
-   Determine which limits in p_eff for DarkSUSY to use when integrating for the thermal average.
-
-dsrdwintp: |
-   Interpolation of tabulated invariant rate.
-
-dssigmav: |
-   Neutralino self-annihilation cross section <sigma v> in zero velocity limit.
-
-dsspectrum: |
-   Sets up particle mass spectrum and mixing matrices in DarkSUSY.
-
-dsspwid: |
-   Sets widths of particles in DarkSUSY.
-
-dssuconst: |
-   Sets many useful constants in DarkSUSY.
-
-dssuconst_ckm: |
-   Sets CKM mixing parameters in DarkSUSY.
-
-dssuconst_yukawa_running: |
-   Calculates Yukawa couplings in DarkSUSY with running masses.
-
-dssusy: |
-   Sets up supersymmetric model routines in DarkSUSY.
-
-dssusy_isasugra: |
-   Sets up supersymmetric model routines in DarkSUSY using ISASUGRA.
-
-dsvertx: |
-   Sets up SUSY vertices in DarkSUSY.
-
-dswspectrum: |
-   Writes out mass spectrum.
-
-dswwidth: |
-   Writes out widths.
-
-cap_Sun_v0q0_isoscalar: |
-   Capture rate of dark matter in the sun.
-
-raw_muonyield: |
-   Gives either the differential or total yield of muons in a neutrino telescope from dark matter annihilation in the sun.
-
-pacodes: |
-   Common block containing particle codes used in DarkSUSY.
-
-mssmiuseful: |
-   Common block containing DarkSUSY particle codes for lightest supersymmmetric particle and neutralino.
-
-mspctm: |
-   DarkSUSY mass spectrum.
-
-widths: |
-   DarkSUSY particle widths. (Capability is defined twice.)
-
-intdof: |
-   Number of spin and color states for each particle for DarkSUSY.
-
-vrtxs: |
-   DarkSUSY interaction vertices.
-
-smruseful: |
-   Various standard model parameters.
-
-smcuseful: |
-   Contains option to determine how DarkSUSY runs particle masses.
-
-couplingconstants: |
-   Coupling constants.
-
-sckm: |
-   CKM matrix parameters.
-
-mixing: |
-   The CKM matrix.
-
-mssmtype: |
-   DarkSUSY parameter that specifies parameterisation of MSSM.
-
-mssmpar: |
-   MSSM parameters for DarkSUSY.
-
-mssmswitch: |
-   Switches that tell DarkSUSY how to calculate various quantities.
-
-sfermionmass: |
-   Sfermion masses for DarkSUSY.
-
-mssmwidths: |
-   Widths of Higgs sector particle for DarkSUSY.
-
-mssmmixing: |
-   MSSM mixing matrices.
-
-rdmgev: |
-   Information about (co)annihilating particles for the DarkSUSY relic density routines.
-
-rdpth: |
-   Momentum thresholds relevant for DarkSUSY relic density calculation.
-
-rddof: |
-   Common block for effective degrees of freedom in DarkSUSY.
-
-rderrors: |
-   Common block containing information about errors and warnings from DarkSUSY relic density routines.
-
-rdpars: |
-   Parameters that effect the DarkSUSY relic density calculation.
-
-rdswitch: |
-   Options for the DarkSUSY relic density calculation.
-
-rdlun: |
-   Logical units for DarkSUSY relic density calculation.
-
-rdpadd: |
-   Parameters that effect the tabulation of the invariant annihilation rate in DarkSUSY.
-
-IBintvars: |
-   Common block for DarkSUSY internal Bremsstrahlung routines.
-
-ddcom: |
-   Common block containing DM nucleon couplings and options for their calculation in DarkSUSY.
-
-nu_common_block: |
-   Annihilation branching rates and scalar decay rates used by DarkSUSY routines for DM annihilation in sun.
-
-nuyield: |
-   Neutrino yields at the top of the atmosphere.
-
-nuyield_setup: |
-   Sets DarkSUSY common blocks with all necessary information to calculate neutrino yields.
-
-particle_code: |
-   Translates GAMBIT string particle identifiers to corresponding DarkSUSY integer codes.
-
-initFromSLHAeaAndDecayTable: |
-   Initialises an MSSM model in DarkSUSY from an SLHAea object and a DecayTable.
-
-get_DS_neutral_h_decay_channels: |
-   Vector containing neutral Higgs decay channels in DarkSUSY.
-
-get_DS_charged_h_decay_channels: |
-   Vector containing charged Higgs decay channels in DarkSUSY.
-
-#-------------------------------------
-#  MicrOmegas capabilities
-#-------------------------------------
-
-MicrOmegas_MSSM_3_6_9_2_init: |
-   Initialise MicrOmegas MSSM backend.
-
-MicrOmegas_SingletDM_3_6_9_2_init: |
-   Initialise MicrOmegas SingletDM backend.
-
-assignVal: |
-   Assigns a value to a model parameter in MicrOmegas.
-
-vSigma: |
-   The velocity averaged cross section calculated at a specified temperature.
-
-oh2: |
-   The dark matter relic density (Omega h^2).
-
-suspectSUGRA: |
-   Calculates MSSM mass spectrum using SuSpect and use that to intialise MicrOmegas.
-
-lesHinput: |
-   Initialises MicrOmegas using an SLHA file.
-
-mass_spectrum: |
-   Calculates all masses/couplings in MicrOmegas and sorts odd particles by mass.
-
-cleanDecayTable: |
-   Removes all information from MicrOmegas decay table.
-
-nucleonAmplitudes: |
-   Calculates WIMP-nucleon scattering amplitudes.
-
-FeScLoop: |
-   Calculates loop contributions to WIMP-nucleon scattering.
-
-calcScalarQuarkFF: |
-   Calculates nuclear matrix elements for scalar DM-quark interactions.
-
-mInterp: |
-   MicrOmegas routine to interpolate between different center of mass energies to determine cosmic ray yields.
-
-zInterp: |
-   MicrOmegas routine for interpolating cosmic ray spectra.
-
-readSpectra: |
-   MicrOmegas routine to initialise cosmic-ray yield tables.
-
-MOcommon: |
-   MicrOmegas global variables.
-
-ForceUG: |
-   Flag to force CalcHEP in MicrOmegas to do calculation in unitary gauge.
-
-VZdecay: |
-   MicrOmegas flag that turns on 3 body decays via a virtual Z.
-
-VWdecay: |
-   MicrOmegas flag that turns on 3 body decays via a virtual W.
-
-dNdE: |
-   Differential cosmic-ray yield.
-
-
-#-------------------------------------
-#  DecayBit capabilities
-#-------------------------------------
-
-decay_rates: |
-   Collect all the decay rates into a table.
-
-Z_decay_rates : |
-   All decays of the Z gauge boson.
-
-Higgs_decay_rates : |
-   All decays of the most SM-like Higgs boson.
-
-Reference_SM_Higgs_decay_rates : |
-   All decays of the Higgs boson in the SM.
-
-eta_decay_rates : |
-   All decays of the η meson.
-
-omega_decay_rates : |
-   All decays of the ω meson.
-
-lnL_Higgs_invWidth : |
-   The log-likelihood of the (SM-like) Higgs invisible width.
-
-h0_2_decay_rates : |
-   Decays of the heaviest CP-even MSSM Higgs boson.
-
-A0_decay_rates : |
-   Decays of the CP-odd MSSM Higgs boson.
-
-gluino_decay_rates : |
-   Decays of the gluino.
-
-t_decay_rates : |
-   All decays of the t quark.
-
-snu_electronl_decay_rates : |
-   Decays of the ν_eL sneutrinos.
-
-snu_muonl_decay_rates : |
-   Decays of the ν_μL sneutrinos.
-
-snu_taul_decay_rates : |
-   Decays of the ν_τL sneutrinos.
-
-sup_ C _decay_rates : |
-   Decays of the u_L squarks.
-
-sdown_ C _decay_rates : |
-   Decays of the d_L squarks.
-
-scharm_ C _decay_rates : |
-   Decays of the c_L squarks.
-
-sstrange_ C _decay_rates : |
-   Decays of the s_L squarks.
-
-electron_ C _decay_rates : |
-   Decays of the e_L sleptons.
-
-smuon_ C _decay_rates : |
-   Decays of the mu_L sleptons.
-sup_ C _decay_rates : |
-   Decays of the u_R squarks.
-
-sdown_ C _decay_rates : |
-   Decays of the d_R squarks.
-
-scharm_ C _decay_rates : |
-   Decays of the c_R squarks.
-
-sstrange_ C _decay_rates : |
-   Decays of the s_R squarks.
-
-electron_ C _decay_rates : |
-   Decays of the e_R sleptons.
-
-smuon_ C _decay_rates : |
-   Decays of the μ_R sleptons.
-
-stop_1_decay_rates : |
-   Decays of the t_1 squarks.
-
-sbottom_1_decay_rates : |
-   Decays of the b_1 squarks.
-
-stau_1_decay_rates : |
-   Decays of the τ_1 sleptons.
-
-stop_2_decay_rates : |
-   Decays of the t_2 squarks.
-
-sbottom_2_decay_rates : |
-   Decays of the b_2 squarks.
-
-stau_2_decay_rates : |
-   Decays of the τ_2 sleptons.
-
-tbar_decay_rates : |
-   All decays of the anti-t quark.
-
-snubar_electronl_decay_rates : |
-   Decays of the anti-ν_eL sneutrinos.
-
-snubar_muonl_decay_rates : |
-   Decays of the anti-ν_μL sneutrinos.
-
-snubar_taul_decay_rates : |
-   Decays of the anti-ν_τL sneutrinos.
-
-supbar_ C _decay_rates : |
-   Decays of the anti-u_L squarks.
-
-sdownbar_ C _decay_rates : |
-   Decays of the anti-d_L squarks.
-
-scharmbar_ C _decay_rates : |
-   Decays of the anti-c_L squarks.
-
-sstrangebar_ C _decay_rates : |
-   Decays of the anti-s_L squarks.
-
-electronbar_ C _decay_rates : |
-   Decays of the anti-e_L sleptons.
-
-smuonbar_ C _decay_rates : |
-   Decays of the anti-μ_L sleptons.
-
-supbar_ C _decay_rates : |
-   Decays of the anti-u_R squarks.
-
-sdownbar_ C _decay_rates : |
-   Decays of the anti-d_R squarks.
-
-scharmbar_ C _decay_rates : |
-   Decays of the anti-c_R squarks.
-
-sstrangebar_ C _decay_rates : |
-   Decays of the anti-s_R squarks.
-
-electronbar_ C _decay_rates : |
-   Decays of the anti-e_R sleptons.
-
-smuonbar_ C _decay_rates : |
-   Decays of the anti-μ_R sleptons.
-
-stopbar_1_decay_rates : |
-   Decays of the anti-t_1 squarks.
-
-sbottombar_1_decay_rates : |
-   Decays of the anti-b_1 squarks.
-
-staubar_1_decay_rates : |
-   Decays of the anti-τ_1 sleptons.
-
-stopbar_2_decay_rates : |
-   Decays of the anti-t_2 squarks.
-
-sbottombar_2_decay_rates : |
-   Decays of the anti-b_2 squarks.
-
-staubar_2_decay_rates : |
-   Decays of the anti-τ_2 sleptons.
-
-mu_plus_decay_rates : |
-  All decays of the μ+ lepton.
-
-tau_plus_decay_rates : |
-  All decays of the τ+ lepton.
-
-W_plus_decay_rates : |
-  All decays of the W+ gauge boson.
-
-H_plus_decay_rates : |
-   Decays of the MSSM H+.
-
-chargino_plus_1_decay_rates : |
-   Decays of the chargino+ 1.
-
-chargino_plus_2_decay_rates : |
-   Decays of the chargino+ 2.
-
-mu_minus_decay_rates : |
-  All decays of the μ- lepton.
-
-tau_minus_decay_rates : |
-  All decays of the τ- lepton.
-
-W_minus_decay_rates : |
-  All decays of the W- gauge boson.
-
-Hminus_decay_rates : |
-   Decays of the MSSM H-.
-
-chargino_minus_1_decay_rates : |
-   Decays of the chargino- 1.
-
-chargino_minus_2_decay_rates : |
-   Decays of the chargino- 2.
-
-pi0_decay_rates : |
-  All decays of the π0 meson.
-
-rho0_decay_rates : |
-  All decays of the ρ0 meson.
-
-piplus_decay_rates : |
-  All decays of the π+ meson.
-
-rhoplus_decay_rates : |
-  All decays of the ρ+ meson.
-
-piminus_decay_rates : |
-  All decays of the π- meson.
-
-rhominus_decay_rates : |
-  All decays of the ρ- meson.
-
-neutralino_1_decay_rates : |
-   Decays of the neutralino 1.
-
-neutralino_2_decay_rates : |
-   Decays of the neutralino 2.
-
-neutralino_3_decay_rates : |
-   Decays of the neutralino 3.
-
-neutralino_4_decay_rates : |
-   Decays of the neutralino 4.
-
-SLHA1_violation: |
-   Checks if the first or second generation left-right mixing exceeds the specified tolerance (which means that SLHA1 is an invalid format for this model point).
-
-SLHA_pseudonyms: |
-   Get MSSM mass eigenstate pseudonyms for the gauge eigenstates
-
-Reference_SM_A0_decay_rates: |
-   Computation of decays of SM Higgs with mass equal to the mass of the CP-odd Higgs boson.
-
-Reference_SM_other_Higgs_decay_rates: |
-   Computation of decays of SM Higgs with mass equal to the mass of the least SM-like CP-even Higgs.
-
-#-------------------------------------
-#  PrecisionBit capabilities
-#-------------------------------------
-
-
-MSSM_spectrum: |
-    Provide an updated MSSM spectrum from the unimproved version with
-    precision W and Higgs masses.
-
-lnL_alpha_em : |
-   Log-likelihood of α_EM (m_Z), the MSBar value of the fine structure constant at μ = m_Z.
-
-lnL_alpha_s : |
-   Log-likelihood of α_s (m_Z), the MSBar value of the strong coupling constant at μ = m_Z.
-
-lnL_GF : |
-   Log-likelihood of the Fermi coupling constant G_F.
-
-lnL_light_quark_masses : |
-   Joint log-likelihood of the MSbar masses of the u, d and s quarks at μ = 2 GeV.
-
-lnL_mcmc : |
-   Log-likelihood of the MSbar mass of the c quark at scale m_c.
-
-lnL_mbmb : |
-   Log-likelihood of the MSbar mass of the b quark at scale m_b.
-
-lnL_t_mass : |
-   Log-likelihood of the top quark pole mass.
-
-lnL_Z_mass : |
-   Log-likelihood of the Z boson pole mass.
-
-lnL_h_mass : |
-   Simple log-likelihood of the SM-like Higgs boson pole mass.
-
-lnL_W_mass : |
-   Log-likelihood of the W boson pole mass.
-
-mw : |
-   The W boson pole mass.
-
-mh : |
-   The SM-like Higgs boson pole mass.
-
-FH_Precision : |
-   Precision observable tableau, as calculated with FeynHiggs.
-
-SP_PrecisionObs : |
-   Precision observable tableau, as calculated with SUSY-POPE.
-
-deltarho : |
-   Deviation from one (∆ρ) of the ratio of the Fermi effective coupling (G_F) in W and Z-mediated processes.
-
-prec_mw : |
-   Precision value of the W mass.
-
-prec_mh : |
-   Precision value of the mass of the most SM-like Higgs boson.
-
-prec_HeavyHiggsMasses : |
-   Precision values of the masses of the A^0, H+ and the least SM-like neutral Higgs boson.
-
-prec_sinW2_eff : |
-   Precision value of the effective leptonic weak mixing angle sin^2 θ_W,eff.
-
-edm_e : |
-   The electric dipole moment of the electron.
-
-edm_n : |
-   The electric dipole moment of the neutron.
-
-edm_hg : |
-   The electric dipole moment of mercury.
-
-muon_gm2: |
-   The BSM contribution to g−2 of the muon.
-
-muon_gm2_SM: |
-   The SM contribution to g−2 of the muon.
-
-lnL_sinW2_eff : |
-   Log-likelihood of the effective leptonic weak mixing angle sin^2 θ_W,eff.
-
-lnL_gm2 : |
-   Log-likelihood of the muon g−2.
-
-lnL_deltarho : |
-   Log-likelihood of ∆ρ, the departure from one of the ratio of the Fermi effective coupling (G_F) in W and Z-mediated processes.
-
-
-#-------------------------------------
-#  FlavBit capabilities
-#-------------------------------------
-
-AI_BKstarmumu : |
-   The isospin asymmetry in B-> K* μ+ μ-.
-
-AI_BKstarmumu_zero : |
-   The zero-crossing of the isospin asymmetry in B-> K* μ+ μ-.
-
-A_BXsll_highq2 : |
-   The integrated forward-backward asymmetry of B->Xs l+ l- in the high-q2 bin.
-
-A_BXsll_lowq2 : |
-   The integrated forward-backward asymmetry of B->Xs l+ l- in the low-q2 bin.
-
-A_BXsll_zero : |
-   The zero crossing of the forward-backward asymmetry of B->Xs l+ l-.
-
-A_BXsmumu_highq2 : |
-   The integrated forward-backward asymmetry of B->Xs μ+ μ- in the high-q2 bin.
-
-A_BXsmumu_highq2_CONV : |
-   The Wilson coefficients and the integrated forward-backward asymmetry of B->Xs μ+ μ- in the high-q2 bin.
-
-A_BXsmumu_lowq2 : |
-   The integrated forward-backward asymmetry of B->Xs μ+ μ- in the low-q2 bin.
-
-A_BXsmumu_lowq2_CONV : |
-   The Wilson coefficients and the integrated forward-backward asymmetry of B->Xs μ+ μ- in the low-q2 bin.
-
-A_BXsmumu_zero : |
-   The zero crossing of the forward-backward asymmetry of B->Xs μ+ μ-.
-
-A_BXsmumu_zero_CONV : |
-   The Wilson coefficients and the zero crossing of the forward-backward asymmetry of B->Xs μ+ μ-.
-
-A_BXstautau_highq2 : |
-   The integrated forward-backward asymmetry of B->Xs tau+ tau- in the high-q2 bin.
-
-A_BXstautau_highq2_CONV : |
-   The Wilson coefficients and the integrated forward-backward asymmetry of B->Xs tau+ tau- in the high-q2 bin.
-
-BDmunu : |
-   The branching ratio of B-> D mu nu.
-
-BDtaunu : |
-   The branching ratio of B-> D tau nu.
-
-BRBDlnu : |
-   The branching ratio of B-> D l nu.
-
-BDtaunu_BDenu : |
-   The ratio of BR(B-> D tau nu)/BR(B-> D e nu).
-
-BDstarmunu : |
-   The branching ratio of B-> D* mu nu.
-
-BDstartaunu : |
-   The branching ratio of B-> D* tau nu.
-
-BRBDstarlnu : |
-   The branching ratio of B-> D* l nu.
-
-BDstartaunu_BDstarenu : |
-   The ratio of BR(B-> D* tau nu)/BR(B-> D* e nu).
-
-BKstarmumu_11_25 : |
-   The integrated differential cross-section and angular observables of B-> K* μ+ μ- for q2 between 1.1 and 2.5 GeV^2.
-
-BKstarmumu_25_40 : |
-   The integrated differential cross-section and angular observables of B-> K* μ+ μ- for q2 between 2.5 and 4 GeV^2.
-
-BKstarmumu_40_60 : |
-   The integrated differential cross-section and angular observables of B-> K* μ+ μ- for q2 between 4 and 6 GeV^2.
-
-BKstarmumu_60_80 : |
-   The integrated differential cross-section and angular observables of B-> K* μ+ μ- for q2 between 6 and 8 GeV^2.
-
-BKstarmumu_15_17 : |
-   The integrated differential cross-section and angular observables of B-> K* μ+ μ- for q2 between 15 and 17 GeV^2.
-
-BKstarmumu_17_19 : |
-   The integrated differential cross-section and angular observables of B-> K* μ+ μ- for q2 between 17 and 19 GeV^2.
-
-BKstarmumu_CONV : |
-   The Wilson coefficients and the integrated differential cross-section and angular observables of B-> K* μ+ μ-.
-
-BRBKll : |
-   The differential cross-section and angular observables of B-> K l+ l-.
-
-BRBKstarll : |
-   The differential cross-section and angular observables of B-> K* l+ l-.
-
-BRBXsll_highq2 : |
-   The branching ratio B-> Xs l+ l- in the high-q2 bin.
-
-BRBXsll_lowq2 : |
-   The branching ratio B-> Xs l+ l- in the low-q2 bin.
-
-BRBXsmumu_highq2 : |
-   The branching ratio B-> Xs μ+ μ- in the high-q2 bin.
-
-BRBXsmumu_highq2_CONV : |
-   The Wilson coefficients and the branching ratio B-> Xs μ+ μ- in the high-q2 bin.
-
-BRBXsmumu_lowq2 : |
-   The branching ratio B-> Xs μ+ μ- in the low-q2 bin.
-
-BRBXsmumu_lowq2_CONV : |
-   The Wilson coefficients and the branching ratio B-> Xs μ+ μ- in the low-q2 bin.
-
-BRBXstautau_highq2 : |
-   The branching ratio B-> Xs tau+ tau- in the low-q2 bin.
-
-BRBXstautau_highq2_CONV : |
-   The Wilson coefficients and the branching ratio B-> Xs tau+ tau- in the low-q2 bin.
-
-BRBsphill : |
-   The differential cross-section and angular observables of Bs-> phi l+ l-.
-
-Bll : |
-   The branching ratio of Bd-> l+ l-.
-
-Bll_CONV : |
-   The Wilson coefficients and the branching ratio of Bd-> l+ l-.
-
-Blnu : |
-   The branching ratio of B-> l nu.
-
-Bmumu : |
-   The branching ratio of Bd-> μ+ μ-.
-
-Bsee_untag : |
-   The untagged branching ratio of Bs-> e+ e-.
-
-Bsll_untag : |
-   The untagged branching ratio of Bs-> l+ l-.
-
-Bsll_untag_CONV : |
-   The Wilson coefficients and the untagged branching ratio of Bs-> l+ l-.
-
-Bsmumu : |
-   The branching ratio of Bs-> μ+ μ-.
-
-Bsmumu_untag : |
-   The untagged branching ratio of Bs-> μ+ μ-.
-
-Btaunu : |
-   The branching ratio of B-> tau nu.
-
-CQ_calculator : |
-   The scalar and pseudoscalar Wilson coefficients.
-
-CW_calculator : |
-   The Wilson coefficients at the W mass scale.
-
-C_calculator_base1 : |
-   The Wilson coefficients at the b mass scale in the operator basis 1.
-
-C_calculator_base2 : |
-   The Wilson coefficients at the b mass scale in the operator basis 2.
-
-Cprime_calculator : |
-   The primed Wilson coefficients.
-
-DeltaMs : |
-   The Bs meson mass difference.
-
-Dmunu : |
-   The branching ratio of D-> mu nu.
-
-Dsmunu : |
-   The branching ratio of Ds-> mu nu.
-
-Dstaunu : |
-   The branching ratio of Ds-> tau nu.
-
-Kmunu_pimunu : |
-   The ratio of BR(K-> mu nu)/BR(pi-> mu nu).
-
-RD : |
-   The ratio of BR(B-> D tau nu)/BR(B-> D e nu).
-
-RDstar : |
-   The ratio of BR(B-> D* tau nu)/BR(B-> D* e nu).
-
-Rmu : |
-   The ratio of BR(K-> mu nu)/BR(pi-> mu nu).
-
-Rmu23 : |
-   The Rmu23 observable related to K-> mu nu and pi-> mu nu.
-
-SI_AI_BKstarmumu_CONV : |
-   The Wilson coefficients and the isospin asymmetry in B-> K* μ+ μ-.
-
-SI_AI_BKstarmumu_zero_CONV : |
-   The Wilson coefficients and the zero crossing of isospin asymmetry in B-> K* μ+ μ-.
-
-SL_LL : |
-  Log-likelihood for the tree-level leptonic and semileptonic B and D decays.
-
-SL_M : |
-  Measurements related to the tree-level leptonic and semileptonic B and D decays.
-
-SuperIso_3_6_init : |
-   Initalise SuperIso v3.6.
-
-SuperIso_modelinfo : |
-   SuperIso internal model information.
-
-b2ll_LL : |
-   Log-likelihood for BR(Bd-> μ+ μ-) and BR(Bs-> μ+ μ-).
-
-b2ll_M : |
-   Measurements related to BR(Bd-> μ+ μ-) and BR(Bs-> μ+ μ-).
-
-b2sgamma_LL : |
-   Log-likelihood for inclusive branching ratio of B-> Xs gamma.
-
-b2sll_LL : |
-   Log-likelihood for B-> K* μ+ μ- observables.
-
-b2sll_M : |
-   Measurements for B-> K* μ+ μ- observables.
-
-bsgamma : |
-   The inclusive branching ratio of B-> Xs gamma with a photon energy cut of 1.6 GeV.
-
-bsgamma_CONV : |
-   The Wilson coefficients and the inclusive branching ratio of B-> Xs gamma.
-
-bsgamma_Ecut : |
-   The inclusive branching ratio of B-> Xs gamma with a photon energy cut Ecut.
-
-delta0 : |
-   The isospin asymmetry of B-> K* gamma.
-
-deltaMB_LL : |
-   Log-likelihood for the Bs meson mass difference.
-
-mb_1S : |
-   The 1S bottom quark mass.
-
-SUSYPOPE_0_2_init: |
-   Initialize SUSYPOPE backend
-
-CalcObs_SUSYPOPE: |
-   Calculate precision observables using SUSYPOPE
-
-SetFlags_SUSYPOPE: |
-   Set internal flags for SUSYPOPE
-
-SetPara_SUSYPOPE: |
-   Set internal parameters for SUSYPOPE
-
-Init_param : |
-   Initialiases the SuperIso parameter structure.
-
-alphas_running : |
-   Computes the alphas running coupling at a given energy.
-
-slha_adjust : |
-   Adjusts the SLHA parameters to the SuperIso standard.
-
-#-------------------------------------
-#  SUSY-HIT capabilities
-#-------------------------------------
-
-SUSY_HIT_1_5_init: |
-   Initialise SUSY-HIT backend
-
-sdecay: |
-   Computation of all MSSM decays.
-
-unlikely: |
-   An unlikely double (used for SUSY-HIT initialisation).
-
-cb_checkfavvio: |
-   Common block containing options for flavour violation.
-
-cb_susyhitin: |
-   Various standard model parameters used by SUSY-HIT.
-
-cb_sd_leshouches1: |
-   SLHA1 values for SDecay.
-
-cb_sd_leshouches2: |
-   SLHA2 values for SDecay
-
-cb_slha_leshouches1_hdec: |
-   SLHA1 values for HDecay.
-
-cb_slha_leshouches2_hdec: |
-   SLHA2 values for HDecay.
-
-cb_widtha_hdec: |
-   Decay width and branching fractions to SM and Higgs sector particles of A_0.
-
-cb_widthhl_hdec: |
-   Decay width and branching fractions to SM and Higgs sector particles of h0_1.
-
-cb_widthhh_hdec: |
-   Decay width and branching fractions to SM and Higgs sector particles of h0_2.
-
-cb_widthhc_hdec: |
-   Decay width and branching fractions to SM and Higgs sector particles of H_+.
-
-cb_wisusy_hdec: |
-   Branching fractions of various particles to SUSY particles.
-
-cb_wisfer_hdec: |
-   Branching fractions of various particles to sfermions.
-
-cb_hd_golddec: |
-   Goldstino decay widths.
-
-cb_sd_char2body: |
-   Branching fractions for two body decays of chargino_+_1.
-
-cb_sd_char2bodygrav: |
-   Branching fractions for two body decays of chargino_+_1 with gravitino in final state.
-
-cb_sd_char3body: |
-   Branching fractions for three body decays of chargino_+_1.
-
-cb_sd_charwidth: |
-   The total width of chargino_+_1.
-
-cb_sd_neut2body: |
-   Branching fractions for two body decays of neutralino_1.
-
-cb_sd_neut2bodygrav: |
-   Branching fractions for two body decays of neutralino_1 with gravitino in final state.
-
-cb_sd_neut3body: |
-   Branching fractions for three body decays of neutralino_1.
-
-cb_sd_neutloop: |
-   Branching fractions for loop induced decays of neutralino_1.
-
-cb_sd_neutwidth: |
-   Total width of neutralino_1.
-
-cb_sd_glui2body: |
-   Branching fractions for two body decays of gluino.
-
-cb_sd_glui3body: |
-   Branching fractions for three body decays of gluino.
-
-cb_sd_gluiloop: |
-   Branching fractions for loop induced decays of gluino.
-
-cb_sd_gluiwidth: |
-   Total width of gluino.
-
-cb_sd_sup2body: |
-   Branching fractions for two body decays of sups.
-
-cb_sd_supwidth: |
-   Total width of sups.
-
-cb_sd_sdown2body: |
-   Branching fractions for two body decays of sdowns.
-
-cb_sd_sdownwidth: |
-   Total width of sdowns.
-
-cb_sd_stop2body: |
-   Branching fractions for two body decays of stops.
-
-cb_sd_stop3body: |
-   Branching fractions for three body decays of stops.
-
-cb_sd_stoploop: |
-   Branching fractions for loop induced decays of stops.
-
-cb_sd_stop4body: |
-   Branching fractions for four body decays of stops.
-
-cb_sd_stopwidth: |
-   Total width of stops.
-
-cb_sd_sbot2body: |
-   Branching fractions for two body decays of sbottoms.
-
-cb_sd_sbot3body: |
-   Branching fractions for three body decays of sbottoms.
-
-cb_sd_sbotwidth: |
-   Total width of sbottoms.
-
-cb_sd_sel2body: |
-   Branching fractions for two body decaus of selectrons.
-
-cb_sd_selwidth: |
-   Total width of selectrons.
-
-cb_sd_snel2body: |
-   Branching fractions for two body decays of electron sneutrinos.
-
-cb_sd_snelwidth: |
-   Total width of electron sneutrinos.
-
-cb_sd_stau2body: |
-   Branching fractions for two body decauys of staus.
-
-cb_sd_stau2bodygrav: |
-   Branching fractions for two body decays of staus with gravitinos in the final state.
-
-cb_sd_stauwidth: |
-   Total width of staus.
-
-cb_sd_sntau2body: |
-   Branching fractions for two body decays of tau sneutrinos.
-
-cb_sd_sntauwidth: |
-   Total width of tau sneutrinos.
-
-cb_sd_top2body: |
-   Branching fractions for tops to two body final states.
-
-cb_sd_topwidth: |
-   Total width of top.
-
-cb_flavviolation: |
-   Mixing matrices.
-
-cb_sd_mbmb: |
-   Mb(Mb) in the MSbar scheme.
-
-cb_sd_selectron: |
-   Selectron mixing matrix.
-
-susy_hit_backend_level_init: |
-   Runs SUSY-HIT decay calculations.
-
-H_minus_decay_rates: |
-   Decay rate of the negative chared higgs.
-
-scharm_l_decay_rates: |
-   Decay rate of the left-handed scharm.
-
-scharm_r_decay_rates: |
-   Decay rate of the right-handed scharm.
-
-scharmbar_l_decay_rates: |
-   Decay rate of the left-handed anti-scharm.
-
-scharmbar_r_decay_rates: |
-   Decay rate of the right-handed anti-scharm.
-
-sdown_l_decay_rates: |
-   Decay rate of the left-handed sdown.
-
-sdown_r_decay_rates: |
-   Decay rate of the right-handed sdown.
-
-sdownbar_l_decay_rates: |
-   Decay rate of the left-handed anti-sdown.
-
-sdownbar_r_decay_rates: |
-   Decay rate of the right-handed auti-sdown.
-
-selectron_l_decay_rates: |
-   Decay rate of the left-handed selectron.
-
-selectron_r_decay_rates: |
-   Decay rate of the right-handed selectron.
-
-selectronbar_l_decay_rates: |
-   Decay rate of the left-handed anti-selectron.
-
-selectronbar_r_decay_rates: |
-   Decay rate of the right-handed anti-selectron.
-
-pi_0_decay_rates: |
-   Decay rate of the pi_0 meson.
-
-pi_minus_decay_rates: |
-   Decay rate of the pi minus mesaon.
-
-pi_plus_decay_rates: |
-   Decay rate of the pi plus meson.
-
-rho_0_decay_rates: |
-   Decay rate of the rho_0 meson.
-
-rho_minus_decay_rates: |
-   Decay rate of the rho minus meson.
-
-rho_plus_decay_rates: |
-   Decay rate of the rho plus meson.
-
-smuon_l_decay_rates: |
-   Decay rate of the left-handed smuon.
-
-smuon_r_decay_rates: |
-   Decay rate of the right-handed smuon.
-
-smuonbar_l_decay_rates: |
-   Decay rate of the left-handed anti-smuon.
-
-smuonbar_r_decay_rates: |
-   Decay rate of the right-handed anti-smuon.
-
-sstrange_l_decay_rates: |
-   Decay rate of the left-handed sstrang.
-
-sstrange_r_decay_rates: |
-   Decay rate of the right-handed sstrang.
-
-sstrangebar_l_decay_rates: |
-   Decay rate of the left-handed anti-sstrang.
-
-sstrangebar_r_decay_rates: |
-   Decay rate of the right-handed anti-sstrang.
-
-sup_l_decay_rates: |
-   Decay rate of the left-handed sup.
-
-sup_r_decay_rates: |
-   Decay rate of the right-handed sup.
-
-supbar_l_decay_rates: |
-   Decay rate of the left-handed anti-sup.
-
-supbar_r_decay_rates: |
-   Decay rate of the right-handed anti-sup.
-
-#-------------------------------------
-#  Model capabilities
-#-------------------------------------
-
-Halo_Einasto_parameters: |
-   Parameters of the Einasto halo profile (rho0, rhos, vrot, v0, vesc, rs, r_sun, alpha).
-   See also ./gambit Halo_Einasto
-
-Halo_Einasto_rho0_parameters: |
-   Parameters of the Einasto halo profile, with rhos being internally calculated from rho0 and the other parameters.
-   See also ./gambit Halo_Einasto_rho0
-
-Halo_Einasto_rhos_parameters: |
-   Parameters of the Einasto halo profile, with rho0 being internally calculated from rhos and the other parameters.
-   See also ./gambit Halo_Einasto_rhos
-
-Halo_gNFW_parameters: |
-   Parameters of the generalized NFW halo profile (rho0, rhos, vrot, v0, vesc, rs, r_sun, alpha, beta, gamma).
-   See also ./gambit Halo_gNFW
-
-Halo_gNFW_rho0_parameters: |
-   Parameters of the generalized NFW halo profile, with rhos being internally calculated from rho0 and the other parameters.
-   See also ./gambit Halo_gNFW_rho0
-
-Halo_gNFW_rhos_parameters: |
-   Parameters of the generalized NFW halo profile, with rho0 being internally calculated from rhos and the other parameters.
-   See also ./gambit Halo_gNFW_rhos
-
-MSSM10atQ_parameters: |
-   Parameters for the model MSSM10atQ (see ./gambit MSSM10atQ)
-
-MSSM10batQ_parameters: |
-   Parameters for the model MSSM10batQ (see ./gambit MSSM10batQ)
-
-MSSM10catQ_parameters: |
-   Parameters for the model MSSM10catQ (see ./gambit MSSM10catQ)
-
-MSSM11atQ_parameters: |
-   Parameters for the model MSSM11atQ (see ./gambit MSSM11atQ)
-
-MSSM15atQ_parameters: |
-   Parameters for the model MSSM15atQ (see ./gambit MSSM15atQ)
-
-MSSM16atQ_parameters: |
-   Parameters for the model MSSM16atQ (see ./gambit MSSM16atQ)
-
-MSSM19atQ_parameters: |
-   Parameters for the model MSSM19atQ (see ./gambit MSSM19atQ)
-
-MSSM20atMSUSY_parameters: |
-   Parameters for the model MSSM20atMSUSY (see ./gambit MSSM20atMSUSY)
-
-MSSM20atMSUSY_mA_parameters: |
-   Parameters for the model MSSM20atMSUSY_mA (see ./gambit MSSM20atMSUSY_mA)
-
-MSSM20atMGUT_parameters: |
-   Parameters for the model MSSM20atMGUT (see ./gambit MSSM20atMGUT)
-
-MSSM20atMGUT_mA_parameters: |
-   Parameters for the model MSSM20atMGUT_mA (see ./gambit MSSM20atMGUT_mA)
-
-MSSM20atQ_parameters: |
-   Parameters for the model MSSM20atQ (see ./gambit MSSM20atQ)
-
-MSSM24atQ_parameters: |
-   Parameters for the model MSSM24atQ (see ./gambit MSSM24atQ)
-
-MSSM25atMSUSY_parameters: |
-   Parameters for the model MSSM25atMSUSY (see ./gambit MSSM25atMSUSY)
-
-MSSM25atMSUSY_mA_parameters: |
-   Parameters for the model MSSM25atMSUSY_mA (see ./gambit MSSM25atMSUSY_mA)
-
-MSSM25atMGUT_parameters: |
-   Parameters for the model MSSM25atMGUT (see ./gambit MSSM25atMGUT)
-
-MSSM25atMGUT_mA_parameters: |
-   Parameters for the model MSSM25atMGUT_mA (see ./gambit MSSM25atMGUT_mA)
-
-MSSM25atQ_parameters: |
-   Parameters for the model MSSM25atQ (see ./gambit MSSM25atQ)
-
-MSSM30atMSUSY_parameters: |
-   Parameters for the model MSSM30atMSUSY (see ./gambit MSSM30atMSUSY)
-
-MSSM30atMSUSY_mA_parameters: |
-   Parameters for the model MSSM30atMSUSY_mA (see ./gambit MSSM30atMSUSY_mA)
-
-MSSM30atMGUT_parameters: |
-   Parameters for the model MSSM30atMGUT (see ./gambit MSSM30atMGUT)
-
-MSSM30atMGUT_mA_parameters: |
-   Parameters for the model MSSM30atMGUT_mA (see ./gambit MSSM30atMGUT_mA)
-
-MSSM30atQ_parameters: |
-   Parameters for the model MSSM30atQ (see ./gambit MSSM30atQ)
-
-MSSM63atMGUT_parameters: |
-   Parameters for the model MSSM63atMGUT (see ./gambit MSSM63atMGUT)
-
-MSSM63atMSUSY_parameters: |
-   Parameters for the model MSSM63atMSUSY (see ./gambit MSSM63atMSUSY)
-
-MSSM63atQ_parameters: |
-   Parameters for the model MSSM63atQ (see ./gambit MSSM63atQ)
-
-MSSM63atMGUT_mA_parameters: |
-   Parameters for the model MSSM63atMGUT_mA (see ./gambit MSSM63atMGUT_mA)
-
-MSSM63atMSUSY_mA_parameters: |
-   Parameters for the model MSSM63atMSUSY_mA (see ./gambit MSSM63atMSUSY_mA)
-
-MSSM7atQ_parameters: |
-   Parameters for the model MSSM7atQ (see ./gambit MSSM7atQ)
-
-MSSM9atQ_parameters: |
-   Parameters for the model MSSM9atQ (see ./gambit MSSM9atQ)
-
-MSSM9batQ_parameters: |
-   Parameters for the model MSSM9batQ (see ./gambit MSSM9batQ)
-
-MSSM10atQ_mA_parameters: |
-   Parameters for the model MSSM10atQ_mA (see ./gambit MSSM10atQ_mA)
-
-MSSM10batQ_mA_parameters: |
-   Parameters for the model MSSM10batQ_mA (see ./gambit MSSM10batQ_mA)
-
-MSSM10catQ_mA_parameters: |
-   Parameters for the model MSSM10catQ_mA (see ./gambit MSSM10catQ_mA)
-
-MSSM11atQ_mA_parameters: |
-   Parameters for the model MSSM11atQ_mA (see ./gambit MSSM11atQ_mA)
-
-MSSM15atQ_mA_parameters: |
-   Parameters for the model MSSM15atQ_mA (see ./gambit MSSM15atQ_mA)
-
-MSSM16atQ_mA_parameters: |
-   Parameters for the model MSSM16atQ_mA (see ./gambit MSSM16atQ_mA)
-
-MSSM19atQ_mA_parameters: |
-   Parameters for the model MSSM19atQ_mA (see ./gambit MSSM19atQ_mA)
-
-MSSM20atQ_mA_parameters: |
-   Parameters for the model MSSM20atQ_mA (see ./gambit MSSM20atQ_mA)
-
-MSSM24atQ_mA_parameters: |
-   Parameters for the model MSSM24atQ_mA (see ./gambit MSSM24atQ_mA)
-
-MSSM25atQ_mA_parameters: |
-   Parameters for the model MSSM25atQ_mA (see ./gambit MSSM25atQ_mA)
-
-MSSM30atQ_mA_parameters: |
-   Parameters for the model MSSM30atQ_mA (see ./gambit MSSM30atQ_mA)
-
-MSSM63atQ_mA_parameters: |
-   Parameters for the model MSSM63atQ_mA (see ./gambit MSSM63atQ_mA)
-
-MSSM7atQ_mA_parameters: |
-   Parameters for the model MSSM7atQ_mA (see ./gambit MSSM7atQ_mA)
-
-MSSM9atQ_mA_parameters: |
-   Parameters for the model MSSM9atQ_mA (see ./gambit MSSM9atQ_mA)
-
-MSSM9batQ_mA_parameters: |
-   Parameters for the model MSSM9batQ_mA (see ./gambit MSSM9batQ_mA)
-
-NUHM1_parameters: |
-   Parameters for the model NUHM1 (see ./gambit NUHM1)
-
-NUHM2_parameters: |
-   Parameters for the model NUHM2 (see ./gambit NUHM2)
-
-CMSSM_parameters: |
-   Parameters for the model CMSSM (see ./gambit CMSSM)
-
-NormalDist_parameters: |
-   Parameters for the model NormalDist (see ./gambit NormalDist)
-
-SingletDMZ3_parameters: |
-   Parameters for the model SingletDMZ3 (see ./gambit SingletDMZ3)
-
-SingletDM_parameters: |
-   Parameters for the model SingletDM (see ./gambit SingletDM)
-
-SingletDM_running_parameters: |
-   Parameters for the model SingletDM_running (see ./gambit SingletDM_running)
-
-StandardModel_Higgs_parameters: |
-   Parameters for the model StandardModel_Higgs (see ./gambit StandardModel_Higgs)
-
-StandardModel_Higgs_running_parameters: |
-   Parameters for the model StandardModel_Higgs_running (see ./gambit StandardModel_Higgs_running)
-
-StandardModel_SLHA2_parameters: |
-   Parameters for the model StandardModel_SLHA2 (see ./gambit StandardModel_SLHA2)
-
-TestModel1D_parameters: |
-   Parameters for the model TestModel1D (see ./gambit TestModel1D)
-
-WC_parameters: |
-   Parameters for the model WC (see ./gambit WC)
-
-mSUGRA_parameters: |
-   Parameters for the model mSUGRA (see ./gambit mSUGRA)
-
-nuclear_params_fnq_parameters: |
-   Parameters for the model nuclear_params_fnq (see ./gambit nuclear_params_fnq)
-
-nuclear_params_sigma0_sigmal_parameters: |
-   Parameters for the model nuclear_params_sigma0_sigmal (see ./gambit nuclear_params_sigma0_sigmal)
-
-nuclear_params_sigmas_sigmal_parameters: |
-   Parameters for the model nuclear_params_sigmas_sigmal (see ./gambit nuclear_params_sigmas_sigmal)
-#-------------------------------------
-#  FeynHiggs capabilities
-#-------------------------------------
-
-FeynHiggs_2_11_2_init: |
-   Initialisation of FeynHiggs.
-
-FeynHiggs_2_11_3_init: |
-   Initialisation of FeynHiggs.
-
-FeynHiggs_2_12_0_init: |
-   Initialisation of FeynHiggs.
-
-FHConstraints: |
-   FeynHiggs precision constraint observables.
-
-FHCouplings: |
-
-FHFlavour: |
-
-FHGetPara: |
-
-FHHiggsCorr: |
-
-FHHiggsProd: |
-
-FHSelectUZ: |
-
-FHSetDebug: |
-
-FHSetFlags: |
-
-FHSetLFV: |
-
-FHSetNMFV: |
-
-FHSetPara: |
-
-FHSetSMPara: |
-
-FHUncertainties: |
-
-FH_Couplings_output: |
-
-FH_FlavourObs: |
-
-#----------------------------
-#  gamLike capabilities
-#----------------------------
-
-gamLike_1_0_0_init: |
-   Initialisation of gamLike.
-
-init: |
-   Initialise variables in gamLike.
-lnL: |
-   Calculates the likelihood for gamma-ray indirect searches for dark matter.
-
-set_data_path: |
-   Set the data path for gamLike.
-
-set_halo_profile: |
-   Set the halo profile in gamLike.
-
-#----------------------------
-#  gm2calc capabilities
-#----------------------------
-
-gm2calc_1_2_0_init: |
-   Initialises gm2calc, version 1.2.0.
-
-gm2calc_1_3_0_init: |
-   Initialised gm2calc, version 1.3.0.
-
-calculate_amu_1loop: |
-   Calculates the anomalous magnetic moment of the muon at 1 loop.
-
-calculate_amu_1loop_non_tan_beta_resummed: |
-   Calculates the anomalous magnetic moment of the muon at 1 loop with no resummation of tan beta.
-
-calculate_amu_2loop: |
-   Calculates the anomalous magnetic moment of the muon at 2 loops.
-
-calculate_amu_2loop_non_tan_beta_resummed: |
-   Calculates the anomalous magnetic moment of the muon at 2 loops with no resummation of tan beta.
-
-calculate_uncertainty_amu_2loop: |
-   Calculates the uncertainty on the anomalous magnetic moment of the muon at 2 loops.
-
-
-<<<<<<< HEAD
-#----------------------------
-#  plc
-#----------------------------
-
-plc_2_0_init: |
-   initialize the planck likelihood from an cldf file.
-
-clik_cleanup: |
-   cleanup delete allocated pointers to a planck likelihood object.
-
-clik_compute_loglike: |
-   compute a log likelyhood value
-   cl_and_pars is order this way
-   first the powerspectra from l=0 to l=lmax[cli] (included) in the order
-   TT EE BB TE TB EB. Only the one where lmax[cli]!=-1 have to be included
-   then the extra parameters in the order given by clik_get_extra_parameters.
-   The power spectra are in microK^2
-   for example, for a likelihood acting on TT, EE and TE with 3 extra parameters
-   will expect an array ordered this way
-   C_0^TT ... C_lmax[0]^TT C_0^EE ... C_lmax[1]^EE C_0^TE ... C_lmax[3]^T3 extrapar1 extrapar2 extrapar3
-
-clik_get_extra_parameter_names: |
-   retrieve the number of extra parameters and their names
-   names is allocated by the function. It has to be cleaned after.
-
-clik_get_list_cls: |
-   retrieve the list of cls as a list of flags
-   order is  TT EE BB TE TB EB
-   for example for a likelihood acting on TT
-   has_cl = 1 0 0 0 0 0
-
-clik_get_lmax: |
-   retrieve the lmax for each power spectrum
-   -1 --> no cl
-   order is TT EE BB TE TB EB
-   for example for a likelihood acting ont TT EE TE with same lmax 2000
-   lmax = 2000 2000 -1 2000 -1 -1 -1
-
-clik_get_version: |
-   get the version.
-
-clik_initialize: |
-   initialize the planck likelihood from an cldf file.
-
-clik_initialize_error: |
-   initialize the error object.
-
-data_cleanup: |
-   free objects plik_dx11dr2_HM_v18_TT and
-   lowl_SMW_70_dx11d_2014 by means of calling
-   backend function clik_cleanup
-
-data_initialize: |
-   initalize objects plik_dx11dr2_HM_v18_TT and
-   lowl_SMW_70_dx11d_2014 by means of calling
-   backend function clik_init
-
-
-lowl_SMW_70_dx11d_2014_10_03_v5c_Ap_parameters: |
-
-plik_dx11dr2_HM_v18_TT_parameters: |
-
-return_lowp_TT: |
-   return the likelihood result for low-l temperature
-   and polarization Cl's
-
-return_high_TT: |
-   return the likelihood result for high-l temperature
-   Cl's (above l=30)
-
-
-#----------------------------
-#  MultiModeCode
-#----------------------------
-
-multimodecode_gambit_driver: |
-   multimodecode driver for gambit, takes in all
-   input parameters as well as ode solver and other
-   initialization parameters and solves the inflationary
-   dynamics with multimodecode.
-
-MultiModeCode_2_0_0_init: |
-   initializer for multimodecode.
-
-multimodecode_gambit_driver_test: |
-   some test function with less parameters for input.
-   will be deleted.
-
-#----------------------------
-#  Class
-#----------------------------
-
-class_2_6_1_init: |
-   The main initialisation for Class structures.
-
-class_background_free: |
-   Free all memory space allocated by background_init.
-
-class_background_initialize: |
-   Initialize the background structure, and in particular the background interpolation table.
-
-class_input_initialize: |
-   Initialize each parameter, first to its default values,
-   and then from what can be interpreted from the values passed
-   in the input 'file_content' structure.
-
-class_lensing_free: |
-   This routine frees all the memory space allocated by lensing_init.
-
-class_lensing_initialize: |
-   This routine initializes the lensing structure (in particular,
-   computes table of lensed anisotropy spectra).
-
-class_nonlinear_free: |
-   This routine frees all the memory space allocated by nonlinear_init.
-
-class_nonlinear_initialize: |
-   First deal with the case where non non-linear corrections requested.
-
-class_output_initialize: |
-   This routine writes the output in files.
-
-class_output_total_cl_at_l: |
-   This routines writes the output in files for anisotropy power spectra Cl.
-
-class_parser_initialize: |
-   Contains purely numerical algorithms.
-
-class_perturb_free: |
-   Free all memory space allocated by perturb_init.
-
-class_perturb_initialize: |
-   Initialize the perturbs structure, and in particular the table of source functions.
-
-class_primordial_free: |
-   This routine frees all the memory space allocated by primordial_init.
-
-class_primordial_initialize: |
-   This routine initializes the primordial structure
-   (in particular, it computes table of primordial spectrum values)
-
-class_spectra_free: |
-   This routine frees all the memory space allocated by spectra_init.
-
-class_spectra_initialize: |
-   This routine initializes the spectra structure
-   (in particular, computes table of anisotropy and Fourier spectra).
-
-class_thermodynamics_free: |
-   Free all memory space allocated by thermodynamics_init.
-
-class_thermodynamics_initialize: |
-   Initialize the thermo structure, and in particular the thermodynamics interpolation table.
-
-class_transfer_free: |
-   This routine frees all the memory space allocated by transfer_init.
-
-class_transfer_initialize: |
-   This routine initializes the transfers structure,
-   (in particular, computes table of transfer functions).
-
-#----------------------------
-#  CosmoBitDEV
-#----------------------------
-
-LCDM_parameters: |
-   omega_b, baryon density parameter.
-   omega_cdm, dark matter density parameter.
-   H0, Hubble constant.
-   ln10A_s, primordial curvature fluctuation amplitude.
-   n_s, parametrises the primordial scale dependence.
-   tau_reio, reionization optical depth.
-
-LCDMtensor_parameters: |
-   in addition to the above, r_tensor, amplitute of
-   tensor power spectrum over scalar power spectrum.
-
-compute_LCDMtensor_lowp_TT_loglike: |
-   function computes the planck log-likelihood for a given
-   set of 7 LCDMtensor input parameteres and nuisance parameters.
-   function first calls class and produces the Cl's
-   (power spectrum) and goes on to calculate the planck likelihood.
-
-compute_vanilla_lowp_TT_loglike: |
-   function computes the planck log-likelihood for a given
-   set of 6 LCDM input parameteres and nuisance parameters.
-   function first calls class and produces the Cl's
-   (power spectrum) and goes on to calculate the planck likelihood.
-
-compute_LCDMtensor_inflation_lowp_TT_loglike: |
-   function computes the planck log-likelihood for a given
-   set of 4+2 LCDM input parameteres and nuisance parameters.
-   the two parameters, spectral index n_s and tensor to scalar
-   ratio r is calculated separately with a call to multimodecode
-   for a given model paramteres and further solver specifiers via
-   a yaml file. function then calls class and produces the Cl's
-   (power spectrum) and goes on to calculate the planck likelihood.
-
-
-=======
-#------------------------------
-#  SUSYHD capabilities
-#------------------------------
-
-SUSYHD_1_0_2_init: |
-   Initialises SUSYHD, version 1.0.2
-
-SUSYHD_SetSMparameters: |
-   Sets the SM parameters to be used in SUSYHD
-
-SUSYHD_MHiggs: |
-   Calculates the Higgs mass using SUSYHD
-
-SUSYHD_DeltaMHiggs : |
-   Calculates the uncertainty on the Higgs mass using SUSYHD
-
->>>>>>> 5befe6f6
+# GAMBIT central capabilities description database
+#
+# GAMBIT will parse this file and try to match the entries
+# to the capabilities it has registered. If there are any
+# conflicts it will report them, and if any capabilities
+# are lacking descriptions those will be reported too.
+# This is then merged with internally known information
+# to create a centralised database of capability
+# information.
+# This is found in the file "<insert name here>"
+#
+# Note: Yaml syntax for multi-line strings is this:
+#
+#body: |
+#  This is a multi-line string.
+#  "special" metacharacters may
+#  appear here. The extent of this string is
+#  indicated by indentation.
+#
+# We can break this into categories however we want; yaml will just ignore comments
+
+
+#-------------------------------------
+#  Test capabilities
+#-------------------------------------
+
+test_vector: |
+   An example vector.
+
+charge: |
+   The charge of some make-believe particle.
+
+xsection: |
+   A cross-section for some make-believe process.
+
+nevents: |
+   Number of events for some make-believe process.
+
+nevents_postcuts: |
+   Number of events post cuts for some make-believe process.
+
+Example_lnL_A: |
+   An example likelihood that ExampleBitA can calculate.
+
+eventLoopManagement: |
+   An example of a manager for loops over other module functions.
+
+event: |
+   An event of some make-believe process.
+
+eventAccumulation: |
+   An example of a collector of events.
+
+particle_id: |
+   Name of some make-believe particle.
+
+damu: |
+   Mock muon (g-2) anomalous contribution;
+   an example of how to interact with models.
+
+normaldist_loglike: |
+   A test likelihood: normal distribution.
+
+function_pointer: |
+   Example of how to retrieve a pointer to some backend function.
+
+test_Farrays: |
+   Test interaction with arrays in Fortran backends.
+
+test_marg_lnlike: |
+   Tester for marginalised Poisson likelihood.
+
+test_Pythia: |
+   Tester for Pythia backend.
+
+test_BE_Array: |
+   Tester for C/C++ backend array interfaces.
+
+test_flat_likelihood: |
+   Tester for C/C++ backend array interfaces.
+
+LibFarrayTest_1_0_init: |
+   Initialize function for the LibFarrayTest backend.
+
+libFarrayTestCommonBlock: |
+   Tester for Fortran common blocks in the backend LibFarrayTest.
+
+libFarrayTestCommonBlock2: |
+   Tester for Fortran common blocks in the backend LibFarrayTest.
+
+libFarrayTestCommonBlock3: |
+   Tester for Fortran common blocks in the backend LibFarrayTest.
+
+libFarrayTest_doubleFuncArray: |
+   Tester for Fortran functions using arrays in the backend LibFarrayTest.
+
+libFarrayTest_doubleFuncArray2: |
+   Tester for Fortran functions using arrays in the backend LibFarrayTest.
+
+libFarrayTest_doubleFuncArray3: |
+   Tester for Fortran functions using arrays in the backend LibFarrayTest.
+
+libFarrayTest_fillArrays: |
+   Tester for filling Fortran arrays in the backend LibFarrayTest.
+
+libFarrayTest_fptrRoutine: |
+   Tester for pointers to Fortran routines in the backend LibFarrayTest.
+
+libFarrayTest_printStuff: |
+   Test printer for the backend LibFarrayTest.
+
+libFarrayTest_testcomplex: |
+   Fortran subroutine that test complex numbers.
+
+LibFirst_1_0_init: |
+   Initialize the C++ testing LibFirst backend, version 1.0.
+
+LibFirst_1_1_init: |
+   Initialize the C++ testing LibFirst backend, version 1.1.
+
+LibFirst_initialize_capability: |
+   Tester function for the initialization of backends.
+
+LibFirst_returnResult_capability: |
+   Tester function for the return of results from backends.
+
+LibFortran_1_0_init: |
+   Initialize the Fortran testing LibFortran backend.
+
+average: |
+   Test Fortran function that supposedly calculates an average.
+
+externalFunction: |
+   Simple example external function that output a double in inputs an integer.
+
+externalComplicatedFunction: |
+   Simple example external function that output a double in inputs an integer and a double.
+
+example_be_array_1D: |
+   Example 1D backend array.
+
+example_be_array_2D: |
+   Example 2D backend array.
+
+example_be_array_3D: |
+   Example 3D backend array.
+
+funcGauss: |
+   Test Fortran function that supposedly calculates a Gaussian function.
+
+awesomeness: |
+   Awesome example function by Anders that returns an awesome double and inputs
+   an awesome integer.  It runs an awesome example initalize function and some other
+   awesome function, and returns some awesome result.  It also send an awesome message from
+   "awesomenessByAnders" to the logger.
+
+SomeArray: |
+   Example double array in libfirst.
+
+SomeDouble: |
+   Example double in libfirst.
+
+SomeInt: |
+   Example integer in libfirst.
+
+funcBE: |
+   Example Fortran backend function that simulates a backend function
+   in a Fortran library.
+
+runMe: |
+   Example fortran subroutine that simulated a main functionality.
+
+refex: |
+   Example function in libfirst that inputs a variable by refernce.
+
+refex2: |
+   Example function in libfirst that inputs a variable by refernce
+   and another variable to value.
+
+someFunction: |
+   Example void function that does nothing.
+
+varex: |
+   Return value of a nasty example variadic function in libfirst.
+
+varex2: |
+   Return value of a nasty variadic convenience function in libfirst.
+
+run_MSSMspectrum_test: |
+   Function to thest the Spectrum object for the MSSM.
+
+run_light_quark_test: |
+   Tests the Standrad Model Spectrum wrapper (QedQcdWrapper).
+
+ptr_arr_tests: |
+   Function that tests array and -> operators on deps and BE vars.
+
+libMathematicaTest_1_0_init: |
+   Initialises the backend for Mathematica tests.
+
+MathematicaTest: |
+   Performs serveral tests of Mathematica backends.
+
+MathTest: |
+   Runs a series of test in libMathematicaTest.
+
+MathTest_CalculateSquare: |
+   Test function for Mathematica backends that calculates the square of a number.
+
+MathTest_CalculateSum: |
+   Test function for Mathematica backends that calculates the sum of two numbers.
+
+MathTest_ExtractElement: |
+   Test function for Mathematica backends that extracts an element from a list.
+
+MathTest_PrintVar: |
+   Test function for Mathematica backends that prints a variable.
+
+MathTest_PrintVarorVar2: |
+   Test function for Mathematica backends that prints a variable depeding on a boolean argument.
+
+MathTest_SquareList: |
+   Test function for Mathematica backends that calculates the square of a list.
+
+MathTest_StringTest: |
+   Test function for Mathematica backends to test strings.
+
+MathTest_Var: |
+   Test integer variable for Mathematica backends.
+
+MathTest_Var2: |
+   Test real variable for Mathematica backends.
+
+MathTest_VarEqualVar2: |
+   Test function for Mathematica backends checks the equality of two variables.
+
+MathTest_VoidTest: |
+   Test function for Mathematica backends for testing void functions
+
+MathTest_Gammafunc: |
+   Test function for Mathematica backends for testing non-alphanumerical characters in function names
+
+MathTest_deltabar: |
+   Test function for Mamthematica backends for tsting non-alphanumerical characters in variable names
+
+
+
+#-------------------------------------
+#  SpecBit
+#-------------------------------------
+
+#####  SingletDM  #####
+
+SingletDM_spectrum: |
+    Create spectrum object for scalar singlet dark matter model, available functions
+    are a simple container spectrum and one produced by a spectrum generator.
+
+SingletDMZ3_spectrum: |
+    Create spectrum object for scalar singlet dark matter model with a Z3 symmetry.
+
+check_perturb: |
+    Compute the spectrum with the spectrum generator and return a
+    likelihood corresponding to the validity of the spectrum up to the chosen high scale.
+
+vacuum_stability: |
+    Run the quartic Higgs coupling to high scales, in order to determine
+    the expected lifetime of the electroweak vacuum, the instability scale, and
+    the perturbativity of the couplings up to the necessary scale.
+
+check_perturb_min_lambda: |
+    Check that dimensionless couplings are sufficiently small up to the smaller
+    of the Planck scale and the scale at which the quartic Higgs coupling is
+    minimised and non-positive.
+
+VS_likelihood: |
+    Compute likelihood of no electroweak vacuum decays in the past light cone.
+
+expected_lifetime: |
+    Return the expected lifetime of the electroweak vacuum.
+
+print_SingletDM_spectrum: |
+    Print the spectrum contents to the output stream.
+
+#####   Standard model  #####
+
+SMINPUTS: |
+    Provide Standard Model parameters in SLHA2 input conventions.
+
+qedqcd_subspectrum: |
+    Create QedQcdWrapper version of Spectrum* from SMInputs structs.
+
+SM_spectrum: |
+    Create Spectrum object from SMInputs structs and SM Higgs parameters.
+
+#####   MSSM  #####
+
+unimproved_MSSM_spectrum: |
+    Returns unimproved MSSM spectrum object calculated with boundary conditions
+    depedent on the choice of function used.
+
+SM_subspectrum: |
+    Return the standard model subspectrum object from the MSSM_spectrum
+
+FH_MSSMMasses: |
+    SUSY masses and mixings, as computed by FeynHiggs.
+
+FH_HiggsMasses: |
+    Higgs masses and mixings with theoretical uncertainties, as computed by FeynHiggs.
+
+Higgs_Couplings: |
+    Higgs couplings, as computed by FeynHiggs
+
+SPheno_3_3_8_init: |
+    Initalises SPheno 3.3.8 and sets the internal model type according to the one being scanned.
+
+SPheno_MSSMspectrum: |
+    Calculates and returns a MSSM spectrum object using SPheno.
+
+SPheno_internal: |
+    Exclusively used for internal variables and function for the SPheno backend.
+
+
+#-------------------------------------
+#  ColliderBit capabilities
+#-------------------------------------
+
+
+DummyColliderObservable: |
+   Dummy observable that creates a dependency on TestModel1D, which is used
+   to satisfy the normal GAMBIT model requrements in a minimal way. Used
+   for testing.
+
+ColliderOperator: |
+   Controls the parallelization and execution of the entire
+   event loop of the collider simulation.
+
+LHC_Combined_LogLike: |
+   Combines the results from AnalysisNumbers together into
+   a single delta-log-likelihood value.
+
+HardScatteringSim: |
+   Provides a Pythia 8 instance within a container which is
+   ready to simulate collision events for a model chosen by ScannerBit.
+
+HardScatteringEvent: |
+   Uses the given HardScatteringSim to generate the next event
+   of the collider simulation chain.
+
+DetectorSim: |
+   Provides a Delphes instance within a container which is
+   ready to perform detector simulation.
+
+SimpleSmearingSim: |
+   Provides a set of BuckFast functions within a container
+   which is ready to apply ATLAS smearing and reconstruction
+   efficiencies to an event.
+
+ReconstructedEvent: |
+   Uses the given DetectorSim to perform detector simulation
+   upon the given HardScatteringEvent.
+
+ATLASSmearedEvent: |
+   Uses the given SimpleSmearingSim to apply smearing and
+   reconstruction efficiencies upon the given HardScatteringEvent.
+
+CMSSmearedEvent: |
+   Uses the given SimpleSmearingSim to apply smearing and
+   reconstruction efficiencies upon the given HardScatteringEvent.
+
+CopiedEvent: |
+   Uses the given SimpleSmearingSim to do absolutely nothing to
+   the given HardScatteringEvent.
+
+ATLASAnalysisContainer: |
+   Provides a list of ATLAS analyses within a container which is ready
+   to apply each analysis to an event.
+
+CMSAnalysisContainer: |
+   Provides a list of CMS analyses within a container which is ready
+   to apply each analysis to an event.
+
+DetAnalysisContainer: |
+   Provides a list of Delphes analyses within a container which is ready
+   to apply each analysis to an event.
+
+IdentityAnalysisContainer: |
+   Provides a list of “identity” analyses (no detector
+   smearing) within a container that is ready to apply
+   them to an event.
+
+ATLASAnalysisNumbers: |
+   Uses the given ATLASAnalysisContainer to perform all its
+   analyses upon the given ATLASSmearedEvent.
+
+CMSAnalysisNumbers: |
+   Uses the given CMSAnalysisContainer to perform all its analyses
+   upon the given CMSSmearedEvent.
+
+DetAnalysisNumbers: |
+   Uses the given DetAnalysisContainer to perform all its analyses
+   upon the given ReconstructedEvent.
+
+IdentityAnalysisNumbers: |
+   Uses the given IdentityAnalysisContainer
+   to perform all its analyses upon the given
+   CopiedEvent.
+
+ALEPH_Selectron_LLike: |
+   Compares the cross section times branching ratio
+   for selectron pair production to the model-independent limit according
+   to the ALEPH collaboration. Returns a log likelihood value.
+
+ALEPH_Smuon_LLike: |
+   Compares the cross section times branching ratio for smuon pair
+   production to the model-independent limit according to the ALEPH
+   collaboration. Returns a log likelihood value.
+
+ALEPH_Stau_LLike: |
+   Compares the cross section times branching ratio for stau pair
+   production to the model-independent limit according to the ALEPH
+   collaboration. Returns a log likelihood value.
+
+L3_Selectron_LLike: |
+   Compares the cross section times branching ratio for selectron pair
+   production to the model-independent limit according to the L3
+   collaboration. Returns a log likelihood value.
+
+L3_Smuon_LLike: |
+    Compares the cross section times branching ratio for smuon pair
+    production to the model-independent limit according to the L3
+    collaboration. Returns a log likelihood value.
+
+L3_Stau_LLike: |
+    Compares the cross section times branching ratio for stau pair
+    production to the model-independent limit according to the L3
+    collaboration. Returns a log likelihood value.
+
+L3_Neutralino_All_Channels_LLike: |
+   Compares the cross section times branching ratio for neutralino
+   pair production to the model-independent limit according to the
+   L3 collaboration. Returns a log likelihood value.
+
+L3_Neutralino_Leptonic_LLike: |
+   Compares the cross section times branching ratio for neutralino
+   pair production (with leptonically decaying Z bosons) to the
+   model-independent limit according to the L3 collaboration.
+   Returns a log likelihood value.
+
+L3_Chargino_All_Channels_LLike: |
+   Compares the cross section times branching ratio for chargino
+   pair production to the model-independent limit according to the
+   L3 collaboration. Returns a log likelihood value.
+
+L3_Chargino_Leptonic_LLike: |
+   Compares the cross section times branching ratio for chargino
+   pair production (with leptonically decaying W bosons) to the
+   model-independent limit according to the L3 collaboration.
+   Returns a log likelihood value.
+
+OPAL_Neutralino_Hadronic_LLike: |
+    Compares the cross section times branching ratio for neutralino
+    pair production (with hadronically decaying Z bosons) to the
+    model-independent limit according to the OPAL collaboration.
+    Returns a log likelihood value.
+
+OPAL_Chargino_All_Channels_LLike: |
+   Compares the cross section times branching ratio for chargino
+   pair production to the model-independent limit according to
+   the OPAL collaboration. Returns a log likelihood value.
+
+OPAL_Chargino_Hadronic_LLike: |
+   Compares the cross section times branching ratio for chargino
+   pair production (with hadronically decaying W bosons) to the
+   model-independent limit according to the OPAL collaboration.
+   Returns a log likelihood value.
+
+OPAL_Chargino_Leptonic_LLike: |
+   Compares the cross section times branching ratio for chargino
+   pair production (with leptonically decaying W bosons) to the
+   model-independent limit according to the OPAL collaboration.
+   Returns a log likelihood value.
+
+OPAL_Chargino_SemiLeptonic_LLike: |
+   Compares the cross section times branching ratio for chargino
+   pair production (with one leptonic and one hadronic decaying W boson)
+   to the model-independent limit according to the OPAL collaboration.
+   Returns a log likelihood value.
+
+LEP_Higgs_LogLike: |
+    Provides log-likelihood for combined model-independent LEP
+    neutral Higgs searches.
+
+LHC_Higgs_LogLike: |
+   Provides log-likelihood for LHC Higgs mass and signal
+   strength measurements.
+
+HB_ModelParameters: |
+   Provides SM and MSSM input parameters for LEP and LHC Higgs
+   likelihood calculations.
+
+FH_HiggsProd: |
+   Provides estimated MSSM Higgs production cross sections through
+   an interface to FeynHiggs.
+
+
+# LEP cross-section capabilities
+
+
+LEP188_xsec_chi00_11: |
+   The LEP neutralino pair production cross-section for
+   mass eigenstates 'chi01' and 'chi01' at centre of mass energy 188 GeV.
+
+LEP188_xsec_chi00_12: |
+   The LEP neutralino pair production cross-section for
+   mass eigenstates 'chi01' and 'chi02' at centre of mass energy 188 GeV.
+
+LEP188_xsec_chi00_13: |
+   The LEP neutralino pair production cross-section for
+   mass eigenstates 'chi01' and 'chi03' at centre of mass energy 188 GeV.
+
+LEP188_xsec_chi00_14: |
+   The LEP neutralino pair production cross-section for
+   mass eigenstates 'chi01' and 'chi04' at centre of mass energy 188 GeV.
+
+LEP188_xsec_chi00_22: |
+   The LEP neutralino pair production cross-section for
+   mass eigenstates 'chi02' and 'chi02' at centre of mass energy 188 GeV.
+
+LEP188_xsec_chi00_23: |
+   The LEP neutralino pair production cross-section for
+   mass eigenstates 'chi02' and 'chi03' at centre of mass energy 188 GeV.
+
+LEP188_xsec_chi00_24: |
+   The LEP neutralino pair production cross-section for
+   mass eigenstates 'chi02' and 'chi04' at centre of mass energy 188 GeV.
+
+LEP188_xsec_chi00_33: |
+   The LEP neutralino pair production cross-section for
+   mass eigenstates 'chi03' and 'chi03' at centre of mass energy 188 GeV.
+
+LEP188_xsec_chi00_34: |
+   The LEP neutralino pair production cross-section for
+   mass eigenstates 'chi03' and 'chi04' at centre of mass energy 188 GeV.
+
+LEP188_xsec_chi00_44: |
+   The LEP neutralino pair production cross-section for
+   mass eigenstates 'chi04' and 'chi04' at centre of mass energy 188 GeV.
+
+LEP205_xsec_chi00_11: |
+   The LEP neutralino pair production cross-section for
+   mass eigenstates 'chi01' and 'chi01' at centre of mass energy 205 GeV.
+
+LEP205_xsec_chi00_12: |
+   The LEP neutralino pair production cross-section for
+   mass eigenstates 'chi01' and 'chi02' at centre of mass energy 205 GeV.
+
+LEP205_xsec_chi00_13: |
+   The LEP neutralino pair production cross-section for
+   mass eigenstates 'chi01' and 'chi03' at centre of mass energy 205 GeV.
+
+LEP205_xsec_chi00_14: |
+   The LEP neutralino pair production cross-section for
+   mass eigenstates 'chi01' and 'chi04' at centre of mass energy 205 GeV.
+
+LEP205_xsec_chi00_22: |
+   The LEP neutralino pair production cross-section for
+   mass eigenstates 'chi02' and 'chi02' at centre of mass energy 205 GeV.
+
+LEP205_xsec_chi00_23: |
+   The LEP neutralino pair production cross-section for
+   mass eigenstates 'chi02' and 'chi03' at centre of mass energy 205 GeV.
+
+LEP205_xsec_chi00_24: |
+   The LEP neutralino pair production cross-section for
+   mass eigenstates 'chi02' and 'chi04' at centre of mass energy 205 GeV.
+
+LEP205_xsec_chi00_33: |
+   The LEP neutralino pair production cross-section for
+   mass eigenstates 'chi03' and 'chi03' at centre of mass energy 205 GeV.
+
+LEP205_xsec_chi00_34: |
+   The LEP neutralino pair production cross-section for
+   mass eigenstates 'chi03' and 'chi04' at centre of mass energy 205 GeV.
+
+LEP205_xsec_chi00_44: |
+   The LEP neutralino pair production cross-section for
+   mass eigenstates 'chi04' and 'chi04' at centre of mass energy 205 GeV.
+
+LEP208_xsec_chi00_11: |
+   The LEP neutralino pair production cross-section for
+   mass eigenstates 'chi01' and 'chi01' at centre of mass energy 208 GeV.
+
+LEP208_xsec_chi00_12: |
+   The LEP neutralino pair production cross-section for
+   mass eigenstates 'chi01' and 'chi02' at centre of mass energy 208 GeV.
+
+LEP208_xsec_chi00_13: |
+   The LEP neutralino pair production cross-section for
+   mass eigenstates 'chi01' and 'chi03' at centre of mass energy 208 GeV.
+
+LEP208_xsec_chi00_14: |
+   The LEP neutralino pair production cross-section for
+   mass eigenstates 'chi01' and 'chi04' at centre of mass energy 208 GeV.
+
+LEP208_xsec_chi00_22: |
+   The LEP neutralino pair production cross-section for
+   mass eigenstates 'chi02' and 'chi02' at centre of mass energy 208 GeV.
+
+LEP208_xsec_chi00_23: |
+   The LEP neutralino pair production cross-section for
+   mass eigenstates 'chi02' and 'chi03' at centre of mass energy 208 GeV.
+
+LEP208_xsec_chi00_24: |
+   The LEP neutralino pair production cross-section for
+   mass eigenstates 'chi02' and 'chi04' at centre of mass energy 208 GeV.
+
+LEP208_xsec_chi00_33: |
+   The LEP neutralino pair production cross-section for
+   mass eigenstates 'chi03' and 'chi03' at centre of mass energy 208 GeV.
+
+LEP208_xsec_chi00_34: |
+   The LEP neutralino pair production cross-section for
+   mass eigenstates 'chi03' and 'chi04' at centre of mass energy 208 GeV.
+
+LEP208_xsec_chi00_44: |
+   The LEP neutralino pair production cross-section for
+   mass eigenstates 'chi04' and 'chi04' at centre of mass energy 208 GeV.
+
+
+LEP188_xsec_chipm_11: |
+   The LEP chargino pair production cross-section for
+   mass eigenstates 'chipm1' and 'chipm1' at centre of mass energy 188 GeV.
+
+LEP188_xsec_chipm_12: |
+   The LEP chargino pair production cross-section for
+   mass eigenstates 'chipm1' and 'chipm2' at centre of mass energy 188 GeV.
+
+LEP188_xsec_chipm_21: |
+   The LEP chargino pair production cross-section for
+   mass eigenstates 'chipm2' and 'chipm1' at centre of mass energy 188 GeV.
+
+LEP188_xsec_chipm_22: |
+   The LEP chargino pair production cross-section for
+   mass eigenstates 'chipm2' and 'chipm2' at centre of mass energy 188 GeV.
+
+LEP205_xsec_chipm_11: |
+   The LEP chargino pair production cross-section for
+   mass eigenstates 'chipm1' and 'chipm1' at centre of mass energy 205 GeV.
+
+LEP205_xsec_chipm_12: |
+   The LEP chargino pair production cross-section for
+   mass eigenstates 'chipm1' and 'chipm2' at centre of mass energy 205 GeV.
+
+LEP205_xsec_chipm_21: |
+   The LEP chargino pair production cross-section for
+   mass eigenstates 'chipm2' and 'chipm1' at centre of mass energy 205 GeV.
+
+LEP205_xsec_chipm_22: |
+   The LEP chargino pair production cross-section for
+   mass eigenstates 'chipm2' and 'chipm2' at centre of mass energy 205 GeV.
+
+LEP208_xsec_chipm_11: |
+   The LEP chargino pair production cross-section for
+   mass eigenstates 'chipm1' and 'chipm1' at centre of mass energy 208 GeV.
+
+LEP208_xsec_chipm_12: |
+   The LEP chargino pair production cross-section for
+   mass eigenstates 'chipm1' and 'chipm2' at centre of mass energy 208 GeV.
+
+LEP208_xsec_chipm_21: |
+   The LEP chargino pair production cross-section for
+   mass eigenstates 'chipm2' and 'chipm1' at centre of mass energy 208 GeV.
+
+LEP208_xsec_chipm_22: |
+   The LEP chargino pair production cross-section for
+   mass eigenstates 'chipm2' and 'chipm2' at centre of mass energy 208 GeV.
+
+
+LEP188_xsec_se1se1bar: |
+   The LEP pair production cross-section for sfermion
+   eigenstates 'se1' and 'se1bar' at centre of mass energy 188 GeV.
+
+LEP188_xsec_se1se2bar: |
+   The LEP pair production cross-section for sfermion
+   eigenstates 'se1' and 'se2bar' at centre of mass energy 188 GeV.
+
+LEP188_xsec_se2se1bar: |
+   The LEP pair production cross-section for sfermion
+   eigenstates 'se2' and 'se1bar' at centre of mass energy 188 GeV.
+
+LEP188_xsec_se2se2bar: |
+   The LEP pair production cross-section for sfermion
+   eigenstates 'se2' and 'se2bar' at centre of mass energy 188 GeV.
+
+LEP188_xsec_smu1smu1bar: |
+   The LEP pair production cross-section for sfermion
+   eigenstates 'smu1' and 'smu1bar' at centre of mass energy 188 GeV.
+
+LEP188_xsec_smu1smu2bar: |
+   The LEP pair production cross-section for sfermion
+   eigenstates 'smu1' and 'smu2bar' at centre of mass energy 188 GeV.
+
+LEP188_xsec_smu2smu1bar: |
+   The LEP pair production cross-section for sfermion
+   eigenstates 'smu2' and 'smu1bar' at centre of mass energy 188 GeV.
+
+LEP188_xsec_smu2smu2bar: |
+   The LEP pair production cross-section for sfermion
+   eigenstates 'smu2' and 'smu2bar' at centre of mass energy 188 GeV.
+
+LEP188_xsec_stau1stau1bar: |
+   The LEP pair production cross-section for sfermion
+   eigenstates 'stau1' and 'stau1bar' at centre of mass energy 188 GeV.
+
+LEP188_xsec_stau1stau2bar: |
+   The LEP pair production cross-section for sfermion
+   eigenstates 'stau1' and 'stau2bar' at centre of mass energy 188 GeV.
+
+LEP188_xsec_stau2stau1bar: |
+   The LEP pair production cross-section for sfermion
+   eigenstates 'stau2' and 'stau1bar' at centre of mass energy 188 GeV.
+
+LEP188_xsec_stau2stau2bar: |
+   The LEP pair production cross-section for sfermion
+   eigenstates 'stau2' and 'stau2bar' at centre of mass energy 188 GeV.
+
+LEP205_xsec_se1se1bar: |
+   The LEP pair production cross-section for sfermion
+   eigenstates 'se1' and 'se1bar' at centre of mass energy 205 GeV.
+
+LEP205_xsec_se1se2bar: |
+   The LEP pair production cross-section for sfermion
+   eigenstates 'se1' and 'se2bar' at centre of mass energy 205 GeV.
+
+LEP205_xsec_se2se1bar: |
+   The LEP pair production cross-section for sfermion
+   eigenstates 'se2' and 'se1bar' at centre of mass energy 205 GeV.
+
+LEP205_xsec_se2se2bar: |
+   The LEP pair production cross-section for sfermion
+   eigenstates 'se2' and 'se2bar' at centre of mass energy 205 GeV.
+
+LEP205_xsec_smu1smu1bar: |
+   The LEP pair production cross-section for sfermion
+   eigenstates 'smu1' and 'smu1bar' at centre of mass energy 205 GeV.
+
+LEP205_xsec_smu1smu2bar: |
+   The LEP pair production cross-section for sfermion
+   eigenstates 'smu1' and 'smu2bar' at centre of mass energy 205 GeV.
+
+LEP205_xsec_smu2smu1bar: |
+   The LEP pair production cross-section for sfermion
+   eigenstates 'smu2' and 'smu1bar' at centre of mass energy 205 GeV.
+
+LEP205_xsec_smu2smu2bar: |
+   The LEP pair production cross-section for sfermion
+   eigenstates 'smu2' and 'smu2bar' at centre of mass energy 205 GeV.
+
+LEP205_xsec_stau1stau1bar: |
+   The LEP pair production cross-section for sfermion
+   eigenstates 'stau1' and 'stau1bar' at centre of mass energy 205 GeV.
+
+LEP205_xsec_stau1stau2bar: |
+   The LEP pair production cross-section for sfermion
+   eigenstates 'stau1' and 'stau2bar' at centre of mass energy 205 GeV.
+
+LEP205_xsec_stau2stau1bar: |
+   The LEP pair production cross-section for sfermion
+   eigenstates 'stau2' and 'stau1bar' at centre of mass energy 205 GeV.
+
+LEP205_xsec_stau2stau2bar: |
+   The LEP pair production cross-section for sfermion
+   eigenstates 'stau2' and 'stau2bar' at centre of mass energy 205 GeV.
+
+LEP208_xsec_se1se1bar: |
+   The LEP pair production cross-section for sfermion
+   eigenstates 'se1' and 'se1bar' at centre of mass energy 208 GeV.
+
+LEP208_xsec_se1se2bar: |
+   The LEP pair production cross-section for sfermion
+   eigenstates 'se1' and 'se2bar' at centre of mass energy 208 GeV.
+
+LEP208_xsec_se2se1bar: |
+   The LEP pair production cross-section for sfermion
+   eigenstates 'se2' and 'se1bar' at centre of mass energy 208 GeV.
+
+LEP208_xsec_se2se2bar: |
+   The LEP pair production cross-section for sfermion
+   eigenstates 'se2' and 'se2bar' at centre of mass energy 208 GeV.
+
+LEP208_xsec_smu1smu1bar: |
+   The LEP pair production cross-section for sfermion
+   eigenstates 'smu1' and 'smu1bar' at centre of mass energy 208 GeV.
+
+LEP208_xsec_smu1smu2bar: |
+   The LEP pair production cross-section for sfermion
+   eigenstates 'smu1' and 'smu2bar' at centre of mass energy 208 GeV.
+
+LEP208_xsec_smu2smu1bar: |
+   The LEP pair production cross-section for sfermion
+   eigenstates 'smu2' and 'smu1bar' at centre of mass energy 208 GeV.
+
+LEP208_xsec_smu2smu2bar: |
+   The LEP pair production cross-section for sfermion
+   eigenstates 'smu2' and 'smu2bar' at centre of mass energy 208 GeV.
+
+LEP208_xsec_stau1stau1bar: |
+   The LEP pair production cross-section for sfermion
+   eigenstates 'stau1' and 'stau1bar' at centre of mass energy 208 GeV.
+
+LEP208_xsec_stau1stau2bar: |
+   The LEP pair production cross-section for sfermion
+   eigenstates 'stau1' and 'stau2bar' at centre of mass energy 208 GeV.
+
+LEP208_xsec_stau2stau1bar: |
+   The LEP pair production cross-section for sfermion
+   eigenstates 'stau2' and 'stau1bar' at centre of mass energy 208 GeV.
+
+LEP208_xsec_stau2stau2bar: |
+   The LEP pair production cross-section for sfermion
+   eigenstates 'stau2' and 'stau2bar' at centre of mass energy 208 GeV.
+
+
+
+LEP188_xsec_selselbar: |
+   The LEP pair production cross-section for sfermion
+   eigenstates 'sel' and 'selbar' at centre of mass energy 188 GeV.
+
+LEP188_xsec_selserbar: |
+   The LEP pair production cross-section for sfermion
+   eigenstates 'sel' and 'serbar' at centre of mass energy 188 GeV.
+
+LEP188_xsec_serselbar: |
+   The LEP pair production cross-section for sfermion
+   eigenstates 'ser' and 'selbar' at centre of mass energy 188 GeV.
+
+LEP188_xsec_serserbar: |
+   The LEP pair production cross-section for sfermion
+   eigenstates 'ser' and 'serbar' at centre of mass energy 188 GeV.
+
+LEP188_xsec_smulsmulbar: |
+   The LEP pair production cross-section for sfermion
+   eigenstates 'smul' and 'smulbar' at centre of mass energy 188 GeV.
+
+LEP188_xsec_smulsmurbar: |
+   The LEP pair production cross-section for sfermion
+   eigenstates 'smul' and 'smurbar' at centre of mass energy 188 GeV.
+
+LEP188_xsec_smursmulbar: |
+   The LEP pair production cross-section for sfermion
+   eigenstates 'smur' and 'smulbar' at centre of mass energy 188 GeV.
+
+LEP188_xsec_smursmurbar: |
+   The LEP pair production cross-section for sfermion
+   eigenstates 'smur' and 'smurbar' at centre of mass energy 188 GeV.
+
+LEP188_xsec_staulstaulbar: |
+   The LEP pair production cross-section for sfermion
+   eigenstates 'staul' and 'staulbar' at centre of mass energy 188 GeV.
+
+LEP188_xsec_staulstaurbar: |
+   The LEP pair production cross-section for sfermion
+   eigenstates 'staul' and 'staurbar' at centre of mass energy 188 GeV.
+
+LEP188_xsec_staurstaulbar: |
+   The LEP pair production cross-section for sfermion
+   eigenstates 'staur' and 'staulbar' at centre of mass energy 188 GeV.
+
+LEP188_xsec_staurstaurbar: |
+   The LEP pair production cross-section for sfermion
+   eigenstates 'staur' and 'staurbar' at centre of mass energy 188 GeV.
+
+LEP205_xsec_selselbar: |
+   The LEP pair production cross-section for sfermion
+   eigenstates 'sel' and 'selbar' at centre of mass energy 205 GeV.
+
+LEP205_xsec_selserbar: |
+   The LEP pair production cross-section for sfermion
+   eigenstates 'sel' and 'serbar' at centre of mass energy 205 GeV.
+
+LEP205_xsec_serselbar: |
+   The LEP pair production cross-section for sfermion
+   eigenstates 'ser' and 'selbar' at centre of mass energy 205 GeV.
+
+LEP205_xsec_serserbar: |
+   The LEP pair production cross-section for sfermion
+   eigenstates 'ser' and 'serbar' at centre of mass energy 205 GeV.
+
+LEP205_xsec_smulsmulbar: |
+   The LEP pair production cross-section for sfermion
+   eigenstates 'smul' and 'smulbar' at centre of mass energy 205 GeV.
+
+LEP205_xsec_smulsmurbar: |
+   The LEP pair production cross-section for sfermion
+   eigenstates 'smul' and 'smurbar' at centre of mass energy 205 GeV.
+
+LEP205_xsec_smursmulbar: |
+   The LEP pair production cross-section for sfermion
+   eigenstates 'smur' and 'smulbar' at centre of mass energy 205 GeV.
+
+LEP205_xsec_smursmurbar: |
+   The LEP pair production cross-section for sfermion
+   eigenstates 'smur' and 'smurbar' at centre of mass energy 205 GeV.
+
+LEP205_xsec_staulstaulbar: |
+   The LEP pair production cross-section for sfermion
+   eigenstates 'staul' and 'staulbar' at centre of mass energy 205 GeV.
+
+LEP205_xsec_staulstaurbar: |
+   The LEP pair production cross-section for sfermion
+   eigenstates 'staul' and 'staurbar' at centre of mass energy 205 GeV.
+
+LEP205_xsec_staurstaulbar: |
+   The LEP pair production cross-section for sfermion
+   eigenstates 'staur' and 'staulbar' at centre of mass energy 205 GeV.
+
+LEP205_xsec_staurstaurbar: |
+   The LEP pair production cross-section for sfermion
+   eigenstates 'staur' and 'staurbar' at centre of mass energy 205 GeV.
+
+LEP208_xsec_selselbar: |
+   The LEP pair production cross-section for sfermion
+   eigenstates 'sel' and 'selbar' at centre of mass energy 208 GeV.
+
+LEP208_xsec_selserbar: |
+   The LEP pair production cross-section for sfermion
+   eigenstates 'sel' and 'serbar' at centre of mass energy 208 GeV.
+
+LEP208_xsec_serselbar: |
+   The LEP pair production cross-section for sfermion
+   eigenstates 'ser' and 'selbar' at centre of mass energy 208 GeV.
+
+LEP208_xsec_serserbar: |
+   The LEP pair production cross-section for sfermion
+   eigenstates 'ser' and 'serbar' at centre of mass energy 208 GeV.
+
+LEP208_xsec_smulsmulbar: |
+   The LEP pair production cross-section for sfermion
+   eigenstates 'smul' and 'smulbar' at centre of mass energy 208 GeV.
+
+LEP208_xsec_smulsmurbar: |
+   The LEP pair production cross-section for sfermion
+   eigenstates 'smul' and 'smurbar' at centre of mass energy 208 GeV.
+
+LEP208_xsec_smursmulbar: |
+   The LEP pair production cross-section for sfermion
+   eigenstates 'smur' and 'smulbar' at centre of mass energy 208 GeV.
+
+LEP208_xsec_smursmurbar: |
+   The LEP pair production cross-section for sfermion
+   eigenstates 'smur' and 'smurbar' at centre of mass energy 208 GeV.
+
+LEP208_xsec_staulstaulbar: |
+   The LEP pair production cross-section for sfermion
+   eigenstates 'staul' and 'staulbar' at centre of mass energy 208 GeV.
+
+LEP208_xsec_staulstaurbar: |
+   The LEP pair production cross-section for sfermion
+   eigenstates 'staul' and 'staurbar' at centre of mass energy 208 GeV.
+
+LEP208_xsec_staurstaulbar: |
+   The LEP pair production cross-section for sfermion
+   eigenstates 'staur' and 'staulbar' at centre of mass energy 208 GeV.
+
+LEP208_xsec_staurstaurbar: |
+   The LEP pair production cross-section for sfermion
+   eigenstates 'staur' and 'staurbar' at centre of mass energy 208 GeV.
+
+Pythia_8_212_EM_init: |
+   Initializes Pythia 8.212 EM.
+
+Pythia_8_212_init: |
+   Initializes Pythia 8.212.
+
+
+
+#-------------------------------------
+#  DarkBit capabilities
+#-------------------------------------
+
+TH_ProcessCatalog: |
+   One of the central structures in DarkBit, carrying all relevant
+   information about the decay and annihilation of particles.
+   See Section 6.3.1 of DarkBit paper.
+
+DD_couplings: |
+   Provides WIMP mass and couplings to nucleons.
+
+mwimp: |
+   DM mass in GeV.
+
+sigmav: |
+   Thermally averaged annihilation cross section <sigma v>, for v=0, in cm^3 s^-1.
+
+sigma_SI_p: |
+   Spin-independent WIMP-proton cross section, in cm^2.
+
+sigma_SD_p: |
+   Spin-dependent WIMP-proton cross section, in cm^2.
+
+sigma_SI_n: |
+   Spin-independent WIMP-neutron cross section, in cm^2.
+
+sigma_SD_n: |
+   Spin-dependent WIMP-neutron cross section, in cm^2.
+
+DarkMatter_ID: |
+   Contains string ID to identify dark matter particle.
+
+RD_spectrum: |
+   Contains degrees of freedom and masses of all (co)-annihilating
+   particles, as well as location of thresholds and resonances.
+
+RD_spectrum_ordered: |
+   Same as RD_spectrum, but with all resonances and thresholds
+   ordered with increasing p_eff, and coannihilation thresholds
+   included
+
+RD_eff_annrate_DSprep: |
+   Ensures that DarkSUSY is correctly initialized for relic density
+   calculations.
+
+RD_eff_annrate: |
+   The effective invariant rate W_eff that enters in the calculation
+   of the thermally averaged cross section <sv>.
+
+RD_oh2: |
+   Contains the dark matter relic density for a given model point.
+
+RD_fraction: |
+   Contains the fraction of the observed dark matter density that is
+   used to calculate direct and indirect detection observables.
+
+lnL_oh2: |
+   Contains the log likelihood function constraining the relic density.
+
+LocalHalo: |
+   Provides the parameters of the Maxwell-Boltzmann velocity distribution,
+   in terms of the strucutre LocalMaxwellianHalo containing the parameters
+   rho0, v0, vrot, vesc.
+
+GalacticHalo: |
+   Provides the properties of the dark matter density distribution in the Galaxy,
+   in terms of the structure GalacticHaloProperties containing the function rho(r)
+   and the Sun-GC distance r_sun.
+
+lnL_rho0: |
+   Log-likelihood for the local DM density.
+
+lnL_vrot: |
+   Log-likelihood for the local disk rotational speed.
+
+lnL_v0: |
+   Log-likelihood for the most-probable DM speed.
+
+lnL_vesc: |
+   Log-likelihood for the escape velocity.
+
+XENON100_2012_Calculate: |
+   Perform rate and likelihood calculations for the XENON100 2012 direct detection analysis.
+
+XENON100_2012_Events: |
+   The number of observed events for the XENON100 2012 direct detection analysis.
+
+XENON100_2012_Background: |
+   The number of background events for the XENON100 2012 direct detection analysis.
+
+XENON100_2012_Signal: |
+   The number of signal events for the XENON100 2012 direct detection analysis.
+
+XENON100_2012_SignalSI: |
+   The number of spin-independent signal events for the XENON100 2012 direct detection analysis.
+
+XENON100_2012_SignalSD: |
+   The number of spin-independent signal events for the XENON100 2012 direct detection analysis.
+
+XENON100_2012_LogLikelihood: |
+   Calculate the log-likelihood for the XENON100 2012 direct detection analysis.
+
+XENON1T_2017_Calculate: |
+   Perform rate and likelihood calculations for the XENON1T 2017 direct detection analysis.
+
+XENON1T_2017_Events: |
+   The number of observed events for the XENON1T 2017 direct detection analysis.
+
+XENON1T_2017_Background: |
+   The number of background events for the XENON1T 2017 direct detection analysis.
+
+XENON1T_2017_Signal: |
+   The number of signal events for the XENON1T 2017 direct detection analysis.
+
+XENON1T_2017_SignalSI: |
+   The number of spin-independent signal events for the XENON1T 2017 direct detection analysis.
+
+XENON1T_2017_SignalSD: |
+   The number of spin-independent signal events for the XENON1T 2017 direct detection analysis.
+
+XENON1T_2017_LogLikelihood: |
+   Calculate the log-likelihood for the XENON1T 2017 direct detection analysis.
+
+LUX_2013_Calculate: |
+   Perform rate and likelihood calculations for the LUX 2013 direct detection analysis.
+
+LUX_2013_Events: |
+   The number of observed events for the LUX 2013 direct detection analysis.
+
+LUX_2013_Background: |
+   The number of background events for the LUX 2013 direct detection analysis.
+
+LUX_2013_Signal: |
+   The number of signal events for the LUX 2013 direct detection analysis.
+
+LUX_2013_SignalSI: |
+   The number of spin-independent signal events for the LUX 2013 direct detection analysis.
+
+LUX_2013_SignalSD: |
+   The number of spin-independent signal events for the LUX 2013 direct detection analysis.
+
+LUX_2013_LogLikelihood: |
+   Calculate the log-likelihood for the LUX 2013 direct detection analysis.
+
+LUX_2015_Calculate: |
+   Perform rate and likelihood calculations for the LUX 2015 direct detection analysis.
+
+LUX_2015_Events: |
+   The number of observed events for the LUX 2015 direct detection analysis.
+
+LUX_2015_Background: |
+   The number of background events for the LUX 2015 direct detection analysis.
+
+LUX_2015_Signal: |
+   The number of signal events for the LUX 2015 direct detection analysis.
+
+LUX_2015_SignalSI: |
+   The number of spin-independent signal events for the LUX 2015 direct detection analysis.
+
+LUX_2015_SignalSD: |
+   The number of spin-independent signal events for the LUX 2015 direct detection analysis.
+
+LUX_2015_LogLikelihood: |
+   Calculate the log-likelihood for the LUX 2015 direct detection analysis.
+
+LUX_2016_Calculate: |
+   Perform rate and likelihood calculations for the LUX 2016 direct detection analysis.
+
+LUX_2016_Events: |
+   The number of observed events for the LUX 2016 direct detection analysis.
+
+LUX_2016_Background: |
+   The number of background events for the LUX 2016 direct detection analysis.
+
+LUX_2016_Signal: |
+   The number of signal events for the LUX 2016 direct detection analysis.
+
+LUX_2016_SignalSI: |
+   The number of spin-independent signal events for the LUX 2016 direct detection analysis.
+
+LUX_2016_SignalSD: |
+   The number of spin-independent signal events for the LUX 2016 direct detection analysis.
+
+LUX_2016_LogLikelihood: |
+   Calculate the log-likelihood for the LUX 2016 direct detection analysis.
+
+PandaX_2016_Calculate: |
+   Perform rate and likelihood calculations for the PandaX 2016 direct detection analysis.
+
+PandaX_2016_Events: |
+   The number of observed events for the PandaX 2016 direct detection analysis.
+
+PandaX_2016_Background: |
+   The number of background events for the PandaX 2016 direct detection analysis.
+
+PandaX_2016_Signal: |
+   The number of signal events for the PandaX 2016 direct detection analysis.
+
+PandaX_2016_SignalSI: |
+   The number of spin-independent signal events for the PandaX 2016 direct detection analysis.
+
+PandaX_2016_SignalSD: |
+   The number of spin-independent signal events for the PandaX 2016 direct detection analysis.
+
+PandaX_2016_LogLikelihood: |
+   Calculate the log-likelihood for the PandaX 2016 direct detection analysis.
+
+SuperCDMS_2014_Calculate: |
+   Perform rate and likelihood calculations for the SuperCDMS 2014 direct detection analysis.
+
+SuperCDMS_2014_Events: |
+   The number of observed events for the SuperCDMS 2014 direct detection analysis.
+
+SuperCDMS_2014_Background: |
+   The number of background events for the SuperCDMS 2014 direct detection analysis.
+
+SuperCDMS_2014_Signal: |
+   The number of signal events for the SuperCDMS 2014 direct detection analysis.
+
+SuperCDMS_2014_SignalSI: |
+   The number of spin-independent signal events for the SuperCDMS 2014 direct detection analysis.
+
+SuperCDMS_2014_SignalSD: |
+   The number of spin-independent signal events for the SuperCDMS 2014 direct detection analysis.
+
+SuperCDMS_2014_LogLikelihood: |
+   Calculate the log-likelihood for the SuperCDMS 2014 direct detection analysis.
+
+SIMPLE_2014_Calculate: |
+   Perform rate and likelihood calculations for the SIMPLE 2014 direct detection analysis.
+
+SIMPLE_2014_Events: |
+   The number of observed events for the SIMPLE 2014 direct detection analysis.
+
+SIMPLE_2014_Background: |
+   The number of background events for the SIMPLE 2014 direct detection analysis.
+
+SIMPLE_2014_Signal: |
+   The number of signal events for the SIMPLE 2014 direct detection analysis.
+
+SIMPLE_2014_SignalSI: |
+   The number of spin-independent signal events for the SIMPLE 2014 direct detection analysis.
+
+SIMPLE_2014_SignalSD: |
+   The number of spin-independent signal events for the SIMPLE 2014 direct detection analysis.
+
+SIMPLE_2014_LogLikelihood: |
+   Calculate the log-likelihood for the SIMPLE 2014 direct detection analysis.
+
+PICO_2L_Calculate: |
+   Perform rate and likelihood calculations for the PICO-2L direct detection analysis.
+
+PICO_2L_Events: |
+   The number of observed events for the PICO-2L direct detection analysis.
+
+PICO_2L_Background: |
+   The number of background events for the PICO-2L direct detection analysis.
+
+PICO_2L_Signal: |
+   The number of signal events for the PICO-2L direct detection analysis.
+
+PICO_2L_SignalSI: |
+   The number of spin-independent signal events for the PICO-2L direct detection analysis.
+
+PICO_2L_SignalSD: |
+   The number of spin-independent signal events for the PICO-2L direct detection analysis.
+
+PICO_2L_LogLikelihood: |
+   Calculate the log-likelihood for the PICO-2L direct detection analysis.
+
+PICO_60_F_Calculate: |
+   Perform rate and likelihood calculations for the PICO-60 direct detection analysis (flourine only).
+
+PICO_60_F_Events: |
+   The number of observed events for the PICO-60 direct detection analysis (flourine only).
+
+PICO_60_F_Background: |
+   The number of background events for the PICO-60 direct detection analysis (flourine only).
+
+PICO_60_F_Signal: |
+   The number of signal events for the PICO-60 direct detection analysis (flourine only).
+
+PICO_60_F_SignalSI: |
+   The number of spin-independent signal events for the PICO-60 direct detection analysis (flourine only).
+
+PICO_60_F_SignalSD: |
+   The number of spin-independent signal events for the PICO-60 direct detection analysis (flourine only).
+
+PICO_60_F_LogLikelihood: |
+   Calculate the log-likelihood for the PICO-60 direct detection analysis (flourine only).
+
+PICO_60_I_Calculate: |
+   Perform rate and likelihood calculations for the PICO-60 direct detection analysis (iodine only).
+
+PICO_60_I_Events: |
+   The number of observed events for the PICO-60 direct detection analysis (iodine only).
+
+PICO_60_I_Background: |
+   The number of background events for the PICO-60 direct detection analysis (iodine only).
+
+PICO_60_I_Signal: |
+   The number of signal events for the PICO-60 direct detection analysis (iodine only).
+
+PICO_60_I_SignalSI: |
+   The number of spin-independent signal events for the PICO-60 direct detection analysis (iodine only).
+
+PICO_60_I_SignalSD: |
+   The number of spin-independent signal events for the PICO-60 direct detection analysis (iodine only).
+
+PICO_60_I_LogLikelihood: |
+   Calculate the log-likelihood for the PICO-60 direct detection analysis (iodine only).
+
+PICO_60_2017_Calculate: |
+   Perform rate and likelihood calculations for the PICO-60 2017 direct detection analysis.
+
+PICO_60_2017_Events: |
+   The number of observed events for the PICO-60 2017 direct detection analysis.
+
+PICO_60_2017_Background: |
+   The number of background events for the PICO-60 2017 direct detection analysis.
+
+PICO_60_2017_Signal: |
+   The number of signal events for the PICO-60 2017 direct detection analysis.
+
+PICO_60_2017_SignalSI: |
+   The number of spin-independent signal events for the PICO-60 2017 direct detection analysis.
+
+PICO_60_2017_SignalSD: |
+   The number of spin-independent signal events for the PICO-60 2017 direct detection analysis.
+
+PICO_60_2017_LogLikelihood: |
+   Calculate the log-likelihood for the PICO-60 2017 direct detection analysis.
+
+DARWIN_Ar_2015_Calculate: |
+   Perform rate and likelihood calculations for the DARWIN Ar 2015 direct detection analysis.
+
+DARWIN_Ar_2015_Events: |
+   The number of observed events for the DARWIN Ar 2015 direct detection analysis.
+
+DARWIN_Ar_2015_Background: |
+   The number of background events for the DARWIN Ar 2015 direct detection analysis.
+
+DARWIN_Ar_2015_Signal: |
+   The number of signal events for the DARWIN Ar 2015 direct detection analysis.
+
+DARWIN_Ar_2015_SignalSI: |
+   The number of spin-independent signal events for the DARWIN Ar 2015 direct detection analysis.
+
+DARWIN_Ar_2015_SignalSD: |
+   The number of spin-independent signal events for the DARWIN Ar 2015 direct detection analysis.
+
+DARWIN_Ar_2015_LogLikelihood: |
+   Calculate the log-likelihood for the DARWIN Ar 2015 direct detection analysis.
+
+DARWIN_Xe_2015_Calculate: |
+   Perform rate and likelihood calculations for the DARWIN Xe 2015 direct detection analysis.
+
+DARWIN_Xe_2015_Events: |
+   The number of observed events for the DARWIN Xe 2015 direct detection analysis.
+
+DARWIN_Xe_2015_Background: |
+   The number of background events for the DARWIN Xe 2015 direct detection analysis.
+
+DARWIN_Xe_2015_Signal: |
+   The number of signal events for the DARWIN Xe 2015 direct detection analysis.
+
+DARWIN_Xe_2015_SignalSI: |
+   The number of spin-independent signal events for the DARWIN Xe 2015 direct detection analysis.
+
+DARWIN_Xe_2015_SignalSD: |
+   The number of spin-independent signal events for the DARWIN Xe 2015 direct detection analysis.
+
+DARWIN_Xe_2015_LogLikelihood: |
+   Calculate the log-likelihood for the DARWIN Xe 2015 direct detection analysis.
+
+DARWIN_Ar_Calculate: |
+   Perform rate and likelihood calculations for the DARWIN Ar 2015 direct detection analysis.
+
+DARWIN_Ar_Events: |
+   The number of observed events for the DARWIN Ar 2015 direct detection analysis.
+
+DARWIN_Ar_Background: |
+   The number of background events for the DARWIN Ar 2015 direct detection analysis.
+
+DARWIN_Ar_Signal: |
+   The number of signal events for the DARWIN Ar 2015 direct detection analysis.
+
+DARWIN_Ar_SignalSI: |
+   The number of spin-independent signal events for the DARWIN Ar 2015 direct detection analysis.
+
+DARWIN_Ar_SignalSD: |
+   The number of spin-independent signal events for the DARWIN Ar 2015 direct detection analysis.
+
+DARWIN_Ar_LogLikelihood: |
+   Calculate the log-likelihood for the DARWIN Ar 2015 direct detection analysis.
+
+DARWIN_Xe_Calculate: |
+   Perform rate and likelihood calculations for the DARWIN Xe 2015 direct detection analysis.
+
+DARWIN_Xe_Events: |
+   The number of observed events for the DARWIN Xe 2015 direct detection analysis.
+
+DARWIN_Xe_Background: |
+   The number of background events for the DARWIN Xe 2015 direct detection analysis.
+
+DARWIN_Xe_Signal: |
+   The number of signal events for the DARWIN Xe 2015 direct detection analysis.
+
+DARWIN_Xe_SignalSI: |
+   The number of spin-independent signal events for the DARWIN Xe 2015 direct detection analysis.
+
+DARWIN_Xe_SignalSD: |
+   The number of spin-independent signal events for the DARWIN Xe 2015 direct detection analysis.
+
+DARWIN_Xe_LogLikelihood: |
+   Calculate the log-likelihood for the DARWIN Xe 2015 direct detection analysis.
+
+lnL_SI_nuclear_parameters: |
+   The log-likehood for the spin-independent nuclear parameters.
+
+lnL_SD_nuclear_parameters: |
+   The log-likehood for the spin-dependent nuclear parameters.
+
+SimYieldTable: |
+   Table of simulated particle yields.
+
+GA_missingFinalStates: |
+   Final states that are not avaialable with tabulated spectra.
+
+GA_AnnYield: |
+   Calculate the gamma-ray yield from the process catalogue.
+
+cascadeMC_FinalStates: |
+   List of final states for cascade decays.
+
+cascadeMC_DecayTable: |
+   Decay table for the decay chain.
+
+cascadeMC_gammaSpectra: |
+   Gamma-ray spectrum from cascade decays.
+
+cascadeMC_LoopManagement: |
+   Controls the loop for the cascade decay Monte Carlo simulation.
+
+cascadeMC_InitialState: |
+   The intial state for the cascade decay chain.
+
+cascadeMC_EventCount: |
+   Event counter for cascade decays.
+
+cascadeMC_ChainEvent: |
+   Generates decay chains.
+
+cascadeMC_Histograms: |
+   Creates histograms and evaluates the end conditions for the event loop in the cascade decay simulation.
+
+lnL_FermiLATdwarfs: |
+   Log-likelihood for the Fermi-LAT dwarf galaxy search.
+
+lnL_FermiGC: |
+   Log-likelihood for the Fermi-LAT GeV excess at the Galactic centre.
+
+lnL_HESSGC: |
+   Log-likelihood for the HESS Galactic halo searches.
+
+lnL_CTAGC: |
+   Log-likelihood for projected dark matter searches with CTA.
+
+set_gamLike_GC_halo: |
+   Intialises the Galactic DM distribution in GamLike.
+
+capture_rate_Sun: |
+   Capture rate of regular dark matter in the Sun (no v-dependent or q-dependent cross-sections; s^−1).
+
+equilibration_time_Sun: |
+   Timescale on which capture and annihilation of dark matter in the Sun equilibrate (s).
+
+annihilation_rate_Sun: |
+   Annihilation rate of dark matter in the Sun (s^-1).
+
+nuyield_ptr: |
+   A pointer to a function that returns the neutrino yield from dark matter in the Sun.
+
+IC22_data: |
+   Do signal, likelihood and related calculations for neutrino indirect detection analysis IC22.
+
+IC22_signal: |
+   Number of signal events for neutrino indirect detection analysis IC22.
+
+IC22_bg: |
+   Number of background events for neutrino indirect detection analysis IC22.
+
+IC22_loglike: |
+   Log-likelihood for neutrino indirect detection analysis IC22.
+
+IC22_bgloglike: |
+   Background-only log-likelihood for neutrino indirect detection analysis IC22.
+
+IC22_pvalue: |
+   p-value for neutrino indirect detection analysis IC22.
+
+IC22_nobs: |
+   Number of observed events for neutrino indirect detection analysis IC22.
+
+IC79SL_data: |
+   Do signal, likelihood and related calculations for neutrino indirect detection analysis IC79SL.
+
+IC79SL_signal: |
+   Number of signal events for neutrino indirect detection analysis IC79SL.
+
+IC79SL_bg: |
+   Number of background events for neutrino indirect detection analysis IC79SL.
+
+IC79SL_loglike: |
+   Log-likelihood for neutrino indirect detection analysis IC79SL.
+
+IC79SL_bgloglike: |
+   Background-only log-likelihood for neutrino indirect detection analysis IC79SL.
+
+IC79SL_pvalue: |
+   p-value for neutrino indirect detection analysis IC79SL.
+
+IC79SL_nobs: |
+   Number of observed events for neutrino indirect detection analysis IC79SL.
+
+IC79WL_data: |
+   Do signal, likelihood and related calculations for neutrino indirect detection analysis IC79WL.
+
+IC79WL_signal: |
+   Number of signal events for neutrino indirect detection analysis IC79WL.
+
+IC79WL_bg: |
+   Number of background events for neutrino indirect detection analysis IC79WL.
+
+IC79WL_loglike: |
+   Log-likelihood for neutrino indirect detection analysis IC79WL.
+
+IC79WL_bgloglike: |
+   Background-only log-likelihood for neutrino indirect detection analysis IC79WL.
+
+IC79WL_pvalue: |
+   p-value for neutrino indirect detection analysis IC79WL.
+
+IC79WL_nobs: |
+   Number of observed events for neutrino indirect detection analysis IC79WL.
+
+IC79WH_data: |
+   Do signal, likelihood and related calculations for neutrino indirect detection analysis IC79WH.
+
+IC79WH_signal: |
+   Number of signal events for neutrino indirect detection analysis IC79WH.
+
+IC79WH_bg: |
+   Number of background events for neutrino indirect detection analysis IC79WH.
+
+IC79WH_loglike: |
+   Log-likelihood for neutrino indirect detection analysis IC79WH.
+
+IC79WH_bgloglike: |
+   Background-only log-likelihood for neutrino indirect detection analysis IC79WH.
+
+IC79WH_pvalue: |
+   p-value for neutrino indirect detection analysis IC79WH.
+
+IC79WH_nobs: |
+   Number of observed events for neutrino indirect detection analysis IC79WH.
+
+IC79_loglike: |
+   The full 79-string IceCube log-likelihood.
+
+IceCube_likelihood: |
+   The complete IceCube log-likelihood, including 22-string and 79-string data.
+
+DarkSUSY_PointInit: |
+   Initialises DarkSUSY for a specific model point.
+
+DarkSUSY_PointInit_LocalHalo: |
+   Initialises Milky Way halo model parameters in DarkSUSY
+
+dump_GammaSpectrum: |
+   Dumps gamma-ray yield into ASCII table
+
+UnitTest_DarkBit: |
+   Prints various DarkBit results into YAML file.
+
+DD_SetDetectorEmin: |
+   Sets the minimum recoil energy relevant for a given direct detection experiment.
+
+DDCalc_1_0_0_init: |
+   Initialises DDCalc 1.0.0.
+
+DDCalc_1_1_0_init: |
+   Initialises DDCalc 1.1.0.
+
+DD_Experiment: |
+   The name of the DDcalc experiment corresponding to a specific experiment index.
+
+DD_Background: |
+   The number of background events for a given direct detection experiment.
+
+DD_CalcRates: |
+   Perform rate and likelihood calculations for a given direct detection experiment.
+
+DD_Events: |
+   The number of observed events for a given direct detection experiment.
+
+DD_LogLikelihood: |
+   Calculate the log-likelihood for a given direct detection experiment.
+
+DD_LogPValue: |
+   Calculate the log p-value for a given direct detection experiment.
+
+DD_Signal: |
+   The number of signal events for a given direct detection experiment.
+
+DD_SignalSD: |
+   The number of spin-dependent signal events for a given direct detection experiment.
+
+DD_SignalSI: |
+   The number of spin-independent signal events for a given direct detection experiment.
+
+LUX_2013_Init: |
+   Initialises a direct detection experiment with the properties of the 2013 analysis of LUX.
+
+LUX_2015_Init: |
+   Initialises a direct detection experiment with the properties of the 2015 reanalysis of LUX.
+
+LUX_2016_Init: |
+   Initialises a direct detection experiment with the properties of the 2016 analysis of LUX.
+
+SIMPLE_2014_Init: |
+   Initialises a direct detection experiment with the properties of the 2014 analysis of SIMPLE.
+
+PICO_2L_Init: |
+   Initialises a direct detection experiment with the properties of the analysis of PICO-2L.
+
+PICO_60_F_Init: |
+   Initialises a direct detection experiment with the properties of the analysis of PICO-60, including only fluorine.
+
+PICO_60_I_Init: |
+   Initialises a direct detection experiment with the properties of the analysis of PICO-60, including only iodine.
+
+PICO_60_2017_Init: |
+   Initialises a direct detection experiment with the properties of the 2017 analysis of PICO-60.
+
+PandaX_2016_Init: |
+   Initialises a direct detection experiment with the properties of the 2016 analysis of PandaX.
+
+XENON100_2012_Init: |
+   Initialises a direct detection experiment with the properties of the 2012 analysis of Xenon100.
+
+XENON1T_2017_Init: |
+   Initialises a direct detection experiment with the properties of the 2017 analysis of Xenon1T.
+
+SuperCDMS_2014_Init: |
+   Initialises a direct detection experiment with the properties of the 2014 analysis of SuperCDMS.
+
+FreeDetectorss: |
+   Deletes the detector object held internally by DDCalc (relevant for the C/C++ interface of DDCalc).
+
+FreeHalos: |
+   Deletes the halo object held internally by DDCalc (relevant for the C/C++ interface of DDCalc).
+
+FreeWIMPs: |
+   Deletes the WIMP object held internally by DDCalc (relevant for the C/C++ interface of DDCalc).
+
+FreeAll: |
+   Deletes the detector, halo and WIMP objects held internally by DDCalc (relevant for the C/C++ interface of DDCalc).
+
+GetWIMP_mG: |
+  Gets the WIMP parameters m, GpSI, GnSI, GpSD, GnSD (used in DDCalc)
+
+GetWIMP_mfa: |
+  Gets the WIMP parameters m, fp, fn, ap, an (used in DDCalc)
+
+GetWIMP_msigma: |
+  Gets the WIMP parameters m, sigmapSI, sigmanSI, sigmapSD, sigmanSD (used in DDCalc)
+
+SetWIMP_mG: |
+  Sets the WIMP parameters m, GpSI, GnSI, GpSD, GnSD (used in DDCalc)
+
+SetWIMP_mfa: |
+  Sets the WIMP parameters m, fp, fn, ap, an (used in DDCalc)
+
+SetWIMP_msigma: |
+  Sets the WIMP parameters m, sigmapSI, sigmanSI, sigmapSD, sigmanSD (used in DDCalc)
+
+InitDetector: |
+  Default detector setup used in DDCalc
+
+InitWIMP: |
+  Default WIMP structure used in DDCalc
+
+InitHalo: |
+  Default Halo structure used in DDCalc
+
+SetSHM: |
+  Sets the dark matter halo to the Standard Halo Model (SHM), used in DDCalc
+
+nulike_init: |
+  Initializes nulike.
+
+nulike_1_0_4_init: |
+  Initializes nulike_1_0_4.
+
+nulike_1_0_5_init: |
+  Initializes nulike_1_0_5.
+
+nulike_1_0_6_init: |
+  Initializes nulike_1_0_5.
+
+nubounds:
+  Counts, likelihoods and p-values from neutrino telescope searches for dark matter annihilation in the Sun.
+
+Example_lnL_B: |
+  Example log likelihood in ExampleBit B.
+
+lnlike_marg_poisson_gaussian_error: |
+  log of the convolution of a Poisson and Gausian distributions.
+
+lnlike_marg_poisson_lognormal_error: |
+  log of the convolution of a poisson and log-normal distributions.
+
+#-------------------------------------
+#  HiggsBounds capabilities
+#-------------------------------------
+
+Higgs_Production_Xsecs: |
+   Higss Production cross section
+
+HiggsBounds_4_2_1_init:
+   Initialises HiggsBounds backend, version 4.2.1.
+
+HiggsBounds_4_3_1_init:
+   Initialises HiggsBounds backend, version 4.3.1.
+
+finish_HiggsBounds: |
+   Finishes HiggsBound.
+
+initialize_HiggsBounds_int: |
+   Initialises HiggsBounds for library linking.
+
+HiggsBounds_charged_input: |
+   Required charged input values to initialise HiggsBounds.
+
+HiggsBounds_neutral_input_part: |
+   Required neutral input values to initialise HiggsBounds.
+
+HiggsBounds_input_SLHA: |
+   HiggsBounds SLHA file reader
+
+HiggsBounds_set_mass_uncertainties: |
+   Assign mass uncertainties for HiggsBounds backend.
+
+run_HiggsBounds_classic: |
+   Runs HiggsBounds after initialization.
+
+finish_HiggsBounds_chisqtables: |
+   Generates chi squared tables from HiggsBounds.
+
+initialize_HiggsBounds_chisqtables: |
+   Initializes HiggsBounds to produce chi squared tables.
+
+HB_calc_stats: |
+   To quote from HiggsBounds: "this is in the middle of development! DO NOT USE!"
+
+
+#-------------------------------------
+#  HiggsSignals capabilities
+#-------------------------------------
+
+HiggsSignals_1_4_init: |
+   Initialise HiggsSignals backend.
+
+HiggsSignals_neutral_input_MassUncertainty: |
+   Assign mass uncertainties for HiggsSignals backend.
+
+HiggsBounds_charged_input_HS: |
+   Required charged input values to initialise HiggsSignals.
+
+HiggsBounds_neutral_input_part_HS: |
+   Required neutral input values to initialise HiggsSignals.
+
+HiggsBounds_input_SLHA_HS: |
+   HiggsSignals SLHA file reader
+
+initialize_HiggsBounds_int_HS: |
+   Initialises HiggsBounds for library linking from HiggsSignals.
+
+finish_HiggsBounds_HS: |
+   Finishes HiggsBounds from HiggsSignals.
+
+finish_HiggsSignals: |
+   Finishes HiggsSignal Backend.
+
+initialize_HiggsSignals: |
+   Initializes HiggsSignals.
+
+initialize_HiggsSignals_latestresults: |
+   Initializes HiggsSignals.
+
+run_HiggsSignals: |
+   Runs HiggsSignals after Initialization.
+
+setup_pdf: |
+   Set pdf shape in HiggsSignals.
+
+setup_rate_uncertainties: |
+   Set the rate uncertainties in HiggsSignals.
+
+#-------------------------------------
+#  DarkSUSY capabilities
+#-------------------------------------
+
+DarkSUSY_5_1_3_init: |
+   Initialise DarkSUSY backend.
+
+dsIBffdxdy: |
+   Differential internal bremsstrahlung photon yield for fermion final states.
+
+dsIBfsrdxdy: |
+   Differential final state radiation photon yield for fermion final states.
+
+dsIBhhdxdy: |
+   Differential internal bremsstrahlung photon yield for the H+ H- final state.
+
+dsIBwhdxdy: |
+   Differential internal bremsstrahlung photon yield for W+- H-+ final states.
+
+dsIBwwdxdy: |
+   Differential internal bremsstrahlung photon yield for the W+ W- final state.
+
+dsSLHAread: |
+   DarkSUSY SLHA file reader.
+
+dsanwx: |
+   Neutralino self-annihilation invariant rate.
+
+dsddgpgn: |
+   Neutralino nucleon four-fermion couplings.
+
+dsgf2s2thw: |
+   Determines sin^2(theta_W) based on Fermi constant.
+
+dsgive_model_isasugra: |
+   Sets CMSSM model parameters in ISASUGRA included with DarkSUSY.
+
+dshainit: |
+   Intialises and loads common block values needed by DarkSUSY halo yield routines.
+
+dshayield: |
+   Integrated or differential yield of a range of SM species from various final states.
+
+dshigwid: |
+   Choose which Higgs width calculation to use in DarkSUSY.
+
+dshmcom: |
+   Halo model density, distance, and velocity parameters.
+
+dshmframevelcom: |
+   Velocity of observer in frame of galaxy.
+
+dshmisodf: |
+   Velocity dispersion and escape velocity.
+
+dshmnoclue: |
+   Mysterious DarkSUSY halo model common block (contains observer velocity).
+
+dsibyieldone: |
+   Inverse bremsstrahlung yield from one channel.
+
+dsinit: |
+   Initialise DarkSUSY.
+
+dsmqpole4loop: |
+   Calculate quark pole mass.
+
+dsmssmzero: |
+   Zeros all electroweak parameters in DarkSUSY.
+
+dsorder_flavour: |
+   Orders sfermions based on flavour content as expected by DarkSUSY routines.
+
+dsprep: |
+   Calculates cross sections and brnaching ratios and sets common block variables in DarkSUSY
+
+dsrdeqn: |
+   Solves the relic density evolution equation.
+
+dsrdinit: |
+   Initialise the DarkSUSY relic density routines (read in the degree of freedom table).
+
+dsrdomega: |
+   Calculates Omega h^2 for the MSSM neutralino.
+
+dsrdset: |
+   Set parameters for DarkSUSY relic density routines (which DOF table is used).
+
+dsrdtab: |
+   Tabulate the invariant annihilation rate in DarkSUSY.
+
+dsrdthlim: |
+   Determine which limits in p_eff for DarkSUSY to use when integrating for the thermal average.
+
+dsrdwintp: |
+   Interpolation of tabulated invariant rate.
+
+dssigmav: |
+   Neutralino self-annihilation cross section <sigma v> in zero velocity limit.
+
+dsspectrum: |
+   Sets up particle mass spectrum and mixing matrices in DarkSUSY.
+
+dsspwid: |
+   Sets widths of particles in DarkSUSY.
+
+dssuconst: |
+   Sets many useful constants in DarkSUSY.
+
+dssuconst_ckm: |
+   Sets CKM mixing parameters in DarkSUSY.
+
+dssuconst_yukawa_running: |
+   Calculates Yukawa couplings in DarkSUSY with running masses.
+
+dssusy: |
+   Sets up supersymmetric model routines in DarkSUSY.
+
+dssusy_isasugra: |
+   Sets up supersymmetric model routines in DarkSUSY using ISASUGRA.
+
+dsvertx: |
+   Sets up SUSY vertices in DarkSUSY.
+
+dswspectrum: |
+   Writes out mass spectrum.
+
+dswwidth: |
+   Writes out widths.
+
+cap_Sun_v0q0_isoscalar: |
+   Capture rate of dark matter in the sun.
+
+raw_muonyield: |
+   Gives either the differential or total yield of muons in a neutrino telescope from dark matter annihilation in the sun.
+
+pacodes: |
+   Common block containing particle codes used in DarkSUSY.
+
+mssmiuseful: |
+   Common block containing DarkSUSY particle codes for lightest supersymmmetric particle and neutralino.
+
+mspctm: |
+   DarkSUSY mass spectrum.
+
+widths: |
+   DarkSUSY particle widths. (Capability is defined twice.)
+
+intdof: |
+   Number of spin and color states for each particle for DarkSUSY.
+
+vrtxs: |
+   DarkSUSY interaction vertices.
+
+smruseful: |
+   Various standard model parameters.
+
+smcuseful: |
+   Contains option to determine how DarkSUSY runs particle masses.
+
+couplingconstants: |
+   Coupling constants.
+
+sckm: |
+   CKM matrix parameters.
+
+mixing: |
+   The CKM matrix.
+
+mssmtype: |
+   DarkSUSY parameter that specifies parameterisation of MSSM.
+
+mssmpar: |
+   MSSM parameters for DarkSUSY.
+
+mssmswitch: |
+   Switches that tell DarkSUSY how to calculate various quantities.
+
+sfermionmass: |
+   Sfermion masses for DarkSUSY.
+
+mssmwidths: |
+   Widths of Higgs sector particle for DarkSUSY.
+
+mssmmixing: |
+   MSSM mixing matrices.
+
+rdmgev: |
+   Information about (co)annihilating particles for the DarkSUSY relic density routines.
+
+rdpth: |
+   Momentum thresholds relevant for DarkSUSY relic density calculation.
+
+rddof: |
+   Common block for effective degrees of freedom in DarkSUSY.
+
+rderrors: |
+   Common block containing information about errors and warnings from DarkSUSY relic density routines.
+
+rdpars: |
+   Parameters that effect the DarkSUSY relic density calculation.
+
+rdswitch: |
+   Options for the DarkSUSY relic density calculation.
+
+rdlun: |
+   Logical units for DarkSUSY relic density calculation.
+
+rdpadd: |
+   Parameters that effect the tabulation of the invariant annihilation rate in DarkSUSY.
+
+IBintvars: |
+   Common block for DarkSUSY internal Bremsstrahlung routines.
+
+ddcom: |
+   Common block containing DM nucleon couplings and options for their calculation in DarkSUSY.
+
+nu_common_block: |
+   Annihilation branching rates and scalar decay rates used by DarkSUSY routines for DM annihilation in sun.
+
+nuyield: |
+   Neutrino yields at the top of the atmosphere.
+
+nuyield_setup: |
+   Sets DarkSUSY common blocks with all necessary information to calculate neutrino yields.
+
+particle_code: |
+   Translates GAMBIT string particle identifiers to corresponding DarkSUSY integer codes.
+
+initFromSLHAeaAndDecayTable: |
+   Initialises an MSSM model in DarkSUSY from an SLHAea object and a DecayTable.
+
+get_DS_neutral_h_decay_channels: |
+   Vector containing neutral Higgs decay channels in DarkSUSY.
+
+get_DS_charged_h_decay_channels: |
+   Vector containing charged Higgs decay channels in DarkSUSY.
+
+#-------------------------------------
+#  MicrOmegas capabilities
+#-------------------------------------
+
+MicrOmegas_MSSM_3_6_9_2_init: |
+   Initialise MicrOmegas MSSM backend.
+
+MicrOmegas_SingletDM_3_6_9_2_init: |
+   Initialise MicrOmegas SingletDM backend.
+
+assignVal: |
+   Assigns a value to a model parameter in MicrOmegas.
+
+vSigma: |
+   The velocity averaged cross section calculated at a specified temperature.
+
+oh2: |
+   The dark matter relic density (Omega h^2).
+
+suspectSUGRA: |
+   Calculates MSSM mass spectrum using SuSpect and use that to intialise MicrOmegas.
+
+lesHinput: |
+   Initialises MicrOmegas using an SLHA file.
+
+mass_spectrum: |
+   Calculates all masses/couplings in MicrOmegas and sorts odd particles by mass.
+
+cleanDecayTable: |
+   Removes all information from MicrOmegas decay table.
+
+nucleonAmplitudes: |
+   Calculates WIMP-nucleon scattering amplitudes.
+
+FeScLoop: |
+   Calculates loop contributions to WIMP-nucleon scattering.
+
+calcScalarQuarkFF: |
+   Calculates nuclear matrix elements for scalar DM-quark interactions.
+
+mInterp: |
+   MicrOmegas routine to interpolate between different center of mass energies to determine cosmic ray yields.
+
+zInterp: |
+   MicrOmegas routine for interpolating cosmic ray spectra.
+
+readSpectra: |
+   MicrOmegas routine to initialise cosmic-ray yield tables.
+
+MOcommon: |
+   MicrOmegas global variables.
+
+ForceUG: |
+   Flag to force CalcHEP in MicrOmegas to do calculation in unitary gauge.
+
+VZdecay: |
+   MicrOmegas flag that turns on 3 body decays via a virtual Z.
+
+VWdecay: |
+   MicrOmegas flag that turns on 3 body decays via a virtual W.
+
+dNdE: |
+   Differential cosmic-ray yield.
+
+
+#-------------------------------------
+#  DecayBit capabilities
+#-------------------------------------
+
+decay_rates: |
+   Collect all the decay rates into a table.
+
+Z_decay_rates : |
+   All decays of the Z gauge boson.
+
+Higgs_decay_rates : |
+   All decays of the most SM-like Higgs boson.
+
+Reference_SM_Higgs_decay_rates : |
+   All decays of the Higgs boson in the SM.
+
+eta_decay_rates : |
+   All decays of the η meson.
+
+omega_decay_rates : |
+   All decays of the ω meson.
+
+lnL_Higgs_invWidth : |
+   The log-likelihood of the (SM-like) Higgs invisible width.
+
+h0_2_decay_rates : |
+   Decays of the heaviest CP-even MSSM Higgs boson.
+
+A0_decay_rates : |
+   Decays of the CP-odd MSSM Higgs boson.
+
+gluino_decay_rates : |
+   Decays of the gluino.
+
+t_decay_rates : |
+   All decays of the t quark.
+
+snu_electronl_decay_rates : |
+   Decays of the ν_eL sneutrinos.
+
+snu_muonl_decay_rates : |
+   Decays of the ν_μL sneutrinos.
+
+snu_taul_decay_rates : |
+   Decays of the ν_τL sneutrinos.
+
+sup_ C _decay_rates : |
+   Decays of the u_L squarks.
+
+sdown_ C _decay_rates : |
+   Decays of the d_L squarks.
+
+scharm_ C _decay_rates : |
+   Decays of the c_L squarks.
+
+sstrange_ C _decay_rates : |
+   Decays of the s_L squarks.
+
+electron_ C _decay_rates : |
+   Decays of the e_L sleptons.
+
+smuon_ C _decay_rates : |
+   Decays of the mu_L sleptons.
+sup_ C _decay_rates : |
+   Decays of the u_R squarks.
+
+sdown_ C _decay_rates : |
+   Decays of the d_R squarks.
+
+scharm_ C _decay_rates : |
+   Decays of the c_R squarks.
+
+sstrange_ C _decay_rates : |
+   Decays of the s_R squarks.
+
+electron_ C _decay_rates : |
+   Decays of the e_R sleptons.
+
+smuon_ C _decay_rates : |
+   Decays of the μ_R sleptons.
+
+stop_1_decay_rates : |
+   Decays of the t_1 squarks.
+
+sbottom_1_decay_rates : |
+   Decays of the b_1 squarks.
+
+stau_1_decay_rates : |
+   Decays of the τ_1 sleptons.
+
+stop_2_decay_rates : |
+   Decays of the t_2 squarks.
+
+sbottom_2_decay_rates : |
+   Decays of the b_2 squarks.
+
+stau_2_decay_rates : |
+   Decays of the τ_2 sleptons.
+
+tbar_decay_rates : |
+   All decays of the anti-t quark.
+
+snubar_electronl_decay_rates : |
+   Decays of the anti-ν_eL sneutrinos.
+
+snubar_muonl_decay_rates : |
+   Decays of the anti-ν_μL sneutrinos.
+
+snubar_taul_decay_rates : |
+   Decays of the anti-ν_τL sneutrinos.
+
+supbar_ C _decay_rates : |
+   Decays of the anti-u_L squarks.
+
+sdownbar_ C _decay_rates : |
+   Decays of the anti-d_L squarks.
+
+scharmbar_ C _decay_rates : |
+   Decays of the anti-c_L squarks.
+
+sstrangebar_ C _decay_rates : |
+   Decays of the anti-s_L squarks.
+
+electronbar_ C _decay_rates : |
+   Decays of the anti-e_L sleptons.
+
+smuonbar_ C _decay_rates : |
+   Decays of the anti-μ_L sleptons.
+
+supbar_ C _decay_rates : |
+   Decays of the anti-u_R squarks.
+
+sdownbar_ C _decay_rates : |
+   Decays of the anti-d_R squarks.
+
+scharmbar_ C _decay_rates : |
+   Decays of the anti-c_R squarks.
+
+sstrangebar_ C _decay_rates : |
+   Decays of the anti-s_R squarks.
+
+electronbar_ C _decay_rates : |
+   Decays of the anti-e_R sleptons.
+
+smuonbar_ C _decay_rates : |
+   Decays of the anti-μ_R sleptons.
+
+stopbar_1_decay_rates : |
+   Decays of the anti-t_1 squarks.
+
+sbottombar_1_decay_rates : |
+   Decays of the anti-b_1 squarks.
+
+staubar_1_decay_rates : |
+   Decays of the anti-τ_1 sleptons.
+
+stopbar_2_decay_rates : |
+   Decays of the anti-t_2 squarks.
+
+sbottombar_2_decay_rates : |
+   Decays of the anti-b_2 squarks.
+
+staubar_2_decay_rates : |
+   Decays of the anti-τ_2 sleptons.
+
+mu_plus_decay_rates : |
+  All decays of the μ+ lepton.
+
+tau_plus_decay_rates : |
+  All decays of the τ+ lepton.
+
+W_plus_decay_rates : |
+  All decays of the W+ gauge boson.
+
+H_plus_decay_rates : |
+   Decays of the MSSM H+.
+
+chargino_plus_1_decay_rates : |
+   Decays of the chargino+ 1.
+
+chargino_plus_2_decay_rates : |
+   Decays of the chargino+ 2.
+
+mu_minus_decay_rates : |
+  All decays of the μ- lepton.
+
+tau_minus_decay_rates : |
+  All decays of the τ- lepton.
+
+W_minus_decay_rates : |
+  All decays of the W- gauge boson.
+
+Hminus_decay_rates : |
+   Decays of the MSSM H-.
+
+chargino_minus_1_decay_rates : |
+   Decays of the chargino- 1.
+
+chargino_minus_2_decay_rates : |
+   Decays of the chargino- 2.
+
+pi0_decay_rates : |
+  All decays of the π0 meson.
+
+rho0_decay_rates : |
+  All decays of the ρ0 meson.
+
+piplus_decay_rates : |
+  All decays of the π+ meson.
+
+rhoplus_decay_rates : |
+  All decays of the ρ+ meson.
+
+piminus_decay_rates : |
+  All decays of the π- meson.
+
+rhominus_decay_rates : |
+  All decays of the ρ- meson.
+
+neutralino_1_decay_rates : |
+   Decays of the neutralino 1.
+
+neutralino_2_decay_rates : |
+   Decays of the neutralino 2.
+
+neutralino_3_decay_rates : |
+   Decays of the neutralino 3.
+
+neutralino_4_decay_rates : |
+   Decays of the neutralino 4.
+
+SLHA1_violation: |
+   Checks if the first or second generation left-right mixing exceeds the specified tolerance (which means that SLHA1 is an invalid format for this model point).
+
+SLHA_pseudonyms: |
+   Get MSSM mass eigenstate pseudonyms for the gauge eigenstates
+
+Reference_SM_A0_decay_rates: |
+   Computation of decays of SM Higgs with mass equal to the mass of the CP-odd Higgs boson.
+
+Reference_SM_other_Higgs_decay_rates: |
+   Computation of decays of SM Higgs with mass equal to the mass of the least SM-like CP-even Higgs.
+
+#-------------------------------------
+#  PrecisionBit capabilities
+#-------------------------------------
+
+
+MSSM_spectrum: |
+    Provide an updated MSSM spectrum from the unimproved version with
+    precision W and Higgs masses.
+
+lnL_alpha_em : |
+   Log-likelihood of α_EM (m_Z), the MSBar value of the fine structure constant at μ = m_Z.
+
+lnL_alpha_s : |
+   Log-likelihood of α_s (m_Z), the MSBar value of the strong coupling constant at μ = m_Z.
+
+lnL_GF : |
+   Log-likelihood of the Fermi coupling constant G_F.
+
+lnL_light_quark_masses : |
+   Joint log-likelihood of the MSbar masses of the u, d and s quarks at μ = 2 GeV.
+
+lnL_mcmc : |
+   Log-likelihood of the MSbar mass of the c quark at scale m_c.
+
+lnL_mbmb : |
+   Log-likelihood of the MSbar mass of the b quark at scale m_b.
+
+lnL_t_mass : |
+   Log-likelihood of the top quark pole mass.
+
+lnL_Z_mass : |
+   Log-likelihood of the Z boson pole mass.
+
+lnL_h_mass : |
+   Simple log-likelihood of the SM-like Higgs boson pole mass.
+
+lnL_W_mass : |
+   Log-likelihood of the W boson pole mass.
+
+mw : |
+   The W boson pole mass.
+
+mh : |
+   The SM-like Higgs boson pole mass.
+
+FH_Precision : |
+   Precision observable tableau, as calculated with FeynHiggs.
+
+SP_PrecisionObs : |
+   Precision observable tableau, as calculated with SUSY-POPE.
+
+deltarho : |
+   Deviation from one (∆ρ) of the ratio of the Fermi effective coupling (G_F) in W and Z-mediated processes.
+
+prec_mw : |
+   Precision value of the W mass.
+
+prec_mh : |
+   Precision value of the mass of the most SM-like Higgs boson.
+
+prec_HeavyHiggsMasses : |
+   Precision values of the masses of the A^0, H+ and the least SM-like neutral Higgs boson.
+
+prec_sinW2_eff : |
+   Precision value of the effective leptonic weak mixing angle sin^2 θ_W,eff.
+
+edm_e : |
+   The electric dipole moment of the electron.
+
+edm_n : |
+   The electric dipole moment of the neutron.
+
+edm_hg : |
+   The electric dipole moment of mercury.
+
+muon_gm2: |
+   The BSM contribution to g−2 of the muon.
+
+muon_gm2_SM: |
+   The SM contribution to g−2 of the muon.
+
+lnL_sinW2_eff : |
+   Log-likelihood of the effective leptonic weak mixing angle sin^2 θ_W,eff.
+
+lnL_gm2 : |
+   Log-likelihood of the muon g−2.
+
+lnL_deltarho : |
+   Log-likelihood of ∆ρ, the departure from one of the ratio of the Fermi effective coupling (G_F) in W and Z-mediated processes.
+
+
+#-------------------------------------
+#  FlavBit capabilities
+#-------------------------------------
+
+AI_BKstarmumu : |
+   The isospin asymmetry in B-> K* μ+ μ-.
+
+AI_BKstarmumu_zero : |
+   The zero-crossing of the isospin asymmetry in B-> K* μ+ μ-.
+
+A_BXsll_highq2 : |
+   The integrated forward-backward asymmetry of B->Xs l+ l- in the high-q2 bin.
+
+A_BXsll_lowq2 : |
+   The integrated forward-backward asymmetry of B->Xs l+ l- in the low-q2 bin.
+
+A_BXsll_zero : |
+   The zero crossing of the forward-backward asymmetry of B->Xs l+ l-.
+
+A_BXsmumu_highq2 : |
+   The integrated forward-backward asymmetry of B->Xs μ+ μ- in the high-q2 bin.
+
+A_BXsmumu_highq2_CONV : |
+   The Wilson coefficients and the integrated forward-backward asymmetry of B->Xs μ+ μ- in the high-q2 bin.
+
+A_BXsmumu_lowq2 : |
+   The integrated forward-backward asymmetry of B->Xs μ+ μ- in the low-q2 bin.
+
+A_BXsmumu_lowq2_CONV : |
+   The Wilson coefficients and the integrated forward-backward asymmetry of B->Xs μ+ μ- in the low-q2 bin.
+
+A_BXsmumu_zero : |
+   The zero crossing of the forward-backward asymmetry of B->Xs μ+ μ-.
+
+A_BXsmumu_zero_CONV : |
+   The Wilson coefficients and the zero crossing of the forward-backward asymmetry of B->Xs μ+ μ-.
+
+A_BXstautau_highq2 : |
+   The integrated forward-backward asymmetry of B->Xs tau+ tau- in the high-q2 bin.
+
+A_BXstautau_highq2_CONV : |
+   The Wilson coefficients and the integrated forward-backward asymmetry of B->Xs tau+ tau- in the high-q2 bin.
+
+BDmunu : |
+   The branching ratio of B-> D mu nu.
+
+BDtaunu : |
+   The branching ratio of B-> D tau nu.
+
+BRBDlnu : |
+   The branching ratio of B-> D l nu.
+
+BDtaunu_BDenu : |
+   The ratio of BR(B-> D tau nu)/BR(B-> D e nu).
+
+BDstarmunu : |
+   The branching ratio of B-> D* mu nu.
+
+BDstartaunu : |
+   The branching ratio of B-> D* tau nu.
+
+BRBDstarlnu : |
+   The branching ratio of B-> D* l nu.
+
+BDstartaunu_BDstarenu : |
+   The ratio of BR(B-> D* tau nu)/BR(B-> D* e nu).
+
+BKstarmumu_11_25 : |
+   The integrated differential cross-section and angular observables of B-> K* μ+ μ- for q2 between 1.1 and 2.5 GeV^2.
+
+BKstarmumu_25_40 : |
+   The integrated differential cross-section and angular observables of B-> K* μ+ μ- for q2 between 2.5 and 4 GeV^2.
+
+BKstarmumu_40_60 : |
+   The integrated differential cross-section and angular observables of B-> K* μ+ μ- for q2 between 4 and 6 GeV^2.
+
+BKstarmumu_60_80 : |
+   The integrated differential cross-section and angular observables of B-> K* μ+ μ- for q2 between 6 and 8 GeV^2.
+
+BKstarmumu_15_17 : |
+   The integrated differential cross-section and angular observables of B-> K* μ+ μ- for q2 between 15 and 17 GeV^2.
+
+BKstarmumu_17_19 : |
+   The integrated differential cross-section and angular observables of B-> K* μ+ μ- for q2 between 17 and 19 GeV^2.
+
+BKstarmumu_CONV : |
+   The Wilson coefficients and the integrated differential cross-section and angular observables of B-> K* μ+ μ-.
+
+BRBKll : |
+   The differential cross-section and angular observables of B-> K l+ l-.
+
+BRBKstarll : |
+   The differential cross-section and angular observables of B-> K* l+ l-.
+
+BRBXsll_highq2 : |
+   The branching ratio B-> Xs l+ l- in the high-q2 bin.
+
+BRBXsll_lowq2 : |
+   The branching ratio B-> Xs l+ l- in the low-q2 bin.
+
+BRBXsmumu_highq2 : |
+   The branching ratio B-> Xs μ+ μ- in the high-q2 bin.
+
+BRBXsmumu_highq2_CONV : |
+   The Wilson coefficients and the branching ratio B-> Xs μ+ μ- in the high-q2 bin.
+
+BRBXsmumu_lowq2 : |
+   The branching ratio B-> Xs μ+ μ- in the low-q2 bin.
+
+BRBXsmumu_lowq2_CONV : |
+   The Wilson coefficients and the branching ratio B-> Xs μ+ μ- in the low-q2 bin.
+
+BRBXstautau_highq2 : |
+   The branching ratio B-> Xs tau+ tau- in the low-q2 bin.
+
+BRBXstautau_highq2_CONV : |
+   The Wilson coefficients and the branching ratio B-> Xs tau+ tau- in the low-q2 bin.
+
+BRBsphill : |
+   The differential cross-section and angular observables of Bs-> phi l+ l-.
+
+Bll : |
+   The branching ratio of Bd-> l+ l-.
+
+Bll_CONV : |
+   The Wilson coefficients and the branching ratio of Bd-> l+ l-.
+
+Blnu : |
+   The branching ratio of B-> l nu.
+
+Bmumu : |
+   The branching ratio of Bd-> μ+ μ-.
+
+Bsee_untag : |
+   The untagged branching ratio of Bs-> e+ e-.
+
+Bsll_untag : |
+   The untagged branching ratio of Bs-> l+ l-.
+
+Bsll_untag_CONV : |
+   The Wilson coefficients and the untagged branching ratio of Bs-> l+ l-.
+
+Bsmumu : |
+   The branching ratio of Bs-> μ+ μ-.
+
+Bsmumu_untag : |
+   The untagged branching ratio of Bs-> μ+ μ-.
+
+Btaunu : |
+   The branching ratio of B-> tau nu.
+
+CQ_calculator : |
+   The scalar and pseudoscalar Wilson coefficients.
+
+CW_calculator : |
+   The Wilson coefficients at the W mass scale.
+
+C_calculator_base1 : |
+   The Wilson coefficients at the b mass scale in the operator basis 1.
+
+C_calculator_base2 : |
+   The Wilson coefficients at the b mass scale in the operator basis 2.
+
+Cprime_calculator : |
+   The primed Wilson coefficients.
+
+DeltaMs : |
+   The Bs meson mass difference.
+
+Dmunu : |
+   The branching ratio of D-> mu nu.
+
+Dsmunu : |
+   The branching ratio of Ds-> mu nu.
+
+Dstaunu : |
+   The branching ratio of Ds-> tau nu.
+
+Kmunu_pimunu : |
+   The ratio of BR(K-> mu nu)/BR(pi-> mu nu).
+
+RD : |
+   The ratio of BR(B-> D tau nu)/BR(B-> D e nu).
+
+RDstar : |
+   The ratio of BR(B-> D* tau nu)/BR(B-> D* e nu).
+
+Rmu : |
+   The ratio of BR(K-> mu nu)/BR(pi-> mu nu).
+
+Rmu23 : |
+   The Rmu23 observable related to K-> mu nu and pi-> mu nu.
+
+SI_AI_BKstarmumu_CONV : |
+   The Wilson coefficients and the isospin asymmetry in B-> K* μ+ μ-.
+
+SI_AI_BKstarmumu_zero_CONV : |
+   The Wilson coefficients and the zero crossing of isospin asymmetry in B-> K* μ+ μ-.
+
+SL_LL : |
+  Log-likelihood for the tree-level leptonic and semileptonic B and D decays.
+
+SL_M : |
+  Measurements related to the tree-level leptonic and semileptonic B and D decays.
+
+SuperIso_3_6_init : |
+   Initalise SuperIso v3.6.
+
+SuperIso_modelinfo : |
+   SuperIso internal model information.
+
+b2ll_LL : |
+   Log-likelihood for BR(Bd-> μ+ μ-) and BR(Bs-> μ+ μ-).
+
+b2ll_M : |
+   Measurements related to BR(Bd-> μ+ μ-) and BR(Bs-> μ+ μ-).
+
+b2sgamma_LL : |
+   Log-likelihood for inclusive branching ratio of B-> Xs gamma.
+
+b2sll_LL : |
+   Log-likelihood for B-> K* μ+ μ- observables.
+
+b2sll_M : |
+   Measurements for B-> K* μ+ μ- observables.
+
+bsgamma : |
+   The inclusive branching ratio of B-> Xs gamma with a photon energy cut of 1.6 GeV.
+
+bsgamma_CONV : |
+   The Wilson coefficients and the inclusive branching ratio of B-> Xs gamma.
+
+bsgamma_Ecut : |
+   The inclusive branching ratio of B-> Xs gamma with a photon energy cut Ecut.
+
+delta0 : |
+   The isospin asymmetry of B-> K* gamma.
+
+deltaMB_LL : |
+   Log-likelihood for the Bs meson mass difference.
+
+mb_1S : |
+   The 1S bottom quark mass.
+
+SUSYPOPE_0_2_init: |
+   Initialize SUSYPOPE backend
+
+CalcObs_SUSYPOPE: |
+   Calculate precision observables using SUSYPOPE
+
+SetFlags_SUSYPOPE: |
+   Set internal flags for SUSYPOPE
+
+SetPara_SUSYPOPE: |
+   Set internal parameters for SUSYPOPE
+
+Init_param : |
+   Initialiases the SuperIso parameter structure.
+
+alphas_running : |
+   Computes the alphas running coupling at a given energy.
+
+slha_adjust : |
+   Adjusts the SLHA parameters to the SuperIso standard.
+
+#-------------------------------------
+#  SUSY-HIT capabilities
+#-------------------------------------
+
+SUSY_HIT_1_5_init: |
+   Initialise SUSY-HIT backend
+
+sdecay: |
+   Computation of all MSSM decays.
+
+unlikely: |
+   An unlikely double (used for SUSY-HIT initialisation).
+
+cb_checkfavvio: |
+   Common block containing options for flavour violation.
+
+cb_susyhitin: |
+   Various standard model parameters used by SUSY-HIT.
+
+cb_sd_leshouches1: |
+   SLHA1 values for SDecay.
+
+cb_sd_leshouches2: |
+   SLHA2 values for SDecay
+
+cb_slha_leshouches1_hdec: |
+   SLHA1 values for HDecay.
+
+cb_slha_leshouches2_hdec: |
+   SLHA2 values for HDecay.
+
+cb_widtha_hdec: |
+   Decay width and branching fractions to SM and Higgs sector particles of A_0.
+
+cb_widthhl_hdec: |
+   Decay width and branching fractions to SM and Higgs sector particles of h0_1.
+
+cb_widthhh_hdec: |
+   Decay width and branching fractions to SM and Higgs sector particles of h0_2.
+
+cb_widthhc_hdec: |
+   Decay width and branching fractions to SM and Higgs sector particles of H_+.
+
+cb_wisusy_hdec: |
+   Branching fractions of various particles to SUSY particles.
+
+cb_wisfer_hdec: |
+   Branching fractions of various particles to sfermions.
+
+cb_hd_golddec: |
+   Goldstino decay widths.
+
+cb_sd_char2body: |
+   Branching fractions for two body decays of chargino_+_1.
+
+cb_sd_char2bodygrav: |
+   Branching fractions for two body decays of chargino_+_1 with gravitino in final state.
+
+cb_sd_char3body: |
+   Branching fractions for three body decays of chargino_+_1.
+
+cb_sd_charwidth: |
+   The total width of chargino_+_1.
+
+cb_sd_neut2body: |
+   Branching fractions for two body decays of neutralino_1.
+
+cb_sd_neut2bodygrav: |
+   Branching fractions for two body decays of neutralino_1 with gravitino in final state.
+
+cb_sd_neut3body: |
+   Branching fractions for three body decays of neutralino_1.
+
+cb_sd_neutloop: |
+   Branching fractions for loop induced decays of neutralino_1.
+
+cb_sd_neutwidth: |
+   Total width of neutralino_1.
+
+cb_sd_glui2body: |
+   Branching fractions for two body decays of gluino.
+
+cb_sd_glui3body: |
+   Branching fractions for three body decays of gluino.
+
+cb_sd_gluiloop: |
+   Branching fractions for loop induced decays of gluino.
+
+cb_sd_gluiwidth: |
+   Total width of gluino.
+
+cb_sd_sup2body: |
+   Branching fractions for two body decays of sups.
+
+cb_sd_supwidth: |
+   Total width of sups.
+
+cb_sd_sdown2body: |
+   Branching fractions for two body decays of sdowns.
+
+cb_sd_sdownwidth: |
+   Total width of sdowns.
+
+cb_sd_stop2body: |
+   Branching fractions for two body decays of stops.
+
+cb_sd_stop3body: |
+   Branching fractions for three body decays of stops.
+
+cb_sd_stoploop: |
+   Branching fractions for loop induced decays of stops.
+
+cb_sd_stop4body: |
+   Branching fractions for four body decays of stops.
+
+cb_sd_stopwidth: |
+   Total width of stops.
+
+cb_sd_sbot2body: |
+   Branching fractions for two body decays of sbottoms.
+
+cb_sd_sbot3body: |
+   Branching fractions for three body decays of sbottoms.
+
+cb_sd_sbotwidth: |
+   Total width of sbottoms.
+
+cb_sd_sel2body: |
+   Branching fractions for two body decaus of selectrons.
+
+cb_sd_selwidth: |
+   Total width of selectrons.
+
+cb_sd_snel2body: |
+   Branching fractions for two body decays of electron sneutrinos.
+
+cb_sd_snelwidth: |
+   Total width of electron sneutrinos.
+
+cb_sd_stau2body: |
+   Branching fractions for two body decauys of staus.
+
+cb_sd_stau2bodygrav: |
+   Branching fractions for two body decays of staus with gravitinos in the final state.
+
+cb_sd_stauwidth: |
+   Total width of staus.
+
+cb_sd_sntau2body: |
+   Branching fractions for two body decays of tau sneutrinos.
+
+cb_sd_sntauwidth: |
+   Total width of tau sneutrinos.
+
+cb_sd_top2body: |
+   Branching fractions for tops to two body final states.
+
+cb_sd_topwidth: |
+   Total width of top.
+
+cb_flavviolation: |
+   Mixing matrices.
+
+cb_sd_mbmb: |
+   Mb(Mb) in the MSbar scheme.
+
+cb_sd_selectron: |
+   Selectron mixing matrix.
+
+susy_hit_backend_level_init: |
+   Runs SUSY-HIT decay calculations.
+
+H_minus_decay_rates: |
+   Decay rate of the negative chared higgs.
+
+scharm_l_decay_rates: |
+   Decay rate of the left-handed scharm.
+
+scharm_r_decay_rates: |
+   Decay rate of the right-handed scharm.
+
+scharmbar_l_decay_rates: |
+   Decay rate of the left-handed anti-scharm.
+
+scharmbar_r_decay_rates: |
+   Decay rate of the right-handed anti-scharm.
+
+sdown_l_decay_rates: |
+   Decay rate of the left-handed sdown.
+
+sdown_r_decay_rates: |
+   Decay rate of the right-handed sdown.
+
+sdownbar_l_decay_rates: |
+   Decay rate of the left-handed anti-sdown.
+
+sdownbar_r_decay_rates: |
+   Decay rate of the right-handed auti-sdown.
+
+selectron_l_decay_rates: |
+   Decay rate of the left-handed selectron.
+
+selectron_r_decay_rates: |
+   Decay rate of the right-handed selectron.
+
+selectronbar_l_decay_rates: |
+   Decay rate of the left-handed anti-selectron.
+
+selectronbar_r_decay_rates: |
+   Decay rate of the right-handed anti-selectron.
+
+pi_0_decay_rates: |
+   Decay rate of the pi_0 meson.
+
+pi_minus_decay_rates: |
+   Decay rate of the pi minus mesaon.
+
+pi_plus_decay_rates: |
+   Decay rate of the pi plus meson.
+
+rho_0_decay_rates: |
+   Decay rate of the rho_0 meson.
+
+rho_minus_decay_rates: |
+   Decay rate of the rho minus meson.
+
+rho_plus_decay_rates: |
+   Decay rate of the rho plus meson.
+
+smuon_l_decay_rates: |
+   Decay rate of the left-handed smuon.
+
+smuon_r_decay_rates: |
+   Decay rate of the right-handed smuon.
+
+smuonbar_l_decay_rates: |
+   Decay rate of the left-handed anti-smuon.
+
+smuonbar_r_decay_rates: |
+   Decay rate of the right-handed anti-smuon.
+
+sstrange_l_decay_rates: |
+   Decay rate of the left-handed sstrang.
+
+sstrange_r_decay_rates: |
+   Decay rate of the right-handed sstrang.
+
+sstrangebar_l_decay_rates: |
+   Decay rate of the left-handed anti-sstrang.
+
+sstrangebar_r_decay_rates: |
+   Decay rate of the right-handed anti-sstrang.
+
+sup_l_decay_rates: |
+   Decay rate of the left-handed sup.
+
+sup_r_decay_rates: |
+   Decay rate of the right-handed sup.
+
+supbar_l_decay_rates: |
+   Decay rate of the left-handed anti-sup.
+
+supbar_r_decay_rates: |
+   Decay rate of the right-handed anti-sup.
+
+#-------------------------------------
+#  Model capabilities
+#-------------------------------------
+
+Halo_Einasto_parameters: |
+   Parameters of the Einasto halo profile (rho0, rhos, vrot, v0, vesc, rs, r_sun, alpha).
+   See also ./gambit Halo_Einasto
+
+Halo_Einasto_rho0_parameters: |
+   Parameters of the Einasto halo profile, with rhos being internally calculated from rho0 and the other parameters.
+   See also ./gambit Halo_Einasto_rho0
+
+Halo_Einasto_rhos_parameters: |
+   Parameters of the Einasto halo profile, with rho0 being internally calculated from rhos and the other parameters.
+   See also ./gambit Halo_Einasto_rhos
+
+Halo_gNFW_parameters: |
+   Parameters of the generalized NFW halo profile (rho0, rhos, vrot, v0, vesc, rs, r_sun, alpha, beta, gamma).
+   See also ./gambit Halo_gNFW
+
+Halo_gNFW_rho0_parameters: |
+   Parameters of the generalized NFW halo profile, with rhos being internally calculated from rho0 and the other parameters.
+   See also ./gambit Halo_gNFW_rho0
+
+Halo_gNFW_rhos_parameters: |
+   Parameters of the generalized NFW halo profile, with rho0 being internally calculated from rhos and the other parameters.
+   See also ./gambit Halo_gNFW_rhos
+
+MSSM10atQ_parameters: |
+   Parameters for the model MSSM10atQ (see ./gambit MSSM10atQ)
+
+MSSM10batQ_parameters: |
+   Parameters for the model MSSM10batQ (see ./gambit MSSM10batQ)
+
+MSSM10catQ_parameters: |
+   Parameters for the model MSSM10catQ (see ./gambit MSSM10catQ)
+
+MSSM11atQ_parameters: |
+   Parameters for the model MSSM11atQ (see ./gambit MSSM11atQ)
+
+MSSM15atQ_parameters: |
+   Parameters for the model MSSM15atQ (see ./gambit MSSM15atQ)
+
+MSSM16atQ_parameters: |
+   Parameters for the model MSSM16atQ (see ./gambit MSSM16atQ)
+
+MSSM19atQ_parameters: |
+   Parameters for the model MSSM19atQ (see ./gambit MSSM19atQ)
+
+MSSM20atMSUSY_parameters: |
+   Parameters for the model MSSM20atMSUSY (see ./gambit MSSM20atMSUSY)
+
+MSSM20atMSUSY_mA_parameters: |
+   Parameters for the model MSSM20atMSUSY_mA (see ./gambit MSSM20atMSUSY_mA)
+
+MSSM20atMGUT_parameters: |
+   Parameters for the model MSSM20atMGUT (see ./gambit MSSM20atMGUT)
+
+MSSM20atMGUT_mA_parameters: |
+   Parameters for the model MSSM20atMGUT_mA (see ./gambit MSSM20atMGUT_mA)
+
+MSSM20atQ_parameters: |
+   Parameters for the model MSSM20atQ (see ./gambit MSSM20atQ)
+
+MSSM24atQ_parameters: |
+   Parameters for the model MSSM24atQ (see ./gambit MSSM24atQ)
+
+MSSM25atMSUSY_parameters: |
+   Parameters for the model MSSM25atMSUSY (see ./gambit MSSM25atMSUSY)
+
+MSSM25atMSUSY_mA_parameters: |
+   Parameters for the model MSSM25atMSUSY_mA (see ./gambit MSSM25atMSUSY_mA)
+
+MSSM25atMGUT_parameters: |
+   Parameters for the model MSSM25atMGUT (see ./gambit MSSM25atMGUT)
+
+MSSM25atMGUT_mA_parameters: |
+   Parameters for the model MSSM25atMGUT_mA (see ./gambit MSSM25atMGUT_mA)
+
+MSSM25atQ_parameters: |
+   Parameters for the model MSSM25atQ (see ./gambit MSSM25atQ)
+
+MSSM30atMSUSY_parameters: |
+   Parameters for the model MSSM30atMSUSY (see ./gambit MSSM30atMSUSY)
+
+MSSM30atMSUSY_mA_parameters: |
+   Parameters for the model MSSM30atMSUSY_mA (see ./gambit MSSM30atMSUSY_mA)
+
+MSSM30atMGUT_parameters: |
+   Parameters for the model MSSM30atMGUT (see ./gambit MSSM30atMGUT)
+
+MSSM30atMGUT_mA_parameters: |
+   Parameters for the model MSSM30atMGUT_mA (see ./gambit MSSM30atMGUT_mA)
+
+MSSM30atQ_parameters: |
+   Parameters for the model MSSM30atQ (see ./gambit MSSM30atQ)
+
+MSSM63atMGUT_parameters: |
+   Parameters for the model MSSM63atMGUT (see ./gambit MSSM63atMGUT)
+
+MSSM63atMSUSY_parameters: |
+   Parameters for the model MSSM63atMSUSY (see ./gambit MSSM63atMSUSY)
+
+MSSM63atQ_parameters: |
+   Parameters for the model MSSM63atQ (see ./gambit MSSM63atQ)
+
+MSSM63atMGUT_mA_parameters: |
+   Parameters for the model MSSM63atMGUT_mA (see ./gambit MSSM63atMGUT_mA)
+
+MSSM63atMSUSY_mA_parameters: |
+   Parameters for the model MSSM63atMSUSY_mA (see ./gambit MSSM63atMSUSY_mA)
+
+MSSM7atQ_parameters: |
+   Parameters for the model MSSM7atQ (see ./gambit MSSM7atQ)
+
+MSSM9atQ_parameters: |
+   Parameters for the model MSSM9atQ (see ./gambit MSSM9atQ)
+
+MSSM9batQ_parameters: |
+   Parameters for the model MSSM9batQ (see ./gambit MSSM9batQ)
+
+MSSM10atQ_mA_parameters: |
+   Parameters for the model MSSM10atQ_mA (see ./gambit MSSM10atQ_mA)
+
+MSSM10batQ_mA_parameters: |
+   Parameters for the model MSSM10batQ_mA (see ./gambit MSSM10batQ_mA)
+
+MSSM10catQ_mA_parameters: |
+   Parameters for the model MSSM10catQ_mA (see ./gambit MSSM10catQ_mA)
+
+MSSM11atQ_mA_parameters: |
+   Parameters for the model MSSM11atQ_mA (see ./gambit MSSM11atQ_mA)
+
+MSSM15atQ_mA_parameters: |
+   Parameters for the model MSSM15atQ_mA (see ./gambit MSSM15atQ_mA)
+
+MSSM16atQ_mA_parameters: |
+   Parameters for the model MSSM16atQ_mA (see ./gambit MSSM16atQ_mA)
+
+MSSM19atQ_mA_parameters: |
+   Parameters for the model MSSM19atQ_mA (see ./gambit MSSM19atQ_mA)
+
+MSSM20atQ_mA_parameters: |
+   Parameters for the model MSSM20atQ_mA (see ./gambit MSSM20atQ_mA)
+
+MSSM24atQ_mA_parameters: |
+   Parameters for the model MSSM24atQ_mA (see ./gambit MSSM24atQ_mA)
+
+MSSM25atQ_mA_parameters: |
+   Parameters for the model MSSM25atQ_mA (see ./gambit MSSM25atQ_mA)
+
+MSSM30atQ_mA_parameters: |
+   Parameters for the model MSSM30atQ_mA (see ./gambit MSSM30atQ_mA)
+
+MSSM63atQ_mA_parameters: |
+   Parameters for the model MSSM63atQ_mA (see ./gambit MSSM63atQ_mA)
+
+MSSM7atQ_mA_parameters: |
+   Parameters for the model MSSM7atQ_mA (see ./gambit MSSM7atQ_mA)
+
+MSSM9atQ_mA_parameters: |
+   Parameters for the model MSSM9atQ_mA (see ./gambit MSSM9atQ_mA)
+
+MSSM9batQ_mA_parameters: |
+   Parameters for the model MSSM9batQ_mA (see ./gambit MSSM9batQ_mA)
+
+NUHM1_parameters: |
+   Parameters for the model NUHM1 (see ./gambit NUHM1)
+
+NUHM2_parameters: |
+   Parameters for the model NUHM2 (see ./gambit NUHM2)
+
+CMSSM_parameters: |
+   Parameters for the model CMSSM (see ./gambit CMSSM)
+
+NormalDist_parameters: |
+   Parameters for the model NormalDist (see ./gambit NormalDist)
+
+SingletDMZ3_parameters: |
+   Parameters for the model SingletDMZ3 (see ./gambit SingletDMZ3)
+
+SingletDM_parameters: |
+   Parameters for the model SingletDM (see ./gambit SingletDM)
+
+SingletDM_running_parameters: |
+   Parameters for the model SingletDM_running (see ./gambit SingletDM_running)
+
+StandardModel_Higgs_parameters: |
+   Parameters for the model StandardModel_Higgs (see ./gambit StandardModel_Higgs)
+
+StandardModel_Higgs_running_parameters: |
+   Parameters for the model StandardModel_Higgs_running (see ./gambit StandardModel_Higgs_running)
+
+StandardModel_SLHA2_parameters: |
+   Parameters for the model StandardModel_SLHA2 (see ./gambit StandardModel_SLHA2)
+
+TestModel1D_parameters: |
+   Parameters for the model TestModel1D (see ./gambit TestModel1D)
+
+WC_parameters: |
+   Parameters for the model WC (see ./gambit WC)
+
+mSUGRA_parameters: |
+   Parameters for the model mSUGRA (see ./gambit mSUGRA)
+
+nuclear_params_fnq_parameters: |
+   Parameters for the model nuclear_params_fnq (see ./gambit nuclear_params_fnq)
+
+nuclear_params_sigma0_sigmal_parameters: |
+   Parameters for the model nuclear_params_sigma0_sigmal (see ./gambit nuclear_params_sigma0_sigmal)
+
+nuclear_params_sigmas_sigmal_parameters: |
+   Parameters for the model nuclear_params_sigmas_sigmal (see ./gambit nuclear_params_sigmas_sigmal)
+#-------------------------------------
+#  FeynHiggs capabilities
+#-------------------------------------
+
+FeynHiggs_2_11_2_init: |
+   Initialisation of FeynHiggs.
+
+FeynHiggs_2_11_3_init: |
+   Initialisation of FeynHiggs.
+
+FeynHiggs_2_12_0_init: |
+   Initialisation of FeynHiggs.
+
+FHConstraints: |
+   FeynHiggs precision constraint observables.
+
+FHCouplings: |
+
+FHFlavour: |
+
+FHGetPara: |
+
+FHHiggsCorr: |
+
+FHHiggsProd: |
+
+FHSelectUZ: |
+
+FHSetDebug: |
+
+FHSetFlags: |
+
+FHSetLFV: |
+
+FHSetNMFV: |
+
+FHSetPara: |
+
+FHSetSMPara: |
+
+FHUncertainties: |
+
+FH_Couplings_output: |
+
+FH_FlavourObs: |
+
+#----------------------------
+#  gamLike capabilities
+#----------------------------
+
+gamLike_1_0_0_init: |
+   Initialisation of gamLike.
+
+init: |
+   Initialise variables in gamLike.
+lnL: |
+   Calculates the likelihood for gamma-ray indirect searches for dark matter.
+
+set_data_path: |
+   Set the data path for gamLike.
+
+set_halo_profile: |
+   Set the halo profile in gamLike.
+
+#----------------------------
+#  gm2calc capabilities
+#----------------------------
+
+gm2calc_1_2_0_init: |
+   Initialises gm2calc, version 1.2.0.
+
+gm2calc_1_3_0_init: |
+   Initialised gm2calc, version 1.3.0.
+
+calculate_amu_1loop: |
+   Calculates the anomalous magnetic moment of the muon at 1 loop.
+
+calculate_amu_1loop_non_tan_beta_resummed: |
+   Calculates the anomalous magnetic moment of the muon at 1 loop with no resummation of tan beta.
+
+calculate_amu_2loop: |
+   Calculates the anomalous magnetic moment of the muon at 2 loops.
+
+calculate_amu_2loop_non_tan_beta_resummed: |
+   Calculates the anomalous magnetic moment of the muon at 2 loops with no resummation of tan beta.
+
+calculate_uncertainty_amu_2loop: |
+   Calculates the uncertainty on the anomalous magnetic moment of the muon at 2 loops.
+
+
+#------------------------------
+#  SUSYHD capabilities
+#------------------------------
+
+SUSYHD_1_0_2_init: |
+   Initialises SUSYHD, version 1.0.2
+
+SUSYHD_SetSMparameters: |
+   Sets the SM parameters to be used in SUSYHD
+
+SUSYHD_MHiggs: |
+   Calculates the Higgs mass using SUSYHD
+
+SUSYHD_DeltaMHiggs : |
+   Calculates the uncertainty on the Higgs mass using SUSYHD
+
+
+#----------------------------
+#  plc
+#----------------------------
+
+plc_2_0_init: |
+initialize the planck likelihood from an cldf file.
+
+clik_cleanup: |
+cleanup delete allocated pointers to a planck likelihood object.
+
+clik_compute_loglike: |
+compute a log likelyhood value
+cl_and_pars is order this way
+first the powerspectra from l=0 to l=lmax[cli] (included) in the order
+TT EE BB TE TB EB. Only the one where lmax[cli]!=-1 have to be included
+then the extra parameters in the order given by clik_get_extra_parameters.
+The power spectra are in microK^2
+for example, for a likelihood acting on TT, EE and TE with 3 extra parameters
+will expect an array ordered this way
+C_0^TT ... C_lmax[0]^TT C_0^EE ... C_lmax[1]^EE C_0^TE ... C_lmax[3]^T3 extrapar1 extrapar2 extrapar3
+
+clik_get_extra_parameter_names: |
+retrieve the number of extra parameters and their names
+names is allocated by the function. It has to be cleaned after.
+
+clik_get_list_cls: |
+retrieve the list of cls as a list of flags
+order is  TT EE BB TE TB EB
+for example for a likelihood acting on TT
+has_cl = 1 0 0 0 0 0
+
+clik_get_lmax: |
+retrieve the lmax for each power spectrum
+-1 --> no cl
+order is TT EE BB TE TB EB
+for example for a likelihood acting ont TT EE TE with same lmax 2000
+lmax = 2000 2000 -1 2000 -1 -1 -1
+
+clik_get_version: |
+get the version.
+
+clik_initialize: |
+initialize the planck likelihood from an cldf file.
+
+clik_initialize_error: |
+initialize the error object.
+
+data_cleanup: |
+free objects plik_dx11dr2_HM_v18_TT and
+lowl_SMW_70_dx11d_2014 by means of calling
+backend function clik_cleanup
+
+data_initialize: |
+initalize objects plik_dx11dr2_HM_v18_TT and
+lowl_SMW_70_dx11d_2014 by means of calling
+backend function clik_init
+
+
+lowl_SMW_70_dx11d_2014_10_03_v5c_Ap_parameters: |
+
+plik_dx11dr2_HM_v18_TT_parameters: |
+
+return_lowp_TT: |
+return the likelihood result for low-l temperature
+and polarization Cl's
+
+return_high_TT: |
+return the likelihood result for high-l temperature
+Cl's (above l=30)
+
+
+#----------------------------
+#  MultiModeCode
+#----------------------------
+
+multimodecode_gambit_driver: |
+multimodecode driver for gambit, takes in all
+input parameters as well as ode solver and other
+initialization parameters and solves the inflationary
+dynamics with multimodecode.
+
+MultiModeCode_2_0_0_init: |
+initializer for multimodecode.
+
+multimodecode_gambit_driver_test: |
+some test function with less parameters for input.
+will be deleted.
+
+#----------------------------
+#  Class
+#----------------------------
+
+class_2_6_1_init: |
+The main initialisation for Class structures.
+
+class_background_free: |
+Free all memory space allocated by background_init.
+
+class_background_initialize: |
+Initialize the background structure, and in particular the background interpolation table.
+
+class_input_initialize: |
+Initialize each parameter, first to its default values,
+and then from what can be interpreted from the values passed
+in the input 'file_content' structure.
+
+class_lensing_free: |
+This routine frees all the memory space allocated by lensing_init.
+
+class_lensing_initialize: |
+This routine initializes the lensing structure (in particular,
+computes table of lensed anisotropy spectra).
+
+class_nonlinear_free: |
+This routine frees all the memory space allocated by nonlinear_init.
+
+class_nonlinear_initialize: |
+First deal with the case where non non-linear corrections requested.
+
+class_output_initialize: |
+This routine writes the output in files.
+
+class_output_total_cl_at_l: |
+This routines writes the output in files for anisotropy power spectra Cl.
+
+class_parser_initialize: |
+Contains purely numerical algorithms.
+
+class_perturb_free: |
+Free all memory space allocated by perturb_init.
+
+class_perturb_initialize: |
+Initialize the perturbs structure, and in particular the table of source functions.
+
+class_primordial_free: |
+This routine frees all the memory space allocated by primordial_init.
+
+class_primordial_initialize: |
+This routine initializes the primordial structure
+(in particular, it computes table of primordial spectrum values)
+
+class_spectra_free: |
+This routine frees all the memory space allocated by spectra_init.
+
+class_spectra_initialize: |
+This routine initializes the spectra structure
+(in particular, computes table of anisotropy and Fourier spectra).
+
+class_thermodynamics_free: |
+Free all memory space allocated by thermodynamics_init.
+
+class_thermodynamics_initialize: |
+Initialize the thermo structure, and in particular the thermodynamics interpolation table.
+
+class_transfer_free: |
+This routine frees all the memory space allocated by transfer_init.
+
+class_transfer_initialize: |
+This routine initializes the transfers structure,
+(in particular, computes table of transfer functions).
+
+#----------------------------
+#  CosmoBitDEV
+#----------------------------
+
+LCDM_parameters: |
+omega_b, baryon density parameter.
+omega_cdm, dark matter density parameter.
+H0, Hubble constant.
+ln10A_s, primordial curvature fluctuation amplitude.
+n_s, parametrises the primordial scale dependence.
+tau_reio, reionization optical depth.
+
+LCDMtensor_parameters: |
+in addition to the above, r_tensor, amplitute of
+tensor power spectrum over scalar power spectrum.
+
+compute_LCDMtensor_lowp_TT_loglike: |
+function computes the planck log-likelihood for a given
+set of 7 LCDMtensor input parameteres and nuisance parameters.
+function first calls class and produces the Cl's
+(power spectrum) and goes on to calculate the planck likelihood.
+
+compute_vanilla_lowp_TT_loglike: |
+function computes the planck log-likelihood for a given
+set of 6 LCDM input parameteres and nuisance parameters.
+function first calls class and produces the Cl's
+(power spectrum) and goes on to calculate the planck likelihood.
+
+compute_LCDMtensor_inflation_lowp_TT_loglike: |
+function computes the planck log-likelihood for a given
+set of 4+2 LCDM input parameteres and nuisance parameters.
+the two parameters, spectral index n_s and tensor to scalar
+ratio r is calculated separately with a call to multimodecode
+for a given model paramteres and further solver specifiers via
+a yaml file. function then calls class and produces the Cl's
+(power spectrum) and goes on to calculate the planck likelihood.