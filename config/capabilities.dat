#
# GAMBIT will parse this file and try to match the entries
# to the capabilities it has registered. If there are any
# conflicts it will report them, and if any capabilities
# are lacking descriptions those will be reported too.
# This is then merged with internally known information
# to create a centralised database of capability
# information. The merged file is "central_capabilities.dat",
# which can be found in the scratch directory of each
# GAMBIT run.
#
# Note: Yaml syntax for multi-line strings is this:
#
#body: |
#  This is a multi-line string.
#  "special" metacharacters may
#  appear here. The extent of this string is
#  indicated by indentation.
#
# We can break this into categories however we want; yaml will just ignore comments


#-------------------------------------
#  Test capabilities
#-------------------------------------

test_vector: |
   An example vector.

charge: |
   The charge of some make-believe particle.

xsection: |
   A cross-section for some make-believe process.

nevents: |
   Number of events for some make-believe process.

nevents_postcuts: |
   Number of events post cuts for some make-believe process.

Example_lnL_A: |
   An example likelihood that ExampleBitA can calculate.

eventLoopManagement: |
   An example of a manager for loops over other module functions.

event: |
   An event of some make-believe process.

eventAccumulation: |
   An example of a collector of events.

particle_id: |
   Name of some make-believe particle.

damu: |
   Mock muon (g-2) anomalous contribution;
   an example of how to interact with models.

normaldist_loglike: |
   A test likelihood: normal distribution.

function_pointer: |
   Example of how to retrieve a pointer to some backend function.

test_Farrays: |
   Test interaction with arrays in Fortran backends.

test_marg_lnlike: |
   Tester for marginalised Poisson likelihood.

test_Pythia: |
   Tester for Pythia backend.

test_BE_Array: |
   Tester for C/C++ backend array interfaces.

test_flat_likelihood: |
   Tester for C/C++ backend array interfaces.

LibFarrayTest_1_0_init: |
   Initialize function for the LibFarrayTest backend.

libFarrayTestCommonBlock: |
   Tester for Fortran common blocks in the backend LibFarrayTest.

libFarrayTestCommonBlock2: |
   Tester for Fortran common blocks in the backend LibFarrayTest.

libFarrayTestCommonBlock3: |
   Tester for Fortran common blocks in the backend LibFarrayTest.

libFarrayTest_doubleFuncArray: |
   Tester for Fortran functions using arrays in the backend LibFarrayTest.

libFarrayTest_doubleFuncArray2: |
   Tester for Fortran functions using arrays in the backend LibFarrayTest.

libFarrayTest_doubleFuncArray3: |
   Tester for Fortran functions using arrays in the backend LibFarrayTest.

libFarrayTest_fillArrays: |
   Tester for filling Fortran arrays in the backend LibFarrayTest.

libFarrayTest_fptrRoutine: |
   Tester for pointers to Fortran routines in the backend LibFarrayTest.

libFarrayTest_printStuff: |
   Test printer for the backend LibFarrayTest.

libFarrayTest_testcomplex: |
   Fortran subroutine that test complex numbers.

LibFirst_1_0_init: |
   Initialize the C++ testing LibFirst backend, version 1.0.

LibFirst_1_1_init: |
   Initialize the C++ testing LibFirst backend, version 1.1.

LibSecond_1_0_init: |
   Initialize the Python testing LibSecond backend, version 1.0.

LibSecond_1_1_init: |
   Initialize the Python testing LibSecond backend, version 1.1.

LibSecond_1_2_init: |
   Initialize the Python testing LibSecond backend, version 1.2.

LibThird_1_0_init: |
   Initialize the Python testing LibThird backend, version 1.0.

LibThird_1_1_init: |
   Initialize the Python testing LibThird backend, version 1.1.

LibThird_1_2_init: |
   Initialize the Python testing LibThird backend, version 1.2.

initialize_capability: |
   Tester function for the initialization of backends.

returnResult_capability: |
   Tester function for the return of results from backends.

LibFortran_1_0_init: |
   Initialize the Fortran testing LibFortran backend.

average: |
   Test Fortran function that supposedly calculates an average.

externalFunction: |
   Simple example external function that output a double in inputs an integer.

externalComplicatedFunction: |
   Simple example external function that output a double in inputs an integer and a double.

example_be_array_1D: |
   Example 1D backend array.

example_be_array_2D: |
   Example 2D backend array.

example_be_array_3D: |
   Example 3D backend array.

funcGauss: |
   Test Fortran function that supposedly calculates a Gaussian function.

awesomeness: |
   Awesome example function by Anders that returns an awesome double and inputs
   an awesome integer.  It runs an awesome example initalize function and some other
   awesome function, and returns some awesome result.  It also send an awesome message from
   "awesomenessByAnders" to the logger.

SomeArray: |
   Example double array in libfirst and friends.

SomeDouble: |
   Example double in libfirst and friends.

SomeInt: |
   Example integer in libfirst and friends.

someOtherInt: |
   Another example integer; in libthird.

funcBE: |
   Example Fortran backend function that simulates a backend function
   in a Fortran library.

runMe: |
   Example fortran subroutine that simulated a main functionality.

refex: |
   Example function in libfirst that inputs a variable by refernce.

refex2: |
   Example function in libfirst that inputs a variable by refernce
   and another variable to value.

someFunction: |
   Example void function that does nothing.

someOtherFunction: |
   An example function that just multiplies two numbers.

varex: |
   Return value of a nasty example variadic function in libfirst.

varex2: |
   Return value of a nasty variadic convenience function in libfirst.

run_MSSMspectrum_test: |
   Function to thest the Spectrum object for the MSSM.

run_light_quark_test: |
   Tests the Standrad Model Spectrum wrapper (QedQcdWrapper).

ptr_arr_tests: |
   Function that tests array and -> operators on deps and BE vars.

libMathematicaTest_1_0_init: |
   Initialises the backend for Mathematica tests.

MathematicaTest: |
   Performs serveral tests of Mathematica backends.

MathTest: |
   Runs a series of test in libMathematicaTest.

MathTest_CalculateSquare: |
   Test function for Mathematica backends that calculates the square of a number.

MathTest_CalculateSum: |
   Test function for Mathematica backends that calculates the sum of two numbers.

MathTest_ExtractElement: |
   Test function for Mathematica backends that extracts an element from a list.

MathTest_PrintVar: |
   Test function for Mathematica backends that prints a variable.

MathTest_PrintVarorVar2: |
   Test function for Mathematica backends that prints a variable depeding on a boolean argument.

MathTest_SquareList: |
   Test function for Mathematica backends that calculates the square of a list.

MathTest_StringTest: |
   Test function for Mathematica backends to test strings.

MathTest_Var: |
   Test integer variable for Mathematica backends.

MathTest_Var2: |
   Test real variable for Mathematica backends.

MathTest_VarEqualVar2: |
   Test function for Mathematica backends checks the equality of two variables.

MathTest_VoidTest: |
   Test function for Mathematica backends for testing void functions.

MathTest_Gammafunc: |
   Test function for Mathematica backends for testing non-alphanumerical characters in function names.

MathTest_deltabar: |
   Test function for Mathematica backends for testing non-alphanumerical characters in variable names.

a_cap: |
   Example function demonstrating the usage of capabilities within a model namespace.

demo_CAP_parameters: |
   Model parameters to demonstre the usage of module functions within a model namespace.

large_print: |
  Scale test for various aspects of the printer buffer system.

#-------------------------------------
#  SpecBit
#-------------------------------------

#####  DMEFT  #####

DMEFT_spectrum: |
    The spectrum for the DMEFT model.


#####  Scalar singlet Higgs-portal models  #####

ScalarSingletDM_Z2_spectrum: |
    Create spectrum object for scalar singlet dark matter model, available functions
    are a simple container spectrum and one produced by a spectrum generator.

ScalarSingletDM_Z3_spectrum: |
    Create spectrum object for scalar singlet dark matter model with a Z3 symmetry.

high_scale_vacuum_info: |
    Run the quartic Higgs coupling to high scales, in order to determine
    the expected lifetime of the electroweak vacuum, the instability scale, and
    the perturbativity of the couplings up to the necessary scale.

check_perturbativity_to_lambda_min: |
    Check that dimensionless couplings are sufficiently small up to the smaller
    of the Planck scale and the scale at which the quartic Higgs coupling is
    minimised and non-positive.

lnL_high_scale_vacuum: |
    Compute likelihood of no decays of the electroweak vacuum to high-scale minima in the past light cone.

lnL_EW_vacuum: |
    Check that the scalar potential is bounded from below at the electroweak scale and
    compute the likelihood of the EW vacuum decaying to other low-scale minima.

expected_vacuum_lifetime: |
    Return the expected lifetime of the electroweak vacuum.

lambdaB: |
    The scale at which the Higgs quartic coupling is minimised (in GeV).

scale_of_nonperturbativity: |
    The lowest scale at which one or more couplings become non-perturbative.


#####   Other Higgs-portal models  #####

VectorSingletDM_Z2_spectrum: |
    Create spectrum object for the vector dark matter model, available functions
    are a simple container spectrum and one produced by a spectrum generator.

MajoranaSingletDM_Z2_spectrum: |
    Create spectrum object for the Majorana fermion dark matter model, available functions
    are a simple container spectrum and one produced by a spectrum generator.

DiracSingletDM_Z2_spectrum: |
    Create spectrum object for the Dirac fermion dark matter model, available functions
    are a simple container spectrum and one produced by a spectrum generator.


#####   Minimal Dark Matter  #####

MDM_spectrum: |
    Create a spectrum object for the mimimal electroweak fermionic quintuplet dark matter model.


#####   Standard model  #####

SMINPUTS: |
    Provide Standard Model parameters in SLHA2 input conventions.

qedqcd_subspectrum: |
    Create QedQcdWrapper version of Spectrum* from SMInputs structs.

SM_spectrum: |
    Create Spectrum object from SMInputs structs and SM Higgs parameters.

#####   MSSM  #####

unimproved_MSSM_spectrum: |
    Returns unimproved MSSM spectrum object calculated with boundary conditions
    depedent on the choice of function used.

SM_subspectrum: |
    Return the standard model subspectrum object from the MSSM_spectrum

MSSMMasses: |
    SUSY masses and mixings (e.g. as computed by FeynHiggs).

HiggsMasses: |
    Higgs masses and mixings with theoretical uncertainties (as e.g. computed by FeynHiggs).

Higgs_Couplings: |
    Higgs couplings (as e.g. computed by FeynHiggs).

SPheno_3_3_8_init: |
    Initalises SPheno 3.3.8 and sets the internal model type according to the one being scanned.

SPheno_4_0_3_init: |
    Initalises SPheno 3.3.8 and sets the internal model type according to the one being scanned.

SPheno_MSSMspectrum: |
    Calculates and returns a MSSM spectrum object using SPheno.

SPheno_internal: |
    Exclusively used for internal variables and function for the SPheno backend.


#-------------------------------------
#  ColliderBit capabilities
#-------------------------------------

DummyColliderObservable: |
   Dummy observable that creates a dependency on TestModel1D, which is used
   to satisfy the normal GAMBIT model requrements in a minimal way. Used
   for testing.

RunMC: |
   Controls the parallelization and execution of the entire
   event loop of the collider simulation.

TotalCrossSection: |
   Total collider cross-section used to scale the Pythia event numbers.

TotalCrossSectionAsMap: |
   Info on TotalCrossSection as a str-double map, for easy printing.

TotalEvGenCrossSection: |
   Total collider cross-section as calculated by Pythia.

EventWeighterFunction: |
   A function that can be used for collider event weighting, e.g.
   for weighting events according to process-level cross-sections
   provided via a ProcessCrossSectionsMap.

ProcessCrossSectionsMap: |
   A map between Pythia process codes and cross-sections.

PIDPairCrossSectionsMap: |
   A map between pairs of particle ID codes (PID pairs) and cross-sections.

PIDPairCrossSectionsInfo: |
   The PID pair cross-sections from PIDPairCrossSectionsMap as a str-dbl map,
   for easy printing.

ActiveProcessCodes: |
   A list of Pythia process codes for all production processes activated in Pythia.

ActivePIDPairs: |
   A list of all the PID pairs related to the active Pythia process codes (ActiveProcessCodes).

ActiveProcessCodeToPIDPairsMap: |
   A map connecting Pythia process codes (for the active Pythia processes) to PID pairs

CrossSectionConsistencyCheck: |
   A consistency check that ensures that if each Pythia event is weighted by a
   process-level cross-section from an external calculator, then the total cross-section
   (TotalCrossSection) is taken from Pythia.

SpectrumAndDecaysForPythia: |
   What it says on the box: mass spectrum and decays for Pythia.

SLHA1Spectrum: |
   A SLHA1 spectrum.

SLHA2Spectrum: |
   A SLHA2 spectrum.

SLHAFileElements: |
   A map of selected SLHA file elements.

SLHAFileNameAndContent: |
   Name and content of a SLHA file.

susy_spectrum_scan_guide: |
   Invalid point check with advances mass cuts, to aid scans of SUSY models.

LHC_LogLike_scan_guide: |
   A dummy log-likelihood to force the scanner to explore a given range of
   LHC_Combined_LogLike values. This is done by defining a Gaussian
   (meta-)likelihood based on the original LHC_Combined_LogLike value.
   Use the two YAML file options 'target_LHC_loglike' and 'width_LHC_loglike'
   to control this Gaussian likelihood.

LHCEventLoopInfo: |
   Info about the event loop.

LHC_signals: |
   Signal predictions and uncertainties in all LHC analyses.

LHC_LogLikes: |
   Computes analysis-specific log-likelihood values,
   from AllAnalysisNumbers.

LHC_Combined_LogLike: |
   A final, single delta-log-likelihood value for LHC searches.

LHC_LogLike_per_SR: |
   Delta-log-likelihood values for every signal region in the LHC analyses.

LHC_LogLike_per_analysis: |
   One delta-log-likelihood value per LHC analysis.

LHC_LogLike_SR_indices: |
   The indices of the signal regions whose delta-log-likelihood values contribute to
   LHC_Combined_LogLike and LHC_LogLike_per_analysis.

LHC_LogLike_SR_labels: |
   The indices of the signal regions whose delta-log-likelihood values contribute to
   LHC_Combined_LogLike and LHC_LogLike_per_analysis.

HardScatteringSim: |
   Provides a Monte Carlo generator instance ready to simulate collision events.

HardScatteringEvent: |
   Uses a HardScatteringSim to generate the next event of the collider simulation chain.

CrossSection: |
   Provides a total cross-section to be applied to collider analyses.

ATLASDetectorSim: |
   Provides a detector simulation of ATLAS.

CMSDetectorSim: |
   Provides a detector simulation of CMS.

IdentityDetectorSim: |
   Provides a fake detector sim, which simply returns truth-level events.

ATLASSmearedEvent: |
   Uses an ATLASDetectorSim to smear a HardScatteringEvent.

CMSSmearedEvent: |
   Uses a CMSDetectorSim to smear a HardScatteringEvent.

CopiedEvent: |
   Uses an IdentityDetectorSim to do absolutely nothing to a HardScatteringEvent.

ATLASAnalysisContainer: |
   Provides a container of ATLAS analyses to be applied to an ATLASSmearedEvent.

CMSAnalysisContainer: |
   Provides a container of CMS analyses to be applied to an ATLASSmearedEvent.

IdentityAnalysisContainer: |
   Provides a container of 'truth-level analyses' to be applied to a CopiedEvent.

ATLASAnalysisNumbers: |
   Uses an ATLASAnalysisContainer to perform all its
   analyses upon a given ATLASSmearedEvent.

CMSAnalysisNumbers: |
   Uses a CMSAnalysisContainer to perform all its
   analyses upon a given CMSSmearedEvent.

IdentityAnalysisNumbers: |
   Uses an IdentityAnalysisContainer to perform all its
   analyses upon a given CopiedEvent.

AllAnalysisNumbers: |
   Combined analysis numbers from all LHC analyses used in a scan.

AllAnalysisNumbersUnmodified: |
   A version of the AllAnalysisNumbers capability for use with ColliderBit analyses
   based on interpolated yields. AllAnalysisNumbersUnmodified is the collection
   of all analysis numbers before any subsequent modificiation, e.g. due to
   EFT validity constraints.

DMEFT_profiled_LHC_nuisance_params: |
   Information on the result of profiling out the nuisance parameter 'a' in collider
   signal predictions for the DMEFT model. This parameter is used to smoothly suppress
   signal predictions for MET bins with MET > Lambda.

ALEPH_Selectron_LLike: |
   Compares the cross section times branching ratio
   for selectron pair production to the model-independent limit according
   to the ALEPH collaboration. Returns a log likelihood value.

ALEPH_Smuon_LLike: |
   Compares the cross section times branching ratio for smuon pair
   production to the model-independent limit according to the ALEPH
   collaboration. Returns a log likelihood value.

ALEPH_Stau_LLike: |
   Compares the cross section times branching ratio for stau pair
   production to the model-independent limit according to the ALEPH
   collaboration. Returns a log likelihood value.

L3_Selectron_LLike: |
   Compares the cross section times branching ratio for selectron pair
   production to the model-independent limit according to the L3
   collaboration. Returns a log likelihood value.

L3_Smuon_LLike: |
    Compares the cross section times branching ratio for smuon pair
    production to the model-independent limit according to the L3
    collaboration. Returns a log likelihood value.

L3_Stau_LLike: |
    Compares the cross section times branching ratio for stau pair
    production to the model-independent limit according to the L3
    collaboration. Returns a log likelihood value.

L3_Neutralino_All_Channels_LLike: |
   Compares the cross section times branching ratio for neutralino
   pair production to the model-independent limit according to the
   L3 collaboration. Returns a log likelihood value.

L3_Neutralino_Leptonic_LLike: |
   Compares the cross section times branching ratio for neutralino
   pair production (with leptonically decaying Z bosons) to the
   model-independent limit according to the L3 collaboration.
   Returns a log likelihood value.

L3_Chargino_All_Channels_LLike: |
   Compares the cross section times branching ratio for chargino
   pair production to the model-independent limit according to the
   L3 collaboration. Returns a log likelihood value.

L3_Chargino_Leptonic_LLike: |
   Compares the cross section times branching ratio for chargino
   pair production (with leptonically decaying W bosons) to the
   model-independent limit according to the L3 collaboration.
   Returns a log likelihood value.

L3_Gravitino_LLike: |
   Compares the cross section times branching ratio for neutralino
   production and decay to gravitinos to the model-independent limit
   according to the L3 collaboration. Returns a log likelihood value.

OPAL_Neutralino_Hadronic_LLike: |
    Compares the cross section times branching ratio for neutralino
    pair production (with hadronically decaying Z bosons) to the
    model-independent limit according to the OPAL collaboration.
    Returns a log likelihood value.

OPAL_Chargino_All_Channels_LLike: |
   Compares the cross section times branching ratio for chargino
   pair production to the model-independent limit according to
   the OPAL collaboration. Returns a log likelihood value.

OPAL_Chargino_Hadronic_LLike: |
   Compares the cross section times branching ratio for chargino
   pair production (with hadronically decaying W bosons) to the
   model-independent limit according to the OPAL collaboration.
   Returns a log likelihood value.

OPAL_Chargino_Leptonic_LLike: |
   Compares the cross section times branching ratio for chargino
   pair production (with leptonically decaying W bosons) to the
   model-independent limit according to the OPAL collaboration.
   Returns a log likelihood value.

OPAL_Chargino_SemiLeptonic_LLike: |
   Compares the cross section times branching ratio for chargino
   pair production (with one leptonic and one hadronic decaying W boson)
   to the model-independent limit according to the OPAL collaboration.
   Returns a log likelihood value.

OPAL_Degenerate_Chargino_LLike: |
   Compares the cross section times branching ratio for chargino
   pair production to the limit on degenerate charginos and neutralinos
   according to the OPAL collaboration.
   Returns a likelihood value

LEP_Higgs_LogLike: |
    Provides log-likelihood for combined model-independent LEP
    neutral Higgs searches.

LHC_Higgs_LogLike: |
   Provides log-likelihood for LHC Higgs mass and signal
   strength measurements.

HB_ModelParameters: |
   Provides SM and MSSM input parameters for LEP and LHC Higgs
   likelihood calculations.

# LEP cross-section capabilities


LEP188_xsec_chi00_11: |
   The LEP neutralino pair production cross-section for
   mass eigenstates 'chi01' and 'chi01' at centre of mass energy 188 GeV.

LEP188_xsec_chi00_12: |
   The LEP neutralino pair production cross-section for
   mass eigenstates 'chi01' and 'chi02' at centre of mass energy 188 GeV.

LEP188_xsec_chi00_13: |
   The LEP neutralino pair production cross-section for
   mass eigenstates 'chi01' and 'chi03' at centre of mass energy 188 GeV.

LEP188_xsec_chi00_14: |
   The LEP neutralino pair production cross-section for
   mass eigenstates 'chi01' and 'chi04' at centre of mass energy 188 GeV.

LEP188_xsec_chi00_22: |
   The LEP neutralino pair production cross-section for
   mass eigenstates 'chi02' and 'chi02' at centre of mass energy 188 GeV.

LEP188_xsec_chi00_23: |
   The LEP neutralino pair production cross-section for
   mass eigenstates 'chi02' and 'chi03' at centre of mass energy 188 GeV.

LEP188_xsec_chi00_24: |
   The LEP neutralino pair production cross-section for
   mass eigenstates 'chi02' and 'chi04' at centre of mass energy 188 GeV.

LEP188_xsec_chi00_33: |
   The LEP neutralino pair production cross-section for
   mass eigenstates 'chi03' and 'chi03' at centre of mass energy 188 GeV.

LEP188_xsec_chi00_34: |
   The LEP neutralino pair production cross-section for
   mass eigenstates 'chi03' and 'chi04' at centre of mass energy 188 GeV.

LEP188_xsec_chi00_44: |
   The LEP neutralino pair production cross-section for
   mass eigenstates 'chi04' and 'chi04' at centre of mass energy 188 GeV.

LEP205_xsec_chi00_11: |
   The LEP neutralino pair production cross-section for
   mass eigenstates 'chi01' and 'chi01' at centre of mass energy 205 GeV.

LEP205_xsec_chi00_12: |
   The LEP neutralino pair production cross-section for
   mass eigenstates 'chi01' and 'chi02' at centre of mass energy 205 GeV.

LEP205_xsec_chi00_13: |
   The LEP neutralino pair production cross-section for
   mass eigenstates 'chi01' and 'chi03' at centre of mass energy 205 GeV.

LEP205_xsec_chi00_14: |
   The LEP neutralino pair production cross-section for
   mass eigenstates 'chi01' and 'chi04' at centre of mass energy 205 GeV.

LEP205_xsec_chi00_22: |
   The LEP neutralino pair production cross-section for
   mass eigenstates 'chi02' and 'chi02' at centre of mass energy 205 GeV.

LEP205_xsec_chi00_23: |
   The LEP neutralino pair production cross-section for
   mass eigenstates 'chi02' and 'chi03' at centre of mass energy 205 GeV.

LEP205_xsec_chi00_24: |
   The LEP neutralino pair production cross-section for
   mass eigenstates 'chi02' and 'chi04' at centre of mass energy 205 GeV.

LEP205_xsec_chi00_33: |
   The LEP neutralino pair production cross-section for
   mass eigenstates 'chi03' and 'chi03' at centre of mass energy 205 GeV.

LEP205_xsec_chi00_34: |
   The LEP neutralino pair production cross-section for
   mass eigenstates 'chi03' and 'chi04' at centre of mass energy 205 GeV.

LEP205_xsec_chi00_44: |
   The LEP neutralino pair production cross-section for
   mass eigenstates 'chi04' and 'chi04' at centre of mass energy 205 GeV.

LEP207_xsec_chi00_11: |
   The LEP neutralino pair production cross-section for
   mass eigenstates 'chi01' and 'chi01' at centre of mass energy 207 GeV.

LEP208_xsec_chi00_11: |
   The LEP neutralino pair production cross-section for
   mass eigenstates 'chi01' and 'chi01' at centre of mass energy 208 GeV.

LEP208_xsec_chi00_12: |
   The LEP neutralino pair production cross-section for
   mass eigenstates 'chi01' and 'chi02' at centre of mass energy 208 GeV.

LEP208_xsec_chi00_13: |
   The LEP neutralino pair production cross-section for
   mass eigenstates 'chi01' and 'chi03' at centre of mass energy 208 GeV.

LEP208_xsec_chi00_14: |
   The LEP neutralino pair production cross-section for
   mass eigenstates 'chi01' and 'chi04' at centre of mass energy 208 GeV.

LEP208_xsec_chi00_22: |
   The LEP neutralino pair production cross-section for
   mass eigenstates 'chi02' and 'chi02' at centre of mass energy 208 GeV.

LEP208_xsec_chi00_23: |
   The LEP neutralino pair production cross-section for
   mass eigenstates 'chi02' and 'chi03' at centre of mass energy 208 GeV.

LEP208_xsec_chi00_24: |
   The LEP neutralino pair production cross-section for
   mass eigenstates 'chi02' and 'chi04' at centre of mass energy 208 GeV.

LEP208_xsec_chi00_33: |
   The LEP neutralino pair production cross-section for
   mass eigenstates 'chi03' and 'chi03' at centre of mass energy 208 GeV.

LEP208_xsec_chi00_34: |
   The LEP neutralino pair production cross-section for
   mass eigenstates 'chi03' and 'chi04' at centre of mass energy 208 GeV.

LEP208_xsec_chi00_44: |
   The LEP neutralino pair production cross-section for
   mass eigenstates 'chi04' and 'chi04' at centre of mass energy 208 GeV.


LEP188_xsec_chipm_11: |
   The LEP chargino pair production cross-section for
   mass eigenstates 'chipm1' and 'chipm1' at centre of mass energy 188 GeV.

LEP188_xsec_chipm_12: |
   The LEP chargino pair production cross-section for
   mass eigenstates 'chipm1' and 'chipm2' at centre of mass energy 188 GeV.

LEP188_xsec_chipm_21: |
   The LEP chargino pair production cross-section for
   mass eigenstates 'chipm2' and 'chipm1' at centre of mass energy 188 GeV.

LEP188_xsec_chipm_22: |
   The LEP chargino pair production cross-section for
   mass eigenstates 'chipm2' and 'chipm2' at centre of mass energy 188 GeV.

LEP205_xsec_chipm_11: |
   The LEP chargino pair production cross-section for
   mass eigenstates 'chipm1' and 'chipm1' at centre of mass energy 205 GeV.

LEP205_xsec_chipm_12: |
   The LEP chargino pair production cross-section for
   mass eigenstates 'chipm1' and 'chipm2' at centre of mass energy 205 GeV.

LEP205_xsec_chipm_21: |
   The LEP chargino pair production cross-section for
   mass eigenstates 'chipm2' and 'chipm1' at centre of mass energy 205 GeV.

LEP205_xsec_chipm_22: |
   The LEP chargino pair production cross-section for
   mass eigenstates 'chipm2' and 'chipm2' at centre of mass energy 205 GeV.

LEP208_xsec_chipm_11: |
   The LEP chargino pair production cross-section for
   mass eigenstates 'chipm1' and 'chipm1' at centre of mass energy 208 GeV.

LEP208_xsec_chipm_12: |
   The LEP chargino pair production cross-section for
   mass eigenstates 'chipm1' and 'chipm2' at centre of mass energy 208 GeV.

LEP208_xsec_chipm_21: |
   The LEP chargino pair production cross-section for
   mass eigenstates 'chipm2' and 'chipm1' at centre of mass energy 208 GeV.

LEP208_xsec_chipm_22: |
   The LEP chargino pair production cross-section for
   mass eigenstates 'chipm2' and 'chipm2' at centre of mass energy 208 GeV.


LEP188_xsec_se1se1bar: |
   The LEP pair production cross-section for sfermion
   eigenstates 'se1' and 'se1bar' at centre of mass energy 188 GeV.

LEP188_xsec_se1se2bar: |
   The LEP pair production cross-section for sfermion
   eigenstates 'se1' and 'se2bar' at centre of mass energy 188 GeV.

LEP188_xsec_se2se1bar: |
   The LEP pair production cross-section for sfermion
   eigenstates 'se2' and 'se1bar' at centre of mass energy 188 GeV.

LEP188_xsec_se2se2bar: |
   The LEP pair production cross-section for sfermion
   eigenstates 'se2' and 'se2bar' at centre of mass energy 188 GeV.

LEP188_xsec_smu1smu1bar: |
   The LEP pair production cross-section for sfermion
   eigenstates 'smu1' and 'smu1bar' at centre of mass energy 188 GeV.

LEP188_xsec_smu1smu2bar: |
   The LEP pair production cross-section for sfermion
   eigenstates 'smu1' and 'smu2bar' at centre of mass energy 188 GeV.

LEP188_xsec_smu2smu1bar: |
   The LEP pair production cross-section for sfermion
   eigenstates 'smu2' and 'smu1bar' at centre of mass energy 188 GeV.

LEP188_xsec_smu2smu2bar: |
   The LEP pair production cross-section for sfermion
   eigenstates 'smu2' and 'smu2bar' at centre of mass energy 188 GeV.

LEP188_xsec_stau1stau1bar: |
   The LEP pair production cross-section for sfermion
   eigenstates 'stau1' and 'stau1bar' at centre of mass energy 188 GeV.

LEP188_xsec_stau1stau2bar: |
   The LEP pair production cross-section for sfermion
   eigenstates 'stau1' and 'stau2bar' at centre of mass energy 188 GeV.

LEP188_xsec_stau2stau1bar: |
   The LEP pair production cross-section for sfermion
   eigenstates 'stau2' and 'stau1bar' at centre of mass energy 188 GeV.

LEP188_xsec_stau2stau2bar: |
   The LEP pair production cross-section for sfermion
   eigenstates 'stau2' and 'stau2bar' at centre of mass energy 188 GeV.

LEP205_xsec_se1se1bar: |
   The LEP pair production cross-section for sfermion
   eigenstates 'se1' and 'se1bar' at centre of mass energy 205 GeV.

LEP205_xsec_se1se2bar: |
   The LEP pair production cross-section for sfermion
   eigenstates 'se1' and 'se2bar' at centre of mass energy 205 GeV.

LEP205_xsec_se2se1bar: |
   The LEP pair production cross-section for sfermion
   eigenstates 'se2' and 'se1bar' at centre of mass energy 205 GeV.

LEP205_xsec_se2se2bar: |
   The LEP pair production cross-section for sfermion
   eigenstates 'se2' and 'se2bar' at centre of mass energy 205 GeV.

LEP205_xsec_smu1smu1bar: |
   The LEP pair production cross-section for sfermion
   eigenstates 'smu1' and 'smu1bar' at centre of mass energy 205 GeV.

LEP205_xsec_smu1smu2bar: |
   The LEP pair production cross-section for sfermion
   eigenstates 'smu1' and 'smu2bar' at centre of mass energy 205 GeV.

LEP205_xsec_smu2smu1bar: |
   The LEP pair production cross-section for sfermion
   eigenstates 'smu2' and 'smu1bar' at centre of mass energy 205 GeV.

LEP205_xsec_smu2smu2bar: |
   The LEP pair production cross-section for sfermion
   eigenstates 'smu2' and 'smu2bar' at centre of mass energy 205 GeV.

LEP205_xsec_stau1stau1bar: |
   The LEP pair production cross-section for sfermion
   eigenstates 'stau1' and 'stau1bar' at centre of mass energy 205 GeV.

LEP205_xsec_stau1stau2bar: |
   The LEP pair production cross-section for sfermion
   eigenstates 'stau1' and 'stau2bar' at centre of mass energy 205 GeV.

LEP205_xsec_stau2stau1bar: |
   The LEP pair production cross-section for sfermion
   eigenstates 'stau2' and 'stau1bar' at centre of mass energy 205 GeV.

LEP205_xsec_stau2stau2bar: |
   The LEP pair production cross-section for sfermion
   eigenstates 'stau2' and 'stau2bar' at centre of mass energy 205 GeV.

LEP208_xsec_se1se1bar: |
   The LEP pair production cross-section for sfermion
   eigenstates 'se1' and 'se1bar' at centre of mass energy 208 GeV.

LEP208_xsec_se1se2bar: |
   The LEP pair production cross-section for sfermion
   eigenstates 'se1' and 'se2bar' at centre of mass energy 208 GeV.

LEP208_xsec_se2se1bar: |
   The LEP pair production cross-section for sfermion
   eigenstates 'se2' and 'se1bar' at centre of mass energy 208 GeV.

LEP208_xsec_se2se2bar: |
   The LEP pair production cross-section for sfermion
   eigenstates 'se2' and 'se2bar' at centre of mass energy 208 GeV.

LEP208_xsec_smu1smu1bar: |
   The LEP pair production cross-section for sfermion
   eigenstates 'smu1' and 'smu1bar' at centre of mass energy 208 GeV.

LEP208_xsec_smu1smu2bar: |
   The LEP pair production cross-section for sfermion
   eigenstates 'smu1' and 'smu2bar' at centre of mass energy 208 GeV.

LEP208_xsec_smu2smu1bar: |
   The LEP pair production cross-section for sfermion
   eigenstates 'smu2' and 'smu1bar' at centre of mass energy 208 GeV.

LEP208_xsec_smu2smu2bar: |
   The LEP pair production cross-section for sfermion
   eigenstates 'smu2' and 'smu2bar' at centre of mass energy 208 GeV.

LEP208_xsec_stau1stau1bar: |
   The LEP pair production cross-section for sfermion
   eigenstates 'stau1' and 'stau1bar' at centre of mass energy 208 GeV.

LEP208_xsec_stau1stau2bar: |
   The LEP pair production cross-section for sfermion
   eigenstates 'stau1' and 'stau2bar' at centre of mass energy 208 GeV.

LEP208_xsec_stau2stau1bar: |
   The LEP pair production cross-section for sfermion
   eigenstates 'stau2' and 'stau1bar' at centre of mass energy 208 GeV.

LEP208_xsec_stau2stau2bar: |
   The LEP pair production cross-section for sfermion
   eigenstates 'stau2' and 'stau2bar' at centre of mass energy 208 GeV.



LEP188_xsec_selselbar: |
   The LEP pair production cross-section for sfermion
   eigenstates 'sel' and 'selbar' at centre of mass energy 188 GeV.

LEP188_xsec_selserbar: |
   The LEP pair production cross-section for sfermion
   eigenstates 'sel' and 'serbar' at centre of mass energy 188 GeV.

LEP188_xsec_serselbar: |
   The LEP pair production cross-section for sfermion
   eigenstates 'ser' and 'selbar' at centre of mass energy 188 GeV.

LEP188_xsec_serserbar: |
   The LEP pair production cross-section for sfermion
   eigenstates 'ser' and 'serbar' at centre of mass energy 188 GeV.

LEP188_xsec_smulsmulbar: |
   The LEP pair production cross-section for sfermion
   eigenstates 'smul' and 'smulbar' at centre of mass energy 188 GeV.

LEP188_xsec_smulsmurbar: |
   The LEP pair production cross-section for sfermion
   eigenstates 'smul' and 'smurbar' at centre of mass energy 188 GeV.

LEP188_xsec_smursmulbar: |
   The LEP pair production cross-section for sfermion
   eigenstates 'smur' and 'smulbar' at centre of mass energy 188 GeV.

LEP188_xsec_smursmurbar: |
   The LEP pair production cross-section for sfermion
   eigenstates 'smur' and 'smurbar' at centre of mass energy 188 GeV.

LEP188_xsec_staulstaulbar: |
   The LEP pair production cross-section for sfermion
   eigenstates 'staul' and 'staulbar' at centre of mass energy 188 GeV.

LEP188_xsec_staulstaurbar: |
   The LEP pair production cross-section for sfermion
   eigenstates 'staul' and 'staurbar' at centre of mass energy 188 GeV.

LEP188_xsec_staurstaulbar: |
   The LEP pair production cross-section for sfermion
   eigenstates 'staur' and 'staulbar' at centre of mass energy 188 GeV.

LEP188_xsec_staurstaurbar: |
   The LEP pair production cross-section for sfermion
   eigenstates 'staur' and 'staurbar' at centre of mass energy 188 GeV.

LEP205_xsec_selselbar: |
   The LEP pair production cross-section for sfermion
   eigenstates 'sel' and 'selbar' at centre of mass energy 205 GeV.

LEP205_xsec_selserbar: |
   The LEP pair production cross-section for sfermion
   eigenstates 'sel' and 'serbar' at centre of mass energy 205 GeV.

LEP205_xsec_serselbar: |
   The LEP pair production cross-section for sfermion
   eigenstates 'ser' and 'selbar' at centre of mass energy 205 GeV.

LEP205_xsec_serserbar: |
   The LEP pair production cross-section for sfermion
   eigenstates 'ser' and 'serbar' at centre of mass energy 205 GeV.

LEP205_xsec_smulsmulbar: |
   The LEP pair production cross-section for sfermion
   eigenstates 'smul' and 'smulbar' at centre of mass energy 205 GeV.

LEP205_xsec_smulsmurbar: |
   The LEP pair production cross-section for sfermion
   eigenstates 'smul' and 'smurbar' at centre of mass energy 205 GeV.

LEP205_xsec_smursmulbar: |
   The LEP pair production cross-section for sfermion
   eigenstates 'smur' and 'smulbar' at centre of mass energy 205 GeV.

LEP205_xsec_smursmurbar: |
   The LEP pair production cross-section for sfermion
   eigenstates 'smur' and 'smurbar' at centre of mass energy 205 GeV.

LEP205_xsec_staulstaulbar: |
   The LEP pair production cross-section for sfermion
   eigenstates 'staul' and 'staulbar' at centre of mass energy 205 GeV.

LEP205_xsec_staulstaurbar: |
   The LEP pair production cross-section for sfermion
   eigenstates 'staul' and 'staurbar' at centre of mass energy 205 GeV.

LEP205_xsec_staurstaulbar: |
   The LEP pair production cross-section for sfermion
   eigenstates 'staur' and 'staulbar' at centre of mass energy 205 GeV.

LEP205_xsec_staurstaurbar: |
   The LEP pair production cross-section for sfermion
   eigenstates 'staur' and 'staurbar' at centre of mass energy 205 GeV.

LEP208_xsec_selselbar: |
   The LEP pair production cross-section for sfermion
   eigenstates 'sel' and 'selbar' at centre of mass energy 208 GeV.

LEP208_xsec_selserbar: |
   The LEP pair production cross-section for sfermion
   eigenstates 'sel' and 'serbar' at centre of mass energy 208 GeV.

LEP208_xsec_serselbar: |
   The LEP pair production cross-section for sfermion
   eigenstates 'ser' and 'selbar' at centre of mass energy 208 GeV.

LEP208_xsec_serserbar: |
   The LEP pair production cross-section for sfermion
   eigenstates 'ser' and 'serbar' at centre of mass energy 208 GeV.

LEP208_xsec_smulsmulbar: |
   The LEP pair production cross-section for sfermion
   eigenstates 'smul' and 'smulbar' at centre of mass energy 208 GeV.

LEP208_xsec_smulsmurbar: |
   The LEP pair production cross-section for sfermion
   eigenstates 'smul' and 'smurbar' at centre of mass energy 208 GeV.

LEP208_xsec_smursmulbar: |
   The LEP pair production cross-section for sfermion
   eigenstates 'smur' and 'smulbar' at centre of mass energy 208 GeV.

LEP208_xsec_smursmurbar: |
   The LEP pair production cross-section for sfermion
   eigenstates 'smur' and 'smurbar' at centre of mass energy 208 GeV.

LEP208_xsec_staulstaulbar: |
   The LEP pair production cross-section for sfermion
   eigenstates 'staul' and 'staulbar' at centre of mass energy 208 GeV.

LEP208_xsec_staulstaurbar: |
   The LEP pair production cross-section for sfermion
   eigenstates 'staul' and 'staurbar' at centre of mass energy 208 GeV.

LEP208_xsec_staurstaulbar: |
   The LEP pair production cross-section for sfermion
   eigenstates 'staur' and 'staulbar' at centre of mass energy 208 GeV.

LEP208_xsec_staurstaurbar: |
   The LEP pair production cross-section for sfermion
   eigenstates 'staur' and 'staurbar' at centre of mass energy 208 GeV.

Pythia_8_212_init: |
   Initializes the Pythia 8.212 MSSM backend.

Prospino_2_1_init: |
   Initializes the Prospino 2.1 backend.

prospino_gb: |
   Main function in the GAMBIT-patched version of Prospino.

prospino_gb_init: |
   Initialization function in the GAMBIT-patched version of Prospino.

prospino_errorhandler_cptr: |
   C function pointer in the GAMBIT-patched version of Prospino, connected
   to GAMBIT for safe error handling.

prospino_read_slha1_input: |
   Prospino backend convenience function: reads SLHA1 input.

prospino_run: |
   Prospino backend convenience function: runs Prospino after reading
   options from the YAML file.

prospino_run_alloptions: |
   Prospino backend convenience function: runs Prospino, with all options
   provided directly as function arguments.

salami_0_1_0_init: |
   Initializes the salami 0.1.0 backend.

salami_get_xsection: |
   Salami backend function: return the cross-section for a given process,
   identified by a PID pair.

salami_import_slha_string: |
   Salami backend function: import SLHA content as string.

salami_set_parameters: |
   Salami backend function: set parameters in salami.

xsecBE_1_0_2_init: |
   Initializes the xsec 1.0.2 backend.

xsecBE_get_xsection: |
   Xsec backend function: return the cross-section for a given process,
   identified by a PID pair.

xsecBE_import_slha_string: |
   Xsec backend function: import SLHA content as string.

xsecBE_set_parameters: |
   Xsec backend function: set parameters in xsec.


#-------------------------------------
#  DarkBit capabilities
#-------------------------------------

TH_ProcessCatalog: |
   One of the central structures in DarkBit, carrying all relevant
   information about the decay and annihilation of particles.
   See Section 6.3.1 of DarkBit paper.

DD_couplings: |
   Provides WIMP mass and couplings to nucleons.

get_DD_couplings: |
   Provides WIMP mass and couplings to nucleons from DarkSUSY 6.

DD_couplings_fermionic_HP: |
   Provides WIMP mass and couplings to nucleons for Higgs-Portal models with fermionic DM.

WIMP_properties: |
   Container for WIMP properties: mass, spin and self-conjugate

mwimp: |
   DM mass in GeV.

spinwimpx2: |
   Spin of DM x2

wimp_sc: |
   Is the DM candidate self conjugate

sigmav: |
   Thermally averaged annihilation cross section <sigma v>, for v=0, in cm^3 s^-1.

sigma_SI_p: |
   Spin-independent WIMP-proton cross section, in cm^2.

sigma_SD_p: |
   Spin-dependent WIMP-proton cross section, in cm^2.

sigma_SI_n: |
   Spin-independent WIMP-neutron cross section, in cm^2.

sigma_SD_n: |
   Spin-dependent WIMP-neutron cross section, in cm^2.

DarkMatter_ID: |
   Contains string ID to identify dark matter particle.

RD_spectrum: |
   Contains degrees of freedom and masses of all (co)-annihilating
   particles, as well as location of thresholds and resonances.

RD_spectrum_ordered: |
   Same as RD_spectrum, but with all resonances and thresholds
   ordered with increasing p_eff, and coannihilation thresholds
   included

RD_eff_annrate_DS5prep: |
   Ensures that DarkSUSY (up to version 5) is correctly initialized
   for relic density calculations.

RD_eff_annrate_DSprep_MSSM: |
   Ensures that DarkSUSY (from version 6) is correctly initialized
   for relic density calculations.

dsancoann: |
   DarkSUSY6 common block containing model-independent (kinematic)
   information about coannihilating particles.

RD_eff_annrate: |
   The effective invariant rate W_eff that enters in the calculation
   of the thermally averaged cross section <sv>.

RD_oh2: |
   The dark matter relic density.

Xf: |
   X_f = m_DM / T_f, where T_f is the freezeout temperature of the
   thermal relic DM.

RD_oh2_Xf: |
   The dark matter relic density and the X_f = m_DM / T_f, where T_f
   is the freezeout temperature of the thermal relic DM.

RD_fraction: |
   Contains the fraction of the observed dark matter density that is
   used to calculate direct and indirect detection observables.

lnL_oh2: |
   Contains the log likelihood function constraining the relic density.

relic_density_contributions: |
   The contributions of different final states to the relic density of
   dark matter.

semi_annihilation_fraction: |
   The contribution of semi-annihilation to the relic density of dark
   matter.

LocalHalo: |
   Provides the parameters of the Maxwell-Boltzmann velocity distribution,
   in terms of the strucutre LocalMaxwellianHalo containing the parameters
   rho0, v0, vrot, vesc.

GalacticHalo: |
   Provides the properties of the dark matter density distribution in the Galaxy,
   in terms of the structure GalacticHaloProperties containing the function rho(r)
   and the Sun-GC distance r_sun.

lnL_rho0: |
   Log-likelihood for the local DM density.

lnL_vrot: |
   Log-likelihood for the local disk rotational speed.

lnL_v0: |
   Log-likelihood for the most-probable DM speed.

lnL_vesc: |
   Log-likelihood for the escape velocity.

XENON100_2012_Calculate: |
   Perform rate and likelihood calculations for the XENON100 2012 direct detection analysis.

XENON100_2012_Events: |
   The number of observed events for the XENON100 2012 direct detection analysis.

XENON100_2012_Background: |
   The number of background events for the XENON100 2012 direct detection analysis.

XENON100_2012_Signal: |
   The number of signal events for the XENON100 2012 direct detection analysis.

XENON100_2012_SignalSI: |
   The number of spin-independent signal events for the XENON100 2012 direct detection analysis.

XENON100_2012_SignalSD: |
   The number of spin-dependent signal events for the XENON100 2012 direct detection analysis.

XENON100_2012_LogLikelihood: |
   Calculate the log-likelihood for the XENON100 2012 direct detection analysis.

XENON100_2012_BinBackground: |
   The number of expected background events in each bin for the XENON100 2012 direct detection analysis.

XENON100_2012_BinEvents: |
   The number of expected events in each bin for the XENON100 2012 direct detection analysis.

XENON100_2012_BinSignal: |
   The number of expected signal events in each bin for the XENON100 2012 direct detection analysis.

XENON100_2012_Bins: |
   The number of bins used in the XENON100 2012 direct detection analysis.

XENON1T_2017_Calculate: |
   Perform rate and likelihood calculations for the XENON1T 2017 direct detection analysis.

XENON1T_2017_Events: |
   The number of observed events for the XENON1T 2017 direct detection analysis.

XENON1T_2017_Background: |
   The number of background events for the XENON1T 2017 direct detection analysis.

XENON1T_2017_BinBackground: |
   The number of expected background events in each bin for the XENON1T 2017 direct detection analysis.

XENON1T_2017_BinEvents: |
   The number of expected events in each bin for the XENON1T 2017 direct detection analysis.

XENON1T_2017_BinSignal: |
   The number of expected signal events in each bin for the XENON1T 20178 direct detection analysis.

XENON1T_2017_Bins: |
   The number of bins used in the XENON1T 2017 direct detection analysis.

XENON1T_2017_Signal: |
   The number of signal events for the XENON1T 2017 direct detection analysis.

XENON1T_2017_SignalSI: |
   The number of spin-independent signal events for the XENON1T 2017 direct detection analysis.

XENON1T_2017_SignalSD: |
   The number of spin-dependent signal events for the XENON1T 2017 direct detection analysis.

XENON1T_2017_LogLikelihood: |
   Calculate the log-likelihood for the XENON1T 2017 direct detection analysis.

XENON1T_2018_Background: |
   The number of background events for the XENON1T 2018 direct detection analysis.

XENON1T_2018_BinBackground: |
   The number of expected background events in each bin for the XENON1T 2018 direct detection analysis.

XENON1T_2018_BinEvents: |
   The number of expected events in each bin for the XENON1T 2018 direct detection analysis.

XENON1T_2018_BinSignal: |
   The number of expected signal events in each bin for the XENON1T 2018 direct detection analysis.

XENON1T_2018_Bins: |
   The number of bins used in the XENON1T 2018 direct detection analysis.

XENON1T_2018_Calculate: |
   Perform rate and likelihood calculations for the XENON1T 2018 direct detection analysis.

XENON1T_2018_Events: |
   The number of observed events for the XENON1T 2018 direct detection analysis.

XENON1T_2018_LogLikelihood: |
   Calculate the log-likelihood for the XENON1T 2018 direct detection analysis.

XENON1T_2018_Signal: |
   The number of signal events for the XENON1T 2018 direct detection analysis.

XENON1T_2018_SignalSI: |
   The number of spin-idependent signal events for the XENON1T 2018 direct detection analysis.

XENON1T_2018_SignalSD: |
   The number of spin-dependent signal events for the XENON1T 2018 direct detection analysis.

LUX_2013_Calculate: |
   Perform rate and likelihood calculations for the LUX 2013 direct detection analysis.

LUX_2013_Events: |
   The number of observed events for the LUX 2013 direct detection analysis.

LUX_2013_Background: |
   The number of background events for the LUX 2013 direct detection analysis.

LUX_2013_Signal: |
   The number of signal events for the LUX 2013 direct detection analysis.

LUX_2013_SignalSI: |
   The number of spin-independent signal events for the LUX 2013 direct detection analysis.

LUX_2013_SignalSD: |
   The number of spin-dependent signal events for the LUX 2013 direct detection analysis.

LUX_2013_LogLikelihood: |
   Calculate the log-likelihood for the LUX 2013 direct detection analysis.

LUX_2013_BinBackground: |
   The number of expected background events in each bin for the LUX 2013 direct detection analysis.

LUX_2013_BinEvents: |
   The number of expected events in each bin for the LUX 2013 direct detection analysis.

LUX_2013_BinSignal: |
   The number of expected signal events in each bin for the LUX 2013 direct detection analysis.

LUX_2013_Bins: |
   The number of bins used in the LUX 2013 direct detection analysis.

LUX_2015_Calculate: |
   Perform rate and likelihood calculations for the LUX 2015 direct detection analysis.

LUX_2015_Events: |
   The number of observed events for the LUX 2015 direct detection analysis.

LUX_2015_Background: |
   The number of background events for the LUX 2015 direct detection analysis.

LUX_2015_Signal: |
   The number of signal events for the LUX 2015 direct detection analysis.

LUX_2015_SignalSI: |
   The number of spin-independent signal events for the LUX 2015 direct detection analysis.

LUX_2015_SignalSD: |
   The number of spin-dependent signal events for the LUX 2015 direct detection analysis.

LUX_2015_LogLikelihood: |
   Calculate the log-likelihood for the LUX 2015 direct detection analysis.

LUX_2015_BinBackground: |
   The number of expected background events in each bin for the LUX 2015 direct detection analysis.

LUX_2015_BinEvents: |
   The number of expected events in each bin for the LUX 2015 direct detection analysis.

LUX_2015_BinSignal: |
   The number of expected signal events in each bin for the LUX 2015 direct detection analysis.

LUX_2015_Bins: |
   The number of bins used in the LUX 2015 direct detection analysis.

LUX_2016_Calculate: |
   Perform rate and likelihood calculations for the LUX 2016 direct detection analysis.

LUX_2016_Events: |
   The number of observed events for the LUX 2016 direct detection analysis.

LUX_2016_Background: |
   The number of background events for the LUX 2016 direct detection analysis.

LUX_2016_Signal: |
   The number of signal events for the LUX 2016 direct detection analysis.

LUX_2016_SignalSI: |
   The number of spin-independent signal events for the LUX 2016 direct detection analysis.

LUX_2016_SignalSD: |
   The number of spin-dependent signal events for the LUX 2016 direct detection analysis.

LUX_2016_LogLikelihood: |
   Calculate the log-likelihood for the LUX 2016 direct detection analysis.

LUX_2016_BinBackground: |
   The number of expected background events in each bin for the LUX 2016 direct detection analysis.

LUX_2016_BinEvents: |
   The number of expected events in each bin for the LUX 2016 direct detection analysis.

LUX_2016_BinSignal: |
   The number of expected signal events in each bin for the LUX 2016 direct detection analysis.

LUX_2016_Bins: |
   The number of bins used in the LUX 2016 direct detection analysis.

LZ_Calculate: |
   Perform rate and likelihood calculations for the LZ direct detection analysis.

LZ_Events: |
   The number of observed events for the LZ direct detection analysis.

LZ_Background: |
   The number of background events for the LZ direct detection analysis.

LZ_Signal: |
   The number of signal events for the LZ direct detection analysis.

LZ_SignalSI: |
   The number of spin-independent signal events for the LZ direct detection analysis.

LZ_SignalSD: |
   The number of spin-dependent signal events for the LZ direct detection analysis.

LZ_LogLikelihood: |
   Calculate the log-likelihood for the LZ direct detection analysis.

LZ_BinBackground: |
   The number of expected background events in each bin for the LZ direct detection analysis.

LZ_BinEvents: |
   The number of expected events in each bin for the LZ direct detection analysis.

LZ_BinSignal: |
   The number of expected signal events in each bin for the LZ direct detection analysis.

LZ_Bins: |
   The number of bins used in the LZ direct detection analysis.

PandaX_2016_Calculate: |
   Perform rate and likelihood calculations for the PandaX 2016 direct detection analysis.

PandaX_2016_Events: |
   The number of observed events for the PandaX 2016 direct detection analysis.

PandaX_2016_Background: |
   The number of background events for the PandaX 2016 direct detection analysis.

PandaX_2016_Signal: |
   The number of signal events for the PandaX 2016 direct detection analysis.

PandaX_2016_SignalSI: |
   The number of spin-independent signal events for the PandaX 2016 direct detection analysis.

PandaX_2016_SignalSD: |
   The number of spin-dependent signal events for the PandaX 2016 direct detection analysis.

PandaX_2016_LogLikelihood: |
   Calculate the log-likelihood for the PandaX 2016 direct detection analysis.

PandaX_2016_BinBackground: |
   The number of expected background events in each bin for the PandaX 2016 direct detection analysis.

PandaX_2016_BinEvents: |
   The number of expected events in each bin for the PandaX 2016 direct detection analysis.

PandaX_2016_BinSignal: |
   The number of expected signal events in each bin for the PandaX 2016 direct detection analysis.

PandaX_2016_Bins: |
   The number of bins used in the PandaX 2016 direct detection analysis.

PandaX_2017_Calculate: |
   Perform rate and likelihood calculations for the PandaX 2017 direct detection analysis.

PandaX_2017_Events: |
   The number of observed events for the PandaX 2017 direct detection analysis.

PandaX_2017_Background: |
   The number of background events for the PandaX 2017 direct detection analysis.

PandaX_2017_Signal: |
   The number of signal events for the PandaX 2017 direct detection analysis.

PandaX_2017_SignalSI: |
   The number of spin-independent signal events for the PandaX 2017 direct detection analysis.

PandaX_2017_SignalSD: |
   The number of spin-dependent signal events for the PandaX 2017 direct detection analysis.

PandaX_2017_LogLikelihood: |
   Calculate the log-likelihood for the PandaX 2017 direct detection analysis.

PandaX_2017_BinBackground: |
   The number of expected background events in each bin for the PandaX 2017 direct detection analysis.

PandaX_2017_BinEvents: |
   The number of expected events in each bin for the PandaX 2017 direct detection analysis.

PandaX_2017_BinSignal: |
   The number of expected signal events in each bin for the PandaX 2017 direct detection analysis.

PandaX_2017_Bins: |
   The number of bins used in the PandaX 2017 direct detection analysis.

SuperCDMS_2014_Calculate: |
   Perform rate and likelihood calculations for the SuperCDMS 2014 direct detection analysis.

SuperCDMS_2014_Events: |
   The number of observed events for the SuperCDMS 2014 direct detection analysis.

SuperCDMS_2014_Background: |
   The number of background events for the SuperCDMS 2014 direct detection analysis.

SuperCDMS_2014_Signal: |
   The number of signal events for the SuperCDMS 2014 direct detection analysis.

SuperCDMS_2014_SignalSI: |
   The number of spin-independent signal events for the SuperCDMS 2014 direct detection analysis.

SuperCDMS_2014_SignalSD: |
   The number of spin-dependent signal events for the SuperCDMS 2014 direct detection analysis.

SuperCDMS_2014_LogLikelihood: |
   Calculate the log-likelihood for the SuperCDMS 2014 direct detection analysis.

SuperCDMS_2014_BinBackground: |
   The number of expected background events in each bin for the SuperCDMS 2014 direct detection analysis.

SuperCDMS_2014_BinEvents: |
   The number of expected events in each bin for the SuperCDMS 2014 direct detection analysis.

SuperCDMS_2014_BinSignal: |
   The number of expected signal events in each bin for the SuperCDMS 2014 direct detection analysis.

SuperCDMS_2014_Bins: |
   The number of bins used in the SuperCDMS 2014 direct detection analysis.

SIMPLE_2014_Calculate: |
   Perform rate and likelihood calculations for the SIMPLE 2014 direct detection analysis.

SIMPLE_2014_Events: |
   The number of observed events for the SIMPLE 2014 direct detection analysis.

SIMPLE_2014_Background: |
   The number of background events for the SIMPLE 2014 direct detection analysis.

SIMPLE_2014_Signal: |
   The number of signal events for the SIMPLE 2014 direct detection analysis.

SIMPLE_2014_SignalSI: |
   The number of spin-independent signal events for the SIMPLE 2014 direct detection analysis.

SIMPLE_2014_SignalSD: |
   The number of spin-dependent signal events for the SIMPLE 2014 direct detection analysis.

SIMPLE_2014_LogLikelihood: |
   Calculate the log-likelihood for the SIMPLE 2014 direct detection analysis.

SIMPLE_2014_BinBackground: |
   The number of expected background events in each bin for the SIMPLE 2014 direct detection analysis.

SIMPLE_2014_BinEvents: |
   The number of expected events in each bin for the SIMPLE 2014 direct detection analysis.

SIMPLE_2014_BinSignal: |
   The number of expected signal events in each bin for the SIMPLE 2014 direct detection analysis.

SIMPLE_2014_Bins: |
   The number of bins used in the SIMPLE 2014 direct detection analysis.

PICO_2L_Calculate: |
   Perform rate and likelihood calculations for the PICO-2L direct detection analysis.

PICO_2L_Events: |
   The number of observed events for the PICO-2L direct detection analysis.

PICO_2L_Background: |
   The number of background events for the PICO-2L direct detection analysis.

PICO_2L_Signal: |
   The number of signal events for the PICO-2L direct detection analysis.

PICO_2L_SignalSI: |
   The number of spin-independent signal events for the PICO-2L direct detection analysis.

PICO_2L_SignalSD: |
   The number of spin-dependent signal events for the PICO-2L direct detection analysis.

PICO_2L_LogLikelihood: |
   Calculate the log-likelihood for the PICO-2L direct detection analysis.

PICO_2L_BinBackground: |
   The number of expected background events in each bin for the PICO-2L direct detection analysis.

PICO_2L_BinEvents: |
   The number of expected events in each bin for the PICO-2L direct detection analysis.

PICO_2L_BinSignal: |
   The number of expected signal events in each bin for the PICO-2L direct detection analysis.

PICO_2L_Bins: |
   The number of bins used in the PICO-2L direct detection analysis.

PICO_60_F_Calculate: |
   Perform rate and likelihood calculations for the PICO-60 direct detection analysis (flourine only).

PICO_60_F_Events: |
   The number of observed events for the PICO-60 direct detection analysis (flourine only).

PICO_60_F_Background: |
   The number of background events for the PICO-60 direct detection analysis (flourine only).

PICO_60_F_Signal: |
   The number of signal events for the PICO-60 direct detection analysis (flourine only).

PICO_60_F_SignalSI: |
   The number of spin-independent signal events for the PICO-60 direct detection analysis (flourine only).

PICO_60_F_SignalSD: |
   The number of spin-dependent signal events for the PICO-60 direct detection analysis (flourine only).

PICO_60_F_LogLikelihood: |
   Calculate the log-likelihood for the PICO-60 direct detection analysis (flourine only).

PICO_60_F_BinBackground: |
   The number of expected background events in each bin for the PICO-60 direct detection analysis (flourine only).

PICO_60_F_BinEvents: |
   The number of expected events in each bin for the PICO-60 direct detection analysis (flourine only).

PICO_60_F_BinSignal: |
   The number of expected signal events in each bin for the PICO-60 direct detection analysis (flourine only).

PICO_60_F_Bins: |
   The number of bins used in the PICO-60 direct detection analysis (flourine only).

PICO_60_I_Calculate: |
   Perform rate and likelihood calculations for the PICO-60 direct detection analysis (iodine only).

PICO_60_I_Events: |
   The number of observed events for the PICO-60 direct detection analysis (iodine only).

PICO_60_I_Background: |
   The number of background events for the PICO-60 direct detection analysis (iodine only).

PICO_60_I_Signal: |
   The number of signal events for the PICO-60 direct detection analysis (iodine only).

PICO_60_I_SignalSI: |
   The number of spin-independent signal events for the PICO-60 direct detection analysis (iodine only).

PICO_60_I_SignalSD: |
   The number of spin-dependent signal events for the PICO-60 direct detection analysis (iodine only).

PICO_60_I_LogLikelihood: |
   Calculate the log-likelihood for the PICO-60 direct detection analysis (iodine only).

PICO_60_I_BinBackground: |
   The number of expected background events in each bin for the PICO-60 direct detection analysis (iodine only).

PICO_60_I_BinEvents: |
   The number of expected events in each bin for the PICO-60 direct detection analysis (iodine only).

PICO_60_I_BinSignal: |
   The number of expected signal events in each bin for the PICO-60 direct detection analysis (iodine only).

PICO_60_I_Bins: |
   The number of bins used in the PICO-60 direct detection analysis (iodine only).

PICO_60_2017_Calculate: |
   Perform rate and likelihood calculations for the PICO-60 2017 direct detection analysis.

PICO_60_2017_Events: |
   The number of observed events for the PICO-60 2017 direct detection analysis.

PICO_60_2017_Background: |
   The number of background events for the PICO-60 2017 direct detection analysis.

PICO_60_2017_Signal: |
   The number of signal events for the PICO-60 2017 direct detection analysis.

PICO_60_2017_SignalSI: |
   The number of spin-independent signal events for the PICO-60 2017 direct detection analysis.

PICO_60_2017_SignalSD: |
   The number of spin-dependent signal events for the PICO-60 2017 direct detection analysis.

PICO_60_2017_LogLikelihood: |
   Calculate the log-likelihood for the PICO-60 2017 direct detection analysis.

PICO_60_2017_BinBackground: |
   The number of expected background events in each bin for the PICO-60 2017 direct detection analysis.

PICO_60_2017_BinEvents: |
   The number of expected events in each bin for the PICO-60 2017 direct detection analysis.

PICO_60_2017_BinSignal: |
   The number of expected signal events in each bin for the PICO-60 2017 direct detection analysis.

PICO_60_2017_Bins: |
   The number of bins used in the PICO-60 2017 direct detection analysis.

PICO_60_2019_Calculate: |
   Perform rate and likelihood calculations for the PICO-60 2019 direct detection analysis.

PICO_60_2019_Events: |
   The number of observed events for the PICO-60 2019 direct detection analysis.

PICO_60_2019_Background: |
   The number of background events for the PICO-60 2019 direct detection analysis.

PICO_60_2019_Signal: |
   The number of signal events for the PICO-60 2019 direct detection analysis.

PICO_60_2019_SignalSI: |
   The number of spin-independent signal events for the PICO-60 2019 direct detection analysis.

PICO_60_2019_SignalSD: |
   The number of spin-dependent signal events for the PICO-60 2019 direct detection analysis.

PICO_60_2019_LogLikelihood: |
   Calculate the log-likelihood for the PICO-60 2019 direct detection analysis.

PICO_60_2019_BinBackground: |
   The number of expected background events in each bin for the PICO-60 2019 direct detection analysis.

PICO_60_2019_BinEvents: |
   The number of expected events in each bin for the PICO-60 2019 direct detection analysis.

PICO_60_2019_BinSignal: |
   The number of expected signal events in each bin for the PICO-60 2019 direct detection analysis.

PICO_60_2019_Bins: |
   The number of bins used in the PICO-60 2019 direct detection analysis.

PICO_60_Calculate: |
   Perform rate and likelihood calculations for the PICO-60 direct detection analysis.

PICO_60_Events: |
   The number of observed events for the PICO-60 direct detection analysis.

PICO_60_Background: |
   The number of background events for the PICO-60 direct detection analysis.

PICO_60_Signal: |
   The number of signal events for the PICO-60 direct detection analysis.

PICO_60_SignalSI: |
   The number of spin-independent signal events for the PICO-60 direct detection analysis.

PICO_60_SignalSD: |
   The number of spin-dependent signal events for the PICO-60 direct detection analysis.

PICO_60_LogLikelihood: |
   Calculate the log-likelihood for the PICO-60 direct detection analysis.

PICO_60_BinBackground: |
   The number of expected background events in each bin for the PICO-60 direct detection analysis.

PICO_60_BinEvents: |
   The number of expected events in each bin for the PICO-60 direct detection analysis.

PICO_60_BinSignal: |
   The number of expected signal events in each bin for the PICO-60 direct detection analysis.

PICO_60_Bins: |
   The number of bins used in the PICO-60 direct detection analysis.

PICO_500_Calculate: |
   Perform rate and likelihood calculations for the PICO-500 direct detection analysis.

PICO_500_Events: |
   The number of observed events for the PICO-500 direct detection analysis.

PICO_500_Background: |
   The number of background events for the PICO-500 direct detection analysis.

PICO_500_Signal: |
   The number of signal events for the PICO-500 direct detection analysis.

PICO_500_SignalSI: |
   The number of spin-independent signal events for the PICO-500 direct detection analysis.

PICO_500_SignalSD: |
   The number of spin-dependent signal events for the PICO-500 direct detection analysis.

PICO_500_LogLikelihood: |
   Calculate the log-likelihood for the PICO-500 direct detection analysis.

PICO_500_BinBackground: |
   The number of expected background events in each bin for the PICO-500 direct detection analysis.

PICO_500_BinEvents: |
   The number of expected events in each bin for the PICO-500 direct detection analysis.

PICO_500_BinSignal: |
   The number of expected signal events in each bin for the PICO-500 direct detection analysis.

PICO_500_Bins: |
   The number of bins used in the PICO-500 direct detection analysis.

DARWIN_Calculate: |
   Perform rate and likelihood calculations for the DARWIN 2015/16 direct detection projections.

DARWIN_Events: |
   The number of observed events for the DARWIN 2015/16 direct detection projections.

DARWIN_Background: |
   The number of background events for the DARWIN 2015/16 direct detection projections.

DARWIN_Signal: |
   The number of signal events for the DARWIN 2015/16 direct detection projections.

DARWIN_SignalSI: |
   The number of spin-independent signal events for the DARWIN 2015/16 direct detection projections.

DARWIN_SignalSD: |
   The number of spin-dependent signal events for the DARWIN 2015/16 direct detection projections.

DARWIN_LogLikelihood: |
   Calculate the log-likelihood for the DARWIN 2015/16 direct detection projections.

DARWIN_BinBackground: |
   The number of expected background events in each bin for the DARWIN 2015/16 direct detection projections.

DARWIN_BinEvents: |
   The number of expected events in each bin for the DARWIN 2015/16 direct detection projections.

DARWIN_BinSignal: |
   The number of expected signal events in each bin for the DARWIN 2015/16 direct detection projections.

DARWIN_Bins: |
   The number of bins used in the DARWIN 2015/16 direct detection projections.

CDMSlite_Background: |
   The number of background events for the CDMSlite direct detection analysis.

CDMSlite_BinBackground: |
   The number of expected background events in each bin for the CDMSlite direct detection analysis.

CDMSlite_BinEvents: |
   The number of expected events in each bin for the CDMSlite direct detection analysis.

CDMSlite_BinSignal: |
   The number of expected signal events in each bin for the CDMSlite direct detection analysis.

CDMSlite_Bins: |
   The number of bins used in the CDMSlite direct detection analysis.

CDMSlite_Calculate: |
   Perform rate and likelihood calculations for the CDMSlite direct detection analysis.

CDMSlite_Events: |
   The number of observed events for the CDMSlite direct detection analysis.

CDMSlite_LogLikelihood: |
   Calculate the log-likelihood for the CDMSlite direct detection analysis.

CDMSlite_Signal: |
   The number of signal events for the CDMSlite direct detection analysis.

CDMSlite_SignalSI: |
   The number of spin-idependent signal events for the CDMSlite direct detection analysis.

CDMSlite_SignalSD: |
   The number of spin-dependent signal events for the CDMSlite direct detection analysis.

CRESST_II_Background: |
   The number of background events for the CRESST-II direct detection analysis.

CRESST_II_BinBackground: |
   The number of expected background events in each bin for the CRESST-II direct detection analysis.

CRESST_II_BinEvents: |
   The number of expected events in each bin for the CRESST-II direct detection analysis.

CRESST_II_BinSignal: |
   The number of expected signal events in each bin for the CRESST-II direct detection analysis.

CRESST_II_Bins: |
   The number of bins used in the CRESST-II direct detection analysis.

CRESST_II_Calculate: |
   Perform rate and likelihood calculations for the CRESST-II direct detection analysis.

CRESST_II_Events: |
   The number of observed events for the CRESST-II direct detection analysis.

CRESST_II_LogLikelihood: |
   Calculate the log-likelihood for the CRESST-II direct detection analysis.

CRESST_II_Signal: |
   The number of signal events for the CRESST-II direct detection analysis.

CRESST_II_SignalSI: |
   The number of spin-idependent signal events for the CRESST-II direct detection analysis.

CRESST_II_SignalSD: |
   The number of spin-dependent signal events for the CRESST-II direct detection analysis.

CRESST_III_Background: |
   The number of background events for the CRESST-III direct detection analysis.

CRESST_III_BinBackground: |
   The number of expected background events in each bin for the CRESST-III direct detection analysis.

CRESST_III_BinEvents: |
   The number of expected events in each bin for the CRESST-III direct detection analysis.

CRESST_III_BinSignal: |
   The number of expected signal events in each bin for the CRESST-III direct detection analysis.

CRESST_III_Bins: |
   The number of bins used in the CRESST-III direct detection analysis.

CRESST_III_Calculate: |
   Perform rate and likelihood calculations for the CRESST-III direct detection analysis.

CRESST_III_Events: |
   The number of observed events for the CRESST-III direct detection analysis.

CRESST_III_LogLikelihood: |
   Calculate the log-likelihood for the CRESST-III direct detection analysis.

CRESST_III_Signal: |
   The number of signal events for the CRESST-III direct detection analysis.

CRESST_III_SignalSI: |
   The number of spin-idependent signal events for the CRESST-III direct detection analysis.

CRESST_III_SignalSD: |
   The number of spin-dependent signal events for the CRESST-III direct detection analysis.

DarkSide_50_Background: |
   The number of background events for the DarkSide 50 direct detection analysis.

DarkSide_50_BinBackground: |
   The number of expected background events in each bin for the DarkSide 50 direct detection analysis.

DarkSide_50_BinEvents: |
   The number of expected events in each bin for the DarkSide 50 direct detection analysis.

DarkSide_50_BinSignal: |
   The number of expected signal events in each bin for the DarkSide 50 direct detection analysis.

DarkSide_50_Bins: |
   The number of bins used in the DarkSide 50 direct detection analysis.

DarkSide_50_Calculate: |
   Perform rate and likelihood calculations for the DarkSide 50 direct detection analysis.

DarkSide_50_Events: |
   The number of observed events for the DarkSide 50 direct detection analysis.

DarkSide_50_LogLikelihood: |
   Calculate the log-likelihood for the DarkSide 50 direct detection analysis.

DarkSide_50_Signal: |
   The number of signal events for the DarkSide 50 direct detection analysis.

DarkSide_50_SignalSI: |
   The number of spin-idependent signal events for the DarkSide 50 direct detection analysis.

DarkSide_50_SignalSD: |
   The number of spin-dependent signal events for the DarkSide 50 direct detection analysis.

DarkSide_50_S2_Background: |
   The number of background events for the DarkSide 50 (S2-only) direct detection analysis.

DarkSide_50_S2_BinBackground: |
   The number of expected background events in each bin for the DarkSide 50 (S2-only) direct detection analysis.

DarkSide_50_S2_BinEvents: |
   The number of expected events in each bin for the DarkSide 50 (S2-only) direct detection analysis.

DarkSide_50_S2_BinSignal: |
   The number of expected signal events in each bin for the DarkSide 50 (S2-only) direct detection analysis.

DarkSide_50_S2_Bins: |
   The number of bins used in the DarkSide 50 (S2-only) direct detection analysis.

DarkSide_50_S2_Calculate: |
   Perform rate and likelihood calculations for the DarkSide 50 (S2-only) direct detection analysis.

DarkSide_50_S2_Events: |
   The number of observed events for the DarkSide 50 (S2-only) direct detection analysis.

DarkSide_50_S2_LogLikelihood: |
   Calculate the log-likelihood for the DarkSide 50 (S2-only) direct detection analysis.

DarkSide_50_S2_Signal: |
   The number of signal events for the DarkSide 50 (S2-only) direct detection analysis.

DarkSide_50_S2_SignalSI: |
   The number of spin-idependent signal events for the DarkSide 50 (S2-only) direct detection analysis.

DarkSide_50_S2_SignalSD: |
   The number of spin-dependent signal events for the DarkSide 50 (S2-only) direct detection analysis.

lnL_SI_nuclear_parameters: |
   The log-likehood for the spin-independent nuclear parameters.

lnL_SD_nuclear_parameters: |
   The log-likehood for the spin-dependent nuclear parameters.

lnL_nuclear_parameters_ChPT: |
   Log Likelihood for the nuisance parameters ChPT in DirectDM 2.2.0

FullSimYieldTable: |
   Table of all simulated particle yields.

GA_SimYieldTable: |
   Table of simulated gamma-ray yields.

electron_SimYieldTable: |
   Table of simulated electron yields.

positron_SimYieldTable: |
   Table of simulated positron yields.

antiproton_SimYieldTable: |
   Table of simulated antiproton yields.

antideuteron_SimYieldTable: |
   Table of simulated antideuteron yields.

GA_Yield: |
   Calculate the gamma-ray yield from the process catalogue.

electron_Yield: |
   Calculate the electron yield from the process catalogue.

positron_Yield: |
   Calculate the positron yield from the process catalogue.

antiproton_Yield: |
   Calculate the antiproton yield from the process catalogue.

antideuteron_Yield: |
   Calculate the antideuteron yield from the process catalogue.

DM_process: |
   Returns a string based on the nature of the DM process used for indirect detection (either annihilation or decay).

dsanyield_sim: |
   Provides tabulated yields from DarkSUSY 6.

cascadeMC_FinalStates: |
   List of final states for cascade decays.

cascadeMC_DecayTable: |
   Decay table for the decay chain.

cascadeMC_gammaSpectra: |
   Gamma-ray spectrum from cascade decays.

cascadeMC_electronSpectra: |
   Electron spectrum from cascade decays.

cascadeMC_positronSpectra: |
   Positron spectrum from cascade decays.

cascadeMC_antiprotonSpectra: |
   Anti-proton spectrum from cascade decays.

cascadeMC_antideuteronSpectra: |
   Anti-deuteron spectrum from cascade decays.

cascadeMC_LoopManagement: |
   Controls the loop for the cascade decay Monte Carlo simulation.

cascadeMC_InitialStates: |
   The set of initial states for the cascade decay chain, consisting of
   those hard process final states for which one or more spectra (gammas,
   positrons, pbars, etc) are not available already in tabulated form.

cascadeMC_EventCount: |
   Event counter for cascade decays.

cascadeMC_ChainEvent: |
   Generates decay chains.

cascadeMC_Histograms: |
   Creates histograms and evaluates the end conditions for the event loop in the cascade decay simulation.

lnL_FermiLATdwarfs: |
   Log-likelihood for the Fermi-LAT dwarf galaxy search.

lnL_FermiGC: |
   Log-likelihood for the Fermi-LAT GeV excess at the Galactic centre.

lnL_HESSGC: |
   Log-likelihood for the HESS Galactic halo searches.

lnL_CTAGC: |
   Log-likelihood for projected dark matter searches with CTA.

set_gamLike_GC_halo: |
   Intialises the Galactic DM distribution in GamLike.

capture_rate_Sun: |
   Capture rate of regular dark matter in the Sun (no v-dependent or q-dependent cross-sections; s^−1).

equilibration_time_Sun: |
   Timescale on which capture and annihilation of dark matter in the Sun equilibrate (s).

annihilation_rate_Sun: |
   Annihilation rate of dark matter in the Sun (s^-1).

nuyield_ptr: |
   A pointer to a function that returns the neutrino yield from dark matter in the Sun.

IC22_data: |
   Do signal, likelihood and related calculations for neutrino indirect detection analysis IC22.

IC22_signal: |
   Number of signal events for neutrino indirect detection analysis IC22.

IC22_bg: |
   Number of background events for neutrino indirect detection analysis IC22.

IC22_loglike: |
   Log-likelihood for neutrino indirect detection analysis IC22.

IC22_bgloglike: |
   Background-only log-likelihood for neutrino indirect detection analysis IC22.

IC22_pvalue: |
   p-value for neutrino indirect detection analysis IC22.

IC22_nobs: |
   Number of observed events for neutrino indirect detection analysis IC22.

IC79SL_data: |
   Do signal, likelihood and related calculations for neutrino indirect detection analysis IC79SL.

IC79SL_signal: |
   Number of signal events for neutrino indirect detection analysis IC79SL.

IC79SL_bg: |
   Number of background events for neutrino indirect detection analysis IC79SL.

IC79SL_loglike: |
   Log-likelihood for neutrino indirect detection analysis IC79SL.

IC79SL_bgloglike: |
   Background-only log-likelihood for neutrino indirect detection analysis IC79SL.

IC79SL_pvalue: |
   p-value for neutrino indirect detection analysis IC79SL.

IC79SL_nobs: |
   Number of observed events for neutrino indirect detection analysis IC79SL.

IC79WL_data: |
   Do signal, likelihood and related calculations for neutrino indirect detection analysis IC79WL.

IC79WL_signal: |
   Number of signal events for neutrino indirect detection analysis IC79WL.

IC79WL_bg: |
   Number of background events for neutrino indirect detection analysis IC79WL.

IC79WL_loglike: |
   Log-likelihood for neutrino indirect detection analysis IC79WL.

IC79WL_bgloglike: |
   Background-only log-likelihood for neutrino indirect detection analysis IC79WL.

IC79WL_pvalue: |
   p-value for neutrino indirect detection analysis IC79WL.

IC79WL_nobs: |
   Number of observed events for neutrino indirect detection analysis IC79WL.

IC79WH_data: |
   Do signal, likelihood and related calculations for neutrino indirect detection analysis IC79WH.

IC79WH_signal: |
   Number of signal events for neutrino indirect detection analysis IC79WH.

IC79WH_bg: |
   Number of background events for neutrino indirect detection analysis IC79WH.

IC79WH_loglike: |
   Log-likelihood for neutrino indirect detection analysis IC79WH.

IC79WH_bgloglike: |
   Background-only log-likelihood for neutrino indirect detection analysis IC79WH.

IC79WH_pvalue: |
   p-value for neutrino indirect detection analysis IC79WH.

IC79WH_nobs: |
   Number of observed events for neutrino indirect detection analysis IC79WH.

IC79_loglike: |
   The full 79-string IceCube log-likelihood.

IceCube_likelihood: |
   The complete IceCube log-likelihood, including 22-string and 79-string data.

DarkSUSY_PointInit: |
   Initialises DarkSUSY (up to version 5) for a specific model point.

DarkSUSY_MSSM_6_1_1_init: |
   Initialises DarkSUSY 6.1.1 for the MSSM.

DarkSUSY_MSSM_6_2_2_init: |
   Initialises DarkSUSY 6.2.2 for the MSSM.

DarkSUSY_MSSM_6_2_5_init: |
   Initialises DarkSUSY 6.2.5 for the MSSM.

DarkSUSY_generic_wimp_6_1_1_init: |
   Initialises DarkSUSY 6.1.1 for a generic WIMP.

DarkSUSY_generic_wimp_6_2_2_init: |
   Initialises DarkSUSY 6.2.2 for a generic WIMP.

DarkSUSY_generic_wimp_6_2_5_init: |
   Initialises DarkSUSY 6.2.5 for a generic WIMP.

DarkSUSY5_PointInit_LocalHalo: |
   Initialises Milky Way halo model parameters in DarkSUSY5

DarkSUSY_PointInit_LocalHalo: |
   Initialises Milky Way halo model parameters in DarkSUSY6+

dump_gammaSpectrum: |
   Dumps gamma-ray yield into ASCII table

dump_electronSpectrum: |
   Dumps electron yield into ASCII table

dump_positronSpectrum: |
   Dumps positron yield into ASCII table

dump_antiprotonSpectrum: |
   Dumps antiproton yield into ASCII table

dump_antideuteronSpectrum: |
   Dumps antideuteron yield into ASCII table

UnitTest_DarkBit: |
   Prints various DarkBit results into YAML file.

#-------------------------------
# Direct Detection capabilities
#-------------------------------

DD_SetDetectorEmin: |
   Sets the minimum recoil energy relevant for a given direct detection experiment.

DDCalc_1_0_0_init: |
   Initialises DDCalc 1.0.0.

DDCalc_1_1_0_init: |
   Initialises DDCalc 1.1.0.

DDCalc_1_2_0_init: |
   Initialises DDCalc 1.2.0.

DDCalc_2_0_0_init: |
   Initialises DDCalc 2.0.0.

DDCalc_2_1_0_init: |
   Initialises DDCalc 2.1.0.

DDCalc_2_2_0_init: |
   Initialises DDCalc 2.2.0.

DDCalc_Couplings: |
   Initialise DDCalc couplings from a given DM interaction basis.

DD_nonrel_WCs: |
   Non-relativistic Wilson coefficients

DD_rel_WCs_flavscheme: |
   Relativistic Wilson coefficients defined in the 5(or 4 or 3) flavscheme

DD_Experiment: |
   The name of the DDcalc experiment corresponding to a specific experiment index.

DD_Background: |
   The number of background events for a given direct detection experiment.

DD_CalcRates: |
   Perform rate and likelihood calculations for a given direct detection experiment.

DD_Events: |
   The number of observed events for a given direct detection experiment.

DD_LogLikelihood: |
   Calculate the log-likelihood for a given direct detection experiment.

DD_LogPValue: |
   Calculate the log p-value for a given direct detection experiment.

DD_Signal: |
   The number of signal events for a given direct detection experiment.

DD_SignalSD: |
   The number of spin-dependent signal events for a given direct detection experiment.

DD_SignalSI: |
   The number of spin-independent signal events for a given direct detection experiment.

DD_BinBackground: |
   The number of background events in a specific bin for a given direct detection experiment.

DD_BinEvents: |
   The number of events in a specific bin for a given direct detection experiment.

DD_BinSignal: |
   The number of signal events in a specific bin for a given direct detection experiment.

DD_Bins: |
   The number of bins for a given direct detection experiment.

LUX_2013_Init: |
   Initialises a direct detection experiment with the properties of the 2013 analysis of LUX.

LUX_2015_Init: |
   Initialises a direct detection experiment with the properties of the 2015 reanalysis of LUX.

LUX_2016_Init: |
   Initialises a direct detection experiment with the properties of the 2016 analysis of LUX.

SIMPLE_2014_Init: |
   Initialises a direct detection experiment with the properties of the 2014 analysis of SIMPLE.

PICO_2L_Init: |
   Initialises a direct detection experiment with the properties of the analysis of PICO-2L.

PICO_60_F_Init: |
   Initialises a direct detection experiment with the properties of the analysis of PICO-60, including only fluorine.

PICO_60_I_Init: |
   Initialises a direct detection experiment with the properties of the analysis of PICO-60, including only iodine.

PICO_60_2017_Init: |
   Initialises a direct detection experiment with the properties of the 2017 analysis of PICO-60.

PICO_60_2019_Init: |
   Initialises a direct detection experiment with the properties of the 2019 analysis of PICO-60.

PICO_60_Init: |
   Initialises a direct detection experiment with the properties of the analysis of PICO-60.

PICO_500_Init: |
   Initialises a direct detection experiment with the properties of the analysis of PICO-500.

PandaX_2016_Init: |
   Initialises a direct detection experiment with the properties of the 2016 analysis of PandaX.

PandaX_2017_Init: |
   Initialises a direct detection experiment with the properties of the 2017 analysis of PandaX.

XENON100_2012_Init: |
   Initialises a direct detection experiment with the properties of the 2012 analysis of Xenon100.

XENON1T_2017_Init: |
   Initialises a direct detection experiment with the properties of the 2017 analysis of Xenon1T.

XENON1T_2018_Init: |
   Initialises a direct detection experiment with the properties of the 2018 analysis of Xenon1T.

SuperCDMS_2014_Init: |
   Initialises a direct detection experiment with the properties of the 2014 analysis of SuperCDMS.

CDMSlite_Init: |
   Initialises a direct detection experiment with the properties of the analysis of CDMSlite.

CRESST_II_Init: |
   Initialises a direct detection experiment with the properties of the analysis of CRESST-II.

CRESST_III_Init: |
   Initialises a direct detection experiment with the properties of the analysis of CRESST-III.

DarkSide_50_Init: |
   Initialises a direct detection experiment with the properties of the analysis of DarkSide-50.

DarkSide_50_S2_Init: |
   Initialises a direct detection experiment with the properties of the S2-only analysis of DarkSide-50.

DARWIN_Init: |
   Initialises a direct detection experiment with the properties of the analysis of DARWIN.

LZ_Init: |
   Initialises a direct detection experiment with the properties of the analysis of LZ.

FreeDetectorss: |
   Deletes the detector object held internally by DDCalc (relevant for the C/C++ interface of DDCalc).

FreeHalos: |
   Deletes the halo object held internally by DDCalc (relevant for the C/C++ interface of DDCalc).

FreeWIMPs: |
   Deletes the WIMP object held internally by DDCalc (relevant for the C/C++ interface of DDCalc).

FreeAll: |
   Deletes the detector, halo and WIMP objects held internally by DDCalc (relevant for the C/C++ interface of DDCalc).

GetWIMP_mG: |
   Gets the WIMP parameters m, GpSI, GnSI, GpSD, GnSD (used in DDCalc)

GetWIMP_mfa: |
   Gets the WIMP parameters m, fp, fn, ap, an (used in DDCalc)

GetWIMP_msigma: |
   Gets the WIMP parameters m, sigmapSI, sigmanSI, sigmapSD, sigmanSD (used in DDCalc)

GetWIMP_higgsportal: |
   Gets the WIMP parameters m, fsp, fsn, app, apn (used in DDCalc_2_0_0)

SetWIMP_mG: |
   Sets the WIMP parameters m, GpSI, GnSI, GpSD, GnSD (used in DDCalc)

SetWIMP_mfa: |
   Sets the WIMP parameters m, fp, fn, ap, an (used in DDCalc)

SetWIMP_msigma: |
   Sets the WIMP parameters m, sigmapSI, sigmanSI, sigmapSD, sigmanSD (used in DDCalc)

SetWIMP_higgsportal: |
   Sets the WIMP parameters m, fsp, fsn, app, apn (used in DDCalc_2_0_0)

SetWIMP_NREffectiveTheory: |
   Sets the WIMP parameters m, spin for a non-relativistic effective field theory.

SetWIMP_NREFT_CPT: |
   Sets the WIMP parameters m, spin for a non-relativistic effective field theory with corrections from CPT

GetNRCoefficient: |
   Get the value of a given non-relativistic operator

SetNRCoefficient: |
   Set the value of a given non-relativistic operator

InitDetector: |
  Default detector setup used in DDCalc

InitWIMP: |
  Default WIMP structure used in DDCalc

InitHalo: |
  Default Halo structure used in DDCalc

SetSHM: |
  Sets the dark matter halo to the Standard Halo Model (SHM), used in DDCalc

nulike_init: |
  Initializes nulike.

nulike_1_0_4_init: |
  Initializes nulike_1_0_4.

nulike_1_0_5_init: |
  Initializes nulike_1_0_5.

nulike_1_0_6_init: |
  Initializes nulike_1_0_6.

nulike_1_0_7_init: |
  Initializes nulike_1_0_7.

nulike_1_0_8_init: |
  Initializes nulike_1_0_8.

nulike_1_0_9_init: |
  Initializes nulike_1_0_9.

nubounds:
  Counts, likelihoods and p-values from neutrino telescope searches for dark matter annihilation in the Sun.

lnL_Xray_Integral_SPI_sterile_nu: |
  Bound on decaying dark matter subcomponent into \gamma\gamma based on Integral SPI data.
  Recasted from bound on sterile neutrinos (c.f. https://arxiv.org/abs/0706.4084)

lnL_Xray_M31_sterile_nu: |
  Bound on decaying dark matter subcomponent into \gamma\gamma based on M31 data.
  Recasted from bound on sterile neutrinos (c.f. https://arxiv.org/abs/1311.0282)

lnL_Xray_NuSTAR_sterile_nu: |
  Bound on decaying dark matter subcomponent into \gamma\gamma based on NuSTAR data.
  Recasted from bound on sterile neutrinos (c.f. https://arxiv.org/abs/1609.00667)

lnL_Xray_WISPy: |
  Bound on decaying dark matter as presented in fig. 3 of https://arxiv.org/abs/1201.5902

Example_lnL_B: |
  Example log likelihood in ExampleBit B.

lnlike_marg_poisson_gaussian_error: |
  log of the convolution of a Poisson and Gausian distributions.

lnlike_marg_poisson_lognormal_error: |
  log of the convolution of a poisson and log-normal distributions.

DM_initial_density: |
  Energy density of a given DM candidate in the infinite past [eV/cm^3].

DM_decay_rate_2_photons: |
  Decay rate of a given DM candidate into two photons [s].

lnL_INTEGRAL: |
  Computes the log-likelihood for the INTEGRAL X-ray experiment. Returns the value of the log-likelihood at the most constraining energy bin (i.e. the energy bin minimizing the log-likelihood). This choice is made because we don't have the correlations between different energy bins.

lnL_HEAO: |
  Computes the log-likelihood for the HEAO-1 A2 X-ray experiment. Returns the value of the log-likelihood at the most constraining energy bin (i.e. the energy bin minimizing the log-likelihood). This choice is made because we don't have the correlations between different energy bins.

solar_DM_luminosity: |
  Computes the luminosity in eV/s of DM particles produced inside the Sun (for a given DM model).

lnL_solar_luminosity: |
  Log-likelihood from the photon solar luminosity. L_DM < L_ph where L_DM is the DM luminosity produced by the Sun and L_ph is the photon luminosity (conservative bound).

solar_neutrino_flux_Be7: |
  Computes the predicted solar Be7 neutrino flux in the presence of DM production.

solar_neutrino_flux_B8: |
  Computes the predicted solar B8 neutrino flux in the presence of DM production.

lnL_solar_neutrino_Be7: |
  Log-likelihood from the measurement of the Be7 neutrino flux from the Sun.

lnL_solar_neutrino_B8: |
  Log-likelihood from the measurement of the B8 neutrino flux from the Sun.

ISL_Yukawa: |
  Returns the two parameters describing a modification of the gravitational Inverse-Square Law (ISL) by the addition of an extra Yukawa potential. V(r) = -G*m/r^2*alpha*exp(-r/lambda), where lambda is the range of the new interaction and alpha its amplitude.

lnL_ShortRangeForces_Sushkov2011: |
  Log-likelihood from the short range forces experiment from Sushkov et al. 2011 arXiv::1108.2547.

Higgs_Nucleon_coupling_fN: |
  fN parameter from the Higgs-Nucleon coupling. The complete coupling constant is given by fN*mN/vev. Returns a Higgs_Nucleon_coupling_fN object, which is a simple structure containing the value of fN for protons and neutrons.

#-------------------------------------
#  HiggsBounds capabilities
#-------------------------------------

Higgs_Production_Xsecs: |
   Higss Production cross section

HiggsBounds_4_2_1_init:
   Initialises HiggsBounds backend, version 4.2.1.

HiggsBounds_4_3_1_init:
   Initialises HiggsBounds backend, version 4.3.1.

finish_HiggsBounds: |
   Finishes HiggsBound.

initialize_HiggsBounds_int: |
   Initialises HiggsBounds for library linking.

HiggsBounds_charged_input: |
   Required charged input values to initialise HiggsBounds.

HiggsBounds_neutral_input_part: |
   Required neutral input values to initialise HiggsBounds.

HiggsBounds_input_SLHA: |
   HiggsBounds SLHA file reader

HiggsBounds_set_mass_uncertainties: |
   Assign mass uncertainties for HiggsBounds backend.

run_HiggsBounds_classic: |
   Runs HiggsBounds after initialization.

finish_HiggsBounds_chisqtables: |
   Generates chi squared tables from HiggsBounds.

initialize_HiggsBounds_chisqtables: |
   Initializes HiggsBounds to produce chi squared tables.

HB_calc_stats: |
   To quote from HiggsBounds: "this is in the middle of development! DO NOT USE!"


#-------------------------------------
#  HiggsSignals capabilities
#-------------------------------------

HiggsSignals_1_4_init: |
   Initialise HiggsSignals backend.

HiggsSignals_neutral_input_MassUncertainty: |
   Assign mass uncertainties for HiggsSignals backend.

HiggsBounds_charged_input_HS: |
   Required charged input values to initialise HiggsSignals.

HiggsBounds_neutral_input_part_HS: |
   Required neutral input values to initialise HiggsSignals.

HiggsBounds_input_SLHA_HS: |
   HiggsSignals SLHA file reader

initialize_HiggsBounds_int_HS: |
   Initialises HiggsBounds for library linking from HiggsSignals.

finish_HiggsBounds_HS: |
   Finishes HiggsBounds from HiggsSignals.

finish_HiggsSignals: |
   Finishes HiggsSignal Backend.

initialize_HiggsSignals: |
   Initializes HiggsSignals.

initialize_HiggsSignals_latestresults: |
   Initializes HiggsSignals.

run_HiggsSignals: |
   Runs HiggsSignals after Initialization.

setup_pdf: |
   Set pdf shape in HiggsSignals.

setup_rate_uncertainties: |
   Set the rate uncertainties in HiggsSignals.

#-------------------------------------
#  DarkSUSY capabilities
#-------------------------------------

DarkSUSY_5_1_3_init: |
   Initialise DarkSUSY backend.

dsIBffdxdy: |
   Differential internal bremsstrahlung photon yield for fermion final states.

dsIBfsrdxdy: |
   Differential final state radiation photon yield for fermion final states.

dsIBhhdxdy: |
   Differential internal bremsstrahlung photon yield for the H+ H- final state.

dsIBwhdxdy: |
   Differential internal bremsstrahlung photon yield for W+- H-+ final states.

dsIBwwdxdy: |
   Differential internal bremsstrahlung photon yield for the W+ W- final state.

dsSLHAread: |
   DarkSUSY SLHA file reader.

dsanwx: |
   Neutralino self-annihilation invariant rate.

dsddgpgn: |
   Neutralino nucleon four-fermion couplings.

dsgf2s2thw: |
   Determines sin^2(theta_W) based on Fermi constant.

dsgive_model_isasugra: |
   Sets CMSSM model parameters in ISASUGRA included with DarkSUSY.

dsgive_model_SLHA: |
   Reads in SLHA file from disk, and sets DarkSUSY model parameters.

dsmodelsetup: |
   Initializes a particle model point with DarkSUSY (after model papermeters
   have been set with dsgive_xxxx).

dshainit: |
   Intialises and loads common block values needed by DarkSUSY halo yield routines.

dshayield: |
   Integrated or differential yield of a range of SM species from various final states.

dshigwid: |
   Choose which Higgs width calculation to use in DarkSUSY.

dshmcom: |
   Halo model density, distance, and velocity parameters.

dshmframevelcom: |
   Velocity of observer in frame of galaxy.

dshmisodf: |
   Velocity dispersion and escape velocity.

dshmnoclue: |
   Mysterious DarkSUSY halo model common block (contains observer velocity).

dsibyieldone: |
   Inverse bremsstrahlung yield from one channel.

dsinit: |
   Initialise DarkSUSY.

dsmqpole4loop: |
   Calculate quark pole mass.

dsmssmzero: |
   Zeros all electroweak parameters in DarkSUSY.

dsorder_flavour: |
   Orders sfermions based on flavour content as expected by DarkSUSY routines.

dsprep: |
   Calculates cross sections and brnaching ratios and sets common block variables in DarkSUSY

dsrdeqn: |
   Solves the relic density evolution equation.

dsrdinit: |
   Initialise the DarkSUSY relic density routines (read in the degree of freedom table).

dsrdomega: |
   Calculates Omega h^2 for the MSSM neutralino.

dsrdset: |
   Set parameters for DarkSUSY relic density routines (which DOF table is used).

dsrdtab: |
   Tabulate the invariant annihilation rate in DarkSUSY.

dsrdthlim: |
   Determine which limits in p_eff for DarkSUSY to use when integrating for the thermal average.

dsrdwintp: |
   Interpolation of tabulated invariant rate.

dsrdcom: |
   DarkSUSY 6 common block use by the Boltzmann solver.

dsrdens: |
   DarkSUSY Boltzmann solver (for relic density).

dsrdstart: |
   Prepare DarkSUSY Boltzmann solver.

dssigmav: |
   Neutralino self-annihilation cross section <sigma v> in zero velocity limit
   (provided by DarkSUSY up to version 5).

dssigmav0: |
   Partial neutralino self-annihilation cross section <sigma v> in zero velocity limit
   (provided by DarkSUSY from version 6).

dssigmav0tot: |
   Total neutralino self-annihilation cross section <sigma v> in zero velocity limit
   (provided by DarkSUSY from version 6).

dsspectrum: |
   Sets up particle mass spectrum and mixing matrices in DarkSUSY.

dsspwid: |
   Sets widths of particles in DarkSUSY.

dssuconst: |
   Sets many useful constants in DarkSUSY.

dssuconst_ckm: |
   Sets CKM mixing parameters in DarkSUSY.

dssuconst_yukawa_running: |
   Calculates Yukawa couplings in DarkSUSY with running masses.

dssusy: |
   Sets up supersymmetric model routines in DarkSUSY.

dssusy_isasugra: |
   Sets up supersymmetric model routines in DarkSUSY using ISASUGRA.

dsvertx: |
   Sets up SUSY vertices in DarkSUSY.

dswspectrum: |
   Writes out mass spectrum.

dswwidth: |
   Writes out widths.

cap_Sun_v0q0_isoscalar: |
   Capture rate of standard velocity and momentum-independent dark matter in the sun.

raw_muonyield: |
   Gives either the differential or total yield of muons in a neutrino telescope from dark matter annihilation in the sun.

pacodes: |
   Common block containing particle codes used in DarkSUSY.

pacodes_mssm: |
   Common block containing MSSM sparticle codes used in DarkSUSY 6.

pmasses: |
   Common block containing particle masses used in DarkSUSY.

pwidths: |
   Common block containing particle widths used in DarkSUSY.

mssmiuseful: |
   Common block containing DarkSUSY particle codes for lightest supersymmmetric particle and neutralino.

mspctm: |
   DarkSUSY mass spectrum.

widths: |
   DarkSUSY particle widths. (Capability is defined twice.)

intdof: |
   Number of spin and color states for each particle for DarkSUSY.

vrtxs: |
   DarkSUSY interaction vertices.

smruseful: |
   Various standard model parameters.

smcuseful: |
   Contains option to determine how DarkSUSY runs particle masses.

couplingconstants: |
   Coupling constants.

sckm: |
   CKM matrix parameters.

mixing: |
   The CKM matrix.

mssmtype: |
   DarkSUSY parameter that specifies parameterisation of MSSM.

mssmpar: |
   MSSM parameters for DarkSUSY.

mssmswitch: |
   Switches that tell DarkSUSY how to calculate various quantities.

sfermionmass: |
   Sfermion masses for DarkSUSY.

mssmwidths: |
   Widths of Higgs sector particle for DarkSUSY.

mssmmixing: |
   MSSM mixing matrices.

smcoupling: |
   SM couplings for DarkSUSY.

smquarkmasses: |
   SM (running) quark masses for DarkSUSY.

dsfindmtmt: |
   quark mass at the scale mt (used in DarkSUSY).

dssuconst_higgs: |
   Higgs couplings in MSSM used as fallback in DarkSUSY.

dssuconst_yukawa: |
   Yukawa couplings in MSSM used as fallback in DarkSUSY.

rdmgev: |
   Information about (co)annihilating particles for the DarkSUSY relic density routines.

rdpth: |
   Momentum thresholds relevant for DarkSUSY relic density calculation.

rddof: |
   Common block for effective degrees of freedom in DarkSUSY.

rderrors: |
   Common block containing information about errors and warnings from DarkSUSY relic density routines.

rdpars: |
   Parameters that effect the DarkSUSY relic density calculation.

rdswitch: |
   Options for the DarkSUSY relic density calculation.

rdlun: |
   Logical units for DarkSUSY relic density calculation.

rdpadd: |
   Parameters that effect the tabulation of the invariant annihilation rate in DarkSUSY.

rdtime: |
   Timing parameters for DarkSUSY relic density calculations.

IBintvars: |
   Common block for DarkSUSY internal Bremsstrahlung routines.

ddcom: |
   Common block containing DM nucleon couplings and options for their calculation in DarkSUSY 5.

ddcomlegacy: |
   Common block containing options for DM-nucleon couplings in DarkSUSY 6.

ddmssmcom: |
   DarkSUSY 6 common block containing DM nucleon couplings in the MSSM.

nu_common_block: |
   Annihilation branching rates and scalar decay rates used by DarkSUSY routines for DM annihilation in sun.

nuyield: |
   Neutrino yields at the top of the atmosphere.

raw_nuyield_sim: |
   Neutrino yields from simulated channels provided by DarkSUSY 6.

raw_nuyield_casc: |
   Neutrino yields from MSSM cascade decays provided by DarkSUSY 6.

DS_nuyield_setup: |
   Sets DarkSUSY common blocks with all necessary information to calculate neutrino yields.

DS5particle_code: |
   Translates GAMBIT string particle identifiers to corresponding DarkSUSY 5 integer codes.

DSparticle_code: |
   Translates GAMBIT string particle identifiers to corresponding DarkSUSY 6 integer codes.

initFromSLHAeaAndDecayTable: |
   Initialises an MSSM model in DarkSUSY from an SLHAea object and a DecayTable.

get_DS_neutral_h_decay_channels: |
   Vector containing neutral Higgs decay channels in DarkSUSY.

get_DS_charged_h_decay_channels: |
   Vector containing charged Higgs decay channels in DarkSUSY.

#-------------------------------------
#  MicrOmegas capabilities
#-------------------------------------

MicrOmegas_MSSM_3_6_9_2_init: |
   Initialise MicrOmegas MSSM backend.

MicrOmegas_ScalarSingletDM_Z2_3_6_9_2_init: |
   Initialise MicrOmegas ScalarSingletDM_Z2 backend.

MicrOmegas_ScalarSingletDM_Z3_3_6_9_2_init: |
   Initialise MicrOmegas ScalarSingletDM_Z3 backend.

MicrOmegas_VectorSingletDM_Z2_3_6_9_2_init: |
   Initialise MicrOmegas VectorSingletDM_Z2 backend.

MicrOmegas_MajoranaSingletDM_Z2_3_6_9_2_init: |
   Initialise MicrOmegas MajoranaSingletDM_Z2 backend.

MicrOmegas_DiracSingletDM_Z2_3_6_9_2_init: |
   Initialise MicrOmegas DiracSingletDM_Z2 backend.

get_oneChannel: |
   Get the contribution to the relic density from one channel

momegas_print_channels: |
   Print the contributions to the relic density from all channels

assignVal: |
   Assigns a value to a model parameter in MicrOmegas and CalcHEP.

vSigma: |
   The velocity averaged cross section calculated at a specified temperature.

vSigma_freezeout: |
   The velocity averaged cross section calculated at the temperature of thermal freezeout.

oh2: |
   The dark matter relic density (Omega h^2).

suspectSUGRA: |
   Calculates MSSM mass spectrum using SuSpect and use that to intialise MicrOmegas.

lesHinput: |
   Initialises MicrOmegas using an SLHA file.

mass_spectrum: |
   Calculates all masses/couplings in MicrOmegas and sorts odd particles by mass.

cleanDecayTable: |
   Removes all information from MicrOmegas decay table.

nucleonAmplitudes: |
   Calculates WIMP-nucleon scattering amplitudes.

FeScLoop: |
   Calculates loop contributions to WIMP-nucleon scattering.

calcScalarQuarkFF: |
   Calculates nuclear matrix elements for scalar DM-quark interactions.

mInterp: |
   MicrOmegas routine to interpolate between different center of mass energies to determine cosmic ray yields.

zInterp: |
   MicrOmegas routine for interpolating cosmic ray spectra.

readSpectra: |
   MicrOmegas routine to initialise cosmic-ray yield tables.

MOcommon: |
   MicrOmegas global variables.

ForceUG: |
   Flag to force CalcHEP in MicrOmegas to do calculation in unitary gauge.

VZdecay: |
   MicrOmegas flag that turns on 3 body decays via a virtual Z.

VWdecay: |
   MicrOmegas flag that turns on 3 body decays via a virtual W.

dNdE: |
   Differential cosmic-ray yield.

calcSpectrum: |
   MicrOmegas routine for calculating the dark matter annihilation spectrum at rest
   along with the zero velocity annihilation cross section (sigmav)_0 in cm^3 s^-1.

vSigmaCh: |
   MicrOmegas array containing the relative contribution and particle names for each
   annihilation channel. It is filled by the calcSpectrum function in micrOmegas.

#-------------------------------------
#  DecayBit capabilities
#-------------------------------------

decay_rates: |
   Collect all the decay rates into a table.

all_BFs: |
  Returns branching fractions for the specified particles (as a map<str,double>)

Z_decay_rates : |
   All decays of the Z gauge boson.

Higgs_decay_rates : |
   All decays of the most SM-like Higgs boson.

Reference_SM_Higgs_decay_rates : |
   All decays of the Higgs boson in the SM.

eta_decay_rates : |
   All decays of the η meson.

omega_decay_rates : |
   All decays of the ω meson.

lnL_Higgs_invWidth : |
   The log-likelihood of the (SM-like) Higgs invisible width.

h0_2_decay_rates : |
   Decays of the heaviest CP-even MSSM Higgs boson.

A0_decay_rates : |
   Decays of the CP-odd MSSM Higgs boson.

gluino_decay_rates : |
   Decays of the gluino.

t_decay_rates : |
   All decays of the t quark.

snu_electronl_decay_rates : |
   Decays of the ν_eL sneutrinos.

snu_muonl_decay_rates : |
   Decays of the ν_μL sneutrinos.

snu_taul_decay_rates : |
   Decays of the ν_τL sneutrinos.

stop_1_decay_rates : |
   Decays of the t_1 squarks.

sbottom_1_decay_rates : |
   Decays of the b_1 squarks.

stau_1_decay_rates : |
   Decays of the τ_1 sleptons.

stau_1_decay_rates_SH : |
   Decays of the τ_1 sleptons calculated with SUSY-HIT.

stau_1_decay_rates_smallsplit : |
   Decays of the τ_1 sleptons for small stau--neutralino mass splittings.

stop_2_decay_rates : |
   Decays of the t_2 squarks.

sbottom_2_decay_rates : |
   Decays of the b_2 squarks.

stau_2_decay_rates : |
   Decays of the τ_2 sleptons.

tbar_decay_rates : |
   All decays of the anti-t quark.

snubar_electronl_decay_rates : |
   Decays of the anti-ν_eL sneutrinos.

snubar_muonl_decay_rates : |
   Decays of the anti-ν_μL sneutrinos.

snubar_taul_decay_rates : |
   Decays of the anti-ν_τL sneutrinos.

stopbar_1_decay_rates : |
   Decays of the anti-t_1 squarks.

sbottombar_1_decay_rates : |
   Decays of the anti-b_1 squarks.

staubar_1_decay_rates : |
   Decays of the anti-τ_1 sleptons.

stopbar_2_decay_rates : |
   Decays of the anti-t_2 squarks.

sbottombar_2_decay_rates : |
   Decays of the anti-b_2 squarks.

staubar_2_decay_rates : |
   Decays of the anti-τ_2 sleptons.

mu_plus_decay_rates : |
  All decays of the μ+ lepton.

tau_plus_decay_rates : |
  All decays of the τ+ lepton.

W_plus_decay_rates : |
  All decays of the W+ gauge boson.

H_plus_decay_rates : |
   Decays of the MSSM H+.

chargino_plus_1_decay_rates : |
   Decays of the chargino+ 1.

chargino_plus_1_decay_rates_SH : |
   Decays of the chargino+ 1 calculated using SUSY-HIT.
   Not including decays to gravitinos.

chargino_plus_1_decay_rates_smallsplit : |
   Decays of the chargino+ 1 at small chargino--neutralino mass splittings.
   Not including decays to gravitinos.

chargino_plus_1_decay_rates_SH_or_smallsplit : |
   Decays of the chargino+ 1, either calculated using SUSY-HIT or by DecayBit 
   in the case of small chargino--neutralino mass splittings. Not including decays to gravitinos.

chargino_plus_1_decay_rates_gravitino : |
   Decays of the chargino+ 1 to gravitinos.

chargino_plus_2_decay_rates : |
   Decays of the chargino+ 2.

chargino_plus_2_decay_rates_SH : |
   Decays of the chargino+ 2 calculated using SUSY-HIT.
   Not including decays to gravitinos.

chargino_plus_2_decay_rates_gravitino : |
   Decays of the chargino+ 2 to gravitinos.

mu_minus_decay_rates : |
  All decays of the μ- lepton.

tau_minus_decay_rates : |
  All decays of the τ- lepton.

W_minus_decay_rates : |
  All decays of the W- gauge boson.

chargino_minus_1_decay_rates : |
   Decays of the chargino- 1.

chargino_minus_2_decay_rates : |
   Decays of the chargino- 2.

rho1450_decay_rates : |
  Decays of the ρ(1450) meson.

neutralino_1_decay_rates : |
   Decays of the neutralino 1.

neutralino_1_decay_rates_SH : |
   Decays of the neutralino 1 calculated using SUSY-HIT.
   Not including decays to gravitinos.

neutralino_1_decay_rates_gravitino : |
   Decays of the neutralino 1 to gravitinos.

neutralino_2_decay_rates : |
   Decays of the neutralino 2.

neutralino_2_decay_rates_SH : |
   Decays of the neutralino 2 calculated using SUSY-HIT.
   Not including decays to gravitinos.

neutralino_2_decay_rates_gravitino : |
   Decays of the neutralino 2 to gravitinos.

neutralino_3_decay_rates : |
   Decays of the neutralino 3.

neutralino_3_decay_rates_SH : |
   Decays of the neutralino 3 calculated using SUSY-HIT.
   Not including decays to gravitinos.

neutralino_3_decay_rates_gravitino : |
   Decays of the neutralino 3 to gravitinos.

neutralino_4_decay_rates : |
   Decays of the neutralino 4.

neutralino_4_decay_rates_SH : |
   Decays of the neutralino 4 calculated using SUSY-HIT.
   Not including decays to gravitinos.

neutralino_4_decay_rates_gravitino : |
   Decays of the neutralino 4 to gravitinos.

SLHA1_violation: |
   Checks if the first or second generation left-right mixing exceeds the specified tolerance (which means that SLHA1 is an invalid format for this model point).

SLHA_pseudonyms: |
   Get MSSM mass eigenstate pseudonyms for the gauge eigenstates

Reference_SM_A0_decay_rates: |
   Computation of decays of SM Higgs with mass equal to the mass of the CP-odd Higgs boson.

Reference_SM_other_Higgs_decay_rates: |
   Computation of decays of SM Higgs with mass equal to the mass of the least SM-like CP-even Higgs.

Z_gamma_nu: |
   Decay width of the Z boson to neutrinos in MeV.

Z_gamma_chi_0: |
   Decay width of the Z boson to neutralinos in MeV.

W_to_l_decays: |
   Precision calculation of W decays to leptons

lnL_W_decays: |
   Log-likelihood of the W decays to leptons

lnL_Z_inv: |
   Log Likelihood for the inivislbe decay width of the Z boson.

inv_Higgs_BF: |
   Invisible decay branching fraction of the SM-like Higgs boson.

#-------------------------------------
#  PrecisionBit capabilities
#-------------------------------------


MSSM_spectrum: |
    Provide an updated MSSM spectrum from the unimproved version with
    precision W and Higgs masses.

lnL_alpha_em : |
   Log-likelihood of α_EM (m_Z), the MSBar value of the fine structure constant at μ = m_Z.

lnL_alpha_s : |
   Log-likelihood of α_s (m_Z), the MSBar value of the strong coupling constant at μ = m_Z.

lnL_GF : |
   Log-likelihood of the Fermi coupling constant G_F.

lnL_light_quark_masses : |
   Joint log-likelihood of the MSbar masses of the u, d and s quarks at μ = 2 GeV.

lnL_mcmc : |
   Log-likelihood of the MSbar mass of the c quark at scale m_c.

lnL_mbmb : |
   Log-likelihood of the MSbar mass of the b quark at scale m_b.

lnL_t_mass : |
   Log-likelihood of the top quark pole mass.

lnL_mtrun : |
   Log-likelihood of the MSbar running top mass.

lnL_Z_mass : |
   Log-likelihood of the Z boson pole mass.

lnL_h_mass : |
   Simple log-likelihood of the SM-like Higgs boson pole mass.

lnL_W_mass : |
   Log-likelihood of the W boson pole mass.

lnL_neutron_lifetime_beam : |
   Log-likelihood on the neutron lifetime based on measurements of 'beam' experiments

lnL_neutron_lifetime_bottle : |
   Log-likelihood on the neutron lifetime based on measurements of 'bottle' experiments

mw : |
   The W boson pole mass.

mh : |
   The SM-like Higgs boson pole mass.

Precision : |
   Precision observable tableau (e.g. as calculated with FeynHiggs).

SP_PrecisionObs : |
   Precision observable tableau, as calculated with SUSY-POPE.

deltarho : |
   Deviation from one (∆ρ) of the ratio of the Fermi effective coupling (G_F) in W and Z-mediated processes.

prec_mw : |
   Precision value of the W mass.

prec_mh : |
   Precision value of the mass of the most SM-like Higgs boson.

prec_HeavyHiggsMasses : |
   Precision values of the masses of the A^0, H+ and the least SM-like neutral Higgs boson.

prec_sinW2_eff : |
   Precision value of the effective leptonic weak mixing angle sin^2 θ_W,eff.

edm_e : |
   The electric dipole moment of the electron.

edm_n : |
   The electric dipole moment of the neutron.

edm_hg : |
   The electric dipole moment of mercury.

muon_gm2: |
   The BSM contribution to g−2 of the muon.

muon_gm2_SM: |
   The SM contribution to g−2 of the muon.

lnL_sinW2_eff : |
   Log-likelihood of the effective leptonic weak mixing angle sin^2 θ_W,eff.

lnL_gm2 : |
   Log-likelihood of the muon g−2.

lnL_deltarho : |
   Log-likelihood of ∆ρ, the departure from one of the ratio of the Fermi effective coupling (G_F) in W and Z-mediated processes.



#-------------------------------------
#  FlavBit, SuperIso and HepLike capabilities
#-------------------------------------

AI_BKstarmumu : |
   The isospin asymmetry in B-> K* μ+ μ-.

AI_BKstarmumu_zero : |
   The zero-crossing of the isospin asymmetry in B-> K* μ+ μ-.

A_BXsll_highq2 : |
   The integrated forward-backward asymmetry of B->Xs l+ l- in the high-q2 bin.

A_BXsll_lowq2 : |
   The integrated forward-backward asymmetry of B->Xs l+ l- in the low-q2 bin.

A_BXsll_zero : |
   The zero crossing of the forward-backward asymmetry of B->Xs l+ l-.

A_BXsmumu_highq2 : |
   The integrated forward-backward asymmetry of B->Xs μ+ μ- in the high-q2 bin.

A_BXsmumu_lowq2 : |
   The integrated forward-backward asymmetry of B->Xs μ+ μ- in the low-q2 bin.

A_BXsmumu_zero: |
   The Wilson coefficients and the zero crossing of the forward-backward asymmetry of B->Xs μ+ μ-.

A_BXstautau_highq2 : |
   The Wilson coefficients and the integrated forward-backward asymmetry of B->Xs tau+ tau- in the high-q2 bin.

BDmunu : |
   The branching ratio of B-> D mu nu.

BDtaunu : |
   The branching ratio of B-> D tau nu.

BRBDlnu : |
   The branching ratio of B-> D l nu.

BDtaunu_BDenu : |
   The ratio of BR(B-> D tau nu)/BR(B-> D e nu).

BDstarmunu : |
   The branching ratio of B-> D* mu nu.

BDstartaunu : |
   The branching ratio of B-> D* tau nu.

BRBDstarlnu : |
   The branching ratio of B-> D* l nu.

BDstartaunu_BDstarenu : |
   The ratio of BR(B-> D* tau nu)/BR(B-> D* e nu).

BKstarmumu_11_25 : |
   The integrated differential cross-section and angular observables of B-> K* μ+ μ- for q2 between 1.1 and 2.5 GeV^2.

BKstarmumu_25_40 : |
   The integrated differential cross-section and angular observables of B-> K* μ+ μ- for q2 between 2.5 and 4 GeV^2.

BKstarmumu_40_60 : |
   The integrated differential cross-section and angular observables of B-> K* μ+ μ- for q2 between 4 and 6 GeV^2.

BKstarmumu_60_80 : |
   The integrated differential cross-section and angular observables of B-> K* μ+ μ- for q2 between 6 and 8 GeV^2.

BKstarmumu_15_17 : |
   The integrated differential cross-section and angular observables of B-> K* μ+ μ- for q2 between 15 and 17 GeV^2.

BKstarmumu_17_19 : |
   The integrated differential cross-section and angular observables of B-> K* μ+ μ- for q2 between 17 and 19 GeV^2.

BRBKll : |
   The differential cross-section and angular observables of B-> K l+ l-.

BRBKstarll : |
   The differential cross-section and angular observables of B-> K* l+ l-.

BRBXsll_highq2 : |
   The branching ratio B-> Xs l+ l- in the high-q2 bin.

BRBXsll_lowq2 : |
   The branching ratio B-> Xs l+ l- in the low-q2 bin.

prediction_BRBXsmumu_highq2 : |
   The branching ratio B-> Xs μ+ μ- in the high-q2 bin.

prediction_BRBXsmumu_lowq2 : |
   The branching ratio B-> Xs μ+ μ- in the low-q2 bin.

BRBXstautau_highq2 : |
   The Wilson coefficients and the branching ratio B-> Xs tau+ tau- in the low-q2 bin.

BRBsphill : |
   The differential cross-section and angular observables of Bs-> phi l+ l-.

Bll : |
   The branching ratio of Bd-> l+ l-.

Blnu : |
   The branching ratio of B-> l nu.

Bmumu : |
   The branching ratio of Bd-> μ+ μ-.

Bsee_untag : |
   The untagged branching ratio of Bs-> e+ e-.

Bsll_untag : |
   The untagged branching ratio of Bs-> l+ l-.

Bsmumu : |
   The branching ratio of Bs-> μ+ μ-.

Bsmumu_untag : |
   The untagged branching ratio of Bs-> μ+ μ-.

Btaunu : |
   The branching ratio of B-> tau nu.

CQ_calculator : |
   The scalar and pseudoscalar Wilson coefficients.

CW_calculator : |
   The Wilson coefficients at the W mass scale.

C_calculator_base1 : |
   The Wilson coefficients at the b mass scale in the operator basis 1.

C_calculator_base2 : |
   The Wilson coefficients at the b mass scale in the operator basis 2.

Cprime_calculator : |
   The primed Wilson coefficients.

prediction_DeltaMs : |
   The Bs meson mass difference.

Dmunu : |
   The branching ratio of D-> mu nu.

Dsmunu : |
   The branching ratio of Ds-> mu nu.

Dstaunu : |
   The branching ratio of Ds-> tau nu.

Kmunu_pimunu : |
   The ratio of BR(K-> mu nu)/BR(pi-> mu nu).

RD : |
   The ratio of BR(B-> D tau nu)/BR(B-> D e nu).

RDstar : |
   The ratio of BR(B-> D* tau nu)/BR(B-> D* e nu).

Rmu : |
   The ratio of BR(K-> mu nu)/BR(pi-> mu nu).

Rmu23 : |
   The Rmu23 observable related to K-> mu nu and pi-> mu nu.

modified_AI_BKstarmumu : |
   The Wilson coefficients and the isospin asymmetry in B-> K* μ+ μ-.

modified_AI_BKstarmumu_zero : |
   The Wilson coefficients and the zero crossing of isospin asymmetry in B-> K* μ+ μ-.

SL_LL : |
  Log-likelihood for the tree-level leptonic and semileptonic B and D decays.

SL_M : |
  Measurements related to the tree-level leptonic and semileptonic B and D decays.

SuperIso_4_1_init : |
   Initalise SuperIso v4.1.

SuperIso_modelinfo : |
   SuperIso internal model information.

bsgamma : |
   The inclusive branching ratio of B-> Xs gamma with a photon energy cut of 1.6 GeV.

bsgamma_Ecut : |
   The inclusive branching ratio of B-> Xs gamma with a photon energy cut Ecut.

delta0 : |
   The isospin asymmetry of B-> K* gamma.

modified_delta0 : |
   Wilson coefficients and the isospin asymmetry of B-> K* gamma.

deltaMB_LL : |
   Log-likelihood for the Bs meson mass difference.

mb_1S : |
   The 1S bottom quark mass.

Init_param : |
   Initialiases the SuperIso parameter structure.

alphas_running : |
   Computes the alphas running coupling at a given energy.

slha_adjust : |
   Adjusts the SLHA parameters to the SuperIso standard.

LUV_LL :  |
   Calculate the likelihood function of the b->sll LUV observables (RK, RK*)

LUV_M :  |
   Measurements related to LUV in b->sll

RK :  |
   Calculation R_K in 1-6GeVGeV

RKstar_0045_11:  |
   Calculation R_K* in 0.045-1.1GeVGeV

RKstar_11_60:  |
   Calculation R_K* in 1.1 -  6.0 GeVGeV

muegamma: |
   Calculates the BF for the mu- -> e- gamma process

tauegamma: |
   Calculates the BF for the tau- -> e- gamma process

taumugamma: |
   Calculates the BF for the tau- -> mu gamma process

mueee: |
   Calculats the BF for the mu- -> e- e- e+ process

taueee: |
   Calculates the BF for the tau- -> e- e- e+ process

taueemu: |
   Calculates the BF for the tau- -> e- e- mu+ process

tauemumu: |
   Calculates the BF for the tau- -> e- mu- mu+ process

taumuee: |
   Calculates the BF for the tau- -> mu- e- e+ process

taumumue: |
   Calculates the BF for the tau- -> mu- mu- e+ process

taumumumu: |
   Calculates the BF for the tau- -> mu- mu- mu+ process

mueTi: |
   Calculates the ratio for mu-e conversion in Titanium wrt capture

mueAu: |
   Calculates the ratio for mu-e conversion in gold wrt capture

muePb: |
   Calculates the ratio for mu-e conversion in lead wrt capture

l2lgamma_lnL: |
   Log-likelihood for l -> l gamma processes

l2lll_lnL: |
   Log-likelihood for l -> l l l processes

mu2e_lnL: |
   Log-likelihood for mu - e conversion in nucleii

B2KmumuBr_LogLikelihood_LHCb: |
   Log-likelihood for B->K mu mu with LHCb

B2KstareeAng_Lowq2_LogLikelihood_LHCb_2020:
   Log-likelihood for B->K* e e from 2020 LHCb analysis

B2KstarellellAng_LogLikelihood_Belle: |
   Log-likelihood for B->K* l l from Belle

B2Kstargamma_LogLikelihood: |
   Log-likelihood for B->K* gamma

B2KstarmumuAng_LogLikelihood_Atlas: |
   Log-likelihood for B->K* mu mu angular analysis by ATLAS

B2KstarmumuAng_LogLikelihood_Belle: |
   Log-likelihood for B->K* mu mu angular analysis by Belle

B2KstarmumuAng_LogLikelihood_CMS: |
   Log-likelihood for B->K* mu mu angular analysis by CMS

B2KstarmumuAng_LogLikelihood_LHCb: |
   Log-likelihood for B->K* mu mu angular analysis by LHCb

B2KstarmumuAng_LogLikelihood_LHCb_2020: |
   Log-likelihood for B->K* mu mu angular analysis by LHCb in 2020

B2KstarmumuBr_LogLikelihood_LHCb: |
   Log-likelihood for branching fraction for B->K* mu mu by LHCb

Bu2KstarmumuAng_LogLikelihood_LHCb_2020: |
   Log-likelihood for B_u->K* mu mu angular analysis by LHCb in 2020

B2mumu_LogLikelihood_Atlas: |
   Log-likelihood for B-> mu mu by ATLAS

B2mumu_LogLikelihood_CMS: |
   Log-likelihood for B-> mu mu by CMS

B2mumu_LogLikelihood_LHCb: |
   Log-likelihood for B-> mu mu by LHCb

B2taunu_LogLikelihood: |
   Log-likelihood for B-> tau nu

Bs2phimumuBr_LogLikelihood: |
   Log-likelihood for branching fraction of B_s-> phi mu mu

HepLike_1_2_init: |
   Initialise HepLike

RDRDstar_LogLikelihood: |
   Incomplete likelihood for RD and RD*

RK_LogLikelihood: |
   Incomplete likelihood for RK

RKstar_LogLikelihood_LHCb: |
   Incomplete likelihood for RK*

SuperIso_nuisance: |
   SuperIso nuiscance parameter data

b2sgamma_LogLikelihood: |
   Log-likelihood for b->s gamma

set_nuisance: |
   SuperIso function related to theory correlations

set_nuisance_value_from_param: |
   SuperIso function related to theory correlations

convert_correlation: |
   SuperIso function related to theory correlations

get_predictions_nuisance: |
   SuperIso function related to theory correlations

get_th_covariance_nuisance: |
   SuperIso function related to theory correlations

make_obslist: |
   SuperIso function related to theory correlations

mcmc_from_pole: |
   Charm mass mc at scale mc in MSbar scheme, computed from the pole mass

observables: |
   SuperIso function that computes any observable known to the backend.

sm_prediction: |
   Flavio function for getting the Standard Model prediction for an observable

modified_sm_prediction: |
   Convenience function version of Flavio function for getting the Standard Model prediction for an observable

prediction_B2Kstargamma: |
   Theoretical prediction for B->K* gamma

prediction_b2sgamma: |
   Theoretical prediction for b->s gamma

prediction_AFBBXsmumu_highq2: |
   Theoretical prediction for forward-backwards asymmetry of branching ratio for B->X_s mu mu, in high q^2 bins

prediction_AFBBXsmumu_lowq2: |
   Theoretical prediction for forward-backwards asymmetry of branching ratio for B->X_s mu mu, in low q^2 bins

prediction_B2KmumuBr_0p05_2: |
   Theoretical prediction for branching ratio of B->K mu mu, for q2 between 0.5 and 2 GeV^2

prediction_B2KmumuBr_2_4p3: |
   Theoretical prediction for branching ratio of B->K mu mu, for q2 between 2 and 4.3 GeV^2

prediction_B2KmumuBr_4p3_8p68: |
   Theoretical prediction for branching ratio of B->K mu mu, for q2 between 4.3 and 8.68 GeV^2

prediction_B2KmumuBr_14p18_16: |
   Theoretical prediction for branching ratio of B->K mu mu, for q2 between 14.18 and 16 GeV^2

prediction_B2KmumuBr_16_18: |
   Theoretical prediction for branching ratio of B->K mu mu, for q2 between 16 and 18 GeV^2

prediction_B2KmumuBr_18_22: |
   Theoretical prediction for branching ratio of B->K mu mu, for q2 between 18 and 22 GeV^2

prediction_B2KstareeAng_0p0008_0p257_LHCb: |
   Theoretical prediction for B->K* e e, for q2 between 0.0008 and 0.257 GeV^2 (relevant for LHCb analysis)

prediction_B2KstarmumuAng_0p1_0p98_LHCb: |
   Theoretical prediction for B->K* mu mu, for q2 between 0.1 and 0.98 GeV^2 (relevant for LHCb analysis)

prediction_B2KstarmumuAng_1p1_2p5_LHCb: |
   Theoretical prediction for B->K* mu mu, for q2 between 1.1 and 2.5 GeV^2 (relevant for LHCb analysis)

prediction_B2KstarmumuAng_2p5_4_LHCb: |
   Theoretical prediction for B->K* mu mu, for q2 between 2.5 and 4 GeV^2 (relevant for LHCb analysis)

prediction_B2KstarmumuAng_4_6_LHCb: |
   Theoretical prediction for B->K* mu mu, for q2 between 4 and 6 GeV^2 (relevant for LHCb analysis)

prediction_B2KstarmumuAng_6_8_LHCb: |
   Theoretical prediction for B->K* mu mu, for q2 between 6 and 8 GeV^2 (relevant for LHCb analysis)

prediction_B2KstarmumuAng_15_19_LHCb: |
   Theoretical prediction for B->K* mu mu, for q2 between 15 and 19 GeV^2 (relevant for LHCb analysis)

prediction_B2KstarmumuAng_0p1_2_Atlas: |
   Theoretical prediction for B->K* mu mu, for q2 between 0.1 and 2 GeV^2 (relevant for ATLAS analysis)

prediction_B2KstarmumuAng_2_4_Atlas: |
   Theoretical prediction for B->K* mu mu, for q2 between 2 and 4 GeV^2 (relevant for ATLAS analysis)

prediction_B2KstarmumuAng_4_8_Atlas: |
   Theoretical prediction for B->K* mu mu, for q2 between 4 and 8 GeV^2 (relevant for ATLAS analysis)

prediction_B2KstarmumuAng_0p1_4_Belle: |
   Theoretical prediction for B->K* mu mu, for q2 between 0.1 and 4 GeV^2 (relevant for Belle analysis)

prediction_B2KstarmumuAng_4_8_Belle: |
   Theoretical prediction for B->K* mu mu, for q2 between 4 and 8 GeV^2 (relevant for Belle analysis)

prediction_B2KstarmumuAng_10p9_12p9_Belle: |
   Theoretical prediction for B->K* mu mu, for q2 between 10.9 and 12.9 GeV^2 (relevant for Belle analysis)

prediction_B2KstarmumuAng_14p18_19_Belle: |
   Theoretical prediction for B->K* mu mu, for q2 between 14.18 and 19 GeV^2 (relevant for Belle analysis)

prediction_B2KstarmumuAng_1_2_CMS: |
   Theoretical prediction for B->K* mu mu, for q2 between 1 and 2 GeV^2 (relevant for CMS analysis)

prediction_B2KstarmumuAng_2_4p3_CMS: |
   Theoretical prediction for B->K* mu mu, for q2 between 2 and 4.3 GeV^2 (relevant for CMS analysis)

prediction_B2KstarmumuAng_4p3_6_CMS: |
   Theoretical prediction for B->K* mu mu, for q2 between 4.3 and 6 GeV^2 (relevant for CMS analysis)

prediction_B2KstarmumuAng_6_8p68_CMS: |
   Theoretical prediction for B->K* mu mu, for q2 between 6 and 8.68 GeV^2 (relevant for CMS analysis)

prediction_B2KstarmumuAng_10p09_12p86_CMS: |
   Theoretical prediction for B->K* mu mu, for q2 between 10.09 and 12.86 GeV^2 (relevant for CMS analysis)

prediction_B2KstarmumuAng_14p18_16_CMS: |
   Theoretical prediction for B->K* mu mu, for q2 between 14.18 and 16 GeV^2 (relevant for CMS analysis)

prediction_B2KstarmumuAng_16_19_CMS: |
   Theoretical prediction for B->K* mu mu, for q2 between 16 and 19 GeV^2 (relevant for CMS analysis)

prediction_B2KstarmumuBr_0p1_0p98: |
   Theoretical prediction of the branching fraction of B->K* mu mu, for q2 between 0.1 and 0.98 GeV^2

prediction_B2KstarmumuBr_1p1_2p5: |
   Theoretical prediction of the branching fraction of B->K* mu mu, for q2 between 1.1 and 2.5 GeV^2

prediction_B2KstarmumuBr_2p5_4: |
   Theoretical prediction of the branching fraction of B->K* mu mu, for q2 between 2.5 and 4 GeV^2

prediction_B2KstarmumuBr_4_6: |
   Theoretical prediction of the branching fraction of B->K* mu mu, for q2 between 4 and 6 GeV^2

prediction_B2KstarmumuBr_6_8: |
   Theoretical prediction of the branching fraction of B->K* mu mu, for q2 between 6 and 8 GeV^2

prediction_B2KstarmumuBr_15_19: |
   Theoretical prediction of the branching fraction of B->K* mu mu, for q2 between 15 and 19 GeV^2

prediction_B2mumu: |
   Theoretical prediction for B-> mu mu

prediction_B2taunu: |
   Theoretical prediction for B-> tau nu

prediction_Bs2phimumuBr_1_6: |
   Theoretical prediction of the branching fraction of B_s->phi mu mu, for q2 between 1 and 6 GeV^2

prediction_Bs2phimumuBr_15_19: |
   Theoretical prediction of the branching fraction of B_s->phi mu mu, for q2 between 15 and 19 GeV^2

prediction_RDRDstar: |
   Theoretical prediction of the ratios R_D and R_D*

prediction_RK_LHCb_1p1_6: |
   Theoretical prediction of the ratio R_K, for q2 between 1.1 and 6 GeV^2 (relevant for LHCb analysis)

prediction_RKstar_LHCb_0p045_1p1: |
   Theoretical prediction of the ratio R_K*, for q2 between 0.045 and 1.1 GeV^2 (relevant for LHCb analysis)

prediction_RKstar_LHCb_1p1_6: |
   Theoretical prediction of the ratio R_K*, for q2 between 1.1 and 6 GeV^2 (relevant for LHCb analysis)


#-------------------------------------
#  SUSY-HIT capabilities
#-------------------------------------

SUSY_HIT_1_5_init: |
   Initialise SUSY-HIT backend

sdecay: |
   Computation of all MSSM decays.

unlikely: |
   An unlikely double (used for SUSY-HIT initialisation).

cb_checkfavvio: |
   Common block containing options for flavour violation.

cb_susyhitin: |
   Various standard model parameters used by SUSY-HIT.

cb_sd_leshouches1: |
   SLHA1 values for SDecay.

cb_sd_leshouches2: |
   SLHA2 values for SDecay

cb_slha_leshouches1_hdec: |
   SLHA1 values for HDecay.

cb_slha_leshouches2_hdec: |
   SLHA2 values for HDecay.

cb_widtha_hdec: |
   Decay width and branching fractions to SM and Higgs sector particles of A_0.

cb_widthhl_hdec: |
   Decay width and branching fractions to SM and Higgs sector particles of h0_1.

cb_widthhh_hdec: |
   Decay width and branching fractions to SM and Higgs sector particles of h0_2.

cb_widthhc_hdec: |
   Decay width and branching fractions to SM and Higgs sector particles of H_+.

cb_wisusy_hdec: |
   Branching fractions of various particles to SUSY particles.

cb_wisfer_hdec: |
   Branching fractions of various particles to sfermions.

cb_hd_golddec: |
   Goldstino decay widths.

cb_sd_char2body: |
   Branching fractions for two body decays of chargino_+_1.

cb_sd_char2bodygrav: |
   Branching fractions for two body decays of chargino_+_1 with gravitino in final state.

cb_sd_char3body: |
   Branching fractions for three body decays of chargino_+_1.

cb_sd_charwidth: |
   The total width of chargino_+_1.

cb_sd_neut2body: |
   Branching fractions for two body decays of neutralino_1.

cb_sd_neut2bodygrav: |
   Branching fractions for two body decays of neutralino_1 with gravitino in final state.

cb_sd_neut3body: |
   Branching fractions for three body decays of neutralino_1.

cb_sd_neutloop: |
   Branching fractions for loop induced decays of neutralino_1.

cb_sd_neutwidth: |
   Total width of neutralino_1.

cb_sd_glui2body: |
   Branching fractions for two body decays of gluino.

cb_sd_glui3body: |
   Branching fractions for three body decays of gluino.

cb_sd_gluiloop: |
   Branching fractions for loop induced decays of gluino.

cb_sd_gluiwidth: |
   Total width of gluino.

cb_sd_sup2body: |
   Branching fractions for two body decays of sups.

cb_sd_supwidth: |
   Total width of sups.

cb_sd_sdown2body: |
   Branching fractions for two body decays of sdowns.

cb_sd_sdownwidth: |
   Total width of sdowns.

cb_sd_stop2body: |
   Branching fractions for two body decays of stops.

cb_sd_stop3body: |
   Branching fractions for three body decays of stops.

cb_sd_stoploop: |
   Branching fractions for loop induced decays of stops.

cb_sd_stop4body: |
   Branching fractions for four body decays of stops.

cb_sd_stopwidth: |
   Total width of stops.

cb_sd_sbot2body: |
   Branching fractions for two body decays of sbottoms.

cb_sd_sbot3body: |
   Branching fractions for three body decays of sbottoms.

cb_sd_sbotwidth: |
   Total width of sbottoms.

cb_sd_sel2body: |
   Branching fractions for two body decaus of selectrons.

cb_sd_selwidth: |
   Total width of selectrons.

cb_sd_snel2body: |
   Branching fractions for two body decays of electron sneutrinos.

cb_sd_snelwidth: |
   Total width of electron sneutrinos.

cb_sd_stau2body: |
   Branching fractions for two body decauys of staus.

cb_sd_stau2bodygrav: |
   Branching fractions for two body decays of staus with gravitinos in the final state.

cb_sd_stauwidth: |
   Total width of staus.

cb_sd_sntau2body: |
   Branching fractions for two body decays of tau sneutrinos.

cb_sd_sntauwidth: |
   Total width of tau sneutrinos.

cb_sd_top2body: |
   Branching fractions for tops to two body final states.

cb_sd_topwidth: |
   Total width of top.

cb_flavviolation: |
   Mixing matrices.

cb_sd_mbmb: |
   Mb(Mb) in the MSbar scheme.

cb_sd_selectron: |
   Selectron mixing matrix.

susy_hit_backend_level_init: |
   Runs SUSY-HIT decay calculations.

H_minus_decay_rates: |
   Decay rate of the negative chared higgs.

scharm_l_decay_rates: |
   Decay rate of the left-handed scharm.

scharm_r_decay_rates: |
   Decay rate of the right-handed scharm.

scharmbar_l_decay_rates: |
   Decay rate of the left-handed anti-scharm.

scharmbar_r_decay_rates: |
   Decay rate of the right-handed anti-scharm.

sdown_l_decay_rates: |
   Decay rate of the left-handed sdown.

sdown_r_decay_rates: |
   Decay rate of the right-handed sdown.

sdownbar_l_decay_rates: |
   Decay rate of the left-handed anti-sdown.

sdownbar_r_decay_rates: |
   Decay rate of the right-handed auti-sdown.

selectron_l_decay_rates: |
   Decay rate of the left-handed selectron.

selectron_r_decay_rates: |
   Decay rate of the right-handed selectron.

selectronbar_l_decay_rates: |
   Decay rate of the left-handed anti-selectron.

selectronbar_r_decay_rates: |
   Decay rate of the right-handed anti-selectron.

pi_0_decay_rates: |
   Decay rate of the pi_0 meson.

pi_minus_decay_rates: |
   Decay rate of the pi minus mesaon.

pi_plus_decay_rates: |
   Decay rate of the pi plus meson.

rho_0_decay_rates: |
   Decay rate of the rho_0 meson.

rho_minus_decay_rates: |
   Decay rate of the rho minus meson.

rho_plus_decay_rates: |
   Decay rate of the rho plus meson.

smuon_l_decay_rates: |
   Decay rate of the left-handed smuon.

smuon_r_decay_rates: |
   Decay rate of the right-handed smuon.

smuonbar_l_decay_rates: |
   Decay rate of the left-handed anti-smuon.

smuonbar_r_decay_rates: |
   Decay rate of the right-handed anti-smuon.

sstrange_l_decay_rates: |
   Decay rate of the left-handed sstrang.

sstrange_r_decay_rates: |
   Decay rate of the right-handed sstrang.

sstrangebar_l_decay_rates: |
   Decay rate of the left-handed anti-sstrang.

sstrangebar_r_decay_rates: |
   Decay rate of the right-handed anti-sstrang.

sup_l_decay_rates: |
   Decay rate of the left-handed sup.

sup_r_decay_rates: |
   Decay rate of the right-handed sup.

supbar_l_decay_rates: |
   Decay rate of the left-handed anti-sup.

supbar_r_decay_rates: |
   Decay rate of the right-handed anti-sup.

#-------------------------------------
#  Model capabilities
#-------------------------------------

DMEFT_parameters: |
   Parameters for the DMEFT model (see ./gambit DMEFT)

Halo_Einasto_parameters: |
   Parameters of the Einasto halo profile (rho0, rhos, vrot, v0, vesc, rs, r_sun, alpha).
   See also ./gambit Halo_Einasto

Halo_Einasto_rho0_parameters: |
   Parameters of the Einasto halo profile, with rhos being internally calculated from rho0 and the other parameters.
   See also ./gambit Halo_Einasto_rho0

Halo_Einasto_rhos_parameters: |
   Parameters of the Einasto halo profile, with rho0 being internally calculated from rhos and the other parameters.
   See also ./gambit Halo_Einasto_rhos

Halo_gNFW_parameters: |
   Parameters of the generalized NFW halo profile (rho0, rhos, vrot, v0, vesc, rs, r_sun, alpha, beta, gamma).
   See also ./gambit Halo_gNFW

Halo_gNFW_rho0_parameters: |
   Parameters of the generalized NFW halo profile, with rhos being internally calculated from rho0 and the other parameters.
   See also ./gambit Halo_gNFW_rho0

Halo_gNFW_rhos_parameters: |
   Parameters of the generalized NFW halo profile, with rho0 being internally calculated from rhos and the other parameters.
   See also ./gambit Halo_gNFW_rhos

MSSM10atQ_parameters: |
   Parameters for the model MSSM10atQ (see ./gambit MSSM10atQ)

MSSM10batQ_parameters: |
   Parameters for the model MSSM10batQ (see ./gambit MSSM10batQ)

MSSM10catQ_parameters: |
   Parameters for the model MSSM10catQ (see ./gambit MSSM10catQ)

MSSM11atQ_parameters: |
   Parameters for the model MSSM11atQ (see ./gambit MSSM11atQ)

MSSM15atQ_parameters: |
   Parameters for the model MSSM15atQ (see ./gambit MSSM15atQ)

MSSM16atQ_parameters: |
   Parameters for the model MSSM16atQ (see ./gambit MSSM16atQ)

MSSM19atQ_parameters: |
   Parameters for the model MSSM19atQ (see ./gambit MSSM19atQ)

MSSM20atMSUSY_parameters: |
   Parameters for the model MSSM20atMSUSY (see ./gambit MSSM20atMSUSY)

MSSM20atMSUSY_mA_parameters: |
   Parameters for the model MSSM20atMSUSY_mA (see ./gambit MSSM20atMSUSY_mA)

MSSM20atMGUT_parameters: |
   Parameters for the model MSSM20atMGUT (see ./gambit MSSM20atMGUT)

MSSM20atMGUT_mA_parameters: |
   Parameters for the model MSSM20atMGUT_mA (see ./gambit MSSM20atMGUT_mA)

MSSM20atQ_parameters: |
   Parameters for the model MSSM20atQ (see ./gambit MSSM20atQ)

MSSM24atQ_parameters: |
   Parameters for the model MSSM24atQ (see ./gambit MSSM24atQ)

MSSM25atMSUSY_parameters: |
   Parameters for the model MSSM25atMSUSY (see ./gambit MSSM25atMSUSY)

MSSM25atMSUSY_mA_parameters: |
   Parameters for the model MSSM25atMSUSY_mA (see ./gambit MSSM25atMSUSY_mA)

MSSM25atMGUT_parameters: |
   Parameters for the model MSSM25atMGUT (see ./gambit MSSM25atMGUT)

MSSM25atMGUT_mA_parameters: |
   Parameters for the model MSSM25atMGUT_mA (see ./gambit MSSM25atMGUT_mA)

MSSM25atQ_parameters: |
   Parameters for the model MSSM25atQ (see ./gambit MSSM25atQ)

MSSM30atMSUSY_parameters: |
   Parameters for the model MSSM30atMSUSY (see ./gambit MSSM30atMSUSY)

MSSM30atMSUSY_mA_parameters: |
   Parameters for the model MSSM30atMSUSY_mA (see ./gambit MSSM30atMSUSY_mA)

MSSM30atMGUT_parameters: |
   Parameters for the model MSSM30atMGUT (see ./gambit MSSM30atMGUT)

MSSM30atMGUT_mA_parameters: |
   Parameters for the model MSSM30atMGUT_mA (see ./gambit MSSM30atMGUT_mA)

MSSM30atQ_parameters: |
   Parameters for the model MSSM30atQ (see ./gambit MSSM30atQ)

MSSM63atMGUT_parameters: |
   Parameters for the model MSSM63atMGUT (see ./gambit MSSM63atMGUT)

MSSM63atMSUSY_parameters: |
   Parameters for the model MSSM63atMSUSY (see ./gambit MSSM63atMSUSY)

MSSM63atQ_parameters: |
   Parameters for the model MSSM63atQ (see ./gambit MSSM63atQ)

MSSM63atMGUT_mA_parameters: |
   Parameters for the model MSSM63atMGUT_mA (see ./gambit MSSM63atMGUT_mA)

MSSM63atMSUSY_mA_parameters: |
   Parameters for the model MSSM63atMSUSY_mA (see ./gambit MSSM63atMSUSY_mA)

MSSM7atQ_parameters: |
   Parameters for the model MSSM7atQ (see ./gambit MSSM7atQ)

MSSM9atQ_parameters: |
   Parameters for the model MSSM9atQ (see ./gambit MSSM9atQ)

MSSM9batQ_parameters: |
   Parameters for the model MSSM9batQ (see ./gambit MSSM9batQ)

MSSM10atQ_mA_parameters: |
   Parameters for the model MSSM10atQ_mA (see ./gambit MSSM10atQ_mA)

MSSM10batQ_mA_parameters: |
   Parameters for the model MSSM10batQ_mA (see ./gambit MSSM10batQ_mA)

MSSM10catQ_mA_parameters: |
   Parameters for the model MSSM10catQ_mA (see ./gambit MSSM10catQ_mA)

MSSM11atQ_mA_parameters: |
   Parameters for the model MSSM11atQ_mA (see ./gambit MSSM11atQ_mA)

MSSM15atQ_mA_parameters: |
   Parameters for the model MSSM15atQ_mA (see ./gambit MSSM15atQ_mA)

MSSM16atQ_mA_parameters: |
   Parameters for the model MSSM16atQ_mA (see ./gambit MSSM16atQ_mA)

MSSM19atQ_mA_parameters: |
   Parameters for the model MSSM19atQ_mA (see ./gambit MSSM19atQ_mA)

MSSM20atQ_mA_parameters: |
   Parameters for the model MSSM20atQ_mA (see ./gambit MSSM20atQ_mA)

MSSM24atQ_mA_parameters: |
   Parameters for the model MSSM24atQ_mA (see ./gambit MSSM24atQ_mA)

MSSM25atQ_mA_parameters: |
   Parameters for the model MSSM25atQ_mA (see ./gambit MSSM25atQ_mA)

MSSM30atQ_mA_parameters: |
   Parameters for the model MSSM30atQ_mA (see ./gambit MSSM30atQ_mA)

MSSM63atQ_mA_parameters: |
   Parameters for the model MSSM63atQ_mA (see ./gambit MSSM63atQ_mA)

MSSM7atQ_mA_parameters: |
   Parameters for the model MSSM7atQ_mA (see ./gambit MSSM7atQ_mA)

MSSM9atQ_mA_parameters: |
   Parameters for the model MSSM9atQ_mA (see ./gambit MSSM9atQ_mA)

MSSM9batQ_mA_parameters: |
   Parameters for the model MSSM9batQ_mA (see ./gambit MSSM9batQ_mA)

NUHM1_parameters: |
   Parameters for the model NUHM1 (see ./gambit NUHM1)

NUHM2_parameters: |
   Parameters for the model NUHM2 (see ./gambit NUHM2)

CMSSM_parameters: |
   Parameters for the model CMSSM (see ./gambit CMSSM)

MSSM10atQ_lightgravitino_parameters: |
   Parameters for the model MSSM10atQ_lightgravitino (see ./gambit MSSM10atQ_lightgravitino)

MSSM10atQ_mA_lightgravitino_parameters: |
   Parameters for the model MSSM10atQ_mA_lightgravitino (see ./gambit MSSM10atQ_mA_lightgravitino)

MSSM10batQ_lightgravitino_parameters: |
   Parameters for the model MSSM10batQ_lightgravitino (see ./gambit MSSM10batQ_lightgravitino)

MSSM10batQ_mA_lightgravitino_parameters: |
   Parameters for the model MSSM10batQ_mA_lightgravitino (see ./gambit MSSM10batQ_mA_lightgravitino)

MSSM10catQ_lightgravitino_parameters: |
   Parameters for the model MSSM10catQ_lightgravitino (see ./gambit MSSM10catQ_lightgravitino)

MSSM10catQ_mA_lightgravitino_parameters: |
   Parameters for the model MSSM10catQ_mA_lightgravitino (see ./gambit MSSM10catQ_mA_lightgravitino)

MSSM11atQ_lightgravitino_parameters: |
   Parameters for the model MSSM11atQ_lightgravitino (see ./gambit MSSM11atQ_lightgravitino)

MSSM11atQ_mA_lightgravitino_parameters: |
   Parameters for the model MSSM11atQ_mA_lightgravitino (see ./gambit MSSM11atQ_mA_lightgravitino)

MSSM15atQ_lightgravitino_parameters: |
   Parameters for the model MSSM15atQ_lightgravitino (see ./gambit MSSM15atQ_lightgravitino)

MSSM15atQ_mA_lightgravitino_parameters: |
   Parameters for the model MSSM15atQ_mA_lightgravitino (see ./gambit MSSM15atQ_mA_lightgravitino)

MSSM16atQ_lightgravitino_parameters: |
   Parameters for the model MSSM16atQ_lightgravitino (see ./gambit MSSM16atQ_lightgravitino)

MSSM16atQ_mA_lightgravitino_parameters: |
   Parameters for the model MSSM16atQ_mA_lightgravitino (see ./gambit MSSM16atQ_mA_lightgravitino)

MSSM19atQ_lightgravitino_parameters: |
   Parameters for the model MSSM19atQ_lightgravitino (see ./gambit MSSM19atQ_lightgravitino)

MSSM19atQ_mA_lightgravitino_parameters: |
   Parameters for the model MSSM19atQ_mA_lightgravitino (see ./gambit MSSM19atQ_mA_lightgravitino)

MSSM20atMGUT_lightgravitino_parameters: |
   Parameters for the model MSSM20atMGUT_lightgravitino (see ./gambit MSSM20atMGUT_lightgravitino)

MSSM20atMGUT_mA_lightgravitino_parameters: |
   Parameters for the model MSSM20atMGUT_mA_lightgravitino (see ./gambit MSSM20atMGUT_mA_lightgravitino)

MSSM20atMSUSY_lightgravitino_parameters: |
   Parameters for the model MSSM20atMSUSY_lightgravitino (see ./gambit MSSM20atMSUSY_lightgravitino)

MSSM20atMSUSY_mA_lightgravitino_parameters: |
   Parameters for the model MSSM20atMSUSY_mA_lightgravitino (see ./gambit MSSM20atMSUSY_mA_lightgravitino)

MSSM20atQ_lightgravitino_parameters: |
   Parameters for the model MSSM20atQ_lightgravitino (see ./gambit MSSM20atQ_lightgravitino)

MSSM20atQ_mA_lightgravitino_parameters: |
   Parameters for the model MSSM20atQ_mA_lightgravitino (see ./gambit MSSM20atQ_mA_lightgravitino)

MSSM24atQ_lightgravitino_parameters: |
   Parameters for the model MSSM24atQ_lightgravitino (see ./gambit MSSM24atQ_lightgravitino)

MSSM24atQ_mA_lightgravitino_parameters: |
   Parameters for the model MSSM24atQ_mA_lightgravitino (see ./gambit MSSM24atQ_mA_lightgravitino)

MSSM25atMGUT_lightgravitino_parameters: |
   Parameters for the model MSSM25atMGUT_lightgravitino (see ./gambit MSSM25atMGUT_lightgravitino)

MSSM25atMGUT_mA_lightgravitino_parameters: |
   Parameters for the model MSSM25atMGUT_mA_lightgravitino (see ./gambit MSSM25atMGUT_mA_lightgravitino)

MSSM25atMSUSY_lightgravitino_parameters: |
   Parameters for the model MSSM25atMSUSY_lightgravitino (see ./gambit MSSM25atMSUSY_lightgravitino)

MSSM25atMSUSY_mA_lightgravitino_parameters: |
   Parameters for the model MSSM25atMSUSY_mA_lightgravitino (see ./gambit MSSM25atMSUSY_mA_lightgravitino)

MSSM25atQ_lightgravitino_parameters: |
   Parameters for the model MSSM25atQ_lightgravitino (see ./gambit MSSM25atQ_lightgravitino)

MSSM25atQ_mA_lightgravitino_parameters: |
   Parameters for the model MSSM25atQ_mA_lightgravitino (see ./gambit MSSM25atQ_mA_lightgravitino)

MSSM30atMGUT_lightgravitino_parameters: |
   Parameters for the model MSSM30atMGUT_lightgravitino (see ./gambit MSSM30atMGUT_lightgravitino)

MSSM30atMGUT_mA_lightgravitino_parameters: |
   Parameters for the model MSSM30atMGUT_mA_lightgravitino (see ./gambit MSSM30atMGUT_mA_lightgravitino)

MSSM30atMSUSY_lightgravitino_parameters: |
   Parameters for the model MSSM30atMSUSY_lightgravitino (see ./gambit MSSM30atMSUSY_lightgravitino)

MSSM30atMSUSY_mA_lightgravitino_parameters: |
   Parameters for the model MSSM30atMSUSY_mA_lightgravitino (see ./gambit MSSM30atMSUSY_mA_lightgravitino)

MSSM30atQ_lightgravitino_parameters: |
   Parameters for the model MSSM30atQ_lightgravitino (see ./gambit MSSM30atQ_lightgravitino)

MSSM30atQ_mA_lightgravitino_parameters: |
   Parameters for the model MSSM30atQ_mA_lightgravitino (see ./gambit MSSM30atQ_mA_lightgravitino)

MSSM63atMGUT_lightgravitino_parameters: |
   Parameters for the model MSSM63atMGUT_lightgravitino (see ./gambit MSSM63atMGUT_lightgravitino)

MSSM63atMGUT_mA_lightgravitino_parameters: |
   Parameters for the model MSSM63atMGUT_mA_lightgravitino (see ./gambit MSSM63atMGUT_mA_lightgravitino)

MSSM63atMSUSY_lightgravitino_parameters: |
   Parameters for the model MSSM63atMSUSY_lightgravitino (see ./gambit MSSM63atMSUSY_lightgravitino)

MSSM63atMSUSY_mA_lightgravitino_parameters: |
   Parameters for the model MSSM63atMSUSY_mA_lightgravitino (see ./gambit MSSM63atMSUSY_mA_lightgravitino)

MSSM63atQ_lightgravitino_parameters: |
   Parameters for the model MSSM63atQ_lightgravitino (see ./gambit MSSM63atQ_lightgravitino)

MSSM63atQ_mA_lightgravitino_parameters: |
   Parameters for the model MSSM63atQ_mA_lightgravitino (see ./gambit MSSM63atQ_mA_lightgravitino)

MSSM7atQ_lightgravitino_parameters: |
   Parameters for the model MSSM7atQ_lightgravitino (see ./gambit MSSM7atQ_lightgravitino)

MSSM7atQ_mA_lightgravitino_parameters: |
   Parameters for the model MSSM7atQ_mA_lightgravitino (see ./gambit MSSM7atQ_mA_lightgravitino)

MSSM9atQ_lightgravitino_parameters: |
   Parameters for the model MSSM9atQ_lightgravitino (see ./gambit MSSM9atQ_lightgravitino)

MSSM9atQ_mA_lightgravitino_parameters: |
   Parameters for the model MSSM9atQ_mA_lightgravitino (see ./gambit MSSM9atQ_mA_lightgravitino)

MSSM9batQ_lightgravitino_parameters: |
   Parameters for the model MSSM9batQ_lightgravitino (see ./gambit MSSM9batQ_lightgravitino)

MSSM9batQ_mA_lightgravitino_parameters: |
   Parameters for the model MSSM9batQ_mA_lightgravitino (see ./gambit MSSM9batQ_mA_lightgravitino)

NormalDist_parameters: |
   Parameters for the model NormalDist (see ./gambit NormalDist)

ScalarSingletDM_Z3_parameters: |
   Parameters for the model ScalarSingletDM_Z3 (see ./gambit ScalarSingletDM_Z3)

ScalarSingletDM_Z3_running_parameters: |
   Parameters for the model ScalarSingletDM_Z3_running (see ./gambit ScalarSingletDM_Z3)

ScalarSingletDM_Z2_parameters: |
   Parameters for the model ScalarSingletDM_Z2 (see ./gambit ScalarSingletDM_Z2)

ScalarSingletDM_Z2_running_parameters: |
   Parameters for the model ScalarSingletDM_Z2_running (see ./gambit ScalarSingletDM_Z2_running)

VectorSingletDM_Z2_parameters: |
   Parameters for the model VectorSingletDM_Z2 (see ./gambit VectorSingletDM_Z2)

MajoranaSingletDM_Z2_parameters: |
   Parameters for the model MajoranaSingletDM_Z2 (see ./gambit MajoranaSingletDM_Z2)

MajoranaSingletDM_Z2_sps_parameters: |
   Parameters for the model MajoranaSingletDM_Z2_sps (see ./gambit MajoranaSingletDM_Z2_sps)

DiracSingletDM_Z2_parameters: |
   Parameters for the model DiracSingletDM_Z2 (see ./gambit DiracSingletDM_Z2)

DiracSingletDM_Z2_sps_parameters: |
   Parameters for the model DiracSingletDM_Z2_sps (see ./gambit DiracSingletDM_Z2_sps)

MDM_parameters: |
   Parameters for the mimimal dark matter (MDM) model (see ./gambit MDM)

StandardModel_Higgs_parameters: |
   Parameters for the model StandardModel_Higgs (see ./gambit StandardModel_Higgs)

StandardModel_Higgs_running_parameters: |
   Parameters for the model StandardModel_Higgs_running (see ./gambit StandardModel_Higgs_running)

StandardModel_SLHA2_parameters: |
   Parameters for the model StandardModel_SLHA2 (see ./gambit StandardModel_SLHA2)

StandardModel_mNudiff_parameters: |
   Parameters for the model StandardModel_mNudiff (see ./gambit StandardModel_mNudiff)

SuperRenormHP_parameters: |
   Parameters for the model SuperRenormHP (see ./gambit SuperRenormHP)

TestModel1D_parameters: |
   Parameters for the model TestModel1D (see ./gambit TestModel1D)

WC_parameters: |
   Parameters for the model WC (see ./gambit WC)

WC_LR_parameters: |
   Primary parameters for WC_LR model (see ./gambit WC_LR)

WC_LUV_parameters: |
   Primary parameter for WC_LUV model (see ./gambit WC_LUV)

mSUGRA_parameters: |
   Parameters for the model mSUGRA (see ./gambit mSUGRA)

nuclear_params_fnq_parameters: |
   Parameters for the model nuclear_params_fnq (see ./gambit nuclear_params_fnq)

nuclear_params_sigma0_sigmal_parameters: |
   Parameters for the model nuclear_params_sigma0_sigmal (see ./gambit nuclear_params_sigma0_sigmal)

nuclear_params_sigmas_sigmal_parameters: |
   Parameters for the model nuclear_params_sigmas_sigmal (see ./gambit nuclear_params_sigmas_sigmal)

nuclear_params_ChPT_parameters: |
   Parameters for the model nuclear_params_ChPT (see ./gambit nuclear_params_ChPT)

nuclear_params_ChPT_sigmapiN_parameters: |
   Parameters for the model nuclear_params_ChPT_sigmapiN (see ./gambit nuclear_params_ChPT_sigmapiN)

nuclear_params_neutron_lifetime_parameters: |
   Model for the neutron lifetime.
   See ./gambit nuclear_params_neutron_lifetime for details.

RightHandedNeutrinos_parameters: |
   Parameters for the model RightHandedNeutrinos (see ./gambit RightHandedNeutrios)

RightHandedNeutrinos_diff_parameters: |
   Parameters for the model RightHandedNeutrinos_diff (see ./gambit RightHandedNeutrinos_diff)

ColliderBit_SLHA_file_model_parameters: |
   Parameters for the ColliderBit dummy model ColliderBit_SLHA_file_model.
   See ./gambit ColliderBit_SLHA_file_model_parameters for details.

ColliderBit_SLHA_scan_model_parameters: |
   Parameters for the ColliderBit dummy model ColliderBit_SLHA_scan_model.
   See ./gambit ColliderBit_SLHA_scan_model_parameters for details.

NREO_scalarDM_parameters: |
   Parameters for the model Non-Relativistic Effective Operator model of scalar dark matter
   See ./gambit NREO_scalarDM for details

NREO_DiracDM_parameters: |
   Parameters for the model Non-Relativistic Effective Operator model of Dirac dark matter
   See ./gambit NREO_DiracDM for details

NREO_MajoranaDM_parameters: |
   Parameters for the model Non-Relativistic Effective Operator model of Majorana dark matter
   See ./gambit NREO_MajoranaDM for details

WIMP_sigmav_parameters: |
   Parameters for the WIMP_sigmav (see ./gambit WIMP_sigmav)

#-------------------------------------
#  FeynHiggs capabilities
#-------------------------------------

FeynHiggs_2_11_2_init: |
   Initialisation of FeynHiggs.

FeynHiggs_2_11_3_init: |
   Initialisation of FeynHiggs.

FeynHiggs_2_12_0_init: |
   Initialisation of FeynHiggs.

FHConstraints: |
   FeynHiggs precision constraint observables.

FHCouplings: |
   FeynHiggs particle couplings.

FHFlavour: |
   FeynHiggs flavour observables.

FHGetPara: |
   Get FeynHiggs parameters.

FHHiggsCorr: |
   FeynHiggs Higgs masses.

FHHiggsProd: |
   FeynHiggs Higgs production.

FHSelectUZ: |
   Select Higgs mixing scheme to use and whether or not to use resummed masses in the corresponding couplings in FeynHiggs.

FHSetDebug: |
   Set FeynHiggs debugging level.

FHSetFlags: |
   Set FeynHiggs flags. Must be called before any other FeynHiggs functions.

FHSetLFV: |
   Set lepton flavour violation parameters in FeynHiggs.

FHSetNMFV: |
   Set non-minimal flavour violation parameters in FeynHiggs.

FHSetPara: |
   Set FeynHiggs parameters.

FHSetSMPara: |
   Set FeynHiggs Standard Model parameters.

FHUncertainties: |
   Return FeynHiggs guesses for theoretical uncertainties on Higgs masses.

FH_Couplings_output: |
   The output from having computed FHCouplings with FeynHiggs.

FlavourObs: |
   FeynHiggs flavour observables, packaged up for use as a dependency.


#----------------------------
#  gamLike capabilities
#----------------------------

gamLike_1_0_0_init: |
   Initialisation of gamLike.

gamLike_1_0_1_init: |
   Initialisation of gamLike.

init: |
   Initialise variables in gamLike.
lnL: |
   Calculates the likelihood for gamma-ray indirect searches for dark matter.

set_data_path: |
   Set the data path for gamLike.

set_halo_profile: |
   Set the halo profile in gamLike.

#----------------------------
#  gm2calc capabilities
#----------------------------

gm2calc_1_2_0_init: |
   Initialises gm2calc, version 1.2.0.

gm2calc_1_3_0_init: |
   Initialised gm2calc, version 1.3.0.

calculate_amu_1loop: |
   Calculates the anomalous magnetic moment of the muon at 1 loop.

calculate_amu_1loop_non_tan_beta_resummed: |
   Calculates the anomalous magnetic moment of the muon at 1 loop with no resummation of tan beta.

calculate_amu_2loop: |
   Calculates the anomalous magnetic moment of the muon at 2 loops.

calculate_amu_2loop_non_tan_beta_resummed: |
   Calculates the anomalous magnetic moment of the muon at 2 loops with no resummation of tan beta.

calculate_uncertainty_amu_2loop: |
   Calculates the uncertainty on the anomalous magnetic moment of the muon at 2 loops.


#----------------------------
#  Axion-related capabilities
#----------------------------

CosmoALP_parameters: |
   Parameters of the CosmoALP model (Cagg, fa, ma0, thetai, f0_thermal, T_R).
   See ./gambit CosmoALP

CosmoALP_gg_tau_parameters: |
   Parameters of the CosmoALP_gg_tau model (tau, fa, ma0, Tchi, beta thetai, f0_thermal, T_R).
   See ./gambit CosmoALP_gg_tau

GeneralCosmoALP_parameters: |
   Parameters of the GeneralCosmoALP model (gagg, gaee, gaN, fa, ma0, Tchi, beta, thetai, f0_thermal, T_R).
   See ./gambit GeneralCosmoALP

GeneralALP_parameters: |
   Parameters of the GeneralALP model (gagg, gaee, gaN, fa, ma0, Tchi, beta, thetai).
   See also ./gambit GeneralALP

QCDAxion_parameters: |
   Parameters of the QCDAxion model (EoverN, CaggQCD, Caee, CaN, fa, LambdaChi, Tchi, beta, thetai).
   See also ./gambit QCDAxion

KSVZAxion_parameters: |
   Parameters of the KSVZAxion model (EoverN, CaggQCD, CaN, fa, LambdaChi, Tchi, beta, thetai).
   See also ./gambit KSVZAxion

DFSZAxion_I_parameters: |
   Parameters of the DFSZAxion_I model (EoverN, CaggQCD, CaN, tanbeta, fa, LambdaChi, Tchi, beta, thetai).
   See also ./gambit DFSZAxion_I

DFSZAxion_II_parameters: |
   Parameters of the DFSZAxion_II model (EoverN, CaggQCD, CaN, tanbeta, fa, LambdaChi, Tchi, beta, thetai).
   See also ./gambit DFSZAxion_II

ConstantMassALP_parameters: |
   Parameters of the ConstantMassALP model (Cagg, Caee, CaN, fa, Lambda, thetai).
   See also ./gambit ConstantMassALP

XENON1T_DM_NuisanceParameters_parameters: |
   Parameters of the XENON1T_DM_NuisanceParameters model (delta_eff,delta_bkg,x_3H).
   See also ./gambit XENON1T_DM_NuisanceParameters

XENON1T_NuisanceParameters_parameters: |
   Parameters of the XENON1T_NuisanceParameters model (eta).
   See also ./gambit XENON1T_NuisanceParameters

QCDAxion_ZeroTemperatureMass: |
   Nuisance likelihood for the QCD-related energy scale LambdaChi, which defines the low-energy QCD axion mass.

QCDAxion_TemperatureDependence: |
   Nuisance likelihood for the parameters beta and Tchi, which define the temperature dependence of the QCD axion mass for high temperatures.

QCDAxion_AxionPhotonConstant: |
   Nuisance likelihood for the contribution of axion-pion interactions in the chiral Lagrangian to the axion-photon coupling.

AxionOscillationTemperature: |
   Calculates the temperature scale at which the axion field starts to oscillate.

ALPS1_signal_vac: |
   Calculates the signal prediction for one data frame of the ALPS 1 experiment (evacuated setup).

ALPS1_signal_gas: |
   Calculates the signal prediction for one data frame of the ALPS 1 experiment (setup filled with Argon gas).

lnL_ALPS1: |
   Loglikelihood for all runs of the ALPS 1 experiment.

CAST2007_signal_vac : |
   Signal prediction for a 2004 vacuum run of the CAST experiment.

CAST2017_signal_vac : |
   Signal prediction for the combined 2013, 2014 and 2015 vacuum runs of the CAST experiment.

lnL_CAST2007: |
   Loglikelihood for CAST 2007 experimental results.

lnL_CAST2017: |
   Loglikelihood for CAST 2017 experimental results.

Haloscope_signal: |
   Calculates the relative expected signal for a haloscope ignoring experimental parameters and mass dependence.

lnL_Haloscope_ADMX1: |
   Loglikelihood for the combined ADMX 1998 to 2011 experimental results.

lnL_Haloscope_ADMX2: |
   Loglikelihood for the ADMX 2018 experimental result.

lnL_Haloscope_RBF: |
   Loglikelihood for the RBF experiment.

lnL_Haloscope_UF: |
   Loglikelihood for the UF experiment.

RParameter: |
   Calculates the expected R parameter for a system with axions.

lnL_RParameter: |
   Loglikelihood for the observed R parameter.

lnL_WDVar_G117B15A: |
   LogLikelihood for the White Dwarf G117-B15A (cooling hint).

lnL_WDVar_R548: |
   Loglikelihood for the White Dwarf R548 (cooling hint).

lnL_WDVar_PG1351489: |
   Loglikelihood for the White Dwarf PG 1351+489 (cooling hint).

lnL_WDVar_L192: |
   Loglikelihood for the White Dwarf L19-2 (cooling hint).

lnL_SN1987A: |
   Loglikelihood for an axion signal from SN1987A (conversion in the Galactic magnetic field or axion decay into photons).

PhotonFluence_SN1987A_Conversion: |
   Photon fluence from axion-photon conversion in the Galactic magnetic field.

PhotonFluence_SN1987A_Decay: |
   Photon fluence from axion decay into photons.

lnL_HESS_GCMF: |
   LogLikelihood for H.E.S.S. constraints on axions (Galactic Centre magnetic field result).

lnL_XENON1T_Anomaly: |
   Likelihood function for the 2020 XENON-1T anomaly (solar ALP hypothesis) [arXiv:2006.10035].

lnL_XENON1T_DM_Anomaly: |
   Likelihood function for the 2020 XENON-1T anomaly (DM ALP hypothesis) [arXiv:2006.10035].

lnL_XENON1T_Anomaly_NuisanceParameters: |
    Likelihood function for experimental nuisance parameters (detector effciency and background level) the 2020 XENON-1T anomaly [arXiv:2006.10035].

#------------------------------
#  SUSYHD capabilities
#------------------------------

SUSYHD_1_0_2_init: |
   Initialises SUSYHD, version 1.0.2

SUSYHD_SetSMparameters: |
   Sets the SM parameters to be used in SUSYHD

SUSYHD_MHiggs: |
   Calculates the Higgs mass using SUSYHD

SUSYHD_DeltaMHiggs : |
   Calculates the uncertainty on the Higgs mass using SUSYHD

#----------------------------
#  plc
#----------------------------

plc_3_0_init: |
   initialize the Planck likelihood from an cldf file.

clik_cleanup: |
   clean-up delete allocated pointers to a Planck likelihood object.

clik_lensing_cleanup: |
   clean-up delete allocated pointers to a Planck lensing likelihood object.

clik_cleanup_error: |
   clean-up delete the allocated pointer to the "Error" instance

clik_is_error: |
   check whether an error occurred within the plc execution

clik_string_error: |
   get explanation of plc error

clik_compute_loglike: |
   compute a log likelihood value
   cl_and_pars is order this way
   first the power spectra from l=0 to l=lmax[cli] (included) in the order
   TT EE BB TE TB EB. Only the one where lmax[cli]!=-1 have to be included
   then the extra parameters in the order given by clik_get_extra_parameters.
   The power spectra are in microK^2
   for example, for a likelihood acting on TT, EE and TE with 3 extra parameters
   will expect an array ordered this way
   C_0^TT ... C_lmax[0]^TT C_0^EE ... C_lmax[1]^EE C_0^TE ... C_lmax[3]^T3 extrapar1 extrapar2 extrapar3

clik_lensing_compute_loglike: |
   same as clik_compute_loglike but for the use with the lensing likelihood
   of Planck.

clik_get_extra_parameter_names: |
   retrieve the number of extra parameters and their names
   names is allocated by the function. It has to be cleaned after.

clik_get_list_cls: |
   retrieve the list of cls as a list of flags
   order is  TT EE BB TE TB EB
   for example for a likelihood acting on TT
   has_cl = 1 0 0 0 0 0

clik_get_lmax: |
   retrieve the lmax for each power spectrum
   -1 --> no cl
   order is TT EE BB TE TB EB
   for example for a likelihood acting on TT EE TE with same lmax 2000
   lmax = 2000 2000 -1 2000 -1 -1 -1

clik_lensing_get_lmaxs: |
   As 'clik_get_lmax' but designed to be called with lensing likelihood object.
   -1 --> no cl
   order is PhiPhi TT EE BB TE TB EB
   for example for a likelihood acting on PhiPhi TT EE TE with same lmax 2000
   lmax = 2000 2000 2000 -1 2000 -1 -1 -1

clik_initialize: |
   initialize the Planck likelihood from an cldf file.

clik_lensing_initialize: |
   initialize the Planck lensing likelihood.

clik_initialize_error: |
   initialize the error object.

plc_loglike_highl_TTTEEE_2015: |
 Planck high-ell likelihood for CMB temperature and polarisation provided by the plc package for the 2015 data release.

plc_loglike_highl_TTTEEE_2018: |
 Planck high-ell likelihood for CMB temperature and polarisation provided by the plc package for the 2018 data release.

plc_loglike_highl_TTTEEE_lite_2015: |
  Planck lite high-ell likelihood for CMB and polarisation with marginalised foregrounds provided by the plc package for the 2015 data release.

plc_loglike_highl_TTTEEE_lite_2018: |
  Planck lite high-ell likelihood for CMB and polarisation with marginalised foregrounds provided by the plc package for the 2018 data release.

plc_loglike_highl_TT_2015: |
  Planck high-ell likelihood for CMB temperature anisotropies provided by the plc package for the 2015 data release.

plc_loglike_highl_TT_2018: |
  Planck high-ell likelihood for CMB temperature anisotropies provided by the plc package for the 2018 data release.

plc_loglike_highl_TT_lite_2015: |
  Planck lite high-ell likelihood for CMB temperature anisotropies with marginalised foregrounds provided by the plc package for the 2015 data release.

plc_loglike_highl_TT_lite_2018: |
  Planck lite high-ell likelihood for CMB temperature anisotropies with marginalised foregrounds provided by the plc package for the 2018 data release.

plc_loglike_lensing_2015: |
  Planck CMB lensing likelihood provided by the plc package for the 2015 data release.

plc_loglike_lensing_2018: |
  Planck CMB lensing likelihood provided by the plc package for the 2018 data release.

plc_loglike_lensing_marged_2018: |
  Marginalised Planck CMB lensing likelihood provided by the plc package for the 2018 data release.

plc_loglike_lowl_EE_2018: |
  Planck low-ell likelihood for CMB temperature and polarisation provided by the plc package for the 2018 data release.

plc_loglike_lowl_TEB_2015: |
  Planck low-ell likelihood for CMB temperature and polarisation provided by the plc package for the 2015 data release.

plc_loglike_lowl_TT_2015: |
  Planck low-ell likelihood for CMB temperature anisotropies provided by the plc package for the 2015 data release.

plc_loglike_lowl_TT_2018: |
  Planck low-ell likelihood for CMB temperature anisotropies provided by the plc package for the 2018 data release.

plc_required_Cl:
  Retrieve lmax and boolean flags whether the temperature and/or polarisation power spectra should be calculated. Needed as input for the Boltzmann solver.

#----------------------------
#  MultiModeCode
#----------------------------

multimodecode_gambit_driver: |
   MultiModeCode driver for GAMBIT: takes in all
   input parameters as well as ode solver and other
   initialization parameters and solves the inflationary
   dynamics with MultiModeCode.

MultiModeCode_2_0_0_init: |
   initializer for MultiModeCode.

multimodecode_gambit_driver_test: |
   some test function with less parameters for input.
   will be deleted.

multimode_input_parameters: |
   Creates object containing the generic inputs for calling multimodecode.

multimode_internal: |
   Exclusively used for internal variables and function for the MultiModeCode backend.

multimodecode_parametrised_ps: |
   Backend convenience function to fill the values parametrising the phenomenological power spectrum in the gambit_inflation_observables object.

multimodecode_primordial_ps: |
   Backend convenience function to fill the arrays in the gambit_inflation_observables object for the full primordial power spectrum.

#----------------------------
#  CLASS / classy
#----------------------------

class_get_unlensed_cl: |
    Returns the dimensionless unlensed cl spectra of a given type.
    The types are "tt", "te", "ee", "bb", and "pp".

class_get_lensed_cl: |
    Returns the dimensionless lensed cl spectra of a given type.
    The types are "tt", "te", "ee", "bb", and "pp".

class_get_Da: |
    Returns angular diameter distance at given z.

class_get_Dl: |
    Returns luminosity distance at given z.

class_get_Hz: |
    Returns Hubble parameter at given z.

class_get_tz: |
    Returns time since big bang at given z, as computed by CLASS in Mpc (assuming c=1)

class_get_rs: |
    Returns comoving sound horizon at baryon drag.

class_get_tau_reio: |
    Returns optical depth at reionisation.

class_get_z_reio: |
    Returns redshift of reionisation.

class_get_scale_independent_growth_factor: |
    Return the scale invariant growth factor D(a) for CDM perturbations
    for a given redshift (exactly, the quantity defined by Class as index_bg_D in the background module)
    computed by CLASS.

class_get_scale_independent_growth_factor_f: |
    Return the scale invariant growth factor f(z)=d ln D / d ln a for CDM perturbations
    for a given redshift (exactly, the quantity defined by Class as index_bg_f in the background module)
    computed by CLASS.

class_get_sigma8: |
    Returns sigma8, root mean square density fluctuations within spheres of radius 8/h Mpc, computed at z = 0 by CLASS.

class_get_Omega0_m: |
    Returns Omega0_m (matter energy density today) computed by CLASS. (Mainly for test purposes, you can use gambit internal capability Omega0_m, Omega0_g..).

class_get_Omega0_ncdm_tot: |
    Returns Omega0_ncdm (massive neutrinos and potential extra species) computed by CLASS.

class_get_Omega0_Lambda: |
    Returns Omega0_Lambda as passed to/computed by CLASS.

class_get_Omega0_r: |
    Returns Omega0_r as computed by CLASS. Contains contributions from photons, ultra-relativistic species and dark
    radiation (if present).

class_get_Omega0_ur: |
    Returns Omega0_ur as computed by CLASS. Contains contributions from ultra-relativistic species today.

class_get_H0: |
    Returns the Hubble rate today, as computed by CLASS [km/s/Mpc].

#----------------------------
#  MontePythonLike
#----------------------------

get_MP_available_likelihoods: |
    Returns a list with all available likelihoods implemented in MontePython. New likelihoods can simply be added
    into the MontePython installation folder and GAMBIT will recognize it without the need to recompile.

check_likelihood_classy_combi: |
    Checks if a given likelihood can be computed with the CLASS version in use. For older CLASS versions, some necessary features might not be available. The list of incompatible likelihood and CLASS version combinations is defined in the MontePython frontend source file.

check_likelihood_support: |
    Checks if a given MontePython likelihood is currently supported. The reason why some likelihoods are not supported are:

    - likelihood is only compatible with either python 2 or 3 and GAMBIT is configured with unsupported python version
    - likelihood implementation does not follow MontePython guidelines. Examples could be
        * quantities derived by CLASS are not called directly through the CLASS python object but through MontePython data.get_mcmc_parameters(['derived'])
        * parameters setting the observables that CLASS has to compute are not specified
        correctly with 'need_cosmo_arguments' function
      If you fix these issues, you can use the likelihood and remove it from the 'unsupported_likes' list in the MontePython frontend source file.

get_MP_loglike: |
    Returns LogLike value of MontePython likelihood specified by passing the name of the likelihood as a string.

create_MP_data_object: |
    Create a python object storing all information

calc_MP_LogLikes: |
    Calls MontePython to get the likelihood of all experiments (tagged with 'Likelihood' and 'Observable'). The results are stored as map from experiment name to LogLike result in the type MPLike_result_container.

MP_Combined_LogLike: |
   Returns combined LogLike of all montethon Likelihoods used in the scan.

MP_LogLikes: |
   Calls montethon to get the likelihood of all experiments (tagged with Likelihood and Observable). The results are stored as map from experiment name to LogLike result in the type MPLike_result_container.

MP_Observables: |
    Returns a map from experiment name to LogLike value containing the likelihood of all experiments used as an Observable. These are not added to the value returned by MP_Combined_LogLike, hence they are not driving the scan.

MP_experiment_names: |
  Set names of all experiments in use for a scan and stores the path to the settings file for the different likelihoods by reading in the runOptions 'Likelihoods' and/or 'Observables' of this capability.

MontePythonLike_3_3_0_init: |
  Initialise MontePython backend v3.3.0.

MontePythonLike_3_5_0_init: |
  Initialise MontePython backend v3.5.0.

MP_objects: |
   Creates an object containing the montethon ~Data and Likelihood objects, deining which experiments are in use in the process.

parameter_dict_for_MPLike: |
   Returns bind11::dict filled with the mcmc_parameters dictionary of montethon's Data object, with current values of nuisance parameters.

create_MP_likelihood_objects: |
   Returns a map of string to Python objects: the Python objects from MontePython are the initialised "Likelihood" objects used internally.

bao_like_correlation: |
   Adds the correlation coefficients of the bao_correlations likelihood to the output file. Optional to use in combination with the bao_correlations montethon likelihoods.

#----------------------------
#  DarkAges
#----------------------------

DarkAges_1_2_0_init: |
   Function to initialize the instance of the DarkAges package.
   Retrieve all input dependencies (DM-mass, injection spectra, ...) and
   perform the convolution wit the transfer functions to get f(z).

get_energy_injection_efficiency_table: |
   Get the energy injection efficiency table from the DarkAges frontend

#----------------------------
#  CosmoBit Models
#----------------------------

AnnihilatingDM_general_parameters: |
   General model of (s-wave) annihilating dark matter into prompt pairs of e+/e- and/or photons.
   See ./gambit AnnihilatingDM_general for more details.

AnnihilatingDM_mixture_parameters: |
   Model of (s-wave) annihilating dark matter into prompt pairs of e+/e- and/or photons.
   See ./gambit AnnihilatingDM_mixture for more details.

AnnihilatingDM_photon_parameters: |
   Model of (s-wave) annihilating matter into a prompt pair of photons.
   See ./gambit AnnihilatingDM_photon and ./gambit AnnihilatingDM_general for more details.

AnnihilatingDM_electron_parameters: |
   Model of (s-wave) annihilating matter into a prompt pair of e+/e-.
   See ./gambit AnnihilatingDM_electron and ./gambit AnnihilatingDM_general for more details.

DecayingDM_general_parameters: |
   General model of decaying dark matter into prompt pairs of e+/e- and/or photons.
   See ./gambit DecayingDM_general for more details.

DecayingDM_mixture_parameters: |
   Model of decaying dark matter into prompt pairs of e+/e- and/or photons.
   See ./gambit DecayingDM_mixture for more details.

DecayingDM_photon_parameters: |
   Model of decaying dark matter into a prompt pair of photons.
   See ./gambit DecayingDM_photon and ./gambit DecayingDM_general for more details.

DecayingDM_electron_parameters: |
   Model of decaying dark matter into a prompt pair of e+/e-.
   See ./gambit DecayingDM_electron and ./gambit DecayingDM_general for more details.

LCDM_parameters: |
   Standard (4+1)-parameter LCDM model (no neutrinos, no inflation), using H0 instead of 100*theta_s.
   See ./gambit LCDM for more details.

LCDM_theta_parameters: |
   Standard (4+1)-parameter LCDM model (no neutrinos, no inflation), using 100*theta_s instead of H0.
   See ./gambit LCDM_theta for more details.

LCDM_zreio_parameters: |
   Standard (4+1)-parameter LCDM model (no neutrinos, no inflation), using z_reio instead of tau_reio.
   See ./gambit LCDM_zreio for more details.

etaBBN_rBBN_rCMB_dNurBBN_dNurCMB_parameters: |
   Model to be scanned in addition to LCDM as an extension: allowing for non-standard values of the baryon-to-photon ratio at BBN, non-standard values of the temperature ratio between photon and neutrinos at BBN and CMB release, as well as additional ultra-relativistic species present during BBN or at CMB release. See ./gambit etaBBN_rBBN_rCMB_dNurBBN_dNurCMB for more details.

etaBBN_parameters: |
   Child model of etaBBN_rBBN_rCMB_dNurBBN_dNurCMB with only etaBBN as free parameter. See ./gambit etaBBN for more details.

etaBBN_rBBN_dNurBBN_parameters: |
   Child model of etaBBN_rBBN_rCMB_dNurBBN_dNurCMB. See ./gambit etaBBN_rBBN_dNurBBN for more details.

rBBN_dNurBBN_parameters: |
   Child model of etaBBN_rBBN_dNurBBN. See ./gambit rBBN_dNurBBN for more details.

rBBN_rCMB_dNurBBN_dNurCMB_parameters: |
   Child model of etaBBN_rBBN_rCMB_dNurBBN_dNurCMB. See ./gambit rBBN_rCMB_dNurBBN_dNurCMB for more details.

dNurBBN_dNurCMB_parameters: |
   Child model of rBBN_rCMB_dNurBBN_dNurCMB model. See ./gambit dNurBBN_dNurCMB for more details.

dNurCMB_parameters: |
   Child model of dNurBBN_dNurCMB model. See ./gambit dNurCMB for more details.

rBBN_rCMB_parameters: |
   Child model of rBBN_rCMB_dNurBBN_dNurCMB model. See ./gambit rBBN_rCMB for more details.

rCMB_parameters: |
   Child model of rBBN_rCMB model. See ./gambit rCMB for more details.

PowerLaw_ps_parameters: |
   Returns the purely phenomenological parametrised scale-free power spectrum.
   See ./gambit PowerLaw_ps for details.

Minimal_PowerLaw_ps_parameters: |
   Simple, parametrised, purely phenomenological, scale-free power spectrum, with no tensor modes.
   See ./gambit Minimal_PowerLaw_ps for details.

Inflation_InstReh_1Starobinsky_parameters: |
   Inflation model with potential V(phi) = (lambda M_P)^4 [1-exp(-sqrt(2/3)phi/M_P)]^2, assuming instant reheating.
   See ./gambit Inflation_InstReh_1Starobinsky for more details.

Inflation_InstReh_1mono23_parameters: |
   Inflation model with potential V(phi) = 1.5 lambda phi^(2/3), assuming instant reheating. See ./gambit Inflation_InstReh_1mono23 for more details.

Inflation_InstReh_1linear_parameters: |
   Inflation model with potential V(phi) = lambda phi, assuming instant reheating. See ./gambit Inflation_InstReh_1linear for more details.

Inflation_InstReh_1quadratic_parameters: |
   Inflation model with potential V(phi) = lambda phi, assuming instant reheating. See ./gambit Inflation_InstReh_1quadratic for more details.

Inflation_InstReh_1quartic_parameters: |
   Inflation model with potential V(phi) = 0.25 lambda phi^4, assuming instant reheating. See ./gambit Inflation_InstReh_1quartic for more details.

Inflation_InstReh_1natural_parameters: |
   Natural inflation model (axion-like particles) with potential V(phi) = Lambda^4 [1 + cos(phi/f)], assuming instant reheating. See ./gambit Inflation_InstReh_1natural for more details.

cosmo_nuisance_JLA_parameters: |
   Cosmological nuisance parameters for JLA SNe Ia likelihood. See ./gambit cosmo_nuisance_JLA for more details.

cosmo_nuisance_Pantheon_parameters: |
   Cosmological nuisance parameters for Pantheon SNe Ia likelihood. See ./gambit cosmo_nuisance_Pantheon for more details.

cosmo_nuisance_acbar_parameters: |
   Cosmological nuisance parameters for acbar. See ./gambit cosmo_nuisance_acbar for more details.

cosmo_nuisance_BK15_parameters: |
   Cosmological nuisance parameters for Keck Array/BICEP. See ./gambit cosmo_nuisance_BK15 for more details.

cosmo_nuisance_BK14_parameters: |
   Cosmological nuisance parameters for Keck Array/BICEP. See ./gambit cosmo_nuisance_BK14 for more details.

cosmo_nuisance_BK14priors_parameters: |
   Cosmological nuisance parameters for Keck Array/BICEP. See ./gambit cosmo_nuisance_BK14priors for more details.

cosmo_nuisance_CFHTLens_correlation_parameters: |
   Cosmological nuisance parameters for CFHTLenS tomographic weak lensing likelihood. See ./gambit cosmo_nuisance_CFHTLens_correlation for more details.

cosmo_nuisance_euclid_lensing_parameters: |
   Cosmological nuisance parameters for Euclid cosmic shear likelihood. See ./gambit cosmo_nuisance_euclid_lensing for more details.

cosmo_nuisance_euclid_pk_parameters: |
   Cosmological nuisance parameters for Euclid cosmic shear likelihood. See ./gambit cosmo_nuisance_euclid_pk for more details.

cosmo_nuisance_euclid_pk_noShot_parameters: |
   Cosmological nuisance parameters for Euclid cosmic shear likelihood. See ./gambit cosmo_nuisance_euclid_pk_noShot for more details.

cosmo_nuisance_ISW_parameters: |
   Cosmological nuisance parameters for tomographic ISW likelihood. See ./gambit cosmo_nuisance_ISW for more details.

cosmo_nuisance_kids450_qe_likelihood_public_parameters: |
   Cosmological nuisance parameters for KiDS-450 shear power spectrum likelihood. See ./gambit cosmo_nuisance_kids450_qe_likelihood_public for more details.

cosmo_nuisance_ska1_parameters: |
   Cosmological nuisance parameters for SKA1 21cm intensity mapping and galaxy clustering likelihoods. See ./gambit cosmo_nuisance_ska1 for more details.

cosmo_nuisance_ska1_IM_band_parameters: |
   Cosmological nuisance parameters for SKA1 21cm intensity mapping likelihoods. See ./gambit cosmo_nuisance_ska1_IM_band for more details.

cosmo_nuisance_ska1_IM_band_noHI_parameters: |
   Cosmological nuisance parameters for SKA1 21cm intensity mapping likelihoods. See ./gambit cosmo_nuisance_ska1_IM_band_noHI for more details.

cosmo_nuisance_ska1_pk_parameters: |
   Cosmological nuisance parameters for SKA1 galaxy clustering likelihood. See ./gambit cosmo_nuisance_ska1_pk for more details.

cosmo_nuisance_ska2_pk_parameters: |
   Cosmological nuisance parameters for SKA2 galaxy clustering likelihood. See ./gambit cosmo_nuisance_ska2_pk for more details.

cosmo_nuisance_ska_lensing_parameters: |
   Cosmological nuisance parameters for SKA 1&2 cosmic shear likelihoods. See ./gambit cosmo_nuisance_ska_lensing for more details.

cosmo_nuisance_spt_parameters: |
      Cosmological nuisance parameters for acbar. See ./gambit cosmo_nuisance_spt for more details.

cosmo_nuisance_Planck_TTTEEE_parameters: |
  See model parameters in config/models.dat

cosmo_nuisance_Planck_TT_parameters: |
  See model parameters in config/models.dat

cosmo_nuisance_Planck_lite_parameters: |
  See model parameters in config/models.dat

cosmo_nuisance_SpectralDistortions_parameters: |
      Cosmological nuisance parameters for spectral distortions, i.e. FIRAS, PIXIE and PRISM. See ./gambit cosmo_nuisance_SpectralDistortions for more details.

cosmo_nuisance_dummy_parameters: |
   Dummy model for cosmological nuisance parameters that can be used by new MontePython likelihoods. This model has 10 parameters, more can be added anytime to Models/include/gambit/Models/models/CosmoNuisanceModels.hpp.
   See ./gambit cosmo_nuisance_dummy for more details.

#----------------------------
#  CosmoBit
#----------------------------

T_cmb: |
  Sets CMB temperature (to 2.7255 if not specified in the YAML file).

T_ncdm: |
   Returns the neutrino temperature in units of Tcmb.

omega_cdm: |
    Returns the cold DM density.

n0_g: |
   Returns the number density of photons today, n_0^gamma, in cm^-3.

eta0: |
   Returns the baryon-to-photon ratio today, eta_0.

Omega0_g: |
   Returns the total photon content today, Omega_gamma.

Omega0_ur: |
   Returns the total content in ultrarelativistic species today.

Omega0_r: |
   Returns the total radiation content today, Omega_r.

Omega0_m: |
   Returns the total matter content today, Omega_m.

Omega0_cdm: |
   Returns the total cold DM content today, Omega_cdm.

Omega0_ncdm: |
   Returns the total neutrino content today, Omega_ncdm.

Omega0_b: |
   Returns the total baryon content today, Omega_b.

H_at_z: |
   Returns functor that calculates the Hubble rate at given redshift z [km/s/Mpc].

H0: |
   The Hubble rate today [km/s/Mpc].

time_at_z: |
   Returns functor that calculates the time since big bang at given redshift z [s]

age_universe: |
   Age of the universe [s].

helium_abundance: |
   The He4 abundance.

primordial_power_spectrum: |
   Creates object containing the primordial power spectra of scalar, tensor, and isocurvature perturbations, for a given array of [k] values.

k_pivot: |
   Returns the comoving pivot scale, k_star in Mpc^-1.

mNu_tot: |
   Returns the total mass of neutrinos in eV.

Neff_SM: |
   Returns the effective number of neutrino species in the SM.

N_ur: |
   Returns the total number of ultra-relativistic species today.

S8_cosmo: |
   Returns S8 = sigma_8 (Omega0_m/0.3)^0.5, a measure for the amplitude of the matter power spectrum on scale 8/h Mpc.

rs_drag: |
   Returns the comoving sound horizon at baryon drag.

tau_reio: |
    Returns optical depth at reionisation.

z_reio: |
    Returns redshift of reionisation.

unlensed_Cl_TT: |
   Returns the unlensed dimensionless CMB temperature-temperature anisotro spectrum.

unlensed_Cl_EE: |
   Returns the unlensed dimensionless CMB E-mode spectrum.

unlensed_Cl_BB: |
   Returns the unlensed dimensionless CMB B-mode spectrum.

unlensed_Cl_TE: |
   Returns the unlensed dimensionless CMB TE cross-correlations.

unlensed_Cl_PhiPhi: |
   Returns the unlensed dimensionless CMB lensing potential.

lensed_Cl_TT: |
   Returns the lensed dimensionless CMB temperature-temperature anisotro spectrum.

lensed_Cl_EE: |
   Returns the lensed dimensionless CMB E-mode spectrum.

lensed_Cl_BB: |
   Returns the lensed dimensionless CMB B-mode spectrum.

lensed_Cl_TE: |
   Returns the lensed dimensionless CMB TE cross-correlations.

lensed_Cl_PhiPhi: |
   Returns the lensed dimensionless CMB lensing potential.

Neff_evolution: |
   Set or compute non-standard values of dNeff and r (T_nu/T_nu_SM) at CMB release.

eta_ratio: |
   Set or compute the ratio of the values of the baryon-to-photon ratio at BBN and today.

external_dNeff_etaBBN: |
   Compute dNeff @CMB and etaBBN for non-standard models. E.g. needed for the CosmoALP model.

minimum_abundance: |
   Compute minimal Freeze-in abundance of axion-like particles, produced via Primakoff processes.

minimum_fraction: |
   Compute the fraction of the minimal freeze-in abundance of axion-like particles, produced via Primakoff processes, to the total abundance of dark matter

total_DM_abundance: |
    Compute the total abundance of axion-like particles, produced either by misalignment or freeze-in.

Neff: |
   Returns the effective number of neutrino species.

NuMasses_SM: |
  Create a map containing neutrino masses, the corresponding number of non-cold DM components (N_ncdm) today as well as the sum of the neutrino masses. Needed to pass correct parameters to CLASS.

classy_NuMasses_Nur_input: |
   Sets all neutrino related input parameters for classy (N_ur, N_ncdm, T_ncdm, m_ncdm) and stores them in a Python dictionary.

classy_MPLike_input: |
   Sets all input parameters for classy from active montethon likelihoods and stores them in a Python dictionary. If no montethon likelihoods are in use, this will simply pass an empty dictionary.

classy_PlanckLike_input: |
   Sets all input parameters for classy needed for the calculation of active Planck CMB likelihoods. This sets the non-linear treatment to "halofit", the maximum angular scale up to which the CMB spectra are computed, and which spectra need to be computed (temperature, polarisation and/or lensing).

classy_primordial_input: |
   Sets all primordial input parameters for classy. These are the primordial helium abundance, and parameters related to the primordial power spectrum. This can either be just A_s, n_s (and r) through the function set_classy_parameters_parametrised_ps, or the full shape of the spectrum calculated from an inflationary model through the function set_classy_parameters_primordial_ps.

classy_parameters_EnergyInjection: |
   Sets all input parameters for exoclass relevant for energy injection in the early Universe. These parameters are for example the DM mass and cross section (for annihilating DM models) or the DM lifetime and fraction (decaying DM models). Further, the energy injection coefficients and the injection efficiency functions are passed.

classy_input_params: |
  Creates an object of type Classy_input, containing a Python dictionary with all relevant input parameters for the classy run.
  Additional input options for CLASS (precision parameters, more output...) can be set by setting a runOption 'classy_dict' for the function 'set_classy_input_params' and specifying these parameters.

class_get_Neff: |
  Return Neff as calculated by CLASS.

class_get_cl: |
  Return lensed CLs from class in units of muK^2  @Patrick -> check

classy_2_6_3_init: |
  Initialise CLASS 2.6.3 run through the classy python wrapper.

classy_2_9_3_init: |
  Initialise CLASS 2.9.3 run through the classy python wrapper.

classy_2_9_4_init: |
  Initialise CLASS 2.9.4 run through the classy python wrapper.

classy_3_1_0_init: |
  Initialise CLASS 3.1.0 run through the classy python wrapper.

classy_exo_2_7_2_init: |
  Initialise ExoCLASS 2.7.2 run through the classy python wrapper.

get_classy_backendDir: |
  Return the path to the CLASS version that is used in the current run.

get_classy_cosmo_object: |
  Return an instance of the CLASS python object, usually initialised as 'cosmo'. In GAMBIT, this object will be passed to MontePython for the computation of external likelihoods.

compute_Planck_lowp_TT_loglike: |
   function computes the Planck log-likelihood for a  given
   set of  Cl's for low values of l (below 30).

compute_Planck_high_TT_loglike: |
   function computes the Planck log-likelihood for a  given
   set of  Cl's for high values of l (above 30).

compute_Planck_lensing_loglike: |
   function computes the Planck lensing- log-likelihood for
   a  given set of  Cl's.

lnL_A_planck : |
   "prior"-likelihood for A_planck. Applies the Gauss bell on
    A_planck if a flat prior is chosen. Should have the same
    effect than using a Gaussian prior on it in the first place.

Planck_highl_loglike: |
   Calculates the Planck CMB likelihood for the multipole range 30 leq ell leq 2508.

Planck_lowl_loglike: |
   Computes the Planck CMB likelihood for the multipole range 2 leq ell leq 29.

Planck_lensing_loglike: |
   Computes the Planck lensing log-likelihood for a given set of C_ells. All module functions described here have the prefix function_Planck_lensing_.

Planck_nuisance_prior_loglike: |
   Provides Gaussian priors on the nuisance parameters of the Planck likelihoods, as suggested by the Planck collaboration.

Planck_sz_prior_loglike: |
   Provides priors on the tSZ and kSZ amplitudes. The correlation is unconstrained by Planck. Uses prior based on SPT and ACT data, cf. Eq. (32) of Aghanim et al. 2015 (arXiv 1507.02704).

DM_mass: |
    Dark matter mass (in GeV).

DM_fraction: |
    fraction of the abundance of the dark matter candidate in question
    (mostly a decaying component) contributing to the total DM abundance.

lifetime: |
    lifetime of the decaying dark matter component (in s).

energy_injection_spectrum: |
    Spectrum of electrons/positrons and photons injected by
    the decay or annihilation of a DM particle with a certain mass.

energy_injection_efficiency: |
   Gets the energy injection efficiency table from the darkages frontend.

f_eff: |
   Effective energy injection efficiency (constant used for on-the-spot approximation)

p_ann: |
   Annihilation rate (p_ann = f_eff * f^2 * <sv>/m)
   Unit: cm^3 s^-1 GeV^-1

lnL_p_ann: |
   Profiled likelihood on p_ann

gagg: |
   ALP-photon coupling.

# -----------
# ACROPOLIS
# -----------

Acropolis_1_2_1_init: |
    Initialise ACROPOLIS (v1.2.1)

set_input_params: |
    Sets the input parametes for Acropolis.

abundance_photodisintegration_decay: |
    Computes the abundances of primordial elements after photodisintegration by a decaying particle.

# -----------
# AlterBBN
# -----------

AlterBBN_2_2_init: |
    Initialise AlterBBN.

AlterBBN_Input: |
   Sets input parameters for an alterbbn run.

Init_AlterBBN: |
    Set the members of the AlterBBN relicparam structure to their according values and. Modify this function if you want to pass so far unimplemented options to AlterBBN.

AlterBBN_modelinfo: |
     Holds internal AlterBBN parameters in structure relicparam.

Init_cosmomodel: |
     Initialise AlterBBN internal structure.

get_NNUC: |
    Return global AlterBBN parameter NNUC (# computed element abundances).

call_nucl: |
    Backend convenience function to set all inputs for call to AlterBBN's nucl_err function to calculation BBN abundances.

call_nucl_err: |
    Backend convenience function to set all inputs for call to AlterBBN's nucl_err function to calculation BBN abundances + errors.

nucl: |
    AlterBBN function that computes element abundances during BBN.

nucl_err: |
    AlterBBN function that computes element abundances and their covariance during BBN.

BBN_LogLike: |
   Computes likelihood for BBN data.

primordial_abundances_BBN: |
   Computes primordial abundances, their uncertainties and covariance matrix after BBN, using AlterBBN.

primordial_abundances: |
   Computes primordial abundances, their uncertainties and covariance matrix today, including the effect of photodisintegration using Acropolis, if relevant.

Helium_abundance: |
    Compute predicted Helium mass fraction, Yp, and theoretical error from BBN. First vector entry mean, second standard deviation.

Helium3_abundance: |
    Compute predicted Helium3 abundance (by number w.r.t. hydrogen) and theoretical error from BBN. First vector entry mean, second standard deviation.

Deuterium_abundance: |
    Compute predicted Deuterium abundance (by number w.r.t. hydrogen) and theoretical error from BBN. First vector entry mean, second standard deviation.

Lithium7_abundance: |
    Compute predicted Lithium7 abundance (by number w.r.t. hydrogen) and theoretical error from BBN. First vector entry mean, second standard deviation.

Beryllium7_abundance: |
    Compute predicted Beryllium7 abundance (by number w.r.t. hydrogen) and theoretical error from BBN. First vector entry mean, second standard deviation.

get_abund_map_AlterBBN: |
    A map that translates element name to position of element in the ratioH (abundances) vector.

#-------------------
# NeutrinoBit capabilities
#-------------------

UPMNS: |
  Active neutrino mixing matrix (Pontecorvo-Maki–Nakagawa–Sakata matrix)

SeesawI_Theta: |
  Active-Sterile neutrino mixing matrix in the type I seesaw mechanism

SeesawI_Vnu: |
  Active neutrino mixing matrix in the type I seesaw mechanism

m_nu: |
  Matrix of active neutrinos

md21: |
  Squared mass difference between the first and second neutrino masses

md31: |
  Squared mass difference between the first and third neutrino masses

md32: |
  Squared mass difference between the second and third neutrino masses

min_mass: |
  Minimum mass of the active neutrinos

ordering: |
  Ordering of the neutrino mass eigenstates: 1 = normal, 0 = inverted

theta12: |
  Active neutrino mixing angle theta12

theta13: |
  Active neutrino mixing angle theta13

theta23: |
  Active neutrino mixing angle theta23

deltaCP: |
  CP violating phase of the UPMNS matrix

theta12_NuFit_v3_2_lnL: |
  Log-likelihood of the active neutrino mixing angle theta12 with respect to NuFit v3.2 data

theta12_NuFit_v4_1_lnL: |
  Log-likelihood of the active neutrino mixing angle theta12 with respect to NuFit v4.1 data

theta13_NuFit_v3_2_lnL: |
  Log-likelihood of the active neutrino mixing angle theta13 with respect to NuFit v3.2 data

theta13_NuFit_v4_1_lnL: |
  Log-likelihood of the active neutrino mixing angle theta13 with respect to NuFit v4.1 data

theta23_NuFit_v3_2_lnL: |
  Log-likelihood of the active neutrino mixing angle theta23 with respect to NuFit v3.2 data

theta23_NuFit_v4_1_lnL: |
  Log-likelihood of the active neutrino mixing angle theta23 with respect to NuFit v4.1 data

deltaCP_NuFit_v3_2_lnL: |
  Log-likelihood of the CP violating phase with respect to NuFit v3.2 data

deltaCP_NuFit_v4_1_lnL: |
  Log-likelihood of the CP violating phase with respect to NuFit v4.1 data

md21_NuFit_v3_2_lnL: |
  Log-likelihood of the 1-2 mass splitting with respect to NuFit v3.2 data

md21_NuFit_v4_1_lnL: |
  Log-likelihood of the 1-2 mass splitting with respect to NuFit v4.1 data

md3l_NuFit_v3_2_lnL: |
  Log-likelihood of the 3-l (l= 1 for NO, 2 for IO) mass splitting with respect to NuFit v3.2 data

md3l_NuFit_v4_1_lnL: |
  Log-likelihood of the 3-l (l= 1 for NO, 2 for IO) mass splitting with respect to NuFit v4.1 data

md21_md3l_NuFit_v4_1_lnL: |
  2D log-likelihood of the 1-2 and 3-l (l= 1 for NO, 2 for IO) mass splittings with respect to NuFit v4.1 data

sum_mnu_lnL: |
  Log-likelihood of the sum of light neutrino masses usign cosmological constraints

Unitarity: |
  Test for unitarity of the full mixing matrix

perturbativity_lnL: |
  Test for perturbativity of the Yukawa couplings

Ue1: |
  (1,1) entry of the active-sterile mixing matrix

Ue1_phase: |
  (1,1) phase of the active-sterile mixing matrix

Ue2: |
  (1,2) entry of the active-sterile mixing matrix

Ue2_phase: |
  (1,2) phase of the active-sterile mixing matrix

Ue3: |
  (1,3) entry of the active-sterile mixing matrix

Ue3_phase: |
  (1,3) phase of the active-sterile mixing matrix

Um1: |
  (2,1) entry of the active-sterile mixing matrix

Um1_phase: |
  (2,1) phase of the active-sterile mixing matrix

Um2: |
  (2,2) entry of the active-sterile mixing matrix

Um2_phase: |
  (2,2) phase of the active-sterile mixing matrix

Um3: |
  (2,3) entry of the active-sterile mixing matrix

Um3_phase: |
  (2,3) phase of the active-sterile mixing matrix

Ut1: |
  (3,1) entry of the active-sterile mixing matrix

Ut1_phase: |
  (3,1) phase of the active-sterile mixing matrix

Ut2: |
  (3,2) entry of the active-sterile mixing matrix

Ut2_phase: |
  (3,2) phase of the active-sterile mixing matrix

Ut3: |
  (3,3) entry of the active-sterile mixing matrix

Ut3_phase: |
  (3,3) phase of the active-sterile mixing matrix

Gamma_RHN23nu: |
  Decay rate of right-handed neutrinos to 3 left-handed neutrinos

Gamma_RHN2Bcl: |
  Decay rate of right-handed neutrinos to a charmed B meson and a lepton

Gamma_RHN2Bplusl: |
  Decay rate of right-handed neutrinos to a positively-charged B meson and a lepton

Gamma_RHN2Dplusl: |
  Decay rate of right-handed neutrinos to a positively-charged D meson and a lepton

Gamma_RHN2Dsl: |
  Decay rate of right-handed neutrinos to a strange D meson and a lepton

Gamma_RHN2Kplusl: |
  Decay rate of right-handed neutrinos to a positively-charged kaon and a lepton

Gamma_RHN2etanu: |
  Decay rate of right-handed neutrinos to an eta meson and a left-handed neutrino

Gamma_RHN2etaprimenu: |
  Decay rate of right-handed neutrinos to an eta prime meson and a left-handed neutrino

Gamma_RHN2llnu: |
  Decay rate of right-handed neutrinos to two leptons of different flavor and a left-handed neutrino

Gamma_RHN2null: |
  Decay rate of right-handed neutrinos to a left-handed neutrino of one flavor and a pair of leptons of another flavor

Gamma_RHN2pi0nu: |
  Decay rate of right-handed neutrinos to a neutral pion and a left-handed neutrino

Gamma_RHN2piplusl: |
  Decay rate of right-handed neutrinos to a positively-charged pion and a lepton

Gamma_RHN2rho0nu: |
  Decay rate of right-handed neutrinos to a neutral rho meson and a left-handed neutrino

Gamma_RHN2rhoplusl: |
  Decay rate of right-handed neutrinos to a positively-charged rho meson and a lepton

Gamma_RHN2Dstarplusl: |
  Decay rate of right-handed neutrinos to a positively-charged D* meson and a lepton

Gamma_RHN2Dstarsl: |
  Decay rate of right-handed neutrinos to a positively-charged Ds* and a lepton

Gamma_RHN2Jpsinu: |
  Decay rate of right-handed neutrinos to a J/psi meson and a left-handed neutrino

Gamma_RHN2etacnu: |
  Decay rate of right-handed neutrinos to a eta_c meson and a left-handed neutrino

Gamma_RHN2omeganu: |
  Decay rate of right-handed neutrinos to a omega meson and a left-handed neutrino

Gamma_RHN2phinu: |
  Decay rate of right-handed neutrinos to a phi meson and a left-handed neutrino

Gamma_RHN2nuuubar: |
  Decay rate of right-handed neutrinos to a left-handed neutrino and a meson composed of up-type quarks

Gamma_RHN2nuddbar: |
  Decay rate of right-handed neutrinos to a left-handed neutrino and a meson composed of down-type quarks

Gamma_RHN2ludbar: |
  Decay rate of right-handed neutrinos to a lepton, one up-type and one down-type quark

Gamma_BBN: |
  Total decay rate for right-handed neutrinos, combining all decays listed

lnL_bbn: |
  Log-likelihood for the lifetime of right-handed neutrinos, based on BBN constraint

R_K: |
  Lepton universality ratio of Kaon decays to leptons

R_pi: |
  Lepton universality ratio of pion decays to leptons

R_tau: |
  Lepton universality ratio of tau decays to leptons

R_W: |
  Lepton universality ratio of W decays to leptons

lnL_R_K: |
  Log-likelihood for lepton universality ratio of Kaon decays to leptons

lnL_R_pi: |
  Log-likelihood for lepton universality ratio of pion decays to leptons

lnL_R_tau: |
  Log-likelihood for lepton universality ratio of tau decays to leptons

lnL_R_W: |
  Log-likelihood for lepton universality ratio of W decays to leptons

calc_Vus: |
  Calculate optimized value of Vus for Theta

lnLckm_Vus:
  Log-likelihood for CKM unitarity using Vus as input parameter

lnLckm_Vusmin: |
  Log-likelihood for CKM unitarity profiling over Vus

Thalf_0nubb_Ge: |
  Neutrinoless double beta half-life for 76Ge detector

Thalf_0nubb_Xe: |
  Neutrinoless double beta half-life for 136Xe detector

lnL_0nubb_GERDA: |
  Log-likelihood for the neutrinoless double beta decay rate for the 76Ge detector

lnL_0nubb_KamLAND_Zen: |
  Log-likelihood for the neutrinoless double beta decay rate for the 136Xe detector

lnL_0nubb: |
  Log-likelihood for all neutrinoless double beta decay experiments

mbb_0nubb_Ge: |
  effective neutrino mass (mbetabeta) from neutrinoless double beta for 76Ge detector

mbb_0nubb_Xe: |
  effective neutrino mass (mbetabeta) from neutrinoless double beta for 136Xe detector

lnL_mbb_0nubb_GERDA: |
  Log-likelihood for the effective neutrino mass (mbetabeta) for the 76Ge detector

lnL_mbb_0nubb_KamLAND_Zen: |
  Log-likelihood for the effective neutrino mass (mbetabeta) for the 136Xe detector

lnL_mbb_0nubb: |
  Log-likelihood for the effective neutrino mass (mbetabeta) for the 136Xe detector and 76Ge detector

lnLatlase: |
  Log-likelihood for direct searches of right-handed neutrinos in the ATLAS experiment in the electron sector

lnLatlasmu: |
  Log-likelihood for direct searches of right-handed neutrinos in the ATLAS experiment in the muon sector

lnLcharme: |
  Log-likelihood for direct searches of right-handed neutrinos in the CHARM experiment in the electron sector

lnLcharmmu: |
  Log-likelihood for direct searches of right-handed neutrinos in the CHARM experiment in the muon sector

lnLcharmtau: |
  Log-likelihood for direct searches of right-handed neutrinos in the CHARM experiment in the tau sector

lnLdelphi_shortlived: |
  Log-likelihood for direct searches of short-lived right-handed neutrinos in the Delphi experiment

lnLdelphi_longlived: |
  Log-likelihood for direct searches of long-lived right-handed neutrinos in the Delphi experiment

lnLe949: |
  Log-likelihood for direct searches of right-handed neutrinos in the E949 experiment

lnLlhce: |
  Log-likelihood for direct searches of right-handed neutrinos in the LHC experiment in the electron sector

lnLlhcmu: |
  Log-likelihood for direct searches of right-handed neutrinos in the LHC experiment in the muon sector

lnLnutev: |
  Log-likelihood for direct searches of right-handed neutrinos in the NuTeV experiment

lnLpienu: |
  Log-likelihood for direct searches of right-handed neutrinos in the PieNu experiment

lnLps191e: |
  Log-likelihood for direct searches of right-handed neutrinos in the PS191 experiment in the electron sector

lnLps191mu: |
  Log-likelihood for direct searches of right-handed neutrinos in the PS191 experiment in the muon sector

RHN_coupling_slide: |
  Artificial coupling slide

#-------------------------------------
#  Capgen capabilities
#-------------------------------------

CaptnGeneral_2_1_init: |
  Initialize Captn' general 2.1 backend.

captn_init: |
  Actually initialize Captn' general.

cap_sun_saturation: |
  Compute the saturation value of dark matter capture in the Sun based on halo params.

cap_Sun_vnqn_isoscalar: |
  Compute v^n or q^n solar capture rate.

captn_init_oper: |
  Initalizes stuff specific to non-relativistic effective operator method

captn_NREO: |
  Computes capture rate using non-relativistic effective operator method

captn_populate_array: |
  Inserts the desired value for the constant picked by its indices

c0_1_cap: |
  The c^{0}_{1} coupling constant from arxiv 1501.03729

c0_2_cap: |
  The c^{0}_{2} coupling constant from arxiv 1501.03729

c0_3_cap: |
  The c^{0}_{3} coupling constant from arxiv 1501.03729

c0_4_cap: |
  The c^{0}_{4} coupling constant from arxiv 1501.03729

c0_5_cap: |
  The c^{0}_{5} coupling constant from arxiv 1501.03729

c0_6_cap: |
  The c^{0}_{6} coupling constant from arxiv 1501.03729

c0_7_cap: |
  The c^{0}_{7} coupling constant from arxiv 1501.03729

c0_8_cap: |
  The c^{0}_{8} coupling constant from arxiv 1501.03729

c0_9_cap: |
  The c^{0}_{9} coupling constant from arxiv 1501.03729

c0_10_cap: |
  The c^{0}_{10} coupling constant from arxiv 1501.03729

c0_11_cap: |
  The c^{0}_{11} coupling constant from arxiv 1501.03729

c0_12_cap: |
  The c^{0}_{12} coupling constant from arxiv 1501.03729

c0_13_cap: |
  The c^{0}_{13} coupling constant from arxiv 1501.03729

c0_14_cap: |
  The c^{0}_{14} coupling constant from arxiv 1501.03729

c0_15_cap: |
  The c^{0}_{15} coupling constant from arxiv 1501.03729

c1_1_cap: |
  The c^{1}_{1} coupling constant from arxiv 1501.03729

c1_2_cap: |
  The c^{1}_{2} coupling constant from arxiv 1501.03729

c1_3_cap: |
  The c^{1}_{3} coupling constant from arxiv 1501.03729

c1_4_cap: |
  The c^{1}_{4} coupling constant from arxiv 1501.03729

c1_5_cap: |
  The c^{1}_{5} coupling constant from arxiv 1501.03729

c1_6_cap: |
  The c^{1}_{6} coupling constant from arxiv 1501.03729

c1_7_cap: |
  The c^{1}_{7} coupling constant from arxiv 1501.03729

c1_8_cap: |
  The c^{1}_{8} coupling constant from arxiv 1501.03729

c1_9_cap: |
  The c^{1}_{9} coupling constant from arxiv 1501.03729

c1_10_cap: |
  The c^{1}_{10} coupling constant from arxiv 1501.03729

c1_11_cap: |
  The c^{1}_{11} coupling constant from arxiv 1501.03729

c1_12_cap: |
  The c^{1}_{12} coupling constant from arxiv 1501.03729

c1_13_cap: |
  The c^{1}_{13} coupling constant from arxiv 1501.03729

c1_14_cap: |
  The c^{1}_{14} coupling constant from arxiv 1501.03729

c1_15_cap: |
  The c^{1}_{15} coupling constant from arxiv 1501.03729

jwimp: |
  Spin of the Dark Matter particle created with map_to_cap() in NREO model.

#-------------------------------------
#  CalcHEP capabilities
#-------------------------------------

CalcHEP_3_6_27_init: |
  Initialise CalcHEP backend.

generate_decay_code: |
  Generates the codelet for a 1->2 process in CalcHEP.

generate_xsec_code: |
  Generates the codelet for a 2->2 process in CalcHEP.

Assign_Value: |
  Assigns a numerical value to a given CalcHEP parameter (with error-checking).

Assign_Widths: |
  Passes the width from each BSM particle (+ top quark) in the model, from the DecayTable to CalcHEP.

Assign_All_Values: |
  Takes all parameters in a model as given by the vector of SpectrumParameters, and assigns them by value to the appropriate CalcHEP parameter names.

CH_Decay_Width: |
  Provides spin-averaged decay width for 2 body decay process in CM frame at tree-level.

CH_Sigma_V: |
  Computes annihilation cross-section for 2->2 process, DM+DMbar -> X + Y at tree level. Coannihilations not currently supported; we require the mass of both in states are equal.

setModel: |
  Set the model within CalcHEP.

pdg2mass: |
  Returns the name of the mass parameter within CalcHEP for a given PDG code.

pdg2width: |
  Returns the name of the width parameter within CalcHEP for a given PDG code.

calcMainFunc: |
  Calculates and updates all PUBLIC (model-dependent) parameters in CalcHEP.

pMass: |
  Obtains the value of the mass of a particle, for a given CalcHEP particle name.

getMEcode: |
  Generates shared object file computing matrix element - or points to if it already exists.

passParameters: |
  Exports numerical values of parameters to the dynamic CalcHEP matrix element code

varNames: |
  CalcHEP's internal list of variable names.

#------------------------
#  Rivet & Contur capabilites
#-----------------------

Rivet_3_1_4_init: |
  Initialise Rivet backend

Rivet_measurements: |
  Run's rivet on current hepmc event. Creates output YODA object on COLLIDER_FINALISE

addAnalysisLibPath: |
  Wrapper for Rivet's addaAnalysisLibPath. Adds a path to Rivet's AnalysisLibPath environment variable.

Contur_2_1_1_init: |
  Initialise Contur backend

Contur_GetAnalyses: |
  Wrapper for Contur's static_db.getAnalyses(). Gets a string vector of all the analyses known to this version of Contur for a given beam energy, e.g. "13TeV".

LHC_measurements: |
  Produces a Contur_output object. Typically will require some form of yoda input to run contur on.

LHC_measurements_LogLike: |
   Extracts the LLR from a Contur_output object (including factor -2 correction for GAMBIT).

LHC_measurements_LogLike_perPool: |
  Extracts a map_str_dbl containing each pool and its individual LLR contribution.

LHC_measurements_histotags_perPool: |
  Extracts the name, as a string, of the histogram(s) that provide exclusion for each bin. Useless except for single param points.

#---------------------
# DirecDM capabilities
#---------------------

DirectDM_2_2_0_init: |
  Initialise the DirectDM backend

get_NR_WCs_flav: |
  Get Wilson Coefficients at 2 GeV in a quark flavour matching scheme.

DirectDMNuisanceParameters: |
  Extract the nuisance parameters for DirectDM as a map

#--------------------------------
#  Vacuum stability capabilities
#--------------------------------

VS_likelihood: |
  Computes the likelihood associated with the stability of the scalar potential

VS_results: |
  Results from a Vevacious run in the format of a string to double map

check_vacuum_stability: |
  Computes the stability of a scalar potential with Vevacious

compare_panic_vacua: |
  Compares two vacua to check if they are the same

panic_vacua: |
  List of requested panic vacua

tunnelling_strategy: |
  List of requested tunnelling strategies

vevacious_file_location: |
    Sets the name and locations of the ini files for vevacious for each model, since they might not be just <MODELNAME>.vin, etc. Model dependent.

init_vevacious: |
    Initialize vevacious. Set potential runOptions for vevacious in the YAML file in the rules section for this capability. Model independent.

vevacious_1_0_init: |
    Initialization of vevacious 1.0 backend.

pass_spectrum_to_vevacious: |
    Adds all entries of the spectrum object (as SLHAea) that need to be passed to vevacious to an instance of type SpectrumEntriesForVevacious and returns this instance. The actual passing happens in the helper function exec_pass_spectrum_to_vevacious which gets executed every time before a vevacious call. Model dependent.

#-------------------------------------
#  ObjectivesBit capabilities
#-------------------------------------

gaussian: |
  Multi-dimensional Gaussian centered at 0.5 with diagonal covariances of 0.1^2.
rosenbrock: |
  Multi-dimensional generalization of 2d Rosenbrock function. See https://en.wikipedia.org/wiki/Rosenbrock_function
himmelblau: |
  Two-dimensional Himmelblau function. See https://en.wikipedia.org/wiki/Himmelblau%27s_function
mccormick: |
  Two-dimensional McCormick function.
ackley: |
  Multi-dimensional Ackely function. See https://en.wikipedia.org/wiki/Ackley_function
eggbox: |
  Multi-dimensional eggbox function. Test problem 2 from https://arxiv.org/abs/1306.2144
rastrigin: |
<<<<<<< HEAD
  Multi-dimensional Rastrigin function. See https://en.wikipedia.org/wiki/Rastrigin_function 
=======
  Multi-dimensional Rastrigin function. See https://en.wikipedia.org/wiki/Rastrigin_function

>>>>>>> c5e8a30a
beale: |
  Two-dimensional Beale function.
shells: |
  Multi-dimensional Gausian shells. Test problem 1 from https://arxiv.org/abs/1306.2144
styblinski_tang: |
  Multi-dimensional Styblinski-Tang function.
easom: |
  Two-dimensional Easom function.
tf1: |
  Analytic function 1 from https://arxiv.org/abs/2101.04525
tf2: |
  Analytic function 2 from https://arxiv.org/abs/2101.04525
tf3: |
  Analytic function 3 from https://arxiv.org/abs/2101.04525
tf4: |
  Analytic function 4 from https://arxiv.org/abs/2101.04525

trivial_1d_parameters: |
  Model parameters for the trivial 1D model

trivial_2d_parameters: |
  Model parameters for the trivial 2D model

trivial_3d_parameters: |
  Model parameters for the trivial 3D model

trivial_4d_parameters: |
  Model parameters for the trivial 4D model

trivial_5d_parameters: |
  Model parameters for the trivial 5D model

trivial_7d_parameters: |
  Model parameters for the trivial 7D model

trivial_10d_parameters: |
  Model parameters for the trivial 10D model<|MERGE_RESOLUTION|>--- conflicted
+++ resolved
@@ -6270,12 +6270,7 @@
 eggbox: |
   Multi-dimensional eggbox function. Test problem 2 from https://arxiv.org/abs/1306.2144
 rastrigin: |
-<<<<<<< HEAD
-  Multi-dimensional Rastrigin function. See https://en.wikipedia.org/wiki/Rastrigin_function 
-=======
   Multi-dimensional Rastrigin function. See https://en.wikipedia.org/wiki/Rastrigin_function
-
->>>>>>> c5e8a30a
 beale: |
   Two-dimensional Beale function.
 shells: |
