--- conflicted
+++ resolved
@@ -287,7 +287,6 @@
     year = "2011"
 }
 
-<<<<<<< HEAD
 # Contur
 @article{Butterworth:2016sqg,
     author = {Butterworth, Jonathan M. and Grellscheid, David and Kr\"amer, Michael and Sarrazin, Bj\"orn and Yallup, David},
@@ -303,8 +302,6 @@
     year = "2017"
 }
 
-# DarkAges
-=======
 # CLASS v3
 @article{Lucca:2019rxf,
     author = {Lucca, Matteo and Sch\"oneberg, Nils and Hooper, Deanna C. and Lesgourgues, Julien and Chluba, Jens},
@@ -321,7 +318,6 @@
 }
 
 # DarkAges (and ExoCLASS)
->>>>>>> c5e8a30a
 @article{Stocker:2018avm,
     author = {St\"ocker, Patrick and Kr\"amer, Michael and Lesgourgues, Julien and Poulin, Vivian},
     title = "{Exotic energy injection with ExoCLASS: Application to the Higgs portal model and evaporating black holes}",
@@ -1158,7 +1154,6 @@
     year = "2020"
 }
 
-<<<<<<< HEAD
 # ATLAS_FullLikes
 @techreport{ATL-PHYS-PUB-2019-029,
     title = "{Reproducing searches for new physics with the ATLAS experiment through publication of full statistical likelihoods}",
@@ -1190,7 +1185,8 @@
     author = {Lukas Heinrich and Matthew Feickert and Giordon Stark and Kyle Cranmer},
     title = {pyhf: pure-Python implementation of HistFactory statistical models},
     journal = {Journal of Open Source Software}
-=======
+}
+
 # HepLike
 @article{Bhom:2020bfe,
     author = "Bhom, Jihyun and Chrzaszcz, Marcin",
@@ -1203,5 +1199,4 @@
     volume = "254",
     pages = "107235",
     year = "2020"
->>>>>>> c5e8a30a
 }