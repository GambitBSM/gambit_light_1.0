--- conflicted
+++ resolved
@@ -1154,7 +1154,6 @@
     year = "2020"
 }
 
-<<<<<<< HEAD
 # ATLAS_FullLikes
 @techreport{ATL-PHYS-PUB-2019-029,
     title = "{Reproducing searches for new physics with the ATLAS experiment through publication of full statistical likelihoods}",
@@ -1188,12 +1187,10 @@
     journal = {Journal of Open Source Software}
 }
 
-=======
 # pbarlike
 @article{DarkRayNet:2021,
   title = {Constraining dark matter annihilation with cosmic ray antiprotons using neural networks},
   url = {http://arxiv.org/abs/2107.12395},
-  abstract = {The interpretation of data from indirect detection experiments searching for dark matter annihilations requires computationally expensive simulations of cosmic-ray propagation. In this work we present a new method based on Recurrent Neural Networks that signiﬁcantly accelerates simulations of secondary and dark matter Galactic cosmic ray antiprotons while achieving excellent accuracy. This approach allows for an eﬃcient proﬁling or marginalisation over the nuisance parameters of a cosmic ray propagation model in order to perform parameter scans for a wide range of dark matter models. We identify importance sampling as particularly suitable for ensuring that the network is only evaluated in welltrained parameter regions. We present resulting constraints using the most recent AMS-02 antiproton data on several models of Weakly Interacting Massive Particles. The fully trained networks are released as DarkRayNet together with this work and achieve a speed-up of the runtime by at least two orders of magnitude compared to conventional approaches.},
   language = {en},
   urldate = {2021-10-13},
   journal = {arXiv:2107.12395 [astro-ph, physics:hep-ph]},
@@ -1204,7 +1201,7 @@
   keywords = {Astrophysics - High Energy Astrophysical Phenomena, High Energy Physics - Phenomenology, Computer Science - Machine Learning},
   file = {Kahlhoefer et al. - 2021 - Constraining dark matter annihilation with cosmic .pdf:/home/sowmiya/Zotero/storage/N67XRM5K/Kahlhoefer et al. - 2021 - Constraining dark matter annihilation with cosmic .pdf:application/pdf},
 }
->>>>>>> 228db032
+
 # HepLike
 @article{Bhom:2020bfe,
     author = "Bhom, Jihyun and Chrzaszcz, Marcin",
