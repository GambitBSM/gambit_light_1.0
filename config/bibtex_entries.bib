# GAMBIT
@article{GAMBIT:2017yxo,
    author = "Athron, Peter and others",
    collaboration = "GAMBIT",
    title = "{GAMBIT: The Global and Modular Beyond-the-Standard-Model Inference Tool}",
    eprint = "1705.07908",
    archivePrefix = "arXiv",
    primaryClass = "hep-ph",
    reportNumber = "COEPP-MN-17-6, NORDITA-2017-074, DESY-17-236, CERN-TH-2017-166, CoEPP-MN-17-6, NORDITA 2017-074, gambit-code-2017",
    doi = "10.1140/epjc/s10052-017-5321-8",
    journal = "Eur. Phys. J. C",
    volume = "77",
    number = "11",
    pages = "784",
    year = "2017",
    note = "[Addendum: Eur.Phys.J.C 78, 98 (2018)]"
}
@article{Kvellestad:2019vxm,
    author = "Kvellestad, Anders and Scott, Pat and White, Martin",
    title = "{GAMBIT and its Application in the Search for Physics Beyond the Standard Model}",
    eprint = "1912.04079",
    archivePrefix = "arXiv",
    primaryClass = "hep-ph",
    reportNumber = "gambit-physics-2019, gambit-code-2019",
    doi = "10.1016/j.ppnp.2020.103769",
    month = "12",
    year = "2019"
}

# GUM
@article{Bloor:2021gtp,
    author = "Bloor, Sanjay and Gonzalo, Tom\'as E. and Scott, Pat and Chang, Christopher and Raklev, Are and Camargo-Molina, Jos\'e Eliel and Kvellestad, Anders and Renk, Janina J. and Athron, Peter and Bal\'azs, Csaba",
    title = "{The GAMBIT Universal Model Machine: from Lagrangians to Likelihoods}",
    eprint = "2107.00030",
    archivePrefix = "arXiv",
    primaryClass = "hep-ph",
    reportNumber = "TTK-21-24, gambit-code-21",
    month = "6",
    year = "2021"
}

# ColliderBit
@article{GAMBIT:2017qxg,
    author = "Bal\'azs, Csaba and others",
    collaboration = "GAMBIT",
    title = "{ColliderBit: a GAMBIT module for the calculation of high-energy collider observables and likelihoods}",
    eprint = "1705.07919",
    archivePrefix = "arXiv",
    primaryClass = "hep-ph",
    reportNumber = "gambit-code-2017",
    doi = "10.1140/epjc/s10052-017-5285-8",
    journal = "Eur. Phys. J. C",
    volume = "77",
    number = "11",
    pages = "795",
    year = "2017"
}

# CosmoBit
@article{GAMBITCosmologyWorkgroup:2020htv,
    author = "Renk, Janina J. and others",
    collaboration = "GAMBIT Cosmology Workgroup",
    title = "{CosmoBit: A GAMBIT module for computing cosmological observables and likelihoods}",
    eprint = "2009.03286",
    archivePrefix = "arXiv",
    primaryClass = "astro-ph.CO",
    reportNumber = "gambit-code-2020, TTK-20-27",
    doi = "10.1088/1475-7516/2021/02/022",
    journal = "JCAP",
    volume = "02",
    pages = "022",
    year = "2021"
}

# DarkBit
@article{GAMBITDarkMatterWorkgroup:2017fax,
    author = "Bringmann, Torsten and others",
    collaboration = "GAMBIT Dark Matter Workgroup",
    title = "{DarkBit: A GAMBIT module for computing dark matter observables and likelihoods}",
    eprint = "1705.07920",
    archivePrefix = "arXiv",
    primaryClass = "hep-ph",
    reportNumber = "DESY-17-235, NORDITA-2017-076, gambit-code-2017",
    doi = "10.1140/epjc/s10052-017-5155-4",
    journal = "Eur. Phys. J. C",
    volume = "77",
    number = "12",
    pages = "831",
    year = "2017"
}

# DecayBit, PrecisionBit, SpecBit
@article{GAMBITModelsWorkgroup:2017ilg,
    author = "Athron, Peter and others",
    collaboration = "GAMBIT Models Workgroup",
    title = "{SpecBit, DecayBit and PrecisionBit: GAMBIT modules for computing mass spectra, particle decay rates and precision observables}",
    eprint = "1705.07936",
    archivePrefix = "arXiv",
    primaryClass = "hep-ph",
    reportNumber = "COEPP-MN-17-7, CoEPP-MN-17-7, gambit-code, gambit-code-2017",
    doi = "10.1140/epjc/s10052-017-5390-8",
    journal = "Eur. Phys. J. C",
    volume = "78",
    number = "1",
    pages = "22",
    year = "2018"
}

# FlavBit
@article{GAMBITFlavourWorkgroup:2017dbx,
    author = "Bernlochner, Florian U. and others",
    collaboration = "GAMBIT Flavour Workgroup",
    title = "{FlavBit: A GAMBIT module for computing flavour observables and likelihoods}",
    eprint = "1705.07933",
    archivePrefix = "arXiv",
    primaryClass = "hep-ph",
    reportNumber = "NORDITA-2017-077, CERN-TH-2017-167, NORDITA 2017-077, gambit-code-2017",
    doi = "10.1140/epjc/s10052-017-5157-2",
    journal = "Eur. Phys. J. C",
    volume = "77",
    number = "11",
    pages = "786",
    year = "2017"
}

# NeutrinoBit
@article{Chrzaszcz:2019inj,
    author = "Chrzaszcz, Marcin and Drewes, Marco and Gonzalo, Tom\'as E. and Harz, Julia and Krishnamurthy, Suraj and Weniger, Christoph",
    title = "{A frequentist analysis of three right-handed neutrinos with GAMBIT}",
    eprint = "1908.02302",
    archivePrefix = "arXiv",
    primaryClass = "hep-ph",
    reportNumber = "gambit-physics-2019",
    doi = "10.1140/epjc/s10052-020-8073-9",
    journal = "Eur. Phys. J. C",
    volume = "80",
    number = "6",
    pages = "569",
    year = "2020"
}

<<<<<<< HEAD
# Acropolis
=======
# ACROPOLIS
>>>>>>> 710b3663
@article{Depta:2020mhj,
    author = "Depta, Paul Frederik and Hufnagel, Marco and Schmidt-Hoberg, Kai",
    title = "{ACROPOLIS: A generiC fRamework fOr Photodisintegration Of LIght elementS}",
    eprint = "2011.06518",
    archivePrefix = "arXiv",
    primaryClass = "hep-ph",
    reportNumber = "DESY-20-161, DESY 20-161, ULB-TH/20-16",
    doi = "10.1088/1475-7516/2021/03/061",
    journal = "JCAP",
    volume = "03",
    pages = "061",
    year = "2021"
}
<<<<<<< HEAD
=======
@article{Depta:2020zbh,
    author = "Depta, Paul Frederik and Hufnagel, Marco and Schmidt-Hoberg, Kai",
    title = "{Updated BBN constraints on electromagnetic decays of MeV-scale particles}",
    eprint = "2011.06519",
    archivePrefix = "arXiv",
    primaryClass = "hep-ph",
    reportNumber = "DESY-20-160, DESY 20-160, ULB-TH/20-15",
    doi = "10.1088/1475-7516/2021/04/011",
    journal = "JCAP",
    volume = "04",
    pages = "011",
    year = "2021"
}
@article{Hufnagel:2018bjp,
    author = "Hufnagel, Marco and Schmidt-Hoberg, Kai and Wild, Sebastian",
    title = "{BBN constraints on MeV-scale dark sectors. Part II. Electromagnetic decays}",
    eprint = "1808.09324",
    archivePrefix = "arXiv",
    primaryClass = "hep-ph",
    reportNumber = "DESY 18-133, DESY-18-133",
    doi = "10.1088/1475-7516/2018/11/032",
    journal = "JCAP",
    volume = "11",
    pages = "032",
    year = "2018"
}
>>>>>>> 710b3663

# AlterBBN
@article{Arbey:2011nf,
    author = "Arbey, Alexandre",
    title = "{AlterBBN: A program for calculating the BBN abundances of the elements in alternative cosmologies}",
    eprint = "1106.1363",
    archivePrefix = "arXiv",
    primaryClass = "astro-ph.CO",
    reportNumber = "CERN-PH-TH-2011-135, LYCEN-2011-06",
    doi = "10.1016/j.cpc.2012.03.018",
    journal = "Comput. Phys. Commun.",
    volume = "183",
    pages = "1822--1831",
    year = "2012"
}
@article{Arbey:2018zfh,
    author = "Arbey, A. and Auffinger, J. and Hickerson, K. P. and Jenssen, E. S.",
    title = "{AlterBBN v2: A public code for calculating Big-Bang nucleosynthesis constraints in alternative cosmologies}",
    eprint = "1806.11095",
    archivePrefix = "arXiv",
    primaryClass = "astro-ph.CO",
    reportNumber = "CERN-TH-2018-146",
    doi = "10.1016/j.cpc.2019.106982",
    journal = "Comput. Phys. Commun.",
    volume = "248",
    pages = "106982",
    year = "2020"
}

# CalcHEP
@article{Pukhov:2004ca,
    author = "Pukhov, A.",
    title = "{CalcHEP 2.3: MSSM, structure functions, event generation, batchs, and generation of matrix elements for other packages}",
    eprint = "hep-ph/0412191",
    archivePrefix = "arXiv",
    month = "12",
    year = "2004"
}
@article{Belyaev:2012qa,
    author = "Belyaev, Alexander and Christensen, Neil D. and Pukhov, Alexander",
    title = "{CalcHEP 3.4 for collider physics within and beyond the Standard Model}",
    eprint = "1207.6082",
    archivePrefix = "arXiv",
    primaryClass = "hep-ph",
    reportNumber = "PITT-PACC-1209",
    doi = "10.1016/j.cpc.2013.01.014",
    journal = "Comput. Phys. Commun.",
    volume = "184",
    pages = "1729--1769",
    year = "2013"
}

# Capt'n General
@article{GAMBIT:2018eea,
    author = "Athron, Peter and others",
    collaboration = "GAMBIT",
    title = "{Global analyses of Higgs portal singlet dark matter models using GAMBIT}",
    eprint = "1808.10465",
    archivePrefix = "arXiv",
    primaryClass = "hep-ph",
    reportNumber = "ADP-18-22/T1070, COEPP-MN-18-6, DESY-18-141, TTK-18-34, gambit-physics, gambit-physics-2018",
    doi = "10.1140/epjc/s10052-018-6513-6",
    journal = "Eur. Phys. J. C",
    volume = "79",
    number = "1",
    pages = "38",
    year = "2019"
}
@inproceedings{Kozar:2021iur,
    author = "Kozar, Neal Avis and Caddell, Ashlee and Fraser-Leach, Luke and Scott, Pat and Vincent, Aaron C.",
    title = "{Capt'n General: A generalized stellar dark matter capture and heat transport code}",
    booktitle = "{Tools for High Energy Physics and Cosmology}",
    eprint = "2105.06810",
    archivePrefix = "arXiv",
    primaryClass = "hep-ph",
    month = "5",
    year = "2021"
}

# CLASS
@article{Blas:2011rf,
    author = "Blas, Diego and Lesgourgues, Julien and Tram, Thomas",
    title = "{The Cosmic Linear Anisotropy Solving System (CLASS) II: Approximation schemes}",
    eprint = "1104.2933",
    archivePrefix = "arXiv",
    primaryClass = "astro-ph.CO",
    reportNumber = "CERN-PH-TH-2011-082, LAPTH-010-11",
    doi = "10.1088/1475-7516/2011/07/034",
    journal = "JCAP",
    volume = "07",
    pages = "034",
    year = "2011"
}

# CLASS v3
@article{Lucca:2019rxf,
    author = {Lucca, Matteo and Sch\"oneberg, Nils and Hooper, Deanna C. and Lesgourgues, Julien and Chluba, Jens},
    title = "{The synergy between CMB spectral distortions and anisotropies}",
    eprint = "1910.04619",
    archivePrefix = "arXiv",
    primaryClass = "astro-ph.CO",
    reportNumber = "TTK-19-39, ULB-TH/19-08",
    doi = "10.1088/1475-7516/2020/02/026",
    journal = "JCAP",
    volume = "02",
    pages = "026",
    year = "2020"
}

# DarkAges (and ExoCLASS)
@article{Stocker:2018avm,
    author = {St\"ocker, Patrick and Kr\"amer, Michael and Lesgourgues, Julien and Poulin, Vivian},
    title = "{Exotic energy injection with ExoCLASS: Application to the Higgs portal model and evaporating black holes}",
    eprint = "1801.01871",
    archivePrefix = "arXiv",
    primaryClass = "astro-ph.CO",
    doi = "10.1088/1475-7516/2018/03/018",
    journal = "JCAP",
    volume = "03",
    pages = "018",
    year = "2018"
}

# DarkSUSY
@article{Gondolo:2004sc,
    author = "Gondolo, P. and Edsjo, J. and Ullio, P. and Bergstrom, L. and Schelke, Mia and Baltz, E. A.",
    title = "{DarkSUSY: Computing supersymmetric dark matter properties numerically}",
    eprint = "astro-ph/0406204",
    archivePrefix = "arXiv",
    reportNumber = "SLAC-PUB-10562",
    doi = "10.1088/1475-7516/2004/07/008",
    journal = "JCAP",
    volume = "07",
    pages = "008",
    year = "2004"
}
@article{Bringmann:2018lay,
    author = {Bringmann, Torsten and Edsj\"o, Joakim and Gondolo, Paolo and Ullio, Piero and Bergstr\"om, Lars},
    title = "{DarkSUSY 6 : An Advanced Tool to Compute Dark Matter Properties Numerically}",
    eprint = "1802.03399",
    archivePrefix = "arXiv",
    primaryClass = "hep-ph",
    doi = "10.1088/1475-7516/2018/07/033",
    journal = "JCAP",
    volume = "07",
    pages = "033",
    year = "2018"
}

# DDCalc
@article{GAMBIT:2017fax,
    author = "Bringmann, Torsten and others",
    collaboration = "GAMBIT Dark Matter Workgroup",
    title = "{DarkBit: A GAMBIT module for computing dark matter observables and likelihoods}",
    eprint = "1705.07920",
    archivePrefix = "arXiv",
    primaryClass = "hep-ph",
    reportNumber = "DESY-17-235, NORDITA-2017-076, gambit-code-2017",
    doi = "10.1140/epjc/s10052-017-5155-4",
    journal = "Eur. Phys. J. C",
    volume = "77",
    number = "12",
    pages = "831",
    year = "2017"
}
@article{GAMBIT:2018eea,
    author = "Athron, Peter and others",
    collaboration = "GAMBIT",
    title = "{Global analyses of Higgs portal singlet dark matter models using GAMBIT}",
    eprint = "1808.10465",
    archivePrefix = "arXiv",
    primaryClass = "hep-ph",
    reportNumber = "ADP-18-22/T1070, COEPP-MN-18-6, DESY-18-141, TTK-18-34, gambit-physics, gambit-physics-2018",
    doi = "10.1140/epjc/s10052-018-6513-6",
    journal = "Eur. Phys. J. C",
    volume = "79",
    number = "1",
    pages = "38",
    year = "2019"
}

# DirectDM
@article{Bishara:2017nnn,
    author = "Bishara, Fady and Brod, Joachim and Grinstein, Benjamin and Zupan, Jure",
    title = "{DirectDM: a tool for dark matter direct detection}",
    eprint = "1708.02678",
    archivePrefix = "arXiv",
    primaryClass = "hep-ph",
    reportNumber = "DO-TH-17-11, OUTP-17-08P",
    month = "8",
    year = "2017"
}
@article{Brod:2017bsw,
    author = "Brod, Joachim and Gootjes-Dreesbach, Aaron and Tammaro, Michele and Zupan, Jure",
    title = "{Effective Field Theory for Dark Matter Direct Detection up to Dimension Seven}",
    eprint = "1710.10218",
    archivePrefix = "arXiv",
    primaryClass = "hep-ph",
    reportNumber = "DO-TH-17-21, DO-TH 17/21",
    doi = "10.1007/JHEP10(2018)065",
    journal = "JHEP",
    volume = "10",
    pages = "065",
    year = "2018"
}

# FeynHiggs
@article{Bahl:2017aev,
    author = "Bahl, Henning and Heinemeyer, Sven and Hollik, Wolfgang and Weiglein, Georg",
    title = "{Reconciling EFT and hybrid calculations of the light MSSM Higgs-boson mass}",
    eprint = "1706.00346",
    archivePrefix = "arXiv",
    primaryClass = "hep-ph",
    reportNumber = "DESY-17-072, IFT-UAM-CSIC-17-047, MPP-2017-108",
    doi = "10.1140/epjc/s10052-018-5544-3",
    journal = "Eur. Phys. J. C",
    volume = "78",
    number = "1",
    pages = "57",
    year = "2018"
}
@article{Bahl:2016brp,
    author = "Bahl, Henning and Hollik, Wolfgang",
    title = "{Precise prediction for the light MSSM Higgs boson mass combining effective field theory and fixed-order calculations}",
    eprint = "1608.01880",
    archivePrefix = "arXiv",
    primaryClass = "hep-ph",
    doi = "10.1140/epjc/s10052-016-4354-8",
    journal = "Eur. Phys. J. C",
    volume = "76",
    number = "9",
    pages = "499",
    year = "2016"
}
@article{Hahn:2013ria,
    author = "Hahn, T. and Heinemeyer, S. and Hollik, W. and Rzehak, H. and Weiglein, G.",
    title = "{High-Precision Predictions for the Light CP -Even Higgs Boson Mass of the Minimal Supersymmetric Standard Model}",
    eprint = "1312.4937",
    archivePrefix = "arXiv",
    primaryClass = "hep-ph",
    reportNumber = "DESY-13-248, FR-PHENO-2013-018, MPP-2013-317",
    doi = "10.1103/PhysRevLett.112.141801",
    journal = "Phys. Rev. Lett.",
    volume = "112",
    number = "14",
    pages = "141801",
    year = "2014"
}
@article{Frank:2006yh,
    author = "Frank, M. and Hahn, T. and Heinemeyer, S. and Hollik, W. and Rzehak, H. and Weiglein, G.",
    title = "{The Higgs Boson Masses and Mixings of the Complex MSSM in the Feynman-Diagrammatic Approach}",
    eprint = "hep-ph/0611326",
    archivePrefix = "arXiv",
    reportNumber = "DCPT-06-160, IPPP-06-80, MPP-2006-158, PSI-PR-06-14",
    doi = "10.1088/1126-6708/2007/02/047",
    journal = "JHEP",
    volume = "02",
    pages = "047",
    year = "2007"
}
@article{Degrassi:2002fi,
    author = "Degrassi, G. and Heinemeyer, S. and Hollik, W. and Slavich, P. and Weiglein, G.",
    title = "{Towards high precision predictions for the MSSM Higgs sector}",
    eprint = "hep-ph/0212020",
    archivePrefix = "arXiv",
    reportNumber = "DCPT-02-126, IPPP-02-63, LMU-11-02, MPI-PHT-2002-73, RM3-TH-02-19",
    doi = "10.1140/epjc/s2003-01152-2",
    journal = "Eur. Phys. J. C",
    volume = "28",
    pages = "133--143",
    year = "2003"
}
@article{Heinemeyer:1998np,
    author = "Heinemeyer, S. and Hollik, W. and Weiglein, G.",
    title = "{The Masses of the neutral CP - even Higgs bosons in the MSSM: Accurate analysis at the two loop level}",
    eprint = "hep-ph/9812472",
    archivePrefix = "arXiv",
    reportNumber = "KA-TP-17-1998, DESY-98-194, CERN-TH-98-405",
    doi = "10.1007/s100529900006",
    journal = "Eur. Phys. J. C",
    volume = "9",
    pages = "343--366",
    year = "1999"
}
@article{Heinemeyer:1998yj,
    author = "Heinemeyer, S. and Hollik, W. and Weiglein, G.",
    title = "{FeynHiggs: A Program for the calculation of the masses of the neutral CP even Higgs bosons in the MSSM}",
    eprint = "hep-ph/9812320",
    archivePrefix = "arXiv",
    reportNumber = "KA-TP-16-1998, DESY-98-193, CERN-TH-98-389",
    doi = "10.1016/S0010-4655(99)00364-1",
    journal = "Comput. Phys. Commun.",
    volume = "124",
    pages = "76--89",
    year = "2000"
}

# FeynRules
@article{Alloul:2013bka,
    author = "Alloul, Adam and Christensen, Neil D. and Degrande, C\'eline and Duhr, Claude and Fuks, Benjamin",
    title = "{FeynRules  2.0 - A complete toolbox for tree-level phenomenology}",
    eprint = "1310.1921",
    archivePrefix = "arXiv",
    primaryClass = "hep-ph",
    reportNumber = "CERN-PH-TH-2013-239, MCNET-13-14, IPPP-13-71, DCPT-13-142, PITT-PACC-1308",
    doi = "10.1016/j.cpc.2014.04.012",
    journal = "Comput. Phys. Commun.",
    volume = "185",
    pages = "2250--2300",
    year = "2014"
}
@article{Christensen:2008py,
    author = "Christensen, Neil D. and Duhr, Claude",
    title = "{FeynRules - Feynman rules made easy}",
    eprint = "0806.4194",
    archivePrefix = "arXiv",
    primaryClass = "hep-ph",
    reportNumber = "MSUHEP-080616, CP3-08-20",
    doi = "10.1016/j.cpc.2009.02.018",
    journal = "Comput. Phys. Commun.",
    volume = "180",
    pages = "1614--1641",
    year = "2009"
}
@article{Christensen:2010wz,
    author = "Christensen, Neil D. and Duhr, Claude and Fuks, Benjamin and Reuter, Jurgen and Speckner, Christian",
    title = "{Introducing an interface between WHIZARD and FeynRules}",
    eprint = "1010.3251",
    archivePrefix = "arXiv",
    primaryClass = "hep-ph",
    reportNumber = "FR-PHENO-2010-030, IPHC-PHENO-10-03, IPPP-10-80, DCPT-10-160, MADPH-10-1562, EDINBURGH-2010-25, DESY-12-020, PITT-PACC-12002",
    doi = "10.1140/epjc/s10052-012-1990-5",
    journal = "Eur. Phys. J. C",
    volume = "72",
    pages = "1990",
    year = "2012"
}
@article{Christensen:2009jx,
    author = "Christensen, Neil D. and de Aquino, Priscila and Degrande, Celine and Duhr, Claude and Fuks, Benjamin and Herquet, Michel and Maltoni, Fabio and Schumann, Steffen",
    title = "{A Comprehensive approach to new physics simulations}",
    eprint = "0906.2474",
    archivePrefix = "arXiv",
    primaryClass = "hep-ph",
    reportNumber = "CP3-09-24, HD-THEP-09-11, IPHC-PHENO-09-01, MSUHEP-090612, NIKHEF-2009-009",
    doi = "10.1140/epjc/s10052-011-1541-5",
    journal = "Eur. Phys. J. C",
    volume = "71",
    pages = "1541",
    year = "2011"
}
@article{Degrande:2011ua,
    author = "Degrande, Celine and Duhr, Claude and Fuks, Benjamin and Grellscheid, David and Mattelaer, Olivier and Reiter, Thomas",
    title = "{UFO - The Universal FeynRules Output}",
    eprint = "1108.2040",
    archivePrefix = "arXiv",
    primaryClass = "hep-ph",
    reportNumber = "CP3-11-25, IPHC-PHENO-11-04, IPPP-11-39, DCPT-11-78, MPP-2011-68",
    doi = "10.1016/j.cpc.2012.01.022",
    journal = "Comput. Phys. Commun.",
    volume = "183",
    pages = "1201--1214",
    year = "2012"
}

# gm2calc
@article{Athron:2015rva,
    author = {Athron, Peter and Bach, Markus and Fargnoli, Helvecio G. and Gnendiger, Christoph and Greifenhagen, Robert and Park, Jae-hyeon and Pa\ss{}ehr, Sebastian and St\"ockinger, Dominik and St\"ockinger-Kim, Hyejung and Voigt, Alexander},
    title = "{GM2Calc: Precise MSSM prediction for $(g - 2)$ of the muon}",
    eprint = "1510.08071",
    archivePrefix = "arXiv",
    primaryClass = "hep-ph",
    reportNumber = "COEPP-MN-15-10, DESY-15-193, FTUV-15-6502, IFIC-15-76",
    doi = "10.1140/epjc/s10052-015-3870-2",
    journal = "Eur. Phys. J. C",
    volume = "76",
    number = "2",
    pages = "62",
    year = "2016"
}

# HiggsBounds
@article{Bechtle:2008jh,
    author = "Bechtle, Philip and Brein, Oliver and Heinemeyer, Sven and Weiglein, Georg and Williams, Karina E.",
    title = "{HiggsBounds: Confronting Arbitrary Higgs Sectors with Exclusion Bounds from LEP and the Tevatron}",
    eprint = "0811.4169",
    archivePrefix = "arXiv",
    primaryClass = "hep-ph",
    reportNumber = "DCPT-08-172, IPPP-08-86, BONN-TH-2008-17",
    doi = "10.1016/j.cpc.2009.09.003",
    journal = "Comput. Phys. Commun.",
    volume = "181",
    pages = "138--167",
    year = "2010"
}
@article{Bechtle:2011sb,
    author = "Bechtle, Philip and Brein, Oliver and Heinemeyer, Sven and Weiglein, Georg and Williams, Karina E.",
    title = "{HiggsBounds 2.0.0: Confronting Neutral and Charged Higgs Sector Predictions with Exclusion Bounds from LEP and the Tevatron}",
    eprint = "1102.1898",
    archivePrefix = "arXiv",
    primaryClass = "hep-ph",
    reportNumber = "FR-PHENO-2011-002, BONN-TH-2011-02, DESY-11-016",
    doi = "10.1016/j.cpc.2011.07.015",
    journal = "Comput. Phys. Commun.",
    volume = "182",
    pages = "2605--2631",
    year = "2011"
}
@article{Bechtle:2013wla,
    author = "Bechtle, Philip and Brein, Oliver and Heinemeyer, Sven and St\r{a}l, Oscar and Stefaniak, Tim and Weiglein, Georg and Williams, Karina E.",
    title = "{$\mathsf{HiggsBounds}-4$: Improved Tests of Extended Higgs Sectors against Exclusion Bounds from LEP, the Tevatron and the LHC}",
    eprint = "1311.0055",
    archivePrefix = "arXiv",
    primaryClass = "hep-ph",
    reportNumber = "BONN-TH-2013-21, DESY-13-110",
    doi = "10.1140/epjc/s10052-013-2693-2",
    journal = "Eur. Phys. J. C",
    volume = "74",
    number = "3",
    pages = "2693",
    year = "2014"
}

# HiggsSignals
@article{Bechtle:2013xfa,
    author = "Bechtle, Philip and Heinemeyer, Sven and St\r{a}l, Oscar and Stefaniak, Tim and Weiglein, Georg",
    title = "{$HiggsSignals$: Confronting arbitrary Higgs sectors with measurements at the Tevatron and the LHC}",
    eprint = "1305.1933",
    archivePrefix = "arXiv",
    primaryClass = "hep-ph",
    reportNumber = "BONN-TH-2013-07, DESY-13-078",
    doi = "10.1140/epjc/s10052-013-2711-4",
    journal = "Eur. Phys. J. C",
    volume = "74",
    number = "2",
    pages = "2711",
    year = "2014"
}

# MadGraph
@article{Stelzer:1994ta,
    author = "Stelzer, T. and Long, W. F.",
    title = "{Automatic generation of tree level helicity amplitudes}",
    eprint = "hep-ph/9401258",
    archivePrefix = "arXiv",
    reportNumber = "MAD-PH-813",
    doi = "10.1016/0010-4655(94)90084-1",
    journal = "Comput. Phys. Commun.",
    volume = "81",
    pages = "357--371",
    year = "1994"
}
@article{Maltoni:2002qb,
    author = "Maltoni, Fabio and Stelzer, Tim",
    title = "{MadEvent: Automatic event generation with MadGraph}",
    eprint = "hep-ph/0208156",
    archivePrefix = "arXiv",
    doi = "10.1088/1126-6708/2003/02/027",
    journal = "JHEP",
    volume = "02",
    pages = "027",
    year = "2003"
}
@article{Alwall:2007st,
    author = "Alwall, Johan and Demin, Pavel and de Visscher, Simon and Frederix, Rikkert and Herquet, Michel and Maltoni, Fabio and Plehn, Tilman and Rainwater, David L. and Stelzer, Tim",
    title = "{MadGraph/MadEvent v4: The New Web Generation}",
    eprint = "0706.2334",
    archivePrefix = "arXiv",
    primaryClass = "hep-ph",
    reportNumber = "SLAC-PUB-12603, CP3-07-17",
    doi = "10.1088/1126-6708/2007/09/028",
    journal = "JHEP",
    volume = "09",
    pages = "028",
    year = "2007"
}
@article{Alwall:2011uj,
    author = "Alwall, Johan and Herquet, Michel and Maltoni, Fabio and Mattelaer, Olivier and Stelzer, Tim",
    title = "{MadGraph 5 : Going Beyond}",
    eprint = "1106.0522",
    archivePrefix = "arXiv",
    primaryClass = "hep-ph",
    reportNumber = "FERMILAB-PUB-11-448-T",
    doi = "10.1007/JHEP06(2011)128",
    journal = "JHEP",
    volume = "06",
    pages = "128",
    year = "2011"
}

# MicrOMEGAs
@article{Belanger:2001fz,
    author = "Belanger, G. and Boudjema, F. and Pukhov, A. and Semenov, A.",
    title = "{MicrOMEGAs: A Program for calculating the relic density in the MSSM}",
    eprint = "hep-ph/0112278",
    archivePrefix = "arXiv",
    reportNumber = "LAPTH-881-01",
    doi = "10.1016/S0010-4655(02)00596-9",
    journal = "Comput. Phys. Commun.",
    volume = "149",
    pages = "103--120",
    year = "2002"
}
@article{Belanger:2004yn,
    author = "Belanger, G. and Boudjema, F. and Pukhov, A. and Semenov, A.",
    title = "{micrOMEGAs: Version 1.3}",
    eprint = "hep-ph/0405253",
    archivePrefix = "arXiv",
    reportNumber = "LAPTH-1044",
    doi = "10.1016/j.cpc.2005.12.005",
    journal = "Comput. Phys. Commun.",
    volume = "174",
    pages = "577--604",
    year = "2006"
}
@article{Belanger:2006is,
    author = "Belanger, G. and Boudjema, F. and Pukhov, A. and Semenov, A.",
    title = "{MicrOMEGAs 2.0: A Program to calculate the relic density of dark matter in a generic model}",
    eprint = "hep-ph/0607059",
    archivePrefix = "arXiv",
    reportNumber = "LAPTH-1152-06",
    doi = "10.1016/j.cpc.2006.11.008",
    journal = "Comput. Phys. Commun.",
    volume = "176",
    pages = "367--382",
    year = "2007"
}
@article{Belanger:2008sj,
    author = "Belanger, G. and Boudjema, F. and Pukhov, A. and Semenov, A.",
    title = "{Dark matter direct detection rate in a generic model with micrOMEGAs 2.2}",
    eprint = "0803.2360",
    archivePrefix = "arXiv",
    primaryClass = "hep-ph",
    reportNumber = "LAPTH-1237-08",
    doi = "10.1016/j.cpc.2008.11.019",
    journal = "Comput. Phys. Commun.",
    volume = "180",
    pages = "747--767",
    year = "2009"
}
@article{Belanger:2010gh,
    author = "Belanger, G. and Boudjema, F. and Brun, P. and Pukhov, A. and Rosier-Lees, S. and Salati, P. and Semenov, A.",
    title = "{Indirect search for dark matter with micrOMEGAs2.4}",
    eprint = "1004.1092",
    archivePrefix = "arXiv",
    primaryClass = "hep-ph",
    reportNumber = "IRFU-10-24, LAPTH-012-10.",
    doi = "10.1016/j.cpc.2010.11.033",
    journal = "Comput. Phys. Commun.",
    volume = "182",
    pages = "842--856",
    year = "2011"
}
@article{Belanger:2013oya,
    author = "Belanger, G. and Boudjema, F. and Pukhov, A. and Semenov, A.",
    title = "{micrOMEGAs$\_$3: A program for calculating dark matter observables}",
    eprint = "1305.0237",
    archivePrefix = "arXiv",
    primaryClass = "hep-ph",
    reportNumber = "LAPTH-023-13",
    doi = "10.1016/j.cpc.2013.10.016",
    journal = "Comput. Phys. Commun.",
    volume = "185",
    pages = "960--985",
    year = "2014"
}
@article{Belanger:2014vza,
    author = "B\'elanger, G. and Boudjema, F. and Pukhov, A. and Semenov, A.",
    title = "{micrOMEGAs4.1: two dark matter candidates}",
    eprint = "1407.6129",
    archivePrefix = "arXiv",
    primaryClass = "hep-ph",
    doi = "10.1016/j.cpc.2015.03.003",
    journal = "Comput. Phys. Commun.",
    volume = "192",
    pages = "322--329",
    year = "2015"
}

# MontePython
@article{Audren:2012wb,
    author = "Audren, Benjamin and Lesgourgues, Julien and Benabed, Karim and Prunet, Simon",
    title = "{Conservative Constraints on Early Cosmology: an illustration of the Monte Python cosmological parameter inference code}",
    eprint = "1210.7183",
    archivePrefix = "arXiv",
    primaryClass = "astro-ph.CO",
    reportNumber = "CERN-PH-TH-2012-290, LAPTH-048-12",
    doi = "10.1088/1475-7516/2013/02/001",
    journal = "JCAP",
    volume = "02",
    pages = "001",
    year = "2013"
}
@article{Brinckmann:2018cvx,
    author = "Brinckmann, Thejs and Lesgourgues, Julien",
    title = "{MontePython 3: boosted MCMC sampler and other features}",
    eprint = "1804.07261",
    archivePrefix = "arXiv",
    primaryClass = "astro-ph.CO",
    reportNumber = "TTK-18-15",
    doi = "10.1016/j.dark.2018.100260",
    journal = "Phys. Dark Univ.",
    volume = "24",
    pages = "100260",
    year = "2019"
}

# MultiModeCode
@article{Mortonson:2010er,
    author = "Mortonson, Michael J. and Peiris, Hiranya V. and Easther, Richard",
    title = "{Bayesian Analysis of Inflation: Parameter Estimation for Single Field Models}",
    eprint = "1007.4205",
    archivePrefix = "arXiv",
    primaryClass = "astro-ph.CO",
    doi = "10.1103/PhysRevD.83.043505",
    journal = "Phys. Rev. D",
    volume = "83",
    pages = "043505",
    year = "2011"
}
@article{Price:2014xpa,
    author = "Price, Layne C. and Frazer, Jonathan and Xu, Jiajun and Peiris, Hiranya V. and Easther, Richard",
    title = "{MultiModeCode: An efficient numerical solver for multifield inflation}",
    eprint = "1410.0685",
    archivePrefix = "arXiv",
    primaryClass = "astro-ph.CO",
    doi = "10.1088/1475-7516/2015/03/005",
    journal = "JCAP",
    volume = "03",
    pages = "005",
    year = "2015"
}

# nulike
@article{IceCube:2012fvn,
    author = "Scott, P. and others",
    collaboration = "IceCube",
    title = "{Use of event-level neutrino telescope data in global fits for theories of new physics}",
    eprint = "1207.0810",
    archivePrefix = "arXiv",
    primaryClass = "hep-ph",
    doi = "10.1088/1475-7516/2012/11/057",
    journal = "JCAP",
    volume = "11",
    pages = "057",
    year = "2012"
}
@article{IceCube:2016yoy,
    author = "Aartsen, M. G. and others",
    collaboration = "IceCube",
    title = "{Improved limits on dark matter annihilation in the Sun with the 79-string IceCube detector and implications for supersymmetry}",
    eprint = "1601.00653",
    archivePrefix = "arXiv",
    primaryClass = "hep-ph",
    doi = "10.1088/1475-7516/2016/04/022",
    journal = "JCAP",
    volume = "04",
    pages = "022",
    year = "2016"
}

# plc
@article{Planck:2015bpv,
    author = "Aghanim, N. and others",
    collaboration = "Planck",
    title = "{Planck 2015 results. XI. CMB power spectra, likelihoods, and robustness of parameters}",
    eprint = "1507.02704",
    archivePrefix = "arXiv",
    primaryClass = "astro-ph.CO",
    doi = "10.1051/0004-6361/201526926",
    journal = "Astron. Astrophys.",
    volume = "594",
    pages = "A11",
    year = "2016"
}
@article{Planck:2019nip,
    author = "Aghanim, N. and others",
    collaboration = "Planck",
    title = "{Planck 2018 results. V. CMB power spectra and likelihoods}",
    eprint = "1907.12875",
    archivePrefix = "arXiv",
    primaryClass = "astro-ph.CO",
    doi = "10.1051/0004-6361/201936386",
    journal = "Astron. Astrophys.",
    volume = "641",
    pages = "A5",
    year = "2020"
}

# Prospino
@article{Beenakker:1996ed,
    author = "Beenakker, W. and Hopker, R. and Spira, M.",
    title = "{PROSPINO: A Program for the production of supersymmetric particles in next-to-leading order QCD}",
    eprint = "hep-ph/9611232",
    archivePrefix = "arXiv",
    month = "11",
    year = "1996"
}

# Pythia
@article{Sjostrand:2014zea,
    author = {Sj\"ostrand, Torbj\"orn and Ask, Stefan and Christiansen, Jesper R. and Corke, Richard and Desai, Nishita and Ilten, Philip and Mrenna, Stephen and Prestel, Stefan and Rasmussen, Christine O. and Skands, Peter Z.},
    title = "{An introduction to PYTHIA 8.2}",
    eprint = "1410.3012",
    archivePrefix = "arXiv",
    primaryClass = "hep-ph",
    reportNumber = "LU-TP-14-36, MCNET-14-22, CERN-PH-TH-2014-190, FERMILAB-PUB-14-316-CD, DESY-14-178, SLAC-PUB-16122",
    doi = "10.1016/j.cpc.2015.01.024",
    journal = "Comput. Phys. Commun.",
    volume = "191",
    pages = "159--177",
    year = "2015"
}

# SARAH
@article{Staub:2013tta,
    author = "Staub, Florian",
    title = "{SARAH 4 : A tool for (not only SUSY) model builders}",
    eprint = "1309.7223",
    archivePrefix = "arXiv",
    primaryClass = "hep-ph",
    reportNumber = "BONN-TH-2013-17",
    doi = "10.1016/j.cpc.2014.02.018",
    journal = "Comput. Phys. Commun.",
    volume = "185",
    pages = "1773--1790",
    year = "2014"
}
@article{Staub:2012pb,
    author = "Staub, Florian",
    title = "{SARAH 3.2: Dirac Gauginos, UFO output, and more}",
    eprint = "1207.0906",
    archivePrefix = "arXiv",
    primaryClass = "hep-ph",
    reportNumber = "BONN-TH-2012-17",
    doi = "10.1016/j.cpc.2013.02.019",
    journal = "Comput. Phys. Commun.",
    volume = "184",
    pages = "1792--1809",
    year = "2013"
}
@article{Staub:2008uz,
    author = "Staub, F.",
    title = "{SARAH}",
    eprint = "0806.0538",
    archivePrefix = "arXiv",
    primaryClass = "hep-ph",
    month = "6",
    year = "2008"
}
@article{Staub:2010jh,
    author = "Staub, Florian",
    title = "{Automatic Calculation of supersymmetric Renormalization Group Equations and Self Energies}",
    eprint = "1002.0840",
    archivePrefix = "arXiv",
    primaryClass = "hep-ph",
    doi = "10.1016/j.cpc.2010.11.030",
    journal = "Comput. Phys. Commun.",
    volume = "182",
    pages = "808--833",
    year = "2011"
}
@article{Staub:2015kfa,
    author = "Staub, Florian",
    title = "{Exploring new models in all detail with SARAH}",
    eprint = "1503.04200",
    archivePrefix = "arXiv",
    primaryClass = "hep-ph",
    reportNumber = "CERN-PH-TH-2015-051",
    doi = "10.1155/2015/840780",
    journal = "Adv. High Energy Phys.",
    volume = "2015",
    pages = "840780",
    year = "2015"
}

# SPheno
@article{Porod:2003um,
    author = "Porod, Werner",
    title = "{SPheno, a program for calculating supersymmetric spectra, SUSY particle decays and SUSY particle production at e+ e- colliders}",
    eprint = "hep-ph/0301101",
    archivePrefix = "arXiv",
    reportNumber = "ZU-TH-01-03",
    doi = "10.1016/S0010-4655(03)00222-4",
    journal = "Comput. Phys. Commun.",
    volume = "153",
    pages = "275--315",
    year = "2003"
}
@article{Porod:2011nf,
    author = "Porod, W. and Staub, F.",
    title = "{SPheno 3.1: Extensions including flavour, CP-phases and models beyond the MSSM}",
    eprint = "1104.1573",
    archivePrefix = "arXiv",
    primaryClass = "hep-ph",
    doi = "10.1016/j.cpc.2012.05.021",
    journal = "Comput. Phys. Commun.",
    volume = "183",
    pages = "2458--2469",
    year = "2012"
}

# SuperIso
@article{Mahmoudi:2007vz,
    author = "Mahmoudi, F.",
    title = "{SuperIso: A Program for calculating the isospin asymmetry of B ---\ensuremath{>} K* gamma in the MSSM}",
    eprint = "0710.2067",
    archivePrefix = "arXiv",
    primaryClass = "hep-ph",
    doi = "10.1016/j.cpc.2007.12.006",
    journal = "Comput. Phys. Commun.",
    volume = "178",
    pages = "745--754",
    year = "2008"
}
@article{Mahmoudi:2008tp,
    author = "Mahmoudi, F.",
    title = "{SuperIso v2.3: A Program for calculating flavor physics observables in Supersymmetry}",
    eprint = "0808.3144",
    archivePrefix = "arXiv",
    primaryClass = "hep-ph",
    doi = "10.1016/j.cpc.2009.02.017",
    journal = "Comput. Phys. Commun.",
    volume = "180",
    pages = "1579--1613",
    year = "2009"
}
@article{Mahmoudi:2009zz,
    author = "Mahmoudi, F.",
    title = "{SuperIso v3.0, flavor physics observables calculations: Extension to NMSSM}",
    doi = "10.1016/j.cpc.2009.05.001",
    journal = "Comput. Phys. Commun.",
    volume = "180",
    pages = "1718--1719",
    year = "2009"
}

# SUSYHD
@article{PardoVega:2015eno,
    author = "Pardo Vega, Javier and Villadoro, Giovanni",
    title = "{SusyHD: Higgs mass Determination in Supersymmetry}",
    eprint = "1504.05200",
    archivePrefix = "arXiv",
    primaryClass = "hep-ph",
    doi = "10.1007/JHEP07(2015)159",
    journal = "JHEP",
    volume = "07",
    pages = "159",
    year = "2015"
}

# SUSY-HIT
@article{Djouadi:2006bz,
    author = "Djouadi, A. and Muhlleitner, M. M. and Spira, M.",
    editor = "Fialkowski, K. and Muryn, B.",
    title = "{Decays of supersymmetric particles: The Program SUSY-HIT (SUspect-SdecaY-Hdecay-InTerface)}",
    eprint = "hep-ph/0609292",
    archivePrefix = "arXiv",
    reportNumber = "CERN-PH-TH-2006-200",
    journal = "Acta Phys. Polon. B",
    volume = "38",
    pages = "635--644",
    year = "2007"
}
@article{Muhlleitner:2003vg,
    author = "Muhlleitner, M. and Djouadi, A. and Mambrini, Y.",
    title = "{SDECAY: A Fortran code for the decays of the supersymmetric particles in the MSSM}",
    eprint = "hep-ph/0311167",
    archivePrefix = "arXiv",
    reportNumber = "CERN-TH-2003-252, PM-03-22, PSI-PR-03-17",
    doi = "10.1016/j.cpc.2005.01.012",
    journal = "Comput. Phys. Commun.",
    volume = "168",
    pages = "46--70",
    year = "2005"
}
@article{Djouadi:2002ze,
    author = "Djouadi, Abdelhak and Kneur, Jean-Loic and Moultaka, Gilbert",
    title = "{SuSpect: A Fortran code for the supersymmetric and Higgs particle spectrum in the MSSM}",
    eprint = "hep-ph/0211331",
    archivePrefix = "arXiv",
    reportNumber = "PM-02-39, CERN-TH-2002-325",
    doi = "10.1016/j.cpc.2006.11.009",
    journal = "Comput. Phys. Commun.",
    volume = "176",
    pages = "426--455",
    year = "2007"
}
@article{Djouadi:1997yw,
    author = "Djouadi, A. and Kalinowski, J. and Spira, M.",
    title = "{HDECAY: A Program for Higgs boson decays in the standard model and its supersymmetric extension}",
    eprint = "hep-ph/9704448",
    archivePrefix = "arXiv",
    reportNumber = "DESY-97-079, IFT-96-29, PM-97-04",
    doi = "10.1016/S0010-4655(97)00123-9",
    journal = "Comput. Phys. Commun.",
    volume = "108",
    pages = "56--74",
    year = "1998"
}

# Vevacious
@article{Camargo-Molina:2013qva,
    author = "Camargo-Molina, J. E. and O'Leary, B. and Porod, W. and Staub, F.",
    title = "{$\mathbf{Vevacious}$: A Tool For Finding The Global Minima Of One-Loop Effective Potentials With Many Scalars}",
    eprint = "1307.1477",
    archivePrefix = "arXiv",
    primaryClass = "hep-ph",
    doi = "10.1140/epjc/s10052-013-2588-2",
    journal = "Eur. Phys. J. C",
    volume = "73",
    number = "10",
    pages = "2588",
    year = "2013"
}

# xsec
@article{Buckley:2020bxg,
    author = "Buckley, Andy and Kvellestad, Anders and Raklev, Are and Scott, Pat and Sparre, Jon Vegard and Van Den Abeele, Jeriek and Vazquez-Holm, Ingrid A.",
    title = "{Xsec: the cross-section evaluation code}",
    eprint = "2006.16273",
    archivePrefix = "arXiv",
    primaryClass = "hep-ph",
    reportNumber = "SAGEX-20-17-E",
    doi = "10.1140/epjc/s10052-020-08635-y",
    journal = "Eur. Phys. J. C",
    volume = "80",
    number = "12",
    pages = "1106",
    year = "2020"
}<|MERGE_RESOLUTION|>--- conflicted
+++ resolved
@@ -139,11 +139,7 @@
     year = "2020"
 }
 
-<<<<<<< HEAD
-# Acropolis
-=======
 # ACROPOLIS
->>>>>>> 710b3663
 @article{Depta:2020mhj,
     author = "Depta, Paul Frederik and Hufnagel, Marco and Schmidt-Hoberg, Kai",
     title = "{ACROPOLIS: A generiC fRamework fOr Photodisintegration Of LIght elementS}",
@@ -157,8 +153,6 @@
     pages = "061",
     year = "2021"
 }
-<<<<<<< HEAD
-=======
 @article{Depta:2020zbh,
     author = "Depta, Paul Frederik and Hufnagel, Marco and Schmidt-Hoberg, Kai",
     title = "{Updated BBN constraints on electromagnetic decays of MeV-scale particles}",
@@ -185,7 +179,6 @@
     pages = "032",
     year = "2018"
 }
->>>>>>> 710b3663
 
 # AlterBBN
 @article{Arbey:2011nf,
