--- conflicted
+++ resolved
@@ -66,17 +66,13 @@
 
 SPheno:
   3.3.8:       ./Backends/installed/spheno/3.3.8/lib/libSPheno.so
-<<<<<<< HEAD
 
 libMathematicaTest:
   1.0:         ./Backends/examples/libMathematicaTest.m
-=======
->>>>>>> 21d0da2c
 
 SUSYHD:
   1.0.2:       ./Backends/installed/susyhd/1.0.2/SUSYHD.m
 
-<<<<<<< HEAD
 SUSYHD:
   1.0.2:       ./Backends/installed/susyhd/1.0.2/SUSYHD.m
 
@@ -88,8 +84,6 @@
 
 MultiModeCode:
   2.0.0:       ./Backends/installed/MultiModeCode/2.0.0/lib/libmodecode.so
-=======
->>>>>>> 21d0da2c
 
 LibFirst:
   1.0:         ./Backends/examples/libfirst.so
