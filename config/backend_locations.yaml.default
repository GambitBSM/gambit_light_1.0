# GAMBIT central backend location database
#
# GAMBIT will parse this file and use it to locate
# backend shared libraries before attempting to
# dynamically load them.
#
# Paths can be given as full absolute paths, or
# relative to the main GAMBIT directory.  Paths
# starting with a backslash will be interpreted as
# absolute, those beginning with a period will
# be interpreted as relative to the GAMBIT dir.

AlterBBN:
  2.2:         ./Backends/installed/alterbbn/2.2/libbbn.so

CaptnGeneral:
  1.0:         ./Backends/installed/capgen/1.0/gencaplib.so

classy:
  2.6.3:       ./Backends/installed/classy/2.6.3/lib/classy_2_6_3.py
  2.9.3:       ./Backends/installed/classy/2.9.3/lib/classy_2_9_3.py
  2.9.4:       ./Backends/installed/classy/2.9.4/lib/classy_2_9_4.py

  exo_2.7.2:   ./Backends/installed/classy/exo_2.7.2/lib/classy_exo_2_7_2.py

DarkAges:
  1.2.0:       ./Backends/installed/darkages/1.2.0/DarkAges_1_2_0

DarkSUSY:
  5.1.3:       ./Backends/installed/darksusy/5.1.3/lib/libdarksusy.so

DarkSUSY_MSSM:
  6.1.1:       ./Backends/installed/darksusy/6.1.1/lib/libds_core_mssm.so
  6.2.2:       ./Backends/installed/darksusy/6.2.2/lib/libds_core_mssm.so
  6.2.5:       ./Backends/installed/darksusy/6.2.5/lib/libds_core_mssm.so
  
DarkSUSY_generic_wimp:
  6.1.1:       ./Backends/installed/darksusy/6.1.1/lib/libds_core_generic_wimp.so
  6.2.2:       ./Backends/installed/darksusy/6.2.2/lib/libds_core_generic_wimp.so
  6.2.5:       ./Backends/installed/darksusy/6.2.5/lib/libds_core_generic_wimp.so

SuperIso:
  3.6:         ./Backends/installed/superiso/3.6/libsuperiso.so

DDCalc:
  1.0.0:       ./Backends/installed/ddcalc/1.0.0/lib/libDDCalc.so
  1.1.0:       ./Backends/installed/ddcalc/1.1.0/lib/libDDCalc.so
  1.2.0:       ./Backends/installed/ddcalc/1.2.0/lib/libDDCalc.so
  2.0.0:       ./Backends/installed/ddcalc/2.0.0/lib/libDDCalc.so
  2.1.0:       ./Backends/installed/ddcalc/2.1.0/lib/libDDCalc.so
  2.2.0:       ./Backends/installed/ddcalc/2.2.0/lib/libDDCalc.so

HiggsBounds:
  4.2.1:       ./Backends/installed/higgsbounds/4.2.1/lib/libhiggsbounds.so
  4.3.1:       ./Backends/installed/higgsbounds/4.3.1/lib/libhiggsbounds.so

HiggsSignals:
  1.4:         ./Backends/installed/higgssignals/1.4.0/lib/libhiggssignals.so

FeynHiggs:
  2.11.2:      ./Backends/installed/feynhiggs/2.11.2/lib/libFH.so
  2.11.3:      ./Backends/installed/feynhiggs/2.11.3/lib/libFH.so
  2.12.0:      ./Backends/installed/feynhiggs/2.12.0/lib/libFH.so

<<<<<<< HEAD
Prospino:
  2.1:         ./Backends/installed/prospino/2.1/libprospino.so

Pythia:
  8.212:       ./Backends/installed/pythia/8.212/lib/libpythia8.so
=======
# Work in progress:
# Prospino:
#   2.1:         ./Backends/installed/prospino/2.1/libprospino.so
>>>>>>> a4742ac9

Pythia:
  8.212:       ./Backends/installed/pythia/8.212/lib/libpythia8.so

gamLike:
  1.0.0:       ./Backends/installed/gamlike/1.0.0/lib/gamLike.so
  1.0.1:       ./Backends/installed/gamlike/1.0.1/lib/gamLike.so

gm2calc:
  1.2.0:       ./Backends/installed/gm2calc/1.2.0/src/libgm2calc.so
  1.3.0:       ./Backends/installed/gm2calc/1.3.0/src/libgm2calc.so

MontePythonLike:
  3.3.0:       ./Backends/installed/montepythonlike/3.3.0/montepython/MontePythonLike_3_3_0.py

MicrOmegas_MSSM:
  3.6.9.2:     ./Backends/installed/micromegas/3.6.9.2/MSSM/libmicromegas.so

MicrOmegas_ScalarSingletDM_Z2:
  3.6.9.2:     ./Backends/installed/micromegas/3.6.9.2/ScalarSingletDM_Z2/libmicromegas.so

MicrOmegas_ScalarSingletDM_Z3:
  3.6.9.2:     ./Backends/installed/micromegas/3.6.9.2/ScalarSingletDM_Z3/libmicromegas.so

MicrOmegas_VectorSingletDM_Z2:
  3.6.9.2:     ./Backends/installed/micromegas/3.6.9.2/VectorSingletDM_Z2/libmicromegas.so

MicrOmegas_MajoranaSingletDM_Z2:
  3.6.9.2:     ./Backends/installed/micromegas/3.6.9.2/MajoranaSingletDM_Z2/libmicromegas.so

MicrOmegas_DiracSingletDM_Z2:
  3.6.9.2:     ./Backends/installed/micromegas/3.6.9.2/DiracSingletDM_Z2/libmicromegas.so

nulike:
  1.0.4:       ./Backends/installed/nulike/1.0.4/lib/libnulike.so
  1.0.5:       ./Backends/installed/nulike/1.0.5/lib/libnulike.so
  1.0.6:       ./Backends/installed/nulike/1.0.6/lib/libnulike.so
  1.0.7:       ./Backends/installed/nulike/1.0.7/lib/libnulike.so
  1.0.8:       ./Backends/installed/nulike/1.0.8/lib/libnulike.so
  1.0.9:       ./Backends/installed/nulike/1.0.9/lib/libnulike.so

<<<<<<< HEAD
Rivet:
  3.0.0:       ./Backends/installed/Rivet/3.0.0/local/lib/libRivet.so
  
=======
# Work in progress:
# Rivet:
#   3.0.0:       ./Backends/installed/Rivet/3.0.0/local/lib/libRivet.so

>>>>>>> a4742ac9
SUSY_HIT:
  1.5:         ./Backends/installed/susyhit/1.5/libsusyhit.so

SPheno:
  3.3.8:       ./Backends/installed/spheno/3.3.8/lib/libSPheno.so
  4.0.3:       ./Backends/installed/spheno/4.0.3/lib/libSPheno.so

CalcHEP:
  3.6.27:      ./Backends/installed/calchep/3.6.27/lib/libcalchep.so

libMathematicaTest:
  1.0:         ./Backends/examples/libMathematicaTest.m

SUSYHD:
  1.0.2:       ./Backends/installed/susyhd/1.0.2/SUSYHD.m

vevacious:
  1.0:         ./Backends/installed/vevacious/1.0/lib/libVevaciousPlusPlus.so

hom4ps:
  2.0:         ./Backends/installed/hom4ps/2.0/

phc:
  2.4.58:      ./Backends/installed/phc/2.4.58/

plc:
  3.0:         ./Backends/installed/plc/3.0/lib/libclik.so

MultiModeCode:
  2.0.0:       ./Backends/installed/multimodecode/2.0.0/lib/libmodecode.so


# Example/debug backends

LibFirst:
  1.0:         ./Backends/examples/libfirst.so
  1.1:         ./Backends/examples/libfirst.so

LibSecond:
  1.0:         ./Backends/examples/libsecond/1.0/libsecond_1_0.py
  1.1:         ./Backends/examples/libsecond/1.1/libsecond_1_1.py
  1.2:         ./Backends/examples/libsecond/1.2/libsecond_1_2.py

LibThird:
  1.0:         ./Backends/examples/libthird/1.0/libthird_1_0
  1.1:         ./Backends/examples/libthird/1.1/libthird_1_1
  1.2:         ./Backends/examples/libthird/1.2/libthird_1_2

LibFortran:
  1.0:         ./Backends/examples/libfortran.so

LibFarrayTest:
  1.0:         ./Backends/examples/libFarrayTest.so

libMathematicaTest:
  1.0:         ./Backends/examples/libMathematicaTest.m

<<<<<<< HEAD
xsecBE:
  0.1.0:       ./Backends/installed/xsecBE/0.1.0/xsecBE_gambit.py

salami:
  0.1.0:       ./Backends/examples/salami/0.1.0/salami_gambit.py
  
simple_xs:
  1.0:       ./Backends/examples/simple_xs/1.0/simple_xs.py
=======
# Work in progress:
# xsecBE:
#   1.0.2:       ./Backends/installed/xsecBE/1.0.2/xsecBE_gambit.py

# Work in progress:
# salami:
#   0.1.0:       ./Backends/examples/salami/0.1.0/salami_gambit.py
>>>>>>> a4742ac9
<|MERGE_RESOLUTION|>--- conflicted
+++ resolved
@@ -62,17 +62,9 @@
   2.11.3:      ./Backends/installed/feynhiggs/2.11.3/lib/libFH.so
   2.12.0:      ./Backends/installed/feynhiggs/2.12.0/lib/libFH.so
 
-<<<<<<< HEAD
-Prospino:
-  2.1:         ./Backends/installed/prospino/2.1/libprospino.so
-
-Pythia:
-  8.212:       ./Backends/installed/pythia/8.212/lib/libpythia8.so
-=======
 # Work in progress:
 # Prospino:
 #   2.1:         ./Backends/installed/prospino/2.1/libprospino.so
->>>>>>> a4742ac9
 
 Pythia:
   8.212:       ./Backends/installed/pythia/8.212/lib/libpythia8.so
@@ -114,16 +106,9 @@
   1.0.8:       ./Backends/installed/nulike/1.0.8/lib/libnulike.so
   1.0.9:       ./Backends/installed/nulike/1.0.9/lib/libnulike.so
 
-<<<<<<< HEAD
 Rivet:
   3.0.0:       ./Backends/installed/Rivet/3.0.0/local/lib/libRivet.so
   
-=======
-# Work in progress:
-# Rivet:
-#   3.0.0:       ./Backends/installed/Rivet/3.0.0/local/lib/libRivet.so
-
->>>>>>> a4742ac9
 SUSY_HIT:
   1.5:         ./Backends/installed/susyhit/1.5/libsusyhit.so
 
@@ -181,21 +166,13 @@
 libMathematicaTest:
   1.0:         ./Backends/examples/libMathematicaTest.m
 
-<<<<<<< HEAD
-xsecBE:
-  0.1.0:       ./Backends/installed/xsecBE/0.1.0/xsecBE_gambit.py
-
-salami:
-  0.1.0:       ./Backends/examples/salami/0.1.0/salami_gambit.py
-  
-simple_xs:
-  1.0:       ./Backends/examples/simple_xs/1.0/simple_xs.py
-=======
 # Work in progress:
 # xsecBE:
 #   1.0.2:       ./Backends/installed/xsecBE/1.0.2/xsecBE_gambit.py
-
+ 
 # Work in progress:
 # salami:
 #   0.1.0:       ./Backends/examples/salami/0.1.0/salami_gambit.py
->>>>>>> a4742ac9
+
+simple_xs:
+  1.0:       ./Backends/examples/simple_xs/1.0/simple_xs.py