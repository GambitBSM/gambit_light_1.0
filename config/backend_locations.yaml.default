# GAMBIT central backend location database
#
# GAMBIT will parse this file and use it to locate
# backend shared libraries before attempting to
# dynamically load them.
#
# Paths can be given as full absolute paths, or
# relative to the main GAMBIT directory.  Paths
# starting with a backslash will be interpreted as
# absolute, those beginning with a period will
# be interpreted as relative to the GAMBIT dir.

AlterBBN:
  2.2:         ./Backends/installed/alterbbn/2.2/libbbn.so

CaptnGeneral:
  1.0:         ./Backends/installed/capgen/1.0/gencaplib.so

<<<<<<< HEAD
Contur:
  1.1.0:       ./Backends/installed/contur/1.1.0/AnalysisTools/contur/init_by_GAMBIT.py
=======
classy:
  2.6.3:       ./Backends/installed/classy/2.6.3/lib/classy_2_6_3.py
  2.9.3:       ./Backends/installed/classy/2.9.3/lib/classy_2_9_3.py
  2.9.4:       ./Backends/installed/classy/2.9.4/lib/classy_2_9_4.py

  exo_2.7.2:   ./Backends/installed/classy/exo_2.7.2/lib/classy_exo_2_7_2.py

DarkAges:
  1.2.0:       ./Backends/installed/darkages/1.2.0/DarkAges_1_2_0
>>>>>>> 4b524f86

DarkSUSY:
  5.1.3:       ./Backends/installed/darksusy/5.1.3/lib/libdarksusy.so

SuperIso:
  3.6:         ./Backends/installed/superiso/3.6/libsuperiso.so

DDCalc:
  1.0.0:       ./Backends/installed/ddcalc/1.0.0/lib/libDDCalc.so
  1.1.0:       ./Backends/installed/ddcalc/1.1.0/lib/libDDCalc.so
  1.2.0:       ./Backends/installed/ddcalc/1.2.0/lib/libDDCalc.so
  2.0.0:       ./Backends/installed/ddcalc/2.0.0/lib/libDDCalc.so
  2.1.0:       ./Backends/installed/ddcalc/2.1.0/lib/libDDCalc.so
  2.2.0:       ./Backends/installed/ddcalc/2.2.0/lib/libDDCalc.so

HiggsBounds:
  4.2.1:       ./Backends/installed/higgsbounds/4.2.1/lib/libhiggsbounds.so
  4.3.1:       ./Backends/installed/higgsbounds/4.3.1/lib/libhiggsbounds.so

HiggsSignals:
  1.4:         ./Backends/installed/higgssignals/1.4.0/lib/libhiggssignals.so

FeynHiggs:
  2.11.2:      ./Backends/installed/feynhiggs/2.11.2/lib/libFH.so
  2.11.3:      ./Backends/installed/feynhiggs/2.11.3/lib/libFH.so
  2.12.0:      ./Backends/installed/feynhiggs/2.12.0/lib/libFH.so

Prospino:
  2.1:         ./Backends/installed/prospino/2.1/libprospino.so

Pythia:
  8.212:       ./Backends/installed/pythia/8.212/lib/libpythia8.so

Pythia_EM:
  8.212:       ./Backends/installed/pythia/8.212/lib/libpythia8.so

gamLike:
  1.0.0:       ./Backends/installed/gamlike/1.0.0/lib/gamLike.so
  1.0.1:       ./Backends/installed/gamlike/1.0.1/lib/gamLike.so

gm2calc:
  1.2.0:       ./Backends/installed/gm2calc/1.2.0/src/libgm2calc.so
  1.3.0:       ./Backends/installed/gm2calc/1.3.0/src/libgm2calc.so

MontePythonLike:
  3.3.0:       ./Backends/installed/montepythonlike/3.3.0/montepython/MontePythonLike_3_3_0.py

MicrOmegas_MSSM:
  3.6.9.2:     ./Backends/installed/micromegas/3.6.9.2/MSSM/libmicromegas.so

MicrOmegas_ScalarSingletDM_Z2:
  3.6.9.2:     ./Backends/installed/micromegas/3.6.9.2/ScalarSingletDM_Z2/libmicromegas.so

MicrOmegas_ScalarSingletDM_Z3:
  3.6.9.2:     ./Backends/installed/micromegas/3.6.9.2/ScalarSingletDM_Z3/libmicromegas.so

MicrOmegas_VectorSingletDM_Z2:
  3.6.9.2:     ./Backends/installed/micromegas/3.6.9.2/VectorSingletDM_Z2/libmicromegas.so

MicrOmegas_MajoranaSingletDM_Z2:
  3.6.9.2:     ./Backends/installed/micromegas/3.6.9.2/MajoranaSingletDM_Z2/libmicromegas.so

MicrOmegas_DiracSingletDM_Z2:
  3.6.9.2:     ./Backends/installed/micromegas/3.6.9.2/DiracSingletDM_Z2/libmicromegas.so

nulike:
  1.0.4:       ./Backends/installed/nulike/1.0.4/lib/libnulike.so
  1.0.5:       ./Backends/installed/nulike/1.0.5/lib/libnulike.so
  1.0.6:       ./Backends/installed/nulike/1.0.6/lib/libnulike.so
  1.0.7:       ./Backends/installed/nulike/1.0.7/lib/libnulike.so
  1.0.8:       ./Backends/installed/nulike/1.0.8/lib/libnulike.so

Rivet:
<<<<<<< HEAD
  3.1.0:       ./Backends/installed/rivet/3.1.0/local/lib/libRivet.so
=======
  3.0.0:       ./Backends/installed/Rivet/3.0.0/local/lib/libRivet.so
>>>>>>> 4b524f86

SUSY_HIT:
  1.5:         ./Backends/installed/susyhit/1.5/libsusyhit.so

SPheno:
  3.3.8:       ./Backends/installed/spheno/3.3.8/lib/libSPheno.so
  4.0.3:       ./Backends/installed/spheno/4.0.3/lib/libSPheno.so

SUSYHD:
  1.0.2:       ./Backends/installed/susyhd/1.0.2/SUSYHD.m

plc:
  3.0:         ./Backends/installed/plc/3.0/lib/libclik.so

MultiModeCode:
  2.0.0:       ./Backends/installed/multimodecode/2.0.0/lib/libmodecode.so

# Example/debug backends

LibFirst:
  1.0:         ./Backends/examples/libfirst.so
  1.1:         ./Backends/examples/libfirst.so

LibSecond:
  1.0:         ./Backends/examples/libsecond/1.0/libsecond_1_0.py
  1.1:         ./Backends/examples/libsecond/1.1/libsecond_1_1.py
  1.2:         ./Backends/examples/libsecond/1.2/libsecond_1_2.py

LibThird:
  1.0:         ./Backends/examples/libthird/1.0/libthird_1_0
  1.1:         ./Backends/examples/libthird/1.1/libthird_1_1
  1.2:         ./Backends/examples/libthird/1.2/libthird_1_2

LibFortran:
  1.0:         ./Backends/examples/libfortran.so

LibFarrayTest:
  1.0:         ./Backends/examples/libFarrayTest.so

libMathematicaTest:
  1.0:         ./Backends/examples/libMathematicaTest.m

xsecBE:
  0.1.0:       ./Backends/installed/xsecBE/0.1.0/xsecBE_gambit.py

salami:
  0.1.0:       ./Backends/examples/salami/0.1.0/salami_gambit.py<|MERGE_RESOLUTION|>--- conflicted
+++ resolved
@@ -16,10 +16,6 @@
 CaptnGeneral:
   1.0:         ./Backends/installed/capgen/1.0/gencaplib.so
 
-<<<<<<< HEAD
-Contur:
-  1.1.0:       ./Backends/installed/contur/1.1.0/AnalysisTools/contur/init_by_GAMBIT.py
-=======
 classy:
   2.6.3:       ./Backends/installed/classy/2.6.3/lib/classy_2_6_3.py
   2.9.3:       ./Backends/installed/classy/2.9.3/lib/classy_2_9_3.py
@@ -27,9 +23,11 @@
 
   exo_2.7.2:   ./Backends/installed/classy/exo_2.7.2/lib/classy_exo_2_7_2.py
 
+Contur:
+  1.1.0:       ./Backends/installed/contur/1.1.0/AnalysisTools/contur/init_by_GAMBIT.py
+
 DarkAges:
   1.2.0:       ./Backends/installed/darkages/1.2.0/DarkAges_1_2_0
->>>>>>> 4b524f86
 
 DarkSUSY:
   5.1.3:       ./Backends/installed/darksusy/5.1.3/lib/libdarksusy.so
@@ -103,11 +101,7 @@
   1.0.8:       ./Backends/installed/nulike/1.0.8/lib/libnulike.so
 
 Rivet:
-<<<<<<< HEAD
   3.1.0:       ./Backends/installed/rivet/3.1.0/local/lib/libRivet.so
-=======
-  3.0.0:       ./Backends/installed/Rivet/3.0.0/local/lib/libRivet.so
->>>>>>> 4b524f86
 
 SUSY_HIT:
   1.5:         ./Backends/installed/susyhit/1.5/libsusyhit.so
