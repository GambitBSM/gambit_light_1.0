# GAMBIT central backend location database
#
# GAMBIT will parse this file and use it to locate
# backend shared libraries before attempting to
# dynamically load them.
#
# Paths can be given as full absolute paths, or
# relative to the main GAMBIT directory.  Paths
# starting with a backslash will be interpreted as
# absolute, those beginning with a period will
# be interpreted as relative to the GAMBIT dir.


DarkSUSY:
  5.1.3:       ./Backends/installed/darksusy/5.1.3/lib/libdarksusy.so

SuperIso:
  3.6:         ./Backends/installed/superiso/3.6/libsuperiso.so

DDCalc:
  1.0.0:       ./Backends/installed/ddcalc/1.0.0/lib/libDDCalc.so
  1.1.0:       ./Backends/installed/ddcalc/1.1.0/lib/libDDCalc.so

HiggsBounds:
  4.2.1:       ./Backends/installed/higgsbounds/4.2.1/lib/libhiggsbounds.so
  4.3.1:       ./Backends/installed/higgsbounds/4.3.1/lib/libhiggsbounds.so

HiggsSignals:
  1.4:         ./Backends/installed/higgssignals/1.4.0/lib/libhiggssignals.so

FeynHiggs:
  2.11.2:      ./Backends/installed/feynhiggs/2.11.2/lib/libFH.so
  2.11.3:      ./Backends/installed/feynhiggs/2.11.3/lib/libFH.so
  2.12.0:      ./Backends/installed/feynhiggs/2.12.0/lib/libFH.so

LibFarrayTest:
  1.0:         ./Backends/examples/libFarrayTest.so

LibFirst:
  1.0:         ./Backends/examples/libfirst.so
  1.1:         ./Backends/examples/libfirst.so

LibFortran:
  1.0:         ./Backends/examples/libfortran.so

Pythia:
  8.212:       ./Backends/installed/pythia/8.212/lib/libpythia8.so
  8.212.EM:    ./Backends/installed/pythia/8.212.EM/lib/libpythia8.so

gamLike:
  1.0.0:       ./Backends/installed/gamlike/1.0.0/lib/gamLike.so

gm2calc:
  1.2.0:       ./Backends/installed/gm2calc/1.2.0/src/libgm2calc.so
  1.3.0:       ./Backends/installed/gm2calc/1.3.0/src/libgm2calc.so

MicrOmegas_MSSM:
  3.6.9.2:     ./Backends/installed/micromegas/3.6.9.2/MSSM/libmicromegas.so

MicrOmegas_SingletDM:
  3.6.9.2:     ./Backends/installed/micromegas/3.6.9.2/SingletDM/libmicromegas.so

nulike:
  1.0.4:       ./Backends/installed/nulike/1.0.4/lib/libnulike.so
  1.0.5:       ./Backends/installed/nulike/1.0.5/lib/libnulike.so
  1.0.6:       ./Backends/installed/nulike/1.0.6/lib/libnulike.so

SUSY_HIT:
  1.5:         ./Backends/installed/susyhit/1.5/libsusyhit.so

SPheno:
<<<<<<< HEAD
  3.3.8:       ./Backends/installed/spheno/3.3.8/lib/libSPheno.so

plc:
  2.0:         ./Backends/installed/plc/2.0/lib/libclik.so

class:
  2.6.1:       ./Backends/installed/class/2.6.1/lib/libclass.so

MultiModeCode:
  2.0.0:       ./Backends/installed/MultiModeCode/2.0.0/lib/libmodecode.so
=======
  3.3.8:	./Backends/installed/spheno/3.3.8/lib/libSPheno.so

libMathematicaTest:
  1.0:         ./Backends/examples/libMathematicaTest.m

SUSYHD:
  1.0.2:       ./Backends/installed/susyhd/1.0.2/SUSYHD.m
>>>>>>> 5befe6f6
<|MERGE_RESOLUTION|>--- conflicted
+++ resolved
@@ -69,8 +69,13 @@
   1.5:         ./Backends/installed/susyhit/1.5/libsusyhit.so
 
 SPheno:
-<<<<<<< HEAD
-  3.3.8:       ./Backends/installed/spheno/3.3.8/lib/libSPheno.so
+  3.3.8:	./Backends/installed/spheno/3.3.8/lib/libSPheno.so
+
+libMathematicaTest:
+  1.0:         ./Backends/examples/libMathematicaTest.m
+
+SUSYHD:
+  1.0.2:       ./Backends/installed/susyhd/1.0.2/SUSYHD.m
 
 plc:
   2.0:         ./Backends/installed/plc/2.0/lib/libclik.so
@@ -79,13 +84,4 @@
   2.6.1:       ./Backends/installed/class/2.6.1/lib/libclass.so
 
 MultiModeCode:
-  2.0.0:       ./Backends/installed/MultiModeCode/2.0.0/lib/libmodecode.so
-=======
-  3.3.8:	./Backends/installed/spheno/3.3.8/lib/libSPheno.so
-
-libMathematicaTest:
-  1.0:         ./Backends/examples/libMathematicaTest.m
-
-SUSYHD:
-  1.0.2:       ./Backends/installed/susyhd/1.0.2/SUSYHD.m
->>>>>>> 5befe6f6
+  2.0.0:       ./Backends/installed/MultiModeCode/2.0.0/lib/libmodecode.so