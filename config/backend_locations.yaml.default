--- conflicted
+++ resolved
@@ -111,11 +111,7 @@
   1.0.9:       ./Backends/installed/nulike/1.0.9/lib/libnulike.so
 
 Rivet:
-<<<<<<< HEAD
-  3.1.4:       ./Backends/installed/rivet/3.1.4/local/lib/libRivet.so
-=======
   3.1.5:       ./Backends/installed/rivet/3.1.5/local/lib/libRivet.so
->>>>>>> 35f34833
 
 SUSY_HIT:
   1.5:         ./Backends/installed/susyhit/1.5/libsusyhit.so
@@ -185,11 +181,8 @@
 # salami:
 #   0.1.0:       ./Backends/examples/salami/0.1.0/salami_gambit.py
 
-<<<<<<< HEAD
-=======
 ATLAS_FullLikes:
   1.0:       ./Backends/installed/ATLAS_FullLikes/1.0/ATLAS_FullLikes_1_0.py
 
->>>>>>> 35f34833
 simple_xs:
   1.0:       ./Backends/examples/simple_xs/1.0/simple_xs.py