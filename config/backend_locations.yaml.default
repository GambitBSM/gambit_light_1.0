# GAMBIT central backend location database
#
# GAMBIT will parse this file and use it to locate
# backend shared libraries before attempting to
# dynamically load them.
#
# Paths can be given as full absolute paths, or
# relative to the main GAMBIT directory.  Paths
# starting with a backslash will be interpreted as
# absolute, those beginning with a period will
# be interpreted as relative to the GAMBIT dir.

AlterBBN:
  2.2:         ./Backends/installed/alterbbn/2.2/libbbn.so

CaptnGeneral:
  1.0:         ./Backends/installed/capgen/1.0/gencaplib.so

classy:
  2.6.3:       ./Backends/installed/classy/2.6.3/lib/classy_2_6_3.py
  2.9.3:       ./Backends/installed/classy/2.9.3/lib/classy_2_9_3.py
  2.9.4:       ./Backends/installed/classy/2.9.4/lib/classy_2_9_4.py

  exo_2.7.2:   ./Backends/installed/classy/exo_2.7.2/lib/classy_exo_2_7_2.py

DarkAges:
  1.2.0:       ./Backends/installed/darkages/1.2.0/DarkAges_1_2_0

DarkSUSY:
  5.1.3:       ./Backends/installed/darksusy/5.1.3/lib/libdarksusy.so

DarkSUSY_MSSM:
  6.1.1:       ./Backends/installed/darksusy/6.1.1/lib/libds_core_mssm.so
  6.2.2:       ./Backends/installed/darksusy/6.2.2/lib/libds_core_mssm.so

DarkSUSY_generic_wimp:
  6.1.1:       ./Backends/installed/darksusy/6.1.1/lib/libds_core_generic_wimp.so
  6.2.2:       ./Backends/installed/darksusy/6.2.2/lib/libds_core_generic_wimp.so

SuperIso:
  3.6:         ./Backends/installed/superiso/3.6/libsuperiso.so

DDCalc:
  1.0.0:       ./Backends/installed/ddcalc/1.0.0/lib/libDDCalc.so
  1.1.0:       ./Backends/installed/ddcalc/1.1.0/lib/libDDCalc.so
  1.2.0:       ./Backends/installed/ddcalc/1.2.0/lib/libDDCalc.so
  2.0.0:       ./Backends/installed/ddcalc/2.0.0/lib/libDDCalc.so
  2.1.0:       ./Backends/installed/ddcalc/2.1.0/lib/libDDCalc.so
  2.2.0:       ./Backends/installed/ddcalc/2.2.0/lib/libDDCalc.so

HiggsBounds:
  4.2.1:       ./Backends/installed/higgsbounds/4.2.1/lib/libhiggsbounds.so
  4.3.1:       ./Backends/installed/higgsbounds/4.3.1/lib/libhiggsbounds.so

HiggsSignals:
  1.4:         ./Backends/installed/higgssignals/1.4.0/lib/libhiggssignals.so

FeynHiggs:
  2.11.2:      ./Backends/installed/feynhiggs/2.11.2/lib/libFH.so
  2.11.3:      ./Backends/installed/feynhiggs/2.11.3/lib/libFH.so
  2.12.0:      ./Backends/installed/feynhiggs/2.12.0/lib/libFH.so

# Work in progress:
# Prospino:
#   2.1:         ./Backends/installed/prospino/2.1/libprospino.so

Pythia:
  8.212:       ./Backends/installed/pythia/8.212/lib/libpythia8.so

gamLike:
  1.0.0:       ./Backends/installed/gamlike/1.0.0/lib/gamLike.so
  1.0.1:       ./Backends/installed/gamlike/1.0.1/lib/gamLike.so

gm2calc:
  1.2.0:       ./Backends/installed/gm2calc/1.2.0/src/libgm2calc.so
  1.3.0:       ./Backends/installed/gm2calc/1.3.0/src/libgm2calc.so

MontePythonLike:
  3.3.0:       ./Backends/installed/montepythonlike/3.3.0/montepython/MontePythonLike_3_3_0.py

MicrOmegas_MSSM:
  3.6.9.2:     ./Backends/installed/micromegas/3.6.9.2/MSSM/libmicromegas.so

MicrOmegas_ScalarSingletDM_Z2:
  3.6.9.2:     ./Backends/installed/micromegas/3.6.9.2/ScalarSingletDM_Z2/libmicromegas.so

MicrOmegas_ScalarSingletDM_Z3:
  3.6.9.2:     ./Backends/installed/micromegas/3.6.9.2/ScalarSingletDM_Z3/libmicromegas.so

MicrOmegas_VectorSingletDM_Z2:
  3.6.9.2:     ./Backends/installed/micromegas/3.6.9.2/VectorSingletDM_Z2/libmicromegas.so

MicrOmegas_MajoranaSingletDM_Z2:
  3.6.9.2:     ./Backends/installed/micromegas/3.6.9.2/MajoranaSingletDM_Z2/libmicromegas.so

MicrOmegas_DiracSingletDM_Z2:
  3.6.9.2:     ./Backends/installed/micromegas/3.6.9.2/DiracSingletDM_Z2/libmicromegas.so

nulike:
  1.0.4:       ./Backends/installed/nulike/1.0.4/lib/libnulike.so
  1.0.5:       ./Backends/installed/nulike/1.0.5/lib/libnulike.so
  1.0.6:       ./Backends/installed/nulike/1.0.6/lib/libnulike.so
  1.0.7:       ./Backends/installed/nulike/1.0.7/lib/libnulike.so
  1.0.8:       ./Backends/installed/nulike/1.0.8/lib/libnulike.so
  1.0.9:       ./Backends/installed/nulike/1.0.9/lib/libnulike.so

# Work in progress:
# Rivet:
#   3.0.0:       ./Backends/installed/Rivet/3.0.0/local/lib/libRivet.so

SUSY_HIT:
  1.5:         ./Backends/installed/susyhit/1.5/libsusyhit.so

SPheno:
  3.3.8:       ./Backends/installed/spheno/3.3.8/lib/libSPheno.so
  4.0.3:       ./Backends/installed/spheno/4.0.3/lib/libSPheno.so

CalcHEP:
  3.6.27:      ./Backends/installed/calchep/3.6.27/lib/libcalchep.so

libMathematicaTest:
  1.0:         ./Backends/examples/libMathematicaTest.m

SPhenoMSSM:
  3.3.8:       ./Backends/installed/sphenomssm/3.3.8/lib/libSPhenoMSSM.so
  
CalcHEP:
  3.6.27:      ./Backends/installed/calchep/3.6.27/lib/libcalchep.so
  
libMathematicaTest:
  1.0:         ./Backends/examples/libMathematicaTest.m

SUSYHD:
  1.0.2:       ./Backends/installed/susyhd/1.0.2/SUSYHD.m

<<<<<<< HEAD
DirectDM:
  2.2.0:       ./Backends/installed/directdm/2.2.0/directdm
=======
vevacious:
  1.0:         ./Backends/installed/vevacious/1.0/lib/libVevaciousPlusPlus.so

hom4ps:
  2.0:         ./Backends/installed/hom4ps/2.0/

phc:
  2.4.58:      ./Backends/installed/phc/2.4.58/

plc:
  3.0:         ./Backends/installed/plc/3.0/lib/libclik.so

MultiModeCode:
  2.0.0:       ./Backends/installed/multimodecode/2.0.0/lib/libmodecode.so

>>>>>>> d57ec026

# Example/debug backends

LibFirst:
  1.0:         ./Backends/examples/libfirst.so
  1.1:         ./Backends/examples/libfirst.so

LibSecond:
  1.0:         ./Backends/examples/libsecond/1.0/libsecond_1_0.py
  1.1:         ./Backends/examples/libsecond/1.1/libsecond_1_1.py
  1.2:         ./Backends/examples/libsecond/1.2/libsecond_1_2.py

LibThird:
  1.0:         ./Backends/examples/libthird/1.0/libthird_1_0
  1.1:         ./Backends/examples/libthird/1.1/libthird_1_1
  1.2:         ./Backends/examples/libthird/1.2/libthird_1_2

LibFortran:
  1.0:         ./Backends/examples/libfortran.so

LibFarrayTest:
  1.0:         ./Backends/examples/libFarrayTest.so

libMathematicaTest:
  1.0:         ./Backends/examples/libMathematicaTest.m

<<<<<<< HEAD
vevacious:
  1.0:         ./Backends/installed/vevacious/1.0/VevaciousPlusPlus/lib/libVevaciousPlusPlus.so

hom4ps:
  2.0:         ./Backends/installed/hom4ps/2.0/

phc:
  2.4.58:      ./Backends/installed/phc/2.4.58/
=======
# Work in progress:
# xsecBE:
#   1.0.2:       ./Backends/installed/xsecBE/1.0.2/xsecBE_gambit.py

# Work in progress:
# salami:
#   0.1.0:       ./Backends/examples/salami/0.1.0/salami_gambit.py
>>>>>>> d57ec026
<|MERGE_RESOLUTION|>--- conflicted
+++ resolved
@@ -121,22 +121,12 @@
 libMathematicaTest:
   1.0:         ./Backends/examples/libMathematicaTest.m
 
-SPhenoMSSM:
-  3.3.8:       ./Backends/installed/sphenomssm/3.3.8/lib/libSPhenoMSSM.so
-  
-CalcHEP:
-  3.6.27:      ./Backends/installed/calchep/3.6.27/lib/libcalchep.so
-  
-libMathematicaTest:
-  1.0:         ./Backends/examples/libMathematicaTest.m
-
 SUSYHD:
   1.0.2:       ./Backends/installed/susyhd/1.0.2/SUSYHD.m
 
-<<<<<<< HEAD
 DirectDM:
   2.2.0:       ./Backends/installed/directdm/2.2.0/directdm
-=======
+
 vevacious:
   1.0:         ./Backends/installed/vevacious/1.0/lib/libVevaciousPlusPlus.so
 
@@ -152,7 +142,6 @@
 MultiModeCode:
   2.0.0:       ./Backends/installed/multimodecode/2.0.0/lib/libmodecode.so
 
->>>>>>> d57ec026
 
 # Example/debug backends
 
@@ -179,21 +168,10 @@
 libMathematicaTest:
   1.0:         ./Backends/examples/libMathematicaTest.m
 
-<<<<<<< HEAD
-vevacious:
-  1.0:         ./Backends/installed/vevacious/1.0/VevaciousPlusPlus/lib/libVevaciousPlusPlus.so
-
-hom4ps:
-  2.0:         ./Backends/installed/hom4ps/2.0/
-
-phc:
-  2.4.58:      ./Backends/installed/phc/2.4.58/
-=======
 # Work in progress:
 # xsecBE:
 #   1.0.2:       ./Backends/installed/xsecBE/1.0.2/xsecBE_gambit.py
 
 # Work in progress:
 # salami:
-#   0.1.0:       ./Backends/examples/salami/0.1.0/salami_gambit.py
->>>>>>> d57ec026
+#   0.1.0:       ./Backends/examples/salami/0.1.0/salami_gambit.py