# GAMBIT central backend location database
#
# GAMBIT will parse this file and use it to locate
# backend shared libraries before attempting to
# dynamically load them.
#
# Paths can be given as full absolute paths, or
# relative to the main GAMBIT directory.  Paths
# starting with a backslash will be interpreted as
# absolute, those beginning with a period will
# be interpreted as relative to the GAMBIT dir.

AlterBBN:
  2.2:         ./Backends/installed/alterbbn/2.2/libbbn.so

CaptnGeneral:
  1.0:         ./Backends/installed/capgen/1.0/gencaplib.so
  2.1:         ./Backends/installed/capgen/2.1/gencaplib.so

classy:
  2.6.3:       ./Backends/installed/classy/2.6.3/lib/classy_2_6_3.py
  2.9.3:       ./Backends/installed/classy/2.9.3/lib/classy_2_9_3.py
  2.9.4:       ./Backends/installed/classy/2.9.4/lib/classy_2_9_4.py

  exo_2.7.2:   ./Backends/installed/classy/exo_2.7.2/lib/classy_exo_2_7_2.py

DarkAges:
  1.2.0:       ./Backends/installed/darkages/1.2.0/DarkAges_1_2_0

DarkSUSY:
  5.1.3:       ./Backends/installed/darksusy/5.1.3/lib/libdarksusy.so

DarkSUSY_MSSM:
  6.1.1:       ./Backends/installed/darksusy/6.1.1/lib/libds_core_mssm.so
  6.2.2:       ./Backends/installed/darksusy/6.2.2/lib/libds_core_mssm.so
  6.2.5:       ./Backends/installed/darksusy/6.2.5/lib/libds_core_mssm.so
  
DarkSUSY_generic_wimp:
  6.1.1:       ./Backends/installed/darksusy/6.1.1/lib/libds_core_generic_wimp.so
  6.2.2:       ./Backends/installed/darksusy/6.2.2/lib/libds_core_generic_wimp.so
  6.2.5:       ./Backends/installed/darksusy/6.2.5/lib/libds_core_generic_wimp.so

SuperIso:
  3.6:         ./Backends/installed/superiso/3.6/libsuperiso.so

DDCalc:
  1.0.0:       ./Backends/installed/ddcalc/1.0.0/lib/libDDCalc.so
  1.1.0:       ./Backends/installed/ddcalc/1.1.0/lib/libDDCalc.so
  1.2.0:       ./Backends/installed/ddcalc/1.2.0/lib/libDDCalc.so
  2.0.0:       ./Backends/installed/ddcalc/2.0.0/lib/libDDCalc.so
  2.1.0:       ./Backends/installed/ddcalc/2.1.0/lib/libDDCalc.so
  2.2.0:       ./Backends/installed/ddcalc/2.2.0/lib/libDDCalc.so

HiggsBounds:
  4.2.1:       ./Backends/installed/higgsbounds/4.2.1/lib/libhiggsbounds.so
  4.3.1:       ./Backends/installed/higgsbounds/4.3.1/lib/libhiggsbounds.so

HiggsSignals:
  1.4:         ./Backends/installed/higgssignals/1.4.0/lib/libhiggssignals.so

FeynHiggs:
  2.11.2:      ./Backends/installed/feynhiggs/2.11.2/lib/libFH.so
  2.11.3:      ./Backends/installed/feynhiggs/2.11.3/lib/libFH.so
  2.12.0:      ./Backends/installed/feynhiggs/2.12.0/lib/libFH.so

# Work in progress:
# Prospino:
#   2.1:         ./Backends/installed/prospino/2.1/libprospino.so

Pythia:
  8.212:       ./Backends/installed/pythia/8.212/lib/libpythia8.so

gamLike:
  1.0.0:       ./Backends/installed/gamlike/1.0.0/lib/gamLike.so
  1.0.1:       ./Backends/installed/gamlike/1.0.1/lib/gamLike.so

gm2calc:
  1.2.0:       ./Backends/installed/gm2calc/1.2.0/src/libgm2calc.so
  1.3.0:       ./Backends/installed/gm2calc/1.3.0/src/libgm2calc.so

MontePythonLike:
  3.3.0:       ./Backends/installed/montepythonlike/3.3.0/montepython/MontePythonLike_3_3_0.py

MicrOmegas_MSSM:
  3.6.9.2:     ./Backends/installed/micromegas/3.6.9.2/MSSM/libmicromegas.so

MicrOmegas_ScalarSingletDM_Z2:
  3.6.9.2:     ./Backends/installed/micromegas/3.6.9.2/ScalarSingletDM_Z2/libmicromegas.so

MicrOmegas_ScalarSingletDM_Z3:
  3.6.9.2:     ./Backends/installed/micromegas/3.6.9.2/ScalarSingletDM_Z3/libmicromegas.so

MicrOmegas_VectorSingletDM_Z2:
  3.6.9.2:     ./Backends/installed/micromegas/3.6.9.2/VectorSingletDM_Z2/libmicromegas.so

MicrOmegas_MajoranaSingletDM_Z2:
  3.6.9.2:     ./Backends/installed/micromegas/3.6.9.2/MajoranaSingletDM_Z2/libmicromegas.so

MicrOmegas_DiracSingletDM_Z2:
  3.6.9.2:     ./Backends/installed/micromegas/3.6.9.2/DiracSingletDM_Z2/libmicromegas.so

nulike:
  1.0.4:       ./Backends/installed/nulike/1.0.4/lib/libnulike.so
  1.0.5:       ./Backends/installed/nulike/1.0.5/lib/libnulike.so
  1.0.6:       ./Backends/installed/nulike/1.0.6/lib/libnulike.so
  1.0.7:       ./Backends/installed/nulike/1.0.7/lib/libnulike.so
  1.0.8:       ./Backends/installed/nulike/1.0.8/lib/libnulike.so
  1.0.9:       ./Backends/installed/nulike/1.0.9/lib/libnulike.so

# Work in progress:
# Rivet:
#   3.0.0:       ./Backends/installed/Rivet/3.0.0/local/lib/libRivet.so

SUSY_HIT:
  1.5:         ./Backends/installed/susyhit/1.5/libsusyhit.so

SPheno:
  3.3.8:       ./Backends/installed/spheno/3.3.8/lib/libSPheno.so
  4.0.3:       ./Backends/installed/spheno/4.0.3/lib/libSPheno.so

CalcHEP:
  3.6.27:      ./Backends/installed/calchep/3.6.27/lib/libcalchep.so

libMathematicaTest:
  1.0:         ./Backends/examples/libMathematicaTest.m

SUSYHD:
  1.0.2:       ./Backends/installed/susyhd/1.0.2/SUSYHD.m

<<<<<<< HEAD
DirectDM:
  2.2.0:       ./Backends/installed/directdm/2.2.0/directdm

=======
>>>>>>> 770978eb
vevacious:
  1.0:         ./Backends/installed/vevacious/1.0/lib/libVevaciousPlusPlus.so

hom4ps:
  2.0:         ./Backends/installed/hom4ps/2.0/

phc:
  2.4.58:      ./Backends/installed/phc/2.4.58/

plc:
  3.0:         ./Backends/installed/plc/3.0/lib/libclik.so

MultiModeCode:
  2.0.0:       ./Backends/installed/multimodecode/2.0.0/lib/libmodecode.so


# Example/debug backends

LibFirst:
  1.0:         ./Backends/examples/libfirst.so
  1.1:         ./Backends/examples/libfirst.so

LibSecond:
  1.0:         ./Backends/examples/libsecond/1.0/libsecond_1_0.py
  1.1:         ./Backends/examples/libsecond/1.1/libsecond_1_1.py
  1.2:         ./Backends/examples/libsecond/1.2/libsecond_1_2.py

LibThird:
  1.0:         ./Backends/examples/libthird/1.0/libthird_1_0
  1.1:         ./Backends/examples/libthird/1.1/libthird_1_1
  1.2:         ./Backends/examples/libthird/1.2/libthird_1_2

LibFortran:
  1.0:         ./Backends/examples/libfortran.so

LibFarrayTest:
  1.0:         ./Backends/examples/libFarrayTest.so

libMathematicaTest:
  1.0:         ./Backends/examples/libMathematicaTest.m

# Work in progress:
# xsecBE:
#   1.0.2:       ./Backends/installed/xsecBE/1.0.2/xsecBE_gambit.py

# Work in progress:
# salami:
#   0.1.0:       ./Backends/examples/salami/0.1.0/salami_gambit.py<|MERGE_RESOLUTION|>--- conflicted
+++ resolved
@@ -127,12 +127,9 @@
 SUSYHD:
   1.0.2:       ./Backends/installed/susyhd/1.0.2/SUSYHD.m
 
-<<<<<<< HEAD
 DirectDM:
   2.2.0:       ./Backends/installed/directdm/2.2.0/directdm
 
-=======
->>>>>>> 770978eb
 vevacious:
   1.0:         ./Backends/installed/vevacious/1.0/lib/libVevaciousPlusPlus.so
 
