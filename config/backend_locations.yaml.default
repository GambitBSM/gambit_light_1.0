# GAMBIT central backend location database
#
# GAMBIT will parse this file and use it to locate
# backend shared libraries before attempting to
# dynamically load them.
#
# Paths can be given as full absolute paths, or
# relative to the main GAMBIT directory.  Paths
# starting with a backslash will be interpreted as
# absolute, those beginning with a period will
# be interpreted as relative to the GAMBIT dir.

AlterBBN:
  2.2:         ./Backends/installed/alterbbn/2.2/libbbn.so

CaptnGeneral:
  1.0:         ./Backends/installed/capgen/1.0/gencaplib.so
  2.1:         ./Backends/installed/capgen/2.1/gencaplib.so

classy:
  2.6.3:       ./Backends/installed/classy/2.6.3/lib/classy_2_6_3.py
  2.9.3:       ./Backends/installed/classy/2.9.3/lib/classy_2_9_3.py
  2.9.4:       ./Backends/installed/classy/2.9.4/lib/classy_2_9_4.py

  exo_2.7.2:   ./Backends/installed/classy/exo_2.7.2/lib/classy_exo_2_7_2.py

Contur:
  2.1.1:       ./Backends/installed/contur/2.1.1/contur/init_by_GAMBIT.py

DarkAges:
  1.2.0:       ./Backends/installed/darkages/1.2.0/DarkAges_1_2_0

DarkSUSY:
  5.1.3:       ./Backends/installed/darksusy/5.1.3/lib/libdarksusy.so

DarkSUSY_MSSM:
  6.1.1:       ./Backends/installed/darksusy/6.1.1/lib/libds_core_mssm.so
  6.2.2:       ./Backends/installed/darksusy/6.2.2/lib/libds_core_mssm.so
  6.2.5:       ./Backends/installed/darksusy/6.2.5/lib/libds_core_mssm.so
  
DarkSUSY_generic_wimp:
  6.1.1:       ./Backends/installed/darksusy/6.1.1/lib/libds_core_generic_wimp.so
  6.2.2:       ./Backends/installed/darksusy/6.2.2/lib/libds_core_generic_wimp.so
  6.2.5:       ./Backends/installed/darksusy/6.2.5/lib/libds_core_generic_wimp.so

SuperIso:
  3.6:         ./Backends/installed/superiso/3.6/libsuperiso.so

DDCalc:
  1.0.0:       ./Backends/installed/ddcalc/1.0.0/lib/libDDCalc.so
  1.1.0:       ./Backends/installed/ddcalc/1.1.0/lib/libDDCalc.so
  1.2.0:       ./Backends/installed/ddcalc/1.2.0/lib/libDDCalc.so
  2.0.0:       ./Backends/installed/ddcalc/2.0.0/lib/libDDCalc.so
  2.1.0:       ./Backends/installed/ddcalc/2.1.0/lib/libDDCalc.so
  2.2.0:       ./Backends/installed/ddcalc/2.2.0/lib/libDDCalc.so

HiggsBounds:
  4.2.1:       ./Backends/installed/higgsbounds/4.2.1/lib/libhiggsbounds.so
  4.3.1:       ./Backends/installed/higgsbounds/4.3.1/lib/libhiggsbounds.so

HiggsSignals:
  1.4:         ./Backends/installed/higgssignals/1.4.0/lib/libhiggssignals.so

FeynHiggs:
  2.11.2:      ./Backends/installed/feynhiggs/2.11.2/lib/libFH.so
  2.11.3:      ./Backends/installed/feynhiggs/2.11.3/lib/libFH.so
  2.12.0:      ./Backends/installed/feynhiggs/2.12.0/lib/libFH.so

# Work in progress:
# Prospino:
#   2.1:         ./Backends/installed/prospino/2.1/libprospino.so

Pythia:
  8.212:       ./Backends/installed/pythia/8.212/lib/libpythia8.so

gamLike:
  1.0.0:       ./Backends/installed/gamlike/1.0.0/lib/gamLike.so
  1.0.1:       ./Backends/installed/gamlike/1.0.1/lib/gamLike.so

gm2calc:
  1.2.0:       ./Backends/installed/gm2calc/1.2.0/src/libgm2calc.so
  1.3.0:       ./Backends/installed/gm2calc/1.3.0/src/libgm2calc.so

MontePythonLike:
  3.3.0:       ./Backends/installed/montepythonlike/3.3.0/montepython/MontePythonLike_3_3_0.py

MicrOmegas_MSSM:
  3.6.9.2:     ./Backends/installed/micromegas/3.6.9.2/MSSM/libmicromegas.so

MicrOmegas_ScalarSingletDM_Z2:
  3.6.9.2:     ./Backends/installed/micromegas/3.6.9.2/ScalarSingletDM_Z2/libmicromegas.so

MicrOmegas_ScalarSingletDM_Z3:
  3.6.9.2:     ./Backends/installed/micromegas/3.6.9.2/ScalarSingletDM_Z3/libmicromegas.so

MicrOmegas_VectorSingletDM_Z2:
  3.6.9.2:     ./Backends/installed/micromegas/3.6.9.2/VectorSingletDM_Z2/libmicromegas.so

MicrOmegas_MajoranaSingletDM_Z2:
  3.6.9.2:     ./Backends/installed/micromegas/3.6.9.2/MajoranaSingletDM_Z2/libmicromegas.so

MicrOmegas_DiracSingletDM_Z2:
  3.6.9.2:     ./Backends/installed/micromegas/3.6.9.2/DiracSingletDM_Z2/libmicromegas.so

nulike:
  1.0.4:       ./Backends/installed/nulike/1.0.4/lib/libnulike.so
  1.0.5:       ./Backends/installed/nulike/1.0.5/lib/libnulike.so
  1.0.6:       ./Backends/installed/nulike/1.0.6/lib/libnulike.so
  1.0.7:       ./Backends/installed/nulike/1.0.7/lib/libnulike.so
  1.0.8:       ./Backends/installed/nulike/1.0.8/lib/libnulike.so
  1.0.9:       ./Backends/installed/nulike/1.0.9/lib/libnulike.so

Rivet:
  3.1.4:       ./Backends/installed/rivet/3.1.4/local/lib/libRivet.so

SUSY_HIT:
  1.5:         ./Backends/installed/susyhit/1.5/libsusyhit.so

SPheno:
  3.3.8:       ./Backends/installed/spheno/3.3.8/lib/libSPheno.so
  4.0.3:       ./Backends/installed/spheno/4.0.3/lib/libSPheno.so

CalcHEP:
  3.6.27:      ./Backends/installed/calchep/3.6.27/lib/libcalchep.so

libMathematicaTest:
  1.0:         ./Backends/examples/libMathematicaTest.m

SUSYHD:
  1.0.2:       ./Backends/installed/susyhd/1.0.2/SUSYHD.m

DirectDM:
  2.2.0:       ./Backends/installed/directdm/2.2.0/directdm

vevacious:
  1.0:         ./Backends/installed/vevacious/1.0/lib/libVevaciousPlusPlus.so

hom4ps:
  2.0:         ./Backends/installed/hom4ps/2.0/

phc:
  2.4.58:      ./Backends/installed/phc/2.4.58/

plc:
  3.0:         ./Backends/installed/plc/3.0/lib/libclik.so

MultiModeCode:
  2.0.0:       ./Backends/installed/multimodecode/2.0.0/lib/libmodecode.so


# Example/debug backends

LibFirst:
  1.0:         ./Backends/examples/libfirst.so
  1.1:         ./Backends/examples/libfirst.so

LibSecond:
  1.0:         ./Backends/examples/libsecond/1.0/libsecond_1_0.py
  1.1:         ./Backends/examples/libsecond/1.1/libsecond_1_1.py
  1.2:         ./Backends/examples/libsecond/1.2/libsecond_1_2.py

LibThird:
  1.0:         ./Backends/examples/libthird/1.0/libthird_1_0
  1.1:         ./Backends/examples/libthird/1.1/libthird_1_1
  1.2:         ./Backends/examples/libthird/1.2/libthird_1_2

LibFortran:
  1.0:         ./Backends/examples/libfortran.so

LibFarrayTest:
  1.0:         ./Backends/examples/libFarrayTest.so

libMathematicaTest:
  1.0:         ./Backends/examples/libMathematicaTest.m

# Work in progress:
# xsecBE:
#   1.0.2:       ./Backends/installed/xsecBE/1.0.2/xsecBE_gambit.py
 
# Work in progress:
# salami:
#   0.1.0:       ./Backends/examples/salami/0.1.0/salami_gambit.py

<<<<<<< HEAD
salami:
  0.1.0:       ./Backends/examples/salami/0.1.0/salami_gambit.py

ATLAS_FullLikes:
  1.0:       ./Backends/examples/ATLAS_FullLikes/1.0/ATLAS_FullLikes_1_0.py
=======
simple_xs:
  1.0:       ./Backends/examples/simple_xs/1.0/simple_xs.py
>>>>>>> 3ac0cc8b
<|MERGE_RESOLUTION|>--- conflicted
+++ resolved
@@ -181,13 +181,8 @@
 # salami:
 #   0.1.0:       ./Backends/examples/salami/0.1.0/salami_gambit.py
 
-<<<<<<< HEAD
-salami:
-  0.1.0:       ./Backends/examples/salami/0.1.0/salami_gambit.py
-
 ATLAS_FullLikes:
   1.0:       ./Backends/examples/ATLAS_FullLikes/1.0/ATLAS_FullLikes_1_0.py
-=======
+
 simple_xs:
-  1.0:       ./Backends/examples/simple_xs/1.0/simple_xs.py
->>>>>>> 3ac0cc8b
+  1.0:       ./Backends/examples/simple_xs/1.0/simple_xs.py