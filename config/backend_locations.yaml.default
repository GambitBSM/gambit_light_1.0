# GAMBIT central backend location database
#
# GAMBIT will parse this file and use it to locate
# backend shared libraries before attempting to
# dynamically load them.
#
# Paths can be given as full absolute paths, or
# relative to the main GAMBIT directory.  Paths
# starting with a backslash will be interpreted as
# absolute, those beginning with a period will
# be interpreted as relative to the GAMBIT dir.


CaptnGeneral:
  1.0:         ./Backends/installed/capgen/1.0/gencaplib.so

DarkSUSY:
  5.1.3:       ./Backends/installed/darksusy/5.1.3/lib/libdarksusy.so

DDCalc:
  1.0.0:       ./Backends/installed/ddcalc/1.0.0/lib/libDDCalc.so
  1.1.0:       ./Backends/installed/ddcalc/1.1.0/lib/libDDCalc.so
  1.2.0:       ./Backends/installed/ddcalc/1.2.0/lib/libDDCalc.so
  2.0.0:       ./Backends/installed/ddcalc/2.0.0/lib/libDDCalc.so

FeynHiggs:
  2.11.2:      ./Backends/installed/feynhiggs/2.11.2/lib/libFH.so
  2.11.3:      ./Backends/installed/feynhiggs/2.11.3/lib/libFH.so
  2.12.0:      ./Backends/installed/feynhiggs/2.12.0/lib/libFH.so

FlexibleSUSY_CMSSM:
  2.0.1:       ./Backends/installed/flexiblesusy/2.0.1/CMSSM/models/CMSSM/libCMSSM.so
  2.4.0:       ./Backends/installed/flexiblesusy/2.4.0/CMSSM/models/CMSSM/libCMSSM.so

gamLike:
  1.0.0:       ./Backends/installed/gamlike/1.0.0/lib/gamLike.so
  1.0.1:       ./Backends/installed/gamlike/1.0.1/lib/gamLike.so

gm2calc:
  1.2.0:       ./Backends/installed/gm2calc/1.2.0/src/libgm2calc.so
  1.3.0:       ./Backends/installed/gm2calc/1.3.0/src/libgm2calc.so

HiggsBounds:
  4.2.1:       ./Backends/installed/higgsbounds/4.2.1/lib/libhiggsbounds.so
  4.3.1:       ./Backends/installed/higgsbounds/4.3.1/lib/libhiggsbounds.so

HiggsSignals:
  1.4:         ./Backends/installed/higgssignals/1.4.0/lib/libhiggssignals.so

MicrOmegas_MSSM:
  3.6.9.2:     ./Backends/installed/micromegas/3.6.9.2/MSSM/libmicromegas.so

MicrOmegas_ScalarSingletDM_Z2:
  3.6.9.2:     ./Backends/installed/micromegas/3.6.9.2/ScalarSingletDM_Z2/libmicromegas.so

MicrOmegas_ScalarSingletDM_Z3:
  3.6.9.2:     ./Backends/installed/micromegas/3.6.9.2/ScalarSingletDM_Z3/libmicromegas.so

MicrOmegas_VectorSingletDM_Z2:
  3.6.9.2:     ./Backends/installed/micromegas/3.6.9.2/VectorSingletDM_Z2/libmicromegas.so

MicrOmegas_MajoranaSingletDM_Z2:
  3.6.9.2:     ./Backends/installed/micromegas/3.6.9.2/MajoranaSingletDM_Z2/libmicromegas.so

MicrOmegas_DiracSingletDM_Z2:
  3.6.9.2:     ./Backends/installed/micromegas/3.6.9.2/DiracSingletDM_Z2/libmicromegas.so

nulike:
  1.0.4:       ./Backends/installed/nulike/1.0.4/lib/libnulike.so
  1.0.5:       ./Backends/installed/nulike/1.0.5/lib/libnulike.so
  1.0.6:       ./Backends/installed/nulike/1.0.6/lib/libnulike.so
  1.0.7:       ./Backends/installed/nulike/1.0.7/lib/libnulike.so

Pythia:
  8.212:       ./Backends/installed/pythia/8.212/lib/libpythia8.so
  8.212.EM:    ./Backends/installed/pythia/8.212.EM/lib/libpythia8.so

SPheno:
  3.3.8:       ./Backends/installed/spheno/3.3.8/lib/libSPheno.so

<<<<<<< HEAD
SPhenoMSSM:
  3.3.8:       ./Backends/installed/sphenomssm/3.3.8/lib/libSPhenoMSSM.so
  
CalcHEP:
  3.6.27:      ./Backends/installed/calchep/3.6.27/lib/libcalchep.so
  
libMathematicaTest:
  1.0:         ./Backends/examples/libMathematicaTest.m
=======
SuperIso:
  3.6:         ./Backends/installed/superiso/3.6/libsuperiso.so

SUSY_HIT:
  1.5:         ./Backends/installed/susyhit/1.5/libsusyhit.so
>>>>>>> 296fc0f9

SUSYHD:
  1.0.2:       ./Backends/installed/susyhd/1.0.2/SUSYHD.m

# Example/debug backends

LibFirst:
  1.0:         ./Backends/examples/libfirst.so
  1.1:         ./Backends/examples/libfirst.so

LibSecond:
  1.0:         ./Backends/examples/libsecond/1.0/libsecond_1_0.py
  1.1:         ./Backends/examples/libsecond/1.1/libsecond_1_1.py
  1.2:         ./Backends/examples/libsecond/1.2/libsecond_1_2.py

LibThird:
  1.0:         ./Backends/examples/libthird/1.0/libthird_1_0
  1.1:         ./Backends/examples/libthird/1.1/libthird_1_1
  1.2:         ./Backends/examples/libthird/1.2/libthird_1_2

LibFortran:
  1.0:         ./Backends/examples/libfortran.so

LibFarrayTest:
  1.0:         ./Backends/examples/libFarrayTest.so

libMathematicaTest:
  1.0:         ./Backends/examples/libMathematicaTest.m

vevacious:
  1.0:         ./Backends/installed/vevacious/1.0/VevaciousPlusPlus/lib/libVevaciousPlusPlus.so

hom4ps:
  2.0:         ./Backends/installed/hom4ps/2.0/

phc:
  2.4.58:      ./Backends/installed/phc/2.4.58/<|MERGE_RESOLUTION|>--- conflicted
+++ resolved
@@ -78,22 +78,17 @@
 SPheno:
   3.3.8:       ./Backends/installed/spheno/3.3.8/lib/libSPheno.so
 
-<<<<<<< HEAD
 SPhenoMSSM:
   3.3.8:       ./Backends/installed/sphenomssm/3.3.8/lib/libSPhenoMSSM.so
   
 CalcHEP:
   3.6.27:      ./Backends/installed/calchep/3.6.27/lib/libcalchep.so
   
-libMathematicaTest:
-  1.0:         ./Backends/examples/libMathematicaTest.m
-=======
 SuperIso:
   3.6:         ./Backends/installed/superiso/3.6/libsuperiso.so
 
 SUSY_HIT:
   1.5:         ./Backends/installed/susyhit/1.5/libsusyhit.so
->>>>>>> 296fc0f9
 
 SUSYHD:
   1.0.2:       ./Backends/installed/susyhd/1.0.2/SUSYHD.m
