#!/usr/bin/env python
#
# GAMBIT: Global and Modular BSM Inference Tool
#*********************************************
# \file
#
#  Model harvesting script for ColliderBit.
#  Generates ColliderBit_models_rollcall.hpp
#  and Py8Collider_typedefs.hpp
#
#  This script identifies all the models for
#  which a new Pythia has been defined
#  (typically but not neccessarily by GUM),
#  and includes them in the relevant headers.
#
#*********************************************
#
#  Authors (add name and date if you modify):
#
#  \author Pat Scott
#          (patscott@physics.mcgill.ca)
#    \date 2019 Jan
#
#*********************************************
import os

toolsfile="./Utils/scripts/harvesting_tools.py"
exec(compile(open(toolsfile, "rb").read(), toolsfile, 'exec')) # Python 2/3 compatible version of 'execfile'

def main(argv):

    model_headers=set([])
    ignore_model_headers=["SUSY.hpp", "SUSY_extras.hpp"]

    # Handle command line options
    verbose = False
    try:
        opts, args = getopt.getopt(argv,"vx:",["verbose","exclude-models="])
    except getopt.GetoptError:
        print('Usage: collider_harvestor.py [flags]')
        print(' flags:')
        print('        -v : More verbose output')
        sys.exit(2)
    for opt, arg in opts:
      if opt in ('-v','--verbose'):
        verbose = True
        print('collider_harvester.py: verbose=True')

    # Get list of models to include in ColliderBit_model_rollcall.hpp
    model_headers.update(retrieve_generic_headers(verbose,"./ColliderBit/include/gambit/ColliderBit/models","model", set()))

    if verbose:
        print("ColliderBit model headers identified:")
        for h in model_headers:
            print('  gambit/ColliderBit/models/'+h)

    # Generate a C++ header containing all the model headers we have just harvested.
    towrite = "\
//   GAMBIT: Global and Modular BSM Inference Tool\n\
//   *********************************************\n\
///  \\file                                       \n\
///                                               \n\
///  Rollcall header for ColliderBit models.      \n\
///                                               \n\
///  This file is automatically generated by      \n\
///  collider_harvester.py.  Do not modify.       \n\
///                                               \n\
///  *********************************************\n\
///                                               \n\
///  \\author The GAMBIT Collaboration            \n\
///  \date "+datetime.datetime.now().strftime("%I:%M%p on %B %d, %Y")+"\n\
///                                               \n\
///  *********************************************\n\
                                                  \n\
#pragma once                                      \n\
                                                  \n"

    for h in model_headers:
        towrite+='#include \"gambit/ColliderBit/models/{0}\"\n'.format(h)

    with open("./ColliderBit/include/gambit/ColliderBit/ColliderBit_models_rollcall.hpp","w") as f:
        f.write(towrite)

    # Generate a C++ header containing Py8Collider typedefs for all the model headers we have just harvested.
    towrite = "\
//   GAMBIT: Global and Modular BSM Inference Tool\n\
//   *********************************************\n\
///  \\file                                       \n\
///                                               \n\
///  Py8Collider typedefs for models in           \n\
///  ColliderBit.                                 \n\
///                                               \n\
///  This file is automatically generated by      \n\
///  collider_harvester.py.  Do not modify.       \n\
///                                               \n\
///  *********************************************\n\
///                                               \n\
///  \\author The GAMBIT Collaboration            \n\
///  \date "+datetime.datetime.now().strftime("%I:%M%p on %B %d, %Y")+"\n\
///                                               \n\
///  *********************************************\n\
                                                  \n\
#pragma once                                      \n\
                                                  \n\
#include \"gambit/ColliderBit/colliders/Pythia8/Py8Collider.hpp\"\n\
                                                  \n\
namespace Gambit                                  \n\
{                                                 \n\
  namespace ColliderBit                           \n\
  {                                               \n\
                                                  \n\
    /// Typedefs for each Pythia collider         \n\
    /// @{                                        \n\
<<<<<<< HEAD
    typedef Py8Collider<Pythia_default::Pythia8::Pythia, Pythia_default::Pythia8::Event> Py8Collider_defaultversion;\n"
=======
    #ifdef EXCLUDE_HEPMC                          \n\
      typedef Py8Collider<Pythia_default::Pythia8::Pythia, Pythia_default::Pythia8::Event, void> Py8Collider_defaultversion;\n"
>>>>>>> a4742ac9

    for h in model_headers:
        if h not in ignore_model_headers:
            m = re.sub(".hpp", "", h)
<<<<<<< HEAD
            towrite+='    typedef Py8Collider<Pythia_{0}_default::Pythia8::Pythia, Pythia_{0}_default::Pythia8::Event> Py8Collider_{0}_defaultversion;\n'.format(m)
    towrite+="    /// @}\n\n  }\n}\n"

=======
            towrite+='      typedef Py8Collider<Pythia_{0}_default::Pythia8::Pythia, Pythia_{0}_default::Pythia8::Event, void> Py8Collider_{0}_defaultversion;\n'.format(m)

    towrite+= "\
    #else                                         \n\
      typedef Py8Collider<Pythia_default::Pythia8::Pythia, Pythia_default::Pythia8::Event, Pythia_default::Pythia8::GAMBIT_hepmc_writer> Py8Collider_defaultversion;\n"

    for h in model_headers:
        if h not in ignore_model_headers:
            m = re.sub(".hpp", "", h)
            towrite+='      typedef Py8Collider<Pythia_{0}_default::Pythia8::Pythia, Pythia_{0}_default::Pythia8::Event, Pythia_{0}_default::Pythia8::GAMBIT_hepmc_writer> Py8Collider_{0}_defaultversion;\n'.format(m)

    towrite+="    #endif\n    /// @}\n\n  }\n}\n"

>>>>>>> a4742ac9
    with open("./ColliderBit/include/gambit/ColliderBit/colliders/Pythia8/Py8Collider_typedefs.hpp","w") as f:
        f.write(towrite)

    if verbose:
        print("\nGenerated ColliderBit_models_rollcall.hpp.")
        print("Generated Py8Collider_typedefs.hpp.\n")

# Handle command line arguments (verbosity)
if __name__ == "__main__":
   main(sys.argv[1:])
<|MERGE_RESOLUTION|>--- conflicted
+++ resolved
@@ -111,21 +111,12 @@
                                                   \n\
     /// Typedefs for each Pythia collider         \n\
     /// @{                                        \n\
-<<<<<<< HEAD
-    typedef Py8Collider<Pythia_default::Pythia8::Pythia, Pythia_default::Pythia8::Event> Py8Collider_defaultversion;\n"
-=======
     #ifdef EXCLUDE_HEPMC                          \n\
       typedef Py8Collider<Pythia_default::Pythia8::Pythia, Pythia_default::Pythia8::Event, void> Py8Collider_defaultversion;\n"
->>>>>>> a4742ac9
 
     for h in model_headers:
         if h not in ignore_model_headers:
             m = re.sub(".hpp", "", h)
-<<<<<<< HEAD
-            towrite+='    typedef Py8Collider<Pythia_{0}_default::Pythia8::Pythia, Pythia_{0}_default::Pythia8::Event> Py8Collider_{0}_defaultversion;\n'.format(m)
-    towrite+="    /// @}\n\n  }\n}\n"
-
-=======
             towrite+='      typedef Py8Collider<Pythia_{0}_default::Pythia8::Pythia, Pythia_{0}_default::Pythia8::Event, void> Py8Collider_{0}_defaultversion;\n'.format(m)
 
     towrite+= "\
@@ -139,7 +130,6 @@
 
     towrite+="    #endif\n    /// @}\n\n  }\n}\n"
 
->>>>>>> a4742ac9
     with open("./ColliderBit/include/gambit/ColliderBit/colliders/Pythia8/Py8Collider_typedefs.hpp","w") as f:
         f.write(towrite)
 
