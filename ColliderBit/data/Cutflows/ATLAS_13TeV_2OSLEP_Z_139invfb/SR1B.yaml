##########################################################################
## GAMBIT configuration file to validate the analysis
## ATLAS_13TeV_2OSLEP_Z_139invfb
##########################################################################


Parameters:

  CB_SLHA_file_model:
    dummy: 0.0

Priors:

Printer:

   printer: cout

Scanner:

  use_scanner: random

  scanners:

    random:
      plugin: random
      point_number: 1
      like:  LogLike

ObsLikes:
    
  # Combined LHC likelihood
  - purpose:    LogLike
    capability: LHC_Combined_LogLike

  # Observables (not included in likelihood)
#  - purpose:    likelihood_details
#    capability: LHC_LogLike_per_analysis

  - purpose:    likelihood_details
    capability: LHC_LogLike_per_SR

  - purpose:    likelihood_details
    capability: LHC_LogLike_SR_indices

  - purpose:    Observable
    capability: LHC_signals

  - purpose:    Observable
    capability: LHCEventLoopInfo

Rules:

  # Choose where to get scattering events from
  - capability: HardScatteringEvent
    function: generateEventPythia

<<<<<<< HEAD
  # Choose to get decays from DecayBit proper, not from an SLHA file.
  - capability: decay_rates
    function: all_decays
    options:
      allow_stable_charged_particles: false
      drop_SLHA_file: true

  # Choose to get the spectrum from SpecBit proper, not an SLHA file.
  # Options set to match benchmark point specified in SpecBit/MSSM_benchmark_points/LesHouches.in.MSSM_1
  - capability: unimproved_MSSM_spectrum
    function: get_MSSMatQ_mA_spectrum_FS
    options:
      precision_goal:        1.0e-4
      max_iterations:        0
      calculate_sm_masses:   false
      pole_mass_loop_order:  2
      ewsb_loop_order:       2
      beta_loop_order:       2
      threshold_corrections_loop_order: 2
      use_higgs_2loop_at_as: true
      use_higgs_2loop_ab_as: true
      use_higgs_2loop_at_at: true
      use_higgs_2loop_atau_atau: true
      invalid_point_fatal: false
      # Only consider chargino masses > 45 GeV as masses lighter than this are excluded by 
      # LEP measurements of the Z width.
      #mass_cut: [ ["|~chi+_1|", 45., 1e6] ]
      drop_SLHA_file: true


  # This simply relables the "unimproved_MSSM_spectrum" to "MSSM_spectrum",
  # so that things depending on "MSSM_spectrum" will be happy.
  - capability: MSSM_spectrum 
    type: Spectrum
    function: make_MSSM_precision_spectrum_none

  # These options set various tolerances in the spectrum generation
  - options:
      gauge_mixing_tolerance: 0.5
      family_mixing_tolerance: 0.5
      #gauge_mixing_tolerance_invalidates_point_only: false
      #family_mixing_tolerance_invalidates_point_only: false

  # Choose to use functions that get Higgs decays from SUSY-HIT, and t decays from DecayBit native implementation (instead of FeynHiggs)
  - capability: Reference_SM_Higgs_decay_rates
    function: Ref_SM_Higgs_decays_table
  - capability: Reference_SM_other_Higgs_decay_rates
    function: Ref_SM_other_Higgs_decays_table
  - capability: Reference_SM_A0_decay_rates
    function: Ref_SM_A0_decays_table
  - capability: Higgs_decay_rates
    function: MSSM_h0_1_decays
  - capability: h0_2_decay_rates
    function: h0_2_decays
  - capability: A0_decay_rates
    function: A0_decays
  - capability: H_plus_decay_rates
    function: H_plus_decays
  - capability: t_decay_rates
    function: t_decays

  # Choose where to get the Higgs couplings from
  - capability: Higgs_Couplings
    function: MSSM_higgs_couplings_pwid

  # Choose to estimate cross-sections from Monte Carlo
  - capability: TotalCrossSection
    function: getEvGenCrossSection_as_base
    module: ColliderBit
=======
  # Choose to where to get cross-sections from
  - capability: CrossSection
    function: getMCxsec
>>>>>>> 2dbfbb85

  # Choose colliders to simulate and their convergence settings, and pick analyses to run with each collider.
  - capability: RunMC
    function: operateLHCLoop
    options:
      silenceLoop: false
      LHC_13TeV:
        min_nEvents: 300000
        max_nEvents: 300000
        events_between_convergence_checks: 300000
        target_fractional_uncert: 0.3
        halt_when_systematic_dominated: true
        all_analyses_must_converge: false
        all_SR_must_converge: false
        maxFailedEvents: 10
        analyses:
          - ATLAS_13TeV_2OSLEP_Z_139invfb

  # Choose Monte Carlo event simulator and options.
  - capability:  HardScatteringSim
    type: Py8Collider_defaultversion 
    function: getPythia_SLHA
    options:
      LHC_13TeV:
        # 0.028 fb corresponds to ~1 expected event at L = 36 fb^-1.
        xsec_veto: 0.028
        partonOnly: false
        antiktR: 0.4
        pythia_settings:
          - SLHA:verbose = 1
          - Next:numberShowProcess = 1
          - Print:quiet = off
          - Next:numberShowProcess = 10
          - Next:numberCount = 100
          - Random:setSeed = on
          - Beams:eCM = 13000
          - PartonLevel:MPI = off
          - PartonLevel:ISR = on
          - PartonLevel:FSR = on
          - HadronLevel:all = on
          - TauDecays:mode = 0
          - TimeShower:pTmin = 20
          - SUSY:all = off
          - SUSY:qqbar2squarkantisquark = on
          - SUSY:gg2squarkantisquark = on
          - SUSY:idA = 1000006
          - SUSY:idB = 1000006
          - TauDecays:mode = 0
          - TimeShower:pTmin = 2
#          - 23:mMin = 0.1
#          - 24:mMin = 0.1

  # SLHA file to read
  - capability: SLHAFileNameAndContent
    function: getNextSLHAFileNameAndContent
    options:
      SLHA_filenames: ["./ColliderBit/data/Cutflows/ATLAS_13TeV_2OSLEP_Z_139invfb/SR1B.slha"]

  # Choose LHC likelihood form and options.
  - capability: LHC_LogLikes
    backends:
    - {capability: lnlike_marg_poisson_lognormal_error}
    options:
      covariance_marg_convthres_abs: 0.05
      covariance_marg_convthres_rel: 0.05
      covariance_nsamples_start: 100000

  # Choose ATLAS detector simulation and options.
  - capability: ATLASDetectorSim
    options:
      LHC_13TeV:
        partonOnly: false
        antiktR: 0.4

  # Choose CMS detector simulation and options.
  - capability: CMSDetectorSim
    options:
      LHC_13TeV:
        partonOnly: false
        antiktR: 0.4

# Set the names of key log files
Logger:

  redirection:
    [Debug] : "debug.log"
    [Default] : "default.log"
    [DecayBit] : "DecayBit.log"
    [DarkBit] : "DarkBit.log"
    [PrecisionBit] : "PrecisionBit.log"
    [FlavBit] : "FlavBit.log"
    [ColliderBit] : "ColliderBit.log"
    [SpecBit] : "SpecBit.log"
    [Dependency Resolver] : "dep_resolver.log"

KeyValues:

  debug: false

  dependency_resolution:
    prefer_model_specific_functions: true

  # Choose a lower cutoff for the likelihood
  likelihood:
    model_invalid_for_lnlike_below: -5e5
    model_invalid_for_lnlike_below_alt: -1e5

  # Set the default output path
  default_output_path: "runs/ATLAS_2OSLEP_Z/"

  # We set the errors from the physics modules to be non-fatal
  # to avoid crashing the entire scan due to a rare problem point.
  # This means we should pay close attention to the log files...
  exceptions:
    ColliderBit_error: fatal
    DarkBit_error: fatal
    DecayBit_error: fatal
    FlavBit_error: fatal
    PrecisionBit_error: fatal
    SpecBit_error: fatal<|MERGE_RESOLUTION|>--- conflicted
+++ resolved
@@ -54,81 +54,10 @@
   - capability: HardScatteringEvent
     function: generateEventPythia
 
-<<<<<<< HEAD
-  # Choose to get decays from DecayBit proper, not from an SLHA file.
-  - capability: decay_rates
-    function: all_decays
-    options:
-      allow_stable_charged_particles: false
-      drop_SLHA_file: true
-
-  # Choose to get the spectrum from SpecBit proper, not an SLHA file.
-  # Options set to match benchmark point specified in SpecBit/MSSM_benchmark_points/LesHouches.in.MSSM_1
-  - capability: unimproved_MSSM_spectrum
-    function: get_MSSMatQ_mA_spectrum_FS
-    options:
-      precision_goal:        1.0e-4
-      max_iterations:        0
-      calculate_sm_masses:   false
-      pole_mass_loop_order:  2
-      ewsb_loop_order:       2
-      beta_loop_order:       2
-      threshold_corrections_loop_order: 2
-      use_higgs_2loop_at_as: true
-      use_higgs_2loop_ab_as: true
-      use_higgs_2loop_at_at: true
-      use_higgs_2loop_atau_atau: true
-      invalid_point_fatal: false
-      # Only consider chargino masses > 45 GeV as masses lighter than this are excluded by 
-      # LEP measurements of the Z width.
-      #mass_cut: [ ["|~chi+_1|", 45., 1e6] ]
-      drop_SLHA_file: true
-
-
-  # This simply relables the "unimproved_MSSM_spectrum" to "MSSM_spectrum",
-  # so that things depending on "MSSM_spectrum" will be happy.
-  - capability: MSSM_spectrum 
-    type: Spectrum
-    function: make_MSSM_precision_spectrum_none
-
-  # These options set various tolerances in the spectrum generation
-  - options:
-      gauge_mixing_tolerance: 0.5
-      family_mixing_tolerance: 0.5
-      #gauge_mixing_tolerance_invalidates_point_only: false
-      #family_mixing_tolerance_invalidates_point_only: false
-
-  # Choose to use functions that get Higgs decays from SUSY-HIT, and t decays from DecayBit native implementation (instead of FeynHiggs)
-  - capability: Reference_SM_Higgs_decay_rates
-    function: Ref_SM_Higgs_decays_table
-  - capability: Reference_SM_other_Higgs_decay_rates
-    function: Ref_SM_other_Higgs_decays_table
-  - capability: Reference_SM_A0_decay_rates
-    function: Ref_SM_A0_decays_table
-  - capability: Higgs_decay_rates
-    function: MSSM_h0_1_decays
-  - capability: h0_2_decay_rates
-    function: h0_2_decays
-  - capability: A0_decay_rates
-    function: A0_decays
-  - capability: H_plus_decay_rates
-    function: H_plus_decays
-  - capability: t_decay_rates
-    function: t_decays
-
-  # Choose where to get the Higgs couplings from
-  - capability: Higgs_Couplings
-    function: MSSM_higgs_couplings_pwid
-
   # Choose to estimate cross-sections from Monte Carlo
   - capability: TotalCrossSection
     function: getEvGenCrossSection_as_base
-    module: ColliderBit
-=======
-  # Choose to where to get cross-sections from
-  - capability: CrossSection
-    function: getMCxsec
->>>>>>> 2dbfbb85
+
 
   # Choose colliders to simulate and their convergence settings, and pick analyses to run with each collider.
   - capability: RunMC
