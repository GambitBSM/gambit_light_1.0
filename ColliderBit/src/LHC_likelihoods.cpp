--- conflicted
+++ resolved
@@ -44,11 +44,8 @@
 #include <gsl/gsl_sf_gamma.h>
 #include "gambit/ColliderBit/multimin.h"
 
-<<<<<<< HEAD
-=======
-// #define COLLIDERBIT_DEBUG
+//#define COLLIDERBIT_DEBUG
 #define DEBUG_PREFIX "DEBUG: OMP thread " << omp_get_thread_num() << ":  "
->>>>>>> c67dbda5
 
 namespace Gambit
 {
@@ -445,28 +442,24 @@
         const bool has_covar = adata.srcov.rows() > 0;
 
         #ifdef COLLIDERBIT_DEBUG
-        std::streamsize stream_precision = cout.precision();  // get current precision
-        cout.precision(2);  // set precision
-<<<<<<< HEAD
-        cout << debug_prefix() << "calc_LHC_LogLikes: " << "Will print content of " << adata.analysis_name << " signal regions:" << endl;
-=======
-        cout << DEBUG_PREFIX << "calc_LHC_LogLikes: " << "Will print content of " << ananame << " signal regions:" << endl;
-        for (size_t SR = 0; SR < adata.size(); ++SR)
-        {
-          const SignalRegionData& srData = adata[SR];
-          cout << std::fixed << DEBUG_PREFIX
-                                 << "calc_LHC_LogLikes: " << ananame
-                                 << ", " << srData.sr_label
-                                 << ",  n_b = " << srData.n_background << " +/- " << srData.background_sys
-                                 << ",  n_obs = " << srData.n_observed
-                                 << ",  excess = " << srData.n_observed - srData.n_background << " +/- " << srData.background_sys
-                                 << ",  n_s = " << srData.n_signal_at_lumi
-                                 << ",  (excess-n_s) = " << (srData.n_observed-srData.n_background) - srData.n_signal_at_lumi << " +/- " << srData.background_sys
-                                 << ",  n_s_MC = " << srData.n_signal
-                                 << endl;
-        }
-        cout.precision(stream_precision); // restore previous precision
->>>>>>> c67dbda5
+          std::streamsize stream_precision = cout.precision();  // get current precision
+          cout.precision(2);  // set precision
+          cout << DEBUG_PREFIX << "calc_LHC_LogLikes: " << "Will print content of " << ananame << " signal regions:" << endl;
+          for (size_t SR = 0; SR < adata.size(); ++SR)
+          {
+            const SignalRegionData& srData = adata[SR];
+            cout << std::fixed << DEBUG_PREFIX
+                                   << "calc_LHC_LogLikes: " << ananame
+                                   << ", " << srData.sr_label
+                                   << ",  n_b = " << srData.n_background << " +/- " << srData.background_sys
+                                   << ",  n_obs = " << srData.n_observed
+                                   << ",  excess = " << srData.n_observed - srData.n_background << " +/- " << srData.background_sys
+                                   << ",  n_s = " << srData.n_signal_at_lumi
+                                   << ",  (excess-n_s) = " << (srData.n_observed-srData.n_background) - srData.n_signal_at_lumi << " +/- " << srData.background_sys
+                                   << ",  n_s_MC = " << srData.n_signal
+                                   << endl;
+          }
+          cout.precision(stream_precision); // restore previous precision
         #endif
 
 
@@ -558,42 +551,11 @@
           #endif
 
 
-<<<<<<< HEAD
-          // Shortcut: if all SRs have 0 signal prediction, we know the Delta LogLike is 0.
-          bool all_zero_signal = true;
-          for (size_t SR = 0; SR < adata.size(); ++SR)
-          {
-            if (adata[SR].n_signal != 0)
-            {
-              all_zero_signal = false;
-              break;
-            }
-          }
-          if (all_zero_signal)
-          {
-            // Store result
-            result[adata.analysis_name].combination_sr_label = "all";
-            result[adata.analysis_name].combination_sr_index = -1;
-            result[adata.analysis_name].combination_loglike = 0.0;
-
-            #ifdef COLLIDERBIT_DEBUG
-            cout << debug_prefix() << "calc_LHC_LogLikes: " << adata.analysis_name << "_LogLike : " << 0.0 << " (No signal predicted. Skipped covariance calculation.)" <<endl;
-            #endif
-            // Continue to next analysis
-            continue;
-          }
-
-          // Construct vectors of SR numbers
-          Eigen::ArrayXd n_obs(adata.size()), logfact_n_obs(adata.size()), n_pred_b(adata.size()), n_pred_sb(adata.size()), abs_unc_s(adata.size());
-
-          for (size_t SR = 0; SR < adata.size(); ++SR)
-=======
           // Construct vectors of SR numbers
           /// @todo Unify this for both cov and no-cov, feeding in one-element Eigen blocks as Ref<>s for the latter?
           Eigen::ArrayXd n_obs(nSR); // logfact_n_obs(nSR);
           Eigen::ArrayXd n_pred_b(nSR), n_pred_sb(nSR), abs_unc_s(nSR);
           for (size_t SR = 0; SR < nSR; ++SR)
->>>>>>> c67dbda5
           {
             const SignalRegionData& srData = adata[SR];
 
@@ -650,175 +612,11 @@
           // cout << "B: " << srcorr_b << " " << srcov_b << endl;
           // cout << "SB: " << srcorr_sb << " " << srcov_sb << endl;
 
-<<<<<<< HEAD
-          // Sample correlated SR rates from a rotated Gaussian defined by the covariance matrix and offset by the mean rates
-          static const double CONVERGENCE_TOLERANCE_ABS = runOptions->getValueOrDef<double>(0.05, "covariance_marg_convthres_abs");
-          static const double CONVERGENCE_TOLERANCE_REL = runOptions->getValueOrDef<double>(0.05, "covariance_marg_convthres_rel");
-          static const size_t nsample_input = runOptions->getValueOrDef<size_t>(100000, "covariance_nsamples_start");
-          size_t NSAMPLE = nsample_input;
-
-          // Dynamic convergence control & test variables
-          bool first_iteration = true;
-          double diff_abs = 9999;
-          double diff_rel = 1;
-
-          // Likelihood variables (note use of long double to guard against blow-up of L as opposed to log(L1/L0))
-          long double ana_like_b_prev = 1;
-          long double ana_like_sb_prev = 1;
-          long double ana_like_b = 1;
-          long double ana_like_sb = 1;
-          long double lsum_b_prev = 0;
-          long double lsum_sb_prev = 0;
-
-          std::normal_distribution<double> unitnormdbn(0,1);
-
-          // Check absolute difference between independent estimates
-          /// @todo Should also implement a check of relative difference
-          while ((diff_abs > CONVERGENCE_TOLERANCE_ABS && diff_rel > CONVERGENCE_TOLERANCE_REL) || 1.0/sqrt(NSAMPLE) > CONVERGENCE_TOLERANCE_ABS)
-          {
-            long double lsum_b = 0;
-            long double lsum_sb = 0;
-
-            // typedef Eigen::Array<long double, Eigen::Dynamic, 1> ArrayXld;
-
-            /// @note How to correct negative rates? Discard (scales badly), set to
-            /// epsilon (= discontinuous & unphysical pdf), transform to log-space
-            /// (distorts the pdf quite badly), or something else (skew term)?
-            /// We're using the "set to epsilon" version for now.
-            /// Ben: I would vote for 'discard'. It can't be that inefficient, surely?
-            ///
-            /// @todo Add option for normal sampling in log(rate), i.e. "multidimensional log-normal"
-
-            const bool COVLOGNORMAL = false;
-            if (!COVLOGNORMAL)
-            {
-
-              #pragma omp parallel
-              {
-                double lsum_b_private  = 0;
-                double lsum_sb_private = 0;
-
-                // Sample correlated SR rates from a rotated Gaussian defined by the covariance matrix and offset by the mean rates
-                #pragma omp for nowait
-                for (size_t i = 0; i < NSAMPLE; ++i) {
-
-                  Eigen::VectorXd norm_sample_b(adata.size()), norm_sample_sb(adata.size());
-                  for (size_t j = 0; j < adata.size(); ++j) {
-                    norm_sample_b(j) = sqrtEb(j) * unitnormdbn(Random::rng());
-                    norm_sample_sb(j) = sqrtEsb(j) * unitnormdbn(Random::rng());
-                   }
-
-                  // Rotate rate deltas into the SR basis and shift by SR mean rates
-                  const Eigen::VectorXd n_pred_b_sample  = n_pred_b + (Vb*norm_sample_b).array();
-                  const Eigen::VectorXd n_pred_sb_sample = n_pred_sb + (Vsb*norm_sample_sb).array();
-
-                  // Calculate Poisson likelihood and add to composite likelihood calculation
-                  double combined_loglike_b = 0;
-                  double combined_loglike_sb = 0;
-                  for (size_t j = 0; j < adata.size(); ++j) {
-                    const double lambda_b_j = std::max(n_pred_b_sample(j), 1e-3); //< manually avoid <= 0 rates
-                    const double lambda_sb_j = std::max(n_pred_sb_sample(j), 1e-3); //< manually avoid <= 0 rates
-                    const double loglike_b_j  = n_obs(j)*log(lambda_b_j) - lambda_b_j - logfact_n_obs(j);
-                    const double loglike_sb_j = n_obs(j)*log(lambda_sb_j) - lambda_sb_j - logfact_n_obs(j);
-                    combined_loglike_b  += loglike_b_j;
-                    combined_loglike_sb += loglike_sb_j;
-                  }
-                  // Add combined likelihood to running sums (to later calculate averages)
-                  lsum_b_private  += exp(combined_loglike_b);
-                  lsum_sb_private += exp(combined_loglike_sb);
-                }
-                #pragma omp critical
-                {
-                  lsum_b  += lsum_b_private;
-                  lsum_sb += lsum_sb_private;
-                }
-              } // End omp parallel
-            }  // End if !COVLOGNORMAL
-
-            // /// @todo Check that this log-normal sampling works as expected.
-            // else // COVLOGNORMAL
-            // {
-
-            //   const Eigen::ArrayXd ln_n_pred_b = n_pred_b.log();
-            //   const Eigen::ArrayXd ln_n_pred_sb = n_pred_sb.log();
-            //   const Eigen::ArrayXd ln_sqrtEb = (n_pred_b + sqrtEb).log() - ln_n_pred_b;
-            //   const Eigen::ArrayXd ln_sqrtEsb = (n_pred_sb + sqrtEsb).log() - ln_n_pred_sb;
-
-            //   #pragma omp parallel
-            //   {
-            //     std::normal_distribution<> unitnormdbn{0,1};
-            //     Eigen::ArrayXd llrsums_private = Eigen::ArrayXd::Zero(adata.size());
-
-            //     #pragma omp for nowait
-
-            //     // Sample correlated SR rates from a rotated Gaussian defined by the covariance matrix and offset by the mean rates
-            //     for (size_t i = 0; i < NSAMPLE; ++i) {
-            //       Eigen::VectorXd ln_norm_sample_b(adata.size()), ln_norm_sample_sb(adata.size());
-            //       for (size_t j = 0; j < adata.size(); ++j) {
-            //         ln_norm_sample_b(j) = ln_sqrtEb(j) * unitnormdbn(Random::rng());
-            //         ln_norm_sample_sb(j) = ln_sqrtEsb(j) * unitnormdbn(Random::rng());
-            //       }
-
-            //       // Rotate rate deltas into the SR basis and shift by SR mean rates
-            //       const Eigen::ArrayXd delta_ln_n_pred_b_sample = Vb*ln_norm_sample_b;
-            //       const Eigen::ArrayXd delta_ln_n_pred_sb_sample = Vsb*ln_norm_sample_sb;
-            //       const Eigen::ArrayXd n_pred_b_sample = (ln_n_pred_b + delta_ln_n_pred_b_sample).exp();
-            //       const Eigen::ArrayXd n_pred_sb_sample = (ln_n_pred_sb + delta_ln_n_pred_sb_sample).exp();
-
-            //       // Calculate Poisson LLR and add to aggregated LL calculation
-            //       for (size_t j = 0; j < adata.size(); ++j) {
-            //         const double lambda_b_j = std::max(n_pred_b_sample(j), 1e-3); //< shouldn't be needed in log-space sampling
-            //         const double lambda_sb_j = std::max(n_pred_sb_sample(j), 1e-3); //< shouldn't be needed in log-space sampling
-            //         const double llr_j = n_obs(j)*log(lambda_sb_j/lambda_b_j) - (lambda_sb_j - lambda_b_j);
-            //         llrsums_private(j) += llr_j;
-            //       }
-            //     }
-
-            //     #pragma omp critical
-            //     {
-            //       for (size_t j = 0; j < adata.size(); ++j) { llrsums(j) += llrsums_private(j); }
-            //     }
-            //   } // End omp parallel
-            // }
-
-            // Compare convergence to previous independent batch
-            if (first_iteration)  // The first round must be generated twice
-            {
-              lsum_b_prev = lsum_b;
-              lsum_sb_prev = lsum_sb;
-              first_iteration = false;
-            }
-            else
-            {
-              ana_like_b_prev = lsum_b_prev / (double)NSAMPLE;
-              ana_like_sb_prev = lsum_sb_prev / (double)NSAMPLE;
-              ana_like_b = lsum_b / (double)NSAMPLE;
-              ana_like_sb = lsum_sb / (double)NSAMPLE;
-              //
-              const double diff_abs_b = std::abs(ana_like_b_prev - ana_like_b);
-              const double diff_abs_sb = std::abs(ana_like_sb_prev - ana_like_sb);
-              const double diff_rel_b = diff_abs_b/ana_like_b;
-              const double diff_rel_sb = diff_abs_sb/ana_like_sb;
-              //
-              diff_rel = std::max(diff_rel_b, diff_rel_sb);  // Relative convergence check
-              diff_abs = std::max(diff_abs_b, diff_abs_sb);  // Absolute convergence check
-
-              // Update variables
-              lsum_b_prev += lsum_b;  // Aggregate result. This doubles the effective batch size for lsum_prev.
-              lsum_sb_prev += lsum_sb;  // Aggregate result. This doubles the effective batch size for lsum_prev.
-              NSAMPLE *=2;  // This ensures that the next batch for lsum is as big as the current batch size for lsum_prev, so they can be compared directly.
-            }
-
-            #ifdef COLLIDERBIT_DEBUG
-            #endif
-          }  // End while loop
-=======
           // Compute the single, correlated analysis-level DLL as the difference of s+b and b (partial) LLs
           /// @todo Only compute this once per run
           const double ll_b = marg_prof_fn(n_pred_b, n_obs, sqrtEb, Vb, srinvcorr_b);
           const double ll_sb = marg_prof_fn(n_pred_sb, n_obs, sqrtEsb, Vsb, srinvcorr_b);
           const double dll = ll_sb - ll_b;
->>>>>>> c67dbda5
 
           // Store result
           ana_dll = dll;
@@ -885,25 +683,6 @@
             const double abs_uncertainty_b = std::max(srData.background_sys, 0.001); // <-- Avoid trouble with b_err==0
             const double abs_uncertainty_sb = HEPUtils::add_quad(abs_uncertainty_s_stat, abs_uncertainty_s_sys, abs_uncertainty_b);
 
-<<<<<<< HEAD
-
-            // Relative errors for n_predicted_uncertain_*
-            const double frac_uncertainty_b = abs_uncertainty_b / n_predicted_uncertain_b;
-            const double frac_uncertainty_sb = abs_uncertainty_sb / n_predicted_uncertain_sb;
-
-            // Predicted total background, as an integer for use in Poisson functions
-            const int n_predicted_total_b_int = (int) round(n_predicted_exact + n_predicted_uncertain_b);
-
-
-            // Marginalise over systematic uncertainties on mean rates
-            // Use a log-normal/Gaussia distribution for the nuisance parameter, as requested
-            auto marginaliser = (*BEgroup::lnlike_marg_poisson == "lnlike_marg_poisson_lognormal_error")
-              ? BEreq::lnlike_marg_poisson_lognormal_error : BEreq::lnlike_marg_poisson_gaussian_error;
-            const double llb_exp =  marginaliser(n_predicted_total_b_int, n_predicted_exact, n_predicted_uncertain_b, frac_uncertainty_b);
-            const double llsb_exp = marginaliser(n_predicted_total_b_int, n_predicted_exact, n_predicted_uncertain_sb, frac_uncertainty_sb);
-            const double llb_obs =  marginaliser(n_obs, n_predicted_exact, n_predicted_uncertain_b, frac_uncertainty_b);
-            const double llsb_obs = marginaliser(n_obs, n_predicted_exact, n_predicted_uncertain_sb, frac_uncertainty_sb);
-=======
             // Construct dummy 1-element Eigen objects for passing to the general likelihood calculator
             /// @todo Use newer (?) one-step Eigen constructors for (const) single-element arrays
             Eigen::ArrayXd n_obss(1);        n_obss(0) = n_obs;
@@ -932,26 +711,25 @@
               std::stringstream msg;
               msg << "Computation of ll_b_exp for signal region " << srData.sr_label << " in analysis " << ananame << " returned NaN" << endl;
               invalid_point().raise(msg.str());
-            }          
+            }
             if (Utils::isnan(ll_b_obs))
             {
               std::stringstream msg;
               msg << "Computation of ll_b_obs for signal region " << srData.sr_label << " in analysis " << ananame << " returned NaN" << endl;
               invalid_point().raise(msg.str());
-            }          
+            }
             if (Utils::isnan(ll_sb_exp))
             {
               std::stringstream msg;
               msg << "Computation of ll_sb_exp for signal region " << srData.sr_label << " in analysis " << ananame << " returned NaN" << endl;
               invalid_point().raise(msg.str());
-            }          
+            }
             if (Utils::isnan(ll_sb_obs))
             {
               std::stringstream msg;
               msg << "Computation of ll_sb_obs for signal region " << srData.sr_label << " in analysis " << ananame << " returned NaN" << endl;
               invalid_point().raise(msg.str());
-            }          
->>>>>>> c67dbda5
+            }
 
             // Update the running best-expected-exclusion detail
             if (dll_exp < bestexp_dll_exp || SR == 0)
@@ -960,15 +738,9 @@
               bestexp_dll_obs = dll_obs;
               bestexp_sr_label = srData.sr_label;
               bestexp_sr_index = SR;
-<<<<<<< HEAD
-              #ifdef COLLIDERBIT_DEBUG
-              cout << debug_prefix() << "Setting bestexp_sr_label to: " << bestexp_sr_label << ", LogL_exp = " << -bestexp_dll_exp << ", LogL_obs = " << -bestexp_dll_obs << endl;
-              #endif
-=======
               // #ifdef COLLIDERBIT_DEBUG
               // cout << DEBUG_PREFIX << "Setting bestexp_sr_label to: " << bestexp_sr_label << ", LogL_exp = " << bestexp_dll_exp << ", LogL_obs = " << bestexp_dll_obs << endl;
               // #endif
->>>>>>> c67dbda5
             }
 
             // Store (obs) result for this SR
@@ -1024,7 +796,7 @@
                   << endl;
             }
             invalid_point().raise(msg.str());
-          }          
+          }
         }
 
       } // end analysis loop
