//   GAMBIT: Global and Modular BSM Inference Tool
//   *********************************************
///  \file
///
///  ColliderBit LHC signal and likelihood functions.
///
///  *********************************************
///
///  Authors (add name and date if you modify):
///
///  \author Abram Krislock
///          (a.m.b.krislock@fys.uio.no)
///
///  \author Aldo Saavedra
///
///  \author Andy Buckley
///
///  \author Chris Rogan
///          (crogan@cern.ch)
///  \date 2014 Aug
///  \date 2015 May
///
///  \author Pat Scott
///          (p.scott@imperial.ac.uk)
///  \date 2015 Jul
///  \date 2018 Jan
///  \date 2019 Jan
///
///  \author Anders Kvellestad
///          (anders.kvellestad@fys.uio.no)
///  \date   2017 March
///  \date   2018 Jan
///  \date   2018 May
///
///  *********************************************

#include <string>
#include <sstream>

#include "gambit/Elements/gambit_module_headers.hpp"
#include "gambit/ColliderBit/ColliderBit_rollcall.hpp"
#include "gambit/Utils/statistics.hpp" 
#include "multimin/multimin.hpp"

#include "Eigen/Eigenvalues"
#include <gsl/gsl_sf_gamma.h>
#include "gambit/ColliderBit/multimin.h"

<<<<<<< HEAD
// #define COLLIDERBIT_DEBUG
=======
//#define COLLIDERBIT_DEBUG
>>>>>>> d57ec026
#define DEBUG_PREFIX "DEBUG: OMP thread " << omp_get_thread_num() << ":  "

namespace Gambit
{

  namespace ColliderBit
  {


    /// Loop over all analyses and fill a map of predicted counts
    void calc_LHC_signals(map_str_dbl& result)
    {
      using namespace Pipes::calc_LHC_signals;

      // Clear the result map
      result.clear();

      std::stringstream summary_line;
      summary_line << "LHC signals per SR: ";

      // Loop over analyses and collect the predicted events into the map
      for (size_t analysis = 0; analysis < Dep::AllAnalysisNumbers->size(); ++analysis)
      {
        // AnalysisData for this analysis
        const AnalysisData& adata = *(Dep::AllAnalysisNumbers->at(analysis));

        summary_line << adata.analysis_name << ": ";

        // Loop over the signal regions inside the analysis, and save the predicted number of events for each.
        for (size_t SR = 0; SR < adata.size(); ++SR)
        {
          // Save SR numbers and absolute uncertainties
          const SignalRegionData srData = adata[SR];
          const str key = adata.analysis_name + "__" + srData.sr_label + "__i" + std::to_string(SR) + "__signal";
          result[key] = srData.n_sig_scaled;
          const double n_sig_scaled_err = srData.calc_n_sig_scaled_err();
          result[key + "_uncert"] = n_sig_scaled_err;

<<<<<<< HEAD
          summary_line << srData.sr_label + "__i" + std::to_string(SR) << ":" << srData.n_signal_at_lumi << "+-" << combined_uncertainty << ", ";

=======
          summary_line << srData.sr_label + "__i" + std::to_string(SR) << ":" << srData.n_sig_scaled << "+-" << n_sig_scaled_err << ", ";
>>>>>>> d57ec026
        }
      }
      logger() << LogTags::debug << summary_line.str() << EOM;
    }




    /// Loglike objective-function wrapper to provide the signature for GSL multimin
    ///
    /// @note Doesn't return a full log-like: the factorial term is missing since it's expensive, fixed and cancels in DLLs
    void _gsl_calc_Analysis_MinusLogLike(const size_t n, const double* unit_nuisances_dbl,
                                         void* fixedparamspack, double* fval) {

      // Convert the array of doubles into an "Eigen view" of the nuisance params
      Eigen::Map<const Eigen::ArrayXd> unit_nuisances(&unit_nuisances_dbl[0], n);

      // Convert the linearised array of doubles into "Eigen views" of the fixed params
      double *fixedparamspack_dbl = (double*) fixedparamspack;
      Eigen::Map<const Eigen::VectorXd> n_preds_nominal(&fixedparamspack_dbl[0], n);
      Eigen::Map<const Eigen::ArrayXd> n_obss(&fixedparamspack_dbl[n], n);
      Eigen::Map<const Eigen::ArrayXd> sqrtevals(&fixedparamspack_dbl[2*n], n);
      Eigen::Map<const Eigen::MatrixXd> evecs(&fixedparamspack_dbl[3*n], n, n);

      // Rotate rate deltas into the SR basis and shift by SR mean rates
      const Eigen::VectorXd n_preds = n_preds_nominal + evecs*(sqrtevals*unit_nuisances).matrix();

      // Calculate each SR's Poisson likelihood and add to composite likelihood calculation
      double loglike_tot = n * log(1/sqrt(2*M_PI)); //< could also drop this, but it costs ~nothing
<<<<<<< HEAD
      for (int j = 0; j < n; ++j) {
=======
      for (size_t j = 0; j < n; ++j) {
>>>>>>> d57ec026

        // First the multivariate Gaussian bit (j = nuisance)
        const double pnorm_j = -pow(unit_nuisances(j), 2)/2.;
        loglike_tot += pnorm_j;

        // Then the Poisson bit (j = SR)
        /// @note We've dropped the log(n_obs!) terms, since they're expensive and cancel in computing DLL
        const double lambda_j = std::max(n_preds(j), 1e-3); //< manually avoid <= 0 rates
        const double logfact_n_obs = 0; // gsl_sf_lngamma(n_obss(j) + 1); //< skipping log(n_obs!) computation
        const double loglike_j = n_obss(j)*log(lambda_j) - lambda_j - logfact_n_obs;

        loglike_tot += loglike_j;
      }

      // Output via argument (times -1 to return -LL for minimisation)
      *fval = -loglike_tot;
    }


    /// Loglike gradient-function wrapper to provide the signature for GSL multimin
    void _gsl_calc_Analysis_MinusLogLikeGrad(const size_t n, const double* unit_nuisances_dbl,
                                             void* fixedparamspack, double* fgrad) {

      // Convert the array of doubles into an "Eigen view" of the nuisance params
      Eigen::Map<const Eigen::ArrayXd> unit_nuisances(&unit_nuisances_dbl[0], n);

      // Convert the linearised array of doubles into "Eigen views" of the fixed params
      double *fixedparamspack_dbl = (double*) fixedparamspack;
      Eigen::Map<const Eigen::VectorXd> n_preds_nominal(&fixedparamspack_dbl[0], n);
      Eigen::Map<const Eigen::ArrayXd> n_obss(&fixedparamspack_dbl[n], n);
      Eigen::Map<const Eigen::ArrayXd> sqrtevals(&fixedparamspack_dbl[2*n], n);
      Eigen::Map<const Eigen::MatrixXd> evecs(&fixedparamspack_dbl[3*n], n, n);

      // Rotate rate deltas into the SR basis and shift by SR mean rates
      const Eigen::VectorXd n_preds = n_preds_nominal + evecs*(sqrtevals*unit_nuisances).matrix();

      // Compute gradient elements
      for (int j = 0; j < unit_nuisances.size(); ++j) {
        double llgrad = 0;
        for (int k = 0; k < unit_nuisances.size(); ++k) {
          llgrad += (n_obss(k)/n_preds(k) - 1) * evecs(k,j);
        }
        llgrad = llgrad * sqrtevals(j) - unit_nuisances(j);
        // Output via argument (times -1 to return -dLL for minimisation)
        fgrad[j] = -llgrad;
      }
    }


    void _gsl_calc_Analysis_MinusLogLikeAndGrad(const size_t n, const double* unit_nuisances_dbl,
                                                void* fixedparamspack,
                                                double* fval, double* fgrad) {
      _gsl_calc_Analysis_MinusLogLike(n, unit_nuisances_dbl, fixedparamspack, fval);
      _gsl_calc_Analysis_MinusLogLikeGrad(n, unit_nuisances_dbl, fixedparamspack, fgrad);
    }


    std::vector<double> _gsl_mkpackedarray(const Eigen::ArrayXd& n_preds,
                                           const Eigen::ArrayXd& n_obss,
                                           const Eigen::ArrayXd& sqrtevals,
                                           const Eigen::MatrixXd& evecs) {
      const size_t nSR = n_obss.size();
      std::vector<double> fixeds(3*nSR + 2*nSR*nSR, 0.0);
      for (size_t i = 0; i < nSR; ++i) {
        fixeds[0+i] = n_preds(i);
        fixeds[nSR+i] = n_obss(i);
        fixeds[2*nSR+i] = sqrtevals(i);
        for (size_t j = 0; j < nSR; ++j) {
          fixeds[3*nSR+i*nSR+j] = evecs(j,i);
        }
      }

      return fixeds;
    }


    /// Return the best log likelihood
    /// @note Return value is missing the log(n_obs!) terms (n_SR of them) which cancel in LLR calculation
    /// @todo Pass in the cov, and compute the fixed evals, evecs, and corr matrix as fixed params in here? Via a helper function to reduce duplication
    double profile_loglike_cov(const Eigen::ArrayXd& n_preds,
                               const Eigen::ArrayXd& n_obss,
                               const Eigen::ArrayXd& sqrtevals,
                               const Eigen::MatrixXd& evecs) {

      // Number of signal regions
      const size_t nSR = n_obss.size();

      // Set initial guess for nuisances to zero
      std::vector<double> nuisances(nSR, 0.0);

      // // Set nuisances to an informed starting position
      // const Eigen::ArrayXd& err_n_preds = (evecs*sqrtevals.matrix()).array(); //< @todo CHECK
      // std::vector<double> nuisances(nSR, 0.0);
      // for (size_t j = 0; j < nSR; ++j) {
      //   // Calculate the max-L starting position, ignoring correlations
      //   const double obs = n_obss(j);
      //   const double rate = n_preds(j);
      //   const double delta = err_n_preds(j);
      //   const double a = delta;
      //   const double b = rate + delta*delta;
      //   const double c = delta * (rate - obs);
      //   const double d = b*b - 4*a*c;
      //   const double sqrtd = (d < 0) ? 0 : sqrt(d);
      //   if (sqrtd == 0) {
      //     nuisances[j] = -b / (2*a);
      //   } else {
      //     const double th0_a = (-b + sqrtd) / (2*a);
      //     const double th0_b = (-b - sqrtd) / (2*a);
      //     nuisances[j] = (fabs(th0_a) < fabs(th0_b)) ? th0_a : th0_b;
      //   }
      // }


      // Optimiser parameters
      // Params: step1size, tol, maxiter, epsabs, simplex maxsize, method, verbosity
      // Methods:
      //  0: Fletcher-Reeves conjugate gradient
      //  1: Polak-Ribiere conjugate gradient
      //  2: Vector Broyden-Fletcher-Goldfarb-Shanno method
      //  3: Steepest descent algorithm
      //  4: Nelder-Mead simplex
      //  5: Vector Broyden-Fletcher-Goldfarb-Shanno method ver. 2
      //  6: Simplex algorithm of Nelder and Mead ver. 2
      //  7: Simplex algorithm of Nelder and Mead: random initialization
<<<<<<< HEAD
      using namespace Pipes::calc_LHC_LogLikes;
      static const double INITIAL_STEP = runOptions->getValueOrDef<double>(0.1, "nuisance_prof_initstep");
      static const double CONV_TOL = runOptions->getValueOrDef<double>(0.01, "nuisance_prof_convtol");
      static const unsigned MAXSTEPS = runOptions->getValueOrDef<unsigned>(10000, "nuisance_prof_maxsteps");
      static const double CONV_ACC = runOptions->getValueOrDef<double>(0.01, "nuisance_prof_convacc");
      static const double SIMPLEX_SIZE = runOptions->getValueOrDef<double>(1e-5, "nuisance_prof_simplexsize");
      static const unsigned METHOD = runOptions->getValueOrDef<unsigned>(6, "nuisance_prof_method");
      static const unsigned VERBOSITY = runOptions->getValueOrDef<unsigned>(0, "nuisance_prof_verbosity");
      static const struct multimin_params oparams = {INITIAL_STEP, CONV_TOL, MAXSTEPS, CONV_ACC, SIMPLEX_SIZE, METHOD, VERBOSITY};

      // Convert the linearised array of doubles into "Eigen views" of the fixed params
      std::vector<double> fixeds = _gsl_mkpackedarray(n_preds, n_obss, sqrtevals, evecs);

      // Pass to the minimiser
      double minusbestll = 999;
      // _gsl_calc_Analysis_MinusLogLike(nSR, &nuisances[0], &fixeds[0], &minusbestll);
      multimin(nSR, &nuisances[0], &minusbestll,
               nullptr, nullptr, nullptr,
               _gsl_calc_Analysis_MinusLogLike,
               _gsl_calc_Analysis_MinusLogLikeGrad,
               _gsl_calc_Analysis_MinusLogLikeAndGrad,
               &fixeds[0], oparams);

      return -minusbestll;
    }
=======
      using namespace Pipes::calc_LHC_LogLikes;
      static const double INITIAL_STEP = runOptions->getValueOrDef<double>(0.1, "nuisance_prof_initstep");
      static const double CONV_TOL = runOptions->getValueOrDef<double>(0.01, "nuisance_prof_convtol");
      static const unsigned MAXSTEPS = runOptions->getValueOrDef<unsigned>(10000, "nuisance_prof_maxsteps");
      static const double CONV_ACC = runOptions->getValueOrDef<double>(0.01, "nuisance_prof_convacc");
      static const double SIMPLEX_SIZE = runOptions->getValueOrDef<double>(1e-5, "nuisance_prof_simplexsize");
      static const unsigned METHOD = runOptions->getValueOrDef<unsigned>(6, "nuisance_prof_method");
      static const unsigned VERBOSITY = runOptions->getValueOrDef<unsigned>(0, "nuisance_prof_verbosity");
      static const struct multimin::multimin_params oparams = {INITIAL_STEP, CONV_TOL, MAXSTEPS, CONV_ACC, SIMPLEX_SIZE, METHOD, VERBOSITY};

      // Convert the linearised array of doubles into "Eigen views" of the fixed params
      std::vector<double> fixeds = _gsl_mkpackedarray(n_preds, n_obss, sqrtevals, evecs);

      // Pass to the minimiser
      double minusbestll = 999;
      // _gsl_calc_Analysis_MinusLogLike(nSR, &nuisances[0], &fixeds[0], &minusbestll);
      multimin::multimin(nSR, &nuisances[0], &minusbestll,
               nullptr, nullptr, nullptr,
               _gsl_calc_Analysis_MinusLogLike,
               _gsl_calc_Analysis_MinusLogLikeGrad,
               _gsl_calc_Analysis_MinusLogLikeAndGrad,
               &fixeds[0], oparams);

      return -minusbestll;
    }


    double marg_loglike_nulike1sr(const Eigen::ArrayXd& n_preds,
                                  const Eigen::ArrayXd& n_obss,
                                  const Eigen::ArrayXd& sqrtevals) {
      assert(n_preds.size() == 1);
      assert(n_obss.size() == 1);
      assert(sqrtevals.size() == 1);

      using namespace Pipes::calc_LHC_LogLikes;
      auto marginaliser = (*BEgroup::lnlike_marg_poisson == "lnlike_marg_poisson_lognormal_error")
        ? BEreq::lnlike_marg_poisson_lognormal_error : BEreq::lnlike_marg_poisson_gaussian_error;

      const double sr_margll = marginaliser((int) n_obss(0), 0.0, n_preds(0), sqrtevals(0)/n_preds(0));
      return sr_margll;
    }


    double marg_loglike_cov(const Eigen::ArrayXd& n_preds,
                            const Eigen::ArrayXd& n_obss,
                            const Eigen::ArrayXd& sqrtevals,
                            const Eigen::MatrixXd& evecs) {

      // Number of signal regions
      const size_t nSR = n_obss.size();

      // Sample correlated SR rates from a rotated Gaussian defined by the covariance matrix and offset by the mean rates
      using namespace Pipes::calc_LHC_LogLikes;
      static const double CONVERGENCE_TOLERANCE_ABS = runOptions->getValueOrDef<double>(0.05, "nuisance_marg_convthres_abs");
      static const double CONVERGENCE_TOLERANCE_REL = runOptions->getValueOrDef<double>(0.05, "nuisance_marg_convthres_rel");
      static const size_t NSAMPLE_INPUT = runOptions->getValueOrDef<size_t>(100000, "nuisance_marg_nsamples_start");
      static const bool   NULIKE1SR = runOptions->getValueOrDef<bool>(false, "nuisance_marg_nulike1sr");

      // Optionally use nulike's more careful 1D marginalisation for one-SR cases
      if (NULIKE1SR && nSR == 1) return marg_loglike_nulike1sr(n_preds, n_obss, sqrtevals);

      // Dynamic convergence control & test variables
      size_t nsample = NSAMPLE_INPUT;
      bool first_iteration = true;
      double diff_abs = 9999;
      double diff_rel = 1;

      // Likelihood variables (note use of long double to guard against blow-up of L as opposed to log(L1/L0))
      long double ana_like_prev = 1;
      long double ana_like = 1;
      long double lsum_prev = 0;

      // Sampler for unit-normal nuisances
      std::normal_distribution<double> unitnormdbn(0,1);

      // Log factorial of observed number of events.
      // Currently use the ln(Gamma(x)) function gsl_sf_lngamma from GSL. (Need continuous function.)
      // We may want to switch to using Stirling's approximation: ln(n!) ~ n*ln(n) - n
      Eigen::ArrayXd logfact_n_obss(nSR);
      for (size_t j = 0; j < nSR; ++j)
        logfact_n_obss(j) = gsl_sf_lngamma(n_obss(j) + 1);

      // Check absolute difference between independent estimates
      /// @todo Should also implement a check of relative difference
      while ((diff_abs > CONVERGENCE_TOLERANCE_ABS && diff_rel > CONVERGENCE_TOLERANCE_REL) || 1.0/sqrt(nsample) > CONVERGENCE_TOLERANCE_ABS)
      {
        long double lsum = 0;

        /// @note How to correct negative rates? Discard (scales badly), set to
        /// epsilon (= discontinuous & unphysical pdf), transform to log-space
        /// (distorts the pdf quite badly), or something else (skew term)?
        /// We're using the "set to epsilon" version for now.
        /// Ben: I would vote for 'discard'. It can't be that inefficient, surely?
        /// Andy: For a lot of signal regions, the probability of none having a negative sample is Prod_SR p(non-negative)_SR... which *can* get bad.

        #pragma omp parallel
        {
          // Sample correlated SR rates from a rotated Gaussian defined by the covariance matrix and offset by the mean rates
          double lsum_private  = 0;
          #pragma omp for nowait
          for (size_t i = 0; i < nsample; ++i) {

            Eigen::VectorXd norm_samples(nSR);
            for (size_t j = 0; j < nSR; ++j)
              norm_samples(j) = sqrtevals(j) * unitnormdbn(Random::rng());

            // Rotate rate deltas into the SR basis and shift by SR mean rates
            const Eigen::VectorXd n_pred_samples  = n_preds + (evecs*norm_samples).array();

            // Calculate Poisson likelihood and add to composite likelihood calculation
            double combined_loglike = 0;
            for (size_t j = 0; j < nSR; ++j) {
              const double lambda_j = std::max(n_pred_samples(j), 1e-3); //< manually avoid <= 0 rates
              const double loglike_j  = n_obss(j)*log(lambda_j) - lambda_j - logfact_n_obss(j);
              combined_loglike += loglike_j;
            }
            // Add combined likelihood to running sums (to later calculate averages)
            lsum_private += exp(combined_loglike);
          }

          #pragma omp critical
          {
            lsum  += lsum_private;
          }
        } // End omp parallel

        // Compare convergence to previous independent batch
        if (first_iteration)  // The first round must be generated twice
        {
          lsum_prev = lsum;
          first_iteration = false;
        }
        else
        {
          ana_like_prev = lsum_prev / (double)nsample;
          ana_like = lsum / (double)nsample;
          diff_abs = fabs(ana_like_prev - ana_like);
          diff_rel = diff_abs/ana_like;

          // Update variables
          lsum_prev += lsum;  // Aggregate result. This doubles the effective batch size for lsum_prev.
          nsample *=2;  // This ensures that the next batch for lsum is as big as the current batch size for lsum_prev, so they can be compared directly.
        }

        #ifdef COLLIDERBIT_DEBUG
        cout << DEBUG_PREFIX
             << "diff_rel: " << diff_rel << endl
             << "   diff_abs: " << diff_abs << endl
             << "   logl: " << log(ana_like) << endl;
        cout << DEBUG_PREFIX << "nsample for the next iteration is: " << nsample << endl;
        cout << DEBUG_PREFIX << endl;
        #endif
      }
      // End convergence while-loop

      // Combine the independent estimates ana_like and ana_like_prev.
      // Use equal weights since the estimates are based on equal batch sizes.
      ana_like = 0.5*(ana_like + ana_like_prev);
      const double ana_margll = log(ana_like);
      #ifdef COLLIDERBIT_DEBUG
      cout << DEBUG_PREFIX << "Combined estimate: ana_loglike: " << ana_margll << "   (based on 2*nsample=" << 2*nsample << " samples)" << endl;
      #endif

      return ana_margll;
    }


    /// Loop over all analyses and fill a map of AnalysisLogLikes objects
    void calc_LHC_LogLikes(map_str_AnalysisLogLikes& result)
    {
      // Read options
      using namespace Pipes::calc_LHC_LogLikes;
      // Use covariance matrices if available?
      static const bool USE_COVAR = runOptions->getValueOrDef<bool>(true, "use_covariances");
      // Use marginalisation rather than profiling (probably less stable)?
      static const bool USE_MARG = runOptions->getValueOrDef<bool>(false, "use_marginalising");

      // Fix the profiling/marginalising function according to the option
      auto marg_prof_fn = USE_MARG ? marg_loglike_cov : profile_loglike_cov;
>>>>>>> d57ec026


    double marg_loglike_nulike1sr(const Eigen::ArrayXd& n_preds,
                                  const Eigen::ArrayXd& n_obss,
                                  const Eigen::ArrayXd& sqrtevals) {
      assert(n_preds.size() == 1);
      assert(n_obss.size() == 1);
      assert(sqrtevals.size() == 1);

<<<<<<< HEAD
      using namespace Pipes::calc_LHC_LogLikes;
      auto marginaliser = (*BEgroup::lnlike_marg_poisson == "lnlike_marg_poisson_lognormal_error")
        ? BEreq::lnlike_marg_poisson_lognormal_error : BEreq::lnlike_marg_poisson_gaussian_error;

      const double sr_margll = marginaliser((int) n_obss(0), 0.0, n_preds(0), sqrtevals(0)/n_preds(0));
      return sr_margll;
    }


    double marg_loglike_cov(const Eigen::ArrayXd& n_preds,
                            const Eigen::ArrayXd& n_obss,
                            const Eigen::ArrayXd& sqrtevals,
                            const Eigen::MatrixXd& evecs) {

      // Number of signal regions
      const size_t nSR = n_obss.size();

      // Sample correlated SR rates from a rotated Gaussian defined by the covariance matrix and offset by the mean rates
      using namespace Pipes::calc_LHC_LogLikes;
      static const double CONVERGENCE_TOLERANCE_ABS = runOptions->getValueOrDef<double>(0.05, "nuisance_marg_convthres_abs");
      static const double CONVERGENCE_TOLERANCE_REL = runOptions->getValueOrDef<double>(0.05, "nuisance_marg_convthres_rel");
      static const size_t NSAMPLE_INPUT = runOptions->getValueOrDef<size_t>(100000, "nuisance_marg_nsamples_start");
      static const bool   NULIKE1SR = runOptions->getValueOrDef<bool>(false, "nuisance_marg_nulike1sr");

      // Optionally use nulike's more careful 1D marginalisation for one-SR cases
      if (NULIKE1SR && nSR == 1) return marg_loglike_nulike1sr(n_preds, n_obss, sqrtevals);

      // Dynamic convergence control & test variables
      size_t nsample = NSAMPLE_INPUT;
      bool first_iteration = true;
      double diff_abs = 9999;
      double diff_rel = 1;

      // Likelihood variables (note use of long double to guard against blow-up of L as opposed to log(L1/L0))
      long double ana_like_prev = 1;
      long double ana_like = 1;
      long double lsum_prev = 0;

      // Sampler for unit-normal nuisances
      std::normal_distribution<double> unitnormdbn(0,1);

      // Log factorial of observed number of events.
      // Currently use the ln(Gamma(x)) function gsl_sf_lngamma from GSL. (Need continuous function.)
      // We may want to switch to using Stirling's approximation: ln(n!) ~ n*ln(n) - n
      Eigen::ArrayXd logfact_n_obss(nSR);
      for (size_t j = 0; j < nSR; ++j)
        logfact_n_obss(j) = gsl_sf_lngamma(n_obss(j) + 1);

      // Check absolute difference between independent estimates
      /// @todo Should also implement a check of relative difference
      while ((diff_abs > CONVERGENCE_TOLERANCE_ABS && diff_rel > CONVERGENCE_TOLERANCE_REL) || 1.0/sqrt(nsample) > CONVERGENCE_TOLERANCE_ABS)
      {
        long double lsum = 0;

        /// @note How to correct negative rates? Discard (scales badly), set to
        /// epsilon (= discontinuous & unphysical pdf), transform to log-space
        /// (distorts the pdf quite badly), or something else (skew term)?
        /// We're using the "set to epsilon" version for now.
        /// Ben: I would vote for 'discard'. It can't be that inefficient, surely?
        /// Andy: For a lot of signal regions, the probability of none having a negative sample is Prod_SR p(non-negative)_SR... which *can* get bad.

        #pragma omp parallel
        {
          // Sample correlated SR rates from a rotated Gaussian defined by the covariance matrix and offset by the mean rates
          double lsum_private  = 0;
          #pragma omp for nowait
          for (size_t i = 0; i < nsample; ++i) {

            Eigen::VectorXd norm_samples(nSR);
            for (size_t j = 0; j < nSR; ++j)
              norm_samples(j) = sqrtevals(j) * unitnormdbn(Random::rng());

            // Rotate rate deltas into the SR basis and shift by SR mean rates
            const Eigen::VectorXd n_pred_samples  = n_preds + (evecs*norm_samples).array();

            // Calculate Poisson likelihood and add to composite likelihood calculation
            double combined_loglike = 0;
            for (size_t j = 0; j < nSR; ++j) {
              const double lambda_j = std::max(n_pred_samples(j), 1e-3); //< manually avoid <= 0 rates
              const double loglike_j  = n_obss(j)*log(lambda_j) - lambda_j - logfact_n_obss(j);
              combined_loglike += loglike_j;
            }
            // Add combined likelihood to running sums (to later calculate averages)
            lsum_private += exp(combined_loglike);
          }

          #pragma omp critical
          {
            lsum  += lsum_private;
=======
      // Main loop over all analyses to compute DLL = LL_sb - LL_b
      for (size_t analysis = 0; analysis < Dep::AllAnalysisNumbers->size(); ++analysis)
      {


        // AnalysisData for this analysis
        const AnalysisData& adata = *(Dep::AllAnalysisNumbers->at(analysis));
        const std::string ananame = adata.analysis_name;
        const size_t nSR = adata.size();
        const bool has_covar = adata.srcov.rows() > 0;

        #ifdef COLLIDERBIT_DEBUG
          std::streamsize stream_precision = cout.precision();  // get current precision
          cout.precision(2);  // set precision
          cout << DEBUG_PREFIX << "calc_LHC_LogLikes: " << "Will print content of " << ananame << " signal regions:" << endl;
          for (size_t SR = 0; SR < adata.size(); ++SR)
          {
            const SignalRegionData& srData = adata[SR];
            cout << std::fixed << DEBUG_PREFIX
                                   << "calc_LHC_LogLikes: " << ananame
                                   << ", " << srData.sr_label
                                   << ",  n_b = " << srData.n_bkg << " +/- " << srData.n_bkg_err
                                   << ",  n_obs = " << srData.n_obs
                                   << ",  excess = " << srData.n_obs - srData.n_bkg << " +/- " << srData.n_bkg_err
                                   << ",  n_s = " << srData.n_sig_scaled
                                   << ",  (excess-n_s) = " << (srData.n_obs-srData.n_bkg) - srData.n_sig_scaled << " +/- " << srData.n_bkg_err
                                   << ",  n_s_MC = " << srData.n_sig_MC
                                   << endl;
          }
          cout.precision(stream_precision); // restore previous precision
        #endif


        // Shortcut #1
        //
        // If no events have been generated (xsec veto) or too many events have
        // failed, short-circut the loop and return delta log-likelihood = 0 for
        // every SR in each analysis.
        //
        /// @todo Needs more sophistication once we add analyses that don't use event generation.
        if (not Dep::RunMC->event_generation_began || Dep::RunMC->exceeded_maxFailedEvents)
        {
          // If this is an analysis with covariance info, only add a single 0-entry in the map
          if (USE_COVAR && has_covar)
          {
            result[ananame].combination_sr_label = "none";
            result[ananame].combination_sr_index = -1;
            result[ananame].combination_loglike = 0.0;
          }
          // If this is an analysis without covariance info, add 0-entries for all SRs plus
          // one for the combined LogLike
          else
          {
            for (size_t SR = 0; SR < adata.size(); ++SR)
            {
              result[ananame].sr_indices[adata[SR].sr_label] = SR;
              result[ananame].sr_loglikes[adata[SR].sr_label] = 0.0;
            }
            result[ananame].combination_sr_label = "none";
            result[ananame].combination_sr_index = -1;
            result[ananame].combination_loglike = 0.0;
>>>>>>> d57ec026
          }
        } // End omp parallel

<<<<<<< HEAD
        // Compare convergence to previous independent batch
        if (first_iteration)  // The first round must be generated twice
        {
          lsum_prev = lsum;
          first_iteration = false;
        }
        else
        {
          ana_like_prev = lsum_prev / (double)nsample;
          ana_like = lsum / (double)nsample;
          diff_abs = fabs(ana_like_prev - ana_like);
          diff_rel = diff_abs/ana_like;

          // Update variables
          lsum_prev += lsum;  // Aggregate result. This doubles the effective batch size for lsum_prev.
          nsample *=2;  // This ensures that the next batch for lsum is as big as the current batch size for lsum_prev, so they can be compared directly.
        }

        #ifdef COLLIDERBIT_DEBUG
        cout << DEBUG_PREFIX
             << "diff_rel: " << diff_rel << endl
             << "   diff_abs: " << diff_abs << endl
             << "   logl: " << log(ana_like) << endl;
        cout << DEBUG_PREFIX << "nsample for the next iteration is: " << nsample << endl;
        cout << DEBUG_PREFIX << endl;
        #endif
      }
      // End convergence while-loop

      // Combine the independent estimates ana_like and ana_like_prev.
      // Use equal weights since the estimates are based on equal batch sizes.
      ana_like = 0.5*(ana_like + ana_like_prev);
      const double ana_margll = log(ana_like);
      #ifdef COLLIDERBIT_DEBUG
      cout << DEBUG_PREFIX << "Combined estimate: ana_loglike: " << ana_margll << "   (based on 2*nsample=" << 2*nsample << " samples)" << endl;
      #endif

      return ana_margll;
    }

=======
          #ifdef COLLIDERBIT_DEBUG
          cout << DEBUG_PREFIX << "calc_LHC_LogLikes: " << ananame << "_LogLike : " << 0.0 << " (No events predicted / successfully generated. Skipped full calculation.)" << endl;
          #endif

          // Continue to next analysis
          continue;
        }


        // Shortcut #2
        //
        // If all SRs have 0 signal prediction, we know the delta log-likelihood is 0.
        bool all_zero_signal = true;
        for (size_t SR = 0; SR < nSR; ++SR)
        {
          if (adata[SR].n_sig_MC != 0)
          {
            all_zero_signal = false;
            break;
          }
        }
        if (all_zero_signal)
        {
          // Store result
          if (!(USE_COVAR && has_covar))
          {
            for (size_t SR = 0; SR < adata.size(); ++SR)
            {
              result[ananame].sr_indices[adata[SR].sr_label] = SR;
              result[ananame].sr_loglikes[adata[SR].sr_label] = 0.0;
            }
          }
          result[ananame].combination_sr_label = "any";
          result[ananame].combination_sr_index = -1;
          result[ananame].combination_loglike = 0.0;

          #ifdef COLLIDERBIT_DEBUG
          cout << DEBUG_PREFIX << "calc_LHC_LogLikes: " << ananame << "_LogLike : " << 0.0 << " (No signal predicted. Skipped full calculation.)" << endl;
          #endif

          // Continue to next analysis
          continue;
        }


        // Work out the total (delta) log likelihood for this analysis, with correlations as available/instructed
        double ana_dll = NAN;
        if (USE_COVAR && has_covar)
        {


          /// If (simplified) SR-correlation info is available, so use the
          /// covariance matrix to construct composite marginalised likelihood
          /// Despite initial thoughts, we can't just do independent LL
          /// calculations in a rotated basis, but have to sample from the
          /// covariance matrix.
          ///
          /// @note This means we can't use the nulike LL functions, which
          /// operate in 1D only.  Also, log-normal sampling in the diagonal
          /// basis is not helpful, since the rotation will re-generate negative
          /// rates.
          ///
          /// @todo Support NSL, i.e. skewness correction
          #ifdef COLLIDERBIT_DEBUG
          cout << DEBUG_PREFIX << "calc_LHC_LogLikes: Analysis " << analysis << " has a covariance matrix: computing composite loglike." << endl;
          #endif
>>>>>>> d57ec026

    /// For a given analysis, calculate per-SR loglikes and the overall analysis loglike.
    /// Return the results as an AnalysLogLikes object.
    AnalysisLogLikes calc_loglikes_for_analysis(const AnalysisData& adata, bool USE_COVAR, bool USE_MARG,
                                                bool combine_nocovar_SRs, bool set_zero_loglike=false)
    {
      // // Read options
      // using namespace Pipes::calc_LHC_LogLikes;

      AnalysisLogLikes result;

      // Fix the profiling/marginalising function according to the option
      auto marg_prof_fn = USE_MARG ? marg_loglike_cov : profile_loglike_cov;

      // Extract analysis info from the AnalysisData instance
      const std::string ananame = adata.analysis_name;
      const size_t nSR = adata.size();
      const bool has_covar = adata.srcov.rows() > 0;

<<<<<<< HEAD

      // Shortcut #1: 
      // We've been told to set all SR loglikes to zero for this analysis
      if (set_zero_loglike)
      {
        // If this is an analysis with covariance info, only add a single 0-entry in the map
        if (USE_COVAR && has_covar)
        {
          result.combination_sr_label = "none";
          result.combination_loglike = 0.0;
        }
        // If this is an analysis without covariance info, add 0-entries for all SRs plus
        // one for the combined LogLike
        else
        {
          for (size_t SR = 0; SR < adata.size(); ++SR)
          {
            result.sr_indices[adata[SR].sr_label] = SR;
            result.sr_loglikes[adata[SR].sr_label] = 0.0;
          }
          result.combination_sr_label = "none";
          result.combination_loglike = 0.0;
        }

        #ifdef COLLIDERBIT_DEBUG
        cout << DEBUG_PREFIX << "calc_LHC_LogLikes: " << ananame << "_LogLike : " << 0.0 << " (due to set_zero_loglike = true)" << endl;
        #endif

        return result;
      }


      // Shortcut #2
      // If all SRs have 0 signal prediction, we know the delta log-likelihood is 0.
      bool all_zero_signal = true;
      for (size_t SR = 0; SR < nSR; ++SR)
      {
        if (adata[SR].n_signal != 0)
        {
          all_zero_signal = false;
          break;
        }
      }
      if (all_zero_signal)
      {
        // Store result
        result.combination_sr_label = "all";
        result.combination_sr_index = -1;
        result.combination_loglike = 0.0;

        #ifdef COLLIDERBIT_DEBUG
        cout << DEBUG_PREFIX << "calc_LHC_LogLikes: " << ananame << "_LogLike : " << 0.0 << " (No signal predicted. Skipped full calculation.)" << endl;
        #endif

        // Continue to next analysis
        return result;
      }


      // Work out the total (delta) log likelihood for this analysis, with correlations as available/instructed
      double ana_dll = NAN;
      if (USE_COVAR && has_covar)
      {
        /// If (simplified) SR-correlation info is available, so use the
        /// covariance matrix to construct composite marginalised likelihood
        /// Despite initial thoughts, we can't just do independent LL
        /// calculations in a rotated basis, but have to sample from the
        /// covariance matrix.
        ///
        /// @note This means we can't use the nulike LL functions, which
        /// operate in 1D only.  Also, log-normal sampling in the diagonal
        /// basis is not helpful, since the rotation will re-generate negative
        /// rates.
        ///
        /// @todo Support NSL, i.e. skewness correction
        #ifdef COLLIDERBIT_DEBUG
        cout << DEBUG_PREFIX << "calc_LHC_LogLikes: Analysis " << analysis << " has a covariance matrix: computing composite loglike." << endl;
        #endif


        // Construct vectors of SR numbers
        /// @todo Unify this for both cov and no-cov, feeding in one-element Eigen blocks as Ref<>s for the latter?
        Eigen::ArrayXd n_obs(nSR); // logfact_n_obs(nSR);
        Eigen::ArrayXd n_pred_b(nSR), n_pred_sb(nSR), abs_unc_s(nSR);
        for (size_t SR = 0; SR < nSR; ++SR)
        {
          const SignalRegionData& srData = adata[SR];

          // Actual observed number of events
          n_obs(SR) = srData.n_observed;

          // Log factorial of observed number of events.
          // Currently use the ln(Gamma(x)) function gsl_sf_lngamma from GSL. (Need continuous function.)
          // We may want to switch to using Stirling's approximation: ln(n!) ~ n*ln(n) - n
          //logfact_n_obs(SR) = gsl_sf_lngamma(n_obs(SR) + 1.);

          // A contribution to the predicted number of events that is not known exactly
          n_pred_b(SR) = std::max(srData.n_background, 0.001); // <-- Avoid trouble with b==0
          n_pred_sb(SR) = srData.n_signal_at_lumi + srData.n_background;

          // Absolute errors for n_predicted_uncertain_*
          const double abs_uncertainty_s_stat = (srData.n_signal == 0 ? 0 : sqrt(srData.n_signal) * (srData.n_signal_at_lumi/srData.n_signal));
          const double abs_uncertainty_s_sys = srData.signal_sys;
          abs_unc_s(SR) = HEPUtils::add_quad(abs_uncertainty_s_stat, abs_uncertainty_s_sys);
        }

        // Diagonalise the background-only covariance matrix, extracting the correlation and rotation matrices
        /// @todo Compute the background-only covariance decomposition and likelihood only once
        const Eigen::MatrixXd& srcov_b = adata.srcov;
        Eigen::MatrixXd srcorr_b = srcov_b; // start with cov, then make corr
        for (size_t SR = 0; SR < nSR; ++SR)
        {
          const double diagsd = sqrt(srcov_b(SR,SR));
          srcorr_b.row(SR) /= diagsd;
          srcorr_b.col(SR) /= diagsd;
        }
        const Eigen::SelfAdjointEigenSolver<Eigen::MatrixXd> eig_b(adata.srcov);
        const Eigen::ArrayXd Eb = eig_b.eigenvalues();
        const Eigen::ArrayXd sqrtEb = Eb.sqrt();
        const Eigen::MatrixXd Vb = eig_b.eigenvectors();

        // Construct and diagonalise the s+b covariance matrix, adding the diagonal signal uncertainties in quadrature
        const Eigen::MatrixXd srcov_s = abs_unc_s.array().square().matrix().asDiagonal();
        const Eigen::MatrixXd srcov_sb = srcov_b + srcov_s;
        Eigen::MatrixXd srcorr_sb = srcov_sb;
        for (size_t SR = 0; SR < nSR; ++SR)
        {
          const double diagsd = sqrt(srcov_sb(SR,SR));
          srcorr_sb.row(SR) /= diagsd;
          srcorr_sb.col(SR) /= diagsd;
        }
        const Eigen::SelfAdjointEigenSolver<Eigen::MatrixXd> eig_sb(srcov_sb);
        const Eigen::ArrayXd Esb = eig_sb.eigenvalues();
        const Eigen::ArrayXd sqrtEsb = Esb.sqrt();
        const Eigen::MatrixXd Vsb = eig_sb.eigenvectors();

        // cout << "B: " << srcorr_b << " " << srcov_b << endl;
        // cout << "SB: " << srcorr_sb << " " << srcov_sb << endl;

        // Compute the single, correlated analysis-level DLL as the difference of s+b and b (partial) LLs
        /// @todo Only compute this once per run
        const double ll_b = marg_prof_fn(n_pred_b, n_obs, sqrtEb, Vb);
        const double ll_sb = marg_prof_fn(n_pred_sb, n_obs, sqrtEsb, Vsb);
        const double dll = ll_sb - ll_b;

        // Store result
        ana_dll = dll;
        result.combination_sr_label = "all";
        result.combination_sr_index = -1;
        result.combination_loglike = ana_dll;

        #ifdef COLLIDERBIT_DEBUG
        cout << DEBUG_PREFIX << "calc_LHC_LogLikes: " << ananame << "_LogLike : " << ana_dll << endl;
        #endif


      } else { // NO SR-CORRELATION INFO, OR USER CHOSE NOT TO USE IT:


        // We either take the result from the SR *expected* to be most
        // constraining under the s=0 assumption (default), or naively combine
        // the loglikes for all SRs (if combine_SRs_without_covariances=true).
        #ifdef COLLIDERBIT_DEBUG
        cout << DEBUG_PREFIX << "calc_LHC_LogLikes: Analysis " << analysis << " has no covariance matrix: computing single best-expected loglike." << endl;
        #endif

        double bestexp_dll_exp = 0, bestexp_dll_obs = NAN;
        str bestexp_sr_label;
        int bestexp_sr_index;
        double nocovar_srsum_dll_obs = 0;

        for (size_t SR = 0; SR < nSR; ++SR)
        {
          const SignalRegionData& srData = adata[SR];

          // Shortcut: If n_signal == 0, we know the delta log-likelihood is 0.
          if(srData.n_signal == 0)
          {
            // Store (obs) result for this SR
            result.sr_indices[srData.sr_label] = SR;
            result.sr_loglikes[srData.sr_label] = 0.0;

            // Update the running best-expected-exclusion detail
            if (0.0 < bestexp_dll_exp || SR == 0)
            {
              bestexp_dll_exp = 0.0;
              bestexp_dll_obs = 0.0;
              bestexp_sr_label = srData.sr_label;
              bestexp_sr_index = SR;
            }

            // Skip to next SR
            continue;
          }

          // A contribution to the predicted number of events that is not known exactly
          const double n_pred_b = std::max(srData.n_background, 0.001); // <-- Avoid trouble with b==0
          const double n_pred_sb = n_pred_b + srData.n_signal_at_lumi;

          // Actual observed number of events and predicted background, as integers cf. Poisson stats
          const double n_obs = round(srData.n_observed);
          const double n_pred_b_int = round(n_pred_b);

          // Absolute errors for n_predicted_uncertain_*
          const double abs_uncertainty_s_stat = (srData.n_signal == 0 ? 0 : sqrt(srData.n_signal) * (srData.n_signal_at_lumi/srData.n_signal));
          const double abs_uncertainty_s_sys = srData.signal_sys;
          const double abs_uncertainty_b = std::max(srData.background_sys, 0.001); // <-- Avoid trouble with b_err==0
          const double abs_uncertainty_sb = HEPUtils::add_quad(abs_uncertainty_s_stat, abs_uncertainty_s_sys, abs_uncertainty_b);

          // Construct dummy 1-element Eigen objects for passing to the general likelihood calculator
          /// @todo Use newer (?) one-step Eigen constructors for (const) single-element arrays
          Eigen::ArrayXd n_obss(1);        n_obss(0) = n_obs;
          Eigen::ArrayXd n_preds_b_int(1); n_preds_b_int(0) = n_pred_b_int;
          Eigen::ArrayXd n_preds_b(1);     n_preds_b(0) = n_pred_b;
          Eigen::ArrayXd n_preds_sb(1);    n_preds_sb(0) = n_pred_sb;
          Eigen::ArrayXd sqrtevals_b(1);   sqrtevals_b(0) = abs_uncertainty_b;
          Eigen::ArrayXd sqrtevals_sb(1);  sqrtevals_sb(0) = abs_uncertainty_sb;
          Eigen::MatrixXd dummy(1,1); dummy(0,0) = 1.0;


          // Compute this SR's DLLs as the differences of s+b and b (partial) LLs
          /// @todo Or compute all the exp DLLs first, then only the best-expected SR's obs DLL?
          /// @todo Only compute this once per run
          const double ll_b_exp = marg_prof_fn(n_preds_b, n_preds_b_int, sqrtevals_b, dummy);
          /// @todo Only compute this once per run
          const double ll_b_obs = marg_prof_fn(n_preds_b, n_obss, sqrtevals_b, dummy);
          const double ll_sb_exp = marg_prof_fn(n_preds_sb, n_preds_b_int, sqrtevals_sb, dummy);
          const double ll_sb_obs = marg_prof_fn(n_preds_sb, n_obss, sqrtevals_sb, dummy);
          const double dll_exp = ll_sb_exp - ll_b_exp;
          const double dll_obs = ll_sb_obs - ll_b_obs;

          // Check for problems
          if (Utils::isnan(ll_b_exp))
          {
            std::stringstream msg;
            msg << "Computation of ll_b_exp for signal region " << srData.sr_label << " in analysis " << ananame << " returned NaN" << endl;
            invalid_point().raise(msg.str());
          }
          if (Utils::isnan(ll_b_obs))
          {
            std::stringstream msg;
            msg << "Computation of ll_b_obs for signal region " << srData.sr_label << " in analysis " << ananame << " returned NaN" << endl;
            invalid_point().raise(msg.str());
          }
          if (Utils::isnan(ll_sb_exp))
          {
            std::stringstream msg;
            msg << "Computation of ll_sb_exp for signal region " << srData.sr_label << " in analysis " << ananame << " returned NaN" << endl;
            invalid_point().raise(msg.str());
          }
          if (Utils::isnan(ll_sb_obs))
          {
            std::stringstream msg;
            msg << "Computation of ll_sb_obs for signal region " << srData.sr_label << " in analysis " << ananame << " returned NaN" << endl;
            invalid_point().raise(msg.str());
          }

          // Update the running best-expected-exclusion detail
          if (dll_exp < bestexp_dll_exp || SR == 0)
          {
            bestexp_dll_exp = dll_exp;
            bestexp_dll_obs = dll_obs;
            bestexp_sr_label = srData.sr_label;
            bestexp_sr_index = SR;
            #ifdef COLLIDERBIT_DEBUG
            cout << DEBUG_PREFIX << "Setting bestexp_sr_label to: " << bestexp_sr_label << ", LogL_exp = " << bestexp_dll_exp << ", LogL_obs = " << bestexp_dll_obs << endl;
            #endif
          }

          // Store (obs) result for this SR
          result.sr_indices[srData.sr_label] = SR;
          result.sr_loglikes[srData.sr_label] = dll_obs;
          // Also add the obs loglike to the no-correlations sum over SRs
          nocovar_srsum_dll_obs += dll_obs;

          #ifdef COLLIDERBIT_DEBUG
          cout << DEBUG_PREFIX << ananame << ", " << srData.sr_label << ",  llsb_exp-llb_exp = " << dll_exp << ",  llsb_obs-llb_obs= " << dll_obs << endl;
          #endif

        }

        // Set this analysis' total obs DLL to that from the best-expected SR
        ana_dll = bestexp_dll_obs;
        result.combination_sr_label = bestexp_sr_label;
        result.combination_sr_index = bestexp_sr_index;
        result.combination_loglike = ana_dll;

        // Or should we use the naive sum of SR loglikes (without correlations) instead?
        if (combine_nocovar_SRs)
        {
          result.combination_loglike = nocovar_srsum_dll_obs;
        }

        #ifdef COLLIDERBIT_DEBUG
        cout << DEBUG_PREFIX << "calc_LHC_LogLikes: " << ananame << "_" << bestexp_sr_label << "_LogLike : " << ana_dll << endl;
        #endif

      } // end cov/no-cov


      // Check for problems with the result
      for(auto& s_d_pair : result.sr_loglikes)
      {
        // if (Utils::isnan(s_d_pair.second))
        // {
          std::stringstream msg;
          msg << "Computation of loglike for signal region " << s_d_pair.first << " in analysis " << ananame << " returned NaN" << endl;
          msg << "Will now print the signal region data for this analysis:" << endl;
          for (size_t SR = 0; SR < nSR; ++SR)
          {
            const SignalRegionData& srData = adata[SR];
            msg << srData.sr_label
                << ",  n_background = " << srData.n_background
                << ",  background_sys = " << srData.background_sys
                << ",  n_observed = " << srData.n_observed
                << ",  n_signal_at_lumi = " << srData.n_signal_at_lumi
                << ",  n_signal = " << srData.n_signal
                << ",  signal_sys = " << srData.signal_sys
                << endl;
          // }
          // invalid_point().raise(msg.str());
        }
      }

      return result;
=======
          // Construct vectors of SR numbers
          /// @todo Unify this for both cov and no-cov, feeding in one-element Eigen blocks as Ref<>s for the latter?
          Eigen::ArrayXd n_obs(nSR); // logfact_n_obs(nSR);
          Eigen::ArrayXd n_pred_b(nSR), n_pred_sb(nSR), abs_unc_s(nSR);
          for (size_t SR = 0; SR < nSR; ++SR)
          {
            const SignalRegionData& srData = adata[SR];

            // Actual observed number of events
            n_obs(SR) = srData.n_obs;

            // Log factorial of observed number of events.
            // Currently use the ln(Gamma(x)) function gsl_sf_lngamma from GSL. (Need continuous function.)
            // We may want to switch to using Stirling's approximation: ln(n!) ~ n*ln(n) - n
            //logfact_n_obs(SR) = gsl_sf_lngamma(n_obs(SR) + 1.);

            // A contribution to the predicted number of events that is not known exactly
            n_pred_b(SR) = std::max(srData.n_bkg, 0.001); // <-- Avoid trouble with b==0
            n_pred_sb(SR) = srData.n_sig_scaled + srData.n_bkg;

            // Absolute errors for n_predicted_uncertain_*
            abs_unc_s(SR) = srData.calc_n_sig_scaled_err();
          }

          // Diagonalise the background-only covariance matrix, extracting the correlation and rotation matrices
          /// @todo Compute the background-only covariance decomposition and likelihood only once
          const Eigen::MatrixXd& srcov_b = adata.srcov;
          Eigen::MatrixXd srcorr_b = srcov_b; // start with cov, then make corr
          for (size_t SR = 0; SR < nSR; ++SR)
          {
            const double diagsd = sqrt(srcov_b(SR,SR));
            srcorr_b.row(SR) /= diagsd;
            srcorr_b.col(SR) /= diagsd;
          }
          const Eigen::SelfAdjointEigenSolver<Eigen::MatrixXd> eig_b(adata.srcov);
          const Eigen::ArrayXd Eb = eig_b.eigenvalues();
          const Eigen::ArrayXd sqrtEb = Eb.sqrt();
          const Eigen::MatrixXd Vb = eig_b.eigenvectors();

          // Construct and diagonalise the s+b covariance matrix, adding the diagonal signal uncertainties in quadrature
          const Eigen::MatrixXd srcov_s = abs_unc_s.array().square().matrix().asDiagonal();
          const Eigen::MatrixXd srcov_sb = srcov_b + srcov_s;
          Eigen::MatrixXd srcorr_sb = srcov_sb;
          for (size_t SR = 0; SR < nSR; ++SR)
          {
            const double diagsd = sqrt(srcov_sb(SR,SR));
            srcorr_sb.row(SR) /= diagsd;
            srcorr_sb.col(SR) /= diagsd;
          }
          const Eigen::SelfAdjointEigenSolver<Eigen::MatrixXd> eig_sb(srcov_sb);
          const Eigen::ArrayXd Esb = eig_sb.eigenvalues();
          const Eigen::ArrayXd sqrtEsb = Esb.sqrt();
          const Eigen::MatrixXd Vsb = eig_sb.eigenvectors();

          // cout << "B: " << srcorr_b << " " << srcov_b << endl;
          // cout << "SB: " << srcorr_sb << " " << srcov_sb << endl;

          // Compute the single, correlated analysis-level DLL as the difference of s+b and b (partial) LLs
          /// @todo Only compute this once per run
          const double ll_b = marg_prof_fn(n_pred_b, n_obs, sqrtEb, Vb);
          const double ll_sb = marg_prof_fn(n_pred_sb, n_obs, sqrtEsb, Vsb);
          const double dll = ll_sb - ll_b;

          // Store result
          ana_dll = dll;
          result[ananame].combination_sr_label = "all";
          result[ananame].combination_sr_index = -1;
          result[ananame].combination_loglike = ana_dll;

          #ifdef COLLIDERBIT_DEBUG
          cout << DEBUG_PREFIX << "calc_LHC_LogLikes: " << ananame << "_LogLike : " << ana_dll << endl;
          #endif


        } else { // NO SR-CORRELATION INFO, OR USER CHOSE NOT TO USE IT:


          // We either take the result from the SR *expected* to be most
          // constraining under the s=0 assumption (default), or naively combine
          // the loglikes for all SRs (if combine_SRs_without_covariances=true).
          #ifdef COLLIDERBIT_DEBUG
          cout << DEBUG_PREFIX << "calc_LHC_LogLikes: Analysis " << analysis << " has no covariance matrix: computing single best-expected loglike." << endl;
          #endif

          double bestexp_dll_exp = 0, bestexp_dll_obs = NAN;
          str bestexp_sr_label;
          int bestexp_sr_index;
          double nocovar_srsum_dll_obs = 0;

          for (size_t SR = 0; SR < nSR; ++SR)
          {
            const SignalRegionData& srData = adata[SR];

            // Shortcut: If n_sig_MC == 0, we know the delta log-likelihood is 0.
            if(srData.n_sig_MC == 0)
            {
              // Store (obs) result for this SR
              result[ananame].sr_indices[srData.sr_label] = SR;
              result[ananame].sr_loglikes[srData.sr_label] = 0.0;

              // Update the running best-expected-exclusion detail
              if (0.0 < bestexp_dll_exp || SR == 0)
              {
                bestexp_dll_exp = 0.0;
                bestexp_dll_obs = 0.0;
                bestexp_sr_label = srData.sr_label;
                bestexp_sr_index = SR;
              }

              // Skip to next SR
              continue;
            }

            // A contribution to the predicted number of events that is not known exactly
            const double n_pred_b = std::max(srData.n_bkg, 0.001); // <-- Avoid trouble with b==0
            const double n_pred_sb = n_pred_b + srData.n_sig_scaled;

            // Actual observed number of events and predicted background, as integers cf. Poisson stats
            const double n_obs = round(srData.n_obs);
            const double n_pred_b_int = round(n_pred_b);

            // Absolute errors for n_predicted_uncertain_*
            const double abs_uncertainty_b = std::max(srData.n_bkg_err, 0.001); // <-- Avoid trouble with b_err==0
            const double abs_uncertainty_sb = std::max(srData.calc_n_sigbkg_err(), 0.001); // <-- Avoid trouble with sb_err==0


            // Construct dummy 1-element Eigen objects for passing to the general likelihood calculator
            /// @todo Use newer (?) one-step Eigen constructors for (const) single-element arrays
            Eigen::ArrayXd n_obss(1);        n_obss(0) = n_obs;
            Eigen::ArrayXd n_preds_b_int(1); n_preds_b_int(0) = n_pred_b_int;
            Eigen::ArrayXd n_preds_b(1);     n_preds_b(0) = n_pred_b;
            Eigen::ArrayXd n_preds_sb(1);    n_preds_sb(0) = n_pred_sb;
            Eigen::ArrayXd sqrtevals_b(1);   sqrtevals_b(0) = abs_uncertainty_b;
            Eigen::ArrayXd sqrtevals_sb(1);  sqrtevals_sb(0) = abs_uncertainty_sb;
            Eigen::MatrixXd dummy(1,1); dummy(0,0) = 1.0;


            // Compute this SR's DLLs as the differences of s+b and b (partial) LLs
            /// @todo Or compute all the exp DLLs first, then only the best-expected SR's obs DLL?
            /// @todo Only compute this once per run
            const double ll_b_exp = marg_prof_fn(n_preds_b, n_preds_b_int, sqrtevals_b, dummy);
            /// @todo Only compute this once per run
            const double ll_b_obs = marg_prof_fn(n_preds_b, n_obss, sqrtevals_b, dummy);
            const double ll_sb_exp = marg_prof_fn(n_preds_sb, n_preds_b_int, sqrtevals_sb, dummy);
            const double ll_sb_obs = marg_prof_fn(n_preds_sb, n_obss, sqrtevals_sb, dummy);
            const double dll_exp = ll_sb_exp - ll_b_exp;
            const double dll_obs = ll_sb_obs - ll_b_obs;

            // Check for problems
            if (Utils::isnan(ll_b_exp))
            {
              std::stringstream msg;
              msg << "Computation of ll_b_exp for signal region " << srData.sr_label << " in analysis " << ananame << " returned NaN" << endl;
              invalid_point().raise(msg.str());
            }
            if (Utils::isnan(ll_b_obs))
            {
              std::stringstream msg;
              msg << "Computation of ll_b_obs for signal region " << srData.sr_label << " in analysis " << ananame << " returned NaN" << endl;
              invalid_point().raise(msg.str());
            }
            if (Utils::isnan(ll_sb_exp))
            {
              std::stringstream msg;
              msg << "Computation of ll_sb_exp for signal region " << srData.sr_label << " in analysis " << ananame << " returned NaN" << endl;
              invalid_point().raise(msg.str());
            }
            if (Utils::isnan(ll_sb_obs))
            {
              std::stringstream msg;
              msg << "Computation of ll_sb_obs for signal region " << srData.sr_label << " in analysis " << ananame << " returned NaN" << endl;
              invalid_point().raise(msg.str());
            }

            // Update the running best-expected-exclusion detail
            if (dll_exp < bestexp_dll_exp || SR == 0)
            {
              bestexp_dll_exp = dll_exp;
              bestexp_dll_obs = dll_obs;
              bestexp_sr_label = srData.sr_label;
              bestexp_sr_index = SR;
              // #ifdef COLLIDERBIT_DEBUG
              // cout << DEBUG_PREFIX << "Setting bestexp_sr_label to: " << bestexp_sr_label << ", LogL_exp = " << bestexp_dll_exp << ", LogL_obs = " << bestexp_dll_obs << endl;
              // #endif
            }

            // Store (obs) result for this SR
            result[ananame].sr_indices[srData.sr_label] = SR;
            result[ananame].sr_loglikes[srData.sr_label] = dll_obs;
            // Also add the obs loglike to the no-correlations sum over SRs
            nocovar_srsum_dll_obs += dll_obs;

            #ifdef COLLIDERBIT_DEBUG
            cout << DEBUG_PREFIX << ananame << ", " << srData.sr_label << ",  llsb_exp-llb_exp = " << dll_exp << ",  llsb_obs-llb_obs= " << dll_obs << endl;
            #endif

          }

          // Set this analysis' total obs DLL to that from the best-expected SR
          ana_dll = bestexp_dll_obs;
          result[ananame].combination_sr_label = bestexp_sr_label;
          result[ananame].combination_sr_index = bestexp_sr_index;
          result[ananame].combination_loglike = ana_dll;

          // Or should we use the naive sum of SR loglikes (without correlations) instead?
          static const bool combine_nocovar_SRs = runOptions->getValueOrDef<bool>(false, "combine_SRs_without_covariances");
          if (combine_nocovar_SRs)
          {
            result[ananame].combination_loglike = nocovar_srsum_dll_obs;
          }

          #ifdef COLLIDERBIT_DEBUG
          cout << DEBUG_PREFIX << "calc_LHC_LogLikes: " << ananame << "_" << bestexp_sr_label << "_LogLike : " << ana_dll << endl;
          #endif

        } // end cov/no-cov


        // Check for problems with the result
        for(auto& s_d_pair : result[ananame].sr_loglikes)
        {
          if (Utils::isnan(s_d_pair.second))
          {
            std::stringstream msg;
            msg << "Computation of loglike for signal region " << s_d_pair.first << " in analysis " << ananame << " returned NaN" << endl;
            msg << "Will now print the signal region data for this analysis:" << endl;
            for (size_t SR = 0; SR < nSR; ++SR)
            {
              const SignalRegionData& srData = adata[SR];
              msg << srData.sr_label
                  << ",  n_bkg = " << srData.n_bkg
                  << ",  n_bkg_err = " << srData.n_bkg_err
                  << ",  n_obs = " << srData.n_obs
                  << ",  n_sig_scaled = " << srData.n_sig_scaled
                  << ",  n_sig_MC = " << srData.n_sig_MC
                  << ",  n_sig_MC_sys = " << srData.n_sig_MC_sys
                  << endl;
            }
            invalid_point().raise(msg.str());
          }
        }

      } // end analysis loop
>>>>>>> d57ec026
    }


    /// Loop over all analyses and fill a map of AnalysisLogLikes objects
    void calc_LHC_LogLikes(map_str_AnalysisLogLikes& result)
    {
      // Read options
      using namespace Pipes::calc_LHC_LogLikes;
      // Use covariance matrices if available?
      static const bool USE_COVAR = runOptions->getValueOrDef<bool>(true, "use_covariances");
      // Use marginalisation rather than profiling (probably less stable)?
      static const bool USE_MARG = runOptions->getValueOrDef<bool>(false, "use_marginalising");
      // Use the naive sum of SR loglikes for analyses without known correlations?
      static const bool combine_nocovar_SRs = runOptions->getValueOrDef<bool>(false, "combine_SRs_without_covariances");

      // Fix the profiling/marginalising function according to the option
      auto marg_prof_fn = USE_MARG ? marg_loglike_cov : profile_loglike_cov;

      // Clear the result map
      result.clear();

      // Loop over analyses in Dep::AllAnalysisNumbers
      // Main loop over all analyses to compute DLL = LL_sb - LL_b
      for (size_t analysis = 0; analysis < Dep::AllAnalysisNumbers->size(); ++analysis)
      {
        // AnalysisData for this analysis
        const AnalysisData& adata = *(Dep::AllAnalysisNumbers->at(analysis));
        const std::string ananame = adata.analysis_name;
        const size_t nSR = adata.size();
        const bool has_covar = adata.srcov.rows() > 0;

        #ifdef COLLIDERBIT_DEBUG
        std::streamsize stream_precision = cout.precision();  // get current precision
        cout.precision(2);  // set precision
        cout << DEBUG_PREFIX << "calc_LHC_LogLikes: " << "Will print content of " << ananame << " signal regions:" << endl;
        for (size_t SR = 0; SR < adata.size(); ++SR)
        {
          const SignalRegionData& srData = adata[SR];
          cout << std::fixed << DEBUG_PREFIX
                                 << "calc_LHC_LogLikes: " << ananame
                                 << ", " << srData.sr_label
                                 << ",  n_b = " << srData.n_background << " +/- " << srData.background_sys
                                 << ",  n_obs = " << srData.n_observed
                                 << ",  excess = " << srData.n_observed - srData.n_background << " +/- " << srData.background_sys
                                 << ",  n_s = " << srData.n_signal_at_lumi
                                 << ",  (excess-n_s) = " << (srData.n_observed-srData.n_background) - srData.n_signal_at_lumi << " +/- " << srData.background_sys
                                 << ",  n_s_MC = " << srData.n_signal
                                 << endl;
        }
        cout.precision(stream_precision); // restore previous precision
        #endif

        bool set_zero_loglike = false;
        if (not Dep::RunMC->event_gen_BYPASS && (not Dep::RunMC->event_generation_began || Dep::RunMC->exceeded_maxFailedEvents) )
        {
          set_zero_loglike = true;
        }

        // Get loglike(s) for the current analysis
        AnalysisLogLikes aloglikes = calc_loglikes_for_analysis(adata, USE_COVAR, USE_MARG, combine_nocovar_SRs, set_zero_loglike);
        
        // Save to results map
        result[ananame] = aloglikes;

      } // end analysis loop

    }




    /// Extract the combined log likelihood for each analysis
    void get_LHC_LogLike_per_analysis(map_str_dbl& result)
    {
      using namespace Pipes::get_LHC_LogLike_per_analysis;

      std::stringstream summary_line;
      summary_line << "LHC loglikes per analysis: ";

      for (const std::pair<str,AnalysisLogLikes>& pair : *Dep::LHC_LogLikes)
      {
        const str& analysis_name = pair.first;
        const AnalysisLogLikes& analysis_loglikes = pair.second;

        result[analysis_name] = analysis_loglikes.combination_loglike;

        summary_line << analysis_name << ":" << analysis_loglikes.combination_loglike << ", ";
      }
      logger() << LogTags::debug << summary_line.str() << EOM;
    }


    /// Extract the log likelihood for each SR
    void get_LHC_LogLike_per_SR(map_str_dbl& result)
    {
      using namespace Pipes::get_LHC_LogLike_per_SR;

      std::stringstream summary_line;
      summary_line << "LHC loglikes per SR: ";

      for (const std::pair<str,AnalysisLogLikes>& pair_i : *Dep::LHC_LogLikes)
      {
        const str& analysis_name = pair_i.first;
        const AnalysisLogLikes& analysis_loglikes = pair_i.second;

        summary_line << analysis_name << ": ";

        for (const std::pair<str,double>& pair_j : analysis_loglikes.sr_loglikes)
        {
          const str& sr_label = pair_j.first;
          const double& sr_loglike = pair_j.second;
          const int sr_index = analysis_loglikes.sr_indices.at(sr_label);

          const str key = analysis_name + "__" + sr_label + "__i" + std::to_string(sr_index) + "__LogLike";
          result[key] = sr_loglike;

          summary_line << sr_label + "__i" + std::to_string(sr_index) << ":" << sr_loglike << ", ";
        }

        result[analysis_name + "__combined_LogLike"] = analysis_loglikes.combination_loglike;

        summary_line << "combined_LogLike:" << analysis_loglikes.combination_loglike << ", ";
      }
      logger() << LogTags::debug << summary_line.str() << EOM;
    }


    /// Extract the labels for the SRs used in the analysis loglikes
    void get_LHC_LogLike_SR_labels(map_str_str& result)
    {
      using namespace Pipes::get_LHC_LogLike_per_SR;
      for (const std::pair<str,AnalysisLogLikes>& pair_i : *Dep::LHC_LogLikes)
      {
        const str& analysis_name = pair_i.first;
        const AnalysisLogLikes& analysis_loglikes = pair_i.second;

        result[analysis_name] = analysis_loglikes.combination_sr_label;
      }
    }


    /// Extract the indices for the SRs used in the analysis loglikes
    /// @todo Switch result type to map_str_int once we have implemented a printer for this type
    void get_LHC_LogLike_SR_indices(map_str_dbl& result)
    {
      using namespace Pipes::get_LHC_LogLike_per_SR;

      std::stringstream summary_line;
      summary_line << "LHC loglike SR indices: ";

      // Loop over analyses
      for (const std::pair<str,AnalysisLogLikes>& pair_i : *Dep::LHC_LogLikes)
      {
        const str& analysis_name = pair_i.first;
        const AnalysisLogLikes& analysis_loglikes = pair_i.second;

        result[analysis_name] = (double) analysis_loglikes.combination_sr_index;

        summary_line << analysis_name << ":" << analysis_loglikes.combination_sr_index << ", ";
      }
      logger() << LogTags::debug << summary_line.str() << EOM;
    }


    /// Compute the total likelihood combining all analyses
    void calc_combined_LHC_LogLike(double& result)
    {
      using namespace Pipes::calc_combined_LHC_LogLike;
      result = 0.0;

      static const bool write_summary_to_log = runOptions->getValueOrDef<bool>(false, "write_summary_to_log");

      std::stringstream summary_line_combined_loglike; 
      summary_line_combined_loglike << "calc_combined_LHC_LogLike: combined LogLike: ";
      std::stringstream summary_line_skipped_analyses;
      summary_line_skipped_analyses << "calc_combined_LHC_LogLike: skipped analyses: ";
      std::stringstream summary_line_included_analyses;
      summary_line_included_analyses << "calc_combined_LHC_LogLike: included analyses: ";

      // Read analysis names from the yaml file
      std::vector<str> default_skip_analyses;  // The default is empty lists of analyses to skip
      static const std::vector<str> skip_analyses = runOptions->getValueOrDef<std::vector<str> >(default_skip_analyses, "skip_analyses");

      // If too many events have failed, do the conservative thing and return delta log-likelihood = 0
      if (Dep::RunMC->exceeded_maxFailedEvents)
      {
        #ifdef COLLIDERBIT_DEBUG
          cout << DEBUG_PREFIX << "calc_combined_LHC_LogLike: Too many failed events. Will be conservative and return a delta log-likelihood of 0." << endl;
        #endif
        return;
      }

      // Loop over analyses and calculate the total observed dLL
      for (auto const& analysis_loglike_pair : *Dep::LHC_LogLike_per_analysis)
      {
        const str& analysis_name = analysis_loglike_pair.first;
        const double& analysis_loglike = analysis_loglike_pair.second;

        // If the analysis name is in skip_analyses, don't add its loglike to the total loglike.
        if (std::find(skip_analyses.begin(), skip_analyses.end(), analysis_name) != skip_analyses.end())
        {
          #ifdef COLLIDERBIT_DEBUG
            cout.precision(5);
            cout << DEBUG_PREFIX << "calc_combined_LHC_LogLike: Leaving out analysis " << analysis_name << " with LogL = " << analysis_loglike << endl;
          #endif

          // Add to log summary
          if(write_summary_to_log)
          {
            summary_line_skipped_analyses << analysis_name << "__LogLike:" << analysis_loglike << ", ";
          }

          continue;
        }

        // Add analysis loglike.
        // If using capped likelihood for each individual analysis, set analysis_loglike = min(analysis_loglike,0)
        static const bool use_cap_loglike_individual = runOptions->getValueOrDef<bool>(false, "cap_loglike_individual_analyses");
        if (use_cap_loglike_individual)
        {
          result += std::min(analysis_loglike, 0.0);
        }
        else
        {
          result += analysis_loglike;
        }
<<<<<<< HEAD
=======

        // Add to log summary
        if(write_summary_to_log)
        {
          summary_line_included_analyses << analysis_name << "__LogLike:" << analysis_loglike << ", ";
        }
>>>>>>> d57ec026

        #ifdef COLLIDERBIT_DEBUG
          cout.precision(5);
          cout << DEBUG_PREFIX << "calc_combined_LHC_LogLike: Analysis " << analysis_name << " contributes with a LogL = " << analysis_loglike << endl;
        #endif
      }

      #ifdef COLLIDERBIT_DEBUG
        cout << DEBUG_PREFIX << "calc_combined_LHC_LogLike: LHC_Combined_LogLike = " << result << endl;
      #endif

      // If using a "global" capped likelihood, set result = min(result,0)
      static const bool use_cap_loglike = runOptions->getValueOrDef<bool>(false, "cap_loglike");
      if (use_cap_loglike)
      {
        result = std::min(result, 0.0);
      }

      // Write log summary
      if(write_summary_to_log)
      {
        summary_line_combined_loglike << result;

        logger() << summary_line_combined_loglike.str() << EOM;
        logger() << summary_line_included_analyses.str() << EOM;
        logger() << summary_line_skipped_analyses.str() << EOM;
      }  
    }


    /// A dummy log-likelihood that helps the scanner track a given 
    /// range of collider log-likelihood values
    void calc_LHC_LogLike_scan_guide(double& result)
    {
      using namespace Pipes::calc_LHC_LogLike_scan_guide;
      result = 0.0;

      static const bool write_summary_to_log = runOptions->getValueOrDef<bool>(false, "write_summary_to_log");
      static const double target_LHC_loglike = runOptions->getValue<double>("target_LHC_loglike");
      static const double target_width = runOptions->getValue<double>("width_LHC_loglike");

      // Get the combined LHC loglike
      double LHC_loglike = *Dep::LHC_Combined_LogLike;

      // Calculate the dummy scan guide loglike using a gaussian centered on the target LHC loglike value
      result = Stats::gaussian_loglikelihood(LHC_loglike, target_LHC_loglike, 0.0, target_width, false);

      // Write log summary
      if(write_summary_to_log)
      {
        std::stringstream summary_line; 
        summary_line << "LHC_LogLike_scan_guide: " << result;
        logger() << summary_line.str() << EOM;
      }  
    }

  }
}<|MERGE_RESOLUTION|>--- conflicted
+++ resolved
@@ -44,13 +44,8 @@
 
 #include "Eigen/Eigenvalues"
 #include <gsl/gsl_sf_gamma.h>
-#include "gambit/ColliderBit/multimin.h"
-
-<<<<<<< HEAD
-// #define COLLIDERBIT_DEBUG
-=======
+
 //#define COLLIDERBIT_DEBUG
->>>>>>> d57ec026
 #define DEBUG_PREFIX "DEBUG: OMP thread " << omp_get_thread_num() << ":  "
 
 namespace Gambit
@@ -89,12 +84,7 @@
           const double n_sig_scaled_err = srData.calc_n_sig_scaled_err();
           result[key + "_uncert"] = n_sig_scaled_err;
 
-<<<<<<< HEAD
-          summary_line << srData.sr_label + "__i" + std::to_string(SR) << ":" << srData.n_signal_at_lumi << "+-" << combined_uncertainty << ", ";
-
-=======
           summary_line << srData.sr_label + "__i" + std::to_string(SR) << ":" << srData.n_sig_scaled << "+-" << n_sig_scaled_err << ", ";
->>>>>>> d57ec026
         }
       }
       logger() << LogTags::debug << summary_line.str() << EOM;
@@ -124,11 +114,8 @@
 
       // Calculate each SR's Poisson likelihood and add to composite likelihood calculation
       double loglike_tot = n * log(1/sqrt(2*M_PI)); //< could also drop this, but it costs ~nothing
-<<<<<<< HEAD
-      for (int j = 0; j < n; ++j) {
-=======
-      for (size_t j = 0; j < n; ++j) {
->>>>>>> d57ec026
+      for (size_t j = 0; j < n; ++j)
+      {
 
         // First the multivariate Gaussian bit (j = nuisance)
         const double pnorm_j = -pow(unit_nuisances(j), 2)/2.;
@@ -253,33 +240,6 @@
       //  5: Vector Broyden-Fletcher-Goldfarb-Shanno method ver. 2
       //  6: Simplex algorithm of Nelder and Mead ver. 2
       //  7: Simplex algorithm of Nelder and Mead: random initialization
-<<<<<<< HEAD
-      using namespace Pipes::calc_LHC_LogLikes;
-      static const double INITIAL_STEP = runOptions->getValueOrDef<double>(0.1, "nuisance_prof_initstep");
-      static const double CONV_TOL = runOptions->getValueOrDef<double>(0.01, "nuisance_prof_convtol");
-      static const unsigned MAXSTEPS = runOptions->getValueOrDef<unsigned>(10000, "nuisance_prof_maxsteps");
-      static const double CONV_ACC = runOptions->getValueOrDef<double>(0.01, "nuisance_prof_convacc");
-      static const double SIMPLEX_SIZE = runOptions->getValueOrDef<double>(1e-5, "nuisance_prof_simplexsize");
-      static const unsigned METHOD = runOptions->getValueOrDef<unsigned>(6, "nuisance_prof_method");
-      static const unsigned VERBOSITY = runOptions->getValueOrDef<unsigned>(0, "nuisance_prof_verbosity");
-      static const struct multimin_params oparams = {INITIAL_STEP, CONV_TOL, MAXSTEPS, CONV_ACC, SIMPLEX_SIZE, METHOD, VERBOSITY};
-
-      // Convert the linearised array of doubles into "Eigen views" of the fixed params
-      std::vector<double> fixeds = _gsl_mkpackedarray(n_preds, n_obss, sqrtevals, evecs);
-
-      // Pass to the minimiser
-      double minusbestll = 999;
-      // _gsl_calc_Analysis_MinusLogLike(nSR, &nuisances[0], &fixeds[0], &minusbestll);
-      multimin(nSR, &nuisances[0], &minusbestll,
-               nullptr, nullptr, nullptr,
-               _gsl_calc_Analysis_MinusLogLike,
-               _gsl_calc_Analysis_MinusLogLikeGrad,
-               _gsl_calc_Analysis_MinusLogLikeAndGrad,
-               &fixeds[0], oparams);
-
-      return -minusbestll;
-    }
-=======
       using namespace Pipes::calc_LHC_LogLikes;
       static const double INITIAL_STEP = runOptions->getValueOrDef<double>(0.1, "nuisance_prof_initstep");
       static const double CONV_TOL = runOptions->getValueOrDef<double>(0.01, "nuisance_prof_convtol");
@@ -447,294 +407,6 @@
     }
 
 
-    /// Loop over all analyses and fill a map of AnalysisLogLikes objects
-    void calc_LHC_LogLikes(map_str_AnalysisLogLikes& result)
-    {
-      // Read options
-      using namespace Pipes::calc_LHC_LogLikes;
-      // Use covariance matrices if available?
-      static const bool USE_COVAR = runOptions->getValueOrDef<bool>(true, "use_covariances");
-      // Use marginalisation rather than profiling (probably less stable)?
-      static const bool USE_MARG = runOptions->getValueOrDef<bool>(false, "use_marginalising");
-
-      // Fix the profiling/marginalising function according to the option
-      auto marg_prof_fn = USE_MARG ? marg_loglike_cov : profile_loglike_cov;
->>>>>>> d57ec026
-
-
-    double marg_loglike_nulike1sr(const Eigen::ArrayXd& n_preds,
-                                  const Eigen::ArrayXd& n_obss,
-                                  const Eigen::ArrayXd& sqrtevals) {
-      assert(n_preds.size() == 1);
-      assert(n_obss.size() == 1);
-      assert(sqrtevals.size() == 1);
-
-<<<<<<< HEAD
-      using namespace Pipes::calc_LHC_LogLikes;
-      auto marginaliser = (*BEgroup::lnlike_marg_poisson == "lnlike_marg_poisson_lognormal_error")
-        ? BEreq::lnlike_marg_poisson_lognormal_error : BEreq::lnlike_marg_poisson_gaussian_error;
-
-      const double sr_margll = marginaliser((int) n_obss(0), 0.0, n_preds(0), sqrtevals(0)/n_preds(0));
-      return sr_margll;
-    }
-
-
-    double marg_loglike_cov(const Eigen::ArrayXd& n_preds,
-                            const Eigen::ArrayXd& n_obss,
-                            const Eigen::ArrayXd& sqrtevals,
-                            const Eigen::MatrixXd& evecs) {
-
-      // Number of signal regions
-      const size_t nSR = n_obss.size();
-
-      // Sample correlated SR rates from a rotated Gaussian defined by the covariance matrix and offset by the mean rates
-      using namespace Pipes::calc_LHC_LogLikes;
-      static const double CONVERGENCE_TOLERANCE_ABS = runOptions->getValueOrDef<double>(0.05, "nuisance_marg_convthres_abs");
-      static const double CONVERGENCE_TOLERANCE_REL = runOptions->getValueOrDef<double>(0.05, "nuisance_marg_convthres_rel");
-      static const size_t NSAMPLE_INPUT = runOptions->getValueOrDef<size_t>(100000, "nuisance_marg_nsamples_start");
-      static const bool   NULIKE1SR = runOptions->getValueOrDef<bool>(false, "nuisance_marg_nulike1sr");
-
-      // Optionally use nulike's more careful 1D marginalisation for one-SR cases
-      if (NULIKE1SR && nSR == 1) return marg_loglike_nulike1sr(n_preds, n_obss, sqrtevals);
-
-      // Dynamic convergence control & test variables
-      size_t nsample = NSAMPLE_INPUT;
-      bool first_iteration = true;
-      double diff_abs = 9999;
-      double diff_rel = 1;
-
-      // Likelihood variables (note use of long double to guard against blow-up of L as opposed to log(L1/L0))
-      long double ana_like_prev = 1;
-      long double ana_like = 1;
-      long double lsum_prev = 0;
-
-      // Sampler for unit-normal nuisances
-      std::normal_distribution<double> unitnormdbn(0,1);
-
-      // Log factorial of observed number of events.
-      // Currently use the ln(Gamma(x)) function gsl_sf_lngamma from GSL. (Need continuous function.)
-      // We may want to switch to using Stirling's approximation: ln(n!) ~ n*ln(n) - n
-      Eigen::ArrayXd logfact_n_obss(nSR);
-      for (size_t j = 0; j < nSR; ++j)
-        logfact_n_obss(j) = gsl_sf_lngamma(n_obss(j) + 1);
-
-      // Check absolute difference between independent estimates
-      /// @todo Should also implement a check of relative difference
-      while ((diff_abs > CONVERGENCE_TOLERANCE_ABS && diff_rel > CONVERGENCE_TOLERANCE_REL) || 1.0/sqrt(nsample) > CONVERGENCE_TOLERANCE_ABS)
-      {
-        long double lsum = 0;
-
-        /// @note How to correct negative rates? Discard (scales badly), set to
-        /// epsilon (= discontinuous & unphysical pdf), transform to log-space
-        /// (distorts the pdf quite badly), or something else (skew term)?
-        /// We're using the "set to epsilon" version for now.
-        /// Ben: I would vote for 'discard'. It can't be that inefficient, surely?
-        /// Andy: For a lot of signal regions, the probability of none having a negative sample is Prod_SR p(non-negative)_SR... which *can* get bad.
-
-        #pragma omp parallel
-        {
-          // Sample correlated SR rates from a rotated Gaussian defined by the covariance matrix and offset by the mean rates
-          double lsum_private  = 0;
-          #pragma omp for nowait
-          for (size_t i = 0; i < nsample; ++i) {
-
-            Eigen::VectorXd norm_samples(nSR);
-            for (size_t j = 0; j < nSR; ++j)
-              norm_samples(j) = sqrtevals(j) * unitnormdbn(Random::rng());
-
-            // Rotate rate deltas into the SR basis and shift by SR mean rates
-            const Eigen::VectorXd n_pred_samples  = n_preds + (evecs*norm_samples).array();
-
-            // Calculate Poisson likelihood and add to composite likelihood calculation
-            double combined_loglike = 0;
-            for (size_t j = 0; j < nSR; ++j) {
-              const double lambda_j = std::max(n_pred_samples(j), 1e-3); //< manually avoid <= 0 rates
-              const double loglike_j  = n_obss(j)*log(lambda_j) - lambda_j - logfact_n_obss(j);
-              combined_loglike += loglike_j;
-            }
-            // Add combined likelihood to running sums (to later calculate averages)
-            lsum_private += exp(combined_loglike);
-          }
-
-          #pragma omp critical
-          {
-            lsum  += lsum_private;
-=======
-      // Main loop over all analyses to compute DLL = LL_sb - LL_b
-      for (size_t analysis = 0; analysis < Dep::AllAnalysisNumbers->size(); ++analysis)
-      {
-
-
-        // AnalysisData for this analysis
-        const AnalysisData& adata = *(Dep::AllAnalysisNumbers->at(analysis));
-        const std::string ananame = adata.analysis_name;
-        const size_t nSR = adata.size();
-        const bool has_covar = adata.srcov.rows() > 0;
-
-        #ifdef COLLIDERBIT_DEBUG
-          std::streamsize stream_precision = cout.precision();  // get current precision
-          cout.precision(2);  // set precision
-          cout << DEBUG_PREFIX << "calc_LHC_LogLikes: " << "Will print content of " << ananame << " signal regions:" << endl;
-          for (size_t SR = 0; SR < adata.size(); ++SR)
-          {
-            const SignalRegionData& srData = adata[SR];
-            cout << std::fixed << DEBUG_PREFIX
-                                   << "calc_LHC_LogLikes: " << ananame
-                                   << ", " << srData.sr_label
-                                   << ",  n_b = " << srData.n_bkg << " +/- " << srData.n_bkg_err
-                                   << ",  n_obs = " << srData.n_obs
-                                   << ",  excess = " << srData.n_obs - srData.n_bkg << " +/- " << srData.n_bkg_err
-                                   << ",  n_s = " << srData.n_sig_scaled
-                                   << ",  (excess-n_s) = " << (srData.n_obs-srData.n_bkg) - srData.n_sig_scaled << " +/- " << srData.n_bkg_err
-                                   << ",  n_s_MC = " << srData.n_sig_MC
-                                   << endl;
-          }
-          cout.precision(stream_precision); // restore previous precision
-        #endif
-
-
-        // Shortcut #1
-        //
-        // If no events have been generated (xsec veto) or too many events have
-        // failed, short-circut the loop and return delta log-likelihood = 0 for
-        // every SR in each analysis.
-        //
-        /// @todo Needs more sophistication once we add analyses that don't use event generation.
-        if (not Dep::RunMC->event_generation_began || Dep::RunMC->exceeded_maxFailedEvents)
-        {
-          // If this is an analysis with covariance info, only add a single 0-entry in the map
-          if (USE_COVAR && has_covar)
-          {
-            result[ananame].combination_sr_label = "none";
-            result[ananame].combination_sr_index = -1;
-            result[ananame].combination_loglike = 0.0;
-          }
-          // If this is an analysis without covariance info, add 0-entries for all SRs plus
-          // one for the combined LogLike
-          else
-          {
-            for (size_t SR = 0; SR < adata.size(); ++SR)
-            {
-              result[ananame].sr_indices[adata[SR].sr_label] = SR;
-              result[ananame].sr_loglikes[adata[SR].sr_label] = 0.0;
-            }
-            result[ananame].combination_sr_label = "none";
-            result[ananame].combination_sr_index = -1;
-            result[ananame].combination_loglike = 0.0;
->>>>>>> d57ec026
-          }
-        } // End omp parallel
-
-<<<<<<< HEAD
-        // Compare convergence to previous independent batch
-        if (first_iteration)  // The first round must be generated twice
-        {
-          lsum_prev = lsum;
-          first_iteration = false;
-        }
-        else
-        {
-          ana_like_prev = lsum_prev / (double)nsample;
-          ana_like = lsum / (double)nsample;
-          diff_abs = fabs(ana_like_prev - ana_like);
-          diff_rel = diff_abs/ana_like;
-
-          // Update variables
-          lsum_prev += lsum;  // Aggregate result. This doubles the effective batch size for lsum_prev.
-          nsample *=2;  // This ensures that the next batch for lsum is as big as the current batch size for lsum_prev, so they can be compared directly.
-        }
-
-        #ifdef COLLIDERBIT_DEBUG
-        cout << DEBUG_PREFIX
-             << "diff_rel: " << diff_rel << endl
-             << "   diff_abs: " << diff_abs << endl
-             << "   logl: " << log(ana_like) << endl;
-        cout << DEBUG_PREFIX << "nsample for the next iteration is: " << nsample << endl;
-        cout << DEBUG_PREFIX << endl;
-        #endif
-      }
-      // End convergence while-loop
-
-      // Combine the independent estimates ana_like and ana_like_prev.
-      // Use equal weights since the estimates are based on equal batch sizes.
-      ana_like = 0.5*(ana_like + ana_like_prev);
-      const double ana_margll = log(ana_like);
-      #ifdef COLLIDERBIT_DEBUG
-      cout << DEBUG_PREFIX << "Combined estimate: ana_loglike: " << ana_margll << "   (based on 2*nsample=" << 2*nsample << " samples)" << endl;
-      #endif
-
-      return ana_margll;
-    }
-
-=======
-          #ifdef COLLIDERBIT_DEBUG
-          cout << DEBUG_PREFIX << "calc_LHC_LogLikes: " << ananame << "_LogLike : " << 0.0 << " (No events predicted / successfully generated. Skipped full calculation.)" << endl;
-          #endif
-
-          // Continue to next analysis
-          continue;
-        }
-
-
-        // Shortcut #2
-        //
-        // If all SRs have 0 signal prediction, we know the delta log-likelihood is 0.
-        bool all_zero_signal = true;
-        for (size_t SR = 0; SR < nSR; ++SR)
-        {
-          if (adata[SR].n_sig_MC != 0)
-          {
-            all_zero_signal = false;
-            break;
-          }
-        }
-        if (all_zero_signal)
-        {
-          // Store result
-          if (!(USE_COVAR && has_covar))
-          {
-            for (size_t SR = 0; SR < adata.size(); ++SR)
-            {
-              result[ananame].sr_indices[adata[SR].sr_label] = SR;
-              result[ananame].sr_loglikes[adata[SR].sr_label] = 0.0;
-            }
-          }
-          result[ananame].combination_sr_label = "any";
-          result[ananame].combination_sr_index = -1;
-          result[ananame].combination_loglike = 0.0;
-
-          #ifdef COLLIDERBIT_DEBUG
-          cout << DEBUG_PREFIX << "calc_LHC_LogLikes: " << ananame << "_LogLike : " << 0.0 << " (No signal predicted. Skipped full calculation.)" << endl;
-          #endif
-
-          // Continue to next analysis
-          continue;
-        }
-
-
-        // Work out the total (delta) log likelihood for this analysis, with correlations as available/instructed
-        double ana_dll = NAN;
-        if (USE_COVAR && has_covar)
-        {
-
-
-          /// If (simplified) SR-correlation info is available, so use the
-          /// covariance matrix to construct composite marginalised likelihood
-          /// Despite initial thoughts, we can't just do independent LL
-          /// calculations in a rotated basis, but have to sample from the
-          /// covariance matrix.
-          ///
-          /// @note This means we can't use the nulike LL functions, which
-          /// operate in 1D only.  Also, log-normal sampling in the diagonal
-          /// basis is not helpful, since the rotation will re-generate negative
-          /// rates.
-          ///
-          /// @todo Support NSL, i.e. skewness correction
-          #ifdef COLLIDERBIT_DEBUG
-          cout << DEBUG_PREFIX << "calc_LHC_LogLikes: Analysis " << analysis << " has a covariance matrix: computing composite loglike." << endl;
-          #endif
->>>>>>> d57ec026
-
     /// For a given analysis, calculate per-SR loglikes and the overall analysis loglike.
     /// Return the results as an AnalysLogLikes object.
     AnalysisLogLikes calc_loglikes_for_analysis(const AnalysisData& adata, bool USE_COVAR, bool USE_MARG,
@@ -753,7 +425,6 @@
       const size_t nSR = adata.size();
       const bool has_covar = adata.srcov.rows() > 0;
 
-<<<<<<< HEAD
 
       // Shortcut #1: 
       // We've been told to set all SR loglikes to zero for this analysis
@@ -763,6 +434,7 @@
         if (USE_COVAR && has_covar)
         {
           result.combination_sr_label = "none";
+          result.combination_sr_index = -1;
           result.combination_loglike = 0.0;
         }
         // If this is an analysis without covariance info, add 0-entries for all SRs plus
@@ -775,6 +447,7 @@
             result.sr_loglikes[adata[SR].sr_label] = 0.0;
           }
           result.combination_sr_label = "none";
+          result.combination_sr_index = -1;
           result.combination_loglike = 0.0;
         }
 
@@ -800,7 +473,15 @@
       if (all_zero_signal)
       {
         // Store result
-        result.combination_sr_label = "all";
+        if (!(USE_COVAR && has_covar))
+        {
+          for (size_t SR = 0; SR < adata.size(); ++SR)
+          {
+            result.sr_indices[adata[SR].sr_label] = SR;
+            result.sr_loglikes[adata[SR].sr_label] = 0.0;
+          }
+        }
+        result.combination_sr_label = "any";
         result.combination_sr_index = -1;
         result.combination_loglike = 0.0;
 
@@ -1079,251 +760,6 @@
       }
 
       return result;
-=======
-          // Construct vectors of SR numbers
-          /// @todo Unify this for both cov and no-cov, feeding in one-element Eigen blocks as Ref<>s for the latter?
-          Eigen::ArrayXd n_obs(nSR); // logfact_n_obs(nSR);
-          Eigen::ArrayXd n_pred_b(nSR), n_pred_sb(nSR), abs_unc_s(nSR);
-          for (size_t SR = 0; SR < nSR; ++SR)
-          {
-            const SignalRegionData& srData = adata[SR];
-
-            // Actual observed number of events
-            n_obs(SR) = srData.n_obs;
-
-            // Log factorial of observed number of events.
-            // Currently use the ln(Gamma(x)) function gsl_sf_lngamma from GSL. (Need continuous function.)
-            // We may want to switch to using Stirling's approximation: ln(n!) ~ n*ln(n) - n
-            //logfact_n_obs(SR) = gsl_sf_lngamma(n_obs(SR) + 1.);
-
-            // A contribution to the predicted number of events that is not known exactly
-            n_pred_b(SR) = std::max(srData.n_bkg, 0.001); // <-- Avoid trouble with b==0
-            n_pred_sb(SR) = srData.n_sig_scaled + srData.n_bkg;
-
-            // Absolute errors for n_predicted_uncertain_*
-            abs_unc_s(SR) = srData.calc_n_sig_scaled_err();
-          }
-
-          // Diagonalise the background-only covariance matrix, extracting the correlation and rotation matrices
-          /// @todo Compute the background-only covariance decomposition and likelihood only once
-          const Eigen::MatrixXd& srcov_b = adata.srcov;
-          Eigen::MatrixXd srcorr_b = srcov_b; // start with cov, then make corr
-          for (size_t SR = 0; SR < nSR; ++SR)
-          {
-            const double diagsd = sqrt(srcov_b(SR,SR));
-            srcorr_b.row(SR) /= diagsd;
-            srcorr_b.col(SR) /= diagsd;
-          }
-          const Eigen::SelfAdjointEigenSolver<Eigen::MatrixXd> eig_b(adata.srcov);
-          const Eigen::ArrayXd Eb = eig_b.eigenvalues();
-          const Eigen::ArrayXd sqrtEb = Eb.sqrt();
-          const Eigen::MatrixXd Vb = eig_b.eigenvectors();
-
-          // Construct and diagonalise the s+b covariance matrix, adding the diagonal signal uncertainties in quadrature
-          const Eigen::MatrixXd srcov_s = abs_unc_s.array().square().matrix().asDiagonal();
-          const Eigen::MatrixXd srcov_sb = srcov_b + srcov_s;
-          Eigen::MatrixXd srcorr_sb = srcov_sb;
-          for (size_t SR = 0; SR < nSR; ++SR)
-          {
-            const double diagsd = sqrt(srcov_sb(SR,SR));
-            srcorr_sb.row(SR) /= diagsd;
-            srcorr_sb.col(SR) /= diagsd;
-          }
-          const Eigen::SelfAdjointEigenSolver<Eigen::MatrixXd> eig_sb(srcov_sb);
-          const Eigen::ArrayXd Esb = eig_sb.eigenvalues();
-          const Eigen::ArrayXd sqrtEsb = Esb.sqrt();
-          const Eigen::MatrixXd Vsb = eig_sb.eigenvectors();
-
-          // cout << "B: " << srcorr_b << " " << srcov_b << endl;
-          // cout << "SB: " << srcorr_sb << " " << srcov_sb << endl;
-
-          // Compute the single, correlated analysis-level DLL as the difference of s+b and b (partial) LLs
-          /// @todo Only compute this once per run
-          const double ll_b = marg_prof_fn(n_pred_b, n_obs, sqrtEb, Vb);
-          const double ll_sb = marg_prof_fn(n_pred_sb, n_obs, sqrtEsb, Vsb);
-          const double dll = ll_sb - ll_b;
-
-          // Store result
-          ana_dll = dll;
-          result[ananame].combination_sr_label = "all";
-          result[ananame].combination_sr_index = -1;
-          result[ananame].combination_loglike = ana_dll;
-
-          #ifdef COLLIDERBIT_DEBUG
-          cout << DEBUG_PREFIX << "calc_LHC_LogLikes: " << ananame << "_LogLike : " << ana_dll << endl;
-          #endif
-
-
-        } else { // NO SR-CORRELATION INFO, OR USER CHOSE NOT TO USE IT:
-
-
-          // We either take the result from the SR *expected* to be most
-          // constraining under the s=0 assumption (default), or naively combine
-          // the loglikes for all SRs (if combine_SRs_without_covariances=true).
-          #ifdef COLLIDERBIT_DEBUG
-          cout << DEBUG_PREFIX << "calc_LHC_LogLikes: Analysis " << analysis << " has no covariance matrix: computing single best-expected loglike." << endl;
-          #endif
-
-          double bestexp_dll_exp = 0, bestexp_dll_obs = NAN;
-          str bestexp_sr_label;
-          int bestexp_sr_index;
-          double nocovar_srsum_dll_obs = 0;
-
-          for (size_t SR = 0; SR < nSR; ++SR)
-          {
-            const SignalRegionData& srData = adata[SR];
-
-            // Shortcut: If n_sig_MC == 0, we know the delta log-likelihood is 0.
-            if(srData.n_sig_MC == 0)
-            {
-              // Store (obs) result for this SR
-              result[ananame].sr_indices[srData.sr_label] = SR;
-              result[ananame].sr_loglikes[srData.sr_label] = 0.0;
-
-              // Update the running best-expected-exclusion detail
-              if (0.0 < bestexp_dll_exp || SR == 0)
-              {
-                bestexp_dll_exp = 0.0;
-                bestexp_dll_obs = 0.0;
-                bestexp_sr_label = srData.sr_label;
-                bestexp_sr_index = SR;
-              }
-
-              // Skip to next SR
-              continue;
-            }
-
-            // A contribution to the predicted number of events that is not known exactly
-            const double n_pred_b = std::max(srData.n_bkg, 0.001); // <-- Avoid trouble with b==0
-            const double n_pred_sb = n_pred_b + srData.n_sig_scaled;
-
-            // Actual observed number of events and predicted background, as integers cf. Poisson stats
-            const double n_obs = round(srData.n_obs);
-            const double n_pred_b_int = round(n_pred_b);
-
-            // Absolute errors for n_predicted_uncertain_*
-            const double abs_uncertainty_b = std::max(srData.n_bkg_err, 0.001); // <-- Avoid trouble with b_err==0
-            const double abs_uncertainty_sb = std::max(srData.calc_n_sigbkg_err(), 0.001); // <-- Avoid trouble with sb_err==0
-
-
-            // Construct dummy 1-element Eigen objects for passing to the general likelihood calculator
-            /// @todo Use newer (?) one-step Eigen constructors for (const) single-element arrays
-            Eigen::ArrayXd n_obss(1);        n_obss(0) = n_obs;
-            Eigen::ArrayXd n_preds_b_int(1); n_preds_b_int(0) = n_pred_b_int;
-            Eigen::ArrayXd n_preds_b(1);     n_preds_b(0) = n_pred_b;
-            Eigen::ArrayXd n_preds_sb(1);    n_preds_sb(0) = n_pred_sb;
-            Eigen::ArrayXd sqrtevals_b(1);   sqrtevals_b(0) = abs_uncertainty_b;
-            Eigen::ArrayXd sqrtevals_sb(1);  sqrtevals_sb(0) = abs_uncertainty_sb;
-            Eigen::MatrixXd dummy(1,1); dummy(0,0) = 1.0;
-
-
-            // Compute this SR's DLLs as the differences of s+b and b (partial) LLs
-            /// @todo Or compute all the exp DLLs first, then only the best-expected SR's obs DLL?
-            /// @todo Only compute this once per run
-            const double ll_b_exp = marg_prof_fn(n_preds_b, n_preds_b_int, sqrtevals_b, dummy);
-            /// @todo Only compute this once per run
-            const double ll_b_obs = marg_prof_fn(n_preds_b, n_obss, sqrtevals_b, dummy);
-            const double ll_sb_exp = marg_prof_fn(n_preds_sb, n_preds_b_int, sqrtevals_sb, dummy);
-            const double ll_sb_obs = marg_prof_fn(n_preds_sb, n_obss, sqrtevals_sb, dummy);
-            const double dll_exp = ll_sb_exp - ll_b_exp;
-            const double dll_obs = ll_sb_obs - ll_b_obs;
-
-            // Check for problems
-            if (Utils::isnan(ll_b_exp))
-            {
-              std::stringstream msg;
-              msg << "Computation of ll_b_exp for signal region " << srData.sr_label << " in analysis " << ananame << " returned NaN" << endl;
-              invalid_point().raise(msg.str());
-            }
-            if (Utils::isnan(ll_b_obs))
-            {
-              std::stringstream msg;
-              msg << "Computation of ll_b_obs for signal region " << srData.sr_label << " in analysis " << ananame << " returned NaN" << endl;
-              invalid_point().raise(msg.str());
-            }
-            if (Utils::isnan(ll_sb_exp))
-            {
-              std::stringstream msg;
-              msg << "Computation of ll_sb_exp for signal region " << srData.sr_label << " in analysis " << ananame << " returned NaN" << endl;
-              invalid_point().raise(msg.str());
-            }
-            if (Utils::isnan(ll_sb_obs))
-            {
-              std::stringstream msg;
-              msg << "Computation of ll_sb_obs for signal region " << srData.sr_label << " in analysis " << ananame << " returned NaN" << endl;
-              invalid_point().raise(msg.str());
-            }
-
-            // Update the running best-expected-exclusion detail
-            if (dll_exp < bestexp_dll_exp || SR == 0)
-            {
-              bestexp_dll_exp = dll_exp;
-              bestexp_dll_obs = dll_obs;
-              bestexp_sr_label = srData.sr_label;
-              bestexp_sr_index = SR;
-              // #ifdef COLLIDERBIT_DEBUG
-              // cout << DEBUG_PREFIX << "Setting bestexp_sr_label to: " << bestexp_sr_label << ", LogL_exp = " << bestexp_dll_exp << ", LogL_obs = " << bestexp_dll_obs << endl;
-              // #endif
-            }
-
-            // Store (obs) result for this SR
-            result[ananame].sr_indices[srData.sr_label] = SR;
-            result[ananame].sr_loglikes[srData.sr_label] = dll_obs;
-            // Also add the obs loglike to the no-correlations sum over SRs
-            nocovar_srsum_dll_obs += dll_obs;
-
-            #ifdef COLLIDERBIT_DEBUG
-            cout << DEBUG_PREFIX << ananame << ", " << srData.sr_label << ",  llsb_exp-llb_exp = " << dll_exp << ",  llsb_obs-llb_obs= " << dll_obs << endl;
-            #endif
-
-          }
-
-          // Set this analysis' total obs DLL to that from the best-expected SR
-          ana_dll = bestexp_dll_obs;
-          result[ananame].combination_sr_label = bestexp_sr_label;
-          result[ananame].combination_sr_index = bestexp_sr_index;
-          result[ananame].combination_loglike = ana_dll;
-
-          // Or should we use the naive sum of SR loglikes (without correlations) instead?
-          static const bool combine_nocovar_SRs = runOptions->getValueOrDef<bool>(false, "combine_SRs_without_covariances");
-          if (combine_nocovar_SRs)
-          {
-            result[ananame].combination_loglike = nocovar_srsum_dll_obs;
-          }
-
-          #ifdef COLLIDERBIT_DEBUG
-          cout << DEBUG_PREFIX << "calc_LHC_LogLikes: " << ananame << "_" << bestexp_sr_label << "_LogLike : " << ana_dll << endl;
-          #endif
-
-        } // end cov/no-cov
-
-
-        // Check for problems with the result
-        for(auto& s_d_pair : result[ananame].sr_loglikes)
-        {
-          if (Utils::isnan(s_d_pair.second))
-          {
-            std::stringstream msg;
-            msg << "Computation of loglike for signal region " << s_d_pair.first << " in analysis " << ananame << " returned NaN" << endl;
-            msg << "Will now print the signal region data for this analysis:" << endl;
-            for (size_t SR = 0; SR < nSR; ++SR)
-            {
-              const SignalRegionData& srData = adata[SR];
-              msg << srData.sr_label
-                  << ",  n_bkg = " << srData.n_bkg
-                  << ",  n_bkg_err = " << srData.n_bkg_err
-                  << ",  n_obs = " << srData.n_obs
-                  << ",  n_sig_scaled = " << srData.n_sig_scaled
-                  << ",  n_sig_MC = " << srData.n_sig_MC
-                  << ",  n_sig_MC_sys = " << srData.n_sig_MC_sys
-                  << endl;
-            }
-            invalid_point().raise(msg.str());
-          }
-        }
-
-      } // end analysis loop
->>>>>>> d57ec026
     }
 
 
@@ -1550,15 +986,12 @@
         {
           result += analysis_loglike;
         }
-<<<<<<< HEAD
-=======
 
         // Add to log summary
         if(write_summary_to_log)
         {
           summary_line_included_analyses << analysis_name << "__LogLike:" << analysis_loglike << ", ";
         }
->>>>>>> d57ec026
 
         #ifdef COLLIDERBIT_DEBUG
           cout.precision(5);
