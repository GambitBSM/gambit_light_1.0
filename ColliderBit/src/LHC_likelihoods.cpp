--- conflicted
+++ resolved
@@ -113,22 +113,6 @@
       const Eigen::VectorXd n_preds = n_preds_nominal + evecs*(sqrtevals*unit_nuisances).matrix();
 
       // Calculate each SR's Poisson likelihood and add to composite likelihood calculation
-<<<<<<< HEAD
-      double loglike_tot = 0;
-      for (int j = 0; j < unit_nuisances.size(); ++j) {
-        // First the multivariate Gaussian bit (j = nuisance)
-        const double pnorm_j = -pow(unit_nuisances(j), 2)/2. + log(1/sqrt(2*M_PI));
-        loglike_tot += pnorm_j;
-        // Then the Poisson bit (j = SR)
-        /// @note We've dropped the log(n_obs!) terms, since they're expensive and cancel in computing DLL
-        const double lambda_j = std::max(n_preds(j), 1e-3); //< manually avoid <= 0 rates
-        const double logfact_n_obs = 0; // gsl_sf_lngamma(n_obs(j) + 1); //< skipping log(n_obs!) computation
-        const double loglike_j = n_obss(j)*log(lambda_j) - lambda_j - logfact_n_obs;
-        loglike_tot += loglike_j;
-      }
-
-      // Output via argument (invert to return -LL for minimisation)
-=======
       double loglike_tot = n * log(1/sqrt(2*M_PI)); //< could also drop this, but it costs ~nothing
       for (size_t j = 0; j < n; ++j) {
 
@@ -146,7 +130,6 @@
       }
 
       // Output via argument (times -1 to return -LL for minimisation)
->>>>>>> fd821421
       *fval = -loglike_tot;
     }
 
@@ -164,32 +147,18 @@
       Eigen::Map<const Eigen::ArrayXd> n_obss(&fixedparamspack_dbl[n], n);
       Eigen::Map<const Eigen::ArrayXd> sqrtevals(&fixedparamspack_dbl[2*n], n);
       Eigen::Map<const Eigen::MatrixXd> evecs(&fixedparamspack_dbl[3*n], n, n);
-<<<<<<< HEAD
-      Eigen::Map<const Eigen::MatrixXd> invcorr(&fixedparamspack_dbl[3*n + n*n], n, n);
 
       // Rotate rate deltas into the SR basis and shift by SR mean rates
       const Eigen::VectorXd n_preds = n_preds_nominal + evecs*(sqrtevals*unit_nuisances).matrix();
-      const Eigen::ArrayXd& err_n_preds = (evecs*sqrtevals.matrix()).array(); //< @todo CHECK
-=======
-
-      // Rotate rate deltas into the SR basis and shift by SR mean rates
-      const Eigen::VectorXd n_preds = n_preds_nominal + evecs*(sqrtevals*unit_nuisances).matrix();
->>>>>>> fd821421
 
       // Compute gradient elements
       for (int j = 0; j < unit_nuisances.size(); ++j) {
         double llgrad = 0;
-<<<<<<< HEAD
-        llgrad += (n_obss(j)/n_preds(j) - 1) * err_n_preds(j); ///< @todo CHECK: SR basis vs eigenbasis
-        llgrad -= invcorr.col(j).dot(unit_nuisances.matrix());
-        // Output via argument (invert to return -dLL for minimisation)
-=======
         for (int k = 0; k < unit_nuisances.size(); ++k) {
           llgrad += (n_obss(k)/n_preds(k) - 1) * evecs(k,j);
         }
         llgrad = llgrad * sqrtevals(j) - unit_nuisances(j);
         // Output via argument (times -1 to return -dLL for minimisation)
->>>>>>> fd821421
         fgrad[j] = -llgrad;
       }
     }
@@ -206,12 +175,7 @@
     std::vector<double> _gsl_mkpackedarray(const Eigen::ArrayXd& n_preds,
                                            const Eigen::ArrayXd& n_obss,
                                            const Eigen::ArrayXd& sqrtevals,
-<<<<<<< HEAD
-                                           const Eigen::MatrixXd& evecs,
-                                           const Eigen::MatrixXd& invcorr) {
-=======
                                            const Eigen::MatrixXd& evecs) {
->>>>>>> fd821421
       const size_t nSR = n_obss.size();
       std::vector<double> fixeds(3*nSR + 2*nSR*nSR, 0.0);
       for (size_t i = 0; i < nSR; ++i) {
@@ -219,17 +183,10 @@
         fixeds[nSR+i] = n_obss(i);
         fixeds[2*nSR+i] = sqrtevals(i);
         for (size_t j = 0; j < nSR; ++j) {
-<<<<<<< HEAD
-          fixeds[3*nSR+i*nSR+j] = evecs(i,j); ///< @todo Double-check ordering... not that it matters
-          fixeds[3*nSR+nSR*nSR+i*nSR+j] = invcorr(i,j); ///< @todo Double-check ordering... not that it matters
-        }
-      }
-=======
           fixeds[3*nSR+i*nSR+j] = evecs(j,i);
         }
       }
 
->>>>>>> fd821421
       return fixeds;
     }
 
@@ -240,46 +197,11 @@
     double profile_loglike_cov(const Eigen::ArrayXd& n_preds,
                                const Eigen::ArrayXd& n_obss,
                                const Eigen::ArrayXd& sqrtevals,
-<<<<<<< HEAD
-                               const Eigen::MatrixXd& evecs,
-                               const Eigen::MatrixXd& invcorr) {
-=======
                                const Eigen::MatrixXd& evecs) {
->>>>>>> fd821421
 
       // Number of signal regions
       const size_t nSR = n_obss.size();
 
-<<<<<<< HEAD
-      // @todo Remove this when reinstating the block below
-      std::vector<double> nuisances(nSR, 0.0);
-
-      // @todo Comment out this until we've figured out a memory issue...
-      /*
-      const Eigen::ArrayXd& err_n_preds = (evecs*sqrtevals.matrix()).array(); //< @todo CHECK
-
-      // Set nuisances to an informed starting position
-      std::vector<double> nuisances(nSR, 0.0);
-      for (size_t j = 0; j < nSR; ++j) {
-        // Calculate the max-L starting position, ignoring correlations
-        const double obs = n_obss(j);
-        const double rate = n_preds(j);
-        const double delta = err_n_preds(j);
-        const double a = delta;
-        const double b = rate + delta*delta;
-        const double c = delta * (rate - obs);
-        const double d = b*b - 4*a*c;
-        const double sqrtd = (d < 0) ? 0 : sqrt(d);
-        if (sqrtd == 0) {
-          nuisances[j] = -b / (2*a);
-        } else {
-          const double th0_a = (-b + sqrtd) / (2*a);
-          const double th0_b = (-b - sqrtd) / (2*a);
-          nuisances[j] = (fabs(th0_a) < fabs(th0_b)) ? th0_a : th0_b;
-        }
-      }
-      */
-=======
       // Set initial guess for nuisances to zero
       std::vector<double> nuisances(nSR, 0.0);
 
@@ -304,7 +226,6 @@
       //     nuisances[j] = (fabs(th0_a) < fabs(th0_b)) ? th0_a : th0_b;
       //   }
       // }
->>>>>>> fd821421
 
 
       // Optimiser parameters
@@ -329,11 +250,7 @@
       static const struct multimin_params oparams = {INITIAL_STEP, CONV_TOL, MAXSTEPS, CONV_ACC, SIMPLEX_SIZE, METHOD, VERBOSITY};
 
       // Convert the linearised array of doubles into "Eigen views" of the fixed params
-<<<<<<< HEAD
-      std::vector<double> fixeds = _gsl_mkpackedarray(n_preds, n_obss, sqrtevals, evecs, invcorr);
-=======
       std::vector<double> fixeds = _gsl_mkpackedarray(n_preds, n_obss, sqrtevals, evecs);
->>>>>>> fd821421
 
       // Pass to the minimiser
       double minusbestll = 999;
@@ -352,11 +269,6 @@
     double marg_loglike_nulike1sr(const Eigen::ArrayXd& n_preds,
                                   const Eigen::ArrayXd& n_obss,
                                   const Eigen::ArrayXd& sqrtevals) {
-<<<<<<< HEAD
-      //const Eigen::MatrixXd& /* evecs */,
-      //                          const Eigen::MatrixXd& /* invcorr */) {
-=======
->>>>>>> fd821421
       assert(n_preds.size() == 1);
       assert(n_obss.size() == 1);
       assert(sqrtevals.size() == 1);
@@ -373,12 +285,7 @@
     double marg_loglike_cov(const Eigen::ArrayXd& n_preds,
                             const Eigen::ArrayXd& n_obss,
                             const Eigen::ArrayXd& sqrtevals,
-<<<<<<< HEAD
-                            const Eigen::MatrixXd& evecs,
-                            const Eigen::MatrixXd& /* invcorr */) {
-=======
                             const Eigen::MatrixXd& evecs) {
->>>>>>> fd821421
 
       // Number of signal regions
       const size_t nSR = n_obss.size();
@@ -547,13 +454,8 @@
           }
           cout.precision(stream_precision); // restore previous precision
         #endif
-<<<<<<< HEAD
-
-
-=======
-
-
->>>>>>> fd821421
+
+
         // Shortcut #1
         //
         // If no events have been generated (xsec veto) or too many events have
@@ -613,19 +515,11 @@
           #ifdef COLLIDERBIT_DEBUG
           cout << DEBUG_PREFIX << "calc_LHC_LogLikes: " << ananame << "_LogLike : " << 0.0 << " (No signal predicted. Skipped full calculation.)" << endl;
           #endif
-<<<<<<< HEAD
 
           // Continue to next analysis
           continue;
         }
 
-=======
-
-          // Continue to next analysis
-          continue;
-        }
-
->>>>>>> fd821421
 
         // Work out the total (delta) log likelihood for this analysis, with correlations as available/instructed
         double ana_dll = NAN;
@@ -684,10 +578,6 @@
             srcorr_b.row(SR) /= diagsd;
             srcorr_b.col(SR) /= diagsd;
           }
-<<<<<<< HEAD
-          const Eigen::MatrixXd srinvcorr_b = srcorr_b.inverse();
-=======
->>>>>>> fd821421
           const Eigen::SelfAdjointEigenSolver<Eigen::MatrixXd> eig_b(adata.srcov);
           const Eigen::ArrayXd Eb = eig_b.eigenvalues();
           const Eigen::ArrayXd sqrtEb = Eb.sqrt();
@@ -703,24 +593,10 @@
             srcorr_sb.row(SR) /= diagsd;
             srcorr_sb.col(SR) /= diagsd;
           }
-<<<<<<< HEAD
-          const Eigen::MatrixXd srinvcorr_sb = srcorr_sb.inverse();
-=======
->>>>>>> fd821421
           const Eigen::SelfAdjointEigenSolver<Eigen::MatrixXd> eig_sb(srcov_sb);
           const Eigen::ArrayXd Esb = eig_sb.eigenvalues();
           const Eigen::ArrayXd sqrtEsb = Esb.sqrt();
           const Eigen::MatrixXd Vsb = eig_sb.eigenvectors();
-<<<<<<< HEAD
-
-          // cout << "B: " << srcorr_b << " " << srcov_b << endl;
-          // cout << "SB: " << srcorr_sb << " " << srcov_sb << endl;
-
-          // Compute the single, correlated analysis-level DLL as the difference of s+b and b (partial) LLs
-          /// @todo Only compute this once per run
-          const double ll_b = marg_prof_fn(n_pred_b, n_obs, sqrtEb, Vb, srinvcorr_b);
-          const double ll_sb = marg_prof_fn(n_pred_sb, n_obs, sqrtEsb, Vsb, srinvcorr_b);
-=======
 
           // cout << "B: " << srcorr_b << " " << srcov_b << endl;
           // cout << "SB: " << srcorr_sb << " " << srcov_sb << endl;
@@ -729,7 +605,6 @@
           /// @todo Only compute this once per run
           const double ll_b = marg_prof_fn(n_pred_b, n_obs, sqrtEb, Vb);
           const double ll_sb = marg_prof_fn(n_pred_sb, n_obs, sqrtEsb, Vsb);
->>>>>>> fd821421
           const double dll = ll_sb - ll_b;
 
           // Store result
@@ -809,19 +684,11 @@
             // Compute this SR's DLLs as the differences of s+b and b (partial) LLs
             /// @todo Or compute all the exp DLLs first, then only the best-expected SR's obs DLL?
             /// @todo Only compute this once per run
-<<<<<<< HEAD
-            const double ll_b_exp = marg_prof_fn(n_preds_b, n_preds_b_int, sqrtevals_b, dummy, dummy);
-            /// @todo Only compute this once per run
-            const double ll_b_obs = marg_prof_fn(n_preds_b, n_obss, sqrtevals_b, dummy, dummy);
-            const double ll_sb_exp = marg_prof_fn(n_preds_sb, n_preds_b_int, sqrtevals_sb, dummy, dummy);
-            const double ll_sb_obs = marg_prof_fn(n_preds_sb, n_obss, sqrtevals_sb, dummy, dummy);
-=======
             const double ll_b_exp = marg_prof_fn(n_preds_b, n_preds_b_int, sqrtevals_b, dummy);
             /// @todo Only compute this once per run
             const double ll_b_obs = marg_prof_fn(n_preds_b, n_obss, sqrtevals_b, dummy);
             const double ll_sb_exp = marg_prof_fn(n_preds_sb, n_preds_b_int, sqrtevals_sb, dummy);
             const double ll_sb_obs = marg_prof_fn(n_preds_sb, n_obss, sqrtevals_sb, dummy);
->>>>>>> fd821421
             const double dll_exp = ll_sb_exp - ll_b_exp;
             const double dll_obs = ll_sb_obs - ll_b_obs;
 
