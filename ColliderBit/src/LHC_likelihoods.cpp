--- conflicted
+++ resolved
@@ -53,11 +53,7 @@
 
 #include <gsl/gsl_sf_gamma.h>
 
-<<<<<<< HEAD
-#define COLLIDERBIT_DEBUG
-=======
 // #define COLLIDERBIT_DEBUG
->>>>>>> 3ac0cc8b
 #define DEBUG_PREFIX "DEBUG: OMP thread " << omp_get_thread_num() << ":  "
 
 namespace Gambit
@@ -450,16 +446,18 @@
 
 
 
-// _Anders start: -----------------------------------------------------
-
     /// Helper function called by calc_LHC_LogLikes to compute the loglike(s) for a given analysis.
     void fill_analysis_loglikes(const AnalysisData& ana_data, 
                                 AnalysisLogLikes& ana_loglikes,
                                 bool use_marg,
                                 bool has_and_use_covar,
                                 bool combine_nocovar_SRs,
+                                bool has_and_use_fulllikes, 
                                 const std::string alt_loglike_key = "")
     {
+      // Access the pipe for calc_LHC_LogLikes to access the FullLikes backend
+      using namespace Pipes::calc_LHC_LogLikes;
+
       // Are we filling the standard loglike or an alternative one?
       bool fill_alt_loglike = false;
       if (!alt_loglike_key.empty()) fill_alt_loglike = true;
@@ -473,11 +471,47 @@
       // Get the analysis name
       const std::string ana_name = ana_data.analysis_name;
 
+      // Check if analysis is to use ATLAS Full Likelihood backend
+      // If the json hasn't been read in, read it in 
+      bool FullLikes_jsonread = BEreq::FullLikes_FileExists(ana_name);
+      if (has_and_use_fulllikes && !FullLikes_jsonread)
+      {
+        if (BEreq::FullLikes_ReadIn(ana_name,ana_data.bkgjson_path) != 0)
+        {
+          ColliderBit_error().raise(LOCAL_INFO,"Error: ATLAS FullLikes Failed to read in BKG JSON file for analysis: " + ana_name);
+        }
+      }
+
       // Delta log-likelihood variable
       double dll = NAN;
 
-      // Work out the total (delta) log likelihood for this analysis, with correlations as available/instructed
-      if (has_and_use_covar)
+      // Work out the total (delta) log likelihood for this analysis, with correlations/full likelihoods as available/instructed
+      if (has_and_use_fulllikes)  // Use ATLAS full likelihood?
+      {
+        //@todo: Do we need to do some form of check that pybind is defined?
+        pybind11::dict SRsignal;
+
+        for (size_t SR = 0; SR < nSR; ++SR)
+        {
+          pybind11::str SRName = ana_data[SR].sr_label;
+          SRsignal[SRName] = ana_data[SR].n_sig_scaled;
+        }
+
+        dll = BEreq::FullLikes_Evaluate(SRsignal,ana_name);
+
+        // Write result to the ana_loglikes reference
+        ana_loglikes.combination_sr_label = "all";
+        ana_loglikes.combination_sr_index = -1;
+        if (fill_alt_loglike)
+        {
+          ana_loglikes.alt_combination_loglikes.at(alt_loglike_key) = dll;
+        }
+        else
+        {
+          ana_loglikes.combination_loglike = dll;
+        }
+      }
+      else if (has_and_use_covar)  // Use SR covariance info?
       {
 
         // Check that we are indeed using the right function to compute the loglikes
@@ -557,7 +591,7 @@
           ana_loglikes.combination_loglike = dll;
         }
       }
-      else // NO SR-CORRELATION INFO, OR USER CHOSE NOT TO USE IT:
+      else // No ATLAS fulllikes and no SR covariance info (or user chose not to use this)
       { 
 
         // We either take the result from the SR *expected* to be most
@@ -826,32 +860,24 @@
         const std::string ana_name = ana_data.analysis_name;
         const size_t nSR = ana_data.size();
         const bool has_covar = ana_data.srcov.rows() > 0;
+        const bool has_fulllikes = ana_data.hasFullLikes();
+        const bool use_fulllikes = runOptions->getValueOrDef<bool>(false, "use_full_likelihoods");
 
         // Initialize the AnalysisLogLikes instance in the result map
         result[ana_name].initialize(ana_data, alt_loglike_keys);
 
-<<<<<<< HEAD
-        // AnalysisData for this analysis
-        const AnalysisData& adata = *(Dep::AllAnalysisNumbers->at(analysis));
-        const std::string ananame = adata.analysis_name;
-        const size_t nSR = adata.size();
-        const bool has_covar = adata.srcov.rows() > 0;
-        const bool has_FullLikes = adata.hasFullLikes();
-        const bool use_FullLikes = runOptions->getValueOrDef<bool>(false, "use_FullLikes");
-=======
         // We will access this AnalysisLogLikes instance via a shorthand reference 'ana_loglikes'
         AnalysisLogLikes& ana_loglikes = result[ana_name];
->>>>>>> 3ac0cc8b
 
         #ifdef COLLIDERBIT_DEBUG
         std::streamsize stream_precision = cout.precision();  // get current precision
         cout.precision(2);  // set precision
-        cout << DEBUG_PREFIX << "calc_LHC_LogLikes: " << "Will print content of " << ananame << " signal regions:" << endl;
-        for (size_t SR = 0; SR < adata.size(); ++SR)
-        {
-          const SignalRegionData& srData = adata[SR];
+        cout << DEBUG_PREFIX << "calc_LHC_LogLikes: " << "Will print content of " << ana_name << " signal regions:" << endl;
+        for (size_t SR = 0; SR < ana_data.size(); ++SR)
+        {
+          const SignalRegionData& srData = ana_data[SR];
           cout << std::fixed << DEBUG_PREFIX
-                                 << "calc_LHC_LogLikes: " << ananame
+                                 << "calc_LHC_LogLikes: " << ana_name
                                  << ", " << srData.sr_label
                                  << ",  n_b = " << srData.n_bkg << " +/- " << srData.n_bkg_err
                                  << ",  n_obs = " << srData.n_obs
@@ -928,290 +954,8 @@
         // Now perform the actual loglikes compuations for this analysis
         // 
         // First do standard loglike calculation
-        fill_analysis_loglikes(ana_data, ana_loglikes, use_marg, use_covar && has_covar, combine_nocovar_SRs);
-
-<<<<<<< HEAD
-        // Work out the total (delta) log likelihood for this analysis, with correlations as available/instructed
-        double ana_dll = NAN;
-        std::vector<str> analysesFullLikes = runOptions->getValueOrDef<std::vector<str> >(std::vector<str>(), "FullLikesAnalyses");
-
-        // Check if analysis is to use ATLAS Full Likelihood backend
-        // If the json hasn't been read in, read it in 
-        bool FullLikes_jsonread = BEreq::FullLikes_FileExists(ananame);
-        if (has_FullLikes && !FullLikes_jsonread)
-        {
-          if (BEreq::FullLikes_ReadIn(ananame,adata.bkgjson_path) != 0)
-          {
-            ColliderBit_error().raise(LOCAL_INFO,"Error: ATLAS FullLikes Failed to Read in BKG JSON file for analysis: " + ananame);
-          }
-        }
-        
-        // If this Analysis uses ATLAS FullLikes backend, 
-        if (has_FullLikes && use_FullLikes)
-        {
-
-          //@todo: Do we need to do some form of check that pybind is defined?
-          pybind11::dict SRsignal;
-
-          for (size_t SR = 0; SR < nSR; ++SR)
-          {
-            pybind11::str SRName = adata[SR].sr_label;
-            SRsignal[SRName] = adata[SR].n_sig_scaled;
-	    
-          }
-
-          ana_dll = BEreq::FullLikes_Evaluate(SRsignal,ananame);
-          // Store Result
-          result[ananame].combination_sr_label = "all";
-          result[ananame].combination_sr_index = -1;
-          result[ananame].combination_loglike = ana_dll;
-
-        } else {
-
-          if (USE_COVAR && has_covar)
-          {
-
-
-            /// If (simplified) SR-correlation info is available, so use the
-            /// covariance matrix to construct composite marginalised likelihood
-            /// Despite initial thoughts, we can't just do independent LL
-            /// calculations in a rotated basis, but have to sample from the
-            /// covariance matrix.
-            ///
-            /// @note This means we can't use the nulike LL functions, which
-            /// operate in 1D only.  Also, log-normal sampling in the diagonal
-            /// basis is not helpful, since the rotation will re-generate negative
-            /// rates.
-            ///
-            /// @todo Support NSL, i.e. skewness correction
-            #ifdef COLLIDERBIT_DEBUG
-            cout << DEBUG_PREFIX << "calc_LHC_LogLikes: Analysis " << analysis << " has a covariance matrix: computing composite loglike." << endl;
-            #endif
-
-
-            // Construct vectors of SR numbers
-            /// @todo Unify this for both cov and no-cov, feeding in one-element Eigen blocks as Ref<>s for the latter?
-            Eigen::ArrayXd n_obs(nSR); // logfact_n_obs(nSR);
-            Eigen::ArrayXd n_pred_b(nSR), n_pred_sb(nSR), abs_unc_s(nSR);
-            for (size_t SR = 0; SR < nSR; ++SR)
-            {
-              const SignalRegionData& srData = adata[SR];
-
-              // Actual observed number of events
-              n_obs(SR) = srData.n_obs;
-
-              // Log factorial of observed number of events.
-              // Currently use the ln(Gamma(x)) function gsl_sf_lngamma from GSL. (Need continuous function.)
-              // We may want to switch to using Stirling's approximation: ln(n!) ~ n*ln(n) - n
-              //logfact_n_obs(SR) = gsl_sf_lngamma(n_obs(SR) + 1.);
-
-              // A contribution to the predicted number of events that is not known exactly
-              n_pred_b(SR) = std::max(srData.n_bkg, 0.001); // <-- Avoid trouble with b==0
-              n_pred_sb(SR) = srData.n_sig_scaled + srData.n_bkg;
-
-              // Absolute errors for n_predicted_uncertain_*
-              abs_unc_s(SR) = srData.calc_n_sig_scaled_err();
-            }
-
-            // Diagonalise the background-only covariance matrix, extracting the correlation and rotation matrices
-            /// @todo Compute the background-only covariance decomposition and likelihood only once
-            const Eigen::MatrixXd& srcov_b = adata.srcov;
-            Eigen::MatrixXd srcorr_b = srcov_b; // start with cov, then make corr
-            for (size_t SR = 0; SR < nSR; ++SR)
-            {
-              const double diagsd = sqrt(srcov_b(SR,SR));
-              srcorr_b.row(SR) /= diagsd;
-              srcorr_b.col(SR) /= diagsd;
-            }
-            const Eigen::SelfAdjointEigenSolver<Eigen::MatrixXd> eig_b(adata.srcov);
-            const Eigen::ArrayXd Eb = eig_b.eigenvalues();
-            const Eigen::ArrayXd sqrtEb = Eb.sqrt();
-            const Eigen::MatrixXd Vb = eig_b.eigenvectors();
-
-            // Construct and diagonalise the s+b covariance matrix, adding the diagonal signal uncertainties in quadrature
-            const Eigen::MatrixXd srcov_s = abs_unc_s.array().square().matrix().asDiagonal();
-            const Eigen::MatrixXd srcov_sb = srcov_b + srcov_s;
-            Eigen::MatrixXd srcorr_sb = srcov_sb;
-            for (size_t SR = 0; SR < nSR; ++SR)
-            {
-              const double diagsd = sqrt(srcov_sb(SR,SR));
-              srcorr_sb.row(SR) /= diagsd;
-              srcorr_sb.col(SR) /= diagsd;
-            }
-            const Eigen::SelfAdjointEigenSolver<Eigen::MatrixXd> eig_sb(srcov_sb);
-            const Eigen::ArrayXd Esb = eig_sb.eigenvalues();
-            const Eigen::ArrayXd sqrtEsb = Esb.sqrt();
-            const Eigen::MatrixXd Vsb = eig_sb.eigenvectors();
-
-            // cout << "B: " << srcorr_b << " " << srcov_b << endl;
-            // cout << "SB: " << srcorr_sb << " " << srcov_sb << endl;
-
-            // Compute the single, correlated analysis-level DLL as the difference of s+b and b (partial) LLs
-            /// @todo Only compute this once per run
-            const double ll_b = marg_prof_fn(n_pred_b, n_obs, sqrtEb, Vb);
-            const double ll_sb = marg_prof_fn(n_pred_sb, n_obs, sqrtEsb, Vsb);
-            const double dll = ll_sb - ll_b;
-
-            // Store result
-            ana_dll = dll;
-            result[ananame].combination_sr_label = "all";
-            result[ananame].combination_sr_index = -1;
-            result[ananame].combination_loglike = ana_dll;
-
-            #ifdef COLLIDERBIT_DEBUG
-            cout << DEBUG_PREFIX << "calc_LHC_LogLikes: " << ananame << "_LogLike : " << ana_dll << endl;
-            #endif
-
-
-          } else { // NO SR-CORRELATION INFO, OR USER CHOSE NOT TO USE IT:
-
-
-            // We either take the result from the SR *expected* to be most
-            // constraining under the s=0 assumption (default), or naively combine
-            // the loglikes for all SRs (if combine_SRs_without_covariances=true).
-            #ifdef COLLIDERBIT_DEBUG
-            cout << DEBUG_PREFIX << "calc_LHC_LogLikes: Analysis " << analysis << " has no covariance matrix: computing single best-expected loglike." << endl;
-            #endif
-
-            double bestexp_dll_exp = 0, bestexp_dll_obs = NAN;
-            str bestexp_sr_label;
-            int bestexp_sr_index;
-            double nocovar_srsum_dll_obs = 0;
-
-            for (size_t SR = 0; SR < nSR; ++SR)
-            {
-              const SignalRegionData& srData = adata[SR];
-
-              // Shortcut: If n_sig_MC == 0, we know the delta log-likelihood is 0.
-              if(srData.n_sig_MC == 0)
-              {
-                // Store (obs) result for this SR
-                result[ananame].sr_indices[srData.sr_label] = SR;
-                result[ananame].sr_loglikes[srData.sr_label] = 0.0;
-
-                // Update the running best-expected-exclusion detail
-                if (0.0 < bestexp_dll_exp || SR == 0)
-                {
-                  bestexp_dll_exp = 0.0;
-                  bestexp_dll_obs = 0.0;
-                  bestexp_sr_label = srData.sr_label;
-                  bestexp_sr_index = SR;
-                }
-
-                // Skip to next SR
-                continue;
-              }
-
-              // A contribution to the predicted number of events that is not known exactly
-              const double n_pred_b = std::max(srData.n_bkg, 0.001); // <-- Avoid trouble with b==0
-              const double n_pred_sb = n_pred_b + srData.n_sig_scaled;
-
-              // Actual observed number of events and predicted background, as integers cf. Poisson stats
-              const double n_obs = round(srData.n_obs);
-              const double n_pred_b_int = round(n_pred_b);
-
-              // Absolute errors for n_predicted_uncertain_*
-              const double abs_uncertainty_b = std::max(srData.n_bkg_err, 0.001); // <-- Avoid trouble with b_err==0
-              const double abs_uncertainty_sb = std::max(srData.calc_n_sigbkg_err(), 0.001); // <-- Avoid trouble with sb_err==0
-
-
-              // Construct dummy 1-element Eigen objects for passing to the general likelihood calculator
-              /// @todo Use newer (?) one-step Eigen constructors for (const) single-element arrays
-              Eigen::ArrayXd n_obss(1);        n_obss(0) = n_obs;
-              Eigen::ArrayXd n_preds_b_int(1); n_preds_b_int(0) = n_pred_b_int;
-              Eigen::ArrayXd n_preds_b(1);     n_preds_b(0) = n_pred_b;
-              Eigen::ArrayXd n_preds_sb(1);    n_preds_sb(0) = n_pred_sb;
-              Eigen::ArrayXd sqrtevals_b(1);   sqrtevals_b(0) = abs_uncertainty_b;
-              Eigen::ArrayXd sqrtevals_sb(1);  sqrtevals_sb(0) = abs_uncertainty_sb;
-              Eigen::MatrixXd dummy(1,1); dummy(0,0) = 1.0;
-
-
-              // Compute this SR's DLLs as the differences of s+b and b (partial) LLs
-              /// @todo Or compute all the exp DLLs first, then only the best-expected SR's obs DLL?
-              /// @todo Only compute this once per run
-              const double ll_b_exp = marg_prof_fn(n_preds_b, n_preds_b_int, sqrtevals_b, dummy);
-              /// @todo Only compute this once per run
-              const double ll_b_obs = marg_prof_fn(n_preds_b, n_obss, sqrtevals_b, dummy);
-              const double ll_sb_exp = marg_prof_fn(n_preds_sb, n_preds_b_int, sqrtevals_sb, dummy);
-              const double ll_sb_obs = marg_prof_fn(n_preds_sb, n_obss, sqrtevals_sb, dummy);
-              const double dll_exp = ll_sb_exp - ll_b_exp;
-              const double dll_obs = ll_sb_obs - ll_b_obs;
-
-              // Check for problems
-              if (Utils::isnan(ll_b_exp))
-              {
-                std::stringstream msg;
-                msg << "Computation of ll_b_exp for signal region " << srData.sr_label << " in analysis " << ananame << " returned NaN" << endl;
-                invalid_point().raise(msg.str());
-              }
-              if (Utils::isnan(ll_b_obs))
-              {
-                std::stringstream msg;
-                msg << "Computation of ll_b_obs for signal region " << srData.sr_label << " in analysis " << ananame << " returned NaN" << endl;
-                invalid_point().raise(msg.str());
-              }
-              if (Utils::isnan(ll_sb_exp))
-              {
-                std::stringstream msg;
-                msg << "Computation of ll_sb_exp for signal region " << srData.sr_label << " in analysis " << ananame << " returned NaN" << endl;
-                invalid_point().raise(msg.str());
-              }
-              if (Utils::isnan(ll_sb_obs))
-              {
-                std::stringstream msg;
-                msg << "Computation of ll_sb_obs for signal region " << srData.sr_label << " in analysis " << ananame << " returned NaN" << endl;
-                invalid_point().raise(msg.str());
-              }
-
-              // Update the running best-expected-exclusion detail
-              if (dll_exp < bestexp_dll_exp || SR == 0)
-              {
-                bestexp_dll_exp = dll_exp;
-                bestexp_dll_obs = dll_obs;
-                bestexp_sr_label = srData.sr_label;
-                bestexp_sr_index = SR;
-                // #ifdef COLLIDERBIT_DEBUG
-                // cout << DEBUG_PREFIX << "Setting bestexp_sr_label to: " << bestexp_sr_label << ", LogL_exp = " << bestexp_dll_exp << ", LogL_obs = " << bestexp_dll_obs << endl;
-                // #endif
-              }
-
-              // Store (obs) result for this SR
-              result[ananame].sr_indices[srData.sr_label] = SR;
-              result[ananame].sr_loglikes[srData.sr_label] = dll_obs;
-              // Also add the obs loglike to the no-correlations sum over SRs
-              nocovar_srsum_dll_obs += dll_obs;
-
-              #ifdef COLLIDERBIT_DEBUG
-              cout << DEBUG_PREFIX << ananame << ", " << srData.sr_label << ",  llsb_exp-llb_exp = " << dll_exp << ",  llsb_obs-llb_obs= " << dll_obs << endl;
-              #endif
-
-            }
-
-            // Set this analysis' total obs DLL to that from the best-expected SR
-            ana_dll = bestexp_dll_obs;
-            result[ananame].combination_sr_label = bestexp_sr_label;
-            result[ananame].combination_sr_index = bestexp_sr_index;
-            result[ananame].combination_loglike = ana_dll;
-
-            // Or should we use the naive sum of SR loglikes (without correlations) instead?
-            static const bool combine_nocovar_SRs = runOptions->getValueOrDef<bool>(false, "combine_SRs_without_covariances");
-            if (combine_nocovar_SRs)
-            {
-              result[ananame].combination_loglike = nocovar_srsum_dll_obs;
-            }
-
-            #ifdef COLLIDERBIT_DEBUG
-            cout << DEBUG_PREFIX << "calc_LHC_LogLikes: " << ananame << "_" << bestexp_sr_label << "_LogLike : " << ana_dll << endl;
-            #endif
-
-          } // end cov/no-cov
-
-        }
-
-
-        // Check for problems with the result
-        for(auto& s_d_pair : result[ananame].sr_loglikes)
-=======
+        fill_analysis_loglikes(ana_data, ana_loglikes, use_marg, use_covar && has_covar, combine_nocovar_SRs, use_fulllikes && has_fulllikes);
+
         // Then do alternative loglike calculations:
         if (calc_noerr_loglikes)
         {
@@ -1222,7 +966,7 @@
           {
             ana_data_mod[SR].n_sig_MC_stat = 0.;
           }
-          fill_analysis_loglikes(ana_data_mod, ana_loglikes, use_marg, use_covar && has_covar, combine_nocovar_SRs, "noerr");
+          fill_analysis_loglikes(ana_data_mod, ana_loglikes, use_marg, use_covar && has_covar, combine_nocovar_SRs, use_fulllikes && has_fulllikes, "noerr");
         }
         if (calc_expected_loglikes)
         {
@@ -1233,7 +977,7 @@
           {
             ana_data_mod[SR].n_obs = ana_data_mod[SR].n_bkg;
           }
-          fill_analysis_loglikes(ana_data_mod, ana_loglikes, use_marg, use_covar && has_covar, combine_nocovar_SRs, "expected");
+          fill_analysis_loglikes(ana_data_mod, ana_loglikes, use_marg, use_covar && has_covar, combine_nocovar_SRs, use_fulllikes && has_fulllikes, "expected");
         }
         if (calc_expected_noerr_loglikes)
         {
@@ -1246,10 +990,9 @@
             ana_data_mod[SR].n_obs = ana_data_mod[SR].n_bkg;
             ana_data_mod[SR].n_sig_MC_stat = 0.;
           }
-          fill_analysis_loglikes(ana_data_mod, ana_loglikes, use_marg, use_covar && has_covar, combine_nocovar_SRs, "expected_noerr");
+          fill_analysis_loglikes(ana_data_mod, ana_loglikes, use_marg, use_covar && has_covar, combine_nocovar_SRs, use_fulllikes && has_fulllikes, "expected_noerr");
         }
         if (calc_scaledsignal_loglikes)
->>>>>>> 3ac0cc8b
         {
           // Get a copy of the analysis data that we can modify
           AnalysisData ana_data_mod(ana_data);
@@ -1258,7 +1001,7 @@
           {
             ana_data_mod[SR].n_sig_scaled *= signal_scalefactor;
           }
-          fill_analysis_loglikes(ana_data_mod, ana_loglikes, use_marg, use_covar && has_covar, combine_nocovar_SRs, "scaledsignal");
+          fill_analysis_loglikes(ana_data_mod, ana_loglikes, use_marg, use_covar && has_covar, combine_nocovar_SRs, use_fulllikes && has_fulllikes, "scaledsignal");
         }
 
       } // end analysis loop
