--- conflicted
+++ resolved
@@ -45,11 +45,7 @@
 #include <gsl/gsl_sf_gamma.h>
 #include "gambit/ColliderBit/multimin.h"
 
-<<<<<<< HEAD
-// #define COLLIDERBIT_DEBUG
-=======
 //#define COLLIDERBIT_DEBUG
->>>>>>> b3c75c5e
 #define DEBUG_PREFIX "DEBUG: OMP thread " << omp_get_thread_num() << ":  "
 
 namespace Gambit
@@ -117,22 +113,6 @@
       const Eigen::VectorXd n_preds = n_preds_nominal + evecs*(sqrtevals*unit_nuisances).matrix();
 
       // Calculate each SR's Poisson likelihood and add to composite likelihood calculation
-<<<<<<< HEAD
-      double loglike_tot = 0;
-      for (int j = 0; j < unit_nuisances.size(); ++j) {
-        // First the multivariate Gaussian bit (j = nuisance)
-        const double pnorm_j = -pow(unit_nuisances(j), 2)/2. + log(1/sqrt(2*M_PI));
-        loglike_tot += pnorm_j;
-        // Then the Poisson bit (j = SR)
-        /// @note We've dropped the log(n_obs!) terms, since they're expensive and cancel in computing DLL
-        const double lambda_j = std::max(n_preds(j), 1e-3); //< manually avoid <= 0 rates
-        const double logfact_n_obs = 0; // gsl_sf_lngamma(n_obs(j) + 1); //< skipping log(n_obs!) computation
-        const double loglike_j = n_obss(j)*log(lambda_j) - lambda_j - logfact_n_obs;
-        loglike_tot += loglike_j;
-      }
-
-      // Output via argument (invert to return -LL for minimisation)
-=======
       double loglike_tot = n * log(1/sqrt(2*M_PI)); //< could also drop this, but it costs ~nothing
       for (size_t j = 0; j < n; ++j) {
 
@@ -150,7 +130,6 @@
       }
 
       // Output via argument (times -1 to return -LL for minimisation)
->>>>>>> b3c75c5e
       *fval = -loglike_tot;
     }
 
@@ -168,32 +147,18 @@
       Eigen::Map<const Eigen::ArrayXd> n_obss(&fixedparamspack_dbl[n], n);
       Eigen::Map<const Eigen::ArrayXd> sqrtevals(&fixedparamspack_dbl[2*n], n);
       Eigen::Map<const Eigen::MatrixXd> evecs(&fixedparamspack_dbl[3*n], n, n);
-<<<<<<< HEAD
-      Eigen::Map<const Eigen::MatrixXd> invcorr(&fixedparamspack_dbl[3*n + n*n], n, n);
 
       // Rotate rate deltas into the SR basis and shift by SR mean rates
       const Eigen::VectorXd n_preds = n_preds_nominal + evecs*(sqrtevals*unit_nuisances).matrix();
-      const Eigen::ArrayXd& err_n_preds = (evecs*sqrtevals.matrix()).array(); //< @todo CHECK
-=======
-
-      // Rotate rate deltas into the SR basis and shift by SR mean rates
-      const Eigen::VectorXd n_preds = n_preds_nominal + evecs*(sqrtevals*unit_nuisances).matrix();
->>>>>>> b3c75c5e
 
       // Compute gradient elements
       for (int j = 0; j < unit_nuisances.size(); ++j) {
         double llgrad = 0;
-<<<<<<< HEAD
-        llgrad += (n_obss(j)/n_preds(j) - 1) * err_n_preds(j); ///< @todo CHECK: SR basis vs eigenbasis
-        llgrad -= invcorr.col(j).dot(unit_nuisances.matrix());
-        // Output via argument (invert to return -dLL for minimisation)
-=======
         for (int k = 0; k < unit_nuisances.size(); ++k) {
           llgrad += (n_obss(k)/n_preds(k) - 1) * evecs(k,j);
         }
         llgrad = llgrad * sqrtevals(j) - unit_nuisances(j);
         // Output via argument (times -1 to return -dLL for minimisation)
->>>>>>> b3c75c5e
         fgrad[j] = -llgrad;
       }
     }
@@ -210,12 +175,7 @@
     std::vector<double> _gsl_mkpackedarray(const Eigen::ArrayXd& n_preds,
                                            const Eigen::ArrayXd& n_obss,
                                            const Eigen::ArrayXd& sqrtevals,
-<<<<<<< HEAD
-                                           const Eigen::MatrixXd& evecs,
-                                           const Eigen::MatrixXd& invcorr) {
-=======
                                            const Eigen::MatrixXd& evecs) {
->>>>>>> b3c75c5e
       const size_t nSR = n_obss.size();
       std::vector<double> fixeds(3*nSR + 2*nSR*nSR, 0.0);
       for (size_t i = 0; i < nSR; ++i) {
@@ -223,17 +183,10 @@
         fixeds[nSR+i] = n_obss(i);
         fixeds[2*nSR+i] = sqrtevals(i);
         for (size_t j = 0; j < nSR; ++j) {
-<<<<<<< HEAD
-          fixeds[3*nSR+i*nSR+j] = evecs(i,j); ///< @todo Double-check ordering... not that it matters
-          fixeds[3*nSR+nSR*nSR+i*nSR+j] = invcorr(i,j); ///< @todo Double-check ordering... not that it matters
-        }
-      }
-=======
           fixeds[3*nSR+i*nSR+j] = evecs(j,i);
         }
       }
 
->>>>>>> b3c75c5e
       return fixeds;
     }
 
@@ -244,46 +197,11 @@
     double profile_loglike_cov(const Eigen::ArrayXd& n_preds,
                                const Eigen::ArrayXd& n_obss,
                                const Eigen::ArrayXd& sqrtevals,
-<<<<<<< HEAD
-                               const Eigen::MatrixXd& evecs,
-                               const Eigen::MatrixXd& invcorr) {
-=======
                                const Eigen::MatrixXd& evecs) {
->>>>>>> b3c75c5e
 
       // Number of signal regions
       const size_t nSR = n_obss.size();
 
-<<<<<<< HEAD
-      // @todo Remove this when reinstating the block below
-      std::vector<double> nuisances(nSR, 0.0);
-
-      // @todo Comment out this until we've figured out a memory issue...
-      /*
-      const Eigen::ArrayXd& err_n_preds = (evecs*sqrtevals.matrix()).array(); //< @todo CHECK
-
-      // Set nuisances to an informed starting position
-      std::vector<double> nuisances(nSR, 0.0);
-      for (size_t j = 0; j < nSR; ++j) {
-        // Calculate the max-L starting position, ignoring correlations
-        const double obs = n_obss(j);
-        const double rate = n_preds(j);
-        const double delta = err_n_preds(j);
-        const double a = delta;
-        const double b = rate + delta*delta;
-        const double c = delta * (rate - obs);
-        const double d = b*b - 4*a*c;
-        const double sqrtd = (d < 0) ? 0 : sqrt(d);
-        if (sqrtd == 0) {
-          nuisances[j] = -b / (2*a);
-        } else {
-          const double th0_a = (-b + sqrtd) / (2*a);
-          const double th0_b = (-b - sqrtd) / (2*a);
-          nuisances[j] = (fabs(th0_a) < fabs(th0_b)) ? th0_a : th0_b;
-        }
-      }
-      */
-=======
       // Set initial guess for nuisances to zero
       std::vector<double> nuisances(nSR, 0.0);
 
@@ -308,7 +226,6 @@
       //     nuisances[j] = (fabs(th0_a) < fabs(th0_b)) ? th0_a : th0_b;
       //   }
       // }
->>>>>>> b3c75c5e
 
 
       // Optimiser parameters
@@ -322,7 +239,6 @@
       //  5: Vector Broyden-Fletcher-Goldfarb-Shanno method ver. 2
       //  6: Simplex algorithm of Nelder and Mead ver. 2
       //  7: Simplex algorithm of Nelder and Mead: random initialization
-<<<<<<< HEAD
       using namespace Pipes::calc_LHC_LogLikes;
       static const double INITIAL_STEP = runOptions->getValueOrDef<double>(0.1, "nuisance_prof_initstep");
       static const double CONV_TOL = runOptions->getValueOrDef<double>(0.01, "nuisance_prof_convtol");
@@ -334,7 +250,7 @@
       static const struct multimin_params oparams = {INITIAL_STEP, CONV_TOL, MAXSTEPS, CONV_ACC, SIMPLEX_SIZE, METHOD, VERBOSITY};
 
       // Convert the linearised array of doubles into "Eigen views" of the fixed params
-      std::vector<double> fixeds = _gsl_mkpackedarray(n_preds, n_obss, sqrtevals, evecs, invcorr);
+      std::vector<double> fixeds = _gsl_mkpackedarray(n_preds, n_obss, sqrtevals, evecs);
 
       // Pass to the minimiser
       double minusbestll = 999;
@@ -348,32 +264,6 @@
 
       return -minusbestll;
     }
-=======
-      using namespace Pipes::calc_LHC_LogLikes;
-      static const double INITIAL_STEP = runOptions->getValueOrDef<double>(0.1, "nuisance_prof_initstep");
-      static const double CONV_TOL = runOptions->getValueOrDef<double>(0.01, "nuisance_prof_convtol");
-      static const unsigned MAXSTEPS = runOptions->getValueOrDef<unsigned>(10000, "nuisance_prof_maxsteps");
-      static const double CONV_ACC = runOptions->getValueOrDef<double>(0.01, "nuisance_prof_convacc");
-      static const double SIMPLEX_SIZE = runOptions->getValueOrDef<double>(1e-5, "nuisance_prof_simplexsize");
-      static const unsigned METHOD = runOptions->getValueOrDef<unsigned>(6, "nuisance_prof_method");
-      static const unsigned VERBOSITY = runOptions->getValueOrDef<unsigned>(0, "nuisance_prof_verbosity");
-      static const struct multimin_params oparams = {INITIAL_STEP, CONV_TOL, MAXSTEPS, CONV_ACC, SIMPLEX_SIZE, METHOD, VERBOSITY};
-
-      // Convert the linearised array of doubles into "Eigen views" of the fixed params
-      std::vector<double> fixeds = _gsl_mkpackedarray(n_preds, n_obss, sqrtevals, evecs);
-
-      // Pass to the minimiser
-      double minusbestll = 999;
-      // _gsl_calc_Analysis_MinusLogLike(nSR, &nuisances[0], &fixeds[0], &minusbestll);
-      multimin(nSR, &nuisances[0], &minusbestll,
-               nullptr, nullptr, nullptr,
-               _gsl_calc_Analysis_MinusLogLike,
-               _gsl_calc_Analysis_MinusLogLikeGrad,
-               _gsl_calc_Analysis_MinusLogLikeAndGrad,
-               &fixeds[0], oparams);
-
-      return -minusbestll;
-    }
 
 
     double marg_loglike_nulike1sr(const Eigen::ArrayXd& n_preds,
@@ -528,110 +418,11 @@
 
       // Fix the profiling/marginalising function according to the option
       auto marg_prof_fn = USE_MARG ? marg_loglike_cov : profile_loglike_cov;
->>>>>>> b3c75c5e
-
-
-    double marg_loglike_nulike1sr(const Eigen::ArrayXd& n_preds,
-                                  const Eigen::ArrayXd& n_obss,
-                                  const Eigen::ArrayXd& sqrtevals) {
-      //const Eigen::MatrixXd& /* evecs */,
-      //                          const Eigen::MatrixXd& /* invcorr */) {
-      assert(n_preds.size() == 1);
-      assert(n_obss.size() == 1);
-      assert(sqrtevals.size() == 1);
-
-<<<<<<< HEAD
-      using namespace Pipes::calc_LHC_LogLikes;
-      auto marginaliser = (*BEgroup::lnlike_marg_poisson == "lnlike_marg_poisson_lognormal_error")
-        ? BEreq::lnlike_marg_poisson_lognormal_error : BEreq::lnlike_marg_poisson_gaussian_error;
-
-      const double sr_margll = marginaliser((int) n_obss(0), 0.0, n_preds(0), sqrtevals(0)/n_preds(0));
-      return sr_margll;
-    }
-
-
-    double marg_loglike_cov(const Eigen::ArrayXd& n_preds,
-                            const Eigen::ArrayXd& n_obss,
-                            const Eigen::ArrayXd& sqrtevals,
-                            const Eigen::MatrixXd& evecs,
-                            const Eigen::MatrixXd& /* invcorr */) {
-
-      // Number of signal regions
-      const size_t nSR = n_obss.size();
-
-      // Sample correlated SR rates from a rotated Gaussian defined by the covariance matrix and offset by the mean rates
-      using namespace Pipes::calc_LHC_LogLikes;
-      static const double CONVERGENCE_TOLERANCE_ABS = runOptions->getValueOrDef<double>(0.05, "nuisance_marg_convthres_abs");
-      static const double CONVERGENCE_TOLERANCE_REL = runOptions->getValueOrDef<double>(0.05, "nuisance_marg_convthres_rel");
-      static const size_t NSAMPLE_INPUT = runOptions->getValueOrDef<size_t>(100000, "nuisance_marg_nsamples_start");
-      static const bool   NULIKE1SR = runOptions->getValueOrDef<bool>(false, "nuisance_marg_nulike1sr");
-
-      // Optionally use nulike's more careful 1D marginalisation for one-SR cases
-      if (NULIKE1SR && nSR == 1) return marg_loglike_nulike1sr(n_preds, n_obss, sqrtevals);
-
-      // Dynamic convergence control & test variables
-      size_t nsample = NSAMPLE_INPUT;
-      bool first_iteration = true;
-      double diff_abs = 9999;
-      double diff_rel = 1;
-
-      // Likelihood variables (note use of long double to guard against blow-up of L as opposed to log(L1/L0))
-      long double ana_like_prev = 1;
-      long double ana_like = 1;
-      long double lsum_prev = 0;
-
-      // Sampler for unit-normal nuisances
-      std::normal_distribution<double> unitnormdbn(0,1);
-
-      // Log factorial of observed number of events.
-      // Currently use the ln(Gamma(x)) function gsl_sf_lngamma from GSL. (Need continuous function.)
-      // We may want to switch to using Stirling's approximation: ln(n!) ~ n*ln(n) - n
-      Eigen::ArrayXd logfact_n_obss(nSR);
-      for (size_t j = 0; j < nSR; ++j)
-        logfact_n_obss(j) = gsl_sf_lngamma(n_obss(j) + 1);
-
-      // Check absolute difference between independent estimates
-      /// @todo Should also implement a check of relative difference
-      while ((diff_abs > CONVERGENCE_TOLERANCE_ABS && diff_rel > CONVERGENCE_TOLERANCE_REL) || 1.0/sqrt(nsample) > CONVERGENCE_TOLERANCE_ABS)
-      {
-        long double lsum = 0;
-
-        /// @note How to correct negative rates? Discard (scales badly), set to
-        /// epsilon (= discontinuous & unphysical pdf), transform to log-space
-        /// (distorts the pdf quite badly), or something else (skew term)?
-        /// We're using the "set to epsilon" version for now.
-        /// Ben: I would vote for 'discard'. It can't be that inefficient, surely?
-        /// Andy: For a lot of signal regions, the probability of none having a negative sample is Prod_SR p(non-negative)_SR... which *can* get bad.
-
-        #pragma omp parallel
-        {
-          // Sample correlated SR rates from a rotated Gaussian defined by the covariance matrix and offset by the mean rates
-          double lsum_private  = 0;
-          #pragma omp for nowait
-          for (size_t i = 0; i < nsample; ++i) {
-
-            Eigen::VectorXd norm_samples(nSR);
-            for (size_t j = 0; j < nSR; ++j)
-              norm_samples(j) = sqrtevals(j) * unitnormdbn(Random::rng());
-
-            // Rotate rate deltas into the SR basis and shift by SR mean rates
-            const Eigen::VectorXd n_pred_samples  = n_preds + (evecs*norm_samples).array();
-
-            // Calculate Poisson likelihood and add to composite likelihood calculation
-            double combined_loglike = 0;
-            for (size_t j = 0; j < nSR; ++j) {
-              const double lambda_j = std::max(n_pred_samples(j), 1e-3); //< manually avoid <= 0 rates
-              const double loglike_j  = n_obss(j)*log(lambda_j) - lambda_j - logfact_n_obss(j);
-              combined_loglike += loglike_j;
-            }
-            // Add combined likelihood to running sums (to later calculate averages)
-            lsum_private += exp(combined_loglike);
-          }
-
-          #pragma omp critical
-          {
-            lsum  += lsum_private;
-=======
+
+
+      // Clear the result map
+      result.clear();
+
       // Main loop over all analyses to compute DLL = LL_sb - LL_b
       for (size_t analysis = 0; analysis < Dep::AllAnalysisNumbers->size(); ++analysis)
       {
@@ -691,107 +482,17 @@
             }
             result[ananame].combination_sr_label = "none";
             result[ananame].combination_loglike = 0.0;
->>>>>>> b3c75c5e
-          }
-        } // End omp parallel
-
-<<<<<<< HEAD
-        // Compare convergence to previous independent batch
-        if (first_iteration)  // The first round must be generated twice
-        {
-          lsum_prev = lsum;
-          first_iteration = false;
-        }
-        else
-        {
-          ana_like_prev = lsum_prev / (double)nsample;
-          ana_like = lsum / (double)nsample;
-          diff_abs = fabs(ana_like_prev - ana_like);
-          diff_rel = diff_abs/ana_like;
-
-          // Update variables
-          lsum_prev += lsum;  // Aggregate result. This doubles the effective batch size for lsum_prev.
-          nsample *=2;  // This ensures that the next batch for lsum is as big as the current batch size for lsum_prev, so they can be compared directly.
-=======
+          }
+
           #ifdef COLLIDERBIT_DEBUG
           cout << DEBUG_PREFIX << "calc_LHC_LogLikes: " << ananame << "_LogLike : " << 0.0 << " (No events predicted / successfully generated. Skipped full calculation.)" << endl;
           #endif
 
           // Continue to next analysis
           continue;
->>>>>>> b3c75c5e
-        }
-
-        #ifdef COLLIDERBIT_DEBUG
-        cout << DEBUG_PREFIX
-             << "diff_rel: " << diff_rel << endl
-             << "   diff_abs: " << diff_abs << endl
-             << "   logl: " << log(ana_like) << endl;
-        cout << DEBUG_PREFIX << "nsample for the next iteration is: " << nsample << endl;
-        cout << DEBUG_PREFIX << endl;
-        #endif
-      }
-      // End convergence while-loop
-
-      // Combine the independent estimates ana_like and ana_like_prev.
-      // Use equal weights since the estimates are based on equal batch sizes.
-      ana_like = 0.5*(ana_like + ana_like_prev);
-      const double ana_margll = log(ana_like);
-      #ifdef COLLIDERBIT_DEBUG
-      cout << DEBUG_PREFIX << "Combined estimate: ana_loglike: " << ana_margll << "   (based on 2*nsample=" << 2*nsample << " samples)" << endl;
-      #endif
-
-      return ana_margll;
-    }
-
-
-    /// Loop over all analyses and fill a map of AnalysisLogLikes objects
-    void calc_LHC_LogLikes(map_str_AnalysisLogLikes& result)
-    {
-      // Read options
-      using namespace Pipes::calc_LHC_LogLikes;
-      // Use covariance matrices if available?
-      static const bool USE_COVAR = runOptions->getValueOrDef<bool>(true, "use_covariances");
-      // Use marginalisation rather than profiling (probably less stable)?
-      static const bool USE_MARG = runOptions->getValueOrDef<bool>(false, "use_marginalising");
-
-      // Fix the profiling/marginalising function according to the option
-      auto marg_prof_fn = USE_MARG ? marg_loglike_cov : profile_loglike_cov;
-
-
-      // Clear the result map
-      result.clear();
-
-      // Main loop over all analyses to compute DLL = LL_sb - LL_b
-      for (size_t analysis = 0; analysis < Dep::AllAnalysisNumbers->size(); ++analysis)
-      {
-
-
-        // AnalysisData for this analysis
-        const AnalysisData& adata = *(Dep::AllAnalysisNumbers->at(analysis));
-        const std::string ananame = adata.analysis_name;
-        const size_t nSR = adata.size();
-        const bool has_covar = adata.srcov.rows() > 0;
-
-<<<<<<< HEAD
-        #ifdef COLLIDERBIT_DEBUG
-        std::streamsize stream_precision = cout.precision();  // get current precision
-        cout.precision(2);  // set precision
-        cout << DEBUG_PREFIX << "calc_LHC_LogLikes: " << "Will print content of " << ananame << " signal regions:" << endl;
-        for (size_t SR = 0; SR < adata.size(); ++SR)
-        {
-          const SignalRegionData& srData = adata[SR];
-          cout << std::fixed << DEBUG_PREFIX
-                                 << "calc_LHC_LogLikes: " << ananame
-                                 << ", " << srData.sr_label
-                                 << ",  n_b = " << srData.n_background << " +/- " << srData.background_sys
-                                 << ",  n_obs = " << srData.n_observed
-                                 << ",  excess = " << srData.n_observed - srData.n_background << " +/- " << srData.background_sys
-                                 << ",  n_s = " << srData.n_signal_at_lumi
-                                 << ",  (excess-n_s) = " << (srData.n_observed-srData.n_background) - srData.n_signal_at_lumi << " +/- " << srData.background_sys
-                                 << ",  n_s_MC = " << srData.n_signal
-                                 << endl;
-=======
+        }
+
+
         // Shortcut #2
         //
         // If all SRs have 0 signal prediction, we know the delta log-likelihood is 0.
@@ -803,7 +504,6 @@
             all_zero_signal = false;
             break;
           }
->>>>>>> b3c75c5e
         }
         if (all_zero_signal)
         {
@@ -820,83 +520,11 @@
           continue;
         }
 
-<<<<<<< HEAD
-        // Shortcut #1
-        //
-        // If no events have been generated (xsec veto) or too many events have
-        // failed, short-circut the loop and return delta log-likelihood = 0 for
-        // every SR in each analysis.
-        //
-        /// @todo Needs more sophistication once we add analyses that don't use event generation.
-        if (not Dep::RunMC->event_generation_began || Dep::RunMC->exceeded_maxFailedEvents)
-        {
-          // If this is an analysis with covariance info, only add a single 0-entry in the map
-          if (USE_COVAR && has_covar)
-          {
-            result[ananame].combination_sr_label = "none";
-            result[ananame].combination_loglike = 0.0;
-          }
-          // If this is an analysis without covariance info, add 0-entries for all SRs plus
-          // one for the combined LogLike
-          else
-          {
-            for (size_t SR = 0; SR < adata.size(); ++SR)
-            {
-              result[ananame].sr_indices[adata[SR].sr_label] = SR;
-              result[ananame].sr_loglikes[adata[SR].sr_label] = 0.0;
-            }
-            result[ananame].combination_sr_label = "none";
-            result[ananame].combination_loglike = 0.0;
-          }
-
-          #ifdef COLLIDERBIT_DEBUG
-          cout << DEBUG_PREFIX << "calc_LHC_LogLikes: " << ananame << "_LogLike : " << 0.0 << " (No events predicted / successfully generated. Skipped full calculation.)" << endl;
-          #endif
-
-          // Continue to next analysis
-          continue;
-        }
-
-
-        // Shortcut #2
-        //
-        // If all SRs have 0 signal prediction, we know the delta log-likelihood is 0.
-        bool all_zero_signal = true;
-        for (size_t SR = 0; SR < nSR; ++SR)
-        {
-          if (adata[SR].n_signal != 0)
-          {
-            all_zero_signal = false;
-            break;
-          }
-        }
-        if (all_zero_signal)
-        {
-          // Store result
-          result[ananame].combination_sr_label = "all";
-          result[ananame].combination_sr_index = -1;
-          result[ananame].combination_loglike = 0.0;
-
-          #ifdef COLLIDERBIT_DEBUG
-          cout << DEBUG_PREFIX << "calc_LHC_LogLikes: " << ananame << "_LogLike : " << 0.0 << " (No signal predicted. Skipped full calculation.)" << endl;
-          #endif
-
-          // Continue to next analysis
-          continue;
-        }
-
 
         // Work out the total (delta) log likelihood for this analysis, with correlations as available/instructed
         double ana_dll = NAN;
         if (USE_COVAR && has_covar)
         {
-=======
-
-        // Work out the total (delta) log likelihood for this analysis, with correlations as available/instructed
-        double ana_dll = NAN;
-        if (USE_COVAR && has_covar)
-        {
->>>>>>> b3c75c5e
 
 
           /// If (simplified) SR-correlation info is available, so use the
@@ -933,13 +561,8 @@
             //logfact_n_obs(SR) = gsl_sf_lngamma(n_obs(SR) + 1.);
 
             // A contribution to the predicted number of events that is not known exactly
-<<<<<<< HEAD
-            n_pred_b(SR) = std::max(srData.n_background, 0.001); // <-- Avoid trouble with b==0
-            n_pred_sb(SR) = srData.n_signal_at_lumi + srData.n_background;
-=======
             n_pred_b(SR) = std::max(srData.n_bkg, 0.001); // <-- Avoid trouble with b==0
             n_pred_sb(SR) = srData.n_sig_scaled + srData.n_bkg;
->>>>>>> b3c75c5e
 
             // Absolute errors for n_predicted_uncertain_*
             abs_unc_s(SR) = srData.calc_n_sig_scaled_err();
@@ -955,10 +578,6 @@
             srcorr_b.row(SR) /= diagsd;
             srcorr_b.col(SR) /= diagsd;
           }
-<<<<<<< HEAD
-          const Eigen::MatrixXd srinvcorr_b = srcorr_b.inverse();
-=======
->>>>>>> b3c75c5e
           const Eigen::SelfAdjointEigenSolver<Eigen::MatrixXd> eig_b(adata.srcov);
           const Eigen::ArrayXd Eb = eig_b.eigenvalues();
           const Eigen::ArrayXd sqrtEb = Eb.sqrt();
@@ -974,10 +593,6 @@
             srcorr_sb.row(SR) /= diagsd;
             srcorr_sb.col(SR) /= diagsd;
           }
-<<<<<<< HEAD
-          const Eigen::MatrixXd srinvcorr_sb = srcorr_sb.inverse();
-=======
->>>>>>> b3c75c5e
           const Eigen::SelfAdjointEigenSolver<Eigen::MatrixXd> eig_sb(srcov_sb);
           const Eigen::ArrayXd Esb = eig_sb.eigenvalues();
           const Eigen::ArrayXd sqrtEsb = Esb.sqrt();
@@ -988,13 +603,8 @@
 
           // Compute the single, correlated analysis-level DLL as the difference of s+b and b (partial) LLs
           /// @todo Only compute this once per run
-<<<<<<< HEAD
-          const double ll_b = marg_prof_fn(n_pred_b, n_obs, sqrtEb, Vb, srinvcorr_b);
-          const double ll_sb = marg_prof_fn(n_pred_sb, n_obs, sqrtEsb, Vsb, srinvcorr_b);
-=======
           const double ll_b = marg_prof_fn(n_pred_b, n_obs, sqrtEb, Vb);
           const double ll_sb = marg_prof_fn(n_pred_sb, n_obs, sqrtEsb, Vsb);
->>>>>>> b3c75c5e
           const double dll = ll_sb - ll_b;
 
           // Store result
@@ -1007,15 +617,9 @@
           cout << DEBUG_PREFIX << "calc_LHC_LogLikes: " << ananame << "_LogLike : " << ana_dll << endl;
           #endif
 
-<<<<<<< HEAD
 
         } else { // NO SR-CORRELATION INFO, OR USER CHOSE NOT TO USE IT:
 
-=======
-
-        } else { // NO SR-CORRELATION INFO, OR USER CHOSE NOT TO USE IT:
-
->>>>>>> b3c75c5e
 
           // We either take the result from the SR *expected* to be most
           // constraining under the s=0 assumption (default), or naively combine
@@ -1033,13 +637,8 @@
           {
             const SignalRegionData& srData = adata[SR];
 
-<<<<<<< HEAD
-            // Shortcut: If n_signal == 0, we know the delta log-likelihood is 0.
-            if(srData.n_signal == 0)
-=======
             // Shortcut: If n_sig_MC == 0, we know the delta log-likelihood is 0.
             if(srData.n_sig_MC == 0)
->>>>>>> b3c75c5e
             {
               // Store (obs) result for this SR
               result[ananame].sr_indices[srData.sr_label] = SR;
@@ -1059,20 +658,6 @@
             }
 
             // A contribution to the predicted number of events that is not known exactly
-<<<<<<< HEAD
-            const double n_pred_b = std::max(srData.n_background, 0.001); // <-- Avoid trouble with b==0
-            const double n_pred_sb = n_pred_b + srData.n_signal_at_lumi;
-
-            // Actual observed number of events and predicted background, as integers cf. Poisson stats
-            const double n_obs = round(srData.n_observed);
-            const double n_pred_b_int = round(n_pred_b);
-
-            // Absolute errors for n_predicted_uncertain_*
-            const double abs_uncertainty_s_stat = (srData.n_signal == 0 ? 0 : sqrt(srData.n_signal) * (srData.n_signal_at_lumi/srData.n_signal));
-            const double abs_uncertainty_s_sys = srData.signal_sys;
-            const double abs_uncertainty_b = std::max(srData.background_sys, 0.001); // <-- Avoid trouble with b_err==0
-            const double abs_uncertainty_sb = HEPUtils::add_quad(abs_uncertainty_s_stat, abs_uncertainty_s_sys, abs_uncertainty_b);
-=======
             const double n_pred_b = std::max(srData.n_bkg, 0.001); // <-- Avoid trouble with b==0
             const double n_pred_sb = n_pred_b + srData.n_sig_scaled;
 
@@ -1084,7 +669,6 @@
             const double abs_uncertainty_b = std::max(srData.n_bkg_err, 0.001); // <-- Avoid trouble with b_err==0
             const double abs_uncertainty_sb = std::max(srData.calc_n_sigbkg_err(), 0.001); // <-- Avoid trouble with sb_err==0
 
->>>>>>> b3c75c5e
 
             // Construct dummy 1-element Eigen objects for passing to the general likelihood calculator
             /// @todo Use newer (?) one-step Eigen constructors for (const) single-element arrays
@@ -1100,19 +684,11 @@
             // Compute this SR's DLLs as the differences of s+b and b (partial) LLs
             /// @todo Or compute all the exp DLLs first, then only the best-expected SR's obs DLL?
             /// @todo Only compute this once per run
-<<<<<<< HEAD
-            const double ll_b_exp = marg_prof_fn(n_preds_b, n_preds_b_int, sqrtevals_b, dummy, dummy);
-            /// @todo Only compute this once per run
-            const double ll_b_obs = marg_prof_fn(n_preds_b, n_obss, sqrtevals_b, dummy, dummy);
-            const double ll_sb_exp = marg_prof_fn(n_preds_sb, n_preds_b_int, sqrtevals_sb, dummy, dummy);
-            const double ll_sb_obs = marg_prof_fn(n_preds_sb, n_obss, sqrtevals_sb, dummy, dummy);
-=======
             const double ll_b_exp = marg_prof_fn(n_preds_b, n_preds_b_int, sqrtevals_b, dummy);
             /// @todo Only compute this once per run
             const double ll_b_obs = marg_prof_fn(n_preds_b, n_obss, sqrtevals_b, dummy);
             const double ll_sb_exp = marg_prof_fn(n_preds_sb, n_preds_b_int, sqrtevals_sb, dummy);
             const double ll_sb_obs = marg_prof_fn(n_preds_sb, n_obss, sqrtevals_sb, dummy);
->>>>>>> b3c75c5e
             const double dll_exp = ll_sb_exp - ll_b_exp;
             const double dll_obs = ll_sb_obs - ll_b_obs;
 
@@ -1122,41 +698,25 @@
               std::stringstream msg;
               msg << "Computation of ll_b_exp for signal region " << srData.sr_label << " in analysis " << ananame << " returned NaN" << endl;
               invalid_point().raise(msg.str());
-<<<<<<< HEAD
-            }          
-=======
             }
->>>>>>> b3c75c5e
             if (Utils::isnan(ll_b_obs))
             {
               std::stringstream msg;
               msg << "Computation of ll_b_obs for signal region " << srData.sr_label << " in analysis " << ananame << " returned NaN" << endl;
               invalid_point().raise(msg.str());
-<<<<<<< HEAD
-            }          
-=======
             }
->>>>>>> b3c75c5e
             if (Utils::isnan(ll_sb_exp))
             {
               std::stringstream msg;
               msg << "Computation of ll_sb_exp for signal region " << srData.sr_label << " in analysis " << ananame << " returned NaN" << endl;
               invalid_point().raise(msg.str());
-<<<<<<< HEAD
-            }          
-=======
             }
->>>>>>> b3c75c5e
             if (Utils::isnan(ll_sb_obs))
             {
               std::stringstream msg;
               msg << "Computation of ll_sb_obs for signal region " << srData.sr_label << " in analysis " << ananame << " returned NaN" << endl;
               invalid_point().raise(msg.str());
-<<<<<<< HEAD
-            }          
-=======
             }
->>>>>>> b3c75c5e
 
             // Update the running best-expected-exclusion detail
             if (dll_exp < bestexp_dll_exp || SR == 0)
@@ -1179,7 +739,6 @@
             #ifdef COLLIDERBIT_DEBUG
             cout << DEBUG_PREFIX << ananame << ", " << srData.sr_label << ",  llsb_exp-llb_exp = " << dll_exp << ",  llsb_obs-llb_obs= " << dll_obs << endl;
             #endif
-<<<<<<< HEAD
 
           }
 
@@ -1196,24 +755,6 @@
             result[ananame].combination_loglike = nocovar_srsum_dll_obs;
           }
 
-=======
-
-          }
-
-          // Set this analysis' total obs DLL to that from the best-expected SR
-          ana_dll = bestexp_dll_obs;
-          result[ananame].combination_sr_label = bestexp_sr_label;
-          result[ananame].combination_sr_index = bestexp_sr_index;
-          result[ananame].combination_loglike = ana_dll;
-
-          // Or should we use the naive sum of SR loglikes (without correlations) instead?
-          static const bool combine_nocovar_SRs = runOptions->getValueOrDef<bool>(false, "combine_SRs_without_covariances");
-          if (combine_nocovar_SRs)
-          {
-            result[ananame].combination_loglike = nocovar_srsum_dll_obs;
-          }
-
->>>>>>> b3c75c5e
           #ifdef COLLIDERBIT_DEBUG
           cout << DEBUG_PREFIX << "calc_LHC_LogLikes: " << ananame << "_" << bestexp_sr_label << "_LogLike : " << ana_dll << endl;
           #endif
@@ -1242,11 +783,7 @@
                   << endl;
             }
             invalid_point().raise(msg.str());
-<<<<<<< HEAD
-          }          
-=======
-          }
->>>>>>> b3c75c5e
+          }
         }
 
       } // end analysis loop
@@ -1408,15 +945,12 @@
         {
           result += analysis_loglike;
         }
-<<<<<<< HEAD
-=======
 
         // Add to log summary
         if(write_summary_to_log)
         {
           summary_line_included_analyses << analysis_name << "__LogLike:" << analysis_loglike << ", ";
         }
->>>>>>> b3c75c5e
 
         #ifdef COLLIDERBIT_DEBUG
           cout.precision(5);
