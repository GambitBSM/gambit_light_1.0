--- conflicted
+++ resolved
@@ -76,236 +76,6 @@
     // ======= Module functions =======
 
 
-<<<<<<< HEAD
-    /// Get a cross-section from the xsecBE backend
-    void getPIDPairCrossSectionsMap_xsecBE(map_PID_pair_PID_pair_xsec& result)
-    {
-      using namespace Pipes::getPIDPairCrossSectionsMap_xsecBE;
-
-      if(*Loop::iteration == COLLIDER_INIT)
-      {
-        result.clear();
-      }
-
-      if(*Loop::iteration == XSEC_CALCULATION)
-      {
-        // Create dicts to pass parameters and flags to the backend
-        pybind11::dict xsecBE_pars;
-        // pybind11::dict xsecBE_flags;
-
-        // // First set the flags
-        // xsecBE_flags["alphas_err"] = true;
-        // xsecBE_flags["scale_err"] = true;
-        // xsecBE_flags["pdf_err"] = true;
-        // xsecBE_flags["regression_err"] = true;
-        // BEreq::xsecBE_set_flags(xsecBE_flags);
-
-        // Then set the neceassary parameters and spectrum info:
-        // - Energy
-        // @todo This can't be hard-coded... Need to match it to collider energy!
-        xsecBE_pars["energy"] = 13000;
-        BEreq::xsecBE_set_parameters(xsecBE_pars);
-
-        // - Import the SLHA1 spectrum
-        const SLHAstruct& slha_spec = *Dep::SLHA1Spectrum;
-        str slha_string = slha_spec.str();
-        BEreq::xsecBE_import_slha_string(slha_string);
-
-        // Now get the cross-sections for all the requested PID pairs. Save the results
-        // in the result map (type map<PID_pair,PID_pair_xsec_container>)
-        for (const PID_pair& pid_pair : *Dep::ActivePIDPairs)
-        {
-
-          // Create PID_pair_xsec_container instance
-          // and set the PIDs
-          PID_pair_xsec_container pp_xs;
-          pp_xs.set_pid_pair(pid_pair);
-
-          // Get the PIDs as an iipair (= std::pair<int,int>)
-          iipair proc = pid_pair.PIDs();
-
-          // Get dictionary with cross-section results from backend
-          pybind11::dict xs_fb_dict = BEreq::xsecBE_get_xsection(proc);
-
-          // The xsec_container classes don't have asymmetric errors yet,
-          // so let's take the max error for now
-          double xs_fb = xs_fb_dict["central"].cast<double>();
-          double xs_symm_err_fb = std::max(xs_fb_dict["tot_err_down"].cast<double>(), xs_fb_dict["tot_err_up"].cast<double>());
-          // double xs_fb = xs_fb_dict["central"];
-          // double xs_symm_err_fb = std::max(xs_fb_dict["tot_err_down"], xs_fb_dict["tot_err_up"]);
-
-          // Update the PID_pair_xsec_container instance 
-          pp_xs.set_xsec(xs_fb, xs_symm_err_fb);
-          pp_xs.set_info_string("xsecBE_NLO");
-
-          // Add it to the result map
-          result[pid_pair] = pp_xs;
-        }
-
-      } // end iteration
-
-    }
-
-
-    /// Get a cross-section from the salami backend (using Prospino for LO)
-    void getPIDPairCrossSectionsMap_salami(map_PID_pair_PID_pair_xsec& result)
-    {
-      using namespace Pipes::getPIDPairCrossSectionsMap_salami;
-
-      // Read options from yaml file
-      const static double fixed_xs_rel_err = runOptions->getValueOrDef<double>(-1.0, "fixed_relative_cross_section_uncertainty");
-
-
-      if(*Loop::iteration == COLLIDER_INIT)
-      {
-        result.clear();
-      }
-
-      if(*Loop::iteration == XSEC_CALCULATION)
-      {
-
-        // Get a copy of the SLHA1 spectrum that we can modify
-        SLHAstruct slha(*Dep::SLHA1Spectrum);
-
-        // Contstruct EXTPAR block from the GAMBIT model parameters
-        // @todo Put this in a separate utils function 'contruct_extpar_block'. 
-        SLHAea_add_block(slha, "EXTPAR");
-        slha["EXTPAR"][""] << 0 << *Param.at("Qin") << "# scale Q where the parameters below are defined";
-        slha["EXTPAR"][""] << 1 << *Param.at("M1") << "# M_1";
-        slha["EXTPAR"][""] << 2 << *Param.at("M2") << "# M_2";
-        slha["EXTPAR"][""] << 3 << *Param.at("M3") << "# M_3";
-        slha["EXTPAR"][""] << 11 << *Param.at("Au_33") << "# A_t";
-        slha["EXTPAR"][""] << 12 << *Param.at("Ad_33") << "# A_b";
-        slha["EXTPAR"][""] << 13 << *Param.at("Ae_33") << "# A_l";
-        if(Param.find("mu") != Param.end() && Param.find("mA") != Param.end())
-        {
-          slha["EXTPAR"][""] << 23 << *Param.at("mu") << "# mu";
-          slha["EXTPAR"][""] << 24 << pow(*Param.at("mA"),2) << "# m_A^2";
-        }
-        else if(Param.find("mHd2") != Param.end() && Param.find("mHd2") != Param.end())
-        {
-          slha["EXTPAR"][""] << 21 << *Param.at("mHd2") << "# m_Hd^2";
-          slha["EXTPAR"][""] << 22 << *Param.at("mHu2") << "# m_Hu^2";
-        }
-        else
-        {
-          ColliderBit_error().raise(LOCAL_INFO, "Got an unknown combination of Higgs sector parameters when trying to fill an SLHA EXTPAR block.");
-        }
-        slha["EXTPAR"][""] << 31 << sqrt(*Param.at("ml2_11")) << "# M_(L,11)";
-        slha["EXTPAR"][""] << 32 << sqrt(*Param.at("ml2_22")) << "# M_(L,22)";
-        slha["EXTPAR"][""] << 33 << sqrt(*Param.at("ml2_33")) << "# M_(L,33)";
-        slha["EXTPAR"][""] << 34 << sqrt(*Param.at("me2_11")) << "# M_(E,11)";
-        slha["EXTPAR"][""] << 35 << sqrt(*Param.at("me2_22")) << "# M_(E,22)";
-        slha["EXTPAR"][""] << 36 << sqrt(*Param.at("me2_33")) << "# M_(E,33)";
-        slha["EXTPAR"][""] << 41 << sqrt(*Param.at("mq2_11")) << "# M_(Q,11)";
-        slha["EXTPAR"][""] << 42 << sqrt(*Param.at("mq2_22")) << "# M_(Q,22)";
-        slha["EXTPAR"][""] << 43 << sqrt(*Param.at("mq2_33")) << "# M_(Q,33)";
-        slha["EXTPAR"][""] << 44 << sqrt(*Param.at("mu2_11")) << "# M_(U,11)";
-        slha["EXTPAR"][""] << 45 << sqrt(*Param.at("mu2_22")) << "# M_(U,22)";
-        slha["EXTPAR"][""] << 46 << sqrt(*Param.at("mu2_33")) << "# M_(U,33)";
-        slha["EXTPAR"][""] << 47 << sqrt(*Param.at("md2_11")) << "# M_(D,11)";
-        slha["EXTPAR"][""] << 48 << sqrt(*Param.at("md2_22")) << "# M_(D,22)";
-        slha["EXTPAR"][""] << 49 << sqrt(*Param.at("md2_33")) << "# M_(D,33)";
-
-        // Create a SLHA string
-        str slha_string = slha.str();
-
-        // 
-        // Init Prospino
-        // 
-
-        // We only want the LO cross-section from Prospino
-        const static int inlo = 0;
-        const static int isq_ng_in = 1;  // specify degenerate [0] or free [1] squark masses
-        const static int icoll_in = 1;   // collider : tevatron[0], lhc[1]
-        const static double energy_in = 13000.0;  // collider energy in GeV
-        const static int i_error_in = 0; // with central scale [0] or scale variation [1]
-        const static bool set_missing_cross_sections_to_zero = runOptions->getValueOrDef<bool>(false, "set_missing_cross_sections_to_zero");
-
-        // Pass SLHA1 input to prospino
-        BEreq::prospino_read_slha1_input(slha);        
-
-        // Loop over each PID_pair in ActivePIDPairs
-        // and calculate LO cross-sections
-        std::map<PID_pair, PID_pair_xsec_container> pp_LOxs_map; 
-        for (const PID_pair& pid_pair : *Dep::ActivePIDPairs)
-        {
-          // Create PID_pair_xsec_container instance and set the PIDs
-          PID_pair_xsec_container pp_LOxs;
-          pp_LOxs.set_pid_pair(pid_pair);
-
-          // Call Prospino and get the result in a map<string,double>
-          map_str_dbl prospino_output = BEreq::prospino_run_alloptions(pid_pair, inlo, isq_ng_in, icoll_in, energy_in, i_error_in, set_missing_cross_sections_to_zero);
-
-          // Update the PID_pair_xsec_container instance with the Prospino result
-          double LOxs_fb = prospino_output.at("LO_ms[pb]") * 1000.;
-          double LOxs_rel_err = prospino_output.at("LO_rel_error");
-          pp_LOxs.set_info_string("prospino_LO");
-
-          double LOxs_err_fb = LOxs_fb * LOxs_rel_err;
-          pp_LOxs.set_xsec(LOxs_fb, LOxs_err_fb);
-
-          // Put the LO cross-section in the map
-          pp_LOxs_map[pid_pair] = pp_LOxs;
-        }
-
-
-        // Create dicts to pass parameters and flags to the backend
-        pybind11::dict salami_pars;
-
-        // Then set the neceassary parameters and spectrum info:
-        // - Energy
-        // @todo This can't be hard-coded... Need to match it to collider energy!
-        // salami_pars["energy"] = 13000;
-        BEreq::salami_set_parameters(salami_pars);
-
-        // - Import the SLHA1 spectrum
-        BEreq::salami_import_slha_string(slha_string);
-
-        // Now get the cross-sections for all the requested PID pairs. Save the results
-        // in the result map (type map<PID_pair,PID_pair_xsec_container>)
-        for (const PID_pair& pid_pair : *Dep::ActivePIDPairs)
-        {
-          // Create PID_pair_xsec_container instance
-          // and set the PIDs
-          PID_pair_xsec_container pp_xs;
-          pp_xs.set_pid_pair(pid_pair);
-
-          // Get the PIDs as an iipair (= std::pair<int,int>)
-          iipair proc = pid_pair.PIDs();
-
-          // Get LO cross-section value from map
-          double LOxs_fb = pp_LOxs_map.at(pid_pair).xsec();
-
-          // Get dictionary with cross-section results from backend
-          pybind11::dict xs_fb_dict = BEreq::salami_get_xsection(proc, LOxs_fb);
-
-          // The xsec_container classes don't have asymmetric errors yet,
-          // so let's take the max error for now
-          double xs_fb = xs_fb_dict["central"].cast<double>();
-          double xs_err_fb = std::max(xs_fb_dict["tot_err_down"].cast<double>(), xs_fb_dict["tot_err_up"].cast<double>());
-          // double xs_fb = xs_fb_dict["central"];
-          // double xs_err_fb = std::max(xs_fb_dict["tot_err_down"], xs_fb_dict["tot_err_up"]);
-
-          // Should we rather use the fixed uncertainty from the YAML file?
-          if(fixed_xs_rel_err >= 0.0)
-          {
-            xs_err_fb = xs_fb * fixed_xs_rel_err;
-          }
-
-          // Update the PID_pair_xsec_container instance 
-          pp_xs.set_xsec(xs_fb, xs_err_fb);
-          pp_xs.set_info_string("salami_NLO");
-
-          // Add it to the result map
-          result[pid_pair] = pp_xs;
-        }
-
-      } // end iteration
-
-    }
-
-=======
     #ifdef HAVE_PYBIND11
       /// Get a cross-section from the xsecBE backend
       void getPIDPairCrossSectionsMap_xsecBE(map_PID_pair_PID_pair_xsec& result)
@@ -548,7 +318,6 @@
 
       }
     #endif
->>>>>>> 4b524f86
 
 
     /// Get a cross-section from Prospino
@@ -619,13 +388,6 @@
         // Loop over each PID_pair in ActivePIDPairs
         for (const PID_pair& pid_pair : *Dep::ActivePIDPairs)
         {
-<<<<<<< HEAD
-          // _Anders
-          cerr << DEBUG_PREFIX << "PID_pair: " << pid_pair.str() << endl;
-
-
-=======
->>>>>>> 4b524f86
           // Create PID_pair_xsec_container instance and set the PIDs
           PID_pair_xsec_container pp_xs;
           pp_xs.set_pid_pair(pid_pair);
@@ -633,12 +395,9 @@
           // Call Prospino and get the result in a map<string,double>
           map_str_dbl prospino_output = BEreq::prospino_run(pid_pair, *runOptions);
 
-<<<<<<< HEAD
-=======
           // Get the trust_level
           int prospino_trust_level = static_cast<int>(prospino_output.at("trust_level"));
 
->>>>>>> 4b524f86
           // Update the PID_pair_xsec_container instance with the Prospino result
           double xs_fb;
           double xs_rel_err;
@@ -660,11 +419,8 @@
 
           pp_xs.set_xsec(xs_fb, xs_err_fb);
 
-<<<<<<< HEAD
-=======
           pp_xs.set_trust_level(prospino_trust_level);
 
->>>>>>> 4b524f86
           // Add the PID_pair_xsec_container instance to the result map
           result[pid_pair] = pp_xs;
         }
@@ -1216,14 +972,11 @@
               }
             }
 
-<<<<<<< HEAD
-=======
             // Make sure the trust_level of the process_xsec_container proc_xs is set to 
             // the lowest trust_level of the contributing PID_pair_xsec_containers
             cerr << "DEBUG: pids_xs.trust_level() = " << pids_xs.trust_level() << ",  pids_xs.pid_pair().str() = " << pids_xs.pid_pair().str() << endl;
             if (pids_xs.trust_level() < proc_xs.trust_level()) { proc_xs.set_trust_level(pids_xs.trust_level()); }
 
->>>>>>> 4b524f86
             // Accumulate result in the process_xsec_container proc_xs
             proc_xs.sum_xsecs(pids_xs.xsec(), pids_xs.xsec_err());
             proc_xs.register_related_pid_pair(pids);
@@ -1459,7 +1212,6 @@
       {
         // All threads copy the result from shared_result
         result = shared_result;
-<<<<<<< HEAD
       }
 
     }
@@ -1523,71 +1275,6 @@
         return false;
       }
 
-=======
-      }
-
-    }
-
-
-    /// A helper function to check the YAML options for getYAMLCrossSection and getYAMLCrossSection_SLHA
-    bool checkOptions_getYAMLCrossSection(const Options& runOptions, const str calling_function, std::pair<str,str>& xsec_pnames, str& input_unit, bool& input_fractional_uncert, str& errmsg)
-    {
-
-      errmsg = "";
-
-      str valid_option_pairs_msg;
-      valid_option_pairs_msg  = "This function requires one of the following pairs of YAML options:\n";
-      valid_option_pairs_msg += "  cross_section_fb, cross_section_uncert_fb\n";
-      valid_option_pairs_msg += "  cross_section_fb, cross_section_fractional_uncert\n";
-      valid_option_pairs_msg += "  cross_section_pb, cross_section_uncert_pb\n";
-      valid_option_pairs_msg += "  cross_section_pb, cross_section_fractional_uncert\n";
-
-      // Check that enough options are provided
-      if (runOptions.getNames().size() < 2)
-      {
-        errmsg = "Not enough YAML options provided for function " + calling_function + ".\n";
-        errmsg += valid_option_pairs_msg;
-        return false;
-      }
-
-      // Check that a valid combination of options is provided, 
-      // and set variable references accordingly
-      if ((runOptions.hasKey("cross_section_fb")) && (runOptions.hasKey("cross_section_uncert_fb")))
-      {
-        xsec_pnames.first = "cross_section_fb";
-        xsec_pnames.second = "cross_section_uncert_fb";
-        input_unit = "fb";
-        input_fractional_uncert = false;
-      }
-      else if ((runOptions.hasKey("cross_section_fb")) && (runOptions.hasKey("cross_section_fractional_uncert")))
-      {
-        xsec_pnames.first = "cross_section_fb";
-        xsec_pnames.second = "cross_section_fractional_uncert";
-        input_unit = "fb";
-        input_fractional_uncert = true;
-      }
-      else if ((runOptions.hasKey("cross_section_pb")) && (runOptions.hasKey("cross_section_uncert_pb")))
-      {
-        xsec_pnames.first = "cross_section_pb";
-        xsec_pnames.second = "cross_section_uncert_pb";
-        input_unit = "pb";
-        input_fractional_uncert = false;
-      }
-      else if ((runOptions.hasKey("cross_section_pb")) && (runOptions.hasKey("cross_section_fractional_uncert")))
-      {
-        xsec_pnames.first = "cross_section_pb";
-        xsec_pnames.second = "cross_section_fractional_uncert";
-        input_unit = "pb";
-        input_fractional_uncert = true;
-      }
-      else
-      {
-        errmsg =  "Unknown combination of options provided for function " + calling_function + ".\n";
-        errmsg += valid_option_pairs_msg;
-        return false;
-      }
-
->>>>>>> 4b524f86
       return true;
     }
 
@@ -1653,8 +1340,6 @@
       {
         // All threads copy the result from shared_result
         result = shared_result;
-<<<<<<< HEAD
-=======
       }
 
     }
@@ -1849,7 +1534,6 @@
       {
         // All threads copy the result from shared_result
         result = shared_result;
->>>>>>> 4b524f86
       }
 
     }
@@ -1910,253 +1594,5 @@
 
     }
 
-    /// A function that reads a list of (SLHA file, total cross-section) pairs from the input YAML file
-    void getYAMLCrossSection_SLHA(xsec_container& result)
-    {
-      using namespace Pipes::getYAMLCrossSection_SLHA;
-
-      // Use a static variable to communicate the result calculated on thread 0 during 
-      // iteration XSEC_CALCULATION to all threads during iteration START_SUBPROCESS
-      static xsec_container shared_result;
-
-      // Don't bother if there are no analyses that will use this.
-      if (Dep::RunMC->analyses.empty()) return;
-
-      static std::pair<str,str> xsec_pnames;
-      static str input_unit; 
-      static bool input_fractional_uncert = false;
-
-      static bool first = true;
-      if (*Loop::iteration == BASE_INIT)
-      {
-        // Check that the required YAML options are provided
-        if (first)
-        {
-          str errmsg;
-          bool valid_options = checkOptions_getYAMLCrossSection(*runOptions, "getYAMLCrossSection_SLHA", xsec_pnames, input_unit, input_fractional_uncert, errmsg);
-          if (!valid_options)
-          {
-            ColliderBit_error().raise(LOCAL_INFO, errmsg);
-          }
-          first = false;
-        }
-      }
-
-      // Get the filename, look for it in the xsec and uncertainty lists
-      const static YAML::Node colNode_xsec = runOptions->getValue<YAML::Node>(xsec_pnames.first);
-      const static Options colOptions_xsec(colNode_xsec);
-      const static YAML::Node colNode_uncert = runOptions->getValue<YAML::Node>(xsec_pnames.second);
-      const static Options colOptions_uncert(colNode_uncert);
-      static str filename;
-
-      if (*Loop::iteration == BASE_INIT)
-      {
-        // Update the SLHA filename
-        filename = Dep::SLHAFileNameAndContent->first;
-
-        // Look for the filename in the xsec lists
-        if (!colOptions_xsec.hasKey(filename)) piped_invalid_point.request(str("No cross-section found for SLHA file ").append(filename));
-        if (!colOptions_uncert.hasKey(filename)) piped_invalid_point.request(str("No fractional cross-section uncertainty found for SLHA file ").append(filename));
-      }
-
-      // Only thread 0
-      if(*Loop::iteration == COLLIDER_INIT) shared_result.reset();
-      
-      // All threads
-      if (*Loop::iteration == COLLIDER_INIT_OMP) result.reset();
-
-      // Set the xsec and its error
-      if (*Loop::iteration == XSEC_CALCULATION)
-      {
-        double input_xsec = colOptions_xsec.getValue<double>(filename);
-        double input_xsec_uncert = colOptions_uncert.getValue<double>(filename);
-
-        std::pair<double,double> temp = convert_xsecs_to_fb(input_xsec, input_xsec_uncert, input_unit, input_fractional_uncert);
-        double xsec_fb = temp.first;
-        double xsec_uncert_fb = temp.second;
-        shared_result.set_xsec(xsec_fb, xsec_uncert_fb);
-
-        // Let thread 0 return the correct result already after iteration XSEC_CALCULATION
-        result = shared_result;
-      }
-
-      // All threads
-      if (*Loop::iteration == START_SUBPROCESS)
-      {
-        // All threads copy the result from shared_result
-        result = shared_result;
-      }
-
-    }  // end getYAMLxsec_SLHA
-
-
-
-    /// A function that assigns a total cross-sections directly from the scan parameters
-    /// (for models CB_SLHA_simpmod_scan_model and CB_SLHA_scan_model)
-    void getYAMLCrossSection_param(xsec_container& result)
-    {
-      using namespace Pipes::getYAMLCrossSection_param;
-
-      // Use a static variable to communicate the result calculated on thread 0 during 
-      // iteration XSEC_CALCULATION to all threads during iteration START_SUBPROCESS
-      static xsec_container shared_result;
-
-      // Don't bother if there are no analyses that will use this.
-      if (Dep::RunMC->analyses.empty()) return;
-
-      static std::vector<str> pnames;
-      static std::pair<str,str> xsec_pnames;
-
-      static str input_unit; 
-      static bool input_fractional_uncert = false;
-
-      static bool first = true;
-      if (*Loop::iteration == BASE_INIT)
-      {
-
-        if (first)
-        {
-
-          // Get all parameter names
-          for (const auto& parname_parptr_pair : Param)
-          {
-            pnames.push_back(parname_parptr_pair.first);
-          }
-
-          // Determine the correct combination of parameters
-          if ((std::find(pnames.begin(), pnames.end(), "cross_section_fb") != pnames.end()) 
-               && (std::find(pnames.begin(), pnames.end(), "cross_section_uncert_fb") != pnames.end()))
-          {
-            xsec_pnames.first = "cross_section_fb";
-            xsec_pnames.second = "cross_section_uncert_fb";
-            input_unit = "fb";
-            input_fractional_uncert = false;
-          }
-          else if ((std::find(pnames.begin(), pnames.end(), "cross_section_fb") != pnames.end()) 
-                    && (std::find(pnames.begin(), pnames.end(), "cross_section_fractional_uncert") != pnames.end()))
-          {
-            xsec_pnames.first = "cross_section_fb";
-            xsec_pnames.second = "cross_section_fractional_uncert";
-            input_unit = "fb";
-            input_fractional_uncert = true;
-          }
-          else if ((std::find(pnames.begin(), pnames.end(), "cross_section_pb") != pnames.end()) 
-                    && (std::find(pnames.begin(), pnames.end(), "cross_section_uncert_pb") != pnames.end()))
-          {
-            xsec_pnames.first = "cross_section_pb";
-            xsec_pnames.second = "cross_section_uncert_pb";
-            input_unit = "pb";
-            input_fractional_uncert = false;
-          }
-          else if ((std::find(pnames.begin(), pnames.end(), "cross_section_pb") != pnames.end()) 
-                    && (std::find(pnames.begin(), pnames.end(), "cross_section_fractional_uncert") != pnames.end()))
-          {
-            xsec_pnames.first = "cross_section_pb";
-            xsec_pnames.second = "cross_section_fractional_uncert";
-            input_unit = "pb";
-            input_fractional_uncert = true;
-          }
-          else
-          {
-            std::stringstream errmsg_ss;
-            errmsg_ss << "Unknown combination of parameters for function getYAMLCrossSection_param." << endl;
-            errmsg_ss << "Needs one of the following sets of parameter names:" << endl;
-            errmsg_ss << "  cross_section_fb, cross_section_uncert_fb" << endl;
-            errmsg_ss << "  cross_section_fb, cross_section_fractional_uncert" << endl;
-            errmsg_ss << "  cross_section_pb, cross_section_uncert_pb" << endl;
-            errmsg_ss << "  cross_section_pb, cross_section_fractional_uncert" << endl;
-            ColliderBit_error().raise(LOCAL_INFO, errmsg_ss.str());
-          }
-
-          first = false;
-        }
-      }
-
-      // Only thread 0
-      if(*Loop::iteration == COLLIDER_INIT) shared_result.reset();
-      
-      // All threads
-      if (*Loop::iteration == COLLIDER_INIT_OMP) result.reset();
-
-      // Set the xsec and its error
-      // Only thread 0
-      if (*Loop::iteration == XSEC_CALCULATION)
-      {
-        double input_xsec = *Param.at(xsec_pnames.first);
-        double input_xsec_uncert = *Param.at(xsec_pnames.second); 
-
-        std::pair<double,double> temp = convert_xsecs_to_fb(input_xsec, input_xsec_uncert, input_unit, input_fractional_uncert);
-        double xsec_fb = temp.first;
-        double xsec_uncert_fb = temp.second;
-        shared_result.set_xsec(xsec_fb, xsec_uncert_fb);
-
-        // Let thread 0 return the correct result already after iteration XSEC_CALCULATION
-        result = shared_result;
-      }
-
-      // All threads
-      if (*Loop::iteration == START_SUBPROCESS)
-      {
-        // All threads copy the result from shared_result
-        result = shared_result;
-      }
-
-    }
-
-    /// Get cross-section info as map_str_dbl (for simple printing)
-    void getTotalCrossSectionAsMap(map_str_dbl& result)
-    {
-      using namespace Pipes::getTotalCrossSectionAsMap;
-
-      // @todo Do we need this to ensure that the result map is always of the same length (for the printer)?
-      // // Append the xsec info for the current collider to the result map
-      // if (*Loop::iteration == COLLIDER_INIT)
-      // {
-      //   xsec empty_xs;
-      //   for(auto s_d_pair : empty_xs.get_content_as_map())
-      //   {
-      //     std::string new_key(Dep::RunMC->current_collider());
-      //     new_key.append("__").append(s_d_pair.first);
-      //     result[new_key] = s_d_pair.second;
-      //   }
-      // }
-
-      // Append the xsec info for the current collider to the result map
-      if (*Loop::iteration == COLLIDER_FINALIZE)
-      {
-        for(auto s_d_pair : Dep::TotalCrossSection->get_content_as_map())
-        {
-          std::string new_key(Dep::RunMC->current_collider());
-          new_key.append("__").append(s_d_pair.first);
-          result[new_key] = s_d_pair.second;
-        }
-      }
-    }  // end getXsecInfoMap
-
-
-    /// Output PID pair cross-sections as a str-dbl map, for easy printing
-    void getPIDPairCrossSectionsInfo(map_str_dbl& result)
-    {
-      using namespace Pipes::getPIDPairCrossSectionsInfo;
-
-      if (*Loop::iteration == BASE_INIT)
-      {
-        result.clear();
-      }
-
-      // Add cross-sections for each collider
-      if (*Loop::iteration == XSEC_CALCULATION)
-      {
-        for(const auto& PID_pair_xsec_pair : *Dep::PIDPairCrossSectionsMap)
-        {
-          const PID_pair& pp = PID_pair_xsec_pair.first;
-          const PID_pair_xsec_container& xs = PID_pair_xsec_pair.second;
-          result[Dep::RunMC->current_collider() + "_PID_pair_" + pp.str() + "_" + xs.info_string() + "_cross_section_fb"] = xs.xsec();
-          result[Dep::RunMC->current_collider() + "_PID_pair_" + pp.str() + "_" + xs.info_string() + "_cross_section_err_fb"] = xs.xsec_err();
-        }
-      }
-
-    }
-
   }
 }