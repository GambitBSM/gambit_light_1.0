//   GAMBIT: Global and Modular BSM Inference Tool
//   *********************************************
///  \file
///
///  Module functions for computing cross-sections
///
///  *********************************************
///
///  Authors (add name and date if you modify):
///
///  \author Pat Scott
///          (p.scott@imperial.ac.uk)
///  \date 2019 Feb, May
///
///  \author Anders Kvellestad
///          (a.kvellestad@imperial.ac.uk)
///  \date 2019 Sep, Oct, Nov
///
///  *********************************************

#include "gambit/ColliderBit/ColliderBit_eventloop.hpp"
#include "gambit/ColliderBit/complete_process_PID_pair_multimaps.hpp"

// #define COLLIDERBIT_DEBUG
#define DEBUG_PREFIX "DEBUG: OMP thread " << omp_get_thread_num() << ": " << __FILE__ << ":" << __LINE__ << ":  "

namespace Gambit
{

  namespace ColliderBit
  {

<<<<<<< HEAD
    extern std::map<std::string,bool> event_weight_flags;

=======
>>>>>>> a4742ac9
    // ======= Utility functions =======


    /// Helper function that takes a cross-section value in fb or pb, 
    /// along with an absolute or relative uncertainty, and returns the 
    /// xsec and absolute uncertainty in fb.
    std::pair<double,double> convert_xsecs_to_fb(double input_xsec, double input_xsec_uncert, str input_unit, bool input_fractional_uncert)
    {
      double xsec_fb;
      double xsec_uncert_fb;

      if (input_unit == "fb" && !input_fractional_uncert)
      {
        xsec_fb = input_xsec;
        xsec_uncert_fb = input_xsec_uncert;
      }
      else if (input_unit == "fb" && input_fractional_uncert)
      {
        xsec_fb = input_xsec;
        xsec_uncert_fb = input_xsec_uncert * xsec_fb;
      }
      else if (input_unit == "pb" && !input_fractional_uncert)
      {
        xsec_fb = input_xsec * 1000.;
        xsec_uncert_fb = input_xsec_uncert * 1000.;
      }
      else if (input_unit == "pb" && input_fractional_uncert)
      {
        xsec_fb = input_xsec * 1000.;
        xsec_uncert_fb = input_xsec_uncert * xsec_fb;
      }
      else
      {
        ColliderBit_error().raise(LOCAL_INFO, "Unknown combination of options for function convert_xsecs_to_fb.");
      }      

      return std::make_pair(xsec_fb, xsec_uncert_fb);
    }



    // ======= Module functions =======

<<<<<<< HEAD
    #ifdef HAVE_PYBIND11
      /// Get a cross-section from the simple xs backend
      void getPIDPairCrossSectionsMap_simplexs(map_PID_pair_PID_pair_xsec& result)
      {
        using namespace Pipes::getPIDPairCrossSectionsMap_simplexs;

        thread_local bool first = true;

        // We will fill this dictionary with options from the yaml file
        thread_local pybind11::dict simplexs_init_pars;

        if(*Loop::iteration == COLLIDER_INIT)
        {
          result.clear();
        
          // Only read the YAML options the first time this is run
          if (first)
          {

            const Options yaml_options = *runOptions;

            // Retrieve all the names of all entries in the yaml options node.
            std::vector<str> vec = yaml_options.getNames();

            // Step though the entry names, and accept only those 
            // with a "use_for_PID_pairs" sub-entry as new data table entries.
            for (str& name : vec)
            {
              YAML::Node node = yaml_options.getNode(name);
              if (not node.IsScalar() and node["use_for_PID_pairs"]) 
              {
                // Now create a sub-dictionary with all the info for this particular data table
                pybind11::dict data_table_options;

                Options data_table_yaml_options(yaml_options.getValue<YAML::Node>(name));
                data_table_options["energy_TeV"] = data_table_yaml_options.getValue<int>("energy_TeV");
                data_table_options["degeneracy_factor"] = data_table_yaml_options.getValue<double>("degeneracy_factor");

                // Construct a semicolon-separated string of PID pairs, which will e.g. look like this:
                //   "1000022_1000022;1000022_1000023;-1000024_1000022;1000024_1000022;" 
                std::vector<str> PID_pair_str_vec = data_table_yaml_options.getValue< std::vector<str> >("use_for_PID_pairs");
                std::string all_PID_pairs_str;
                for (const str& ppstr : PID_pair_str_vec)
                {
                  all_PID_pairs_str += ppstr;
                  all_PID_pairs_str += ";";
                }
                data_table_options["use_for_PID_pairs"] = all_PID_pairs_str;
                simplexs_init_pars[name.c_str()] = data_table_options;
              }
            }
            // Never run this block of code again
            first = false;
          }

          // Call init function
          BEreq::simplexs_init(simplexs_init_pars);
        }

        if(*Loop::iteration == XSEC_CALCULATION)
        {

          // Create dict to hold all the masses
          pybind11::dict masses_GeV;

          // Get the SLHA1 spectrum
          const SLHAstruct& slha_spec = *Dep::SLHA1Spectrum;

          // Iterate through the SLHA MASS block and fill the masses_GeV dict
          const SLHAea::Block& mass_block = slha_spec.at("MASS"); 
          for (const SLHAea::Line& line : mass_block)
          {
            if (!line.is_data_line()) continue;

            // Here we take the absolute values of the SLHA mass entries. 
            // This is because the EWino masses can appear with negative sign, 
            // due to the SLHA convention for storing information about
            // phases from the EWino mass matrices. We won't need that info
            // for the simplified cross-sections in simple_xs.
            str pid = line.at(0);
            double mass = abs(SLHAea::to<double>(line.at(1)));

            // Store PID code and mass value in the masses_GeV dict
            masses_GeV[pid.c_str()] = mass;
          }


          // Create dict to pass parameters and flags to the backend
          pybind11::dict simplexs_pars;
        
          // Then set the neceassary parameters and spectrum info:
          // @todo We will eventually get the collider energy from the future ColliderOptions cabability
          double comenergy = 13.0;
          simplexs_pars["energy_TeV"] = comenergy;

          // Now get the cross-sections for all the requested PID pairs. Save the results
          // in the result map (type map<PID_pair,PID_pair_xsec_container>)
          for (const PID_pair& pid_pair : *Dep::ActivePIDPairs)
          {

            // Create PID_pair_xsec_container instance
            // and set the PIDs
            PID_pair_xsec_container pp_xs;
            pp_xs.set_pid_pair(pid_pair);

            // Get the PIDs as an iipair (= std::pair<int,int>)
            iipair proc = pid_pair.PIDs();

            // Get dictionary with cross-section results from backend
            simplexs_pars["proc"] = proc;
            pybind11::dict xs_pb_dict = BEreq::simplexs_get_xsection(simplexs_pars, masses_GeV);

            double xs_pb = xs_pb_dict["central"].cast<double>();
            double xs_symm_err_pb = std::max(xs_pb_dict["tot_err_down"].cast<double>(), xs_pb_dict["tot_err_up"].cast<double>());

            // Update the PID_pair_xsec_container instance 
            pp_xs.set_xsec(xs_pb, xs_symm_err_pb);
            pp_xs.set_info_string("simplexs_NLO");

            // Add it to the result map
            result[pid_pair] = pp_xs;

          }

        } // end iteration

      }
    #endif

    #ifdef HAVE_PYBIND11
=======

    #ifdef HAVE_PYBIND11
      /// WORK IN PROGRESS
>>>>>>> a4742ac9
      /// Get a cross-section from the xsecBE backend
      void getPIDPairCrossSectionsMap_xsecBE(map_PID_pair_PID_pair_xsec& result)
      {
        using namespace Pipes::getPIDPairCrossSectionsMap_xsecBE;
  
        if(*Loop::iteration == COLLIDER_INIT)
        {
          result.clear();
        }
 
        if(*Loop::iteration == XSEC_CALCULATION)
        {
          // Create dicts to pass parameters and flags to the backend
<<<<<<< HEAD
          pybind11::dict xsecBE_pars;
          // pybind11::dict xsecBE_flags;
=======
          PyDict xsecBE_pars;
          // PyDict xsecBE_flags;
>>>>>>> a4742ac9

          // // First set the flags
          // xsecBE_flags["alphas_err"] = true;
          // xsecBE_flags["scale_err"] = true;
          // xsecBE_flags["pdf_err"] = true;
          // xsecBE_flags["regression_err"] = true;
          // BEreq::xsecBE_set_flags(xsecBE_flags);

          // Then set the neceassary parameters and spectrum info:
          // - Energy
          // @todo This can't be hard-coded... Need to match it to collider energy!
          xsecBE_pars["energy"] = 13000;
          BEreq::xsecBE_set_parameters(xsecBE_pars);

          // - Import the SLHA1 spectrum
          const SLHAstruct& slha_spec = *Dep::SLHA1Spectrum;
          str slha_string = slha_spec.str();
          BEreq::xsecBE_import_slha_string(slha_string);

          // Now get the cross-sections for all the requested PID pairs. Save the results
          // in the result map (type map<PID_pair,PID_pair_xsec_container>)
          for (const PID_pair& pid_pair : *Dep::ActivePIDPairs)
          {

            // Create PID_pair_xsec_container instance
            // and set the PIDs
            PID_pair_xsec_container pp_xs;
            pp_xs.set_pid_pair(pid_pair);

            // Get the PIDs as an iipair (= std::pair<int,int>)
            iipair proc = pid_pair.PIDs();

            // Get dictionary with cross-section results from backend
<<<<<<< HEAD
            pybind11::dict xs_fb_dict = BEreq::xsecBE_get_xsection(proc);
=======
            PyDict xs_fb_dict = BEreq::xsecBE_get_xsection(proc);
>>>>>>> a4742ac9

            // The xsec_container classes don't have asymmetric errors yet,
            // so let's take the max error for now
            double xs_fb = xs_fb_dict["central"].cast<double>();
            double xs_symm_err_fb = std::max(xs_fb_dict["tot_err_down"].cast<double>(), xs_fb_dict["tot_err_up"].cast<double>());
            // double xs_fb = xs_fb_dict["central"];
            // double xs_symm_err_fb = std::max(xs_fb_dict["tot_err_down"], xs_fb_dict["tot_err_up"]);

            // Update the PID_pair_xsec_container instance 
            pp_xs.set_xsec(xs_fb, xs_symm_err_fb);
            pp_xs.set_info_string("xsecBE_NLO");

            // Add it to the result map
            result[pid_pair] = pp_xs;
          }

        } // end iteration

      }
    #endif

    #ifdef HAVE_PYBIND11
<<<<<<< HEAD
=======
      /// WORK IN PROGRESS
>>>>>>> a4742ac9
      /// Get a cross-section from the salami backend (using Prospino for LO)
      void getPIDPairCrossSectionsMap_salami(map_PID_pair_PID_pair_xsec& result)
      {
        using namespace Pipes::getPIDPairCrossSectionsMap_salami;
  
        // Read options from yaml file
        const static double fixed_xs_rel_err = runOptions->getValueOrDef<double>(-1.0, "fixed_relative_cross_section_uncertainty");

        // Collider energy 
        // @todo Need to get this from the collider options
        double energy = 13000.;

        if(*Loop::iteration == COLLIDER_INIT)
        {
          result.clear();
        }

        if(*Loop::iteration == XSEC_CALCULATION)
        {

          // Get a copy of the SLHA1 spectrum that we can modify
          SLHAstruct slha(*Dep::SLHA1Spectrum);

          // Contstruct EXTPAR block from the GAMBIT model parameters
          // @todo Put this in a separate utils function 'contruct_extpar_block'. 
          SLHAea_add_block(slha, "EXTPAR");
          slha["EXTPAR"][""] << 0 << *Param.at("Qin") << "# scale Q where the parameters below are defined";
          slha["EXTPAR"][""] << 1 << *Param.at("M1") << "# M_1";
          slha["EXTPAR"][""] << 2 << *Param.at("M2") << "# M_2";
          slha["EXTPAR"][""] << 3 << *Param.at("M3") << "# M_3";
          slha["EXTPAR"][""] << 11 << *Param.at("Au_33") << "# A_t";
          slha["EXTPAR"][""] << 12 << *Param.at("Ad_33") << "# A_b";
          slha["EXTPAR"][""] << 13 << *Param.at("Ae_33") << "# A_l";
          if(Param.find("mu") != Param.end() && Param.find("mA") != Param.end())
          {
            slha["EXTPAR"][""] << 23 << *Param.at("mu") << "# mu";
            slha["EXTPAR"][""] << 24 << pow(*Param.at("mA"),2) << "# m_A^2";
          }
          else if(Param.find("mHd2") != Param.end() && Param.find("mHd2") != Param.end())
          {
            slha["EXTPAR"][""] << 21 << *Param.at("mHd2") << "# m_Hd^2";
            slha["EXTPAR"][""] << 22 << *Param.at("mHu2") << "# m_Hu^2";
          }
          else
          {
            ColliderBit_error().raise(LOCAL_INFO, "Got an unknown combination of Higgs sector parameters when trying to fill an SLHA EXTPAR block.");
          }
          slha["EXTPAR"][""] << 31 << sqrt(*Param.at("ml2_11")) << "# M_(L,11)";
          slha["EXTPAR"][""] << 32 << sqrt(*Param.at("ml2_22")) << "# M_(L,22)";
          slha["EXTPAR"][""] << 33 << sqrt(*Param.at("ml2_33")) << "# M_(L,33)";
          slha["EXTPAR"][""] << 34 << sqrt(*Param.at("me2_11")) << "# M_(E,11)";
          slha["EXTPAR"][""] << 35 << sqrt(*Param.at("me2_22")) << "# M_(E,22)";
          slha["EXTPAR"][""] << 36 << sqrt(*Param.at("me2_33")) << "# M_(E,33)";
          slha["EXTPAR"][""] << 41 << sqrt(*Param.at("mq2_11")) << "# M_(Q,11)";
          slha["EXTPAR"][""] << 42 << sqrt(*Param.at("mq2_22")) << "# M_(Q,22)";
          slha["EXTPAR"][""] << 43 << sqrt(*Param.at("mq2_33")) << "# M_(Q,33)";
          slha["EXTPAR"][""] << 44 << sqrt(*Param.at("mu2_11")) << "# M_(U,11)";
          slha["EXTPAR"][""] << 45 << sqrt(*Param.at("mu2_22")) << "# M_(U,22)";
          slha["EXTPAR"][""] << 46 << sqrt(*Param.at("mu2_33")) << "# M_(U,33)";
          slha["EXTPAR"][""] << 47 << sqrt(*Param.at("md2_11")) << "# M_(D,11)";
          slha["EXTPAR"][""] << 48 << sqrt(*Param.at("md2_22")) << "# M_(D,22)";
          slha["EXTPAR"][""] << 49 << sqrt(*Param.at("md2_33")) << "# M_(D,33)";

          // Create a SLHA string
          str slha_string = slha.str();

          // 
          // Init Prospino
          // 

          // We only want the LO cross-section from Prospino
          const static int inlo = 0;
          const static int isq_ng_in = 1;  // specify degenerate [0] or free [1] squark masses
          const static int icoll_in = 1;   // collider : tevatron[0], lhc[1]
          const static double energy_in = energy;  // collider energy in GeV
          const static int i_error_in = 0; // with central scale [0] or scale variation [1]
          const static bool set_missing_cross_sections_to_zero = runOptions->getValueOrDef<bool>(false, "set_missing_cross_sections_to_zero");

          // Pass SLHA1 input to prospino
          BEreq::prospino_read_slha1_input(slha);        

          // Loop over each PID_pair in ActivePIDPairs
          // and calculate LO cross-sections
          std::map<PID_pair, PID_pair_xsec_container> pp_LOxs_map; 
          for (const PID_pair& pid_pair : *Dep::ActivePIDPairs)
          {
            // Create PID_pair_xsec_container instance and set the PIDs
            PID_pair_xsec_container pp_LOxs;
            pp_LOxs.set_pid_pair(pid_pair);

            // Call Prospino and get the result in a map<string,double>.
            map_str_dbl prospino_output = BEreq::prospino_run_alloptions(pid_pair, inlo, isq_ng_in, icoll_in, energy_in, i_error_in, set_missing_cross_sections_to_zero);

            // Get the trust_level
            int prospino_trust_level = static_cast<int>(prospino_output.at("trust_level"));

            // Update the PID_pair_xsec_container instance with the Prospino result
            double LOxs_fb = prospino_output.at("LO_ms[pb]") * 1000.;
            double LOxs_rel_err = prospino_output.at("LO_rel_error");
            pp_LOxs.set_info_string("prospino_LO");

            double LOxs_err_fb = LOxs_fb * LOxs_rel_err;
            pp_LOxs.set_xsec(LOxs_fb, LOxs_err_fb);

<<<<<<< HEAD
            cerr << "DEBUG: got trust_level: " << prospino_trust_level << endl;
=======
>>>>>>> a4742ac9
            pp_LOxs.set_trust_level(prospino_trust_level);

            // Put the LO cross-section in the map
            pp_LOxs_map[pid_pair] = pp_LOxs;
          }


          // Pass a dictionary with parameters/settings (if any) to the backend
<<<<<<< HEAD
          pybind11::dict salami_pars;
=======
          PyDict salami_pars;
>>>>>>> a4742ac9
          // (fill salami_pars here...)
          BEreq::salami_set_parameters(salami_pars);

          // Import the SLHA1 spectrum
          BEreq::salami_import_slha_string(slha_string);

          // Now get the cross-sections for all the requested PID pairs. Save the results
          // in the result map (type map<PID_pair,PID_pair_xsec_container>)
          for (const PID_pair& pid_pair : *Dep::ActivePIDPairs)
          {
            // Create PID_pair_xsec_container instance
            // and set the PIDs
            PID_pair_xsec_container pp_xs;
            pp_xs.set_pid_pair(pid_pair);

            // Get the PIDs as an iipair (= std::pair<int,int>)
            iipair proc = pid_pair.PIDs();

            // Get LO cross-section value from map
            double LOxs_fb = pp_LOxs_map.at(pid_pair).xsec();

            // Get the trust_level to the level of the pp_LOxs
            int LOxs_trust_level = pp_LOxs_map.at(pid_pair).trust_level();

            // Get dictionary with cross-section results from backend
<<<<<<< HEAD
            pybind11::dict xs_fb_dict = BEreq::salami_get_xsection(proc, energy, LOxs_fb);
=======
            PyDict xs_fb_dict = BEreq::salami_get_xsection(proc, energy, LOxs_fb);
>>>>>>> a4742ac9

            // The xsec_container classes don't have asymmetric errors yet,
            // so let's take the max error for now
            double xs_fb = xs_fb_dict["central"].cast<double>();
            double xs_err_fb = std::max(xs_fb_dict["tot_err_down"].cast<double>(), xs_fb_dict["tot_err_up"].cast<double>());

            // Get the trust_level reported by the salami backend
            int xs_trust_level = xs_fb_dict["trust_level"].cast<int>();

            // Should we rather use the fixed uncertainty from the YAML file?
            if(fixed_xs_rel_err >= 0.0)
            {
              xs_err_fb = xs_fb * fixed_xs_rel_err;
            }

            // Update the PID_pair_xsec_container instance 
            pp_xs.set_xsec(xs_fb, xs_err_fb);
            pp_xs.set_info_string("salami_NLO");

            // Set the trust_level
            pp_xs.set_trust_level(std::min(LOxs_trust_level, xs_trust_level));

            // Add it to the result map
            result[pid_pair] = pp_xs;
          }

        } // end iteration

      }
    #endif


    /// Get a cross-section from Prospino
<<<<<<< HEAD
=======
    /// WORK IN PROGRESS
>>>>>>> a4742ac9
    void getPIDPairCrossSectionsMap_prospino(map_PID_pair_PID_pair_xsec& result)
    {
      using namespace Pipes::getPIDPairCrossSectionsMap_prospino;

      // Read options from yaml file
      const static double fixed_xs_rel_err = runOptions->getValueOrDef<double>(-1.0, "fixed_relative_cross_section_uncertainty");
      const static int inlo = runOptions->getValueOrDef<int>(1, "inlo");

      if(*Loop::iteration == COLLIDER_INIT)
      {
        result.clear();
      }

      if(*Loop::iteration == XSEC_CALCULATION)
      {

        // Get a copy of the SLHA1 spectrum that we can modify
        SLHAstruct slha(*Dep::SLHA1Spectrum);

<<<<<<< HEAD
        // // Get the GAMBIT model parameters
        // const param_map_type& model_params = Param;

=======
>>>>>>> a4742ac9
        // Contstruct EXTPAR block from the GAMBIT model parameters
        SLHAea_add_block(slha, "EXTPAR");
        slha["EXTPAR"][""] << 0 << *Param.at("Qin") << "# scale Q where the parameters below are defined";
        slha["EXTPAR"][""] << 1 << *Param.at("M1") << "# M_1";
        slha["EXTPAR"][""] << 2 << *Param.at("M2") << "# M_2";
        slha["EXTPAR"][""] << 3 << *Param.at("M3") << "# M_3";
        slha["EXTPAR"][""] << 11 << *Param.at("Au_33") << "# A_t";
        slha["EXTPAR"][""] << 12 << *Param.at("Ad_33") << "# A_b";
        slha["EXTPAR"][""] << 13 << *Param.at("Ae_33") << "# A_l";
        if(Param.find("mu") != Param.end() && Param.find("mA") != Param.end())
        {
          slha["EXTPAR"][""] << 23 << *Param.at("mu") << "# mu";
          slha["EXTPAR"][""] << 24 << pow(*Param.at("mA"),2) << "# m_A^2";
        }
        else if(Param.find("mHd2") != Param.end() && Param.find("mHd2") != Param.end())
        {
          slha["EXTPAR"][""] << 21 << *Param.at("mHd2") << "# m_Hd^2";
          slha["EXTPAR"][""] << 22 << *Param.at("mHu2") << "# m_Hu^2";
        }
        else
        {
          ColliderBit_error().raise(LOCAL_INFO, "Got an unknown combination of Higgs sector parameters when trying to fill an SLHA EXTPAR block.");
        }
        slha["EXTPAR"][""] << 31 << sqrt(*Param.at("ml2_11")) << "# M_(L,11)";
        slha["EXTPAR"][""] << 32 << sqrt(*Param.at("ml2_22")) << "# M_(L,22)";
        slha["EXTPAR"][""] << 33 << sqrt(*Param.at("ml2_33")) << "# M_(L,33)";
        slha["EXTPAR"][""] << 34 << sqrt(*Param.at("me2_11")) << "# M_(E,11)";
        slha["EXTPAR"][""] << 35 << sqrt(*Param.at("me2_22")) << "# M_(E,22)";
        slha["EXTPAR"][""] << 36 << sqrt(*Param.at("me2_33")) << "# M_(E,33)";
        slha["EXTPAR"][""] << 41 << sqrt(*Param.at("mq2_11")) << "# M_(Q,11)";
        slha["EXTPAR"][""] << 42 << sqrt(*Param.at("mq2_22")) << "# M_(Q,22)";
        slha["EXTPAR"][""] << 43 << sqrt(*Param.at("mq2_33")) << "# M_(Q,33)";
        slha["EXTPAR"][""] << 44 << sqrt(*Param.at("mu2_11")) << "# M_(U,11)";
        slha["EXTPAR"][""] << 45 << sqrt(*Param.at("mu2_22")) << "# M_(U,22)";
        slha["EXTPAR"][""] << 46 << sqrt(*Param.at("mu2_33")) << "# M_(U,33)";
        slha["EXTPAR"][""] << 47 << sqrt(*Param.at("md2_11")) << "# M_(D,11)";
        slha["EXTPAR"][""] << 48 << sqrt(*Param.at("md2_22")) << "# M_(D,22)";
        slha["EXTPAR"][""] << 49 << sqrt(*Param.at("md2_33")) << "# M_(D,33)";

        // Pass SLHA1 input to prospino
        BEreq::prospino_read_slha1_input(slha);        

        // Loop over each PID_pair in ActivePIDPairs
        for (const PID_pair& pid_pair : *Dep::ActivePIDPairs)
        {
          // Create PID_pair_xsec_container instance and set the PIDs
          PID_pair_xsec_container pp_xs;
          pp_xs.set_pid_pair(pid_pair);

          // Call Prospino and get the result in a map<string,double>
          map_str_dbl prospino_output = BEreq::prospino_run(pid_pair, *runOptions);

          // Get the trust_level
          int prospino_trust_level = static_cast<int>(prospino_output.at("trust_level"));

          // Update the PID_pair_xsec_container instance with the Prospino result
          double xs_fb;
          double xs_rel_err;
          if(inlo == 0)
          {
            xs_fb = prospino_output.at("LO_ms[pb]") * 1000.;
            xs_rel_err = prospino_output.at("LO_rel_error");
            pp_xs.set_info_string("prospino_LO");
          }
          else
          {
            xs_fb = prospino_output.at("NLO_ms[pb]") * 1000.;
            xs_rel_err = prospino_output.at("NLO_rel_error");
            pp_xs.set_info_string("prospino_NLO");
          }
          // Should we rather use the fixed uncertainty from the YAML file?
          if(fixed_xs_rel_err >= 0.0) { xs_rel_err = fixed_xs_rel_err; }
          double xs_err_fb = xs_fb * xs_rel_err;

          pp_xs.set_xsec(xs_fb, xs_err_fb);

          pp_xs.set_trust_level(prospino_trust_level);

          // Add the PID_pair_xsec_container instance to the result map
          result[pid_pair] = pp_xs;
        }
      }
    } // end getPIDPairCrossSectionsMap_prospino



    /// Test functions for provding PIDPairCrossSectionsMap (cross-sections in fb)
    PID_pair_xsec_container silly_pid_xsec_constructor(PID_pair pid_pair, double xsec_val)
    {
      PID_pair_xsec_container result;

      result.reset();
      result.set_pid_pair(pid_pair);
      result.set_xsec(xsec_val, xsec_val * 0.01);

      return result;
    }

    void getPIDPairCrossSectionsMap_testing(map_PID_pair_PID_pair_xsec& result)
    {
      using namespace Pipes::getPIDPairCrossSectionsMap_testing;

      static bool first = true;
      static map_PID_pair_PID_pair_xsec all_my_pid_pair_xsecs;
      if (first)
      {
        all_my_pid_pair_xsecs[PID_pair(1000021,1000021)] = silly_pid_xsec_constructor( PID_pair(1000021,1000021), 5.39328e+01);
        all_my_pid_pair_xsecs[PID_pair(1000001,1000021)] = silly_pid_xsec_constructor( PID_pair(1000001,1000021), 2.37137e+01);
        all_my_pid_pair_xsecs[PID_pair(-1000001,1000021)] = silly_pid_xsec_constructor( PID_pair(-1000001,1000021), 2.37137e+01);
        all_my_pid_pair_xsecs[PID_pair(1000002,1000021)] = silly_pid_xsec_constructor( PID_pair(1000002,1000021), 6.28372e+01);
        all_my_pid_pair_xsecs[PID_pair(-1000002,1000021)] = silly_pid_xsec_constructor( PID_pair(-1000002,1000021), 6.28372e+01);
        all_my_pid_pair_xsecs[PID_pair(1000003,1000021)] = silly_pid_xsec_constructor( PID_pair(1000003,1000021), 0.00000e+00);
        all_my_pid_pair_xsecs[PID_pair(-1000003,1000021)] = silly_pid_xsec_constructor( PID_pair(-1000003,1000021), 0.00000e+00);
        all_my_pid_pair_xsecs[PID_pair(1000004,1000021)] = silly_pid_xsec_constructor( PID_pair(1000004,1000021), 0.00000e+00);
        all_my_pid_pair_xsecs[PID_pair(-1000004,1000021)] = silly_pid_xsec_constructor( PID_pair(-1000004,1000021), 0.00000e+00);
        all_my_pid_pair_xsecs[PID_pair(1000005,1000021)] = silly_pid_xsec_constructor( PID_pair(1000005,1000021), 7.47639e-01);
        all_my_pid_pair_xsecs[PID_pair(-1000005,1000021)] = silly_pid_xsec_constructor( PID_pair(-1000005,1000021), 7.47639e-01);
        all_my_pid_pair_xsecs[PID_pair(1000021,2000001)] = silly_pid_xsec_constructor( PID_pair(1000021,2000001), 2.72593e+01);
        all_my_pid_pair_xsecs[PID_pair(-2000001,1000021)] = silly_pid_xsec_constructor( PID_pair(-2000001,1000021), 2.72593e+01);
        all_my_pid_pair_xsecs[PID_pair(1000021,2000002)] = silly_pid_xsec_constructor( PID_pair(1000021,2000002), 7.01002e+01);
        all_my_pid_pair_xsecs[PID_pair(-2000002,1000021)] = silly_pid_xsec_constructor( PID_pair(-2000002,1000021), 7.01002e+01);
        all_my_pid_pair_xsecs[PID_pair(1000021,2000003)] = silly_pid_xsec_constructor( PID_pair(1000021,2000003), 0.00000e+00);
        all_my_pid_pair_xsecs[PID_pair(-2000003,1000021)] = silly_pid_xsec_constructor( PID_pair(-2000003,1000021), 0.00000e+00);
        all_my_pid_pair_xsecs[PID_pair(1000021,2000004)] = silly_pid_xsec_constructor( PID_pair(1000021,2000004), 0.00000e+00);
        all_my_pid_pair_xsecs[PID_pair(-2000004,1000021)] = silly_pid_xsec_constructor( PID_pair(-2000004,1000021), 0.00000e+00);
        all_my_pid_pair_xsecs[PID_pair(1000021,2000005)] = silly_pid_xsec_constructor( PID_pair(1000021,2000005), 6.99128e-01);
        all_my_pid_pair_xsecs[PID_pair(-2000005,1000021)] = silly_pid_xsec_constructor( PID_pair(-2000005,1000021), 6.99128e-01);
        all_my_pid_pair_xsecs[PID_pair(-1000001,1000001)] = silly_pid_xsec_constructor( PID_pair(-1000001,1000001), 3.87896e+00);
        all_my_pid_pair_xsecs[PID_pair(-1000002,1000002)] = silly_pid_xsec_constructor( PID_pair(-1000002,1000002), 4.56614e+00);
        all_my_pid_pair_xsecs[PID_pair(-1000003,1000003)] = silly_pid_xsec_constructor( PID_pair(-1000003,1000003), 0.00000e+00);
        all_my_pid_pair_xsecs[PID_pair(-1000004,1000004)] = silly_pid_xsec_constructor( PID_pair(-1000004,1000004), 0.00000e+00);
        all_my_pid_pair_xsecs[PID_pair(-1000005,1000005)] = silly_pid_xsec_constructor( PID_pair(-1000005,1000005), 5.37644e+00);
        all_my_pid_pair_xsecs[PID_pair(-1000006,1000006)] = silly_pid_xsec_constructor( PID_pair(-1000006,1000006), 2.06296e+01);
        all_my_pid_pair_xsecs[PID_pair(-2000001,2000001)] = silly_pid_xsec_constructor( PID_pair(-2000001,2000001), 5.43262e+00);
        all_my_pid_pair_xsecs[PID_pair(-2000002,2000002)] = silly_pid_xsec_constructor( PID_pair(-2000002,2000002), 6.00883e+00);
        all_my_pid_pair_xsecs[PID_pair(-2000003,2000003)] = silly_pid_xsec_constructor( PID_pair(-2000003,2000003), 0.00000e+00);
        all_my_pid_pair_xsecs[PID_pair(-2000004,2000004)] = silly_pid_xsec_constructor( PID_pair(-2000004,2000004), 0.00000e+00);
        all_my_pid_pair_xsecs[PID_pair(-2000005,2000005)] = silly_pid_xsec_constructor( PID_pair(-2000005,2000005), 4.11417e+00);
        all_my_pid_pair_xsecs[PID_pair(-2000006,2000006)] = silly_pid_xsec_constructor( PID_pair(-2000006,2000006), 4.07898e+00);
        all_my_pid_pair_xsecs[PID_pair(-1000003,1000001)] = silly_pid_xsec_constructor( PID_pair(-1000003,1000001), 0.00000e+00);
        all_my_pid_pair_xsecs[PID_pair(-1000001,1000003)] = silly_pid_xsec_constructor( PID_pair(-1000001,1000003), 0.00000e+00);
        all_my_pid_pair_xsecs[PID_pair(-1000005,1000001)] = silly_pid_xsec_constructor( PID_pair(-1000005,1000001), 1.03708e-01);
        all_my_pid_pair_xsecs[PID_pair(-1000001,1000005)] = silly_pid_xsec_constructor( PID_pair(-1000001,1000005), 1.03708e-01);
        all_my_pid_pair_xsecs[PID_pair(-2000001,1000001)] = silly_pid_xsec_constructor( PID_pair(-2000001,1000001), 3.13966e+00);
        all_my_pid_pair_xsecs[PID_pair(-1000001,2000001)] = silly_pid_xsec_constructor( PID_pair(-1000001,2000001), 3.13966e+00);
        all_my_pid_pair_xsecs[PID_pair(-2000003,1000001)] = silly_pid_xsec_constructor( PID_pair(-2000003,1000001), 0.00000e+00);
        all_my_pid_pair_xsecs[PID_pair(-1000001,2000003)] = silly_pid_xsec_constructor( PID_pair(-1000001,2000003), 0.00000e+00);
        all_my_pid_pair_xsecs[PID_pair(-2000005,1000001)] = silly_pid_xsec_constructor( PID_pair(-2000005,1000001), 3.91678e-01);
        all_my_pid_pair_xsecs[PID_pair(-1000001,2000005)] = silly_pid_xsec_constructor( PID_pair(-1000001,2000005), 3.91678e-01);
        all_my_pid_pair_xsecs[PID_pair(-1000004,1000002)] = silly_pid_xsec_constructor( PID_pair(-1000004,1000002), 0.00000e+00);
        all_my_pid_pair_xsecs[PID_pair(-1000002,1000004)] = silly_pid_xsec_constructor( PID_pair(-1000002,1000004), 0.00000e+00);
        all_my_pid_pair_xsecs[PID_pair(-2000002,1000002)] = silly_pid_xsec_constructor( PID_pair(-2000002,1000002), 5.79460e+00);
        all_my_pid_pair_xsecs[PID_pair(-1000002,2000002)] = silly_pid_xsec_constructor( PID_pair(-1000002,2000002), 5.79460e+00);
        all_my_pid_pair_xsecs[PID_pair(-2000004,1000002)] = silly_pid_xsec_constructor( PID_pair(-2000004,1000002), 0.00000e+00);
        all_my_pid_pair_xsecs[PID_pair(-1000002,2000004)] = silly_pid_xsec_constructor( PID_pair(-1000002,2000004), 0.00000e+00);
        all_my_pid_pair_xsecs[PID_pair(-1000001,1000002)] = silly_pid_xsec_constructor( PID_pair(-1000001,1000002), 6.75142e-01);
        all_my_pid_pair_xsecs[PID_pair(-1000002,1000001)] = silly_pid_xsec_constructor( PID_pair(-1000002,1000001), 6.75142e-01);
        all_my_pid_pair_xsecs[PID_pair(-1000003,1000002)] = silly_pid_xsec_constructor( PID_pair(-1000003,1000002), 0.00000e+00);
        all_my_pid_pair_xsecs[PID_pair(-1000002,1000003)] = silly_pid_xsec_constructor( PID_pair(-1000002,1000003), 0.00000e+00);
        all_my_pid_pair_xsecs[PID_pair(-1000005,1000002)] = silly_pid_xsec_constructor( PID_pair(-1000005,1000002), 2.79093e-01);
        all_my_pid_pair_xsecs[PID_pair(-1000002,1000005)] = silly_pid_xsec_constructor( PID_pair(-1000002,1000005), 2.79093e-01);
        all_my_pid_pair_xsecs[PID_pair(-2000001,1000002)] = silly_pid_xsec_constructor( PID_pair(-2000001,1000002), 4.63839e+00);
        all_my_pid_pair_xsecs[PID_pair(-1000002,2000001)] = silly_pid_xsec_constructor( PID_pair(-1000002,2000001), 4.63839e+00);
        all_my_pid_pair_xsecs[PID_pair(-2000003,1000002)] = silly_pid_xsec_constructor( PID_pair(-2000003,1000002), 0.00000e+00);
        all_my_pid_pair_xsecs[PID_pair(-1000002,2000003)] = silly_pid_xsec_constructor( PID_pair(-1000002,2000003), 0.00000e+00);
        all_my_pid_pair_xsecs[PID_pair(-2000005,1000002)] = silly_pid_xsec_constructor( PID_pair(-2000005,1000002), 9.02379e-01);
        all_my_pid_pair_xsecs[PID_pair(-1000002,2000005)] = silly_pid_xsec_constructor( PID_pair(-1000002,2000005), 9.02379e-01);
        all_my_pid_pair_xsecs[PID_pair(-1000005,1000003)] = silly_pid_xsec_constructor( PID_pair(-1000005,1000003), 0.00000e+00);
        all_my_pid_pair_xsecs[PID_pair(-1000003,1000005)] = silly_pid_xsec_constructor( PID_pair(-1000003,1000005), 0.00000e+00);
        all_my_pid_pair_xsecs[PID_pair(-2000001,1000003)] = silly_pid_xsec_constructor( PID_pair(-2000001,1000003), 0.00000e+00);
        all_my_pid_pair_xsecs[PID_pair(-1000003,2000001)] = silly_pid_xsec_constructor( PID_pair(-1000003,2000001), 0.00000e+00);
        all_my_pid_pair_xsecs[PID_pair(-2000003,1000003)] = silly_pid_xsec_constructor( PID_pair(-2000003,1000003), 0.00000e+00);
        all_my_pid_pair_xsecs[PID_pair(-1000003,2000003)] = silly_pid_xsec_constructor( PID_pair(-1000003,2000003), 0.00000e+00);
        all_my_pid_pair_xsecs[PID_pair(-2000005,1000003)] = silly_pid_xsec_constructor( PID_pair(-2000005,1000003), 0.00000e+00);
        all_my_pid_pair_xsecs[PID_pair(-1000003,2000005)] = silly_pid_xsec_constructor( PID_pair(-1000003,2000005), 0.00000e+00);
        all_my_pid_pair_xsecs[PID_pair(-2000002,1000004)] = silly_pid_xsec_constructor( PID_pair(-2000002,1000004), 0.00000e+00);
        all_my_pid_pair_xsecs[PID_pair(-1000004,2000002)] = silly_pid_xsec_constructor( PID_pair(-1000004,2000002), 0.00000e+00);
        all_my_pid_pair_xsecs[PID_pair(-2000004,1000004)] = silly_pid_xsec_constructor( PID_pair(-2000004,1000004), 0.00000e+00);
        all_my_pid_pair_xsecs[PID_pair(-1000004,2000004)] = silly_pid_xsec_constructor( PID_pair(-1000004,2000004), 0.00000e+00);
        all_my_pid_pair_xsecs[PID_pair(-1000001,1000004)] = silly_pid_xsec_constructor( PID_pair(-1000001,1000004), 0.00000e+00);
        all_my_pid_pair_xsecs[PID_pair(-1000004,1000001)] = silly_pid_xsec_constructor( PID_pair(-1000004,1000001), 0.00000e+00);
        all_my_pid_pair_xsecs[PID_pair(-1000003,1000004)] = silly_pid_xsec_constructor( PID_pair(-1000003,1000004), 0.00000e+00);
        all_my_pid_pair_xsecs[PID_pair(-1000004,1000003)] = silly_pid_xsec_constructor( PID_pair(-1000004,1000003), 0.00000e+00);
        all_my_pid_pair_xsecs[PID_pair(-1000005,1000004)] = silly_pid_xsec_constructor( PID_pair(-1000005,1000004), 0.00000e+00);
        all_my_pid_pair_xsecs[PID_pair(-1000004,1000005)] = silly_pid_xsec_constructor( PID_pair(-1000004,1000005), 0.00000e+00);
        all_my_pid_pair_xsecs[PID_pair(-2000001,1000004)] = silly_pid_xsec_constructor( PID_pair(-2000001,1000004), 0.00000e+00);
        all_my_pid_pair_xsecs[PID_pair(-1000004,2000001)] = silly_pid_xsec_constructor( PID_pair(-1000004,2000001), 0.00000e+00);
        all_my_pid_pair_xsecs[PID_pair(-2000003,1000004)] = silly_pid_xsec_constructor( PID_pair(-2000003,1000004), 0.00000e+00);
        all_my_pid_pair_xsecs[PID_pair(-1000004,2000003)] = silly_pid_xsec_constructor( PID_pair(-1000004,2000003), 0.00000e+00);
        all_my_pid_pair_xsecs[PID_pair(-2000005,1000004)] = silly_pid_xsec_constructor( PID_pair(-2000005,1000004), 0.00000e+00);
        all_my_pid_pair_xsecs[PID_pair(-1000004,2000005)] = silly_pid_xsec_constructor( PID_pair(-1000004,2000005), 0.00000e+00);
        all_my_pid_pair_xsecs[PID_pair(-2000001,1000005)] = silly_pid_xsec_constructor( PID_pair(-2000001,1000005), 5.00782e-01);
        all_my_pid_pair_xsecs[PID_pair(-1000005,2000001)] = silly_pid_xsec_constructor( PID_pair(-1000005,2000001), 5.00782e-01);
        all_my_pid_pair_xsecs[PID_pair(-2000003,1000005)] = silly_pid_xsec_constructor( PID_pair(-2000003,1000005), 0.00000e+00);
        all_my_pid_pair_xsecs[PID_pair(-1000005,2000003)] = silly_pid_xsec_constructor( PID_pair(-1000005,2000003), 0.00000e+00);
        all_my_pid_pair_xsecs[PID_pair(-2000005,1000005)] = silly_pid_xsec_constructor( PID_pair(-2000005,1000005), 8.12020e-03);
        all_my_pid_pair_xsecs[PID_pair(-1000005,2000005)] = silly_pid_xsec_constructor( PID_pair(-1000005,2000005), 8.12020e-03);
        all_my_pid_pair_xsecs[PID_pair(-2000006,1000006)] = silly_pid_xsec_constructor( PID_pair(-2000006,1000006), 2.87405e-02);
        all_my_pid_pair_xsecs[PID_pair(-1000006,2000006)] = silly_pid_xsec_constructor( PID_pair(-1000006,2000006), 2.87405e-02);
        all_my_pid_pair_xsecs[PID_pair(-1000001,1000006)] = silly_pid_xsec_constructor( PID_pair(-1000001,1000006), 0.00000e+00);
        all_my_pid_pair_xsecs[PID_pair(-1000006,1000001)] = silly_pid_xsec_constructor( PID_pair(-1000006,1000001), 0.00000e+00);
        all_my_pid_pair_xsecs[PID_pair(-1000003,1000006)] = silly_pid_xsec_constructor( PID_pair(-1000003,1000006), 0.00000e+00);
        all_my_pid_pair_xsecs[PID_pair(-1000006,1000003)] = silly_pid_xsec_constructor( PID_pair(-1000006,1000003), 0.00000e+00);
        all_my_pid_pair_xsecs[PID_pair(-1000005,1000006)] = silly_pid_xsec_constructor( PID_pair(-1000005,1000006), 0.00000e+00);
        all_my_pid_pair_xsecs[PID_pair(-1000006,1000005)] = silly_pid_xsec_constructor( PID_pair(-1000006,1000005), 0.00000e+00);
        all_my_pid_pair_xsecs[PID_pair(-2000005,1000006)] = silly_pid_xsec_constructor( PID_pair(-2000005,1000006), 0.00000e+00);
        all_my_pid_pair_xsecs[PID_pair(-1000006,2000005)] = silly_pid_xsec_constructor( PID_pair(-1000006,2000005), 0.00000e+00);
        all_my_pid_pair_xsecs[PID_pair(-2000003,2000001)] = silly_pid_xsec_constructor( PID_pair(-2000003,2000001), 0.00000e+00);
        all_my_pid_pair_xsecs[PID_pair(-2000001,2000003)] = silly_pid_xsec_constructor( PID_pair(-2000001,2000003), 0.00000e+00);
        all_my_pid_pair_xsecs[PID_pair(-2000005,2000001)] = silly_pid_xsec_constructor( PID_pair(-2000005,2000001), 1.17545e-01);
        all_my_pid_pair_xsecs[PID_pair(-2000001,2000005)] = silly_pid_xsec_constructor( PID_pair(-2000001,2000005), 1.17545e-01);
        all_my_pid_pair_xsecs[PID_pair(-2000004,2000002)] = silly_pid_xsec_constructor( PID_pair(-2000004,2000002), 0.00000e+00);
        all_my_pid_pair_xsecs[PID_pair(-2000002,2000004)] = silly_pid_xsec_constructor( PID_pair(-2000002,2000004), 0.00000e+00);
        all_my_pid_pair_xsecs[PID_pair(-1000001,2000002)] = silly_pid_xsec_constructor( PID_pair(-1000001,2000002), 4.41063e+00);
        all_my_pid_pair_xsecs[PID_pair(-2000002,1000001)] = silly_pid_xsec_constructor( PID_pair(-2000002,1000001), 4.41063e+00);
        all_my_pid_pair_xsecs[PID_pair(-1000003,2000002)] = silly_pid_xsec_constructor( PID_pair(-1000003,2000002), 0.00000e+00);
        all_my_pid_pair_xsecs[PID_pair(-2000002,1000003)] = silly_pid_xsec_constructor( PID_pair(-2000002,1000003), 0.00000e+00);
        all_my_pid_pair_xsecs[PID_pair(-1000005,2000002)] = silly_pid_xsec_constructor( PID_pair(-1000005,2000002), 1.19048e+00);
        all_my_pid_pair_xsecs[PID_pair(-2000002,1000005)] = silly_pid_xsec_constructor( PID_pair(-2000002,1000005), 1.19048e+00);
        all_my_pid_pair_xsecs[PID_pair(-2000001,2000002)] = silly_pid_xsec_constructor( PID_pair(-2000001,2000002), 1.38722e+00);
        all_my_pid_pair_xsecs[PID_pair(-2000002,2000001)] = silly_pid_xsec_constructor( PID_pair(-2000002,2000001), 1.38722e+00);
        all_my_pid_pair_xsecs[PID_pair(-2000003,2000002)] = silly_pid_xsec_constructor( PID_pair(-2000003,2000002), 0.00000e+00);
        all_my_pid_pair_xsecs[PID_pair(-2000002,2000003)] = silly_pid_xsec_constructor( PID_pair(-2000002,2000003), 0.00000e+00);
        all_my_pid_pair_xsecs[PID_pair(-2000005,2000002)] = silly_pid_xsec_constructor( PID_pair(-2000005,2000002), 2.59644e-01);
        all_my_pid_pair_xsecs[PID_pair(-2000002,2000005)] = silly_pid_xsec_constructor( PID_pair(-2000002,2000005), 2.59644e-01);
        all_my_pid_pair_xsecs[PID_pair(-2000005,2000003)] = silly_pid_xsec_constructor( PID_pair(-2000005,2000003), 0.00000e+00);
        all_my_pid_pair_xsecs[PID_pair(-2000003,2000005)] = silly_pid_xsec_constructor( PID_pair(-2000003,2000005), 0.00000e+00);
        all_my_pid_pair_xsecs[PID_pair(-1000001,2000004)] = silly_pid_xsec_constructor( PID_pair(-1000001,2000004), 0.00000e+00);
        all_my_pid_pair_xsecs[PID_pair(-2000004,1000001)] = silly_pid_xsec_constructor( PID_pair(-2000004,1000001), 0.00000e+00);
        all_my_pid_pair_xsecs[PID_pair(-1000003,2000004)] = silly_pid_xsec_constructor( PID_pair(-1000003,2000004), 0.00000e+00);
        all_my_pid_pair_xsecs[PID_pair(-2000004,1000003)] = silly_pid_xsec_constructor( PID_pair(-2000004,1000003), 0.00000e+00);
        all_my_pid_pair_xsecs[PID_pair(-1000005,2000004)] = silly_pid_xsec_constructor( PID_pair(-1000005,2000004), 0.00000e+00);
        all_my_pid_pair_xsecs[PID_pair(-2000004,1000005)] = silly_pid_xsec_constructor( PID_pair(-2000004,1000005), 0.00000e+00);
        all_my_pid_pair_xsecs[PID_pair(-2000001,2000004)] = silly_pid_xsec_constructor( PID_pair(-2000001,2000004), 0.00000e+00);
        all_my_pid_pair_xsecs[PID_pair(-2000004,2000001)] = silly_pid_xsec_constructor( PID_pair(-2000004,2000001), 0.00000e+00);
        all_my_pid_pair_xsecs[PID_pair(-2000003,2000004)] = silly_pid_xsec_constructor( PID_pair(-2000003,2000004), 0.00000e+00);
        all_my_pid_pair_xsecs[PID_pair(-2000004,2000003)] = silly_pid_xsec_constructor( PID_pair(-2000004,2000003), 0.00000e+00);
        all_my_pid_pair_xsecs[PID_pair(-2000005,2000004)] = silly_pid_xsec_constructor( PID_pair(-2000005,2000004), 0.00000e+00);
        all_my_pid_pair_xsecs[PID_pair(-2000004,2000005)] = silly_pid_xsec_constructor( PID_pair(-2000004,2000005), 0.00000e+00);
        all_my_pid_pair_xsecs[PID_pair(-1000001,2000006)] = silly_pid_xsec_constructor( PID_pair(-1000001,2000006), 0.00000e+00);
        all_my_pid_pair_xsecs[PID_pair(-2000006,1000001)] = silly_pid_xsec_constructor( PID_pair(-2000006,1000001), 0.00000e+00);
        all_my_pid_pair_xsecs[PID_pair(-1000003,2000006)] = silly_pid_xsec_constructor( PID_pair(-1000003,2000006), 0.00000e+00);
        all_my_pid_pair_xsecs[PID_pair(-2000006,1000003)] = silly_pid_xsec_constructor( PID_pair(-2000006,1000003), 0.00000e+00);
        all_my_pid_pair_xsecs[PID_pair(-1000005,2000006)] = silly_pid_xsec_constructor( PID_pair(-1000005,2000006), 5.76595e-02);
        all_my_pid_pair_xsecs[PID_pair(-2000006,1000005)] = silly_pid_xsec_constructor( PID_pair(-2000006,1000005), 5.76595e-02);
        all_my_pid_pair_xsecs[PID_pair(-2000005,2000006)] = silly_pid_xsec_constructor( PID_pair(-2000005,2000006), 0.00000e+00);
        all_my_pid_pair_xsecs[PID_pair(-2000006,2000005)] = silly_pid_xsec_constructor( PID_pair(-2000006,2000005), 0.00000e+00);
        all_my_pid_pair_xsecs[PID_pair(1000001,1000001)] = silly_pid_xsec_constructor( PID_pair(1000001,1000001), 4.03788e+00);
        all_my_pid_pair_xsecs[PID_pair(-1000001,-1000001)] = silly_pid_xsec_constructor( PID_pair(-1000001,-1000001), 4.03788e+00);
        all_my_pid_pair_xsecs[PID_pair(1000001,1000003)] = silly_pid_xsec_constructor( PID_pair(1000001,1000003), 0.00000e+00);
        all_my_pid_pair_xsecs[PID_pair(-1000003,-1000001)] = silly_pid_xsec_constructor( PID_pair(-1000003,-1000001), 0.00000e+00);
        all_my_pid_pair_xsecs[PID_pair(1000001,1000005)] = silly_pid_xsec_constructor( PID_pair(1000001,1000005), 4.90364e-01);
        all_my_pid_pair_xsecs[PID_pair(-1000005,-1000001)] = silly_pid_xsec_constructor( PID_pair(-1000005,-1000001), 4.90364e-01);
        all_my_pid_pair_xsecs[PID_pair(1000001,2000001)] = silly_pid_xsec_constructor( PID_pair(1000001,2000001), 2.79640e+00);
        all_my_pid_pair_xsecs[PID_pair(-2000001,-1000001)] = silly_pid_xsec_constructor( PID_pair(-2000001,-1000001), 2.79640e+00);
        all_my_pid_pair_xsecs[PID_pair(1000001,2000003)] = silly_pid_xsec_constructor( PID_pair(1000001,2000003), 0.00000e+00);
        all_my_pid_pair_xsecs[PID_pair(-2000003,-1000001)] = silly_pid_xsec_constructor( PID_pair(-2000003,-1000001), 0.00000e+00);
        all_my_pid_pair_xsecs[PID_pair(1000001,2000005)] = silly_pid_xsec_constructor( PID_pair(1000001,2000005), 1.02498e-01);
        all_my_pid_pair_xsecs[PID_pair(-2000005,-1000001)] = silly_pid_xsec_constructor( PID_pair(-2000005,-1000001), 1.02498e-01);
        all_my_pid_pair_xsecs[PID_pair(1000002,1000002)] = silly_pid_xsec_constructor( PID_pair(1000002,1000002), 2.01717e+01);
        all_my_pid_pair_xsecs[PID_pair(-1000002,-1000002)] = silly_pid_xsec_constructor( PID_pair(-1000002,-1000002), 2.01717e+01);
        all_my_pid_pair_xsecs[PID_pair(1000002,1000004)] = silly_pid_xsec_constructor( PID_pair(1000002,1000004), 0.00000e+00);
        all_my_pid_pair_xsecs[PID_pair(-1000004,-1000002)] = silly_pid_xsec_constructor( PID_pair(-1000004,-1000002), 0.00000e+00);
        all_my_pid_pair_xsecs[PID_pair(1000002,2000002)] = silly_pid_xsec_constructor( PID_pair(1000002,2000002), 1.51834e+01);
        all_my_pid_pair_xsecs[PID_pair(-2000002,-1000002)] = silly_pid_xsec_constructor( PID_pair(-2000002,-1000002), 1.51834e+01);
        all_my_pid_pair_xsecs[PID_pair(1000002,2000004)] = silly_pid_xsec_constructor( PID_pair(1000002,2000004), 0.00000e+00);
        all_my_pid_pair_xsecs[PID_pair(-2000004,-1000002)] = silly_pid_xsec_constructor( PID_pair(-2000004,-1000002), 0.00000e+00);
        all_my_pid_pair_xsecs[PID_pair(1000001,1000002)] = silly_pid_xsec_constructor( PID_pair(1000001,1000002), 3.02769e+01);
        all_my_pid_pair_xsecs[PID_pair(-1000002,-1000001)] = silly_pid_xsec_constructor( PID_pair(-1000002,-1000001), 3.02769e+01);
        all_my_pid_pair_xsecs[PID_pair(1000002,1000003)] = silly_pid_xsec_constructor( PID_pair(1000002,1000003), 0.00000e+00);
        all_my_pid_pair_xsecs[PID_pair(-1000003,-1000002)] = silly_pid_xsec_constructor( PID_pair(-1000003,-1000002), 0.00000e+00);
        all_my_pid_pair_xsecs[PID_pair(1000002,1000005)] = silly_pid_xsec_constructor( PID_pair(1000002,1000005), 4.49579e-01);
        all_my_pid_pair_xsecs[PID_pair(-1000005,-1000002)] = silly_pid_xsec_constructor( PID_pair(-1000005,-1000002), 4.49579e-01);
        all_my_pid_pair_xsecs[PID_pair(1000002,2000001)] = silly_pid_xsec_constructor( PID_pair(1000002,2000001), 6.67099e+00);
        all_my_pid_pair_xsecs[PID_pair(-2000001,-1000002)] = silly_pid_xsec_constructor( PID_pair(-2000001,-1000002), 6.67099e+00);
        all_my_pid_pair_xsecs[PID_pair(1000002,2000003)] = silly_pid_xsec_constructor( PID_pair(1000002,2000003), 0.00000e+00);
        all_my_pid_pair_xsecs[PID_pair(-2000003,-1000002)] = silly_pid_xsec_constructor( PID_pair(-2000003,-1000002), 0.00000e+00);
        all_my_pid_pair_xsecs[PID_pair(1000002,2000005)] = silly_pid_xsec_constructor( PID_pair(1000002,2000005), 9.00972e-01);
        all_my_pid_pair_xsecs[PID_pair(-2000005,-1000002)] = silly_pid_xsec_constructor( PID_pair(-2000005,-1000002), 9.00972e-01);
        all_my_pid_pair_xsecs[PID_pair(1000003,1000003)] = silly_pid_xsec_constructor( PID_pair(1000003,1000003), 0.00000e+00);
        all_my_pid_pair_xsecs[PID_pair(-1000003,-1000003)] = silly_pid_xsec_constructor( PID_pair(-1000003,-1000003), 0.00000e+00);
        all_my_pid_pair_xsecs[PID_pair(1000003,1000005)] = silly_pid_xsec_constructor( PID_pair(1000003,1000005), 0.00000e+00);
        all_my_pid_pair_xsecs[PID_pair(-1000005,-1000003)] = silly_pid_xsec_constructor( PID_pair(-1000005,-1000003), 0.00000e+00);
        all_my_pid_pair_xsecs[PID_pair(1000003,2000001)] = silly_pid_xsec_constructor( PID_pair(1000003,2000001), 0.00000e+00);
        all_my_pid_pair_xsecs[PID_pair(-2000001,-1000003)] = silly_pid_xsec_constructor( PID_pair(-2000001,-1000003), 0.00000e+00);
        all_my_pid_pair_xsecs[PID_pair(1000003,2000003)] = silly_pid_xsec_constructor( PID_pair(1000003,2000003), 0.00000e+00);
        all_my_pid_pair_xsecs[PID_pair(-2000003,-1000003)] = silly_pid_xsec_constructor( PID_pair(-2000003,-1000003), 0.00000e+00);
        all_my_pid_pair_xsecs[PID_pair(1000003,2000005)] = silly_pid_xsec_constructor( PID_pair(1000003,2000005), 0.00000e+00);
        all_my_pid_pair_xsecs[PID_pair(-2000005,-1000003)] = silly_pid_xsec_constructor( PID_pair(-2000005,-1000003), 0.00000e+00);
        all_my_pid_pair_xsecs[PID_pair(1000004,1000004)] = silly_pid_xsec_constructor( PID_pair(1000004,1000004), 0.00000e+00);
        all_my_pid_pair_xsecs[PID_pair(-1000004,-1000004)] = silly_pid_xsec_constructor( PID_pair(-1000004,-1000004), 0.00000e+00);
        all_my_pid_pair_xsecs[PID_pair(1000004,2000002)] = silly_pid_xsec_constructor( PID_pair(1000004,2000002), 0.00000e+00);
        all_my_pid_pair_xsecs[PID_pair(-2000002,-1000004)] = silly_pid_xsec_constructor( PID_pair(-2000002,-1000004), 0.00000e+00);
        all_my_pid_pair_xsecs[PID_pair(1000004,2000004)] = silly_pid_xsec_constructor( PID_pair(1000004,2000004), 0.00000e+00);
        all_my_pid_pair_xsecs[PID_pair(-2000004,-1000004)] = silly_pid_xsec_constructor( PID_pair(-2000004,-1000004), 0.00000e+00);
        all_my_pid_pair_xsecs[PID_pair(1000001,1000004)] = silly_pid_xsec_constructor( PID_pair(1000001,1000004), 0.00000e+00);
        all_my_pid_pair_xsecs[PID_pair(-1000004,-1000001)] = silly_pid_xsec_constructor( PID_pair(-1000004,-1000001), 0.00000e+00);
        all_my_pid_pair_xsecs[PID_pair(1000003,1000004)] = silly_pid_xsec_constructor( PID_pair(1000003,1000004), 0.00000e+00);
        all_my_pid_pair_xsecs[PID_pair(-1000004,-1000003)] = silly_pid_xsec_constructor( PID_pair(-1000004,-1000003), 0.00000e+00);
        all_my_pid_pair_xsecs[PID_pair(1000004,1000005)] = silly_pid_xsec_constructor( PID_pair(1000004,1000005), 0.00000e+00);
        all_my_pid_pair_xsecs[PID_pair(-1000005,-1000004)] = silly_pid_xsec_constructor( PID_pair(-1000005,-1000004), 0.00000e+00);
        all_my_pid_pair_xsecs[PID_pair(1000004,2000001)] = silly_pid_xsec_constructor( PID_pair(1000004,2000001), 0.00000e+00);
        all_my_pid_pair_xsecs[PID_pair(-2000001,-1000004)] = silly_pid_xsec_constructor( PID_pair(-2000001,-1000004), 0.00000e+00);
        all_my_pid_pair_xsecs[PID_pair(1000004,2000003)] = silly_pid_xsec_constructor( PID_pair(1000004,2000003), 0.00000e+00);
        all_my_pid_pair_xsecs[PID_pair(-2000003,-1000004)] = silly_pid_xsec_constructor( PID_pair(-2000003,-1000004), 0.00000e+00);
        all_my_pid_pair_xsecs[PID_pair(1000004,2000005)] = silly_pid_xsec_constructor( PID_pair(1000004,2000005), 0.00000e+00);
        all_my_pid_pair_xsecs[PID_pair(-2000005,-1000004)] = silly_pid_xsec_constructor( PID_pair(-2000005,-1000004), 0.00000e+00);
        all_my_pid_pair_xsecs[PID_pair(1000005,1000005)] = silly_pid_xsec_constructor( PID_pair(1000005,1000005), 0.00000e+00);
        all_my_pid_pair_xsecs[PID_pair(-1000005,-1000005)] = silly_pid_xsec_constructor( PID_pair(-1000005,-1000005), 0.00000e+00);
        all_my_pid_pair_xsecs[PID_pair(1000005,2000001)] = silly_pid_xsec_constructor( PID_pair(1000005,2000001), 1.43230e-01);
        all_my_pid_pair_xsecs[PID_pair(-2000001,-1000005)] = silly_pid_xsec_constructor( PID_pair(-2000001,-1000005), 1.43230e-01);
        all_my_pid_pair_xsecs[PID_pair(1000005,2000003)] = silly_pid_xsec_constructor( PID_pair(1000005,2000003), 0.00000e+00);
        all_my_pid_pair_xsecs[PID_pair(-2000003,-1000005)] = silly_pid_xsec_constructor( PID_pair(-2000003,-1000005), 0.00000e+00);
        all_my_pid_pair_xsecs[PID_pair(1000005,2000005)] = silly_pid_xsec_constructor( PID_pair(1000005,2000005), 0.00000e+00);
        all_my_pid_pair_xsecs[PID_pair(-2000005,-1000005)] = silly_pid_xsec_constructor( PID_pair(-2000005,-1000005), 0.00000e+00);
        all_my_pid_pair_xsecs[PID_pair(1000001,1000006)] = silly_pid_xsec_constructor( PID_pair(1000001,1000006), 1.31527e-01);
        all_my_pid_pair_xsecs[PID_pair(-1000006,-1000001)] = silly_pid_xsec_constructor( PID_pair(-1000006,-1000001), 1.31527e-01);
        all_my_pid_pair_xsecs[PID_pair(1000003,1000006)] = silly_pid_xsec_constructor( PID_pair(1000003,1000006), 0.00000e+00);
        all_my_pid_pair_xsecs[PID_pair(-1000006,-1000003)] = silly_pid_xsec_constructor( PID_pair(-1000006,-1000003), 0.00000e+00);
        all_my_pid_pair_xsecs[PID_pair(1000005,1000006)] = silly_pid_xsec_constructor( PID_pair(1000005,1000006), 0.00000e+00);
        all_my_pid_pair_xsecs[PID_pair(-1000006,-1000005)] = silly_pid_xsec_constructor( PID_pair(-1000006,-1000005), 0.00000e+00);
        all_my_pid_pair_xsecs[PID_pair(1000006,2000005)] = silly_pid_xsec_constructor( PID_pair(1000006,2000005), 0.00000e+00);
        all_my_pid_pair_xsecs[PID_pair(-2000005,-1000006)] = silly_pid_xsec_constructor( PID_pair(-2000005,-1000006), 0.00000e+00);
        all_my_pid_pair_xsecs[PID_pair(2000001,2000001)] = silly_pid_xsec_constructor( PID_pair(2000001,2000001), 4.35961e+00);
        all_my_pid_pair_xsecs[PID_pair(-2000001,-2000001)] = silly_pid_xsec_constructor( PID_pair(-2000001,-2000001), 4.35961e+00);
        all_my_pid_pair_xsecs[PID_pair(2000001,2000003)] = silly_pid_xsec_constructor( PID_pair(2000001,2000003), 0.00000e+00);
        all_my_pid_pair_xsecs[PID_pair(-2000003,-2000001)] = silly_pid_xsec_constructor( PID_pair(-2000003,-2000001), 0.00000e+00);
        all_my_pid_pair_xsecs[PID_pair(2000001,2000005)] = silly_pid_xsec_constructor( PID_pair(2000001,2000005), 4.58386e-01);
        all_my_pid_pair_xsecs[PID_pair(-2000005,-2000001)] = silly_pid_xsec_constructor( PID_pair(-2000005,-2000001), 4.58386e-01);
        all_my_pid_pair_xsecs[PID_pair(2000002,2000002)] = silly_pid_xsec_constructor( PID_pair(2000002,2000002), 2.05502e+01);
        all_my_pid_pair_xsecs[PID_pair(-2000002,-2000002)] = silly_pid_xsec_constructor( PID_pair(-2000002,-2000002), 2.05502e+01);
        all_my_pid_pair_xsecs[PID_pair(2000002,2000004)] = silly_pid_xsec_constructor( PID_pair(2000002,2000004), 0.00000e+00);
        all_my_pid_pair_xsecs[PID_pair(-2000004,-2000002)] = silly_pid_xsec_constructor( PID_pair(-2000004,-2000002), 0.00000e+00);
        all_my_pid_pair_xsecs[PID_pair(1000001,2000002)] = silly_pid_xsec_constructor( PID_pair(1000001,2000002), 6.37069e+00);
        all_my_pid_pair_xsecs[PID_pair(-2000002,-1000001)] = silly_pid_xsec_constructor( PID_pair(-2000002,-1000001), 6.37069e+00);
        all_my_pid_pair_xsecs[PID_pair(1000003,2000002)] = silly_pid_xsec_constructor( PID_pair(1000003,2000002), 0.00000e+00);
        all_my_pid_pair_xsecs[PID_pair(-2000002,-1000003)] = silly_pid_xsec_constructor( PID_pair(-2000002,-1000003), 0.00000e+00);
        all_my_pid_pair_xsecs[PID_pair(1000005,2000002)] = silly_pid_xsec_constructor( PID_pair(1000005,2000002), 1.04695e+00);
        all_my_pid_pair_xsecs[PID_pair(-2000002,-1000005)] = silly_pid_xsec_constructor( PID_pair(-2000002,-1000005), 1.04695e+00);
        all_my_pid_pair_xsecs[PID_pair(2000001,2000002)] = silly_pid_xsec_constructor( PID_pair(2000001,2000002), 2.47250e+01);
        all_my_pid_pair_xsecs[PID_pair(-2000002,-2000001)] = silly_pid_xsec_constructor( PID_pair(-2000002,-2000001), 2.47250e+01);
        all_my_pid_pair_xsecs[PID_pair(2000002,2000003)] = silly_pid_xsec_constructor( PID_pair(2000002,2000003), 0.00000e+00);
        all_my_pid_pair_xsecs[PID_pair(-2000003,-2000002)] = silly_pid_xsec_constructor( PID_pair(-2000003,-2000002), 0.00000e+00);
        all_my_pid_pair_xsecs[PID_pair(2000002,2000005)] = silly_pid_xsec_constructor( PID_pair(2000002,2000005), 4.29016e-01);
        all_my_pid_pair_xsecs[PID_pair(-2000005,-2000002)] = silly_pid_xsec_constructor( PID_pair(-2000005,-2000002), 4.29016e-01);
        all_my_pid_pair_xsecs[PID_pair(2000003,2000003)] = silly_pid_xsec_constructor( PID_pair(2000003,2000003), 0.00000e+00);
        all_my_pid_pair_xsecs[PID_pair(-2000003,-2000003)] = silly_pid_xsec_constructor( PID_pair(-2000003,-2000003), 0.00000e+00);
        all_my_pid_pair_xsecs[PID_pair(2000003,2000005)] = silly_pid_xsec_constructor( PID_pair(2000003,2000005), 0.00000e+00);
        all_my_pid_pair_xsecs[PID_pair(-2000005,-2000003)] = silly_pid_xsec_constructor( PID_pair(-2000005,-2000003), 0.00000e+00);
        all_my_pid_pair_xsecs[PID_pair(2000004,2000004)] = silly_pid_xsec_constructor( PID_pair(2000004,2000004), 0.00000e+00);
        all_my_pid_pair_xsecs[PID_pair(-2000004,-2000004)] = silly_pid_xsec_constructor( PID_pair(-2000004,-2000004), 0.00000e+00);
        all_my_pid_pair_xsecs[PID_pair(1000001,2000004)] = silly_pid_xsec_constructor( PID_pair(1000001,2000004), 0.00000e+00);
        all_my_pid_pair_xsecs[PID_pair(-2000004,-1000001)] = silly_pid_xsec_constructor( PID_pair(-2000004,-1000001), 0.00000e+00);
        all_my_pid_pair_xsecs[PID_pair(1000003,2000004)] = silly_pid_xsec_constructor( PID_pair(1000003,2000004), 0.00000e+00);
        all_my_pid_pair_xsecs[PID_pair(-2000004,-1000003)] = silly_pid_xsec_constructor( PID_pair(-2000004,-1000003), 0.00000e+00);
        all_my_pid_pair_xsecs[PID_pair(1000005,2000004)] = silly_pid_xsec_constructor( PID_pair(1000005,2000004), 0.00000e+00);
        all_my_pid_pair_xsecs[PID_pair(-2000004,-1000005)] = silly_pid_xsec_constructor( PID_pair(-2000004,-1000005), 0.00000e+00);
        all_my_pid_pair_xsecs[PID_pair(2000001,2000004)] = silly_pid_xsec_constructor( PID_pair(2000001,2000004), 0.00000e+00);
        all_my_pid_pair_xsecs[PID_pair(-2000004,-2000001)] = silly_pid_xsec_constructor( PID_pair(-2000004,-2000001), 0.00000e+00);
        all_my_pid_pair_xsecs[PID_pair(2000003,2000004)] = silly_pid_xsec_constructor( PID_pair(2000003,2000004), 0.00000e+00);
        all_my_pid_pair_xsecs[PID_pair(-2000004,-2000003)] = silly_pid_xsec_constructor( PID_pair(-2000004,-2000003), 0.00000e+00);
        all_my_pid_pair_xsecs[PID_pair(2000004,2000005)] = silly_pid_xsec_constructor( PID_pair(2000004,2000005), 0.00000e+00);
        all_my_pid_pair_xsecs[PID_pair(-2000005,-2000004)] = silly_pid_xsec_constructor( PID_pair(-2000005,-2000004), 0.00000e+00);
        all_my_pid_pair_xsecs[PID_pair(2000005,2000005)] = silly_pid_xsec_constructor( PID_pair(2000005,2000005), 0.00000e+00);
        all_my_pid_pair_xsecs[PID_pair(-2000005,-2000005)] = silly_pid_xsec_constructor( PID_pair(-2000005,-2000005), 0.00000e+00);
        all_my_pid_pair_xsecs[PID_pair(1000001,2000006)] = silly_pid_xsec_constructor( PID_pair(1000001,2000006), 3.02755e-03);
        all_my_pid_pair_xsecs[PID_pair(-2000006,-1000001)] = silly_pid_xsec_constructor( PID_pair(-2000006,-1000001), 3.02755e-03);
        all_my_pid_pair_xsecs[PID_pair(1000003,2000006)] = silly_pid_xsec_constructor( PID_pair(1000003,2000006), 0.00000e+00);
        all_my_pid_pair_xsecs[PID_pair(-2000006,-1000003)] = silly_pid_xsec_constructor( PID_pair(-2000006,-1000003), 0.00000e+00);
        all_my_pid_pair_xsecs[PID_pair(1000005,2000006)] = silly_pid_xsec_constructor( PID_pair(1000005,2000006), 0.00000e+00);
        all_my_pid_pair_xsecs[PID_pair(-2000006,-1000005)] = silly_pid_xsec_constructor( PID_pair(-2000006,-1000005), 0.00000e+00);
        all_my_pid_pair_xsecs[PID_pair(2000005,2000006)] = silly_pid_xsec_constructor( PID_pair(2000005,2000006), 0.00000e+00);
        all_my_pid_pair_xsecs[PID_pair(-2000006,-2000005)] = silly_pid_xsec_constructor( PID_pair(-2000006,-2000005), 0.00000e+00);
        all_my_pid_pair_xsecs[PID_pair(1000001,1000022)] = silly_pid_xsec_constructor( PID_pair(1000001,1000022), 0.00000e+00);
        all_my_pid_pair_xsecs[PID_pair(-1000001,1000022)] = silly_pid_xsec_constructor( PID_pair(-1000001,1000022), 0.00000e+00);
        all_my_pid_pair_xsecs[PID_pair(1000002,1000022)] = silly_pid_xsec_constructor( PID_pair(1000002,1000022), 0.00000e+00);
        all_my_pid_pair_xsecs[PID_pair(-1000002,1000022)] = silly_pid_xsec_constructor( PID_pair(-1000002,1000022), 0.00000e+00);
        all_my_pid_pair_xsecs[PID_pair(1000003,1000022)] = silly_pid_xsec_constructor( PID_pair(1000003,1000022), 0.00000e+00);
        all_my_pid_pair_xsecs[PID_pair(-1000003,1000022)] = silly_pid_xsec_constructor( PID_pair(-1000003,1000022), 0.00000e+00);
        all_my_pid_pair_xsecs[PID_pair(1000004,1000022)] = silly_pid_xsec_constructor( PID_pair(1000004,1000022), 0.00000e+00);
        all_my_pid_pair_xsecs[PID_pair(-1000004,1000022)] = silly_pid_xsec_constructor( PID_pair(-1000004,1000022), 0.00000e+00);
        all_my_pid_pair_xsecs[PID_pair(1000005,1000022)] = silly_pid_xsec_constructor( PID_pair(1000005,1000022), 0.00000e+00);
        all_my_pid_pair_xsecs[PID_pair(-1000005,1000022)] = silly_pid_xsec_constructor( PID_pair(-1000005,1000022), 0.00000e+00);
        all_my_pid_pair_xsecs[PID_pair(1000022,2000001)] = silly_pid_xsec_constructor( PID_pair(1000022,2000001), 0.00000e+00);
        all_my_pid_pair_xsecs[PID_pair(-2000001,1000022)] = silly_pid_xsec_constructor( PID_pair(-2000001,1000022), 0.00000e+00);
        all_my_pid_pair_xsecs[PID_pair(1000022,2000002)] = silly_pid_xsec_constructor( PID_pair(1000022,2000002), 0.00000e+00);
        all_my_pid_pair_xsecs[PID_pair(-2000002,1000022)] = silly_pid_xsec_constructor( PID_pair(-2000002,1000022), 0.00000e+00);
        all_my_pid_pair_xsecs[PID_pair(1000022,2000003)] = silly_pid_xsec_constructor( PID_pair(1000022,2000003), 0.00000e+00);
        all_my_pid_pair_xsecs[PID_pair(-2000003,1000022)] = silly_pid_xsec_constructor( PID_pair(-2000003,1000022), 0.00000e+00);
        all_my_pid_pair_xsecs[PID_pair(1000022,2000004)] = silly_pid_xsec_constructor( PID_pair(1000022,2000004), 0.00000e+00);
        all_my_pid_pair_xsecs[PID_pair(-2000004,1000022)] = silly_pid_xsec_constructor( PID_pair(-2000004,1000022), 0.00000e+00);
        all_my_pid_pair_xsecs[PID_pair(1000022,2000005)] = silly_pid_xsec_constructor( PID_pair(1000022,2000005), 0.00000e+00);
        all_my_pid_pair_xsecs[PID_pair(-2000005,1000022)] = silly_pid_xsec_constructor( PID_pair(-2000005,1000022), 0.00000e+00);
        all_my_pid_pair_xsecs[PID_pair(1000001,1000023)] = silly_pid_xsec_constructor( PID_pair(1000001,1000023), 0.00000e+00);
        all_my_pid_pair_xsecs[PID_pair(-1000001,1000023)] = silly_pid_xsec_constructor( PID_pair(-1000001,1000023), 0.00000e+00);
        all_my_pid_pair_xsecs[PID_pair(1000002,1000023)] = silly_pid_xsec_constructor( PID_pair(1000002,1000023), 0.00000e+00);
        all_my_pid_pair_xsecs[PID_pair(-1000002,1000023)] = silly_pid_xsec_constructor( PID_pair(-1000002,1000023), 0.00000e+00);
        all_my_pid_pair_xsecs[PID_pair(1000003,1000023)] = silly_pid_xsec_constructor( PID_pair(1000003,1000023), 0.00000e+00);
        all_my_pid_pair_xsecs[PID_pair(-1000003,1000023)] = silly_pid_xsec_constructor( PID_pair(-1000003,1000023), 0.00000e+00);
        all_my_pid_pair_xsecs[PID_pair(1000004,1000023)] = silly_pid_xsec_constructor( PID_pair(1000004,1000023), 0.00000e+00);
        all_my_pid_pair_xsecs[PID_pair(-1000004,1000023)] = silly_pid_xsec_constructor( PID_pair(-1000004,1000023), 0.00000e+00);
        all_my_pid_pair_xsecs[PID_pair(1000005,1000023)] = silly_pid_xsec_constructor( PID_pair(1000005,1000023), 0.00000e+00);
        all_my_pid_pair_xsecs[PID_pair(-1000005,1000023)] = silly_pid_xsec_constructor( PID_pair(-1000005,1000023), 0.00000e+00);
        all_my_pid_pair_xsecs[PID_pair(1000023,2000001)] = silly_pid_xsec_constructor( PID_pair(1000023,2000001), 0.00000e+00);
        all_my_pid_pair_xsecs[PID_pair(-2000001,1000023)] = silly_pid_xsec_constructor( PID_pair(-2000001,1000023), 0.00000e+00);
        all_my_pid_pair_xsecs[PID_pair(1000023,2000002)] = silly_pid_xsec_constructor( PID_pair(1000023,2000002), 0.00000e+00);
        all_my_pid_pair_xsecs[PID_pair(-2000002,1000023)] = silly_pid_xsec_constructor( PID_pair(-2000002,1000023), 0.00000e+00);
        all_my_pid_pair_xsecs[PID_pair(1000023,2000003)] = silly_pid_xsec_constructor( PID_pair(1000023,2000003), 0.00000e+00);
        all_my_pid_pair_xsecs[PID_pair(-2000003,1000023)] = silly_pid_xsec_constructor( PID_pair(-2000003,1000023), 0.00000e+00);
        all_my_pid_pair_xsecs[PID_pair(1000023,2000004)] = silly_pid_xsec_constructor( PID_pair(1000023,2000004), 0.00000e+00);
        all_my_pid_pair_xsecs[PID_pair(-2000004,1000023)] = silly_pid_xsec_constructor( PID_pair(-2000004,1000023), 0.00000e+00);
        all_my_pid_pair_xsecs[PID_pair(1000023,2000005)] = silly_pid_xsec_constructor( PID_pair(1000023,2000005), 0.00000e+00);
        all_my_pid_pair_xsecs[PID_pair(-2000005,1000023)] = silly_pid_xsec_constructor( PID_pair(-2000005,1000023), 0.00000e+00);
        all_my_pid_pair_xsecs[PID_pair(1000001,1000025)] = silly_pid_xsec_constructor( PID_pair(1000001,1000025), 0.00000e+00);
        all_my_pid_pair_xsecs[PID_pair(-1000001,1000025)] = silly_pid_xsec_constructor( PID_pair(-1000001,1000025), 0.00000e+00);
        all_my_pid_pair_xsecs[PID_pair(1000002,1000025)] = silly_pid_xsec_constructor( PID_pair(1000002,1000025), 0.00000e+00);
        all_my_pid_pair_xsecs[PID_pair(-1000002,1000025)] = silly_pid_xsec_constructor( PID_pair(-1000002,1000025), 0.00000e+00);
        all_my_pid_pair_xsecs[PID_pair(1000003,1000025)] = silly_pid_xsec_constructor( PID_pair(1000003,1000025), 0.00000e+00);
        all_my_pid_pair_xsecs[PID_pair(-1000003,1000025)] = silly_pid_xsec_constructor( PID_pair(-1000003,1000025), 0.00000e+00);
        all_my_pid_pair_xsecs[PID_pair(1000004,1000025)] = silly_pid_xsec_constructor( PID_pair(1000004,1000025), 0.00000e+00);
        all_my_pid_pair_xsecs[PID_pair(-1000004,1000025)] = silly_pid_xsec_constructor( PID_pair(-1000004,1000025), 0.00000e+00);
        all_my_pid_pair_xsecs[PID_pair(1000005,1000025)] = silly_pid_xsec_constructor( PID_pair(1000005,1000025), 0.00000e+00);
        all_my_pid_pair_xsecs[PID_pair(-1000005,1000025)] = silly_pid_xsec_constructor( PID_pair(-1000005,1000025), 0.00000e+00);
        all_my_pid_pair_xsecs[PID_pair(1000025,2000001)] = silly_pid_xsec_constructor( PID_pair(1000025,2000001), 0.00000e+00);
        all_my_pid_pair_xsecs[PID_pair(-2000001,1000025)] = silly_pid_xsec_constructor( PID_pair(-2000001,1000025), 0.00000e+00);
        all_my_pid_pair_xsecs[PID_pair(1000025,2000002)] = silly_pid_xsec_constructor( PID_pair(1000025,2000002), 0.00000e+00);
        all_my_pid_pair_xsecs[PID_pair(-2000002,1000025)] = silly_pid_xsec_constructor( PID_pair(-2000002,1000025), 0.00000e+00);
        all_my_pid_pair_xsecs[PID_pair(1000025,2000003)] = silly_pid_xsec_constructor( PID_pair(1000025,2000003), 0.00000e+00);
        all_my_pid_pair_xsecs[PID_pair(-2000003,1000025)] = silly_pid_xsec_constructor( PID_pair(-2000003,1000025), 0.00000e+00);
        all_my_pid_pair_xsecs[PID_pair(1000025,2000004)] = silly_pid_xsec_constructor( PID_pair(1000025,2000004), 0.00000e+00);
        all_my_pid_pair_xsecs[PID_pair(-2000004,1000025)] = silly_pid_xsec_constructor( PID_pair(-2000004,1000025), 0.00000e+00);
        all_my_pid_pair_xsecs[PID_pair(1000025,2000005)] = silly_pid_xsec_constructor( PID_pair(1000025,2000005), 0.00000e+00);
        all_my_pid_pair_xsecs[PID_pair(-2000005,1000025)] = silly_pid_xsec_constructor( PID_pair(-2000005,1000025), 0.00000e+00);
        all_my_pid_pair_xsecs[PID_pair(1000001,1000035)] = silly_pid_xsec_constructor( PID_pair(1000001,1000035), 0.00000e+00);
        all_my_pid_pair_xsecs[PID_pair(-1000001,1000035)] = silly_pid_xsec_constructor( PID_pair(-1000001,1000035), 0.00000e+00);
        all_my_pid_pair_xsecs[PID_pair(1000002,1000035)] = silly_pid_xsec_constructor( PID_pair(1000002,1000035), 0.00000e+00);
        all_my_pid_pair_xsecs[PID_pair(-1000002,1000035)] = silly_pid_xsec_constructor( PID_pair(-1000002,1000035), 0.00000e+00);
        all_my_pid_pair_xsecs[PID_pair(1000003,1000035)] = silly_pid_xsec_constructor( PID_pair(1000003,1000035), 0.00000e+00);
        all_my_pid_pair_xsecs[PID_pair(-1000003,1000035)] = silly_pid_xsec_constructor( PID_pair(-1000003,1000035), 0.00000e+00);
        all_my_pid_pair_xsecs[PID_pair(1000004,1000035)] = silly_pid_xsec_constructor( PID_pair(1000004,1000035), 0.00000e+00);
        all_my_pid_pair_xsecs[PID_pair(-1000004,1000035)] = silly_pid_xsec_constructor( PID_pair(-1000004,1000035), 0.00000e+00);
        all_my_pid_pair_xsecs[PID_pair(1000005,1000035)] = silly_pid_xsec_constructor( PID_pair(1000005,1000035), 0.00000e+00);
        all_my_pid_pair_xsecs[PID_pair(-1000005,1000035)] = silly_pid_xsec_constructor( PID_pair(-1000005,1000035), 0.00000e+00);
        all_my_pid_pair_xsecs[PID_pair(1000035,2000001)] = silly_pid_xsec_constructor( PID_pair(1000035,2000001), 0.00000e+00);
        all_my_pid_pair_xsecs[PID_pair(-2000001,1000035)] = silly_pid_xsec_constructor( PID_pair(-2000001,1000035), 0.00000e+00);
        all_my_pid_pair_xsecs[PID_pair(1000035,2000002)] = silly_pid_xsec_constructor( PID_pair(1000035,2000002), 0.00000e+00);
        all_my_pid_pair_xsecs[PID_pair(-2000002,1000035)] = silly_pid_xsec_constructor( PID_pair(-2000002,1000035), 0.00000e+00);
        all_my_pid_pair_xsecs[PID_pair(1000035,2000003)] = silly_pid_xsec_constructor( PID_pair(1000035,2000003), 0.00000e+00);
        all_my_pid_pair_xsecs[PID_pair(-2000003,1000035)] = silly_pid_xsec_constructor( PID_pair(-2000003,1000035), 0.00000e+00);
        all_my_pid_pair_xsecs[PID_pair(1000035,2000004)] = silly_pid_xsec_constructor( PID_pair(1000035,2000004), 0.00000e+00);
        all_my_pid_pair_xsecs[PID_pair(-2000004,1000035)] = silly_pid_xsec_constructor( PID_pair(-2000004,1000035), 0.00000e+00);
        all_my_pid_pair_xsecs[PID_pair(1000035,2000005)] = silly_pid_xsec_constructor( PID_pair(1000035,2000005), 0.00000e+00);
        all_my_pid_pair_xsecs[PID_pair(-2000005,1000035)] = silly_pid_xsec_constructor( PID_pair(-2000005,1000035), 0.00000e+00);
        all_my_pid_pair_xsecs[PID_pair(1000001,1000024)] = silly_pid_xsec_constructor( PID_pair(1000001,1000024), 0.00000e+00);
        all_my_pid_pair_xsecs[PID_pair(-1000024,-1000001)] = silly_pid_xsec_constructor( PID_pair(-1000024,-1000001), 0.00000e+00);
        all_my_pid_pair_xsecs[PID_pair(-1000024,1000002)] = silly_pid_xsec_constructor( PID_pair(-1000024,1000002), 0.00000e+00);
        all_my_pid_pair_xsecs[PID_pair(-1000002,1000024)] = silly_pid_xsec_constructor( PID_pair(-1000002,1000024), 0.00000e+00);
        all_my_pid_pair_xsecs[PID_pair(1000003,1000024)] = silly_pid_xsec_constructor( PID_pair(1000003,1000024), 0.00000e+00);
        all_my_pid_pair_xsecs[PID_pair(-1000024,-1000003)] = silly_pid_xsec_constructor( PID_pair(-1000024,-1000003), 0.00000e+00);
        all_my_pid_pair_xsecs[PID_pair(-1000024,1000004)] = silly_pid_xsec_constructor( PID_pair(-1000024,1000004), 0.00000e+00);
        all_my_pid_pair_xsecs[PID_pair(-1000004,1000024)] = silly_pid_xsec_constructor( PID_pair(-1000004,1000024), 0.00000e+00);
        all_my_pid_pair_xsecs[PID_pair(1000005,1000024)] = silly_pid_xsec_constructor( PID_pair(1000005,1000024), 0.00000e+00);
        all_my_pid_pair_xsecs[PID_pair(-1000024,-1000005)] = silly_pid_xsec_constructor( PID_pair(-1000024,-1000005), 0.00000e+00);
        all_my_pid_pair_xsecs[PID_pair(-1000024,1000006)] = silly_pid_xsec_constructor( PID_pair(-1000024,1000006), 0.00000e+00);
        all_my_pid_pair_xsecs[PID_pair(-1000006,1000024)] = silly_pid_xsec_constructor( PID_pair(-1000006,1000024), 0.00000e+00);
        all_my_pid_pair_xsecs[PID_pair(1000024,2000005)] = silly_pid_xsec_constructor( PID_pair(1000024,2000005), 0.00000e+00);
        all_my_pid_pair_xsecs[PID_pair(-2000005,-1000024)] = silly_pid_xsec_constructor( PID_pair(-2000005,-1000024), 0.00000e+00);
        all_my_pid_pair_xsecs[PID_pair(-1000024,2000006)] = silly_pid_xsec_constructor( PID_pair(-1000024,2000006), 0.00000e+00);
        all_my_pid_pair_xsecs[PID_pair(-2000006,1000024)] = silly_pid_xsec_constructor( PID_pair(-2000006,1000024), 0.00000e+00);
        all_my_pid_pair_xsecs[PID_pair(1000001,1000037)] = silly_pid_xsec_constructor( PID_pair(1000001,1000037), 0.00000e+00);
        all_my_pid_pair_xsecs[PID_pair(-1000037,-1000001)] = silly_pid_xsec_constructor( PID_pair(-1000037,-1000001), 0.00000e+00);
        all_my_pid_pair_xsecs[PID_pair(-1000037,1000002)] = silly_pid_xsec_constructor( PID_pair(-1000037,1000002), 0.00000e+00);
        all_my_pid_pair_xsecs[PID_pair(-1000002,1000037)] = silly_pid_xsec_constructor( PID_pair(-1000002,1000037), 0.00000e+00);
        all_my_pid_pair_xsecs[PID_pair(1000003,1000037)] = silly_pid_xsec_constructor( PID_pair(1000003,1000037), 0.00000e+00);
        all_my_pid_pair_xsecs[PID_pair(-1000037,-1000003)] = silly_pid_xsec_constructor( PID_pair(-1000037,-1000003), 0.00000e+00);
        all_my_pid_pair_xsecs[PID_pair(-1000037,1000004)] = silly_pid_xsec_constructor( PID_pair(-1000037,1000004), 0.00000e+00);
        all_my_pid_pair_xsecs[PID_pair(-1000004,1000037)] = silly_pid_xsec_constructor( PID_pair(-1000004,1000037), 0.00000e+00);
        all_my_pid_pair_xsecs[PID_pair(1000005,1000037)] = silly_pid_xsec_constructor( PID_pair(1000005,1000037), 0.00000e+00);
        all_my_pid_pair_xsecs[PID_pair(-1000037,-1000005)] = silly_pid_xsec_constructor( PID_pair(-1000037,-1000005), 0.00000e+00);
        all_my_pid_pair_xsecs[PID_pair(-1000037,1000006)] = silly_pid_xsec_constructor( PID_pair(-1000037,1000006), 0.00000e+00);
        all_my_pid_pair_xsecs[PID_pair(-1000006,1000037)] = silly_pid_xsec_constructor( PID_pair(-1000006,1000037), 0.00000e+00);
        all_my_pid_pair_xsecs[PID_pair(1000037,2000005)] = silly_pid_xsec_constructor( PID_pair(1000037,2000005), 0.00000e+00);
        all_my_pid_pair_xsecs[PID_pair(-2000005,-1000037)] = silly_pid_xsec_constructor( PID_pair(-2000005,-1000037), 0.00000e+00);
        all_my_pid_pair_xsecs[PID_pair(-1000037,2000006)] = silly_pid_xsec_constructor( PID_pair(-1000037,2000006), 0.00000e+00);
        all_my_pid_pair_xsecs[PID_pair(-2000006,1000037)] = silly_pid_xsec_constructor( PID_pair(-2000006,1000037), 0.00000e+00);
        all_my_pid_pair_xsecs[PID_pair(1000022,1000022)] = silly_pid_xsec_constructor( PID_pair(1000022,1000022), 0.00000e+00);
        all_my_pid_pair_xsecs[PID_pair(1000022,1000023)] = silly_pid_xsec_constructor( PID_pair(1000022,1000023), 0.00000e+00);
        all_my_pid_pair_xsecs[PID_pair(1000023,1000023)] = silly_pid_xsec_constructor( PID_pair(1000023,1000023), 0.00000e+00);
        all_my_pid_pair_xsecs[PID_pair(1000022,1000025)] = silly_pid_xsec_constructor( PID_pair(1000022,1000025), 0.00000e+00);
        all_my_pid_pair_xsecs[PID_pair(1000023,1000025)] = silly_pid_xsec_constructor( PID_pair(1000023,1000025), 0.00000e+00);
        all_my_pid_pair_xsecs[PID_pair(1000025,1000025)] = silly_pid_xsec_constructor( PID_pair(1000025,1000025), 0.00000e+00);
        all_my_pid_pair_xsecs[PID_pair(1000022,1000035)] = silly_pid_xsec_constructor( PID_pair(1000022,1000035), 0.00000e+00);
        all_my_pid_pair_xsecs[PID_pair(1000023,1000035)] = silly_pid_xsec_constructor( PID_pair(1000023,1000035), 0.00000e+00);
        all_my_pid_pair_xsecs[PID_pair(1000025,1000035)] = silly_pid_xsec_constructor( PID_pair(1000025,1000035), 0.00000e+00);
        all_my_pid_pair_xsecs[PID_pair(1000035,1000035)] = silly_pid_xsec_constructor( PID_pair(1000035,1000035), 0.00000e+00);
        all_my_pid_pair_xsecs[PID_pair(1000022,1000024)] = silly_pid_xsec_constructor( PID_pair(1000022,1000024), 0.00000e+00);
        all_my_pid_pair_xsecs[PID_pair(-1000024,1000022)] = silly_pid_xsec_constructor( PID_pair(-1000024,1000022), 0.00000e+00);
        all_my_pid_pair_xsecs[PID_pair(1000022,1000037)] = silly_pid_xsec_constructor( PID_pair(1000022,1000037), 0.00000e+00);
        all_my_pid_pair_xsecs[PID_pair(-1000037,1000022)] = silly_pid_xsec_constructor( PID_pair(-1000037,1000022), 0.00000e+00);
        all_my_pid_pair_xsecs[PID_pair(1000023,1000024)] = silly_pid_xsec_constructor( PID_pair(1000023,1000024), 0.00000e+00);
        all_my_pid_pair_xsecs[PID_pair(-1000024,1000023)] = silly_pid_xsec_constructor( PID_pair(-1000024,1000023), 0.00000e+00);
        all_my_pid_pair_xsecs[PID_pair(1000023,1000037)] = silly_pid_xsec_constructor( PID_pair(1000023,1000037), 0.00000e+00);
        all_my_pid_pair_xsecs[PID_pair(-1000037,1000023)] = silly_pid_xsec_constructor( PID_pair(-1000037,1000023), 0.00000e+00);
        all_my_pid_pair_xsecs[PID_pair(1000024,1000025)] = silly_pid_xsec_constructor( PID_pair(1000024,1000025), 0.00000e+00);
        all_my_pid_pair_xsecs[PID_pair(-1000024,1000025)] = silly_pid_xsec_constructor( PID_pair(-1000024,1000025), 0.00000e+00);
        all_my_pid_pair_xsecs[PID_pair(1000025,1000037)] = silly_pid_xsec_constructor( PID_pair(1000025,1000037), 0.00000e+00);
        all_my_pid_pair_xsecs[PID_pair(-1000037,1000025)] = silly_pid_xsec_constructor( PID_pair(-1000037,1000025), 0.00000e+00);
        all_my_pid_pair_xsecs[PID_pair(1000024,1000035)] = silly_pid_xsec_constructor( PID_pair(1000024,1000035), 0.00000e+00);
        all_my_pid_pair_xsecs[PID_pair(-1000024,1000035)] = silly_pid_xsec_constructor( PID_pair(-1000024,1000035), 0.00000e+00);
        all_my_pid_pair_xsecs[PID_pair(1000035,1000037)] = silly_pid_xsec_constructor( PID_pair(1000035,1000037), 0.00000e+00);
        all_my_pid_pair_xsecs[PID_pair(-1000037,1000035)] = silly_pid_xsec_constructor( PID_pair(-1000037,1000035), 0.00000e+00);
        all_my_pid_pair_xsecs[PID_pair(-1000024,1000024)] = silly_pid_xsec_constructor( PID_pair(-1000024,1000024), 0.00000e+00);
        all_my_pid_pair_xsecs[PID_pair(-1000037,1000024)] = silly_pid_xsec_constructor( PID_pair(-1000037,1000024), 0.00000e+00);
        all_my_pid_pair_xsecs[PID_pair(-1000024,1000037)] = silly_pid_xsec_constructor( PID_pair(-1000024,1000037), 0.00000e+00);
        all_my_pid_pair_xsecs[PID_pair(-1000037,1000037)] = silly_pid_xsec_constructor( PID_pair(-1000037,1000037), 0.00000e+00);
        all_my_pid_pair_xsecs[PID_pair(1000021,1000022)] = silly_pid_xsec_constructor( PID_pair(1000021,1000022), 0.00000e+00);
        all_my_pid_pair_xsecs[PID_pair(1000021,1000023)] = silly_pid_xsec_constructor( PID_pair(1000021,1000023), 0.00000e+00);
        all_my_pid_pair_xsecs[PID_pair(1000021,1000025)] = silly_pid_xsec_constructor( PID_pair(1000021,1000025), 0.00000e+00);
        all_my_pid_pair_xsecs[PID_pair(1000021,1000035)] = silly_pid_xsec_constructor( PID_pair(1000021,1000035), 0.00000e+00);
        all_my_pid_pair_xsecs[PID_pair(1000021,1000024)] = silly_pid_xsec_constructor( PID_pair(1000021,1000024), 0.00000e+00);
        all_my_pid_pair_xsecs[PID_pair(-1000024,1000021)] = silly_pid_xsec_constructor( PID_pair(-1000024,1000021), 0.00000e+00);
        all_my_pid_pair_xsecs[PID_pair(1000021,1000037)] = silly_pid_xsec_constructor( PID_pair(1000021,1000037), 0.00000e+00);
        all_my_pid_pair_xsecs[PID_pair(-1000037,1000021)] = silly_pid_xsec_constructor( PID_pair(-1000037,1000021), 0.00000e+00);
        all_my_pid_pair_xsecs[PID_pair(-1000011,1000011)] = silly_pid_xsec_constructor( PID_pair(-1000011,1000011), 0.00000e+00);
        all_my_pid_pair_xsecs[PID_pair(-1000012,1000012)] = silly_pid_xsec_constructor( PID_pair(-1000012,1000012), 0.00000e+00);
        all_my_pid_pair_xsecs[PID_pair(-1000011,1000012)] = silly_pid_xsec_constructor( PID_pair(-1000011,1000012), 0.00000e+00);
        all_my_pid_pair_xsecs[PID_pair(-1000012,1000011)] = silly_pid_xsec_constructor( PID_pair(-1000012,1000011), 0.00000e+00);
        all_my_pid_pair_xsecs[PID_pair(-1000013,1000013)] = silly_pid_xsec_constructor( PID_pair(-1000013,1000013), 0.00000e+00);
        all_my_pid_pair_xsecs[PID_pair(-1000014,1000014)] = silly_pid_xsec_constructor( PID_pair(-1000014,1000014), 0.00000e+00);
        all_my_pid_pair_xsecs[PID_pair(-1000013,1000014)] = silly_pid_xsec_constructor( PID_pair(-1000013,1000014), 0.00000e+00);
        all_my_pid_pair_xsecs[PID_pair(-1000014,1000013)] = silly_pid_xsec_constructor( PID_pair(-1000014,1000013), 0.00000e+00);
        all_my_pid_pair_xsecs[PID_pair(-1000015,1000015)] = silly_pid_xsec_constructor( PID_pair(-1000015,1000015), 0.00000e+00);
        all_my_pid_pair_xsecs[PID_pair(-2000015,1000015)] = silly_pid_xsec_constructor( PID_pair(-2000015,1000015), 0.00000e+00);
        all_my_pid_pair_xsecs[PID_pair(-1000015,2000015)] = silly_pid_xsec_constructor( PID_pair(-1000015,2000015), 0.00000e+00);
        all_my_pid_pair_xsecs[PID_pair(-1000016,1000016)] = silly_pid_xsec_constructor( PID_pair(-1000016,1000016), 0.00000e+00);
        all_my_pid_pair_xsecs[PID_pair(-1000015,1000016)] = silly_pid_xsec_constructor( PID_pair(-1000015,1000016), 0.00000e+00);
        all_my_pid_pair_xsecs[PID_pair(-1000016,1000015)] = silly_pid_xsec_constructor( PID_pair(-1000016,1000015), 0.00000e+00);
        all_my_pid_pair_xsecs[PID_pair(-2000015,1000016)] = silly_pid_xsec_constructor( PID_pair(-2000015,1000016), 0.00000e+00);
        all_my_pid_pair_xsecs[PID_pair(-1000016,2000015)] = silly_pid_xsec_constructor( PID_pair(-1000016,2000015), 0.00000e+00);
        all_my_pid_pair_xsecs[PID_pair(-2000011,2000011)] = silly_pid_xsec_constructor( PID_pair(-2000011,2000011), 0.00000e+00);
        all_my_pid_pair_xsecs[PID_pair(-2000013,2000013)] = silly_pid_xsec_constructor( PID_pair(-2000013,2000013), 0.00000e+00);
        all_my_pid_pair_xsecs[PID_pair(-2000015,2000015)] = silly_pid_xsec_constructor( PID_pair(-2000015,2000015), 0.00000e+00);
      }

      if(*Loop::iteration == COLLIDER_INIT)
      {
        result.clear();
      }

      if(*Loop::iteration == XSEC_CALCULATION)
      {
        for (const PID_pair& pid_pair : *Dep::ActivePIDPairs)
        {
          #ifdef COLLIDERBIT_DEBUG
            cout << DEBUG_PREFIX << "getPIDPairCrossSectionsMap_testing: " << "Looking up xsec for [" << pid_pair.pid1() << "," << pid_pair.pid2() << "]." << endl;
          #endif
          result[pid_pair] = all_my_pid_pair_xsecs.at(pid_pair);
        }
      } // end iteration

    }



    /// Get a map between Pythia process codes and cross-sections
    void getProcessCrossSectionsMap(map_int_process_xsec& result)
    {
      using namespace Pipes::getProcessCrossSectionsMap;

      // Use a static variable to communicate the result calculated on thread 0 during 
      // iteration XSEC_CALCULATION to all threads during iteration START_SUBPROCESS
      static map_int_process_xsec shared_result;

      const static bool set_missing_cross_sections_to_zero = runOptions->getValueOrDef<bool>(false, "set_missing_cross_sections_to_zero");

      // Only thread 0
      if(*Loop::iteration == COLLIDER_INIT)
      {
        shared_result.clear();
      }

      // All threads
      if(*Loop::iteration == COLLIDER_INIT_OMP)
      {
        result.clear();
      }

      // Only thread 0
      if(*Loop::iteration == XSEC_CALCULATION)
      {
        // Loop over all active processes and construct the cross-section map (shared_result)
        for (size_t i = 0; i != Dep::ActiveProcessCodes->size(); ++i)
        {
          // Get process code
          int proc_code = Dep::ActiveProcessCodes->at(i);

          // Construct a process_xsec_container instance to be stored in the shared_result map
          process_xsec_container proc_xs;
          proc_xs.set_process_code(proc_code);

          // Get iterator bounds (as a pair) over the multimap entries that match the key proc_code
          auto mm_proc2pid_range = Dep::ActiveProcessCodeToPIDPairsMap->equal_range(proc_code);

          // Loop over these elements in the multimap
          for (auto mm_it = mm_proc2pid_range.first; mm_it != mm_proc2pid_range.second; ++mm_it)
          {
            const PID_pair& pids = mm_it->second;

            // Obtain the cross-section from the PID pair via the PIDPairCrossSectionsMap (map_PID_pair_PID_pair_xsec) dependency
            PID_pair_xsec_container pids_xs;
            map_PID_pair_PID_pair_xsec::const_iterator iter = Dep::PIDPairCrossSectionsMap->find(pids);
            if (iter != Dep::PIDPairCrossSectionsMap->end())
            {
              pids_xs = iter->second;
            }
            else
            {
              if(set_missing_cross_sections_to_zero)
              {
                pids_xs.set_xsec(0.0, 0.0);
              }
              else
              {
                std::stringstream errmsg_ss;
                errmsg_ss << "No cross-section provided for PID pair [" << pids.pid1() << "," << pids.pid2() <<"]. ";
                ColliderBit_error().raise(LOCAL_INFO, errmsg_ss.str());
              }
            }

            // Make sure the trust_level of the process_xsec_container proc_xs is set to 
            // the lowest trust_level of the contributing PID_pair_xsec_containers
<<<<<<< HEAD
            cerr << "DEBUG: pids_xs.trust_level() = " << pids_xs.trust_level() << ",  pids_xs.pid_pair().str() = " << pids_xs.pid_pair().str() << endl;
=======
>>>>>>> a4742ac9
            if (pids_xs.trust_level() < proc_xs.trust_level()) { proc_xs.set_trust_level(pids_xs.trust_level()); }

            // Accumulate result in the process_xsec_container proc_xs
            proc_xs.sum_xsecs(pids_xs.xsec(), pids_xs.xsec_err());
            proc_xs.register_related_pid_pair(pids);


            // Check if the current PID pair is related to any other process_codes,
            // using the multimap returned by all_PID_pairs_to_process_codes().
            // If yes, check that these processes are among the active processes
            // and register them in the proc_xs instance as processes sharing the cross-section

            // Get iterator bounds (as a pair) over the multimap entries that match the key pids
            auto mm_pid2proc_range = all_PID_pairs_to_process_codes().equal_range(pids);

            // Loop over these elements in the multimap
            for (auto mm_it = mm_pid2proc_range.first; mm_it != mm_pid2proc_range.second; ++mm_it)
            {
              // Get other process code
              int other_proc_code = mm_it->second;

              // Don't run around in circles...
              if(other_proc_code == proc_code) continue;

              // Check that other_proc_code is itself in one of the active processes, i.e. listed in Dep::ActiveProcessCodes
              if(std::find(Dep::ActiveProcessCodes->begin(), Dep::ActiveProcessCodes->end(), other_proc_code) != Dep::ActiveProcessCodes->end())  
              {
                // Add other_proc_code to the list of processes that share cross-section with proc_code
                // (The process_xsec_container class makes sure we only register each process once.)
                proc_xs.register_process_sharing_xsec(other_proc_code);
              }
              else
              {
                std::stringstream errmsg_ss;
                errmsg_ss << "For correct cross-section scaling of collider process " << proc_code;
                errmsg_ss << ", process " << other_proc_code << " must also be activated. Please check your collider settings.";
                ColliderBit_error().raise(LOCAL_INFO, errmsg_ss.str());
              }
            }
          }

          // Construct info string of the form "ProcessCode:<proc_code>"
          std::stringstream info_ss;
          info_ss << "ProcessCode:" << proc_code;
          proc_xs.set_info_string(info_ss.str());

          // Store proc_xs in the shared_result map
          shared_result[proc_code] = proc_xs;
        }

        // Let thread 0 return the correct result already after iteration XSEC_CALCULATION
        result = shared_result;
      }


      // All threads
      if (*Loop::iteration == START_SUBPROCESS)
      {
        // All threads read the result from shared_result
        result = shared_result;
      }

    }


    /// Compute a cross-section from Monte Carlo
    void getEvGenCrossSection(MC_xsec_container& result)
    {
      using namespace Pipes::getEvGenCrossSection;
<<<<<<< HEAD

      static bool first = true;
      if (first)
      {
        event_weight_flags["total_cross_section_from_MC"] = true;
        first = false;
      }
=======
>>>>>>> a4742ac9

      // Don't bother if there are no analyses that will use this.
      if (Dep::RunMC->analyses.empty()) return;

      // Reset the xsec objects on all threads
      if (*Loop::iteration == COLLIDER_INIT_OMP)
      {
        result.reset();
      }

      // If we are in the main event loop, count the event towards cross-section normalisation on this thread
      if (*Loop::iteration >= 0)
      {
        result.log_event();
      }

      // Extract the xsecs from the MC on each thread
      if (*Loop::iteration == END_SUBPROCESS && Dep::RunMC->event_generation_began)
      {
        if (not Dep::RunMC->exceeded_maxFailedEvents)
        {
          const double xs_fb = (*Dep::HardScatteringSim)->xsec_fb();
          const double xserr_fb = (*Dep::HardScatteringSim)->xsecErr_fb();
          result.set_xsec(xs_fb, xserr_fb);
          #ifdef COLLIDERBIT_DEBUG
            cout << DEBUG_PREFIX << "xs_fb = " << xs_fb << " +/- " << xserr_fb << endl;
          #endif


          //
          // Debug code to print process cross-sections:
          //

          // #ifdef COLLIDERBIT_DEBUG

          //   std::vector<PID_pair> all_pid_pairs;
          //   std::map<int,int> pcode_counter;

          //   for (const std::pair<int,PID_pair>& elem : all_process_codes_to_PID_pairs)
          //   {
          //     int pcode = elem.first;
          //     const PID_pair& pids = elem.second;

          //     double LO_proc_xsec = (*Dep::HardScatteringSim)->xsec_fb(pcode);

          //     cout << std::fixed << std::setprecision(7);
          //     cout << DEBUG_PREFIX << "All xsecs:  " << pcode << ", [" 
          //                                            << pids.pid1() << "," << pids.pid2() << "], "
          //                                            << std::scientific << std::setprecision(5)
          //                                            << LO_proc_xsec << endl;

          //     // Get list of all unique PID_pairs
          //     if (std::find(all_pid_pairs.begin(), all_pid_pairs.end(), pids) == all_pid_pairs.end())
          //     {
          //       all_pid_pairs.push_back( PID_pair(pids) );
          //     }

          //     // Count pcode
          //     pcode_counter[pcode]++;
          //   }

          //   // Loop over PID_pairs
          //   for (const PID_pair& pids : all_pid_pairs)
          //   {
          //     double pids_xsec_val = 0.0;

          //     // double sgn_pid1 = double(pids.pid1()) / double(abs(pids.pid1()));
          //     // double sgn_pid2 = double(pids.pid2()) / double(abs(pids.pid2()));

          //     PID_pair cc_pid_pair = pids.cc_pid_pair();

          //     auto mm_pid2proc_range = all_PID_pairs_to_process_codes().equal_range(pids);

          //     // Loop over these elements in the multimap
          //     for (auto mm_it = mm_pid2proc_range.first; mm_it != mm_pid2proc_range.second; ++mm_it)
          //     {
          //       int pcode = mm_it->second;

          //       double factor = 1.0 / pcode_counter.at(pcode);

          //       // if ((!pids.is_antiparticle_pair()) && (sgn_pid1 * sgn_pid2 < 0))
          //       // {
          //       //   // factor = factor * 2.0;
          //       //   if (std::find(all_pid_pairs.begin(), all_pid_pairs.end(), cc_pid_pair) != all_pid_pairs.end() )
          //       //   {
          //       //     factor = factor * 2.0;

          //       //     if (pcode == 1491)
          //       //     {
          //       //       cout << "DEBUG: pcode==1491: factor adjusted by 2: " << factor << endl;
          //       //     }

          //       //   }                
          //       // }

          //       pids_xsec_val += (*Dep::HardScatteringSim)->xsec_fb(pcode) * factor;
          //     }

          //     cout << std::fixed << std::setprecision(7);
          //     cout << DEBUG_PREFIX << "PIDs xsecs:  " << "[" 
          //                                            << pids.pid1() << "," << pids.pid2() << "]: "
          //                                            << std::scientific << std::setprecision(5)
          //                                            << pids_xsec_val << endl;
          //   }

          // #endif

        }
      }

      // Gather the xsecs from all threads into one
      if (*Loop::iteration == COLLIDER_FINALIZE)
      {
        result.gather_xsecs();
      }

    }

    /// Return MC_xsec_container as the base xsec_container
    void getEvGenCrossSection_as_base(xsec_container& result)
    {
      using namespace Pipes::getEvGenCrossSection_as_base;
      result = *Dep::TotalEvGenCrossSection;
    }


    /// Get a cross-section from NLL-FAST
    void getNLLFastCrossSection(xsec_container& result)
    {
      using namespace Pipes::getNLLFastCrossSection;

      // Use a static variable to communicate the result calculated on thread 0 during 
      // iteration XSEC_CALCULATION to all threads during iteration START_SUBPROCESS
      static xsec_container shared_result;

      // Don't bother if there are no analyses that will use this.
      if (Dep::RunMC->analyses.empty()) return;

      // Only thread 0
      if(*Loop::iteration == COLLIDER_INIT) shared_result.reset();
      
      // All threads
      if (*Loop::iteration == COLLIDER_INIT_OMP) result.reset();

      // Set the xsec and its error.
      // Only thread 0
      if (*Loop::iteration == XSEC_CALCULATION)
      {
        double xs_fb = 0.1;             // replace with xsec from NLL-Fast
        double xserr_fb = 0.1 * xs_fb;  // or whatever
        shared_result.set_xsec(xs_fb, xserr_fb);

        // Let thread 0 return the correct result already after iteration XSEC_CALCULATION
        result = shared_result;
      }

      // All threads
      if (*Loop::iteration == START_SUBPROCESS)
      {
        // All threads copy the result from shared_result
        result = shared_result;
      }

    }


    /// A helper function to check the YAML options for getYAMLCrossSection and getYAMLCrossSection_SLHA
    bool checkOptions_getYAMLCrossSection(const Options& runOptions, const str calling_function, std::pair<str,str>& xsec_pnames, str& input_unit, bool& input_fractional_uncert, str& errmsg)
    {

      errmsg = "";

      str valid_option_pairs_msg;
      valid_option_pairs_msg  = "This function requires one of the following pairs of YAML options:\n";
      valid_option_pairs_msg += "  cross_section_fb, cross_section_uncert_fb\n";
      valid_option_pairs_msg += "  cross_section_fb, cross_section_fractional_uncert\n";
      valid_option_pairs_msg += "  cross_section_pb, cross_section_uncert_pb\n";
      valid_option_pairs_msg += "  cross_section_pb, cross_section_fractional_uncert\n";

      // Check that enough options are provided
      if (runOptions.getNames().size() < 2)
      {
        errmsg = "Not enough YAML options provided for function " + calling_function + ".\n";
        errmsg += valid_option_pairs_msg;
        return false;
      }

      // Check that a valid combination of options is provided, 
      // and set variable references accordingly
      if ((runOptions.hasKey("cross_section_fb")) && (runOptions.hasKey("cross_section_uncert_fb")))
      {
        xsec_pnames.first = "cross_section_fb";
        xsec_pnames.second = "cross_section_uncert_fb";
        input_unit = "fb";
        input_fractional_uncert = false;
      }
      else if ((runOptions.hasKey("cross_section_fb")) && (runOptions.hasKey("cross_section_fractional_uncert")))
      {
        xsec_pnames.first = "cross_section_fb";
        xsec_pnames.second = "cross_section_fractional_uncert";
        input_unit = "fb";
        input_fractional_uncert = true;
<<<<<<< HEAD
=======
      }
      else if ((runOptions.hasKey("cross_section_pb")) && (runOptions.hasKey("cross_section_uncert_pb")))
      {
        xsec_pnames.first = "cross_section_pb";
        xsec_pnames.second = "cross_section_uncert_pb";
        input_unit = "pb";
        input_fractional_uncert = false;
      }
      else if ((runOptions.hasKey("cross_section_pb")) && (runOptions.hasKey("cross_section_fractional_uncert")))
      {
        xsec_pnames.first = "cross_section_pb";
        xsec_pnames.second = "cross_section_fractional_uncert";
        input_unit = "pb";
        input_fractional_uncert = true;
      }
      else
      {
        errmsg =  "Unknown combination of options provided for function " + calling_function + ".\n";
        errmsg += valid_option_pairs_msg;
        return false;
      }

      return true;
    }


    /// A function that reads the total cross-section from the input file, but builds up the number of events from the event loop
    void getYAMLCrossSection(xsec_container& result)
    {
      using namespace Pipes::getYAMLCrossSection;

      // Use a static variable to communicate the result calculated on thread 0 during 
      // iteration XSEC_CALCULATION to all threads during iteration START_SUBPROCESS
      static xsec_container shared_result;

      // Don't bother if there are no analyses that will use this.
      if (Dep::RunMC->analyses.empty()) return;

      static std::pair<str,str> xsec_pnames;
      static str input_unit; 
      static bool input_fractional_uncert = false;

      static bool first = true;
      if (*Loop::iteration == BASE_INIT)
      {

        // Check that the required YAML options are provided
        if (first)
        {
          str errmsg;
          bool valid_options = checkOptions_getYAMLCrossSection(*runOptions, "getYAMLCrossSection", xsec_pnames, input_unit, input_fractional_uncert, errmsg);
          if (!valid_options)
          {
            ColliderBit_error().raise(LOCAL_INFO, errmsg);
          }
          first = false;
        }
      }

      // Retrieve the total cross-section and cross-section error
      const static double input_xsec = runOptions->getValue<double>(xsec_pnames.first);
      const static double input_xsec_uncert = runOptions->getValue<double>(xsec_pnames.second);

      // Only thread 0
      if(*Loop::iteration == COLLIDER_INIT) shared_result.reset();
      
      // All threads
      if (*Loop::iteration == COLLIDER_INIT_OMP) result.reset();

      // Set the xsec and its error
      // Only thread 0
      if (*Loop::iteration == XSEC_CALCULATION)
      {
        std::pair<double,double> temp = convert_xsecs_to_fb(input_xsec, input_xsec_uncert, input_unit, input_fractional_uncert);
        double xsec_fb = temp.first;
        double xsec_uncert_fb = temp.second;
        shared_result.set_xsec(xsec_fb, xsec_uncert_fb);

        // Let thread 0 return the correct result already after iteration XSEC_CALCULATION
        result = shared_result;
      }

      // All threads
      if (*Loop::iteration == START_SUBPROCESS)
      {
        // All threads copy the result from shared_result
        result = shared_result;
      }

    }


    /// A function that reads a list of (SLHA file, total cross-section) pairs from the input YAML file
    void getYAMLCrossSection_SLHA(xsec_container& result)
    {
      using namespace Pipes::getYAMLCrossSection_SLHA;

      // Use a static variable to communicate the result calculated on thread 0 during 
      // iteration XSEC_CALCULATION to all threads during iteration START_SUBPROCESS
      static xsec_container shared_result;

      // Don't bother if there are no analyses that will use this.
      if (Dep::RunMC->analyses.empty()) return;

      static std::pair<str,str> xsec_pnames;
      static str input_unit; 
      static bool input_fractional_uncert = false;

      static bool first = true;
      if (*Loop::iteration == BASE_INIT)
      {
        // Check that the required YAML options are provided
        if (first)
        {
          str errmsg;
          bool valid_options = checkOptions_getYAMLCrossSection(*runOptions, "getYAMLCrossSection_SLHA", xsec_pnames, input_unit, input_fractional_uncert, errmsg);
          if (!valid_options)
          {
            ColliderBit_error().raise(LOCAL_INFO, errmsg);
          }
          first = false;
        }
      }

      // Get the filename, look for it in the xsec and uncertainty lists
      const static YAML::Node colNode_xsec = runOptions->getValue<YAML::Node>(xsec_pnames.first);
      const static Options colOptions_xsec(colNode_xsec);
      const static YAML::Node colNode_uncert = runOptions->getValue<YAML::Node>(xsec_pnames.second);
      const static Options colOptions_uncert(colNode_uncert);
      static str filename;

      if (*Loop::iteration == BASE_INIT)
      {
        // Update the SLHA filename
        filename = Dep::SLHAFileNameAndContent->first;

        // Look for the filename in the xsec lists
        if (!colOptions_xsec.hasKey(filename)) piped_invalid_point.request(str("No cross-section found for SLHA file ").append(filename));
        if (!colOptions_uncert.hasKey(filename)) piped_invalid_point.request(str("No fractional cross-section uncertainty found for SLHA file ").append(filename));
>>>>>>> a4742ac9
      }
      else if ((runOptions.hasKey("cross_section_pb")) && (runOptions.hasKey("cross_section_uncert_pb")))
      {
        xsec_pnames.first = "cross_section_pb";
        xsec_pnames.second = "cross_section_uncert_pb";
        input_unit = "pb";
        input_fractional_uncert = false;
      }
      else if ((runOptions.hasKey("cross_section_pb")) && (runOptions.hasKey("cross_section_fractional_uncert")))
      {
        xsec_pnames.first = "cross_section_pb";
        xsec_pnames.second = "cross_section_fractional_uncert";
        input_unit = "pb";
        input_fractional_uncert = true;
      }
      else
      {
        errmsg =  "Unknown combination of options provided for function " + calling_function + ".\n";
        errmsg += valid_option_pairs_msg;
        return false;
      }

      return true;
    }


    /// A function that reads the total cross-section from the input file, but builds up the number of events from the event loop
    void getYAMLCrossSection(xsec_container& result)
    {
      using namespace Pipes::getYAMLCrossSection;

      // Use a static variable to communicate the result calculated on thread 0 during 
      // iteration XSEC_CALCULATION to all threads during iteration START_SUBPROCESS
      static xsec_container shared_result;

      // Don't bother if there are no analyses that will use this.
      if (Dep::RunMC->analyses.empty()) return;

      static std::pair<str,str> xsec_pnames;
      static str input_unit; 
      static bool input_fractional_uncert = false;

      static bool first = true;
      if (*Loop::iteration == BASE_INIT)
      {

        // Check that the required YAML options are provided
        if (first)
        {
          str errmsg;
          bool valid_options = checkOptions_getYAMLCrossSection(*runOptions, "getYAMLCrossSection", xsec_pnames, input_unit, input_fractional_uncert, errmsg);
          if (!valid_options)
          {
            ColliderBit_error().raise(LOCAL_INFO, errmsg);
          }
          first = false;
        }
      }

      // Retrieve the total cross-section and cross-section error
      const static double input_xsec = runOptions->getValue<double>(xsec_pnames.first);
      const static double input_xsec_uncert = runOptions->getValue<double>(xsec_pnames.second);

      // Only thread 0
      if(*Loop::iteration == COLLIDER_INIT) shared_result.reset();
      
      // All threads
      if (*Loop::iteration == COLLIDER_INIT_OMP) result.reset();

      // Only thread 0
      if(*Loop::iteration == COLLIDER_INIT) shared_result.reset();
      
      // All threads
      if (*Loop::iteration == COLLIDER_INIT_OMP) result.reset();

      // Set the xsec and its error
<<<<<<< HEAD
      // Only thread 0
      if (*Loop::iteration == XSEC_CALCULATION)
      {
        std::pair<double,double> temp = convert_xsecs_to_fb(input_xsec, input_xsec_uncert, input_unit, input_fractional_uncert);
        double xsec_fb = temp.first;
        double xsec_uncert_fb = temp.second;
        shared_result.set_xsec(xsec_fb, xsec_uncert_fb);

        // Let thread 0 return the correct result already after iteration XSEC_CALCULATION
        result = shared_result;
      }

      // All threads
      if (*Loop::iteration == START_SUBPROCESS)
      {
        // All threads copy the result from shared_result
        result = shared_result;
      }

    }


    /// A function that reads a list of (SLHA file, total cross-section) pairs from the input YAML file
    void getYAMLCrossSection_SLHA(xsec_container& result)
    {
      using namespace Pipes::getYAMLCrossSection_SLHA;

      // Use a static variable to communicate the result calculated on thread 0 during 
      // iteration XSEC_CALCULATION to all threads during iteration START_SUBPROCESS
      static xsec_container shared_result;

      // Don't bother if there are no analyses that will use this.
      if (Dep::RunMC->analyses.empty()) return;

      static std::pair<str,str> xsec_pnames;
      static str input_unit; 
      static bool input_fractional_uncert = false;

      static bool first = true;
      if (*Loop::iteration == BASE_INIT)
      {
        // Check that the required YAML options are provided
        if (first)
        {
          str errmsg;
          bool valid_options = checkOptions_getYAMLCrossSection(*runOptions, "getYAMLCrossSection_SLHA", xsec_pnames, input_unit, input_fractional_uncert, errmsg);
          if (!valid_options)
          {
            ColliderBit_error().raise(LOCAL_INFO, errmsg);
          }
          first = false;
        }
      }

      // Get the filename, look for it in the xsec and uncertainty lists
      const static YAML::Node colNode_xsec = runOptions->getValue<YAML::Node>(xsec_pnames.first);
      const static Options colOptions_xsec(colNode_xsec);
      const static YAML::Node colNode_uncert = runOptions->getValue<YAML::Node>(xsec_pnames.second);
      const static Options colOptions_uncert(colNode_uncert);
      static str filename;

      if (*Loop::iteration == BASE_INIT)
      {
        // Update the SLHA filename
        filename = Dep::SLHAFileNameAndContent->first;

        // Look for the filename in the xsec lists
        if (!colOptions_xsec.hasKey(filename)) piped_invalid_point.request(str("No cross-section found for SLHA file ").append(filename));
        if (!colOptions_uncert.hasKey(filename)) piped_invalid_point.request(str("No fractional cross-section uncertainty found for SLHA file ").append(filename));
      }

      // Only thread 0
      if(*Loop::iteration == COLLIDER_INIT) shared_result.reset();
      
      // All threads
      if (*Loop::iteration == COLLIDER_INIT_OMP) result.reset();

      // Set the xsec and its error
      if (*Loop::iteration == XSEC_CALCULATION)
      {
        double input_xsec = colOptions_xsec.getValue<double>(filename);
        double input_xsec_uncert = colOptions_uncert.getValue<double>(filename);

        std::pair<double,double> temp = convert_xsecs_to_fb(input_xsec, input_xsec_uncert, input_unit, input_fractional_uncert);
        double xsec_fb = temp.first;
        double xsec_uncert_fb = temp.second;
        shared_result.set_xsec(xsec_fb, xsec_uncert_fb);

        // Let thread 0 return the correct result already after iteration XSEC_CALCULATION
        result = shared_result;
      }

      // All threads
      if (*Loop::iteration == START_SUBPROCESS)
      {
        // All threads copy the result from shared_result
        result = shared_result;
      }

    }  // end getYAMLxsec_SLHA



    /// A function that assigns a total cross-sections directly from the scan parameters
    /// (for models CB_SLHA_simpmod_scan_model and CB_SLHA_scan_model)
    void getYAMLCrossSection_param(xsec_container& result)
    {
      using namespace Pipes::getYAMLCrossSection_param;

      // Use a static variable to communicate the result calculated on thread 0 during 
      // iteration XSEC_CALCULATION to all threads during iteration START_SUBPROCESS
      static xsec_container shared_result;

      // Don't bother if there are no analyses that will use this.
      if (Dep::RunMC->analyses.empty()) return;

      static std::vector<str> pnames;
      static std::pair<str,str> xsec_pnames;

      static str input_unit; 
      static bool input_fractional_uncert = false;

      static bool first = true;
      if (*Loop::iteration == BASE_INIT)
      {

        if (first)
        {

          // Get all parameter names
          for (const auto& parname_parptr_pair : Param)
          {
            pnames.push_back(parname_parptr_pair.first);
          }

          // Determine the correct combination of parameters
          if ((std::find(pnames.begin(), pnames.end(), "cross_section_fb") != pnames.end()) 
               && (std::find(pnames.begin(), pnames.end(), "cross_section_uncert_fb") != pnames.end()))
          {
            xsec_pnames.first = "cross_section_fb";
            xsec_pnames.second = "cross_section_uncert_fb";
            input_unit = "fb";
            input_fractional_uncert = false;
          }
          else if ((std::find(pnames.begin(), pnames.end(), "cross_section_fb") != pnames.end()) 
                    && (std::find(pnames.begin(), pnames.end(), "cross_section_fractional_uncert") != pnames.end()))
          {
            xsec_pnames.first = "cross_section_fb";
            xsec_pnames.second = "cross_section_fractional_uncert";
            input_unit = "fb";
            input_fractional_uncert = true;
          }
          else if ((std::find(pnames.begin(), pnames.end(), "cross_section_pb") != pnames.end()) 
                    && (std::find(pnames.begin(), pnames.end(), "cross_section_uncert_pb") != pnames.end()))
          {
            xsec_pnames.first = "cross_section_pb";
            xsec_pnames.second = "cross_section_uncert_pb";
            input_unit = "pb";
            input_fractional_uncert = false;
          }
          else if ((std::find(pnames.begin(), pnames.end(), "cross_section_pb") != pnames.end()) 
                    && (std::find(pnames.begin(), pnames.end(), "cross_section_fractional_uncert") != pnames.end()))
          {
            xsec_pnames.first = "cross_section_pb";
            xsec_pnames.second = "cross_section_fractional_uncert";
            input_unit = "pb";
            input_fractional_uncert = true;
          }
          else
          {
            std::stringstream errmsg_ss;
            errmsg_ss << "Unknown combination of parameters for function getYAMLCrossSection_param." << endl;
            errmsg_ss << "Needs one of the following sets of parameter names:" << endl;
            errmsg_ss << "  cross_section_fb, cross_section_uncert_fb" << endl;
            errmsg_ss << "  cross_section_fb, cross_section_fractional_uncert" << endl;
            errmsg_ss << "  cross_section_pb, cross_section_uncert_pb" << endl;
            errmsg_ss << "  cross_section_pb, cross_section_fractional_uncert" << endl;
            ColliderBit_error().raise(LOCAL_INFO, errmsg_ss.str());
          }

          first = false;
        }
      }

      // Only thread 0
      if(*Loop::iteration == COLLIDER_INIT) shared_result.reset();
      
      // All threads
      if (*Loop::iteration == COLLIDER_INIT_OMP) result.reset();

      // Set the xsec and its error
      // Only thread 0
      if (*Loop::iteration == XSEC_CALCULATION)
      {
        double input_xsec = *Param.at(xsec_pnames.first);
        double input_xsec_uncert = *Param.at(xsec_pnames.second); 

        std::pair<double,double> temp = convert_xsecs_to_fb(input_xsec, input_xsec_uncert, input_unit, input_fractional_uncert);
        double xsec_fb = temp.first;
        double xsec_uncert_fb = temp.second;
        shared_result.set_xsec(xsec_fb, xsec_uncert_fb);

        // Let thread 0 return the correct result already after iteration XSEC_CALCULATION
        result = shared_result;
      }

      // All threads
      if (*Loop::iteration == START_SUBPROCESS)
      {
        // All threads copy the result from shared_result
        result = shared_result;
=======
      if (*Loop::iteration == XSEC_CALCULATION)
      {
        double input_xsec = colOptions_xsec.getValue<double>(filename);
        double input_xsec_uncert = colOptions_uncert.getValue<double>(filename);

        std::pair<double,double> temp = convert_xsecs_to_fb(input_xsec, input_xsec_uncert, input_unit, input_fractional_uncert);
        double xsec_fb = temp.first;
        double xsec_uncert_fb = temp.second;
        shared_result.set_xsec(xsec_fb, xsec_uncert_fb);

        // Let thread 0 return the correct result already after iteration XSEC_CALCULATION
        result = shared_result;
      }

      // All threads
      if (*Loop::iteration == START_SUBPROCESS)
      {
        // All threads copy the result from shared_result
        result = shared_result;
      }

    }  // end getYAMLxsec_SLHA



    /// A function that assigns a total cross-sections directly from the scan parameters
    /// (for model ColliderBit_SLHA_scan_model)
    void getYAMLCrossSection_param(xsec_container& result)
    {
      using namespace Pipes::getYAMLCrossSection_param;

      // Use a static variable to communicate the result calculated on thread 0 during 
      // iteration XSEC_CALCULATION to all threads during iteration START_SUBPROCESS
      static xsec_container shared_result;

      // Don't bother if there are no analyses that will use this.
      if (Dep::RunMC->analyses.empty()) return;

      static std::vector<str> pnames;
      static std::pair<str,str> xsec_pnames;

      static str input_unit; 
      static bool input_fractional_uncert = false;

      static bool first = true;
      if (*Loop::iteration == BASE_INIT)
      {

        if (first)
        {

          // Get all parameter names
          for (const auto& parname_parptr_pair : Param)
          {
            pnames.push_back(parname_parptr_pair.first);
          }

          // Determine the correct combination of parameters
          if ((std::find(pnames.begin(), pnames.end(), "cross_section_fb") != pnames.end()) 
               && (std::find(pnames.begin(), pnames.end(), "cross_section_uncert_fb") != pnames.end()))
          {
            xsec_pnames.first = "cross_section_fb";
            xsec_pnames.second = "cross_section_uncert_fb";
            input_unit = "fb";
            input_fractional_uncert = false;
          }
          else if ((std::find(pnames.begin(), pnames.end(), "cross_section_fb") != pnames.end()) 
                    && (std::find(pnames.begin(), pnames.end(), "cross_section_fractional_uncert") != pnames.end()))
          {
            xsec_pnames.first = "cross_section_fb";
            xsec_pnames.second = "cross_section_fractional_uncert";
            input_unit = "fb";
            input_fractional_uncert = true;
          }
          else if ((std::find(pnames.begin(), pnames.end(), "cross_section_pb") != pnames.end()) 
                    && (std::find(pnames.begin(), pnames.end(), "cross_section_uncert_pb") != pnames.end()))
          {
            xsec_pnames.first = "cross_section_pb";
            xsec_pnames.second = "cross_section_uncert_pb";
            input_unit = "pb";
            input_fractional_uncert = false;
          }
          else if ((std::find(pnames.begin(), pnames.end(), "cross_section_pb") != pnames.end()) 
                    && (std::find(pnames.begin(), pnames.end(), "cross_section_fractional_uncert") != pnames.end()))
          {
            xsec_pnames.first = "cross_section_pb";
            xsec_pnames.second = "cross_section_fractional_uncert";
            input_unit = "pb";
            input_fractional_uncert = true;
          }
          else
          {
            std::stringstream errmsg_ss;
            errmsg_ss << "Unknown combination of parameters for function getYAMLCrossSection_param." << endl;
            errmsg_ss << "Needs one of the following sets of parameter names:" << endl;
            errmsg_ss << "  cross_section_fb, cross_section_uncert_fb" << endl;
            errmsg_ss << "  cross_section_fb, cross_section_fractional_uncert" << endl;
            errmsg_ss << "  cross_section_pb, cross_section_uncert_pb" << endl;
            errmsg_ss << "  cross_section_pb, cross_section_fractional_uncert" << endl;
            ColliderBit_error().raise(LOCAL_INFO, errmsg_ss.str());
          }

          first = false;
        }
      }

      // Only thread 0
      if(*Loop::iteration == COLLIDER_INIT) shared_result.reset();
      
      // All threads
      if (*Loop::iteration == COLLIDER_INIT_OMP) result.reset();

      // Set the xsec and its error
      // Only thread 0
      if (*Loop::iteration == XSEC_CALCULATION)
      {
        double input_xsec = *Param.at(xsec_pnames.first);
        double input_xsec_uncert = *Param.at(xsec_pnames.second); 

        std::pair<double,double> temp = convert_xsecs_to_fb(input_xsec, input_xsec_uncert, input_unit, input_fractional_uncert);
        double xsec_fb = temp.first;
        double xsec_uncert_fb = temp.second;
        shared_result.set_xsec(xsec_fb, xsec_uncert_fb);

        // Let thread 0 return the correct result already after iteration XSEC_CALCULATION
        result = shared_result;
      }

      // All threads
      if (*Loop::iteration == START_SUBPROCESS)
      {
        // All threads copy the result from shared_result
        result = shared_result;
      }

    }

    /// Get cross-section info as map_str_dbl (for simple printing)
    void getTotalCrossSectionAsMap(map_str_dbl& result)
    {
      using namespace Pipes::getTotalCrossSectionAsMap;

      // @todo Do we need this to ensure that the result map is always of the same length (for the printer)?
      // // Append the xsec info for the current collider to the result map
      // if (*Loop::iteration == COLLIDER_INIT)
      // {
      //   xsec empty_xs;
      //   for(auto s_d_pair : empty_xs.get_content_as_map())
      //   {
      //     std::string new_key(Dep::RunMC->current_collider());
      //     new_key.append("__").append(s_d_pair.first);
      //     result[new_key] = s_d_pair.second;
      //   }
      // }

      // Append the xsec info for the current collider to the result map
      if (*Loop::iteration == COLLIDER_FINALIZE)
      {
        for(auto s_d_pair : Dep::TotalCrossSection->get_content_as_map())
        {
          std::string new_key(Dep::RunMC->current_collider());
          new_key.append("__").append(s_d_pair.first);
          result[new_key] = s_d_pair.second;
        }
      }
    }  // end getXsecInfoMap


    /// Output PID pair cross-sections as a str-dbl map, for easy printing
    void getPIDPairCrossSectionsInfo(map_str_dbl& result)
    {
      using namespace Pipes::getPIDPairCrossSectionsInfo;

      if (*Loop::iteration == BASE_INIT)
      {
        result.clear();
      }

      // Add cross-sections for each collider
      if (*Loop::iteration == XSEC_CALCULATION)
      {
        for(const auto& PID_pair_xsec_pair : *Dep::PIDPairCrossSectionsMap)
        {
          const PID_pair& pp = PID_pair_xsec_pair.first;
          const PID_pair_xsec_container& xs = PID_pair_xsec_pair.second;
          result[Dep::RunMC->current_collider() + "_PID_pair_" + pp.str() + "_" + xs.info_string() + "_cross_section_fb"] = xs.xsec();
          result[Dep::RunMC->current_collider() + "_PID_pair_" + pp.str() + "_" + xs.info_string() + "_cross_section_err_fb"] = xs.xsec_err();
          result[Dep::RunMC->current_collider() + "_PID_pair_" + pp.str() + "_" + xs.info_string() + "_trust_level"] = xs.trust_level();
        }
      }

    }

    /// A consistency check that ensures that if each event is weighted
    /// by a process-level cross-section from an external calculator, then
    /// the total cross-section is taken from the event generator
    void doCrossSectionConsistencyCheck(bool& result)
    {
      using namespace Pipes::doCrossSectionConsistencyCheck;

      if (Dep::EventWeighterFunction.name() == "setEventWeight_fromCrossSection" 
          && Dep::TotalCrossSection.name() != "getEvGenCrossSection_as_base")
      {
        std::stringstream errmsg_ss;
        errmsg_ss << "Inconsistent choice for how to scale the generated events. "
                  << "If each event is weighted by a process-specific cross-section that is not from " 
                  << "the event generator (function 'setEventWeight_fromCrossSection' for capability "
                  << "'EventWeighterFunction'), you need to scale by the total cross-section "
                  << "calculated by the event generator. (Choose the function "
                  << "'getEvGenCrossSection_as_base' for capability 'TotalCrossSection'.)";
        ColliderBit_error().raise(LOCAL_INFO, errmsg_ss.str());
>>>>>>> a4742ac9
      }

      result = true;
    }

    /// Get cross-section info as map_str_dbl (for simple printing)
    void getTotalCrossSectionAsMap(map_str_dbl& result)
    {
      using namespace Pipes::getTotalCrossSectionAsMap;

      // @todo Do we need this to ensure that the result map is always of the same length (for the printer)?
      // // Append the xsec info for the current collider to the result map
      // if (*Loop::iteration == COLLIDER_INIT)
      // {
      //   xsec empty_xs;
      //   for(auto s_d_pair : empty_xs.get_content_as_map())
      //   {
      //     std::string new_key(Dep::RunMC->current_collider());
      //     new_key.append("__").append(s_d_pair.first);
      //     result[new_key] = s_d_pair.second;
      //   }
      // }

      // Append the xsec info for the current collider to the result map
      if (*Loop::iteration == COLLIDER_FINALIZE)
      {
        for(auto s_d_pair : Dep::TotalCrossSection->get_content_as_map())
        {
          std::string new_key(Dep::RunMC->current_collider());
          new_key.append("__").append(s_d_pair.first);
          result[new_key] = s_d_pair.second;
        }
      }
    }  // end getXsecInfoMap


    /// Output PID pair cross-sections as a str-dbl map, for easy printing
    void getPIDPairCrossSectionsInfo(map_str_dbl& result)
    {
      using namespace Pipes::getPIDPairCrossSectionsInfo;

      if (*Loop::iteration == BASE_INIT)
      {
        result.clear();
      }

      // Add cross-sections for each collider
      if (*Loop::iteration == XSEC_CALCULATION)
      {
        for(const auto& PID_pair_xsec_pair : *Dep::PIDPairCrossSectionsMap)
        {
          const PID_pair& pp = PID_pair_xsec_pair.first;
          const PID_pair_xsec_container& xs = PID_pair_xsec_pair.second;
          result[Dep::RunMC->current_collider() + "_PID_pair_" + pp.str() + "_" + xs.info_string() + "_cross_section_fb"] = xs.xsec();
          result[Dep::RunMC->current_collider() + "_PID_pair_" + pp.str() + "_" + xs.info_string() + "_cross_section_err_fb"] = xs.xsec_err();
          result[Dep::RunMC->current_collider() + "_PID_pair_" + pp.str() + "_" + xs.info_string() + "_trust_level"] = xs.trust_level();
        }
      }

    }

  }
}<|MERGE_RESOLUTION|>--- conflicted
+++ resolved
@@ -30,11 +30,6 @@
   namespace ColliderBit
   {
 
-<<<<<<< HEAD
-    extern std::map<std::string,bool> event_weight_flags;
-
-=======
->>>>>>> a4742ac9
     // ======= Utility functions =======
 
 
@@ -78,7 +73,6 @@
 
     // ======= Module functions =======
 
-<<<<<<< HEAD
     #ifdef HAVE_PYBIND11
       /// Get a cross-section from the simple xs backend
       void getPIDPairCrossSectionsMap_simplexs(map_PID_pair_PID_pair_xsec& result)
@@ -209,11 +203,7 @@
     #endif
 
     #ifdef HAVE_PYBIND11
-=======
-
-    #ifdef HAVE_PYBIND11
       /// WORK IN PROGRESS
->>>>>>> a4742ac9
       /// Get a cross-section from the xsecBE backend
       void getPIDPairCrossSectionsMap_xsecBE(map_PID_pair_PID_pair_xsec& result)
       {
@@ -227,13 +217,8 @@
         if(*Loop::iteration == XSEC_CALCULATION)
         {
           // Create dicts to pass parameters and flags to the backend
-<<<<<<< HEAD
-          pybind11::dict xsecBE_pars;
-          // pybind11::dict xsecBE_flags;
-=======
           PyDict xsecBE_pars;
           // PyDict xsecBE_flags;
->>>>>>> a4742ac9
 
           // // First set the flags
           // xsecBE_flags["alphas_err"] = true;
@@ -267,11 +252,7 @@
             iipair proc = pid_pair.PIDs();
 
             // Get dictionary with cross-section results from backend
-<<<<<<< HEAD
-            pybind11::dict xs_fb_dict = BEreq::xsecBE_get_xsection(proc);
-=======
             PyDict xs_fb_dict = BEreq::xsecBE_get_xsection(proc);
->>>>>>> a4742ac9
 
             // The xsec_container classes don't have asymmetric errors yet,
             // so let's take the max error for now
@@ -294,10 +275,7 @@
     #endif
 
     #ifdef HAVE_PYBIND11
-<<<<<<< HEAD
-=======
       /// WORK IN PROGRESS
->>>>>>> a4742ac9
       /// Get a cross-section from the salami backend (using Prospino for LO)
       void getPIDPairCrossSectionsMap_salami(map_PID_pair_PID_pair_xsec& result)
       {
@@ -402,10 +380,6 @@
             double LOxs_err_fb = LOxs_fb * LOxs_rel_err;
             pp_LOxs.set_xsec(LOxs_fb, LOxs_err_fb);
 
-<<<<<<< HEAD
-            cerr << "DEBUG: got trust_level: " << prospino_trust_level << endl;
-=======
->>>>>>> a4742ac9
             pp_LOxs.set_trust_level(prospino_trust_level);
 
             // Put the LO cross-section in the map
@@ -414,11 +388,7 @@
 
 
           // Pass a dictionary with parameters/settings (if any) to the backend
-<<<<<<< HEAD
-          pybind11::dict salami_pars;
-=======
           PyDict salami_pars;
->>>>>>> a4742ac9
           // (fill salami_pars here...)
           BEreq::salami_set_parameters(salami_pars);
 
@@ -444,11 +414,7 @@
             int LOxs_trust_level = pp_LOxs_map.at(pid_pair).trust_level();
 
             // Get dictionary with cross-section results from backend
-<<<<<<< HEAD
-            pybind11::dict xs_fb_dict = BEreq::salami_get_xsection(proc, energy, LOxs_fb);
-=======
             PyDict xs_fb_dict = BEreq::salami_get_xsection(proc, energy, LOxs_fb);
->>>>>>> a4742ac9
 
             // The xsec_container classes don't have asymmetric errors yet,
             // so let's take the max error for now
@@ -482,10 +448,7 @@
 
 
     /// Get a cross-section from Prospino
-<<<<<<< HEAD
-=======
     /// WORK IN PROGRESS
->>>>>>> a4742ac9
     void getPIDPairCrossSectionsMap_prospino(map_PID_pair_PID_pair_xsec& result)
     {
       using namespace Pipes::getPIDPairCrossSectionsMap_prospino;
@@ -505,12 +468,6 @@
         // Get a copy of the SLHA1 spectrum that we can modify
         SLHAstruct slha(*Dep::SLHA1Spectrum);
 
-<<<<<<< HEAD
-        // // Get the GAMBIT model parameters
-        // const param_map_type& model_params = Param;
-
-=======
->>>>>>> a4742ac9
         // Contstruct EXTPAR block from the GAMBIT model parameters
         SLHAea_add_block(slha, "EXTPAR");
         slha["EXTPAR"][""] << 0 << *Param.at("Qin") << "# scale Q where the parameters below are defined";
@@ -1142,10 +1099,6 @@
 
             // Make sure the trust_level of the process_xsec_container proc_xs is set to 
             // the lowest trust_level of the contributing PID_pair_xsec_containers
-<<<<<<< HEAD
-            cerr << "DEBUG: pids_xs.trust_level() = " << pids_xs.trust_level() << ",  pids_xs.pid_pair().str() = " << pids_xs.pid_pair().str() << endl;
-=======
->>>>>>> a4742ac9
             if (pids_xs.trust_level() < proc_xs.trust_level()) { proc_xs.set_trust_level(pids_xs.trust_level()); }
 
             // Accumulate result in the process_xsec_container proc_xs
@@ -1215,16 +1168,6 @@
     void getEvGenCrossSection(MC_xsec_container& result)
     {
       using namespace Pipes::getEvGenCrossSection;
-<<<<<<< HEAD
-
-      static bool first = true;
-      if (first)
-      {
-        event_weight_flags["total_cross_section_from_MC"] = true;
-        first = false;
-      }
-=======
->>>>>>> a4742ac9
 
       // Don't bother if there are no analyses that will use this.
       if (Dep::RunMC->analyses.empty()) return;
@@ -1427,8 +1370,6 @@
         xsec_pnames.second = "cross_section_fractional_uncert";
         input_unit = "fb";
         input_fractional_uncert = true;
-<<<<<<< HEAD
-=======
       }
       else if ((runOptions.hasKey("cross_section_pb")) && (runOptions.hasKey("cross_section_uncert_pb")))
       {
@@ -1568,69 +1509,7 @@
         // Look for the filename in the xsec lists
         if (!colOptions_xsec.hasKey(filename)) piped_invalid_point.request(str("No cross-section found for SLHA file ").append(filename));
         if (!colOptions_uncert.hasKey(filename)) piped_invalid_point.request(str("No fractional cross-section uncertainty found for SLHA file ").append(filename));
->>>>>>> a4742ac9
-      }
-      else if ((runOptions.hasKey("cross_section_pb")) && (runOptions.hasKey("cross_section_uncert_pb")))
-      {
-        xsec_pnames.first = "cross_section_pb";
-        xsec_pnames.second = "cross_section_uncert_pb";
-        input_unit = "pb";
-        input_fractional_uncert = false;
-      }
-      else if ((runOptions.hasKey("cross_section_pb")) && (runOptions.hasKey("cross_section_fractional_uncert")))
-      {
-        xsec_pnames.first = "cross_section_pb";
-        xsec_pnames.second = "cross_section_fractional_uncert";
-        input_unit = "pb";
-        input_fractional_uncert = true;
-      }
-      else
-      {
-        errmsg =  "Unknown combination of options provided for function " + calling_function + ".\n";
-        errmsg += valid_option_pairs_msg;
-        return false;
-      }
-
-      return true;
-    }
-
-
-    /// A function that reads the total cross-section from the input file, but builds up the number of events from the event loop
-    void getYAMLCrossSection(xsec_container& result)
-    {
-      using namespace Pipes::getYAMLCrossSection;
-
-      // Use a static variable to communicate the result calculated on thread 0 during 
-      // iteration XSEC_CALCULATION to all threads during iteration START_SUBPROCESS
-      static xsec_container shared_result;
-
-      // Don't bother if there are no analyses that will use this.
-      if (Dep::RunMC->analyses.empty()) return;
-
-      static std::pair<str,str> xsec_pnames;
-      static str input_unit; 
-      static bool input_fractional_uncert = false;
-
-      static bool first = true;
-      if (*Loop::iteration == BASE_INIT)
-      {
-
-        // Check that the required YAML options are provided
-        if (first)
-        {
-          str errmsg;
-          bool valid_options = checkOptions_getYAMLCrossSection(*runOptions, "getYAMLCrossSection", xsec_pnames, input_unit, input_fractional_uncert, errmsg);
-          if (!valid_options)
-          {
-            ColliderBit_error().raise(LOCAL_INFO, errmsg);
-          }
-          first = false;
-        }
-      }
-
-      // Retrieve the total cross-section and cross-section error
-      const static double input_xsec = runOptions->getValue<double>(xsec_pnames.first);
-      const static double input_xsec_uncert = runOptions->getValue<double>(xsec_pnames.second);
+      }
 
       // Only thread 0
       if(*Loop::iteration == COLLIDER_INIT) shared_result.reset();
@@ -1638,226 +1517,7 @@
       // All threads
       if (*Loop::iteration == COLLIDER_INIT_OMP) result.reset();
 
-      // Only thread 0
-      if(*Loop::iteration == COLLIDER_INIT) shared_result.reset();
-      
-      // All threads
-      if (*Loop::iteration == COLLIDER_INIT_OMP) result.reset();
-
       // Set the xsec and its error
-<<<<<<< HEAD
-      // Only thread 0
-      if (*Loop::iteration == XSEC_CALCULATION)
-      {
-        std::pair<double,double> temp = convert_xsecs_to_fb(input_xsec, input_xsec_uncert, input_unit, input_fractional_uncert);
-        double xsec_fb = temp.first;
-        double xsec_uncert_fb = temp.second;
-        shared_result.set_xsec(xsec_fb, xsec_uncert_fb);
-
-        // Let thread 0 return the correct result already after iteration XSEC_CALCULATION
-        result = shared_result;
-      }
-
-      // All threads
-      if (*Loop::iteration == START_SUBPROCESS)
-      {
-        // All threads copy the result from shared_result
-        result = shared_result;
-      }
-
-    }
-
-
-    /// A function that reads a list of (SLHA file, total cross-section) pairs from the input YAML file
-    void getYAMLCrossSection_SLHA(xsec_container& result)
-    {
-      using namespace Pipes::getYAMLCrossSection_SLHA;
-
-      // Use a static variable to communicate the result calculated on thread 0 during 
-      // iteration XSEC_CALCULATION to all threads during iteration START_SUBPROCESS
-      static xsec_container shared_result;
-
-      // Don't bother if there are no analyses that will use this.
-      if (Dep::RunMC->analyses.empty()) return;
-
-      static std::pair<str,str> xsec_pnames;
-      static str input_unit; 
-      static bool input_fractional_uncert = false;
-
-      static bool first = true;
-      if (*Loop::iteration == BASE_INIT)
-      {
-        // Check that the required YAML options are provided
-        if (first)
-        {
-          str errmsg;
-          bool valid_options = checkOptions_getYAMLCrossSection(*runOptions, "getYAMLCrossSection_SLHA", xsec_pnames, input_unit, input_fractional_uncert, errmsg);
-          if (!valid_options)
-          {
-            ColliderBit_error().raise(LOCAL_INFO, errmsg);
-          }
-          first = false;
-        }
-      }
-
-      // Get the filename, look for it in the xsec and uncertainty lists
-      const static YAML::Node colNode_xsec = runOptions->getValue<YAML::Node>(xsec_pnames.first);
-      const static Options colOptions_xsec(colNode_xsec);
-      const static YAML::Node colNode_uncert = runOptions->getValue<YAML::Node>(xsec_pnames.second);
-      const static Options colOptions_uncert(colNode_uncert);
-      static str filename;
-
-      if (*Loop::iteration == BASE_INIT)
-      {
-        // Update the SLHA filename
-        filename = Dep::SLHAFileNameAndContent->first;
-
-        // Look for the filename in the xsec lists
-        if (!colOptions_xsec.hasKey(filename)) piped_invalid_point.request(str("No cross-section found for SLHA file ").append(filename));
-        if (!colOptions_uncert.hasKey(filename)) piped_invalid_point.request(str("No fractional cross-section uncertainty found for SLHA file ").append(filename));
-      }
-
-      // Only thread 0
-      if(*Loop::iteration == COLLIDER_INIT) shared_result.reset();
-      
-      // All threads
-      if (*Loop::iteration == COLLIDER_INIT_OMP) result.reset();
-
-      // Set the xsec and its error
-      if (*Loop::iteration == XSEC_CALCULATION)
-      {
-        double input_xsec = colOptions_xsec.getValue<double>(filename);
-        double input_xsec_uncert = colOptions_uncert.getValue<double>(filename);
-
-        std::pair<double,double> temp = convert_xsecs_to_fb(input_xsec, input_xsec_uncert, input_unit, input_fractional_uncert);
-        double xsec_fb = temp.first;
-        double xsec_uncert_fb = temp.second;
-        shared_result.set_xsec(xsec_fb, xsec_uncert_fb);
-
-        // Let thread 0 return the correct result already after iteration XSEC_CALCULATION
-        result = shared_result;
-      }
-
-      // All threads
-      if (*Loop::iteration == START_SUBPROCESS)
-      {
-        // All threads copy the result from shared_result
-        result = shared_result;
-      }
-
-    }  // end getYAMLxsec_SLHA
-
-
-
-    /// A function that assigns a total cross-sections directly from the scan parameters
-    /// (for models CB_SLHA_simpmod_scan_model and CB_SLHA_scan_model)
-    void getYAMLCrossSection_param(xsec_container& result)
-    {
-      using namespace Pipes::getYAMLCrossSection_param;
-
-      // Use a static variable to communicate the result calculated on thread 0 during 
-      // iteration XSEC_CALCULATION to all threads during iteration START_SUBPROCESS
-      static xsec_container shared_result;
-
-      // Don't bother if there are no analyses that will use this.
-      if (Dep::RunMC->analyses.empty()) return;
-
-      static std::vector<str> pnames;
-      static std::pair<str,str> xsec_pnames;
-
-      static str input_unit; 
-      static bool input_fractional_uncert = false;
-
-      static bool first = true;
-      if (*Loop::iteration == BASE_INIT)
-      {
-
-        if (first)
-        {
-
-          // Get all parameter names
-          for (const auto& parname_parptr_pair : Param)
-          {
-            pnames.push_back(parname_parptr_pair.first);
-          }
-
-          // Determine the correct combination of parameters
-          if ((std::find(pnames.begin(), pnames.end(), "cross_section_fb") != pnames.end()) 
-               && (std::find(pnames.begin(), pnames.end(), "cross_section_uncert_fb") != pnames.end()))
-          {
-            xsec_pnames.first = "cross_section_fb";
-            xsec_pnames.second = "cross_section_uncert_fb";
-            input_unit = "fb";
-            input_fractional_uncert = false;
-          }
-          else if ((std::find(pnames.begin(), pnames.end(), "cross_section_fb") != pnames.end()) 
-                    && (std::find(pnames.begin(), pnames.end(), "cross_section_fractional_uncert") != pnames.end()))
-          {
-            xsec_pnames.first = "cross_section_fb";
-            xsec_pnames.second = "cross_section_fractional_uncert";
-            input_unit = "fb";
-            input_fractional_uncert = true;
-          }
-          else if ((std::find(pnames.begin(), pnames.end(), "cross_section_pb") != pnames.end()) 
-                    && (std::find(pnames.begin(), pnames.end(), "cross_section_uncert_pb") != pnames.end()))
-          {
-            xsec_pnames.first = "cross_section_pb";
-            xsec_pnames.second = "cross_section_uncert_pb";
-            input_unit = "pb";
-            input_fractional_uncert = false;
-          }
-          else if ((std::find(pnames.begin(), pnames.end(), "cross_section_pb") != pnames.end()) 
-                    && (std::find(pnames.begin(), pnames.end(), "cross_section_fractional_uncert") != pnames.end()))
-          {
-            xsec_pnames.first = "cross_section_pb";
-            xsec_pnames.second = "cross_section_fractional_uncert";
-            input_unit = "pb";
-            input_fractional_uncert = true;
-          }
-          else
-          {
-            std::stringstream errmsg_ss;
-            errmsg_ss << "Unknown combination of parameters for function getYAMLCrossSection_param." << endl;
-            errmsg_ss << "Needs one of the following sets of parameter names:" << endl;
-            errmsg_ss << "  cross_section_fb, cross_section_uncert_fb" << endl;
-            errmsg_ss << "  cross_section_fb, cross_section_fractional_uncert" << endl;
-            errmsg_ss << "  cross_section_pb, cross_section_uncert_pb" << endl;
-            errmsg_ss << "  cross_section_pb, cross_section_fractional_uncert" << endl;
-            ColliderBit_error().raise(LOCAL_INFO, errmsg_ss.str());
-          }
-
-          first = false;
-        }
-      }
-
-      // Only thread 0
-      if(*Loop::iteration == COLLIDER_INIT) shared_result.reset();
-      
-      // All threads
-      if (*Loop::iteration == COLLIDER_INIT_OMP) result.reset();
-
-      // Set the xsec and its error
-      // Only thread 0
-      if (*Loop::iteration == XSEC_CALCULATION)
-      {
-        double input_xsec = *Param.at(xsec_pnames.first);
-        double input_xsec_uncert = *Param.at(xsec_pnames.second); 
-
-        std::pair<double,double> temp = convert_xsecs_to_fb(input_xsec, input_xsec_uncert, input_unit, input_fractional_uncert);
-        double xsec_fb = temp.first;
-        double xsec_uncert_fb = temp.second;
-        shared_result.set_xsec(xsec_fb, xsec_uncert_fb);
-
-        // Let thread 0 return the correct result already after iteration XSEC_CALCULATION
-        result = shared_result;
-      }
-
-      // All threads
-      if (*Loop::iteration == START_SUBPROCESS)
-      {
-        // All threads copy the result from shared_result
-        result = shared_result;
-=======
       if (*Loop::iteration == XSEC_CALCULATION)
       {
         double input_xsec = colOptions_xsec.getValue<double>(filename);
@@ -2069,67 +1729,11 @@
                   << "calculated by the event generator. (Choose the function "
                   << "'getEvGenCrossSection_as_base' for capability 'TotalCrossSection'.)";
         ColliderBit_error().raise(LOCAL_INFO, errmsg_ss.str());
->>>>>>> a4742ac9
       }
 
       result = true;
     }
 
-    /// Get cross-section info as map_str_dbl (for simple printing)
-    void getTotalCrossSectionAsMap(map_str_dbl& result)
-    {
-      using namespace Pipes::getTotalCrossSectionAsMap;
-
-      // @todo Do we need this to ensure that the result map is always of the same length (for the printer)?
-      // // Append the xsec info for the current collider to the result map
-      // if (*Loop::iteration == COLLIDER_INIT)
-      // {
-      //   xsec empty_xs;
-      //   for(auto s_d_pair : empty_xs.get_content_as_map())
-      //   {
-      //     std::string new_key(Dep::RunMC->current_collider());
-      //     new_key.append("__").append(s_d_pair.first);
-      //     result[new_key] = s_d_pair.second;
-      //   }
-      // }
-
-      // Append the xsec info for the current collider to the result map
-      if (*Loop::iteration == COLLIDER_FINALIZE)
-      {
-        for(auto s_d_pair : Dep::TotalCrossSection->get_content_as_map())
-        {
-          std::string new_key(Dep::RunMC->current_collider());
-          new_key.append("__").append(s_d_pair.first);
-          result[new_key] = s_d_pair.second;
-        }
-      }
-    }  // end getXsecInfoMap
-
-
-    /// Output PID pair cross-sections as a str-dbl map, for easy printing
-    void getPIDPairCrossSectionsInfo(map_str_dbl& result)
-    {
-      using namespace Pipes::getPIDPairCrossSectionsInfo;
-
-      if (*Loop::iteration == BASE_INIT)
-      {
-        result.clear();
-      }
-
-      // Add cross-sections for each collider
-      if (*Loop::iteration == XSEC_CALCULATION)
-      {
-        for(const auto& PID_pair_xsec_pair : *Dep::PIDPairCrossSectionsMap)
-        {
-          const PID_pair& pp = PID_pair_xsec_pair.first;
-          const PID_pair_xsec_container& xs = PID_pair_xsec_pair.second;
-          result[Dep::RunMC->current_collider() + "_PID_pair_" + pp.str() + "_" + xs.info_string() + "_cross_section_fb"] = xs.xsec();
-          result[Dep::RunMC->current_collider() + "_PID_pair_" + pp.str() + "_" + xs.info_string() + "_cross_section_err_fb"] = xs.xsec_err();
-          result[Dep::RunMC->current_collider() + "_PID_pair_" + pp.str() + "_" + xs.info_string() + "_trust_level"] = xs.trust_level();
-        }
-      }
-
-    }
 
   }
 }