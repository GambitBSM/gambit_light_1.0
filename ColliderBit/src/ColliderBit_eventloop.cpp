--- conflicted
+++ resolved
@@ -2560,7 +2560,6 @@
           #endif
 
 
-<<<<<<< HEAD
           // Shortcut: if all SRs have 0 signal prediction, we know the Delta LogLike is 0.
           bool all_zero_signal = true;
           for (size_t SR = 0; SR < adata.size(); ++SR)
@@ -2585,33 +2584,6 @@
             // Continue to next analysis
             continue;
           }
-=======
-          // Ben: DISABLED FOR TESTING
-          // // Shortcut: if all SRs have 0 signal prediction, we know the Delta LogLike is 0.
-          // bool all_zero_signal = true;
-          // for (size_t SR = 0; SR < adata.size(); ++SR)
-          // {
-          //   if (adata[SR].n_signal != 0)
-          //   {
-          //     all_zero_signal = false;
-          //     break;
-          //   }
-          // }
-          // if (all_zero_signal)
-          // {
-          //   // Store result
-          //   result[adata.analysis_name].combination_sr_label = "all";
-          //   result[adata.analysis_name].combination_sr_index = -1;
-          //   result[adata.analysis_name].combination_loglike = 0.0;
-
-          //   #ifdef COLLIDERBIT_DEBUG
-          //   cout << debug_prefix() << "calc_LHC_LogLikes: " << adata.analysis_name << "_LogLike : " << 0.0 << " (No signal predicted. Skipped covariance calculation.)" <<endl;
-          //   #endif
-
-          //   // Continue to next analysis
-          //   continue;
-          // }
->>>>>>> 7844c9f8
 
           // Construct vectors of SR numbers
           Eigen::ArrayXd n_obs(adata.size()), logfact_n_obs(adata.size()), n_pred_b(adata.size()), n_pred_sb(adata.size()), abs_unc_s(adata.size());
@@ -2744,57 +2716,6 @@
               } // End omp parallel
             }  // End if !COVLOGNORMAL
 
-<<<<<<< HEAD
-            /// @todo Check that this log-normal sampling works as expected.
-            else // COVLOGNORMAL
-            {
-
-              const Eigen::ArrayXd ln_n_pred_b = n_pred_b.log();
-              const Eigen::ArrayXd ln_n_pred_sb = n_pred_sb.log();
-              const Eigen::ArrayXd ln_sqrtEb = (n_pred_b + sqrtEb).log() - ln_n_pred_b;
-              const Eigen::ArrayXd ln_sqrtEsb = (n_pred_sb + sqrtEsb).log() - ln_n_pred_sb;
-
-              #pragma omp parallel
-              {
-                std::normal_distribution<> unitnormdbn{0,1};
-                Eigen::ArrayXd llrsums_private = Eigen::ArrayXd::Zero(adata.size());
-
-                #pragma omp for nowait
-
-                // Sample correlated SR rates from a rotated Gaussian defined by the covariance matrix and offset by the mean rates
-                for (size_t i = 0; i < NSAMPLE; ++i) {
-                  Eigen::VectorXd ln_norm_sample_b(adata.size()), ln_norm_sample_sb(adata.size());
-                  for (size_t j = 0; j < adata.size(); ++j) {
-                    ln_norm_sample_b(j) = ln_sqrtEb(j) * unitnormdbn(Random::rng());
-                    ln_norm_sample_sb(j) = ln_sqrtEsb(j) * unitnormdbn(Random::rng());
-                  }
-
-                  // Rotate rate deltas into the SR basis and shift by SR mean rates
-                  const Eigen::ArrayXd delta_ln_n_pred_b_sample = Vb*ln_norm_sample_b;
-                  const Eigen::ArrayXd delta_ln_n_pred_sb_sample = Vsb*ln_norm_sample_sb;
-                  const Eigen::ArrayXd n_pred_b_sample = (ln_n_pred_b + delta_ln_n_pred_b_sample).exp();
-                  const Eigen::ArrayXd n_pred_sb_sample = (ln_n_pred_sb + delta_ln_n_pred_sb_sample).exp();
-
-                  // Calculate Poisson LLR and add to aggregated LL calculation
-                  for (size_t j = 0; j < adata.size(); ++j) {
-                    const double lambda_b_j = std::max(n_pred_b_sample(j), 1e-3); //< shouldn't be needed in log-space sampling
-                    const double lambda_sb_j = std::max(n_pred_sb_sample(j), 1e-3); //< shouldn't be needed in log-space sampling
-                    const double llr_j = n_obs(j)*log(lambda_sb_j/lambda_b_j) - (lambda_sb_j - lambda_b_j);
-                    llrsums_private(j) += llr_j;
-                  }
-                }
-
-                #pragma omp critical
-                {
-                  for (size_t j = 0; j < adata.size(); ++j) { llrsums(j) += llrsums_private(j); }
-                }
-              } // End omp parallel
-            }
-
-
-            // Calculate sum of expected LLRs and compare to previous independent batch
-            llrsum = llrsums.sum();
-=======
             // /// @todo Check that this log-normal sampling works as expected.
             // else // COVLOGNORMAL
             // {
@@ -2842,7 +2763,6 @@
             // }
 
             // Compare convergence to previous independent batch
->>>>>>> 7844c9f8
             if (first_iteration)  // The first round must be generated twice
             {
               lsum_b_prev = lsum_b;
@@ -2851,16 +2771,6 @@
             }
             else
             {
-<<<<<<< HEAD
-              ana_dll_prev = llrsum_prev / (double)NSAMPLE;
-              ana_dll = llrsum / (double)NSAMPLE;
-              diff_rel = fabs((ana_dll_prev - ana_dll)/ana_dll);  // Relative convergence check
-              diff_abs = fabs(ana_dll_prev - ana_dll);  // Absolute convergence check
-
-              // Update variables
-              llrsum_prev += llrsum;  // Aggregate result. This doubles the effective batch size for llrsum_prev.
-              NSAMPLE *=2;  // This ensures that the  next batch for llrsum is as big as the current batch size for llrsum_prev.
-=======
               ana_like_b_prev = lsum_b_prev / (double)NSAMPLE;
               ana_like_sb_prev = lsum_sb_prev / (double)NSAMPLE;
               ana_like_b = lsum_b / (double)NSAMPLE;
@@ -2878,7 +2788,6 @@
               lsum_b_prev += lsum_b;  // Aggregate result. This doubles the effective batch size for lsum_prev.
               lsum_sb_prev += lsum_sb;  // Aggregate result. This doubles the effective batch size for lsum_prev.
               NSAMPLE *=2;  // This ensures that the next batch for lsum is as big as the current batch size for lsum_prev, so they can be compared directly.
->>>>>>> 7844c9f8
             }
 
             #ifdef COLLIDERBIT_DEBUG
@@ -2894,11 +2803,7 @@
             #endif
           }  // End while loop
 
-<<<<<<< HEAD
-          // Combine the independent estimates ana_dll and ana_dll_prev.
-=======
           // Combine the independent estimates ana_like and ana_like_prev.
->>>>>>> 7844c9f8
           // Use equal weights since the estimates are based on equal batch sizes.
           ana_like_b = 0.5*(ana_like_b + ana_like_b_prev);
           ana_like_sb = 0.5*(ana_like_sb + ana_like_sb_prev);
