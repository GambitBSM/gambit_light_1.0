//   GAMBIT: Global and Modular BSM Inference Tool
//   *********************************************
///  \file
///
///  Functions of ColliderBit event loop.
///
///  *********************************************
///
///  Authors (add name and date if you modify):
///
///  \author Abram Krislock
///          (a.m.b.krislock@fys.uio.no)
///
///  \author Aldo Saavedra
///
///  \author Andy Buckley
///
///  \author Chris Rogan
///          (crogan@cern.ch)
///  \date 2014 Aug
///  \date 2015 May
///
///  \author Pat Scott
///          (p.scott@imperial.ac.uk)
///  \date 2015 Jul
///  \date 2018 Jan
///  \date 2019 Jan
///
///  \author Anders Kvellestad
///          (anders.kvellestad@fys.uio.no)
///  \date   2017 March
///  \date   2018 Jan
///  \date   2018 May
///
///  *********************************************

#include "gambit/Elements/gambit_module_headers.hpp"
#include "gambit/ColliderBit/ColliderBit_eventloop.hpp"

// #define COLLIDERBIT_DEBUG
#define DEBUG_PREFIX "DEBUG: OMP thread " << omp_get_thread_num() << ":  "

namespace Gambit
{

  namespace ColliderBit
  {

    extern std::map<std::string,bool> event_weight_flags;


    /// LHC Loop Manager
    void operateLHCLoop(MCLoopInfo& result)
    {
      using namespace Pipes::operateLHCLoop;
      static std::streambuf *coutbuf = std::cout.rdbuf(); // save cout buffer for running the loop quietly

      #ifdef COLLIDERBIT_DEBUG
<<<<<<< HEAD
      cout << DEBUG_PREFIX << endl;
      cout << DEBUG_PREFIX << "~~~~ New point! ~~~~" << endl;
=======
        cout << DEBUG_PREFIX << endl;
        cout << DEBUG_PREFIX << "~~~~ New point! ~~~~" << endl;
>>>>>>> b3c75c5e
      #endif

      // Retrieve run options from the YAML file (or standalone code)
      static bool first = true;
      static bool silenceLoop;
      static std::map<str,int> min_nEvents;
      static std::map<str,int> max_nEvents;
      static std::map<str,int> stoppingres;
      if (first)
      {
        // Should we silence stdout during the loop?
        silenceLoop = runOptions->getValueOrDef<bool>(true, "silenceLoop");

        // Retrieve all the names of all entries in the yaml options node.
        std::vector<str> vec = runOptions->getNames();
        // Step though the names, and accept only those with a "min_nEvents" sub-entry as colliders.
        for (str& name : vec)
        {
          YAML::Node node = runOptions->getNode(name);
          if (not node.IsScalar() and node["min_nEvents"]) result.collider_names.push_back(name);
        }

        // Retrieve the options for each collider.
        for (auto& collider : result.collider_names)
        {
          Options colOptions(runOptions->getValue<YAML::Node>(collider));
          min_nEvents[collider]                                           = colOptions.getValue<int>("min_nEvents");
          max_nEvents[collider]                                           = colOptions.getValue<int>("max_nEvents");
          result.convergence_options[collider].target_stat                = colOptions.getValue<double>("target_fractional_uncert");
          result.convergence_options[collider].stop_at_sys                = colOptions.getValueOrDef<bool>(true, "halt_when_systematic_dominated");
          result.convergence_options[collider].all_analyses_must_converge = colOptions.getValueOrDef<bool>(false, "all_analyses_must_converge");
          result.convergence_options[collider].all_SR_must_converge       = colOptions.getValueOrDef<bool>(false, "all_SR_must_converge");
          result.maxFailedEvents[collider]                                = colOptions.getValueOrDef<int>(1, "maxFailedEvents");
          result.invalidate_failed_points[collider]                       = colOptions.getValueOrDef<bool>(false, "invalidate_failed_points");
          stoppingres[collider]                                           = colOptions.getValueOrDef<int>(200, "events_between_convergence_checks");
          result.analyses[collider]                                       = colOptions.getValueOrDef<std::vector<str>>(std::vector<str>(), "analyses");
          result.event_count[collider]                                    = 0;
          // Check that the nEvents options given make sense.
          if (min_nEvents.at(collider) > max_nEvents.at(collider))
           ColliderBit_error().raise(LOCAL_INFO,"Option min_nEvents is greater than corresponding max_nEvents for collider "
                                                +collider+". Please correct your YAML file.");
          // Check that the analyses all correspond to actual ColliderBit analyses, and sort them into separate maps for each detector.
          for (str& analysis : result.analyses.at(collider))
          {
            result.detector_analyses[collider][getDetector(analysis)].push_back(analysis);
          }
        }
        first = false;
      }

      // Do the base-level initialisation
      Loop::executeIteration(BASE_INIT);

      // Mute stdout during the loop if requested
      if (silenceLoop) std::cout.rdbuf(0);

      // For every collider requested in the yaml file:
      for (auto& collider : result.collider_names)
      {

        // Reset the event_generation_began and exceeded_maxFailedEvents flags
        result.reset_flags();

        // Update the collider
        result.set_current_collider(collider);

        // Initialise the count of the number of generated events.
        result.current_event_count() = 0;

        #ifdef COLLIDERBIT_DEBUG
<<<<<<< HEAD
        cout << DEBUG_PREFIX << "operateLHCLoop: Current collider is " << collider << "." << endl;
=======
          cout << DEBUG_PREFIX << "operateLHCLoop: Current collider is " << collider << "." << endl;
>>>>>>> b3c75c5e
        #endif

        piped_invalid_point.check();
        Loop::reset();

        // Do the single-thread part of the collider initialization
        #ifdef COLLIDERBIT_DEBUG
<<<<<<< HEAD
        cout << DEBUG_PREFIX << "operateLHCLoop: Will execute COLLIDER_INIT" << endl;
=======
          cout << DEBUG_PREFIX << "operateLHCLoop: Will execute COLLIDER_INIT" << endl;
>>>>>>> b3c75c5e
        #endif
        Loop::executeIteration(COLLIDER_INIT);
        // Any problem during COLLIDER_INIT step?
        piped_warnings.check(ColliderBit_warning());
        piped_errors.check(ColliderBit_error());

        // Do the OMP parallelized part of the collider initialization
        #ifdef COLLIDERBIT_DEBUG
          cout << DEBUG_PREFIX << "operateLHCLoop: Will execute COLLIDER_INIT_OMP" << endl;
        #endif
        #pragma omp parallel
        {
          Loop::executeIteration(COLLIDER_INIT_OMP);
        }
        // Any problems during the COLLIDER_INIT_OMP step?
        piped_warnings.check(ColliderBit_warning());
        piped_errors.check(ColliderBit_error());

        // Execute the sigle-thread iteration XSEC_CALCULATION 
        #ifdef COLLIDERBIT_DEBUG
          cout << DEBUG_PREFIX << "operateLHCLoop: Will execute XSEC_CALCULATION" << endl;
        #endif
        Loop::executeIteration(XSEC_CALCULATION);
        // Any problems during the XSEC_CALCULATION step?
        piped_warnings.check(ColliderBit_warning());
        piped_errors.check(ColliderBit_error());

        // Consistency check for the event weighting
        static bool do_weights_check = true;
        if (do_weights_check)
        {
          if(event_weight_flags["weight_by_cross_section"] && !event_weight_flags["total_cross_section_from_MC"])
          {
            std::stringstream errmsg_ss;
            errmsg_ss << "Inconsistent choice for how to scale the generated events. "
                      << "If you weight each event by a cross-section that's not from the event " 
                      << "generator (function 'setEventWeight_fromCrossSection' for capability "
                      << "'EventWeighterFunction'), you need to scale by the total cross-section "
                      << "calculated by the event generator. (Choose function 'getMCxsec_as_base' "
                      << "for capability 'TotalCrossSection'.)";
            ColliderBit_error().raise(LOCAL_INFO, errmsg_ss.str());
          }
          do_weights_check = false;
        } 

        //
        // The main OMP parallelized sections begin here
        //
        #ifdef COLLIDERBIT_DEBUG
<<<<<<< HEAD
        cout << DEBUG_PREFIX << "operateLHCLoop: Will execute START_SUBPROCESS" << endl;
=======
          cout << DEBUG_PREFIX << "operateLHCLoop: Will execute START_SUBPROCESS" << endl;
>>>>>>> b3c75c5e
        #endif
        result.current_event_count() = 0;
        #pragma omp parallel
        {
          Loop::executeIteration(START_SUBPROCESS);
        }
        // Any problems during the START_SUBPROCESS step?
        piped_warnings.check(ColliderBit_warning());
        piped_errors.check(ColliderBit_error());

        // Convergence loop
        while(result.current_event_count() < max_nEvents.at(collider) and not *Loop::done)
        {
          int eventCountBetweenConvergenceChecks = 0;
          #ifdef COLLIDERBIT_DEBUG
<<<<<<< HEAD
          cout << DEBUG_PREFIX << "Starting main event loop.  Will do " << stoppingres.at(collider) << " events before testing convergence." << endl;
=======
            cout << DEBUG_PREFIX << "Starting main event loop.  Will do " << stoppingres.at(collider) << " events before testing convergence." << endl;
>>>>>>> b3c75c5e
          #endif

          // Main event loop
          result.event_generation_began = true;
          #pragma omp parallel
          {
            while(eventCountBetweenConvergenceChecks < stoppingres.at(collider) and
                  result.current_event_count() < max_nEvents.at(collider) and
                  not *Loop::done and
                  not result.end_of_event_file and
                  not result.exceeded_maxFailedEvents and
                  not piped_errors.inquire()
                  )
            {
              bool thread_do_iteration = true;
              int thread_my_iteration;

              // Increment counters before executing the corresponding event loop iteration, 
              // to stop other threads from starting any event iterations beyond max_nEvents.
              #pragma omp critical
              {
<<<<<<< HEAD
                Loop::executeIteration(currentEvent);
                #pragma omp critical
                {
                  currentEvent++;
                  eventCountBetweenConvergenceChecks++;
                }
=======
                if(result.current_event_count() < max_nEvents.at(collider))
                {
                  result.current_event_count()++;
                  thread_my_iteration = result.current_event_count();
                  eventCountBetweenConvergenceChecks++;
                }
                else
                {
                  thread_do_iteration = false;
                }
>>>>>>> b3c75c5e
              }
              
              if(thread_do_iteration)
              {
                try
                {
                  // Execute event loop iteration
                  Loop::executeIteration(thread_my_iteration);
                }
                catch (std::domain_error& e)
                {
                  cout << "\n   Caught std::domain_error. Continuing to the next event...\n\n";
                  // Decrement counters since the event iteration failed
                  #pragma omp critical
                  {
                    result.current_event_count()--;
                    eventCountBetweenConvergenceChecks--;
                  }
                }
              }

            } // end while loop

          } // end omp parallel block

          // Update the flag indicating if there have been warnings raised about exceeding the maximum allowed number of failed events
          // result.exceeded_maxFailedEvents = result.exceeded_maxFailedEvents or piped_warnings.inquire("exceeded maxFailedEvents");

          // Any problems during the main event loop?
          piped_warnings.check(ColliderBit_warning());
          piped_errors.check(ColliderBit_error());

          #ifdef COLLIDERBIT_DEBUG
<<<<<<< HEAD
          cout << DEBUG_PREFIX << "Did " << eventCountBetweenConvergenceChecks << " events of " << currentEvent << " simulated so far." << endl;
=======
            cout << DEBUG_PREFIX << "Did " << eventCountBetweenConvergenceChecks << " events of " << result.current_event_count() << " simulated so far." << endl;
>>>>>>> b3c75c5e
          #endif

          // Break convergence loop if too many events fail
          if(result.exceeded_maxFailedEvents) break;

          // Don't bother with convergence stuff if we haven't passed the minimum number of events yet
          if (result.current_event_count() >= min_nEvents.at(collider))
          {
            #pragma omp parallel
            {
              Loop::executeIteration(COLLECT_CONVERGENCE_DATA);
            }
            // Any problems during the COLLECT_CONVERGENCE_DATA step?
            piped_warnings.check(ColliderBit_warning());
            piped_errors.check(ColliderBit_error());

            Loop::executeIteration(CHECK_CONVERGENCE);
            // Any problems during the CHECK_CONVERGENCE step?
            piped_warnings.check(ColliderBit_warning());
            piped_errors.check(ColliderBit_error());
          }

        }

        #ifdef COLLIDERBIT_DEBUG
          cerr << DEBUG_PREFIX << "Final event count: current_event_count() = " << result.current_event_count() << endl;
        #endif

        // Skip to next collider if too many events fail
        if(result.exceeded_maxFailedEvents) continue;

        #pragma omp parallel
        {
          Loop::executeIteration(END_SUBPROCESS);
        }
        // Any problems during the END_SUBPROCESS step?
        piped_warnings.check(ColliderBit_warning());
        piped_errors.check(ColliderBit_error());

        //
        // OMP parallelized sections end here
        //

        Loop::executeIteration(COLLIDER_FINALIZE);
      }

      // Nicely thank the loop for being quiet, and restore everyone's vocal chords
      if (silenceLoop) std::cout.rdbuf(coutbuf);

      // Check for exceptions
      piped_invalid_point.check();

      Loop::executeIteration(BASE_FINALIZE);
    }


    /// Store some information about the event generation
    void getLHCEventLoopInfo(map_str_dbl& result)
    {
      using namespace Pipes::getLHCEventLoopInfo;
      result.clear();
      result["did_event_generation"] = double(Dep::RunMC->event_generation_began);
      result["too_many_failed_events"] = double(Dep::RunMC->exceeded_maxFailedEvents);
      for (auto& name : Dep::RunMC->collider_names)
      {
        result["event_count_" + name] = Dep::RunMC->event_count.at(name);
      }
    }


    /// Loop over all analyses and collect them in one place
    void CollectAnalyses(AnalysisDataPointers& result)
    {
      using namespace Pipes::CollectAnalyses;
      static bool first = true;

      // Start with an empty vector
      result.clear();

      #ifdef COLLIDERBIT_DEBUG
        cout << DEBUG_PREFIX << "CollectAnalyses: Dep::ATLASAnalysisNumbers->size()    = " << Dep::ATLASAnalysisNumbers->size() << endl;
        cout << DEBUG_PREFIX << "CollectAnalyses: Dep::CMSAnalysisNumbers->size()      = " << Dep::CMSAnalysisNumbers->size() << endl;
        cout << DEBUG_PREFIX << "CollectAnalyses: Dep::IdentityAnalysisNumbers->size() = " << Dep::IdentityAnalysisNumbers->size() << endl;
      #endif

      // Add results
      if (Dep::ATLASAnalysisNumbers->size() != 0) result.insert(result.end(), Dep::ATLASAnalysisNumbers->begin(), Dep::ATLASAnalysisNumbers->end());
      if (Dep::CMSAnalysisNumbers->size() != 0) result.insert(result.end(), Dep::CMSAnalysisNumbers->begin(), Dep::CMSAnalysisNumbers->end());
      if (Dep::IdentityAnalysisNumbers->size() != 0) result.insert(result.end(), Dep::IdentityAnalysisNumbers->begin(), Dep::IdentityAnalysisNumbers->end());

      // When first called, check that all analyses contain at least one signal region.
      if (first)
      {
        // Loop over all AnalysisData pointers
        for (auto& adp : result)
        {
          if (adp->size() == 0)
          {
            str errmsg;
            errmsg = "The analysis " + adp->analysis_name + " has no signal regions.";
            ColliderBit_error().raise(LOCAL_INFO, errmsg);
          }
        }
        first = false;
      }


      // #ifdef COLLIDERBIT_DEBUG
<<<<<<< HEAD
      // cout << DEBUG_PREFIX << "CollectAnalyses: Current size of 'result': " << result.size() << endl;
      // if (result.size() > 0)
      // {
      //   cout << DEBUG_PREFIX << "CollectAnalyses: Will loop through 'result'..." << endl;
      //   for (auto& adp : result)
      //   {
      //     cout << DEBUG_PREFIX << "CollectAnalyses: 'result' contains AnalysisData pointer to " << adp << endl;
      //     cout << DEBUG_PREFIX << "CollectAnalyses: -- Will now loop over all signal regions in " << adp << endl;
      //     for (auto& sr : adp->srdata)
      //     {
      //       cout << DEBUG_PREFIX << "CollectAnalyses: -- " << adp << " contains signal region: " << sr.sr_label << ", n_signal = " << sr.n_signal << ", n_signal_at_lumi = " << n_signal_at_lumi << endl;
      //     }
      //     cout << DEBUG_PREFIX << "CollectAnalyses: -- Done looping over signal regions in " << adp << endl;
      //   }
      //   cout << DEBUG_PREFIX << "CollectAnalyses: ...Done looping through 'result'." << endl;
      // }
=======
      //   cout << DEBUG_PREFIX << "CollectAnalyses: Current size of 'result': " << result.size() << endl;
      //   if (result.size() > 0)
      //   {
      //     cout << DEBUG_PREFIX << "CollectAnalyses: Will loop through 'result'..." << endl;
      //     for (auto& adp : result)
      //     {
      //       cout << DEBUG_PREFIX << "CollectAnalyses: 'result' contains AnalysisData pointer to " << adp << endl;
      //       cout << DEBUG_PREFIX << "CollectAnalyses: -- Will now loop over all signal regions in " << adp << endl;
      //       for (auto& sr : adp->srdata)
      //       {
      //         cout << DEBUG_PREFIX << "CollectAnalyses: -- " << adp << " contains signal region: " << sr.sr_label << ", n_sig_MC = " << sr.n_sig_MC << ", n_sig_scaled = " << n_sig_scaled << endl;
      //       }
      //       cout << DEBUG_PREFIX << "CollectAnalyses: -- Done looping over signal regions in " << adp << endl;
      //     }
      //     cout << DEBUG_PREFIX << "CollectAnalyses: ...Done looping through 'result'." << endl;
      //   }
>>>>>>> b3c75c5e
      // #endif
    }


  }

}<|MERGE_RESOLUTION|>--- conflicted
+++ resolved
@@ -56,13 +56,8 @@
       static std::streambuf *coutbuf = std::cout.rdbuf(); // save cout buffer for running the loop quietly
 
       #ifdef COLLIDERBIT_DEBUG
-<<<<<<< HEAD
-      cout << DEBUG_PREFIX << endl;
-      cout << DEBUG_PREFIX << "~~~~ New point! ~~~~" << endl;
-=======
         cout << DEBUG_PREFIX << endl;
         cout << DEBUG_PREFIX << "~~~~ New point! ~~~~" << endl;
->>>>>>> b3c75c5e
       #endif
 
       // Retrieve run options from the YAML file (or standalone code)
@@ -133,11 +128,7 @@
         result.current_event_count() = 0;
 
         #ifdef COLLIDERBIT_DEBUG
-<<<<<<< HEAD
-        cout << DEBUG_PREFIX << "operateLHCLoop: Current collider is " << collider << "." << endl;
-=======
           cout << DEBUG_PREFIX << "operateLHCLoop: Current collider is " << collider << "." << endl;
->>>>>>> b3c75c5e
         #endif
 
         piped_invalid_point.check();
@@ -145,11 +136,7 @@
 
         // Do the single-thread part of the collider initialization
         #ifdef COLLIDERBIT_DEBUG
-<<<<<<< HEAD
-        cout << DEBUG_PREFIX << "operateLHCLoop: Will execute COLLIDER_INIT" << endl;
-=======
           cout << DEBUG_PREFIX << "operateLHCLoop: Will execute COLLIDER_INIT" << endl;
->>>>>>> b3c75c5e
         #endif
         Loop::executeIteration(COLLIDER_INIT);
         // Any problem during COLLIDER_INIT step?
@@ -199,11 +186,7 @@
         // The main OMP parallelized sections begin here
         //
         #ifdef COLLIDERBIT_DEBUG
-<<<<<<< HEAD
-        cout << DEBUG_PREFIX << "operateLHCLoop: Will execute START_SUBPROCESS" << endl;
-=======
           cout << DEBUG_PREFIX << "operateLHCLoop: Will execute START_SUBPROCESS" << endl;
->>>>>>> b3c75c5e
         #endif
         result.current_event_count() = 0;
         #pragma omp parallel
@@ -219,11 +202,7 @@
         {
           int eventCountBetweenConvergenceChecks = 0;
           #ifdef COLLIDERBIT_DEBUG
-<<<<<<< HEAD
-          cout << DEBUG_PREFIX << "Starting main event loop.  Will do " << stoppingres.at(collider) << " events before testing convergence." << endl;
-=======
             cout << DEBUG_PREFIX << "Starting main event loop.  Will do " << stoppingres.at(collider) << " events before testing convergence." << endl;
->>>>>>> b3c75c5e
           #endif
 
           // Main event loop
@@ -245,14 +224,6 @@
               // to stop other threads from starting any event iterations beyond max_nEvents.
               #pragma omp critical
               {
-<<<<<<< HEAD
-                Loop::executeIteration(currentEvent);
-                #pragma omp critical
-                {
-                  currentEvent++;
-                  eventCountBetweenConvergenceChecks++;
-                }
-=======
                 if(result.current_event_count() < max_nEvents.at(collider))
                 {
                   result.current_event_count()++;
@@ -263,7 +234,6 @@
                 {
                   thread_do_iteration = false;
                 }
->>>>>>> b3c75c5e
               }
               
               if(thread_do_iteration)
@@ -297,11 +267,7 @@
           piped_errors.check(ColliderBit_error());
 
           #ifdef COLLIDERBIT_DEBUG
-<<<<<<< HEAD
-          cout << DEBUG_PREFIX << "Did " << eventCountBetweenConvergenceChecks << " events of " << currentEvent << " simulated so far." << endl;
-=======
             cout << DEBUG_PREFIX << "Did " << eventCountBetweenConvergenceChecks << " events of " << result.current_event_count() << " simulated so far." << endl;
->>>>>>> b3c75c5e
           #endif
 
           // Break convergence loop if too many events fail
@@ -410,24 +376,6 @@
 
 
       // #ifdef COLLIDERBIT_DEBUG
-<<<<<<< HEAD
-      // cout << DEBUG_PREFIX << "CollectAnalyses: Current size of 'result': " << result.size() << endl;
-      // if (result.size() > 0)
-      // {
-      //   cout << DEBUG_PREFIX << "CollectAnalyses: Will loop through 'result'..." << endl;
-      //   for (auto& adp : result)
-      //   {
-      //     cout << DEBUG_PREFIX << "CollectAnalyses: 'result' contains AnalysisData pointer to " << adp << endl;
-      //     cout << DEBUG_PREFIX << "CollectAnalyses: -- Will now loop over all signal regions in " << adp << endl;
-      //     for (auto& sr : adp->srdata)
-      //     {
-      //       cout << DEBUG_PREFIX << "CollectAnalyses: -- " << adp << " contains signal region: " << sr.sr_label << ", n_signal = " << sr.n_signal << ", n_signal_at_lumi = " << n_signal_at_lumi << endl;
-      //     }
-      //     cout << DEBUG_PREFIX << "CollectAnalyses: -- Done looping over signal regions in " << adp << endl;
-      //   }
-      //   cout << DEBUG_PREFIX << "CollectAnalyses: ...Done looping through 'result'." << endl;
-      // }
-=======
       //   cout << DEBUG_PREFIX << "CollectAnalyses: Current size of 'result': " << result.size() << endl;
       //   if (result.size() > 0)
       //   {
@@ -444,7 +392,6 @@
       //     }
       //     cout << DEBUG_PREFIX << "CollectAnalyses: ...Done looping through 'result'." << endl;
       //   }
->>>>>>> b3c75c5e
       // #endif
     }
 
