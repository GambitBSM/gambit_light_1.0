--- conflicted
+++ resolved
@@ -326,1986 +326,4 @@
 
   }
 
-<<<<<<< HEAD
-      if (*Loop::iteration == START_SUBPROCESS and useBuckFastCMSDetector)
-      {
-        // Each thread gets its own BuckFastSmearCMS.
-        // Thus, their initialization is *after* COLLIDER_INIT, within omp parallel.
-        result.init(partonOnly[indexPythiaNames], antiktR[indexPythiaNames]);
-        return;
-      }
-
-    }
-
-
-    void getBuckFastCMSnoeff(BuckFastSmearCMSnoeff &result)
-    {
-      using namespace Pipes::getBuckFastCMSnoeff;
-      static std::vector<bool> useDetector;
-      static std::vector<bool> partonOnly;
-      static std::vector<double> antiktR;
-
-      if (*Loop::iteration == BASE_INIT)
-      {
-        // Read options
-        std::vector<bool> default_useDetector(pythiaNames.size(), false);  // BuckFastCMSnoeff is switched off by default
-        useDetector = runOptions->getValueOrDef<std::vector<bool> >(default_useDetector, "useDetector");
-        CHECK_EQUAL_VECTOR_LENGTH(useDetector,pythiaNames)
-
-        std::vector<bool> default_partonOnly(pythiaNames.size(), false);
-        partonOnly = runOptions->getValueOrDef<std::vector<bool> >(default_partonOnly, "partonOnly");
-        CHECK_EQUAL_VECTOR_LENGTH(partonOnly,pythiaNames)
-
-        std::vector<double> default_antiktR(pythiaNames.size(), 0.4);
-        antiktR = runOptions->getValueOrDef<std::vector<double> >(default_antiktR, "antiktR");
-        CHECK_EQUAL_VECTOR_LENGTH(antiktR,pythiaNames)
-
-        return;
-      }
-
-      if (*Loop::iteration == COLLIDER_INIT)
-      {
-        // Get useDetector setting for the current collider
-        useBuckFastCMSnoeffDetector = useDetector[indexPythiaNames];
-        if (useBuckFastCMSnoeffDetector) haveUsedBuckFastCMSnoeffDetector = true;
-        return;
-      }
-
-      if (*Loop::iteration == START_SUBPROCESS and useBuckFastCMSnoeffDetector)
-      {
-        // Each thread gets its own BuckFastSmearCMSnoeff.
-        // Thus, their initialization is *after* COLLIDER_INIT, within omp parallel.
-        result.init(partonOnly[indexPythiaNames], antiktR[indexPythiaNames]);
-        return;
-      }
-
-    }
-
-
-    void getBuckFastIdentity(Gambit::ColliderBit::BuckFastIdentity &result)
-    {
-      using namespace Pipes::getBuckFastIdentity;
-      static std::vector<bool> useDetector;
-      static std::vector<bool> partonOnly;
-      static std::vector<double> antiktR;
-
-      if (*Loop::iteration == BASE_INIT)
-      {
-        // Read options
-        std::vector<bool> default_useDetector(pythiaNames.size(), false);  // BuckFastIdentity is switched off by default
-        useDetector = runOptions->getValueOrDef<std::vector<bool> >(default_useDetector, "useDetector");
-        CHECK_EQUAL_VECTOR_LENGTH(useDetector,pythiaNames)
-
-        std::vector<bool> default_partonOnly(pythiaNames.size(), false);
-        partonOnly = runOptions->getValueOrDef<std::vector<bool> >(default_partonOnly, "partonOnly");
-        CHECK_EQUAL_VECTOR_LENGTH(partonOnly,pythiaNames)
-
-        std::vector<double> default_antiktR(pythiaNames.size(), 0.4);
-        antiktR = runOptions->getValueOrDef<std::vector<double> >(default_antiktR, "antiktR");
-        CHECK_EQUAL_VECTOR_LENGTH(antiktR,pythiaNames)
-
-        return;
-      }
-
-      if (*Loop::iteration == COLLIDER_INIT)
-      {
-        // Get useDetector setting for the current collider
-        useBuckFastIdentityDetector = useDetector[indexPythiaNames];
-        if (useBuckFastIdentityDetector) haveUsedBuckFastIdentityDetector = true;
-        return;
-      }
-
-      if (*Loop::iteration == START_SUBPROCESS and useBuckFastIdentityDetector)
-      {
-        // Each thread gets its own BuckFastSmearIdentity.
-        // Thus, their initialization is *after* COLLIDER_INIT, within omp parallel.
-        result.init(partonOnly[indexPythiaNames], antiktR[indexPythiaNames]);
-        return;
-      }
-    }
-
-
-
-    // *** Initialization for analyses ***
-
-    void getATLASAnalysisContainer(HEPUtilsAnalysisContainer& result)
-    {
-      using namespace Pipes::getATLASAnalysisContainer;
-      static std::vector<std::vector<str> > analyses;
-      static bool first = true;
-
-      if (*Loop::iteration == BASE_INIT)
-      {
-        // Only run this once
-        if (first)
-        {
-          // Read analysis names from the yaml file
-          std::vector<std::vector<str> > default_analyses;  // The default is empty lists of analyses
-          analyses = runOptions->getValueOrDef<std::vector<std::vector<str> > >(default_analyses, "analyses");
-
-          // Check that the analsis names listed in the yaml file all correspond to actual ColliderBit analyses
-          for (std::vector<str> collider_specific_analyses : analyses)
-          {
-            for (str& analysis_name : collider_specific_analyses)
-            {
-              if (!checkAnalysis(analysis_name))
-              {
-                str errmsg = "The analysis " + analysis_name + " is not a known ColliderBit analysis.";
-                ColliderBit_error().raise(LOCAL_INFO, errmsg);
-              }
-            }
-          }
-
-          first = false;
-        }
-      }
-
-      if (*Loop::iteration == COLLIDER_INIT)
-      {
-        if (!useBuckFastATLASDetector) return;
-
-        // Check that there are some analyses to run if the detector is switched on
-        if (analyses[indexPythiaNames].empty() and useBuckFastATLASDetector)
-        {
-          str errmsg = "The option 'useDetector' for function 'getBuckFastATLAS' is set to true\n";
-          errmsg    += "for the collider '";
-          errmsg    += *iterPythiaNames;
-          errmsg    += "', but the corresponding list of analyses\n";
-          errmsg    += "(in option 'analyses' for function 'getATLASAnalysisContainer') is empty.\n";
-          errmsg    += "Please correct your settings.\n";
-          ColliderBit_error().raise(LOCAL_INFO, errmsg);
-        }
-
-        return;
-      }
-
-      if (!useBuckFastATLASDetector) return;
-
-      if (*Loop::iteration == START_SUBPROCESS)
-      {
-        // Register analysis container
-        result.register_thread("ATLASAnalysisContainer");
-
-        // Set current collider
-        result.set_current_collider(*iterPythiaNames);
-
-        // Initialize analysis container or reset all the contained analyses
-        if (!result.has_analyses())
-        {
-          try
-          {
-            result.init(analyses[indexPythiaNames]);
-          }
-          catch (std::runtime_error& e)
-          {
-            piped_errors.request(LOCAL_INFO, e.what());
-          }
-        }
-        else result.reset();
-
-        return;
-      }
-
-      if (*Loop::iteration == END_SUBPROCESS && eventsGenerated && nFailedEvents <= maxFailedEvents)
-      {
-        const double xs_fb = Dep::HardScatteringSim->xsec_pb() * 1000.;
-        const double xserr_fb = Dep::HardScatteringSim->xsecErr_pb() * 1000.;
-        result.add_xsec(xs_fb, xserr_fb);
-
-        #ifdef COLLIDERBIT_DEBUG
-        cout << debug_prefix() << "xs_fb = " << xs_fb << " +/- " << xserr_fb << endl;
-        #endif
-        return;
-      }
-
-      if (*Loop::iteration == COLLIDER_FINALIZE)
-      {
-        result.collect_and_add_signal();
-        result.collect_and_improve_xsec();
-        result.scale();
-        return;
-      }
-
-    }
-
-
-
-    void getATLASnoeffAnalysisContainer(HEPUtilsAnalysisContainer& result)
-    {
-      using namespace Pipes::getATLASnoeffAnalysisContainer;
-      static std::vector<std::vector<str> > analyses;
-      static bool first = true;
-
-      if (*Loop::iteration == BASE_INIT)
-      {
-        // Only run this once
-        if (first)
-        {
-          // Read analysis names from the yaml file
-          std::vector<std::vector<str> > default_analyses;  // The default is empty lists of analyses
-          analyses = runOptions->getValueOrDef<std::vector<std::vector<str> > >(default_analyses, "analyses");
-
-          // Check that the analsis names listed in the yaml file all correspond to actual ColliderBit analyses
-          for (std::vector<str> collider_specific_analyses : analyses)
-          {
-            for (str& analysis_name : collider_specific_analyses)
-            {
-              if (!checkAnalysis(analysis_name))
-              {
-                str errmsg = "The analysis " + analysis_name + " is not a known ColliderBit analysis.";
-                ColliderBit_error().raise(LOCAL_INFO, errmsg);
-              }
-            }
-          }
-
-          first = false;
-        }
-      }
-
-      if (*Loop::iteration == COLLIDER_INIT)
-      {
-        if (!useBuckFastATLASnoeffDetector) return;
-
-        // Check that there are some analyses to run if the detector is switched on
-        if (analyses[indexPythiaNames].empty() and useBuckFastATLASnoeffDetector)
-        {
-          str errmsg = "The option 'useDetector' for function 'getBuckFastATLASnoeff' is set to true\n";
-          errmsg    += "for the collider '";
-          errmsg    += *iterPythiaNames;
-          errmsg    += "', but the corresponding list of analyses\n";
-          errmsg    += "(in option 'analyses' for function 'getATLASnoeffAnalysisContainer') is empty.\n";
-          errmsg    += "Please correct your settings.\n";
-          ColliderBit_error().raise(LOCAL_INFO, errmsg);
-        }
-
-        return;
-      }
-
-      if (!useBuckFastATLASnoeffDetector) return;
-
-      if (*Loop::iteration == START_SUBPROCESS)
-      {
-        // Register analysis container
-        result.register_thread("ATLASnoeffAnalysisContainer");
-
-        // Set current collider
-        result.set_current_collider(*iterPythiaNames);
-
-        // Initialize analysis container or reset all the contained analyses
-        if (!result.has_analyses())
-        {
-          try
-          {
-            result.init(analyses[indexPythiaNames]);
-          }
-          catch (std::runtime_error& e)
-          {
-            piped_errors.request(LOCAL_INFO, e.what());
-          }
-        }
-        else result.reset();
-
-        return;
-      }
-
-      if (*Loop::iteration == END_SUBPROCESS && eventsGenerated && nFailedEvents <= maxFailedEvents)
-      {
-        const double xs_fb = Dep::HardScatteringSim->xsec_pb() * 1000.;
-        const double xserr_fb = Dep::HardScatteringSim->xsecErr_pb() * 1000.;
-        result.add_xsec(xs_fb, xserr_fb);
-
-        #ifdef COLLIDERBIT_DEBUG
-        cout << debug_prefix() << "xs_fb = " << xs_fb << " +/- " << xserr_fb << endl;
-        #endif
-        return;
-      }
-
-      if (*Loop::iteration == COLLIDER_FINALIZE)
-      {
-        result.collect_and_add_signal();
-        result.collect_and_improve_xsec();
-        result.scale();
-        return;
-      }
-
-    }
-
-
-
-    void getCMSAnalysisContainer(HEPUtilsAnalysisContainer& result)
-    {
-      using namespace Pipes::getCMSAnalysisContainer;
-      static std::vector<std::vector<str> > analyses;
-      static bool first = true;
-
-      if (*Loop::iteration == BASE_INIT)
-      {
-        // Only run this once
-        if (first)
-        {
-          // Read analysis names from the yaml file
-          std::vector<std::vector<str> > default_analyses;  // The default is empty lists of analyses
-          analyses = runOptions->getValueOrDef<std::vector<std::vector<str> > >(default_analyses, "analyses");
-
-          // Check that the analsis names listed in the yaml file all correspond to actual ColliderBit analyses
-          for (std::vector<str> collider_specific_analyses : analyses)
-          {
-            for (str& analysis_name : collider_specific_analyses)
-            {
-              if (!checkAnalysis(analysis_name))
-              {
-                str errmsg = "The analysis " + analysis_name + " is not a known ColliderBit analysis.";
-                ColliderBit_error().raise(LOCAL_INFO, errmsg);
-              }
-            }
-          }
-
-          first = false;
-        }
-      }
-
-      if (*Loop::iteration == COLLIDER_INIT)
-      {
-        if (!useBuckFastCMSDetector) return;
-
-        // Check that there are some analyses to run if the detector is switched on
-        if (analyses[indexPythiaNames].empty() and useBuckFastCMSDetector)
-        {
-          str errmsg = "The option 'useDetector' for function 'getBuckFastCMS' is set to true\n";
-          errmsg    += "for the collider '";
-          errmsg    += *iterPythiaNames;
-          errmsg    += "', but the corresponding list of analyses\n";
-          errmsg    += "(in option 'analyses' for function 'getCMSAnalysisContainer') is empty.\n";
-          errmsg    += "Please correct your settings.\n";
-          ColliderBit_error().raise(LOCAL_INFO, errmsg);
-        }
-
-        return;
-      }
-
-      if (!useBuckFastCMSDetector) return;
-
-      if (*Loop::iteration == START_SUBPROCESS)
-      {
-        // Register analysis container
-        result.register_thread("CMSAnalysisContainer");
-
-        // Set current collider
-        result.set_current_collider(*iterPythiaNames);
-
-        // Initialize analysis container or reset all the contained analyses
-        if (!result.has_analyses())
-        {
-          try
-          {
-            result.init(analyses[indexPythiaNames]);
-          }
-          catch (std::runtime_error& e)
-          {
-            piped_errors.request(LOCAL_INFO, e.what());
-          }
-        }
-        else result.reset();
-
-        return;
-      }
-
-      if (*Loop::iteration == END_SUBPROCESS && eventsGenerated && nFailedEvents <= maxFailedEvents)
-      {
-        const double xs_fb = Dep::HardScatteringSim->xsec_pb() * 1000.;
-        const double xserr_fb = Dep::HardScatteringSim->xsecErr_pb() * 1000.;
-        result.add_xsec(xs_fb, xserr_fb);
-
-        #ifdef COLLIDERBIT_DEBUG
-        cout << debug_prefix() << "xs_fb = " << xs_fb << " +/- " << xserr_fb << endl;
-        #endif
-        return;
-      }
-
-      if (*Loop::iteration == COLLIDER_FINALIZE)
-      {
-        result.collect_and_add_signal();
-        result.collect_and_improve_xsec();
-        result.scale();
-        return;
-      }
-
-    }
-
-
-    void getCMSnoeffAnalysisContainer(HEPUtilsAnalysisContainer& result)
-    {
-      using namespace Pipes::getCMSnoeffAnalysisContainer;
-      static std::vector<std::vector<str> > analyses;
-      static bool first = true;
-
-      if (*Loop::iteration == BASE_INIT)
-      {
-        // Only run this once
-        if (first)
-        {
-          // Read analysis names from the yaml file
-          std::vector<std::vector<str> > default_analyses;  // The default is empty lists of analyses
-          analyses = runOptions->getValueOrDef<std::vector<std::vector<str> > >(default_analyses, "analyses");
-
-          // Check that the analsis names listed in the yaml file all correspond to actual ColliderBit analyses
-          for (std::vector<str> collider_specific_analyses : analyses)
-          {
-            for (str& analysis_name : collider_specific_analyses)
-            {
-              if (!checkAnalysis(analysis_name))
-              {
-                str errmsg = "The analysis " + analysis_name + " is not a known ColliderBit analysis.";
-                ColliderBit_error().raise(LOCAL_INFO, errmsg);
-              }
-            }
-          }
-
-          first = false;
-        }
-      }
-
-      if (*Loop::iteration == COLLIDER_INIT)
-      {
-        if (!useBuckFastCMSnoeffDetector) return;
-
-        // Check that there are some analyses to run if the detector is switched on
-        if (analyses[indexPythiaNames].empty() and useBuckFastCMSnoeffDetector)
-        {
-          str errmsg = "The option 'useDetector' for function 'getBuckFastCMSnoeff' is set to true\n";
-          errmsg    += "for the collider '";
-          errmsg    += *iterPythiaNames;
-          errmsg    += "', but the corresponding list of analyses\n";
-          errmsg    += "(in option 'analyses' for function 'getCMSnoeffAnalysisContainer') is empty.\n";
-          errmsg    += "Please correct your settings.\n";
-          ColliderBit_error().raise(LOCAL_INFO, errmsg);
-        }
-
-        return;
-      }
-
-      if (!useBuckFastCMSnoeffDetector) return;
-
-      if (*Loop::iteration == START_SUBPROCESS)
-      {
-        // Register analysis container
-        result.register_thread("CMSnoeffAnalysisContainer");
-
-        // Set current collider
-        result.set_current_collider(*iterPythiaNames);
-
-        // Initialize analysis container or reset all the contained analyses
-        if (!result.has_analyses())
-        {
-          try
-          {
-            result.init(analyses[indexPythiaNames]);
-          }
-          catch (std::runtime_error& e)
-          {
-            piped_errors.request(LOCAL_INFO, e.what());
-          }
-        }
-        else result.reset();
-
-        return;
-      }
-
-      if (*Loop::iteration == END_SUBPROCESS && eventsGenerated && nFailedEvents <= maxFailedEvents)
-      {
-        const double xs_fb = Dep::HardScatteringSim->xsec_pb() * 1000.;
-        const double xserr_fb = Dep::HardScatteringSim->xsecErr_pb() * 1000.;
-        result.add_xsec(xs_fb, xserr_fb);
-
-        #ifdef COLLIDERBIT_DEBUG
-        cout << debug_prefix() << "xs_fb = " << xs_fb << " +/- " << xserr_fb << endl;
-        #endif
-        return;
-      }
-
-      if (*Loop::iteration == COLLIDER_FINALIZE)
-      {
-        result.collect_and_add_signal();
-        result.collect_and_improve_xsec();
-        result.scale();
-        return;
-      }
-
-    }
-
-
-    void getIdentityAnalysisContainer(HEPUtilsAnalysisContainer& result)
-    {
-      using namespace Pipes::getIdentityAnalysisContainer;
-      static std::vector<std::vector<str> > analyses;
-      static bool first = true;
-
-      if (*Loop::iteration == BASE_INIT)
-      {
-        // Only run this once
-        if (first)
-        {
-          // Read analysis names from the yaml file
-          std::vector<std::vector<str> > default_analyses;  // The default is empty lists of analyses
-          analyses = runOptions->getValueOrDef<std::vector<std::vector<str> > >(default_analyses, "analyses");
-
-          // Check that the analsis names listed in the yaml file all correspond to actual ColliderBit analyses
-          for (std::vector<str> collider_specific_analyses : analyses)
-          {
-            for (str& analysis_name : collider_specific_analyses)
-            {
-              if (!checkAnalysis(analysis_name))
-              {
-                str errmsg = "The analysis " + analysis_name + " is not a known ColliderBit analysis.";
-                ColliderBit_error().raise(LOCAL_INFO, errmsg);
-              }
-            }
-          }
-
-          first = false;
-        }
-      }
-
-
-      if (*Loop::iteration == COLLIDER_INIT)
-      {
-        if (!useBuckFastIdentityDetector) return;
-
-        // Check that there are some analyses to run if the detector is switched on
-        if (analyses[indexPythiaNames].empty() and useBuckFastIdentityDetector)
-        {
-          str errmsg = "The option 'useDetector' for function 'getBuckFastIdentity' is set to true\n";
-          errmsg    += "for the collider '";
-          errmsg    += *iterPythiaNames;
-          errmsg    += "', but the corresponding list of analyses\n";
-          errmsg    += "(in option 'analyses' for function 'getIdentityAnalysisContainer') is empty.\n";
-          errmsg    += "Please correct your settings.\n";
-          ColliderBit_error().raise(LOCAL_INFO, errmsg);
-        }
-
-        return;
-      }
-
-      if (!useBuckFastIdentityDetector) return;
-
-      if (*Loop::iteration == START_SUBPROCESS)
-      {
-        // Register analysis container
-        result.register_thread("IdentityAnalysisContainer");
-
-        // Set current collider
-        result.set_current_collider(*iterPythiaNames);
-
-        // Initialize analysis container or reset all the contained analyses
-        if (!result.has_analyses())
-        {
-          try
-          {
-            result.init(analyses[indexPythiaNames]);
-          }
-          catch (std::runtime_error& e)
-          {
-            piped_errors.request(LOCAL_INFO, e.what());
-          }
-        }
-        else result.reset();
-
-        return;
-      }
-
-      if (*Loop::iteration == END_SUBPROCESS && eventsGenerated && nFailedEvents <= maxFailedEvents)
-      {
-        const double xs_fb = Dep::HardScatteringSim->xsec_pb() * 1000.;
-        const double xserr_fb = Dep::HardScatteringSim->xsecErr_pb() * 1000.;
-        result.add_xsec(xs_fb, xserr_fb);
-
-        #ifdef COLLIDERBIT_DEBUG
-        cout << debug_prefix() << "xs_fb = " << xs_fb << " +/- " << xserr_fb << endl;
-        #endif
-        return;
-      }
-
-      if (*Loop::iteration == COLLIDER_FINALIZE)
-      {
-        result.collect_and_add_signal();
-        result.collect_and_improve_xsec();
-        result.scale();
-        return;
-      }
-
-    }
-
-
-    // *** Hard Scattering Event Generators ***
-
-    void generatePythia8Event(Pythia8::Event& result)
-    {
-      using namespace Pipes::generatePythia8Event;
-
-      if (*Loop::iteration <= BASE_INIT) return;
-      result.clear();
-
-      while(nFailedEvents <= maxFailedEvents)
-      {
-        try
-        {
-          Dep::HardScatteringSim->nextEvent(result);
-          break;
-        }
-        catch (SpecializablePythia::EventGenerationError& e)
-        {
-          #ifdef COLLIDERBIT_DEBUG
-          cout << debug_prefix() << "SpecializablePythia::EventGenerationError caught in generatePythia8Event. Check the ColliderBit log for event details." << endl;
-          #endif
-          #pragma omp critical (pythia_event_failure)
-          {
-            // Update global counter
-            nFailedEvents += 1;
-            // Store Pythia event record in the logs
-            std::stringstream ss;
-            result.list(ss, 1);
-            logger() << LogTags::debug << "SpecializablePythia::EventGenerationError error caught in generatePythia8Event. Pythia record for event that failed:\n" << ss.str() << EOM;
-          }
-        }
-      }
-      // Wrap up event loop if too many events fail.
-      if(nFailedEvents > maxFailedEvents)
-      {
-        Loop::wrapup();
-        return;
-      }
-
-    }
-
-
-
-    // *** Standard Event Format Functions ***
-
-    void smearEventATLAS(HEPUtils::Event& result)
-    {
-      using namespace Pipes::smearEventATLAS;
-      if (*Loop::iteration <= BASE_INIT or !useBuckFastATLASDetector) return;
-      result.clear();
-
-      // Get the next event from Pythia8, convert to HEPUtils::Event, and smear it
-      try
-      {
-        (*Dep::SimpleSmearingSim).processEvent(*Dep::HardScatteringEvent, result);
-      }
-      catch (Gambit::exception& e)
-      {
-        #ifdef COLLIDERBIT_DEBUG
-        cout << debug_prefix() << "Gambit::exception caught during event conversion in smearEventATLAS. Check the ColliderBit log for details." << endl;
-        #endif
-        #pragma omp critical (event_conversion_error)
-        {
-          // Store Pythia event record in the logs
-          std::stringstream ss;
-          Dep::HardScatteringEvent->list(ss, 1);
-          logger() << LogTags::debug << "Gambit::exception error caught in smearEventATLAS. Pythia record for event that failed:\n" << ss.str() << EOM;
-        }
-        str errmsg = "Bad point: smearEventATLAS caught the following runtime error: ";
-        errmsg    += e.what();
-        piped_invalid_point.request(errmsg);
-        Loop::wrapup();
-        return;
-      }
-    }
-
-
-    void smearEventATLASnoeff(HEPUtils::Event& result)
-    {
-      using namespace Pipes::smearEventATLASnoeff;
-      if (*Loop::iteration <= BASE_INIT or !useBuckFastATLASnoeffDetector) return;
-      result.clear();
-
-      // Get the next event from Pythia8, convert to HEPUtils::Event, and smear it
-      try
-      {
-        (*Dep::SimpleSmearingSim).processEvent(*Dep::HardScatteringEvent, result);
-      }
-      catch (Gambit::exception& e)
-      {
-        #ifdef COLLIDERBIT_DEBUG
-        cout << debug_prefix() << "Gambit::exception caught during event conversion in smearEventATLASnoeff. Check the ColliderBit log for details." << endl;
-        #endif
-        #pragma omp critical (event_conversion_error)
-        {
-          // Store Pythia event record in the logs
-          std::stringstream ss;
-          Dep::HardScatteringEvent->list(ss, 1);
-          logger() << LogTags::debug << "Gambit::exception error caught in smearEventATLASnoeff. Pythia record for event that failed:\n" << ss.str() << EOM;
-        }
-        str errmsg = "Bad point: smearEventATLASnoeff caught the following runtime error: ";
-        errmsg    += e.what();
-        piped_invalid_point.request(errmsg);
-        Loop::wrapup();
-        return;
-      }
-    }
-
-
-    void smearEventCMS(HEPUtils::Event& result)
-    {
-      using namespace Pipes::smearEventCMS;
-      if (*Loop::iteration <= BASE_INIT or !useBuckFastCMSDetector) return;
-      result.clear();
-
-      // Get the next event from Pythia8, convert to HEPUtils::Event, and smear it
-      try
-      {
-        (*Dep::SimpleSmearingSim).processEvent(*Dep::HardScatteringEvent, result);
-      }
-      catch (Gambit::exception& e)
-      {
-        #ifdef COLLIDERBIT_DEBUG
-        cout << debug_prefix() << "Gambit::exception caught during event conversion in smearEventCMS. Check the ColliderBit log for details." << endl;
-        #endif
-        #pragma omp critical (event_conversion_error)
-        {
-          // Store Pythia event record in the logs
-          std::stringstream ss;
-          Dep::HardScatteringEvent->list(ss, 1);
-          logger() << LogTags::debug << "Gambit::exception error caught in smearEventCMS. Pythia record for event that failed:\n" << ss.str() << EOM;
-        }
-        str errmsg = "Bad point: smearEventCMS caught the following runtime error: ";
-        errmsg    += e.what();
-        piped_invalid_point.request(errmsg);
-        Loop::wrapup();
-        return;
-      }
-    }
-
-
-    void smearEventCMSnoeff(HEPUtils::Event& result)
-    {
-      using namespace Pipes::smearEventCMSnoeff;
-      if (*Loop::iteration <= BASE_INIT or !useBuckFastCMSnoeffDetector) return;
-      result.clear();
-
-      // Get the next event from Pythia8, convert to HEPUtils::Event, and smear it
-      try
-      {
-        (*Dep::SimpleSmearingSim).processEvent(*Dep::HardScatteringEvent, result);
-      }
-      catch (Gambit::exception& e)
-      {
-        #ifdef COLLIDERBIT_DEBUG
-        cout << debug_prefix() << "Gambit::exception caught during event conversion in smearEventCMSnoeff. Check the ColliderBit log for details." << endl;
-        #endif
-        #pragma omp critical (event_conversion_error)
-        {
-          // Store Pythia event record in the logs
-          std::stringstream ss;
-          Dep::HardScatteringEvent->list(ss, 1);
-          logger() << LogTags::debug << "Gambit::exception error caught in smearEventCMSnoeff. Pythia record for event that failed:\n" << ss.str() << EOM;
-        }
-        str errmsg = "Bad point: smearEventCMSnoeff caught the following runtime error: ";
-        errmsg    += e.what();
-        piped_invalid_point.request(errmsg);
-        Loop::wrapup();
-        return;
-      }
-    }
-
-
-    void copyEvent(HEPUtils::Event& result)
-    {
-      using namespace Pipes::copyEvent;
-      if (*Loop::iteration <= BASE_INIT or !useBuckFastIdentityDetector) return;
-      result.clear();
-
-      // Get the next event from Pythia8 and convert to HEPUtils::Event
-      try
-      {
-        (*Dep::SimpleSmearingSim).processEvent(*Dep::HardScatteringEvent, result);
-      }
-      catch (Gambit::exception& e)
-      {
-        #ifdef COLLIDERBIT_DEBUG
-        cout << debug_prefix() << "Gambit::exception caught during event conversion in copyEvent. Check the ColliderBit log for details." << endl;
-        #endif
-        #pragma omp critical (event_conversion_error)
-        {
-          // Store Pythia event record in the logs
-          std::stringstream ss;
-          Dep::HardScatteringEvent->list(ss, 1);
-          logger() << LogTags::debug << "Gambit::exception error caught in copyEvent. Pythia record for event that failed:\n" << ss.str() << EOM;
-        }
-        str errmsg = "Bad point: copyEvent caught the following runtime error: ";
-        errmsg    += e.what();
-        piped_invalid_point.request(errmsg);
-        Loop::wrapup();
-        return;
-      }
-    }
-
-
-
-    // *** Analysis Accumulators ***
-
-    void runATLASAnalyses(AnalysisDataPointers& result)
-    {
-      using namespace Pipes::runATLASAnalyses;
-
-      if (*Loop::iteration == BASE_INIT)
-      {
-        result.clear();
-        return;
-      }
-
-      if (!useBuckFastATLASDetector) return;
-
-      static MC_convergence_checker convergence;
-      if (*Loop::iteration == COLLIDER_INIT)
-      {
-        convergence.init(indexPythiaNames, *Dep::MC_ConvergenceSettings);
-        return;
-      }
-
-      if (*Loop::iteration == COLLECT_CONVERGENCE_DATA)
-      {
-        // Update the convergence tracker with the new results
-        convergence.update(*Dep::ATLASAnalysisContainer);
-        return;
-      }
-
-      if (*Loop::iteration == CHECK_CONVERGENCE)
-      {
-        // Call quits on the event loop if every analysis in every analysis container has sufficient statistics
-        if (convergence.achieved(*Dep::ATLASAnalysisContainer)) Loop::wrapup();
-        return;
-      }
-
-      // #ifdef COLLIDERBIT_DEBUG
-      // if (*Loop::iteration == END_SUBPROCESS)
-      // {
-      //   for (auto& analysis_pointer_pair : Dep::ATLASAnalysisContainer->get_current_analyses_map())
-      //   {
-      //     for (auto& sr : analysis_pointer_pair.second->get_results().srdata)
-      //     {
-      //       cout << debug_prefix() << "runATLASAnalyses: signal region " << sr.sr_label << ", n_signal = " << sr.n_signal << endl;
-      //     }
-      //   }
-      // }
-      // #endif
-
-      if (*Loop::iteration == COLLIDER_FINALIZE)
-      {
-        // The final iteration for this collider: collect results
-        for (auto& analysis_pointer_pair : Dep::ATLASAnalysisContainer->get_current_analyses_map())
-        {
-          #ifdef COLLIDERBIT_DEBUG
-          cout << debug_prefix() << "runATLASAnalyses: Collecting result from " << analysis_pointer_pair.first << endl;
-          #endif
-
-          str warning;
-          result.push_back(analysis_pointer_pair.second->get_results_ptr(warning));
-          if (eventsGenerated && nFailedEvents <= maxFailedEvents && !warning.empty())
-          {
-            ColliderBit_error().raise(LOCAL_INFO, warning);
-          }
-        }
-        return;
-      }
-
-      if (*Loop::iteration == BASE_FINALIZE)
-      {
-        // Final iteration. Just return.
-        #ifdef COLLIDERBIT_DEBUG
-        cout << debug_prefix() << "runATLASAnalyses: 'result' contains " << result.size() << " results." << endl;
-        #endif
-        return;
-      }
-
-      if (*Loop::iteration <= BASE_INIT) return;
-
-      // Loop over analyses and run them... Managed by HEPUtilsAnalysisContainer
-      Dep::ATLASAnalysisContainer->analyze(*Dep::ATLASSmearedEvent);
-
-    }
-
-
-    void runATLASnoeffAnalyses(AnalysisDataPointers& result)
-    {
-      using namespace Pipes::runATLASnoeffAnalyses;
-
-      if (*Loop::iteration == BASE_INIT)
-      {
-        result.clear();
-        return;
-      }
-
-      if (!useBuckFastATLASnoeffDetector) return;
-
-      static MC_convergence_checker convergence;
-      if (*Loop::iteration == COLLIDER_INIT)
-      {
-        convergence.init(indexPythiaNames, *Dep::MC_ConvergenceSettings);
-        return;
-      }
-
-      if (*Loop::iteration == COLLECT_CONVERGENCE_DATA)
-      {
-        // Update the convergence tracker with the new results
-        convergence.update(*Dep::ATLASnoeffAnalysisContainer);
-        return;
-      }
-
-      if (*Loop::iteration == CHECK_CONVERGENCE)
-      {
-        // Call quits on the event loop if every analysis in every analysis container has sufficient statistics
-        if (convergence.achieved(*Dep::ATLASnoeffAnalysisContainer)) Loop::wrapup();
-        return;
-      }
-
-      // #ifdef COLLIDERBIT_DEBUG
-      // if (*Loop::iteration == END_SUBPROCESS)
-      // {
-      //   for (auto& analysis_pointer_pair : Dep::ATLASnoeffAnalysisContainer->get_current_analyses_map())
-      //   {
-      //     for (auto& sr : analysis_pointer_pair.second->get_results().srdata)
-      //     {
-      //       cout << debug_prefix() << "runATLASnoeffAnalyses: signal region " << sr.sr_label << ", n_signal = " << sr.n_signal << endl;
-      //     }
-      //   }
-      // }
-      // #endif
-
-      if (*Loop::iteration == COLLIDER_FINALIZE)
-      {
-        // The final iteration for this collider: collect results
-        for (auto& analysis_pointer_pair : Dep::ATLASnoeffAnalysisContainer->get_current_analyses_map())
-        {
-          #ifdef COLLIDERBIT_DEBUG
-          cout << debug_prefix() << "runATLASnoeffAnalyses: Collecting result from " << analysis_pointer_pair.first << endl;
-          #endif
-
-          str warning;
-          result.push_back(analysis_pointer_pair.second->get_results_ptr(warning));
-          if (eventsGenerated && nFailedEvents <= maxFailedEvents && !warning.empty())
-          {
-            ColliderBit_error().raise(LOCAL_INFO, warning);
-          }
-        }
-        return;
-      }
-
-      if (*Loop::iteration == BASE_FINALIZE)
-      {
-        // Final iteration. Just return.
-        #ifdef COLLIDERBIT_DEBUG
-        cout << debug_prefix() << "runATLASnoeffAnalyses: 'result' contains " << result.size() << " results." << endl;
-        #endif
-        return;
-      }
-
-      if (*Loop::iteration <= BASE_INIT) return;
-
-      // Loop over analyses and run them... Managed by HEPUtilsAnalysisContainer
-      Dep::ATLASnoeffAnalysisContainer->analyze(*Dep::ATLASnoeffSmearedEvent);
-
-    }
-
-
-    void runCMSAnalyses(AnalysisDataPointers& result)
-    {
-      using namespace Pipes::runCMSAnalyses;
-
-      if (*Loop::iteration == BASE_INIT)
-      {
-        result.clear();
-        return;
-      }
-
-      if (!useBuckFastCMSDetector) return;
-
-      static MC_convergence_checker convergence;
-      if (*Loop::iteration == COLLIDER_INIT)
-      {
-        convergence.init(indexPythiaNames, *Dep::MC_ConvergenceSettings);
-        return;
-      }
-
-      if (*Loop::iteration == COLLECT_CONVERGENCE_DATA)
-      {
-        // Update the convergence tracker with the new results
-        convergence.update(*Dep::CMSAnalysisContainer);
-        return;
-      }
-
-      if (*Loop::iteration == CHECK_CONVERGENCE)
-      {
-        // Call quits on the event loop if every analysis in every analysis container has sufficient statistics
-        if (convergence.achieved(*Dep::CMSAnalysisContainer)) Loop::wrapup();
-        return;
-      }
-
-      // #ifdef COLLIDERBIT_DEBUG
-      // if (*Loop::iteration == END_SUBPROCESS)
-      // {
-      //   for (auto& analysis_pointer_pair : Dep::CMSAnalysisContainer->get_current_analyses_map())
-      //   {
-      //     for (auto& sr : analysis_pointer_pair.second->get_results().srdata)
-      //     {
-      //       cout << debug_prefix() << "runCMSAnalyses: signal region " << sr.sr_label << ", n_signal = " << sr.n_signal << endl;
-      //     }
-      //   }
-      // }
-      // #endif
-
-      if (*Loop::iteration == COLLIDER_FINALIZE)
-      {
-        // The final iteration for this collider: collect results
-        for (auto& analysis_pointer_pair : Dep::CMSAnalysisContainer->get_current_analyses_map())
-        {
-          #ifdef COLLIDERBIT_DEBUG
-          cout << debug_prefix() << "runCMSAnalyses: Collecting result from " << analysis_pointer_pair.first << endl;
-          #endif
-
-          str warning;
-          result.push_back(analysis_pointer_pair.second->get_results_ptr(warning));
-          if (eventsGenerated && nFailedEvents <= maxFailedEvents && !warning.empty())
-          {
-            ColliderBit_error().raise(LOCAL_INFO, warning);
-          }
-        }
-        return;
-      }
-
-      if (*Loop::iteration == BASE_FINALIZE)
-      {
-        // Final iteration. Just return.
-        #ifdef COLLIDERBIT_DEBUG
-        cout << debug_prefix() << "runCMSAnalyses: 'result' contains " << result.size() << " results." << endl;
-        #endif
-        return;
-      }
-
-      if (*Loop::iteration <= BASE_INIT) return;
-
-      // Loop over analyses and run them... Managed by HEPUtilsAnalysisContainer
-      Dep::CMSAnalysisContainer->analyze(*Dep::CMSSmearedEvent);
-
-    }
-
-
-    void runCMSnoeffAnalyses(AnalysisDataPointers& result)
-    {
-      using namespace Pipes::runCMSnoeffAnalyses;
-
-      if (*Loop::iteration == BASE_INIT)
-      {
-        result.clear();
-        return;
-      }
-
-      if (!useBuckFastCMSnoeffDetector) return;
-
-      static MC_convergence_checker convergence;
-      if (*Loop::iteration == COLLIDER_INIT)
-      {
-        convergence.init(indexPythiaNames, *Dep::MC_ConvergenceSettings);
-        return;
-      }
-
-      if (*Loop::iteration == COLLECT_CONVERGENCE_DATA)
-      {
-        // Update the convergence tracker with the new results
-        convergence.update(*Dep::CMSnoeffAnalysisContainer);
-        return;
-      }
-
-      if (*Loop::iteration == CHECK_CONVERGENCE)
-      {
-        // Call quits on the event loop if every analysis in every analysis container has sufficient statistics
-        if (convergence.achieved(*Dep::CMSnoeffAnalysisContainer)) Loop::wrapup();
-        return;
-      }
-
-      // #ifdef COLLIDERBIT_DEBUG
-      // if (*Loop::iteration == END_SUBPROCESS)
-      // {
-      //   for (auto& analysis_pointer_pair : Dep::CMSnoeffAnalysisContainer->get_current_analyses_map())
-      //   {
-      //     for (auto& sr : analysis_pointer_pair.second->get_results().srdata)
-      //     {
-      //       cout << debug_prefix() << "runCMSnoeffAnalyses: signal region " << sr.sr_label << ", n_signal = " << sr.n_signal << endl;
-      //     }
-      //   }
-      // }
-      // #endif
-
-      if (*Loop::iteration == COLLIDER_FINALIZE)
-      {
-        // The final iteration for this collider: collect results
-        for (auto& analysis_pointer_pair : Dep::CMSnoeffAnalysisContainer->get_current_analyses_map())
-        {
-          #ifdef COLLIDERBIT_DEBUG
-          cout << debug_prefix() << "runCMSnoeffAnalyses: Collecting result from " << analysis_pointer_pair.first << endl;
-          #endif
-
-          str warning;
-          result.push_back(analysis_pointer_pair.second->get_results_ptr(warning));
-          if (eventsGenerated && nFailedEvents <= maxFailedEvents && !warning.empty())
-          {
-            ColliderBit_error().raise(LOCAL_INFO, warning);
-          }
-        }
-        return;
-      }
-
-      if (*Loop::iteration == BASE_FINALIZE)
-      {
-        // Final iteration. Just return.
-        #ifdef COLLIDERBIT_DEBUG
-        cout << debug_prefix() << "runCMSnoeffAnalyses: 'result' contains " << result.size() << " results." << endl;
-        #endif
-        return;
-      }
-
-      if (*Loop::iteration <= BASE_INIT) return;
-
-      // Loop over analyses and run them... Managed by HEPUtilsAnalysisContainer
-      Dep::CMSnoeffAnalysisContainer->analyze(*Dep::CMSnoeffSmearedEvent);
-
-    }
-
-
-    void runIdentityAnalyses(AnalysisDataPointers& result)
-    {
-      using namespace Pipes::runIdentityAnalyses;
-
-      if (*Loop::iteration == BASE_INIT)
-      {
-        result.clear();
-        return;
-      }
-
-      if (!useBuckFastIdentityDetector) return;
-
-      static MC_convergence_checker convergence;
-      if (*Loop::iteration == COLLIDER_INIT)
-      {
-        convergence.init(indexPythiaNames, *Dep::MC_ConvergenceSettings);
-        return;
-      }
-
-      if (*Loop::iteration == COLLECT_CONVERGENCE_DATA)
-      {
-        // Update the convergence tracker with the new results
-        convergence.update(*Dep::IdentityAnalysisContainer);
-        return;
-      }
-
-      if (*Loop::iteration == CHECK_CONVERGENCE)
-      {
-        // Call quits on the event loop if every analysis in every analysis container has sufficient statistics
-        if (convergence.achieved(*Dep::IdentityAnalysisContainer)) Loop::wrapup();
-        return;
-      }
-
-      // #ifdef COLLIDERBIT_DEBUG
-      // if (*Loop::iteration == END_SUBPROCESS)
-      // {
-      //   for (auto& analysis_pointer_pair : Dep::IdentityAnalysisContainer->get_current_analyses_map())
-      //   {
-      //     for (auto& sr : analysis_pointer_pair.second->get_results().srdata)
-      //     {
-      //       cout << debug_prefix() << "runIdentityAnalyses: signal region " << sr.sr_label << ", n_signal = " << sr.n_signal << endl;
-      //     }
-      //   }
-      // }
-      // #endif
-
-      if (*Loop::iteration == COLLIDER_FINALIZE)
-      {
-        // The final iteration for this collider: collect results
-        for (auto& analysis_pointer_pair : Dep::IdentityAnalysisContainer->get_current_analyses_map())
-        {
-          #ifdef COLLIDERBIT_DEBUG
-          cout << debug_prefix() << "runIdentityAnalyses: Collecting result from " << analysis_pointer_pair.first << endl;
-          #endif
-
-          str warning;
-          result.push_back(analysis_pointer_pair.second->get_results_ptr(warning));
-          if (eventsGenerated && nFailedEvents <= maxFailedEvents && !warning.empty())
-          {
-            ColliderBit_error().raise(LOCAL_INFO, warning);
-          }
-        }
-        return;
-      }
-
-      if (*Loop::iteration == BASE_FINALIZE)
-      {
-        // Final iteration. Just return.
-        #ifdef COLLIDERBIT_DEBUG
-        cout << debug_prefix() << "runIdentityAnalyses: 'result' contains " << result.size() << " results." << endl;
-        #endif
-        return;
-      }
-
-      if (*Loop::iteration <= BASE_INIT) return;
-
-      // Loop over analyses and run them... Managed by HEPUtilsAnalysisContainer
-      Dep::IdentityAnalysisContainer->analyze(*Dep::CopiedEvent);
-
-    }
-
-
-    // Loop over all analyses and fill a map of predicted counts
-    void CollectAnalyses(AnalysisDataPointers& result)
-    {
-      using namespace Pipes::CollectAnalyses;
-      static bool first = true;
-
-      // Start with an empty vector
-      result.clear();
-
-      #ifdef COLLIDERBIT_DEBUG
-      if (haveUsedBuckFastATLASDetector)
-        cout << debug_prefix() << "CollectAnalyses: Dep::ATLASAnalysisNumbers->size()    = " << Dep::ATLASAnalysisNumbers->size() << endl;
-      if (haveUsedBuckFastATLASnoeffDetector)
-        cout << debug_prefix() << "CollectAnalyses: Dep::ATLASnoeffAnalysisNumbers->size()    = " << Dep::ATLASnoeffAnalysisNumbers->size() << endl;
-      if (haveUsedBuckFastCMSDetector)
-        cout << debug_prefix() << "CollectAnalyses: Dep::CMSAnalysisNumbers->size()      = " << Dep::CMSAnalysisNumbers->size() << endl;
-      if (haveUsedBuckFastCMSnoeffDetector)
-        cout << debug_prefix() << "CollectAnalyses: Dep::CMSnoeffAnalysisNumbers->size() = " << Dep::CMSnoeffAnalysisNumbers->size() << endl;
-      if (haveUsedBuckFastIdentityDetector)
-        cout << debug_prefix() << "CollectAnalyses: Dep::IdentityAnalysisNumbers->size() = " << Dep::IdentityAnalysisNumbers->size() << endl;
-      #endif
-
-      // Add results
-      if (haveUsedBuckFastATLASDetector)
-        result.insert(result.end(), Dep::ATLASAnalysisNumbers->begin(), Dep::ATLASAnalysisNumbers->end());
-      if (haveUsedBuckFastATLASnoeffDetector)
-        result.insert(result.end(), Dep::ATLASnoeffAnalysisNumbers->begin(), Dep::ATLASnoeffAnalysisNumbers->end());
-      if (haveUsedBuckFastCMSDetector)
-        result.insert(result.end(), Dep::CMSAnalysisNumbers->begin(), Dep::CMSAnalysisNumbers->end());
-      if (haveUsedBuckFastCMSnoeffDetector)
-        result.insert(result.end(), Dep::CMSnoeffAnalysisNumbers->begin(), Dep::CMSnoeffAnalysisNumbers->end());
-      if (haveUsedBuckFastIdentityDetector)
-        result.insert(result.end(), Dep::IdentityAnalysisNumbers->begin(), Dep::IdentityAnalysisNumbers->end());
-
-      // When first called, check that all analyses contain at least one signal region.
-      if (first)
-      {
-        // Loop over all AnalysisData pointers
-        for (auto& adp : result)
-        {
-          if (adp->size() == 0)
-          {
-            str errmsg;
-            errmsg = "The analysis " + adp->analysis_name + " has no signal regions.";
-            ColliderBit_error().raise(LOCAL_INFO, errmsg);
-          }
-        }
-        first = false;
-      }
-
-
-      // #ifdef COLLIDERBIT_DEBUG
-      // cout << debug_prefix() << "CollectAnalyses: Current size of 'result': " << result.size() << endl;
-      // if (result.size() > 0)
-      // {
-      //   cout << debug_prefix() << "CollectAnalyses: Will loop through 'result'..." << endl;
-      //   for (auto& adp : result)
-      //   {
-      //     cout << debug_prefix() << "CollectAnalyses: 'result' contains AnalysisData pointer to " << adp << endl;
-      //     cout << debug_prefix() << "CollectAnalyses: -- Will now loop over all signal regions in " << adp << endl;
-      //     for (auto& sr : adp->srdata)
-      //     {
-      //       cout << debug_prefix() << "CollectAnalyses: -- " << adp << " contains signal region: " << sr.sr_label << ", n_signal = " << sr.n_signal << ", n_signal_at_lumi = " << n_signal_at_lumi << endl;
-      //     }
-      //     cout << debug_prefix() << "CollectAnalyses: -- Done looping over signal regions in " << adp << endl;
-      //   }
-      //   cout << debug_prefix() << "CollectAnalyses: ...Done looping through 'result'." << endl;
-      // }
-      // #endif
-    }
-
-
-    // Loop over all analyses and fill a map of predictions
-    void calc_LHC_signals(map_str_dbl& result)
-    {
-      using namespace Pipes::calc_LHC_signals;
-
-      // Clear the result map
-      result.clear();
-
-      // Loop over analyses and collect the predicted events into the map
-      for (size_t analysis = 0; analysis < Dep::AllAnalysisNumbers->size(); ++analysis)
-      {
-        // AnalysisData for this analysis
-        const AnalysisData& adata = *(Dep::AllAnalysisNumbers->at(analysis));
-
-        // Loop over the signal regions inside the analysis, and save the predicted number of events for each.
-        for (size_t SR = 0; SR < adata.size(); ++SR)
-        {
-          // Save SR numbers and absolute uncertainties
-          const SignalRegionData srData = adata[SR];
-          const str key = adata.analysis_name + "__" + srData.sr_label + "__i" + std::to_string(SR) + "__signal";
-          result[key] = srData.n_signal_at_lumi;
-          const double abs_uncertainty_s_stat = (srData.n_signal == 0 ? 0 : sqrt(srData.n_signal) * (srData.n_signal_at_lumi/srData.n_signal));
-          const double abs_uncertainty_s_sys = srData.signal_sys;
-          result[key + "_uncert"] = HEPUtils::add_quad(abs_uncertainty_s_stat, abs_uncertainty_s_sys);
-        }
-      }
-    }
-
-
-    // Loop over all analyses and fill a map of AnalysisLogLikes objects
-    void calc_LHC_LogLikes(map_str_AnalysisLogLikes& result)
-    {
-      using namespace Pipes::calc_LHC_LogLikes;
-
-      // Clear the result map
-      result.clear();
-
-      // Loop over analyses and calculate the observed dLL for each
-      for (size_t analysis = 0; analysis < Dep::AllAnalysisNumbers->size(); ++analysis)
-      {
-        // AnalysisData for this analysis
-        const AnalysisData& adata = *(Dep::AllAnalysisNumbers->at(analysis));
-
-        /// If no events have been generated (xsec veto) or too many events have failed,
-        /// short-circut the loop and return delta log-likelihood = 0 for every SR in
-        /// each analysis.
-        /// @todo This must be made more sophisticated once we add analyses that
-        ///       don't rely on event generation.
-        if (!eventsGenerated || nFailedEvents > maxFailedEvents)
-        {
-          // If this is an anlysis with covariance info, only add a single 0-entry in the map
-          if (adata.srcov.rows() > 0)
-          {
-            result[adata.analysis_name].combination_sr_label = "none";
-            result[adata.analysis_name].combination_loglike = 0.0;
-            continue;
-          }
-          // If this is an anlysis without covariance info, add 0-entries for all SRs plus
-          // one for the combined LogLike
-          else
-          {
-            for (size_t SR = 0; SR < adata.size(); ++SR)
-            {
-              result[adata.analysis_name].sr_indices[adata[SR].sr_label] = SR;
-              result[adata.analysis_name].sr_loglikes[adata[SR].sr_label] = 0.0;
-              continue;
-            }
-            result[adata.analysis_name].combination_sr_label = "none";
-            result[adata.analysis_name].combination_loglike = 0.0;
-            continue;
-          }
-
-        }
-
-
-        #ifdef COLLIDERBIT_DEBUG
-        std::streamsize stream_precision = cout.precision();  // get current precision
-        cout.precision(2);  // set precision
-        cout << debug_prefix() << "calc_LHC_LogLikes: " << "Will print content of " << adata.analysis_name << " signal regions:" << endl;
-        for (size_t SR = 0; SR < adata.size(); ++SR)
-        {
-          const SignalRegionData& srData = adata[SR];
-          cout << std::fixed << debug_prefix()
-                                 << "calc_LHC_LogLikes: " << adata.analysis_name
-                                 << ", " << srData.sr_label
-                                 << ",  n_b = " << srData.n_background << " +/- " << srData.background_sys
-                                 << ",  n_obs = " << srData.n_observed
-                                 << ",  excess = " << srData.n_observed - srData.n_background << " +/- " << srData.background_sys
-                                 << ",  n_s = " << srData.n_signal_at_lumi
-                                 << ",  (excess-n_s) = " << (srData.n_observed-srData.n_background) - srData.n_signal_at_lumi << " +/- " << srData.background_sys
-                                 << ",  n_s_MC = " << srData.n_signal
-                                 << endl;
-        }
-        cout.precision(stream_precision); // restore previous precision
-        #endif
-
-
-        // Loop over the signal regions inside the analysis, and work out the total (delta) log likelihood for this analysis
-        /// @todo Unify the treatment of best-only and correlated SR treatments as far as possible
-        /// @todo Come up with a good treatment of zero and negative predictions
-        if (adata.srcov.rows() > 0)
-        {
-          /// If (simplified) SR-correlation info is available, so use the
-          /// covariance matrix to construct composite marginalised likelihood
-          /// Despite initial thoughts, we can't just do independent LL
-          /// calculations in a rotated basis, but have to sample from the
-          /// covariance matrix.
-          ///
-          /// @note This means we can't use the nulike LL functions, which
-          /// operate in 1D only.  Also, log-normal sampling in the diagonal
-          /// basis is not helpful, since the rotation will re-generate negative
-          /// rates.
-          ///
-          /// @todo How about Gaussian sampling in the log(rate) space? Would
-          /// protect against negatives in any SR. Requires care with the
-          /// explicit transformation of widths.
-          ///
-          /// @todo Support skewness correction to the pdf.
-
-          #ifdef COLLIDERBIT_DEBUG
-          cout << debug_prefix() << "calc_LHC_LogLikes: Analysis " << analysis << " has a covariance matrix: computing composite loglike." << endl;
-          #endif
-
-
-          // Shortcut: if all SRs have 0 signal prediction, we know the Delta LogLike is 0.
-          bool all_zero_signal = true;
-          for (size_t SR = 0; SR < adata.size(); ++SR)
-          {
-            if (adata[SR].n_signal != 0)
-            {
-              all_zero_signal = false;
-              break;
-            }
-          }
-          if (all_zero_signal)
-          {
-            // Store result
-            result[adata.analysis_name].combination_sr_label = "all";
-            result[adata.analysis_name].combination_sr_index = -1;
-            result[adata.analysis_name].combination_loglike = 0.0;
-
-            #ifdef COLLIDERBIT_DEBUG
-            cout << debug_prefix() << "calc_LHC_LogLikes: " << adata.analysis_name << "_LogLike : " << 0.0 << " (No signal predicted. Skipped covariance calculation.)" <<endl;
-            #endif
-
-            // Continue to next analysis
-            continue;
-          }
-
-          // Construct vectors of SR numbers
-          Eigen::ArrayXd n_obs(adata.size()), logfact_n_obs(adata.size()), n_pred_b(adata.size()), n_pred_sb(adata.size()), abs_unc_s(adata.size());
-          for (size_t SR = 0; SR < adata.size(); ++SR)
-          {
-            const SignalRegionData srData = adata[SR];
-
-            // Actual observed number of events
-            n_obs(SR) = srData.n_observed;
-
-            // Log factorial of observed number of events.
-            // Currently use the ln(Gamma(x)) function gsl_sf_lngamma from GSL. (Need continuous function.)
-            // We may want to switch to using Sterlings approximation: ln(n!) ~ n*ln(n) - n
-            logfact_n_obs(SR) = gsl_sf_lngamma(n_obs(SR) + 1.);
-
-            // A contribution to the predicted number of events that is not known exactly
-            n_pred_b(SR) = srData.n_background;
-            n_pred_sb(SR) = srData.n_signal_at_lumi + srData.n_background;
-
-            // Absolute errors for n_predicted_uncertain_*
-            const double abs_uncertainty_s_stat = (srData.n_signal == 0 ? 0 : sqrt(srData.n_signal) * (srData.n_signal_at_lumi/srData.n_signal));
-            const double abs_uncertainty_s_sys = srData.signal_sys;
-            abs_unc_s(SR) = HEPUtils::add_quad(abs_uncertainty_s_stat, abs_uncertainty_s_sys);
-          }
-
-          // Diagonalise the background-only covariance matrix, extracting the rotation matrix
-          /// @todo No need to recompute the background-only covariance decomposition for every point!
-          /// Ben: Actually don't need to recompute the background-only marginalisation at all. It
-          ///      is always the same, so can just do it once at the start of the scan.
-          const Eigen::SelfAdjointEigenSolver<Eigen::MatrixXd> eig_b(adata.srcov);
-          const Eigen::ArrayXd Eb = eig_b.eigenvalues();
-          const Eigen::ArrayXd sqrtEb = Eb.sqrt();
-          const Eigen::MatrixXd Vb = eig_b.eigenvectors();
-          //const Eigen::MatrixXd Vbinv = Vb.inverse();
-
-          // Construct and diagonalise the s+b covariance matrix, adding the diagonal signal uncertainties in quadrature
-          /// @todo Is this the best way, or should we just sample the s numbers independently and then be able to completely cache the cov matrix diagonalisation?
-          const Eigen::MatrixXd srcov_s = abs_unc_s.array().square().matrix().asDiagonal();
-          const Eigen::MatrixXd srcov_sb = adata.srcov + srcov_s;
-          const Eigen::SelfAdjointEigenSolver<Eigen::MatrixXd> eig_sb(srcov_sb);
-          const Eigen::ArrayXd Esb = eig_sb.eigenvalues();
-          const Eigen::ArrayXd sqrtEsb = Esb.sqrt();
-          const Eigen::MatrixXd Vsb = eig_sb.eigenvectors();
-          //const Eigen::MatrixXd Vsbinv = Vsb.inverse();
-
-          ///////////////////
-          /// @todo Split this whole chunk off into a lnlike-style utility function?
-
-          // Sample correlated SR rates from a rotated Gaussian defined by the covariance matrix and offset by the mean rates
-          static const double CONVERGENCE_TOLERANCE_ABS = runOptions->getValueOrDef<double>(0.05, "covariance_marg_convthres_abs");
-          static const double CONVERGENCE_TOLERANCE_REL = runOptions->getValueOrDef<double>(0.05, "covariance_marg_convthres_rel");
-          static const size_t nsample_input = runOptions->getValueOrDef<size_t>(100000, "covariance_nsamples_start");
-          size_t NSAMPLE = nsample_input;
-
-          // Dynamic convergence control & test variables
-          bool first_iteration = true;
-          double diff_abs = 9999;
-          double diff_rel = 1;
-
-          // Likelihood variables (note use of long double to guard against blow-up of L as opposed to log(L1/L0))
-          long double ana_like_b_prev = 1;
-          long double ana_like_sb_prev = 1;
-          long double ana_like_b = 1;
-          long double ana_like_sb = 1;
-          long double lsum_b_prev = 0;
-          long double lsum_sb_prev = 0;
-
-          std::normal_distribution<double> unitnormdbn(0,1);
-
-          // Check absolute difference between independent estimates
-          /// @todo Should also implement a check of relative difference
-          while ((diff_abs > CONVERGENCE_TOLERANCE_ABS && diff_rel > CONVERGENCE_TOLERANCE_REL) || 1.0/sqrt(NSAMPLE) > CONVERGENCE_TOLERANCE_ABS)
-          {
-            long double lsum_b = 0;
-            long double lsum_sb = 0;
-
-            // typedef Eigen::Array<long double, Eigen::Dynamic, 1> ArrayXld;
-
-            /// @note How to correct negative rates? Discard (scales badly), set to
-            /// epsilon (= discontinuous & unphysical pdf), transform to log-space
-            /// (distorts the pdf quite badly), or something else (skew term)?
-            /// We're using the "set to epsilon" version for now.
-            /// Ben: I would vote for 'discard'. It can't be that inefficient, surely?
-            ///
-            /// @todo Add option for normal sampling in log(rate), i.e. "multidimensional log-normal"
-
-            const bool COVLOGNORMAL = false;
-            if (!COVLOGNORMAL)
-            {
-
-              #pragma omp parallel
-              {
-                double lsum_b_private  = 0;
-                double lsum_sb_private = 0;
-
-                // Sample correlated SR rates from a rotated Gaussian defined by the covariance matrix and offset by the mean rates
-                #pragma omp for nowait
-                for (size_t i = 0; i < NSAMPLE; ++i) {
-
-                  Eigen::VectorXd norm_sample_b(adata.size()), norm_sample_sb(adata.size());
-                  for (size_t j = 0; j < adata.size(); ++j) {
-                    norm_sample_b(j) = sqrtEb(j) * unitnormdbn(Random::rng());
-                    norm_sample_sb(j) = sqrtEsb(j) * unitnormdbn(Random::rng());
-                   }
-
-                  // Rotate rate deltas into the SR basis and shift by SR mean rates
-                  const Eigen::VectorXd n_pred_b_sample  = n_pred_b + (Vb*norm_sample_b).array();
-                  const Eigen::VectorXd n_pred_sb_sample = n_pred_sb + (Vsb*norm_sample_sb).array();
-
-                  // Calculate Poisson likelihood and add to composite likelihood calculation
-                  double combined_loglike_b = 0;
-                  double combined_loglike_sb = 0;
-                  for (size_t j = 0; j < adata.size(); ++j) {
-                    const double lambda_b_j = std::max(n_pred_b_sample(j), 1e-3); //< manually avoid <= 0 rates
-                    const double lambda_sb_j = std::max(n_pred_sb_sample(j), 1e-3); //< manually avoid <= 0 rates
-                    const double loglike_b_j  = n_obs(j)*log(lambda_b_j) - lambda_b_j - logfact_n_obs(j);
-                    const double loglike_sb_j = n_obs(j)*log(lambda_sb_j) - lambda_sb_j - logfact_n_obs(j);
-                    combined_loglike_b  += loglike_b_j;
-                    combined_loglike_sb += loglike_sb_j;
-                  }
-                  // Add combined likelihood to running sums (to later calculate averages)
-                  lsum_b_private  += exp(combined_loglike_b);
-                  lsum_sb_private += exp(combined_loglike_sb);
-                }
-                #pragma omp critical
-                {
-                  lsum_b  += lsum_b_private;
-                  lsum_sb += lsum_sb_private;
-                }
-              } // End omp parallel
-            }  // End if !COVLOGNORMAL
-
-            // /// @todo Check that this log-normal sampling works as expected.
-            // else // COVLOGNORMAL
-            // {
-
-            //   const Eigen::ArrayXd ln_n_pred_b = n_pred_b.log();
-            //   const Eigen::ArrayXd ln_n_pred_sb = n_pred_sb.log();
-            //   const Eigen::ArrayXd ln_sqrtEb = (n_pred_b + sqrtEb).log() - ln_n_pred_b;
-            //   const Eigen::ArrayXd ln_sqrtEsb = (n_pred_sb + sqrtEsb).log() - ln_n_pred_sb;
-
-            //   #pragma omp parallel
-            //   {
-            //     std::normal_distribution<> unitnormdbn{0,1};
-            //     Eigen::ArrayXd llrsums_private = Eigen::ArrayXd::Zero(adata.size());
-
-            //     #pragma omp for nowait
-
-            //     // Sample correlated SR rates from a rotated Gaussian defined by the covariance matrix and offset by the mean rates
-            //     for (size_t i = 0; i < NSAMPLE; ++i) {
-            //       Eigen::VectorXd ln_norm_sample_b(adata.size()), ln_norm_sample_sb(adata.size());
-            //       for (size_t j = 0; j < adata.size(); ++j) {
-            //         ln_norm_sample_b(j) = ln_sqrtEb(j) * unitnormdbn(Random::rng());
-            //         ln_norm_sample_sb(j) = ln_sqrtEsb(j) * unitnormdbn(Random::rng());
-            //       }
-
-            //       // Rotate rate deltas into the SR basis and shift by SR mean rates
-            //       const Eigen::ArrayXd delta_ln_n_pred_b_sample = Vb*ln_norm_sample_b;
-            //       const Eigen::ArrayXd delta_ln_n_pred_sb_sample = Vsb*ln_norm_sample_sb;
-            //       const Eigen::ArrayXd n_pred_b_sample = (ln_n_pred_b + delta_ln_n_pred_b_sample).exp();
-            //       const Eigen::ArrayXd n_pred_sb_sample = (ln_n_pred_sb + delta_ln_n_pred_sb_sample).exp();
-
-            //       // Calculate Poisson LLR and add to aggregated LL calculation
-            //       for (size_t j = 0; j < adata.size(); ++j) {
-            //         const double lambda_b_j = std::max(n_pred_b_sample(j), 1e-3); //< shouldn't be needed in log-space sampling
-            //         const double lambda_sb_j = std::max(n_pred_sb_sample(j), 1e-3); //< shouldn't be needed in log-space sampling
-            //         const double llr_j = n_obs(j)*log(lambda_sb_j/lambda_b_j) - (lambda_sb_j - lambda_b_j);
-            //         llrsums_private(j) += llr_j;
-            //       }
-            //     }
-
-            //     #pragma omp critical
-            //     {
-            //       for (size_t j = 0; j < adata.size(); ++j) { llrsums(j) += llrsums_private(j); }
-            //     }
-            //   } // End omp parallel
-            // }
-
-            // Compare convergence to previous independent batch
-            if (first_iteration)  // The first round must be generated twice
-            {
-              lsum_b_prev = lsum_b;
-              lsum_sb_prev = lsum_sb;
-              first_iteration = false;
-            }
-            else
-            {
-              ana_like_b_prev = lsum_b_prev / (double)NSAMPLE;
-              ana_like_sb_prev = lsum_sb_prev / (double)NSAMPLE;
-              ana_like_b = lsum_b / (double)NSAMPLE;
-              ana_like_sb = lsum_sb / (double)NSAMPLE;
-              //
-              const double diff_abs_b = std::abs(ana_like_b_prev - ana_like_b);
-              const double diff_abs_sb = std::abs(ana_like_sb_prev - ana_like_sb);
-              const double diff_rel_b = diff_abs_b/ana_like_b;
-              const double diff_rel_sb = diff_abs_sb/ana_like_sb;
-              //
-              diff_rel = std::max(diff_rel_b, diff_rel_sb);  // Relative convergence check
-              diff_abs = std::max(diff_abs_b, diff_abs_sb);  // Absolute convergence check
-
-              // Update variables
-              lsum_b_prev += lsum_b;  // Aggregate result. This doubles the effective batch size for lsum_prev.
-              lsum_sb_prev += lsum_sb;  // Aggregate result. This doubles the effective batch size for lsum_prev.
-              NSAMPLE *=2;  // This ensures that the next batch for lsum is as big as the current batch size for lsum_prev, so they can be compared directly.
-            }
-
-            #ifdef COLLIDERBIT_DEBUG
-              cout << debug_prefix()
-                   << "diff_rel: " << diff_rel << endl
-                   <<  "   diff_abs: " << diff_abs << endl
-                   << "   ana_llr_prev: " << log(ana_like_sb_prev/ana_like_b_prev) << endl
-                   << "   ana_dll: " << log(ana_like_sb/ana_like_b) << endl
-                   << "   logl_sb: " << log(ana_like_sb) << endl
-                   << "   logl_b: " << log(ana_like_b) << endl;
-               cout << debug_prefix() << "NSAMPLE for the next iteration is: " << NSAMPLE << endl;
-              cout << debug_prefix() << endl;
-            #endif
-          }  // End while loop
-
-          // Combine the independent estimates ana_like and ana_like_prev.
-          // Use equal weights since the estimates are based on equal batch sizes.
-          ana_like_b = 0.5*(ana_like_b + ana_like_b_prev);
-          ana_like_sb = 0.5*(ana_like_sb + ana_like_sb_prev);
-
-          // Compute LLR from mean s+b and b likelihoods
-          const double ana_dll = log(ana_like_sb) - log(ana_like_b);
-          #ifdef COLLIDERBIT_DEBUG
-            cout << debug_prefix() << "Combined estimate: ana_dll: " << ana_dll << "   (based on 2*NSAMPLE=" << 2*NSAMPLE << " samples)" << endl;
-          #endif
-
-          // Check for problem
-          if (Utils::isnan(ana_dll))
-          {
-            std::stringstream msg;
-            msg << "Computation of composite loglike for analysis " << adata.analysis_name << " returned NaN. Will now print the signal region data for this analysis:" << endl;
-            for (size_t SR = 0; SR < adata.size(); ++SR)
-            {
-              const SignalRegionData& srData = adata[SR];
-              msg << srData.sr_label
-                  << ",  n_background = " << srData.n_background
-                  << ",  background_sys = " << srData.background_sys
-                  << ",  n_observed = " << srData.n_observed
-                  << ",  n_signal_at_lumi = " << srData.n_signal_at_lumi
-                  << ",  n_signal = " << srData.n_signal
-                  << ",  signal_sys = " << srData.signal_sys
-                  << endl;
-            }
-            invalid_point().raise(msg.str());
-          }
-
-          // Store result
-          result[adata.analysis_name].combination_sr_label = "all";
-          result[adata.analysis_name].combination_sr_index = -1;
-          result[adata.analysis_name].combination_loglike = ana_dll;
-
-          #ifdef COLLIDERBIT_DEBUG
-          cout << debug_prefix() << "calc_LHC_LogLikes: " << adata.analysis_name << "_LogLike : " << ana_dll << endl;
-          #endif
-
-        }
-
-        else
-        {
-          // No SR-correlation info, so just take the result from the SR *expected* to be most constraining, i.e. with highest expected dLL
-          #ifdef COLLIDERBIT_DEBUG
-          cout << debug_prefix() << "calc_LHC_LogLikes: Analysis " << analysis << " has no covariance matrix: computing single best-expected loglike." << endl;
-          #endif
-
-          double bestexp_dll_exp = 0, bestexp_dll_obs = 0;
-          str bestexp_sr_label;
-          int bestexp_sr_index;
-          double nocovar_srsum_dll_obs = 0;
-
-          for (size_t SR = 0; SR < adata.size(); ++SR)
-          {
-            const SignalRegionData &srData = adata[SR];
-
-            // Actual observed number of events
-            const int n_obs = (int) round(srData.n_observed);
-
-            // A contribution to the predicted number of events that is known exactly
-            // (e.g. from data-driven background estimate)
-            const double n_predicted_exact = 0;
-
-            // A contribution to the predicted number of events that is not known exactly
-            const double n_predicted_uncertain_s = srData.n_signal_at_lumi;
-            const double n_predicted_uncertain_b = srData.n_background;
-            const double n_predicted_uncertain_sb = n_predicted_uncertain_s + n_predicted_uncertain_b;
-
-            // Absolute errors for n_predicted_uncertain_*
-            const double abs_uncertainty_s_stat = (srData.n_signal == 0 ? 0 : sqrt(srData.n_signal) * (srData.n_signal_at_lumi/srData.n_signal));
-            const double abs_uncertainty_s_sys = srData.signal_sys;
-            const double abs_uncertainty_b = srData.background_sys;
-            const double abs_uncertainty_sb = HEPUtils::add_quad(abs_uncertainty_s_stat, abs_uncertainty_s_sys, abs_uncertainty_b);
-
-            // Relative errors for n_predicted_uncertain_*
-            const double frac_uncertainty_b = abs_uncertainty_b / n_predicted_uncertain_b;
-            const double frac_uncertainty_sb = abs_uncertainty_sb / n_predicted_uncertain_sb;
-
-            // Predicted total background, as an integer for use in Poisson functions
-            const int n_predicted_total_b_int = (int) round(n_predicted_exact + n_predicted_uncertain_b);
-
-            // Marginalise over systematic uncertainties on mean rates
-            // Use a log-normal/Gaussia distribution for the nuisance parameter, as requested
-            auto marginaliser = (*BEgroup::lnlike_marg_poisson == "lnlike_marg_poisson_lognormal_error")
-              ? BEreq::lnlike_marg_poisson_lognormal_error : BEreq::lnlike_marg_poisson_gaussian_error;
-            const double llb_exp =  marginaliser(n_predicted_total_b_int, n_predicted_exact, n_predicted_uncertain_b, frac_uncertainty_b);
-            const double llsb_exp = marginaliser(n_predicted_total_b_int, n_predicted_exact, n_predicted_uncertain_sb, frac_uncertainty_sb);
-            const double llb_obs =  marginaliser(n_obs, n_predicted_exact, n_predicted_uncertain_b, frac_uncertainty_b);
-            const double llsb_obs = marginaliser(n_obs, n_predicted_exact, n_predicted_uncertain_sb, frac_uncertainty_sb);
-
-            // Calculate the expected dll and set the bestexp values for exp and obs dll if this one is the best so far
-            const double dll_exp = llb_exp - llsb_exp; //< note positive dll convention -> more exclusion here
-            #ifdef COLLIDERBIT_DEBUG
-            cout << debug_prefix() << adata.analysis_name << ", " << srData.sr_label << ",  llsb_exp-llb_exp = " << llsb_exp-llb_exp << ",  llsb_obs-llb_obs= " << llsb_obs - llb_obs << endl;
-            #endif
-            if (dll_exp > bestexp_dll_exp || SR == 0)
-            {
-              bestexp_dll_exp = dll_exp;
-              bestexp_dll_obs = llb_obs - llsb_obs;
-              bestexp_sr_label = srData.sr_label;
-              bestexp_sr_index = SR;
-              // #ifdef COLLIDERBIT_DEBUG
-              // cout << debug_prefix() << "Setting bestexp_sr_label to: " << bestexp_sr_label << ", LogL_exp = " << -bestexp_dll_exp << ", LogL_obs = " << -bestexp_dll_obs << endl;
-              // #endif
-            }
-
-            // Store "observed LogLike" result for this SR
-            result[adata.analysis_name].sr_indices[srData.sr_label] = SR;
-            result[adata.analysis_name].sr_loglikes[srData.sr_label] = llsb_obs - llb_obs;
-
-            // Add loglike to the no-correlations loglike sum over SRs
-            nocovar_srsum_dll_obs += llsb_obs - llb_obs;
-          }
-
-          // Check for problem
-          if (Utils::isnan(bestexp_dll_obs))
-          {
-            std::stringstream msg;
-            msg << "Computation of single-SR loglike for analysis " << adata.analysis_name << " returned NaN, from signal region: " << bestexp_sr_label << endl;
-            msg << "Will now print the signal region data for this analysis:" << endl;
-            for (size_t SR = 0; SR < adata.size(); ++SR)
-            {
-              const SignalRegionData& srData = adata[SR];
-              msg << srData.sr_label
-                  << ",  n_background = " << srData.n_background
-                  << ",  background_sys = " << srData.background_sys
-                  << ",  n_observed = " << srData.n_observed
-                  << ",  n_signal_at_lumi = " << srData.n_signal_at_lumi
-                  << ",  n_signal = " << srData.n_signal
-                  << ",  signal_sys = " << srData.signal_sys
-                  << endl;
-            }
-            invalid_point().raise(msg.str());
-          }
-
-          // Set this analysis' total obs dLL to that from the best-expected SR (with conversion to more negative dll = more exclusion convention)
-          // result[adata.analysis_name] = -bestexp_dll_obs;
-          result[adata.analysis_name].combination_sr_label = bestexp_sr_label;
-          result[adata.analysis_name].combination_sr_index = bestexp_sr_index;
-          result[adata.analysis_name].combination_loglike = -bestexp_dll_obs;
-
-          // Should we use the naive sum of SR loglikes (without correlations), instead of the best-expected SR?
-          // _Anders
-          static const bool combine_nocovar_SRs = runOptions->getValueOrDef<bool>(false, "combine_SRs_without_covariances");
-          if (combine_nocovar_SRs)
-          {
-            result[adata.analysis_name].combination_loglike = nocovar_srsum_dll_obs;
-          }
-
-          #ifdef COLLIDERBIT_DEBUG
-          cout << debug_prefix() << "calc_LHC_LogLikes: " << adata.analysis_name << "_" << bestexp_sr_label << "_LogLike : " << -bestexp_dll_obs << endl;
-          #endif
-        }
-
-      }
-
-    }
-
-    // Extract the combined log likelihood for each analysis
-    void get_LHC_LogLike_per_analysis(map_str_dbl& result)
-    {
-      using namespace Pipes::get_LHC_LogLike_per_analysis;
-      for (const std::pair<string,AnalysisLogLikes>& pair : *Dep::LHC_LogLikes)
-      {
-        const string& analysis_name = pair.first;
-        const AnalysisLogLikes& analysis_loglikes = pair.second;
-
-        result[analysis_name] = analysis_loglikes.combination_loglike;
-      }
-    }
-
-
-    // Extract the log likelihood for each SR
-    void get_LHC_LogLike_per_SR(map_str_dbl& result)
-    {
-      using namespace Pipes::get_LHC_LogLike_per_SR;
-      for (const std::pair<string,AnalysisLogLikes>& pair_i : *Dep::LHC_LogLikes)
-      {
-        const string& analysis_name = pair_i.first;
-        const AnalysisLogLikes& analysis_loglikes = pair_i.second;
-
-        for (const std::pair<string,double>& pair_j : analysis_loglikes.sr_loglikes)
-        {
-          const string& sr_label = pair_j.first;
-          const double& sr_loglike = pair_j.second;
-          const int sr_index = analysis_loglikes.sr_indices.at(sr_label);
-
-          const string key = analysis_name + "__" + sr_label + "__i" + std::to_string(sr_index) + "__LogLike";
-          result[key] = sr_loglike;
-        }
-
-        result[analysis_name + "__combined_LogLike"] = analysis_loglikes.combination_loglike;
-      }
-    }
-
-
-    // Extract the labels for the SRs used in the analysis loglikes
-    void get_LHC_LogLike_SR_labels(map_str_str& result)
-    {
-      using namespace Pipes::get_LHC_LogLike_per_SR;
-      for (const std::pair<string,AnalysisLogLikes>& pair_i : *Dep::LHC_LogLikes)
-      {
-        const string& analysis_name = pair_i.first;
-        const AnalysisLogLikes& analysis_loglikes = pair_i.second;
-
-        result[analysis_name] = analysis_loglikes.combination_sr_label;
-      }
-    }
-
-
-    // Extract the indices for the SRs used in the analysis loglikes
-    // @todo Switch result type to map_str_int once we have implemented a printer for this type
-    void get_LHC_LogLike_SR_indices(map_str_dbl& result)
-    {
-      using namespace Pipes::get_LHC_LogLike_per_SR;
-
-      // Loop over analyses
-      for (const std::pair<string,AnalysisLogLikes>& pair_i : *Dep::LHC_LogLikes)
-      {
-        const string& analysis_name = pair_i.first;
-        const AnalysisLogLikes& analysis_loglikes = pair_i.second;
-
-        result[analysis_name] = (double) analysis_loglikes.combination_sr_index;
-      }
-    }
-
-
-    // Compute the total likelihood combining all analyses
-    void calc_combined_LHC_LogLike(double& result)
-    {
-      using namespace Pipes::calc_combined_LHC_LogLike;
-      result = 0.0;
-
-      // Read analysis names from the yaml file
-      std::vector<str> default_skip_analyses;  // The default is empty lists of analyses to skip
-      static const std::vector<str> skip_analyses = runOptions->getValueOrDef<std::vector<str> >(default_skip_analyses, "skip_analyses");
-
-      // If too many events have failed, do the conservative thing and return delta log-likelihood = 0
-      if (nFailedEvents > maxFailedEvents)
-      {
-        #ifdef COLLIDERBIT_DEBUG
-          cout << debug_prefix() << "calc_combined_LHC_LogLike: Too many failed events. Will be conservative and return a delta log-likelihood of 0." << endl;
-        #endif
-        return;
-      }
-
-      // Loop over analyses and calculate the total observed dLL
-      for (auto const& analysis_loglike_pair : *Dep::LHC_LogLike_per_analysis)
-      {
-        const string& analysis_name = analysis_loglike_pair.first;
-        const double& analysis_loglike = analysis_loglike_pair.second;
-
-        // If the analysis name is in skip_analyses, don't add its loglike to the total loglike.
-        if (std::find(skip_analyses.begin(), skip_analyses.end(), analysis_name) != skip_analyses.end())
-        {
-          #ifdef COLLIDERBIT_DEBUG
-            cout.precision(5);
-            cout << debug_prefix() << "calc_combined_LHC_LogLike: Leaving out analysis " << analysis_name << " with LogL = " << analysis_loglike << endl;
-          #endif
-          continue;
-        }
-
-        // Add analysis loglike
-        result += analysis_loglike;
-
-        #ifdef COLLIDERBIT_DEBUG
-          cout.precision(5);
-          cout << debug_prefix() << "calc_combined_LHC_LogLike: Analysis " << analysis_name << " contributes with a LogL = " << analysis_loglike << endl;
-        #endif
-      }
-
-      #ifdef COLLIDERBIT_DEBUG
-        cout << debug_prefix() << "calc_combined_LHC_LogLike: LHC_Combined_LogLike = " << result << endl;
-      #endif
-
-      // If using capped likelihood, set result = min(result,0)
-      static const bool use_cap_loglike = runOptions->getValueOrDef<bool>(false, "cap_loglike");
-      if (use_cap_loglike)
-      {
-        result = std::min(result, 0.0);
-
-        #ifdef COLLIDERBIT_DEBUG
-          cout << debug_prefix() << "calc_combined_LHC_LogLike: LHC_Combined_LogLike (capped) = " << result << endl;
-        #endif
-      }
-
-
-    }
-
-
-    // Store some information about the event generation
-    void getLHCEventLoopInfo(map_str_dbl& result)
-    {
-      using namespace Pipes::getLHCEventLoopInfo;
-
-      // Clear the result map
-      result.clear();
-
-      result["did_event_generation"] = double(eventsGenerated);
-      result["too_many_failed_events"] = double(nFailedEvents > maxFailedEvents);
-
-      assert(pythiaNames.size() == colliderInfo.size());
-      for (auto& name : pythiaNames)
-      {
-        result["seed_base_" + name] = colliderInfo[name]["seed_base"];
-        result["final_event_count_" + name] = colliderInfo[name]["final_event_count"];
-      }
-
-    }
-
-  }
-=======
->>>>>>> 06d0aef9
 }