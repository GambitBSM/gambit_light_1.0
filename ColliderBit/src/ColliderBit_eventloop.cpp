//   GAMBIT: Global and Modular BSM Inference Tool
//   *********************************************
///  \file
///
///  Functions of ColliderBit event loop.
///
///  *********************************************
///
///  Authors (add name and date if you modify):
///
///  \author Abram Krislock
///          (a.m.b.krislock@fys.uio.no)
///
///  \author Aldo Saavedra
///
///  \author Andy Buckley
///
///  \author Chris Rogan
///          (crogan@cern.ch)
///  \date 2014 Aug
///  \date 2015 May
///
///  \author Pat Scott
///          (p.scott@imperial.ac.uk)
///  \date 2015 Jul
///  \date 2018 Jan
///  \date 2019 Jan
///
///  \author Anders Kvellestad
///          (anders.kvellestad@fys.uio.no)
///  \date   2017 March
///  \date   2018 Jan
///  \date   2018 May
///
///  *********************************************

#include "gambit/Elements/gambit_module_headers.hpp"
#include "gambit/ColliderBit/ColliderBit_eventloop.hpp"

// #define COLLIDERBIT_DEBUG
#define DEBUG_PREFIX "DEBUG: OMP thread " << omp_get_thread_num() << ":  "

namespace Gambit
{

  namespace ColliderBit
  {

    extern std::map<std::string,bool> event_weight_flags;


    /// LHC Loop Manager
    void operateLHCLoop(MCLoopInfo& result)
    {
      using namespace Pipes::operateLHCLoop;
      static std::streambuf *coutbuf = std::cout.rdbuf(); // save cout buffer for running the loop quietly

      #ifdef COLLIDERBIT_DEBUG
        cout << DEBUG_PREFIX << endl;
        cout << DEBUG_PREFIX << "~~~~ New point! ~~~~" << endl;
      #endif

      // Retrieve run options from the YAML file (or standalone code)
      static bool first = true;
      static bool silenceLoop;
      static std::map<str,int> min_nEvents;
      static std::map<str,int> max_nEvents;
      static std::map<str,int> stoppingres;
      static std::vector<str> analysesFullLikes;
      if (first)
      {
        // Should we silence stdout during the loop?
        silenceLoop = runOptions->getValueOrDef<bool>(true, "silenceLoop");

<<<<<<< HEAD
        // Check analyses that use the FullLikes backend actually exist in this backend 
        std::vector<str> analysesFullLikes = runOptions->getValueOrDef<std::vector<str> >(std::vector<str>(), "FullLikesAnalyses");
        for (str& analysis : analysesFullLikes)
        {
          int FullLikes = BEreq::ATLAS_ReadJsonFiles(analysis);
          if (FullLikes) {
            ColliderBit_error().raise(LOCAL_INFO,"Cannot find analysis background data file for ATLAS FullLikes backend");
=======
        // Check analyses that use the FullLikes backend actually exist in this backend.
        analysesFullLikes = runOptions->getValueOrDef<std::vector<str> >(std::vector<str>(), "FullLikesAnalyses");
        
        for (str& analysis : analysesFullLikes)
        {
          int FullLikes_err = BEreq::ATLAS_ReadJsonFiles(analysis);
          if (FullLikes_err) {
            ColliderBit_error().raise(LOCAL_INFO,"Requested ATLAS FullLikes backend for analysis " + analysis + ", but cannot find background JSON file.");
>>>>>>> ae6faaf4
          }
        }

        // Retrieve all the names of all entries in the yaml options node.
        std::vector<str> vec = runOptions->getNames();
        // Step though the names, and accept only those with a "min_nEvents" sub-entry as colliders.
        for (str& name : vec)
        {
          YAML::Node node = runOptions->getNode(name);
          if (not node.IsScalar() and node["min_nEvents"]) result.collider_names.push_back(name);
        }

        // Retrieve the options for each collider.
        for (auto& collider : result.collider_names)
        {
          Options colOptions(runOptions->getValue<YAML::Node>(collider));
          min_nEvents[collider]                                           = colOptions.getValue<int>("min_nEvents");
          max_nEvents[collider]                                           = colOptions.getValue<int>("max_nEvents");
          result.convergence_options[collider].target_stat                = colOptions.getValue<double>("target_fractional_uncert");
          result.convergence_options[collider].stop_at_sys                = colOptions.getValueOrDef<bool>(true, "halt_when_systematic_dominated");
          result.convergence_options[collider].all_analyses_must_converge = colOptions.getValueOrDef<bool>(false, "all_analyses_must_converge");
          result.convergence_options[collider].all_SR_must_converge       = colOptions.getValueOrDef<bool>(false, "all_SR_must_converge");
          result.maxFailedEvents[collider]                                = colOptions.getValueOrDef<int>(1, "maxFailedEvents");
          result.invalidate_failed_points[collider]                       = colOptions.getValueOrDef<bool>(false, "invalidate_failed_points");
          stoppingres[collider]                                           = colOptions.getValueOrDef<int>(200, "events_between_convergence_checks");
          result.analyses[collider]                                       = colOptions.getValueOrDef<std::vector<str>>(std::vector<str>(), "analyses");
          result.event_count[collider]                                    = 0;
          // Check that the nEvents options given make sense.
          if (min_nEvents.at(collider) > max_nEvents.at(collider))
           ColliderBit_error().raise(LOCAL_INFO,"Option min_nEvents is greater than corresponding max_nEvents for collider "
                                                +collider+". Please correct your YAML file.");
          // Check that the analyses all correspond to actual ColliderBit analyses, and sort them into separate maps for each detector.
          for (str& analysis : result.analyses.at(collider))
          {
            result.detector_analyses[collider][getDetector(analysis)].push_back(analysis);
          }
        }
        first = false;
      }

      // Do the base-level initialisation
      Loop::executeIteration(BASE_INIT);

      // Mute stdout during the loop if requested
      if (silenceLoop) std::cout.rdbuf(0);

      // For every collider requested in the yaml file:
      for (auto& collider : result.collider_names)
      {

        // Reset the event_generation_began and exceeded_maxFailedEvents flags
        result.reset_flags();

        // Update the collider
        result.set_current_collider(collider);

        // Initialise the count of the number of generated events.
        result.current_event_count() = 0;

        #ifdef COLLIDERBIT_DEBUG
          cout << DEBUG_PREFIX << "operateLHCLoop: Current collider is " << collider << "." << endl;
        #endif

        piped_invalid_point.check();
        Loop::reset();

        // Do the single-thread part of the collider initialization
        #ifdef COLLIDERBIT_DEBUG
          cout << DEBUG_PREFIX << "operateLHCLoop: Will execute COLLIDER_INIT" << endl;
        #endif
        Loop::executeIteration(COLLIDER_INIT);
        // Any problem during COLLIDER_INIT step?
        piped_warnings.check(ColliderBit_warning());
        piped_errors.check(ColliderBit_error());

        // Do the OMP parallelized part of the collider initialization
        #ifdef COLLIDERBIT_DEBUG
          cout << DEBUG_PREFIX << "operateLHCLoop: Will execute COLLIDER_INIT_OMP" << endl;
        #endif
        #pragma omp parallel
        {
          Loop::executeIteration(COLLIDER_INIT_OMP);
        }
        // Any problems during the COLLIDER_INIT_OMP step?
        piped_warnings.check(ColliderBit_warning());
        piped_errors.check(ColliderBit_error());

        // Execute the sigle-thread iteration XSEC_CALCULATION 
        #ifdef COLLIDERBIT_DEBUG
          cout << DEBUG_PREFIX << "operateLHCLoop: Will execute XSEC_CALCULATION" << endl;
        #endif
        Loop::executeIteration(XSEC_CALCULATION);
        // Any problems during the XSEC_CALCULATION step?
        piped_warnings.check(ColliderBit_warning());
        piped_errors.check(ColliderBit_error());

        // Consistency check for the event weighting
        static bool do_weights_check = true;
        if (do_weights_check)
        {
          if(event_weight_flags["weight_by_cross_section"] && !event_weight_flags["total_cross_section_from_MC"])
          {
            std::stringstream errmsg_ss;
            errmsg_ss << "Inconsistent choice for how to scale the generated events. "
                      << "If you weight each event by a cross-section that's not from the event " 
                      << "generator (function 'setEventWeight_fromCrossSection' for capability "
                      << "'EventWeighterFunction'), you need to scale by the total cross-section "
                      << "calculated by the event generator. (Choose function 'getMCxsec_as_base' "
                      << "for capability 'TotalCrossSection'.)";
            ColliderBit_error().raise(LOCAL_INFO, errmsg_ss.str());
          }
          do_weights_check = false;
        } 

        //
        // The main OMP parallelized sections begin here
        //
        #ifdef COLLIDERBIT_DEBUG
          cout << DEBUG_PREFIX << "operateLHCLoop: Will execute START_SUBPROCESS" << endl;
        #endif
        result.current_event_count() = 0;
        #pragma omp parallel
        {
          Loop::executeIteration(START_SUBPROCESS);
        }
        // Any problems during the START_SUBPROCESS step?
        piped_warnings.check(ColliderBit_warning());
        piped_errors.check(ColliderBit_error());

        // Convergence loop
        while(result.current_event_count() < max_nEvents.at(collider) and not *Loop::done)
        {
          int eventCountBetweenConvergenceChecks = 0;
          #ifdef COLLIDERBIT_DEBUG
            cout << DEBUG_PREFIX << "Starting main event loop.  Will do " << stoppingres.at(collider) << " events before testing convergence." << endl;
          #endif

          // Main event loop
          result.event_generation_began = true;
          #pragma omp parallel
          {
            while(eventCountBetweenConvergenceChecks < stoppingres.at(collider) and
                  result.current_event_count() < max_nEvents.at(collider) and
                  not *Loop::done and
                  not result.end_of_event_file and
                  not result.exceeded_maxFailedEvents and
                  not piped_errors.inquire()
                  )
            {
              bool thread_do_iteration = true;
              int thread_my_iteration;

              // Increment counters before executing the corresponding event loop iteration, 
              // to stop other threads from starting any event iterations beyond max_nEvents.
              #pragma omp critical
              {
                if(result.current_event_count() < max_nEvents.at(collider))
                {
                  result.current_event_count()++;
                  thread_my_iteration = result.current_event_count();
                  eventCountBetweenConvergenceChecks++;
                }
                else
                {
                  thread_do_iteration = false;
                }
              }
              
              if(thread_do_iteration)
              {
                try
                {
                  // Execute event loop iteration
                  Loop::executeIteration(thread_my_iteration);
                }
                catch (std::domain_error& e)
                {
                  cout << "\n   Caught std::domain_error. Continuing to the next event...\n\n";
                  // Decrement counters since the event iteration failed
                  #pragma omp critical
                  {
                    result.current_event_count()--;
                    eventCountBetweenConvergenceChecks--;
                  }
                }
              }

            } // end while loop

          } // end omp parallel block

          // Update the flag indicating if there have been warnings raised about exceeding the maximum allowed number of failed events
          // result.exceeded_maxFailedEvents = result.exceeded_maxFailedEvents or piped_warnings.inquire("exceeded maxFailedEvents");

          // Any problems during the main event loop?
          piped_warnings.check(ColliderBit_warning());
          piped_errors.check(ColliderBit_error());

          #ifdef COLLIDERBIT_DEBUG
            cout << DEBUG_PREFIX << "Did " << eventCountBetweenConvergenceChecks << " events of " << result.current_event_count() << " simulated so far." << endl;
          #endif

          // Break convergence loop if too many events fail
          if(result.exceeded_maxFailedEvents) break;

          // Don't bother with convergence stuff if we haven't passed the minimum number of events yet
          if (result.current_event_count() >= min_nEvents.at(collider))
          {
            #pragma omp parallel
            {
              Loop::executeIteration(COLLECT_CONVERGENCE_DATA);
            }
            // Any problems during the COLLECT_CONVERGENCE_DATA step?
            piped_warnings.check(ColliderBit_warning());
            piped_errors.check(ColliderBit_error());

            Loop::executeIteration(CHECK_CONVERGENCE);
            // Any problems during the CHECK_CONVERGENCE step?
            piped_warnings.check(ColliderBit_warning());
            piped_errors.check(ColliderBit_error());
          }

        }

        #ifdef COLLIDERBIT_DEBUG
          cerr << DEBUG_PREFIX << "Final event count: current_event_count() = " << result.current_event_count() << endl;
        #endif

        // Skip to next collider if too many events fail
        if(result.exceeded_maxFailedEvents) continue;

        #pragma omp parallel
        {
          Loop::executeIteration(END_SUBPROCESS);
        }
        // Any problems during the END_SUBPROCESS step?
        piped_warnings.check(ColliderBit_warning());
        piped_errors.check(ColliderBit_error());

        //
        // OMP parallelized sections end here
        //

        Loop::executeIteration(COLLIDER_FINALIZE);
      }

      // Nicely thank the loop for being quiet, and restore everyone's vocal chords
      if (silenceLoop) std::cout.rdbuf(coutbuf);

      // Check for exceptions
      piped_invalid_point.check();

      Loop::executeIteration(BASE_FINALIZE);
    }


    /// Store some information about the event generation
    void getLHCEventLoopInfo(map_str_dbl& result)
    {
      using namespace Pipes::getLHCEventLoopInfo;
      result.clear();
      result["did_event_generation"] = double(Dep::RunMC->event_generation_began);
      result["too_many_failed_events"] = double(Dep::RunMC->exceeded_maxFailedEvents);
      for (auto& name : Dep::RunMC->collider_names)
      {
        result["event_count_" + name] = Dep::RunMC->event_count.at(name);
      }
    }


    /// Loop over all analyses and collect them in one place
    void CollectAnalyses(AnalysisDataPointers& result)
    {
      using namespace Pipes::CollectAnalyses;
      static bool first = true;

      // Start with an empty vector
      result.clear();

      #ifdef COLLIDERBIT_DEBUG
        cout << DEBUG_PREFIX << "CollectAnalyses: Dep::ATLASAnalysisNumbers->size()    = " << Dep::ATLASAnalysisNumbers->size() << endl;
        cout << DEBUG_PREFIX << "CollectAnalyses: Dep::CMSAnalysisNumbers->size()      = " << Dep::CMSAnalysisNumbers->size() << endl;
        cout << DEBUG_PREFIX << "CollectAnalyses: Dep::IdentityAnalysisNumbers->size() = " << Dep::IdentityAnalysisNumbers->size() << endl;
      #endif

      // Add results
      if (Dep::ATLASAnalysisNumbers->size() != 0) result.insert(result.end(), Dep::ATLASAnalysisNumbers->begin(), Dep::ATLASAnalysisNumbers->end());
      if (Dep::CMSAnalysisNumbers->size() != 0) result.insert(result.end(), Dep::CMSAnalysisNumbers->begin(), Dep::CMSAnalysisNumbers->end());
      if (Dep::IdentityAnalysisNumbers->size() != 0) result.insert(result.end(), Dep::IdentityAnalysisNumbers->begin(), Dep::IdentityAnalysisNumbers->end());

      // When first called, check that all analyses contain at least one signal region.
      if (first)
      {
        // Loop over all AnalysisData pointers
        for (auto& adp : result)
        {
          if (adp->size() == 0)
          {
            str errmsg;
            errmsg = "The analysis " + adp->analysis_name + " has no signal regions.";
            ColliderBit_error().raise(LOCAL_INFO, errmsg);
          }
        }
        first = false;
      }


      // #ifdef COLLIDERBIT_DEBUG
      //   cout << DEBUG_PREFIX << "CollectAnalyses: Current size of 'result': " << result.size() << endl;
      //   if (result.size() > 0)
      //   {
      //     cout << DEBUG_PREFIX << "CollectAnalyses: Will loop through 'result'..." << endl;
      //     for (auto& adp : result)
      //     {
      //       cout << DEBUG_PREFIX << "CollectAnalyses: 'result' contains AnalysisData pointer to " << adp << endl;
      //       cout << DEBUG_PREFIX << "CollectAnalyses: -- Will now loop over all signal regions in " << adp << endl;
      //       for (auto& sr : adp->srdata)
      //       {
      //         cout << DEBUG_PREFIX << "CollectAnalyses: -- " << adp << " contains signal region: " << sr.sr_label << ", n_sig_MC = " << sr.n_sig_MC << ", n_sig_scaled = " << n_sig_scaled << endl;
      //       }
      //       cout << DEBUG_PREFIX << "CollectAnalyses: -- Done looping over signal regions in " << adp << endl;
      //     }
      //     cout << DEBUG_PREFIX << "CollectAnalyses: ...Done looping through 'result'." << endl;
      //   }
      // #endif
    }


  }

}<|MERGE_RESOLUTION|>--- conflicted
+++ resolved
@@ -72,15 +72,6 @@
         // Should we silence stdout during the loop?
         silenceLoop = runOptions->getValueOrDef<bool>(true, "silenceLoop");
 
-<<<<<<< HEAD
-        // Check analyses that use the FullLikes backend actually exist in this backend 
-        std::vector<str> analysesFullLikes = runOptions->getValueOrDef<std::vector<str> >(std::vector<str>(), "FullLikesAnalyses");
-        for (str& analysis : analysesFullLikes)
-        {
-          int FullLikes = BEreq::ATLAS_ReadJsonFiles(analysis);
-          if (FullLikes) {
-            ColliderBit_error().raise(LOCAL_INFO,"Cannot find analysis background data file for ATLAS FullLikes backend");
-=======
         // Check analyses that use the FullLikes backend actually exist in this backend.
         analysesFullLikes = runOptions->getValueOrDef<std::vector<str> >(std::vector<str>(), "FullLikesAnalyses");
         
@@ -89,7 +80,6 @@
           int FullLikes_err = BEreq::ATLAS_ReadJsonFiles(analysis);
           if (FullLikes_err) {
             ColliderBit_error().raise(LOCAL_INFO,"Requested ATLAS FullLikes backend for analysis " + analysis + ", but cannot find background JSON file.");
->>>>>>> ae6faaf4
           }
         }
 
