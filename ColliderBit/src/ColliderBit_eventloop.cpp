//   GAMBIT: Global and Modular BSM Inference Tool
//   *********************************************
///  \file
///
///  Functions of ColliderBit event loop.
///
///  *********************************************
///
///  Authors (add name and date if you modify):
///
///  \author Abram Krislock
///          (a.m.b.krislock@fys.uio.no)
///
///  \author Aldo Saavedra
///
///  \author Andy Buckley
///
///  \author Chris Rogan
///          (crogan@cern.ch)
///  \date 2014 Aug
///  \date 2015 May
///
///  \author Pat Scott
///          (p.scott@imperial.ac.uk)
///  \date 2015 Jul
///
///  \author Anders Kvellestad
///          (anders.kvellestad@nordita.org)
///  \date   2017 March
///
///  *********************************************

#include <cmath>
#include <string>
#include <iostream>
#include <fstream>
#include <memory>
#include <numeric>
#include <sstream>
#include <vector>

#include "gambit/Elements/gambit_module_headers.hpp"
#include "gambit/ColliderBit/ColliderBit_rollcall.hpp"
#include "gambit/ColliderBit/analyses/BaseAnalysis.hpp"

#include "Eigen/Eigenvalues"
#include "HEPUtils/FastJet.h"

// #define COLLIDERBIT_DEBUG

namespace Gambit
{
  namespace ColliderBit
  {


    /// **************************************************
    /// Non-rollcalled functions and module-wide variables
    /// **************************************************


    #ifdef COLLIDERBIT_DEBUG
    inline str debug_prefix()
    {
      std::stringstream ss;
      ss << "DEBUG: OMP thread " << omp_get_thread_num() << ":  ";
      return ss.str();
    }
    #endif



    /// Module-wide variables

    // TODO: Get rid of some of these variables by restructuring the code a bit?

    /// Special iteration labels for the loop controlled by operateLHCLoop
    enum specialIterations { BASE_INIT = -1,
                             COLLIDER_INIT = -2,
                             START_SUBPROCESS = -3,
                             END_SUBPROCESS = -4,
                             COLLIDER_FINALIZE = -5,
                             BASE_FINALIZE = -6};

    /// Pythia stuff
    std::vector<str> pythiaNames;
    std::vector<str>::const_iterator iterPythiaNames;
    unsigned int indexPythiaNames;
    bool eventsGenerated;
    int nFailedEvents;
    int maxFailedEvents;
    std::vector<int> nEvents;
    int seedBase;

    /// Analysis stuff
    bool useBuckFastATLASDetector;
    HEPUtilsAnalysisContainer globalAnalysesATLAS;
    bool haveUsedBuckFastATLASDetector;

    bool useBuckFastCMSDetector;
    HEPUtilsAnalysisContainer globalAnalysesCMS;
    bool haveUsedBuckFastCMSDetector;

    #ifndef EXCLUDE_DELPHES
    bool useDelphesDetector;
    std::vector<std::string> analysisNamesDet;
    HEPUtilsAnalysisContainer globalAnalysesDet;
    bool haveUsedDelphesDetector;
    #endif // not defined EXCLUDE_DELPHES

    bool useBuckFastIdentityDetector;
    HEPUtilsAnalysisContainer globalAnalysesIdentity;
    bool haveUsedBuckFastIdentityDetector;



    // *************************************************
    // Rollcalled functions properly hooked up to Gambit
    // *************************************************
    // *** Loop Managers ***

    /// @note: Much of the loop below designed for splitting up the subprocesses to be generated.

    void operateLHCLoop()
    {
      using namespace Pipes::operateLHCLoop;
      static std::streambuf *coutbuf = std::cout.rdbuf(); // save cout buffer for running the loop quietly

      #ifdef COLLIDERBIT_DEBUG
      std::cerr << debug_prefix() << "New point!" << endl;
      #endif

      //
      // Clear global containers and variables
      //
      pythiaNames.clear();
      iterPythiaNames = pythiaNames.cbegin();
      indexPythiaNames = 0;

      nEvents.clear();
      // - Pythia random number seed base will be set in the loop over colliders below.
      seedBase = 0;
      // - Set eventsGenerated to true once event generation is underway.
      eventsGenerated = false;
      // - Keep track of the number of failed events
      nFailedEvents = 0;


      useBuckFastATLASDetector = false;
      globalAnalysesATLAS.reset();

      useBuckFastCMSDetector = false;
      globalAnalysesCMS.reset();

      useBuckFastIdentityDetector = false;
      globalAnalysesIdentity.reset();

      #ifndef EXCLUDE_DELPHES
      useDelphesDetector = false;
      globalAnalysesDet.reset();
      #endif

      haveUsedBuckFastATLASDetector = false;
      haveUsedBuckFastCMSDetector = false;
      haveUsedBuckFastIdentityDetector = false;
      #ifndef EXCLUDE_DELPHES
      haveUsedDelphesDetector = false;
      #endif


      // Retrieve run options from the YAML file (or standalone code)
      pythiaNames = runOptions->getValue<std::vector<str> >("pythiaNames");
      nEvents = runOptions->getValue<std::vector<int> >("nEvents");
      maxFailedEvents = runOptions->getValueOrDef<int>(1, "maxFailedEvents");

      // Check that length of pythiaNames and nEvents agree!
      if (pythiaNames.size() != nEvents.size())
        {
          str errmsg;
          errmsg  = "The options 'pythiaNames' and 'nEvents' for the function 'operateLHCLoop' must have\n";
          errmsg += "the same number of entries. Correct your settings and try again.\n";
          ColliderBit_error().raise(LOCAL_INFO, errmsg);
        }

      // Should we silence stdout during the loop?
      bool silenceLoop = runOptions->getValueOrDef<bool>(true, "silenceLoop");
      if (silenceLoop) std::cout.rdbuf(0);



      // Do the base-level initialisation
      Loop::executeIteration(BASE_INIT);

      // For every collider requested in the yaml file:
      for (iterPythiaNames = pythiaNames.cbegin(); iterPythiaNames != pythiaNames.cend(); ++iterPythiaNames)
        {

          // Update the global index indexPythiaNames
          indexPythiaNames = iterPythiaNames - pythiaNames.cbegin();

          // Update the global Pythia seedBase.
          // The Pythia random number seed will be this, plus the thread number.
          seedBase = int(Random::draw() * 899990000);

          #ifdef COLLIDERBIT_DEBUG
          std::cerr << debug_prefix() << "Current collider: " << *iterPythiaNames << " with index " << indexPythiaNames << endl;
          #endif

          piped_invalid_point.check();
          Loop::reset();
          Loop::executeIteration(COLLIDER_INIT);

          // Any problem during COLLIDER_INIT step?
          piped_warnings.check(ColliderBit_warning());
          piped_errors.check(ColliderBit_error());

          //
          // OMP parallelized loop begins here
          //
          int currentEvent = 0;
          #pragma omp parallel
          {
            Loop::executeIteration(START_SUBPROCESS);
          }
          // Any problems during the START_SUBPROCESS step?
          piped_warnings.check(ColliderBit_warning());
          piped_errors.check(ColliderBit_error());

          // Main event loop
          #pragma omp parallel
          {
            while(currentEvent<nEvents[indexPythiaNames] and not *Loop::done and not piped_errors.inquire() and nFailedEvents <= maxFailedEvents)
              {
                if (!eventsGenerated)
                  eventsGenerated = true;
                try
                  {
                    Loop::executeIteration(currentEvent);
                    currentEvent++;
                  }
                catch (std::domain_error& e)
                  {
                    std::cerr<<"\n   Continuing to the next event...\n\n";
                  }
              }
          }
          // Any problems during the main event loop?
          piped_warnings.check(ColliderBit_warning());
          piped_errors.check(ColliderBit_error());

          // Break collider loop if too many events fail
          if(nFailedEvents > maxFailedEvents)
          {
            logger() << LogTags::debug << "Too many failed events during event generation." << EOM;
            break;
          }


          #pragma omp parallel
          {
            Loop::executeIteration(END_SUBPROCESS);
          }
          // Any problems during the END_SUBPROCESS loop?
          piped_warnings.check(ColliderBit_warning());
          piped_errors.check(ColliderBit_error());

          //
          // OMP parallelized loop ends here
          //

          Loop::executeIteration(COLLIDER_FINALIZE);
        }

      // Nicely thank the loop for being quiet, and restore everyone's vocal cords
      if (silenceLoop) std::cout.rdbuf(coutbuf);

      // Check for exceptions
      piped_invalid_point.check();

      Loop::executeIteration(BASE_FINALIZE);
    }



    // *** Hard Scattering Collider Simulators ***

    void getPythia(Gambit::ColliderBit::SpecializablePythia &result)
    {
      using namespace Pipes::getPythia;

      static str pythia_doc_path;
      static str default_doc_path;
      static bool pythia_doc_path_needs_setting = true;
      static std::vector<str> pythiaCommonOptions;
      static SLHAstruct slha;
      static SLHAstruct spectrum;
      static std::vector<double> xsec_vetos;

      if (*Loop::iteration == BASE_INIT)
        {
          // Setup the Pythia documentation path
          if (pythia_doc_path_needs_setting)
            {
              default_doc_path = GAMBIT_DIR "/Backends/installed/Pythia/" +
                Backends::backendInfo().default_version("Pythia") +
                "/share/Pythia8/xmldoc/";
              pythia_doc_path = runOptions->getValueOrDef<str>(default_doc_path, "Pythia_doc_path");
              // Print the Pythia banner once.
              result.banner(pythia_doc_path);
              pythia_doc_path_needs_setting = false;
            }

          // SLHAea object constructed from dependencies on the spectrum and decays.
          slha.clear();
          spectrum.clear();
          slha = Dep::decay_rates->getSLHAea(2);
          if (ModelInUse("MSSM63atQ") or ModelInUse("MSSM63atMGUT"))
            {
              // MSSM-specific.  SLHAea in SLHA2 format, please.
              spectrum = Dep::MSSM_spectrum->getSLHAea(2);
              SLHAea::Block block("MODSEL");
              block.push_back("BLOCK MODSEL              # Model selection");
              SLHAea::Line line;
              line << 1 << 0 << "# General MSSM";
              block.push_back(line);
              slha.insert(slha.begin(), spectrum.begin(), spectrum.end());
              slha.push_front(block);
            }
          else
            {
              ColliderBit_error().raise(LOCAL_INFO, "No spectrum object available for this model.");
            }

          // Read xsec veto values and store in static variable 'xsec_vetos'
          std::vector<double> default_xsec_vetos(pythiaNames.size(), 0.0);
          xsec_vetos = runOptions->getValueOrDef<std::vector<double> >(default_xsec_vetos, "xsec_vetos");
          CHECK_EQUAL_VECTOR_LENGTH(xsec_vetos, pythiaNames)
            }

      else if (*Loop::iteration == COLLIDER_INIT)
        {
          // Collect Pythia options that are common across all OMP threads
          pythiaCommonOptions.clear();

          // By default we tell Pythia to be quiet. (Can be overridden from yaml settings)
          pythiaCommonOptions.push_back("Print:quiet = on");
          pythiaCommonOptions.push_back("SLHA:verbose = 0");

          // Get options from yaml file. If the SpecializablePythia specialization is hard-coded, okay with no options.
          if (runOptions->hasKey(*iterPythiaNames))
            {
              std::vector<str> addPythiaOptions = runOptions->getValue<std::vector<str>>(*iterPythiaNames);
              pythiaCommonOptions.insert(pythiaCommonOptions.end(), addPythiaOptions.begin(), addPythiaOptions.end());
            }

          // We need showProcesses for the xsec veto.
          pythiaCommonOptions.push_back("Init:showProcesses = on");

          // We need "SLHA:file = slhaea" for the SLHAea interface.
          pythiaCommonOptions.push_back("SLHA:file = slhaea");
        }

      else if (*Loop::iteration == START_SUBPROCESS)
        {
          // Variables needed for the xsec veto
          std::stringstream processLevelOutput;
          str _junk, readline;
          int code, nxsec;
          double xsec, totalxsec;

          // Each thread needs an independent Pythia instance at the start
          // of each event generation loop.
          // Thus, the actual Pythia initialization is
          // *after* COLLIDER_INIT, within omp parallel.

          result.clear();

          // Get the Pythia options that are common across all OMP threads ('pythiaCommonOptions')
          // and then add the thread-specific seed
          std::vector<str> pythiaOptions = pythiaCommonOptions;
          pythiaOptions.push_back("Random:seed = " + std::to_string(seedBase + omp_get_thread_num()));

          #ifdef COLLIDERBIT_DEBUG
          std::cerr << debug_prefix() << "getPythia: My Pythia seed is: " << std::to_string(seedBase + omp_get_thread_num()) << endl;
          #endif

          result.resetSpecialization(*iterPythiaNames);

          try
            {
              result.init(pythia_doc_path, pythiaOptions, &slha, processLevelOutput);
            }
          catch (SpecializablePythia::InitializationError &e)
            {
              // Append new seed to override the previous one
              int newSeedBase = int(Random::draw() * 899990000.);
              pythiaOptions.push_back("Random:seed = " + std::to_string(newSeedBase));
              try
                {
                  result.init(pythia_doc_path, pythiaOptions, &slha, processLevelOutput);
                }
              catch (SpecializablePythia::InitializationError &e)
                {
                  #ifdef COLLIDERBIT_DEBUG
                  std::cerr << debug_prefix() << "SpecializablePythia::InitializationError caught in getPythia. Will discard this point." << endl;
                  #endif
                  piped_invalid_point.request("Bad point: Pythia can't initialize");
                  Loop::wrapup();
                  return;
                }
            }

          // Should we apply the xsec veto and skip event generation?

          // - Get the xsec veto value for the current collider
          double totalxsec_fb_veto = xsec_vetos[indexPythiaNames];

          // - Get the upper limt xsec as estimated by Pythia
          code = -1;
          nxsec = 0;
          totalxsec = 0.;
          while(true)
            {
              std::getline(processLevelOutput, readline);
              std::istringstream issPtr(readline);
              issPtr.seekg(47, issPtr.beg);
              issPtr >> code;
              if (!issPtr.good() && nxsec > 0) break;
              issPtr >> _junk >> xsec;
              if (issPtr.good())
                {
                  totalxsec += xsec;
                  nxsec++;
                }
            }

          #ifdef COLLIDERBIT_DEBUG
          std::cerr << debug_prefix() << "totalxsec [fb] = " << totalxsec * 1e12 << ", veto limit [fb] = " << totalxsec_fb_veto << endl;
          #endif

          // - Wrap up loop if veto applies
          if (totalxsec * 1e12 < totalxsec_fb_veto)
            {
              #ifdef COLLIDERBIT_DEBUG
              std::cerr << debug_prefix() << "Cross-section veto applies. Will now call Loop::wrapup() to skip event generation for this collider." << endl;
              #endif
              Loop::wrapup();
            }
        }
    }



    void getPythiaFileReader(Gambit::ColliderBit::SpecializablePythia &result)
    {
      using namespace Pipes::getPythiaFileReader;

      static std::vector<str> filenames;
      static str default_doc_path;
      static str pythia_doc_path;
      static std::vector<str> pythiaCommonOptions;
      static bool pythia_doc_path_needs_setting = true;
      static unsigned int fileCounter = 0;
      static std::vector<double> xsec_vetos;

      if (*Loop::iteration == BASE_INIT)
        {
          // Setup the Pythia documentation path
          if (pythia_doc_path_needs_setting)
            {
              default_doc_path = GAMBIT_DIR "/Backends/installed/Pythia/" +
                Backends::backendInfo().default_version("Pythia") +
                "/share/Pythia8/xmldoc/";
              pythia_doc_path = runOptions->getValueOrDef<str>(default_doc_path, "Pythia_doc_path");
              // Print the Pythia banner once.
              result.banner(pythia_doc_path);
              pythia_doc_path_needs_setting = false;
            }

          // Get SLHA file(s)
          filenames = runOptions->getValue<std::vector<str> >("SLHA_filenames");
          if (filenames.empty())
            {
              str errmsg = "No SLHA files are listed for ColliderBit function getPythiaFileReader.\n";
              errmsg    += "Please correct the option 'SLHA_filenames' or use getPythia instead.";
              ColliderBit_error().raise(LOCAL_INFO, errmsg);
            }

          if (filenames.size() <= fileCounter) invalid_point().raise("No more SLHA files. My work is done.");

          // Read xsec veto values and store in static variable 'xsec_vetos'
          std::vector<double> default_xsec_vetos(pythiaNames.size(), 0.0);
          xsec_vetos = runOptions->getValueOrDef<std::vector<double> >(default_xsec_vetos, "xsec_vetos");
          CHECK_EQUAL_VECTOR_LENGTH(xsec_vetos, pythiaNames)
            }

      if (*Loop::iteration == COLLIDER_INIT)
        {
          // Collect Pythia options that are common across all OMP threads
          pythiaCommonOptions.clear();

          // By default we tell Pythia to be quiet. (Can be overridden from yaml settings)
          pythiaCommonOptions.push_back("Print:quiet = on");
          pythiaCommonOptions.push_back("SLHA:verbose = 0");

          // Get options from yaml file. If the SpecializablePythia specialization is hard-coded, okay with no options.
          if (runOptions->hasKey(*iterPythiaNames))
            {
              std::vector<str> addPythiaOptions = runOptions->getValue<std::vector<str>>(*iterPythiaNames);
              pythiaCommonOptions.insert(pythiaCommonOptions.end(), addPythiaOptions.begin(), addPythiaOptions.end());
            }

          // We need showProcesses for the xsec veto.
          pythiaCommonOptions.push_back("Init:showProcesses = on");

          // We need to control "SLHA:file" for the SLHA interface.
          pythiaCommonOptions.push_back("SLHA:file = " + filenames.at(fileCounter));
        }


      if (*Loop::iteration == START_SUBPROCESS)
        {
          // variables for xsec veto
          std::stringstream processLevelOutput;
          str _junk, readline;
          int code, nxsec;
          double xsec, totalxsec;

          // Each thread needs an independent Pythia instance at the start
          // of each event generation loop.
          // Thus, the actual Pythia initialization is
          // *after* COLLIDER_INIT, within omp parallel.

          result.clear();

          if (omp_get_thread_num() == 0) logger() << "Reading SLHA file: " << filenames.at(fileCounter) << EOM;

          // Get the Pythia options that are common across all OMP threads ('pythiaCommonOptions')
          // and then add the thread-specific seed
          std::vector<str> pythiaOptions = pythiaCommonOptions;
          pythiaOptions.push_back("Random:seed = " + std::to_string(seedBase + omp_get_thread_num()));

          #ifdef COLLIDERBIT_DEBUG
          std::cerr << debug_prefix() << "getPythiaFileReader: My Pythia seed is: " << std::to_string(seedBase + omp_get_thread_num()) << endl;
          #endif

          result.resetSpecialization(*iterPythiaNames);

          try
            {
              result.init(pythia_doc_path, pythiaOptions, processLevelOutput);
            }
          catch (SpecializablePythia::InitializationError &e)
            {
              // Append new seed to override the previous one
              int newSeedBase = int(Random::draw() * 899990000.);
              pythiaOptions.push_back("Random:seed = " + std::to_string(newSeedBase));
              try
                {
                  result.init(pythia_doc_path, pythiaOptions, processLevelOutput);
                }
              catch (SpecializablePythia::InitializationError &e)
                {
                  piped_invalid_point.request("Bad point: Pythia can't initialize");
                  Loop::wrapup();
                  return;
                }
            }

          // Should we apply the xsec veto and skip event generation?

          // - Get the xsec veto value for the current collider
          double totalxsec_fb_veto = xsec_vetos[indexPythiaNames];

          // - Get the upper limt xsec as estimated by Pythia
          code = -1;
          nxsec = 0;
          totalxsec = 0.;
          while(true)
            {
              std::getline(processLevelOutput, readline);
              std::istringstream issPtr(readline);
              issPtr.seekg(47, issPtr.beg);
              issPtr >> code;
              if (!issPtr.good() && nxsec > 0) break;
              issPtr >> _junk >> xsec;
              if (issPtr.good())
                {
                  totalxsec += xsec;
                  nxsec++;
                }
            }

          #ifdef COLLIDERBIT_DEBUG
          std::cerr << debug_prefix() << "totalxsec [fb] = " << totalxsec * 1e12 << ", veto limit [fb] = " << totalxsec_fb_veto << endl;
          #endif

          // - Wrap up loop if veto applies
          if (totalxsec * 1e12 < totalxsec_fb_veto)
            {
              #ifdef COLLIDERBIT_DEBUG
              std::cerr << debug_prefix() << "Cross-section veto applies. Will now call Loop::wrapup() to skip event generation for this collider." << endl;
              #endif
              Loop::wrapup();
            }

        }

      if (*Loop::iteration == BASE_FINALIZE) fileCounter++;

    }


    // *** Detector Simulators ***

    #ifndef EXCLUDE_DELPHES
    void getDelphes(Gambit::ColliderBit::DelphesVanilla &result) {
      using namespace Pipes::getDelphes;
      static std::vector<bool> useDetector;
      static std::vector<str> delphesConfigFiles;

      if (*Loop::iteration == BASE_INIT)
        {
          // Read useDetector option
          std::vector<bool> default_useDetector(pythiaNames.size(), false);  // Delphes is switched off by default
          useDetector = runOptions->getValueOrDef<std::vector<bool> >(default_useDetector, "useDetector");
          CHECK_EQUAL_VECTOR_LENGTH(useDetector,pythiaNames)

            // Return if all elements in useDetector are false
            if (std::find(useDetector.begin(), useDetector.end(), true) == useDetector.end())
              return;

          // Read delphesConfigFiles option
          delphesConfigFiles = runOptions->getValue<std::vector<str> >("delphesConfigFiles");
          CHECK_EQUAL_VECTOR_LENGTH(delphesConfigFiles,pythiaNames)

            // Delphes is not threadsafe (depends on ROOT). Raise error if OMP_NUM_THREADS=1.
            if(omp_get_max_threads()>1 and std::find(useDetector.begin(), useDetector.end(), true) != useDetector.end())
              {
                str errmsg = "Delphes is not threadsafe and cannot be used with OMP_NUM_THREADS>1.\n";
                errmsg    += "Either set OMP_NUM_THREADS=1 or switch to a threadsafe detector simulator, e.g. BuckFast.";
                ColliderBit_error().raise(LOCAL_INFO, errmsg);
              }

          return;
        }

      if (*Loop::iteration == COLLIDER_INIT)
        {
          result.clear();

          // Get useDetector setting for the current collider
          useDelphesDetector = useDetector[indexPythiaNames];
          if (!useDelphesDetector) return;
          else haveUsedDelphesDetector = true;

          // Setup new Delphes for the current collider
          std::vector<str> delphesOptions;
          delphesOptions.push_back(delphesConfigFiles[indexPythiaNames]);

          try
            {
              result.init(delphesOptions);
            }
          catch (std::runtime_error& e)
            {
              #ifdef COLLIDERBIT_DEBUG
              std::cerr << debug_prefix() << "DelphesVanilla::InitializationError caught in getDelphes. Will raise ColliderBit_error." << endl;
              #endif
              str errmsg = "getDelphes caught the following runtime error: ";
              errmsg    += e.what();
              piped_errors.request(LOCAL_INFO, errmsg);
            }
        }
    }
    #endif // not defined EXCLUDE_DELPHES



    void getBuckFastATLAS(Gambit::ColliderBit::BuckFastSmearATLAS &result)
    {
      using namespace Pipes::getBuckFastATLAS;
      static std::vector<bool> useDetector;
      static std::vector<bool> partonOnly;
      static std::vector<double> antiktR;

      if (*Loop::iteration == BASE_INIT)
        {
          // Read options
          std::vector<bool> default_useDetector(pythiaNames.size(), true);  // BuckFastATLAS is switched on by default
          useDetector = runOptions->getValueOrDef<std::vector<bool> >(default_useDetector, "useDetector");
          CHECK_EQUAL_VECTOR_LENGTH(useDetector,pythiaNames)

            std::vector<bool> default_partonOnly(pythiaNames.size(), false);
          partonOnly = runOptions->getValueOrDef<std::vector<bool> >(default_partonOnly, "partonOnly");
          CHECK_EQUAL_VECTOR_LENGTH(partonOnly,pythiaNames)

            std::vector<double> default_antiktR(pythiaNames.size(), 0.4);
          antiktR = runOptions->getValueOrDef<std::vector<double> >(default_antiktR, "antiktR");
          CHECK_EQUAL_VECTOR_LENGTH(antiktR,pythiaNames)

            return;
        }

      if (*Loop::iteration == COLLIDER_INIT)
        {
          // Get useDetector setting for the current collider
          useBuckFastATLASDetector = useDetector[indexPythiaNames];
          if (useBuckFastATLASDetector)
            haveUsedBuckFastATLASDetector = true;

          return;
        }

      if (*Loop::iteration == START_SUBPROCESS and useBuckFastATLASDetector)
        {
          // Each thread gets its own BuckFastSmearATLAS.
          // Thus, their initialization is *after* COLLIDER_INIT, within omp parallel.
          result.init(partonOnly[indexPythiaNames], antiktR[indexPythiaNames]);

          return;
        }

    }



    void getBuckFastCMS(Gambit::ColliderBit::BuckFastSmearCMS &result)
    {
      using namespace Pipes::getBuckFastCMS;
      static std::vector<bool> useDetector;
      static std::vector<bool> partonOnly;
      static std::vector<double> antiktR;

      if (*Loop::iteration == BASE_INIT)
        {
          // Read options
          std::vector<bool> default_useDetector(pythiaNames.size(), true);  // BuckFastCMS is switched on by default
          useDetector = runOptions->getValueOrDef<std::vector<bool> >(default_useDetector, "useDetector");
          CHECK_EQUAL_VECTOR_LENGTH(useDetector,pythiaNames)

            std::vector<bool> default_partonOnly(pythiaNames.size(), false);
          partonOnly = runOptions->getValueOrDef<std::vector<bool> >(default_partonOnly, "partonOnly");
          CHECK_EQUAL_VECTOR_LENGTH(partonOnly,pythiaNames)

            std::vector<double> default_antiktR(pythiaNames.size(), 0.4);
          antiktR = runOptions->getValueOrDef<std::vector<double> >(default_antiktR, "antiktR");
          CHECK_EQUAL_VECTOR_LENGTH(antiktR,pythiaNames)

            return;
        }

      if (*Loop::iteration == COLLIDER_INIT)
        {
          // Get useDetector setting for the current collider
          useBuckFastCMSDetector = useDetector[indexPythiaNames];
          if (useBuckFastCMSDetector)
            haveUsedBuckFastCMSDetector = true;

          return;
        }

      if (*Loop::iteration == START_SUBPROCESS and useBuckFastCMSDetector)
        {
          // Each thread gets its own BuckFastSmearCMS.
          // Thus, their initialization is *after* COLLIDER_INIT, within omp parallel.
          result.init(partonOnly[indexPythiaNames], antiktR[indexPythiaNames]);

          return;
        }

    }



    void getBuckFastIdentity(Gambit::ColliderBit::BuckFastIdentity &result)
    {
      using namespace Pipes::getBuckFastIdentity;
      static std::vector<bool> useDetector;
      static std::vector<bool> partonOnly;
      static std::vector<double> antiktR;

      if (*Loop::iteration == BASE_INIT)
        {
          // Read options
          std::vector<bool> default_useDetector(pythiaNames.size(), false);  // BuckFastIdentity is switched off by default
          useDetector = runOptions->getValueOrDef<std::vector<bool> >(default_useDetector, "useDetector");
          CHECK_EQUAL_VECTOR_LENGTH(useDetector,pythiaNames)

            std::vector<bool> default_partonOnly(pythiaNames.size(), false);
          partonOnly = runOptions->getValueOrDef<std::vector<bool> >(default_partonOnly, "partonOnly");
          CHECK_EQUAL_VECTOR_LENGTH(partonOnly,pythiaNames)

            std::vector<double> default_antiktR(pythiaNames.size(), 0.4);
          antiktR = runOptions->getValueOrDef<std::vector<double> >(default_antiktR, "antiktR");
          CHECK_EQUAL_VECTOR_LENGTH(antiktR,pythiaNames)

            return;
        }

      if (*Loop::iteration == COLLIDER_INIT)
        {
          // Get useDetector setting for the current collider
          useBuckFastIdentityDetector = useDetector[indexPythiaNames];
          if (useBuckFastIdentityDetector)
            haveUsedBuckFastIdentityDetector = true;

          return;
        }

      if (*Loop::iteration == START_SUBPROCESS and useBuckFastIdentityDetector)
        {
          // Each thread gets its own BuckFastSmearIdentity.
          // Thus, their initialization is *after* COLLIDER_INIT, within omp parallel.
          result.init(partonOnly[indexPythiaNames], antiktR[indexPythiaNames]);

          return;
        }
    }



    // *** Initialization for analyses ***


    #ifndef EXCLUDE_DELPHES
    void getDetAnalysisContainer(Gambit::ColliderBit::HEPUtilsAnalysisContainer& result) {
      using namespace Pipes::getDetAnalysisContainer;
      static std::vector<std::vector<str> > analyses;

      if (*Loop::iteration == BASE_INIT)
        {
          // Read options
          std::vector<std::vector<str> > default_analyses;  // The default is empty lists of analyses
          analyses = runOptions->getValueOrDef<std::vector<std::vector<str> > >(default_analyses, "analyses");
        }

      if (*Loop::iteration == COLLIDER_INIT) {

        if (!useDelphesDetector) return;

        // Check that there are some analyses to run if the detector is switched on
        if (analyses[indexPythiaNames].empty() and useDelphesDetector)
          {
            str errmsg = "The option 'useDetector' for function 'getDelphes' is set to true\n";
            errmsg    += "for the collider '";
            errmsg    += *iterPythiaNames;
            errmsg    += "', but the corresponding list of analyses\n";
            errmsg    += "(in option 'analyses' for function 'getDetAnalysisContainer') is empty.\n";
            errmsg    += "Please correct your settings.\n";
            ColliderBit_error().raise(LOCAL_INFO, errmsg);
          }

        if (globalAnalysesDet.analyses.empty()) globalAnalysesDet.init(analyses[indexPythiaNames]); else globalAnalysesDet.reset();
        return;
      }

      if (!useDelphesDetector) return;

      if (*Loop::iteration == START_SUBPROCESS)
        {
          // Each thread gets its own Analysis container.
          // Thus, their initialization is *after* COLLIDER_INIT, within omp parallel.
<<<<<<< HEAD
          if (result.analyses.empty()) result.init(analyses[indexPythiaNames]); else result.reset();
=======
          /// @todo Avoid re-constructing the analyses for each event... just clear() them
          result.clear();
          result.init(analyses[indexPythiaNames]);
>>>>>>> 0b5a5baa

          #ifdef COLLIDERBIT_DEBUG
          if (omp_get_thread_num() == 0)
            {
              for (auto a : analyses[indexPythiaNames])
                std::cerr << debug_prefix() << "The run with " << *iterPythiaNames << " will include the analysis " << a << endl;
            }
          #endif

          return;
        }

      if (*Loop::iteration == END_SUBPROCESS && eventsGenerated && nFailedEvents <= maxFailedEvents)
        {
          const double xs_fb = Dep::HardScatteringSim->xsec_pb() * 1000.;
          const double xserr_fb = Dep::HardScatteringSim->xsecErr_pb() * 1000.;
          result.add_xsec(xs_fb, xserr_fb);

          #ifdef COLLIDERBIT_DEBUG
          std::cerr << debug_prefix() << "xs_fb = " << xs_fb << " +/- " << xserr_fb << endl;
          #endif

          // Combine results from the threads together
          #pragma omp critical (access_globalAnalyses)
          {
            globalAnalysesDet.add(result);
            // Use improve_xsec to combine results from the same process type
            globalAnalysesDet.improve_xsec(result);
          }
          return;
        }

    }
    #endif // not defined EXCLUDE_DELPHES



    void getATLASAnalysisContainer(Gambit::ColliderBit::HEPUtilsAnalysisContainer& result) {
      using namespace Pipes::getATLASAnalysisContainer;
      static std::vector<std::vector<str> > analyses;

      if (*Loop::iteration == BASE_INIT)
        {
          // Read options
          std::vector<std::vector<str> > default_analyses;  // The default is empty lists of analyses
          analyses = runOptions->getValueOrDef<std::vector<std::vector<str> > >(default_analyses, "analyses");
        }

      if (*Loop::iteration == COLLIDER_INIT) {

        if (!useBuckFastATLASDetector) return;

        // Check that there are some analyses to run if the detector is switched on
        if (analyses[indexPythiaNames].empty() and useBuckFastATLASDetector)
          {
            str errmsg = "The option 'useDetector' for function 'getBuckFastATLAS' is set to true\n";
            errmsg    += "for the collider '";
            errmsg    += *iterPythiaNames;
            errmsg    += "', but the corresponding list of analyses\n";
            errmsg    += "(in option 'analyses' for function 'getATLASAnalysisContainer') is empty.\n";
            errmsg    += "Please correct your settings.\n";
            ColliderBit_error().raise(LOCAL_INFO, errmsg);
          }

        if (globalAnalysesATLAS.analyses.empty()) globalAnalysesATLAS.init(analyses[indexPythiaNames]); else globalAnalysesATLAS.reset();
        return;
      }

      if (!useBuckFastATLASDetector) return;

      if (*Loop::iteration == START_SUBPROCESS)
        {
          // Each thread gets its own Analysis container.
          // Thus, their initialization is *after* COLLIDER_INIT, within omp parallel.
<<<<<<< HEAD
          if (result.analyses.empty()) result.init(analyses[indexPythiaNames]); else result.reset();
=======
          /// @todo Avoid re-constructing the analyses for each event... just clear() them
          result.clear();
          result.init(analyses[indexPythiaNames]);
>>>>>>> 0b5a5baa

          #ifdef COLLIDERBIT_DEBUG
          if (omp_get_thread_num() == 0)
            {
              for (auto a : analyses[indexPythiaNames])
                std::cerr << debug_prefix() << "The run with " << *iterPythiaNames << " will include the analysis " << a << endl;
            }
          #endif

          return;
        }

      if (*Loop::iteration == END_SUBPROCESS && eventsGenerated && nFailedEvents <= maxFailedEvents)
        {
          const double xs_fb = Dep::HardScatteringSim->xsec_pb() * 1000.;
          const double xserr_fb = Dep::HardScatteringSim->xsecErr_pb() * 1000.;
          result.add_xsec(xs_fb, xserr_fb);

          #ifdef COLLIDERBIT_DEBUG
          std::cerr << debug_prefix() << "xs_fb = " << xs_fb << " +/- " << xserr_fb << endl;
          #endif

          // Combine results from the threads together
          #pragma omp critical (access_globalAnalyses)
          {
            globalAnalysesATLAS.add(result);
            // Use improve_xsec to combine results from the same process type
            globalAnalysesATLAS.improve_xsec(result);
          }
          return;
        }

    }



    void getCMSAnalysisContainer(Gambit::ColliderBit::HEPUtilsAnalysisContainer& result) {
      using namespace Pipes::getCMSAnalysisContainer;
      static std::vector<std::vector<str> > analyses;

      if (*Loop::iteration == BASE_INIT)
        {
          // Read options
          std::vector<std::vector<str> > default_analyses;  // The default is empty lists of analyses
          analyses = runOptions->getValueOrDef<std::vector<std::vector<str> > >(default_analyses, "analyses");
        }

      if (*Loop::iteration == COLLIDER_INIT) {

        if (!useBuckFastCMSDetector) return;

        // Check that there are some analyses to run if the detector is switched on
        if (analyses[indexPythiaNames].empty() and useBuckFastCMSDetector)
          {
            str errmsg = "The option 'useDetector' for function 'getBuckFastCMS' is set to true\n";
            errmsg    += "for the collider '";
            errmsg    += *iterPythiaNames;
            errmsg    += "', but the corresponding list of analyses\n";
            errmsg    += "(in option 'analyses' for function 'getCMSAnalysisContainer') is empty.\n";
            errmsg    += "Please correct your settings.\n";
            ColliderBit_error().raise(LOCAL_INFO, errmsg);
          }

        if (globalAnalysesCMS.analyses.empty()) globalAnalysesCMS.init(analyses[indexPythiaNames]); else globalAnalysesCMS.reset();
        return;
      }

      if (!useBuckFastCMSDetector) return;

      if (*Loop::iteration == START_SUBPROCESS)
        {
          // Each thread gets its own Analysis container.
          // Thus, their initialization is *after* COLLIDER_INIT, within omp parallel.
<<<<<<< HEAD
          if (result.analyses.empty()) result.init(analyses[indexPythiaNames]); else result.reset();
=======
          /// @todo Avoid re-constructing the analyses for each event... just clear() them
          result.clear();
          result.init(analyses[indexPythiaNames]);
>>>>>>> 0b5a5baa

          #ifdef COLLIDERBIT_DEBUG
          if (omp_get_thread_num() == 0)
            {
              for (auto a : analyses[indexPythiaNames])
                std::cerr << debug_prefix() << "The run with " << *iterPythiaNames << " will include the analysis " << a << endl;
            }
          #endif

          return;
        }

      if (*Loop::iteration == END_SUBPROCESS && eventsGenerated && nFailedEvents <= maxFailedEvents)
        {
          const double xs_fb = Dep::HardScatteringSim->xsec_pb() * 1000.;
          const double xserr_fb = Dep::HardScatteringSim->xsecErr_pb() * 1000.;
          result.add_xsec(xs_fb, xserr_fb);

          #ifdef COLLIDERBIT_DEBUG
          std::cerr << debug_prefix() << "xs_fb = " << xs_fb << " +/- " << xserr_fb << endl;
          #endif

          // Combine results from the threads together
          #pragma omp critical (access_globalAnalyses)
          {
            globalAnalysesCMS.add(result);
            // Use improve_xsec to combine results from the same process type
            globalAnalysesCMS.improve_xsec(result);
          }
          return;
        }

    }



    void getIdentityAnalysisContainer(Gambit::ColliderBit::HEPUtilsAnalysisContainer& result) {
      using namespace Pipes::getIdentityAnalysisContainer;
      static std::vector<std::vector<str> > analyses;

      if (*Loop::iteration == BASE_INIT)
        {
          // Read options
          std::vector<std::vector<str> > default_analyses;  // The default is empty lists of analyses
          analyses = runOptions->getValueOrDef<std::vector<std::vector<str> > >(default_analyses, "analyses");
        }

      if (*Loop::iteration == COLLIDER_INIT) {

        if (!useBuckFastIdentityDetector) return;

        // Check that there are some analyses to run if the detector is switched on
        if (analyses[indexPythiaNames].empty() and useBuckFastIdentityDetector)
          {
            str errmsg = "The option 'useDetector' for function 'getBuckFastIdentity' is set to true\n";
            errmsg    += "for the collider '";
            errmsg    += *iterPythiaNames;
            errmsg    += "', but the corresponding list of analyses\n";
            errmsg    += "(in option 'analyses' for function 'getIdentityAnalysisContainer') is empty.\n";
            errmsg    += "Please correct your settings.\n";
            ColliderBit_error().raise(LOCAL_INFO, errmsg);
          }

        if (globalAnalysesIdentity.analyses.empty()) globalAnalysesIdentity.init(analyses[indexPythiaNames]); else globalAnalysesIdentity.reset();
        return;

      }

      if (!useBuckFastIdentityDetector) return;

      if (*Loop::iteration == START_SUBPROCESS)
        {
          // Each thread gets its own Analysis container.
          // Thus, their initialization is *after* COLLIDER_INIT, within omp parallel.
<<<<<<< HEAD
          if (result.analyses.empty()) result.init(analyses[indexPythiaNames]); else result.reset();
=======
          /// @todo Avoid re-constructing the analyses for each event... just clear() them
          result.clear();
          result.init(analyses[indexPythiaNames]);
>>>>>>> 0b5a5baa

          #ifdef COLLIDERBIT_DEBUG
          if (omp_get_thread_num() == 0)
            {
              for (auto it = analyses[indexPythiaNames].begin(); it != analyses[indexPythiaNames].end(); ++it)
                {
                  std::cerr << debug_prefix() << "The run with " << *iterPythiaNames << " will include the analysis " << *it << endl;
                }
            }
          #endif

          return;
        }

      if (*Loop::iteration == END_SUBPROCESS && eventsGenerated && nFailedEvents <= maxFailedEvents)
        {
          const double xs_fb = Dep::HardScatteringSim->xsec_pb() * 1000.;
          const double xserr_fb = Dep::HardScatteringSim->xsecErr_pb() * 1000.;
          result.add_xsec(xs_fb, xserr_fb);

          #ifdef COLLIDERBIT_DEBUG
          std::cerr << debug_prefix() << "xs_fb = " << xs_fb << " +/- " << xserr_fb << endl;
          #endif

          // Combine results from the threads together
          #pragma omp critical (access_globalAnalyses)
          {
            globalAnalysesIdentity.add(result);
            // Use improve_xsec to combine results from the same process type
            globalAnalysesIdentity.improve_xsec(result);
          }
          return;
        }

    }



    // *** Hard Scattering Event Generators ***

    void generatePythia8Event(Pythia8::Event& result)
    {
      using namespace Pipes::generatePythia8Event;

      if (*Loop::iteration <= BASE_INIT) return;
      result.clear();

      while(nFailedEvents <= maxFailedEvents)
      {
        try
        {
          Dep::HardScatteringSim->nextEvent(result);
          break;
        }
        catch (SpecializablePythia::EventGenerationError& e)
        {
          #ifdef COLLIDERBIT_DEBUG
          std::cerr << debug_prefix() << "SpecializablePythia::EventGenerationError caught in generatePythia8Event. Check the ColliderBit log for event details." << endl;
          #endif
          #pragma omp critical (pythia_event_failure)
          {
            // Update global counter
            nFailedEvents += 1;
            // Store Pythia event record in the logs
            std::stringstream ss;
            result.list(ss, 1);
            logger() << LogTags::debug << "SpecializablePythia::EventGenerationError error caught in generatePythia8Event. Pythia record for event that failed:\n" << ss.str() << EOM;
          }
        }
      }
      // Wrap up event loop if too many events fail.
      if(nFailedEvents > maxFailedEvents)
      {
        Loop::wrapup();
        return;
      }

    }



    // *** Standard Event Format Functions ***

    #ifndef EXCLUDE_DELPHES
    void reconstructDelphesEvent(HEPUtils::Event& result)
    {
      using namespace Pipes::reconstructDelphesEvent;
      if (*Loop::iteration <= BASE_INIT or !useDelphesDetector) return;
      result.clear();

      #pragma omp critical (Delphes)
      {
        try
          {
            (*Dep::DetectorSim).processEvent(*Dep::HardScatteringEvent, result);
          }
        catch (std::runtime_error& e)
          {
            #ifdef COLLIDERBIT_DEBUG
            std::cerr << debug_prefix() << "DelphesVanilla::ProcessEventError caught in reconstructDelphesEvent." << endl;
            #endif

            // Store Pythia event record in the logs
            std::stringstream ss;
            Dep::HardScatteringEvent->list(ss, 1);
            logger() << LogTags::debug << "DelphesVanilla::ProcessEventError caught in reconstructDelphesEvent. Pythia record for event that failed:\n" << ss.str() << EOM;

            str errmsg = "Bad point: reconstructDelphesEvent caught the following runtime error: ";
            errmsg    += e.what();
            piped_invalid_point.request(errmsg);
            Loop::wrapup();
          }
      }
    }
    #endif // not defined EXCLUDE_DELPHES


    void smearEventATLAS(HEPUtils::Event& result)
    {
      using namespace Pipes::smearEventATLAS;
      if (*Loop::iteration <= BASE_INIT or !useBuckFastATLASDetector) return;
      result.clear();

      // Get the next event from Pythia8, convert to HEPUtils::Event, and smear it
      try
        {
          (*Dep::SimpleSmearingSim).processEvent(*Dep::HardScatteringEvent, result);
        }
      catch (Gambit::exception& e)
        {
          #ifdef COLLIDERBIT_DEBUG
          std::cerr << debug_prefix() << "Gambit::exception caught during event conversion in smearEventATLAS. Check the ColliderBit log for details." << endl;
          #endif
          #pragma omp critical (event_conversion_error)
          {
            // Store Pythia event record in the logs
            std::stringstream ss;
            Dep::HardScatteringEvent->list(ss, 1);
            logger() << LogTags::debug << "Gambit::exception error caught in smearEventATLAS. Pythia record for event that failed:\n" << ss.str() << EOM;
          }
          str errmsg = "Bad point: smearEventATLAS caught the following runtime error: ";
          errmsg    += e.what();
          piped_invalid_point.request(errmsg);
          Loop::wrapup();
          return;
        }
    }


    void smearEventCMS(HEPUtils::Event& result)
    {
      using namespace Pipes::smearEventCMS;
      if (*Loop::iteration <= BASE_INIT or !useBuckFastCMSDetector) return;
      result.clear();

      // Get the next event from Pythia8, convert to HEPUtils::Event, and smear it
      try
        {
          (*Dep::SimpleSmearingSim).processEvent(*Dep::HardScatteringEvent, result);
        }
      catch (Gambit::exception& e)
        {
          #ifdef COLLIDERBIT_DEBUG
          std::cerr << debug_prefix() << "Gambit::exception caught during event conversion in smearEventCMS. Check the ColliderBit log for details." << endl;
          #endif
          #pragma omp critical (event_conversion_error)
          {
            // Store Pythia event record in the logs
            std::stringstream ss;
            Dep::HardScatteringEvent->list(ss, 1);
            logger() << LogTags::debug << "Gambit::exception error caught in smearEventCMS. Pythia record for event that failed:\n" << ss.str() << EOM;
          }
          str errmsg = "Bad point: smearEventCMS caught the following runtime error: ";
          errmsg    += e.what();
          piped_invalid_point.request(errmsg);
          Loop::wrapup();
          return;
        }
    }


    void copyEvent(HEPUtils::Event& result)
    {
      using namespace Pipes::copyEvent;
      if (*Loop::iteration <= BASE_INIT or !useBuckFastIdentityDetector) return;
      result.clear();

      // Get the next event from Pythia8 and convert to HEPUtils::Event
      try
        {
          (*Dep::SimpleSmearingSim).processEvent(*Dep::HardScatteringEvent, result);
        }
      catch (Gambit::exception& e)
        {
          #ifdef COLLIDERBIT_DEBUG
          std::cerr << debug_prefix() << "Gambit::exception caught during event conversion in copyEvent. Check the ColliderBit log for details." << endl;
          #endif
          #pragma omp critical (event_conversion_error)
          {
            // Store Pythia event record in the logs
            std::stringstream ss;
            Dep::HardScatteringEvent->list(ss, 1);
            logger() << LogTags::debug << "Gambit::exception error caught in copyEvent. Pythia record for event that failed:\n" << ss.str() << EOM;
          }
          str errmsg = "Bad point: copyEvent caught the following runtime error: ";
          errmsg    += e.what();
          piped_invalid_point.request(errmsg);
          Loop::wrapup();
          return;
        }
    }



    // *** Analysis Accumulators ***


    #ifndef EXCLUDE_DELPHES
    void runDetAnalyses(AnalysisNumbers& result)
    {
      using namespace Pipes::runDetAnalyses;

      if (*Loop::iteration == BASE_INIT)
        {
          result.clear();
          return;
        }

      if (!useDelphesDetector) return;

      if (*Loop::iteration == COLLIDER_FINALIZE && eventsGenerated && nFailedEvents <= maxFailedEvents)
        {
          // The final iteration for this collider: collect results
          globalAnalysesDet.scale();
          for (auto anaPtr : globalAnalysesDet.analyses)
            {

              #ifdef COLLIDERBIT_DEBUG
              std::cerr << debug_prefix() << "runDetAnalyses: Collecting result from " << anaPtr->get_results().begin()->analysis_name << endl;
              #endif

              result.push_back(anaPtr->get_results());
            }
          return;
        }

      if (*Loop::iteration == BASE_FINALIZE && eventsGenerated && nFailedEvents <= maxFailedEvents)
        {
          // Final iteration. Just return.
          #ifdef COLLIDERBIT_DEBUG
          std::cerr << debug_prefix() << "runDetAnalyses: 'result' contains " << result.size() << " results." << endl;
          #endif
          return;
        }

      if (*Loop::iteration <= BASE_INIT) return;

      // Loop over analyses and run them... Managed by HEPUtilsAnalysisContainer
      Dep::DetAnalysisContainer->analyze(*Dep::ReconstructedEvent);
    }
    #endif // not defined EXCLUDE_DELPHES



    void runATLASAnalyses(AnalysisNumbers& result)
    {
      using namespace Pipes::runATLASAnalyses;

      if (*Loop::iteration == BASE_INIT)
        {
          result.clear();
          return;
        }

      if (!useBuckFastATLASDetector) return;

      if (*Loop::iteration == COLLIDER_FINALIZE && eventsGenerated && nFailedEvents <= maxFailedEvents)
        {
          // The final iteration for this collider: collect results
          globalAnalysesATLAS.scale();
          for (auto anaPtr : globalAnalysesATLAS.analyses)
            {

              #ifdef COLLIDERBIT_DEBUG
              std::cerr << debug_prefix() << "runATLASAnalyses: Collecting result from " << anaPtr->get_results().begin()->analysis_name << endl;
              #endif

              result.push_back(anaPtr->get_results());
            }
          return;
        }

      if (*Loop::iteration == BASE_FINALIZE && eventsGenerated && nFailedEvents <= maxFailedEvents)
        {
          // Final iteration. Just return.
          #ifdef COLLIDERBIT_DEBUG
          std::cerr << debug_prefix() << "runATLASAnalyses: 'result' contains " << result.size() << " results." << endl;
          #endif
          return;
        }

      if (*Loop::iteration <= BASE_INIT) return;

      // Loop over analyses and run them... Managed by HEPUtilsAnalysisContainer
      Dep::ATLASAnalysisContainer->analyze(*Dep::ATLASSmearedEvent);
    }


    void runCMSAnalyses(AnalysisNumbers& result)
    {
      using namespace Pipes::runCMSAnalyses;

      if (*Loop::iteration == BASE_INIT)
        {
          result.clear();
          return;
        }

      if (!useBuckFastCMSDetector) return;

      if (*Loop::iteration == COLLIDER_FINALIZE && eventsGenerated && nFailedEvents <= maxFailedEvents)
        {
          // The final iteration for this collider: collect results
          globalAnalysesCMS.scale();
          for (auto anaPtr : globalAnalysesCMS.analyses)
            {
              #ifdef COLLIDERBIT_DEBUG
              std::cerr << debug_prefix() << "runCMSAnalyses: Collecting result from " << anaPtr->get_results().begin()->analysis_name << endl;
              #endif

              result.push_back(anaPtr->get_results());
            }
          return;
        }

      if (*Loop::iteration == BASE_FINALIZE && eventsGenerated && nFailedEvents <= maxFailedEvents)
        {
          // Final iteration. Just return.
          #ifdef COLLIDERBIT_DEBUG
          std::cerr << debug_prefix() << "runCMSAnalyses: 'result' contains " << result.size() << " results." << endl;
          #endif
          return;
        }

      if (*Loop::iteration <= BASE_INIT) return;

      // Loop over analyses and run them... Managed by HEPUtilsAnalysisContainer
      Dep::CMSAnalysisContainer->analyze(*Dep::CMSSmearedEvent);
    }


    void runIdentityAnalyses(AnalysisNumbers& result)
    {
      using namespace Pipes::runIdentityAnalyses;

      if (*Loop::iteration == BASE_INIT)
        {
          result.clear();
          return;
        }

      if (!useBuckFastIdentityDetector) return;

      if (*Loop::iteration == COLLIDER_FINALIZE && eventsGenerated && nFailedEvents <= maxFailedEvents)
        {
          // The final iteration for this collider: collect results
          globalAnalysesIdentity.scale();
          for (auto anaPtr : globalAnalysesIdentity.analyses)
            {
              #ifdef COLLIDERBIT_DEBUG
              std::cerr << debug_prefix() << "runIdentityAnalyses: Collecting result from " << anaPtr->get_results().begin()->analysis_name << endl;
              #endif

              result.push_back(anaPtr->get_results());
            }
          return;
        }

      if (*Loop::iteration == BASE_FINALIZE && eventsGenerated && nFailedEvents <= maxFailedEvents)
        {
          // Final iteration. Just return.
          #ifdef COLLIDERBIT_DEBUG
          std::cerr << debug_prefix() << "runIdentityAnalyses: 'result' contains " << result.size() << " results." << endl;
          #endif
          return;
        }

      if (*Loop::iteration <= BASE_INIT) return;

      // Loop over analyses and run them... Managed by HEPUtilsAnalysisContainer
      Dep::IdentityAnalysisContainer->analyze(*Dep::CopiedEvent);
    }



    // Loop over all analyses (and SRs within one analysis) and fill a vector of observed likelihoods
    void calc_LHC_LogLike(double& result) {
      using namespace Pipes::calc_LHC_LogLike;

      // If no events have been generated (xsec veto), return delta log-likelihood = 0
      if (!eventsGenerated)
        {
          #ifdef COLLIDERBIT_DEBUG
          std::cerr << debug_prefix() << "calc_LHC_LogLike: No events generated. Will return a delta log-likelihood of 0." << endl;
          #endif
          result = 0.0;
          return;
        }

      // If too many events have failed, do the conservative thing and return delta log-likelihood = 0
      if (nFailedEvents > maxFailedEvents)
        {
          #ifdef COLLIDERBIT_DEBUG
          std::cerr << debug_prefix() << "calc_LHC_LogLike: Too many failed events. Will be conservative and return a delta log-likelihood of 0." << endl;
          #endif
          result = 0.0;
          return;
        }

      AnalysisNumbers analysisResults;
      #ifdef COLLIDERBIT_DEBUG
      if (haveUsedBuckFastATLASDetector)
        std::cerr << debug_prefix() << "calc_LHC_LogLike: Dep::ATLASAnalysisNumbers->size()    = " << Dep::ATLASAnalysisNumbers->size() << endl;
      if (haveUsedBuckFastCMSDetector)
        std::cerr << debug_prefix() << "calc_LHC_LogLike: Dep::CMSAnalysisNumbers->size()      = " << Dep::CMSAnalysisNumbers->size() << endl;
      if (haveUsedBuckFastIdentityDetector)
        std::cerr << debug_prefix() << "calc_LHC_LogLike: Dep::IdentityAnalysisNumbers->size() = " << Dep::IdentityAnalysisNumbers->size() << endl;
      #ifndef EXCLUDE_DELPHES
      if (haveUsedDelphesDetector)
        std::cerr << debug_prefix() << "calc_LHC_LogLike: Dep::DetAnalysisNumbers->size()      = " << Dep::DetAnalysisNumbers->size() << endl;
      #endif
      #endif

      if (haveUsedBuckFastATLASDetector)
        analysisResults.insert(analysisResults.end(), Dep::ATLASAnalysisNumbers->begin(), Dep::ATLASAnalysisNumbers->end());
      if (haveUsedBuckFastCMSDetector)
        analysisResults.insert(analysisResults.end(), Dep::CMSAnalysisNumbers->begin(), Dep::CMSAnalysisNumbers->end());
      if (haveUsedBuckFastIdentityDetector)
        analysisResults.insert(analysisResults.end(), Dep::IdentityAnalysisNumbers->begin(), Dep::IdentityAnalysisNumbers->end());
      #ifndef EXCLUDE_DELPHES
      if (haveUsedDelphesDetector)
        analysisResults.insert(analysisResults.end(), Dep::DetAnalysisNumbers->begin(), Dep::DetAnalysisNumbers->end());
      #endif


      // Loop over analyses and calculate the total observed dLL
      double total_dll_obs = 0;
      for (size_t analysis = 0; analysis < analysisResults.size(); ++analysis)
        {
          // AnalysisData for this analysis
          const AnalysisData& adata = analysisResults[analysis];
          #ifdef COLLIDERBIT_DEBUG
          std::cerr << debug_prefix() << "calc_LHC_LogLike: Analysis " << analysis << " has " << adata.size() << " signal regions." << endl;
          #endif

          // Loop over the signal regions inside the analysis, and work out the total (delta) log likelihood for this analysis
          /// @note For now we assume that the analyses are fully orthogonal, i.e. no possiblity that the same event appears twice -> straight addition
          /// @todo Unify the treatment of best-only and correlated SR treatments as far as possible
          double ana_dll;
          if (adata.srcov.rows() > 0) {
            // (Simplified) SR-correlation info is available, so use the covariance matrix to construct composite marginalised likelihood
            #ifdef COLLIDERBIT_DEBUG
            std::cerr << debug_prefix() << "calc_LHC_LogLike: Analysis " << analysis << " has a covariance matrix: computing composite llike." << endl;
            #endif

            // Construct vectors of SR numbers
            const double n_pred_exact = 0;
            Eigen::VectorXd n_obs(adata.size()), n_pred_b(adata.size()), n_pred_sb(adata.size()), abs_unc_s(adata.size());
            for (size_t SR = 0; SR < adata.size(); ++SR) {
              const SignalRegionData srData = adata[SR];

              // Actual observed number of events
              n_obs(SR) = srData.n_observed;

              // A contribution to the predicted number of events that is not known exactly
              n_pred_b(SR) = srData.n_background;
              n_pred_sb(SR) = srData.n_signal_at_lumi + srData.n_background;

              // Absolute errors for n_predicted_uncertain_*
              const double abs_uncertainty_s_stat = sqrt(srData.n_signal) * (srData.n_signal_at_lumi/srData.n_signal);
              const double abs_uncertainty_s_sys = srData.signal_sys;
              // cout << "!!! " << srData.n_signal << " -> " << sqrt(srData.n_signal) << " -> (" << srData.n_signal_at_lumi
              //      << ", " << srData.n_signal << ") -> " << abs_uncertainty_s_stat << endl;
              abs_unc_s(SR) = HEPUtils::add_quad(abs_uncertainty_s_stat, abs_uncertainty_s_sys);
            }

            // Diagonalise the background-only covariance matrix, extracting the rotation matrix
            /// @todo No need to recompute the background-only covariance decomposition for every point!
            const Eigen::SelfAdjointEigenSolver<Eigen::MatrixXd> eig_b(adata.srcov);
            const Eigen::MatrixXd Vb = eig_b.eigenvectors();
            //const Eigen::MatrixXd Vbinv = Vb.inverse();
            #ifdef COLLIDERBIT_DEBUG
            cout << debug_prefix() << "b covariance eigenvectors = " << endl << Vb << endl << "and eigenvalues = " << endl << eig_b.eigenvalues() << endl;
            #endif

            // Construct and diagonalise the s+b covariance matrix, adding the diagonal signal uncertainties in quadrature
            const Eigen::MatrixXd srcov_s = abs_unc_s.array().square().matrix().asDiagonal();
            const Eigen::MatrixXd srcov_sb = adata.srcov + srcov_s;
            const Eigen::SelfAdjointEigenSolver<Eigen::MatrixXd> eig_sb(srcov_sb);
            const Eigen::MatrixXd Vsb = eig_sb.eigenvectors();
            //const Eigen::MatrixXd Vsbinv = Vsb.inverse();
            #ifdef COLLIDERBIT_DEBUG
            cout << debug_prefix() << "s+b covariance eigenvectors = " << endl << Vsb << endl << "and eigenvalues = " << endl << eig_sb.eigenvalues() << endl;
            #endif

            // Rotate the number vectors into the diagonal bases (in 2-element arrays, for the two bases)
            const Eigen::VectorXd n_obs_prime[2] = { Vb*n_obs, Vsb*n_obs };
            const Eigen::VectorXd n_pred_prime[2] = { Vb*n_pred_b, Vsb*n_pred_sb };
            const Eigen::VectorXd abs_unc2_prime[2] = { eig_b.eigenvalues(), eig_sb.eigenvalues() };

            // Sum the LLs over the b and sb transformed SRs, to compute the total analysis dLL
            /// @note There is no 1-to-1 mapping between b and sb SRs, but sum dLL = sum(LLb-LLsb) = sum(LLb)-sum(LLsb) over all SR indices
            for (size_t i = 0; i < 2; ++i) { // basis: i=0 -> b-only basis, i=1 -> s+b basis
              for (size_t j = 0; j < adata.size(); ++j) { // dimension/SRindex

                // Observed number as a rounded integer, for use in Poisson functions
                /// @todo More conservative to always round the observed downward, i.e. floor()?
                const int n_obs_int = (int) round(n_obs_prime[i](j));

                // Inexact predicted rate
                const double n_pred_inexact = n_pred_prime[i](j);

                // Relative error, for nulike marginaliser interface
                const double frac_unc = sqrt(abs_unc2_prime[i](j)) / (n_pred_exact + n_pred_inexact);

                // We need the positive direction of this rotation
                /// @todo Guaranteed all +ve or all -ve? Hope so...
                assert((n_obs_int >= 0 && n_pred_inexact >= 0 && frac_unc >= 0) ||
                       (n_obs_int <= 0 && n_pred_inexact <= 0 && frac_unc <= 0));

                // Marginalise over systematic uncertainties on mean rates
                // Use a log-normal or Gaussian distribution for the nuisance parameter, as requested
                auto marginaliser = (*BEgroup::lnlike_marg_poisson == "lnlike_marg_poisson_lognormal_error")
                  ? BEreq::lnlike_marg_poisson_lognormal_error : BEreq::lnlike_marg_poisson_gaussian_error;
                // cout << "### " << n_obs_int << ", " << n_pred_exact << ", " << n_pred_inexact << ", " << frac_unc << endl;
                const double ll_obs = marginaliser(abs(n_obs_int), fabs(n_pred_exact), fabs(n_pred_inexact), fabs(frac_unc));

                // Compute dLL contribution (-1*LL  for s+b) and add it to the total analysis dLL
                ana_dll += (i == 0 ? 1 : -1) * ll_obs;

              }
            }

          } else {
            // No SR-correlation info, so just take the result from the SR *expected* to be most constraining, i.e. with highest expected dLL
            #ifdef COLLIDERBIT_DEBUG
            std::cerr << debug_prefix() << "calc_LHC_LogLike: Analysis " << analysis << " has no covariance matrix: computing single best-expected llike." << endl;
            #endif

            double bestexp_dll_exp = 0, bestexp_dll_obs = 0;
            for (size_t SR = 0; SR < adata.size(); ++SR)
              {
                SignalRegionData srData = adata[SR];

                // Actual observed number of events
                const int n_obs = (int) round(srData.n_observed);

                // A contribution to the predicted number of events that is known exactly
                // (e.g. from data-driven background estimate)
                const double n_predicted_exact = 0;

                // A contribution to the predicted number of events that is not known exactly
                const double n_predicted_uncertain_s = srData.n_signal_at_lumi;
                const double n_predicted_uncertain_b = srData.n_background;
                const double n_predicted_uncertain_sb = n_predicted_uncertain_s + n_predicted_uncertain_b;

                // Absolute errors for n_predicted_uncertain_*
                const double abs_uncertainty_s_stat = sqrt(srData.n_signal) * (srData.n_signal_at_lumi/srData.n_signal);
                const double abs_uncertainty_s_sys = srData.signal_sys;
                const double abs_uncertainty_b = srData.background_sys;
                const double abs_uncertainty_sb = HEPUtils::add_quad(abs_uncertainty_s_stat, abs_uncertainty_s_sys, abs_uncertainty_b);

                // Relative errors for n_predicted_uncertain_*
                const double frac_uncertainty_b = abs_uncertainty_b / n_predicted_uncertain_b;
                const double frac_uncertainty_sb = abs_uncertainty_sb / n_predicted_uncertain_sb;

                // Predicted total background, as an integer for use in Poisson functions
                const int n_predicted_total_b_int = (int) round(n_predicted_exact + n_predicted_uncertain_b);

                // Marginalise over systematic uncertainties on mean rates
                // Use a log-normal/Gaussia distribution for the nuisance parameter, as requested
                auto marginaliser = (*BEgroup::lnlike_marg_poisson == "lnlike_marg_poisson_lognormal_error")
                  ? BEreq::lnlike_marg_poisson_lognormal_error : BEreq::lnlike_marg_poisson_gaussian_error;
                const double llb_exp =  marginaliser(n_predicted_total_b_int, n_predicted_exact, n_predicted_uncertain_b, frac_uncertainty_b);
                const double llsb_exp = marginaliser(n_predicted_total_b_int, n_predicted_exact, n_predicted_uncertain_sb, frac_uncertainty_sb);
                const double llb_obs =  marginaliser(n_obs, n_predicted_exact, n_predicted_uncertain_b, frac_uncertainty_b);
                const double llsb_obs = marginaliser(n_obs, n_predicted_exact, n_predicted_uncertain_sb, frac_uncertainty_sb);

                // Calculate the expected dll and set the bestexp values for exp and obs dll if this one is the best so far
                const double dll_exp = llb_exp - llsb_exp; //< note positive dll convention -> more exclusion here
                if (dll_exp > bestexp_dll_exp) {
                  bestexp_dll_exp = dll_exp;
                  bestexp_dll_obs = llb_obs - llsb_obs;
                }

                // For debugging: print some useful numbers to the log.
                #ifdef COLLIDERBIT_DEBUG
                cout << endl;
                cout << debug_prefix() << "COLLIDER_RESULT: " << srData.analysis_name << ", SR: " << srData.sr_label << endl;
                cout << debug_prefix() << "  LLikes: b_ex      sb_ex     b_obs     sb_obs    (sb_obs-b_obs)" << endl;
                cout << debug_prefix() << "          " << llb_exp << "  " << llsb_exp << "  " << llb_obs << "  " << llsb_obs << "  " << llsb_obs-llb_obs << endl;
                cout << debug_prefix() << "  NEvents, not scaled to luminosity: " << srData.n_signal << endl;
                cout << debug_prefix() << "  NEvents, scaled  to luminosity:    " << srData.n_signal_at_lumi << endl;
                cout << debug_prefix() << "  NEvents: b [rel err]      sb [rel err]" << endl;
                cout << debug_prefix() << "           "
                     << n_predicted_uncertain_b << " [" << 100*frac_uncertainty_b << "%]  "
                     << n_predicted_uncertain_sb << " [" << 100*frac_uncertainty_sb << "%]" << endl;
                #endif

              } // end SR loop

            // Set this analysis' total obs dLL to that from the best-expected SR
            ana_dll = bestexp_dll_obs;

          }


          // Update the total obs dLL with the dLL from this analysis
          total_dll_obs += ana_dll;
          #ifdef COLLIDERBIT_DEBUG
          std::cout.precision(5);
          cout << "DEBUG: OMP Thread " << omp_get_thread_num() << ":  calc_LHC_LogLike: Analysis #" << analysis << " contributes with a -LogL = " << ana_dll << endl;
          #endif


        } // end ana loop


      #ifdef COLLIDERBIT_DEBUG
      cout << "DEBUG: OMP Thread " << omp_get_thread_num() << ":  COLLIDERBIT LIKELIHOOD: " << -total_dll_obs << endl;
      #endif
      // Set the single DLL to be returned (with conversion to more negative dll = more exclusion convention)
      result = -total_dll_obs;

    }


  }
}<|MERGE_RESOLUTION|>--- conflicted
+++ resolved
@@ -861,13 +861,7 @@
         {
           // Each thread gets its own Analysis container.
           // Thus, their initialization is *after* COLLIDER_INIT, within omp parallel.
-<<<<<<< HEAD
           if (result.analyses.empty()) result.init(analyses[indexPythiaNames]); else result.reset();
-=======
-          /// @todo Avoid re-constructing the analyses for each event... just clear() them
-          result.clear();
-          result.init(analyses[indexPythiaNames]);
->>>>>>> 0b5a5baa
 
           #ifdef COLLIDERBIT_DEBUG
           if (omp_get_thread_num() == 0)
@@ -942,13 +936,7 @@
         {
           // Each thread gets its own Analysis container.
           // Thus, their initialization is *after* COLLIDER_INIT, within omp parallel.
-<<<<<<< HEAD
           if (result.analyses.empty()) result.init(analyses[indexPythiaNames]); else result.reset();
-=======
-          /// @todo Avoid re-constructing the analyses for each event... just clear() them
-          result.clear();
-          result.init(analyses[indexPythiaNames]);
->>>>>>> 0b5a5baa
 
           #ifdef COLLIDERBIT_DEBUG
           if (omp_get_thread_num() == 0)
@@ -1022,13 +1010,7 @@
         {
           // Each thread gets its own Analysis container.
           // Thus, their initialization is *after* COLLIDER_INIT, within omp parallel.
-<<<<<<< HEAD
           if (result.analyses.empty()) result.init(analyses[indexPythiaNames]); else result.reset();
-=======
-          /// @todo Avoid re-constructing the analyses for each event... just clear() them
-          result.clear();
-          result.init(analyses[indexPythiaNames]);
->>>>>>> 0b5a5baa
 
           #ifdef COLLIDERBIT_DEBUG
           if (omp_get_thread_num() == 0)
@@ -1103,13 +1085,7 @@
         {
           // Each thread gets its own Analysis container.
           // Thus, their initialization is *after* COLLIDER_INIT, within omp parallel.
-<<<<<<< HEAD
           if (result.analyses.empty()) result.init(analyses[indexPythiaNames]); else result.reset();
-=======
-          /// @todo Avoid re-constructing the analyses for each event... just clear() them
-          result.clear();
-          result.init(analyses[indexPythiaNames]);
->>>>>>> 0b5a5baa
 
           #ifdef COLLIDERBIT_DEBUG
           if (omp_get_thread_num() == 0)
