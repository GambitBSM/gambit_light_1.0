//   GAMBIT: Global and Modular BSM Inference Tool
//   *********************************************
///  \file
///
///  Functions of ColliderBit event loop.
///
///  *********************************************
///
///  Authors (add name and date if you modify):
///
///  \author Abram Krislock
///          (a.m.b.krislock@fys.uio.no)
///
///  \author Aldo Saavedra
///
///  \author Andy Buckley
///
///  \author Chris Rogan
///          (crogan@cern.ch)
///  \date 2014 Aug
///  \date 2015 May
///
///  \author Pat Scott
///          (p.scott@imperial.ac.uk)
///  \date 2015 Jul
///  \date 2018 Jan
///  \date 2019 Jan
///
///  \author Anders Kvellestad
///          (anders.kvellestad@fys.uio.no)
///  \date   2017 March
///  \date   2018 Jan
///  \date   2018 May
///
///  *********************************************

#include "gambit/Elements/gambit_module_headers.hpp"
#include "gambit/ColliderBit/ColliderBit_eventloop.hpp"

// #define COLLIDERBIT_DEBUG
#define DEBUG_PREFIX "DEBUG: OMP thread " << omp_get_thread_num() << ":  "

namespace Gambit
{

  namespace ColliderBit
  {

<<<<<<< HEAD
    extern std::map<std::string,bool> event_weight_flags;


=======
>>>>>>> a4742ac9
    /// LHC Loop Manager
    void operateLHCLoop(MCLoopInfo& result)
    {
      using namespace Pipes::operateLHCLoop;
      static std::streambuf *coutbuf = std::cout.rdbuf(); // save cout buffer for running the loop quietly

      #ifdef COLLIDERBIT_DEBUG
        cout << DEBUG_PREFIX << endl;
        cout << DEBUG_PREFIX << "~~~~ New point! ~~~~" << endl;
      #endif

      // Retrieve run options from the YAML file (or standalone code)
      static bool first = true;
      static bool silenceLoop;
      static std::map<str,int> min_nEvents;
      static std::map<str,int> max_nEvents;
      static std::map<str,int> stoppingres;
      if (first)
      {
        // Should we silence stdout during the loop?
        silenceLoop = runOptions->getValueOrDef<bool>(true, "silenceLoop");

        // Retrieve all the names of all entries in the yaml options node.
        std::vector<str> vec = runOptions->getNames();
        // Step though the names, and accept only those with a "min_nEvents" sub-entry as colliders.
        for (str& name : vec)
        {
          YAML::Node node = runOptions->getNode(name);
          if (not node.IsScalar() and node["min_nEvents"]) result.collider_names.push_back(name);
        }

        // Retrieve the options for each collider.
        for (auto& collider : result.collider_names)
        {
          Options colOptions(runOptions->getValue<YAML::Node>(collider));
          min_nEvents[collider]                                           = colOptions.getValue<int>("min_nEvents");
          max_nEvents[collider]                                           = colOptions.getValue<int>("max_nEvents");
          result.convergence_options[collider].target_stat                = colOptions.getValue<double>("target_fractional_uncert");
          result.convergence_options[collider].stop_at_sys                = colOptions.getValueOrDef<bool>(true, "halt_when_systematic_dominated");
          result.convergence_options[collider].all_analyses_must_converge = colOptions.getValueOrDef<bool>(false, "all_analyses_must_converge");
          result.convergence_options[collider].all_SR_must_converge       = colOptions.getValueOrDef<bool>(false, "all_SR_must_converge");
          result.maxFailedEvents[collider]                                = colOptions.getValueOrDef<int>(1, "maxFailedEvents");
          result.invalidate_failed_points[collider]                       = colOptions.getValueOrDef<bool>(false, "invalidate_failed_points");
          stoppingres[collider]                                           = colOptions.getValueOrDef<int>(200, "events_between_convergence_checks");
          result.analyses[collider]                                       = colOptions.getValueOrDef<std::vector<str>>(std::vector<str>(), "analyses");
          result.event_count[collider]                                    = 0;
          // Check that the nEvents options given make sense.
          if (min_nEvents.at(collider) > max_nEvents.at(collider))
          {
            ColliderBit_error().set_fatal(true); // This one must regarded fatal since there is something wrong in the user input
            ColliderBit_error().raise(LOCAL_INFO,"Option min_nEvents is greater than corresponding max_nEvents for collider "
                                                 +collider+". Please correct your YAML file.");
          }
          // Check that the analyses all correspond to actual ColliderBit analyses, and sort them into separate maps for each detector.
          for (str& analysis : result.analyses.at(collider))
          {
            result.detector_analyses[collider][getDetector(analysis)].push_back(analysis);
          }
        }
        first = false;
      }

      // Do the base-level initialisation
      Loop::executeIteration(BASE_INIT);

      // Mute stdout during the loop if requested
      if (silenceLoop) std::cout.rdbuf(0);

      // For every collider requested in the yaml file:
      for (auto& collider : result.collider_names)
      {

        // Reset the event_generation_began and exceeded_maxFailedEvents flags
        result.reset_flags();

        // Update the collider
        result.set_current_collider(collider);

        // Initialise the count of the number of generated events.
        result.current_event_count() = 0;

        #ifdef COLLIDERBIT_DEBUG
          cout << DEBUG_PREFIX << "operateLHCLoop: Current collider is " << collider << "." << endl;
        #endif

        piped_invalid_point.check();
        Loop::reset();

        // Do the single-thread part of the collider initialization
        #ifdef COLLIDERBIT_DEBUG
          cout << DEBUG_PREFIX << "operateLHCLoop: Will execute COLLIDER_INIT" << endl;
        #endif
        Loop::executeIteration(COLLIDER_INIT);
        // Any problem during COLLIDER_INIT step?
        piped_warnings.check(ColliderBit_warning());
        piped_errors.check(ColliderBit_error());

        // Do the OMP parallelized part of the collider initialization
        #ifdef COLLIDERBIT_DEBUG
          cout << DEBUG_PREFIX << "operateLHCLoop: Will execute COLLIDER_INIT_OMP" << endl;
        #endif
        #pragma omp parallel
        {
          Loop::executeIteration(COLLIDER_INIT_OMP);
        }
        // Any problems during the COLLIDER_INIT_OMP step?
        piped_warnings.check(ColliderBit_warning());
        piped_errors.check(ColliderBit_error());

        // Execute the sigle-thread iteration XSEC_CALCULATION 
        #ifdef COLLIDERBIT_DEBUG
          cout << DEBUG_PREFIX << "operateLHCLoop: Will execute XSEC_CALCULATION" << endl;
        #endif
        Loop::executeIteration(XSEC_CALCULATION);
        // Any problems during the XSEC_CALCULATION step?
        piped_warnings.check(ColliderBit_warning());
        piped_errors.check(ColliderBit_error());

<<<<<<< HEAD
        // Consistency check for the event weighting
        static bool do_weights_check = true;
        if (do_weights_check)
        {
          if(event_weight_flags["weight_by_cross_section"] && !event_weight_flags["total_cross_section_from_MC"])
          {
            std::stringstream errmsg_ss;
            errmsg_ss << "Inconsistent choice for how to scale the generated events. "
                      << "If you weight each event by a cross-section that's not from the event " 
                      << "generator (function 'setEventWeight_fromCrossSection' for capability "
                      << "'EventWeighterFunction'), you need to scale by the total cross-section "
                      << "calculated by the event generator. (Choose function 'getMCxsec_as_base' "
                      << "for capability 'TotalCrossSection'.)";
            ColliderBit_error().set_fatal(true); // This one must regarded fatal since there is something wrong in the user input
            ColliderBit_error().raise(LOCAL_INFO, errmsg_ss.str());
          }
          do_weights_check = false;
        } 

=======
>>>>>>> a4742ac9
        //
        // The main OMP parallelized sections begin here
        //
        #ifdef COLLIDERBIT_DEBUG
          cout << DEBUG_PREFIX << "operateLHCLoop: Will execute START_SUBPROCESS" << endl;
        #endif
        result.current_event_count() = 0;
        #pragma omp parallel
        {
          Loop::executeIteration(START_SUBPROCESS);
        }
        // Any problems during the START_SUBPROCESS step?
        piped_warnings.check(ColliderBit_warning());
        piped_errors.check(ColliderBit_error());

        // Convergence loop
        while(result.current_event_count() < max_nEvents.at(collider) and not *Loop::done)
        {
          int eventCountBetweenConvergenceChecks = 0;
          #ifdef COLLIDERBIT_DEBUG
            cout << DEBUG_PREFIX << "Starting main event loop.  Will do " << stoppingres.at(collider) << " events before testing convergence." << endl;
          #endif

          // Main event loop
          result.event_generation_began = true;
          #pragma omp parallel
          {
            while(eventCountBetweenConvergenceChecks < stoppingres.at(collider) and
                  result.current_event_count() < max_nEvents.at(collider) and
                  not *Loop::done and
                  not result.end_of_event_file and
                  not result.exceeded_maxFailedEvents and
                  not piped_errors.inquire()
                  )
            {
              bool thread_do_iteration = true;
              int thread_my_iteration;

              // Increment counters before executing the corresponding event loop iteration, 
              // to stop other threads from starting any event iterations beyond max_nEvents.
              #pragma omp critical
              {
                if(result.current_event_count() < max_nEvents.at(collider))
                {
                  result.current_event_count()++;
                  thread_my_iteration = result.current_event_count();
                  eventCountBetweenConvergenceChecks++;
                }
                else
                {
                  thread_do_iteration = false;
                }
              }
              
              if(thread_do_iteration)
              {
                try
                {
                  // Execute event loop iteration
                  Loop::executeIteration(thread_my_iteration);
                }
                catch (std::domain_error& e)
                {
                  cout << "\n   Caught std::domain_error. Continuing to the next event...\n\n";
                  // Decrement counters since the event iteration failed
                  #pragma omp critical
                  {
                    result.current_event_count()--;
                    eventCountBetweenConvergenceChecks--;
                  }
                }
              }

            } // end while loop

          } // end omp parallel block
<<<<<<< HEAD

          // Update the flag indicating if there have been warnings raised about exceeding the maximum allowed number of failed events
          // result.exceeded_maxFailedEvents = result.exceeded_maxFailedEvents or piped_warnings.inquire("exceeded maxFailedEvents");
=======
>>>>>>> a4742ac9

          // Any problems during the main event loop?
          piped_warnings.check(ColliderBit_warning());
          piped_errors.check(ColliderBit_error());

          #ifdef COLLIDERBIT_DEBUG
            cout << DEBUG_PREFIX << "Did " << eventCountBetweenConvergenceChecks << " events of " << result.current_event_count() << " simulated so far." << endl;
          #endif

          // Break convergence loop if too many events fail
          if(result.exceeded_maxFailedEvents) break;

          // Don't bother with convergence stuff if we haven't passed the minimum number of events yet
          if (result.current_event_count() >= min_nEvents.at(collider))
          {
            #pragma omp parallel
            {
              Loop::executeIteration(COLLECT_CONVERGENCE_DATA);
            }
            // Any problems during the COLLECT_CONVERGENCE_DATA step?
            piped_warnings.check(ColliderBit_warning());
            piped_errors.check(ColliderBit_error());

            Loop::executeIteration(CHECK_CONVERGENCE);
            // Any problems during the CHECK_CONVERGENCE step?
            piped_warnings.check(ColliderBit_warning());
            piped_errors.check(ColliderBit_error());
          }

        }

        #ifdef COLLIDERBIT_DEBUG
          cerr << DEBUG_PREFIX << "Final event count: current_event_count() = " << result.current_event_count() << endl;
        #endif

        // Skip to next collider if too many events fail
        if(result.exceeded_maxFailedEvents) continue;

        #pragma omp parallel
        {
          Loop::executeIteration(END_SUBPROCESS);
        }
        // Any problems during the END_SUBPROCESS step?
        piped_warnings.check(ColliderBit_warning());
        piped_errors.check(ColliderBit_error());

        //
        // OMP parallelized sections end here
        //

        Loop::executeIteration(COLLIDER_FINALIZE);
      }

      // Nicely thank the loop for being quiet, and restore everyone's vocal chords
      if (silenceLoop) std::cout.rdbuf(coutbuf);

      // Check for exceptions
      piped_invalid_point.check();

      Loop::executeIteration(BASE_FINALIZE);
    }


    /// Store some information about the event generation
    void getLHCEventLoopInfo(map_str_dbl& result)
    {
      using namespace Pipes::getLHCEventLoopInfo;
      result.clear();
      result["did_event_generation"] = double(Dep::RunMC->event_generation_began);
      result["too_many_failed_events"] = double(Dep::RunMC->exceeded_maxFailedEvents);
      for (auto& name : Dep::RunMC->collider_names)
      {
        result["event_count_" + name] = Dep::RunMC->event_count.at(name);
      }
    }


    /// Loop over all analyses and collect them in one place
    void CollectAnalyses(AnalysisDataPointers& result)
    {
      using namespace Pipes::CollectAnalyses;
      static bool first = true;

      // Start with an empty vector
      result.clear();

      #ifdef COLLIDERBIT_DEBUG
        cout << DEBUG_PREFIX << "CollectAnalyses: Dep::ATLASAnalysisNumbers->size()    = " << Dep::ATLASAnalysisNumbers->size() << endl;
        cout << DEBUG_PREFIX << "CollectAnalyses: Dep::CMSAnalysisNumbers->size()      = " << Dep::CMSAnalysisNumbers->size() << endl;
        cout << DEBUG_PREFIX << "CollectAnalyses: Dep::IdentityAnalysisNumbers->size() = " << Dep::IdentityAnalysisNumbers->size() << endl;
      #endif

      // Add results
      if (Dep::ATLASAnalysisNumbers->size() != 0) result.insert(result.end(), Dep::ATLASAnalysisNumbers->begin(), Dep::ATLASAnalysisNumbers->end());
      if (Dep::CMSAnalysisNumbers->size() != 0) result.insert(result.end(), Dep::CMSAnalysisNumbers->begin(), Dep::CMSAnalysisNumbers->end());
      if (Dep::IdentityAnalysisNumbers->size() != 0) result.insert(result.end(), Dep::IdentityAnalysisNumbers->begin(), Dep::IdentityAnalysisNumbers->end());

      // When first called, check that all analyses contain at least one signal region.
      if (first)
      {
        // Loop over all AnalysisData pointers
        for (auto& adp : result)
        {
          if (adp->size() == 0)
          {
            str errmsg;
            errmsg = "The analysis " + adp->analysis_name + " has no signal regions.";
            ColliderBit_error().raise(LOCAL_INFO, errmsg);
          }
        }
        first = false;
      }


      // #ifdef COLLIDERBIT_DEBUG
      //   cout << DEBUG_PREFIX << "CollectAnalyses: Current size of 'result': " << result.size() << endl;
      //   if (result.size() > 0)
      //   {
      //     cout << DEBUG_PREFIX << "CollectAnalyses: Will loop through 'result'..." << endl;
      //     for (auto& adp : result)
      //     {
      //       cout << DEBUG_PREFIX << "CollectAnalyses: 'result' contains AnalysisData pointer to " << adp << endl;
      //       cout << DEBUG_PREFIX << "CollectAnalyses: -- Will now loop over all signal regions in " << adp << endl;
      //       for (auto& sr : adp->srdata)
      //       {
      //         cout << DEBUG_PREFIX << "CollectAnalyses: -- " << adp << " contains signal region: " << sr.sr_label << ", n_sig_MC = " << sr.n_sig_MC << ", n_sig_scaled = " << n_sig_scaled << endl;
      //       }
      //       cout << DEBUG_PREFIX << "CollectAnalyses: -- Done looping over signal regions in " << adp << endl;
      //     }
      //     cout << DEBUG_PREFIX << "CollectAnalyses: ...Done looping through 'result'." << endl;
      //   }
      // #endif
    }


  }

}<|MERGE_RESOLUTION|>--- conflicted
+++ resolved
@@ -46,12 +46,6 @@
   namespace ColliderBit
   {
 
-<<<<<<< HEAD
-    extern std::map<std::string,bool> event_weight_flags;
-
-
-=======
->>>>>>> a4742ac9
     /// LHC Loop Manager
     void operateLHCLoop(MCLoopInfo& result)
     {
@@ -170,28 +164,6 @@
         piped_warnings.check(ColliderBit_warning());
         piped_errors.check(ColliderBit_error());
 
-<<<<<<< HEAD
-        // Consistency check for the event weighting
-        static bool do_weights_check = true;
-        if (do_weights_check)
-        {
-          if(event_weight_flags["weight_by_cross_section"] && !event_weight_flags["total_cross_section_from_MC"])
-          {
-            std::stringstream errmsg_ss;
-            errmsg_ss << "Inconsistent choice for how to scale the generated events. "
-                      << "If you weight each event by a cross-section that's not from the event " 
-                      << "generator (function 'setEventWeight_fromCrossSection' for capability "
-                      << "'EventWeighterFunction'), you need to scale by the total cross-section "
-                      << "calculated by the event generator. (Choose function 'getMCxsec_as_base' "
-                      << "for capability 'TotalCrossSection'.)";
-            ColliderBit_error().set_fatal(true); // This one must regarded fatal since there is something wrong in the user input
-            ColliderBit_error().raise(LOCAL_INFO, errmsg_ss.str());
-          }
-          do_weights_check = false;
-        } 
-
-=======
->>>>>>> a4742ac9
         //
         // The main OMP parallelized sections begin here
         //
@@ -268,12 +240,6 @@
             } // end while loop
 
           } // end omp parallel block
-<<<<<<< HEAD
-
-          // Update the flag indicating if there have been warnings raised about exceeding the maximum allowed number of failed events
-          // result.exceeded_maxFailedEvents = result.exceeded_maxFailedEvents or piped_warnings.inquire("exceeded maxFailedEvents");
-=======
->>>>>>> a4742ac9
 
           // Any problems during the main event loop?
           piped_warnings.check(ColliderBit_warning());
