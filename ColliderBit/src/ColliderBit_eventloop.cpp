--- conflicted
+++ resolved
@@ -49,7 +49,7 @@
 #include "Eigen/Eigenvalues"
 #include "HEPUtils/FastJet.h"
 
-// #define COLLIDERBIT_DEBUG
+#define COLLIDERBIT_DEBUG
 
 namespace Gambit
 {
@@ -1941,9 +1941,6 @@
           const Eigen::ArrayXd sqrtEb = Eb.sqrt();
           const Eigen::MatrixXd Vb = eig_b.eigenvectors();
           const Eigen::MatrixXd Vbinv = Vb.inverse();
-          // #ifdef COLLIDERBIT_DEBUG
-          // cout << debug_prefix() << "b covariance eigenvectors = " << endl << Vb << endl << "and eigenvalues = " << endl << Eb << endl;
-          // #endif
 
           // Construct and diagonalise the s+b covariance matrix, adding the diagonal signal uncertainties in quadrature
           /// @todo Is this the best way, or should we just sample the s numbers independently and then be able to completely cache the cov matrix diagonalisation?
@@ -1954,66 +1951,28 @@
           const Eigen::ArrayXd sqrtEsb = Esb.sqrt();
           const Eigen::MatrixXd Vsb = eig_sb.eigenvectors();
           const Eigen::MatrixXd Vsbinv = Vsb.inverse();
-          // #ifdef COLLIDERBIT_DEBUG
-          // cout << debug_prefix() << "s+b covariance eigenvectors = " << endl << Vsb << endl << "and eigenvalues = " << endl << Esb << endl;
-          // #endif
 
 
           ///////////////////
           /// @todo Split this whole chunk off into a lnlike-style utility function?
 
-<<<<<<< HEAD
           // Sample correlated SR rates from a rotated Gaussian defined by the covariance matrix and offset by the mean rates
-          static const size_t NSAMPLE = runOptions->getValueOrDef<int>(100000, "covariance_samples");  ///< @todo Tweak default value!
-
-          // std::normal_distribution<> unitnormdbn{0,1};
-          Eigen::VectorXd llrsums = Eigen::VectorXd::Zero(adata.size());
-
-          #pragma omp parallel
+          static const double CONVERGENCE_TOLERANCE = runOptions->getValueOrDef<double>(2e-3, "covariance_marg_convthres");
+          // The default choice for the first batch size is such that 1/sqrt(NSAMPLE) <= CONVERGENCE_TOLERANCE is satisfied right away 
+          static const size_t nsample_input = runOptions->getValueOrDef<size_t>((size_t) ceil(1./pow(CONVERGENCE_TOLERANCE,2)), "covariance_nsamples_start");
+          size_t NSAMPLE = nsample_input;
+
+          double rel_diff = 1;
+          double ana_dll_prev = 0;
+          double ana_dll = 0;
+          double llrsum_prev = 0;
+          double llrsum = 0;
+          bool first_iteration = true;
+
+          // Check relative difference between independent estimates
+          // and protect against premature convergence due to statistical fluctuations.
+          while (rel_diff > CONVERGENCE_TOLERANCE || 1.0/sqrt(NSAMPLE) > CONVERGENCE_TOLERANCE) 
           {
-            std::normal_distribution<> unitnormdbn{0,1};
-            Eigen::VectorXd llrsums_private = Eigen::VectorXd::Zero(adata.size());
-
-            #pragma omp for nowait
-            for (size_t i = 0; i < NSAMPLE; ++i) {
-
-              Eigen::VectorXd norm_sample_b(adata.size()), norm_sample_sb(adata.size());
-              for (size_t j = 0; j < adata.size(); ++j) {
-                norm_sample_b(j) = sqrtEb(j) * unitnormdbn(Random::rng());
-                norm_sample_sb(j) = sqrtEsb(j) * unitnormdbn(Random::rng());
-              }
-
-              // Rotate rate deltas into the SR basis and shift by SR mean rates
-              const Eigen::VectorXd n_pred_b_sample = n_pred_b + Vb*norm_sample_b;
-              const Eigen::VectorXd n_pred_sb_sample = n_pred_sb + Vsb*norm_sample_sb;
-
-              // Calculate Poisson LLR and add to aggregated LL calculation
-              for (size_t j = 0; j < adata.size(); ++j) {
-                /// @note How to correct negative rates? Discard (scales badly), set to
-                /// epsilon (= discontinuous & unphysical pdf), transform to log-space
-                /// (distorts the pdf quite badly), or something else (skew term)?
-                /// We're using the "set to epsilon" version for now.
-                ///
-                /// @todo Add option for normal sampling in log(rate), i.e. "multidimensional log-normal"
-                const double lambda_b_j = std::max(n_pred_b_sample(j), 1e-3); //< manually avoid <= 0 rates
-                const double lambda_sb_j = std::max(n_pred_sb_sample(j), 1e-3); //< manually avoid <= 0 rates
-                const double llr_j = n_obs(j)*log(lambda_sb_j/lambda_b_j) - (lambda_sb_j - lambda_b_j);
-                llrsums_private(j) += llr_j;
-              }
-
-            }
-
-            #pragma omp critical
-            {
-              for (size_t j = 0; j < adata.size(); ++j) { llrsums(j) += llrsums_private(j); }
-=======
-          const double CONVERGENCE_TOLERANCE = 1e-3;
-          std::normal_distribution<> unitnormdbn{0,1};
-
-          unsigned int NSAMPLE = 1000;
-          double convergence = 1;
-          double ana_dll = -1;
-          while (convergence > CONVERGENCE_TOLERANCE) {
             Eigen::ArrayXd llrsums = Eigen::ArrayXd::Zero(adata.size());
 
             /// @note How to correct negative rates? Discard (scales badly), set to
@@ -2022,77 +1981,87 @@
             /// We're using the "set to epsilon" version for now.
             ///
             /// @todo Add option for normal sampling in log(rate), i.e. "multidimensional log-normal"
+
             const bool COVLOGNORMAL = false;
-            if (!COVLOGNORMAL) {
-
-              // Sample correlated SR rates from a rotated Gaussian defined by the covariance matrix and offset by the mean rates
-              for (size_t i = 0; i < NSAMPLE; ++i) {
-                Eigen::VectorXd norm_sample_b(adata.size()), norm_sample_sb(adata.size());
-                for (size_t j = 0; j < adata.size(); ++j) {
-                  norm_sample_b(j) = sqrtEb(j) * unitnormdbn(Random::rng());
-                  norm_sample_sb(j) = sqrtEsb(j) * unitnormdbn(Random::rng());
+            if (!COVLOGNORMAL) 
+            {
+
+              #pragma omp parallel
+              {
+                std::normal_distribution<> unitnormdbn{0,1};
+                Eigen::ArrayXd llrsums_private = Eigen::ArrayXd::Zero(adata.size());
+
+                #pragma omp for nowait
+
+                // Sample correlated SR rates from a rotated Gaussian defined by the covariance matrix and offset by the mean rates
+                for (size_t i = 0; i < NSAMPLE; ++i) {
+
+                  Eigen::VectorXd norm_sample_b(adata.size()), norm_sample_sb(adata.size());
+                  for (size_t j = 0; j < adata.size(); ++j) {
+                    norm_sample_b(j) = sqrtEb(j) * unitnormdbn(Random::rng());
+                    norm_sample_sb(j) = sqrtEsb(j) * unitnormdbn(Random::rng());
+                  }
+
+                  // Rotate rate deltas into the SR basis and shift by SR mean rates
+                  const Eigen::VectorXd n_pred_b_sample = n_pred_b + (Vb*norm_sample_b).array();
+                  const Eigen::VectorXd n_pred_sb_sample = n_pred_sb + (Vsb*norm_sample_sb).array();
+
+                  // Calculate Poisson LLR and add to aggregated LL calculation
+                  for (size_t j = 0; j < adata.size(); ++j) {
+                    const double lambda_b_j = std::max(n_pred_b_sample(j), 1e-3); //< manually avoid <= 0 rates
+                    const double lambda_sb_j = std::max(n_pred_sb_sample(j), 1e-3); //< manually avoid <= 0 rates
+                    const double llr_j = n_obs(j)*log(lambda_sb_j/lambda_b_j) - (lambda_sb_j - lambda_b_j);
+                    llrsums_private(j) += llr_j;
+                  }
                 }
 
-                // Rotate rate deltas into the SR basis and shift by SR mean rates
-                const Eigen::ArrayXd n_pred_b_sample = n_pred_b + (Vb*norm_sample_b).array();
-                const Eigen::ArrayXd n_pred_sb_sample = n_pred_sb + (Vsb*norm_sample_sb).array();
-
-                // Calculate Poisson LLR and add to aggregated LL calculation
-                for (size_t j = 0; j < adata.size(); ++j) {
-                  const double lambda_b_j = std::max(n_pred_b_sample(j), 1e-3); //< manually avoid <= 0 rates
-                  const double lambda_sb_j = std::max(n_pred_sb_sample(j), 1e-3); //< manually avoid <= 0 rates
-                  const double llr_j = n_obs(j)*log(lambda_sb_j/lambda_b_j) - (lambda_sb_j - lambda_b_j);
-                  llrsums(j) += llr_j;
+                #pragma omp critical
+                {
+                  for (size_t j = 0; j < adata.size(); ++j) { llrsums(j) += llrsums_private(j); }
                 }
-              }
-
-            } else { // COVLOGNORMAL
-
-              const Eigen::ArrayXd ln_n_pred_b = n_pred_b.log();
-              const Eigen::ArrayXd ln_n_pred_sb = n_pred_sb.log();
-              const Eigen::ArrayXd ln_sqrtEb = (n_pred_b + sqrtEb).log() - ln_n_pred_b;
-              const Eigen::ArrayXd ln_sqrtEsb = (n_pred_sb + sqrtEsb).log() - ln_n_pred_sb;
-
-              // Sample correlated SR rates from a rotated Gaussian in log(rate) space, then exponentiate
-              for (size_t i = 0; i < NSAMPLE; ++i) {
-                Eigen::VectorXd ln_norm_sample_b(adata.size()), ln_norm_sample_sb(adata.size());
-                for (size_t j = 0; j < adata.size(); ++j) {
-                  ln_norm_sample_b(j) = ln_sqrtEb(j) * unitnormdbn(Random::rng());
-                  ln_norm_sample_sb(j) = ln_sqrtEsb(j) * unitnormdbn(Random::rng());
-                }
-
-                // Rotate rate deltas into the SR basis and shift by SR mean rates
-                const Eigen::ArrayXd delta_ln_n_pred_b_sample = Vb*ln_norm_sample_b;
-                const Eigen::ArrayXd delta_ln_n_pred_sb_sample = Vsb*ln_norm_sample_sb;
-                const Eigen::ArrayXd n_pred_b_sample = (ln_n_pred_b + delta_ln_n_pred_b_sample).exp();
-                const Eigen::ArrayXd n_pred_sb_sample = (ln_n_pred_sb + delta_ln_n_pred_sb_sample).exp();
-
-                // Calculate Poisson LLR and add to aggregated LL calculation
-                for (size_t j = 0; j < adata.size(); ++j) {
-                  const double lambda_b_j = std::max(n_pred_b_sample(j), 1e-3); //< shouldn't be needed in log-space sampling
-                  const double lambda_sb_j = std::max(n_pred_sb_sample(j), 1e-3); //< shouldn't be needed in log-space sampling
-                  const double llr_j = n_obs(j)*log(lambda_sb_j/lambda_b_j) - (lambda_sb_j - lambda_b_j);
-                  llrsums(j) += llr_j;
-                }
-              }
-
+
+              } // End omp parallel
+
+            }  // End if !COVLOGNORMAL
+
+
+            // 
+            // *** Insert COVLOGNORMAL case here ***
+            // 
+
+
+            // Calculate sum of expected LLRs and compare to previous independent batch
+            llrsum = llrsums.sum();
+            if (first_iteration)  // The first round must be generated twice
+            {
+              llrsum_prev = llrsum;
+              first_iteration = false;
+            } 
+            else 
+            {
+              ana_dll_prev = llrsum_prev / (double)NSAMPLE;
+              ana_dll = llrsum / (double)NSAMPLE;
+              rel_diff = fabs((ana_dll_prev - ana_dll)/ana_dll);  // Relative convergence check
+
+              // Update variables 
+              llrsum_prev += llrsum;  // Aggregate result. This doubles the effective batch size for llrsum_prev.
+              NSAMPLE *=2;  // This ensures that the  next batch for llrsum is as big as the current batch size for llrsum_prev.
             }
 
-            // Calculate sum of expected LLRs and compare to previous independent batch
-            const double ana_dll_tmp = llrsums.sum();
-            if (ana_dll < 0) { //< first round has to be generated twice
-              ana_dll = ana_dll_tmp;
-            } else {
-              convergence = fabs(ana_dll_tmp - ana_dll)/ana_dll;
-              ana_dll += ana_dll_tmp; //< aggregate result
-              NSAMPLE *= 2; //< note that current batch size is doubled by aggregation; next needs to be twice as big
->>>>>>> e55ac576
-            }
-          } // End: omp parallel
-
-<<<<<<< HEAD
-          // Calculate sum of expected LLRs
-          const double ana_dll = llrsums.sum() / (double)NSAMPLE;
+            #ifdef COLLIDERBIT_DEBUG
+              cout << debug_prefix() << "At the end of current iteration: " << endl;
+              cout << debug_prefix() << "rel_diff: " << rel_diff << "   ana_dll_prev: " << ana_dll_prev << "   ana_dll: " << ana_dll << endl;
+              cout << debug_prefix() << "NSAMPLE for the next iteration is: " << NSAMPLE << endl;
+              cout << debug_prefix() << endl;
+            #endif
+          }  // End while loop
+
+          // Combine the independent estimates ana_dll and ana_dll_prev. 
+          // Use equal weights since the estimates are based on equal batch sizes.
+          ana_dll = 0.5*(ana_dll + ana_dll_prev);
+          #ifdef COLLIDERBIT_DEBUG
+            cout << debug_prefix() << "Combined estimate: ana_dll: " << ana_dll << "   (based on 2*NSAMPLE=" << 2*NSAMPLE << " samples)" << endl;
+          #endif
 
           // Check for problem
           if (Utils::isnan(ana_dll))
@@ -2120,62 +2089,6 @@
           #ifdef COLLIDERBIT_DEBUG
           cout << debug_prefix() << "calc_LHC_LogLike_per_analysis: " << adata.analysis_name << "_DeltaLogLike : " << ana_dll << endl;
           #endif
-=======
-          }
-
-          // Scale sum of ana_dlls by the total number of samples (should be correct, since doubled just before loop exit)
-          ana_dll /= (double)NSAMPLE;
-          result[adata.begin()->analysis_name + "_DeltaLogLike"] = ana_dll;
->>>>>>> e55ac576
-
-
-          ////////////////////
-
-
-          // const double n_pred_exact = 0;
-
-          // // Rotate the number vectors into the diagonal bases (in 2-element arrays, for the two bases)
-          // const Eigen::VectorXd n_obs_prime[2] = { Vb*n_obs, Vsb*n_obs };
-          // const Eigen::VectorXd n_pred_prime[2] = { Vb*n_pred_b, Vsb*n_pred_sb };
-          // const Eigen::VectorXd abs_unc2_prime[2] = { eig_b.eigenvalues(), eig_sb.eigenvalues() };
-
-          // // Sum the LLs over the b and sb transformed SRs, to compute the total analysis dLL
-          // /// @note There is no 1-to-1 mapping between b and sb SRs, but sum dLL = sum(LLb-LLsb) = sum(LLb)-sum(LLsb) over all SR indices
-          // for (size_t i = 0; i < 2; ++i) // basis: i=0 -> b-only basis, i=1 -> s+b basis
-          // {
-          //   for (size_t j = 0; j < adata.size(); ++j) // dimension/SRindex
-          //   {
-
-          //     // Observed number as a rounded integer, for use in Poisson functions
-          //     /// @todo More conservative to always round the observed downward, i.e. floor()?
-          //     const int n_obs_int = (int) round(n_obs_prime[i](j));
-
-          //     // Inexact predicted rate
-          //     const double n_pred_inexact = n_pred_prime[i](j);
-
-          //     // Relative error, for nulike marginaliser interface
-          //     const double frac_unc = sqrt(abs_unc2_prime[i](j)) / (n_pred_exact + n_pred_inexact);
-
-          //     // We need the positive direction of this rotation
-          //     /// @todo Guaranteed all +ve or all -ve? Hope so...
-          //     assert((n_obs_int >= 0 && n_pred_inexact >= 0 && frac_unc >= 0) ||
-          //            (n_obs_int <= 0 && n_pred_inexact <= 0 && frac_unc <= 0));
-
-          //     // Marginalise over systematic uncertainties on mean rates
-          //     // Use a log-normal or Gaussian distribution for the nuisance parameter, as requested
-          //     auto marginaliser = (*BEgroup::lnlike_marg_poisson == "lnlike_marg_poisson_lognormal_error")
-          //       ? BEreq::lnlike_marg_poisson_lognormal_error : BEreq::lnlike_marg_poisson_gaussian_error;
-          //     // cout << "### " << n_obs_int << ", " << n_pred_exact << ", " << n_pred_inexact << ", " << frac_unc << endl;
-          //     const double ll_obs = marginaliser(abs(n_obs_int), fabs(n_pred_exact), fabs(n_pred_inexact), fabs(frac_unc));
-
-          //     // Compute dLL contribution (-1*LL  for s+b) and add it to the total analysis dLL
-          //     ana_dll += (i == 0 ? 1 : -1) * ll_obs;
-
-          //   }
-          // }
-
-          // // Set this analysis' total dLL (with conversion to more negative dll = more exclusion convention)
-          // result[adata.analysis_name + "_DeltaLogLike"] = -ana_dll;
 
         }
 
