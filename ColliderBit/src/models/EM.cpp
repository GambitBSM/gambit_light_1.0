//   GAMBIT: Global and Modular BSM Inference Tool
//   *********************************************
///  \file
///
///  External Model-specific sources for ColliderBit.
///
///  *********************************************
///
///  Authors (add name and date if you modify):
///
///  \author Pat Scott
///          (p.scott@imperial.ac.uk)
///  \date 2019 Jan
///
///  \author Tomas Gonzalo
///          (tomas.gonzalo@monash.edu)
///  \date 2019 Oct
///
///  *********************************************

#include "gambit/ColliderBit/getPy8Collider.hpp"
#include "gambit/ColliderBit/generateEventPy8Collider.hpp"

namespace Gambit
{
  namespace ColliderBit
  {

    // Get spectrum and decays for Pythia
    GET_SPECTRUM_AND_DECAYS_FOR_PYTHIA_NONSUSY(getSpectrumAndDecaysForPythia_EM, EM_spectrum)

    // Get Monte Carlo event generator
    GET_SPECIFIC_PYTHIA(getPythia_EM, Pythia_EM_default, _EM)
    GET_PYTHIA_AS_BASE_COLLIDER(getPythia_EMAsBase)

    // Run event generator
<<<<<<< HEAD
    GET_PYTHIA_EVENT(generateEventPythia_EM, Pythia_EM_default::Pythia8::Event)

=======
    GET_PYTHIA_EVENT(generateEventPythia_EM)

    #ifndef EXCLUDE_HEPMC
      // Template specialization for EM Pythia
      template <>
      void dropHepMCEventPy8Collider<Pythia_EM_8_212::Pythia8::Pythia>(const Pythia_EM_8_212::Pythia8::Pythia* Pythia, const safe_ptr<Options>& runOptions)
      {
         (void) Pythia;
         (void) runOptions;
      }
    #endif
>>>>>>> b3c75c5e
  }
}<|MERGE_RESOLUTION|>--- conflicted
+++ resolved
@@ -34,21 +34,7 @@
     GET_PYTHIA_AS_BASE_COLLIDER(getPythia_EMAsBase)
 
     // Run event generator
-<<<<<<< HEAD
     GET_PYTHIA_EVENT(generateEventPythia_EM, Pythia_EM_default::Pythia8::Event)
 
-=======
-    GET_PYTHIA_EVENT(generateEventPythia_EM)
-
-    #ifndef EXCLUDE_HEPMC
-      // Template specialization for EM Pythia
-      template <>
-      void dropHepMCEventPy8Collider<Pythia_EM_8_212::Pythia8::Pythia>(const Pythia_EM_8_212::Pythia8::Pythia* Pythia, const safe_ptr<Options>& runOptions)
-      {
-         (void) Pythia;
-         (void) runOptions;
-      }
-    #endif
->>>>>>> b3c75c5e
   }
 }