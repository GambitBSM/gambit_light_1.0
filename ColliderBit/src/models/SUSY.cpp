--- conflicted
+++ resolved
@@ -210,19 +210,14 @@
     {
       using namespace Pipes::getSLHA1Spectrum;
 
-<<<<<<< HEAD
-      if( ModelInUse("MSSM63atQ") || ModelInUse("MSSM63atMGUT") 
-          || ModelInUse("MSSM63atQ_mA") || ModelInUse("MSSM63atMGUT_mA") 
-          || ModelInUse("MSSM63atQ_lightgravitino") || ModelInUse("MSSM63atMGUT_lightgravitino")
-          || ModelInUse("MSSM63atQ_mA_lightgravitino") || ModelInUse("MSSM63atMGUT_mA_lightgravitino") ) 
-=======
       if(*Loop::iteration == BASE_INIT)
->>>>>>> bf376d67
       {
         result.clear();
 
-        if( ModelInUse("MSSM63atQ") || ModelInUse("MSSM63atMGUT")
-            || ModelInUse("MSSM63atQ_mA") || ModelInUse("MSSM63atMGUT_mA") )
+        if( ModelInUse("MSSM63atQ") || ModelInUse("MSSM63atMGUT") 
+            || ModelInUse("MSSM63atQ_mA") || ModelInUse("MSSM63atMGUT_mA") 
+            || ModelInUse("MSSM63atQ_lightgravitino") || ModelInUse("MSSM63atMGUT_lightgravitino")
+            || ModelInUse("MSSM63atQ_mA_lightgravitino") || ModelInUse("MSSM63atMGUT_mA_lightgravitino") ) 
         {
           result = Dep::MSSM_spectrum->getSLHAea(1);
         }
@@ -249,19 +244,14 @@
     {
       using namespace Pipes::getSLHA2Spectrum;
 
-<<<<<<< HEAD
-      if( ModelInUse("MSSM63atQ") || ModelInUse("MSSM63atMGUT") 
-          || ModelInUse("MSSM63atQ_mA") || ModelInUse("MSSM63atMGUT_mA") 
-          || ModelInUse("MSSM63atQ_lightgravitino") || ModelInUse("MSSM63atMGUT_lightgravitino")
-          || ModelInUse("MSSM63atQ_mA_lightgravitino") || ModelInUse("MSSM63atMGUT_mA_lightgravitino") ) 
-=======
       if(*Loop::iteration == BASE_INIT)
->>>>>>> bf376d67
       {
         result.clear();
 
         if( ModelInUse("MSSM63atQ") || ModelInUse("MSSM63atMGUT") 
-            || ModelInUse("MSSM63atQ_mA") || ModelInUse("MSSM63atMGUT_mA") )
+            || ModelInUse("MSSM63atQ_mA") || ModelInUse("MSSM63atMGUT_mA") 
+            || ModelInUse("MSSM63atQ_lightgravitino") || ModelInUse("MSSM63atMGUT_lightgravitino")
+            || ModelInUse("MSSM63atQ_mA_lightgravitino") || ModelInUse("MSSM63atMGUT_mA_lightgravitino") ) 
         {
           result = Dep::MSSM_spectrum->getSLHAea(2);
         }
