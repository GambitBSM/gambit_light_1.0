//   GAMBIT: Global and Modular BSM Inference Tool
//   *********************************************
///  \file
///
///  SUSY-specific sources for ColliderBit.
///
///  *********************************************
///
///  Authors (add name and date if you modify):
///
///  \author Pat Scott
///          (p.scott@imperial.ac.uk)
///  \date 2019 Jan
///
///  \author Tomas Gonzalo
///          (tomas.gonzalo@monash.edu)
///  \date 2019 Oct
///
///  *********************************************

#include "gambit/ColliderBit/getPy8Collider.hpp"
#include "gambit/ColliderBit/generateEventPy8Collider.hpp"

namespace Gambit
{
  namespace ColliderBit
  {

    // Get spectrum and decays for Pythia
    GET_SPECTRUM_AND_DECAYS_FOR_PYTHIA_SUSY(getSpectrumAndDecaysForPythia, MSSM_spectrum)

    // Get Monte Carlo event generator
<<<<<<< HEAD
    GET_SPECIFIC_PYTHIA(getPythia, Pythia_default, MSSM_spectrum, , IS_SUSY)
    // Get Monte Carlo event generator from SLHA file input
    GET_SPECIFIC_PYTHIA_SLHA(getPythia_SLHA, Pythia_default, )

=======
    GET_SPECIFIC_PYTHIA(getPythia, Pythia_default, /* blank MODEL_EXTENSION argument */ )
>>>>>>> b3c75c5e
    GET_PYTHIA_AS_BASE_COLLIDER(getPythiaAsBase)

    // Get Monte Carlo event generator from SLHA file input
    GET_SPECIFIC_PYTHIA_SLHA(getPythia_SLHA, Pythia_default, )

    // Run event generator
<<<<<<< HEAD
    GET_PYTHIA_EVENT(generateEventPythia, Pythia_default::Pythia8::Event, WITH_HEPMC)
=======
    GET_PYTHIA_EVENT(generateEventPythia)
>>>>>>> b3c75c5e


    // Get next SLHA file path and content (for use with model CB_SLHA_file_model)
    void getNextSLHAFileNameAndContent(pair_str_SLHAstruct& result)
    {
      using namespace Pipes::getNextSLHAFileNameAndContent;

      static unsigned int counter = 0;
      static bool first = true;

      if (first)
      {
        if (!runOptions->hasKey("SLHA_filenames")) ColliderBit_error().raise(LOCAL_INFO,"Expected YAML file option 'SLHA_filenames' (a list of SLHA filenames) not found.");
        first = false;
      }

      const static std::vector<str> filenames = runOptions->getValue<std::vector<str> >("SLHA_filenames");

      if (counter >= filenames.size())
      {
        invalid_point().raise("No more SLHA files. My work is done.");
        result = std::make_pair("", SLHAstruct());
      }
      else
      {
        const str& filename = filenames.at(counter);
        result = std::make_pair(filename, read_SLHA(filename));
      }

      counter++;
    }


<<<<<<< HEAD
    // Read a single SLHA file and update some entries for each scan point 
=======
    // Read a single SLHA file and update some entries for each scan point
>>>>>>> b3c75c5e
    // (for use with models CB_SLHA_simpmod_scan_model and CB_SLHA_scan_model)
    void getAndReplaceSLHAContent(pair_str_SLHAstruct& result)
    {
      using namespace Pipes::getAndReplaceSLHAContent;

      static unsigned int counter = 0;

      static str filename;
      static SLHAstruct file_content;

      static YAML::Node keysNode;
<<<<<<< HEAD
      static Options keysOptions; 
      static std::map<str,str> SLHAkey_to_parname;
      
=======
      static Options keysOptions;
      static std::map<str,str> SLHAkey_to_parname;

>>>>>>> b3c75c5e
      // Do the variable initialization only once
      static bool first = true;
      if (first)
      {
        if (!runOptions->hasKey("SLHA_filename")) ColliderBit_error().raise(LOCAL_INFO,"Expected YAML file option 'SLHA_filename' (a single SLHA filename) not found.");
        if (!runOptions->hasKey("replace_SLHA_keys")) ColliderBit_error().raise(LOCAL_INFO,"Expected YAML file option 'replace_SLHA_keys' (a list of strings in the SLHAea key format, e.g. 'MASS;1000022;1') not found.");

        // Get filename of base SLHA file
        filename = runOptions->getValue<str>("SLHA_filename");

        // Read the original SLHA file once
        file_content = read_SLHA(filename);

        // Get the YAML options under 'replace_SLHA_keys'
        keysNode = runOptions->getValue<YAML::Node>("replace_SLHA_keys");
        keysOptions = Options(keysNode);

        // Construct a map from SLHA keys to scan model parameters
        for (const str& parname : keysOptions.getNames())
        {
          std::vector<str> slhakeys = keysOptions.getValue<std::vector<str> >(parname);
<<<<<<< HEAD
          for (const str& slhakey : slhakeys) 
=======
          for (const str& slhakey : slhakeys)
>>>>>>> b3c75c5e
          {
            SLHAkey_to_parname[slhakey] = parname;
          }
        }

        first = false;
      }

      // Generate new SLHA content by replacing SLHA elements with scan parameters
      SLHAstruct new_content(file_content);
      static int precision = 8;
      for (const auto& key_param_pair : SLHAkey_to_parname)
      {
        new_content.field(key_param_pair.first) = SLHAea::to_string(*Param.at(key_param_pair.second), precision);
      }

      // Construct a dummy name for the SLHA "file" we pass around as a SLHAea object
      std::stringstream filename_mod_ss;
      filename_mod_ss << filename << ".point" << counter;

      // Save result as a pair_str_SLHAstruct
      result = std::make_pair(filename_mod_ss.str(), new_content);

<<<<<<< HEAD
      // DEBUG 
      // cout << "DEBUG: new_content:" << endl;
      // cout << new_content.str() << endl;

      /// @todo Add option to save the new SLHA content to file 
=======
      /// @todo Add option to save the new SLHA content to file
>>>>>>> b3c75c5e

      counter++;
    }



    // Extract SLHA file elements (for use with model CB_SLHA_file_model)
    void getSLHAFileElements(map_str_dbl& result)
    {
      using namespace Pipes::getSLHAFileElements;

      // Split the required SLHAFileNameAndContent pair
      const str& filename = Dep::SLHAFileNameAndContent->first;
      const SLHAstruct& content = Dep::SLHAFileNameAndContent->second;

      // Should missing elements be replaced by a default value?
      const static bool use_missing_element_value = runOptions->hasKey("value_for_missing_elements");
      static double missing_element_value;

      static bool first = true;
      if (first)
      {
        // Check that the required YAML option "SLHA_keys" is present
        if (!runOptions->hasKey("SLHA_keys")) ColliderBit_error().raise(LOCAL_INFO,"Expected YAML file option 'SLHA_keys' (a list of strings in the SLHAea key format, e.g. 'MASS;1000022;1') not found.");

        // Read default value for missing elements;
        if (use_missing_element_value) missing_element_value = runOptions->getValue<double>("value_for_missing_elements");

        first = false;
      }

      // Read the list of SLHA element keys
      const static std::vector<str> slha_element_keys = runOptions->getValue<std::vector<str> >("SLHA_keys");

      // Loop through the list of SLHA keys and grab the corresponding elements from the SLHA content
      for(str key_str : slha_element_keys)
      {

        // Construct a SLHAea::Key from the key string
        const SLHAea::Key key(key_str);

        // Grab the correct entryand store in the results map
        try
        {
          result[key_str] = SLHAea::to<double>( content.field(key) );
        }
        catch (const std::out_of_range& e)
        {
          std::stringstream errmsg_ss;
          errmsg_ss << "Could not find SLHA element " << key_str << " in file " << filename;

          if (use_missing_element_value)
          {
            logger() << errmsg_ss.str() << EOM;
<<<<<<< HEAD
            result[key_str] = missing_element_value;            
=======
            result[key_str] = missing_element_value;
>>>>>>> b3c75c5e
          }
          else
          {
            ColliderBit_error().raise(LOCAL_INFO, errmsg_ss.str());
          }
        }
      }
<<<<<<< HEAD
=======
    }


    // Extract an SLHAstruct with the specturm, either from the MSSM_spectrum
    // capability (for MSSM models), or simply from the SLHAFileNameAndContent
    // capability (for CB_SLHA_file_model, CB_SLHA_simpmod_scan_model and CB_SLHA_scan_model)

    // @todo Should we perform some kind of SLHA1 vs SLHA2 check when used with the
    //       CB_SLHA_* models below? For these models we currently just trust the user
    //       to supply SLHA info in the appropriate format.

    // @todo Should we unify these two functions into a single module function that just
    //       provides a std::function instance that can be called with an
    //       int argument = 1 or 2 and returns the appropriate SLHA1 or SLHA2 struct?

    // SLHA1
    void getSLHA1Spectrum(SLHAstruct& result)
    {
      using namespace Pipes::getSLHA1Spectrum;

      static const bool write_summary_to_log = runOptions->getValueOrDef<bool>(false, "write_summary_to_log");
      
      if(*Loop::iteration == BASE_INIT)
      {
        result.clear();

        if( ModelInUse("MSSM63atQ") || ModelInUse("MSSM63atMGUT")
            || ModelInUse("MSSM63atQ_mA") || ModelInUse("MSSM63atMGUT_mA") )
        {
          result = Dep::MSSM_spectrum->getSLHAea(1);
        }
        else if (ModelInUse("CB_SLHA_file_model") ||
                 ModelInUse("CB_SLHA_simpmod_scan_model") ||
                 ModelInUse("CB_SLHA_scan_model"))
        {
          result = Dep::SLHAFileNameAndContent->second;
        }
        else
        {
          // This can only happen if the ALLOW_MODELS list in SUSY.hpp has been changed
          // without also changing this function
          std::stringstream errmsg_ss;
          errmsg_ss << "Unknown model! And that makes it a bit hard to return an SLHA1 spectrum... "
                    << "Please expand the function getSLHA1Spectrum if you want to use it with for new models.!";
          ColliderBit_error().raise(LOCAL_INFO, errmsg_ss.str());
        }

        if(write_summary_to_log)
        {
          std::stringstream SLHA_log_output;
          SLHA_log_output << "getSLHA1Spectrum:\n" << result.str() << "\n";
          logger() << SLHA_log_output.str() << EOM;
        }
      }
    }

    // SLHA2
    void getSLHA2Spectrum(SLHAstruct& result)
    {
      using namespace Pipes::getSLHA2Spectrum;

      static const bool write_summary_to_log = runOptions->getValueOrDef<bool>(false, "write_summary_to_log");

      if(*Loop::iteration == BASE_INIT)
      {
        result.clear();

        if( ModelInUse("MSSM63atQ") || ModelInUse("MSSM63atMGUT") 
            || ModelInUse("MSSM63atQ_mA") || ModelInUse("MSSM63atMGUT_mA") )
        {
          result = Dep::MSSM_spectrum->getSLHAea(2);
        }
        else if (ModelInUse("CB_SLHA_file_model") ||
                 ModelInUse("CB_SLHA_simpmod_scan_model") ||
                 ModelInUse("CB_SLHA_scan_model"))
        {
          result = Dep::SLHAFileNameAndContent->second;
        }
        else
        {
          // This can only happen if the ALLOW_MODELS list in SUSY.hpp has been changed
          // without also changing this function
          std::stringstream errmsg_ss;
          errmsg_ss << "Unknown model! And that makes it a bit hard to return an SLHA1 spectrum... "
                    << "Please expand the function getSLHA2Spectrum if you want to use it with for new models.!";
          ColliderBit_error().raise(LOCAL_INFO, errmsg_ss.str());
        }

        if(write_summary_to_log)
        {
          std::stringstream SLHA_log_output;
          SLHA_log_output << "getSLHA2Spectrum:\n" << result.str() << "\n";
          logger() << SLHA_log_output.str() << EOM;
        }
      }
    }


    // Advanced mass-cuts to aid SUSY scans
    void calc_susy_spectrum_scan_guide(double& result)
    {
      using namespace Pipes::calc_susy_spectrum_scan_guide;
      bool discard_point = false;

      result = 0.0;

      // Get masses
      mass_es_pseudonyms psn = *(Dep::SLHA_pseudonyms);
      const Spectrum& spec = *Dep::MSSM_spectrum;

      const double m_N1_signed = spec.get(Par::Pole_Mass,"~chi0_1");
      const double m_N1 = abs(m_N1_signed);
      // const double m_C1_signed = spec.get(Par::Pole_Mass,"~chi+_1");
      // const double m_C1 = abs(m_C1_signed);
      const double m_st1 = spec.get(Par::Pole_Mass, psn.ist1);

      // Define cuts
      if (m_N1 < 250. && m_st1 < 750.)  discard_point = true;
      if (m_N1 > 600.)  discard_point = true;
      if (m_st1 > 1100.)  discard_point = true;

      // Discard point?
      if (discard_point) invalid_point().raise("Point discarded by susy_spectrum_scan_guide.");
>>>>>>> b3c75c5e

    }


  }
}<|MERGE_RESOLUTION|>--- conflicted
+++ resolved
@@ -30,26 +30,14 @@
     GET_SPECTRUM_AND_DECAYS_FOR_PYTHIA_SUSY(getSpectrumAndDecaysForPythia, MSSM_spectrum)
 
     // Get Monte Carlo event generator
-<<<<<<< HEAD
-    GET_SPECIFIC_PYTHIA(getPythia, Pythia_default, MSSM_spectrum, , IS_SUSY)
+    GET_SPECIFIC_PYTHIA(getPythia, Pythia_default, /* blank MODEL_EXTENSION argument */ )
+    GET_PYTHIA_AS_BASE_COLLIDER(getPythiaAsBase)
+
     // Get Monte Carlo event generator from SLHA file input
     GET_SPECIFIC_PYTHIA_SLHA(getPythia_SLHA, Pythia_default, )
 
-=======
-    GET_SPECIFIC_PYTHIA(getPythia, Pythia_default, /* blank MODEL_EXTENSION argument */ )
->>>>>>> b3c75c5e
-    GET_PYTHIA_AS_BASE_COLLIDER(getPythiaAsBase)
-
-    // Get Monte Carlo event generator from SLHA file input
-    GET_SPECIFIC_PYTHIA_SLHA(getPythia_SLHA, Pythia_default, )
-
     // Run event generator
-<<<<<<< HEAD
     GET_PYTHIA_EVENT(generateEventPythia, Pythia_default::Pythia8::Event, WITH_HEPMC)
-=======
-    GET_PYTHIA_EVENT(generateEventPythia)
->>>>>>> b3c75c5e
-
 
     // Get next SLHA file path and content (for use with model CB_SLHA_file_model)
     void getNextSLHAFileNameAndContent(pair_str_SLHAstruct& result)
@@ -82,11 +70,7 @@
     }
 
 
-<<<<<<< HEAD
-    // Read a single SLHA file and update some entries for each scan point 
-=======
     // Read a single SLHA file and update some entries for each scan point
->>>>>>> b3c75c5e
     // (for use with models CB_SLHA_simpmod_scan_model and CB_SLHA_scan_model)
     void getAndReplaceSLHAContent(pair_str_SLHAstruct& result)
     {
@@ -98,15 +82,9 @@
       static SLHAstruct file_content;
 
       static YAML::Node keysNode;
-<<<<<<< HEAD
-      static Options keysOptions; 
-      static std::map<str,str> SLHAkey_to_parname;
-      
-=======
       static Options keysOptions;
       static std::map<str,str> SLHAkey_to_parname;
 
->>>>>>> b3c75c5e
       // Do the variable initialization only once
       static bool first = true;
       if (first)
@@ -128,11 +106,7 @@
         for (const str& parname : keysOptions.getNames())
         {
           std::vector<str> slhakeys = keysOptions.getValue<std::vector<str> >(parname);
-<<<<<<< HEAD
-          for (const str& slhakey : slhakeys) 
-=======
           for (const str& slhakey : slhakeys)
->>>>>>> b3c75c5e
           {
             SLHAkey_to_parname[slhakey] = parname;
           }
@@ -156,15 +130,7 @@
       // Save result as a pair_str_SLHAstruct
       result = std::make_pair(filename_mod_ss.str(), new_content);
 
-<<<<<<< HEAD
-      // DEBUG 
-      // cout << "DEBUG: new_content:" << endl;
-      // cout << new_content.str() << endl;
-
-      /// @todo Add option to save the new SLHA content to file 
-=======
       /// @todo Add option to save the new SLHA content to file
->>>>>>> b3c75c5e
 
       counter++;
     }
@@ -219,11 +185,7 @@
           if (use_missing_element_value)
           {
             logger() << errmsg_ss.str() << EOM;
-<<<<<<< HEAD
-            result[key_str] = missing_element_value;            
-=======
             result[key_str] = missing_element_value;
->>>>>>> b3c75c5e
           }
           else
           {
@@ -231,8 +193,6 @@
           }
         }
       }
-<<<<<<< HEAD
-=======
     }
 
 
@@ -356,7 +316,6 @@
 
       // Discard point?
       if (discard_point) invalid_point().raise("Point discarded by susy_spectrum_scan_guide.");
->>>>>>> b3c75c5e
 
     }
 
