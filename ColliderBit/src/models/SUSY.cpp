//   GAMBIT: Global and Modular BSM Inference Tool
//   *********************************************
///  \file
///
///  SUSY-specific sources for ColliderBit.
///
///  *********************************************
///
///  Authors (add name and date if you modify):
///
///  \author Pat Scott
///          (p.scott@imperial.ac.uk)
///  \date 2019 Jan
///
///  *********************************************

#include "gambit/ColliderBit/getPy8Collider.hpp"
#include "gambit/ColliderBit/generateEventPy8Collider.hpp"

namespace Gambit
{
  namespace ColliderBit
  {

    // Get spectrum and decays for Pythia
    GET_SPECTRUM_AND_DECAYS_FOR_PYTHIA_SUSY(getSpectrumAndDecaysForPythia, MSSM_spectrum)

    // Get Monte Carlo event generator
    GET_SPECIFIC_PYTHIA(getPythia, Pythia_default, /* blank MODEL_EXTENSION argument */ )
    GET_PYTHIA_AS_BASE_COLLIDER(getPythiaAsBase)

    // Get Monte Carlo event generator from SLHA file input
    GET_SPECIFIC_PYTHIA_SLHA(getPythia_SLHA, Pythia_default, )

    // Run event generator
    GET_PYTHIA_EVENT(generateEventPythia)


    // Get next SLHA file path and content (for use with model CB_SLHA_file_model)
    void getNextSLHAFileNameAndContent(pair_str_SLHAstruct& result)
    {
      using namespace Pipes::getNextSLHAFileNameAndContent;

      static unsigned int counter = 0;
      static bool first = true;

      if (first)
      {
        if (!runOptions->hasKey("SLHA_filenames")) ColliderBit_error().raise(LOCAL_INFO,"Expected YAML file option 'SLHA_filenames' (a list of SLHA filenames) not found.");
        first = false;
      }

      const static std::vector<str> filenames = runOptions->getValue<std::vector<str> >("SLHA_filenames");

      if (counter >= filenames.size())
      {
        invalid_point().raise("No more SLHA files. My work is done.");
        result = std::make_pair("", SLHAstruct());
      }
      else
      {
        const str& filename = filenames.at(counter);
        result = std::make_pair(filename, read_SLHA(filename));
      }

      counter++;
    }


    // Read a single SLHA file and update some entries for each scan point
    // (for use with models CB_SLHA_simpmod_scan_model and CB_SLHA_scan_model)
    void getAndReplaceSLHAContent(pair_str_SLHAstruct& result)
    {
      using namespace Pipes::getAndReplaceSLHAContent;

      static unsigned int counter = 0;

      static str filename;
      static SLHAstruct file_content;

      static YAML::Node keysNode;
      static Options keysOptions;
      static std::map<str,str> SLHAkey_to_parname;

      // Do the variable initialization only once
      static bool first = true;
      if (first)
      {
        if (!runOptions->hasKey("SLHA_filename")) ColliderBit_error().raise(LOCAL_INFO,"Expected YAML file option 'SLHA_filename' (a single SLHA filename) not found.");
        if (!runOptions->hasKey("replace_SLHA_keys")) ColliderBit_error().raise(LOCAL_INFO,"Expected YAML file option 'replace_SLHA_keys' (a list of strings in the SLHAea key format, e.g. 'MASS;1000022;1') not found.");

        // Get filename of base SLHA file
        filename = runOptions->getValue<str>("SLHA_filename");

        // Read the original SLHA file once
        file_content = read_SLHA(filename);

        // Get the YAML options under 'replace_SLHA_keys'
        keysNode = runOptions->getValue<YAML::Node>("replace_SLHA_keys");
        keysOptions = Options(keysNode);

        // Construct a map from SLHA keys to scan model parameters
        for (const str& parname : keysOptions.getNames())
        {
          std::vector<str> slhakeys = keysOptions.getValue<std::vector<str> >(parname);
          for (const str& slhakey : slhakeys)
          {
            SLHAkey_to_parname[slhakey] = parname;
          }
        }

        first = false;
      }

      // Generate new SLHA content by replacing SLHA elements with scan parameters
      SLHAstruct new_content(file_content);
      static int precision = 8;
      for (const auto& key_param_pair : SLHAkey_to_parname)
      {
        new_content.field(key_param_pair.first) = SLHAea::to_string(*Param.at(key_param_pair.second), precision);
      }

      // Construct a dummy name for the SLHA "file" we pass around as a SLHAea object
      std::stringstream filename_mod_ss;
      filename_mod_ss << filename << ".point" << counter;

      // Save result as a pair_str_SLHAstruct
      result = std::make_pair(filename_mod_ss.str(), new_content);

      /// @todo Add option to save the new SLHA content to file

      counter++;
    }



    // Extract SLHA file elements (for use with model CB_SLHA_file_model)
    void getSLHAFileElements(map_str_dbl& result)
    {
      using namespace Pipes::getSLHAFileElements;

      // Split the required SLHAFileNameAndContent pair
      const str& filename = Dep::SLHAFileNameAndContent->first;
      const SLHAstruct& content = Dep::SLHAFileNameAndContent->second;

      // Should missing elements be replaced by a default value?
      const static bool use_missing_element_value = runOptions->hasKey("value_for_missing_elements");
      static double missing_element_value;

      static bool first = true;
      if (first)
      {
        // Check that the required YAML option "SLHA_keys" is present
        if (!runOptions->hasKey("SLHA_keys")) ColliderBit_error().raise(LOCAL_INFO,"Expected YAML file option 'SLHA_keys' (a list of strings in the SLHAea key format, e.g. 'MASS;1000022;1') not found.");

        // Read default value for missing elements;
        if (use_missing_element_value) missing_element_value = runOptions->getValue<double>("value_for_missing_elements");

        first = false;
      }

      // Read the list of SLHA element keys
      const static std::vector<str> slha_element_keys = runOptions->getValue<std::vector<str> >("SLHA_keys");

      // Loop through the list of SLHA keys and grab the corresponding elements from the SLHA content
      for(str key_str : slha_element_keys)
      {

        // Construct a SLHAea::Key from the key string
        const SLHAea::Key key(key_str);

        // Grab the correct entryand store in the results map
        try
        {
          result[key_str] = SLHAea::to<double>( content.field(key) );
        }
        catch (const std::out_of_range& e)
        {
          std::stringstream errmsg_ss;
          errmsg_ss << "Could not find SLHA element " << key_str << " in file " << filename;

          if (use_missing_element_value)
          {
            logger() << errmsg_ss.str() << EOM;
            result[key_str] = missing_element_value;
          }
          else
          {
            ColliderBit_error().raise(LOCAL_INFO, errmsg_ss.str());
          }
        }
      }
    }


    // Extract an SLHAstruct with the specturm, either from the MSSM_spectrum
    // capability (for MSSM models), or simply from the SLHAFileNameAndContent
    // capability (for CB_SLHA_file_model, CB_SLHA_simpmod_scan_model and CB_SLHA_scan_model)

    // @todo Should we perform some kind of SLHA1 vs SLHA2 check when used with the
    //       CB_SLHA_* models below? For these models we currently just trust the user
    //       to supply SLHA info in the appropriate format.

    // @todo Should we unify these two functions into a single module function that just
    //       provides a std::function instance that can be called with an
    //       int argument = 1 or 2 and returns the appropriate SLHA1 or SLHA2 struct?

    // SLHA1
    void getSLHA1Spectrum(SLHAstruct& result)
    {
      using namespace Pipes::getSLHA1Spectrum;

      static const bool write_summary_to_log = runOptions->getValueOrDef<bool>(false, "write_summary_to_log");

<<<<<<< HEAD
        if( ModelInUse("MSSM63atQ") || ModelInUse("MSSM63atMGUT") 
            || ModelInUse("MSSM63atQ_mA") || ModelInUse("MSSM63atMGUT_mA") 
            || ModelInUse("MSSM63atQ_lightgravitino") || ModelInUse("MSSM63atMGUT_lightgravitino")
            || ModelInUse("MSSM63atQ_mA_lightgravitino") || ModelInUse("MSSM63atMGUT_mA_lightgravitino") ) 
        {
          result = Dep::MSSM_spectrum->getSLHAea(1);
        }
        else if (ModelInUse("CB_SLHA_file_model") ||
                 ModelInUse("CB_SLHA_simpmod_scan_model") ||
                 ModelInUse("CB_SLHA_scan_model"))
        {
          result = Dep::SLHAFileNameAndContent->second;
        }
        else
        {
          // This can only happen if the ALLOW_MODELS list in SUSY.hpp has been changed
          // without also changing this function
          std::stringstream errmsg_ss;
          errmsg_ss << "Unknown model! And that makes it a bit hard to return an SLHA1 spectrum... "
                    << "Please expand the function getSLHA1Spectrum if you want to use it with for new models.!";
          ColliderBit_error().raise(LOCAL_INFO, errmsg_ss.str());
        }
=======
      result.clear();
>>>>>>> 0c5fc628

      if( ModelInUse("MSSM63atQ") || ModelInUse("MSSM63atMGUT")
          || ModelInUse("MSSM63atQ_mA") || ModelInUse("MSSM63atMGUT_mA") )
      {
        result = Dep::MSSM_spectrum->getSLHAea(1);
      }
      else if (ModelInUse("CB_SLHA_file_model") ||
               ModelInUse("CB_SLHA_simpmod_scan_model") ||
               ModelInUse("CB_SLHA_scan_model"))
      {
        result = Dep::SLHAFileNameAndContent->second;
      }
      else
      {
        // This can only happen if the ALLOW_MODELS list in SUSY.hpp has been changed
        // without also changing this function
        std::stringstream errmsg_ss;
        errmsg_ss << "Unknown model! And that makes it a bit hard to return an SLHA1 spectrum... "
                  << "Please expand the function getSLHA1Spectrum if you want to use it with for new models.!";
        ColliderBit_error().raise(LOCAL_INFO, errmsg_ss.str());
      }

      if(write_summary_to_log)
      {
        std::stringstream SLHA_log_output;
        SLHA_log_output << "getSLHA1Spectrum:\n" << result.str() << "\n";
        logger() << SLHA_log_output.str() << EOM;
      }
    }

    // SLHA2
    void getSLHA2Spectrum(SLHAstruct& result)
    {
      using namespace Pipes::getSLHA2Spectrum;

      static const bool write_summary_to_log = runOptions->getValueOrDef<bool>(false, "write_summary_to_log");

      result.clear();

<<<<<<< HEAD
        if( ModelInUse("MSSM63atQ") || ModelInUse("MSSM63atMGUT") 
            || ModelInUse("MSSM63atQ_mA") || ModelInUse("MSSM63atMGUT_mA") 
            || ModelInUse("MSSM63atQ_lightgravitino") || ModelInUse("MSSM63atMGUT_lightgravitino")
            || ModelInUse("MSSM63atQ_mA_lightgravitino") || ModelInUse("MSSM63atMGUT_mA_lightgravitino") ) 
        {
          result = Dep::MSSM_spectrum->getSLHAea(2);
        }
        else if (ModelInUse("CB_SLHA_file_model") ||
                 ModelInUse("CB_SLHA_simpmod_scan_model") ||
                 ModelInUse("CB_SLHA_scan_model"))
        {
          result = Dep::SLHAFileNameAndContent->second;
        }
        else
        {
          // This can only happen if the ALLOW_MODELS list in SUSY.hpp has been changed
          // without also changing this function
          std::stringstream errmsg_ss;
          errmsg_ss << "Unknown model! And that makes it a bit hard to return an SLHA1 spectrum... "
                    << "Please expand the function getSLHA2Spectrum if you want to use it with for new models.!";
          ColliderBit_error().raise(LOCAL_INFO, errmsg_ss.str());
        }
=======
      if( ModelInUse("MSSM63atQ") || ModelInUse("MSSM63atMGUT")
          || ModelInUse("MSSM63atQ_mA") || ModelInUse("MSSM63atMGUT_mA") )
      {
        result = Dep::MSSM_spectrum->getSLHAea(2);
      }
      else if (ModelInUse("CB_SLHA_file_model") ||
               ModelInUse("CB_SLHA_simpmod_scan_model") ||
               ModelInUse("CB_SLHA_scan_model"))
      {
        result = Dep::SLHAFileNameAndContent->second;
      }
      else
      {
        // This can only happen if the ALLOW_MODELS list in SUSY.hpp has been changed
        // without also changing this function
        std::stringstream errmsg_ss;
        errmsg_ss << "Unknown model! And that makes it a bit hard to return an SLHA1 spectrum... "
                  << "Please expand the function getSLHA2Spectrum if you want to use it with for new models.!";
        ColliderBit_error().raise(LOCAL_INFO, errmsg_ss.str());
      }
>>>>>>> 0c5fc628

      if(write_summary_to_log)
      {
        std::stringstream SLHA_log_output;
        SLHA_log_output << "getSLHA2Spectrum:\n" << result.str() << "\n";
        logger() << SLHA_log_output.str() << EOM;
      }
    }


    // Advanced mass-cuts to aid SUSY scans
    void calc_susy_spectrum_scan_guide(double& result)
    {
      using namespace Pipes::calc_susy_spectrum_scan_guide;
      bool discard_point = false;

      result = 0.0;

      // Get masses
      mass_es_pseudonyms psn = *(Dep::SLHA_pseudonyms);
      const Spectrum& spec = *Dep::MSSM_spectrum;

      const double m_N1_signed = spec.get(Par::Pole_Mass,"~chi0_1");
      const double m_N1 = abs(m_N1_signed);
      // const double m_C1_signed = spec.get(Par::Pole_Mass,"~chi+_1");
      // const double m_C1 = abs(m_C1_signed);
      const double m_st1 = spec.get(Par::Pole_Mass, psn.ist1);

      // Define cuts
      if (m_N1 < 250. && m_st1 < 750.)  discard_point = true;
      if (m_N1 > 600.)  discard_point = true;
      if (m_st1 > 1100.)  discard_point = true;

      // Discard point?
      if (discard_point) invalid_point().raise("Point discarded by susy_spectrum_scan_guide.");

    }


  }
}<|MERGE_RESOLUTION|>--- conflicted
+++ resolved
@@ -212,35 +212,12 @@
 
       static const bool write_summary_to_log = runOptions->getValueOrDef<bool>(false, "write_summary_to_log");
 
-<<<<<<< HEAD
-        if( ModelInUse("MSSM63atQ") || ModelInUse("MSSM63atMGUT") 
-            || ModelInUse("MSSM63atQ_mA") || ModelInUse("MSSM63atMGUT_mA") 
-            || ModelInUse("MSSM63atQ_lightgravitino") || ModelInUse("MSSM63atMGUT_lightgravitino")
-            || ModelInUse("MSSM63atQ_mA_lightgravitino") || ModelInUse("MSSM63atMGUT_mA_lightgravitino") ) 
-        {
-          result = Dep::MSSM_spectrum->getSLHAea(1);
-        }
-        else if (ModelInUse("CB_SLHA_file_model") ||
-                 ModelInUse("CB_SLHA_simpmod_scan_model") ||
-                 ModelInUse("CB_SLHA_scan_model"))
-        {
-          result = Dep::SLHAFileNameAndContent->second;
-        }
-        else
-        {
-          // This can only happen if the ALLOW_MODELS list in SUSY.hpp has been changed
-          // without also changing this function
-          std::stringstream errmsg_ss;
-          errmsg_ss << "Unknown model! And that makes it a bit hard to return an SLHA1 spectrum... "
-                    << "Please expand the function getSLHA1Spectrum if you want to use it with for new models.!";
-          ColliderBit_error().raise(LOCAL_INFO, errmsg_ss.str());
-        }
-=======
       result.clear();
->>>>>>> 0c5fc628
-
-      if( ModelInUse("MSSM63atQ") || ModelInUse("MSSM63atMGUT")
-          || ModelInUse("MSSM63atQ_mA") || ModelInUse("MSSM63atMGUT_mA") )
+
+      if( ModelInUse("MSSM63atQ") || ModelInUse("MSSM63atMGUT") 
+          || ModelInUse("MSSM63atQ_mA") || ModelInUse("MSSM63atMGUT_mA") 
+          || ModelInUse("MSSM63atQ_lightgravitino") || ModelInUse("MSSM63atMGUT_lightgravitino")
+          || ModelInUse("MSSM63atQ_mA_lightgravitino") || ModelInUse("MSSM63atMGUT_mA_lightgravitino") ) 
       {
         result = Dep::MSSM_spectrum->getSLHAea(1);
       }
@@ -277,32 +254,10 @@
 
       result.clear();
 
-<<<<<<< HEAD
-        if( ModelInUse("MSSM63atQ") || ModelInUse("MSSM63atMGUT") 
-            || ModelInUse("MSSM63atQ_mA") || ModelInUse("MSSM63atMGUT_mA") 
-            || ModelInUse("MSSM63atQ_lightgravitino") || ModelInUse("MSSM63atMGUT_lightgravitino")
-            || ModelInUse("MSSM63atQ_mA_lightgravitino") || ModelInUse("MSSM63atMGUT_mA_lightgravitino") ) 
-        {
-          result = Dep::MSSM_spectrum->getSLHAea(2);
-        }
-        else if (ModelInUse("CB_SLHA_file_model") ||
-                 ModelInUse("CB_SLHA_simpmod_scan_model") ||
-                 ModelInUse("CB_SLHA_scan_model"))
-        {
-          result = Dep::SLHAFileNameAndContent->second;
-        }
-        else
-        {
-          // This can only happen if the ALLOW_MODELS list in SUSY.hpp has been changed
-          // without also changing this function
-          std::stringstream errmsg_ss;
-          errmsg_ss << "Unknown model! And that makes it a bit hard to return an SLHA1 spectrum... "
-                    << "Please expand the function getSLHA2Spectrum if you want to use it with for new models.!";
-          ColliderBit_error().raise(LOCAL_INFO, errmsg_ss.str());
-        }
-=======
-      if( ModelInUse("MSSM63atQ") || ModelInUse("MSSM63atMGUT")
-          || ModelInUse("MSSM63atQ_mA") || ModelInUse("MSSM63atMGUT_mA") )
+      if( ModelInUse("MSSM63atQ") || ModelInUse("MSSM63atMGUT") 
+          || ModelInUse("MSSM63atQ_mA") || ModelInUse("MSSM63atMGUT_mA") 
+          || ModelInUse("MSSM63atQ_lightgravitino") || ModelInUse("MSSM63atMGUT_lightgravitino")
+          || ModelInUse("MSSM63atQ_mA_lightgravitino") || ModelInUse("MSSM63atMGUT_mA_lightgravitino") ) 
       {
         result = Dep::MSSM_spectrum->getSLHAea(2);
       }
@@ -321,7 +276,6 @@
                   << "Please expand the function getSLHA2Spectrum if you want to use it with for new models.!";
         ColliderBit_error().raise(LOCAL_INFO, errmsg_ss.str());
       }
->>>>>>> 0c5fc628
 
       if(write_summary_to_log)
       {
