//   GAMBIT: Global and Modular BSM Inference Tool
//   *********************************************
///  \file
///
///  SUSY-specific sources for ColliderBit.
///
///  *********************************************
///
///  Authors (add name and date if you modify):
///
///  \author Pat Scott
///          (p.scott@imperial.ac.uk)
///  \date 2019 Jan
///
///  \author Anders Kvellestad
///          (anders.kvellestad@fys.uio.no)
///  \date 2019
///
///  *********************************************

#include "gambit/ColliderBit/getPy8Collider.hpp"
#include "gambit/ColliderBit/generateEventPy8Collider.hpp"

namespace Gambit
{
  namespace ColliderBit
  {

    // Get spectrum and decays for Pythia
    GET_SPECTRUM_AND_DECAYS_FOR_PYTHIA_SUSY(getSpectrumAndDecaysForPythia, MSSM_spectrum)

    // Get Monte Carlo event generator
<<<<<<< HEAD
    GET_SPECIFIC_PYTHIA(getPythia, Pythia_default, MSSM_spectrum, , IS_SUSY)
    // Get Monte Carlo event generator from SLHA file input
    GET_SPECIFIC_PYTHIA_SLHA(getPythia_SLHA, Pythia_default, )

=======
    GET_SPECIFIC_PYTHIA(getPythia, Pythia_default, /* blank MODEL_EXTENSION argument */ )
>>>>>>> d57ec026
    GET_PYTHIA_AS_BASE_COLLIDER(getPythiaAsBase)

    // Run event generator
    GET_PYTHIA_EVENT(generateEventPythia)
<<<<<<< HEAD


    // Get Monte Carlo event generator from SLHA file input
    // GET_SPECIFIC_PYTHIA_SLHA(getPythia_SLHA, Pythia_default, )
    // GET_PYTHIA_AS_BASE_COLLIDER(getPythia_SLHAAsBase)

    // // Run event generator
    // GET_PYTHIA_EVENT(generateEventPythia_SLHA)



    // Get next SLHA file path and content (for use with model CB_SLHA_file_model)
    void getNextSLHAFileNameAndContent(pair_str_SLHAstruct& result)
    {
      using namespace Pipes::getNextSLHAFileNameAndContent;

      static unsigned int counter = 0;
      static bool first = true;

      if (first)
      {
        if (!runOptions->hasKey("SLHA_filenames")) ColliderBit_error().raise(LOCAL_INFO,"Expected YAML file option 'SLHA_filenames' (a list of SLHA filenames) not found.");
        first = false;
      }

      const static std::vector<str> filenames = runOptions->getValue<std::vector<str> >("SLHA_filenames");

      if (counter >= filenames.size())
      {
        invalid_point().raise("No more SLHA files. My work is done.");
        result = std::make_pair("", SLHAstruct());
      }
      else
      {
        const str& filename = filenames.at(counter);
        result = std::make_pair(filename, read_SLHA(filename));
      }

      counter++;
    }


    // Read a single SLHA file and update some entries for each scan point 
    // (for use with models CB_SLHA_simpmod_scan_model and CB_SLHA_scan_model)
    void getAndReplaceSLHAContent(pair_str_SLHAstruct& result)
    {
      using namespace Pipes::getAndReplaceSLHAContent;

      static unsigned int counter = 0;

      static str filename;
      static SLHAstruct file_content;

      static YAML::Node keysNode;
      static Options keysOptions; 
      static std::map<str,str> SLHAkey_to_parname;
      
      // Do the variable initialization only once
      static bool first = true;
      if (first)
      {
        if (!runOptions->hasKey("SLHA_filename")) ColliderBit_error().raise(LOCAL_INFO,"Expected YAML file option 'SLHA_filename' (a single SLHA filename) not found.");
        if (!runOptions->hasKey("replace_SLHA_keys")) ColliderBit_error().raise(LOCAL_INFO,"Expected YAML file option 'replace_SLHA_keys' (a list of strings in the SLHAea key format, e.g. 'MASS;1000022;1') not found.");

        // Get filename of base SLHA file
        filename = runOptions->getValue<str>("SLHA_filename");

        // Read the original SLHA file once
        file_content = read_SLHA(filename);

        // Get the YAML options under 'replace_SLHA_keys'
        keysNode = runOptions->getValue<YAML::Node>("replace_SLHA_keys");
        keysOptions = Options(keysNode);

        // Construct a map from SLHA keys to scan model parameters
        for (const str& parname : keysOptions.getNames())
        {
          std::vector<str> slhakeys = keysOptions.getValue<std::vector<str> >(parname);
          for (const str& slhakey : slhakeys) 
          {
            SLHAkey_to_parname[slhakey] = parname;
          }
        }

        first = false;
      }

      // Generate new SLHA content by replacing SLHA elements with scan parameters
      SLHAstruct new_content(file_content);
      static int precision = 8;
      for (const auto& key_param_pair : SLHAkey_to_parname)
      {
        new_content.field(key_param_pair.first) = SLHAea::to_string(*Param.at(key_param_pair.second), precision);
      }

      // Construct a dummy name for the SLHA "file" we pass around as a SLHAea object
      std::stringstream filename_mod_ss;
      filename_mod_ss << filename << ".point" << counter;

      // Save result as a pair_str_SLHAstruct
      result = std::make_pair(filename_mod_ss.str(), new_content);

      // DEBUG 
      // cout << "DEBUG: new_content:" << endl;
      // cout << new_content.str() << endl;

      /// @todo Add option to save the new SLHA content to file 

      counter++;
    }



    // Extract SLHA file elements (for use with model CB_SLHA_file_model)
    void getSLHAFileElements(map_str_dbl& result)
    {
      using namespace Pipes::getSLHAFileElements;

      // Split the required SLHAFileNameAndContent pair
      const str& filename = Dep::SLHAFileNameAndContent->first;
      const SLHAstruct& content = Dep::SLHAFileNameAndContent->second;

      // Should missing elements be replaced by a default value?
      const static bool use_missing_element_value = runOptions->hasKey("value_for_missing_elements");
      static double missing_element_value;

      static bool first = true;
      if (first)
      {
        // Check that the required YAML option "SLHA_keys" is present
        if (!runOptions->hasKey("SLHA_keys")) ColliderBit_error().raise(LOCAL_INFO,"Expected YAML file option 'SLHA_keys' (a list of strings in the SLHAea key format, e.g. 'MASS;1000022;1') not found.");

        // Read default value for missing elements;
        if (use_missing_element_value) missing_element_value = runOptions->getValue<double>("value_for_missing_elements");

        first = false;
      }

      // Read the list of SLHA element keys
      const static std::vector<str> slha_element_keys = runOptions->getValue<std::vector<str> >("SLHA_keys");

      // Loop through the list of SLHA keys and grab the corresponding elements from the SLHA content
      for(str key_str : slha_element_keys)
      {

        // Construct a SLHAea::Key from the key string
        const SLHAea::Key key(key_str);

        // Grab the correct entryand store in the results map
        try
        {
          result[key_str] = SLHAea::to<double>( content.field(key) );
        }
        catch (const std::out_of_range& e)
        {
          std::stringstream errmsg_ss;
          errmsg_ss << "Could not find SLHA element " << key_str << " in file " << filename;

          if (use_missing_element_value)
          {
            logger() << errmsg_ss.str() << EOM;
            result[key_str] = missing_element_value;            
          }
          else
          {
            ColliderBit_error().raise(LOCAL_INFO, errmsg_ss.str());
          }
        }
      }

    }

=======
>>>>>>> d57ec026

  }
}<|MERGE_RESOLUTION|>--- conflicted
+++ resolved
@@ -30,193 +30,11 @@
     GET_SPECTRUM_AND_DECAYS_FOR_PYTHIA_SUSY(getSpectrumAndDecaysForPythia, MSSM_spectrum)
 
     // Get Monte Carlo event generator
-<<<<<<< HEAD
-    GET_SPECIFIC_PYTHIA(getPythia, Pythia_default, MSSM_spectrum, , IS_SUSY)
-    // Get Monte Carlo event generator from SLHA file input
-    GET_SPECIFIC_PYTHIA_SLHA(getPythia_SLHA, Pythia_default, )
-
-=======
     GET_SPECIFIC_PYTHIA(getPythia, Pythia_default, /* blank MODEL_EXTENSION argument */ )
->>>>>>> d57ec026
     GET_PYTHIA_AS_BASE_COLLIDER(getPythiaAsBase)
 
     // Run event generator
     GET_PYTHIA_EVENT(generateEventPythia)
-<<<<<<< HEAD
-
-
-    // Get Monte Carlo event generator from SLHA file input
-    // GET_SPECIFIC_PYTHIA_SLHA(getPythia_SLHA, Pythia_default, )
-    // GET_PYTHIA_AS_BASE_COLLIDER(getPythia_SLHAAsBase)
-
-    // // Run event generator
-    // GET_PYTHIA_EVENT(generateEventPythia_SLHA)
-
-
-
-    // Get next SLHA file path and content (for use with model CB_SLHA_file_model)
-    void getNextSLHAFileNameAndContent(pair_str_SLHAstruct& result)
-    {
-      using namespace Pipes::getNextSLHAFileNameAndContent;
-
-      static unsigned int counter = 0;
-      static bool first = true;
-
-      if (first)
-      {
-        if (!runOptions->hasKey("SLHA_filenames")) ColliderBit_error().raise(LOCAL_INFO,"Expected YAML file option 'SLHA_filenames' (a list of SLHA filenames) not found.");
-        first = false;
-      }
-
-      const static std::vector<str> filenames = runOptions->getValue<std::vector<str> >("SLHA_filenames");
-
-      if (counter >= filenames.size())
-      {
-        invalid_point().raise("No more SLHA files. My work is done.");
-        result = std::make_pair("", SLHAstruct());
-      }
-      else
-      {
-        const str& filename = filenames.at(counter);
-        result = std::make_pair(filename, read_SLHA(filename));
-      }
-
-      counter++;
-    }
-
-
-    // Read a single SLHA file and update some entries for each scan point 
-    // (for use with models CB_SLHA_simpmod_scan_model and CB_SLHA_scan_model)
-    void getAndReplaceSLHAContent(pair_str_SLHAstruct& result)
-    {
-      using namespace Pipes::getAndReplaceSLHAContent;
-
-      static unsigned int counter = 0;
-
-      static str filename;
-      static SLHAstruct file_content;
-
-      static YAML::Node keysNode;
-      static Options keysOptions; 
-      static std::map<str,str> SLHAkey_to_parname;
-      
-      // Do the variable initialization only once
-      static bool first = true;
-      if (first)
-      {
-        if (!runOptions->hasKey("SLHA_filename")) ColliderBit_error().raise(LOCAL_INFO,"Expected YAML file option 'SLHA_filename' (a single SLHA filename) not found.");
-        if (!runOptions->hasKey("replace_SLHA_keys")) ColliderBit_error().raise(LOCAL_INFO,"Expected YAML file option 'replace_SLHA_keys' (a list of strings in the SLHAea key format, e.g. 'MASS;1000022;1') not found.");
-
-        // Get filename of base SLHA file
-        filename = runOptions->getValue<str>("SLHA_filename");
-
-        // Read the original SLHA file once
-        file_content = read_SLHA(filename);
-
-        // Get the YAML options under 'replace_SLHA_keys'
-        keysNode = runOptions->getValue<YAML::Node>("replace_SLHA_keys");
-        keysOptions = Options(keysNode);
-
-        // Construct a map from SLHA keys to scan model parameters
-        for (const str& parname : keysOptions.getNames())
-        {
-          std::vector<str> slhakeys = keysOptions.getValue<std::vector<str> >(parname);
-          for (const str& slhakey : slhakeys) 
-          {
-            SLHAkey_to_parname[slhakey] = parname;
-          }
-        }
-
-        first = false;
-      }
-
-      // Generate new SLHA content by replacing SLHA elements with scan parameters
-      SLHAstruct new_content(file_content);
-      static int precision = 8;
-      for (const auto& key_param_pair : SLHAkey_to_parname)
-      {
-        new_content.field(key_param_pair.first) = SLHAea::to_string(*Param.at(key_param_pair.second), precision);
-      }
-
-      // Construct a dummy name for the SLHA "file" we pass around as a SLHAea object
-      std::stringstream filename_mod_ss;
-      filename_mod_ss << filename << ".point" << counter;
-
-      // Save result as a pair_str_SLHAstruct
-      result = std::make_pair(filename_mod_ss.str(), new_content);
-
-      // DEBUG 
-      // cout << "DEBUG: new_content:" << endl;
-      // cout << new_content.str() << endl;
-
-      /// @todo Add option to save the new SLHA content to file 
-
-      counter++;
-    }
-
-
-
-    // Extract SLHA file elements (for use with model CB_SLHA_file_model)
-    void getSLHAFileElements(map_str_dbl& result)
-    {
-      using namespace Pipes::getSLHAFileElements;
-
-      // Split the required SLHAFileNameAndContent pair
-      const str& filename = Dep::SLHAFileNameAndContent->first;
-      const SLHAstruct& content = Dep::SLHAFileNameAndContent->second;
-
-      // Should missing elements be replaced by a default value?
-      const static bool use_missing_element_value = runOptions->hasKey("value_for_missing_elements");
-      static double missing_element_value;
-
-      static bool first = true;
-      if (first)
-      {
-        // Check that the required YAML option "SLHA_keys" is present
-        if (!runOptions->hasKey("SLHA_keys")) ColliderBit_error().raise(LOCAL_INFO,"Expected YAML file option 'SLHA_keys' (a list of strings in the SLHAea key format, e.g. 'MASS;1000022;1') not found.");
-
-        // Read default value for missing elements;
-        if (use_missing_element_value) missing_element_value = runOptions->getValue<double>("value_for_missing_elements");
-
-        first = false;
-      }
-
-      // Read the list of SLHA element keys
-      const static std::vector<str> slha_element_keys = runOptions->getValue<std::vector<str> >("SLHA_keys");
-
-      // Loop through the list of SLHA keys and grab the corresponding elements from the SLHA content
-      for(str key_str : slha_element_keys)
-      {
-
-        // Construct a SLHAea::Key from the key string
-        const SLHAea::Key key(key_str);
-
-        // Grab the correct entryand store in the results map
-        try
-        {
-          result[key_str] = SLHAea::to<double>( content.field(key) );
-        }
-        catch (const std::out_of_range& e)
-        {
-          std::stringstream errmsg_ss;
-          errmsg_ss << "Could not find SLHA element " << key_str << " in file " << filename;
-
-          if (use_missing_element_value)
-          {
-            logger() << errmsg_ss.str() << EOM;
-            result[key_str] = missing_element_value;            
-          }
-          else
-          {
-            ColliderBit_error().raise(LOCAL_INFO, errmsg_ss.str());
-          }
-        }
-      }
-
-    }
-
-=======
->>>>>>> d57ec026
 
   }
 }