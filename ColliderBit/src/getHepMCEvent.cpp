--- conflicted
+++ resolved
@@ -164,10 +164,6 @@
       }
       if (not event_retrieved) halt();
 
-<<<<<<< HEAD
-
-=======
->>>>>>> 35f34833
    }
     /// A nested function that reads in HepMC event files
     void getHepMCEvent(HepMC3::GenEvent& result)
@@ -208,8 +204,6 @@
  
     }
 
-<<<<<<< HEAD
-=======
     void convertHepMCEvent_HEPUtils(HEPUtils::Event &result)
     {
       using namespace Pipes::convertHepMCEvent_HEPUtils;
@@ -231,7 +225,6 @@
       Gambit::ColliderBit::convertParticleEvent(ge.particles(), result, antiktR, jet_pt_min);
     }
 
->>>>>>> 35f34833
   }
 }
 
