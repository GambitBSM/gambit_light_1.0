--- conflicted
+++ resolved
@@ -20,16 +20,14 @@
 ///          (a.kvellestad@imperial.ac.uk)
 ///  \date 2019 June
 ///
-<<<<<<< HEAD
-///  \author Tomek Procter
-///           (tsp116@ic.ac.uk)
-///  \date 2019 Octobet
-=======
 ///  \author Tomas Gonzalo
 ///          (tomas.gonzalo@monash.edu)
 ///  \date 2019 Sep
 ///
->>>>>>> 603a960c
+///  \author Tomek Procter
+///           (tsp116@ic.ac.uk)
+///  \date 2019 October
+///
 ///  *********************************************
 
 #include "gambit/cmake/cmake_variables.hpp"
@@ -39,15 +37,10 @@
 #include "gambit/ColliderBit/ColliderBit_eventloop.hpp"
 #include "gambit/Utils/util_functions.hpp"
 #include "HepMC3/ReaderAsciiHepMC2.h"
-<<<<<<< HEAD
 #include "gambit/ColliderBit/colliders/Pythia8/Py8EventConversions.hpp"
-
 #include "HepMC3/GenEvent.h"
 #include "HepMC3/GenParticle.h"
-
-=======
 #include "HepMC3/ReaderAscii.h"
->>>>>>> 603a960c
 
 //#define COLLIDERBIT_DEBUG
 
@@ -149,7 +142,6 @@
       if (not event_retrieved) Loop::halt();
 
       // Translate to HEPUtils event
-<<<<<<< HEAD
 
       //A couple of things need to be done before we pass to the event conversion function: set the
       //weight and 
@@ -162,11 +154,7 @@
 
       //Call the unified HEPMC/Pythia event converter:
       //n.b. the 0.4 is the antiktR -> its always been hardcoded in CBS, should it be?
-      Gambit::ColliderBit::convertParticleEvent(particles, result, 0.4);
-=======
-      get_HEPUtils_event(ge, result, jet_pt_min);
- 
->>>>>>> 603a960c
+      Gambit::ColliderBit::convertParticleEvent(particles, result, 0.4, jet_pt_min);
     }
   }
 
