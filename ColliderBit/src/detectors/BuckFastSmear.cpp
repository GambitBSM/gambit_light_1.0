#include "gambit/ColliderBit/detectors/BuckFastSmear.hpp"
#include "gambit/ColliderBit/ATLASEfficiencies.hpp"
#include "gambit/ColliderBit/CMSEfficiencies.hpp"

namespace Gambit {
  namespace ColliderBit {


    /// BuckFastIdentity definition
    void BuckFastIdentity::processEvent(const Pythia8::Event& eventIn, HEPUtils::Event& eventOut) const {
      if (partonOnly)
        convertPythia8PartonEvent(eventIn, eventOut);
      else
        convertPythia8ParticleEvent(eventIn, eventOut);
    }


    /// BuckFastSmearATLAS definitions
    void BuckFastSmearATLAS::processEvent(const Pythia8::Event& eventIn, HEPUtils::Event& eventOut) const {
      if (partonOnly)
        convertPythia8PartonEvent(eventIn, eventOut);
      else
        convertPythia8ParticleEvent(eventIn, eventOut);

      // Electron smearing and efficiency
      /// @todo Run-dependence?
      ATLAS::applyElectronTrackingEff(eventOut.electrons());
      ATLAS::smearElectronEnergy(eventOut.electrons());
      ATLAS::applyElectronEff(eventOut.electrons());

      // Muon smearing and efficiency
      /// @todo Run-dependence?
      ATLAS::applyMuonTrackEff(eventOut.muons());
      ATLAS::smearMuonMomentum(eventOut.muons());
      ATLAS::applyMuonEff(eventOut.muons());

      // Apply hadronic tau reco efficiency *in the analyses* -- it's specific to LHC run & working-point
      //ATLAS::applyTauEfficiency(eventOut.taus());
      //Smear taus
      ATLAS::smearTaus(eventOut.taus());

      // Smear jet momenta
      ATLAS::smearJets(eventOut.jets());

      // Unset b-tags outside |eta|=5
      /// @todo Same as DELPHES... but surely we can't actually do b-tags outside |eta| < 2.5? (or even less, due to jet radius)
      for (HEPUtils::Jet* j : eventOut.jets()) {
        if (j->abseta() > 5.0) j->set_btag(false);
      }
    }


    /// BuckFastSmearCMS definition
    void BuckFastSmearCMS::processEvent(const Pythia8::Event& eventIn, HEPUtils::Event& eventOut) const {
      if (partonOnly)
        convertPythia8PartonEvent(eventIn, eventOut);
      else
        convertPythia8ParticleEvent(eventIn, eventOut);

      // Electron smearing and efficiency
      CMS::applyElectronTrackingEff(eventOut.electrons());
      CMS::smearElectronEnergy(eventOut.electrons());
      CMS::applyElectronEff(eventOut.electrons());

      // Muon smearing and efficiency
      CMS::applyMuonTrackEff(eventOut.muons());
      CMS::smearMuonMomentum(eventOut.muons());
      CMS::applyMuonEff(eventOut.muons());

<<<<<<< HEAD
      // Apply hadronic tau reco efficiency *in the analyses* -- it's specific to LHC run & working-point
      //CMS::applyTauEfficiency(eventOut.taus());
=======
      // Apply hadronic tau BR * reco efficiency
      //MJW remove for now
      CMS::applyTauEfficiency(eventOut.taus());
>>>>>>> 9d11457d
      //Smear taus
      CMS::smearTaus(eventOut.taus());

      // Smear jet momenta
      CMS::smearJets(eventOut.jets());

      // Unset b-tags outside |eta|=5
      /// @todo Same as DELPHES... but surely we can't actually do b-tags outside |eta| < 2.5? (or even less, due to jet radius)
      for (HEPUtils::Jet* j : eventOut.jets()) {
        if (j->abseta() > 5.0) j->set_btag(false);
      }
    }


    /// Convert a hadron-level Pythia8::Event into an unsmeared HEPUtils::Event
    /// @todo Overlap between jets and prompt containers: need some isolation in MET calculation
    void BuckFastBase::convertPythia8ParticleEvent(const Pythia8::Event& pevt, HEPUtils::Event& result) const {
      result.clear();

      std::vector<FJNS::PseudoJet> bhadrons; //< for input to FastJet b-tagging
      std::vector<HEPUtils::Particle*> bpartons;
      std::vector<HEPUtils::Particle*> tauCandidates;
      HEPUtils::P4 pout; //< Sum of momenta outside acceptance

      // Make a first pass of non-final particles to gather b-hadrons and taus
      for (int i = 0; i < pevt.size(); ++i) {
        const Pythia8::Particle& p = pevt[i];

        // Find last b-hadrons in b decay chains as the best proxy for b-tagging
        if(p.idAbs()==5) {
          std::vector<int> bDaughterList = p.daughterList();
          bool isGoodB=true;

          for (size_t daughter = 0; daughter < bDaughterList.size(); daughter++) {
            const Pythia8::Particle& pDaughter = pevt[bDaughterList[daughter]];
            int daughterID = pDaughter.idAbs();
            if(daughterID == 5)isGoodB=false;
          }

          if(isGoodB){
            HEPUtils::Particle* tmpB = new HEPUtils::Particle(mk_p4(p.p()), p.id());
            bpartons.push_back(tmpB);
          }

        }

        // Find tau candidates
        if (p.idAbs() == MCUtils::PID::TAU) {
          std::vector<int> tauDaughterList = p.daughterList();
          HEPUtils::P4 tmpMomentum;
          bool isGoodTau=true;

          for (size_t daughter = 0; daughter < tauDaughterList.size(); daughter++) {
            const Pythia8::Particle& pDaughter = pevt[tauDaughterList[daughter]];
            int daughterID = pDaughter.idAbs();
            // Veto leptonic taus
            /// @todo What's wrong with having a W daughter? Doesn't that just mark a final tau?
            if (daughterID == MCUtils::PID::ELECTRON || daughterID == MCUtils::PID::MUON ||
                daughterID == MCUtils::PID::WPLUSBOSON || daughterID == MCUtils::PID::TAU)
              isGoodTau = false;
            if (daughterID != MCUtils::PID::TAU) tmpMomentum += mk_p4(pDaughter.p());
          }

          if (isGoodTau) {
            HEPUtils::Particle* tmpTau = new HEPUtils::Particle(mk_p4(p.p()), p.id());
            tauCandidates.push_back(tmpTau);
          }
        }
      }

      // Loop over final state particles for jet inputs and MET
      std::vector<FJNS::PseudoJet> jetparticles;
      for (int i = 0; i < pevt.size(); ++i) {
        const Pythia8::Particle& p = pevt[i];

        // Only consider final state particles
        if (!p.isFinal()) continue;

        // Add particle outside ATLAS/CMS acceptance to MET
        /// @todo Move out-of-acceptance MET contribution to BuckFast
        if (std::abs(p.eta()) > 5.0) {
          pout += mk_p4(p.p());
          continue;
        }

        // Promptness: for leptons and photons we're only interested if they don't come from hadron/tau decays
        const bool prompt = !fromHadron(i, pevt); //&& !fromTau(i, pevt);
        const bool visible = MCUtils::PID::isStrongInteracting(p.id()) || MCUtils::PID::isEMInteracting(p.id());

        // Add prompt and invisible particles as individual particles
        if (prompt || !visible) {
          HEPUtils::Particle* gp = new HEPUtils::Particle(mk_p4(p.p()), p.id());
          gp->set_prompt();
          result.add_particle(gp); // Will be automatically categorised
        }

        // All particles other than invisibles and muons are jet constituents
        if (visible && p.idAbs() != MCUtils::PID::MUON) jetparticles.push_back(mk_pseudojet(p.p()));
      }

      /// Jet finding
      /// @todo Choose jet algorithm via detector _settings? Run several algs?
      const FJNS::JetDefinition jet_def(FJNS::antikt_algorithm, antiktR);
      FJNS::ClusterSequence cseq(jetparticles, jet_def);
      std::vector<FJNS::PseudoJet> pjets = sorted_by_pt(cseq.inclusive_jets(10));

      /// Do jet b-tagging, etc. and add to the Event
      /// @todo Use ghost tagging?
      /// @note We need to _remove_ this b-tag in the detector sim if outside the tracker acceptance!
      for (auto& pj : pjets) {
        /// @todo Replace with HEPUtils::any(bhadrons, [&](const auto& pb){ pj.delta_R(pb) < 0.4 })
        bool isB = false;

        HEPUtils::P4 jetMom = HEPUtils::mk_p4(pj);
        for (auto& pb : bpartons) {
          if (jetMom.deltaR_eta(pb->mom()) < 0.4) {
            isB = true;
            break;
          }
        }

        bool isTau = false;
        for (auto& ptau : tauCandidates){
          if (jetMom.deltaR_eta(ptau->mom()) < 0.5){
            isTau = true;
            break;
          }
        }

        // Add to the event (use jet momentum for tau)
        if (isTau) {
          HEPUtils::Particle* gp = new HEPUtils::Particle(HEPUtils::mk_p4(pj), MCUtils::PID::TAU);
          gp->set_prompt();
          result.add_particle(gp);
        }

        result.add_jet(new HEPUtils::Jet(HEPUtils::mk_p4(pj), isB));
      }

      /// Calculate missing momentum
      //
      // From balance of all visible momenta (requires isolation)
      // const std::vector<Particle*> visibles = result.visible_particles();
      // HEPUtils::P4 pvis;
      // for (size_t i = 0; i < visibles.size(); ++i) {
      //   pvis += visibles[i]->mom();
      // }
      // for (size_t i = 0; i < result.jets.size(); ++i) {
      //   pvis += result.jets[i]->mom();
      // }
      // set_missingmom(-pvis);
      //
      // From sum of invisibles, including those out of range
      for (size_t i = 0; i < result.invisible_particles().size(); ++i) {
        pout += result.invisible_particles()[i]->mom();
      }
      result.set_missingmom(pout);
    }

    /// Convert a partonic (no hadrons) Pythia8::Event into an unsmeared HEPUtils::Event
    void BuckFastBase::convertPythia8PartonEvent(const Pythia8::Event& pevt, HEPUtils::Event& result) const {
      result.clear();

      std::vector<HEPUtils::Particle*> tauCandidates;

      // Make a first pass of non-final particles to gather taus
      for (int i = 0; i < pevt.size(); ++i) {
        const Pythia8::Particle& p = pevt[i];

        // Find last tau in prompt tau replica chains as a proxy for tau-tagging
        if (p.idAbs() == MCUtils::PID::TAU) {
          std::vector<int> tauDaughterList = p.daughterList();
          HEPUtils::P4 tmpMomentum;
          bool isGoodTau=true;

          for (size_t daughter = 0; daughter < tauDaughterList.size(); daughter++) {
            const Pythia8::Particle& pDaughter = pevt[tauDaughterList[daughter]];
            int daughterID = pDaughter.idAbs();
            if (daughterID == MCUtils::PID::ELECTRON || daughterID == MCUtils::PID::MUON ||
                daughterID == MCUtils::PID::WPLUSBOSON || daughterID == MCUtils::PID::TAU)
              isGoodTau = false;
            if (daughterID != MCUtils::PID::TAU) tmpMomentum += mk_p4(pDaughter.p());
          }

          if (isGoodTau) {
            HEPUtils::Particle* tmpTau = new HEPUtils::Particle(mk_p4(p.p()), p.id());
            tauCandidates.push_back(tmpTau);
          }
        }
      }

      std::vector<FJNS::PseudoJet> jetparticles; //< Pseudojets for input to FastJet
      HEPUtils::P4 pout; //< Sum of momenta outside acceptance

      // Make a single pass over the event to gather final leptons, partons, and photons
      for (int i = 0; i < pevt.size(); ++i) {
        const Pythia8::Particle& p = pevt[i];

        // We only use "final" particles, i.e. those with no children. So Py8 must have hadronization disabled
        if (!p.isFinal()) continue;

        // Only consider partons within ATLAS/CMS acceptance
        /// @todo We should leave this for the detector sim / analysis to deal with
        if (std::abs(p.eta()) > 5.0) {
          pout += mk_p4(p.p());
          continue;
        }

        // Find electrons/muons/taus/photons to be treated as prompt (+ invisibles)
        /// @todo *Some* photons should be included in jets!!! Ignore for now since no FSR
        /// @todo Lepton dressing
        const bool prompt = isFinalPhoton(i, pevt) || (isFinalLepton(i, pevt)); // && std::abs(p.id()) != MCUtils::PID::TAU);
        const bool visible = MCUtils::PID::isStrongInteracting(p.id()) || MCUtils::PID::isEMInteracting(p.id());
        if (prompt || !visible) {
          HEPUtils::Particle* gp = new HEPUtils::Particle(mk_p4(p.p()), p.id());
          gp->set_prompt();
          result.add_particle(gp); // Will be automatically categorised
        }

        // Everything other than invisibles and muons, including taus & partons are jet constituents
        /// @todo Only include hadronic tau fraction?
        // if (visible && (isFinalParton(i, pevt) || isFinalTau(i, pevt))) {
        if (visible && p.idAbs() != MCUtils::PID::MUON) {
          FJNS::PseudoJet pj = mk_pseudojet(p.p());
          pj.set_user_index(std::abs(p.id()));
          jetparticles.push_back(pj);
        }

      }

      /// Jet finding
      /// @todo choose jet algorithm via _settings?
      const FJNS::JetDefinition jet_def(FJNS::antikt_algorithm, antiktR);
      FJNS::ClusterSequence cseq(jetparticles, jet_def);
      std::vector<FJNS::PseudoJet> pjets = sorted_by_pt(cseq.inclusive_jets(10));
      // Add to the event, with b-tagging info"
      for (const FJNS::PseudoJet& pj : pjets) {
        // Do jet b-tagging, etc. by looking for b quark constituents (i.e. user index = |parton ID| = 5)
        /// @note This b-tag is removed in the detector sim if outside the tracker acceptance!
        const bool isB = HEPUtils::any(pj.constituents(),
                 [](const FJNS::PseudoJet& c){ return c.user_index() == MCUtils::PID::BQUARK; });
        result.add_jet(new HEPUtils::Jet(HEPUtils::mk_p4(pj), isB));

        bool isTau=false;
        for(auto& ptau : tauCandidates){
          HEPUtils::P4 jetMom = HEPUtils::mk_p4(pj);
          if(jetMom.deltaR_eta(ptau->mom()) < 0.5){
            isTau=true;
            break;
          }
        }
        // Add to the event (use jet momentum for tau)
        if(isTau){
          HEPUtils::Particle* gp = new HEPUtils::Particle(HEPUtils::mk_p4(pj), MCUtils::PID::TAU);
          gp->set_prompt();
          result.add_particle(gp);
        }
      }

      /// Calculate missing momentum
      //
      // From balance of all visible momenta (requires isolation)
      // const std::vector<Particle*> visibles = result.visible_particles();
      // HEPUtils::P4 pvis;
      // for (size_t i = 0; i < visibles.size(); ++i) {
      //   pvis += visibles[i]->mom();
      // }
      // for (size_t i = 0; i < result.jets.size(); ++i) {
      //   pvis += result.jets[i]->mom();
      // }
      // set_missingmom(-pvis);
      //
      // From sum of invisibles, including those out of range
      for (const HEPUtils::Particle* p : result.invisible_particles())
        pout += p->mom();
      result.set_missingmom(pout);
    }


  }
}<|MERGE_RESOLUTION|>--- conflicted
+++ resolved
@@ -67,14 +67,8 @@
       CMS::smearMuonMomentum(eventOut.muons());
       CMS::applyMuonEff(eventOut.muons());
 
-<<<<<<< HEAD
       // Apply hadronic tau reco efficiency *in the analyses* -- it's specific to LHC run & working-point
       //CMS::applyTauEfficiency(eventOut.taus());
-=======
-      // Apply hadronic tau BR * reco efficiency
-      //MJW remove for now
-      CMS::applyTauEfficiency(eventOut.taus());
->>>>>>> 9d11457d
       //Smear taus
       CMS::smearTaus(eventOut.taus());
 
