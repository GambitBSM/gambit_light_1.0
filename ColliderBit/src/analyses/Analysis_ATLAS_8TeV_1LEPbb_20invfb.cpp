///
///  \author Rose Kudzman-Blais
///  \date 2017 May
///
///  *********************************************

#include <vector>
#include <cmath>
#include <memory>
#include <iomanip>
#include <fstream>
#include <ctime>

#include "gambit/ColliderBit/analyses/BaseAnalysis.hpp"
#include "gambit/ColliderBit/ATLASEfficiencies.hpp"
#include "gambit/ColliderBit/analyses/Perf_Plot.hpp"

using namespace std;

namespace Gambit {
  namespace ColliderBit {

    class Analysis_ATLAS_8TeV_1LEPbb_20invfb : public HEPUtilsAnalysis {
    private:

      // Numbers passing cuts
      double _numSRA, _numSRB; 
      vector<int> cutFlowVector;
      vector<double> cutFlowVectorATLAS_130_0;
      vector<double> cutFlowVectorATLAS_250_0;
      double xsecATLAS_130_0;
      double xsecATLAS_250_0;
      vector<string> cutFlowVector_str;
      size_t NCUTS;

      Perf_Plot* plots_2bjets;	
      Perf_Plot* plots_mbb;	
      Perf_Plot* plots_HEPmct;	
      Perf_Plot* plots_HEPmt;	
      Perf_Plot* plots_HEPnbj;	
      Perf_Plot* plots_HEPmbb;	
      ofstream cutflowFile;
      string analysisRunName;

    public:

      struct particleComparison {
  	bool operator() (HEPUtils::Particle* i,HEPUtils::Particle* j) {return (i->pT()>j->pT());}
      }	compareParticlePt;

      struct jetComparison {
  	bool operator() (HEPUtils::Jet* i,HEPUtils::Jet* j) {return (i->pT()>j->pT());}
      }	compareJetPt;

      Analysis_ATLAS_8TeV_1LEPbb_20invfb() {

        _numSRA=0;
        _numSRB=0;

        NCUTS=8;
        set_luminosity(20.3);
        xsecATLAS_130_0=4240.;
        xsecATLAS_250_0=320.;

        for (size_t i=0;i<NCUTS;i++){
          cutFlowVector.push_back(0);
          cutFlowVectorATLAS_130_0.push_back(0);
          cutFlowVectorATLAS_250_0.push_back(0);
          cutFlowVector_str.push_back("");
        }

	analysisRunName = "ATLAS_8TeV_1LEPbb_20invfb_250_0";

	vector<const char*> variablesNames = {"met","mct","mbb","mt","j0pt","lpt","nbj","j1pt","j0eta","j1eta","jjdeltaR"};
	plots_2bjets = new Perf_Plot(analysisRunName+"_2bjets", &variablesNames);
	plots_mbb = new Perf_Plot(analysisRunName+"_mbb", &variablesNames);
	plots_HEPmct = new Perf_Plot(analysisRunName+"_HEPmct", &variablesNames);
	plots_HEPmt = new Perf_Plot(analysisRunName+"_HEPmt", &variablesNames);
	plots_HEPnbj = new Perf_Plot(analysisRunName+"_HEPnbj", &variablesNames);
	plots_HEPmbb = new Perf_Plot(analysisRunName+"_HEPmbb", &variablesNames);

      }


      void analyze(const HEPUtils::Event* event) {
	  
	HEPUtilsAnalysis::analyze(event);
        double met = event->met();

        // Baseline objects
        const vector<double>  a = {0,10.};
        const vector<double>  b = {0,10000.};
	const vector<double>  a2 = {0,2.1,10.};
	const vector<double>  b2 = {0,30.,40.,50.,70.,10000.};
        const vector<double> cEl = {0.95};
        HEPUtils::BinnedFn2D<double> _eff2dEl(a,b,cEl);
        vector<HEPUtils::Particle*> baselineElectrons;
        for (HEPUtils::Particle* electron : event->electrons()) {
          bool hasTrig=has_tag(_eff2dEl, electron->eta(), electron->pT());
          if (electron->pT()>10. && electron->abseta()<2.47 && hasTrig)baselineElectrons.push_back(electron);
        }
	ATLAS::applyMediumIDElectronSelection(baselineElectrons);

        const vector<double> cMu1 = {0.7};
        const vector<double> cMu2 = {0.85};
        HEPUtils::BinnedFn2D<double> _eff2dMu1(a,b,cMu1);
        HEPUtils::BinnedFn2D<double> _eff2dMu2(a,b,cMu2);
        vector<HEPUtils::Particle*> baselineMuons;
        for (HEPUtils::Particle* muon : event->muons()) {
          if (muon->pT()>10. && muon->abseta()<2.4) {
            bool hasTrig1=has_tag(_eff2dMu1, muon->eta(), muon->pT());
            bool hasTrig2=has_tag(_eff2dMu2,muon->eta(), muon->pT());
	    if (fabs(muon->eta())<1.05 && hasTrig1)baselineMuons.push_back(muon);
	    if (fabs(muon->eta())>1.05 && hasTrig2)baselineMuons.push_back(muon);
	  }
        }

        vector<HEPUtils::Jet*> baselineJets;
	// Matthias jet smearing implemented roughly from 
	// https://atlas.web.cern.ch/Atlas/GROUPS/PHYSICS/CONFNOTES/ATLAS-CONF-2015-017/
        //const vector<double>  b3 = {0,50.,70.,100.,150.,200.,1000.,10000.};
        //const vector<double> cJets = {0.145,0.115,0.095,0.075,0.06,0.04,0.01};
	//static HEPUtils::BinnedFn2D<double> _resJets2D(a,b3,cJets);                                                                                                                     
        for (HEPUtils::Jet* jet : event->jets()) {
<<<<<<< HEAD
	  //const double _resJets = _resJets2D.get_at(jet->abseta(), jet->pT());
	  //std::random_device rd;
	  //std::mt19937 gen(rd());
	  //std::normal_distribution<> d(1., _resJets);
	  // Smear by a Gaussian centered on 1 with width given by the (fractional) resolution                                                                                    
	  //double smear_factor = d(gen);
	  /// @todo Is this the best way to smear? Should we preserve the mean jet energy, or pT, or direction?                                                                   
	  //jet->set_mom(HEPUtils::P4::mkXYZM(jet->mom().px()*smear_factor, jet->mom().py()*smear_factor, jet->mom().pz()*smear_factor, jet->mass()));
          if (jet->pT()>20. && fabs(jet->eta())<4.5) baselineJets.push_back(jet);
=======
          if (jet->pT()>20. && jet->abseta()<4.5)baselineJets.push_back(jet);
>>>>>>> dfcf73d3
        }

        //Overlap Removal
        vector<HEPUtils::Particle*> overlapElectrons;
	vector<HEPUtils::Particle*> overlapMuons;
	vector<HEPUtils::Jet*> overlapJets;

        vector<size_t> overlapEl;
        for (size_t iEl1=0;iEl1<baselineElectrons.size();iEl1++) {
          for (size_t iEl2=0;iEl2<baselineElectrons.size();iEl2++) {
            if (baselineElectrons.at(iEl1)->mom().deltaR_eta(baselineElectrons.at(iEl2)->mom())<0.1) {
                if (baselineElectrons.at(iEl1)->pT()>baselineElectrons.at(iEl2)->pT())overlapEl.push_back(iEl2);
                if (baselineElectrons.at(iEl1)->pT()<baselineElectrons.at(iEl2)->pT())overlapEl.push_back(iEl1);
            }
          }
        }
        for (size_t iO=0;iO<overlapEl.size();iO++)baselineElectrons.erase(baselineElectrons.begin()+overlapEl.at(iO));

        for (size_t iJet=0;iJet<baselineJets.size();iJet++) {
          bool overlap=false;
          for (size_t iEl=0;iEl<baselineElectrons.size();iEl++) {
            if (fabs(baselineElectrons.at(iEl)->mom().deltaR_eta(baselineJets.at(iJet)->mom()))<0.2)overlap=true;
          }
          if (!overlap)overlapJets.push_back(baselineJets.at(iJet));
        }

        for (size_t iEl=0;iEl<baselineElectrons.size();iEl++) {
          bool overlap=false;
          for (size_t iJet=0;iJet<overlapJets.size();iJet++) {
            if (fabs(baselineElectrons.at(iEl)->mom().deltaR_eta(overlapJets.at(iJet)->mom()))<0.4)overlap=true;
          }
          if (!overlap)overlapElectrons.push_back(baselineElectrons.at(iEl));
        }

        for (size_t iMu=0;iMu<baselineMuons.size();iMu++) {
          bool overlap=false;
          for (size_t iJet=0;iJet<overlapJets.size();iJet++) {
            if (fabs(baselineMuons.at(iMu)->mom().deltaR_eta(overlapJets.at(iJet)->mom()))<0.4)overlap=true;
          }
          if (!overlap)overlapMuons.push_back(baselineMuons.at(iMu));
        }

	//Signal Objects
        vector<HEPUtils::Particle*> signalLeptons;
        vector<HEPUtils::Particle*> signalElectrons;
        vector<HEPUtils::Particle*> signalMuons;
        vector<HEPUtils::Jet*> signalJets;   
	vector<HEPUtils::Jet*> signalBJets;

	for (size_t iEl=0;iEl<overlapElectrons.size();iEl++) {
	  if (overlapElectrons.at(iEl)->pT()>25.)signalElectrons.push_back(overlapElectrons.at(iEl));
        }
	ATLAS::applyTightIDElectronSelection(signalElectrons);
        
        for (size_t iMu=0;iMu<overlapMuons.size();iMu++) {
          if (overlapMuons.at(iMu)->pT()>25.)signalMuons.push_back(overlapMuons.at(iMu)); 
        } 
	       

        //const vector<double> cBJet={0.70};
        const vector<double> cBJet={0.54,0.63,0.67,0.7,0.75,0.35,0.42,0.44,0.46,0.49};
        HEPUtils::BinnedFn2D<double> _eff2dBJet(a2,b2,cBJet);
        for (size_t iJet=0;iJet<overlapJets.size();iJet++) {
          if (overlapJets.at(iJet)->pT()>25. && overlapJets.at(iJet)->abseta()<2.40) {
	    signalJets.push_back(overlapJets.at(iJet));  
            bool hasTag=has_tag(_eff2dBJet, overlapJets.at(iJet)->eta(), overlapJets.at(iJet)->pT());
	    if (overlapJets.at(iJet)->btag() && hasTag)signalBJets.push_back(overlapJets.at(iJet));             
          }
	}

        signalLeptons=signalElectrons;
        signalLeptons.insert(signalLeptons.end(),signalMuons.begin(),signalMuons.end());
        int nSignalLeptons=signalLeptons.size();
        int nBaselineLeptons=overlapElectrons.size()+overlapMuons.size();
        int nSignalJets=signalJets.size();
        int nSignalBJets=signalBJets.size();
	sort(signalJets.begin(), signalJets.end(), compareJetPt);
	sort(signalLeptons.begin(), signalLeptons.end(), compareParticlePt);

	//Variables	
	double mT=0; 
        double mCT=0;
        double mbb=0;
        bool leadingBJets=isLeadingBJets(signalJets, signalBJets);
	bool lepton_overlap=true;
        bool preselection=0; 

	for (size_t iEl=0;iEl<overlapElectrons.size();iEl++) {
	  for (size_t iMu=0;iMu<overlapMuons.size();iMu++) {
	    if(fabs(overlapElectrons.at(iEl)->mom().deltaR_eta(overlapMuons.at(iMu)->mom()))<0.1)lepton_overlap=false;
	  }
	}
        for (size_t iMu1=0;iMu1<overlapMuons.size();iMu1++) {
          for (size_t iMu2=0;iMu2<overlapMuons.size();iMu2++) {
            if(fabs(overlapMuons.at(iMu1)->mom().deltaR_eta(overlapMuons.at(iMu2)->mom()))<0.05)lepton_overlap=false;
          }
        }
        if (lepton_overlap && nSignalLeptons==1 && nBaselineLeptons==1 && (nSignalJets==2 || nSignalJets==3) && leadingBJets)preselection=1;

	if (nSignalLeptons)mT=sqrt(2*signalLeptons.at(0)->pT()*met*(1-cos(signalLeptons.at(0)->phi()-event->missingmom().phi())));      
	if (nSignalJets>1) {
          mCT=sqrt(2*signalJets.at(0)->pT()*signalJets.at(1)->pT()*(1+cos(signalJets.at(0)->phi()-signalJets.at(1)->phi())));
          mbb=(signalJets.at(0)->mom()+signalJets.at(1)->mom()).m(); 
	}	

	bool SRA=false;
	bool SRB=false;
        if (preselection && nSignalBJets==2 && met>100. && mCT>160. && mbb>105. && mbb<135.) {
          if (mT>100. && mT<130.) {
            _numSRA++;
            SRA=true;
          }
          if (mT>130.) {
            _numSRB++;
	    SRB=true;   
          }
        }                      

	if (preselection) {
	  vector<double> variables={met, mCT, mbb, mT, signalJets.at(0)->pT(), signalLeptons.at(0)->pT(), nSignalBJets, signalJets.at(1)->pT(),signalJets.at(0)->eta(), signalJets.at(1)->eta(), signalJets.at(0)->mom().deltaR_eta(signalJets.at(1)->mom())};
	  if (met>50. && mT>40. && mbb>40. && nSignalBJets==2)plots_2bjets->fill(&variables);
	  if (met>50. && mT>40. && mbb>40. && nSignalBJets==2 && met>100. && mCT>160. && mT>100. && mbb>45. && mbb<195.)plots_mbb->fill(&variables);
          if (nSignalBJets==2 && met>100. && mT>100. && mbb>45. && mbb<195. && (mbb<105. || mbb>135.))plots_HEPmct->fill(&variables);
          if (nSignalBJets==2 && met>100. && mCT>160. && mbb>45. && mbb<195. && (mbb<105. || mbb>135.))plots_HEPmt->fill(&variables);
          if (nSignalBJets==2 && met>100 && mCT>160. && mT>100)plots_HEPmbb->fill(&variables);
          if (met>100. && mCT>160. && mT>100. && mbb>105. && mbb<135.)plots_HEPnbj->fill(&variables);
	}

	cutFlowVector_str[1] = "Lepton + 2 b-jets";
        cutFlowVector_str[2] = "$E_{T}^{miss} > 100 GeV$";
        cutFlowVector_str[3] = "$m_{CT} > 160 GeV$";
        cutFlowVector_str[4] = "$m_{T} > 100 GeV$";
        cutFlowVector_str[5] = "$45 GeV < m_{bb} < 195 GeV$";
        cutFlowVector_str[6] = "SRA";
        cutFlowVector_str[7] = "SRB";

	cutFlowVectorATLAS_130_0[0] = 100000;
	cutFlowVectorATLAS_130_0[1] = 531.1;
        cutFlowVectorATLAS_130_0[2] = 163.7;
        cutFlowVectorATLAS_130_0[3] = 70.4;
        cutFlowVectorATLAS_130_0[4] = 9.7;
        cutFlowVectorATLAS_130_0[5] = 9.6;
        cutFlowVectorATLAS_130_0[6] = 7.2;
        cutFlowVectorATLAS_130_0[7] = 0.3;

	cutFlowVectorATLAS_250_0[0] = 99000;
	cutFlowVectorATLAS_250_0[1] = 71.3;
        cutFlowVectorATLAS_250_0[2] = 45.2;
        cutFlowVectorATLAS_250_0[3] = 15.0;
        cutFlowVectorATLAS_250_0[4] = 8.1;
        cutFlowVectorATLAS_250_0[5] = 8.0;
        cutFlowVectorATLAS_250_0[6] = 1.3;
        cutFlowVectorATLAS_250_0[7] = 4.4;

        for (size_t j=0;j<NCUTS;j++){
          if(
             (j==0) ||
             
	     (j==1 && preselection && nSignalBJets==2) ||
             
             (j==2 && preselection && nSignalBJets==2 && met>100.) ||

             (j==3 && preselection && nSignalBJets==2 && met>100. && mCT>160.) ||
 
             (j==4 && preselection && nSignalBJets==2 && met>100. && mCT>160. && mT>100.) ||
             
	     (j==5 && preselection && nSignalBJets==2 && met>100. && mCT>160. && mT>100. && mbb>45. && mbb<195.) ||  

             (j==6 && SRA) ||  
            
	     (j==7 && SRB) ){

            cutFlowVector[j]++;

          }
        }
      }


      void add(BaseAnalysis* other) {
        // The base class add function handles the signal region vector and total # events.
        HEPUtilsAnalysis::add(other);

        Analysis_ATLAS_8TeV_1LEPbb_20invfb* specificOther
                = dynamic_cast<Analysis_ATLAS_8TeV_1LEPbb_20invfb*>(other);

        // Here we will add the subclass member variables:
        if (NCUTS != specificOther->NCUTS) NCUTS = specificOther->NCUTS;
        for (size_t j = 0; j < NCUTS; j++) {
          cutFlowVector[j] += specificOther->cutFlowVector[j];
          cutFlowVector_str[j] = specificOther->cutFlowVector_str[j];
        }
        _numSRA += specificOther->_numSRA;
        _numSRB += specificOther->_numSRB;
      }


      void collect_results() {

	if (cutFlowVector[0]>0) {

	string path = "ColliderBit/results/cutflow_";
	path.append(analysisRunName);
	path.append(".txt");
	cutflowFile.open(path.c_str());
	cutflowFile<<"\\begin{tabular}{c c c c c}"<<endl;
	cutflowFile<<"\\hline"<<endl;
	cutflowFile<<"& ATLAS & GAMBIT & GAMBIT/ATLAS & $\\sigma$-corrected GAMBIT/ATLAS \\\\ \\hline"<<endl;
	cutflowFile<<"$\\sigma (pp\\to \\tilde{\\chi}_{1}^{\\pm}, \\tilde{\\chi}_{2}^{0})$ &"<<xsecATLAS_250_0<<" $fb$ &"<<xsec()<<"$fb$ &"<< xsec()/xsecATLAS_250_0<<" & 1\\\\"<<endl;
	cutflowFile<<"Generated Events &"<< cutFlowVectorATLAS_250_0[0]<<"&"<<cutFlowVector[0]<<"& - & -\\\\ \\hline"<<endl;
	cutflowFile<<"\\multicolumn{5}{c}{Expected events at 20.3 $fb^{-1}$} \\\\ \\hline"<<endl;
        for (size_t i=1; i<NCUTS; i++) {
          cutflowFile<<cutFlowVector_str[i]<<"&"<<cutFlowVectorATLAS_250_0[i]<<"&"<<cutFlowVector[i]*xsec_per_event()*luminosity()<<"&"<<cutFlowVector[i]*xsec_per_event()*luminosity()/cutFlowVectorATLAS_250_0[i]<<"&"<<(xsecATLAS_250_0/xsec())*cutFlowVector[i]*xsec_per_event()*luminosity()/cutFlowVectorATLAS_250_0[i]<<"\\\\"<< endl;
        }
	cutflowFile<<"\\hline \\multicolumn{5}{c}{Percentage (\\%)} \\\\ \\hline"<<endl;
        for (size_t i=1; i<NCUTS; i++) {
          cutflowFile<<cutFlowVector_str[i]<<"&"<<cutFlowVectorATLAS_250_0[i]*100./cutFlowVectorATLAS_250_0[1]<<"&"<<cutFlowVector[i]*100./cutFlowVector[1]<<"& - & -\\\\"<< endl;
        }
	cutflowFile<<"\\end{tabular}"<<endl;
	cutflowFile.close();

	plots_2bjets->createFile(luminosity(),xsec_per_event());
	plots_mbb->createFile(luminosity(),xsec_per_event());
	plots_HEPmct->createFile(luminosity(),xsec_per_event());
	plots_HEPmt->createFile(luminosity(),xsec_per_event());
	plots_HEPnbj->createFile(luminosity(),xsec_per_event());
	plots_HEPmbb->createFile(luminosity(),xsec_per_event());
	}

	SignalRegionData results_SRA;
        results_SRA.analysis_name = "Analysis_ATLAS_8TeV_1LEPbb_20invfb";
        results_SRA.sr_label = "SRA";
        results_SRA.n_observed = 4.;
        results_SRA.n_background = 5.69; 
        results_SRA.background_sys = 1.10;
        results_SRA.signal_sys = 0.; 
        results_SRA.n_signal = _numSRA;
        add_result(results_SRA);

        SignalRegionData results_SRB;
        results_SRB.analysis_name = "Analysis_ATLAS_8TeV_1LEPbb_20invfb";
        results_SRB.sr_label = "SRB";
        results_SRB.n_observed = 3.;
        results_SRB.n_background = 2.67; 
        results_SRB.background_sys = 0.69;
        results_SRB.signal_sys = 0.; 
        results_SRB.n_signal = _numSRB;
        add_result(results_SRB);

      }

      bool isLeadingBJets(vector<HEPUtils::Jet*> jets, vector<HEPUtils::Jet*> bjets) {
        sort(jets.begin(), jets.end(), compareJetPt);
	sort(bjets.begin(), bjets.end(), compareJetPt);
	int nbjet = bjets.size();
	jets.resize(nbjet);
        return (jets == bjets);
      }

    };


    // Factory fn
    DEFINE_ANALYSIS_FACTORY(ATLAS_8TeV_1LEPbb_20invfb)


  }
}<|MERGE_RESOLUTION|>--- conflicted
+++ resolved
@@ -122,7 +122,6 @@
         //const vector<double> cJets = {0.145,0.115,0.095,0.075,0.06,0.04,0.01};
 	//static HEPUtils::BinnedFn2D<double> _resJets2D(a,b3,cJets);                                                                                                                     
         for (HEPUtils::Jet* jet : event->jets()) {
-<<<<<<< HEAD
 	  //const double _resJets = _resJets2D.get_at(jet->abseta(), jet->pT());
 	  //std::random_device rd;
 	  //std::mt19937 gen(rd());
@@ -131,10 +130,8 @@
 	  //double smear_factor = d(gen);
 	  /// @todo Is this the best way to smear? Should we preserve the mean jet energy, or pT, or direction?                                                                   
 	  //jet->set_mom(HEPUtils::P4::mkXYZM(jet->mom().px()*smear_factor, jet->mom().py()*smear_factor, jet->mom().pz()*smear_factor, jet->mass()));
-          if (jet->pT()>20. && fabs(jet->eta())<4.5) baselineJets.push_back(jet);
-=======
+          //if (jet->pT()>20. && fabs(jet->eta())<4.5) baselineJets.push_back(jet);
           if (jet->pT()>20. && jet->abseta()<4.5)baselineJets.push_back(jet);
->>>>>>> dfcf73d3
         }
 
         //Overlap Removal
