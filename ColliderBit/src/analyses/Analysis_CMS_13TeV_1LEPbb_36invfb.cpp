--- conflicted
+++ resolved
@@ -84,13 +84,8 @@
         const vector<double> bEl={0,40.,50.,10000.};
         const vector<double> cEl={0.654,0.705,0.731,0.665,0.655,0.722};
         HEPUtils::BinnedFn2D<double> _eff2dEl(aEl,bEl,cEl);
-<<<<<<< HEAD
-        vector<HEPUtils::Particle*> baselineElectrons;
-        for (HEPUtils::Particle* electron : event->electrons()) {
-=======
         vector<const HEPUtils::Particle*> baselineElectrons;
         for (const HEPUtils::Particle* electron : event->electrons()) {
->>>>>>> fd821421
           bool isEl=has_tag(_eff2dEl, electron->abseta(), electron->pT());
           if (electron->pT()>5. && electron->abseta()<2.5 && isEl)baselineElectrons.push_back(electron);
         }
@@ -100,13 +95,8 @@
         const vector<double> bMu={0,30.,40.,50.,10000.};
         const vector<double> cMu={0.761,0.804,0.814,0.805,0.769,0.813,0.846,0.82,0.819,0.847,0.834,0.852};
         HEPUtils::BinnedFn2D<double> _eff2dMu(aMu,bMu,cMu);
-<<<<<<< HEAD
-        vector<HEPUtils::Particle*> baselineMuons;
-        for (HEPUtils::Particle* muon : event->muons()) {
-=======
         vector<const HEPUtils::Particle*> baselineMuons;
         for (const HEPUtils::Particle* muon : event->muons()) {
->>>>>>> fd821421
           bool isMu=has_tag(_eff2dMu, muon->abseta(), muon->pT());
           if (muon->pT()>5. && muon->abseta()<2.4 && isMu)baselineMuons.push_back(muon);
         }
@@ -321,15 +311,9 @@
 
     protected:
       void analysis_specific_reset() {
-<<<<<<< HEAD
-        
+
         for (auto& pair : _counters) { pair.second.reset(); }
-        
-=======
-
-        for (auto& pair : _counters) { pair.second.reset(); }
-
->>>>>>> fd821421
+
         std::fill(cutFlowVector.begin(), cutFlowVector.end(), 0);
       }
 
