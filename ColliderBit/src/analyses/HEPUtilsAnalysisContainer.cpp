--- conflicted
+++ resolved
@@ -96,15 +96,9 @@
 
     void HEPUtilsAnalysisContainer::analyze(const HEPUtils::Event& event) const
     {
-<<<<<<< HEAD
       // assert(!analyses.empty()); //< @todo Really necessary?
       assert(ready); //< @todo Really necessary?
-      for (Analysis* a : analyses) a->analyze(event);
-=======
-      assert(!analyses.empty());
-      assert(ready);
       for (Analysis* a : analyses) a->do_analysis(event);
->>>>>>> da1f8053
     }
 
 
