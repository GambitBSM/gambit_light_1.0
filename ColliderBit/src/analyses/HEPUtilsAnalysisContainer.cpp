--- conflicted
+++ resolved
@@ -12,15 +12,11 @@
 
     /// Forward declarations using #DECLARE_ANALYSIS_FACTORY(ANAME)
     /// @{
-<<<<<<< HEAD
     DECLARE_ANALYSIS_FACTORY(Minimum);
     DECLARE_ANALYSIS_FACTORY(Covariance);
     DECLARE_ANALYSIS_FACTORY(Perf);
-=======
-    //DECLARE_ANALYSIS_FACTORY(Minimum);
-    DECLARE_ANALYSIS_FACTORY(ATLAS_0LEP_20invfb);
->>>>>>> 854abf95
     DECLARE_ANALYSIS_FACTORY(ATLAS_13TeV_0LEP_13invfb);
+    DECLARE_ANALYSIS_FACTORY(ATLAS_13TeV_MultiLEP_36invfb);
     DECLARE_ANALYSIS_FACTORY(ATLAS_8TeV_0LEP_20invfb);
     DECLARE_ANALYSIS_FACTORY(ATLAS_8TeV_0LEPStop_20invfb);
     DECLARE_ANALYSIS_FACTORY(ATLAS_8TeV_1LEPStop_20invfb);
@@ -28,8 +24,12 @@
     DECLARE_ANALYSIS_FACTORY(ATLAS_8TeV_2LEPEW_20invfb);
     DECLARE_ANALYSIS_FACTORY(ATLAS_8TeV_2LEPStop_20invfb);
     DECLARE_ANALYSIS_FACTORY(ATLAS_8TeV_3LEPEW_20invfb);
+    DECLARE_ANALYSIS_FACTORY(ATLAS_8TeV_1LEPbb_20invfb);
     DECLARE_ANALYSIS_FACTORY(CMS_13TeV_0LEP_13invfb);
-<<<<<<< HEAD
+    DECLARE_ANALYSIS_FACTORY(CMS_13TeV_1LEPbb_36invfb);
+    DECLARE_ANALYSIS_FACTORY(CMS_13TeV_MultiLEP_36invfb);
+    DECLARE_ANALYSIS_FACTORY(CMS_13TeV_2OSLEP_36invfb);
+    DECLARE_ANALYSIS_FACTORY(CMS_13TeV_2LEPsoft_36invfb);
     DECLARE_ANALYSIS_FACTORY(CMS_8TeV_1LEPDMTOP_20invfb);
     DECLARE_ANALYSIS_FACTORY(CMS_8TeV_2LEPDMTOP_20invfb);
     DECLARE_ANALYSIS_FACTORY(CMS_8TeV_3LEPEW_20invfb);
@@ -43,27 +43,8 @@
       IF_X_RTN_CREATE_ANA_X(Minimum);
       IF_X_RTN_CREATE_ANA_X(Covariance);
       IF_X_RTN_CREATE_ANA_X(Perf);
-=======
-    DECLARE_ANALYSIS_FACTORY(CMS_1LEPDMTOP_20invfb);
-    DECLARE_ANALYSIS_FACTORY(CMS_2LEPDMTOP_20invfb);
-    DECLARE_ANALYSIS_FACTORY(CMS_3LEPEW_20invfb);
-    DECLARE_ANALYSIS_FACTORY(CMS_MONOJET_20invfb);
-    DECLARE_ANALYSIS_FACTORY(ATLAS_8TeV_1LEPbb_20invfb);
-    DECLARE_ANALYSIS_FACTORY(CMS_13TeV_1LEPbb_36invfb);
-    DECLARE_ANALYSIS_FACTORY(CMS_13TeV_MultiLEP_36invfb);
-    DECLARE_ANALYSIS_FACTORY(ATLAS_13TeV_MultiLEP_36invfb);
-    DECLARE_ANALYSIS_FACTORY(CMS_13TeV_2OSLEP_36invfb);
-    DECLARE_ANALYSIS_FACTORY(CMS_13TeV_2LEPsoft_36invfb);
-    //DECLARE_ANALYSIS_FACTORY(Perf);
-    /// @}
-    
-    // Factory definition
-    HEPUtilsAnalysis* mkAnalysis(const std::string& name)
-    {
-      //IF_X_RTN_CREATE_ANA_X(Minimum);
-      IF_X_RTN_CREATE_ANA_X(ATLAS_0LEP_20invfb);
->>>>>>> 854abf95
       IF_X_RTN_CREATE_ANA_X(ATLAS_13TeV_0LEP_13invfb);
+      IF_X_RTN_CREATE_ANA_X(ATLAS_13TeV_MultiLEP_36invfb);
       IF_X_RTN_CREATE_ANA_X(ATLAS_8TeV_0LEP_20invfb);
       IF_X_RTN_CREATE_ANA_X(ATLAS_8TeV_0LEPStop_20invfb);
       IF_X_RTN_CREATE_ANA_X(ATLAS_8TeV_1LEPStop_20invfb);
@@ -71,25 +52,16 @@
       IF_X_RTN_CREATE_ANA_X(ATLAS_8TeV_2LEPEW_20invfb);
       IF_X_RTN_CREATE_ANA_X(ATLAS_8TeV_2LEPStop_20invfb);
       IF_X_RTN_CREATE_ANA_X(ATLAS_8TeV_3LEPEW_20invfb);
+      IF_X_RTN_CREATE_ANA_X(ATLAS_8TeV_1LEPbb_20invfb);
       IF_X_RTN_CREATE_ANA_X(CMS_13TeV_0LEP_13invfb);
-<<<<<<< HEAD
+      IF_X_RTN_CREATE_ANA_X(CMS_13TeV_1LEPbb_36invfb);
+      IF_X_RTN_CREATE_ANA_X(CMS_13TeV_MultiLEP_36invfb);
+      IF_X_RTN_CREATE_ANA_X(CMS_13TeV_2OSLEP_36invfb);
+      IF_X_RTN_CREATE_ANA_X(CMS_13TeV_2LEPsoft_36invfb);
       IF_X_RTN_CREATE_ANA_X(CMS_8TeV_1LEPDMTOP_20invfb);
       IF_X_RTN_CREATE_ANA_X(CMS_8TeV_2LEPDMTOP_20invfb);
       IF_X_RTN_CREATE_ANA_X(CMS_8TeV_3LEPEW_20invfb);
       IF_X_RTN_CREATE_ANA_X(CMS_8TeV_MONOJET_20invfb);
-=======
-      IF_X_RTN_CREATE_ANA_X(CMS_1LEPDMTOP_20invfb);
-      IF_X_RTN_CREATE_ANA_X(CMS_2LEPDMTOP_20invfb);
-      IF_X_RTN_CREATE_ANA_X(CMS_3LEPEW_20invfb);
-      IF_X_RTN_CREATE_ANA_X(CMS_MONOJET_20invfb);
-      IF_X_RTN_CREATE_ANA_X(ATLAS_8TeV_1LEPbb_20invfb);
-      IF_X_RTN_CREATE_ANA_X(CMS_13TeV_1LEPbb_36invfb);
-      IF_X_RTN_CREATE_ANA_X(CMS_13TeV_MultiLEP_36invfb);
-      IF_X_RTN_CREATE_ANA_X(ATLAS_13TeV_MultiLEP_36invfb);
-      IF_X_RTN_CREATE_ANA_X(CMS_13TeV_2OSLEP_36invfb);
-      IF_X_RTN_CREATE_ANA_X(CMS_13TeV_2LEPsoft_36invfb);
-      //IF_X_RTN_CREATE_ANA_X(Perf);
->>>>>>> 854abf95
       throw std::runtime_error(name + " isn't a known collider analysis!");
       return nullptr;
     }
