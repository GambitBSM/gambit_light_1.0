#include "gambit/ColliderBit/ColliderBit_macros.hpp"
#include "gambit/ColliderBit/analyses/HEPUtilsAnalysisContainer.hpp"
#include "gambit/ColliderBit/analyses/BaseAnalysis.hpp"
#include <stdexcept>
#include <omp.h>
using namespace std;

// #define ANALYSISCONTAINER_DEBUG

namespace Gambit
{
  namespace ColliderBit
  {

    // Add analysis names here and only here (trick to avoid duplication)
    #define MAP_ANALYSES(F)                          \
      F(Minimum)                                     \
      F(Covariance)                                  \
      F(Perf)                                        \
      F(ATLAS_13TeV_0LEP_13invfb)                    \
      F(ATLAS_13TeV_MultiLEP_36invfb)                \
      F(ATLAS_13TeV_0LEPStop_20invfb)                \
      F(ATLAS_13TeV_1LEPStop_36invfb)                \
      F(ATLAS_13TeV_RJ3L_lowmass_36invfb)            \
      F(ATLAS_8TeV_0LEP_20invfb)                     \
      F(ATLAS_8TeV_0LEPStop_20invfb)                 \
      F(ATLAS_8TeV_1LEPStop_20invfb)                 \
      F(ATLAS_8TeV_2bStop_20invfb)                   \
      F(ATLAS_8TeV_2LEPEW_20invfb)                   \
      F(ATLAS_8TeV_2LEPStop_20invfb)                 \
      F(ATLAS_8TeV_3LEPEW_20invfb)                   \
      F(ATLAS_8TeV_1LEPbb_20invfb)                   \
      F(CMS_13TeV_0LEP_13invfb)                      \
      F(CMS_13TeV_1LEPbb_36invfb)                    \
      F(CMS_13TeV_MultiLEP_36invfb)                  \
      F(CMS_13TeV_2OSLEP_36invfb)                    \
      F(CMS_13TeV_2LEPsoft_36invfb)                  \
      F(CMS_8TeV_1LEPDMTOP_20invfb)                  \
      F(CMS_8TeV_2LEPDMTOP_20invfb)                  \
      F(CMS_8TeV_3LEPEW_20invfb)                     \
      F(CMS_8TeV_MONOJET_20invfb)
    


    /// Forward declarations using #DECLARE_ANALYSIS_FACTORY(ANAME)
<<<<<<< HEAD

    MAP_ANALYSES(DECLARE_ANALYSIS_FACTORY)
=======
    /// @{
    DECLARE_ANALYSIS_FACTORY(Minimum);
    DECLARE_ANALYSIS_FACTORY(Covariance);
    DECLARE_ANALYSIS_FACTORY(Perf);
    DECLARE_ANALYSIS_FACTORY(ATLAS_13TeV_2LEPStop_36invfb);
    DECLARE_ANALYSIS_FACTORY(ATLAS_13TeV_0LEP_13invfb);
    DECLARE_ANALYSIS_FACTORY(ATLAS_13TeV_MultiLEP_36invfb);
    DECLARE_ANALYSIS_FACTORY(ATLAS_13TeV_0LEPStop_20invfb);
    DECLARE_ANALYSIS_FACTORY(ATLAS_8TeV_0LEP_20invfb);
    DECLARE_ANALYSIS_FACTORY(ATLAS_8TeV_0LEPStop_20invfb);
    DECLARE_ANALYSIS_FACTORY(ATLAS_8TeV_1LEPStop_20invfb);
    DECLARE_ANALYSIS_FACTORY(ATLAS_8TeV_2bStop_20invfb);
    DECLARE_ANALYSIS_FACTORY(ATLAS_8TeV_2LEPEW_20invfb);
    DECLARE_ANALYSIS_FACTORY(ATLAS_8TeV_2LEPStop_20invfb);
    DECLARE_ANALYSIS_FACTORY(ATLAS_8TeV_3LEPEW_20invfb);
    DECLARE_ANALYSIS_FACTORY(ATLAS_8TeV_1LEPbb_20invfb);
    DECLARE_ANALYSIS_FACTORY(CMS_13TeV_MONOJET_36invfb);
    DECLARE_ANALYSIS_FACTORY(CMS_13TeV_0LEP_13invfb);
    DECLARE_ANALYSIS_FACTORY(CMS_13TeV_1LEPbb_36invfb);
    DECLARE_ANALYSIS_FACTORY(CMS_13TeV_MultiLEP_36invfb);
    DECLARE_ANALYSIS_FACTORY(CMS_13TeV_2OSLEP_36invfb);
    DECLARE_ANALYSIS_FACTORY(CMS_13TeV_2LEPsoft_36invfb);
    DECLARE_ANALYSIS_FACTORY(CMS_13TeV_1LEPStop_36invfb);
    DECLARE_ANALYSIS_FACTORY(CMS_13TeV_2LEPStop_36invfb);
    DECLARE_ANALYSIS_FACTORY(CMS_8TeV_1LEPDMTOP_20invfb);
    DECLARE_ANALYSIS_FACTORY(CMS_8TeV_2LEPDMTOP_20invfb);
    DECLARE_ANALYSIS_FACTORY(CMS_8TeV_3LEPEW_20invfb);
    DECLARE_ANALYSIS_FACTORY(CMS_8TeV_MONOJET_20invfb);
    /// @}
>>>>>>> 95057efd


    // Factory definition
    HEPUtilsAnalysis* mkAnalysis(const std::string& name)
    {
<<<<<<< HEAD

      MAP_ANALYSES(IF_X_RTN_CREATE_ANA_X)

=======
      IF_X_RTN_CREATE_ANA_X(Minimum);
      IF_X_RTN_CREATE_ANA_X(Covariance);
      IF_X_RTN_CREATE_ANA_X(Perf);
      IF_X_RTN_CREATE_ANA_X(ATLAS_13TeV_2LEPStop_36invfb);
      IF_X_RTN_CREATE_ANA_X(ATLAS_13TeV_0LEP_13invfb);
      IF_X_RTN_CREATE_ANA_X(ATLAS_13TeV_MultiLEP_36invfb);
      IF_X_RTN_CREATE_ANA_X(ATLAS_13TeV_0LEPStop_20invfb);
      IF_X_RTN_CREATE_ANA_X(ATLAS_8TeV_0LEP_20invfb);
      IF_X_RTN_CREATE_ANA_X(ATLAS_8TeV_0LEPStop_20invfb);
      IF_X_RTN_CREATE_ANA_X(ATLAS_8TeV_1LEPStop_20invfb);
      IF_X_RTN_CREATE_ANA_X(ATLAS_8TeV_2bStop_20invfb);
      IF_X_RTN_CREATE_ANA_X(ATLAS_8TeV_2LEPEW_20invfb);
      IF_X_RTN_CREATE_ANA_X(ATLAS_8TeV_2LEPStop_20invfb);
      IF_X_RTN_CREATE_ANA_X(ATLAS_8TeV_3LEPEW_20invfb);
      IF_X_RTN_CREATE_ANA_X(ATLAS_8TeV_1LEPbb_20invfb);
      IF_X_RTN_CREATE_ANA_X(CMS_13TeV_MONOJET_36invfb);
      IF_X_RTN_CREATE_ANA_X(CMS_13TeV_0LEP_13invfb);
      IF_X_RTN_CREATE_ANA_X(CMS_13TeV_1LEPbb_36invfb);
      IF_X_RTN_CREATE_ANA_X(CMS_13TeV_MultiLEP_36invfb);
      IF_X_RTN_CREATE_ANA_X(CMS_13TeV_2OSLEP_36invfb);
      IF_X_RTN_CREATE_ANA_X(CMS_13TeV_2LEPsoft_36invfb);
      IF_X_RTN_CREATE_ANA_X(CMS_13TeV_1LEPStop_36invfb);
      IF_X_RTN_CREATE_ANA_X(CMS_13TeV_2LEPStop_36invfb);
      IF_X_RTN_CREATE_ANA_X(CMS_8TeV_1LEPDMTOP_20invfb);
      IF_X_RTN_CREATE_ANA_X(CMS_8TeV_2LEPDMTOP_20invfb);
      IF_X_RTN_CREATE_ANA_X(CMS_8TeV_3LEPEW_20invfb);
      IF_X_RTN_CREATE_ANA_X(CMS_8TeV_MONOJET_20invfb);
>>>>>>> 95057efd
      throw std::runtime_error(name + " isn't a known collider analysis!");
      return nullptr;
    }


    /// A map with pointers to all instances of this class. The key is the thread number.
    std::map<string,std::map<int,HEPUtilsAnalysisContainer*> > HEPUtilsAnalysisContainer::instances_map;

    /// Constructor
    HEPUtilsAnalysisContainer::HEPUtilsAnalysisContainer() : 
      current_collider(""),
      ready(false),
      is_registered(false),
      n_threads(omp_get_max_threads()),
      base_key("")
    { 
      #ifdef ANALYSISCONTAINER_DEBUG
        std::cout << "DEBUG: thread " << omp_get_thread_num() << ": HEPUtilsAnalysisContainer::ctor: created at " << this << std::endl;
      #endif
    }


    /// Destructor
    HEPUtilsAnalysisContainer::~HEPUtilsAnalysisContainer() 
    { 
      clear(); 
    }


    /// Add container to instances map
    void HEPUtilsAnalysisContainer::register_thread(string base_key_in)
    {
      base_key = base_key_in;

      #pragma omp critical
      {
        if (instances_map.count(base_key) == 0 || instances_map[base_key].count(omp_get_thread_num()) == 0)
        {
          // Add this instance to the instances map
          instances_map[base_key][omp_get_thread_num()] = this;
          is_registered = true;

          #ifdef ANALYSISCONTAINER_DEBUG
            std::cout << "DEBUG: thread " << omp_get_thread_num() << ": HEPUtilsAnalysisContainer::register_thread: added " << this << " to instances_map with key " << base_key << "-" << omp_get_thread_num() << std::endl;
          #endif
        }
        else
        {
          if (not is_registered)
          {
            utils_error().raise(LOCAL_INFO, "There is already an entry with this key in instances_map, but it's not this one! Something has gone wrong...");
          }
          else
          {
            #ifdef ANALYSISCONTAINER_DEBUG
              std::cout << "DEBUG: thread " << omp_get_thread_num() << ": HEPUtilsAnalysisContainer::register_thread: this instance is already in instances_map" << std::endl;
            #endif
          }
        }
      }
    }


    /// Delete and clear the analyses contained within this instance.
    void HEPUtilsAnalysisContainer::clear()
    {
      /// @todo Storing smart ptrs to Analysis would make this way easier
      // Loop through double map and delete the analysis pointers
      for(auto& collider_map_pair : analyses_map)
      {
        for(auto& analysis_pointer_pair : collider_map_pair.second)
        {
          delete analysis_pointer_pair.second;
          analysis_pointer_pair.second = nullptr;
        }
      }

      // Clear the double map
      analyses_map.clear();
      ready = false;
    }


    /// Set name of the current collider
    void HEPUtilsAnalysisContainer::set_current_collider(string collider_name)
    {
      current_collider = collider_name;
    }


    /// Get the name of the current collider
    string HEPUtilsAnalysisContainer::get_current_collider() const
    {
      return current_collider;
    }


    /// Does this instance contain analyses for the given collider
    bool HEPUtilsAnalysisContainer::has_analyses(string collider_name) const
    {
      bool result = false;

      if (analyses_map.count(collider_name) > 0)
      {
        if (analyses_map.at(collider_name).size() > 0)
        {
          result = true;
        }
      }

      return result;
    }

    /// Does this instance contain analyses for the current collider
    bool HEPUtilsAnalysisContainer::has_analyses() const
    {
      return has_analyses(current_collider);
    }


    /// Initialize analyses (by names) for a specified collider
    void HEPUtilsAnalysisContainer::init(const std::vector<std::string>& analysis_names, string collider_name)
    {
      // If a map of analyses already exist for this collider, clear it
      if (analyses_map.count(collider_name) > 0)
      {
        analyses_map[collider_name].clear();
      }

      // Create analysis pointers and add to the map 
      for (auto& aname : analysis_names)
      {
        analyses_map[collider_name][aname] = mkAnalysis(aname);
      }

      // This instance is now ready
      ready = true;
    }

    /// Initialize analyses (by names) for the current collider
    void HEPUtilsAnalysisContainer::init(const std::vector<std::string>& analysis_names)
    {
      init(analysis_names, current_collider);
    }


    /// Reset specific analysis
    void HEPUtilsAnalysisContainer::reset(string collider_name, string analysis_name)
    {
      analyses_map[collider_name][analysis_name]->reset();
    }

    /// Reset all analyses for given collider
    void HEPUtilsAnalysisContainer::reset(string collider_name)
    {
      for (auto& analysis_pointer_pair : analyses_map[collider_name])
      {
        analysis_pointer_pair.second->reset();
      }
    }

    /// Reset all analyses for the current collider
    void HEPUtilsAnalysisContainer::reset()
    {
      reset(current_collider);
    }

    /// Reset all analyses for all colliders
    void HEPUtilsAnalysisContainer::reset_all()
    {
      for(auto& collider_map_pair : analyses_map)
      {
        reset(collider_map_pair.first);
      }
    }


    /// Get pointer to specific analysis
    const HEPUtilsAnalysis* HEPUtilsAnalysisContainer::get_analysis_pointer(string collider_name, string analysis_name) const
    {
      return analyses_map.at(collider_name).at(analysis_name);
    }

    /// Get analyses map for a specific collider
    const std::map<string,HEPUtilsAnalysis*>& HEPUtilsAnalysisContainer::get_collider_analyses_map(string collider_name) const
    {
      return analyses_map.at(collider_name);
    }

    /// Get analyses map for the current collider
    const std::map<string,HEPUtilsAnalysis*>& HEPUtilsAnalysisContainer::get_current_analyses_map() const
    {
      return analyses_map.at(current_collider);
    }

    /// Get the full analyses map
    const std::map<string,std::map<string,HEPUtilsAnalysis*> >& HEPUtilsAnalysisContainer::get_full_analyses_map() const
    {
      return analyses_map;
    }


    /// Pass event through specific analysis
    void HEPUtilsAnalysisContainer::analyze(const HEPUtils::Event& event, string collider_name, string analysis_name) const
    { 
      analyses_map.at(collider_name).at(analysis_name)->do_analysis(event);
    }

    /// Pass event through all analysis for a specific collider
    void HEPUtilsAnalysisContainer::analyze(const HEPUtils::Event& event, string collider_name) const
    {
      for (auto& analysis_pointer_pair : analyses_map.at(collider_name))
      {
        analysis_pointer_pair.second->do_analysis(event);
      }
    }

    /// Pass event through all analysis for the current collider
    void HEPUtilsAnalysisContainer::analyze(const HEPUtils::Event& event) const
    { 
      analyze(event, current_collider);
    }


    /// Add cross-sections and errors for two different processes,
    /// for specific analysis
    void HEPUtilsAnalysisContainer::add_xsec(double xs, double xserr, string collider_name, string analysis_name)
    {
      analyses_map[collider_name][analysis_name]->add_xsec(xs, xserr);
    }

    /// Add cross-sections and errors for two different processes,
    /// for all analyses for a given collider
    void HEPUtilsAnalysisContainer::add_xsec(double xs, double xserr, string collider_name)
    {
      for (auto& analysis_pointer_pair : analyses_map[collider_name])
      {
        analysis_pointer_pair.second->add_xsec(xs, xserr);
      }
    }

    /// Add cross-sections and errors for two different processes,
    /// for all analyses for the current collider
    void HEPUtilsAnalysisContainer::add_xsec(double xs, double xserr)
    {
      add_xsec(xs, xserr, current_collider);
    }


    /// Weighted combination of cross-sections and errors for the same process,
    /// for a specific analysis
    void HEPUtilsAnalysisContainer::improve_xsec(double xs, double xserr, string collider_name, string analysis_name)
    {
      analyses_map[collider_name][analysis_name]->improve_xsec(xs, xserr);
    }

    /// Weighted combination of cross-sections and errors for the same process,
    /// for all analyses for a given collider
    void HEPUtilsAnalysisContainer::improve_xsec(double xs, double xserr, string collider_name)
    {
      for (auto& analysis_pointer_pair : analyses_map[collider_name])
      {
        analysis_pointer_pair.second->improve_xsec(xs, xserr);
      }
    }

    /// Weighted combination of cross-sections and errors for the same process,
    /// for all analyses for the current collider
    void HEPUtilsAnalysisContainer::improve_xsec(double xs, double xserr)
    {
      improve_xsec(xs, xserr, current_collider);
    }


    // 
    // @todo Add the 'collect_and_add_signal' functions
    // 

    /// Collect signal predictions from other threads and add to this one,
    /// for specific analysis
    void HEPUtilsAnalysisContainer::collect_and_add_signal(string collider_name, string analysis_name)
    {
      for (auto& thread_container_pair : instances_map.at(base_key))
      {
        if (thread_container_pair.first == omp_get_thread_num()) continue;

        HEPUtilsAnalysisContainer* other_container = thread_container_pair.second;
        // HEPUtilsAnalysis* other_analysis = other_container->get_analysis_pointer(collider_name, analysis_name);
        HEPUtilsAnalysis* other_analysis = other_container->analyses_map[collider_name][analysis_name];

        analyses_map[collider_name][analysis_name]->add(other_analysis);
      }
    }

    /// Collect signal predictions from other threads and add to this one,
    /// for all analyses for given collider
    void HEPUtilsAnalysisContainer::collect_and_add_signal(string collider_name)
    {
      for (auto& analysis_pointer_pair : analyses_map[collider_name])
      {
        string analysis_name = analysis_pointer_pair.first;
        collect_and_add_signal(collider_name, analysis_name);
      }
    }

    /// Collect signal predictions from other threads and add to this one,
    /// for all analyses for the current collider
    void HEPUtilsAnalysisContainer::collect_and_add_signal()
    {
      collect_and_add_signal(current_collider);
    }


    /// Collect xsec predictions from other threads and do a weighted combination,
    /// for specific analysis
    void HEPUtilsAnalysisContainer::collect_and_improve_xsec(string collider_name, string analysis_name)
    {
      for (auto& thread_container_pair : instances_map.at(base_key))
      {
        if (thread_container_pair.first == omp_get_thread_num()) continue;

        HEPUtilsAnalysisContainer* other_container = thread_container_pair.second;
        const HEPUtilsAnalysis* other_analysis = other_container->get_analysis_pointer(collider_name, analysis_name);

        double other_xsec = other_analysis->xsec();
        double other_xsec_err = other_analysis->xsec_err();

        improve_xsec(other_xsec, other_xsec_err, collider_name, analysis_name);
      }
    }

    /// Collect xsec predictions from other threads and do a weighted combination,
    /// for all analyses for given collider
    void HEPUtilsAnalysisContainer::collect_and_improve_xsec(string collider_name)
    {
      for (auto& analysis_pointer_pair : analyses_map[collider_name])
      {
        string analysis_name = analysis_pointer_pair.first;
        collect_and_improve_xsec(collider_name, analysis_name);
      }
    }

    /// Collect xsec predictions from other threads and do a weighted combination,
    /// for all analyses for the current collider
    void HEPUtilsAnalysisContainer::collect_and_improve_xsec()
    {
      collect_and_improve_xsec(current_collider);
    }


    /// Scale results for specific analysis
    void HEPUtilsAnalysisContainer::scale(string collider_name, string analysis_name, double factor)
    {
      analyses_map[collider_name][analysis_name]->scale(factor);
    }

    /// Scale results for all analyses for given collider
    void HEPUtilsAnalysisContainer::scale(string collider_name, double factor)
    {
      for (auto& analysis_pointer_pair : analyses_map[collider_name])
      {
        string analysis_name = analysis_pointer_pair.first;
        scale(collider_name, analysis_name, factor);
      }      
    }

    /// Scale results for all analyses for the current collider
    void HEPUtilsAnalysisContainer::scale(double factor)
    {
      scale(current_collider, factor);
    }

    /// Scale results for all analyses across all colliders
    void HEPUtilsAnalysisContainer::scale_all(double factor)
    {
      for (auto& collider_map_pair : analyses_map)
      {
        string collider_name = collider_map_pair.first;
        scale(collider_name, factor);
      }
    }

  }
}<|MERGE_RESOLUTION|>--- conflicted
+++ resolved
@@ -18,9 +18,10 @@
       F(Covariance)                                  \
       F(Perf)                                        \
       F(ATLAS_13TeV_0LEP_13invfb)                    \
-      F(ATLAS_13TeV_MultiLEP_36invfb)                \
       F(ATLAS_13TeV_0LEPStop_20invfb)                \
       F(ATLAS_13TeV_1LEPStop_36invfb)                \
+      F(ATLAS_13TeV_2LEPStop_36invfb)                \
+      F(ATLAS_13TeV_MultiLEP_36invfb)                \
       F(ATLAS_13TeV_RJ3L_lowmass_36invfb)            \
       F(ATLAS_8TeV_0LEP_20invfb)                     \
       F(ATLAS_8TeV_0LEPStop_20invfb)                 \
@@ -32,89 +33,28 @@
       F(ATLAS_8TeV_1LEPbb_20invfb)                   \
       F(CMS_13TeV_0LEP_13invfb)                      \
       F(CMS_13TeV_1LEPbb_36invfb)                    \
+      F(CMS_13TeV_1LEPStop_36invfb)                  \
+      F(CMS_13TeV_2LEPStop_36invfb)                  \
+      F(CMS_13TeV_2LEPsoft_36invfb)                  \
+      F(CMS_13TeV_2OSLEP_36invfb)                    \
       F(CMS_13TeV_MultiLEP_36invfb)                  \
-      F(CMS_13TeV_2OSLEP_36invfb)                    \
-      F(CMS_13TeV_2LEPsoft_36invfb)                  \
+      F(CMS_13TeV_MONOJET_36invfb)                   \
       F(CMS_8TeV_1LEPDMTOP_20invfb)                  \
       F(CMS_8TeV_2LEPDMTOP_20invfb)                  \
       F(CMS_8TeV_3LEPEW_20invfb)                     \
       F(CMS_8TeV_MONOJET_20invfb)
     
 
-
     /// Forward declarations using #DECLARE_ANALYSIS_FACTORY(ANAME)
-<<<<<<< HEAD
 
     MAP_ANALYSES(DECLARE_ANALYSIS_FACTORY)
-=======
-    /// @{
-    DECLARE_ANALYSIS_FACTORY(Minimum);
-    DECLARE_ANALYSIS_FACTORY(Covariance);
-    DECLARE_ANALYSIS_FACTORY(Perf);
-    DECLARE_ANALYSIS_FACTORY(ATLAS_13TeV_2LEPStop_36invfb);
-    DECLARE_ANALYSIS_FACTORY(ATLAS_13TeV_0LEP_13invfb);
-    DECLARE_ANALYSIS_FACTORY(ATLAS_13TeV_MultiLEP_36invfb);
-    DECLARE_ANALYSIS_FACTORY(ATLAS_13TeV_0LEPStop_20invfb);
-    DECLARE_ANALYSIS_FACTORY(ATLAS_8TeV_0LEP_20invfb);
-    DECLARE_ANALYSIS_FACTORY(ATLAS_8TeV_0LEPStop_20invfb);
-    DECLARE_ANALYSIS_FACTORY(ATLAS_8TeV_1LEPStop_20invfb);
-    DECLARE_ANALYSIS_FACTORY(ATLAS_8TeV_2bStop_20invfb);
-    DECLARE_ANALYSIS_FACTORY(ATLAS_8TeV_2LEPEW_20invfb);
-    DECLARE_ANALYSIS_FACTORY(ATLAS_8TeV_2LEPStop_20invfb);
-    DECLARE_ANALYSIS_FACTORY(ATLAS_8TeV_3LEPEW_20invfb);
-    DECLARE_ANALYSIS_FACTORY(ATLAS_8TeV_1LEPbb_20invfb);
-    DECLARE_ANALYSIS_FACTORY(CMS_13TeV_MONOJET_36invfb);
-    DECLARE_ANALYSIS_FACTORY(CMS_13TeV_0LEP_13invfb);
-    DECLARE_ANALYSIS_FACTORY(CMS_13TeV_1LEPbb_36invfb);
-    DECLARE_ANALYSIS_FACTORY(CMS_13TeV_MultiLEP_36invfb);
-    DECLARE_ANALYSIS_FACTORY(CMS_13TeV_2OSLEP_36invfb);
-    DECLARE_ANALYSIS_FACTORY(CMS_13TeV_2LEPsoft_36invfb);
-    DECLARE_ANALYSIS_FACTORY(CMS_13TeV_1LEPStop_36invfb);
-    DECLARE_ANALYSIS_FACTORY(CMS_13TeV_2LEPStop_36invfb);
-    DECLARE_ANALYSIS_FACTORY(CMS_8TeV_1LEPDMTOP_20invfb);
-    DECLARE_ANALYSIS_FACTORY(CMS_8TeV_2LEPDMTOP_20invfb);
-    DECLARE_ANALYSIS_FACTORY(CMS_8TeV_3LEPEW_20invfb);
-    DECLARE_ANALYSIS_FACTORY(CMS_8TeV_MONOJET_20invfb);
-    /// @}
->>>>>>> 95057efd
-
 
     // Factory definition
     HEPUtilsAnalysis* mkAnalysis(const std::string& name)
     {
-<<<<<<< HEAD
 
       MAP_ANALYSES(IF_X_RTN_CREATE_ANA_X)
 
-=======
-      IF_X_RTN_CREATE_ANA_X(Minimum);
-      IF_X_RTN_CREATE_ANA_X(Covariance);
-      IF_X_RTN_CREATE_ANA_X(Perf);
-      IF_X_RTN_CREATE_ANA_X(ATLAS_13TeV_2LEPStop_36invfb);
-      IF_X_RTN_CREATE_ANA_X(ATLAS_13TeV_0LEP_13invfb);
-      IF_X_RTN_CREATE_ANA_X(ATLAS_13TeV_MultiLEP_36invfb);
-      IF_X_RTN_CREATE_ANA_X(ATLAS_13TeV_0LEPStop_20invfb);
-      IF_X_RTN_CREATE_ANA_X(ATLAS_8TeV_0LEP_20invfb);
-      IF_X_RTN_CREATE_ANA_X(ATLAS_8TeV_0LEPStop_20invfb);
-      IF_X_RTN_CREATE_ANA_X(ATLAS_8TeV_1LEPStop_20invfb);
-      IF_X_RTN_CREATE_ANA_X(ATLAS_8TeV_2bStop_20invfb);
-      IF_X_RTN_CREATE_ANA_X(ATLAS_8TeV_2LEPEW_20invfb);
-      IF_X_RTN_CREATE_ANA_X(ATLAS_8TeV_2LEPStop_20invfb);
-      IF_X_RTN_CREATE_ANA_X(ATLAS_8TeV_3LEPEW_20invfb);
-      IF_X_RTN_CREATE_ANA_X(ATLAS_8TeV_1LEPbb_20invfb);
-      IF_X_RTN_CREATE_ANA_X(CMS_13TeV_MONOJET_36invfb);
-      IF_X_RTN_CREATE_ANA_X(CMS_13TeV_0LEP_13invfb);
-      IF_X_RTN_CREATE_ANA_X(CMS_13TeV_1LEPbb_36invfb);
-      IF_X_RTN_CREATE_ANA_X(CMS_13TeV_MultiLEP_36invfb);
-      IF_X_RTN_CREATE_ANA_X(CMS_13TeV_2OSLEP_36invfb);
-      IF_X_RTN_CREATE_ANA_X(CMS_13TeV_2LEPsoft_36invfb);
-      IF_X_RTN_CREATE_ANA_X(CMS_13TeV_1LEPStop_36invfb);
-      IF_X_RTN_CREATE_ANA_X(CMS_13TeV_2LEPStop_36invfb);
-      IF_X_RTN_CREATE_ANA_X(CMS_8TeV_1LEPDMTOP_20invfb);
-      IF_X_RTN_CREATE_ANA_X(CMS_8TeV_2LEPDMTOP_20invfb);
-      IF_X_RTN_CREATE_ANA_X(CMS_8TeV_3LEPEW_20invfb);
-      IF_X_RTN_CREATE_ANA_X(CMS_8TeV_MONOJET_20invfb);
->>>>>>> 95057efd
       throw std::runtime_error(name + " isn't a known collider analysis!");
       return nullptr;
     }
