--- conflicted
+++ resolved
@@ -114,11 +114,8 @@
       F(CMS_13TeV_2SSLEP_Stop_137invfb)              \
       F(CMS_13TeV_Photon_GMSB_36invfb)               \
       F(CMS_13TeV_2Photon_GMSB_36invfb)              \
-<<<<<<< HEAD
-=======
       F(CMS_13TeV_1Photon1Lepton_36invfb)            \
       F(CMS_13TeV_1Photon1Lepton_emu_combined_36invfb) \
->>>>>>> d57ec026
       F(CMS_13TeV_MultiLEP_36invfb)                  \
       F(CMS_13TeV_MultiLEP_2SSLep_36invfb)           \
       F(CMS_13TeV_MultiLEP_3Lep_36invfb)             \
