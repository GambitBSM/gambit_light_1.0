--- conflicted
+++ resolved
@@ -69,10 +69,7 @@
       F(ATLAS_13TeV_MultiLEP_2LepPlusJets_36invfb)   \
       F(ATLAS_13TeV_MultiLEP_3Lep_36invfb)           \
       F(ATLAS_13TeV_MultiLEP_strong_139invfb)        \
-<<<<<<< HEAD
       F(ATLAS_13TeV_MONOJET_139infb)                 \
-=======
->>>>>>> a4742ac9
       F(ATLAS_13TeV_2OSLEP_chargino_80invfb)         \
       F(ATLAS_13TeV_2OSLEP_chargino_binned_80invfb)  \
       F(ATLAS_13TeV_2OSLEP_chargino_inclusive_80invfb)  \
