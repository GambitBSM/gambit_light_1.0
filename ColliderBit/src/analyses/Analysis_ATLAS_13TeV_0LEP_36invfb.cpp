// -*- C++ -*-
#include "gambit/ColliderBit/analyses/Analysis.hpp"
#include "gambit/ColliderBit/analyses/Cutflow.hpp"
#include "gambit/ColliderBit/ATLASEfficiencies.hpp"
// #include "gambit/ColliderBit/analyses/Perf_Plot.hpp"
#include "Eigen/Eigen"


namespace Gambit {
  namespace ColliderBit {

    using namespace std;
    using namespace HEPUtils;


    /// @brief ATLAS Run 2 0-lepton jet+MET SUSY analysis, with 36/fb of data
    ///
    /// Recursive jigsaw reconstruction signal regions are currently not included
    /// Boosted signal regions not currently used.
    ///
    /// Note: cutflows have not been updated yet (sincec 13 invfb analysis).
    ///
    ///Tomek Procter July 2019: This version will be used to output some plots while
    /// we debug

<<<<<<< HEAD
=======
    /// Yang Zhang Feb 2020: For SR-3j-1300, SR-5j-1600, SR-5j-1700 and SR-6j-1200,
    /// the cuts of signal regions are different to those of cut-flows.
    /// We use the cuts described in Tab.2 of the paper
    /// https://arxiv.org/pdf/1712.02332.pdf
    /// for the signal regions, and use the cuts described in
    /// https://atlas.web.cern.ch/Atlas/GROUPS/PHYSICS/PAPERS/SUSY-2016-07/tabaux_006.png
    /// for cut-flows.
>>>>>>> fd821421

    class Analysis_ATLAS_13TeV_0LEP_36invfb : public Analysis {
    public:

      // Required detector sim
      static constexpr const char* detector = "ATLAS";

      // Counters for the number of accepted events for each signal region
      std::map<string, EventCounter> _counters = {
        {"2j-1200", EventCounter("2j-1200")},
        {"2j-1600", EventCounter("2j-1600")},
        {"2j-2000", EventCounter("2j-2000")},
        {"2j-2400", EventCounter("2j-2400")},
        {"2j-2800", EventCounter("2j-2800")},
        {"2j-3600", EventCounter("2j-3600")},
        {"2j-2100", EventCounter("2j-2100")},
        {"3j-1300", EventCounter("3j-1300")},
        {"4j-1000", EventCounter("4j-1000")},
        {"4j-1400", EventCounter("4j-1400")},
        {"4j-1800", EventCounter("4j-1800")},
        {"4j-2200", EventCounter("4j-2200")},
        {"4j-2600", EventCounter("4j-2600")},
        {"4j-3000", EventCounter("4j-3000")},
        {"5j-1700", EventCounter("5j-1700")},
        {"5j-1600", EventCounter("5j-1600")},
        {"5j-2000", EventCounter("5j-2000")},
        {"5j-2600", EventCounter("5j-2600")},
        {"6j-1200", EventCounter("6j-1200")},
        {"6j-1800", EventCounter("6j-1800")},
        {"6j-2200", EventCounter("6j-2200")},
        {"6j-2600", EventCounter("6j-2600")},
      };

      Cutflows _flows;

      // Perf_Plot* plots_beginning;
      // Perf_Plot* plots_firstcut;
      string analysisRunName;

      Analysis_ATLAS_13TeV_0LEP_36invfb() {

        set_analysis_name("ATLAS_13TeV_0LEP_36invfb");
        analysisRunName = Analysis::analysis_name();

<<<<<<< HEAD
        set_luminosity(36.0);
=======
        set_luminosity(36.1);

        vector<const char*> variablesNames = {"met", "nJets", "HT", "pTjetOne", "pTjetTwo", "pTjetThree", "sumpTj", "etamax_2", "etamax_4", "dphimin_123", "dphimin_more", "aplanarity"};
        // plots_beginning = new Perf_Plot(analysisRunName+"_beginning", &variablesNames);
        // plots_firstcut = new Perf_Plot(analysisRunName+"_firstcut", &variablesNames);
>>>>>>> fd821421

        vector<const char*> variablesNames = {"met", "nJets", "HT", "pTjetOne", "pTjetTwo", "pTjetThree", "sumpTj", "etamax_2", "etamax_4", "dphimin_123", "dphimin_more", "aplanarity"};
        // plots_beginning = new Perf_Plot(analysisRunName+"_beginning", &variablesNames);
        // plots_firstcut = new Perf_Plot(analysisRunName+"_firstcut", &variablesNames);

        // Book cut-flows
        const vector<string> cuts23j = {"Pre-sel+MET+pT1+meff", "Njet", "Dphi_min(j123,MET)", "Dphi_min(j4+,MET)", "pT2", "eta_j12", "MET/sqrtHT", "m_eff(incl)"};
        _flows.addCutflow("2j-1200", cuts23j);
        _flows.addCutflow("2j-1600", cuts23j);
        _flows.addCutflow("2j-2000", cuts23j);
        _flows.addCutflow("2j-2100", cuts23j);
        _flows.addCutflow("2j-2400", cuts23j);
        _flows.addCutflow("2j-2800", cuts23j);
        _flows.addCutflow("2j-3600", cuts23j);
        _flows.addCutflow("3j-1300", cuts23j);
        const vector<string> cuts456j = {"Pre-sel+MET+pT1+meff", "Njet", "Dphi_min(j123,MET)", "Dphi_min(j4+,MET)", "pT4", "eta_j1234", "Aplanarity", "MET/m_eff(Nj)", "m_eff(incl)"};
        _flows.addCutflow("4j-1000", cuts456j);
        _flows.addCutflow("4j-1400", cuts456j);
        _flows.addCutflow("4j-1800", cuts456j);
        _flows.addCutflow("4j-2200", cuts456j);
        _flows.addCutflow("4j-2600", cuts456j);
        _flows.addCutflow("4j-3000", cuts456j);
        _flows.addCutflow("5j-1600", cuts456j);
        _flows.addCutflow("5j-1700", cuts456j);
        _flows.addCutflow("6j-1200", cuts456j);
        _flows.addCutflow("6j-1800", cuts456j);
        _flows.addCutflow("6j-2200", cuts456j);
        _flows.addCutflow("6j-2600", cuts456j);

      }

      void run(const Event* event) {

        _flows.fillinit();

        // Missing energy
        const P4 pmiss = event->missingmom();
        const double met = event->met();

        // Get baseline jets
        /// @todo Drop b-tag if pT < 50 GeV or |eta| > 2.5?
        vector<const Jet*> baselineJets;
        for (const Jet* jet : event->jets())
          if (jet->pT() > 20. && jet->abseta() < 2.8) {
            baselineJets.push_back(jet);
          }

        // Get baseline electrons
        vector<const Particle*> baselineElectrons;
        for (const Particle* electron : event->electrons())
          if (electron->pT() > 7. && electron->abseta() < 2.47)
            baselineElectrons.push_back(electron);

        // Apply electron efficiency
        ATLAS::applyElectronEff(baselineElectrons);

        // Get baseline muons
        vector<const Particle*> baselineMuons;
        for (const Particle* muon : event->muons())
          if (muon->pT() > 7. && muon->abseta() < 2.7)
            baselineMuons.push_back(muon);

        // Apply muon efficiency
        ATLAS::applyMuonEff(baselineMuons);

        // Full isolation details:
        //  - Remove electrons within dR = 0.2 of a b-tagged jet
        //  - Remove any |eta| < 2.8 jet within dR = 0.2 of a remaining electron
        //  - Remove any electron with dR in [0.2, 0.4] of a remaining jet
        //  - Remove any muon with dR close to a remaining jet, via a functional form
        //    ifilterBy(muons, [&](const Particle& m){ return deltaR(m,j) < min(0.4, 0.04 + 10*GeV/m.pT()); });
        //  - Remove any |eta| < 2.8 jet within dR = 0.2 of a remaining muon if (inaccessible) track conditions are met... hmm
        //  - Loose electron selection

        // Remove any |eta| < 2.8 jet within dR = 0.2 of an electron
        /// @todo Unless b-tagged (and pT > 50 && abseta < 2.5)
        vector<const Jet*> signalJets;
        for (const Jet* j : baselineJets)
          if (all_of(baselineElectrons, [&](const Particle* e){ return deltaR_rap(*e, *j) > 0.2; }))
            signalJets.push_back(j);

        // Remove electrons with dR = 0.4 of surviving |eta| < 2.8 jets
        /// @todo Actually only within 0.2--0.4...
        vector<const Particle*> signalElectrons;
        for (const Particle* e : baselineElectrons)
          if (all_of(signalJets, [&](const Jet* j){ return deltaR_rap(*e, *j) > 0.4; }))
            signalElectrons.push_back(e);
        // Apply electron ID selection
        ATLAS::applyLooseIDElectronSelectionR2(signalElectrons);

        // Remove muons with dR = 0.4 of surviving |eta| < 2.8 jets
        /// @todo Actually only within 0.2--0.4...
        /// @note Within 0.2, discard the *jet* based on jet track vs. muon criteria... can't be done here
        vector<const Particle*> signalMuons;
        for (const Particle* m : baselineMuons)
          if (all_of(signalJets, [&](const Jet* j){ return deltaR_rap(*m, *j) > 0.4; }))
            signalMuons.push_back(m);

       // The subset of jets with pT > 50 GeV is used for several calculations
<<<<<<< HEAD
        
=======

>>>>>>> fd821421
        vector<const Jet*> signalJets50;
        for (const Jet* j : signalJets)
        {
          if (j->pT() > 50)
          {
            signalJets50.push_back(j);
          }
        }


        ////////////////////////////////
        // Calculate common variables and cuts

        // Multiplicities
        const size_t nElectrons = signalElectrons.size();
        const size_t nMuons = signalMuons.size();
        const size_t nJets50 = signalJets50.size();
        const size_t nJets = signalJets.size();

        // HT-related quantities (calculated over all >20 GeV jets)
        double sumptj = 0;
        for (const Jet* j : signalJets) sumptj += j->pT();
        const double HT = sumptj;
        const double sqrtHT = sqrt(HT);
        const double met_sqrtHT = met/sqrtHT;

        // Meff-related quantities (calculated over >50 GeV jets only)
        double sumptj50_4 = 0, sumptj50_5 = 0, sumptj50_6 = 0, sumptj50_incl = 0;
        for (size_t i = 0; i < signalJets50.size(); ++i) {
          const Jet* j = signalJets50[i];
          if (i < 4) sumptj50_4 += j->pT();
          if (i < 5) sumptj50_5 += j->pT();
          if (i < 6) sumptj50_6 += j->pT();
          sumptj50_incl += j->pT();
        }
        const double meff_4 = met + sumptj50_4;
        const double meff_5 = met + sumptj50_5;
        const double meff_6 = met + sumptj50_6;
        const double meff_incl = met + sumptj50_incl;
        const double met_meff_4 = met / meff_4;
        const double met_meff_5 = met / meff_5;
        const double met_meff_6 = met / meff_6;

        // Jet |eta|s
        double etamax_2 = 0;
        for (size_t i = 0; i < min(2lu,signalJets.size()); ++i)
          etamax_2 = max(etamax_2, signalJets[i]->abseta());
        double etamax_4 = etamax_2;
        for (size_t i = 2; i < min(4lu,signalJets.size()); ++i)
          etamax_4 = max(etamax_4, signalJets[i]->abseta());
        double etamax_6 = etamax_4;
        for (size_t i = 4; i < min(6lu,signalJets.size()); ++i)
          etamax_6 = max(etamax_6, signalJets[i]->abseta());

        // Jet--MET dphis
        double dphimin_123 = DBL_MAX, dphimin_more = DBL_MAX;
        for (size_t i = 0; i < min(3lu,signalJets50.size()); ++i)
          dphimin_123 = min(dphimin_123, acos(cos(signalJets50[i]->phi() - pmiss.phi())));
        for (size_t i = 3; i < signalJets50.size(); ++i)
          dphimin_more = min(dphimin_more, acos(cos(signalJets50[i]->phi() - pmiss.phi())));

        // Jet aplanarity (on 50 GeV jets only, cf. paper)
        Eigen::Matrix3d momtensor = Eigen::Matrix3d::Zero();
        double norm = 0;
        for (const Jet* jet : signalJets50) {
          const P4& p4 = jet->mom();
          norm += p4.p2();
          for (size_t i = 0; i < 3; ++i) {
            const double pi = (i == 0) ? p4.px() : (i == 1) ? p4.py() : p4.pz();
            for (size_t j = 0; j < 3; ++j) {
              const double pj = (j == 0) ? p4.px() : (j == 1) ? p4.py() : p4.pz();
              momtensor(i,j) += pi*pj;
            }
          }
        }
        momtensor /= norm;
        const double mineigenvalue = momtensor.eigenvalues().real().minCoeff();
        const double aplanarity = 1.5 * mineigenvalue;

<<<<<<< HEAD
        
=======

>>>>>>> fd821421

        //TP July 2019:
        //Some values I want to obtain just for plotting:

        /*
        double pTjetOne;
        double pTjetTwo;
        double pTjetThree;

        if (nJets >= 1)
        {
          pTjetOne = signalJets[0]->pT();
          if (nJets >= 2)
          {
            pTjetTwo = signalJets[1]->pT();
            if (nJets >= 3)
              {
                pTjetThree = signalJets[2]->pT();
              } else pTjetThree = -3.0;
          } else pTjetTwo = -2.0;
        } else pTjetOne = -1.0;
<<<<<<< HEAD
        */        
=======
        */
>>>>>>> fd821421

        ////////////////////////////////
        // Fill signal regions



        const bool leptonCut = (nElectrons == 0 && nMuons == 0);
        const bool metCut = (met > 250.);

        //Now to plot: I'm not even doing this after preselection, I just want the initial values.
        /*
        vector<double> variables={met, nJets, HT, pTjetOne, pTjetTwo, pTjetThree, sumptj, etamax_2, etamax_4, dphimin_123, dphimin_more, aplanarity};
        if (1 == 1)//If I check post-cuts then I may have some conditions, may as well keep the structure in place.
        {
          plots_beginning->fill(&variables);
        }
        */

        if (nJets50 >= 2 && leptonCut && metCut) {
<<<<<<< HEAD
        
        
          //_flows.fill(1);//This seems the easiest way to fix the discrepancy in how the cutflow reporting code fills the 2&3 jet regions.
          
=======


          //_flows.fill(1);//This seems the easiest way to fix the discrepancy in how the cutflow reporting code fills the 2&3 jet regions.

>>>>>>> fd821421
          // plots_firstcut->fill(&variables);

          // 2 jet regions
          if (dphimin_123 > 0.8 && dphimin_more > 0.4) {
            if (signalJets[1]->pT() > 250 && etamax_2 < 0.8) { //< implicit pT[0] cut
              if (met_sqrtHT > 14 && meff_incl > 1200) _counters.at("2j-1200").add_event(event);
            }
            if (signalJets[1]->pT() > 300 && etamax_2 < 1.2) { //< implicit pT[0] cut
              if (met_sqrtHT > 18 && meff_incl > 1600) _counters.at("2j-1600").add_event(event);
            }
            if (signalJets[1]->pT() > 350 && etamax_2 < 1.2) { //< implicit pT[0] cut
              if (met_sqrtHT > 18 && meff_incl > 2000) _counters.at("2j-2000").add_event(event);
              if (met_sqrtHT > 18 && meff_incl > 2400) _counters.at("2j-2400").add_event(event);
              if (met_sqrtHT > 18 && meff_incl > 2800) _counters.at("2j-2800").add_event(event);
            }
            if (signalJets[1]->pT() > 350) { //< implicit pT[0] cut
              if (met_sqrtHT > 18 && meff_incl > 3600) _counters.at("2j-3600").add_event(event);
            }
          }

          if (dphimin_123 > 0.4 && dphimin_more > 0.2) {
            if(signalJets[0]->pT() > 600 && signalJets[1]->pT() > 50){
              if (met_sqrtHT > 26 && meff_incl > 2100) _counters.at("2j-2100").add_event(event);
            }
          }

          // 3 jet region
          if (nJets50 >= 3 && dphimin_123 > 0.4 && dphimin_more > 0.2) {
<<<<<<< HEAD
            if (signalJets[0]->pT() > 600 && signalJets[2]->pT() > 50) { //< implicit pT[1] cut
=======
            if (signalJets[0]->pT() > 700 && signalJets[2]->pT() > 50) { //< implicit pT[1] cut
>>>>>>> fd821421
              if (met_sqrtHT > 16 && meff_incl > 1300) _counters.at("3j-1300").add_event(event);
            }
          }

          // 4 jet regions (note implicit pT[1,2] cuts)
          if (nJets50 >= 4 && dphimin_123 > 0.4 && dphimin_more > 0.4 && signalJets[0]->pT() > 200 && aplanarity > 0.04) {
            if (signalJets[3]->pT() > 100 && etamax_4 < 1.2 && met_meff_4 > 0.3 && meff_incl > 1000) _counters.at("4j-1000").add_event(event);
            if (signalJets[3]->pT() > 100 && etamax_4 < 2.0 && met_meff_4 > 0.25 && meff_incl > 1400) _counters.at("4j-1400").add_event(event);
            if (signalJets[3]->pT() > 100 && etamax_4 < 2.0 && met_meff_4 > 0.25 && meff_incl > 1800) _counters.at("4j-1800").add_event(event);
            if (signalJets[3]->pT() > 100 && etamax_4 < 2.0 && met_meff_4 > 0.25 && meff_incl > 2200) _counters.at("4j-2200").add_event(event);
            if (signalJets[3]->pT() > 150 && etamax_4 < 2.0 && met_meff_4 > 0.20 && meff_incl > 2600) _counters.at("4j-2600").add_event(event);
            if (signalJets[3]->pT() > 150 && etamax_4 < 2.0 && met_meff_4 > 0.20 && meff_incl > 3000) _counters.at("4j-3000").add_event(event);
          }

          // 5 jet regions (note implicit pT[1,2,3] cuts)
          if (nJets50 >= 5){

            if(signalJets[0]->pT() > 700. && signalJets[4]->pT() > 50. && dphimin_123 > 0.4 && dphimin_more > 0.2 && met_meff_5 > 0.3 &&  meff_incl > 1700) _counters.at("5j-1700").add_event(event);
            if(signalJets[0]->pT() > 200. && signalJets[4]->pT() > 50. && dphimin_123 > 0.4 && dphimin_more > 0.2 && met_meff_5 > 0.15 &&  aplanarity > 0.08 && meff_incl > 1600) _counters.at("5j-1600").add_event(event);
            if(signalJets[0]->pT() > 200. && signalJets[4]->pT() > 50. && dphimin_123 > 0.4 && dphimin_more > 0.4 && met_sqrtHT > 15 && meff_incl > 2000) _counters.at("5j-2000").add_event(event);
            if(signalJets[0]->pT() > 200. && signalJets[4]->pT() > 50. && dphimin_123 > 0.8 && dphimin_more > 0.4 && met_sqrtHT > 18 && meff_incl > 2600) _counters.at("5j-2600").add_event(event);

          }

          // 6 jet regions (note implicit pT[1,2,3,4] cuts)
          if (nJets50 >= 6 && dphimin_123 > 0.4 && dphimin_more > 0.2 && signalJets[0]->pT() > 200) {
            if (signalJets[5]->pT() >  50 && etamax_6 < 2.0 && met_meff_6 > 0.25 && meff_incl > 1200) _counters.at("6j-1200").add_event(event);
            if (signalJets[5]->pT() > 100 && etamax_6 < 2.0 && met_meff_6 > 0.2 && aplanarity > 0.04 && meff_incl > 1800) _counters.at("6j-1800").add_event(event);
            if (signalJets[5]->pT() > 100 &&                   met_meff_6 > 0.2 && aplanarity > 0.08 && meff_incl > 2200) _counters.at("6j-2200").add_event(event);
            if (signalJets[5]->pT() > 100 &&                   met_meff_6 > 0.15 && aplanarity > 0.08 && meff_incl > 2600) _counters.at("6j-2600").add_event(event);
          }

          //std::cout << "\n -- -- End Of Event -- -- \n";

          // Cutflows
          const vector<string> cuts23j = {"Pre-sel+MET+pT1+meff", "Njet", "Dphi_min(j123,MET)", "Dphi_min(j4+,MET)", "pT2", "eta_j12", "MET/sqrtHT", "m_eff(incl)"};


          //These entries don't have enough rows:
          /*if (nJets >= 2) _flows["2j-1200"].filltail({meff_incl > 800 && signalJets[0]->pT() > 200. , dphimin_123 > 0.8, dphimin_more > 0.4, signalJets[1]->pT() > 250, etamax_2 < 0.8, met_sqrtHT > 14, meff_incl > 1200});
          if (nJets >= 2) _flows["2j-1600"].filltail({meff_incl > 800 && signalJets[0]->pT() > 200., dphimin_123 > 0.8, dphimin_more > 0.4, signalJets[1]->pT() > 300, etamax_2 < 1.2, met_sqrtHT > 18, meff_incl > 1600});
          if (nJets >= 2) _flows["2j-2000"].filltail({meff_incl > 800 && signalJets[0]->pT() > 200., dphimin_123 > 0.8, dphimin_more > 0.4, signalJets[1]->pT() > 350, etamax_2 < 1.2, met_sqrtHT > 18, meff_incl > 2000});
          if (nJets >= 2) _flows["2j-2100"].filltail({meff_incl > 800 && signalJets[0]->pT() > 200., dphimin_123 > 0.4, dphimin_more > 0.2, signalJets[0]->pT() > 600, true, met_sqrtHT > 26, meff_incl > 2100});
          if (nJets >= 2) _flows["2j-2400"].filltail({meff_incl > 800 && signalJets[0]->pT() > 200., dphimin_123 > 0.8, dphimin_more > 0.4, signalJets[1]->pT() > 350, etamax_2 < 1.2, met_sqrtHT > 18, meff_incl > 2400});
          if (nJets >= 2) _flows["2j-2800"].filltail({meff_incl > 800 && signalJets[0]->pT() > 200., dphimin_123 > 0.8, dphimin_more > 0.4, signalJets[1]->pT() > 350, etamax_2 < 1.2, met_sqrtHT > 18, meff_incl > 2800});
          if (nJets >= 2) _flows["2j-3600"].filltail({meff_incl > 800 && signalJets[0]->pT() > 200., dphimin_123 > 0.8, dphimin_more > 0.4, signalJets[1]->pT() > 350, true, met_sqrtHT > 18, meff_incl > 3600});
          *///We need to add a row for njets, even though this is always true.
          if (nJets >= 2) _flows["2j-1200"].filltail({meff_incl > 800 && signalJets[0]->pT() > 200., nJets >= 2, dphimin_123 > 0.8, dphimin_more > 0.4, signalJets[1]->pT() > 250, etamax_2 < 0.8, met_sqrtHT > 14, meff_incl > 1200});
          if (nJets >= 2) _flows["2j-1600"].filltail({meff_incl > 800 && signalJets[0]->pT() > 200., nJets >= 2, dphimin_123 > 0.8, dphimin_more > 0.4, signalJets[1]->pT() > 300, etamax_2 < 1.2, met_sqrtHT > 18, meff_incl > 1600});
          if (nJets >= 2) _flows["2j-2000"].filltail({meff_incl > 800 && signalJets[0]->pT() > 200., nJets >= 2, dphimin_123 > 0.8, dphimin_more > 0.4, signalJets[1]->pT() > 350, etamax_2 < 1.2, met_sqrtHT > 18, meff_incl > 2000});
          if (nJets >= 2) _flows["2j-2100"].filltail({meff_incl > 800 && signalJets[0]->pT() > 200., nJets >= 2, dphimin_123 > 0.4, dphimin_more > 0.2, signalJets[0]->pT() > 600, true, met_sqrtHT > 26, meff_incl > 2100});
          if (nJets >= 2) _flows["2j-2400"].filltail({meff_incl > 800 && signalJets[0]->pT() > 200., nJets >= 2, dphimin_123 > 0.8, dphimin_more > 0.4, signalJets[1]->pT() > 350, etamax_2 < 1.2, met_sqrtHT > 18, meff_incl > 2400});
          if (nJets >= 2) _flows["2j-2800"].filltail({meff_incl > 800 && signalJets[0]->pT() > 200., nJets >= 2, dphimin_123 > 0.8, dphimin_more > 0.4, signalJets[1]->pT() > 350, etamax_2 < 1.2, met_sqrtHT > 18, meff_incl > 2800});
          if (nJets >= 2) _flows["2j-3600"].filltail({meff_incl > 800 && signalJets[0]->pT() > 200., nJets >= 2, dphimin_123 > 0.8, dphimin_more > 0.4, signalJets[1]->pT() > 350, true, met_sqrtHT > 18, meff_incl > 3600});
<<<<<<< HEAD
          
=======

>>>>>>> fd821421

          //if (nJets >= 3) _flows["3j-1300"].filltail({meff_incl > 800 && signalJets[0]->pT() > 200. , dphimin_123 > 0.4, dphimin_more > 0.2, signalJets[0]->pT() > 700, true, met_sqrtHT > 18, meff_incl > 1300});
          //Tomek Procter: 3 Jets region filling fixed (I think) - it didn't include a 3 jet cut before!!!
          if (nJets >= 3) _flows["3j-1300"].filltail({meff_incl > 800 && signalJets[0]->pT() > 200. , nJets >= 3, dphimin_123 > 0.4, dphimin_more > 0.2, signalJets[0]->pT() > 700, true, met_sqrtHT > 18, meff_incl > 1300});
<<<<<<< HEAD
          
=======

>>>>>>> fd821421
          if (nJets >= 4) _flows["4j-1000"].filltail({meff_incl > 800 && signalJets[0]->pT() > 200. , nJets>=4, dphimin_123 > 0.4, dphimin_more > 0.4, signalJets[3]->pT() > 100, etamax_4 < 1.2, aplanarity > 0.04, met_meff_4 > 0.3, meff_incl > 1000});
          if (nJets >= 4) _flows["4j-1400"].filltail({meff_incl > 800 && signalJets[0]->pT() > 200. , nJets>=4, dphimin_123 > 0.4, dphimin_more > 0.4, signalJets[3]->pT() > 100, etamax_4 < 2.0, aplanarity > 0.04, met_meff_4 > 0.25, meff_incl > 1400});
          if (nJets >= 4) _flows["4j-1800"].filltail({meff_incl > 800 && signalJets[0]->pT() > 200. , nJets>=4, dphimin_123 > 0.4, dphimin_more > 0.4, signalJets[3]->pT() > 100, etamax_4 < 2.0, aplanarity > 0.04, met_meff_4 > 0.25, meff_incl > 1800});
          if (nJets >= 4) _flows["4j-2200"].filltail({meff_incl > 800 && signalJets[0]->pT() > 200. , nJets>=4, dphimin_123 > 0.4, dphimin_more > 0.4, signalJets[3]->pT() > 100, etamax_4 < 2.0, aplanarity > 0.04, met_meff_4 > 0.25, meff_incl > 2200});
          if (nJets >= 4) _flows["4j-2600"].filltail({meff_incl > 800 && signalJets[0]->pT() > 200. , nJets>=4, dphimin_123 > 0.4, dphimin_more > 0.4, signalJets[3]->pT() > 150, etamax_4 < 2.0, aplanarity > 0.04, met_meff_4 > 0.2, meff_incl > 2600});
          if (nJets >= 4) _flows["4j-3000"].filltail({meff_incl > 800 && signalJets[0]->pT() > 200. , nJets>=4, dphimin_123 > 0.4, dphimin_more > 0.4, signalJets[3]->pT() > 150, etamax_4 < 2.0, aplanarity > 0.04, met_meff_4 > 0.2, meff_incl > 3000});

          if (nJets >= 5) _flows["5j-1600"].filltail({meff_incl > 800 && signalJets[0]->pT() > 200., nJets50>=5, dphimin_123 > 0.4, dphimin_more > 0.2, true, true, aplanarity > 0.08, met_meff_5 > 0.15, meff_incl > 1600});
          if (nJets >= 5) _flows["5j-1700"].filltail({meff_incl > 800 && signalJets[0]->pT() > 200., nJets50>=5, dphimin_123 > 0.4, dphimin_more > 0.2, signalJets[0]->pT() > 700., true, true, met_meff_5 > 0.3, meff_incl > 1700});
          if (nJets >= 6) _flows["6j-1200"].filltail({meff_incl > 800 && signalJets[0]->pT() > 200., nJets50>=6, dphimin_123 > 0.4, dphimin_more > 0.2, true, etamax_6 < 2.0, true, met_meff_6 > 0.25, meff_incl > 1200});
          if (nJets >= 6) _flows["6j-1800"].filltail({meff_incl > 800 && signalJets[0]->pT() > 200., nJets>=6, dphimin_123 > 0.4, dphimin_more > 0.2, signalJets[5]->pT() > 100, etamax_6 < 2.0, aplanarity > 0.04, met_meff_6 > 0.2, meff_incl > 1800});
          if (nJets >= 6) _flows["6j-2200"].filltail({meff_incl > 800 && signalJets[0]->pT() > 200., nJets>=6, dphimin_123 > 0.4, dphimin_more > 0.2, signalJets[5]->pT() > 100, true, aplanarity > 0.08, met_meff_6 > 0.2, meff_incl > 2200});
          if (nJets >= 6) _flows["6j-2600"].filltail({meff_incl > 800 && signalJets[0]->pT() > 200., nJets>=6, dphimin_123 > 0.4, dphimin_more > 0.2, signalJets[5]->pT() > 100, true, aplanarity > 0.08, met_meff_6 > 0.15, meff_incl > 2600});
          //QUESTION: Filling cutflows information it uses nJets but in the actual code above it uses nJets50???

        }
      }

      /// Combine the variables of another copy of this analysis (typically on another thread) into this one.
      void combine(const Analysis* other)
      {
        const Analysis_ATLAS_13TeV_0LEP_36invfb* specificOther = dynamic_cast<const Analysis_ATLAS_13TeV_0LEP_36invfb*>(other);
<<<<<<< HEAD
        for (auto& pair : _counters) { pair.second += specificOther->_counters.at(pair.first); }        
=======
        for (auto& pair : _counters) { pair.second += specificOther->_counters.at(pair.first); }
>>>>>>> fd821421
      }


      /// Register results objects with the results for each SR; obs & bkg numbers from the CONF note
      void collect_results() {
        add_result(SignalRegionData(_counters.at("2j-1200"), 611, {526., 31.}));
        add_result(SignalRegionData(_counters.at("2j-1600"), 216, {228., 19.}));
        add_result(SignalRegionData(_counters.at("2j-2000"), 73, { 90.,  10.}));
        add_result(SignalRegionData(_counters.at("2j-2400"), 34, { 42.,  4.}));
        add_result(SignalRegionData(_counters.at("2j-2800"), 19, { 17.3,  2.0}));
        add_result(SignalRegionData(_counters.at("2j-3600"), 5, { 3.6,  0.9}));
        add_result(SignalRegionData(_counters.at("2j-2100"), 190, { 153.,  14.}));
        add_result(SignalRegionData(_counters.at("3j-1300"), 429, { 390.,  29.}));
        add_result(SignalRegionData(_counters.at("4j-1000"), 142, { 124.,  12.}));
        add_result(SignalRegionData(_counters.at("4j-1400"), 199, { 182.,  16.}));
        add_result(SignalRegionData(_counters.at("4j-1800"), 55, { 49.,  7.}));
        add_result(SignalRegionData(_counters.at("4j-2200"), 24, { 16.5,  2.7}));
        add_result(SignalRegionData(_counters.at("4j-2600"), 4, { 5.8,  2.}));
        add_result(SignalRegionData(_counters.at("4j-3000"), 2, { 2.0,  0.6}));
        add_result(SignalRegionData(_counters.at("5j-1700"), 49, { 43.,  5.}));
        add_result(SignalRegionData(_counters.at("5j-1600"), 135, { 128.,  14.}));
        add_result(SignalRegionData(_counters.at("5j-2000"), 59, { 65.,  7.}));
        add_result(SignalRegionData(_counters.at("5j-2600"), 10, { 9.4,  2.1}));
        add_result(SignalRegionData(_counters.at("6j-1200"), 276, { 274.,  32.}));
        add_result(SignalRegionData(_counters.at("6j-1800"), 9, { 5.1,  1.8}));
        add_result(SignalRegionData(_counters.at("6j-2200"), 3, { 3.1,  1.3}));
        add_result(SignalRegionData(_counters.at("6j-2600"), 1, { 2.2,  1.4}));

<<<<<<< HEAD
//        const double sf = 13.3*crossSection()/femtobarn/sumOfWeights();
//        _flows.scale(sf);
=======
        // const double sf = 13.3*crossSection()/femtobarn/sumOfWeights();
        _flows.scale(1);
>>>>>>> fd821421
         cout << "CUTFLOWS:\n\n" << _flows << endl;

        // plots_beginning->createFile(luminosity(),(36.1/100000));
        // plots_firstcut->createFile(luminosity(),(36.1/100000));

      }


    protected:
      void analysis_specific_reset() {
        for (auto& pair : _counters) { pair.second.reset(); }
      }

    };

    // Factory fn
    DEFINE_ANALYSIS_FACTORY(ATLAS_13TeV_0LEP_36invfb)


  }
}<|MERGE_RESOLUTION|>--- conflicted
+++ resolved
@@ -23,8 +23,6 @@
     ///Tomek Procter July 2019: This version will be used to output some plots while
     /// we debug
 
-<<<<<<< HEAD
-=======
     /// Yang Zhang Feb 2020: For SR-3j-1300, SR-5j-1600, SR-5j-1700 and SR-6j-1200,
     /// the cuts of signal regions are different to those of cut-flows.
     /// We use the cuts described in Tab.2 of the paper
@@ -32,7 +30,6 @@
     /// for the signal regions, and use the cuts described in
     /// https://atlas.web.cern.ch/Atlas/GROUPS/PHYSICS/PAPERS/SUSY-2016-07/tabaux_006.png
     /// for cut-flows.
->>>>>>> fd821421
 
     class Analysis_ATLAS_13TeV_0LEP_36invfb : public Analysis {
     public:
@@ -77,15 +74,7 @@
         set_analysis_name("ATLAS_13TeV_0LEP_36invfb");
         analysisRunName = Analysis::analysis_name();
 
-<<<<<<< HEAD
-        set_luminosity(36.0);
-=======
         set_luminosity(36.1);
-
-        vector<const char*> variablesNames = {"met", "nJets", "HT", "pTjetOne", "pTjetTwo", "pTjetThree", "sumpTj", "etamax_2", "etamax_4", "dphimin_123", "dphimin_more", "aplanarity"};
-        // plots_beginning = new Perf_Plot(analysisRunName+"_beginning", &variablesNames);
-        // plots_firstcut = new Perf_Plot(analysisRunName+"_firstcut", &variablesNames);
->>>>>>> fd821421
 
         vector<const char*> variablesNames = {"met", "nJets", "HT", "pTjetOne", "pTjetTwo", "pTjetThree", "sumpTj", "etamax_2", "etamax_4", "dphimin_123", "dphimin_more", "aplanarity"};
         // plots_beginning = new Perf_Plot(analysisRunName+"_beginning", &variablesNames);
@@ -185,11 +174,7 @@
             signalMuons.push_back(m);
 
        // The subset of jets with pT > 50 GeV is used for several calculations
-<<<<<<< HEAD
-        
-=======
-
->>>>>>> fd821421
+
         vector<const Jet*> signalJets50;
         for (const Jet* j : signalJets)
         {
@@ -269,11 +254,7 @@
         const double mineigenvalue = momtensor.eigenvalues().real().minCoeff();
         const double aplanarity = 1.5 * mineigenvalue;
 
-<<<<<<< HEAD
-        
-=======
-
->>>>>>> fd821421
+
 
         //TP July 2019:
         //Some values I want to obtain just for plotting:
@@ -295,11 +276,7 @@
               } else pTjetThree = -3.0;
           } else pTjetTwo = -2.0;
         } else pTjetOne = -1.0;
-<<<<<<< HEAD
-        */        
-=======
         */
->>>>>>> fd821421
 
         ////////////////////////////////
         // Fill signal regions
@@ -319,17 +296,10 @@
         */
 
         if (nJets50 >= 2 && leptonCut && metCut) {
-<<<<<<< HEAD
-        
-        
+
+
           //_flows.fill(1);//This seems the easiest way to fix the discrepancy in how the cutflow reporting code fills the 2&3 jet regions.
-          
-=======
-
-
-          //_flows.fill(1);//This seems the easiest way to fix the discrepancy in how the cutflow reporting code fills the 2&3 jet regions.
-
->>>>>>> fd821421
+
           // plots_firstcut->fill(&variables);
 
           // 2 jet regions
@@ -358,11 +328,7 @@
 
           // 3 jet region
           if (nJets50 >= 3 && dphimin_123 > 0.4 && dphimin_more > 0.2) {
-<<<<<<< HEAD
-            if (signalJets[0]->pT() > 600 && signalJets[2]->pT() > 50) { //< implicit pT[1] cut
-=======
             if (signalJets[0]->pT() > 700 && signalJets[2]->pT() > 50) { //< implicit pT[1] cut
->>>>>>> fd821421
               if (met_sqrtHT > 16 && meff_incl > 1300) _counters.at("3j-1300").add_event(event);
             }
           }
@@ -417,20 +383,12 @@
           if (nJets >= 2) _flows["2j-2400"].filltail({meff_incl > 800 && signalJets[0]->pT() > 200., nJets >= 2, dphimin_123 > 0.8, dphimin_more > 0.4, signalJets[1]->pT() > 350, etamax_2 < 1.2, met_sqrtHT > 18, meff_incl > 2400});
           if (nJets >= 2) _flows["2j-2800"].filltail({meff_incl > 800 && signalJets[0]->pT() > 200., nJets >= 2, dphimin_123 > 0.8, dphimin_more > 0.4, signalJets[1]->pT() > 350, etamax_2 < 1.2, met_sqrtHT > 18, meff_incl > 2800});
           if (nJets >= 2) _flows["2j-3600"].filltail({meff_incl > 800 && signalJets[0]->pT() > 200., nJets >= 2, dphimin_123 > 0.8, dphimin_more > 0.4, signalJets[1]->pT() > 350, true, met_sqrtHT > 18, meff_incl > 3600});
-<<<<<<< HEAD
-          
-=======
-
->>>>>>> fd821421
+
 
           //if (nJets >= 3) _flows["3j-1300"].filltail({meff_incl > 800 && signalJets[0]->pT() > 200. , dphimin_123 > 0.4, dphimin_more > 0.2, signalJets[0]->pT() > 700, true, met_sqrtHT > 18, meff_incl > 1300});
           //Tomek Procter: 3 Jets region filling fixed (I think) - it didn't include a 3 jet cut before!!!
           if (nJets >= 3) _flows["3j-1300"].filltail({meff_incl > 800 && signalJets[0]->pT() > 200. , nJets >= 3, dphimin_123 > 0.4, dphimin_more > 0.2, signalJets[0]->pT() > 700, true, met_sqrtHT > 18, meff_incl > 1300});
-<<<<<<< HEAD
-          
-=======
-
->>>>>>> fd821421
+
           if (nJets >= 4) _flows["4j-1000"].filltail({meff_incl > 800 && signalJets[0]->pT() > 200. , nJets>=4, dphimin_123 > 0.4, dphimin_more > 0.4, signalJets[3]->pT() > 100, etamax_4 < 1.2, aplanarity > 0.04, met_meff_4 > 0.3, meff_incl > 1000});
           if (nJets >= 4) _flows["4j-1400"].filltail({meff_incl > 800 && signalJets[0]->pT() > 200. , nJets>=4, dphimin_123 > 0.4, dphimin_more > 0.4, signalJets[3]->pT() > 100, etamax_4 < 2.0, aplanarity > 0.04, met_meff_4 > 0.25, meff_incl > 1400});
           if (nJets >= 4) _flows["4j-1800"].filltail({meff_incl > 800 && signalJets[0]->pT() > 200. , nJets>=4, dphimin_123 > 0.4, dphimin_more > 0.4, signalJets[3]->pT() > 100, etamax_4 < 2.0, aplanarity > 0.04, met_meff_4 > 0.25, meff_incl > 1800});
@@ -453,11 +411,7 @@
       void combine(const Analysis* other)
       {
         const Analysis_ATLAS_13TeV_0LEP_36invfb* specificOther = dynamic_cast<const Analysis_ATLAS_13TeV_0LEP_36invfb*>(other);
-<<<<<<< HEAD
-        for (auto& pair : _counters) { pair.second += specificOther->_counters.at(pair.first); }        
-=======
         for (auto& pair : _counters) { pair.second += specificOther->_counters.at(pair.first); }
->>>>>>> fd821421
       }
 
 
@@ -486,13 +440,8 @@
         add_result(SignalRegionData(_counters.at("6j-2200"), 3, { 3.1,  1.3}));
         add_result(SignalRegionData(_counters.at("6j-2600"), 1, { 2.2,  1.4}));
 
-<<<<<<< HEAD
-//        const double sf = 13.3*crossSection()/femtobarn/sumOfWeights();
-//        _flows.scale(sf);
-=======
         // const double sf = 13.3*crossSection()/femtobarn/sumOfWeights();
         _flows.scale(1);
->>>>>>> fd821421
          cout << "CUTFLOWS:\n\n" << _flows << endl;
 
         // plots_beginning->createFile(luminosity(),(36.1/100000));
