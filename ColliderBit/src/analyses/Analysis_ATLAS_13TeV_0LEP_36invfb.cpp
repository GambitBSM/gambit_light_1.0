// -*- C++ -*-
#include "gambit/ColliderBit/analyses/Analysis.hpp"
#include "gambit/ColliderBit/analyses/Cutflow.hpp"
#include "gambit/ColliderBit/ATLASEfficiencies.hpp"
// #include "gambit/ColliderBit/analyses/Perf_Plot.hpp"
#include "Eigen/Eigen"


namespace Gambit {
  namespace ColliderBit {

    using namespace std;
    using namespace HEPUtils;


    /// @brief ATLAS Run 2 0-lepton jet+MET SUSY analysis, with 36/fb of data
    ///
    /// Recursive jigsaw reconstruction signal regions are currently not included
    /// Boosted signal regions not currently used.
    ///
    /// Note: cutflows have not been updated yet (sincec 13 invfb analysis).
    ///
    ///Tomek Procter July 2019: This version will be used to output some plots while
    /// we debug

    /// Yang Zhang Feb 2020: For SR-3j-1300, SR-5j-1600, SR-5j-1700 and SR-6j-1200,
    /// the cuts of signal regions are different to those of cut-flows.
    /// We use the cuts described in Tab.2 of the paper
    /// https://arxiv.org/pdf/1712.02332.pdf
    /// for the signal regions, and use the cuts described in
    /// https://atlas.web.cern.ch/Atlas/GROUPS/PHYSICS/PAPERS/SUSY-2016-07/tabaux_006.png
    /// for cut-flows.

    class Analysis_ATLAS_13TeV_0LEP_36invfb : public Analysis {
    public:

      // Required detector sim
      static constexpr const char* detector = "ATLAS";

      // Counters for the number of accepted events for each signal region
      std::map<string, EventCounter> _counters = {
        {"2j-1200", EventCounter("2j-1200")},
        {"2j-1600", EventCounter("2j-1600")},
        {"2j-2000", EventCounter("2j-2000")},
        {"2j-2400", EventCounter("2j-2400")},
        {"2j-2800", EventCounter("2j-2800")},
        {"2j-3600", EventCounter("2j-3600")},
        {"2j-2100", EventCounter("2j-2100")},
        {"3j-1300", EventCounter("3j-1300")},
        {"4j-1000", EventCounter("4j-1000")},
        {"4j-1400", EventCounter("4j-1400")},
        {"4j-1800", EventCounter("4j-1800")},
        {"4j-2200", EventCounter("4j-2200")},
        {"4j-2600", EventCounter("4j-2600")},
        {"4j-3000", EventCounter("4j-3000")},
        {"5j-1700", EventCounter("5j-1700")},
        {"5j-1600", EventCounter("5j-1600")},
        {"5j-2000", EventCounter("5j-2000")},
        {"5j-2600", EventCounter("5j-2600")},
        {"6j-1200", EventCounter("6j-1200")},
        {"6j-1800", EventCounter("6j-1800")},
        {"6j-2200", EventCounter("6j-2200")},
        {"6j-2600", EventCounter("6j-2600")},
      };

      Cutflows _flows;

      // Perf_Plot* plots_beginning;
      // Perf_Plot* plots_firstcut;
      string analysisRunName;

      Analysis_ATLAS_13TeV_0LEP_36invfb() {

        set_analysis_name("ATLAS_13TeV_0LEP_36invfb");
        analysisRunName = Analysis::analysis_name();

        set_luminosity(36.1);

        vector<const char*> variablesNames = {"met", "nJets", "HT", "pTjetOne", "pTjetTwo", "pTjetThree", "sumpTj", "etamax_2", "etamax_4", "dphimin_123", "dphimin_more", "aplanarity"};
        // plots_beginning = new Perf_Plot(analysisRunName+"_beginning", &variablesNames);
        // plots_firstcut = new Perf_Plot(analysisRunName+"_firstcut", &variablesNames);

        // Book cut-flows
        const vector<string> cuts23j = {"Pre-sel+MET+pT1+meff", "Njet", "Dphi_min(j123,MET)", "Dphi_min(j4+,MET)", "pT2", "eta_j12", "MET/sqrtHT", "m_eff(incl)"};
        _flows.addCutflow("2j-1200", cuts23j);
        _flows.addCutflow("2j-1600", cuts23j);
        _flows.addCutflow("2j-2000", cuts23j);
        _flows.addCutflow("2j-2100", cuts23j);
        _flows.addCutflow("2j-2400", cuts23j);
        _flows.addCutflow("2j-2800", cuts23j);
        _flows.addCutflow("2j-3600", cuts23j);
        _flows.addCutflow("3j-1300", cuts23j);
        const vector<string> cuts456j = {"Pre-sel+MET+pT1+meff", "Njet", "Dphi_min(j123,MET)", "Dphi_min(j4+,MET)", "pT4", "eta_j1234", "Aplanarity", "MET/m_eff(Nj)", "m_eff(incl)"};
        _flows.addCutflow("4j-1000", cuts456j);
        _flows.addCutflow("4j-1400", cuts456j);
        _flows.addCutflow("4j-1800", cuts456j);
        _flows.addCutflow("4j-2200", cuts456j);
        _flows.addCutflow("4j-2600", cuts456j);
        _flows.addCutflow("4j-3000", cuts456j);
        _flows.addCutflow("5j-1600", cuts456j);
        _flows.addCutflow("5j-1700", cuts456j);
        _flows.addCutflow("6j-1200", cuts456j);
        _flows.addCutflow("6j-1800", cuts456j);
        _flows.addCutflow("6j-2200", cuts456j);
        _flows.addCutflow("6j-2600", cuts456j);

      }

      void run(const Event* event) {

        _flows.fillinit();

        // Missing energy
        const P4 pmiss = event->missingmom();
        const double met = event->met();

        // Get baseline jets
        /// @todo Drop b-tag if pT < 50 GeV or |eta| > 2.5?
        vector<const Jet*> baselineJets;
        for (const Jet* jet : event->jets())
          if (jet->pT() > 20. && jet->abseta() < 2.8) {
            baselineJets.push_back(jet);
          }

        // Get baseline electrons
        vector<const Particle*> baselineElectrons;
        for (const Particle* electron : event->electrons())
          if (electron->pT() > 7. && electron->abseta() < 2.47)
            baselineElectrons.push_back(electron);

        // Apply electron efficiency
        ATLAS::applyElectronEff(baselineElectrons);

        // Get baseline muons
        vector<const Particle*> baselineMuons;
        for (const Particle* muon : event->muons())
          if (muon->pT() > 7. && muon->abseta() < 2.7)
            baselineMuons.push_back(muon);

        // Apply muon efficiency
        ATLAS::applyMuonEff(baselineMuons);

        // Full isolation details:
        //  - Remove electrons within dR = 0.2 of a b-tagged jet
        //  - Remove any |eta| < 2.8 jet within dR = 0.2 of a remaining electron
        //  - Remove any electron with dR in [0.2, 0.4] of a remaining jet
        //  - Remove any muon with dR close to a remaining jet, via a functional form
        //    ifilterBy(muons, [&](const Particle& m){ return deltaR(m,j) < min(0.4, 0.04 + 10*GeV/m.pT()); });
        //  - Remove any |eta| < 2.8 jet within dR = 0.2 of a remaining muon if (inaccessible) track conditions are met... hmm
        //  - Loose electron selection

        // Remove any |eta| < 2.8 jet within dR = 0.2 of an electron
        /// @todo Unless b-tagged (and pT > 50 && abseta < 2.5)
        vector<const Jet*> signalJets;
        for (const Jet* j : baselineJets)
          if (all_of(baselineElectrons, [&](const Particle* e){ return deltaR_rap(*e, *j) > 0.2; }))
            signalJets.push_back(j);

        // Remove electrons with dR = 0.4 of surviving |eta| < 2.8 jets
        /// @todo Actually only within 0.2--0.4...
        vector<const Particle*> signalElectrons;
        for (const Particle* e : baselineElectrons)
          if (all_of(signalJets, [&](const Jet* j){ return deltaR_rap(*e, *j) > 0.4; }))
            signalElectrons.push_back(e);
        // Apply electron ID selection
        ATLAS::applyLooseIDElectronSelectionR2(signalElectrons);

        // Remove muons with dR = 0.4 of surviving |eta| < 2.8 jets
        /// @todo Actually only within 0.2--0.4...
        /// @note Within 0.2, discard the *jet* based on jet track vs. muon criteria... can't be done here
        vector<const Particle*> signalMuons;
        for (const Particle* m : baselineMuons)
          if (all_of(signalJets, [&](const Jet* j){ return deltaR_rap(*m, *j) > 0.4; }))
            signalMuons.push_back(m);

       // The subset of jets with pT > 50 GeV is used for several calculations

        vector<const Jet*> signalJets50;
        for (const Jet* j : signalJets)
        {
          if (j->pT() > 50)
          {
            signalJets50.push_back(j);
          }
        }


        ////////////////////////////////
        // Calculate common variables and cuts

        // Multiplicities
        const size_t nElectrons = signalElectrons.size();
        const size_t nMuons = signalMuons.size();
        const size_t nJets50 = signalJets50.size();
        const size_t nJets = signalJets.size();

        // HT-related quantities (calculated over all >20 GeV jets)
        double sumptj = 0;
        for (const Jet* j : signalJets) sumptj += j->pT();
        const double HT = sumptj;
        const double sqrtHT = sqrt(HT);
        const double met_sqrtHT = met/sqrtHT;

        // Meff-related quantities (calculated over >50 GeV jets only)
        double sumptj50_4 = 0, sumptj50_5 = 0, sumptj50_6 = 0, sumptj50_incl = 0;
        for (size_t i = 0; i < signalJets50.size(); ++i) {
          const Jet* j = signalJets50[i];
          if (i < 4) sumptj50_4 += j->pT();
          if (i < 5) sumptj50_5 += j->pT();
          if (i < 6) sumptj50_6 += j->pT();
          sumptj50_incl += j->pT();
        }
        const double meff_4 = met + sumptj50_4;
        const double meff_5 = met + sumptj50_5;
        const double meff_6 = met + sumptj50_6;
        const double meff_incl = met + sumptj50_incl;
        const double met_meff_4 = met / meff_4;
        const double met_meff_5 = met / meff_5;
        const double met_meff_6 = met / meff_6;

        // Jet |eta|s
        double etamax_2 = 0;
        for (size_t i = 0; i < min(2lu,signalJets.size()); ++i)
          etamax_2 = max(etamax_2, signalJets[i]->abseta());
        double etamax_4 = etamax_2;
        for (size_t i = 2; i < min(4lu,signalJets.size()); ++i)
          etamax_4 = max(etamax_4, signalJets[i]->abseta());
        double etamax_6 = etamax_4;
        for (size_t i = 4; i < min(6lu,signalJets.size()); ++i)
          etamax_6 = max(etamax_6, signalJets[i]->abseta());

        // Jet--MET dphis
        double dphimin_123 = DBL_MAX, dphimin_more = DBL_MAX;
        for (size_t i = 0; i < min(3lu,signalJets50.size()); ++i)
          dphimin_123 = min(dphimin_123, acos(cos(signalJets50[i]->phi() - pmiss.phi())));
        for (size_t i = 3; i < signalJets50.size(); ++i)
          dphimin_more = min(dphimin_more, acos(cos(signalJets50[i]->phi() - pmiss.phi())));

        // Jet aplanarity (on 50 GeV jets only, cf. paper)
        Eigen::Matrix3d momtensor = Eigen::Matrix3d::Zero();
        double norm = 0;
        for (const Jet* jet : signalJets50) {
          const P4& p4 = jet->mom();
          norm += p4.p2();
          for (size_t i = 0; i < 3; ++i) {
            const double pi = (i == 0) ? p4.px() : (i == 1) ? p4.py() : p4.pz();
            for (size_t j = 0; j < 3; ++j) {
              const double pj = (j == 0) ? p4.px() : (j == 1) ? p4.py() : p4.pz();
              momtensor(i,j) += pi*pj;
            }
          }
        }
        momtensor /= norm;
        const double mineigenvalue = momtensor.eigenvalues().real().minCoeff();
        const double aplanarity = 1.5 * mineigenvalue;



        //TP July 2019:
        //Some values I want to obtain just for plotting:

        /*
        double pTjetOne;
        double pTjetTwo;
        double pTjetThree;

        if (nJets >= 1)
        {
          pTjetOne = signalJets[0]->pT();
          if (nJets >= 2)
          {
            pTjetTwo = signalJets[1]->pT();
            if (nJets >= 3)
              {
                pTjetThree = signalJets[2]->pT();
              } else pTjetThree = -3.0;
          } else pTjetTwo = -2.0;
        } else pTjetOne = -1.0;
        */

        ////////////////////////////////
        // Fill signal regions



        const bool leptonCut = (nElectrons == 0 && nMuons == 0);
        const bool metCut = (met > 250.);

        //Now to plot: I'm not even doing this after preselection, I just want the initial values.
        /*
        vector<double> variables={met, nJets, HT, pTjetOne, pTjetTwo, pTjetThree, sumptj, etamax_2, etamax_4, dphimin_123, dphimin_more, aplanarity};
        if (1 == 1)//If I check post-cuts then I may have some conditions, may as well keep the structure in place.
        {
          plots_beginning->fill(&variables);
        }
        */

        if (nJets50 >= 2 && leptonCut && metCut) {


          //_flows.fill(1);//This seems the easiest way to fix the discrepancy in how the cutflow reporting code fills the 2&3 jet regions.

          // plots_firstcut->fill(&variables);

          // 2 jet regions
          if (dphimin_123 > 0.8 && dphimin_more > 0.4) {
            if (signalJets[1]->pT() > 250 && etamax_2 < 0.8) { //< implicit pT[0] cut
              if (met_sqrtHT > 14 && meff_incl > 1200) _counters.at("2j-1200").add_event(event);
            }
            if (signalJets[1]->pT() > 300 && etamax_2 < 1.2) { //< implicit pT[0] cut
              if (met_sqrtHT > 18 && meff_incl > 1600) _counters.at("2j-1600").add_event(event);
            }
            if (signalJets[1]->pT() > 350 && etamax_2 < 1.2) { //< implicit pT[0] cut
              if (met_sqrtHT > 18 && meff_incl > 2000) _counters.at("2j-2000").add_event(event);
              if (met_sqrtHT > 18 && meff_incl > 2400) _counters.at("2j-2400").add_event(event);
              if (met_sqrtHT > 18 && meff_incl > 2800) _counters.at("2j-2800").add_event(event);
            }
            if (signalJets[1]->pT() > 350) { //< implicit pT[0] cut
              if (met_sqrtHT > 18 && meff_incl > 3600) _counters.at("2j-3600").add_event(event);
            }
          }

          if (dphimin_123 > 0.4 && dphimin_more > 0.2) {
            if(signalJets[0]->pT() > 600 && signalJets[1]->pT() > 50){
              if (met_sqrtHT > 26 && meff_incl > 2100) _counters.at("2j-2100").add_event(event);
            }
          }

          // 3 jet region
          if (nJets50 >= 3 && dphimin_123 > 0.4 && dphimin_more > 0.2) {
            if (signalJets[0]->pT() > 700 && signalJets[2]->pT() > 50) { //< implicit pT[1] cut
              if (met_sqrtHT > 16 && meff_incl > 1300) _counters.at("3j-1300").add_event(event);
            }
          }

          // 4 jet regions (note implicit pT[1,2] cuts)
          if (nJets50 >= 4 && dphimin_123 > 0.4 && dphimin_more > 0.4 && signalJets[0]->pT() > 200 && aplanarity > 0.04) {
            if (signalJets[3]->pT() > 100 && etamax_4 < 1.2 && met_meff_4 > 0.3 && meff_incl > 1000) _counters.at("4j-1000").add_event(event);
            if (signalJets[3]->pT() > 100 && etamax_4 < 2.0 && met_meff_4 > 0.25 && meff_incl > 1400) _counters.at("4j-1400").add_event(event);
            if (signalJets[3]->pT() > 100 && etamax_4 < 2.0 && met_meff_4 > 0.25 && meff_incl > 1800) _counters.at("4j-1800").add_event(event);
            if (signalJets[3]->pT() > 100 && etamax_4 < 2.0 && met_meff_4 > 0.25 && meff_incl > 2200) _counters.at("4j-2200").add_event(event);
            if (signalJets[3]->pT() > 150 && etamax_4 < 2.0 && met_meff_4 > 0.20 && meff_incl > 2600) _counters.at("4j-2600").add_event(event);
            if (signalJets[3]->pT() > 150 && etamax_4 < 2.0 && met_meff_4 > 0.20 && meff_incl > 3000) _counters.at("4j-3000").add_event(event);
          }

          // 5 jet regions (note implicit pT[1,2,3] cuts)
          if (nJets50 >= 5){

            if(signalJets[0]->pT() > 700. && signalJets[4]->pT() > 50. && dphimin_123 > 0.4 && dphimin_more > 0.2 && met_meff_5 > 0.3 &&  meff_incl > 1700) _counters.at("5j-1700").add_event(event);
            if(signalJets[0]->pT() > 200. && signalJets[4]->pT() > 50. && dphimin_123 > 0.4 && dphimin_more > 0.2 && met_meff_5 > 0.15 &&  aplanarity > 0.08 && meff_incl > 1600) _counters.at("5j-1600").add_event(event);
            if(signalJets[0]->pT() > 200. && signalJets[4]->pT() > 50. && dphimin_123 > 0.4 && dphimin_more > 0.4 && met_sqrtHT > 15 && meff_incl > 2000) _counters.at("5j-2000").add_event(event);
            if(signalJets[0]->pT() > 200. && signalJets[4]->pT() > 50. && dphimin_123 > 0.8 && dphimin_more > 0.4 && met_sqrtHT > 18 && meff_incl > 2600) _counters.at("5j-2600").add_event(event);

          }

          // 6 jet regions (note implicit pT[1,2,3,4] cuts)
          if (nJets50 >= 6 && dphimin_123 > 0.4 && dphimin_more > 0.2 && signalJets[0]->pT() > 200) {
            if (signalJets[5]->pT() >  50 && etamax_6 < 2.0 && met_meff_6 > 0.25 && meff_incl > 1200) _counters.at("6j-1200").add_event(event);
            if (signalJets[5]->pT() > 100 && etamax_6 < 2.0 && met_meff_6 > 0.2 && aplanarity > 0.04 && meff_incl > 1800) _counters.at("6j-1800").add_event(event);
            if (signalJets[5]->pT() > 100 &&                   met_meff_6 > 0.2 && aplanarity > 0.08 && meff_incl > 2200) _counters.at("6j-2200").add_event(event);
            if (signalJets[5]->pT() > 100 &&                   met_meff_6 > 0.15 && aplanarity > 0.08 && meff_incl > 2600) _counters.at("6j-2600").add_event(event);
          }

          //std::cout << "\n -- -- End Of Event -- -- \n";

          // Cutflows
          const vector<string> cuts23j = {"Pre-sel+MET+pT1+meff", "Njet", "Dphi_min(j123,MET)", "Dphi_min(j4+,MET)", "pT2", "eta_j12", "MET/sqrtHT", "m_eff(incl)"};


          //These entries don't have enough rows:
          /*if (nJets >= 2) _flows["2j-1200"].filltail({meff_incl > 800 && signalJets[0]->pT() > 200. , dphimin_123 > 0.8, dphimin_more > 0.4, signalJets[1]->pT() > 250, etamax_2 < 0.8, met_sqrtHT > 14, meff_incl > 1200});
          if (nJets >= 2) _flows["2j-1600"].filltail({meff_incl > 800 && signalJets[0]->pT() > 200., dphimin_123 > 0.8, dphimin_more > 0.4, signalJets[1]->pT() > 300, etamax_2 < 1.2, met_sqrtHT > 18, meff_incl > 1600});
          if (nJets >= 2) _flows["2j-2000"].filltail({meff_incl > 800 && signalJets[0]->pT() > 200., dphimin_123 > 0.8, dphimin_more > 0.4, signalJets[1]->pT() > 350, etamax_2 < 1.2, met_sqrtHT > 18, meff_incl > 2000});
          if (nJets >= 2) _flows["2j-2100"].filltail({meff_incl > 800 && signalJets[0]->pT() > 200., dphimin_123 > 0.4, dphimin_more > 0.2, signalJets[0]->pT() > 600, true, met_sqrtHT > 26, meff_incl > 2100});
          if (nJets >= 2) _flows["2j-2400"].filltail({meff_incl > 800 && signalJets[0]->pT() > 200., dphimin_123 > 0.8, dphimin_more > 0.4, signalJets[1]->pT() > 350, etamax_2 < 1.2, met_sqrtHT > 18, meff_incl > 2400});
          if (nJets >= 2) _flows["2j-2800"].filltail({meff_incl > 800 && signalJets[0]->pT() > 200., dphimin_123 > 0.8, dphimin_more > 0.4, signalJets[1]->pT() > 350, etamax_2 < 1.2, met_sqrtHT > 18, meff_incl > 2800});
          if (nJets >= 2) _flows["2j-3600"].filltail({meff_incl > 800 && signalJets[0]->pT() > 200., dphimin_123 > 0.8, dphimin_more > 0.4, signalJets[1]->pT() > 350, true, met_sqrtHT > 18, meff_incl > 3600});
          *///We need to add a row for njets, even though this is always true.
          if (nJets >= 2) _flows["2j-1200"].filltail({meff_incl > 800 && signalJets[0]->pT() > 200., nJets >= 2, dphimin_123 > 0.8, dphimin_more > 0.4, signalJets[1]->pT() > 250, etamax_2 < 0.8, met_sqrtHT > 14, meff_incl > 1200});
          if (nJets >= 2) _flows["2j-1600"].filltail({meff_incl > 800 && signalJets[0]->pT() > 200., nJets >= 2, dphimin_123 > 0.8, dphimin_more > 0.4, signalJets[1]->pT() > 300, etamax_2 < 1.2, met_sqrtHT > 18, meff_incl > 1600});
          if (nJets >= 2) _flows["2j-2000"].filltail({meff_incl > 800 && signalJets[0]->pT() > 200., nJets >= 2, dphimin_123 > 0.8, dphimin_more > 0.4, signalJets[1]->pT() > 350, etamax_2 < 1.2, met_sqrtHT > 18, meff_incl > 2000});
          if (nJets >= 2) _flows["2j-2100"].filltail({meff_incl > 800 && signalJets[0]->pT() > 200., nJets >= 2, dphimin_123 > 0.4, dphimin_more > 0.2, signalJets[0]->pT() > 600, true, met_sqrtHT > 26, meff_incl > 2100});
          if (nJets >= 2) _flows["2j-2400"].filltail({meff_incl > 800 && signalJets[0]->pT() > 200., nJets >= 2, dphimin_123 > 0.8, dphimin_more > 0.4, signalJets[1]->pT() > 350, etamax_2 < 1.2, met_sqrtHT > 18, meff_incl > 2400});
          if (nJets >= 2) _flows["2j-2800"].filltail({meff_incl > 800 && signalJets[0]->pT() > 200., nJets >= 2, dphimin_123 > 0.8, dphimin_more > 0.4, signalJets[1]->pT() > 350, etamax_2 < 1.2, met_sqrtHT > 18, meff_incl > 2800});
          if (nJets >= 2) _flows["2j-3600"].filltail({meff_incl > 800 && signalJets[0]->pT() > 200., nJets >= 2, dphimin_123 > 0.8, dphimin_more > 0.4, signalJets[1]->pT() > 350, true, met_sqrtHT > 18, meff_incl > 3600});


          //if (nJets >= 3) _flows["3j-1300"].filltail({meff_incl > 800 && signalJets[0]->pT() > 200. , dphimin_123 > 0.4, dphimin_more > 0.2, signalJets[0]->pT() > 700, true, met_sqrtHT > 18, meff_incl > 1300});
          //Tomek Procter: 3 Jets region filling fixed (I think) - it didn't include a 3 jet cut before!!!
          if (nJets >= 3) _flows["3j-1300"].filltail({meff_incl > 800 && signalJets[0]->pT() > 200. , nJets >= 3, dphimin_123 > 0.4, dphimin_more > 0.2, signalJets[0]->pT() > 700, true, met_sqrtHT > 18, meff_incl > 1300});

          if (nJets >= 4) _flows["4j-1000"].filltail({meff_incl > 800 && signalJets[0]->pT() > 200. , nJets>=4, dphimin_123 > 0.4, dphimin_more > 0.4, signalJets[3]->pT() > 100, etamax_4 < 1.2, aplanarity > 0.04, met_meff_4 > 0.3, meff_incl > 1000});
          if (nJets >= 4) _flows["4j-1400"].filltail({meff_incl > 800 && signalJets[0]->pT() > 200. , nJets>=4, dphimin_123 > 0.4, dphimin_more > 0.4, signalJets[3]->pT() > 100, etamax_4 < 2.0, aplanarity > 0.04, met_meff_4 > 0.25, meff_incl > 1400});
          if (nJets >= 4) _flows["4j-1800"].filltail({meff_incl > 800 && signalJets[0]->pT() > 200. , nJets>=4, dphimin_123 > 0.4, dphimin_more > 0.4, signalJets[3]->pT() > 100, etamax_4 < 2.0, aplanarity > 0.04, met_meff_4 > 0.25, meff_incl > 1800});
          if (nJets >= 4) _flows["4j-2200"].filltail({meff_incl > 800 && signalJets[0]->pT() > 200. , nJets>=4, dphimin_123 > 0.4, dphimin_more > 0.4, signalJets[3]->pT() > 100, etamax_4 < 2.0, aplanarity > 0.04, met_meff_4 > 0.25, meff_incl > 2200});
          if (nJets >= 4) _flows["4j-2600"].filltail({meff_incl > 800 && signalJets[0]->pT() > 200. , nJets>=4, dphimin_123 > 0.4, dphimin_more > 0.4, signalJets[3]->pT() > 150, etamax_4 < 2.0, aplanarity > 0.04, met_meff_4 > 0.2, meff_incl > 2600});
          if (nJets >= 4) _flows["4j-3000"].filltail({meff_incl > 800 && signalJets[0]->pT() > 200. , nJets>=4, dphimin_123 > 0.4, dphimin_more > 0.4, signalJets[3]->pT() > 150, etamax_4 < 2.0, aplanarity > 0.04, met_meff_4 > 0.2, meff_incl > 3000});

          if (nJets >= 5) _flows["5j-1600"].filltail({meff_incl > 800 && signalJets[0]->pT() > 200., nJets50>=5, dphimin_123 > 0.4, dphimin_more > 0.2, true, true, aplanarity > 0.08, met_meff_5 > 0.15, meff_incl > 1600});
          if (nJets >= 5) _flows["5j-1700"].filltail({meff_incl > 800 && signalJets[0]->pT() > 200., nJets50>=5, dphimin_123 > 0.4, dphimin_more > 0.2, signalJets[0]->pT() > 700., true, true, met_meff_5 > 0.3, meff_incl > 1700});
          if (nJets >= 6) _flows["6j-1200"].filltail({meff_incl > 800 && signalJets[0]->pT() > 200., nJets50>=6, dphimin_123 > 0.4, dphimin_more > 0.2, true, etamax_6 < 2.0, true, met_meff_6 > 0.25, meff_incl > 1200});
          if (nJets >= 6) _flows["6j-1800"].filltail({meff_incl > 800 && signalJets[0]->pT() > 200., nJets>=6, dphimin_123 > 0.4, dphimin_more > 0.2, signalJets[5]->pT() > 100, etamax_6 < 2.0, aplanarity > 0.04, met_meff_6 > 0.2, meff_incl > 1800});
          if (nJets >= 6) _flows["6j-2200"].filltail({meff_incl > 800 && signalJets[0]->pT() > 200., nJets>=6, dphimin_123 > 0.4, dphimin_more > 0.2, signalJets[5]->pT() > 100, true, aplanarity > 0.08, met_meff_6 > 0.2, meff_incl > 2200});
          if (nJets >= 6) _flows["6j-2600"].filltail({meff_incl > 800 && signalJets[0]->pT() > 200., nJets>=6, dphimin_123 > 0.4, dphimin_more > 0.2, signalJets[5]->pT() > 100, true, aplanarity > 0.08, met_meff_6 > 0.15, meff_incl > 2600});
          //QUESTION: Filling cutflows information it uses nJets but in the actual code above it uses nJets50???

        }
      }

      /// Combine the variables of another copy of this analysis (typically on another thread) into this one.
      void combine(const Analysis* other)
      {
        const Analysis_ATLAS_13TeV_0LEP_36invfb* specificOther = dynamic_cast<const Analysis_ATLAS_13TeV_0LEP_36invfb*>(other);
        for (auto& pair : _counters) { pair.second += specificOther->_counters.at(pair.first); }
      }


      /// Register results objects with the results for each SR; obs & bkg numbers from the CONF note
      void collect_results() {
        add_result(SignalRegionData(_counters.at("2j-1200"), 611, {526., 31.}));
        add_result(SignalRegionData(_counters.at("2j-1600"), 216, {228., 19.}));
        add_result(SignalRegionData(_counters.at("2j-2000"), 73, { 90.,  10.}));
        add_result(SignalRegionData(_counters.at("2j-2400"), 34, { 42.,  4.}));
        add_result(SignalRegionData(_counters.at("2j-2800"), 19, { 17.3,  2.0}));
        add_result(SignalRegionData(_counters.at("2j-3600"), 5, { 3.6,  0.9}));
        add_result(SignalRegionData(_counters.at("2j-2100"), 190, { 153.,  14.}));
        add_result(SignalRegionData(_counters.at("3j-1300"), 429, { 390.,  29.}));
        add_result(SignalRegionData(_counters.at("4j-1000"), 142, { 124.,  12.}));
        add_result(SignalRegionData(_counters.at("4j-1400"), 199, { 182.,  16.}));
        add_result(SignalRegionData(_counters.at("4j-1800"), 55, { 49.,  7.}));
        add_result(SignalRegionData(_counters.at("4j-2200"), 24, { 16.5,  2.7}));
        add_result(SignalRegionData(_counters.at("4j-2600"), 4, { 5.8,  2.}));
        add_result(SignalRegionData(_counters.at("4j-3000"), 2, { 2.0,  0.6}));
        add_result(SignalRegionData(_counters.at("5j-1700"), 49, { 43.,  5.}));
        add_result(SignalRegionData(_counters.at("5j-1600"), 135, { 128.,  14.}));
        add_result(SignalRegionData(_counters.at("5j-2000"), 59, { 65.,  7.}));
        add_result(SignalRegionData(_counters.at("5j-2600"), 10, { 9.4,  2.1}));
        add_result(SignalRegionData(_counters.at("6j-1200"), 276, { 274.,  32.}));
        add_result(SignalRegionData(_counters.at("6j-1800"), 9, { 5.1,  1.8}));
        add_result(SignalRegionData(_counters.at("6j-2200"), 3, { 3.1,  1.3}));
        add_result(SignalRegionData(_counters.at("6j-2600"), 1, { 2.2,  1.4}));

        // const double sf = 13.3*crossSection()/femtobarn/sumOfWeights();
        _flows.scale(1);
<<<<<<< HEAD
         cout << "CUTFLOWS:\n\n" << _flows << endl;
=======
         // cout << "CUTFLOWS:\n\n" << _flows << endl;
>>>>>>> 4b524f86

        // plots_beginning->createFile(luminosity(),(36.1/100000));
        // plots_firstcut->createFile(luminosity(),(36.1/100000));

      }


    protected:
      void analysis_specific_reset() {
        for (auto& pair : _counters) { pair.second.reset(); }
      }

    };

    // Factory fn
    DEFINE_ANALYSIS_FACTORY(ATLAS_13TeV_0LEP_36invfb)


  }
}<|MERGE_RESOLUTION|>--- conflicted
+++ resolved
@@ -442,11 +442,7 @@
 
         // const double sf = 13.3*crossSection()/femtobarn/sumOfWeights();
         _flows.scale(1);
-<<<<<<< HEAD
-         cout << "CUTFLOWS:\n\n" << _flows << endl;
-=======
          // cout << "CUTFLOWS:\n\n" << _flows << endl;
->>>>>>> 4b524f86
 
         // plots_beginning->createFile(luminosity(),(36.1/100000));
         // plots_firstcut->createFile(luminosity(),(36.1/100000));
