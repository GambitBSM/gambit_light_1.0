--- conflicted
+++ resolved
@@ -3,14 +3,10 @@
 #include "gambit/ColliderBit/analyses/Cutflow.hpp"
 #include "gambit/ColliderBit/ATLASEfficiencies.hpp"
 // #include "gambit/ColliderBit/analyses/Perf_Plot.hpp"
-<<<<<<< HEAD
-=======
 
 #include "gambit/Utils/begin_ignore_warnings_eigen.hpp"
->>>>>>> a4742ac9
 #include "Eigen/Eigen"
 #include "gambit/Utils/end_ignore_warnings.hpp"
-
 
 
 namespace Gambit {
@@ -25,14 +21,6 @@
     /// Recursive jigsaw reconstruction signal regions are currently not included
     /// Boosted signal regions not currently used.
     ///
-<<<<<<< HEAD
-    /// Note: cutflows have not been updated yet (sincec 13 invfb analysis).
-    ///
-    ///Tomek Procter July 2019: This version will be used to output some plots while
-    /// we debug
-
-=======
->>>>>>> a4742ac9
     /// Yang Zhang Feb 2020: For SR-3j-1300, SR-5j-1600, SR-5j-1700 and SR-6j-1200,
     /// the cuts of signal regions are different to those of cut-flows.
     /// We use the cuts described in Tab.2 of the paper
