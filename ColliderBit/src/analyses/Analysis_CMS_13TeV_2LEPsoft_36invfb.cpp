///
///  \author Rose Kudzman-Blais
///  \date 2017 May
///
///  *********************************************


#include <vector>
#include <cmath>
#include <memory>
#include <iomanip>
#include <fstream>

#include "gambit/ColliderBit/analyses/BaseAnalysis.hpp"
#include "gambit/ColliderBit/CMSEfficiencies.hpp"
#include "gambit/ColliderBit/mt2_bisect.h"

using namespace std;

namespace Gambit {
  namespace ColliderBit {

    class Analysis_CMS_13TeV_2LEPsoft_36invfb : public HEPUtilsAnalysis {
    private:

      // Numbers passing cuts
      double _numSR1, _numSR2, _numSR3, _numSR4, _numSR5, _numSR6, _numSR7, _numSR8, _numSR9, _numSR10, _numSR11, _numSR12; 
      vector<int> cutFlowVector;
      vector<string> cutFlowVector_str;
      size_t NCUTS;
      // vector<double> cutFlowVectorCMS_150_143;
      // vector<double> cutFlowVectorCMS_150_130;
      // double xsecCMS_150_143;
      // double xsecCMS_150_130;

      ofstream cutflowFile;
      string analysisRunName;

    public:

      struct ptComparison {
        bool operator() (HEPUtils::Particle* i,HEPUtils::Particle* j) {return (i->pT()>j->pT());}
      } comparePt;

      Analysis_CMS_13TeV_2LEPsoft_36invfb() {

        _numSR1=0;
	_numSR2=0;
	_numSR3=0;
	_numSR4=0;
	_numSR5=0; 
	_numSR6=0;
	_numSR7=0; 
	_numSR8=0;
	_numSR9=0;
	_numSR10=0; 
	_numSR11=0;
	_numSR12=0; 

	NCUTS=12;
	set_luminosity(35.9);
<<<<<<< HEAD
	xsecCMS_150_143=5180.;
	xsecCMS_150_130=5180.;
=======
	// xsecCMS_150_143=5180.;
	// xsecCMS_150_130=5180.;
>>>>>>> 0b5a5baa

        for (size_t i=0;i<NCUTS;i++){
          cutFlowVector.push_back(0);
          // cutFlowVectorCMS_150_143.push_back(0);
          // cutFlowVectorCMS_150_130.push_back(0);
          cutFlowVector_str.push_back("");
        }
<<<<<<< HEAD
        analysisRunName = "CMS_13TeV_2LEPsoft_36invfb_150_130";
=======
        analysisRunName = "CMS_13TeV_2LEPsoft_36invfb";
>>>>>>> 0b5a5baa
      }


      void analyze(const HEPUtils::Event* event) {
	HEPUtilsAnalysis::analyze(event);
        double met = event->met();

        // Signal objects
        vector<HEPUtils::Particle*> signalLeptons;
        vector<HEPUtils::Particle*> signalElectrons;
        vector<HEPUtils::Particle*> signalMuons;
	vector<HEPUtils::Jet*> signalJets;
	vector<HEPUtils::Jet*> signalBJets;

	//@note Numbers digitized from https://twiki.cern.ch/twiki/pub/CMSPublic/SUSMoriond2017ObjectsEfficiency/2d_full_pteta_el_048_ttbar.pdf
        const vector<double> aEl={0,0.8,1.442,1.556,2.,2.5};
        const vector<double> bEl={5.,10.,15.,20.,25.,30.};
        const vector<double> cEl={0.336,0.412,0.465,0.496,0.503,0.344,0.402,0.448,0.476,0.482,0.233,0.299,0.25,0.261,0.255,0.309,0.359,0.394,0.408,0.418,0.243,0.287,0.327,0.341,0.352};
        HEPUtils::BinnedFn2D<double> _eff2dEl(aEl,bEl,cEl);
        for (HEPUtils::Particle* electron : event->electrons()) {
          bool isEl=has_tag(_eff2dEl,electron->eta(),electron->pT());
	  if (electron->pT()>5. && electron->pT()<30. && fabs(electron->eta())<2.5 && isEl)signalElectrons.push_back(electron);
	}

	//@note Numbers digitized from https://twiki.cern.ch/twiki/pub/CMSPublic/SUSMoriond2017ObjectsEfficiency/2d_full_pteta_mu_048_ttbar.pdf
        const vector<double> aMu={0.,0.9,1.2,2.1,2.4};
        const vector<double> bMu={3.5,10.,15.,20.,25.,30.};
        const vector<double> cMu={0.647,0.718,0.739,0.76,0.763,0.627,0.662,0.694,0.725,0.733,0.61,0.66,0.678,0.685,0.723,0.566,0.629,0.655,0.67,0.696};
        HEPUtils::BinnedFn2D<double> _eff2dMu(aMu,bMu,cMu);
        for (HEPUtils::Particle* muon : event->muons()) {
          bool isMu=has_tag(_eff2dMu,muon->eta(),muon->pT());
	  if (muon->pT()>5. && muon->pT()<30. && fabs(muon->eta())<2.4 && isMu)signalMuons.push_back(muon);
	}

        for (HEPUtils::Jet* jet : event->jets()) {
          if (jet->pT()>25. && fabs(jet->eta())<2.4) {
	   signalJets.push_back(jet); 
	   if (jet->btag())signalBJets.push_back(jet);
	  }
        }
	CMS::applyCSVv2LooseBtagEff(signalBJets);

	signalLeptons=signalElectrons;
	signalLeptons.insert(signalLeptons.end(),signalMuons.begin(),signalMuons.end());
        sort(signalLeptons.begin(),signalLeptons.end(),comparePt);
        size_t nSignalLeptons=signalLeptons.size();
	size_t nSignalMuons=signalMuons.size();
	size_t nSignalJets=signalJets.size();
	size_t nSignalBJets=signalBJets.size();

	//Variable
	double m_ll=0;
	double pT_ll=0;
	double hT=0;
	double mTauTau=0;
	vector<double> mT;

        bool preselection=false; 
	bool OS=false;
	
	if (nSignalLeptons>1) {
	  m_ll=(signalLeptons.at(0)->mom()+signalLeptons.at(1)->mom()).m();
	  pT_ll=(signalLeptons.at(0)->mom()+signalLeptons.at(1)->mom()).pT();

	  double determinant = signalLeptons.at(0)->mom().px()*signalLeptons.at(1)->mom().py()-signalLeptons.at(0)->mom().py()*signalLeptons.at(1)->mom().px();
    	  float xi_1 = (event->missingmom().px()*signalLeptons.at(1)->mom().py()-signalLeptons.at(1)->mom().px()*event->missingmom().py())/determinant;
    	  float xi_2 = (event->missingmom().py()*signalLeptons.at(0)->mom().px()-signalLeptons.at(0)->mom().py()*event->missingmom().px())/determinant;
  	  mTauTau = (1.+xi_1)*(1.+xi_2)*2*signalLeptons.at(0)->mom().dot(signalLeptons.at(1)->mom());
	}

	for (size_t iJet=0;iJet<nSignalJets;iJet++)hT+=signalJets.at(iJet)->pT();

	for (size_t iLep=0;iLep<nSignalLeptons;iLep++)mT.push_back(sqrt(2*signalLeptons.at(iLep)->pT()*met*(1-cos(signalLeptons.at(iLep)->phi()-event->missingmom().phi()))));
	if (nSignalLeptons==0) {
	  mT.push_back(999);
	  mT.push_back(999);
	}
	if (nSignalLeptons==1)mT.push_back(999);
        
	if (nSignalLeptons==2)OS=signalLeptons.at(0)->pid()*signalLeptons.at(1)->pid()<0.;

	if (nSignalLeptons==2 && nSignalBJets==0 && nSignalJets>0) {
	  if (OS && signalLeptons.at(0)->abspid()==signalLeptons.at(1)->abspid()) {
  	    if (m_ll<50. && pT_ll>3. && met>125. && met/hT<1.4 && met/hT>0.6 && hT>100. && m_ll>4. && (m_ll<9. || m_ll>10.5) && (mTauTau<0. || mTauTau>160.) && mT.at(0)<70. && mT.at(1)<70.) {
	      preselection=true;
	    }
	  }
	}	

	//Signal Regions
	if (preselection && met>125. && met<200. && nSignalMuons>0) {
	  if (m_ll>4. && m_ll<10.)_numSR1++;
	  if (m_ll>10. && m_ll<20.)_numSR2++;
	  if (m_ll>20. && m_ll<30.)_numSR3++;
	  if (m_ll>30. && m_ll<50.)_numSR4++;
	}
	if (preselection && met>200. && met<250.) {
	  if (m_ll>4. && m_ll<10.)_numSR5++;
	  if (m_ll>10. && m_ll<20.)_numSR6++;
	  if (m_ll>20. && m_ll<30.)_numSR7++;
	  if (m_ll>30. && m_ll<50.)_numSR8++;
	}
	if (preselection && met>250.) {
	  if (m_ll>4. && m_ll<10.)_numSR9++;
	  if (m_ll>10. && m_ll<20.)_numSR10++;
	  if (m_ll>20. && m_ll<30.)_numSR11++;
	  if (m_ll>30. && m_ll<50.)_numSR12++;
	}

        cutFlowVector_str[0] = "All events";
        cutFlowVector_str[1] = "2 $\\mu$ in acceptance";
        cutFlowVector_str[2] = "Opposite-sign";
        cutFlowVector_str[3] = "$p_{T}(\\mu\\mu) > 3 GeV$";
        cutFlowVector_str[4] = "$M(\\mu\\mu) > 4 GeV$";
        cutFlowVector_str[5] = "$M(\\mu\\mu)$ veto [9,10.5] $GeV$";
        cutFlowVector_str[6] = "ISR jet";
        cutFlowVector_str[7] = "$ 125 < E^{miss}_{T} < 200 GeV$";
        cutFlowVector_str[8] = "$ 0.6 < E^{miss}_{T}/H_{T} < 1.4$ and $H_{T} > 100 GeV$";
        cutFlowVector_str[9] = "B-tag veto";
        cutFlowVector_str[10] = "$M(\\tau\\tau)$";
        cutFlowVector_str[11] = "$M_{T}(\\mu_{x},E^{miss}_{T}), x = 1,2 < 70 GeV$";

        // cutFlowVectorCMS_150_143[0] = 220.3;
        // cutFlowVectorCMS_150_143[1] = 53.3;
        // cutFlowVectorCMS_150_143[2] = 49.4;
        // cutFlowVectorCMS_150_143[3] = 48.9;
        // cutFlowVectorCMS_150_143[4] = 23.5;
        // cutFlowVectorCMS_150_143[5] = 23.3;
        // cutFlowVectorCMS_150_143[6] = 21.5;
        // cutFlowVectorCMS_150_143[7] = 5.8;
        // cutFlowVectorCMS_150_143[8] = 3.8;
        // cutFlowVectorCMS_150_143[9] = 3.2;
        // cutFlowVectorCMS_150_143[10] = 2.8;
        // cutFlowVectorCMS_150_143[11] = 2.4;

        // cutFlowVectorCMS_150_130[0] = 645.9;
        // cutFlowVectorCMS_150_130[1] = 171.8;
        // cutFlowVectorCMS_150_130[2] = 163.5;
        // cutFlowVectorCMS_150_130[3] = 161.4;
        // cutFlowVectorCMS_150_130[4] = 150.1;
        // cutFlowVectorCMS_150_130[5] = 134.7;
        // cutFlowVectorCMS_150_130[6] = 112.4;
        // cutFlowVectorCMS_150_130[7] = 32.2;
        // cutFlowVectorCMS_150_130[8] = 30.9;
        // cutFlowVectorCMS_150_130[9] = 17.6;
        // cutFlowVectorCMS_150_130[10] = 14.8;
        // cutFlowVectorCMS_150_130[11] = 11.4;

        for (size_t j=0;j<NCUTS;j++){
          if(
             (j==0) ||

             (j==1 && nSignalMuons==2) ||

             (j==2 && nSignalMuons==2 && OS) ||

             (j==3 && nSignalMuons==2 && OS && pT_ll>3.) ||

             (j==4 && nSignalMuons==2 && OS && pT_ll>3. && m_ll>4.) ||

             (j==5 && nSignalMuons==2 && OS && pT_ll>3. && m_ll>4. && (m_ll<9. || m_ll>10.5)) ||

             (j==6 && nSignalMuons==2 && OS && pT_ll>3. && m_ll>4. && (m_ll<9. || m_ll>10.5) && nSignalJets>0) ||

             (j==7 && nSignalMuons==2 && OS && pT_ll>3. && m_ll>4. && (m_ll<9. || m_ll>10.5) && nSignalJets>0 && met>125. && met<200.) ||

             (j==8 && nSignalMuons==2 && OS && pT_ll>3. && m_ll>4. && (m_ll<9. || m_ll>10.5) && nSignalJets>0 && met>125. && met<200. && met/hT<1.4 && met/hT>0.6 && hT>100.) ||

             (j==9 && nSignalMuons==2 && OS && pT_ll>3. && m_ll>4. && (m_ll<9. || m_ll>10.5) && nSignalJets>0 && met>125. && met<200. && met/hT<1.4 && met/hT>0.6 && hT>100. && nSignalBJets==0) ||

             (j==10 && nSignalMuons==2 && OS && pT_ll>3. && m_ll>4. && (m_ll<9. || m_ll>10.5) && nSignalJets>0 && met>125. && met<200. && met/hT<1.4 && met/hT>0.6 && hT>100. && nSignalBJets==0  && (mTauTau<0. || mTauTau>160.)) ||

             (j==11 && nSignalMuons==2 && OS && pT_ll>3. && m_ll>4. && (m_ll<9. || m_ll>10.5) && nSignalJets>0 && met>125. && met<200. && met/hT<1.4 && met/hT>0.6 && hT>100. && nSignalBJets==0  && (mTauTau<0. || mTauTau>160.) &&mT.at(0)<70. && mT.at(1)<70.) )

          cutFlowVector[j]++;
        }
      }


      void add(BaseAnalysis* other) {
        // The base class add function handles the signal region vector and total # events.
        
	HEPUtilsAnalysis::add(other);

        Analysis_CMS_13TeV_2LEPsoft_36invfb* specificOther
                = dynamic_cast<Analysis_CMS_13TeV_2LEPsoft_36invfb*>(other);

        // Here we will add the subclass member variables:
        if (NCUTS != specificOther->NCUTS) NCUTS = specificOther->NCUTS;
        for (size_t j = 0; j < NCUTS; j++) {
          cutFlowVector[j] += specificOther->cutFlowVector[j];
          cutFlowVector_str[j] = specificOther->cutFlowVector_str[j];
        }
        _numSR1 += specificOther->_numSR1;
        _numSR2 += specificOther->_numSR2;
        _numSR3 += specificOther->_numSR3;
        _numSR4 += specificOther->_numSR4;
        _numSR5 += specificOther->_numSR5;
        _numSR6 += specificOther->_numSR6;
        _numSR7 += specificOther->_numSR7;
        _numSR8 += specificOther->_numSR8;
        _numSR9 += specificOther->_numSR5;
        _numSR10 += specificOther->_numSR6;
        _numSR11 += specificOther->_numSR7;
        _numSR12 += specificOther->_numSR8;
      }


      void collect_results() {

<<<<<<< HEAD
        string path = "ColliderBit/results/cutflow_";
        path.append(analysisRunName);
        path.append(".txt");
        cutflowFile.open(path.c_str());

        if (analysisRunName.find("150_143") != string::npos) {
          cutflowFile<<"\\begin{table}[H] \n\\caption{$\\tilde{\\chi}_{1}^{\\pm}\\tilde{\\chi}_{2}^{0}$ decay via $W^{*}/Z^{*}, [\\tilde{\\chi}_{2}^{0}\\tilde{\\chi}_{1}^{\\pm},\\tilde{\\chi}_{1}^{0}]: [150,143] [GeV]$} \n\\makebox[\\linewidth]{ \n\\renewcommand{\\arraystretch}{0.4} \n\\begin{tabular}{c c c c c} \n\\hline"<<endl;
          cutflowFile<<"& CMS & GAMBIT & GAMBIT/CMS & $\\sigma$-corrected GAMBIT/CMS \\\\ \\hline"<<endl;
          cutflowFile<<"$\\sigma (pp\\to \\tilde{\\chi}_{1}^{\\pm}, \\tilde{\\chi}_{2}^{0})$ &"<<setprecision(4)<<xsecCMS_150_143<<" $fb$ &"<<setprecision(4)<<xsec()<<"$fb$ &"<<setprecision(4)<<xsec()/xsecCMS_150_143<<" & 1\\\\ \\hline"<<endl;
          cutflowFile<<"\\multicolumn{5}{c}{Expected events at 35.9 $fb^{-1}$} \\\\ \\hline"<<endl;
          for (size_t i=0; i<NCUTS; i++) {
            cutflowFile<<cutFlowVector_str[i]<<"&"<<setprecision(4)<<cutFlowVectorCMS_150_143[i]<<"&"<<setprecision(4)<<cutFlowVector[i]*xsec_per_event()*luminosity()<<"&"<<setprecision(4)<<cutFlowVector[i]*xsec_per_event()*luminosity()/cutFlowVectorCMS_150_143[i]<<"&"<<setprecision(4)<<(xsecCMS_150_143/xsec())*cutFlowVector[i]*xsec_per_event()*luminosity()/cutFlowVectorCMS_150_143[i]<<"\\\\"<< endl;
          }
          cutflowFile<<"\\hline \\multicolumn{5}{c}{Percentage (\\%)} \\\\ \\hline"<<endl;
          for (size_t i=1; i<NCUTS; i++) {
            cutflowFile<<cutFlowVector_str[i]<<"&"<<setprecision(4)<<cutFlowVectorCMS_150_143[i]*100./cutFlowVectorCMS_150_143[1]<<"&"<<setprecision(4)<<cutFlowVector[i]*100./cutFlowVector[1]<<"& - & -\\\\"<< endl;
          }
          cutflowFile<<"\\end{tabular} \n} \n\\end{table}"<<endl;
	}

        if (analysisRunName.find("150_130") != string::npos) {
          cutflowFile<<"\\begin{table}[H] \n\\caption{$\\tilde{\\chi}_{1}^{\\pm}\\tilde{\\chi}_{2}^{0}$ decay via $W^{*}/Z^{*}, [\\tilde{\\chi}_{2}^{0}\\tilde{\\chi}_{1}^{\\pm},\\tilde{\\chi}_{1}^{0}]: [150,130] [GeV]$} \n\\makebox[\\linewidth]{ \n\\renewcommand{\\arraystretch}{0.4} \n\\begin{tabular}{c c c c c} \n\\hline"<<endl;
          cutflowFile<<"& CMS & GAMBIT & GAMBIT/CMS & $\\sigma$-corrected GAMBIT/CMS \\\\ \\hline"<<endl;
          cutflowFile<<"$\\sigma (pp\\to \\tilde{\\chi}_{1}^{\\pm}, \\tilde{\\chi}_{2}^{0})$ &"<<setprecision(4)<<xsecCMS_150_130<<" $fb$ &"<<setprecision(4)<<xsec()<<"$fb$ &"<<setprecision(4)<<xsec()/xsecCMS_150_130<<" & 1\\\\ \\hline"<<endl;
          cutflowFile<<"\\multicolumn{5}{c}{Expected events at 35.9 $fb^{-1}$} \\\\ \\hline"<<endl;
          for (size_t i=0; i<NCUTS; i++) {
            cutflowFile<<cutFlowVector_str[i]<<"&"<<setprecision(4)<<cutFlowVectorCMS_150_130[i]<<"&"<<setprecision(4)<<cutFlowVector[i]*xsec_per_event()*luminosity()<<"&"<<setprecision(4)<<cutFlowVector[i]*xsec_per_event()*luminosity()/cutFlowVectorCMS_150_130[i]<<"&"<<setprecision(4)<<(xsecCMS_150_130/xsec())*cutFlowVector[i]*xsec_per_event()*luminosity()/cutFlowVectorCMS_150_130[i]<<"\\\\"<< endl;
          }
          cutflowFile<<"\\hline \\multicolumn{5}{c}{Percentage (\\%)} \\\\ \\hline"<<endl;
          for (size_t i=1; i<NCUTS; i++) {
            cutflowFile<<cutFlowVector_str[i]<<"&"<<setprecision(4)<<cutFlowVectorCMS_150_130[i]*100./cutFlowVectorCMS_150_130[1]<<"&"<<setprecision(4)<<cutFlowVector[i]*100./cutFlowVector[1]<<"& - & -\\\\"<< endl;
          }
          cutflowFile<<"\\end{tabular} \n} \n\\end{table}"<<endl;
	}

        cutflowFile.close();
=======
        // string path = "ColliderBit/results/cutflow_";
        // path.append(analysisRunName);
        // path.append(".txt");
        // cutflowFile.open(path.c_str());

 //        if (analysisRunName.find("150_143") != string::npos) {
 //          cutflowFile<<"\\begin{table}[H] \n\\caption{$\\tilde{\\chi}_{1}^{\\pm}\\tilde{\\chi}_{2}^{0}$ decay via $W^{*}/Z^{*}, [\\tilde{\\chi}_{2}^{0}\\tilde{\\chi}_{1}^{\\pm},\\tilde{\\chi}_{1}^{0}]: [150,143] [GeV]$} \n\\makebox[\\linewidth]{ \n\\renewcommand{\\arraystretch}{0.4} \n\\begin{tabular}{c c c c c} \n\\hline"<<endl;
 //          cutflowFile<<"& CMS & GAMBIT & GAMBIT/CMS & $\\sigma$-corrected GAMBIT/CMS \\\\ \\hline"<<endl;
 //          cutflowFile<<"$\\sigma (pp\\to \\tilde{\\chi}_{1}^{\\pm}, \\tilde{\\chi}_{2}^{0})$ &"<<setprecision(4)<<xsecCMS_150_143<<" $fb$ &"<<setprecision(4)<<xsec()<<"$fb$ &"<<setprecision(4)<<xsec()/xsecCMS_150_143<<" & 1\\\\ \\hline"<<endl;
 //          cutflowFile<<"\\multicolumn{5}{c}{Expected events at 35.9 $fb^{-1}$} \\\\ \\hline"<<endl;
 //          for (size_t i=0; i<NCUTS; i++) {
 //            cutflowFile<<cutFlowVector_str[i]<<"&"<<setprecision(4)<<cutFlowVectorCMS_150_143[i]<<"&"<<setprecision(4)<<cutFlowVector[i]*xsec_per_event()*luminosity()<<"&"<<setprecision(4)<<cutFlowVector[i]*xsec_per_event()*luminosity()/cutFlowVectorCMS_150_143[i]<<"&"<<setprecision(4)<<(xsecCMS_150_143/xsec())*cutFlowVector[i]*xsec_per_event()*luminosity()/cutFlowVectorCMS_150_143[i]<<"\\\\"<< endl;
 //          }
 //          cutflowFile<<"\\hline \\multicolumn{5}{c}{Percentage (\\%)} \\\\ \\hline"<<endl;
 //          for (size_t i=1; i<NCUTS; i++) {
 //            cutflowFile<<cutFlowVector_str[i]<<"&"<<setprecision(4)<<cutFlowVectorCMS_150_143[i]*100./cutFlowVectorCMS_150_143[1]<<"&"<<setprecision(4)<<cutFlowVector[i]*100./cutFlowVector[1]<<"& - & -\\\\"<< endl;
 //          }
 //          cutflowFile<<"\\end{tabular} \n} \n\\end{table}"<<endl;
	// }

 //        if (analysisRunName.find("150_130") != string::npos) {
 //          cutflowFile<<"\\begin{table}[H] \n\\caption{$\\tilde{\\chi}_{1}^{\\pm}\\tilde{\\chi}_{2}^{0}$ decay via $W^{*}/Z^{*}, [\\tilde{\\chi}_{2}^{0}\\tilde{\\chi}_{1}^{\\pm},\\tilde{\\chi}_{1}^{0}]: [150,130] [GeV]$} \n\\makebox[\\linewidth]{ \n\\renewcommand{\\arraystretch}{0.4} \n\\begin{tabular}{c c c c c} \n\\hline"<<endl;
 //          cutflowFile<<"& CMS & GAMBIT & GAMBIT/CMS & $\\sigma$-corrected GAMBIT/CMS \\\\ \\hline"<<endl;
 //          cutflowFile<<"$\\sigma (pp\\to \\tilde{\\chi}_{1}^{\\pm}, \\tilde{\\chi}_{2}^{0})$ &"<<setprecision(4)<<xsecCMS_150_130<<" $fb$ &"<<setprecision(4)<<xsec()<<"$fb$ &"<<setprecision(4)<<xsec()/xsecCMS_150_130<<" & 1\\\\ \\hline"<<endl;
 //          cutflowFile<<"\\multicolumn{5}{c}{Expected events at 35.9 $fb^{-1}$} \\\\ \\hline"<<endl;
 //          for (size_t i=0; i<NCUTS; i++) {
 //            cutflowFile<<cutFlowVector_str[i]<<"&"<<setprecision(4)<<cutFlowVectorCMS_150_130[i]<<"&"<<setprecision(4)<<cutFlowVector[i]*xsec_per_event()*luminosity()<<"&"<<setprecision(4)<<cutFlowVector[i]*xsec_per_event()*luminosity()/cutFlowVectorCMS_150_130[i]<<"&"<<setprecision(4)<<(xsecCMS_150_130/xsec())*cutFlowVector[i]*xsec_per_event()*luminosity()/cutFlowVectorCMS_150_130[i]<<"\\\\"<< endl;
 //          }
 //          cutflowFile<<"\\hline \\multicolumn{5}{c}{Percentage (\\%)} \\\\ \\hline"<<endl;
 //          for (size_t i=1; i<NCUTS; i++) {
 //            cutflowFile<<cutFlowVector_str[i]<<"&"<<setprecision(4)<<cutFlowVectorCMS_150_130[i]*100./cutFlowVectorCMS_150_130[1]<<"&"<<setprecision(4)<<cutFlowVector[i]*100./cutFlowVector[1]<<"& - & -\\\\"<< endl;
 //          }
 //          cutflowFile<<"\\end{tabular} \n} \n\\end{table}"<<endl;
	// }

 //        cutflowFile.close();
>>>>>>> 0b5a5baa


        //Now fill a results object with the results for each SR
        SignalRegionData results_SR1;
        results_SR1.analysis_name = "Analysis_CMS_13TeV_2LEPsoft_36invfb";
        results_SR1.sr_label = "SR1";
        results_SR1.n_observed = 2.;
        results_SR1.n_background = 3.5; 
        results_SR1.background_sys = 1.;
        results_SR1.signal_sys = 0.; 
        results_SR1.n_signal = _numSR1;
	add_result(results_SR1);

	SignalRegionData results_SR2;
        results_SR2.analysis_name = "Analysis_CMS_13TeV_2LEPsoft_36invfb";
        results_SR2.sr_label = "SR1";
        results_SR2.n_observed = 15.;
        results_SR2.n_background = 12.;
        results_SR2.background_sys = 2.3;
        results_SR2.signal_sys = 0.;
        results_SR2.n_signal = _numSR2;
        add_result(results_SR2);

        SignalRegionData results_SR3;
        results_SR3.analysis_name = "Analysis_CMS_13TeV_2LEPsoft_36invfb";
        results_SR3.sr_label = "SR3";
        results_SR3.n_observed = 19.;
        results_SR3.n_background = 17.;
        results_SR3.background_sys = 2.4;
        results_SR3.signal_sys = 0.;
        results_SR3.n_signal = _numSR3;
        add_result(results_SR3);

        SignalRegionData results_SR4;
        results_SR4.analysis_name = "Analysis_CMS_13TeV_2LEPsoft_36invfb";
        results_SR4.sr_label = "SR4";
        results_SR4.n_observed = 18.;
        results_SR4.n_background = 11.;
        results_SR4.background_sys = 2.;
        results_SR4.signal_sys = 0.;
        results_SR4.n_signal = _numSR4;
        add_result(results_SR4);

        SignalRegionData results_SR5;
        results_SR5.analysis_name = "Analysis_CMS_13TeV_2LEPsoft_36invfb";
        results_SR5.sr_label = "SR5";
        results_SR5.n_observed = 1.;
        results_SR5.n_background = 1.6;
        results_SR5.background_sys = 0.7;
        results_SR5.signal_sys = 0.;
        results_SR5.n_signal = _numSR5;
        add_result(results_SR5);

        SignalRegionData results_SR6;
        results_SR6.analysis_name = "Analysis_CMS_13TeV_2LEPsoft_36invfb";
        results_SR6.sr_label = "SR6";
        results_SR6.n_observed = 0.;
        results_SR6.n_background = 3.5;
        results_SR6.background_sys = 0.9;
        results_SR6.signal_sys = 0.;
        results_SR6.n_signal = _numSR6;
        add_result(results_SR6);

        SignalRegionData results_SR7;
        results_SR7.analysis_name = "Analysis_CMS_13TeV_2LEPsoft_36invfb";
        results_SR7.sr_label = "SR7";
        results_SR7.n_observed = 3.;
        results_SR7.n_background = 2.;
        results_SR7.background_sys = 0.7;
        results_SR7.signal_sys = 0.;
        results_SR7.n_signal = _numSR7;
        add_result(results_SR7);

        SignalRegionData results_SR8;
        results_SR8.analysis_name = "Analysis_CMS_13TeV_2LEPsoft_36invfb";
        results_SR8.sr_label = "SR8";
        results_SR8.n_observed = 1.;
        results_SR8.n_background = 0.51;
        results_SR8.background_sys = 0.51;
        results_SR8.signal_sys = 0.;
        results_SR8.n_signal = _numSR8;
        add_result(results_SR8);

        SignalRegionData results_SR9;
        results_SR9.analysis_name = "Analysis_CMS_13TeV_2LEPsoft_36invfb";
        results_SR9.sr_label = "SR9";
        results_SR9.n_observed = 2.;
        results_SR9.n_background = 1.4;
        results_SR9.background_sys = 0.7;
        results_SR9.signal_sys = 0.;
        results_SR9.n_signal = _numSR9;
        add_result(results_SR9);

        SignalRegionData results_SR10;
        results_SR10.analysis_name = "Analysis_CMS_13TeV_2LEPsoft_36invfb";
        results_SR10.sr_label = "SR10";
        results_SR10.n_observed = 1.;
        results_SR10.n_background = 1.5;
        results_SR10.background_sys = 0.6;
        results_SR10.signal_sys = 0.;
        results_SR10.n_signal = _numSR10;
        add_result(results_SR10);

        SignalRegionData results_SR11;
        results_SR11.analysis_name = "Analysis_CMS_13TeV_2LEPsoft_36invfb";
        results_SR11.sr_label = "SR11";
        results_SR11.n_observed = 2.;
        results_SR11.n_background = 1.5;
        results_SR11.background_sys = 0.8;
        results_SR11.signal_sys = 0.;
        results_SR11.n_signal = _numSR11;
        add_result(results_SR11);

        SignalRegionData results_SR12;
        results_SR12.analysis_name = "Analysis_CMS_13TeV_2LEPsoft_36invfb";
        results_SR12.sr_label = "SR12";
        results_SR12.n_observed = 0.;
        results_SR12.n_background = 1.2;
        results_SR12.background_sys = 0.6;
        results_SR12.signal_sys = 0.;
        results_SR12.n_signal = _numSR12;
        add_result(results_SR12);
      }


    protected:
      void clear() {
        _numSR1=0;
        _numSR2=0;
        _numSR3=0;
        _numSR4=0;
        _numSR5=0; 
        _numSR6=0;
        _numSR7=0; 
        _numSR8=0;
        _numSR9=0;
        _numSR10=0; 
        _numSR11=0;
        _numSR12=0; 
        
        std::fill(cutFlowVector.begin(), cutFlowVector.end(), 0);
      }

    };


    // Factory fn
    DEFINE_ANALYSIS_FACTORY(CMS_13TeV_2LEPsoft_36invfb)

  }
}<|MERGE_RESOLUTION|>--- conflicted
+++ resolved
@@ -59,13 +59,8 @@
 
 	NCUTS=12;
 	set_luminosity(35.9);
-<<<<<<< HEAD
-	xsecCMS_150_143=5180.;
-	xsecCMS_150_130=5180.;
-=======
 	// xsecCMS_150_143=5180.;
 	// xsecCMS_150_130=5180.;
->>>>>>> 0b5a5baa
 
         for (size_t i=0;i<NCUTS;i++){
           cutFlowVector.push_back(0);
@@ -73,11 +68,7 @@
           // cutFlowVectorCMS_150_130.push_back(0);
           cutFlowVector_str.push_back("");
         }
-<<<<<<< HEAD
-        analysisRunName = "CMS_13TeV_2LEPsoft_36invfb_150_130";
-=======
         analysisRunName = "CMS_13TeV_2LEPsoft_36invfb";
->>>>>>> 0b5a5baa
       }
 
 
@@ -288,44 +279,6 @@
 
       void collect_results() {
 
-<<<<<<< HEAD
-        string path = "ColliderBit/results/cutflow_";
-        path.append(analysisRunName);
-        path.append(".txt");
-        cutflowFile.open(path.c_str());
-
-        if (analysisRunName.find("150_143") != string::npos) {
-          cutflowFile<<"\\begin{table}[H] \n\\caption{$\\tilde{\\chi}_{1}^{\\pm}\\tilde{\\chi}_{2}^{0}$ decay via $W^{*}/Z^{*}, [\\tilde{\\chi}_{2}^{0}\\tilde{\\chi}_{1}^{\\pm},\\tilde{\\chi}_{1}^{0}]: [150,143] [GeV]$} \n\\makebox[\\linewidth]{ \n\\renewcommand{\\arraystretch}{0.4} \n\\begin{tabular}{c c c c c} \n\\hline"<<endl;
-          cutflowFile<<"& CMS & GAMBIT & GAMBIT/CMS & $\\sigma$-corrected GAMBIT/CMS \\\\ \\hline"<<endl;
-          cutflowFile<<"$\\sigma (pp\\to \\tilde{\\chi}_{1}^{\\pm}, \\tilde{\\chi}_{2}^{0})$ &"<<setprecision(4)<<xsecCMS_150_143<<" $fb$ &"<<setprecision(4)<<xsec()<<"$fb$ &"<<setprecision(4)<<xsec()/xsecCMS_150_143<<" & 1\\\\ \\hline"<<endl;
-          cutflowFile<<"\\multicolumn{5}{c}{Expected events at 35.9 $fb^{-1}$} \\\\ \\hline"<<endl;
-          for (size_t i=0; i<NCUTS; i++) {
-            cutflowFile<<cutFlowVector_str[i]<<"&"<<setprecision(4)<<cutFlowVectorCMS_150_143[i]<<"&"<<setprecision(4)<<cutFlowVector[i]*xsec_per_event()*luminosity()<<"&"<<setprecision(4)<<cutFlowVector[i]*xsec_per_event()*luminosity()/cutFlowVectorCMS_150_143[i]<<"&"<<setprecision(4)<<(xsecCMS_150_143/xsec())*cutFlowVector[i]*xsec_per_event()*luminosity()/cutFlowVectorCMS_150_143[i]<<"\\\\"<< endl;
-          }
-          cutflowFile<<"\\hline \\multicolumn{5}{c}{Percentage (\\%)} \\\\ \\hline"<<endl;
-          for (size_t i=1; i<NCUTS; i++) {
-            cutflowFile<<cutFlowVector_str[i]<<"&"<<setprecision(4)<<cutFlowVectorCMS_150_143[i]*100./cutFlowVectorCMS_150_143[1]<<"&"<<setprecision(4)<<cutFlowVector[i]*100./cutFlowVector[1]<<"& - & -\\\\"<< endl;
-          }
-          cutflowFile<<"\\end{tabular} \n} \n\\end{table}"<<endl;
-	}
-
-        if (analysisRunName.find("150_130") != string::npos) {
-          cutflowFile<<"\\begin{table}[H] \n\\caption{$\\tilde{\\chi}_{1}^{\\pm}\\tilde{\\chi}_{2}^{0}$ decay via $W^{*}/Z^{*}, [\\tilde{\\chi}_{2}^{0}\\tilde{\\chi}_{1}^{\\pm},\\tilde{\\chi}_{1}^{0}]: [150,130] [GeV]$} \n\\makebox[\\linewidth]{ \n\\renewcommand{\\arraystretch}{0.4} \n\\begin{tabular}{c c c c c} \n\\hline"<<endl;
-          cutflowFile<<"& CMS & GAMBIT & GAMBIT/CMS & $\\sigma$-corrected GAMBIT/CMS \\\\ \\hline"<<endl;
-          cutflowFile<<"$\\sigma (pp\\to \\tilde{\\chi}_{1}^{\\pm}, \\tilde{\\chi}_{2}^{0})$ &"<<setprecision(4)<<xsecCMS_150_130<<" $fb$ &"<<setprecision(4)<<xsec()<<"$fb$ &"<<setprecision(4)<<xsec()/xsecCMS_150_130<<" & 1\\\\ \\hline"<<endl;
-          cutflowFile<<"\\multicolumn{5}{c}{Expected events at 35.9 $fb^{-1}$} \\\\ \\hline"<<endl;
-          for (size_t i=0; i<NCUTS; i++) {
-            cutflowFile<<cutFlowVector_str[i]<<"&"<<setprecision(4)<<cutFlowVectorCMS_150_130[i]<<"&"<<setprecision(4)<<cutFlowVector[i]*xsec_per_event()*luminosity()<<"&"<<setprecision(4)<<cutFlowVector[i]*xsec_per_event()*luminosity()/cutFlowVectorCMS_150_130[i]<<"&"<<setprecision(4)<<(xsecCMS_150_130/xsec())*cutFlowVector[i]*xsec_per_event()*luminosity()/cutFlowVectorCMS_150_130[i]<<"\\\\"<< endl;
-          }
-          cutflowFile<<"\\hline \\multicolumn{5}{c}{Percentage (\\%)} \\\\ \\hline"<<endl;
-          for (size_t i=1; i<NCUTS; i++) {
-            cutflowFile<<cutFlowVector_str[i]<<"&"<<setprecision(4)<<cutFlowVectorCMS_150_130[i]*100./cutFlowVectorCMS_150_130[1]<<"&"<<setprecision(4)<<cutFlowVector[i]*100./cutFlowVector[1]<<"& - & -\\\\"<< endl;
-          }
-          cutflowFile<<"\\end{tabular} \n} \n\\end{table}"<<endl;
-	}
-
-        cutflowFile.close();
-=======
         // string path = "ColliderBit/results/cutflow_";
         // path.append(analysisRunName);
         // path.append(".txt");
@@ -362,7 +315,6 @@
 	// }
 
  //        cutflowFile.close();
->>>>>>> 0b5a5baa
 
 
         //Now fill a results object with the results for each SR
