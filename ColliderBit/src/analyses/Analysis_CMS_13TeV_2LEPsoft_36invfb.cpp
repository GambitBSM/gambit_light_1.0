///
///  \author Rose Kudzman-Blais
///  \date 2017 May
///
///  \author Are Raklev
///  \date 2018 June
///
///  \author Anders Kvellestad
///  \date 2018 June
///
///  \author Tomas Gonzalo
///  \date 2019 June
///
///  *********************************************

// Based on http://cms-results.web.cern.ch/cms-results/public-results/preliminary-results/SUS-16-048/index.html
// Corrected signal regions for the published version https://arxiv.org/pdf/1801.01846.pdf

#include <vector>
#include <cmath>
#include <memory>
#include <iomanip>
#include <fstream>

#include "gambit/ColliderBit/analyses/Analysis.hpp"
#include "gambit/ColliderBit/CMSEfficiencies.hpp"
#include "gambit/ColliderBit/mt2_bisect.h"

using namespace std;

namespace Gambit {
  namespace ColliderBit {

    // This analysis class is also a base class for the class
    // Analysis_CMS_13TeV_2LEPsoft_36invfb_nocovar defined further down.
    // This is the same analysis, but it does not make use of the
    // SR covariance information.
    class Analysis_CMS_13TeV_2LEPsoft_36invfb : public Analysis {

    protected:

      // Counters for the number of accepted events for each signal region
      std::map<string,double> _numSR = {
        {"SR1", 0},
        {"SR2", 0},
        {"SR3", 0},
        {"SR4", 0},
        {"SR5", 0},
        {"SR6", 0},
        {"SR7", 0},
        {"SR8", 0},
        {"SR9", 0},
        {"SR10", 0},
        {"SR11", 0},
        {"SR12", 0},
      };

    private:

      vector<double> cutFlowVector;
      vector<string> cutFlowVector_str;
      size_t NCUTS;
      vector<double> cutFlowVectorCMS_150_130;
      vector<double> cutFlowVectorCMS_150_143;
      // double xsecCMS_150_143;
      // double xsecCMS_150_130;

      // ofstream cutflowFile;

    public:

      // Required detector sim
      static constexpr const char* detector = "CMS";

      struct ptComparison {
        bool operator() (HEPUtils::Particle* i,HEPUtils::Particle* j) {return (i->pT()>j->pT());}
      } comparePt;

      Analysis_CMS_13TeV_2LEPsoft_36invfb() {

        set_analysis_name("CMS_13TeV_2LEPsoft_36invfb");
        set_luminosity(35.9);

        NCUTS=14;
        // xsecCMS_150_143=5180.;
        // xsecCMS_150_130=5180.;

        for (size_t i=0;i<NCUTS;i++){
          cutFlowVector.push_back(0);
          cutFlowVectorCMS_150_130.push_back(0);
          cutFlowVectorCMS_150_143.push_back(0);
          cutFlowVector_str.push_back("");
        }
      }


      void run(const HEPUtils::Event* event) {

        double met = event->met();

        // Signal objects
        vector<HEPUtils::Particle*> signalLeptons;
        vector<HEPUtils::Particle*> signalElectrons;
        vector<HEPUtils::Particle*> signalMuons;
        vector<HEPUtils::Jet*> signalJets;
        vector<HEPUtils::Jet*> signalBJets;

        //@note Numbers digitized from https://twiki.cern.ch/twiki/pub/CMSPublic/SUSMoriond2017ObjectsEfficiency/2d_full_pteta_el_048_ttbar.pdf
        //@note The efficiency map has been extended to cover the low-pT region, using the efficiencies from BuckFast (CMSEfficiencies.hpp)
        const vector<double> aEl={0., 0.8, 1.442, 1.556, 2., 2.5, DBL_MAX};   // Bin edges in eta
        const vector<double> bEl={0., 5., 10., 15., 20., 25., DBL_MAX}; // Bin edges in pT. Assume flat efficiency above 200, where the CMS map stops.
        const vector<double> cEl={
                          // pT:  (0,5),  (5,10),  (10,15),  (15,20),  (20,25),  (25,inf)
                                   0.0,    0.336,   0.412,    0.465,    0.496,    0.503,   // eta: (0, 0.8)
                                   0.0,    0.344,   0.402,    0.448,    0.476,    0.482,   // eta: (0.8, 1.4429)
                                   0.0,    0.233,   0.229,    0.250,    0.261,    0.255,   // eta: (1.442, 1.556)
                                   0.0,    0.309,   0.359,    0.394,    0.408,    0.418,   // eta: (1.556, 2)
                                   0.0,    0.243,   0.287,    0.327,    0.341,    0.352,   // eta: (2, 2.5)
                                   0.0,    0.0,     0.0,      0.0,      0.0,      0.0,     // eta > 2.5
                                  };
        // const vector<double> aEl={0,0.8,1.442,1.556,2.,2.5};
        // const vector<double> bEl={5.,10.,15.,20.,25.,DBL_MAX};  // Assuming flat efficiency above pT = 30 GeV, where the CMS map stops.
        // const vector<double> cEl={0.336,0.412,0.465,0.496,0.503,0.344,0.402,0.448,0.476,0.482,0.233,0.299,0.25,0.261,0.255,0.309,0.359,0.394,0.408,0.418,0.243,0.287,0.327,0.341,0.352};
        HEPUtils::BinnedFn2D<double> _eff2dEl(aEl,bEl,cEl);
        for (HEPUtils::Particle* electron : event->electrons()) {
          bool isEl=has_tag(_eff2dEl, fabs(electron->eta()), electron->pT());
          if (electron->pT()>5. && electron->pT()<30. && fabs(electron->eta())<2.5 && isEl)signalElectrons.push_back(electron);
        }

        //@note Numbers digitized from https://twiki.cern.ch/twiki/pub/CMSPublic/SUSMoriond2017ObjectsEfficiency/2d_full_pteta_mu_048_ttbar.pdf
        //@note The efficiency map has been extended to cover the low-pT region, using the efficiencies from BuckFast (CMSEfficiencies.hpp)
        const vector<double> aMu={0., 0.9, 1.2, 2.1, 2.4, DBL_MAX};   // Bin edges in eta
        const vector<double> bMu={0., 3.5, 10., 15., 20., 25., DBL_MAX};  // Bin edges in pT. Assume flat efficiency above 200, where the CMS map stops.
        const vector<double> cMu={
                          // pT:  (0,3.5),  (3.5,10),  (10,15),  (15,20),  (20,25),  (25,inf)
                                   0.0,      0.647,     0.718,    0.739,    0.760,    0.763,    // eta: (0, 0.9)
                                   0.0,      0.627,     0.662,    0.694,    0.725,    0.733,    // eta: (0.9, 1.2)
                                   0.0,      0.610,     0.660,    0.678,    0.685,    0.723,    // eta: (1.2, 2.1)
                                   0.0,      0.566,     0.629,    0.655,    0.670,    0.696,    // eta: (2.1, 2.4)
                                   0.0,      0.0,       0.0,      0.0,      0.0,      0.0,      // eta > 2.4
                                  };
        // const vector<double> aMu={0.,0.9,1.2,2.1,2.4};
        // const vector<double> bMu={3.5,10.,15.,20.,25.,DBL_MAX};  // Assuming flat efficiency above pT = 30 GeV, where the CMS map stops.
        // const vector<double> cMu={0.647,0.718,0.739,0.76,0.763,0.627,0.662,0.694,0.725,0.733,0.61,0.66,0.678,0.685,0.723,0.566,0.629,0.655,0.67,0.696};
        HEPUtils::BinnedFn2D<double> _eff2dMu(aMu,bMu,cMu);
        for (HEPUtils::Particle* muon : event->muons()) {
          bool isMu=has_tag(_eff2dMu, fabs(muon->eta()), muon->pT());
          if (muon->pT()>5. && muon->pT()<30. && fabs(muon->eta())<2.4 && isMu) signalMuons.push_back(muon);
        }

        for (HEPUtils::Jet* jet : event->jets()) {
          if (jet->pT()>25. && fabs(jet->eta())<2.4) {
           signalJets.push_back(jet);
           if (jet->btag())signalBJets.push_back(jet);
          }
        }
        // Apply b-tag efficiencies and b-tag misidentification rate
        // for the CSVv2Loose working point
        CMS::applyCSVv2LooseBtagEffAndMisId(signalJets,signalBJets);

        signalLeptons=signalElectrons;
        signalLeptons.insert(signalLeptons.end(),signalMuons.begin(),signalMuons.end());
        sort(signalLeptons.begin(),signalLeptons.end(),comparePt);
        size_t nSignalLeptons=signalLeptons.size();
        size_t nSignalMuons=signalMuons.size();
        size_t nSignalJets=signalJets.size();
        size_t nSignalBJets=signalBJets.size();

        // Cut variables
        double m_ll=0;
        double pT_ll=0;
        double hT=0;
        double mTauTau=0;
        double metcorr=0;
        vector<double> mT;

        bool preselection=false;
        bool OS=false;

        // Muon corrected ETmiss
        double metcorrx = event->missingmom().px();
        double metcorry = event->missingmom().py();
        for (size_t iLep=0;iLep<nSignalMuons;iLep++){
          metcorrx += signalMuons.at(iLep)->mom().px();
          metcorry += signalMuons.at(iLep)->mom().py();
        }
        metcorr = sqrt(metcorrx*metcorrx+metcorry*metcorry);


        if (nSignalLeptons == 2) {
          m_ll=(signalLeptons.at(0)->mom()+signalLeptons.at(1)->mom()).m();
          pT_ll=(signalLeptons.at(0)->mom()+signalLeptons.at(1)->mom()).pT();

          // Calculation of $M_{\tau\tau}$ variable
          double determinant = signalLeptons.at(0)->mom().px()*signalLeptons.at(1)->mom().py()-signalLeptons.at(0)->mom().py()*signalLeptons.at(1)->mom().px();
          double xi_1 = (event->missingmom().px()*signalLeptons.at(1)->mom().py()-signalLeptons.at(1)->mom().px()*event->missingmom().py())/determinant;
          double xi_2 = (event->missingmom().py()*signalLeptons.at(0)->mom().px()-signalLeptons.at(0)->mom().py()*event->missingmom().px())/determinant;
          mTauTau = (1.+xi_1)*(1.+xi_2)*2*signalLeptons.at(0)->mom().dot(signalLeptons.at(1)->mom());
          if(mTauTau > 0) mTauTau = sqrt(mTauTau);
          if(mTauTau < 0) mTauTau = -sqrt(-mTauTau);
        }

        for (size_t iJet=0;iJet<nSignalJets;iJet++)hT+=signalJets.at(iJet)->pT();

        for (size_t iLep=0;iLep<nSignalLeptons;iLep++)mT.push_back(sqrt(2*signalLeptons.at(iLep)->pT()*met*(1-cos(signalLeptons.at(iLep)->phi()-event->missingmom().phi()))));
        if (nSignalLeptons==0) {
          mT.push_back(999);
          mT.push_back(999);
        }
        if (nSignalLeptons==1)mT.push_back(999);

        if (nSignalLeptons==2) OS=signalLeptons.at(0)->pid()*signalLeptons.at(1)->pid()<0.;

        if (nSignalLeptons==2 && nSignalBJets==0 && nSignalJets>0) {
          if (OS && signalLeptons.at(0)->abspid()==signalLeptons.at(1)->abspid()) {
            if (m_ll<50. && pT_ll>3. && met>125. && metcorr > 125. && met/hT<1.4 && met/hT>0.6 && hT>100. && m_ll>4. && (m_ll<9. || m_ll>10.5) && (mTauTau<0. || mTauTau>160.) && mT.at(0)<70. && mT.at(1)<70.) {
              preselection=true;
            }
          }
        }


        // Signal Regions
        // In the low ETmiss region, for each passing event we add 0.65 due to trigger efficiency
        if (preselection && met>125. && met<200. && nSignalMuons == 2) {
          if (m_ll>4. && m_ll<9.) _numSR["SR1"] += 0.65;
          if (m_ll>10.5 && m_ll<20.) _numSR["SR2"] += 0.65;
          if (m_ll>20. && m_ll<30.) _numSR["SR3"] += 0.65;
          if (m_ll>30. && m_ll<50.) _numSR["SR4"] += 0.65;
          // if (m_ll>4. && m_ll<9.) _numSR["SR1"]++;
          // if (m_ll>10.5 && m_ll<20.) _numSR["SR2"]++;
          // if (m_ll>20. && m_ll<30.) _numSR["SR3"]++;
          // if (m_ll>30. && m_ll<50.) _numSR["SR4"]++;
        }
        if (preselection && met>200. && met<250.) {
          if (m_ll>4. && m_ll<9.) _numSR["SR5"]++;
          if (m_ll>10.5 && m_ll<20.) _numSR["SR6"]++;
          if (m_ll>20. && m_ll<30.) _numSR["SR7"]++;
          if (m_ll>30. && m_ll<50.) _numSR["SR8"]++;
        }
        if (preselection && met>250.) {
          if (m_ll>4. && m_ll<9.) _numSR["SR9"]++;
          if (m_ll>10.5 && m_ll<20.) _numSR["SR10"]++;
          if (m_ll>20. && m_ll<30.) _numSR["SR11"]++;
          if (m_ll>30. && m_ll<50.) _numSR["SR12"]++;
        }

        cutFlowVector_str[0] = "All events";
        // cutFlowVector_str[1] = "2 reconstructed $\\mu$'s with $5 < p_{T} < 30$ GeV";
        cutFlowVector_str[1] = "2 $\\mu$'s with $5 < p_{T} < 30$ GeV";
        cutFlowVector_str[2] = "$\\mu$'s oppositely charged";
        cutFlowVector_str[3] = "$p_{T}(\\mu\\mu) > 3$ GeV";
        cutFlowVector_str[4] = "$M(\\mu\\mu) \\in [4,50]$ GeV";
        cutFlowVector_str[5] = "$M(\\mu\\mu)$ veto [9,10.5] $GeV$";
        cutFlowVector_str[6] = "$125 < p^{miss}_{T} < 200$ GeV";
        cutFlowVector_str[7] = "Trigger. Implemented as efficiency.";
        cutFlowVector_str[8] = "ISR jet";
        cutFlowVector_str[9] = "$H_{T} > 100$ GeV";
        cutFlowVector_str[10] = "$0.6 < p^{miss}_{T}/H_{T} < 1.4$";
        cutFlowVector_str[11] = "b-tag veto";
        cutFlowVector_str[12] = "$M(\\tau\\tau)$ veto";
        cutFlowVector_str[13] = "$M_{T}(\\mu_{x},p^{miss}_{T}), x = 1,2 < 70$ GeV";


        // Cut flow from CMS email
        cutFlowVectorCMS_150_130[0] = 172004.;
        cutFlowVectorCMS_150_130[1] = 1250.4;
        cutFlowVectorCMS_150_130[2] = 1199.6;
        cutFlowVectorCMS_150_130[3] = 1176.0;
        cutFlowVectorCMS_150_130[4] = 1095.2;
        cutFlowVectorCMS_150_130[5] = 988.6;
        cutFlowVectorCMS_150_130[6] = 46.8;
        cutFlowVectorCMS_150_130[7] = 30.7;
        cutFlowVectorCMS_150_130[8] = 27.9;
        cutFlowVectorCMS_150_130[9] = 23.6;
        cutFlowVectorCMS_150_130[10] = 17.2;
        cutFlowVectorCMS_150_130[11] = 14.0;
        cutFlowVectorCMS_150_130[12] = 12.3;
        cutFlowVectorCMS_150_130[13] = 9.3;

        cutFlowVectorCMS_150_143[0] = 172004.;
        cutFlowVectorCMS_150_143[1] = 242.7;
        cutFlowVectorCMS_150_143[2] = 218.5;
        cutFlowVectorCMS_150_143[3] = 213.8;
        cutFlowVectorCMS_150_143[4] = 103.3;
        cutFlowVectorCMS_150_143[5] = 102.2;
        cutFlowVectorCMS_150_143[6] =   9.8;
        cutFlowVectorCMS_150_143[7] =   5.5;
        cutFlowVectorCMS_150_143[8] =   5.3;
        cutFlowVectorCMS_150_143[9] =   4.1;
        cutFlowVectorCMS_150_143[10] =  3.7;
        cutFlowVectorCMS_150_143[11] =  3.0;
        cutFlowVectorCMS_150_143[12] =  2.7;
        cutFlowVectorCMS_150_143[13] =  2.2;


        for (size_t j=0;j<NCUTS;j++){
          if(
             (j==0) ||

             (j==1 && nSignalMuons==2) ||

             (j==2 && nSignalMuons==2 && OS) ||

             (j==3 && nSignalMuons==2 && OS && pT_ll>3.) ||

             (j==4 && nSignalMuons==2 && OS && pT_ll>3. && (m_ll>4. && m_ll<50.)) ||

             (j==5 && nSignalMuons==2 && OS && pT_ll>3. && (m_ll>4. && m_ll<50.) && (m_ll<9. || m_ll>10.5)) ||

             (j==6 && nSignalMuons==2 && OS && pT_ll>3. && (m_ll>4. && m_ll<50.) && (m_ll<9. || m_ll>10.5) && (met>125. && metcorr > 125. && met<200.)) ||

             // replace this step with efficiency of 0.65 (below)
             (j==7 && nSignalMuons==2 && OS && pT_ll>3. && (m_ll>4. && m_ll<50.) && (m_ll<9. || m_ll>10.5) && (met>125. && metcorr > 125. && met<200.)) ||

             (j==8 && nSignalMuons==2 && OS && pT_ll>3. && (m_ll>4. && m_ll<50.) && (m_ll<9. || m_ll>10.5) && (met>125. && metcorr > 125. && met<200.) && nSignalJets>0) ||

             (j==9 && nSignalMuons==2 && OS && pT_ll>3. && (m_ll>4. && m_ll<50.) && (m_ll<9. || m_ll>10.5) && (met>125. && metcorr > 125. && met<200.) && nSignalJets>0 && hT>100.) ||

             (j==10 && nSignalMuons==2 && OS && pT_ll>3. && (m_ll>4. && m_ll<50.) && (m_ll<9. || m_ll>10.5) && (met>125. && metcorr > 125. && met<200.) && nSignalJets>0 && hT>100. && (met/hT<1.4 && met/hT>0.6)) ||

             (j==11 && nSignalMuons==2 && OS && pT_ll>3. && (m_ll>4. && m_ll<50.) && (m_ll<9. || m_ll>10.5) && (met>125. && metcorr > 125. && met<200.) && nSignalJets>0 && hT>100. && (met/hT<1.4 && met/hT>0.6) && nSignalBJets==0) ||

             (j==12 && nSignalMuons==2 && OS && pT_ll>3. && (m_ll>4. && m_ll<50.) && (m_ll<9. || m_ll>10.5) && (met>125. && metcorr > 125. && met<200.) && nSignalJets>0 && hT>100. && (met/hT<1.4 && met/hT>0.6) && nSignalBJets==0  && (mTauTau<0. || mTauTau>160.)) ||

             (j==13 && nSignalMuons==2 && OS && pT_ll>3. && (m_ll>4. && m_ll<50.) && (m_ll<9. || m_ll>10.5) && (met>125. && metcorr > 125. && met<200.) && nSignalJets>0 && hT>100. && (met/hT<1.4 && met/hT>0.6) && nSignalBJets==0  && (mTauTau<0. || mTauTau>160.) && (mT.at(0)<70. && mT.at(1)<70.)))
          {
            if (j<7) cutFlowVector[j] += 1.0;
            else cutFlowVector[j] += 0.65;  // trigger efficiency
          }
        }
      }

      /// Combine the variables of another copy of this analysis (typically on another thread) into this one.
      void combine(const Analysis* other)
      {
        const Analysis_CMS_13TeV_2LEPsoft_36invfb* specificOther
                = dynamic_cast<const Analysis_CMS_13TeV_2LEPsoft_36invfb*>(other);

        if (NCUTS != specificOther->NCUTS) NCUTS = specificOther->NCUTS;
        for (size_t j = 0; j < NCUTS; j++) {
          cutFlowVector[j] += specificOther->cutFlowVector[j];
          cutFlowVector_str[j] = specificOther->cutFlowVector_str[j];
        }

        for (auto& el : _numSR) {
          el.second += specificOther->_numSR.at(el.first);
        }

      }


      virtual void collect_results() {
<<<<<<< HEAD
=======

        // double scale_by= 172004. / 250000.;
        double scale_by= 172004. / 1000000.;
        cout << "------------------------------------------------------------------------------------------------------------------------------ "<<endl;
        cout << "CUT FLOW: CMS_13TeV_2LEPsoft_36invfb "<<endl;
        cout << "------------------------------------------------------------------------------------------------------------------------------"<<endl;
        cout << right << setw(40) << "CUT," << setw(20) << "RAW," << setw(20) << "SCALED,"
             << setw(20) << "%," << setw(20) << "CMS," << setw(20) << "GAMBIT(scaled)/CMS" << endl;
        for (int j=0; j<NCUTS; j++) {
          cout << right <<  setw(40) << cutFlowVector_str[j].c_str() <<  "," << setw(20)
               << cutFlowVector[j] <<  "," << setw(20) << cutFlowVector[j]*scale_by <<  "," << setw(20)
               << 100.*cutFlowVector[j]/cutFlowVector[0] << "%,"  << setw(20) << cutFlowVectorCMS_150_143[j] << "," << setw(20) << (cutFlowVector[j]*scale_by / cutFlowVectorCMS_150_143[j]) << endl;
        }
        cout << "------------------------------------------------------------------------------------------------------------------------------ "<<endl;


>>>>>>> 1c5c7b39

        // add_result(SignalRegionData("SR label", n_obs, {s, s_sys}, {b, b_sys}));
        add_result(SignalRegionData("SR1",  2.,  {_numSR["SR1"],  0.}, {3.5, 1.}));
        add_result(SignalRegionData("SR2",  15., {_numSR["SR2"],  0.}, {12, 2.3}));
        add_result(SignalRegionData("SR3",  19., {_numSR["SR3"],  0.}, {17, 2.4}));
        add_result(SignalRegionData("SR4",  18., {_numSR["SR4"],  0.}, {11, 2.}));
        add_result(SignalRegionData("SR5",  1.,  {_numSR["SR5"],  0.}, {1.6, 0.7}));
        add_result(SignalRegionData("SR6",  0.,  {_numSR["SR6"],  0.}, {3.5, 0.9}));
        add_result(SignalRegionData("SR7",  3.,  {_numSR["SR7"],  0.}, {2., 0.7}));
        add_result(SignalRegionData("SR8",  1.,  {_numSR["SR8"],  0.}, {0.51, 0.52}));
        add_result(SignalRegionData("SR9",  2.,  {_numSR["SR9"],  0.}, {1.4, 0.7}));
        add_result(SignalRegionData("SR10", 1.,  {_numSR["SR10"], 0.}, {1.5, 0.6}));
        add_result(SignalRegionData("SR11", 2.,  {_numSR["SR11"], 0.}, {1.5, 0.8}));
        add_result(SignalRegionData("SR12", 0.,  {_numSR["SR12"], 0.}, {1.2, 0.6}));

        // Covariance matrix
        static const vector< vector<double> > BKGCOV = {
          { 1.29, 0.33, 0.45, 0.49, 0.06, 0.09, 0.12, 0.08, 0.12, 0.09, 0.07, 0.12 },
          { 0.33, 5.09, 1.01, 0.62, 0.12, 0.13, 0.20, 0.12, 0.12, 0.11, 0.15, 0.13 },
          { 0.45, 1.01, 6.44, 0.78, 0.21, 0.19, 0.18, 0.10, 0.18, 0.18, 0.15, 0.19 },
          { 0.49, 0.62, 0.78, 3.60, 0.09, 0.07, 0.12, 0.19, 0.19, 0.13, 0.17, 0.32 },
          { 0.06, 0.12, 0.21, 0.09, 0.59, 0.03, 0.06, 0.03, 0.02, 0.03, 0.03, 0.03 },
          { 0.09, 0.13, 0.19, 0.07, 0.03, 0.72, 0.03, 0.03, 0.03, 0.04, 0.03, 0.01 },
          { 0.12, 0.20, 0.18, 0.12, 0.06, 0.03, 0.60, 0.05, 0.04, 0.05, 0.04, 0.05 },
          { 0.08, 0.12, 0.10, 0.19, 0.03, 0.03, 0.05, 0.17, 0.05, 0.03, 0.04, 0.06 },
          { 0.12, 0.12, 0.18, 0.19, 0.02, 0.03, 0.04, 0.05, 0.26, 0.05, 0.07, 0.07 },
          { 0.09, 0.11, 0.18, 0.13, 0.03, 0.04, 0.05, 0.03, 0.05, 0.32, 0.05, 0.04 },
          { 0.07, 0.15, 0.15, 0.17, 0.03, 0.03, 0.04, 0.04, 0.07, 0.05, 0.20, 0.06 },
          { 0.12, 0.13, 0.19, 0.32, 0.03, 0.01, 0.05, 0.06, 0.07, 0.04, 0.06, 0.28 },
        };

        set_covariance(BKGCOV);
      }


    protected:
      void analysis_specific_reset() {

        for (auto& el : _numSR) { el.second = 0.;}

        std::fill(cutFlowVector.begin(), cutFlowVector.end(), 0);
      }

    };

    // Factory fn
    DEFINE_ANALYSIS_FACTORY(CMS_13TeV_2LEPsoft_36invfb)


    //
    // Derived analysis class that does not make use of the SR covariance matrix
    //
    class Analysis_CMS_13TeV_2LEPsoft_36invfb_nocovar : public Analysis_CMS_13TeV_2LEPsoft_36invfb {

    public:
      Analysis_CMS_13TeV_2LEPsoft_36invfb_nocovar() {
        set_analysis_name("CMS_13TeV_2LEPsoft_36invfb_nocovar");
      }

      virtual void collect_results() {

        // add_result(SignalRegionData("SR label", n_obs, {s, s_sys}, {b, b_sys}));
        add_result(SignalRegionData("SR1",  2.,  {_numSR["SR1"],  0.}, {3.5, 1.}));
        add_result(SignalRegionData("SR2",  15., {_numSR["SR2"],  0.}, {12, 2.3}));
        add_result(SignalRegionData("SR3",  19., {_numSR["SR3"],  0.}, {17, 2.4}));
        add_result(SignalRegionData("SR4",  18., {_numSR["SR4"],  0.}, {11, 2.}));
        add_result(SignalRegionData("SR5",  1.,  {_numSR["SR5"],  0.}, {1.6, 0.7}));
        add_result(SignalRegionData("SR6",  0.,  {_numSR["SR6"],  0.}, {3.5, 0.9}));
        add_result(SignalRegionData("SR7",  3.,  {_numSR["SR7"],  0.}, {2., 0.7}));
        add_result(SignalRegionData("SR8",  1.,  {_numSR["SR8"],  0.}, {0.51, 0.52}));
        add_result(SignalRegionData("SR9",  2.,  {_numSR["SR9"],  0.}, {1.4, 0.7}));
        add_result(SignalRegionData("SR10", 1.,  {_numSR["SR10"], 0.}, {1.5, 0.6}));
        add_result(SignalRegionData("SR11", 2.,  {_numSR["SR11"], 0.}, {1.5, 0.8}));
        add_result(SignalRegionData("SR12", 0.,  {_numSR["SR12"], 0.}, {1.2, 0.6}));

      }

    };

    // Factory fn
    DEFINE_ANALYSIS_FACTORY(CMS_13TeV_2LEPsoft_36invfb_nocovar)


  }
}<|MERGE_RESOLUTION|>--- conflicted
+++ resolved
@@ -351,8 +351,6 @@
 
 
       virtual void collect_results() {
-<<<<<<< HEAD
-=======
 
         // double scale_by= 172004. / 250000.;
         double scale_by= 172004. / 1000000.;
@@ -369,7 +367,6 @@
         cout << "------------------------------------------------------------------------------------------------------------------------------ "<<endl;
 
 
->>>>>>> 1c5c7b39
 
         // add_result(SignalRegionData("SR label", n_obs, {s, s_sys}, {b, b_sys}));
         add_result(SignalRegionData("SR1",  2.,  {_numSR["SR1"],  0.}, {3.5, 1.}));
