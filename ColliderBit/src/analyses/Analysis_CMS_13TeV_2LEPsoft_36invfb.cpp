///
///  \author Rose Kudzman-Blais
///  \date 2017 May
///
///  \author Are Raklev
///  \date 2018 June
///
///  \author Anders Kvellestad
///  \date 2018 June
///
///  \author Tomas Gonzalo
///  \date 2019 June, Aug
///
///  *********************************************

// Based on http://cms-results.web.cern.ch/cms-results/public-results/preliminary-results/SUS-16-048/index.html
// Corrected signal regions for the published version https://arxiv.org/pdf/1801.01846.pdf

#include <vector>
#include <cmath>
#include <memory>
#include <iomanip>
#include <fstream>

#include "gambit/ColliderBit/analyses/Analysis.hpp"
#include "gambit/ColliderBit/CMSEfficiencies.hpp"
#include "gambit/ColliderBit/mt2_bisect.h"

// #define CUTFLOW

using namespace std;

namespace Gambit {
  namespace ColliderBit {

    // This analysis class only returns the results from the EWino signal regions.
<<<<<<< HEAD
    // The stop signal regions are returned from the derived class 
    // Analysis_CMS_13TeV_2LEPsoft_stop_36invfb below.
    //
    // There also the derived classes 
=======
    // The stop signal regions are returned from the derived class
    // Analysis_CMS_13TeV_2LEPsoft_stop_36invfb below.
    //
    // There also the derived classes
>>>>>>> fd821421
    // - Analysis_CMS_13TeV_2LEPsoft_36invfb_nocovar
    // - Analysis_CMS_13TeV_2LEPsoft_stop_36invfb_nocovar
    // that don't make use of the the covariance matrices

    class Analysis_CMS_13TeV_2LEPsoft_36invfb : public Analysis {

    protected:

      // Counters for the number of accepted events for each signal region
      std::map<string, EventCounter> _counters = {
        {"SREW1", EventCounter("SREW1")},
        {"SREW2", EventCounter("SREW2")},
        {"SREW3", EventCounter("SREW3")},
        {"SREW4", EventCounter("SREW4")},
        {"SREW5", EventCounter("SREW5")},
        {"SREW6", EventCounter("SREW6")},
        {"SREW7", EventCounter("SREW7")},
        {"SREW8", EventCounter("SREW8")},
        {"SREW9", EventCounter("SREW9")},
        {"SREW10", EventCounter("SREW10")},
        {"SREW11", EventCounter("SREW11")},
        {"SREW12", EventCounter("SREW12")},
        {"SRST1", EventCounter("SRST1")},
        {"SRST2", EventCounter("SRST2")},
        {"SRST3", EventCounter("SRST3")},
        {"SRST4", EventCounter("SRST4")},
        {"SRST5", EventCounter("SRST5")},
        {"SRST6", EventCounter("SRST6")},
        {"SRST7", EventCounter("SRST7")},
        {"SRST8", EventCounter("SRST8")},
        {"SRST9", EventCounter("SRST9")},
      };

      vector<double> cutFlowVector;
      vector<string> cutFlowVector_str;
      size_t NCUTS;
      vector<double> cutFlowVectorCMS_150_130;
      vector<double> cutFlowVectorCMS_150_143;
      vector<double> cutFlowVectorCMS_350_330;
      vector<double> cutFlowVectorCMS_350_340;
<<<<<<< HEAD
 
=======

>>>>>>> fd821421
      // double xsecCMS_150_143;
      // double xsecCMS_150_130;

      // ofstream cutflowFile;

    public:

      // Required detector sim
      static constexpr const char* detector = "CMS";

      struct ptComparison {
        bool operator() (const HEPUtils::Particle* i,const HEPUtils::Particle* j) {return (i->pT()>j->pT());}
      } comparePt;

      Analysis_CMS_13TeV_2LEPsoft_36invfb() {

        set_analysis_name("CMS_13TeV_2LEPsoft_36invfb");
        set_luminosity(35.9);

        NCUTS=14;
        // xsecCMS_150_143=5180.;
        // xsecCMS_150_130=5180.;

        for (size_t i=0;i<NCUTS;i++){
          cutFlowVector.push_back(0);
          cutFlowVectorCMS_150_130.push_back(0);
          cutFlowVectorCMS_150_143.push_back(0);
          cutFlowVectorCMS_350_330.push_back(0);
          cutFlowVectorCMS_350_340.push_back(0);
          cutFlowVector_str.push_back("");
        }
      }


      void run(const HEPUtils::Event* event) {

        double met = event->met();

        // Signal objects
        vector<const HEPUtils::Particle*> signalLeptons;
        vector<const HEPUtils::Particle*> signalElectrons;
        vector<const HEPUtils::Particle*> signalMuons;
        vector<const HEPUtils::Jet*> signalJets;
        vector<const HEPUtils::Jet*> signalBJets;

        //@note Numbers digitized from https://twiki.cern.ch/twiki/pub/CMSPublic/SUSMoriond2017ObjectsEfficiency/2d_full_pteta_el_048_ttbar.pdf
        //@note The efficiency map has been extended to cover the low-pT region, using the efficiencies from BuckFast (CMSEfficiencies.hpp)
        const vector<double> aEl={0., 0.8, 1.442, 1.556, 2., 2.5, DBL_MAX};   // Bin edges in eta
        const vector<double> bEl={0., 5., 10., 15., 20., 25., DBL_MAX}; // Bin edges in pT. Assume flat efficiency above 200, where the CMS map stops.
        const vector<double> cEl={
                          // pT:  (0,5),  (5,10),  (10,15),  (15,20),  (20,25),  (25,inf)
                                   0.0,    0.336,   0.412,    0.465,    0.496,    0.503,   // eta: (0, 0.8)
                                   0.0,    0.344,   0.402,    0.448,    0.476,    0.482,   // eta: (0.8, 1.4429)
                                   0.0,    0.233,   0.229,    0.250,    0.261,    0.255,   // eta: (1.442, 1.556)
                                   0.0,    0.309,   0.359,    0.394,    0.408,    0.418,   // eta: (1.556, 2)
                                   0.0,    0.243,   0.287,    0.327,    0.341,    0.352,   // eta: (2, 2.5)
                                   0.0,    0.0,     0.0,      0.0,      0.0,      0.0,     // eta > 2.5
                                  };
        // const vector<double> aEl={0,0.8,1.442,1.556,2.,2.5};
        // const vector<double> bEl={5.,10.,15.,20.,25.,DBL_MAX};  // Assuming flat efficiency above pT = 30 GeV, where the CMS map stops.
        // const vector<double> cEl={0.336,0.412,0.465,0.496,0.503,0.344,0.402,0.448,0.476,0.482,0.233,0.299,0.25,0.261,0.255,0.309,0.359,0.394,0.408,0.418,0.243,0.287,0.327,0.341,0.352};
        HEPUtils::BinnedFn2D<double> _eff2dEl(aEl,bEl,cEl);
<<<<<<< HEAD
        for (HEPUtils::Particle* electron : event->electrons()) {
=======
        for (const HEPUtils::Particle* electron : event->electrons()) {
>>>>>>> fd821421
          bool isEl=has_tag(_eff2dEl, fabs(electron->eta()), electron->pT());
          if (electron->pT()>5. && electron->pT()<30. && fabs(electron->eta())<2.5 && isEl)signalElectrons.push_back(electron);
        }

        //@note Numbers digitized from https://twiki.cern.ch/twiki/pub/CMSPublic/SUSMoriond2017ObjectsEfficiency/2d_full_pteta_mu_048_ttbar.pdf
        //@note The efficiency map has been extended to cover the low-pT region, using the efficiencies from BuckFast (CMSEfficiencies.hpp)
        const vector<double> aMu={0., 0.9, 1.2, 2.1, 2.4, DBL_MAX};   // Bin edges in eta
        const vector<double> bMu={0., 3.5, 10., 15., 20., 25., DBL_MAX};  // Bin edges in pT. Assume flat efficiency above 200, where the CMS map stops.
        const vector<double> cMu={
                          // pT:  (0,3.5),  (3.5,10),  (10,15),  (15,20),  (20,25),  (25,inf)
                                   0.0,      0.647,     0.718,    0.739,    0.760,    0.763,    // eta: (0, 0.9)
                                   0.0,      0.627,     0.662,    0.694,    0.725,    0.733,    // eta: (0.9, 1.2)
                                   0.0,      0.610,     0.660,    0.678,    0.685,    0.723,    // eta: (1.2, 2.1)
                                   0.0,      0.566,     0.629,    0.655,    0.670,    0.696,    // eta: (2.1, 2.4)
                                   0.0,      0.0,       0.0,      0.0,      0.0,      0.0,      // eta > 2.4
                                  };
        // const vector<double> aMu={0.,0.9,1.2,2.1,2.4};
        // const vector<double> bMu={3.5,10.,15.,20.,25.,DBL_MAX};  // Assuming flat efficiency above pT = 30 GeV, where the CMS map stops.
        // const vector<double> cMu={0.647,0.718,0.739,0.76,0.763,0.627,0.662,0.694,0.725,0.733,0.61,0.66,0.678,0.685,0.723,0.566,0.629,0.655,0.67,0.696};
        HEPUtils::BinnedFn2D<double> _eff2dMu(aMu,bMu,cMu);
<<<<<<< HEAD
        for (HEPUtils::Particle* muon : event->muons()) {
=======
        for (const HEPUtils::Particle* muon : event->muons()) {
>>>>>>> fd821421
          bool isMu=has_tag(_eff2dMu, fabs(muon->eta()), muon->pT());
          if (met < 300. && muon->pT()>5. && muon->pT()<30. && fabs(muon->eta())<2.4 && isMu) signalMuons.push_back(muon);
          else if (met > 300. && muon->pT()>3.5 && muon->pT()<30. && fabs(muon->eta())<2.4 && isMu) signalMuons.push_back(muon);
        }

        for (const HEPUtils::Jet* jet : event->jets()) {
          if (jet->pT()>25. && fabs(jet->eta())<2.4) {
           signalJets.push_back(jet);
           if (jet->btag())signalBJets.push_back(jet);
          }
        }
        // Apply b-tag efficiencies and b-tag misidentification rate
        // for the CSVv2Loose working point
        CMS::applyCSVv2LooseBtagEffAndMisId(signalJets,signalBJets);

        signalLeptons=signalElectrons;
        signalLeptons.insert(signalLeptons.end(),signalMuons.begin(),signalMuons.end());
        sort(signalLeptons.begin(),signalLeptons.end(),comparePt);
        size_t nSignalLeptons=signalLeptons.size();
        size_t nSignalMuons=signalMuons.size();
        size_t nSignalJets=signalJets.size();
        size_t nSignalBJets=signalBJets.size();

        // Cut variables
        double m_ll=0;
        double pT_ll=0;
        double hT=0;
        double mTauTau=0;
        double metcorr=0;
        vector<double> mT;

        bool EWpreselection=false, STpreselection=false;
        bool OS=false, SF=false;
        bool JpsiYveto = false;

        // Muon corrected ETmiss
        double metcorrx = event->missingmom().px();
        double metcorry = event->missingmom().py();
        for (size_t iLep=0;iLep<nSignalMuons;iLep++){
          metcorrx += signalMuons.at(iLep)->mom().px();
          metcorry += signalMuons.at(iLep)->mom().py();
        }
        metcorr = sqrt(metcorrx*metcorrx+metcorry*metcorry);


        if (nSignalLeptons == 2) {
          m_ll=(signalLeptons.at(0)->mom()+signalLeptons.at(1)->mom()).m();
          pT_ll=(signalLeptons.at(0)->mom()+signalLeptons.at(1)->mom()).pT();

          // Calculation of $M_{\tau\tau}$ variable
          double determinant = signalLeptons.at(0)->mom().px()*signalLeptons.at(1)->mom().py()-signalLeptons.at(0)->mom().py()*signalLeptons.at(1)->mom().px();
          double xi_1 = (event->missingmom().px()*signalLeptons.at(1)->mom().py()-signalLeptons.at(1)->mom().px()*event->missingmom().py())/determinant;
          double xi_2 = (event->missingmom().py()*signalLeptons.at(0)->mom().px()-signalLeptons.at(0)->mom().py()*event->missingmom().px())/determinant;
          mTauTau = (1.+xi_1)*(1.+xi_2)*2*signalLeptons.at(0)->mom().dot(signalLeptons.at(1)->mom());
          if(mTauTau > 0) mTauTau = sqrt(mTauTau);
          if(mTauTau < 0) mTauTau = -sqrt(-mTauTau);

          if(m_ll>4. && (m_ll<9. || m_ll>10.5)) JpsiYveto = true;
        }

        for (size_t iJet=0;iJet<nSignalJets;iJet++)hT+=signalJets.at(iJet)->pT();

        for (size_t iLep=0;iLep<nSignalLeptons;iLep++)mT.push_back(sqrt(2*signalLeptons.at(iLep)->pT()*met*(1-cos(signalLeptons.at(iLep)->phi()-event->missingmom().phi()))));
        if (nSignalLeptons==0) {
          mT.push_back(999);
          mT.push_back(999);
        }
        if (nSignalLeptons==1)mT.push_back(999);

        if (nSignalLeptons==2) {
          OS=signalLeptons.at(0)->pid()*signalLeptons.at(1)->pid()<0.;
          SF=signalLeptons.at(0)->abspid() == signalLeptons.at(1)->abspid();
        }

        if (nSignalLeptons==2 && nSignalBJets==0 && nSignalJets>0 && signalLeptons.at(0)->pT()>5.) {
          // EW preselection
          if (OS && SF && signalLeptons.at(1)->pT()>5) {
            if (m_ll<50. && pT_ll>3. && met>125. && metcorr > 125. && met/hT<1.4 && met/hT>0.6 && hT>100. && JpsiYveto && (mTauTau<0. || mTauTau>160.) && mT.at(0)<70. && mT.at(1)<70.) {
              EWpreselection=true;
            }
          }
          // Stop preselection
          if (OS) {
            if (m_ll<50. && pT_ll>3. && met>125. && metcorr > 125. && met/hT<1.4 && met/hT>0.6 && hT>100. && (!SF || JpsiYveto) & (mTauTau<0. || mTauTau>160.) ) {
              STpreselection=true;
            }
          }
        }


        // Signal Regions
        // In the low ETmiss region, for each passing event we add 0.65 due to trigger efficiency
        if (EWpreselection && met>125. && met<200. && nSignalMuons == 2) {
          if (m_ll>4. && m_ll<9.) _counters.at("SREW1").add_event(event->weight() * 0.65, event->weight_err() * 0.65);
          if (m_ll>10.5 && m_ll<20.) _counters.at("SREW2").add_event(event->weight() * 0.65, event->weight_err() * 0.65);
          if (m_ll>20. && m_ll<30.) _counters.at("SREW3").add_event(event->weight() * 0.65, event->weight_err() * 0.65);
          if (m_ll>30. && m_ll<50.) _counters.at("SREW4").add_event(event->weight() * 0.65, event->weight_err() * 0.65);
        }
        if (EWpreselection && met>200. && met<250.) {
          if (m_ll>4. && m_ll<9.) _counters.at("SREW5").add_event(event);
          if (m_ll>10.5 && m_ll<20.) _counters.at("SREW6").add_event(event);
          if (m_ll>20. && m_ll<30.) _counters.at("SREW7").add_event(event);
          if (m_ll>30. && m_ll<50.) _counters.at("SREW8").add_event(event);
        }
        if (EWpreselection && met>250.) {
          if (m_ll>4. && m_ll<9.) _counters.at("SREW9").add_event(event);
          if (m_ll>10.5 && m_ll<20.) _counters.at("SREW10").add_event(event);
          if (m_ll>20. && m_ll<30.) _counters.at("SREW11").add_event(event);
          if (m_ll>30. && m_ll<50.) _counters.at("SREW12").add_event(event);
        }
        if (STpreselection && met>125. && met<200. && nSignalMuons == 2) {
          double leadpT = signalLeptons.at(0)->pT();
          if (leadpT>5. && leadpT<12.) _counters.at("SRST1").add_event(event);
          if (leadpT>12. && leadpT<20.) _counters.at("SRST2").add_event(event);
          if (leadpT>20. && leadpT<30.) _counters.at("SRST3").add_event(event);
        }
        if (STpreselection && met>200. && met<300.) {
          double leadpT = signalLeptons.at(0)->pT();
          if (leadpT>5. && leadpT<12.) _counters.at("SRST4").add_event(event);
          if (leadpT>12. && leadpT<20.) _counters.at("SRST5").add_event(event);
          if (leadpT>20. && leadpT<30.) _counters.at("SRST6").add_event(event);
        }
        if (STpreselection && met>300.) {
          double leadpT = signalLeptons.at(0)->pT();
          if (leadpT>5. && leadpT<12.) _counters.at("SRST7").add_event(event);
          if (leadpT>12. && leadpT<20.) _counters.at("SRST8").add_event(event);
          if (leadpT>20. && leadpT<30.) _counters.at("SRST9").add_event(event);
        }

        cutFlowVector_str[0] = "All events";
        // cutFlowVector_str[1] = "2 reconstructed $\\mu$'s with $5 < p_{T} < 30$ GeV";
        cutFlowVector_str[1] = "2 $\\mu$'s with $5 < p_{T} < 30$ GeV";
        cutFlowVector_str[2] = "$\\mu$'s oppositely charged";
        cutFlowVector_str[3] = "$p_{T}(\\mu\\mu) > 3$ GeV";
        cutFlowVector_str[4] = "$M(\\mu\\mu) \\in [4,50]$ GeV";
        cutFlowVector_str[5] = "$M(\\mu\\mu)$ veto [9,10.5] $GeV$";
        cutFlowVector_str[6] = "$125 < p^{miss}_{T} < 200$ GeV";
        cutFlowVector_str[7] = "Trigger. Implemented as efficiency.";
        cutFlowVector_str[8] = "ISR jet";
        cutFlowVector_str[9] = "$H_{T} > 100$ GeV";
        cutFlowVector_str[10] = "$0.6 < p^{miss}_{T}/H_{T} < 1.4$";
        cutFlowVector_str[11] = "b-tag veto";
        cutFlowVector_str[12] = "$M(\\tau\\tau)$ veto";
        cutFlowVector_str[13] = "$M_{T}(\\mu_{x},p^{miss}_{T}), x = 1,2 < 70$ GeV";


        // Cut flow from CMS email
        cutFlowVectorCMS_150_130[0] = 172004.;
        cutFlowVectorCMS_150_130[1] = 1250.4;
        cutFlowVectorCMS_150_130[2] = 1199.6;
        cutFlowVectorCMS_150_130[3] = 1176.0;
        cutFlowVectorCMS_150_130[4] = 1095.2;
        cutFlowVectorCMS_150_130[5] = 988.6;
        cutFlowVectorCMS_150_130[6] = 46.8;
        cutFlowVectorCMS_150_130[7] = 30.7;
        cutFlowVectorCMS_150_130[8] = 27.9;
        cutFlowVectorCMS_150_130[9] = 23.6;
        cutFlowVectorCMS_150_130[10] = 17.2;
        cutFlowVectorCMS_150_130[11] = 14.0;
        cutFlowVectorCMS_150_130[12] = 12.3;
        cutFlowVectorCMS_150_130[13] = 9.3;

        cutFlowVectorCMS_150_143[0] = 172004.;
        cutFlowVectorCMS_150_143[1] = 242.7;
        cutFlowVectorCMS_150_143[2] = 218.5;
        cutFlowVectorCMS_150_143[3] = 213.8;
        cutFlowVectorCMS_150_143[4] = 103.3;
        cutFlowVectorCMS_150_143[5] = 102.2;
        cutFlowVectorCMS_150_143[6] =   9.8;
        cutFlowVectorCMS_150_143[7] =   5.5;
        cutFlowVectorCMS_150_143[8] =   5.3;
        cutFlowVectorCMS_150_143[9] =   4.1;
        cutFlowVectorCMS_150_143[10] =  3.7;
        cutFlowVectorCMS_150_143[11] =  3.0;
        cutFlowVectorCMS_150_143[12] =  2.7;
        cutFlowVectorCMS_150_143[13] =  2.2;

        // Cut flow from CMS email
        cutFlowVectorCMS_350_330[0] = 125715.;
        cutFlowVectorCMS_350_330[1] = 141.3;
        cutFlowVectorCMS_350_330[2] = 141.3;
        cutFlowVectorCMS_350_330[3] = 127.3;
        cutFlowVectorCMS_350_330[4] = 123.8;
        cutFlowVectorCMS_350_330[5] = 115.4;
        cutFlowVectorCMS_350_330[6] = 14.1;
        cutFlowVectorCMS_350_330[7] = 8.9;
        cutFlowVectorCMS_350_330[8] = 8.2;
        cutFlowVectorCMS_350_330[9] = 6.1;
        cutFlowVectorCMS_350_330[10] = 4.4;
        cutFlowVectorCMS_350_330[11] = 4.0;
        cutFlowVectorCMS_350_330[12] = 3.7;

        cutFlowVectorCMS_350_340[0] = 125715.;
        cutFlowVectorCMS_350_340[1] = 18.0;
        cutFlowVectorCMS_350_340[2] = 18.0;
        cutFlowVectorCMS_350_340[3] = 10.7;
        cutFlowVectorCMS_350_340[4] = 10.7;
        cutFlowVectorCMS_350_340[5] = 10.6;
        cutFlowVectorCMS_350_340[6] = 1.4;
        cutFlowVectorCMS_350_340[7] = 0.8;
        cutFlowVectorCMS_350_340[8] = 0.7;
        cutFlowVectorCMS_350_340[9] = 0.7;
        cutFlowVectorCMS_350_340[10] = 0.6;
        cutFlowVectorCMS_350_340[11] = 0.5;
        cutFlowVectorCMS_350_340[12] = 0.5;


        for (size_t j=0;j<NCUTS;j++){
          if(
             (j==0) ||

             (j==1 && nSignalMuons==2) ||

             (j==2 && nSignalMuons==2 && OS) ||

             (j==3 && nSignalMuons==2 && OS && pT_ll>3.) ||

             (j==4 && nSignalMuons==2 && OS && pT_ll>3. && (m_ll>4. && m_ll<50.)) ||

             (j==5 && nSignalMuons==2 && OS && pT_ll>3. && (m_ll>4. && m_ll<50.) && (m_ll<9. || m_ll>10.5)) ||

             (j==6 && nSignalMuons==2 && OS && pT_ll>3. && (m_ll>4. && m_ll<50.) && (m_ll<9. || m_ll>10.5) && (met>125. && metcorr > 125. && met<200.)) ||

             // replace this step with efficiency of 0.65 (below)
             (j==7 && nSignalMuons==2 && OS && pT_ll>3. && (m_ll>4. && m_ll<50.) && (m_ll<9. || m_ll>10.5) && (met>125. && metcorr > 125. && met<200.)) ||

             (j==8 && nSignalMuons==2 && OS && pT_ll>3. && (m_ll>4. && m_ll<50.) && (m_ll<9. || m_ll>10.5) && (met>125. && metcorr > 125. && met<200.) && nSignalJets>0) ||

             (j==9 && nSignalMuons==2 && OS && pT_ll>3. && (m_ll>4. && m_ll<50.) && (m_ll<9. || m_ll>10.5) && (met>125. && metcorr > 125. && met<200.) && nSignalJets>0 && hT>100.) ||

             (j==10 && nSignalMuons==2 && OS && pT_ll>3. && (m_ll>4. && m_ll<50.) && (m_ll<9. || m_ll>10.5) && (met>125. && metcorr > 125. && met<200.) && nSignalJets>0 && hT>100. && (met/hT<1.4 && met/hT>0.6)) ||

             (j==11 && nSignalMuons==2 && OS && pT_ll>3. && (m_ll>4. && m_ll<50.) && (m_ll<9. || m_ll>10.5) && (met>125. && metcorr > 125. && met<200.) && nSignalJets>0 && hT>100. && (met/hT<1.4 && met/hT>0.6) && nSignalBJets==0) ||

             (j==12 && nSignalMuons==2 && OS && pT_ll>3. && (m_ll>4. && m_ll<50.) && (m_ll<9. || m_ll>10.5) && (met>125. && metcorr > 125. && met<200.) && nSignalJets>0 && hT>100. && (met/hT<1.4 && met/hT>0.6) && nSignalBJets==0  && (mTauTau<0. || mTauTau>160.)) ||

             (j==13 && nSignalMuons==2 && OS && pT_ll>3. && (m_ll>4. && m_ll<50.) && (m_ll<9. || m_ll>10.5) && (met>125. && metcorr > 125. && met<200.) && nSignalJets>0 && hT>100. && (met/hT<1.4 && met/hT>0.6) && nSignalBJets==0  && (mTauTau<0. || mTauTau>160.) && (mT.at(0)<70. && mT.at(1)<70.)))
          {
            if (j<7) cutFlowVector[j] += 1.0;
            else cutFlowVector[j] += 0.65;  // trigger efficiency
          }
        }
      }

      /// Combine the variables of another copy of this analysis (typically on another thread) into this one.
      void combine(const Analysis* other)
      {
        const Analysis_CMS_13TeV_2LEPsoft_36invfb* specificOther
                = dynamic_cast<const Analysis_CMS_13TeV_2LEPsoft_36invfb*>(other);

        for (auto& pair : _counters) { pair.second += specificOther->_counters.at(pair.first); }

        if (NCUTS != specificOther->NCUTS) NCUTS = specificOther->NCUTS;
        for (size_t j = 0; j < NCUTS; j++) {
          cutFlowVector[j] += specificOther->cutFlowVector[j];
          cutFlowVector_str[j] = specificOther->cutFlowVector_str[j];
        }

      }


      virtual void collect_results() {

        #ifdef CUTFLOW
          // double scale_by= 172004. / 250000.;
          // double scale_by= 172004. / 1000000.;
          double scale_by = 1;
          cout << "------------------------------------------------------------------------------------------------------------------------------ "<<endl;
          cout << "CUT FLOW: CMS_13TeV_2LEPsoft_36invfb: Signal Region 1 "<<endl;
          cout << "------------------------------------------------------------------------------------------------------------------------------"<<endl;
          cout << right << setw(40) << "CUT," << setw(20) << "RAW," << setw(20) << "SCALED,"
               << setw(20) << "%," << setw(20) << "CMS," << setw(20) << "GAMBIT(scaled)/CMS" << endl;
          for (size_t j=0; j<NCUTS; j++) {
            cout << right <<  setw(40) << cutFlowVector_str[j].c_str() <<  "," << setw(20)
                 << cutFlowVector[j] <<  "," << setw(20) << cutFlowVector[j]*scale_by <<  "," << setw(20)
                 << 100.*cutFlowVector[j]/cutFlowVector[0] << "%,"  << setw(20) << cutFlowVectorCMS_150_130[j] << "," << setw(20) << (cutFlowVector[j]*scale_by / cutFlowVectorCMS_150_130[j]) << endl;
          }
          cout << "------------------------------------------------------------------------------------------------------------------------------ "<<endl;
<<<<<<< HEAD
 
=======

>>>>>>> fd821421
          cout << "------------------------------------------------------------------------------------------------------------------------------ "<<endl;
          cout << "CUT FLOW: CMS_13TeV_2LEPsoft_36invfb: Signal Region 2 "<<endl;
          cout << "------------------------------------------------------------------------------------------------------------------------------"<<endl;
          cout << right << setw(40) << "CUT," << setw(20) << "RAW," << setw(20) << "SCALED,"
               << setw(20) << "%," << setw(20) << "CMS," << setw(20) << "GAMBIT(scaled)/CMS" << endl;
          for (size_t j=0; j<NCUTS; j++) {
            cout << right <<  setw(40) << cutFlowVector_str[j].c_str() <<  "," << setw(20)
                 << cutFlowVector[j] <<  "," << setw(20) << cutFlowVector[j]*scale_by <<  "," << setw(20)
                 << 100.*cutFlowVector[j]/cutFlowVector[0] << "%,"  << setw(20) << cutFlowVectorCMS_150_143[j] << "," << setw(20) << (cutFlowVector[j]*scale_by / cutFlowVectorCMS_150_143[j]) << endl;
          }
          cout << "------------------------------------------------------------------------------------------------------------------------------ "<<endl;
        #endif


<<<<<<< HEAD
        // The stop signal regions are collected in the derived analysis class 
=======
        // The stop signal regions are collected in the derived analysis class
>>>>>>> fd821421
        // Analysis_CMS_13TeV_2LEPsoft_stop_36invfb below.

        add_result(SignalRegionData(_counters.at("SREW1"),  2.,  {3.5, 1.}));
        add_result(SignalRegionData(_counters.at("SREW2"),  15., {12, 2.3}));
        add_result(SignalRegionData(_counters.at("SREW3"),  19., {17, 2.4}));
        add_result(SignalRegionData(_counters.at("SREW4"),  18., {11, 2.}));
        add_result(SignalRegionData(_counters.at("SREW5"),  1.,  {1.6, 0.7}));
        add_result(SignalRegionData(_counters.at("SREW6"),  0.,  {3.5, 0.9}));
        add_result(SignalRegionData(_counters.at("SREW7"),  3.,  {2., 0.7}));
        add_result(SignalRegionData(_counters.at("SREW8"),  1.,  {0.51, 0.52}));
        add_result(SignalRegionData(_counters.at("SREW9"),  2.,  {1.4, 0.7}));
        add_result(SignalRegionData(_counters.at("SREW10"), 1.,  {1.5, 0.6}));
        add_result(SignalRegionData(_counters.at("SREW11"), 2.,  {1.5, 0.8}));
        add_result(SignalRegionData(_counters.at("SREW12"), 0.,  {1.2, 0.6}));

        // Covariance matrix
        static const vector< vector<double> > BKGCOV = {
          { 1.29, 0.33, 0.45, 0.49, 0.06, 0.09, 0.12, 0.08, 0.12, 0.09, 0.07, 0.12 },
          { 0.33, 5.09, 1.01, 0.62, 0.12, 0.13, 0.20, 0.12, 0.12, 0.11, 0.15, 0.13 },
          { 0.45, 1.01, 6.44, 0.78, 0.21, 0.19, 0.18, 0.10, 0.18, 0.18, 0.15, 0.19 },
          { 0.49, 0.62, 0.78, 3.60, 0.09, 0.07, 0.12, 0.19, 0.19, 0.13, 0.17, 0.32 },
          { 0.06, 0.12, 0.21, 0.09, 0.59, 0.03, 0.06, 0.03, 0.02, 0.03, 0.03, 0.03 },
          { 0.09, 0.13, 0.19, 0.07, 0.03, 0.72, 0.03, 0.03, 0.03, 0.04, 0.03, 0.01 },
          { 0.12, 0.20, 0.18, 0.12, 0.06, 0.03, 0.60, 0.05, 0.04, 0.05, 0.04, 0.05 },
          { 0.08, 0.12, 0.10, 0.19, 0.03, 0.03, 0.05, 0.17, 0.05, 0.03, 0.04, 0.06 },
          { 0.12, 0.12, 0.18, 0.19, 0.02, 0.03, 0.04, 0.05, 0.26, 0.05, 0.07, 0.07 },
          { 0.09, 0.11, 0.18, 0.13, 0.03, 0.04, 0.05, 0.03, 0.05, 0.32, 0.05, 0.04 },
          { 0.07, 0.15, 0.15, 0.17, 0.03, 0.03, 0.04, 0.04, 0.07, 0.05, 0.20, 0.06 },
          { 0.12, 0.13, 0.19, 0.32, 0.03, 0.01, 0.05, 0.06, 0.07, 0.04, 0.06, 0.28 },
        };

        set_covariance(BKGCOV);
      }


    protected:
      void analysis_specific_reset() {

        for (auto& pair : _counters) { pair.second.reset(); }

        std::fill(cutFlowVector.begin(), cutFlowVector.end(), 0);
      }

    };

    // Factory fn
    DEFINE_ANALYSIS_FACTORY(CMS_13TeV_2LEPsoft_36invfb)


    //
    // Derived analysis class that for the stop search signal regions
    //
    class Analysis_CMS_13TeV_2LEPsoft_stop_36invfb : public Analysis_CMS_13TeV_2LEPsoft_36invfb {

    public:
      Analysis_CMS_13TeV_2LEPsoft_stop_36invfb() {
        set_analysis_name("CMS_13TeV_2LEPsoft_stop_36invfb");
      }

      virtual void collect_results() {

        #ifdef CUTFLOW
          double scale_by = 1;
          cout << "------------------------------------------------------------------------------------------------------------------------------ "<<endl;
          cout << "CUT FLOW: CMS_13TeV_2LEPsoft_stop_36invfb: Signal Region 1 "<<endl;
          cout << "------------------------------------------------------------------------------------------------------------------------------"<<endl;
          cout << right << setw(40) << "CUT," << setw(20) << "RAW," << setw(20) << "SCALED,"
               << setw(20) << "%," << setw(20) << "CMS," << setw(20) << "GAMBIT(scaled)/CMS" << endl;
          for (size_t j=0; j<NCUTS-1; j++) {
            cout << right <<  setw(40) << cutFlowVector_str[j].c_str() <<  "," << setw(20)
                 << cutFlowVector[j] <<  "," << setw(20) << cutFlowVector[j]*scale_by <<  "," << setw(20)
                 << 100.*cutFlowVector[j]/cutFlowVector[0] << "%,"  << setw(20) << cutFlowVectorCMS_350_330[j] << "," << setw(20) << (cutFlowVector[j]*scale_by / cutFlowVectorCMS_350_330[j]) << endl;
          }

          cout << "------------------------------------------------------------------------------------------------------------------------------ "<<endl;
          cout << "------------------------------------------------------------------------------------------------------------------------------ "<<endl;
          cout << "CUT FLOW: CMS_13TeV_2LEPsoft_stop_36invfb: Signal Region 2 "<<endl;
          cout << "------------------------------------------------------------------------------------------------------------------------------"<<endl;
          cout << right << setw(40) << "CUT," << setw(20) << "RAW," << setw(20) << "SCALED,"
               << setw(20) << "%," << setw(20) << "CMS," << setw(20) << "GAMBIT(scaled)/CMS" << endl;
          for (size_t j=0; j<NCUTS-1; j++) {
            cout << right <<  setw(40) << cutFlowVector_str[j].c_str() <<  "," << setw(20)
                 << cutFlowVector[j] <<  "," << setw(20) << cutFlowVector[j]*scale_by <<  "," << setw(20)
                 << 100.*cutFlowVector[j]/cutFlowVector[0] << "%,"  << setw(20) << cutFlowVectorCMS_350_340[j] << "," << setw(20) << (cutFlowVector[j]*scale_by / cutFlowVectorCMS_350_340[j]) << endl;
          }
          cout << "------------------------------------------------------------------------------------------------------------------------------ "<<endl;
        #endif

        add_result(SignalRegionData(_counters.at("SRST1"),  16., {14.0,2.3}));
        add_result(SignalRegionData(_counters.at("SRST2"),  51., {37.0,6.8}));
        add_result(SignalRegionData(_counters.at("SRST3"),  67., {54.0,6.5}));
        add_result(SignalRegionData(_counters.at("SRST4"),  23., {23.0,3.5}));
        add_result(SignalRegionData(_counters.at("SRST5"),  40., {41.0,5.6}));
        add_result(SignalRegionData(_counters.at("SRST6"),  44., {45.0,7.0}));
        add_result(SignalRegionData(_counters.at("SRST7"),  4.,  {4.7,1.3}));
        add_result(SignalRegionData(_counters.at("SRST8"),  11., {10.0,1.9}));
        add_result(SignalRegionData(_counters.at("SRST9"),  9.,  {10.0,2.5}));

        // Covariance matrix
        static const vector< vector<double> > BKGCOV = {
          { 6.09,  4.71,  3.20,  2.50,  1.91,  2.77,  0.54,  0.89,  0.73 },
          { 4.71, 42.34, 27.35,  7.02,  8.98, 26.59,  2.10,  5.75,  8.78 },
          { 3.20, 27.35, 43.20,  6.86, 13.80, 32.28,  2.33,  6.71,  9.86 },
          { 2.50,  7.02,  6.86, 12.11,  6.86,  8.32,  1.13,  2.35,  2.85 },
          { 1.91,  8.98, 13.80,  6.86, 22.57, 16.73,  1.46,  3.93,  5.61 },
          { 2.77, 26.59, 32.28,  8.32, 16.73, 44.78,  2.58,  7.69, 12.14 },
          { 0.54,  2.10,  2.33,  1.13,  1.46,  2.58,  1.56,  0.66,  0.79 },
          { 0.89,  5.75,  6.71,  2.35,  3.93,  7.69,  0.66,  3.88,  2.55 },
          { 0.73,  8.78,  9.86,  2.85,  5.61, 12.14,  0.79,  2.55,  6.54 },
        };

        set_covariance(BKGCOV);

      }

    };

    // Factory fn
    DEFINE_ANALYSIS_FACTORY(CMS_13TeV_2LEPsoft_stop_36invfb)



    //
    // Derived EWino analysis class that does not make use of the SR covariance matrix
    //
    class Analysis_CMS_13TeV_2LEPsoft_36invfb_nocovar : public Analysis_CMS_13TeV_2LEPsoft_36invfb {

    public:
      Analysis_CMS_13TeV_2LEPsoft_36invfb_nocovar() {
        set_analysis_name("CMS_13TeV_2LEPsoft_36invfb_nocovar");
      }

      virtual void collect_results() {

        add_result(SignalRegionData(_counters.at("SREW1"),  2.,  {3.5, 1.}));
        add_result(SignalRegionData(_counters.at("SREW2"),  15., {12, 2.3}));
        add_result(SignalRegionData(_counters.at("SREW3"),  19., {17, 2.4}));
        add_result(SignalRegionData(_counters.at("SREW4"),  18., {11, 2.}));
        add_result(SignalRegionData(_counters.at("SREW5"),  1.,  {1.6, 0.7}));
        add_result(SignalRegionData(_counters.at("SREW6"),  0.,  {3.5, 0.9}));
        add_result(SignalRegionData(_counters.at("SREW7"),  3.,  {2., 0.7}));
        add_result(SignalRegionData(_counters.at("SREW8"),  1.,  {0.51, 0.52}));
        add_result(SignalRegionData(_counters.at("SREW9"),  2.,  {1.4, 0.7}));
        add_result(SignalRegionData(_counters.at("SREW10"), 1.,  {1.5, 0.6}));
        add_result(SignalRegionData(_counters.at("SREW11"), 2.,  {1.5, 0.8}));
        add_result(SignalRegionData(_counters.at("SREW12"), 0.,  {1.2, 0.6}));

      }

    };

    // Factory fn
    DEFINE_ANALYSIS_FACTORY(CMS_13TeV_2LEPsoft_36invfb_nocovar)


    //
    // Derived stop-search analysis class that does not make use of the SR covariance matrix
    //
    class Analysis_CMS_13TeV_2LEPsoft_stop_36invfb_nocovar : public Analysis_CMS_13TeV_2LEPsoft_36invfb {

    public:
      Analysis_CMS_13TeV_2LEPsoft_stop_36invfb_nocovar() {
        set_analysis_name("CMS_13TeV_2LEPsoft_stop_36invfb_nocovar");
      }

      virtual void collect_results() {

        add_result(SignalRegionData(_counters.at("SRST1"),  16., {14.0,2.3}));
        add_result(SignalRegionData(_counters.at("SRST2"),  51., {37.0,6.8}));
        add_result(SignalRegionData(_counters.at("SRST3"),  67., {54.0,6.5}));
        add_result(SignalRegionData(_counters.at("SRST4"),  23., {23.0,3.5}));
        add_result(SignalRegionData(_counters.at("SRST5"),  40., {41.0,5.6}));
        add_result(SignalRegionData(_counters.at("SRST6"),  44., {45.0,7.0}));
        add_result(SignalRegionData(_counters.at("SRST7"),  4.,  {4.7,1.3}));
        add_result(SignalRegionData(_counters.at("SRST8"),  11., {10.0,1.9}));
        add_result(SignalRegionData(_counters.at("SRST9"),  9.,  {10.0,2.5}));

      }

    };

    // Factory fn
    DEFINE_ANALYSIS_FACTORY(CMS_13TeV_2LEPsoft_stop_36invfb_nocovar)


  }
}<|MERGE_RESOLUTION|>--- conflicted
+++ resolved
@@ -34,17 +34,10 @@
   namespace ColliderBit {
 
     // This analysis class only returns the results from the EWino signal regions.
-<<<<<<< HEAD
-    // The stop signal regions are returned from the derived class 
-    // Analysis_CMS_13TeV_2LEPsoft_stop_36invfb below.
-    //
-    // There also the derived classes 
-=======
     // The stop signal regions are returned from the derived class
     // Analysis_CMS_13TeV_2LEPsoft_stop_36invfb below.
     //
     // There also the derived classes
->>>>>>> fd821421
     // - Analysis_CMS_13TeV_2LEPsoft_36invfb_nocovar
     // - Analysis_CMS_13TeV_2LEPsoft_stop_36invfb_nocovar
     // that don't make use of the the covariance matrices
@@ -85,11 +78,7 @@
       vector<double> cutFlowVectorCMS_150_143;
       vector<double> cutFlowVectorCMS_350_330;
       vector<double> cutFlowVectorCMS_350_340;
-<<<<<<< HEAD
- 
-=======
-
->>>>>>> fd821421
+
       // double xsecCMS_150_143;
       // double xsecCMS_150_130;
 
@@ -152,11 +141,7 @@
         // const vector<double> bEl={5.,10.,15.,20.,25.,DBL_MAX};  // Assuming flat efficiency above pT = 30 GeV, where the CMS map stops.
         // const vector<double> cEl={0.336,0.412,0.465,0.496,0.503,0.344,0.402,0.448,0.476,0.482,0.233,0.299,0.25,0.261,0.255,0.309,0.359,0.394,0.408,0.418,0.243,0.287,0.327,0.341,0.352};
         HEPUtils::BinnedFn2D<double> _eff2dEl(aEl,bEl,cEl);
-<<<<<<< HEAD
-        for (HEPUtils::Particle* electron : event->electrons()) {
-=======
         for (const HEPUtils::Particle* electron : event->electrons()) {
->>>>>>> fd821421
           bool isEl=has_tag(_eff2dEl, fabs(electron->eta()), electron->pT());
           if (electron->pT()>5. && electron->pT()<30. && fabs(electron->eta())<2.5 && isEl)signalElectrons.push_back(electron);
         }
@@ -177,11 +162,7 @@
         // const vector<double> bMu={3.5,10.,15.,20.,25.,DBL_MAX};  // Assuming flat efficiency above pT = 30 GeV, where the CMS map stops.
         // const vector<double> cMu={0.647,0.718,0.739,0.76,0.763,0.627,0.662,0.694,0.725,0.733,0.61,0.66,0.678,0.685,0.723,0.566,0.629,0.655,0.67,0.696};
         HEPUtils::BinnedFn2D<double> _eff2dMu(aMu,bMu,cMu);
-<<<<<<< HEAD
-        for (HEPUtils::Particle* muon : event->muons()) {
-=======
         for (const HEPUtils::Particle* muon : event->muons()) {
->>>>>>> fd821421
           bool isMu=has_tag(_eff2dMu, fabs(muon->eta()), muon->pT());
           if (met < 300. && muon->pT()>5. && muon->pT()<30. && fabs(muon->eta())<2.4 && isMu) signalMuons.push_back(muon);
           else if (met > 300. && muon->pT()>3.5 && muon->pT()<30. && fabs(muon->eta())<2.4 && isMu) signalMuons.push_back(muon);
@@ -460,11 +441,7 @@
                  << 100.*cutFlowVector[j]/cutFlowVector[0] << "%,"  << setw(20) << cutFlowVectorCMS_150_130[j] << "," << setw(20) << (cutFlowVector[j]*scale_by / cutFlowVectorCMS_150_130[j]) << endl;
           }
           cout << "------------------------------------------------------------------------------------------------------------------------------ "<<endl;
-<<<<<<< HEAD
- 
-=======
-
->>>>>>> fd821421
+
           cout << "------------------------------------------------------------------------------------------------------------------------------ "<<endl;
           cout << "CUT FLOW: CMS_13TeV_2LEPsoft_36invfb: Signal Region 2 "<<endl;
           cout << "------------------------------------------------------------------------------------------------------------------------------"<<endl;
@@ -479,11 +456,7 @@
         #endif
 
 
-<<<<<<< HEAD
-        // The stop signal regions are collected in the derived analysis class 
-=======
         // The stop signal regions are collected in the derived analysis class
->>>>>>> fd821421
         // Analysis_CMS_13TeV_2LEPsoft_stop_36invfb below.
 
         add_result(SignalRegionData(_counters.at("SREW1"),  2.,  {3.5, 1.}));
