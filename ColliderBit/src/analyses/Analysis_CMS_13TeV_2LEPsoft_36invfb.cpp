--- conflicted
+++ resolved
@@ -26,11 +26,7 @@
 #include "gambit/ColliderBit/CMSEfficiencies.hpp"
 #include "gambit/ColliderBit/mt2_bisect.h"
 
-<<<<<<< HEAD
-//#define CUTFLOW
-=======
 // #define CUTFLOW
->>>>>>> b3c75c5e
 
 using namespace std;
 
@@ -38,17 +34,10 @@
   namespace ColliderBit {
 
     // This analysis class only returns the results from the EWino signal regions.
-<<<<<<< HEAD
-    // The stop signal regions are returned from the derived class 
-    // Analysis_CMS_13TeV_2LEPsoft_stop_36invfb below.
-    //
-    // There also the derived classes 
-=======
     // The stop signal regions are returned from the derived class
     // Analysis_CMS_13TeV_2LEPsoft_stop_36invfb below.
     //
     // There also the derived classes
->>>>>>> b3c75c5e
     // - Analysis_CMS_13TeV_2LEPsoft_36invfb_nocovar
     // - Analysis_CMS_13TeV_2LEPsoft_stop_36invfb_nocovar
     // that don't make use of the the covariance matrices
@@ -58,34 +47,6 @@
     protected:
 
       // Counters for the number of accepted events for each signal region
-<<<<<<< HEAD
-      std::map<string,double> _numSR = {
-        {"SREW1", 0},
-        {"SREW2", 0},
-        {"SREW3", 0},
-        {"SREW4", 0},
-        {"SREW5", 0},
-        {"SREW6", 0},
-        {"SREW7", 0},
-        {"SREW8", 0},
-        {"SREW9", 0},
-        {"SREW10", 0},
-        {"SREW11", 0},
-        {"SREW12", 0},
-        {"SRST1", 0},
-        {"SRST2", 0},
-        {"SRST3", 0},
-        {"SRST4", 0},
-        {"SRST5", 0},
-        {"SRST6", 0},
-        {"SRST7", 0},
-        {"SRST8", 0},
-        {"SRST9", 0},
-      };
-
-    private:
-
-=======
       std::map<string, EventCounter> _counters = {
         {"SREW1", EventCounter("SREW1")},
         {"SREW2", EventCounter("SREW2")},
@@ -110,18 +71,14 @@
         {"SRST9", EventCounter("SRST9")},
       };
 
->>>>>>> b3c75c5e
       vector<double> cutFlowVector;
       vector<string> cutFlowVector_str;
       size_t NCUTS;
       vector<double> cutFlowVectorCMS_150_130;
       vector<double> cutFlowVectorCMS_150_143;
-<<<<<<< HEAD
-=======
       vector<double> cutFlowVectorCMS_350_330;
       vector<double> cutFlowVectorCMS_350_340;
 
->>>>>>> b3c75c5e
       // double xsecCMS_150_143;
       // double xsecCMS_150_130;
 
@@ -149,11 +106,8 @@
           cutFlowVector.push_back(0);
           cutFlowVectorCMS_150_130.push_back(0);
           cutFlowVectorCMS_150_143.push_back(0);
-<<<<<<< HEAD
-=======
           cutFlowVectorCMS_350_330.push_back(0);
           cutFlowVectorCMS_350_340.push_back(0);
->>>>>>> b3c75c5e
           cutFlowVector_str.push_back("");
         }
       }
@@ -187,11 +141,7 @@
         // const vector<double> bEl={5.,10.,15.,20.,25.,DBL_MAX};  // Assuming flat efficiency above pT = 30 GeV, where the CMS map stops.
         // const vector<double> cEl={0.336,0.412,0.465,0.496,0.503,0.344,0.402,0.448,0.476,0.482,0.233,0.299,0.25,0.261,0.255,0.309,0.359,0.394,0.408,0.418,0.243,0.287,0.327,0.341,0.352};
         HEPUtils::BinnedFn2D<double> _eff2dEl(aEl,bEl,cEl);
-<<<<<<< HEAD
-        for (HEPUtils::Particle* electron : event->electrons()) {
-=======
         for (const HEPUtils::Particle* electron : event->electrons()) {
->>>>>>> b3c75c5e
           bool isEl=has_tag(_eff2dEl, fabs(electron->eta()), electron->pT());
           if (electron->pT()>5. && electron->pT()<30. && fabs(electron->eta())<2.5 && isEl)signalElectrons.push_back(electron);
         }
@@ -212,11 +162,7 @@
         // const vector<double> bMu={3.5,10.,15.,20.,25.,DBL_MAX};  // Assuming flat efficiency above pT = 30 GeV, where the CMS map stops.
         // const vector<double> cMu={0.647,0.718,0.739,0.76,0.763,0.627,0.662,0.694,0.725,0.733,0.61,0.66,0.678,0.685,0.723,0.566,0.629,0.655,0.67,0.696};
         HEPUtils::BinnedFn2D<double> _eff2dMu(aMu,bMu,cMu);
-<<<<<<< HEAD
-        for (HEPUtils::Particle* muon : event->muons()) {
-=======
         for (const HEPUtils::Particle* muon : event->muons()) {
->>>>>>> b3c75c5e
           bool isMu=has_tag(_eff2dMu, fabs(muon->eta()), muon->pT());
           if (met < 300. && muon->pT()>5. && muon->pT()<30. && fabs(muon->eta())<2.4 && isMu) signalMuons.push_back(muon);
           else if (met > 300. && muon->pT()>3.5 && muon->pT()<30. && fabs(muon->eta())<2.4 && isMu) signalMuons.push_back(muon);
@@ -310,46 +256,6 @@
         // Signal Regions
         // In the low ETmiss region, for each passing event we add 0.65 due to trigger efficiency
         if (EWpreselection && met>125. && met<200. && nSignalMuons == 2) {
-<<<<<<< HEAD
-          if (m_ll>4. && m_ll<9.) _numSR["SREW1"] += 0.65;
-          if (m_ll>10.5 && m_ll<20.) _numSR["SREW2"] += 0.65;
-          if (m_ll>20. && m_ll<30.) _numSR["SREW3"] += 0.65;
-          if (m_ll>30. && m_ll<50.) _numSR["SREW4"] += 0.65;
-          // if (m_ll>4. && m_ll<9.) _numSR["SREW1"]++;
-          // if (m_ll>10.5 && m_ll<20.) _numSR["SREW2"]++;
-          // if (m_ll>20. && m_ll<30.) _numSR["SREW3"]++;
-          // if (m_ll>30. && m_ll<50.) _numSR["SREW4"]++;
-        }
-        if (EWpreselection && met>200. && met<250.) {
-          if (m_ll>4. && m_ll<9.) _numSR["SREW5"]++;
-          if (m_ll>10.5 && m_ll<20.) _numSR["SREW6"]++;
-          if (m_ll>20. && m_ll<30.) _numSR["SREW7"]++;
-          if (m_ll>30. && m_ll<50.) _numSR["SREW8"]++;
-        }
-        if (EWpreselection && met>250.) {
-          if (m_ll>4. && m_ll<9.) _numSR["SREW9"]++;
-          if (m_ll>10.5 && m_ll<20.) _numSR["SREW10"]++;
-          if (m_ll>20. && m_ll<30.) _numSR["SREW11"]++;
-          if (m_ll>30. && m_ll<50.) _numSR["SREW12"]++;
-        }
-        if (STpreselection && met>125. && met<200. && nSignalMuons == 2) {
-          double leadpT = signalLeptons.at(0)->pT();
-          if (leadpT>5. && leadpT<12.) _numSR["SRST1"]++;
-          if (leadpT>12. && leadpT<20.) _numSR["SRST2"]++;
-          if (leadpT>20. && leadpT<30.) _numSR["SRST3"]++;
-        }
-        if (STpreselection && met>200. && met<300.) {
-          double leadpT = signalLeptons.at(0)->pT();
-          if (leadpT>5. && leadpT<12.) _numSR["SRST4"]++;
-          if (leadpT>12. && leadpT<20.) _numSR["SRST5"]++;
-          if (leadpT>20. && leadpT<30.) _numSR["SRST6"]++;
-        }
-        if (STpreselection && met>300.) {
-          double leadpT = signalLeptons.at(0)->pT();
-          if (leadpT>5. && leadpT<12.) _numSR["SRST7"]++;
-          if (leadpT>12. && leadpT<20.) _numSR["SRST8"]++;
-          if (leadpT>20. && leadpT<30.) _numSR["SRST9"]++;
-=======
           if (m_ll>4. && m_ll<9.) _counters.at("SREW1").add_event(event->weight() * 0.65, event->weight_err() * 0.65);
           if (m_ll>10.5 && m_ll<20.) _counters.at("SREW2").add_event(event->weight() * 0.65, event->weight_err() * 0.65);
           if (m_ll>20. && m_ll<30.) _counters.at("SREW3").add_event(event->weight() * 0.65, event->weight_err() * 0.65);
@@ -384,7 +290,6 @@
           if (leadpT>5. && leadpT<12.) _counters.at("SRST7").add_event(event);
           if (leadpT>12. && leadpT<20.) _counters.at("SRST8").add_event(event);
           if (leadpT>20. && leadpT<30.) _counters.at("SRST9").add_event(event);
->>>>>>> b3c75c5e
         }
 
         cutFlowVector_str[0] = "All events";
@@ -435,8 +340,6 @@
         cutFlowVectorCMS_150_143[12] =  2.7;
         cutFlowVectorCMS_150_143[13] =  2.2;
 
-<<<<<<< HEAD
-=======
         // Cut flow from CMS email
         cutFlowVectorCMS_350_330[0] = 125715.;
         cutFlowVectorCMS_350_330[1] = 141.3;
@@ -466,7 +369,6 @@
         cutFlowVectorCMS_350_340[11] = 0.5;
         cutFlowVectorCMS_350_340[12] = 0.5;
 
->>>>>>> b3c75c5e
 
         for (size_t j=0;j<NCUTS;j++){
           if(
@@ -529,13 +431,6 @@
           // double scale_by= 172004. / 1000000.;
           double scale_by = 1;
           cout << "------------------------------------------------------------------------------------------------------------------------------ "<<endl;
-<<<<<<< HEAD
-          cout << "CUT FLOW: CMS_13TeV_2LEPsoft_36invfb "<<endl;
-          cout << "------------------------------------------------------------------------------------------------------------------------------"<<endl;
-          cout << right << setw(40) << "CUT," << setw(20) << "RAW," << setw(20) << "SCALED,"
-               << setw(20) << "%," << setw(20) << "CMS," << setw(20) << "GAMBIT(scaled)/CMS" << endl;
-          for (int j=0; j<NCUTS; j++) {
-=======
           cout << "CUT FLOW: CMS_13TeV_2LEPsoft_36invfb: Signal Region 1 "<<endl;
           cout << "------------------------------------------------------------------------------------------------------------------------------"<<endl;
           cout << right << setw(40) << "CUT," << setw(20) << "RAW," << setw(20) << "SCALED,"
@@ -553,7 +448,6 @@
           cout << right << setw(40) << "CUT," << setw(20) << "RAW," << setw(20) << "SCALED,"
                << setw(20) << "%," << setw(20) << "CMS," << setw(20) << "GAMBIT(scaled)/CMS" << endl;
           for (size_t j=0; j<NCUTS; j++) {
->>>>>>> b3c75c5e
             cout << right <<  setw(40) << cutFlowVector_str[j].c_str() <<  "," << setw(20)
                  << cutFlowVector[j] <<  "," << setw(20) << cutFlowVector[j]*scale_by <<  "," << setw(20)
                  << 100.*cutFlowVector[j]/cutFlowVector[0] << "%,"  << setw(20) << cutFlowVectorCMS_150_143[j] << "," << setw(20) << (cutFlowVector[j]*scale_by / cutFlowVectorCMS_150_143[j]) << endl;
@@ -562,24 +456,6 @@
         #endif
 
 
-<<<<<<< HEAD
-        // The stop signal regions are collected in the derived analysis class 
-        // Analysis_CMS_13TeV_2LEPsoft_stop_36invfb below.
-
-        // add_result(SignalRegionData("SR label", n_obs, {s, s_sys}, {b, b_sys}));
-        add_result(SignalRegionData("SREW1",  2.,  {_numSR["SREW1"],  0.}, {3.5, 1.}));
-        add_result(SignalRegionData("SREW2",  15., {_numSR["SREW2"],  0.}, {12, 2.3}));
-        add_result(SignalRegionData("SREW3",  19., {_numSR["SREW3"],  0.}, {17, 2.4}));
-        add_result(SignalRegionData("SREW4",  18., {_numSR["SREW4"],  0.}, {11, 2.}));
-        add_result(SignalRegionData("SREW5",  1.,  {_numSR["SREW5"],  0.}, {1.6, 0.7}));
-        add_result(SignalRegionData("SREW6",  0.,  {_numSR["SREW6"],  0.}, {3.5, 0.9}));
-        add_result(SignalRegionData("SREW7",  3.,  {_numSR["SREW7"],  0.}, {2., 0.7}));
-        add_result(SignalRegionData("SREW8",  1.,  {_numSR["SREW8"],  0.}, {0.51, 0.52}));
-        add_result(SignalRegionData("SREW9",  2.,  {_numSR["SREW9"],  0.}, {1.4, 0.7}));
-        add_result(SignalRegionData("SREW10", 1.,  {_numSR["SREW10"], 0.}, {1.5, 0.6}));
-        add_result(SignalRegionData("SREW11", 2.,  {_numSR["SREW11"], 0.}, {1.5, 0.8}));
-        add_result(SignalRegionData("SREW12", 0.,  {_numSR["SREW12"], 0.}, {1.2, 0.6}));
-=======
         // The stop signal regions are collected in the derived analysis class
         // Analysis_CMS_13TeV_2LEPsoft_stop_36invfb below.
 
@@ -595,7 +471,6 @@
         add_result(SignalRegionData(_counters.at("SREW10"), 1.,  {1.5, 0.6}));
         add_result(SignalRegionData(_counters.at("SREW11"), 2.,  {1.5, 0.8}));
         add_result(SignalRegionData(_counters.at("SREW12"), 0.,  {1.2, 0.6}));
->>>>>>> b3c75c5e
 
         // Covariance matrix
         static const vector< vector<double> > BKGCOV = {
@@ -643,18 +518,6 @@
 
       virtual void collect_results() {
 
-<<<<<<< HEAD
-        // add_result(SignalRegionData("SR label", n_obs, {s, s_sys}, {b, b_sys}));
-        add_result(SignalRegionData("SRST1",  16., {_numSR["SRST1"],  0.}, {14.0,2.3}));
-        add_result(SignalRegionData("SRST2",  51., {_numSR["SRST2"],  0.}, {37.0,6.8}));
-        add_result(SignalRegionData("SRST3",  67., {_numSR["SRST3"],  0.}, {54.0,6.5}));
-        add_result(SignalRegionData("SRST4",  23., {_numSR["SRST4"],  0.}, {23.0,3.5}));
-        add_result(SignalRegionData("SRST5",  40., {_numSR["SRST5"],  0.}, {41.0,5.6}));
-        add_result(SignalRegionData("SRST6",  44., {_numSR["SRST6"],  0.}, {45.0,7.0}));
-        add_result(SignalRegionData("SRST7",  4.,  {_numSR["SRST7"],  0.}, {4.7,1.3}));
-        add_result(SignalRegionData("SRST8",  11., {_numSR["SRST8"],  0.}, {10.0,1.9}));
-        add_result(SignalRegionData("SRST9",  9.,  {_numSR["SRST9"],  0.}, {10.0,2.5}));
-=======
         #ifdef CUTFLOW
           double scale_by = 1;
           cout << "------------------------------------------------------------------------------------------------------------------------------ "<<endl;
@@ -691,7 +554,6 @@
         add_result(SignalRegionData(_counters.at("SRST7"),  4.,  {4.7,1.3}));
         add_result(SignalRegionData(_counters.at("SRST8"),  11., {10.0,1.9}));
         add_result(SignalRegionData(_counters.at("SRST9"),  9.,  {10.0,2.5}));
->>>>>>> b3c75c5e
 
         // Covariance matrix
         static const vector< vector<double> > BKGCOV = {
@@ -729,21 +591,6 @@
 
       virtual void collect_results() {
 
-<<<<<<< HEAD
-        // add_result(SignalRegionData("SR label", n_obs, {s, s_sys}, {b, b_sys}));
-        add_result(SignalRegionData("SREW1",  2.,  {_numSR["SREW1"],  0.}, {3.5, 1.}));
-        add_result(SignalRegionData("SREW2",  15., {_numSR["SREW2"],  0.}, {12, 2.3}));
-        add_result(SignalRegionData("SREW3",  19., {_numSR["SREW3"],  0.}, {17, 2.4}));
-        add_result(SignalRegionData("SREW4",  18., {_numSR["SREW4"],  0.}, {11, 2.}));
-        add_result(SignalRegionData("SREW5",  1.,  {_numSR["SREW5"],  0.}, {1.6, 0.7}));
-        add_result(SignalRegionData("SREW6",  0.,  {_numSR["SREW6"],  0.}, {3.5, 0.9}));
-        add_result(SignalRegionData("SREW7",  3.,  {_numSR["SREW7"],  0.}, {2., 0.7}));
-        add_result(SignalRegionData("SREW8",  1.,  {_numSR["SREW8"],  0.}, {0.51, 0.52}));
-        add_result(SignalRegionData("SREW9",  2.,  {_numSR["SREW9"],  0.}, {1.4, 0.7}));
-        add_result(SignalRegionData("SREW10", 1.,  {_numSR["SREW10"], 0.}, {1.5, 0.6}));
-        add_result(SignalRegionData("SREW11", 2.,  {_numSR["SREW11"], 0.}, {1.5, 0.8}));
-        add_result(SignalRegionData("SREW12", 0.,  {_numSR["SREW12"], 0.}, {1.2, 0.6}));
-=======
         add_result(SignalRegionData(_counters.at("SREW1"),  2.,  {3.5, 1.}));
         add_result(SignalRegionData(_counters.at("SREW2"),  15., {12, 2.3}));
         add_result(SignalRegionData(_counters.at("SREW3"),  19., {17, 2.4}));
@@ -756,7 +603,6 @@
         add_result(SignalRegionData(_counters.at("SREW10"), 1.,  {1.5, 0.6}));
         add_result(SignalRegionData(_counters.at("SREW11"), 2.,  {1.5, 0.8}));
         add_result(SignalRegionData(_counters.at("SREW12"), 0.,  {1.2, 0.6}));
->>>>>>> b3c75c5e
 
       }
 
@@ -778,18 +624,6 @@
 
       virtual void collect_results() {
 
-<<<<<<< HEAD
-        // add_result(SignalRegionData("SR label", n_obs, {s, s_sys}, {b, b_sys}));
-        add_result(SignalRegionData("SRST1",  16., {_numSR["SRST1"],  0.}, {14.0,2.3}));
-        add_result(SignalRegionData("SRST2",  51., {_numSR["SRST2"],  0.}, {37.0,6.8}));
-        add_result(SignalRegionData("SRST3",  67., {_numSR["SRST3"],  0.}, {54.0,6.5}));
-        add_result(SignalRegionData("SRST4",  23., {_numSR["SRST4"],  0.}, {23.0,3.5}));
-        add_result(SignalRegionData("SRST5",  40., {_numSR["SRST5"],  0.}, {41.0,5.6}));
-        add_result(SignalRegionData("SRST6",  44., {_numSR["SRST6"],  0.}, {45.0,7.0}));
-        add_result(SignalRegionData("SRST7",  4.,  {_numSR["SRST7"],  0.}, {4.7,1.3}));
-        add_result(SignalRegionData("SRST8",  11., {_numSR["SRST8"],  0.}, {10.0,1.9}));
-        add_result(SignalRegionData("SRST9",  9.,  {_numSR["SRST9"],  0.}, {10.0,2.5}));
-=======
         add_result(SignalRegionData(_counters.at("SRST1"),  16., {14.0,2.3}));
         add_result(SignalRegionData(_counters.at("SRST2"),  51., {37.0,6.8}));
         add_result(SignalRegionData(_counters.at("SRST3"),  67., {54.0,6.5}));
@@ -799,7 +633,6 @@
         add_result(SignalRegionData(_counters.at("SRST7"),  4.,  {4.7,1.3}));
         add_result(SignalRegionData(_counters.at("SRST8"),  11., {10.0,1.9}));
         add_result(SignalRegionData(_counters.at("SRST9"),  9.,  {10.0,2.5}));
->>>>>>> b3c75c5e
 
       }
 
