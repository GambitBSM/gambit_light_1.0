--- conflicted
+++ resolved
@@ -205,11 +205,7 @@
 
         vector<const HEPUtils::Jet*> overlapJet;
         for (size_t iJet=0;iJet<baselineJets.size();iJet++) {
-<<<<<<< HEAD
-          vector<HEPUtils::Particle*> overlapEl;
-=======
           vector<const HEPUtils::Particle*> overlapEl;
->>>>>>> b3c75c5e
           bool hasTag=has_tag(_eff2d, baselineJets.at(iJet)->abseta(), baselineJets.at(iJet)->pT());
           for (size_t iEl=0;iEl<baselineElectrons.size();iEl++) {
             if (baselineElectrons.at(iEl)->mom().deltaR_eta(baselineJets.at(iJet)->mom())<0.2)overlapEl.push_back(baselineElectrons.at(iEl));
