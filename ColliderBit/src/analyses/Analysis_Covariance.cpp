--- conflicted
+++ resolved
@@ -104,16 +104,11 @@
         add_result(SignalRegionData("SR1", 100., {120, 0.}, {95., 9.5}));
         add_result(SignalRegionData("SR2", 10., {15, 0.}, {9., 4.}));
 
-<<<<<<< HEAD
-        // Hard-code the a covariance matrix  between these (representing the bkg sys values above, rotated by 30 deg)
-        set_covariance({{71.6875, 32.1512},{32.1512, 34.5625}});
-=======
         // Hard-code a covariance matrix  between these (representing the bkg sys values above, rotated by 30 deg)
         Eigen::MatrixXd cov(2,2);
         cov << 71.6875, 32.1512,
                32.1512, 34.5625;
         set_covariance(cov);
->>>>>>> fd821421
 
       }
 
