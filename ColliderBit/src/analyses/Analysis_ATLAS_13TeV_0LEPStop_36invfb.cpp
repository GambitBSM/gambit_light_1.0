--- conflicted
+++ resolved
@@ -279,12 +279,6 @@
         const std::vector<double>  b = {0,10000.};
         const std::vector<double> c = {0.77}; // set b-tag efficiency to 77%
         HEPUtils::BinnedFn2D<double> _eff2d(a,b,c);
-<<<<<<< HEAD
-        for (HEPUtils::Jet* jet : event->jets()) {
-          bool hasTag=has_tag(_eff2d, fabs(jet->eta()), jet->pT());
-          if (jet->pT() > 20. && fabs(jet->eta()) < 2.8) {
-            if(jet->btag() && hasTag && fabs(jet->eta()) < 2.5 && jet->pT() > 20.){
-=======
         for (const HEPUtils::Jet* jet : event->jets())
         {
           bool hasTag=has_tag(_eff2d, fabs(jet->eta()), jet->pT());
@@ -292,7 +286,6 @@
           {
             if(jet->btag() && hasTag && fabs(jet->eta()) < 2.5 && jet->pT() > 20.)
             {
->>>>>>> d57ec026
               bJets.push_back(jet);
             }
             else
