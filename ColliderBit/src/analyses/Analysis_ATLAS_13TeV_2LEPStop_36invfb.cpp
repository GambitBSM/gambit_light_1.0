#include <vector>
#include <cmath>
#include <memory>
#include <iomanip>

#include "gambit/ColliderBit/analyses/Analysis.hpp"
#include "gambit/ColliderBit/ATLASEfficiencies.hpp"
#include "gambit/ColliderBit/mt2_bisect.h"

using namespace std;

/* The ATLAS 2 lepton direct stop analysis (36.1fb^-1) - `heavy stop'.

   Based on: arXiv:1708.03247
   Author: Yang Zhang

   Known errors:
        1. Jet overlap removal with muon is not done becasue miss trac imformation
        2. Applied specific efficiencies on muon for validation

*/

namespace Gambit {
  namespace ColliderBit {


    bool sortByPT_j(const HEPUtils::Jet* jet1, const HEPUtils::Jet* jet2) { return (jet1->pT() > jet2->pT()); }
    bool sortByPT_l(const HEPUtils::Particle* lep1, const HEPUtils::Particle* lep2) { return (lep1->pT() > lep2->pT()); }

    class Analysis_ATLAS_13TeV_2LEPStop_36invfb : public Analysis {
    private:

        // Numbers passing cuts
        std::map<string, EventCounter> _counters = {
            {"SRASF120", EventCounter("SRASF120")},
            {"SRADF120", EventCounter("SRADF120")},
            {"SRASF140", EventCounter("SRASF140")},
            {"SRADF140", EventCounter("SRADF140")},
            {"SRASF160", EventCounter("SRASF160")},
            {"SRADF160", EventCounter("SRADF160")},
            {"SRASF180", EventCounter("SRASF180")},
            {"SRADF180", EventCounter("SRADF180")},
            {"SRBSF120", EventCounter("SRBSF120")},
            {"SRBDF120", EventCounter("SRBDF120")},
            {"SRBSF140", EventCounter("SRBSF140")},
            {"SRBDF140", EventCounter("SRBDF140")},
            {"SRCSF110", EventCounter("SRCSF110")},
            {"SRCDF110", EventCounter("SRCDF110")},
            {"SR4b", EventCounter("SR4b")},
        };

        // Cut Flow
        vector<int> cutFlowVector;
        vector<string> cutFlowVector_str;
        int NCUTS;

        // // debug
        // ofstream Savelep1;
        // ofstream Savelep2;

        // Jet overlap removal
        void JetLeptonOverlapRemoval(vector<const HEPUtils::Jet*> &jetvec, vector<const HEPUtils::Particle*> &lepvec, double DeltaRMax) {
            //Routine to do jet-lepton check
            //Discards jets if they are within DeltaRMax of a lepton

            vector<const HEPUtils::Jet*> Survivors;

            for(unsigned int itjet = 0; itjet < jetvec.size(); itjet++) {
                bool overlap = false;
                HEPUtils::P4 jetmom=jetvec.at(itjet)->mom();
                for(unsigned int itlep = 0; itlep < lepvec.size(); itlep++) {
                    HEPUtils::P4 lepmom=lepvec.at(itlep)->mom();
                    double dR;

                    dR=jetmom.deltaR_eta(lepmom);

                    if(fabs(dR) <= DeltaRMax) overlap=true;
                }
                if(overlap) continue;
                Survivors.push_back(jetvec.at(itjet));
            }
            jetvec=Survivors;

            return;
        }

        // Lepton overlap removal
        void LeptonJetOverlapRemoval(vector<const HEPUtils::Particle*> &lepvec, vector<const HEPUtils::Jet*> &jetvec, double DeltaRMax) {
            //Routine to do lepton-jet check
            //Discards leptons if they are within DeltaRMax of a jet

            vector<const HEPUtils::Particle*> Survivors;

            for(unsigned int itlep = 0; itlep < lepvec.size(); itlep++) {
                bool overlap = false;
                HEPUtils::P4 lepmom=lepvec.at(itlep)->mom();
                for(unsigned int itjet= 0; itjet < jetvec.size(); itjet++) {
                    HEPUtils::P4 jetmom=jetvec.at(itjet)->mom();
                    double dR;

                    dR=jetmom.deltaR_eta(lepmom);

                    if(fabs(dR) <= DeltaRMax) overlap=true;
                }
                if(overlap) continue;
                Survivors.push_back(lepvec.at(itlep));
            }
            lepvec=Survivors;

            return;
        }


    public:

        // Required detector sim
        static constexpr const char* detector = "ATLAS";

        Analysis_ATLAS_13TeV_2LEPStop_36invfb() {

            set_analysis_name("ATLAS_13TeV_2LEPStop_36invfb");
            set_luminosity(36.1);

            NCUTS= 66;

            // //debug
            // Savelep1.open("lep1.txt");
            // Savelep2.open("lep2.txt");

            for(int i=0;i<NCUTS;i++){
                cutFlowVector.push_back(0);
                cutFlowVector_str.push_back("");
            }

        }

        void run(const HEPUtils::Event* event) {

            // Missing energy
            double met = event->met();
            HEPUtils::P4 ptot = event->missingmom();

            // Baseline lepton objects
            vector<const HEPUtils::Particle*> blElectrons, blMuons;              // Used for SR-2body and SR-3body
            vector<const HEPUtils::Particle*> baselineElectrons, baselineMuons;  // Used for SR-4body
            for (const HEPUtils::Particle* electron : event->electrons()) {
            // Same with the code snippet, not the experimental report
                if (electron->pT() > 10. && electron->abseta() < 2.47) blElectrons.push_back(electron);
                if (electron->pT() > 7. && electron->abseta() < 2.47) baselineElectrons.push_back(electron);
            }

            // Apply electron efficiency
            ATLAS::applyElectronEff(blElectrons);
            ATLAS::applyElectronEff(baselineElectrons);

            // Apply loose electron selection
            ATLAS::applyLooseIDElectronSelectionR2(blElectrons);
            ATLAS::applyLooseIDElectronSelectionR2(baselineElectrons);

            const std::vector<double>  a = {0,10.};
            const std::vector<double>  b = {0,10000.};
            const vector<double> cMu={0.89};
            HEPUtils::BinnedFn2D<double> _eff2dMu(a,b,cMu);
<<<<<<< HEAD
            for (HEPUtils::Particle* muon : event->muons()) {
=======
            for (const HEPUtils::Particle* muon : event->muons()) {
>>>>>>> b3c75c5e
                bool hasTrig=has_tag(_eff2dMu, muon->abseta(), muon->pT());
            // Same with the code snippet, not the experimental report
                if (muon->pT() > 10. && muon->abseta() < 2.5 && hasTrig) blMuons.push_back(muon);
                if (muon->pT() > 7. && muon->abseta() < 2.5 && hasTrig) baselineMuons.push_back(muon);
            }

            // Apply muon efficiency
            ATLAS::applyMuonEff(blMuons);
            ATLAS::applyMuonEff(baselineMuons);

            // Jets
            vector<const HEPUtils::Jet*> blJets;          // Used for SR-2body and SR-3body
            vector<const HEPUtils::Jet*> baselineJets;    // Used for SR-4body
            for (const HEPUtils::Jet* jet : event->jets()) {
                if (jet->pT() > 20. && fabs(jet->eta()) < 2.8) blJets.push_back(jet);
                if (jet->pT() > 20. && fabs(jet->eta()) < 2.8) baselineJets.push_back(jet);
            }

            // Overlap removal
            JetLeptonOverlapRemoval(blJets,blElectrons,0.2);
            LeptonJetOverlapRemoval(blElectrons,blJets,0.4);
            LeptonJetOverlapRemoval(blMuons,blJets,0.4);
            JetLeptonOverlapRemoval(baselineJets,baselineElectrons,0.2);
            LeptonJetOverlapRemoval(baselineElectrons,baselineJets,0.4);
            LeptonJetOverlapRemoval(baselineMuons,baselineJets,0.4);

            //Signal Jet
            vector<const HEPUtils::Jet*> sgJets;                  // Used for SR-2body and SR-3body
            vector<const HEPUtils::Jet*> signalJets;              // Used for SR-4body
            for (const HEPUtils::Jet* jet : blJets) {
                if (jet->pT() > 20. && fabs(jet->eta()) < 2.5) {
                    sgJets.push_back(jet);
                }
            }
            for (const HEPUtils::Jet* jet : baselineJets) {
                if (jet->pT() > 25. && fabs(jet->eta()) < 2.5) {
                    signalJets.push_back(jet);
                }
            }


            //Signal Leptons
            vector<const HEPUtils::Particle*> sgElectrons, sgLeptons;          // Used for SR-2body and SR-3body
            vector<const HEPUtils::Particle*> signalLeptons;  // Used for SR-4body
            for (const HEPUtils::Particle* electron : blElectrons) {
                if (electron->pT() > 10. && fabs(electron->eta()) < 2.47){
                    sgElectrons.push_back(electron);
                }
            }
            ATLAS::applyMediumIDElectronSelectionR2(sgElectrons);
            for (const HEPUtils::Particle* electron : sgElectrons) {
                sgLeptons.push_back(electron);
            }
            for (const HEPUtils::Particle* muon : blMuons) {
                if (muon->pT() > 10. && fabs(muon->eta()) < 2.4){
                    sgLeptons.push_back(muon);
                }
            }
            ATLAS::applyMediumIDElectronSelectionR2(baselineElectrons);
            for (const HEPUtils::Particle* electron : baselineElectrons) {
                signalLeptons.push_back(electron);
            }
            for (const HEPUtils::Particle* muon : baselineMuons) {
                signalLeptons.push_back(muon);
            }


            //Put signal jets／leptons in pT order
            std::sort(signalJets.begin(), signalJets.end(), sortByPT_j);
            std::sort(signalLeptons.begin(), signalLeptons.end(), sortByPT_l);
            std::sort(sgJets.begin(), sgJets.end(), sortByPT_j);
            std::sort(sgLeptons.begin(), sgLeptons.end(), sortByPT_l);

            // Function used to get b jets
            vector<const HEPUtils::Jet*> sgbJets;                  // Used for SR-2body and SR-3body
            vector<const HEPUtils::Jet*> sgJetsGt25;               // Used for SR-2body
            //const std::vector<double>  a = {0,10.};
            //const std::vector<double>  b = {0,10000.};
            const std::vector<double> c = {0.77};
            HEPUtils::BinnedFn2D<double> _eff2d(a,b,c);
            for (const HEPUtils::Jet* jet :sgJets) {
                if (jet->pT() > 25.) {
                    sgJetsGt25.push_back(jet);
                    bool hasTag=has_tag(_eff2d, jet->abseta(), jet->pT());
                    if(jet->btag() && hasTag && jet->pT() > 25.) sgbJets.push_back(jet);
                }
            }
            int nbjet = sgbJets.size();     // Used for SR-2body and SR-3body
            int njet25= sgJetsGt25.size();  // Used for SR-2body
            int njet = sgJets.size();  // Used for SR-2body

            // We now have the signal electrons, muons, jets and b jets- move on to the analysis
            /*********************************************************/
            /*                                                       */
            /* SIGNAL REGIONS SR-2body                               */
            /*                                                       */
            /*********************************************************/
            // Flags for SR-2body
            bool cABC_TriggerOS =false;
            bool cABC_SF        =false;
            // For SRA
            bool cA_mllGt111    =false;
            bool cA_nobjet      =false;
            bool CA_R2l2j       =false;
            bool cA_deltaX      =false;
            bool cA_MT2120      =false;
            bool cA_MT2140      =false;
            bool cA_MT2160      =false;
            bool cA_MT2180      =false;
            // For SRB
            bool cBC_mllExMz    =false;
            bool cBC_nbnj       =false;
            bool cB_DelBoost    =false;
            bool cB_MT2120      =false;
            bool cB_MT2140      =false;
            // For SRC
            bool cC_njGt2       =false;
            bool cC_R2lGt1o2    =false;
            bool cC_METGt200    =false;
            bool cC_MT2110      =false;

            //Lepton Num
            if(sgLeptons.size() == 2){

                // Opposite sign leptons, pT(l1,l2)>25,20GeV, mll>20GeV
                HEPUtils::P4 lepton0=sgLeptons.at(0)->mom();
                HEPUtils::P4 lepton1=sgLeptons.at(1)->mom();
                double Mll= (lepton0+lepton1).m();

                // Savelep1 << sgLeptons[0]->pT() << endl;
                // Savelep2 << sgLeptons[1]->pT() << endl;

                if (sgLeptons[0]->pid()*sgLeptons[1]->pid()<0. && sgLeptons[0]->pT() > 25. && sgLeptons[1]->pT() > 20. && Mll>20.){
                    cABC_TriggerOS              = true;
                    if (sgLeptons[0]->pid()+sgLeptons[1]->pid()==0) cABC_SF = true;
                    /********* SRA-2body *********/
                    if (Mll>111.2) cA_mllGt111  = true;
                    if (nbjet==0)  cA_nobjet    = true;

                    double ptJet1=0.; if ( njet >= 1) ptJet1 = sgJets.at(0)->pT();
                    double ptJet2=0.; if ( njet >= 2) ptJet2 = sgJets.at(1)->pT();
                    double R2l2j=met / (met + lepton0.pT() + lepton1.pT() + ptJet1 + ptJet2);
                    if (R2l2j>0.3) CA_R2l2j     = true;

                    double DX = fabs((2 * (lepton0.pz() + lepton1.pz())) / 13000.);
                    if (DX<0.07)   cA_deltaX    = true;

                    //Calculate MT2
                    double mt2ll=0;
                    double pa_a[3] = { 0, sgLeptons[0]->mom().px(), sgLeptons[0]->mom().py() };
                    double pb_a[3] = { 0, sgLeptons[1]->mom().px(), sgLeptons[1]->mom().py() };
                    double pmiss_a[3] = { 0, ptot.px(), ptot.py() };
                    double mn_a = 0.;

                    mt2_bisect::mt2 mt2_event_a;
                    mt2_event_a.set_momenta(pa_a,pb_a,pmiss_a);
                    mt2_event_a.set_mn(mn_a);
                    mt2ll = mt2_event_a.get_mt2();

                    if(mt2ll>120 && mt2ll<140)  cA_MT2120   = true;
                    if(mt2ll>140 && mt2ll<160)  cA_MT2140   = true;
                    if(mt2ll>160 && mt2ll<180)  cA_MT2160   = true;
                    if(mt2ll>180)               cA_MT2180   = true;

                    /********* SRB-2body *********/
                    if (Mll>111.2 || Mll<71.2)  cBC_mllExMz = true;
                    if (nbjet>0 && njet25>1)    cBC_nbnj    = true;
                    //Calculate Delta phi_boost
                    HEPUtils::P4 pbll_TLV = lepton0 + lepton1 + ptot;
                    double dPhiEtmisspbll = fabs(pbll_TLV.deltaPhi(ptot));
                    if (dPhiEtmisspbll<1.5)     cB_DelBoost = true;
                    if(mt2ll>120 && mt2ll<140)  cB_MT2120   = true;
                    if(mt2ll>140 )              cB_MT2140   = true;

                    /********* SRC-2body *********/
                    if (njet25>2)               cC_njGt2    = true;
                    double R2L=met / (lepton0.pT() + lepton1.pT());
                    if (R2L>1.2)                cC_R2lGt1o2 = true;
                    if (met>200)                cC_METGt200 = true;
                    if (mt2ll>110)              cC_MT2110   = true;
                }
            }

            /*********************************************************/
            /*                                                       */
            /* SIGNAL REGIONS SR-4body                               */
            /*                                                       */
            /*********************************************************/
            // Flags
            bool c4_METOSlepton =false;
            bool c4_mllGt10     =false;
            bool c4_SoftLepton  =false;
            bool c4_njetGt2     =false;
            bool c4_Jet1PtGt150 =false;
            bool c4_Jet3PtMET   =false;
            bool c4_R2l4j       =false;
            bool c4_R2l         =false;
            bool c4_2bjetveto   =false;

            //MET trigger and Lepton Num
            if(signalLeptons.size() == 2 && met>200 ){

                // Opposite sign leptons
                if (signalLeptons[0]->pid()*signalLeptons[1]->pid()<0) c4_METOSlepton=true;

                // mll
                HEPUtils::P4 lep0=signalLeptons.at(0)->mom();
                HEPUtils::P4 lep1=signalLeptons.at(1)->mom();
                double mll= (lep0+lep1).m();
                if(mll>10) c4_mllGt10=true;
                //Soft lepton
                if(lep0.pT()<80 && lep1.pT()<35) c4_SoftLepton=true;

                //Number of jet
                int nJets = signalJets.size();
                if(nJets>=2){

                    c4_njetGt2=true;
                    double ptJet1=signalJets.at(0)->pT();
                    double ptJet2=signalJets.at(1)->pT();
                    double ptJet3=0.;
                    if ( nJets >= 3) ptJet3 = signalJets.at(2)->pT();
                    double ptJet4=0.;
                    if ( nJets >= 4) ptJet4 = signalJets.at(3)->pT();

                    //PT(j1)>150GeV
                    if (ptJet1>150) c4_Jet1PtGt150 =true;
                    //PT(j3)/MET<0.14
                    if (nJets>=3 && ptJet3/met < 0.14) c4_Jet3PtMET=true;
                    if (nJets<3) c4_Jet3PtMET=true;

                    //R_{2l4j}>0.35
                    double R2l4j=met / (met + lep0.pT() + lep1.pT() + ptJet1 + ptJet2 + ptJet3 + ptJet4);
                    if (R2l4j>0.35) c4_R2l4j=true;
                    //R_{2l}>12
                    double R2l=met / (lep0.pT() + lep1.pT());
                    if (R2l>12.) c4_R2l=true;

                    //veto b-jet on j1 and j2
                    // Function used to get b jets
                    /*const std::vector<double>  a = {0,10.};
                    const std::vector<double>  b = {0,10000.};
                    const std::vector<double> c = {0.7};
                    HEPUtils::BinnedFn2D<double> _eff2d(a,b,c);*/
                    bool j1Tag=has_tag(_eff2d, signalJets.at(0)->abseta(), signalJets.at(0)->pT());
                    bool j2Tag=has_tag(_eff2d, signalJets.at(1)->abseta(), signalJets.at(1)->pT());
                    if (!(signalJets.at(0)->btag()&&j1Tag&&signalJets.at(1)->btag()&&j2Tag)) c4_2bjetveto=true;
                }
            }

            /*********************************************************/
            /*                                                       */
            /* Cut Flow                                              */
            /*                                                       */
            /*********************************************************/
            cutFlowVector_str[0] = "Total ";
            /*---------------------------------------*/
            cutFlowVector_str[1] = "SR2A--trigger && 2 OS lepton";
            cutFlowVector_str[2] = "SR2ASF--Same flavour";
            cutFlowVector_str[3] = "SR2ASF--mll>111GeV";
            cutFlowVector_str[4] = "SR2ASF--n_{b-jets}=0";
            cutFlowVector_str[5] = "SR2ASF--R_{2l2j}>0.3";
            cutFlowVector_str[6] = "SR2ASF--Delta x<0.07";
            cutFlowVector_str[7] = "SR2ASF--120<MT2<140";
            cutFlowVector_str[8] = "SR2ASF--140<MT2<160";
            cutFlowVector_str[9] = "SR2ASF--160<MT2<180";
            cutFlowVector_str[10] = "SR2ASF--180<MT2";

            cutFlowVector_str[11] = "SR2ADF--Different falvour";
            cutFlowVector_str[12] = "SR2ADF--mll>111GeV(only SF)";
            cutFlowVector_str[13] = "SR2ADF--n_{b-jets}=0";
            cutFlowVector_str[14] = "SR2ADF--R_{2l2j}>0.3(only SF)";
            cutFlowVector_str[15] = "SR2ADF--Delta x<0.07";
            cutFlowVector_str[16] = "SR2ADF--120<MT2<140";
            cutFlowVector_str[17] = "SR2ADF--140<MT2<160";
            cutFlowVector_str[18] = "SR2ADF--160<MT2<180";
            cutFlowVector_str[19] = "SR2ADF--180<MT2";
            /*---------------------------------------*/
            cutFlowVector_str[20] = "SR2BC--trigger && 2 OS lepton";
            cutFlowVector_str[21] = "SR2BSF--Same flavour";
            cutFlowVector_str[22] = "SR2BSF--mll>111GeV or mll<71GeV";
            cutFlowVector_str[23] = "SR2BSF--n_{b-jets}>0 && n_{jets}>1";
            cutFlowVector_str[24] = "SR2BSF--Delta phi_{boost}<1.5";
            cutFlowVector_str[25] = "SR2BSF--120<MT2<140";
            cutFlowVector_str[26] = "SR2BSF--140<MT2";

            cutFlowVector_str[27] = "SR2BDF--Different flavour";
            cutFlowVector_str[28] = "SR2BDF--mll>111GeV or mll<71GeV(only SF)";
            cutFlowVector_str[29] = "SR2BDF--n_{b-jets}>0 && n_{jets}>1";
            cutFlowVector_str[30] = "SR2BDF--Delta phi_{boost}<1.5";
            cutFlowVector_str[31] = "SR2BDF--120<MT2<140";
            cutFlowVector_str[32] = "SR2BDF--140<MT2";

            cutFlowVector_str[33] = "SR2CSF--n_{b-jets}>0 && n_{jets}>1";
            cutFlowVector_str[34] = "SR2CSF--n_{jets}>2";
            cutFlowVector_str[35] = "SR2CSF--R_{2l}>1.2";
            cutFlowVector_str[36] = "SR2CSF--E_T^{miss}>200GeV";
            cutFlowVector_str[37] = "SR2CSF--110<MT2";

            cutFlowVector_str[38] = "SR2CDF--n_{b-jets}>0 && n_{jets}>1";
            cutFlowVector_str[39] = "SR2CDF--n_{jets}>2";
            cutFlowVector_str[40] = "SR2CDF--R_{2l}>1.2";
            cutFlowVector_str[41] = "SR2CDF--E_T^{miss}>200GeV";
            cutFlowVector_str[42] = "SR2CDF--110<MT2";

            /*---------------------------------------*/
            cutFlowVector_str[57] = "SR4b--MET trigger && 2 OS Leptons ";
            cutFlowVector_str[58] = "SR4b--m_{ll}>10GeV ";
            cutFlowVector_str[59] = "SR4b--PT(l1)<80GeV && PT(l1)<35GeV ";
            cutFlowVector_str[60] = "SR4b--n_{jets}>2 ";
            cutFlowVector_str[61] = "SR4b--PT(j1)>150GeV ";
            cutFlowVector_str[62] = "SR4b--PT(j3)/MET<0.14 ";
            cutFlowVector_str[63] = "SR4b--R_{2l4j}>0.35 ";
            cutFlowVector_str[64] = "SR4b--R_{2l}>12 ";
            cutFlowVector_str[65] = "SR4b--veto on j1 and j2 ";

            for(int j=0;j<NCUTS;j++){
                if(
                   (j==0) ||
                   /********* SRA-2body *********/
                   (j==1  && cABC_TriggerOS) ||
                   //Same Flavour
                   (j==2  && cABC_SF) ||
                   (j==3  && cABC_SF && cA_mllGt111) ||
                   (j==4  && cABC_SF && cA_mllGt111 && cA_nobjet) ||
                   (j==5  && cABC_SF && cA_mllGt111 && cA_nobjet && CA_R2l2j) ||
                   (j==6  && cABC_SF && cA_mllGt111 && cA_nobjet && CA_R2l2j && cA_deltaX) ||
                   (j==7  && cABC_SF && cA_mllGt111 && cA_nobjet && CA_R2l2j && cA_deltaX && cA_MT2120) ||
                   (j==8  && cABC_SF && cA_mllGt111 && cA_nobjet && CA_R2l2j && cA_deltaX && cA_MT2140) ||
                   (j==9  && cABC_SF && cA_mllGt111 && cA_nobjet && CA_R2l2j && cA_deltaX && cA_MT2160) ||
                   (j==10  && cABC_SF && cA_mllGt111 && cA_nobjet && CA_R2l2j && cA_deltaX && cA_MT2180) ||
                   //different Flavour
                   (j==11 && cABC_TriggerOS && (!cABC_SF)) ||
                   (j==12 && cABC_TriggerOS && (!cABC_SF)) ||
                   (j==13 && (!cABC_SF) && cA_nobjet) ||
                   (j==14 && (!cABC_SF) && cA_nobjet) ||
                   (j==15 && (!cABC_SF) && cA_nobjet && cA_deltaX) ||
                   (j==16 && (!cABC_SF) && cA_nobjet && cA_deltaX && cA_MT2120) ||
                   (j==17 && (!cABC_SF) && cA_nobjet && cA_deltaX && cA_MT2140) ||
                   (j==18 && (!cABC_SF) && cA_nobjet && cA_deltaX && cA_MT2160) ||
                   (j==19 && (!cABC_SF) && cA_nobjet && cA_deltaX && cA_MT2180) ||
                   /********* SRB-2body *********/
                   (j==20  && cABC_TriggerOS) ||
                   //Same Flavour
                   (j==21  && cABC_SF) ||
                   (j==22  && cABC_SF && cBC_mllExMz) ||
                   (j==23  && cABC_SF && cBC_mllExMz && cBC_nbnj) ||
                   (j==24  && cABC_SF && cBC_mllExMz && cBC_nbnj && cB_DelBoost) ||
                   (j==25  && cABC_SF && cBC_mllExMz && cBC_nbnj && cB_DelBoost && cB_MT2120) ||
                   (j==26  && cABC_SF && cBC_mllExMz && cBC_nbnj && cB_DelBoost && cB_MT2140) ||
                   //different Flavour
                   (j==27  && cABC_TriggerOS && (!cABC_SF)) ||
                   (j==28  && cABC_TriggerOS && (!cABC_SF)) ||
                   (j==29  && (!cABC_SF) && cBC_nbnj) ||
                   (j==30  && (!cABC_SF) && cBC_nbnj && cB_DelBoost) ||
                   (j==31  && (!cABC_SF) && cBC_nbnj && cB_DelBoost && cB_MT2120) ||
                   (j==32  && (!cABC_SF) && cBC_nbnj && cB_DelBoost && cB_MT2140) ||
                   /********* SRC-2body *********/
                   //Same Flavour
                   (j==33  && cABC_SF && cBC_mllExMz && cBC_nbnj) ||
                   (j==34  && cABC_SF && cBC_mllExMz && cBC_nbnj && cC_njGt2) ||
                   (j==35  && cABC_SF && cBC_mllExMz && cBC_nbnj && cC_njGt2 && cC_R2lGt1o2) ||
                   (j==36  && cABC_SF && cBC_mllExMz && cBC_nbnj && cC_njGt2 && cC_R2lGt1o2 && cC_METGt200) ||
                   (j==37  && cABC_SF && cBC_mllExMz && cBC_nbnj && cC_njGt2 && cC_R2lGt1o2 && cC_METGt200 && cC_MT2110) ||
                   //different Flavour
                   (j==38  && (!cABC_SF) && cBC_nbnj) ||
                   (j==39  && (!cABC_SF) && cBC_nbnj && cC_njGt2) ||
                   (j==40  && (!cABC_SF) && cBC_nbnj && cC_njGt2 && cC_R2lGt1o2) ||
                   (j==41  && (!cABC_SF) && cBC_nbnj && cC_njGt2 && cC_R2lGt1o2 && cC_METGt200) ||
                   (j==42  && (!cABC_SF) && cBC_nbnj && cC_njGt2 && cC_R2lGt1o2 && cC_METGt200 && cC_MT2110) ||
                   /********* SR-4body *********/
                   (j==57 && c4_METOSlepton ) ||
                   (j==58 && c4_METOSlepton && c4_mllGt10) ||
                   (j==59 && c4_METOSlepton && c4_mllGt10 && c4_SoftLepton) ||
                   (j==60 && c4_METOSlepton && c4_mllGt10 && c4_SoftLepton && c4_njetGt2) ||
                   (j==61 && c4_METOSlepton && c4_mllGt10 && c4_SoftLepton && c4_Jet1PtGt150) ||
                   (j==62 && c4_METOSlepton && c4_mllGt10 && c4_SoftLepton && c4_Jet1PtGt150 && c4_Jet3PtMET) ||
                   (j==63 && c4_METOSlepton && c4_mllGt10 && c4_SoftLepton && c4_Jet1PtGt150 && c4_Jet3PtMET && c4_R2l4j) ||
                   (j==64 && c4_METOSlepton && c4_mllGt10 && c4_SoftLepton && c4_Jet1PtGt150 && c4_Jet3PtMET && c4_R2l4j && c4_R2l) ||
                   (j==65 && c4_METOSlepton && c4_mllGt10 && c4_SoftLepton && c4_Jet1PtGt150 && c4_Jet3PtMET && c4_R2l4j && c4_R2l && c4_2bjetveto)
                   )cutFlowVector[j]++;

            }
            // signal region

            if (   cABC_SF  && cA_mllGt111 && cA_nobjet && CA_R2l2j && cA_deltaX && cA_MT2120 ) _counters.at("SRASF120").add_event(event);
            if ( (!cABC_SF)                && cA_nobjet             && cA_deltaX && cA_MT2120 ) _counters.at("SRADF120").add_event(event);
            if (   cABC_SF  && cA_mllGt111 && cA_nobjet && CA_R2l2j && cA_deltaX && cA_MT2140 ) _counters.at("SRASF140").add_event(event);
            if ( (!cABC_SF)                && cA_nobjet             && cA_deltaX && cA_MT2140 ) _counters.at("SRADF140").add_event(event);
            if (   cABC_SF  && cA_mllGt111 && cA_nobjet && CA_R2l2j && cA_deltaX && cA_MT2160 ) _counters.at("SRASF160").add_event(event);
            if ( (!cABC_SF)                && cA_nobjet             && cA_deltaX && cA_MT2160 ) _counters.at("SRADF160").add_event(event);
            if (   cABC_SF  && cA_mllGt111 && cA_nobjet && CA_R2l2j && cA_deltaX && cA_MT2180 ) _counters.at("SRASF180").add_event(event);
            if ( (!cABC_SF)                && cA_nobjet             && cA_deltaX && cA_MT2180 ) _counters.at("SRADF180").add_event(event);

            if (   cABC_SF  && cBC_mllExMz && cBC_nbnj && cB_DelBoost && cB_MT2120 ) _counters.at("SRBSF120").add_event(event);
            if ( (!cABC_SF)                && cBC_nbnj && cB_DelBoost && cB_MT2120 ) _counters.at("SRBDF120").add_event(event);
            if (   cABC_SF  && cBC_mllExMz && cBC_nbnj && cB_DelBoost && cB_MT2140 ) _counters.at("SRBSF140").add_event(event);
            if ( (!cABC_SF)                && cBC_nbnj && cB_DelBoost && cB_MT2140 ) _counters.at("SRBDF140").add_event(event);

            if (   cABC_SF  && cBC_mllExMz && cBC_nbnj && cC_njGt2 && cC_R2lGt1o2 && cC_METGt200 && cC_MT2110 ) _counters.at("SRCSF110").add_event(event);
            if ( (!cABC_SF) &&                cBC_nbnj && cC_njGt2 && cC_R2lGt1o2 && cC_METGt200 && cC_MT2110 ) _counters.at("SRCDF110").add_event(event);


            if (c4_METOSlepton && c4_mllGt10 && c4_SoftLepton && c4_Jet1PtGt150 && c4_Jet3PtMET && c4_R2l4j && c4_R2l && c4_2bjetveto) _counters.at("SR4b").add_event(event);
        return;

        }

        /// Combine the variables of another copy of this analysis (typically on another thread) into this one.
        void combine(const Analysis* other)
        {
            const Analysis_ATLAS_13TeV_2LEPStop_36invfb* specificOther
                = dynamic_cast<const Analysis_ATLAS_13TeV_2LEPStop_36invfb*>(other);

            for (auto& pair : _counters) { pair.second += specificOther->_counters.at(pair.first); }

            if (NCUTS != specificOther->NCUTS) NCUTS = specificOther->NCUTS;
            for (int j=0; j<NCUTS; j++)
            {
                cutFlowVector[j] += specificOther->cutFlowVector[j];
                cutFlowVector_str[j] = specificOther->cutFlowVector_str[j];
            }
        }


        void collect_results() {

            // double scale_by=1.;
            // cout << "------------------------------------------------------------------------------------------------------------------------------ "<<endl;
            // cout << "CUT FLOW: ATLAS 13 TeV 2 lep stop paper "<<endl;
            // cout << "------------------------------------------------------------------------------------------------------------------------------"<<endl;
            // cout<< right << setw(40) << "CUT" <<  "," << setw(20) << "RAW" <<  "," << setw(20) << "SCALED"
            // <<  "," << setw(20) << "%" <<  "," << setw(20) << "clean adj RAW"<<  "," << setw(20) << "clean adj %" << endl;
            // for (int j=0; j<NCUTS; j++) {
            //     cout << right <<  setw(40) << cutFlowVector_str[j].c_str() <<  "," << setw(20)
            //     << cutFlowVector[j] <<  "," << setw(20) << cutFlowVector[j]*scale_by <<  "," << setw(20)
            //     << 100.*cutFlowVector[j]/cutFlowVector[0] << "%" <<  "," << setw(20)
            //     << cutFlowVector[j]*scale_by <<  "," << setw(20) << 100.*cutFlowVector[j]/cutFlowVector[0]<< "%" << endl;
            // }
            // cout << "------------------------------------------------------------------------------------------------------------------------------ "<<endl;


            // add_result(SignalRegionData("SR label", n_obs, {n_sig_MC, n_sig_MC_sys}, {n_bkg, n_bkg_err}));

            // signal regin 2-body A
            add_result(SignalRegionData(_counters.at("SRASF120"), 22., { 20.0, 4.6}));
            add_result(SignalRegionData(_counters.at("SRADF120"), 27., { 23.8, 4.2}));
            add_result(SignalRegionData(_counters.at("SRASF140"), 6., { 11.0, 2.5}));
            add_result(SignalRegionData(_counters.at("SRADF140"), 6., { 10.8, 2.1}));
            add_result(SignalRegionData(_counters.at("SRASF160"), 10., { 5.6, 1.8}));
            add_result(SignalRegionData(_counters.at("SRADF160"), 7., { 6.4, 1.3}));
            add_result(SignalRegionData(_counters.at("SRASF180"), 16., { 12.3, 2.6}));
            add_result(SignalRegionData(_counters.at("SRADF180"), 8., { 5.4, 1.7}));
            // signal regin 2-body B
            add_result(SignalRegionData(_counters.at("SRBSF120"), 17., { 16.3, 6.2}));
            add_result(SignalRegionData(_counters.at("SRBDF120"), 13., { 16.1, 5.3}));
            add_result(SignalRegionData(_counters.at("SRBSF140"), 9., { 7.4, 1.1}));
            add_result(SignalRegionData(_counters.at("SRBDF140"), 7., { 4.8, 1.0}));
            // signal regin 2-body C
            add_result(SignalRegionData(_counters.at("SRCSF110"), 11., { 5.3, 1.8}));
            add_result(SignalRegionData(_counters.at("SRCDF110"), 7., { 3.8, 1.5}));
            // signal regin 4-body
            add_result(SignalRegionData(_counters.at("SR4b"), 30., { 28., 6.}));

            return;
        }

    protected:
      void analysis_specific_reset() {
        for (auto& pair : _counters) { pair.second.reset(); }
        std::fill(cutFlowVector.begin(), cutFlowVector.end(), 0);
      }

    };



    DEFINE_ANALYSIS_FACTORY(ATLAS_13TeV_2LEPStop_36invfb)


  }
}<|MERGE_RESOLUTION|>--- conflicted
+++ resolved
@@ -161,11 +161,7 @@
             const std::vector<double>  b = {0,10000.};
             const vector<double> cMu={0.89};
             HEPUtils::BinnedFn2D<double> _eff2dMu(a,b,cMu);
-<<<<<<< HEAD
-            for (HEPUtils::Particle* muon : event->muons()) {
-=======
             for (const HEPUtils::Particle* muon : event->muons()) {
->>>>>>> b3c75c5e
                 bool hasTrig=has_tag(_eff2dMu, muon->abseta(), muon->pT());
             // Same with the code snippet, not the experimental report
                 if (muon->pT() > 10. && muon->abseta() < 2.5 && hasTrig) blMuons.push_back(muon);
