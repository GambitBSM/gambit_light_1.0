--- conflicted
+++ resolved
@@ -17,11 +17,7 @@
    Known errors:
         1. Jet overlap removal with muon is not done becasue miss trac imformation
         2. Applied specific efficiencies on muon for validation
-<<<<<<< HEAD
-    
-=======
-
->>>>>>> 884f9fa4
+
 */
 
 namespace Gambit {
