#include <vector>
#include <cmath>
#include <memory>
#include <iomanip>

#include "gambit/ColliderBit/analyses/Analysis.hpp"
#include "gambit/ColliderBit/ATLASEfficiencies.hpp"
#include "gambit/ColliderBit/mt2_bisect.h"

using namespace std;

/* The ATLAS 2 lepton direct stop analysis (36.1fb^-1) - `heavy stop'.

   Based on: arXiv:1708.03247
   Author: Yang Zhang

   Known errors:
        1. Jet overlap removal with muon is not done becasue miss trac imformation
        2. Applied specific efficiencies on muon for validation

*/

namespace Gambit {
  namespace ColliderBit {


    bool sortByPT_j(const HEPUtils::Jet* jet1, const HEPUtils::Jet* jet2) { return (jet1->pT() > jet2->pT()); }
    bool sortByPT_l(const HEPUtils::Particle* lep1, const HEPUtils::Particle* lep2) { return (lep1->pT() > lep2->pT()); }

    class Analysis_ATLAS_13TeV_2LEPStop_36invfb : public Analysis {
    private:

        // Numbers passing cuts
        std::map<string, EventCounter> _counters = {
            {"SRASF120", EventCounter("SRASF120")},
            {"SRADF120", EventCounter("SRADF120")},
            {"SRASF140", EventCounter("SRASF140")},
            {"SRADF140", EventCounter("SRADF140")},
            {"SRASF160", EventCounter("SRASF160")},
            {"SRADF160", EventCounter("SRADF160")},
            {"SRASF180", EventCounter("SRASF180")},
            {"SRADF180", EventCounter("SRADF180")},
            {"SRBSF120", EventCounter("SRBSF120")},
            {"SRBDF120", EventCounter("SRBDF120")},
            {"SRBSF140", EventCounter("SRBSF140")},
            {"SRBDF140", EventCounter("SRBDF140")},
            {"SRCSF110", EventCounter("SRCSF110")},
            {"SRCDF110", EventCounter("SRCDF110")},
            {"SR4b", EventCounter("SR4b")},
        };

        // Cut Flow
        vector<int> cutFlowVector;
        vector<string> cutFlowVector_str;
        int NCUTS;

        // // debug
        // ofstream Savelep1;
        // ofstream Savelep2;

        // Jet overlap removal
        void JetLeptonOverlapRemoval(vector<const HEPUtils::Jet*> &jetvec, vector<const HEPUtils::Particle*> &lepvec, double DeltaRMax) {
            //Routine to do jet-lepton check
            //Discards jets if they are within DeltaRMax of a lepton

            vector<const HEPUtils::Jet*> Survivors;

            for(unsigned int itjet = 0; itjet < jetvec.size(); itjet++) {
                bool overlap = false;
                HEPUtils::P4 jetmom=jetvec.at(itjet)->mom();
                for(unsigned int itlep = 0; itlep < lepvec.size(); itlep++) {
                    HEPUtils::P4 lepmom=lepvec.at(itlep)->mom();
                    double dR;

                    dR=jetmom.deltaR_eta(lepmom);

                    if(fabs(dR) <= DeltaRMax) overlap=true;
                }
                if(overlap) continue;
                Survivors.push_back(jetvec.at(itjet));
            }
            jetvec=Survivors;

            return;
        }

        // Lepton overlap removal
        void LeptonJetOverlapRemoval(vector<const HEPUtils::Particle*> &lepvec, vector<const HEPUtils::Jet*> &jetvec, double DeltaRMax) {
            //Routine to do lepton-jet check
            //Discards leptons if they are within DeltaRMax of a jet

            vector<const HEPUtils::Particle*> Survivors;

            for(unsigned int itlep = 0; itlep < lepvec.size(); itlep++) {
                bool overlap = false;
                HEPUtils::P4 lepmom=lepvec.at(itlep)->mom();
                for(unsigned int itjet= 0; itjet < jetvec.size(); itjet++) {
                    HEPUtils::P4 jetmom=jetvec.at(itjet)->mom();
                    double dR;

                    dR=jetmom.deltaR_eta(lepmom);

                    if(fabs(dR) <= DeltaRMax) overlap=true;
                }
                if(overlap) continue;
                Survivors.push_back(lepvec.at(itlep));
            }
            lepvec=Survivors;

            return;
        }


    public:

        // Required detector sim
        static constexpr const char* detector = "ATLAS";

        Analysis_ATLAS_13TeV_2LEPStop_36invfb() {

            set_analysis_name("ATLAS_13TeV_2LEPStop_36invfb");
            set_luminosity(36.1);

            NCUTS= 66;

            // //debug
            // Savelep1.open("lep1.txt");
            // Savelep2.open("lep2.txt");

            for(int i=0;i<NCUTS;i++){
                cutFlowVector.push_back(0);
                cutFlowVector_str.push_back("");
            }

        }

        void run(const HEPUtils::Event* event) {

            // Missing energy
            double met = event->met();
            HEPUtils::P4 ptot = event->missingmom();

            // Baseline lepton objects
            vector<const HEPUtils::Particle*> blElectrons, blMuons;              // Used for SR-2body and SR-3body
            vector<const HEPUtils::Particle*> baselineElectrons, baselineMuons;  // Used for SR-4body
            for (const HEPUtils::Particle* electron : event->electrons()) {
            // Same with the code snippet, not the experimental report
                if (electron->pT() > 10. && electron->abseta() < 2.47) blElectrons.push_back(electron);
                if (electron->pT() > 7. && electron->abseta() < 2.47) baselineElectrons.push_back(electron);
            }

            // Apply electron efficiency
            ATLAS::applyElectronEff(blElectrons);
            ATLAS::applyElectronEff(baselineElectrons);

            // Apply loose electron selection
            ATLAS::applyLooseIDElectronSelectionR2(blElectrons);
            ATLAS::applyLooseIDElectronSelectionR2(baselineElectrons);

            const std::vector<double>  a = {0,10.};
            const std::vector<double>  b = {0,10000.};
            const vector<double> cMu={0.89};
            HEPUtils::BinnedFn2D<double> _eff2dMu(a,b,cMu);
<<<<<<< HEAD
            for (HEPUtils::Particle* muon : event->muons()) {
=======
            for (const HEPUtils::Particle* muon : event->muons()) {
>>>>>>> fd821421
                bool hasTrig=has_tag(_eff2dMu, muon->abseta(), muon->pT());
            // Same with the code snippet, not the experimental report
                if (muon->pT() > 10. && muon->abseta() < 2.5 && hasTrig) blMuons.push_back(muon);
                if (muon->pT() > 7. && muon->abseta() < 2.5 && hasTrig) baselineMuons.push_back(muon);
            }

            // Apply muon efficiency
            ATLAS::applyMuonEff(blMuons);
            ATLAS::applyMuonEff(baselineMuons);

            // Jets
            vector<const HEPUtils::Jet*> blJets;          // Used for SR-2body and SR-3body
            vector<const HEPUtils::Jet*> baselineJets;    // Used for SR-4body
            for (const HEPUtils::Jet* jet : event->jets()) {
                if (jet->pT() > 20. && fabs(jet->eta()) < 2.8) blJets.push_back(jet);
                if (jet->pT() > 20. && fabs(jet->eta()) < 2.8) baselineJets.push_back(jet);
            }

            // Overlap removal
            JetLeptonOverlapRemoval(blJets,blElectrons,0.2);
            LeptonJetOverlapRemoval(blElectrons,blJets,0.4);
            LeptonJetOverlapRemoval(blMuons,blJets,0.4);
            JetLeptonOverlapRemoval(baselineJets,baselineElectrons,0.2);
            LeptonJetOverlapRemoval(baselineElectrons,baselineJets,0.4);
            LeptonJetOverlapRemoval(baselineMuons,baselineJets,0.4);

            //Signal Jet
            vector<const HEPUtils::Jet*> sgJets;                  // Used for SR-2body and SR-3body
            vector<const HEPUtils::Jet*> signalJets;              // Used for SR-4body
            for (const HEPUtils::Jet* jet : blJets) {
                if (jet->pT() > 20. && fabs(jet->eta()) < 2.5) {
                    sgJets.push_back(jet);
                }
            }
            for (const HEPUtils::Jet* jet : baselineJets) {
                if (jet->pT() > 25. && fabs(jet->eta()) < 2.5) {
                    signalJets.push_back(jet);
                }
            }


            //Signal Leptons
            vector<const HEPUtils::Particle*> sgElectrons, sgLeptons;          // Used for SR-2body and SR-3body
            vector<const HEPUtils::Particle*> signalLeptons;  // Used for SR-4body
            for (const HEPUtils::Particle* electron : blElectrons) {
                if (electron->pT() > 10. && fabs(electron->eta()) < 2.47){
                    sgElectrons.push_back(electron);
                }
            }
            ATLAS::applyMediumIDElectronSelectionR2(sgElectrons);
            for (const HEPUtils::Particle* electron : sgElectrons) {
                sgLeptons.push_back(electron);
            }
            for (const HEPUtils::Particle* muon : blMuons) {
                if (muon->pT() > 10. && fabs(muon->eta()) < 2.4){
                    sgLeptons.push_back(muon);
                }
            }
            ATLAS::applyMediumIDElectronSelectionR2(baselineElectrons);
            for (const HEPUtils::Particle* electron : baselineElectrons) {
                signalLeptons.push_back(electron);
            }
            for (const HEPUtils::Particle* muon : baselineMuons) {
                signalLeptons.push_back(muon);
            }


            //Put signal jets／leptons in pT order
            std::sort(signalJets.begin(), signalJets.end(), sortByPT_j);
            std::sort(signalLeptons.begin(), signalLeptons.end(), sortByPT_l);
            std::sort(sgJets.begin(), sgJets.end(), sortByPT_j);
            std::sort(sgLeptons.begin(), sgLeptons.end(), sortByPT_l);

            // Function used to get b jets
            vector<const HEPUtils::Jet*> sgbJets;                  // Used for SR-2body and SR-3body
            vector<const HEPUtils::Jet*> sgJetsGt25;               // Used for SR-2body
            //const std::vector<double>  a = {0,10.};
            //const std::vector<double>  b = {0,10000.};
            const std::vector<double> c = {0.77};
            HEPUtils::BinnedFn2D<double> _eff2d(a,b,c);
            for (const HEPUtils::Jet* jet :sgJets) {
                if (jet->pT() > 25.) {
                    sgJetsGt25.push_back(jet);
                    bool hasTag=has_tag(_eff2d, jet->abseta(), jet->pT());
                    if(jet->btag() && hasTag && jet->pT() > 25.) sgbJets.push_back(jet);
                }
            }
            int nbjet = sgbJets.size();     // Used for SR-2body and SR-3body
            int njet25= sgJetsGt25.size();  // Used for SR-2body
            int njet = sgJets.size();  // Used for SR-2body

            // We now have the signal electrons, muons, jets and b jets- move on to the analysis
            /*********************************************************/
            /*                                                       */
            /* SIGNAL REGIONS SR-2body                               */
            /*                                                       */
            /*********************************************************/
            // Flags for SR-2body
            bool cABC_TriggerOS =false;
            bool cABC_SF        =false;
            // For SRA
            bool cA_mllGt111    =false;
            bool cA_nobjet      =false;
            bool CA_R2l2j       =false;
            bool cA_deltaX      =false;
            bool cA_MT2120      =false;
            bool cA_MT2140      =false;
            bool cA_MT2160      =false;
            bool cA_MT2180      =false;
            // For SRB
            bool cBC_mllExMz    =false;
            bool cBC_nbnj       =false;
            bool cB_DelBoost    =false;
            bool cB_MT2120      =false;
            bool cB_MT2140      =false;
            // For SRC
            bool cC_njGt2       =false;
            bool cC_R2lGt1o2    =false;
            bool cC_METGt200    =false;
            bool cC_MT2110      =false;

            //Lepton Num
            if(sgLeptons.size() == 2){

                // Opposite sign leptons, pT(l1,l2)>25,20GeV, mll>20GeV
                HEPUtils::P4 lepton0=sgLeptons.at(0)->mom();
                HEPUtils::P4 lepton1=sgLeptons.at(1)->mom();
                double Mll= (lepton0+lepton1).m();

                // Savelep1 << sgLeptons[0]->pT() << endl;
                // Savelep2 << sgLeptons[1]->pT() << endl;

                if (sgLeptons[0]->pid()*sgLeptons[1]->pid()<0. && sgLeptons[0]->pT() > 25. && sgLeptons[1]->pT() > 20. && Mll>20.){
                    cABC_TriggerOS              = true;
                    if (sgLeptons[0]->pid()+sgLeptons[1]->pid()==0) cABC_SF = true;
                    /********* SRA-2body *********/
                    if (Mll>111.2) cA_mllGt111  = true;
                    if (nbjet==0)  cA_nobjet    = true;

                    double ptJet1=0.; if ( njet >= 1) ptJet1 = sgJets.at(0)->pT();
                    double ptJet2=0.; if ( njet >= 2) ptJet2 = sgJets.at(1)->pT();
                    double R2l2j=met / (met + lepton0.pT() + lepton1.pT() + ptJet1 + ptJet2);
                    if (R2l2j>0.3) CA_R2l2j     = true;

                    double DX = fabs((2 * (lepton0.pz() + lepton1.pz())) / 13000.);
                    if (DX<0.07)   cA_deltaX    = true;

                    //Calculate MT2
                    double mt2ll=0;
                    double pa_a[3] = { 0, sgLeptons[0]->mom().px(), sgLeptons[0]->mom().py() };
                    double pb_a[3] = { 0, sgLeptons[1]->mom().px(), sgLeptons[1]->mom().py() };
                    double pmiss_a[3] = { 0, ptot.px(), ptot.py() };
                    double mn_a = 0.;

                    mt2_bisect::mt2 mt2_event_a;
                    mt2_event_a.set_momenta(pa_a,pb_a,pmiss_a);
                    mt2_event_a.set_mn(mn_a);
                    mt2ll = mt2_event_a.get_mt2();

                    if(mt2ll>120 && mt2ll<140)  cA_MT2120   = true;
                    if(mt2ll>140 && mt2ll<160)  cA_MT2140   = true;
                    if(mt2ll>160 && mt2ll<180)  cA_MT2160   = true;
                    if(mt2ll>180)               cA_MT2180   = true;

                    /********* SRB-2body *********/
                    if (Mll>111.2 || Mll<71.2)  cBC_mllExMz = true;
                    if (nbjet>0 && njet25>1)    cBC_nbnj    = true;
                    //Calculate Delta phi_boost
                    HEPUtils::P4 pbll_TLV = lepton0 + lepton1 + ptot;
                    double dPhiEtmisspbll = fabs(pbll_TLV.deltaPhi(ptot));
                    if (dPhiEtmisspbll<1.5)     cB_DelBoost = true;
                    if(mt2ll>120 && mt2ll<140)  cB_MT2120   = true;
                    if(mt2ll>140 )              cB_MT2140   = true;

                    /********* SRC-2body *********/
                    if (njet25>2)               cC_njGt2    = true;
                    double R2L=met / (lepton0.pT() + lepton1.pT());
                    if (R2L>1.2)                cC_R2lGt1o2 = true;
                    if (met>200)                cC_METGt200 = true;
                    if (mt2ll>110)              cC_MT2110   = true;
                }
            }

            /*********************************************************/
            /*                                                       */
            /* SIGNAL REGIONS SR-4body                               */
            /*                                                       */
            /*********************************************************/
            // Flags
            bool c4_METOSlepton =false;
            bool c4_mllGt10     =false;
            bool c4_SoftLepton  =false;
            bool c4_njetGt2     =false;
            bool c4_Jet1PtGt150 =false;
            bool c4_Jet3PtMET   =false;
            bool c4_R2l4j       =false;
            bool c4_R2l         =false;
            bool c4_2bjetveto   =false;

            //MET trigger and Lepton Num
            if(signalLeptons.size() == 2 && met>200 ){

                // Opposite sign leptons
                if (signalLeptons[0]->pid()*signalLeptons[1]->pid()<0) c4_METOSlepton=true;

                // mll
                HEPUtils::P4 lep0=signalLeptons.at(0)->mom();
                HEPUtils::P4 lep1=signalLeptons.at(1)->mom();
                double mll= (lep0+lep1).m();
                if(mll>10) c4_mllGt10=true;
                //Soft lepton
                if(lep0.pT()<80 && lep1.pT()<35) c4_SoftLepton=true;

                //Number of jet
                int nJets = signalJets.size();
                if(nJets>=2){

                    c4_njetGt2=true;
                    double ptJet1=signalJets.at(0)->pT();
                    double ptJet2=signalJets.at(1)->pT();
                    double ptJet3=0.;
                    if ( nJets >= 3) ptJet3 = signalJets.at(2)->pT();
                    double ptJet4=0.;
                    if ( nJets >= 4) ptJet4 = signalJets.at(3)->pT();

                    //PT(j1)>150GeV
                    if (ptJet1>150) c4_Jet1PtGt150 =true;
                    //PT(j3)/MET<0.14
                    if (nJets>=3 && ptJet3/met < 0.14) c4_Jet3PtMET=true;
                    if (nJets<3) c4_Jet3PtMET=true;

                    //R_{2l4j}>0.35
                    double R2l4j=met / (met + lep0.pT() + lep1.pT() + ptJet1 + ptJet2 + ptJet3 + ptJet4);
                    if (R2l4j>0.35) c4_R2l4j=true;
                    //R_{2l}>12
                    double R2l=met / (lep0.pT() + lep1.pT());
                    if (R2l>12.) c4_R2l=true;

                    //veto b-jet on j1 and j2
                    // Function used to get b jets
                    /*const std::vector<double>  a = {0,10.};
                    const std::vector<double>  b = {0,10000.};
                    const std::vector<double> c = {0.7};
                    HEPUtils::BinnedFn2D<double> _eff2d(a,b,c);*/
                    bool j1Tag=has_tag(_eff2d, signalJets.at(0)->abseta(), signalJets.at(0)->pT());
                    bool j2Tag=has_tag(_eff2d, signalJets.at(1)->abseta(), signalJets.at(1)->pT());
                    if (!(signalJets.at(0)->btag()&&j1Tag&&signalJets.at(1)->btag()&&j2Tag)) c4_2bjetveto=true;
                }
            }

            /*********************************************************/
            /*                                                       */
            /* Cut Flow                                              */
            /*                                                       */
            /*********************************************************/
            cutFlowVector_str[0] = "Total ";
            /*---------------------------------------*/
            cutFlowVector_str[1] = "SR2A--trigger && 2 OS lepton";
            cutFlowVector_str[2] = "SR2ASF--Same flavour";
            cutFlowVector_str[3] = "SR2ASF--mll>111GeV";
            cutFlowVector_str[4] = "SR2ASF--n_{b-jets}=0";
            cutFlowVector_str[5] = "SR2ASF--R_{2l2j}>0.3";
            cutFlowVector_str[6] = "SR2ASF--Delta x<0.07";
            cutFlowVector_str[7] = "SR2ASF--120<MT2<140";
            cutFlowVector_str[8] = "SR2ASF--140<MT2<160";
            cutFlowVector_str[9] = "SR2ASF--160<MT2<180";
            cutFlowVector_str[10] = "SR2ASF--180<MT2";

            cutFlowVector_str[11] = "SR2ADF--Different falvour";
            cutFlowVector_str[12] = "SR2ADF--mll>111GeV(only SF)";
            cutFlowVector_str[13] = "SR2ADF--n_{b-jets}=0";
            cutFlowVector_str[14] = "SR2ADF--R_{2l2j}>0.3(only SF)";
            cutFlowVector_str[15] = "SR2ADF--Delta x<0.07";
            cutFlowVector_str[16] = "SR2ADF--120<MT2<140";
            cutFlowVector_str[17] = "SR2ADF--140<MT2<160";
            cutFlowVector_str[18] = "SR2ADF--160<MT2<180";
            cutFlowVector_str[19] = "SR2ADF--180<MT2";
            /*---------------------------------------*/
            cutFlowVector_str[20] = "SR2BC--trigger && 2 OS lepton";
            cutFlowVector_str[21] = "SR2BSF--Same flavour";
            cutFlowVector_str[22] = "SR2BSF--mll>111GeV or mll<71GeV";
            cutFlowVector_str[23] = "SR2BSF--n_{b-jets}>0 && n_{jets}>1";
            cutFlowVector_str[24] = "SR2BSF--Delta phi_{boost}<1.5";
            cutFlowVector_str[25] = "SR2BSF--120<MT2<140";
            cutFlowVector_str[26] = "SR2BSF--140<MT2";

            cutFlowVector_str[27] = "SR2BDF--Different flavour";
            cutFlowVector_str[28] = "SR2BDF--mll>111GeV or mll<71GeV(only SF)";
            cutFlowVector_str[29] = "SR2BDF--n_{b-jets}>0 && n_{jets}>1";
            cutFlowVector_str[30] = "SR2BDF--Delta phi_{boost}<1.5";
            cutFlowVector_str[31] = "SR2BDF--120<MT2<140";
            cutFlowVector_str[32] = "SR2BDF--140<MT2";

            cutFlowVector_str[33] = "SR2CSF--n_{b-jets}>0 && n_{jets}>1";
            cutFlowVector_str[34] = "SR2CSF--n_{jets}>2";
            cutFlowVector_str[35] = "SR2CSF--R_{2l}>1.2";
            cutFlowVector_str[36] = "SR2CSF--E_T^{miss}>200GeV";
            cutFlowVector_str[37] = "SR2CSF--110<MT2";

            cutFlowVector_str[38] = "SR2CDF--n_{b-jets}>0 && n_{jets}>1";
            cutFlowVector_str[39] = "SR2CDF--n_{jets}>2";
            cutFlowVector_str[40] = "SR2CDF--R_{2l}>1.2";
            cutFlowVector_str[41] = "SR2CDF--E_T^{miss}>200GeV";
            cutFlowVector_str[42] = "SR2CDF--110<MT2";

            /*---------------------------------------*/
            cutFlowVector_str[57] = "SR4b--MET trigger && 2 OS Leptons ";
            cutFlowVector_str[58] = "SR4b--m_{ll}>10GeV ";
            cutFlowVector_str[59] = "SR4b--PT(l1)<80GeV && PT(l1)<35GeV ";
            cutFlowVector_str[60] = "SR4b--n_{jets}>2 ";
            cutFlowVector_str[61] = "SR4b--PT(j1)>150GeV ";
            cutFlowVector_str[62] = "SR4b--PT(j3)/MET<0.14 ";
            cutFlowVector_str[63] = "SR4b--R_{2l4j}>0.35 ";
            cutFlowVector_str[64] = "SR4b--R_{2l}>12 ";
            cutFlowVector_str[65] = "SR4b--veto on j1 and j2 ";

            for(int j=0;j<NCUTS;j++){
                if(
                   (j==0) ||
                   /********* SRA-2body *********/
                   (j==1  && cABC_TriggerOS) ||
                   //Same Flavour
                   (j==2  && cABC_SF) ||
                   (j==3  && cABC_SF && cA_mllGt111) ||
                   (j==4  && cABC_SF && cA_mllGt111 && cA_nobjet) ||
                   (j==5  && cABC_SF && cA_mllGt111 && cA_nobjet && CA_R2l2j) ||
                   (j==6  && cABC_SF && cA_mllGt111 && cA_nobjet && CA_R2l2j && cA_deltaX) ||
                   (j==7  && cABC_SF && cA_mllGt111 && cA_nobjet && CA_R2l2j && cA_deltaX && cA_MT2120) ||
                   (j==8  && cABC_SF && cA_mllGt111 && cA_nobjet && CA_R2l2j && cA_deltaX && cA_MT2140) ||
                   (j==9  && cABC_SF && cA_mllGt111 && cA_nobjet && CA_R2l2j && cA_deltaX && cA_MT2160) ||
                   (j==10  && cABC_SF && cA_mllGt111 && cA_nobjet && CA_R2l2j && cA_deltaX && cA_MT2180) ||
                   //different Flavour
                   (j==11 && cABC_TriggerOS && (!cABC_SF)) ||
                   (j==12 && cABC_TriggerOS && (!cABC_SF)) ||
                   (j==13 && (!cABC_SF) && cA_nobjet) ||
                   (j==14 && (!cABC_SF) && cA_nobjet) ||
                   (j==15 && (!cABC_SF) && cA_nobjet && cA_deltaX) ||
                   (j==16 && (!cABC_SF) && cA_nobjet && cA_deltaX && cA_MT2120) ||
                   (j==17 && (!cABC_SF) && cA_nobjet && cA_deltaX && cA_MT2140) ||
                   (j==18 && (!cABC_SF) && cA_nobjet && cA_deltaX && cA_MT2160) ||
                   (j==19 && (!cABC_SF) && cA_nobjet && cA_deltaX && cA_MT2180) ||
                   /********* SRB-2body *********/
                   (j==20  && cABC_TriggerOS) ||
                   //Same Flavour
                   (j==21  && cABC_SF) ||
                   (j==22  && cABC_SF && cBC_mllExMz) ||
                   (j==23  && cABC_SF && cBC_mllExMz && cBC_nbnj) ||
                   (j==24  && cABC_SF && cBC_mllExMz && cBC_nbnj && cB_DelBoost) ||
                   (j==25  && cABC_SF && cBC_mllExMz && cBC_nbnj && cB_DelBoost && cB_MT2120) ||
                   (j==26  && cABC_SF && cBC_mllExMz && cBC_nbnj && cB_DelBoost && cB_MT2140) ||
                   //different Flavour
                   (j==27  && cABC_TriggerOS && (!cABC_SF)) ||
                   (j==28  && cABC_TriggerOS && (!cABC_SF)) ||
                   (j==29  && (!cABC_SF) && cBC_nbnj) ||
                   (j==30  && (!cABC_SF) && cBC_nbnj && cB_DelBoost) ||
                   (j==31  && (!cABC_SF) && cBC_nbnj && cB_DelBoost && cB_MT2120) ||
                   (j==32  && (!cABC_SF) && cBC_nbnj && cB_DelBoost && cB_MT2140) ||
                   /********* SRC-2body *********/
                   //Same Flavour
                   (j==33  && cABC_SF && cBC_mllExMz && cBC_nbnj) ||
                   (j==34  && cABC_SF && cBC_mllExMz && cBC_nbnj && cC_njGt2) ||
                   (j==35  && cABC_SF && cBC_mllExMz && cBC_nbnj && cC_njGt2 && cC_R2lGt1o2) ||
                   (j==36  && cABC_SF && cBC_mllExMz && cBC_nbnj && cC_njGt2 && cC_R2lGt1o2 && cC_METGt200) ||
                   (j==37  && cABC_SF && cBC_mllExMz && cBC_nbnj && cC_njGt2 && cC_R2lGt1o2 && cC_METGt200 && cC_MT2110) ||
                   //different Flavour
                   (j==38  && (!cABC_SF) && cBC_nbnj) ||
                   (j==39  && (!cABC_SF) && cBC_nbnj && cC_njGt2) ||
                   (j==40  && (!cABC_SF) && cBC_nbnj && cC_njGt2 && cC_R2lGt1o2) ||
                   (j==41  && (!cABC_SF) && cBC_nbnj && cC_njGt2 && cC_R2lGt1o2 && cC_METGt200) ||
                   (j==42  && (!cABC_SF) && cBC_nbnj && cC_njGt2 && cC_R2lGt1o2 && cC_METGt200 && cC_MT2110) ||
                   /********* SR-4body *********/
                   (j==57 && c4_METOSlepton ) ||
                   (j==58 && c4_METOSlepton && c4_mllGt10) ||
                   (j==59 && c4_METOSlepton && c4_mllGt10 && c4_SoftLepton) ||
                   (j==60 && c4_METOSlepton && c4_mllGt10 && c4_SoftLepton && c4_njetGt2) ||
                   (j==61 && c4_METOSlepton && c4_mllGt10 && c4_SoftLepton && c4_Jet1PtGt150) ||
                   (j==62 && c4_METOSlepton && c4_mllGt10 && c4_SoftLepton && c4_Jet1PtGt150 && c4_Jet3PtMET) ||
                   (j==63 && c4_METOSlepton && c4_mllGt10 && c4_SoftLepton && c4_Jet1PtGt150 && c4_Jet3PtMET && c4_R2l4j) ||
                   (j==64 && c4_METOSlepton && c4_mllGt10 && c4_SoftLepton && c4_Jet1PtGt150 && c4_Jet3PtMET && c4_R2l4j && c4_R2l) ||
                   (j==65 && c4_METOSlepton && c4_mllGt10 && c4_SoftLepton && c4_Jet1PtGt150 && c4_Jet3PtMET && c4_R2l4j && c4_R2l && c4_2bjetveto)
                   )cutFlowVector[j]++;

            }
            // signal region

            if (   cABC_SF  && cA_mllGt111 && cA_nobjet && CA_R2l2j && cA_deltaX && cA_MT2120 ) _counters.at("SRASF120").add_event(event);
            if ( (!cABC_SF)                && cA_nobjet             && cA_deltaX && cA_MT2120 ) _counters.at("SRADF120").add_event(event);
            if (   cABC_SF  && cA_mllGt111 && cA_nobjet && CA_R2l2j && cA_deltaX && cA_MT2140 ) _counters.at("SRASF140").add_event(event);
            if ( (!cABC_SF)                && cA_nobjet             && cA_deltaX && cA_MT2140 ) _counters.at("SRADF140").add_event(event);
            if (   cABC_SF  && cA_mllGt111 && cA_nobjet && CA_R2l2j && cA_deltaX && cA_MT2160 ) _counters.at("SRASF160").add_event(event);
            if ( (!cABC_SF)                && cA_nobjet             && cA_deltaX && cA_MT2160 ) _counters.at("SRADF160").add_event(event);
            if (   cABC_SF  && cA_mllGt111 && cA_nobjet && CA_R2l2j && cA_deltaX && cA_MT2180 ) _counters.at("SRASF180").add_event(event);
            if ( (!cABC_SF)                && cA_nobjet             && cA_deltaX && cA_MT2180 ) _counters.at("SRADF180").add_event(event);

            if (   cABC_SF  && cBC_mllExMz && cBC_nbnj && cB_DelBoost && cB_MT2120 ) _counters.at("SRBSF120").add_event(event);
            if ( (!cABC_SF)                && cBC_nbnj && cB_DelBoost && cB_MT2120 ) _counters.at("SRBDF120").add_event(event);
            if (   cABC_SF  && cBC_mllExMz && cBC_nbnj && cB_DelBoost && cB_MT2140 ) _counters.at("SRBSF140").add_event(event);
            if ( (!cABC_SF)                && cBC_nbnj && cB_DelBoost && cB_MT2140 ) _counters.at("SRBDF140").add_event(event);

            if (   cABC_SF  && cBC_mllExMz && cBC_nbnj && cC_njGt2 && cC_R2lGt1o2 && cC_METGt200 && cC_MT2110 ) _counters.at("SRCSF110").add_event(event);
            if ( (!cABC_SF) &&                cBC_nbnj && cC_njGt2 && cC_R2lGt1o2 && cC_METGt200 && cC_MT2110 ) _counters.at("SRCDF110").add_event(event);


            if (c4_METOSlepton && c4_mllGt10 && c4_SoftLepton && c4_Jet1PtGt150 && c4_Jet3PtMET && c4_R2l4j && c4_R2l && c4_2bjetveto) _counters.at("SR4b").add_event(event);
        return;

        }

        /// Combine the variables of another copy of this analysis (typically on another thread) into this one.
        void combine(const Analysis* other)
        {
            const Analysis_ATLAS_13TeV_2LEPStop_36invfb* specificOther
                = dynamic_cast<const Analysis_ATLAS_13TeV_2LEPStop_36invfb*>(other);

            for (auto& pair : _counters) { pair.second += specificOther->_counters.at(pair.first); }

            if (NCUTS != specificOther->NCUTS) NCUTS = specificOther->NCUTS;
            for (int j=0; j<NCUTS; j++)
            {
                cutFlowVector[j] += specificOther->cutFlowVector[j];
                cutFlowVector_str[j] = specificOther->cutFlowVector_str[j];
            }
        }


        void collect_results() {

            // double scale_by=1.;
            // cout << "------------------------------------------------------------------------------------------------------------------------------ "<<endl;
            // cout << "CUT FLOW: ATLAS 13 TeV 2 lep stop paper "<<endl;
            // cout << "------------------------------------------------------------------------------------------------------------------------------"<<endl;
            // cout<< right << setw(40) << "CUT" <<  "," << setw(20) << "RAW" <<  "," << setw(20) << "SCALED"
            // <<  "," << setw(20) << "%" <<  "," << setw(20) << "clean adj RAW"<<  "," << setw(20) << "clean adj %" << endl;
            // for (int j=0; j<NCUTS; j++) {
            //     cout << right <<  setw(40) << cutFlowVector_str[j].c_str() <<  "," << setw(20)
            //     << cutFlowVector[j] <<  "," << setw(20) << cutFlowVector[j]*scale_by <<  "," << setw(20)
            //     << 100.*cutFlowVector[j]/cutFlowVector[0] << "%" <<  "," << setw(20)
            //     << cutFlowVector[j]*scale_by <<  "," << setw(20) << 100.*cutFlowVector[j]/cutFlowVector[0]<< "%" << endl;
            // }
            // cout << "------------------------------------------------------------------------------------------------------------------------------ "<<endl;

<<<<<<< HEAD
            
            // add_result(SignalRegionData("SR label", n_obs, {n_sig_MC, n_sig_MC_sys}, {n_bkg, n_bkg_err}));

=======

            // add_result(SignalRegionData("SR label", n_obs, {n_sig_MC, n_sig_MC_sys}, {n_bkg, n_bkg_err}));

>>>>>>> fd821421
            // signal regin 2-body A
            add_result(SignalRegionData(_counters.at("SRASF120"), 22., { 20.0, 4.6}));
            add_result(SignalRegionData(_counters.at("SRADF120"), 27., { 23.8, 4.2}));
            add_result(SignalRegionData(_counters.at("SRASF140"), 6., { 11.0, 2.5}));
            add_result(SignalRegionData(_counters.at("SRADF140"), 6., { 10.8, 2.1}));
            add_result(SignalRegionData(_counters.at("SRASF160"), 10., { 5.6, 1.8}));
            add_result(SignalRegionData(_counters.at("SRADF160"), 7., { 6.4, 1.3}));
            add_result(SignalRegionData(_counters.at("SRASF180"), 16., { 12.3, 2.6}));
            add_result(SignalRegionData(_counters.at("SRADF180"), 8., { 5.4, 1.7}));
            // signal regin 2-body B
            add_result(SignalRegionData(_counters.at("SRBSF120"), 17., { 16.3, 6.2}));
            add_result(SignalRegionData(_counters.at("SRBDF120"), 13., { 16.1, 5.3}));
            add_result(SignalRegionData(_counters.at("SRBSF140"), 9., { 7.4, 1.1}));
            add_result(SignalRegionData(_counters.at("SRBDF140"), 7., { 4.8, 1.0}));
            // signal regin 2-body C
            add_result(SignalRegionData(_counters.at("SRCSF110"), 11., { 5.3, 1.8}));
            add_result(SignalRegionData(_counters.at("SRCDF110"), 7., { 3.8, 1.5}));
            // signal regin 4-body
            add_result(SignalRegionData(_counters.at("SR4b"), 30., { 28., 6.}));

            return;
        }

    protected:
      void analysis_specific_reset() {
        for (auto& pair : _counters) { pair.second.reset(); }
        std::fill(cutFlowVector.begin(), cutFlowVector.end(), 0);
      }

    };



    DEFINE_ANALYSIS_FACTORY(ATLAS_13TeV_2LEPStop_36invfb)


  }
}<|MERGE_RESOLUTION|>--- conflicted
+++ resolved
@@ -161,11 +161,7 @@
             const std::vector<double>  b = {0,10000.};
             const vector<double> cMu={0.89};
             HEPUtils::BinnedFn2D<double> _eff2dMu(a,b,cMu);
-<<<<<<< HEAD
-            for (HEPUtils::Particle* muon : event->muons()) {
-=======
             for (const HEPUtils::Particle* muon : event->muons()) {
->>>>>>> fd821421
                 bool hasTrig=has_tag(_eff2dMu, muon->abseta(), muon->pT());
             // Same with the code snippet, not the experimental report
                 if (muon->pT() > 10. && muon->abseta() < 2.5 && hasTrig) blMuons.push_back(muon);
@@ -607,15 +603,9 @@
             // }
             // cout << "------------------------------------------------------------------------------------------------------------------------------ "<<endl;
 
-<<<<<<< HEAD
-            
+
             // add_result(SignalRegionData("SR label", n_obs, {n_sig_MC, n_sig_MC_sys}, {n_bkg, n_bkg_err}));
 
-=======
-
-            // add_result(SignalRegionData("SR label", n_obs, {n_sig_MC, n_sig_MC_sys}, {n_bkg, n_bkg_err}));
-
->>>>>>> fd821421
             // signal regin 2-body A
             add_result(SignalRegionData(_counters.at("SRASF120"), 22., { 20.0, 4.6}));
             add_result(SignalRegionData(_counters.at("SRADF120"), 27., { 23.8, 4.2}));
