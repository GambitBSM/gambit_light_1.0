--- conflicted
+++ resolved
@@ -212,20 +212,12 @@
         const std::vector<double> c = {0.77};
         HEPUtils::BinnedFn2D<double> _eff2d(a,b,c);
         for (HEPUtils::Jet* jet : jets25) {
-<<<<<<< HEAD
-          bool hasTag=has_tag(_eff2d, jet->eta(), jet->pT());
-=======
           bool hasTag=has_tag(_eff2d, jet->abseta(), jet->pT());
->>>>>>> 1c5c7b39
           if(jet->btag() && hasTag) bJets25.push_back(jet);
         }
 
         for (HEPUtils::Jet* jet : jets28) {
-<<<<<<< HEAD
-          bool hasTag=has_tag(_eff2d, jet->eta(), jet->pT());
-=======
           bool hasTag=has_tag(_eff2d, jet->abseta(), jet->pT());
->>>>>>> 1c5c7b39
           if(jet->btag() && hasTag) bJets28.push_back(jet);
         }
 
