--- conflicted
+++ resolved
@@ -328,11 +328,7 @@
       }
 
 
-<<<<<<< HEAD
-      double get_mjj(vector<HEPUtils::Jet*> jets) {
-=======
       double get_mjj(vector<const HEPUtils::Jet*> jets) {
->>>>>>> fd821421
         double mjj=0;
         double deltaPhi_min=999;
         for (size_t iJet1=0;iJet1<jets.size();iJet1++) {
@@ -386,11 +382,7 @@
     protected:
       void analysis_specific_reset() {
 
-<<<<<<< HEAD
-        for (auto& pair : _counters) { pair.second.reset(); }        
-=======
         for (auto& pair : _counters) { pair.second.reset(); }
->>>>>>> fd821421
 
         std::fill(cutFlowVector.begin(), cutFlowVector.end(), 0);
       }
