--- conflicted
+++ resolved
@@ -27,13 +27,8 @@
       double _numSR1, _numSR2, _numSR3, _numSR4, _numSR5, _numSR6, _numSR7, _numSR8; 
       vector<int> cutFlowVector1, cutFlowVector2, cutFlowVector3, cutFlowVector4;
       vector<string> cutFlowVector_str1, cutFlowVector_str2, cutFlowVector_str3, cutFlowVector_str4;
-<<<<<<< HEAD
-      double xsec2CMS_200_100, xsec2CMS_500_150, xsec3CMS_250_150, xsec3CMS_600_1, xsec1CMS_500_350_05,xsec1CMS_500_350_5, xsec4CMS_100_1, xsec4CMS_800_1;
-      vector<double> cutFlowVector2CMS_200_100, cutFlowVector2CMS_500_150, cutFlowVector3CMS_250_150, cutFlowVector3CMS_600_1, cutFlowVector1CMS_500_350_05, cutFlowVector1CMS_500_350_5, cutFlowVector4CMS_100_1, cutFlowVector4CMS_800_1;
-=======
       // double xsec2CMS_200_100, xsec2CMS_500_150, xsec3CMS_250_150, xsec3CMS_600_1, xsec1CMS_500_350_05,xsec1CMS_500_350_5, xsec4CMS_100_1, xsec4CMS_800_1;
       // vector<double> cutFlowVector2CMS_200_100, cutFlowVector2CMS_500_150, cutFlowVector3CMS_250_150, cutFlowVector3CMS_600_1, cutFlowVector1CMS_500_350_05, cutFlowVector1CMS_500_350_5, cutFlowVector4CMS_100_1, cutFlowVector4CMS_800_1;
->>>>>>> 0b5a5baa
       size_t NCUTS1, NCUTS2, NCUTS3, NCUTS4;
 
       ofstream cutflowFile;
@@ -62,21 +57,6 @@
 	NCUTS4=5;
 	set_luminosity(35.9);
 
-<<<<<<< HEAD
-       xsec2CMS_200_100=1800.;
-       xsec2CMS_500_150=46.;
-       xsec3CMS_250_150=780.;
-       xsec3CMS_600_1=20.;
-       xsec1CMS_500_350_05=46.;
-       xsec1CMS_500_350_5=46.;
-       xsec4CMS_100_1=16800.;
-       xsec4CMS_800_1=3.5;
-
-        for (size_t i=0;i<NCUTS1;i++){
-          cutFlowVector1.push_back(0);
-          cutFlowVector1CMS_500_350_05.push_back(0);
-          cutFlowVector1CMS_500_350_5.push_back(0);
-=======
        // xsec2CMS_200_100=1800.;
        // xsec2CMS_500_150=46.;
        // xsec3CMS_250_150=780.;
@@ -90,48 +70,28 @@
           cutFlowVector1.push_back(0);
           // cutFlowVector1CMS_500_350_05.push_back(0);
           // cutFlowVector1CMS_500_350_5.push_back(0);
->>>>>>> 0b5a5baa
           cutFlowVector_str1.push_back("");
         }
         for (size_t i=0;i<NCUTS2;i++){
           cutFlowVector2.push_back(0);
-<<<<<<< HEAD
-          cutFlowVector2CMS_200_100.push_back(0);
-          cutFlowVector2CMS_500_150.push_back(0);
-=======
           // cutFlowVector2CMS_200_100.push_back(0);
           // cutFlowVector2CMS_500_150.push_back(0);
->>>>>>> 0b5a5baa
           cutFlowVector_str2.push_back("");
         }
         for (size_t i=0;i<NCUTS3;i++){
           cutFlowVector3.push_back(0);
-<<<<<<< HEAD
-          cutFlowVector3CMS_600_1.push_back(0);
-          cutFlowVector3CMS_250_150.push_back(0);
-=======
           // cutFlowVector3CMS_600_1.push_back(0);
           // cutFlowVector3CMS_250_150.push_back(0);
->>>>>>> 0b5a5baa
           cutFlowVector_str3.push_back("");
         }
         for (size_t i=0;i<NCUTS4;i++){
           cutFlowVector4.push_back(0);
-<<<<<<< HEAD
-          cutFlowVector4CMS_100_1.push_back(0);
-          cutFlowVector4CMS_800_1.push_back(0);
-          cutFlowVector_str4.push_back("");
-        }
-
-        analysisRunName = "CMS_13TeV_MultiLEP_36invfb_250_150";
-=======
           // cutFlowVector4CMS_100_1.push_back(0);
           // cutFlowVector4CMS_800_1.push_back(0);
           cutFlowVector_str4.push_back("");
         }
 
         analysisRunName = "CMS_13TeV_MultiLEP_36invfb";
->>>>>>> 0b5a5baa
       }
 
 
@@ -259,15 +219,9 @@
 	  }	
 	}
 	if (bjet_veto && low_mass_veto)preselection=true;
-<<<<<<< HEAD
 
         //Signal regions
 
-=======
-
-        //Signal regions
-
->>>>>>> 0b5a5baa
 	//2 same-sign leptons
 	if (preselection && nSignalLeptons==2 && nSignalTaus==0 && met>60 && conversion_veto) {
 	  if (signalLeptons.at(0)->pid()*signalLeptons.at(1)->pid()>0) {
@@ -302,197 +256,6 @@
 	  }
 	}
 
-<<<<<<< HEAD
-        if (analysisRunName.find("500_350") != string::npos){
-
-          cutFlowVector_str1[0] = "All events";
-          cutFlowVector_str1[1] = "2 light leptons";
-          cutFlowVector_str1[2] = "Same-sign";
-          cutFlowVector_str1[3] = "$3^{rd}$ lepton veto";
-          cutFlowVector_str1[4] = "Low mass veto";
-          cutFlowVector_str1[5] = "Bjet veto";
-          cutFlowVector_str1[6] = "$E_{T}^{miss} > 60 GeV$";
-          cutFlowVector_str1[7] = "0 or 1 ISR jet";
-          cutFlowVector_str1[8] = "$m_{T} < 100 GeV$";
-          cutFlowVector_str1[9] = "$p_{T}^{ll} > 100 GeV$";
-
-          cutFlowVector1CMS_500_350_05[0]=485.36;
-          cutFlowVector1CMS_500_350_05[1]=214.24;
-          cutFlowVector1CMS_500_350_05[2]=91.09;
-          cutFlowVector1CMS_500_350_05[3]=75.82;
-          cutFlowVector1CMS_500_350_05[4]=73.61;
-          cutFlowVector1CMS_500_350_05[5]=71.27;
-          cutFlowVector1CMS_500_350_05[6]=62.79;
-          cutFlowVector1CMS_500_350_05[7]=54.85;
-          cutFlowVector1CMS_500_350_05[8]=18.3;
-          cutFlowVector1CMS_500_350_05[9]=10.01;
-
-          cutFlowVector1CMS_500_350_5[0]=632.16;
-          cutFlowVector1CMS_500_350_5[1]=485.34;
-          cutFlowVector1CMS_500_350_5[2]=128.59;
-          cutFlowVector1CMS_500_350_5[3]=50.24;
-          cutFlowVector1CMS_500_350_5[4]=49.86;
-          cutFlowVector1CMS_500_350_5[5]=48.12;
-          cutFlowVector1CMS_500_350_5[6]=38.92;
-          cutFlowVector1CMS_500_350_5[7]=29.72;
-          cutFlowVector1CMS_500_350_5[8]=15.17;
-          cutFlowVector1CMS_500_350_5[9]=2.84;
-
-          for (size_t j=0;j<NCUTS1;j++){
-            if(
-              (j==0) ||
-
-  	      (j==1 && nSignalLightLeptons==2) ||
-
-	      (j==2 && nSignalLightLeptons==2 && signalLightLeptons.at(0)->pid()*signalLightLeptons.at(1)->pid()>0) ||
-
-	      (j==3 && nSignalLightLeptons==2 && signalLightLeptons.at(0)->pid()*signalLightLeptons.at(1)->pid()>0 && nSignalLeptons==2) ||
-
-	      (j==4 && nSignalLightLeptons==2 && signalLightLeptons.at(0)->pid()*signalLightLeptons.at(1)->pid()>0 && nSignalLeptons==2 && low_mass_veto) ||
-
-	      (j==5 && nSignalLightLeptons==2 && signalLightLeptons.at(0)->pid()*signalLightLeptons.at(1)->pid()>0 && nSignalLeptons==2 && low_mass_veto && bjet_veto)  ||
-	     
-	      (j==6 && nSignalLightLeptons==2 && signalLightLeptons.at(0)->pid()*signalLightLeptons.at(1)->pid()>0 && nSignalLeptons==2 && low_mass_veto && bjet_veto && met>60) ||            
-
-	      (j==7 && nSignalLightLeptons==2 && signalLightLeptons.at(0)->pid()*signalLightLeptons.at(1)->pid()>0 && nSignalLeptons==2 && low_mass_veto && bjet_veto && met>60 && ISRjet) ||            
- 
-              (j==8 && nSignalLightLeptons==2 && signalLightLeptons.at(0)->pid()*signalLightLeptons.at(1)->pid()>0 && nSignalLeptons==2 && low_mass_veto && bjet_veto && met>60 && ISRjet && mT<100) ||
-             
-              (j==9 && nSignalLightLeptons==2 && signalLightLeptons.at(0)->pid()*signalLightLeptons.at(1)->pid()>0 && nSignalLeptons==2 && low_mass_veto && bjet_veto && met>60 && ISRjet && mT<100 && pT_ll>100) )
-
-	    cutFlowVector1[j]++;
-    	  }
-	
-	}
-
-        if ((analysisRunName.find("200_100") != string::npos) || (analysisRunName.find("500_150") != string::npos)){
-
-          cutFlowVector_str2[0] = "All events";
-          cutFlowVector_str2[1] = "3 leptons";
-          cutFlowVector_str2[2] = "Low mass \\& conversions veto";
-          cutFlowVector_str2[3] = "Bjet veto";
-          cutFlowVector_str2[4] = "$E_{T}^{miss} > 50 GeV$";
-          cutFlowVector_str2[5] = "$m_{T} > 100 GeV$";
-          cutFlowVector_str2[6] = "$m_{ll} > 75 GeV$";
-
-          cutFlowVector2CMS_200_100[0] =3630.;
-          cutFlowVector2CMS_200_100[1] =481.49;
-          cutFlowVector2CMS_200_100[2] =463.71;
-          cutFlowVector2CMS_200_100[3] =456.68;
-          cutFlowVector2CMS_200_100[4] =317.;
-          cutFlowVector2CMS_200_100[5] =111.97;
-          cutFlowVector2CMS_200_100[6] =103.49;
-
-          cutFlowVector2CMS_500_150[0] =115.79;
-          cutFlowVector2CMS_500_150[1] =18.03;
-          cutFlowVector2CMS_500_150[2] =17.79;
-          cutFlowVector2CMS_500_150[3] =17.47;
-          cutFlowVector2CMS_500_150[4] =16.98;
-          cutFlowVector2CMS_500_150[5] =12.74;
-          cutFlowVector2CMS_500_150[6] =11.71;
-
-          for (size_t j=0;j<NCUTS2;j++){
-            if(
-              (j==0) ||
-
-              (j==1 && nSignalLeptons==3) ||
-
-              (j==2 && nSignalLeptons==3 && low_mass_veto && conversion_veto) ||
-
-              (j==3 && nSignalLeptons==3 && low_mass_veto && conversion_veto && bjet_veto) ||
-
-              (j==4 && nSignalLeptons==3 && low_mass_veto && conversion_veto && bjet_veto && met>50.) ||
-
-              (j==5 && nSignalLeptons==3 && low_mass_veto && conversion_veto && bjet_veto && met>50. && mT>100.) ||
-
-              (j==6 && nSignalLeptons==3 && low_mass_veto && conversion_veto && bjet_veto && met>50. && mT>100. && mll>75.) )
-
-              cutFlowVector2[j]++;
-          }
-	}
-
-        if ((analysisRunName.find("250_150") != string::npos) || (analysisRunName.find("600_1") != string::npos)){
-
-          cutFlowVector_str3[0] = "All events";
-          cutFlowVector_str3[1] = "3 leptons";
-          cutFlowVector_str3[2] = "Low mass \\& conversion veto";
-          cutFlowVector_str3[3] = "Bjet veto";
-          cutFlowVector_str3[4] = "$E_{T}^{miss} > 50 GeV$";
-          cutFlowVector_str3[5] = "$m_{T2} < 100 GeV$";
-          cutFlowVector_str3[6] = "$m_{ll} < 75 GeV$";
-
-          cutFlowVector3CMS_250_150[0] =5304.;
-          cutFlowVector3CMS_250_150[1] =188.58;
-          cutFlowVector3CMS_250_150[2] =168.19;
-          cutFlowVector3CMS_250_150[3] =166.26;
-          cutFlowVector3CMS_250_150[4] =117.09;
-          cutFlowVector3CMS_250_150[5] =112.26;
-          cutFlowVector3CMS_250_150[6] =93.07;
-
-          cutFlowVector3CMS_600_1[0] =220.23;
-          cutFlowVector3CMS_600_1[1] =28.62;
-          cutFlowVector3CMS_600_1[2] =28.31;
-          cutFlowVector3CMS_600_1[3] =27.78;
-          cutFlowVector3CMS_600_1[4] =25.67;
-          cutFlowVector3CMS_600_1[5] =15.74;
-          cutFlowVector3CMS_600_1[6] =3.85;
-
-          for (size_t j=0;j<NCUTS3;j++){
-            if(
-              (j==0) ||
-
-              (j==1 && nSignalLeptons==3) ||
-
-              (j==2 && nSignalLeptons==3 && low_mass_veto && conversion_veto) ||
-
-              (j==3 && nSignalLeptons==3 && low_mass_veto && conversion_veto && bjet_veto) ||
-
-              (j==4 && nSignalLeptons==3 && low_mass_veto && conversion_veto && bjet_veto && met>50.) ||
-
-              (j==5 && nSignalLeptons==3 && low_mass_veto && conversion_veto && bjet_veto && met>50. && mT2<100.) ||
-
-              (j==6 && nSignalLeptons==3 && low_mass_veto && conversion_veto && bjet_veto && met>50. && mT2<100. && mll<75.) )
-
-              cutFlowVector3[j]++;
-          }
-	}
-
-        if ((analysisRunName.find("100_1") != string::npos) || (analysisRunName.find("800_1") != string::npos)){
-
-          cutFlowVector_str4[0] = "All events";
-          cutFlowVector_str4[1] = "4 leptons";
-          cutFlowVector_str4[2] = "Low mass veto";
-          cutFlowVector_str4[3] = "Bjet veto";
-          cutFlowVector_str4[4] = "$E_{T}^{miss} > 100 GeV$";
-
-          cutFlowVector4CMS_100_1[0] =5497.;
-          cutFlowVector4CMS_100_1[1] =869.14;
-          cutFlowVector4CMS_100_1[2] =868.6;
-          cutFlowVector4CMS_100_1[3] =855.41;
-          cutFlowVector4CMS_100_1[4] =34.27;
-
-          cutFlowVector4CMS_800_1[0] =1.14;
-          cutFlowVector4CMS_800_1[1] =0.36;
-          cutFlowVector4CMS_800_1[2] =0.36;
-          cutFlowVector4CMS_800_1[0] =0.35;
-          cutFlowVector4CMS_800_1[4] =0.34;
-
-          for (size_t j=0;j<NCUTS4;j++){
-            if(
-              (j==0) ||
-        
-              (j==1 && nSignalLeptons==4) ||
-        
-              (j==2 && nSignalLeptons==4 && low_mass_veto) ||
-        
-              (j==3 && nSignalLeptons==4 && low_mass_veto && bjet_veto) ||
-      
-              (j==4 && nSignalLeptons==4 && low_mass_veto && bjet_veto && met>100.) )
-
-              cutFlowVector4[j]++;
-          }
-	}
-=======
  //        if (analysisRunName.find("500_350") != string::npos){
 
  //          cutFlowVector_str1[0] = "All events";
@@ -682,7 +445,6 @@
  //              cutFlowVector4[j]++;
  //          }
 	// }
->>>>>>> 0b5a5baa
       }
 
 
@@ -728,104 +490,6 @@
 
       void collect_results() {
 
-<<<<<<< HEAD
-        string path = "ColliderBit/results/cutflow_";
-        path.append(analysisRunName);
-        path.append(".txt");
-        cutflowFile.open(path.c_str());
-
-        if (analysisRunName.find("500_350_05") != string::npos) {
-          cutflowFile<<"\\begin{table}[H] \n\\caption{$\\tilde{\\chi}_{1}^{\\pm}\\tilde{\\chi}_{2}^{0}$ decay via $\\tilde{l}/\\tilde{\\nu}$ (flavor-democratic), $[\\tilde{\\chi}_{1}^{\\pm}\\tilde{\\chi}_{2}^{0},\\tilde{\\chi}_{1}^{0},\\tilde{l}]: [500,350,357.5] [GeV]$} \n\\makebox[\\linewidth]{ \n\\renewcommand{\\arraystretch}{0.4} \n\\begin{tabular}{c c c c c} \n\\hline"<<endl;
-          cutflowFile<<"& CMS & GAMBIT & GAMBIT/CMS & $\\sigma$-corrected GAMBIT/CMS \\\\ \\hline"<<endl;
-          cutflowFile<<"$\\sigma (pp\\to \\tilde{\\chi}_{1}^{\\pm}, \\tilde{\\chi}_{2}^{0})$ &"<<setprecision(4)<<xsec1CMS_500_350_05<<" $fb$ &"<<setprecision(4)<<xsec()<<"$fb$ &"<<setprecision(4)<< xsec()/xsec1CMS_500_350_05<<" & 1\\\\"<<endl;
-          cutflowFile<<"\\multicolumn{5}{c}{Expected events at 35.9 $fb^{-1}$} \\\\ \\hline"<<endl;
-          for (size_t i=0; i<NCUTS1; i++) {
-            cutflowFile<<cutFlowVector_str1[i]<<"&"<<setprecision(4)<<cutFlowVector1CMS_500_350_05[i]<<"&"<<setprecision(4)<<cutFlowVector1[i]*xsec_per_event()*luminosity()<<"&"<<setprecision(4)<<cutFlowVector1[i]*xsec_per_event()*luminosity()/cutFlowVector1CMS_500_350_05[i]<<"&"<<setprecision(4)<<(xsec1CMS_500_350_05/xsec())*cutFlowVector1[i]*xsec_per_event()*luminosity()/cutFlowVector1CMS_500_350_05[i]<<"\\\\"<< endl;
-          }
-          cutflowFile<<"\\hline \\multicolumn{5}{c}{Percentage (\\%)} \\\\ \\hline"<<endl;
-          for (size_t i=0; i<NCUTS1; i++) {
-            cutflowFile<<cutFlowVector_str1[i]<<"&"<<setprecision(4)<<cutFlowVector1CMS_500_350_05[i]*100./cutFlowVector1CMS_500_350_05[1]<<"&"<<setprecision(4)<<cutFlowVector1[i]*100./cutFlowVector1[1]<<"& - & -\\\\"<< endl;
-          }
-          cutflowFile<<"\\end{tabular} \n} \n\\end{table}"<<endl;
-        }
-
-        if (analysisRunName.find("500_350_5") != string::npos) {
-          cutflowFile<<"\\begin{table}[H] \n\\caption{$\\tilde{\\chi}_{1}^{\\pm}\\tilde{\\chi}_{2}^{0}$ decay via $\\tilde{l}/\\tilde{\\nu}$ (flavor-democratic), $[\\tilde{\\chi}_{1}^{\\pm}\\tilde{\\chi}_{2}^{0},\\tilde{\\chi}_{1}^{0},\\tilde{l}]: [500,350,425] [GeV]$} \n\\makebox[\\linewidth]{ \n\\renewcommand{\\arraystretch}{0.4} \n\\begin{tabular}{c c c c c} \n\\hline"<<endl;
-          cutflowFile<<"& CMS & GAMBIT & GAMBIT/CMS & $\\sigma$-corrected GAMBIT/CMS \\\\ \\hline"<<endl;
-          cutflowFile<<"$\\sigma (pp\\to \\tilde{\\chi}_{1}^{\\pm}, \\tilde{\\chi}_{2}^{0})$ &"<<setprecision(4)<<xsec1CMS_500_350_5<<" $fb$ &"<<setprecision(4)<<xsec()<<"$fb$ &"<<setprecision(4)<< xsec()/xsec1CMS_500_350_5<<" & 1\\\\ \\hline"<<endl;
-          cutflowFile<<"\\multicolumn{5}{c}{Expected events at 35.9 $fb^{-1}$} \\\\ \\hline"<<endl;
-          for (size_t i=0; i<NCUTS1; i++) {
-            cutflowFile<<cutFlowVector_str1[i]<<"&"<<setprecision(4)<<cutFlowVector1CMS_500_350_5[i]<<"&"<<setprecision(4)<<cutFlowVector1[i]*xsec_per_event()*luminosity()<<"&"<<setprecision(4)<<cutFlowVector1[i]*xsec_per_event()*luminosity()/cutFlowVector1CMS_500_350_5[i]<<"&"<<setprecision(4)<<(xsec1CMS_500_350_5/xsec())*cutFlowVector1[i]*xsec_per_event()*luminosity()/cutFlowVector1CMS_500_350_5[i]<<"\\\\"<< endl;
-          }
-          cutflowFile<<"\\hline \\multicolumn{5}{c}{Percentage (\\%)} \\\\ \\hline"<<endl;
-          for (size_t i=0; i<NCUTS1; i++) {
-            cutflowFile<<cutFlowVector_str1[i]<<"&"<<setprecision(4)<<cutFlowVector1CMS_500_350_5[i]*100./cutFlowVector1CMS_500_350_5[1]<<"&"<<setprecision(4)<<cutFlowVector1[i]*100./cutFlowVector1[1]<<"& - & -\\\\"<< endl;
-          }
-          cutflowFile<<"\\end{tabular} \n} \n\\end{table}"<<endl;
-        }
-
-        if (analysisRunName.find("200_100") != string::npos) {
-          cutflowFile<<"\\begin{table}[H] \n\\caption{$\\tilde{\\chi}_{1}^{\\pm}\\tilde{\\chi}_{2}^{0}$ decay via $W/Z$, $[\\tilde{\\chi}_{1}^{\\pm}\\tilde{\\chi}_{2}^{0},\\tilde{\\chi}_{1}^{0}]: [200,100] [GeV]$} \n\\makebox[\\linewidth]{ \n\\renewcommand{\\arraystretch}{0.4} \n\\begin{tabular}{c c c c c} \n\\hline"<<endl;
-          cutflowFile<<"& CMS & GAMBIT & GAMBIT/CMS & $\\sigma$-corrected GAMBIT/CMS \\\\ \\hline"<<endl;
-          cutflowFile<<"$\\sigma (pp\\to \\tilde{\\chi}_{1}^{\\pm}, \\tilde{\\chi}_{2}^{0})$ &"<<setprecision(4)<<xsec2CMS_200_100<<" $fb$ &"<<setprecision(4)<<xsec()<<"$fb$ &"<<setprecision(4)<< xsec()/xsec2CMS_200_100<<" & 1\\\\ \\hline"<<endl;
-          cutflowFile<<"\\multicolumn{5}{c}{Expected events at 35.9 $fb^{-1}$} \\\\ \\hline"<<endl;
-          for (size_t i=0; i<NCUTS2; i++) {
-            cutflowFile<<cutFlowVector_str2[i]<<"&"<<setprecision(4)<<cutFlowVector2CMS_200_100[i]<<"&"<<setprecision(4)<<cutFlowVector2[i]*xsec_per_event()*luminosity()<<"&"<<setprecision(4)<<cutFlowVector2[i]*xsec_per_event()*luminosity()/cutFlowVector2CMS_200_100[i]<<"&"<<setprecision(4)<<(xsec2CMS_200_100/xsec())*cutFlowVector2[i]*xsec_per_event()*luminosity()/cutFlowVector2CMS_200_100[i]<<"\\\\"<< endl;
-          }
-          cutflowFile<<"\\hline \\multicolumn{5}{c}{Percentage (\\%)} \\\\ \\hline"<<endl;
-          for (size_t i=0; i<NCUTS2; i++) {
-            cutflowFile<<cutFlowVector_str2[i]<<"&"<<setprecision(4)<<cutFlowVector2CMS_200_100[i]*100./cutFlowVector2CMS_200_100[1]<<"&"<<setprecision(4)<<cutFlowVector2[i]*100./cutFlowVector2[1]<<"& - & -\\\\"<< endl;
-          }
-          cutflowFile<<"\\end{tabular} \n} \n\\end{table}"<<endl;
-        }
-
-        if (analysisRunName.find("500_150") != string::npos) {
-          cutflowFile<<"\\begin{table}[H] \n\\caption{$\\tilde{\\chi}_{1}^{\\pm}\\tilde{\\chi}_{2}^{0}$ decay via $W/Z$, $[\\tilde{\\chi}_{1}^{\\pm}\\tilde{\\chi}_{2}^{0},\\tilde{\\chi}_{1}^{0}]: [500,150] [GeV]$} \n\\makebox[\\linewidth]{ \n\\renewcommand{\\arraystretch}{0.4} \n\\begin{tabular}{c c c c c} \n\\hline"<<endl;
-          cutflowFile<<"& CMS & GAMBIT & GAMBIT/CMS & $\\sigma$-corrected GAMBIT/CMS \\\\ \\hline"<<endl;
-          cutflowFile<<"$\\sigma (pp\\to \\tilde{\\chi}_{1}^{\\pm}, \\tilde{\\chi}_{2}^{0})$ &"<<setprecision(4)<<xsec2CMS_500_150<<" $fb$ &"<<setprecision(4)<<xsec()<<"$fb$ &"<<setprecision(4)<< xsec()/xsec2CMS_500_150<<" & 1\\\\"<<endl;
-          cutflowFile<<"\\multicolumn{5}{c}{Expected events at 35.9 $fb^{-1}$} \\\\ \\hline"<<endl;
-          for (size_t i=0; i<NCUTS2; i++) {
-            cutflowFile<<cutFlowVector_str2[i]<<"&"<<setprecision(4)<<cutFlowVector2CMS_500_150[i]<<"&"<<setprecision(4)<<cutFlowVector2[i]*xsec_per_event()*luminosity()<<"&"<<setprecision(4)<<cutFlowVector2[i]*xsec_per_event()*luminosity()/cutFlowVector2CMS_500_150[i]<<"&"<<setprecision(4)<<(xsec2CMS_500_150/xsec())*cutFlowVector2[i]*xsec_per_event()*luminosity()/cutFlowVector2CMS_500_150[i]<<"\\\\"<< endl;
-          }
-          cutflowFile<<"\\hline \\multicolumn{5}{c}{Percentage (\\%)} \\\\ \\hline"<<endl;
-          for (size_t i=0; i<NCUTS2; i++) {
-            cutflowFile<<cutFlowVector_str2[i]<<"&"<<setprecision(4)<<cutFlowVector2CMS_500_150[i]*100./cutFlowVector2CMS_500_150[1]<<"&"<<setprecision(4)<<cutFlowVector2[i]*100./cutFlowVector2[1]<<"& - & -\\\\"<< endl;
-          }
-          cutflowFile<<"\\end{tabular} \n} \n\\end{table}"<<endl;
-        }
-
-        if (analysisRunName.find("250_150") != string::npos) {
-          cutflowFile<<"\\begin{table}[H] \n\\caption{$\\tilde{\\chi}_{1}^{\\pm}\\tilde{\\chi}_{2}^{0}$ decay via $\\tilde{\\tau}$, $[\\tilde{\\chi}_{1}^{\\pm}\\tilde{\\chi}_{2}^{0},\\tilde{\\chi}_{1}^{0}]: [250,150] [GeV]$} \n\\makebox[\\linewidth]{ \n\\renewcommand{\\arraystretch}{0.4} \n\\begin{tabular}{c c c c c} \n\\hline"<<endl;
-          cutflowFile<<"& CMS & GAMBIT & GAMBIT/CMS & $\\sigma$-corrected GAMBIT/CMS \\\\ \\hline"<<endl;
-          cutflowFile<<"$\\sigma (pp\\to \\tilde{\\chi}_{1}^{\\pm}, \\tilde{\\chi}_{2}^{0})$ &"<<setprecision(4)<<xsec3CMS_250_150<<" $fb$ &"<<setprecision(4)<<xsec()<<"$fb$ &"<<setprecision(4)<< xsec()/xsec3CMS_250_150<<" & 1\\\\ \\hline"<<endl;
-          cutflowFile<<"\\multicolumn{5}{c}{Expected events at 35.9 $fb^{-1}$} \\\\ \\hline"<<endl;
-          for (size_t i=0; i<NCUTS3; i++) {
-            cutflowFile<<cutFlowVector_str3[i]<<"&"<<setprecision(4)<<cutFlowVector3CMS_250_150[i]<<"&"<<setprecision(4)<<cutFlowVector3[i]*xsec_per_event()*luminosity()<<"&"<<setprecision(4)<<cutFlowVector3[i]*xsec_per_event()*luminosity()/cutFlowVector3CMS_250_150[i]<<"&"<<setprecision(4)<<(xsec3CMS_250_150/xsec())*cutFlowVector3[i]*xsec_per_event()*luminosity()/cutFlowVector3CMS_250_150[i]<<"\\\\"<< endl;
-          }
-          cutflowFile<<"\\hline \\multicolumn{5}{c}{Percentage (\\%)} \\\\ \\hline"<<endl;
-          for (size_t i=0; i<NCUTS3; i++) {
-            cutflowFile<<cutFlowVector_str3[i]<<"&"<<setprecision(4)<<cutFlowVector3CMS_250_150[i]*100./cutFlowVector3CMS_250_150[1]<<"&"<<setprecision(4)<<cutFlowVector3[i]*100./cutFlowVector3[1]<<"& - & -\\\\"<< endl;
-          }
-          cutflowFile<<"\\end{tabular} \n} \n\\end{table}"<<endl;
-        }
-
-        if (analysisRunName.find("600_1") != string::npos) {
-          cutflowFile<<"\\begin{table}[H] \n\\caption{$\\tilde{\\chi}_{1}^{\\pm}\\tilde{\\chi}_{2}^{0}$ decay via $\\tilde{\\tau}$, $[\\tilde{\\chi}_{1}^{\\pm}\\tilde{\\chi}_{2}^{0},\\tilde{\\chi}_{1}^{0}]: [600,1] [GeV]$} \n\\makebox[\\linewidth]{ \n\\renewcommand{\\arraystretch}{0.4} \n\\begin{tabular}{c c c c c} \n\\hline"<<endl;
-          cutflowFile<<"& CMS & GAMBIT & GAMBIT/CMS & $\\sigma$-corrected GAMBIT/CMS \\\\ \\hline"<<endl;
-          cutflowFile<<"$\\sigma (pp\\to \\tilde{\\chi}_{1}^{\\pm}, \\tilde{\\chi}_{2}^{0})$ &"<<setprecision(4)<<xsec3CMS_600_1<<" $fb$ &"<<setprecision(4)<<xsec()<<"$fb$ &"<<setprecision(4)<< xsec()/xsec3CMS_600_1<<" & 1\\\\"<<endl;
-          cutflowFile<<"\\multicolumn{5}{c}{Expected events at 35.9 $fb^{-1}$} \\\\ \\hline"<<endl;
-          for (size_t i=0; i<NCUTS3; i++) {
-            cutflowFile<<cutFlowVector_str3[i]<<"&"<<setprecision(4)<<cutFlowVector3CMS_600_1[i]<<"&"<<setprecision(4)<<cutFlowVector3[i]*xsec_per_event()*luminosity()<<"&"<<setprecision(4)<<cutFlowVector3[i]*xsec_per_event()*luminosity()/cutFlowVector3CMS_600_1[i]<<"&"<<setprecision(4)<<(xsec3CMS_600_1/xsec())*cutFlowVector3[i]*xsec_per_event()*luminosity()/cutFlowVector3CMS_600_1[i]<<"\\\\"<< endl;
-          }
-          cutflowFile<<"\\hline \\multicolumn{5}{c}{Percentage (\\%)} \\\\ \\hline"<<endl;
-          for (size_t i=0; i<NCUTS3; i++) {
-            cutflowFile<<cutFlowVector_str3[i]<<"&"<<setprecision(4)<<cutFlowVector3CMS_600_1[i]*100./cutFlowVector3CMS_600_1[1]<<"&"<<setprecision(4)<<cutFlowVector3[i]*100./cutFlowVector3[1]<<"& - & -\\\\"<< endl;
-          }
-          cutflowFile<<"\\end{tabular} \n} \n\\end{table}"<<endl;
-        }
-
-        cutflowFile.close();
-=======
         // string path = "ColliderBit/results/cutflow_";
         // path.append(analysisRunName);
         // path.append(".txt");
@@ -922,7 +586,6 @@
         // }
 
         // cutflowFile.close();
->>>>>>> 0b5a5baa
 
         //Now fill a results object with the results for each SR
         SignalRegionData results_SR1;
@@ -1075,7 +738,6 @@
 	sort(mT_container.begin(),mT_container.end());
 	if (mT_container.size()>0)return mT_container.at(0);
 	else return -1;
-<<<<<<< HEAD
       }
 
 
@@ -1094,8 +756,6 @@
         std::fill(cutFlowVector2.begin(), cutFlowVector2.end(), 0);
         std::fill(cutFlowVector3.begin(), cutFlowVector3.end(), 0);
         std::fill(cutFlowVector4.begin(), cutFlowVector4.end(), 0);
-=======
->>>>>>> 0b5a5baa
       }
 
     };
