--- conflicted
+++ resolved
@@ -116,11 +116,7 @@
             baselineJets.push_back(jet);
             //LorentzVector j1 (jet->mom().px(),jet->mom().py(),jet->mom().pz(),jet->mom().E()) ;
             jets.push_back(jet->mom());
-<<<<<<< HEAD
-            bool hasTag=has_tag(_eff2d, jet->eta(), jet->pT());
-=======
             bool hasTag=has_tag(_eff2d, fabs(jet->eta()), jet->pT());
->>>>>>> 1c5c7b39
             bool isB=false;
 
             if(jet->btag() && hasTag && fabs(jet->eta()) < 2.4 && jet->pT() > 30.) {
