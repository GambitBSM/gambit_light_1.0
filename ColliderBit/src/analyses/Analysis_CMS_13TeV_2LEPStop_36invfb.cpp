--- conflicted
+++ resolved
@@ -338,13 +338,8 @@
                    )cutFlowVector[j]++;
             }
             bool pre_cut= cut_2OSLep && cut_mllGt20 && cut_mllMZ && cut_Njet && cut_Nbjet && cut_PTmis && cut_SGt5 && cut_csj1 && cut_csj2 ;
-<<<<<<< HEAD
             // signal region          
             for(size_t j=0;j<_SR_size;j++){
-=======
-            // signal region
-            for(int j=0;j<13;j++){
->>>>>>> da1f8053
                 // same flavour
                 if(
                    (j==0 && pre_cut && flg_SF && sig_MT2ll_100 && sig_MT2bl_0   && sig_MET_80 )||
