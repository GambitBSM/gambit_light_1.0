#include <vector>
#include <cmath>
#include <memory>
#include <iomanip>

#include "gambit/ColliderBit/analyses/Analysis.hpp"
#include "gambit/ColliderBit/ATLASEfficiencies.hpp"
#include "gambit/ColliderBit/mt2_bisect.h"

using namespace std;

/* The CMS 2 lepton direct stop analysis (35.9fb^-1) - `heavy stop'.

   Based on: arXiv:1711.00752
   Yang Zhang

   Known errors:
        Using ATLASEfficiencies instead of CMSEfficiencies because "applyLooseIDElectronSelectionR2" and "applyMediumIDElectronSelectionR2" functions are important for this analysis.

*/

namespace Gambit {
  namespace ColliderBit {

    class Analysis_CMS_13TeV_2LEPStop_36invfb : public Analysis {
    private:

        // Numbers passing cuts
        std::map<string, EventCounter> _counters = {
            {"SF-SR-0", EventCounter("SF-SR-0")},
            {"DF-SR-0", EventCounter("DF-SR-0")},
            {"SF-SR-1", EventCounter("SF-SR-1")},
            {"DF-SR-1", EventCounter("DF-SR-1")},
            {"SF-SR-2", EventCounter("SF-SR-2")},
            {"DF-SR-2", EventCounter("DF-SR-2")},
            {"SF-SR-3", EventCounter("SF-SR-3")},
            {"DF-SR-3", EventCounter("DF-SR-3")},
            {"SF-SR-4", EventCounter("SF-SR-4")},
            {"DF-SR-4", EventCounter("DF-SR-4")},
            {"SF-SR-5", EventCounter("SF-SR-5")},
            {"DF-SR-5", EventCounter("DF-SR-5")},
            {"SF-SR-6", EventCounter("SF-SR-6")},
            {"DF-SR-6", EventCounter("DF-SR-6")},
            {"SF-SR-7", EventCounter("SF-SR-7")},
            {"DF-SR-7", EventCounter("DF-SR-7")},
            {"SF-SR-8", EventCounter("SF-SR-8")},
            {"DF-SR-8", EventCounter("DF-SR-8")},
            {"SF-SR-9", EventCounter("SF-SR-9")},
            {"DF-SR-9", EventCounter("DF-SR-9")},
            {"SF-SR-10", EventCounter("SF-SR-10")},
            {"DF-SR-10", EventCounter("DF-SR-10")},
            {"SF-SR-11", EventCounter("SF-SR-11")},
            {"DF-SR-11", EventCounter("DF-SR-11")},
            {"SF-SR-12", EventCounter("SF-SR-12")},
            {"DF-SR-12", EventCounter("DF-SR-12")},
<<<<<<< HEAD
            // 
=======
            //
>>>>>>> fd821421
            {"ALL-SR-0", EventCounter("ALL-SR-0")},
            {"ALL-SR-1", EventCounter("ALL-SR-1")},
            {"ALL-SR-2", EventCounter("ALL-SR-2")},
            {"ALL-SR-3", EventCounter("ALL-SR-3")},
            {"ALL-SR-4", EventCounter("ALL-SR-4")},
            {"ALL-SR-5", EventCounter("ALL-SR-5")},
            {"ALL-SR-6", EventCounter("ALL-SR-6")},
            {"ALL-SR-7", EventCounter("ALL-SR-7")},
            {"ALL-SR-8", EventCounter("ALL-SR-8")},
            {"ALL-SR-9", EventCounter("ALL-SR-9")},
            {"ALL-SR-10", EventCounter("ALL-SR-10")},
            {"ALL-SR-11", EventCounter("ALL-SR-11")},
            {"ALL-SR-12", EventCounter("ALL-SR-12")},
<<<<<<< HEAD
            // 
=======
            //
>>>>>>> fd821421
            {"A-SR-0", EventCounter("A-SR-0")},
            {"A-SR-1", EventCounter("A-SR-1")},
            {"A-SR-2", EventCounter("A-SR-2")},
        };

        static const size_t _SR_size = 13;
        static const size_t _SRA_size = 3;

        // Cut Flow
        vector<int> cutFlowVector;
        vector<string> cutFlowVector_str;
        int NCUTS;


        // Jet overlap removal
        void JetLeptonOverlapRemoval(vector<const HEPUtils::Jet*> &jetvec, vector<const HEPUtils::Particle*> &lepvec, double DeltaRMax) {
            //Routine to do jet-lepton check
            //Discards jets if they are within DeltaRMax of a lepton

            vector<const HEPUtils::Jet*> Survivors;

            for(unsigned int itjet = 0; itjet < jetvec.size(); itjet++) {
                bool overlap = false;
                HEPUtils::P4 jetmom=jetvec.at(itjet)->mom();
                for(unsigned int itlep = 0; itlep < lepvec.size(); itlep++) {
                    HEPUtils::P4 lepmom=lepvec.at(itlep)->mom();
                    double dR;

                    dR=jetmom.deltaR_eta(lepmom);

                    if(fabs(dR) <= DeltaRMax) overlap=true;
                }
                if(overlap) continue;
                Survivors.push_back(jetvec.at(itjet));
            }
            jetvec=Survivors;

            return;
        }

        // Lepton overlap removal
        void LeptonJetOverlapRemoval(vector<const HEPUtils::Particle*> &lepvec, vector<const HEPUtils::Jet*> &jetvec, double DeltaRMax) {
            //Routine to do lepton-jet check
            //Discards leptons if they are within DeltaRMax of a jet

            vector<const HEPUtils::Particle*> Survivors;

            for(unsigned int itlep = 0; itlep < lepvec.size(); itlep++) {
                bool overlap = false;
                HEPUtils::P4 lepmom=lepvec.at(itlep)->mom();
                for(unsigned int itjet= 0; itjet < jetvec.size(); itjet++) {
                    HEPUtils::P4 jetmom=jetvec.at(itjet)->mom();
                    double dR;

                    dR=jetmom.deltaR_eta(lepmom);

                    if(fabs(dR) <= DeltaRMax) overlap=true;
                }
                if(overlap) continue;
                Survivors.push_back(lepvec.at(itlep));
            }
            lepvec=Survivors;

            return;
        }


    public:

        // Required detector sim
        static constexpr const char* detector = "CMS";

        Analysis_CMS_13TeV_2LEPStop_36invfb() {

            set_analysis_name("CMS_13TeV_2LEPStop_36invfb");
            set_luminosity(35.9);

            NCUTS= 11;
            for(int i=0;i<NCUTS;i++){
                cutFlowVector.push_back(0);
                cutFlowVector_str.push_back("");
            }

        }

        void run(const HEPUtils::Event* event) {

            // Missing energy
            double met = event->met();
            HEPUtils::P4 ptot = event->missingmom();

            // Baseline lepton objects
            const vector<double> a={0,10.};
            const vector<double> b={0,10000.};
            const vector<double> cEl={0.83};
            HEPUtils::BinnedFn2D<double> _eff2dEl(a,b,cEl);
            const vector<double> cMu={0.89};
            HEPUtils::BinnedFn2D<double> _eff2dMu(a,b,cMu);
<<<<<<< HEAD
            vector<HEPUtils::Particle*> baselineElectrons, baselineMuons;
            for (HEPUtils::Particle* electron : event->electrons()) {
                bool hasTrig=has_tag(_eff2dEl, electron->abseta(), electron->pT());
                if (electron->pT() > 15. && electron->abseta() < 2.4 && hasTrig) baselineElectrons.push_back(electron);
            }
            for (HEPUtils::Particle* muon : event->muons()) {
=======
            vector<const HEPUtils::Particle*> baselineElectrons, baselineMuons;
            for (const HEPUtils::Particle* electron : event->electrons()) {
                bool hasTrig=has_tag(_eff2dEl, electron->abseta(), electron->pT());
                if (electron->pT() > 15. && electron->abseta() < 2.4 && hasTrig) baselineElectrons.push_back(electron);
            }
            for (const HEPUtils::Particle* muon : event->muons()) {
>>>>>>> fd821421
                bool hasTrig=has_tag(_eff2dMu, muon->abseta(), muon->pT());
                if (muon->pT() > 15. && muon->abseta() < 2.4 && hasTrig) baselineMuons.push_back(muon);
            }
            ATLAS::applyLooseIDElectronSelectionR2(baselineElectrons);
            // Jets
            vector<const HEPUtils::Jet*> baselineJets;
            for (const HEPUtils::Jet* jet : event->jets()) {
                if (jet->pT() > 30. && fabs(jet->eta()) < 2.4) baselineJets.push_back(jet);
            }

            // Overlap removal
            JetLeptonOverlapRemoval(baselineJets,baselineElectrons,0.4);
            JetLeptonOverlapRemoval(baselineJets,baselineMuons,0.4);

            //Baseline Leptons
            int LooseLepNum = baselineElectrons.size()+baselineMuons.size();
            //Signal Leptons
            ATLAS::applyMediumIDElectronSelectionR2(baselineElectrons);
            vector<const HEPUtils::Particle*> signalLeptons;
            for (const HEPUtils::Particle* electron : baselineElectrons) {
                signalLeptons.push_back(electron);
            }
            for (const HEPUtils::Particle* muon : baselineMuons) {
                signalLeptons.push_back(muon);
            }

            //Put signal jets／leptons in pT order
            //std::sort(signalJets.begin(), signalJets.end(), sortByPT_j);
            //std::sort(signalLeptons.begin(), signalLeptons.end(), sortByPT_l);
            //std::sort(sgJets.begin(), sgJets.end(), sortByPT_j);
            //std::sort(sgLeptons.begin(), sgLeptons.end(), sortByPT_l);

            // Function used to get b jets
            vector<const HEPUtils::Jet*> bJets;
            vector<const HEPUtils::Jet*> nobJets;
            //const std::vector<double>  a = {0,10.};
            //const std::vector<double>  b = {0,10000.};
            const std::vector<double> c = {0.60};
            HEPUtils::BinnedFn2D<double> _eff2d(a,b,c);
<<<<<<< HEAD
            for (HEPUtils::Jet* jet :baselineJets) {
=======
            for (const HEPUtils::Jet* jet :baselineJets) {
>>>>>>> fd821421
                bool hasTag=has_tag(_eff2d, jet->abseta(), jet->pT());
                if(jet->btag() && hasTag && jet->pT() > 25.) {
                        bJets.push_back(jet);
                    }else{
                        nobJets.push_back(jet);
                    }


            }
            int nbjet = bJets.size();
            int njet  = nobJets.size();

            // We now have the signal electrons, muons, jets and b jets- move on to the analysis
            /*********************************************************/
            /*                                                       */
            /* SIGNAL REGIONS                                        */
            /*                                                       */
            /*********************************************************/
            bool cut_2OSLep     =false;
            bool cut_mllGt20    =false;
            bool flg_SF         =false;
            bool cut_mllMZ      =true;
            bool cut_Njet       =false;
            bool cut_Nbjet      =false;
            bool cut_PTmis      =false;
            bool cut_SGt5       =false;
            bool cut_csj1       =false;
            bool cut_csj2       =false;
            bool cut_MT2ll140   =false;
            bool sig_MT2bl_0    =false;
            bool sig_MT2bl_100  =false;
            bool sig_MT2bl_200  =false;
            bool sig_MET_80     =false;
            bool sig_MET_200    =false;
            bool sig_MT2ll_100  =false;
            bool sig_MT2ll_140  =false;
            bool sig_MT2ll_240  =false;
            // Two opposite sign leptons, pT(l1,l2)>25,20GeV
            if(signalLeptons.size() == 2 && LooseLepNum ==2){
                if (signalLeptons[0]->pid()*signalLeptons[1]->pid()<0. && signalLeptons[0]->pT() > 25. && signalLeptons[1]->pT() > 20.){
                    cut_2OSLep = true;
                    /* Calculate variables */
                    // Invariant mass of two leptons
                    HEPUtils::P4 lepton0=signalLeptons.at(0)->mom();
                    HEPUtils::P4 lepton1=signalLeptons.at(1)->mom();
                    double Mll= (lepton0+lepton1).m();
                    // S=MET/sqrt(HT)
                    double HT = 0.;
                    for (const HEPUtils::Jet* jet :baselineJets) {
                        HT += jet->pT();
                    }
                    double S=met/sqrt(HT);

                    // Set flags
                    cut_mllGt20 = Mll>20.;
                    flg_SF      = signalLeptons[0]->pid()+signalLeptons[1]->pid()==0;
                    cut_mllMZ   = !(flg_SF && abs(Mll-91.2)<15.);
                    cut_Njet    = njet+nbjet>=2;
                    cut_Nbjet   = nbjet>=1;
                    cut_PTmis   = met>80.;
                    cut_SGt5    = S>5.;

                    // Angular speration of P_T^{miss} and (sub-)leading jet
                    if (cut_Njet) {
                        double cosj1 = cos(baselineJets[0]->phi() - ptot.phi());
                        double cosj2 = cos(baselineJets[1]->phi() - ptot.phi());
                        cut_csj1    = cosj1<0.80;
                        cut_csj2    = cosj2<0.96;
                    }
                    // only calculate mt2 after pass these cuts, to save time
                    if(cut_mllGt20 && cut_mllMZ && cut_Njet && cut_Nbjet && cut_PTmis && cut_SGt5 && cut_csj1 && cut_csj2){
                        // MT2
                        double pmiss[3] = { 0, ptot.px(), ptot.py() };
                        mt2_bisect::mt2 mt2_event_bl,mt2_event_ll;
                        // MT2_{ll}
                        double mt2ll=0;
                        double pa_ll[3] = { 0, signalLeptons[0]->mom().px(), signalLeptons[0]->mom().py() };
                        double pb_ll[3] = { 0, signalLeptons[1]->mom().px(), signalLeptons[1]->mom().py() };
                        mt2_event_ll.set_momenta(pa_ll,pb_ll,pmiss);
                        mt2_event_ll.set_mn(0.);
                        mt2ll = mt2_event_ll.get_mt2();
                        // MT2_{blbl}
                        double mt2blbl=0;
                        // find lepton-jet pair minimizes the maximum invariant mass of lepton-jet pairs
                        HEPUtils::P4 bj1 = bJets.at(0)->mom();
                        HEPUtils::P4 bj2;
                        if (nbjet==1) {
                            bj2 = nobJets.at(0)->mom();
                        }else{
                            bj2 = bJets.at(1)->mom();
                        }

                        HEPUtils::P4 l1b1 = lepton0+bj1;
                        HEPUtils::P4 l2b2 = lepton1+bj2;

                        HEPUtils::P4 l1b2 = lepton0+bj2;
                        HEPUtils::P4 l2b1 = lepton1+bj1;
                        double pa_bl[3];
                        double pb_bl[3];
                        pa_bl[0] = 0;
                        pb_bl[0] = 0;
                        if (max(l1b1.m(),l2b2.m()) < max(l1b2.m(),l2b1.m())){
                            pa_bl[1] = l1b1.px();
                            pa_bl[2] = l1b1.py();
                            pb_bl[1] = l2b2.px();
                            pb_bl[2] = l2b2.py();
                        }else{
                            pa_bl[1] = l1b2.px();
                            pa_bl[2] = l1b2.py();
                            pb_bl[1] = l2b1.px();
                            pb_bl[2] = l2b1.py();
                        }
                        mt2_event_bl.set_momenta(pa_bl,pb_bl,pmiss);
                        mt2_event_bl.set_mn(0.);
                        mt2blbl = mt2_event_bl.get_mt2();
                        cut_MT2ll140   = mt2ll>140.;

                        sig_MET_80     = met<200.;
                        sig_MET_200    = met>200.;

                        sig_MT2bl_0    = (mt2blbl<100)&&(mt2blbl>0);
                        sig_MT2bl_100  = (mt2blbl>100)&& (mt2blbl<200);
                        sig_MT2bl_200  = mt2blbl>200;

                        sig_MT2ll_100  = (mt2ll>100.)&&(mt2ll<140.);
                        sig_MT2ll_140  = (mt2ll>140.)&&(mt2ll<240.);
                        sig_MT2ll_240  = (mt2ll>240.);
                    }
                }

            }
            /*********************************************************/
            /*                                                       */
            /* Cut Flow                                              */
            /*                                                       */
            /*********************************************************/
            cutFlowVector_str[0] = "Total ";
            cutFlowVector_str[1] = "2 OS lepton";
            cutFlowVector_str[2] = "m(ll)>20 GeV";
            cutFlowVector_str[3] = "|m(ll)-mZ|>15 GeV";
            cutFlowVector_str[4] = "Njets>2";
            cutFlowVector_str[5] = "Nbjets>1";
            cutFlowVector_str[6] = "MET>80 GeV";
            cutFlowVector_str[7] = "S>5 GeV^{1/2}";
            cutFlowVector_str[8] = "cosPhi(MET,j1)<0.80";
            cutFlowVector_str[9] = "cosPhi(MET,j2)<0.96";
            cutFlowVector_str[10] = "MT2(ll)>140";

            for(int j=0;j<NCUTS;j++){
                if(
                   (j==0) ||
                   (j==1  && cut_2OSLep)||
                   (j==2  && cut_2OSLep && cut_mllGt20)||
                   (j==3  && cut_2OSLep && cut_mllGt20 && cut_mllMZ)||
                   (j==4  && cut_2OSLep && cut_mllGt20 && cut_mllMZ && cut_Njet)||
                   (j==5  && cut_2OSLep && cut_mllGt20 && cut_mllMZ && cut_Njet && cut_Nbjet)||
                   (j==6  && cut_2OSLep && cut_mllGt20 && cut_mllMZ && cut_Njet && cut_Nbjet && cut_PTmis)||
                   (j==7  && cut_2OSLep && cut_mllGt20 && cut_mllMZ && cut_Njet && cut_Nbjet && cut_PTmis && cut_SGt5)||
                   (j==8  && cut_2OSLep && cut_mllGt20 && cut_mllMZ && cut_Njet && cut_Nbjet && cut_PTmis && cut_SGt5 && cut_csj1) ||
                   (j==9  && cut_2OSLep && cut_mllGt20 && cut_mllMZ && cut_Njet && cut_Nbjet && cut_PTmis && cut_SGt5 && cut_csj1 && cut_csj2) ||
                   (j==10 && cut_2OSLep && cut_mllGt20 && cut_mllMZ && cut_Njet && cut_Nbjet && cut_PTmis && cut_SGt5 && cut_csj1 && cut_csj2 && cut_MT2ll140)
                   )cutFlowVector[j]++;
            }
            bool pre_cut= cut_2OSLep && cut_mllGt20 && cut_mllMZ && cut_Njet && cut_Nbjet && cut_PTmis && cut_SGt5 && cut_csj1 && cut_csj2 ;
            // signal region
            for(size_t j=0;j<_SR_size;j++){
                // same flavour
                if(
                   (j==0 && pre_cut && flg_SF && sig_MT2ll_100 && sig_MT2bl_0   && sig_MET_80 )||
                   (j==1 && pre_cut && flg_SF && sig_MT2ll_100 && sig_MT2bl_0   && sig_MET_200)||
                   (j==2 && pre_cut && flg_SF && sig_MT2ll_100 && sig_MT2bl_100 && sig_MET_80 )||
                   (j==3 && pre_cut && flg_SF && sig_MT2ll_100 && sig_MT2bl_100 && sig_MET_200)||
                   (j==4 && pre_cut && flg_SF && sig_MT2ll_100 && sig_MT2bl_200 && sig_MET_80 )||
                   (j==5 && pre_cut && flg_SF && sig_MT2ll_100 && sig_MT2bl_200 && sig_MET_200)||
                   (j==6  && pre_cut && flg_SF && sig_MT2ll_140 && sig_MT2bl_0   && sig_MET_80 )||
                   (j==7  && pre_cut && flg_SF && sig_MT2ll_140 && sig_MT2bl_0   && sig_MET_200)||
                   (j==8  && pre_cut && flg_SF && sig_MT2ll_140 && sig_MT2bl_100 && sig_MET_80 )||
                   (j==9  && pre_cut && flg_SF && sig_MT2ll_140 && sig_MT2bl_100 && sig_MET_200)||
                   (j==10 && pre_cut && flg_SF && sig_MT2ll_140 && sig_MT2bl_200 && sig_MET_80 )||
                   (j==11 && pre_cut && flg_SF && sig_MT2ll_140 && sig_MT2bl_200 && sig_MET_200)||
                   (j==12 && pre_cut && flg_SF && sig_MT2ll_240)
<<<<<<< HEAD
                   ) 
=======
                   )
>>>>>>> fd821421
                {
                    stringstream sr_key; sr_key << "SF-SR-" << j;
                    _counters.at(sr_key.str()).add_event(event);
                }
                 // diferent flavour
                if(
                   (j==0 && pre_cut && !flg_SF && sig_MT2ll_100 && sig_MT2bl_0   && sig_MET_80 )||
                   (j==1 && pre_cut && !flg_SF && sig_MT2ll_100 && sig_MT2bl_0   && sig_MET_200)||
                   (j==2 && pre_cut && !flg_SF && sig_MT2ll_100 && sig_MT2bl_100 && sig_MET_80 )||
                   (j==3 && pre_cut && !flg_SF && sig_MT2ll_100 && sig_MT2bl_100 && sig_MET_200)||
                   (j==4 && pre_cut && !flg_SF && sig_MT2ll_100 && sig_MT2bl_200 && sig_MET_80 )||
                   (j==5 && pre_cut && !flg_SF && sig_MT2ll_100 && sig_MT2bl_200 && sig_MET_200)||
                   (j==6  && pre_cut && !flg_SF && sig_MT2ll_140 && sig_MT2bl_0   && sig_MET_80 )||
                   (j==7  && pre_cut && !flg_SF && sig_MT2ll_140 && sig_MT2bl_0   && sig_MET_200)||
                   (j==8  && pre_cut && !flg_SF && sig_MT2ll_140 && sig_MT2bl_100 && sig_MET_80 )||
                   (j==9  && pre_cut && !flg_SF && sig_MT2ll_140 && sig_MT2bl_100 && sig_MET_200)||
                   (j==10 && pre_cut && !flg_SF && sig_MT2ll_140 && sig_MT2bl_200 && sig_MET_80 )||
                   (j==11 && pre_cut && !flg_SF && sig_MT2ll_140 && sig_MT2bl_200 && sig_MET_200)||
                   (j==12 && pre_cut && !flg_SF && sig_MT2ll_240)
                   )
                {
                    stringstream sr_key; sr_key << "DF-SR-" << j;
                    _counters.at(sr_key.str()).add_event(event);
                }
                 // all
                if(
                   (j==0 && pre_cut && sig_MT2ll_100 && sig_MT2bl_0   && sig_MET_80 )||
                   (j==1 && pre_cut && sig_MT2ll_100 && sig_MT2bl_0   && sig_MET_200)||
                   (j==2 && pre_cut && sig_MT2ll_100 && sig_MT2bl_100 && sig_MET_80 )||
                   (j==3 && pre_cut && sig_MT2ll_100 && sig_MT2bl_100 && sig_MET_200)||
                   (j==4 && pre_cut && sig_MT2ll_100 && sig_MT2bl_200 && sig_MET_80 )||
                   (j==5 && pre_cut && sig_MT2ll_100 && sig_MT2bl_200 && sig_MET_200)||
                   (j==6  && pre_cut && sig_MT2ll_140 && sig_MT2bl_0   && sig_MET_80 )||
                   (j==7  && pre_cut && sig_MT2ll_140 && sig_MT2bl_0   && sig_MET_200)||
                   (j==8  && pre_cut && sig_MT2ll_140 && sig_MT2bl_100 && sig_MET_80 )||
                   (j==9  && pre_cut && sig_MT2ll_140 && sig_MT2bl_100 && sig_MET_200)||
                   (j==10 && pre_cut && sig_MT2ll_140 && sig_MT2bl_200 && sig_MET_80 )||
                   (j==11 && pre_cut && sig_MT2ll_140 && sig_MT2bl_200 && sig_MET_200)||
                   (j==12 && pre_cut && sig_MT2ll_240)
                   )
                {
                    stringstream sr_key; sr_key << "ALL-SR-" << j;
                    _counters.at(sr_key.str()).add_event(event);
                }

            }
            for(size_t j=0;j<_SRA_size;j++){
                if(
                   (j==0  && pre_cut && sig_MT2ll_100 && sig_MET_200) ||
                   (j==1  && pre_cut && sig_MT2ll_140 && sig_MET_200)||
                   (j==2  && pre_cut && sig_MT2ll_240)
                   )
                {
                    stringstream sr_key; sr_key << "A-SR-" << j;
                    _counters.at(sr_key.str()).add_event(event);
                }

            }
        return;

        }

        /// Combine the variables of another copy of this analysis (typically on another thread) into this one.
        void combine(const Analysis* other)
        {
            const Analysis_CMS_13TeV_2LEPStop_36invfb* specificOther
                = dynamic_cast<const Analysis_CMS_13TeV_2LEPStop_36invfb*>(other);

            for (auto& pair : _counters) { pair.second += specificOther->_counters.at(pair.first); }

            if (NCUTS != specificOther->NCUTS) NCUTS = specificOther->NCUTS;

            for (int j=0; j<NCUTS; j++)
            {
                cutFlowVector[j] += specificOther->cutFlowVector[j];
                cutFlowVector_str[j] = specificOther->cutFlowVector_str[j];
            }

        }


        void collect_results() {

           //  double scale_by=1./10000*41.8*35.9;
           //  cout << "------------------------------------------------------------------------------------------------------------------------------ "<<endl;
           //  cout << "CUT FLOW: CMS 13 TeV 2 lep stop paper "<<endl;
           //  cout << "------------------------------------------------------------------------------------------------------------------------------"<<endl;
           //  cout<< right << setw(40) << "CUT" <<  "," << setw(20) << "RAW" <<  "," << setw(20) << "SCALED"
           //  <<  "," << setw(20) << "%" <<  "," << setw(20) << "clean adj RAW"<<  "," << setw(20) << "clean adj %" << endl;
           //  for (int j=0; j<NCUTS; j++) {
           //      cout << right <<  setw(40) << cutFlowVector_str[j].c_str() <<  "," << setw(20)
           //      << cutFlowVector[j] <<  "," << setw(20) << cutFlowVector[j]*scale_by <<  "," << setw(20)
           //      << 100.*cutFlowVector[j]/cutFlowVector[0] << "%" <<  "," << setw(20)
           //      << cutFlowVector[j]*scale_by <<  "," << setw(20) << 100.*cutFlowVector[j]/cutFlowVector[0]<< "%" << endl;
           //  }
           //  for (size_t j=0; j<_SR_size; j++) {
           //      cout << right <<  setw(40) << "SR_SF_"<<j <<  "," << setw(20)
           //      << _SRSF[j] <<  "," << setw(20) << _SRSF[j]*scale_by <<  "," << setw(20)
           //      << 100.*_SRSF[j]/cutFlowVector[0] << "%" <<  "," << setw(20)
           //      << _SRSF[j]*scale_by <<  "," << setw(20) << 100.*_SRSF[j]/cutFlowVector[0]<< "%" << endl;
           //  }
           // for (size_t j=0; j<_SR_size; j++) {
           //      cout << right <<  setw(40) << "SR_DF_"<<j <<  "," << setw(20)
           //      << _SRDF[j] <<  "," << setw(20) << _SRDF[j]*scale_by <<  "," << setw(20)
           //      << 100.*_SRDF[j]/cutFlowVector[0] << "%" <<  "," << setw(20)
           //      << _SRDF[j]*scale_by <<  "," << setw(20) << 100.*_SRDF[j]/cutFlowVector[0]<< "%" << endl;
           //  }
           // for (size_t j=0; j<_SR_size; j++) {
           //      cout << right <<  setw(40) << "SR_ALL_"<<j <<  "," << setw(20)
           //      << _SRALL[j] <<  "," << setw(20) << _SRALL[j]*scale_by <<  "," << setw(20)
           //      << 100.*_SRALL[j]/cutFlowVector[0] << "%" <<  "," << setw(20)
           //      << _SRALL[j]*scale_by <<  "," << setw(20) << 100.*_SRALL[j]/cutFlowVector[0]<< "%" << endl;
           //  }
           // for (size_t j=0; j<_SRA_size; j++) {
           //      cout << right <<  setw(40) << "SR_A_"<<j <<  "," << setw(20)
           //      << _SRA[j] <<  "," << setw(20) << _SRA[j]*scale_by <<  "," << setw(20)
           //      << 100.*_SRA[j]/cutFlowVector[0] << "%" <<  "," << setw(20)
           //      << _SRA[j]*scale_by <<  "," << setw(20) << 100.*_SRA[j]/cutFlowVector[0]<< "%" << endl;
           //  }
           //  cout << "------------------------------------------------------------------------------------------------------------------------------ "<<endl;


            // The ordering here is important! (Must match the ordering in the covariance matrix.)

            add_result(SignalRegionData(_counters.at("SF-SR-0"), 112., {131., 30.}));
            add_result(SignalRegionData(_counters.at("DF-SR-0"), 141., {139., 32.}));
            add_result(SignalRegionData(_counters.at("SF-SR-1"), 7., {4.1, 1.1}));
            add_result(SignalRegionData(_counters.at("DF-SR-1"), 6., {4.0, 1.1}));
            add_result(SignalRegionData(_counters.at("SF-SR-2"), 69., {60., 13.}));
            add_result(SignalRegionData(_counters.at("DF-SR-2"), 67., {70., 17.}));
            add_result(SignalRegionData(_counters.at("SF-SR-3"), 1., {4.8, 1.2}));
            add_result(SignalRegionData(_counters.at("DF-SR-3"), 5., {3.9, 1.0}));
            add_result(SignalRegionData(_counters.at("SF-SR-4"), 0., {0.5, 0.2}));
            add_result(SignalRegionData(_counters.at("DF-SR-4"), 1., {0.7, 0.2}));
            add_result(SignalRegionData(_counters.at("SF-SR-5"), 2., {1.9, 0.5}));
            add_result(SignalRegionData(_counters.at("DF-SR-5"), 1., {2.1, 0.5}));
            add_result(SignalRegionData(_counters.at("SF-SR-6"), 2., {1.1, 0.6}));
            add_result(SignalRegionData(_counters.at("DF-SR-6"), 1., {0.5, 0.2}));
            add_result(SignalRegionData(_counters.at("SF-SR-7"), 2., {0.6, 0.3}));
            add_result(SignalRegionData(_counters.at("DF-SR-7"), 0., {0.3, 0.2}));
            add_result(SignalRegionData(_counters.at("SF-SR-8"), 1., {2.1, 0.7}));
            add_result(SignalRegionData(_counters.at("DF-SR-8"), 1., {0.8, 0.2}));
            add_result(SignalRegionData(_counters.at("SF-SR-9"), 1., {1.6, 0.4}));
            add_result(SignalRegionData(_counters.at("DF-SR-9"), 0., {0.9, 0.3}));
            add_result(SignalRegionData(_counters.at("SF-SR-10"), 0., {0.3, 0.1}));
            add_result(SignalRegionData(_counters.at("DF-SR-10"), 0., {0.1, 0.1}));
            add_result(SignalRegionData(_counters.at("SF-SR-11"), 2., {1.7, 0.4}));
            add_result(SignalRegionData(_counters.at("DF-SR-11"), 1., {1.2, 0.3}));
            add_result(SignalRegionData(_counters.at("SF-SR-12"), 1., {0.7, 0.3}));
            add_result(SignalRegionData(_counters.at("DF-SR-12"), 0., {0.5, 0.2}));

            // Covariance
            static const vector< vector<double> > BKGCOV = {
                { 5.3194e+02,  5.6771e+02,  1.8684e+01,  1.6492e+01,  2.3063e+02,  2.8905e+02,  1.9505e+01,  1.7490e+01,  2.6561e+00,  2.6653e+00,  5.0460e+00,  5.0163e+00,  8.9507e+00,  2.3766e+00,  9.8583e-01,  1.3022e+00,  3.9829e+00,  2.6211e+00,  4.9758e+00,  2.1205e+00,  1.0389e+00,  1.5502e+00,  1.9997e+00,  1.7448e+00,  1.3077e+00,  1.3214e+00 },
                { 5.6771e+02,  6.1906e+02,  1.9990e+01,  1.7052e+01,  2.5036e+02,  3.1355e+02,  2.0392e+01,  1.8370e+01,  2.8239e+00,  2.8702e+00,  5.4655e+00,  5.3022e+00,  9.5056e+00,  2.5391e+00,  1.0873e+00,  1.3742e+00,  3.8246e+00,  2.7103e+00,  5.0959e+00,  2.2521e+00,  1.0596e+00,  1.6599e+00,  2.1668e+00,  1.8156e+00,  1.1961e+00,  1.3860e+00 },
                { 1.8684e+01,  1.9990e+01,  8.0044e-01,  6.1691e-01,  8.1071e+00,  1.0332e+01,  7.5130e-01,  6.8902e-01,  1.0644e-01,  1.0291e-01,  1.8205e-01,  1.9331e-01,  3.9899e-01,  9.7319e-02,  4.1821e-02,  5.3172e-02,  1.6707e-01,  1.0554e-01,  2.1778e-01,  9.2657e-02,  4.4517e-02,  6.2436e-02,  9.5188e-02,  8.0067e-02,  5.9439e-02,  5.0877e-02 },
                { 1.6492e+01,  1.7052e+01,  6.1691e-01,  7.6473e-01,  6.9105e+00,  8.6205e+00,  7.4060e-01,  6.3375e-01,  9.6551e-02,  9.9212e-02,  1.7671e-01,  2.0168e-01,  3.0737e-01,  8.0554e-02,  2.9765e-02,  5.0244e-02,  1.7901e-01,  1.0966e-01,  2.0895e-01,  8.9960e-02,  4.3461e-02,  5.3985e-02,  7.4419e-02,  7.0960e-02,  8.3015e-02,  5.6826e-02 },
                { 2.3063e+02,  2.5036e+02,  8.1071e+00,  6.9105e+00,  1.0414e+02,  1.2760e+02,  8.2163e+00,  7.3665e+00,  1.1854e+00,  1.1945e+00,  2.2947e+00,  2.2128e+00,  4.1840e+00,  1.0313e+00,  4.5132e-01,  5.8788e-01,  1.5837e+00,  1.1135e+00,  2.0549e+00,  9.5650e-01,  4.3562e-01,  6.7523e-01,  1.0206e+00,  7.9693e-01,  5.0508e-01,  5.8693e-01 },
                { 2.8905e+02,  3.1355e+02,  1.0332e+01,  8.6205e+00,  1.2760e+02,  1.6215e+02,  1.0463e+01,  9.5654e+00,  1.4799e+00,  1.4686e+00,  2.7644e+00,  2.6835e+00,  5.2915e+00,  1.3538e+00,  5.8855e-01,  7.3332e-01,  2.0368e+00,  1.4079e+00,  2.7165e+00,  1.1773e+00,  5.6688e-01,  8.7317e-01,  1.2322e+00,  1.0113e+00,  6.4218e-01,  7.0242e-01 },
                { 1.9505e+01,  2.0392e+01,  7.5130e-01,  7.4060e-01,  8.2163e+00,  1.0463e+01,  1.0287e+00,  7.6637e-01,  1.0937e-01,  1.0463e-01,  1.9544e-01,  2.2336e-01,  3.7308e-01,  1.0539e-01,  4.6961e-02,  6.1891e-02,  2.2609e-01,  1.2628e-01,  2.5923e-01,  1.0512e-01,  5.2826e-02,  6.5884e-02,  1.0433e-01,  9.6370e-02,  9.5443e-02,  6.1743e-02 },
                { 1.7490e+01,  1.8370e+01,  6.8902e-01,  6.3375e-01,  7.3665e+00,  9.5654e+00,  7.6637e-01,  8.0269e-01,  1.0101e-01,  9.2154e-02,  1.6096e-01,  1.9015e-01,  3.9687e-01,  9.9379e-02,  4.3819e-02,  5.5038e-02,  2.1020e-01,  1.1305e-01,  2.4799e-01,  9.0312e-02,  5.0615e-02,  6.5191e-02,  1.0268e-01,  9.4560e-02,  8.2500e-02,  5.1264e-02 },
                { 2.6561e+00,  2.8239e+00,  1.0644e-01,  9.6551e-02,  1.1854e+00,  1.4799e+00,  1.0937e-01,  1.0101e-01,  2.9980e-02,  1.7717e-02,  3.0716e-02,  3.1868e-02,  9.5800e-02,  1.6825e-02,  8.7343e-03,  1.1184e-02,  3.0785e-02,  1.7567e-02,  3.6791e-02,  1.8716e-02,  8.1056e-03,  1.1309e-02,  2.2679e-02,  1.4927e-02,  1.2927e-02,  9.6934e-03 },
                { 2.6653e+00,  2.8702e+00,  1.0291e-01,  9.9212e-02,  1.1945e+00,  1.4686e+00,  1.0463e-01,  9.2154e-02,  1.7717e-02,  3.2637e-02,  3.7197e-02,  3.6867e-02,  6.4292e-02,  1.5286e-02,  7.0053e-03,  8.9835e-03,  2.5644e-02,  1.7595e-02,  3.2085e-02,  2.0321e-02,  6.3452e-03,  1.1104e-02,  1.8582e-02,  1.3061e-02,  1.0228e-02,  1.1229e-02 },
                { 5.0460e+00,  5.4655e+00,  1.8205e-01,  1.7671e-01,  2.2947e+00,  2.7644e+00,  1.9544e-01,  1.6096e-01,  3.0716e-02,  3.7197e-02,  1.3320e-01,  7.2853e-02,  1.0414e-01,  2.7724e-02,  1.6781e-02,  1.8456e-02,  5.0764e-02,  3.3388e-02,  5.9002e-02,  4.1474e-02,  1.2435e-02,  2.3334e-02,  4.6804e-02,  3.3895e-02,  2.4396e-02,  2.4601e-02 },
                { 5.0163e+00,  5.3022e+00,  1.9331e-01,  2.0168e-01,  2.2128e+00,  2.6835e+00,  2.2336e-01,  1.9015e-01,  3.1868e-02,  3.6867e-02,  7.2853e-02,  1.3749e-01,  1.0448e-01,  2.7933e-02,  1.6057e-02,  1.8609e-02,  6.5802e-02,  4.0306e-02,  7.5158e-02,  4.4161e-02,  1.5868e-02,  2.5403e-02,  5.7045e-02,  4.6043e-02,  3.3479e-02,  2.6702e-02 },
                { 8.9507e+00,  9.5056e+00,  3.9899e-01,  3.0737e-01,  4.1840e+00,  5.2915e+00,  3.7308e-01,  3.9687e-01,  9.5800e-02,  6.4292e-02,  1.0414e-01,  1.0448e-01,  1.1184e+00,  8.1500e-02,  5.4322e-02,  6.6261e-02,  1.7456e-01,  7.2330e-02,  1.6798e-01,  8.5680e-02,  4.1260e-02,  6.2930e-02,  1.5499e-01,  8.5152e-02,  7.3468e-02,  3.9911e-02 },
                { 2.3766e+00,  2.5391e+00,  9.7319e-02,  8.0554e-02,  1.0313e+00,  1.3538e+00,  1.0539e-01,  9.9379e-02,  1.6825e-02,  1.5286e-02,  2.7724e-02,  2.7933e-02,  8.1500e-02,  3.5721e-02,  1.2933e-02,  1.2922e-02,  4.1210e-02,  2.0006e-02,  4.3159e-02,  2.1719e-02,  8.9845e-03,  1.5637e-02,  2.3350e-02,  1.7656e-02,  1.4849e-02,  1.2072e-02 },
                { 9.8583e-01,  1.0873e+00,  4.1821e-02,  2.9765e-02,  4.5132e-01,  5.8855e-01,  4.6961e-02,  4.3819e-02,  8.7343e-03,  7.0053e-03,  1.6781e-02,  1.6057e-02,  5.4322e-02,  1.2933e-02,  4.5405e-02,  9.1447e-03,  3.3152e-02,  1.0576e-02,  2.6809e-02,  1.6087e-02,  5.2946e-03,  1.0817e-02,  2.2351e-02,  1.5041e-02,  1.2762e-02,  8.2640e-03 },
                { 1.3022e+00,  1.3742e+00,  5.3172e-02,  5.0244e-02,  5.8788e-01,  7.3332e-01,  6.1891e-02,  5.5038e-02,  1.1184e-02,  8.9835e-03,  1.8456e-02,  1.8609e-02,  6.6261e-02,  1.2922e-02,  9.1447e-03,  1.8988e-02,  2.8901e-02,  1.3199e-02,  2.5877e-02,  1.4781e-02,  5.7955e-03,  1.0012e-02,  2.1564e-02,  1.4831e-02,  1.3357e-02,  8.7491e-03 },
                { 3.9829e+00,  3.8246e+00,  1.6707e-01,  1.7901e-01,  1.5837e+00,  2.0368e+00,  2.2609e-01,  2.1020e-01,  3.0785e-02,  2.5644e-02,  5.0764e-02,  6.5802e-02,  1.7456e-01,  4.1210e-02,  3.3152e-02,  2.8901e-02,  5.2128e-01,  4.6476e-02,  1.1115e-01,  5.4605e-02,  2.4117e-02,  3.9149e-02,  6.2784e-02,  5.0293e-02,  5.6023e-02,  2.9498e-02 },
                { 2.6211e+00,  2.7103e+00,  1.0554e-01,  1.0966e-01,  1.1135e+00,  1.4079e+00,  1.2628e-01,  1.1305e-01,  1.7567e-02,  1.7595e-02,  3.3388e-02,  4.0306e-02,  7.2330e-02,  2.0006e-02,  1.0576e-02,  1.3199e-02,  4.6476e-02,  3.8988e-02,  5.0753e-02,  2.5412e-02,  1.0692e-02,  1.3569e-02,  2.8883e-02,  2.5439e-02,  2.0626e-02,  1.4548e-02 },
                { 4.9758e+00,  5.0959e+00,  2.1778e-01,  2.0895e-01,  2.0549e+00,  2.7165e+00,  2.5923e-01,  2.4799e-01,  3.6791e-02,  3.2085e-02,  5.9002e-02,  7.5158e-02,  1.6798e-01,  4.3159e-02,  2.6809e-02,  2.5877e-02,  1.1115e-01,  5.0753e-02,  1.7335e-01,  4.8780e-02,  2.3285e-02,  3.0358e-02,  6.4377e-02,  5.3819e-02,  4.6691e-02,  2.7065e-02 },
                { 2.1205e+00,  2.2521e+00,  9.2657e-02,  8.9960e-02,  9.5650e-01,  1.1773e+00,  1.0512e-01,  9.0312e-02,  1.8716e-02,  2.0321e-02,  4.1474e-02,  4.4161e-02,  8.5680e-02,  2.1719e-02,  1.6087e-02,  1.4781e-02,  5.4605e-02,  2.5412e-02,  4.8780e-02,  7.2753e-02,  1.0189e-02,  1.9951e-02,  3.6650e-02,  2.7780e-02,  2.0359e-02,  1.9194e-02 },
                { 1.0389e+00,  1.0596e+00,  4.4517e-02,  4.3461e-02,  4.3562e-01,  5.6688e-01,  5.2826e-02,  5.0615e-02,  8.1056e-03,  6.3452e-03,  1.2435e-02,  1.5868e-02,  4.1260e-02,  8.9845e-03,  5.2946e-03,  5.7955e-03,  2.4117e-02,  1.0692e-02,  2.3285e-02,  1.0189e-02,  8.8177e-03,  7.1401e-03,  1.4131e-02,  1.1504e-02,  1.0410e-02,  5.7238e-03 },
                { 1.5502e+00,  1.6599e+00,  6.2436e-02,  5.3985e-02,  6.7523e-01,  8.7317e-01,  6.5884e-02,  6.5191e-02,  1.1309e-02,  1.1104e-02,  2.3334e-02,  2.5403e-02,  6.2930e-02,  1.5637e-02,  1.0817e-02,  1.0012e-02,  3.9149e-02,  1.3569e-02,  3.0358e-02,  1.9951e-02,  7.1401e-03,  3.5878e-01,  2.1581e-02,  1.4489e-02,  1.3345e-02,  1.1549e-02 },
                { 1.9997e+00,  2.1668e+00,  9.5188e-02,  7.4419e-02,  1.0206e+00,  1.2322e+00,  1.0433e-01,  1.0268e-01,  2.2679e-02,  1.8582e-02,  4.6804e-02,  5.7045e-02,  1.5499e-01,  2.3350e-02,  2.2351e-02,  2.1564e-02,  6.2784e-02,  2.8883e-02,  6.4377e-02,  3.6650e-02,  1.4131e-02,  2.1581e-02,  1.3679e-01,  5.7687e-02,  3.5832e-02,  2.0300e-02 },
                { 1.7448e+00,  1.8156e+00,  8.0067e-02,  7.0960e-02,  7.9693e-01,  1.0113e+00,  9.6370e-02,  9.4560e-02,  1.4927e-02,  1.3061e-02,  3.3895e-02,  4.6043e-02,  8.5152e-02,  1.7656e-02,  1.5041e-02,  1.4831e-02,  5.0293e-02,  2.5439e-02,  5.3819e-02,  2.7780e-02,  1.1504e-02,  1.4489e-02,  5.7687e-02,  7.2829e-02,  2.7915e-02,  1.6751e-02 },
                { 1.3077e+00,  1.1961e+00,  5.9439e-02,  8.3015e-02,  5.0508e-01,  6.4218e-01,  9.5443e-02,  8.2500e-02,  1.2927e-02,  1.0228e-02,  2.4396e-02,  3.3479e-02,  7.3468e-02,  1.4849e-02,  1.2762e-02,  1.3357e-02,  5.6023e-02,  2.0626e-02,  4.6691e-02,  2.0359e-02,  1.0410e-02,  1.3345e-02,  3.5832e-02,  2.7915e-02,  7.5294e-02,  1.4477e-02 },
                { 1.3214e+00,  1.3860e+00,  5.0877e-02,  5.6826e-02,  5.8693e-01,  7.0242e-01,  6.1743e-02,  5.1264e-02,  9.6934e-03,  1.1229e-02,  2.4601e-02,  2.6702e-02,  3.9911e-02,  1.2072e-02,  8.2640e-03,  8.7491e-03,  2.9498e-02,  1.4548e-02,  2.7065e-02,  1.9194e-02,  5.7238e-03,  1.1549e-02,  2.0300e-02,  1.6751e-02,  1.4477e-02,  2.8456e-02 }
            };

            set_covariance(BKGCOV);

            return;
        }


    protected:
      void analysis_specific_reset() {

        for (auto& pair : _counters) { pair.second.reset(); }

        std::fill(cutFlowVector.begin(), cutFlowVector.end(), 0);

      }

    };


    DEFINE_ANALYSIS_FACTORY(CMS_13TeV_2LEPStop_36invfb)

  }
}<|MERGE_RESOLUTION|>--- conflicted
+++ resolved
@@ -53,11 +53,7 @@
             {"DF-SR-11", EventCounter("DF-SR-11")},
             {"SF-SR-12", EventCounter("SF-SR-12")},
             {"DF-SR-12", EventCounter("DF-SR-12")},
-<<<<<<< HEAD
-            // 
-=======
             //
->>>>>>> fd821421
             {"ALL-SR-0", EventCounter("ALL-SR-0")},
             {"ALL-SR-1", EventCounter("ALL-SR-1")},
             {"ALL-SR-2", EventCounter("ALL-SR-2")},
@@ -71,11 +67,7 @@
             {"ALL-SR-10", EventCounter("ALL-SR-10")},
             {"ALL-SR-11", EventCounter("ALL-SR-11")},
             {"ALL-SR-12", EventCounter("ALL-SR-12")},
-<<<<<<< HEAD
-            // 
-=======
             //
->>>>>>> fd821421
             {"A-SR-0", EventCounter("A-SR-0")},
             {"A-SR-1", EventCounter("A-SR-1")},
             {"A-SR-2", EventCounter("A-SR-2")},
@@ -174,21 +166,12 @@
             HEPUtils::BinnedFn2D<double> _eff2dEl(a,b,cEl);
             const vector<double> cMu={0.89};
             HEPUtils::BinnedFn2D<double> _eff2dMu(a,b,cMu);
-<<<<<<< HEAD
-            vector<HEPUtils::Particle*> baselineElectrons, baselineMuons;
-            for (HEPUtils::Particle* electron : event->electrons()) {
-                bool hasTrig=has_tag(_eff2dEl, electron->abseta(), electron->pT());
-                if (electron->pT() > 15. && electron->abseta() < 2.4 && hasTrig) baselineElectrons.push_back(electron);
-            }
-            for (HEPUtils::Particle* muon : event->muons()) {
-=======
             vector<const HEPUtils::Particle*> baselineElectrons, baselineMuons;
             for (const HEPUtils::Particle* electron : event->electrons()) {
                 bool hasTrig=has_tag(_eff2dEl, electron->abseta(), electron->pT());
                 if (electron->pT() > 15. && electron->abseta() < 2.4 && hasTrig) baselineElectrons.push_back(electron);
             }
             for (const HEPUtils::Particle* muon : event->muons()) {
->>>>>>> fd821421
                 bool hasTrig=has_tag(_eff2dMu, muon->abseta(), muon->pT());
                 if (muon->pT() > 15. && muon->abseta() < 2.4 && hasTrig) baselineMuons.push_back(muon);
             }
@@ -228,11 +211,7 @@
             //const std::vector<double>  b = {0,10000.};
             const std::vector<double> c = {0.60};
             HEPUtils::BinnedFn2D<double> _eff2d(a,b,c);
-<<<<<<< HEAD
-            for (HEPUtils::Jet* jet :baselineJets) {
-=======
             for (const HEPUtils::Jet* jet :baselineJets) {
->>>>>>> fd821421
                 bool hasTag=has_tag(_eff2d, jet->abseta(), jet->pT());
                 if(jet->btag() && hasTag && jet->pT() > 25.) {
                         bJets.push_back(jet);
@@ -414,11 +393,7 @@
                    (j==10 && pre_cut && flg_SF && sig_MT2ll_140 && sig_MT2bl_200 && sig_MET_80 )||
                    (j==11 && pre_cut && flg_SF && sig_MT2ll_140 && sig_MT2bl_200 && sig_MET_200)||
                    (j==12 && pre_cut && flg_SF && sig_MT2ll_240)
-<<<<<<< HEAD
-                   ) 
-=======
                    )
->>>>>>> fd821421
                 {
                     stringstream sr_key; sr_key << "SF-SR-" << j;
                     _counters.at(sr_key.str()).add_event(event);
