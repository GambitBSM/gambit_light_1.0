--- conflicted
+++ resolved
@@ -39,12 +39,8 @@
     xsec_container::xsec_container() : 
       _xsec(0),
       _xsecerr(0),
-<<<<<<< HEAD
-      _info_string("")
-=======
       _info_string(""),
       _trust_level(1)
->>>>>>> 4b524f86
     { }
 
     /// Public method to reset this instance for reuse, avoiding the need for "new" or "delete".
@@ -53,10 +49,7 @@
       _xsec = 0;
       _xsecerr = 0;
       _info_string = "";
-<<<<<<< HEAD
-=======
       _trust_level = 1;
->>>>>>> 4b524f86
     }
 
     /// Return the cross-section (in fb).
@@ -137,11 +130,8 @@
       key = base_key + "xsec_relerr";
       content_map[key] = this->xsec_relerr();
 
-<<<<<<< HEAD
-=======
       content_map["trust_level"] = static_cast<double>(this->trust_level());  
 
->>>>>>> 4b524f86
       return content_map;
     }
 
@@ -151,15 +141,12 @@
     /// Get the info string
     std::string xsec_container::info_string() const { return _info_string; }
 
-<<<<<<< HEAD
-=======
     /// Set the trust level
     void xsec_container::set_trust_level(int trust_level_in) { _trust_level = trust_level_in; }
 
     /// Get the info string
     int xsec_container::trust_level() const { return _trust_level; }
 
->>>>>>> 4b524f86
     /// Set the unit string
     const std::string xsec_container::unit = "fb";
 
