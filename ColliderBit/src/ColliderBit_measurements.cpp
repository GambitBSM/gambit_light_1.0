//   GAMBIT: Global and Modular BSM Inference Tool
//   *********************************************
///  \file
///
///  Functions of ColliderBit measurments.
///
///  *********************************************
///
///  Authors (add name and date if you modify):
///
///  \author Tomas Gonzalo
///          (tomas.gonzalo@monash.edu)
///  \date   2019
///
///  \author Tomasz Procter
///          (t.procter.1@research.gla.ac.uk)
///  \date   June 2021
///
///  *********************************************

#include "gambit/Elements/gambit_module_headers.hpp"
#include "gambit/ColliderBit/ColliderBit_rollcall.hpp"
#include "gambit/ColliderBit/Utils.hpp"
#include "gambit/ColliderBit/ColliderBit_eventloop.hpp"

#ifndef EXCLUDE_HEPMC
  #include "HepMC3/ReaderAscii.h"
  #include "HepMC3/ReaderAsciiHepMC2.h"
#endif  

#ifndef EXCLUDE_YODA
  #include "YODA/AnalysisObject.h"
  #include "YODA/IO.h"
#endif

<<<<<<< HEAD
=======
//Small convenience function for supplying options to the contur argparser.
void convert_yaml_options_for_contur(std::vector<std::string> &yaml_options)
{
  for (size_t i{0}; i <yaml_options.size(); ++i){
    yaml_options[i] = ("--"+yaml_options[i]);
  }
}
>>>>>>> b3837093

namespace Gambit
{

  namespace ColliderBit
  {

    //Small convenience function for supplying options to the contur argparser.
    void convert_yaml_options_for_contur(std::vector<std::string> &yaml_options)
    {
      for (size_t i{0}; i <yaml_options.size(); ++i){
        yaml_options[i] = ("--"+yaml_options[i]);
      }
    }


    #ifndef EXCLUDE_HEPMC
      #ifndef EXCLUDE_YODA

        // Analyse HepMC events with Rivet's measurements 
        // Collect results in a stream of a YODA file
        void Rivet_measurements(std::shared_ptr<std::ostringstream> &result)
        {
          using namespace Pipes::Rivet_measurements;
          using namespace Rivet_default::Rivet;
          
          static std::shared_ptr<AnalysisHandler> ah;

          if (*Loop::iteration == BASE_INIT)
          {
            #pragma omp critical
            {
              if (ah != nullptr) {
                ah->~AnalysisHandler();  
              }
              ah = std::make_shared<AnalysisHandler>();
            }

            // Get analysis list from yaml file
            std::vector<str> analyses = runOptions->getValueOrDef<std::vector<str> >(std::vector<str>(), "analyses");

            if(not analyses.size())
              ColliderBit_warning().raise(LOCAL_INFO, "No analyses set for Rivet");
            // TODO: Add somewhere a check to make sure we only do LHC analyses
            else{
              for (size_t i = 0; i < analyses.size() ; ++i){
                //If the analysis is a special code referring to multiple analyses,
                //append these to the end of the vector, so they are dealt with
                //later in the loop
                if (analyses[i] == "13TeV" || analyses[i] == "8TeV"){
                  BEreq::Contur_GetAnalyses(analyses, analyses[i]);
                }
                //If its a normal analyis just add it.
                else {
                  // Rivet is reading from file here, so make it critical
                  #pragma omp critical
                  {
                    ah->addAnalysis(analyses[i]);
                  }
                }
              }
            }

            //If the yaml file wants to exclude analyses, remove them
            //This feature was inspired by ATLAS_2016_I1469071, which is effectively
            //invalid for most BSM cases and can cause crashes.
            std::vector<str> excluded_analyses = runOptions->getValueOrDef<std::vector<str> >(std::vector<str>(), "exclude_analyses");
            # pragma omp critical
            {
              ah->removeAnalyses(excluded_analyses);
            }
            //Write the utilised analyses to a file in yaml-like format
            //This will list only the analyses that RIVET has succesfully loaded.
            # pragma omp critical
            {
              //Only do this the first time contur is run.
              static bool analyses_written_to_file = false;
              if (!analyses_written_to_file){
                std::ofstream analyses_output_file;
                //TODO please feel free to change name/put in more appropriate location.
                analyses_output_file.open(GAMBIT_DIR+std::string("/GAMBIT_rivet_analyses.log"));
                analyses_output_file << "analyses:";

                for (std::string an_analysis_string : ah->analysisNames()) {
                  analyses_output_file << "\n - " << an_analysis_string;
                }
                analyses_output_file.close();
                analyses_written_to_file = true;
              }
            }
          }
          //If we're not in an init loop, seg faults will occur if the analysis handler is null.
          //This should never happen if the loops happen in the right order, but just in case:
          else if (ah == nullptr){
            ColliderBit_error().raise(LOCAL_INFO, "No Analysis handler set. Is the Loop going in the right order?");
            //TODO: Is it possible special loop iterations could break this?
          }

          if (*Loop::iteration == BASE_FINALIZE)
          {
          #ifdef COLLIDERBIT_DEBUG
            std::cout << "Summary data from rivet:\n\tAnalyses used: ";
            for (auto analysis : ah.analysisNames()){
                std::cout << analysis << ", ";
            }
            std::cout << "\n\tBeam IDs are " << ah.beamIds().first << ", " << ah.beamIds().second;
            std::cout << "\n\tXS: " << ah.nominalCrossSection();
            std::cout << "\n\tRunName: " << ah.runName();
            std::cout << "\n\tSqrtS: " << ah.sqrtS();
            std::cout << "\n\tList of available analyses: ";
            for (auto analysis : ah.stdAnalysisNames()){
                std::cout << analysis << ", ";
            }
            std::cout << std::flush;
          #endif

            //Initialise somewhere for the yoda file to be outputted.
            //This circuitous route is necesarry because ostringstream does not
            //support copy assignment or copy initialisation, and which is 
            //necesarry to access items via Gambit's backends system, so we need
            //to go via a pointer. 
            if (result == nullptr){
              result = std::make_shared<std::ostringstream>();
            }

            #pragma omp critical
            {
              ah->finalize();
              ah->writeData(*result, "yoda");
            }

            // Drop YODA file if requested
            bool drop_YODA_file = runOptions->getValueOrDef<bool>(false, "drop_YODA_file");
            if(drop_YODA_file)
            {
              str filename = "GAMBIT_collider_measurements.yoda";
              
              #pragma omp critical
              {
                try{ ah->writeData(filename); }
                catch (...)
                { ColliderBit_error().raise(LOCAL_INFO, "Unexpected error in writing YODA file"); }
              }
            }

            #pragma omp critical
            {
              ah->~AnalysisHandler();
            }
          }

          // Don't do anything else during special iterations
          if (*Loop::iteration < 0) return;

          // Make sure this is single thread only (assuming Rivet is not thread-safe)
          # pragma omp critical
          {
            // Get the HepMC event
            HepMC3::GenEvent ge = *Dep::HardScatteringEvent;

            try { ah->analyze(ge); }
            catch(std::runtime_error &e)
            {
              ColliderBit_error().raise(LOCAL_INFO, e.what());
            }
          }
        }
      
      #endif //EXCLUDE_YODA
    #endif // EXCLUDE_HEPMC

    #ifndef EXCLUDE_YODA

      // Contur version, from YODA stream
      void Contur_LHC_measurements_from_stream(Contur_output &result)
      {
        using namespace Pipes::Contur_LHC_measurements_from_stream;
  
        std::shared_ptr<std::ostringstream> yodastream = *Dep::Rivet_measurements;
        
        std::vector<std::string> yaml_contur_options = runOptions->getValueOrDef<std::vector<str>>(std::vector<str>(), "contur_options");
        convert_yaml_options_for_contur(yaml_contur_options);

        #pragma omp critical
        {
          ///Call contur
          result = BEreq::Contur_Measurements(std::move(yodastream), yaml_contur_options);
        } 
      }

      // Contur version, from YODA file
      void Contur_LHC_measurements_from_file(Contur_output &result)
      {
        using namespace Pipes::Contur_LHC_measurements_from_file;

        // This function only works if there is a file
        str YODA_filename = runOptions->getValueOrDef<str>("", "YODA_filename");

        if (YODA_filename == "" or not Utils::file_exists(YODA_filename))
          ColliderBit_error().raise(LOCAL_INFO, "YODA file "+YODA_filename+" not found.");

        std::vector<std::string> yaml_contur_options = runOptions->getValueOrDef<std::vector<str>>(std::vector<str>(), "contur_options");
        convert_yaml_options_for_contur(yaml_contur_options);

        #pragma omp critical
        {
          // Call Contur
          result = BEreq::Contur_Measurements(YODA_filename, yaml_contur_options);
        } 
      }

      void Contur_LHC_measurements_LogLike(double &result)
      {
        using namespace Pipes::Contur_LHC_measurements_LogLike;
        Contur_output contur_likelihood_object = *Dep::LHC_measurements;

        result = contur_likelihood_object.LLR;
      }

      void Contur_LHC_measurements_LogLike_perPool(map_str_dbl &result)
      {
        using namespace Pipes::Contur_LHC_measurements_LogLike_perPool;
        std::stringstream summary_line;
        summary_line << "LHC Contur LogLikes per pool: ";

        result = (*Dep::LHC_measurements).pool_LLR;

        for( auto const& entry : result){
          summary_line << entry.first << ":" << entry.second << ", ";
        }

        logger() << LogTags::debug << summary_line.str() << EOM;
      }

      void Contur_LHC_measurements_histotags_perPool(map_str_str &result)
      {
        using namespace Pipes::Contur_LHC_measurements_LogLike_perPool;
        std::stringstream summary_line;
        summary_line << "LHC Contur LogLikes per pool: ";

        result = (*Dep::LHC_measurements).pool_tags;

        for( auto const& entry : result){
          summary_line << entry.first << ":" << entry.second << ", ";
        }

        logger() << LogTags::debug << summary_line.str() << EOM;
      }


    #endif //EXCLUDE_YODA

  }  // namespace ColliderBit
}  // namespace Gambit<|MERGE_RESOLUTION|>--- conflicted
+++ resolved
@@ -33,8 +33,6 @@
   #include "YODA/IO.h"
 #endif
 
-<<<<<<< HEAD
-=======
 //Small convenience function for supplying options to the contur argparser.
 void convert_yaml_options_for_contur(std::vector<std::string> &yaml_options)
 {
@@ -42,7 +40,6 @@
     yaml_options[i] = ("--"+yaml_options[i]);
   }
 }
->>>>>>> b3837093
 
 namespace Gambit
 {
