//   GAMBIT: Global and Modular BSM Inference Tool
//   *********************************************
///  \file
///
///  Functions for analyses that use interpolated yields.
///
///  *********************************************
///
///  Authors (add name and date if you modify):
///
///  \author Martin White
///          (martin.white@adelaide.edu.au)
///  \author Andre Scaffidi
///          (andre.scaffidi@adelaide.edu.au)
///  \date 2019 Aug
///
///  Analyses based on: arxiv:1711.03301 and https://journals.aps.org/prd/abstract/10.1103/PhysRevD.97.092005
///
///
///  Notes:
///
///   - has been put together for the DMEFT project
///   - could probably introduce a better capability
///     structure if we decide to use the functionality
///     for other models
///
///  *********************************************

#include <cmath>
#include <string>
#include <iostream>
#include <fstream>
#include <memory>
#include <numeric>
#include <sstream>
#include <vector> 
#include <iomanip>
#include <math.h>
#include <cstring>
#include <stdlib.h>
using namespace std;

#include "gambit/ColliderBit/analyses/Analysis.hpp"
#include "gambit/Elements/gambit_module_headers.hpp"
#include "gambit/ColliderBit/ColliderBit_rollcall.hpp"
#include "gambit/Utils/ascii_table_reader.hpp"
#include "gambit/Utils/file_lock.hpp"

// Needs GSL 2 
#include <gsl/gsl_math.h>
#include <gsl/gsl_interp2d.h>
#include <gsl/gsl_spline2d.h>
#include <gsl/gsl_sf_gamma.h>

#include "Eigen/Eigenvalues"
#include "Eigen/Eigen"


namespace Gambit
{

  namespace ColliderBit
  {
    
// ---------------------------------- FUNCTION OF INTEREST ------------------------------------------------
  const char* colliderbitdata_path = GAMBIT_DIR "/ColliderBit/data/"; 
  #define PI 3.14159265
  // Initialize all data
  static const size_t data_INC           = 15;
  static const size_t data_SIZE          = pow(data_INC,2);
  static const size_t cms_bin_size       = 22;
  static const size_t atlas_bin_size     = 10;

  const char* met_ATLAS_23 = GAMBIT_DIR "/ColliderBit/data/DMEFT/met_hist_ATLAS_C62_C63.txt";
  const char* met_ATLAS_14 = GAMBIT_DIR "/ColliderBit/data/DMEFT/met_hist_ATLAS_C61_C64.txt";
  const char* met_CMS_23   = GAMBIT_DIR "/ColliderBit/data/DMEFT/met_hist_CMS_C62_C63.txt";
  const char* met_CMS_14   = GAMBIT_DIR "/ColliderBit/data/DMEFT/met_hist_CMS_C61_C64.txt";


  // ----------------------------------//

 
double LinearInterpolation(double y2, double y1, double y, double q1,double q2){
	return  ( 1.0 / (y2-y1) ) * ( (y2 - y)*q1 + (y-y1)*q2 );
}

double BilinearInterpolation(double q11, double q12, double q21, double q22, 
		double x1, double x2, double y1, double y2, double x, double y, double yalpha=0,bool debug=false) 
{

	if (q11 < 0 ){
		q11 = LinearInterpolation(y2,yalpha,y1,-1*q11,q12);
	}

	if (q21 < 0 ){
		q21 = LinearInterpolation(y2,yalpha,y1,-1*q21,q22);
	}

	if (q22 < 0 ){
		q22 = LinearInterpolation(yalpha,y1,y2,q21,-1*q22);
	}

	if (q12 < 0 ){
		q12 = LinearInterpolation(yalpha,y1,y2,q11,-1*q12);
	}

	double x2x1, y2y1, x2x, y2y, yy1, xx1;
	x2x1 = x2 - x1;
	y2y1 = y2 - y1;
	x2x = x2 - x;
	y2y = y2 - y;
	yy1 = y - y1;
	xx1 = x - x1;

  if (debug){
    cout << " Oh dear..." << x2x1 << " "<< y2y1<< " "<< x2x << " " << y2y << " "<< yy1<< " "<<xx1<< " x and y "<< x<< " "<< y<<endl;
    cout << " Oh dear..." << y1 << " "<< y2 << endl;

  }
	return float(1.0) / float(x2x1 * y2y1) * (
		q11 * x2x * y2y +
		q21 * xx1 * y2y +
		q12 * x2x * yy1 +
		q22 * xx1 * yy1
	);
}
// ---------------------------------------------------- //
// Interpolation functions // 
// ---------------------------------------------------- //  
void Acceptance_CS(double * accep, float m,float O1,float O2, const char* pair, const char* experiment){
  static bool first = true;
  // cout << " MASS = " << m <<endl;
  Utils::FileLock mylock("Get_data_once");


   // -----Define met_hist files
  static double MET_HIST_CMS_14[data_SIZE][cms_bin_size];
  static double MET_HIST_ATLAS_14[data_SIZE][atlas_bin_size];
  static double MET_HIST_CMS_23[data_SIZE][cms_bin_size];
  static double MET_HIST_ATLAS_23[data_SIZE][atlas_bin_size];
  static double THETA_CMS_14[data_SIZE];
  static double THETA_CMS_23[data_SIZE];
  static double THETA_ATLAS_14[data_SIZE];  
  static double THETA_ATLAS_23[data_SIZE];  
  static double MASS_CMS_14[data_SIZE];
  static double MASS_CMS_23[data_SIZE];
  static double MASS_ATLAS_14[data_SIZE];  
  static double MASS_ATLAS_23[data_SIZE];  
  static double CS_CMS_14[data_SIZE];
  static double CS_CMS_23[data_SIZE];
  static double CS_ATLAS_14[data_SIZE];  
  static double CS_ATLAS_23[data_SIZE];  
  static double nJets[data_SIZE];
   // ----------------------------------//
   // Define just mass and angle arrays // 
  static double theta[data_INC];
  static double mass[data_INC]; 

  
  
  if (first)
      {
        mylock.get_lock();

        cout << "RAN IFFFFFFFFF"<<endl;
        float var1,var2;
        FILE * fp = fopen(GAMBIT_DIR "/ColliderBit/data/DMEFT/X_Y_ATLAS_C62_C63.txt","r");   // The masses and thetas are the same for each! 
        for (int ll = 0; ll < data_INC; ++ll){
          fscanf(fp,"%f %f", &var1, &var2);
          mass[ll] = var1;
          theta[ll]= var2;
          // cout << mass[ll]<<endl;
        }
        fclose(fp); 
        

        ifstream mb(met_ATLAS_23);

        for(int row = 0; row < data_SIZE; row++) {  
          for(int column = 0; column < atlas_bin_size; column++){
            mb >> MET_HIST_ATLAS_23[row][column];
          }
          }
        mb.close();


        ifstream mba14(met_ATLAS_14);
        for(int row = 0; row < data_SIZE; row++) {  
          for(int column = 0; column < atlas_bin_size; column++){
            mba14 >> MET_HIST_ATLAS_14[row][column];
          }
          }
        mba14.close();

        ifstream mbc23(met_CMS_23);

          for(int row = 0; row < data_SIZE; row++) {  
            for(int column = 0; column < cms_bin_size; column++){
              mbc23 >> MET_HIST_CMS_23[row][column];
            }
          }


        mbc23.close();     

        ifstream mbc14(met_CMS_14);
          for(int row = 0; row < data_SIZE; row++) {  
            for(int column = 0; column < cms_bin_size; column++){
              mbc14 >> MET_HIST_CMS_14[row][column];
            }
          }
        mbc14.close();



        float p1,p2,p3,p4;
        FILE * pp = fopen(GAMBIT_DIR "/ColliderBit/data/DMEFT/grid_output_ATLAS_C61_C64.txt","r");              // file containing numbers in 5 columns 
        for (int ll = 0; ll < data_SIZE; ++ll){
          fscanf(pp,"%f %f %f %f", &p1,&p2,&p3,&p4);
          MASS_ATLAS_14[ll] = p1; 
          THETA_ATLAS_14[ll]= p2;
          nJets[ll]         = p3;
          CS_ATLAS_14[ll]   = p4;   
        }
        fclose(pp);


        float a1,a2,a3,a4;
        FILE * ap = fopen(GAMBIT_DIR "/ColliderBit/data/DMEFT/grid_output_ATLAS_C62_C63.txt","r");             // file containing numbers in 5 columns 
        for (int ll = 0; ll < data_SIZE; ++ll){
          fscanf(ap,"%f %f %f %f", &a1,&a2,&a3,&a4);
          MASS_ATLAS_23[ll] = a1; 
          THETA_ATLAS_23[ll]= a2;
          nJets[ll]         = a3;
          CS_ATLAS_23[ll]   = a4;   
        }
        fclose(ap);
        
        float d1,d2,d3,d4;
        FILE *dp=fopen(GAMBIT_DIR "/ColliderBit/data/DMEFT/grid_output_CMS_C61_C64.txt","r");              // file containing numbers in 5 columns 
        for (int ll = 0; ll < data_SIZE; ++ll){
          fscanf(dp,"%f %f %f %f", &d1,&d2,&d3,&d4);
          MASS_CMS_14[ll] = d1; 
          THETA_CMS_14[ll]= d2;
          nJets[ll]       = d3;
          CS_CMS_14[ll]   = d4;   
        }
        fclose(dp);

        float b1,b2,b3,b4;
        FILE * bp = fopen(GAMBIT_DIR "/ColliderBit/data/DMEFT/grid_output_CMS_C62_C63.txt","r");              // file containing numbers in 5 columns 
        for (int ll = 0; ll < data_SIZE; ++ll){
          fscanf(bp,"%f %f %f %f", &b1,&b2,&b3,&b4);
          MASS_CMS_23[ll] = b1; 
          THETA_CMS_23[ll]= b2;
          nJets[ll]       = b3;
          CS_CMS_23[ll]   = b4;   
        }
        fclose(bp);
        
        mylock.release_lock();

        first = false;

      }


<<<<<<< HEAD
    // Define temp. arrays for storing yields. 
    // cout << "Check things "<<mass[0]<<endl;  
=======
  }
  // ---------------------------------------------------- //
  // Interpolation functions // 
  // ---------------------------------------------------- //

  double * Acceptance_CS(float m,float O1,float O2, const char* pair, const char* experiment)
  {
    char const *i = (colliderbitdata_path+string("DMEFT/met_hist_ATLAS_C61_C64.txt")).c_str();
    char const *j = (colliderbitdata_path+string("DMEFT/met_hist_ATLAS_C62_C63.txt")).c_str();
    char const *k = (colliderbitdata_path+string("DMEFT/met_hist_CMS_C61_C64.txt")).c_str();
    char const *l = (colliderbitdata_path+string("DMEFT/met_hist_CMS_C62_C63.txt")).c_str();
    char const *b = (colliderbitdata_path+string("DMEFT/X_Y_ATLAS_C62_C63.txt")).c_str();
    char const *a = (colliderbitdata_path+string("DMEFT/grid_output_ATLAS_C62_C63.txt")).c_str();
    char const *h = (colliderbitdata_path+string("DMEFT/X_Y_CMS_C61_C64.txt")).c_str();
    char const *g = (colliderbitdata_path+string("DMEFT/grid_output_CMS_C61_C64.txt")).c_str();
    char const *f = (colliderbitdata_path+string("DMEFT/X_Y_ATLAS_C61_C64.txt")).c_str();
    char const *e = (colliderbitdata_path+string("DMEFT/grid_output_ATLAS_C61_C64.txt")).c_str();
    char const *d = (colliderbitdata_path+string("DMEFT/X_Y_CMS_C62_C63.txt")).c_str();
    char const *c = (colliderbitdata_path+string("DMEFT/grid_output_CMS_C62_C63.txt")).c_str();
>>>>>>> a1a242fa
    int met_bin_size;
    double ** MET_HIST = new double*[data_SIZE];
    double THETA[data_SIZE];
    double MASS[data_SIZE];
    double CS[data_SIZE];
    // cout << "Check things 2 <<mass[0]"<<endl;  

  if (experiment=="ATLAS" && pair == "23"){
      met_bin_size = atlas_bin_size;

      // double** MET_HIST = new double*[data_SIZE];
      for(int i = 0; i < data_SIZE; ++i){
        MET_HIST[i] = new double[met_bin_size];
        MASS[i]     = MASS_ATLAS_23[i];
        THETA[i]    = THETA_ATLAS_23[i];
        CS[i]       = CS_ATLAS_23[i];
      }
      // Assign met histogram to current experiment
      for (int kk = 0; kk<data_SIZE;++kk){
        for (int j = 0; j<met_bin_size;++j){
          MET_HIST[kk][j] = MET_HIST_ATLAS_23[kk][j];
          }
        }
    }

    else if (experiment=="CMS" && pair == "23"){
      // std::cout << "BITE" << std::endl;

      met_bin_size = cms_bin_size;
      // double** MET_HIST = new double*[data_SIZE];
      for(int i = 0; i < data_SIZE; ++i){
        MET_HIST[i] = new double[met_bin_size];
        MASS[i]     = MASS_CMS_23[i];
        THETA[i]    = THETA_CMS_23[i];
        CS[i]       = CS_CMS_23[i];
      }
      // Assign met histogram to current experiment
      for (int kk = 0; kk<data_SIZE;++kk){
        for (int j = 0; j<met_bin_size;++j){
          MET_HIST[kk][j] = MET_HIST_CMS_23[kk][j];
          }
        }	
    }

    else if (experiment=="ATLAS" && pair == "14"){
      met_bin_size = atlas_bin_size;
      // double** MET_HIST = new double*[data_SIZE];
      for(int i = 0; i < data_SIZE; ++i){
        MET_HIST[i] = new double[met_bin_size];
        MASS[i]     = MASS_ATLAS_14[i];
        THETA[i]    = THETA_ATLAS_14[i];
        CS[i]       = CS_ATLAS_14[i];
      }
      // Assign met histogram to current experiment
      for (int kk = 0; kk<data_SIZE;++kk){
        for (int j = 0; j<met_bin_size;++j){
          MET_HIST[kk][j] = MET_HIST_ATLAS_14[kk][j];
          }
        }
    }


    else if (experiment=="CMS" && pair == "14"){
      met_bin_size = cms_bin_size;
      // double** MET_HIST = new double*[data_SIZE];
      for(int i = 0; i < data_SIZE; ++i){
        MET_HIST[i] = new double[met_bin_size];
        MASS[i]     = MASS_CMS_14[i];
        THETA[i]    = THETA_CMS_14[i];
        CS[i]       = CS_CMS_14[i];
      }
      // Assign met histogram to current experiment
      for (int kk = 0; kk<data_SIZE;++kk){
        for (int j = 0; j<met_bin_size;++j){
          MET_HIST[kk][j] = MET_HIST_CMS_14[kk][j];
          }
        }
    }
    // cout << "Check things 5"<<mass[0]<<endl;  

    
    // Calculate normalisation
    double Norm,th;

    if (O1==0){
      Norm = pow(O2,2);
      // cout << " O1 is zero"<< endl;
    }
    else if (O2==0){
      Norm = pow(O1,2);
      // cout << " O2 is zero"<< endl;
    }
    else{
      th    = 0.5*asin(float(2*O1*O2)/float((pow(O1,2)+pow(O2,2))));

      if (O1*O2 < 0){
        th = th + float(PI);
      }
      // cout << "Theta = "<< th<<endl;
      Norm  = 2*O1*O2/(sin(2.0*th));
    }


    // Checks to go ahead with interpolation
    // cout << "Check things 6"<<mass[0]<<endl;  


    if (m<mass[0] || m>mass[data_INC-1]){
      cout<<" Error! Mass param out of range with value "<< m << " Itterator location = " << mass[data_INC-1]<< " Exiting..."<<endl;
      std::exit(EXIT_SUCCESS);
      }
    else if (th<theta[0] || th>theta[data_INC-1]){
      cout<<" Error! Theta param out of range with value " << th << " Exiting..."<<endl;
      std::exit(EXIT_SUCCESS);
      }
    // cout << " Acceptance_CS DEBUG: 4" << endl;

    
    // Get x1,2 y1,2 : Mass and theta coordinates for interpolation
    double x1,x2,y1,y2;
    int xi,yj;
    for(int ii = 0; ii < data_INC-1; ++ii) {
      if (m >= mass[ii] && m <= mass[ii+1]){
        x1 = mass[ii];
        x2 = mass[ii+1]; 
        xi = ii;
        break;
        }
      }
    for(int jj = 0; jj < data_INC-1; ++jj) {
      if (th >= theta[jj] && th <= theta[jj+1]){
        y1 = theta[jj];
        y2 = theta[jj+1];
        yj = jj;
        break;
        }
      }

    // cout << "Check things 7"<<mass[0]<<endl;  

    // Get C's
    double C11=0.0 ,C12=0.0,C21=0.0,C22=0.0,yalpha=0;

    // Define Q's as array: One Q type for each met bin.

    double Q11[met_bin_size];
    double Q12[met_bin_size];
    double Q21[met_bin_size];
    double Q22[met_bin_size];

    // cout << "Check things 8"<<mass[0]<<endl;  

    // NJets and Cross-section
    // // !!!!!!!!!!!!!!!!!!!! HERE AGAIN BUGS !!!!! << endl;

    // std::cout << "met_bin_size: " << met_bin_size << std::endl;

    for (int Emiss = 0; Emiss < met_bin_size; Emiss++ ) {
      Q11[Emiss] = 0.0;
      Q12[Emiss] = 0.0;
      Q21[Emiss] = 0.0;
      Q22[Emiss] = 0.0;
      
      // cout << " Emiss = "<< Emiss<< " Inital Q's: "<< Q11[Emiss]<<" "<< Q12[Emiss]<<" "<< Q12[Emiss] <<" "<< Q22[Emiss]<<endl;
      while (Q11[Emiss]==0.0 || Q12[Emiss]==0.0 || Q21[Emiss]== 0.0 || Q22[Emiss]==0.0 || C11==0.0 || C12==0.0 || C21== 0.0 || C22==0.0){ 
          // cout << Q11[Emiss]<<" "<< Q12[Emiss]<<" "<< Q21[Emiss] <<" "<< Q22[Emiss]<<endl;
        // cout << " X1 Y1 X2 Y2  = " << x1<< "  " << y1<< " " <<x2<< " " << y2 << endl;
        for(int kk = 0; kk < data_SIZE; ++kk) {
          // cout << MASS[kk]<<" "<< THETA[kk]<< " Emiss = "<< Emiss <<"|  |"<<MET_HIST[kk][Emiss]<<" " << kk<< " |     |" << x2<<" " << y2<<" "<< Q11[Emiss]<<" "<< Q12[Emiss]<<" "<< Q12[Emiss] <<" "<< Q22[Emiss]<<endl;
          
        if (MASS[kk]==x1 && THETA[kk]==y1){
          // Q11[Emiss] = nJets[kk];
            if (MET_HIST[kk][Emiss] < 0){
              Q11[Emiss] = -1*MET_HIST[kk-1][Emiss];
              if ( std::isnan(Q11[Emiss])){
                cout << "NAN in dodgey!!! Emiss = "<< Emiss<< ", " << " X1 Y1 X2 Y2  = " << x1<< "  " << y1<< " " <<x2<< " " << y2 << endl;
              }
              C11        = -1*CS[kk-1];
              yalpha     = THETA[kk-1];
              // cout << "Have made the hack" << endl;
            }
            
            else {
              Q11[Emiss] = MET_HIST[kk][Emiss];
              if ( std::isnan(Q11[Emiss])){
                cout << "NAN!!! Emiss = "<< Emiss<< ", " << " X1 Y1 X2 Y2  = " << x1<< "  " << y1<< " " <<x2<< " " << y2 << endl;
              }
              C11 = CS[kk];
              // cout << "Q11 = " << Q22[Emiss] << " mass, th = "    << MASS[kk]<< "  "<< THETA[kk]<<endl;
            } 
            if (Q11[Emiss] == 0){
              cout << "Q11 not set" << Q11[Emiss]<< " "<< Emiss<< " X1 Y1 X2 Y2  = " << x1<< "  " << y1<< " " <<x2<< " " << y2 << endl;
            }
          } 


        else if (MASS[kk]==x1 && THETA[kk]==y2){
          // cout << "Here in loop. K = "<< kk<< " x1 = "<< x1<< " y2 = "<< y2<< " met_hist = " << MET_HIST[kk][Emiss]<<endl;
          
            if (MET_HIST[kk][Emiss] < 0){
              Q12[Emiss] = -1*MET_HIST[kk+1][Emiss];

              if ( std::isnan(Q12[Emiss])){
                cout << "NAN in dodgey!!! Emiss = "<< Emiss<< ", " << " X1 Y1 X2 Y2  = " << x1<< "  " << y1<< " " <<x2<< " " << y2 << endl;
              }

              C12        = -1*CS[kk+1];
              yalpha     = THETA[kk+1];
              // cout << "Have made the hack" << endl;
            }
            else {
              Q12[Emiss] = MET_HIST[kk][Emiss];
              if ( std::isnan(Q12[Emiss])){
                cout << "NAN!!! Emiss = "<< Emiss<< ", " << " X1 Y1 X2 Y2  = " << x1<< "  " << y1<< " " <<x2<< " " << y2 << endl;
              }

              C12 = CS[kk];
            }
            if (Q12[Emiss] == 0){
              cout << "Q12 not set" << Q12[Emiss]<< " "<< Emiss<< " X1 Y1 X2 Y2  = " << x1<< "  " << y1<< " " <<x2<< " " << y2 << endl;
            }
          }

        else if (MASS[kk]==x2 && THETA[kk]==y1){

            if (MET_HIST[kk][Emiss] < 0){
              Q21[Emiss] = -1*MET_HIST[kk-1][Emiss];

              if ( std::isnan(Q21[Emiss])){
                cout << "NAN in dodgey!!! Emiss = "<< Emiss<< ", " << " X1 Y1 X2 Y2  = " << x1<< "  " << y1<< " " <<x2<< " " << y2 << endl;
              }
              C21        = -1*CS[kk-1];
              yalpha     = THETA[kk-1];
              // cout << "Have made the hack" << endl;
            }	

          else{
            Q21[Emiss] = MET_HIST[kk][Emiss];
              if ( std::isnan(Q21[Emiss])){
                cout << "NAN!!! Emiss = "<< Emiss<< ", " << " X1 Y X2 Y2  = " << x1<< "  " << y1<< " " <<x2<< " " << y2 << endl;
              }

            C21 = CS[kk];

          }
            if (Q21[Emiss] == 0){
              cout << "Q21 not set" << Q21[Emiss]<< " "<< Emiss<< " X1 Y1 X2 Y2  = " << x1<< "  " << y1<< " " <<x2<< " " << y2 << endl;
            }
          }  

        else if (MASS[kk]==x2 && THETA[kk]==y2){

            if (MET_HIST[kk][Emiss] < 0){
              Q22[Emiss] = -1*MET_HIST[kk+1][Emiss];

              if ( std::isnan(Q22[Emiss])){
                cout << "NAN in dodgey!!! Emiss = "<< Emiss<< ", " << " X1 Y1 X2 Y2  = " << x1<< "  " << y1<< " " <<x2<< " " << y2 << endl;
              }  
              C22        = -1*CS[kk+1];
              yalpha     = THETA[kk+1];
              // cout << "Have made the hack " << Q22[Emiss]<< " "<< C22<< " "<< yalpha <<  endl;
            }	

          else {
            Q22[Emiss] = MET_HIST[kk][Emiss];
              if ( std::isnan(Q22[Emiss])){
                cout << "NAN!!! Emiss = "<< Emiss<< ", " << " X1 Y1 X2 Y2  = " << x1<< "  " << y1<< " " <<x2<< " " << y2 << endl;
              }
            C22 = CS[kk];
          }
          // cout << " Q22"<< " "<< Q22[Emiss]<<endl;
            if (Q22[Emiss] == 0){
              cout << "Q22 not set" << Q22[Emiss]<< " "<< Emiss<< " X1 Y1 X2 Y2  = " << x1<< "  " << y1<< " " <<x2<< " " << y2 << endl;
            }
          }	


          } 
        }

        // cout << "Exited while loop..." << endl;
    // cout << "Check things 9"<<mass[0]<<endl;  

      // cout << " Acceptance_CS DEBUG: 5 - Fixed" << endl;

      // Luminoscity scaling gets applied at the end...
      double A   = BilinearInterpolation(Q11[Emiss], Q12[Emiss], Q21[Emiss], Q22[Emiss], x1, x2, y1, y2, m, th,yalpha);
      double B   = BilinearInterpolation(C11, C12, C21, C22, x1, x2, y1, y2, m, th,yalpha);
      double res =  36000.0*Norm*A*Norm*B; 
      // double res =  Norm*BilinearInterpolation(Q11[Emiss], Q12[Emiss], Q21[Emiss], Q22[Emiss], x1, x2, y1, y2, m, th)*Norm*BilinearInterpolation(C11, C12, C21, C22, x1, x2, y1, y2, m, th); 
     
    if (std::isnan(res)){
      cout << " Test within function: Experiment =  "<< experiment << " res =  "<< res << " Pair  = " << pair <<" CS = "<<Norm*BilinearInterpolation(C11, C12, C21, C22, x1, x2, y1, y2, m, th,0,true)<< " Yield = "<< Norm*BilinearInterpolation(Q11[Emiss], Q12[Emiss], Q21[Emiss], Q22[Emiss], x1, x2, y1, y2, m, th,true) <<" Emiss = "<< Emiss << " Q's: "<< Q11[Emiss]<<" " << Q12[Emiss]<<" " << Q21[Emiss]<<" " <<Q22[Emiss]<<" "<< endl;
      cout << " X1 Y1 X2 Y2  = " << x1<< "  " << y1<< " " <<x2<< " " << y2 << endl;
      cout << "th is the problem = "<< th<<endl;
     }
    // cout << "Check things 10"<<mass[0]<<endl;  
    
    //  cout << "Res = "<< res << " Mass, theta = "<< m <<" , "<<th<<" A = "<<A<<" B = "<<B<<endl;
    
      accep[Emiss] = res;
      
      

    }

    // cout << &accep << std::endl;
      // cout << sizeof(accep) << std::endl;
    // cout << "Check things after accep"<<endl;  

    // for(int j=0; j<22; j++) {
    //   cout << &accep[j] << std::endl;
    //    cout << accep[j] << std::endl;
    // }


    // cout << "Check things b4 filling"<<endl;  

    std::fill_n(THETA,data_SIZE,0);
    std::fill_n(MASS,data_SIZE,0);
    std::fill_n(CS,data_SIZE,0);


    // MET_HIST[data_SIZE][met_bin_size] = {};
        //Free each sub-array
    for(int i = 0; i < data_SIZE; ++i) {
        delete[] MET_HIST[i];   
    }
    //Free the array of pointers
    delete[] MET_HIST;



    // MET_HIST_ATLAS[data_SIZE][atlas_bin_size] = {};
    // MET_HIST_CMS[data_SIZE][cms_bin_size] = {};
    // MET_HIST_ATLAS[data_SIZE][atlas_bin_size] = {};
    // cout << "Check things after fillinge "<<endl;  

  }

<<<<<<< HEAD


void L_Acc_Eff_CS(double * YIELDS, float m,float C61,float C62,float C63, float C64 , const char* exper_){
    // cout << "Check things 11 "<<endl;  

  char const *tt = "23";
  char const *of = "14";
  int met_bin_size;

  if (exper_=="ATLAS"){
    met_bin_size = atlas_bin_size;
  }
  else if (exper_=="CMS"){
    met_bin_size = cms_bin_size;
  }

  double A23[met_bin_size];
  double A14[met_bin_size];

  // cout << "Check things12 "<<endl;

  Acceptance_CS(A23, m, C62, C63, tt, exper_);
    // cout << "Check things 14"<<endl;  

  Acceptance_CS(A14, m, C61, C64, of, exper_);
    // cout << "Check things 15 "<<endl;  

  for (int ii = 0; ii < met_bin_size; ++ii){
    YIELDS[ii] = A23[ii] + A14[ii];

  }
    // cout << "Check things 16"<<endl;  

  // cout << "Finished YIELDS here...."<<endl;
}

void DMEFT_results(AnalysisDataPointers &result){
      const size_t data_INC           = 15;
      const size_t data_SIZE          = pow(data_INC,2);
      const size_t cms_bin_size       = 22;
      const size_t atlas_bin_size     = 10;

      // cout << "void is run"<< endl;

      // Do not get segfault when I do a get data here.....
=======
    double *  Acc_Eff_CS(float m,float C61,float C62,float C63, float C64 , const char* exper_)
    {
    	char const *tt = "23";
    	char const *of = "14";
    	int met_bin_size;

    	if (exper_=="ATLAS"){
    		met_bin_size = atlas_bin_size;
    	}
    	else if (exper_=="CMS"){
    		met_bin_size = cms_bin_size;
    	}

    	double* YIELDS = new double[met_bin_size]; 
    	
    	double* A23;
    	double* A14;

    	A23 = Acceptance_CS(m,C62,C63,tt,exper_);
    	A14 = Acceptance_CS(m,C61,C64,of,exper_);

    	for (int ii = 0; ii < met_bin_size-1; ++ii){
    		YIELDS[ii] = A23[ii] + A14[ii];
    		// YIELDS[ii] = A14[ii];

    	}

    	return YIELDS;
    }
>>>>>>> a1a242fa

    void DMEFT_results(AnalysisDataPointers &result)
    {  
      using namespace Pipes::DMEFT_results;

      // This routine will get the yields for both the ATLAS and CMS monojet analyses
      // The results are stored in a vector of AnalysisData objects, which includes backgrounds yields, uncertainties and correlations
      
      // Andre: have put a dummy file of cross-section data here
      // Will need to be replaced by the relevant file

      // Also you will need to add contributions from the other intefering operators

      // Am assuming for now that this is fed the actual Wilson coefficients
      // You will need to add code that maps these to the mixing angle, etc
      
<<<<<<< HEAD
    
      float C61 = *Pipes::DMEFT_results::Param["C61"]; 
      float C62 = *Pipes::DMEFT_results::Param["C62"];
      float C63 = *Pipes::DMEFT_results::Param["C63"];
      float C64 = *Pipes::DMEFT_results::Param["C64"];
      float mchi= *Pipes::DMEFT_results::Param["mDM"]; 
            
=======
      float C61 = *Param["C61"];
      float C62 = *Param["C62"];
      float C63 = *Param["C63"];
      float C64 = *Param["C64"];
      
      /*
      // There is now a spectrum object carrying all this information, so we can do 
      // something like 
      const Spectrum& spec = *Dep::DMEFT_spectrum;
      float C61 = spec.get(Par::dimensionless, "C61");
      float C62 = spec.get(Par::dimensionless, "C62");
      float C63 = spec.get(Par::dimensionless, "C63");
      float C64 = spec.get(Par::dimensionless, "C64");
      // instead of using the Pipes
      */
>>>>>>> a1a242fa

      // ***** What about DM mass?
      // double mDM = spec.get(Par::Pole_Mass, "chi");

      // Andre: will need too add interpolators for each bin (or some smarter way to do it for all bins and store the results)
      // ColliderBitInterpolator2D cross_C61_C64(colliderbitdata_path+"DMEFT/test_crosssec.dat","bicubic");
      // ColliderBitInterpolator2D eff_C61_C64_ATLAS(colliderbitdata_path+"DMEFT/test_eff.dat","bicubic");
      //ColliderBitInterpolator2D eff_C61_C64_CMS(...)

      // double *yield_C61_C64_ATLAS;

      // Andre: for now am assuming that the yield is just 1000. * eff * crosssec
      // This will need to be updated
      // // Check that the interpolators are valid
      // if((C61 < cross_C61_C64.lower_x()) ||
      //   (C61 > cross_C61_C64.upper_x()) ||
      //   (C64 < cross_C61_C64.lower_y()) ||
      //   (C64 > cross_C61_C64.upper_y())){
        
      //   td::cerr << "Interpolator is out of bounds in ColliderBit DMEFT calculations. The results will be totally wrong." << std::endl;
  
      //    }

      // else {
      //   //Andre to replace this calculation
      //   yield_C61_C64_ATLAS = 1000. * cross_C61_C64.interpolate(C61,C64) * eff_C61_C64_ATLAS.interpolate(C61,C64);
      //   //yield_C61_C64_CMS = 1000. * cross_C61_C64.interpolate(C61,C64) * eff_C61_C64_CMS.interpolate(C61,C64);
      // }
    
      // std::cout << "Yield: " << yield_C61_C64_ATLAS << std::endl;

      // Put CMS signal region data into an AnalysisData object
      // Note: includes covariance matrix
      // static const size_t NUMSR = 22;

      // Will need to set the vector _srnums to hold the interpolated yields in each bin

      // Andre needs to put signal numbers for CMS bins here (output from interpolator)


      // **--------------------------------------------------------------------------------------------//
      //** --------------------------------CMS---------------------------------------------------------//

      // Test the function to see if it compiles. 
<<<<<<< HEAD
=======
      double mass = 150;
      //double mass = spec.get(Par::Pole_Mass, "chi");
	    
      double *_srnums;
>>>>>>> a1a242fa

      const int CMS_SIZE = 22;
      double _srnums_CMS[CMS_SIZE];

      L_Acc_Eff_CS(_srnums_CMS, mchi,C61,C62,C63,C64,"CMS");
      
      // cout << "first _srnums call ..."<<endl;


      static const double CMS_OBSNUM[cms_bin_size] = {
                              136865, 74340, 42540, 25316, 15653, 10092, 8298, 4906, 2987, 2032, 1514,
                              926, 557, 316, 233, 172, 101, 65, 46, 26, 31, 29};
      static const double CMS_BKGNUM[cms_bin_size] = {
                                          134500, 73400, 42320, 25490, 15430, 10160, 8480, 4865, 2970, 1915, 1506,
                                          844, 526, 325, 223, 169, 107, 88.1, 52.8, 25.0, 25.5, 26.9
                                             };
      static const double CMS_BKGERR[cms_bin_size] = { 
                                            3700, 2000, 810, 490, 310, 170, 140, 95, 49, 33, 32, 18, 14, 12, 9, 8, 6, 5.3, 3.9, 2.5, 2.6, 2.8
                                                };

      std::vector<SignalRegionData> cmsBinnedResults;
      
      // for (size_t ibin = 0; ibin < cms_bin_size; ++ibin) {
      //     std::stringstream ss; ss << "sr-" << ibin;
      //     cmsBinnedResults.push_back(SignalRegionData(ss.str(), OBSNUM[ibin], {_srnums[ibin],  0.}, {BKGNUM[ibin], BKGERR[ibin]}, _srnums[ibin]));
      // }
      

      for (size_t ibin = 0; ibin < cms_bin_size; ++ibin) {

        // Generate an 'sr-N' label 
        std::stringstream ss; ss << "sr-" << ibin;

        // Construct a SignalRegionData instance and add it to cmsBinnedResults
        SignalRegionData sr;
        sr.sr_label = ss.str();
        sr.n_observed = CMS_OBSNUM[ibin];
        sr.n_signal = _srnums_CMS[ibin];
        sr.n_signal_at_lumi = _srnums_CMS[ibin];  // We have already scaled the signals in _srnums_CMS to xsec * lumi
        sr.signal_sys = 0.;
        sr.n_background = CMS_BKGNUM[ibin];
        sr.background_sys = CMS_BKGERR[ibin];
        cmsBinnedResults.push_back(sr);
      }


      static const std::vector< std::vector<double> > BKGCOV = {
  {  1.37e+07,  7.18e+06,  2.58e+06,  1.54e+06,  9.29e+05,  4.28e+05,  3.26e+05,  2.04e+05,  8.34e+04,  5.37e+04,  4.62e+04,  2.33e+04,  1.45e+04,  1.20e+04,  6.66e+03,  7.99e+03,  4.00e+03,  1.57e+03,  0.00e+00,  1.30e+03,  3.85e+02, -4.14e+02 },
  {  7.18e+06,  4.00e+06,  1.38e+06,  8.43e+05,  5.02e+05,  2.28e+05,  1.74e+05,  1.05e+05,  4.51e+04,  2.84e+04,  2.30e+04,  1.22e+04,  7.56e+03,  6.48e+03,  3.24e+03,  4.00e+03,  2.28e+03,  1.06e+03,  1.56e+02,  8.00e+02,  3.64e+02, -1.68e+02 },
  {  2.58e+06,  1.38e+06,  6.56e+05,  3.57e+05,  2.18e+05,  1.07e+05,  8.73e+04,  5.31e+04,  2.34e+04,  1.50e+04,  1.35e+04,  7.00e+03,  4.20e+03,  3.30e+03,  2.26e+03,  1.81e+03,  1.12e+03,  6.44e+02,  2.21e+02,  3.04e+02,  1.47e+02,  2.27e+01 },
  {  1.54e+06,  8.43e+05,  3.57e+05,  2.40e+05,  1.32e+05,  6.58e+04,  5.14e+04,  3.17e+04,  1.44e+04,  9.22e+03,  8.15e+03,  4.06e+03,  2.88e+03,  2.00e+03,  1.32e+03,  1.25e+03,  7.06e+02,  3.64e+02,  5.73e+01,  1.59e+02,  7.64e+01, -2.74e+01 },
  {  9.29e+05,  5.02e+05,  2.18e+05,  1.32e+05,  9.61e+04,  4.11e+04,  3.21e+04,  1.88e+04,  8.81e+03,  5.73e+03,  5.46e+03,  2.57e+03,  1.78e+03,  1.34e+03,  6.98e+02,  9.18e+02,  4.28e+02,  1.64e+02,  3.63e+01,  1.32e+02,  1.05e+02, -8.68e+00 },
  {  4.28e+05,  2.28e+05,  1.07e+05,  6.58e+04,  4.11e+04,  2.89e+04,  1.76e+04,  1.07e+04,  5.16e+03,  2.92e+03,  2.83e+03,  1.62e+03,  9.76e+02,  8.77e+02,  3.82e+02,  4.49e+02,  2.04e+02,  1.08e+02,  9.94e+01,  1.02e+02,  3.98e+01,  4.76e+00 },
  {  3.26e+05,  1.74e+05,  8.73e+04,  5.14e+04,  3.21e+04,  1.76e+04,  1.96e+04,  9.18e+03,  4.39e+03,  2.82e+03,  2.46e+03,  1.39e+03,  9.21e+02,  7.39e+02,  5.17e+02,  3.70e+02,  2.35e+02,  9.65e+01,  8.19e+01,  4.20e+01,  1.82e+01,  3.14e+01 },
  {  2.04e+05,  1.04e+05,  5.31e+04,  3.17e+04,  1.88e+04,  1.07e+04,  9.18e+03,  9.02e+03,  2.61e+03,  1.72e+03,  1.70e+03,  8.55e+02,  4.52e+02,  4.67e+02,  2.48e+02,  2.66e+02,  1.54e+02,  5.04e+01,  3.33e+01,  1.19e+01,  3.21e+01,  7.98e+00 },
  {  8.34e+04,  4.51e+04,  2.34e+04,  1.44e+04,  8.81e+03,  5.16e+03,  4.39e+03,  2.61e+03,  2.40e+03,  9.22e+02,  8.94e+02,  4.67e+02,  2.13e+02,  2.41e+02,  1.41e+02,  1.29e+02,  4.70e+01,  4.41e+01,  7.64e+00,  2.08e+01,  2.55e+01,  5.49e+00 },
  {  5.37e+04,  2.84e+04,  1.50e+04,  9.22e+03,  5.73e+03,  2.92e+03,  2.82e+03,  1.72e+03,  9.22e+02,  1.09e+03,  5.17e+02,  3.03e+02,  1.62e+02,  1.47e+02,  8.91e+01,  8.18e+01,  3.17e+01,  2.10e+01,  1.29e+00,  7.42e+00,  7.72e+00,  4.62e+00 },
  {  4.62e+04,  2.30e+04,  1.35e+04,  8.15e+03,  5.46e+03,  2.83e+03,  2.46e+03,  1.70e+03,  8.94e+02,  5.17e+02,  1.02e+03,  2.65e+02,  1.57e+02,  1.61e+02,  9.22e+01,  7.94e+01,  3.84e+01,  3.39e+00, -1.25e+00,  1.44e+01,  3.33e+00, -8.96e-01 },
  {  2.33e+04,  1.22e+04,  7.00e+03,  4.06e+03,  2.57e+03,  1.62e+03,  1.39e+03,  8.55e+02,  4.67e+02,  3.03e+02,  2.65e+02,  3.24e+02,  8.57e+01,  9.07e+01,  5.83e+01,  3.02e+01,  2.70e+01,  2.00e+01,  7.02e+00,  2.25e+00,  5.15e+00,  7.06e+00 },
  {  1.45e+04,  7.56e+03,  4.20e+03,  2.88e+03,  1.78e+03,  9.76e+02,  9.21e+02,  4.52e+02,  2.13e+02,  1.62e+02,  1.57e+02,  8.57e+01,  1.96e+02,  5.21e+01,  3.91e+01,  3.92e+01,  2.69e+01,  8.90e+00,  6.55e+00,  0.00e+00,  1.46e+00,  1.57e+00 },
  {  1.20e+04,  6.48e+03,  3.30e+03,  2.00e+03,  1.34e+03,  8.77e+02,  7.39e+02,  4.67e+02,  2.41e+02,  1.47e+02,  1.61e+02,  9.07e+01,  5.21e+01,  1.44e+02,  3.02e+01,  2.02e+01,  1.44e+01,  3.18e+00,  4.68e-01,  4.50e+00,  2.18e+00,  3.02e+00 },
  {  6.66e+03,  3.24e+03,  2.26e+03,  1.32e+03,  6.98e+02,  3.82e+02,  5.17e+02,  2.48e+02,  1.41e+02,  8.91e+01,  9.22e+01,  5.83e+01,  3.91e+01,  3.02e+01,  8.10e+01,  1.15e+01,  1.19e+01,  7.63e+00,  3.16e+00, -2.25e-01,  1.40e+00,  2.52e+00 },
  {  7.99e+03,  4.00e+03,  1.81e+03,  1.25e+03,  9.18e+02,  4.49e+02,  3.70e+02,  2.66e+02,  1.29e+02,  8.18e+01,  7.94e+01,  3.02e+01,  3.92e+01,  2.02e+01,  1.15e+01,  6.40e+01,  1.92e+00, -1.27e+00, -3.12e-01,  1.40e+00,  2.70e+00, -6.72e-01 },
  {  4.00e+03,  2.28e+03,  1.12e+03,  7.06e+02,  4.28e+02,  2.04e+02,  2.35e+02,  1.54e+02,  4.70e+01,  3.17e+01,  3.84e+01,  2.70e+01,  2.69e+01,  1.44e+01,  1.19e+01,  1.92e+00,  3.60e+01,  5.09e+00,  3.74e+00, -1.65e+00,  1.40e+00,  1.51e+00 },
  {  1.57e+03,  1.06e+03,  6.44e+02,  3.64e+02,  1.64e+02,  1.08e+02,  9.65e+01,  5.04e+01,  4.41e+01,  2.10e+01,  3.39e+00,  2.00e+01,  8.90e+00,  3.18e+00,  7.63e+00, -1.27e+00,  5.09e+00,  2.81e+01,  6.20e-01, -1.19e+00,  5.51e-01, -4.45e-01 },
  {  0.00e+00,  1.56e+02,  2.21e+02,  5.73e+01,  3.63e+01,  9.95e+01,  8.19e+01,  3.33e+01,  7.64e+00,  1.29e+00, -1.25e+00,  7.02e+00,  6.55e+00,  4.68e-01,  3.16e+00, -3.12e-01,  3.74e+00,  6.20e-01,  1.52e+01,  7.80e-01,  3.04e-01,  1.64e+00 },
  {  1.30e+03,  8.00e+02,  3.04e+02,  1.59e+02,  1.32e+02,  1.02e+02,  4.20e+01,  1.19e+01,  2.08e+01,  7.42e+00,  1.44e+01,  2.25e+00,  0.00e+00,  4.50e+00, -2.25e-01,  1.40e+00, -1.65e+00, -1.19e+00,  7.80e-01,  6.25e+00,  1.30e-01,  6.30e-01 },
  {  3.85e+02,  3.64e+02,  1.47e+02,  7.64e+01,  1.05e+02,  3.98e+01,  1.82e+01,  3.21e+01,  2.55e+01,  7.72e+00,  3.33e+00,  5.15e+00,  1.46e+00,  2.18e+00,  1.40e+00,  2.70e+00,  1.40e+00,  5.51e-01,  3.04e-01,  1.30e-01,  6.76e+00,  5.82e-01 },
  { -4.14e+02, -1.68e+02,  2.27e+01, -2.74e+01, -8.68e+00,  4.76e+00,  3.14e+01,  7.98e+00,  5.49e+00,  4.62e+00, -8.96e-01,  7.06e+00,  1.57e+00,  3.02e+00,  2.52e+00, -6.72e-01,  1.51e+00, -4.45e-01,  1.64e+00,  6.30e-01,  5.82e-01,  7.84e+00 }
      };

      Eigen::MatrixXd m_BKGCOV(22,22);
      for (int i = 0; i < 22; i++)
      m_BKGCOV.row(i) = Eigen::VectorXd::Map(&BKGCOV[i][0],BKGCOV[i].size()); 

      AnalysisData  * cmsData = new AnalysisData(cmsBinnedResults, m_BKGCOV);
      cmsData->analysis_name = "CMS_13TeV_MONOJET_36invfb_interpolated";
      // cout << "after cms definition ..."<<endl;

  // **----------------------------------------------------------------------------------------------------//
  // **-------------------------------------ATLAS----------------------------------------------------------//

      // Now put the ATLAS data into an equivalent object
      // Andre to add the relevant lines
      

      // std::cout << "Making signal numbers" << std::endl; 

      // cout<<"Just b4 atlas srnums"<<endl;

      double _srnums_ATLAS[atlas_bin_size];
      L_Acc_Eff_CS(_srnums_ATLAS,mchi,C61,C62,C63,C64,"ATLAS"); 

      // cout << "Atlas srnums defined" <<endl;

      static const double ATLAS_OBSNUM[atlas_bin_size] = {111203,67475,35285,27843,8583,2975,1142,512,223,245};
      static const double ATLAS_BKGNUM[atlas_bin_size] = {111100,67100,33820,27640,8360,2825,1094,463,213,226};
      static const double ATLAS_BKGERR[atlas_bin_size] = {2300  ,1400 ,940  ,610  ,190 ,78  ,33  ,19 ,9  ,16 };

      // cout << "After static atlas" <<endl;

      std::vector<SignalRegionData> atlasBinnedResults;

      for (size_t ibin = 0; ibin < atlas_bin_size; ++ibin) {

        // Generate an 'sr-N' label 
        std::stringstream ss; ss << "sr-" << ibin;

        // Construct a SignalRegionData instance and add it to atlasBinnedResults
        SignalRegionData sr;
        sr.sr_label = ss.str();
        sr.n_observed = ATLAS_OBSNUM[ibin];
        sr.n_signal = _srnums_ATLAS[ibin];
        sr.n_signal_at_lumi = _srnums_ATLAS[ibin];  // We have already scaled the signals in _srnums_ATLAS to xsec * lumi
        // cout << "Check output: "<< sr.sr_label<< "  " << _srnums_ATLAS[ibin] <<endl;
        sr.signal_sys = 0.;
        sr.n_background = ATLAS_BKGNUM[ibin];
        sr.background_sys = ATLAS_BKGERR[ibin];
        atlasBinnedResults.push_back(sr);
      }

      // cout << "after signal region data efinition ..."<<endl;

    //  // --- ATLAS covarance matrix: Identity!
    //  std::vector< std::vector<double> > aBKGCOV;

    //   // Initialize the matrix as a n x n array of 0.
    //   aBKGCOV = std::vector< std::vector<double> >(10, vector<double>(10,0));

    //   // Set the diagonal to be 1s
    //   for(unsigned int t = 0; t < 10; t++)
    //       aBKGCOV[t][t] = 1;


 
    //   Eigen::MatrixXd A_BKGCOV(10,10);
    //   for (int i = 0; i < 10; i++) 
    //   A_BKGCOV.row(i) = Eigen::VectorXd::Map(&aBKGCOV[i][0],aBKGCOV[i].size()); 

      AnalysisData  * atlasData = new AnalysisData(atlasBinnedResults);    

      atlasData->analysis_name  = "ATLAS_13TeV_MONOJET_36invfb_interpolated"; 



  // ******** Create total results ***********// 
  // //--------------------------------------//
      // cout << "Before pushback ..."<<endl;

      result.push_back(atlasData);
      result.push_back(cmsData);

      // // Debug output
      // for (size_t ibin = 0; ibin < atlas_bin_size; ++ibin) {
      //   cout << "DEBUG: sr-" << ibin << " n_signal = " << result[0]->srdata[ibin].n_signal << endl;
      //   cout << "DEBUG: sr-" << ibin << " n_signal_at_lumi = " << result[0]->srdata[ibin].n_signal_at_lumi << endl;
      // }
      // cout << "End of likelihood calculator ..." <<endl;
      
<<<<<<< HEAD

    };
     
 
void InterpolatedMCInfo(MCLoopInfo& result)

=======
    }
    
    void InterpolatedMCInfo(MCLoopInfo& result)
>>>>>>> a1a242fa
    {
      // cout << "Have run the void..."<<endl;
      // This makes an MCLoopInfo object for satisfying the LHC
      // likelihood calculation dependency
      // ------------------------------- //

      // Event generation has been bypassed:
      // ------------------------------------------------------//
      result.event_gen_BYPASS = true;
      // ------------------------------------------------------//
      result.reset_flags();
      
    }
<<<<<<< HEAD
  

=======
	
>>>>>>> a1a242fa
    
  } // namespace ColliderBit
    
} // namespace Gambit<|MERGE_RESOLUTION|>--- conflicted
+++ resolved
@@ -62,103 +62,107 @@
   namespace ColliderBit
   {
     
-// ---------------------------------- FUNCTION OF INTEREST ------------------------------------------------
-  const char* colliderbitdata_path = GAMBIT_DIR "/ColliderBit/data/"; 
-  #define PI 3.14159265
-  // Initialize all data
-  static const size_t data_INC           = 15;
-  static const size_t data_SIZE          = pow(data_INC,2);
-  static const size_t cms_bin_size       = 22;
-  static const size_t atlas_bin_size     = 10;
-
-  const char* met_ATLAS_23 = GAMBIT_DIR "/ColliderBit/data/DMEFT/met_hist_ATLAS_C62_C63.txt";
-  const char* met_ATLAS_14 = GAMBIT_DIR "/ColliderBit/data/DMEFT/met_hist_ATLAS_C61_C64.txt";
-  const char* met_CMS_23   = GAMBIT_DIR "/ColliderBit/data/DMEFT/met_hist_CMS_C62_C63.txt";
-  const char* met_CMS_14   = GAMBIT_DIR "/ColliderBit/data/DMEFT/met_hist_CMS_C61_C64.txt";
-
-
-  // ----------------------------------//
-
- 
-double LinearInterpolation(double y2, double y1, double y, double q1,double q2){
-	return  ( 1.0 / (y2-y1) ) * ( (y2 - y)*q1 + (y-y1)*q2 );
-}
-
-double BilinearInterpolation(double q11, double q12, double q21, double q22, 
-		double x1, double x2, double y1, double y2, double x, double y, double yalpha=0,bool debug=false) 
-{
-
-	if (q11 < 0 ){
-		q11 = LinearInterpolation(y2,yalpha,y1,-1*q11,q12);
-	}
-
-	if (q21 < 0 ){
-		q21 = LinearInterpolation(y2,yalpha,y1,-1*q21,q22);
-	}
-
-	if (q22 < 0 ){
-		q22 = LinearInterpolation(yalpha,y1,y2,q21,-1*q22);
-	}
-
-	if (q12 < 0 ){
-		q12 = LinearInterpolation(yalpha,y1,y2,q11,-1*q12);
-	}
-
-	double x2x1, y2y1, x2x, y2y, yy1, xx1;
-	x2x1 = x2 - x1;
-	y2y1 = y2 - y1;
-	x2x = x2 - x;
-	y2y = y2 - y;
-	yy1 = y - y1;
-	xx1 = x - x1;
-
-  if (debug){
-    cout << " Oh dear..." << x2x1 << " "<< y2y1<< " "<< x2x << " " << y2y << " "<< yy1<< " "<<xx1<< " x and y "<< x<< " "<< y<<endl;
-    cout << " Oh dear..." << y1 << " "<< y2 << endl;
-
-  }
-	return float(1.0) / float(x2x1 * y2y1) * (
-		q11 * x2x * y2y +
-		q21 * xx1 * y2y +
-		q12 * x2x * yy1 +
-		q22 * xx1 * yy1
-	);
-}
-// ---------------------------------------------------- //
-// Interpolation functions // 
-// ---------------------------------------------------- //  
-void Acceptance_CS(double * accep, float m,float O1,float O2, const char* pair, const char* experiment){
-  static bool first = true;
-  // cout << " MASS = " << m <<endl;
-  Utils::FileLock mylock("Get_data_once");
-
-
-   // -----Define met_hist files
-  static double MET_HIST_CMS_14[data_SIZE][cms_bin_size];
-  static double MET_HIST_ATLAS_14[data_SIZE][atlas_bin_size];
-  static double MET_HIST_CMS_23[data_SIZE][cms_bin_size];
-  static double MET_HIST_ATLAS_23[data_SIZE][atlas_bin_size];
-  static double THETA_CMS_14[data_SIZE];
-  static double THETA_CMS_23[data_SIZE];
-  static double THETA_ATLAS_14[data_SIZE];  
-  static double THETA_ATLAS_23[data_SIZE];  
-  static double MASS_CMS_14[data_SIZE];
-  static double MASS_CMS_23[data_SIZE];
-  static double MASS_ATLAS_14[data_SIZE];  
-  static double MASS_ATLAS_23[data_SIZE];  
-  static double CS_CMS_14[data_SIZE];
-  static double CS_CMS_23[data_SIZE];
-  static double CS_ATLAS_14[data_SIZE];  
-  static double CS_ATLAS_23[data_SIZE];  
-  static double nJets[data_SIZE];
-   // ----------------------------------//
-   // Define just mass and angle arrays // 
-  static double theta[data_INC];
-  static double mass[data_INC]; 
-
-  
-  
-  if (first)
+    // ---------------------------------- FUNCTION OF INTEREST ------------------------------------------------
+      const char* colliderbitdata_path = GAMBIT_DIR "/ColliderBit/data/"; 
+      #define PI 3.14159265
+      // Initialize all data
+      static const size_t data_INC           = 15;
+      static const size_t data_SIZE          = pow(data_INC,2);
+      static const size_t cms_bin_size       = 22;
+      static const size_t atlas_bin_size     = 10;
+
+      const char* met_ATLAS_23 = GAMBIT_DIR "/ColliderBit/data/DMEFT/met_hist_ATLAS_C62_C63.txt";
+      const char* met_ATLAS_14 = GAMBIT_DIR "/ColliderBit/data/DMEFT/met_hist_ATLAS_C61_C64.txt";
+      const char* met_CMS_23   = GAMBIT_DIR "/ColliderBit/data/DMEFT/met_hist_CMS_C62_C63.txt";
+      const char* met_CMS_14   = GAMBIT_DIR "/ColliderBit/data/DMEFT/met_hist_CMS_C61_C64.txt";
+
+
+      // ----------------------------------//
+
+     
+    double LinearInterpolation(double y2, double y1, double y, double q1,double q2)
+    {
+      return  ( 1.0 / (y2-y1) ) * ( (y2 - y)*q1 + (y-y1)*q2 );
+    }
+
+    double BilinearInterpolation(double q11, double q12, double q21, double q22, 
+                                 double x1, double x2, double y1, double y2, 
+                                 double x, double y, double yalpha=0,bool debug=false)
+    {
+      if (q11 < 0 ){
+        q11 = LinearInterpolation(y2,yalpha,y1,-1*q11,q12);
+      }
+
+      if (q21 < 0 ){
+        q21 = LinearInterpolation(y2,yalpha,y1,-1*q21,q22);
+      }
+
+      if (q22 < 0 ){
+        q22 = LinearInterpolation(yalpha,y1,y2,q21,-1*q22);
+      }
+
+      if (q12 < 0 ){
+        q12 = LinearInterpolation(yalpha,y1,y2,q11,-1*q12);
+      }
+
+      double x2x1, y2y1, x2x, y2y, yy1, xx1;
+      x2x1 = x2 - x1;
+      y2y1 = y2 - y1;
+      x2x = x2 - x;
+      y2y = y2 - y;
+      yy1 = y - y1;
+      xx1 = x - x1;
+
+      if (debug){
+        cout << " Oh dear..." << x2x1 << " "<< y2y1<< " "<< x2x << " " << y2y << " "<< yy1<< " "<<xx1<< " x and y "<< x<< " "<< y<<endl;
+        cout << " Oh dear..." << y1 << " "<< y2 << endl;
+
+      }
+      return float(1.0) / float(x2x1 * y2y1) * ( 
+        q11 * x2x * y2y +
+        q21 * xx1 * y2y +
+        q12 * x2x * yy1 +
+        q22 * xx1 * yy1
+      );
+    }
+
+    // ---------------------------------------------------- //
+    // Interpolation functions // 
+    // ---------------------------------------------------- //  
+    
+    void Acceptance_CS(double * accep, float m,float O1,float O2, const char* pair, const char* experiment)
+    {
+      static bool first = true;
+      // cout << " MASS = " << m <<endl;
+      Utils::FileLock mylock("Get_data_once");
+
+
+       // -----Define met_hist files
+      static double MET_HIST_CMS_14[data_SIZE][cms_bin_size];
+      static double MET_HIST_ATLAS_14[data_SIZE][atlas_bin_size];
+      static double MET_HIST_CMS_23[data_SIZE][cms_bin_size];
+      static double MET_HIST_ATLAS_23[data_SIZE][atlas_bin_size];
+      static double THETA_CMS_14[data_SIZE];
+      static double THETA_CMS_23[data_SIZE];
+      static double THETA_ATLAS_14[data_SIZE];  
+      static double THETA_ATLAS_23[data_SIZE];  
+      static double MASS_CMS_14[data_SIZE];
+      static double MASS_CMS_23[data_SIZE];
+      static double MASS_ATLAS_14[data_SIZE];  
+      static double MASS_ATLAS_23[data_SIZE];  
+      static double CS_CMS_14[data_SIZE];
+      static double CS_CMS_23[data_SIZE];
+      static double CS_ATLAS_14[data_SIZE];  
+      static double CS_ATLAS_23[data_SIZE];  
+      static double nJets[data_SIZE];
+       // ----------------------------------//
+       // Define just mass and angle arrays // 
+      static double theta[data_INC];
+      static double mass[data_INC]; 
+
+      
+      
+      if (first)
       {
         mylock.get_lock();
 
@@ -180,7 +184,7 @@
           for(int column = 0; column < atlas_bin_size; column++){
             mb >> MET_HIST_ATLAS_23[row][column];
           }
-          }
+        }
         mb.close();
 
 
@@ -189,28 +193,26 @@
           for(int column = 0; column < atlas_bin_size; column++){
             mba14 >> MET_HIST_ATLAS_14[row][column];
           }
+        }
+        mba14.close();
+
+
+        ifstream mbc23(met_CMS_23);
+        for(int row = 0; row < data_SIZE; row++) {  
+          for(int column = 0; column < cms_bin_size; column++){
+            mbc23 >> MET_HIST_CMS_23[row][column];
           }
-        mba14.close();
-
-        ifstream mbc23(met_CMS_23);
-
-          for(int row = 0; row < data_SIZE; row++) {  
-            for(int column = 0; column < cms_bin_size; column++){
-              mbc23 >> MET_HIST_CMS_23[row][column];
-            }
+        }
+        mbc23.close();     
+
+
+        ifstream mbc14(met_CMS_14);
+        for(int row = 0; row < data_SIZE; row++) {  
+          for(int column = 0; column < cms_bin_size; column++){
+            mbc14 >> MET_HIST_CMS_14[row][column];
           }
-
-
-        mbc23.close();     
-
-        ifstream mbc14(met_CMS_14);
-          for(int row = 0; row < data_SIZE; row++) {  
-            for(int column = 0; column < cms_bin_size; column++){
-              mbc14 >> MET_HIST_CMS_14[row][column];
-            }
-          }
+        }
         mbc14.close();
-
 
 
         float p1,p2,p3,p4;
@@ -264,409 +266,391 @@
 
       }
 
-
-<<<<<<< HEAD
-    // Define temp. arrays for storing yields. 
-    // cout << "Check things "<<mass[0]<<endl;  
-=======
-  }
-  // ---------------------------------------------------- //
-  // Interpolation functions // 
-  // ---------------------------------------------------- //
-
-  double * Acceptance_CS(float m,float O1,float O2, const char* pair, const char* experiment)
-  {
-    char const *i = (colliderbitdata_path+string("DMEFT/met_hist_ATLAS_C61_C64.txt")).c_str();
-    char const *j = (colliderbitdata_path+string("DMEFT/met_hist_ATLAS_C62_C63.txt")).c_str();
-    char const *k = (colliderbitdata_path+string("DMEFT/met_hist_CMS_C61_C64.txt")).c_str();
-    char const *l = (colliderbitdata_path+string("DMEFT/met_hist_CMS_C62_C63.txt")).c_str();
-    char const *b = (colliderbitdata_path+string("DMEFT/X_Y_ATLAS_C62_C63.txt")).c_str();
-    char const *a = (colliderbitdata_path+string("DMEFT/grid_output_ATLAS_C62_C63.txt")).c_str();
-    char const *h = (colliderbitdata_path+string("DMEFT/X_Y_CMS_C61_C64.txt")).c_str();
-    char const *g = (colliderbitdata_path+string("DMEFT/grid_output_CMS_C61_C64.txt")).c_str();
-    char const *f = (colliderbitdata_path+string("DMEFT/X_Y_ATLAS_C61_C64.txt")).c_str();
-    char const *e = (colliderbitdata_path+string("DMEFT/grid_output_ATLAS_C61_C64.txt")).c_str();
-    char const *d = (colliderbitdata_path+string("DMEFT/X_Y_CMS_C62_C63.txt")).c_str();
-    char const *c = (colliderbitdata_path+string("DMEFT/grid_output_CMS_C62_C63.txt")).c_str();
->>>>>>> a1a242fa
-    int met_bin_size;
-    double ** MET_HIST = new double*[data_SIZE];
-    double THETA[data_SIZE];
-    double MASS[data_SIZE];
-    double CS[data_SIZE];
-    // cout << "Check things 2 <<mass[0]"<<endl;  
-
-  if (experiment=="ATLAS" && pair == "23"){
-      met_bin_size = atlas_bin_size;
-
-      // double** MET_HIST = new double*[data_SIZE];
-      for(int i = 0; i < data_SIZE; ++i){
-        MET_HIST[i] = new double[met_bin_size];
-        MASS[i]     = MASS_ATLAS_23[i];
-        THETA[i]    = THETA_ATLAS_23[i];
-        CS[i]       = CS_ATLAS_23[i];
-      }
-      // Assign met histogram to current experiment
-      for (int kk = 0; kk<data_SIZE;++kk){
-        for (int j = 0; j<met_bin_size;++j){
-          MET_HIST[kk][j] = MET_HIST_ATLAS_23[kk][j];
+      // Define temp. arrays for storing yields. 
+      // cout << "Check things "<<mass[0]<<endl;  
+      int met_bin_size;
+      double ** MET_HIST = new double*[data_SIZE];
+      double THETA[data_SIZE];
+      double MASS[data_SIZE];
+      double CS[data_SIZE];
+      // cout << "Check things 2 <<mass[0]"<<endl;  
+
+      if (experiment=="ATLAS" && pair == "23")
+      {
+        met_bin_size = atlas_bin_size;
+
+        // double** MET_HIST = new double*[data_SIZE];
+        for(int i = 0; i < data_SIZE; ++i){
+          MET_HIST[i] = new double[met_bin_size];
+          MASS[i]     = MASS_ATLAS_23[i];
+          THETA[i]    = THETA_ATLAS_23[i];
+          CS[i]       = CS_ATLAS_23[i];
+        }
+        // Assign met histogram to current experiment
+        for (int kk = 0; kk<data_SIZE;++kk){
+          for (int j = 0; j<met_bin_size;++j){
+            MET_HIST[kk][j] = MET_HIST_ATLAS_23[kk][j];
           }
         }
+      }
+
+      else if (experiment=="CMS" && pair == "23"){
+        // std::cout << "BITE" << std::endl;
+
+        met_bin_size = cms_bin_size;
+        // double** MET_HIST = new double*[data_SIZE];
+        for(int i = 0; i < data_SIZE; ++i){
+          MET_HIST[i] = new double[met_bin_size];
+          MASS[i]     = MASS_CMS_23[i];
+          THETA[i]    = THETA_CMS_23[i];
+          CS[i]       = CS_CMS_23[i];
+        }
+        // Assign met histogram to current experiment
+        for (int kk = 0; kk<data_SIZE;++kk){
+          for (int j = 0; j<met_bin_size;++j){
+            MET_HIST[kk][j] = MET_HIST_CMS_23[kk][j];
+          }
+        }
+      }
+
+      else if (experiment=="ATLAS" && pair == "14"){
+        met_bin_size = atlas_bin_size;
+        // double** MET_HIST = new double*[data_SIZE];
+        for(int i = 0; i < data_SIZE; ++i){
+          MET_HIST[i] = new double[met_bin_size];
+          MASS[i]     = MASS_ATLAS_14[i];
+          THETA[i]    = THETA_ATLAS_14[i];
+          CS[i]       = CS_ATLAS_14[i];
+        }
+        // Assign met histogram to current experiment
+        for (int kk = 0; kk<data_SIZE;++kk){
+          for (int j = 0; j<met_bin_size;++j){
+            MET_HIST[kk][j] = MET_HIST_ATLAS_14[kk][j];
+          }
+        }
+      }
+
+
+      else if (experiment=="CMS" && pair == "14"){
+        met_bin_size = cms_bin_size;
+        // double** MET_HIST = new double*[data_SIZE];
+        for(int i = 0; i < data_SIZE; ++i){
+          MET_HIST[i] = new double[met_bin_size];
+          MASS[i]     = MASS_CMS_14[i];
+          THETA[i]    = THETA_CMS_14[i];
+          CS[i]       = CS_CMS_14[i];
+        }
+        // Assign met histogram to current experiment
+        for (int kk = 0; kk<data_SIZE;++kk){
+          for (int j = 0; j<met_bin_size;++j){
+            MET_HIST[kk][j] = MET_HIST_CMS_14[kk][j];
+          }
+        }
+      }
+      // cout << "Check things 5"<<mass[0]<<endl;  
+
+        
+      // Calculate normalisation
+      double Norm,th;
+
+      if (O1==0){
+        Norm = pow(O2,2);
+        // cout << " O1 is zero"<< endl;
+      }
+      else if (O2==0){
+        Norm = pow(O1,2);
+        // cout << " O2 is zero"<< endl;
+      }
+      else{
+        th    = 0.5*asin(float(2*O1*O2)/float((pow(O1,2)+pow(O2,2))));
+
+        if (O1*O2 < 0){
+          th = th + float(PI);
+        }
+        // cout << "Theta = "<< th<<endl;
+        Norm  = 2*O1*O2/(sin(2.0*th));
+      }
+
+
+      // Checks to go ahead with interpolation
+      // cout << "Check things 6"<<mass[0]<<endl;  
+
+
+      if (m<mass[0] || m>mass[data_INC-1]){
+        cout<<" Error! Mass param out of range with value "<< m << " Itterator location = " << mass[data_INC-1]<< " Exiting..."<<endl;
+        std::exit(EXIT_SUCCESS);
+      }
+      else if (th<theta[0] || th>theta[data_INC-1]){
+        cout<<" Error! Theta param out of range with value " << th << " Exiting..."<<endl;
+        std::exit(EXIT_SUCCESS);
+      }
+      // cout << " Acceptance_CS DEBUG: 4" << endl;
+
+      
+      // Get x1,2 y1,2 : Mass and theta coordinates for interpolation
+      double x1,x2,y1,y2;
+      int xi,yj;
+      for(int ii = 0; ii < data_INC-1; ++ii) {
+        if (m >= mass[ii] && m <= mass[ii+1]){
+          x1 = mass[ii];
+          x2 = mass[ii+1]; 
+          xi = ii;
+          break;
+        }
+      }
+      for(int jj = 0; jj < data_INC-1; ++jj) {
+        if (th >= theta[jj] && th <= theta[jj+1]){
+          y1 = theta[jj];
+          y2 = theta[jj+1];
+          yj = jj;
+          break;
+        }
+      }
+
+      // cout << "Check things 7"<<mass[0]<<endl;  
+
+      // Get C's
+      double C11=0.0 ,C12=0.0,C21=0.0,C22=0.0,yalpha=0;
+
+      // Define Q's as array: One Q type for each met bin.
+
+      double Q11[met_bin_size];
+      double Q12[met_bin_size];
+      double Q21[met_bin_size];
+      double Q22[met_bin_size];
+
+      // cout << "Check things 8"<<mass[0]<<endl;  
+
+      // NJets and Cross-section
+      // // !!!!!!!!!!!!!!!!!!!! HERE AGAIN BUGS !!!!! << endl;
+
+      // std::cout << "met_bin_size: " << met_bin_size << std::endl;
+
+      for (int Emiss = 0; Emiss < met_bin_size; Emiss++ ) 
+      {
+        Q11[Emiss] = 0.0;
+        Q12[Emiss] = 0.0;
+        Q21[Emiss] = 0.0;
+        Q22[Emiss] = 0.0;
+        
+        // cout << " Emiss = "<< Emiss<< " Inital Q's: "<< Q11[Emiss]<<" "<< Q12[Emiss]<<" "<< Q12[Emiss] <<" "<< Q22[Emiss]<<endl;
+        while (Q11[Emiss]==0.0 || Q12[Emiss]==0.0 || Q21[Emiss]== 0.0 || Q22[Emiss]==0.0 || C11==0.0 || C12==0.0 || C21== 0.0 || C22==0.0)
+        { 
+          // cout << Q11[Emiss]<<" "<< Q12[Emiss]<<" "<< Q21[Emiss] <<" "<< Q22[Emiss]<<endl;
+          // cout << " X1 Y1 X2 Y2  = " << x1<< "  " << y1<< " " <<x2<< " " << y2 << endl;
+          for(int kk = 0; kk < data_SIZE; ++kk) 
+          {
+            // cout << MASS[kk]<<" "<< THETA[kk]<< " Emiss = "<< Emiss <<"|  |"<<MET_HIST[kk][Emiss]<<" " << kk<< " |     |" << x2<<" " << y2<<" "<< Q11[Emiss]<<" "<< Q12[Emiss]<<" "<< Q12[Emiss] <<" "<< Q22[Emiss]<<endl;
+            
+            if (MASS[kk]==x1 && THETA[kk]==y1)
+            {
+              // Q11[Emiss] = nJets[kk];
+                if (MET_HIST[kk][Emiss] < 0){
+                  Q11[Emiss] = -1*MET_HIST[kk-1][Emiss];
+                  if ( std::isnan(Q11[Emiss])){
+                    cout << "NAN in dodgey!!! Emiss = "<< Emiss<< ", " << " X1 Y1 X2 Y2  = " << x1<< "  " << y1<< " " <<x2<< " " << y2 << endl;
+                  }
+                  C11        = -1*CS[kk-1];
+                  yalpha     = THETA[kk-1];
+                  // cout << "Have made the hack" << endl;
+                }
+                
+                else {
+                  Q11[Emiss] = MET_HIST[kk][Emiss];
+                  if ( std::isnan(Q11[Emiss])){
+                    cout << "NAN!!! Emiss = "<< Emiss<< ", " << " X1 Y1 X2 Y2  = " << x1<< "  " << y1<< " " <<x2<< " " << y2 << endl;
+                  }
+                  C11 = CS[kk];
+                  // cout << "Q11 = " << Q22[Emiss] << " mass, th = "    << MASS[kk]<< "  "<< THETA[kk]<<endl;
+                } 
+                if (Q11[Emiss] == 0){
+                  cout << "Q11 not set" << Q11[Emiss]<< " "<< Emiss<< " X1 Y1 X2 Y2  = " << x1<< "  " << y1<< " " <<x2<< " " << y2 << endl;
+              }
+            }
+            else if (MASS[kk]==x1 && THETA[kk]==y2)
+            {
+              // cout << "Here in loop. K = "<< kk<< " x1 = "<< x1<< " y2 = "<< y2<< " met_hist = " << MET_HIST[kk][Emiss]<<endl;
+              
+              if (MET_HIST[kk][Emiss] < 0)
+              {
+                  Q12[Emiss] = -1*MET_HIST[kk+1][Emiss];
+                  if ( std::isnan(Q12[Emiss]))
+                  {
+                    cout << "NAN in dodgey!!! Emiss = "<< Emiss<< ", " << " X1 Y1 X2 Y2  = " << x1<< "  " << y1<< " " <<x2<< " " << y2 << endl;
+                  }
+
+                  C12        = -1*CS[kk+1];
+                  yalpha     = THETA[kk+1];
+                  // cout << "Have made the hack" << endl;
+              }
+              else {
+                  Q12[Emiss] = MET_HIST[kk][Emiss];
+                  if ( std::isnan(Q12[Emiss])){
+                    cout << "NAN!!! Emiss = "<< Emiss<< ", " << " X1 Y1 X2 Y2  = " << x1<< "  " << y1<< " " <<x2<< " " << y2 << endl;
+                  }
+
+                  C12 = CS[kk];
+              }
+              if (Q12[Emiss] == 0){
+                cout << "Q12 not set" << Q12[Emiss]<< " "<< Emiss<< " X1 Y1 X2 Y2  = " << x1<< "  " << y1<< " " <<x2<< " " << y2 << endl;
+              }
+            }
+
+            else if (MASS[kk]==x2 && THETA[kk]==y1)
+            {
+
+              if (MET_HIST[kk][Emiss] < 0)
+              {
+                Q21[Emiss] = -1*MET_HIST[kk-1][Emiss];
+
+                if ( std::isnan(Q21[Emiss])){
+                  cout << "NAN in dodgey!!! Emiss = "<< Emiss<< ", " << " X1 Y1 X2 Y2  = " << x1<< "  " << y1<< " " <<x2<< " " << y2 << endl;
+                }
+                C21        = -1*CS[kk-1];
+                yalpha     = THETA[kk-1];
+                // cout << "Have made the hack" << endl;
+              } 
+
+              else
+              {
+                Q21[Emiss] = MET_HIST[kk][Emiss];
+                  if ( std::isnan(Q21[Emiss])){
+                    cout << "NAN!!! Emiss = "<< Emiss<< ", " << " X1 Y X2 Y2  = " << x1<< "  " << y1<< " " <<x2<< " " << y2 << endl;
+                  }
+
+                C21 = CS[kk];
+              }
+              if (Q21[Emiss] == 0){
+                cout << "Q21 not set" << Q21[Emiss]<< " "<< Emiss<< " X1 Y1 X2 Y2  = " << x1<< "  " << y1<< " " <<x2<< " " << y2 << endl;
+              }
+            }  
+
+            else if (MASS[kk]==x2 && THETA[kk]==y2)
+            {
+
+                if (MET_HIST[kk][Emiss] < 0)
+                {
+                  Q22[Emiss] = -1*MET_HIST[kk+1][Emiss];
+
+                  if ( std::isnan(Q22[Emiss])){
+                    cout << "NAN in dodgey!!! Emiss = "<< Emiss<< ", " << " X1 Y1 X2 Y2  = " << x1<< "  " << y1<< " " <<x2<< " " << y2 << endl;
+                  }  
+                  C22        = -1*CS[kk+1];
+                  yalpha     = THETA[kk+1];
+                  // cout << "Have made the hack " << Q22[Emiss]<< " "<< C22<< " "<< yalpha <<  endl;
+                } 
+
+                else 
+                {
+                  Q22[Emiss] = MET_HIST[kk][Emiss];
+                    if ( std::isnan(Q22[Emiss])){
+                      cout << "NAN!!! Emiss = "<< Emiss<< ", " << " X1 Y1 X2 Y2  = " << x1<< "  " << y1<< " " <<x2<< " " << y2 << endl;
+                    }
+                  C22 = CS[kk];
+                }
+                // cout << " Q22"<< " "<< Q22[Emiss]<<endl;
+                if (Q22[Emiss] == 0){
+                  cout << "Q22 not set" << Q22[Emiss]<< " "<< Emiss<< " X1 Y1 X2 Y2  = " << x1<< "  " << y1<< " " <<x2<< " " << y2 << endl;
+                }
+              } 
+            } // Loop over kk 
+          } // While loop
+
+          // cout << "Exited while loop..." << endl;
+          // cout << "Check things 9"<<mass[0]<<endl;  
+
+          // cout << " Acceptance_CS DEBUG: 5 - Fixed" << endl;
+
+          // Luminoscity scaling gets applied at the end...
+          double A   = BilinearInterpolation(Q11[Emiss], Q12[Emiss], Q21[Emiss], Q22[Emiss], x1, x2, y1, y2, m, th,yalpha);
+          double B   = BilinearInterpolation(C11, C12, C21, C22, x1, x2, y1, y2, m, th,yalpha);
+          double res =  36000.0*Norm*A*Norm*B; 
+          // double res =  Norm*BilinearInterpolation(Q11[Emiss], Q12[Emiss], Q21[Emiss], Q22[Emiss], x1, x2, y1, y2, m, th)*Norm*BilinearInterpolation(C11, C12, C21, C22, x1, x2, y1, y2, m, th); 
+         
+          if (std::isnan(res))
+          {
+            cout << " Test within function: Experiment =  "<< experiment << " res =  "<< res << " Pair  = " << pair <<" CS = "<<Norm*BilinearInterpolation(C11, C12, C21, C22, x1, x2, y1, y2, m, th,0,true)<< " Yield = "<< Norm*BilinearInterpolation(Q11[Emiss], Q12[Emiss], Q21[Emiss], Q22[Emiss], x1, x2, y1, y2, m, th,true) <<" Emiss = "<< Emiss << " Q's: "<< Q11[Emiss]<<" " << Q12[Emiss]<<" " << Q21[Emiss]<<" " <<Q22[Emiss]<<" "<< endl;
+            cout << " X1 Y1 X2 Y2  = " << x1<< "  " << y1<< " " <<x2<< " " << y2 << endl;
+            cout << "th is the problem = "<< th<<endl;
+           }
+          // cout << "Check things 10"<<mass[0]<<endl;  
+          
+          //  cout << "Res = "<< res << " Mass, theta = "<< m <<" , "<<th<<" A = "<<A<<" B = "<<B<<endl;
+          
+          accep[Emiss] = res;
+
+        } // Loop over Emiss
+
+        // cout << &accep << std::endl;
+        // cout << sizeof(accep) << std::endl;
+        // cout << "Check things after accep"<<endl;  
+
+        // for(int j=0; j<22; j++) {
+        //   cout << &accep[j] << std::endl;
+        //    cout << accep[j] << std::endl;
+        // }
+
+
+        // cout << "Check things b4 filling"<<endl;  
+
+        std::fill_n(THETA,data_SIZE,0);
+        std::fill_n(MASS,data_SIZE,0);
+        std::fill_n(CS,data_SIZE,0);
+
+
+        // MET_HIST[data_SIZE][met_bin_size] = {};
+            //Free each sub-array
+        for(int i = 0; i < data_SIZE; ++i) {
+            delete[] MET_HIST[i];   
+        }
+        //Free the array of pointers
+        delete[] MET_HIST;
+
+
+        // MET_HIST_ATLAS[data_SIZE][atlas_bin_size] = {};
+        // MET_HIST_CMS[data_SIZE][cms_bin_size] = {};
+        // MET_HIST_ATLAS[data_SIZE][atlas_bin_size] = {};
+        // cout << "Check things after fillinge "<<endl;  
+ 
+    } // Function Acceptance_CS
+
+    void L_Acc_Eff_CS(double * YIELDS, float m,float C61,float C62,float C63, float C64 , const char* exper_)
+    {
+        // cout << "Check things 11 "<<endl;  
+
+      char const *tt = "23";
+      char const *of = "14";
+      int met_bin_size;
+
+      if (exper_=="ATLAS"){
+        met_bin_size = atlas_bin_size;
+      }
+      else if (exper_=="CMS"){
+        met_bin_size = cms_bin_size;
+      }
+
+      double A23[met_bin_size];
+      double A14[met_bin_size];
+
+      // cout << "Check things12 "<<endl;
+
+      Acceptance_CS(A23, m, C62, C63, tt, exper_);
+        // cout << "Check things 14"<<endl;  
+
+      Acceptance_CS(A14, m, C61, C64, of, exper_);
+        // cout << "Check things 15 "<<endl;  
+
+      for (int ii = 0; ii < met_bin_size; ++ii){
+        YIELDS[ii] = A23[ii] + A14[ii];
+
+      }
+        // cout << "Check things 16"<<endl;  
+
+      // cout << "Finished YIELDS here...."<<endl;
     }
 
-    else if (experiment=="CMS" && pair == "23"){
-      // std::cout << "BITE" << std::endl;
-
-      met_bin_size = cms_bin_size;
-      // double** MET_HIST = new double*[data_SIZE];
-      for(int i = 0; i < data_SIZE; ++i){
-        MET_HIST[i] = new double[met_bin_size];
-        MASS[i]     = MASS_CMS_23[i];
-        THETA[i]    = THETA_CMS_23[i];
-        CS[i]       = CS_CMS_23[i];
-      }
-      // Assign met histogram to current experiment
-      for (int kk = 0; kk<data_SIZE;++kk){
-        for (int j = 0; j<met_bin_size;++j){
-          MET_HIST[kk][j] = MET_HIST_CMS_23[kk][j];
-          }
-        }	
-    }
-
-    else if (experiment=="ATLAS" && pair == "14"){
-      met_bin_size = atlas_bin_size;
-      // double** MET_HIST = new double*[data_SIZE];
-      for(int i = 0; i < data_SIZE; ++i){
-        MET_HIST[i] = new double[met_bin_size];
-        MASS[i]     = MASS_ATLAS_14[i];
-        THETA[i]    = THETA_ATLAS_14[i];
-        CS[i]       = CS_ATLAS_14[i];
-      }
-      // Assign met histogram to current experiment
-      for (int kk = 0; kk<data_SIZE;++kk){
-        for (int j = 0; j<met_bin_size;++j){
-          MET_HIST[kk][j] = MET_HIST_ATLAS_14[kk][j];
-          }
-        }
-    }
-
-
-    else if (experiment=="CMS" && pair == "14"){
-      met_bin_size = cms_bin_size;
-      // double** MET_HIST = new double*[data_SIZE];
-      for(int i = 0; i < data_SIZE; ++i){
-        MET_HIST[i] = new double[met_bin_size];
-        MASS[i]     = MASS_CMS_14[i];
-        THETA[i]    = THETA_CMS_14[i];
-        CS[i]       = CS_CMS_14[i];
-      }
-      // Assign met histogram to current experiment
-      for (int kk = 0; kk<data_SIZE;++kk){
-        for (int j = 0; j<met_bin_size;++j){
-          MET_HIST[kk][j] = MET_HIST_CMS_14[kk][j];
-          }
-        }
-    }
-    // cout << "Check things 5"<<mass[0]<<endl;  
-
-    
-    // Calculate normalisation
-    double Norm,th;
-
-    if (O1==0){
-      Norm = pow(O2,2);
-      // cout << " O1 is zero"<< endl;
-    }
-    else if (O2==0){
-      Norm = pow(O1,2);
-      // cout << " O2 is zero"<< endl;
-    }
-    else{
-      th    = 0.5*asin(float(2*O1*O2)/float((pow(O1,2)+pow(O2,2))));
-
-      if (O1*O2 < 0){
-        th = th + float(PI);
-      }
-      // cout << "Theta = "<< th<<endl;
-      Norm  = 2*O1*O2/(sin(2.0*th));
-    }
-
-
-    // Checks to go ahead with interpolation
-    // cout << "Check things 6"<<mass[0]<<endl;  
-
-
-    if (m<mass[0] || m>mass[data_INC-1]){
-      cout<<" Error! Mass param out of range with value "<< m << " Itterator location = " << mass[data_INC-1]<< " Exiting..."<<endl;
-      std::exit(EXIT_SUCCESS);
-      }
-    else if (th<theta[0] || th>theta[data_INC-1]){
-      cout<<" Error! Theta param out of range with value " << th << " Exiting..."<<endl;
-      std::exit(EXIT_SUCCESS);
-      }
-    // cout << " Acceptance_CS DEBUG: 4" << endl;
-
-    
-    // Get x1,2 y1,2 : Mass and theta coordinates for interpolation
-    double x1,x2,y1,y2;
-    int xi,yj;
-    for(int ii = 0; ii < data_INC-1; ++ii) {
-      if (m >= mass[ii] && m <= mass[ii+1]){
-        x1 = mass[ii];
-        x2 = mass[ii+1]; 
-        xi = ii;
-        break;
-        }
-      }
-    for(int jj = 0; jj < data_INC-1; ++jj) {
-      if (th >= theta[jj] && th <= theta[jj+1]){
-        y1 = theta[jj];
-        y2 = theta[jj+1];
-        yj = jj;
-        break;
-        }
-      }
-
-    // cout << "Check things 7"<<mass[0]<<endl;  
-
-    // Get C's
-    double C11=0.0 ,C12=0.0,C21=0.0,C22=0.0,yalpha=0;
-
-    // Define Q's as array: One Q type for each met bin.
-
-    double Q11[met_bin_size];
-    double Q12[met_bin_size];
-    double Q21[met_bin_size];
-    double Q22[met_bin_size];
-
-    // cout << "Check things 8"<<mass[0]<<endl;  
-
-    // NJets and Cross-section
-    // // !!!!!!!!!!!!!!!!!!!! HERE AGAIN BUGS !!!!! << endl;
-
-    // std::cout << "met_bin_size: " << met_bin_size << std::endl;
-
-    for (int Emiss = 0; Emiss < met_bin_size; Emiss++ ) {
-      Q11[Emiss] = 0.0;
-      Q12[Emiss] = 0.0;
-      Q21[Emiss] = 0.0;
-      Q22[Emiss] = 0.0;
-      
-      // cout << " Emiss = "<< Emiss<< " Inital Q's: "<< Q11[Emiss]<<" "<< Q12[Emiss]<<" "<< Q12[Emiss] <<" "<< Q22[Emiss]<<endl;
-      while (Q11[Emiss]==0.0 || Q12[Emiss]==0.0 || Q21[Emiss]== 0.0 || Q22[Emiss]==0.0 || C11==0.0 || C12==0.0 || C21== 0.0 || C22==0.0){ 
-          // cout << Q11[Emiss]<<" "<< Q12[Emiss]<<" "<< Q21[Emiss] <<" "<< Q22[Emiss]<<endl;
-        // cout << " X1 Y1 X2 Y2  = " << x1<< "  " << y1<< " " <<x2<< " " << y2 << endl;
-        for(int kk = 0; kk < data_SIZE; ++kk) {
-          // cout << MASS[kk]<<" "<< THETA[kk]<< " Emiss = "<< Emiss <<"|  |"<<MET_HIST[kk][Emiss]<<" " << kk<< " |     |" << x2<<" " << y2<<" "<< Q11[Emiss]<<" "<< Q12[Emiss]<<" "<< Q12[Emiss] <<" "<< Q22[Emiss]<<endl;
-          
-        if (MASS[kk]==x1 && THETA[kk]==y1){
-          // Q11[Emiss] = nJets[kk];
-            if (MET_HIST[kk][Emiss] < 0){
-              Q11[Emiss] = -1*MET_HIST[kk-1][Emiss];
-              if ( std::isnan(Q11[Emiss])){
-                cout << "NAN in dodgey!!! Emiss = "<< Emiss<< ", " << " X1 Y1 X2 Y2  = " << x1<< "  " << y1<< " " <<x2<< " " << y2 << endl;
-              }
-              C11        = -1*CS[kk-1];
-              yalpha     = THETA[kk-1];
-              // cout << "Have made the hack" << endl;
-            }
-            
-            else {
-              Q11[Emiss] = MET_HIST[kk][Emiss];
-              if ( std::isnan(Q11[Emiss])){
-                cout << "NAN!!! Emiss = "<< Emiss<< ", " << " X1 Y1 X2 Y2  = " << x1<< "  " << y1<< " " <<x2<< " " << y2 << endl;
-              }
-              C11 = CS[kk];
-              // cout << "Q11 = " << Q22[Emiss] << " mass, th = "    << MASS[kk]<< "  "<< THETA[kk]<<endl;
-            } 
-            if (Q11[Emiss] == 0){
-              cout << "Q11 not set" << Q11[Emiss]<< " "<< Emiss<< " X1 Y1 X2 Y2  = " << x1<< "  " << y1<< " " <<x2<< " " << y2 << endl;
-            }
-          } 
-
-
-        else if (MASS[kk]==x1 && THETA[kk]==y2){
-          // cout << "Here in loop. K = "<< kk<< " x1 = "<< x1<< " y2 = "<< y2<< " met_hist = " << MET_HIST[kk][Emiss]<<endl;
-          
-            if (MET_HIST[kk][Emiss] < 0){
-              Q12[Emiss] = -1*MET_HIST[kk+1][Emiss];
-
-              if ( std::isnan(Q12[Emiss])){
-                cout << "NAN in dodgey!!! Emiss = "<< Emiss<< ", " << " X1 Y1 X2 Y2  = " << x1<< "  " << y1<< " " <<x2<< " " << y2 << endl;
-              }
-
-              C12        = -1*CS[kk+1];
-              yalpha     = THETA[kk+1];
-              // cout << "Have made the hack" << endl;
-            }
-            else {
-              Q12[Emiss] = MET_HIST[kk][Emiss];
-              if ( std::isnan(Q12[Emiss])){
-                cout << "NAN!!! Emiss = "<< Emiss<< ", " << " X1 Y1 X2 Y2  = " << x1<< "  " << y1<< " " <<x2<< " " << y2 << endl;
-              }
-
-              C12 = CS[kk];
-            }
-            if (Q12[Emiss] == 0){
-              cout << "Q12 not set" << Q12[Emiss]<< " "<< Emiss<< " X1 Y1 X2 Y2  = " << x1<< "  " << y1<< " " <<x2<< " " << y2 << endl;
-            }
-          }
-
-        else if (MASS[kk]==x2 && THETA[kk]==y1){
-
-            if (MET_HIST[kk][Emiss] < 0){
-              Q21[Emiss] = -1*MET_HIST[kk-1][Emiss];
-
-              if ( std::isnan(Q21[Emiss])){
-                cout << "NAN in dodgey!!! Emiss = "<< Emiss<< ", " << " X1 Y1 X2 Y2  = " << x1<< "  " << y1<< " " <<x2<< " " << y2 << endl;
-              }
-              C21        = -1*CS[kk-1];
-              yalpha     = THETA[kk-1];
-              // cout << "Have made the hack" << endl;
-            }	
-
-          else{
-            Q21[Emiss] = MET_HIST[kk][Emiss];
-              if ( std::isnan(Q21[Emiss])){
-                cout << "NAN!!! Emiss = "<< Emiss<< ", " << " X1 Y X2 Y2  = " << x1<< "  " << y1<< " " <<x2<< " " << y2 << endl;
-              }
-
-            C21 = CS[kk];
-
-          }
-            if (Q21[Emiss] == 0){
-              cout << "Q21 not set" << Q21[Emiss]<< " "<< Emiss<< " X1 Y1 X2 Y2  = " << x1<< "  " << y1<< " " <<x2<< " " << y2 << endl;
-            }
-          }  
-
-        else if (MASS[kk]==x2 && THETA[kk]==y2){
-
-            if (MET_HIST[kk][Emiss] < 0){
-              Q22[Emiss] = -1*MET_HIST[kk+1][Emiss];
-
-              if ( std::isnan(Q22[Emiss])){
-                cout << "NAN in dodgey!!! Emiss = "<< Emiss<< ", " << " X1 Y1 X2 Y2  = " << x1<< "  " << y1<< " " <<x2<< " " << y2 << endl;
-              }  
-              C22        = -1*CS[kk+1];
-              yalpha     = THETA[kk+1];
-              // cout << "Have made the hack " << Q22[Emiss]<< " "<< C22<< " "<< yalpha <<  endl;
-            }	
-
-          else {
-            Q22[Emiss] = MET_HIST[kk][Emiss];
-              if ( std::isnan(Q22[Emiss])){
-                cout << "NAN!!! Emiss = "<< Emiss<< ", " << " X1 Y1 X2 Y2  = " << x1<< "  " << y1<< " " <<x2<< " " << y2 << endl;
-              }
-            C22 = CS[kk];
-          }
-          // cout << " Q22"<< " "<< Q22[Emiss]<<endl;
-            if (Q22[Emiss] == 0){
-              cout << "Q22 not set" << Q22[Emiss]<< " "<< Emiss<< " X1 Y1 X2 Y2  = " << x1<< "  " << y1<< " " <<x2<< " " << y2 << endl;
-            }
-          }	
-
-
-          } 
-        }
-
-        // cout << "Exited while loop..." << endl;
-    // cout << "Check things 9"<<mass[0]<<endl;  
-
-      // cout << " Acceptance_CS DEBUG: 5 - Fixed" << endl;
-
-      // Luminoscity scaling gets applied at the end...
-      double A   = BilinearInterpolation(Q11[Emiss], Q12[Emiss], Q21[Emiss], Q22[Emiss], x1, x2, y1, y2, m, th,yalpha);
-      double B   = BilinearInterpolation(C11, C12, C21, C22, x1, x2, y1, y2, m, th,yalpha);
-      double res =  36000.0*Norm*A*Norm*B; 
-      // double res =  Norm*BilinearInterpolation(Q11[Emiss], Q12[Emiss], Q21[Emiss], Q22[Emiss], x1, x2, y1, y2, m, th)*Norm*BilinearInterpolation(C11, C12, C21, C22, x1, x2, y1, y2, m, th); 
-     
-    if (std::isnan(res)){
-      cout << " Test within function: Experiment =  "<< experiment << " res =  "<< res << " Pair  = " << pair <<" CS = "<<Norm*BilinearInterpolation(C11, C12, C21, C22, x1, x2, y1, y2, m, th,0,true)<< " Yield = "<< Norm*BilinearInterpolation(Q11[Emiss], Q12[Emiss], Q21[Emiss], Q22[Emiss], x1, x2, y1, y2, m, th,true) <<" Emiss = "<< Emiss << " Q's: "<< Q11[Emiss]<<" " << Q12[Emiss]<<" " << Q21[Emiss]<<" " <<Q22[Emiss]<<" "<< endl;
-      cout << " X1 Y1 X2 Y2  = " << x1<< "  " << y1<< " " <<x2<< " " << y2 << endl;
-      cout << "th is the problem = "<< th<<endl;
-     }
-    // cout << "Check things 10"<<mass[0]<<endl;  
-    
-    //  cout << "Res = "<< res << " Mass, theta = "<< m <<" , "<<th<<" A = "<<A<<" B = "<<B<<endl;
-    
-      accep[Emiss] = res;
-      
-      
-
-    }
-
-    // cout << &accep << std::endl;
-      // cout << sizeof(accep) << std::endl;
-    // cout << "Check things after accep"<<endl;  
-
-    // for(int j=0; j<22; j++) {
-    //   cout << &accep[j] << std::endl;
-    //    cout << accep[j] << std::endl;
-    // }
-
-
-    // cout << "Check things b4 filling"<<endl;  
-
-    std::fill_n(THETA,data_SIZE,0);
-    std::fill_n(MASS,data_SIZE,0);
-    std::fill_n(CS,data_SIZE,0);
-
-
-    // MET_HIST[data_SIZE][met_bin_size] = {};
-        //Free each sub-array
-    for(int i = 0; i < data_SIZE; ++i) {
-        delete[] MET_HIST[i];   
-    }
-    //Free the array of pointers
-    delete[] MET_HIST;
-
-
-
-    // MET_HIST_ATLAS[data_SIZE][atlas_bin_size] = {};
-    // MET_HIST_CMS[data_SIZE][cms_bin_size] = {};
-    // MET_HIST_ATLAS[data_SIZE][atlas_bin_size] = {};
-    // cout << "Check things after fillinge "<<endl;  
-
-  }
-
-<<<<<<< HEAD
-
-
-void L_Acc_Eff_CS(double * YIELDS, float m,float C61,float C62,float C63, float C64 , const char* exper_){
-    // cout << "Check things 11 "<<endl;  
-
-  char const *tt = "23";
-  char const *of = "14";
-  int met_bin_size;
-
-  if (exper_=="ATLAS"){
-    met_bin_size = atlas_bin_size;
-  }
-  else if (exper_=="CMS"){
-    met_bin_size = cms_bin_size;
-  }
-
-  double A23[met_bin_size];
-  double A14[met_bin_size];
-
-  // cout << "Check things12 "<<endl;
-
-  Acceptance_CS(A23, m, C62, C63, tt, exper_);
-    // cout << "Check things 14"<<endl;  
-
-  Acceptance_CS(A14, m, C61, C64, of, exper_);
-    // cout << "Check things 15 "<<endl;  
-
-  for (int ii = 0; ii < met_bin_size; ++ii){
-    YIELDS[ii] = A23[ii] + A14[ii];
-
-  }
-    // cout << "Check things 16"<<endl;  
-
-  // cout << "Finished YIELDS here...."<<endl;
-}
-
-void DMEFT_results(AnalysisDataPointers &result){
+    void DMEFT_results(AnalysisDataPointers &result)
+    {
       const size_t data_INC           = 15;
       const size_t data_SIZE          = pow(data_INC,2);
       const size_t cms_bin_size       = 22;
@@ -675,66 +659,12 @@
       // cout << "void is run"<< endl;
 
       // Do not get segfault when I do a get data here.....
-=======
-    double *  Acc_Eff_CS(float m,float C61,float C62,float C63, float C64 , const char* exper_)
-    {
-    	char const *tt = "23";
-    	char const *of = "14";
-    	int met_bin_size;
-
-    	if (exper_=="ATLAS"){
-    		met_bin_size = atlas_bin_size;
-    	}
-    	else if (exper_=="CMS"){
-    		met_bin_size = cms_bin_size;
-    	}
-
-    	double* YIELDS = new double[met_bin_size]; 
-    	
-    	double* A23;
-    	double* A14;
-
-    	A23 = Acceptance_CS(m,C62,C63,tt,exper_);
-    	A14 = Acceptance_CS(m,C61,C64,of,exper_);
-
-    	for (int ii = 0; ii < met_bin_size-1; ++ii){
-    		YIELDS[ii] = A23[ii] + A14[ii];
-    		// YIELDS[ii] = A14[ii];
-
-    	}
-
-    	return YIELDS;
-    }
->>>>>>> a1a242fa
-
-    void DMEFT_results(AnalysisDataPointers &result)
-    {  
-      using namespace Pipes::DMEFT_results;
-
-      // This routine will get the yields for both the ATLAS and CMS monojet analyses
-      // The results are stored in a vector of AnalysisData objects, which includes backgrounds yields, uncertainties and correlations
-      
-      // Andre: have put a dummy file of cross-section data here
-      // Will need to be replaced by the relevant file
-
-      // Also you will need to add contributions from the other intefering operators
-
-      // Am assuming for now that this is fed the actual Wilson coefficients
-      // You will need to add code that maps these to the mixing angle, etc
-      
-<<<<<<< HEAD
     
       float C61 = *Pipes::DMEFT_results::Param["C61"]; 
       float C62 = *Pipes::DMEFT_results::Param["C62"];
       float C63 = *Pipes::DMEFT_results::Param["C63"];
       float C64 = *Pipes::DMEFT_results::Param["C64"];
-      float mchi= *Pipes::DMEFT_results::Param["mDM"]; 
-            
-=======
-      float C61 = *Param["C61"];
-      float C62 = *Param["C62"];
-      float C63 = *Param["C63"];
-      float C64 = *Param["C64"];
+      float mchi= *Pipes::DMEFT_results::Param["mchi"]; 
       
       /*
       // There is now a spectrum object carrying all this information, so we can do 
@@ -746,7 +676,6 @@
       float C64 = spec.get(Par::dimensionless, "C64");
       // instead of using the Pipes
       */
->>>>>>> a1a242fa
 
       // ***** What about DM mass?
       // double mDM = spec.get(Par::Pole_Mass, "chi");
@@ -791,13 +720,6 @@
       //** --------------------------------CMS---------------------------------------------------------//
 
       // Test the function to see if it compiles. 
-<<<<<<< HEAD
-=======
-      double mass = 150;
-      //double mass = spec.get(Par::Pole_Mass, "chi");
-	    
-      double *_srnums;
->>>>>>> a1a242fa
 
       const int CMS_SIZE = 22;
       double _srnums_CMS[CMS_SIZE];
@@ -845,28 +767,28 @@
 
 
       static const std::vector< std::vector<double> > BKGCOV = {
-  {  1.37e+07,  7.18e+06,  2.58e+06,  1.54e+06,  9.29e+05,  4.28e+05,  3.26e+05,  2.04e+05,  8.34e+04,  5.37e+04,  4.62e+04,  2.33e+04,  1.45e+04,  1.20e+04,  6.66e+03,  7.99e+03,  4.00e+03,  1.57e+03,  0.00e+00,  1.30e+03,  3.85e+02, -4.14e+02 },
-  {  7.18e+06,  4.00e+06,  1.38e+06,  8.43e+05,  5.02e+05,  2.28e+05,  1.74e+05,  1.05e+05,  4.51e+04,  2.84e+04,  2.30e+04,  1.22e+04,  7.56e+03,  6.48e+03,  3.24e+03,  4.00e+03,  2.28e+03,  1.06e+03,  1.56e+02,  8.00e+02,  3.64e+02, -1.68e+02 },
-  {  2.58e+06,  1.38e+06,  6.56e+05,  3.57e+05,  2.18e+05,  1.07e+05,  8.73e+04,  5.31e+04,  2.34e+04,  1.50e+04,  1.35e+04,  7.00e+03,  4.20e+03,  3.30e+03,  2.26e+03,  1.81e+03,  1.12e+03,  6.44e+02,  2.21e+02,  3.04e+02,  1.47e+02,  2.27e+01 },
-  {  1.54e+06,  8.43e+05,  3.57e+05,  2.40e+05,  1.32e+05,  6.58e+04,  5.14e+04,  3.17e+04,  1.44e+04,  9.22e+03,  8.15e+03,  4.06e+03,  2.88e+03,  2.00e+03,  1.32e+03,  1.25e+03,  7.06e+02,  3.64e+02,  5.73e+01,  1.59e+02,  7.64e+01, -2.74e+01 },
-  {  9.29e+05,  5.02e+05,  2.18e+05,  1.32e+05,  9.61e+04,  4.11e+04,  3.21e+04,  1.88e+04,  8.81e+03,  5.73e+03,  5.46e+03,  2.57e+03,  1.78e+03,  1.34e+03,  6.98e+02,  9.18e+02,  4.28e+02,  1.64e+02,  3.63e+01,  1.32e+02,  1.05e+02, -8.68e+00 },
-  {  4.28e+05,  2.28e+05,  1.07e+05,  6.58e+04,  4.11e+04,  2.89e+04,  1.76e+04,  1.07e+04,  5.16e+03,  2.92e+03,  2.83e+03,  1.62e+03,  9.76e+02,  8.77e+02,  3.82e+02,  4.49e+02,  2.04e+02,  1.08e+02,  9.94e+01,  1.02e+02,  3.98e+01,  4.76e+00 },
-  {  3.26e+05,  1.74e+05,  8.73e+04,  5.14e+04,  3.21e+04,  1.76e+04,  1.96e+04,  9.18e+03,  4.39e+03,  2.82e+03,  2.46e+03,  1.39e+03,  9.21e+02,  7.39e+02,  5.17e+02,  3.70e+02,  2.35e+02,  9.65e+01,  8.19e+01,  4.20e+01,  1.82e+01,  3.14e+01 },
-  {  2.04e+05,  1.04e+05,  5.31e+04,  3.17e+04,  1.88e+04,  1.07e+04,  9.18e+03,  9.02e+03,  2.61e+03,  1.72e+03,  1.70e+03,  8.55e+02,  4.52e+02,  4.67e+02,  2.48e+02,  2.66e+02,  1.54e+02,  5.04e+01,  3.33e+01,  1.19e+01,  3.21e+01,  7.98e+00 },
-  {  8.34e+04,  4.51e+04,  2.34e+04,  1.44e+04,  8.81e+03,  5.16e+03,  4.39e+03,  2.61e+03,  2.40e+03,  9.22e+02,  8.94e+02,  4.67e+02,  2.13e+02,  2.41e+02,  1.41e+02,  1.29e+02,  4.70e+01,  4.41e+01,  7.64e+00,  2.08e+01,  2.55e+01,  5.49e+00 },
-  {  5.37e+04,  2.84e+04,  1.50e+04,  9.22e+03,  5.73e+03,  2.92e+03,  2.82e+03,  1.72e+03,  9.22e+02,  1.09e+03,  5.17e+02,  3.03e+02,  1.62e+02,  1.47e+02,  8.91e+01,  8.18e+01,  3.17e+01,  2.10e+01,  1.29e+00,  7.42e+00,  7.72e+00,  4.62e+00 },
-  {  4.62e+04,  2.30e+04,  1.35e+04,  8.15e+03,  5.46e+03,  2.83e+03,  2.46e+03,  1.70e+03,  8.94e+02,  5.17e+02,  1.02e+03,  2.65e+02,  1.57e+02,  1.61e+02,  9.22e+01,  7.94e+01,  3.84e+01,  3.39e+00, -1.25e+00,  1.44e+01,  3.33e+00, -8.96e-01 },
-  {  2.33e+04,  1.22e+04,  7.00e+03,  4.06e+03,  2.57e+03,  1.62e+03,  1.39e+03,  8.55e+02,  4.67e+02,  3.03e+02,  2.65e+02,  3.24e+02,  8.57e+01,  9.07e+01,  5.83e+01,  3.02e+01,  2.70e+01,  2.00e+01,  7.02e+00,  2.25e+00,  5.15e+00,  7.06e+00 },
-  {  1.45e+04,  7.56e+03,  4.20e+03,  2.88e+03,  1.78e+03,  9.76e+02,  9.21e+02,  4.52e+02,  2.13e+02,  1.62e+02,  1.57e+02,  8.57e+01,  1.96e+02,  5.21e+01,  3.91e+01,  3.92e+01,  2.69e+01,  8.90e+00,  6.55e+00,  0.00e+00,  1.46e+00,  1.57e+00 },
-  {  1.20e+04,  6.48e+03,  3.30e+03,  2.00e+03,  1.34e+03,  8.77e+02,  7.39e+02,  4.67e+02,  2.41e+02,  1.47e+02,  1.61e+02,  9.07e+01,  5.21e+01,  1.44e+02,  3.02e+01,  2.02e+01,  1.44e+01,  3.18e+00,  4.68e-01,  4.50e+00,  2.18e+00,  3.02e+00 },
-  {  6.66e+03,  3.24e+03,  2.26e+03,  1.32e+03,  6.98e+02,  3.82e+02,  5.17e+02,  2.48e+02,  1.41e+02,  8.91e+01,  9.22e+01,  5.83e+01,  3.91e+01,  3.02e+01,  8.10e+01,  1.15e+01,  1.19e+01,  7.63e+00,  3.16e+00, -2.25e-01,  1.40e+00,  2.52e+00 },
-  {  7.99e+03,  4.00e+03,  1.81e+03,  1.25e+03,  9.18e+02,  4.49e+02,  3.70e+02,  2.66e+02,  1.29e+02,  8.18e+01,  7.94e+01,  3.02e+01,  3.92e+01,  2.02e+01,  1.15e+01,  6.40e+01,  1.92e+00, -1.27e+00, -3.12e-01,  1.40e+00,  2.70e+00, -6.72e-01 },
-  {  4.00e+03,  2.28e+03,  1.12e+03,  7.06e+02,  4.28e+02,  2.04e+02,  2.35e+02,  1.54e+02,  4.70e+01,  3.17e+01,  3.84e+01,  2.70e+01,  2.69e+01,  1.44e+01,  1.19e+01,  1.92e+00,  3.60e+01,  5.09e+00,  3.74e+00, -1.65e+00,  1.40e+00,  1.51e+00 },
-  {  1.57e+03,  1.06e+03,  6.44e+02,  3.64e+02,  1.64e+02,  1.08e+02,  9.65e+01,  5.04e+01,  4.41e+01,  2.10e+01,  3.39e+00,  2.00e+01,  8.90e+00,  3.18e+00,  7.63e+00, -1.27e+00,  5.09e+00,  2.81e+01,  6.20e-01, -1.19e+00,  5.51e-01, -4.45e-01 },
-  {  0.00e+00,  1.56e+02,  2.21e+02,  5.73e+01,  3.63e+01,  9.95e+01,  8.19e+01,  3.33e+01,  7.64e+00,  1.29e+00, -1.25e+00,  7.02e+00,  6.55e+00,  4.68e-01,  3.16e+00, -3.12e-01,  3.74e+00,  6.20e-01,  1.52e+01,  7.80e-01,  3.04e-01,  1.64e+00 },
-  {  1.30e+03,  8.00e+02,  3.04e+02,  1.59e+02,  1.32e+02,  1.02e+02,  4.20e+01,  1.19e+01,  2.08e+01,  7.42e+00,  1.44e+01,  2.25e+00,  0.00e+00,  4.50e+00, -2.25e-01,  1.40e+00, -1.65e+00, -1.19e+00,  7.80e-01,  6.25e+00,  1.30e-01,  6.30e-01 },
-  {  3.85e+02,  3.64e+02,  1.47e+02,  7.64e+01,  1.05e+02,  3.98e+01,  1.82e+01,  3.21e+01,  2.55e+01,  7.72e+00,  3.33e+00,  5.15e+00,  1.46e+00,  2.18e+00,  1.40e+00,  2.70e+00,  1.40e+00,  5.51e-01,  3.04e-01,  1.30e-01,  6.76e+00,  5.82e-01 },
-  { -4.14e+02, -1.68e+02,  2.27e+01, -2.74e+01, -8.68e+00,  4.76e+00,  3.14e+01,  7.98e+00,  5.49e+00,  4.62e+00, -8.96e-01,  7.06e+00,  1.57e+00,  3.02e+00,  2.52e+00, -6.72e-01,  1.51e+00, -4.45e-01,  1.64e+00,  6.30e-01,  5.82e-01,  7.84e+00 }
+            {  1.37e+07,  7.18e+06,  2.58e+06,  1.54e+06,  9.29e+05,  4.28e+05,  3.26e+05,  2.04e+05,  8.34e+04,  5.37e+04,  4.62e+04,  2.33e+04,  1.45e+04,  1.20e+04,  6.66e+03,  7.99e+03,  4.00e+03,  1.57e+03,  0.00e+00,  1.30e+03,  3.85e+02, -4.14e+02 },
+            {  7.18e+06,  4.00e+06,  1.38e+06,  8.43e+05,  5.02e+05,  2.28e+05,  1.74e+05,  1.05e+05,  4.51e+04,  2.84e+04,  2.30e+04,  1.22e+04,  7.56e+03,  6.48e+03,  3.24e+03,  4.00e+03,  2.28e+03,  1.06e+03,  1.56e+02,  8.00e+02,  3.64e+02, -1.68e+02 },
+            {  2.58e+06,  1.38e+06,  6.56e+05,  3.57e+05,  2.18e+05,  1.07e+05,  8.73e+04,  5.31e+04,  2.34e+04,  1.50e+04,  1.35e+04,  7.00e+03,  4.20e+03,  3.30e+03,  2.26e+03,  1.81e+03,  1.12e+03,  6.44e+02,  2.21e+02,  3.04e+02,  1.47e+02,  2.27e+01 },
+            {  1.54e+06,  8.43e+05,  3.57e+05,  2.40e+05,  1.32e+05,  6.58e+04,  5.14e+04,  3.17e+04,  1.44e+04,  9.22e+03,  8.15e+03,  4.06e+03,  2.88e+03,  2.00e+03,  1.32e+03,  1.25e+03,  7.06e+02,  3.64e+02,  5.73e+01,  1.59e+02,  7.64e+01, -2.74e+01 },
+            {  9.29e+05,  5.02e+05,  2.18e+05,  1.32e+05,  9.61e+04,  4.11e+04,  3.21e+04,  1.88e+04,  8.81e+03,  5.73e+03,  5.46e+03,  2.57e+03,  1.78e+03,  1.34e+03,  6.98e+02,  9.18e+02,  4.28e+02,  1.64e+02,  3.63e+01,  1.32e+02,  1.05e+02, -8.68e+00 },
+            {  4.28e+05,  2.28e+05,  1.07e+05,  6.58e+04,  4.11e+04,  2.89e+04,  1.76e+04,  1.07e+04,  5.16e+03,  2.92e+03,  2.83e+03,  1.62e+03,  9.76e+02,  8.77e+02,  3.82e+02,  4.49e+02,  2.04e+02,  1.08e+02,  9.94e+01,  1.02e+02,  3.98e+01,  4.76e+00 },
+            {  3.26e+05,  1.74e+05,  8.73e+04,  5.14e+04,  3.21e+04,  1.76e+04,  1.96e+04,  9.18e+03,  4.39e+03,  2.82e+03,  2.46e+03,  1.39e+03,  9.21e+02,  7.39e+02,  5.17e+02,  3.70e+02,  2.35e+02,  9.65e+01,  8.19e+01,  4.20e+01,  1.82e+01,  3.14e+01 },
+            {  2.04e+05,  1.04e+05,  5.31e+04,  3.17e+04,  1.88e+04,  1.07e+04,  9.18e+03,  9.02e+03,  2.61e+03,  1.72e+03,  1.70e+03,  8.55e+02,  4.52e+02,  4.67e+02,  2.48e+02,  2.66e+02,  1.54e+02,  5.04e+01,  3.33e+01,  1.19e+01,  3.21e+01,  7.98e+00 },
+            {  8.34e+04,  4.51e+04,  2.34e+04,  1.44e+04,  8.81e+03,  5.16e+03,  4.39e+03,  2.61e+03,  2.40e+03,  9.22e+02,  8.94e+02,  4.67e+02,  2.13e+02,  2.41e+02,  1.41e+02,  1.29e+02,  4.70e+01,  4.41e+01,  7.64e+00,  2.08e+01,  2.55e+01,  5.49e+00 },
+            {  5.37e+04,  2.84e+04,  1.50e+04,  9.22e+03,  5.73e+03,  2.92e+03,  2.82e+03,  1.72e+03,  9.22e+02,  1.09e+03,  5.17e+02,  3.03e+02,  1.62e+02,  1.47e+02,  8.91e+01,  8.18e+01,  3.17e+01,  2.10e+01,  1.29e+00,  7.42e+00,  7.72e+00,  4.62e+00 },
+            {  4.62e+04,  2.30e+04,  1.35e+04,  8.15e+03,  5.46e+03,  2.83e+03,  2.46e+03,  1.70e+03,  8.94e+02,  5.17e+02,  1.02e+03,  2.65e+02,  1.57e+02,  1.61e+02,  9.22e+01,  7.94e+01,  3.84e+01,  3.39e+00, -1.25e+00,  1.44e+01,  3.33e+00, -8.96e-01 },
+            {  2.33e+04,  1.22e+04,  7.00e+03,  4.06e+03,  2.57e+03,  1.62e+03,  1.39e+03,  8.55e+02,  4.67e+02,  3.03e+02,  2.65e+02,  3.24e+02,  8.57e+01,  9.07e+01,  5.83e+01,  3.02e+01,  2.70e+01,  2.00e+01,  7.02e+00,  2.25e+00,  5.15e+00,  7.06e+00 },
+            {  1.45e+04,  7.56e+03,  4.20e+03,  2.88e+03,  1.78e+03,  9.76e+02,  9.21e+02,  4.52e+02,  2.13e+02,  1.62e+02,  1.57e+02,  8.57e+01,  1.96e+02,  5.21e+01,  3.91e+01,  3.92e+01,  2.69e+01,  8.90e+00,  6.55e+00,  0.00e+00,  1.46e+00,  1.57e+00 },
+            {  1.20e+04,  6.48e+03,  3.30e+03,  2.00e+03,  1.34e+03,  8.77e+02,  7.39e+02,  4.67e+02,  2.41e+02,  1.47e+02,  1.61e+02,  9.07e+01,  5.21e+01,  1.44e+02,  3.02e+01,  2.02e+01,  1.44e+01,  3.18e+00,  4.68e-01,  4.50e+00,  2.18e+00,  3.02e+00 },
+            {  6.66e+03,  3.24e+03,  2.26e+03,  1.32e+03,  6.98e+02,  3.82e+02,  5.17e+02,  2.48e+02,  1.41e+02,  8.91e+01,  9.22e+01,  5.83e+01,  3.91e+01,  3.02e+01,  8.10e+01,  1.15e+01,  1.19e+01,  7.63e+00,  3.16e+00, -2.25e-01,  1.40e+00,  2.52e+00 },
+            {  7.99e+03,  4.00e+03,  1.81e+03,  1.25e+03,  9.18e+02,  4.49e+02,  3.70e+02,  2.66e+02,  1.29e+02,  8.18e+01,  7.94e+01,  3.02e+01,  3.92e+01,  2.02e+01,  1.15e+01,  6.40e+01,  1.92e+00, -1.27e+00, -3.12e-01,  1.40e+00,  2.70e+00, -6.72e-01 },
+            {  4.00e+03,  2.28e+03,  1.12e+03,  7.06e+02,  4.28e+02,  2.04e+02,  2.35e+02,  1.54e+02,  4.70e+01,  3.17e+01,  3.84e+01,  2.70e+01,  2.69e+01,  1.44e+01,  1.19e+01,  1.92e+00,  3.60e+01,  5.09e+00,  3.74e+00, -1.65e+00,  1.40e+00,  1.51e+00 },
+            {  1.57e+03,  1.06e+03,  6.44e+02,  3.64e+02,  1.64e+02,  1.08e+02,  9.65e+01,  5.04e+01,  4.41e+01,  2.10e+01,  3.39e+00,  2.00e+01,  8.90e+00,  3.18e+00,  7.63e+00, -1.27e+00,  5.09e+00,  2.81e+01,  6.20e-01, -1.19e+00,  5.51e-01, -4.45e-01 },
+            {  0.00e+00,  1.56e+02,  2.21e+02,  5.73e+01,  3.63e+01,  9.95e+01,  8.19e+01,  3.33e+01,  7.64e+00,  1.29e+00, -1.25e+00,  7.02e+00,  6.55e+00,  4.68e-01,  3.16e+00, -3.12e-01,  3.74e+00,  6.20e-01,  1.52e+01,  7.80e-01,  3.04e-01,  1.64e+00 },
+            {  1.30e+03,  8.00e+02,  3.04e+02,  1.59e+02,  1.32e+02,  1.02e+02,  4.20e+01,  1.19e+01,  2.08e+01,  7.42e+00,  1.44e+01,  2.25e+00,  0.00e+00,  4.50e+00, -2.25e-01,  1.40e+00, -1.65e+00, -1.19e+00,  7.80e-01,  6.25e+00,  1.30e-01,  6.30e-01 },
+            {  3.85e+02,  3.64e+02,  1.47e+02,  7.64e+01,  1.05e+02,  3.98e+01,  1.82e+01,  3.21e+01,  2.55e+01,  7.72e+00,  3.33e+00,  5.15e+00,  1.46e+00,  2.18e+00,  1.40e+00,  2.70e+00,  1.40e+00,  5.51e-01,  3.04e-01,  1.30e-01,  6.76e+00,  5.82e-01 },
+            { -4.14e+02, -1.68e+02,  2.27e+01, -2.74e+01, -8.68e+00,  4.76e+00,  3.14e+01,  7.98e+00,  5.49e+00,  4.62e+00, -8.96e-01,  7.06e+00,  1.57e+00,  3.02e+00,  2.52e+00, -6.72e-01,  1.51e+00, -4.45e-01,  1.64e+00,  6.30e-01,  5.82e-01,  7.84e+00 }
       };
 
       Eigen::MatrixXd m_BKGCOV(22,22);
@@ -877,8 +799,8 @@
       cmsData->analysis_name = "CMS_13TeV_MONOJET_36invfb_interpolated";
       // cout << "after cms definition ..."<<endl;
 
-  // **----------------------------------------------------------------------------------------------------//
-  // **-------------------------------------ATLAS----------------------------------------------------------//
+      // **----------------------------------------------------------------------------------------------------//
+      // **-------------------------------------ATLAS----------------------------------------------------------//
 
       // Now put the ATLAS data into an equivalent object
       // Andre to add the relevant lines
@@ -921,21 +843,21 @@
 
       // cout << "after signal region data efinition ..."<<endl;
 
-    //  // --- ATLAS covarance matrix: Identity!
-    //  std::vector< std::vector<double> > aBKGCOV;
-
-    //   // Initialize the matrix as a n x n array of 0.
-    //   aBKGCOV = std::vector< std::vector<double> >(10, vector<double>(10,0));
-
-    //   // Set the diagonal to be 1s
-    //   for(unsigned int t = 0; t < 10; t++)
-    //       aBKGCOV[t][t] = 1;
-
-
- 
-    //   Eigen::MatrixXd A_BKGCOV(10,10);
-    //   for (int i = 0; i < 10; i++) 
-    //   A_BKGCOV.row(i) = Eigen::VectorXd::Map(&aBKGCOV[i][0],aBKGCOV[i].size()); 
+      //  // --- ATLAS covarance matrix: Identity!
+      //  std::vector< std::vector<double> > aBKGCOV;
+
+      //   // Initialize the matrix as a n x n array of 0.
+      //   aBKGCOV = std::vector< std::vector<double> >(10, vector<double>(10,0));
+
+      //   // Set the diagonal to be 1s
+      //   for(unsigned int t = 0; t < 10; t++)
+      //       aBKGCOV[t][t] = 1;
+
+
+   
+      //   Eigen::MatrixXd A_BKGCOV(10,10);
+      //   for (int i = 0; i < 10; i++) 
+      //   A_BKGCOV.row(i) = Eigen::VectorXd::Map(&aBKGCOV[i][0],aBKGCOV[i].size()); 
 
       AnalysisData  * atlasData = new AnalysisData(atlasBinnedResults);    
 
@@ -943,8 +865,8 @@
 
 
 
-  // ******** Create total results ***********// 
-  // //--------------------------------------//
+      // ******** Create total results ***********// 
+      // //--------------------------------------//
       // cout << "Before pushback ..."<<endl;
 
       result.push_back(atlasData);
@@ -956,19 +878,11 @@
       //   cout << "DEBUG: sr-" << ibin << " n_signal_at_lumi = " << result[0]->srdata[ibin].n_signal_at_lumi << endl;
       // }
       // cout << "End of likelihood calculator ..." <<endl;
-      
-<<<<<<< HEAD
 
     };
+         
      
- 
-void InterpolatedMCInfo(MCLoopInfo& result)
-
-=======
-    }
-    
     void InterpolatedMCInfo(MCLoopInfo& result)
->>>>>>> a1a242fa
     {
       // cout << "Have run the void..."<<endl;
       // This makes an MCLoopInfo object for satisfying the LHC
@@ -982,12 +896,6 @@
       result.reset_flags();
       
     }
-<<<<<<< HEAD
-  
-
-=======
-	
->>>>>>> a1a242fa
     
   } // namespace ColliderBit
     
