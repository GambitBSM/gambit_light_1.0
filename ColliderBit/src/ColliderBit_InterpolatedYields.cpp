--- conflicted
+++ resolved
@@ -66,7 +66,6 @@
       const char* colliderbitdata_path = GAMBIT_DIR "/ColliderBit/data/"; 
       #define PI 3.14159265
       // Initialize all data
-<<<<<<< HEAD
       static const size_t data_INC           = 15;
       static const size_t data_SIZE          = pow(data_INC,2);
       static const size_t data_INC_low       = 4;
@@ -77,16 +76,7 @@
 
       static const size_t cms_bin_size       = 22;
       static const size_t atlas_bin_size     = 10;
-=======
-      // static const size_t data_INC           = 15;
-      // static const size_t data_SIZE          = pow(data_INC,2);
-      // static const size_t cms_bin_size       = 22;
-      // static const size_t atlas_bin_size     = 10;
-      #define data_INC        15
-      #define data_SIZE       225
-      #define cms_bin_size    22
-      #define atlas_bin_size  10
->>>>>>> fae57328
+
 
       const char* met_ATLAS_23 = GAMBIT_DIR "/ColliderBit/data/DMEFT/met_hist_ATLAS_C62_C63.txt";
       const char* met_ATLAS_14 = GAMBIT_DIR "/ColliderBit/data/DMEFT/met_hist_ATLAS_C61_C64.txt";
