--- conflicted
+++ resolved
@@ -299,11 +299,7 @@
             if ((*issPtr) >> code >> _junk >> xsec) totalxsec += xsec;
             delete issPtr;
           }
-<<<<<<< HEAD
           logger() << "$$$$ Total xsec (fb) = " << totalxsec * 1e12 << "\n";
-=======
-          //std::cout << "$$$$ Total xsec (fb) = " << totalxsec * 1e12 << "\n";
->>>>>>> 9cbd36af
           
           /// TODO: All our analyses seem to be 20 inverse femtobarns... generalize?
           if (totalxsec * 1e12 * 20. < 1.) {
