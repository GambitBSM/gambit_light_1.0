<<<<<<< HEAD
//   GAMBIT: Global and Modular BSM Inference Tool
//   *********************************************
=======
///   GAMBIT: Global and Modular BSM Inference Tool
///  *********************************************
>>>>>>> c0643a43
///  \file
///
///  Functions of ColliderBit_eventLoop.
///
///  *********************************************
///
///  Authors (add name and date if you modify):
///
///  \author Abram Krislock
///          (a.m.b.krislock@fys.uio.no)
///
///  \author Aldo Saavedra
///
///  \author Andy Buckley
///
///  \author Chris Rogan
///          (crogan@cern.ch)
///  \date 2014 Aug
///  \date 2015 May
///
///  \author Pat Scott
///          (p.scott@imperial.ac.uk)
///  \date 2015 Jul
///
///  \author Anders Kvellestad
///          (anders.kvellestad@nordita.org)
///  \date   2017 March
///
///  *********************************************

#include <cmath>
#include <string>
#include <iostream>
#include <fstream>
#include <memory>
#include <numeric>
#include <sstream>
#include <vector>

#include "gambit/Elements/gambit_module_headers.hpp"
#include "gambit/ColliderBit/ColliderBit_rollcall.hpp"
#include "gambit/Elements/mssm_slhahelp.hpp"
#include "gambit/ColliderBit/lep_mssm_xsecs.hpp"
#include "HEPUtils/FastJet.h"

// #define COLLIDERBIT_DEBUG

namespace Gambit
{

  namespace ColliderBit
  {


    /// **************************************************
    /// Non-rollcalled functions and module-wide variables
    /// **************************************************


    #ifdef COLLIDERBIT_DEBUG
      str debug_prefix()
      {
        std::stringstream ss;
        ss << "DEBUG: OMP thread " << omp_get_thread_num() << ":  ";
        return ss.str();
      }
    #endif

    /// LEP limit likelihood function
    double limitLike(double x, double x95, double sigma)
    {
      static double p95 = 1.;
      using std::erf;
      using std::sqrt;

      if (p95 < 1.01)
      {
        for (int i=0; i<20000; i++)
        {
          static double step = 0.1;
          if (0.5 * (1 - erf(p95 + step)) > 0.05) p95 += step;
          else step /= 10.;
        }
      }

      double result = 0.5 * (1.0 - erf(p95 + (x - x95) / sigma / sqrt(2.)));

      if (result < 0.0 or Utils::isnan(result))
      {
        cout << "result: " << result << endl;
        cout << "x: " << x << endl;
        cout << "x95: " << x95 << endl;
        cout << "sigma: " << sigma << endl;
        cout << "p95: " << p95 << endl;
        cout << "(x - x95) / sigma / sqrt(2.): " << (x - x95) / sigma / sqrt(2.) << endl;
        cout << "erf(p95 + (x - x95) / sigma / sqrt(2.)): " << erf(p95 + (x - x95) / sigma / sqrt(2.)) << endl;
        ColliderBit_error().raise(LOCAL_INFO, "Suspicious results in limitLike!");
      }

      return (result == 0.0 ? -1e10 : log(result));
    }

    /// LEP limit debugging function
    bool is_xsec_sane(const triplet<double>& xsecWithError)
    {
      double xsec = xsecWithError.central;
      double dxsec_upper = xsecWithError.upper - xsecWithError.central;
      double dxsec_lower = xsecWithError.central - xsecWithError.lower;
      if (xsec < 0.0 or dxsec_upper < 0.0 or dxsec_lower < 0.0
          or Utils::isnan(xsec) or Utils::isnan(dxsec_upper) or Utils::isnan(dxsec_lower))
      {
        cout << "xsec: " << xsec << endl;
        cout << "dxsec_upper: " << dxsec_upper << endl;
        cout << "dxsec_lower: " << dxsec_lower << endl;
        return false;
      }
      return true;
    }


    /// Module-wide variables

    // TODO: Get rid of some of these variables by restructuring the code a bit

    /// Special iteration labels for the loop controlled by operateLHCLoop
    enum specialIterations { BASE_INIT = -1,
                             COLLIDER_INIT = -2,
                             START_SUBPROCESS = -3,
                             END_SUBPROCESS = -4,
                             COLLIDER_FINALIZE = -5,
                             BASE_FINALIZE = -6};

    /// Pythia stuff
    std::vector<str> pythiaNames;
    std::vector<str>::const_iterator iterPythiaNames;
    unsigned int indexPythiaNames;
    bool eventsGenerated;
    bool tooManyFailedEvents;
    std::vector<int> nEvents;
    int seedBase;

    /// Analysis stuff
    bool useBuckFastATLASDetector;
    HEPUtilsAnalysisContainer globalAnalysesATLAS;

    bool useBuckFastCMSDetector;
    HEPUtilsAnalysisContainer globalAnalysesCMS;

    bool useBuckFastIdentityDetector;
    HEPUtilsAnalysisContainer globalAnalysesIdentity;

#ifndef EXCLUDE_DELPHES
    bool useDelphesDetector;
    HEPUtilsAnalysisContainer globalAnalysesDet;
#endif

    bool haveUsedBuckFastATLASDetector;
    bool haveUsedBuckFastCMSDetector;
    bool haveUsedBuckFastIdentityDetector;
#ifndef EXCLUDE_DELPHES
    bool haveUsedDelphesDetector;
#endif




    /// *************************************************
    /// Rollcalled functions properly hooked up to Gambit
    /// *************************************************
    /// *** Loop Managers ***

    /// @note: Much of the loop below designed for splitting up the subprocesses to be generated.

    void operateLHCLoop()
    {
      using namespace Pipes::operateLHCLoop;
      static std::streambuf *coutbuf = std::cout.rdbuf(); // save cout buffer for running the loop quietly

      #ifdef COLLIDERBIT_DEBUG
        std::cerr << debug_prefix() << "New point!" << endl;
      #endif

      //
      // Clear global containers and variables
      //
      pythiaNames.clear();
      iterPythiaNames = pythiaNames.cbegin();
      indexPythiaNames = 0;

      nEvents.clear();
      // - Pythia random number seed base will be set in the loop over colliders below.
      seedBase = 0;
      // - Set eventsGenerated to true once some events are generated.
      eventsGenerated = false;
      // - Set tooManyFailedEvents to true if too many events fail.
      tooManyFailedEvents = false;

      useBuckFastATLASDetector = false;
      globalAnalysesATLAS.clear();

      useBuckFastCMSDetector = false;
      globalAnalysesCMS.clear();

      useBuckFastIdentityDetector = false;
      globalAnalysesIdentity.clear();

#ifndef EXCLUDE_DELPHES
      useDelphesDetector = false;
      globalAnalysesDet.clear();
#endif

      haveUsedBuckFastATLASDetector = false;
      haveUsedBuckFastCMSDetector = false;
      haveUsedBuckFastIdentityDetector = false;
#ifndef EXCLUDE_DELPHES
      haveUsedDelphesDetector = false;
#endif


      // Retrieve run options from the YAML file (or standalone code)
      pythiaNames = runOptions->getValue<std::vector<str> >("pythiaNames");
      nEvents = runOptions->getValue<std::vector<int> >("nEvents");

      // Check that length of pythiaNames and nEvents agree!
      if (pythiaNames.size() != nEvents.size())
      {
        str errmsg;
        errmsg  = "The options 'pythiaNames' and 'nEvents' for the function 'operateLHCLoop' must have\n";
        errmsg += "the same number of entries. Correct your settings and try again.\n";
        ColliderBit_error().raise(LOCAL_INFO, errmsg);
      }

      // Should we silence stdout during the loop?
      bool silenceLoop = runOptions->getValueOrDef<bool>(true, "silenceLoop");
      if (silenceLoop) std::cout.rdbuf(0);



      // Do the base-level initialisation
      Loop::executeIteration(BASE_INIT);

      // For every collider requested in the yaml file:
      for (iterPythiaNames = pythiaNames.cbegin(); iterPythiaNames != pythiaNames.cend(); ++iterPythiaNames)
      {

        // Update the global index indexPythiaNames
        indexPythiaNames = iterPythiaNames - pythiaNames.cbegin();

        // Update the global Pythia seedBase.
        // The Pythia random number seed will be this, plus the thread number.
        seedBase = int(Random::draw() * 899990000);

        #ifdef COLLIDERBIT_DEBUG
          std::cerr << debug_prefix() << "Current collider: " << *iterPythiaNames << " with index " << indexPythiaNames << endl;
        #endif

        piped_invalid_point.check();
        Loop::reset();
        Loop::executeIteration(COLLIDER_INIT);

        int currentEvent = 0;
        #pragma omp parallel
        {
          Loop::executeIteration(START_SUBPROCESS);
          // main event loop
          while(currentEvent<nEvents[indexPythiaNames] and not *Loop::done) {
            if (!eventsGenerated)
              eventsGenerated = true;
            try
            {
              Loop::executeIteration(currentEvent);
              currentEvent++;
            }
            catch (std::domain_error& e)
            {
              std::cerr<<"\n   Continuing to the next event...\n\n";
            }
          }
          Loop::executeIteration(END_SUBPROCESS);
        }

        Loop::executeIteration(COLLIDER_FINALIZE);

      }

      // Nicely thank the loop for being quiet, and restore everyone's vocal cords
      if (silenceLoop) std::cout.rdbuf(coutbuf);

      // Check for exceptions
      piped_invalid_point.check();

      Loop::executeIteration(BASE_FINALIZE);
    }



    /// *** Hard Scattering Collider Simulators ***

    void getPythia(Gambit::ColliderBit::SpecializablePythia &result)
    {
      using namespace Pipes::getPythia;

      static str pythia_doc_path;
      static str default_doc_path;
      static bool pythia_doc_path_needs_setting = true;
      static std::vector<str> pythiaCommonOptions;
      static SLHAstruct slha;
      static SLHAstruct spectrum;
      static std::vector<double> xsec_vetos;

      if (*Loop::iteration == BASE_INIT)
      {
        // Setup the Pythia documentation path
        if (pythia_doc_path_needs_setting)
        {
          default_doc_path = GAMBIT_DIR "/Backends/installed/Pythia/" +
                             Backends::backendInfo().default_version("Pythia") +
                             "/share/Pythia8/xmldoc/";
          pythia_doc_path = runOptions->getValueOrDef<str>(default_doc_path, "Pythia_doc_path");
          // Print the Pythia banner once.
          result.banner(pythia_doc_path);
          pythia_doc_path_needs_setting = false;
        }

        // SLHAea object constructed from dependencies on the spectrum and decays.
        slha.clear();
        spectrum.clear();
        slha = Dep::decay_rates->getSLHAea();
        if (ModelInUse("MSSM63atQ") or ModelInUse("MSSM63atMGUT"))
        {
          // MSSM-specific.  SLHAea in SLHA2 format, please.
          spectrum = Dep::MSSM_spectrum->getSLHAea(2);
          SLHAea::Block block("MODSEL");
          block.push_back("BLOCK MODSEL              # Model selection");
          SLHAea::Line line;
          line << 1 << 0 << "# General MSSM";
          block.push_back(line);
          slha.insert(slha.begin(), spectrum.begin(), spectrum.end());
          slha.push_front(block);
        }
        else
        {
          ColliderBit_error().raise(LOCAL_INFO, "No spectrum object available for this model.");
        }

        // Read xsec veto values and store in static variable 'xsec_vetos'
        std::vector<double> default_xsec_vetos(pythiaNames.size(), 0.0);
        xsec_vetos = runOptions->getValueOrDef<std::vector<double> >(default_xsec_vetos, "xsec_vetos");
        CHECK_EQUAL_VECTOR_LENGTH(xsec_vetos, pythiaNames)
      }

      else if (*Loop::iteration == COLLIDER_INIT)
      {
        // Collect Pythia options that are common across all OMP threads
        pythiaCommonOptions.clear();

        // By default we tell Pythia to be quiet. (Can be overridden from yaml settings)
        pythiaCommonOptions.push_back("Print:quiet = on");
        pythiaCommonOptions.push_back("SLHA:verbose = 0");

        // Get options from yaml file. If the SpecializablePythia specialization is hard-coded, okay with no options.
        if (runOptions->hasKey(*iterPythiaNames))
        {
          std::vector<str> addPythiaOptions = runOptions->getValue<std::vector<str>>(*iterPythiaNames);
          pythiaCommonOptions.insert(pythiaCommonOptions.end(), addPythiaOptions.begin(), addPythiaOptions.end());
        }

        // We need showProcesses for the xsec veto.
        pythiaCommonOptions.push_back("Init:showProcesses = on");

        // We need "SLHA:file = slhaea" for the SLHAea interface.
        pythiaCommonOptions.push_back("SLHA:file = slhaea");
      }

      else if (*Loop::iteration == START_SUBPROCESS)
      {
        // Variables needed for the xsec veto
        std::stringstream processLevelOutput;
        str _junk, readline;
        int code, nxsec;
        double xsec, totalxsec;

        // Each thread needs an independent Pythia instance at the start
        // of each event generation loop.
        // Thus, the actual Pythia initialization is
        // *after* COLLIDER_INIT, within omp parallel.

        result.clear();

        // Get the Pythia options that are common across all OMP threads ('pythiaCommonOptions')
        // and then add the thread-specific seed
        std::vector<str> pythiaOptions = pythiaCommonOptions;
        pythiaOptions.push_back("Random:seed = " + std::to_string(seedBase + omp_get_thread_num()));

        #ifdef COLLIDERBIT_DEBUG
          std::cerr << debug_prefix() << "getPythia: My Pythia seed is: " << std::to_string(seedBase + omp_get_thread_num()) << endl;
        #endif

        result.resetSpecialization(*iterPythiaNames);

        try
        {
          result.init(pythia_doc_path, pythiaOptions, &slha, processLevelOutput);
        }
        catch (SpecializablePythia::InitializationError &e)
        {
          // Append new seed to override the previous one
          int newSeedBase = int(Random::draw() * 899990000.);
          pythiaOptions.push_back("Random:seed = " + std::to_string(newSeedBase));
          try
          {
            result.init(pythia_doc_path, pythiaOptions, &slha, processLevelOutput);
          }
          catch (SpecializablePythia::InitializationError &e)
          {
            #ifdef COLLIDERBIT_DEBUG
              std::cerr << debug_prefix() << "SpecializablePythia::InitializationError caught in getPythia. Will discard this point." << endl;
            #endif
            piped_invalid_point.request("Bad point: Pythia can't initialize");
            Loop::wrapup();
            return;
          }
        }

        // Should we apply the xsec veto and skip event generation?

        // - Get the xsec veto value for the current collider
        double totalxsec_fb_veto = xsec_vetos[indexPythiaNames];

        // - Get the upper limt xsec as estimated by Pythia
        code = -1;
        nxsec = 0;
        totalxsec = 0.;
        while(true)
        {
          std::getline(processLevelOutput, readline);
          std::istringstream issPtr(readline);
          issPtr.seekg(47, issPtr.beg);
          issPtr >> code;
          if (!issPtr.good() && nxsec > 0) break;
          issPtr >> _junk >> xsec;
          if (issPtr.good())
          {
            totalxsec += xsec;
            nxsec++;
          }
        }

        #ifdef COLLIDERBIT_DEBUG
          std::cerr << debug_prefix() << "totalxsec [fb] = " << totalxsec * 1e12 << ", veto limit [fb] = " << totalxsec_fb_veto << endl;
        #endif

        // - Wrap up loop if veto applies
        if (totalxsec * 1e12 < totalxsec_fb_veto)
        {
          #ifdef COLLIDERBIT_DEBUG
            std::cerr << debug_prefix() << "Cross-section veto applies. Will now call Loop::wrapup() to skip event generation for this collider." << endl;
          #endif
          Loop::wrapup();
        }
      }
    }



    void getPythiaFileReader(Gambit::ColliderBit::SpecializablePythia &result)
    {
      using namespace Pipes::getPythiaFileReader;

      static std::vector<str> filenames;
      static str default_doc_path;
      static str pythia_doc_path;
      static std::vector<str> pythiaCommonOptions;
      static bool pythia_doc_path_needs_setting = true;
      static unsigned int fileCounter = 0;
      static std::vector<double> xsec_vetos;

      if (*Loop::iteration == BASE_INIT)
      {
        // Setup the Pythia documentation path
        if (pythia_doc_path_needs_setting)
        {
          default_doc_path = GAMBIT_DIR "/Backends/installed/Pythia/" +
                             Backends::backendInfo().default_version("Pythia") +
                             "/share/Pythia8/xmldoc/";
          pythia_doc_path = runOptions->getValueOrDef<str>(default_doc_path, "Pythia_doc_path");
          // Print the Pythia banner once.
          result.banner(pythia_doc_path);
          pythia_doc_path_needs_setting = false;
        }

        // Get SLHA file(s)
        filenames = runOptions->getValue<std::vector<str> >("SLHA_filenames");
        if (filenames.empty())
        {
          str errmsg = "No SLHA files are listed for ColliderBit function getPythiaFileReader.\n";
          errmsg    += "Please correct the option 'SLHA_filenames' or use getPythia instead.";
          ColliderBit_error().raise(LOCAL_INFO, errmsg);
        }

        if (filenames.size() <= fileCounter) invalid_point().raise("No more SLHA files. My work is done.");

        // Read xsec veto values and store in static variable 'xsec_vetos'
        std::vector<double> default_xsec_vetos(pythiaNames.size(), 0.0);
        xsec_vetos = runOptions->getValueOrDef<std::vector<double> >(default_xsec_vetos, "xsec_vetos");
        CHECK_EQUAL_VECTOR_LENGTH(xsec_vetos, pythiaNames)
      }

      if (*Loop::iteration == COLLIDER_INIT)
      {
        // Collect Pythia options that are common across all OMP threads
        pythiaCommonOptions.clear();

        // By default we tell Pythia to be quiet. (Can be overridden from yaml settings)
        pythiaCommonOptions.push_back("Print:quiet = on");
        pythiaCommonOptions.push_back("SLHA:verbose = 0");

        // Get options from yaml file. If the SpecializablePythia specialization is hard-coded, okay with no options.
        if (runOptions->hasKey(*iterPythiaNames))
        {
          std::vector<str> addPythiaOptions = runOptions->getValue<std::vector<str>>(*iterPythiaNames);
          pythiaCommonOptions.insert(pythiaCommonOptions.end(), addPythiaOptions.begin(), addPythiaOptions.end());
        }

        // We need showProcesses for the xsec veto.
        pythiaCommonOptions.push_back("Init:showProcesses = on");

        // We need to control "SLHA:file" for the SLHA interface.
        pythiaCommonOptions.push_back("SLHA:file = " + filenames.at(fileCounter));
      }


      if (*Loop::iteration == START_SUBPROCESS)
      {
        // variables for xsec veto
        std::stringstream processLevelOutput;
        str _junk, readline;
        int code, nxsec;
        double xsec, totalxsec;

        // Each thread needs an independent Pythia instance at the start
        // of each event generation loop.
        // Thus, the actual Pythia initialization is
        // *after* COLLIDER_INIT, within omp parallel.

        result.clear();

        if (omp_get_thread_num() == 0) logger() << "Reading SLHA file: " << filenames.at(fileCounter) << EOM;

        // Get the Pythia options that are common across all OMP threads ('pythiaCommonOptions')
        // and then add the thread-specific seed
        std::vector<str> pythiaOptions = pythiaCommonOptions;
        pythiaOptions.push_back("Random:seed = " + std::to_string(seedBase + omp_get_thread_num()));

        #ifdef COLLIDERBIT_DEBUG
          std::cerr << debug_prefix() << "getPythiaFileReader: My Pythia seed is: " << std::to_string(seedBase + omp_get_thread_num()) << endl;
        #endif

        result.resetSpecialization(*iterPythiaNames);

        try
        {
          result.init(pythia_doc_path, pythiaOptions, processLevelOutput);
        }
        catch (SpecializablePythia::InitializationError &e)
        {
          // Append new seed to override the previous one
          int newSeedBase = int(Random::draw() * 899990000.);
          pythiaOptions.push_back("Random:seed = " + std::to_string(newSeedBase));
          try
          {
            result.init(pythia_doc_path, pythiaOptions, processLevelOutput);
          }
          catch (SpecializablePythia::InitializationError &e)
          {
            piped_invalid_point.request("Bad point: Pythia can't initialize");
            Loop::wrapup();
            return;
          }
        }

        // Should we apply the xsec veto and skip event generation?

        // - Get the xsec veto value for the current collider
        double totalxsec_fb_veto = xsec_vetos[indexPythiaNames];

        // - Get the upper limt xsec as estimated by Pythia
        code = -1;
        nxsec = 0;
        totalxsec = 0.;
        while(true)
        {
          std::getline(processLevelOutput, readline);
          std::istringstream issPtr(readline);
          issPtr.seekg(47, issPtr.beg);
          issPtr >> code;
          if (!issPtr.good() && nxsec > 0) break;
          issPtr >> _junk >> xsec;
          if (issPtr.good())
          {
            totalxsec += xsec;
            nxsec++;
          }
        }

        #ifdef COLLIDERBIT_DEBUG
          std::cerr << debug_prefix() << "totalxsec [fb] = " << totalxsec * 1e12 << ", veto limit [fb] = " << totalxsec_fb_veto << endl;
        #endif

        // - Wrap up loop if veto applies
        if (totalxsec * 1e12 < totalxsec_fb_veto)
        {
          #ifdef COLLIDERBIT_DEBUG
            std::cerr << debug_prefix() << "Cross-section veto applies. Will now call Loop::wrapup() to skip event generation for this collider." << endl;
          #endif
          Loop::wrapup();
        }

      }

      if (*Loop::iteration == BASE_FINALIZE) fileCounter++;

    }


    /// *** Detector Simulators ***

#ifndef EXCLUDE_DELPHES
    void getDelphes(Gambit::ColliderBit::DelphesVanilla &result) {
      using namespace Pipes::getDelphes;
      static std::vector<bool> useDetector;
      static std::vector<str> delphesConfigFiles;

      if (*Loop::iteration == BASE_INIT)
      {
        // Read useDetector option
        std::vector<bool> default_useDetector(pythiaNames.size(), false);  // Delphes is switched off by default
        useDetector = runOptions->getValueOrDef<std::vector<bool> >(default_useDetector, "useDetector");
        CHECK_EQUAL_VECTOR_LENGTH(useDetector,pythiaNames)

        // Return if all elements in useDetector are false
        if (std::find(useDetector.begin(), useDetector.end(), true) == useDetector.end())
          return;

        // Read delphesConfigFiles option
        delphesConfigFiles = runOptions->getValue<std::vector<str> >("delphesConfigFiles");
        CHECK_EQUAL_VECTOR_LENGTH(delphesConfigFiles,pythiaNames)

        // Delphes is not threadsafe (depends on ROOT). Raise error if OMP_NUM_THREADS=1.
        if(omp_get_max_threads()>1 and std::find(useDetector.begin(), useDetector.end(), true) != useDetector.end())
        {
          str errmsg = "Delphes is not threadsafe and cannot be used with OMP_NUM_THREADS>1.\n";
          errmsg    += "Either set OMP_NUM_THREADS=1 or switch to a threadsafe detector simulator, e.g. BuckFast.";
          ColliderBit_error().raise(LOCAL_INFO, errmsg);
        }

        return;
      }

      if (*Loop::iteration == COLLIDER_INIT)
      {
        result.clear();

        // Get useDetector setting for the current collider
        useDelphesDetector = useDetector[indexPythiaNames];
        if (!useDelphesDetector) return;
        else haveUsedDelphesDetector = true;

        // Setup new Delphes for the current collider
        std::vector<str> delphesOptions;
        delphesOptions.push_back(delphesConfigFiles[indexPythiaNames]);

        try
        {
          result.init(delphesOptions);
        }
        catch (DelphesVanilla::InitializationError& e)
        {
          #ifdef COLLIDERBIT_DEBUG
            std::cerr << debug_prefix() << "DelphesVanilla::InitializationError caught in getDelphes. Will raise ColliderBit_error." << endl;
          #endif
          ColliderBit_error().raise(LOCAL_INFO, "getDelphes failed to initialize Delphes.");
        }
      }
    }

#endif // not defined EXCLUDE_DELPHES



    void getBuckFastATLAS(Gambit::ColliderBit::BuckFastSmearATLAS &result)
    {
      using namespace Pipes::getBuckFastATLAS;
      static std::vector<bool> useDetector;
      static std::vector<bool> partonOnly;
      static std::vector<double> antiktR;

      if (*Loop::iteration == BASE_INIT)
      {
        // Read options
        std::vector<bool> default_useDetector(pythiaNames.size(), true);  // BuckFastATLAS is switched on by default
        useDetector = runOptions->getValueOrDef<std::vector<bool> >(default_useDetector, "useDetector");
        CHECK_EQUAL_VECTOR_LENGTH(useDetector,pythiaNames)

        std::vector<bool> default_partonOnly(pythiaNames.size(), false);
        partonOnly = runOptions->getValueOrDef<std::vector<bool> >(default_partonOnly, "partonOnly");
        CHECK_EQUAL_VECTOR_LENGTH(partonOnly,pythiaNames)

        std::vector<double> default_antiktR(pythiaNames.size(), 0.4);
        antiktR = runOptions->getValueOrDef<std::vector<double> >(default_antiktR, "antiktR");
        CHECK_EQUAL_VECTOR_LENGTH(antiktR,pythiaNames)

        return;
      }

      if (*Loop::iteration == COLLIDER_INIT)
      {
        // Get useDetector setting for the current collider
        useBuckFastATLASDetector = useDetector[indexPythiaNames];
        if (useBuckFastATLASDetector)
          haveUsedBuckFastATLASDetector = true;

        return;
      }

      if (*Loop::iteration == START_SUBPROCESS and useBuckFastATLASDetector)
      {
        // Each thread gets its own BuckFastSmearATLAS.
        // Thus, their initialization is *after* COLLIDER_INIT, within omp parallel.
        result.init(partonOnly[indexPythiaNames], antiktR[indexPythiaNames]);

        return;
      }

    }



    void getBuckFastCMS(Gambit::ColliderBit::BuckFastSmearCMS &result)
    {
      using namespace Pipes::getBuckFastCMS;
      static std::vector<bool> useDetector;
      static std::vector<bool> partonOnly;
      static std::vector<double> antiktR;

      if (*Loop::iteration == BASE_INIT)
      {
        // Read options
        std::vector<bool> default_useDetector(pythiaNames.size(), true);  // BuckFastCMS is switched on by default
        useDetector = runOptions->getValueOrDef<std::vector<bool> >(default_useDetector, "useDetector");
        CHECK_EQUAL_VECTOR_LENGTH(useDetector,pythiaNames)

        std::vector<bool> default_partonOnly(pythiaNames.size(), false);
        partonOnly = runOptions->getValueOrDef<std::vector<bool> >(default_partonOnly, "partonOnly");
        CHECK_EQUAL_VECTOR_LENGTH(partonOnly,pythiaNames)

        std::vector<double> default_antiktR(pythiaNames.size(), 0.4);
        antiktR = runOptions->getValueOrDef<std::vector<double> >(default_antiktR, "antiktR");
        CHECK_EQUAL_VECTOR_LENGTH(antiktR,pythiaNames)

        return;
      }

      if (*Loop::iteration == COLLIDER_INIT)
      {
        // Get useDetector setting for the current collider
        useBuckFastCMSDetector = useDetector[indexPythiaNames];
        if (useBuckFastCMSDetector)
          haveUsedBuckFastCMSDetector = true;

        return;
      }

      if (*Loop::iteration == START_SUBPROCESS and useBuckFastCMSDetector)
      {
        // Each thread gets its own BuckFastSmearCMS.
        // Thus, their initialization is *after* COLLIDER_INIT, within omp parallel.
        result.init(partonOnly[indexPythiaNames], antiktR[indexPythiaNames]);

        return;
      }

    }



    void getBuckFastIdentity(Gambit::ColliderBit::BuckFastIdentity &result)
    {
      using namespace Pipes::getBuckFastIdentity;
      static std::vector<bool> useDetector;
      static std::vector<bool> partonOnly;
      static std::vector<double> antiktR;

      if (*Loop::iteration == BASE_INIT)
      {
        // Read options
        std::vector<bool> default_useDetector(pythiaNames.size(), false);  // BuckFastIdentity is switched off by default
        useDetector = runOptions->getValueOrDef<std::vector<bool> >(default_useDetector, "useDetector");
        CHECK_EQUAL_VECTOR_LENGTH(useDetector,pythiaNames)

        std::vector<bool> default_partonOnly(pythiaNames.size(), false);
        partonOnly = runOptions->getValueOrDef<std::vector<bool> >(default_partonOnly, "partonOnly");
        CHECK_EQUAL_VECTOR_LENGTH(partonOnly,pythiaNames)

        std::vector<double> default_antiktR(pythiaNames.size(), 0.4);
        antiktR = runOptions->getValueOrDef<std::vector<double> >(default_antiktR, "antiktR");
        CHECK_EQUAL_VECTOR_LENGTH(antiktR,pythiaNames)

        return;
      }

      if (*Loop::iteration == COLLIDER_INIT)
      {
        // Get useDetector setting for the current collider
        useBuckFastIdentityDetector = useDetector[indexPythiaNames];
        if (useBuckFastIdentityDetector)
          haveUsedBuckFastIdentityDetector = true;

        return;
      }

      if (*Loop::iteration == START_SUBPROCESS and useBuckFastIdentityDetector)
      {
        // Each thread gets its own BuckFastSmearIdentity.
        // Thus, their initialization is *after* COLLIDER_INIT, within omp parallel.
        result.init(partonOnly[indexPythiaNames], antiktR[indexPythiaNames]);

        return;
      }
    }



    /// *** Initialization for analyses ***


#ifndef EXCLUDE_DELPHES
    void getDetAnalysisContainer(Gambit::ColliderBit::HEPUtilsAnalysisContainer& result) {
      using namespace Pipes::getDetAnalysisContainer;
      static std::vector<std::vector<str> > analyses;

      if (*Loop::iteration == BASE_INIT)
      {
        // Read options
        std::vector<std::vector<str> > default_analyses;  // The default is empty lists of analyses
        analyses = runOptions->getValueOrDef<std::vector<std::vector<str> > >(default_analyses, "analyses");
      }

      if (*Loop::iteration == COLLIDER_INIT) {

        if (!useDelphesDetector) return;

        // Check that there are some analyses to run if the detector is switched on
        if (analyses[indexPythiaNames].empty() and useDelphesDetector)
        {
          str errmsg = "The option 'useDetector' for function 'getDelphes' is set to true\n";
          errmsg    += "for the collider '";
          errmsg    += *iterPythiaNames;
          errmsg    += "', but the corresponding list of analyses\n";
          errmsg    += "(in option 'analyses' for function 'getDetAnalysisContainer') is empty.\n";
          errmsg    += "Please correct your settings.\n";
          ColliderBit_error().raise(LOCAL_INFO, errmsg);
        }

        globalAnalysesDet.clear();
        globalAnalysesDet.init(analyses[indexPythiaNames]);
        return;
      }

      if (!useDelphesDetector) return;

      if (*Loop::iteration == START_SUBPROCESS)
      {
        // Each thread gets its own Analysis container.
        // Thus, their initialization is *after* COLLIDER_INIT, within omp parallel.
        result.clear();
        result.init(analyses[indexPythiaNames]);

        #ifdef COLLIDERBIT_DEBUG
          if (omp_get_thread_num() == 0)
          {
            for (auto it = analyses[indexPythiaNames].begin(); it != analyses[indexPythiaNames].end(); ++it)
            {
              std::cerr << debug_prefix() << "The run with " << *iterPythiaNames << " will include the analysis " << *it << endl;
            }
          }
        #endif

        return;
      }

      if (*Loop::iteration == END_SUBPROCESS && eventsGenerated && !tooManyFailedEvents)
      {
        const double xs_fb = Dep::HardScatteringSim->xsec_pb() * 1000.;
        const double xserr_fb = Dep::HardScatteringSim->xsecErr_pb() * 1000.;
        result.add_xsec(xs_fb, xserr_fb);

        #ifdef COLLIDERBIT_DEBUG
          std::cerr << debug_prefix() << "xs_fb = " << xs_fb << " +/- " << xserr_fb << endl;
        #endif

        // Combine results from the threads together
        #pragma omp critical (access_globalAnalyses)
        {
          globalAnalysesDet.add(result);
          // Use improve_xsec to combine results from the same process type
          globalAnalysesDet.improve_xsec(result);
        }
        return;
      }

    }
#endif // not defined EXCLUDE_DELPHES



    void getATLASAnalysisContainer(Gambit::ColliderBit::HEPUtilsAnalysisContainer& result) {
      using namespace Pipes::getATLASAnalysisContainer;
      static std::vector<std::vector<str> > analyses;

      if (*Loop::iteration == BASE_INIT)
      {
        // Read options
        std::vector<std::vector<str> > default_analyses;  // The default is empty lists of analyses
        analyses = runOptions->getValueOrDef<std::vector<std::vector<str> > >(default_analyses, "analyses");
      }

      if (*Loop::iteration == COLLIDER_INIT) {

        if (!useBuckFastATLASDetector) return;

        // Check that there are some analyses to run if the detector is switched on
        if (analyses[indexPythiaNames].empty() and useBuckFastATLASDetector)
        {
          str errmsg = "The option 'useDetector' for function 'getBuckFastATLAS' is set to true\n";
          errmsg    += "for the collider '";
          errmsg    += *iterPythiaNames;
          errmsg    += "', but the corresponding list of analyses\n";
          errmsg    += "(in option 'analyses' for function 'getATLASAnalysisContainer') is empty.\n";
          errmsg    += "Please correct your settings.\n";
          ColliderBit_error().raise(LOCAL_INFO, errmsg);
        }

        globalAnalysesATLAS.clear();
        globalAnalysesATLAS.init(analyses[indexPythiaNames]);
        return;
      }

      if (!useBuckFastATLASDetector) return;

      if (*Loop::iteration == START_SUBPROCESS)
      {
        // Each thread gets its own Analysis container.
        // Thus, their initialization is *after* COLLIDER_INIT, within omp parallel.
        result.clear();
        result.init(analyses[indexPythiaNames]);

        #ifdef COLLIDERBIT_DEBUG
          if (omp_get_thread_num() == 0)
          {
            for (auto it = analyses[indexPythiaNames].begin(); it != analyses[indexPythiaNames].end(); ++it)
            {
              std::cerr << debug_prefix() << "The run with " << *iterPythiaNames << " will include the analysis " << *it << endl;
            }
          }
        #endif

        return;
      }

      if (*Loop::iteration == END_SUBPROCESS && eventsGenerated && !tooManyFailedEvents)
      {
        const double xs_fb = Dep::HardScatteringSim->xsec_pb() * 1000.;
        const double xserr_fb = Dep::HardScatteringSim->xsecErr_pb() * 1000.;
        result.add_xsec(xs_fb, xserr_fb);

        #ifdef COLLIDERBIT_DEBUG
          std::cerr << debug_prefix() << "xs_fb = " << xs_fb << " +/- " << xserr_fb << endl;
        #endif

        // Combine results from the threads together
        #pragma omp critical (access_globalAnalyses)
        {
          globalAnalysesATLAS.add(result);
          // Use improve_xsec to combine results from the same process type
          globalAnalysesATLAS.improve_xsec(result);
        }
        return;
      }

    }



    void getCMSAnalysisContainer(Gambit::ColliderBit::HEPUtilsAnalysisContainer& result) {
      using namespace Pipes::getCMSAnalysisContainer;
      static std::vector<std::vector<str> > analyses;

      if (*Loop::iteration == BASE_INIT)
      {
        // Read options
        std::vector<std::vector<str> > default_analyses;  // The default is empty lists of analyses
        analyses = runOptions->getValueOrDef<std::vector<std::vector<str> > >(default_analyses, "analyses");
      }

      if (*Loop::iteration == COLLIDER_INIT) {

        if (!useBuckFastCMSDetector) return;

        // Check that there are some analyses to run if the detector is switched on
        if (analyses[indexPythiaNames].empty() and useBuckFastCMSDetector)
        {
          str errmsg = "The option 'useDetector' for function 'getBuckFastCMS' is set to true\n";
          errmsg    += "for the collider '";
          errmsg    += *iterPythiaNames;
          errmsg    += "', but the corresponding list of analyses\n";
          errmsg    += "(in option 'analyses' for function 'getCMSAnalysisContainer') is empty.\n";
          errmsg    += "Please correct your settings.\n";
          ColliderBit_error().raise(LOCAL_INFO, errmsg);
        }

        globalAnalysesCMS.clear();
        globalAnalysesCMS.init(analyses[indexPythiaNames]);
        return;
      }

      if (!useBuckFastCMSDetector) return;

      if (*Loop::iteration == START_SUBPROCESS)
      {
        // Each thread gets its own Analysis container.
        // Thus, their initialization is *after* COLLIDER_INIT, within omp parallel.
        result.clear();
        result.init(analyses[indexPythiaNames]);

        #ifdef COLLIDERBIT_DEBUG
          if (omp_get_thread_num() == 0)
          {
            for (auto it = analyses[indexPythiaNames].begin(); it != analyses[indexPythiaNames].end(); ++it)
            {
              std::cerr << debug_prefix() << "The run with " << *iterPythiaNames << " will include the analysis " << *it << endl;
            }
          }
        #endif

        return;
      }

      if (*Loop::iteration == END_SUBPROCESS && eventsGenerated && !tooManyFailedEvents)
      {
        const double xs_fb = Dep::HardScatteringSim->xsec_pb() * 1000.;
        const double xserr_fb = Dep::HardScatteringSim->xsecErr_pb() * 1000.;
        result.add_xsec(xs_fb, xserr_fb);

        #ifdef COLLIDERBIT_DEBUG
          std::cerr << debug_prefix() << "xs_fb = " << xs_fb << " +/- " << xserr_fb << endl;
        #endif

        // Combine results from the threads together
        #pragma omp critical (access_globalAnalyses)
        {
          globalAnalysesCMS.add(result);
          // Use improve_xsec to combine results from the same process type
          globalAnalysesCMS.improve_xsec(result);
        }
        return;
      }

    }



    void getIdentityAnalysisContainer(Gambit::ColliderBit::HEPUtilsAnalysisContainer& result) {
      using namespace Pipes::getIdentityAnalysisContainer;
      static std::vector<std::vector<str> > analyses;

      if (*Loop::iteration == BASE_INIT)
      {
        // Read options
        std::vector<std::vector<str> > default_analyses;  // The default is empty lists of analyses
        analyses = runOptions->getValueOrDef<std::vector<std::vector<str> > >(default_analyses, "analyses");
      }

      if (*Loop::iteration == COLLIDER_INIT) {

        if (!useBuckFastIdentityDetector) return;

        // Check that there are some analyses to run if the detector is switched on
        if (analyses[indexPythiaNames].empty() and useBuckFastIdentityDetector)
        {
          str errmsg = "The option 'useDetector' for function 'getBuckFastIdentity' is set to true\n";
          errmsg    += "for the collider '";
          errmsg    += *iterPythiaNames;
          errmsg    += "', but the corresponding list of analyses\n";
          errmsg    += "(in option 'analyses' for function 'getIdentityAnalysisContainer') is empty.\n";
          errmsg    += "Please correct your settings.\n";
          ColliderBit_error().raise(LOCAL_INFO, errmsg);
        }

        globalAnalysesIdentity.clear();
        globalAnalysesIdentity.init(analyses[indexPythiaNames]);
        return;
      }

      if (!useBuckFastIdentityDetector) return;

      if (*Loop::iteration == START_SUBPROCESS)
      {
        // Each thread gets its own Analysis container.
        // Thus, their initialization is *after* COLLIDER_INIT, within omp parallel.
        result.clear();
        result.init(analyses[indexPythiaNames]);

        #ifdef COLLIDERBIT_DEBUG
          if (omp_get_thread_num() == 0)
          {
            for (auto it = analyses[indexPythiaNames].begin(); it != analyses[indexPythiaNames].end(); ++it)
            {
              std::cerr << debug_prefix() << "The run with " << *iterPythiaNames << " will include the analysis " << *it << endl;
            }
          }
        #endif

        return;
      }

      if (*Loop::iteration == END_SUBPROCESS && eventsGenerated && !tooManyFailedEvents)
      {
        const double xs_fb = Dep::HardScatteringSim->xsec_pb() * 1000.;
        const double xserr_fb = Dep::HardScatteringSim->xsecErr_pb() * 1000.;
        result.add_xsec(xs_fb, xserr_fb);

        #ifdef COLLIDERBIT_DEBUG
          std::cerr << debug_prefix() << "xs_fb = " << xs_fb << " +/- " << xserr_fb << endl;
        #endif

        // Combine results from the threads together
        #pragma omp critical (access_globalAnalyses)
        {
          globalAnalysesIdentity.add(result);
          // Use improve_xsec to combine results from the same process type
          globalAnalysesIdentity.improve_xsec(result);
        }
        return;
      }

    }



    /// *** Hard Scattering Event Generators ***

    void generatePythia8Event(Pythia8::Event& result)
    {
      using namespace Pipes::generatePythia8Event;

      if (*Loop::iteration <= BASE_INIT) return;
      result.clear();

      /// Get the next event from Pythia8
      try
      {
        Dep::HardScatteringSim->nextEvent(result);
      }
      catch (SpecializablePythia::EventGenerationError& e)
      {
        #ifdef COLLIDERBIT_DEBUG
          std::cerr << debug_prefix() << "SpecializablePythia::EventGenerationError caught in generatePythia8Event. Check the ColliderBit log for event details." << endl;
        #endif
        #pragma omp critical (pythia_event_failure)
        {
          // Set global flag
          tooManyFailedEvents = true;
          // Store Pythia event record in the logs
          std::stringstream ss;
          result.list(ss, 1);
          logger() << LogTags::debug << "SpecializablePythia::EventGenerationError error caught in generatePythia8Event. Pythia record for event that failed:\n" << ss.str() << EOM;
        }
        Loop::wrapup();
        return;
      }
    }



    /// *** Standard Event Format Functions ***

    #ifndef EXCLUDE_DELPHES
      void reconstructDelphesEvent(HEPUtils::Event& result)
      {
        using namespace Pipes::reconstructDelphesEvent;
        if (*Loop::iteration <= BASE_INIT or !useDelphesDetector) return;
        result.clear();

        #pragma omp critical (Delphes)
        {
          try
          {
            (*Dep::DetectorSim).processEvent(*Dep::HardScatteringEvent, result);
          }
          catch (DelphesVanilla::ProcessEventError& e)
          {
            #ifdef COLLIDERBIT_DEBUG
              std::cerr << debug_prefix() << "DelphesVanilla::ProcessEventError caught in reconstructDelphesEvent." << endl;
            #endif

            // Set global flag
            tooManyFailedEvents = true;
            // Store Pythia event record in the logs
            std::stringstream ss;
            Dep::HardScatteringEvent->list(ss, 1);
            logger() << LogTags::debug << "DelphesVanilla::ProcessEventError caught in reconstructDelphesEvent. Pythia record for event that failed:\n" << ss.str() << EOM;

            Loop::wrapup();
          }
        }
      }
    #endif // not defined EXCLUDE_DELPHES


    void smearEventATLAS(HEPUtils::Event& result)
    {
      using namespace Pipes::smearEventATLAS;
      if (*Loop::iteration <= BASE_INIT or !useBuckFastATLASDetector) return;
      result.clear();

      // Get the next event from Pythia8, convert to HEPUtils::Event, and smear it
      try
      {
        (*Dep::SimpleSmearingSim).processEvent(*Dep::HardScatteringEvent, result);
      }
      catch (Gambit::exception& e)
      {
        #ifdef COLLIDERBIT_DEBUG
          std::cerr << debug_prefix() << "Gambit::exception caught during event conversion in smearEventATLAS. Check the ColliderBit log for details." << endl;
        #endif
        #pragma omp critical (event_conversion_error)
        {
          // Set global flag
          tooManyFailedEvents = true;
          // Store Pythia event record in the logs
          std::stringstream ss;
          Dep::HardScatteringEvent->list(ss, 1);
          logger() << LogTags::debug << "Gambit::exception error caught in smearEventATLAS. Pythia record for event that failed:\n" << ss.str() << EOM;
        }
        Loop::wrapup();
        return;
      }
    }


    void smearEventCMS(HEPUtils::Event& result)
    {
      using namespace Pipes::smearEventCMS;
      if (*Loop::iteration <= BASE_INIT or !useBuckFastCMSDetector) return;
      result.clear();

      // Get the next event from Pythia8, convert to HEPUtils::Event, and smear it
      try
      {
        (*Dep::SimpleSmearingSim).processEvent(*Dep::HardScatteringEvent, result);
      }
      catch (Gambit::exception& e)
      {
        #ifdef COLLIDERBIT_DEBUG
          std::cerr << debug_prefix() << "Gambit::exception caught during event conversion in smearEventCMS. Check the ColliderBit log for details." << endl;
        #endif
        #pragma omp critical (event_conversion_error)
        {
          // Set global flag
          tooManyFailedEvents = true;
          // Store Pythia event record in the logs
          std::stringstream ss;
          Dep::HardScatteringEvent->list(ss, 1);
          logger() << LogTags::debug << "Gambit::exception error caught in smearEventCMS. Pythia record for event that failed:\n" << ss.str() << EOM;
        }
        Loop::wrapup();
        return;
      }
    }


    void copyEvent(HEPUtils::Event& result)
    {
      using namespace Pipes::copyEvent;
      if (*Loop::iteration <= BASE_INIT or !useBuckFastIdentityDetector) return;
      result.clear();

      // Get the next event from Pythia8 and convert to HEPUtils::Event
      try
      {
        (*Dep::SimpleSmearingSim).processEvent(*Dep::HardScatteringEvent, result);
      }
      catch (Gambit::exception& e)
      {
        #ifdef COLLIDERBIT_DEBUG
          std::cerr << debug_prefix() << "Gambit::exception caught during event conversion in copyEvent. Check the ColliderBit log for details." << endl;
        #endif
        #pragma omp critical (event_conversion_error)
        {
          // Set global flag
          tooManyFailedEvents = true;
          // Store Pythia event record in the logs
          std::stringstream ss;
          Dep::HardScatteringEvent->list(ss, 1);
          logger() << LogTags::debug << "Gambit::exception error caught in copyEvent. Pythia record for event that failed:\n" << ss.str() << EOM;
        }
        Loop::wrapup();
        return;
      }
    }



    /// *** Analysis Accumulators ***


#ifndef EXCLUDE_DELPHES
    void runDetAnalyses(AnalysisNumbers& result)
    {
      using namespace Pipes::runDetAnalyses;

      if (*Loop::iteration == BASE_INIT)
      {
        result.clear();
        return;
      }

      if (!useDelphesDetector) return;

      if (*Loop::iteration == COLLIDER_FINALIZE && eventsGenerated && !tooManyFailedEvents)
      {
        // The final iteration for this collider: collect results
        globalAnalysesDet.scale();
        for (auto anaPtr = globalAnalysesDet.analyses.begin(); anaPtr != globalAnalysesDet.analyses.end(); ++anaPtr)
        {

          #ifdef COLLIDERBIT_DEBUG
            std::cerr << debug_prefix() << "runDetAnalyses: Collecting result from " << (*anaPtr)->get_results().begin()->analysis_name << endl;
          #endif

          result.push_back((*anaPtr)->get_results());
        }
        return;
      }

      if (*Loop::iteration == BASE_FINALIZE && eventsGenerated && !tooManyFailedEvents)
      {
        // Final iteration. Just return.
        #ifdef COLLIDERBIT_DEBUG
          std::cerr << debug_prefix() << "runDetAnalyses: 'result' contains " << result.size() << " results." << endl;
        #endif
        return;
      }

      if (*Loop::iteration <= BASE_INIT) return;

      // Loop over analyses and run them... Managed by HEPUtilsAnalysisContainer
      Dep::DetAnalysisContainer->analyze(*Dep::ReconstructedEvent);
    }
#endif // not defined EXCLUDE_DELPHES



    void runATLASAnalyses(AnalysisNumbers& result)
    {
      using namespace Pipes::runATLASAnalyses;

      if (*Loop::iteration == BASE_INIT)
      {
        result.clear();
        return;
      }

      if (!useBuckFastATLASDetector) return;

      if (*Loop::iteration == COLLIDER_FINALIZE && eventsGenerated && !tooManyFailedEvents)
      {
        // The final iteration for this collider: collect results
        globalAnalysesATLAS.scale();
        for (auto anaPtr = globalAnalysesATLAS.analyses.begin(); anaPtr != globalAnalysesATLAS.analyses.end(); ++anaPtr)
        {

          #ifdef COLLIDERBIT_DEBUG
            std::cerr << debug_prefix() << "runATLASAnalyses: Collecting result from " << (*anaPtr)->get_results().begin()->analysis_name << endl;
          #endif

          result.push_back((*anaPtr)->get_results());
        }
        return;
      }

      if (*Loop::iteration == BASE_FINALIZE && eventsGenerated && !tooManyFailedEvents)
      {
        // Final iteration. Just return.
        #ifdef COLLIDERBIT_DEBUG
          std::cerr << debug_prefix() << "runATLASAnalyses: 'result' contains " << result.size() << " results." << endl;
        #endif
        return;
      }

      if (*Loop::iteration <= BASE_INIT) return;

      // Loop over analyses and run them... Managed by HEPUtilsAnalysisContainer
      Dep::ATLASAnalysisContainer->analyze(*Dep::ATLASSmearedEvent);
    }



    void runCMSAnalyses(AnalysisNumbers& result)
    {
      using namespace Pipes::runCMSAnalyses;

      if (*Loop::iteration == BASE_INIT)
      {
        result.clear();
        return;
      }

      if (!useBuckFastCMSDetector) return;

      if (*Loop::iteration == COLLIDER_FINALIZE && eventsGenerated && !tooManyFailedEvents)
      {
        // The final iteration for this collider: collect results
        globalAnalysesCMS.scale();
        for (auto anaPtr = globalAnalysesCMS.analyses.begin(); anaPtr != globalAnalysesCMS.analyses.end(); ++anaPtr)
        {
          #ifdef COLLIDERBIT_DEBUG
            std::cerr << debug_prefix() << "runCMSAnalyses: Collecting result from " << (*anaPtr)->get_results().begin()->analysis_name << endl;
          #endif

          result.push_back((*anaPtr)->get_results());
        }
        return;
      }

      if (*Loop::iteration == BASE_FINALIZE && eventsGenerated && !tooManyFailedEvents)
      {
        // Final iteration. Just return.
        #ifdef COLLIDERBIT_DEBUG
          std::cerr << debug_prefix() << "runCMSAnalyses: 'result' contains " << result.size() << " results." << endl;
        #endif
        return;
      }

      if (*Loop::iteration <= BASE_INIT) return;

      // Loop over analyses and run them... Managed by HEPUtilsAnalysisContainer
      Dep::CMSAnalysisContainer->analyze(*Dep::CMSSmearedEvent);
    }



    void runIdentityAnalyses(AnalysisNumbers& result)
    {
      using namespace Pipes::runIdentityAnalyses;

      if (*Loop::iteration == BASE_INIT)
      {
        result.clear();
        return;
      }

      if (!useBuckFastIdentityDetector) return;

      if (*Loop::iteration == COLLIDER_FINALIZE && eventsGenerated && !tooManyFailedEvents)
      {
        // The final iteration for this collider: collect results
        globalAnalysesIdentity.scale();
        for (auto anaPtr = globalAnalysesIdentity.analyses.begin(); anaPtr != globalAnalysesIdentity.analyses.end(); ++anaPtr)
        {
          #ifdef COLLIDERBIT_DEBUG
            std::cerr << debug_prefix() << "runIdentityAnalyses: Collecting result from " << (*anaPtr)->get_results().begin()->analysis_name << endl;
          #endif

          result.push_back((*anaPtr)->get_results());
        }
        return;
      }

      if (*Loop::iteration == BASE_FINALIZE && eventsGenerated && !tooManyFailedEvents)
      {
        // Final iteration. Just return.
        #ifdef COLLIDERBIT_DEBUG
          std::cerr << debug_prefix() << "runIdentityAnalyses: 'result' contains " << result.size() << " results." << endl;
        #endif
        return;
      }

      if (*Loop::iteration <= BASE_INIT) return;

      // Loop over analyses and run them... Managed by HEPUtilsAnalysisContainer
      Dep::IdentityAnalysisContainer->analyze(*Dep::CopiedEvent);
    }



    /// Loop over all analyses (and SRs within one analysis) and fill a vector of observed likelihoods
    void calc_LHC_LogLike(double& result) {
      using namespace Pipes::calc_LHC_LogLike;

      // If no events have been generated (xsec veto), return delta log-likelihood = 0
      if (!eventsGenerated)
      {
        #ifdef COLLIDERBIT_DEBUG
          std::cerr << debug_prefix() << "calc_LHC_LogLike: No events generated. Will return a delta log-likelihood of 0." << endl;
        #endif
        result = 0.0;
        return;
      }

      // If too many events have failed, do the conservative thing and return delta log-likelihood = 0
      if (tooManyFailedEvents)
      {
        #ifdef COLLIDERBIT_DEBUG
          std::cerr << debug_prefix() << "calc_LHC_LogLike: Too many failed events. Will be conservative and return a delta log-likelihood of 0." << endl;
        #endif
        result = 0.0;
        return;
      }


      AnalysisNumbers analysisResults;
      #ifdef COLLIDERBIT_DEBUG
        if (haveUsedBuckFastATLASDetector)
          std::cerr << debug_prefix() << "calc_LHC_LogLike: Dep::ATLASAnalysisNumbers->size()    = " << Dep::ATLASAnalysisNumbers->size() << endl;
        if (haveUsedBuckFastCMSDetector)
          std::cerr << debug_prefix() << "calc_LHC_LogLike: Dep::CMSAnalysisNumbers->size()      = " << Dep::CMSAnalysisNumbers->size() << endl;
        if (haveUsedBuckFastIdentityDetector)
          std::cerr << debug_prefix() << "calc_LHC_LogLike: Dep::IdentityAnalysisNumbers->size() = " << Dep::IdentityAnalysisNumbers->size() << endl;
        #ifndef EXCLUDE_DELPHES
          if (haveUsedDelphesDetector)
           std::cerr << debug_prefix() << "calc_LHC_LogLike: Dep::DetAnalysisNumbers->size()      = " << Dep::DetAnalysisNumbers->size() << endl;
        #endif
      #endif

      if (haveUsedBuckFastATLASDetector)
        analysisResults.insert(analysisResults.end(), Dep::ATLASAnalysisNumbers->begin(), Dep::ATLASAnalysisNumbers->end());
      if (haveUsedBuckFastCMSDetector)
        analysisResults.insert(analysisResults.end(), Dep::CMSAnalysisNumbers->begin(), Dep::CMSAnalysisNumbers->end());
      if (haveUsedBuckFastIdentityDetector)
        analysisResults.insert(analysisResults.end(), Dep::IdentityAnalysisNumbers->begin(), Dep::IdentityAnalysisNumbers->end());
      #ifndef EXCLUDE_DELPHES
        if (haveUsedDelphesDetector)
         analysisResults.insert(analysisResults.end(), Dep::DetAnalysisNumbers->begin(), Dep::DetAnalysisNumbers->end());
      #endif
      // Loop over analyses and calculate the total observed dll
      double total_dll_obs = 0;
      for (size_t analysis = 0; analysis < analysisResults.size(); ++analysis)
      {

        #ifdef COLLIDERBIT_DEBUG
          std::cerr << debug_prefix() << "calc_LHC_LogLike: Analysis " << analysis << " has " << analysisResults[analysis].size() << " signal regions." << endl;
        #endif

        // Loop over the signal regions inside the analysis, and work out the total (delta) log likelihood for this analysis
        /// @note In general each analysis could/should work out its own likelihood so they can handle SR combination if possible.
        /// @note For now we just take the result from the SR *expected* to be most constraining, i.e. with highest expected dll
        double bestexp_dll_exp = 0, bestexp_dll_obs = 0;
        for (size_t SR = 0; SR < analysisResults[analysis].size(); ++SR)
        {
          SignalRegionData srData = analysisResults[analysis][SR];

          // Actual observed number of events
          const int n_obs = (int) round(srData.n_observed);

          // A contribution to the predicted number of events that is known exactly
          // (e.g. from data-driven background estimate)
          const double n_predicted_exact = 0;

          // A contribution to the predicted number of events that is not known exactly
          const double n_predicted_uncertain_b = srData.n_background;
          const double n_predicted_uncertain_sb = srData.n_signal_at_lumi + srData.n_background;

          // Relative error for n_predicted_uncertain
          const double uncertainty_b = srData.background_sys/srData.n_background;
          const double uncertainty_sb = sqrt(srData.background_sys*srData.background_sys + srData.signal_sys*srData.signal_sys) / n_predicted_uncertain_sb;

          const int n_predicted_total_b_int = (int) round(n_predicted_exact + n_predicted_uncertain_b);

          double llb_exp = 0, llsb_exp = 0, llb_obs = 0, llsb_obs = 0;
          // Use a log-normal distribution for the nuisance parameter (more correct)
          if (*BEgroup::lnlike_marg_poisson == "lnlike_marg_poisson_lognormal_error") {
            llb_exp = BEreq::lnlike_marg_poisson_lognormal_error(n_predicted_total_b_int, n_predicted_exact, n_predicted_uncertain_b, uncertainty_b);
            llsb_exp = BEreq::lnlike_marg_poisson_lognormal_error(n_predicted_total_b_int, n_predicted_exact, n_predicted_uncertain_sb, uncertainty_sb);
            llb_obs = BEreq::lnlike_marg_poisson_lognormal_error(n_obs, n_predicted_exact, n_predicted_uncertain_b, uncertainty_b);
            llsb_obs = BEreq::lnlike_marg_poisson_lognormal_error(n_obs, n_predicted_exact, n_predicted_uncertain_sb, uncertainty_sb);
          }
          // Use a Gaussian distribution for the nuisance parameter (marginally faster)
          else if (*BEgroup::lnlike_marg_poisson == "lnlike_marg_poisson_gaussian_error") {
            llb_exp = BEreq::lnlike_marg_poisson_gaussian_error(n_predicted_total_b_int, n_predicted_exact, n_predicted_uncertain_b, uncertainty_b);
            llsb_exp = BEreq::lnlike_marg_poisson_gaussian_error(n_predicted_total_b_int, n_predicted_exact, n_predicted_uncertain_sb, uncertainty_sb);
            llb_obs = BEreq::lnlike_marg_poisson_gaussian_error(n_obs, n_predicted_exact, n_predicted_uncertain_b, uncertainty_b);
            llsb_obs = BEreq::lnlike_marg_poisson_gaussian_error(n_obs, n_predicted_exact, n_predicted_uncertain_sb, uncertainty_sb);
          }

          // Calculate the expected dll and set the bestexp values for exp and obs dll if this one is the best so far
          const double dll_exp = llb_exp - llsb_exp; //< note positive dll convention -> more exclusion here
          if (dll_exp > bestexp_dll_exp) {
            bestexp_dll_exp = dll_exp;
            bestexp_dll_obs = llb_obs - llsb_obs;
          }

          // For debuggig: print some useful numbers to the log.
          #ifdef COLLIDERBIT_DEBUG
            cout << endl;
            cout <<  debug_prefix() << "COLLIDER_RESULT: " << srData.analysis_name << ", SR: " << srData.sr_label << endl;
            cout <<  debug_prefix() << "  LLikes: b_ex      sb_ex     b_obs     sb_obs    (sb_obs-b_obs)" << endl;
            cout <<  debug_prefix() << "          " << llb_exp << "  " << llsb_exp << "  "
                     << llb_obs << "  " << llsb_obs << "  " << llsb_obs-llb_obs << endl;
            cout <<  debug_prefix() << "  NEvents, not scaled to luminosity: " << srData.n_signal << endl;
            cout <<  debug_prefix() << "  NEvents, scaled  to luminosity:    " << srData.n_signal_at_lumi << endl;
            cout <<  debug_prefix() << "  NEvents: b [rel err]      sb [rel err]" << endl;
            cout <<  debug_prefix() << "           " << n_predicted_uncertain_b << " [" << uncertainty_b << "]   "
                     << n_predicted_uncertain_sb << " [" << uncertainty_sb << "]" << endl;
          #endif

        } // end SR loop

        // Update the total obs dll
        /// @note For now we assume that the analyses are fully orthogonal, i.e. no possiblity that the same event appears twice -> straight addition
        total_dll_obs += bestexp_dll_obs;

        #ifdef COLLIDERBIT_DEBUG
          std::cout.precision(5);
          cout << "DEBUG: OMP Thread " << omp_get_thread_num() << ":  calc_LHC_LogLike: Analysis #" << analysis << " contributes with a -LogL = " << bestexp_dll_obs << endl;
        #endif

      } // end ana loop

      #ifdef COLLIDERBIT_DEBUG
        cout << "DEBUG: OMP Thread " << omp_get_thread_num() << ":  COLLIDERBIT LIKELIHOOD: " << -total_dll_obs << endl;
      #endif
      // Set the single DLL to be returned (with conversion to more negative dll = more exclusion convention)
      result = -total_dll_obs;

    }


    // *** Limits from e+e- colliders ***

    /// ee --> selectron pair production cross-sections at 208 GeV
    /// @{
    void LEP208_SLHA1_convention_xsec_selselbar(triplet<double>& result)
    {
      using namespace Pipes::LEP208_SLHA1_convention_xsec_selselbar;
      const static double tol = runOptions->getValueOrDef<double>(1e-2, "gauge_mixing_tolerance");
      const static bool pt_error = runOptions->getValueOrDef<bool>(true, "gauge_mixing_tolerance_invalidates_point_only");
      get_sigma_ee_ll(result, 208.0, 1, 1, 1, tol, tol, pt_error, pt_error, *Dep::MSSM_spectrum, Dep::Z_decay_rates->width_in_GeV, true);
      if (!is_xsec_sane(result))
        ColliderBit_error().raise(LOCAL_INFO, "Non-physical LEP cross section!");
    }
    void LEP208_SLHA1_convention_xsec_selserbar(triplet<double>& result)
    {
      using namespace Pipes::LEP208_SLHA1_convention_xsec_selserbar;
      const static double tol = runOptions->getValueOrDef<double>(1e-2, "gauge_mixing_tolerance");
      const static bool pt_error = runOptions->getValueOrDef<bool>(true, "gauge_mixing_tolerance_invalidates_point_only");
      get_sigma_ee_ll(result, 208.0, 1, 1, 2, tol, tol, pt_error, pt_error, *Dep::MSSM_spectrum, Dep::Z_decay_rates->width_in_GeV, true);
      if (!is_xsec_sane(result))
        ColliderBit_error().raise(LOCAL_INFO, "Non-physical LEP cross section!");
    }
    void LEP208_SLHA1_convention_xsec_serserbar(triplet<double>& result)
    {
      using namespace Pipes::LEP208_SLHA1_convention_xsec_serserbar;
      const static double tol = runOptions->getValueOrDef<double>(1e-2, "gauge_mixing_tolerance");
      const static bool pt_error = runOptions->getValueOrDef<bool>(true, "gauge_mixing_tolerance_invalidates_point_only");
      get_sigma_ee_ll(result, 208.0, 1, 2, 2, tol, tol, pt_error, pt_error, *Dep::MSSM_spectrum, Dep::Z_decay_rates->width_in_GeV, true);
      if (!is_xsec_sane(result))
        ColliderBit_error().raise(LOCAL_INFO, "Non-physical LEP cross section!");
    }
    void LEP208_SLHA1_convention_xsec_serselbar(triplet<double>& result)
    {
      result = *Pipes::LEP208_SLHA1_convention_xsec_serselbar::Dep::LEP208_xsec_selserbar;
      if (!is_xsec_sane(result))
        ColliderBit_error().raise(LOCAL_INFO, "Non-physical LEP cross section!");
    }
    void LEP208_SLHA1_convention_xsec_se1se1bar(triplet<double>& result)
    {
      using namespace Pipes::LEP208_SLHA1_convention_xsec_se1se1bar;
      const static double gtol = runOptions->getValueOrDef<double>(1e-2, "gauge_mixing_tolerance");
      const static bool gpt_error = runOptions->getValueOrDef<bool>(true, "gauge_mixing_tolerance_invalidates_point_only");
      const static double ftol = runOptions->getValueOrDef<double>(1e-2, "family_mixing_tolerance");
      const static bool fpt_error = runOptions->getValueOrDef<bool>(true, "family_mixing_tolerance_invalidates_point_only");
      get_sigma_ee_ll(result, 208.0, 1, 1, 1, gtol, ftol, gpt_error, fpt_error, *Dep::MSSM_spectrum, Dep::Z_decay_rates->width_in_GeV, false);
      if (!is_xsec_sane(result))
        ColliderBit_error().raise(LOCAL_INFO, "Non-physical LEP cross section!");
    }
    void LEP208_SLHA1_convention_xsec_se1se2bar(triplet<double>& result)
    {
      using namespace Pipes::LEP208_SLHA1_convention_xsec_se1se2bar;
      const static double gtol = runOptions->getValueOrDef<double>(1e-2, "gauge_mixing_tolerance");
      const static bool gpt_error = runOptions->getValueOrDef<bool>(true, "gauge_mixing_tolerance_invalidates_point_only");
      const static double ftol = runOptions->getValueOrDef<double>(1e-2, "family_mixing_tolerance");
      const static bool fpt_error = runOptions->getValueOrDef<bool>(true, "family_mixing_tolerance_invalidates_point_only");
      get_sigma_ee_ll(result, 208.0, 1, 1, 2, gtol, ftol, gpt_error, fpt_error, *Dep::MSSM_spectrum, Dep::Z_decay_rates->width_in_GeV, false);
      if (!is_xsec_sane(result))
        ColliderBit_error().raise(LOCAL_INFO, "Non-physical LEP cross section!");
    }
    void LEP208_SLHA1_convention_xsec_se2se2bar(triplet<double>& result)
    {
      using namespace Pipes::LEP208_SLHA1_convention_xsec_se2se2bar;
      const static double gtol = runOptions->getValueOrDef<double>(1e-2, "gauge_mixing_tolerance");
      const static bool gpt_error = runOptions->getValueOrDef<bool>(true, "gauge_mixing_tolerance_invalidates_point_only");
      const static double ftol = runOptions->getValueOrDef<double>(1e-2, "family_mixing_tolerance");
      const static bool fpt_error = runOptions->getValueOrDef<bool>(true, "family_mixing_tolerance_invalidates_point_only");
      get_sigma_ee_ll(result, 208.0, 1, 2, 2, gtol, ftol, gpt_error, fpt_error, *Dep::MSSM_spectrum, Dep::Z_decay_rates->width_in_GeV, false);
      if (!is_xsec_sane(result))
        ColliderBit_error().raise(LOCAL_INFO, "Non-physical LEP cross section!");
    }
    void LEP208_SLHA1_convention_xsec_se2se1bar(triplet<double>& result)
    {
      result = *Pipes::LEP208_SLHA1_convention_xsec_se2se1bar::Dep::LEP208_xsec_se1se2bar;
      if (!is_xsec_sane(result))
        ColliderBit_error().raise(LOCAL_INFO, "Non-physical LEP cross section!");
    }
    /// @}

    /// ee --> smuon pair production cross-sections at 208 GeV
    /// @{
    void LEP208_SLHA1_convention_xsec_smulsmulbar(triplet<double>& result)
    {
      using namespace Pipes::LEP208_SLHA1_convention_xsec_smulsmulbar;
      const static double tol = runOptions->getValueOrDef<double>(1e-2, "gauge_mixing_tolerance");
      const static bool pt_error = runOptions->getValueOrDef<bool>(true, "gauge_mixing_tolerance_invalidates_point_only");
      get_sigma_ee_ll(result, 208.0, 2, 1, 1, tol, tol, pt_error, pt_error, *Dep::MSSM_spectrum, Dep::Z_decay_rates->width_in_GeV, true);
      if (!is_xsec_sane(result))
        ColliderBit_error().raise(LOCAL_INFO, "Non-physical LEP cross section!");
    }
    void LEP208_SLHA1_convention_xsec_smulsmurbar(triplet<double>& result)
    {
      using namespace Pipes::LEP208_SLHA1_convention_xsec_smulsmurbar;
      const static double tol = runOptions->getValueOrDef<double>(1e-2, "gauge_mixing_tolerance");
      const static bool pt_error = runOptions->getValueOrDef<bool>(true, "gauge_mixing_tolerance_invalidates_point_only");
      get_sigma_ee_ll(result, 208.0, 2, 1, 2, tol, tol, pt_error, pt_error, *Dep::MSSM_spectrum, Dep::Z_decay_rates->width_in_GeV, true);
      if (!is_xsec_sane(result))
        ColliderBit_error().raise(LOCAL_INFO, "Non-physical LEP cross section!");
    }
    void LEP208_SLHA1_convention_xsec_smursmurbar(triplet<double>& result)
    {
      using namespace Pipes::LEP208_SLHA1_convention_xsec_smursmurbar;
      const static double tol = runOptions->getValueOrDef<double>(1e-2, "gauge_mixing_tolerance");
      const static bool pt_error = runOptions->getValueOrDef<bool>(true, "gauge_mixing_tolerance_invalidates_point_only");
      get_sigma_ee_ll(result, 208.0, 2, 2, 2, tol, tol, pt_error, pt_error, *Dep::MSSM_spectrum, Dep::Z_decay_rates->width_in_GeV, true);
      if (!is_xsec_sane(result))
        ColliderBit_error().raise(LOCAL_INFO, "Non-physical LEP cross section!");
    }
    void LEP208_SLHA1_convention_xsec_smursmulbar(triplet<double>& result)
    {
      result = *Pipes::LEP208_SLHA1_convention_xsec_smursmulbar::Dep::LEP208_xsec_smulsmurbar;
      if (!is_xsec_sane(result))
        ColliderBit_error().raise(LOCAL_INFO, "Non-physical LEP cross section!");
    }
    void LEP208_SLHA1_convention_xsec_smu1smu1bar(triplet<double>& result)
    {
      using namespace Pipes::LEP208_SLHA1_convention_xsec_smu1smu1bar;
      const static double gtol = runOptions->getValueOrDef<double>(1e-2, "gauge_mixing_tolerance");
      const static bool gpt_error = runOptions->getValueOrDef<bool>(true, "gauge_mixing_tolerance_invalidates_point_only");
      const static double ftol = runOptions->getValueOrDef<double>(1e-2, "family_mixing_tolerance");
      const static bool fpt_error = runOptions->getValueOrDef<bool>(true, "family_mixing_tolerance_invalidates_point_only");
      get_sigma_ee_ll(result, 208.0, 2, 1, 1, gtol, ftol, gpt_error, fpt_error, *Dep::MSSM_spectrum, Dep::Z_decay_rates->width_in_GeV, false);
      if (!is_xsec_sane(result))
        ColliderBit_error().raise(LOCAL_INFO, "Non-physical LEP cross section!");
    }
    void LEP208_SLHA1_convention_xsec_smu1smu2bar(triplet<double>& result)
    {
      using namespace Pipes::LEP208_SLHA1_convention_xsec_smu1smu2bar;
      const static double gtol = runOptions->getValueOrDef<double>(1e-2, "gauge_mixing_tolerance");
      const static bool gpt_error = runOptions->getValueOrDef<bool>(true, "gauge_mixing_tolerance_invalidates_point_only");
      const static double ftol = runOptions->getValueOrDef<double>(1e-2, "family_mixing_tolerance");
      const static bool fpt_error = runOptions->getValueOrDef<bool>(true, "family_mixing_tolerance_invalidates_point_only");
      get_sigma_ee_ll(result, 208.0, 2, 1, 2, gtol, ftol, gpt_error, fpt_error, *Dep::MSSM_spectrum, Dep::Z_decay_rates->width_in_GeV, false);
      if (!is_xsec_sane(result))
        ColliderBit_error().raise(LOCAL_INFO, "Non-physical LEP cross section!");
    }
    void LEP208_SLHA1_convention_xsec_smu2smu2bar(triplet<double>& result)
    {
      using namespace Pipes::LEP208_SLHA1_convention_xsec_smu2smu2bar;
      const static double gtol = runOptions->getValueOrDef<double>(1e-2, "gauge_mixing_tolerance");
      const static bool gpt_error = runOptions->getValueOrDef<bool>(true, "gauge_mixing_tolerance_invalidates_point_only");
      const static double ftol = runOptions->getValueOrDef<double>(1e-2, "family_mixing_tolerance");
      const static bool fpt_error = runOptions->getValueOrDef<bool>(true, "family_mixing_tolerance_invalidates_point_only");
      get_sigma_ee_ll(result, 208.0, 2, 2, 2, gtol, ftol, gpt_error, fpt_error, *Dep::MSSM_spectrum, Dep::Z_decay_rates->width_in_GeV, false);
      if (!is_xsec_sane(result))
        ColliderBit_error().raise(LOCAL_INFO, "Non-physical LEP cross section!");
    }
    void LEP208_SLHA1_convention_xsec_smu2smu1bar(triplet<double>& result)
    {
      result = *Pipes::LEP208_SLHA1_convention_xsec_smu2smu1bar::Dep::LEP208_xsec_smu1smu2bar;
      if (!is_xsec_sane(result))
        ColliderBit_error().raise(LOCAL_INFO, "Non-physical LEP cross section!");
    }
    /// @}

    /// ee --> stau pair production cross-sections at 208 GeV
    /// @{
    void LEP208_SLHA1_convention_xsec_staulstaulbar(triplet<double>& result)
    {
      using namespace Pipes::LEP208_SLHA1_convention_xsec_staulstaulbar;
      const static double tol = runOptions->getValueOrDef<double>(1e-2, "gauge_mixing_tolerance");
      const static bool pt_error = runOptions->getValueOrDef<bool>(true, "gauge_mixing_tolerance_invalidates_point_only");
      get_sigma_ee_ll(result, 208.0, 3, 1, 1, tol, tol, pt_error, pt_error, *Dep::MSSM_spectrum, Dep::Z_decay_rates->width_in_GeV, true);
      if (!is_xsec_sane(result))
        ColliderBit_error().raise(LOCAL_INFO, "Non-physical LEP cross section!");
    }
    void LEP208_SLHA1_convention_xsec_staulstaurbar(triplet<double>& result)
    {
      using namespace Pipes::LEP208_SLHA1_convention_xsec_staulstaurbar;
      const static double tol = runOptions->getValueOrDef<double>(1e-2, "gauge_mixing_tolerance");
      const static bool pt_error = runOptions->getValueOrDef<bool>(true, "gauge_mixing_tolerance_invalidates_point_only");
      get_sigma_ee_ll(result, 208.0, 3, 1, 2, tol, tol, pt_error, pt_error, *Dep::MSSM_spectrum, Dep::Z_decay_rates->width_in_GeV, true);
      if (!is_xsec_sane(result))
        ColliderBit_error().raise(LOCAL_INFO, "Non-physical LEP cross section!");
    }
    void LEP208_SLHA1_convention_xsec_staurstaurbar(triplet<double>& result)
    {
      using namespace Pipes::LEP208_SLHA1_convention_xsec_staurstaurbar;
      const static double tol = runOptions->getValueOrDef<double>(1e-2, "gauge_mixing_tolerance");
      const static bool pt_error = runOptions->getValueOrDef<bool>(true, "gauge_mixing_tolerance_invalidates_point_only");
      get_sigma_ee_ll(result, 208.0, 3, 2, 2, tol, tol, pt_error, pt_error, *Dep::MSSM_spectrum, Dep::Z_decay_rates->width_in_GeV, true);
      if (!is_xsec_sane(result))
        ColliderBit_error().raise(LOCAL_INFO, "Non-physical LEP cross section!");
    }
    void LEP208_SLHA1_convention_xsec_staurstaulbar(triplet<double>& result)
    {
      result = *Pipes::LEP208_SLHA1_convention_xsec_staurstaulbar::Dep::LEP208_xsec_staulstaurbar;
      if (!is_xsec_sane(result))
        ColliderBit_error().raise(LOCAL_INFO, "Non-physical LEP cross section!");
    }
    void LEP208_SLHA1_convention_xsec_stau1stau1bar(triplet<double>& result)
    {
      using namespace Pipes::LEP208_SLHA1_convention_xsec_stau1stau1bar;
      const static double gtol = runOptions->getValueOrDef<double>(1e-2, "gauge_mixing_tolerance");
      const static bool gpt_error = runOptions->getValueOrDef<bool>(true, "gauge_mixing_tolerance_invalidates_point_only");
      const static double ftol = runOptions->getValueOrDef<double>(1e-2, "family_mixing_tolerance");
      const static bool fpt_error = runOptions->getValueOrDef<bool>(true, "family_mixing_tolerance_invalidates_point_only");
      get_sigma_ee_ll(result, 208.0, 3, 1, 1, gtol, ftol, gpt_error, fpt_error, *Dep::MSSM_spectrum, Dep::Z_decay_rates->width_in_GeV, false);
      if (!is_xsec_sane(result))
        ColliderBit_error().raise(LOCAL_INFO, "Non-physical LEP cross section!");
    }
    void LEP208_SLHA1_convention_xsec_stau1stau2bar(triplet<double>& result)
    {
      using namespace Pipes::LEP208_SLHA1_convention_xsec_stau1stau2bar;
      const static double gtol = runOptions->getValueOrDef<double>(1e-2, "gauge_mixing_tolerance");
      const static bool gpt_error = runOptions->getValueOrDef<bool>(true, "gauge_mixing_tolerance_invalidates_point_only");
      const static double ftol = runOptions->getValueOrDef<double>(1e-2, "family_mixing_tolerance");
      const static bool fpt_error = runOptions->getValueOrDef<bool>(true, "family_mixing_tolerance_invalidates_point_only");
      get_sigma_ee_ll(result, 208.0, 3, 1, 2, gtol, ftol, gpt_error, fpt_error, *Dep::MSSM_spectrum, Dep::Z_decay_rates->width_in_GeV, false);
      if (!is_xsec_sane(result))
        ColliderBit_error().raise(LOCAL_INFO, "Non-physical LEP cross section!");
    }
    void LEP208_SLHA1_convention_xsec_stau2stau2bar(triplet<double>& result)
    {
      using namespace Pipes::LEP208_SLHA1_convention_xsec_stau2stau2bar;
      const static double gtol = runOptions->getValueOrDef<double>(1e-2, "gauge_mixing_tolerance");
      const static bool gpt_error = runOptions->getValueOrDef<bool>(true, "gauge_mixing_tolerance_invalidates_point_only");
      const static double ftol = runOptions->getValueOrDef<double>(1e-2, "family_mixing_tolerance");
      const static bool fpt_error = runOptions->getValueOrDef<bool>(true, "family_mixing_tolerance_invalidates_point_only");
      get_sigma_ee_ll(result, 208.0, 3, 2, 2, gtol, ftol, gpt_error, fpt_error, *Dep::MSSM_spectrum, Dep::Z_decay_rates->width_in_GeV, false);
      if (!is_xsec_sane(result))
        ColliderBit_error().raise(LOCAL_INFO, "Non-physical LEP cross section!");
    }
    void LEP208_SLHA1_convention_xsec_stau2stau1bar(triplet<double>& result)
    {
      result = *Pipes::LEP208_SLHA1_convention_xsec_stau2stau1bar::Dep::LEP208_xsec_stau1stau2bar;
      if (!is_xsec_sane(result))
        ColliderBit_error().raise(LOCAL_INFO, "Non-physical LEP cross section!");
    }
    /// @}


    /// ee --> neutralino pair production cross-sections at 208 GeV
    /// @{
    void LEP208_SLHA1_convention_xsec_chi00_11(triplet<double>& result)
    {
      using namespace Pipes::LEP208_SLHA1_convention_xsec_chi00_11;
      const static double tol = runOptions->getValueOrDef<double>(1e-2, "gauge_mixing_tolerance");
      const static bool pt_error = runOptions->getValueOrDef<bool>(true, "gauge_mixing_tolerance_invalidates_point_only");
      get_sigma_ee_chi00(result, 208.0, 1, 1, tol, pt_error, *Dep::MSSM_spectrum, Dep::Z_decay_rates->width_in_GeV);
      if (!is_xsec_sane(result))
        ColliderBit_error().raise(LOCAL_INFO, "Non-physical LEP cross section!");
    }
    void LEP208_SLHA1_convention_xsec_chi00_12(triplet<double>& result)
    {
      using namespace Pipes::LEP208_SLHA1_convention_xsec_chi00_12;
      const static double tol = runOptions->getValueOrDef<double>(1e-2, "gauge_mixing_tolerance");
      const static bool pt_error = runOptions->getValueOrDef<bool>(true, "gauge_mixing_tolerance_invalidates_point_only");
      get_sigma_ee_chi00(result, 208.0, 1, 2, tol, pt_error, *Dep::MSSM_spectrum, Dep::Z_decay_rates->width_in_GeV);
      if (!is_xsec_sane(result))
        ColliderBit_error().raise(LOCAL_INFO, "Non-physical LEP cross section!");
    }
    void LEP208_SLHA1_convention_xsec_chi00_13(triplet<double>& result)
    {
      using namespace Pipes::LEP208_SLHA1_convention_xsec_chi00_13;
      const static double tol = runOptions->getValueOrDef<double>(1e-2, "gauge_mixing_tolerance");
      const static bool pt_error = runOptions->getValueOrDef<bool>(true, "gauge_mixing_tolerance_invalidates_point_only");
      get_sigma_ee_chi00(result, 208.0, 1, 3, tol, pt_error, *Dep::MSSM_spectrum, Dep::Z_decay_rates->width_in_GeV);
      if (!is_xsec_sane(result))
        ColliderBit_error().raise(LOCAL_INFO, "Non-physical LEP cross section!");
    }
    void LEP208_SLHA1_convention_xsec_chi00_14(triplet<double>& result)
    {
      using namespace Pipes::LEP208_SLHA1_convention_xsec_chi00_14;
      const static double tol = runOptions->getValueOrDef<double>(1e-2, "gauge_mixing_tolerance");
      const static bool pt_error = runOptions->getValueOrDef<bool>(true, "gauge_mixing_tolerance_invalidates_point_only");
      get_sigma_ee_chi00(result, 208.0, 1, 4, tol, pt_error, *Dep::MSSM_spectrum, Dep::Z_decay_rates->width_in_GeV);
      if (!is_xsec_sane(result))
        ColliderBit_error().raise(LOCAL_INFO, "Non-physical LEP cross section!");
    }
    void LEP208_SLHA1_convention_xsec_chi00_22(triplet<double>& result)
    {
      using namespace Pipes::LEP208_SLHA1_convention_xsec_chi00_22;
      const static double tol = runOptions->getValueOrDef<double>(1e-2, "gauge_mixing_tolerance");
      const static bool pt_error = runOptions->getValueOrDef<bool>(true, "gauge_mixing_tolerance_invalidates_point_only");
      get_sigma_ee_chi00(result, 208.0, 2, 2, tol, pt_error, *Dep::MSSM_spectrum, Dep::Z_decay_rates->width_in_GeV);
      if (!is_xsec_sane(result))
        ColliderBit_error().raise(LOCAL_INFO, "Non-physical LEP cross section!");
    }
    void LEP208_SLHA1_convention_xsec_chi00_23(triplet<double>& result)
    {
      using namespace Pipes::LEP208_SLHA1_convention_xsec_chi00_23;
      const static double tol = runOptions->getValueOrDef<double>(1e-2, "gauge_mixing_tolerance");
      const static bool pt_error = runOptions->getValueOrDef<bool>(true, "gauge_mixing_tolerance_invalidates_point_only");
      get_sigma_ee_chi00(result, 208.0, 2, 3, tol, pt_error, *Dep::MSSM_spectrum, Dep::Z_decay_rates->width_in_GeV);
      if (!is_xsec_sane(result))
        ColliderBit_error().raise(LOCAL_INFO, "Non-physical LEP cross section!");
    }
    void LEP208_SLHA1_convention_xsec_chi00_24(triplet<double>& result)
    {
      using namespace Pipes::LEP208_SLHA1_convention_xsec_chi00_24;
      const static double tol = runOptions->getValueOrDef<double>(1e-2, "gauge_mixing_tolerance");
      const static bool pt_error = runOptions->getValueOrDef<bool>(true, "gauge_mixing_tolerance_invalidates_point_only");
      get_sigma_ee_chi00(result, 208.0, 2, 4, tol, pt_error, *Dep::MSSM_spectrum, Dep::Z_decay_rates->width_in_GeV);
      if (!is_xsec_sane(result))
        ColliderBit_error().raise(LOCAL_INFO, "Non-physical LEP cross section!");
    }
    void LEP208_SLHA1_convention_xsec_chi00_33(triplet<double>& result)
    {
      using namespace Pipes::LEP208_SLHA1_convention_xsec_chi00_33;
      const static double tol = runOptions->getValueOrDef<double>(1e-2, "gauge_mixing_tolerance");
      const static bool pt_error = runOptions->getValueOrDef<bool>(true, "gauge_mixing_tolerance_invalidates_point_only");
      get_sigma_ee_chi00(result, 208.0, 3, 3, tol, pt_error, *Dep::MSSM_spectrum, Dep::Z_decay_rates->width_in_GeV);
      if (!is_xsec_sane(result))
        ColliderBit_error().raise(LOCAL_INFO, "Non-physical LEP cross section!");
    }
    void LEP208_SLHA1_convention_xsec_chi00_34(triplet<double>& result)
    {
      using namespace Pipes::LEP208_SLHA1_convention_xsec_chi00_34;
      const static double tol = runOptions->getValueOrDef<double>(1e-2, "gauge_mixing_tolerance");
      const static bool pt_error = runOptions->getValueOrDef<bool>(true, "gauge_mixing_tolerance_invalidates_point_only");
      get_sigma_ee_chi00(result, 208.0, 3, 4, tol, pt_error, *Dep::MSSM_spectrum, Dep::Z_decay_rates->width_in_GeV);
      if (!is_xsec_sane(result))
        ColliderBit_error().raise(LOCAL_INFO, "Non-physical LEP cross section!");
    }
    void LEP208_SLHA1_convention_xsec_chi00_44(triplet<double>& result)
    {
      using namespace Pipes::LEP208_SLHA1_convention_xsec_chi00_44;
      const static double tol = runOptions->getValueOrDef<double>(1e-2, "gauge_mixing_tolerance");
      const static bool pt_error = runOptions->getValueOrDef<bool>(true, "gauge_mixing_tolerance_invalidates_point_only");
      get_sigma_ee_chi00(result, 208.0, 4, 4, tol, pt_error, *Dep::MSSM_spectrum, Dep::Z_decay_rates->width_in_GeV);
      if (!is_xsec_sane(result))
        ColliderBit_error().raise(LOCAL_INFO, "Non-physical LEP cross section!");
    }
    /// @}


    /// ee --> chargino pair production cross-sections at 208 GeV
    /// @{
    void LEP208_SLHA1_convention_xsec_chipm_11(triplet<double>& result)
    {
      using namespace Pipes::LEP208_SLHA1_convention_xsec_chipm_11;
      const static double tol = runOptions->getValueOrDef<double>(1e-2, "gauge_mixing_tolerance");
      const static bool pt_error = runOptions->getValueOrDef<bool>(true, "gauge_mixing_tolerance_invalidates_point_only");
      get_sigma_ee_chipm(result, 208.0, 1, 1, tol, pt_error, *Dep::MSSM_spectrum, Dep::Z_decay_rates->width_in_GeV);
      if (!is_xsec_sane(result))
        ColliderBit_error().raise(LOCAL_INFO, "Non-physical LEP cross section!");
    }
    void LEP208_SLHA1_convention_xsec_chipm_12(triplet<double>& result)
    {
      using namespace Pipes::LEP208_SLHA1_convention_xsec_chipm_12;
      const static double tol = runOptions->getValueOrDef<double>(1e-2, "gauge_mixing_tolerance");
      const static bool pt_error = runOptions->getValueOrDef<bool>(true, "gauge_mixing_tolerance_invalidates_point_only");
      get_sigma_ee_chipm(result, 208.0, 1, 2, tol, pt_error, *Dep::MSSM_spectrum, Dep::Z_decay_rates->width_in_GeV);
      if (!is_xsec_sane(result))
        ColliderBit_error().raise(LOCAL_INFO, "Non-physical LEP cross section!");
    }
    void LEP208_SLHA1_convention_xsec_chipm_22(triplet<double>& result)
    {
      using namespace Pipes::LEP208_SLHA1_convention_xsec_chipm_22;
      const static double tol = runOptions->getValueOrDef<double>(1e-2, "gauge_mixing_tolerance");
      const static bool pt_error = runOptions->getValueOrDef<bool>(true, "gauge_mixing_tolerance_invalidates_point_only");
      get_sigma_ee_chipm(result, 208.0, 2, 2, tol, pt_error, *Dep::MSSM_spectrum, Dep::Z_decay_rates->width_in_GeV);
      if (!is_xsec_sane(result))
        ColliderBit_error().raise(LOCAL_INFO, "Non-physical LEP cross section!");
    }
    void LEP208_SLHA1_convention_xsec_chipm_21(triplet<double>& result)
    {
      result = *Pipes::LEP208_SLHA1_convention_xsec_chipm_21::Dep::LEP208_xsec_chipm_12;
      if (!is_xsec_sane(result))
        ColliderBit_error().raise(LOCAL_INFO, "Non-physical LEP cross section!");
    }
    /// @}


    /// ee --> selectron pair production cross-sections at 205 GeV
    /// @{
    void LEP205_SLHA1_convention_xsec_selselbar(triplet<double>& result)
    {
      using namespace Pipes::LEP205_SLHA1_convention_xsec_selselbar;
      const static double tol = runOptions->getValueOrDef<double>(1e-2, "gauge_mixing_tolerance");
      const static bool pt_error = runOptions->getValueOrDef<bool>(true, "gauge_mixing_tolerance_invalidates_point_only");
      get_sigma_ee_ll(result, 205.0, 1, 1, 1, tol, tol, pt_error, pt_error, *Dep::MSSM_spectrum, Dep::Z_decay_rates->width_in_GeV, true);
      if (!is_xsec_sane(result))
        ColliderBit_error().raise(LOCAL_INFO, "Non-physical LEP cross section!");
    }
    void LEP205_SLHA1_convention_xsec_selserbar(triplet<double>& result)
    {
      using namespace Pipes::LEP205_SLHA1_convention_xsec_selserbar;
      const static double tol = runOptions->getValueOrDef<double>(1e-2, "gauge_mixing_tolerance");
      const static bool pt_error = runOptions->getValueOrDef<bool>(true, "gauge_mixing_tolerance_invalidates_point_only");
      get_sigma_ee_ll(result, 205.0, 1, 1, 2, tol, tol, pt_error, pt_error, *Dep::MSSM_spectrum, Dep::Z_decay_rates->width_in_GeV, true);
      if (!is_xsec_sane(result))
        ColliderBit_error().raise(LOCAL_INFO, "Non-physical LEP cross section!");
    }
    void LEP205_SLHA1_convention_xsec_serserbar(triplet<double>& result)
    {
      using namespace Pipes::LEP205_SLHA1_convention_xsec_serserbar;
      const static double tol = runOptions->getValueOrDef<double>(1e-2, "gauge_mixing_tolerance");
      const static bool pt_error = runOptions->getValueOrDef<bool>(true, "gauge_mixing_tolerance_invalidates_point_only");
      get_sigma_ee_ll(result, 205.0, 1, 2, 2, tol, tol, pt_error, pt_error, *Dep::MSSM_spectrum, Dep::Z_decay_rates->width_in_GeV, true);
      if (!is_xsec_sane(result))
        ColliderBit_error().raise(LOCAL_INFO, "Non-physical LEP cross section!");
    }
    void LEP205_SLHA1_convention_xsec_serselbar(triplet<double>& result)
    {
      result = *Pipes::LEP205_SLHA1_convention_xsec_serselbar::Dep::LEP205_xsec_selserbar;
      if (!is_xsec_sane(result))
        ColliderBit_error().raise(LOCAL_INFO, "Non-physical LEP cross section!");
    }
    void LEP205_SLHA1_convention_xsec_se1se1bar(triplet<double>& result)
    {
      using namespace Pipes::LEP205_SLHA1_convention_xsec_se1se1bar;
      const static double gtol = runOptions->getValueOrDef<double>(1e-2, "gauge_mixing_tolerance");
      const static bool gpt_error = runOptions->getValueOrDef<bool>(true, "gauge_mixing_tolerance_invalidates_point_only");
      const static double ftol = runOptions->getValueOrDef<double>(1e-2, "family_mixing_tolerance");
      const static bool fpt_error = runOptions->getValueOrDef<bool>(true, "family_mixing_tolerance_invalidates_point_only");
      get_sigma_ee_ll(result, 205.0, 1, 1, 1, gtol, ftol, gpt_error, fpt_error, *Dep::MSSM_spectrum, Dep::Z_decay_rates->width_in_GeV, false);
      if (!is_xsec_sane(result))
        ColliderBit_error().raise(LOCAL_INFO, "Non-physical LEP cross section!");
    }
    void LEP205_SLHA1_convention_xsec_se1se2bar(triplet<double>& result)
    {
      using namespace Pipes::LEP205_SLHA1_convention_xsec_se1se2bar;
      const static double gtol = runOptions->getValueOrDef<double>(1e-2, "gauge_mixing_tolerance");
      const static bool gpt_error = runOptions->getValueOrDef<bool>(true, "gauge_mixing_tolerance_invalidates_point_only");
      const static double ftol = runOptions->getValueOrDef<double>(1e-2, "family_mixing_tolerance");
      const static bool fpt_error = runOptions->getValueOrDef<bool>(true, "family_mixing_tolerance_invalidates_point_only");
      get_sigma_ee_ll(result, 205.0, 1, 1, 2, gtol, ftol, gpt_error, fpt_error, *Dep::MSSM_spectrum, Dep::Z_decay_rates->width_in_GeV, false);
      if (!is_xsec_sane(result))
        ColliderBit_error().raise(LOCAL_INFO, "Non-physical LEP cross section!");
    }
    void LEP205_SLHA1_convention_xsec_se2se2bar(triplet<double>& result)
    {
      using namespace Pipes::LEP205_SLHA1_convention_xsec_se2se2bar;
      const static double gtol = runOptions->getValueOrDef<double>(1e-2, "gauge_mixing_tolerance");
      const static bool gpt_error = runOptions->getValueOrDef<bool>(true, "gauge_mixing_tolerance_invalidates_point_only");
      const static double ftol = runOptions->getValueOrDef<double>(1e-2, "family_mixing_tolerance");
      const static bool fpt_error = runOptions->getValueOrDef<bool>(true, "family_mixing_tolerance_invalidates_point_only");
      get_sigma_ee_ll(result, 205.0, 1, 2, 2, gtol, ftol, gpt_error, fpt_error, *Dep::MSSM_spectrum, Dep::Z_decay_rates->width_in_GeV, false);
      if (!is_xsec_sane(result))
        ColliderBit_error().raise(LOCAL_INFO, "Non-physical LEP cross section!");
    }
    void LEP205_SLHA1_convention_xsec_se2se1bar(triplet<double>& result)
    {
      result = *Pipes::LEP205_SLHA1_convention_xsec_se2se1bar::Dep::LEP205_xsec_se1se2bar;
      if (!is_xsec_sane(result))
        ColliderBit_error().raise(LOCAL_INFO, "Non-physical LEP cross section!");
    }
    /// @}

    /// ee --> smuon pair production cross-sections at 205 GeV
    /// @{
    void LEP205_SLHA1_convention_xsec_smulsmulbar(triplet<double>& result)
    {
      using namespace Pipes::LEP205_SLHA1_convention_xsec_smulsmulbar;
      const static double tol = runOptions->getValueOrDef<double>(1e-2, "gauge_mixing_tolerance");
      const static bool pt_error = runOptions->getValueOrDef<bool>(true, "gauge_mixing_tolerance_invalidates_point_only");
      get_sigma_ee_ll(result, 205.0, 2, 1, 1, tol, tol, pt_error, pt_error, *Dep::MSSM_spectrum, Dep::Z_decay_rates->width_in_GeV, true);
      if (!is_xsec_sane(result))
        ColliderBit_error().raise(LOCAL_INFO, "Non-physical LEP cross section!");
    }
    void LEP205_SLHA1_convention_xsec_smulsmurbar(triplet<double>& result)
    {
      using namespace Pipes::LEP205_SLHA1_convention_xsec_smulsmurbar;
      const static double tol = runOptions->getValueOrDef<double>(1e-2, "gauge_mixing_tolerance");
      const static bool pt_error = runOptions->getValueOrDef<bool>(true, "gauge_mixing_tolerance_invalidates_point_only");
      get_sigma_ee_ll(result, 205.0, 2, 1, 2, tol, tol, pt_error, pt_error, *Dep::MSSM_spectrum, Dep::Z_decay_rates->width_in_GeV, true);
      if (!is_xsec_sane(result))
        ColliderBit_error().raise(LOCAL_INFO, "Non-physical LEP cross section!");
    }
    void LEP205_SLHA1_convention_xsec_smursmurbar(triplet<double>& result)
    {
      using namespace Pipes::LEP205_SLHA1_convention_xsec_smursmurbar;
      const static double tol = runOptions->getValueOrDef<double>(1e-2, "gauge_mixing_tolerance");
      const static bool pt_error = runOptions->getValueOrDef<bool>(true, "gauge_mixing_tolerance_invalidates_point_only");
      get_sigma_ee_ll(result, 205.0, 2, 2, 2, tol, tol, pt_error, pt_error, *Dep::MSSM_spectrum, Dep::Z_decay_rates->width_in_GeV, true);
      if (!is_xsec_sane(result))
        ColliderBit_error().raise(LOCAL_INFO, "Non-physical LEP cross section!");
    }
    void LEP205_SLHA1_convention_xsec_smursmulbar(triplet<double>& result)
    {
      result = *Pipes::LEP205_SLHA1_convention_xsec_smursmulbar::Dep::LEP205_xsec_smulsmurbar;
      if (!is_xsec_sane(result))
        ColliderBit_error().raise(LOCAL_INFO, "Non-physical LEP cross section!");
    }
    void LEP205_SLHA1_convention_xsec_smu1smu1bar(triplet<double>& result)
    {
      using namespace Pipes::LEP205_SLHA1_convention_xsec_smu1smu1bar;
      const static double gtol = runOptions->getValueOrDef<double>(1e-2, "gauge_mixing_tolerance");
      const static bool gpt_error = runOptions->getValueOrDef<bool>(true, "gauge_mixing_tolerance_invalidates_point_only");
      const static double ftol = runOptions->getValueOrDef<double>(1e-2, "family_mixing_tolerance");
      const static bool fpt_error = runOptions->getValueOrDef<bool>(true, "family_mixing_tolerance_invalidates_point_only");
      get_sigma_ee_ll(result, 205.0, 2, 1, 1, gtol, ftol, gpt_error, fpt_error, *Dep::MSSM_spectrum, Dep::Z_decay_rates->width_in_GeV, false);
      if (!is_xsec_sane(result))
        ColliderBit_error().raise(LOCAL_INFO, "Non-physical LEP cross section!");
    }
    void LEP205_SLHA1_convention_xsec_smu1smu2bar(triplet<double>& result)
    {
      using namespace Pipes::LEP205_SLHA1_convention_xsec_smu1smu2bar;
      const static double gtol = runOptions->getValueOrDef<double>(1e-2, "gauge_mixing_tolerance");
      const static bool gpt_error = runOptions->getValueOrDef<bool>(true, "gauge_mixing_tolerance_invalidates_point_only");
      const static double ftol = runOptions->getValueOrDef<double>(1e-2, "family_mixing_tolerance");
      const static bool fpt_error = runOptions->getValueOrDef<bool>(true, "family_mixing_tolerance_invalidates_point_only");
      get_sigma_ee_ll(result, 205.0, 2, 1, 2, gtol, ftol, gpt_error, fpt_error, *Dep::MSSM_spectrum, Dep::Z_decay_rates->width_in_GeV, false);
      if (!is_xsec_sane(result))
        ColliderBit_error().raise(LOCAL_INFO, "Non-physical LEP cross section!");
    }
    void LEP205_SLHA1_convention_xsec_smu2smu2bar(triplet<double>& result)
    {
      using namespace Pipes::LEP205_SLHA1_convention_xsec_smu2smu2bar;
      const static double gtol = runOptions->getValueOrDef<double>(1e-2, "gauge_mixing_tolerance");
      const static bool gpt_error = runOptions->getValueOrDef<bool>(true, "gauge_mixing_tolerance_invalidates_point_only");
      const static double ftol = runOptions->getValueOrDef<double>(1e-2, "family_mixing_tolerance");
      const static bool fpt_error = runOptions->getValueOrDef<bool>(true, "family_mixing_tolerance_invalidates_point_only");
      get_sigma_ee_ll(result, 205.0, 2, 2, 2, gtol, ftol, gpt_error, fpt_error, *Dep::MSSM_spectrum, Dep::Z_decay_rates->width_in_GeV, false);
      if (!is_xsec_sane(result))
        ColliderBit_error().raise(LOCAL_INFO, "Non-physical LEP cross section!");
    }
    void LEP205_SLHA1_convention_xsec_smu2smu1bar(triplet<double>& result)
    {
      result = *Pipes::LEP205_SLHA1_convention_xsec_smu2smu1bar::Dep::LEP205_xsec_smu1smu2bar;
      if (!is_xsec_sane(result))
        ColliderBit_error().raise(LOCAL_INFO, "Non-physical LEP cross section!");
    }
    /// @}

    /// ee --> stau pair production cross-sections at 205 GeV
    /// @{
    void LEP205_SLHA1_convention_xsec_staulstaulbar(triplet<double>& result)
    {
      using namespace Pipes::LEP205_SLHA1_convention_xsec_staulstaulbar;
      const static double tol = runOptions->getValueOrDef<double>(1e-2, "gauge_mixing_tolerance");
      const static bool pt_error = runOptions->getValueOrDef<bool>(true, "gauge_mixing_tolerance_invalidates_point_only");
      get_sigma_ee_ll(result, 205.0, 3, 1, 1, tol, tol, pt_error, pt_error, *Dep::MSSM_spectrum, Dep::Z_decay_rates->width_in_GeV, true);
      if (!is_xsec_sane(result))
        ColliderBit_error().raise(LOCAL_INFO, "Non-physical LEP cross section!");
    }
    void LEP205_SLHA1_convention_xsec_staulstaurbar(triplet<double>& result)
    {
      using namespace Pipes::LEP205_SLHA1_convention_xsec_staulstaurbar;
      const static double tol = runOptions->getValueOrDef<double>(1e-2, "gauge_mixing_tolerance");
      const static bool pt_error = runOptions->getValueOrDef<bool>(true, "gauge_mixing_tolerance_invalidates_point_only");
      get_sigma_ee_ll(result, 205.0, 3, 1, 2, tol, tol, pt_error, pt_error, *Dep::MSSM_spectrum, Dep::Z_decay_rates->width_in_GeV, true);
      if (!is_xsec_sane(result))
        ColliderBit_error().raise(LOCAL_INFO, "Non-physical LEP cross section!");
    }
    void LEP205_SLHA1_convention_xsec_staurstaurbar(triplet<double>& result)
    {
      using namespace Pipes::LEP205_SLHA1_convention_xsec_staurstaurbar;
      const static double tol = runOptions->getValueOrDef<double>(1e-2, "gauge_mixing_tolerance");
      const static bool pt_error = runOptions->getValueOrDef<bool>(true, "gauge_mixing_tolerance_invalidates_point_only");
      get_sigma_ee_ll(result, 205.0, 3, 2, 2, tol, tol, pt_error, pt_error, *Dep::MSSM_spectrum, Dep::Z_decay_rates->width_in_GeV, true);
      if (!is_xsec_sane(result))
        ColliderBit_error().raise(LOCAL_INFO, "Non-physical LEP cross section!");
    }
    void LEP205_SLHA1_convention_xsec_staurstaulbar(triplet<double>& result)
    {
      result = *Pipes::LEP205_SLHA1_convention_xsec_staurstaulbar::Dep::LEP205_xsec_staulstaurbar;
      if (!is_xsec_sane(result))
        ColliderBit_error().raise(LOCAL_INFO, "Non-physical LEP cross section!");
    }
    void LEP205_SLHA1_convention_xsec_stau1stau1bar(triplet<double>& result)
    {
      using namespace Pipes::LEP205_SLHA1_convention_xsec_stau1stau1bar;
      const static double gtol = runOptions->getValueOrDef<double>(1e-2, "gauge_mixing_tolerance");
      const static bool gpt_error = runOptions->getValueOrDef<bool>(true, "gauge_mixing_tolerance_invalidates_point_only");
      const static double ftol = runOptions->getValueOrDef<double>(1e-2, "family_mixing_tolerance");
      const static bool fpt_error = runOptions->getValueOrDef<bool>(true, "family_mixing_tolerance_invalidates_point_only");
      get_sigma_ee_ll(result, 205.0, 3, 1, 1, gtol, ftol, gpt_error, fpt_error, *Dep::MSSM_spectrum, Dep::Z_decay_rates->width_in_GeV, false);
      if (!is_xsec_sane(result))
        ColliderBit_error().raise(LOCAL_INFO, "Non-physical LEP cross section!");
    }
    void LEP205_SLHA1_convention_xsec_stau1stau2bar(triplet<double>& result)
    {
      using namespace Pipes::LEP205_SLHA1_convention_xsec_stau1stau2bar;
      const static double gtol = runOptions->getValueOrDef<double>(1e-2, "gauge_mixing_tolerance");
      const static bool gpt_error = runOptions->getValueOrDef<bool>(true, "gauge_mixing_tolerance_invalidates_point_only");
      const static double ftol = runOptions->getValueOrDef<double>(1e-2, "family_mixing_tolerance");
      const static bool fpt_error = runOptions->getValueOrDef<bool>(true, "family_mixing_tolerance_invalidates_point_only");
      get_sigma_ee_ll(result, 205.0, 3, 1, 2, gtol, ftol, gpt_error, fpt_error, *Dep::MSSM_spectrum, Dep::Z_decay_rates->width_in_GeV, false);
      if (!is_xsec_sane(result))
        ColliderBit_error().raise(LOCAL_INFO, "Non-physical LEP cross section!");
    }
    void LEP205_SLHA1_convention_xsec_stau2stau2bar(triplet<double>& result)
    {
      using namespace Pipes::LEP205_SLHA1_convention_xsec_stau2stau2bar;
      const static double gtol = runOptions->getValueOrDef<double>(1e-2, "gauge_mixing_tolerance");
      const static bool gpt_error = runOptions->getValueOrDef<bool>(true, "gauge_mixing_tolerance_invalidates_point_only");
      const static double ftol = runOptions->getValueOrDef<double>(1e-2, "family_mixing_tolerance");
      const static bool fpt_error = runOptions->getValueOrDef<bool>(true, "family_mixing_tolerance_invalidates_point_only");
      get_sigma_ee_ll(result, 205.0, 3, 2, 2, gtol, ftol, gpt_error, fpt_error, *Dep::MSSM_spectrum, Dep::Z_decay_rates->width_in_GeV, false);
      if (!is_xsec_sane(result))
        ColliderBit_error().raise(LOCAL_INFO, "Non-physical LEP cross section!");
    }
    void LEP205_SLHA1_convention_xsec_stau2stau1bar(triplet<double>& result)
    {
      result = *Pipes::LEP205_SLHA1_convention_xsec_stau2stau1bar::Dep::LEP205_xsec_stau1stau2bar;
      if (!is_xsec_sane(result))
        ColliderBit_error().raise(LOCAL_INFO, "Non-physical LEP cross section!");
    }
    /// @}


    /// ee --> neutralino pair production cross-sections at 205 GeV
    /// @{
    void LEP205_SLHA1_convention_xsec_chi00_11(triplet<double>& result)
    {
      using namespace Pipes::LEP205_SLHA1_convention_xsec_chi00_11;
      const static double tol = runOptions->getValueOrDef<double>(1e-2, "gauge_mixing_tolerance");
      const static bool pt_error = runOptions->getValueOrDef<bool>(true, "gauge_mixing_tolerance_invalidates_point_only");
      get_sigma_ee_chi00(result, 205.0, 1, 1, tol, pt_error, *Dep::MSSM_spectrum, Dep::Z_decay_rates->width_in_GeV);
      if (!is_xsec_sane(result))
        ColliderBit_error().raise(LOCAL_INFO, "Non-physical LEP cross section!");
    }
    void LEP205_SLHA1_convention_xsec_chi00_12(triplet<double>& result)
    {
      using namespace Pipes::LEP205_SLHA1_convention_xsec_chi00_12;
      const static double tol = runOptions->getValueOrDef<double>(1e-2, "gauge_mixing_tolerance");
      const static bool pt_error = runOptions->getValueOrDef<bool>(true, "gauge_mixing_tolerance_invalidates_point_only");
      get_sigma_ee_chi00(result, 205.0, 1, 2, tol, pt_error, *Dep::MSSM_spectrum, Dep::Z_decay_rates->width_in_GeV);
      if (!is_xsec_sane(result))
        ColliderBit_error().raise(LOCAL_INFO, "Non-physical LEP cross section!");
    }
    void LEP205_SLHA1_convention_xsec_chi00_13(triplet<double>& result)
    {
      using namespace Pipes::LEP205_SLHA1_convention_xsec_chi00_13;
      const static double tol = runOptions->getValueOrDef<double>(1e-2, "gauge_mixing_tolerance");
      const static bool pt_error = runOptions->getValueOrDef<bool>(true, "gauge_mixing_tolerance_invalidates_point_only");
      get_sigma_ee_chi00(result, 205.0, 1, 3, tol, pt_error, *Dep::MSSM_spectrum, Dep::Z_decay_rates->width_in_GeV);
      if (!is_xsec_sane(result))
        ColliderBit_error().raise(LOCAL_INFO, "Non-physical LEP cross section!");
    }
    void LEP205_SLHA1_convention_xsec_chi00_14(triplet<double>& result)
    {
      using namespace Pipes::LEP205_SLHA1_convention_xsec_chi00_14;
      const static double tol = runOptions->getValueOrDef<double>(1e-2, "gauge_mixing_tolerance");
      const static bool pt_error = runOptions->getValueOrDef<bool>(true, "gauge_mixing_tolerance_invalidates_point_only");
      get_sigma_ee_chi00(result, 205.0, 1, 4, tol, pt_error, *Dep::MSSM_spectrum, Dep::Z_decay_rates->width_in_GeV);
      if (!is_xsec_sane(result))
        ColliderBit_error().raise(LOCAL_INFO, "Non-physical LEP cross section!");
    }
    void LEP205_SLHA1_convention_xsec_chi00_22(triplet<double>& result)
    {
      using namespace Pipes::LEP205_SLHA1_convention_xsec_chi00_22;
      const static double tol = runOptions->getValueOrDef<double>(1e-2, "gauge_mixing_tolerance");
      const static bool pt_error = runOptions->getValueOrDef<bool>(true, "gauge_mixing_tolerance_invalidates_point_only");
      get_sigma_ee_chi00(result, 205.0, 2, 2, tol, pt_error, *Dep::MSSM_spectrum, Dep::Z_decay_rates->width_in_GeV);
      if (!is_xsec_sane(result))
        ColliderBit_error().raise(LOCAL_INFO, "Non-physical LEP cross section!");
    }
    void LEP205_SLHA1_convention_xsec_chi00_23(triplet<double>& result)
    {
      using namespace Pipes::LEP205_SLHA1_convention_xsec_chi00_23;
      const static double tol = runOptions->getValueOrDef<double>(1e-2, "gauge_mixing_tolerance");
      const static bool pt_error = runOptions->getValueOrDef<bool>(true, "gauge_mixing_tolerance_invalidates_point_only");
      get_sigma_ee_chi00(result, 205.0, 2, 3, tol, pt_error, *Dep::MSSM_spectrum, Dep::Z_decay_rates->width_in_GeV);
      if (!is_xsec_sane(result))
        ColliderBit_error().raise(LOCAL_INFO, "Non-physical LEP cross section!");
    }
    void LEP205_SLHA1_convention_xsec_chi00_24(triplet<double>& result)
    {
      using namespace Pipes::LEP205_SLHA1_convention_xsec_chi00_24;
      const static double tol = runOptions->getValueOrDef<double>(1e-2, "gauge_mixing_tolerance");
      const static bool pt_error = runOptions->getValueOrDef<bool>(true, "gauge_mixing_tolerance_invalidates_point_only");
      get_sigma_ee_chi00(result, 205.0, 2, 4, tol, pt_error, *Dep::MSSM_spectrum, Dep::Z_decay_rates->width_in_GeV);
      if (!is_xsec_sane(result))
        ColliderBit_error().raise(LOCAL_INFO, "Non-physical LEP cross section!");
    }
    void LEP205_SLHA1_convention_xsec_chi00_33(triplet<double>& result)
    {
      using namespace Pipes::LEP205_SLHA1_convention_xsec_chi00_33;
      const static double tol = runOptions->getValueOrDef<double>(1e-2, "gauge_mixing_tolerance");
      const static bool pt_error = runOptions->getValueOrDef<bool>(true, "gauge_mixing_tolerance_invalidates_point_only");
      get_sigma_ee_chi00(result, 205.0, 3, 3, tol, pt_error, *Dep::MSSM_spectrum, Dep::Z_decay_rates->width_in_GeV);
      if (!is_xsec_sane(result))
        ColliderBit_error().raise(LOCAL_INFO, "Non-physical LEP cross section!");
    }
    void LEP205_SLHA1_convention_xsec_chi00_34(triplet<double>& result)
    {
      using namespace Pipes::LEP205_SLHA1_convention_xsec_chi00_34;
      const static double tol = runOptions->getValueOrDef<double>(1e-2, "gauge_mixing_tolerance");
      const static bool pt_error = runOptions->getValueOrDef<bool>(true, "gauge_mixing_tolerance_invalidates_point_only");
      get_sigma_ee_chi00(result, 205.0, 3, 4, tol, pt_error, *Dep::MSSM_spectrum, Dep::Z_decay_rates->width_in_GeV);
      if (!is_xsec_sane(result))
        ColliderBit_error().raise(LOCAL_INFO, "Non-physical LEP cross section!");
    }
    void LEP205_SLHA1_convention_xsec_chi00_44(triplet<double>& result)
    {
      using namespace Pipes::LEP205_SLHA1_convention_xsec_chi00_44;
      const static double tol = runOptions->getValueOrDef<double>(1e-2, "gauge_mixing_tolerance");
      const static bool pt_error = runOptions->getValueOrDef<bool>(true, "gauge_mixing_tolerance_invalidates_point_only");
      get_sigma_ee_chi00(result, 205.0, 4, 4, tol, pt_error, *Dep::MSSM_spectrum, Dep::Z_decay_rates->width_in_GeV);
      if (!is_xsec_sane(result))
        ColliderBit_error().raise(LOCAL_INFO, "Non-physical LEP cross section!");
    }
    /// @}


    /// ee --> chargino pair production cross-sections at 205 GeV
    /// @{
    void LEP205_SLHA1_convention_xsec_chipm_11(triplet<double>& result)
    {
      using namespace Pipes::LEP205_SLHA1_convention_xsec_chipm_11;
      const static double tol = runOptions->getValueOrDef<double>(1e-2, "gauge_mixing_tolerance");
      const static bool pt_error = runOptions->getValueOrDef<bool>(true, "gauge_mixing_tolerance_invalidates_point_only");
      get_sigma_ee_chipm(result, 205.0, 1, 1, tol, pt_error, *Dep::MSSM_spectrum, Dep::Z_decay_rates->width_in_GeV);
      if (!is_xsec_sane(result))
        ColliderBit_error().raise(LOCAL_INFO, "Non-physical LEP cross section!");
    }
    void LEP205_SLHA1_convention_xsec_chipm_12(triplet<double>& result)
    {
      using namespace Pipes::LEP205_SLHA1_convention_xsec_chipm_12;
      const static double tol = runOptions->getValueOrDef<double>(1e-2, "gauge_mixing_tolerance");
      const static bool pt_error = runOptions->getValueOrDef<bool>(true, "gauge_mixing_tolerance_invalidates_point_only");
      get_sigma_ee_chipm(result, 205.0, 1, 2, tol, pt_error, *Dep::MSSM_spectrum, Dep::Z_decay_rates->width_in_GeV);
      if (!is_xsec_sane(result))
        ColliderBit_error().raise(LOCAL_INFO, "Non-physical LEP cross section!");
    }
    void LEP205_SLHA1_convention_xsec_chipm_22(triplet<double>& result)
    {
      using namespace Pipes::LEP205_SLHA1_convention_xsec_chipm_22;
      const static double tol = runOptions->getValueOrDef<double>(1e-2, "gauge_mixing_tolerance");
      const static bool pt_error = runOptions->getValueOrDef<bool>(true, "gauge_mixing_tolerance_invalidates_point_only");
      get_sigma_ee_chipm(result, 205.0, 2, 2, tol, pt_error, *Dep::MSSM_spectrum, Dep::Z_decay_rates->width_in_GeV);
      if (!is_xsec_sane(result))
        ColliderBit_error().raise(LOCAL_INFO, "Non-physical LEP cross section!");
    }
    void LEP205_SLHA1_convention_xsec_chipm_21(triplet<double>& result)
    {
      result = *Pipes::LEP205_SLHA1_convention_xsec_chipm_21::Dep::LEP205_xsec_chipm_12;
      if (!is_xsec_sane(result))
        ColliderBit_error().raise(LOCAL_INFO, "Non-physical LEP cross section!");
    }

    /// ee --> selectron pair production cross-sections at 188.6 GeV
    /// @{
    void LEP188_SLHA1_convention_xsec_selselbar(triplet<double>& result)
    {
      using namespace Pipes::LEP188_SLHA1_convention_xsec_selselbar;
      const static double tol = runOptions->getValueOrDef<double>(1e-2, "gauge_mixing_tolerance");
      const static bool pt_error = runOptions->getValueOrDef<bool>(true, "gauge_mixing_tolerance_invalidates_point_only");
      get_sigma_ee_ll(result, 188.6, 1, 1, 1, tol, tol, pt_error, pt_error, *Dep::MSSM_spectrum, Dep::Z_decay_rates->width_in_GeV, true);
      if (!is_xsec_sane(result))
        ColliderBit_error().raise(LOCAL_INFO, "Non-physical LEP cross section!");
    }
    void LEP188_SLHA1_convention_xsec_selserbar(triplet<double>& result)
    {
      using namespace Pipes::LEP188_SLHA1_convention_xsec_selserbar;
      const static double tol = runOptions->getValueOrDef<double>(1e-2, "gauge_mixing_tolerance");
      const static bool pt_error = runOptions->getValueOrDef<bool>(true, "gauge_mixing_tolerance_invalidates_point_only");
      get_sigma_ee_ll(result, 188.6, 1, 1, 2, tol, tol, pt_error, pt_error, *Dep::MSSM_spectrum, Dep::Z_decay_rates->width_in_GeV, true);
      if (!is_xsec_sane(result))
        ColliderBit_error().raise(LOCAL_INFO, "Non-physical LEP cross section!");
    }
    void LEP188_SLHA1_convention_xsec_serserbar(triplet<double>& result)
    {
      using namespace Pipes::LEP188_SLHA1_convention_xsec_serserbar;
      const static double tol = runOptions->getValueOrDef<double>(1e-2, "gauge_mixing_tolerance");
      const static bool pt_error = runOptions->getValueOrDef<bool>(true, "gauge_mixing_tolerance_invalidates_point_only");
      get_sigma_ee_ll(result, 188.6, 1, 2, 2, tol, tol, pt_error, pt_error, *Dep::MSSM_spectrum, Dep::Z_decay_rates->width_in_GeV, true);
      if (!is_xsec_sane(result))
        ColliderBit_error().raise(LOCAL_INFO, "Non-physical LEP cross section!");
    }
    void LEP188_SLHA1_convention_xsec_serselbar(triplet<double>& result)
    {
      result = *Pipes::LEP188_SLHA1_convention_xsec_serselbar::Dep::LEP188_xsec_selserbar;
      if (!is_xsec_sane(result))
        ColliderBit_error().raise(LOCAL_INFO, "Non-physical LEP cross section!");
    }
    void LEP188_SLHA1_convention_xsec_se1se1bar(triplet<double>& result)
    {
      using namespace Pipes::LEP188_SLHA1_convention_xsec_se1se1bar;
      const static double gtol = runOptions->getValueOrDef<double>(1e-2, "gauge_mixing_tolerance");
      const static bool gpt_error = runOptions->getValueOrDef<bool>(true, "gauge_mixing_tolerance_invalidates_point_only");
      const static double ftol = runOptions->getValueOrDef<double>(1e-2, "family_mixing_tolerance");
      const static bool fpt_error = runOptions->getValueOrDef<bool>(true, "family_mixing_tolerance_invalidates_point_only");
      get_sigma_ee_ll(result, 188.6, 1, 1, 1, gtol, ftol, gpt_error, fpt_error, *Dep::MSSM_spectrum, Dep::Z_decay_rates->width_in_GeV, false);
      if (!is_xsec_sane(result))
        ColliderBit_error().raise(LOCAL_INFO, "Non-physical LEP cross section!");
    }
    void LEP188_SLHA1_convention_xsec_se1se2bar(triplet<double>& result)
    {
      using namespace Pipes::LEP188_SLHA1_convention_xsec_se1se2bar;
      const static double gtol = runOptions->getValueOrDef<double>(1e-2, "gauge_mixing_tolerance");
      const static bool gpt_error = runOptions->getValueOrDef<bool>(true, "gauge_mixing_tolerance_invalidates_point_only");
      const static double ftol = runOptions->getValueOrDef<double>(1e-2, "family_mixing_tolerance");
      const static bool fpt_error = runOptions->getValueOrDef<bool>(true, "family_mixing_tolerance_invalidates_point_only");
      get_sigma_ee_ll(result, 188.6, 1, 1, 2, gtol, ftol, gpt_error, fpt_error, *Dep::MSSM_spectrum, Dep::Z_decay_rates->width_in_GeV, false);
      if (!is_xsec_sane(result))
        ColliderBit_error().raise(LOCAL_INFO, "Non-physical LEP cross section!");
    }
    void LEP188_SLHA1_convention_xsec_se2se2bar(triplet<double>& result)
    {
      using namespace Pipes::LEP188_SLHA1_convention_xsec_se2se2bar;
      const static double gtol = runOptions->getValueOrDef<double>(1e-2, "gauge_mixing_tolerance");
      const static bool gpt_error = runOptions->getValueOrDef<bool>(true, "gauge_mixing_tolerance_invalidates_point_only");
      const static double ftol = runOptions->getValueOrDef<double>(1e-2, "family_mixing_tolerance");
      const static bool fpt_error = runOptions->getValueOrDef<bool>(true, "family_mixing_tolerance_invalidates_point_only");
      get_sigma_ee_ll(result, 188.6, 1, 2, 2, gtol, ftol, gpt_error, fpt_error, *Dep::MSSM_spectrum, Dep::Z_decay_rates->width_in_GeV, false);
      if (!is_xsec_sane(result))
        ColliderBit_error().raise(LOCAL_INFO, "Non-physical LEP cross section!");
    }
    void LEP188_SLHA1_convention_xsec_se2se1bar(triplet<double>& result)
    {
      result = *Pipes::LEP188_SLHA1_convention_xsec_se2se1bar::Dep::LEP188_xsec_se1se2bar;
      if (!is_xsec_sane(result))
        ColliderBit_error().raise(LOCAL_INFO, "Non-physical LEP cross section!");
    }
    /// @}

    /// ee --> smuon pair production cross-sections at 188.6 GeV
    /// @{
    void LEP188_SLHA1_convention_xsec_smulsmulbar(triplet<double>& result)
    {
      using namespace Pipes::LEP188_SLHA1_convention_xsec_smulsmulbar;
      const static double tol = runOptions->getValueOrDef<double>(1e-2, "gauge_mixing_tolerance");
      const static bool pt_error = runOptions->getValueOrDef<bool>(true, "gauge_mixing_tolerance_invalidates_point_only");
      get_sigma_ee_ll(result, 188.6, 2, 1, 1, tol, tol, pt_error, pt_error, *Dep::MSSM_spectrum, Dep::Z_decay_rates->width_in_GeV, true);
      if (!is_xsec_sane(result))
        ColliderBit_error().raise(LOCAL_INFO, "Non-physical LEP cross section!");
    }
    void LEP188_SLHA1_convention_xsec_smulsmurbar(triplet<double>& result)
    {
      using namespace Pipes::LEP188_SLHA1_convention_xsec_smulsmurbar;
      const static double tol = runOptions->getValueOrDef<double>(1e-2, "gauge_mixing_tolerance");
      const static bool pt_error = runOptions->getValueOrDef<bool>(true, "gauge_mixing_tolerance_invalidates_point_only");
      get_sigma_ee_ll(result, 188.6, 2, 1, 2, tol, tol, pt_error, pt_error, *Dep::MSSM_spectrum, Dep::Z_decay_rates->width_in_GeV, true);
      if (!is_xsec_sane(result))
        ColliderBit_error().raise(LOCAL_INFO, "Non-physical LEP cross section!");
    }
    void LEP188_SLHA1_convention_xsec_smursmurbar(triplet<double>& result)
    {
      using namespace Pipes::LEP188_SLHA1_convention_xsec_smursmurbar;
      const static double tol = runOptions->getValueOrDef<double>(1e-2, "gauge_mixing_tolerance");
      const static bool pt_error = runOptions->getValueOrDef<bool>(true, "gauge_mixing_tolerance_invalidates_point_only");
      get_sigma_ee_ll(result, 188.6, 2, 2, 2, tol, tol, pt_error, pt_error, *Dep::MSSM_spectrum, Dep::Z_decay_rates->width_in_GeV, true);
      if (!is_xsec_sane(result))
        ColliderBit_error().raise(LOCAL_INFO, "Non-physical LEP cross section!");
    }
    void LEP188_SLHA1_convention_xsec_smursmulbar(triplet<double>& result)
    {
      result = *Pipes::LEP188_SLHA1_convention_xsec_smursmulbar::Dep::LEP188_xsec_smulsmurbar;
      if (!is_xsec_sane(result))
        ColliderBit_error().raise(LOCAL_INFO, "Non-physical LEP cross section!");
    }
    void LEP188_SLHA1_convention_xsec_smu1smu1bar(triplet<double>& result)
    {
      using namespace Pipes::LEP188_SLHA1_convention_xsec_smu1smu1bar;
      const static double gtol = runOptions->getValueOrDef<double>(1e-2, "gauge_mixing_tolerance");
      const static bool gpt_error = runOptions->getValueOrDef<bool>(true, "gauge_mixing_tolerance_invalidates_point_only");
      const static double ftol = runOptions->getValueOrDef<double>(1e-2, "family_mixing_tolerance");
      const static bool fpt_error = runOptions->getValueOrDef<bool>(true, "family_mixing_tolerance_invalidates_point_only");
      get_sigma_ee_ll(result, 188.6, 2, 1, 1, gtol, ftol, gpt_error, fpt_error, *Dep::MSSM_spectrum, Dep::Z_decay_rates->width_in_GeV, false);
      if (!is_xsec_sane(result))
        ColliderBit_error().raise(LOCAL_INFO, "Non-physical LEP cross section!");
    }
    void LEP188_SLHA1_convention_xsec_smu1smu2bar(triplet<double>& result)
    {
      using namespace Pipes::LEP188_SLHA1_convention_xsec_smu1smu2bar;
      const static double gtol = runOptions->getValueOrDef<double>(1e-2, "gauge_mixing_tolerance");
      const static bool gpt_error = runOptions->getValueOrDef<bool>(true, "gauge_mixing_tolerance_invalidates_point_only");
      const static double ftol = runOptions->getValueOrDef<double>(1e-2, "family_mixing_tolerance");
      const static bool fpt_error = runOptions->getValueOrDef<bool>(true, "family_mixing_tolerance_invalidates_point_only");
      get_sigma_ee_ll(result, 188.6, 2, 1, 2, gtol, ftol, gpt_error, fpt_error, *Dep::MSSM_spectrum, Dep::Z_decay_rates->width_in_GeV, false);
      if (!is_xsec_sane(result))
        ColliderBit_error().raise(LOCAL_INFO, "Non-physical LEP cross section!");
    }
    void LEP188_SLHA1_convention_xsec_smu2smu2bar(triplet<double>& result)
    {
      using namespace Pipes::LEP188_SLHA1_convention_xsec_smu2smu2bar;
      const static double gtol = runOptions->getValueOrDef<double>(1e-2, "gauge_mixing_tolerance");
      const static bool gpt_error = runOptions->getValueOrDef<bool>(true, "gauge_mixing_tolerance_invalidates_point_only");
      const static double ftol = runOptions->getValueOrDef<double>(1e-2, "family_mixing_tolerance");
      const static bool fpt_error = runOptions->getValueOrDef<bool>(true, "family_mixing_tolerance_invalidates_point_only");
      get_sigma_ee_ll(result, 188.6, 2, 2, 2, gtol, ftol, gpt_error, fpt_error, *Dep::MSSM_spectrum, Dep::Z_decay_rates->width_in_GeV, false);
      if (!is_xsec_sane(result))
        ColliderBit_error().raise(LOCAL_INFO, "Non-physical LEP cross section!");
    }
    void LEP188_SLHA1_convention_xsec_smu2smu1bar(triplet<double>& result)
    {
      result = *Pipes::LEP188_SLHA1_convention_xsec_smu2smu1bar::Dep::LEP188_xsec_smu1smu2bar;
      if (!is_xsec_sane(result))
        ColliderBit_error().raise(LOCAL_INFO, "Non-physical LEP cross section!");
    }
    /// @}

    /// ee --> stau pair production cross-sections at 188.6 GeV
    /// @{
    void LEP188_SLHA1_convention_xsec_staulstaulbar(triplet<double>& result)
    {
      using namespace Pipes::LEP188_SLHA1_convention_xsec_staulstaulbar;
      const static double tol = runOptions->getValueOrDef<double>(1e-2, "gauge_mixing_tolerance");
      const static bool pt_error = runOptions->getValueOrDef<bool>(true, "gauge_mixing_tolerance_invalidates_point_only");
      get_sigma_ee_ll(result, 188.6, 3, 1, 1, tol, tol, pt_error, pt_error, *Dep::MSSM_spectrum, Dep::Z_decay_rates->width_in_GeV, true);
      if (!is_xsec_sane(result))
        ColliderBit_error().raise(LOCAL_INFO, "Non-physical LEP cross section!");
    }
    void LEP188_SLHA1_convention_xsec_staulstaurbar(triplet<double>& result)
    {
      using namespace Pipes::LEP188_SLHA1_convention_xsec_staulstaurbar;
      const static double tol = runOptions->getValueOrDef<double>(1e-2, "gauge_mixing_tolerance");
      const static bool pt_error = runOptions->getValueOrDef<bool>(true, "gauge_mixing_tolerance_invalidates_point_only");
      get_sigma_ee_ll(result, 188.6, 3, 1, 2, tol, tol, pt_error, pt_error, *Dep::MSSM_spectrum, Dep::Z_decay_rates->width_in_GeV, true);
      if (!is_xsec_sane(result))
        ColliderBit_error().raise(LOCAL_INFO, "Non-physical LEP cross section!");
    }
    void LEP188_SLHA1_convention_xsec_staurstaurbar(triplet<double>& result)
    {
      using namespace Pipes::LEP188_SLHA1_convention_xsec_staurstaurbar;
      const static double tol = runOptions->getValueOrDef<double>(1e-2, "gauge_mixing_tolerance");
      const static bool pt_error = runOptions->getValueOrDef<bool>(true, "gauge_mixing_tolerance_invalidates_point_only");
      get_sigma_ee_ll(result, 188.6, 3, 2, 2, tol, tol, pt_error, pt_error, *Dep::MSSM_spectrum, Dep::Z_decay_rates->width_in_GeV, true);
      if (!is_xsec_sane(result))
        ColliderBit_error().raise(LOCAL_INFO, "Non-physical LEP cross section!");
    }
    void LEP188_SLHA1_convention_xsec_staurstaulbar(triplet<double>& result)
    {
      result = *Pipes::LEP188_SLHA1_convention_xsec_staurstaulbar::Dep::LEP188_xsec_staulstaurbar;
      if (!is_xsec_sane(result))
        ColliderBit_error().raise(LOCAL_INFO, "Non-physical LEP cross section!");
    }
    void LEP188_SLHA1_convention_xsec_stau1stau1bar(triplet<double>& result)
    {
      using namespace Pipes::LEP188_SLHA1_convention_xsec_stau1stau1bar;
      const static double gtol = runOptions->getValueOrDef<double>(1e-2, "gauge_mixing_tolerance");
      const static bool gpt_error = runOptions->getValueOrDef<bool>(true, "gauge_mixing_tolerance_invalidates_point_only");
      const static double ftol = runOptions->getValueOrDef<double>(1e-2, "family_mixing_tolerance");
      const static bool fpt_error = runOptions->getValueOrDef<bool>(true, "family_mixing_tolerance_invalidates_point_only");
      get_sigma_ee_ll(result, 188.6, 3, 1, 1, gtol, ftol, gpt_error, fpt_error, *Dep::MSSM_spectrum, Dep::Z_decay_rates->width_in_GeV, false);
      if (!is_xsec_sane(result))
        ColliderBit_error().raise(LOCAL_INFO, "Non-physical LEP cross section!");
    }
    void LEP188_SLHA1_convention_xsec_stau1stau2bar(triplet<double>& result)
    {
      using namespace Pipes::LEP188_SLHA1_convention_xsec_stau1stau2bar;
      const static double gtol = runOptions->getValueOrDef<double>(1e-2, "gauge_mixing_tolerance");
      const static bool gpt_error = runOptions->getValueOrDef<bool>(true, "gauge_mixing_tolerance_invalidates_point_only");
      const static double ftol = runOptions->getValueOrDef<double>(1e-2, "family_mixing_tolerance");
      const static bool fpt_error = runOptions->getValueOrDef<bool>(true, "family_mixing_tolerance_invalidates_point_only");
      get_sigma_ee_ll(result, 188.6, 3, 1, 2, gtol, ftol, gpt_error, fpt_error, *Dep::MSSM_spectrum, Dep::Z_decay_rates->width_in_GeV, false);
      if (!is_xsec_sane(result))
        ColliderBit_error().raise(LOCAL_INFO, "Non-physical LEP cross section!");
    }
    void LEP188_SLHA1_convention_xsec_stau2stau2bar(triplet<double>& result)
    {
      using namespace Pipes::LEP188_SLHA1_convention_xsec_stau2stau2bar;
      const static double gtol = runOptions->getValueOrDef<double>(1e-2, "gauge_mixing_tolerance");
      const static bool gpt_error = runOptions->getValueOrDef<bool>(true, "gauge_mixing_tolerance_invalidates_point_only");
      const static double ftol = runOptions->getValueOrDef<double>(1e-2, "family_mixing_tolerance");
      const static bool fpt_error = runOptions->getValueOrDef<bool>(true, "family_mixing_tolerance_invalidates_point_only");
      get_sigma_ee_ll(result, 188.6, 3, 2, 2, gtol, ftol, gpt_error, fpt_error, *Dep::MSSM_spectrum, Dep::Z_decay_rates->width_in_GeV, false);
      if (!is_xsec_sane(result))
        ColliderBit_error().raise(LOCAL_INFO, "Non-physical LEP cross section!");
    }
    void LEP188_SLHA1_convention_xsec_stau2stau1bar(triplet<double>& result)
    {
      result = *Pipes::LEP188_SLHA1_convention_xsec_stau2stau1bar::Dep::LEP188_xsec_stau1stau2bar;
      if (!is_xsec_sane(result))
        ColliderBit_error().raise(LOCAL_INFO, "Non-physical LEP cross section!");
    }
    /// @}


    /// ee --> neutralino pair production cross-sections at 188.6 GeV
    /// @{
    void LEP188_SLHA1_convention_xsec_chi00_11(triplet<double>& result)
    {
      using namespace Pipes::LEP188_SLHA1_convention_xsec_chi00_11;
      const static double tol = runOptions->getValueOrDef<double>(1e-2, "gauge_mixing_tolerance");
      const static bool pt_error = runOptions->getValueOrDef<bool>(true, "gauge_mixing_tolerance_invalidates_point_only");
      get_sigma_ee_chi00(result, 188.6, 1, 1, tol, pt_error, *Dep::MSSM_spectrum, Dep::Z_decay_rates->width_in_GeV);
      if (!is_xsec_sane(result))
        ColliderBit_error().raise(LOCAL_INFO, "Non-physical LEP cross section!");
    }
    void LEP188_SLHA1_convention_xsec_chi00_12(triplet<double>& result)
    {
      using namespace Pipes::LEP188_SLHA1_convention_xsec_chi00_12;
      const static double tol = runOptions->getValueOrDef<double>(1e-2, "gauge_mixing_tolerance");
      const static bool pt_error = runOptions->getValueOrDef<bool>(true, "gauge_mixing_tolerance_invalidates_point_only");
      get_sigma_ee_chi00(result, 188.6, 1, 2, tol, pt_error, *Dep::MSSM_spectrum, Dep::Z_decay_rates->width_in_GeV);
      if (!is_xsec_sane(result))
        ColliderBit_error().raise(LOCAL_INFO, "Non-physical LEP cross section!");
    }
    void LEP188_SLHA1_convention_xsec_chi00_13(triplet<double>& result)
    {
      using namespace Pipes::LEP188_SLHA1_convention_xsec_chi00_13;
      const static double tol = runOptions->getValueOrDef<double>(1e-2, "gauge_mixing_tolerance");
      const static bool pt_error = runOptions->getValueOrDef<bool>(true, "gauge_mixing_tolerance_invalidates_point_only");
      get_sigma_ee_chi00(result, 188.6, 1, 3, tol, pt_error, *Dep::MSSM_spectrum, Dep::Z_decay_rates->width_in_GeV);
      if (!is_xsec_sane(result))
        ColliderBit_error().raise(LOCAL_INFO, "Non-physical LEP cross section!");
    }
    void LEP188_SLHA1_convention_xsec_chi00_14(triplet<double>& result)
    {
      using namespace Pipes::LEP188_SLHA1_convention_xsec_chi00_14;
      const static double tol = runOptions->getValueOrDef<double>(1e-2, "gauge_mixing_tolerance");
      const static bool pt_error = runOptions->getValueOrDef<bool>(true, "gauge_mixing_tolerance_invalidates_point_only");
      get_sigma_ee_chi00(result, 188.6, 1, 4, tol, pt_error, *Dep::MSSM_spectrum, Dep::Z_decay_rates->width_in_GeV);
      if (!is_xsec_sane(result))
        ColliderBit_error().raise(LOCAL_INFO, "Non-physical LEP cross section!");
    }
    void LEP188_SLHA1_convention_xsec_chi00_22(triplet<double>& result)
    {
      using namespace Pipes::LEP188_SLHA1_convention_xsec_chi00_22;
      const static double tol = runOptions->getValueOrDef<double>(1e-2, "gauge_mixing_tolerance");
      const static bool pt_error = runOptions->getValueOrDef<bool>(true, "gauge_mixing_tolerance_invalidates_point_only");
      get_sigma_ee_chi00(result, 188.6, 2, 2, tol, pt_error, *Dep::MSSM_spectrum, Dep::Z_decay_rates->width_in_GeV);
      if (!is_xsec_sane(result))
        ColliderBit_error().raise(LOCAL_INFO, "Non-physical LEP cross section!");
    }
    void LEP188_SLHA1_convention_xsec_chi00_23(triplet<double>& result)
    {
      using namespace Pipes::LEP188_SLHA1_convention_xsec_chi00_23;
      const static double tol = runOptions->getValueOrDef<double>(1e-2, "gauge_mixing_tolerance");
      const static bool pt_error = runOptions->getValueOrDef<bool>(true, "gauge_mixing_tolerance_invalidates_point_only");
      get_sigma_ee_chi00(result, 188.6, 2, 3, tol, pt_error, *Dep::MSSM_spectrum, Dep::Z_decay_rates->width_in_GeV);
      if (!is_xsec_sane(result))
        ColliderBit_error().raise(LOCAL_INFO, "Non-physical LEP cross section!");
    }
    void LEP188_SLHA1_convention_xsec_chi00_24(triplet<double>& result)
    {
      using namespace Pipes::LEP188_SLHA1_convention_xsec_chi00_24;
      const static double tol = runOptions->getValueOrDef<double>(1e-2, "gauge_mixing_tolerance");
      const static bool pt_error = runOptions->getValueOrDef<bool>(true, "gauge_mixing_tolerance_invalidates_point_only");
      get_sigma_ee_chi00(result, 188.6, 2, 4, tol, pt_error, *Dep::MSSM_spectrum, Dep::Z_decay_rates->width_in_GeV);
      if (!is_xsec_sane(result))
        ColliderBit_error().raise(LOCAL_INFO, "Non-physical LEP cross section!");
    }
    void LEP188_SLHA1_convention_xsec_chi00_33(triplet<double>& result)
    {
      using namespace Pipes::LEP188_SLHA1_convention_xsec_chi00_33;
      const static double tol = runOptions->getValueOrDef<double>(1e-2, "gauge_mixing_tolerance");
      const static bool pt_error = runOptions->getValueOrDef<bool>(true, "gauge_mixing_tolerance_invalidates_point_only");
      get_sigma_ee_chi00(result, 188.6, 3, 3, tol, pt_error, *Dep::MSSM_spectrum, Dep::Z_decay_rates->width_in_GeV);
      if (!is_xsec_sane(result))
        ColliderBit_error().raise(LOCAL_INFO, "Non-physical LEP cross section!");
    }
    void LEP188_SLHA1_convention_xsec_chi00_34(triplet<double>& result)
    {
      using namespace Pipes::LEP188_SLHA1_convention_xsec_chi00_34;
      const static double tol = runOptions->getValueOrDef<double>(1e-2, "gauge_mixing_tolerance");
      const static bool pt_error = runOptions->getValueOrDef<bool>(true, "gauge_mixing_tolerance_invalidates_point_only");
      get_sigma_ee_chi00(result, 188.6, 3, 4, tol, pt_error, *Dep::MSSM_spectrum, Dep::Z_decay_rates->width_in_GeV);
      if (!is_xsec_sane(result))
        ColliderBit_error().raise(LOCAL_INFO, "Non-physical LEP cross section!");
    }
    void LEP188_SLHA1_convention_xsec_chi00_44(triplet<double>& result)
    {
      using namespace Pipes::LEP188_SLHA1_convention_xsec_chi00_44;
      const static double tol = runOptions->getValueOrDef<double>(1e-2, "gauge_mixing_tolerance");
      const static bool pt_error = runOptions->getValueOrDef<bool>(true, "gauge_mixing_tolerance_invalidates_point_only");
      get_sigma_ee_chi00(result, 188.6, 4, 4, tol, pt_error, *Dep::MSSM_spectrum, Dep::Z_decay_rates->width_in_GeV);
      if (!is_xsec_sane(result))
        ColliderBit_error().raise(LOCAL_INFO, "Non-physical LEP cross section!");
    }
    /// @}


    /// ee --> chargino pair production cross-sections at 188.6 GeV
    /// @{
    void LEP188_SLHA1_convention_xsec_chipm_11(triplet<double>& result)
    {
      using namespace Pipes::LEP188_SLHA1_convention_xsec_chipm_11;
      const static double tol = runOptions->getValueOrDef<double>(1e-2, "gauge_mixing_tolerance");
      const static bool pt_error = runOptions->getValueOrDef<bool>(true, "gauge_mixing_tolerance_invalidates_point_only");
      get_sigma_ee_chipm(result, 188.6, 1, 1, tol, pt_error, *Dep::MSSM_spectrum, Dep::Z_decay_rates->width_in_GeV);
      if (!is_xsec_sane(result))
        ColliderBit_error().raise(LOCAL_INFO, "Non-physical LEP cross section!");
    }
    void LEP188_SLHA1_convention_xsec_chipm_12(triplet<double>& result)
    {
      using namespace Pipes::LEP188_SLHA1_convention_xsec_chipm_12;
      const static double tol = runOptions->getValueOrDef<double>(1e-2, "gauge_mixing_tolerance");
      const static bool pt_error = runOptions->getValueOrDef<bool>(true, "gauge_mixing_tolerance_invalidates_point_only");
      get_sigma_ee_chipm(result, 188.6, 1, 2, tol, pt_error, *Dep::MSSM_spectrum, Dep::Z_decay_rates->width_in_GeV);
      if (!is_xsec_sane(result))
        ColliderBit_error().raise(LOCAL_INFO, "Non-physical LEP cross section!");
    }
    void LEP188_SLHA1_convention_xsec_chipm_22(triplet<double>& result)
    {
      using namespace Pipes::LEP188_SLHA1_convention_xsec_chipm_22;
      const static double tol = runOptions->getValueOrDef<double>(1e-2, "gauge_mixing_tolerance");
      const static bool pt_error = runOptions->getValueOrDef<bool>(true, "gauge_mixing_tolerance_invalidates_point_only");
      get_sigma_ee_chipm(result, 188.6, 2, 2, tol, pt_error, *Dep::MSSM_spectrum, Dep::Z_decay_rates->width_in_GeV);
      if (!is_xsec_sane(result))
        ColliderBit_error().raise(LOCAL_INFO, "Non-physical LEP cross section!");
    }
    void LEP188_SLHA1_convention_xsec_chipm_21(triplet<double>& result)
    {
      result = *Pipes::LEP188_SLHA1_convention_xsec_chipm_21::Dep::LEP188_xsec_chipm_12;
      if (!is_xsec_sane(result))
        ColliderBit_error().raise(LOCAL_INFO, "Non-physical LEP cross section!");
    }
    /// @}


    /// LEP Slepton Log-Likelihoods
    /// @{
    void ALEPH_Selectron_Conservative_LLike(double& result)
    {
      static const ALEPHSelectronLimitAt208GeV limitContainer;
      // #ifdef COLLIDERBIT_DEBUG
      //   static bool dumped=false;
      //   if(!dumped)
      //   {
      //     limitContainer.dumpPlotData(45., 115., 0., 100., "lepLimitPlanev2/ALEPHSelectronLimitAt208GeV.dump");
      //     dumped=true;
      //   }
      // #endif
      using namespace Pipes::ALEPH_Selectron_Conservative_LLike;
      using std::pow;
      using std::log;

      const Spectrum& spec = *Dep::MSSM_spectrum;

      double max_mixing;
      const SubSpectrum& mssm = spec.get_HE();
      str sel_string = slhahelp::mass_es_from_gauge_es("~e_L", max_mixing, mssm);
      str ser_string = slhahelp::mass_es_from_gauge_es("~e_R", max_mixing, mssm);
      const double mass_seL=spec.get(Par::Pole_Mass,sel_string);
      const double mass_neut1 = spec.get(Par::Pole_Mass,1000022, 0);
      const double mass_seR = spec.get(Par::Pole_Mass,ser_string);
      const double mZ = spec.get(Par::Pole_Mass,23, 0);
      triplet<double> xsecWithError;
      double xsecLimit;

      result = 0;
      // Due to the nature of the analysis details of the model independent limit in
      // the paper, the best we can do is to try these two processes individually:

      // se_L, se_L
      xsecLimit = limitContainer.limitAverage(mass_seL, mass_neut1, mZ);
      xsecWithError = *Dep::LEP208_xsec_selselbar;
      xsecWithError.upper *= pow(Dep::selectron_l_decay_rates->BF("~chi0_1", "e-"), 2);
      xsecWithError.central *= pow(Dep::selectron_l_decay_rates->BF("~chi0_1", "e-"), 2);
      xsecWithError.lower *= pow(Dep::selectron_l_decay_rates->BF("~chi0_1", "e-"), 2);

      if (xsecWithError.central < xsecLimit)
      {
        result += limitLike(xsecWithError.central, xsecLimit, xsecWithError.upper - xsecWithError.central);
      }
      else
      {
        result += limitLike(xsecWithError.central, xsecLimit, xsecWithError.central - xsecWithError.lower);
      }

      // se_R, se_R
      xsecLimit = limitContainer.limitAverage(mass_seR, mass_neut1, mZ);

      xsecWithError = *Dep::LEP208_xsec_serserbar;
      xsecWithError.upper *= pow(Dep::selectron_r_decay_rates->BF("~chi0_1", "e-"), 2);
      xsecWithError.central *= pow(Dep::selectron_r_decay_rates->BF("~chi0_1", "e-"), 2);
      xsecWithError.lower *= pow(Dep::selectron_r_decay_rates->BF("~chi0_1", "e-"), 2);

      if (xsecWithError.central < xsecLimit)
      {
        result += limitLike(xsecWithError.central, xsecLimit, xsecWithError.upper - xsecWithError.central);
      }
      else
      {
        result += limitLike(xsecWithError.central, xsecLimit, xsecWithError.central - xsecWithError.lower);
      }

    }

    void ALEPH_Smuon_Conservative_LLike(double& result)
    {
      static const ALEPHSmuonLimitAt208GeV limitContainer;
      // #ifdef COLLIDERBIT_DEBUG
      //   static bool dumped=false;
      //   if(!dumped)
      //   {
      //     limitContainer.dumpPlotData(45., 115., 0., 100., "lepLimitPlanev2/ALEPHSmuonLimitAt208GeV.dump");
      //     dumped=true;
      //   }
      // #endif
      using namespace Pipes::ALEPH_Smuon_Conservative_LLike;
      using std::pow;
      using std::log;

      const Spectrum& spec = *Dep::MSSM_spectrum;

      double max_mixing;
      const SubSpectrum& mssm = spec.get_HE();
      str smul_string = slhahelp::mass_es_from_gauge_es("~mu_L", max_mixing, mssm);
      str smur_string = slhahelp::mass_es_from_gauge_es("~mu_R", max_mixing, mssm);
      const double mass_smuL=spec.get(Par::Pole_Mass,smul_string);
      const double mass_neut1 = spec.get(Par::Pole_Mass,1000022, 0);
      const double mass_smuR = spec.get(Par::Pole_Mass,smur_string);
      const double mZ = spec.get(Par::Pole_Mass,23, 0);
      triplet<double> xsecWithError;
      double xsecLimit;

      result = 0;
      // Due to the nature of the analysis details of the model independent limit in
      // the paper, the best we can do is to try these two processes individually:

      // smu_L, smu_L
      xsecLimit = limitContainer.limitAverage(mass_smuL, mass_neut1, mZ);
      xsecWithError = *Dep::LEP208_xsec_smulsmulbar;
      xsecWithError.upper *= pow(Dep::smuon_l_decay_rates->BF("~chi0_1", "mu-"), 2);
      xsecWithError.central *= pow(Dep::smuon_l_decay_rates->BF("~chi0_1", "mu-"), 2);
      xsecWithError.lower *= pow(Dep::smuon_l_decay_rates->BF("~chi0_1", "mu-"), 2);

      if (xsecWithError.central < xsecLimit)
      {
        result += limitLike(xsecWithError.central, xsecLimit, xsecWithError.upper - xsecWithError.central);
      }
      else
      {
        result += limitLike(xsecWithError.central, xsecLimit, xsecWithError.central - xsecWithError.lower);
      }

      // smu_R, smu_R
      xsecLimit = limitContainer.limitAverage(mass_smuR, mass_neut1, mZ);

      xsecWithError = *Dep::LEP208_xsec_smursmurbar;
      xsecWithError.upper *= pow(Dep::smuon_r_decay_rates->BF("~chi0_1", "mu-"), 2);
      xsecWithError.central *= pow(Dep::smuon_r_decay_rates->BF("~chi0_1", "mu-"), 2);
      xsecWithError.lower *= pow(Dep::smuon_r_decay_rates->BF("~chi0_1", "mu-"), 2);

      if (xsecWithError.central < xsecLimit)
      {
        result += limitLike(xsecWithError.central, xsecLimit, xsecWithError.upper - xsecWithError.central);
      }
      else
      {
        result += limitLike(xsecWithError.central, xsecLimit, xsecWithError.central - xsecWithError.lower);
      }

    }

    void ALEPH_Stau_Conservative_LLike(double& result)
    {
      static const ALEPHStauLimitAt208GeV limitContainer;
      // #ifdef COLLIDERBIT_DEBUG
      //   static bool dumped=false;
      //   if(!dumped)
      //   {
      //     limitContainer.dumpPlotData(45., 115., 0., 100., "lepLimitPlanev2/ALEPHStauLimitAt208GeV.dump");
      //     dumped=true;
      //   }
      // #endif
      using namespace Pipes::ALEPH_Stau_Conservative_LLike;
      using std::pow;
      using std::log;

      const Spectrum& spec = *Dep::MSSM_spectrum;

      const SubSpectrum& mssm = spec.get_HE();
      static const double tol = runOptions->getValueOrDef<double>(1e-5, "family_mixing_tolerance");
      static const bool pterror = runOptions->getValueOrDef<bool>(false, "family_mixing_tolerance_invalidates_point_only");
      str stau1_string = slhahelp::mass_es_closest_to_family("~tau_1", mssm,tol,LOCAL_INFO,pterror);
      str stau2_string = slhahelp::mass_es_closest_to_family("~tau_2", mssm,tol,LOCAL_INFO,pterror);
      const double mass_stau1=spec.get(Par::Pole_Mass,stau1_string);
      const double mass_neut1 = spec.get(Par::Pole_Mass,1000022, 0);
      const double mass_stau2 = spec.get(Par::Pole_Mass,stau2_string);
      const double mZ = spec.get(Par::Pole_Mass,23, 0);
      triplet<double> xsecWithError;
      double xsecLimit;

      result = 0;
      // Due to the nature of the analysis details of the model independent limit in
      // the paper, the best we can do is to try these two processes individually:

      // stau_1, stau_1
      xsecLimit = limitContainer.limitAverage(mass_stau1, mass_neut1, mZ);

      xsecWithError = *Dep::LEP208_xsec_stau1stau1bar;
      xsecWithError.upper *= pow(Dep::stau_1_decay_rates->BF("~chi0_1", "tau-"), 2);
      xsecWithError.central *= pow(Dep::stau_1_decay_rates->BF("~chi0_1", "tau-"), 2);
      xsecWithError.lower *= pow(Dep::stau_1_decay_rates->BF("~chi0_1", "tau-"), 2);

      if (xsecWithError.central < xsecLimit)
      {
        result += limitLike(xsecWithError.central, xsecLimit, xsecWithError.upper - xsecWithError.central);
      }
      else
      {
        result += limitLike(xsecWithError.central, xsecLimit, xsecWithError.central - xsecWithError.lower);
      }

      // stau_2, stau_2
      xsecLimit = limitContainer.limitAverage(mass_stau2, mass_neut1, mZ);

      xsecWithError = *Dep::LEP208_xsec_stau2stau2bar;
      xsecWithError.upper *= pow(Dep::stau_2_decay_rates->BF("~chi0_1", "tau-"), 2);
      xsecWithError.central *= pow(Dep::stau_2_decay_rates->BF("~chi0_1", "tau-"), 2);
      xsecWithError.lower *= pow(Dep::stau_2_decay_rates->BF("~chi0_1", "tau-"), 2);

      if (xsecWithError.central < xsecLimit)
      {
        result += limitLike(xsecWithError.central, xsecLimit, xsecWithError.upper - xsecWithError.central);
      }
      else
      {
        result += limitLike(xsecWithError.central, xsecLimit, xsecWithError.central - xsecWithError.lower);
      }

    }

    void L3_Selectron_Conservative_LLike(double& result)
    {
      static const L3SelectronLimitAt205GeV limitContainer;
      // #ifdef COLLIDERBIT_DEBUG
      //   static bool dumped=false;
      //   if(!dumped)
      //   {
      //     limitContainer.dumpPlotData(45., 115., 0., 100., "lepLimitPlanev2/L3SelectronLimitAt205GeV.dump");
      //     dumped=true;
      //   }
      // #endif
      using namespace Pipes::L3_Selectron_Conservative_LLike;
      using std::pow;
      using std::log;

      const Spectrum& spec = *Dep::MSSM_spectrum;

      double max_mixing;
      const SubSpectrum& mssm = spec.get_HE();
      str sel_string = slhahelp::mass_es_from_gauge_es("~e_L", max_mixing, mssm);
      str ser_string = slhahelp::mass_es_from_gauge_es("~e_R", max_mixing, mssm);
      const double mass_seL=spec.get(Par::Pole_Mass,sel_string);
      const double mass_neut1 = spec.get(Par::Pole_Mass,1000022, 0);
      const double mass_seR = spec.get(Par::Pole_Mass,ser_string);
      const double mZ = spec.get(Par::Pole_Mass,23, 0);
      triplet<double> xsecWithError;
      double xsecLimit;

      result = 0;
      // Due to the nature of the analysis details of the model independent limit in
      // the paper, the best we can do is to try these two processes individually:

      // se_L, se_L
      xsecLimit = limitContainer.limitAverage(mass_seL, mass_neut1, mZ);

      xsecWithError = *Dep::LEP205_xsec_selselbar;
      xsecWithError.upper *= pow(Dep::selectron_l_decay_rates->BF("~chi0_1", "e-"), 2);
      xsecWithError.central *= pow(Dep::selectron_l_decay_rates->BF("~chi0_1", "e-"), 2);
      xsecWithError.lower *= pow(Dep::selectron_l_decay_rates->BF("~chi0_1", "e-"), 2);

      if (xsecWithError.central < xsecLimit)
      {
        result += limitLike(xsecWithError.central, xsecLimit, xsecWithError.upper - xsecWithError.central);
      }
      else
      {
        result += limitLike(xsecWithError.central, xsecLimit, xsecWithError.central - xsecWithError.lower);
      }

      // se_R, se_R
      xsecLimit = limitContainer.limitAverage(mass_seR, mass_neut1, mZ);

      xsecWithError = *Dep::LEP205_xsec_serserbar;
      xsecWithError.upper *= pow(Dep::selectron_r_decay_rates->BF("~chi0_1", "e-"), 2);
      xsecWithError.central *= pow(Dep::selectron_r_decay_rates->BF("~chi0_1", "e-"), 2);
      xsecWithError.lower *= pow(Dep::selectron_r_decay_rates->BF("~chi0_1", "e-"), 2);

      if (xsecWithError.central < xsecLimit)
      {
        result += limitLike(xsecWithError.central, xsecLimit, xsecWithError.upper - xsecWithError.central);
      }
      else
      {
        result += limitLike(xsecWithError.central, xsecLimit, xsecWithError.central - xsecWithError.lower);
      }

    }

    void L3_Smuon_Conservative_LLike(double& result)
    {
      static const L3SmuonLimitAt205GeV limitContainer;
      // #ifdef COLLIDERBIT_DEBUG
      // static bool dumped=false;
      // if(!dumped)
      // {
      //   limitContainer.dumpPlotData(45., 115., 0., 100., "lepLimitPlanev2/L3SmuonLimitAt205GeV.dump");
      //   dumped=true;
      // }
      // #endif
      using namespace Pipes::L3_Smuon_Conservative_LLike;
      using std::pow;
      using std::log;

      const Spectrum& spec = *Dep::MSSM_spectrum;

      double max_mixing;
      const SubSpectrum& mssm = spec.get_HE();
      str smul_string = slhahelp::mass_es_from_gauge_es("~mu_L", max_mixing, mssm);
      str smur_string = slhahelp::mass_es_from_gauge_es("~mu_R", max_mixing, mssm);
      const double mass_smuL=spec.get(Par::Pole_Mass,smul_string);
      const double mass_neut1 = spec.get(Par::Pole_Mass,1000022, 0);
      const double mass_smuR = spec.get(Par::Pole_Mass,smur_string);
      const double mZ = spec.get(Par::Pole_Mass,23, 0);
      triplet<double> xsecWithError;
      double xsecLimit;

      result = 0;
      // Due to the nature of the analysis details of the model independent limit in
      // the paper, the best we can do is to try these two processes individually:

      // smu_L, smu_L
      xsecLimit = limitContainer.limitAverage(mass_smuL, mass_neut1, mZ);

      xsecWithError = *Dep::LEP205_xsec_smulsmulbar;
      xsecWithError.upper *= pow(Dep::smuon_l_decay_rates->BF("~chi0_1", "mu-"), 2);
      xsecWithError.central *= pow(Dep::smuon_l_decay_rates->BF("~chi0_1", "mu-"), 2);
      xsecWithError.lower *= pow(Dep::smuon_l_decay_rates->BF("~chi0_1", "mu-"), 2);

      if (xsecWithError.central < xsecLimit)
      {
        result += limitLike(xsecWithError.central, xsecLimit, xsecWithError.upper - xsecWithError.central);
      }
      else
      {
        result += limitLike(xsecWithError.central, xsecLimit, xsecWithError.central - xsecWithError.lower);
      }

      // smu_R, smu_R
      xsecLimit = limitContainer.limitAverage(mass_smuR, mass_neut1, mZ);

      xsecWithError = *Dep::LEP205_xsec_smursmurbar;
      xsecWithError.upper *= pow(Dep::smuon_r_decay_rates->BF("~chi0_1", "mu-"), 2);
      xsecWithError.central *= pow(Dep::smuon_r_decay_rates->BF("~chi0_1", "mu-"), 2);
      xsecWithError.lower *= pow(Dep::smuon_r_decay_rates->BF("~chi0_1", "mu-"), 2);

      if (xsecWithError.central < xsecLimit)
      {
        result += limitLike(xsecWithError.central, xsecLimit, xsecWithError.upper - xsecWithError.central);
      }
      else
      {
        result += limitLike(xsecWithError.central, xsecLimit, xsecWithError.central - xsecWithError.lower);
      }

    }

    void L3_Stau_Conservative_LLike(double& result)
    {
      static const L3StauLimitAt205GeV limitContainer;
      // #ifdef COLLIDERBIT_DEBUG
      //   static bool dumped=false;
      //   if(!dumped)
      //   {
      //     limitContainer.dumpPlotData(45., 115., 0., 100., "lepLimitPlanev2/L3StauLimitAt205GeV.dump");
      //     dumped=true;
      //   }
      // #endif
      using namespace Pipes::L3_Stau_Conservative_LLike;
      using std::pow;
      using std::log;

      const Spectrum& spec = *Dep::MSSM_spectrum;

      const SubSpectrum& mssm = spec.get_HE();
      static const double tol = runOptions->getValueOrDef<double>(1e-5, "family_mixing_tolerance");
      static const bool pterror = runOptions->getValueOrDef<bool>(false, "family_mixing_tolerance_invalidates_point_only");
      str stau1_string = slhahelp::mass_es_closest_to_family("~tau_1", mssm,tol,LOCAL_INFO,pterror);
      str stau2_string = slhahelp::mass_es_closest_to_family("~tau_2", mssm,tol,LOCAL_INFO,pterror);
      const double mass_stau1=spec.get(Par::Pole_Mass,stau1_string);
      const double mass_neut1 = spec.get(Par::Pole_Mass,1000022, 0);
      const double mass_stau2 = spec.get(Par::Pole_Mass,stau2_string);
      const double mZ = spec.get(Par::Pole_Mass,23, 0);
      triplet<double> xsecWithError;
      double xsecLimit;

      result = 0;
      // Due to the nature of the analysis details of the model independent limit in
      // the paper, the best we can do is to try these two processes individually:

      // stau_1, stau_1
      xsecLimit = limitContainer.limitAverage(mass_stau1, mass_neut1, mZ);

      xsecWithError = *Dep::LEP205_xsec_stau1stau1bar;
      xsecWithError.upper *= pow(Dep::stau_1_decay_rates->BF("~chi0_1", "tau-"), 2);
      xsecWithError.central *= pow(Dep::stau_1_decay_rates->BF("~chi0_1", "tau-"), 2);
      xsecWithError.lower *= pow(Dep::stau_1_decay_rates->BF("~chi0_1", "tau-"), 2);

      if (xsecWithError.central < xsecLimit)
      {
        result += limitLike(xsecWithError.central, xsecLimit, xsecWithError.upper - xsecWithError.central);
      }
      else
      {
        result += limitLike(xsecWithError.central, xsecLimit, xsecWithError.central - xsecWithError.lower);
      }

      // stau_2, stau_2
      xsecLimit = limitContainer.limitAverage(mass_stau2, mass_neut1, mZ);

      xsecWithError = *Dep::LEP205_xsec_stau2stau2bar;
      xsecWithError.upper *= pow(Dep::stau_2_decay_rates->BF("~chi0_1", "tau-"), 2);
      xsecWithError.central *= pow(Dep::stau_2_decay_rates->BF("~chi0_1", "tau-"), 2);
      xsecWithError.lower *= pow(Dep::stau_2_decay_rates->BF("~chi0_1", "tau-"), 2);

      if (xsecWithError.central < xsecLimit)
      {
        result += limitLike(xsecWithError.central, xsecLimit, xsecWithError.upper - xsecWithError.central);
      }
      else
      {
        result += limitLike(xsecWithError.central, xsecLimit, xsecWithError.central - xsecWithError.lower);
      }

    }
    /// @}

    /// LEP Gaugino Log-Likelihoods
    /// @{
    void L3_Neutralino_All_Channels_Conservative_LLike(double& result)
    {
      static const L3NeutralinoAllChannelsLimitAt188pt6GeV limitContainer;
      // #ifdef COLLIDERBIT_DEBUG
      //   static bool dumped=false;
      //   if(!dumped)
      //   {
      //     limitContainer.dumpPlotData(0., 200., 0., 100., "lepLimitPlanev2/L3NeutralinoAllChannelsLimitAt188pt6GeV.dump");
      //     dumped=true;
      //   }
      // #endif
      using namespace Pipes::L3_Neutralino_All_Channels_Conservative_LLike;
      using std::pow;
      using std::log;

      const Spectrum& spec = *Dep::MSSM_spectrum;

      const DecayTable& decays = *Dep::decay_rates;
      const double mass_neut1 = spec.get(Par::Pole_Mass,1000022, 0);
      const double mass_neut2 = spec.get(Par::Pole_Mass,1000023, 0);
      const double mass_neut3 = spec.get(Par::Pole_Mass,1000025, 0);
      const double mass_neut4 = spec.get(Par::Pole_Mass,1000035, 0);
      const double mZ = spec.get(Par::Pole_Mass,23, 0);
      triplet<double> xsecWithError;
      double xsecLimit, totalBR;

      result = 0;
      // Due to the nature of the analysis details of the model independent limit in
      // the paper, the best we can do is to try these processes individually:

      // neut2, neut1
      xsecLimit = limitContainer.limitAverage(mass_neut2, mass_neut1, mZ);

      xsecWithError = *Dep::LEP188_xsec_chi00_12;
      // Total up all channels which look like Z* decays
      totalBR = 0;
      totalBR += decays.at("~chi0_2").BF("~chi0_1", "Z0");
      totalBR += decays.at("~chi0_2").BF("~chi0_1", "ubar", "u");
      totalBR += decays.at("~chi0_2").BF("~chi0_1", "dbar", "d");
      totalBR += decays.at("~chi0_2").BF("~chi0_1", "cbar", "c");
      totalBR += decays.at("~chi0_2").BF("~chi0_1", "sbar", "s");
      totalBR += decays.at("~chi0_2").BF("~chi0_1", "bbar", "b");
      totalBR += decays.at("~chi0_2").BF("~chi0_1", "e+", "e-");
      totalBR += decays.at("~chi0_2").BF("~chi0_1", "mu+", "mu-");
      totalBR += decays.at("~chi0_2").BF("~chi0_1", "tau+", "tau-");
      totalBR += decays.at("~chi0_2").BF("~chi0_1", "nubar_e", "nu_e");
      totalBR += decays.at("~chi0_2").BF("~chi0_1", "nubar_mu", "nu_mu");
      totalBR += decays.at("~chi0_2").BF("~chi0_1", "nubar_tau", "nu_tau");
      xsecWithError.upper *= totalBR;
      xsecWithError.central *= totalBR;
      xsecWithError.lower *= totalBR;

      if (xsecWithError.central < xsecLimit)
      {
        result += limitLike(xsecWithError.central, xsecLimit, xsecWithError.upper - xsecWithError.central);
      }
      else
      {
        result += limitLike(xsecWithError.central, xsecLimit, xsecWithError.central - xsecWithError.lower);
      }

      // neut3, neut1
      xsecLimit = limitContainer.limitAverage(mass_neut3, mass_neut1, mZ);

      xsecWithError = *Dep::LEP188_xsec_chi00_13;
      // Total up all channels which look like Z* decays
      totalBR = 0;
      totalBR += decays.at("~chi0_3").BF("~chi0_1", "Z0");
      totalBR += decays.at("~chi0_3").BF("~chi0_1", "ubar", "u");
      totalBR += decays.at("~chi0_3").BF("~chi0_1", "dbar", "d");
      totalBR += decays.at("~chi0_3").BF("~chi0_1", "cbar", "c");
      totalBR += decays.at("~chi0_3").BF("~chi0_1", "sbar", "s");
      totalBR += decays.at("~chi0_3").BF("~chi0_1", "bbar", "b");
      totalBR += decays.at("~chi0_3").BF("~chi0_1", "e+", "e-");
      totalBR += decays.at("~chi0_3").BF("~chi0_1", "mu+", "mu-");
      totalBR += decays.at("~chi0_3").BF("~chi0_1", "tau+", "tau-");
      totalBR += decays.at("~chi0_3").BF("~chi0_1", "nubar_e", "nu_e");
      totalBR += decays.at("~chi0_3").BF("~chi0_1", "nubar_mu", "nu_mu");
      totalBR += decays.at("~chi0_3").BF("~chi0_1", "nubar_tau", "nu_tau");
      xsecWithError.upper *= totalBR;
      xsecWithError.central *= totalBR;
      xsecWithError.lower *= totalBR;

      if (xsecWithError.central < xsecLimit)
      {
        result += limitLike(xsecWithError.central, xsecLimit, xsecWithError.upper - xsecWithError.central);
      }
      else
      {
        result += limitLike(xsecWithError.central, xsecLimit, xsecWithError.central - xsecWithError.lower);
      }

      // neut4, neut1
      xsecLimit = limitContainer.limitAverage(mass_neut4, mass_neut1, mZ);

      xsecWithError = *Dep::LEP188_xsec_chi00_14;
      // Total up all channels which look like Z* decays
      totalBR = 0;
      totalBR += decays.at("~chi0_4").BF("~chi0_1", "Z0");
      totalBR += decays.at("~chi0_4").BF("~chi0_1", "ubar", "u");
      totalBR += decays.at("~chi0_4").BF("~chi0_1", "dbar", "d");
      totalBR += decays.at("~chi0_4").BF("~chi0_1", "cbar", "c");
      totalBR += decays.at("~chi0_4").BF("~chi0_1", "sbar", "s");
      totalBR += decays.at("~chi0_4").BF("~chi0_1", "bbar", "b");
      totalBR += decays.at("~chi0_4").BF("~chi0_1", "e+", "e-");
      totalBR += decays.at("~chi0_4").BF("~chi0_1", "mu+", "mu-");
      totalBR += decays.at("~chi0_4").BF("~chi0_1", "tau+", "tau-");
      totalBR += decays.at("~chi0_4").BF("~chi0_1", "nubar_e", "nu_e");
      totalBR += decays.at("~chi0_4").BF("~chi0_1", "nubar_mu", "nu_mu");
      totalBR += decays.at("~chi0_4").BF("~chi0_1", "nubar_tau", "nu_tau");
      xsecWithError.upper *= totalBR;
      xsecWithError.central *= totalBR;
      xsecWithError.lower *= totalBR;

      if (xsecWithError.central < xsecLimit)
      {
        result += limitLike(xsecWithError.central, xsecLimit, xsecWithError.upper - xsecWithError.central);
      }
      else
      {
        result += limitLike(xsecWithError.central, xsecLimit, xsecWithError.central - xsecWithError.lower);
      }

    }

    void L3_Neutralino_Leptonic_Conservative_LLike(double& result)
    {
      static const L3NeutralinoLeptonicLimitAt188pt6GeV limitContainer;
      // #ifdef COLLIDERBIT_DEBUG
      // static bool dumped=false;
      // if(!dumped)
      // {
      //   limitContainer.dumpPlotData(0., 200., 0., 100., "lepLimitPlanev2/L3NeutralinoLeptonicLimitAt188pt6GeV.dump");
      //   dumped=true;
      // }
      // #endif
      using namespace Pipes::L3_Neutralino_Leptonic_Conservative_LLike;
      using std::pow;
      using std::log;

      const Spectrum& spec = *Dep::MSSM_spectrum;

      const DecayTable& decays = *Dep::decay_rates;
      const double mass_neut1 = spec.get(Par::Pole_Mass,1000022, 0);
      const double mass_neut2 = spec.get(Par::Pole_Mass,1000023, 0);
      const double mass_neut3 = spec.get(Par::Pole_Mass,1000025, 0);
      const double mass_neut4 = spec.get(Par::Pole_Mass,1000035, 0);
      const double mZ = spec.get(Par::Pole_Mass,23, 0);
      triplet<double> xsecWithError;
      double xsecLimit, totalBR;

      result = 0;
      // Due to the nature of the analysis details of the model independent limit in
      // the paper, the best we can do is to try these processes individually:

      // neut2, neut1
      xsecLimit = limitContainer.limitAverage(mass_neut2, mass_neut1, mZ);

      xsecWithError = *Dep::LEP188_xsec_chi00_12;
      // Total up all channels which look like leptonic Z* decays
      // Total up the leptonic Z decays first...
      totalBR = 0;
      totalBR += decays.at("Z0").BF("e+", "e-");
      totalBR += decays.at("Z0").BF("mu+", "mu-");
      totalBR += decays.at("Z0").BF("tau+", "tau-");
      totalBR = decays.at("~chi0_2").BF("~chi0_1", "Z0") * totalBR;

      totalBR += decays.at("~chi0_2").BF("~chi0_1", "e+", "e-");
      totalBR += decays.at("~chi0_2").BF("~chi0_1", "mu+", "mu-");
      totalBR += decays.at("~chi0_2").BF("~chi0_1", "tau+", "tau-");
      xsecWithError.upper *= totalBR;
      xsecWithError.central *= totalBR;
      xsecWithError.lower *= totalBR;

      if (xsecWithError.central < xsecLimit)
      {
        result += limitLike(xsecWithError.central, xsecLimit, xsecWithError.upper - xsecWithError.central);
      }
      else
      {
        result += limitLike(xsecWithError.central, xsecLimit, xsecWithError.central - xsecWithError.lower);
      }

      // neut3, neut1
      xsecLimit = limitContainer.limitAverage(mass_neut3, mass_neut1, mZ);

      xsecWithError = *Dep::LEP188_xsec_chi00_13;
      // Total up all channels which look like leptonic Z* decays
      // Total up the leptonic Z decays first...
      totalBR = 0;
      totalBR += decays.at("Z0").BF("e+", "e-");
      totalBR += decays.at("Z0").BF("mu+", "mu-");
      totalBR += decays.at("Z0").BF("tau+", "tau-");
      totalBR = decays.at("~chi0_3").BF("~chi0_1", "Z0") * totalBR;

      totalBR += decays.at("~chi0_3").BF("~chi0_1", "e+", "e-");
      totalBR += decays.at("~chi0_3").BF("~chi0_1", "mu+", "mu-");
      totalBR += decays.at("~chi0_3").BF("~chi0_1", "tau+", "tau-");
      xsecWithError.upper *= totalBR;
      xsecWithError.central *= totalBR;
      xsecWithError.lower *= totalBR;

      if (xsecWithError.central < xsecLimit)
      {
        result += limitLike(xsecWithError.central, xsecLimit, xsecWithError.upper - xsecWithError.central);
      }
      else
      {
        result += limitLike(xsecWithError.central, xsecLimit, xsecWithError.central - xsecWithError.lower);
      }

      // neut4, neut1
      xsecLimit = limitContainer.limitAverage(mass_neut4, mass_neut1, mZ);

      xsecWithError = *Dep::LEP188_xsec_chi00_14;
      // Total up all channels which look like leptonic Z* decays
      // Total up the leptonic Z decays first...
      totalBR = 0;
      totalBR += decays.at("Z0").BF("e+", "e-");
      totalBR += decays.at("Z0").BF("mu+", "mu-");
      totalBR += decays.at("Z0").BF("tau+", "tau-");
      totalBR = decays.at("~chi0_4").BF("~chi0_1", "Z0") * totalBR;

      totalBR += decays.at("~chi0_4").BF("~chi0_1", "e+", "e-");
      totalBR += decays.at("~chi0_4").BF("~chi0_1", "mu+", "mu-");
      totalBR += decays.at("~chi0_4").BF("~chi0_1", "tau+", "tau-");
      xsecWithError.upper *= totalBR;
      xsecWithError.central *= totalBR;
      xsecWithError.lower *= totalBR;

      if (xsecWithError.central < xsecLimit)
      {
        result += limitLike(xsecWithError.central, xsecLimit, xsecWithError.upper - xsecWithError.central);
      }
      else
      {
        result += limitLike(xsecWithError.central, xsecLimit, xsecWithError.central - xsecWithError.lower);
      }

    }

    void L3_Chargino_All_Channels_Conservative_LLike(double& result)
    {
      static const L3CharginoAllChannelsLimitAt188pt6GeV limitContainer;
      // #ifdef COLLIDERBIT_DEBUG
      //   static bool dumped=false;
      //   if(!dumped)
      //   {
      //     limitContainer.dumpPlotData(45., 100., 0., 100., "lepLimitPlanev2/L3CharginoAllChannelsLimitAt188pt6GeV.dump");
      //     dumped=true;
      //   }
      // #endif
      using namespace Pipes::L3_Chargino_All_Channels_Conservative_LLike;
      using std::pow;
      using std::log;

      const Spectrum& spec = *Dep::MSSM_spectrum;

      const DecayTable& decays = *Dep::decay_rates;
      const double mass_neut1 = spec.get(Par::Pole_Mass,1000022, 0);
      const double mass_char1 = spec.get(Par::Pole_Mass,1000024, 0);
      const double mass_char2 = spec.get(Par::Pole_Mass,1000037, 0);
      const double mZ = spec.get(Par::Pole_Mass,23, 0);
      triplet<double> xsecWithError;
      double xsecLimit, totalBR;

      result = 0;
      // Due to the nature of the analysis details of the model independent limit in
      // the paper, the best we can do is to try these processes individually:

      // char1, neut1
      xsecLimit = limitContainer.limitAverage(mass_char1, mass_neut1, mZ);

      xsecWithError = *Dep::LEP188_xsec_chipm_11;
      // Total up all channels which look like W* decays
      totalBR = 0;
      totalBR += decays.at("~chi+_1").BF("~chi0_1", "W+");
      totalBR += decays.at("~chi+_1").BF("~chi0_1", "u", "dbar");
      totalBR += decays.at("~chi+_1").BF("~chi0_1", "c", "sbar");
      totalBR += decays.at("~chi+_1").BF("~chi0_1", "e+", "nu_e");
      totalBR += decays.at("~chi+_1").BF("~chi0_1", "mu+", "nu_mu");
      totalBR += decays.at("~chi+_1").BF("~chi0_1", "tau+", "nu_tau");
      xsecWithError.upper *= pow(totalBR, 2);
      xsecWithError.central *= pow(totalBR, 2);
      xsecWithError.lower *= pow(totalBR, 2);

      if (xsecWithError.central < xsecLimit)
      {
        result += limitLike(xsecWithError.central, xsecLimit, xsecWithError.upper - xsecWithError.central);
      }
      else
      {
        result += limitLike(xsecWithError.central, xsecLimit, xsecWithError.central - xsecWithError.lower);
      }

      // char2, neut1
      xsecLimit = limitContainer.limitAverage(mass_char2, mass_neut1, mZ);

      xsecWithError = *Dep::LEP188_xsec_chipm_22;
      // Total up all channels which look like W* decays
      totalBR = 0;
      totalBR += decays.at("~chi+_2").BF("~chi0_1", "W+");
      totalBR += decays.at("~chi+_2").BF("~chi0_1", "u", "dbar");
      totalBR += decays.at("~chi+_2").BF("~chi0_1", "c", "sbar");
      totalBR += decays.at("~chi+_2").BF("~chi0_1", "e+", "nu_e");
      totalBR += decays.at("~chi+_2").BF("~chi0_1", "mu+", "nu_mu");
      totalBR += decays.at("~chi+_2").BF("~chi0_1", "tau+", "nu_tau");
      xsecWithError.upper *= pow(totalBR, 2);
      xsecWithError.central *= pow(totalBR, 2);
      xsecWithError.lower *= pow(totalBR, 2);

      if (xsecWithError.central < xsecLimit)
      {
        result += limitLike(xsecWithError.central, xsecLimit, xsecWithError.upper - xsecWithError.central);
      }
      else
      {
        result += limitLike(xsecWithError.central, xsecLimit, xsecWithError.central - xsecWithError.lower);
      }

    }

    void L3_Chargino_Leptonic_Conservative_LLike(double& result)
    {
      static const L3CharginoLeptonicLimitAt188pt6GeV limitContainer;
      // #ifdef COLLIDERBIT_DEBUG
      //   static bool dumped=false;
      //   if(!dumped)
      //   {
      //     limitContainer.dumpPlotData(45., 100., 0., 100., "lepLimitPlanev2/L3CharginoLeptonicLimitAt188pt6GeV.dump");
      //     dumped=true;
      //   }
      // #endif
      using namespace Pipes::L3_Chargino_Leptonic_Conservative_LLike;
      using std::pow;
      using std::log;

      const Spectrum& spec = *Dep::MSSM_spectrum;

      const DecayTable& decays = *Dep::decay_rates;
      const double mass_neut1 = spec.get(Par::Pole_Mass,1000022, 0);
      const double mass_char1 = spec.get(Par::Pole_Mass,1000024, 0);
      const double mass_char2 = spec.get(Par::Pole_Mass,1000037, 0);
      const double mZ = spec.get(Par::Pole_Mass,23, 0);
      triplet<double> xsecWithError;
      double xsecLimit, totalBR;

      result = 0;
      // Due to the nature of the analysis details of the model independent limit in
      // the paper, the best we can do is to try these processes individually:

      // char1, neut1
      xsecLimit = limitContainer.limitAverage(mass_char1, mass_neut1, mZ);

      xsecWithError = *Dep::LEP188_xsec_chipm_11;
      // Total up all channels which look like leptonic W* decays
      // Total up the leptonic W decays first...
      totalBR = 0;
      totalBR += decays.at("W+").BF("e+", "nu_e");
      totalBR += decays.at("W+").BF("mu+", "nu_mu");
      totalBR += decays.at("W+").BF("tau+", "nu_tau");
      totalBR = decays.at("~chi+_1").BF("~chi0_1", "W+") * totalBR;

      totalBR += decays.at("~chi+_1").BF("~chi0_1", "e+", "nu_e");
      totalBR += decays.at("~chi+_1").BF("~chi0_1", "mu+", "nu_mu");
      totalBR += decays.at("~chi+_1").BF("~chi0_1", "tau+", "nu_tau");
      xsecWithError.upper *= pow(totalBR, 2);
      xsecWithError.central *= pow(totalBR, 2);
      xsecWithError.lower *= pow(totalBR, 2);

      if (xsecWithError.central < xsecLimit)
      {
        result += limitLike(xsecWithError.central, xsecLimit, xsecWithError.upper - xsecWithError.central);
      }
      else
      {
        result += limitLike(xsecWithError.central, xsecLimit, xsecWithError.central - xsecWithError.lower);
      }

      // char2, neut1
      xsecLimit = limitContainer.limitAverage(mass_char2, mass_neut1, mZ);

      xsecWithError = *Dep::LEP188_xsec_chipm_22;
      // Total up all channels which look like leptonic W* decays
      // Total up the leptonic W decays first...
      totalBR = 0;
      totalBR += decays.at("W+").BF("e+", "nu_e");
      totalBR += decays.at("W+").BF("mu+", "nu_mu");
      totalBR += decays.at("W+").BF("tau+", "nu_tau");
      totalBR = decays.at("~chi+_2").BF("~chi0_1", "W+") * totalBR;

      totalBR += decays.at("~chi+_2").BF("~chi0_1", "e+", "nu_e");
      totalBR += decays.at("~chi+_2").BF("~chi0_1", "mu+", "nu_mu");
      totalBR += decays.at("~chi+_2").BF("~chi0_1", "tau+", "nu_tau");
      xsecWithError.upper *= pow(totalBR, 2);
      xsecWithError.central *= pow(totalBR, 2);
      xsecWithError.lower *= pow(totalBR, 2);

      if (xsecWithError.central < xsecLimit)
      {
        result += limitLike(xsecWithError.central, xsecLimit, xsecWithError.upper - xsecWithError.central);
      }
      else
      {
        result += limitLike(xsecWithError.central, xsecLimit, xsecWithError.central - xsecWithError.lower);
      }

    }

    void OPAL_Chargino_Hadronic_Conservative_LLike(double& result)
    {
      static const OPALCharginoHadronicLimitAt208GeV limitContainer;
      // #ifdef COLLIDERBIT_DEBUG
      //   static bool dumped=false;
      //   if(!dumped)
      //   {
      //     limitContainer.dumpPlotData(75., 105., 0., 105., "lepLimitPlanev2/OPALCharginoHadronicLimitAt208GeV.dump");
      //     dumped=true;
      //   }
      // #endif
      using namespace Pipes::OPAL_Chargino_Hadronic_Conservative_LLike;
      using std::pow;
      using std::log;

      const Spectrum& spec = *Dep::MSSM_spectrum;

      const DecayTable& decays = *Dep::decay_rates;
      const double mass_neut1 = spec.get(Par::Pole_Mass,1000022, 0);
      const double mass_char1 = spec.get(Par::Pole_Mass,1000024, 0);
      const double mass_char2 = spec.get(Par::Pole_Mass,1000037, 0);
      const double mZ = spec.get(Par::Pole_Mass,23, 0);
      triplet<double> xsecWithError;
      double xsecLimit, totalBR;

      result = 0;
      // Due to the nature of the analysis details of the model independent limit in
      // the paper, the best we can do is to try these processes individually:

      // char1, neut1
      xsecLimit = limitContainer.limitAverage(mass_char1, mass_neut1, mZ);

      xsecWithError = *Dep::LEP208_xsec_chipm_11;
      // Total up all channels which look like hadronic W* decays
      // Total up the hadronic W decays first...
      totalBR = decays.at("W+").BF("hadron", "hadron");
      totalBR = decays.at("~chi+_1").BF("~chi0_1", "W+") * totalBR;

      totalBR += decays.at("~chi+_1").BF("~chi0_1", "u", "dbar");
      totalBR += decays.at("~chi+_1").BF("~chi0_1", "c", "sbar");
      xsecWithError.upper *= pow(totalBR, 2);
      xsecWithError.central *= pow(totalBR, 2);
      xsecWithError.lower *= pow(totalBR, 2);

      if (xsecWithError.central < xsecLimit)
      {
        result += limitLike(xsecWithError.central, xsecLimit, xsecWithError.upper - xsecWithError.central);
      }
      else
      {
        result += limitLike(xsecWithError.central, xsecLimit, xsecWithError.central - xsecWithError.lower);
      }

      // char2, neut1
      xsecLimit = limitContainer.limitAverage(mass_char2, mass_neut1, mZ);

      xsecWithError = *Dep::LEP208_xsec_chipm_22;
      // Total up all channels which look like hadronic W* decays
      // Total up the hadronic W decays first...
      totalBR = decays.at("W+").BF("hadron", "hadron");
      totalBR = decays.at("~chi+_2").BF("~chi0_1", "W+") * totalBR;

      totalBR += decays.at("~chi+_2").BF("~chi0_1", "u", "dbar");
      totalBR += decays.at("~chi+_2").BF("~chi0_1", "c", "sbar");
      xsecWithError.upper *= pow(totalBR, 2);
      xsecWithError.central *= pow(totalBR, 2);
      xsecWithError.lower *= pow(totalBR, 2);

      if (xsecWithError.central < xsecLimit)
      {
        result += limitLike(xsecWithError.central, xsecLimit, xsecWithError.upper - xsecWithError.central);
      }
      else
      {
        result += limitLike(xsecWithError.central, xsecLimit, xsecWithError.central - xsecWithError.lower);
      }

    }

    void OPAL_Chargino_SemiLeptonic_Conservative_LLike(double& result)
    {
      static const OPALCharginoSemiLeptonicLimitAt208GeV limitContainer;
      // #ifdef COLLIDERBIT_DEBUG
      //   static bool dumped=false;
      //   if(!dumped)
      //   {
      //     limitContainer.dumpPlotData(75., 105., 0., 105., "lepLimitPlanev2/OPALCharginoSemiLeptonicLimitAt208GeV.dump");
      //     dumped=true;
      //   }
      // #endif
      using namespace Pipes::OPAL_Chargino_SemiLeptonic_Conservative_LLike;
      using std::pow;
      using std::log;
      static const double tol = runOptions->getValueOrDef<double>(1e-2, "gauge_mixing_tolerance");
      static const bool pt_error = runOptions->getValueOrDef<bool>(true, "gauge_mixing_tolerance_invalidates_point_only");

      const Spectrum& spec = *Dep::MSSM_spectrum;

      const SubSpectrum& mssm = spec.get_HE();
      const DecayTable& decays = *Dep::decay_rates;
      const str snue = slhahelp::mass_es_from_gauge_es("~nu_e_L", mssm, tol, LOCAL_INFO, pt_error);
      const str snumu = slhahelp::mass_es_from_gauge_es("~nu_mu_L", mssm, tol, LOCAL_INFO, pt_error);
      const str snutau = slhahelp::mass_es_from_gauge_es("~nu_tau_L", mssm, tol, LOCAL_INFO, pt_error);
      const double mass_neut1 = spec.get(Par::Pole_Mass,1000022, 0);
      const double mass_char1 = spec.get(Par::Pole_Mass,1000024, 0);
      const double mass_char2 = spec.get(Par::Pole_Mass,1000037, 0);
      const double mZ = spec.get(Par::Pole_Mass,23, 0);
      triplet<double> xsecWithError;
      double xsecLimit, totalBR;

      result = 0;
      // Due to the nature of the analysis details of the model independent limit in
      // the paper, the best we can do is to try these processes individually:

      // char1, neut1
      xsecLimit = limitContainer.limitAverage(mass_char1, mass_neut1, mZ);

      xsecWithError = *Dep::LEP208_xsec_chipm_11;
      // Total up all channels which look like leptonic W* decays
      // Total up the leptonic W decays first...
      totalBR = 0;
      totalBR += decays.at("W+").BF("e+", "nu_e");
      totalBR += decays.at("W+").BF("mu+", "nu_mu");
      totalBR += decays.at("W+").BF("tau+", "nu_tau");
      totalBR = decays.at("~chi+_1").BF("~chi0_1", "W+") * totalBR;

      totalBR += decays.at("~chi+_1").BF("~chi0_1", "e+", "nu_e");
      totalBR += decays.at("~chi+_1").BF("~chi0_1", "mu+", "nu_mu");
      totalBR += decays.at("~chi+_1").BF("~chi0_1", "tau+", "nu_tau");
      totalBR += decays.at("~chi+_1").BF(snue, "e+")
               * decays.at(snue).BF("~chi0_1", "nu_e");
      totalBR += decays.at("~chi+_1").BF(snumu, "mu+")
               * decays.at(snumu).BF("~chi0_1", "nu_mu");
      totalBR += decays.at("~chi+_1").BF(snutau, "tau+")
               * decays.at(snutau).BF("~chi0_1", "nu_tau");
      xsecWithError.upper *= totalBR;
      xsecWithError.central *= totalBR;
      xsecWithError.lower *= totalBR;

      // ALSO, total up all channels which look like hadronic W* decays
      // Total up the hadronic W decays first...
      totalBR = decays.at("W+").BF("hadron", "hadron");
      totalBR = decays.at("~chi+_1").BF("~chi0_1", "W+") * totalBR;

      totalBR += decays.at("~chi+_1").BF("~chi0_1", "u", "dbar");
      totalBR += decays.at("~chi+_1").BF("~chi0_1", "c", "sbar");
      xsecWithError.upper *= totalBR;
      xsecWithError.central *= totalBR;
      xsecWithError.lower *= totalBR;

      if (xsecWithError.central < xsecLimit)
      {
        result += limitLike(xsecWithError.central, xsecLimit, xsecWithError.upper - xsecWithError.central);
      }
      else
      {
        result += limitLike(xsecWithError.central, xsecLimit, xsecWithError.central - xsecWithError.lower);
      }

      // char2, neut1
      xsecLimit = limitContainer.limitAverage(mass_char2, mass_neut1, mZ);

      xsecWithError = *Dep::LEP208_xsec_chipm_22;
      // Total up all channels which look like leptonic W* decays
      // Total up the leptonic W decays first...
      totalBR = 0;
      totalBR += decays.at("W+").BF("e+", "nu_e");
      totalBR += decays.at("W+").BF("mu+", "nu_mu");
      totalBR += decays.at("W+").BF("tau+", "nu_tau");
      totalBR = decays.at("~chi+_2").BF("~chi0_1", "W+") * totalBR;

      totalBR += decays.at("~chi+_2").BF("~chi0_1", "e+", "nu_e");
      totalBR += decays.at("~chi+_2").BF("~chi0_1", "mu+", "nu_mu");
      totalBR += decays.at("~chi+_2").BF("~chi0_1", "tau+", "nu_tau");
      totalBR += decays.at("~chi+_2").BF(snue, "e+")
               * decays.at(snue).BF("~chi0_1", "nu_e");
      totalBR += decays.at("~chi+_2").BF(snumu, "mu+")
               * decays.at(snumu).BF("~chi0_1", "nu_mu");
      totalBR += decays.at("~chi+_2").BF(snutau, "tau+")
               * decays.at(snutau).BF("~chi0_1", "nu_tau");
      xsecWithError.upper *= totalBR;
      xsecWithError.central *= totalBR;
      xsecWithError.lower *= totalBR;

      // ALSO, total up all channels which look like hadronic W* decays
      // Total up the hadronic W decays first...
      totalBR = decays.at("W+").BF("hadron", "hadron");
      totalBR = decays.at("~chi+_2").BF("~chi0_1", "W+") * totalBR;

      totalBR += decays.at("~chi+_2").BF("~chi0_1", "u", "dbar");
      totalBR += decays.at("~chi+_2").BF("~chi0_1", "c", "sbar");
      xsecWithError.upper *= totalBR;
      xsecWithError.central *= totalBR;
      xsecWithError.lower *= totalBR;

      if (xsecWithError.central < xsecLimit)
      {
        result += limitLike(xsecWithError.central, xsecLimit, xsecWithError.upper - xsecWithError.central);
      }
      else
      {
        result += limitLike(xsecWithError.central, xsecLimit, xsecWithError.central - xsecWithError.lower);
      }

    }

    void OPAL_Chargino_Leptonic_Conservative_LLike(double& result)
    {
      static const OPALCharginoLeptonicLimitAt208GeV limitContainer;
      // #ifdef COLLIDERBIT_DEBUG
      //   static bool dumped=false;
      //   if(!dumped)
      //   {
      //     limitContainer.dumpPlotData(75., 105., 0., 105., "lepLimitPlanev2/OPALCharginoLeptonicLimitAt208GeV.dump");
      //     dumped=true;
      //   }
      // #endif
      using namespace Pipes::OPAL_Chargino_Leptonic_Conservative_LLike;
      static const double tol = runOptions->getValueOrDef<double>(1e-2, "gauge_mixing_tolerance");
      static const bool pt_error = runOptions->getValueOrDef<bool>(true, "gauge_mixing_tolerance_invalidates_point_only");

      using std::pow;
      using std::log;

      const Spectrum& spec = *Dep::MSSM_spectrum;

      const SubSpectrum& mssm = spec.get_HE();
      const DecayTable& decays = *Dep::decay_rates;
      const str snue = slhahelp::mass_es_from_gauge_es("~nu_e_L", mssm, tol, LOCAL_INFO, pt_error);
      const str snumu = slhahelp::mass_es_from_gauge_es("~nu_mu_L", mssm, tol, LOCAL_INFO, pt_error);
      const str snutau = slhahelp::mass_es_from_gauge_es("~nu_tau_L", mssm, tol, LOCAL_INFO, pt_error);
      const double mass_neut1 = spec.get(Par::Pole_Mass,1000022, 0);
      const double mass_char1 = spec.get(Par::Pole_Mass,1000024, 0);
      const double mass_char2 = spec.get(Par::Pole_Mass,1000037, 0);
      const double mZ = spec.get(Par::Pole_Mass,23, 0);
      triplet<double> xsecWithError;
      double xsecLimit, totalBR;

      result = 0;
      // Due to the nature of the analysis details of the model independent limit in
      // the paper, the best we can do is to try these processes individually:

      // char1, neut1
      xsecLimit = limitContainer.limitAverage(mass_char1, mass_neut1, mZ);

      xsecWithError = *Dep::LEP208_xsec_chipm_11;
      // Total up all channels which look like leptonic W* decays
      // Total up the leptonic W decays first...
      totalBR = 0;
      totalBR += decays.at("W+").BF("e+", "nu_e");
      totalBR += decays.at("W+").BF("mu+", "nu_mu");
      totalBR += decays.at("W+").BF("tau+", "nu_tau");
      totalBR = decays.at("~chi+_1").BF("~chi0_1", "W+") * totalBR;

      totalBR += decays.at("~chi+_1").BF("~chi0_1", "e+", "nu_e");
      totalBR += decays.at("~chi+_1").BF("~chi0_1", "mu+", "nu_mu");
      totalBR += decays.at("~chi+_1").BF("~chi0_1", "tau+", "nu_tau");
      totalBR += decays.at("~chi+_1").BF(snue, "e+")
               * decays.at(snue).BF("~chi0_1", "nu_e");
      totalBR += decays.at("~chi+_1").BF(snumu, "mu+")
               * decays.at(snumu).BF("~chi0_1", "nu_mu");
      totalBR += decays.at("~chi+_1").BF(snutau, "tau+")
               * decays.at(snutau).BF("~chi0_1", "nu_tau");
      xsecWithError.upper *= pow(totalBR, 2);
      xsecWithError.central *= pow(totalBR, 2);
      xsecWithError.lower *= pow(totalBR, 2);

      if (xsecWithError.central < xsecLimit)
      {
        result += limitLike(xsecWithError.central, xsecLimit, xsecWithError.upper - xsecWithError.central);
      }
      else
      {
        result += limitLike(xsecWithError.central, xsecLimit, xsecWithError.central - xsecWithError.lower);
      }

      // char2, neut1
      xsecLimit = limitContainer.limitAverage(mass_char2, mass_neut1, mZ);

      xsecWithError = *Dep::LEP208_xsec_chipm_22;
      // Total up all channels which look like leptonic W* decays
      // Total up the leptonic W decays first...
      totalBR = 0;
      totalBR += decays.at("W+").BF("e+", "nu_e");
      totalBR += decays.at("W+").BF("mu+", "nu_mu");
      totalBR += decays.at("W+").BF("tau+", "nu_tau");
      totalBR = decays.at("~chi+_2").BF("~chi0_1", "W+") * totalBR;

      totalBR += decays.at("~chi+_2").BF("~chi0_1", "e+", "nu_e");
      totalBR += decays.at("~chi+_2").BF("~chi0_1", "mu+", "nu_mu");
      totalBR += decays.at("~chi+_2").BF("~chi0_1", "tau+", "nu_tau");
      totalBR += decays.at("~chi+_2").BF(snue, "e+")
               * decays.at(snue).BF("~chi0_1", "nu_e");
      totalBR += decays.at("~chi+_2").BF(snumu, "mu+")
               * decays.at(snumu).BF("~chi0_1", "nu_mu");
      totalBR += decays.at("~chi+_2").BF(snutau, "tau+")
               * decays.at(snutau).BF("~chi0_1", "nu_tau");
      xsecWithError.upper *= pow(totalBR, 2);
      xsecWithError.central *= pow(totalBR, 2);
      xsecWithError.lower *= pow(totalBR, 2);

      if (xsecWithError.central < xsecLimit)
      {
        result += limitLike(xsecWithError.central, xsecLimit, xsecWithError.upper - xsecWithError.central);
      }
      else
      {
        result += limitLike(xsecWithError.central, xsecLimit, xsecWithError.central - xsecWithError.lower);
      }

    }

    void OPAL_Chargino_All_Channels_Conservative_LLike(double& result)
    {
      static const OPALCharginoAllChannelsLimitAt208GeV limitContainer;
      // #ifdef COLLIDERBIT_DEBUG
      //   static bool dumped=false;
      //   if(!dumped)
      //   {
      //     limitContainer.dumpPlotData(75., 105., 0., 105., "lepLimitPlanev2/OPALCharginoAllChannelsLimitAt208GeV.dump");
      //     dumped=true;
      //   }
      // #endif
      using namespace Pipes::OPAL_Chargino_All_Channels_Conservative_LLike;
      static const double tol = runOptions->getValueOrDef<double>(1e-2, "gauge_mixing_tolerance");
      static const bool pt_error = runOptions->getValueOrDef<bool>(true, "gauge_mixing_tolerance_invalidates_point_only");

      const Spectrum& spec = *Dep::MSSM_spectrum;

      const SubSpectrum& mssm = spec.get_HE();
      const DecayTable& decays = *Dep::decay_rates;
      const str snue = slhahelp::mass_es_from_gauge_es("~nu_e_L", mssm, tol, LOCAL_INFO, pt_error);
      const str snumu = slhahelp::mass_es_from_gauge_es("~nu_mu_L", mssm, tol, LOCAL_INFO, pt_error);
      const str snutau = slhahelp::mass_es_from_gauge_es("~nu_tau_L", mssm, tol, LOCAL_INFO, pt_error);
      const double mass_neut1 = spec.get(Par::Pole_Mass,1000022, 0);
      const double mass_char1 = spec.get(Par::Pole_Mass,1000024, 0);
      const double mass_char2 = spec.get(Par::Pole_Mass,1000037, 0);
      const double mZ = spec.get(Par::Pole_Mass,23, 0);
      triplet<double> xsecWithError;
      double xsecLimit, totalBR;

      result = 0;
      // Due to the nature of the analysis details of the model independent limit in
      // the paper, the best we can do is to try these processes individually:

      // char1, neut1
      xsecLimit = limitContainer.limitAverage(mass_char1, mass_neut1, mZ);

      xsecWithError = *Dep::LEP208_xsec_chipm_11;
      // Total up all channels which look like W* decays
      totalBR = 0;
      totalBR += decays.at("~chi+_1").BF("~chi0_1", "W+");
      totalBR += decays.at("~chi+_1").BF("~chi0_1", "u", "dbar");
      totalBR += decays.at("~chi+_1").BF("~chi0_1", "c", "sbar");
      totalBR += decays.at("~chi+_1").BF("~chi0_1", "e+", "nu_e");
      totalBR += decays.at("~chi+_1").BF("~chi0_1", "mu+", "nu_mu");
      totalBR += decays.at("~chi+_1").BF("~chi0_1", "tau+", "nu_tau");
      totalBR += decays.at("~chi+_1").BF(snue, "e+")
               * decays.at(snue).BF("~chi0_1", "nu_e");
      totalBR += decays.at("~chi+_1").BF(snumu, "mu+")
               * decays.at(snumu).BF("~chi0_1", "nu_mu");
      totalBR += decays.at("~chi+_1").BF(snutau, "tau+")
               * decays.at(snutau).BF("~chi0_1", "nu_tau");
      xsecWithError.upper *= pow(totalBR, 2);
      xsecWithError.central *= pow(totalBR, 2);
      xsecWithError.lower *= pow(totalBR, 2);

      if (xsecWithError.central < xsecLimit)
      {
        result += limitLike(xsecWithError.central, xsecLimit, xsecWithError.upper - xsecWithError.central);
      }
      else
      {
        result += limitLike(xsecWithError.central, xsecLimit, xsecWithError.central - xsecWithError.lower);
      }

      // char2, neut1
      xsecLimit = limitContainer.limitAverage(mass_char2, mass_neut1, mZ);

      xsecWithError = *Dep::LEP208_xsec_chipm_22;
      // Total up all channels which look like W* decays
      totalBR = 0;
      totalBR += decays.at("~chi+_2").BF("~chi0_1", "W+");
      totalBR += decays.at("~chi+_2").BF("~chi0_1", "u", "dbar");
      totalBR += decays.at("~chi+_2").BF("~chi0_1", "c", "sbar");
      totalBR += decays.at("~chi+_2").BF("~chi0_1", "e+", "nu_e");
      totalBR += decays.at("~chi+_2").BF("~chi0_1", "mu+", "nu_mu");
      totalBR += decays.at("~chi+_2").BF("~chi0_1", "tau+", "nu_tau");
      totalBR += decays.at("~chi+_2").BF(snue, "e+")
               * decays.at(snue).BF("~chi0_1", "nu_e");
      totalBR += decays.at("~chi+_2").BF(snumu, "mu+")
               * decays.at(snumu).BF("~chi0_1", "nu_mu");
      totalBR += decays.at("~chi+_2").BF(snutau, "tau+")
               * decays.at(snutau).BF("~chi0_1", "nu_tau");
      xsecWithError.upper *= pow(totalBR, 2);
      xsecWithError.central *= pow(totalBR, 2);
      xsecWithError.lower *= pow(totalBR, 2);

      if (xsecWithError.central < xsecLimit)
      {
        result += limitLike(xsecWithError.central, xsecLimit, xsecWithError.upper - xsecWithError.central);
      }
      else
      {
        result += limitLike(xsecWithError.central, xsecLimit, xsecWithError.central - xsecWithError.lower);
      }

    }

    void OPAL_Neutralino_Hadronic_Conservative_LLike(double& result)
    {
      static const OPALNeutralinoHadronicLimitAt208GeV limitContainer;
      // #ifdef COLLIDERBIT_DEBUG
      //   static bool dumped=false;
      //   if(!dumped)
      //   {
      //     limitContainer.dumpPlotData(0., 200., 0., 100., "lepLimitPlanev2/OPALNeutralinoHadronicLimitAt208GeV.dump");
      //     dumped=true;
      //   }
      // #endif
      using namespace Pipes::OPAL_Neutralino_Hadronic_Conservative_LLike;
      using std::pow;
      using std::log;

      const Spectrum& spec = *Dep::MSSM_spectrum;

      const DecayTable& decays = *Dep::decay_rates;
      const double mass_neut1 = spec.get(Par::Pole_Mass,1000022, 0);
      const double mass_neut2 = spec.get(Par::Pole_Mass,1000023, 0);
      const double mass_neut3 = spec.get(Par::Pole_Mass,1000025, 0);
      const double mass_neut4 = spec.get(Par::Pole_Mass,1000035, 0);
      const double mZ = spec.get(Par::Pole_Mass,23, 0);
      triplet<double> xsecWithError;
      double xsecLimit, totalBR;

      result = 0;
      // Due to the nature of the analysis details of the model independent limit in
      // the paper, the best we can do is to try these processes individually:

      // neut2, neut1
      xsecLimit = limitContainer.limitAverage(mass_neut2, mass_neut1, mZ);

      xsecWithError = *Dep::LEP208_xsec_chi00_12;
      // Total up all channels which look like Z* decays
      totalBR = decays.at("Z0").BF("hadron", "hadron");
      totalBR = decays.at("~chi0_2").BF("~chi0_1", "Z0") * totalBR;
      totalBR += decays.at("~chi0_2").BF("~chi0_1", "ubar", "u");
      totalBR += decays.at("~chi0_2").BF("~chi0_1", "dbar", "d");
      totalBR += decays.at("~chi0_2").BF("~chi0_1", "cbar", "c");
      totalBR += decays.at("~chi0_2").BF("~chi0_1", "sbar", "s");
      totalBR += decays.at("~chi0_2").BF("~chi0_1", "bbar", "b");
      xsecWithError.upper *= totalBR;
      xsecWithError.central *= totalBR;
      xsecWithError.lower *= totalBR;

      if (xsecWithError.central < xsecLimit)
      {
        result += limitLike(xsecWithError.central, xsecLimit, xsecWithError.upper - xsecWithError.central);
      }
      else
      {
        result += limitLike(xsecWithError.central, xsecLimit, xsecWithError.central - xsecWithError.lower);
      }

      // neut3, neut1
      xsecLimit = limitContainer.limitAverage(mass_neut3, mass_neut1, mZ);

      xsecWithError = *Dep::LEP208_xsec_chi00_13;
      // Total up all channels which look like Z* decays
      totalBR = decays.at("Z0").BF("hadron", "hadron");
      totalBR = decays.at("~chi0_3").BF("~chi0_1", "Z0") * totalBR;
      totalBR += decays.at("~chi0_3").BF("~chi0_1", "ubar", "u");
      totalBR += decays.at("~chi0_3").BF("~chi0_1", "dbar", "d");
      totalBR += decays.at("~chi0_3").BF("~chi0_1", "cbar", "c");
      totalBR += decays.at("~chi0_3").BF("~chi0_1", "sbar", "s");
      totalBR += decays.at("~chi0_3").BF("~chi0_1", "bbar", "b");
      xsecWithError.upper *= totalBR;
      xsecWithError.central *= totalBR;
      xsecWithError.lower *= totalBR;

      if (xsecWithError.central < xsecLimit)
      {
        result += limitLike(xsecWithError.central, xsecLimit, xsecWithError.upper - xsecWithError.central);
      }
      else
      {
        result += limitLike(xsecWithError.central, xsecLimit, xsecWithError.central - xsecWithError.lower);
      }

      // neut4, neut1
      xsecLimit = limitContainer.limitAverage(mass_neut4, mass_neut1, mZ);

      xsecWithError = *Dep::LEP208_xsec_chi00_14;
      // Total up all channels which look like Z* decays
      totalBR = decays.at("Z0").BF("hadron", "hadron");
      totalBR = decays.at("~chi0_4").BF("~chi0_1", "Z0") * totalBR;
      totalBR += decays.at("~chi0_4").BF("~chi0_1", "ubar", "u");
      totalBR += decays.at("~chi0_4").BF("~chi0_1", "dbar", "d");
      totalBR += decays.at("~chi0_4").BF("~chi0_1", "cbar", "c");
      totalBR += decays.at("~chi0_4").BF("~chi0_1", "sbar", "s");
      totalBR += decays.at("~chi0_4").BF("~chi0_1", "bbar", "b");
      xsecWithError.upper *= totalBR;
      xsecWithError.central *= totalBR;
      xsecWithError.lower *= totalBR;

      if (xsecWithError.central < xsecLimit)
      {
        result += limitLike(xsecWithError.central, xsecLimit, xsecWithError.upper - xsecWithError.central);
      }
      else
      {
        result += limitLike(xsecWithError.central, xsecLimit, xsecWithError.central - xsecWithError.lower);
      }

    }

<<<<<<< HEAD
    /// @}


    // *** Higgs physics ***

    /// FeynHiggs Higgs production cross-sections
    void FH_HiggsProd(fh_HiggsProd &result)
    {
      using namespace Pipes::FH_HiggsProd;

      Farray<fh_real, 1,52> prodxs;

      fh_HiggsProd HiggsProd;
      int error;
      fh_real sqrts;

      // Tevatron
      sqrts = 2.;
      error = 1;
      BEreq::FHHiggsProd(error, sqrts, prodxs);
      if (error != 0)
      {
        std::ostringstream err;
        err << "BEreq::FHHiggsProd raised error flag for Tevatron: " << error << ".";
        invalid_point().raise(err.str());
      }
      for(int i = 0; i < 52; i++) HiggsProd.prodxs_Tev[i] = prodxs(i+1);
      // LHC7
      sqrts = 7.;
      error = 1;
      BEreq::FHHiggsProd(error, sqrts, prodxs);
      if (error != 0)
      {
        std::ostringstream err;
        err << "BEreq::FHHiggsProd raised error flag for LHC7: " << error << ".";
        invalid_point().raise(err.str());
      }
      for(int i = 0; i < 52; i++) HiggsProd.prodxs_LHC7[i] = prodxs(i+1);
      // LHC8
      sqrts = 8.;
      error = 1;
      BEreq::FHHiggsProd(error, sqrts, prodxs);
      if (error != 0)
      {
        std::ostringstream err;
        err << "BEreq::FHHiggsProd raised error flag for LHC8: " << error << ".";
        invalid_point().raise(err.str());
      }
      for(int i = 0; i < 52; i++) HiggsProd.prodxs_LHC8[i] = prodxs(i+1);

      result = HiggsProd;
    }

    /// Local function returning a HiggsBounds/Signals ModelParameters object for SM-like Higgs.
    void set_SMHiggs_ModelParameters(const Spectrum& fullspectrum, const DecayTable::Entry& decays, hb_ModelParameters &result)
    {
      const SubSpectrum& spec = fullspectrum.get_HE();

      for(int i = 0; i < 3; i++)
      {
        result.Mh[i] = 0.;
        result.deltaMh[i] = 0.;
        result.hGammaTot[i] = 0.;
        result.CP[i] = 0.;
        result.CS_lep_hjZ_ratio[i] = 0.;
        result.CS_lep_bbhj_ratio[i] = 0.;
        result.CS_lep_tautauhj_ratio[i] = 0.;
        for(int j = 0; j < 3; j++) result.CS_lep_hjhi_ratio[i][j] = 0.;
        result.CS_gg_hj_ratio[i] = 0.;
        result.CS_bb_hj_ratio[i] = 0.;
        result.CS_bg_hjb_ratio[i] = 0.;
        result.CS_ud_hjWp_ratio[i] = 0.;
        result.CS_cs_hjWp_ratio[i] = 0.;
        result.CS_ud_hjWm_ratio[i] = 0.;
        result.CS_cs_hjWm_ratio[i] = 0.;
        result.CS_gg_hjZ_ratio[i] = 0.;
        result.CS_dd_hjZ_ratio[i] = 0.;
        result.CS_uu_hjZ_ratio[i] = 0.;
        result.CS_ss_hjZ_ratio[i] = 0.;
        result.CS_cc_hjZ_ratio[i] = 0.;
        result.CS_bb_hjZ_ratio[i] = 0.;
        result.CS_tev_vbf_ratio[i] = 0.;
        result.CS_tev_tthj_ratio[i] = 0.;
        result.CS_lhc7_vbf_ratio[i] = 0.;
        result.CS_lhc7_tthj_ratio[i] = 0.;
        result.CS_lhc8_vbf_ratio[i] = 0.;
        result.CS_lhc8_tthj_ratio[i] = 0.;
        result.BR_hjss[i] = 0.;
        result.BR_hjcc[i] = 0.;
        result.BR_hjbb[i] = 0.;
        result.BR_hjmumu[i] = 0.;
        result.BR_hjtautau[i] = 0.;
        result.BR_hjWW[i] = 0.;
        result.BR_hjZZ[i] = 0.;
        result.BR_hjZga[i] = 0.;
        result.BR_hjgaga[i] = 0.;
        result.BR_hjgg[i] = 0.;
        result.BR_hjinvisible[i] = 0.;
        for(int j = 0; j < 3; j++) result.BR_hjhihi[i][j] = 0.;
      }

      result.MHplus[0] = 0.;
      result.deltaMHplus[0] = 0.;
      result.HpGammaTot[0] = 0.;
      result.CS_lep_HpjHmi_ratio[0] = 0.;
      result.BR_tWpb = 0.;
      result.BR_tHpjb[0] = 0.;
      result.BR_Hpjcs[0] = 0.;
      result.BR_Hpjcb[0] = 0.;
      result.BR_Hptaunu[0] = 0.;
      result.Mh[0] = spec.get(Par::Pole_Mass,25,0);
      result.Mh[0] = spec.get(Par::Pole_Mass,25,0);
      bool has_high_err = spec.has(Par::Pole_Mass_1srd_high, 25, 0);
      bool has_low_err = spec.has(Par::Pole_Mass_1srd_low, 25, 0);
      if (has_high_err and has_low_err) 
      {
        double upper = spec.get(Par::Pole_Mass_1srd_high, 25, 0);
        double lower = spec.get(Par::Pole_Mass_1srd_low, 25, 0);
        result.deltaMh[0] = std::max(upper,lower);
      }
      else
      {
        result.deltaMh[0] = 0.;
      }
      result.hGammaTot[0] = decays.width_in_GeV;
      result.CP[0] = 1;
      result.CS_lep_hjZ_ratio[0] = 1.;
      result.CS_lep_bbhj_ratio[0] = 1.;
      result.CS_lep_tautauhj_ratio[0] = 1.;
      result.CS_gg_hj_ratio[0] = 1.;
      result.CS_bb_hj_ratio[0] = 1.;
      result.CS_bg_hjb_ratio[0] = 1.;
      result.CS_ud_hjWp_ratio[0] = 1.;
      result.CS_cs_hjWp_ratio[0] = 1.;
      result.CS_ud_hjWm_ratio[0] = 1.;
      result.CS_cs_hjWm_ratio[0] = 1.;
      result.CS_gg_hjZ_ratio[0] = 1.;
      result.CS_dd_hjZ_ratio[0] = 1.;
      result.CS_uu_hjZ_ratio[0] = 1.;
      result.CS_ss_hjZ_ratio[0] = 1.;
      result.CS_cc_hjZ_ratio[0] = 1.;
      result.CS_bb_hjZ_ratio[0] = 1.;
      result.CS_tev_vbf_ratio[0] = 1.;
      result.CS_tev_tthj_ratio[0] = 1.;
      result.CS_lhc7_vbf_ratio[0] = 1.;
      result.CS_lhc7_tthj_ratio[0] = 1.;
      result.CS_lhc8_vbf_ratio[0] = 1.;
      result.CS_lhc8_tthj_ratio[0] = 1.;
      result.BR_hjss[0] = decays.BF("s", "sbar");
      result.BR_hjcc[0] = decays.BF("c", "cbar");
      result.BR_hjbb[0] = decays.BF("b", "bbar");
      result.BR_hjmumu[0] = decays.BF("mu+", "mu-");
      result.BR_hjtautau[0] = decays.BF("tau+", "tau-");
      result.BR_hjWW[0] = decays.BF("W+", "W-");
      result.BR_hjZZ[0] = decays.BF("Z0", "Z0");
      result.BR_hjZga[0] = decays.BF("gamma", "Z0");
      result.BR_hjgaga[0] = decays.BF("gamma", "gamma");
      result.BR_hjgg[0] = decays.BF("g", "g");
    }

    void set_invisible_width(const DecayTable::Entry& decays, hb_ModelParameters &result,str P)
    {
    result.BR_hjinvisible[0] = decays.BF(P, P);
    }


    /// SM Higgs model parameters for HiggsBounds/Signals
    void SMHiggs_ModelParameters(hb_ModelParameters &result)
    {
      using namespace Pipes::SMHiggs_ModelParameters;
      const Spectrum& fullspectrum = *Dep::SM_spectrum;
      const DecayTable::Entry& decays = *Dep::Higgs_decay_rates;
      set_SMHiggs_ModelParameters(fullspectrum,decays,result);
    }

    /// SM-like Higgs model parameters for HiggsBounds/Signals
    void SMlikeHiggs_ModelParameters(hb_ModelParameters &result)
    {
      using namespace Pipes::SMlikeHiggs_ModelParameters;
      const Spectrum& fullspectrum = *Dep::SingletDM_spectrum;
      str invisible_particle;
      if (ModelInUse("SingletDM") or ModelInUse("SingletDMZ3"))
      {
       //fullspectrum = *Dep::SingletDM_spectrum;
       invisible_particle = "S";
      }
      else
      {
       ColliderBit_error().raise(LOCAL_INFO,"model in use not valid with SMlikeHiggs_ModelParameters function");
      }
      
      const DecayTable::Entry& decays = *Dep::Higgs_decay_rates;
      set_SMHiggs_ModelParameters(fullspectrum,decays,result);
      set_invisible_width(decays,result,invisible_particle);
    }

    /// MSSM Higgs model parameters
    void MSSMHiggs_ModelParameters(hb_ModelParameters &result)
    {
      using namespace Pipes::MSSMHiggs_ModelParameters;
      const auto& PDB = Models::ParticleDB();
      
      // unpack FeynHiggs Couplings
      fh_Couplings FH_input = *Dep::Higgs_Couplings;

      std::vector<std::string> sHneut;
      sHneut.push_back("h0_1");
      sHneut.push_back("h0_2");
      sHneut.push_back("A0");

      const Spectrum& fullspectrum = *Dep::MSSM_spectrum;
      const SubSpectrum& spec = fullspectrum.get_HE();
      const DecayTable decaytable = *Dep::decay_rates;

      const DecayTable::Entry* Hneut_decays[3];
      for(int i = 0; i < 3; i++)
      {
        // Higgs masses and errors
        result.Mh[i] = spec.get(Par::Pole_Mass,sHneut[i]);
        double upper = spec.get(Par::Pole_Mass_1srd_high,sHneut[i]);
        double lower = spec.get(Par::Pole_Mass_1srd_low,sHneut[i]);
        result.deltaMh[i] = std::max(upper,lower);
      }

      // invisible LSP?
      double lsp_mass = spec.get(Par::Pole_Mass,"~chi0_1");
      int i_snu = 0;
      for(int i = 1; i <= 3; i++)
      {
        if(spec.get(Par::Pole_Mass,"~nu",i)  < lsp_mass)
        {
          i_snu = i;
          lsp_mass = spec.get(Par::Pole_Mass,"~nu",i);
        }
      }

      bool inv_lsp = true;
      if(spec.get(Par::Pole_Mass,"~chi+",1) < lsp_mass) inv_lsp = false;
      if(spec.get(Par::Pole_Mass,"~g") < lsp_mass) inv_lsp = false;
      if(inv_lsp)
      {
        for(int i = 1; i <= 6; i++)
        {
          if(spec.get(Par::Pole_Mass,"~d",i) < lsp_mass)
          {
            inv_lsp = false;
            break;
          }
          if(spec.get(Par::Pole_Mass,"~u",i) < lsp_mass)
          {
            inv_lsp = false;
            break;
          }
          if(spec.get(Par::Pole_Mass,"~e-",i) < lsp_mass)
          {
            inv_lsp = false;
            break;
          }
        }
      }

      for(int i = 0; i < 3; i++)
      {
        // Branching ratios and total widths
        Hneut_decays[i] = &(decaytable(sHneut[i]));

        result.hGammaTot[i] = Hneut_decays[i]->width_in_GeV;

        result.BR_hjss[i] = Hneut_decays[i]->BF("s", "sbar");
        result.BR_hjcc[i] = Hneut_decays[i]->BF("c", "cbar");
        result.BR_hjbb[i] = Hneut_decays[i]->BF("b", "bbar");
        result.BR_hjmumu[i] = Hneut_decays[i]->BF("mu+", "mu-");
        result.BR_hjtautau[i] = Hneut_decays[i]->BF("tau+", "tau-");
        result.BR_hjWW[i] = Hneut_decays[i]->BF("W+", "W-");
        result.BR_hjZZ[i] = Hneut_decays[i]->BF("Z0", "Z0");
        result.BR_hjZga[i] = Hneut_decays[i]->BF("gamma", "Z0");
        result.BR_hjgaga[i] = Hneut_decays[i]->BF("gamma", "gamma");
        result.BR_hjgg[i] = Hneut_decays[i]->BF("g", "g");
        for(int j = 0; j < 3; j++)
        {
          if(2.*result.Mh[j] < result.Mh[i])
          {
            result.BR_hjhihi[i][j] = Hneut_decays[i]->BF(sHneut[j],sHneut[j]);
          }
          else
          {
            result.BR_hjhihi[i][j] = 0.;
          }
        }
        result.BR_hjinvisible[i] = 0.;
        if(inv_lsp)
        {
          // sneutrino is LSP - need to figure out how to get correct invisible BF...
          if(i_snu > 0)
          {
            result.BR_hjinvisible[i] += Hneut_decays[i]->BF(PDB.long_name("~nu",i_snu),PDB.long_name("~nubar",i_snu));
          }
          else
          {
            result.BR_hjinvisible[i] = Hneut_decays[i]->BF("~chi0_1","~chi0_1");
          }
        }
      }

      result.MHplus[0] = spec.get(Par::Pole_Mass,"H+");
      double upper = spec.get(Par::Pole_Mass_1srd_high,"H+");
      double lower = spec.get(Par::Pole_Mass_1srd_low,"H+");
      result.deltaMHplus[0] = std::max(upper,lower);

      const DecayTable::Entry* Hplus_decays = &(decaytable("H+"));
      const DecayTable::Entry* top_decays = &(decaytable("t"));

      result.HpGammaTot[0] = Hplus_decays->width_in_GeV;
      result.BR_tWpb       = top_decays->BF("W+", "b");
      result.BR_tHpjb[0]   = top_decays->has_channel("H+", "b") ? top_decays->BF("H+", "b") : 0.0;
      result.BR_Hpjcs[0]   = Hplus_decays->BF("c", "sbar");
      result.BR_Hpjcb[0]   = Hplus_decays->BF("c", "bbar");
      result.BR_Hptaunu[0] = Hplus_decays->BF("tau+", "nu_tau");

      // check SM partial width h0_1 -> b bbar
      // shouldn't be zero...
      double g2hjbb[3];
      for(int i = 0; i < 3; i++)
      {
        if(FH_input.gammas_sm[H0FF(i,4,3,3)+4] <= 0.)
          g2hjbb[i] = 0.;
        else
          g2hjbb[i] = FH_input.gammas[H0FF(i,4,3,3)+4]/FH_input.gammas_sm[H0FF(i,4,3,3)+4];
      }

      // using partial width ratio approximation for
      // h -> b bbar CS ratios
      for(int i = 0; i < 3; i++)
      {
        result.CS_bg_hjb_ratio[i] = g2hjbb[i];
        result.CS_bb_hj_ratio[i]  = g2hjbb[i];
      }

      // cross-section ratios for b bbar and tau+ tau- final states
      for(int i = 0; i < 3; i++)
      {
        fh_complex c_g2hjbb_L = FH_input.couplings[H0FF(i,4,3,3)];
        fh_complex c_g2hjbb_R = FH_input.couplings[H0FF(i,4,3,3)+Roffset];
        fh_complex c_g2hjbb_SM_L = FH_input.couplings_sm[H0FF(i,4,3,3)];
        fh_complex c_g2hjbb_SM_R = FH_input.couplings_sm[H0FF(i,4,3,3)+RSMoffset];

        fh_complex c_g2hjtautau_L = FH_input.couplings[H0FF(i,2,3,3)];
        fh_complex c_g2hjtautau_R = FH_input.couplings[H0FF(i,2,3,3)+Roffset];
        fh_complex c_g2hjtautau_SM_L = FH_input.couplings_sm[H0FF(i,2,3,3)];
        fh_complex c_g2hjtautau_SM_R = FH_input.couplings_sm[H0FF(i,2,3,3)+RSMoffset];

        double R_g2hjbb_L = sqrt(c_g2hjbb_L.re*c_g2hjbb_L.re+
               c_g2hjbb_L.im*c_g2hjbb_L.im)/
          sqrt(c_g2hjbb_SM_L.re*c_g2hjbb_SM_L.re+
               c_g2hjbb_SM_L.im*c_g2hjbb_SM_L.im);
        double R_g2hjbb_R = sqrt(c_g2hjbb_R.re*c_g2hjbb_R.re+
               c_g2hjbb_R.im*c_g2hjbb_R.im)/
          sqrt(c_g2hjbb_SM_R.re*c_g2hjbb_SM_R.re+
               c_g2hjbb_SM_R.im*c_g2hjbb_SM_R.im);

        double R_g2hjtautau_L = sqrt(c_g2hjtautau_L.re*c_g2hjtautau_L.re+
                   c_g2hjtautau_L.im*c_g2hjtautau_L.im)/
          sqrt(c_g2hjtautau_SM_L.re*c_g2hjtautau_SM_L.re+
               c_g2hjtautau_SM_L.im*c_g2hjtautau_SM_L.im);
        double R_g2hjtautau_R = sqrt(c_g2hjtautau_R.re*c_g2hjtautau_R.re+
                   c_g2hjtautau_R.im*c_g2hjtautau_R.im)/
          sqrt(c_g2hjtautau_SM_R.re*c_g2hjtautau_SM_R.re+
               c_g2hjtautau_SM_R.im*c_g2hjtautau_SM_R.im);

        double g2hjbb_s = (R_g2hjbb_L+R_g2hjbb_R)*(R_g2hjbb_L+R_g2hjbb_R)/4.;
        double g2hjbb_p = (R_g2hjbb_L-R_g2hjbb_R)*(R_g2hjbb_L-R_g2hjbb_R)/4.;
        double g2hjtautau_s = (R_g2hjtautau_L+R_g2hjtautau_R)*(R_g2hjtautau_L+R_g2hjtautau_R)/4.;
        double g2hjtautau_p = (R_g2hjtautau_L-R_g2hjtautau_R)*(R_g2hjtautau_L-R_g2hjtautau_R)/4.;

        // check CP of state
        if(g2hjbb_p < 1e-10)
          result.CP[i] = 1;
        else if(g2hjbb_s < 1e-10)
          result.CP[i] = -1;
        else
          result.CP[i] = 0.;

        result.CS_lep_bbhj_ratio[i]     = g2hjbb_s + g2hjbb_p;
        result.CS_lep_tautauhj_ratio[i] = g2hjtautau_s + g2hjtautau_p;
      }

      // cross-section ratios for di-boson final states
      for(int i = 0; i < 3; i++)
      {
        fh_complex c_gWW = FH_input.couplings[H0VV(i,4)];
        fh_complex c_gWW_SM = FH_input.couplings_sm[H0VV(i,4)];
        fh_complex c_gZZ = FH_input.couplings[H0VV(i,3)];
        fh_complex c_gZZ_SM = FH_input.couplings_sm[H0VV(i,3)];

        double g2hjWW = (c_gWW.re*c_gWW.re+c_gWW.im*c_gWW.im)/
          (c_gWW_SM.re*c_gWW_SM.re+c_gWW_SM.im*c_gWW_SM.im);

        double g2hjZZ = (c_gZZ.re*c_gZZ.re+c_gZZ.im*c_gZZ.im)/
          (c_gZZ_SM.re*c_gZZ_SM.re+c_gZZ_SM.im*c_gZZ_SM.im);

        result.CS_lep_hjZ_ratio[i] = g2hjZZ;

        result.CS_gg_hjZ_ratio[i] = 0.;
        result.CS_dd_hjZ_ratio[i] = g2hjZZ;
        result.CS_uu_hjZ_ratio[i] = g2hjZZ;
        result.CS_ss_hjZ_ratio[i] = g2hjZZ;
        result.CS_cc_hjZ_ratio[i] = g2hjZZ;
        result.CS_bb_hjZ_ratio[i] = g2hjZZ;

        result.CS_ud_hjWp_ratio[i] = g2hjWW;
        result.CS_cs_hjWp_ratio[i] = g2hjWW;
        result.CS_ud_hjWm_ratio[i] = g2hjWW;
        result.CS_cs_hjWm_ratio[i] = g2hjWW;

        result.CS_tev_vbf_ratio[i]  = g2hjWW;
        result.CS_lhc7_vbf_ratio[i] = g2hjWW;
        result.CS_lhc8_vbf_ratio[i] = g2hjWW;
      }

      // higgs to higgs + V xsection ratios
      // retrive SMINPUTS dependency
      const SMInputs& sminputs = *Dep::SMINPUTS;

      double norm = sminputs.GF*sqrt(2.)*sminputs.mZ*sminputs.mZ;
      for(int i = 0; i < 3; i++)
      for(int j = 0; j < 3; j++)
      {
        fh_complex c_gHV = FH_input.couplings[H0HV(i,j)];
        double g2HV = c_gHV.re*c_gHV.re+c_gHV.im*c_gHV.im;
        result.CS_lep_hjhi_ratio[i][j] = g2HV/norm;
      }

      // gluon fusion x-section ratio
      for(int i = 0; i < 3; i++)
      {
        if(FH_input.gammas_sm[H0VV(i,5)] <= 0.)
          result.CS_gg_hj_ratio[i] = 0.;
        else
          result.CS_gg_hj_ratio[i] = FH_input.gammas[H0VV(i,5)]/
            FH_input.gammas_sm[H0VV(i,5)];
      }
=======
>>>>>>> c0643a43


    // Dummy observable that creates a dependency on TestModel1D, which is used to satisfy the normal
    // GAMBIT model requrements in a minimal way. This is useful in the case where we just want to run
    // ColliderBit on a single point with a custom Pythia version, using Pythia's SLHA interface.
    void getDummyColliderObservable(double& result)
    {
      result = 0.0;
    }

<<<<<<< HEAD
    /// Get an LHC chisq from HiggsSignals
    void calc_HS_LHC_LogLike(double &result)
    {
      using namespace Pipes::calc_HS_LHC_LogLike;

      hb_ModelParameters ModelParam = *Dep::HB_ModelParameters;

      Farray<double, 1,3, 1,3> CS_lep_hjhi_ratio;
      Farray<double, 1,3, 1,3> BR_hjhihi;
      for(int i = 0; i < 3; i++) for(int j = 0; j < 3; j++)
      {
        CS_lep_hjhi_ratio(i+1,j+1) = ModelParam.CS_lep_hjhi_ratio[i][j];
        BR_hjhihi(i+1,j+1) = ModelParam.BR_hjhihi[i][j];
      }
      

      BEreq::HiggsBounds_neutral_input_part_HS(&ModelParam.Mh[0], &ModelParam.hGammaTot[0], &ModelParam.CP[0],
                 &ModelParam.CS_lep_hjZ_ratio[0], &ModelParam.CS_lep_bbhj_ratio[0],
                 &ModelParam.CS_lep_tautauhj_ratio[0], CS_lep_hjhi_ratio,
                 &ModelParam.CS_gg_hj_ratio[0], &ModelParam.CS_bb_hj_ratio[0],
                 &ModelParam.CS_bg_hjb_ratio[0], &ModelParam.CS_ud_hjWp_ratio[0],
                 &ModelParam.CS_cs_hjWp_ratio[0], &ModelParam.CS_ud_hjWm_ratio[0],
                 &ModelParam.CS_cs_hjWm_ratio[0], &ModelParam.CS_gg_hjZ_ratio[0],
                 &ModelParam.CS_dd_hjZ_ratio[0], &ModelParam.CS_uu_hjZ_ratio[0],
                 &ModelParam.CS_ss_hjZ_ratio[0], &ModelParam.CS_cc_hjZ_ratio[0],
                 &ModelParam.CS_bb_hjZ_ratio[0], &ModelParam.CS_tev_vbf_ratio[0],
                 &ModelParam.CS_tev_tthj_ratio[0], &ModelParam.CS_lhc7_vbf_ratio[0],
                 &ModelParam.CS_lhc7_tthj_ratio[0], &ModelParam.CS_lhc8_vbf_ratio[0],
                 &ModelParam.CS_lhc8_tthj_ratio[0], &ModelParam.BR_hjss[0],
                 &ModelParam.BR_hjcc[0], &ModelParam.BR_hjbb[0],
                 &ModelParam.BR_hjmumu[0], &ModelParam.BR_hjtautau[0],
                 &ModelParam.BR_hjWW[0], &ModelParam.BR_hjZZ[0],
                 &ModelParam.BR_hjZga[0], &ModelParam.BR_hjgaga[0],
                 &ModelParam.BR_hjgg[0], &ModelParam.BR_hjinvisible[0], BR_hjhihi);

      BEreq::HiggsBounds_charged_input_HS(&ModelParam.MHplus[0], &ModelParam.HpGammaTot[0], &ModelParam.CS_lep_HpjHmi_ratio[0],
            &ModelParam.BR_tWpb, &ModelParam.BR_tHpjb[0], &ModelParam.BR_Hpjcs[0],
            &ModelParam.BR_Hpjcb[0], &ModelParam.BR_Hptaunu[0]);

      BEreq::HiggsSignals_neutral_input_MassUncertainty(&ModelParam.deltaMh[0]);

      // add uncertainties to cross-sections and branching ratios
      // double dCS[5] = {0.,0.,0.,0.,0.};
      // double dBR[5] = {0.,0.,0.,0.,0.};
      // BEreq::setup_rate_uncertainties(dCS,dBR);

      // run HiggsSignals
      int mode = 1; // 1- peak-centered chi2 method (recommended)
      double csqmu, csqmh, csqtot, Pvalue;
      int nobs;
      BEreq::run_HiggsSignals(mode, csqmu, csqmh, csqtot, nobs, Pvalue);

      result = -0.5*csqtot;
      //std::cout << "Calculating LHC chisq: " << csqmu << " (signal strength only), " << csqmh << " (mass only), ";
      //std::cout << csqtot << " (both), Nobs: " << nobs << ", Pvalue: " << Pvalue << endl;

    }
=======
>>>>>>> c0643a43

    /// @}

  }
}<|MERGE_RESOLUTION|>--- conflicted
+++ resolved
@@ -1,10 +1,5 @@
-<<<<<<< HEAD
-//   GAMBIT: Global and Modular BSM Inference Tool
-//   *********************************************
-=======
 ///   GAMBIT: Global and Modular BSM Inference Tool
 ///  *********************************************
->>>>>>> c0643a43
 ///  \file
 ///
 ///  Functions of ColliderBit_eventLoop.
@@ -4068,450 +4063,6 @@
 
     }
 
-<<<<<<< HEAD
-    /// @}
-
-
-    // *** Higgs physics ***
-
-    /// FeynHiggs Higgs production cross-sections
-    void FH_HiggsProd(fh_HiggsProd &result)
-    {
-      using namespace Pipes::FH_HiggsProd;
-
-      Farray<fh_real, 1,52> prodxs;
-
-      fh_HiggsProd HiggsProd;
-      int error;
-      fh_real sqrts;
-
-      // Tevatron
-      sqrts = 2.;
-      error = 1;
-      BEreq::FHHiggsProd(error, sqrts, prodxs);
-      if (error != 0)
-      {
-        std::ostringstream err;
-        err << "BEreq::FHHiggsProd raised error flag for Tevatron: " << error << ".";
-        invalid_point().raise(err.str());
-      }
-      for(int i = 0; i < 52; i++) HiggsProd.prodxs_Tev[i] = prodxs(i+1);
-      // LHC7
-      sqrts = 7.;
-      error = 1;
-      BEreq::FHHiggsProd(error, sqrts, prodxs);
-      if (error != 0)
-      {
-        std::ostringstream err;
-        err << "BEreq::FHHiggsProd raised error flag for LHC7: " << error << ".";
-        invalid_point().raise(err.str());
-      }
-      for(int i = 0; i < 52; i++) HiggsProd.prodxs_LHC7[i] = prodxs(i+1);
-      // LHC8
-      sqrts = 8.;
-      error = 1;
-      BEreq::FHHiggsProd(error, sqrts, prodxs);
-      if (error != 0)
-      {
-        std::ostringstream err;
-        err << "BEreq::FHHiggsProd raised error flag for LHC8: " << error << ".";
-        invalid_point().raise(err.str());
-      }
-      for(int i = 0; i < 52; i++) HiggsProd.prodxs_LHC8[i] = prodxs(i+1);
-
-      result = HiggsProd;
-    }
-
-    /// Local function returning a HiggsBounds/Signals ModelParameters object for SM-like Higgs.
-    void set_SMHiggs_ModelParameters(const Spectrum& fullspectrum, const DecayTable::Entry& decays, hb_ModelParameters &result)
-    {
-      const SubSpectrum& spec = fullspectrum.get_HE();
-
-      for(int i = 0; i < 3; i++)
-      {
-        result.Mh[i] = 0.;
-        result.deltaMh[i] = 0.;
-        result.hGammaTot[i] = 0.;
-        result.CP[i] = 0.;
-        result.CS_lep_hjZ_ratio[i] = 0.;
-        result.CS_lep_bbhj_ratio[i] = 0.;
-        result.CS_lep_tautauhj_ratio[i] = 0.;
-        for(int j = 0; j < 3; j++) result.CS_lep_hjhi_ratio[i][j] = 0.;
-        result.CS_gg_hj_ratio[i] = 0.;
-        result.CS_bb_hj_ratio[i] = 0.;
-        result.CS_bg_hjb_ratio[i] = 0.;
-        result.CS_ud_hjWp_ratio[i] = 0.;
-        result.CS_cs_hjWp_ratio[i] = 0.;
-        result.CS_ud_hjWm_ratio[i] = 0.;
-        result.CS_cs_hjWm_ratio[i] = 0.;
-        result.CS_gg_hjZ_ratio[i] = 0.;
-        result.CS_dd_hjZ_ratio[i] = 0.;
-        result.CS_uu_hjZ_ratio[i] = 0.;
-        result.CS_ss_hjZ_ratio[i] = 0.;
-        result.CS_cc_hjZ_ratio[i] = 0.;
-        result.CS_bb_hjZ_ratio[i] = 0.;
-        result.CS_tev_vbf_ratio[i] = 0.;
-        result.CS_tev_tthj_ratio[i] = 0.;
-        result.CS_lhc7_vbf_ratio[i] = 0.;
-        result.CS_lhc7_tthj_ratio[i] = 0.;
-        result.CS_lhc8_vbf_ratio[i] = 0.;
-        result.CS_lhc8_tthj_ratio[i] = 0.;
-        result.BR_hjss[i] = 0.;
-        result.BR_hjcc[i] = 0.;
-        result.BR_hjbb[i] = 0.;
-        result.BR_hjmumu[i] = 0.;
-        result.BR_hjtautau[i] = 0.;
-        result.BR_hjWW[i] = 0.;
-        result.BR_hjZZ[i] = 0.;
-        result.BR_hjZga[i] = 0.;
-        result.BR_hjgaga[i] = 0.;
-        result.BR_hjgg[i] = 0.;
-        result.BR_hjinvisible[i] = 0.;
-        for(int j = 0; j < 3; j++) result.BR_hjhihi[i][j] = 0.;
-      }
-
-      result.MHplus[0] = 0.;
-      result.deltaMHplus[0] = 0.;
-      result.HpGammaTot[0] = 0.;
-      result.CS_lep_HpjHmi_ratio[0] = 0.;
-      result.BR_tWpb = 0.;
-      result.BR_tHpjb[0] = 0.;
-      result.BR_Hpjcs[0] = 0.;
-      result.BR_Hpjcb[0] = 0.;
-      result.BR_Hptaunu[0] = 0.;
-      result.Mh[0] = spec.get(Par::Pole_Mass,25,0);
-      result.Mh[0] = spec.get(Par::Pole_Mass,25,0);
-      bool has_high_err = spec.has(Par::Pole_Mass_1srd_high, 25, 0);
-      bool has_low_err = spec.has(Par::Pole_Mass_1srd_low, 25, 0);
-      if (has_high_err and has_low_err) 
-      {
-        double upper = spec.get(Par::Pole_Mass_1srd_high, 25, 0);
-        double lower = spec.get(Par::Pole_Mass_1srd_low, 25, 0);
-        result.deltaMh[0] = std::max(upper,lower);
-      }
-      else
-      {
-        result.deltaMh[0] = 0.;
-      }
-      result.hGammaTot[0] = decays.width_in_GeV;
-      result.CP[0] = 1;
-      result.CS_lep_hjZ_ratio[0] = 1.;
-      result.CS_lep_bbhj_ratio[0] = 1.;
-      result.CS_lep_tautauhj_ratio[0] = 1.;
-      result.CS_gg_hj_ratio[0] = 1.;
-      result.CS_bb_hj_ratio[0] = 1.;
-      result.CS_bg_hjb_ratio[0] = 1.;
-      result.CS_ud_hjWp_ratio[0] = 1.;
-      result.CS_cs_hjWp_ratio[0] = 1.;
-      result.CS_ud_hjWm_ratio[0] = 1.;
-      result.CS_cs_hjWm_ratio[0] = 1.;
-      result.CS_gg_hjZ_ratio[0] = 1.;
-      result.CS_dd_hjZ_ratio[0] = 1.;
-      result.CS_uu_hjZ_ratio[0] = 1.;
-      result.CS_ss_hjZ_ratio[0] = 1.;
-      result.CS_cc_hjZ_ratio[0] = 1.;
-      result.CS_bb_hjZ_ratio[0] = 1.;
-      result.CS_tev_vbf_ratio[0] = 1.;
-      result.CS_tev_tthj_ratio[0] = 1.;
-      result.CS_lhc7_vbf_ratio[0] = 1.;
-      result.CS_lhc7_tthj_ratio[0] = 1.;
-      result.CS_lhc8_vbf_ratio[0] = 1.;
-      result.CS_lhc8_tthj_ratio[0] = 1.;
-      result.BR_hjss[0] = decays.BF("s", "sbar");
-      result.BR_hjcc[0] = decays.BF("c", "cbar");
-      result.BR_hjbb[0] = decays.BF("b", "bbar");
-      result.BR_hjmumu[0] = decays.BF("mu+", "mu-");
-      result.BR_hjtautau[0] = decays.BF("tau+", "tau-");
-      result.BR_hjWW[0] = decays.BF("W+", "W-");
-      result.BR_hjZZ[0] = decays.BF("Z0", "Z0");
-      result.BR_hjZga[0] = decays.BF("gamma", "Z0");
-      result.BR_hjgaga[0] = decays.BF("gamma", "gamma");
-      result.BR_hjgg[0] = decays.BF("g", "g");
-    }
-
-    void set_invisible_width(const DecayTable::Entry& decays, hb_ModelParameters &result,str P)
-    {
-    result.BR_hjinvisible[0] = decays.BF(P, P);
-    }
-
-
-    /// SM Higgs model parameters for HiggsBounds/Signals
-    void SMHiggs_ModelParameters(hb_ModelParameters &result)
-    {
-      using namespace Pipes::SMHiggs_ModelParameters;
-      const Spectrum& fullspectrum = *Dep::SM_spectrum;
-      const DecayTable::Entry& decays = *Dep::Higgs_decay_rates;
-      set_SMHiggs_ModelParameters(fullspectrum,decays,result);
-    }
-
-    /// SM-like Higgs model parameters for HiggsBounds/Signals
-    void SMlikeHiggs_ModelParameters(hb_ModelParameters &result)
-    {
-      using namespace Pipes::SMlikeHiggs_ModelParameters;
-      const Spectrum& fullspectrum = *Dep::SingletDM_spectrum;
-      str invisible_particle;
-      if (ModelInUse("SingletDM") or ModelInUse("SingletDMZ3"))
-      {
-       //fullspectrum = *Dep::SingletDM_spectrum;
-       invisible_particle = "S";
-      }
-      else
-      {
-       ColliderBit_error().raise(LOCAL_INFO,"model in use not valid with SMlikeHiggs_ModelParameters function");
-      }
-      
-      const DecayTable::Entry& decays = *Dep::Higgs_decay_rates;
-      set_SMHiggs_ModelParameters(fullspectrum,decays,result);
-      set_invisible_width(decays,result,invisible_particle);
-    }
-
-    /// MSSM Higgs model parameters
-    void MSSMHiggs_ModelParameters(hb_ModelParameters &result)
-    {
-      using namespace Pipes::MSSMHiggs_ModelParameters;
-      const auto& PDB = Models::ParticleDB();
-      
-      // unpack FeynHiggs Couplings
-      fh_Couplings FH_input = *Dep::Higgs_Couplings;
-
-      std::vector<std::string> sHneut;
-      sHneut.push_back("h0_1");
-      sHneut.push_back("h0_2");
-      sHneut.push_back("A0");
-
-      const Spectrum& fullspectrum = *Dep::MSSM_spectrum;
-      const SubSpectrum& spec = fullspectrum.get_HE();
-      const DecayTable decaytable = *Dep::decay_rates;
-
-      const DecayTable::Entry* Hneut_decays[3];
-      for(int i = 0; i < 3; i++)
-      {
-        // Higgs masses and errors
-        result.Mh[i] = spec.get(Par::Pole_Mass,sHneut[i]);
-        double upper = spec.get(Par::Pole_Mass_1srd_high,sHneut[i]);
-        double lower = spec.get(Par::Pole_Mass_1srd_low,sHneut[i]);
-        result.deltaMh[i] = std::max(upper,lower);
-      }
-
-      // invisible LSP?
-      double lsp_mass = spec.get(Par::Pole_Mass,"~chi0_1");
-      int i_snu = 0;
-      for(int i = 1; i <= 3; i++)
-      {
-        if(spec.get(Par::Pole_Mass,"~nu",i)  < lsp_mass)
-        {
-          i_snu = i;
-          lsp_mass = spec.get(Par::Pole_Mass,"~nu",i);
-        }
-      }
-
-      bool inv_lsp = true;
-      if(spec.get(Par::Pole_Mass,"~chi+",1) < lsp_mass) inv_lsp = false;
-      if(spec.get(Par::Pole_Mass,"~g") < lsp_mass) inv_lsp = false;
-      if(inv_lsp)
-      {
-        for(int i = 1; i <= 6; i++)
-        {
-          if(spec.get(Par::Pole_Mass,"~d",i) < lsp_mass)
-          {
-            inv_lsp = false;
-            break;
-          }
-          if(spec.get(Par::Pole_Mass,"~u",i) < lsp_mass)
-          {
-            inv_lsp = false;
-            break;
-          }
-          if(spec.get(Par::Pole_Mass,"~e-",i) < lsp_mass)
-          {
-            inv_lsp = false;
-            break;
-          }
-        }
-      }
-
-      for(int i = 0; i < 3; i++)
-      {
-        // Branching ratios and total widths
-        Hneut_decays[i] = &(decaytable(sHneut[i]));
-
-        result.hGammaTot[i] = Hneut_decays[i]->width_in_GeV;
-
-        result.BR_hjss[i] = Hneut_decays[i]->BF("s", "sbar");
-        result.BR_hjcc[i] = Hneut_decays[i]->BF("c", "cbar");
-        result.BR_hjbb[i] = Hneut_decays[i]->BF("b", "bbar");
-        result.BR_hjmumu[i] = Hneut_decays[i]->BF("mu+", "mu-");
-        result.BR_hjtautau[i] = Hneut_decays[i]->BF("tau+", "tau-");
-        result.BR_hjWW[i] = Hneut_decays[i]->BF("W+", "W-");
-        result.BR_hjZZ[i] = Hneut_decays[i]->BF("Z0", "Z0");
-        result.BR_hjZga[i] = Hneut_decays[i]->BF("gamma", "Z0");
-        result.BR_hjgaga[i] = Hneut_decays[i]->BF("gamma", "gamma");
-        result.BR_hjgg[i] = Hneut_decays[i]->BF("g", "g");
-        for(int j = 0; j < 3; j++)
-        {
-          if(2.*result.Mh[j] < result.Mh[i])
-          {
-            result.BR_hjhihi[i][j] = Hneut_decays[i]->BF(sHneut[j],sHneut[j]);
-          }
-          else
-          {
-            result.BR_hjhihi[i][j] = 0.;
-          }
-        }
-        result.BR_hjinvisible[i] = 0.;
-        if(inv_lsp)
-        {
-          // sneutrino is LSP - need to figure out how to get correct invisible BF...
-          if(i_snu > 0)
-          {
-            result.BR_hjinvisible[i] += Hneut_decays[i]->BF(PDB.long_name("~nu",i_snu),PDB.long_name("~nubar",i_snu));
-          }
-          else
-          {
-            result.BR_hjinvisible[i] = Hneut_decays[i]->BF("~chi0_1","~chi0_1");
-          }
-        }
-      }
-
-      result.MHplus[0] = spec.get(Par::Pole_Mass,"H+");
-      double upper = spec.get(Par::Pole_Mass_1srd_high,"H+");
-      double lower = spec.get(Par::Pole_Mass_1srd_low,"H+");
-      result.deltaMHplus[0] = std::max(upper,lower);
-
-      const DecayTable::Entry* Hplus_decays = &(decaytable("H+"));
-      const DecayTable::Entry* top_decays = &(decaytable("t"));
-
-      result.HpGammaTot[0] = Hplus_decays->width_in_GeV;
-      result.BR_tWpb       = top_decays->BF("W+", "b");
-      result.BR_tHpjb[0]   = top_decays->has_channel("H+", "b") ? top_decays->BF("H+", "b") : 0.0;
-      result.BR_Hpjcs[0]   = Hplus_decays->BF("c", "sbar");
-      result.BR_Hpjcb[0]   = Hplus_decays->BF("c", "bbar");
-      result.BR_Hptaunu[0] = Hplus_decays->BF("tau+", "nu_tau");
-
-      // check SM partial width h0_1 -> b bbar
-      // shouldn't be zero...
-      double g2hjbb[3];
-      for(int i = 0; i < 3; i++)
-      {
-        if(FH_input.gammas_sm[H0FF(i,4,3,3)+4] <= 0.)
-          g2hjbb[i] = 0.;
-        else
-          g2hjbb[i] = FH_input.gammas[H0FF(i,4,3,3)+4]/FH_input.gammas_sm[H0FF(i,4,3,3)+4];
-      }
-
-      // using partial width ratio approximation for
-      // h -> b bbar CS ratios
-      for(int i = 0; i < 3; i++)
-      {
-        result.CS_bg_hjb_ratio[i] = g2hjbb[i];
-        result.CS_bb_hj_ratio[i]  = g2hjbb[i];
-      }
-
-      // cross-section ratios for b bbar and tau+ tau- final states
-      for(int i = 0; i < 3; i++)
-      {
-        fh_complex c_g2hjbb_L = FH_input.couplings[H0FF(i,4,3,3)];
-        fh_complex c_g2hjbb_R = FH_input.couplings[H0FF(i,4,3,3)+Roffset];
-        fh_complex c_g2hjbb_SM_L = FH_input.couplings_sm[H0FF(i,4,3,3)];
-        fh_complex c_g2hjbb_SM_R = FH_input.couplings_sm[H0FF(i,4,3,3)+RSMoffset];
-
-        fh_complex c_g2hjtautau_L = FH_input.couplings[H0FF(i,2,3,3)];
-        fh_complex c_g2hjtautau_R = FH_input.couplings[H0FF(i,2,3,3)+Roffset];
-        fh_complex c_g2hjtautau_SM_L = FH_input.couplings_sm[H0FF(i,2,3,3)];
-        fh_complex c_g2hjtautau_SM_R = FH_input.couplings_sm[H0FF(i,2,3,3)+RSMoffset];
-
-        double R_g2hjbb_L = sqrt(c_g2hjbb_L.re*c_g2hjbb_L.re+
-               c_g2hjbb_L.im*c_g2hjbb_L.im)/
-          sqrt(c_g2hjbb_SM_L.re*c_g2hjbb_SM_L.re+
-               c_g2hjbb_SM_L.im*c_g2hjbb_SM_L.im);
-        double R_g2hjbb_R = sqrt(c_g2hjbb_R.re*c_g2hjbb_R.re+
-               c_g2hjbb_R.im*c_g2hjbb_R.im)/
-          sqrt(c_g2hjbb_SM_R.re*c_g2hjbb_SM_R.re+
-               c_g2hjbb_SM_R.im*c_g2hjbb_SM_R.im);
-
-        double R_g2hjtautau_L = sqrt(c_g2hjtautau_L.re*c_g2hjtautau_L.re+
-                   c_g2hjtautau_L.im*c_g2hjtautau_L.im)/
-          sqrt(c_g2hjtautau_SM_L.re*c_g2hjtautau_SM_L.re+
-               c_g2hjtautau_SM_L.im*c_g2hjtautau_SM_L.im);
-        double R_g2hjtautau_R = sqrt(c_g2hjtautau_R.re*c_g2hjtautau_R.re+
-                   c_g2hjtautau_R.im*c_g2hjtautau_R.im)/
-          sqrt(c_g2hjtautau_SM_R.re*c_g2hjtautau_SM_R.re+
-               c_g2hjtautau_SM_R.im*c_g2hjtautau_SM_R.im);
-
-        double g2hjbb_s = (R_g2hjbb_L+R_g2hjbb_R)*(R_g2hjbb_L+R_g2hjbb_R)/4.;
-        double g2hjbb_p = (R_g2hjbb_L-R_g2hjbb_R)*(R_g2hjbb_L-R_g2hjbb_R)/4.;
-        double g2hjtautau_s = (R_g2hjtautau_L+R_g2hjtautau_R)*(R_g2hjtautau_L+R_g2hjtautau_R)/4.;
-        double g2hjtautau_p = (R_g2hjtautau_L-R_g2hjtautau_R)*(R_g2hjtautau_L-R_g2hjtautau_R)/4.;
-
-        // check CP of state
-        if(g2hjbb_p < 1e-10)
-          result.CP[i] = 1;
-        else if(g2hjbb_s < 1e-10)
-          result.CP[i] = -1;
-        else
-          result.CP[i] = 0.;
-
-        result.CS_lep_bbhj_ratio[i]     = g2hjbb_s + g2hjbb_p;
-        result.CS_lep_tautauhj_ratio[i] = g2hjtautau_s + g2hjtautau_p;
-      }
-
-      // cross-section ratios for di-boson final states
-      for(int i = 0; i < 3; i++)
-      {
-        fh_complex c_gWW = FH_input.couplings[H0VV(i,4)];
-        fh_complex c_gWW_SM = FH_input.couplings_sm[H0VV(i,4)];
-        fh_complex c_gZZ = FH_input.couplings[H0VV(i,3)];
-        fh_complex c_gZZ_SM = FH_input.couplings_sm[H0VV(i,3)];
-
-        double g2hjWW = (c_gWW.re*c_gWW.re+c_gWW.im*c_gWW.im)/
-          (c_gWW_SM.re*c_gWW_SM.re+c_gWW_SM.im*c_gWW_SM.im);
-
-        double g2hjZZ = (c_gZZ.re*c_gZZ.re+c_gZZ.im*c_gZZ.im)/
-          (c_gZZ_SM.re*c_gZZ_SM.re+c_gZZ_SM.im*c_gZZ_SM.im);
-
-        result.CS_lep_hjZ_ratio[i] = g2hjZZ;
-
-        result.CS_gg_hjZ_ratio[i] = 0.;
-        result.CS_dd_hjZ_ratio[i] = g2hjZZ;
-        result.CS_uu_hjZ_ratio[i] = g2hjZZ;
-        result.CS_ss_hjZ_ratio[i] = g2hjZZ;
-        result.CS_cc_hjZ_ratio[i] = g2hjZZ;
-        result.CS_bb_hjZ_ratio[i] = g2hjZZ;
-
-        result.CS_ud_hjWp_ratio[i] = g2hjWW;
-        result.CS_cs_hjWp_ratio[i] = g2hjWW;
-        result.CS_ud_hjWm_ratio[i] = g2hjWW;
-        result.CS_cs_hjWm_ratio[i] = g2hjWW;
-
-        result.CS_tev_vbf_ratio[i]  = g2hjWW;
-        result.CS_lhc7_vbf_ratio[i] = g2hjWW;
-        result.CS_lhc8_vbf_ratio[i] = g2hjWW;
-      }
-
-      // higgs to higgs + V xsection ratios
-      // retrive SMINPUTS dependency
-      const SMInputs& sminputs = *Dep::SMINPUTS;
-
-      double norm = sminputs.GF*sqrt(2.)*sminputs.mZ*sminputs.mZ;
-      for(int i = 0; i < 3; i++)
-      for(int j = 0; j < 3; j++)
-      {
-        fh_complex c_gHV = FH_input.couplings[H0HV(i,j)];
-        double g2HV = c_gHV.re*c_gHV.re+c_gHV.im*c_gHV.im;
-        result.CS_lep_hjhi_ratio[i][j] = g2HV/norm;
-      }
-
-      // gluon fusion x-section ratio
-      for(int i = 0; i < 3; i++)
-      {
-        if(FH_input.gammas_sm[H0VV(i,5)] <= 0.)
-          result.CS_gg_hj_ratio[i] = 0.;
-        else
-          result.CS_gg_hj_ratio[i] = FH_input.gammas[H0VV(i,5)]/
-            FH_input.gammas_sm[H0VV(i,5)];
-      }
-=======
->>>>>>> c0643a43
 
 
     // Dummy observable that creates a dependency on TestModel1D, which is used to satisfy the normal
@@ -4522,66 +4073,6 @@
       result = 0.0;
     }
 
-<<<<<<< HEAD
-    /// Get an LHC chisq from HiggsSignals
-    void calc_HS_LHC_LogLike(double &result)
-    {
-      using namespace Pipes::calc_HS_LHC_LogLike;
-
-      hb_ModelParameters ModelParam = *Dep::HB_ModelParameters;
-
-      Farray<double, 1,3, 1,3> CS_lep_hjhi_ratio;
-      Farray<double, 1,3, 1,3> BR_hjhihi;
-      for(int i = 0; i < 3; i++) for(int j = 0; j < 3; j++)
-      {
-        CS_lep_hjhi_ratio(i+1,j+1) = ModelParam.CS_lep_hjhi_ratio[i][j];
-        BR_hjhihi(i+1,j+1) = ModelParam.BR_hjhihi[i][j];
-      }
-      
-
-      BEreq::HiggsBounds_neutral_input_part_HS(&ModelParam.Mh[0], &ModelParam.hGammaTot[0], &ModelParam.CP[0],
-                 &ModelParam.CS_lep_hjZ_ratio[0], &ModelParam.CS_lep_bbhj_ratio[0],
-                 &ModelParam.CS_lep_tautauhj_ratio[0], CS_lep_hjhi_ratio,
-                 &ModelParam.CS_gg_hj_ratio[0], &ModelParam.CS_bb_hj_ratio[0],
-                 &ModelParam.CS_bg_hjb_ratio[0], &ModelParam.CS_ud_hjWp_ratio[0],
-                 &ModelParam.CS_cs_hjWp_ratio[0], &ModelParam.CS_ud_hjWm_ratio[0],
-                 &ModelParam.CS_cs_hjWm_ratio[0], &ModelParam.CS_gg_hjZ_ratio[0],
-                 &ModelParam.CS_dd_hjZ_ratio[0], &ModelParam.CS_uu_hjZ_ratio[0],
-                 &ModelParam.CS_ss_hjZ_ratio[0], &ModelParam.CS_cc_hjZ_ratio[0],
-                 &ModelParam.CS_bb_hjZ_ratio[0], &ModelParam.CS_tev_vbf_ratio[0],
-                 &ModelParam.CS_tev_tthj_ratio[0], &ModelParam.CS_lhc7_vbf_ratio[0],
-                 &ModelParam.CS_lhc7_tthj_ratio[0], &ModelParam.CS_lhc8_vbf_ratio[0],
-                 &ModelParam.CS_lhc8_tthj_ratio[0], &ModelParam.BR_hjss[0],
-                 &ModelParam.BR_hjcc[0], &ModelParam.BR_hjbb[0],
-                 &ModelParam.BR_hjmumu[0], &ModelParam.BR_hjtautau[0],
-                 &ModelParam.BR_hjWW[0], &ModelParam.BR_hjZZ[0],
-                 &ModelParam.BR_hjZga[0], &ModelParam.BR_hjgaga[0],
-                 &ModelParam.BR_hjgg[0], &ModelParam.BR_hjinvisible[0], BR_hjhihi);
-
-      BEreq::HiggsBounds_charged_input_HS(&ModelParam.MHplus[0], &ModelParam.HpGammaTot[0], &ModelParam.CS_lep_HpjHmi_ratio[0],
-            &ModelParam.BR_tWpb, &ModelParam.BR_tHpjb[0], &ModelParam.BR_Hpjcs[0],
-            &ModelParam.BR_Hpjcb[0], &ModelParam.BR_Hptaunu[0]);
-
-      BEreq::HiggsSignals_neutral_input_MassUncertainty(&ModelParam.deltaMh[0]);
-
-      // add uncertainties to cross-sections and branching ratios
-      // double dCS[5] = {0.,0.,0.,0.,0.};
-      // double dBR[5] = {0.,0.,0.,0.,0.};
-      // BEreq::setup_rate_uncertainties(dCS,dBR);
-
-      // run HiggsSignals
-      int mode = 1; // 1- peak-centered chi2 method (recommended)
-      double csqmu, csqmh, csqtot, Pvalue;
-      int nobs;
-      BEreq::run_HiggsSignals(mode, csqmu, csqmh, csqtot, nobs, Pvalue);
-
-      result = -0.5*csqtot;
-      //std::cout << "Calculating LHC chisq: " << csqmu << " (signal strength only), " << csqmh << " (mass only), ";
-      //std::cout << csqtot << " (both), Nobs: " << nobs << ", Pvalue: " << Pvalue << endl;
-
-    }
-=======
->>>>>>> c0643a43
 
     /// @}
 
