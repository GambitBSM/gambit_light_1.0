

//   GAMBIT: Global and Modular BSM Inference Tool
//   *********************************************
///  \file
///
///  Functions of ColliderBit_eventLoop. Based
///  heavily on the ExampleBit_A Functions
///
///  *********************************************
///
///  Authors (add name and date if you modify):
///
///  \author Abram Krislock
///          (a.m.b.krislock@fys.uio.no)
///
///  \author Aldo Saavedra
///
///  \author Andy Buckley
///
///  \author Chris Rogan
///          (crogan@cern.ch)
///  \date 2014 Aug
///  \date 2015 May
///
///  \author Pat Scott
///          (p.scott@imperial.ac.uk)
///  \date 2015 Jul
///
///  *********************************************

#include <cmath>
#include <string>
#include <iostream>
#include <fstream>
#include <memory>
#include <numeric>
#include <sstream>
#include <vector>

#include "gambit/Elements/gambit_module_headers.hpp"
#include "gambit/Elements/mssm_slhahelp.hpp"
#include "gambit/ColliderBit/ColliderBit_rollcall.hpp"
#include "gambit/ColliderBit/lep_mssm_xsecs.hpp"
#include "HEPUtils/FastJet.h"

//#define DUMP_LIMIT_PLOT_DATA

namespace Gambit
{

  namespace ColliderBit
  {


    /// ********************************************
    /// Non-rollcalled Functions and Local Variables
    /// ********************************************

    /// LEP limit likelihood function
    double limitLike(double x, double x95, double sigma)
    {
      static double p95 = 1.;
      using std::erf;
      using std::sqrt;

      if (p95 < 1.01)
      {
        for (int i=0; i<20000; i++)
        {
          static double step = 0.1;
          if (0.5 * (1 - erf(p95 + step)) > 0.05) p95 += step;
          else step /= 10.;
        }
      }

      double result = 0.5 * (1.0 - erf(p95 + (x - x95) / sigma / sqrt(2.)));

      if (result < 0.0 or Utils::isnan(result))
      {
        cout << "result: " << result << endl;
        cout << "x: " << x << endl;
        cout << "x95: " << x95 << endl;
        cout << "sigma: " << sigma << endl;
        cout << "p95: " << p95 << endl;
        cout << "(x - x95) / sigma / sqrt(2.): " << (x - x95) / sigma / sqrt(2.) << endl;
        cout << "erf(p95 + (x - x95) / sigma / sqrt(2.)): " << erf(p95 + (x - x95) / sigma / sqrt(2.)) << endl;
        ColliderBit_error().raise(LOCAL_INFO, "Suspicious results in limitLike!");
      }

      return (result == 0.0 ? -1e10 : log(result));
    }

    /// LEP limit debugging function
    bool is_xsec_sane(const triplet<double>& xsecWithError)
    {
      double xsec = xsecWithError.central;
      double dxsec_upper = xsecWithError.upper - xsecWithError.central;
      double dxsec_lower = xsecWithError.central - xsecWithError.lower;
      if (xsec < 0.0 or dxsec_upper < 0.0 or dxsec_lower < 0.0
          or Utils::isnan(xsec) or Utils::isnan(dxsec_upper) or Utils::isnan(dxsec_lower))
      {
        cout << "xsec: " << xsec << endl;
        cout << "dxsec_upper: " << dxsec_upper << endl;
        cout << "dxsec_lower: " << dxsec_lower << endl;
        return false;
      }
      return true;
    }

    /// Event labels
    enum specialEvents {BASE_INIT=-1, INIT = -2, START_SUBPROCESS = -3, END_SUBPROCESS = -4, FINALIZE = -5};
    /// Pythia stuff
    std::vector<std::string> pythiaNames, pythiaCommonOptions;
    std::vector<std::string>::const_iterator iter;
    bool eventsGenerated;
    int nEvents;
    /// Analysis stuff
    bool useATLAS;
    std::vector<std::string> analysisNamesATLAS;
    HEPUtilsAnalysisContainer globalAnalysesATLAS;
    bool useCMS;
    std::vector<std::string> analysisNamesCMS;
    HEPUtilsAnalysisContainer globalAnalysesCMS;

    /// *************************************************
    /// Rollcalled functions properly hooked up to Gambit
    /// *************************************************
    /// *** Loop Managers ***

    /// @note: Much of the loop below designed for splitting up the subprocesses to be generated.
    /// @note: For our first run, we will just run all SUSY subprocesses.

    void operateLHCLoop()
    {
      using namespace Pipes::operateLHCLoop;
      static std::streambuf *coutbuf = std::cout.rdbuf(); // save cout buffer for running the loop quietly
      int currentEvent;
      nEvents = 0;
      // Set eventsGenerated to true once some events are generated.
      eventsGenerated = false;

      // Do the base-level initialisation
      Loop::executeIteration(BASE_INIT);
      // Retrieve runOptions from the YAML file safely...
      GET_COLLIDER_RUNOPTION(pythiaNames, std::vector<std::string>);
      // @todo Subprocess specific nEvents
      GET_COLLIDER_RUNOPTION(nEvents, int);

      // Nicely ask the entire loop to be quiet
<<<<<<< HEAD
      //std::cout.rdbuf(0); 
=======
      //std::cout.rdbuf(0);
>>>>>>> 6fe78880

      // For every collider requested in the yaml file:
      for (iter = pythiaNames.cbegin(); iter != pythiaNames.cend(); ++iter)
      {
        piped_invalid_point.check();
        Loop::reset();
        Loop::executeIteration(INIT);
        currentEvent = 0;
        #pragma omp parallel
        {
          Loop::executeIteration(START_SUBPROCESS);
          // main event loop
          while(currentEvent<nEvents and not *Loop::done) {
            Loop::executeIteration(currentEvent++);
          }
          Loop::executeIteration(END_SUBPROCESS);
        }
      }
      // Nicely thank the loop for being quiet, and restore everyone's vocal cords
      std::cout.rdbuf(coutbuf);
      Loop::executeIteration(FINALIZE);
    }



    /// *** Hard Scattering Collider Simulators ***

    void getPythia(Gambit::ColliderBit::SpecializablePythia &result)
    {
      using namespace Pipes::getPythia;

      static std::string pythia_doc_path;
      static bool print_pythia_banner = true;
      static SLHAstruct slha;
      static SLHAstruct spectrum;
      // variables for xsec veto
      std::stringstream processLevelOutput;
      std::string _junk, readline;
      int code;
      double xsec, totalxsec;

      if (*Loop::iteration == BASE_INIT)
      {
        // Get Pythia to print its banner.
        if (print_pythia_banner)
        {
          pythia_doc_path = runOptions->getValue<std::string>("Pythia_doc_path");
          result.banner(pythia_doc_path);
          print_pythia_banner = false;
        }

        // SLHAea object constructed from dependencies on the spectrum and decays.
        slha.clear();
        spectrum.clear();
        slha = Dep::decay_rates->getSLHAea();
        if (ModelInUse("MSSM63atQ") or ModelInUse("MSSM63atMGUT"))
        {
          // MSSM-specific
          spectrum = (*Dep::MSSM_spectrum)->getSLHAea();
          SLHAea::Block block("MODSEL");
          block.push_back("BLOCK MODSEL              # Model selection");
          SLHAea::Line line;
          line << 1 << 0 << "# General MSSM";
          block.push_back(line);
          slha.insert(slha.begin(), spectrum.begin(), spectrum.end());
          slha.push_front(block);
        }
        else
        {
          ColliderBit_error().raise(LOCAL_INFO, "No spectrum object available for this model.");
        }
      }

      if (*Loop::iteration == INIT)
      {
        // Get pythia options
        // If the SpecializablePythia specialization is hard-coded, okay with no options.
        pythiaCommonOptions.clear();
        if (runOptions->hasKey(*iter))
          pythiaCommonOptions = runOptions->getValue<std::vector<std::string>>(*iter);
      }

      else if (*Loop::iteration == START_SUBPROCESS)
      {
        result.clear();
        // Each thread gets its own Pythia instance.
        // Thus, the actual Pythia initialization is
        // *after* INIT, within omp parallel.
        std::vector<std::string> pythiaOptions = pythiaCommonOptions;
        pythiaOptions.push_back("Print:quiet = on");
        pythiaOptions.push_back("SLHA:verbose = 0");
        if (omp_get_thread_num() == 0)
          pythiaOptions.push_back("Init:showProcesses = on");
        pythiaOptions.push_back("Random:seed = " + std::to_string(54321 + omp_get_thread_num()));

        result.resetSpecialization(*iter);

        pythiaOptions.push_back("SLHA:file = slhaea");

        try
        {
          if (omp_get_thread_num() == 0)
            result.init(pythia_doc_path, pythiaOptions, &slha, processLevelOutput);
          else
            result.init(pythia_doc_path, pythiaOptions, &slha);
        }
        catch (SpecializablePythia::InitializationError &e)
        {
          piped_invalid_point.request("Bad point: Pythia can't initialize");
          Loop::wrapup();
          return;
        }

        // xsec veto
        if (omp_get_thread_num() == 0)
        {
          code = -1;
          totalxsec = 0.;
          while(true)
          {
            std::getline(processLevelOutput, readline);
            std::istringstream issPtr(readline);
            issPtr.seekg(47, issPtr.beg);
            issPtr >> code;
            if (!issPtr.good() && totalxsec > 0.) break;
            issPtr >> _junk >> xsec;
            if (issPtr.good()) totalxsec += xsec;
          }

          /// @todo Remove the hard-coded 20.7 inverse femtobarns! This needs to be analysis-specific
          if (totalxsec * 1e12 * 20.7 < 1.) Loop::wrapup();
          else eventsGenerated = true;
        }

      }
    }


    void getPythiaFileReader(Gambit::ColliderBit::SpecializablePythia &result)
    {
      using namespace Pipes::getPythiaFileReader;

      static std::vector<std::string> filenames;
      static std::string pythia_doc_path;
      static bool print_pythia_banner = true;
      static unsigned int fileCounter = -1;
      // variables for xsec veto
      std::stringstream processLevelOutput;
      std::string _junk, readline;
      int code;
      double xsec, totalxsec;

      if (*Loop::iteration == BASE_INIT)
      {
        // Get Pythia to print its banner.
        if (print_pythia_banner)
        {
          pythia_doc_path = runOptions->getValue<std::string>("Pythia_doc_path");
          result.banner(pythia_doc_path);
          print_pythia_banner = false;
        }
        // If there are no debug filenames set, look for them.
        if (filenames.empty())
          filenames = runOptions->getValue<std::vector<str> >("SLHA_filenames");
        fileCounter++;
        if (filenames.size() <= fileCounter) invalid_point().raise("No more SLHA files. My work is done.");
      }

      if (*Loop::iteration == INIT)
      {
        // Get pythia options
        // If the SpecializablePythia specialization is hard-coded, okay with no options.
        pythiaCommonOptions.clear();
        if (runOptions->hasKey(*iter))
          pythiaCommonOptions = runOptions->getValue<std::vector<std::string>>(*iter);
      }

      else if (*Loop::iteration == START_SUBPROCESS)
      {
        result.clear();
        // Each thread gets its own Pythia instance.
        // Thus, the actual Pythia initialization is
        // *after* INIT, within omp parallel.
        std::vector<std::string> pythiaOptions = pythiaCommonOptions;
        pythiaOptions.push_back("Print:quiet = on");
        pythiaOptions.push_back("SLHA:verbose = 0");
        if (omp_get_thread_num() == 0)
          pythiaOptions.push_back("Init:showProcesses = on");
        pythiaOptions.push_back("Random:seed = " + std::to_string(54321 + omp_get_thread_num()));

        result.resetSpecialization(*iter);

        // Run Pythia reading an SLHA file.
        if (omp_get_thread_num() == 0)
          logger() << "Reading SLHA file: " << filenames.at(fileCounter) << EOM;
        pythiaOptions.push_back("SLHA:file = " + filenames.at(fileCounter));
        try
        {
          if (omp_get_thread_num() == 0)
            result.init(pythia_doc_path, pythiaOptions, processLevelOutput);
          else
            result.init(pythia_doc_path, pythiaOptions);
        }
        catch (SpecializablePythia::InitializationError &e)
        {
          piped_invalid_point.request("Bad point: Pythia can't initialize");
          Loop::wrapup();
          return;
        }

        // xsec veto
        if (omp_get_thread_num() == 0)
        {
          code = -1;
          totalxsec = 0.;
          while(true)
          {
            std::getline(processLevelOutput, readline);
            std::istringstream issPtr(readline);
            issPtr.seekg(47, issPtr.beg);
            issPtr >> code;
            if (!issPtr.good() && totalxsec > 0.) break;
            issPtr >> _junk >> xsec;
            if (issPtr.good()) totalxsec += xsec;
          }

          /// @todo Remove the hard-coded 20.7 inverse femtobarns! This needs to be analysis-specific
          if (totalxsec * 1e12 * 20.7 < 1.) Loop::wrapup();
          else eventsGenerated = true;
        }

      }
    }


    /// *** Detector Simulators ***

#ifndef EXCLUDE_DELPHES
    void getDelphes(Gambit::ColliderBit::DelphesVanilla &result) {
      using namespace Pipes::getDelphes;
      std::vector<std::string> delphesOptions;
      if (*Loop::iteration == INIT)
      {
        result.clear();
        // Reset Options
        delphesOptions.clear();
        std::string delphesConfigFile;
        GET_COLLIDER_RUNOPTION(delphesConfigFile, std::string);
        delphesOptions.push_back(delphesConfigFile);
        // Setup new Delphes
        result.init(delphesOptions);
      }
    }
#endif // not defined EXCLUDE_DELPHES


    void getBuckFastATLAS(Gambit::ColliderBit::BuckFastSmearATLAS &result)
    {
      using namespace Pipes::getBuckFastATLAS;
      bool partonOnly;
      double antiktR;
      if (*Loop::iteration == INIT and useATLAS)
      {
        result.clear();
        // Setup new BuckFast:
        partonOnly = runOptions->getValueOrDef<bool>(false, "partonOnly");
        antiktR = runOptions->getValueOrDef<double>(0.4, "antiktR");
        result.init(partonOnly, antiktR);
      }
    }


    void getBuckFastCMS(Gambit::ColliderBit::BuckFastSmearCMS &result)
    {
      using namespace Pipes::getBuckFastCMS;
      bool partonOnly;
      double antiktR;
      if (*Loop::iteration == INIT and useCMS)
      {
        result.clear();
        // Setup new BuckFast
        partonOnly = runOptions->getValueOrDef<bool>(false, "partonOnly");
        antiktR = runOptions->getValueOrDef<double>(0.4, "antiktR");
        result.init(partonOnly, antiktR);
      }
    }


    void getBuckFastIdentity(Gambit::ColliderBit::BuckFastIdentity &result)
    {
      using namespace Pipes::getBuckFastIdentity;
      bool partonOnly;
      double antiktR;
      if (*Loop::iteration == INIT)
      {
        result.clear();
        // Setup new BuckFast
        partonOnly = runOptions->getValueOrDef<bool>(false, "partonOnly");
        antiktR = runOptions->getValueOrDef<double>(0.4, "antiktR");
        result.init(partonOnly, antiktR);
      }
    }



    /// *** Initialization for analyses ***

    void getATLASAnalysisContainer(Gambit::ColliderBit::HEPUtilsAnalysisContainer& result) {
      using namespace Pipes::getATLASAnalysisContainer;
      if (*Loop::iteration == BASE_INIT) {
        useATLAS = runOptions->getValueOrDef<bool>(true, "useATLAS");
        if (!useATLAS) return;
        GET_COLLIDER_RUNOPTION(analysisNamesATLAS, std::vector<std::string>);
        globalAnalysesATLAS.clear();
        globalAnalysesATLAS.init(analysisNamesATLAS);
        return;
      }

      if (!useATLAS) return;

      if (*Loop::iteration == START_SUBPROCESS)
      {
        // Each thread gets its own Analysis container.
        // Thus, their initialization is *after* INIT, within omp parallel.
        result.clear();
        result.init(analysisNamesATLAS);
        return;
      }

      if (*Loop::iteration == END_SUBPROCESS && eventsGenerated)
      {
        const double xs_fb = Dep::HardScatteringSim->xsec_pb() * 1000.;
        const double xserr_fb = Dep::HardScatteringSim->xsecErr_pb() * 1000.;
        result.add_xsec(xs_fb, xserr_fb);

        // Combine results from the threads together
        #pragma omp critical (access_globalAnalyses)
        {
          globalAnalysesATLAS.add(result);
          // Use improve_xsec to combine results from the same process type
          globalAnalysesATLAS.improve_xsec(result);
        }
        return;
      }

    }

    void getCMSAnalysisContainer(Gambit::ColliderBit::HEPUtilsAnalysisContainer& result) {
      using namespace Pipes::getCMSAnalysisContainer;
      if (*Loop::iteration == BASE_INIT) {
        useCMS = runOptions->getValueOrDef<bool>(true, "useCMS");
        if (!useCMS) return;
        GET_COLLIDER_RUNOPTION(analysisNamesCMS, std::vector<std::string>);
        globalAnalysesCMS.clear();
        globalAnalysesCMS.init(analysisNamesCMS);
        return;
      }

      if (!useCMS) return;

      if (*Loop::iteration == START_SUBPROCESS)
      {
        // Each thread gets its own Analysis container.
        // Thus, their initialization is *after* INIT, within omp parallel.
        result.clear();
        result.init(analysisNamesCMS);
        return;
      }

      if (*Loop::iteration == END_SUBPROCESS && eventsGenerated)
      {
        const double xs_fb = Dep::HardScatteringSim->xsec_pb() * 1000.;
        const double xserr_fb = Dep::HardScatteringSim->xsecErr_pb() * 1000.;
        result.add_xsec(xs_fb, xserr_fb);

        // Combine results from the threads together
        #pragma omp critical (access_globalAnalyses)
        {
          globalAnalysesCMS.add(result);
          // Use improve_xsec to combine results from the same process type
          globalAnalysesCMS.improve_xsec(result);
        }
        return;
      }

    }


    /// *** Hard Scattering Event Generators ***

    void generatePythia8Event(Pythia8::Event& result)
    {
      using namespace Pipes::generatePythia8Event;
      if (*Loop::iteration <= BASE_INIT) return;
      result.clear();

      /// Get the next event from Pythia8
      try {
        (*Dep::HardScatteringSim).nextEvent(result);
      } catch (SpecializablePythia::EventFailureError &e) {
        piped_invalid_point.request("Bad point: Pythia can't generate events");
        Loop::wrapup();
        return;
      }
    }



    /// *** Standard Event Format Functions ***

#ifndef EXCLUDE_DELPHES
    void reconstructDelphesEvent(HEPUtils::Event& result) {
      using namespace Pipes::reconstructDelphesEvent;
      if (*Loop::iteration <= BASE_INIT) return;
      result.clear();

      #pragma omp critical (Delphes)
      {
        (*Dep::DetectorSim).processEvent(*Dep::HardScatteringEvent, result);
      }
    }
#endif // not defined EXCLUDE_DELPHES

    void smearEventATLAS(HEPUtils::Event& result) {
      using namespace Pipes::smearEventATLAS;
      if (*Loop::iteration <= BASE_INIT or !useATLAS) return;
      result.clear();

      // Get the next event from Pythia8, convert to HEPUtils::Event, and smear it
      (*Dep::SimpleSmearingSim).processEvent(*Dep::HardScatteringEvent, result);
    }

    void smearEventCMS(HEPUtils::Event& result) {
      using namespace Pipes::smearEventCMS;
      if (*Loop::iteration <= BASE_INIT or !useCMS) return;
      result.clear();

      // Get the next event from Pythia8, convert to HEPUtils::Event, and smear it
      (*Dep::SimpleSmearingSim).processEvent(*Dep::HardScatteringEvent, result);
    }


    void copyEvent(HEPUtils::Event& result) {
      using namespace Pipes::copyEvent;
      if (*Loop::iteration <= BASE_INIT) return;
      result.clear();

      // Get the next event from Pythia8 and convert to HEPUtils::Event
      (*Dep::SimpleSmearingSim).processEvent(*Dep::HardScatteringEvent, result);
    }



    /// *** Analysis Accumulators ***

    void runATLASAnalyses(ColliderLogLikes& result)
    {
      using namespace Pipes::runATLASAnalyses;
      if (!useATLAS) return;
      if (*Loop::iteration == FINALIZE && eventsGenerated) {
        // The final iteration: get log likelihoods for the analyses
        result.clear();
        globalAnalysesATLAS.scale();
        for (auto anaPtr = globalAnalysesATLAS.analyses.begin(); anaPtr != globalAnalysesATLAS.analyses.end(); ++anaPtr)
          result.push_back((*anaPtr)->get_results());
        return;
      }

      if (*Loop::iteration <= BASE_INIT) return;

      // Loop over analyses and run them... Managed by HEPUtilsAnalysisContainer
      Dep::ATLASAnalysisContainer->analyze(*Dep::ATLASSmearedEvent);
    }



    void runCMSAnalyses(ColliderLogLikes& result)
    {
      using namespace Pipes::runCMSAnalyses;
      if (!useCMS) return;
      if (*Loop::iteration == FINALIZE && eventsGenerated) {
        // The final iteration: get log likelihoods for the analyses
        result.clear();
        globalAnalysesCMS.scale();
        for (auto anaPtr = globalAnalysesCMS.analyses.begin(); anaPtr != globalAnalysesCMS.analyses.end(); ++anaPtr)
          result.push_back((*anaPtr)->get_results());
        return;
      }

      if (*Loop::iteration <= BASE_INIT) return;

      // Loop over analyses and run them... Managed by HEPUtilsAnalysisContainer
      Dep::CMSAnalysisContainer->analyze(*Dep::CMSSmearedEvent);
    }



    /// Loop over all analyses (and SRs within one analysis) and fill a vector of observed likelihoods
    void calc_LHC_LogLike(double& result) {
      using namespace Pipes::calc_LHC_LogLike;
      /* The use of the following requires ALLOW_MODEL(CMSSM) in the rollcall.
      logger() << "This model:";
      logger() << "\nm0: " << *Param["M0"];
      logger() << "\nm1/2: " << *Param["M12"] << EOM;
      */

      // xsec veto
      if (not eventsGenerated) {
        logger() << "This point was xsec vetoed." << EOM;
        result = 0.;
        return;
      }
      ColliderLogLikes analysisResults;
      if(useATLAS)
        analysisResults.insert(analysisResults.end(),
                Dep::ATLASAnalysisNumbers->begin(), Dep::ATLASAnalysisNumbers->end());
      if(useCMS)
        analysisResults.insert(analysisResults.end(),
                Dep::CMSAnalysisNumbers->begin(), Dep::CMSAnalysisNumbers->end());

      // Loop over analyses and calculate the total observed dll
      double total_dll_obs = 0;
      for (size_t analysis = 0; analysis < analysisResults.size(); ++analysis) {
        // cout << "In analysis loop" << endl;

        // Loop over the signal regions inside the analysis, and work out the total (delta) log likelihood for this analysis
        /// @note In general each analysis could/should work out its own likelihood so they can handle SR combination if possible.
        /// @note For now we just take the result from the SR *expected* to be most constraining, i.e. with highest expected dll
        double bestexp_dll_exp = 0, bestexp_dll_obs = 0;
        for (size_t SR = 0; SR < analysisResults[analysis].size(); ++SR) {
          // cout << "In signal region loop" << endl;
          SignalRegionData srData = analysisResults[analysis][SR];

          // Actual observed number of events
          const int n_obs = (int) round(srData.n_observed);

          // A contribution to the predicted number of events that is known exactly
          // (e.g. from data-driven background estimate)
          const double n_predicted_exact = 0;

          // A contribution to the predicted number of events that is not known exactly
          const double n_predicted_uncertain_b = srData.n_background;
          const double n_predicted_uncertain_sb = srData.n_signal_at_lumi + srData.n_background;

          // Relative error for n_predicted_uncertain
          const double uncertainty_b = srData.background_sys/srData.n_background;
          const double uncertainty_sb = sqrt(srData.background_sys*srData.background_sys + srData.signal_sys*srData.signal_sys) / n_predicted_uncertain_sb;

          const int n_predicted_total_b_int = (int) round(n_predicted_exact + n_predicted_uncertain_b);

          logger() << endl;
          logger() << "COLLIDER_RESULT " << srData.analysis_name << " " << srData.sr_label << endl;
          logger() << "  NEvents, not scaled to luminosity :" << endl;
          logger() << "    " << srData.n_signal << endl;
          logger() << "  NEvents, scaled  to luminosity :  " << endl;

          logger() << "    " << srData.n_signal_at_lumi << endl;

          logger() << "  NEvents (b [rel err], sb [rel err]):" << endl;
          logger() << "    " << n_predicted_uncertain_b << " [" << uncertainty_b << "] "
                   << n_predicted_uncertain_sb << " [" << uncertainty_sb << "]" << EOM;

          double llb_exp, llsb_exp, llb_obs, llsb_obs;
          // Use a log-normal distribution for the nuisance parameter (more correct)
          if (*BEgroup::lnlike_marg_poisson == "lnlike_marg_poisson_lognormal_error") {
            llb_exp = BEreq::lnlike_marg_poisson_lognormal_error(n_predicted_total_b_int, n_predicted_exact, n_predicted_uncertain_b, uncertainty_b);
            llsb_exp = BEreq::lnlike_marg_poisson_lognormal_error(n_predicted_total_b_int, n_predicted_exact, n_predicted_uncertain_sb, uncertainty_sb);
            llb_obs = BEreq::lnlike_marg_poisson_lognormal_error(n_obs, n_predicted_exact, n_predicted_uncertain_b, uncertainty_b);
            llsb_obs = BEreq::lnlike_marg_poisson_lognormal_error(n_obs, n_predicted_exact, n_predicted_uncertain_sb, uncertainty_sb);
          }
          // Use a Gaussian distribution for the nuisance parameter (marginally faster)
          else if (*BEgroup::lnlike_marg_poisson == "lnlike_marg_poisson_gaussian_error") {
            llb_exp = BEreq::lnlike_marg_poisson_gaussian_error(n_predicted_total_b_int, n_predicted_exact, n_predicted_uncertain_b, uncertainty_b);
            llsb_exp = BEreq::lnlike_marg_poisson_gaussian_error(n_predicted_total_b_int, n_predicted_exact, n_predicted_uncertain_sb, uncertainty_sb);
            llb_obs = BEreq::lnlike_marg_poisson_gaussian_error(n_obs, n_predicted_exact, n_predicted_uncertain_b, uncertainty_b);
            llsb_obs = BEreq::lnlike_marg_poisson_gaussian_error(n_obs, n_predicted_exact, n_predicted_uncertain_sb, uncertainty_sb);
          }

          // Calculate the expected dll and set the bestexp values for exp and obs dll if this one is the best so far
          const double dll_exp = llb_exp - llsb_exp; //< note positive dll convention -> more exclusion here
          if (dll_exp > bestexp_dll_exp) {
            bestexp_dll_exp = dll_exp;
            bestexp_dll_obs = llb_obs - llsb_obs;
          }

          /* The following was used for some final tests of ColliderBit:
          logger() << endl;
          logger() << "COLLIDER_RESULT " << srData.analysis_name << " " << srData.sr_label << endl;
          logger() << "  LLikes (b_ex sb_ex b_obs sb_obs):" << endl;
          logger() << "    " << llb_exp << " " << llsb_exp << " "
                   << llb_obs << " " << llsb_obs << endl;
          logger() << "  NEvents, not scaled to luminosity :" << endl;
          logger() << "    " << srData.n_signal << endl;
          logger() << "  NEvents (b [rel err], sb [rel err]):" << endl;
          logger() << "    " << n_predicted_uncertain_b << " [" << uncertainty_b << "] "
                   << n_predicted_uncertain_sb << " [" << uncertainty_sb << "]" << EOM;
          */
        } // end SR loop

        // Update the total obs dll
        /// @note For now we assume that the analyses are fully orthogonal, i.e. no possiblity that the same event appears twice -> straight addition
        total_dll_obs += bestexp_dll_obs;

      } // end ana loop

      // Set the single DLL to be returned (with conversion to more negative dll = more exclusion convention)
      std::cout << "COLLIDERBIT LIKELIHOOD " << -total_dll_obs << std::endl;
      result = -total_dll_obs;
    }


    // *** Limits from e+e- colliders ***

    /// ee --> selectron pair production cross-sections at 208 GeV
    /// @{
    void LEP208_SLHA1_convention_xsec_selselbar(triplet<double>& result)
    {
      using namespace Pipes::LEP208_SLHA1_convention_xsec_selselbar;
      const static double tol = runOptions->getValueOrDef<double>(1e-2, "gauge_mixing_tolerance");
      const static bool pt_error = runOptions->getValueOrDef<bool>(true, "gauge_mixing_tolerance_invalidates_point_only");
      get_sigma_ee_ll(result, 208.0, 1, 1, 1, tol, pt_error, *Dep::MSSM_spectrum, Dep::Z_decay_rates->width_in_GeV, true);
      if (!is_xsec_sane(result))
        ColliderBit_error().raise(LOCAL_INFO, "Non-physical LEP cross section!");
    }
    void LEP208_SLHA1_convention_xsec_selserbar(triplet<double>& result)
    {
      using namespace Pipes::LEP208_SLHA1_convention_xsec_selserbar;
      const static double tol = runOptions->getValueOrDef<double>(1e-2, "gauge_mixing_tolerance");
      const static bool pt_error = runOptions->getValueOrDef<bool>(true, "gauge_mixing_tolerance_invalidates_point_only");
      get_sigma_ee_ll(result, 208.0, 1, 1, 2, tol, pt_error, *Dep::MSSM_spectrum, Dep::Z_decay_rates->width_in_GeV, true);
      if (!is_xsec_sane(result))
        ColliderBit_error().raise(LOCAL_INFO, "Non-physical LEP cross section!");
    }
    void LEP208_SLHA1_convention_xsec_serserbar(triplet<double>& result)
    {
      using namespace Pipes::LEP208_SLHA1_convention_xsec_serserbar;
      const static double tol = runOptions->getValueOrDef<double>(1e-2, "gauge_mixing_tolerance");
      const static bool pt_error = runOptions->getValueOrDef<bool>(true, "gauge_mixing_tolerance_invalidates_point_only");
      get_sigma_ee_ll(result, 208.0, 1, 2, 2, tol, pt_error, *Dep::MSSM_spectrum, Dep::Z_decay_rates->width_in_GeV, true);
      if (!is_xsec_sane(result))
        ColliderBit_error().raise(LOCAL_INFO, "Non-physical LEP cross section!");
    }
    void LEP208_SLHA1_convention_xsec_serselbar(triplet<double>& result)
    {
      result = *Pipes::LEP208_SLHA1_convention_xsec_serselbar::Dep::LEP208_xsec_selserbar;
      if (!is_xsec_sane(result))
        ColliderBit_error().raise(LOCAL_INFO, "Non-physical LEP cross section!");
    }
    void LEP208_SLHA1_convention_xsec_se1se1bar(triplet<double>& result)
    {
      using namespace Pipes::LEP208_SLHA1_convention_xsec_se1se1bar;
      const static double tol = runOptions->getValueOrDef<double>(1e-2, "family_mixing_tolerance");
      const static bool pt_error = runOptions->getValueOrDef<bool>(true, "family_mixing_tolerance_invalidates_point_only");
      get_sigma_ee_ll(result, 208.0, 1, 1, 1, tol, pt_error, *Dep::MSSM_spectrum, Dep::Z_decay_rates->width_in_GeV, false);
      if (!is_xsec_sane(result))
        ColliderBit_error().raise(LOCAL_INFO, "Non-physical LEP cross section!");
    }
    void LEP208_SLHA1_convention_xsec_se1se2bar(triplet<double>& result)
    {
      using namespace Pipes::LEP208_SLHA1_convention_xsec_se1se2bar;
      const static double tol = runOptions->getValueOrDef<double>(1e-2, "family_mixing_tolerance");
      const static bool pt_error = runOptions->getValueOrDef<bool>(true, "family_mixing_tolerance_invalidates_point_only");
      get_sigma_ee_ll(result, 208.0, 1, 1, 2, tol, pt_error, *Dep::MSSM_spectrum, Dep::Z_decay_rates->width_in_GeV, false);
      if (!is_xsec_sane(result))
        ColliderBit_error().raise(LOCAL_INFO, "Non-physical LEP cross section!");
    }
    void LEP208_SLHA1_convention_xsec_se2se2bar(triplet<double>& result)
    {
      using namespace Pipes::LEP208_SLHA1_convention_xsec_se2se2bar;
      const static double tol = runOptions->getValueOrDef<double>(1e-2, "family_mixing_tolerance");
      const static bool pt_error = runOptions->getValueOrDef<bool>(true, "family_mixing_tolerance_invalidates_point_only");
      get_sigma_ee_ll(result, 208.0, 1, 2, 2, tol, pt_error, *Dep::MSSM_spectrum, Dep::Z_decay_rates->width_in_GeV, false);
      if (!is_xsec_sane(result))
        ColliderBit_error().raise(LOCAL_INFO, "Non-physical LEP cross section!");
    }
    void LEP208_SLHA1_convention_xsec_se2se1bar(triplet<double>& result)
    {
      result = *Pipes::LEP208_SLHA1_convention_xsec_se2se1bar::Dep::LEP208_xsec_se1se2bar;
      if (!is_xsec_sane(result))
        ColliderBit_error().raise(LOCAL_INFO, "Non-physical LEP cross section!");
    }
    /// @}

    /// ee --> smuon pair production cross-sections at 208 GeV
    /// @{
    void LEP208_SLHA1_convention_xsec_smulsmulbar(triplet<double>& result)
    {
      using namespace Pipes::LEP208_SLHA1_convention_xsec_smulsmulbar;
      const static double tol = runOptions->getValueOrDef<double>(1e-2, "family_mixing_tolerance");
      const static bool pt_error = runOptions->getValueOrDef<bool>(true, "gauge_mixing_tolerance_invalidates_point_only");
      get_sigma_ee_ll(result, 208.0, 2, 1, 1, tol, pt_error, *Dep::MSSM_spectrum, Dep::Z_decay_rates->width_in_GeV, true);
      if (!is_xsec_sane(result))
        ColliderBit_error().raise(LOCAL_INFO, "Non-physical LEP cross section!");
    }
    void LEP208_SLHA1_convention_xsec_smulsmurbar(triplet<double>& result)
    {
      using namespace Pipes::LEP208_SLHA1_convention_xsec_smulsmurbar;
      const static double tol = runOptions->getValueOrDef<double>(1e-2, "family_mixing_tolerance");
      const static bool pt_error = runOptions->getValueOrDef<bool>(true, "gauge_mixing_tolerance_invalidates_point_only");
      get_sigma_ee_ll(result, 208.0, 2, 1, 2, tol, pt_error, *Dep::MSSM_spectrum, Dep::Z_decay_rates->width_in_GeV, true);
      if (!is_xsec_sane(result))
        ColliderBit_error().raise(LOCAL_INFO, "Non-physical LEP cross section!");
    }
    void LEP208_SLHA1_convention_xsec_smursmurbar(triplet<double>& result)
    {
      using namespace Pipes::LEP208_SLHA1_convention_xsec_smursmurbar;
      const static double tol = runOptions->getValueOrDef<double>(1e-2, "family_mixing_tolerance");
      const static bool pt_error = runOptions->getValueOrDef<bool>(true, "gauge_mixing_tolerance_invalidates_point_only");
      get_sigma_ee_ll(result, 208.0, 2, 2, 2, tol, pt_error, *Dep::MSSM_spectrum, Dep::Z_decay_rates->width_in_GeV, true);
      if (!is_xsec_sane(result))
        ColliderBit_error().raise(LOCAL_INFO, "Non-physical LEP cross section!");
    }
    void LEP208_SLHA1_convention_xsec_smursmulbar(triplet<double>& result)
    {
      result = *Pipes::LEP208_SLHA1_convention_xsec_smursmulbar::Dep::LEP208_xsec_smulsmurbar;
      if (!is_xsec_sane(result))
        ColliderBit_error().raise(LOCAL_INFO, "Non-physical LEP cross section!");
    }
    void LEP208_SLHA1_convention_xsec_smu1smu1bar(triplet<double>& result)
    {
      using namespace Pipes::LEP208_SLHA1_convention_xsec_smu1smu1bar;
      const static double tol = runOptions->getValueOrDef<double>(1e-2, "family_mixing_tolerance");
      const static bool pt_error = runOptions->getValueOrDef<bool>(true, "family_mixing_tolerance_invalidates_point_only");
      get_sigma_ee_ll(result, 208.0, 2, 1, 1, tol, pt_error, *Dep::MSSM_spectrum, Dep::Z_decay_rates->width_in_GeV, false);
      if (!is_xsec_sane(result))
        ColliderBit_error().raise(LOCAL_INFO, "Non-physical LEP cross section!");
    }
    void LEP208_SLHA1_convention_xsec_smu1smu2bar(triplet<double>& result)
    {
      using namespace Pipes::LEP208_SLHA1_convention_xsec_smu1smu2bar;
      const static double tol = runOptions->getValueOrDef<double>(1e-2, "family_mixing_tolerance");
      const static bool pt_error = runOptions->getValueOrDef<bool>(true, "family_mixing_tolerance_invalidates_point_only");
      get_sigma_ee_ll(result, 208.0, 2, 1, 2, tol, pt_error, *Dep::MSSM_spectrum, Dep::Z_decay_rates->width_in_GeV, false);
      if (!is_xsec_sane(result))
        ColliderBit_error().raise(LOCAL_INFO, "Non-physical LEP cross section!");
    }
    void LEP208_SLHA1_convention_xsec_smu2smu2bar(triplet<double>& result)
    {
      using namespace Pipes::LEP208_SLHA1_convention_xsec_smu2smu2bar;
      const static double tol = runOptions->getValueOrDef<double>(1e-2, "family_mixing_tolerance");
      const static bool pt_error = runOptions->getValueOrDef<bool>(true, "family_mixing_tolerance_invalidates_point_only");
      get_sigma_ee_ll(result, 208.0, 2, 2, 2, tol, pt_error, *Dep::MSSM_spectrum, Dep::Z_decay_rates->width_in_GeV, false);
      if (!is_xsec_sane(result))
        ColliderBit_error().raise(LOCAL_INFO, "Non-physical LEP cross section!");
    }
    void LEP208_SLHA1_convention_xsec_smu2smu1bar(triplet<double>& result)
    {
      result = *Pipes::LEP208_SLHA1_convention_xsec_smu2smu1bar::Dep::LEP208_xsec_smu1smu2bar;
      if (!is_xsec_sane(result))
        ColliderBit_error().raise(LOCAL_INFO, "Non-physical LEP cross section!");
    }
    /// @}

    /// ee --> stau pair production cross-sections at 208 GeV
    /// @{
    void LEP208_SLHA1_convention_xsec_staulstaulbar(triplet<double>& result)
    {
      using namespace Pipes::LEP208_SLHA1_convention_xsec_staulstaulbar;
      const static double tol = runOptions->getValueOrDef<double>(1e-2, "family_mixing_tolerance");
      const static bool pt_error = runOptions->getValueOrDef<bool>(true, "gauge_mixing_tolerance_invalidates_point_only");
      get_sigma_ee_ll(result, 208.0, 3, 1, 1, tol, pt_error, *Dep::MSSM_spectrum, Dep::Z_decay_rates->width_in_GeV, true);
      if (!is_xsec_sane(result))
        ColliderBit_error().raise(LOCAL_INFO, "Non-physical LEP cross section!");
    }
    void LEP208_SLHA1_convention_xsec_staulstaurbar(triplet<double>& result)
    {
      using namespace Pipes::LEP208_SLHA1_convention_xsec_staulstaurbar;
      const static double tol = runOptions->getValueOrDef<double>(1e-2, "family_mixing_tolerance");
      const static bool pt_error = runOptions->getValueOrDef<bool>(true, "gauge_mixing_tolerance_invalidates_point_only");
      get_sigma_ee_ll(result, 208.0, 3, 1, 2, tol, pt_error, *Dep::MSSM_spectrum, Dep::Z_decay_rates->width_in_GeV, true);
      if (!is_xsec_sane(result))
        ColliderBit_error().raise(LOCAL_INFO, "Non-physical LEP cross section!");
    }
    void LEP208_SLHA1_convention_xsec_staurstaurbar(triplet<double>& result)
    {
      using namespace Pipes::LEP208_SLHA1_convention_xsec_staurstaurbar;
      const static double tol = runOptions->getValueOrDef<double>(1e-2, "family_mixing_tolerance");
      const static bool pt_error = runOptions->getValueOrDef<bool>(true, "gauge_mixing_tolerance_invalidates_point_only");
      get_sigma_ee_ll(result, 208.0, 3, 2, 2, tol, pt_error, *Dep::MSSM_spectrum, Dep::Z_decay_rates->width_in_GeV, true);
      if (!is_xsec_sane(result))
        ColliderBit_error().raise(LOCAL_INFO, "Non-physical LEP cross section!");
    }
    void LEP208_SLHA1_convention_xsec_staurstaulbar(triplet<double>& result)
    {
      result = *Pipes::LEP208_SLHA1_convention_xsec_staurstaulbar::Dep::LEP208_xsec_staulstaurbar;
      if (!is_xsec_sane(result))
        ColliderBit_error().raise(LOCAL_INFO, "Non-physical LEP cross section!");
    }
    void LEP208_SLHA1_convention_xsec_stau1stau1bar(triplet<double>& result)
    {
      using namespace Pipes::LEP208_SLHA1_convention_xsec_stau1stau1bar;
      const static double tol = runOptions->getValueOrDef<double>(1e-2, "family_mixing_tolerance");
      const static bool pt_error = runOptions->getValueOrDef<bool>(true, "family_mixing_tolerance_invalidates_point_only");
      get_sigma_ee_ll(result, 208.0, 3, 1, 1, tol, pt_error, *Dep::MSSM_spectrum, Dep::Z_decay_rates->width_in_GeV, false);
      if (!is_xsec_sane(result))
        ColliderBit_error().raise(LOCAL_INFO, "Non-physical LEP cross section!");
    }
    void LEP208_SLHA1_convention_xsec_stau1stau2bar(triplet<double>& result)
    {
      using namespace Pipes::LEP208_SLHA1_convention_xsec_stau1stau2bar;
      const static double tol = runOptions->getValueOrDef<double>(1e-2, "family_mixing_tolerance");
      const static bool pt_error = runOptions->getValueOrDef<bool>(true, "family_mixing_tolerance_invalidates_point_only");
      get_sigma_ee_ll(result, 208.0, 3, 1, 2, tol, pt_error, *Dep::MSSM_spectrum, Dep::Z_decay_rates->width_in_GeV, false);
      if (!is_xsec_sane(result))
        ColliderBit_error().raise(LOCAL_INFO, "Non-physical LEP cross section!");
    }
    void LEP208_SLHA1_convention_xsec_stau2stau2bar(triplet<double>& result)
    {
      using namespace Pipes::LEP208_SLHA1_convention_xsec_stau2stau2bar;
      const static double tol = runOptions->getValueOrDef<double>(1e-2, "family_mixing_tolerance");
      const static bool pt_error = runOptions->getValueOrDef<bool>(true, "family_mixing_tolerance_invalidates_point_only");
      get_sigma_ee_ll(result, 208.0, 3, 2, 2, tol, pt_error, *Dep::MSSM_spectrum, Dep::Z_decay_rates->width_in_GeV, false);
      if (!is_xsec_sane(result))
        ColliderBit_error().raise(LOCAL_INFO, "Non-physical LEP cross section!");
    }
    void LEP208_SLHA1_convention_xsec_stau2stau1bar(triplet<double>& result)
    {
      result = *Pipes::LEP208_SLHA1_convention_xsec_stau2stau1bar::Dep::LEP208_xsec_stau1stau2bar;
      if (!is_xsec_sane(result))
        ColliderBit_error().raise(LOCAL_INFO, "Non-physical LEP cross section!");
    }
    /// @}


    /// ee --> neutralino pair production cross-sections at 208 GeV
    /// @{
    void LEP208_SLHA1_convention_xsec_chi00_11(triplet<double>& result)
    {
      using namespace Pipes::LEP208_SLHA1_convention_xsec_chi00_11;
      const static double tol = runOptions->getValueOrDef<double>(1e-2, "family_mixing_tolerance");
      const static bool pt_error = runOptions->getValueOrDef<bool>(true, "off_diagonal_tolerance_invalidates_point_only");
      get_sigma_ee_chi00(result, 208.0, 1, 1, tol, pt_error, *Dep::MSSM_spectrum, Dep::Z_decay_rates->width_in_GeV);
      if (!is_xsec_sane(result))
        ColliderBit_error().raise(LOCAL_INFO, "Non-physical LEP cross section!");
    }
    void LEP208_SLHA1_convention_xsec_chi00_12(triplet<double>& result)
    {
      using namespace Pipes::LEP208_SLHA1_convention_xsec_chi00_12;
      const static double tol = runOptions->getValueOrDef<double>(1e-2, "family_mixing_tolerance");
      const static bool pt_error = runOptions->getValueOrDef<bool>(true, "off_diagonal_tolerance_invalidates_point_only");
      get_sigma_ee_chi00(result, 208.0, 1, 2, tol, pt_error, *Dep::MSSM_spectrum, Dep::Z_decay_rates->width_in_GeV);
      if (!is_xsec_sane(result))
        ColliderBit_error().raise(LOCAL_INFO, "Non-physical LEP cross section!");
    }
    void LEP208_SLHA1_convention_xsec_chi00_13(triplet<double>& result)
    {
      using namespace Pipes::LEP208_SLHA1_convention_xsec_chi00_13;
      const static double tol = runOptions->getValueOrDef<double>(1e-2, "family_mixing_tolerance");
      const static bool pt_error = runOptions->getValueOrDef<bool>(true, "off_diagonal_tolerance_invalidates_point_only");
      get_sigma_ee_chi00(result, 208.0, 1, 3, tol, pt_error, *Dep::MSSM_spectrum, Dep::Z_decay_rates->width_in_GeV);
      if (!is_xsec_sane(result))
        ColliderBit_error().raise(LOCAL_INFO, "Non-physical LEP cross section!");
    }
    void LEP208_SLHA1_convention_xsec_chi00_14(triplet<double>& result)
    {
      using namespace Pipes::LEP208_SLHA1_convention_xsec_chi00_14;
      const static double tol = runOptions->getValueOrDef<double>(1e-2, "family_mixing_tolerance");
      const static bool pt_error = runOptions->getValueOrDef<bool>(true, "off_diagonal_tolerance_invalidates_point_only");
      get_sigma_ee_chi00(result, 208.0, 1, 4, tol, pt_error, *Dep::MSSM_spectrum, Dep::Z_decay_rates->width_in_GeV);
      if (!is_xsec_sane(result))
        ColliderBit_error().raise(LOCAL_INFO, "Non-physical LEP cross section!");
    }
    void LEP208_SLHA1_convention_xsec_chi00_22(triplet<double>& result)
    {
      using namespace Pipes::LEP208_SLHA1_convention_xsec_chi00_22;
      const static double tol = runOptions->getValueOrDef<double>(1e-2, "family_mixing_tolerance");
      const static bool pt_error = runOptions->getValueOrDef<bool>(true, "off_diagonal_tolerance_invalidates_point_only");
      get_sigma_ee_chi00(result, 208.0, 2, 2, tol, pt_error, *Dep::MSSM_spectrum, Dep::Z_decay_rates->width_in_GeV);
      if (!is_xsec_sane(result))
        ColliderBit_error().raise(LOCAL_INFO, "Non-physical LEP cross section!");
    }
    void LEP208_SLHA1_convention_xsec_chi00_23(triplet<double>& result)
    {
      using namespace Pipes::LEP208_SLHA1_convention_xsec_chi00_23;
      const static double tol = runOptions->getValueOrDef<double>(1e-2, "family_mixing_tolerance");
      const static bool pt_error = runOptions->getValueOrDef<bool>(true, "off_diagonal_tolerance_invalidates_point_only");
      get_sigma_ee_chi00(result, 208.0, 2, 3, tol, pt_error, *Dep::MSSM_spectrum, Dep::Z_decay_rates->width_in_GeV);
      if (!is_xsec_sane(result))
        ColliderBit_error().raise(LOCAL_INFO, "Non-physical LEP cross section!");
    }
    void LEP208_SLHA1_convention_xsec_chi00_24(triplet<double>& result)
    {
      using namespace Pipes::LEP208_SLHA1_convention_xsec_chi00_24;
      const static double tol = runOptions->getValueOrDef<double>(1e-2, "family_mixing_tolerance");
      const static bool pt_error = runOptions->getValueOrDef<bool>(true, "off_diagonal_tolerance_invalidates_point_only");
      get_sigma_ee_chi00(result, 208.0, 2, 4, tol, pt_error, *Dep::MSSM_spectrum, Dep::Z_decay_rates->width_in_GeV);
      if (!is_xsec_sane(result))
        ColliderBit_error().raise(LOCAL_INFO, "Non-physical LEP cross section!");
    }
    void LEP208_SLHA1_convention_xsec_chi00_33(triplet<double>& result)
    {
      using namespace Pipes::LEP208_SLHA1_convention_xsec_chi00_33;
      const static double tol = runOptions->getValueOrDef<double>(1e-2, "family_mixing_tolerance");
      const static bool pt_error = runOptions->getValueOrDef<bool>(true, "off_diagonal_tolerance_invalidates_point_only");
      get_sigma_ee_chi00(result, 208.0, 3, 3, tol, pt_error, *Dep::MSSM_spectrum, Dep::Z_decay_rates->width_in_GeV);
      if (!is_xsec_sane(result))
        ColliderBit_error().raise(LOCAL_INFO, "Non-physical LEP cross section!");
    }
    void LEP208_SLHA1_convention_xsec_chi00_34(triplet<double>& result)
    {
      using namespace Pipes::LEP208_SLHA1_convention_xsec_chi00_34;
      const static double tol = runOptions->getValueOrDef<double>(1e-2, "family_mixing_tolerance");
      const static bool pt_error = runOptions->getValueOrDef<bool>(true, "off_diagonal_tolerance_invalidates_point_only");
      get_sigma_ee_chi00(result, 208.0, 3, 4, tol, pt_error, *Dep::MSSM_spectrum, Dep::Z_decay_rates->width_in_GeV);
      if (!is_xsec_sane(result))
        ColliderBit_error().raise(LOCAL_INFO, "Non-physical LEP cross section!");
    }
    void LEP208_SLHA1_convention_xsec_chi00_44(triplet<double>& result)
    {
      using namespace Pipes::LEP208_SLHA1_convention_xsec_chi00_44;
      const static double tol = runOptions->getValueOrDef<double>(1e-2, "family_mixing_tolerance");
      const static bool pt_error = runOptions->getValueOrDef<bool>(true, "off_diagonal_tolerance_invalidates_point_only");
      get_sigma_ee_chi00(result, 208.0, 4, 4, tol, pt_error, *Dep::MSSM_spectrum, Dep::Z_decay_rates->width_in_GeV);
      if (!is_xsec_sane(result))
        ColliderBit_error().raise(LOCAL_INFO, "Non-physical LEP cross section!");
    }
    /// @}


    /// ee --> chargino pair production cross-sections at 208 GeV
    /// @{
    void LEP208_SLHA1_convention_xsec_chipm_11(triplet<double>& result)
    {
      using namespace Pipes::LEP208_SLHA1_convention_xsec_chipm_11;
      const static double tol = runOptions->getValueOrDef<double>(1e-2, "family_mixing_tolerance");
      const static bool pt_error = runOptions->getValueOrDef<bool>(true, "off_diagonal_tolerance_invalidates_point_only");
      get_sigma_ee_chipm(result, 208.0, 1, 1, tol, pt_error, *Dep::MSSM_spectrum, Dep::Z_decay_rates->width_in_GeV);
      if (!is_xsec_sane(result))
        ColliderBit_error().raise(LOCAL_INFO, "Non-physical LEP cross section!");
    }
    void LEP208_SLHA1_convention_xsec_chipm_12(triplet<double>& result)
    {
      using namespace Pipes::LEP208_SLHA1_convention_xsec_chipm_12;
      const static double tol = runOptions->getValueOrDef<double>(1e-2, "family_mixing_tolerance");
      const static bool pt_error = runOptions->getValueOrDef<bool>(true, "off_diagonal_tolerance_invalidates_point_only");
      get_sigma_ee_chipm(result, 208.0, 1, 2, tol, pt_error, *Dep::MSSM_spectrum, Dep::Z_decay_rates->width_in_GeV);
      if (!is_xsec_sane(result))
        ColliderBit_error().raise(LOCAL_INFO, "Non-physical LEP cross section!");
    }
    void LEP208_SLHA1_convention_xsec_chipm_22(triplet<double>& result)
    {
      using namespace Pipes::LEP208_SLHA1_convention_xsec_chipm_22;
      const static double tol = runOptions->getValueOrDef<double>(1e-2, "family_mixing_tolerance");
      const static bool pt_error = runOptions->getValueOrDef<bool>(true, "off_diagonal_tolerance_invalidates_point_only");
      get_sigma_ee_chipm(result, 208.0, 2, 2, tol, pt_error, *Dep::MSSM_spectrum, Dep::Z_decay_rates->width_in_GeV);
      if (!is_xsec_sane(result))
        ColliderBit_error().raise(LOCAL_INFO, "Non-physical LEP cross section!");
    }
    void LEP208_SLHA1_convention_xsec_chipm_21(triplet<double>& result)
    {
      result = *Pipes::LEP208_SLHA1_convention_xsec_chipm_21::Dep::LEP208_xsec_chipm_12;
      if (!is_xsec_sane(result))
        ColliderBit_error().raise(LOCAL_INFO, "Non-physical LEP cross section!");
    }
    /// @}


    /// ee --> selectron pair production cross-sections at 205 GeV
    /// @{
    void LEP205_SLHA1_convention_xsec_selselbar(triplet<double>& result)
    {
      using namespace Pipes::LEP205_SLHA1_convention_xsec_selselbar;
      const static double tol = runOptions->getValueOrDef<double>(1e-2, "family_mixing_tolerance");
      const static bool pt_error = runOptions->getValueOrDef<bool>(true, "gauge_mixing_tolerance_invalidates_point_only");
      get_sigma_ee_ll(result, 205.0, 1, 1, 1, tol, pt_error, *Dep::MSSM_spectrum, Dep::Z_decay_rates->width_in_GeV, true);
      if (!is_xsec_sane(result))
        ColliderBit_error().raise(LOCAL_INFO, "Non-physical LEP cross section!");
    }
    void LEP205_SLHA1_convention_xsec_selserbar(triplet<double>& result)
    {
      using namespace Pipes::LEP205_SLHA1_convention_xsec_selserbar;
      const static double tol = runOptions->getValueOrDef<double>(1e-2, "family_mixing_tolerance");
      const static bool pt_error = runOptions->getValueOrDef<bool>(true, "gauge_mixing_tolerance_invalidates_point_only");
      get_sigma_ee_ll(result, 205.0, 1, 1, 2, tol, pt_error, *Dep::MSSM_spectrum, Dep::Z_decay_rates->width_in_GeV, true);
      if (!is_xsec_sane(result))
        ColliderBit_error().raise(LOCAL_INFO, "Non-physical LEP cross section!");
    }
    void LEP205_SLHA1_convention_xsec_serserbar(triplet<double>& result)
    {
      using namespace Pipes::LEP205_SLHA1_convention_xsec_serserbar;
      const static double tol = runOptions->getValueOrDef<double>(1e-2, "family_mixing_tolerance");
      const static bool pt_error = runOptions->getValueOrDef<bool>(true, "gauge_mixing_tolerance_invalidates_point_only");
      get_sigma_ee_ll(result, 205.0, 1, 2, 2, tol, pt_error, *Dep::MSSM_spectrum, Dep::Z_decay_rates->width_in_GeV, true);
      if (!is_xsec_sane(result))
        ColliderBit_error().raise(LOCAL_INFO, "Non-physical LEP cross section!");
    }
    void LEP205_SLHA1_convention_xsec_serselbar(triplet<double>& result)
    {
      result = *Pipes::LEP205_SLHA1_convention_xsec_serselbar::Dep::LEP205_xsec_selserbar;
      if (!is_xsec_sane(result))
        ColliderBit_error().raise(LOCAL_INFO, "Non-physical LEP cross section!");
    }
    void LEP205_SLHA1_convention_xsec_se1se1bar(triplet<double>& result)
    {
      using namespace Pipes::LEP205_SLHA1_convention_xsec_se1se1bar;
      const static double tol = runOptions->getValueOrDef<double>(1e-2, "family_mixing_tolerance");
      const static bool pt_error = runOptions->getValueOrDef<bool>(true, "family_mixing_tolerance_invalidates_point_only");
      get_sigma_ee_ll(result, 205.0, 1, 1, 1, tol, pt_error, *Dep::MSSM_spectrum, Dep::Z_decay_rates->width_in_GeV, false);
      if (!is_xsec_sane(result))
        ColliderBit_error().raise(LOCAL_INFO, "Non-physical LEP cross section!");
    }
    void LEP205_SLHA1_convention_xsec_se1se2bar(triplet<double>& result)
    {
      using namespace Pipes::LEP205_SLHA1_convention_xsec_se1se2bar;
      const static double tol = runOptions->getValueOrDef<double>(1e-2, "family_mixing_tolerance");
      const static bool pt_error = runOptions->getValueOrDef<bool>(true, "family_mixing_tolerance_invalidates_point_only");
      get_sigma_ee_ll(result, 205.0, 1, 1, 2, tol, pt_error, *Dep::MSSM_spectrum, Dep::Z_decay_rates->width_in_GeV, false);
      if (!is_xsec_sane(result))
        ColliderBit_error().raise(LOCAL_INFO, "Non-physical LEP cross section!");
    }
    void LEP205_SLHA1_convention_xsec_se2se2bar(triplet<double>& result)
    {
      using namespace Pipes::LEP205_SLHA1_convention_xsec_se2se2bar;
      const static double tol = runOptions->getValueOrDef<double>(1e-2, "family_mixing_tolerance");
      const static bool pt_error = runOptions->getValueOrDef<bool>(true, "family_mixing_tolerance_invalidates_point_only");
      get_sigma_ee_ll(result, 205.0, 1, 2, 2, tol, pt_error, *Dep::MSSM_spectrum, Dep::Z_decay_rates->width_in_GeV, false);
      if (!is_xsec_sane(result))
        ColliderBit_error().raise(LOCAL_INFO, "Non-physical LEP cross section!");
    }
    void LEP205_SLHA1_convention_xsec_se2se1bar(triplet<double>& result)
    {
      result = *Pipes::LEP205_SLHA1_convention_xsec_se2se1bar::Dep::LEP205_xsec_se1se2bar;
      if (!is_xsec_sane(result))
        ColliderBit_error().raise(LOCAL_INFO, "Non-physical LEP cross section!");
    }
    /// @}

    /// ee --> smuon pair production cross-sections at 205 GeV
    /// @{
    void LEP205_SLHA1_convention_xsec_smulsmulbar(triplet<double>& result)
    {
      using namespace Pipes::LEP205_SLHA1_convention_xsec_smulsmulbar;
      const static double tol = runOptions->getValueOrDef<double>(1e-2, "family_mixing_tolerance");
      const static bool pt_error = runOptions->getValueOrDef<bool>(true, "gauge_mixing_tolerance_invalidates_point_only");
      get_sigma_ee_ll(result, 205.0, 2, 1, 1, tol, pt_error, *Dep::MSSM_spectrum, Dep::Z_decay_rates->width_in_GeV, true);
      if (!is_xsec_sane(result))
        ColliderBit_error().raise(LOCAL_INFO, "Non-physical LEP cross section!");
    }
    void LEP205_SLHA1_convention_xsec_smulsmurbar(triplet<double>& result)
    {
      using namespace Pipes::LEP205_SLHA1_convention_xsec_smulsmurbar;
      const static double tol = runOptions->getValueOrDef<double>(1e-2, "family_mixing_tolerance");
      const static bool pt_error = runOptions->getValueOrDef<bool>(true, "gauge_mixing_tolerance_invalidates_point_only");
      get_sigma_ee_ll(result, 205.0, 2, 1, 2, tol, pt_error, *Dep::MSSM_spectrum, Dep::Z_decay_rates->width_in_GeV, true);
      if (!is_xsec_sane(result))
        ColliderBit_error().raise(LOCAL_INFO, "Non-physical LEP cross section!");
    }
    void LEP205_SLHA1_convention_xsec_smursmurbar(triplet<double>& result)
    {
      using namespace Pipes::LEP205_SLHA1_convention_xsec_smursmurbar;
      const static double tol = runOptions->getValueOrDef<double>(1e-2, "family_mixing_tolerance");
      const static bool pt_error = runOptions->getValueOrDef<bool>(true, "gauge_mixing_tolerance_invalidates_point_only");
      get_sigma_ee_ll(result, 205.0, 2, 2, 2, tol, pt_error, *Dep::MSSM_spectrum, Dep::Z_decay_rates->width_in_GeV, true);
      if (!is_xsec_sane(result))
        ColliderBit_error().raise(LOCAL_INFO, "Non-physical LEP cross section!");
    }
    void LEP205_SLHA1_convention_xsec_smursmulbar(triplet<double>& result)
    {
      result = *Pipes::LEP205_SLHA1_convention_xsec_smursmulbar::Dep::LEP205_xsec_smulsmurbar;
      if (!is_xsec_sane(result))
        ColliderBit_error().raise(LOCAL_INFO, "Non-physical LEP cross section!");
    }
    void LEP205_SLHA1_convention_xsec_smu1smu1bar(triplet<double>& result)
    {
      using namespace Pipes::LEP205_SLHA1_convention_xsec_smu1smu1bar;
      const static double tol = runOptions->getValueOrDef<double>(1e-2, "family_mixing_tolerance");
      const static bool pt_error = runOptions->getValueOrDef<bool>(true, "family_mixing_tolerance_invalidates_point_only");
      get_sigma_ee_ll(result, 205.0, 2, 1, 1, tol, pt_error, *Dep::MSSM_spectrum, Dep::Z_decay_rates->width_in_GeV, false);
      if (!is_xsec_sane(result))
        ColliderBit_error().raise(LOCAL_INFO, "Non-physical LEP cross section!");
    }
    void LEP205_SLHA1_convention_xsec_smu1smu2bar(triplet<double>& result)
    {
      using namespace Pipes::LEP205_SLHA1_convention_xsec_smu1smu2bar;
      const static double tol = runOptions->getValueOrDef<double>(1e-2, "family_mixing_tolerance");
      const static bool pt_error = runOptions->getValueOrDef<bool>(true, "family_mixing_tolerance_invalidates_point_only");
      get_sigma_ee_ll(result, 205.0, 2, 1, 2, tol, pt_error, *Dep::MSSM_spectrum, Dep::Z_decay_rates->width_in_GeV, false);
      if (!is_xsec_sane(result))
        ColliderBit_error().raise(LOCAL_INFO, "Non-physical LEP cross section!");
    }
    void LEP205_SLHA1_convention_xsec_smu2smu2bar(triplet<double>& result)
    {
      using namespace Pipes::LEP205_SLHA1_convention_xsec_smu2smu2bar;
      const static double tol = runOptions->getValueOrDef<double>(1e-2, "family_mixing_tolerance");
      const static bool pt_error = runOptions->getValueOrDef<bool>(true, "family_mixing_tolerance_invalidates_point_only");
      get_sigma_ee_ll(result, 205.0, 2, 2, 2, tol, pt_error, *Dep::MSSM_spectrum, Dep::Z_decay_rates->width_in_GeV, false);
      if (!is_xsec_sane(result))
        ColliderBit_error().raise(LOCAL_INFO, "Non-physical LEP cross section!");
    }
    void LEP205_SLHA1_convention_xsec_smu2smu1bar(triplet<double>& result)
    {
      result = *Pipes::LEP205_SLHA1_convention_xsec_smu2smu1bar::Dep::LEP205_xsec_smu1smu2bar;
      if (!is_xsec_sane(result))
        ColliderBit_error().raise(LOCAL_INFO, "Non-physical LEP cross section!");
    }
    /// @}

    /// ee --> stau pair production cross-sections at 205 GeV
    /// @{
    void LEP205_SLHA1_convention_xsec_staulstaulbar(triplet<double>& result)
    {
      using namespace Pipes::LEP205_SLHA1_convention_xsec_staulstaulbar;
      const static double tol = runOptions->getValueOrDef<double>(1e-2, "family_mixing_tolerance");
      const static bool pt_error = runOptions->getValueOrDef<bool>(true, "gauge_mixing_tolerance_invalidates_point_only");
      get_sigma_ee_ll(result, 205.0, 3, 1, 1, tol, pt_error, *Dep::MSSM_spectrum, Dep::Z_decay_rates->width_in_GeV, true);
      if (!is_xsec_sane(result))
        ColliderBit_error().raise(LOCAL_INFO, "Non-physical LEP cross section!");
    }
    void LEP205_SLHA1_convention_xsec_staulstaurbar(triplet<double>& result)
    {
      using namespace Pipes::LEP205_SLHA1_convention_xsec_staulstaurbar;
      const static double tol = runOptions->getValueOrDef<double>(1e-2, "family_mixing_tolerance");
      const static bool pt_error = runOptions->getValueOrDef<bool>(true, "gauge_mixing_tolerance_invalidates_point_only");
      get_sigma_ee_ll(result, 205.0, 3, 1, 2, tol, pt_error, *Dep::MSSM_spectrum, Dep::Z_decay_rates->width_in_GeV, true);
      if (!is_xsec_sane(result))
        ColliderBit_error().raise(LOCAL_INFO, "Non-physical LEP cross section!");
    }
    void LEP205_SLHA1_convention_xsec_staurstaurbar(triplet<double>& result)
    {
      using namespace Pipes::LEP205_SLHA1_convention_xsec_staurstaurbar;
      const static double tol = runOptions->getValueOrDef<double>(1e-2, "family_mixing_tolerance");
      const static bool pt_error = runOptions->getValueOrDef<bool>(true, "gauge_mixing_tolerance_invalidates_point_only");
      get_sigma_ee_ll(result, 205.0, 3, 2, 2, tol, pt_error, *Dep::MSSM_spectrum, Dep::Z_decay_rates->width_in_GeV, true);
      if (!is_xsec_sane(result))
        ColliderBit_error().raise(LOCAL_INFO, "Non-physical LEP cross section!");
    }
    void LEP205_SLHA1_convention_xsec_staurstaulbar(triplet<double>& result)
    {
      result = *Pipes::LEP205_SLHA1_convention_xsec_staurstaulbar::Dep::LEP205_xsec_staulstaurbar;
      if (!is_xsec_sane(result))
        ColliderBit_error().raise(LOCAL_INFO, "Non-physical LEP cross section!");
    }
    void LEP205_SLHA1_convention_xsec_stau1stau1bar(triplet<double>& result)
    {
      using namespace Pipes::LEP205_SLHA1_convention_xsec_stau1stau1bar;
      const static double tol = runOptions->getValueOrDef<double>(1e-2, "family_mixing_tolerance");
      const static bool pt_error = runOptions->getValueOrDef<bool>(true, "family_mixing_tolerance_invalidates_point_only");
      get_sigma_ee_ll(result, 205.0, 3, 1, 1, tol, pt_error, *Dep::MSSM_spectrum, Dep::Z_decay_rates->width_in_GeV, false);
      if (!is_xsec_sane(result))
        ColliderBit_error().raise(LOCAL_INFO, "Non-physical LEP cross section!");
    }
    void LEP205_SLHA1_convention_xsec_stau1stau2bar(triplet<double>& result)
    {
      using namespace Pipes::LEP205_SLHA1_convention_xsec_stau1stau2bar;
      const static double tol = runOptions->getValueOrDef<double>(1e-2, "family_mixing_tolerance");
      const static bool pt_error = runOptions->getValueOrDef<bool>(true, "family_mixing_tolerance_invalidates_point_only");
      get_sigma_ee_ll(result, 205.0, 3, 1, 2, tol, pt_error, *Dep::MSSM_spectrum, Dep::Z_decay_rates->width_in_GeV, false);
      if (!is_xsec_sane(result))
        ColliderBit_error().raise(LOCAL_INFO, "Non-physical LEP cross section!");
    }
    void LEP205_SLHA1_convention_xsec_stau2stau2bar(triplet<double>& result)
    {
      using namespace Pipes::LEP205_SLHA1_convention_xsec_stau2stau2bar;
      const static double tol = runOptions->getValueOrDef<double>(1e-2, "family_mixing_tolerance");
      const static bool pt_error = runOptions->getValueOrDef<bool>(true, "family_mixing_tolerance_invalidates_point_only");
      get_sigma_ee_ll(result, 205.0, 3, 2, 2, tol, pt_error, *Dep::MSSM_spectrum, Dep::Z_decay_rates->width_in_GeV, false);
      if (!is_xsec_sane(result))
        ColliderBit_error().raise(LOCAL_INFO, "Non-physical LEP cross section!");
    }
    void LEP205_SLHA1_convention_xsec_stau2stau1bar(triplet<double>& result)
    {
      result = *Pipes::LEP205_SLHA1_convention_xsec_stau2stau1bar::Dep::LEP205_xsec_stau1stau2bar;
      if (!is_xsec_sane(result))
        ColliderBit_error().raise(LOCAL_INFO, "Non-physical LEP cross section!");
    }
    /// @}


    /// ee --> neutralino pair production cross-sections at 205 GeV
    /// @{
    void LEP205_SLHA1_convention_xsec_chi00_11(triplet<double>& result)
    {
      using namespace Pipes::LEP205_SLHA1_convention_xsec_chi00_11;
      const static double tol = runOptions->getValueOrDef<double>(1e-2, "family_mixing_tolerance");
      const static bool pt_error = runOptions->getValueOrDef<bool>(true, "off_diagonal_tolerance_invalidates_point_only");
      get_sigma_ee_chi00(result, 205.0, 1, 1, tol, pt_error, *Dep::MSSM_spectrum, Dep::Z_decay_rates->width_in_GeV);
      if (!is_xsec_sane(result))
        ColliderBit_error().raise(LOCAL_INFO, "Non-physical LEP cross section!");
    }
    void LEP205_SLHA1_convention_xsec_chi00_12(triplet<double>& result)
    {
      using namespace Pipes::LEP205_SLHA1_convention_xsec_chi00_12;
      const static double tol = runOptions->getValueOrDef<double>(1e-2, "family_mixing_tolerance");
      const static bool pt_error = runOptions->getValueOrDef<bool>(true, "off_diagonal_tolerance_invalidates_point_only");
      get_sigma_ee_chi00(result, 205.0, 1, 2, tol, pt_error, *Dep::MSSM_spectrum, Dep::Z_decay_rates->width_in_GeV);
      if (!is_xsec_sane(result))
        ColliderBit_error().raise(LOCAL_INFO, "Non-physical LEP cross section!");
    }
    void LEP205_SLHA1_convention_xsec_chi00_13(triplet<double>& result)
    {
      using namespace Pipes::LEP205_SLHA1_convention_xsec_chi00_13;
      const static double tol = runOptions->getValueOrDef<double>(1e-2, "family_mixing_tolerance");
      const static bool pt_error = runOptions->getValueOrDef<bool>(true, "off_diagonal_tolerance_invalidates_point_only");
      get_sigma_ee_chi00(result, 205.0, 1, 3, tol, pt_error, *Dep::MSSM_spectrum, Dep::Z_decay_rates->width_in_GeV);
      if (!is_xsec_sane(result))
        ColliderBit_error().raise(LOCAL_INFO, "Non-physical LEP cross section!");
    }
    void LEP205_SLHA1_convention_xsec_chi00_14(triplet<double>& result)
    {
      using namespace Pipes::LEP205_SLHA1_convention_xsec_chi00_14;
      const static double tol = runOptions->getValueOrDef<double>(1e-2, "family_mixing_tolerance");
      const static bool pt_error = runOptions->getValueOrDef<bool>(true, "off_diagonal_tolerance_invalidates_point_only");
      get_sigma_ee_chi00(result, 205.0, 1, 4, tol, pt_error, *Dep::MSSM_spectrum, Dep::Z_decay_rates->width_in_GeV);
      if (!is_xsec_sane(result))
        ColliderBit_error().raise(LOCAL_INFO, "Non-physical LEP cross section!");
    }
    void LEP205_SLHA1_convention_xsec_chi00_22(triplet<double>& result)
    {
      using namespace Pipes::LEP205_SLHA1_convention_xsec_chi00_22;
      const static double tol = runOptions->getValueOrDef<double>(1e-2, "family_mixing_tolerance");
      const static bool pt_error = runOptions->getValueOrDef<bool>(true, "off_diagonal_tolerance_invalidates_point_only");
      get_sigma_ee_chi00(result, 205.0, 2, 2, tol, pt_error, *Dep::MSSM_spectrum, Dep::Z_decay_rates->width_in_GeV);
      if (!is_xsec_sane(result))
        ColliderBit_error().raise(LOCAL_INFO, "Non-physical LEP cross section!");
    }
    void LEP205_SLHA1_convention_xsec_chi00_23(triplet<double>& result)
    {
      using namespace Pipes::LEP205_SLHA1_convention_xsec_chi00_23;
      const static double tol = runOptions->getValueOrDef<double>(1e-2, "family_mixing_tolerance");
      const static bool pt_error = runOptions->getValueOrDef<bool>(true, "off_diagonal_tolerance_invalidates_point_only");
      get_sigma_ee_chi00(result, 205.0, 2, 3, tol, pt_error, *Dep::MSSM_spectrum, Dep::Z_decay_rates->width_in_GeV);
      if (!is_xsec_sane(result))
        ColliderBit_error().raise(LOCAL_INFO, "Non-physical LEP cross section!");
    }
    void LEP205_SLHA1_convention_xsec_chi00_24(triplet<double>& result)
    {
      using namespace Pipes::LEP205_SLHA1_convention_xsec_chi00_24;
      const static double tol = runOptions->getValueOrDef<double>(1e-2, "family_mixing_tolerance");
      const static bool pt_error = runOptions->getValueOrDef<bool>(true, "off_diagonal_tolerance_invalidates_point_only");
      get_sigma_ee_chi00(result, 205.0, 2, 4, tol, pt_error, *Dep::MSSM_spectrum, Dep::Z_decay_rates->width_in_GeV);
      if (!is_xsec_sane(result))
        ColliderBit_error().raise(LOCAL_INFO, "Non-physical LEP cross section!");
    }
    void LEP205_SLHA1_convention_xsec_chi00_33(triplet<double>& result)
    {
      using namespace Pipes::LEP205_SLHA1_convention_xsec_chi00_33;
      const static double tol = runOptions->getValueOrDef<double>(1e-2, "family_mixing_tolerance");
      const static bool pt_error = runOptions->getValueOrDef<bool>(true, "off_diagonal_tolerance_invalidates_point_only");
      get_sigma_ee_chi00(result, 205.0, 3, 3, tol, pt_error, *Dep::MSSM_spectrum, Dep::Z_decay_rates->width_in_GeV);
      if (!is_xsec_sane(result))
        ColliderBit_error().raise(LOCAL_INFO, "Non-physical LEP cross section!");
    }
    void LEP205_SLHA1_convention_xsec_chi00_34(triplet<double>& result)
    {
      using namespace Pipes::LEP205_SLHA1_convention_xsec_chi00_34;
      const static double tol = runOptions->getValueOrDef<double>(1e-2, "family_mixing_tolerance");
      const static bool pt_error = runOptions->getValueOrDef<bool>(true, "off_diagonal_tolerance_invalidates_point_only");
      get_sigma_ee_chi00(result, 205.0, 3, 4, tol, pt_error, *Dep::MSSM_spectrum, Dep::Z_decay_rates->width_in_GeV);
      if (!is_xsec_sane(result))
        ColliderBit_error().raise(LOCAL_INFO, "Non-physical LEP cross section!");
    }
    void LEP205_SLHA1_convention_xsec_chi00_44(triplet<double>& result)
    {
      using namespace Pipes::LEP205_SLHA1_convention_xsec_chi00_44;
      const static double tol = runOptions->getValueOrDef<double>(1e-2, "family_mixing_tolerance");
      const static bool pt_error = runOptions->getValueOrDef<bool>(true, "off_diagonal_tolerance_invalidates_point_only");
      get_sigma_ee_chi00(result, 205.0, 4, 4, tol, pt_error, *Dep::MSSM_spectrum, Dep::Z_decay_rates->width_in_GeV);
      if (!is_xsec_sane(result))
        ColliderBit_error().raise(LOCAL_INFO, "Non-physical LEP cross section!");
    }
    /// @}


    /// ee --> chargino pair production cross-sections at 205 GeV
    /// @{
    void LEP205_SLHA1_convention_xsec_chipm_11(triplet<double>& result)
    {
      using namespace Pipes::LEP205_SLHA1_convention_xsec_chipm_11;
      const static double tol = runOptions->getValueOrDef<double>(1e-2, "family_mixing_tolerance");
      const static bool pt_error = runOptions->getValueOrDef<bool>(true, "off_diagonal_tolerance_invalidates_point_only");
      get_sigma_ee_chipm(result, 205.0, 1, 1, tol, pt_error, *Dep::MSSM_spectrum, Dep::Z_decay_rates->width_in_GeV);
      if (!is_xsec_sane(result))
        ColliderBit_error().raise(LOCAL_INFO, "Non-physical LEP cross section!");
    }
    void LEP205_SLHA1_convention_xsec_chipm_12(triplet<double>& result)
    {
      using namespace Pipes::LEP205_SLHA1_convention_xsec_chipm_12;
      const static double tol = runOptions->getValueOrDef<double>(1e-2, "family_mixing_tolerance");
      const static bool pt_error = runOptions->getValueOrDef<bool>(true, "off_diagonal_tolerance_invalidates_point_only");
      get_sigma_ee_chipm(result, 205.0, 1, 2, tol, pt_error, *Dep::MSSM_spectrum, Dep::Z_decay_rates->width_in_GeV);
      if (!is_xsec_sane(result))
        ColliderBit_error().raise(LOCAL_INFO, "Non-physical LEP cross section!");
    }
    void LEP205_SLHA1_convention_xsec_chipm_22(triplet<double>& result)
    {
      using namespace Pipes::LEP205_SLHA1_convention_xsec_chipm_22;
      const static double tol = runOptions->getValueOrDef<double>(1e-2, "family_mixing_tolerance");
      const static bool pt_error = runOptions->getValueOrDef<bool>(true, "off_diagonal_tolerance_invalidates_point_only");
      get_sigma_ee_chipm(result, 205.0, 2, 2, tol, pt_error, *Dep::MSSM_spectrum, Dep::Z_decay_rates->width_in_GeV);
      if (!is_xsec_sane(result))
        ColliderBit_error().raise(LOCAL_INFO, "Non-physical LEP cross section!");
    }
    void LEP205_SLHA1_convention_xsec_chipm_21(triplet<double>& result)
    {
      result = *Pipes::LEP205_SLHA1_convention_xsec_chipm_21::Dep::LEP205_xsec_chipm_12;
      if (!is_xsec_sane(result))
        ColliderBit_error().raise(LOCAL_INFO, "Non-physical LEP cross section!");
    }

    /// ee --> selectron pair production cross-sections at 188.6 GeV
    /// @{
    void LEP188_SLHA1_convention_xsec_selselbar(triplet<double>& result)
    {
      using namespace Pipes::LEP188_SLHA1_convention_xsec_selselbar;
      const static double tol = runOptions->getValueOrDef<double>(1e-2, "family_mixing_tolerance");
      const static bool pt_error = runOptions->getValueOrDef<bool>(true, "gauge_mixing_tolerance_invalidates_point_only");
      get_sigma_ee_ll(result, 188.6, 1, 1, 1, tol, pt_error, *Dep::MSSM_spectrum, Dep::Z_decay_rates->width_in_GeV, true);
      if (!is_xsec_sane(result))
        ColliderBit_error().raise(LOCAL_INFO, "Non-physical LEP cross section!");
    }
    void LEP188_SLHA1_convention_xsec_selserbar(triplet<double>& result)
    {
      using namespace Pipes::LEP188_SLHA1_convention_xsec_selserbar;
      const static double tol = runOptions->getValueOrDef<double>(1e-2, "family_mixing_tolerance");
      const static bool pt_error = runOptions->getValueOrDef<bool>(true, "gauge_mixing_tolerance_invalidates_point_only");
      get_sigma_ee_ll(result, 188.6, 1, 1, 2, tol, pt_error, *Dep::MSSM_spectrum, Dep::Z_decay_rates->width_in_GeV, true);
      if (!is_xsec_sane(result))
        ColliderBit_error().raise(LOCAL_INFO, "Non-physical LEP cross section!");
    }
    void LEP188_SLHA1_convention_xsec_serserbar(triplet<double>& result)
    {
      using namespace Pipes::LEP188_SLHA1_convention_xsec_serserbar;
      const static double tol = runOptions->getValueOrDef<double>(1e-2, "family_mixing_tolerance");
      const static bool pt_error = runOptions->getValueOrDef<bool>(true, "gauge_mixing_tolerance_invalidates_point_only");
      get_sigma_ee_ll(result, 188.6, 1, 2, 2, tol, pt_error, *Dep::MSSM_spectrum, Dep::Z_decay_rates->width_in_GeV, true);
      if (!is_xsec_sane(result))
        ColliderBit_error().raise(LOCAL_INFO, "Non-physical LEP cross section!");
    }
    void LEP188_SLHA1_convention_xsec_serselbar(triplet<double>& result)
    {
      result = *Pipes::LEP188_SLHA1_convention_xsec_serselbar::Dep::LEP188_xsec_selserbar;
      if (!is_xsec_sane(result))
        ColliderBit_error().raise(LOCAL_INFO, "Non-physical LEP cross section!");
    }
    void LEP188_SLHA1_convention_xsec_se1se1bar(triplet<double>& result)
    {
      using namespace Pipes::LEP188_SLHA1_convention_xsec_se1se1bar;
      const static double tol = runOptions->getValueOrDef<double>(1e-2, "family_mixing_tolerance");
      const static bool pt_error = runOptions->getValueOrDef<bool>(true, "family_mixing_tolerance_invalidates_point_only");
      get_sigma_ee_ll(result, 188.6, 1, 1, 1, tol, pt_error, *Dep::MSSM_spectrum, Dep::Z_decay_rates->width_in_GeV, false);
      if (!is_xsec_sane(result))
        ColliderBit_error().raise(LOCAL_INFO, "Non-physical LEP cross section!");
    }
    void LEP188_SLHA1_convention_xsec_se1se2bar(triplet<double>& result)
    {
      using namespace Pipes::LEP188_SLHA1_convention_xsec_se1se2bar;
      const static double tol = runOptions->getValueOrDef<double>(1e-2, "family_mixing_tolerance");
      const static bool pt_error = runOptions->getValueOrDef<bool>(true, "family_mixing_tolerance_invalidates_point_only");
      get_sigma_ee_ll(result, 188.6, 1, 1, 2, tol, pt_error, *Dep::MSSM_spectrum, Dep::Z_decay_rates->width_in_GeV, false);
      if (!is_xsec_sane(result))
        ColliderBit_error().raise(LOCAL_INFO, "Non-physical LEP cross section!");
    }
    void LEP188_SLHA1_convention_xsec_se2se2bar(triplet<double>& result)
    {
      using namespace Pipes::LEP188_SLHA1_convention_xsec_se2se2bar;
      const static double tol = runOptions->getValueOrDef<double>(1e-2, "family_mixing_tolerance");
      const static bool pt_error = runOptions->getValueOrDef<bool>(true, "family_mixing_tolerance_invalidates_point_only");
      get_sigma_ee_ll(result, 188.6, 1, 2, 2, tol, pt_error, *Dep::MSSM_spectrum, Dep::Z_decay_rates->width_in_GeV, false);
      if (!is_xsec_sane(result))
        ColliderBit_error().raise(LOCAL_INFO, "Non-physical LEP cross section!");
    }
    void LEP188_SLHA1_convention_xsec_se2se1bar(triplet<double>& result)
    {
      result = *Pipes::LEP188_SLHA1_convention_xsec_se2se1bar::Dep::LEP188_xsec_se1se2bar;
      if (!is_xsec_sane(result))
        ColliderBit_error().raise(LOCAL_INFO, "Non-physical LEP cross section!");
    }
    /// @}

    /// ee --> smuon pair production cross-sections at 188.6 GeV
    /// @{
    void LEP188_SLHA1_convention_xsec_smulsmulbar(triplet<double>& result)
    {
      using namespace Pipes::LEP188_SLHA1_convention_xsec_smulsmulbar;
      const static double tol = runOptions->getValueOrDef<double>(1e-2, "family_mixing_tolerance");
      const static bool pt_error = runOptions->getValueOrDef<bool>(true, "gauge_mixing_tolerance_invalidates_point_only");
      get_sigma_ee_ll(result, 188.6, 2, 1, 1, tol, pt_error, *Dep::MSSM_spectrum, Dep::Z_decay_rates->width_in_GeV, true);
      if (!is_xsec_sane(result))
        ColliderBit_error().raise(LOCAL_INFO, "Non-physical LEP cross section!");
    }
    void LEP188_SLHA1_convention_xsec_smulsmurbar(triplet<double>& result)
    {
      using namespace Pipes::LEP188_SLHA1_convention_xsec_smulsmurbar;
      const static double tol = runOptions->getValueOrDef<double>(1e-2, "family_mixing_tolerance");
      const static bool pt_error = runOptions->getValueOrDef<bool>(true, "gauge_mixing_tolerance_invalidates_point_only");
      get_sigma_ee_ll(result, 188.6, 2, 1, 2, tol, pt_error, *Dep::MSSM_spectrum, Dep::Z_decay_rates->width_in_GeV, true);
      if (!is_xsec_sane(result))
        ColliderBit_error().raise(LOCAL_INFO, "Non-physical LEP cross section!");
    }
    void LEP188_SLHA1_convention_xsec_smursmurbar(triplet<double>& result)
    {
      using namespace Pipes::LEP188_SLHA1_convention_xsec_smursmurbar;
      const static double tol = runOptions->getValueOrDef<double>(1e-2, "family_mixing_tolerance");
      const static bool pt_error = runOptions->getValueOrDef<bool>(true, "gauge_mixing_tolerance_invalidates_point_only");
      get_sigma_ee_ll(result, 188.6, 2, 2, 2, tol, pt_error, *Dep::MSSM_spectrum, Dep::Z_decay_rates->width_in_GeV, true);
      if (!is_xsec_sane(result))
        ColliderBit_error().raise(LOCAL_INFO, "Non-physical LEP cross section!");
    }
    void LEP188_SLHA1_convention_xsec_smursmulbar(triplet<double>& result)
    {
      result = *Pipes::LEP188_SLHA1_convention_xsec_smursmulbar::Dep::LEP188_xsec_smulsmurbar;
      if (!is_xsec_sane(result))
        ColliderBit_error().raise(LOCAL_INFO, "Non-physical LEP cross section!");
    }
    void LEP188_SLHA1_convention_xsec_smu1smu1bar(triplet<double>& result)
    {
      using namespace Pipes::LEP188_SLHA1_convention_xsec_smu1smu1bar;
      const static double tol = runOptions->getValueOrDef<double>(1e-2, "family_mixing_tolerance");
      const static bool pt_error = runOptions->getValueOrDef<bool>(true, "family_mixing_tolerance_invalidates_point_only");
      get_sigma_ee_ll(result, 188.6, 2, 1, 1, tol, pt_error, *Dep::MSSM_spectrum, Dep::Z_decay_rates->width_in_GeV, false);
      if (!is_xsec_sane(result))
        ColliderBit_error().raise(LOCAL_INFO, "Non-physical LEP cross section!");
    }
    void LEP188_SLHA1_convention_xsec_smu1smu2bar(triplet<double>& result)
    {
      using namespace Pipes::LEP188_SLHA1_convention_xsec_smu1smu2bar;
      const static double tol = runOptions->getValueOrDef<double>(1e-2, "family_mixing_tolerance");
      const static bool pt_error = runOptions->getValueOrDef<bool>(true, "family_mixing_tolerance_invalidates_point_only");
      get_sigma_ee_ll(result, 188.6, 2, 1, 2, tol, pt_error, *Dep::MSSM_spectrum, Dep::Z_decay_rates->width_in_GeV, false);
      if (!is_xsec_sane(result))
        ColliderBit_error().raise(LOCAL_INFO, "Non-physical LEP cross section!");
    }
    void LEP188_SLHA1_convention_xsec_smu2smu2bar(triplet<double>& result)
    {
      using namespace Pipes::LEP188_SLHA1_convention_xsec_smu2smu2bar;
      const static double tol = runOptions->getValueOrDef<double>(1e-2, "family_mixing_tolerance");
      const static bool pt_error = runOptions->getValueOrDef<bool>(true, "family_mixing_tolerance_invalidates_point_only");
      get_sigma_ee_ll(result, 188.6, 2, 2, 2, tol, pt_error, *Dep::MSSM_spectrum, Dep::Z_decay_rates->width_in_GeV, false);
      if (!is_xsec_sane(result))
        ColliderBit_error().raise(LOCAL_INFO, "Non-physical LEP cross section!");
    }
    void LEP188_SLHA1_convention_xsec_smu2smu1bar(triplet<double>& result)
    {
      result = *Pipes::LEP188_SLHA1_convention_xsec_smu2smu1bar::Dep::LEP188_xsec_smu1smu2bar;
      if (!is_xsec_sane(result))
        ColliderBit_error().raise(LOCAL_INFO, "Non-physical LEP cross section!");
    }
    /// @}

    /// ee --> stau pair production cross-sections at 188.6 GeV
    /// @{
    void LEP188_SLHA1_convention_xsec_staulstaulbar(triplet<double>& result)
    {
      using namespace Pipes::LEP188_SLHA1_convention_xsec_staulstaulbar;
      const static double tol = runOptions->getValueOrDef<double>(1e-2, "family_mixing_tolerance");
      const static bool pt_error = runOptions->getValueOrDef<bool>(true, "gauge_mixing_tolerance_invalidates_point_only");
      get_sigma_ee_ll(result, 188.6, 3, 1, 1, tol, pt_error, *Dep::MSSM_spectrum, Dep::Z_decay_rates->width_in_GeV, true);
      if (!is_xsec_sane(result))
        ColliderBit_error().raise(LOCAL_INFO, "Non-physical LEP cross section!");
    }
    void LEP188_SLHA1_convention_xsec_staulstaurbar(triplet<double>& result)
    {
      using namespace Pipes::LEP188_SLHA1_convention_xsec_staulstaurbar;
      const static double tol = runOptions->getValueOrDef<double>(1e-2, "family_mixing_tolerance");
      const static bool pt_error = runOptions->getValueOrDef<bool>(true, "gauge_mixing_tolerance_invalidates_point_only");
      get_sigma_ee_ll(result, 188.6, 3, 1, 2, tol, pt_error, *Dep::MSSM_spectrum, Dep::Z_decay_rates->width_in_GeV, true);
      if (!is_xsec_sane(result))
        ColliderBit_error().raise(LOCAL_INFO, "Non-physical LEP cross section!");
    }
    void LEP188_SLHA1_convention_xsec_staurstaurbar(triplet<double>& result)
    {
      using namespace Pipes::LEP188_SLHA1_convention_xsec_staurstaurbar;
      const static double tol = runOptions->getValueOrDef<double>(1e-2, "family_mixing_tolerance");
      const static bool pt_error = runOptions->getValueOrDef<bool>(true, "gauge_mixing_tolerance_invalidates_point_only");
      get_sigma_ee_ll(result, 188.6, 3, 2, 2, tol, pt_error, *Dep::MSSM_spectrum, Dep::Z_decay_rates->width_in_GeV, true);
      if (!is_xsec_sane(result))
        ColliderBit_error().raise(LOCAL_INFO, "Non-physical LEP cross section!");
    }
    void LEP188_SLHA1_convention_xsec_staurstaulbar(triplet<double>& result)
    {
      result = *Pipes::LEP188_SLHA1_convention_xsec_staurstaulbar::Dep::LEP188_xsec_staulstaurbar;
      if (!is_xsec_sane(result))
        ColliderBit_error().raise(LOCAL_INFO, "Non-physical LEP cross section!");
    }
    void LEP188_SLHA1_convention_xsec_stau1stau1bar(triplet<double>& result)
    {
      using namespace Pipes::LEP188_SLHA1_convention_xsec_stau1stau1bar;
      const static double tol = runOptions->getValueOrDef<double>(1e-2, "family_mixing_tolerance");
      const static bool pt_error = runOptions->getValueOrDef<bool>(true, "family_mixing_tolerance_invalidates_point_only");
      get_sigma_ee_ll(result, 188.6, 3, 1, 1, tol, pt_error, *Dep::MSSM_spectrum, Dep::Z_decay_rates->width_in_GeV, false);
      if (!is_xsec_sane(result))
        ColliderBit_error().raise(LOCAL_INFO, "Non-physical LEP cross section!");
    }
    void LEP188_SLHA1_convention_xsec_stau1stau2bar(triplet<double>& result)
    {
      using namespace Pipes::LEP188_SLHA1_convention_xsec_stau1stau2bar;
      const static double tol = runOptions->getValueOrDef<double>(1e-2, "family_mixing_tolerance");
      const static bool pt_error = runOptions->getValueOrDef<bool>(true, "family_mixing_tolerance_invalidates_point_only");
      get_sigma_ee_ll(result, 188.6, 3, 1, 2, tol, pt_error, *Dep::MSSM_spectrum, Dep::Z_decay_rates->width_in_GeV, false);
      if (!is_xsec_sane(result))
        ColliderBit_error().raise(LOCAL_INFO, "Non-physical LEP cross section!");
    }
    void LEP188_SLHA1_convention_xsec_stau2stau2bar(triplet<double>& result)
    {
      using namespace Pipes::LEP188_SLHA1_convention_xsec_stau2stau2bar;
      const static double tol = runOptions->getValueOrDef<double>(1e-2, "family_mixing_tolerance");
      const static bool pt_error = runOptions->getValueOrDef<bool>(true, "family_mixing_tolerance_invalidates_point_only");
      get_sigma_ee_ll(result, 188.6, 3, 2, 2, tol, pt_error, *Dep::MSSM_spectrum, Dep::Z_decay_rates->width_in_GeV, false);
      if (!is_xsec_sane(result))
        ColliderBit_error().raise(LOCAL_INFO, "Non-physical LEP cross section!");
    }
    void LEP188_SLHA1_convention_xsec_stau2stau1bar(triplet<double>& result)
    {
      result = *Pipes::LEP188_SLHA1_convention_xsec_stau2stau1bar::Dep::LEP188_xsec_stau1stau2bar;
      if (!is_xsec_sane(result))
        ColliderBit_error().raise(LOCAL_INFO, "Non-physical LEP cross section!");
    }
    /// @}


    /// ee --> neutralino pair production cross-sections at 188.6 GeV
    /// @{
    void LEP188_SLHA1_convention_xsec_chi00_11(triplet<double>& result)
    {
      using namespace Pipes::LEP188_SLHA1_convention_xsec_chi00_11;
      const static double tol = runOptions->getValueOrDef<double>(1e-2, "family_mixing_tolerance");
      const static bool pt_error = runOptions->getValueOrDef<bool>(true, "off_diagonal_tolerance_invalidates_point_only");
      get_sigma_ee_chi00(result, 188.6, 1, 1, tol, pt_error, *Dep::MSSM_spectrum, Dep::Z_decay_rates->width_in_GeV);
      if (!is_xsec_sane(result))
        ColliderBit_error().raise(LOCAL_INFO, "Non-physical LEP cross section!");
    }
    void LEP188_SLHA1_convention_xsec_chi00_12(triplet<double>& result)
    {
      using namespace Pipes::LEP188_SLHA1_convention_xsec_chi00_12;
      const static double tol = runOptions->getValueOrDef<double>(1e-2, "family_mixing_tolerance");
      const static bool pt_error = runOptions->getValueOrDef<bool>(true, "off_diagonal_tolerance_invalidates_point_only");
      get_sigma_ee_chi00(result, 188.6, 1, 2, tol, pt_error, *Dep::MSSM_spectrum, Dep::Z_decay_rates->width_in_GeV);
      if (!is_xsec_sane(result))
        ColliderBit_error().raise(LOCAL_INFO, "Non-physical LEP cross section!");
    }
    void LEP188_SLHA1_convention_xsec_chi00_13(triplet<double>& result)
    {
      using namespace Pipes::LEP188_SLHA1_convention_xsec_chi00_13;
      const static double tol = runOptions->getValueOrDef<double>(1e-2, "family_mixing_tolerance");
      const static bool pt_error = runOptions->getValueOrDef<bool>(true, "off_diagonal_tolerance_invalidates_point_only");
      get_sigma_ee_chi00(result, 188.6, 1, 3, tol, pt_error, *Dep::MSSM_spectrum, Dep::Z_decay_rates->width_in_GeV);
      if (!is_xsec_sane(result))
        ColliderBit_error().raise(LOCAL_INFO, "Non-physical LEP cross section!");
    }
    void LEP188_SLHA1_convention_xsec_chi00_14(triplet<double>& result)
    {
      using namespace Pipes::LEP188_SLHA1_convention_xsec_chi00_14;
      const static double tol = runOptions->getValueOrDef<double>(1e-2, "family_mixing_tolerance");
      const static bool pt_error = runOptions->getValueOrDef<bool>(true, "off_diagonal_tolerance_invalidates_point_only");
      get_sigma_ee_chi00(result, 188.6, 1, 4, tol, pt_error, *Dep::MSSM_spectrum, Dep::Z_decay_rates->width_in_GeV);
      if (!is_xsec_sane(result))
        ColliderBit_error().raise(LOCAL_INFO, "Non-physical LEP cross section!");
    }
    void LEP188_SLHA1_convention_xsec_chi00_22(triplet<double>& result)
    {
      using namespace Pipes::LEP188_SLHA1_convention_xsec_chi00_22;
      const static double tol = runOptions->getValueOrDef<double>(1e-2, "family_mixing_tolerance");
      const static bool pt_error = runOptions->getValueOrDef<bool>(true, "off_diagonal_tolerance_invalidates_point_only");
      get_sigma_ee_chi00(result, 188.6, 2, 2, tol, pt_error, *Dep::MSSM_spectrum, Dep::Z_decay_rates->width_in_GeV);
      if (!is_xsec_sane(result))
        ColliderBit_error().raise(LOCAL_INFO, "Non-physical LEP cross section!");
    }
    void LEP188_SLHA1_convention_xsec_chi00_23(triplet<double>& result)
    {
      using namespace Pipes::LEP188_SLHA1_convention_xsec_chi00_23;
      const static double tol = runOptions->getValueOrDef<double>(1e-2, "family_mixing_tolerance");
      const static bool pt_error = runOptions->getValueOrDef<bool>(true, "off_diagonal_tolerance_invalidates_point_only");
      get_sigma_ee_chi00(result, 188.6, 2, 3, tol, pt_error, *Dep::MSSM_spectrum, Dep::Z_decay_rates->width_in_GeV);
      if (!is_xsec_sane(result))
        ColliderBit_error().raise(LOCAL_INFO, "Non-physical LEP cross section!");
    }
    void LEP188_SLHA1_convention_xsec_chi00_24(triplet<double>& result)
    {
      using namespace Pipes::LEP188_SLHA1_convention_xsec_chi00_24;
      const static double tol = runOptions->getValueOrDef<double>(1e-2, "family_mixing_tolerance");
      const static bool pt_error = runOptions->getValueOrDef<bool>(true, "off_diagonal_tolerance_invalidates_point_only");
      get_sigma_ee_chi00(result, 188.6, 2, 4, tol, pt_error, *Dep::MSSM_spectrum, Dep::Z_decay_rates->width_in_GeV);
      if (!is_xsec_sane(result))
        ColliderBit_error().raise(LOCAL_INFO, "Non-physical LEP cross section!");
    }
    void LEP188_SLHA1_convention_xsec_chi00_33(triplet<double>& result)
    {
      using namespace Pipes::LEP188_SLHA1_convention_xsec_chi00_33;
      const static double tol = runOptions->getValueOrDef<double>(1e-2, "family_mixing_tolerance");
      const static bool pt_error = runOptions->getValueOrDef<bool>(true, "off_diagonal_tolerance_invalidates_point_only");
      get_sigma_ee_chi00(result, 188.6, 3, 3, tol, pt_error, *Dep::MSSM_spectrum, Dep::Z_decay_rates->width_in_GeV);
      if (!is_xsec_sane(result))
        ColliderBit_error().raise(LOCAL_INFO, "Non-physical LEP cross section!");
    }
    void LEP188_SLHA1_convention_xsec_chi00_34(triplet<double>& result)
    {
      using namespace Pipes::LEP188_SLHA1_convention_xsec_chi00_34;
      const static double tol = runOptions->getValueOrDef<double>(1e-2, "family_mixing_tolerance");
      const static bool pt_error = runOptions->getValueOrDef<bool>(true, "off_diagonal_tolerance_invalidates_point_only");
      get_sigma_ee_chi00(result, 188.6, 3, 4, tol, pt_error, *Dep::MSSM_spectrum, Dep::Z_decay_rates->width_in_GeV);
      if (!is_xsec_sane(result))
        ColliderBit_error().raise(LOCAL_INFO, "Non-physical LEP cross section!");
    }
    void LEP188_SLHA1_convention_xsec_chi00_44(triplet<double>& result)
    {
      using namespace Pipes::LEP188_SLHA1_convention_xsec_chi00_44;
      const static double tol = runOptions->getValueOrDef<double>(1e-2, "family_mixing_tolerance");
      const static bool pt_error = runOptions->getValueOrDef<bool>(true, "off_diagonal_tolerance_invalidates_point_only");
      get_sigma_ee_chi00(result, 188.6, 4, 4, tol, pt_error, *Dep::MSSM_spectrum, Dep::Z_decay_rates->width_in_GeV);
      if (!is_xsec_sane(result))
        ColliderBit_error().raise(LOCAL_INFO, "Non-physical LEP cross section!");
    }
    /// @}


    /// ee --> chargino pair production cross-sections at 188.6 GeV
    /// @{
    void LEP188_SLHA1_convention_xsec_chipm_11(triplet<double>& result)
    {
      using namespace Pipes::LEP188_SLHA1_convention_xsec_chipm_11;
      const static double tol = runOptions->getValueOrDef<double>(1e-2, "family_mixing_tolerance");
      const static bool pt_error = runOptions->getValueOrDef<bool>(true, "off_diagonal_tolerance_invalidates_point_only");
      get_sigma_ee_chipm(result, 188.6, 1, 1, tol, pt_error, *Dep::MSSM_spectrum, Dep::Z_decay_rates->width_in_GeV);
      if (!is_xsec_sane(result))
        ColliderBit_error().raise(LOCAL_INFO, "Non-physical LEP cross section!");
    }
    void LEP188_SLHA1_convention_xsec_chipm_12(triplet<double>& result)
    {
      using namespace Pipes::LEP188_SLHA1_convention_xsec_chipm_12;
      const static double tol = runOptions->getValueOrDef<double>(1e-2, "family_mixing_tolerance");
      const static bool pt_error = runOptions->getValueOrDef<bool>(true, "off_diagonal_tolerance_invalidates_point_only");
      get_sigma_ee_chipm(result, 188.6, 1, 2, tol, pt_error, *Dep::MSSM_spectrum, Dep::Z_decay_rates->width_in_GeV);
      if (!is_xsec_sane(result))
        ColliderBit_error().raise(LOCAL_INFO, "Non-physical LEP cross section!");
    }
    void LEP188_SLHA1_convention_xsec_chipm_22(triplet<double>& result)
    {
      using namespace Pipes::LEP188_SLHA1_convention_xsec_chipm_22;
      const static double tol = runOptions->getValueOrDef<double>(1e-2, "family_mixing_tolerance");
      const static bool pt_error = runOptions->getValueOrDef<bool>(true, "off_diagonal_tolerance_invalidates_point_only");
      get_sigma_ee_chipm(result, 188.6, 2, 2, tol, pt_error, *Dep::MSSM_spectrum, Dep::Z_decay_rates->width_in_GeV);
      if (!is_xsec_sane(result))
        ColliderBit_error().raise(LOCAL_INFO, "Non-physical LEP cross section!");
    }
    void LEP188_SLHA1_convention_xsec_chipm_21(triplet<double>& result)
    {
      result = *Pipes::LEP188_SLHA1_convention_xsec_chipm_21::Dep::LEP188_xsec_chipm_12;
      if (!is_xsec_sane(result))
        ColliderBit_error().raise(LOCAL_INFO, "Non-physical LEP cross section!");
    }
    /// @}


    /// LEP Slepton Log-Likelihoods
    /// @{
    void ALEPH_Selectron_Conservative_LLike(double& result)
    {
      static const ALEPHSelectronLimitAt208GeV limitContainer;
#ifdef DUMP_LIMIT_PLOT_DATA
      static bool dumped=false;
      if(!dumped) {
        limitContainer.dumpPlotData(45., 115., 0., 100.,
                                     "lepLimitPlanev2/ALEPHSelectronLimitAt208GeV.dump");
        dumped=true;
      }
#endif
      using namespace Pipes::ALEPH_Selectron_Conservative_LLike;
      using std::pow;
      using std::log;

      const Spectrum *spec = *Dep::MSSM_spectrum;

      double max_mixing;
      const SubSpectrum* mssm = spec->get_HE();
      str sel_string = slhahelp::mass_es_from_gauge_es("~e_L", max_mixing, mssm);
      str ser_string = slhahelp::mass_es_from_gauge_es("~e_R", max_mixing, mssm);
      const double mass_seL=spec->get(Par::Pole_Mass,sel_string);
      const double mass_neut1 = spec->get(Par::Pole_Mass,1000022, 0);
      const double mass_seR = spec->get(Par::Pole_Mass,ser_string);
      const double mZ = spec->get(Par::Pole_Mass,23, 0);
      triplet<double> xsecWithError;
      double xsecLimit;

      result = 0;
      // Due to the nature of the analysis details of the model independent limit in
      // the paper, the best we can do is to try these two processes individually:

      // se_L, se_L
      xsecLimit = limitContainer.limitAverage(mass_seL, mass_neut1, mZ);
      xsecWithError = *Dep::LEP208_xsec_selselbar;
      xsecWithError.upper *= pow(Dep::selectron_l_decay_rates->BF("~chi0_1", "e-"), 2);
      xsecWithError.central *= pow(Dep::selectron_l_decay_rates->BF("~chi0_1", "e-"), 2);
      xsecWithError.lower *= pow(Dep::selectron_l_decay_rates->BF("~chi0_1", "e-"), 2);

      if (xsecWithError.central < xsecLimit)
      {
        result += limitLike(xsecWithError.central, xsecLimit, xsecWithError.upper - xsecWithError.central);
      }
      else
      {
        result += limitLike(xsecWithError.central, xsecLimit, xsecWithError.central - xsecWithError.lower);
      }

      // se_R, se_R
      xsecLimit = limitContainer.limitAverage(mass_seR, mass_neut1, mZ);

      xsecWithError = *Dep::LEP208_xsec_serserbar;
      xsecWithError.upper *= pow(Dep::selectron_r_decay_rates->BF("~chi0_1", "e-"), 2);
      xsecWithError.central *= pow(Dep::selectron_r_decay_rates->BF("~chi0_1", "e-"), 2);
      xsecWithError.lower *= pow(Dep::selectron_r_decay_rates->BF("~chi0_1", "e-"), 2);

      if (xsecWithError.central < xsecLimit)
      {
        result += limitLike(xsecWithError.central, xsecLimit, xsecWithError.upper - xsecWithError.central);
      }
      else
      {
        result += limitLike(xsecWithError.central, xsecLimit, xsecWithError.central - xsecWithError.lower);
      }

    }

    void ALEPH_Smuon_Conservative_LLike(double& result)
    {
      static const ALEPHSmuonLimitAt208GeV limitContainer;
#ifdef DUMP_LIMIT_PLOT_DATA
      static bool dumped=false;
      if(!dumped) {
        limitContainer.dumpPlotData(45., 115., 0., 100.,
                                     "lepLimitPlanev2/ALEPHSmuonLimitAt208GeV.dump");
        dumped=true;
      }
#endif
      using namespace Pipes::ALEPH_Smuon_Conservative_LLike;
      using std::pow;
      using std::log;

      const Spectrum *spec = *Dep::MSSM_spectrum;

      double max_mixing;
      const SubSpectrum* mssm = spec->get_HE();
      str smul_string = slhahelp::mass_es_from_gauge_es("~mu_L", max_mixing, mssm);
      str smur_string = slhahelp::mass_es_from_gauge_es("~mu_R", max_mixing, mssm);
      const double mass_smuL=spec->get(Par::Pole_Mass,smul_string);
      const double mass_neut1 = spec->get(Par::Pole_Mass,1000022, 0);
      const double mass_smuR = spec->get(Par::Pole_Mass,smur_string);
      const double mZ = spec->get(Par::Pole_Mass,23, 0);
      triplet<double> xsecWithError;
      double xsecLimit;

      result = 0;
      // Due to the nature of the analysis details of the model independent limit in
      // the paper, the best we can do is to try these two processes individually:

      // smu_L, smu_L
      xsecLimit = limitContainer.limitAverage(mass_smuL, mass_neut1, mZ);
      xsecWithError = *Dep::LEP208_xsec_smulsmulbar;
      xsecWithError.upper *= pow(Dep::smuon_l_decay_rates->BF("~chi0_1", "mu-"), 2);
      xsecWithError.central *= pow(Dep::smuon_l_decay_rates->BF("~chi0_1", "mu-"), 2);
      xsecWithError.lower *= pow(Dep::smuon_l_decay_rates->BF("~chi0_1", "mu-"), 2);

      if (xsecWithError.central < xsecLimit)
      {
        result += limitLike(xsecWithError.central, xsecLimit, xsecWithError.upper - xsecWithError.central);
      }
      else
      {
        result += limitLike(xsecWithError.central, xsecLimit, xsecWithError.central - xsecWithError.lower);
      }

      // smu_R, smu_R
      xsecLimit = limitContainer.limitAverage(mass_smuR, mass_neut1, mZ);

      xsecWithError = *Dep::LEP208_xsec_smursmurbar;
      xsecWithError.upper *= pow(Dep::smuon_r_decay_rates->BF("~chi0_1", "mu-"), 2);
      xsecWithError.central *= pow(Dep::smuon_r_decay_rates->BF("~chi0_1", "mu-"), 2);
      xsecWithError.lower *= pow(Dep::smuon_r_decay_rates->BF("~chi0_1", "mu-"), 2);

      if (xsecWithError.central < xsecLimit)
      {
        result += limitLike(xsecWithError.central, xsecLimit, xsecWithError.upper - xsecWithError.central);
      }
      else
      {
        result += limitLike(xsecWithError.central, xsecLimit, xsecWithError.central - xsecWithError.lower);
      }

    }

    void ALEPH_Stau_Conservative_LLike(double& result)
    {
      static const ALEPHStauLimitAt208GeV limitContainer;
#ifdef DUMP_LIMIT_PLOT_DATA
      static bool dumped=false;
      if(!dumped) {
        limitContainer.dumpPlotData(45., 115., 0., 100.,
                                     "lepLimitPlanev2/ALEPHStauLimitAt208GeV.dump");
        dumped=true;
      }
#endif
      using namespace Pipes::ALEPH_Stau_Conservative_LLike;
      using std::pow;
      using std::log;

      const Spectrum *spec = *Dep::MSSM_spectrum;
      const SubSpectrum* mssm = spec->get_HE();
      const static double tol = runOptions->getValueOrDef<double>(1e-5, "gauge_mixing_tolerance");
      const static bool pterror = runOptions->getValueOrDef<bool>(false, "gauge_mixing_tolerance_invalidates_point_only");
      str stau1_string = slhahelp::mass_es_closest_to_family("~tau_1", mssm,tol,LOCAL_INFO,pterror);
      str stau2_string = slhahelp::mass_es_closest_to_family("~tau_2", mssm,tol,LOCAL_INFO,pterror);
      const double mass_stau1=spec->get(Par::Pole_Mass,stau1_string);
      const double mass_neut1 = spec->get(Par::Pole_Mass,1000022, 0);
      const double mass_stau2 = spec->get(Par::Pole_Mass,stau2_string);
      const double mZ = spec->get(Par::Pole_Mass,23, 0);
      triplet<double> xsecWithError;
      double xsecLimit;

      result = 0;
      // Due to the nature of the analysis details of the model independent limit in
      // the paper, the best we can do is to try these two processes individually:

      // stau_1, stau_1
      xsecLimit = limitContainer.limitAverage(mass_stau1, mass_neut1, mZ);

      xsecWithError = *Dep::LEP208_xsec_stau1stau1bar;
      xsecWithError.upper *= pow(Dep::stau_1_decay_rates->BF("~chi0_1", "tau-"), 2);
      xsecWithError.central *= pow(Dep::stau_1_decay_rates->BF("~chi0_1", "tau-"), 2);
      xsecWithError.lower *= pow(Dep::stau_1_decay_rates->BF("~chi0_1", "tau-"), 2);

      if (xsecWithError.central < xsecLimit)
      {
        result += limitLike(xsecWithError.central, xsecLimit, xsecWithError.upper - xsecWithError.central);
      }
      else
      {
        result += limitLike(xsecWithError.central, xsecLimit, xsecWithError.central - xsecWithError.lower);
      }

      // stau_2, stau_2
      xsecLimit = limitContainer.limitAverage(mass_stau2, mass_neut1, mZ);

      xsecWithError = *Dep::LEP208_xsec_stau2stau2bar;
      xsecWithError.upper *= pow(Dep::stau_2_decay_rates->BF("~chi0_1", "tau-"), 2);
      xsecWithError.central *= pow(Dep::stau_2_decay_rates->BF("~chi0_1", "tau-"), 2);
      xsecWithError.lower *= pow(Dep::stau_2_decay_rates->BF("~chi0_1", "tau-"), 2);

      if (xsecWithError.central < xsecLimit)
      {
        result += limitLike(xsecWithError.central, xsecLimit, xsecWithError.upper - xsecWithError.central);
      }
      else
      {
        result += limitLike(xsecWithError.central, xsecLimit, xsecWithError.central - xsecWithError.lower);
      }

    }

    void L3_Selectron_Conservative_LLike(double& result)
    {
      static const L3SelectronLimitAt205GeV limitContainer;
#ifdef DUMP_LIMIT_PLOT_DATA
      static bool dumped=false;
      if(!dumped) {
        limitContainer.dumpPlotData(45., 115., 0., 100.,
                                     "lepLimitPlanev2/L3SelectronLimitAt205GeV.dump");
        dumped=true;
      }
#endif
      using namespace Pipes::L3_Selectron_Conservative_LLike;
      using std::pow;
      using std::log;

      const Spectrum *spec = *Dep::MSSM_spectrum;

      double max_mixing;
      const SubSpectrum* mssm = spec->get_HE();
      str sel_string = slhahelp::mass_es_from_gauge_es("~e_L", max_mixing, mssm);
      str ser_string = slhahelp::mass_es_from_gauge_es("~e_R", max_mixing, mssm);
      const double mass_seL=spec->get(Par::Pole_Mass,sel_string);
      const double mass_neut1 = spec->get(Par::Pole_Mass,1000022, 0);
      const double mass_seR = spec->get(Par::Pole_Mass,ser_string);
      const double mZ = spec->get(Par::Pole_Mass,23, 0);
      triplet<double> xsecWithError;
      double xsecLimit;

      result = 0;
      // Due to the nature of the analysis details of the model independent limit in
      // the paper, the best we can do is to try these two processes individually:

      // se_L, se_L
      xsecLimit = limitContainer.limitAverage(mass_seL, mass_neut1, mZ);

      xsecWithError = *Dep::LEP205_xsec_selselbar;
      xsecWithError.upper *= pow(Dep::selectron_l_decay_rates->BF("~chi0_1", "e-"), 2);
      xsecWithError.central *= pow(Dep::selectron_l_decay_rates->BF("~chi0_1", "e-"), 2);
      xsecWithError.lower *= pow(Dep::selectron_l_decay_rates->BF("~chi0_1", "e-"), 2);

      if (xsecWithError.central < xsecLimit)
      {
        result += limitLike(xsecWithError.central, xsecLimit, xsecWithError.upper - xsecWithError.central);
      }
      else
      {
        result += limitLike(xsecWithError.central, xsecLimit, xsecWithError.central - xsecWithError.lower);
      }

      // se_R, se_R
      xsecLimit = limitContainer.limitAverage(mass_seR, mass_neut1, mZ);

      xsecWithError = *Dep::LEP205_xsec_serserbar;
      xsecWithError.upper *= pow(Dep::selectron_r_decay_rates->BF("~chi0_1", "e-"), 2);
      xsecWithError.central *= pow(Dep::selectron_r_decay_rates->BF("~chi0_1", "e-"), 2);
      xsecWithError.lower *= pow(Dep::selectron_r_decay_rates->BF("~chi0_1", "e-"), 2);

      if (xsecWithError.central < xsecLimit)
      {
        result += limitLike(xsecWithError.central, xsecLimit, xsecWithError.upper - xsecWithError.central);
      }
      else
      {
        result += limitLike(xsecWithError.central, xsecLimit, xsecWithError.central - xsecWithError.lower);
      }

    }

    void L3_Smuon_Conservative_LLike(double& result)
    {
      static const L3SmuonLimitAt205GeV limitContainer;
#ifdef DUMP_LIMIT_PLOT_DATA
      static bool dumped=false;
      if(!dumped) {
        limitContainer.dumpPlotData(45., 115., 0., 100.,
                                     "lepLimitPlanev2/L3SmuonLimitAt205GeV.dump");
        dumped=true;
      }
#endif
      using namespace Pipes::L3_Smuon_Conservative_LLike;
      using std::pow;
      using std::log;

      const Spectrum *spec = *Dep::MSSM_spectrum;
      double max_mixing;
      const SubSpectrum* mssm = spec->get_HE();
      str smul_string = slhahelp::mass_es_from_gauge_es("~mu_L", max_mixing, mssm);
      str smur_string = slhahelp::mass_es_from_gauge_es("~mu_R", max_mixing, mssm);
      const double mass_smuL=spec->get(Par::Pole_Mass,smul_string);
      const double mass_neut1 = spec->get(Par::Pole_Mass,1000022, 0);
      const double mass_smuR = spec->get(Par::Pole_Mass,smur_string);
      const double mZ = spec->get(Par::Pole_Mass,23, 0);
      triplet<double> xsecWithError;
      double xsecLimit;

      result = 0;
      // Due to the nature of the analysis details of the model independent limit in
      // the paper, the best we can do is to try these two processes individually:

      // smu_L, smu_L
      xsecLimit = limitContainer.limitAverage(mass_smuL, mass_neut1, mZ);

      xsecWithError = *Dep::LEP205_xsec_smulsmulbar;
      xsecWithError.upper *= pow(Dep::smuon_l_decay_rates->BF("~chi0_1", "mu-"), 2);
      xsecWithError.central *= pow(Dep::smuon_l_decay_rates->BF("~chi0_1", "mu-"), 2);
      xsecWithError.lower *= pow(Dep::smuon_l_decay_rates->BF("~chi0_1", "mu-"), 2);

      if (xsecWithError.central < xsecLimit)
      {
        result += limitLike(xsecWithError.central, xsecLimit, xsecWithError.upper - xsecWithError.central);
      }
      else
      {
        result += limitLike(xsecWithError.central, xsecLimit, xsecWithError.central - xsecWithError.lower);
      }

      // smu_R, smu_R
      xsecLimit = limitContainer.limitAverage(mass_smuR, mass_neut1, mZ);

      xsecWithError = *Dep::LEP205_xsec_smursmurbar;
      xsecWithError.upper *= pow(Dep::smuon_r_decay_rates->BF("~chi0_1", "mu-"), 2);
      xsecWithError.central *= pow(Dep::smuon_r_decay_rates->BF("~chi0_1", "mu-"), 2);
      xsecWithError.lower *= pow(Dep::smuon_r_decay_rates->BF("~chi0_1", "mu-"), 2);

      if (xsecWithError.central < xsecLimit)
      {
        result += limitLike(xsecWithError.central, xsecLimit, xsecWithError.upper - xsecWithError.central);
      }
      else
      {
        result += limitLike(xsecWithError.central, xsecLimit, xsecWithError.central - xsecWithError.lower);
      }

    }

    void L3_Stau_Conservative_LLike(double& result)
    {
      static const L3StauLimitAt205GeV limitContainer;
#ifdef DUMP_LIMIT_PLOT_DATA
      static bool dumped=false;
      if(!dumped) {
        limitContainer.dumpPlotData(45., 115., 0., 100.,
                                     "lepLimitPlanev2/L3StauLimitAt205GeV.dump");
        dumped=true;
      }
#endif
      using namespace Pipes::L3_Stau_Conservative_LLike;
      using std::pow;
      using std::log;

      const Spectrum *spec = *Dep::MSSM_spectrum;
      const SubSpectrum* mssm = spec->get_HE();
      const static double tol = runOptions->getValueOrDef<double>(1e-5, "gauge_mixing_tolerance");
      const static bool pterror = runOptions->getValueOrDef<bool>(false, "gauge_mixing_tolerance_invalidates_point_only");
      str stau1_string = slhahelp::mass_es_closest_to_family("~tau_1", mssm,tol,LOCAL_INFO,pterror);
      str stau2_string = slhahelp::mass_es_closest_to_family("~tau_2", mssm,tol,LOCAL_INFO,pterror);
      const double mass_stau1=spec->get(Par::Pole_Mass,stau1_string);
      const double mass_neut1 = spec->get(Par::Pole_Mass,1000022, 0);
      const double mass_stau2 = spec->get(Par::Pole_Mass,stau2_string);
      const double mZ = spec->get(Par::Pole_Mass,23, 0);
      triplet<double> xsecWithError;
      double xsecLimit;

      result = 0;
      // Due to the nature of the analysis details of the model independent limit in
      // the paper, the best we can do is to try these two processes individually:

      // stau_1, stau_1
      xsecLimit = limitContainer.limitAverage(mass_stau1, mass_neut1, mZ);

      xsecWithError = *Dep::LEP205_xsec_stau1stau1bar;
      xsecWithError.upper *= pow(Dep::stau_1_decay_rates->BF("~chi0_1", "tau-"), 2);
      xsecWithError.central *= pow(Dep::stau_1_decay_rates->BF("~chi0_1", "tau-"), 2);
      xsecWithError.lower *= pow(Dep::stau_1_decay_rates->BF("~chi0_1", "tau-"), 2);

      if (xsecWithError.central < xsecLimit)
      {
        result += limitLike(xsecWithError.central, xsecLimit, xsecWithError.upper - xsecWithError.central);
      }
      else
      {
        result += limitLike(xsecWithError.central, xsecLimit, xsecWithError.central - xsecWithError.lower);
      }

      // stau_2, stau_2
      xsecLimit = limitContainer.limitAverage(mass_stau2, mass_neut1, mZ);

      xsecWithError = *Dep::LEP205_xsec_stau2stau2bar;
      xsecWithError.upper *= pow(Dep::stau_2_decay_rates->BF("~chi0_1", "tau-"), 2);
      xsecWithError.central *= pow(Dep::stau_2_decay_rates->BF("~chi0_1", "tau-"), 2);
      xsecWithError.lower *= pow(Dep::stau_2_decay_rates->BF("~chi0_1", "tau-"), 2);

      if (xsecWithError.central < xsecLimit)
      {
        result += limitLike(xsecWithError.central, xsecLimit, xsecWithError.upper - xsecWithError.central);
      }
      else
      {
        result += limitLike(xsecWithError.central, xsecLimit, xsecWithError.central - xsecWithError.lower);
      }

    }
    /// @}

    /// LEP Gaugino Log-Likelihoods
    /// @{
    void L3_Neutralino_All_Channels_Conservative_LLike(double& result)
    {
      static const L3NeutralinoAllChannelsLimitAt188pt6GeV limitContainer;
#ifdef DUMP_LIMIT_PLOT_DATA
      static bool dumped=false;
      if(!dumped) {
        limitContainer.dumpPlotData(0., 200., 0., 100.,
                                     "lepLimitPlanev2/L3NeutralinoAllChannelsLimitAt188pt6GeV.dump");
        dumped=true;
      }
#endif
      using namespace Pipes::L3_Neutralino_All_Channels_Conservative_LLike;
      using std::pow;
      using std::log;

      const Spectrum *spec = *Dep::MSSM_spectrum;
      const DecayTable *decays = &(*Dep::decay_rates);
      const double mass_neut1 = spec->get(Par::Pole_Mass,1000022, 0);
      const double mass_neut2 = spec->get(Par::Pole_Mass,1000023, 0);
      const double mass_neut3 = spec->get(Par::Pole_Mass,1000025, 0);
      const double mass_neut4 = spec->get(Par::Pole_Mass,1000035, 0);
      const double mZ = spec->get(Par::Pole_Mass,23, 0);
      triplet<double> xsecWithError;
      double xsecLimit, totalBR;

      result = 0;
      // Due to the nature of the analysis details of the model independent limit in
      // the paper, the best we can do is to try these processes individually:

      // neut2, neut1
      xsecLimit = limitContainer.limitAverage(mass_neut2, mass_neut1, mZ);

      xsecWithError = *Dep::LEP188_xsec_chi00_12;
      // Total up all channels which look like Z* decays
      totalBR = 0;
      totalBR += decays->at("~chi0_2").BF("~chi0_1", "Z0");
      totalBR += decays->at("~chi0_2").BF("~chi0_1", "ubar", "u");
      totalBR += decays->at("~chi0_2").BF("~chi0_1", "dbar", "d");
      totalBR += decays->at("~chi0_2").BF("~chi0_1", "cbar", "c");
      totalBR += decays->at("~chi0_2").BF("~chi0_1", "sbar", "s");
      totalBR += decays->at("~chi0_2").BF("~chi0_1", "bbar", "b");
      totalBR += decays->at("~chi0_2").BF("~chi0_1", "e+", "e-");
      totalBR += decays->at("~chi0_2").BF("~chi0_1", "mu+", "mu-");
      totalBR += decays->at("~chi0_2").BF("~chi0_1", "tau+", "tau-");
      totalBR += decays->at("~chi0_2").BF("~chi0_1", "nubar_e", "nu_e");
      totalBR += decays->at("~chi0_2").BF("~chi0_1", "nubar_mu", "nu_mu");
      totalBR += decays->at("~chi0_2").BF("~chi0_1", "nubar_tau", "nu_tau");
      xsecWithError.upper *= totalBR;
      xsecWithError.central *= totalBR;
      xsecWithError.lower *= totalBR;

      if (xsecWithError.central < xsecLimit)
      {
        result += limitLike(xsecWithError.central, xsecLimit, xsecWithError.upper - xsecWithError.central);
      }
      else
      {
        result += limitLike(xsecWithError.central, xsecLimit, xsecWithError.central - xsecWithError.lower);
      }

      // neut3, neut1
      xsecLimit = limitContainer.limitAverage(mass_neut3, mass_neut1, mZ);

      xsecWithError = *Dep::LEP188_xsec_chi00_13;
      // Total up all channels which look like Z* decays
      totalBR = 0;
      totalBR += decays->at("~chi0_3").BF("~chi0_1", "Z0");
      totalBR += decays->at("~chi0_3").BF("~chi0_1", "ubar", "u");
      totalBR += decays->at("~chi0_3").BF("~chi0_1", "dbar", "d");
      totalBR += decays->at("~chi0_3").BF("~chi0_1", "cbar", "c");
      totalBR += decays->at("~chi0_3").BF("~chi0_1", "sbar", "s");
      totalBR += decays->at("~chi0_3").BF("~chi0_1", "bbar", "b");
      totalBR += decays->at("~chi0_3").BF("~chi0_1", "e+", "e-");
      totalBR += decays->at("~chi0_3").BF("~chi0_1", "mu+", "mu-");
      totalBR += decays->at("~chi0_3").BF("~chi0_1", "tau+", "tau-");
      totalBR += decays->at("~chi0_3").BF("~chi0_1", "nubar_e", "nu_e");
      totalBR += decays->at("~chi0_3").BF("~chi0_1", "nubar_mu", "nu_mu");
      totalBR += decays->at("~chi0_3").BF("~chi0_1", "nubar_tau", "nu_tau");
      xsecWithError.upper *= totalBR;
      xsecWithError.central *= totalBR;
      xsecWithError.lower *= totalBR;

      if (xsecWithError.central < xsecLimit)
      {
        result += limitLike(xsecWithError.central, xsecLimit, xsecWithError.upper - xsecWithError.central);
      }
      else
      {
        result += limitLike(xsecWithError.central, xsecLimit, xsecWithError.central - xsecWithError.lower);
      }

      // neut4, neut1
      xsecLimit = limitContainer.limitAverage(mass_neut4, mass_neut1, mZ);

      xsecWithError = *Dep::LEP188_xsec_chi00_14;
      // Total up all channels which look like Z* decays
      totalBR = 0;
      totalBR += decays->at("~chi0_4").BF("~chi0_1", "Z0");
      totalBR += decays->at("~chi0_4").BF("~chi0_1", "ubar", "u");
      totalBR += decays->at("~chi0_4").BF("~chi0_1", "dbar", "d");
      totalBR += decays->at("~chi0_4").BF("~chi0_1", "cbar", "c");
      totalBR += decays->at("~chi0_4").BF("~chi0_1", "sbar", "s");
      totalBR += decays->at("~chi0_4").BF("~chi0_1", "bbar", "b");
      totalBR += decays->at("~chi0_4").BF("~chi0_1", "e+", "e-");
      totalBR += decays->at("~chi0_4").BF("~chi0_1", "mu+", "mu-");
      totalBR += decays->at("~chi0_4").BF("~chi0_1", "tau+", "tau-");
      totalBR += decays->at("~chi0_4").BF("~chi0_1", "nubar_e", "nu_e");
      totalBR += decays->at("~chi0_4").BF("~chi0_1", "nubar_mu", "nu_mu");
      totalBR += decays->at("~chi0_4").BF("~chi0_1", "nubar_tau", "nu_tau");
      xsecWithError.upper *= totalBR;
      xsecWithError.central *= totalBR;
      xsecWithError.lower *= totalBR;

      if (xsecWithError.central < xsecLimit)
      {
        result += limitLike(xsecWithError.central, xsecLimit, xsecWithError.upper - xsecWithError.central);
      }
      else
      {
        result += limitLike(xsecWithError.central, xsecLimit, xsecWithError.central - xsecWithError.lower);
      }

    }

    void L3_Neutralino_Leptonic_Conservative_LLike(double& result)
    {
      static const L3NeutralinoLeptonicLimitAt188pt6GeV limitContainer;
#ifdef DUMP_LIMIT_PLOT_DATA
      static bool dumped=false;
      if(!dumped) {
        limitContainer.dumpPlotData(0., 200., 0., 100.,
                                     "lepLimitPlanev2/L3NeutralinoLeptonicLimitAt188pt6GeV.dump");
        dumped=true;
      }
#endif
      using namespace Pipes::L3_Neutralino_Leptonic_Conservative_LLike;
      using std::pow;
      using std::log;

      const Spectrum *spec = *Dep::MSSM_spectrum;
      const DecayTable *decays = &(*Dep::decay_rates);
      const double mass_neut1 = spec->get(Par::Pole_Mass,1000022, 0);
      const double mass_neut2 = spec->get(Par::Pole_Mass,1000023, 0);
      const double mass_neut3 = spec->get(Par::Pole_Mass,1000025, 0);
      const double mass_neut4 = spec->get(Par::Pole_Mass,1000035, 0);
      const double mZ = spec->get(Par::Pole_Mass,23, 0);
      triplet<double> xsecWithError;
      double xsecLimit, totalBR;

      result = 0;
      // Due to the nature of the analysis details of the model independent limit in
      // the paper, the best we can do is to try these processes individually:

      // neut2, neut1
      xsecLimit = limitContainer.limitAverage(mass_neut2, mass_neut1, mZ);

      xsecWithError = *Dep::LEP188_xsec_chi00_12;
      // Total up all channels which look like leptonic Z* decays
      // Total up the leptonic Z decays first...
      totalBR = 0;
      totalBR += decays->at("Z0").BF("e+", "e-");
      totalBR += decays->at("Z0").BF("mu+", "mu-");
      totalBR += decays->at("Z0").BF("tau+", "tau-");
      totalBR = decays->at("~chi0_2").BF("~chi0_1", "Z0") * totalBR;

      totalBR += decays->at("~chi0_2").BF("~chi0_1", "e+", "e-");
      totalBR += decays->at("~chi0_2").BF("~chi0_1", "mu+", "mu-");
      totalBR += decays->at("~chi0_2").BF("~chi0_1", "tau+", "tau-");
      xsecWithError.upper *= totalBR;
      xsecWithError.central *= totalBR;
      xsecWithError.lower *= totalBR;

      if (xsecWithError.central < xsecLimit)
      {
        result += limitLike(xsecWithError.central, xsecLimit, xsecWithError.upper - xsecWithError.central);
      }
      else
      {
        result += limitLike(xsecWithError.central, xsecLimit, xsecWithError.central - xsecWithError.lower);
      }

      // neut3, neut1
      xsecLimit = limitContainer.limitAverage(mass_neut3, mass_neut1, mZ);

      xsecWithError = *Dep::LEP188_xsec_chi00_13;
      // Total up all channels which look like leptonic Z* decays
      // Total up the leptonic Z decays first...
      totalBR = 0;
      totalBR += decays->at("Z0").BF("e+", "e-");
      totalBR += decays->at("Z0").BF("mu+", "mu-");
      totalBR += decays->at("Z0").BF("tau+", "tau-");
      totalBR = decays->at("~chi0_3").BF("~chi0_1", "Z0") * totalBR;

      totalBR += decays->at("~chi0_3").BF("~chi0_1", "e+", "e-");
      totalBR += decays->at("~chi0_3").BF("~chi0_1", "mu+", "mu-");
      totalBR += decays->at("~chi0_3").BF("~chi0_1", "tau+", "tau-");
      xsecWithError.upper *= totalBR;
      xsecWithError.central *= totalBR;
      xsecWithError.lower *= totalBR;

      if (xsecWithError.central < xsecLimit)
      {
        result += limitLike(xsecWithError.central, xsecLimit, xsecWithError.upper - xsecWithError.central);
      }
      else
      {
        result += limitLike(xsecWithError.central, xsecLimit, xsecWithError.central - xsecWithError.lower);
      }

      // neut4, neut1
      xsecLimit = limitContainer.limitAverage(mass_neut4, mass_neut1, mZ);

      xsecWithError = *Dep::LEP188_xsec_chi00_14;
      // Total up all channels which look like leptonic Z* decays
      // Total up the leptonic Z decays first...
      totalBR = 0;
      totalBR += decays->at("Z0").BF("e+", "e-");
      totalBR += decays->at("Z0").BF("mu+", "mu-");
      totalBR += decays->at("Z0").BF("tau+", "tau-");
      totalBR = decays->at("~chi0_4").BF("~chi0_1", "Z0") * totalBR;

      totalBR += decays->at("~chi0_4").BF("~chi0_1", "e+", "e-");
      totalBR += decays->at("~chi0_4").BF("~chi0_1", "mu+", "mu-");
      totalBR += decays->at("~chi0_4").BF("~chi0_1", "tau+", "tau-");
      xsecWithError.upper *= totalBR;
      xsecWithError.central *= totalBR;
      xsecWithError.lower *= totalBR;

      if (xsecWithError.central < xsecLimit)
      {
        result += limitLike(xsecWithError.central, xsecLimit, xsecWithError.upper - xsecWithError.central);
      }
      else
      {
        result += limitLike(xsecWithError.central, xsecLimit, xsecWithError.central - xsecWithError.lower);
      }

    }

    void L3_Chargino_All_Channels_Conservative_LLike(double& result)
    {
      static const L3CharginoAllChannelsLimitAt188pt6GeV limitContainer;
#ifdef DUMP_LIMIT_PLOT_DATA
      static bool dumped=false;
      if(!dumped) {
        limitContainer.dumpPlotData(45., 100., 0., 100.,
                                     "lepLimitPlanev2/L3CharginoAllChannelsLimitAt188pt6GeV.dump");
        dumped=true;
      }
#endif
      using namespace Pipes::L3_Chargino_All_Channels_Conservative_LLike;
      using std::pow;
      using std::log;

      const Spectrum *spec = *Dep::MSSM_spectrum;
      const DecayTable *decays = &(*Dep::decay_rates);
      const double mass_neut1 = spec->get(Par::Pole_Mass,1000022, 0);
      const double mass_char1 = spec->get(Par::Pole_Mass,1000024, 0);
      const double mass_char2 = spec->get(Par::Pole_Mass,1000037, 0);
      const double mZ = spec->get(Par::Pole_Mass,23, 0);
      triplet<double> xsecWithError;
      double xsecLimit, totalBR;

      result = 0;
      // Due to the nature of the analysis details of the model independent limit in
      // the paper, the best we can do is to try these processes individually:

      // char1, neut1
      xsecLimit = limitContainer.limitAverage(mass_char1, mass_neut1, mZ);

      xsecWithError = *Dep::LEP188_xsec_chipm_11;
      // Total up all channels which look like W* decays
      totalBR = 0;
      totalBR += decays->at("~chi+_1").BF("~chi0_1", "W+");
      totalBR += decays->at("~chi+_1").BF("~chi0_1", "u", "dbar");
      totalBR += decays->at("~chi+_1").BF("~chi0_1", "c", "sbar");
      totalBR += decays->at("~chi+_1").BF("~chi0_1", "e+", "nu_e");
      totalBR += decays->at("~chi+_1").BF("~chi0_1", "mu+", "nu_mu");
      totalBR += decays->at("~chi+_1").BF("~chi0_1", "tau+", "nu_tau");
      xsecWithError.upper *= pow(totalBR, 2);
      xsecWithError.central *= pow(totalBR, 2);
      xsecWithError.lower *= pow(totalBR, 2);

      if (xsecWithError.central < xsecLimit)
      {
        result += limitLike(xsecWithError.central, xsecLimit, xsecWithError.upper - xsecWithError.central);
      }
      else
      {
        result += limitLike(xsecWithError.central, xsecLimit, xsecWithError.central - xsecWithError.lower);
      }

      // char2, neut1
      xsecLimit = limitContainer.limitAverage(mass_char2, mass_neut1, mZ);

      xsecWithError = *Dep::LEP188_xsec_chipm_22;
      // Total up all channels which look like W* decays
      totalBR = 0;
      totalBR += decays->at("~chi+_2").BF("~chi0_1", "W+");
      totalBR += decays->at("~chi+_2").BF("~chi0_1", "u", "dbar");
      totalBR += decays->at("~chi+_2").BF("~chi0_1", "c", "sbar");
      totalBR += decays->at("~chi+_2").BF("~chi0_1", "e+", "nu_e");
      totalBR += decays->at("~chi+_2").BF("~chi0_1", "mu+", "nu_mu");
      totalBR += decays->at("~chi+_2").BF("~chi0_1", "tau+", "nu_tau");
      xsecWithError.upper *= pow(totalBR, 2);
      xsecWithError.central *= pow(totalBR, 2);
      xsecWithError.lower *= pow(totalBR, 2);

      if (xsecWithError.central < xsecLimit)
      {
        result += limitLike(xsecWithError.central, xsecLimit, xsecWithError.upper - xsecWithError.central);
      }
      else
      {
        result += limitLike(xsecWithError.central, xsecLimit, xsecWithError.central - xsecWithError.lower);
      }

    }

    void L3_Chargino_Leptonic_Conservative_LLike(double& result)
    {
      static const L3CharginoLeptonicLimitAt188pt6GeV limitContainer;
#ifdef DUMP_LIMIT_PLOT_DATA
      static bool dumped=false;
      if(!dumped) {
        limitContainer.dumpPlotData(45., 100., 0., 100.,
                                     "lepLimitPlanev2/L3CharginoLeptonicLimitAt188pt6GeV.dump");
        dumped=true;
      }
#endif
      using namespace Pipes::L3_Chargino_Leptonic_Conservative_LLike;
      using std::pow;
      using std::log;

      const Spectrum *spec = *Dep::MSSM_spectrum;
      const DecayTable *decays = &(*Dep::decay_rates);
      const double mass_neut1 = spec->get(Par::Pole_Mass,1000022, 0);
      const double mass_char1 = spec->get(Par::Pole_Mass,1000024, 0);
      const double mass_char2 = spec->get(Par::Pole_Mass,1000037, 0);
      const double mZ = spec->get(Par::Pole_Mass,23, 0);
      triplet<double> xsecWithError;
      double xsecLimit, totalBR;

      result = 0;
      // Due to the nature of the analysis details of the model independent limit in
      // the paper, the best we can do is to try these processes individually:

      // char1, neut1
      xsecLimit = limitContainer.limitAverage(mass_char1, mass_neut1, mZ);

      xsecWithError = *Dep::LEP188_xsec_chipm_11;
      // Total up all channels which look like leptonic W* decays
      // Total up the leptonic W decays first...
      totalBR = 0;
      totalBR += decays->at("W+").BF("e+", "nu_e");
      totalBR += decays->at("W+").BF("mu+", "nu_mu");
      totalBR += decays->at("W+").BF("tau+", "nu_tau");
      totalBR = decays->at("~chi+_1").BF("~chi0_1", "W+") * totalBR;

      totalBR += decays->at("~chi+_1").BF("~chi0_1", "e+", "nu_e");
      totalBR += decays->at("~chi+_1").BF("~chi0_1", "mu+", "nu_mu");
      totalBR += decays->at("~chi+_1").BF("~chi0_1", "tau+", "nu_tau");
      xsecWithError.upper *= pow(totalBR, 2);
      xsecWithError.central *= pow(totalBR, 2);
      xsecWithError.lower *= pow(totalBR, 2);

      if (xsecWithError.central < xsecLimit)
      {
        result += limitLike(xsecWithError.central, xsecLimit, xsecWithError.upper - xsecWithError.central);
      }
      else
      {
        result += limitLike(xsecWithError.central, xsecLimit, xsecWithError.central - xsecWithError.lower);
      }

      // char2, neut1
      xsecLimit = limitContainer.limitAverage(mass_char2, mass_neut1, mZ);

      xsecWithError = *Dep::LEP188_xsec_chipm_22;
      // Total up all channels which look like leptonic W* decays
      // Total up the leptonic W decays first...
      totalBR = 0;
      totalBR += decays->at("W+").BF("e+", "nu_e");
      totalBR += decays->at("W+").BF("mu+", "nu_mu");
      totalBR += decays->at("W+").BF("tau+", "nu_tau");
      totalBR = decays->at("~chi+_2").BF("~chi0_1", "W+") * totalBR;

      totalBR += decays->at("~chi+_2").BF("~chi0_1", "e+", "nu_e");
      totalBR += decays->at("~chi+_2").BF("~chi0_1", "mu+", "nu_mu");
      totalBR += decays->at("~chi+_2").BF("~chi0_1", "tau+", "nu_tau");
      xsecWithError.upper *= pow(totalBR, 2);
      xsecWithError.central *= pow(totalBR, 2);
      xsecWithError.lower *= pow(totalBR, 2);

      if (xsecWithError.central < xsecLimit)
      {
        result += limitLike(xsecWithError.central, xsecLimit, xsecWithError.upper - xsecWithError.central);
      }
      else
      {
        result += limitLike(xsecWithError.central, xsecLimit, xsecWithError.central - xsecWithError.lower);
      }

    }

    void OPAL_Chargino_Hadronic_Conservative_LLike(double& result)
    {
      static const OPALCharginoHadronicLimitAt208GeV limitContainer;
#ifdef DUMP_LIMIT_PLOT_DATA
      static bool dumped=false;
      if(!dumped) {
        limitContainer.dumpPlotData(75., 105., 0., 105.,
                                     "lepLimitPlanev2/OPALCharginoHadronicLimitAt208GeV.dump");
        dumped=true;
      }
#endif
      using namespace Pipes::OPAL_Chargino_Hadronic_Conservative_LLike;
      using std::pow;
      using std::log;

      const Spectrum *spec = *Dep::MSSM_spectrum;
      const DecayTable *decays = &(*Dep::decay_rates);
      const double mass_neut1 = spec->get(Par::Pole_Mass,1000022, 0);
      const double mass_char1 = spec->get(Par::Pole_Mass,1000024, 0);
      const double mass_char2 = spec->get(Par::Pole_Mass,1000037, 0);
      const double mZ = spec->get(Par::Pole_Mass,23, 0);
      triplet<double> xsecWithError;
      double xsecLimit, totalBR;

      result = 0;
      // Due to the nature of the analysis details of the model independent limit in
      // the paper, the best we can do is to try these processes individually:

      // char1, neut1
      xsecLimit = limitContainer.limitAverage(mass_char1, mass_neut1, mZ);

      xsecWithError = *Dep::LEP208_xsec_chipm_11;
      // Total up all channels which look like hadronic W* decays
      // Total up the hadronic W decays first...
      totalBR = decays->at("W+").BF("hadron", "hadron");
      totalBR = decays->at("~chi+_1").BF("~chi0_1", "W+") * totalBR;

      totalBR += decays->at("~chi+_1").BF("~chi0_1", "u", "dbar");
      totalBR += decays->at("~chi+_1").BF("~chi0_1", "c", "sbar");
      xsecWithError.upper *= pow(totalBR, 2);
      xsecWithError.central *= pow(totalBR, 2);
      xsecWithError.lower *= pow(totalBR, 2);

      if (xsecWithError.central < xsecLimit)
      {
        result += limitLike(xsecWithError.central, xsecLimit, xsecWithError.upper - xsecWithError.central);
      }
      else
      {
        result += limitLike(xsecWithError.central, xsecLimit, xsecWithError.central - xsecWithError.lower);
      }

      // char2, neut1
      xsecLimit = limitContainer.limitAverage(mass_char2, mass_neut1, mZ);

      xsecWithError = *Dep::LEP208_xsec_chipm_22;
      // Total up all channels which look like hadronic W* decays
      // Total up the hadronic W decays first...
      totalBR = decays->at("W+").BF("hadron", "hadron");
      totalBR = decays->at("~chi+_2").BF("~chi0_1", "W+") * totalBR;

      totalBR += decays->at("~chi+_2").BF("~chi0_1", "u", "dbar");
      totalBR += decays->at("~chi+_2").BF("~chi0_1", "c", "sbar");
      xsecWithError.upper *= pow(totalBR, 2);
      xsecWithError.central *= pow(totalBR, 2);
      xsecWithError.lower *= pow(totalBR, 2);

      if (xsecWithError.central < xsecLimit)
      {
        result += limitLike(xsecWithError.central, xsecLimit, xsecWithError.upper - xsecWithError.central);
      }
      else
      {
        result += limitLike(xsecWithError.central, xsecLimit, xsecWithError.central - xsecWithError.lower);
      }

    }

    void OPAL_Chargino_SemiLeptonic_Conservative_LLike(double& result)
    {
      static const OPALCharginoSemiLeptonicLimitAt208GeV limitContainer;
#ifdef DUMP_LIMIT_PLOT_DATA
      static bool dumped=false;
      if(!dumped) {
        limitContainer.dumpPlotData(75., 105., 0., 105.,
                                     "lepLimitPlanev2/OPALCharginoSemiLeptonicLimitAt208GeV.dump");
        dumped=true;
      }
#endif
      using namespace Pipes::OPAL_Chargino_SemiLeptonic_Conservative_LLike;
      const static double tol = runOptions->getValueOrDef<double>(1e-2, "family_mixing_tolerance");
      const static bool pt_error = runOptions->getValueOrDef<bool>(true, "off_diagonal_tolerance_invalidates_point_only");

      using std::pow;
      using std::log;

      const Spectrum *spec = *Dep::MSSM_spectrum;
      const SubSpectrum *mssm = spec->get_HE();
      const DecayTable *decays = &(*Dep::decay_rates);
      const str snue = slhahelp::mass_es_from_gauge_es("~nu_e_L", mssm, tol, LOCAL_INFO, pt_error);
      const str snumu = slhahelp::mass_es_from_gauge_es("~nu_mu_L", mssm, tol, LOCAL_INFO, pt_error);
      const str snutau = slhahelp::mass_es_from_gauge_es("~nu_tau_L", mssm, tol, LOCAL_INFO, pt_error);
      const double mass_neut1 = spec->get(Par::Pole_Mass,1000022, 0);
      const double mass_char1 = spec->get(Par::Pole_Mass,1000024, 0);
      const double mass_char2 = spec->get(Par::Pole_Mass,1000037, 0);
      const double mZ = spec->get(Par::Pole_Mass,23, 0);
      triplet<double> xsecWithError;
      double xsecLimit, totalBR;

      result = 0;
      // Due to the nature of the analysis details of the model independent limit in
      // the paper, the best we can do is to try these processes individually:

      // char1, neut1
      xsecLimit = limitContainer.limitAverage(mass_char1, mass_neut1, mZ);

      xsecWithError = *Dep::LEP208_xsec_chipm_11;
      // Total up all channels which look like leptonic W* decays
      // Total up the leptonic W decays first...
      totalBR = 0;
      totalBR += decays->at("W+").BF("e+", "nu_e");
      totalBR += decays->at("W+").BF("mu+", "nu_mu");
      totalBR += decays->at("W+").BF("tau+", "nu_tau");
      totalBR = decays->at("~chi+_1").BF("~chi0_1", "W+") * totalBR;

      totalBR += decays->at("~chi+_1").BF("~chi0_1", "e+", "nu_e");
      totalBR += decays->at("~chi+_1").BF("~chi0_1", "mu+", "nu_mu");
      totalBR += decays->at("~chi+_1").BF("~chi0_1", "tau+", "nu_tau");
      totalBR += decays->at("~chi+_1").BF(snue, "e+")
               * decays->at(snue).BF("~chi0_1", "nu_e");
      totalBR += decays->at("~chi+_1").BF(snumu, "mu+")
               * decays->at(snumu).BF("~chi0_1", "nu_mu");
      totalBR += decays->at("~chi+_1").BF(snutau, "tau+")
               * decays->at(snutau).BF("~chi0_1", "nu_tau");
      xsecWithError.upper *= totalBR;
      xsecWithError.central *= totalBR;
      xsecWithError.lower *= totalBR;

      // ALSO, total up all channels which look like hadronic W* decays
      // Total up the hadronic W decays first...
      totalBR = decays->at("W+").BF("hadron", "hadron");
      totalBR = decays->at("~chi+_1").BF("~chi0_1", "W+") * totalBR;

      totalBR += decays->at("~chi+_1").BF("~chi0_1", "u", "dbar");
      totalBR += decays->at("~chi+_1").BF("~chi0_1", "c", "sbar");
      xsecWithError.upper *= totalBR;
      xsecWithError.central *= totalBR;
      xsecWithError.lower *= totalBR;

      if (xsecWithError.central < xsecLimit)
      {
        result += limitLike(xsecWithError.central, xsecLimit, xsecWithError.upper - xsecWithError.central);
      }
      else
      {
        result += limitLike(xsecWithError.central, xsecLimit, xsecWithError.central - xsecWithError.lower);
      }

      // char2, neut1
      xsecLimit = limitContainer.limitAverage(mass_char2, mass_neut1, mZ);

      xsecWithError = *Dep::LEP208_xsec_chipm_22;
      // Total up all channels which look like leptonic W* decays
      // Total up the leptonic W decays first...
      totalBR = 0;
      totalBR += decays->at("W+").BF("e+", "nu_e");
      totalBR += decays->at("W+").BF("mu+", "nu_mu");
      totalBR += decays->at("W+").BF("tau+", "nu_tau");
      totalBR = decays->at("~chi+_2").BF("~chi0_1", "W+") * totalBR;

      totalBR += decays->at("~chi+_2").BF("~chi0_1", "e+", "nu_e");
      totalBR += decays->at("~chi+_2").BF("~chi0_1", "mu+", "nu_mu");
      totalBR += decays->at("~chi+_2").BF("~chi0_1", "tau+", "nu_tau");
      totalBR += decays->at("~chi+_2").BF(snue, "e+")
               * decays->at(snue).BF("~chi0_1", "nu_e");
      totalBR += decays->at("~chi+_2").BF(snumu, "mu+")
               * decays->at(snumu).BF("~chi0_1", "nu_mu");
      totalBR += decays->at("~chi+_2").BF(snutau, "tau+")
               * decays->at(snutau).BF("~chi0_1", "nu_tau");
      xsecWithError.upper *= totalBR;
      xsecWithError.central *= totalBR;
      xsecWithError.lower *= totalBR;

      // ALSO, total up all channels which look like hadronic W* decays
      // Total up the hadronic W decays first...
      totalBR = decays->at("W+").BF("hadron", "hadron");
      totalBR = decays->at("~chi+_2").BF("~chi0_1", "W+") * totalBR;

      totalBR += decays->at("~chi+_2").BF("~chi0_1", "u", "dbar");
      totalBR += decays->at("~chi+_2").BF("~chi0_1", "c", "sbar");
      xsecWithError.upper *= totalBR;
      xsecWithError.central *= totalBR;
      xsecWithError.lower *= totalBR;

      if (xsecWithError.central < xsecLimit)
      {
        result += limitLike(xsecWithError.central, xsecLimit, xsecWithError.upper - xsecWithError.central);
      }
      else
      {
        result += limitLike(xsecWithError.central, xsecLimit, xsecWithError.central - xsecWithError.lower);
      }

    }

    void OPAL_Chargino_Leptonic_Conservative_LLike(double& result)
    {
      static const OPALCharginoLeptonicLimitAt208GeV limitContainer;
#ifdef DUMP_LIMIT_PLOT_DATA
      static bool dumped=false;
      if(!dumped) {
        limitContainer.dumpPlotData(75., 105., 0., 105.,
                                     "lepLimitPlanev2/OPALCharginoLeptonicLimitAt208GeV.dump");
        dumped=true;
      }
#endif
      using namespace Pipes::OPAL_Chargino_Leptonic_Conservative_LLike;
      const static double tol = runOptions->getValueOrDef<double>(1e-2, "family_mixing_tolerance");
      const static bool pt_error = runOptions->getValueOrDef<bool>(true, "off_diagonal_tolerance_invalidates_point_only");

      using std::pow;
      using std::log;

      const Spectrum *spec = *Dep::MSSM_spectrum;
      const SubSpectrum *mssm = spec->get_HE();
      const DecayTable *decays = &(*Dep::decay_rates);
      const str snue = slhahelp::mass_es_from_gauge_es("~nu_e_L", mssm, tol, LOCAL_INFO, pt_error);
      const str snumu = slhahelp::mass_es_from_gauge_es("~nu_mu_L", mssm, tol, LOCAL_INFO, pt_error);
      const str snutau = slhahelp::mass_es_from_gauge_es("~nu_tau_L", mssm, tol, LOCAL_INFO, pt_error);
      const double mass_neut1 = spec->get(Par::Pole_Mass,1000022, 0);
      const double mass_char1 = spec->get(Par::Pole_Mass,1000024, 0);
      const double mass_char2 = spec->get(Par::Pole_Mass,1000037, 0);
      const double mZ = spec->get(Par::Pole_Mass,23, 0);
      triplet<double> xsecWithError;
      double xsecLimit, totalBR;

      result = 0;
      // Due to the nature of the analysis details of the model independent limit in
      // the paper, the best we can do is to try these processes individually:

      // char1, neut1
      xsecLimit = limitContainer.limitAverage(mass_char1, mass_neut1, mZ);

      xsecWithError = *Dep::LEP208_xsec_chipm_11;
      // Total up all channels which look like leptonic W* decays
      // Total up the leptonic W decays first...
      totalBR = 0;
      totalBR += decays->at("W+").BF("e+", "nu_e");
      totalBR += decays->at("W+").BF("mu+", "nu_mu");
      totalBR += decays->at("W+").BF("tau+", "nu_tau");
      totalBR = decays->at("~chi+_1").BF("~chi0_1", "W+") * totalBR;

      totalBR += decays->at("~chi+_1").BF("~chi0_1", "e+", "nu_e");
      totalBR += decays->at("~chi+_1").BF("~chi0_1", "mu+", "nu_mu");
      totalBR += decays->at("~chi+_1").BF("~chi0_1", "tau+", "nu_tau");
      totalBR += decays->at("~chi+_1").BF(snue, "e+")
               * decays->at(snue).BF("~chi0_1", "nu_e");
      totalBR += decays->at("~chi+_1").BF(snumu, "mu+")
               * decays->at(snumu).BF("~chi0_1", "nu_mu");
      totalBR += decays->at("~chi+_1").BF(snutau, "tau+")
               * decays->at(snutau).BF("~chi0_1", "nu_tau");
      xsecWithError.upper *= pow(totalBR, 2);
      xsecWithError.central *= pow(totalBR, 2);
      xsecWithError.lower *= pow(totalBR, 2);

      if (xsecWithError.central < xsecLimit)
      {
        result += limitLike(xsecWithError.central, xsecLimit, xsecWithError.upper - xsecWithError.central);
      }
      else
      {
        result += limitLike(xsecWithError.central, xsecLimit, xsecWithError.central - xsecWithError.lower);
      }

      // char2, neut1
      xsecLimit = limitContainer.limitAverage(mass_char2, mass_neut1, mZ);

      xsecWithError = *Dep::LEP208_xsec_chipm_22;
      // Total up all channels which look like leptonic W* decays
      // Total up the leptonic W decays first...
      totalBR = 0;
      totalBR += decays->at("W+").BF("e+", "nu_e");
      totalBR += decays->at("W+").BF("mu+", "nu_mu");
      totalBR += decays->at("W+").BF("tau+", "nu_tau");
      totalBR = decays->at("~chi+_2").BF("~chi0_1", "W+") * totalBR;

      totalBR += decays->at("~chi+_2").BF("~chi0_1", "e+", "nu_e");
      totalBR += decays->at("~chi+_2").BF("~chi0_1", "mu+", "nu_mu");
      totalBR += decays->at("~chi+_2").BF("~chi0_1", "tau+", "nu_tau");
      totalBR += decays->at("~chi+_2").BF(snue, "e+")
               * decays->at(snue).BF("~chi0_1", "nu_e");
      totalBR += decays->at("~chi+_2").BF(snumu, "mu+")
               * decays->at(snumu).BF("~chi0_1", "nu_mu");
      totalBR += decays->at("~chi+_2").BF(snutau, "tau+")
               * decays->at(snutau).BF("~chi0_1", "nu_tau");
      xsecWithError.upper *= pow(totalBR, 2);
      xsecWithError.central *= pow(totalBR, 2);
      xsecWithError.lower *= pow(totalBR, 2);

      if (xsecWithError.central < xsecLimit)
      {
        result += limitLike(xsecWithError.central, xsecLimit, xsecWithError.upper - xsecWithError.central);
      }
      else
      {
        result += limitLike(xsecWithError.central, xsecLimit, xsecWithError.central - xsecWithError.lower);
      }

    }

    void OPAL_Chargino_All_Channels_Conservative_LLike(double& result)
    {
      static const OPALCharginoAllChannelsLimitAt208GeV limitContainer;
#ifdef DUMP_LIMIT_PLOT_DATA
      static bool dumped=false;
      if(!dumped) {
        limitContainer.dumpPlotData(75., 105., 0., 105.,
                                     "lepLimitPlanev2/OPALCharginoAllChannelsLimitAt208GeV.dump");
        dumped=true;
      }
#endif
      using namespace Pipes::OPAL_Chargino_All_Channels_Conservative_LLike;
      const static double tol = runOptions->getValueOrDef<double>(1e-2, "family_mixing_tolerance");
      const static bool pt_error = runOptions->getValueOrDef<bool>(true, "off_diagonal_tolerance_invalidates_point_only");

      using std::pow;
      using std::log;

      const Spectrum *spec = *Dep::MSSM_spectrum;
      const SubSpectrum *mssm = spec->get_HE();
      const DecayTable *decays = &(*Dep::decay_rates);
      const str snue = slhahelp::mass_es_from_gauge_es("~nu_e_L", mssm, tol, LOCAL_INFO, pt_error);
      const str snumu = slhahelp::mass_es_from_gauge_es("~nu_mu_L", mssm, tol, LOCAL_INFO, pt_error);
      const str snutau = slhahelp::mass_es_from_gauge_es("~nu_tau_L", mssm, tol, LOCAL_INFO, pt_error);
      const double mass_neut1 = spec->get(Par::Pole_Mass,1000022, 0);
      const double mass_char1 = spec->get(Par::Pole_Mass,1000024, 0);
      const double mass_char2 = spec->get(Par::Pole_Mass,1000037, 0);
      const double mZ = spec->get(Par::Pole_Mass,23, 0);
      triplet<double> xsecWithError;
      double xsecLimit, totalBR;

      result = 0;
      // Due to the nature of the analysis details of the model independent limit in
      // the paper, the best we can do is to try these processes individually:

      // char1, neut1
      xsecLimit = limitContainer.limitAverage(mass_char1, mass_neut1, mZ);

      xsecWithError = *Dep::LEP208_xsec_chipm_11;
      // Total up all channels which look like W* decays
      totalBR = 0;
      totalBR += decays->at("~chi+_1").BF("~chi0_1", "W+");
      totalBR += decays->at("~chi+_1").BF("~chi0_1", "u", "dbar");
      totalBR += decays->at("~chi+_1").BF("~chi0_1", "c", "sbar");
      totalBR += decays->at("~chi+_1").BF("~chi0_1", "e+", "nu_e");
      totalBR += decays->at("~chi+_1").BF("~chi0_1", "mu+", "nu_mu");
      totalBR += decays->at("~chi+_1").BF("~chi0_1", "tau+", "nu_tau");
      totalBR += decays->at("~chi+_1").BF(snue, "e+")
               * decays->at(snue).BF("~chi0_1", "nu_e");
      totalBR += decays->at("~chi+_1").BF(snumu, "mu+")
               * decays->at(snumu).BF("~chi0_1", "nu_mu");
      totalBR += decays->at("~chi+_1").BF(snutau, "tau+")
               * decays->at(snutau).BF("~chi0_1", "nu_tau");
      xsecWithError.upper *= pow(totalBR, 2);
      xsecWithError.central *= pow(totalBR, 2);
      xsecWithError.lower *= pow(totalBR, 2);

      if (xsecWithError.central < xsecLimit)
      {
        result += limitLike(xsecWithError.central, xsecLimit, xsecWithError.upper - xsecWithError.central);
      }
      else
      {
        result += limitLike(xsecWithError.central, xsecLimit, xsecWithError.central - xsecWithError.lower);
      }

      // char2, neut1
      xsecLimit = limitContainer.limitAverage(mass_char2, mass_neut1, mZ);

      xsecWithError = *Dep::LEP208_xsec_chipm_22;
      // Total up all channels which look like W* decays
      totalBR = 0;
      totalBR += decays->at("~chi+_2").BF("~chi0_1", "W+");
      totalBR += decays->at("~chi+_2").BF("~chi0_1", "u", "dbar");
      totalBR += decays->at("~chi+_2").BF("~chi0_1", "c", "sbar");
      totalBR += decays->at("~chi+_2").BF("~chi0_1", "e+", "nu_e");
      totalBR += decays->at("~chi+_2").BF("~chi0_1", "mu+", "nu_mu");
      totalBR += decays->at("~chi+_2").BF("~chi0_1", "tau+", "nu_tau");
      totalBR += decays->at("~chi+_2").BF(snue, "e+")
               * decays->at(snue).BF("~chi0_1", "nu_e");
      totalBR += decays->at("~chi+_2").BF(snumu, "mu+")
               * decays->at(snumu).BF("~chi0_1", "nu_mu");
      totalBR += decays->at("~chi+_2").BF(snutau, "tau+")
               * decays->at(snutau).BF("~chi0_1", "nu_tau");
      xsecWithError.upper *= pow(totalBR, 2);
      xsecWithError.central *= pow(totalBR, 2);
      xsecWithError.lower *= pow(totalBR, 2);

      if (xsecWithError.central < xsecLimit)
      {
        result += limitLike(xsecWithError.central, xsecLimit, xsecWithError.upper - xsecWithError.central);
      }
      else
      {
        result += limitLike(xsecWithError.central, xsecLimit, xsecWithError.central - xsecWithError.lower);
      }

    }

    void OPAL_Neutralino_Hadronic_Conservative_LLike(double& result)
    {
      static const OPALNeutralinoHadronicLimitAt208GeV limitContainer;
#ifdef DUMP_LIMIT_PLOT_DATA
      static bool dumped=false;
      if(!dumped) {
        limitContainer.dumpPlotData(0., 200., 0., 100.,
                                     "lepLimitPlanev2/OPALNeutralinoHadronicLimitAt208GeV.dump");
        dumped=true;
      }
#endif
      using namespace Pipes::OPAL_Neutralino_Hadronic_Conservative_LLike;
      using std::pow;
      using std::log;

      const Spectrum *spec = *Dep::MSSM_spectrum;
      const DecayTable *decays = &(*Dep::decay_rates);
      const double mass_neut1 = spec->get(Par::Pole_Mass,1000022, 0);
      const double mass_neut2 = spec->get(Par::Pole_Mass,1000023, 0);
      const double mass_neut3 = spec->get(Par::Pole_Mass,1000025, 0);
      const double mass_neut4 = spec->get(Par::Pole_Mass,1000035, 0);
      const double mZ = spec->get(Par::Pole_Mass,23, 0);
      triplet<double> xsecWithError;
      double xsecLimit, totalBR;

      result = 0;
      // Due to the nature of the analysis details of the model independent limit in
      // the paper, the best we can do is to try these processes individually:

      // neut2, neut1
      xsecLimit = limitContainer.limitAverage(mass_neut2, mass_neut1, mZ);

      xsecWithError = *Dep::LEP208_xsec_chi00_12;
      // Total up all channels which look like Z* decays
      totalBR = decays->at("Z0").BF("hadron", "hadron");
      totalBR = decays->at("~chi0_2").BF("~chi0_1", "Z0") * totalBR;
      totalBR += decays->at("~chi0_2").BF("~chi0_1", "ubar", "u");
      totalBR += decays->at("~chi0_2").BF("~chi0_1", "dbar", "d");
      totalBR += decays->at("~chi0_2").BF("~chi0_1", "cbar", "c");
      totalBR += decays->at("~chi0_2").BF("~chi0_1", "sbar", "s");
      totalBR += decays->at("~chi0_2").BF("~chi0_1", "bbar", "b");
      xsecWithError.upper *= totalBR;
      xsecWithError.central *= totalBR;
      xsecWithError.lower *= totalBR;

      if (xsecWithError.central < xsecLimit)
      {
        result += limitLike(xsecWithError.central, xsecLimit, xsecWithError.upper - xsecWithError.central);
      }
      else
      {
        result += limitLike(xsecWithError.central, xsecLimit, xsecWithError.central - xsecWithError.lower);
      }

      // neut3, neut1
      xsecLimit = limitContainer.limitAverage(mass_neut3, mass_neut1, mZ);

      xsecWithError = *Dep::LEP208_xsec_chi00_13;
      // Total up all channels which look like Z* decays
      totalBR = decays->at("Z0").BF("hadron", "hadron");
      totalBR = decays->at("~chi0_3").BF("~chi0_1", "Z0") * totalBR;
      totalBR += decays->at("~chi0_3").BF("~chi0_1", "ubar", "u");
      totalBR += decays->at("~chi0_3").BF("~chi0_1", "dbar", "d");
      totalBR += decays->at("~chi0_3").BF("~chi0_1", "cbar", "c");
      totalBR += decays->at("~chi0_3").BF("~chi0_1", "sbar", "s");
      totalBR += decays->at("~chi0_3").BF("~chi0_1", "bbar", "b");
      xsecWithError.upper *= totalBR;
      xsecWithError.central *= totalBR;
      xsecWithError.lower *= totalBR;

      if (xsecWithError.central < xsecLimit)
      {
        result += limitLike(xsecWithError.central, xsecLimit, xsecWithError.upper - xsecWithError.central);
      }
      else
      {
        result += limitLike(xsecWithError.central, xsecLimit, xsecWithError.central - xsecWithError.lower);
      }

      // neut4, neut1
      xsecLimit = limitContainer.limitAverage(mass_neut4, mass_neut1, mZ);

      xsecWithError = *Dep::LEP208_xsec_chi00_14;
      // Total up all channels which look like Z* decays
      totalBR = decays->at("Z0").BF("hadron", "hadron");
      totalBR = decays->at("~chi0_4").BF("~chi0_1", "Z0") * totalBR;
      totalBR += decays->at("~chi0_4").BF("~chi0_1", "ubar", "u");
      totalBR += decays->at("~chi0_4").BF("~chi0_1", "dbar", "d");
      totalBR += decays->at("~chi0_4").BF("~chi0_1", "cbar", "c");
      totalBR += decays->at("~chi0_4").BF("~chi0_1", "sbar", "s");
      totalBR += decays->at("~chi0_4").BF("~chi0_1", "bbar", "b");
      xsecWithError.upper *= totalBR;
      xsecWithError.central *= totalBR;
      xsecWithError.lower *= totalBR;

      if (xsecWithError.central < xsecLimit)
      {
        result += limitLike(xsecWithError.central, xsecLimit, xsecWithError.upper - xsecWithError.central);
      }
      else
      {
        result += limitLike(xsecWithError.central, xsecLimit, xsecWithError.central - xsecWithError.lower);
      }

    }

    /// @}


    // *** Higgs physics ***

    /// FeynHiggs Higgs production cross-sections
    void FH_HiggsProd(fh_HiggsProd &result)
    {
      using namespace Pipes::FH_HiggsProd;

      Farray<fh_real, 1,52> prodxs;

      fh_HiggsProd HiggsProd;
      int error;
      fh_real sqrts;

      // Tevatron
      sqrts = 2.;
      error = 1;
      BEreq::FHHiggsProd(error, sqrts, prodxs);
      if (error != 0)
      {
        std::ostringstream err;
        err << "BEreq::FHHiggsProd raised error flag for Tevatron: " << error << ".";
        invalid_point().raise(err.str());
      }
      for(int i = 0; i < 52; i++) HiggsProd.prodxs_Tev[i] = prodxs(i+1);
      // LHC7
      sqrts = 7.;
      error = 1;
      BEreq::FHHiggsProd(error, sqrts, prodxs);
      if (error != 0)
      {
        std::ostringstream err;
        err << "BEreq::FHHiggsProd raised error flag for LHC7: " << error << ".";
        invalid_point().raise(err.str());
      }
      for(int i = 0; i < 52; i++) HiggsProd.prodxs_LHC7[i] = prodxs(i+1);
      // LHC8
      sqrts = 8.;
      error = 1;
      BEreq::FHHiggsProd(error, sqrts, prodxs);
      if (error != 0)
      {
        std::ostringstream err;
        err << "BEreq::FHHiggsProd raised error flag for LHC8: " << error << ".";
        invalid_point().raise(err.str());
      }
      for(int i = 0; i < 52; i++) HiggsProd.prodxs_LHC8[i] = prodxs(i+1);

      result = HiggsProd;
    }

    /// SM Higgs only model parameters
    void SMHiggs_ModelParameters(hb_ModelParameters &result)
    {
      using namespace Pipes::SMHiggs_ModelParameters;

      for(int i = 0; i < 3; i++)
      {
        result.Mh[i] = 0.;
        result.deltaMh[i] = 0.;
        result.hGammaTot[i] = 0.;
        result.CP[i] = 0.;
        result.CS_lep_hjZ_ratio[i] = 0.;
        result.CS_lep_bbhj_ratio[i] = 0.;
        result.CS_lep_tautauhj_ratio[i] = 0.;
        for(int j = 0; j < 3; j++) result.CS_lep_hjhi_ratio[i][j] = 0.;
        result.CS_gg_hj_ratio[i] = 0.;
        result.CS_bb_hj_ratio[i] = 0.;
        result.CS_bg_hjb_ratio[i] = 0.;
        result.CS_ud_hjWp_ratio[i] = 0.;
        result.CS_cs_hjWp_ratio[i] = 0.;
        result.CS_ud_hjWm_ratio[i] = 0.;
        result.CS_cs_hjWm_ratio[i] = 0.;
        result.CS_gg_hjZ_ratio[i] = 0.;
        result.CS_dd_hjZ_ratio[i] = 0.;
        result.CS_uu_hjZ_ratio[i] = 0.;
        result.CS_ss_hjZ_ratio[i] = 0.;
        result.CS_cc_hjZ_ratio[i] = 0.;
        result.CS_bb_hjZ_ratio[i] = 0.;
        result.CS_tev_vbf_ratio[i] = 0.;
        result.CS_tev_tthj_ratio[i] = 0.;
        result.CS_lhc7_vbf_ratio[i] = 0.;
        result.CS_lhc7_tthj_ratio[i] = 0.;
        result.CS_lhc8_vbf_ratio[i] = 0.;
        result.CS_lhc8_tthj_ratio[i] = 0.;
        result.BR_hjss[i] = 0.;
        result.BR_hjcc[i] = 0.;
        result.BR_hjbb[i] = 0.;
        result.BR_hjmumu[i] = 0.;
        result.BR_hjtautau[i] = 0.;
        result.BR_hjWW[i] = 0.;
        result.BR_hjZZ[i] = 0.;
        result.BR_hjZga[i] = 0.;
        result.BR_hjgaga[i] = 0.;
        result.BR_hjgg[i] = 0.;
        result.BR_hjinvisible[i] = 0.;
        for(int j = 0; j < 3; j++) result.BR_hjhihi[i][j] = 0.;
      }

      result.MHplus = 0.;
      result.deltaMHplus = 0.;
      result.HpGammaTot = 0.;
      result.CS_lep_HpjHmi_ratio = 0.;
      result.BR_tWpb = 0.;
      result.BR_tHpjb = 0.;
      result.BR_Hpjcs = 0.;
      result.BR_Hpjcb = 0.;
      result.BR_Hptaunu = 0.;

      const Spectrum* fullspectrum = *Dep::SM_spectrum;
      const SubSpectrum* spec = fullspectrum->get_HE();
      const DecayTable::Entry* decays = &(*Dep::Higgs_decay_rates);

      result.Mh[0] = spec->get(Par::Pole_Mass,25,0);

      result.deltaMh[0] = 0.; // Need to get theoretical error on mass
      result.hGammaTot[0] = decays->width_in_GeV;
      result.CP[0] = 1;
      result.CS_lep_hjZ_ratio[0] = 1.;
      result.CS_lep_bbhj_ratio[0] = 1.;
      result.CS_lep_tautauhj_ratio[0] = 1.;
      result.CS_gg_hj_ratio[0] = 1.;
      result.CS_bb_hj_ratio[0] = 1.;
      result.CS_bg_hjb_ratio[0] = 1.;
      result.CS_ud_hjWp_ratio[0] = 1.;
      result.CS_cs_hjWp_ratio[0] = 1.;
      result.CS_ud_hjWm_ratio[0] = 1.;
      result.CS_cs_hjWm_ratio[0] = 1.;
      result.CS_gg_hjZ_ratio[0] = 1.;
      result.CS_dd_hjZ_ratio[0] = 1.;
      result.CS_uu_hjZ_ratio[0] = 1.;
      result.CS_ss_hjZ_ratio[0] = 1.;
      result.CS_cc_hjZ_ratio[0] = 1.;
      result.CS_bb_hjZ_ratio[0] = 1.;
      result.CS_tev_vbf_ratio[0] = 1.;
      result.CS_tev_tthj_ratio[0] = 1.;
      result.CS_lhc7_vbf_ratio[0] = 1.;
      result.CS_lhc7_tthj_ratio[0] = 1.;
      result.CS_lhc8_vbf_ratio[0] = 1.;
      result.CS_lhc8_tthj_ratio[0] = 1.;
      result.BR_hjss[0] = decays->BF("s", "sbar");
      result.BR_hjcc[0] = decays->BF("c", "cbar");
      result.BR_hjbb[0] = decays->BF("b", "bbar");
      result.BR_hjmumu[0] = decays->BF("mu+", "mu-");
      result.BR_hjtautau[0] = decays->BF("tau+", "tau-");
      result.BR_hjWW[0] = decays->BF("W+", "W-");
      result.BR_hjZZ[0] = decays->BF("Z0", "Z0");
      result.BR_hjZga[0] = decays->BF("gamma", "Z0");
      result.BR_hjgaga[0] = decays->BF("gamma", "gamma");
      result.BR_hjgg[0] = decays->BF("g", "g");
    }

    /// MSSM Higgs model parameters
    void MSSMHiggs_ModelParameters(hb_ModelParameters &result)
    {
      using namespace Pipes::MSSMHiggs_ModelParameters;
      #define PDB Models::ParticleDB()

      // unpack FeynHiggs Couplings
      fh_Couplings FH_input = *Dep::Higgs_Couplings;

      std::vector<std::string> sHneut;
      sHneut.push_back("h0_1");
      sHneut.push_back("h0_2");
      sHneut.push_back("A0");

      const Spectrum* fullspectrum = *Dep::MSSM_spectrum;
      const SubSpectrum* spec = fullspectrum->get_HE();
      const DecayTable decaytable = *Dep::decay_rates;

      const DecayTable::Entry* Hneut_decays[3];
      for(int i = 0; i < 3; i++)
      {
        // Higgs masses and errors
        result.Mh[i] = spec->get(Par::Pole_Mass,sHneut[i]);
        result.deltaMh[i] = 0.;
      }

      // invisible LSP?
      double lsp_mass = spec->get(Par::Pole_Mass,"~chi0_1");
      int i_snu = 0;
      for(int i = 1; i <= 3; i++)
      {
        if(spec->get(Par::Pole_Mass,"~nu",i)  < lsp_mass)
        {
          i_snu = i;
          lsp_mass = spec->get(Par::Pole_Mass,"~nu",i);
        }
      }

      bool inv_lsp = true;
      if(spec->get(Par::Pole_Mass,"~chi+",1) < lsp_mass) inv_lsp = false;
      if(spec->get(Par::Pole_Mass,"~g") < lsp_mass) inv_lsp = false;
      if(inv_lsp)
      {
        for(int i = 1; i <= 6; i++)
        {
          if(spec->get(Par::Pole_Mass,"~d",i) < lsp_mass)
          {
            inv_lsp = false;
            break;
          }
          if(spec->get(Par::Pole_Mass,"~u",i) < lsp_mass)
          {
            inv_lsp = false;
            break;
          }
          if(spec->get(Par::Pole_Mass,"~e-",i) < lsp_mass)
          {
            inv_lsp = false;
            break;
          }
        }
      }

      for(int i = 0; i < 3; i++)
      {
        // Branching ratios and total widths
        Hneut_decays[i] = &(decaytable(sHneut[i]));

        result.hGammaTot[i] = Hneut_decays[i]->width_in_GeV;

        result.BR_hjss[i] = Hneut_decays[i]->BF("s", "sbar");
        result.BR_hjcc[i] = Hneut_decays[i]->BF("c", "cbar");
        result.BR_hjbb[i] = Hneut_decays[i]->BF("b", "bbar");
        result.BR_hjmumu[i] = Hneut_decays[i]->BF("mu+", "mu-");
        result.BR_hjtautau[i] = Hneut_decays[i]->BF("tau+", "tau-");
        result.BR_hjWW[i] = Hneut_decays[i]->BF("W+", "W-");
        result.BR_hjZZ[i] = Hneut_decays[i]->BF("Z0", "Z0");
        result.BR_hjZga[i] = Hneut_decays[i]->BF("gamma", "Z0");
        result.BR_hjgaga[i] = Hneut_decays[i]->BF("gamma", "gamma");
        result.BR_hjgg[i] = Hneut_decays[i]->BF("g", "g");
        for(int j = 0; j < 3; j++)
        {
          if(2.*result.Mh[j] < result.Mh[i])
          {
            result.BR_hjhihi[i][j] = Hneut_decays[i]->BF(sHneut[j],sHneut[j]);
          }
          else
          {
            result.BR_hjhihi[i][j] = 0.;
          }
        }
        result.BR_hjinvisible[i] = 0.;
        if(inv_lsp)
        {
          // sneutrino is LSP - need to figure out how to get correct invisible BF...
          if(i_snu > 0)
          {
            result.BR_hjinvisible[i] += Hneut_decays[i]->BF(PDB.long_name("~nu",i_snu),PDB.long_name("~nubar",i_snu));
          }
          else
          {
            result.BR_hjinvisible[i] = Hneut_decays[i]->BF("~chi0_1","~chi0_1");
          }
        }
      }

      result.MHplus = spec->get(Par::Pole_Mass,"H+");
      result.deltaMHplus = 0.;

      const DecayTable::Entry* Hplus_decays = &(decaytable("H+"));
      const DecayTable::Entry* top_decays = &(decaytable("t"));

      result.HpGammaTot = Hplus_decays->width_in_GeV;
      result.BR_tWpb    = top_decays->BF("W+", "b");
      result.BR_tHpjb   = top_decays->has_channel("H+", "b") ? top_decays->BF("H+", "b") : 0.0;
      result.BR_Hpjcs   = Hplus_decays->BF("c", "sbar");
      result.BR_Hpjcb   = Hplus_decays->BF("c", "bbar");
      result.BR_Hptaunu = Hplus_decays->BF("tau+", "nu_tau");

      // check SM partial width h0_1 -> b bbar
      // shouldn't be zero...
      double g2hjbb[3];
      for(int i = 0; i < 3; i++)
      {
        if(FH_input.gammas_sm[H0FF(i,4,3,3)+4] <= 0.)
          g2hjbb[i] = 0.;
        else
          g2hjbb[i] = FH_input.gammas[H0FF(i,4,3,3)+4]/FH_input.gammas_sm[H0FF(i,4,3,3)+4];
      }

      // using partial width ratio approximation for
      // h -> b bbar CS ratios
      for(int i = 0; i < 3; i++)
      {
        result.CS_bg_hjb_ratio[i] = g2hjbb[i];
        result.CS_bb_hj_ratio[i]  = g2hjbb[i];
      }

      // cross-section ratios for b bbar and tau+ tau- final states
      for(int i = 0; i < 3; i++)
      {
        fh_complex c_g2hjbb_L = FH_input.couplings[H0FF(i,4,3,3)];
        fh_complex c_g2hjbb_R = FH_input.couplings[H0FF(i,4,3,3)+Roffset];
        fh_complex c_g2hjbb_SM_L = FH_input.couplings_sm[H0FF(i,4,3,3)];
        fh_complex c_g2hjbb_SM_R = FH_input.couplings_sm[H0FF(i,4,3,3)+RSMoffset];

        fh_complex c_g2hjtautau_L = FH_input.couplings[H0FF(i,2,3,3)];
        fh_complex c_g2hjtautau_R = FH_input.couplings[H0FF(i,2,3,3)+Roffset];
        fh_complex c_g2hjtautau_SM_L = FH_input.couplings_sm[H0FF(i,2,3,3)];
        fh_complex c_g2hjtautau_SM_R = FH_input.couplings_sm[H0FF(i,2,3,3)+RSMoffset];

        double R_g2hjbb_L = sqrt(c_g2hjbb_L.re*c_g2hjbb_L.re+
               c_g2hjbb_L.im*c_g2hjbb_L.im)/
          sqrt(c_g2hjbb_SM_L.re*c_g2hjbb_SM_L.re+
               c_g2hjbb_SM_L.im*c_g2hjbb_SM_L.im);
        double R_g2hjbb_R = sqrt(c_g2hjbb_R.re*c_g2hjbb_R.re+
               c_g2hjbb_R.im*c_g2hjbb_R.im)/
          sqrt(c_g2hjbb_SM_R.re*c_g2hjbb_SM_R.re+
               c_g2hjbb_SM_R.im*c_g2hjbb_SM_R.im);

        double R_g2hjtautau_L = sqrt(c_g2hjtautau_L.re*c_g2hjtautau_L.re+
                   c_g2hjtautau_L.im*c_g2hjtautau_L.im)/
          sqrt(c_g2hjtautau_SM_L.re*c_g2hjtautau_SM_L.re+
               c_g2hjtautau_SM_L.im*c_g2hjtautau_SM_L.im);
        double R_g2hjtautau_R = sqrt(c_g2hjtautau_R.re*c_g2hjtautau_R.re+
                   c_g2hjtautau_R.im*c_g2hjtautau_R.im)/
          sqrt(c_g2hjtautau_SM_R.re*c_g2hjtautau_SM_R.re+
               c_g2hjtautau_SM_R.im*c_g2hjtautau_SM_R.im);

        double g2hjbb_s = (R_g2hjbb_L+R_g2hjbb_R)*(R_g2hjbb_L+R_g2hjbb_R)/4.;
        double g2hjbb_p = (R_g2hjbb_L-R_g2hjbb_R)*(R_g2hjbb_L-R_g2hjbb_R)/4.;
        double g2hjtautau_s = (R_g2hjtautau_L+R_g2hjtautau_R)*(R_g2hjtautau_L+R_g2hjtautau_R)/4.;
        double g2hjtautau_p = (R_g2hjtautau_L-R_g2hjtautau_R)*(R_g2hjtautau_L-R_g2hjtautau_R)/4.;

        // check CP of state
        if(g2hjbb_p < 1e-10)
          result.CP[i] = 1;
        else if(g2hjbb_s < 1e-10)
          result.CP[i] = -1;
        else
          result.CP[i] = 0.;

        result.CS_lep_bbhj_ratio[i]     = g2hjbb_s + g2hjbb_p;
        result.CS_lep_tautauhj_ratio[i] = g2hjtautau_s + g2hjtautau_p;
      }

      // cross-section ratios for di-boson final states
      for(int i = 0; i < 3; i++)
      {
        fh_complex c_gWW = FH_input.couplings[H0VV(i,4)];
        fh_complex c_gWW_SM = FH_input.couplings_sm[H0VV(i,4)];
        fh_complex c_gZZ = FH_input.couplings[H0VV(i,3)];
        fh_complex c_gZZ_SM = FH_input.couplings_sm[H0VV(i,3)];

        double g2hjWW = (c_gWW.re*c_gWW.re+c_gWW.im*c_gWW.im)/
          (c_gWW_SM.re*c_gWW_SM.re+c_gWW_SM.im*c_gWW_SM.im);

        double g2hjZZ = (c_gZZ.re*c_gZZ.re+c_gZZ.im*c_gZZ.im)/
          (c_gZZ_SM.re*c_gZZ_SM.re+c_gZZ_SM.im*c_gZZ_SM.im);

        result.CS_lep_hjZ_ratio[i] = g2hjZZ;

        result.CS_gg_hjZ_ratio[i] = 0.;
        result.CS_dd_hjZ_ratio[i] = g2hjZZ;
        result.CS_uu_hjZ_ratio[i] = g2hjZZ;
        result.CS_ss_hjZ_ratio[i] = g2hjZZ;
        result.CS_cc_hjZ_ratio[i] = g2hjZZ;
        result.CS_bb_hjZ_ratio[i] = g2hjZZ;

        result.CS_ud_hjWp_ratio[i] = g2hjWW;
        result.CS_cs_hjWp_ratio[i] = g2hjWW;
        result.CS_ud_hjWm_ratio[i] = g2hjWW;
        result.CS_cs_hjWm_ratio[i] = g2hjWW;

        result.CS_tev_vbf_ratio[i]   = g2hjWW;
        result.CS_lhc7_vbf_ratio[i]  = g2hjWW;
        result.CS_lhc8_tthj_ratio[i] = g2hjWW;
      }

      // higgs to higgs + V xsection ratios
      // retrive SMINPUTS dependency
      const SMInputs& sminputs = *Dep::SMINPUTS;

      double norm = sminputs.GF*sqrt(2.)*sminputs.mZ*sminputs.mZ;
      for(int i = 0; i < 3; i++)
      for(int j = 0; j < 3; j++)
      {
        fh_complex c_gHV = FH_input.couplings[H0HV(i,j)];
        double g2HV = c_gHV.re*c_gHV.re+c_gHV.im*c_gHV.im;
        result.CS_lep_hjhi_ratio[i][j] = g2HV/norm;
      }

      // gluon fusion x-section ratio
      for(int i = 0; i < 3; i++)
      {
        if(FH_input.gammas_sm[H0VV(i,5)] <= 0.)
          result.CS_gg_hj_ratio[i] = 0.;
        else
          result.CS_gg_hj_ratio[i] = FH_input.gammas[H0VV(i,5)]/
            FH_input.gammas_sm[H0VV(i,5)];
      }

      // unpack FeynHiggs x-sections
      fh_HiggsProd FH_prod = *Dep::FH_HiggsProd;

      // h t tbar xsection ratios
      for(int i = 0; i < 3; i++)
      {
        result.CS_tev_tthj_ratio[i] = 0.;
        result.CS_lhc7_tthj_ratio[i] = 0.;
        result.CS_lhc8_tthj_ratio[i] = 0.;
        if(FH_prod.prodxs_Tev[i+30] > 0.)
          result.CS_tev_tthj_ratio[i]  = FH_prod.prodxs_Tev[i+27]/FH_prod.prodxs_Tev[i+30];
        if(FH_prod.prodxs_Tev[i+30] > 0.)
          result.CS_lhc7_tthj_ratio[i] = FH_prod.prodxs_LHC7[i+27]/FH_prod.prodxs_LHC7[i+30];
        if(FH_prod.prodxs_Tev[i+30] > 0.)
          result.CS_lhc8_tthj_ratio[i] = FH_prod.prodxs_LHC8[i+27]/FH_prod.prodxs_LHC8[i+30];
      }
      // LEP H+ H- x-section ratio
      result.CS_lep_HpjHmi_ratio = 1.;
    }

    /// Get a LEP chisq from HiggsBounds
    void calc_HB_LEP_LogLike(double &result)
    {
      using namespace Pipes::calc_HB_LEP_LogLike;

      hb_ModelParameters ModelParam = *Dep::HB_ModelParameters;

      Farray<double, 1,3, 1,3> CS_lep_hjhi_ratio;
      Farray<double, 1,3, 1,3> BR_hjhihi;
      for(int i = 0; i < 3; i++) for(int j = 0; j < 3; j++)
      {
        CS_lep_hjhi_ratio(i+1,j+1) = ModelParam.CS_lep_hjhi_ratio[i][j];
        BR_hjhihi(i+1,j+1) = ModelParam.BR_hjhihi[i][j];
      }

      BEreq::HiggsBounds_neutral_input_part(&ModelParam.Mh[0], &ModelParam.hGammaTot[0], &ModelParam.CP[0],
              &ModelParam.CS_lep_hjZ_ratio[0], &ModelParam.CS_lep_bbhj_ratio[0],
              &ModelParam.CS_lep_tautauhj_ratio[0], CS_lep_hjhi_ratio,
              &ModelParam.CS_gg_hj_ratio[0], &ModelParam.CS_bb_hj_ratio[0],
              &ModelParam.CS_bg_hjb_ratio[0], &ModelParam.CS_ud_hjWp_ratio[0],
              &ModelParam.CS_cs_hjWp_ratio[0], &ModelParam.CS_ud_hjWm_ratio[0],
              &ModelParam.CS_cs_hjWm_ratio[0], &ModelParam.CS_gg_hjZ_ratio[0],
              &ModelParam.CS_dd_hjZ_ratio[0], &ModelParam.CS_uu_hjZ_ratio[0],
              &ModelParam.CS_ss_hjZ_ratio[0], &ModelParam.CS_cc_hjZ_ratio[0],
              &ModelParam.CS_bb_hjZ_ratio[0], &ModelParam.CS_tev_vbf_ratio[0],
              &ModelParam.CS_tev_tthj_ratio[0], &ModelParam.CS_lhc7_vbf_ratio[0],
              &ModelParam.CS_lhc7_tthj_ratio[0], &ModelParam.CS_lhc8_vbf_ratio[0],
              &ModelParam.CS_lhc8_tthj_ratio[0], &ModelParam.BR_hjss[0],
              &ModelParam.BR_hjcc[0], &ModelParam.BR_hjbb[0],
              &ModelParam.BR_hjmumu[0], &ModelParam.BR_hjtautau[0],
              &ModelParam.BR_hjWW[0], &ModelParam.BR_hjZZ[0],
              &ModelParam.BR_hjZga[0], &ModelParam.BR_hjgaga[0],
              &ModelParam.BR_hjgg[0], &ModelParam.BR_hjinvisible[0], BR_hjhihi);

      BEreq::HiggsBounds_charged_input(&ModelParam.MHplus, &ModelParam.HpGammaTot, &ModelParam.CS_lep_HpjHmi_ratio,
               &ModelParam.BR_tWpb, &ModelParam.BR_tHpjb, &ModelParam.BR_Hpjcs,
               &ModelParam.BR_Hpjcb, &ModelParam.BR_Hptaunu);

      BEreq::HiggsBounds_set_mass_uncertainties(&ModelParam.deltaMh[0],&ModelParam.deltaMHplus);

      // run Higgs bounds 'classic'
      double HBresult, obsratio;
      int chan, ncombined;
      BEreq::run_HiggsBounds_classic(HBresult,chan,obsratio,ncombined);

      // extract the LEP chisq
      double chisq_withouttheory,chisq_withtheory;
      int chan2;
      double theor_unc = 1.5; // theory uncertainty
      BEreq::HB_calc_stats(theor_unc,chisq_withouttheory,chisq_withtheory,chan2);

      result = -0.5*chisq_withouttheory;
      //std::cout << "Calculating LEP chisq: " << chisq_withouttheory << " (no theor), " << chisq_withtheory << " (with theor)" << endl;

    }

    /// Get an LHC chisq from HiggsSignals
    void calc_HS_LHC_LogLike(double &result)
    {
      using namespace Pipes::calc_HS_LHC_LogLike;

      hb_ModelParameters ModelParam = *Dep::HB_ModelParameters;

      Farray<double, 1,3, 1,3> CS_lep_hjhi_ratio;
      Farray<double, 1,3, 1,3> BR_hjhihi;
      for(int i = 0; i < 3; i++) for(int j = 0; j < 3; j++)
      {
        CS_lep_hjhi_ratio(i+1,j+1) = ModelParam.CS_lep_hjhi_ratio[i][j];
        BR_hjhihi(i+1,j+1) = ModelParam.BR_hjhihi[i][j];
      }

      BEreq::HiggsBounds_neutral_input_part_HS(&ModelParam.Mh[0], &ModelParam.hGammaTot[0], &ModelParam.CP[0],
                 &ModelParam.CS_lep_hjZ_ratio[0], &ModelParam.CS_lep_bbhj_ratio[0],
                 &ModelParam.CS_lep_tautauhj_ratio[0], CS_lep_hjhi_ratio,
                 &ModelParam.CS_gg_hj_ratio[0], &ModelParam.CS_bb_hj_ratio[0],
                 &ModelParam.CS_bg_hjb_ratio[0], &ModelParam.CS_ud_hjWp_ratio[0],
                 &ModelParam.CS_cs_hjWp_ratio[0], &ModelParam.CS_ud_hjWm_ratio[0],
                 &ModelParam.CS_cs_hjWm_ratio[0], &ModelParam.CS_gg_hjZ_ratio[0],
                 &ModelParam.CS_dd_hjZ_ratio[0], &ModelParam.CS_uu_hjZ_ratio[0],
                 &ModelParam.CS_ss_hjZ_ratio[0], &ModelParam.CS_cc_hjZ_ratio[0],
                 &ModelParam.CS_bb_hjZ_ratio[0], &ModelParam.CS_tev_vbf_ratio[0],
                 &ModelParam.CS_tev_tthj_ratio[0], &ModelParam.CS_lhc7_vbf_ratio[0],
                 &ModelParam.CS_lhc7_tthj_ratio[0], &ModelParam.CS_lhc8_vbf_ratio[0],
                 &ModelParam.CS_lhc8_tthj_ratio[0], &ModelParam.BR_hjss[0],
                 &ModelParam.BR_hjcc[0], &ModelParam.BR_hjbb[0],
                 &ModelParam.BR_hjmumu[0], &ModelParam.BR_hjtautau[0],
                 &ModelParam.BR_hjWW[0], &ModelParam.BR_hjZZ[0],
                 &ModelParam.BR_hjZga[0], &ModelParam.BR_hjgaga[0],
                 &ModelParam.BR_hjgg[0], &ModelParam.BR_hjinvisible[0], BR_hjhihi);

      BEreq::HiggsBounds_charged_input_HS(&ModelParam.MHplus, &ModelParam.HpGammaTot, &ModelParam.CS_lep_HpjHmi_ratio,
            &ModelParam.BR_tWpb, &ModelParam.BR_tHpjb, &ModelParam.BR_Hpjcs,
            &ModelParam.BR_Hpjcb, &ModelParam.BR_Hptaunu);

      BEreq::HiggsSignals_neutral_input_MassUncertainty(&ModelParam.deltaMh[0]);

      // add uncertainties to cross-sections and branching ratios
      // double dCS[5];
      // double dBR[5];
      // BEreq::setup_rate_uncertainties(dCS,dBR);

      // run HiggsSignals
      int mode = 1; // 1- peak-centered chi2 method (recommended)
      double csqmu, csqmh, csqtot, Pvalue;
      int nobs;
      BEreq::run_HiggsSignals(mode, csqmu, csqmh, csqtot, nobs, Pvalue);


      result = -0.5*csqtot;
      //std::cout << "Calculating LHC chisq: " << csqmu << " (signal strength only), " << csqmh << " (mass only), ";
      //std::cout << csqtot << " (both), Nobs: " << nobs << ", Pvalue: " << Pvalue << endl;

    }


  }
}<|MERGE_RESOLUTION|>--- conflicted
+++ resolved
@@ -148,11 +148,7 @@
       GET_COLLIDER_RUNOPTION(nEvents, int);
 
       // Nicely ask the entire loop to be quiet
-<<<<<<< HEAD
       //std::cout.rdbuf(0); 
-=======
-      //std::cout.rdbuf(0);
->>>>>>> 6fe78880
 
       // For every collider requested in the yaml file:
       for (iter = pythiaNames.cbegin(); iter != pythiaNames.cend(); ++iter)
