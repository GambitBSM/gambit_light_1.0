#pragma once
//   GAMBIT: Global and Modular BSM Inference Tool
//   *********************************************
///  \file
///
///  The SignalRegionData and AnalysisData structs.

#include "gambit/ColliderBit/ColliderBit_macros.hpp"
#include "gambit/ColliderBit/Utils.hpp"

#include "Eigen/Core"

#include <string>
#include <sstream>
#include <vector>
#include <cmath>
#include <cfloat>
#include <limits>
#include <memory>
#include <iomanip>
#include <algorithm>

// #define ANALYSISDATA_DEBUG

#ifdef ANALYSISDATA_DEBUG
#include <iostream>
#endif

namespace Gambit {
  namespace ColliderBit {


    /// A simple container for the result of one signal region from one analysis.
    struct SignalRegionData
    {

      /// Constructor with {n,nsys} pair args
      SignalRegionData(const std::string& name, const std::string& sr,
                       double nobs, const std::pair<double,double>& nsig, const std::pair<double,double>& nbkg,
                       double nsigatlumi=0)
       : SignalRegionData(name, sr, nobs, nsig.first, nbkg.first, nsig.second, nbkg.second, nsigatlumi)
      {}

      /// Constructor with separate n & nsys args
      SignalRegionData(const std::string& name, const std::string& sr,
                       double nobs, double nsig, double nbkg,
                       double syssig, double sysbkg, double nsigatlumi=0)
       : analysis_name(name), sr_label(sr),
         n_observed(nobs), n_signal(nsig), n_signal_at_lumi(nsigatlumi), n_background(nbkg),
         signal_sys(syssig), background_sys(sysbkg)
      {}

      /// Default constructor
      SignalRegionData() {}

      /// Consistency check
      bool check() const {
        bool consistent = true;
        /// @todo Add SR consistency checks
        return consistent;
      }

      /// @name Analysis and signal region specification
      //@{
      std::string analysis_name; ///< The name of the analysis common to all signal regions
      std::string sr_label; ///< A label for the particular signal region of the analysis
      //@}

      /// @name Signal region data
      //@{
      double n_observed = 0; ///< The number of events passing selection for this signal region as reported by the experiment
      double n_signal = 0; ///< The number of simulated model events passing selection for this signal region
      double n_signal_at_lumi = 0; ///< n_signal, scaled to the experimental luminosity
      double n_background = 0; ///< The number of standard model events expected to pass the selection for this signal region, as reported by the experiment.
      double signal_sys = 0; ///< The absolute systematic error of n_signal
      double background_sys = 0; ///< The absolute systematic error of n_background
      //@}

    };


    /// A container for the result of an analysis, potentially with many signal regions and correlations
    ///
    /// @todo Access by name?
    /// @todo Guarantee ordering?
    /// @todo How to combine covariance matrices -- require?
    struct AnalysisData
    {

      /// Default constructor
      AnalysisData() 
      { 
        #ifdef ANALYSISDATA_DEBUG
          std::cerr << "DEBUG: AnalysisData: " << this << " - Constructed (default ctor)" << std::endl;
        #endif
        clear(); 
      }

      // A copy constructor only used for debugging
      #ifdef ANALYSISDATA_DEBUG
      AnalysisData(const AnalysisData& copy) : 
        srdata(copy.srdata),
        srdata_identifiers(copy.srdata_identifiers),
        srcov(copy.srcov)
      { 
          std::cerr << "DEBUG: AnalysisData: " << this << " - Copy-constructed from " << &copy << std::endl;
      }
      #endif

      // A destructor only used for debugging
      #ifdef ANALYSISDATA_DEBUG
      ~AnalysisData()
      {
        std::cerr << "DEBUG: AnalysisData: " << this << " - Destructed" << std::endl;
      }
      #endif

      /// @brief Constructor from a list of SignalRegionData and an optional correlation (or covariance?) matrix
      ///
      /// If corrs is a null matrix (the default), this AnalysisData is to be interpreted as having no correlation
      /// information, and hence the likelihood calculation should use the single best-expected-limit SR.
      AnalysisData(const std::vector<SignalRegionData>& srds, const Eigen::MatrixXd& cov=Eigen::MatrixXd())
        : srdata(srds), srcov(cov)
      {
<<<<<<< HEAD
        #ifdef ANALYSISDATA_DEBUG
          std::cerr << "DEBUG: AnalysisData: " << this << " - Constructed (special ctor)" << std::endl;
        #endif
        _checkConsistency();
=======
        check();
>>>>>>> b1237bb1
      }

      /// Clear the list of SignalRegionData, and nullify the covariance matrix
      /// @todo It'd be good to *not* have to re-enter most of the SRData and the covariance on every point: they don't change
      void clear()
      {
        for (auto& sr : srdata)
        {
          sr.n_signal = 0;
          sr.n_signal_at_lumi = 0;
          sr.signal_sys = 0;
        }
        srcov = Eigen::MatrixXd();
        #ifdef ANALYSISDATA_DEBUG
          std::cerr << "DEBUG: AnalysisData: " << this << " - Cleared" << std::endl;
        #endif
      }

      /// Number of analyses
      size_t size() const
      {
        // check();
        return srdata.size();
      }

      /// Is this container empty of signal regions?
      bool empty() const { return size() == 0; }

      /// Is there non-null correlation data?
      bool hasCorrs() const
      {
        // check();
        return srcov.rows() == 0;
      }

      /// @brief Add a SignalRegionData
      /// @todo Allow naming the SRs?
      void add(const SignalRegionData& srd)
      {
        std::string key = srd.analysis_name + srd.sr_label;
        auto loc = srdata_identifiers.find(key);
        if (loc == srdata_identifiers.end())
        {
          // If the signal region doesn't exist in this object yet, add it
          srdata.push_back(srd);
          srdata_identifiers[key] = srdata.size() - 1;
        }
        else
        {
          // If it does, just update the signal count in the existing SignalRegionData object
          srdata[loc->second].n_signal = srd.n_signal;
        }
        check();
      }

      /// Check that the SRData list and the covariance matrix are consistent
      bool check() const
      {
        for (const SignalRegionData& srd : srdata) srd.check();
        assert(srcov.rows() == 0 || srcov.rows() == (int) srdata.size());
        for (int isr = 0; isr < srcov.rows(); ++isr) {
          const double& srbg = srdata[isr].background_sys;
          assert(fabs(srcov(isr,isr) - srbg*srbg) < 1e-2);
        }
        return true;
      }


      /// Access the i'th signal region's data
      SignalRegionData& operator[] (size_t i) { return srdata[i]; }
      /// Access the i'th signal region's data (const)
      const SignalRegionData& operator[] (size_t i) const { return srdata[i]; }

      /// Iterators (sugar for direct access to this->srdata)
      std::vector<SignalRegionData>::iterator begin() { return srdata.begin(); }
      std::vector<SignalRegionData>::const_iterator begin() const { return srdata.begin(); }
      std::vector<SignalRegionData>::iterator end() { return srdata.end(); }
      std::vector<SignalRegionData>::const_iterator end() const { return srdata.end(); }

      /// List of signal regions' data summaries
      std::vector<SignalRegionData> srdata;

      /// Map of names and indices of all entries in srdata, for easy lookup
      std::map<std::string, int> srdata_identifiers;

      /// Optional covariance matrix between SRs (0x0 null matrix = no correlation info)
      Eigen::MatrixXd srcov;

    };


  }
}<|MERGE_RESOLUTION|>--- conflicted
+++ resolved
@@ -122,14 +122,10 @@
       AnalysisData(const std::vector<SignalRegionData>& srds, const Eigen::MatrixXd& cov=Eigen::MatrixXd())
         : srdata(srds), srcov(cov)
       {
-<<<<<<< HEAD
         #ifdef ANALYSISDATA_DEBUG
           std::cerr << "DEBUG: AnalysisData: " << this << " - Constructed (special ctor)" << std::endl;
         #endif
-        _checkConsistency();
-=======
         check();
->>>>>>> b1237bb1
       }
 
       /// Clear the list of SignalRegionData, and nullify the covariance matrix
