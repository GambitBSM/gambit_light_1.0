--- conflicted
+++ resolved
@@ -81,7 +81,6 @@
       /// Constructor with separate n & nsys args
       SignalRegionData(const std::string& sr,
                        double nobs, double nsigMC, double nbkg,
-<<<<<<< HEAD
                        double nsigMCsys, double nbkgerr, double nsigscaled=0) :
         sr_label(sr),
         n_obs(nobs), 
@@ -92,13 +91,6 @@
         n_bkg(nbkg),
         n_bkg_err(nbkgerr)
       { }
-=======
-                       double nsigMCsys, double nbkgerr, double nsigscaled=0)
-       : sr_label(sr),
-         n_obs(nobs), n_sig_MC(nsigMC), n_sig_scaled(nsigscaled), n_bkg(nbkg),
-         n_sig_MC_sys(nsigMCsys), n_bkg_err(nbkgerr)
-      {}
->>>>>>> a4742ac9
 
       /// Default constructor
       SignalRegionData() {}
@@ -113,26 +105,11 @@
       /// Uncertainty calculators
       double scalefactor() const { return n_sig_MC == 0 ? 1 : n_sig_scaled / n_sig_MC; }
 
-<<<<<<< HEAD
       double calc_n_sig_MC_err() const 
       { 
         return sqrt( n_sig_MC_stat * n_sig_MC_stat + n_sig_MC_sys * n_sig_MC_sys ); 
       }
 
-=======
-      double calc_n_sig_MC_stat() const { return sqrt(n_sig_MC); }
-
-      double calc_n_sig_MC_err() const 
-      { 
-        double n_sig_MC_stat = calc_n_sig_MC_stat();
-        return sqrt( n_sig_MC_stat * n_sig_MC_stat + n_sig_MC_sys * n_sig_MC_sys ); 
-      }
-
-      double calc_n_sig_scaled_stat() const { return scalefactor() * calc_n_sig_MC_stat(); }
-
-      double calc_n_sig_scaled_sys() const { return scalefactor() * n_sig_MC_sys; }
-
->>>>>>> a4742ac9
       double calc_n_sig_scaled_err() const { return scalefactor() * calc_n_sig_MC_err(); }
 
       double calc_n_sigbkg_err() const 
@@ -150,7 +127,6 @@
 
       /// @name Signal region data
       //@{
-<<<<<<< HEAD
       double n_obs; ///< The number of events passing selection for this signal region as reported by the experiment
       double n_sig_MC; ///< The number of simulated model events passing selection for this signal region
       double n_sig_MC_sys; ///< The absolute systematic error of n_sig_MC
@@ -158,14 +134,6 @@
       double n_sig_scaled; ///< n_sig_MC, scaled to luminosity * cross-section
       double n_bkg; ///< The number of standard model events expected to pass the selection for this signal region, as reported by the experiment.
       double n_bkg_err; ///< The absolute error of n_bkg
-=======
-      double n_obs = 0; ///< The number of events passing selection for this signal region as reported by the experiment
-      double n_sig_MC = 0; ///< The number of simulated model events passing selection for this signal region
-      double n_sig_scaled = 0; ///< n_sig_MC, scaled to luminosity * cross-section
-      double n_bkg = 0; ///< The number of standard model events expected to pass the selection for this signal region, as reported by the experiment.
-      double n_sig_MC_sys = 0; ///< The absolute systematic error of n_sig_MC
-      double n_bkg_err = 0; ///< The absolute error of n_bkg
->>>>>>> a4742ac9
       //@}
 
     };
