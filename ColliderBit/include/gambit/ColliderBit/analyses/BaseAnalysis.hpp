--- conflicted
+++ resolved
@@ -44,9 +44,12 @@
 
       /// @name Construction, Destruction, and Recycling:
       //@{
-<<<<<<< HEAD
-      BaseAnalysis() : _ntot(0), _xsec(-1), _xsecerr(-1), _luminosity(-1) {  }
-      virtual ~BaseAnalysis() {}
+
+      BaseAnalysis() : _ntot(0), _xsec(0), _xsecerr(0), _luminosity(0),
+                       _xsec_is_set(false), _luminosity_is_set(false),
+                       _is_scaled(false), _needs_collection(true) {  }
+
+      virtual ~BaseAnalysis() { }
 
       /// @brief Public method to reset this instance for reuse, avoiding the need for "new" or "delete".
       /// @note This method calls _clear() to reset the base class variables, and then the overridden 
@@ -55,18 +58,6 @@
       void reset() { 
         clear(); 
         _clear();
-=======
-      BaseAnalysis() : _ntot(0), _xsec(0), _xsecerr(0), _luminosity(0),
-                       _xsec_is_set(false), _luminosity_is_set(false),
-                       _is_scaled(false), _needs_collection(true) {  }
-      virtual ~BaseAnalysis() { }
-      /// Reset this instance for reuse, avoiding the need for "new" or "delete".
-      virtual void clear() {
-        _ntot = 0; _xsec = 0; _xsecerr = 0; _luminosity = 0; 
-        _xsec_is_set = false; _luminosity_is_set = false;
-        _is_scaled = false; _needs_collection = true;
-        _results.clear();
->>>>>>> da1f8053
       }
 
     protected:
@@ -80,7 +71,13 @@
     private:
       /// @brief Reset the private base class variables.
       /// @todo For v2.0: Avoid this 'duplication' of reset/clear methods.
-      void _clear() { _ntot = 0; _xsec = -1; _xsecerr = -1; _results.clear(); }
+      void _clear() 
+      { 
+        _ntot = 0; _xsec = 0; _xsecerr = 0; _luminosity = 0; 
+        _xsec_is_set = false; _luminosity_is_set = false;
+        _is_scaled = false; _needs_collection = true;
+        _results.clear();
+      }
       //@}
 
     public:
@@ -175,12 +172,8 @@
       /// Scale by number of input events and xsec.
       virtual void scale(double factor=-1) {
         if (factor < 0) {
-<<<<<<< HEAD
-          factor = (luminosity() * xsec()) / num_events();
-=======
           factor = (num_events() == 0 ? 0 : (luminosity() * xsec()) / num_events());
           // cout << "DEBUG: " << luminosity() << " * " << xsec() << " / " << num_events() << " = " << factor << endl;
->>>>>>> da1f8053
         }
         assert(factor >= 0);
         for (SignalRegionData& sr : _results) {
