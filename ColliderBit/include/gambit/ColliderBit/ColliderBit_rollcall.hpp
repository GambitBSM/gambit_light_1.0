--- conflicted
+++ resolved
@@ -284,8 +284,6 @@
     #undef FUNCTION
   #undef CAPABILITY
 
-<<<<<<< HEAD
-=======
   // Calculate the total log likelihood
   #define CAPABILITY LHC_Combined_LogLike
   START_CAPABILITY
@@ -296,7 +294,6 @@
   #undef CAPABILITY
 
 
->>>>>>> b5b11118
   // Dummy observable that creates a dependency on TestModel1D, which is used to satisfy the normal
   // GAMBIT model requrements in a minimal way. This is useful in the case where we just want to test
   // ColliderBit on a single point with Pythia's SLHA interface, but not use the ColliderBit standalone
