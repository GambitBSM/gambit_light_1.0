--- conflicted
+++ resolved
@@ -425,12 +425,7 @@
        BACKEND_REQ(HiggsBounds_set_mass_uncertainties, (libhiggsbounds), void, (double*, double*))
        BACKEND_REQ(run_HiggsBounds_classic, (libhiggsbounds), void, (double&, int&, double&, int&))            
        BACKEND_REQ(HB_calc_stats, (libhiggsbounds), void, (double&, double&, double&, int&))
-<<<<<<< HEAD
-       
-       BACKEND_OPTION( (HiggsBounds, 4.2), (libhiggsbounds) )
-=======
        BACKEND_OPTION( (HiggsBounds, 4.2.1), (libhiggsbounds) )
->>>>>>> 83a8f1ed
     #undef FUNCTION
   #undef CAPABILITY
 
