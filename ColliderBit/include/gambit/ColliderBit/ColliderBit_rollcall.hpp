//   GAMBIT: Global and Modular BSM Inference Tool
//   *********************************************
///  \file
///
///  Rollcall header for ColliderBit module.
///
///  *********************************************
///
///  Authors (add name and date if you modify):
///
///  \author Abram Krislock
///          (a.m.b.krislock@fys.uio.no)
///
///  \author Aldo Saavedra
///
///  \author Christopher Rogan
///          (christophersrogan@gmail.com)
///  \date 2015 Apr
///
///  \author Pat Scott
///          (p.scott@imperial.ac.uk)
///  \date 2015 Jul
///
///  *********************************************

#ifndef __ColliderBit_rollcall_hpp__
#define __ColliderBit_rollcall_hpp__

#include <string>

#include "gambit/cmake/cmake_variables.hpp"
#include "gambit/Elements/shared_types.hpp"
#include "gambit/ColliderBit/ColliderBit_types.hpp"
#include "gambit/ColliderBit/ColliderBit_macros.hpp"



#define MODULE ColliderBit
START_MODULE

  #include "ColliderBit_Higgs_rollcall.hpp"

  /// Controls looping of Collider simulations
  #define CAPABILITY ColliderOperator
  START_CAPABILITY
    #define FUNCTION operateLHCLoop
    START_FUNCTION(void, CAN_MANAGE_LOOPS)
    #undef FUNCTION
  #undef CAPABILITY


  /// Collider sim capabilities
  #define CAPABILITY HardScatteringSim
  START_CAPABILITY
    #define FUNCTION getPythia
    START_FUNCTION(Gambit::ColliderBit::SpecializablePythia)
    NEEDS_MANAGER_WITH_CAPABILITY(ColliderOperator)
    NEEDS_CLASSES_FROM(Pythia, default)
    DEPENDENCY(decay_rates, DecayTable)
    MODEL_CONDITIONAL_DEPENDENCY(MSSM_spectrum, Spectrum, MSSM63atQ, MSSM63atMGUT)
    #undef FUNCTION

    #define FUNCTION getPythiaFileReader
    START_FUNCTION(Gambit::ColliderBit::SpecializablePythia)
    NEEDS_MANAGER_WITH_CAPABILITY(ColliderOperator)
    NEEDS_CLASSES_FROM(Pythia, default)
    #undef FUNCTION
  #undef CAPABILITY


  /// Detector sim capabilities
  #ifndef EXCLUDE_DELPHES
    #define CAPABILITY DetectorSim
    START_CAPABILITY
      #define FUNCTION getDelphes
      START_FUNCTION(Gambit::ColliderBit::DelphesVanilla)
      NEEDS_MANAGER_WITH_CAPABILITY(ColliderOperator)
      NEEDS_CLASSES_FROM(Pythia, default)
      #undef FUNCTION
    #undef CAPABILITY
  #endif

  #define CAPABILITY SimpleSmearingSim
  START_CAPABILITY
    #define FUNCTION getBuckFastATLAS
    START_FUNCTION(Gambit::ColliderBit::BuckFastSmearATLAS)
    NEEDS_MANAGER_WITH_CAPABILITY(ColliderOperator)
    #undef FUNCTION

    #define FUNCTION getBuckFastCMS
    START_FUNCTION(Gambit::ColliderBit::BuckFastSmearCMS)
    NEEDS_MANAGER_WITH_CAPABILITY(ColliderOperator)
    #undef FUNCTION

    #define FUNCTION getBuckFastIdentity
    START_FUNCTION(Gambit::ColliderBit::BuckFastIdentity)
    NEEDS_MANAGER_WITH_CAPABILITY(ColliderOperator)
    #undef FUNCTION
  #undef CAPABILITY


  /// Capability that holds list of analyses to run
  /// Eventually needs to be configurable from yaml file
  #define CAPABILITY ATLASAnalysisContainer
  START_CAPABILITY
    #define FUNCTION getATLASAnalysisContainer
    START_FUNCTION(HEPUtilsAnalysisContainer)
    NEEDS_MANAGER_WITH_CAPABILITY(ColliderOperator)
    DEPENDENCY(HardScatteringSim, Gambit::ColliderBit::SpecializablePythia)
    #undef FUNCTION
  #undef CAPABILITY

  #define CAPABILITY CMSAnalysisContainer
  START_CAPABILITY
    #define FUNCTION getCMSAnalysisContainer
    START_FUNCTION(HEPUtilsAnalysisContainer)
    NEEDS_MANAGER_WITH_CAPABILITY(ColliderOperator)
    DEPENDENCY(HardScatteringSim, Gambit::ColliderBit::SpecializablePythia)
    #undef FUNCTION
  #undef CAPABILITY

<<<<<<< HEAD
#ifndef EXCLUDE_DELPHES
  #define CAPABILITY DetAnalysisContainer
  START_CAPABILITY
    #define FUNCTION getDetAnalysisContainer
    START_FUNCTION(HEPUtilsAnalysisContainer)
    NEEDS_MANAGER_WITH_CAPABILITY(ColliderOperator)
    DEPENDENCY(HardScatteringSim, Gambit::ColliderBit::SpecializablePythia)
    #undef FUNCTION
  #undef CAPABILITY
#endif // not defined EXCLUDE_DELPHES


  /// Event capabilities
  #define CAPABILITY HardScatteringEvent
=======
 #define CAPABILITY IdentityAnalysisContainer
>>>>>>> fa90eeb3
  START_CAPABILITY
    #define FUNCTION getIdentityAnalysisContainer
    START_FUNCTION(HEPUtilsAnalysisContainer)
    NEEDS_MANAGER_WITH_CAPABILITY(ColliderOperator)
    DEPENDENCY(HardScatteringSim, Gambit::ColliderBit::SpecializablePythia)
    #undef FUNCTION
  #undef CAPABILITY

#ifndef EXCLUDE_DELPHES
  #define CAPABILITY DetAnalysisContainer
  START_CAPABILITY
    #define FUNCTION getDetAnalysisContainer
    START_FUNCTION(HEPUtilsAnalysisContainer)
    NEEDS_MANAGER_WITH_CAPABILITY(ColliderOperator)
    DEPENDENCY(HardScatteringSim, Gambit::ColliderBit::SpecializablePythia)
    #undef FUNCTION
  #undef CAPABILITY
#endif // not defined EXCLUDE_DELPHES

  /// Event capabilities
  #define CAPABILITY HardScatteringEvent
  START_CAPABILITY
    #define FUNCTION generatePythia8Event
    START_FUNCTION(Pythia8::Event)
    NEEDS_MANAGER_WITH_CAPABILITY(ColliderOperator)
    NEEDS_CLASSES_FROM(Pythia, default)
    DEPENDENCY(HardScatteringSim, Gambit::ColliderBit::SpecializablePythia)
    #undef FUNCTION
  #undef CAPABILITY

  /// Detector simulators that directly produce the standard event format
  #ifndef EXCLUDE_DELPHES
    #define CAPABILITY ReconstructedEvent
    START_CAPABILITY
      #define FUNCTION reconstructDelphesEvent
      START_FUNCTION(HEPUtils::Event)
      NEEDS_MANAGER_WITH_CAPABILITY(ColliderOperator)
      NEEDS_CLASSES_FROM(Pythia, default)
      DEPENDENCY(HardScatteringEvent, Pythia8::Event)
      DEPENDENCY(DetectorSim, Gambit::ColliderBit::DelphesVanilla)
      #undef FUNCTION
    #undef CAPABILITY
  #endif

  #define CAPABILITY ATLASSmearedEvent
  START_CAPABILITY
    #define FUNCTION smearEventATLAS
    START_FUNCTION(HEPUtils::Event)
    NEEDS_MANAGER_WITH_CAPABILITY(ColliderOperator)
    DEPENDENCY(HardScatteringEvent, Pythia8::Event)
    DEPENDENCY(SimpleSmearingSim, Gambit::ColliderBit::BuckFastSmearATLAS)
    #undef FUNCTION
  #undef CAPABILITY

  #define CAPABILITY CMSSmearedEvent
  START_CAPABILITY
    #define FUNCTION smearEventCMS
    START_FUNCTION(HEPUtils::Event)
    NEEDS_MANAGER_WITH_CAPABILITY(ColliderOperator)
    DEPENDENCY(HardScatteringEvent, Pythia8::Event)
    DEPENDENCY(SimpleSmearingSim, Gambit::ColliderBit::BuckFastSmearCMS)
    #undef FUNCTION
  #undef CAPABILITY

  #define CAPABILITY CopiedEvent
  START_CAPABILITY
    #define FUNCTION copyEvent
    START_FUNCTION(HEPUtils::Event)
    NEEDS_MANAGER_WITH_CAPABILITY(ColliderOperator)
    DEPENDENCY(HardScatteringEvent, Pythia8::Event)
    DEPENDENCY(SimpleSmearingSim, Gambit::ColliderBit::BuckFastIdentity)
    #undef FUNCTION
  #undef CAPABILITY

  // A capability that calculates the log likelihood
  // Runs all analyses and fills vector of analysis results
#ifndef EXCLUDE_DELPHES
  #define CAPABILITY DetAnalysisNumbers
  START_CAPABILITY
    #define FUNCTION runDetAnalyses
<<<<<<< HEAD
    START_FUNCTION(ColliderLogLikes) //return type is ColliderLogLikes struct
=======
    START_FUNCTION(AnalysisNumbers)
>>>>>>> fa90eeb3
    NEEDS_MANAGER_WITH_CAPABILITY(ColliderOperator)
    DEPENDENCY(ReconstructedEvent, HEPUtils::Event)
    DEPENDENCY(HardScatteringSim, Gambit::ColliderBit::SpecializablePythia)
    DEPENDENCY(DetAnalysisContainer, HEPUtilsAnalysisContainer)
    #undef FUNCTION
  #undef CAPABILITY
#endif // not defined EXCLUDE_DELPHES

  #define CAPABILITY ATLASAnalysisNumbers
  START_CAPABILITY
    #define FUNCTION runATLASAnalyses
    START_FUNCTION(AnalysisNumbers)
    NEEDS_MANAGER_WITH_CAPABILITY(ColliderOperator)
    DEPENDENCY(ATLASSmearedEvent, HEPUtils::Event)
    DEPENDENCY(HardScatteringSim, Gambit::ColliderBit::SpecializablePythia)
    DEPENDENCY(ATLASAnalysisContainer, HEPUtilsAnalysisContainer)
    #undef FUNCTION
  #undef CAPABILITY

  #define CAPABILITY CMSAnalysisNumbers
  START_CAPABILITY
    #define FUNCTION runCMSAnalyses
    START_FUNCTION(AnalysisNumbers)
    NEEDS_MANAGER_WITH_CAPABILITY(ColliderOperator)
    DEPENDENCY(CMSSmearedEvent, HEPUtils::Event)
    DEPENDENCY(HardScatteringSim, Gambit::ColliderBit::SpecializablePythia)
    DEPENDENCY(CMSAnalysisContainer, HEPUtilsAnalysisContainer)
    #undef FUNCTION
  #undef CAPABILITY

  #define CAPABILITY IdentityAnalysisNumbers
  START_CAPABILITY
    #define FUNCTION runIdentityAnalyses
    START_FUNCTION(AnalysisNumbers)
    NEEDS_MANAGER_WITH_CAPABILITY(ColliderOperator)
    DEPENDENCY(CopiedEvent, HEPUtils::Event)
    DEPENDENCY(HardScatteringSim, Gambit::ColliderBit::SpecializablePythia)
    DEPENDENCY(IdentityAnalysisContainer, HEPUtilsAnalysisContainer)
    #undef FUNCTION
  #undef CAPABILITY

  // Calculate the log likelihood from the analysis numbers
  #define CAPABILITY LHC_Combined_LogLike
  START_CAPABILITY
    #define FUNCTION calc_LHC_LogLike
    START_FUNCTION(double)
<<<<<<< HEAD
    DEPENDENCY(ATLASAnalysisNumbers, ColliderLogLikes)
    DEPENDENCY(CMSAnalysisNumbers, ColliderLogLikes)
#ifndef EXCLUDE_DELPHES
    DEPENDENCY(DetAnalysisNumbers, ColliderLogLikes)
=======
    DEPENDENCY(ATLASAnalysisNumbers, AnalysisNumbers)
    DEPENDENCY(CMSAnalysisNumbers, AnalysisNumbers)
    DEPENDENCY(IdentityAnalysisNumbers, AnalysisNumbers)
#ifndef EXCLUDE_DELPHES
    DEPENDENCY(DetAnalysisNumbers, AnalysisNumbers)
>>>>>>> fa90eeb3
#endif // not defined EXCLUDE_DELPHES
    BACKEND_REQ_FROM_GROUP(lnlike_marg_poisson, lnlike_marg_poisson_lognormal_error, (), double, (const int&, const double&, const double&, const double&) )
    BACKEND_REQ_FROM_GROUP(lnlike_marg_poisson, lnlike_marg_poisson_gaussian_error, (), double, (const int&, const double&, const double&, const double&) )
    BACKEND_GROUP(lnlike_marg_poisson)
    #undef FUNCTION
  #undef CAPABILITY

  ///////////// LEP limits ////////////////////////

  // CoM energy 208GeV
  // LEP production cross sections and uncertainties: selectrons
  QUICK_FUNCTION(ColliderBit, LEP208_xsec_selselbar, NEW_CAPABILITY, LEP208_SLHA1_convention_xsec_selselbar, triplet<double>, (MSSM30atQ, MSSM30atMGUT, NUHM2), (MSSM_spectrum, Spectrum), (Z_decay_rates, DecayTable::Entry))
  QUICK_FUNCTION(ColliderBit, LEP208_xsec_selserbar, NEW_CAPABILITY, LEP208_SLHA1_convention_xsec_selserbar, triplet<double>, (MSSM30atQ, MSSM30atMGUT, NUHM2), (MSSM_spectrum, Spectrum), (Z_decay_rates, DecayTable::Entry))
  QUICK_FUNCTION(ColliderBit, LEP208_xsec_serserbar, NEW_CAPABILITY, LEP208_SLHA1_convention_xsec_serserbar, triplet<double>, (MSSM30atQ, MSSM30atMGUT, NUHM2), (MSSM_spectrum, Spectrum), (Z_decay_rates, DecayTable::Entry))
  QUICK_FUNCTION(ColliderBit, LEP208_xsec_serselbar, NEW_CAPABILITY, LEP208_SLHA1_convention_xsec_serselbar, triplet<double>, (MSSM30atQ, MSSM30atMGUT, NUHM2), (LEP208_xsec_selserbar, triplet<double>))
  QUICK_FUNCTION(ColliderBit, LEP208_xsec_se1se1bar, NEW_CAPABILITY, LEP208_SLHA1_convention_xsec_se1se1bar, triplet<double>, (MSSM30atQ, MSSM30atMGUT, NUHM2), (MSSM_spectrum, Spectrum), (Z_decay_rates, DecayTable::Entry))
  QUICK_FUNCTION(ColliderBit, LEP208_xsec_se1se2bar, NEW_CAPABILITY, LEP208_SLHA1_convention_xsec_se1se2bar, triplet<double>, (MSSM30atQ, MSSM30atMGUT, NUHM2), (MSSM_spectrum, Spectrum), (Z_decay_rates, DecayTable::Entry))
  QUICK_FUNCTION(ColliderBit, LEP208_xsec_se2se2bar, NEW_CAPABILITY, LEP208_SLHA1_convention_xsec_se2se2bar, triplet<double>, (MSSM30atQ, MSSM30atMGUT, NUHM2), (MSSM_spectrum, Spectrum), (Z_decay_rates, DecayTable::Entry))
  QUICK_FUNCTION(ColliderBit, LEP208_xsec_se2se1bar, NEW_CAPABILITY, LEP208_SLHA1_convention_xsec_se2se1bar, triplet<double>, (MSSM30atQ, MSSM30atMGUT, NUHM2), (LEP208_xsec_se1se2bar, triplet<double>))
  // LEP production cross sections and uncertainties: smuons
  QUICK_FUNCTION(ColliderBit, LEP208_xsec_smulsmulbar, NEW_CAPABILITY, LEP208_SLHA1_convention_xsec_smulsmulbar, triplet<double>, (MSSM30atQ, MSSM30atMGUT, NUHM2), (MSSM_spectrum, Spectrum), (Z_decay_rates, DecayTable::Entry))
  QUICK_FUNCTION(ColliderBit, LEP208_xsec_smulsmurbar, NEW_CAPABILITY, LEP208_SLHA1_convention_xsec_smulsmurbar, triplet<double>, (MSSM30atQ, MSSM30atMGUT, NUHM2), (MSSM_spectrum, Spectrum), (Z_decay_rates, DecayTable::Entry))
  QUICK_FUNCTION(ColliderBit, LEP208_xsec_smursmurbar, NEW_CAPABILITY, LEP208_SLHA1_convention_xsec_smursmurbar, triplet<double>, (MSSM30atQ, MSSM30atMGUT, NUHM2), (MSSM_spectrum, Spectrum), (Z_decay_rates, DecayTable::Entry))
  QUICK_FUNCTION(ColliderBit, LEP208_xsec_smursmulbar, NEW_CAPABILITY, LEP208_SLHA1_convention_xsec_smursmulbar, triplet<double>, (MSSM30atQ, MSSM30atMGUT, NUHM2), (LEP208_xsec_smulsmurbar, triplet<double>))
  QUICK_FUNCTION(ColliderBit, LEP208_xsec_smu1smu1bar, NEW_CAPABILITY, LEP208_SLHA1_convention_xsec_smu1smu1bar, triplet<double>, (MSSM30atQ, MSSM30atMGUT, NUHM2), (MSSM_spectrum, Spectrum), (Z_decay_rates, DecayTable::Entry))
  QUICK_FUNCTION(ColliderBit, LEP208_xsec_smu1smu2bar, NEW_CAPABILITY, LEP208_SLHA1_convention_xsec_smu1smu2bar, triplet<double>, (MSSM30atQ, MSSM30atMGUT, NUHM2), (MSSM_spectrum, Spectrum), (Z_decay_rates, DecayTable::Entry))
  QUICK_FUNCTION(ColliderBit, LEP208_xsec_smu2smu2bar, NEW_CAPABILITY, LEP208_SLHA1_convention_xsec_smu2smu2bar, triplet<double>, (MSSM30atQ, MSSM30atMGUT, NUHM2), (MSSM_spectrum, Spectrum), (Z_decay_rates, DecayTable::Entry))
  QUICK_FUNCTION(ColliderBit, LEP208_xsec_smu2smu1bar, NEW_CAPABILITY, LEP208_SLHA1_convention_xsec_smu2smu1bar, triplet<double>, (MSSM30atQ, MSSM30atMGUT, NUHM2), (LEP208_xsec_smu1smu2bar, triplet<double>))
  // LEP production cross sections and uncertainties: staus
  QUICK_FUNCTION(ColliderBit, LEP208_xsec_staulstaulbar, NEW_CAPABILITY, LEP208_SLHA1_convention_xsec_staulstaulbar, triplet<double>, (MSSM30atQ, MSSM30atMGUT, NUHM2), (MSSM_spectrum, Spectrum), (Z_decay_rates, DecayTable::Entry))
  QUICK_FUNCTION(ColliderBit, LEP208_xsec_staulstaurbar, NEW_CAPABILITY, LEP208_SLHA1_convention_xsec_staulstaurbar, triplet<double>, (MSSM30atQ, MSSM30atMGUT, NUHM2), (MSSM_spectrum, Spectrum), (Z_decay_rates, DecayTable::Entry))
  QUICK_FUNCTION(ColliderBit, LEP208_xsec_staurstaurbar, NEW_CAPABILITY, LEP208_SLHA1_convention_xsec_staurstaurbar, triplet<double>, (MSSM30atQ, MSSM30atMGUT, NUHM2), (MSSM_spectrum, Spectrum), (Z_decay_rates, DecayTable::Entry))
  QUICK_FUNCTION(ColliderBit, LEP208_xsec_staurstaulbar, NEW_CAPABILITY, LEP208_SLHA1_convention_xsec_staurstaulbar, triplet<double>, (MSSM30atQ, MSSM30atMGUT, NUHM2), (LEP208_xsec_staulstaurbar, triplet<double>))
  QUICK_FUNCTION(ColliderBit, LEP208_xsec_stau1stau1bar, NEW_CAPABILITY, LEP208_SLHA1_convention_xsec_stau1stau1bar, triplet<double>, (MSSM30atQ, MSSM30atMGUT, NUHM2), (MSSM_spectrum, Spectrum), (Z_decay_rates, DecayTable::Entry))
  QUICK_FUNCTION(ColliderBit, LEP208_xsec_stau1stau2bar, NEW_CAPABILITY, LEP208_SLHA1_convention_xsec_stau1stau2bar, triplet<double>, (MSSM30atQ, MSSM30atMGUT, NUHM2), (MSSM_spectrum, Spectrum), (Z_decay_rates, DecayTable::Entry))
  QUICK_FUNCTION(ColliderBit, LEP208_xsec_stau2stau2bar, NEW_CAPABILITY, LEP208_SLHA1_convention_xsec_stau2stau2bar, triplet<double>, (MSSM30atQ, MSSM30atMGUT, NUHM2), (MSSM_spectrum, Spectrum), (Z_decay_rates, DecayTable::Entry))
  QUICK_FUNCTION(ColliderBit, LEP208_xsec_stau2stau1bar, NEW_CAPABILITY, LEP208_SLHA1_convention_xsec_stau2stau1bar, triplet<double>, (MSSM30atQ, MSSM30atMGUT, NUHM2), (LEP208_xsec_stau1stau2bar, triplet<double>))
  // LEP production cross sections and uncertainties: neutralinos
  QUICK_FUNCTION(ColliderBit, LEP208_xsec_chi00_11, NEW_CAPABILITY, LEP208_SLHA1_convention_xsec_chi00_11, triplet<double>, (MSSM30atQ, MSSM30atMGUT, NUHM2), (MSSM_spectrum, Spectrum), (Z_decay_rates, DecayTable::Entry))
  QUICK_FUNCTION(ColliderBit, LEP208_xsec_chi00_12, NEW_CAPABILITY, LEP208_SLHA1_convention_xsec_chi00_12, triplet<double>, (MSSM30atQ, MSSM30atMGUT, NUHM2), (MSSM_spectrum, Spectrum), (Z_decay_rates, DecayTable::Entry))
  QUICK_FUNCTION(ColliderBit, LEP208_xsec_chi00_13, NEW_CAPABILITY, LEP208_SLHA1_convention_xsec_chi00_13, triplet<double>, (MSSM30atQ, MSSM30atMGUT, NUHM2), (MSSM_spectrum, Spectrum), (Z_decay_rates, DecayTable::Entry))
  QUICK_FUNCTION(ColliderBit, LEP208_xsec_chi00_14, NEW_CAPABILITY, LEP208_SLHA1_convention_xsec_chi00_14, triplet<double>, (MSSM30atQ, MSSM30atMGUT, NUHM2), (MSSM_spectrum, Spectrum), (Z_decay_rates, DecayTable::Entry))
  QUICK_FUNCTION(ColliderBit, LEP208_xsec_chi00_22, NEW_CAPABILITY, LEP208_SLHA1_convention_xsec_chi00_22, triplet<double>, (MSSM30atQ, MSSM30atMGUT, NUHM2), (MSSM_spectrum, Spectrum), (Z_decay_rates, DecayTable::Entry))
  QUICK_FUNCTION(ColliderBit, LEP208_xsec_chi00_23, NEW_CAPABILITY, LEP208_SLHA1_convention_xsec_chi00_23, triplet<double>, (MSSM30atQ, MSSM30atMGUT, NUHM2), (MSSM_spectrum, Spectrum), (Z_decay_rates, DecayTable::Entry))
  QUICK_FUNCTION(ColliderBit, LEP208_xsec_chi00_24, NEW_CAPABILITY, LEP208_SLHA1_convention_xsec_chi00_24, triplet<double>, (MSSM30atQ, MSSM30atMGUT, NUHM2), (MSSM_spectrum, Spectrum), (Z_decay_rates, DecayTable::Entry))
  QUICK_FUNCTION(ColliderBit, LEP208_xsec_chi00_33, NEW_CAPABILITY, LEP208_SLHA1_convention_xsec_chi00_33, triplet<double>, (MSSM30atQ, MSSM30atMGUT, NUHM2), (MSSM_spectrum, Spectrum), (Z_decay_rates, DecayTable::Entry))
  QUICK_FUNCTION(ColliderBit, LEP208_xsec_chi00_34, NEW_CAPABILITY, LEP208_SLHA1_convention_xsec_chi00_34, triplet<double>, (MSSM30atQ, MSSM30atMGUT, NUHM2), (MSSM_spectrum, Spectrum), (Z_decay_rates, DecayTable::Entry))
  QUICK_FUNCTION(ColliderBit, LEP208_xsec_chi00_44, NEW_CAPABILITY, LEP208_SLHA1_convention_xsec_chi00_44, triplet<double>, (MSSM30atQ, MSSM30atMGUT, NUHM2), (MSSM_spectrum, Spectrum), (Z_decay_rates, DecayTable::Entry))
  // LEP production cross sections and uncertainties: charginos
  QUICK_FUNCTION(ColliderBit, LEP208_xsec_chipm_11, NEW_CAPABILITY, LEP208_SLHA1_convention_xsec_chipm_11, triplet<double>, (MSSM30atQ, MSSM30atMGUT, NUHM2), (MSSM_spectrum, Spectrum), (Z_decay_rates, DecayTable::Entry))
  QUICK_FUNCTION(ColliderBit, LEP208_xsec_chipm_12, NEW_CAPABILITY, LEP208_SLHA1_convention_xsec_chipm_12, triplet<double>, (MSSM30atQ, MSSM30atMGUT, NUHM2), (MSSM_spectrum, Spectrum), (Z_decay_rates, DecayTable::Entry))
  QUICK_FUNCTION(ColliderBit, LEP208_xsec_chipm_22, NEW_CAPABILITY, LEP208_SLHA1_convention_xsec_chipm_22, triplet<double>, (MSSM30atQ, MSSM30atMGUT, NUHM2), (MSSM_spectrum, Spectrum), (Z_decay_rates, DecayTable::Entry))
  QUICK_FUNCTION(ColliderBit, LEP208_xsec_chipm_21, NEW_CAPABILITY, LEP208_SLHA1_convention_xsec_chipm_21, triplet<double>, (MSSM30atQ, MSSM30atMGUT, NUHM2), (LEP208_xsec_chipm_12, triplet<double>))

  // CoM energy 205GeV
  // LEP production cross sections and uncertainties: selectrons
  QUICK_FUNCTION(ColliderBit, LEP205_xsec_selselbar, NEW_CAPABILITY, LEP205_SLHA1_convention_xsec_selselbar, triplet<double>, (MSSM30atQ, MSSM30atMGUT, NUHM2), (MSSM_spectrum, Spectrum), (Z_decay_rates, DecayTable::Entry))
  QUICK_FUNCTION(ColliderBit, LEP205_xsec_selserbar, NEW_CAPABILITY, LEP205_SLHA1_convention_xsec_selserbar, triplet<double>, (MSSM30atQ, MSSM30atMGUT, NUHM2), (MSSM_spectrum, Spectrum), (Z_decay_rates, DecayTable::Entry))
  QUICK_FUNCTION(ColliderBit, LEP205_xsec_serserbar, NEW_CAPABILITY, LEP205_SLHA1_convention_xsec_serserbar, triplet<double>, (MSSM30atQ, MSSM30atMGUT, NUHM2), (MSSM_spectrum, Spectrum), (Z_decay_rates, DecayTable::Entry))
  QUICK_FUNCTION(ColliderBit, LEP205_xsec_serselbar, NEW_CAPABILITY, LEP205_SLHA1_convention_xsec_serselbar, triplet<double>, (MSSM30atQ, MSSM30atMGUT, NUHM2), (LEP205_xsec_selserbar, triplet<double>))
  QUICK_FUNCTION(ColliderBit, LEP205_xsec_se1se1bar, NEW_CAPABILITY, LEP205_SLHA1_convention_xsec_se1se1bar, triplet<double>, (MSSM30atQ, MSSM30atMGUT, NUHM2), (MSSM_spectrum, Spectrum), (Z_decay_rates, DecayTable::Entry))
  QUICK_FUNCTION(ColliderBit, LEP205_xsec_se1se2bar, NEW_CAPABILITY, LEP205_SLHA1_convention_xsec_se1se2bar, triplet<double>, (MSSM30atQ, MSSM30atMGUT, NUHM2), (MSSM_spectrum, Spectrum), (Z_decay_rates, DecayTable::Entry))
  QUICK_FUNCTION(ColliderBit, LEP205_xsec_se2se2bar, NEW_CAPABILITY, LEP205_SLHA1_convention_xsec_se2se2bar, triplet<double>, (MSSM30atQ, MSSM30atMGUT, NUHM2), (MSSM_spectrum, Spectrum), (Z_decay_rates, DecayTable::Entry))
  QUICK_FUNCTION(ColliderBit, LEP205_xsec_se2se1bar, NEW_CAPABILITY, LEP205_SLHA1_convention_xsec_se2se1bar, triplet<double>, (MSSM30atQ, MSSM30atMGUT, NUHM2), (LEP205_xsec_se1se2bar, triplet<double>))
  // LEP production cross sections and uncertainties: smuons
  QUICK_FUNCTION(ColliderBit, LEP205_xsec_smulsmulbar, NEW_CAPABILITY, LEP205_SLHA1_convention_xsec_smulsmulbar, triplet<double>, (MSSM30atQ, MSSM30atMGUT, NUHM2), (MSSM_spectrum, Spectrum), (Z_decay_rates, DecayTable::Entry))
  QUICK_FUNCTION(ColliderBit, LEP205_xsec_smulsmurbar, NEW_CAPABILITY, LEP205_SLHA1_convention_xsec_smulsmurbar, triplet<double>, (MSSM30atQ, MSSM30atMGUT, NUHM2), (MSSM_spectrum, Spectrum), (Z_decay_rates, DecayTable::Entry))
  QUICK_FUNCTION(ColliderBit, LEP205_xsec_smursmurbar, NEW_CAPABILITY, LEP205_SLHA1_convention_xsec_smursmurbar, triplet<double>, (MSSM30atQ, MSSM30atMGUT, NUHM2), (MSSM_spectrum, Spectrum), (Z_decay_rates, DecayTable::Entry))
  QUICK_FUNCTION(ColliderBit, LEP205_xsec_smursmulbar, NEW_CAPABILITY, LEP205_SLHA1_convention_xsec_smursmulbar, triplet<double>, (MSSM30atQ, MSSM30atMGUT, NUHM2), (LEP205_xsec_smulsmurbar, triplet<double>))
  QUICK_FUNCTION(ColliderBit, LEP205_xsec_smu1smu1bar, NEW_CAPABILITY, LEP205_SLHA1_convention_xsec_smu1smu1bar, triplet<double>, (MSSM30atQ, MSSM30atMGUT, NUHM2), (MSSM_spectrum, Spectrum), (Z_decay_rates, DecayTable::Entry))
  QUICK_FUNCTION(ColliderBit, LEP205_xsec_smu1smu2bar, NEW_CAPABILITY, LEP205_SLHA1_convention_xsec_smu1smu2bar, triplet<double>, (MSSM30atQ, MSSM30atMGUT, NUHM2), (MSSM_spectrum, Spectrum), (Z_decay_rates, DecayTable::Entry))
  QUICK_FUNCTION(ColliderBit, LEP205_xsec_smu2smu2bar, NEW_CAPABILITY, LEP205_SLHA1_convention_xsec_smu2smu2bar, triplet<double>, (MSSM30atQ, MSSM30atMGUT, NUHM2), (MSSM_spectrum, Spectrum), (Z_decay_rates, DecayTable::Entry))
  QUICK_FUNCTION(ColliderBit, LEP205_xsec_smu2smu1bar, NEW_CAPABILITY, LEP205_SLHA1_convention_xsec_smu2smu1bar, triplet<double>, (MSSM30atQ, MSSM30atMGUT, NUHM2), (LEP205_xsec_smu1smu2bar, triplet<double>))
  // LEP production cross sections and uncertainties: staus
  QUICK_FUNCTION(ColliderBit, LEP205_xsec_staulstaulbar, NEW_CAPABILITY, LEP205_SLHA1_convention_xsec_staulstaulbar, triplet<double>, (MSSM30atQ, MSSM30atMGUT, NUHM2), (MSSM_spectrum, Spectrum), (Z_decay_rates, DecayTable::Entry))
  QUICK_FUNCTION(ColliderBit, LEP205_xsec_staulstaurbar, NEW_CAPABILITY, LEP205_SLHA1_convention_xsec_staulstaurbar, triplet<double>, (MSSM30atQ, MSSM30atMGUT, NUHM2), (MSSM_spectrum, Spectrum), (Z_decay_rates, DecayTable::Entry))
  QUICK_FUNCTION(ColliderBit, LEP205_xsec_staurstaurbar, NEW_CAPABILITY, LEP205_SLHA1_convention_xsec_staurstaurbar, triplet<double>, (MSSM30atQ, MSSM30atMGUT, NUHM2), (MSSM_spectrum, Spectrum), (Z_decay_rates, DecayTable::Entry))
  QUICK_FUNCTION(ColliderBit, LEP205_xsec_staurstaulbar, NEW_CAPABILITY, LEP205_SLHA1_convention_xsec_staurstaulbar, triplet<double>, (MSSM30atQ, MSSM30atMGUT, NUHM2), (LEP205_xsec_staulstaurbar, triplet<double>))
  QUICK_FUNCTION(ColliderBit, LEP205_xsec_stau1stau1bar, NEW_CAPABILITY, LEP205_SLHA1_convention_xsec_stau1stau1bar, triplet<double>, (MSSM30atQ, MSSM30atMGUT, NUHM2), (MSSM_spectrum, Spectrum), (Z_decay_rates, DecayTable::Entry))
  QUICK_FUNCTION(ColliderBit, LEP205_xsec_stau1stau2bar, NEW_CAPABILITY, LEP205_SLHA1_convention_xsec_stau1stau2bar, triplet<double>, (MSSM30atQ, MSSM30atMGUT, NUHM2), (MSSM_spectrum, Spectrum), (Z_decay_rates, DecayTable::Entry))
  QUICK_FUNCTION(ColliderBit, LEP205_xsec_stau2stau2bar, NEW_CAPABILITY, LEP205_SLHA1_convention_xsec_stau2stau2bar, triplet<double>, (MSSM30atQ, MSSM30atMGUT, NUHM2), (MSSM_spectrum, Spectrum), (Z_decay_rates, DecayTable::Entry))
  QUICK_FUNCTION(ColliderBit, LEP205_xsec_stau2stau1bar, NEW_CAPABILITY, LEP205_SLHA1_convention_xsec_stau2stau1bar, triplet<double>, (MSSM30atQ, MSSM30atMGUT, NUHM2), (LEP205_xsec_stau1stau2bar, triplet<double>))
  // LEP production cross sections and uncertainties: neutralinos
  QUICK_FUNCTION(ColliderBit, LEP205_xsec_chi00_11, NEW_CAPABILITY, LEP205_SLHA1_convention_xsec_chi00_11, triplet<double>, (MSSM30atQ, MSSM30atMGUT, NUHM2), (MSSM_spectrum, Spectrum), (Z_decay_rates, DecayTable::Entry))
  QUICK_FUNCTION(ColliderBit, LEP205_xsec_chi00_12, NEW_CAPABILITY, LEP205_SLHA1_convention_xsec_chi00_12, triplet<double>, (MSSM30atQ, MSSM30atMGUT, NUHM2), (MSSM_spectrum, Spectrum), (Z_decay_rates, DecayTable::Entry))
  QUICK_FUNCTION(ColliderBit, LEP205_xsec_chi00_13, NEW_CAPABILITY, LEP205_SLHA1_convention_xsec_chi00_13, triplet<double>, (MSSM30atQ, MSSM30atMGUT, NUHM2), (MSSM_spectrum, Spectrum), (Z_decay_rates, DecayTable::Entry))
  QUICK_FUNCTION(ColliderBit, LEP205_xsec_chi00_14, NEW_CAPABILITY, LEP205_SLHA1_convention_xsec_chi00_14, triplet<double>, (MSSM30atQ, MSSM30atMGUT, NUHM2), (MSSM_spectrum, Spectrum), (Z_decay_rates, DecayTable::Entry))
  QUICK_FUNCTION(ColliderBit, LEP205_xsec_chi00_22, NEW_CAPABILITY, LEP205_SLHA1_convention_xsec_chi00_22, triplet<double>, (MSSM30atQ, MSSM30atMGUT, NUHM2), (MSSM_spectrum, Spectrum), (Z_decay_rates, DecayTable::Entry))
  QUICK_FUNCTION(ColliderBit, LEP205_xsec_chi00_23, NEW_CAPABILITY, LEP205_SLHA1_convention_xsec_chi00_23, triplet<double>, (MSSM30atQ, MSSM30atMGUT, NUHM2), (MSSM_spectrum, Spectrum), (Z_decay_rates, DecayTable::Entry))
  QUICK_FUNCTION(ColliderBit, LEP205_xsec_chi00_24, NEW_CAPABILITY, LEP205_SLHA1_convention_xsec_chi00_24, triplet<double>, (MSSM30atQ, MSSM30atMGUT, NUHM2), (MSSM_spectrum, Spectrum), (Z_decay_rates, DecayTable::Entry))
  QUICK_FUNCTION(ColliderBit, LEP205_xsec_chi00_33, NEW_CAPABILITY, LEP205_SLHA1_convention_xsec_chi00_33, triplet<double>, (MSSM30atQ, MSSM30atMGUT, NUHM2), (MSSM_spectrum, Spectrum), (Z_decay_rates, DecayTable::Entry))
  QUICK_FUNCTION(ColliderBit, LEP205_xsec_chi00_34, NEW_CAPABILITY, LEP205_SLHA1_convention_xsec_chi00_34, triplet<double>, (MSSM30atQ, MSSM30atMGUT, NUHM2), (MSSM_spectrum, Spectrum), (Z_decay_rates, DecayTable::Entry))
  QUICK_FUNCTION(ColliderBit, LEP205_xsec_chi00_44, NEW_CAPABILITY, LEP205_SLHA1_convention_xsec_chi00_44, triplet<double>, (MSSM30atQ, MSSM30atMGUT, NUHM2), (MSSM_spectrum, Spectrum), (Z_decay_rates, DecayTable::Entry))
  // LEP production cross sections and uncertainties: charginos
  QUICK_FUNCTION(ColliderBit, LEP205_xsec_chipm_11, NEW_CAPABILITY, LEP205_SLHA1_convention_xsec_chipm_11, triplet<double>, (MSSM30atQ, MSSM30atMGUT, NUHM2), (MSSM_spectrum, Spectrum), (Z_decay_rates, DecayTable::Entry))
  QUICK_FUNCTION(ColliderBit, LEP205_xsec_chipm_12, NEW_CAPABILITY, LEP205_SLHA1_convention_xsec_chipm_12, triplet<double>, (MSSM30atQ, MSSM30atMGUT, NUHM2), (MSSM_spectrum, Spectrum), (Z_decay_rates, DecayTable::Entry))
  QUICK_FUNCTION(ColliderBit, LEP205_xsec_chipm_22, NEW_CAPABILITY, LEP205_SLHA1_convention_xsec_chipm_22, triplet<double>, (MSSM30atQ, MSSM30atMGUT, NUHM2), (MSSM_spectrum, Spectrum), (Z_decay_rates, DecayTable::Entry))
  QUICK_FUNCTION(ColliderBit, LEP205_xsec_chipm_21, NEW_CAPABILITY, LEP205_SLHA1_convention_xsec_chipm_21, triplet<double>, (MSSM30atQ, MSSM30atMGUT, NUHM2), (LEP205_xsec_chipm_12, triplet<double>))

  // CoM energy 188GeV
  // LEP production cross sections and uncertainties: selectrons
  QUICK_FUNCTION(ColliderBit, LEP188_xsec_selselbar, NEW_CAPABILITY, LEP188_SLHA1_convention_xsec_selselbar, triplet<double>, (MSSM30atQ, MSSM30atMGUT, NUHM2), (MSSM_spectrum, Spectrum), (Z_decay_rates, DecayTable::Entry))
  QUICK_FUNCTION(ColliderBit, LEP188_xsec_selserbar, NEW_CAPABILITY, LEP188_SLHA1_convention_xsec_selserbar, triplet<double>, (MSSM30atQ, MSSM30atMGUT, NUHM2), (MSSM_spectrum, Spectrum), (Z_decay_rates, DecayTable::Entry))
  QUICK_FUNCTION(ColliderBit, LEP188_xsec_serserbar, NEW_CAPABILITY, LEP188_SLHA1_convention_xsec_serserbar, triplet<double>, (MSSM30atQ, MSSM30atMGUT, NUHM2), (MSSM_spectrum, Spectrum), (Z_decay_rates, DecayTable::Entry))
  QUICK_FUNCTION(ColliderBit, LEP188_xsec_serselbar, NEW_CAPABILITY, LEP188_SLHA1_convention_xsec_serselbar, triplet<double>, (MSSM30atQ, MSSM30atMGUT, NUHM2), (LEP188_xsec_selserbar, triplet<double>))
  QUICK_FUNCTION(ColliderBit, LEP188_xsec_se1se1bar, NEW_CAPABILITY, LEP188_SLHA1_convention_xsec_se1se1bar, triplet<double>, (MSSM30atQ, MSSM30atMGUT, NUHM2), (MSSM_spectrum, Spectrum), (Z_decay_rates, DecayTable::Entry))
  QUICK_FUNCTION(ColliderBit, LEP188_xsec_se1se2bar, NEW_CAPABILITY, LEP188_SLHA1_convention_xsec_se1se2bar, triplet<double>, (MSSM30atQ, MSSM30atMGUT, NUHM2), (MSSM_spectrum, Spectrum), (Z_decay_rates, DecayTable::Entry))
  QUICK_FUNCTION(ColliderBit, LEP188_xsec_se2se2bar, NEW_CAPABILITY, LEP188_SLHA1_convention_xsec_se2se2bar, triplet<double>, (MSSM30atQ, MSSM30atMGUT, NUHM2), (MSSM_spectrum, Spectrum), (Z_decay_rates, DecayTable::Entry))
  QUICK_FUNCTION(ColliderBit, LEP188_xsec_se2se1bar, NEW_CAPABILITY, LEP188_SLHA1_convention_xsec_se2se1bar, triplet<double>, (MSSM30atQ, MSSM30atMGUT, NUHM2), (LEP188_xsec_se1se2bar, triplet<double>))
  // LEP production cross sections and uncertainties: smuons
  QUICK_FUNCTION(ColliderBit, LEP188_xsec_smulsmulbar, NEW_CAPABILITY, LEP188_SLHA1_convention_xsec_smulsmulbar, triplet<double>, (MSSM30atQ, MSSM30atMGUT, NUHM2), (MSSM_spectrum, Spectrum), (Z_decay_rates, DecayTable::Entry))
  QUICK_FUNCTION(ColliderBit, LEP188_xsec_smulsmurbar, NEW_CAPABILITY, LEP188_SLHA1_convention_xsec_smulsmurbar, triplet<double>, (MSSM30atQ, MSSM30atMGUT, NUHM2), (MSSM_spectrum, Spectrum), (Z_decay_rates, DecayTable::Entry))
  QUICK_FUNCTION(ColliderBit, LEP188_xsec_smursmurbar, NEW_CAPABILITY, LEP188_SLHA1_convention_xsec_smursmurbar, triplet<double>, (MSSM30atQ, MSSM30atMGUT, NUHM2), (MSSM_spectrum, Spectrum), (Z_decay_rates, DecayTable::Entry))
  QUICK_FUNCTION(ColliderBit, LEP188_xsec_smursmulbar, NEW_CAPABILITY, LEP188_SLHA1_convention_xsec_smursmulbar, triplet<double>, (MSSM30atQ, MSSM30atMGUT, NUHM2), (LEP188_xsec_smulsmurbar, triplet<double>))
  QUICK_FUNCTION(ColliderBit, LEP188_xsec_smu1smu1bar, NEW_CAPABILITY, LEP188_SLHA1_convention_xsec_smu1smu1bar, triplet<double>, (MSSM30atQ, MSSM30atMGUT, NUHM2), (MSSM_spectrum, Spectrum), (Z_decay_rates, DecayTable::Entry))
  QUICK_FUNCTION(ColliderBit, LEP188_xsec_smu1smu2bar, NEW_CAPABILITY, LEP188_SLHA1_convention_xsec_smu1smu2bar, triplet<double>, (MSSM30atQ, MSSM30atMGUT, NUHM2), (MSSM_spectrum, Spectrum), (Z_decay_rates, DecayTable::Entry))
  QUICK_FUNCTION(ColliderBit, LEP188_xsec_smu2smu2bar, NEW_CAPABILITY, LEP188_SLHA1_convention_xsec_smu2smu2bar, triplet<double>, (MSSM30atQ, MSSM30atMGUT, NUHM2), (MSSM_spectrum, Spectrum), (Z_decay_rates, DecayTable::Entry))
  QUICK_FUNCTION(ColliderBit, LEP188_xsec_smu2smu1bar, NEW_CAPABILITY, LEP188_SLHA1_convention_xsec_smu2smu1bar, triplet<double>, (MSSM30atQ, MSSM30atMGUT, NUHM2), (LEP188_xsec_smu1smu2bar, triplet<double>))
  // LEP production cross sections and uncertainties: staus
  QUICK_FUNCTION(ColliderBit, LEP188_xsec_staulstaulbar, NEW_CAPABILITY, LEP188_SLHA1_convention_xsec_staulstaulbar, triplet<double>, (MSSM30atQ, MSSM30atMGUT, NUHM2), (MSSM_spectrum, Spectrum), (Z_decay_rates, DecayTable::Entry))
  QUICK_FUNCTION(ColliderBit, LEP188_xsec_staulstaurbar, NEW_CAPABILITY, LEP188_SLHA1_convention_xsec_staulstaurbar, triplet<double>, (MSSM30atQ, MSSM30atMGUT, NUHM2), (MSSM_spectrum, Spectrum), (Z_decay_rates, DecayTable::Entry))
  QUICK_FUNCTION(ColliderBit, LEP188_xsec_staurstaurbar, NEW_CAPABILITY, LEP188_SLHA1_convention_xsec_staurstaurbar, triplet<double>, (MSSM30atQ, MSSM30atMGUT, NUHM2), (MSSM_spectrum, Spectrum), (Z_decay_rates, DecayTable::Entry))
  QUICK_FUNCTION(ColliderBit, LEP188_xsec_staurstaulbar, NEW_CAPABILITY, LEP188_SLHA1_convention_xsec_staurstaulbar, triplet<double>, (MSSM30atQ, MSSM30atMGUT, NUHM2), (LEP188_xsec_staulstaurbar, triplet<double>))
  QUICK_FUNCTION(ColliderBit, LEP188_xsec_stau1stau1bar, NEW_CAPABILITY, LEP188_SLHA1_convention_xsec_stau1stau1bar, triplet<double>, (MSSM30atQ, MSSM30atMGUT, NUHM2), (MSSM_spectrum, Spectrum), (Z_decay_rates, DecayTable::Entry))
  QUICK_FUNCTION(ColliderBit, LEP188_xsec_stau1stau2bar, NEW_CAPABILITY, LEP188_SLHA1_convention_xsec_stau1stau2bar, triplet<double>, (MSSM30atQ, MSSM30atMGUT, NUHM2), (MSSM_spectrum, Spectrum), (Z_decay_rates, DecayTable::Entry))
  QUICK_FUNCTION(ColliderBit, LEP188_xsec_stau2stau2bar, NEW_CAPABILITY, LEP188_SLHA1_convention_xsec_stau2stau2bar, triplet<double>, (MSSM30atQ, MSSM30atMGUT, NUHM2), (MSSM_spectrum, Spectrum), (Z_decay_rates, DecayTable::Entry))
  QUICK_FUNCTION(ColliderBit, LEP188_xsec_stau2stau1bar, NEW_CAPABILITY, LEP188_SLHA1_convention_xsec_stau2stau1bar, triplet<double>, (MSSM30atQ, MSSM30atMGUT, NUHM2), (LEP188_xsec_stau1stau2bar, triplet<double>))
  // LEP production cross sections and uncertainties: neutralinos
  QUICK_FUNCTION(ColliderBit, LEP188_xsec_chi00_11, NEW_CAPABILITY, LEP188_SLHA1_convention_xsec_chi00_11, triplet<double>, (MSSM30atQ, MSSM30atMGUT, NUHM2), (MSSM_spectrum, Spectrum), (Z_decay_rates, DecayTable::Entry))
  QUICK_FUNCTION(ColliderBit, LEP188_xsec_chi00_12, NEW_CAPABILITY, LEP188_SLHA1_convention_xsec_chi00_12, triplet<double>, (MSSM30atQ, MSSM30atMGUT, NUHM2), (MSSM_spectrum, Spectrum), (Z_decay_rates, DecayTable::Entry))
  QUICK_FUNCTION(ColliderBit, LEP188_xsec_chi00_13, NEW_CAPABILITY, LEP188_SLHA1_convention_xsec_chi00_13, triplet<double>, (MSSM30atQ, MSSM30atMGUT, NUHM2), (MSSM_spectrum, Spectrum), (Z_decay_rates, DecayTable::Entry))
  QUICK_FUNCTION(ColliderBit, LEP188_xsec_chi00_14, NEW_CAPABILITY, LEP188_SLHA1_convention_xsec_chi00_14, triplet<double>, (MSSM30atQ, MSSM30atMGUT, NUHM2), (MSSM_spectrum, Spectrum), (Z_decay_rates, DecayTable::Entry))
  QUICK_FUNCTION(ColliderBit, LEP188_xsec_chi00_22, NEW_CAPABILITY, LEP188_SLHA1_convention_xsec_chi00_22, triplet<double>, (MSSM30atQ, MSSM30atMGUT, NUHM2), (MSSM_spectrum, Spectrum), (Z_decay_rates, DecayTable::Entry))
  QUICK_FUNCTION(ColliderBit, LEP188_xsec_chi00_23, NEW_CAPABILITY, LEP188_SLHA1_convention_xsec_chi00_23, triplet<double>, (MSSM30atQ, MSSM30atMGUT, NUHM2), (MSSM_spectrum, Spectrum), (Z_decay_rates, DecayTable::Entry))
  QUICK_FUNCTION(ColliderBit, LEP188_xsec_chi00_24, NEW_CAPABILITY, LEP188_SLHA1_convention_xsec_chi00_24, triplet<double>, (MSSM30atQ, MSSM30atMGUT, NUHM2), (MSSM_spectrum, Spectrum), (Z_decay_rates, DecayTable::Entry))
  QUICK_FUNCTION(ColliderBit, LEP188_xsec_chi00_33, NEW_CAPABILITY, LEP188_SLHA1_convention_xsec_chi00_33, triplet<double>, (MSSM30atQ, MSSM30atMGUT, NUHM2), (MSSM_spectrum, Spectrum), (Z_decay_rates, DecayTable::Entry))
  QUICK_FUNCTION(ColliderBit, LEP188_xsec_chi00_34, NEW_CAPABILITY, LEP188_SLHA1_convention_xsec_chi00_34, triplet<double>, (MSSM30atQ, MSSM30atMGUT, NUHM2), (MSSM_spectrum, Spectrum), (Z_decay_rates, DecayTable::Entry))
  QUICK_FUNCTION(ColliderBit, LEP188_xsec_chi00_44, NEW_CAPABILITY, LEP188_SLHA1_convention_xsec_chi00_44, triplet<double>, (MSSM30atQ, MSSM30atMGUT, NUHM2), (MSSM_spectrum, Spectrum), (Z_decay_rates, DecayTable::Entry))
  // LEP production cross sections and uncertainties: charginos
  QUICK_FUNCTION(ColliderBit, LEP188_xsec_chipm_11, NEW_CAPABILITY, LEP188_SLHA1_convention_xsec_chipm_11, triplet<double>, (MSSM30atQ, MSSM30atMGUT, NUHM2), (MSSM_spectrum, Spectrum), (Z_decay_rates, DecayTable::Entry))
  QUICK_FUNCTION(ColliderBit, LEP188_xsec_chipm_12, NEW_CAPABILITY, LEP188_SLHA1_convention_xsec_chipm_12, triplet<double>, (MSSM30atQ, MSSM30atMGUT, NUHM2), (MSSM_spectrum, Spectrum), (Z_decay_rates, DecayTable::Entry))
  QUICK_FUNCTION(ColliderBit, LEP188_xsec_chipm_22, NEW_CAPABILITY, LEP188_SLHA1_convention_xsec_chipm_22, triplet<double>, (MSSM30atQ, MSSM30atMGUT, NUHM2), (MSSM_spectrum, Spectrum), (Z_decay_rates, DecayTable::Entry))
  QUICK_FUNCTION(ColliderBit, LEP188_xsec_chipm_21, NEW_CAPABILITY, LEP188_SLHA1_convention_xsec_chipm_21, triplet<double>, (MSSM30atQ, MSSM30atMGUT, NUHM2), (LEP188_xsec_chipm_12, triplet<double>))

  // LEP Slepton analyses
  // ALEPH
  QUICK_FUNCTION(ColliderBit, ALEPH_Selectron_LLike, NEW_CAPABILITY, ALEPH_Selectron_Conservative_LLike, double, (MSSM30atQ, MSSM30atMGUT, NUHM2), (MSSM_spectrum, Spectrum), (LEP208_xsec_selselbar, triplet<double>), (LEP208_xsec_serserbar, triplet<double>), (selectron_l_decay_rates, DecayTable::Entry), (selectron_r_decay_rates, DecayTable::Entry))
  QUICK_FUNCTION(ColliderBit, ALEPH_Smuon_LLike, NEW_CAPABILITY, ALEPH_Smuon_Conservative_LLike, double, (MSSM30atQ, MSSM30atMGUT, NUHM2), (MSSM_spectrum, Spectrum), (LEP208_xsec_smulsmulbar, triplet<double>), (LEP208_xsec_smursmurbar, triplet<double>), (smuon_l_decay_rates, DecayTable::Entry), (smuon_r_decay_rates, DecayTable::Entry))
  QUICK_FUNCTION(ColliderBit, ALEPH_Stau_LLike, NEW_CAPABILITY, ALEPH_Stau_Conservative_LLike, double, (MSSM30atQ, MSSM30atMGUT, NUHM2), (MSSM_spectrum, Spectrum), (LEP208_xsec_stau1stau1bar, triplet<double>), (LEP208_xsec_stau2stau2bar, triplet<double>), (stau_1_decay_rates, DecayTable::Entry), (stau_2_decay_rates, DecayTable::Entry))
  // L3
  QUICK_FUNCTION(ColliderBit, L3_Selectron_LLike, NEW_CAPABILITY, L3_Selectron_Conservative_LLike, double, (MSSM30atQ, MSSM30atMGUT, NUHM2), (MSSM_spectrum, Spectrum), (LEP205_xsec_selselbar, triplet<double>), (LEP205_xsec_serserbar, triplet<double>), (selectron_l_decay_rates, DecayTable::Entry), (selectron_r_decay_rates, DecayTable::Entry))
  QUICK_FUNCTION(ColliderBit, L3_Smuon_LLike, NEW_CAPABILITY, L3_Smuon_Conservative_LLike, double, (MSSM30atQ, MSSM30atMGUT, NUHM2), (MSSM_spectrum, Spectrum), (LEP205_xsec_smulsmulbar, triplet<double>), (LEP205_xsec_smursmurbar, triplet<double>), (smuon_l_decay_rates, DecayTable::Entry), (smuon_r_decay_rates, DecayTable::Entry))
  QUICK_FUNCTION(ColliderBit, L3_Stau_LLike, NEW_CAPABILITY, L3_Stau_Conservative_LLike, double, (MSSM30atQ, MSSM30atMGUT, NUHM2), (MSSM_spectrum, Spectrum), (LEP205_xsec_stau1stau1bar, triplet<double>), (LEP205_xsec_stau2stau2bar, triplet<double>), (stau_1_decay_rates, DecayTable::Entry), (stau_2_decay_rates, DecayTable::Entry))

  // LEP Gaugino analyses
  // L3 Mass Eigeninos
  QUICK_FUNCTION(ColliderBit, L3_Neutralino_All_Channels_LLike, NEW_CAPABILITY, L3_Neutralino_All_Channels_Conservative_LLike, double, (MSSM30atQ, MSSM30atMGUT, NUHM2), (MSSM_spectrum, Spectrum), (LEP188_xsec_chi00_12, triplet<double>), (LEP188_xsec_chi00_13, triplet<double>), (LEP188_xsec_chi00_14, triplet<double>), (decay_rates, DecayTable))
  QUICK_FUNCTION(ColliderBit, L3_Neutralino_Leptonic_LLike, NEW_CAPABILITY, L3_Neutralino_Leptonic_Conservative_LLike, double, (MSSM30atQ, MSSM30atMGUT, NUHM2), (MSSM_spectrum, Spectrum), (LEP188_xsec_chi00_12, triplet<double>), (LEP188_xsec_chi00_13, triplet<double>), (LEP188_xsec_chi00_14, triplet<double>), (decay_rates, DecayTable))
  QUICK_FUNCTION(ColliderBit, L3_Chargino_All_Channels_LLike, NEW_CAPABILITY, L3_Chargino_All_Channels_Conservative_LLike, double, (MSSM30atQ, MSSM30atMGUT, NUHM2), (MSSM_spectrum, Spectrum), (LEP188_xsec_chipm_11, triplet<double>), (LEP188_xsec_chipm_22, triplet<double>), (decay_rates, DecayTable))
  QUICK_FUNCTION(ColliderBit, L3_Chargino_Leptonic_LLike, NEW_CAPABILITY, L3_Chargino_Leptonic_Conservative_LLike, double, (MSSM30atQ, MSSM30atMGUT, NUHM2), (MSSM_spectrum, Spectrum), (LEP188_xsec_chipm_11, triplet<double>), (LEP188_xsec_chipm_22, triplet<double>), (decay_rates, DecayTable))
  // OPAL Mass Eigeninos
  QUICK_FUNCTION(ColliderBit, OPAL_Chargino_Hadronic_LLike, NEW_CAPABILITY, OPAL_Chargino_Hadronic_Conservative_LLike, double, (MSSM30atQ, MSSM30atMGUT, NUHM2), (MSSM_spectrum, Spectrum), (LEP208_xsec_chipm_11, triplet<double>), (LEP208_xsec_chipm_22, triplet<double>), (decay_rates, DecayTable))
  QUICK_FUNCTION(ColliderBit, OPAL_Chargino_SemiLeptonic_LLike, NEW_CAPABILITY, OPAL_Chargino_SemiLeptonic_Conservative_LLike, double, (MSSM30atQ, MSSM30atMGUT, NUHM2), (MSSM_spectrum, Spectrum), (LEP208_xsec_chipm_11, triplet<double>), (LEP208_xsec_chipm_22, triplet<double>), (decay_rates, DecayTable))
  QUICK_FUNCTION(ColliderBit, OPAL_Chargino_Leptonic_LLike, NEW_CAPABILITY, OPAL_Chargino_Leptonic_Conservative_LLike, double, (MSSM30atQ, MSSM30atMGUT, NUHM2), (MSSM_spectrum, Spectrum), (LEP208_xsec_chipm_11, triplet<double>), (LEP208_xsec_chipm_22, triplet<double>), (decay_rates, DecayTable))
  QUICK_FUNCTION(ColliderBit, OPAL_Chargino_All_Channels_LLike, NEW_CAPABILITY, OPAL_Chargino_All_Channels_Conservative_LLike, double, (MSSM30atQ, MSSM30atMGUT, NUHM2), (MSSM_spectrum, Spectrum), (LEP208_xsec_chipm_11, triplet<double>), (LEP208_xsec_chipm_22, triplet<double>), (decay_rates, DecayTable))
  // Due to the nature of the analysis details in the OPAL paper, we can't tell
  // which of the following two limits is appropriate for our use. Thus, we will
  // be conservative and choose only the weaker of the two limits.
  QUICK_FUNCTION(ColliderBit, OPAL_Neutralino_Hadronic_LLike, NEW_CAPABILITY, OPAL_Neutralino_Hadronic_Conservative_LLike, double, (MSSM30atQ, MSSM30atMGUT, NUHM2), (MSSM_spectrum, Spectrum), (LEP208_xsec_chi00_12, triplet<double>), (LEP208_xsec_chi00_13, triplet<double>), (LEP208_xsec_chi00_14, triplet<double>), (decay_rates, DecayTable))
  //QUICK_FUNCTION(ColliderBit, OPAL_Neutralino_Hadronic_viaZ_LLike, NEW_CAPABILITY, OPAL_Neutralino_Hadronic_viaZ_Conservative_LLike, double, (MSSM30atQ, MSSM30atMGUT, NUHM2), (MSSM_spectrum, Spectrum), (LEP208_xsec_chi00_12, triplet<double>), (LEP208_xsec_chi00_13, triplet<double>), (LEP208_xsec_chi00_14, triplet<double>), (decay_rates, DecayTable))
  // L3 Small DeltaM Gaugino and Higgsinos involve an associated ISR photon, which we don't have a cross-section calculation for.
  //QUICK_FUNCTION(ColliderBit, L3_Charged_Gaugino_Small_DeltaM_Heavy_Sneutrino_LLike, NEW_CAPABILITY, L3_Charged_Gaugino_Small_DeltaM_Heavy_Sneutrino_Conservative_LLike, double, (MSSM30atQ, MSSM30atMGUT, NUHM2), (MSSM_spectrum, Spectrum), (LEP188_xsec_chipm_11, triplet<double>), (charginoplus_1_decay_rates, DecayTable::Entry), (W_plus_decay_rates, DecayTable::Entry))
  //QUICK_FUNCTION(ColliderBit, L3_Charged_Gaugino_Small_DeltaM_Any_Sneutrino_LLike, NEW_CAPABILITY, L3_Charged_Gaugino_Small_DeltaM_Any_Sneutrino_Conservative_LLike, double, (MSSM30atQ, MSSM30atMGUT, NUHM2), (MSSM_spectrum, Spectrum), (LEP188_xsec_chipm_11, triplet<double>), (charginoplus_1_decay_rates, DecayTable::Entry), (W_plus_decay_rates, DecayTable::Entry))
  //QUICK_FUNCTION(ColliderBit, L3_Charged_Higgsino_Small_DeltaM, NEW_CAPABILITY, L3_Charged_Higgsino_Small_DeltaM, double, (MSSM30atQ, MSSM30atMGUT, NUHM2), (MSSM_spectrum, Spectrum), (LEP188_xsec_chipm_11, triplet<double>), (charginoplus_1_decay_rates, DecayTable::Entry), (W_plus_decay_rates, DecayTable::Entry))



  // Dummy observable that creates a dependency on TestModel1D, which is used to satisfy the normal
  // GAMBIT model requrements in a minimal way. This is useful in the case where we just want to test
  // ColliderBit on a single point with Pythia's SLHA interface, but not use the ColliderBit standalone
  // interface.
  #define CAPABILITY DummyColliderObservable
  START_CAPABILITY
    #define FUNCTION getDummyColliderObservable
      START_FUNCTION(double)
      ALLOW_MODELS(TestModel1D)
    #undef FUNCTION
  #undef CAPABILITY


#undef MODULE


#endif /* defined __ColliderBit_rollcall_hpp__ */<|MERGE_RESOLUTION|>--- conflicted
+++ resolved
@@ -119,8 +119,16 @@
     #undef FUNCTION
   #undef CAPABILITY
 
-<<<<<<< HEAD
-#ifndef EXCLUDE_DELPHES
+  #define CAPABILITY IdentityAnalysisContainer
+  START_CAPABILITY
+    #define FUNCTION getIdentityAnalysisContainer
+    START_FUNCTION(HEPUtilsAnalysisContainer)
+    NEEDS_MANAGER_WITH_CAPABILITY(ColliderOperator)
+    DEPENDENCY(HardScatteringSim, Gambit::ColliderBit::SpecializablePythia)
+    #undef FUNCTION
+  #undef CAPABILITY
+
+  #ifndef EXCLUDE_DELPHES
   #define CAPABILITY DetAnalysisContainer
   START_CAPABILITY
     #define FUNCTION getDetAnalysisContainer
@@ -129,32 +137,9 @@
     DEPENDENCY(HardScatteringSim, Gambit::ColliderBit::SpecializablePythia)
     #undef FUNCTION
   #undef CAPABILITY
-#endif // not defined EXCLUDE_DELPHES
-
-
-  /// Event capabilities
-  #define CAPABILITY HardScatteringEvent
-=======
- #define CAPABILITY IdentityAnalysisContainer
->>>>>>> fa90eeb3
-  START_CAPABILITY
-    #define FUNCTION getIdentityAnalysisContainer
-    START_FUNCTION(HEPUtilsAnalysisContainer)
-    NEEDS_MANAGER_WITH_CAPABILITY(ColliderOperator)
-    DEPENDENCY(HardScatteringSim, Gambit::ColliderBit::SpecializablePythia)
-    #undef FUNCTION
-  #undef CAPABILITY
-
-#ifndef EXCLUDE_DELPHES
-  #define CAPABILITY DetAnalysisContainer
-  START_CAPABILITY
-    #define FUNCTION getDetAnalysisContainer
-    START_FUNCTION(HEPUtilsAnalysisContainer)
-    NEEDS_MANAGER_WITH_CAPABILITY(ColliderOperator)
-    DEPENDENCY(HardScatteringSim, Gambit::ColliderBit::SpecializablePythia)
-    #undef FUNCTION
-  #undef CAPABILITY
-#endif // not defined EXCLUDE_DELPHES
+  #endif // not defined EXCLUDE_DELPHES
+
+
 
   /// Event capabilities
   #define CAPABILITY HardScatteringEvent
@@ -213,22 +198,18 @@
 
   // A capability that calculates the log likelihood
   // Runs all analyses and fills vector of analysis results
-#ifndef EXCLUDE_DELPHES
+  #ifndef EXCLUDE_DELPHES
   #define CAPABILITY DetAnalysisNumbers
   START_CAPABILITY
     #define FUNCTION runDetAnalyses
-<<<<<<< HEAD
-    START_FUNCTION(ColliderLogLikes) //return type is ColliderLogLikes struct
-=======
     START_FUNCTION(AnalysisNumbers)
->>>>>>> fa90eeb3
     NEEDS_MANAGER_WITH_CAPABILITY(ColliderOperator)
     DEPENDENCY(ReconstructedEvent, HEPUtils::Event)
     DEPENDENCY(HardScatteringSim, Gambit::ColliderBit::SpecializablePythia)
     DEPENDENCY(DetAnalysisContainer, HEPUtilsAnalysisContainer)
     #undef FUNCTION
   #undef CAPABILITY
-#endif // not defined EXCLUDE_DELPHES
+  #endif // not defined EXCLUDE_DELPHES
 
   #define CAPABILITY ATLASAnalysisNumbers
   START_CAPABILITY
@@ -268,19 +249,12 @@
   START_CAPABILITY
     #define FUNCTION calc_LHC_LogLike
     START_FUNCTION(double)
-<<<<<<< HEAD
-    DEPENDENCY(ATLASAnalysisNumbers, ColliderLogLikes)
-    DEPENDENCY(CMSAnalysisNumbers, ColliderLogLikes)
-#ifndef EXCLUDE_DELPHES
-    DEPENDENCY(DetAnalysisNumbers, ColliderLogLikes)
-=======
     DEPENDENCY(ATLASAnalysisNumbers, AnalysisNumbers)
     DEPENDENCY(CMSAnalysisNumbers, AnalysisNumbers)
     DEPENDENCY(IdentityAnalysisNumbers, AnalysisNumbers)
-#ifndef EXCLUDE_DELPHES
+    #ifndef EXCLUDE_DELPHES
     DEPENDENCY(DetAnalysisNumbers, AnalysisNumbers)
->>>>>>> fa90eeb3
-#endif // not defined EXCLUDE_DELPHES
+    #endif // not defined EXCLUDE_DELPHES
     BACKEND_REQ_FROM_GROUP(lnlike_marg_poisson, lnlike_marg_poisson_lognormal_error, (), double, (const int&, const double&, const double&, const double&) )
     BACKEND_REQ_FROM_GROUP(lnlike_marg_poisson, lnlike_marg_poisson_gaussian_error, (), double, (const int&, const double&, const double&, const double&) )
     BACKEND_GROUP(lnlike_marg_poisson)
