//   GAMBIT: Global and Modular BSM Inference Tool
//   *********************************************
///  \file
///
///  Rollcall header for ColliderBit module.
///
///  *********************************************
///
///  Authors (add name and date if you modify):
///
///  \author Abram Krislock
///          (a.m.b.krislock@fys.uio.no)
///
///  \author Aldo Saavedra
///
///  \author Christopher Rogan
///          (christophersrogan@gmail.com)
///  \date 2015 Apr
///
///  \author Pat Scott
///          (p.scott@imperial.ac.uk)
///  \date 2015 Jul
///  \date 2018 Jan
///  \date 2019 Jan, Feb
///
///  \author Andy Buckley
///          (andy.buckley@cern.ch)
///  \date 2017 Jun
///
///  \author Anders Kvellestad
///          (a.kvellestad@imperial.ac.uk)
///  \date 2019 Sep
///
///  *********************************************

#pragma once

#include "gambit/Utils/util_types.hpp"

#define MODULE ColliderBit

  /// Execute the main Monte Carlo event loop.
  /// Note: 
  ///   "Non-loop" capabilities that some in-loop capabilities depend on
  ///   can be added as dependencies here to ensure that they are calculated
  ///   before the loop starts.
  #define CAPABILITY RunMC
  START_CAPABILITY
    #define FUNCTION operateLHCLoop
    START_FUNCTION(MCLoopInfo, CAN_MANAGE_LOOPS)
    MODEL_CONDITIONAL_DEPENDENCY(SLHAFileNameAndContent, pair_str_SLHAstruct, CB_SLHA_file_model, CB_SLHA_simpmod_scan_model, CB_SLHA_scan_model)
    #undef FUNCTION
  #undef CAPABILITY



  /// Total cross-section
  /// @{
  // Get total cross-section as calculated by the event generator
  #define CAPABILITY TotalEvGenCrossSection
<<<<<<< HEAD
  START_CAPABILITY
    #define FUNCTION getEvGenCrossSection
    START_FUNCTION(MC_xsec_container)
    NEEDS_MANAGER(RunMC, MCLoopInfo)
    DEPENDENCY(HardScatteringSim, const BaseCollider*)
    #undef FUNCTION
  #undef CAPABILITY

  #define CAPABILITY TotalCrossSection
  START_CAPABILITY
    /// Convert the TotalEvGenCrossSection (type MC_xsec_container) into 
    /// a regular TotalCrossSection (type xsec_container)
    #define FUNCTION getEvGenCrossSection_as_base
    START_FUNCTION(xsec_container)
    NEEDS_MANAGER(RunMC, MCLoopInfo)
    DEPENDENCY(TotalEvGenCrossSection, MC_xsec_container)
    #undef FUNCTION

=======
  START_CAPABILITY
    #define FUNCTION getEvGenCrossSection
    START_FUNCTION(MC_xsec_container)
    NEEDS_MANAGER(RunMC, MCLoopInfo)
    DEPENDENCY(HardScatteringSim, const BaseCollider*)
    #undef FUNCTION
  #undef CAPABILITY

  #define CAPABILITY TotalCrossSection
  START_CAPABILITY
    /// Convert the TotalEvGenCrossSection (type MC_xsec_container) into 
    /// a regular TotalCrossSection (type xsec_container)
    #define FUNCTION getEvGenCrossSection_as_base
    START_FUNCTION(xsec_container)
    NEEDS_MANAGER(RunMC, MCLoopInfo)
    DEPENDENCY(TotalEvGenCrossSection, MC_xsec_container)
    #undef FUNCTION

>>>>>>> fd821421
    /// Example function for interfacing alternative cross-section calculators
    #define FUNCTION getNLLFastCrossSection
    START_FUNCTION(xsec_container)
    NEEDS_MANAGER(RunMC, MCLoopInfo)
    #undef FUNCTION

    /// A function that reads the total cross-section from the input file,
    /// but builds up the number of events from the event loop
    #define FUNCTION getYAMLCrossSection
    START_FUNCTION(xsec_container)
    NEEDS_MANAGER(RunMC, MCLoopInfo)
    #undef FUNCTION

    /// A function that assigns a total cross-sections to a given SLHA input file
    /// (for model CB_SLHA_file_model)
    #define FUNCTION getYAMLCrossSection_SLHA
    START_FUNCTION(xsec_container)
    NEEDS_MANAGER(RunMC, MCLoopInfo)
    ALLOW_MODELS(CB_SLHA_file_model)
    DEPENDENCY(SLHAFileNameAndContent, pair_str_SLHAstruct)
    #undef FUNCTION

    /// A function that assigns a total cross-sections directly from the scan parameters
    /// (for models CB_SLHA_simpmod_scan_model and CB_SLHA_scan_model)
    #define FUNCTION getYAMLCrossSection_param
    START_FUNCTION(xsec_container)
    NEEDS_MANAGER(RunMC, MCLoopInfo)
    ALLOW_MODELS(CB_SLHA_simpmod_scan_model, CB_SLHA_scan_model)
    #undef FUNCTION
  #undef CAPABILITY

  /// Output info on TotalCrossSection as 
  /// a str-double map, for easy printing
  #define CAPABILITY TotalCrossSectionAsMap
  START_CAPABILITY
    #define FUNCTION getTotalCrossSectionAsMap
    START_FUNCTION(map_str_dbl)
    NEEDS_MANAGER(RunMC, MCLoopInfo)
    DEPENDENCY(TotalCrossSection, xsec_container)
    #undef FUNCTION
  #undef CAPABILITY
  /// @}


  /// Process codes and PID pairs
  /// @{
  /// Get list of Pythia process codes for all active processes
  #define CAPABILITY ActiveProcessCodes
  START_CAPABILITY
    #define FUNCTION getActiveProcessCodes
    START_FUNCTION(std::vector<int>)
    NEEDS_MANAGER(RunMC, MCLoopInfo)
    DEPENDENCY(HardScatteringSim, const BaseCollider*)
    #undef FUNCTION
  #undef CAPABILITY 

  /// Get a list of all the PID pairs related to active process codes
  #define CAPABILITY ActivePIDPairs
  START_CAPABILITY
    #define FUNCTION getActivePIDPairs
    START_FUNCTION(vec_PID_pair)
    NEEDS_MANAGER(RunMC, MCLoopInfo)
    DEPENDENCY(ActiveProcessCodeToPIDPairsMap, multimap_int_PID_pair)
    #undef FUNCTION
  #undef CAPABILITY 

  /// Translate a list of Pythia process codes to list of (PID,PID) pairs
  /// for the two final state particles of the hard process.
  #define CAPABILITY ActiveProcessCodeToPIDPairsMap
  START_CAPABILITY
    #define FUNCTION getActiveProcessCodeToPIDPairsMap
    START_FUNCTION(multimap_int_PID_pair)
    NEEDS_MANAGER(RunMC, MCLoopInfo)
    DEPENDENCY(ActiveProcessCodes, std::vector<int>)
    #undef FUNCTION
  #undef CAPABILITY 
  /// @}



  /// Process-level cross-sections
  /// @{
  /// A map between Pythia process codes and cross-sections
  #define CAPABILITY ProcessCrossSectionsMap
  START_CAPABILITY
    #define FUNCTION getProcessCrossSectionsMap
    START_FUNCTION(map_int_process_xsec)
    NEEDS_MANAGER(RunMC, MCLoopInfo)
    DEPENDENCY(ActiveProcessCodes, std::vector<int>)
    DEPENDENCY(ActiveProcessCodeToPIDPairsMap, multimap_int_PID_pair)
    DEPENDENCY(PIDPairCrossSectionsMap, map_PID_pair_PID_pair_xsec) 
    #undef FUNCTION
  #undef CAPABILITY

  /// A map between PID pairs and cross-sections
  #define CAPABILITY PIDPairCrossSectionsMap
  START_CAPABILITY
    #define FUNCTION getPIDPairCrossSectionsMap_testing
    START_FUNCTION(map_PID_pair_PID_pair_xsec)
    NEEDS_MANAGER(RunMC, MCLoopInfo)
    DEPENDENCY(ActivePIDPairs, vec_PID_pair)
    #undef FUNCTION
  #undef CAPABILITY

  /// Output PID pair cross-sections as a 
  /// str-dbl map, for easy printing
  #define CAPABILITY PIDPairCrossSectionsInfo
  START_CAPABILITY
    #define FUNCTION getPIDPairCrossSectionsInfo
    START_FUNCTION(map_str_dbl)
    NEEDS_MANAGER(RunMC, MCLoopInfo)
    DEPENDENCY(PIDPairCrossSectionsMap, map_PID_pair_PID_pair_xsec)
    #undef FUNCTION
  #undef CAPABILITY
  /// @}


  /// Lists of analyses to run
  /// @{
  #define CAPABILITY ATLASAnalysisContainer
  START_CAPABILITY
    #define FUNCTION getATLASAnalysisContainer
    START_FUNCTION(AnalysisContainer)
    NEEDS_MANAGER(RunMC, MCLoopInfo)
    DEPENDENCY(TotalCrossSection, xsec_container)
    #undef FUNCTION
  #undef CAPABILITY

  #define CAPABILITY CMSAnalysisContainer
  START_CAPABILITY
    #define FUNCTION getCMSAnalysisContainer
    START_FUNCTION(AnalysisContainer)
    NEEDS_MANAGER(RunMC, MCLoopInfo)
    DEPENDENCY(TotalCrossSection, xsec_container)
    #undef FUNCTION
  #undef CAPABILITY

  #define CAPABILITY IdentityAnalysisContainer
  START_CAPABILITY
    #define FUNCTION getIdentityAnalysisContainer
    START_FUNCTION(AnalysisContainer)
    NEEDS_MANAGER(RunMC, MCLoopInfo)
    DEPENDENCY(TotalCrossSection, xsec_container)
    #undef FUNCTION
  #undef CAPABILITY
  /// @}

  /// Run all analyses and fill vector of analysis results.
  /// @{
  #define CAPABILITY ATLASAnalysisNumbers
  START_CAPABILITY
    #define FUNCTION runATLASAnalyses
    START_FUNCTION(AnalysisDataPointers)
    NEEDS_MANAGER(RunMC, MCLoopInfo)
    DEPENDENCY(ATLASSmearedEvent, HEPUtils::Event)
    DEPENDENCY(ATLASAnalysisContainer, AnalysisContainer)
    #undef FUNCTION
  #undef CAPABILITY

  #define CAPABILITY CMSAnalysisNumbers
  START_CAPABILITY
    #define FUNCTION runCMSAnalyses
    START_FUNCTION(AnalysisDataPointers)
    NEEDS_MANAGER(RunMC, MCLoopInfo)
    DEPENDENCY(CMSSmearedEvent, HEPUtils::Event)
    DEPENDENCY(CMSAnalysisContainer, AnalysisContainer)
    #undef FUNCTION
  #undef CAPABILITY

  #define CAPABILITY IdentityAnalysisNumbers
  START_CAPABILITY
    #define FUNCTION runIdentityAnalyses
    START_FUNCTION(AnalysisDataPointers)
    NEEDS_MANAGER(RunMC, MCLoopInfo)
    DEPENDENCY(CopiedEvent, HEPUtils::Event)
    DEPENDENCY(IdentityAnalysisContainer, AnalysisContainer)
    #undef FUNCTION
  #undef CAPABILITY
  /// @}

  /// Collect all the analysis numbers in one place
  #define CAPABILITY AllAnalysisNumbers
  START_CAPABILITY
    #define FUNCTION CollectAnalyses
    START_FUNCTION(AnalysisDataPointers)
    DEPENDENCY(ATLASAnalysisNumbers, AnalysisDataPointers)
    DEPENDENCY(CMSAnalysisNumbers, AnalysisDataPointers)
    DEPENDENCY(IdentityAnalysisNumbers, AnalysisDataPointers)
    #undef FUNCTION
  #undef CAPABILITY

  /// Extract the signal predictions and uncertainties for all analyses
  #define CAPABILITY LHC_signals
  START_CAPABILITY
    #define FUNCTION calc_LHC_signals
    START_FUNCTION(map_str_dbl)
    DEPENDENCY(AllAnalysisNumbers, AnalysisDataPointers)
    #undef FUNCTION
  #undef CAPABILITY

  /// Calculate the log likelihood for each SR in each analysis using the analysis numbers
  #define CAPABILITY LHC_LogLikes
  START_CAPABILITY
    #define FUNCTION calc_LHC_LogLikes
    START_FUNCTION(map_str_AnalysisLogLikes)
    DEPENDENCY(AllAnalysisNumbers, AnalysisDataPointers)
    DEPENDENCY(RunMC, MCLoopInfo)
    BACKEND_REQ_FROM_GROUP(lnlike_marg_poisson, lnlike_marg_poisson_lognormal_error, (), double, (const int&, const double&, const double&, const double&) )
    BACKEND_REQ_FROM_GROUP(lnlike_marg_poisson, lnlike_marg_poisson_gaussian_error, (), double, (const int&, const double&, const double&, const double&) )
    BACKEND_GROUP(lnlike_marg_poisson)
    #undef FUNCTION
  #undef CAPABILITY

  /// Extract the log likelihood for each SR to a simple map_str_dbl
  #define CAPABILITY LHC_LogLike_per_SR
  START_CAPABILITY
    #define FUNCTION get_LHC_LogLike_per_SR
    START_FUNCTION(map_str_dbl)
    DEPENDENCY(LHC_LogLikes, map_str_AnalysisLogLikes)
    #undef FUNCTION
  #undef CAPABILITY

  /// Extract the combined log likelihood for each analysis to a simple map_str_dbl
  #define CAPABILITY LHC_LogLike_per_analysis
  START_CAPABILITY
    #define FUNCTION get_LHC_LogLike_per_analysis
    START_FUNCTION(map_str_dbl)
    DEPENDENCY(LHC_LogLikes, map_str_AnalysisLogLikes)
    #undef FUNCTION
  #undef CAPABILITY

  /// Extract the labels for the SRs used in the analysis loglikes
  #define CAPABILITY LHC_LogLike_SR_labels
  START_CAPABILITY
    #define FUNCTION get_LHC_LogLike_SR_labels
    START_FUNCTION(map_str_str)
    DEPENDENCY(LHC_LogLikes, map_str_AnalysisLogLikes)
    #undef FUNCTION
  #undef CAPABILITY

  /// Extract the indices for the SRs used in the analysis loglikes (alphabetical SR ordering)
  #define CAPABILITY LHC_LogLike_SR_indices
  START_CAPABILITY
    #define FUNCTION get_LHC_LogLike_SR_indices
    START_FUNCTION(map_str_dbl)
    DEPENDENCY(LHC_LogLikes, map_str_AnalysisLogLikes)
    #undef FUNCTION
  #undef CAPABILITY

  /// Calculate the total LHC log likelihood
  #define CAPABILITY LHC_Combined_LogLike
  START_CAPABILITY
    #define FUNCTION calc_combined_LHC_LogLike
    START_FUNCTION(double)
    DEPENDENCY(LHC_LogLike_per_analysis, map_str_dbl)
    DEPENDENCY(RunMC, MCLoopInfo)
    #undef FUNCTION
  #undef CAPABILITY

  /// Calculate the total LHC log likelihood
  #define CAPABILITY LHC_LogLike_scan_guide
  START_CAPABILITY
    #define FUNCTION calc_LHC_LogLike_scan_guide
    START_FUNCTION(double)
    DEPENDENCY(LHC_Combined_LogLike, double)
    DEPENDENCY(RunMC, MCLoopInfo)
    #undef FUNCTION
  #undef CAPABILITY

  /// Output some info about the event loop
  #define CAPABILITY LHCEventLoopInfo
  START_CAPABILITY
    #define FUNCTION getLHCEventLoopInfo
    START_FUNCTION(map_str_dbl)
    DEPENDENCY(RunMC, MCLoopInfo)
    #undef FUNCTION
  #undef CAPABILITY

  /// Dummy observable that creates a dependency on TestModel1D, which is used to satisfy the normal
  /// GAMBIT model requrements in a minimal way. This is useful in the case where we just want to test
  /// ColliderBit on a single point with Pythia's SLHA interface, but not use the ColliderBit standalone
  /// interface.
  #define CAPABILITY DummyColliderObservable
  START_CAPABILITY
    #define FUNCTION getDummyColliderObservable
      START_FUNCTION(double)
      ALLOW_MODELS(TestModel1D)
    #undef FUNCTION
  #undef CAPABILITY

  /// Detector sim capabilities.
  /// @{
  #define CAPABILITY ATLASDetectorSim
  START_CAPABILITY
    #define FUNCTION getBuckFastATLAS
    START_FUNCTION(BaseDetector*)
    NEEDS_MANAGER(RunMC, MCLoopInfo)
    #undef FUNCTION
  #undef CAPABILITY

  #define CAPABILITY CMSDetectorSim
  START_CAPABILITY
    #define FUNCTION getBuckFastCMS
    START_FUNCTION(BaseDetector*)
    NEEDS_MANAGER(RunMC, MCLoopInfo)
    #undef FUNCTION
  #undef CAPABILITY

  #define CAPABILITY IdentityDetectorSim
  START_CAPABILITY
    #define FUNCTION getBuckFastIdentity
    START_FUNCTION(BaseDetector*)
    NEEDS_MANAGER(RunMC, MCLoopInfo)
    #undef FUNCTION
  #undef CAPABILITY
  /// @}

  /// Run detector simulators and produce the standard event format.
  /// @{
  #define CAPABILITY ATLASSmearedEvent
  START_CAPABILITY
    #define FUNCTION smearEventATLAS
    START_FUNCTION(HEPUtils::Event)
    NEEDS_MANAGER(RunMC, MCLoopInfo)
    DEPENDENCY(HardScatteringEvent, HEPUtils::Event)
    DEPENDENCY(ATLASDetectorSim, BaseDetector*)
    #undef FUNCTION
  #undef CAPABILITY

  #define CAPABILITY CMSSmearedEvent
  START_CAPABILITY
    #define FUNCTION smearEventCMS
    START_FUNCTION(HEPUtils::Event)
    NEEDS_MANAGER(RunMC, MCLoopInfo)
    DEPENDENCY(HardScatteringEvent, HEPUtils::Event)
    DEPENDENCY(CMSDetectorSim, BaseDetector*)
    #undef FUNCTION
  #undef CAPABILITY

  #define CAPABILITY CopiedEvent
  START_CAPABILITY
    #define FUNCTION copyEvent
    START_FUNCTION(HEPUtils::Event)
    NEEDS_MANAGER(RunMC, MCLoopInfo)
    DEPENDENCY(HardScatteringEvent, HEPUtils::Event)
    DEPENDENCY(IdentityDetectorSim, BaseDetector*)
    #undef FUNCTION
  #undef CAPABILITY
  /// @}


  /// Provide functions that can be used for event weighting, e.g. for process-level cross-section scaling.
  /// {@
  #define CAPABILITY EventWeighterFunction
  START_CAPABILITY

    /// This function is intended as a fallback option 
    /// that simply assigns a unit weight to all events
    #define FUNCTION setEventWeight_unity
    START_FUNCTION(EventWeighterFunctionType)
    #undef FUNCTION

    /// Weight events according to process cross-section 
    #define FUNCTION setEventWeight_fromCrossSection
    START_FUNCTION(EventWeighterFunctionType)
    NEEDS_MANAGER(RunMC, MCLoopInfo)
    DEPENDENCY(ProcessCrossSectionsMap, map_int_process_xsec)
    #undef FUNCTION

    /// Event weight functions that depend on model-specific Py8Collider versions
    /// should be declared in the corresponding model header in ColliderBit/models.

  #undef CAPABILITY
  /// @{


  // All other functions are declared in additional headers in the ColliderBit/models directory.
  // The following capabilities need to be provided for each new model:

  // SLHAea object with spectrum and decays for a Pythia8 collider
  #define CAPABILITY SpectrumAndDecaysForPythia
  START_CAPABILITY
  #undef CAPABILITY

  /// Collider sim capability.
  #define CAPABILITY HardScatteringSim
  START_CAPABILITY
  #undef CAPABILITY

  /// Collider sim event capability.
  #define CAPABILITY HardScatteringEvent
  START_CAPABILITY

    /// Only activate these functions if HepMC is activated
    #ifndef EXCLUDE_HEPMC

      /// A nested function that reads in Les Houches Event files and converts them to HEPUtils::Event format
      #define FUNCTION getLHEvent
      START_FUNCTION(HEPUtils::Event)
      NEEDS_MANAGER(RunMC, MCLoopInfo)
      #undef FUNCTION

      /// A nested function that reads in HepMC event files and converts them to HEPUtils::Event format
      #define FUNCTION getHepMCEvent
      START_FUNCTION(HEPUtils::Event)
      NEEDS_MANAGER(RunMC, MCLoopInfo)
      #undef FUNCTION

    #endif

  #undef CAPABILITY

#undef MODULE<|MERGE_RESOLUTION|>--- conflicted
+++ resolved
@@ -58,7 +58,6 @@
   /// @{
   // Get total cross-section as calculated by the event generator
   #define CAPABILITY TotalEvGenCrossSection
-<<<<<<< HEAD
   START_CAPABILITY
     #define FUNCTION getEvGenCrossSection
     START_FUNCTION(MC_xsec_container)
@@ -77,26 +76,6 @@
     DEPENDENCY(TotalEvGenCrossSection, MC_xsec_container)
     #undef FUNCTION
 
-=======
-  START_CAPABILITY
-    #define FUNCTION getEvGenCrossSection
-    START_FUNCTION(MC_xsec_container)
-    NEEDS_MANAGER(RunMC, MCLoopInfo)
-    DEPENDENCY(HardScatteringSim, const BaseCollider*)
-    #undef FUNCTION
-  #undef CAPABILITY
-
-  #define CAPABILITY TotalCrossSection
-  START_CAPABILITY
-    /// Convert the TotalEvGenCrossSection (type MC_xsec_container) into 
-    /// a regular TotalCrossSection (type xsec_container)
-    #define FUNCTION getEvGenCrossSection_as_base
-    START_FUNCTION(xsec_container)
-    NEEDS_MANAGER(RunMC, MCLoopInfo)
-    DEPENDENCY(TotalEvGenCrossSection, MC_xsec_container)
-    #undef FUNCTION
-
->>>>>>> fd821421
     /// Example function for interfacing alternative cross-section calculators
     #define FUNCTION getNLLFastCrossSection
     START_FUNCTION(xsec_container)
