//   GAMBIT: Global and Modular BSM Inference Tool
//   *********************************************
///  \file
///
///  Rollcall header for ColliderBit module.
///
///  *********************************************
///
///  Authors (add name and date if you modify):
///
///  \author Abram Krislock
///          (a.m.b.krislock@fys.uio.no)
///
///  \author Aldo Saavedra
///
///  \author Christopher Rogan
///          (christophersrogan@gmail.com)
///  \date 2015 Apr
///
///  \author Pat Scott
///          (p.scott@imperial.ac.uk)
///  \date 2015 Jul
///  \date 2018 Jan
///  \date 2019 Jan, Feb
///
///  \author Andy Buckley
///          (andy.buckley@cern.ch)
///  \date 2017 Jun
///
///  \author Anders Kvellestad
///          (a.kvellestad@imperial.ac.uk)
///  \date 2019 Sep
///
///  *********************************************

#pragma once

#include "gambit/Utils/util_types.hpp"

#define MODULE ColliderBit

  /// Execute the main Monte Carlo event loop.
  /// Note: 
  ///   "Non-loop" capabilities that some in-loop capabilities depend on
  ///   can be added as dependencies here to ensure that they are calculated
  ///   before the loop starts.
  #define CAPABILITY RunMC
  START_CAPABILITY
    #define FUNCTION operateLHCLoop
    START_FUNCTION(MCLoopInfo, CAN_MANAGE_LOOPS)
    MODEL_CONDITIONAL_DEPENDENCY(SLHAFileNameAndContent, pair_str_SLHAstruct, CB_SLHA_file_model, CB_SLHA_simpmod_scan_model, CB_SLHA_scan_model)
    #undef FUNCTION
  #undef CAPABILITY



  /// Total cross-section
  /// @{
  // Get total cross-section as calculated by the event generator
  #define CAPABILITY TotalEvGenCrossSection
  START_CAPABILITY
    #define FUNCTION getEvGenCrossSection
    START_FUNCTION(MC_xsec_container)
    NEEDS_MANAGER(RunMC, MCLoopInfo)
    DEPENDENCY(HardScatteringSim, const BaseCollider*)
    #undef FUNCTION
  #undef CAPABILITY

  #define CAPABILITY TotalCrossSection
  START_CAPABILITY
    /// Convert the TotalEvGenCrossSection (type MC_xsec_container) into 
    /// a regular TotalCrossSection (type xsec_container)
    #define FUNCTION getEvGenCrossSection_as_base
    START_FUNCTION(xsec_container)
    NEEDS_MANAGER(RunMC, MCLoopInfo)
    DEPENDENCY(TotalEvGenCrossSection, MC_xsec_container)
    #undef FUNCTION

    /// Example function for interfacing alternative cross-section calculators
    #define FUNCTION getNLLFastCrossSection
    START_FUNCTION(xsec_container)
    NEEDS_MANAGER(RunMC, MCLoopInfo)
    #undef FUNCTION

<<<<<<< HEAD
    #define FUNCTION getProspinoxsec
    START_FUNCTION(xsec)
    NEEDS_MANAGER(RunMC, MCLoopInfo)
    ALLOW_MODELS(MSSM63atQ_mA, MSSM63atMGUT_mA)
    DEPENDENCY(MSSM_spectrum, Spectrum)
    BACKEND_REQ(prospino_LHC_xsec, (libprospino), map_str_dbl, (const SLHAstruct&, const param_map_type&, prospino_settings&))
    #undef FUNCTION

    /// A function that reads the total cross-section from the input file, but builds up the number of events from the event loop
    #define FUNCTION getYAMLxsec
    START_FUNCTION(xsec)
=======
    /// A function that reads the total cross-section from the input file,
    /// but builds up the number of events from the event loop
    #define FUNCTION getYAMLCrossSection
    START_FUNCTION(xsec_container)
>>>>>>> 0c2353fc
    NEEDS_MANAGER(RunMC, MCLoopInfo)
    #undef FUNCTION

    /// A function that assigns a total cross-sections to a given SLHA input file
    /// (for model CB_SLHA_file_model)
    #define FUNCTION getYAMLCrossSection_SLHA
    START_FUNCTION(xsec_container)
    NEEDS_MANAGER(RunMC, MCLoopInfo)
    ALLOW_MODELS(CB_SLHA_file_model)
    DEPENDENCY(SLHAFileNameAndContent, pair_str_SLHAstruct)
    #undef FUNCTION

    /// A function that assigns a total cross-sections directly from the scan parameters
    /// (for models CB_SLHA_simpmod_scan_model and CB_SLHA_scan_model)
    #define FUNCTION getYAMLCrossSection_param
    START_FUNCTION(xsec_container)
    NEEDS_MANAGER(RunMC, MCLoopInfo)
    ALLOW_MODELS(CB_SLHA_simpmod_scan_model, CB_SLHA_scan_model)
    #undef FUNCTION
  #undef CAPABILITY

  /// Output info on TotalCrossSection as 
  /// a str-double map, for easy printing
  #define CAPABILITY TotalCrossSectionAsMap
  START_CAPABILITY
    #define FUNCTION getTotalCrossSectionAsMap
    START_FUNCTION(map_str_dbl)
    NEEDS_MANAGER(RunMC, MCLoopInfo)
    DEPENDENCY(TotalCrossSection, xsec_container)
    #undef FUNCTION
  #undef CAPABILITY
  /// @}


  /// Process codes and PID pairs
  /// @{
  /// Get list of Pythia process codes for all active processes
  #define CAPABILITY ActiveProcessCodes
  START_CAPABILITY
    #define FUNCTION getActiveProcessCodes
    START_FUNCTION(std::vector<int>)
    NEEDS_MANAGER(RunMC, MCLoopInfo)
    DEPENDENCY(HardScatteringSim, const BaseCollider*)
    #undef FUNCTION
  #undef CAPABILITY 

  /// Get a list of all the PID pairs related to active process codes
  #define CAPABILITY ActivePIDPairs
  START_CAPABILITY
    #define FUNCTION getActivePIDPairs
    START_FUNCTION(vec_PID_pair)
    NEEDS_MANAGER(RunMC, MCLoopInfo)
    DEPENDENCY(ActiveProcessCodeToPIDPairsMap, multimap_int_PID_pair)
    #undef FUNCTION
  #undef CAPABILITY 

  /// Translate a list of Pythia process codes to list of (PID,PID) pairs
  /// for the two final state particles of the hard process.
  #define CAPABILITY ActiveProcessCodeToPIDPairsMap
  START_CAPABILITY
    #define FUNCTION getActiveProcessCodeToPIDPairsMap
    START_FUNCTION(multimap_int_PID_pair)
    NEEDS_MANAGER(RunMC, MCLoopInfo)
    DEPENDENCY(ActiveProcessCodes, std::vector<int>)
    #undef FUNCTION
  #undef CAPABILITY 
  /// @}



  /// Process-level cross-sections
  /// @{
  /// A map between Pythia process codes and cross-sections
  #define CAPABILITY ProcessCrossSectionsMap
  START_CAPABILITY
    #define FUNCTION getProcessCrossSectionsMap
    START_FUNCTION(map_int_process_xsec)
    NEEDS_MANAGER(RunMC, MCLoopInfo)
    DEPENDENCY(ActiveProcessCodes, std::vector<int>)
    DEPENDENCY(ActiveProcessCodeToPIDPairsMap, multimap_int_PID_pair)
    DEPENDENCY(PIDPairCrossSectionsMap, map_PID_pair_PID_pair_xsec) 
    #undef FUNCTION
  #undef CAPABILITY

  /// A map between PID pairs and cross-sections
  #define CAPABILITY PIDPairCrossSectionsMap
  START_CAPABILITY
    #define FUNCTION getPIDPairCrossSectionsMap_testing
    START_FUNCTION(map_PID_pair_PID_pair_xsec)
    NEEDS_MANAGER(RunMC, MCLoopInfo)
    DEPENDENCY(ActivePIDPairs, vec_PID_pair)
    #undef FUNCTION
  #undef CAPABILITY

  /// Output PID pair cross-sections as a 
  /// str-dbl map, for easy printing
  #define CAPABILITY PIDPairCrossSectionsInfo
  START_CAPABILITY
    #define FUNCTION getPIDPairCrossSectionsInfo
    START_FUNCTION(map_str_dbl)
    NEEDS_MANAGER(RunMC, MCLoopInfo)
    DEPENDENCY(PIDPairCrossSectionsMap, map_PID_pair_PID_pair_xsec)
    #undef FUNCTION
  #undef CAPABILITY
  /// @}


  /// Lists of analyses to run
  /// @{
  #define CAPABILITY ATLASAnalysisContainer
  START_CAPABILITY
    #define FUNCTION getATLASAnalysisContainer
    START_FUNCTION(AnalysisContainer)
    NEEDS_MANAGER(RunMC, MCLoopInfo)
    DEPENDENCY(TotalCrossSection, xsec_container)
    #undef FUNCTION
  #undef CAPABILITY

  #define CAPABILITY CMSAnalysisContainer
  START_CAPABILITY
    #define FUNCTION getCMSAnalysisContainer
    START_FUNCTION(AnalysisContainer)
    NEEDS_MANAGER(RunMC, MCLoopInfo)
    DEPENDENCY(TotalCrossSection, xsec_container)
    #undef FUNCTION
  #undef CAPABILITY

  #define CAPABILITY IdentityAnalysisContainer
  START_CAPABILITY
    #define FUNCTION getIdentityAnalysisContainer
    START_FUNCTION(AnalysisContainer)
    NEEDS_MANAGER(RunMC, MCLoopInfo)
    DEPENDENCY(TotalCrossSection, xsec_container)
    #undef FUNCTION
  #undef CAPABILITY
  /// @}

  /// Run all analyses and fill vector of analysis results.
  /// @{
  #define CAPABILITY ATLASAnalysisNumbers
  START_CAPABILITY
    #define FUNCTION runATLASAnalyses
    START_FUNCTION(AnalysisDataPointers)
    NEEDS_MANAGER(RunMC, MCLoopInfo)
    DEPENDENCY(ATLASSmearedEvent, HEPUtils::Event)
    DEPENDENCY(ATLASAnalysisContainer, AnalysisContainer)
    #undef FUNCTION
  #undef CAPABILITY

  #define CAPABILITY CMSAnalysisNumbers
  START_CAPABILITY
    #define FUNCTION runCMSAnalyses
    START_FUNCTION(AnalysisDataPointers)
    NEEDS_MANAGER(RunMC, MCLoopInfo)
    DEPENDENCY(CMSSmearedEvent, HEPUtils::Event)
    DEPENDENCY(CMSAnalysisContainer, AnalysisContainer)
    #undef FUNCTION
  #undef CAPABILITY

  #define CAPABILITY IdentityAnalysisNumbers
  START_CAPABILITY
    #define FUNCTION runIdentityAnalyses
    START_FUNCTION(AnalysisDataPointers)
    NEEDS_MANAGER(RunMC, MCLoopInfo)
    DEPENDENCY(CopiedEvent, HEPUtils::Event)
    DEPENDENCY(IdentityAnalysisContainer, AnalysisContainer)
    #undef FUNCTION
  #undef CAPABILITY
  /// @}

  /// Collect all the analysis numbers in one place
  #define CAPABILITY AllAnalysisNumbers
  START_CAPABILITY
    #define FUNCTION CollectAnalyses
    START_FUNCTION(AnalysisDataPointers)
    DEPENDENCY(ATLASAnalysisNumbers, AnalysisDataPointers)
    DEPENDENCY(CMSAnalysisNumbers, AnalysisDataPointers)
    DEPENDENCY(IdentityAnalysisNumbers, AnalysisDataPointers)
    #undef FUNCTION
  #undef CAPABILITY

  /// Extract the signal predictions and uncertainties for all analyses
  #define CAPABILITY LHC_signals
  START_CAPABILITY
    #define FUNCTION calc_LHC_signals
    START_FUNCTION(map_str_dbl)
    DEPENDENCY(AllAnalysisNumbers, AnalysisDataPointers)
    #undef FUNCTION
  #undef CAPABILITY

  /// Calculate the log likelihood for each SR in each analysis using the analysis numbers
  #define CAPABILITY LHC_LogLikes
  START_CAPABILITY
    #define FUNCTION calc_LHC_LogLikes
    START_FUNCTION(map_str_AnalysisLogLikes)
    DEPENDENCY(AllAnalysisNumbers, AnalysisDataPointers)
    DEPENDENCY(RunMC, MCLoopInfo)
    BACKEND_REQ_FROM_GROUP(lnlike_marg_poisson, lnlike_marg_poisson_lognormal_error, (), double, (const int&, const double&, const double&, const double&) )
    BACKEND_REQ_FROM_GROUP(lnlike_marg_poisson, lnlike_marg_poisson_gaussian_error, (), double, (const int&, const double&, const double&, const double&) )
    BACKEND_GROUP(lnlike_marg_poisson)
    #undef FUNCTION
  #undef CAPABILITY

  /// Extract the log likelihood for each SR to a simple map_str_dbl
  #define CAPABILITY LHC_LogLike_per_SR
  START_CAPABILITY
    #define FUNCTION get_LHC_LogLike_per_SR
    START_FUNCTION(map_str_dbl)
    DEPENDENCY(LHC_LogLikes, map_str_AnalysisLogLikes)
    #undef FUNCTION
  #undef CAPABILITY

  /// Extract the combined log likelihood for each analysis to a simple map_str_dbl
  #define CAPABILITY LHC_LogLike_per_analysis
  START_CAPABILITY
    #define FUNCTION get_LHC_LogLike_per_analysis
    START_FUNCTION(map_str_dbl)
    DEPENDENCY(LHC_LogLikes, map_str_AnalysisLogLikes)
    #undef FUNCTION
  #undef CAPABILITY

  /// Extract the labels for the SRs used in the analysis loglikes
  #define CAPABILITY LHC_LogLike_SR_labels
  START_CAPABILITY
    #define FUNCTION get_LHC_LogLike_SR_labels
    START_FUNCTION(map_str_str)
    DEPENDENCY(LHC_LogLikes, map_str_AnalysisLogLikes)
    #undef FUNCTION
  #undef CAPABILITY

  /// Extract the indices for the SRs used in the analysis loglikes (alphabetical SR ordering)
  #define CAPABILITY LHC_LogLike_SR_indices
  START_CAPABILITY
    #define FUNCTION get_LHC_LogLike_SR_indices
    START_FUNCTION(map_str_dbl)
    DEPENDENCY(LHC_LogLikes, map_str_AnalysisLogLikes)
    #undef FUNCTION
  #undef CAPABILITY

  /// Calculate the total LHC log likelihood
  #define CAPABILITY LHC_Combined_LogLike
  START_CAPABILITY
    #define FUNCTION calc_combined_LHC_LogLike
    START_FUNCTION(double)
    DEPENDENCY(LHC_LogLike_per_analysis, map_str_dbl)
    DEPENDENCY(RunMC, MCLoopInfo)
    #undef FUNCTION
  #undef CAPABILITY

  /// Output some info about the event loop
  #define CAPABILITY LHCEventLoopInfo
  START_CAPABILITY
    #define FUNCTION getLHCEventLoopInfo
    START_FUNCTION(map_str_dbl)
    DEPENDENCY(RunMC, MCLoopInfo)
    #undef FUNCTION
  #undef CAPABILITY

  /// Dummy observable that creates a dependency on TestModel1D, which is used to satisfy the normal
  /// GAMBIT model requrements in a minimal way. This is useful in the case where we just want to test
  /// ColliderBit on a single point with Pythia's SLHA interface, but not use the ColliderBit standalone
  /// interface.
  #define CAPABILITY DummyColliderObservable
  START_CAPABILITY
    #define FUNCTION getDummyColliderObservable
      START_FUNCTION(double)
      ALLOW_MODELS(TestModel1D)
    #undef FUNCTION
  #undef CAPABILITY

  /// Detector sim capabilities.
  /// @{
  #define CAPABILITY ATLASDetectorSim
  START_CAPABILITY
    #define FUNCTION getBuckFastATLAS
    START_FUNCTION(BaseDetector*)
    NEEDS_MANAGER(RunMC, MCLoopInfo)
    #undef FUNCTION
  #undef CAPABILITY

  #define CAPABILITY CMSDetectorSim
  START_CAPABILITY
    #define FUNCTION getBuckFastCMS
    START_FUNCTION(BaseDetector*)
    NEEDS_MANAGER(RunMC, MCLoopInfo)
    #undef FUNCTION
  #undef CAPABILITY

  #define CAPABILITY IdentityDetectorSim
  START_CAPABILITY
    #define FUNCTION getBuckFastIdentity
    START_FUNCTION(BaseDetector*)
    NEEDS_MANAGER(RunMC, MCLoopInfo)
    #undef FUNCTION
  #undef CAPABILITY
  /// @}

  /// Run detector simulators and produce the standard event format.
  /// @{
  #define CAPABILITY ATLASSmearedEvent
  START_CAPABILITY
    #define FUNCTION smearEventATLAS
    START_FUNCTION(HEPUtils::Event)
    NEEDS_MANAGER(RunMC, MCLoopInfo)
    DEPENDENCY(HardScatteringEvent, HEPUtils::Event)
    DEPENDENCY(ATLASDetectorSim, BaseDetector*)
    #undef FUNCTION
  #undef CAPABILITY

  #define CAPABILITY CMSSmearedEvent
  START_CAPABILITY
    #define FUNCTION smearEventCMS
    START_FUNCTION(HEPUtils::Event)
    NEEDS_MANAGER(RunMC, MCLoopInfo)
    DEPENDENCY(HardScatteringEvent, HEPUtils::Event)
    DEPENDENCY(CMSDetectorSim, BaseDetector*)
    #undef FUNCTION
  #undef CAPABILITY

  #define CAPABILITY CopiedEvent
  START_CAPABILITY
    #define FUNCTION copyEvent
    START_FUNCTION(HEPUtils::Event)
    NEEDS_MANAGER(RunMC, MCLoopInfo)
    DEPENDENCY(HardScatteringEvent, HEPUtils::Event)
    DEPENDENCY(IdentityDetectorSim, BaseDetector*)
    #undef FUNCTION
  #undef CAPABILITY
  /// @}


  /// Provide functions that can be used for event weighting, e.g. for process-level cross-section scaling.
  /// {@
  #define CAPABILITY EventWeighterFunction
  START_CAPABILITY

    /// This function is intended as a fallback option 
    /// that simply assigns a unit weight to all events
    #define FUNCTION setEventWeight_unity
    START_FUNCTION(EventWeighterFunctionType)
    #undef FUNCTION

    /// Weight events according to process cross-section 
    #define FUNCTION setEventWeight_fromCrossSection
    START_FUNCTION(EventWeighterFunctionType)
    NEEDS_MANAGER(RunMC, MCLoopInfo)
    DEPENDENCY(ProcessCrossSectionsMap, map_int_process_xsec)
    #undef FUNCTION

    /// Event weight functions that depend on model-specific Py8Collider versions
    /// should be declared in the corresponding model header in ColliderBit/models.

  #undef CAPABILITY
  /// @{


  // All other functions are declared in additional headers in the ColliderBit/models directory.
  // The following capabilities need to be provided for each new model:

  // SLHAea object with spectrum and decays for a Pythia8 collider
  #define CAPABILITY SpectrumAndDecaysForPythia
  START_CAPABILITY
  #undef CAPABILITY

  /// Collider sim capability.
  #define CAPABILITY HardScatteringSim
  START_CAPABILITY
  #undef CAPABILITY

  /// Collider sim event capability.
  #define CAPABILITY HardScatteringEvent
  START_CAPABILITY

    /// Only activate these functions if HepMC is activated
    #ifndef EXCLUDE_HEPMC

      /// A nested function that reads in Les Houches Event files and converts them to HEPUtils::Event format
      #define FUNCTION getLHEvent
      START_FUNCTION(HEPUtils::Event)
      NEEDS_MANAGER(RunMC, MCLoopInfo)
      #undef FUNCTION

      /// A nested function that reads in HepMC event files and converts them to HEPUtils::Event format
      #define FUNCTION getHepMCEvent
      START_FUNCTION(HEPUtils::Event)
      NEEDS_MANAGER(RunMC, MCLoopInfo)
      #undef FUNCTION

    #endif

  #undef CAPABILITY

#undef MODULE<|MERGE_RESOLUTION|>--- conflicted
+++ resolved
@@ -82,24 +82,10 @@
     NEEDS_MANAGER(RunMC, MCLoopInfo)
     #undef FUNCTION
 
-<<<<<<< HEAD
-    #define FUNCTION getProspinoxsec
-    START_FUNCTION(xsec)
-    NEEDS_MANAGER(RunMC, MCLoopInfo)
-    ALLOW_MODELS(MSSM63atQ_mA, MSSM63atMGUT_mA)
-    DEPENDENCY(MSSM_spectrum, Spectrum)
-    BACKEND_REQ(prospino_LHC_xsec, (libprospino), map_str_dbl, (const SLHAstruct&, const param_map_type&, prospino_settings&))
-    #undef FUNCTION
-
-    /// A function that reads the total cross-section from the input file, but builds up the number of events from the event loop
-    #define FUNCTION getYAMLxsec
-    START_FUNCTION(xsec)
-=======
     /// A function that reads the total cross-section from the input file,
     /// but builds up the number of events from the event loop
     #define FUNCTION getYAMLCrossSection
     START_FUNCTION(xsec_container)
->>>>>>> 0c2353fc
     NEEDS_MANAGER(RunMC, MCLoopInfo)
     #undef FUNCTION
 
