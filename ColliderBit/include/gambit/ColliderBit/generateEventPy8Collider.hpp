//   GAMBIT: Global and Modular BSM Inference Tool
//   *********************************************
///  \file
///
///  ColliderBit event loop functions returning
///  collider Monte Carlo events.
///
///  *********************************************
///
///  Authors (add name and date if you modify):
///
///  \author Abram Krislock
///          (a.m.b.krislock@fys.uio.no)
///
///  \author Aldo Saavedra
///
///  \author Andy Buckley
///
///  \author Chris Rogan
///          (crogan@cern.ch)
///  \date 2014 Aug
///  \date 2015 May
///
///  \author Pat Scott
///          (p.scott@imperial.ac.uk)
///  \date 2015 Jul
///  \date 2018 Jan
///  \date 2019 Jan
///  \date 2019 May
///
///  \author Anders Kvellestad
///          (anders.kvellestad@fys.uio.no)
///  \date   2017 March
///  \date   2018 Jan
///  \date   2018 May
///  \date   2019 Sep
///
///  \author Tomas Gonzalo
///          (tomas.gonzalo@monash.edu)
///  \date 2019 Sep
///
///  *********************************************

#include "gambit/ColliderBit/ColliderBit_eventloop.hpp"
#include "gambit/ColliderBit/colliders/Pythia8/Py8EventConversions.hpp"

<<<<<<< HEAD
//#define COLLIDERBIT_DEBUG
=======
// #define COLLIDERBIT_DEBUG
#define DEBUG_PREFIX "DEBUG: OMP thread " << omp_get_thread_num() << ":  "
>>>>>>> c67dbda5

namespace Gambit
{

  namespace ColliderBit
  {

    /// Drop a HepMC file for the event
    #ifndef EXCLUDE_HEPMC
      template<typename PythiaT>
      void dropHepMCEventPy8Collider(const PythiaT* Pythia, const safe_ptr<Options>& runOptions)
      {
        // Write event to HepMC file
        static const bool drop_HepMC2_file = runOptions->getValueOrDef<bool>(false, "drop_HepMC2_file");
        static const bool drop_HepMC3_file = runOptions->getValueOrDef<bool>(false, "drop_HepMC3_file");
        if (drop_HepMC2_file or drop_HepMC3_file)
        {
          thread_local Pythia_default::Pythia8::GAMBIT_hepmc_writer hepmc_writer;
          thread_local bool first = true;

          if (first)
          {
            str filename = "GAMBIT_collider_events.omp_thread_";
            filename += std::to_string(omp_get_thread_num());
            filename += ".hepmc";
            hepmc_writer.init(filename, drop_HepMC2_file, drop_HepMC3_file);
            first = false;
          }

          if(drop_HepMC2_file)
            hepmc_writer.write_event_HepMC2(const_cast<PythiaT*>(Pythia));
          if(drop_HepMC3_file)
            hepmc_writer.write_event_HepMC3(const_cast<PythiaT*>(Pythia));
         
        }
      }
    #endif

    /// Generate a hard scattering event with Pythia
    template<typename PythiaT, typename EventT>
    void generateEventPy8Collider(HEPUtils::Event& event,
                                  const MCLoopInfo& RunMC,
                                  const Py8Collider<PythiaT,EventT>& HardScatteringSim,
                                  const EventWeighterFunctionType& EventWeighterFunction,
                                  const int iteration,
                                  void(*wrapup)(),
                                  const safe_ptr<Options>& runOptions)
    {
      static int nFailedEvents;
      thread_local EventT pythia_event;
      static const double jet_pt_min = runOptions->getValueOrDef<double>(10.0, "jet_pt_min");


      // If the event loop has not been entered yet, reset the counter for the number of failed events
      if (iteration == BASE_INIT)
      {
        // Although BASE_INIT should never be called in parallel, we do this in omp_critical just in case.
        #pragma omp critical (pythia_event_failure)
        {
          nFailedEvents = 0;
        }
        return;
      }

      // If in any other special iteration, do nothing
      if (iteration < BASE_INIT) return;

      // Reset the Pythia and HEPUtils events
      pythia_event.clear();
      event.clear();

      // Attempt (possibly repeatedly) to generate an event
      while(nFailedEvents <= RunMC.current_maxFailedEvents())
      {
        try
        {
          HardScatteringSim.nextEvent(pythia_event);
          break;
        }
        catch (typename Py8Collider<PythiaT,EventT>::EventGenerationError& e)
        {
          #ifdef COLLIDERBIT_DEBUG
          cout << DEBUG_PREFIX << "Py8Collider::EventGenerationError caught in generateEventPy8Collider. Check the ColliderBit log for event details." << endl;
          #endif
          #pragma omp critical (pythia_event_failure)
          {
            // Update global counter
            nFailedEvents += 1;
            // Store Pythia event record in the logs
            std::stringstream ss;
            pythia_event.list(ss, 1);
            logger() << LogTags::debug << "Py8Collider::EventGenerationError error caught in generateEventPy8Collider. Pythia record for event that failed:\n" << ss.str() << EOM;
          }
        }
      }

      // Wrap up event loop if too many events fail.
      if(nFailedEvents > RunMC.current_maxFailedEvents())
      {
        if(RunMC.current_invalidate_failed_points())
        {
          piped_invalid_point.request("exceeded maxFailedEvents");
        }
        else
        {
          piped_warnings.request(LOCAL_INFO,"exceeded maxFailedEvents");
        }
        wrapup();
        return;
      }

      #ifndef EXCLUDE_HEPMC
        dropHepMCEventPy8Collider<PythiaT>(HardScatteringSim.pythia(), runOptions);
      #endif


      // Attempt to convert the Pythia event to a HEPUtils event
      try
      {
        if (HardScatteringSim.partonOnly)
          convertPartonEvent(pythia_event, event, HardScatteringSim.antiktR, jet_pt_min);
        else
          convertParticleEvent(pythia_event, event, HardScatteringSim.antiktR, jet_pt_min);
      }
      // No good.
      catch (Gambit::exception& e)
      {
        #ifdef COLLIDERBIT_DEBUG
          cout << DEBUG_PREFIX << "Gambit::exception caught during event conversion in generateEventPy8Collider. Check the ColliderBit log for details." << endl;
        #endif

        #pragma omp critical (event_conversion_error)
        {
          // Store Pythia event record in the logs
          std::stringstream ss;
          pythia_event.list(ss, 1);
          logger() << LogTags::debug << "Gambit::exception caught in generateEventPy8Collider. Pythia record for event that failed:\n" << ss.str() << EOM;
        }

        str errmsg = "Bad point: generateEventPy8Collider caught the following runtime error: ";
        errmsg    += e.what();
        piped_invalid_point.request(errmsg);
        wrapup();
        return;
      }

      // Assign weight to event
      EventWeighterFunction(event, &HardScatteringSim);
    }

<<<<<<< HEAD
    /// Generate a hard scattering event with a specific Pythia,
=======

    /// Generate a hard scattering event with a specific Pythia
>>>>>>> c67dbda5
    #define GET_PYTHIA_EVENT(NAME)                               \
    void NAME(HEPUtils::Event& result)                           \
    {                                                            \
      using namespace Pipes::NAME;                               \
      generateEventPy8Collider(result, *Dep::RunMC,              \
<<<<<<< HEAD
       *Dep::HardScatteringSim, *Loop::iteration, Loop::wrapup,  \
       runOptions);                                              \
                                                                 \
=======
       *Dep::HardScatteringSim, *Dep::EventWeighterFunction,     \
       *Loop::iteration, Loop::wrapup);                          \
>>>>>>> c67dbda5
    }

  }

}<|MERGE_RESOLUTION|>--- conflicted
+++ resolved
@@ -44,12 +44,8 @@
 #include "gambit/ColliderBit/ColliderBit_eventloop.hpp"
 #include "gambit/ColliderBit/colliders/Pythia8/Py8EventConversions.hpp"
 
-<<<<<<< HEAD
 //#define COLLIDERBIT_DEBUG
-=======
-// #define COLLIDERBIT_DEBUG
 #define DEBUG_PREFIX "DEBUG: OMP thread " << omp_get_thread_num() << ":  "
->>>>>>> c67dbda5
 
 namespace Gambit
 {
@@ -83,7 +79,7 @@
             hepmc_writer.write_event_HepMC2(const_cast<PythiaT*>(Pythia));
           if(drop_HepMC3_file)
             hepmc_writer.write_event_HepMC3(const_cast<PythiaT*>(Pythia));
-         
+
         }
       }
     #endif
@@ -200,25 +196,14 @@
       EventWeighterFunction(event, &HardScatteringSim);
     }
 
-<<<<<<< HEAD
     /// Generate a hard scattering event with a specific Pythia,
-=======
-
-    /// Generate a hard scattering event with a specific Pythia
->>>>>>> c67dbda5
     #define GET_PYTHIA_EVENT(NAME)                               \
     void NAME(HEPUtils::Event& result)                           \
     {                                                            \
       using namespace Pipes::NAME;                               \
       generateEventPy8Collider(result, *Dep::RunMC,              \
-<<<<<<< HEAD
-       *Dep::HardScatteringSim, *Loop::iteration, Loop::wrapup,  \
-       runOptions);                                              \
-                                                                 \
-=======
        *Dep::HardScatteringSim, *Dep::EventWeighterFunction,     \
-       *Loop::iteration, Loop::wrapup);                          \
->>>>>>> c67dbda5
+       *Loop::iteration, Loop::wrapup,runOptions);               \
     }
 
   }
