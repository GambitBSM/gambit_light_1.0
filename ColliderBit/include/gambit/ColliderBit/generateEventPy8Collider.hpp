--- conflicted
+++ resolved
@@ -48,11 +48,6 @@
 // #define COLLIDERBIT_DEBUG
 #define DEBUG_PREFIX "DEBUG: OMP thread " << omp_get_thread_num() << ":  "
 
-#define WITH_HEPMC 1
-#define WITHOUT_HEPMC 0
-#define EXCLUDEHEPMC_TRUE 1
-#define EXCLUDEHEPMC_FALSE 0
-
 namespace Gambit
 {
 
@@ -61,20 +56,9 @@
 
     /// Drop a HepMC file for the event
     #ifndef EXCLUDE_HEPMC
-<<<<<<< HEAD
-      template<typename PythiaT>
-      void dropHepMCEventPy8Collider(const PythiaT* Pythia, 
-                                     const int iteration,
-                                     const safe_ptr<Options>& runOptions)
-=======
       template<typename PythiaT, typename hepmc_writerT>
       void dropHepMCEventPy8Collider(const PythiaT* Pythia, const safe_ptr<Options>& runOptions)
->>>>>>> 0a88cdfc
-      {
-
-        // If in any other special iteration, do nothing
-        if (iteration <= BASE_INIT) return;
-
+      {
         // Write event to HepMC file
         static const bool drop_HepMC2_file = runOptions->getValueOrDef<bool>(false, "drop_HepMC2_file");
         static const bool drop_HepMC3_file = runOptions->getValueOrDef<bool>(false, "drop_HepMC3_file");
@@ -102,28 +86,15 @@
     #endif
 
     /// Generate a hard scattering event with Pythia
-<<<<<<< HEAD
-    template<typename PythiaT, typename EventT>
+    template<typename PythiaT, typename EventT, typename hepmc_writerT>
     void generateEventPy8Collider(EventT& pythia_event,
-                                  const MCLoopInfo& RunMC,
-                                  const Py8Collider<PythiaT,EventT>& HardScatteringSim,
-=======
-    template<typename PythiaT, typename EventT, typename hepmc_writerT>
-    void generateEventPy8Collider(HEPUtils::Event& event,
                                   const MCLoopInfo& RunMC,
                                   const Py8Collider<PythiaT,EventT,hepmc_writerT>& HardScatteringSim,
                                   const EventWeighterFunctionType& EventWeighterFunction,
->>>>>>> 0a88cdfc
                                   const int iteration,
                                   void(*wrapup)())
     {
       static int nFailedEvents;
-<<<<<<< HEAD
-//      thread_local EventT pythia_event;
-=======
-      thread_local EventT pythia_event;
-      static const double jet_pt_min = runOptions->getValueOrDef<double>(10.0, "jet_pt_min");
->>>>>>> 0a88cdfc
 
       // If the event loop has not been entered yet, reset the counter for the number of failed events
       if (iteration == BASE_INIT)
@@ -184,31 +155,25 @@
         return;
       }
 
-<<<<<<< HEAD
     }
 
     /// Generate a hard scattering event with Pythia and convert it to HEPUtils::Event
-    template<typename PythiaT, typename EventT>
+    template<typename PythiaT, typename EventT, typename hepmc_writerT>
     void convertEventToHEPUtilsPy8Collider(HEPUtils::Event& event,
                                   const EventT &pythia_event,
-                                  const Py8Collider<PythiaT,EventT>& HardScatteringSim,
+                                  const Py8Collider<PythiaT,EventT,hepmc_writerT>& HardScatteringSim,
                                   const EventWeighterFunctionType& EventWeighterFunction,
-                                  const int iteration,
                                   void(*wrapup)(),
                                   const safe_ptr<Options>& runOptions)
  
     {
 
-      // If in any other special iteration, do nothing
-      if (iteration <= BASE_INIT) return;
-
       // Clear the HEPUtils event
       event.clear();
-=======
+
       #ifndef EXCLUDE_HEPMC
         dropHepMCEventPy8Collider<PythiaT,hepmc_writerT>(HardScatteringSim.pythia(), runOptions);
       #endif
->>>>>>> 0a88cdfc
 
       static const double jet_pt_min = runOptions->getValueOrDef<double>(10.0, "jet_pt_min");
 
@@ -248,16 +213,12 @@
 
     #ifndef EXCLUDE_HEPMC
       /// Generate a hard scattering event with Pythia and convert it to HepMC event
-      template<typename PythiaT, typename EventT>
+      template<typename PythiaT, typename EventT, typename hepmc_writerT>
       void convertEventToHepMCPy8Collider(HepMC3::GenEvent& event,
                                     const EventT &pythia_event,
-                                    const Py8Collider<PythiaT,EventT>& HardScatteringSim,
-                                    const int iteration,
+                                    const Py8Collider<PythiaT,EventT,hepmc_writerT>& HardScatteringSim,
                                     void(*wrapup)())
       {
-
-        // If in any other special iteration, do nothing
-        if (iteration <= BASE_INIT) return;
 
         // Clear the HepMC event
         event.clear();
@@ -265,7 +226,7 @@
         // Attempt to convert the Pythia event to a HepMC event
         try
         {
-          thread_local Pythia_default::Pythia8::GAMBIT_hepmc_writer hepmc_writer;
+          thread_local hepmc_writerT hepmc_writer;
           thread_local bool first = true;
 
           if (first)
