#pragma once
//   GAMBIT: Global and Modular BSM Inference Tool
//   *********************************************
///  \file
///
///  Functions that do super fast ATLAS detector simulation based on four-vector smearing.

#include "gambit/ColliderBit/Utils.hpp"
#include "gambit/Utils/threadsafe_rng.hpp"

#include "HEPUtils/MathUtils.h"
#include "HEPUtils/BinnedFn.h"
#include "HEPUtils/Event.h"

namespace Gambit {
  namespace ColliderBit {


    /// ATLAS-specific efficiency and smearing functions for super fast detector simulation
    /// @note See also BuckFastSmearATLAS
    namespace ATLAS {

      /// @name ATLAS detector efficiency functions
      //@{

        // /// Randomly filter the supplied particle list by parameterised electron tracking efficiency
        // /// @todo Remove? This is not the electron efficiency
        // inline void applyElectronTrackingEff(std::vector<HEPUtils::Particle*>& electrons) {
        //   static HEPUtils::BinnedFn2D<double> _elTrackEff2d({{0, 1.5, 2.5, DBL_MAX}}, //< |eta|
        //                                                     {{0, 0.1, 1.0, 100, DBL_MAX}}, //< pT
        //                                                     {{0., 0.73, 0.95, 0.99,
        //                                                       0., 0.5,  0.83, 0.90,
        //                                                       0., 0.,   0.,   0.}});
        //   filtereff_etapt(electrons, _elTrackEff2d);
        // }


        /// Randomly filter the supplied particle list by parameterised electron efficiency
        /// @note Should be applied after the electron energy smearing
        inline void applyElectronEff(std::vector<HEPUtils::Particle*>& electrons) {
          static HEPUtils::BinnedFn2D<double> _elEff2d({{0,1.5,2.5,DBL_MAX}}, //< |eta|
                                                       {{0,10.,DBL_MAX}}, //< pT
                                                       {{0., 0.95,
                                                         0., 0.85,
                                                         0., 0.}});
          filtereff_etapt(electrons, _elEff2d);
        }


        // /// Randomly filter the supplied particle list by parameterised muon tracking efficiency
        // /// @todo Remove? This is not the muon efficiency
        // inline void applyMuonTrackEff(std::vector<HEPUtils::Particle*>& muons) {
        //   static HEPUtils::BinnedFn2D<double> _muTrackEff2d({{0,1.5,2.5,DBL_MAX}}, //< |eta|
        //                                                     {{0,0.1,1.0,DBL_MAX}}, //< pT
        //                                                     {{0., 0.75, 0.99,
        //                                                       0., 0.70, 0.98,
        //                                                       0., 0.,   0.}});
        //   filtereff_etapt(muons, _muTrackEff2d);
        // }


        /// Randomly filter the supplied particle list by parameterised muon efficiency
        inline void applyMuonEff(std::vector<HEPUtils::Particle*>& muons) {
          static HEPUtils::BinnedFn2D<double> _muEff2d({{0,1.5,2.7,DBL_MAX}}, //< |eta|
                                                       {{0,10.0,DBL_MAX}}, //< pT
                                                       {{0., 0.95,
                                                         0., 0.85,
                                                         0., 0.}});
          filtereff_etapt(muons, _muEff2d);
        }


        /// Randomly filter the supplied particle list by parameterised muon efficiency
        inline void applyMuonEffR2(std::vector<HEPUtils::Particle*>& muons) {
          static HEPUtils::BinnedFn2D<double> _muEff2d({0, 2.7, DBL_MAX}, //< |eta|
                                                       {0., 3.5, 4., 5., 6., 7., 8., 10., DBL_MAX}, //< pT
                                                       {0.00, 0.76, 0.94, 0.97, 0.98, 0.98, 0.98, 0.99,//
                                                        0.00, 0.00, 0.00, 0.00, 0.00, 0.00, 0.00, 0.00});
          filtereff_etapt(muons, _muEff2d);
        }


        /// Randomly filter the supplied particle list by parameterised Run 1 tau efficiency
        /// @note From Delphes 3.1.2
        /// @todo Use https://cds.cern.ch/record/1233743/files/ATL-PHYS-PUB-2010-001.pdf -- it is more accurate and has pT-dependence
        inline void applyTauEfficiencyR1(std::vector<HEPUtils::Particle*>& taus) {
          // No delete, because this should only ever be applied to copies of the Event Particle* vectors in Analysis routines
          filtereff(taus, 0.40, false);
        }


        /// Randomly filter the supplied particle list by parameterised Run 2 tau efficiency
        /// @note From Delphes 3.3.2 & ATL-PHYS-PUB-2015-045, 60% for 1-prong, 70% for multi-prong: this is *wrong*!!
        /// @note No delete, because this should only ever be applied to copies of the Event Particle* vectors in Analysis routines
        inline void applyTauEfficiencyR2(std::vector<HEPUtils::Particle*>& taus) {

          // Delphes 3.3.2 config:
          //   set DeltaR 0.2
          //   set DeltaRTrack 0.2
          //   set TrackPTMin 1.0
          //   set TauPTMin 1.0
          //   set TauEtaMax 2.5
          //   # instructions: {n-prongs} {eff}
          //   # 1 - one prong efficiency
          //   # 2 - two or more efficiency
          //   # -1 - one prong mistag rate
          //   # -2 - two or more mistag rate
          //   set BitNumber 0
          //   # taken from ATL-PHYS-PUB-2015-045 (medium working point)
          //   add EfficiencyFormula {1} {0.70}
          //   add EfficiencyFormula {2} {0.60}
          //   add EfficiencyFormula {-1} {0.02}
          //   add EfficiencyFormula {-2} {0.01}
          // filtereff(taus, 0.65, false);

          // Distributions from ATL-PHYS-PUB-2015-045, Fig 10
          const static std::vector<double> binedges_pt    = { 0.,  20.,  40.,   60.,   120.,  160.,   220.,   280.,   380.,    500.,  DBL_MAX };
          const static std::vector<double> bineffs_pt_1p  = { 0.,  .54,  .55,   .56,    .58,   .57,    .56,    .54,     .51,     0. };
          const static std::vector<double> bineffs_pt_3p  = { 0.,  .40,  .41,   .42,    .46,   .46,    .43,    .39,     .33,     0. };
          const static HEPUtils::BinnedFn1D<double> _eff_pt_1p(binedges_pt, bineffs_pt_1p);
          const static HEPUtils::BinnedFn1D<double> _eff_pt_3p(binedges_pt, bineffs_pt_3p);
          // 85% 1-prong, 15% >=3-prong
          const static std::vector<double> bineffs_pt_avg = { 0.,  .52,  .53,   .54,    .56,   .55,    .54,    .52,     .48,     0. };
          const static HEPUtils::BinnedFn1D<double> _eff_pt_avg(binedges_pt, bineffs_pt_avg);
          filtereff_pt(taus, _eff_pt_avg, false);

        }


<<<<<<< HEAD
      inline void applyPhotonEfficiencyR2(std::vector<HEPUtils::Particle*>& photons) {
=======
        inline void applyPhotonEfficiencyR2(std::vector<HEPUtils::Particle*>& photons) {
>>>>>>> 53e225e9

          const static std::vector<double> binedges_eta   = { 0., 0.6, 1.37, 1.52, 1.81, 2.37, DBL_MAX };
          const static std::vector<double> binedges_pt    = { 0., 10., 15., 20., 25., 30., 35., 40., 45., 50., 60., 80., 100., 125., 150., 175., 250., DBL_MAX };
          const static std::vector<double> bineffs_etapt  = { 0.00, 0.55, 0.70, 0.85, 0.89, 0.93, 0.95, 0.96, 0.96, 0.97, 0.97, 0.98, 0.97, 0.97, 0.97, 0.97, 0.97, //
                                                              0.00, 0.47, 0.66, 0.79, 0.86, 0.89, 0.94, 0.96, 0.97, 0.97, 0.98, 0.97, 0.98, 0.98, 0.98, 0.98, 0.98, //
                                                              0.00, 0.00, 0.00, 0.00, 0.00, 0.00, 0.00, 0.00, 0.00, 0.00, 0.00, 0.00, 0.00, 0.00, 0.00, 0.00, 0.00, //
                                                              0.00, 0.54, 0.71, 0.84, 0.88, 0.92, 0.93, 0.94, 0.95, 0.96, 0.96, 0.96, 0.96, 0.96, 0.96, 0.96, 0.96, //
                                                              0.00, 0.61, 0.74, 0.83, 0.88, 0.91, 0.94, 0.95, 0.96, 0.97, 0.98, 0.98, 0.98, 0.98, 0.98, 0.98, 0.98, //
                                                              0.00, 0.00, 0.00, 0.00, 0.00, 0.00, 0.00, 0.00, 0.00, 0.00, 0.00, 0.00, 0.00, 0.00, 0.00, 0.00, 0.00 };
          const static HEPUtils::BinnedFn2D<double> _eff_etapt(binedges_eta, binedges_pt, bineffs_etapt);
          filtereff_etapt(photons, _eff_etapt, false);
        }


        /// Randomly smear the supplied electrons' momenta by parameterised resolutions
        inline void smearElectronEnergy(std::vector<HEPUtils::Particle*>& electrons) {
          // Function that mimics the DELPHES electron energy resolution
          // We need to smear E, then recalculate pT, then reset 4 vector

          static HEPUtils::BinnedFn2D<double> coeffE2({{0, 2.5, 3., 5.}}, //< |eta|
                                                      {{0, 0.1, 25., DBL_MAX}}, //< pT
                                                      {{0.,          0.015*0.015, 0.005*0.005,
                                                        0.005*0.005, 0.005*0.005, 0.005*0.005,
                                                        0.107*0.107, 0.107*0.107, 0.107*0.107}});

          static HEPUtils::BinnedFn2D<double> coeffE({{0, 2.5, 3., 5.}}, //< |eta|
                                                     {{0, 0.1, 25., DBL_MAX}}, //< pT
                                                     {{0.,        0.,        0.05*0.05,
                                                       0.05*0.05, 0.05*0.05, 0.05*0.05,
                                                       2.08*2.08, 2.08*2.08, 2.08*2.08}});

          static HEPUtils::BinnedFn2D<double> coeffC({{0, 2.5, 3., 5.}}, //< |eta|
                                                     {{0, 0.1, 25., DBL_MAX}}, //< pT
                                                     {{0.,       0.,       0.25*0.25,
                                                       0.25*0.25,0.25*0.25,0.25*0.25,
                                                       0.,       0.,       0.}});

          // Now loop over the electrons and smear the 4-vectors
          for (HEPUtils::Particle* e : electrons) {
            if (e->abseta() > 5) continue;

            // Look up / calculate resolution
            const double c1 = coeffE2.get_at(e->abseta(), e->pT());
            const double c2 = coeffE.get_at(e->abseta(), e->pT());
            const double c3 = coeffC.get_at(e->abseta(), e->pT());
            const double resolution = sqrt(c1*HEPUtils::sqr(e->E()) + c2*e->E() + c3);

            // Smear by a Gaussian centered on the current energy, with width given by the resolution
            std::normal_distribution<> d(e->E(), resolution);
            double smeared_E = d(Random::rng());
            if (smeared_E < 0) smeared_E = 0;
            // double smeared_pt = smeared_E/cosh(e->eta()); ///< @todo Should be cosh(|eta|)?
            // std::cout << "BEFORE eta " << electron->eta() << std::endl;
            e->set_mom(HEPUtils::P4::mkEtaPhiME(e->eta(), e->phi(), e->mass(), smeared_E));
            // std::cout << "AFTER eta " << electron->eta() << std::endl;
          }
        }


        /// Randomly smear the supplied muons' momenta by parameterised resolutions
        inline void smearMuonMomentum(std::vector<HEPUtils::Particle*>& muons) {
          // Function that mimics the DELPHES muon momentum resolution
          // We need to smear pT, then recalculate E, then reset 4 vector

          static HEPUtils::BinnedFn2D<double> _muEff({{0,1.5,2.5}},
                                                     {{0,0.1,1.,10.,200.,DBL_MAX}},
                                                     {{0.,0.03,0.02,0.03,0.05,
                                                       0.,0.04,0.03,0.04,0.05}});

          // Now loop over the muons and smear the 4-vectors
          for (HEPUtils::Particle* mu : muons) {
            if (mu->abseta() > 2.5) continue;

            // Look up resolution
            const double resolution = _muEff.get_at(mu->abseta(), mu->pT());

            // Smear by a Gaussian centered on the current energy, with width given by the resolution
            std::normal_distribution<> d(mu->pT(), resolution*mu->pT());
            double smeared_pt = d(Random::rng());
            if (smeared_pt < 0) smeared_pt = 0;
            // const double smeared_E = smeared_pt*cosh(mu->eta()); ///< @todo Should be cosh(|eta|)?
            // std::cout << "Muon pt " << mu_pt << " smeared " << smeared_pt << endl;
            mu->set_mom(HEPUtils::P4::mkEtaPhiMPt(mu->eta(), mu->phi(), mu->mass(), smeared_pt));
          }
        }


        /// Randomly smear the supplied jets' momenta by parameterised resolutions
        inline void smearJets(std::vector<HEPUtils::Jet*>& jets) {
          // Function that mimics the DELPHES jet momentum resolution.
          // We need to smear pT, then recalculate E, then reset the 4-vector.
          // Const resolution for now
          //const double resolution = 0.03;

          // Matthias jet smearing implemented roughly from
          // https://atlas.web.cern.ch/Atlas/GROUPS/PHYSICS/CONFNOTES/ATLAS-CONF-2015-017/
          // Parameterisation can be still improved, but eta dependence is minimal
          const std::vector<double>  binedges_eta = {0,10.};
          const std::vector<double>  binedges_pt = {0,50.,70.,100.,150.,200.,1000.,10000.};
          const std::vector<double> JetsJER = {0.145,0.115,0.095,0.075,0.07,0.05,0.04};
          static HEPUtils::BinnedFn2D<double> _resJets2D(binedges_eta,binedges_pt,JetsJER);

          // Now loop over the jets and smear the 4-vectors
          for (HEPUtils::Jet* jet : jets) {
            const double resolution = _resJets2D.get_at(jet->abseta(), jet->pT());
            std::normal_distribution<> d(1., resolution);
            // Smear by a Gaussian centered on 1 with width given by the (fractional) resolution
            double smear_factor = d(Random::rng());
            /// @todo Is this the best way to smear? Should we preserve the mean jet energy, or pT, or direction?
            jet->set_mom(HEPUtils::P4::mkXYZM(jet->mom().px()*smear_factor, jet->mom().py()*smear_factor, jet->mom().pz()*smear_factor, jet->mass()));
          }
        }


        /// Randomly smear the supplied taus' momenta by parameterised resolutions
        inline void smearTaus(std::vector<HEPUtils::Particle*>& taus) {
          // We need to smear pT, then recalculate E, then reset the 4-vector.
          // Same as for jets, but on a vector of particles. (?)
          // Const resolution for now
          const double resolution = 0.03;

          // Now loop over the jets and smear the 4-vectors
          std::normal_distribution<> d(1., resolution);
          for (HEPUtils::Particle* p : taus) {
            // Smear by a Gaussian centered on 1 with width given by the (fractional) resolution
            double smear_factor = d(Random::rng());
            /// @todo Is this the best way to smear? Should we preserve the mean jet energy, or pT, or direction?
            p->set_mom(HEPUtils::P4::mkXYZM(p->mom().px()*smear_factor, p->mom().py()*smear_factor, p->mom().pz()*smear_factor, p->mass()));
          }
        }


        /// Efficiency function for Loose ID electrons
        /// @note Numbers digitised from Fig 3 of 13 TeV note (ATL-PHYS-PUB-2015-041)
        /// @todo What about faking by jets or non-electrons?
        inline void applyLooseIDElectronSelectionR2(std::vector<const HEPUtils::Particle*>& electrons) {
          if (electrons.empty()) return;

          // Manually symmetrised eta eff histogram
          const static std::vector<double> binedges_eta = { 0.0,   0.1,   0.8,   1.37,  1.52,  2.01,  2.37,  2.47, DBL_MAX };
          const static std::vector<double> bineffs_eta  = { 0.950, 0.965, 0.955, 0.885, 0.950, 0.935, 0.90, 0 };
          const static HEPUtils::BinnedFn1D<double> _eff_eta(binedges_eta, bineffs_eta);
          // Et eff histogram (10-20 GeV bin added by hand)
          const static std::vector<double> binedges_et = { 10,   20,   25,   30,   35,   40,    45,    50,   60,  80, DBL_MAX };
          const static std::vector<double> bineffs_et  = { 0.90, 0.91, 0.92, 0.94, 0.95, 0.955, 0.965, 0.97, 0.98, 0.98 };
          const static HEPUtils::BinnedFn1D<double> _eff_et(binedges_et, bineffs_et);

          auto keptElectronsEnd = std::remove_if(electrons.begin(), electrons.end(),
                                                 [](const HEPUtils::Particle* electron) {
                                                   const double e_pt = electron->pT();
                                                   const double e_aeta = electron->abseta();
                                                   if (e_aeta > 2.47 || e_pt < 10) return true;
                                                   const double eff1 = _eff_eta.get_at(e_aeta), eff2 = _eff_et.get_at(e_pt);
                                                   const double eff = std::min(eff1 * eff2 / 0.95, 1.0); //< norm factor as approximate double differential
                                                   return random_bool(1-eff);
                                                 } );
          electrons.erase(keptElectronsEnd, electrons.end());
        }

        /// Alias to allow non-const particle vectors
        inline void applyLooseIDElectronSelectionR2(std::vector<HEPUtils::Particle*>& electrons) {
          applyLooseIDElectronSelectionR2(reinterpret_cast<std::vector<const HEPUtils::Particle*>&>(electrons));
        }

        /// Efficiency function for Loose ID electrons
        /// @note Numbers digitised from Fig 3 of 13 TeV note (ATL-PHYS-PUB-2015-041)
        inline void applyMediumIDElectronSelectionR2(std::vector<const HEPUtils::Particle*>& electrons) {
          if (electrons.empty()) return;

          // Manually symmetrised eta eff histogram
          const static std::vector<double> binedges_eta = { 0.0,   0.1,   0.8,   1.37,  1.52,  2.01,  2.37,  2.47, DBL_MAX };
          const static std::vector<double> bineffs_eta  = { 0.900, 0.930, 0.905, 0.830, 0.900, 0.880, 0.85, 0 };
          const static HEPUtils::BinnedFn1D<double> _eff_eta(binedges_eta, bineffs_eta);
          // Et eff histogram (10-20 GeV bin added by hand)
          const static std::vector<double> binedges_et = { 10,   20,   25,   30,   35,   40,    45,    50,   60,  80, DBL_MAX };
          const static std::vector<double> bineffs_et  = { 0.83, 0.845, 0.87, 0.89, 0.90, 0.91, 0.92, 0.93, 0.95, 0.95 };
          const static HEPUtils::BinnedFn1D<double> _eff_et(binedges_et, bineffs_et);

          auto keptElectronsEnd = std::remove_if(electrons.begin(), electrons.end(),
                                                 [](const HEPUtils::Particle* electron) {
                                                   const double e_pt = electron->pT();
                                                   const double e_aeta = electron->abseta();
                                                   if (e_aeta > 2.47 || e_pt < 10) return true;
                                                   const double eff1 = _eff_eta.get_at(e_aeta), eff2 = _eff_et.get_at(e_pt);
                                                   const double eff = std::min(eff1 * eff2 / 0.95, 1.0); //< norm factor as approximate double differential
                                                   return random_bool(1-eff);
                                                 } );
          electrons.erase(keptElectronsEnd, electrons.end());
        }

        /// Alias to allow non-const particle vectors
        inline void applyMediumIDElectronSelectionR2(std::vector<HEPUtils::Particle*>& electrons) {
          applyMediumIDElectronSelectionR2(reinterpret_cast<std::vector<const HEPUtils::Particle*>&>(electrons));
        }

        /// Efficiency function for Medium ID electrons
        /// @note Numbers digitised from 8 TeV note (ATLAS-CONF-2014-032)
        inline void applyMediumIDElectronSelection(std::vector<const HEPUtils::Particle*>& electrons) {
          if (electrons.empty()) return;

          const static std::vector<double> binedges_E10_15 = {0., 0.0494681, 0.453578, 1.10675, 1.46298, 1.78963, 2.2766, 2.5};
          const static std::vector<double> binvalues_E10_15 = makeBinValues({0.730435, 0.730435, 0.782609, 0.776812, 0.765217, 0.773913, 0.77971, 0.776812});
          const static HEPUtils::BinnedFn1D<double> _eff_E10_15(binedges_E10_15, binvalues_E10_15);

          const static std::vector<double> binedges_E15_20 = {0., 0.0533175, 0.456161, 1.1019, 1.46327, 1.78318, 2.26303, 2.5};
          const static std::vector<double> binvalues_E15_20 = makeBinValues({0.77971, 0.77971, 0.82029, 0.817391, 0.701449, 0.797101, 0.828986, 0.828986});
          const static HEPUtils::BinnedFn1D<double> _eff_E15_20(binedges_E15_20, binvalues_E15_20);

          const static std::vector<double> binedges_E20_25 = {-2.5, -2.45249, -2.21496, -1.94181, -1.6924, -1.46675, -1.26485, -0.991686, -0.682898, -0.350356, -0.0415677, 0.0653207, 0.362233, 0.718527, 0.97981, 1.2886, 1.45487, 1.68052, 1.94181, 2.23872, 2.45249, 2.5};
          const static std::vector<double> binvalues_E20_25 = makeBinValues({0.827811, 0.82572, 0.790414, 0.798585, 0.779843, 0.727974, 0.802447, 0.798192, 0.812561, 0.812423, 0.808153, 0.779115, 0.822483, 0.816123, 0.795304, 0.793105, 0.772326, 0.778446, 0.794906, 0.78857, 0.821617, 0.821593});
          const static HEPUtils::BinnedFn1D<double> _eff_E20_25(binedges_E20_25, binvalues_E20_25);

          const static std::vector<double> binedges_E25_30 = {-2.5, -2.45249, -2.22684, -1.92993, -1.6924, -1.46675, -1.26485, -0.97981, -0.694774, -0.33848, -0.0534442, 0.0771971, 0.33848, 0.74228, 1.00356, 1.26485, 1.46675, 1.6924, 1.94181, 2.22684, 2.45249, 2.5};
          const static std::vector<double> binvalues_E25_30 = makeBinValues({0.84095, 0.838892, 0.8286, 0.830801, 0.818436, 0.76037, 0.841463, 0.83535, 0.850008, 0.852233, 0.837812, 0.82748, 0.854592, 0.854759, 0.838251, 0.844591, 0.76782, 0.815688, 0.836563, 0.824219, 0.838853, 0.838877});
          const static HEPUtils::BinnedFn1D<double> _eff_E25_30(binedges_E25_30, binvalues_E25_30);

          const static std::vector<double> binedges_E30_35 = {-2.5, -2.44062, -2.21496, -1.92993, -1.68052, -1.46675, -1.27672, -0.991686, -0.706651, -0.350356, -0.0534442, 0.0771971, 0.350356, 0.706651, 0.97981, 1.2886, 1.47862, 1.68052, 1.94181, 2.23872, 2.44062, 2.5};
          const static std::vector<double> binvalues_E30_35 = makeBinValues({0.849263, 0.849233, 0.840831, 0.853176, 0.844763, 0.771974, 0.873676, 0.865249, 0.877593, 0.883677, 0.869013, 0.856496, 0.879231, 0.883238, 0.870661, 0.870533, 0.779059, 0.839213, 0.84949, 0.834827, 0.834743, 0.834718});
          const static HEPUtils::BinnedFn1D<double> _eff_E30_35(binedges_E30_35, binvalues_E30_35);

          const static std::vector<double> binedges_E35_40 = {-2.5, -2.44841, -2.23431, -1.94914, -1.69969, -1.46336, -1.28359, -0.998664, -0.713488, -0.357087, -0.0723338, 0.0580256, 0.343519, 0.699955, 1.0085, 1.26989, 1.45836, 1.685, 1.93451, 2.23118, 2.46818, 2.5};
          const static std::vector<double> binvalues_E35_40 = makeBinValues({0.836795, 0.84095, 0.859644, 0.867953, 0.87003, 0.799407, 0.894955, 0.888724, 0.897033, 0.903264, 0.886647, 0.87003, 0.897033, 0.905341, 0.890801, 0.897033, 0.805638, 0.863798, 0.87003, 0.85549, 0.824332, 0.826409});
          const static HEPUtils::BinnedFn1D<double> _eff_E35_40(binedges_E35_40, binvalues_E35_40);

          const static std::vector<double> binedges_E40_45 = {-2.5, -2.45261, -2.22749, -1.93128, -1.68246, -1.46919, -1.27962, -0.995261, -0.7109, -0.343602, -0.0592417, 0.0473934, 0.35545, 0.699052, 0.983412, 1.27962, 1.4455, 1.69431, 1.94313, 2.22749, 2.44076, 2.5};
          const static std::vector<double> binvalues_E40_45 = makeBinValues({0.836795, 0.836795, 0.87003, 0.882493, 0.897033, 0.84095, 0.911573, 0.89911, 0.907418, 0.909496, 0.89911, 0.888724, 0.907418, 0.91365, 0.89911, 0.907418, 0.843027, 0.890801, 0.882493, 0.87003, 0.816024, 0.816024});
          const static HEPUtils::BinnedFn1D<double> _eff_E40_45(binedges_E40_45, binvalues_E40_45);

          const static std::vector<double> binedges_E45_50 = {-2.5, -2.46086, -2.22192, -1.93675, -1.68709, -1.46211, -1.27124, -0.986416, -0.689328, -0.356822, -0.0482438, 0.0584337, 0.355838, 0.712203, 0.996992, 1.28217, 1.45947, 1.68576, 1.93499, 2.21988, 2.44378, 2.5};
          const static std::vector<double>  binvalues_E45_50 =  makeBinValues({0.807101, 0.807101, 0.889941, 0.898225, 0.912722, 0.873373, 0.923077, 0.910651, 0.921006, 0.918935, 0.906509, 0.894083, 0.923077, 0.927219, 0.912722, 0.921006, 0.871302, 0.90858, 0.898225, 0.889941, 0.786391, 0.786391});
          const static HEPUtils::BinnedFn1D<double> _eff_E45_50 = {binedges_E45_50, binvalues_E45_50};

          const static std::vector<double> binedges_E50_60 = {-2.5, -2.44076, -2.21564, -1.93128, -1.69431, -1.46919, -1.26777, -0.983412, -0.7109, -0.35545, -0.0592417, 0.0592417, 0.35545, 0.7109, 0.983412, 1.27962, 1.46919, 1.68246, 1.91943, 2.22749, 2.44076, 2.5};
          const static std::vector<double>  binvalues_E50_60 = makeBinValues({0.785417, 0.785417, 0.891667, 0.9, 0.916667, 0.877083, 0.927083, 0.91875, 0.91875, 0.922917, 0.90625, 0.9, 0.922917, 0.929167, 0.920833, 0.925, 0.885417, 0.9125, 0.904167, 0.885417, 0.7625, 0.7625});
          const static HEPUtils::BinnedFn1D<double> _eff_E50_60 = {binedges_E50_60, binvalues_E50_60};

          const static std::vector<double> binedges_E60_80 = {-2.5, -2.44933, -2.22119, -1.9353, -1.68491, -1.47115, -1.2682, -0.982628, -0.696912, -0.351494, -0.0423579, 0.0526683, 0.350856, 0.719871, 1.00552, 1.29137, 1.46938, 1.69596, 1.94572, 2.24305, 2.45479, 2.5};
          const static std::vector<double>  binvalues_E60_80 = makeBinValues({0.779163, 0.779188, 0.893866, 0.904402, 0.927423, 0.896262, 0.92968, 0.921466, 0.921585, 0.932145, 0.909357, 0.896897, 0.930355, 0.928425, 0.924377, 0.93283, 0.899571, 0.922582, 0.908102, 0.89156, 0.741648, 0.741678});
          const static HEPUtils::BinnedFn1D<double> _eff_E60_80 = {binedges_E60_80, binvalues_E60_80};

          const static std::vector<double> binedges_E80 = {-2.5, -2.45835, -2.22058, -1.94663, -1.68451, -1.44712, -1.27961, -0.970161, -0.708258, -0.351259, -0.0537477, 0.0532884, 0.351188, 0.72041, 0.994111, 1.29176, 1.4815, 1.70839, 1.93419, 2.21998, 2.45825, 2.5};
          const static std::vector<double>  binvalues_E80 = makeBinValues({0.951041, 0.948944, 0.930151, 0.938346, 0.9507, 0.909058, 0.95884, 0.954557, 0.954449, 0.945992, 0.939637, 0.933361, 0.949854, 0.960086, 0.953741, 0.955695, 0.911996, 0.953445, 0.930502, 0.934538, 0.944824, 0.9448});
          const static HEPUtils::BinnedFn1D<double> _eff_E80 = {binedges_E80, binvalues_E80};

          // Now loop over the electrons and only keep those that pass the random efficiency cut
          /// @note No delete is necessary, because this should only ever be applied to a copy of the Event Particle* vectors
          /// @todo This is an exact duplication of the below filtering code -- split into a single util fn (in unnamed namespace?) when binned fns are static
          auto keptElectronsEnd = std::remove_if(electrons.begin(), electrons.end(),
                                             [](const HEPUtils::Particle* electron) {
                                               const double e_pt = electron->pT();
                                               const double e_eta = electron->eta();
                                               if (!(fabs(e_eta) < 2.5 && e_pt >= 10)) return true;
                                               else if (HEPUtils::in_range(e_pt, 10, 15)) return !random_bool(_eff_E10_15, fabs(e_eta));
                                               else if (HEPUtils::in_range(e_pt, 15, 20)) return !random_bool(_eff_E15_20, fabs(e_eta));
                                               else if (HEPUtils::in_range(e_pt, 20, 25)) return !random_bool(_eff_E20_25, e_eta);
                                               else if (HEPUtils::in_range(e_pt, 25, 30)) return !random_bool(_eff_E25_30, e_eta);
                                               else if (HEPUtils::in_range(e_pt, 30, 35)) return !random_bool(_eff_E30_35, e_eta);
                                               else if (HEPUtils::in_range(e_pt, 35, 40)) return !random_bool(_eff_E35_40, e_eta);
                                               else if (HEPUtils::in_range(e_pt, 40, 45)) return !random_bool(_eff_E40_45, e_eta);
                                               else if (HEPUtils::in_range(e_pt, 45, 50)) return !random_bool(_eff_E45_50, e_eta);
                                               else if (HEPUtils::in_range(e_pt, 50, 60)) return !random_bool(_eff_E50_60, e_eta);
                                               else if (HEPUtils::in_range(e_pt, 60, 80)) return !random_bool(_eff_E60_80, e_eta);
                                               else return !random_bool(_eff_E80, e_eta);
                                             } );
          electrons.erase(keptElectronsEnd, electrons.end());
        }


        /// Alias to allow non-const particle vectors
        inline void applyMediumIDElectronSelection(std::vector<HEPUtils::Particle*>& electrons) {
          applyMediumIDElectronSelection(reinterpret_cast<std::vector<const HEPUtils::Particle*>&>(electrons));
        }


        /// Efficiency function for Tight ID electrons
        /// @note Numbers digitised from 8 TeV note (ATLAS-CONF-2014-032)
        inline void applyTightIDElectronSelection(std::vector<const HEPUtils::Particle*>& electrons) {

          const static std::vector<double> binedges_E10_15 = {0., 0.0485903, 0.458914, 1.10009, 1.46117, 1.78881, 2.27013, 2.5};
          const static std::vector<double> binvalues_E10_15 = makeBinValues({0.57971, 0.582609, 0.681159, 0.655072, 0.46087, 0.634783, 0.689855, 0.689855});
          const static HEPUtils::BinnedFn1D<double> _eff_E10_15(binedges_E10_15, binvalues_E10_15);

          const static std::vector<double> binedges_E15_20 = {0., 0.0533175, 0.450237, 1.09597, 1.46327, 1.78318, 2.26896, 2.5};
          const static std::vector<double> binvalues_E15_20 = makeBinValues({0.631884, 0.628986, 0.727536, 0.701449, 0.565217, 0.666667, 0.733333, 0.733333});
          const static HEPUtils::BinnedFn1D<double> _eff_E15_20(binedges_E15_20, binvalues_E15_20);

          const static std::vector<double> binedges_E20_25 =  {-2.5, -2.44062, -2.22684, -1.92993, -1.66865, -1.45487, -1.26485, -0.967933, -0.706651, -0.350356, -0.0415677, 0.0653207, 0.362233, 0.718527, 0.991686, 1.27672, 1.47862, 1.6924, 1.92993, 2.22684, 2.46437, 2.5};
          const static std::vector<double> binvalues_E20_25 = makeBinValues({0.678698, 0.678674, 0.70965, 0.65361, 0.655573, 0.599567, 0.6844, 0.694632, 0.729731, 0.731654, 0.665254, 0.640358, 0.743785, 0.733282, 0.697962, 0.672992, 0.585926, 0.660394, 0.652011, 0.703663, 0.670429, 0.668338});
          const static HEPUtils::BinnedFn1D<double> _eff_E20_25(binedges_E20_25, binvalues_E20_25);

          const static std::vector<double> binedges_E25_30 = {-2.5, -2.44062, -2.22684, -1.91805, -1.68052, -1.45487, -1.27672, -0.97981, -0.706651, -0.350356, -0.0415677, 0.0771971, 0.362233, 0.718527, 0.991686, 1.30048, 1.47862, 1.6924, 1.94181, 2.22684, 2.46437, 2.5};
          const static std::vector<double> binvalues_E25_30 = makeBinValues({0.678932, 0.681034, 0.737205, 0.683328, 0.695889, 0.633669, 0.720983, 0.733569, 0.758609, 0.769142, 0.69657, 0.688311, 0.771515, 0.771663, 0.734388, 0.717899, 0.636964, 0.699368, 0.689086, 0.730747, 0.67684, 0.67686});
          const static HEPUtils::BinnedFn1D<double> _eff_E25_30(binedges_E25_30, binvalues_E25_30);

          const static std::vector<double> binedges_E30_35 = {-2.5, -2.45249, -2.21496, -1.94181, -1.68052, -1.47862, -1.27672, -0.97981, -0.706651, -0.33848, -0.0415677, 0.0534442, 0.362233, 0.718527, 1.00356, 1.27672, 1.46675, 1.68052, 1.95368, 2.23872, 2.45249, 2.5};
          const static std::vector<double> binvalues_E30_35 = makeBinValues({0.691395, 0.691375, 0.749436, 0.716089, 0.726366, 0.653582, 0.749047, 0.771772, 0.800739, 0.802663, 0.731916, 0.71526, 0.802372, 0.810532, 0.773025, 0.75214, 0.656512, 0.722892, 0.712393, 0.745509, 0.670643, 0.6727});
          const static HEPUtils::BinnedFn1D<double> _eff_E30_35(binedges_E30_35, binvalues_E30_35);

          const static std::vector<double> binedges_E35_40 = {-2.5, -2.46296, -2.22413, -1.93966, -1.7017, -1.47721, -1.28567, -0.988409, -0.714721, -0.334744, -0.0510125, 0.0437527, 0.342215, 0.710598, 0.971211, 1.27968, 1.45638, 1.68306, 1.94399, 2.21764, 2.44185, 2.5};
          const static std::vector<double> binvalues_E35_40 = makeBinValues({0.683086, 0.683086, 0.759941, 0.726706, 0.751632, 0.683086, 0.772404, 0.793175, 0.824332, 0.820178, 0.743323, 0.728783, 0.820178, 0.832641, 0.793175, 0.774481, 0.689318, 0.749555, 0.728783, 0.757864, 0.6727, 0.6727});
          const static HEPUtils::BinnedFn1D<double> _eff_E35_40(binedges_E35_40, binvalues_E35_40);

          const static std::vector<double> binedges_E40_45 = {-2.5, -2.45261, -2.21564, -1.94313, -1.69431, -1.45735, -1.27962, -0.983412, -0.7109, -0.35545, -0.0592417, 0.0473934, 0.35545, 0.699052, 0.983412, 1.26777, 1.45735, 1.67062, 1.93128, 2.20379, 2.45261, 2.5};
          const static std::vector<double> binvalues_E40_45 = makeBinValues({0.693472, 0.693472, 0.782789, 0.757864, 0.784866, 0.726706, 0.797329, 0.803561, 0.836795, 0.805638, 0.747478, 0.735015, 0.805638, 0.843027, 0.807715, 0.797329, 0.732938, 0.780712, 0.762018, 0.782789, 0.674777, 0.674777});
          const static HEPUtils::BinnedFn1D<double> _eff_E40_45(binedges_E40_45, binvalues_E40_45);

          const static std::vector<double> binedges_E45_50 = {-2.5, -2.46311, -2.22329, -1.93875, -1.70073, -1.47585, -1.273, -0.976015, -0.714205, -0.358403, -0.0625448, 0.0560444, 0.354151, 0.711078, 0.98364, 1.28045, 1.45768, 1.68407, 1.94493, 2.20653, 2.4415, 2.5};
          const static std::vector<double>  binvalues_E45_50 =  makeBinValues({0.674556, 0.674556, 0.809172, 0.780178, 0.809172, 0.763609, 0.819527, 0.823669, 0.854734, 0.82574, 0.763609, 0.753254, 0.823669, 0.860947, 0.82574, 0.819527, 0.76568, 0.809172, 0.78432, 0.802959, 0.651775, 0.651775});
          const static HEPUtils::BinnedFn1D<double> _eff_E45_50 = {binedges_E45_50, binvalues_E45_50};

          const static std::vector<double> binedges_E50_60 = {-2.5, -2.45261, -2.21564, -1.93128, -1.68246, -1.45735, -1.27962, -0.995261, -0.699052, -0.343602, -0.0592417, 0.0592417, 0.35545, 0.699052, 0.983412, 1.26777, 1.4455, 1.68246, 1.94313, 2.21564, 2.45261, 2.5};
          const static std::vector<double>  binvalues_E50_60 = makeBinValues({0.6625, 0.6625, 0.810417, 0.795833, 0.81875, 0.779167, 0.839583, 0.84375, 0.860417, 0.841667, 0.777083, 0.764583, 0.841667, 0.877083, 0.85, 0.839583, 0.785417, 0.816667, 0.8, 0.804167, 0.64375, 0.64375});
          const static HEPUtils::BinnedFn1D<double> _eff_E50_60 = {binedges_E50_60, binvalues_E50_60};

          const static std::vector<double> binedges_E60_80 = {-2.5, -2.46326, -2.22265, -1.93711, -1.69844, -1.47299, -1.28152, -0.995631, -0.709702, -0.364674, -0.0564949, 0.0504716, 0.349652, 0.707116, 0.980538, 1.27812, 1.46757, 1.69447, 1.94394, 2.24157, 2.45288, 2.5};
          const static std::vector<double>  binvalues_E60_80 = makeBinValues({0.660412, 0.660432, 0.808449, 0.798151, 0.831584, 0.787928, 0.846341, 0.856877, 0.869496, 0.85714, 0.778101, 0.767729, 0.859521, 0.87842, 0.855617, 0.853658, 0.79332, 0.835081, 0.803935, 0.804059, 0.629147, 0.629172});
          const static HEPUtils::BinnedFn1D<double> _eff_E60_80 = {binedges_E60_80, binvalues_E60_80};

          const static std::vector<double> binedges_E80 = {-2.5, -2.45987, -2.22149, -1.94797, -1.69748, -1.47206, -1.29251, -0.994818, -0.709105, -0.352212, -0.0558319, 0.0513809, 0.374044, 0.719562, 0.981359, 1.27873, 1.46843, 1.70723, 1.9449, 2.20712, 2.45676, 2.5};
          const static std::vector<double>  binvalues_E80 = makeBinValues({0.859652, 0.859627, 0.876145, 0.859415, 0.888391, 0.8426, 0.900685, 0.904716, 0.904597, 0.889909, 0.817086, 0.821195, 0.893762, 0.910235, 0.903895, 0.889231, 0.843455, 0.884899, 0.859875, 0.87846, 0.857585, 0.85756});
          const static HEPUtils::BinnedFn1D<double> _eff_E80 = {binedges_E80, binvalues_E80};

          // Now loop over the electrons and only keep those that pass the random efficiency cut
          /// @note No delete is necessary, because this should only ever be applied to a copy of the Event Particle* vectors
          /// @todo This is an exact duplication of the above filtering code -- split into a single util fn (in unnamed namespace?) when binned fns are static
          auto keptElectronsEnd = std::remove_if(electrons.begin(), electrons.end(),
                                             [](const HEPUtils::Particle* electron) {
                                               const double e_pt = electron->pT();
                                               const double e_eta = electron->eta();
                                               if (!(fabs(e_eta) < 2.5 && e_pt >= 10)) return true;
                                               else if (HEPUtils::in_range(e_pt, 10, 15)) return !random_bool(_eff_E10_15, fabs(e_eta));
                                               else if (HEPUtils::in_range(e_pt, 15, 20)) return !random_bool(_eff_E15_20, fabs(e_eta));
                                               else if (HEPUtils::in_range(e_pt, 20, 25)) return !random_bool(_eff_E20_25, e_eta);
                                               else if (HEPUtils::in_range(e_pt, 25, 30)) return !random_bool(_eff_E25_30, e_eta);
                                               else if (HEPUtils::in_range(e_pt, 30, 35)) return !random_bool(_eff_E30_35, e_eta);
                                               else if (HEPUtils::in_range(e_pt, 35, 40)) return !random_bool(_eff_E35_40, e_eta);
                                               else if (HEPUtils::in_range(e_pt, 40, 45)) return !random_bool(_eff_E40_45, e_eta);
                                               else if (HEPUtils::in_range(e_pt, 45, 50)) return !random_bool(_eff_E45_50, e_eta);
                                               else if (HEPUtils::in_range(e_pt, 50, 60)) return !random_bool(_eff_E50_60, e_eta);
                                               else if (HEPUtils::in_range(e_pt, 60, 80)) return !random_bool(_eff_E60_80, e_eta);
                                               else return !random_bool(_eff_E80, e_eta);
                                             } );
          electrons.erase(keptElectronsEnd, electrons.end());
        }


        /// Alias to allow non-const particle vectors
        inline void applyTightIDElectronSelection(std::vector<HEPUtils::Particle*>& electrons) {
          applyTightIDElectronSelection(reinterpret_cast<std::vector<const HEPUtils::Particle*>&>(electrons));
        }


        //@}

      }
   }
}<|MERGE_RESOLUTION|>--- conflicted
+++ resolved
@@ -127,11 +127,8 @@
         }
 
 
-<<<<<<< HEAD
-      inline void applyPhotonEfficiencyR2(std::vector<HEPUtils::Particle*>& photons) {
-=======
+
         inline void applyPhotonEfficiencyR2(std::vector<HEPUtils::Particle*>& photons) {
->>>>>>> 53e225e9
 
           const static std::vector<double> binedges_eta   = { 0., 0.6, 1.37, 1.52, 1.81, 2.37, DBL_MAX };
           const static std::vector<double> binedges_pt    = { 0., 10., 15., 20., 25., 30., 35., 40., 45., 50., 60., 80., 100., 125., 150., 175., 250., DBL_MAX };
