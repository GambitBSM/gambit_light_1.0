#pragma once
//   GAMBIT: Global and Modular BSM Inference Tool
//   *********************************************
///  \file
///
///  Functions that do super fast ATLAS detector simulation based on four-vector smearing.

#include "gambit/ColliderBit/Utils.hpp"
#include "gambit/Utils/threadsafe_rng.hpp"

#include "HEPUtils/MathUtils.h"
#include "HEPUtils/BinnedFn.h"
#include "HEPUtils/Event.h"

namespace Gambit {
  namespace ColliderBit {


    /// ATLAS-specific efficiency and smearing functions for super fast detector simulation
    /// @note See also BuckFastSmearATLAS
    namespace ATLAS {

      /// @name ATLAS detector efficiency functions
      //@{

        /// Randomly filter the supplied particle list by parameterised electron tracking efficiency
        /// @todo Remove? This is not the electron efficiency
        inline void applyElectronTrackingEff(std::vector<HEPUtils::Particle*>& electrons) {
          static HEPUtils::BinnedFn2D<double> _elTrackEff2d({{0, 1.5, 2.5, DBL_MAX}}, //< |eta|
                                                            {{0, 0.1, 1.0, 100, DBL_MAX}}, //< pT
                                                            {{0., 0.73, 0.95, 0.99,
                                                              0., 0.5,  0.83, 0.90,
                                                              0., 0.,   0.,   0.}});
          filtereff_etapt(electrons, _elTrackEff2d);
        }


        /// Randomly filter the supplied particle list by parameterised electron efficiency
        /// @note Should be applied after the electron energy smearing
        inline void applyElectronEff(std::vector<HEPUtils::Particle*>& electrons) {
          static HEPUtils::BinnedFn2D<double> _elEff2d({{0,1.5,2.5,DBL_MAX}}, //< |eta|
                                                       {{0,10.,DBL_MAX}}, //< pT
                                                       {{0., 0.95,
                                                         0., 0.85,
                                                         0., 0.}});
          filtereff_etapt(electrons, _elEff2d);
        }


        /// Randomly filter the supplied particle list by parameterised muon tracking efficiency
        /// @todo Remove? This is not the muon efficiency
        inline void applyMuonTrackEff(std::vector<HEPUtils::Particle*>& muons) {
          static HEPUtils::BinnedFn2D<double> _muTrackEff2d({{0,1.5,2.5,DBL_MAX}}, //< |eta|
                                                            {{0,0.1,1.0,DBL_MAX}}, //< pT
                                                            {{0., 0.75, 0.99,
                                                              0., 0.70, 0.98,
                                                              0., 0.,   0.}});
          filtereff_etapt(muons, _muTrackEff2d);
        }


        /// Randomly filter the supplied particle list by parameterised muon efficiency
        inline void applyMuonEff(std::vector<HEPUtils::Particle*>& muons) {
          static HEPUtils::BinnedFn2D<double> _muEff2d({{0,1.5,2.7,DBL_MAX}}, //< |eta|
                                                       {{0,10.0,DBL_MAX}}, //< pT
                                                       {{0., 0.95,
                                                         0., 0.85,
                                                         0., 0.}});
          filtereff_etapt(muons, _muEff2d);
        }


        /// Randomly filter the supplied particle list by parameterised Run 1 tau efficiency
        /// @note From Delphes 3.1.2
        /// @todo Use https://cds.cern.ch/record/1233743/files/ATL-PHYS-PUB-2010-001.pdf -- it is more accurate and has pT-dependence
        inline void applyTauEfficiencyR1(std::vector<HEPUtils::Particle*>& taus) {
          // No delete, because this should only ever be applied to copies of the Event Particle* vectors in Analysis routines
          filtereff(taus, 0.40, false);
        }


        /// Randomly filter the supplied particle list by parameterised Run 2 tau efficiency
        /// @note From Delphes 3.3.2 & ATL-PHYS-PUB-2015-045, 60% for 1-prong, 70% for multi-prong: this is *wrong*!!
        /// @note No delete, because this should only ever be applied to copies of the Event Particle* vectors in Analysis routines
        inline void applyTauEfficiencyR2(std::vector<HEPUtils::Particle*>& taus) {

          // Delphes 3.3.2 config:
          //   set DeltaR 0.2
          //   set DeltaRTrack 0.2
          //   set TrackPTMin 1.0
          //   set TauPTMin 1.0
          //   set TauEtaMax 2.5
          //   # instructions: {n-prongs} {eff}
          //   # 1 - one prong efficiency
          //   # 2 - two or more efficiency
          //   # -1 - one prong mistag rate
          //   # -2 - two or more mistag rate
          //   set BitNumber 0
          //   # taken from ATL-PHYS-PUB-2015-045 (medium working point)
          //   add EfficiencyFormula {1} {0.70}
          //   add EfficiencyFormula {2} {0.60}
          //   add EfficiencyFormula {-1} {0.02}
          //   add EfficiencyFormula {-2} {0.01}
          // filtereff(taus, 0.65, false);

          // Distributions from ATL-PHYS-PUB-2015-045, Fig 10
          const static std::vector<double> binedges_pt    = { 0.,  20.,  40.,   60.,   120.,  160.,   220.,   280.,   380.,    500.,  DBL_MAX };
          const static std::vector<double> bineffs_pt_1p  = {    0.,  .54,  .55,   .56,    .58,   .57,    .56,    .54,     .51,     0. };
          const static std::vector<double> bineffs_pt_3p  = {    0.,  .40,  .41,   .42,    .46,   .46,    .43,    .39,     .33,     0. };
          const static HEPUtils::BinnedFn1D<double> _eff_pt_1p(binedges_pt, bineffs_pt_1p);
          const static HEPUtils::BinnedFn1D<double> _eff_pt_3p(binedges_pt, bineffs_pt_3p);
          // 85% 1-prong, 15% >=3-prong
          const static std::vector<double> bineffs_pt_avg = {    0.,  .52,  .53,   .54,    .56,   .55,    .54,    .52,     .48,     0. };
          const static HEPUtils::BinnedFn1D<double> _eff_pt_avg(binedges_pt, bineffs_pt_avg);
          filtereff_pt(taus, _eff_pt_avg, false);

        }


        /// Randomly smear the supplied electrons' momenta by parameterised resolutions
        inline void smearElectronEnergy(std::vector<HEPUtils::Particle*>& electrons) {
          // Function that mimics the DELPHES electron energy resolution
          // We need to smear E, then recalculate pT, then reset 4 vector

          static HEPUtils::BinnedFn2D<double> coeffE2({{0, 2.5, 3., 5.}}, //< |eta|
                                                      {{0, 0.1, 25., DBL_MAX}}, //< pT
                                                      {{0.,          0.015*0.015, 0.005*0.005,
                                                        0.005*0.005, 0.005*0.005, 0.005*0.005,
                                                        0.107*0.107, 0.107*0.107, 0.107*0.107}});

          static HEPUtils::BinnedFn2D<double> coeffE({{0, 2.5, 3., 5.}}, //< |eta|
                                                     {{0, 0.1, 25., DBL_MAX}}, //< pT
                                                     {{0.,        0.,        0.05*0.05,
                                                       0.05*0.05, 0.05*0.05, 0.05*0.05,
                                                       2.08*2.08, 2.08*2.08, 2.08*2.08}});

          static HEPUtils::BinnedFn2D<double> coeffC({{0, 2.5, 3., 5.}}, //< |eta|
                                                     {{0, 0.1, 25., DBL_MAX}}, //< pT
                                                     {{0.,       0.,       0.25*0.25,
                                                       0.25*0.25,0.25*0.25,0.25*0.25,
                                                       0.,       0.,       0.}});

          // Now loop over the electrons and smear the 4-vectors
          for (HEPUtils::Particle* e : electrons) {
            if (e->abseta() > 5) continue;

            // Look up / calculate resolution
            const double c1 = coeffE2.get_at(e->abseta(), e->pT());
            const double c2 = coeffE.get_at(e->abseta(), e->pT());
            const double c3 = coeffC.get_at(e->abseta(), e->pT());
            const double resolution = sqrt(c1*HEPUtils::sqr(e->E()) + c2*e->E() + c3);

            // Smear by a Gaussian centered on the current energy, with width given by the resolution
            std::normal_distribution<> d(e->E(), resolution);
            double smeared_E = d(Random::rng());
            if (smeared_E < 0) smeared_E = 0;
            // double smeared_pt = smeared_E/cosh(e->eta()); ///< @todo Should be cosh(|eta|)?
            // std::cout << "BEFORE eta " << electron->eta() << std::endl;
            e->set_mom(HEPUtils::P4::mkEtaPhiME(e->eta(), e->phi(), e->mass(), smeared_E));
            // std::cout << "AFTER eta " << electron->eta() << std::endl;
          }
        }


        /// Randomly smear the supplied muons' momenta by parameterised resolutions
        inline void smearMuonMomentum(std::vector<HEPUtils::Particle*>& muons) {
          // Function that mimics the DELPHES muon momentum resolution
          // We need to smear pT, then recalculate E, then reset 4 vector

          static HEPUtils::BinnedFn2D<double> _muEff({{0,1.5,2.5}},
                                                     {{0,0.1,1.,10.,200.,DBL_MAX}},
                                                     {{0.,0.03,0.02,0.03,0.05,
                                                       0.,0.04,0.03,0.04,0.05}});

          // Now loop over the muons and smear the 4-vectors
          for (HEPUtils::Particle* mu : muons) {
            if (mu->abseta() > 2.5) continue;

            // Look up resolution
            const double resolution = _muEff.get_at(mu->abseta(), mu->pT());

            // Smear by a Gaussian centered on the current energy, with width given by the resolution
            std::normal_distribution<> d(mu->pT(), resolution*mu->pT());
            double smeared_pt = d(Random::rng());
            if (smeared_pt < 0) smeared_pt = 0;
            // const double smeared_E = smeared_pt*cosh(mu->eta()); ///< @todo Should be cosh(|eta|)?
            // std::cout << "Muon pt " << mu_pt << " smeared " << smeared_pt << endl;
            mu->set_mom(HEPUtils::P4::mkEtaPhiMPt(mu->eta(), mu->phi(), mu->mass(), smeared_pt));
          }
        }


        /// Randomly smear the supplied jets' momenta by parameterised resolutions
        inline void smearJets(std::vector<HEPUtils::Jet*>& jets) {
          // Function that mimics the DELPHES jet momentum resolution.
          // We need to smear pT, then recalculate E, then reset the 4-vector.
          // Const resolution for now
          //const double resolution = 0.03;

	  // Matthias jet smearing implemented roughly from                                   
          // https://atlas.web.cern.ch/Atlas/GROUPS/PHYSICS/CONFNOTES/ATLAS-CONF-2015-017/       
          // Parameterisation can be still improved, but eta dependence is minimal      
          const std::vector<double>  binedges_eta = {0,10.};
          const std::vector<double>  binedges_pt = {0,50.,70.,100.,150.,200.,1000.,10000.};
          const std::vector<double> JetsJER = {0.145,0.115,0.095,0.075,0.07,0.05,0.04};
          static HEPUtils::BinnedFn2D<double> _resJets2D(binedges_eta,binedges_pt,JetsJER);

          // Now loop over the jets and smear the 4-vectors
<<<<<<< HEAD
          std::normal_distribution<> d(1., resolution);
=======
          std::random_device rd;
          std::mt19937 gen(rd());

>>>>>>> 854abf95
          for (HEPUtils::Jet* jet : jets) {
	    const double resolution = _resJets2D.get_at(jet->abseta(), jet->pT());
	    std::normal_distribution<> d(1., resolution);
            // Smear by a Gaussian centered on 1 with width given by the (fractional) resolution
            double smear_factor = d(Random::rng());
            /// @todo Is this the best way to smear? Should we preserve the mean jet energy, or pT, or direction?
            jet->set_mom(HEPUtils::P4::mkXYZM(jet->mom().px()*smear_factor, jet->mom().py()*smear_factor, jet->mom().pz()*smear_factor, jet->mass()));
          }
        }


        /// Randomly smear the supplied taus' momenta by parameterised resolutions
        inline void smearTaus(std::vector<HEPUtils::Particle*>& taus) {
          // We need to smear pT, then recalculate E, then reset the 4-vector.
          // Same as for jets, but on a vector of particles. (?)
          // Const resolution for now
          const double resolution = 0.03;

          // Now loop over the jets and smear the 4-vectors
          std::normal_distribution<> d(1., resolution);
          for (HEPUtils::Particle* p : taus) {
            // Smear by a Gaussian centered on 1 with width given by the (fractional) resolution
            double smear_factor = d(Random::rng());
            /// @todo Is this the best way to smear? Should we preserve the mean jet energy, or pT, or direction?
            p->set_mom(HEPUtils::P4::mkXYZM(p->mom().px()*smear_factor, p->mom().py()*smear_factor, p->mom().pz()*smear_factor, p->mass()));
          }
        }


        /// Efficiency function for Loose ID electrons
        /// @note Numbers digitised from Fig 3 of 13 TeV note (ATL-PHYS-PUB-2015-041)
        /// @todo What about faking by jets or non-electrons?
        inline void applyLooseIDElectronSelectionR2(std::vector<const HEPUtils::Particle*>& electrons) {
          if (electrons.empty()) return;

          // Manually symmetrised eta eff histogram
          const static std::vector<double> binedges_eta = { 0.0,   0.1,   0.8,   1.37,  1.52,  2.01,  2.37,  2.47, DBL_MAX };
          const static std::vector<double> bineffs_eta  = { 0.950, 0.965, 0.955, 0.885, 0.950, 0.935, 0.90, 0 };
          const static HEPUtils::BinnedFn1D<double> _eff_eta(binedges_eta, bineffs_eta);
          // Et eff histogram (10-20 GeV bin added by hand)
          const static std::vector<double> binedges_et = { 10,   20,   25,   30,   35,   40,    45,    50,   60,  80, DBL_MAX };
          const static std::vector<double> bineffs_et  = { 0.90, 0.91, 0.92, 0.94, 0.95, 0.955, 0.965, 0.97, 0.98, 0.98 };
          const static HEPUtils::BinnedFn1D<double> _eff_et(binedges_et, bineffs_et);

          auto keptElectronsEnd = std::remove_if(electrons.begin(), electrons.end(),
                                                 [](const HEPUtils::Particle* electron) {
                                                   const double e_pt = electron->pT();
                                                   const double e_aeta = electron->abseta();
                                                   if (e_aeta > 2.47 || e_pt < 10) return true;
                                                   const double eff1 = _eff_eta.get_at(e_aeta), eff2 = _eff_et.get_at(e_pt);
                                                   const double eff = std::min(eff1 * eff2 / 0.95, 1.0); //< norm factor as approximate double differential
                                                   return random_bool(1-eff);
                                                 } );
          electrons.erase(keptElectronsEnd, electrons.end());
        }

        /// Alias to allow non-const particle vectors
        inline void applyLooseIDElectronSelectionR2(std::vector<HEPUtils::Particle*>& electrons) {
          applyLooseIDElectronSelectionR2(reinterpret_cast<std::vector<const HEPUtils::Particle*>&>(electrons));
        }

        /// Efficiency function for Loose ID electrons
        /// @note Numbers digitised from Fig 3 of 13 TeV note (ATL-PHYS-PUB-2015-041)
        inline void applyMediumIDElectronSelectionR2(std::vector<const HEPUtils::Particle*>& electrons) {
          if (electrons.empty()) return;

          // Manually symmetrised eta eff histogram
          const static std::vector<double> binedges_eta = { 0.0,   0.1,   0.8,   1.37,  1.52,  2.01,  2.37,  2.47, DBL_MAX };
          const static std::vector<double> bineffs_eta  = { 0.900, 0.930, 0.905, 0.830, 0.900, 0.880, 0.85, 0 };
          const static HEPUtils::BinnedFn1D<double> _eff_eta(binedges_eta, bineffs_eta);
          // Et eff histogram (10-20 GeV bin added by hand)
          const static std::vector<double> binedges_et = { 10,   20,   25,   30,   35,   40,    45,    50,   60,  80, DBL_MAX };
          const static std::vector<double> bineffs_et  = { 0.83, 0.845, 0.87, 0.89, 0.90, 0.91, 0.92, 0.93, 0.95, 0.95 };
          const static HEPUtils::BinnedFn1D<double> _eff_et(binedges_et, bineffs_et);

          auto keptElectronsEnd = std::remove_if(electrons.begin(), electrons.end(),
                                                 [](const HEPUtils::Particle* electron) {
                                                   const double e_pt = electron->pT();
                                                   const double e_aeta = electron->abseta();
                                                   if (e_aeta > 2.47 || e_pt < 10) return true;
                                                   const double eff1 = _eff_eta.get_at(e_aeta), eff2 = _eff_et.get_at(e_pt);
                                                   const double eff = std::min(eff1 * eff2 / 0.95, 1.0); //< norm factor as approximate double differential
                                                   return random_bool(1-eff);
                                                 } );
          electrons.erase(keptElectronsEnd, electrons.end());
        }

        /// Alias to allow non-const particle vectors
        inline void applyMediumIDElectronSelectionR2(std::vector<HEPUtils::Particle*>& electrons) {
          applyMediumIDElectronSelectionR2(reinterpret_cast<std::vector<const HEPUtils::Particle*>&>(electrons));
        }

        /// Efficiency function for Medium ID electrons
        /// @note Numbers digitised from 8 TeV note (ATLAS-CONF-2014-032)
        inline void applyMediumIDElectronSelection(std::vector<const HEPUtils::Particle*>& electrons) {
          if (electrons.empty()) return;

          const static std::vector<double> binedges_E10_15 = {0., 0.0494681, 0.453578, 1.10675, 1.46298, 1.78963, 2.2766, 2.5};
          const static std::vector<double> binvalues_E10_15 = makeBinValues({0.730435, 0.730435, 0.782609, 0.776812, 0.765217, 0.773913, 0.77971, 0.776812});
          const static HEPUtils::BinnedFn1D<double> _eff_E10_15(binedges_E10_15, binvalues_E10_15);

          const static std::vector<double> binedges_E15_20 = {0., 0.0533175, 0.456161, 1.1019, 1.46327, 1.78318, 2.26303, 2.5};
          const static std::vector<double> binvalues_E15_20 = makeBinValues({0.77971, 0.77971, 0.82029, 0.817391, 0.701449, 0.797101, 0.828986, 0.828986});
          const static HEPUtils::BinnedFn1D<double> _eff_E15_20(binedges_E15_20, binvalues_E15_20);

          const static std::vector<double> binedges_E20_25 = {-2.5, -2.45249, -2.21496, -1.94181, -1.6924, -1.46675, -1.26485, -0.991686, -0.682898, -0.350356, -0.0415677, 0.0653207, 0.362233, 0.718527, 0.97981, 1.2886, 1.45487, 1.68052, 1.94181, 2.23872, 2.45249, 2.5};
          const static std::vector<double> binvalues_E20_25 = makeBinValues({0.827811, 0.82572, 0.790414, 0.798585, 0.779843, 0.727974, 0.802447, 0.798192, 0.812561, 0.812423, 0.808153, 0.779115, 0.822483, 0.816123, 0.795304, 0.793105, 0.772326, 0.778446, 0.794906, 0.78857, 0.821617, 0.821593});
          const static HEPUtils::BinnedFn1D<double> _eff_E20_25(binedges_E20_25, binvalues_E20_25);

          const static std::vector<double> binedges_E25_30 = {-2.5, -2.45249, -2.22684, -1.92993, -1.6924, -1.46675, -1.26485, -0.97981, -0.694774, -0.33848, -0.0534442, 0.0771971, 0.33848, 0.74228, 1.00356, 1.26485, 1.46675, 1.6924, 1.94181, 2.22684, 2.45249, 2.5};
          const static std::vector<double> binvalues_E25_30 = makeBinValues({0.84095, 0.838892, 0.8286, 0.830801, 0.818436, 0.76037, 0.841463, 0.83535, 0.850008, 0.852233, 0.837812, 0.82748, 0.854592, 0.854759, 0.838251, 0.844591, 0.76782, 0.815688, 0.836563, 0.824219, 0.838853, 0.838877});
          const static HEPUtils::BinnedFn1D<double> _eff_E25_30(binedges_E25_30, binvalues_E25_30);

          const static std::vector<double> binedges_E30_35 = {-2.5, -2.44062, -2.21496, -1.92993, -1.68052, -1.46675, -1.27672, -0.991686, -0.706651, -0.350356, -0.0534442, 0.0771971, 0.350356, 0.706651, 0.97981, 1.2886, 1.47862, 1.68052, 1.94181, 2.23872, 2.44062, 2.5};
          const static std::vector<double> binvalues_E30_35 = makeBinValues({0.849263, 0.849233, 0.840831, 0.853176, 0.844763, 0.771974, 0.873676, 0.865249, 0.877593, 0.883677, 0.869013, 0.856496, 0.879231, 0.883238, 0.870661, 0.870533, 0.779059, 0.839213, 0.84949, 0.834827, 0.834743, 0.834718});
          const static HEPUtils::BinnedFn1D<double> _eff_E30_35(binedges_E30_35, binvalues_E30_35);

          const static std::vector<double> binedges_E35_40 = {-2.5, -2.44841, -2.23431, -1.94914, -1.69969, -1.46336, -1.28359, -0.998664, -0.713488, -0.357087, -0.0723338, 0.0580256, 0.343519, 0.699955, 1.0085, 1.26989, 1.45836, 1.685, 1.93451, 2.23118, 2.46818, 2.5};
          const static std::vector<double> binvalues_E35_40 = makeBinValues({0.836795, 0.84095, 0.859644, 0.867953, 0.87003, 0.799407, 0.894955, 0.888724, 0.897033, 0.903264, 0.886647, 0.87003, 0.897033, 0.905341, 0.890801, 0.897033, 0.805638, 0.863798, 0.87003, 0.85549, 0.824332, 0.826409});
          const static HEPUtils::BinnedFn1D<double> _eff_E35_40(binedges_E35_40, binvalues_E35_40);

          const static std::vector<double> binedges_E40_45 = {-2.5, -2.45261, -2.22749, -1.93128, -1.68246, -1.46919, -1.27962, -0.995261, -0.7109, -0.343602, -0.0592417, 0.0473934, 0.35545, 0.699052, 0.983412, 1.27962, 1.4455, 1.69431, 1.94313, 2.22749, 2.44076, 2.5};
          const static std::vector<double> binvalues_E40_45 = makeBinValues({0.836795, 0.836795, 0.87003, 0.882493, 0.897033, 0.84095, 0.911573, 0.89911, 0.907418, 0.909496, 0.89911, 0.888724, 0.907418, 0.91365, 0.89911, 0.907418, 0.843027, 0.890801, 0.882493, 0.87003, 0.816024, 0.816024});
          const static HEPUtils::BinnedFn1D<double> _eff_E40_45(binedges_E40_45, binvalues_E40_45);

          const static std::vector<double> binedges_E45_50 = {-2.5, -2.46086, -2.22192, -1.93675, -1.68709, -1.46211, -1.27124, -0.986416, -0.689328, -0.356822, -0.0482438, 0.0584337, 0.355838, 0.712203, 0.996992, 1.28217, 1.45947, 1.68576, 1.93499, 2.21988, 2.44378, 2.5};
          const static std::vector<double>  binvalues_E45_50 =  makeBinValues({0.807101, 0.807101, 0.889941, 0.898225, 0.912722, 0.873373, 0.923077, 0.910651, 0.921006, 0.918935, 0.906509, 0.894083, 0.923077, 0.927219, 0.912722, 0.921006, 0.871302, 0.90858, 0.898225, 0.889941, 0.786391, 0.786391});
          const static HEPUtils::BinnedFn1D<double> _eff_E45_50 = {binedges_E45_50, binvalues_E45_50};

          const static std::vector<double> binedges_E50_60 = {-2.5, -2.44076, -2.21564, -1.93128, -1.69431, -1.46919, -1.26777, -0.983412, -0.7109, -0.35545, -0.0592417, 0.0592417, 0.35545, 0.7109, 0.983412, 1.27962, 1.46919, 1.68246, 1.91943, 2.22749, 2.44076, 2.5};
          const static std::vector<double>  binvalues_E50_60 = makeBinValues({0.785417, 0.785417, 0.891667, 0.9, 0.916667, 0.877083, 0.927083, 0.91875, 0.91875, 0.922917, 0.90625, 0.9, 0.922917, 0.929167, 0.920833, 0.925, 0.885417, 0.9125, 0.904167, 0.885417, 0.7625, 0.7625});
          const static HEPUtils::BinnedFn1D<double> _eff_E50_60 = {binedges_E50_60, binvalues_E50_60};

          const static std::vector<double> binedges_E60_80 = {-2.5, -2.44933, -2.22119, -1.9353, -1.68491, -1.47115, -1.2682, -0.982628, -0.696912, -0.351494, -0.0423579, 0.0526683, 0.350856, 0.719871, 1.00552, 1.29137, 1.46938, 1.69596, 1.94572, 2.24305, 2.45479, 2.5};
          const static std::vector<double>  binvalues_E60_80 = makeBinValues({0.779163, 0.779188, 0.893866, 0.904402, 0.927423, 0.896262, 0.92968, 0.921466, 0.921585, 0.932145, 0.909357, 0.896897, 0.930355, 0.928425, 0.924377, 0.93283, 0.899571, 0.922582, 0.908102, 0.89156, 0.741648, 0.741678});
          const static HEPUtils::BinnedFn1D<double> _eff_E60_80 = {binedges_E60_80, binvalues_E60_80};

          const static std::vector<double> binedges_E80 = {-2.5, -2.45835, -2.22058, -1.94663, -1.68451, -1.44712, -1.27961, -0.970161, -0.708258, -0.351259, -0.0537477, 0.0532884, 0.351188, 0.72041, 0.994111, 1.29176, 1.4815, 1.70839, 1.93419, 2.21998, 2.45825, 2.5};
          const static std::vector<double>  binvalues_E80 = makeBinValues({0.951041, 0.948944, 0.930151, 0.938346, 0.9507, 0.909058, 0.95884, 0.954557, 0.954449, 0.945992, 0.939637, 0.933361, 0.949854, 0.960086, 0.953741, 0.955695, 0.911996, 0.953445, 0.930502, 0.934538, 0.944824, 0.9448});
          const static HEPUtils::BinnedFn1D<double> _eff_E80 = {binedges_E80, binvalues_E80};

          // Now loop over the electrons and only keep those that pass the random efficiency cut
          /// @note No delete is necessary, because this should only ever be applied to a copy of the Event Particle* vectors
          /// @todo This is an exact duplication of the below filtering code -- split into a single util fn (in unnamed namespace?) when binned fns are static
          auto keptElectronsEnd = std::remove_if(electrons.begin(), electrons.end(),
                                             [](const HEPUtils::Particle* electron) {
                                               const double e_pt = electron->pT();
                                               const double e_eta = electron->eta();
                                               if (!(fabs(e_eta) < 2.5 && e_pt >= 10)) return true;
                                               else if (HEPUtils::in_range(e_pt, 10, 15)) return !random_bool(_eff_E10_15, fabs(e_eta));
                                               else if (HEPUtils::in_range(e_pt, 15, 20)) return !random_bool(_eff_E15_20, fabs(e_eta));
                                               else if (HEPUtils::in_range(e_pt, 20, 25)) return !random_bool(_eff_E20_25, e_eta);
                                               else if (HEPUtils::in_range(e_pt, 25, 30)) return !random_bool(_eff_E25_30, e_eta);
                                               else if (HEPUtils::in_range(e_pt, 30, 35)) return !random_bool(_eff_E30_35, e_eta);
                                               else if (HEPUtils::in_range(e_pt, 35, 40)) return !random_bool(_eff_E35_40, e_eta);
                                               else if (HEPUtils::in_range(e_pt, 40, 45)) return !random_bool(_eff_E40_45, e_eta);
                                               else if (HEPUtils::in_range(e_pt, 45, 50)) return !random_bool(_eff_E45_50, e_eta);
                                               else if (HEPUtils::in_range(e_pt, 50, 60)) return !random_bool(_eff_E50_60, e_eta);
                                               else if (HEPUtils::in_range(e_pt, 60, 80)) return !random_bool(_eff_E60_80, e_eta);
                                               else return !random_bool(_eff_E80, e_eta);
                                             } );
          electrons.erase(keptElectronsEnd, electrons.end());
        }


        /// Alias to allow non-const particle vectors
        inline void applyMediumIDElectronSelection(std::vector<HEPUtils::Particle*>& electrons) {
          applyMediumIDElectronSelection(reinterpret_cast<std::vector<const HEPUtils::Particle*>&>(electrons));
        }


        /// Efficiency function for Tight ID electrons
        /// @note Numbers digitised from 8 TeV note (ATLAS-CONF-2014-032)
        inline void applyTightIDElectronSelection(std::vector<const HEPUtils::Particle*>& electrons) {

          const static std::vector<double> binedges_E10_15 = {0., 0.0485903, 0.458914, 1.10009, 1.46117, 1.78881, 2.27013, 2.5};
          const static std::vector<double> binvalues_E10_15 = makeBinValues({0.57971, 0.582609, 0.681159, 0.655072, 0.46087, 0.634783, 0.689855, 0.689855});
          const static HEPUtils::BinnedFn1D<double> _eff_E10_15(binedges_E10_15, binvalues_E10_15);

          const static std::vector<double> binedges_E15_20 = {0., 0.0533175, 0.450237, 1.09597, 1.46327, 1.78318, 2.26896, 2.5};
          const static std::vector<double> binvalues_E15_20 = makeBinValues({0.631884, 0.628986, 0.727536, 0.701449, 0.565217, 0.666667, 0.733333, 0.733333});
          const static HEPUtils::BinnedFn1D<double> _eff_E15_20(binedges_E15_20, binvalues_E15_20);

          const static std::vector<double> binedges_E20_25 =  {-2.5, -2.44062, -2.22684, -1.92993, -1.66865, -1.45487, -1.26485, -0.967933, -0.706651, -0.350356, -0.0415677, 0.0653207, 0.362233, 0.718527, 0.991686, 1.27672, 1.47862, 1.6924, 1.92993, 2.22684, 2.46437, 2.5};
          const static std::vector<double> binvalues_E20_25 = makeBinValues({0.678698, 0.678674, 0.70965, 0.65361, 0.655573, 0.599567, 0.6844, 0.694632, 0.729731, 0.731654, 0.665254, 0.640358, 0.743785, 0.733282, 0.697962, 0.672992, 0.585926, 0.660394, 0.652011, 0.703663, 0.670429, 0.668338});
          const static HEPUtils::BinnedFn1D<double> _eff_E20_25(binedges_E20_25, binvalues_E20_25);

          const static std::vector<double> binedges_E25_30 = {-2.5, -2.44062, -2.22684, -1.91805, -1.68052, -1.45487, -1.27672, -0.97981, -0.706651, -0.350356, -0.0415677, 0.0771971, 0.362233, 0.718527, 0.991686, 1.30048, 1.47862, 1.6924, 1.94181, 2.22684, 2.46437, 2.5};
          const static std::vector<double> binvalues_E25_30 = makeBinValues({0.678932, 0.681034, 0.737205, 0.683328, 0.695889, 0.633669, 0.720983, 0.733569, 0.758609, 0.769142, 0.69657, 0.688311, 0.771515, 0.771663, 0.734388, 0.717899, 0.636964, 0.699368, 0.689086, 0.730747, 0.67684, 0.67686});
          const static HEPUtils::BinnedFn1D<double> _eff_E25_30(binedges_E25_30, binvalues_E25_30);

          const static std::vector<double> binedges_E30_35 = {-2.5, -2.45249, -2.21496, -1.94181, -1.68052, -1.47862, -1.27672, -0.97981, -0.706651, -0.33848, -0.0415677, 0.0534442, 0.362233, 0.718527, 1.00356, 1.27672, 1.46675, 1.68052, 1.95368, 2.23872, 2.45249, 2.5};
          const static std::vector<double> binvalues_E30_35 = makeBinValues({0.691395, 0.691375, 0.749436, 0.716089, 0.726366, 0.653582, 0.749047, 0.771772, 0.800739, 0.802663, 0.731916, 0.71526, 0.802372, 0.810532, 0.773025, 0.75214, 0.656512, 0.722892, 0.712393, 0.745509, 0.670643, 0.6727});
          const static HEPUtils::BinnedFn1D<double> _eff_E30_35(binedges_E30_35, binvalues_E30_35);

          const static std::vector<double> binedges_E35_40 = {-2.5, -2.46296, -2.22413, -1.93966, -1.7017, -1.47721, -1.28567, -0.988409, -0.714721, -0.334744, -0.0510125, 0.0437527, 0.342215, 0.710598, 0.971211, 1.27968, 1.45638, 1.68306, 1.94399, 2.21764, 2.44185, 2.5};
          const static std::vector<double> binvalues_E35_40 = makeBinValues({0.683086, 0.683086, 0.759941, 0.726706, 0.751632, 0.683086, 0.772404, 0.793175, 0.824332, 0.820178, 0.743323, 0.728783, 0.820178, 0.832641, 0.793175, 0.774481, 0.689318, 0.749555, 0.728783, 0.757864, 0.6727, 0.6727});
          const static HEPUtils::BinnedFn1D<double> _eff_E35_40(binedges_E35_40, binvalues_E35_40);

          const static std::vector<double> binedges_E40_45 = {-2.5, -2.45261, -2.21564, -1.94313, -1.69431, -1.45735, -1.27962, -0.983412, -0.7109, -0.35545, -0.0592417, 0.0473934, 0.35545, 0.699052, 0.983412, 1.26777, 1.45735, 1.67062, 1.93128, 2.20379, 2.45261, 2.5};
          const static std::vector<double> binvalues_E40_45 = makeBinValues({0.693472, 0.693472, 0.782789, 0.757864, 0.784866, 0.726706, 0.797329, 0.803561, 0.836795, 0.805638, 0.747478, 0.735015, 0.805638, 0.843027, 0.807715, 0.797329, 0.732938, 0.780712, 0.762018, 0.782789, 0.674777, 0.674777});
          const static HEPUtils::BinnedFn1D<double> _eff_E40_45(binedges_E40_45, binvalues_E40_45);

          const static std::vector<double> binedges_E45_50 = {-2.5, -2.46311, -2.22329, -1.93875, -1.70073, -1.47585, -1.273, -0.976015, -0.714205, -0.358403, -0.0625448, 0.0560444, 0.354151, 0.711078, 0.98364, 1.28045, 1.45768, 1.68407, 1.94493, 2.20653, 2.4415, 2.5};
          const static std::vector<double>  binvalues_E45_50 =  makeBinValues({0.674556, 0.674556, 0.809172, 0.780178, 0.809172, 0.763609, 0.819527, 0.823669, 0.854734, 0.82574, 0.763609, 0.753254, 0.823669, 0.860947, 0.82574, 0.819527, 0.76568, 0.809172, 0.78432, 0.802959, 0.651775, 0.651775});
          const static HEPUtils::BinnedFn1D<double> _eff_E45_50 = {binedges_E45_50, binvalues_E45_50};

          const static std::vector<double> binedges_E50_60 = {-2.5, -2.45261, -2.21564, -1.93128, -1.68246, -1.45735, -1.27962, -0.995261, -0.699052, -0.343602, -0.0592417, 0.0592417, 0.35545, 0.699052, 0.983412, 1.26777, 1.4455, 1.68246, 1.94313, 2.21564, 2.45261, 2.5};
          const static std::vector<double>  binvalues_E50_60 = makeBinValues({0.6625, 0.6625, 0.810417, 0.795833, 0.81875, 0.779167, 0.839583, 0.84375, 0.860417, 0.841667, 0.777083, 0.764583, 0.841667, 0.877083, 0.85, 0.839583, 0.785417, 0.816667, 0.8, 0.804167, 0.64375, 0.64375});
          const static HEPUtils::BinnedFn1D<double> _eff_E50_60 = {binedges_E50_60, binvalues_E50_60};

          const static std::vector<double> binedges_E60_80 = {-2.5, -2.46326, -2.22265, -1.93711, -1.69844, -1.47299, -1.28152, -0.995631, -0.709702, -0.364674, -0.0564949, 0.0504716, 0.349652, 0.707116, 0.980538, 1.27812, 1.46757, 1.69447, 1.94394, 2.24157, 2.45288, 2.5};
          const static std::vector<double>  binvalues_E60_80 = makeBinValues({0.660412, 0.660432, 0.808449, 0.798151, 0.831584, 0.787928, 0.846341, 0.856877, 0.869496, 0.85714, 0.778101, 0.767729, 0.859521, 0.87842, 0.855617, 0.853658, 0.79332, 0.835081, 0.803935, 0.804059, 0.629147, 0.629172});
          const static HEPUtils::BinnedFn1D<double> _eff_E60_80 = {binedges_E60_80, binvalues_E60_80};

          const static std::vector<double> binedges_E80 = {-2.5, -2.45987, -2.22149, -1.94797, -1.69748, -1.47206, -1.29251, -0.994818, -0.709105, -0.352212, -0.0558319, 0.0513809, 0.374044, 0.719562, 0.981359, 1.27873, 1.46843, 1.70723, 1.9449, 2.20712, 2.45676, 2.5};
          const static std::vector<double>  binvalues_E80 = makeBinValues({0.859652, 0.859627, 0.876145, 0.859415, 0.888391, 0.8426, 0.900685, 0.904716, 0.904597, 0.889909, 0.817086, 0.821195, 0.893762, 0.910235, 0.903895, 0.889231, 0.843455, 0.884899, 0.859875, 0.87846, 0.857585, 0.85756});
          const static HEPUtils::BinnedFn1D<double> _eff_E80 = {binedges_E80, binvalues_E80};

          // Now loop over the electrons and only keep those that pass the random efficiency cut
          /// @note No delete is necessary, because this should only ever be applied to a copy of the Event Particle* vectors
          /// @todo This is an exact duplication of the above filtering code -- split into a single util fn (in unnamed namespace?) when binned fns are static
          auto keptElectronsEnd = std::remove_if(electrons.begin(), electrons.end(),
                                             [](const HEPUtils::Particle* electron) {
                                               const double e_pt = electron->pT();
                                               const double e_eta = electron->eta();
                                               if (!(fabs(e_eta) < 2.5 && e_pt >= 10)) return true;
                                               else if (HEPUtils::in_range(e_pt, 10, 15)) return !random_bool(_eff_E10_15, fabs(e_eta));
                                               else if (HEPUtils::in_range(e_pt, 15, 20)) return !random_bool(_eff_E15_20, fabs(e_eta));
                                               else if (HEPUtils::in_range(e_pt, 20, 25)) return !random_bool(_eff_E20_25, e_eta);
                                               else if (HEPUtils::in_range(e_pt, 25, 30)) return !random_bool(_eff_E25_30, e_eta);
                                               else if (HEPUtils::in_range(e_pt, 30, 35)) return !random_bool(_eff_E30_35, e_eta);
                                               else if (HEPUtils::in_range(e_pt, 35, 40)) return !random_bool(_eff_E35_40, e_eta);
                                               else if (HEPUtils::in_range(e_pt, 40, 45)) return !random_bool(_eff_E40_45, e_eta);
                                               else if (HEPUtils::in_range(e_pt, 45, 50)) return !random_bool(_eff_E45_50, e_eta);
                                               else if (HEPUtils::in_range(e_pt, 50, 60)) return !random_bool(_eff_E50_60, e_eta);
                                               else if (HEPUtils::in_range(e_pt, 60, 80)) return !random_bool(_eff_E60_80, e_eta);
                                               else return !random_bool(_eff_E80, e_eta);
                                             } );
          electrons.erase(keptElectronsEnd, electrons.end());
        }


        /// Alias to allow non-const particle vectors
        inline void applyTightIDElectronSelection(std::vector<HEPUtils::Particle*>& electrons) {
          applyTightIDElectronSelection(reinterpret_cast<std::vector<const HEPUtils::Particle*>&>(electrons));
        }


        //@}

      }
   }
}<|MERGE_RESOLUTION|>--- conflicted
+++ resolved
@@ -197,25 +197,18 @@
           // Const resolution for now
           //const double resolution = 0.03;
 
-	  // Matthias jet smearing implemented roughly from                                   
-          // https://atlas.web.cern.ch/Atlas/GROUPS/PHYSICS/CONFNOTES/ATLAS-CONF-2015-017/       
-          // Parameterisation can be still improved, but eta dependence is minimal      
+          // Matthias jet smearing implemented roughly from
+          // https://atlas.web.cern.ch/Atlas/GROUPS/PHYSICS/CONFNOTES/ATLAS-CONF-2015-017/
+          // Parameterisation can be still improved, but eta dependence is minimal
           const std::vector<double>  binedges_eta = {0,10.};
           const std::vector<double>  binedges_pt = {0,50.,70.,100.,150.,200.,1000.,10000.};
           const std::vector<double> JetsJER = {0.145,0.115,0.095,0.075,0.07,0.05,0.04};
           static HEPUtils::BinnedFn2D<double> _resJets2D(binedges_eta,binedges_pt,JetsJER);
 
           // Now loop over the jets and smear the 4-vectors
-<<<<<<< HEAD
-          std::normal_distribution<> d(1., resolution);
-=======
-          std::random_device rd;
-          std::mt19937 gen(rd());
-
->>>>>>> 854abf95
           for (HEPUtils::Jet* jet : jets) {
-	    const double resolution = _resJets2D.get_at(jet->abseta(), jet->pT());
-	    std::normal_distribution<> d(1., resolution);
+            const double resolution = _resJets2D.get_at(jet->abseta(), jet->pT());
+            std::normal_distribution<> d(1., resolution);
             // Smear by a Gaussian centered on 1 with width given by the (fractional) resolution
             double smear_factor = d(Random::rng());
             /// @todo Is this the best way to smear? Should we preserve the mean jet energy, or pT, or direction?
