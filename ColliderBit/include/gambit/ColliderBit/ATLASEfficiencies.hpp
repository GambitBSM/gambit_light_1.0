//   GAMBIT: Global and Modular BSM Inference Tool
//  *********************************************
///
///  \file
///  Functions that do super fast ATLAS detector
///  simulation based on four-vector smearing.
///
///  *********************************************
///
///  Authors (add name and date if you modify):
///
///  \author Andy Buckley
///  \author Abram Krislock
///  \author Anders Kvellestad
///  \author Matthias Danninger
///  \author Rose Kudzman-Blais
<<<<<<< HEAD
//   \author Tomas Gonzalo
=======
///  \author Pat Scott
///  \author Tomas Gonzalo
>>>>>>> b3c75c5e
///
///  *********************************************


#pragma once

#include <cfloat>

#include "gambit/ColliderBit/Utils.hpp"
#include "gambit/Utils/threadsafe_rng.hpp"

#include "HEPUtils/MathUtils.h"
#include "HEPUtils/BinnedFn.h"
#include "HEPUtils/Event.h"

namespace Gambit
{

  namespace ColliderBit
  {


    /// ATLAS-specific efficiency and smearing functions for super fast detector simulation
    namespace ATLAS
    {

      /// @name ATLAS detector efficiency functions
      ///@{

        // /// Randomly filter the supplied particle list by parameterised electron tracking efficiency
        // /// @todo Remove? This is not the electron efficiency
        // inline void applyElectronTrackingEff(std::vector<const HEPUtils::Particle*>& electrons) {
        //   static HEPUtils::BinnedFn2D<double> _elTrackEff2d({{0, 1.5, 2.5, DBL_MAX}}, //< |eta|
        //                                                     {{0, 0.1, 1.0, 100, DBL_MAX}}, //< pT
        //                                                     {{0., 0.73, 0.95, 0.99,
        //                                                       0., 0.5,  0.83, 0.90,
        //                                                       0., 0.,   0.,   0.}});
        //   filtereff_etapt(electrons, _elTrackEff2d);
        // }


        /// Randomly filter the supplied particle list by parameterised electron efficiency
        /// @note Should be applied after the electron energy smearing
        inline void applyElectronEff(std::vector<const HEPUtils::Particle*>& electrons) {
          static HEPUtils::BinnedFn2D<double> _elEff2d({{0,1.5,2.5,DBL_MAX}}, //< |eta|
                                                       {{0,10.,DBL_MAX}}, //< pT
                                                       {{0., 0.95,
                                                         0., 0.85,
                                                         0., 0.}});
          filtereff_etapt(electrons, _elEff2d);
        }


        // /// Randomly filter the supplied particle list by parameterised muon tracking efficiency
        // /// @todo Remove? This is not the muon efficiency
        // inline void applyMuonTrackEff(std::vector<const HEPUtils::Particle*>& muons) {
        //   static HEPUtils::BinnedFn2D<double> _muTrackEff2d({{0,1.5,2.5,DBL_MAX}}, //< |eta|
        //                                                     {{0,0.1,1.0,DBL_MAX}}, //< pT
        //                                                     {{0., 0.75, 0.99,
        //                                                       0., 0.70, 0.98,
        //                                                       0., 0.,   0.}});
        //   filtereff_etapt(muons, _muTrackEff2d);
        // }


        /// Randomly filter the supplied particle list by parameterised muon efficiency
        inline void applyMuonEff(std::vector<const HEPUtils::Particle*>& muons) {
          static HEPUtils::BinnedFn2D<double> _muEff2d({{0,1.5,2.7,DBL_MAX}}, //< |eta|
                                                       {{0,10.0,DBL_MAX}}, //< pT
                                                       {{0., 0.95,
                                                         0., 0.85,
                                                         0., 0.}});
          filtereff_etapt(muons, _muEff2d);
        }


        /// Randomly filter the supplied particle list by parameterised muon efficiency
        inline void applyMuonEffR2(std::vector<const HEPUtils::Particle*>& muons) {
          static HEPUtils::BinnedFn2D<double> _muEff2d({0, 2.7, DBL_MAX}, //< |eta|
                                                       {0., 3.5, 4., 5., 6., 7., 8., 10., DBL_MAX}, //< pT
                                                       {0.00, 0.76, 0.94, 0.97, 0.98, 0.98, 0.98, 0.99,//
                                                        0.00, 0.00, 0.00, 0.00, 0.00, 0.00, 0.00, 0.00});
          filtereff_etapt(muons, _muEff2d);
        }


        /// Randomly filter the supplied particle list by parameterised Run 1 tau efficiency
        /// @note From Delphes 3.1.2
        /// @todo Use https://cds.cern.ch/record/1233743/files/ATL-PHYS-PUB-2010-001.pdf -- it is more accurate and has pT-dependence
        inline void applyTauEfficiencyR1(std::vector<const HEPUtils::Particle*>& taus) {
          filtereff(taus, 0.40);
        }


        /// Randomly filter the supplied particle list by parameterised Run 2 tau efficiency
        /// @note From Delphes 3.3.2 & ATL-PHYS-PUB-2015-045, 60% for 1-prong, 70% for multi-prong: this is *wrong*!!
        /// @note No delete, because this should only ever be applied to copies of the Event Particle* vectors in Analysis routines
        inline void applyTauEfficiencyR2(std::vector<const HEPUtils::Particle*>& taus) {

          // Delphes 3.3.2 config:
          //   set DeltaR 0.2
          //   set DeltaRTrack 0.2
          //   set TrackPTMin 1.0
          //   set TauPTMin 1.0
          //   set TauEtaMax 2.5
          //   # instructions: {n-prongs} {eff}
          //   # 1 - one prong efficiency
          //   # 2 - two or more efficiency
          //   # -1 - one prong mistag rate
          //   # -2 - two or more mistag rate
          //   set BitNumber 0
          //   # taken from ATL-PHYS-PUB-2015-045 (medium working point)
          //   add EfficiencyFormula {1} {0.70}
          //   add EfficiencyFormula {2} {0.60}
          //   add EfficiencyFormula {-1} {0.02}
          //   add EfficiencyFormula {-2} {0.01}
          // filtereff(taus, 0.65);

          // Distributions from ATL-PHYS-PUB-2015-045, Fig 10
          const static std::vector<double> binedges_pt    = { 0.,  20.,  40.,   60.,   120.,  160.,   220.,   280.,   380.,    500.,  DBL_MAX };
          const static std::vector<double> bineffs_pt_1p  = { 0.,  .54,  .55,   .56,    .58,   .57,    .56,    .54,     .51,     0. };
          const static std::vector<double> bineffs_pt_3p  = { 0.,  .40,  .41,   .42,    .46,   .46,    .43,    .39,     .33,     0. };
          const static HEPUtils::BinnedFn1D<double> _eff_pt_1p(binedges_pt, bineffs_pt_1p);
          const static HEPUtils::BinnedFn1D<double> _eff_pt_3p(binedges_pt, bineffs_pt_3p);
          // 85% 1-prong, 15% >=3-prong
          const static std::vector<double> bineffs_pt_avg = { 0.,  .52,  .53,   .54,    .56,   .55,    .54,    .52,     .48,     0. };
          const static HEPUtils::BinnedFn1D<double> _eff_pt_avg(binedges_pt, bineffs_pt_avg);
          filtereff_pt(taus, _eff_pt_avg);

        }



        inline void applyPhotonEfficiencyR2(std::vector<const HEPUtils::Particle*>& photons) {

          const static std::vector<double> binedges_eta   = { 0., 0.6, 1.37, 1.52, 1.81, 2.37, DBL_MAX };
          const static std::vector<double> binedges_pt    = { 0., 10., 15., 20., 25., 30., 35., 40., 45., 50., 60., 80., 100., 125., 150., 175., 250., DBL_MAX };
          const static std::vector<double> bineffs_etapt  = { 0.00, 0.55, 0.70, 0.85, 0.89, 0.93, 0.95, 0.96, 0.96, 0.97, 0.97, 0.98, 0.97, 0.97, 0.97, 0.97, 0.97, //
                                                              0.00, 0.47, 0.66, 0.79, 0.86, 0.89, 0.94, 0.96, 0.97, 0.97, 0.98, 0.97, 0.98, 0.98, 0.98, 0.98, 0.98, //
                                                              0.00, 0.00, 0.00, 0.00, 0.00, 0.00, 0.00, 0.00, 0.00, 0.00, 0.00, 0.00, 0.00, 0.00, 0.00, 0.00, 0.00, //
                                                              0.00, 0.54, 0.71, 0.84, 0.88, 0.92, 0.93, 0.94, 0.95, 0.96, 0.96, 0.96, 0.96, 0.96, 0.96, 0.96, 0.96, //
                                                              0.00, 0.61, 0.74, 0.83, 0.88, 0.91, 0.94, 0.95, 0.96, 0.97, 0.98, 0.98, 0.98, 0.98, 0.98, 0.98, 0.98, //
                                                              0.00, 0.00, 0.00, 0.00, 0.00, 0.00, 0.00, 0.00, 0.00, 0.00, 0.00, 0.00, 0.00, 0.00, 0.00, 0.00, 0.00 };
          const static HEPUtils::BinnedFn2D<double> _eff_etapt(binedges_eta, binedges_pt, bineffs_etapt);
          filtereff_etapt(photons, _eff_etapt);
        }


        /// Randomly smear the supplied electrons' momenta by parameterised resolutions
        inline void smearElectronEnergy(std::vector<HEPUtils::Particle*>& electrons) {
          // Function that mimics the DELPHES electron energy resolution
          // We need to smear E, then recalculate pT, then reset 4 vector

          static HEPUtils::BinnedFn2D<double> coeffE2({{0, 2.5, 3., 5.}}, //< |eta|
                                                      {{0, 0.1, 25., DBL_MAX}}, //< pT
                                                      {{0.,          0.015*0.015, 0.005*0.005,
                                                        0.005*0.005, 0.005*0.005, 0.005*0.005,
                                                        0.107*0.107, 0.107*0.107, 0.107*0.107}});

          static HEPUtils::BinnedFn2D<double> coeffE({{0, 2.5, 3., 5.}}, //< |eta|
                                                     {{0, 0.1, 25., DBL_MAX}}, //< pT
                                                     {{0.,        0.,        0.05*0.05,
                                                       0.05*0.05, 0.05*0.05, 0.05*0.05,
                                                       2.08*2.08, 2.08*2.08, 2.08*2.08}});

          static HEPUtils::BinnedFn2D<double> coeffC({{0, 2.5, 3., 5.}}, //< |eta|
                                                     {{0, 0.1, 25., DBL_MAX}}, //< pT
                                                     {{0.,       0.,       0.25*0.25,
                                                       0.25*0.25,0.25*0.25,0.25*0.25,
                                                       0.,       0.,       0.}});

          // Now loop over the electrons and smear the 4-vectors
          for (HEPUtils::Particle* e : electrons) {
            if (e->abseta() > 5) continue;

            // Look up / calculate resolution
            const double c1 = coeffE2.get_at(e->abseta(), e->pT());
            const double c2 = coeffE.get_at(e->abseta(), e->pT());
            const double c3 = coeffC.get_at(e->abseta(), e->pT());
            const double resolution = sqrt(c1*HEPUtils::sqr(e->E()) + c2*e->E() + c3);

            // Smear by a Gaussian centered on the current energy, with width given by the resolution
            std::normal_distribution<> d(e->E(), resolution);
            double smeared_E = d(Random::rng());
            if (smeared_E < e->mass()) smeared_E = 1.01*e->mass();
            // double smeared_pt = smeared_E/cosh(e->eta()); ///< @todo Should be cosh(|eta|)?
            e->set_mom(HEPUtils::P4::mkEtaPhiME(e->eta(), e->phi(), e->mass(), smeared_E));
          }
        }


        /// Randomly smear the supplied muons' momenta by parameterised resolutions
        inline void smearMuonMomentum(std::vector<HEPUtils::Particle*>& muons) {
          // Function that mimics the DELPHES muon momentum resolution
          // We need to smear pT, then recalculate E, then reset 4 vector

          static HEPUtils::BinnedFn2D<double> _muEff({{0,1.5,2.5}},
                                                     {{0,0.1,1.,10.,200.,DBL_MAX}},
                                                     {{0.,0.03,0.02,0.03,0.05,
                                                       0.,0.04,0.03,0.04,0.05}});

          // Now loop over the muons and smear the 4-vectors
          for (HEPUtils::Particle* mu : muons) {
            if (mu->abseta() > 2.5) continue;

            // Look up resolution
            const double resolution = _muEff.get_at(mu->abseta(), mu->pT());

            // Smear by a Gaussian centered on the current energy, with width given by the resolution
            std::normal_distribution<> d(mu->pT(), resolution*mu->pT());
            double smeared_pt = d(Random::rng());
            if (smeared_pt < 0) smeared_pt = 0;
            // const double smeared_E = smeared_pt*cosh(mu->eta()); ///< @todo Should be cosh(|eta|)?
            // std::cout << "Muon pt " << mu_pt << " smeared " << smeared_pt << endl;
            mu->set_mom(HEPUtils::P4::mkEtaPhiMPt(mu->eta(), mu->phi(), mu->mass(), smeared_pt));
          }
        }


        /// Randomly smear the supplied jets' momenta by parameterised resolutions
        inline void smearJets(std::vector<HEPUtils::Jet*>& jets) {
          // Function that mimics the DELPHES jet momentum resolution.
          // We need to smear pT, then recalculate E, then reset the 4-vector.
          // Const resolution for now
          //const double resolution = 0.03;

          // Matthias jet smearing implemented roughly from
          // https://atlas.web.cern.ch/Atlas/GROUPS/PHYSICS/CONFNOTES/ATLAS-CONF-2015-017/
          // Parameterisation can be still improved, but eta dependence is minimal
          const std::vector<double>  binedges_eta = {0,10.};
          const std::vector<double>  binedges_pt = {0,50.,70.,100.,150.,200.,1000.,10000.};
          const std::vector<double> JetsJER = {0.145,0.115,0.095,0.075,0.07,0.05,0.04};
          static HEPUtils::BinnedFn2D<double> _resJets2D(binedges_eta,binedges_pt,JetsJER);

          // Now loop over the jets and smear the 4-vectors
          for (HEPUtils::Jet* jet : jets) {
            const double resolution = _resJets2D.get_at(jet->abseta(), jet->pT());
            std::normal_distribution<> d(1., resolution);
            // Smear by a Gaussian centered on 1 with width given by the (fractional) resolution
            double smear_factor = d(Random::rng());
            /// @todo Is this the best way to smear? Should we preserve the mean jet energy, or pT, or direction?
            jet->set_mom(HEPUtils::P4::mkXYZM(jet->mom().px()*smear_factor, jet->mom().py()*smear_factor, jet->mom().pz()*smear_factor, jet->mass()));
          }
        }


        /// Randomly smear the MET vector by parameterised resolutions
        inline void smearMET(HEPUtils::P4& pmiss, double set) {
          // Smearing function from ATLAS Run 1 performance paper, converted from Rivet
          // cf. https://arxiv.org/pdf/1108.5602v2.pdf, Figs 14 and 15

          // Linearity offset (Fig 14)
          if (pmiss.pT() < 25) pmiss *= 1.05;
          else if (pmiss.pT() < 40) pmiss *= (1.05 - (0.04/15)*(pmiss.pT() - 25)); //< linear decrease
          else pmiss *= 1.01;

          // Smear by a Gaussian with width given by the resolution(sumEt) ~ 0.45 sqrt(sumEt) GeV
          const double resolution = 0.45 * sqrt(set);
          std::normal_distribution<> d(pmiss.pT(), resolution);
          const double smearedmet = std::max(d(Random::rng()), 0.);

          pmiss *= smearedmet / pmiss.pT();
        }


        /// Randomly smear the supplied taus' momenta by parameterised resolutions
        inline void smearTaus(std::vector<HEPUtils::Particle*>& taus) {
          // We need to smear pT, then recalculate E, then reset the 4-vector.
          // Same as for jets, but on a vector of particles. (?)
          // Const resolution for now
          const double resolution = 0.03;

          // Now loop over the jets and smear the 4-vectors
          std::normal_distribution<> d(1., resolution);
          for (HEPUtils::Particle* p : taus) {
            // Smear by a Gaussian centered on 1 with width given by the (fractional) resolution
            double smear_factor = d(Random::rng());
            /// @todo Is this the best way to smear? Should we preserve the mean jet energy, or pT, or direction?
            p->set_mom(HEPUtils::P4::mkXYZM(p->mom().px()*smear_factor, p->mom().py()*smear_factor, p->mom().pz()*smear_factor, p->mass()));
          }
        }


        /// Efficiency function for Loose ID electrons
        /// @note Numbers digitised from Fig 3 of 13 TeV note (ATL-PHYS-PUB-2015-041)
        /// @todo What about faking by jets or non-electrons?
        inline void applyLooseIDElectronSelectionR2(std::vector<const HEPUtils::Particle*>& electrons) {
          if (electrons.empty()) return;

          // Manually symmetrised eta eff histogram
          const static std::vector<double> binedges_eta = { 0.0,   0.1,   0.8,   1.37,  1.52,  2.01,  2.37,  2.47, DBL_MAX };
          const static std::vector<double> bineffs_eta  = { 0.950, 0.965, 0.955, 0.885, 0.950, 0.935, 0.90, 0 };
          const static HEPUtils::BinnedFn1D<double> _eff_eta(binedges_eta, bineffs_eta);
          // Et eff histogram (10-20 GeV bin added by hand)
          const static std::vector<double> binedges_et = { 10,   20,   25,   30,   35,   40,    45,    50,   60,  80, DBL_MAX };
          const static std::vector<double> bineffs_et  = { 0.90, 0.91, 0.92, 0.94, 0.95, 0.955, 0.965, 0.97, 0.98, 0.98 };
          const static HEPUtils::BinnedFn1D<double> _eff_et(binedges_et, bineffs_et);

          auto keptElectronsEnd = std::remove_if(electrons.begin(), electrons.end(),
                                                 [](const HEPUtils::Particle* electron) {
                                                   const double e_pt = electron->pT();
                                                   const double e_aeta = electron->abseta();
                                                   if (e_aeta > 2.47 || e_pt < 10) return true;
                                                   const double eff1 = _eff_eta.get_at(e_aeta), eff2 = _eff_et.get_at(e_pt);
                                                   const double eff = std::min(eff1 * eff2 / 0.95, 1.0); //< norm factor as approximate double differential
                                                   return random_bool(1-eff);
                                                 } );
          electrons.erase(keptElectronsEnd, electrons.end());
        }

        /// Alias to allow non-const particle vectors
        inline void applyLooseIDElectronSelectionR2(std::vector<HEPUtils::Particle*>& electrons) {
          applyLooseIDElectronSelectionR2(reinterpret_cast<std::vector<const HEPUtils::Particle*>&>(electrons));
        }

        /// Efficiency function for Loose ID electrons
        /// @note Numbers digitised from Fig 3 of 13 TeV note (ATL-PHYS-PUB-2015-041)
        inline void applyMediumIDElectronSelectionR2(std::vector<const HEPUtils::Particle*>& electrons) {
          if (electrons.empty()) return;

          // Manually symmetrised eta eff histogram
          const static std::vector<double> binedges_eta = { 0.0,   0.1,   0.8,   1.37,  1.52,  2.01,  2.37,  2.47, DBL_MAX };
          const static std::vector<double> bineffs_eta  = { 0.900, 0.930, 0.905, 0.830, 0.900, 0.880, 0.85, 0 };
          const static HEPUtils::BinnedFn1D<double> _eff_eta(binedges_eta, bineffs_eta);
          // Et eff histogram (10-20 GeV bin added by hand)
          const static std::vector<double> binedges_et = { 10,   20,   25,   30,   35,   40,    45,    50,   60,  80, DBL_MAX };
          const static std::vector<double> bineffs_et  = { 0.83, 0.845, 0.87, 0.89, 0.90, 0.91, 0.92, 0.93, 0.95, 0.95 };
          const static HEPUtils::BinnedFn1D<double> _eff_et(binedges_et, bineffs_et);

          auto keptElectronsEnd = std::remove_if(electrons.begin(), electrons.end(),
                                                 [](const HEPUtils::Particle* electron) {
                                                   const double e_pt = electron->pT();
                                                   const double e_aeta = electron->abseta();
                                                   if (e_aeta > 2.47 || e_pt < 10) return true;
                                                   const double eff1 = _eff_eta.get_at(e_aeta), eff2 = _eff_et.get_at(e_pt);
                                                   const double eff = std::min(eff1 * eff2 / 0.95, 1.0); //< norm factor as approximate double differential
                                                   return random_bool(1-eff);
                                                 } );
          electrons.erase(keptElectronsEnd, electrons.end());
        }

        /// Alias to allow non-const particle vectors
        inline void applyMediumIDElectronSelectionR2(std::vector<HEPUtils::Particle*>& electrons) {
          applyMediumIDElectronSelectionR2(reinterpret_cast<std::vector<const HEPUtils::Particle*>&>(electrons));
        }

        /// Efficiency function for Medium ID electrons
        /// @note Numbers digitised from 8 TeV note (ATLAS-CONF-2014-032)
        inline void applyMediumIDElectronSelection(std::vector<const HEPUtils::Particle*>& electrons) {
          if (electrons.empty()) return;

          const static std::vector<double> binedges_E10_15 = {0., 0.0494681, 0.453578, 1.10675, 1.46298, 1.78963, 2.2766, 2.5};
          const static std::vector<double> binvalues_E10_15 = makeBinValues({0.730435, 0.730435, 0.782609, 0.776812, 0.765217, 0.773913, 0.77971, 0.776812});
          const static HEPUtils::BinnedFn1D<double> _eff_E10_15(binedges_E10_15, binvalues_E10_15);

          const static std::vector<double> binedges_E15_20 = {0., 0.0533175, 0.456161, 1.1019, 1.46327, 1.78318, 2.26303, 2.5};
          const static std::vector<double> binvalues_E15_20 = makeBinValues({0.77971, 0.77971, 0.82029, 0.817391, 0.701449, 0.797101, 0.828986, 0.828986});
          const static HEPUtils::BinnedFn1D<double> _eff_E15_20(binedges_E15_20, binvalues_E15_20);

          const static std::vector<double> binedges_E20_25 = {-2.5, -2.45249, -2.21496, -1.94181, -1.6924, -1.46675, -1.26485, -0.991686, -0.682898, -0.350356, -0.0415677, 0.0653207, 0.362233, 0.718527, 0.97981, 1.2886, 1.45487, 1.68052, 1.94181, 2.23872, 2.45249, 2.5};
          const static std::vector<double> binvalues_E20_25 = makeBinValues({0.827811, 0.82572, 0.790414, 0.798585, 0.779843, 0.727974, 0.802447, 0.798192, 0.812561, 0.812423, 0.808153, 0.779115, 0.822483, 0.816123, 0.795304, 0.793105, 0.772326, 0.778446, 0.794906, 0.78857, 0.821617, 0.821593});
          const static HEPUtils::BinnedFn1D<double> _eff_E20_25(binedges_E20_25, binvalues_E20_25);

          const static std::vector<double> binedges_E25_30 = {-2.5, -2.45249, -2.22684, -1.92993, -1.6924, -1.46675, -1.26485, -0.97981, -0.694774, -0.33848, -0.0534442, 0.0771971, 0.33848, 0.74228, 1.00356, 1.26485, 1.46675, 1.6924, 1.94181, 2.22684, 2.45249, 2.5};
          const static std::vector<double> binvalues_E25_30 = makeBinValues({0.84095, 0.838892, 0.8286, 0.830801, 0.818436, 0.76037, 0.841463, 0.83535, 0.850008, 0.852233, 0.837812, 0.82748, 0.854592, 0.854759, 0.838251, 0.844591, 0.76782, 0.815688, 0.836563, 0.824219, 0.838853, 0.838877});
          const static HEPUtils::BinnedFn1D<double> _eff_E25_30(binedges_E25_30, binvalues_E25_30);

          const static std::vector<double> binedges_E30_35 = {-2.5, -2.44062, -2.21496, -1.92993, -1.68052, -1.46675, -1.27672, -0.991686, -0.706651, -0.350356, -0.0534442, 0.0771971, 0.350356, 0.706651, 0.97981, 1.2886, 1.47862, 1.68052, 1.94181, 2.23872, 2.44062, 2.5};
          const static std::vector<double> binvalues_E30_35 = makeBinValues({0.849263, 0.849233, 0.840831, 0.853176, 0.844763, 0.771974, 0.873676, 0.865249, 0.877593, 0.883677, 0.869013, 0.856496, 0.879231, 0.883238, 0.870661, 0.870533, 0.779059, 0.839213, 0.84949, 0.834827, 0.834743, 0.834718});
          const static HEPUtils::BinnedFn1D<double> _eff_E30_35(binedges_E30_35, binvalues_E30_35);

          const static std::vector<double> binedges_E35_40 = {-2.5, -2.44841, -2.23431, -1.94914, -1.69969, -1.46336, -1.28359, -0.998664, -0.713488, -0.357087, -0.0723338, 0.0580256, 0.343519, 0.699955, 1.0085, 1.26989, 1.45836, 1.685, 1.93451, 2.23118, 2.46818, 2.5};
          const static std::vector<double> binvalues_E35_40 = makeBinValues({0.836795, 0.84095, 0.859644, 0.867953, 0.87003, 0.799407, 0.894955, 0.888724, 0.897033, 0.903264, 0.886647, 0.87003, 0.897033, 0.905341, 0.890801, 0.897033, 0.805638, 0.863798, 0.87003, 0.85549, 0.824332, 0.826409});
          const static HEPUtils::BinnedFn1D<double> _eff_E35_40(binedges_E35_40, binvalues_E35_40);

          const static std::vector<double> binedges_E40_45 = {-2.5, -2.45261, -2.22749, -1.93128, -1.68246, -1.46919, -1.27962, -0.995261, -0.7109, -0.343602, -0.0592417, 0.0473934, 0.35545, 0.699052, 0.983412, 1.27962, 1.4455, 1.69431, 1.94313, 2.22749, 2.44076, 2.5};
          const static std::vector<double> binvalues_E40_45 = makeBinValues({0.836795, 0.836795, 0.87003, 0.882493, 0.897033, 0.84095, 0.911573, 0.89911, 0.907418, 0.909496, 0.89911, 0.888724, 0.907418, 0.91365, 0.89911, 0.907418, 0.843027, 0.890801, 0.882493, 0.87003, 0.816024, 0.816024});
          const static HEPUtils::BinnedFn1D<double> _eff_E40_45(binedges_E40_45, binvalues_E40_45);

          const static std::vector<double> binedges_E45_50 = {-2.5, -2.46086, -2.22192, -1.93675, -1.68709, -1.46211, -1.27124, -0.986416, -0.689328, -0.356822, -0.0482438, 0.0584337, 0.355838, 0.712203, 0.996992, 1.28217, 1.45947, 1.68576, 1.93499, 2.21988, 2.44378, 2.5};
          const static std::vector<double>  binvalues_E45_50 =  makeBinValues({0.807101, 0.807101, 0.889941, 0.898225, 0.912722, 0.873373, 0.923077, 0.910651, 0.921006, 0.918935, 0.906509, 0.894083, 0.923077, 0.927219, 0.912722, 0.921006, 0.871302, 0.90858, 0.898225, 0.889941, 0.786391, 0.786391});
          const static HEPUtils::BinnedFn1D<double> _eff_E45_50 = {binedges_E45_50, binvalues_E45_50};

          const static std::vector<double> binedges_E50_60 = {-2.5, -2.44076, -2.21564, -1.93128, -1.69431, -1.46919, -1.26777, -0.983412, -0.7109, -0.35545, -0.0592417, 0.0592417, 0.35545, 0.7109, 0.983412, 1.27962, 1.46919, 1.68246, 1.91943, 2.22749, 2.44076, 2.5};
          const static std::vector<double>  binvalues_E50_60 = makeBinValues({0.785417, 0.785417, 0.891667, 0.9, 0.916667, 0.877083, 0.927083, 0.91875, 0.91875, 0.922917, 0.90625, 0.9, 0.922917, 0.929167, 0.920833, 0.925, 0.885417, 0.9125, 0.904167, 0.885417, 0.7625, 0.7625});
          const static HEPUtils::BinnedFn1D<double> _eff_E50_60 = {binedges_E50_60, binvalues_E50_60};

          const static std::vector<double> binedges_E60_80 = {-2.5, -2.44933, -2.22119, -1.9353, -1.68491, -1.47115, -1.2682, -0.982628, -0.696912, -0.351494, -0.0423579, 0.0526683, 0.350856, 0.719871, 1.00552, 1.29137, 1.46938, 1.69596, 1.94572, 2.24305, 2.45479, 2.5};
          const static std::vector<double>  binvalues_E60_80 = makeBinValues({0.779163, 0.779188, 0.893866, 0.904402, 0.927423, 0.896262, 0.92968, 0.921466, 0.921585, 0.932145, 0.909357, 0.896897, 0.930355, 0.928425, 0.924377, 0.93283, 0.899571, 0.922582, 0.908102, 0.89156, 0.741648, 0.741678});
          const static HEPUtils::BinnedFn1D<double> _eff_E60_80 = {binedges_E60_80, binvalues_E60_80};

          const static std::vector<double> binedges_E80 = {-2.5, -2.45835, -2.22058, -1.94663, -1.68451, -1.44712, -1.27961, -0.970161, -0.708258, -0.351259, -0.0537477, 0.0532884, 0.351188, 0.72041, 0.994111, 1.29176, 1.4815, 1.70839, 1.93419, 2.21998, 2.45825, 2.5};
          const static std::vector<double>  binvalues_E80 = makeBinValues({0.951041, 0.948944, 0.930151, 0.938346, 0.9507, 0.909058, 0.95884, 0.954557, 0.954449, 0.945992, 0.939637, 0.933361, 0.949854, 0.960086, 0.953741, 0.955695, 0.911996, 0.953445, 0.930502, 0.934538, 0.944824, 0.9448});
          const static HEPUtils::BinnedFn1D<double> _eff_E80 = {binedges_E80, binvalues_E80};

          // Now loop over the electrons and only keep those that pass the random efficiency cut
          /// @note No delete is necessary, because this should only ever be applied to a copy of the Event Particle* vectors
          /// @todo This is an exact duplication of the below filtering code -- split into a single util fn (in unnamed namespace?) when binned fns are static
          auto keptElectronsEnd = std::remove_if(electrons.begin(), electrons.end(),
                                             [](const HEPUtils::Particle* electron) {
                                               const double e_pt = electron->pT();
                                               const double e_eta = electron->eta();
                                               if (!(fabs(e_eta) < 2.5 && e_pt >= 10)) return true;
                                               else if (HEPUtils::in_range(e_pt, 10, 15)) return !random_bool(_eff_E10_15, fabs(e_eta));
                                               else if (HEPUtils::in_range(e_pt, 15, 20)) return !random_bool(_eff_E15_20, fabs(e_eta));
                                               else if (HEPUtils::in_range(e_pt, 20, 25)) return !random_bool(_eff_E20_25, e_eta);
                                               else if (HEPUtils::in_range(e_pt, 25, 30)) return !random_bool(_eff_E25_30, e_eta);
                                               else if (HEPUtils::in_range(e_pt, 30, 35)) return !random_bool(_eff_E30_35, e_eta);
                                               else if (HEPUtils::in_range(e_pt, 35, 40)) return !random_bool(_eff_E35_40, e_eta);
                                               else if (HEPUtils::in_range(e_pt, 40, 45)) return !random_bool(_eff_E40_45, e_eta);
                                               else if (HEPUtils::in_range(e_pt, 45, 50)) return !random_bool(_eff_E45_50, e_eta);
                                               else if (HEPUtils::in_range(e_pt, 50, 60)) return !random_bool(_eff_E50_60, e_eta);
                                               else if (HEPUtils::in_range(e_pt, 60, 80)) return !random_bool(_eff_E60_80, e_eta);
                                               else return !random_bool(_eff_E80, e_eta);
                                             } );
          electrons.erase(keptElectronsEnd, electrons.end());
        }


        /// Alias to allow non-const particle vectors
        inline void applyMediumIDElectronSelection(std::vector<HEPUtils::Particle*>& electrons) {
          applyMediumIDElectronSelection(reinterpret_cast<std::vector<const HEPUtils::Particle*>&>(electrons));
        }


        /// Efficiency function for Tight ID electrons
        /// @note Numbers digitised from 8 TeV note (ATLAS-CONF-2014-032)
        inline void applyTightIDElectronSelection(std::vector<const HEPUtils::Particle*>& electrons) {

          const static std::vector<double> binedges_E10_15 = {0., 0.0485903, 0.458914, 1.10009, 1.46117, 1.78881, 2.27013, 2.5};
          const static std::vector<double> binvalues_E10_15 = makeBinValues({0.57971, 0.582609, 0.681159, 0.655072, 0.46087, 0.634783, 0.689855, 0.689855});
          const static HEPUtils::BinnedFn1D<double> _eff_E10_15(binedges_E10_15, binvalues_E10_15);

          const static std::vector<double> binedges_E15_20 = {0., 0.0533175, 0.450237, 1.09597, 1.46327, 1.78318, 2.26896, 2.5};
          const static std::vector<double> binvalues_E15_20 = makeBinValues({0.631884, 0.628986, 0.727536, 0.701449, 0.565217, 0.666667, 0.733333, 0.733333});
          const static HEPUtils::BinnedFn1D<double> _eff_E15_20(binedges_E15_20, binvalues_E15_20);

          const static std::vector<double> binedges_E20_25 =  {-2.5, -2.44062, -2.22684, -1.92993, -1.66865, -1.45487, -1.26485, -0.967933, -0.706651, -0.350356, -0.0415677, 0.0653207, 0.362233, 0.718527, 0.991686, 1.27672, 1.47862, 1.6924, 1.92993, 2.22684, 2.46437, 2.5};
          const static std::vector<double> binvalues_E20_25 = makeBinValues({0.678698, 0.678674, 0.70965, 0.65361, 0.655573, 0.599567, 0.6844, 0.694632, 0.729731, 0.731654, 0.665254, 0.640358, 0.743785, 0.733282, 0.697962, 0.672992, 0.585926, 0.660394, 0.652011, 0.703663, 0.670429, 0.668338});
          const static HEPUtils::BinnedFn1D<double> _eff_E20_25(binedges_E20_25, binvalues_E20_25);

          const static std::vector<double> binedges_E25_30 = {-2.5, -2.44062, -2.22684, -1.91805, -1.68052, -1.45487, -1.27672, -0.97981, -0.706651, -0.350356, -0.0415677, 0.0771971, 0.362233, 0.718527, 0.991686, 1.30048, 1.47862, 1.6924, 1.94181, 2.22684, 2.46437, 2.5};
          const static std::vector<double> binvalues_E25_30 = makeBinValues({0.678932, 0.681034, 0.737205, 0.683328, 0.695889, 0.633669, 0.720983, 0.733569, 0.758609, 0.769142, 0.69657, 0.688311, 0.771515, 0.771663, 0.734388, 0.717899, 0.636964, 0.699368, 0.689086, 0.730747, 0.67684, 0.67686});
          const static HEPUtils::BinnedFn1D<double> _eff_E25_30(binedges_E25_30, binvalues_E25_30);

          const static std::vector<double> binedges_E30_35 = {-2.5, -2.45249, -2.21496, -1.94181, -1.68052, -1.47862, -1.27672, -0.97981, -0.706651, -0.33848, -0.0415677, 0.0534442, 0.362233, 0.718527, 1.00356, 1.27672, 1.46675, 1.68052, 1.95368, 2.23872, 2.45249, 2.5};
          const static std::vector<double> binvalues_E30_35 = makeBinValues({0.691395, 0.691375, 0.749436, 0.716089, 0.726366, 0.653582, 0.749047, 0.771772, 0.800739, 0.802663, 0.731916, 0.71526, 0.802372, 0.810532, 0.773025, 0.75214, 0.656512, 0.722892, 0.712393, 0.745509, 0.670643, 0.6727});
          const static HEPUtils::BinnedFn1D<double> _eff_E30_35(binedges_E30_35, binvalues_E30_35);

          const static std::vector<double> binedges_E35_40 = {-2.5, -2.46296, -2.22413, -1.93966, -1.7017, -1.47721, -1.28567, -0.988409, -0.714721, -0.334744, -0.0510125, 0.0437527, 0.342215, 0.710598, 0.971211, 1.27968, 1.45638, 1.68306, 1.94399, 2.21764, 2.44185, 2.5};
          const static std::vector<double> binvalues_E35_40 = makeBinValues({0.683086, 0.683086, 0.759941, 0.726706, 0.751632, 0.683086, 0.772404, 0.793175, 0.824332, 0.820178, 0.743323, 0.728783, 0.820178, 0.832641, 0.793175, 0.774481, 0.689318, 0.749555, 0.728783, 0.757864, 0.6727, 0.6727});
          const static HEPUtils::BinnedFn1D<double> _eff_E35_40(binedges_E35_40, binvalues_E35_40);

          const static std::vector<double> binedges_E40_45 = {-2.5, -2.45261, -2.21564, -1.94313, -1.69431, -1.45735, -1.27962, -0.983412, -0.7109, -0.35545, -0.0592417, 0.0473934, 0.35545, 0.699052, 0.983412, 1.26777, 1.45735, 1.67062, 1.93128, 2.20379, 2.45261, 2.5};
          const static std::vector<double> binvalues_E40_45 = makeBinValues({0.693472, 0.693472, 0.782789, 0.757864, 0.784866, 0.726706, 0.797329, 0.803561, 0.836795, 0.805638, 0.747478, 0.735015, 0.805638, 0.843027, 0.807715, 0.797329, 0.732938, 0.780712, 0.762018, 0.782789, 0.674777, 0.674777});
          const static HEPUtils::BinnedFn1D<double> _eff_E40_45(binedges_E40_45, binvalues_E40_45);

          const static std::vector<double> binedges_E45_50 = {-2.5, -2.46311, -2.22329, -1.93875, -1.70073, -1.47585, -1.273, -0.976015, -0.714205, -0.358403, -0.0625448, 0.0560444, 0.354151, 0.711078, 0.98364, 1.28045, 1.45768, 1.68407, 1.94493, 2.20653, 2.4415, 2.5};
          const static std::vector<double>  binvalues_E45_50 =  makeBinValues({0.674556, 0.674556, 0.809172, 0.780178, 0.809172, 0.763609, 0.819527, 0.823669, 0.854734, 0.82574, 0.763609, 0.753254, 0.823669, 0.860947, 0.82574, 0.819527, 0.76568, 0.809172, 0.78432, 0.802959, 0.651775, 0.651775});
          const static HEPUtils::BinnedFn1D<double> _eff_E45_50 = {binedges_E45_50, binvalues_E45_50};

          const static std::vector<double> binedges_E50_60 = {-2.5, -2.45261, -2.21564, -1.93128, -1.68246, -1.45735, -1.27962, -0.995261, -0.699052, -0.343602, -0.0592417, 0.0592417, 0.35545, 0.699052, 0.983412, 1.26777, 1.4455, 1.68246, 1.94313, 2.21564, 2.45261, 2.5};
          const static std::vector<double>  binvalues_E50_60 = makeBinValues({0.6625, 0.6625, 0.810417, 0.795833, 0.81875, 0.779167, 0.839583, 0.84375, 0.860417, 0.841667, 0.777083, 0.764583, 0.841667, 0.877083, 0.85, 0.839583, 0.785417, 0.816667, 0.8, 0.804167, 0.64375, 0.64375});
          const static HEPUtils::BinnedFn1D<double> _eff_E50_60 = {binedges_E50_60, binvalues_E50_60};

          const static std::vector<double> binedges_E60_80 = {-2.5, -2.46326, -2.22265, -1.93711, -1.69844, -1.47299, -1.28152, -0.995631, -0.709702, -0.364674, -0.0564949, 0.0504716, 0.349652, 0.707116, 0.980538, 1.27812, 1.46757, 1.69447, 1.94394, 2.24157, 2.45288, 2.5};
          const static std::vector<double>  binvalues_E60_80 = makeBinValues({0.660412, 0.660432, 0.808449, 0.798151, 0.831584, 0.787928, 0.846341, 0.856877, 0.869496, 0.85714, 0.778101, 0.767729, 0.859521, 0.87842, 0.855617, 0.853658, 0.79332, 0.835081, 0.803935, 0.804059, 0.629147, 0.629172});
          const static HEPUtils::BinnedFn1D<double> _eff_E60_80 = {binedges_E60_80, binvalues_E60_80};

          const static std::vector<double> binedges_E80 = {-2.5, -2.45987, -2.22149, -1.94797, -1.69748, -1.47206, -1.29251, -0.994818, -0.709105, -0.352212, -0.0558319, 0.0513809, 0.374044, 0.719562, 0.981359, 1.27873, 1.46843, 1.70723, 1.9449, 2.20712, 2.45676, 2.5};
          const static std::vector<double>  binvalues_E80 = makeBinValues({0.859652, 0.859627, 0.876145, 0.859415, 0.888391, 0.8426, 0.900685, 0.904716, 0.904597, 0.889909, 0.817086, 0.821195, 0.893762, 0.910235, 0.903895, 0.889231, 0.843455, 0.884899, 0.859875, 0.87846, 0.857585, 0.85756});
          const static HEPUtils::BinnedFn1D<double> _eff_E80 = {binedges_E80, binvalues_E80};

          // Now loop over the electrons and only keep those that pass the random efficiency cut
          /// @note No delete is necessary, because this should only ever be applied to a copy of the Event Particle* vectors
          /// @todo This is an exact duplication of the above filtering code -- split into a single util fn (in unnamed namespace?) when binned fns are static
          auto keptElectronsEnd = std::remove_if(electrons.begin(), electrons.end(),
                                             [](const HEPUtils::Particle* electron) {
                                               const double e_pt = electron->pT();
                                               const double e_eta = electron->eta();
                                               if (!(fabs(e_eta) < 2.5 && e_pt >= 10)) return true;
                                               else if (HEPUtils::in_range(e_pt, 10, 15)) return !random_bool(_eff_E10_15, fabs(e_eta));
                                               else if (HEPUtils::in_range(e_pt, 15, 20)) return !random_bool(_eff_E15_20, fabs(e_eta));
                                               else if (HEPUtils::in_range(e_pt, 20, 25)) return !random_bool(_eff_E20_25, e_eta);
                                               else if (HEPUtils::in_range(e_pt, 25, 30)) return !random_bool(_eff_E25_30, e_eta);
                                               else if (HEPUtils::in_range(e_pt, 30, 35)) return !random_bool(_eff_E30_35, e_eta);
                                               else if (HEPUtils::in_range(e_pt, 35, 40)) return !random_bool(_eff_E35_40, e_eta);
                                               else if (HEPUtils::in_range(e_pt, 40, 45)) return !random_bool(_eff_E40_45, e_eta);
                                               else if (HEPUtils::in_range(e_pt, 45, 50)) return !random_bool(_eff_E45_50, e_eta);
                                               else if (HEPUtils::in_range(e_pt, 50, 60)) return !random_bool(_eff_E50_60, e_eta);
                                               else if (HEPUtils::in_range(e_pt, 60, 80)) return !random_bool(_eff_E60_80, e_eta);
                                               else return !random_bool(_eff_E80, e_eta);
                                             } );
          electrons.erase(keptElectronsEnd, electrons.end());
        }


        /// Alias to allow non-const particle vectors
        inline void applyTightIDElectronSelection(std::vector<HEPUtils::Particle*>& electrons) {
          applyTightIDElectronSelection(reinterpret_cast<std::vector<const HEPUtils::Particle*>&>(electrons));
        }


        /// Electron 2019 ID efficiency functions from https://arxiv.org/pdf/1902.04655.pdf
        /// @note These efficiencies are 1D efficiencies so only pT is used
<<<<<<< HEAD
        inline void applyElectronIDEfficiency2019(std::vector<HEPUtils::Particle*>& electrons, str operating_point)
=======
        inline void applyElectronIDEfficiency2019(std::vector<const HEPUtils::Particle*>& electrons, str operating_point)
>>>>>>> b3c75c5e
        {

          // digitised from Fig 8
          const static std::vector<double> binedges_pt  = { 0.0, 6.668795911849248, 9.673354432217419, 14.643593391597225, 19.57318312476409, 24.71356813100665, 29.655352632037403, 34.594233616910074, 39.73636073284749, 44.68221015649952, 49.6292209866148, 59.52440405330856, 79.51859702099242, DBL_MAX};
          const static std::vector<double> bineffs_pt_loose  = { 0.9054376657824932, 0.9267904509283819, 0.8757294429708221, 0.8450928381962863, 0.8775862068965516, 0.889655172413793, 0.9035809018567638, 0.9193633952254641, 0.929575596816976, 0.9370026525198938, 0.942572944297082, 0.9509283819628646, 0.9592838196286471};
          const static std::vector<double> bineffs_pt_medium  = { 0.7355437665782492, 0.7912466843501325, 0.7986737400530503, 0.7717506631299733, 0.8135278514588858, 0.8348806366047744, 0.8525198938992041, 0.8692307692307691, 0.8822281167108752, 0.889655172413793, 0.902652519893899, 0.9230769230769229, 0.9407161803713526 };
          const static std::vector<double> bineffs_pt_tight  = { 0.5572944297082227, 0.6213527851458884, 0.6547745358090185, 0.6714854111405835, 0.699336870026525, 0.7299734748010609, 0.7559681697612731, 0.7754641909814322, 0.7921750663129972, 0.8079575596816975, 0.8311671087533155, 0.8710875331564986, 0.8989389920424402 };

          // select operating point
          std::vector<double> bineffs_pt;
          if (operating_point == "Loose" or operating_point == "VeryLoose")
            bineffs_pt = bineffs_pt_loose;
          else if (operating_point == "Medium")
            bineffs_pt = bineffs_pt_medium;
          else if (operating_point == "Tight")
            bineffs_pt = bineffs_pt_tight;
          else
            utils_error().raise(LOCAL_INFO, "Unknown operating point");
          const static HEPUtils::BinnedFn1D<double> _eff_pt(binedges_pt, bineffs_pt);

          // filter electrons
          filtereff_pt(electrons, _eff_pt);

<<<<<<< HEAD
        }        

        /// Electron 2019 Isolation efficiency functions from https://arxiv.org/pdf/1902.04655.pdf
        /// @note These efficiencies are 1D efficiencies so only pT is used
        inline void applyElectronIsolationEfficiency2019(std::vector<HEPUtils::Particle*>& electrons, str operating_point)
=======
        }

        /// Electron 2019 Isolation efficiency functions from https://arxiv.org/pdf/1902.04655.pdf
        /// @note These efficiencies are 1D efficiencies so only pT is used
        inline void applyElectronIsolationEfficiency2019(std::vector<const HEPUtils::Particle*>& electrons, str operating_point)
>>>>>>> b3c75c5e
        {

          // digitised from Fig 12
          const static std::vector<double> binedges_pt = {0.0, 6.548307897301772, 9.706735099256047, 19.611982283197417, 24.561829913760132, 29.71154676569653, 34.461525174885566, 39.61370954807349, 44.56047277707178, 49.5109372879474, 59.60803424919497, 79.4086585320716, DBL_MAX};
          const static std::vector<double> bineffs_pt_loose_trackonly = {0.9694027334287603, 0.9841898810834618, 0.9915715839022242, 0.9890807366218896, 0.9875756991852016, 0.9875509249064084, 0.9875261506276152, 0.9879947974014535, 0.9884634441752919, 0.9884386698964986, 0.9888959617925568, 0.9907953231667035, 0.9930404921823388};
          const static std::vector<double> bineffs_pt_loose = {0.9595332801145123, 0.9812303870292888, 0.9891055109006828, 0.9875994412023784, 0.9856020149746753, 0.9826167143800926, 0.9820985190486677, 0.9820737447698745, 0.9820489704910813, 0.9825186495265361, 0.9829749091609778, 0.9903008698524555, 0.9930394599207224};
          const static std::vector<double> bineffs_pt_gradient_loose = {0.8973632597445498, 0.9471843343977098, 0.9693676365338032, 0.9466465260955738, 0.947115172869412, 0.9485706617485136, 0.9539735190486678, 0.9593784408720547, 0.9642868448579609, 0.9706755120017618, 0.9780417308962784, 0.9843808494824929, 0.9851457553402335};
          const static std::vector<double> bineffs_pt_gradient = {0.8425935229024444, 0.9082030389781987, 0.944204195111209, 0.9007573359392205, 0.9081359419731337, 0.9145235768553183, 0.924368255890773, 0.9351987447698745, 0.9460292336489761, 0.9573531435807092, 0.9716251926888351, 0.9838874284298613, 0.9851457553402335};

          // select operating point
          std::vector<double> bineffs_pt;
          if (operating_point == "LooseTrackOnly")
            bineffs_pt = bineffs_pt_loose_trackonly;
          if (operating_point == "Loose")
            bineffs_pt = bineffs_pt_loose;
          else if (operating_point == "GradientLoose")
            bineffs_pt = bineffs_pt_gradient_loose;
          else if (operating_point == "Gradient")
            bineffs_pt = bineffs_pt_gradient;
          else
           utils_error().raise(LOCAL_INFO, "Unknown operating point");
          const static HEPUtils::BinnedFn1D<double> _eff_pt(binedges_pt, bineffs_pt);

          // filter electrons
          filtereff_pt(electrons, _eff_pt);
        }


        ///@}

      }
   }
}<|MERGE_RESOLUTION|>--- conflicted
+++ resolved
@@ -14,12 +14,8 @@
 ///  \author Anders Kvellestad
 ///  \author Matthias Danninger
 ///  \author Rose Kudzman-Blais
-<<<<<<< HEAD
-//   \author Tomas Gonzalo
-=======
 ///  \author Pat Scott
 ///  \author Tomas Gonzalo
->>>>>>> b3c75c5e
 ///
 ///  *********************************************
 
@@ -525,11 +521,7 @@
 
         /// Electron 2019 ID efficiency functions from https://arxiv.org/pdf/1902.04655.pdf
         /// @note These efficiencies are 1D efficiencies so only pT is used
-<<<<<<< HEAD
-        inline void applyElectronIDEfficiency2019(std::vector<HEPUtils::Particle*>& electrons, str operating_point)
-=======
         inline void applyElectronIDEfficiency2019(std::vector<const HEPUtils::Particle*>& electrons, str operating_point)
->>>>>>> b3c75c5e
         {
 
           // digitised from Fig 8
@@ -553,19 +545,11 @@
           // filter electrons
           filtereff_pt(electrons, _eff_pt);
 
-<<<<<<< HEAD
-        }        
-
-        /// Electron 2019 Isolation efficiency functions from https://arxiv.org/pdf/1902.04655.pdf
-        /// @note These efficiencies are 1D efficiencies so only pT is used
-        inline void applyElectronIsolationEfficiency2019(std::vector<HEPUtils::Particle*>& electrons, str operating_point)
-=======
         }
 
         /// Electron 2019 Isolation efficiency functions from https://arxiv.org/pdf/1902.04655.pdf
         /// @note These efficiencies are 1D efficiencies so only pT is used
         inline void applyElectronIsolationEfficiency2019(std::vector<const HEPUtils::Particle*>& electrons, str operating_point)
->>>>>>> b3c75c5e
         {
 
           // digitised from Fig 12
