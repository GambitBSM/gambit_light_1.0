//   GAMBIT: Global and Modular BSM Inference Tool
//   *********************************************
///  \file
///
///  Rollcall header for ColliderBit module;
///  SUSY models.
///
///  *********************************************
///
///  Authors (add name and date if you modify):
///
///  \author Abram Krislock
///          (a.m.b.krislock@fys.uio.no)
///
///  \author Aldo Saavedra
///
///  \author Christopher Rogan
///          (christophersrogan@gmail.com)
///  \date 2015 Apr
///
///  \author Pat Scott
///          (p.scott@imperial.ac.uk)
///  \date 2015 Jul
///  \date 2018 Jan
///
///  \author Andy Buckley
///          (andy.buckley@cern.ch)
///  \date 2017 Jun
///
///  *********************************************

#pragma once

#define MODULE ColliderBit

  // SLHAea object with spectrum and decays for a Pythia8 collider
  #define CAPABILITY SpectrumAndDecaysForPythia

    #define FUNCTION getSpectrumAndDecaysForPythia
    START_FUNCTION(SLHAstruct)
<<<<<<< HEAD
    ALLOW_MODELS(MSSM63atQ, MSSM63atMGUT, MSSM63atQ_lightgravitino, MSSM63atMGUT_lightgravitino)
    ALLOW_MODELS(MSSM63atQ_mA, MSSM63atMGUT_mA, MSSM63atQ_mA_lightgravitino, MSSM63atMGUT_mA_lightgravitino)
    NEEDS_MANAGER(RunMC, MCLoopInfo)      // @todo Why is this needed?
=======
    ALLOW_MODELS(MSSM63atQ, MSSM63atMGUT)
    ALLOW_MODELS(MSSM63atQ_mA, MSSM63atMGUT_mA)
>>>>>>> 0c5fc628
    DEPENDENCY(decay_rates, DecayTable)
    DEPENDENCY(MSSM_spectrum, Spectrum)
    DEPENDENCY(SLHA_pseudonyms, mass_es_pseudonyms)
    #undef FUNCTION

  #undef CAPABILITY


  // Get Monte Carlo event generator
  #define CAPABILITY HardScatteringSim

    #define FUNCTION getPythia
    START_FUNCTION(Py8Collider_defaultversion)
    NEEDS_MANAGER(RunMC, MCLoopInfo)
    NEEDS_CLASSES_FROM(Pythia, default)
    DEPENDENCY(SpectrumAndDecaysForPythia, SLHAstruct)
    #undef FUNCTION

    #define FUNCTION getPythia_SLHA
    START_FUNCTION(Py8Collider_defaultversion)
    NEEDS_MANAGER(RunMC, MCLoopInfo)
    NEEDS_CLASSES_FROM(Pythia, default)
    ALLOW_MODELS(CB_SLHA_file_model, CB_SLHA_simpmod_scan_model, CB_SLHA_scan_model)
    DEPENDENCY(SLHAFileNameAndContent, pair_str_SLHAstruct)
    #undef FUNCTION

    #define FUNCTION getPythiaAsBase
    START_FUNCTION(const BaseCollider*)
    NEEDS_MANAGER(RunMC, MCLoopInfo)
    NEEDS_CLASSES_FROM(Pythia, default)
    DEPENDENCY(HardScatteringSim, Py8Collider_defaultversion)
    #undef FUNCTION

  #undef CAPABILITY


  // Run event generator
  #define CAPABILITY HardScatteringEvent

    #define FUNCTION generateEventPythia
    START_FUNCTION(HEPUtils::Event)
    NEEDS_MANAGER(RunMC, MCLoopInfo)
    NEEDS_CLASSES_FROM(Pythia, default)
    DEPENDENCY(HardScatteringSim, Py8Collider_defaultversion)
    DEPENDENCY(EventWeighterFunction, EventWeighterFunctionType)
    #undef FUNCTION

  #undef CAPABILITY




  /// Cross-sections for weighting events by production process
  /// @{

  /// A map between PID pairs and cross-sections
  #define CAPABILITY PIDPairCrossSectionsMap
<<<<<<< HEAD
  
    /// Get the PIDPairCrossSectionsMap using the 'xsec' backend
    /// @todo 1. Replace SLHA1Spectrum dependency with SpectrumAndDecaysForPythia (to ensure same spectrum)
    /// @todo 2. Add a CB utility function that checks if a SLHAstruct is SLHA1 or SLHA2, and use it in this function
    #define FUNCTION getPIDPairCrossSectionsMap_xsecBE
    START_FUNCTION(map_PID_pair_PID_pair_xsec)
    NEEDS_MANAGER(RunMC, MCLoopInfo)
    DEPENDENCY(ActivePIDPairs, vec_PID_pair)
    DEPENDENCY(SLHA1Spectrum, SLHAstruct)
    ALLOW_MODELS(MSSM63atQ, MSSM63atMGUT, MSSM63atQ_lightgravitino, MSSM63atMGUT_lightgravitino)
    ALLOW_MODELS(MSSM63atQ_mA, MSSM63atMGUT_mA, MSSM63atQ_mA_lightgravitino, MSSM63atMGUT_mA_lightgravitino)
    ALLOW_MODELS(CB_SLHA_file_model, CB_SLHA_simpmod_scan_model, CB_SLHA_scan_model)
    BACKEND_REQ(xsecBE_import_slha_string, (), void, (std::string&))
    BACKEND_REQ(xsecBE_set_parameters, (), void, (pybind11::dict&))
    BACKEND_REQ(xsecBE_get_xsection, (), pybind11::dict, (iipair&))
    #undef FUNCTION
=======

    #ifdef HAVE_PYBIND11
      /// Get the PIDPairCrossSectionsMap using the 'xsec' backend
      /// @todo 1. Replace SLHA1Spectrum dependency with SpectrumAndDecaysForPythia (to ensure same spectrum)
      /// @todo 2. Add a CB utility function that checks if a SLHAstruct is SLHA1 or SLHA2, and use it in this function
      #define FUNCTION getPIDPairCrossSectionsMap_xsecBE
      START_FUNCTION(map_PID_pair_PID_pair_xsec)
      NEEDS_MANAGER(RunMC, MCLoopInfo)
      DEPENDENCY(ActivePIDPairs, vec_PID_pair)
      DEPENDENCY(SLHA1Spectrum, SLHAstruct)
      ALLOW_MODELS(MSSM63atQ, MSSM63atMGUT)
      ALLOW_MODELS(MSSM63atQ_mA, MSSM63atMGUT_mA)
      ALLOW_MODELS(CB_SLHA_file_model, CB_SLHA_simpmod_scan_model, CB_SLHA_scan_model)
      BACKEND_REQ(xsecBE_import_slha_string, (), void, (std::string&))
      BACKEND_REQ(xsecBE_set_parameters, (), void, (PyDict&))
      BACKEND_REQ(xsecBE_get_xsection, (), PyDict, (iipair&))
      #undef FUNCTION
    #endif
>>>>>>> 0c5fc628

    /// Get the PIDPairCrossSectionsMap using the Prospino backend
    #define FUNCTION getPIDPairCrossSectionsMap_prospino
    START_FUNCTION(map_PID_pair_PID_pair_xsec)
    NEEDS_MANAGER(RunMC, MCLoopInfo)
    DEPENDENCY(ActivePIDPairs, vec_PID_pair)
    DEPENDENCY(SLHA1Spectrum, SLHAstruct)
    ALLOW_MODELS(MSSM63atQ, MSSM63atMGUT, MSSM63atQ_lightgravitino, MSSM63atMGUT_lightgravitino)
    ALLOW_MODELS(MSSM63atQ_mA, MSSM63atMGUT_mA, MSSM63atQ_mA_lightgravitino, MSSM63atMGUT_mA_lightgravitino)
    /// @todo Extend to also allow models CB_SLHA_file_model, CB_SLHA_simpmod_scan_model, CB_SLHA_scan_model
    BACKEND_REQ(prospino_run, (libprospino), map_str_dbl, (const PID_pair&, const Options&))
    BACKEND_REQ(prospino_read_slha1_input, (libprospino), void, (const SLHAstruct&))
    #undef FUNCTION

    #ifdef HAVE_PYBIND11
      /// Get the PIDPairCrossSectionsMap using the 'salami' backend
      /// @todo 1. Replace SLHA1Spectrum dependency with SpectrumAndDecaysForPythia (to ensure same spectrum)
      /// @todo 2. Add a CB utility function that checks if a SLHAstruct is SLHA1 or SLHA2, and use it in this function
      #define FUNCTION getPIDPairCrossSectionsMap_salami
      START_FUNCTION(map_PID_pair_PID_pair_xsec)
      NEEDS_MANAGER(RunMC, MCLoopInfo)
      DEPENDENCY(ActivePIDPairs, vec_PID_pair)
      DEPENDENCY(SLHA1Spectrum, SLHAstruct)
      ALLOW_MODELS(MSSM63atQ, MSSM63atMGUT)
      ALLOW_MODELS(MSSM63atQ_mA, MSSM63atMGUT_mA)
      ALLOW_MODELS(CB_SLHA_file_model, CB_SLHA_simpmod_scan_model, CB_SLHA_scan_model)
      BACKEND_REQ(salami_import_slha_string, (), void, (std::string&))
      BACKEND_REQ(salami_set_parameters, (), void, (PyDict&))
      BACKEND_REQ(salami_get_xsection, (), PyDict, (iipair&, double&, double&))
      // Needs Prospino to get LO cross-section
      BACKEND_REQ(prospino_run_alloptions, (libprospino), map_str_dbl, (const PID_pair&, const int&, const int&, const int&, const double&, const int&, const bool&))
      BACKEND_REQ(prospino_read_slha1_input, (libprospino), void, (const SLHAstruct&))
      #undef FUNCTION
    #endif

  #undef CAPABILITY
  /// @}


  /// Get SLHA content from one or more SLHA files
  /// @{
  #define CAPABILITY SLHAFileNameAndContent
  START_CAPABILITY

    /// Get the next SLHA filename and content (for model CB_SLHA_file_model)
    #define FUNCTION getNextSLHAFileNameAndContent
    START_FUNCTION(pair_str_SLHAstruct)
    ALLOW_MODELS(CB_SLHA_file_model)
    #undef FUNCTION

    /// Read single SLHA file and replace some entries
    /// (for use with models CB_SLHA_simpmod_scan_model and CB_SLHA_scan_model)
    #define FUNCTION getAndReplaceSLHAContent
    START_FUNCTION(pair_str_SLHAstruct)
    ALLOW_MODELS(CB_SLHA_simpmod_scan_model, CB_SLHA_scan_model)
    #undef FUNCTION

  #undef CAPABILITY
  /// @}


  /// Extract SLHA file elements (for model CB_SLHA_file_model)
  /// @{
  #define CAPABILITY SLHAFileElements
  START_CAPABILITY
    #define FUNCTION getSLHAFileElements
    START_FUNCTION(map_str_dbl)
    ALLOW_MODELS(CB_SLHA_file_model, CB_SLHA_simpmod_scan_model, CB_SLHA_scan_model)
    DEPENDENCY(SLHAFileNameAndContent, pair_str_SLHAstruct)
    #undef FUNCTION
  #undef CAPABILITY
  /// @}


  /// Extract an SLHAstruct with the spectrum
  /// @{
  #define CAPABILITY SLHA1Spectrum
  START_CAPABILITY
    #define FUNCTION getSLHA1Spectrum
    START_FUNCTION(SLHAstruct)
<<<<<<< HEAD
    NEEDS_MANAGER(RunMC, MCLoopInfo)      // @todo Why is this needed?
    ALLOW_MODELS(MSSM63atQ, MSSM63atMGUT, MSSM63atQ_lightgravitino, MSSM63atMGUT_lightgravitino)
    ALLOW_MODELS(MSSM63atQ_mA, MSSM63atMGUT_mA, MSSM63atQ_mA_lightgravitino, MSSM63atMGUT_mA_lightgravitino)
=======
    ALLOW_MODELS(MSSM63atQ, MSSM63atMGUT)
    ALLOW_MODELS(MSSM63atQ_mA, MSSM63atMGUT_mA)
>>>>>>> 0c5fc628
    ALLOW_MODELS(CB_SLHA_file_model, CB_SLHA_simpmod_scan_model, CB_SLHA_scan_model)
    MODEL_CONDITIONAL_DEPENDENCY(SLHAFileNameAndContent, pair_str_SLHAstruct, CB_SLHA_file_model, CB_SLHA_simpmod_scan_model, CB_SLHA_scan_model)
    MODEL_CONDITIONAL_DEPENDENCY(MSSM_spectrum, Spectrum, MSSM63atQ, MSSM63atMGUT, MSSM63atQ_lightgravitino, MSSM63atMGUT_lightgravitino, MSSM63atQ_mA, MSSM63atMGUT_mA, MSSM63atQ_mA_lightgravitino, MSSM63atMGUT_mA_lightgravitino)
    #undef FUNCTION
  #undef CAPABILITY

  #define CAPABILITY SLHA2Spectrum
  START_CAPABILITY
    #define FUNCTION getSLHA2Spectrum
    START_FUNCTION(SLHAstruct)
<<<<<<< HEAD
    NEEDS_MANAGER(RunMC, MCLoopInfo)      // @todo Why is this needed?
    ALLOW_MODELS(MSSM63atQ, MSSM63atMGUT, MSSM63atQ_lightgravitino, MSSM63atMGUT_lightgravitino)
    ALLOW_MODELS(MSSM63atQ_mA, MSSM63atMGUT_mA, MSSM63atQ_mA_lightgravitino, MSSM63atMGUT_mA_lightgravitino)
=======
    ALLOW_MODELS(MSSM63atQ, MSSM63atMGUT)
    ALLOW_MODELS(MSSM63atQ_mA, MSSM63atMGUT_mA)
>>>>>>> 0c5fc628
    ALLOW_MODELS(CB_SLHA_file_model, CB_SLHA_simpmod_scan_model, CB_SLHA_scan_model)
    MODEL_CONDITIONAL_DEPENDENCY(SLHAFileNameAndContent, pair_str_SLHAstruct, CB_SLHA_file_model, CB_SLHA_simpmod_scan_model, CB_SLHA_scan_model)
    MODEL_CONDITIONAL_DEPENDENCY(MSSM_spectrum, Spectrum, MSSM63atQ, MSSM63atMGUT, MSSM63atQ_lightgravitino, MSSM63atMGUT_lightgravitino, MSSM63atQ_mA, MSSM63atMGUT_mA, MSSM63atQ_mA_lightgravitino, MSSM63atMGUT_mA_lightgravitino)
    #undef FUNCTION
  #undef CAPABILITY
  /// @}


  #define CAPABILITY susy_spectrum_scan_guide
  START_CAPABILITY
    #define FUNCTION calc_susy_spectrum_scan_guide
    START_FUNCTION(double)
    ALLOW_MODELS(MSSM63atQ, MSSM63atMGUT)
    ALLOW_MODELS(MSSM63atQ_mA, MSSM63atMGUT_mA)
    DEPENDENCY(SLHA_pseudonyms, mass_es_pseudonyms)
    MODEL_CONDITIONAL_DEPENDENCY(MSSM_spectrum, Spectrum, MSSM63atQ, MSSM63atMGUT, MSSM63atQ_mA, MSSM63atMGUT_mA)
    #undef FUNCTION
  #undef CAPABILITY


#undef MODULE<|MERGE_RESOLUTION|>--- conflicted
+++ resolved
@@ -38,14 +38,9 @@
 
     #define FUNCTION getSpectrumAndDecaysForPythia
     START_FUNCTION(SLHAstruct)
-<<<<<<< HEAD
-    ALLOW_MODELS(MSSM63atQ, MSSM63atMGUT, MSSM63atQ_lightgravitino, MSSM63atMGUT_lightgravitino)
-    ALLOW_MODELS(MSSM63atQ_mA, MSSM63atMGUT_mA, MSSM63atQ_mA_lightgravitino, MSSM63atMGUT_mA_lightgravitino)
-    NEEDS_MANAGER(RunMC, MCLoopInfo)      // @todo Why is this needed?
-=======
-    ALLOW_MODELS(MSSM63atQ, MSSM63atMGUT)
-    ALLOW_MODELS(MSSM63atQ_mA, MSSM63atMGUT_mA)
->>>>>>> 0c5fc628
+    ALLOW_MODELS(MSSM63atQ, MSSM63atMGUT, MSSM63atQ_lightgravitino, MSSM63atMGUT_lightgravitino)
+    ALLOW_MODELS(MSSM63atQ_mA, MSSM63atMGUT_mA, MSSM63atQ_mA_lightgravitino, MSSM63atMGUT_mA_lightgravitino)
+    // NEEDS_MANAGER(RunMC, MCLoopInfo)      // Don't think this is needed... 
     DEPENDENCY(decay_rates, DecayTable)
     DEPENDENCY(MSSM_spectrum, Spectrum)
     DEPENDENCY(SLHA_pseudonyms, mass_es_pseudonyms)
@@ -103,25 +98,7 @@
 
   /// A map between PID pairs and cross-sections
   #define CAPABILITY PIDPairCrossSectionsMap
-<<<<<<< HEAD
   
-    /// Get the PIDPairCrossSectionsMap using the 'xsec' backend
-    /// @todo 1. Replace SLHA1Spectrum dependency with SpectrumAndDecaysForPythia (to ensure same spectrum)
-    /// @todo 2. Add a CB utility function that checks if a SLHAstruct is SLHA1 or SLHA2, and use it in this function
-    #define FUNCTION getPIDPairCrossSectionsMap_xsecBE
-    START_FUNCTION(map_PID_pair_PID_pair_xsec)
-    NEEDS_MANAGER(RunMC, MCLoopInfo)
-    DEPENDENCY(ActivePIDPairs, vec_PID_pair)
-    DEPENDENCY(SLHA1Spectrum, SLHAstruct)
-    ALLOW_MODELS(MSSM63atQ, MSSM63atMGUT, MSSM63atQ_lightgravitino, MSSM63atMGUT_lightgravitino)
-    ALLOW_MODELS(MSSM63atQ_mA, MSSM63atMGUT_mA, MSSM63atQ_mA_lightgravitino, MSSM63atMGUT_mA_lightgravitino)
-    ALLOW_MODELS(CB_SLHA_file_model, CB_SLHA_simpmod_scan_model, CB_SLHA_scan_model)
-    BACKEND_REQ(xsecBE_import_slha_string, (), void, (std::string&))
-    BACKEND_REQ(xsecBE_set_parameters, (), void, (pybind11::dict&))
-    BACKEND_REQ(xsecBE_get_xsection, (), pybind11::dict, (iipair&))
-    #undef FUNCTION
-=======
-
     #ifdef HAVE_PYBIND11
       /// Get the PIDPairCrossSectionsMap using the 'xsec' backend
       /// @todo 1. Replace SLHA1Spectrum dependency with SpectrumAndDecaysForPythia (to ensure same spectrum)
@@ -131,15 +108,14 @@
       NEEDS_MANAGER(RunMC, MCLoopInfo)
       DEPENDENCY(ActivePIDPairs, vec_PID_pair)
       DEPENDENCY(SLHA1Spectrum, SLHAstruct)
-      ALLOW_MODELS(MSSM63atQ, MSSM63atMGUT)
-      ALLOW_MODELS(MSSM63atQ_mA, MSSM63atMGUT_mA)
+      ALLOW_MODELS(MSSM63atQ, MSSM63atMGUT, MSSM63atQ_lightgravitino, MSSM63atMGUT_lightgravitino)
+      ALLOW_MODELS(MSSM63atQ_mA, MSSM63atMGUT_mA, MSSM63atQ_mA_lightgravitino, MSSM63atMGUT_mA_lightgravitino)
       ALLOW_MODELS(CB_SLHA_file_model, CB_SLHA_simpmod_scan_model, CB_SLHA_scan_model)
       BACKEND_REQ(xsecBE_import_slha_string, (), void, (std::string&))
       BACKEND_REQ(xsecBE_set_parameters, (), void, (PyDict&))
       BACKEND_REQ(xsecBE_get_xsection, (), PyDict, (iipair&))
       #undef FUNCTION
     #endif
->>>>>>> 0c5fc628
 
     /// Get the PIDPairCrossSectionsMap using the Prospino backend
     #define FUNCTION getPIDPairCrossSectionsMap_prospino
@@ -220,14 +196,9 @@
   START_CAPABILITY
     #define FUNCTION getSLHA1Spectrum
     START_FUNCTION(SLHAstruct)
-<<<<<<< HEAD
-    NEEDS_MANAGER(RunMC, MCLoopInfo)      // @todo Why is this needed?
-    ALLOW_MODELS(MSSM63atQ, MSSM63atMGUT, MSSM63atQ_lightgravitino, MSSM63atMGUT_lightgravitino)
-    ALLOW_MODELS(MSSM63atQ_mA, MSSM63atMGUT_mA, MSSM63atQ_mA_lightgravitino, MSSM63atMGUT_mA_lightgravitino)
-=======
-    ALLOW_MODELS(MSSM63atQ, MSSM63atMGUT)
-    ALLOW_MODELS(MSSM63atQ_mA, MSSM63atMGUT_mA)
->>>>>>> 0c5fc628
+    // NEEDS_MANAGER(RunMC, MCLoopInfo)      // Don't think this is needed...
+    ALLOW_MODELS(MSSM63atQ, MSSM63atMGUT, MSSM63atQ_lightgravitino, MSSM63atMGUT_lightgravitino)
+    ALLOW_MODELS(MSSM63atQ_mA, MSSM63atMGUT_mA, MSSM63atQ_mA_lightgravitino, MSSM63atMGUT_mA_lightgravitino)
     ALLOW_MODELS(CB_SLHA_file_model, CB_SLHA_simpmod_scan_model, CB_SLHA_scan_model)
     MODEL_CONDITIONAL_DEPENDENCY(SLHAFileNameAndContent, pair_str_SLHAstruct, CB_SLHA_file_model, CB_SLHA_simpmod_scan_model, CB_SLHA_scan_model)
     MODEL_CONDITIONAL_DEPENDENCY(MSSM_spectrum, Spectrum, MSSM63atQ, MSSM63atMGUT, MSSM63atQ_lightgravitino, MSSM63atMGUT_lightgravitino, MSSM63atQ_mA, MSSM63atMGUT_mA, MSSM63atQ_mA_lightgravitino, MSSM63atMGUT_mA_lightgravitino)
@@ -238,14 +209,9 @@
   START_CAPABILITY
     #define FUNCTION getSLHA2Spectrum
     START_FUNCTION(SLHAstruct)
-<<<<<<< HEAD
-    NEEDS_MANAGER(RunMC, MCLoopInfo)      // @todo Why is this needed?
-    ALLOW_MODELS(MSSM63atQ, MSSM63atMGUT, MSSM63atQ_lightgravitino, MSSM63atMGUT_lightgravitino)
-    ALLOW_MODELS(MSSM63atQ_mA, MSSM63atMGUT_mA, MSSM63atQ_mA_lightgravitino, MSSM63atMGUT_mA_lightgravitino)
-=======
-    ALLOW_MODELS(MSSM63atQ, MSSM63atMGUT)
-    ALLOW_MODELS(MSSM63atQ_mA, MSSM63atMGUT_mA)
->>>>>>> 0c5fc628
+    // NEEDS_MANAGER(RunMC, MCLoopInfo)      // Dont think this is needed...
+    ALLOW_MODELS(MSSM63atQ, MSSM63atMGUT, MSSM63atQ_lightgravitino, MSSM63atMGUT_lightgravitino)
+    ALLOW_MODELS(MSSM63atQ_mA, MSSM63atMGUT_mA, MSSM63atQ_mA_lightgravitino, MSSM63atMGUT_mA_lightgravitino)
     ALLOW_MODELS(CB_SLHA_file_model, CB_SLHA_simpmod_scan_model, CB_SLHA_scan_model)
     MODEL_CONDITIONAL_DEPENDENCY(SLHAFileNameAndContent, pair_str_SLHAstruct, CB_SLHA_file_model, CB_SLHA_simpmod_scan_model, CB_SLHA_scan_model)
     MODEL_CONDITIONAL_DEPENDENCY(MSSM_spectrum, Spectrum, MSSM63atQ, MSSM63atMGUT, MSSM63atQ_lightgravitino, MSSM63atMGUT_lightgravitino, MSSM63atQ_mA, MSSM63atMGUT_mA, MSSM63atQ_mA_lightgravitino, MSSM63atMGUT_mA_lightgravitino)
