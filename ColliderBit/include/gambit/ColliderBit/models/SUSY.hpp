//   GAMBIT: Global and Modular BSM Inference Tool
//   *********************************************
///  \file
///
///  Rollcall header for ColliderBit module;
///  SUSY models.
///
///  *********************************************
///
///  Authors (add name and date if you modify):
///
///  \author Abram Krislock
///          (a.m.b.krislock@fys.uio.no)
///
///  \author Aldo Saavedra
///
///  \author Christopher Rogan
///          (christophersrogan@gmail.com)
///  \date 2015 Apr
///
///  \author Pat Scott
///          (p.scott@imperial.ac.uk)
///  \date 2015 Jul
///  \date 2018 Jan
///
///  \author Andy Buckley
///          (andy.buckley@cern.ch)
///  \date 2017 Jun
///
///  *********************************************

#pragma once

#define MODULE ColliderBit

  // SLHAea object with spectrum and decays for a Pythia8 collider
  #define CAPABILITY SpectrumAndDecaysForPythia

    #define FUNCTION getSpectrumAndDecaysForPythia
    START_FUNCTION(SLHAstruct)
    ALLOW_MODELS(MSSM63atQ, MSSM63atMGUT, MSSM63atQ_lightgravitino, MSSM63atMGUT_lightgravitino)
    NEEDS_MANAGER(RunMC, MCLoopInfo)      // @todo Why is this needed?
    DEPENDENCY(decay_rates, DecayTable)
    DEPENDENCY(MSSM_spectrum, Spectrum)
    DEPENDENCY(SLHA_pseudonyms, mass_es_pseudonyms)
    #undef FUNCTION

  #undef CAPABILITY


  // Get Monte Carlo event generator
  #define CAPABILITY HardScatteringSim

    #define FUNCTION getPythia
    START_FUNCTION(Py8Collider_defaultversion)
    NEEDS_MANAGER(RunMC, MCLoopInfo)
    NEEDS_CLASSES_FROM(Pythia, default)
    DEPENDENCY(SpectrumAndDecaysForPythia, SLHAstruct)
    #undef FUNCTION

    #define FUNCTION getPythia_SLHA
    START_FUNCTION(Py8Collider_defaultversion)
    NEEDS_MANAGER(RunMC, MCLoopInfo)
    NEEDS_CLASSES_FROM(Pythia, default)
    ALLOW_MODELS(CB_SLHA_file_model, CB_SLHA_simpmod_scan_model, CB_SLHA_scan_model)
    DEPENDENCY(SLHAFileNameAndContent, pair_str_SLHAstruct)
    #undef FUNCTION

    #define FUNCTION getPythiaAsBase
    START_FUNCTION(const BaseCollider*)
    NEEDS_MANAGER(RunMC, MCLoopInfo)
    NEEDS_CLASSES_FROM(Pythia, default)
    DEPENDENCY(HardScatteringSim, Py8Collider_defaultversion)
    #undef FUNCTION

  #undef CAPABILITY


  // Run event generator
  #define CAPABILITY HardScatteringEvent

    #define FUNCTION generateEventPythia
    START_FUNCTION(HEPUtils::Event)
    NEEDS_MANAGER(RunMC, MCLoopInfo)
    NEEDS_CLASSES_FROM(Pythia, default)
    DEPENDENCY(HardScatteringSim, Py8Collider_defaultversion)
    DEPENDENCY(EventWeighterFunction, EventWeighterFunctionType)
    #undef FUNCTION

  #undef CAPABILITY




  /// Cross-sections for weighting events by production process
  /// @{

  /// A map between PID pairs and cross-sections
  #define CAPABILITY PIDPairCrossSectionsMap

    /// Example of provding PIDPairCrossSectionsMap using a Python backend
    /// @todo 1. Replace SLHA1Spectrum dependency with SpectrumAndDecaysForPythia (to ensure same spectrum)
    /// @todo 2. Add a CB utility function that checks if a SLHAstruct is SLHA1 or SLHA2, and use it in this function
    #define FUNCTION getPIDPairCrossSectionsMap_xsecBE_example
    START_FUNCTION(map_PID_pair_PID_pair_xsec)
    NEEDS_MANAGER(RunMC, MCLoopInfo)
    DEPENDENCY(ActivePIDPairs, vec_PID_pair)
    DEPENDENCY(SLHA1Spectrum, SLHAstruct)
    ALLOW_MODELS(MSSM63atQ, MSSM63atMGUT, MSSM63atQ_lightgravitino, MSSM63atMGUT_lightgravitino, CB_SLHA_file_model, CB_SLHA_simpmod_scan_model, CB_SLHA_scan_model)
    BACKEND_REQ(xsecBE_example_xsec_fb, (), double, (iipair&, pybind11::dict&, pybind11::dict&))
    BACKEND_REQ(xsecBE_example_xsec_err_fb, (), ddpair, (iipair&, pybind11::dict&, pybind11::dict&))
    BACKEND_REQ(xsecBE_example_set_parameters, (), void, (pybind11::dict&))
    BACKEND_REQ(xsecBE_example_set_flags, (), void, (pybind11::dict&))
    #undef FUNCTION
  
    /// Get the PIDPairCrossSectionsMap using the 'xsec' backend
    /// @todo 1. Replace SLHA1Spectrum dependency with SpectrumAndDecaysForPythia (to ensure same spectrum)
    /// @todo 2. Add a CB utility function that checks if a SLHAstruct is SLHA1 or SLHA2, and use it in this function
    #define FUNCTION getPIDPairCrossSectionsMap_xsecBE
    START_FUNCTION(map_PID_pair_PID_pair_xsec)
    NEEDS_MANAGER(RunMC, MCLoopInfo)
    DEPENDENCY(ActivePIDPairs, vec_PID_pair)
    DEPENDENCY(SLHA1Spectrum, SLHAstruct)
    ALLOW_MODELS(MSSM63atQ, MSSM63atMGUT, MSSM63atQ_lightgravitino, MSSM63atMGUT_lightgravitino, CB_SLHA_file_model, CB_SLHA_simpmod_scan_model, CB_SLHA_scan_model)
    BACKEND_REQ(xsecBE_import_slha_string, (), void, (std::string&))
    BACKEND_REQ(xsecBE_set_parameters, (), void, (pybind11::dict&))
    BACKEND_REQ(xsecBE_get_xsection, (), pybind11::dict, (iipair&))
    #undef FUNCTION

<<<<<<< HEAD
    // #define FUNCTION getProspinoxsec
    // START_FUNCTION(xsec)
    // NEEDS_MANAGER(RunMC, MCLoopInfo)
    // ALLOW_MODELS(MSSM63atQ, MSSM63atMGUT, MSSM63atQ_lightgravitino, MSSM63atMGUT_lightgravitino)
    // DEPENDENCY(MSSM_spectrum, Spectrum)
    // BACKEND_REQ(prospino_LHC_xsec, (libprospino), map_str_dbl, (const SLHAstruct&, const param_map_type&, prospino_settings&))
    // #undef FUNCTION
=======
    /// Get the PIDPairCrossSectionsMap using the Prospino backend
    #define FUNCTION getPIDPairCrossSectionsMap_prospino
    START_FUNCTION(map_PID_pair_PID_pair_xsec)
    NEEDS_MANAGER(RunMC, MCLoopInfo)
    DEPENDENCY(ActivePIDPairs, vec_PID_pair)
    DEPENDENCY(SLHA1Spectrum, SLHAstruct)
    ALLOW_MODELS(MSSM63atQ_mA, MSSM63atMGUT_mA)
    /// @todo Extend to ALLOW_MODELS(MSSM63atQ_mA, MSSM63atMGUT_mA, CB_SLHA_file_model, CB_SLHA_simpmod_scan_model, CB_SLHA_scan_model)
    BACKEND_REQ(prospino_run, (libprospino), map_str_dbl, (const PID_pair&, const Options&))
    BACKEND_REQ(prospino_read_slha1_input, (libprospino), void, (const SLHAstruct&))
    #undef FUNCTION
>>>>>>> 11fb1b2e

  #undef CAPABILITY
  /// @}


  /// Get SLHA content from one or more SLHA files
  /// @{
  #define CAPABILITY SLHAFileNameAndContent
  START_CAPABILITY

    /// Get the next SLHA filename and content (for model CB_SLHA_file_model)
    #define FUNCTION getNextSLHAFileNameAndContent
    START_FUNCTION(pair_str_SLHAstruct)
    ALLOW_MODELS(CB_SLHA_file_model)
    #undef FUNCTION

    /// Read single SLHA file and replace some entries
    /// (for use with models CB_SLHA_simpmod_scan_model and CB_SLHA_scan_model)
    #define FUNCTION getAndReplaceSLHAContent
    START_FUNCTION(pair_str_SLHAstruct)
    ALLOW_MODELS(CB_SLHA_simpmod_scan_model, CB_SLHA_scan_model)
    #undef FUNCTION

  #undef CAPABILITY
  /// @}


  /// Extract SLHA file elements (for model CB_SLHA_file_model)
  /// @{
  #define CAPABILITY SLHAFileElements
  START_CAPABILITY
    #define FUNCTION getSLHAFileElements
    START_FUNCTION(map_str_dbl)
    ALLOW_MODELS(CB_SLHA_file_model, CB_SLHA_simpmod_scan_model, CB_SLHA_scan_model)
    DEPENDENCY(SLHAFileNameAndContent, pair_str_SLHAstruct)
    #undef FUNCTION
  #undef CAPABILITY
  /// @}


  /// Extract an SLHAstruct with the spectrum
  /// @{
  #define CAPABILITY SLHA1Spectrum
  START_CAPABILITY
    #define FUNCTION getSLHA1Spectrum
    START_FUNCTION(SLHAstruct)
    ALLOW_MODELS(MSSM63atQ, MSSM63atMGUT, MSSM63atQ_lightgravitino, MSSM63atMGUT_lightgravitino, CB_SLHA_file_model, CB_SLHA_simpmod_scan_model, CB_SLHA_scan_model)
    MODEL_CONDITIONAL_DEPENDENCY(SLHAFileNameAndContent, pair_str_SLHAstruct, CB_SLHA_file_model, CB_SLHA_simpmod_scan_model, CB_SLHA_scan_model)
    MODEL_CONDITIONAL_DEPENDENCY(MSSM_spectrum, Spectrum, MSSM63atQ, MSSM63atMGUT)
    #undef FUNCTION
  #undef CAPABILITY

  #define CAPABILITY SLHA2Spectrum
  START_CAPABILITY
    #define FUNCTION getSLHA2Spectrum
    START_FUNCTION(SLHAstruct)
    ALLOW_MODELS(MSSM63atQ, MSSM63atMGUT, MSSM63atQ_lightgravitino, MSSM63atMGUT_lightgravitino, CB_SLHA_file_model, CB_SLHA_simpmod_scan_model, CB_SLHA_scan_model)
    MODEL_CONDITIONAL_DEPENDENCY(SLHAFileNameAndContent, pair_str_SLHAstruct, CB_SLHA_file_model, CB_SLHA_simpmod_scan_model, CB_SLHA_scan_model)
    MODEL_CONDITIONAL_DEPENDENCY(MSSM_spectrum, Spectrum, MSSM63atQ, MSSM63atMGUT)
    #undef FUNCTION
  #undef CAPABILITY
  /// @}


#undef MODULE<|MERGE_RESOLUTION|>--- conflicted
+++ resolved
@@ -127,15 +127,6 @@
     BACKEND_REQ(xsecBE_get_xsection, (), pybind11::dict, (iipair&))
     #undef FUNCTION
 
-<<<<<<< HEAD
-    // #define FUNCTION getProspinoxsec
-    // START_FUNCTION(xsec)
-    // NEEDS_MANAGER(RunMC, MCLoopInfo)
-    // ALLOW_MODELS(MSSM63atQ, MSSM63atMGUT, MSSM63atQ_lightgravitino, MSSM63atMGUT_lightgravitino)
-    // DEPENDENCY(MSSM_spectrum, Spectrum)
-    // BACKEND_REQ(prospino_LHC_xsec, (libprospino), map_str_dbl, (const SLHAstruct&, const param_map_type&, prospino_settings&))
-    // #undef FUNCTION
-=======
     /// Get the PIDPairCrossSectionsMap using the Prospino backend
     #define FUNCTION getPIDPairCrossSectionsMap_prospino
     START_FUNCTION(map_PID_pair_PID_pair_xsec)
@@ -147,7 +138,6 @@
     BACKEND_REQ(prospino_run, (libprospino), map_str_dbl, (const PID_pair&, const Options&))
     BACKEND_REQ(prospino_read_slha1_input, (libprospino), void, (const SLHAstruct&))
     #undef FUNCTION
->>>>>>> 11fb1b2e
 
   #undef CAPABILITY
   /// @}
