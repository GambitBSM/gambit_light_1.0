//   GAMBIT: Global and Modular BSM Inference Tool
//   *********************************************
///  \file
///
///  Rollcall header for ColliderBit module;
///  SUSY models.
///
///  *********************************************
///
///  Authors (add name and date if you modify):
///
///  \author Abram Krislock
///          (a.m.b.krislock@fys.uio.no)
///
///  \author Aldo Saavedra
///
///  \author Christopher Rogan
///          (christophersrogan@gmail.com)
///  \date 2015 Apr
///
///  \author Pat Scott
///          (p.scott@imperial.ac.uk)
///  \date 2015 Jul
///  \date 2018 Jan
///
///  \author Andy Buckley
///          (andy.buckley@cern.ch)
///  \date 2017 Jun
///
///  *********************************************

#pragma once

#define MODULE ColliderBit

  // SLHAea object with spectrum and decays for a Pythia8 collider
  #define CAPABILITY SpectrumAndDecaysForPythia

    #define FUNCTION getSpectrumAndDecaysForPythia
    START_FUNCTION(SLHAstruct)
    ALLOW_MODELS(MSSM63atQ, MSSM63atMGUT)
    NEEDS_MANAGER(RunMC, MCLoopInfo)      // @todo Why is this needed?
    DEPENDENCY(decay_rates, DecayTable)
    DEPENDENCY(MSSM_spectrum, Spectrum)
    DEPENDENCY(SLHA_pseudonyms, mass_es_pseudonyms)
    #undef FUNCTION

  #undef CAPABILITY


  // Get Monte Carlo event generator
  #define CAPABILITY HardScatteringSim

    #define FUNCTION getPythia
    START_FUNCTION(Py8Collider_defaultversion)
    NEEDS_MANAGER(RunMC, MCLoopInfo)
    NEEDS_CLASSES_FROM(Pythia, default)
<<<<<<< HEAD
    ALLOW_MODELS(MSSM63atQ, MSSM63atMGUT, MSSM63atQ_lightgravitino, MSSM63atMGUT_lightgravitino)
    DEPENDENCY(decay_rates, DecayTable)
    DEPENDENCY(MSSM_spectrum, Spectrum)
=======
    DEPENDENCY(SpectrumAndDecaysForPythia, SLHAstruct)
>>>>>>> 0c2353fc
    #undef FUNCTION

    #define FUNCTION getPythia_SLHA
    START_FUNCTION(Py8Collider_defaultversion)
    NEEDS_MANAGER(RunMC, MCLoopInfo)
    NEEDS_CLASSES_FROM(Pythia, default)
    ALLOW_MODELS(CB_SLHA_file_model, CB_SLHA_simpmod_scan_model, CB_SLHA_scan_model)
    DEPENDENCY(SLHAFileNameAndContent, pair_str_SLHAstruct)
    #undef FUNCTION

    #define FUNCTION getPythiaAsBase
    START_FUNCTION(const BaseCollider*)
    NEEDS_MANAGER(RunMC, MCLoopInfo)
    NEEDS_CLASSES_FROM(Pythia, default)
    DEPENDENCY(HardScatteringSim, Py8Collider_defaultversion)
    #undef FUNCTION

  #undef CAPABILITY


  // Run event generator
  #define CAPABILITY HardScatteringEvent

    #define FUNCTION generateEventPythia
    START_FUNCTION(HEPUtils::Event)
    NEEDS_MANAGER(RunMC, MCLoopInfo)
    NEEDS_CLASSES_FROM(Pythia, default)
    DEPENDENCY(HardScatteringSim, Py8Collider_defaultversion)
    DEPENDENCY(EventWeighterFunction, EventWeighterFunctionType)
    #undef FUNCTION

  #undef CAPABILITY




  /// Cross-sections for weighting events by production process
  /// @{

  /// A map between PID pairs and cross-sections
  #define CAPABILITY PIDPairCrossSectionsMap

    /// Example of provding PIDPairCrossSectionsMap using a Python backend
    /// @todo 1. Replace SLHA1Spectrum dependency with SpectrumAndDecaysForPythia (to ensure same spectrum)
    /// @todo 2. Add a CB utility function that checks if a SLHAstruct is SLHA1 or SLHA2, and use it in this function
    #define FUNCTION getPIDPairCrossSectionsMap_xsecBE_example
    START_FUNCTION(map_PID_pair_PID_pair_xsec)
    NEEDS_MANAGER(RunMC, MCLoopInfo)
    DEPENDENCY(ActivePIDPairs, vec_PID_pair)
    DEPENDENCY(SLHA1Spectrum, SLHAstruct)
    ALLOW_MODELS(MSSM63atQ, MSSM63atMGUT, CB_SLHA_file_model, CB_SLHA_simpmod_scan_model, CB_SLHA_scan_model)
    BACKEND_REQ(xsecBE_example_xsec_fb, (), double, (iipair&, pybind11::dict&, pybind11::dict&))
    BACKEND_REQ(xsecBE_example_xsec_err_fb, (), ddpair, (iipair&, pybind11::dict&, pybind11::dict&))
    BACKEND_REQ(xsecBE_example_set_parameters, (), void, (pybind11::dict&))
    BACKEND_REQ(xsecBE_example_set_flags, (), void, (pybind11::dict&))
    #undef FUNCTION
  
    /// Example of provding PIDPairCrossSectionsMap using a Python backend
    /// @todo 1. Replace SLHA1Spectrum dependency with SpectrumAndDecaysForPythia (to ensure same spectrum)
    /// @todo 2. Add a CB utility function that checks if a SLHAstruct is SLHA1 or SLHA2, and use it in this function
    #define FUNCTION getPIDPairCrossSectionsMap_xsecBE
    START_FUNCTION(map_PID_pair_PID_pair_xsec)
    NEEDS_MANAGER(RunMC, MCLoopInfo)
    DEPENDENCY(ActivePIDPairs, vec_PID_pair)
    DEPENDENCY(SLHA1Spectrum, SLHAstruct)
    ALLOW_MODELS(MSSM63atQ, MSSM63atMGUT, CB_SLHA_file_model, CB_SLHA_simpmod_scan_model, CB_SLHA_scan_model)
    BACKEND_REQ(xsecBE_import_slha_string, (), void, (std::string&))
    BACKEND_REQ(xsecBE_set_parameters, (), void, (pybind11::dict&))
    BACKEND_REQ(xsecBE_get_xsection, (), pybind11::dict, (iipair&))
    #undef FUNCTION

    // #define FUNCTION getProspinoxsec
    // START_FUNCTION(xsec)
    // NEEDS_MANAGER(RunMC, MCLoopInfo)
    // ALLOW_MODELS(MSSM63atQ, MSSM63atMGUT)
    // DEPENDENCY(MSSM_spectrum, Spectrum)
    // BACKEND_REQ(prospino_LHC_xsec, (libprospino), map_str_dbl, (const SLHAstruct&, const param_map_type&, prospino_settings&))
    // #undef FUNCTION

  #undef CAPABILITY
  /// @}


  /// Get SLHA content from one or more SLHA files
  /// @{
  #define CAPABILITY SLHAFileNameAndContent
  START_CAPABILITY

    /// Get the next SLHA filename and content (for model CB_SLHA_file_model)
    #define FUNCTION getNextSLHAFileNameAndContent
    START_FUNCTION(pair_str_SLHAstruct)
    ALLOW_MODELS(CB_SLHA_file_model)
    #undef FUNCTION

    /// Read single SLHA file and replace some entries
    /// (for use with models CB_SLHA_simpmod_scan_model and CB_SLHA_scan_model)
    #define FUNCTION getAndReplaceSLHAContent
    START_FUNCTION(pair_str_SLHAstruct)
    ALLOW_MODELS(CB_SLHA_simpmod_scan_model, CB_SLHA_scan_model)
    #undef FUNCTION

  #undef CAPABILITY
  /// @}


  /// Extract SLHA file elements (for model CB_SLHA_file_model)
  /// @{
  #define CAPABILITY SLHAFileElements
  START_CAPABILITY
    #define FUNCTION getSLHAFileElements
    START_FUNCTION(map_str_dbl)
    ALLOW_MODELS(CB_SLHA_file_model, CB_SLHA_simpmod_scan_model, CB_SLHA_scan_model)
    DEPENDENCY(SLHAFileNameAndContent, pair_str_SLHAstruct)
    #undef FUNCTION
  #undef CAPABILITY
  /// @}


  /// Extract an SLHAstruct with the spectrum
  /// @{
  #define CAPABILITY SLHA1Spectrum
  START_CAPABILITY
    #define FUNCTION getSLHA1Spectrum
    START_FUNCTION(SLHAstruct)
    ALLOW_MODELS(MSSM63atQ, MSSM63atMGUT, CB_SLHA_file_model, CB_SLHA_simpmod_scan_model, CB_SLHA_scan_model)
    MODEL_CONDITIONAL_DEPENDENCY(SLHAFileNameAndContent, pair_str_SLHAstruct, CB_SLHA_file_model, CB_SLHA_simpmod_scan_model, CB_SLHA_scan_model)
    MODEL_CONDITIONAL_DEPENDENCY(MSSM_spectrum, Spectrum, MSSM63atQ, MSSM63atMGUT)
    #undef FUNCTION
  #undef CAPABILITY

  #define CAPABILITY SLHA2Spectrum
  START_CAPABILITY
    #define FUNCTION getSLHA2Spectrum
    START_FUNCTION(SLHAstruct)
    ALLOW_MODELS(MSSM63atQ, MSSM63atMGUT, CB_SLHA_file_model, CB_SLHA_simpmod_scan_model, CB_SLHA_scan_model)
    MODEL_CONDITIONAL_DEPENDENCY(SLHAFileNameAndContent, pair_str_SLHAstruct, CB_SLHA_file_model, CB_SLHA_simpmod_scan_model, CB_SLHA_scan_model)
    MODEL_CONDITIONAL_DEPENDENCY(MSSM_spectrum, Spectrum, MSSM63atQ, MSSM63atMGUT)
    #undef FUNCTION
  #undef CAPABILITY
  /// @}


#undef MODULE<|MERGE_RESOLUTION|>--- conflicted
+++ resolved
@@ -55,13 +55,7 @@
     START_FUNCTION(Py8Collider_defaultversion)
     NEEDS_MANAGER(RunMC, MCLoopInfo)
     NEEDS_CLASSES_FROM(Pythia, default)
-<<<<<<< HEAD
-    ALLOW_MODELS(MSSM63atQ, MSSM63atMGUT, MSSM63atQ_lightgravitino, MSSM63atMGUT_lightgravitino)
-    DEPENDENCY(decay_rates, DecayTable)
-    DEPENDENCY(MSSM_spectrum, Spectrum)
-=======
     DEPENDENCY(SpectrumAndDecaysForPythia, SLHAstruct)
->>>>>>> 0c2353fc
     #undef FUNCTION
 
     #define FUNCTION getPythia_SLHA
