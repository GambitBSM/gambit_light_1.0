//   GAMBIT: Global and Modular BSM Inference Tool
//   *********************************************
///  \file
///
///  Rollcall header for ColliderBit module;
///  SUSY models.
///
///  *********************************************
///
///  Authors (add name and date if you modify):
///
///  \author Abram Krislock
///          (a.m.b.krislock@fys.uio.no)
///
///  \author Aldo Saavedra
///
///  \author Christopher Rogan
///          (christophersrogan@gmail.com)
///  \date 2015 Apr
///
///  \author Pat Scott
///          (p.scott@imperial.ac.uk)
///  \date 2015 Jul
///  \date 2018 Jan
///
///  \author Andy Buckley
///          (andy.buckley@cern.ch)
///  \date 2017 Jun
///
///  \author Tomas Gonzalo
///          (tomas.gonzalo@monash.edu)
///  \date 2019 Oct
///
///  *********************************************

#pragma once

#define MODULE ColliderBit

  // SLHAea object with spectrum and decays for a Pythia8 collider
  #define CAPABILITY SpectrumAndDecaysForPythia

    #define FUNCTION getSpectrumAndDecaysForPythia
    START_FUNCTION(SLHAstruct)
    ALLOW_MODELS(MSSM63atQ, MSSM63atMGUT)
    ALLOW_MODELS(MSSM63atQ_mA, MSSM63atMGUT_mA)
<<<<<<< HEAD
    NEEDS_MANAGER(RunMC, MCLoopInfo)      // @todo Why is this needed?
=======
>>>>>>> 4b524f86
    DEPENDENCY(decay_rates, DecayTable)
    DEPENDENCY(MSSM_spectrum, Spectrum)
    DEPENDENCY(SLHA_pseudonyms, mass_es_pseudonyms)
    #undef FUNCTION

  #undef CAPABILITY


  // Get Monte Carlo event generator
  #define CAPABILITY HardScatteringSim

    #define FUNCTION getPythia
    START_FUNCTION(Py8Collider_defaultversion)
    NEEDS_MANAGER(RunMC, MCLoopInfo)
    NEEDS_CLASSES_FROM(Pythia, default)
    DEPENDENCY(SpectrumAndDecaysForPythia, SLHAstruct)
    #undef FUNCTION

    #define FUNCTION getPythia_SLHA
    START_FUNCTION(Py8Collider_defaultversion)
    NEEDS_MANAGER(RunMC, MCLoopInfo)
    NEEDS_CLASSES_FROM(Pythia, default)
    ALLOW_MODELS(CB_SLHA_file_model, CB_SLHA_simpmod_scan_model, CB_SLHA_scan_model)
    DEPENDENCY(SLHAFileNameAndContent, pair_str_SLHAstruct)
    #undef FUNCTION

    #define FUNCTION getPythiaAsBase
    START_FUNCTION(const BaseCollider*)
    NEEDS_MANAGER(RunMC, MCLoopInfo)
    NEEDS_CLASSES_FROM(Pythia, default)
    DEPENDENCY(HardScatteringSim, Py8Collider_defaultversion)
    #undef FUNCTION

  #undef CAPABILITY


  // Run event generator
  #define CAPABILITY HardScatteringEvent

    #define FUNCTION generateEventPythia
    START_FUNCTION(HEPUtils::Event)
    NEEDS_MANAGER(RunMC, MCLoopInfo)
    NEEDS_CLASSES_FROM(Pythia, default)
    DEPENDENCY(HardScatteringSim, Py8Collider_defaultversion)
<<<<<<< HEAD
    #undef FUNCTION

    #define FUNCTION generateEventPythia_HEPUtils
    START_FUNCTION(HEPUtils::Event)
    NEEDS_MANAGER(RunMC, MCLoopInfo)
    NEEDS_CLASSES_FROM(Pythia, default)
    DEPENDENCY(HardScatteringSim, Py8Collider_defaultversion)
    DEPENDENCY(HardScatteringEvent, Pythia_default::Pythia8::Event)
    DEPENDENCY(EventWeighterFunction, EventWeighterFunctionType)
    #undef FUNCTION

    #ifndef EXCLUDE_HEPMC
      #define FUNCTION generateEventPythia_HepMC
      START_FUNCTION(HepMC3::GenEvent)
      NEEDS_MANAGER(RunMC, MCLoopInfo)
      NEEDS_CLASSES_FROM(Pythia, default)
      DEPENDENCY(HardScatteringSim, Py8Collider_defaultversion)
      DEPENDENCY(HardScatteringEvent, Pythia_default::Pythia8::Event)
      #undef FUNCTION
    #endif

=======
    DEPENDENCY(EventWeighterFunction, EventWeighterFunctionType)
    #undef FUNCTION

>>>>>>> 4b524f86
  #undef CAPABILITY




  /// Cross-sections for weighting events by production process
  /// @{

  /// A map between PID pairs and cross-sections
  #define CAPABILITY PIDPairCrossSectionsMap
<<<<<<< HEAD
  
    /// Get the PIDPairCrossSectionsMap using the 'xsec' backend
    /// @todo 1. Replace SLHA1Spectrum dependency with SpectrumAndDecaysForPythia (to ensure same spectrum)
    /// @todo 2. Add a CB utility function that checks if a SLHAstruct is SLHA1 or SLHA2, and use it in this function
    #define FUNCTION getPIDPairCrossSectionsMap_xsecBE
=======

    #ifdef HAVE_PYBIND11
      /// Get the PIDPairCrossSectionsMap using the 'xsec' backend
      /// @todo 1. Replace SLHA1Spectrum dependency with SpectrumAndDecaysForPythia (to ensure same spectrum)
      /// @todo 2. Add a CB utility function that checks if a SLHAstruct is SLHA1 or SLHA2, and use it in this function
      #define FUNCTION getPIDPairCrossSectionsMap_xsecBE
      START_FUNCTION(map_PID_pair_PID_pair_xsec)
      NEEDS_MANAGER(RunMC, MCLoopInfo)
      DEPENDENCY(ActivePIDPairs, vec_PID_pair)
      DEPENDENCY(SLHA1Spectrum, SLHAstruct)
      ALLOW_MODELS(MSSM63atQ, MSSM63atMGUT)
      ALLOW_MODELS(MSSM63atQ_mA, MSSM63atMGUT_mA)
      ALLOW_MODELS(CB_SLHA_file_model, CB_SLHA_simpmod_scan_model, CB_SLHA_scan_model)
      BACKEND_REQ(xsecBE_import_slha_string, (), void, (std::string&))
      BACKEND_REQ(xsecBE_set_parameters, (), void, (PyDict&))
      BACKEND_REQ(xsecBE_get_xsection, (), PyDict, (iipair&))
      #undef FUNCTION
    #endif

    /// Get the PIDPairCrossSectionsMap using the Prospino backend
    #define FUNCTION getPIDPairCrossSectionsMap_prospino
>>>>>>> 4b524f86
    START_FUNCTION(map_PID_pair_PID_pair_xsec)
    NEEDS_MANAGER(RunMC, MCLoopInfo)
    DEPENDENCY(ActivePIDPairs, vec_PID_pair)
    DEPENDENCY(SLHA1Spectrum, SLHAstruct)
    ALLOW_MODELS(MSSM63atQ, MSSM63atMGUT)
    ALLOW_MODELS(MSSM63atQ_mA, MSSM63atMGUT_mA)
<<<<<<< HEAD
    ALLOW_MODELS(CB_SLHA_file_model, CB_SLHA_simpmod_scan_model, CB_SLHA_scan_model)
    BACKEND_REQ(xsecBE_import_slha_string, (), void, (std::string&))
    BACKEND_REQ(xsecBE_set_parameters, (), void, (pybind11::dict&))
    BACKEND_REQ(xsecBE_get_xsection, (), pybind11::dict, (iipair&))
    #undef FUNCTION

    /// Get the PIDPairCrossSectionsMap using the Prospino backend
    #define FUNCTION getPIDPairCrossSectionsMap_prospino
    START_FUNCTION(map_PID_pair_PID_pair_xsec)
    NEEDS_MANAGER(RunMC, MCLoopInfo)
    DEPENDENCY(ActivePIDPairs, vec_PID_pair)
    DEPENDENCY(SLHA1Spectrum, SLHAstruct)
    ALLOW_MODELS(MSSM63atQ, MSSM63atMGUT)
    ALLOW_MODELS(MSSM63atQ_mA, MSSM63atMGUT_mA)
    /// @todo Extend to also allow models CB_SLHA_file_model, CB_SLHA_simpmod_scan_model, CB_SLHA_scan_model
    BACKEND_REQ(prospino_run, (libprospino), map_str_dbl, (const PID_pair&, const Options&))
    BACKEND_REQ(prospino_read_slha1_input, (libprospino), void, (const SLHAstruct&))
    #undef FUNCTION

    /// Get the PIDPairCrossSectionsMap using the 'salami' backend
    /// @todo 1. Replace SLHA1Spectrum dependency with SpectrumAndDecaysForPythia (to ensure same spectrum)
    /// @todo 2. Add a CB utility function that checks if a SLHAstruct is SLHA1 or SLHA2, and use it in this function
    #define FUNCTION getPIDPairCrossSectionsMap_salami
    START_FUNCTION(map_PID_pair_PID_pair_xsec)
    NEEDS_MANAGER(RunMC, MCLoopInfo)
    DEPENDENCY(ActivePIDPairs, vec_PID_pair)
    DEPENDENCY(SLHA1Spectrum, SLHAstruct)
    ALLOW_MODELS(MSSM63atQ, MSSM63atMGUT)
    ALLOW_MODELS(MSSM63atQ_mA, MSSM63atMGUT_mA)
    ALLOW_MODELS(CB_SLHA_file_model, CB_SLHA_simpmod_scan_model, CB_SLHA_scan_model)
    BACKEND_REQ(salami_import_slha_string, (), void, (std::string&))
    BACKEND_REQ(salami_set_parameters, (), void, (pybind11::dict&))
    BACKEND_REQ(salami_get_xsection, (), pybind11::dict, (iipair&, double&))
    // Needs Prospino to get LO cross-section
    BACKEND_REQ(prospino_run_alloptions, (libprospino), map_str_dbl, (const PID_pair&, const int&, const int&, const int&, const double&, const int&, const bool&))
    BACKEND_REQ(prospino_read_slha1_input, (libprospino), void, (const SLHAstruct&))
    #undef FUNCTION


  #undef CAPABILITY
  /// @}
=======
    /// @todo Extend to also allow models CB_SLHA_file_model, CB_SLHA_simpmod_scan_model, CB_SLHA_scan_model
    BACKEND_REQ(prospino_run, (libprospino), map_str_dbl, (const PID_pair&, const Options&))
    BACKEND_REQ(prospino_read_slha1_input, (libprospino), void, (const SLHAstruct&))
    #undef FUNCTION

    #ifdef HAVE_PYBIND11
      /// Get the PIDPairCrossSectionsMap using the 'salami' backend
      /// @todo 1. Replace SLHA1Spectrum dependency with SpectrumAndDecaysForPythia (to ensure same spectrum)
      /// @todo 2. Add a CB utility function that checks if a SLHAstruct is SLHA1 or SLHA2, and use it in this function
      #define FUNCTION getPIDPairCrossSectionsMap_salami
      START_FUNCTION(map_PID_pair_PID_pair_xsec)
      NEEDS_MANAGER(RunMC, MCLoopInfo)
      DEPENDENCY(ActivePIDPairs, vec_PID_pair)
      DEPENDENCY(SLHA1Spectrum, SLHAstruct)
      ALLOW_MODELS(MSSM63atQ, MSSM63atMGUT)
      ALLOW_MODELS(MSSM63atQ_mA, MSSM63atMGUT_mA)
      ALLOW_MODELS(CB_SLHA_file_model, CB_SLHA_simpmod_scan_model, CB_SLHA_scan_model)
      BACKEND_REQ(salami_import_slha_string, (), void, (std::string&))
      BACKEND_REQ(salami_set_parameters, (), void, (PyDict&))
      BACKEND_REQ(salami_get_xsection, (), PyDict, (iipair&, double&, double&))
      // Needs Prospino to get LO cross-section
      BACKEND_REQ(prospino_run_alloptions, (libprospino), map_str_dbl, (const PID_pair&, const int&, const int&, const int&, const double&, const int&, const bool&))
      BACKEND_REQ(prospino_read_slha1_input, (libprospino), void, (const SLHAstruct&))
      #undef FUNCTION
    #endif

  #undef CAPABILITY
  /// @}


  /// Get SLHA content from one or more SLHA files
  /// @{
  #define CAPABILITY SLHAFileNameAndContent
  START_CAPABILITY

    /// Get the next SLHA filename and content (for model CB_SLHA_file_model)
    #define FUNCTION getNextSLHAFileNameAndContent
    START_FUNCTION(pair_str_SLHAstruct)
    ALLOW_MODELS(CB_SLHA_file_model)
    #undef FUNCTION

    /// Read single SLHA file and replace some entries
    /// (for use with models CB_SLHA_simpmod_scan_model and CB_SLHA_scan_model)
    #define FUNCTION getAndReplaceSLHAContent
    START_FUNCTION(pair_str_SLHAstruct)
    ALLOW_MODELS(CB_SLHA_simpmod_scan_model, CB_SLHA_scan_model)
    #undef FUNCTION
>>>>>>> 4b524f86

  #undef CAPABILITY
  /// @}

<<<<<<< HEAD
  /// Get SLHA content from one or more SLHA files
  /// @{
  #define CAPABILITY SLHAFileNameAndContent
  START_CAPABILITY

    /// Get the next SLHA filename and content (for model CB_SLHA_file_model)
    #define FUNCTION getNextSLHAFileNameAndContent
    START_FUNCTION(pair_str_SLHAstruct)
    ALLOW_MODELS(CB_SLHA_file_model)
    #undef FUNCTION

    /// Read single SLHA file and replace some entries
    /// (for use with models CB_SLHA_simpmod_scan_model and CB_SLHA_scan_model)
    #define FUNCTION getAndReplaceSLHAContent
    START_FUNCTION(pair_str_SLHAstruct)
    ALLOW_MODELS(CB_SLHA_simpmod_scan_model, CB_SLHA_scan_model)
=======

  /// Extract SLHA file elements (for model CB_SLHA_file_model)
  /// @{
  #define CAPABILITY SLHAFileElements
  START_CAPABILITY
    #define FUNCTION getSLHAFileElements
    START_FUNCTION(map_str_dbl)
    ALLOW_MODELS(CB_SLHA_file_model, CB_SLHA_simpmod_scan_model, CB_SLHA_scan_model)
    DEPENDENCY(SLHAFileNameAndContent, pair_str_SLHAstruct)
    #undef FUNCTION
  #undef CAPABILITY
  /// @}


  /// Extract an SLHAstruct with the spectrum
  /// @{
  #define CAPABILITY SLHA1Spectrum
  START_CAPABILITY
    #define FUNCTION getSLHA1Spectrum
    START_FUNCTION(SLHAstruct)
    ALLOW_MODELS(MSSM63atQ, MSSM63atMGUT)
    ALLOW_MODELS(MSSM63atQ_mA, MSSM63atMGUT_mA)
    ALLOW_MODELS(CB_SLHA_file_model, CB_SLHA_simpmod_scan_model, CB_SLHA_scan_model)
    MODEL_CONDITIONAL_DEPENDENCY(SLHAFileNameAndContent, pair_str_SLHAstruct, CB_SLHA_file_model, CB_SLHA_simpmod_scan_model, CB_SLHA_scan_model)
    MODEL_CONDITIONAL_DEPENDENCY(MSSM_spectrum, Spectrum, MSSM63atQ, MSSM63atMGUT, MSSM63atQ_mA, MSSM63atMGUT_mA)
>>>>>>> 4b524f86
    #undef FUNCTION

  #undef CAPABILITY
  /// @}

<<<<<<< HEAD

  /// Extract SLHA file elements (for model CB_SLHA_file_model)
  /// @{
  #define CAPABILITY SLHAFileElements
  START_CAPABILITY
    #define FUNCTION getSLHAFileElements
    START_FUNCTION(map_str_dbl)
    ALLOW_MODELS(CB_SLHA_file_model, CB_SLHA_simpmod_scan_model, CB_SLHA_scan_model)
    DEPENDENCY(SLHAFileNameAndContent, pair_str_SLHAstruct)
    #undef FUNCTION
  #undef CAPABILITY
  /// @}


  /// Extract an SLHAstruct with the spectrum
  /// @{
  #define CAPABILITY SLHA1Spectrum
  START_CAPABILITY
    #define FUNCTION getSLHA1Spectrum
    START_FUNCTION(SLHAstruct)
    NEEDS_MANAGER(RunMC, MCLoopInfo)      // @todo Why is this needed?
=======
  #define CAPABILITY SLHA2Spectrum
  START_CAPABILITY
    #define FUNCTION getSLHA2Spectrum
    START_FUNCTION(SLHAstruct)
>>>>>>> 4b524f86
    ALLOW_MODELS(MSSM63atQ, MSSM63atMGUT)
    ALLOW_MODELS(MSSM63atQ_mA, MSSM63atMGUT_mA)
    ALLOW_MODELS(CB_SLHA_file_model, CB_SLHA_simpmod_scan_model, CB_SLHA_scan_model)
    MODEL_CONDITIONAL_DEPENDENCY(SLHAFileNameAndContent, pair_str_SLHAstruct, CB_SLHA_file_model, CB_SLHA_simpmod_scan_model, CB_SLHA_scan_model)
    MODEL_CONDITIONAL_DEPENDENCY(MSSM_spectrum, Spectrum, MSSM63atQ, MSSM63atMGUT, MSSM63atQ_mA, MSSM63atMGUT_mA)
    #undef FUNCTION
  #undef CAPABILITY
  /// @}

<<<<<<< HEAD
  #define CAPABILITY SLHA2Spectrum
  START_CAPABILITY
    #define FUNCTION getSLHA2Spectrum
    START_FUNCTION(SLHAstruct)
    NEEDS_MANAGER(RunMC, MCLoopInfo)      // @todo Why is this needed?
    ALLOW_MODELS(MSSM63atQ, MSSM63atMGUT)
    ALLOW_MODELS(MSSM63atQ_mA, MSSM63atMGUT_mA)
    ALLOW_MODELS(CB_SLHA_file_model, CB_SLHA_simpmod_scan_model, CB_SLHA_scan_model)
    MODEL_CONDITIONAL_DEPENDENCY(SLHAFileNameAndContent, pair_str_SLHAstruct, CB_SLHA_file_model, CB_SLHA_simpmod_scan_model, CB_SLHA_scan_model)
    MODEL_CONDITIONAL_DEPENDENCY(MSSM_spectrum, Spectrum, MSSM63atQ, MSSM63atMGUT, MSSM63atQ_mA, MSSM63atMGUT_mA)
    #undef FUNCTION
  #undef CAPABILITY
  /// @}

=======
>>>>>>> 4b524f86

  #define CAPABILITY susy_spectrum_scan_guide
  START_CAPABILITY
    #define FUNCTION calc_susy_spectrum_scan_guide
    START_FUNCTION(double)
    ALLOW_MODELS(MSSM63atQ, MSSM63atMGUT)
    ALLOW_MODELS(MSSM63atQ_mA, MSSM63atMGUT_mA)
    DEPENDENCY(SLHA_pseudonyms, mass_es_pseudonyms)
    MODEL_CONDITIONAL_DEPENDENCY(MSSM_spectrum, Spectrum, MSSM63atQ, MSSM63atMGUT, MSSM63atQ_mA, MSSM63atMGUT_mA)
    #undef FUNCTION
  #undef CAPABILITY


#undef MODULE<|MERGE_RESOLUTION|>--- conflicted
+++ resolved
@@ -44,10 +44,6 @@
     START_FUNCTION(SLHAstruct)
     ALLOW_MODELS(MSSM63atQ, MSSM63atMGUT)
     ALLOW_MODELS(MSSM63atQ_mA, MSSM63atMGUT_mA)
-<<<<<<< HEAD
-    NEEDS_MANAGER(RunMC, MCLoopInfo)      // @todo Why is this needed?
-=======
->>>>>>> 4b524f86
     DEPENDENCY(decay_rates, DecayTable)
     DEPENDENCY(MSSM_spectrum, Spectrum)
     DEPENDENCY(SLHA_pseudonyms, mass_es_pseudonyms)
@@ -88,11 +84,10 @@
   #define CAPABILITY HardScatteringEvent
 
     #define FUNCTION generateEventPythia
-    START_FUNCTION(HEPUtils::Event)
+    START_FUNCTION(Pythia_default::Pythia8::Event)
     NEEDS_MANAGER(RunMC, MCLoopInfo)
     NEEDS_CLASSES_FROM(Pythia, default)
     DEPENDENCY(HardScatteringSim, Py8Collider_defaultversion)
-<<<<<<< HEAD
     #undef FUNCTION
 
     #define FUNCTION generateEventPythia_HEPUtils
@@ -114,11 +109,6 @@
       #undef FUNCTION
     #endif
 
-=======
-    DEPENDENCY(EventWeighterFunction, EventWeighterFunctionType)
-    #undef FUNCTION
-
->>>>>>> 4b524f86
   #undef CAPABILITY
 
 
@@ -129,13 +119,6 @@
 
   /// A map between PID pairs and cross-sections
   #define CAPABILITY PIDPairCrossSectionsMap
-<<<<<<< HEAD
-  
-    /// Get the PIDPairCrossSectionsMap using the 'xsec' backend
-    /// @todo 1. Replace SLHA1Spectrum dependency with SpectrumAndDecaysForPythia (to ensure same spectrum)
-    /// @todo 2. Add a CB utility function that checks if a SLHAstruct is SLHA1 or SLHA2, and use it in this function
-    #define FUNCTION getPIDPairCrossSectionsMap_xsecBE
-=======
 
     #ifdef HAVE_PYBIND11
       /// Get the PIDPairCrossSectionsMap using the 'xsec' backend
@@ -157,56 +140,12 @@
 
     /// Get the PIDPairCrossSectionsMap using the Prospino backend
     #define FUNCTION getPIDPairCrossSectionsMap_prospino
->>>>>>> 4b524f86
     START_FUNCTION(map_PID_pair_PID_pair_xsec)
     NEEDS_MANAGER(RunMC, MCLoopInfo)
     DEPENDENCY(ActivePIDPairs, vec_PID_pair)
     DEPENDENCY(SLHA1Spectrum, SLHAstruct)
     ALLOW_MODELS(MSSM63atQ, MSSM63atMGUT)
     ALLOW_MODELS(MSSM63atQ_mA, MSSM63atMGUT_mA)
-<<<<<<< HEAD
-    ALLOW_MODELS(CB_SLHA_file_model, CB_SLHA_simpmod_scan_model, CB_SLHA_scan_model)
-    BACKEND_REQ(xsecBE_import_slha_string, (), void, (std::string&))
-    BACKEND_REQ(xsecBE_set_parameters, (), void, (pybind11::dict&))
-    BACKEND_REQ(xsecBE_get_xsection, (), pybind11::dict, (iipair&))
-    #undef FUNCTION
-
-    /// Get the PIDPairCrossSectionsMap using the Prospino backend
-    #define FUNCTION getPIDPairCrossSectionsMap_prospino
-    START_FUNCTION(map_PID_pair_PID_pair_xsec)
-    NEEDS_MANAGER(RunMC, MCLoopInfo)
-    DEPENDENCY(ActivePIDPairs, vec_PID_pair)
-    DEPENDENCY(SLHA1Spectrum, SLHAstruct)
-    ALLOW_MODELS(MSSM63atQ, MSSM63atMGUT)
-    ALLOW_MODELS(MSSM63atQ_mA, MSSM63atMGUT_mA)
-    /// @todo Extend to also allow models CB_SLHA_file_model, CB_SLHA_simpmod_scan_model, CB_SLHA_scan_model
-    BACKEND_REQ(prospino_run, (libprospino), map_str_dbl, (const PID_pair&, const Options&))
-    BACKEND_REQ(prospino_read_slha1_input, (libprospino), void, (const SLHAstruct&))
-    #undef FUNCTION
-
-    /// Get the PIDPairCrossSectionsMap using the 'salami' backend
-    /// @todo 1. Replace SLHA1Spectrum dependency with SpectrumAndDecaysForPythia (to ensure same spectrum)
-    /// @todo 2. Add a CB utility function that checks if a SLHAstruct is SLHA1 or SLHA2, and use it in this function
-    #define FUNCTION getPIDPairCrossSectionsMap_salami
-    START_FUNCTION(map_PID_pair_PID_pair_xsec)
-    NEEDS_MANAGER(RunMC, MCLoopInfo)
-    DEPENDENCY(ActivePIDPairs, vec_PID_pair)
-    DEPENDENCY(SLHA1Spectrum, SLHAstruct)
-    ALLOW_MODELS(MSSM63atQ, MSSM63atMGUT)
-    ALLOW_MODELS(MSSM63atQ_mA, MSSM63atMGUT_mA)
-    ALLOW_MODELS(CB_SLHA_file_model, CB_SLHA_simpmod_scan_model, CB_SLHA_scan_model)
-    BACKEND_REQ(salami_import_slha_string, (), void, (std::string&))
-    BACKEND_REQ(salami_set_parameters, (), void, (pybind11::dict&))
-    BACKEND_REQ(salami_get_xsection, (), pybind11::dict, (iipair&, double&))
-    // Needs Prospino to get LO cross-section
-    BACKEND_REQ(prospino_run_alloptions, (libprospino), map_str_dbl, (const PID_pair&, const int&, const int&, const int&, const double&, const int&, const bool&))
-    BACKEND_REQ(prospino_read_slha1_input, (libprospino), void, (const SLHAstruct&))
-    #undef FUNCTION
-
-
-  #undef CAPABILITY
-  /// @}
-=======
     /// @todo Extend to also allow models CB_SLHA_file_model, CB_SLHA_simpmod_scan_model, CB_SLHA_scan_model
     BACKEND_REQ(prospino_run, (libprospino), map_str_dbl, (const PID_pair&, const Options&))
     BACKEND_REQ(prospino_read_slha1_input, (libprospino), void, (const SLHAstruct&))
@@ -254,29 +193,10 @@
     START_FUNCTION(pair_str_SLHAstruct)
     ALLOW_MODELS(CB_SLHA_simpmod_scan_model, CB_SLHA_scan_model)
     #undef FUNCTION
->>>>>>> 4b524f86
-
-  #undef CAPABILITY
-  /// @}
-
-<<<<<<< HEAD
-  /// Get SLHA content from one or more SLHA files
-  /// @{
-  #define CAPABILITY SLHAFileNameAndContent
-  START_CAPABILITY
-
-    /// Get the next SLHA filename and content (for model CB_SLHA_file_model)
-    #define FUNCTION getNextSLHAFileNameAndContent
-    START_FUNCTION(pair_str_SLHAstruct)
-    ALLOW_MODELS(CB_SLHA_file_model)
-    #undef FUNCTION
-
-    /// Read single SLHA file and replace some entries
-    /// (for use with models CB_SLHA_simpmod_scan_model and CB_SLHA_scan_model)
-    #define FUNCTION getAndReplaceSLHAContent
-    START_FUNCTION(pair_str_SLHAstruct)
-    ALLOW_MODELS(CB_SLHA_simpmod_scan_model, CB_SLHA_scan_model)
-=======
+
+  #undef CAPABILITY
+  /// @}
+
 
   /// Extract SLHA file elements (for model CB_SLHA_file_model)
   /// @{
@@ -302,40 +222,13 @@
     ALLOW_MODELS(CB_SLHA_file_model, CB_SLHA_simpmod_scan_model, CB_SLHA_scan_model)
     MODEL_CONDITIONAL_DEPENDENCY(SLHAFileNameAndContent, pair_str_SLHAstruct, CB_SLHA_file_model, CB_SLHA_simpmod_scan_model, CB_SLHA_scan_model)
     MODEL_CONDITIONAL_DEPENDENCY(MSSM_spectrum, Spectrum, MSSM63atQ, MSSM63atMGUT, MSSM63atQ_mA, MSSM63atMGUT_mA)
->>>>>>> 4b524f86
-    #undef FUNCTION
-
-  #undef CAPABILITY
-  /// @}
-
-<<<<<<< HEAD
-
-  /// Extract SLHA file elements (for model CB_SLHA_file_model)
-  /// @{
-  #define CAPABILITY SLHAFileElements
-  START_CAPABILITY
-    #define FUNCTION getSLHAFileElements
-    START_FUNCTION(map_str_dbl)
-    ALLOW_MODELS(CB_SLHA_file_model, CB_SLHA_simpmod_scan_model, CB_SLHA_scan_model)
-    DEPENDENCY(SLHAFileNameAndContent, pair_str_SLHAstruct)
-    #undef FUNCTION
-  #undef CAPABILITY
-  /// @}
-
-
-  /// Extract an SLHAstruct with the spectrum
-  /// @{
-  #define CAPABILITY SLHA1Spectrum
-  START_CAPABILITY
-    #define FUNCTION getSLHA1Spectrum
-    START_FUNCTION(SLHAstruct)
-    NEEDS_MANAGER(RunMC, MCLoopInfo)      // @todo Why is this needed?
-=======
+    #undef FUNCTION
+  #undef CAPABILITY
+
   #define CAPABILITY SLHA2Spectrum
   START_CAPABILITY
     #define FUNCTION getSLHA2Spectrum
     START_FUNCTION(SLHAstruct)
->>>>>>> 4b524f86
     ALLOW_MODELS(MSSM63atQ, MSSM63atMGUT)
     ALLOW_MODELS(MSSM63atQ_mA, MSSM63atMGUT_mA)
     ALLOW_MODELS(CB_SLHA_file_model, CB_SLHA_simpmod_scan_model, CB_SLHA_scan_model)
@@ -345,23 +238,6 @@
   #undef CAPABILITY
   /// @}
 
-<<<<<<< HEAD
-  #define CAPABILITY SLHA2Spectrum
-  START_CAPABILITY
-    #define FUNCTION getSLHA2Spectrum
-    START_FUNCTION(SLHAstruct)
-    NEEDS_MANAGER(RunMC, MCLoopInfo)      // @todo Why is this needed?
-    ALLOW_MODELS(MSSM63atQ, MSSM63atMGUT)
-    ALLOW_MODELS(MSSM63atQ_mA, MSSM63atMGUT_mA)
-    ALLOW_MODELS(CB_SLHA_file_model, CB_SLHA_simpmod_scan_model, CB_SLHA_scan_model)
-    MODEL_CONDITIONAL_DEPENDENCY(SLHAFileNameAndContent, pair_str_SLHAstruct, CB_SLHA_file_model, CB_SLHA_simpmod_scan_model, CB_SLHA_scan_model)
-    MODEL_CONDITIONAL_DEPENDENCY(MSSM_spectrum, Spectrum, MSSM63atQ, MSSM63atMGUT, MSSM63atQ_mA, MSSM63atMGUT_mA)
-    #undef FUNCTION
-  #undef CAPABILITY
-  /// @}
-
-=======
->>>>>>> 4b524f86
 
   #define CAPABILITY susy_spectrum_scan_guide
   START_CAPABILITY
