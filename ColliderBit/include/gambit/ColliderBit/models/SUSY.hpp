//   GAMBIT: Global and Modular BSM Inference Tool
//   *********************************************
///  \file
///
///  Rollcall header for SUSY models in
///  ColliderBit.
///
///  *********************************************
///
///  Authors (add name and date if you modify):
///
///  \author Abram Krislock
///          (a.m.b.krislock@fys.uio.no)
///
///  \author Aldo Saavedra
///
///  \author Christopher Rogan
///          (christophersrogan@gmail.com)
///  \date 2015 Apr
///
///  \author Pat Scott
///          (p.scott@imperial.ac.uk)
///  \date 2015 Jul
///  \date 2018 Jan
///
///  \author Andy Buckley
///          (andy.buckley@cern.ch)
///  \date 2017 Jun
///
///  \author Anders Kvellestad
///          (anders.kvellestad@fys.uio.no)
///  \date 2019
///
///  *********************************************

#pragma once

#define MODULE ColliderBit


  // Construct an SLHAea object with spectrum and decays for Pythia
  #define CAPABILITY SpectrumAndDecaysForPythia

    #define FUNCTION getSpectrumAndDecaysForPythia
    START_FUNCTION(SLHAstruct)
    DEPENDENCY(decay_rates, DecayTable)
    DEPENDENCY(MSSM_spectrum, Spectrum)
    DEPENDENCY(SLHA_pseudonyms, mass_es_pseudonyms)
    ALLOW_MODELS(MSSM63atQ, MSSM63atMGUT, MSSM63atQ_mA, MSSM63atMGUT_mA)
    #undef FUNCTION

  #undef CAPABILITY


  // Get Monte Carlo event generator
  #define CAPABILITY HardScatteringSim

    #define FUNCTION getPythia
    START_FUNCTION(Py8Collider_defaultversion)
    NEEDS_MANAGER(RunMC, MCLoopInfo)
    NEEDS_CLASSES_FROM(Pythia, default)
<<<<<<< HEAD
    ALLOW_MODELS(MSSM63atQ, MSSM63atMGUT)
    DEPENDENCY(decay_rates, DecayTable)
    DEPENDENCY(MSSM_spectrum, Spectrum)
=======
    ALLOW_MODELS(MSSM63atQ, MSSM63atMGUT, MSSM63atQ_mA, MSSM63atMGUT_mA)
    DEPENDENCY(SpectrumAndDecaysForPythia, SLHAstruct)
>>>>>>> d57ec026
    #undef FUNCTION

    #define FUNCTION getPythia_SLHA
    START_FUNCTION(Py8Collider_defaultversion)
    NEEDS_MANAGER(RunMC, MCLoopInfo)
    NEEDS_CLASSES_FROM(Pythia, default)
<<<<<<< HEAD
    ALLOW_MODELS(CB_SLHA_file_model, CB_SLHA_simpmod_scan_model, CB_SLHA_scan_model)
    DEPENDENCY(SLHAFileNameAndContent, pair_str_SLHAstruct)
=======
    DEPENDENCY(HardScatteringSim, Py8Collider_defaultversion)
    ALLOW_MODELS(MSSM63atQ, MSSM63atMGUT, MSSM63atQ_mA, MSSM63atMGUT_mA)
    ALLOW_MODELS(ColliderBit_SLHA_file_model, ColliderBit_SLHA_scan_model)
>>>>>>> d57ec026
    #undef FUNCTION



<<<<<<< HEAD
    #define FUNCTION getPythiaAsBase
    START_FUNCTION(const BaseCollider*)
    NEEDS_MANAGER(RunMC, MCLoopInfo)
    NEEDS_CLASSES_FROM(Pythia, default)
    DEPENDENCY(HardScatteringSim, Py8Collider_defaultversion)
    #undef FUNCTION

  #undef CAPABILITY


  // Run event generator
  #define CAPABILITY HardScatteringEvent

=======
  // Run event generator
  #define CAPABILITY HardScatteringEvent
>>>>>>> d57ec026
    #define FUNCTION generateEventPythia
    START_FUNCTION(HEPUtils::Event)
    NEEDS_MANAGER(RunMC, MCLoopInfo)
    NEEDS_CLASSES_FROM(Pythia, default)
    DEPENDENCY(HardScatteringSim, Py8Collider_defaultversion)
<<<<<<< HEAD
    #undef FUNCTION

  #undef CAPABILITY


  // Get SLHA content from one or more SLHA files
  #define CAPABILITY SLHAFileNameAndContent
  START_CAPABILITY

    // Get the next SLHA filename and content (for model CB_SLHA_file_model)
    #define FUNCTION getNextSLHAFileNameAndContent
    START_FUNCTION(pair_str_SLHAstruct)
    ALLOW_MODELS(CB_SLHA_file_model)
    #undef FUNCTION  
  
    // Read single SLHA file and replace some entries 
    // (for use with models CB_SLHA_simpmod_scan_model and CB_SLHA_scan_model)
    #define FUNCTION getAndReplaceSLHAContent
    START_FUNCTION(pair_str_SLHAstruct)
    ALLOW_MODELS(CB_SLHA_simpmod_scan_model, CB_SLHA_scan_model)
    #undef FUNCTION  

  #undef CAPABILITY


  // Extract SLHA file elements (for model CB_SLHA_file_model)
  #define CAPABILITY SLHAFileElements
  START_CAPABILITY
    #define FUNCTION getSLHAFileElements
    START_FUNCTION(map_str_dbl)
    ALLOW_MODELS(CB_SLHA_file_model, CB_SLHA_simpmod_scan_model, CB_SLHA_scan_model)
    DEPENDENCY(SLHAFileNameAndContent, pair_str_SLHAstruct)
    #undef FUNCTION
  #undef CAPABILITY
=======
    DEPENDENCY(EventWeighterFunction, EventWeighterFunctionType)
    ALLOW_MODELS(MSSM63atQ, MSSM63atMGUT, MSSM63atQ_mA, MSSM63atMGUT_mA)
    ALLOW_MODELS(ColliderBit_SLHA_file_model, ColliderBit_SLHA_scan_model)
    #undef FUNCTION
  #undef CAPABILITY

>>>>>>> d57ec026

#undef MODULE<|MERGE_RESOLUTION|>--- conflicted
+++ resolved
@@ -59,38 +59,17 @@
     START_FUNCTION(Py8Collider_defaultversion)
     NEEDS_MANAGER(RunMC, MCLoopInfo)
     NEEDS_CLASSES_FROM(Pythia, default)
-<<<<<<< HEAD
-    ALLOW_MODELS(MSSM63atQ, MSSM63atMGUT)
-    DEPENDENCY(decay_rates, DecayTable)
-    DEPENDENCY(MSSM_spectrum, Spectrum)
-=======
     ALLOW_MODELS(MSSM63atQ, MSSM63atMGUT, MSSM63atQ_mA, MSSM63atMGUT_mA)
     DEPENDENCY(SpectrumAndDecaysForPythia, SLHAstruct)
->>>>>>> d57ec026
     #undef FUNCTION
 
-    #define FUNCTION getPythia_SLHA
-    START_FUNCTION(Py8Collider_defaultversion)
-    NEEDS_MANAGER(RunMC, MCLoopInfo)
-    NEEDS_CLASSES_FROM(Pythia, default)
-<<<<<<< HEAD
-    ALLOW_MODELS(CB_SLHA_file_model, CB_SLHA_simpmod_scan_model, CB_SLHA_scan_model)
-    DEPENDENCY(SLHAFileNameAndContent, pair_str_SLHAstruct)
-=======
-    DEPENDENCY(HardScatteringSim, Py8Collider_defaultversion)
-    ALLOW_MODELS(MSSM63atQ, MSSM63atMGUT, MSSM63atQ_mA, MSSM63atMGUT_mA)
-    ALLOW_MODELS(ColliderBit_SLHA_file_model, ColliderBit_SLHA_scan_model)
->>>>>>> d57ec026
-    #undef FUNCTION
-
-
-
-<<<<<<< HEAD
     #define FUNCTION getPythiaAsBase
     START_FUNCTION(const BaseCollider*)
     NEEDS_MANAGER(RunMC, MCLoopInfo)
     NEEDS_CLASSES_FROM(Pythia, default)
     DEPENDENCY(HardScatteringSim, Py8Collider_defaultversion)
+    ALLOW_MODELS(MSSM63atQ, MSSM63atMGUT, MSSM63atQ_mA, MSSM63atMGUT_mA)
+    ALLOW_MODELS(ColliderBit_SLHA_file_model, ColliderBit_SLHA_scan_model)
     #undef FUNCTION
 
   #undef CAPABILITY
@@ -98,58 +77,16 @@
 
   // Run event generator
   #define CAPABILITY HardScatteringEvent
-
-=======
-  // Run event generator
-  #define CAPABILITY HardScatteringEvent
->>>>>>> d57ec026
     #define FUNCTION generateEventPythia
     START_FUNCTION(HEPUtils::Event)
     NEEDS_MANAGER(RunMC, MCLoopInfo)
     NEEDS_CLASSES_FROM(Pythia, default)
     DEPENDENCY(HardScatteringSim, Py8Collider_defaultversion)
-<<<<<<< HEAD
-    #undef FUNCTION
-
-  #undef CAPABILITY
-
-
-  // Get SLHA content from one or more SLHA files
-  #define CAPABILITY SLHAFileNameAndContent
-  START_CAPABILITY
-
-    // Get the next SLHA filename and content (for model CB_SLHA_file_model)
-    #define FUNCTION getNextSLHAFileNameAndContent
-    START_FUNCTION(pair_str_SLHAstruct)
-    ALLOW_MODELS(CB_SLHA_file_model)
-    #undef FUNCTION  
-  
-    // Read single SLHA file and replace some entries 
-    // (for use with models CB_SLHA_simpmod_scan_model and CB_SLHA_scan_model)
-    #define FUNCTION getAndReplaceSLHAContent
-    START_FUNCTION(pair_str_SLHAstruct)
-    ALLOW_MODELS(CB_SLHA_simpmod_scan_model, CB_SLHA_scan_model)
-    #undef FUNCTION  
-
-  #undef CAPABILITY
-
-
-  // Extract SLHA file elements (for model CB_SLHA_file_model)
-  #define CAPABILITY SLHAFileElements
-  START_CAPABILITY
-    #define FUNCTION getSLHAFileElements
-    START_FUNCTION(map_str_dbl)
-    ALLOW_MODELS(CB_SLHA_file_model, CB_SLHA_simpmod_scan_model, CB_SLHA_scan_model)
-    DEPENDENCY(SLHAFileNameAndContent, pair_str_SLHAstruct)
-    #undef FUNCTION
-  #undef CAPABILITY
-=======
     DEPENDENCY(EventWeighterFunction, EventWeighterFunctionType)
     ALLOW_MODELS(MSSM63atQ, MSSM63atMGUT, MSSM63atQ_mA, MSSM63atMGUT_mA)
     ALLOW_MODELS(ColliderBit_SLHA_file_model, ColliderBit_SLHA_scan_model)
     #undef FUNCTION
   #undef CAPABILITY
 
->>>>>>> d57ec026
 
 #undef MODULE