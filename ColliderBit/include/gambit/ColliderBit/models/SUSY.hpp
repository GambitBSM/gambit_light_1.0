//   GAMBIT: Global and Modular BSM Inference Tool
//   *********************************************
///  \file
///
///  Rollcall header for ColliderBit module;
///  SUSY models.
///
///  *********************************************
///
///  Authors (add name and date if you modify):
///
///  \author Abram Krislock
///          (a.m.b.krislock@fys.uio.no)
///
///  \author Aldo Saavedra
///
///  \author Christopher Rogan
///          (christophersrogan@gmail.com)
///  \date 2015 Apr
///
///  \author Pat Scott
///          (p.scott@imperial.ac.uk)
///  \date 2015 Jul
///  \date 2018 Jan
///
///  \author Andy Buckley
///          (andy.buckley@cern.ch)
///  \date 2017 Jun
///
///  *********************************************

#pragma once

#define MODULE ColliderBit

  // SLHAea object with spectrum and decays for a Pythia8 collider
  #define CAPABILITY SpectrumAndDecaysForPythia

    #define FUNCTION getSpectrumAndDecaysForPythia
    START_FUNCTION(SLHAstruct)
    ALLOW_MODELS(MSSM63atQ, MSSM63atMGUT)
    NEEDS_MANAGER(RunMC, MCLoopInfo)      // @todo Why is this needed?
    DEPENDENCY(decay_rates, DecayTable)
    DEPENDENCY(MSSM_spectrum, Spectrum)
    DEPENDENCY(SLHA_pseudonyms, mass_es_pseudonyms)
    #undef FUNCTION

  #undef CAPABILITY


  // Get Monte Carlo event generator
  #define CAPABILITY HardScatteringSim

    #define FUNCTION getPythia
    START_FUNCTION(Py8Collider_defaultversion)
    NEEDS_MANAGER(RunMC, MCLoopInfo)
    NEEDS_CLASSES_FROM(Pythia, default)
    DEPENDENCY(SpectrumAndDecaysForPythia, SLHAstruct)
    #undef FUNCTION

    #define FUNCTION getPythia_SLHA
    START_FUNCTION(Py8Collider_defaultversion)
    NEEDS_MANAGER(RunMC, MCLoopInfo)
    NEEDS_CLASSES_FROM(Pythia, default)
    ALLOW_MODELS(CB_SLHA_file_model, CB_SLHA_simpmod_scan_model, CB_SLHA_scan_model)
    DEPENDENCY(SLHAFileNameAndContent, pair_str_SLHAstruct)
    #undef FUNCTION

    #define FUNCTION getPythiaAsBase
    START_FUNCTION(const BaseCollider*)
    NEEDS_MANAGER(RunMC, MCLoopInfo)
    NEEDS_CLASSES_FROM(Pythia, default)
    DEPENDENCY(HardScatteringSim, Py8Collider_defaultversion)
    #undef FUNCTION

  #undef CAPABILITY


  // Run event generator
  #define CAPABILITY HardScatteringEvent

    #define FUNCTION generateEventPythia
    START_FUNCTION(HEPUtils::Event)
    NEEDS_MANAGER(RunMC, MCLoopInfo)
    NEEDS_CLASSES_FROM(Pythia, default)
    DEPENDENCY(HardScatteringSim, Py8Collider_defaultversion)
    DEPENDENCY(EventWeighterFunction, EventWeighterFunctionType)
    #undef FUNCTION

  #undef CAPABILITY




  /// Cross-sections for weighting events by production process
  /// @{

  /// A map between PID pairs and cross-sections
  #define CAPABILITY PIDPairCrossSectionsMap

    /// Example of provding PIDPairCrossSectionsMap using a Python backend
    /// @todo 1. Replace SLHA1Spectrum dependency with SpectrumAndDecaysForPythia (to ensure same spectrum)
    /// @todo 2. Add a CB utility function that checks if a SLHAstruct is SLHA1 or SLHA2, and use it in this function
    #define FUNCTION getPIDPairCrossSectionsMap_xsecBE_example
    START_FUNCTION(map_PID_pair_PID_pair_xsec)
    NEEDS_MANAGER(RunMC, MCLoopInfo)
    DEPENDENCY(ActivePIDPairs, vec_PID_pair)
    DEPENDENCY(SLHA1Spectrum, SLHAstruct)
    ALLOW_MODELS(MSSM63atQ, MSSM63atMGUT, CB_SLHA_file_model, CB_SLHA_simpmod_scan_model, CB_SLHA_scan_model)
    BACKEND_REQ(xsecBE_example_xsec_fb, (), double, (iipair&, pybind11::dict&, pybind11::dict&))
    BACKEND_REQ(xsecBE_example_xsec_err_fb, (), ddpair, (iipair&, pybind11::dict&, pybind11::dict&))
    BACKEND_REQ(xsecBE_example_set_parameters, (), void, (pybind11::dict&))
    BACKEND_REQ(xsecBE_example_set_flags, (), void, (pybind11::dict&))
    #undef FUNCTION
<<<<<<< HEAD
  
    /// Example of provding PIDPairCrossSectionsMap using a Python backend
    /// @todo 1. Replace SLHA1Spectrum dependency with SpectrumAndDecaysForPythia (to ensure same spectrum)
    /// @todo 2. Add a CB utility function that checks if a SLHAstruct is SLHA1 or SLHA2, and use it in this function
    #define FUNCTION getPIDPairCrossSectionsMap_xsecBE
    START_FUNCTION(map_PID_pair_PID_pair_xsec)
    NEEDS_MANAGER(RunMC, MCLoopInfo)
    DEPENDENCY(ActivePIDPairs, vec_PID_pair)
    DEPENDENCY(SLHA1Spectrum, SLHAstruct)
    ALLOW_MODELS(MSSM63atQ, MSSM63atMGUT, CB_SLHA_file_model, CB_SLHA_simpmod_scan_model, CB_SLHA_scan_model)
    BACKEND_REQ(xsecBE_import_slha_string, (), void, (std::string&))
    BACKEND_REQ(xsecBE_set_parameters, (), void, (pybind11::dict&))
    BACKEND_REQ(xsecBE_get_xsection, (), pybind11::dict, (iipair&))
    #undef FUNCTION
=======
>>>>>>> 2f1a33d9

    // #define FUNCTION getProspinoxsec
    // START_FUNCTION(xsec)
    // NEEDS_MANAGER(RunMC, MCLoopInfo)
    // ALLOW_MODELS(MSSM63atQ, MSSM63atMGUT)
    // DEPENDENCY(MSSM_spectrum, Spectrum)
    // BACKEND_REQ(prospino_LHC_xsec, (libprospino), map_str_dbl, (const SLHAstruct&, const param_map_type&, prospino_settings&))
    // #undef FUNCTION

  #undef CAPABILITY
  /// @}


  /// Get SLHA content from one or more SLHA files
  /// @{
  #define CAPABILITY SLHAFileNameAndContent
  START_CAPABILITY

    /// Get the next SLHA filename and content (for model CB_SLHA_file_model)
    #define FUNCTION getNextSLHAFileNameAndContent
    START_FUNCTION(pair_str_SLHAstruct)
    ALLOW_MODELS(CB_SLHA_file_model)
    #undef FUNCTION

    /// Read single SLHA file and replace some entries
    /// (for use with models CB_SLHA_simpmod_scan_model and CB_SLHA_scan_model)
    #define FUNCTION getAndReplaceSLHAContent
    START_FUNCTION(pair_str_SLHAstruct)
    ALLOW_MODELS(CB_SLHA_simpmod_scan_model, CB_SLHA_scan_model)
    #undef FUNCTION

  #undef CAPABILITY
  /// @}


  /// Extract SLHA file elements (for model CB_SLHA_file_model)
  /// @{
  #define CAPABILITY SLHAFileElements
  START_CAPABILITY
    #define FUNCTION getSLHAFileElements
    START_FUNCTION(map_str_dbl)
    ALLOW_MODELS(CB_SLHA_file_model, CB_SLHA_simpmod_scan_model, CB_SLHA_scan_model)
    DEPENDENCY(SLHAFileNameAndContent, pair_str_SLHAstruct)
    #undef FUNCTION
  #undef CAPABILITY
  /// @}


  /// Extract an SLHAstruct with the spectrum
  /// @{
  #define CAPABILITY SLHA1Spectrum
  START_CAPABILITY
    #define FUNCTION getSLHA1Spectrum
    START_FUNCTION(SLHAstruct)
    ALLOW_MODELS(MSSM63atQ, MSSM63atMGUT, CB_SLHA_file_model, CB_SLHA_simpmod_scan_model, CB_SLHA_scan_model)
    MODEL_CONDITIONAL_DEPENDENCY(SLHAFileNameAndContent, pair_str_SLHAstruct, CB_SLHA_file_model, CB_SLHA_simpmod_scan_model, CB_SLHA_scan_model)
    MODEL_CONDITIONAL_DEPENDENCY(MSSM_spectrum, Spectrum, MSSM63atQ, MSSM63atMGUT)
    #undef FUNCTION
  #undef CAPABILITY

  #define CAPABILITY SLHA2Spectrum
  START_CAPABILITY
    #define FUNCTION getSLHA2Spectrum
    START_FUNCTION(SLHAstruct)
    ALLOW_MODELS(MSSM63atQ, MSSM63atMGUT, CB_SLHA_file_model, CB_SLHA_simpmod_scan_model, CB_SLHA_scan_model)
    MODEL_CONDITIONAL_DEPENDENCY(SLHAFileNameAndContent, pair_str_SLHAstruct, CB_SLHA_file_model, CB_SLHA_simpmod_scan_model, CB_SLHA_scan_model)
    MODEL_CONDITIONAL_DEPENDENCY(MSSM_spectrum, Spectrum, MSSM63atQ, MSSM63atMGUT)
    #undef FUNCTION
  #undef CAPABILITY
  /// @}


#undef MODULE<|MERGE_RESOLUTION|>--- conflicted
+++ resolved
@@ -112,7 +112,6 @@
     BACKEND_REQ(xsecBE_example_set_parameters, (), void, (pybind11::dict&))
     BACKEND_REQ(xsecBE_example_set_flags, (), void, (pybind11::dict&))
     #undef FUNCTION
-<<<<<<< HEAD
   
     /// Example of provding PIDPairCrossSectionsMap using a Python backend
     /// @todo 1. Replace SLHA1Spectrum dependency with SpectrumAndDecaysForPythia (to ensure same spectrum)
@@ -127,8 +126,6 @@
     BACKEND_REQ(xsecBE_set_parameters, (), void, (pybind11::dict&))
     BACKEND_REQ(xsecBE_get_xsection, (), pybind11::dict, (iipair&))
     #undef FUNCTION
-=======
->>>>>>> 2f1a33d9
 
     // #define FUNCTION getProspinoxsec
     // START_FUNCTION(xsec)
