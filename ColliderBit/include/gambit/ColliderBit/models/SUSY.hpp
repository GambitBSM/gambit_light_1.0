//   GAMBIT: Global and Modular BSM Inference Tool
//   *********************************************
///  \file
///
///  Rollcall header for ColliderBit module;
///  SUSY models.
///
///  *********************************************
///
///  Authors (add name and date if you modify):
///
///  \author Abram Krislock
///          (a.m.b.krislock@fys.uio.no)
///
///  \author Aldo Saavedra
///
///  \author Christopher Rogan
///          (christophersrogan@gmail.com)
///  \date 2015 Apr
///
///  \author Pat Scott
///          (p.scott@imperial.ac.uk)
///  \date 2015 Jul
///  \date 2018 Jan
///
///  \author Andy Buckley
///          (andy.buckley@cern.ch)
///  \date 2017 Jun
///
///  *********************************************

#pragma once

#define MODULE ColliderBit

  // SLHAea object with spectrum and decays for a Pythia8 collider
  #define CAPABILITY SpectrumAndDecaysForPythia

    #define FUNCTION getSpectrumAndDecaysForPythia
    START_FUNCTION(SLHAstruct)
    ALLOW_MODELS(MSSM63atQ, MSSM63atMGUT)
    ALLOW_MODELS(MSSM63atQ_mA, MSSM63atMGUT_mA)
    NEEDS_MANAGER(RunMC, MCLoopInfo)      // @todo Why is this needed?
    DEPENDENCY(decay_rates, DecayTable)
    DEPENDENCY(MSSM_spectrum, Spectrum)
    DEPENDENCY(SLHA_pseudonyms, mass_es_pseudonyms)
    #undef FUNCTION

  #undef CAPABILITY


  // Get Monte Carlo event generator
  #define CAPABILITY HardScatteringSim

    #define FUNCTION getPythia
    START_FUNCTION(Py8Collider_defaultversion)
    NEEDS_MANAGER(RunMC, MCLoopInfo)
    NEEDS_CLASSES_FROM(Pythia, default)
    DEPENDENCY(SpectrumAndDecaysForPythia, SLHAstruct)
    #undef FUNCTION

    #define FUNCTION getPythia_SLHA
    START_FUNCTION(Py8Collider_defaultversion)
    NEEDS_MANAGER(RunMC, MCLoopInfo)
    NEEDS_CLASSES_FROM(Pythia, default)
    ALLOW_MODELS(CB_SLHA_file_model, CB_SLHA_simpmod_scan_model, CB_SLHA_scan_model)
    DEPENDENCY(SLHAFileNameAndContent, pair_str_SLHAstruct)
    #undef FUNCTION

    #define FUNCTION getPythiaAsBase
    START_FUNCTION(const BaseCollider*)
    NEEDS_MANAGER(RunMC, MCLoopInfo)
    NEEDS_CLASSES_FROM(Pythia, default)
    DEPENDENCY(HardScatteringSim, Py8Collider_defaultversion)
    #undef FUNCTION

  #undef CAPABILITY


  // Run event generator
  #define CAPABILITY HardScatteringEvent

    #define FUNCTION generateEventPythia
    START_FUNCTION(HEPUtils::Event)
    NEEDS_MANAGER(RunMC, MCLoopInfo)
    NEEDS_CLASSES_FROM(Pythia, default)
    DEPENDENCY(HardScatteringSim, Py8Collider_defaultversion)
    DEPENDENCY(EventWeighterFunction, EventWeighterFunctionType)
    #undef FUNCTION

  #undef CAPABILITY




  /// Cross-sections for weighting events by production process
  /// @{

  /// A map between PID pairs and cross-sections
  #define CAPABILITY PIDPairCrossSectionsMap
<<<<<<< HEAD

    /// Example of provding PIDPairCrossSectionsMap using a Python backend
    /// @todo 1. Replace SLHA1Spectrum dependency with SpectrumAndDecaysForPythia (to ensure same spectrum)
    /// @todo 2. Add a CB utility function that checks if a SLHAstruct is SLHA1 or SLHA2, and use it in this function
    #define FUNCTION getPIDPairCrossSectionsMap_xsecBE_example
=======
  
    /// Get the PIDPairCrossSectionsMap using the 'xsec' backend
    /// @todo 1. Replace SLHA1Spectrum dependency with SpectrumAndDecaysForPythia (to ensure same spectrum)
    /// @todo 2. Add a CB utility function that checks if a SLHAstruct is SLHA1 or SLHA2, and use it in this function
    #define FUNCTION getPIDPairCrossSectionsMap_xsecBE
>>>>>>> fd821421
    START_FUNCTION(map_PID_pair_PID_pair_xsec)
    NEEDS_MANAGER(RunMC, MCLoopInfo)
    DEPENDENCY(ActivePIDPairs, vec_PID_pair)
    DEPENDENCY(SLHA1Spectrum, SLHAstruct)
    ALLOW_MODELS(MSSM63atQ, MSSM63atMGUT)
    ALLOW_MODELS(MSSM63atQ_mA, MSSM63atMGUT_mA)
    ALLOW_MODELS(CB_SLHA_file_model, CB_SLHA_simpmod_scan_model, CB_SLHA_scan_model)
<<<<<<< HEAD
    BACKEND_REQ(xsecBE_example_xsec_fb, (), double, (iipair&, pybind11::dict&, pybind11::dict&))
    BACKEND_REQ(xsecBE_example_xsec_err_fb, (), ddpair, (iipair&, pybind11::dict&, pybind11::dict&))
    BACKEND_REQ(xsecBE_example_set_parameters, (), void, (pybind11::dict&))
    BACKEND_REQ(xsecBE_example_set_flags, (), void, (pybind11::dict&))
    #undef FUNCTION
  
    /// Get the PIDPairCrossSectionsMap using the 'xsec' backend
    /// @todo 1. Replace SLHA1Spectrum dependency with SpectrumAndDecaysForPythia (to ensure same spectrum)
    /// @todo 2. Add a CB utility function that checks if a SLHAstruct is SLHA1 or SLHA2, and use it in this function
    #define FUNCTION getPIDPairCrossSectionsMap_xsecBE
=======
    BACKEND_REQ(xsecBE_import_slha_string, (), void, (std::string&))
    BACKEND_REQ(xsecBE_set_parameters, (), void, (pybind11::dict&))
    BACKEND_REQ(xsecBE_get_xsection, (), pybind11::dict, (iipair&))
    #undef FUNCTION

    /// Get the PIDPairCrossSectionsMap using the Prospino backend
    #define FUNCTION getPIDPairCrossSectionsMap_prospino
>>>>>>> fd821421
    START_FUNCTION(map_PID_pair_PID_pair_xsec)
    NEEDS_MANAGER(RunMC, MCLoopInfo)
    DEPENDENCY(ActivePIDPairs, vec_PID_pair)
    DEPENDENCY(SLHA1Spectrum, SLHAstruct)
    ALLOW_MODELS(MSSM63atQ, MSSM63atMGUT)
    ALLOW_MODELS(MSSM63atQ_mA, MSSM63atMGUT_mA)
<<<<<<< HEAD
    ALLOW_MODELS(CB_SLHA_file_model, CB_SLHA_simpmod_scan_model, CB_SLHA_scan_model)
    BACKEND_REQ(xsecBE_import_slha_string, (), void, (std::string&))
    BACKEND_REQ(xsecBE_set_parameters, (), void, (pybind11::dict&))
    BACKEND_REQ(xsecBE_get_xsection, (), pybind11::dict, (iipair&))
    #undef FUNCTION

    /// Get the PIDPairCrossSectionsMap using the Prospino backend
    #define FUNCTION getPIDPairCrossSectionsMap_prospino
=======
    /// @todo Extend to also allow models CB_SLHA_file_model, CB_SLHA_simpmod_scan_model, CB_SLHA_scan_model
    BACKEND_REQ(prospino_run, (libprospino), map_str_dbl, (const PID_pair&, const Options&))
    BACKEND_REQ(prospino_read_slha1_input, (libprospino), void, (const SLHAstruct&))
    #undef FUNCTION

    /// Get the PIDPairCrossSectionsMap using the 'salami' backend
    /// @todo 1. Replace SLHA1Spectrum dependency with SpectrumAndDecaysForPythia (to ensure same spectrum)
    /// @todo 2. Add a CB utility function that checks if a SLHAstruct is SLHA1 or SLHA2, and use it in this function
    #define FUNCTION getPIDPairCrossSectionsMap_salami
>>>>>>> fd821421
    START_FUNCTION(map_PID_pair_PID_pair_xsec)
    NEEDS_MANAGER(RunMC, MCLoopInfo)
    DEPENDENCY(ActivePIDPairs, vec_PID_pair)
    DEPENDENCY(SLHA1Spectrum, SLHAstruct)
    ALLOW_MODELS(MSSM63atQ, MSSM63atMGUT)
    ALLOW_MODELS(MSSM63atQ_mA, MSSM63atMGUT_mA)
<<<<<<< HEAD
    /// @todo Extend to also allow models CB_SLHA_file_model, CB_SLHA_simpmod_scan_model, CB_SLHA_scan_model
    BACKEND_REQ(prospino_run, (libprospino), map_str_dbl, (const PID_pair&, const Options&))
    BACKEND_REQ(prospino_read_slha1_input, (libprospino), void, (const SLHAstruct&))
    #undef FUNCTION

=======
    ALLOW_MODELS(CB_SLHA_file_model, CB_SLHA_simpmod_scan_model, CB_SLHA_scan_model)
    BACKEND_REQ(salami_import_slha_string, (), void, (std::string&))
    BACKEND_REQ(salami_set_parameters, (), void, (pybind11::dict&))
    BACKEND_REQ(salami_get_xsection, (), pybind11::dict, (iipair&, double&))
    // Needs Prospino to get LO cross-section
    BACKEND_REQ(prospino_run_alloptions, (libprospino), map_str_dbl, (const PID_pair&, const int&, const int&, const int&, const double&, const int&, const bool&))
    BACKEND_REQ(prospino_read_slha1_input, (libprospino), void, (const SLHAstruct&))
    #undef FUNCTION


>>>>>>> fd821421
  #undef CAPABILITY
  /// @}


  /// Get SLHA content from one or more SLHA files
  /// @{
  #define CAPABILITY SLHAFileNameAndContent
  START_CAPABILITY

    /// Get the next SLHA filename and content (for model CB_SLHA_file_model)
    #define FUNCTION getNextSLHAFileNameAndContent
    START_FUNCTION(pair_str_SLHAstruct)
    ALLOW_MODELS(CB_SLHA_file_model)
<<<<<<< HEAD
    #undef FUNCTION

    /// Read single SLHA file and replace some entries
    /// (for use with models CB_SLHA_simpmod_scan_model and CB_SLHA_scan_model)
    #define FUNCTION getAndReplaceSLHAContent
    START_FUNCTION(pair_str_SLHAstruct)
    ALLOW_MODELS(CB_SLHA_simpmod_scan_model, CB_SLHA_scan_model)
    #undef FUNCTION

=======
    #undef FUNCTION

    /// Read single SLHA file and replace some entries
    /// (for use with models CB_SLHA_simpmod_scan_model and CB_SLHA_scan_model)
    #define FUNCTION getAndReplaceSLHAContent
    START_FUNCTION(pair_str_SLHAstruct)
    ALLOW_MODELS(CB_SLHA_simpmod_scan_model, CB_SLHA_scan_model)
    #undef FUNCTION

>>>>>>> fd821421
  #undef CAPABILITY
  /// @}


  /// Extract SLHA file elements (for model CB_SLHA_file_model)
  /// @{
  #define CAPABILITY SLHAFileElements
  START_CAPABILITY
    #define FUNCTION getSLHAFileElements
    START_FUNCTION(map_str_dbl)
    ALLOW_MODELS(CB_SLHA_file_model, CB_SLHA_simpmod_scan_model, CB_SLHA_scan_model)
    DEPENDENCY(SLHAFileNameAndContent, pair_str_SLHAstruct)
    #undef FUNCTION
  #undef CAPABILITY
  /// @}


  /// Extract an SLHAstruct with the spectrum
  /// @{
  #define CAPABILITY SLHA1Spectrum
  START_CAPABILITY
    #define FUNCTION getSLHA1Spectrum
    START_FUNCTION(SLHAstruct)
    NEEDS_MANAGER(RunMC, MCLoopInfo)      // @todo Why is this needed?
    ALLOW_MODELS(MSSM63atQ, MSSM63atMGUT)
    ALLOW_MODELS(MSSM63atQ_mA, MSSM63atMGUT_mA)
    ALLOW_MODELS(CB_SLHA_file_model, CB_SLHA_simpmod_scan_model, CB_SLHA_scan_model)
    MODEL_CONDITIONAL_DEPENDENCY(SLHAFileNameAndContent, pair_str_SLHAstruct, CB_SLHA_file_model, CB_SLHA_simpmod_scan_model, CB_SLHA_scan_model)
    MODEL_CONDITIONAL_DEPENDENCY(MSSM_spectrum, Spectrum, MSSM63atQ, MSSM63atMGUT, MSSM63atQ_mA, MSSM63atMGUT_mA)
    #undef FUNCTION
  #undef CAPABILITY

  #define CAPABILITY SLHA2Spectrum
  START_CAPABILITY
    #define FUNCTION getSLHA2Spectrum
    START_FUNCTION(SLHAstruct)
    NEEDS_MANAGER(RunMC, MCLoopInfo)      // @todo Why is this needed?
    ALLOW_MODELS(MSSM63atQ, MSSM63atMGUT)
    ALLOW_MODELS(MSSM63atQ_mA, MSSM63atMGUT_mA)
    ALLOW_MODELS(CB_SLHA_file_model, CB_SLHA_simpmod_scan_model, CB_SLHA_scan_model)
    MODEL_CONDITIONAL_DEPENDENCY(SLHAFileNameAndContent, pair_str_SLHAstruct, CB_SLHA_file_model, CB_SLHA_simpmod_scan_model, CB_SLHA_scan_model)
    MODEL_CONDITIONAL_DEPENDENCY(MSSM_spectrum, Spectrum, MSSM63atQ, MSSM63atMGUT, MSSM63atQ_mA, MSSM63atMGUT_mA)
    #undef FUNCTION
  #undef CAPABILITY
  /// @}

<<<<<<< HEAD
=======

  #define CAPABILITY susy_spectrum_scan_guide
  START_CAPABILITY
    #define FUNCTION calc_susy_spectrum_scan_guide
    START_FUNCTION(double)
    ALLOW_MODELS(MSSM63atQ, MSSM63atMGUT)
    ALLOW_MODELS(MSSM63atQ_mA, MSSM63atMGUT_mA)
    DEPENDENCY(SLHA_pseudonyms, mass_es_pseudonyms)
    MODEL_CONDITIONAL_DEPENDENCY(MSSM_spectrum, Spectrum, MSSM63atQ, MSSM63atMGUT, MSSM63atQ_mA, MSSM63atMGUT_mA)
    #undef FUNCTION
  #undef CAPABILITY

>>>>>>> fd821421

#undef MODULE<|MERGE_RESOLUTION|>--- conflicted
+++ resolved
@@ -98,19 +98,11 @@
 
   /// A map between PID pairs and cross-sections
   #define CAPABILITY PIDPairCrossSectionsMap
-<<<<<<< HEAD
-
-    /// Example of provding PIDPairCrossSectionsMap using a Python backend
-    /// @todo 1. Replace SLHA1Spectrum dependency with SpectrumAndDecaysForPythia (to ensure same spectrum)
-    /// @todo 2. Add a CB utility function that checks if a SLHAstruct is SLHA1 or SLHA2, and use it in this function
-    #define FUNCTION getPIDPairCrossSectionsMap_xsecBE_example
-=======
   
     /// Get the PIDPairCrossSectionsMap using the 'xsec' backend
     /// @todo 1. Replace SLHA1Spectrum dependency with SpectrumAndDecaysForPythia (to ensure same spectrum)
     /// @todo 2. Add a CB utility function that checks if a SLHAstruct is SLHA1 or SLHA2, and use it in this function
     #define FUNCTION getPIDPairCrossSectionsMap_xsecBE
->>>>>>> fd821421
     START_FUNCTION(map_PID_pair_PID_pair_xsec)
     NEEDS_MANAGER(RunMC, MCLoopInfo)
     DEPENDENCY(ActivePIDPairs, vec_PID_pair)
@@ -118,18 +110,6 @@
     ALLOW_MODELS(MSSM63atQ, MSSM63atMGUT)
     ALLOW_MODELS(MSSM63atQ_mA, MSSM63atMGUT_mA)
     ALLOW_MODELS(CB_SLHA_file_model, CB_SLHA_simpmod_scan_model, CB_SLHA_scan_model)
-<<<<<<< HEAD
-    BACKEND_REQ(xsecBE_example_xsec_fb, (), double, (iipair&, pybind11::dict&, pybind11::dict&))
-    BACKEND_REQ(xsecBE_example_xsec_err_fb, (), ddpair, (iipair&, pybind11::dict&, pybind11::dict&))
-    BACKEND_REQ(xsecBE_example_set_parameters, (), void, (pybind11::dict&))
-    BACKEND_REQ(xsecBE_example_set_flags, (), void, (pybind11::dict&))
-    #undef FUNCTION
-  
-    /// Get the PIDPairCrossSectionsMap using the 'xsec' backend
-    /// @todo 1. Replace SLHA1Spectrum dependency with SpectrumAndDecaysForPythia (to ensure same spectrum)
-    /// @todo 2. Add a CB utility function that checks if a SLHAstruct is SLHA1 or SLHA2, and use it in this function
-    #define FUNCTION getPIDPairCrossSectionsMap_xsecBE
-=======
     BACKEND_REQ(xsecBE_import_slha_string, (), void, (std::string&))
     BACKEND_REQ(xsecBE_set_parameters, (), void, (pybind11::dict&))
     BACKEND_REQ(xsecBE_get_xsection, (), pybind11::dict, (iipair&))
@@ -137,23 +117,12 @@
 
     /// Get the PIDPairCrossSectionsMap using the Prospino backend
     #define FUNCTION getPIDPairCrossSectionsMap_prospino
->>>>>>> fd821421
     START_FUNCTION(map_PID_pair_PID_pair_xsec)
     NEEDS_MANAGER(RunMC, MCLoopInfo)
     DEPENDENCY(ActivePIDPairs, vec_PID_pair)
     DEPENDENCY(SLHA1Spectrum, SLHAstruct)
     ALLOW_MODELS(MSSM63atQ, MSSM63atMGUT)
     ALLOW_MODELS(MSSM63atQ_mA, MSSM63atMGUT_mA)
-<<<<<<< HEAD
-    ALLOW_MODELS(CB_SLHA_file_model, CB_SLHA_simpmod_scan_model, CB_SLHA_scan_model)
-    BACKEND_REQ(xsecBE_import_slha_string, (), void, (std::string&))
-    BACKEND_REQ(xsecBE_set_parameters, (), void, (pybind11::dict&))
-    BACKEND_REQ(xsecBE_get_xsection, (), pybind11::dict, (iipair&))
-    #undef FUNCTION
-
-    /// Get the PIDPairCrossSectionsMap using the Prospino backend
-    #define FUNCTION getPIDPairCrossSectionsMap_prospino
-=======
     /// @todo Extend to also allow models CB_SLHA_file_model, CB_SLHA_simpmod_scan_model, CB_SLHA_scan_model
     BACKEND_REQ(prospino_run, (libprospino), map_str_dbl, (const PID_pair&, const Options&))
     BACKEND_REQ(prospino_read_slha1_input, (libprospino), void, (const SLHAstruct&))
@@ -163,20 +132,12 @@
     /// @todo 1. Replace SLHA1Spectrum dependency with SpectrumAndDecaysForPythia (to ensure same spectrum)
     /// @todo 2. Add a CB utility function that checks if a SLHAstruct is SLHA1 or SLHA2, and use it in this function
     #define FUNCTION getPIDPairCrossSectionsMap_salami
->>>>>>> fd821421
     START_FUNCTION(map_PID_pair_PID_pair_xsec)
     NEEDS_MANAGER(RunMC, MCLoopInfo)
     DEPENDENCY(ActivePIDPairs, vec_PID_pair)
     DEPENDENCY(SLHA1Spectrum, SLHAstruct)
     ALLOW_MODELS(MSSM63atQ, MSSM63atMGUT)
     ALLOW_MODELS(MSSM63atQ_mA, MSSM63atMGUT_mA)
-<<<<<<< HEAD
-    /// @todo Extend to also allow models CB_SLHA_file_model, CB_SLHA_simpmod_scan_model, CB_SLHA_scan_model
-    BACKEND_REQ(prospino_run, (libprospino), map_str_dbl, (const PID_pair&, const Options&))
-    BACKEND_REQ(prospino_read_slha1_input, (libprospino), void, (const SLHAstruct&))
-    #undef FUNCTION
-
-=======
     ALLOW_MODELS(CB_SLHA_file_model, CB_SLHA_simpmod_scan_model, CB_SLHA_scan_model)
     BACKEND_REQ(salami_import_slha_string, (), void, (std::string&))
     BACKEND_REQ(salami_set_parameters, (), void, (pybind11::dict&))
@@ -187,7 +148,6 @@
     #undef FUNCTION
 
 
->>>>>>> fd821421
   #undef CAPABILITY
   /// @}
 
@@ -201,7 +161,6 @@
     #define FUNCTION getNextSLHAFileNameAndContent
     START_FUNCTION(pair_str_SLHAstruct)
     ALLOW_MODELS(CB_SLHA_file_model)
-<<<<<<< HEAD
     #undef FUNCTION
 
     /// Read single SLHA file and replace some entries
@@ -211,17 +170,6 @@
     ALLOW_MODELS(CB_SLHA_simpmod_scan_model, CB_SLHA_scan_model)
     #undef FUNCTION
 
-=======
-    #undef FUNCTION
-
-    /// Read single SLHA file and replace some entries
-    /// (for use with models CB_SLHA_simpmod_scan_model and CB_SLHA_scan_model)
-    #define FUNCTION getAndReplaceSLHAContent
-    START_FUNCTION(pair_str_SLHAstruct)
-    ALLOW_MODELS(CB_SLHA_simpmod_scan_model, CB_SLHA_scan_model)
-    #undef FUNCTION
-
->>>>>>> fd821421
   #undef CAPABILITY
   /// @}
 
@@ -268,8 +216,6 @@
   #undef CAPABILITY
   /// @}
 
-<<<<<<< HEAD
-=======
 
   #define CAPABILITY susy_spectrum_scan_guide
   START_CAPABILITY
@@ -282,6 +228,5 @@
     #undef FUNCTION
   #undef CAPABILITY
 
->>>>>>> fd821421
 
 #undef MODULE