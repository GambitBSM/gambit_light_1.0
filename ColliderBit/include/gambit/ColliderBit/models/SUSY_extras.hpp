//   GAMBIT: Global and Modular BSM Inference Tool
//   *********************************************
///  \file
///
///  Rollcall header for ColliderBit module;
///  extra things for SUSY models
///
///  *********************************************
///
///  Authors (add name and date if you modify):
///
///  \author Anders Kvellestad
///          (anders.kvellestad@fys.uio.no)
///  \date 2020 Dec
///        2021 Jul
///
///  *********************************************

#pragma once

#define MODULE ColliderBit

  // Get Monte Carlo event generator based on SLHA file input
  #define CAPABILITY HardScatteringSim

    #define FUNCTION getPythia_SLHA
    START_FUNCTION(Py8Collider_defaultversion)
    NEEDS_MANAGER(RunMC, MCLoopInfo)
    NEEDS_CLASSES_FROM(Pythia, default)
    ALLOW_MODELS(ColliderBit_SLHA_file_model, ColliderBit_SLHA_scan_model)
    DEPENDENCY(SLHAFileNameAndContent, pair_str_SLHAstruct)
    #undef FUNCTION

  #undef CAPABILITY




  /// Cross-sections for weighting events by production process
  /// @{

  /// A map between PID pairs and cross-sections
  #define CAPABILITY PIDPairCrossSectionsMap

    #ifdef HAVE_PYBIND11
      //Simple_xs
      #define FUNCTION getPIDPairCrossSectionsMap_simplexs
      START_FUNCTION(map_PID_pair_PID_pair_xsec)
      NEEDS_MANAGER(RunMC, MCLoopInfo)
      DEPENDENCY(ActivePIDPairs, vec_PID_pair)
      DEPENDENCY(SLHA1Spectrum, SLHAstruct)
      ALLOW_MODELS(ColliderBit_SLHA_file_model, ColliderBit_SLHA_scan_model)
      BACKEND_REQ(simplexs_init, (), void, (PyDict&))
      BACKEND_REQ(simplexs_get_xsection, (), PyDict, (PyDict&, PyDict&))
      #undef FUNCTION
    #endif
    
    #ifdef HAVE_PYBIND11
      /// Get the PIDPairCrossSectionsMap using the 'xsec' backend
      /// @todo 1. Replace SLHA1Spectrum dependency with SpectrumAndDecaysForPythia (to ensure same spectrum)
      /// @todo 2. Add a CB utility function that checks if a SLHAstruct is SLHA1 or SLHA2, and use it in this function
      #define FUNCTION getPIDPairCrossSectionsMap_xsecBE
      START_FUNCTION(map_PID_pair_PID_pair_xsec)
      NEEDS_MANAGER(RunMC, MCLoopInfo)
      DEPENDENCY(ActivePIDPairs, vec_PID_pair)
      DEPENDENCY(SLHA1Spectrum, SLHAstruct)
<<<<<<< HEAD
      ALLOW_MODELS(MSSM63atQ, MSSM63atQ_lightgravitino, MSSM63atQ_mA, MSSM63atQ_mA_lightgravitino, MSSM63atMGUT, MSSM63atMGUT_lightgravitino, MSSM63atMGUT_mA, MSSM63atMGUT_mA_lightgravitino)
      ALLOW_MODELS(CB_SLHA_file_model, CB_SLHA_simpmod_scan_model, CB_SLHA_scan_model)
=======
      ALLOW_MODELS(MSSM63atQ, MSSM63atMGUT)
      ALLOW_MODELS(MSSM63atQ_mA, MSSM63atMGUT_mA)
      ALLOW_MODELS(ColliderBit_SLHA_file_model, ColliderBit_SLHA_scan_model)
>>>>>>> 0a88cdfc
      BACKEND_REQ(xsecBE_import_slha_string, (), void, (std::string&))
      BACKEND_REQ(xsecBE_set_parameters, (), void, (PyDict&))
      BACKEND_REQ(xsecBE_get_xsection, (), PyDict, (iipair&))
      #undef FUNCTION
    #endif

    /// Get the PIDPairCrossSectionsMap using the Prospino backend
    #define FUNCTION getPIDPairCrossSectionsMap_prospino
    START_FUNCTION(map_PID_pair_PID_pair_xsec)
    NEEDS_MANAGER(RunMC, MCLoopInfo)
    DEPENDENCY(ActivePIDPairs, vec_PID_pair)
    DEPENDENCY(SLHA1Spectrum, SLHAstruct)
<<<<<<< HEAD
    ALLOW_MODELS(MSSM63atQ, MSSM63atQ_lightgravitino, MSSM63atQ_mA, MSSM63atQ_mA_lightgravitino, MSSM63atMGUT, MSSM63atMGUT_lightgravitino, MSSM63atMGUT_mA, MSSM63atMGUT_mA_lightgravitino)
    /// @todo Extend to also allow models CB_SLHA_file_model, CB_SLHA_simpmod_scan_model, CB_SLHA_scan_model
=======
    ALLOW_MODELS(MSSM63atQ, MSSM63atMGUT)
    ALLOW_MODELS(MSSM63atQ_mA, MSSM63atMGUT_mA)
    /// @todo Extend to also allow models ColliderBit_SLHA_file_model, ColliderBit_SLHA_scan_model
>>>>>>> 0a88cdfc
    BACKEND_REQ(prospino_run, (libprospino), map_str_dbl, (const PID_pair&, const Options&))
    BACKEND_REQ(prospino_read_slha1_input, (libprospino), void, (const SLHAstruct&))
    #undef FUNCTION

    #ifdef HAVE_PYBIND11
      /// Get the PIDPairCrossSectionsMap using the 'salami' backend
      /// @todo 1. Replace SLHA1Spectrum dependency with SpectrumAndDecaysForPythia (to ensure same spectrum)
      /// @todo 2. Add a CB utility function that checks if a SLHAstruct is SLHA1 or SLHA2, and use it in this function
      #define FUNCTION getPIDPairCrossSectionsMap_salami
      START_FUNCTION(map_PID_pair_PID_pair_xsec)
      NEEDS_MANAGER(RunMC, MCLoopInfo)
      DEPENDENCY(ActivePIDPairs, vec_PID_pair)
      DEPENDENCY(SLHA1Spectrum, SLHAstruct)
<<<<<<< HEAD
      ALLOW_MODELS(MSSM63atQ, MSSM63atQ_lightgravitino, MSSM63atQ_mA, MSSM63atQ_mA_lightgravitino, MSSM63atMGUT, MSSM63atMGUT_lightgravitino, MSSM63atMGUT_mA, MSSM63atMGUT_mA_lightgravitino)
      ALLOW_MODELS(CB_SLHA_file_model, CB_SLHA_simpmod_scan_model, CB_SLHA_scan_model)
=======
      ALLOW_MODELS(MSSM63atQ, MSSM63atMGUT)
      ALLOW_MODELS(MSSM63atQ_mA, MSSM63atMGUT_mA)
      ALLOW_MODELS(ColliderBit_SLHA_file_model, ColliderBit_SLHA_scan_model)
>>>>>>> 0a88cdfc
      BACKEND_REQ(salami_import_slha_string, (), void, (std::string&))
      BACKEND_REQ(salami_set_parameters, (), void, (PyDict&))
      BACKEND_REQ(salami_get_xsection, (), PyDict, (iipair&, double&, double&))
      // Needs Prospino to get LO cross-section
      BACKEND_REQ(prospino_run_alloptions, (libprospino), map_str_dbl, (const PID_pair&, const int&, const int&, const int&, const double&, const int&, const bool&))
      BACKEND_REQ(prospino_read_slha1_input, (libprospino), void, (const SLHAstruct&))
      #undef FUNCTION
    #endif

  #undef CAPABILITY
  /// @}


  /// Get SLHA content from one or more SLHA files
  /// @{
  #define CAPABILITY SLHAFileNameAndContent
  START_CAPABILITY

    /// Get the next SLHA filename and content (for model ColliderBit_SLHA_file_model)
    #define FUNCTION getNextSLHAFileNameAndContent
    START_FUNCTION(pair_str_SLHAstruct)
    ALLOW_MODELS(ColliderBit_SLHA_file_model)
    #undef FUNCTION

    /// Read single SLHA file and replace some entries
    /// (for use with the model ColliderBit_SLHA_scan_model)
    #define FUNCTION getAndReplaceSLHAContent
    START_FUNCTION(pair_str_SLHAstruct)
    ALLOW_MODELS(ColliderBit_SLHA_scan_model)
    #undef FUNCTION

  #undef CAPABILITY
  /// @}


  /// Extract SLHA file elements (for model ColliderBit_SLHA_file_model)
  /// @{
  #define CAPABILITY SLHAFileElements
  START_CAPABILITY
    #define FUNCTION getSLHAFileElements
    START_FUNCTION(map_str_dbl)
    ALLOW_MODELS(ColliderBit_SLHA_file_model, ColliderBit_SLHA_scan_model)
    DEPENDENCY(SLHAFileNameAndContent, pair_str_SLHAstruct)
    #undef FUNCTION
  #undef CAPABILITY
  /// @}


  /// Extract an SLHAstruct with the spectrum
  /// @{
  #define CAPABILITY SLHA1Spectrum
  START_CAPABILITY
    #define FUNCTION getSLHA1Spectrum
    START_FUNCTION(SLHAstruct)
<<<<<<< HEAD
    ALLOW_MODELS(MSSM63atQ, MSSM63atQ_lightgravitino, MSSM63atQ_mA, MSSM63atQ_mA_lightgravitino, MSSM63atMGUT, MSSM63atMGUT_lightgravitino, MSSM63atMGUT_mA, MSSM63atMGUT_mA_lightgravitino)
    ALLOW_MODELS(CB_SLHA_file_model, CB_SLHA_simpmod_scan_model, CB_SLHA_scan_model)
    MODEL_CONDITIONAL_DEPENDENCY(SLHAFileNameAndContent, pair_str_SLHAstruct, CB_SLHA_file_model, CB_SLHA_simpmod_scan_model, CB_SLHA_scan_model)
=======
    ALLOW_MODELS(MSSM63atQ, MSSM63atMGUT)
    ALLOW_MODELS(MSSM63atQ_mA, MSSM63atMGUT_mA)
    ALLOW_MODELS(ColliderBit_SLHA_file_model, ColliderBit_SLHA_scan_model)
    MODEL_CONDITIONAL_DEPENDENCY(SLHAFileNameAndContent, pair_str_SLHAstruct, ColliderBit_SLHA_file_model, ColliderBit_SLHA_scan_model)
>>>>>>> 0a88cdfc
    MODEL_CONDITIONAL_DEPENDENCY(MSSM_spectrum, Spectrum, MSSM63atQ, MSSM63atMGUT, MSSM63atQ_mA, MSSM63atMGUT_mA)
    #undef FUNCTION
  #undef CAPABILITY

  #define CAPABILITY SLHA2Spectrum
  START_CAPABILITY
    #define FUNCTION getSLHA2Spectrum
    START_FUNCTION(SLHAstruct)
<<<<<<< HEAD
    ALLOW_MODELS(MSSM63atQ, MSSM63atQ_lightgravitino, MSSM63atQ_mA, MSSM63atQ_mA_lightgravitino, MSSM63atMGUT, MSSM63atMGUT_lightgravitino, MSSM63atMGUT_mA, MSSM63atMGUT_mA_lightgravitino)
    ALLOW_MODELS(CB_SLHA_file_model, CB_SLHA_simpmod_scan_model, CB_SLHA_scan_model)
    MODEL_CONDITIONAL_DEPENDENCY(SLHAFileNameAndContent, pair_str_SLHAstruct, CB_SLHA_file_model, CB_SLHA_simpmod_scan_model, CB_SLHA_scan_model)
=======
    ALLOW_MODELS(MSSM63atQ, MSSM63atMGUT)
    ALLOW_MODELS(MSSM63atQ_mA, MSSM63atMGUT_mA)
    ALLOW_MODELS(ColliderBit_SLHA_file_model, ColliderBit_SLHA_scan_model)
    MODEL_CONDITIONAL_DEPENDENCY(SLHAFileNameAndContent, pair_str_SLHAstruct, ColliderBit_SLHA_file_model, ColliderBit_SLHA_scan_model)
>>>>>>> 0a88cdfc
    MODEL_CONDITIONAL_DEPENDENCY(MSSM_spectrum, Spectrum, MSSM63atQ, MSSM63atMGUT, MSSM63atQ_mA, MSSM63atMGUT_mA)
    #undef FUNCTION
  #undef CAPABILITY
  /// @}


  #define CAPABILITY susy_spectrum_scan_guide
  START_CAPABILITY
    #define FUNCTION calc_susy_spectrum_scan_guide
    START_FUNCTION(double)
    ALLOW_MODELS(MSSM63atQ, MSSM63atQ_lightgravitino, MSSM63atQ_mA, MSSM63atQ_mA_lightgravitino, MSSM63atMGUT, MSSM63atMGUT_lightgravitino, MSSM63atMGUT_mA, MSSM63atMGUT_mA_lightgravitino)
    DEPENDENCY(SLHA_pseudonyms, mass_es_pseudonyms)
    MODEL_CONDITIONAL_DEPENDENCY(MSSM_spectrum, Spectrum, MSSM63atQ, MSSM63atMGUT, MSSM63atQ_mA, MSSM63atMGUT_mA)
    #undef FUNCTION
  #undef CAPABILITY


#undef MODULE<|MERGE_RESOLUTION|>--- conflicted
+++ resolved
@@ -64,14 +64,8 @@
       NEEDS_MANAGER(RunMC, MCLoopInfo)
       DEPENDENCY(ActivePIDPairs, vec_PID_pair)
       DEPENDENCY(SLHA1Spectrum, SLHAstruct)
-<<<<<<< HEAD
       ALLOW_MODELS(MSSM63atQ, MSSM63atQ_lightgravitino, MSSM63atQ_mA, MSSM63atQ_mA_lightgravitino, MSSM63atMGUT, MSSM63atMGUT_lightgravitino, MSSM63atMGUT_mA, MSSM63atMGUT_mA_lightgravitino)
-      ALLOW_MODELS(CB_SLHA_file_model, CB_SLHA_simpmod_scan_model, CB_SLHA_scan_model)
-=======
-      ALLOW_MODELS(MSSM63atQ, MSSM63atMGUT)
-      ALLOW_MODELS(MSSM63atQ_mA, MSSM63atMGUT_mA)
       ALLOW_MODELS(ColliderBit_SLHA_file_model, ColliderBit_SLHA_scan_model)
->>>>>>> 0a88cdfc
       BACKEND_REQ(xsecBE_import_slha_string, (), void, (std::string&))
       BACKEND_REQ(xsecBE_set_parameters, (), void, (PyDict&))
       BACKEND_REQ(xsecBE_get_xsection, (), PyDict, (iipair&))
@@ -84,14 +78,8 @@
     NEEDS_MANAGER(RunMC, MCLoopInfo)
     DEPENDENCY(ActivePIDPairs, vec_PID_pair)
     DEPENDENCY(SLHA1Spectrum, SLHAstruct)
-<<<<<<< HEAD
     ALLOW_MODELS(MSSM63atQ, MSSM63atQ_lightgravitino, MSSM63atQ_mA, MSSM63atQ_mA_lightgravitino, MSSM63atMGUT, MSSM63atMGUT_lightgravitino, MSSM63atMGUT_mA, MSSM63atMGUT_mA_lightgravitino)
-    /// @todo Extend to also allow models CB_SLHA_file_model, CB_SLHA_simpmod_scan_model, CB_SLHA_scan_model
-=======
-    ALLOW_MODELS(MSSM63atQ, MSSM63atMGUT)
-    ALLOW_MODELS(MSSM63atQ_mA, MSSM63atMGUT_mA)
     /// @todo Extend to also allow models ColliderBit_SLHA_file_model, ColliderBit_SLHA_scan_model
->>>>>>> 0a88cdfc
     BACKEND_REQ(prospino_run, (libprospino), map_str_dbl, (const PID_pair&, const Options&))
     BACKEND_REQ(prospino_read_slha1_input, (libprospino), void, (const SLHAstruct&))
     #undef FUNCTION
@@ -105,14 +93,8 @@
       NEEDS_MANAGER(RunMC, MCLoopInfo)
       DEPENDENCY(ActivePIDPairs, vec_PID_pair)
       DEPENDENCY(SLHA1Spectrum, SLHAstruct)
-<<<<<<< HEAD
       ALLOW_MODELS(MSSM63atQ, MSSM63atQ_lightgravitino, MSSM63atQ_mA, MSSM63atQ_mA_lightgravitino, MSSM63atMGUT, MSSM63atMGUT_lightgravitino, MSSM63atMGUT_mA, MSSM63atMGUT_mA_lightgravitino)
-      ALLOW_MODELS(CB_SLHA_file_model, CB_SLHA_simpmod_scan_model, CB_SLHA_scan_model)
-=======
-      ALLOW_MODELS(MSSM63atQ, MSSM63atMGUT)
-      ALLOW_MODELS(MSSM63atQ_mA, MSSM63atMGUT_mA)
       ALLOW_MODELS(ColliderBit_SLHA_file_model, ColliderBit_SLHA_scan_model)
->>>>>>> 0a88cdfc
       BACKEND_REQ(salami_import_slha_string, (), void, (std::string&))
       BACKEND_REQ(salami_set_parameters, (), void, (PyDict&))
       BACKEND_REQ(salami_get_xsection, (), PyDict, (iipair&, double&, double&))
@@ -167,16 +149,9 @@
   START_CAPABILITY
     #define FUNCTION getSLHA1Spectrum
     START_FUNCTION(SLHAstruct)
-<<<<<<< HEAD
     ALLOW_MODELS(MSSM63atQ, MSSM63atQ_lightgravitino, MSSM63atQ_mA, MSSM63atQ_mA_lightgravitino, MSSM63atMGUT, MSSM63atMGUT_lightgravitino, MSSM63atMGUT_mA, MSSM63atMGUT_mA_lightgravitino)
-    ALLOW_MODELS(CB_SLHA_file_model, CB_SLHA_simpmod_scan_model, CB_SLHA_scan_model)
+    ALLOW_MODELS(ColliderBit_SLHA_file_model, ColliderBit_SLHA_scan_model)
     MODEL_CONDITIONAL_DEPENDENCY(SLHAFileNameAndContent, pair_str_SLHAstruct, CB_SLHA_file_model, CB_SLHA_simpmod_scan_model, CB_SLHA_scan_model)
-=======
-    ALLOW_MODELS(MSSM63atQ, MSSM63atMGUT)
-    ALLOW_MODELS(MSSM63atQ_mA, MSSM63atMGUT_mA)
-    ALLOW_MODELS(ColliderBit_SLHA_file_model, ColliderBit_SLHA_scan_model)
-    MODEL_CONDITIONAL_DEPENDENCY(SLHAFileNameAndContent, pair_str_SLHAstruct, ColliderBit_SLHA_file_model, ColliderBit_SLHA_scan_model)
->>>>>>> 0a88cdfc
     MODEL_CONDITIONAL_DEPENDENCY(MSSM_spectrum, Spectrum, MSSM63atQ, MSSM63atMGUT, MSSM63atQ_mA, MSSM63atMGUT_mA)
     #undef FUNCTION
   #undef CAPABILITY
@@ -185,16 +160,9 @@
   START_CAPABILITY
     #define FUNCTION getSLHA2Spectrum
     START_FUNCTION(SLHAstruct)
-<<<<<<< HEAD
     ALLOW_MODELS(MSSM63atQ, MSSM63atQ_lightgravitino, MSSM63atQ_mA, MSSM63atQ_mA_lightgravitino, MSSM63atMGUT, MSSM63atMGUT_lightgravitino, MSSM63atMGUT_mA, MSSM63atMGUT_mA_lightgravitino)
-    ALLOW_MODELS(CB_SLHA_file_model, CB_SLHA_simpmod_scan_model, CB_SLHA_scan_model)
+    ALLOW_MODELS(ColliderBit_SLHA_file_model, ColliderBit_SLHA_scan_model)
     MODEL_CONDITIONAL_DEPENDENCY(SLHAFileNameAndContent, pair_str_SLHAstruct, CB_SLHA_file_model, CB_SLHA_simpmod_scan_model, CB_SLHA_scan_model)
-=======
-    ALLOW_MODELS(MSSM63atQ, MSSM63atMGUT)
-    ALLOW_MODELS(MSSM63atQ_mA, MSSM63atMGUT_mA)
-    ALLOW_MODELS(ColliderBit_SLHA_file_model, ColliderBit_SLHA_scan_model)
-    MODEL_CONDITIONAL_DEPENDENCY(SLHAFileNameAndContent, pair_str_SLHAstruct, ColliderBit_SLHA_file_model, ColliderBit_SLHA_scan_model)
->>>>>>> 0a88cdfc
     MODEL_CONDITIONAL_DEPENDENCY(MSSM_spectrum, Spectrum, MSSM63atQ, MSSM63atMGUT, MSSM63atQ_mA, MSSM63atMGUT_mA)
     #undef FUNCTION
   #undef CAPABILITY
