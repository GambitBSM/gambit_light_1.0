--- conflicted
+++ resolved
@@ -39,14 +39,13 @@
 
   // SLHAea object with spectrum and decays for a Pythia8 collider
   #define CAPABILITY SpectrumAndDecaysForPythia
-<<<<<<< HEAD
 
 
     #define FUNCTION getSpectrumAndDecaysForPythia_EM
     START_FUNCTION(SLHAstruct)
-    NEEDS_MANAGER(RunMC, MCLoopInfo)      // @todo Why is this needed?
     DEPENDENCY(decay_rates, DecayTable)
     DEPENDENCY(EM_spectrum, Spectrum)
+    NEEDS_MANAGER(RunMC, MCLoopInfo)
     #undef FUNCTION
 
   #undef CAPABILITY
@@ -66,23 +65,11 @@
     NEEDS_MANAGER(RunMC, MCLoopInfo)
     NEEDS_CLASSES_FROM(Pythia_EM, default)
     DEPENDENCY(HardScatteringSim, Py8Collider_EM_defaultversion)
-=======
-
-
-    #define FUNCTION getSpectrumAndDecaysForPythia_EM
-    START_FUNCTION(SLHAstruct)
-    DEPENDENCY(decay_rates, DecayTable)
-    DEPENDENCY(EM_spectrum, Spectrum)
-    NEEDS_MANAGER(RunMC, MCLoopInfo)
->>>>>>> 4b524f86
     #undef FUNCTION
 
   #undef CAPABILITY
 
-  // Get Monte Carlo event generator
-  #define CAPABILITY HardScatteringSim
 
-<<<<<<< HEAD
   // Run event generator
   #define CAPABILITY HardScatteringEvent
 
@@ -102,34 +89,6 @@
     DEPENDENCY(EventWeighterFunction, EventWeighterFunctionType)
     #undef FUNCTION
 
-=======
-    #define FUNCTION getPythia_EM
-    START_FUNCTION(Py8Collider_EM_defaultversion)
-    NEEDS_MANAGER(RunMC, MCLoopInfo)
-    NEEDS_CLASSES_FROM(Pythia_EM, default)
-    DEPENDENCY(SpectrumAndDecaysForPythia, SLHAstruct)
-    #undef FUNCTION
-
-    #define FUNCTION getPythia_EMAsBase
-    START_FUNCTION(const BaseCollider*)
-    NEEDS_MANAGER(RunMC, MCLoopInfo)
-    NEEDS_CLASSES_FROM(Pythia_EM, default)
-    DEPENDENCY(HardScatteringSim, Py8Collider_EM_defaultversion)
-    #undef FUNCTION
-
-  #undef CAPABILITY
-
-
-  // Run event generator
-  #define CAPABILITY HardScatteringEvent
-    #define FUNCTION generateEventPythia_EM
-    START_FUNCTION(HEPUtils::Event)
-    NEEDS_MANAGER(RunMC, MCLoopInfo)
-    NEEDS_CLASSES_FROM(Pythia_EM, default)
-    DEPENDENCY(HardScatteringSim, Py8Collider_EM_defaultversion)
-    DEPENDENCY(EventWeighterFunction, EventWeighterFunctionType)
-    #undef FUNCTION
->>>>>>> 4b524f86
   #undef CAPABILITY
 
 #undef MODULE