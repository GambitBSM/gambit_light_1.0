--- conflicted
+++ resolved
@@ -74,7 +74,6 @@
   #define CAPABILITY HardScatteringEvent
 
     #define FUNCTION generateEventPythia_EM
-<<<<<<< HEAD
     START_FUNCTION(Pythia_EM_default::Pythia8::Event)
     NEEDS_MANAGER(RunMC, MCLoopInfo)
     NEEDS_CLASSES_FROM(Pythia_EM, default)
@@ -82,20 +81,14 @@
     #undef FUNCTION
 
     #define FUNCTION generateEventPythia_EM_HEPUtils
-=======
->>>>>>> b3c75c5e
     START_FUNCTION(HEPUtils::Event)
     NEEDS_MANAGER(RunMC, MCLoopInfo)
     NEEDS_CLASSES_FROM(Pythia_EM, default)
     DEPENDENCY(HardScatteringSim, Py8Collider_EM_defaultversion)
-<<<<<<< HEAD
     DEPENDENCY(HardScatteringEvent, Pythia_EM_default::Pythia8::Event)
+    DEPENDENCY(EventWeighterFunction, EventWeighterFunctionType)
     #undef FUNCTION
 
-=======
-    DEPENDENCY(EventWeighterFunction, EventWeighterFunctionType)
-    #undef FUNCTION
->>>>>>> b3c75c5e
   #undef CAPABILITY
 
 #undef MODULE