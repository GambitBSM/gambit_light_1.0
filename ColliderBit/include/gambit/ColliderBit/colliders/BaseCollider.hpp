//   GAMBIT: Global and Modular BSM Inference Tool
//   *********************************************
///  \file
///
///  The BaseCollider class.
///
///  *********************************************
///
///  Authors (add name and date if you modify):
///
///  \author Abram Krislock
///  \date July 2016
///
///  \author Pat Scott
///  \date Jan 2019
///
///  *********************************************

#pragma once

#include <string>
#include <vector>

namespace Gambit
{
  namespace ColliderBit
  {

    /// An abstract base class for collider simulators within ColliderBit.
    class BaseCollider
    {

      public:

        /// Constructor
<<<<<<< HEAD
        BaseCollider() {}
=======
        BaseCollider() : partonOnly(false), antiktR(0.4) {}
>>>>>>> 1c5c7b39
        /// Destructor
        virtual ~BaseCollider() {}
        /// Reset this instance for reuse, avoiding the need for "new" or "delete".
        virtual void clear() {}

        /// @name Event generation and cross section functions:
        ///@{
        /// Report the cross section (in pb) at the end of the subprocess.
        virtual double xsec_pb() const = 0;
        /// Report the cross section uncertainty (in pb) at the end of the subprocess.
        virtual double xsecErr_pb() const = 0;
        ///@}

        /// @name (Re-)Initialization functions:
        ///@{
        /// General init for any collider of this type.
        virtual void init(const std::vector<std::string>&) {}
        /// General init for any collider of this type - no settings version.
        virtual void init() {}
        ///@}

<<<<<<< HEAD
=======
        /// Flag indicating if events from this collider should be processed as parton-only or full events
        bool partonOnly;
        ///The jet radius used for the anti-kt jet clustering.
        double antiktR;

>>>>>>> 1c5c7b39
    };

  }
}<|MERGE_RESOLUTION|>--- conflicted
+++ resolved
@@ -33,11 +33,7 @@
       public:
 
         /// Constructor
-<<<<<<< HEAD
-        BaseCollider() {}
-=======
         BaseCollider() : partonOnly(false), antiktR(0.4) {}
->>>>>>> 1c5c7b39
         /// Destructor
         virtual ~BaseCollider() {}
         /// Reset this instance for reuse, avoiding the need for "new" or "delete".
@@ -59,14 +55,11 @@
         virtual void init() {}
         ///@}
 
-<<<<<<< HEAD
-=======
         /// Flag indicating if events from this collider should be processed as parton-only or full events
         bool partonOnly;
         ///The jet radius used for the anti-kt jet clustering.
         double antiktR;
 
->>>>>>> 1c5c7b39
     };
 
   }
