--- conflicted
+++ resolved
@@ -44,17 +44,10 @@
 
     /// Indentifier for b-jets true
     inline bool amIaBJet(const HEPUtils::Jet *jet) { return jet->btag(); }
-<<<<<<< HEAD
 
     /// Identifier for jets false
     inline bool amIaJet(const HEPUtils::Particle *part) { (void)part; return false; }
 
-=======
-
-    /// Identifier for jets false
-    inline bool amIaJet(const HEPUtils::Particle *part) { (void)part; return false; }
-
->>>>>>> 4b524f86
     /// Indentifier for b-jets true
     inline bool amIaBJet(const HEPUtils::Particle *part) { (void)part; return true; }
 
@@ -293,8 +286,6 @@
         }
         return false;
       }, false);
-<<<<<<< HEAD
-=======
     }
 
     /// Overlap removal -- discard from first list if within deltaRmax of any from the second list.
@@ -331,27 +322,8 @@
         }
         return false;
       }, false);
->>>>>>> 4b524f86
-    }
-
-    /// Overlap removal -- discard from first list if within deltaRmax of any from the second list.
-    /// Overload of previous function where deltaRmax is a function of the pT of the first list
-    /// Optional arguments:
-    ///  - use_rapidity = use rapidity instead of psedurapidity to compute deltaR. Defaults to False
-    ///  - pTmax = only discard from first list with pT < pTmax. Defaults to DBL_MAX
-    ///  - btageff = do not discard jets that have a b-tagging efficiency lower than btageff. Defaults to 0
-    template<typename MOMPTRS1, typename MOMPTRS2>
-    void removeOverlap(MOMPTRS1& momstofilter, const MOMPTRS2& momstocmp, double (*deltaRMax)(const double), bool use_rapidity=false, double pTmax = DBL_MAX, double btageff = 0)
-    {
-      ifilter_reject(momstofilter, [&](const typename MOMPTRS1::value_type& mom1)
-      {
-        for (const typename MOMPTRS2::value_type& mom2 : momstocmp) {
-          const double dR = (use_rapidity) ? deltaR_rap(mom1->mom(), mom2->mom()) : deltaR_eta(mom1->mom(), mom2->mom());
-          if (dR < deltaRMax(mom1->pT()) && mom1->pT() < pTmax && ( !amIaBJet(mom1) || !random_bool(btageff) ) ) return true;
-        }
-        return false;
-      }, false);
-    }
+    }
+
 
     /// Non-iterator version of std::all_of
     template <typename CONTAINER, typename FN>
@@ -437,8 +409,6 @@
     
     //@}
 
-<<<<<<< HEAD
-=======
 
     /// @name Summing pT
     //@{
@@ -467,7 +437,6 @@
     
     //@}
 
->>>>>>> 4b524f86
   }
 
 }