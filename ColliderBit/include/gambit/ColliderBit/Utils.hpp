--- conflicted
+++ resolved
@@ -26,12 +26,6 @@
 #include "HEPUtils/BinnedFn.h"
 #include "HEPUtils/Event.h"
 #include "HEPUtils/FastJet.h"
-<<<<<<< HEAD
-#include <functional>
-#include <memory>
-#include <cfloat>
-=======
->>>>>>> a4742ac9
 
 namespace Gambit
 {
@@ -67,17 +61,10 @@
 
     /// Identifier for jets true
     inline bool amIaJet(const HEPUtils::Jet *jet) { (void)jet; return true; }
-<<<<<<< HEAD
 
     /// Indentifier for b-jets true
     inline bool amIaBJet(const HEPUtils::Jet *jet) { return jet->btag(); }
 
-=======
-
-    /// Indentifier for b-jets true
-    inline bool amIaBJet(const HEPUtils::Jet *jet) { return jet->btag(); }
-
->>>>>>> a4742ac9
     /// Identifier for jets false
     inline bool amIaJet(const HEPUtils::Particle *part) { (void)part; return false; }
 
@@ -414,7 +401,6 @@
     inline void sortByPt(JetPtrs& jets) { sortBy(jets, cmpJetsByPt); }
     //@}
 
-<<<<<<< HEAD
 
     /// @name Counting
     //@{
@@ -430,23 +416,6 @@
         return sum;
     }
 
-=======
-
-    /// @name Counting
-    //@{
-
-    /// Count number of particles that have pT > pTlim
-    inline int countPt(const std::vector<const Particle*>& particles, double pTlim)
-    {
-        int sum = 0;
-        for (const Particle* p : particles)
-        {
-          if (p->pT() > pTlim) { sum++; }
-        }
-        return sum;
-    }
-
->>>>>>> a4742ac9
     /// Count number of jets that have pT > pTlim
     inline int countPt(const std::vector<const Jet*>& jets, double pTlim)
     {
