--- conflicted
+++ resolved
@@ -48,25 +48,8 @@
     /// Identifier for jets false
     inline bool amIaJet(const HEPUtils::Particle *part) { (void)part; return false; }
 
-<<<<<<< HEAD
-    /// @name Particle IDs
-    //@{
-
-    /// Identifier for jets true
-    inline bool amIaJet(const HEPUtils::Jet *jet) { (void)jet; return true; }
-
-    /// Indentifier for b-jets true 
-    inline bool amIaBJet(const HEPUtils::Jet *jet) { return jet->btag(); } 
-
-    /// Identifier for jets false
-    inline bool amIaJet(const HEPUtils::Particle *part) { (void)part; return false; }
-
-    /// Indentifier for b-jets true
-    inline bool amIaBJet(const HEPUtils::Particle *part) { (void)part; return true; } 
-=======
     /// Indentifier for b-jets true
     inline bool amIaBJet(const HEPUtils::Particle *part) { (void)part; return true; }
->>>>>>> b3c75c5e
 
     //@}
 
