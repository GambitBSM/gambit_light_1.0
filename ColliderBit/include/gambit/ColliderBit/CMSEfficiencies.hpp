#pragma once
//   GAMBIT: Global and Modular BSM Inference Tool
//   *********************************************
///  \file
///
///  Functions that do super fast CMS detector simulation based on four vector smearing.

#include "gambit/ColliderBit/Utils.hpp"
#include "gambit/Utils/threadsafe_rng.hpp"

#include "HEPUtils/MathUtils.h"
#include "HEPUtils/BinnedFn.h"
#include "HEPUtils/Event.h"

#include <random>
#include <algorithm>

namespace Gambit {
  namespace ColliderBit {


    /// CMS-specific efficiency and smearing functions for super fast detector simulation
    /// @note See also BuckFastSmearCMS
    namespace CMS {

      /// @name CMS detector efficiency functions
      //@{

      /// Randomly filter the supplied particle list by parameterised electron tracking efficiency
      inline void applyElectronTrackingEff(std::vector<HEPUtils::Particle*>& electrons) {
        static HEPUtils::BinnedFn2D<double> _elTrackEff2d({{0, 1.5, 2.5, DBL_MAX}}, //< |eta|
                                                          {{0, 0.1, 1.0, DBL_MAX}}, //< pT
                                                          {{0., 0.70, 0.95, // |eta| 0.1-1.5
                                                            0., 0.60, 0.85, // |eta| 1.5-2.5
                                                            0., 0.,   0.}}); // |eta| > 2.5
        filtereff_etapt(electrons, _elTrackEff2d);
      }


      /// Randomly filter the supplied particle list by parameterised electron efficiency
      /// @note Should be applied after the electron energy smearing
      /// @note Eff values currently identical to those in ATLAS (AB, 2016-01-24)
      inline void applyElectronEff(std::vector<HEPUtils::Particle*>& electrons) {
        static HEPUtils::BinnedFn2D<double> _elEff2d({{0, 1.5, 2.5, DBL_MAX}}, //< |eta|
                                                     {{0, 10., DBL_MAX}}, //< pT
                                                     {{0., 0.95, // |eta| 0.1-1.5
                                                       0., 0.85, // |eta| 1.5-2.5
                                                       0., 0.}}); // |eta| > 2.5
        filtereff_etapt(electrons, _elEff2d);
      }


      /// Randomly filter the supplied particle list by parameterised muon tracking efficiency
      /// @note Eff values currently identical to those in ATLAS (AB, 2016-01-24)
      inline void applyMuonTrackEff(std::vector<HEPUtils::Particle*>& muons) {
        static HEPUtils::BinnedFn2D<double> _muTrackEff2d({{0, 1.5, 2.5, DBL_MAX}}, //< |eta|
                                                          {{0, 0.1, 1.0, DBL_MAX}}, //< pT
                                                          {{0, 0.75, 0.99, // |eta| 0.1-1.5
                                                            0, 0.70, 0.98, // |eta| 1.5-2.5
                                                            0, 0,    0}}); // |eta| > 2.5
        filtereff_etapt(muons, _muTrackEff2d);
      }


      /// Randomly filter the supplied particle list by parameterised muon efficiency
      inline void applyMuonEff(std::vector<HEPUtils::Particle*>& muons) {
        if(muons.empty()) return;
        auto keptMuonsEnd = std::remove_if(muons.begin(), muons.end(),
                                           [](const HEPUtils::Particle* p) {
                                             bool rm(p->abseta() > 2.4 || p->pT() < 10);
                                             if (!rm)
                                             {
                                               const double eff = 0.95 * (p->abseta() < 1.5 ? 1 : exp(0.5 - 5e-4*p->pT()));
                                               rm = (HEPUtils::rand01() > eff);
                                             }
                                             if (rm) delete p;
                                             return rm;
                                           } );
        muons.erase(keptMuonsEnd, muons.end());
      }


      /// @brief Randomly filter the supplied particle list by parameterised tau efficiency
      /// @note No delete, because this should only ever be applied to copies of the Event Particle* vectors in Analysis routines
      inline void applyTauEfficiency(std::vector<HEPUtils::Particle*>& taus) {
        filtereff(taus, 0.6, false);
      }


      /// @brief Randomly smear the supplied electrons' momenta by parameterised resolutions
      ///
      /// Function that mimics the DELPHES electron energy resolution.
      /// We need to smear E, then recalculate pT, then reset the 4-vector.
      inline void smearElectronEnergy(std::vector<HEPUtils::Particle*>& electrons) {

        // Now loop over the electrons and smear the 4-vectors
        for (HEPUtils::Particle* e : electrons) {

          // Calculate resolution
          // for pT > 0.1 GeV, E resolution = |eta| < 0.5 -> sqrt(0.06^2 + pt^2 * 1.3e-3^2)
          //                                  |eta| < 1.5 -> sqrt(0.10^2 + pt^2 * 1.7e-3^2)
          //                                  |eta| < 2.5 -> sqrt(0.25^2 + pt^2 * 3.1e-3^2)
          double resolution = 0;
          const double abseta = e->abseta();
          if (e->pT() > 0.1 && abseta < 2.5) {
            if (abseta < 0.5) {
              resolution = HEPUtils::add_quad(0.06, 1.3e-3 * e->pT());
            } else if (abseta < 1.5) {
              resolution = HEPUtils::add_quad(0.10, 1.7e-3 * e->pT());
            } else { // still |eta| < 2.5
              resolution = HEPUtils::add_quad(0.25, 3.1e-3 * e->pT());
            }
          }

          // Smear by a Gaussian centered on the current energy, with width given by the resolution
          if (resolution > 0) {
            std::normal_distribution<> d(e->E(), resolution);
            double smeared_E = d(Random::rng());
            if (smeared_E < 0) smeared_E = 0;
            // double smeared_pt = smeared_E/cosh(e->eta()); ///< @todo Should be cosh(|eta|)?
            // std::cout << "BEFORE eta " << electron->eta() << std::std::endl;
            e->set_mom(HEPUtils::P4::mkEtaPhiME(e->eta(), e->phi(), e->mass(), smeared_E));
            // std::cout << "AFTER eta " << electron->eta() << std::std::endl;
          }
        }
      }


      /// @brief Randomly smear the supplied muons' momenta by parameterised resolutions
      ///
      /// Function that mimics the DELPHES muon momentum resolution.
      /// We need to smear pT, then recalculate E, then reset the 4-vector.
      inline void smearMuonMomentum(std::vector<HEPUtils::Particle*>& muons) {

        // Now loop over the muons and smear the 4-vectors
        for (HEPUtils::Particle* p : muons) {

          // Calculate resolution
          // for pT > 0.1 GeV, mom resolution = |eta| < 0.5 -> sqrt(0.01^2 + pt^2 * 2.0e-4^2)
          //                                    |eta| < 1.5 -> sqrt(0.02^2 + pt^2 * 3.0e-4^2)
          //                                    |eta| < 2.5 -> sqrt(0.05^2 + pt^2 * 2.6e-4^2)
          double resolution = 0;
          const double abseta = p->abseta();
          if (p->pT() > 0.1 && abseta < 2.5) {
            if (abseta < 0.5) {
              resolution = HEPUtils::add_quad(0.01, 2.0e-4 * p->pT());
            } else if (abseta < 1.5) {
              resolution = HEPUtils::add_quad(0.02, 3.0e-4 * p->pT());
            } else { // still |eta| < 2.5... but isn't CMS' mu acceptance < 2.4?
              resolution = HEPUtils::add_quad(0.05, 2.6e-4 * p->pT());
            }
          }

          // Smear by a Gaussian centered on the current pT, with width given by the resolution
          std::normal_distribution<> d(p->pT(), resolution*p->pT());
          double smeared_pt = d(Random::rng());
          if (smeared_pt < 0) smeared_pt = 0;
          // const double smeared_E = smeared_pt*cosh(mu->eta()); ///< @todo Should be cosh(|eta|)?
          // std::cout << "Muon pt " << mu_pt << " smeared " << smeared_pt << std::endl;
          p->set_mom(HEPUtils::P4::mkEtaPhiMPt(p->eta(), p->phi(), p->mass(), smeared_pt));
        }
      }


      /// @brief Randomly smear the supplied jets' momenta by parameterised resolutions
      ///
      /// Function that mimics the DELPHES jet momentum resolution.
      /// We need to smear pT, then recalculate E, then reset the 4-vector
      ///
      /// @todo Update cf. Matthias study for ATLAS
      inline void smearJets(std::vector<HEPUtils::Jet*>& jets) {

        // Const resolution for now
        /// @todo This is the ATLAS number... I can't find values for the CMS parameterisation, cf.
        ///   https://cds.cern.ch/record/1339945/files/JME-10-014-pas.pdf
        ///   https://twiki.cern.ch/twiki/bin/view/CMSPublic/SWGuideJetResolution
        ///   https://github.com/adrager/cmssw/blob/CMSSW_7_2_X/CondFormats/JetMETObjects/test/TestCorrections.C
<<<<<<< HEAD
        const double resolution = 0.03;

        // Now loop over the jets and smear the 4-vectors
        std::normal_distribution<> d(1., resolution);
        for (HEPUtils::Jet* jet : jets) {
          // Smear by a Gaussian centered on 1 with width given by the (fractional) resolution
          double smear_factor = d(Random::rng());
          /// @todo Is this the best way to smear? Should we preserve the mean jet energy, or pT, or direction?
          jet->set_mom(HEPUtils::P4::mkXYZM(jet->mom().px()*smear_factor, jet->mom().py()*smear_factor, jet->mom().pz()*smear_factor, jet->mass()));
        }
=======
        //const double resolution = 0.03;


	// Matthias jet smearing implemented roughly from
        // https://arxiv.org/pdf/1607.03663.pdf 
	// Parameterisation can be still improved as functional form is given
	// Pileup of <mu>=25 is taken, as JER depends strongly on mu
	// CMS does not include information about JER at eta>1.3
	const std::vector<double>  binedges_eta = {0,10.};
	const std::vector<double>  binedges_pt = {0,20,30,40,50.,70.,100.,150.,200.,1000.,10000.};
	const std::vector<double> JetsJER = {0.3,0.2,0.16,0.145,0.12,0.1,0.09,0.08,0.06,0.05};
	static HEPUtils::BinnedFn2D<double> _resJets2D(binedges_eta,binedges_pt,JetsJER);

	// Now loop over the jets and smear the 4-vectors                                                                                          
	std::random_device rd;
	std::mt19937 gen(rd());

	for (HEPUtils::Jet* jet : jets) {
	  const double resolution = _resJets2D.get_at(jet->abseta(), jet->pT());
	  std::normal_distribution<> d(1., resolution);
	  // Smear by a Gaussian centered on 1 with width given by the (fractional) resolution                                                     
	  double smear_factor = d(gen);
	  /// @todo Is this the best way to smear? Should we preserve the mean jet energy, or pT, or direction?                                    
	  jet->set_mom(HEPUtils::P4::mkXYZM(jet->mom().px()*smear_factor, jet->mom().py()*smear_factor, jet->mom().pz()*smear_factor, jet->mass()));
	}
>>>>>>> 854abf95
      }


      /// @brief Randomly smear the supplied hadronic taus' momenta by parameterised resolutions
      ///
      /// We need to smear pT, then recalculate E, then reset the 4-vector.
      /// Same as for jets, but on a vector of particles. (?)
      ///
      /// @todo Update cf. Matthias study for ATLAS
      inline void smearTaus(std::vector<HEPUtils::Particle*>& taus) {

        // Const resolution for now
        const double resolution = 0.03;

        // Now loop over the jets and smear the 4-vectors
        std::normal_distribution<> d(1., resolution);
        for (HEPUtils::Particle* p : taus) {
          // Smear by a Gaussian centered on 1 with width given by the (fractional) resolution
          double smear_factor = d(Random::rng());
          /// @todo Is this the best way to smear? Should we preserve the mean jet energy, or pT, or direction?
          p->set_mom(HEPUtils::P4::mkXYZM(p->mom().px()*smear_factor, p->mom().py()*smear_factor, p->mom().pz()*smear_factor, p->mass()));
        }
      }


      //@}


    }
  }
}<|MERGE_RESOLUTION|>--- conflicted
+++ resolved
@@ -175,44 +175,25 @@
         ///   https://cds.cern.ch/record/1339945/files/JME-10-014-pas.pdf
         ///   https://twiki.cern.ch/twiki/bin/view/CMSPublic/SWGuideJetResolution
         ///   https://github.com/adrager/cmssw/blob/CMSSW_7_2_X/CondFormats/JetMETObjects/test/TestCorrections.C
-<<<<<<< HEAD
-        const double resolution = 0.03;
+        //const double resolution = 0.03;
+
+        // Matthias jet smearing implemented roughly from https://arxiv.org/pdf/1607.03663.pdf
+        // Parameterisation can be still improved as functional form is given
+        // Pileup of <mu>=25 is taken, as JER depends strongly on mu
+        // CMS does not include information about JER at eta>1.3
+        const std::vector<double>  binedges_eta = {0,10.};
+        const std::vector<double>  binedges_pt = {0,20,30,40,50.,70.,100.,150.,200.,1000.,10000.};
+        const std::vector<double> JetsJER = {0.3,0.2,0.16,0.145,0.12,0.1,0.09,0.08,0.06,0.05};
+        static HEPUtils::BinnedFn2D<double> _resJets2D(binedges_eta,binedges_pt,JetsJER);
 
         // Now loop over the jets and smear the 4-vectors
-        std::normal_distribution<> d(1., resolution);
         for (HEPUtils::Jet* jet : jets) {
+          const double resolution = _resJets2D.get_at(jet->abseta(), jet->pT());
+          std::normal_distribution<> d(1., resolution);
           // Smear by a Gaussian centered on 1 with width given by the (fractional) resolution
           double smear_factor = d(Random::rng());
-          /// @todo Is this the best way to smear? Should we preserve the mean jet energy, or pT, or direction?
           jet->set_mom(HEPUtils::P4::mkXYZM(jet->mom().px()*smear_factor, jet->mom().py()*smear_factor, jet->mom().pz()*smear_factor, jet->mass()));
         }
-=======
-        //const double resolution = 0.03;
-
-
-	// Matthias jet smearing implemented roughly from
-        // https://arxiv.org/pdf/1607.03663.pdf 
-	// Parameterisation can be still improved as functional form is given
-	// Pileup of <mu>=25 is taken, as JER depends strongly on mu
-	// CMS does not include information about JER at eta>1.3
-	const std::vector<double>  binedges_eta = {0,10.};
-	const std::vector<double>  binedges_pt = {0,20,30,40,50.,70.,100.,150.,200.,1000.,10000.};
-	const std::vector<double> JetsJER = {0.3,0.2,0.16,0.145,0.12,0.1,0.09,0.08,0.06,0.05};
-	static HEPUtils::BinnedFn2D<double> _resJets2D(binedges_eta,binedges_pt,JetsJER);
-
-	// Now loop over the jets and smear the 4-vectors                                                                                          
-	std::random_device rd;
-	std::mt19937 gen(rd());
-
-	for (HEPUtils::Jet* jet : jets) {
-	  const double resolution = _resJets2D.get_at(jet->abseta(), jet->pT());
-	  std::normal_distribution<> d(1., resolution);
-	  // Smear by a Gaussian centered on 1 with width given by the (fractional) resolution                                                     
-	  double smear_factor = d(gen);
-	  /// @todo Is this the best way to smear? Should we preserve the mean jet energy, or pT, or direction?                                    
-	  jet->set_mom(HEPUtils::P4::mkXYZM(jet->mom().px()*smear_factor, jet->mom().py()*smear_factor, jet->mom().pz()*smear_factor, jet->mass()));
-	}
->>>>>>> 854abf95
       }
 
 
