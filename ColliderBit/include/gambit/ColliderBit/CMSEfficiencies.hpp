--- conflicted
+++ resolved
@@ -66,28 +66,16 @@
         if(muons.empty()) return;
         auto keptMuonsEnd = std::remove_if(muons.begin(), muons.end(),
                                            [](const HEPUtils::Particle* p) {
-<<<<<<< HEAD
-                                             if (p->abseta() > 2.4 || p->pT() < 10)
-                                               return true;
-                                             const double eff = 0.95 * (p->abseta() < 1.5 ? 1 : exp(0.5 - 5e-4*p->pT()));
-                                             return (HEPUtils::rand01() > eff);
-                                           } );
-        /// @todo Fix to use remove-erase
-        // vectors erase most efficiently from the end...
-        // no delete is necessary, because we are only forgetting a pointer owned by the original event.
-        while (keptMuonsEnd != muons.end()) muons.pop_back();
-=======
                                              bool rm(p->abseta() > 2.4 || p->pT() < 10);
                                              if (!rm)
                                              {
                                                const double eff = 0.95 * (p->abseta() < 1.5 ? 1 : exp(0.5 - 5e-4*p->pT()));
                                                rm = (HEPUtils::rand01() > eff);
-                                             } 
+                                             }
                                              if (rm) delete p;
                                              return rm;
-                                           } );       
+                                           } );
         muons.erase(keptMuonsEnd, muons.end());
->>>>>>> fa90eeb3
       }
 
 
