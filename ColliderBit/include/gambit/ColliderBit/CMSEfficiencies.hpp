#pragma once
//   GAMBIT: Global and Modular BSM Inference Tool
//   *********************************************
///  \file
///
///  Functions that do super fast CMS detector simulation based on four vector smearing.

#include <random>
#include <algorithm>

#include "gambit/ColliderBit/Utils.hpp"

#include "HEPUtils/MathUtils.h"
#include "HEPUtils/BinnedFn.h"
#include "HEPUtils/Event.h"

namespace Gambit {
  namespace ColliderBit {

    /// CMS-specific efficiency and smearing functions for super fast detector simulation
    /// @note See also BuckFastSmearCMS
    namespace CMS {

      /// @name CMS detector efficiency functions
      //@{
        
        /// Randomly filter the supplied particle list by parameterised electron tracking efficiency
        inline void applyElectronTrackingEff(std::vector<HEPUtils::Particle*>& electrons) {
          static HEPUtils::BinnedFn2D<double> _elTrackEff2d({{0, 1.5, 2.5, 100.}}, //< |eta|
                                                            {{0, 0.1, 1.0, 100000}}, //< pT
                                                            {{0., 0.70, 0.95, // |eta| 0.1-1.5
                                                              0., 0.60, 0.85, // |eta| 1.5-2.5
                                                              0., 0.,   0.}}); // |eta| > 2.5
          filtereff_etapt(electrons, _elTrackEff2d);
        }

        
        /// Randomly filter the supplied particle list by parameterised electron efficiency
        /// @note Should be applied after the electron energy smearing
        /// @note Eff values currently identical to those in ATLAS (AB, 2016-01-24)
        inline void applyElectronEff(std::vector<HEPUtils::Particle*>& electrons) {
          static HEPUtils::BinnedFn2D<double> _elEff2d({{0, 1.5, 2.5, 100.}}, //< |eta|
                                                       {{0, 10., 100000.}}, //< pT
                                                       {{0., 0.95, // |eta| 0.1-1.5
                                                         0., 0.85, // |eta| 1.5-2.5
                                                         0., 0.}}); // |eta| > 2.5
          filtereff_etapt(electrons, _elEff2d);
        }

        
        /// Randomly filter the supplied particle list by parameterised muon tracking efficiency
        /// @note Eff values currently identical to those in ATLAS (AB, 2016-01-24)
        inline void applyMuonTrackEff(std::vector<HEPUtils::Particle*>& muons) {
          static HEPUtils::BinnedFn2D<double> _muTrackEff2d({{0, 1.5, 2.5, 100.}}, //< |eta|
                                                            {{0, 0.1, 1.0, 100000.}}, //< pT
                                                            {{0, 0.75, 0.99, // |eta| 0.1-1.5
                                                              0, 0.70, 0.98, // |eta| 1.5-2.5
                                                              0, 0,    0}}); // |eta| > 2.5
          filtereff_etapt(muons, _muTrackEff2d);
        }

        
        /// Randomly filter the supplied particle list by parameterised muon efficiency
        inline void applyMuonEff(std::vector<HEPUtils::Particle*>& muons) {
          if(muons.empty()) return;
          auto keptMuonsEnd = std::remove_if(muons.begin(), muons.end(),
                                             [](const HEPUtils::Particle* p) {
                                               if (p->abseta() > 2.4 || p->pT() < 10)
                                                 return true;
                                               const double eff = 0.95 * (p->abseta() < 1.5 ? 1 : exp(0.5 - 5e-4*p->pT()));
                                               return (HEPUtils::rand01() > eff);
                                             } );
          // vectors erase most efficiently from the end...
          // no delete is necessary, because we are only forgetting a pointer owned by the original event.
          while (keptMuonsEnd != muons.end())
            muons.pop_back();
        }

<<<<<<< HEAD
      /// @brief Randomly filter the supplied particle list by parameterised muon tracking efficiency
      inline void applyMuonTrackEff(std::vector<HEPUtils::Particle*>& muons) {
        /// @note Eff values currently identical to those in ATLAS (AB, 2016-01-24)
        static HEPUtils::BinnedFn2D<double> _muTrackEff2d({{0, 1.5, 2.5, 100.}}, //< |eta|
                                                          {{0, 0.1, 1.0, 100000.}}, //< pT
                                                          {{0, 0.75, 0.99, // |eta| 0.1-1.5
                                                            0, 0.70, 0.98, // |eta| 1.5-2.5
                                                            0, 0,    0}}); // |eta| > 2.5
        filtereff_etapt(muons, _muTrackEff2d);
      }


      /// @brief Randomly filter the supplied particle list by parameterised muon efficiency
      inline void applyMuonEff(std::vector<HEPUtils::Particle*>& muons) {
        if(muons.empty()) return;
        auto keptMuonsEnd = std::remove_if(muons.begin(), muons.end(),
                                           [](const HEPUtils::Particle* p) {
                                             if (p->abseta() > 2.4 || p->pT() < 10)
                                               return true;
                                             const double eff = 0.95 * (p->abseta() < 1.5 ? 1 : exp(0.5 - 5e-4*p->pT()));
                                             return (HEPUtils::rand01() > eff);
                                           } );
        /// @todo Fix this
        // vectors erase most efficiently from the end...
        // no delete is necessary, because we are only forgetting a pointer owned by the original event.
        while (keptMuonsEnd != muons.end())
          muons.pop_back();
      }


      /// @brief Randomly filter the supplied particle list by parameterised tau efficiency
      /// @note No delete, because this should only ever be applied to copies of the Event Particle* vectors in Analysis routines
      inline void applyTauEfficiency(std::vector<HEPUtils::Particle*>& taus) {
        filtereff(taus, 0.6, false);
      }


      /// @brief Randomly smear the supplied electrons' momenta by parameterised resolutions
      ///
      /// Function that mimics the DELPHES electron energy resolution.
      /// We need to smear E, then recalculate pT, then reset the 4-vector.
      inline void smearElectronEnergy(std::vector<HEPUtils::Particle*>& electrons) {

        std::random_device rd;
        std::mt19937 gen(rd());

        // Now loop over the electrons and smear the 4-vectors
        for (HEPUtils::Particle* e : electrons) {

          // Calculate resolution
          // for pT > 0.1 GeV, E resolution = |eta| < 0.5 -> sqrt(0.06^2 + pt^2 * 1.3e-3^2)
          //                                  |eta| < 1.5 -> sqrt(0.10^2 + pt^2 * 1.7e-3^2)
          //                                  |eta| < 2.5 -> sqrt(0.25^2 + pt^2 * 3.1e-3^2)
          double resolution = 0;
          const double abseta = e->abseta();
          if (e->pT() > 0.1 && abseta < 2.5) {
            if (abseta < 0.5) {
              resolution = HEPUtils::add_quad(0.06, 1.3e-3 * e->pT());
            } else if (abseta < 1.5) {
              resolution = HEPUtils::add_quad(0.10, 1.7e-3 * e->pT());
            } else { // still |eta| < 2.5
              resolution = HEPUtils::add_quad(0.25, 3.1e-3 * e->pT());
=======
        
        /// Randomly filter the supplied particle list by parameterised tau efficiency
        inline void applyTauEfficiency(std::vector<HEPUtils::Particle*>& taus) {
          // No delete, because this should only ever be applied to copies of the Event Particle* vectors in Analysis routines
          filtereff(taus, 0.6, false);
        }

        
        /// Randomly smear the supplied electrons' momenta by parameterised resolutions
        inline void smearElectronEnergy(std::vector<HEPUtils::Particle*>& electrons) {
          // Function that mimics the DELPHES electron energy resolution.
          // We need to smear E, then recalculate pT, then reset the 4-vector.

          std::random_device rd;
          std::mt19937 gen(rd());

          // Now loop over the electrons and smear the 4-vectors
          for (HEPUtils::Particle* e : electrons) {

            // Calculate resolution
            // for pT > 0.1 GeV, E resolution = |eta| < 0.5 -> sqrt(0.06^2 + pt^2 * 1.3e-3^2)
            //                                  |eta| < 1.5 -> sqrt(0.10^2 + pt^2 * 1.7e-3^2)
            //                                  |eta| < 2.5 -> sqrt(0.25^2 + pt^2 * 3.1e-3^2)
            double resolution = 0;
            const double abseta = e->abseta();
            if (e->pT() > 0.1 && abseta < 2.5) {
              if (abseta < 0.5) {
                resolution = HEPUtils::add_quad(0.06, 1.3e-3 * e->pT());
              } else if (abseta < 1.5) {
                resolution = HEPUtils::add_quad(0.10, 1.7e-3 * e->pT());
              } else { // still |eta| < 2.5
                resolution = HEPUtils::add_quad(0.25, 3.1e-3 * e->pT());
              }
>>>>>>> 3a8fe82b
            }

            // Smear by a Gaussian centered on the current energy, with width given by the resolution
            if (resolution > 0) {
              std::normal_distribution<> d(e->E(), resolution);
              double smeared_E = d(gen);
              if (smeared_E < 0) smeared_E = 0;
              // double smeared_pt = smeared_E/cosh(e->eta()); ///< @todo Should be cosh(|eta|)?
              // std::cout << "BEFORE eta " << electron->eta() << std::std::endl;
              e->set_mom(HEPUtils::P4::mkEtaPhiME(e->eta(), e->phi(), e->mass(), smeared_E));
              // std::cout << "AFTER eta " << electron->eta() << std::std::endl;
            }
          }
        }

        
        /// Randomly smear the supplied muons' momenta by parameterised resolutions
        inline void smearMuonMomentum(std::vector<HEPUtils::Particle*>& muons) {
          // Function that mimics the DELPHES muon momentum resolution.
          // We need to smear pT, then recalculate E, then reset the 4-vector.

          std::random_device rd;
          std::mt19937 gen(rd());

          // Now loop over the muons and smear the 4-vectors
          for (HEPUtils::Particle* p : muons) {

            // Calculate resolution
            // for pT > 0.1 GeV, mom resolution = |eta| < 0.5 -> sqrt(0.01^2 + pt^2 * 2.0e-4^2)
            //                                    |eta| < 1.5 -> sqrt(0.02^2 + pt^2 * 3.0e-4^2)
            //                                    |eta| < 2.5 -> sqrt(0.05^2 + pt^2 * 2.6e-4^2)
            double resolution = 0;
            const double abseta = p->abseta();
            if (p->pT() > 0.1 && abseta < 2.5) {
              if (abseta < 0.5) {
                resolution = HEPUtils::add_quad(0.01, 2.0e-4 * p->pT());
              } else if (abseta < 1.5) {
                resolution = HEPUtils::add_quad(0.02, 3.0e-4 * p->pT());
              } else { // still |eta| < 2.5... but isn't CMS' mu acceptance < 2.4?
                resolution = HEPUtils::add_quad(0.05, 2.6e-4 * p->pT());
              }
            }

<<<<<<< HEAD
          // Smear by a Gaussian centered on the current pT, with width given by the resolution
          std::normal_distribution<> d(p->pT(), resolution*p->pT());
          double smeared_pt = d(gen);
          if (smeared_pt < 0) smeared_pt = 0;
          // const double smeared_E = smeared_pt*cosh(mu->eta()); ///< @todo Should be cosh(|eta|)?
          // std::cout << "Muon pt " << mu_pt << " smeared " << smeared_pt << std::endl;
          p->set_mom(HEPUtils::P4::mkEtaPhiMPt(p->eta(), p->phi(), p->mass(), smeared_pt));
        }
      }


      /// @brief Randomly smear the supplied jets' momenta by parameterised resolutions
      ///
      /// Function that mimics the DELPHES jet momentum resolution.
      /// We need to smear pT, then recalculate E, then reset the 4-vector
      inline void smearJets(std::vector<HEPUtils::Jet*>& jets) {

        // Const resolution for now
        /// @todo This is the ATLAS number... I can't find values for the CMS parameterisation, cf.
        ///   https://cds.cern.ch/record/1339945/files/JME-10-014-pas.pdf
        ///   https://twiki.cern.ch/twiki/bin/view/CMSPublic/SWGuideJetResolution
        ///   https://github.com/adrager/cmssw/blob/CMSSW_7_2_X/CondFormats/JetMETObjects/test/TestCorrections.C
        const double resolution = 0.03;

        // Now loop over the jets and smear the 4-vectors
        std::random_device rd;
        std::mt19937 gen(rd());
        std::normal_distribution<> d(1., resolution);
        for (HEPUtils::Jet* jet : jets) {
          // Smear by a Gaussian centered on 1 with width given by the (fractional) resolution
          double smear_factor = d(gen);
          /// @todo Is this the best way to smear? Should we preserve the mean jet energy, or pT, or direction?
          jet->set_mom(HEPUtils::P4::mkXYZM(jet->mom().px()*smear_factor, jet->mom().py()*smear_factor, jet->mom().pz()*smear_factor, jet->mass()));
        }
      }


      /// @brief Randomly smear the supplied hadronic taus' momenta by parameterised resolutions
      ///
      /// We need to smear pT, then recalculate E, then reset the 4-vector.
      /// Same as for jets, but on a vector of particles. (?)
      inline void smearTaus(std::vector<HEPUtils::Particle*>& taus) {

        // Const resolution for now
        const double resolution = 0.03;

        // Now loop over the jets and smear the 4-vectors
        std::random_device rd;
        std::mt19937 gen(rd());
        std::normal_distribution<> d(1., resolution);
        for (HEPUtils::Particle* p : taus) {
          // Smear by a Gaussian centered on 1 with width given by the (fractional) resolution
          double smear_factor = d(gen);
          /// @todo Is this the best way to smear? Should we preserve the mean jet energy, or pT, or direction?
          p->set_mom(HEPUtils::P4::mkXYZM(p->mom().px()*smear_factor, p->mom().py()*smear_factor, p->mom().pz()*smear_factor, p->mass()));
=======
            // Smear by a Gaussian centered on the current pT, with width given by the resolution
            std::normal_distribution<> d(p->pT(), resolution*p->pT());
            double smeared_pt = d(gen);
            if (smeared_pt < 0) smeared_pt = 0;
            // const double smeared_E = smeared_pt*cosh(mu->eta()); ///< @todo Should be cosh(|eta|)?
            // std::cout << "Muon pt " << mu_pt << " smeared " << smeared_pt << std::endl;
            p->set_mom(HEPUtils::P4::mkEtaPhiMPt(p->eta(), p->phi(), p->mass(), smeared_pt));
          }
>>>>>>> 3a8fe82b
        }

        
        /// Randomly smear the supplied jets' momenta by parameterised resolutions
        inline void smearJets(std::vector<HEPUtils::Jet*>& jets) {
          // Function that mimics the DELPHES jet momentum resolution.
          // We need to smear pT, then recalculate E, then reset the 4-vector

          // Const resolution for now
          /// @todo This is the ATLAS number... I can't find values for the CMS parameterisation, cf.
          ///   https://cds.cern.ch/record/1339945/files/JME-10-014-pas.pdf
          ///   https://twiki.cern.ch/twiki/bin/view/CMSPublic/SWGuideJetResolution
          ///   https://github.com/adrager/cmssw/blob/CMSSW_7_2_X/CondFormats/JetMETObjects/test/TestCorrections.C
          const double resolution = 0.03;

          // Now loop over the jets and smear the 4-vectors
          std::random_device rd;
          std::mt19937 gen(rd());
          std::normal_distribution<> d(1., resolution);
          for (HEPUtils::Jet* jet : jets) {
            // Smear by a Gaussian centered on 1 with width given by the (fractional) resolution
            double smear_factor = d(gen);
            /// @todo Is this the best way to smear? Should we preserve the mean jet energy, or pT, or direction?
            jet->set_mom(HEPUtils::P4::mkXYZM(jet->mom().px()*smear_factor, jet->mom().py()*smear_factor, jet->mom().pz()*smear_factor, jet->mass()));
          }
        }

        
        /// Randomly smear the supplied hadronic taus' momenta by parameterised resolutions
        inline void smearTaus(std::vector<HEPUtils::Particle*>& taus) {
          // We need to smear pT, then recalculate E, then reset the 4-vector.
          // Same as for jets, but on a vector of particles. (?)

          // Const resolution for now
          const double resolution = 0.03;

          // Now loop over the jets and smear the 4-vectors
          std::random_device rd;
          std::mt19937 gen(rd());
          std::normal_distribution<> d(1., resolution);
          for (HEPUtils::Particle* p : taus) {
            // Smear by a Gaussian centered on 1 with width given by the (fractional) resolution
            double smear_factor = d(gen);
            /// @todo Is this the best way to smear? Should we preserve the mean jet energy, or pT, or direction?
            p->set_mom(HEPUtils::P4::mkXYZM(p->mom().px()*smear_factor, p->mom().py()*smear_factor, p->mom().pz()*smear_factor, p->mass()));
          }
        }
      //@}

    }
  }
}<|MERGE_RESOLUTION|>--- conflicted
+++ resolved
@@ -17,6 +17,7 @@
 namespace Gambit {
   namespace ColliderBit {
 
+
     /// CMS-specific efficiency and smearing functions for super fast detector simulation
     /// @note See also BuckFastSmearCMS
     namespace CMS {
@@ -24,62 +25,33 @@
       /// @name CMS detector efficiency functions
       //@{
         
-        /// Randomly filter the supplied particle list by parameterised electron tracking efficiency
-        inline void applyElectronTrackingEff(std::vector<HEPUtils::Particle*>& electrons) {
-          static HEPUtils::BinnedFn2D<double> _elTrackEff2d({{0, 1.5, 2.5, 100.}}, //< |eta|
-                                                            {{0, 0.1, 1.0, 100000}}, //< pT
-                                                            {{0., 0.70, 0.95, // |eta| 0.1-1.5
-                                                              0., 0.60, 0.85, // |eta| 1.5-2.5
-                                                              0., 0.,   0.}}); // |eta| > 2.5
-          filtereff_etapt(electrons, _elTrackEff2d);
-        }
-
-        
-        /// Randomly filter the supplied particle list by parameterised electron efficiency
-        /// @note Should be applied after the electron energy smearing
-        /// @note Eff values currently identical to those in ATLAS (AB, 2016-01-24)
-        inline void applyElectronEff(std::vector<HEPUtils::Particle*>& electrons) {
-          static HEPUtils::BinnedFn2D<double> _elEff2d({{0, 1.5, 2.5, 100.}}, //< |eta|
-                                                       {{0, 10., 100000.}}, //< pT
-                                                       {{0., 0.95, // |eta| 0.1-1.5
-                                                         0., 0.85, // |eta| 1.5-2.5
-                                                         0., 0.}}); // |eta| > 2.5
-          filtereff_etapt(electrons, _elEff2d);
-        }
-
-        
-        /// Randomly filter the supplied particle list by parameterised muon tracking efficiency
-        /// @note Eff values currently identical to those in ATLAS (AB, 2016-01-24)
-        inline void applyMuonTrackEff(std::vector<HEPUtils::Particle*>& muons) {
-          static HEPUtils::BinnedFn2D<double> _muTrackEff2d({{0, 1.5, 2.5, 100.}}, //< |eta|
-                                                            {{0, 0.1, 1.0, 100000.}}, //< pT
-                                                            {{0, 0.75, 0.99, // |eta| 0.1-1.5
-                                                              0, 0.70, 0.98, // |eta| 1.5-2.5
-                                                              0, 0,    0}}); // |eta| > 2.5
-          filtereff_etapt(muons, _muTrackEff2d);
-        }
-
-        
-        /// Randomly filter the supplied particle list by parameterised muon efficiency
-        inline void applyMuonEff(std::vector<HEPUtils::Particle*>& muons) {
-          if(muons.empty()) return;
-          auto keptMuonsEnd = std::remove_if(muons.begin(), muons.end(),
-                                             [](const HEPUtils::Particle* p) {
-                                               if (p->abseta() > 2.4 || p->pT() < 10)
-                                                 return true;
-                                               const double eff = 0.95 * (p->abseta() < 1.5 ? 1 : exp(0.5 - 5e-4*p->pT()));
-                                               return (HEPUtils::rand01() > eff);
-                                             } );
-          // vectors erase most efficiently from the end...
-          // no delete is necessary, because we are only forgetting a pointer owned by the original event.
-          while (keptMuonsEnd != muons.end())
-            muons.pop_back();
-        }
-
-<<<<<<< HEAD
-      /// @brief Randomly filter the supplied particle list by parameterised muon tracking efficiency
+      /// Randomly filter the supplied particle list by parameterised electron tracking efficiency
+      inline void applyElectronTrackingEff(std::vector<HEPUtils::Particle*>& electrons) {
+        static HEPUtils::BinnedFn2D<double> _elTrackEff2d({{0, 1.5, 2.5, 100.}}, //< |eta|
+                                                          {{0, 0.1, 1.0, 100000}}, //< pT
+                                                          {{0., 0.70, 0.95, // |eta| 0.1-1.5
+                                                            0., 0.60, 0.85, // |eta| 1.5-2.5
+                                                            0., 0.,   0.}}); // |eta| > 2.5
+        filtereff_etapt(electrons, _elTrackEff2d);
+      }
+
+
+      /// Randomly filter the supplied particle list by parameterised electron efficiency
+      /// @note Should be applied after the electron energy smearing
+      /// @note Eff values currently identical to those in ATLAS (AB, 2016-01-24)
+      inline void applyElectronEff(std::vector<HEPUtils::Particle*>& electrons) {
+        static HEPUtils::BinnedFn2D<double> _elEff2d({{0, 1.5, 2.5, 100.}}, //< |eta|
+                                                     {{0, 10., 100000.}}, //< pT
+                                                     {{0., 0.95, // |eta| 0.1-1.5
+                                                       0., 0.85, // |eta| 1.5-2.5
+                                                       0., 0.}}); // |eta| > 2.5
+        filtereff_etapt(electrons, _elEff2d);
+      }
+
+
+      /// Randomly filter the supplied particle list by parameterised muon tracking efficiency
+      /// @note Eff values currently identical to those in ATLAS (AB, 2016-01-24)
       inline void applyMuonTrackEff(std::vector<HEPUtils::Particle*>& muons) {
-        /// @note Eff values currently identical to those in ATLAS (AB, 2016-01-24)
         static HEPUtils::BinnedFn2D<double> _muTrackEff2d({{0, 1.5, 2.5, 100.}}, //< |eta|
                                                           {{0, 0.1, 1.0, 100000.}}, //< pT
                                                           {{0, 0.75, 0.99, // |eta| 0.1-1.5
@@ -89,7 +61,7 @@
       }
 
 
-      /// @brief Randomly filter the supplied particle list by parameterised muon efficiency
+      /// Randomly filter the supplied particle list by parameterised muon efficiency
       inline void applyMuonEff(std::vector<HEPUtils::Particle*>& muons) {
         if(muons.empty()) return;
         auto keptMuonsEnd = std::remove_if(muons.begin(), muons.end(),
@@ -99,11 +71,10 @@
                                              const double eff = 0.95 * (p->abseta() < 1.5 ? 1 : exp(0.5 - 5e-4*p->pT()));
                                              return (HEPUtils::rand01() > eff);
                                            } );
-        /// @todo Fix this
+        /// @todo Fix to use remove-erase
         // vectors erase most efficiently from the end...
         // no delete is necessary, because we are only forgetting a pointer owned by the original event.
-        while (keptMuonsEnd != muons.end())
-          muons.pop_back();
+        while (keptMuonsEnd != muons.end()) muons.pop_back();
       }
 
 
@@ -139,85 +110,51 @@
               resolution = HEPUtils::add_quad(0.10, 1.7e-3 * e->pT());
             } else { // still |eta| < 2.5
               resolution = HEPUtils::add_quad(0.25, 3.1e-3 * e->pT());
-=======
-        
-        /// Randomly filter the supplied particle list by parameterised tau efficiency
-        inline void applyTauEfficiency(std::vector<HEPUtils::Particle*>& taus) {
-          // No delete, because this should only ever be applied to copies of the Event Particle* vectors in Analysis routines
-          filtereff(taus, 0.6, false);
-        }
-
-        
-        /// Randomly smear the supplied electrons' momenta by parameterised resolutions
-        inline void smearElectronEnergy(std::vector<HEPUtils::Particle*>& electrons) {
-          // Function that mimics the DELPHES electron energy resolution.
-          // We need to smear E, then recalculate pT, then reset the 4-vector.
-
-          std::random_device rd;
-          std::mt19937 gen(rd());
-
-          // Now loop over the electrons and smear the 4-vectors
-          for (HEPUtils::Particle* e : electrons) {
-
-            // Calculate resolution
-            // for pT > 0.1 GeV, E resolution = |eta| < 0.5 -> sqrt(0.06^2 + pt^2 * 1.3e-3^2)
-            //                                  |eta| < 1.5 -> sqrt(0.10^2 + pt^2 * 1.7e-3^2)
-            //                                  |eta| < 2.5 -> sqrt(0.25^2 + pt^2 * 3.1e-3^2)
-            double resolution = 0;
-            const double abseta = e->abseta();
-            if (e->pT() > 0.1 && abseta < 2.5) {
-              if (abseta < 0.5) {
-                resolution = HEPUtils::add_quad(0.06, 1.3e-3 * e->pT());
-              } else if (abseta < 1.5) {
-                resolution = HEPUtils::add_quad(0.10, 1.7e-3 * e->pT());
-              } else { // still |eta| < 2.5
-                resolution = HEPUtils::add_quad(0.25, 3.1e-3 * e->pT());
-              }
->>>>>>> 3a8fe82b
-            }
-
-            // Smear by a Gaussian centered on the current energy, with width given by the resolution
-            if (resolution > 0) {
-              std::normal_distribution<> d(e->E(), resolution);
-              double smeared_E = d(gen);
-              if (smeared_E < 0) smeared_E = 0;
-              // double smeared_pt = smeared_E/cosh(e->eta()); ///< @todo Should be cosh(|eta|)?
-              // std::cout << "BEFORE eta " << electron->eta() << std::std::endl;
-              e->set_mom(HEPUtils::P4::mkEtaPhiME(e->eta(), e->phi(), e->mass(), smeared_E));
-              // std::cout << "AFTER eta " << electron->eta() << std::std::endl;
             }
           }
-        }
-
-        
-        /// Randomly smear the supplied muons' momenta by parameterised resolutions
-        inline void smearMuonMomentum(std::vector<HEPUtils::Particle*>& muons) {
-          // Function that mimics the DELPHES muon momentum resolution.
-          // We need to smear pT, then recalculate E, then reset the 4-vector.
-
-          std::random_device rd;
-          std::mt19937 gen(rd());
-
-          // Now loop over the muons and smear the 4-vectors
-          for (HEPUtils::Particle* p : muons) {
-
-            // Calculate resolution
-            // for pT > 0.1 GeV, mom resolution = |eta| < 0.5 -> sqrt(0.01^2 + pt^2 * 2.0e-4^2)
-            //                                    |eta| < 1.5 -> sqrt(0.02^2 + pt^2 * 3.0e-4^2)
-            //                                    |eta| < 2.5 -> sqrt(0.05^2 + pt^2 * 2.6e-4^2)
-            double resolution = 0;
-            const double abseta = p->abseta();
-            if (p->pT() > 0.1 && abseta < 2.5) {
-              if (abseta < 0.5) {
-                resolution = HEPUtils::add_quad(0.01, 2.0e-4 * p->pT());
-              } else if (abseta < 1.5) {
-                resolution = HEPUtils::add_quad(0.02, 3.0e-4 * p->pT());
-              } else { // still |eta| < 2.5... but isn't CMS' mu acceptance < 2.4?
-                resolution = HEPUtils::add_quad(0.05, 2.6e-4 * p->pT());
-              }
+
+          // Smear by a Gaussian centered on the current energy, with width given by the resolution
+          if (resolution > 0) {
+            std::normal_distribution<> d(e->E(), resolution);
+            double smeared_E = d(gen);
+            if (smeared_E < 0) smeared_E = 0;
+            // double smeared_pt = smeared_E/cosh(e->eta()); ///< @todo Should be cosh(|eta|)?
+            // std::cout << "BEFORE eta " << electron->eta() << std::std::endl;
+            e->set_mom(HEPUtils::P4::mkEtaPhiME(e->eta(), e->phi(), e->mass(), smeared_E));
+            // std::cout << "AFTER eta " << electron->eta() << std::std::endl;
+          }
+        }
+      }
+
+
+      /// @brief Randomly smear the supplied muons' momenta by parameterised resolutions
+      ///
+      /// Function that mimics the DELPHES muon momentum resolution.
+      /// We need to smear pT, then recalculate E, then reset the 4-vector.
+      inline void smearMuonMomentum(std::vector<HEPUtils::Particle*>& muons) {
+
+        std::random_device rd;
+        std::mt19937 gen(rd());
+
+        // Now loop over the muons and smear the 4-vectors
+        for (HEPUtils::Particle* p : muons) {
+
+          // Calculate resolution
+          // for pT > 0.1 GeV, mom resolution = |eta| < 0.5 -> sqrt(0.01^2 + pt^2 * 2.0e-4^2)
+          //                                    |eta| < 1.5 -> sqrt(0.02^2 + pt^2 * 3.0e-4^2)
+          //                                    |eta| < 2.5 -> sqrt(0.05^2 + pt^2 * 2.6e-4^2)
+          double resolution = 0;
+          const double abseta = p->abseta();
+          if (p->pT() > 0.1 && abseta < 2.5) {
+            if (abseta < 0.5) {
+              resolution = HEPUtils::add_quad(0.01, 2.0e-4 * p->pT());
+            } else if (abseta < 1.5) {
+              resolution = HEPUtils::add_quad(0.02, 3.0e-4 * p->pT());
+            } else { // still |eta| < 2.5... but isn't CMS' mu acceptance < 2.4?
+              resolution = HEPUtils::add_quad(0.05, 2.6e-4 * p->pT());
             }
-
-<<<<<<< HEAD
+          }
+
           // Smear by a Gaussian centered on the current pT, with width given by the resolution
           std::normal_distribution<> d(p->pT(), resolution*p->pT());
           double smeared_pt = d(gen);
@@ -273,64 +210,12 @@
           double smear_factor = d(gen);
           /// @todo Is this the best way to smear? Should we preserve the mean jet energy, or pT, or direction?
           p->set_mom(HEPUtils::P4::mkXYZM(p->mom().px()*smear_factor, p->mom().py()*smear_factor, p->mom().pz()*smear_factor, p->mass()));
-=======
-            // Smear by a Gaussian centered on the current pT, with width given by the resolution
-            std::normal_distribution<> d(p->pT(), resolution*p->pT());
-            double smeared_pt = d(gen);
-            if (smeared_pt < 0) smeared_pt = 0;
-            // const double smeared_E = smeared_pt*cosh(mu->eta()); ///< @todo Should be cosh(|eta|)?
-            // std::cout << "Muon pt " << mu_pt << " smeared " << smeared_pt << std::endl;
-            p->set_mom(HEPUtils::P4::mkEtaPhiMPt(p->eta(), p->phi(), p->mass(), smeared_pt));
-          }
->>>>>>> 3a8fe82b
-        }
-
-        
-        /// Randomly smear the supplied jets' momenta by parameterised resolutions
-        inline void smearJets(std::vector<HEPUtils::Jet*>& jets) {
-          // Function that mimics the DELPHES jet momentum resolution.
-          // We need to smear pT, then recalculate E, then reset the 4-vector
-
-          // Const resolution for now
-          /// @todo This is the ATLAS number... I can't find values for the CMS parameterisation, cf.
-          ///   https://cds.cern.ch/record/1339945/files/JME-10-014-pas.pdf
-          ///   https://twiki.cern.ch/twiki/bin/view/CMSPublic/SWGuideJetResolution
-          ///   https://github.com/adrager/cmssw/blob/CMSSW_7_2_X/CondFormats/JetMETObjects/test/TestCorrections.C
-          const double resolution = 0.03;
-
-          // Now loop over the jets and smear the 4-vectors
-          std::random_device rd;
-          std::mt19937 gen(rd());
-          std::normal_distribution<> d(1., resolution);
-          for (HEPUtils::Jet* jet : jets) {
-            // Smear by a Gaussian centered on 1 with width given by the (fractional) resolution
-            double smear_factor = d(gen);
-            /// @todo Is this the best way to smear? Should we preserve the mean jet energy, or pT, or direction?
-            jet->set_mom(HEPUtils::P4::mkXYZM(jet->mom().px()*smear_factor, jet->mom().py()*smear_factor, jet->mom().pz()*smear_factor, jet->mass()));
-          }
-        }
-
-        
-        /// Randomly smear the supplied hadronic taus' momenta by parameterised resolutions
-        inline void smearTaus(std::vector<HEPUtils::Particle*>& taus) {
-          // We need to smear pT, then recalculate E, then reset the 4-vector.
-          // Same as for jets, but on a vector of particles. (?)
-
-          // Const resolution for now
-          const double resolution = 0.03;
-
-          // Now loop over the jets and smear the 4-vectors
-          std::random_device rd;
-          std::mt19937 gen(rd());
-          std::normal_distribution<> d(1., resolution);
-          for (HEPUtils::Particle* p : taus) {
-            // Smear by a Gaussian centered on 1 with width given by the (fractional) resolution
-            double smear_factor = d(gen);
-            /// @todo Is this the best way to smear? Should we preserve the mean jet energy, or pT, or direction?
-            p->set_mom(HEPUtils::P4::mkXYZM(p->mom().px()*smear_factor, p->mom().py()*smear_factor, p->mom().pz()*smear_factor, p->mass()));
-          }
-        }
+        }
+      }
+
+
       //@}
+
 
     }
   }
