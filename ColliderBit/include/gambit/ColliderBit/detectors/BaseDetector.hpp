//   GAMBIT: Global and Modular BSM Inference Tool
//   *********************************************
///  \file
///
///  ColliderBit detector base class.
///
///  *********************************************
///
///  Authors (add name and date if you modify):
///
///  \author Abram Krislock
///          (a.m.b.krislock@fys.uio.no)
///
///  \author Andy Buckley
///          (mostlikelytobefound@facebook.com)
///
///  \author Anders Kvellestad
///          (anders.kvellestad@fys.uio.no)
///  \date often
///
///  \author Pat Scott
///          (p.scott@imperial.ac.uk)
///  \date 2019 Feb
///
///  *********************************************

#pragma once

#include <string>
#include <vector>
#include <exception>
#include <memory>

#include "HEPUtils/Event.h"

#include "gambit/Elements/shared_types.hpp"

namespace Gambit
{

  namespace ColliderBit
  {

    /// An abstract base class for detector simulators within ColliderBit.
<<<<<<< HEAD
    template<typename EventT>
=======
>>>>>>> 1c5c7b39
    class BaseDetector
    {

      public:

        /// Constructor
        BaseDetector() {}
        /// Destructor
        virtual ~BaseDetector() {}
        /// Reset this instance for reuse, avoiding the need for "new" or "delete".
        virtual void clear() {}

        /// Perform the actual simulation on the next collider event.
<<<<<<< HEAD
        virtual void processEvent(const EventT&, HEPUtils::Event&) const = 0;
=======
        virtual void processEvent(HEPUtils::Event&) const = 0;
>>>>>>> 1c5c7b39

        /// @name (Re-)Initialization functions
        ///@{
        /// Settings parsing and initialization for each sub-class.
        virtual void init(const std::vector<std::string>&) {}
        /// General init for any collider of this type - no settings version.
        virtual void init() {};
        ///@}

    };

  }
}<|MERGE_RESOLUTION|>--- conflicted
+++ resolved
@@ -42,10 +42,6 @@
   {
 
     /// An abstract base class for detector simulators within ColliderBit.
-<<<<<<< HEAD
-    template<typename EventT>
-=======
->>>>>>> 1c5c7b39
     class BaseDetector
     {
 
@@ -59,11 +55,7 @@
         virtual void clear() {}
 
         /// Perform the actual simulation on the next collider event.
-<<<<<<< HEAD
-        virtual void processEvent(const EventT&, HEPUtils::Event&) const = 0;
-=======
         virtual void processEvent(HEPUtils::Event&) const = 0;
->>>>>>> 1c5c7b39
 
         /// @name (Re-)Initialization functions
         ///@{
