--- conflicted
+++ resolved
@@ -74,67 +74,6 @@
     typedef std::vector<AnalysisData> AnalysisNumbers;
     typedef std::vector<const AnalysisData*> AnalysisDataPointers;
 
-<<<<<<< HEAD
-    /// @brief Container for loglike information for an analysis
-    struct AnalysisLogLikes
-    {
-      // Signal region labels
-      std::vector<std::string> sr_labels;  
-      // The "observed" log-likelihood
-      std::vector<double> sr_loglikes;
-      // The *expected* log-likelihoods, under the assumption that data (n) 
-      // will equal background-only expectation (b). These are the log-likelihoods 
-      // used to pick the most sensitive SR when we're forced to only use a single SR.
-      std::vector<double> sr_expected_loglikes;  
-
-      std::string combination_sr_label;
-      int combination_sr_index;
-      double combination_loglike;
-      double combination_expected_loglike;  // Might be interesting to include this in the future
-
-      AnalysisLogLikes() :
-        combination_sr_label("undefined"),
-        combination_sr_index(-2),
-        combination_loglike(0.0),
-        combination_expected_loglike(0.0)
-        { }
-
-      // Get the number of SRs and the correponding SR labels from 
-      // an AnalysisData instance. Use this to initialize.
-      void initialize(const AnalysisData& adata_in)
-      {
-        for (size_t sr_index = 0; sr_index < adata_in.size(); ++sr_index)
-        {
-          const std::string& sr_label = adata_in.srdata[sr_index].sr_label;
-          sr_labels.push_back(sr_label);
-          sr_loglikes.push_back(0.0);
-          sr_expected_loglikes.push_back(0.0);
-        }
-      }
-
-      void set_no_signal_result_combination(std::string combination_sr_label_in, int combination_sr_index_in)
-      {
-        // Fill the variables for the combined result
-        combination_sr_index = combination_sr_index_in;
-        combination_sr_label = combination_sr_label_in;
-        combination_loglike = 0.0;
-        combination_expected_loglike = 0.0;
-      }
-
-      void set_no_signal_result_all_SRs(std::string combination_sr_label_in, int combination_sr_index_in) //, const std::vector<std::string>& sr_labels_in)
-      {
-        // Fill the variables for the combined result
-        set_no_signal_result_combination(combination_sr_label_in, combination_sr_index_in);
-
-        // Fill the vectors of per-SR results
-        std::fill(sr_loglikes.begin(), sr_loglikes.end(), 0);
-        std::fill(sr_expected_loglikes.begin(), sr_expected_loglikes.end(), 0);
-      }
-
-    };
-
-=======
->>>>>>> 48295cbd
     /// @brief Typedef for a string-to-AnalysisLogLikes map
     typedef std::map<std::string,AnalysisLogLikes> map_str_AnalysisLogLikes;
 
