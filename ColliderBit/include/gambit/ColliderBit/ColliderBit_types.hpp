//   GAMBIT: Global and Modular BSM Inference Tool
//   *********************************************
///  \file
///
///  Type definition header for module
///  ColliderBit.
///
///  Compile-time registration of type definitions
///  required for the rest of the code to
///  communicate with ColliderBit.
///
///  Add to this if you want to define a new type
///  for the functions in ColliderBit to return,
///  but you don't expect that type to be needed
///  by any other modules.
///
///  *********************************************
///
///  Authors (add name if you modify):
///
///  \author Abram Krislock
///          (a.m.b.krislock@fys.uio.no)
///
///  \author Pat Scott
///          (p.scott@imperial.ac.uk)
///  \date 2018 Jan
///  \date 2019 Jan, May
///
///  \author Tomas Gonzalo
///          (t.e.gonzalo@fys.uio.no)
///  \date 2018 Feb
///
///  *********************************************


#ifndef __ColliderBit_types_hpp__
#define __ColliderBit_types_hpp__

#include <vector>
#include <chrono>

#include "gambit/Utils/PID_pair.hpp"
#include "gambit/ColliderBit/MCLoopInfo.hpp"
#include "gambit/ColliderBit/MC_convergence.hpp"
#include "gambit/ColliderBit/xsec.hpp"
#include "gambit/ColliderBit/colliders/Pythia8/Py8Collider.hpp"
#include "gambit/ColliderBit/colliders/Pythia8/Py8Collider_typedefs.hpp"
#include "gambit/ColliderBit/detectors/BuckFast.hpp"
#include "gambit/ColliderBit/analyses/AnalysisContainer.hpp"
#include "gambit/ColliderBit/analyses/AnalysisData.hpp"

#include "gambit/ColliderBit/limits/ALEPHSleptonLimits.hpp"
#include "gambit/ColliderBit/limits/L3GauginoLimits.hpp"
#include "gambit/ColliderBit/limits/L3SleptonLimits.hpp"
#include "gambit/ColliderBit/limits/OPALGauginoLimits.hpp"
#include "gambit/ColliderBit/limits/OPALDegenerateCharginoLimits.hpp"
/// TODO: see if we can use this one:
//#include "gambit/ColliderBit/limits/L3SmallDeltaMGauginoLimits.hpp"

#include "LHEF.h"
#include "HEPUtils/Event.h"

namespace Gambit
{

  namespace ColliderBit
  {

    /// @brief Container for data from multiple analyses and SRs
    typedef std::vector<AnalysisData> AnalysisNumbers;
    // typedef std::vector<const AnalysisData*> AnalysisDataPointers;
    typedef std::vector<AnalysisData*> AnalysisDataPointers;

    /// @brief Container for loglike information for an analysis
    struct AnalysisLogLikes
    {
      std::map<std::string,int> sr_indices;  // Signed indices so that we can use negative values for special cases
      std::map<std::string,double> sr_loglikes;

      std::string combination_sr_label;
      int combination_sr_index;
      double combination_loglike;

      AnalysisLogLikes() :
        combination_sr_label("undefined"),
        combination_sr_index(-2),
        combination_loglike(0.0)
        { }
    };

    /// @brief Typedef for a string-to-AnalysisLogLikes map
    typedef std::map<std::string,AnalysisLogLikes> map_str_AnalysisLogLikes;

    /// @brief Container for multiple analysis containers
    typedef std::vector<AnalysisContainer> AnalysisContainers;

    typedef std::chrono::milliseconds ms;
    typedef std::chrono::steady_clock steady_clock;
    typedef std::chrono::steady_clock::time_point tp;
    typedef std::map<std::string,double> timer_map_type;

    /// @brief Typedef for a str-SLHAstruct pair, to pass around SLHA filenames + content
    typedef std::pair<std::string,SLHAstruct> pair_str_SLHAstruct;
<<<<<<< HEAD
=======

    /// @brief Typedefs related to cross-sections 
    // Note: 
    // The 'iipair' name below refers to the typedef std::pair<int,int> iipair 
    // declared in Utils/include/gambit/Utils/util_types.hpp

    typedef std::vector<std::pair<int,int>> vec_iipair;
    typedef std::vector<PID_pair> vec_PID_pair;

    typedef std::multimap<int,std::pair<int,int>> multimap_int_iipair;
    typedef std::multimap<int,PID_pair> multimap_int_PID_pair;

    typedef std::multimap<PID_pair,int> multimap_PID_pair_int;

    typedef std::map<int,xsec_container> map_int_xsec;
    typedef std::map<int,process_xsec_container> map_int_process_xsec;

    typedef std::map<std::pair<int,int>,PID_pair_xsec_container> map_iipair_PID_pair_xsec;
    typedef std::map<PID_pair,PID_pair_xsec_container> map_PID_pair_PID_pair_xsec;

    /// @brief Typedef for a std::function that sets the weight for the input HEPUtils::Event
    typedef HEPUtils::Event HEPUtils_Event;  // Extra typedef to avoid macro problem with namespaces
    typedef std::function<void(HEPUtils_Event&, const BaseCollider*)> EventWeighterFunctionType;
>>>>>>> d57ec026
  }
}



#endif /* defined __ColliderBit_types_hpp__ */<|MERGE_RESOLUTION|>--- conflicted
+++ resolved
@@ -57,7 +57,6 @@
 /// TODO: see if we can use this one:
 //#include "gambit/ColliderBit/limits/L3SmallDeltaMGauginoLimits.hpp"
 
-#include "LHEF.h"
 #include "HEPUtils/Event.h"
 
 namespace Gambit
@@ -101,8 +100,6 @@
 
     /// @brief Typedef for a str-SLHAstruct pair, to pass around SLHA filenames + content
     typedef std::pair<std::string,SLHAstruct> pair_str_SLHAstruct;
-<<<<<<< HEAD
-=======
 
     /// @brief Typedefs related to cross-sections 
     // Note: 
@@ -126,7 +123,6 @@
     /// @brief Typedef for a std::function that sets the weight for the input HEPUtils::Event
     typedef HEPUtils::Event HEPUtils_Event;  // Extra typedef to avoid macro problem with namespaces
     typedef std::function<void(HEPUtils_Event&, const BaseCollider*)> EventWeighterFunctionType;
->>>>>>> d57ec026
   }
 }
 
