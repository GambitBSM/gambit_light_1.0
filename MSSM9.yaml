Parameters:

  #SM nuisance parameters fixed for now.
  StandardModel_SLHA2: !import StandardModel_SLHA2_defaults.yaml

  #Nuclear matrix parameters fixed for now.
  nuclear_params_sigmas_sigmal:
    sigmas:
      fixed_value:  43.0
    sigmal:
      fixed_value:  58.0
    deltau:
      fixed_value:  0.842
    deltad:
      fixed_value: -0.427
    deltas:
      fixed_value: -0.085

    LocalHalo:
      rho0: # Local dark matter density
        fixed_value: .4 # GeV/cm^3
        #range: [.2, .8]
        #prior_type: flat
      vrot: # Local disk rotation speed (unused in DarkSUSY)
        fixed_value: 235 # km/s
      v0: # Maxwellian most-probable speed (unused in DarkSUSY)
        fixed_value: 235 # km/s
      vesc: # Local galactic escape speed (unused in DarkSUSY)
        fixed_value: 550 # km/s
	
  MSSM9atQ:
    Qin:
      fixed_value: 1000.0
    SignMu:
      fixed_value: 1
    Ad_3:
      range: [1e2, 1e4]
      prior_type: log
    Au_3:
      range: [1e2, 1e4]
      prior_type: log
    M1:
      range: [1e2, 1e4]
      prior_type: log
    M2:
      range: [1e2, 1e4]
      prior_type: log
    M3:
      range: [1e2, 1e4]
      prior_type: log
    TanBeta:
      range: [3.0, 70.0]
      prior_type: flat
    mHd2:
      range: [1e4, 1e8]
      prior_type: log
    mHu2:
      range: [1e4, 1e8]
      prior_type: log
    mf2:
      range: [1e4, 1e8]
      prior_type: log

Priors:

  # All priors simple, so specified in Parameters section

Printer:

  printer: hdf5

  options:
    output_file: "MSSM9.hdf5"
    group: "/MSSM9"
    delete_file_if_exists: true

Scanner:

  use_scanner: multinest

  scanners:
    multinest:
      plugin: MultiNest
      like:  LogLike
      nlive: 4000
      tol: 0.5
      mmodal: 1
      # write native MultiNest ascii output files?
      outfile: 1
      # No options to set, but still need the nodes at the moment...
      aux_printer_txt_options:
      aux_printer_stats_options:
      aux_printer_live_options:

ObsLikes:

    - capability: lnL_oh2
      purpose:    LogLike

    - capability: lnL_FermiLATdwarfs
      purpose:    LogLike

    - capability: lnL_XENON100_2012
      purpose:    LogLike

    - capability: lnL_LUX_2013
      purpose:    LogLike

    #- capability: IC79_loglike
    #  purpose:    LogLike

    - capability: lnL_t_mass
      purpose:    LogLike

    - capability: lnL_mbmb
      purpose:    LogLike

    - capability: lnL_alpha_em
      purpose:    LogLike

    - capability: lnL_alpha_s
      purpose:    LogLike

    - capability: lnL_W_mass
      purpose:    LogLike

    - capability: lnL_sinW2_eff
      purpose:    LogLike

    - capability: lnL_deltarho
      purpose:    LogLike

    # Charm quark and light quark mass ratio likelihoods
    - capability: lnL_light_quark_masses
      purpose:    LogLike

    # FlavBit likelihoods
    - purpose:    LogLike
      capability: b2ll_LL

    - purpose:    LogLike
      capability: SL_LL

<<<<<<< HEAD
# SI nuclear parameters likelihood (only works for nuclear_params_sigmas_sigmal model)
   - capability: lnL_SI_nuclear_parameters
     purpose:  Likelihood

# DM Local Density likelihood
    - capability: lnL_rho0
      purpose: Likelihood
      
=======
    - purpose:    LogLike
      capability: b2sll_LL

    # SI nuclear parameters likelihood (only works for nuclear_params_sigmas_sigmal model)
    - capability: lnL_SI_nuclear_parameters
      purpose:    LogLike

    #- purpose:    LogLike
    #  capability: LHC_Combined_LogLike

    - purpose:    Observable
      capability: SLHA1_violation

    - purpose:    LogLike
      capability: ALEPH_Selectron_LLike

    - purpose:    LogLike
      capability: ALEPH_Smuon_LLike

    - purpose:    LogLike
      capability: ALEPH_Stau_LLike

    - purpose:    LogLike
      capability: L3_Selectron_LLike

    - purpose:    LogLike
      capability: L3_Smuon_LLike

    - purpose:    LogLike
      capability: L3_Stau_LLike

    - purpose:    LogLike
      capability: L3_Neutralino_All_Channels_LLike

    - purpose:    LogLike
      capability: L3_Neutralino_Leptonic_LLike

    - purpose:    LogLike
      capability: L3_Chargino_All_Channels_LLike

    - purpose:    LogLike
      capability: L3_Chargino_Leptonic_LLike

    - purpose:    LogLike
      capability: OPAL_Chargino_Hadronic_LLike

    - purpose:    LogLike
      capability: OPAL_Chargino_SemiLeptonic_LLike

    - purpose:    LogLike
      capability: OPAL_Chargino_Leptonic_LLike

    - purpose:    LogLike
      capability: OPAL_Chargino_All_Channels_LLike

    - purpose:    LogLike
      capability: OPAL_Neutralino_Hadronic_LLike

    - purpose:    LogLike
      capability: HB_LEP_lnL

    - purpose:    LogLike
      capability: HS_LHC_lnL


    - capability: RD_oh2
      purpose:    Observable

    - capability: mwimp
      purpose:    Observable

    - capability: sigmav
      purpose:    Observable

    - capability: sigma_SI_p
      purpose:    Observable

    - capability: sigma_SI_n
      purpose:    Observable

    - capability: sigma_SD_p
      purpose:    Observable

    - capability: sigma_SD_n
      purpose:    Observable

>>>>>>> 4b8a1743
    # Missing:
    # CMB+HESS likelihoods


Rules:

  # Choose to implement the relic density as an upper bound, not a detection
  - capability: lnL_oh2
    function: lnL_oh2_upperlimit

  # Use the DarkBit native relic density calculator
  #- capability: RD_oh2
  #  function: RD_oh2_general

  # Use DarkSUSY or MicrOmegas for the relic density?
  - capability: RD_oh2
    #function: RD_oh2_DarkSUSY
    function: RD_oh2_MicrOmegas
    options:
      fast: 1
      omtype: 1
      Beps: 1e-5

  # Choose to use detailed Fermi Pass 8 dwarf likelihoood, using gamlike
  - capability: lnL_FermiLATdwarfs
    function:  lnL_FermiLATdwarfs_gamLike

  # Choose to use DarkSUSY yield tables for indirect detection
  - capability: SimYieldTable
    function: SimYieldTable_DarkSUSY

  # Choose to function for calculating direct detection couplings
  - capability: DD_couplings
    #function: DD_couplings_DarkSUSY
    function: DD_couplings_MicrOmegas

  # Choose to get decays from DecayBit proper, not from an SLHA file.
  - capability: decay_rates
    function: all_decays

  # Choose to get the spectrum from SpecBit proper, not an SLHA file.
  - capability: unimproved_MSSM_spectrum
    function: get_MSSMatQ_spectrum
    options:
      precision_goal:        1.0e-4
      max_iterations:        0
      calculate_sm_masses:   false
      pole_mass_loop_order:  2
      ewsb_loop_order:       2
      beta_loop_order:       2
      threshold_corrections_loop_order: 1
      use_higgs_2loop_at_as: true
      use_higgs_2loop_ab_as: true
      use_higgs_2loop_at_at: true
      use_higgs_2loop_atau_atau: true
      invalid_point_fatal: false

  # Make sure to use v2.11.3 of FeynHiggs for everything
  # does not work yet
  #- backend: FeynHiggs
  #  version: 2.11.3

  # Choose to take FeynHiggs 2.11.3's prediction for the Higgs mass (rather then FlexibleSUSY's).
  # Choose to use the difference between the FeynHiggs and spectrum generator predictions, along
  # with the FH error estimate, to estimate the theoretical error on the prediction.
  - capability: MSSM_spectrum
    options:
      Higgs_predictions_source: 1
      Higgs_predictions_error_method: 4

  # Choose to use functions that get Higgs and top decays from FeynHiggs (rather than SUSY-HIT)
  - capability: A0_decay_rates
    function: FH_A0_decays
  - capability: Higgs_decay_rates
    function: FH_MSSM_h0_1_decays
  - capability: Hplus_decay_rates
    function: FH_Hplus_decays
  - capability: h0_2_decay_rates
    function: FH_h0_2_decays
  - capability: t_decay_rates
    function: FH_t_decays

<<<<<<< HEAD
=======
  # Choose to rescale signals in direct and indirect detection by the relic density fraction
  - capability: RD_fraction
    function: RD_fraction_from_oh2

>>>>>>> 4b8a1743
  # Nuclear Parameter Likelihoods (All values in MeV)
  - capability: lnL_SI_nuclear_parameters
    function: lnL_sigmas_sigmal
    options:
      sigmas_central: 43.
      sigmas_error: 8.
      sigmal_central: 58.
      sigmal_error: 9.

  # DM Local Density Likelihood
  - capability: lnL_rho0
    function: lnL_rho0_lognormal
    options:
      rho0_central: 0.4 # GeV/cm^3
      rho0_percentage_error: .3

  # Precision Bit
  - capability: lnL_light_quark_masses
    options:
      # m_u/m_d
      mud_central: 0.48
      mud_error: 0.10
      # m_s / ((m_u + m_d)/2)
      msud_central: 27.5
      msud_error: 1.0
      # m_s
      ms_central: 95.E-03
      ms_error: 5.E-03

  - capability: AnalysisContainer
    function: getAnalysisContainer
    options:
      analysisNames: ["ATLAS_0LEP_20invfb","ATLAS_0LEPStop_20invfb","ATLAS_1LEPStop_20invfb","ATLAS_2bStop_20invfb","ATLAS_2LEPEW_20invfb","ATLAS_2LEPStop_20invfb","ATLAS_3LEPEW_20invfb","CMS_1LEPDMTOP_20invfb","CMS_2LEPDMTOP_20invfb","CMS_3LEPEW_20invfb","CMS_MONOJET_20invfb"]

  - capability: DetectorSim
    function: getDelphes
    options:
      delphesOptions: ["ColliderBit/data/delphes_card_ATLAS.tcl"]

  - capability: SimpleSmearingSim
    function: getBuckFast
    options:
      buckFastOption: "BuckFastSmear"

  - capability: ReconstructedEvent
    function: reconstructBuckFastEvent
    dependencies:
    - {capability: "ConvertedScatteringEvent", type: "HEPUtils::Event", function: "convertPythia8ParticleEvent"}

  - capability:  ColliderOperator
    function: operateLHCLoop
    options:
      nEvents: 20000
      pythiaNames: ["Pythia_SUSY_LHC_8TeV"]

  - options:
      gauge_mixing_tolerance: 0.5
      family_mixing_tolerance: 0.5
      off_diagonal_tolerance: 0.5
      #gauge_mixing_tolerance_invalidates_point_only: false
      #family_mixing_tolerance_invalidates_point_only: false
      #off_diagonal_tolerance_invalidates_point_only: false

  - capability:  HardScatteringSim
    function:  getPythia
    options:
      # Change to absolute paths below when running outside of the gambit/modules directory
      Pythia_doc_path: "Backends/installed/Pythia/8.212/share/Pythia8/xmldoc/"
      Pythia_SUSY_LHC_8TeV:
        pythiaOptions_1: ["Print:quiet = on",
                          "PartonLevel:MPI = off",
                          "PartonLevel:ISR = on",
                          "PartonLevel:FSR = on",
                          "HadronLevel:all = on",
        "SUSY:all = on",
        "TauDecays:mode = 0"]

  - capability: LHC_Combined_LogLike
    backends:
    - {capability: lnlike_marg_poisson_lognormal_error}

  - capability: AnalysisNumbers
    dependencies:
    - {capability: "ReconstructedEvent", type: "HEPUtils::Event", function: "reconstructBuckFastEvent"}

Logger:

  redirection:
    [Debug] : "debug.log"
    [Default] : "default.log"
    [DecayBit] : "DecayBit.log"
    [DarkBit] : "DarkBit.log"
    [PrecisionBit] : "PrecisionBit.log"
    [FlavBit] : "FlavBit.log"
    [ColliderBit] : "ColliderrBit.log"
    [SpecBit] : "SpecBit.log"
    [Dependency Resolver] : "dep_resolver.log"

KeyValues:

  dependency_resolution:
    prefer_model_specific_functions: true

  likelihood:
    model_invalid_for_lnlike_below: -5e5
    debug: true

  default_output_path: "runs/MSSM9/"<|MERGE_RESOLUTION|>--- conflicted
+++ resolved
@@ -141,16 +141,6 @@
     - purpose:    LogLike
       capability: SL_LL
 
-<<<<<<< HEAD
-# SI nuclear parameters likelihood (only works for nuclear_params_sigmas_sigmal model)
-   - capability: lnL_SI_nuclear_parameters
-     purpose:  Likelihood
-
-# DM Local Density likelihood
-    - capability: lnL_rho0
-      purpose: Likelihood
-      
-=======
     - purpose:    LogLike
       capability: b2sll_LL
 
@@ -237,7 +227,6 @@
     - capability: sigma_SD_n
       purpose:    Observable
 
->>>>>>> 4b8a1743
     # Missing:
     # CMB+HESS likelihoods
 
@@ -320,13 +309,10 @@
   - capability: t_decay_rates
     function: FH_t_decays
 
-<<<<<<< HEAD
-=======
   # Choose to rescale signals in direct and indirect detection by the relic density fraction
   - capability: RD_fraction
     function: RD_fraction_from_oh2
 
->>>>>>> 4b8a1743
   # Nuclear Parameter Likelihoods (All values in MeV)
   - capability: lnL_SI_nuclear_parameters
     function: lnL_sigmas_sigmal
