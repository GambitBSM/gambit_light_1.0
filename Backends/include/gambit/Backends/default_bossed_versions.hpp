//  *********************************************
//   GAMBIT: Global and Modular BSM Inference Tool
//   *********************************************
///  \file
///
///  Choices about the default versions of backends
///  to use for loading types (specific versions
///  of types can always be used by employing the
///  qualified type BACKENDNAME_SAFEVERSION::TYPE)
///
///  *********************************************
///
///  Authors (add name and date if you modify):
///
///  \author Pat Scott
///          (patscott@physics.mcgill.ca)
///  \date 2014 Nov
///
///  \author Tomas Gonzalo
///          (tomas.gonzalo@monash.edu)
///  \date 2019 Sep
///
///  *********************************************

#pragma once

// Choose default versions here, using underscores instead of periods

#define  Default_gm2calc 1_3_0
#define  Default_Pythia 8_212
<<<<<<< HEAD
#define  Default_Pythia_EM 8_212
#define  Default_Rivet 3_1_4
=======
#define  Default_vevacious 1_0
>>>>>>> 0a88cdfc

// Defaults added by GUM (do not remove this comment).<|MERGE_RESOLUTION|>--- conflicted
+++ resolved
@@ -28,11 +28,7 @@
 
 #define  Default_gm2calc 1_3_0
 #define  Default_Pythia 8_212
-<<<<<<< HEAD
-#define  Default_Pythia_EM 8_212
+#define  Default_vevacious 1_0
 #define  Default_Rivet 3_1_4
-=======
-#define  Default_vevacious 1_0
->>>>>>> 0a88cdfc
 
 // Defaults added by GUM (do not remove this comment).