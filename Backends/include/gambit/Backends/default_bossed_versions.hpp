--- conflicted
+++ resolved
@@ -29,11 +29,7 @@
 #define  Default_gm2calc 1_3_0
 #define  Default_Pythia 8_212
 #define  Default_Pythia_EM 8_212
-<<<<<<< HEAD
 #define  Default_VevaciousPlusPlus 1_0
-
-=======
 #define  Default_FlexibleSUSY_CMSSM 2_0_1
->>>>>>> 296fc0f9
 
 // Defaults added by GUM (do not remove this comment).