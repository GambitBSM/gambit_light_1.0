//  *********************************************
//   GAMBIT: Global and Modular BSM Inference Tool
//   *********************************************
///  \file
///
///  Choices about the default versions of backends
///  to use for loading types (specific versions
///  of types can always be used by employing the 
///  qualified type BACKENDNAME_SAFEVERSION::TYPE)
///
///  *********************************************
///
///  Authors (add name and date if you modify):
///   
///  \author Pat Scott  
///          (patscott@physics.mcgill.ca)
///  \date 2014 Nov
///
///  *********************************************

#ifndef __default_bossed_versions_hpp__
#define __default_bossed_versions_hpp__

// Choose default versions here, using underscores instead of periods
<<<<<<< HEAD
#define  Default_Pythia 8_212
#define  Default_gm2calc 1_0_0
=======
// #define Default_Pythia 8_212
#define  Default_Pythia 8_212_EM
>>>>>>> eff5b651

#endif<|MERGE_RESOLUTION|>--- conflicted
+++ resolved
@@ -22,12 +22,8 @@
 #define __default_bossed_versions_hpp__
 
 // Choose default versions here, using underscores instead of periods
-<<<<<<< HEAD
-#define  Default_Pythia 8_212
 #define  Default_gm2calc 1_0_0
-=======
 // #define Default_Pythia 8_212
 #define  Default_Pythia 8_212_EM
->>>>>>> eff5b651
 
 #endif