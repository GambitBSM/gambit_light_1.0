--- conflicted
+++ resolved
@@ -43,18 +43,18 @@
  * to calculate f(z)
  * */
 
-<<<<<<< HEAD
-BE_INI_DEPENDENCY(energy_injection_spectrum, DarkAges::Energy_injection_spectrum)
-=======
 #ifdef HAVE_PYBIND11
->>>>>>> 770978eb
 
-/* Now register any convenience functions and wrap them in functors.
- *
- * Syntax for BE_CONV_FUNCTION:
- * BE_CONV_FUNCTION([function name], type, (arguments), "[choose capability name]") */
+  BE_INI_DEPENDENCY(energy_injection_spectrum, DarkAges::Energy_injection_spectrum)
 
-BE_CONV_FUNCTION(get_energy_injection_efficiency_table, DarkAges::Energy_injection_efficiency_table, (), "get_energy_injection_efficiency_table")
+  /* Now register any convenience functions and wrap them in functors.
+   *
+   * Syntax for BE_CONV_FUNCTION:
+   * BE_CONV_FUNCTION([function name], type, (arguments), "[choose capability name]") */
+
+  BE_CONV_FUNCTION(get_energy_injection_efficiency_table, DarkAges::Energy_injection_efficiency_table, (), "get_energy_injection_efficiency_table")
+
+#endif
 
 // Undefine macros to avoid conflict with other backends
 #include "gambit/Backends/backend_undefs.hpp"