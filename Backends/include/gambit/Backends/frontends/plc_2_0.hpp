--- conflicted
+++ resolved
@@ -97,13 +97,9 @@
   void initialize_high_TT()
   {
     std::cout << "Loading the high-l TT likelihood" << std::endl;
-<<<<<<< HEAD
-    char clik_path[] = "/PATH/TO/plc_2.0/hi_l/plik/plik_dx11dr2_HM_v18_TT.clik";
-=======
     std::string full_path = plc_location;
     full_path += "hi_l/plik/plik_dx11dr2_HM_v18_TT.clik";
     char* clik_path = (char*)full_path.c_str();
->>>>>>> a1ce5216
     _err = initError();
     clikid_plik_dx11dr2_HM_v18_TT = clik_init(clik_path,&_err);
   }
