//   GAMBIT: Global and Modular BSM Inference Tool
//   *********************************************
///  \file
///
///  Class python_variable, needed to overload
///  constructor and assignment operators to send
///  messages through pybind11.
///
///  ***********************************************
///
///  Authors
///  =======
///
///  (add name and date if you modify)
///
///  \author Pat Scott
///          (p.scott@imperial.ac.uk)
///  \date 2017 Dec
///
///  ***********************************************

#ifndef __python_variable_hpp__
#define __python_variable_hpp__

#include "gambit/cmake/cmake_variables.hpp"

#ifdef HAVE_PYBIND11
<<<<<<< HEAD
  #include <pybind11/pybind11.h>
  #include <pybind11/numpy.h>
=======
    #include <pybind11/pybind11.h>
    #include "gambit/Backends/python_helpers.hpp"
>>>>>>> a6990018
#endif

#include "gambit/Elements/ini_catch.hpp"
#include "gambit/Backends/backend_singleton.hpp"

namespace Gambit
{

  /// Holds the info about a python backend variable, and defines conversion functions.
  template <typename TYPE>
  class python_variable
  {

    private:

      #ifdef HAVE_PYBIND11

        /// Wrapper for the Python dictionary of internal module variables
        pybind11::dict _dict;

        /// Name of the variable inside the Python module
        str _symbol;

        /// Indication of whether or not the function has been successfully loaded
        bool handle_works;

      #endif

    public:

      /// Constructor
      python_variable(const str& be, const str& ver, const str& symbol) : handle_works(false)
      {
        #ifdef HAVE_PYBIND11
          using namespace Backends;
          try
          {
            // Extract the backend module pointer from the backendInfo object
            pybind11::module* mod;
            if (backendInfo().works.at(be+ver))
            {
              mod = backendInfo().loaded_python_backends.at(be+ver);
            }
            else
            {
              mod = (pybind11::module*)0;
              return;
            }

            // Work out if this is a variable in the main part of the package, or in a sub-module
            sspair module_and_name = split_qualified_python_name(symbol, backendInfo().lib_name(be, ver));
            _symbol = module_and_name.second;

            // Extract the wrapper to the module's internal dictionary
            try
            {
              if (module_and_name.first.empty())
              {
                _dict = mod->attr("__dict__");
              }
              else
              {
                pybind11::module sub_module = pybind11::module::import(module_and_name.first.c_str());
                _dict = sub_module.attr("__dict__");
              }
              handle_works = true;
            }
            catch (std::exception& e)
            {
              std::ostringstream err;
              err << "Failed to retrieve handle to dictionary (containing variable " << _symbol << ") from Python module for " << be+ver << endl
                  << "The backend variable associated with this symbol will be disabled (i.e. get status = -2)." << endl
                  << "Python error was: " << e.what() << endl;
              backend_warning().raise(LOCAL_INFO, err.str());
              backendInfo().dlerrors[be+ver] = _symbol;
            }
          }
          catch (std::exception& e) { ini_catch(e); }
        #endif
      }

      /// Assignment operator for python_variable from equivalent C++ type
      python_variable& operator=(const TYPE& val)
      {
        #ifdef HAVE_PYBIND11
          if (not handle_works) backend_error().raise(LOCAL_INFO, "Attempted to use a Python backend variable that was not successfully loaded.");
          _dict[_symbol.c_str()] = val;
          return *this;
        #else
          backend_error().raise(LOCAL_INFO, "Attempted to assign a C++ type to a python_variable without pybind11.");
        #endif
      }

      /// Cast operator from python_variable to equivalent C++ type
      operator TYPE const()
      {
        #ifdef HAVE_PYBIND11
          if (not handle_works) backend_error().raise(LOCAL_INFO, "Attempted to use a Python backend variable that was not successfully loaded.");
          pybind11::object result = _dict[_symbol.c_str()];
          return result.cast<TYPE>();
        #else
          backend_error().raise(LOCAL_INFO, "Attempted to cast a python_variable to a C++ type without pybind11.");
        #endif
      }

  };

}

#endif /* __python_variable_hpp__ */<|MERGE_RESOLUTION|>--- conflicted
+++ resolved
@@ -25,13 +25,9 @@
 #include "gambit/cmake/cmake_variables.hpp"
 
 #ifdef HAVE_PYBIND11
-<<<<<<< HEAD
   #include <pybind11/pybind11.h>
   #include <pybind11/numpy.h>
-=======
-    #include <pybind11/pybind11.h>
-    #include "gambit/Backends/python_helpers.hpp"
->>>>>>> a6990018
+  #include "gambit/Backends/python_helpers.hpp"
 #endif
 
 #include "gambit/Elements/ini_catch.hpp"
