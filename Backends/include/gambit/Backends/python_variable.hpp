//   GAMBIT: Global and Modular BSM Inference Tool
//   *********************************************
///  \file
///
///  Class python_variable, needed to overload
///  constructor and assignment operators to send
///  messages through pybind11.
///
///  ***********************************************
///
///  Authors
///  =======
///
///  (add name and date if you modify)
///
///  \author Pat Scott
///          (p.scott@imperial.ac.uk)
///  \date 2017 Dec
///
///  ***********************************************

#ifndef __python_variable_hpp__
#define __python_variable_hpp__

#include "gambit/cmake/cmake_variables.hpp"

#ifdef HAVE_PYBIND11
<<<<<<< HEAD
    #include <pybind11/pybind11.h>
=======
  #include <pybind11/pybind11.h>
  #include <pybind11/numpy.h>
>>>>>>> 3bce3402
#endif

#include "gambit/Elements/ini_catch.hpp"
#include "gambit/Backends/backend_singleton.hpp"

namespace Gambit
{

  /// Holds the info about a python backend variable, and defines conversion functions.
  template <typename TYPE>
  class python_variable
  {

    private:

      #ifdef HAVE_PYBIND11

        /// Wrapper for the Python dictionary of internal module variables
        pybind11::dict _dict;

        /// Name of the variable inside the Python module
        str _symbol;

        /// Indication of whether or not the function has been successfully loaded
        bool handle_works;

      #endif

    public:

      /// Constructor
      python_variable(const str& be, const str& ver, const str& symbol) : _symbol(symbol), handle_works(false)
      {
        #ifdef HAVE_PYBIND11
          using namespace Backends;
          try
          {
            // Extract the backend module pointer from the backendInfo object
            pybind11::module* mod;
            if (backendInfo().works.at(be+ver))
            {
              mod = backendInfo().loaded_python_backends.at(be+ver);
            }
            else
            {
              mod = (pybind11::module*)0;
              return;
            }

            // Extract the wrapper to the module's internal dictionary
            try
            {
              _dict = mod->attr("__dict__");
              handle_works = true;
            }
            catch (std::exception& e)
            {
              std::ostringstream err;
              err << "Failed to retrieve handle to dictionary (containing variable " << _symbol << ") from Python module for " << be+ver << endl
                  << "The backend variable associated with this symbol will be disabled (i.e. get status = -2)." << endl
                  << "Python error was: " << e.what() << endl;
              backend_warning().raise(LOCAL_INFO, err.str());
              backendInfo().dlerrors[be+ver] = _symbol;
            }
          }
          catch (std::exception& e) { ini_catch(e); }
        #endif
      }

      /// Assignment operator for python_variable from equivalent C++ type
      python_variable& operator=(const TYPE& val)
      {
        #ifdef HAVE_PYBIND11
          if (not handle_works) backend_error().raise(LOCAL_INFO, "Attempted to use a Python backend variable that was not successfully loaded.");
          _dict[_symbol.c_str()] = val;
          return *this;
        #else
          backend_error().raise(LOCAL_INFO, "Attempted to assign a C++ type to a python_variable without pybind11.");
        #endif
      }

      /// Cast operator from python_variable to equivalent C++ type
      operator TYPE const()
      {
        #ifdef HAVE_PYBIND11
          if (not handle_works) backend_error().raise(LOCAL_INFO, "Attempted to use a Python backend variable that was not successfully loaded.");
          pybind11::object result = _dict[_symbol.c_str()];
          return result.cast<TYPE>();
        #else
          backend_error().raise(LOCAL_INFO, "Attempted to cast a python_variable to a C++ type without pybind11.");
        #endif
      }

  };

}

#endif /* __python_variable_hpp__ */<|MERGE_RESOLUTION|>--- conflicted
+++ resolved
@@ -25,12 +25,8 @@
 #include "gambit/cmake/cmake_variables.hpp"
 
 #ifdef HAVE_PYBIND11
-<<<<<<< HEAD
-    #include <pybind11/pybind11.h>
-=======
   #include <pybind11/pybind11.h>
   #include <pybind11/numpy.h>
->>>>>>> 3bce3402
 #endif
 
 #include "gambit/Elements/ini_catch.hpp"
