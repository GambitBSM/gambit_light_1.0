//   GAMBIT: Global and Modular BSM Inference Tool
//   *********************************************
///  \file
///
///  Definitions of container classes
///  for the DarkSUSY backend.
///
///  *********************************************
///
///  Authors (add name and date if you modify):
///
///  \author Christoph Weniger
///          (FIXME @blah.edu)
///  \date 2012 Mar
///
///  \author Torsten Bringmann
///          (torsten.bringmann@fys.uio.no)
///  \date 2013 Jun, 2014 Mar, 2015 Apr, 2018 Sep
///
///  \author Pat Scott
///          (patscott@physics.mcgill.ca)
///  \date 2013 Oct
///
///  \author Jonathan Cornell
///          (jcornell@ucsc.edu)
///  \date 2014 Oct
///
///  \author Joakim Edsjo
///          (edsjo@fysik.su.se)
///  \date 2015 May, 2018 Sep
///
///  *********************************************

#ifndef __DarkSUSY_types_hpp__
#define __DarkSUSY_types_hpp__

#include "gambit/Utils/util_types.hpp"

namespace Gambit
{
  struct DS_IBINTVARS
  {
      Fdouble ibcom_x, ibcom_z, ibcom_mx, ibcom_mp1, ibcom_mp2;
      Finteger intch, intyield;
  };

// this one only exists in DS 5
  struct DS_MSPCTM
  {
      Farray<Fdouble,0,50> mass, runnmann;
      Fdouble mu2gev,md2gev,ms2gev,mcmc,mbmb,mtmt;
  };

// this one only exists in DS 6
  struct DS_SMQUARKMASSES
  {
      Fdouble mu2gev,md2gev,ms2gev,mcmc,mbmb,mtmt;
      Fstring<5> roption;
  };
// this one only exists in DS 6
  struct DS_PMASSES
  {
      Farray<Fdouble,0,255> mass;
  };


// this one only exists in DS 5
  struct DS_WIDTHS
  {
      Farray<Fdouble,0,50> width;
  };

// this one only exists in DS 6
  struct DS_PWIDTHS
  {
      Farray<Fdouble,0,255> width;
  };

// this one only exists in DS 6 (returned by dsddgpgn)
  struct DS_gg
  {
        Farray< Fdouble_complex,1,27,1,2 > gg;
  };

  struct DS_INTDOF
  {
      Farray<Finteger,0,50> kdof;
  };

// this one only exists in DS 5
  struct DS_PACODES
  {
      Farray<Finteger,1,2> kse,ksmu,kstau,ksu,ksd,ksc,kss,kst,ksb;
      Farray<Finteger,1,4> kn;
      Farray<Finteger,1,2> kcha;
      Farray<Finteger,1,3> knu,kl,kqu,kqd;
      Farray<Finteger,1,6> ksnu,ksl,ksqu,ksqd;
//      character*8 pname(0:numpartspecies)
  };

// this one only exists in DS 6+
  struct DS_PACODES_MSSM
  {
      Farray<Finteger,1,3> knu,kl,kqu,kqd;
      Farray<Finteger,1,2> kse,ksmu,kstau,ksu,ksd,ksc,kss,kst,ksb;
      Farray<Finteger,1,4> kn;
      Farray<Finteger,1,2> kcha;
      Farray<Finteger,1,6> ksnu,ksl,ksqu,ksqd;
  };

    struct DS_MSSMIUSEFUL
    {
        Finteger lsp;
        Finteger kln;
    };

    struct DS_VRTXS
    {
        Farray< Fdouble_complex,1,50,1,50,1,50 > gl;
        Farray< Fdouble_complex,1,50,1,50,1,50 > gr;
    };

// this one only exists in DS 5
    struct DS_SMRUSEFUL
    {
        Fdouble s2thw;
        Fdouble sinthw;
        Fdouble costhw;
        Fdouble delrho;
        Fdouble alph3mz;
        Fdouble gfermi;
        Fdouble s2wmz;
        Fdouble swmz;
        Fdouble cwmz;
    };
// this one only exists in DS 6
    struct DS_SMCOUPLING
    {
        Fdouble alph3mz;
        Fdouble gfermi;
        Fdouble alphem;
        Fdouble s2thw;
        Fdouble sinthw;
        Fdouble costhw;
        Fdouble s2wmz;
        Fdouble swmz;
        Fdouble cwmz;
    };

// this one only exists in DS 5
    struct DS_SMCUSEFUL
    {
        Fstring<5> roption;
    };
// this one only exists in DS 5
    struct DS_COUPLINGCONSTANTS
    {
        Fdouble g2weak;
        Fdouble gyweak;
        Fdouble g3stro;
        Fdouble alphem;
        Fdouble alph3;
        Farray< Fdouble,1,12 > yukawa;
        Fdouble g2wmz;
        Fdouble gywmz;
    };
// this one only exists in DS 6
    struct DS6_COUPLINGCONSTANTS
    {
        Fdouble g2weak;
        Fdouble gyweak;
        Fdouble g3stro;
        Fdouble alph3;
        Farray< Fdouble,1,12 > yukawa;
        Fdouble g2wmz;
        Fdouble gywmz;
    };
    struct DS_SCKM
    {
        Fdouble ckms12;
        Fdouble ckms23;
        Fdouble ckms13;
        Fdouble ckmdelta;
    };
    struct DS_MIXING
    {
        Farray< Fdouble_complex,1,3,1,3 > ckm;
    };
    struct DS_MSSMTYPE
    {
        Finteger modeltype;
    };
    struct DS_MSSMPAR
    {
        Fdouble tanbe;
        Fdouble mu;
        Fdouble m2;
        Fdouble m1;
        Fdouble m3;
        Fdouble ma;
        Farray< Fdouble,1,3 > mass2u;
        Farray< Fdouble,1,3 > mass2q;
        Farray< Fdouble,1,3 > mass2d;
        Farray< Fdouble,1,3 > mass2l;
        Farray< Fdouble,1,3 > mass2e;
        Farray< Fdouble,1,3 > asoftu;
        Farray< Fdouble,1,3 > asoftd;
        Farray< Fdouble,1,3 > asofte;
	  };
    struct DS_MSSMSWITCH
    {
        Fdouble msquarks;
        Fdouble msleptons;
        Finteger higloop;
        Finteger neuloop;
        Finteger bsgqcd;
        Finteger higwid;
    };
    struct DS_SFERMIONMASS
    {
        Farray< Fdouble,1,3 > massup1;
        Farray< Fdouble,1,3 > massup2;
        Farray< Fdouble,1,3 > thetamixu;
        Farray< Fdouble,1,3 > massdn1;
        Farray< Fdouble,1,3 > massdn2;
        Farray< Fdouble,1,3 > thetamixd;
        Farray< Fdouble,1,3 > masssn;
        Farray< Fdouble,1,3 > masssl1;
        Farray< Fdouble,1,3 > masssl2;
        Farray< Fdouble,1,3 > thetamixsl;
    };
    struct DS_MSSMWIDTHS
    {
        Farray< Fdouble,1,32,1,4 > hdwidth;
    };
    struct DS_MSSMMIXING
    {
        Farray< Fdouble_complex,1,4,1,4 > neunmx;
        Farray< Fdouble_complex,1,2,1,2 > chaumx;
        Farray< Fdouble_complex,1,2,1,2 > chavmx;
        Farray< Fdouble_complex,1,3,1,3 > slulmx;
        Farray< Fdouble_complex,1,6,1,3 > sldlmx;
        Farray< Fdouble_complex,1,6,1,3 > sldrmx;
        Farray< Fdouble_complex,1,6,1,3 > squlmx;
        Farray< Fdouble_complex,1,6,1,3 > squrmx;
        Farray< Fdouble_complex,1,6,1,3 > sqdlmx;
        Farray< Fdouble_complex,1,6,1,3 > sqdrmx;
        Fdouble alpha;
        Fdouble mix_stop;
        Fdouble mix_sbot;
        Fdouble mix_stau;
    };

  struct DS_RDMGEV
  {
      Farray<Fdouble,1,1000> mco, mdof, rgev, rwid;
      Finteger nco, nres;
      Farray<Finteger,1,1000> kcoann;
  };

  struct DS_RDPTH
  {
      Farray<Fdouble,0,1001> pth;
      Farray<Finteger,0,1001> incth;
      Finteger nth;
  };

  struct DS_RDSWITCH
  {
      Finteger thavint,rdprt;
  };

  struct DS_RDLUN
  {
      Finteger rdlulog,rdluerr;
  };

  struct DS_RDPADD
  {
      Fdouble pdivr,dpres;
      Finteger nlow,nhigh,npres,nthup,cthtest,spltest;
  };

  struct DS_RDDOF
  {
      Farray<Fdouble,1,300> tgev,fh,fg,fe,fp;
      Finteger nf,khi,klo,dofcode;
  };

  struct DS_RDERRORS
  {
      Finteger rderr,rdwar,rdinit;
  };

  struct DS_RDPARS
  {
      Fdouble cosmin,waccd,dpminr,dpthr,wdiffr,wdifft;
      Fdouble hstep,hmin,compeps,xinit,xfinal,umax,cfr,pmax;
  };

  struct DS_RDTIME
  {
      Fdouble rdt_max,rdt_start,rdt_end;
  };

// this one only exists in DS5
  struct DS_DDCOM
  {
      Farray<Fdouble, 7, 12> ftp;
      Farray<Fdouble, 7, 12> ftn;
      Fdouble delu;
      Fdouble deld;
      Fdouble dels;
      Finteger ddpole;
      Finteger dddn;
      Fstring<10> ddfsi;
      Fstring<10> ddfsd;
  };

<<<<<<< HEAD
  struct DS_NUCOM
  {
      Farray<Fdouble, 1, 29> wabr;
      Farray<Fdouble, 1, 29, 1, 3> was0br;
      Farray<Fdouble, 1, 15> wascbr;
      Farray<Fdouble, 1, 3> was0m;
      Fdouble wascm;
      Fdouble wamwimp;
      Fdouble wasv;
      Fdouble wasigsip;
      Fdouble wasigsdp;
      Flogical dswasetupcalled;
  };

  struct DS6_NUCOM
  {
      Farray<Fdouble, 1, 29, 1, 3> ans0br;
      Farray<Fdouble, 1, 15> anscbr;
      Farray<Fdouble, 1, 3> ans0m;
      Fdouble anscm;
      Farray<Finteger, 1, 29,1, 6> anch_2body;
      Farray<Finteger, 1, 29, 1, 2> yieldchannels_line;
  };

  struct DS_HMCOM // Only DS 5
  {
      Fdouble rho0;      // non-rescaled local density
      Fdouble rhox;      // rescaled local density
      Fdouble v_sun;     // circular speed at the Sun
      Fdouble r_0;       // galactocentric distance
      Fdouble v_earth;   // Keplerian velocity of the Earth around the Sun
      Finteger hclumpy;  // 1=smooth 2=clumpy
  };

  struct DS6_HMCOM // DS 6
  {
      Fdouble rho0;      // non-rescaled local density
      Fdouble v_sun;     // circular speed at the Sun
      Fdouble r_0;       // galactocentric distance
      Fdouble v_earth;   // Keplerian velocity of the Earth around the Sun
      Finteger hclumpy;  // 1=smooth 2=clumpy
  };
=======
// this one only exists in DS6
  struct DS_DDCOMLEGACY
  {
      Farray<Fdouble, 7, 12> ftp;
      Farray<Fdouble, 7, 12> ftn;
      Fdouble delu;
      Fdouble deld;
      Fdouble dels;
  };

// this one only exists in DS6
  struct DS_DDMSSMCOM
  {
      Finteger ddpole;
      Finteger dddn;
  };

  struct DS_NUCOM
  {
      Farray<Fdouble, 1, 29> wabr;
      Farray<Fdouble, 1, 29, 1, 3> was0br;
      Farray<Fdouble, 1, 15> wascbr;
      Farray<Fdouble, 1, 3> was0m;
      Fdouble wascm;
      Fdouble wamwimp;
      Fdouble wasv;
      Fdouble wasigsip;
      Fdouble wasigsdp;
      Flogical dswasetupcalled;
  };

  struct DS6_NUCOM
  {
      Farray<Fdouble, 1, 29, 1, 3> ans0br;
      Farray<Fdouble, 1, 15> anscbr;
      Farray<Fdouble, 1, 3> ans0m;
      Fdouble anscm;
      Farray<Finteger, 1, 29,1, 6> anch_2body;
      Farray<Finteger, 1, 29, 1, 2> yieldchannels_line;
  };

  struct DS_HMCOM
  {
      Fdouble rho0;      // non-rescaled local density
      Fdouble rhox;      // rescaled local density
      Fdouble v_sun;     // circular speed at the Sun
      Fdouble r_0;       // galactocentric distance
      Fdouble v_earth;   // Keplerian velocity of the Earth around the Sun
      Finteger hclumpy;  // 1=smooth 2=clumpy
  };
>>>>>>> c33bbac9

  struct DS_HMISODF
  {
      Fdouble vd_3d;     // velocity dispersion in 3 dimensions
      Fdouble vgalesc;   // galactic escape velocity
  };

  struct DS_HMFRAMEVELCOM
  {
      Fdouble veX;
      Fdouble veY;
      Fdouble veZ;
      Fdouble vspX;
      Fdouble vspY;
      Fdouble vspZ;
      Fdouble v_obs;
  };

  struct DS_HMNOCLUE
  {
      Fdouble vobs;        // speed of earth observer with respect to halo
                          // yearly averaged ????
  };

}

#endif /* defined __DarkSUSY_types_hpp__ */
<|MERGE_RESOLUTION|>--- conflicted
+++ resolved
@@ -1,323 +1,322 @@
-//   GAMBIT: Global and Modular BSM Inference Tool
-//   *********************************************
-///  \file
-///
-///  Definitions of container classes
-///  for the DarkSUSY backend.
-///
-///  *********************************************
-///
-///  Authors (add name and date if you modify):
-///
-///  \author Christoph Weniger
-///          (FIXME @blah.edu)
-///  \date 2012 Mar
-///
-///  \author Torsten Bringmann
-///          (torsten.bringmann@fys.uio.no)
-///  \date 2013 Jun, 2014 Mar, 2015 Apr, 2018 Sep
-///
-///  \author Pat Scott
-///          (patscott@physics.mcgill.ca)
-///  \date 2013 Oct
-///
-///  \author Jonathan Cornell
-///          (jcornell@ucsc.edu)
-///  \date 2014 Oct
-///
-///  \author Joakim Edsjo
-///          (edsjo@fysik.su.se)
-///  \date 2015 May, 2018 Sep
-///
-///  *********************************************
-
-#ifndef __DarkSUSY_types_hpp__
-#define __DarkSUSY_types_hpp__
-
-#include "gambit/Utils/util_types.hpp"
-
-namespace Gambit
-{
-  struct DS_IBINTVARS
-  {
-      Fdouble ibcom_x, ibcom_z, ibcom_mx, ibcom_mp1, ibcom_mp2;
-      Finteger intch, intyield;
-  };
-
-// this one only exists in DS 5
-  struct DS_MSPCTM
-  {
-      Farray<Fdouble,0,50> mass, runnmann;
-      Fdouble mu2gev,md2gev,ms2gev,mcmc,mbmb,mtmt;
-  };
-
-// this one only exists in DS 6
-  struct DS_SMQUARKMASSES
-  {
-      Fdouble mu2gev,md2gev,ms2gev,mcmc,mbmb,mtmt;
-      Fstring<5> roption;
-  };
-// this one only exists in DS 6
-  struct DS_PMASSES
-  {
-      Farray<Fdouble,0,255> mass;
-  };
-
-
-// this one only exists in DS 5
-  struct DS_WIDTHS
-  {
-      Farray<Fdouble,0,50> width;
-  };
-
-// this one only exists in DS 6
-  struct DS_PWIDTHS
-  {
-      Farray<Fdouble,0,255> width;
-  };
-
-// this one only exists in DS 6 (returned by dsddgpgn)
-  struct DS_gg
-  {
-        Farray< Fdouble_complex,1,27,1,2 > gg;
-  };
-
-  struct DS_INTDOF
-  {
-      Farray<Finteger,0,50> kdof;
-  };
-
-// this one only exists in DS 5
-  struct DS_PACODES
-  {
-      Farray<Finteger,1,2> kse,ksmu,kstau,ksu,ksd,ksc,kss,kst,ksb;
-      Farray<Finteger,1,4> kn;
-      Farray<Finteger,1,2> kcha;
-      Farray<Finteger,1,3> knu,kl,kqu,kqd;
-      Farray<Finteger,1,6> ksnu,ksl,ksqu,ksqd;
-//      character*8 pname(0:numpartspecies)
-  };
-
-// this one only exists in DS 6+
-  struct DS_PACODES_MSSM
-  {
-      Farray<Finteger,1,3> knu,kl,kqu,kqd;
-      Farray<Finteger,1,2> kse,ksmu,kstau,ksu,ksd,ksc,kss,kst,ksb;
-      Farray<Finteger,1,4> kn;
-      Farray<Finteger,1,2> kcha;
-      Farray<Finteger,1,6> ksnu,ksl,ksqu,ksqd;
-  };
-
-    struct DS_MSSMIUSEFUL
-    {
-        Finteger lsp;
-        Finteger kln;
-    };
-
-    struct DS_VRTXS
-    {
-        Farray< Fdouble_complex,1,50,1,50,1,50 > gl;
-        Farray< Fdouble_complex,1,50,1,50,1,50 > gr;
-    };
-
-// this one only exists in DS 5
-    struct DS_SMRUSEFUL
-    {
-        Fdouble s2thw;
-        Fdouble sinthw;
-        Fdouble costhw;
-        Fdouble delrho;
-        Fdouble alph3mz;
-        Fdouble gfermi;
-        Fdouble s2wmz;
-        Fdouble swmz;
-        Fdouble cwmz;
-    };
-// this one only exists in DS 6
-    struct DS_SMCOUPLING
-    {
-        Fdouble alph3mz;
-        Fdouble gfermi;
-        Fdouble alphem;
-        Fdouble s2thw;
-        Fdouble sinthw;
-        Fdouble costhw;
-        Fdouble s2wmz;
-        Fdouble swmz;
-        Fdouble cwmz;
-    };
-
-// this one only exists in DS 5
-    struct DS_SMCUSEFUL
-    {
-        Fstring<5> roption;
-    };
-// this one only exists in DS 5
-    struct DS_COUPLINGCONSTANTS
-    {
-        Fdouble g2weak;
-        Fdouble gyweak;
-        Fdouble g3stro;
-        Fdouble alphem;
-        Fdouble alph3;
-        Farray< Fdouble,1,12 > yukawa;
-        Fdouble g2wmz;
-        Fdouble gywmz;
-    };
-// this one only exists in DS 6
-    struct DS6_COUPLINGCONSTANTS
-    {
-        Fdouble g2weak;
-        Fdouble gyweak;
-        Fdouble g3stro;
-        Fdouble alph3;
-        Farray< Fdouble,1,12 > yukawa;
-        Fdouble g2wmz;
-        Fdouble gywmz;
-    };
-    struct DS_SCKM
-    {
-        Fdouble ckms12;
-        Fdouble ckms23;
-        Fdouble ckms13;
-        Fdouble ckmdelta;
-    };
-    struct DS_MIXING
-    {
-        Farray< Fdouble_complex,1,3,1,3 > ckm;
-    };
-    struct DS_MSSMTYPE
-    {
-        Finteger modeltype;
-    };
-    struct DS_MSSMPAR
-    {
-        Fdouble tanbe;
-        Fdouble mu;
-        Fdouble m2;
-        Fdouble m1;
-        Fdouble m3;
-        Fdouble ma;
-        Farray< Fdouble,1,3 > mass2u;
-        Farray< Fdouble,1,3 > mass2q;
-        Farray< Fdouble,1,3 > mass2d;
-        Farray< Fdouble,1,3 > mass2l;
-        Farray< Fdouble,1,3 > mass2e;
-        Farray< Fdouble,1,3 > asoftu;
-        Farray< Fdouble,1,3 > asoftd;
-        Farray< Fdouble,1,3 > asofte;
-	  };
-    struct DS_MSSMSWITCH
-    {
-        Fdouble msquarks;
-        Fdouble msleptons;
-        Finteger higloop;
-        Finteger neuloop;
-        Finteger bsgqcd;
-        Finteger higwid;
-    };
-    struct DS_SFERMIONMASS
-    {
-        Farray< Fdouble,1,3 > massup1;
-        Farray< Fdouble,1,3 > massup2;
-        Farray< Fdouble,1,3 > thetamixu;
-        Farray< Fdouble,1,3 > massdn1;
-        Farray< Fdouble,1,3 > massdn2;
-        Farray< Fdouble,1,3 > thetamixd;
-        Farray< Fdouble,1,3 > masssn;
-        Farray< Fdouble,1,3 > masssl1;
-        Farray< Fdouble,1,3 > masssl2;
-        Farray< Fdouble,1,3 > thetamixsl;
-    };
-    struct DS_MSSMWIDTHS
-    {
-        Farray< Fdouble,1,32,1,4 > hdwidth;
-    };
-    struct DS_MSSMMIXING
-    {
-        Farray< Fdouble_complex,1,4,1,4 > neunmx;
-        Farray< Fdouble_complex,1,2,1,2 > chaumx;
-        Farray< Fdouble_complex,1,2,1,2 > chavmx;
-        Farray< Fdouble_complex,1,3,1,3 > slulmx;
-        Farray< Fdouble_complex,1,6,1,3 > sldlmx;
-        Farray< Fdouble_complex,1,6,1,3 > sldrmx;
-        Farray< Fdouble_complex,1,6,1,3 > squlmx;
-        Farray< Fdouble_complex,1,6,1,3 > squrmx;
-        Farray< Fdouble_complex,1,6,1,3 > sqdlmx;
-        Farray< Fdouble_complex,1,6,1,3 > sqdrmx;
-        Fdouble alpha;
-        Fdouble mix_stop;
-        Fdouble mix_sbot;
-        Fdouble mix_stau;
-    };
-
-  struct DS_RDMGEV
-  {
-      Farray<Fdouble,1,1000> mco, mdof, rgev, rwid;
-      Finteger nco, nres;
-      Farray<Finteger,1,1000> kcoann;
-  };
-
-  struct DS_RDPTH
-  {
-      Farray<Fdouble,0,1001> pth;
-      Farray<Finteger,0,1001> incth;
-      Finteger nth;
-  };
-
-  struct DS_RDSWITCH
-  {
-      Finteger thavint,rdprt;
-  };
-
-  struct DS_RDLUN
-  {
-      Finteger rdlulog,rdluerr;
-  };
-
-  struct DS_RDPADD
-  {
-      Fdouble pdivr,dpres;
-      Finteger nlow,nhigh,npres,nthup,cthtest,spltest;
-  };
-
-  struct DS_RDDOF
-  {
-      Farray<Fdouble,1,300> tgev,fh,fg,fe,fp;
-      Finteger nf,khi,klo,dofcode;
-  };
-
-  struct DS_RDERRORS
-  {
-      Finteger rderr,rdwar,rdinit;
-  };
-
-  struct DS_RDPARS
-  {
-      Fdouble cosmin,waccd,dpminr,dpthr,wdiffr,wdifft;
-      Fdouble hstep,hmin,compeps,xinit,xfinal,umax,cfr,pmax;
-  };
-
-  struct DS_RDTIME
-  {
-      Fdouble rdt_max,rdt_start,rdt_end;
-  };
-
-// this one only exists in DS5
-  struct DS_DDCOM
-  {
-      Farray<Fdouble, 7, 12> ftp;
-      Farray<Fdouble, 7, 12> ftn;
-      Fdouble delu;
-      Fdouble deld;
-      Fdouble dels;
-      Finteger ddpole;
-      Finteger dddn;
-      Fstring<10> ddfsi;
-      Fstring<10> ddfsd;
-  };
-
-<<<<<<< HEAD
+//   GAMBIT: Global and Modular BSM Inference Tool
+//   *********************************************
+///  \file
+///
+///  Definitions of container classes
+///  for the DarkSUSY backend.
+///
+///  *********************************************
+///
+///  Authors (add name and date if you modify):
+///
+///  \author Christoph Weniger
+///          (FIXME @blah.edu)
+///  \date 2012 Mar
+///
+///  \author Torsten Bringmann
+///          (torsten.bringmann@fys.uio.no)
+///  \date 2013 Jun, 2014 Mar, 2015 Apr, 2018 Sep
+///
+///  \author Pat Scott
+///          (patscott@physics.mcgill.ca)
+///  \date 2013 Oct
+///
+///  \author Jonathan Cornell
+///          (jcornell@ucsc.edu)
+///  \date 2014 Oct
+///
+///  \author Joakim Edsjo
+///          (edsjo@fysik.su.se)
+///  \date 2015 May, 2018 Sep
+///
+///  *********************************************
+
+#ifndef __DarkSUSY_types_hpp__
+#define __DarkSUSY_types_hpp__
+
+#include "gambit/Utils/util_types.hpp"
+
+namespace Gambit
+{
+  struct DS_IBINTVARS
+  {
+      Fdouble ibcom_x, ibcom_z, ibcom_mx, ibcom_mp1, ibcom_mp2;
+      Finteger intch, intyield;
+  };
+
+// this one only exists in DS 5
+  struct DS_MSPCTM
+  {
+      Farray<Fdouble,0,50> mass, runnmann;
+      Fdouble mu2gev,md2gev,ms2gev,mcmc,mbmb,mtmt;
+  };
+
+// this one only exists in DS 6
+  struct DS_SMQUARKMASSES
+  {
+      Fdouble mu2gev,md2gev,ms2gev,mcmc,mbmb,mtmt;
+      Fstring<5> roption;
+  };
+// this one only exists in DS 6
+  struct DS_PMASSES
+  {
+      Farray<Fdouble,0,255> mass;
+  };
+
+
+// this one only exists in DS 5
+  struct DS_WIDTHS
+  {
+      Farray<Fdouble,0,50> width;
+  };
+
+// this one only exists in DS 6
+  struct DS_PWIDTHS
+  {
+      Farray<Fdouble,0,255> width;
+  };
+
+// this one only exists in DS 6 (returned by dsddgpgn)
+  struct DS_gg
+  {
+        Farray< Fdouble_complex,1,27,1,2 > gg;
+  };
+
+  struct DS_INTDOF
+  {
+      Farray<Finteger,0,50> kdof;
+  };
+
+// this one only exists in DS 5
+  struct DS_PACODES
+  {
+      Farray<Finteger,1,2> kse,ksmu,kstau,ksu,ksd,ksc,kss,kst,ksb;
+      Farray<Finteger,1,4> kn;
+      Farray<Finteger,1,2> kcha;
+      Farray<Finteger,1,3> knu,kl,kqu,kqd;
+      Farray<Finteger,1,6> ksnu,ksl,ksqu,ksqd;
+//      character*8 pname(0:numpartspecies)
+  };
+
+// this one only exists in DS 6+
+  struct DS_PACODES_MSSM
+  {
+      Farray<Finteger,1,3> knu,kl,kqu,kqd;
+      Farray<Finteger,1,2> kse,ksmu,kstau,ksu,ksd,ksc,kss,kst,ksb;
+      Farray<Finteger,1,4> kn;
+      Farray<Finteger,1,2> kcha;
+      Farray<Finteger,1,6> ksnu,ksl,ksqu,ksqd;
+  };
+
+    struct DS_MSSMIUSEFUL
+    {
+        Finteger lsp;
+        Finteger kln;
+    };
+
+    struct DS_VRTXS
+    {
+        Farray< Fdouble_complex,1,50,1,50,1,50 > gl;
+        Farray< Fdouble_complex,1,50,1,50,1,50 > gr;
+    };
+
+// this one only exists in DS 5
+    struct DS_SMRUSEFUL
+    {
+        Fdouble s2thw;
+        Fdouble sinthw;
+        Fdouble costhw;
+        Fdouble delrho;
+        Fdouble alph3mz;
+        Fdouble gfermi;
+        Fdouble s2wmz;
+        Fdouble swmz;
+        Fdouble cwmz;
+    };
+// this one only exists in DS 6
+    struct DS_SMCOUPLING
+    {
+        Fdouble alph3mz;
+        Fdouble gfermi;
+        Fdouble alphem;
+        Fdouble s2thw;
+        Fdouble sinthw;
+        Fdouble costhw;
+        Fdouble s2wmz;
+        Fdouble swmz;
+        Fdouble cwmz;
+    };
+
+// this one only exists in DS 5
+    struct DS_SMCUSEFUL
+    {
+        Fstring<5> roption;
+    };
+// this one only exists in DS 5
+    struct DS_COUPLINGCONSTANTS
+    {
+        Fdouble g2weak;
+        Fdouble gyweak;
+        Fdouble g3stro;
+        Fdouble alphem;
+        Fdouble alph3;
+        Farray< Fdouble,1,12 > yukawa;
+        Fdouble g2wmz;
+        Fdouble gywmz;
+    };
+// this one only exists in DS 6
+    struct DS6_COUPLINGCONSTANTS
+    {
+        Fdouble g2weak;
+        Fdouble gyweak;
+        Fdouble g3stro;
+        Fdouble alph3;
+        Farray< Fdouble,1,12 > yukawa;
+        Fdouble g2wmz;
+        Fdouble gywmz;
+    };
+    struct DS_SCKM
+    {
+        Fdouble ckms12;
+        Fdouble ckms23;
+        Fdouble ckms13;
+        Fdouble ckmdelta;
+    };
+    struct DS_MIXING
+    {
+        Farray< Fdouble_complex,1,3,1,3 > ckm;
+    };
+    struct DS_MSSMTYPE
+    {
+        Finteger modeltype;
+    };
+    struct DS_MSSMPAR
+    {
+        Fdouble tanbe;
+        Fdouble mu;
+        Fdouble m2;
+        Fdouble m1;
+        Fdouble m3;
+        Fdouble ma;
+        Farray< Fdouble,1,3 > mass2u;
+        Farray< Fdouble,1,3 > mass2q;
+        Farray< Fdouble,1,3 > mass2d;
+        Farray< Fdouble,1,3 > mass2l;
+        Farray< Fdouble,1,3 > mass2e;
+        Farray< Fdouble,1,3 > asoftu;
+        Farray< Fdouble,1,3 > asoftd;
+        Farray< Fdouble,1,3 > asofte;
+	  };
+    struct DS_MSSMSWITCH
+    {
+        Fdouble msquarks;
+        Fdouble msleptons;
+        Finteger higloop;
+        Finteger neuloop;
+        Finteger bsgqcd;
+        Finteger higwid;
+    };
+    struct DS_SFERMIONMASS
+    {
+        Farray< Fdouble,1,3 > massup1;
+        Farray< Fdouble,1,3 > massup2;
+        Farray< Fdouble,1,3 > thetamixu;
+        Farray< Fdouble,1,3 > massdn1;
+        Farray< Fdouble,1,3 > massdn2;
+        Farray< Fdouble,1,3 > thetamixd;
+        Farray< Fdouble,1,3 > masssn;
+        Farray< Fdouble,1,3 > masssl1;
+        Farray< Fdouble,1,3 > masssl2;
+        Farray< Fdouble,1,3 > thetamixsl;
+    };
+    struct DS_MSSMWIDTHS
+    {
+        Farray< Fdouble,1,32,1,4 > hdwidth;
+    };
+    struct DS_MSSMMIXING
+    {
+        Farray< Fdouble_complex,1,4,1,4 > neunmx;
+        Farray< Fdouble_complex,1,2,1,2 > chaumx;
+        Farray< Fdouble_complex,1,2,1,2 > chavmx;
+        Farray< Fdouble_complex,1,3,1,3 > slulmx;
+        Farray< Fdouble_complex,1,6,1,3 > sldlmx;
+        Farray< Fdouble_complex,1,6,1,3 > sldrmx;
+        Farray< Fdouble_complex,1,6,1,3 > squlmx;
+        Farray< Fdouble_complex,1,6,1,3 > squrmx;
+        Farray< Fdouble_complex,1,6,1,3 > sqdlmx;
+        Farray< Fdouble_complex,1,6,1,3 > sqdrmx;
+        Fdouble alpha;
+        Fdouble mix_stop;
+        Fdouble mix_sbot;
+        Fdouble mix_stau;
+    };
+
+  struct DS_RDMGEV
+  {
+      Farray<Fdouble,1,1000> mco, mdof, rgev, rwid;
+      Finteger nco, nres;
+      Farray<Finteger,1,1000> kcoann;
+  };
+
+  struct DS_RDPTH
+  {
+      Farray<Fdouble,0,1001> pth;
+      Farray<Finteger,0,1001> incth;
+      Finteger nth;
+  };
+
+  struct DS_RDSWITCH
+  {
+      Finteger thavint,rdprt;
+  };
+
+  struct DS_RDLUN
+  {
+      Finteger rdlulog,rdluerr;
+  };
+
+  struct DS_RDPADD
+  {
+      Fdouble pdivr,dpres;
+      Finteger nlow,nhigh,npres,nthup,cthtest,spltest;
+  };
+
+  struct DS_RDDOF
+  {
+      Farray<Fdouble,1,300> tgev,fh,fg,fe,fp;
+      Finteger nf,khi,klo,dofcode;
+  };
+
+  struct DS_RDERRORS
+  {
+      Finteger rderr,rdwar,rdinit;
+  };
+
+  struct DS_RDPARS
+  {
+      Fdouble cosmin,waccd,dpminr,dpthr,wdiffr,wdifft;
+      Fdouble hstep,hmin,compeps,xinit,xfinal,umax,cfr,pmax;
+  };
+
+  struct DS_RDTIME
+  {
+      Fdouble rdt_max,rdt_start,rdt_end;
+  };
+
+// this one only exists in DS5
+  struct DS_DDCOM
+  {
+      Farray<Fdouble, 7, 12> ftp;
+      Farray<Fdouble, 7, 12> ftn;
+      Fdouble delu;
+      Fdouble deld;
+      Fdouble dels;
+      Finteger ddpole;
+      Finteger dddn;
+      Fstring<10> ddfsi;
+      Fstring<10> ddfsd;
+  };
+
   struct DS_NUCOM
   {
       Farray<Fdouble, 1, 29> wabr;
@@ -360,82 +359,47 @@
       Fdouble v_earth;   // Keplerian velocity of the Earth around the Sun
       Finteger hclumpy;  // 1=smooth 2=clumpy
   };
-=======
-// this one only exists in DS6
-  struct DS_DDCOMLEGACY
-  {
-      Farray<Fdouble, 7, 12> ftp;
-      Farray<Fdouble, 7, 12> ftn;
-      Fdouble delu;
-      Fdouble deld;
-      Fdouble dels;
-  };
 
-// this one only exists in DS6
-  struct DS_DDMSSMCOM
-  {
-      Finteger ddpole;
-      Finteger dddn;
-  };
-
-  struct DS_NUCOM
-  {
-      Farray<Fdouble, 1, 29> wabr;
-      Farray<Fdouble, 1, 29, 1, 3> was0br;
-      Farray<Fdouble, 1, 15> wascbr;
-      Farray<Fdouble, 1, 3> was0m;
-      Fdouble wascm;
-      Fdouble wamwimp;
-      Fdouble wasv;
-      Fdouble wasigsip;
-      Fdouble wasigsdp;
-      Flogical dswasetupcalled;
-  };
-
-  struct DS6_NUCOM
-  {
-      Farray<Fdouble, 1, 29, 1, 3> ans0br;
-      Farray<Fdouble, 1, 15> anscbr;
-      Farray<Fdouble, 1, 3> ans0m;
-      Fdouble anscm;
-      Farray<Finteger, 1, 29,1, 6> anch_2body;
-      Farray<Finteger, 1, 29, 1, 2> yieldchannels_line;
-  };
-
-  struct DS_HMCOM
-  {
-      Fdouble rho0;      // non-rescaled local density
-      Fdouble rhox;      // rescaled local density
-      Fdouble v_sun;     // circular speed at the Sun
-      Fdouble r_0;       // galactocentric distance
-      Fdouble v_earth;   // Keplerian velocity of the Earth around the Sun
-      Finteger hclumpy;  // 1=smooth 2=clumpy
-  };
->>>>>>> c33bbac9
-
-  struct DS_HMISODF
-  {
-      Fdouble vd_3d;     // velocity dispersion in 3 dimensions
-      Fdouble vgalesc;   // galactic escape velocity
-  };
-
-  struct DS_HMFRAMEVELCOM
-  {
-      Fdouble veX;
-      Fdouble veY;
-      Fdouble veZ;
-      Fdouble vspX;
-      Fdouble vspY;
-      Fdouble vspZ;
-      Fdouble v_obs;
-  };
-
-  struct DS_HMNOCLUE
-  {
-      Fdouble vobs;        // speed of earth observer with respect to halo
-                          // yearly averaged ????
-  };
-
-}
-
-#endif /* defined __DarkSUSY_types_hpp__ */
+// this one only exists in DS6
+  struct DS_DDCOMLEGACY
+  {
+      Farray<Fdouble, 7, 12> ftp;
+      Farray<Fdouble, 7, 12> ftn;
+      Fdouble delu;
+      Fdouble deld;
+      Fdouble dels;
+  };
+
+// this one only exists in DS6
+  struct DS_DDMSSMCOM
+  {
+      Finteger ddpole;
+      Finteger dddn;
+  };
+
+  struct DS_HMISODF
+  {
+      Fdouble vd_3d;     // velocity dispersion in 3 dimensions
+      Fdouble vgalesc;   // galactic escape velocity
+  };
+
+  struct DS_HMFRAMEVELCOM
+  {
+      Fdouble veX;
+      Fdouble veY;
+      Fdouble veZ;
+      Fdouble vspX;
+      Fdouble vspY;
+      Fdouble vspZ;
+      Fdouble v_obs;
+  };
+
+  struct DS_HMNOCLUE
+  {
+      Fdouble vobs;        // speed of earth observer with respect to halo
+                          // yearly averaged ????
+  };
+
+}
+
+#endif /* defined __DarkSUSY_types_hpp__ */