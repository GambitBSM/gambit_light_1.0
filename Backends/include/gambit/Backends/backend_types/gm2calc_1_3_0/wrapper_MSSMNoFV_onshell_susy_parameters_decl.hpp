#ifndef __wrapper_MSSMNoFV_onshell_susy_parameters_decl_gm2calc_1_3_0_hpp__
#define __wrapper_MSSMNoFV_onshell_susy_parameters_decl_gm2calc_1_3_0_hpp__

#include <cstddef>
#include <Eigen/Core>
#include <ostream>
#include "forward_decls_wrapper_classes.hpp"
#include "gambit/Backends/wrapperbase.hpp"
#include "abstract_MSSMNoFV_onshell_susy_parameters.hpp"

#include "identification.hpp"

namespace CAT_3(BACKENDNAME,_,SAFE_VERSION)
{
   
   namespace gm2calc
   {
      
      class MSSMNoFV_onshell_susy_parameters : public WrapperBase
      {
            // Member variables: 
         public:
            // -- Static factory pointers: 
<<<<<<< HEAD
            static gm2calc::Abstract_MSSMNoFV_onshell_susy_parameters* (*__factory0)();
            static gm2calc::Abstract_MSSMNoFV_onshell_susy_parameters* (*__factory1)(double, const ::Eigen::Matrix<double, 3, 3, 0>&, const ::Eigen::Matrix<double, 3, 3, 0>&, const ::Eigen::Matrix<double, 3, 3, 0>&, double, double, double, double, double, double);
=======
            static Abstract_MSSMNoFV_onshell_susy_parameters* (*__factory0)();
            static Abstract_MSSMNoFV_onshell_susy_parameters* (*__factory1)(double, const ::Eigen::Matrix<double, 3, 3, 0, 3, 3>&, const ::Eigen::Matrix<double, 3, 3, 0, 3, 3>&, const ::Eigen::Matrix<double, 3, 3, 0, 3, 3>&, double, double, double, double, double, double);
>>>>>>> e1dee1d0
      
            // -- Other member variables: 
      
            // Member functions: 
         public:
            void print(::std::basic_ostream<char>& arg_1) const;
      
            void clear();
      
            void set_scale(double s);
      
            double get_scale() const;
      
            void set_Yd(const ::Eigen::Matrix<double, 3, 3, 0>& Yd_);
      
            void set_Yd(int i, int k, double value);
      
            void set_Ye(const ::Eigen::Matrix<double, 3, 3, 0>& Ye_);
      
            void set_Ye(int i, int k, double value);
      
            void set_Yu(const ::Eigen::Matrix<double, 3, 3, 0>& Yu_);
      
            void set_Yu(int i, int k, double value);
      
            void set_Mu(double Mu_);
      
            void set_g1(double g1_);
      
            void set_g2(double g2_);
      
            void set_g3(double g3_);
      
            void set_vd(double vd_);
      
            void set_vu(double vu_);
      
            const ::Eigen::Matrix<double, 3, 3, 0>& get_Yd() const;
      
            double get_Yd(int i, int k) const;
      
            const ::Eigen::Matrix<double, 3, 3, 0>& get_Ye() const;
      
            double get_Ye(int i, int k) const;
      
            const ::Eigen::Matrix<double, 3, 3, 0>& get_Yu() const;
      
            double get_Yu(int i, int k) const;
      
            double get_Mu() const;
      
            double get_g1() const;
      
            double get_g2() const;
      
            double get_g3() const;
      
            double get_vd() const;
      
            double get_vu() const;
      
      
            // Wrappers for original constructors: 
         public:
            MSSMNoFV_onshell_susy_parameters();
            MSSMNoFV_onshell_susy_parameters(double scale_, const ::Eigen::Matrix<double, 3, 3, 0>& Yd_, const ::Eigen::Matrix<double, 3, 3, 0>& Ye_, const ::Eigen::Matrix<double, 3, 3, 0>& Yu_, double Mu_, double g1_, double g2_, double g3_, double vd_, double vu_);
      
            // Special pointer-based constructor: 
            MSSMNoFV_onshell_susy_parameters(Abstract_MSSMNoFV_onshell_susy_parameters* in);
      
            // Copy constructor: 
            MSSMNoFV_onshell_susy_parameters(const MSSMNoFV_onshell_susy_parameters& in);
      
            // Assignment operator: 
            MSSMNoFV_onshell_susy_parameters& operator=(const MSSMNoFV_onshell_susy_parameters& in);
      
            // Destructor: 
            ~MSSMNoFV_onshell_susy_parameters();
      
            // Returns correctly casted pointer to Abstract class: 
            Abstract_MSSMNoFV_onshell_susy_parameters* get_BEptr() const;
      
      };
   }
   
}


#include "gambit/Backends/backend_undefs.hpp"

#endif /* __wrapper_MSSMNoFV_onshell_susy_parameters_decl_gm2calc_1_3_0_hpp__ */<|MERGE_RESOLUTION|>--- conflicted
+++ resolved
@@ -21,19 +21,14 @@
             // Member variables: 
          public:
             // -- Static factory pointers: 
-<<<<<<< HEAD
-            static gm2calc::Abstract_MSSMNoFV_onshell_susy_parameters* (*__factory0)();
-            static gm2calc::Abstract_MSSMNoFV_onshell_susy_parameters* (*__factory1)(double, const ::Eigen::Matrix<double, 3, 3, 0>&, const ::Eigen::Matrix<double, 3, 3, 0>&, const ::Eigen::Matrix<double, 3, 3, 0>&, double, double, double, double, double, double);
-=======
             static Abstract_MSSMNoFV_onshell_susy_parameters* (*__factory0)();
             static Abstract_MSSMNoFV_onshell_susy_parameters* (*__factory1)(double, const ::Eigen::Matrix<double, 3, 3, 0, 3, 3>&, const ::Eigen::Matrix<double, 3, 3, 0, 3, 3>&, const ::Eigen::Matrix<double, 3, 3, 0, 3, 3>&, double, double, double, double, double, double);
->>>>>>> e1dee1d0
       
             // -- Other member variables: 
       
             // Member functions: 
          public:
-            void print(::std::basic_ostream<char>& arg_1) const;
+            void print(::std::basic_ostream<char, std::char_traits<char> >& arg_1) const;
       
             void clear();
       
@@ -41,15 +36,15 @@
       
             double get_scale() const;
       
-            void set_Yd(const ::Eigen::Matrix<double, 3, 3, 0>& Yd_);
+            void set_Yd(const ::Eigen::Matrix<double, 3, 3, 0, 3, 3>& Yd_);
       
             void set_Yd(int i, int k, double value);
       
-            void set_Ye(const ::Eigen::Matrix<double, 3, 3, 0>& Ye_);
+            void set_Ye(const ::Eigen::Matrix<double, 3, 3, 0, 3, 3>& Ye_);
       
             void set_Ye(int i, int k, double value);
       
-            void set_Yu(const ::Eigen::Matrix<double, 3, 3, 0>& Yu_);
+            void set_Yu(const ::Eigen::Matrix<double, 3, 3, 0, 3, 3>& Yu_);
       
             void set_Yu(int i, int k, double value);
       
@@ -65,15 +60,15 @@
       
             void set_vu(double vu_);
       
-            const ::Eigen::Matrix<double, 3, 3, 0>& get_Yd() const;
+            const ::Eigen::Matrix<double, 3, 3, 0, 3, 3>& get_Yd() const;
       
             double get_Yd(int i, int k) const;
       
-            const ::Eigen::Matrix<double, 3, 3, 0>& get_Ye() const;
+            const ::Eigen::Matrix<double, 3, 3, 0, 3, 3>& get_Ye() const;
       
             double get_Ye(int i, int k) const;
       
-            const ::Eigen::Matrix<double, 3, 3, 0>& get_Yu() const;
+            const ::Eigen::Matrix<double, 3, 3, 0, 3, 3>& get_Yu() const;
       
             double get_Yu(int i, int k) const;
       
@@ -93,7 +88,7 @@
             // Wrappers for original constructors: 
          public:
             MSSMNoFV_onshell_susy_parameters();
-            MSSMNoFV_onshell_susy_parameters(double scale_, const ::Eigen::Matrix<double, 3, 3, 0>& Yd_, const ::Eigen::Matrix<double, 3, 3, 0>& Ye_, const ::Eigen::Matrix<double, 3, 3, 0>& Yu_, double Mu_, double g1_, double g2_, double g3_, double vd_, double vu_);
+            MSSMNoFV_onshell_susy_parameters(double scale_, const ::Eigen::Matrix<double, 3, 3, 0, 3, 3>& Yd_, const ::Eigen::Matrix<double, 3, 3, 0, 3, 3>& Ye_, const ::Eigen::Matrix<double, 3, 3, 0, 3, 3>& Yu_, double Mu_, double g1_, double g2_, double g3_, double vd_, double vu_);
       
             // Special pointer-based constructor: 
             MSSMNoFV_onshell_susy_parameters(Abstract_MSSMNoFV_onshell_susy_parameters* in);
