--- conflicted
+++ resolved
@@ -21,22 +21,18 @@
             // Member variables: 
          public:
             // -- Static factory pointers: 
-<<<<<<< HEAD
-            static gm2calc::Abstract_ESetupError* (*__factory0)(const ::std::basic_string<char>&);
-=======
             static Abstract_ESetupError* (*__factory0)(const ::std::basic_string<char, std::char_traits<char>, std::allocator<char> >&);
->>>>>>> e1dee1d0
       
             // -- Other member variables: 
       
             // Member functions: 
          public:
-            ::std::basic_string<char> what() const;
+            ::std::basic_string<char, std::char_traits<char>, std::allocator<char> > what() const;
       
       
             // Wrappers for original constructors: 
          public:
-            ESetupError(const ::std::basic_string<char>& message_);
+            ESetupError(const ::std::basic_string<char, std::char_traits<char>, std::allocator<char> >& message_);
       
             // Special pointer-based constructor: 
             ESetupError(Abstract_ESetupError* in);
