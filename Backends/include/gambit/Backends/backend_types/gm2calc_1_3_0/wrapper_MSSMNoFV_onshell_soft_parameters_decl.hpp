#ifndef __wrapper_MSSMNoFV_onshell_soft_parameters_decl_gm2calc_1_3_0_hpp__
#define __wrapper_MSSMNoFV_onshell_soft_parameters_decl_gm2calc_1_3_0_hpp__

#include <cstddef>
#include <Eigen/Core>
#include <ostream>
#include "forward_decls_wrapper_classes.hpp"
#include "gambit/Backends/wrapperbase.hpp"
#include "abstract_MSSMNoFV_onshell_soft_parameters.hpp"
#include "wrapper_MSSMNoFV_onshell_susy_parameters_decl.hpp"

#include "identification.hpp"

namespace CAT_3(BACKENDNAME,_,SAFE_VERSION)
{
   
   namespace gm2calc
   {
      
      class MSSMNoFV_onshell_soft_parameters : public MSSMNoFV_onshell_susy_parameters
      {
            // Member variables: 
         public:
            // -- Static factory pointers: 
<<<<<<< HEAD
            static gm2calc::Abstract_MSSMNoFV_onshell_soft_parameters* (*__factory0)();
            static gm2calc::Abstract_MSSMNoFV_onshell_soft_parameters* (*__factory1)(const gm2calc::MSSMNoFV_onshell_susy_parameters&, const ::Eigen::Matrix<double, 3, 3, 0>&, const ::Eigen::Matrix<double, 3, 3, 0>&, const ::Eigen::Matrix<double, 3, 3, 0>&, double, const ::Eigen::Matrix<double, 3, 3, 0>&, const ::Eigen::Matrix<double, 3, 3, 0>&, double, double, const ::Eigen::Matrix<double, 3, 3, 0>&, const ::Eigen::Matrix<double, 3, 3, 0>&, const ::Eigen::Matrix<double, 3, 3, 0>&, double, double, double);
=======
            static Abstract_MSSMNoFV_onshell_soft_parameters* (*__factory0)();
            static Abstract_MSSMNoFV_onshell_soft_parameters* (*__factory1)(const gm2calc::MSSMNoFV_onshell_susy_parameters&, const ::Eigen::Matrix<double, 3, 3, 0, 3, 3>&, const ::Eigen::Matrix<double, 3, 3, 0, 3, 3>&, const ::Eigen::Matrix<double, 3, 3, 0, 3, 3>&, double, const ::Eigen::Matrix<double, 3, 3, 0, 3, 3>&, const ::Eigen::Matrix<double, 3, 3, 0, 3, 3>&, double, double, const ::Eigen::Matrix<double, 3, 3, 0, 3, 3>&, const ::Eigen::Matrix<double, 3, 3, 0, 3, 3>&, const ::Eigen::Matrix<double, 3, 3, 0, 3, 3>&, double, double, double);
>>>>>>> e1dee1d0
      
            // -- Other member variables: 
      
            // Member functions: 
         public:
            void print(::std::basic_ostream<char>& arg_1) const;
      
            void clear();
      
            void set_TYd(const ::Eigen::Matrix<double, 3, 3, 0>& TYd_);
      
            void set_TYd(int i, int k, double value);
      
            void set_TYe(const ::Eigen::Matrix<double, 3, 3, 0>& TYe_);
      
            void set_TYe(int i, int k, double value);
      
            void set_TYu(const ::Eigen::Matrix<double, 3, 3, 0>& TYu_);
      
            void set_TYu(int i, int k, double value);
      
            void set_BMu(double BMu_);
      
            void set_mq2(const ::Eigen::Matrix<double, 3, 3, 0>& mq2_);
      
            void set_mq2(int i, int k, double value);
      
            void set_ml2(const ::Eigen::Matrix<double, 3, 3, 0>& ml2_);
      
            void set_ml2(int i, int k, double value);
      
            void set_mHd2(double mHd2_);
      
            void set_mHu2(double mHu2_);
      
            void set_md2(const ::Eigen::Matrix<double, 3, 3, 0>& md2_);
      
            void set_md2(int i, int k, double value);
      
            void set_mu2(const ::Eigen::Matrix<double, 3, 3, 0>& mu2_);
      
            void set_mu2(int i, int k, double value);
      
            void set_me2(const ::Eigen::Matrix<double, 3, 3, 0>& me2_);
      
            void set_me2(int i, int k, double value);
      
            void set_MassB(double MassB_);
      
            void set_MassWB(double MassWB_);
      
            void set_MassG(double MassG_);
      
            const ::Eigen::Matrix<double, 3, 3, 0>& get_TYd() const;
      
            double get_TYd(int i, int k) const;
      
            const ::Eigen::Matrix<double, 3, 3, 0>& get_TYe() const;
      
            double get_TYe(int i, int k) const;
      
            const ::Eigen::Matrix<double, 3, 3, 0>& get_TYu() const;
      
            double get_TYu(int i, int k) const;
      
            double get_BMu() const;
      
            const ::Eigen::Matrix<double, 3, 3, 0>& get_mq2() const;
      
            double get_mq2(int i, int k) const;
      
            const ::Eigen::Matrix<double, 3, 3, 0>& get_ml2() const;
      
            double get_ml2(int i, int k) const;
      
            double get_mHd2() const;
      
            double get_mHu2() const;
      
            const ::Eigen::Matrix<double, 3, 3, 0>& get_md2() const;
      
            double get_md2(int i, int k) const;
      
            const ::Eigen::Matrix<double, 3, 3, 0>& get_mu2() const;
      
            double get_mu2(int i, int k) const;
      
            const ::Eigen::Matrix<double, 3, 3, 0>& get_me2() const;
      
            double get_me2(int i, int k) const;
      
            double get_MassB() const;
      
            double get_MassWB() const;
      
            double get_MassG() const;
      
      
            // Wrappers for original constructors: 
         public:
            MSSMNoFV_onshell_soft_parameters();
            MSSMNoFV_onshell_soft_parameters(const gm2calc::MSSMNoFV_onshell_susy_parameters& arg_1, const ::Eigen::Matrix<double, 3, 3, 0>& TYd_, const ::Eigen::Matrix<double, 3, 3, 0>& TYe_, const ::Eigen::Matrix<double, 3, 3, 0>& TYu_, double BMu_, const ::Eigen::Matrix<double, 3, 3, 0>& mq2_, const ::Eigen::Matrix<double, 3, 3, 0>& ml2_, double mHd2_, double mHu2_, const ::Eigen::Matrix<double, 3, 3, 0>& md2_, const ::Eigen::Matrix<double, 3, 3, 0>& mu2_, const ::Eigen::Matrix<double, 3, 3, 0>& me2_, double MassB_, double MassWB_, double MassG_);
      
            // Special pointer-based constructor: 
            MSSMNoFV_onshell_soft_parameters(Abstract_MSSMNoFV_onshell_soft_parameters* in);
      
            // Copy constructor: 
            MSSMNoFV_onshell_soft_parameters(const MSSMNoFV_onshell_soft_parameters& in);
      
            // Assignment operator: 
            MSSMNoFV_onshell_soft_parameters& operator=(const MSSMNoFV_onshell_soft_parameters& in);
      
            // Destructor: 
            ~MSSMNoFV_onshell_soft_parameters();
      
            // Returns correctly casted pointer to Abstract class: 
            Abstract_MSSMNoFV_onshell_soft_parameters* get_BEptr() const;
      
      };
   }
   
}


#include "gambit/Backends/backend_undefs.hpp"

#endif /* __wrapper_MSSMNoFV_onshell_soft_parameters_decl_gm2calc_1_3_0_hpp__ */<|MERGE_RESOLUTION|>--- conflicted
+++ resolved
@@ -22,41 +22,36 @@
             // Member variables: 
          public:
             // -- Static factory pointers: 
-<<<<<<< HEAD
-            static gm2calc::Abstract_MSSMNoFV_onshell_soft_parameters* (*__factory0)();
-            static gm2calc::Abstract_MSSMNoFV_onshell_soft_parameters* (*__factory1)(const gm2calc::MSSMNoFV_onshell_susy_parameters&, const ::Eigen::Matrix<double, 3, 3, 0>&, const ::Eigen::Matrix<double, 3, 3, 0>&, const ::Eigen::Matrix<double, 3, 3, 0>&, double, const ::Eigen::Matrix<double, 3, 3, 0>&, const ::Eigen::Matrix<double, 3, 3, 0>&, double, double, const ::Eigen::Matrix<double, 3, 3, 0>&, const ::Eigen::Matrix<double, 3, 3, 0>&, const ::Eigen::Matrix<double, 3, 3, 0>&, double, double, double);
-=======
             static Abstract_MSSMNoFV_onshell_soft_parameters* (*__factory0)();
             static Abstract_MSSMNoFV_onshell_soft_parameters* (*__factory1)(const gm2calc::MSSMNoFV_onshell_susy_parameters&, const ::Eigen::Matrix<double, 3, 3, 0, 3, 3>&, const ::Eigen::Matrix<double, 3, 3, 0, 3, 3>&, const ::Eigen::Matrix<double, 3, 3, 0, 3, 3>&, double, const ::Eigen::Matrix<double, 3, 3, 0, 3, 3>&, const ::Eigen::Matrix<double, 3, 3, 0, 3, 3>&, double, double, const ::Eigen::Matrix<double, 3, 3, 0, 3, 3>&, const ::Eigen::Matrix<double, 3, 3, 0, 3, 3>&, const ::Eigen::Matrix<double, 3, 3, 0, 3, 3>&, double, double, double);
->>>>>>> e1dee1d0
       
             // -- Other member variables: 
       
             // Member functions: 
          public:
-            void print(::std::basic_ostream<char>& arg_1) const;
+            void print(::std::basic_ostream<char, std::char_traits<char> >& arg_1) const;
       
             void clear();
       
-            void set_TYd(const ::Eigen::Matrix<double, 3, 3, 0>& TYd_);
+            void set_TYd(const ::Eigen::Matrix<double, 3, 3, 0, 3, 3>& TYd_);
       
             void set_TYd(int i, int k, double value);
       
-            void set_TYe(const ::Eigen::Matrix<double, 3, 3, 0>& TYe_);
+            void set_TYe(const ::Eigen::Matrix<double, 3, 3, 0, 3, 3>& TYe_);
       
             void set_TYe(int i, int k, double value);
       
-            void set_TYu(const ::Eigen::Matrix<double, 3, 3, 0>& TYu_);
+            void set_TYu(const ::Eigen::Matrix<double, 3, 3, 0, 3, 3>& TYu_);
       
             void set_TYu(int i, int k, double value);
       
             void set_BMu(double BMu_);
       
-            void set_mq2(const ::Eigen::Matrix<double, 3, 3, 0>& mq2_);
+            void set_mq2(const ::Eigen::Matrix<double, 3, 3, 0, 3, 3>& mq2_);
       
             void set_mq2(int i, int k, double value);
       
-            void set_ml2(const ::Eigen::Matrix<double, 3, 3, 0>& ml2_);
+            void set_ml2(const ::Eigen::Matrix<double, 3, 3, 0, 3, 3>& ml2_);
       
             void set_ml2(int i, int k, double value);
       
@@ -64,15 +59,15 @@
       
             void set_mHu2(double mHu2_);
       
-            void set_md2(const ::Eigen::Matrix<double, 3, 3, 0>& md2_);
+            void set_md2(const ::Eigen::Matrix<double, 3, 3, 0, 3, 3>& md2_);
       
             void set_md2(int i, int k, double value);
       
-            void set_mu2(const ::Eigen::Matrix<double, 3, 3, 0>& mu2_);
+            void set_mu2(const ::Eigen::Matrix<double, 3, 3, 0, 3, 3>& mu2_);
       
             void set_mu2(int i, int k, double value);
       
-            void set_me2(const ::Eigen::Matrix<double, 3, 3, 0>& me2_);
+            void set_me2(const ::Eigen::Matrix<double, 3, 3, 0, 3, 3>& me2_);
       
             void set_me2(int i, int k, double value);
       
@@ -82,25 +77,25 @@
       
             void set_MassG(double MassG_);
       
-            const ::Eigen::Matrix<double, 3, 3, 0>& get_TYd() const;
+            const ::Eigen::Matrix<double, 3, 3, 0, 3, 3>& get_TYd() const;
       
             double get_TYd(int i, int k) const;
       
-            const ::Eigen::Matrix<double, 3, 3, 0>& get_TYe() const;
+            const ::Eigen::Matrix<double, 3, 3, 0, 3, 3>& get_TYe() const;
       
             double get_TYe(int i, int k) const;
       
-            const ::Eigen::Matrix<double, 3, 3, 0>& get_TYu() const;
+            const ::Eigen::Matrix<double, 3, 3, 0, 3, 3>& get_TYu() const;
       
             double get_TYu(int i, int k) const;
       
             double get_BMu() const;
       
-            const ::Eigen::Matrix<double, 3, 3, 0>& get_mq2() const;
+            const ::Eigen::Matrix<double, 3, 3, 0, 3, 3>& get_mq2() const;
       
             double get_mq2(int i, int k) const;
       
-            const ::Eigen::Matrix<double, 3, 3, 0>& get_ml2() const;
+            const ::Eigen::Matrix<double, 3, 3, 0, 3, 3>& get_ml2() const;
       
             double get_ml2(int i, int k) const;
       
@@ -108,15 +103,15 @@
       
             double get_mHu2() const;
       
-            const ::Eigen::Matrix<double, 3, 3, 0>& get_md2() const;
+            const ::Eigen::Matrix<double, 3, 3, 0, 3, 3>& get_md2() const;
       
             double get_md2(int i, int k) const;
       
-            const ::Eigen::Matrix<double, 3, 3, 0>& get_mu2() const;
+            const ::Eigen::Matrix<double, 3, 3, 0, 3, 3>& get_mu2() const;
       
             double get_mu2(int i, int k) const;
       
-            const ::Eigen::Matrix<double, 3, 3, 0>& get_me2() const;
+            const ::Eigen::Matrix<double, 3, 3, 0, 3, 3>& get_me2() const;
       
             double get_me2(int i, int k) const;
       
@@ -130,7 +125,7 @@
             // Wrappers for original constructors: 
          public:
             MSSMNoFV_onshell_soft_parameters();
-            MSSMNoFV_onshell_soft_parameters(const gm2calc::MSSMNoFV_onshell_susy_parameters& arg_1, const ::Eigen::Matrix<double, 3, 3, 0>& TYd_, const ::Eigen::Matrix<double, 3, 3, 0>& TYe_, const ::Eigen::Matrix<double, 3, 3, 0>& TYu_, double BMu_, const ::Eigen::Matrix<double, 3, 3, 0>& mq2_, const ::Eigen::Matrix<double, 3, 3, 0>& ml2_, double mHd2_, double mHu2_, const ::Eigen::Matrix<double, 3, 3, 0>& md2_, const ::Eigen::Matrix<double, 3, 3, 0>& mu2_, const ::Eigen::Matrix<double, 3, 3, 0>& me2_, double MassB_, double MassWB_, double MassG_);
+            MSSMNoFV_onshell_soft_parameters(const gm2calc::MSSMNoFV_onshell_susy_parameters& arg_1, const ::Eigen::Matrix<double, 3, 3, 0, 3, 3>& TYd_, const ::Eigen::Matrix<double, 3, 3, 0, 3, 3>& TYe_, const ::Eigen::Matrix<double, 3, 3, 0, 3, 3>& TYu_, double BMu_, const ::Eigen::Matrix<double, 3, 3, 0, 3, 3>& mq2_, const ::Eigen::Matrix<double, 3, 3, 0, 3, 3>& ml2_, double mHd2_, double mHu2_, const ::Eigen::Matrix<double, 3, 3, 0, 3, 3>& md2_, const ::Eigen::Matrix<double, 3, 3, 0, 3, 3>& mu2_, const ::Eigen::Matrix<double, 3, 3, 0, 3, 3>& me2_, double MassB_, double MassWB_, double MassG_);
       
             // Special pointer-based constructor: 
             MSSMNoFV_onshell_soft_parameters(Abstract_MSSMNoFV_onshell_soft_parameters* in);
