//   GAMBIT: Global and Modular BSM Inference Tool
//   *********************************************
///  \file
///
///  Declarations of container classes
///  for the MontePythonLike backend.
///
///  *********************************************
///
///  Authors (add name and date if you modify):
///
///  \author Janina Renk
///          (janina.renk@fysik.su.se)
///  \date 2019 Jun
///
///  \author Pat Scott
///          (pat.scott@uq.edu.au)
///  \date 2020 Apr
///
///  *********************************************

#ifndef __MontePythonLike_types_hpp__
#define __MontePythonLike_types_hpp__

#include "gambit/cmake/cmake_variables.hpp"
#include "gambit/Backends/python_helpers.hpp"

#ifdef HAVE_PYBIND11

  #include "gambit/Utils/begin_ignore_warnings_pybind11.hpp"
  #include <pybind11/pybind11.h>
  #include <pybind11/stl_bind.h>
<<<<<<< HEAD
=======
  #include "gambit/Utils/end_ignore_warnings.hpp"
>>>>>>> 770978eb

  namespace Gambit
  {

    /// Class holding MPLike data structure & map with initialised Likelihoods objects; this is
    /// separated form the Classy_cosmo_container since it needs to be initialised as 'static const'
    /// such that the initialisation and reading in of data only happens once.
    /// This is essential since the parsing of the data at initialisation of a Likelihood object can take
    /// much longer than the actual Likelihood calculation.
    class MPLike_data_container
    {
      public:

        MPLike_data_container() {}
        MPLike_data_container(pybind11::object &data_in, map_str_pyobj likelihoods_in): data(data_in), likelihoods(likelihoods_in){}

        /// MPLike data structure
        pybind11::object data;

        /// Map likelihood name to initialised MPLike likelihood object
        map_str_pyobj likelihoods;
    };

  }

#endif // end of HAVE_PYBIND11 bracket

#endif // defined __MontePythonLike_types_hpp__<|MERGE_RESOLUTION|>--- conflicted
+++ resolved
@@ -30,10 +30,7 @@
   #include "gambit/Utils/begin_ignore_warnings_pybind11.hpp"
   #include <pybind11/pybind11.h>
   #include <pybind11/stl_bind.h>
-<<<<<<< HEAD
-=======
   #include "gambit/Utils/end_ignore_warnings.hpp"
->>>>>>> 770978eb
 
   namespace Gambit
   {
