--- conflicted
+++ resolved
@@ -27,18 +27,6 @@
 
 namespace Gambit
 {
-<<<<<<< HEAD
-    /*
-    // Typedef for function pointer to a void() function 
-    typedef void (*type_fptr_SPhenoErrorHandler)();
-
-      -> Moved to 'gambit/Utils/util_types.hpp' and renamed
-         to 'type_fptr_ErrorHandler' to avoid clash with
-         similar typedefs of other Fortran backends
-    */
-
-=======
->>>>>>> 8ec66fb2
     typedef Farray<Finteger,1,3> Farray_Finteger_1_3;
     typedef Farray<Freal8,1,2> Farray_Freal8_1_2;
     typedef Farray<Freal8,1,3> Farray_Freal8_1_3;
