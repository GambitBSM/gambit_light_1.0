//   GAMBIT: Global and Modular BSM Inference Tool
//   *********************************************
///  \file
///
///  Definitions of container classes
///  for the SPheno 3.3.8 backend.
///
///  *********************************************
///
///  Authors (add name and date if you modify):
///
///  \author Tomas Gonzalo
///          (tomas.gonzalo@monash.edu)
///  \date 2016 Apr
///  \date 2020 Apr
///
///  \author Pat Scott
///          (pat.scott@uq.edu.au)
///  \date 2020 May
///
///  *********************************************

#include "gambit/Utils/util_types.hpp"

#ifndef __SPHENO_types_hpp__
#define __SPHENO_types_hpp__

namespace Gambit
{
    // Typedef for function pointer to a void() function 
    typedef void (*type_fptr_SPhenoErrorHandler)();
    
    typedef Farray<Finteger,1,3> Farray_Finteger_1_3;
    typedef Farray<Freal8,1,2> Farray_Freal8_1_2;
    typedef Farray<Freal8,1,3> Farray_Freal8_1_3;
    typedef Farray<Freal8,1,4> Farray_Freal8_1_4;
    typedef Farray<Freal8,1,5> Farray_Freal8_1_5;
    typedef Farray<Freal8,1,6> Farray_Freal8_1_6;
    typedef Farray<Freal8,1,2,1,2> Farray_Freal8_1_2_1_2;
    typedef Farray<Freal8,1,3,1,3> Farray_Freal8_1_3_1_3;
    typedef Farray<Freal8,1,4,1,4> Farray_Freal8_1_4_1_4;
    typedef Farray<Freal8,1,6,1,6> Farray_Freal8_1_6_1_6;
    typedef Farray<Freal8,1,2,1,3> Farray_Freal8_1_2_1_3;
    typedef Farray<Fcomplex16,1,2> Farray_Fcomplex16_1_2;
    typedef Farray<Fcomplex16,1,3> Farray_Fcomplex16_1_3;
    typedef Farray<Fcomplex16,1,2,1,2> Farray_Fcomplex16_1_2_1_2;
    typedef Farray<Fcomplex16,1,3,1,3> Farray_Fcomplex16_1_3_1_3;
    typedef Farray<Fcomplex16,1,4,1,4> Farray_Fcomplex16_1_4_1_4;
    typedef Farray<Fcomplex16,1,5,1,5> Farray_Fcomplex16_1_5_1_5;
    typedef Farray<Fcomplex16,1,6,1,6> Farray_Fcomplex16_1_6_1_6;
    typedef Farray<Flogical,1,100> Farray_Flogical_1_100;
    typedef Farray<Freal8,1,100> Farray_Freal8_1_100;
    typedef Farray<Freal8,1,100,1,2> Farray_Freal8_1_100_1_2;
    typedef Farray<Freal8,1,100,1,5> Farray_Freal8_1_100_1_5;
    typedef Farray<Freal8,1,100,1,2,1,2> Farray_Freal8_1_100_1_2_1_2;
    typedef Farray<Freal8,1,100,1,3,1,3> Farray_Freal8_1_100_1_3_1_3;
    typedef Farray<Freal8,1,100,1,4,1,4> Farray_Freal8_1_100_1_4_1_4;
    typedef Farray<Freal8,1,100,1,5,1,4> Farray_Freal8_1_100_1_5_1_4;
    typedef Farray<Freal8,1,100,1,5,1,5> Farray_Freal8_1_100_1_5_1_5;
    typedef Farray<Freal8,1,100,1,6,1,6> Farray_Freal8_1_100_1_6_1_6;
    typedef Farray<Freal8,1,100,1,7,1,7> Farray_Freal8_1_100_1_7_1_7;
<<<<<<< HEAD
    typedef Farray<Freal8,1,43> Farray_Freal8_1_43;
    typedef Farray<Freal8,1,46> Farray_Freal8_1_46;
    typedef Farray<Freal8,1,6,1,993> Farray_Freal8_1_6_1_993;
    typedef Farray<Freal8,1,6,1,1092> Farray_Freal8_1_6_1_1092;
    typedef Farray<Freal8,1,6,1,1245> Farray_Freal8_1_6_1_1245;
    typedef Farray<Freal8,1,6,1,1128> Farray_Freal8_1_6_1_1128;
    typedef Farray<Freal8,1,3,1,894> Farray_Freal8_1_3_1_894;
    typedef Farray<Freal8,1,3,1,1002> Farray_Freal8_1_3_1_1002;
    typedef Farray<Freal8,1,2,1,191> Farray_Freal8_1_2_1_191;
    typedef Farray<Freal8,1,3,1,209> Farray_Freal8_1_3_1_209;
    typedef Farray<Freal8,1,3,1,207> Farray_Freal8_1_3_1_207;
    typedef Farray<Freal8,1,2,1,90> Farray_Freal8_1_2_1_90;
    typedef Farray<Freal8,1,2,1,96> Farray_Freal8_1_2_1_96;
    typedef Farray<Freal8,1,1,1,136> Farray_Freal8_1_1_1_136;
    typedef Farray<Freal8,1,1,1,157> Farray_Freal8_1_1_1_157;
    typedef Farray<Freal8,1,4,1,366> Farray_Freal8_1_4_1_366;
    typedef Farray<Freal8,1,5,1,482> Farray_Freal8_1_5_1_482;
    typedef Farray<Freal8,1,2,1,316> Farray_Freal8_1_2_1_316;
    typedef Farray<Freal8,1,2,1,274> Farray_Freal8_1_2_1_274;
    typedef Farray<Freal8,1,2,1,189> Farray_Freal8_1_2_1_189;
    typedef Farray<Freal8,1,3,1,66> Farray_Freal8_1_3_1_66;
    typedef Farray<Freal8,1,3,1,78> Farray_Freal8_1_3_1_78;
=======
>>>>>>> 21b46aba
    typedef Farray<Fstring<60>,1,31> Farray_Fstring60_1_31;
    typedef Farray<Fstring<60>,1,10> Farray_Fstring60_1_10;
    typedef Farray<Fstring<60>,1,2> Farray_Fstring60_1_2;
    typedef Farray<Fstring<60>,1,33> Farray_Fstring60_1_33;
    typedef Farray<Fstring<60>,1,15> Farray_Fstring60_1_15;
    typedef Farray<Fstring<60>,1,22> Farray_Fstring60_1_22;
    typedef Farray<Fstring<60>,1,25> Farray_Fstring60_1_25;
    typedef Farray<Fstring<60>,1,9> Farray_Fstring60_1_9;
<<<<<<< HEAD
   
=======
    typedef Fstring<20> Fstring20;

>>>>>>> 21b46aba
    struct particle2
    {
      Freal8 m;
      Freal8 m2;
      Freal8 g;
      Finteger id;
      Farray<Finteger,1,200,1,2> id2;
      Farray<Freal8,1,200> gi2;
      Farray<Freal8,1,200> bi2;
    };

    typedef Farray<particle2,1,2> Farray_particle2_1_2;
    typedef Farray<particle2,1,6> Farray_particle2_1_6;

    struct particle23
    {
      Freal8 m;
      Freal8 m2;
      Freal8 g;
      Finteger id;
      Farray<Finteger,1,200,1,2> id2;
      Farray<Finteger,1,600,1,3> id3;
      Farray<Freal8,1,200> gi2;
      Farray<Freal8,1,600> gi3;
      Farray<Freal8,1,200> bi2;
      Farray<Freal8,1,600> bi3;
    };

    typedef Farray<particle23,1,2> Farray_particle23_1_2;
    typedef Farray<particle23,1,3> Farray_particle23_1_3;
    typedef Farray<particle23,1,4> Farray_particle23_1_4;
    typedef Farray<particle23,1,6> Farray_particle23_1_6;

    struct Finputs
    {
      SMInputs sminputs;
      std::map<str, safe_ptr<const double> > param;
      safe_ptr<Options> options;
    };
}

#endif // defined __SPHENO_types_hpp__<|MERGE_RESOLUTION|>--- conflicted
+++ resolved
@@ -59,31 +59,6 @@
     typedef Farray<Freal8,1,100,1,5,1,5> Farray_Freal8_1_100_1_5_1_5;
     typedef Farray<Freal8,1,100,1,6,1,6> Farray_Freal8_1_100_1_6_1_6;
     typedef Farray<Freal8,1,100,1,7,1,7> Farray_Freal8_1_100_1_7_1_7;
-<<<<<<< HEAD
-    typedef Farray<Freal8,1,43> Farray_Freal8_1_43;
-    typedef Farray<Freal8,1,46> Farray_Freal8_1_46;
-    typedef Farray<Freal8,1,6,1,993> Farray_Freal8_1_6_1_993;
-    typedef Farray<Freal8,1,6,1,1092> Farray_Freal8_1_6_1_1092;
-    typedef Farray<Freal8,1,6,1,1245> Farray_Freal8_1_6_1_1245;
-    typedef Farray<Freal8,1,6,1,1128> Farray_Freal8_1_6_1_1128;
-    typedef Farray<Freal8,1,3,1,894> Farray_Freal8_1_3_1_894;
-    typedef Farray<Freal8,1,3,1,1002> Farray_Freal8_1_3_1_1002;
-    typedef Farray<Freal8,1,2,1,191> Farray_Freal8_1_2_1_191;
-    typedef Farray<Freal8,1,3,1,209> Farray_Freal8_1_3_1_209;
-    typedef Farray<Freal8,1,3,1,207> Farray_Freal8_1_3_1_207;
-    typedef Farray<Freal8,1,2,1,90> Farray_Freal8_1_2_1_90;
-    typedef Farray<Freal8,1,2,1,96> Farray_Freal8_1_2_1_96;
-    typedef Farray<Freal8,1,1,1,136> Farray_Freal8_1_1_1_136;
-    typedef Farray<Freal8,1,1,1,157> Farray_Freal8_1_1_1_157;
-    typedef Farray<Freal8,1,4,1,366> Farray_Freal8_1_4_1_366;
-    typedef Farray<Freal8,1,5,1,482> Farray_Freal8_1_5_1_482;
-    typedef Farray<Freal8,1,2,1,316> Farray_Freal8_1_2_1_316;
-    typedef Farray<Freal8,1,2,1,274> Farray_Freal8_1_2_1_274;
-    typedef Farray<Freal8,1,2,1,189> Farray_Freal8_1_2_1_189;
-    typedef Farray<Freal8,1,3,1,66> Farray_Freal8_1_3_1_66;
-    typedef Farray<Freal8,1,3,1,78> Farray_Freal8_1_3_1_78;
-=======
->>>>>>> 21b46aba
     typedef Farray<Fstring<60>,1,31> Farray_Fstring60_1_31;
     typedef Farray<Fstring<60>,1,10> Farray_Fstring60_1_10;
     typedef Farray<Fstring<60>,1,2> Farray_Fstring60_1_2;
@@ -92,12 +67,8 @@
     typedef Farray<Fstring<60>,1,22> Farray_Fstring60_1_22;
     typedef Farray<Fstring<60>,1,25> Farray_Fstring60_1_25;
     typedef Farray<Fstring<60>,1,9> Farray_Fstring60_1_9;
-<<<<<<< HEAD
-   
-=======
     typedef Fstring<20> Fstring20;
 
->>>>>>> 21b46aba
     struct particle2
     {
       Freal8 m;
