#ifndef __wrapper_GAMBIT_hepmc_writer_def_Pythia_8_212_h__
#define __wrapper_GAMBIT_hepmc_writer_def_Pythia_8_212_h__

#include <string>
#include "wrapper_Pythia_decl.h"

#ifndef EXCLUDE_HEPMC
#include "HepMC3/GenEvent.h"

#include "identification.hpp"

namespace CAT_3(BACKENDNAME,_,SAFE_VERSION)
{

    namespace Pythia8
    {
<<<<<<< HEAD
        
        // Member functions: 
        inline void GAMBIT_hepmc_writer::init(::std::basic_string<char> filename_in, bool HepMC2, bool HepMC3)
=======

        // Member functions:
        inline void GAMBIT_hepmc_writer::init(::std::basic_string<char, std::char_traits<char>, std::allocator<char> > filename_in, bool HepMC2, bool HepMC3)
>>>>>>> 4f57e002
        {
            get_BEptr()->init(filename_in, HepMC2, HepMC3);
        }

        inline void GAMBIT_hepmc_writer::write_event_HepMC3(Pythia8::Pythia* pythia)
        {
            get_BEptr()->write_event_HepMC3__BOSS((*pythia).get_BEptr());
        }

        inline void GAMBIT_hepmc_writer::write_event_HepMC2(Pythia8::Pythia* pythia)
        {
            get_BEptr()->write_event_HepMC2__BOSS((*pythia).get_BEptr());
        }

        inline void GAMBIT_hepmc_writer::convert_to_HepMC_event(Pythia8::Pythia* pythia, ::HepMC3::GenEvent& event)
        {
            get_BEptr()->convert_to_HepMC_event__BOSS((*pythia).get_BEptr(), event);
        }


        // Wrappers for original constructors:
        inline GAMBIT_hepmc_writer::GAMBIT_hepmc_writer() :
            WrapperBase(__factory0())
        {
            get_BEptr()->set_wptr(this);
            get_BEptr()->set_delete_wrapper(false);
        }

        // Special pointer-based constructor:
        inline GAMBIT_hepmc_writer::GAMBIT_hepmc_writer(Abstract_GAMBIT_hepmc_writer* in) :
            WrapperBase(in)
        {
            get_BEptr()->set_wptr(this);
            get_BEptr()->set_delete_wrapper(false);
        }

        // Copy constructor:
        inline GAMBIT_hepmc_writer::GAMBIT_hepmc_writer(const GAMBIT_hepmc_writer& in) :
            WrapperBase(in.get_BEptr()->pointer_copy__BOSS())
        {
            get_BEptr()->set_wptr(this);
            get_BEptr()->set_delete_wrapper(false);
        }

        // Assignment operator:
        inline GAMBIT_hepmc_writer& GAMBIT_hepmc_writer::operator=(const GAMBIT_hepmc_writer& in)
        {
            if (this != &in)
            {
                get_BEptr()->pointer_assign__BOSS(in.get_BEptr());
            }
            return *this;
        }


        // Destructor:
        inline GAMBIT_hepmc_writer::~GAMBIT_hepmc_writer()
        {
            if (get_BEptr() != 0)
            {
                get_BEptr()->set_delete_wrapper(false);
                if (can_delete_BEptr())
                {
                    delete BEptr;
                    BEptr = 0;
                }
            }
            set_delete_BEptr(false);
        }

        // Returns correctly casted pointer to Abstract class:
        inline Abstract_GAMBIT_hepmc_writer* Pythia8::GAMBIT_hepmc_writer::get_BEptr() const
        {
            return dynamic_cast<Abstract_GAMBIT_hepmc_writer*>(BEptr);
        }
    }

}

#endif

#include "gambit/Backends/backend_undefs.hpp"

#endif /* __wrapper_GAMBIT_hepmc_writer_def_Pythia_8_212_h__ */<|MERGE_RESOLUTION|>--- conflicted
+++ resolved
@@ -14,15 +14,9 @@
 
     namespace Pythia8
     {
-<<<<<<< HEAD
         
         // Member functions: 
         inline void GAMBIT_hepmc_writer::init(::std::basic_string<char> filename_in, bool HepMC2, bool HepMC3)
-=======
-
-        // Member functions:
-        inline void GAMBIT_hepmc_writer::init(::std::basic_string<char, std::char_traits<char>, std::allocator<char> > filename_in, bool HepMC2, bool HepMC3)
->>>>>>> 4f57e002
         {
             get_BEptr()->init(filename_in, HepMC2, HepMC3);
         }
