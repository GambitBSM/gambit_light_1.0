--- conflicted
+++ resolved
@@ -29,41 +29,23 @@
       class Abstract_AnalysisHandler : public virtual AbstractBase
       {
          public:
-<<<<<<< HEAD
    
             virtual ::std::string runName() const =0;
    
-=======
-
-            virtual ::std::basic_string<char, std::char_traits<char>, std::allocator<char> > runName() const =0;
-
->>>>>>> 4f57e002
             virtual long unsigned int numEvents() const =0;
 
             virtual double sumW() const =0;
 
             virtual double sumW2() const =0;
-<<<<<<< HEAD
    
             virtual const ::std::vector<std::string>& weightNames() const =0;
    
-=======
-
-            virtual const ::std::vector<std::basic_string<char>, std::allocator<std::basic_string<char> > >& weightNames() const =0;
-
->>>>>>> 4f57e002
             virtual long unsigned int numWeights() const =0;
 
             virtual bool haveNamedWeights() const =0;
-<<<<<<< HEAD
    
             virtual void setWeightNames(const HepMC3::GenEvent&) =0;
    
-=======
-
-            virtual void setWeightNames(const ::HepMC3::GenEvent&) =0;
-
->>>>>>> 4f57e002
             virtual long unsigned int defaultWeightIndex() const =0;
 
             virtual void setWeightCap(const double) =0;
@@ -73,7 +55,6 @@
             virtual void skipMultiWeights(bool) =0;
 
             virtual void skipMultiWeights__BOSS() =0;
-<<<<<<< HEAD
    
             virtual void selectMultiWeights(std::string) =0;
    
@@ -91,25 +72,6 @@
    
             virtual void setCrossSection__BOSS(const std::pair<double, double>&) =0;
    
-=======
-
-            virtual void selectMultiWeights(::std::basic_string<char, std::char_traits<char>, std::allocator<char> >) =0;
-
-            virtual void selectMultiWeights__BOSS() =0;
-
-            virtual void deselectMultiWeights(::std::basic_string<char, std::char_traits<char>, std::allocator<char> >) =0;
-
-            virtual void deselectMultiWeights__BOSS() =0;
-
-            virtual void setNominalWeightName(::std::basic_string<char, std::char_traits<char>, std::allocator<char> >) =0;
-
-            virtual void setNominalWeightName__BOSS() =0;
-
-            virtual void setCrossSection(const ::std::pair<double, double>&, bool) =0;
-
-            virtual void setCrossSection__BOSS(const ::std::pair<double, double>&) =0;
-
->>>>>>> 4f57e002
             virtual void setCrossSection(double, double, bool) =0;
 
             virtual void setCrossSection__BOSS(double, double) =0;
@@ -127,7 +89,6 @@
             virtual void setIgnoreBeams(bool) =0;
 
             virtual void setIgnoreBeams__BOSS() =0;
-<<<<<<< HEAD
    
             virtual ::std::vector<std::string> analysisNames() const =0;
    
@@ -181,61 +142,6 @@
    
             virtual void mergeYodas__BOSS(const std::vector<std::string>&) =0;
    
-=======
-
-            virtual ::std::vector<std::basic_string<char>, std::allocator<std::basic_string<char> > > analysisNames() const =0;
-
-            virtual ::std::vector<std::basic_string<char>, std::allocator<std::basic_string<char> > > stdAnalysisNames() const =0;
-
-            virtual Rivet::Abstract_AnalysisHandler& addAnalysis__BOSS(const ::std::basic_string<char, std::char_traits<char>, std::allocator<char> >&) =0;
-
-            virtual Rivet::Abstract_AnalysisHandler& addAnalysis__BOSS(const ::std::basic_string<char, std::char_traits<char>, std::allocator<char> >&, ::std::map<std::basic_string<char>, std::basic_string<char>, std::less<std::basic_string<char> >, std::allocator<std::pair<const std::basic_string<char>, std::basic_string<char> > > >) =0;
-
-            virtual Rivet::Abstract_AnalysisHandler& addAnalyses__BOSS(const ::std::vector<std::basic_string<char>, std::allocator<std::basic_string<char> > >&) =0;
-
-            virtual Rivet::Abstract_AnalysisHandler& removeAnalysis__BOSS(const ::std::basic_string<char, std::char_traits<char>, std::allocator<char> >&) =0;
-
-            virtual Rivet::Abstract_AnalysisHandler& removeAnalyses__BOSS(const ::std::vector<std::basic_string<char>, std::allocator<std::basic_string<char> > >&) =0;
-
-            virtual void init(const ::HepMC3::GenEvent&) =0;
-
-            virtual void analyze(const ::HepMC3::GenEvent&) =0;
-
-            virtual void analyze(const ::HepMC3::GenEvent*) =0;
-
-            virtual void finalize() =0;
-
-            virtual void readData(const ::std::basic_string<char, std::char_traits<char>, std::allocator<char> >&) =0;
-
-            virtual ::std::vector<std::shared_ptr<YODA::AnalysisObject>, std::allocator<std::shared_ptr<YODA::AnalysisObject> > > getYodaAOs(bool) const =0;
-
-            virtual ::std::vector<std::shared_ptr<YODA::AnalysisObject>, std::allocator<std::shared_ptr<YODA::AnalysisObject> > > getYodaAOs__BOSS() const =0;
-
-            virtual void writeData(::std::basic_ostream<char, std::char_traits<char> >&, const ::std::basic_string<char, std::char_traits<char>, std::allocator<char> >&) const =0;
-
-            virtual void writeData(const ::std::basic_string<char, std::char_traits<char>, std::allocator<char> >&) const =0;
-
-            virtual void dummy(::YODA::AnalysisObject*) const =0;
-
-            virtual void setAODump(const ::std::basic_string<char, std::char_traits<char>, std::allocator<char> >&, int) =0;
-
-            virtual void setNoAODump() =0;
-
-            virtual void dump(const ::std::basic_string<char, std::char_traits<char>, std::allocator<char> >&, int) =0;
-
-            virtual void mergeYodas(const ::std::vector<std::basic_string<char>, std::allocator<std::basic_string<char> > >&, const ::std::vector<std::basic_string<char>, std::allocator<std::basic_string<char> > >&, const ::std::vector<std::basic_string<char>, std::allocator<std::basic_string<char> > >&, const ::std::vector<std::basic_string<char>, std::allocator<std::basic_string<char> > >&, const ::std::vector<std::basic_string<char>, std::allocator<std::basic_string<char> > >&, bool) =0;
-
-            virtual void mergeYodas__BOSS(const ::std::vector<std::basic_string<char>, std::allocator<std::basic_string<char> > >&, const ::std::vector<std::basic_string<char>, std::allocator<std::basic_string<char> > >&, const ::std::vector<std::basic_string<char>, std::allocator<std::basic_string<char> > >&, const ::std::vector<std::basic_string<char>, std::allocator<std::basic_string<char> > >&, const ::std::vector<std::basic_string<char>, std::allocator<std::basic_string<char> > >&) =0;
-
-            virtual void mergeYodas__BOSS(const ::std::vector<std::basic_string<char>, std::allocator<std::basic_string<char> > >&, const ::std::vector<std::basic_string<char>, std::allocator<std::basic_string<char> > >&, const ::std::vector<std::basic_string<char>, std::allocator<std::basic_string<char> > >&, const ::std::vector<std::basic_string<char>, std::allocator<std::basic_string<char> > >&) =0;
-
-            virtual void mergeYodas__BOSS(const ::std::vector<std::basic_string<char>, std::allocator<std::basic_string<char> > >&, const ::std::vector<std::basic_string<char>, std::allocator<std::basic_string<char> > >&, const ::std::vector<std::basic_string<char>, std::allocator<std::basic_string<char> > >&) =0;
-
-            virtual void mergeYodas__BOSS(const ::std::vector<std::basic_string<char>, std::allocator<std::basic_string<char> > >&, const ::std::vector<std::basic_string<char>, std::allocator<std::basic_string<char> > >&) =0;
-
-            virtual void mergeYodas__BOSS(const ::std::vector<std::basic_string<char>, std::allocator<std::basic_string<char> > >&) =0;
-
->>>>>>> 4f57e002
          public:
             virtual void pointer_assign__BOSS(Abstract_AnalysisHandler*) =0;
             virtual Abstract_AnalysisHandler* pointer_copy__BOSS() =0;
