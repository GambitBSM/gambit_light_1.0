#ifndef __wrapper_AnalysisHandler_decl_Rivet_3_1_5_hh__
#define __wrapper_AnalysisHandler_decl_Rivet_3_1_5_hh__

#include <cstddef>
#include <string>
#include <vector>
#include <utility>
#include <map>
#include <ostream>
#include "forward_decls_wrapper_classes.hh"
#include "gambit/Backends/wrapperbase.hpp"
#include "abstract_AnalysisHandler.hh"

#ifndef EXCLUDE_HEPMC
#include "HepMC3/GenEvent.h"

#ifndef EXCLUDE_YODA
#include "YODA/AnalysisObject.h"

#include "identification.hpp"

namespace CAT_3(BACKENDNAME,_,SAFE_VERSION)
{

   namespace Rivet
   {

      class AnalysisHandler : public WrapperBase
      {
            // Member variables:
         public:
<<<<<<< HEAD
            // -- Static factory pointers: 
            static Abstract_AnalysisHandler* (*__factory0)(const std::string&);
=======
            // -- Static factory pointers:
            static Abstract_AnalysisHandler* (*__factory0)(const ::std::basic_string<char, std::char_traits<char>, std::allocator<char> >&);
>>>>>>> 4f57e002
            static Abstract_AnalysisHandler* (*__factory1)();

            // -- Other member variables:

            // Member functions:
         public:
<<<<<<< HEAD
            ::std::string runName() const;
      
=======
            ::std::basic_string<char, std::char_traits<char>, std::allocator<char> > runName() const;

>>>>>>> 4f57e002
            long unsigned int numEvents() const;

            double sumW() const;

            double sumW2() const;
<<<<<<< HEAD
      
            const ::std::vector<std::string>& weightNames() const;
      
=======

            const ::std::vector<std::basic_string<char>, std::allocator<std::basic_string<char> > >& weightNames() const;

>>>>>>> 4f57e002
            long unsigned int numWeights() const;

            bool haveNamedWeights() const;
<<<<<<< HEAD
      
            void setWeightNames(const HepMC3::GenEvent& ge);
      
=======

            void setWeightNames(const ::HepMC3::GenEvent& ge);

>>>>>>> 4f57e002
            long unsigned int defaultWeightIndex() const;

            void setWeightCap(const double maxWeight);

            void setNLOSmearing(double frac);

            void skipMultiWeights(bool ignore);

            void skipMultiWeights();
<<<<<<< HEAD
      
            void selectMultiWeights(std::string patterns);
      
            void selectMultiWeights();
      
            void deselectMultiWeights(std::string patterns);
      
            void deselectMultiWeights();
      
            void setNominalWeightName(std::string name);
      
            void setNominalWeightName();
      
            void setCrossSection(const std::pair<double, double>& xsec, bool isUserSupplied);
      
            void setCrossSection(const std::pair<double, double>& xsec);
      
=======

            void selectMultiWeights(::std::basic_string<char, std::char_traits<char>, std::allocator<char> > patterns);

            void selectMultiWeights();

            void deselectMultiWeights(::std::basic_string<char, std::char_traits<char>, std::allocator<char> > patterns);

            void deselectMultiWeights();

            void setNominalWeightName(::std::basic_string<char, std::char_traits<char>, std::allocator<char> > name);

            void setNominalWeightName();

            void setCrossSection(const ::std::pair<double, double>& xsec, bool isUserSupplied);

            void setCrossSection(const ::std::pair<double, double>& xsec);

>>>>>>> 4f57e002
            void setCrossSection(double xsec, double xsecerr, bool isUserSupplied);

            void setCrossSection(double xsec, double xsecerr);

            double nominalCrossSection() const;

            ::std::pair<int, int> beamIds() const;

            double sqrtS() const;

            void checkBeams(bool check);

            void checkBeams();

            void setIgnoreBeams(bool ignore);

            void setIgnoreBeams();
<<<<<<< HEAD
      
            ::std::vector<std::string> analysisNames() const;
      
            ::std::vector<std::string> stdAnalysisNames() const;
      
            Rivet::AnalysisHandler& addAnalysis(const std::string& analysisname);
      
            Rivet::AnalysisHandler& addAnalysis(const std::string& analysisname, std::map<std::string, std::string> pars);
      
            Rivet::AnalysisHandler& addAnalyses(const std::vector<std::string>& analysisnames);
      
            Rivet::AnalysisHandler& removeAnalysis(const std::string& analysisname);
      
            Rivet::AnalysisHandler& removeAnalyses(const std::vector<std::string>& analysisnames);
      
            void init(const HepMC3::GenEvent& event);
      
            void analyze(const HepMC3::GenEvent& event);
      
            void analyze(const HepMC3::GenEvent* event);
      
            void finalize();
      
            void readData(const std::string& filename);
      
            ::std::vector<std::shared_ptr<YODA::AnalysisObject>> getYodaAOs(bool includeraw) const;
      
            ::std::vector<std::shared_ptr<YODA::AnalysisObject>> getYodaAOs() const;
      
            void writeData(std::basic_ostream<char>& ostr, const std::string& fmt) const;
      
            void writeData(const std::string& filename) const;
      
            void dummy(YODA::AnalysisObject* arg_1) const;
      
            void setAODump(const std::string& dumpfile, int period);
      
            void setNoAODump();
      
            void dump(const std::string& dumpfile, int period);
      
            void mergeYodas(const std::vector<std::string>& aofiles, const std::vector<std::string>& delopts, const std::vector<std::string>& addopts, const std::vector<std::string>& matches, const std::vector<std::string>& unmatches, bool equiv);
      
            void mergeYodas(const std::vector<std::string>& aofiles, const std::vector<std::string>& delopts, const std::vector<std::string>& addopts, const std::vector<std::string>& matches, const std::vector<std::string>& unmatches);
      
            void mergeYodas(const std::vector<std::string>& aofiles, const std::vector<std::string>& delopts, const std::vector<std::string>& addopts, const std::vector<std::string>& matches);
      
            void mergeYodas(const std::vector<std::string>& aofiles, const std::vector<std::string>& delopts, const std::vector<std::string>& addopts);
      
            void mergeYodas(const std::vector<std::string>& aofiles, const std::vector<std::string>& delopts);
      
            void mergeYodas(const std::vector<std::string>& aofiles);
      
      
            // Wrappers for original constructors: 
=======

            ::std::vector<std::basic_string<char>, std::allocator<std::basic_string<char> > > analysisNames() const;

            ::std::vector<std::basic_string<char>, std::allocator<std::basic_string<char> > > stdAnalysisNames() const;

            Rivet::AnalysisHandler& addAnalysis(const ::std::basic_string<char, std::char_traits<char>, std::allocator<char> >& analysisname);

            Rivet::AnalysisHandler& addAnalysis(const ::std::basic_string<char, std::char_traits<char>, std::allocator<char> >& analysisname, ::std::map<std::basic_string<char>, std::basic_string<char>, std::less<std::basic_string<char> >, std::allocator<std::pair<const std::basic_string<char>, std::basic_string<char> > > > pars);

            Rivet::AnalysisHandler& addAnalyses(const ::std::vector<std::basic_string<char>, std::allocator<std::basic_string<char> > >& analysisnames);

            Rivet::AnalysisHandler& removeAnalysis(const ::std::basic_string<char, std::char_traits<char>, std::allocator<char> >& analysisname);

            Rivet::AnalysisHandler& removeAnalyses(const ::std::vector<std::basic_string<char>, std::allocator<std::basic_string<char> > >& analysisnames);

            void init(const ::HepMC3::GenEvent& event);

            void analyze(const ::HepMC3::GenEvent& event);

            void analyze(const ::HepMC3::GenEvent* event);

            void finalize();

            void readData(const ::std::basic_string<char, std::char_traits<char>, std::allocator<char> >& filename);

            ::std::vector<std::shared_ptr<YODA::AnalysisObject>, std::allocator<std::shared_ptr<YODA::AnalysisObject> > > getYodaAOs(bool includeraw) const;

            ::std::vector<std::shared_ptr<YODA::AnalysisObject>, std::allocator<std::shared_ptr<YODA::AnalysisObject> > > getYodaAOs() const;

            void writeData(::std::basic_ostream<char, std::char_traits<char> >& ostr, const ::std::basic_string<char, std::char_traits<char>, std::allocator<char> >& fmt) const;

            void writeData(const ::std::basic_string<char, std::char_traits<char>, std::allocator<char> >& filename) const;

            void dummy(::YODA::AnalysisObject* arg_1) const;

            void setAODump(const ::std::basic_string<char, std::char_traits<char>, std::allocator<char> >& dumpfile, int period);

            void setNoAODump();

            void dump(const ::std::basic_string<char, std::char_traits<char>, std::allocator<char> >& dumpfile, int period);

            void mergeYodas(const ::std::vector<std::basic_string<char>, std::allocator<std::basic_string<char> > >& aofiles, const ::std::vector<std::basic_string<char>, std::allocator<std::basic_string<char> > >& delopts, const ::std::vector<std::basic_string<char>, std::allocator<std::basic_string<char> > >& addopts, const ::std::vector<std::basic_string<char>, std::allocator<std::basic_string<char> > >& matches, const ::std::vector<std::basic_string<char>, std::allocator<std::basic_string<char> > >& unmatches, bool equiv);

            void mergeYodas(const ::std::vector<std::basic_string<char>, std::allocator<std::basic_string<char> > >& aofiles, const ::std::vector<std::basic_string<char>, std::allocator<std::basic_string<char> > >& delopts, const ::std::vector<std::basic_string<char>, std::allocator<std::basic_string<char> > >& addopts, const ::std::vector<std::basic_string<char>, std::allocator<std::basic_string<char> > >& matches, const ::std::vector<std::basic_string<char>, std::allocator<std::basic_string<char> > >& unmatches);

            void mergeYodas(const ::std::vector<std::basic_string<char>, std::allocator<std::basic_string<char> > >& aofiles, const ::std::vector<std::basic_string<char>, std::allocator<std::basic_string<char> > >& delopts, const ::std::vector<std::basic_string<char>, std::allocator<std::basic_string<char> > >& addopts, const ::std::vector<std::basic_string<char>, std::allocator<std::basic_string<char> > >& matches);

            void mergeYodas(const ::std::vector<std::basic_string<char>, std::allocator<std::basic_string<char> > >& aofiles, const ::std::vector<std::basic_string<char>, std::allocator<std::basic_string<char> > >& delopts, const ::std::vector<std::basic_string<char>, std::allocator<std::basic_string<char> > >& addopts);

            void mergeYodas(const ::std::vector<std::basic_string<char>, std::allocator<std::basic_string<char> > >& aofiles, const ::std::vector<std::basic_string<char>, std::allocator<std::basic_string<char> > >& delopts);

            void mergeYodas(const ::std::vector<std::basic_string<char>, std::allocator<std::basic_string<char> > >& aofiles);


            // Wrappers for original constructors:
>>>>>>> 4f57e002
         public:
            AnalysisHandler(const std::string& runname);
            AnalysisHandler();

            // Special pointer-based constructor:
            AnalysisHandler(Abstract_AnalysisHandler* in);

            // Copy constructor:
            AnalysisHandler(const AnalysisHandler& in);

            // Assignment operator:
            AnalysisHandler& operator=(const AnalysisHandler& in);

            // Destructor:
            ~AnalysisHandler();

            // Returns correctly casted pointer to Abstract class:
            Abstract_AnalysisHandler* get_BEptr() const;

      };
   }

}

#endif
#endif

#include "gambit/Backends/backend_undefs.hpp"

#endif /* __wrapper_AnalysisHandler_decl_Rivet_3_1_5_hh__ */<|MERGE_RESOLUTION|>--- conflicted
+++ resolved
@@ -29,52 +29,30 @@
       {
             // Member variables:
          public:
-<<<<<<< HEAD
             // -- Static factory pointers: 
             static Abstract_AnalysisHandler* (*__factory0)(const std::string&);
-=======
-            // -- Static factory pointers:
-            static Abstract_AnalysisHandler* (*__factory0)(const ::std::basic_string<char, std::char_traits<char>, std::allocator<char> >&);
->>>>>>> 4f57e002
             static Abstract_AnalysisHandler* (*__factory1)();
 
             // -- Other member variables:
 
             // Member functions:
          public:
-<<<<<<< HEAD
             ::std::string runName() const;
       
-=======
-            ::std::basic_string<char, std::char_traits<char>, std::allocator<char> > runName() const;
-
->>>>>>> 4f57e002
             long unsigned int numEvents() const;
 
             double sumW() const;
 
             double sumW2() const;
-<<<<<<< HEAD
       
             const ::std::vector<std::string>& weightNames() const;
       
-=======
-
-            const ::std::vector<std::basic_string<char>, std::allocator<std::basic_string<char> > >& weightNames() const;
-
->>>>>>> 4f57e002
             long unsigned int numWeights() const;
 
             bool haveNamedWeights() const;
-<<<<<<< HEAD
       
             void setWeightNames(const HepMC3::GenEvent& ge);
       
-=======
-
-            void setWeightNames(const ::HepMC3::GenEvent& ge);
-
->>>>>>> 4f57e002
             long unsigned int defaultWeightIndex() const;
 
             void setWeightCap(const double maxWeight);
@@ -84,7 +62,6 @@
             void skipMultiWeights(bool ignore);
 
             void skipMultiWeights();
-<<<<<<< HEAD
       
             void selectMultiWeights(std::string patterns);
       
@@ -102,25 +79,6 @@
       
             void setCrossSection(const std::pair<double, double>& xsec);
       
-=======
-
-            void selectMultiWeights(::std::basic_string<char, std::char_traits<char>, std::allocator<char> > patterns);
-
-            void selectMultiWeights();
-
-            void deselectMultiWeights(::std::basic_string<char, std::char_traits<char>, std::allocator<char> > patterns);
-
-            void deselectMultiWeights();
-
-            void setNominalWeightName(::std::basic_string<char, std::char_traits<char>, std::allocator<char> > name);
-
-            void setNominalWeightName();
-
-            void setCrossSection(const ::std::pair<double, double>& xsec, bool isUserSupplied);
-
-            void setCrossSection(const ::std::pair<double, double>& xsec);
-
->>>>>>> 4f57e002
             void setCrossSection(double xsec, double xsecerr, bool isUserSupplied);
 
             void setCrossSection(double xsec, double xsecerr);
@@ -138,7 +96,6 @@
             void setIgnoreBeams(bool ignore);
 
             void setIgnoreBeams();
-<<<<<<< HEAD
       
             ::std::vector<std::string> analysisNames() const;
       
@@ -194,63 +151,6 @@
       
       
             // Wrappers for original constructors: 
-=======
-
-            ::std::vector<std::basic_string<char>, std::allocator<std::basic_string<char> > > analysisNames() const;
-
-            ::std::vector<std::basic_string<char>, std::allocator<std::basic_string<char> > > stdAnalysisNames() const;
-
-            Rivet::AnalysisHandler& addAnalysis(const ::std::basic_string<char, std::char_traits<char>, std::allocator<char> >& analysisname);
-
-            Rivet::AnalysisHandler& addAnalysis(const ::std::basic_string<char, std::char_traits<char>, std::allocator<char> >& analysisname, ::std::map<std::basic_string<char>, std::basic_string<char>, std::less<std::basic_string<char> >, std::allocator<std::pair<const std::basic_string<char>, std::basic_string<char> > > > pars);
-
-            Rivet::AnalysisHandler& addAnalyses(const ::std::vector<std::basic_string<char>, std::allocator<std::basic_string<char> > >& analysisnames);
-
-            Rivet::AnalysisHandler& removeAnalysis(const ::std::basic_string<char, std::char_traits<char>, std::allocator<char> >& analysisname);
-
-            Rivet::AnalysisHandler& removeAnalyses(const ::std::vector<std::basic_string<char>, std::allocator<std::basic_string<char> > >& analysisnames);
-
-            void init(const ::HepMC3::GenEvent& event);
-
-            void analyze(const ::HepMC3::GenEvent& event);
-
-            void analyze(const ::HepMC3::GenEvent* event);
-
-            void finalize();
-
-            void readData(const ::std::basic_string<char, std::char_traits<char>, std::allocator<char> >& filename);
-
-            ::std::vector<std::shared_ptr<YODA::AnalysisObject>, std::allocator<std::shared_ptr<YODA::AnalysisObject> > > getYodaAOs(bool includeraw) const;
-
-            ::std::vector<std::shared_ptr<YODA::AnalysisObject>, std::allocator<std::shared_ptr<YODA::AnalysisObject> > > getYodaAOs() const;
-
-            void writeData(::std::basic_ostream<char, std::char_traits<char> >& ostr, const ::std::basic_string<char, std::char_traits<char>, std::allocator<char> >& fmt) const;
-
-            void writeData(const ::std::basic_string<char, std::char_traits<char>, std::allocator<char> >& filename) const;
-
-            void dummy(::YODA::AnalysisObject* arg_1) const;
-
-            void setAODump(const ::std::basic_string<char, std::char_traits<char>, std::allocator<char> >& dumpfile, int period);
-
-            void setNoAODump();
-
-            void dump(const ::std::basic_string<char, std::char_traits<char>, std::allocator<char> >& dumpfile, int period);
-
-            void mergeYodas(const ::std::vector<std::basic_string<char>, std::allocator<std::basic_string<char> > >& aofiles, const ::std::vector<std::basic_string<char>, std::allocator<std::basic_string<char> > >& delopts, const ::std::vector<std::basic_string<char>, std::allocator<std::basic_string<char> > >& addopts, const ::std::vector<std::basic_string<char>, std::allocator<std::basic_string<char> > >& matches, const ::std::vector<std::basic_string<char>, std::allocator<std::basic_string<char> > >& unmatches, bool equiv);
-
-            void mergeYodas(const ::std::vector<std::basic_string<char>, std::allocator<std::basic_string<char> > >& aofiles, const ::std::vector<std::basic_string<char>, std::allocator<std::basic_string<char> > >& delopts, const ::std::vector<std::basic_string<char>, std::allocator<std::basic_string<char> > >& addopts, const ::std::vector<std::basic_string<char>, std::allocator<std::basic_string<char> > >& matches, const ::std::vector<std::basic_string<char>, std::allocator<std::basic_string<char> > >& unmatches);
-
-            void mergeYodas(const ::std::vector<std::basic_string<char>, std::allocator<std::basic_string<char> > >& aofiles, const ::std::vector<std::basic_string<char>, std::allocator<std::basic_string<char> > >& delopts, const ::std::vector<std::basic_string<char>, std::allocator<std::basic_string<char> > >& addopts, const ::std::vector<std::basic_string<char>, std::allocator<std::basic_string<char> > >& matches);
-
-            void mergeYodas(const ::std::vector<std::basic_string<char>, std::allocator<std::basic_string<char> > >& aofiles, const ::std::vector<std::basic_string<char>, std::allocator<std::basic_string<char> > >& delopts, const ::std::vector<std::basic_string<char>, std::allocator<std::basic_string<char> > >& addopts);
-
-            void mergeYodas(const ::std::vector<std::basic_string<char>, std::allocator<std::basic_string<char> > >& aofiles, const ::std::vector<std::basic_string<char>, std::allocator<std::basic_string<char> > >& delopts);
-
-            void mergeYodas(const ::std::vector<std::basic_string<char>, std::allocator<std::basic_string<char> > >& aofiles);
-
-
-            // Wrappers for original constructors:
->>>>>>> 4f57e002
          public:
             AnalysisHandler(const std::string& runname);
             AnalysisHandler();
