--- conflicted
+++ resolved
@@ -20,15 +20,9 @@
 
    namespace Rivet
    {
-<<<<<<< HEAD
       
       // Member functions: 
       inline ::std::string AnalysisHandler::runName() const
-=======
-
-      // Member functions:
-      inline ::std::basic_string<char, std::char_traits<char>, std::allocator<char> > AnalysisHandler::runName() const
->>>>>>> 4f57e002
       {
          return get_BEptr()->runName();
       }
@@ -47,13 +41,8 @@
       {
          return get_BEptr()->sumW2();
       }
-<<<<<<< HEAD
       
       inline const ::std::vector<std::string>& AnalysisHandler::weightNames() const
-=======
-
-      inline const ::std::vector<std::basic_string<char>, std::allocator<std::basic_string<char> > >& AnalysisHandler::weightNames() const
->>>>>>> 4f57e002
       {
          return get_BEptr()->weightNames();
       }
@@ -67,13 +56,8 @@
       {
          return get_BEptr()->haveNamedWeights();
       }
-<<<<<<< HEAD
       
       inline void AnalysisHandler::setWeightNames(const HepMC3::GenEvent& ge)
-=======
-
-      inline void AnalysisHandler::setWeightNames(const ::HepMC3::GenEvent& ge)
->>>>>>> 4f57e002
       {
          get_BEptr()->setWeightNames(ge);
       }
@@ -102,13 +86,8 @@
       {
          get_BEptr()->skipMultiWeights__BOSS();
       }
-<<<<<<< HEAD
       
       inline void AnalysisHandler::selectMultiWeights(std::string patterns)
-=======
-
-      inline void AnalysisHandler::selectMultiWeights(::std::basic_string<char, std::char_traits<char>, std::allocator<char> > patterns)
->>>>>>> 4f57e002
       {
          get_BEptr()->selectMultiWeights(patterns);
       }
@@ -117,13 +96,8 @@
       {
          get_BEptr()->selectMultiWeights__BOSS();
       }
-<<<<<<< HEAD
       
       inline void AnalysisHandler::deselectMultiWeights(std::string patterns)
-=======
-
-      inline void AnalysisHandler::deselectMultiWeights(::std::basic_string<char, std::char_traits<char>, std::allocator<char> > patterns)
->>>>>>> 4f57e002
       {
          get_BEptr()->deselectMultiWeights(patterns);
       }
@@ -132,13 +106,8 @@
       {
          get_BEptr()->deselectMultiWeights__BOSS();
       }
-<<<<<<< HEAD
       
       inline void AnalysisHandler::setNominalWeightName(std::string name)
-=======
-
-      inline void AnalysisHandler::setNominalWeightName(::std::basic_string<char, std::char_traits<char>, std::allocator<char> > name)
->>>>>>> 4f57e002
       {
          get_BEptr()->setNominalWeightName(name);
       }
@@ -147,7 +116,6 @@
       {
          get_BEptr()->setNominalWeightName__BOSS();
       }
-<<<<<<< HEAD
       
       inline void AnalysisHandler::setCrossSection(const std::pair<double, double>& xsec, bool isUserSupplied)
       {
@@ -155,15 +123,6 @@
       }
       
       inline void AnalysisHandler::setCrossSection(const std::pair<double, double>& xsec)
-=======
-
-      inline void AnalysisHandler::setCrossSection(const ::std::pair<double, double>& xsec, bool isUserSupplied)
-      {
-         get_BEptr()->setCrossSection(xsec, isUserSupplied);
-      }
-
-      inline void AnalysisHandler::setCrossSection(const ::std::pair<double, double>& xsec)
->>>>>>> 4f57e002
       {
          get_BEptr()->setCrossSection__BOSS(xsec);
       }
@@ -212,7 +171,6 @@
       {
          get_BEptr()->setIgnoreBeams__BOSS();
       }
-<<<<<<< HEAD
       
       inline ::std::vector<std::string> AnalysisHandler::analysisNames() const
       {
@@ -260,64 +218,14 @@
       }
       
       inline void AnalysisHandler::analyze(const HepMC3::GenEvent* event)
-=======
-
-      inline ::std::vector<std::basic_string<char>, std::allocator<std::basic_string<char> > > AnalysisHandler::analysisNames() const
-      {
-         return get_BEptr()->analysisNames();
-      }
-
-      inline ::std::vector<std::basic_string<char>, std::allocator<std::basic_string<char> > > AnalysisHandler::stdAnalysisNames() const
-      {
-         return get_BEptr()->stdAnalysisNames();
-      }
-
-      inline Rivet::AnalysisHandler& AnalysisHandler::addAnalysis(const ::std::basic_string<char, std::char_traits<char>, std::allocator<char> >& analysisname)
-      {
-         return get_BEptr()->addAnalysis__BOSS(analysisname).get_init_wref();
-      }
-
-      inline Rivet::AnalysisHandler& AnalysisHandler::addAnalysis(const ::std::basic_string<char, std::char_traits<char>, std::allocator<char> >& analysisname, ::std::map<std::basic_string<char>, std::basic_string<char>, std::less<std::basic_string<char> >, std::allocator<std::pair<const std::basic_string<char>, std::basic_string<char> > > > pars)
-      {
-         return get_BEptr()->addAnalysis__BOSS(analysisname, pars).get_init_wref();
-      }
-
-      inline Rivet::AnalysisHandler& AnalysisHandler::addAnalyses(const ::std::vector<std::basic_string<char>, std::allocator<std::basic_string<char> > >& analysisnames)
-      {
-         return get_BEptr()->addAnalyses__BOSS(analysisnames).get_init_wref();
-      }
-
-      inline Rivet::AnalysisHandler& AnalysisHandler::removeAnalysis(const ::std::basic_string<char, std::char_traits<char>, std::allocator<char> >& analysisname)
-      {
-         return get_BEptr()->removeAnalysis__BOSS(analysisname).get_init_wref();
-      }
-
-      inline Rivet::AnalysisHandler& AnalysisHandler::removeAnalyses(const ::std::vector<std::basic_string<char>, std::allocator<std::basic_string<char> > >& analysisnames)
-      {
-         return get_BEptr()->removeAnalyses__BOSS(analysisnames).get_init_wref();
-      }
-
-      inline void AnalysisHandler::init(const ::HepMC3::GenEvent& event)
-      {
-         get_BEptr()->init(event);
-      }
-
-      inline void AnalysisHandler::analyze(const ::HepMC3::GenEvent& event)
       {
          get_BEptr()->analyze(event);
       }
 
-      inline void AnalysisHandler::analyze(const ::HepMC3::GenEvent* event)
->>>>>>> 4f57e002
-      {
-         get_BEptr()->analyze(event);
-      }
-
       inline void AnalysisHandler::finalize()
       {
          get_BEptr()->finalize();
       }
-<<<<<<< HEAD
       
       inline void AnalysisHandler::readData(const std::string& filename)
       {
@@ -350,40 +258,6 @@
       }
       
       inline void AnalysisHandler::setAODump(const std::string& dumpfile, int period)
-=======
-
-      inline void AnalysisHandler::readData(const ::std::basic_string<char, std::char_traits<char>, std::allocator<char> >& filename)
-      {
-         get_BEptr()->readData(filename);
-      }
-
-      inline ::std::vector<std::shared_ptr<YODA::AnalysisObject>, std::allocator<std::shared_ptr<YODA::AnalysisObject> > > AnalysisHandler::getYodaAOs(bool includeraw) const
-      {
-         return get_BEptr()->getYodaAOs(includeraw);
-      }
-
-      inline ::std::vector<std::shared_ptr<YODA::AnalysisObject>, std::allocator<std::shared_ptr<YODA::AnalysisObject> > > AnalysisHandler::getYodaAOs() const
-      {
-         return get_BEptr()->getYodaAOs__BOSS();
-      }
-
-      inline void AnalysisHandler::writeData(::std::basic_ostream<char, std::char_traits<char> >& ostr, const ::std::basic_string<char, std::char_traits<char>, std::allocator<char> >& fmt) const
-      {
-         get_BEptr()->writeData(ostr, fmt);
-      }
-
-      inline void AnalysisHandler::writeData(const ::std::basic_string<char, std::char_traits<char>, std::allocator<char> >& filename) const
-      {
-         get_BEptr()->writeData(filename);
-      }
-
-      inline void AnalysisHandler::dummy(::YODA::AnalysisObject* arg_1) const
-      {
-         get_BEptr()->dummy(arg_1);
-      }
-
-      inline void AnalysisHandler::setAODump(const ::std::basic_string<char, std::char_traits<char>, std::allocator<char> >& dumpfile, int period)
->>>>>>> 4f57e002
       {
          get_BEptr()->setAODump(dumpfile, period);
       }
@@ -392,7 +266,6 @@
       {
          get_BEptr()->setNoAODump();
       }
-<<<<<<< HEAD
       
       inline void AnalysisHandler::dump(const std::string& dumpfile, int period)
       {
@@ -432,47 +305,6 @@
       
       // Wrappers for original constructors: 
       inline AnalysisHandler::AnalysisHandler(const std::string& runname) :
-=======
-
-      inline void AnalysisHandler::dump(const ::std::basic_string<char, std::char_traits<char>, std::allocator<char> >& dumpfile, int period)
-      {
-         get_BEptr()->dump(dumpfile, period);
-      }
-
-      inline void AnalysisHandler::mergeYodas(const ::std::vector<std::basic_string<char>, std::allocator<std::basic_string<char> > >& aofiles, const ::std::vector<std::basic_string<char>, std::allocator<std::basic_string<char> > >& delopts, const ::std::vector<std::basic_string<char>, std::allocator<std::basic_string<char> > >& addopts, const ::std::vector<std::basic_string<char>, std::allocator<std::basic_string<char> > >& matches, const ::std::vector<std::basic_string<char>, std::allocator<std::basic_string<char> > >& unmatches, bool equiv)
-      {
-         get_BEptr()->mergeYodas(aofiles, delopts, addopts, matches, unmatches, equiv);
-      }
-
-      inline void AnalysisHandler::mergeYodas(const ::std::vector<std::basic_string<char>, std::allocator<std::basic_string<char> > >& aofiles, const ::std::vector<std::basic_string<char>, std::allocator<std::basic_string<char> > >& delopts, const ::std::vector<std::basic_string<char>, std::allocator<std::basic_string<char> > >& addopts, const ::std::vector<std::basic_string<char>, std::allocator<std::basic_string<char> > >& matches, const ::std::vector<std::basic_string<char>, std::allocator<std::basic_string<char> > >& unmatches)
-      {
-         get_BEptr()->mergeYodas__BOSS(aofiles, delopts, addopts, matches, unmatches);
-      }
-
-      inline void AnalysisHandler::mergeYodas(const ::std::vector<std::basic_string<char>, std::allocator<std::basic_string<char> > >& aofiles, const ::std::vector<std::basic_string<char>, std::allocator<std::basic_string<char> > >& delopts, const ::std::vector<std::basic_string<char>, std::allocator<std::basic_string<char> > >& addopts, const ::std::vector<std::basic_string<char>, std::allocator<std::basic_string<char> > >& matches)
-      {
-         get_BEptr()->mergeYodas__BOSS(aofiles, delopts, addopts, matches);
-      }
-
-      inline void AnalysisHandler::mergeYodas(const ::std::vector<std::basic_string<char>, std::allocator<std::basic_string<char> > >& aofiles, const ::std::vector<std::basic_string<char>, std::allocator<std::basic_string<char> > >& delopts, const ::std::vector<std::basic_string<char>, std::allocator<std::basic_string<char> > >& addopts)
-      {
-         get_BEptr()->mergeYodas__BOSS(aofiles, delopts, addopts);
-      }
-
-      inline void AnalysisHandler::mergeYodas(const ::std::vector<std::basic_string<char>, std::allocator<std::basic_string<char> > >& aofiles, const ::std::vector<std::basic_string<char>, std::allocator<std::basic_string<char> > >& delopts)
-      {
-         get_BEptr()->mergeYodas__BOSS(aofiles, delopts);
-      }
-
-      inline void AnalysisHandler::mergeYodas(const ::std::vector<std::basic_string<char>, std::allocator<std::basic_string<char> > >& aofiles)
-      {
-         get_BEptr()->mergeYodas__BOSS(aofiles);
-      }
-
-
-      // Wrappers for original constructors:
-      inline AnalysisHandler::AnalysisHandler(const ::std::basic_string<char, std::char_traits<char>, std::allocator<char> >& runname) :
->>>>>>> 4f57e002
          WrapperBase(__factory0(runname))
       {
          get_BEptr()->set_wptr(this);
