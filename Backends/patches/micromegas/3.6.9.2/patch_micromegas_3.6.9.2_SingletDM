--- conflicted
+++ resolved
@@ -23,11 +23,7 @@
 diff -rupN ./SingletDM/work/models/lgrng1.mdl ../../../installed/micromegas/3.6.9.2/SingletDM/SingletDM/work/models/lgrng1.mdl
 --- ./SingletDM/work/models/lgrng1.mdl	1970-01-01 01:00:00.000000000 +0100
 +++ ../../../installed/micromegas/3.6.9.2/SingletDM/SingletDM/work/models/lgrng1.mdl	2016-07-21 18:21:48.182232859 +0100
-<<<<<<< HEAD
-@@ -0,0 +1,135 @@
-=======
 @@ -0,0 +1,143 @@
->>>>>>> 86e73478
 +SingletDM(CKM=1)
 + Vertices
 +A1   |A2   |A3   |A4   |>         Factor             <|>  Lorentz part                                                        <|
