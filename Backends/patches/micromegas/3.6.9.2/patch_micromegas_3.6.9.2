--- conflicted
+++ resolved
@@ -465,8 +465,8 @@
 +void mInterp(double Nmass,  int  CHin,int  CHout, double*tab)
  {  
  //  float mi[NEn]={10,25,50,80.3,91.2,100,150,176,200,250,350,500,750,1000,1500,2000,3000,5000};
-<<<<<<< HEAD
     double mi[NEn]={2,5,10,25,50,80.3,85,91.2,92,95,100,110,120,125,130,140,150,176,200,250,350,500,750,1000,1500,2000,3000,5000};
+
 @@ -1009,8 +1009,8 @@ double calcSpectrum(int key, double *Sg,
    if(PrintOn )
    { int i=0;
@@ -500,7 +500,4 @@
 +
  extern int FError;
  extern int slhaBasicReader( int mode, int (*readLn)(int, char*),int * anydate,char * end );
- extern void cleanSLHAdata(void);
-=======
-    double mi[NEn]={2,5,10,25,50,80.3,85,91.2,92,95,100,110,120,125,130,140,150,176,200,250,350,500,750,1000,1500,2000,3000,5000};
->>>>>>> a12f8e79
+ extern void cleanSLHAdata(void);