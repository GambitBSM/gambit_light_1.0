diff -rupN ./sources/micromegas.h ../../installed/micromegas/3.6.9.2/sources/micromegas.h
--- ./sources/micromegas.h	2014-05-13 12:26:25.000000000 +0100
+++ ../../installed/micromegas/3.6.9.2/sources/micromegas.h	2016-07-21 15:38:04.713995015 +0100
@@ -170,6 +170,9 @@ output parameters:
           we get a non-SM particle which has not 1->2 decays.  
 */
 
+extern int readSpectra();
+extern void mInterp(double,int,int,double*);
+
 extern aChannel* vSigmaCh;
 extern double zInterp(double z, double * tab);
 /* input parameter:
diff -rupN ./sources/omega.c ../../installed/micromegas/3.6.9.2/sources/omega.c
--- ./sources/omega.c	2014-05-13 12:26:25.000000000 +0100
+++ ../../installed/micromegas/3.6.9.2/sources/omega.c	2016-07-21 15:38:04.717995015 +0100
@@ -139,7 +139,7 @@ static  double sigma(double PcmIn)
     if(r<=0) return 0;
     l=AUX[nsub22].virt;
     l_=5-l;  
-    if(AUX[nsub22].w[l_-2])
+    if(r>0 && AUX[nsub22].w[l_-2])
     { double m1,m2,sqrtS;
       m1=pmass[0];
       m2=pmass[1];
diff -rupN ./sources/spectra.c ../../installed/micromegas/3.6.9.2/sources/spectra.c
--- ./sources/spectra.c	2014-05-13 12:26:25.000000000 +0100
+++ ../../installed/micromegas/3.6.9.2/sources/spectra.c	2016-07-21 15:38:04.713995015 +0100
@@ -332,7 +332,7 @@ static double Spectra22A(char*name1,char
 /* ------------------------------------------------- */
 
 
-static int readSpectra(void)
+int readSpectra(void)
 { static int rdOk=0;
   int k,l,i,n;
   FILE *f;
@@ -421,7 +421,7 @@ double zInterp(double zz, double * tab)
 
 
 
-static void mInterp(double Nmass,  int  CHin,int  CHout, double*tab)
+void mInterp(double Nmass,  int  CHin,int  CHout, double*tab)
 {  
 //  float mi[NEn]={10,25,50,80.3,91.2,100,150,176,200,250,350,500,750,1000,1500,2000,3000,5000};
    double mi[NEn]={2,5,10,25,50,80.3,85,91.2,92,95,100,110,120,125,130,140,150,176,200,250,350,500,750,1000,1500,2000,3000,5000};
<<<<<<< HEAD
@@ -1009,8 +1009,8 @@ double calcSpectrum(int key, double *Sg,
   if(PrintOn )
   { int i=0;
     char txt[100];
-    printf("\n Annihilation cross section %.2E cm^3/s\n",vcs  );
-    printf("   Channel           Contribution \n");     
+    //printf("\n Annihilation cross section %.2E cm^3/s\n",vcs  );
+    //printf("   Channel           Contribution \n");     
     for(i=0;vSigmaCh[i].weight>1.E-4;i++)
     {
     sprintf(txt,"%s,%s -> %s %s ", vSigmaCh[i].prtcl[0],
@@ -1018,7 +1018,7 @@ double calcSpectrum(int key, double *Sg,
                                    vSigmaCh[i].prtcl[2],
                                    vSigmaCh[i].prtcl[3]);
     if(vSigmaCh[i].prtcl[4]) strcat(txt,vSigmaCh[i].prtcl[4]);                               
-    printf("  %-20.20s  %.2E\n",txt,vSigmaCh[i].weight);
+    //printf("  %-20.20s  %.2E\n",txt,vSigmaCh[i].weight);
     }
   }     
    
=======

diff -rupN ./CalcHEP_src/c_source/SLHAplus/include/SLHAplus.h ../../installed/micromegas/3.6.9.2/CalcHEP_src/c_source/SLHAplus/include/SLHAplus.h
--- ./CalcHEP_src/c_source/SLHAplus/include/SLHAplus.h 2014-05-13 13:26:21.000000000 +0200
+++ ../../installed/micromegas/3.6.9.2/CalcHEP_src/c_source/SLHAplus/include/SLHAplus.h 2017-05-21 18:03:50.000000000 +0200
@@ -18,6 +18,10 @@ extern "C" {
 
 #include "aList.h"
 
+#ifndef complex
+#define complex _Complex
+#endif
+
 extern int FError;
 extern int slhaBasicReader( int mode, int (*readLn)(int, char*),int * anydate,char * end );
 extern void cleanSLHAdata(void);
>>>>>>> 85f0cda0
<|MERGE_RESOLUTION|>--- conflicted
+++ resolved
@@ -44,7 +44,6 @@
  {  
  //  float mi[NEn]={10,25,50,80.3,91.2,100,150,176,200,250,350,500,750,1000,1500,2000,3000,5000};
     double mi[NEn]={2,5,10,25,50,80.3,85,91.2,92,95,100,110,120,125,130,140,150,176,200,250,350,500,750,1000,1500,2000,3000,5000};
-<<<<<<< HEAD
 @@ -1009,8 +1009,8 @@ double calcSpectrum(int key, double *Sg,
    if(PrintOn )
    { int i=0;
@@ -64,8 +63,6 @@
 +    //printf("  %-20.20s  %.2E\n",txt,vSigmaCh[i].weight);
      }
    }     
-    
-=======
 
 diff -rupN ./CalcHEP_src/c_source/SLHAplus/include/SLHAplus.h ../../installed/micromegas/3.6.9.2/CalcHEP_src/c_source/SLHAplus/include/SLHAplus.h
 --- ./CalcHEP_src/c_source/SLHAplus/include/SLHAplus.h 2014-05-13 13:26:21.000000000 +0200
@@ -80,5 +77,4 @@
 +
  extern int FError;
  extern int slhaBasicReader( int mode, int (*readLn)(int, char*),int * anydate,char * end );
- extern void cleanSLHAdata(void);
->>>>>>> 85f0cda0
+ extern void cleanSLHAdata(void);