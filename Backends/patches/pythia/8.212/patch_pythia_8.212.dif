--- conflicted
+++ resolved
@@ -379,13 +379,8 @@
      "bin" "include" "lib" "" "" "LHAPDF" ""
  if [ "$LHAPDF6_PLUGIN" = "LHAPDF6.h" ]; then configure_package\
 diff -rupN pythia_8.212_original/include/Pythia8/ParticleData.h pythia_8.212_patched/include/Pythia8/ParticleData.h
-<<<<<<< HEAD
 --- pythia_8.212_original/include/Pythia8/ParticleData.h	2015-09-23 17:34:38.000000000 +0200
 +++ pythia_8.212_patched/include/Pythia8/ParticleData.h	2019-10-21 16:09:54.709296846 +0200
-=======
---- pythia_8.212_original/include/Pythia8/ParticleData.h	2015-09-23 16:34:38.000000000 +0100
-+++ pythia_8.212_patched/include/Pythia8/ParticleData.h	2019-07-05 23:20:29.938681391 +0100
->>>>>>> 2f1a33d9
 @@ -347,6 +347,10 @@ public:
    bool init(string startFile = "../xmldoc/ParticleData.xml") {
      initCommon(); return readXML(startFile);}
@@ -437,13 +432,8 @@
  
  //==========================================================================
 diff -rupN pythia_8.212_original/include/Pythia8/PartonDistributions.h pythia_8.212_patched/include/Pythia8/PartonDistributions.h
-<<<<<<< HEAD
 --- pythia_8.212_original/include/Pythia8/PartonDistributions.h	2015-09-23 17:34:38.000000000 +0200
 +++ pythia_8.212_patched/include/Pythia8/PartonDistributions.h	2019-10-21 16:09:54.713296864 +0200
-=======
---- pythia_8.212_original/include/Pythia8/PartonDistributions.h	2015-09-23 16:34:38.000000000 +0100
-+++ pythia_8.212_patched/include/Pythia8/PartonDistributions.h	2019-07-05 23:20:29.938681391 +0100
->>>>>>> 2f1a33d9
 @@ -156,9 +156,8 @@ class MSTWpdf : public PDF {
  public:
  
@@ -528,13 +518,8 @@
    double *fLogXGrid;
    double *fQ2Grid;
 diff -rupN pythia_8.212_original/include/Pythia8/Pythia.h pythia_8.212_patched/include/Pythia8/Pythia.h
-<<<<<<< HEAD
 --- pythia_8.212_original/include/Pythia8/Pythia.h	2015-09-23 17:34:39.000000000 +0200
 +++ pythia_8.212_patched/include/Pythia8/Pythia.h	2019-10-21 16:09:54.713296864 +0200
-=======
---- pythia_8.212_original/include/Pythia8/Pythia.h	2015-09-23 16:34:39.000000000 +0100
-+++ pythia_8.212_patched/include/Pythia8/Pythia.h	2019-07-08 02:29:07.798972052 +0100
->>>>>>> 2f1a33d9
 @@ -56,6 +56,11 @@ public:
    // Constructor. (See Pythia.cc file.)
    Pythia(string xmlDir = "../share/Pythia8/xmldoc", bool printBanner = true);
@@ -557,13 +542,8 @@
    // Generate the next event.
    bool next();
 diff -rupN pythia_8.212_original/include/Pythia8/Settings.h pythia_8.212_patched/include/Pythia8/Settings.h
-<<<<<<< HEAD
 --- pythia_8.212_original/include/Pythia8/Settings.h	2015-09-23 17:34:39.000000000 +0200
 +++ pythia_8.212_patched/include/Pythia8/Settings.h	2019-10-21 16:09:54.713296864 +0200
-=======
---- pythia_8.212_original/include/Pythia8/Settings.h	2015-09-23 16:34:39.000000000 +0100
-+++ pythia_8.212_patched/include/Pythia8/Settings.h	2019-07-05 23:20:29.938681391 +0100
->>>>>>> 2f1a33d9
 @@ -302,6 +302,9 @@ public:
    void resetMVec(string keyIn);
    void resetPVec(string keyIn);
@@ -575,13 +555,8 @@
  
    // Pointer to various information on the generation.
 diff -rupN pythia_8.212_original/include/Pythia8/SusyLesHouches.h pythia_8.212_patched/include/Pythia8/SusyLesHouches.h
-<<<<<<< HEAD
 --- pythia_8.212_original/include/Pythia8/SusyLesHouches.h	2015-09-23 17:34:40.000000000 +0200
 +++ pythia_8.212_patched/include/Pythia8/SusyLesHouches.h	2019-10-21 16:21:22.136417708 +0200
-=======
---- pythia_8.212_original/include/Pythia8/SusyLesHouches.h	2015-09-23 16:34:40.000000000 +0100
-+++ pythia_8.212_patched/include/Pythia8/SusyLesHouches.h	2019-07-05 23:20:29.938681391 +0100
->>>>>>> 2f1a33d9
 @@ -14,6 +14,9 @@
  #define Pythia8_SLHA_H
  
@@ -629,13 +604,8 @@
  };
  
 diff -rupN pythia_8.212_original/src/ParticleData.cc pythia_8.212_patched/src/ParticleData.cc
-<<<<<<< HEAD
 --- pythia_8.212_original/src/ParticleData.cc	2015-09-23 17:35:08.000000000 +0200
 +++ pythia_8.212_patched/src/ParticleData.cc	2019-10-21 16:09:54.733296958 +0200
-=======
---- pythia_8.212_original/src/ParticleData.cc	2015-09-23 16:35:08.000000000 +0100
-+++ pythia_8.212_patched/src/ParticleData.cc	2019-07-05 23:20:29.958681489 +0100
->>>>>>> 2f1a33d9
 @@ -572,6 +572,8 @@ void ParticleData::initCommon() {
  
  void ParticleData::initWidths( vector<ResonanceWidths*> resonancePtrs) {
@@ -875,13 +845,8 @@
    };
  
 diff -rupN pythia_8.212_original/src/PartonDistributions.cc pythia_8.212_patched/src/PartonDistributions.cc
-<<<<<<< HEAD
 --- pythia_8.212_original/src/PartonDistributions.cc	2015-09-23 17:35:08.000000000 +0200
 +++ pythia_8.212_patched/src/PartonDistributions.cc	2019-10-21 16:09:54.733296958 +0200
-=======
---- pythia_8.212_original/src/PartonDistributions.cc	2015-09-23 16:35:08.000000000 +0100
-+++ pythia_8.212_patched/src/PartonDistributions.cc	2019-07-05 23:20:29.958681489 +0100
->>>>>>> 2f1a33d9
 @@ -2133,17 +2133,10 @@ void NNPDF::init(int iFitIn, string xmlP
    for (int iq = 0; iq < fNQ2; iq++) fLogQ2Grid[iq] = log(fQ2Grid[iq]);
  
@@ -1148,13 +1113,8 @@
  //--------------------------------------------------------------------------
  
 diff -rupN pythia_8.212_original/src/ProcessLevel.cc pythia_8.212_patched/src/ProcessLevel.cc
-<<<<<<< HEAD
 --- pythia_8.212_original/src/ProcessLevel.cc	2015-09-23 17:35:08.000000000 +0200
 +++ pythia_8.212_patched/src/ProcessLevel.cc	2019-10-21 16:09:54.733296958 +0200
-=======
---- pythia_8.212_original/src/ProcessLevel.cc	2015-09-23 16:35:08.000000000 +0100
-+++ pythia_8.212_patched/src/ProcessLevel.cc	2019-07-05 23:20:29.958681489 +0100
->>>>>>> 2f1a33d9
 @@ -6,6 +6,20 @@
  // Function definitions (not found in the header) for the ProcessLevel class.
  
@@ -1253,13 +1213,8 @@
      // Update sum of maxima if current maximum violated.
      if (containerPtrs[iContainer]->newSigmaMax()) {
 diff -rupN pythia_8.212_original/src/Pythia.cc pythia_8.212_patched/src/Pythia.cc
-<<<<<<< HEAD
 --- pythia_8.212_original/src/Pythia.cc	2015-09-23 17:35:08.000000000 +0200
 +++ pythia_8.212_patched/src/Pythia.cc	2019-10-21 16:09:54.733296958 +0200
-=======
---- pythia_8.212_original/src/Pythia.cc	2015-09-23 16:35:08.000000000 +0100
-+++ pythia_8.212_patched/src/Pythia.cc	2019-07-08 02:29:02.250952813 +0100
->>>>>>> 2f1a33d9
 @@ -113,7 +113,9 @@ Pythia::Pythia(string xmlDir, bool print
      info.errorMsg("Abort from Pythia::Pythia: settings unavailable");
      return;
@@ -1419,13 +1374,8 @@
       << "                                      |  | \n"
       << " |  |   Stephen Mrenna;  Computing Division, "
 diff -rupN pythia_8.212_original/src/ResonanceDecays.cc pythia_8.212_patched/src/ResonanceDecays.cc
-<<<<<<< HEAD
 --- pythia_8.212_original/src/ResonanceDecays.cc	2015-09-23 17:35:09.000000000 +0200
 +++ pythia_8.212_patched/src/ResonanceDecays.cc	2019-10-21 16:09:54.733296958 +0200
-=======
---- pythia_8.212_original/src/ResonanceDecays.cc	2015-09-23 16:35:09.000000000 +0100
-+++ pythia_8.212_patched/src/ResonanceDecays.cc	2019-07-05 23:20:29.958681489 +0100
->>>>>>> 2f1a33d9
 @@ -92,6 +92,10 @@ bool ResonanceDecays::next( Event& proce
            idProd.push_back( idNow);
          }
@@ -1457,74 +1407,9 @@
    // Else if below then retry Breit-Wigners, with simple treshold.
    if (mSum + MSAFETY < mMother) {
 diff -rupN pythia_8.212_original/src/SusyLesHouches.cc pythia_8.212_patched/src/SusyLesHouches.cc
-<<<<<<< HEAD
 --- pythia_8.212_original/src/SusyLesHouches.cc	2015-09-23 17:35:10.000000000 +0200
 +++ pythia_8.212_patched/src/SusyLesHouches.cc	2019-10-21 16:19:59.620048538 +0200
 @@ -20,23 +20,34 @@ namespace Pythia8 {
-=======
---- pythia_8.212_original/src/SusyLesHouches.cc	2015-09-23 16:35:10.000000000 +0100
-+++ pythia_8.212_patched/src/SusyLesHouches.cc	2019-07-05 23:20:29.958681489 +0100
-@@ -7,6 +7,58 @@
- #include "Pythia8/SusyLesHouches.h"
- #include "Pythia8/Streams.h"
- 
-+// NOTE: Many macros for the Gambit slhaea hack
-+#define FILL_LHBLOCK(LHBLOCK, FILL_TYPE)   \
-+      for(SLHAea::Block::const_iterator lineIter = blockIter->begin(); lineIter != blockIter->end(); lineIter++) {  \
-+        /* Add line to generic block (carbon copy of input structure) */  \
-+        genericBlocks[blockName].set(lineIter->str());  \
-+        if(!lineIter->is_data_line()) continue;  \
-+        ifail = LHBLOCK.set(SLHAea::to<int>(lineIter->at(0)),  \
-+                            SLHAea::to<FILL_TYPE>(lineIter->at(1)));  \
-+        if (ifail == 1) {  \
-+          message(0,"readSLHAea",blockName+" existing entry overwritten",0);  \
-+        }  \
-+      }
-+
-+#define FILL_STRING_LHBLOCK(LHBLOCK)   \
-+      for(SLHAea::Block::const_iterator lineIter = blockIter->begin(); lineIter != blockIter->end(); lineIter++) {  \
-+        /* Add line to generic block (carbon copy of input structure) */  \
-+        genericBlocks[blockName].set(lineIter->str());  \
-+        if(!lineIter->is_data_line()) continue;  \
-+        ifail = LHBLOCK.set(SLHAea::to<int>(lineIter->at(0)), lineIter->at(1));  \
-+        if (ifail == 1) {  \
-+          message(0,"readSLHAea",blockName+" existing entry overwritten",0);  \
-+        }  \
-+      }
-+
-+#define FILL_LHMATRIXBLOCK(LHMATRIXBLOCK)   \
-+      for(SLHAea::Block::const_iterator lineIter = blockIter->begin(); lineIter != blockIter->end(); lineIter++) {  \
-+        /* Add line to generic block (carbon copy of input structure) */  \
-+        genericBlocks[blockName].set(lineIter->str());  \
-+        if(!lineIter->is_data_line()) continue;  \
-+        ifail = LHMATRIXBLOCK.set(SLHAea::to<int>(lineIter->at(0)),  \
-+                                  SLHAea::to<int>(lineIter->at(1)),  \
-+                                  SLHAea::to<double>(lineIter->at(2)));  \
-+        if (ifail == -1) {  \
-+          message(0,"readSLHAea",blockName+" index out of range for matrix",0);  \
-+        }  \
-+      }
-+
-+#define FILL_LHTENSOR3BLOCK(LHTENSOR3BLOCK)   \
-+      for(SLHAea::Block::const_iterator lineIter = blockIter->begin(); lineIter != blockIter->end(); lineIter++) {  \
-+        /* Add line to generic block (carbon copy of input structure) */  \
-+        genericBlocks[blockName].set(lineIter->str());  \
-+        if(!lineIter->is_data_line()) continue;  \
-+        ifail = LHTENSOR3BLOCK.set(SLHAea::to<int>(lineIter->at(0)),  \
-+                                   SLHAea::to<int>(lineIter->at(1)),  \
-+                                   SLHAea::to<int>(lineIter->at(2)),  \
-+                                   SLHAea::to<double>(lineIter->at(3)));  \
-+        if (ifail == -1) {  \
-+          message(0,"readSLHAea",blockName+" index out of range for tensor",0);  \
-+        }  \
-+      }
-+
-+
- namespace Pythia8 {
- 
- //==========================================================================
-@@ -20,6 +72,9 @@ namespace Pythia8 {
->>>>>>> 2f1a33d9
  int SusyLesHouches::readFile(string slhaFileIn, int verboseIn,
    bool useDecayIn) {
  
