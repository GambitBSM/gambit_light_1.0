--- conflicted
+++ resolved
@@ -1,9 +1,3 @@
-<<<<<<< HEAD
-diff -rupN pythia_8.212_original/include/Pythia8/GAMBIT_hepmc_writer.h pythia_8.212_patched/include/Pythia8/GAMBIT_hepmc_writer.h
---- pythia8212/include/Pythia8/GAMBIT_hepmc_writer.h	1970-01-01 10:00:00.000000000 +1000
-+++ ../installed/pythia/8.212/include/Pythia8/GAMBIT_hepmc_writer.h	2019-09-12 17:09:59.225498541 +1000
-@@ -0,0 +1,106 @@
-=======
 diff -rupN pythia_8.212_original/configure pythia_8.212_patched/configure
 --- pythia_8.212_original/configure	2015-09-23 17:34:22.000000000 +0200
 +++ pythia_8.212_patched/configure	2020-09-09 18:50:37.012950143 +0200
@@ -20,7 +14,6 @@
 --- pythia_8.212_original/include/Pythia8/GAMBIT_hepmc_writer.h	1970-01-01 01:00:00.000000000 +0100
 +++ pythia_8.212_patched/include/Pythia8/GAMBIT_hepmc_writer.h	2020-09-09 18:50:37.004950328 +0200
 @@ -0,0 +1,100 @@
->>>>>>> 4b524f86
 +#ifndef Pythia8_GAMBIT_hepmc_writer_H
 +#define Pythia8_GAMBIT_hepmc_writer_H
 +
@@ -116,305 +109,20 @@
 +      file2->write_event(hepmc);
 +    }
 +
-<<<<<<< HEAD
 +    // Returns current event in HepMC format
 +    void convert_to_HepMC_event(Pythia *pythia, HepMC3::GenEvent &event)
 +    {
 +      pythiaToHepMC->fill_next_event(pythia->event, &event, -1, &(pythia->info));
 +    }
 +  
-=======
->>>>>>> 4b524f86
 +  };
 +
 +}
 +
 +#endif // Pythia8_GAMBIT_hepmc_writer_H
-<<<<<<< HEAD
-diff -rupN pythia_8.212_original/include/Pythia8Plugins/HepMC3.h pythia_8.212_patched/include/Pythia8Plugins/HepMC3.h
---- pythia8212/include/Pythia8Plugins/HepMC3.h	1970-01-01 10:00:00.000000000 +1000
-+++ ../installed/pythia/8.212/include/Pythia8Plugins/HepMC3.h	2019-09-16 13:28:44.037718262 +1000
-@@ -0,0 +1,260 @@
-+// HepMC3.h is a part of the PYTHIA event generator.
-+// Copyright (C) 2015 Torbjorn Sjostrand.
-+// PYTHIA is licenced under the GNU GPL version 2, see COPYING for details.
-+// Please respect the MCnet Guidelines, see GUIDELINES for details.
-+
-+// Author: Mikhail Kirsanov, Mikhail.Kirsanov@cern.ch
-+// Copied from HepMC2.h and addapted by GAMBIT
-+// Header file and function definitions for the Pythia8ToHepMC3 class,
-+// which converts a PYTHIA event record to the standard HepMC3 format.
-+
-+#ifndef Pythia8_HepMC3_H
-+#define Pythia8_HepMC3_H
-+
-+#include <vector>
-+#include "HepMC3/GenEvent.h"
-+#include "HepMC3/GenParticle.h"
-+#include "HepMC3/GenVertex.h"
-+#include "HepMC3/FourVector.h"
-+
-+#include "Pythia8/Pythia.h"
-+
-+namespace HepMC3 {
-+
-+//==========================================================================
-+
-+// The Pythia8ToHepMC class.
-+
-+class Pythia8ToHepMC3 {
-+
-+public:
-+
-+  // Constructor and destructor.
-+  Pythia8ToHepMC3() : m_internal_event_number(0),
-+    m_print_inconsistency(true), m_free_parton_warnings(true),
-+    m_crash_on_problem(false),   m_convert_gluon_to_0(false),
-+    m_store_pdf(true), m_store_proc(true), m_store_xsec(true),
-+    m_store_weights(true)  {;}
-+  virtual ~Pythia8ToHepMC3() {;}
-+
-+  // The recommended method to convert Pythia events into HepMC ones.
-+  bool fill_next_event( Pythia8::Pythia& pythia, GenEvent* evt,
-+    int ievnum = -1) {return fill_next_event( pythia.event, evt, ievnum,
-+    &pythia.info, &pythia.settings);}
-+
-+  // Alternative method to convert Pythia events into HepMC ones.
-+  bool fill_next_event( Pythia8::Event& pyev, GenEvent* evt,
-+    int ievnum = -1, Pythia8::Info* pyinfo = 0,
-+    Pythia8::Settings* pyset = 0);
-+
-+  // Read out values for some switches.
-+  bool print_inconsistency()  const {return m_print_inconsistency;}
-+  bool free_parton_warnings() const {return m_free_parton_warnings;}
-+  bool crash_on_problem()     const {return m_crash_on_problem;}
-+  bool convert_gluon_to_0()   const {return m_convert_gluon_to_0;}
-+  bool store_pdf()            const {return m_store_pdf;}
-+  bool store_proc()           const {return m_store_proc;}
-+  bool store_xsec()           const {return m_store_xsec;}
-+  bool store_weights()        const {return m_store_weights;}
-+
-+  // Set values for some switches.
-+  void set_print_inconsistency(bool b = true)  {m_print_inconsistency = b;}
-+  void set_free_parton_warnings(bool b = true) {m_free_parton_warnings = b;}
-+  void set_crash_on_problem(bool b = false)    {m_crash_on_problem = b;}
-+  void set_convert_gluon_to_0(bool b = false)  {m_convert_gluon_to_0 = b;}
-+  void set_store_pdf(bool b = true)            {m_store_pdf = b;}
-+  void set_store_proc(bool b = true)           {m_store_proc = b;}
-+  void set_store_xsec(bool b = true)           {m_store_xsec = b;}
-+  void set_store_weights(bool b = true)        {m_store_weights = b;}
-+
-+private:
-+
-+  // Following methods are not implemented for this class.
-+  virtual bool fill_next_event( GenEvent*  ) { return 0; }
-+  virtual void write_event( const GenEvent* ) {;}
-+
-+  // Use of copy constructor is not allowed.
-+  Pythia8ToHepMC3( const Pythia8ToHepMC3& ) {;}
-+
-+  // Data members.
-+  int  m_internal_event_number;
-+  bool m_print_inconsistency, m_free_parton_warnings,
-+       m_crash_on_problem, m_convert_gluon_to_0,
-+       m_store_pdf, m_store_proc, m_store_xsec,
-+       m_store_weights;
-+
-+};
-+
-+//==========================================================================
-+
-+// Main method for conversion from PYTHIA event to HepMC event.
-+// Read one event from Pythia8 and fill a new GenEvent, alternatively
-+// append to an existing GenEvent, and return T/F = success/failure.
-+
-+inline bool Pythia8ToHepMC3::fill_next_event( Pythia8::Event& pyev,
-+  GenEvent* evt, int ievnum, Pythia8::Info* pyinfo, Pythia8::Settings* pyset) {
-+
-+  // 1. Error if no event passed.
-+  if (!evt) {
-+    std::cout << " Pythia8ToHepMC3::fill_next_event error: passed null event."
-+              << std::endl;
-+    return 0;
-+  }
-+
-+  // Update event number counter.
-+  if (ievnum >= 0) {
-+    evt->set_event_number(ievnum);
-+    m_internal_event_number = ievnum;
-+  } else {
-+    evt->set_event_number(m_internal_event_number);
-+    ++m_internal_event_number;
-+  }
-+
-+  evt->set_units(HepMC3::Units::GEV,HepMC3::Units::MM);
-+
-+  // 2. Fill particle information
-+  std::vector<GenParticlePtr> hepevt_particles;
-+  hepevt_particles.reserve( pyev.size() );
-+
-+  for (int i = 0; i < pyev.size(); ++i) {
-+
-+    // Fill the particle.
-+    hepevt_particles.push_back( make_shared<GenParticle>( FourVector(pyev[i].px(), pyev[i].py(), pyev[i].pz(), pyev[i].e()), pyev[i].id(), pyev[i].statusHepMC() ));
-+
-+    hepevt_particles[i]->set_generated_mass( pyev[i].m() );
-+
-+  }
-+
-+  // 3. Fill vertex information
-+  std::vector<GenVertexPtr> vertex_cache;
-+
-+  for (int i = 1; i < pyev.size(); ++i) {
-+
-+    std::vector<int> mothers = pyev[i].motherList();
-+
-+    if(mothers.size()) {
-+      GenVertexPtr prod_vtx = hepevt_particles[mothers[0]]->end_vertex();
-+
-+      if(!prod_vtx) {
-+        prod_vtx = make_shared<GenVertex>();
-+        vertex_cache.push_back(prod_vtx);
-+
-+        for(unsigned int j=0; j<mothers.size(); ++j) {
-+          prod_vtx->add_particle_in( hepevt_particles[mothers[j]] );
-+        }
-+      }
-+      FourVector prod_pos( pyev[i].xProd(), pyev[i].yProd(), pyev[i].zProd(), pyev[i].tProd() );
-+
-+      // Update vertex position if necessary
-+      if(!prod_pos.is_zero() && prod_vtx->position().is_zero()) prod_vtx->set_position( prod_pos );
-+
-+      prod_vtx->add_particle_out( hepevt_particles[i] );
-+    }
-+  }
-+
-+  evt->reserve( hepevt_particles.size(), vertex_cache.size() );
-+
-+  // Here we assume that the first two particles are the beam particles
-+  vector<GenParticlePtr> beam_particles;
-+  beam_particles.push_back(hepevt_particles[0]);
-+  beam_particles.push_back(hepevt_particles[1]);
-+
-+  // Add particles and vertices in topological order
-+  evt->add_tree( beam_particles );
-+  //Attributes should be set after adding the particles to event
-+  for(int i=0;i<pyev.size(); ++i) {
-+    /* TODO: Set polarization */
-+    // Colour flow uses index 1 and 2.
-+    int colType = pyev[i].colType();
-+    if (colType ==  -1 ||colType ==  1 || colType == 2)
-+    {
-+      int flow1=0, flow2=0;
-+      if (colType ==  1 || colType == 2) flow1=pyev[i].col();
-+      if (colType == -1 || colType == 2) flow2=pyev[i].acol();
-+      hepevt_particles[i]->add_attribute("flow1",make_shared<IntAttribute>(flow1));
-+      hepevt_particles[i]->add_attribute("flow2",make_shared<IntAttribute>(flow2));
-+    }
-+  }
-+
-+  // If hadronization switched on then no final coloured particles.
-+  bool doHadr = (pyset == 0) ? m_free_parton_warnings : pyset->flag("HadronLevel:all") && pyset->flag("HadronLevel:Hadronize");
-+
-+  // 4. Check for particles which come from nowhere, i.e. are without
-+  // mothers or daughters. These need to be attached to a vertex, or else
-+  // they will never become part of the event.
-+  for (int i = 1; i < pyev.size(); ++i) {
-+
-+    // Check for particles not added to the event
-+    // NOTE: We have to check if this step makes any sense in HepMC event standard
-+    if ( !hepevt_particles[i] ) {
-+      std::cerr << "hanging particle " << i << std::endl;
-+
-+      GenVertexPtr prod_vtx;
-+
-+      prod_vtx->add_particle_out( hepevt_particles[i] );
-+      evt->add_vertex(prod_vtx);
-+    }
-+
-+    // Also check for free partons (= gluons and quarks; not diquarks?).
-+    if ( doHadr && m_free_parton_warnings ) {
-+      if ( hepevt_particles[i]->pid() == 21 && !hepevt_particles[i]->end_vertex() ) {
-+        std::cerr << "gluon without end vertex " << i << std::endl;
-+        if ( m_crash_on_problem ) exit(1);
-+      }
-+      if ( abs(hepevt_particles[i]->pid()) <= 6 && !hepevt_particles[i]->end_vertex() ) {
-+        std::cerr << "quark without end vertex " << i << std::endl;
-+        if ( m_crash_on_problem ) exit(1);
-+      }
-+    }
-+  }
-+
-+  // 5. Store PDF, weight, cross section and other event information.
-+  // Flavours of incoming partons.
-+  if (m_store_pdf && pyinfo != 0) {
-+    int id1pdf = pyinfo->id1pdf();
-+     int id2pdf = pyinfo->id2pdf();
-+     if ( m_convert_gluon_to_0 ) {
-+       if (id1pdf == 21) id1pdf = 0;
-+       if (id2pdf == 21) id2pdf = 0;
-+      }
-+
-+      GenPdfInfoPtr pdfinfo = make_shared<GenPdfInfo>();
-+      pdfinfo->set(id1pdf, id2pdf, pyinfo->x1pdf(), pyinfo->x2pdf(), pyinfo->QFac(), pyinfo->pdf1(), pyinfo->pdf2() );
-+      // Store PDF information.
-+      evt->set_pdf_info( pdfinfo );
-+  }
-+
-+  // Store process code, scale, alpha_em, alpha_s.
-+  if (m_store_proc && pyinfo != 0) {
-+    evt->add_attribute("signal_process_id",make_shared<IntAttribute>( pyinfo->code()));
-+    evt->add_attribute("event_scale",make_shared<DoubleAttribute>(pyinfo->QRen()));
-+    evt->add_attribute("alphaQCD",make_shared<DoubleAttribute>(pyinfo->alphaS()));
-+    evt->add_attribute("alphaQED",make_shared<DoubleAttribute>(pyinfo->alphaEM()));
-+  }
-+
-+  // Store cross-section information in pb.
-+  if (m_store_xsec && pyinfo != 0) {
-+    GenCrossSectionPtr xsec = make_shared<GenCrossSection>();
-+    xsec->set_cross_section( pyinfo->sigmaGen() * 1e9, pyinfo->sigmaErr() * 1e9);
-+    evt->set_cross_section(xsec);
-+  }
-+
-+  // Store event weights.
-+  if (m_store_weights && pyinfo != 0) {
-+    evt->weights().clear();
-+    //for (int iweight=0; iweight < pyinfo->nWeights(); ++iweight) {
-+    //  evt->weights().push_back(pyinfo->weight(iweight));
-+    //}
-+    evt->weights().push_back(pyinfo->weight());
-+  }
-+
-+  // Done.
-+  return true;
-+
-+}
-+
-+//==========================================================================
-+
-+} // end namespace HepMC
-+
-+#endif  // end Pythia8_HepMC3_H
-diff -rupN pythia_8.212_original/configure pythia_8.212_patched/configure
---- pythia8212/configure	2015-09-24 01:34:22.000000000 +1000
-+++ ../installed/pythia/8.212/configure	2019-09-12 17:39:52.310539585 +1000
-@@ -239,7 +239,7 @@ configure_package "FASTJET3" "/afs/cern.
- configure_package "HEPMC2" "/afs/cern.ch/sw/lcg/releases/HepMC"\
-     "bin" "include" "lib" "" "HepMC/GenEvent.h" "HepMC" ""
- configure_package "HEPMC3" "" \
--    "bin" "include" "lib" "" "HepMC/GenEvent.h" "HepMC" ""
-+    "bin" "include" "lib" "" "HepMC3/GenEvent.h" "HepMC3" ""
- configure_package "LHAPDF5" "/afs/cern.ch/sw/lcg/releases/MCGenerators/lhapdf"\
-     "bin" "include" "lib" "" "" "LHAPDF" ""
- if [ "$LHAPDF6_PLUGIN" = "LHAPDF6.h" ]; then configure_package\
-diff -rupN pythia_8.212_original/include/Pythia8/ParticleData.h pythia_8.212_patched/include/Pythia8/ParticleData.h
---- pythia_8.212_original/include/Pythia8/ParticleData.h	2015-09-23 17:34:38.000000000 +0200
-+++ pythia_8.212_patched/include/Pythia8/ParticleData.h	2019-10-21 16:09:54.709296846 +0200
-=======
 diff -rupN pythia_8.212_original/include/Pythia8/ParticleData.h pythia_8.212_patched/include/Pythia8/ParticleData.h
 --- pythia_8.212_original/include/Pythia8/ParticleData.h	2015-09-23 17:34:38.000000000 +0200
 +++ pythia_8.212_patched/include/Pythia8/ParticleData.h	2020-09-09 18:50:37.004950328 +0200
->>>>>>> 4b524f86
 @@ -347,6 +347,10 @@ public:
    bool init(string startFile = "../xmldoc/ParticleData.xml") {
      initCommon(); return readXML(startFile);}
@@ -467,11 +175,7 @@
  //==========================================================================
 diff -rupN pythia_8.212_original/include/Pythia8/PartonDistributions.h pythia_8.212_patched/include/Pythia8/PartonDistributions.h
 --- pythia_8.212_original/include/Pythia8/PartonDistributions.h	2015-09-23 17:34:38.000000000 +0200
-<<<<<<< HEAD
-+++ pythia_8.212_patched/include/Pythia8/PartonDistributions.h	2019-10-21 16:09:54.713296864 +0200
-=======
 +++ pythia_8.212_patched/include/Pythia8/PartonDistributions.h	2020-09-09 18:50:37.008950237 +0200
->>>>>>> 4b524f86
 @@ -156,9 +156,8 @@ class MSTWpdf : public PDF {
  public:
  
@@ -557,11 +261,7 @@
    double *fQ2Grid;
 diff -rupN pythia_8.212_original/include/Pythia8/Pythia.h pythia_8.212_patched/include/Pythia8/Pythia.h
 --- pythia_8.212_original/include/Pythia8/Pythia.h	2015-09-23 17:34:39.000000000 +0200
-<<<<<<< HEAD
-+++ pythia_8.212_patched/include/Pythia8/Pythia.h	2019-10-21 16:09:54.713296864 +0200
-=======
 +++ pythia_8.212_patched/include/Pythia8/Pythia.h	2020-09-09 18:50:37.008950237 +0200
->>>>>>> 4b524f86
 @@ -56,6 +56,11 @@ public:
    // Constructor. (See Pythia.cc file.)
    Pythia(string xmlDir = "../share/Pythia8/xmldoc", bool printBanner = true);
@@ -585,11 +285,7 @@
    bool next();
 diff -rupN pythia_8.212_original/include/Pythia8/Settings.h pythia_8.212_patched/include/Pythia8/Settings.h
 --- pythia_8.212_original/include/Pythia8/Settings.h	2015-09-23 17:34:39.000000000 +0200
-<<<<<<< HEAD
-+++ pythia_8.212_patched/include/Pythia8/Settings.h	2019-10-21 16:09:54.713296864 +0200
-=======
 +++ pythia_8.212_patched/include/Pythia8/Settings.h	2020-09-09 18:50:37.008950237 +0200
->>>>>>> 4b524f86
 @@ -302,6 +302,9 @@ public:
    void resetMVec(string keyIn);
    void resetPVec(string keyIn);
@@ -602,11 +298,7 @@
    // Pointer to various information on the generation.
 diff -rupN pythia_8.212_original/include/Pythia8/SusyLesHouches.h pythia_8.212_patched/include/Pythia8/SusyLesHouches.h
 --- pythia_8.212_original/include/Pythia8/SusyLesHouches.h	2015-09-23 17:34:40.000000000 +0200
-<<<<<<< HEAD
-+++ pythia_8.212_patched/include/Pythia8/SusyLesHouches.h	2019-10-21 16:21:22.136417708 +0200
-=======
 +++ pythia_8.212_patched/include/Pythia8/SusyLesHouches.h	2020-09-09 18:50:37.008950237 +0200
->>>>>>> 4b524f86
 @@ -14,6 +14,9 @@
  #define Pythia8_SLHA_H
  
@@ -5990,11 +5682,7 @@
 +
 diff -rupN pythia_8.212_original/src/ParticleData.cc pythia_8.212_patched/src/ParticleData.cc
 --- pythia_8.212_original/src/ParticleData.cc	2015-09-23 17:35:08.000000000 +0200
-<<<<<<< HEAD
-+++ pythia_8.212_patched/src/ParticleData.cc	2019-10-21 16:09:54.733296958 +0200
-=======
 +++ pythia_8.212_patched/src/ParticleData.cc	2020-09-09 18:50:37.044949402 +0200
->>>>>>> 4b524f86
 @@ -572,6 +572,8 @@ void ParticleData::initCommon() {
  
  void ParticleData::initWidths( vector<ResonanceWidths*> resonancePtrs) {
@@ -6235,11 +5923,7 @@
  
 diff -rupN pythia_8.212_original/src/PartonDistributions.cc pythia_8.212_patched/src/PartonDistributions.cc
 --- pythia_8.212_original/src/PartonDistributions.cc	2015-09-23 17:35:08.000000000 +0200
-<<<<<<< HEAD
-+++ pythia_8.212_patched/src/PartonDistributions.cc	2019-10-21 16:09:54.733296958 +0200
-=======
 +++ pythia_8.212_patched/src/PartonDistributions.cc	2020-09-09 18:50:37.044949402 +0200
->>>>>>> 4b524f86
 @@ -2133,17 +2133,10 @@ void NNPDF::init(int iFitIn, string xmlP
    for (int iq = 0; iq < fNQ2; iq++) fLogQ2Grid[iq] = log(fQ2Grid[iq]);
  
@@ -6507,11 +6191,7 @@
  
 diff -rupN pythia_8.212_original/src/ProcessLevel.cc pythia_8.212_patched/src/ProcessLevel.cc
 --- pythia_8.212_original/src/ProcessLevel.cc	2015-09-23 17:35:08.000000000 +0200
-<<<<<<< HEAD
-+++ pythia_8.212_patched/src/ProcessLevel.cc	2019-10-21 16:09:54.733296958 +0200
-=======
 +++ pythia_8.212_patched/src/ProcessLevel.cc	2020-09-09 18:50:37.044949402 +0200
->>>>>>> 4b524f86
 @@ -6,6 +6,20 @@
  // Function definitions (not found in the header) for the ProcessLevel class.
  
@@ -6611,11 +6291,7 @@
      if (containerPtrs[iContainer]->newSigmaMax()) {
 diff -rupN pythia_8.212_original/src/Pythia.cc pythia_8.212_patched/src/Pythia.cc
 --- pythia_8.212_original/src/Pythia.cc	2015-09-23 17:35:08.000000000 +0200
-<<<<<<< HEAD
-+++ pythia_8.212_patched/src/Pythia.cc	2019-10-21 16:09:54.733296958 +0200
-=======
 +++ pythia_8.212_patched/src/Pythia.cc	2020-09-09 18:50:37.044949402 +0200
->>>>>>> 4b524f86
 @@ -113,7 +113,9 @@ Pythia::Pythia(string xmlDir, bool print
      info.errorMsg("Abort from Pythia::Pythia: settings unavailable");
      return;
@@ -6776,11 +6452,7 @@
       << " |  |   Stephen Mrenna;  Computing Division, "
 diff -rupN pythia_8.212_original/src/ResonanceDecays.cc pythia_8.212_patched/src/ResonanceDecays.cc
 --- pythia_8.212_original/src/ResonanceDecays.cc	2015-09-23 17:35:09.000000000 +0200
-<<<<<<< HEAD
-+++ pythia_8.212_patched/src/ResonanceDecays.cc	2019-10-21 16:09:54.733296958 +0200
-=======
 +++ pythia_8.212_patched/src/ResonanceDecays.cc	2020-09-09 18:50:37.044949402 +0200
->>>>>>> 4b524f86
 @@ -92,6 +92,10 @@ bool ResonanceDecays::next( Event& proce
            idProd.push_back( idNow);
          }
@@ -6813,11 +6485,7 @@
    if (mSum + MSAFETY < mMother) {
 diff -rupN pythia_8.212_original/src/SusyLesHouches.cc pythia_8.212_patched/src/SusyLesHouches.cc
 --- pythia_8.212_original/src/SusyLesHouches.cc	2015-09-23 17:35:10.000000000 +0200
-<<<<<<< HEAD
-+++ pythia_8.212_patched/src/SusyLesHouches.cc	2019-10-21 16:19:59.620048538 +0200
-=======
 +++ pythia_8.212_patched/src/SusyLesHouches.cc	2020-09-09 18:50:37.044949402 +0200
->>>>>>> 4b524f86
 @@ -20,23 +20,34 @@ namespace Pythia8 {
  int SusyLesHouches::readFile(string slhaFileIn, int verboseIn,
    bool useDecayIn) {
