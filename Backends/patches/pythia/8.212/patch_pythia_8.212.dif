--- conflicted
+++ resolved
@@ -6629,9 +6629,6 @@
 +  //NMSSM:
    if (modsel(3) == 1) {
      //NMNMIX
-<<<<<<< HEAD
-     if ( nmnmix.exists() ) {
-=======
      if ( nmnmix.exists() ) {
 diff -rupN pythia_8.212_original/src/SigmaProcess.cc pythia_8.212_patched/src/SigmaProcess.cc
 --- pythia_8.212_original/src/SigmaProcess.cc	2015-09-23 17:35:10.000000000 +0200
@@ -6652,5 +6649,4 @@
 +    if (compFac < 0) break;
      p2ME3 *= compFac;
      p2ME4 *= compFac;
-     p2ME5 *= compFac;
->>>>>>> 770978eb
+     p2ME5 *= compFac;