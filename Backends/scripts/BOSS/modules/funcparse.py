###############################
#                             #
#  Function parsing for BOSS  #
#                             #
###############################

import xml.etree.ElementTree as ET
from collections import OrderedDict
import os
import copy

import modules.active_cfg as active_cfg
exec("import configs." + active_cfg.module_name + " as cfg")

import modules.gb as gb
import modules.utils as utils
import modules.funcutils as funcutils
import modules.classutils as classutils
import modules.infomsg as infomsg


#
# Module-level globals
#



# ====== run ========

# Main function for parsing functions

def run():


    #
    # Loop over all functions 
    #
    
    for func_name_full, func_el in gb.func_dict.items():

        # Clear all info messages
        infomsg.clearInfoMessages()

        # Number of functions done
        func_i = len(gb.functions_done)

        # Generate dict with different variations of the function name
        func_name = funcutils.getFunctionNameDict(func_el)


        # Print current function
        print
        print '  Function: ' + func_name['long_templ_args']
        print '  ----------' + '-'*len(func_name['long_templ_args'])


        # Check if this function is accepted
        if funcutils.ignoreFunction(func_el):
            continue
       
        # Function namespace
        namespaces = utils.getNamespaces(func_el)
        has_namespace = bool(len(namespaces))


        # Check if this is a template function
        is_template = utils.isTemplateFunction(func_el)


        # If template function, figure out template variables
        if is_template == True:
            template_bracket, template_types = utils.getTemplateBracket(func_el)
            spec_template_types = utils.getSpecTemplateTypes(func_el)
            print 'TEMPLATE: ', template_bracket, template_types, spec_template_types


        #
        # Generate extra source file with overloaded and wrapper class versions
        #

        # Construct a wrapper function name, eg "someFunction__BOSS_7"
        wr_func_name = func_el.get('name') + gb.code_suffix + '_' + str(gb.symbol_name_counter)
        gb.symbol_name_counter += 1

        # New source file name
<<<<<<< HEAD
        # new_source_file_name = gb.function_files_prefix + func_name['short'].lower() + '_f' + str(func_i) + gb.code_suffix + cfg.source_extension
=======
>>>>>>> 8d12b0f0
        new_source_file_name = gb.function_files_prefix + func_el.get('name') + cfg.source_extension
        new_source_file_path = os.path.join(cfg.extra_output_dir, new_source_file_name)

        # Get include statements
        include_statements = []

        # - Generate include statements based on the types used in the function
        include_statements += utils.getIncludeStatements(func_el, convert_loaded_to='none', input_element='function')
        include_statements += utils.getIncludeStatements(func_el, convert_loaded_to='wrapper', input_element='function', use_full_path=True)
        include_statements.append( '#include "' + os.path.join(gb.gambit_backend_incl_dir, gb.abstract_typedefs_fname + cfg.header_extension) + '"' )
        include_statements.append( '#include "' + os.path.join(gb.gambit_backend_incl_dir, gb.wrapper_typedefs_fname + cfg.header_extension) + '"' )
        
        # - Then check if we have a header file for the function in question.
        #   If not, declare the original function as 'extern'
        file_el = gb.id_dict[func_el.get('file')]
        has_function_header = utils.isHeader(file_el)
        if has_function_header:
            header_full_path = file_el.get('name')
            use_path = utils.shortenHeaderPath(header_full_path)
            include_statements.append( '#include "' + use_path + '"')

        # Add include statement for gambit/Backends/function_return_utils.hpp
        include_statements.append( '#include "' + os.path.join(gb.gambit_backend_incl_dir,'function_return_utils.hpp') + '"')

        include_statements = list( OrderedDict.fromkeys(include_statements) )
        include_statements_code = '\n'.join(include_statements) + 2*'\n'


        # If no header file is found for the original function, generate 'extern' declaration
        extern_declaration = ''
        if not has_function_header:
            extern_declaration += funcutils.constrExternFuncDecl(func_el)
            extern_declaration += '\n'


        # If we have access to the function header, we can implement one overloaded versions
        # to account for default value arguments.
        if has_function_header:
            n_overloads = funcutils.numberOfDefaultArgs(func_el)
        else:
            n_overloads = 0


        #
        # Generate code for wrapper class version
        #
        
        # Register the wrapper name
        func_name['wr_name'] = wr_func_name

        # Construct wrapper function code
        wrapper_code = generateFunctionWrapperClassVersion(func_el, wr_func_name, namespaces, n_overloads) 
        wrapper_code = utils.addIndentation(wrapper_code, len(namespaces)*cfg.indent)
        wrapper_code += '\n'


        # Prepare element in gb.new_code
        if new_source_file_path not in gb.new_code.keys():
            gb.new_code[new_source_file_path] = {'code_tuples':[], 'add_include_guard':False}

        # Define code string
        n_indents = len(namespaces)
        new_code  = 2*'\n'

        # - Add include statements
        new_code += include_statements_code

        # - Add extern function declaration
        new_code += extern_declaration

        # - Construct the beginning of the namespaces
        new_code += utils.constrNamespace(namespaces, 'open')

        # - Add code for 'wrapper' version
        new_code += wrapper_code

        # - Construct the closing of the namespaces
        new_code += utils.constrNamespace(namespaces, 'close')
        
        new_code += '\n'


        # Register new code in return_code_dict
        insert_pos = -1   # end of file
        # return_code_dict[new_source_file_path]['code_tuples'].append( (insert_pos, new_code) )
        gb.new_code[new_source_file_path]['code_tuples'].append( (insert_pos, new_code) )


        # Register that this function has a source file
        gb.function_file_dict[func_name['long_templ_args']] = new_source_file_path


        #
        # Keep track of functions done
        #
        gb.functions_done.append(func_name)


        print

    #
    # End loop over functions
    #

# ====== END: run ========




# ====== generateFunctionWrapperClassVersion ========

# Function for generating a source file containing wrapper
# functions that make use of the wrapper classes.

def generateFunctionWrapperClassVersion(func_el, wr_func_name, namespaces, n_overloads):

    new_code = ''

    # Check if this function makes use of any loaded types
    uses_loaded_type = funcutils.usesLoadedType(func_el)

    # Function name
    func_name = func_el.get('name')

    # Determine return type
    return_type_dict = utils.findType(func_el)
    return_el      = return_type_dict['el']
    pointerness    = return_type_dict['pointerness']
    is_ref         = return_type_dict['is_reference']
    return_type_kw = return_type_dict['cv_qualifiers']
    
    return_kw_str  = ' '.join(return_type_kw) + ' '*bool(len(return_type_kw))
    
    return_is_loaded    = utils.isLoadedClass(return_el)

    return_type   = return_type_dict['name'] + '*'*pointerness + '&'*is_ref

    # If return type is a known class, add '::' for absolute namespace.
    if (not return_is_loaded) and utils.isKnownClass(return_el):
        return_type = '::' + return_type 


    # If return-by-value, then a const qualifier on the return value is meaningless
    # (will result in a compiler warning)
    if (pointerness == 0) and (is_ref == False):
        if 'const' in return_type_kw:
            return_type_kw.remove('const')


    # Arguments
    args = funcutils.getArgs(func_el)


    # One function for each set of default arguments
    n_overloads = funcutils.numberOfDefaultArgs(func_el)
    for remove_n_args in range(n_overloads+1):

        # Check that the function is acceptable
        if funcutils.ignoreFunction(func_el, limit_pointerness=True, remove_n_args=remove_n_args):
            continue

        if remove_n_args == 0:
            use_args = args
        else:
            use_args = args[:-remove_n_args]

        # Argument bracket
        args_bracket = funcutils.constrArgsBracket(use_args, include_arg_name=True, include_arg_type=True, include_namespace=True, use_wrapper_class=True)

        # Name of original function to call
        call_func_name = func_name

        # Convert return type if loaded class
        if utils.isLoadedClass(return_el):
            wrapper_return_type = classutils.toWrapperType(return_type, remove_reference=True)
        else:
            wrapper_return_type = return_type

        # Write declaration line
        new_code += return_kw_str + wrapper_return_type + ' ' + wr_func_name + args_bracket + '\n'

        # Write function body
        indent = ' '*cfg.indent
        new_code += '{\n'

        if return_type == 'void':
            new_code += indent
        else:
            new_code += indent + 'return '

        # args_bracket_notypes = funcutils.constrArgsBracket(use_args, include_arg_name=True, include_arg_type=False, wrapper_to_pointer=True)
        args_bracket_notypes = funcutils.constrArgsBracket(use_args, include_arg_name=True, include_arg_type=False, cast_to_original=True, wrapper_to_pointer=True)

        if return_is_loaded: 

            abs_return_type_simple = classutils.toAbstractType(return_type, include_namespace=True, remove_reference=True, remove_pointers=True)
            wrapper_return_type_simple = wrapper_return_type.replace('*','').replace('&','')

            if is_ref:  # Return-by-reference
                new_code += 'reference_returner< ' + wrapper_return_type_simple + ', ' + abs_return_type_simple +  ' >( ' + call_func_name + args_bracket_notypes + ' );\n'

            elif (not is_ref) and (pointerness > 0):  # Return-by-pointer
                new_code += 'pointer_returner< ' + wrapper_return_type_simple + ', ' + abs_return_type_simple +  ' >( ' + call_func_name + args_bracket_notypes + ' );\n'
            
            else:  # Return-by-value
                new_code += wrapper_return_type + '( ' + call_func_name + args_bracket_notypes + ' );\n'
        
        else:                
            new_code += call_func_name + args_bracket_notypes + ';\n'

        new_code += '}\n'
        new_code += '\n'

    # Add 'extern "C" {...}' block
    new_code = 'extern "C"\n{\n' + new_code + '}\n'

    return new_code

# ====== END: generateFunctionWrapperClassVersion ========


<|MERGE_RESOLUTION|>--- conflicted
+++ resolved
@@ -83,10 +83,6 @@
         gb.symbol_name_counter += 1
 
         # New source file name
-<<<<<<< HEAD
-        # new_source_file_name = gb.function_files_prefix + func_name['short'].lower() + '_f' + str(func_i) + gb.code_suffix + cfg.source_extension
-=======
->>>>>>> 8d12b0f0
         new_source_file_name = gb.function_files_prefix + func_el.get('name') + cfg.source_extension
         new_source_file_path = os.path.join(cfg.extra_output_dir, new_source_file_name)
 
