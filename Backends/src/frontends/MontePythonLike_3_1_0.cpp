//   GAMBIT: Global and Modular BSM Inference Tool
//   *********************************************
///  \file
///
///  Frontend source for the DirectDM backend.
///
///  *********************************************
///
///  Authors (add name and date if you modify):
///
///  \author Janina Renk
///          (janina.renk@fysik.su.se)
///  \date 2019 June
///
///  \author Sanjay Bloor
///          (sanjay.bloor12@imperial.ac.uk)
///  \date 2019 June
///
///  *********************************************

#include "gambit/Backends/frontend_macros.hpp"
#include "gambit/Backends/frontends/MontePythonLike_3_1_0.hpp"

#include <pybind11/stl.h>
#include <pybind11/stl_bind.h>
#include <pybind11/functional.h>
<<<<<<< HEAD
=======
//#include <pybind11/eigen.h>

// Maybe make a dictionary?
// dict = {
//			"bao":      "/bao/bao.data",
//			"Pantheon": "/Pantheon/Pantheon.data"
//			...
//		   }
// In fact we can make this a macro/function, probably, since
// it looks like the experiment + likelihood share a name in MP. Best day ever!
// (JR) xD hahaha, that is a great idea!! I'll be on it as soon as I've dealt with 
// the other stuff (and after popping the bottle ;)
// 
// --> No macros needed so far.. :(
>>>>>>> 2d086200

BE_NAMESPACE
{
  using namespace pybind11::literals; // to bring in the `_a` literal
    
  /// Convenience function to compute the loglike from a given experiment, given a MontePython likelihood-data container
  /// mplike, using the CLASS Python object cosmo.
  double get_MP_loglike(const CosmoBit::MPLike_data_container& mplike, pybind11::object& cosmo, std::string& experiment)
  {

    std::cout << "   		(MontePythonLike) cosmo h  "<< cosmo.attr("h")().cast<double>() << std::endl;
    std::cout << "   		(MontePythonLike) before calling loglkl " << std::endl;

    // need to use likelihood.at() since it is a const map -> [] can create entry & can't be used on const object
  	double result = mplike.likelihoods.at(experiment).attr("loglkl")(cosmo, mplike.data).cast<double>();
    
    std::cout << "   		(MontePythonLike) computed BAO loglike to be " << result << std::endl;
    
    return result;
  }

  /// Creates a MontePython 'Data' object. 
  ///This is initialised with a list of the relevant experimental limits to import. 
  pybind11::object create_data_object(std::vector<std::string>& experiments)
  {

  	pybind11::dict path_dict = pybind11::dict("MontePython"_a=backendDir,
  											  "data"_a=backendDir+"/../data/",
  											  "cosmo"_a=backendDir+"/../../../classy/2.6.3/", 
  											  "root"_a=backendDir+"/../../../");

<<<<<<< HEAD
  	// TODO nuisance parameters and other Cosmology to go here...
  	pybind11::dict mcmc_parameters;
=======
  	pybind11::dict mcmc_parameters;  // Empty - we do our own sampling, cheers.
>>>>>>> 2d086200

  	// Cast the list of experiments to a tuple, for MP to fire up...
  	pybind11::tuple MP_experiments = pybind11::make_tuple(experiments);

  	// Import Data object from MontePython
  	std::cout << "   		(MPLike init_MPLike_Likelihoods) About to init data object" << std::endl;
  	pybind11::object data = MontePythonLike.attr("Data")("", path_dict, MP_experiments, mcmc_parameters);
  	std::cout << "   		(MPLike init_MPLike_Likelihoods) Data object initialised!" << std::endl;

  	return data;
  }
  
  /// Returns a map of string to Python objects. These Python objects from MontePython are the initialised
  /// "Likelihood" objects used internal to MontePython. GAMBIT interfaces to these by requesting the 
  /// loglike methods of these Python objects.
  map_str_pyobj create_likelihood_objects(pybind11::object& data, std::vector<std::string>& experiments)
  {

  	pybind11::str command_line = ""; 

  	// Root likelihood path.

  	std::string like_path = backendDir+"/likelihoods/";
  	std::cout << like_path << std::endl;

	// Add the Likelihood path to sys so we can import it in Python
  	pybind11::module sys = pybind11::module::import("sys");
  	sys.attr("path").attr("append")(like_path);

  	map_str_pyobj likelihoods;

  	// Now go through each experiment one by one, and initialise the Likelihood containers in
  	// MontePython, then add them to a dictionary to pass back to CosmoBit.
  	for (std::vector<std::string>::const_iterator it = experiments.begin(); it != experiments.end(); ++it)
  	{
  		std::string exp_name = *it;
		pybind11::str     exp_path = like_path + "/" + exp_name + "/" + exp_name + ".data";
		pybind11::module  exp_module = pybind11::module::import(exp_name.c_str());
		pybind11::object  EXP_MODULE = exp_module.attr(exp_name.c_str())(exp_path, data, command_line);
		likelihoods[exp_name] = EXP_MODULE;
  	}

  	std::cout << "   		(MPLike init_MPLike_Likelihoods) finished Likelihood init" << std::endl;
  	return likelihoods;
  		
  }
}
END_BE_NAMESPACE


BE_INI_FUNCTION
{}
END_BE_INI_FUNCTION<|MERGE_RESOLUTION|>--- conflicted
+++ resolved
@@ -24,23 +24,6 @@
 #include <pybind11/stl.h>
 #include <pybind11/stl_bind.h>
 #include <pybind11/functional.h>
-<<<<<<< HEAD
-=======
-//#include <pybind11/eigen.h>
-
-// Maybe make a dictionary?
-// dict = {
-//			"bao":      "/bao/bao.data",
-//			"Pantheon": "/Pantheon/Pantheon.data"
-//			...
-//		   }
-// In fact we can make this a macro/function, probably, since
-// it looks like the experiment + likelihood share a name in MP. Best day ever!
-// (JR) xD hahaha, that is a great idea!! I'll be on it as soon as I've dealt with 
-// the other stuff (and after popping the bottle ;)
-// 
-// --> No macros needed so far.. :(
->>>>>>> 2d086200
 
 BE_NAMESPACE
 {
@@ -72,12 +55,8 @@
   											  "cosmo"_a=backendDir+"/../../../classy/2.6.3/", 
   											  "root"_a=backendDir+"/../../../");
 
-<<<<<<< HEAD
   	// TODO nuisance parameters and other Cosmology to go here...
   	pybind11::dict mcmc_parameters;
-=======
-  	pybind11::dict mcmc_parameters;  // Empty - we do our own sampling, cheers.
->>>>>>> 2d086200
 
   	// Cast the list of experiments to a tuple, for MP to fire up...
   	pybind11::tuple MP_experiments = pybind11::make_tuple(experiments);
