//   GAMBIT: Global and Modular BSM Inference Tool
//   *********************************************
///  \file
///
///  Frontend source for the DirectDM backend.
///
///  *********************************************
///
///  Authors (add name and date if you modify):
///
///  \author Janina Renk
///          (janina.renk@fysik.su.se)
///  \date 2019 June
///
///  \author Sanjay Bloor
///          (sanjay.bloor12@imperial.ac.uk)
///  \date 2019 June
///
///  *********************************************

#include "gambit/Backends/frontend_macros.hpp"
#include "gambit/Backends/frontends/MontePythonLike_3_1_0.hpp"

#include <pybind11/stl.h>
#include <pybind11/stl_bind.h>
#include <pybind11/functional.h>
//#include <pybind11/eigen.h>

// Maybe make a dictionary?
// dict = {
//			"bao":      "/bao/bao.data",
//			"Pantheon": "/Pantheon/Pantheon.data"
//			...
//		   }
// In fact we can make this a macro/function, probably, since
// it looks like the experiment + likelihood share a name in MP. Best day ever!
// (JR) xD hahaha, that is a great idea!! I'll be on it as soon as I've dealt with 
// the other stuff (and after popping the bottle ;)

BE_NAMESPACE
{
  using namespace pybind11::literals; // to bring in the `_a` literal
<<<<<<< HEAD
  
  double get_MP_loglike(const CosmoBit::Classy_cosmo_container& ccc, pybind11::object& cosmo)
=======

    
  double get_MP_loglike(const CosmoBit::MPLike_data_container & mplike, pybind11::object & cosmo)
>>>>>>> d82cd28e
  {
	//std::string like = "bao"; // add like_string as argument
  	std::string like = "bao";
    std::cout << "   		(MontePythonLike) cosmo h  "<< cosmo.attr("h")().cast<double>() << std::endl;
    std::cout << "   		(MontePythonLike) before calling loglkl " << std::endl;

    // need to use likelihood.at() since it is a const map -> [] can create entry & can't be used on const object
  	double result = mplike.likelihoods.at(like);//.attr("loglkl")(cosmo, ccc.data).cast<double>();
    
    std::cout << "   		(MontePythonLike) computed BAO loglike to be " << result << std::endl;
    
    return result;
  }

  /// Creates a MontePython 'Data' object. 
  ///This is initialised with a list of the relevant experimental limits to import. 
  pybind11::object create_data_object(std::vector<std::string>& experiments)
  {

  	pybind11::dict path_dict = pybind11::dict("MontePython"_a=backendDir+"/montepython/",
  											  "data"_a=backendDir+"/data/",
  											  "cosmo"_a=backendDir+"/../../classy/2.6.3/", 
  											  "root"_a=backendDir+"/../../");

  	pybind11::dict mcmc_parameters;  // Empty - we do our own sampling, cheers.

  	/*
  	// In the future, this will be an array of experiments used in the scan.
  	// For now, just do BAOs
  	pybind11::tuple experiments = pybind11::make_tuple("bao");
  	// Location of the BAO data
  	pybind11::str bao_path = like_path +"/bao/bao.data";
  	*/

  	// Cast the list of experiments to a tuple, for MP to fire up...
  	pybind11::tuple MP_experiments = pybind11::make_tuple(experiments);

  	// Let's just check, shall we...?
  	pybind11::print(MP_experiments);

  	// Import Data object from MontePython
  	std::cout << "   		(MPLike init_MPLike_Likelihoods) About to init data object" << std::endl;
  	pybind11::object data = MontePythonLike.attr("Data")("", path_dict, MP_experiments, mcmc_parameters);
  	std::cout << "   		(MPLike init_MPLike_Likelihoods) Data object initialised!" << std::endl;

  	return data;
  }

/*  //std::map<std::string, pybind11::object> create_likelihood_objects(pybind11::object  & data)
  map_str_dbl create_likelihood_objects(pybind11::object& data)
  {

  	pybind11::str command_line = ""; 

  	// Root likelihood path.
  	std::string like_path = backendDir+"/montepython/likelihoods/";
  	pybind11::str bao_path = like_path +"/bao/bao.data";

  	pybind11::module sys = pybind11::module::import("sys");
  	sys.attr("path").attr("append")(like_path);

  	// Now we can import the bao likelihood module & create BAO likelihood object
  	pybind11::module bao = pybind11::module::import("bao");

  	std::cout << "   		(MPLike init_MPLike_Likelihoods) About to create BAO" << std::endl;
  	pybind11::object BAO = bao.attr("bao")(bao_path, data, command_line);
  	
  	//std::map<std::string, pybind11::object> likelihoods;
  	map_str_dbl likelihoods;
  	likelihoods["bao"] = 420.;

  	std::cout << "   		(MPLike init_MPLike_Likelihoods) finished Likelihood init" << std::endl;
  	return likelihoods;
  		
  }  */
  // v2
  
  map_str_dbl create_likelihood_objects(pybind11::object& data, std::vector<std::string>& experiments)
  {

  	pybind11::str command_line = ""; 

  	// Root likelihood path.
  	std::string like_path = backendDir+"/montepython/likelihoods/";

	// Add the Likelihood path to sys so we can import it in Python
  	pybind11::module sys = pybind11::module::import("sys");
  	sys.attr("path").attr("append")(like_path);

  	//std::map<std::string, pybind11::object> likelihoods;
  	map_str_dbl likelihoods;

  	// Now go through each experiment one by one, and initialise the Likelihood containers in
  	// MontePython, then add them to a dictionary to pass back to CosmoBit.
  	double i = 0.;
  	for (std::vector<std::string>::const_iterator it = experiments.begin(); it != experiments.end(); ++it)
  	{
  		std::string exp_name = *it;
  		//std::transform(exp_name.begin(), exp_name.end(), exp_name.begin(), ::tolower);
		pybind11::str     exp_path = like_path + "/" + exp_name + "/" + exp_name + ".data";
		pybind11::module  exp_module = pybind11::module::import(exp_name.c_str());
		pybind11::object  EXP_MODULE = exp_module.attr(exp_name.c_str())(exp_path, data, command_line);
		likelihoods[exp_name] = 420. + i;
		i++;
  	}

  	std::cout << "   		(MPLike init_MPLike_Likelihoods) finished Likelihood init" << std::endl;
  	return likelihoods;
  		
  }
}
END_BE_NAMESPACE


BE_INI_FUNCTION
{	
	
	
}
END_BE_INI_FUNCTION<|MERGE_RESOLUTION|>--- conflicted
+++ resolved
@@ -40,14 +40,8 @@
 BE_NAMESPACE
 {
   using namespace pybind11::literals; // to bring in the `_a` literal
-<<<<<<< HEAD
-  
-  double get_MP_loglike(const CosmoBit::Classy_cosmo_container& ccc, pybind11::object& cosmo)
-=======
-
     
-  double get_MP_loglike(const CosmoBit::MPLike_data_container & mplike, pybind11::object & cosmo)
->>>>>>> d82cd28e
+  double get_MP_loglike(const CosmoBit::MPLike_data_container& mplike, pybind11::object& cosmo)
   {
 	//std::string like = "bao"; // add like_string as argument
   	std::string like = "bao";
