--- conflicted
+++ resolved
@@ -67,7 +67,6 @@
 	pybind11::object Likelihood = 
 		MontePythonLike.attr("Likelihood")(bao_path, data, command_line);
 
-<<<<<<< HEAD
 	pybind11::module sys = pybind11::module::import("sys");
 	sys.attr("path").attr("append")(like_path);
 
@@ -81,15 +80,7 @@
 	//std::cout<< "   (MontePythonLike init): before loglkl "<< std::endl;
 	//pybind11::dbl chi;
 	//std::cout << BAO_like.attr("loglkl")("","") << std::endl;
-=======
-	pybind11::object LikeObj = MontePythonLike.attr("Likelihood")(path_dat, data, command_line);
 
-	//std::cout<< "   (MontePythonLike init): before loglkl "<< std::endl;
-	//pybind11::dbl chi;
-	auto chi = LikeObj.attr("loglkl")("","");
->>>>>>> 94fb3df6
-
-	std::cout << "   (MontePythonLike init): chi is " << chi << std::endl;
 }
 END_BE_INI_FUNCTION
 
