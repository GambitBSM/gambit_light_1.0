//   GAMBIT: Global and Modular BSM Inference Tool
//   *********************************************
///  \file
///
///  Frontend source for the MontePython backend.
///
///  *********************************************
///
///  Authors (add name and date if you modify):
///
///  \author Janina Renk
///          (janina.renk@fysik.su.se)
///  \date 2019 June
///
///  \author Sanjay Bloor
///          (sanjay.bloor12@imperial.ac.uk)
///  \date 2019 June
///
///  *********************************************

#include "gambit/Backends/frontend_macros.hpp"
#include "gambit/Backends/frontends/MontePythonLike_3_1_0.hpp"

#include <pybind11/stl.h>
#include <pybind11/stl_bind.h>
#include <pybind11/functional.h>

BE_NAMESPACE
{
  using namespace pybind11::literals; // to bring in the `_a` literal
    
  /// Convenience function to compute the loglike from a given experiment, given a MontePython likelihood-data container
  /// mplike, using the CLASS Python object cosmo.
  double get_MP_loglike(const CosmoBit::MPLike_data_container& mplike, pybind11::object& cosmo, std::string& experiment)
  {

    std::cout << "   		(MontePythonLike) before calling loglkl " << std::endl;

    // need to use likelihood.at() since it is a const map -> [] can create entry & can't be used on const object
  	double result = mplike.likelihoods.at(experiment).attr("loglkl")(cosmo, mplike.data).cast<double>();
    
    std::cout << "   		(MontePythonLike) computed "<< experiment <<" loglike to be " << result << std::endl;
    
    return result;
  }

  /// Creates a MontePython 'Data' object. 
  /// This is initialised with a list of the relevant experimental limits to import. 
<<<<<<< HEAD
  pybind11::object create_data_object(std::vector<std::string>& experiments)
=======
  /// Also needs to know where CLASSY lives. 
  pybind11::object create_data_object(std::vector<std::string>& experiments,
                                      std::string& classyDir)
>>>>>>> af56415a
  {
  	pybind11::dict path_dict = pybind11::dict("MontePython"_a=backendDir,
  											  "data"_a=backendDir+"/../data/",
  											  "cosmo"_a=backendDir+"/../../../"+classyDir, 
  											  "root"_a=backendDir+"/../../../");

  	// TODO nuisance parameters and other Cosmology to go here...
  	pybind11::dict mcmc_parameters;

  	// Cast the list of experiments to a tuple, for MP to fire up...
  	pybind11::tuple MP_experiments = pybind11::make_tuple(experiments);

  	// Import Data object from MontePython
  	std::cout << "   		(MPLike init_MPLike_Likelihoods) About to init data object" << std::endl;
  	pybind11::object data = MontePythonLike.attr("Data")("", path_dict, MP_experiments, mcmc_parameters);
  	std::cout << "   		(MPLike init_MPLike_Likelihoods) Data object initialised!" << std::endl;

  	return data;
  }
  
  /// Returns a map of string to Python objects. These Python objects from MontePython are the initialised
  /// "Likelihood" objects used internal to MontePython. GAMBIT interfaces to these by requesting the 
  /// loglike methods of these Python objects.
  map_str_pyobj create_likelihood_objects(pybind11::object& data, std::vector<std::string>& experiments)
  {

  	pybind11::str command_line = ""; 

  	// Root likelihood path.

  	std::string like_path = backendDir+"/likelihoods/";

	// Add the Likelihood path to sys so we can import it in Python
  	pybind11::module sys = pybind11::module::import("sys");
  	sys.attr("path").attr("append")(like_path);

  	map_str_pyobj likelihoods;

  	// Now go through each experiment one by one, and initialise the Likelihood containers in
  	// MontePython, then add them to a dictionary to pass back to CosmoBit.
  	for (std::vector<std::string>::const_iterator it = experiments.begin(); it != experiments.end(); ++it)
  	{
  		std::string exp_name = *it;
		pybind11::str     exp_path = like_path + "/" + exp_name + "/" + exp_name + ".data";
		pybind11::module  exp_module = pybind11::module::import(exp_name.c_str());
		pybind11::object  EXP_MODULE = exp_module.attr(exp_name.c_str())(exp_path, data, command_line);
		likelihoods[exp_name] = EXP_MODULE;
  	}

  	std::cout << "   		(MPLike init_MPLike_Likelihoods) finished Likelihood init" << std::endl;
  	return likelihoods;
  		
  }
}
END_BE_NAMESPACE


BE_INI_FUNCTION
{}
END_BE_INI_FUNCTION<|MERGE_RESOLUTION|>--- conflicted
+++ resolved
@@ -46,13 +46,8 @@
 
   /// Creates a MontePython 'Data' object. 
   /// This is initialised with a list of the relevant experimental limits to import. 
-<<<<<<< HEAD
-  pybind11::object create_data_object(std::vector<std::string>& experiments)
-=======
   /// Also needs to know where CLASSY lives. 
-  pybind11::object create_data_object(std::vector<std::string>& experiments,
-                                      std::string& classyDir)
->>>>>>> af56415a
+  pybind11::object create_data_object(std::vector<std::string>& experiments, std::string& classyDir)
   {
   	pybind11::dict path_dict = pybind11::dict("MontePython"_a=backendDir,
   											  "data"_a=backendDir+"/../data/",
