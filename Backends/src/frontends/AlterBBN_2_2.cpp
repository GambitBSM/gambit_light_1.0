//   GAMBIT: Global and Modular BSM Inference Tool
//   *********************************************
///  \file
///
///  Frontend for AlterBBN backend
///
///  *********************************************
///
///  Authors (add name and date if you modify):
///
/// \author Janina Renk
///         (janina.renk@fysik.su.se)
/// \date 2018 Jun
/// \date 2020 Jan
///
/// \author Patrick Stöcker
///         (stoecker@physik.rwth-achen.de)
/// \date 2019 Sep
///
<<<<<<< HEAD
/// \author Will Handley
///         (wh260@cam.ac.uk)
/// \date 2020 Mar
=======
///  \author Pat Scott
///          (pat.scott@uq.edu.au)
///  \date 2020 Apr
>>>>>>> e3448e2f
///
///  *********************************************

#include <sstream>
#include "gambit/Backends/frontend_macros.hpp"
#include "gambit/Backends/frontends/AlterBBN_2_2.hpp"

#define NNUC 26 // number of element abundances computed in AlterBBN 2.2

// Initialisation
BE_INI_FUNCTION{


}
END_BE_INI_FUNCTION


// Convenience functions (definitions)
BE_NAMESPACE
{
  static int                 nucl_err_res=0;
  static map_str_dbl         prev_AlterBBN_input{};
  static std::vector<double> prev_ratioH(0., NNUC+1);
  static std::vector<double> prev_cov_ratioH(0., (NNUC+1)*(NNUC+1));

  /// string set containing the name of all members of the AlterBBN relicparam structures that can currently
  /// be set with GAMBIT. If you add a new model and need to pass a different option to AlterBBN add e.g. "life_neutron"
  /// here and in the function fill_cosmomodel below to modify the lifetime of the neutron
  std::set<std::string> known_relicparam_options = {"eta0", "Nnu", "dNnu", "err","failsafe"};

  /// pass all values of AlterBBN's relicparam structure that
  void fill_cosmomodel(AlterBBN_2_2::relicparam * input_relicparam, map_str_dbl & AlterBBN_input)
  {
    // check that only options that are known to the interface, i.e. that they are one of the options
    // defined in the string set 'known_relicparam_options' above, are passed to AlterBBN
    static bool first_run = true;
    if(first_run)
    {
      std::map<std::string, double>::const_iterator it;
      for ( it = AlterBBN_input.begin(); it != AlterBBN_input.end(); it++ )
      {
        // throw error if an option is not currently being passed on to AlterBBN & tell user how to change that
        if(known_relicparam_options.count(it->first)==0)
        {
          std::ostringstream errormsg;
          errormsg << "Option '" << it->first << "' tried to pass to AlterBBN_" << VERSION<< " is not know to the relicparam strucutre "<<std::endl;
          errormsg << "Known options are:";
          for(auto item : known_relicparam_options)
          {
                  errormsg <<" '"<<item << "'";
          }
          errormsg << ". Check for typos or add new one to the string set 'known_relicparam_options' in Backends/src/frontends/AlterBBN_"<< VERSION<< ".cpp"<<std::endl;
          backend_error().raise(LOCAL_INFO,errormsg.str());
        }
      }
      first_run = false;
    }

    // if a value for a member of the relicparam structure has been added to the AlterBBN_input map
    // set the value accordingly
    if (AlterBBN_input.count("eta0")){input_relicparam->eta0 = AlterBBN_input["eta0"];}
    if (AlterBBN_input.count("Nnu")){input_relicparam->Nnu = AlterBBN_input["Nnu"];}
    if (AlterBBN_input.count("dNnu")){input_relicparam->dNnu = AlterBBN_input["dNnu"];}
    // to overwrite the default value of another relicparam structure member, e.g. life_neutron,
    // to AlterBBN uncomment the line below
    // if (AlterBBN_input.count("life_neutron")){input_relicparam->life_neutron = AlterBBN_input["life_neutron"];}

    // set error handling related parameters
    if (AlterBBN_input.count("failsafe")){input_relicparam->failsafe = (int)AlterBBN_input["failsafe"];}
    if (AlterBBN_input.count("err")){input_relicparam->err = (int)AlterBBN_input["err"];}
  }

  /// calls the AlterBBN routine nucl_err with the filled relicparam structure. This will fill the array ratioH with
  /// all computed element abundances, and cov_ratioH with their errors & covariances
  int call_nucl_err(map_str_dbl &AlterBBN_input, double* ratioH, double* cov_ratioH )
  {
<<<<<<< HEAD
    if (AlterBBN_input != prev_AlterBBN_input)
    {
      AlterBBN::AlterBBN_2_2::relicparam input_relicparam;
      Init_cosmomodel(&input_relicparam); // initialise valuse of relicparam structure to their defaults
      fill_cosmomodel(&input_relicparam, AlterBBN_input); // fill strucutre with values contained in AlerBBN_input map which is filled in CosmoBit.ccp for different models

      nucl_err_res = nucl_err(&input_relicparam, ratioH, cov_ratioH);
      //int bbn_exc = bbn_excluded_chi2(&input_relicparam); just for testing purposes to compare internal AlterBBN output to GAMBIT result
      prev_ratioH = std::vector<double>(ratioH, ratioH+NNUC+1);
      prev_cov_ratioH = std::vector<double>(cov_ratioH, cov_ratioH+(NNUC+1)*(NNUC+1));
      prev_AlterBBN_input = AlterBBN_input;
    }
    else
    {
      for (int i=0;i<NNUC+1;i++) ratioH[i] = prev_ratioH[i];
      for (int i=0;i<(NNUC+1)*(NNUC+1);i++) cov_ratioH[i] = prev_cov_ratioH[i];
    }
=======
    AlterBBN_2_2::relicparam input_relicparam;
    Init_cosmomodel(&input_relicparam); // initialise valuse of relicparam structure to their defaults
    fill_cosmomodel(&input_relicparam, AlterBBN_input); // fill strucutre with values contained in AlerBBN_input map which is filled in CosmoBit.ccp for different models

    int nucl_err_res = nucl_err(&input_relicparam, ratioH, cov_ratioH);
    //int bbn_exc = bbn_excluded_chi2(&input_relicparam); just for testing purposes to compare internal AlterBBN output to GAMBIT result

>>>>>>> e3448e2f
    return nucl_err_res;
  }

  /// return the NNUC -- global parameter of AlterBBN specifying the number of
  /// elements for which abundances are calculated -> length of array ratioH is NNUC+1 (AlterBBN
  /// starts filling @ position 1)
  int get_NNUC() { return NNUC; }

  /// create a map that translates element name to position of element in ratioH vector
  /// (holding the computed element abundances)
  /// BE convinience function just in case it changes with a different version of AlterBBN
  map_str_int get_abund_map_AlterBBN()
  { return {{"H2",3},{"D",3},{"H3",4},{"He3",5},{"He4",6},{"Yp",6},{"Li6",7},{"Li7",8},{"Be7",9},{"Li8",10}}; }

}
END_BE_NAMESPACE<|MERGE_RESOLUTION|>--- conflicted
+++ resolved
@@ -17,15 +17,12 @@
 ///         (stoecker@physik.rwth-achen.de)
 /// \date 2019 Sep
 ///
-<<<<<<< HEAD
 /// \author Will Handley
 ///         (wh260@cam.ac.uk)
 /// \date 2020 Mar
-=======
 ///  \author Pat Scott
 ///          (pat.scott@uq.edu.au)
 ///  \date 2020 Apr
->>>>>>> e3448e2f
 ///
 ///  *********************************************
 
@@ -102,13 +99,12 @@
   /// all computed element abundances, and cov_ratioH with their errors & covariances
   int call_nucl_err(map_str_dbl &AlterBBN_input, double* ratioH, double* cov_ratioH )
   {
-<<<<<<< HEAD
     if (AlterBBN_input != prev_AlterBBN_input)
     {
-      AlterBBN::AlterBBN_2_2::relicparam input_relicparam;
+      AlterBBN_2_2::relicparam input_relicparam;
       Init_cosmomodel(&input_relicparam); // initialise valuse of relicparam structure to their defaults
       fill_cosmomodel(&input_relicparam, AlterBBN_input); // fill strucutre with values contained in AlerBBN_input map which is filled in CosmoBit.ccp for different models
-
+  
       nucl_err_res = nucl_err(&input_relicparam, ratioH, cov_ratioH);
       //int bbn_exc = bbn_excluded_chi2(&input_relicparam); just for testing purposes to compare internal AlterBBN output to GAMBIT result
       prev_ratioH = std::vector<double>(ratioH, ratioH+NNUC+1);
@@ -120,15 +116,6 @@
       for (int i=0;i<NNUC+1;i++) ratioH[i] = prev_ratioH[i];
       for (int i=0;i<(NNUC+1)*(NNUC+1);i++) cov_ratioH[i] = prev_cov_ratioH[i];
     }
-=======
-    AlterBBN_2_2::relicparam input_relicparam;
-    Init_cosmomodel(&input_relicparam); // initialise valuse of relicparam structure to their defaults
-    fill_cosmomodel(&input_relicparam, AlterBBN_input); // fill strucutre with values contained in AlerBBN_input map which is filled in CosmoBit.ccp for different models
-
-    int nucl_err_res = nucl_err(&input_relicparam, ratioH, cov_ratioH);
-    //int bbn_exc = bbn_excluded_chi2(&input_relicparam); just for testing purposes to compare internal AlterBBN output to GAMBIT result
-
->>>>>>> e3448e2f
     return nucl_err_res;
   }
 
