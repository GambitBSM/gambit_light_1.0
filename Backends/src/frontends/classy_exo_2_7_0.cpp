--- conflicted
+++ resolved
@@ -344,15 +344,6 @@
 
 BE_INI_FUNCTION
 {
-<<<<<<< HEAD
-  static int error_counter = 0;
-  static int max_errors = 100;
-
-  // get input for CLASS run set by CosmoBit
-  Classy_input input_container= *Dep::classy_input_params;
-  pybind11::dict cosmo_input_dict = input_container.get_input_dict();
-=======
->>>>>>> bd5b73db
 
   #ifdef HAVE_PYBIND11
 
@@ -360,7 +351,7 @@
     static int max_errors = 100;
 
     // get input for CLASS run set by CosmoBit
-    Classy_input input_container= *Dep::classy_final_input;
+    Classy_input input_container= *Dep::classy_input_params;
     pybind11::dict cosmo_input_dict = input_container.get_input_dict();
 
     // Check whether the energy injection tables have changed.
