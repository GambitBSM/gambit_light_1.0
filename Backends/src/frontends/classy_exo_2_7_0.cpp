//   GAMBIT: Global and Modular BSM Inference Tool
//   *********************************************
///  \file
///
///  Frontend source for the exoclassy backend.
///
///  *********************************************
///
///  Authors (add name and date if you modify):
///
///  \author Janina Renk
///          (janina.renk@fysik.su.se)
///  \date 2019 June
///
///  \author Sanjay Bloor
///          (sanjay.bloor12@imperial.ac.uk)
///  \date 2019 June
///
///  \author Patrick Stoecker
///          (stoecker@physik.rwth-aachen.de)
///  \date 2019 July
///
///  *********************************************

#include "gambit/Backends/frontend_macros.hpp"
#include "gambit/Backends/frontends/classy_exo_2_7_0.hpp"
#include "gambit/CosmoBit/CosmoBit_utils.hpp"

#include <pybind11/stl.h>
#include <pybind11/stl_bind.h>
#include <pybind11/functional.h>
#include <pybind11/eval.h>


BE_NAMESPACE
{

  pybind11::object static cosmo;
  // save input dictionary from CLASS run from 
  // previously computed point
  pybind11::dict static prev_input_dict;

  // return cosmo object. Need to pass this to MontePython for Likelihoods calculations
  pybind11::object get_classy_cosmo_object()
  {
    return cosmo;
  }

  /// test if two dictionaries contain exactly the same values for all keys
  /// return true if so, false if there is at least one different value
  bool compare_dicts(pybind11::dict classy_input, pybind11::dict prev_input_dict)
  {
    for (auto it : classy_input)
    {
      // test if any pointer is being passed to CLASS -- if so you'd need to compare the contents
      // of the vectors, so just recompute by default in that case (atm the options that pass pointser
      // can be identified by searching for 'array' or 'pointer_to' in the CLASS input dict. If more of 
      // these cases are implemented the checks have to be added here.)
      // (as soon there is a real fast-slow scanner implemented this sould probably be changed)
      if(it.first.cast<std::string>().find("array") != std::string::npos){return false;}
      if(it.first.cast<std::string>().find("pointer_to") != std::string::npos){return false;}
      
      // return false if unequal values are found
      if (classy_input[it.first].cast<std::string>() != prev_input_dict[it.first].cast<std::string>()){return false;}
    }
    // all key values are identical --> no need to run class again, yay!  
    return true;
  }

  /// routine to check class input for consistency. If a case is not treated here class will 
  ///  throw an error saying that one input parameter was not read. Checking for some specific cases
  /// here allows us to give more informative error messages and fix suggestions 
  void class_input_consistency_checks(pybind11::dict classy_input)
  {

    std::ostringstream errMssg;
    // one thing that can go wrong is that the primordial power spectrum is requested but 
    // not output of requiring the perturbations to be solved is asked for => 
    // check if "modes" input is set while "output" is not set
    if(classy_input.contains("modes") and not classy_input.contains("output"))
    {
      errMssg << "You are calling class asking for the following modes to be computed : "<< pybind11::repr(classy_input["modes"]);
      errMssg << "\nHowever, you did not request any output that requires solving the perturbations.\nHence CLASS";
      errMssg << " will not read the input 'modes' and won't run. Add the CLASS input parameter 'output' requesting";
      errMssg << " a spectrum to be computed to the yaml file as run option, e.g. \n  - capability: baseline_classy_input\n";
      errMssg << "    options:\n      classy_dict:\n        output: tCl";
      backend_error().raise(LOCAL_INFO,errMssg.str());
    }
  }

  // Routine to use backward compatible input names for energy injection inputs
  // In the future version of CLASS (v3.0 + ), the inputs will have
  // slightly modified names.
  // Our policy is to use the updated names in the code and to provide translations
  // for the versions prior to 3.0 (which will be outdated eventually)
  //
  // The relevant pairs (OLD -> NEW) are:
  //
  //  "tau_dcdm"                       --> "DM_decay_tau"
  //  "decay_fraction"                 --> "DM_decay_fraction"
  //  "annihilation"                   --> "DM_annihilation_efficiency"
  //  "annihilation_cross_section"     --> "DM_annihilation_cross_section"
  //  "DM_mass"                        --> "DM_annihilation_mass"
  //  "energy_deposition_function"     --> "f_eff_type"
  //  "energy_repartition_coefficient" --> "chi_type"
  //
  // NOTE: Our intention is to revert the inputs (i.e replace NEW with OLD)
  //
  void rename_energy_injection_parameters(pybind11::dict& cosmo_input_dict)
  {
    static bool first = true;
    static std::map<std::string,std::string> new_old_names;
    if (first)
    {
      first = false;
      new_old_names["DM_decay_tau"]                  = "tau_dcdm";
      new_old_names["DM_decay_fraction"]             = "decay_fraction";
      new_old_names["DM_annihilation_efficiency"]    = "annihilation";
      new_old_names["DM_annihilation_cross_section"] = "annihilation_cross_section";
      new_old_names["DM_annihilation_mass"]          = "DM_mass";
      new_old_names["f_eff_type"]                    = "energy_deposition_function";
      new_old_names["chi_type"]                      = "energy_repartition_coefficient";
      new_old_names["chi_file"]                      = "energy repartition coefficient file";
    }

    // In the first batch, we will fix the names of the inputs.
    // We will fix the entries itself, if needed, later.
    for (const auto& item: new_old_names)
    {
      pybind11::str newkey = pybind11::str(item.first);
      pybind11::str oldkey = pybind11::str(item.second);

      if (cosmo_input_dict.attr("has_key")(newkey).cast<bool>())
      {
        cosmo_input_dict[oldkey] = cosmo_input_dict.attr("pop")(newkey);
      }
    }

    // For the input "energy_repartition_coefficient" ("chi_type" in new versions),
    // also the acceptable values have changed.
    // If we can revert the input properly, we do so. If not, throw an error.
    //
    // NOTE: This only affects versions of exoclass <= 2.7.2.
    //
    if (cosmo_input_dict.attr("has_key")("energy_repartition_coefficient").cast<bool>())
    {
      std::string entry = (cosmo_input_dict["energy_repartition_coefficient"]).cast<std::string>();
      if (entry.compare("CK_2004") == 0)
      {
        cosmo_input_dict["energy_repartition_coefficient"] = "SSCK";
      }
      else if (entry.compare("Galli_2013_file") == 0 || entry.compare("Galli_2013_analytic") == 0)
      {
        cosmo_input_dict["energy_repartition_coefficient"] = "GSVI";
      }
      else if (entry.compare("from_x_file") == 0)
      {
        cosmo_input_dict["energy_repartition_coefficient"] = "from_file";
      }
      else
      {
        std::ostringstream errMssg;
        errMssg << "The chosen version of classy [classy_" << STRINGIFY(VERSION) << "] ";
        errMssg << "cannot handle the argument \'" << entry << "\' ";
        errMssg << "of the iput 'chi_type' (aka. 'energy_repartition_coefficient').\n";
        errMssg << "Please adjust your input or use a suitable version.";
        backend_error().raise(LOCAL_INFO,errMssg.str());
      }
    }
  }

  // getter functions to return a bunch of CLASS outputs. This is here in the frontend
  // to make the capabilities inside CosmoBit independent of types that depend on the 
  // Boltzmann solver in use

  // get the lensed Cl.
  std::vector<double> class_get_lensed_cl(std::string spectype)
  {
    // Get dictionary containing all (lensed) Cl spectra
    pybind11::dict cl_dict = cosmo.attr("lensed_cl")();

    // Get only the relevant Cl as np array and steal the pointer to its data.
    pybind11::object cl_array_obj = cl_dict[pybind11::cast<str>(spectype)];
    pybind11::array_t<double> cl_array = pybind11::cast<pybind11::array_t<double>>(cl_array_obj);
    auto cl_ptr = cl_array.data();
    size_t len = cl_array.size();

    // Create the vector to return
    std::vector<double> result(cl_ptr, (cl_ptr+len));

    // cl = 0 for l = 0,1
    result.at(0) = 0.;
    result.at(1) = 0.;

    return result;
  }

  // get the raw (unlensed) Cl.
  std::vector<double> class_get_unlensed_cl(std::string spectype)
  {
    // Get dictionary containing the raw (unlensed) Cl spectra
    pybind11::dict cl_dict = cosmo.attr("raw_cl")();

    // Get only the relevant Cl as np array and steal the pointer to its data.
    pybind11::object cl_array_obj = cl_dict[pybind11::cast<str>(spectype)];
    pybind11::array_t<double> cl_array = pybind11::cast<pybind11::array_t<double>>(cl_array_obj);
    auto cl_ptr = cl_array.data();
    size_t len = cl_array.size();

    // Create the vector to return
    std::vector<double> result(cl_ptr, (cl_ptr+len));

    // cl = 0 for l = 0,1
    result.at(0) = 0.;
    result.at(1) = 0.;

    return result;
  }

  // returns angular diameter distance for given redshift
  double class_get_Da(double z)
  {
    double Da = cosmo.attr("angular_distance")(z).cast<double>();
    // check if units are the same as from class??
    return Da;
  }

  // returns luminosity diameter distance for given redshift
  double class_get_Dl(double z)
  {
    double Dl = cosmo.attr("luminosity_distance")(z).cast<double>();
    return Dl;
  }

  // returns scale_independent_growth_factor for given redshift
  double class_get_scale_independent_growth_factor(double z)
  {
    double growth_fact = cosmo.attr("scale_independent_growth_factor")(z).cast<double>();
    return growth_fact;
  }

  // returns scale_independent_growth_factor for given redshift  TODO: what is different with and without f? think it 
  // is connected to powerspectra with baryons vs. baryons + cdm 
  double class_get_scale_independent_growth_factor_f(double z)
  {
    double growth_fact_f = cosmo.attr("scale_independent_growth_factor_f")(z).cast<double>();
    return growth_fact_f;
  }

  // returns Hubble parameter for given redshift
  double class_get_Hz(double z)
  {
    double H_z = cosmo.attr("Hubble")(z).cast<double>();
    return H_z;
  }

  // returns Omega radiation today
  double class_get_Omega0_r()
  {
    double Omega0_r = cosmo.attr("Omega_r")().cast<double>();
    return Omega0_r;
  }

  // returns Omega of ultra-relativistic species today
  double class_get_Omega0_ur()
  {
    double Omega0_ur = cosmo.attr("Omega_ur")().cast<double>();
    return Omega0_ur;
  }

  // returns Omega matter today
  double class_get_Omega0_m()
  {
    double Omega0_m = cosmo.attr("Omega_m")().cast<double>();
    return Omega0_m;
  }

  // returns Omega ncdm today (contains contributions of all ncdm species)
  double class_get_Omega0_ncdm_tot()
  {
    double Omega0_ncdm = cosmo.attr("Omega_ncdm_tot")().cast<double>();
    return Omega0_ncdm;
  }

/* you *could* also have this function in principle, however since the containts
  the contribution from ALL ncdm components it is not in general true, that Omega_ncdm = Omega_nu
  so I would not reccomend doing it. 
  // returns Omega nu today
  double class_get_Omega0_nu()
  {
    double Omega0_nu = cosmo.attr("Omega_nu")().cast<double>();
    return Omega0_nu;
  }
*/
  // returns Omega_Lambda
  double class_get_Omega0_Lambda()
  {
    double Omega0_Lambda = cosmo.attr("Omega_Lambda")().cast<double>();
    return Omega0_Lambda;
  }


  // returns sound horizon at drag
  double class_get_rs()
  {
    double rs_d = cosmo.attr("rs_drag")().cast<double>();
    return rs_d;
  }

  // returns sigma8 at z = 0
  double class_get_sigma8()
  {
    // in CosmoBit.cpp test if ClassInput contains mPk -> otherwise SegFault when trying to compute sigma8
    double sigma8 = cosmo.attr("sigma8")().cast<double>();
    return sigma8;
  }
  
  // returns Neff
  double class_get_Neff()
  {
    // in CosmoBit.cpp test if ClassInput contains mPk -> otherwise SegFault when trying to compute sigma8
    double Neff = cosmo.attr("Neff")().cast<double>();
    return Neff;
  }

  // print primordial power spectrum for consistency check & debug purposes
  void print_pps()
  {
    std::cout<< "Primordial spectrum from classy: "<< std::string(pybind11::str(cosmo.attr("get_primordial")())) << std::endl;
  }

}
END_BE_NAMESPACE

BE_INI_FUNCTION
{
  static int error_counter = 0;
  static int max_errors = 100;

  // get input for CLASS run set by CosmoBit 
  CosmoBit::Classy_input input_container= *Dep::classy_final_input;
  pybind11::dict cosmo_input_dict = input_container.get_input_dict();

<<<<<<< HEAD
  // Translate inputs related to enrgy injection back into the old convention
  rename_energy_injection_parameters(cosmo_input_dict);

=======
>>>>>>> 8702a35f
  static bool first_run = true;
  
  if(first_run)
  {
    max_errors = runOptions->getValueOrDef<int>(100,"max_errors");
    cosmo = classy.attr("Class")();
    // check input for consistency
    class_input_consistency_checks(cosmo_input_dict);

    // create deep copy of cosmo_input_dict
    prev_input_dict = cosmo_input_dict.attr("copy")();
  }

  // test if input arguments for CLASS are exactly the same as in previous run ...
  bool equal = compare_dicts(prev_input_dict, cosmo_input_dict);

  // .. if so there is no need to recompute the results. If not, clean structure, re-fill input & re-compute
  if(not equal or first_run)
  {
    // Clean CLASS (the equivalent of the struct_free() in the `main` of CLASS -- don't want a memory leak, do we
    cosmo.attr("struct_cleanup")();

    // Actually only strictly necessary when cosmology is changed completely between two different runs
    // but just to make sure nothing's going wrong do it anyways..
    cosmo.attr("empty")();

    // set cosmological parameters
    logger() << LogTags::debug << "[classy_"<< STRINGIFY(VERSION) <<"] These are the inputs:\n\n";
    logger() << pybind11::repr(cosmo_input_dict) << EOM;
    cosmo.attr("set")(cosmo_input_dict);

    // Try to run class and catch potential errors
    logger() << LogTags::info << "[classy_"<< STRINGIFY(VERSION) <<"] Start to run \"cosmo.compute\"" << EOM;
    try
    {
      // Try to run classy
      cosmo.attr("compute")();
      // reset counter when no exception is thrown.
      error_counter = 0;
      logger() << LogTags::info << "[classy_"<< STRINGIFY(VERSION) <<"] \"cosmo.compute\" was successful" << EOM;
    }
    catch (std::exception &e)
    {
      std::ostringstream errMssg;
      errMssg << "Could not successfully execute cosmo.compute() in classy_"<< STRINGIFY(VERSION)<<"\n";
      std::string rawErrMessage(e.what());
      // If the error is a CosmoSevereError raise an backend_error ...
      if (rawErrMessage.find("CosmoSevereError") != std::string::npos)
      {
        errMssg << "Caught a \'CosmoSevereError\':\n\n";
        errMssg << rawErrMessage;
        backend_error().raise(LOCAL_INFO,errMssg.str());
<<<<<<< HEAD
      }
      // .. but if it is 'only' a CosmoComputationError, invalidate the parameter point
      // and raise a backend_warning.
      // In case this happens "max_errors" times in a row, raise a backend_error
      // instead, since it probably points to some issue with the inputs
      else if (rawErrMessage.find("CosmoComputationError") != std::string::npos)
      {
        ++error_counter;
        errMssg << "Caught a \'CosmoComputationError\':\n\n";
        errMssg << rawErrMessage;
        if ( max_errors < 0 || error_counter <= max_errors )
        {
          backend_warning().raise(LOCAL_INFO,errMssg.str());
          invalid_point().raise(errMssg.str());
        }
        else
        {
          errMssg << "\nThis happens now for the " << error_counter << "-th time ";
          errMssg << "in a row. There is probably something wrong with your inputs.";
          backend_error().raise(LOCAL_INFO,errMssg.str());
        }
      }
=======
      }
      // .. but if it is 'only' a CosmoComputationError, invalidate the parameter point
      // and raise a backend_warning.
      // In case this happens "max_errors" times in a row, raise a backend_error
      // instead, since it probably points to some issue with the inputs
      else if (rawErrMessage.find("CosmoComputationError") != std::string::npos)
      {
        ++error_counter;
        errMssg << "Caught a \'CosmoComputationError\':\n\n";
        errMssg << rawErrMessage;
        if ( max_errors < 0 || error_counter <= max_errors )
        {
          backend_warning().raise(LOCAL_INFO,errMssg.str());
          invalid_point().raise(errMssg.str());
        }
        else
        {
          errMssg << "\nThis happens now for the " << error_counter << "-th time ";
          errMssg << "in a row. There is probably something wrong with your inputs.";
          backend_error().raise(LOCAL_INFO,errMssg.str());
        }
      }
>>>>>>> 8702a35f
      // any other error (which shouldn't occur) gets also caught as invalid point.
      else
      {
        errMssg << "Caught an unspecified error:\n\n";
        errMssg << rawErrMessage;
        cout << "An unspecified error occurred during compute() in classy_"<< STRINGIFY(VERSION) <<":\n";
        cout << rawErrMessage;
        cout << "\n(This point gets invalidated) " << endl;
        invalid_point().raise(errMssg.str());
      }
    }
    //std::cout << "Trying to print power spectrum..." << std::endl;
    //print_pps();

  }
  // identical CLASS input -- skip compute step & save time! 
  else
  {
    logger() << LogTags::info << "[classy_"<< STRINGIFY(VERSION) <<"] \"cosmo.compute\" was skipped, input was identical to previously computed point" << EOM;
  }

  first_run = false;
  // save input arguments from this run to dictionary prev_input_dict
  // (clear entries before copying, hope there are non memory leaks?)
  prev_input_dict.attr("clear")();
  prev_input_dict = cosmo_input_dict.attr("copy")();

}
END_BE_INI_FUNCTION<|MERGE_RESOLUTION|>--- conflicted
+++ resolved
@@ -341,12 +341,9 @@
   CosmoBit::Classy_input input_container= *Dep::classy_final_input;
   pybind11::dict cosmo_input_dict = input_container.get_input_dict();
 
-<<<<<<< HEAD
   // Translate inputs related to enrgy injection back into the old convention
   rename_energy_injection_parameters(cosmo_input_dict);
 
-=======
->>>>>>> 8702a35f
   static bool first_run = true;
   
   if(first_run)
@@ -399,7 +396,6 @@
         errMssg << "Caught a \'CosmoSevereError\':\n\n";
         errMssg << rawErrMessage;
         backend_error().raise(LOCAL_INFO,errMssg.str());
-<<<<<<< HEAD
       }
       // .. but if it is 'only' a CosmoComputationError, invalidate the parameter point
       // and raise a backend_warning.
@@ -422,30 +418,6 @@
           backend_error().raise(LOCAL_INFO,errMssg.str());
         }
       }
-=======
-      }
-      // .. but if it is 'only' a CosmoComputationError, invalidate the parameter point
-      // and raise a backend_warning.
-      // In case this happens "max_errors" times in a row, raise a backend_error
-      // instead, since it probably points to some issue with the inputs
-      else if (rawErrMessage.find("CosmoComputationError") != std::string::npos)
-      {
-        ++error_counter;
-        errMssg << "Caught a \'CosmoComputationError\':\n\n";
-        errMssg << rawErrMessage;
-        if ( max_errors < 0 || error_counter <= max_errors )
-        {
-          backend_warning().raise(LOCAL_INFO,errMssg.str());
-          invalid_point().raise(errMssg.str());
-        }
-        else
-        {
-          errMssg << "\nThis happens now for the " << error_counter << "-th time ";
-          errMssg << "in a row. There is probably something wrong with your inputs.";
-          backend_error().raise(LOCAL_INFO,errMssg.str());
-        }
-      }
->>>>>>> 8702a35f
       // any other error (which shouldn't occur) gets also caught as invalid point.
       else
       {
