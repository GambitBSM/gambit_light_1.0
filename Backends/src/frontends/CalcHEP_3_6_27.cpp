--- conflicted
+++ resolved
@@ -102,8 +102,6 @@
       model = "DMsimpVectorMedScalarDM";
     }
 
-<<<<<<< HEAD
-=======
     if (ModelInUse("DMsimpVectorMedVectorDM"))
     {
       BEpath = backendDir + "/../models/DMsimpVectorMedVectorDM";
@@ -115,7 +113,6 @@
       model = "DMsimpVectorMedVectorDM";
     }
 
->>>>>>> 9edeb9b4
     {
       int error = setModel(modeltoset, 1);
       if (error != 0) backend_error().raise(LOCAL_INFO, "Unable to set model" + std::string(modeltoset) +
@@ -221,8 +218,6 @@
     Assign_All_Values(spec, DMsimpVectorMedScalarDM_params);
   }
 
-<<<<<<< HEAD
-=======
   if (ModelInUse("DMsimpVectorMedVectorDM"))
   {
     // Obtain spectrum information to pass to CalcHEP
@@ -237,7 +232,6 @@
     Assign_All_Values(spec, DMsimpVectorMedVectorDM_params);
   }
 
->>>>>>> 9edeb9b4
 }
 END_BE_INI_FUNCTION
 
