--- conflicted
+++ resolved
@@ -295,20 +295,13 @@
       // Initialize variable to avoid issues later
       needsMathematica[be+ver] = false;
       needsPython[be+ver] = false;
-<<<<<<< HEAD
-
-=======
       classloader[be+ver] = false;
  
->>>>>>> 21d0da2c
      // Now switch according to the language of the backend
       if (lang == "MATHEMATICA"
        or lang == "Mathematica")
       {
-<<<<<<< HEAD
-=======
         needsMathematica[be+ver] = true;
->>>>>>> 21d0da2c
         // And switch according to whether the language has its dependencies met or not
         #ifdef HAVE_MATHEMATICA
           loadLibrary_Mathematica(be, ver, sv);
@@ -324,10 +317,7 @@
       else if (lang == "PYTHON"
             or lang == "Python")
       {
-<<<<<<< HEAD
-=======
         needsPython[be+ver] = true;
->>>>>>> 21d0da2c
         #ifdef HAVE_PYBIND11
          loadLibrary_Python(be, ver, sv);
         #else
