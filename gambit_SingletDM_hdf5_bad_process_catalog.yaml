--- conflicted
+++ resolved
@@ -86,38 +86,19 @@
   scanners:
     square_grid:
       plugin: square_grid
-<<<<<<< HEAD
       version: ">=1.0"
-      purpose: Likelihood
+      like: LogLike
       grid_pts: 3 #NxN grid
 
     multinest:
       plugin: MultiNest
-      like:  Likelihood
+      like:  LogLike
       nlive: 1000
       tol: 0.1
       # No options to set, but still need the nodes at the moment...
       aux_printer_txt_options:
       aux_printer_stats_options:
       aux_printer_live_options:
-=======
-      verion: ">=1.0"
-      options:
-        like: LogLike
-        grid_pts: 3 #NxN grid
-
-    multinest:
-      plugin: MultiNest
-      options:
-        like:  LogLike
-        nlive: 1000
-        tol: 0.1
-        # No options to set, but still need the nodes at the moment...
-        aux_printer_txt_options:
-        aux_printer_stats_options:
-        aux_printer_live_options:
->>>>>>> 77a887e7
-
 
 ###############################
 # Observables of interest
