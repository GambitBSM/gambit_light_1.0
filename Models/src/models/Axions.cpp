//   GAMBIT: Global and Modular BSM Inference Tool
//   *********************************************
///  \file
///
///  Models for QCD axions and axion-like particles.
///
///  *********************************************
///
///  Authors (add name and date if you modify):
///
///  \author Sebastian Hoof
///          (s.hoof15@imperial.ac.uk)
///  \date 2019 Feb
///
///  *********************************************

#include <cmath>

#include "gambit/Models/model_macros.hpp"
#include "gambit/Models/model_helpers.hpp"
#include "gambit/Logs/logger.hpp"
#include "gambit/Utils/numerical_constants.hpp"

#include "gambit/Models/models/Axions.hpp"

<<<<<<< HEAD
#define MODEL GeneralCosmoALP
#define FRIEND TestDecayingDM
void MODEL_NAMESPACE::GeneralCosmoALP_to_TestDecayingDM (const ModelParameters &myparams, ModelParameters &friendparams)
{
    USE_MODEL_PIPE(FRIEND) // get pipe for "interpret as friend" function
    logger()<<"Running interpret_as_friend calculations for GeneralCosmoALP -> TestDecayingDM ..."<<EOM;

    friendparams.setValue("lifetime", *Dep::lifetime);
    friendparams.setValue("mass", 1e-9*myparams["ma0"]); // Convert units from eV (GeneralCosmoALP) to GeV (TestDecayingDM)
    friendparams.setValue("BR", 0.); // ALP decays exclusively into photons
    friendparams.setValue("fraction", *Dep::DM_fraction);
}
#undef FRIEND
#undef MODEL

=======
>>>>>>> 95ae7aa1
#define MODEL CosmoALP
void MODEL_NAMESPACE::CosmoALP_to_GeneralCosmoALP (const ModelParameters &myparams, ModelParameters &parentparams)
{
    logger()<<"Running interpret_as_parent calculations for CosmoALP -> GeneralCosmoALP ..."<<EOM;

    const double alpha_red = alpha_EM/(2.0*pi);
    double fa  = myparams["fa"];

    parentparams.setValue("gagg", alpha_red*myparams["Cagg"]/fa);
    parentparams.setValue("gaee", 0);
    parentparams.setValue("fa", fa);
    parentparams.setValue("ma0", myparams["ma0"]);
    parentparams.setValue("Tchi", 1E99);
    parentparams.setValue("beta", 0);
    parentparams.setValue("thetai", myparams["thetai"]);
<<<<<<< HEAD
    parentparams.setValue("Ya0", myparams["Ya0"]);
}
=======
    parentparams.setValue("f0_thermal", myparams["f0_thermal"]);
    parentparams.setValue("T_R", myparams["T_R"]);
}

#define FRIEND TestDecayingDM
void MODEL_NAMESPACE::CosmoALP_to_TestDecayingDM (const ModelParameters &myparams, ModelParameters &friendparams)
{
    USE_MODEL_PIPE(FRIEND) // get pipe for "interpret as friend" function
    logger()<<"Running interpret_as_friend calculations for CosmoALP -> TestDecayingDM ..."<<EOM;

    friendparams.setValue("lifetime", *Dep::lifetime);
    friendparams.setValue("mass", 1e-9*myparams["ma0"]); // Convert units from eV (CosmoALP) to GeV (TestDecayingDM)
    friendparams.setValue("BR", 0.); // ALP decays exclusively into photons
    friendparams.setValue("fraction", *Dep::DM_fraction);
}
#undef FRIEND
>>>>>>> 95ae7aa1
#undef MODEL

#define MODEL GeneralALP
void MODEL_NAMESPACE::GeneralALP_to_GeneralCosmoALP (const ModelParameters &myparams, ModelParameters &parentparams)
{
    logger()<<"Running interpret_as_parent calculations for GeneralALP -> GeneralCosmoALP ..."<<EOM;

    parentparams.setValue("gagg", myparams["gagg"]);
    parentparams.setValue("gaee", myparams["gaee"]);
    parentparams.setValue("fa", myparams["fa"]);
    parentparams.setValue("ma0", myparams["ma0"]);
    parentparams.setValue("Tchi", myparams["Tchi"]);
    parentparams.setValue("beta", myparams["beta"]);
    parentparams.setValue("thetai", myparams["thetai"]);
<<<<<<< HEAD
    // Set Ya0 = 0 to avoid unnecessary relic density calculation...
    parentparams.setValue("Ya0", 0);
=======
    // Set f0_thermal = 0, i.e. no thermal component.
    parentparams.setValue("f0_thermal", 0);
    // Use default reheating temperature of 5 MeV.
    parentparams.setValue("T_R", 5.);
>>>>>>> 95ae7aa1
}
#undef MODEL

#define MODEL QCDAxion
void MODEL_NAMESPACE::QCDAxion_to_GeneralALP (const ModelParameters &myparams, ModelParameters &parentparams)
{
    logger()<<"Running interpret_as_parent calculations for QCDAxion -> GeneralALP ..."<<EOM;

    const double alpha_red = alpha_EM/(2.0*pi);
    double fa  = myparams["fa"];
    double L2  = myparams["LambdaChi"]*myparams["LambdaChi"];
    double EoN = myparams["EoverN"];
    double CG  = myparams["CaggQCD"];

    parentparams.setValue("gagg", alpha_red*std::fabs(EoN-CG)/fa);
    parentparams.setValue("gaee", m_electron*myparams["Caee"]/fa);
    parentparams.setValue("fa", fa);
    parentparams.setValue("ma0", 1E+3*L2/fa);
    parentparams.setValue("Tchi", myparams["Tchi"]);
    parentparams.setValue("beta", myparams["beta"]);
    parentparams.setValue("thetai", myparams["thetai"]);
}
#undef MODEL

#define MODEL KSVZAxion
void MODEL_NAMESPACE::KSVZAxion_to_QCDAxion (const ModelParameters &myparams, ModelParameters &parentparams)
{
    logger()<<"Running interpret_as_parent calculations for KSVZAxion -> QCDAxion ..."<<EOM;

    const double prefactor = 3.0*alpha_EM*alpha_EM/(2.0*pi);
    const double scale     = 1.0;

    double EoN     = myparams["EoverN"];
    double CaggQCD = myparams["CaggQCD"];
    double fa      = myparams["fa"];

    parentparams.setValue("EoverN", EoN);
    parentparams.setValue("CaggQCD", CaggQCD);
    parentparams.setValue("Caee", prefactor*(EoN*std::log(fa/m_electron) - CaggQCD*std::log(scale/m_electron)));
    parentparams.setValue("fa", fa);
    parentparams.setValue("LambdaChi", myparams["LambdaChi"]);
    parentparams.setValue("Tchi", myparams["Tchi"]);
    parentparams.setValue("beta", myparams["beta"]);
    parentparams.setValue("thetai", myparams["thetai"]);
}
#undef MODEL

#define MODEL DFSZAxion_I
void MODEL_NAMESPACE::DFSZAxion_I_to_QCDAxion (const ModelParameters &myparams, ModelParameters &parentparams)
{
    logger()<<"Running interpret_as_parent calculations for DFSZAxion I -> QCDAxion ..."<<EOM;

    double angle = std::atan(myparams["tanbeta"]);
    double S2    = std::sin(angle);
           S2    = S2*S2;

    parentparams.setValue("EoverN", myparams["EoverN"]);
    parentparams.setValue("CaggQCD", myparams["CaggQCD"]);
    parentparams.setValue("Caee", S2/3.0);
    parentparams.setValue("fa", myparams["fa"]);
    parentparams.setValue("LambdaChi", myparams["LambdaChi"]);
    parentparams.setValue("Tchi", myparams["Tchi"]);
    parentparams.setValue("beta", myparams["beta"]);
    parentparams.setValue("thetai", myparams["thetai"]);
}
#undef MODEL

#define MODEL DFSZAxion_II
void MODEL_NAMESPACE::DFSZAxion_II_to_QCDAxion (const ModelParameters &myparams, ModelParameters &parentparams)
{
    logger()<<"Running interpret_as_parent calculations for DFSZAxion II -> QCDAxion ..."<<EOM;

    double angle = std::atan(myparams["tanbeta"]);
    double S2    = std::sin(angle);
           S2    = S2*S2;

    parentparams.setValue("EoverN", myparams["EoverN"]);
    parentparams.setValue("CaggQCD", myparams["CaggQCD"]);
    parentparams.setValue("Caee", (1.0-S2)/3.0);
    parentparams.setValue("fa", myparams["fa"]);
    parentparams.setValue("LambdaChi", myparams["LambdaChi"]);
    parentparams.setValue("Tchi", myparams["Tchi"]);
    parentparams.setValue("beta", myparams["beta"]);
    parentparams.setValue("thetai", myparams["thetai"]);
}
#undef MODEL

#define MODEL ConstantMassALP
void MODEL_NAMESPACE::ConstantMassALP_to_GeneralALP (const ModelParameters &myparams, ModelParameters &parentparams)
{
    logger()<<"Running interpret_as_parent calculations for ConstantMassALP -> GeneralALP ..."<<EOM;

    const double alpha_red = alpha_EM/(2.0*pi);

    double L2 = myparams["Lambda"]*myparams["Lambda"];
    double fa = myparams["fa"];

    parentparams.setValue("gagg", alpha_red*myparams["Cagg"]/fa);
    parentparams.setValue("gaee", m_electron*myparams["Caee"]/fa);
    parentparams.setValue("fa", fa);
    parentparams.setValue("ma0", 1E+3*L2/fa);
    parentparams.setValue("Tchi", 1.0E99);
    parentparams.setValue("beta", 0);
    parentparams.setValue("thetai", myparams["thetai"]);
}
#undef MODEL<|MERGE_RESOLUTION|>--- conflicted
+++ resolved
@@ -23,7 +23,6 @@
 
 #include "gambit/Models/models/Axions.hpp"
 
-<<<<<<< HEAD
 #define MODEL GeneralCosmoALP
 #define FRIEND TestDecayingDM
 void MODEL_NAMESPACE::GeneralCosmoALP_to_TestDecayingDM (const ModelParameters &myparams, ModelParameters &friendparams)
@@ -39,8 +38,6 @@
 #undef FRIEND
 #undef MODEL
 
-=======
->>>>>>> 95ae7aa1
 #define MODEL CosmoALP
 void MODEL_NAMESPACE::CosmoALP_to_GeneralCosmoALP (const ModelParameters &myparams, ModelParameters &parentparams)
 {
@@ -56,27 +53,9 @@
     parentparams.setValue("Tchi", 1E99);
     parentparams.setValue("beta", 0);
     parentparams.setValue("thetai", myparams["thetai"]);
-<<<<<<< HEAD
-    parentparams.setValue("Ya0", myparams["Ya0"]);
-}
-=======
     parentparams.setValue("f0_thermal", myparams["f0_thermal"]);
     parentparams.setValue("T_R", myparams["T_R"]);
 }
-
-#define FRIEND TestDecayingDM
-void MODEL_NAMESPACE::CosmoALP_to_TestDecayingDM (const ModelParameters &myparams, ModelParameters &friendparams)
-{
-    USE_MODEL_PIPE(FRIEND) // get pipe for "interpret as friend" function
-    logger()<<"Running interpret_as_friend calculations for CosmoALP -> TestDecayingDM ..."<<EOM;
-
-    friendparams.setValue("lifetime", *Dep::lifetime);
-    friendparams.setValue("mass", 1e-9*myparams["ma0"]); // Convert units from eV (CosmoALP) to GeV (TestDecayingDM)
-    friendparams.setValue("BR", 0.); // ALP decays exclusively into photons
-    friendparams.setValue("fraction", *Dep::DM_fraction);
-}
-#undef FRIEND
->>>>>>> 95ae7aa1
 #undef MODEL
 
 #define MODEL GeneralALP
@@ -91,15 +70,10 @@
     parentparams.setValue("Tchi", myparams["Tchi"]);
     parentparams.setValue("beta", myparams["beta"]);
     parentparams.setValue("thetai", myparams["thetai"]);
-<<<<<<< HEAD
-    // Set Ya0 = 0 to avoid unnecessary relic density calculation...
-    parentparams.setValue("Ya0", 0);
-=======
     // Set f0_thermal = 0, i.e. no thermal component.
     parentparams.setValue("f0_thermal", 0);
     // Use default reheating temperature of 5 MeV.
     parentparams.setValue("T_R", 5.);
->>>>>>> 95ae7aa1
 }
 #undef MODEL
 
