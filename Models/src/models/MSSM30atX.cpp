///  GAMBIT: Global and Modular BSM Inference Tool
///  *********************************************
///
///  MSSM30atX translation function definitions
///
///  Specialisations of MSSM63atQ with all
///  off-diagonal m and A terms set to zero.
///
///  Contains the interpret-as-parent translation
///  functions for:
///
///  MSSM30atQ        --> MSSM63atQ
///  MSSM30atQ_mA     --> MSSM63atQ_mA
///  MSSM30atMGUT     --> MSSM63atMGUT
///  MSSM30atMGUT_mA  --> MSSM63atMGUT_mA
///  MSSM30atMSUSY    --> MSSM63atMSUSY
///  MSSM30atMSUSY_mA --> MSSM63atMSUSY_mA
///
///  As well as the interpret-as-friend translation
///  functions for:
///
///  MSSM30atQ_mA     --> MSSM30atQ
///  MSSM30atMGUT_mA  --> MSSM30atMGUT
///  MSSM30atMSUSY_mA --> MSSM30atMSUSY
///
///  and
///
///  MSSM30atMGUT  --> MSSM30atQ
///  MSSM30atMSUSY --> MSSM30atQ
///
///  *********************************************
///
///  Authors
///  =======
///
///  (add name and date if you modify)
///
///  \author Ben Farmer
///          (ben.farmer@gmail.com)
///  \date 2017 Oct
///
///  *********************************************

#include <string>
#include <vector>

#include "gambit/Models/model_macros.hpp"
#include "gambit/Models/model_helpers.hpp"
#include "gambit/Logs/logger.hpp"
#include "gambit/Utils/util_functions.hpp"

#include "gambit/Models/models/MSSM63atQ.hpp"
#include "gambit/Models/models/MSSM30atQ.hpp"
#include "gambit/Models/models/MSSM30atQ_mA.hpp"
#include "gambit/Models/models/MSSM30atMGUT.hpp"
#include "gambit/Models/models/MSSM30atMGUT_mA.hpp"
#include "gambit/Models/models/MSSM30atMSUSY.hpp"
#include "gambit/Models/models/MSSM30atMSUSY_mA.hpp"
#include "gambit/Models/models/MSSM_translation_helpers.hpp"

#include "gambit/Elements/spectrum.hpp"

using namespace Gambit::Utils;

<<<<<<< HEAD
=======
// General helper translation function definition
namespace Gambit { 
  void MSSM30atX_to_MSSM63atX(const ModelParameters &myP, ModelParameters &targetP)
  {

     // Copy all common parameters of MSSM30atX into MSSM63atX
     targetP.setValues(myP,false);
    
     // Manually set parameters that differ

     // RH squark soft masses
     // Off-diagonal elements set to zero
     // Only upper diagonal needed (symmetric)
     targetP.setValue("mq2_11",  myP["mq2_1"] );
     targetP.setValue("mq2_12",  0. );
     targetP.setValue("mq2_13",  0. );

     //targetP.setValue("mq2_21",  0. );
     targetP.setValue("mq2_22",  myP["mq2_2"] );
     targetP.setValue("mq2_23",  0. );

     //targetP.setValue("mq2_31",  0. );
     //targetP.setValue("mq2_32",  0. );
     targetP.setValue("mq2_33",  myP["mq2_3"] );

     // RH slepton soft masses
     // Off-diagonal elements set to zero
     // Only upper diagonal needed (symmetric)
     targetP.setValue("ml2_11",  myP["ml2_1"] );
     targetP.setValue("ml2_12",  0. );
     targetP.setValue("ml2_13",  0. );

     //targetP.setValue("ml2_21",  0. );
     targetP.setValue("ml2_22",  myP["ml2_2"] );
     targetP.setValue("ml2_23",  0. );

     //targetP.setValue("ml2_31",  0. );
     //targetP.setValue("ml2_32",  0. );
     targetP.setValue("ml2_33",  myP["ml2_3"] );

     // LH down-type slepton soft masses
     // Off-diagonal elements set to zero
     // Only upper diagonal needed (symmetric)
     targetP.setValue("md2_11",  myP["md2_1"] );
     targetP.setValue("md2_12",  0. );
     targetP.setValue("md2_13",  0. );

     //targetP.setValue("md2_21",  0. );
     targetP.setValue("md2_22",  myP["md2_2"] );
     targetP.setValue("md2_23",  0. );

     //targetP.setValue("md2_31",  0. );
     //targetP.setValue("md2_32",  0. );
     targetP.setValue("md2_33",  myP["md2_3"] );

     // LH up-type slepton soft masses
     // Off-diagonal elements set to zero
     // Only upper diagonal needed (symmetric)
     targetP.setValue("mu2_11",  myP["mu2_1"] );
     targetP.setValue("mu2_12",  0. );
     targetP.setValue("mu2_13",  0. );

     //targetP.setValue("mu2_21",  0. );
     targetP.setValue("mu2_22",  myP["mu2_2"] );
     targetP.setValue("mu2_23",  0. );

     //targetP.setValue("mu2_31",  0. );
     //targetP.setValue("mu2_32",  0. );
     targetP.setValue("mu2_33",  myP["mu2_3"] );

     // LH charged slepton soft masses
     // Off-diagonal elements set to zero
     // Only upper diagonal needed (symmetric)
     targetP.setValue("me2_11",  myP["me2_1"] );
     targetP.setValue("me2_12",  0. );
     targetP.setValue("me2_13",  0. );

     //targetP.setValue("me2_21",  0. );
     targetP.setValue("me2_22",  myP["me2_2"] );
     targetP.setValue("me2_23",  0. );

     //targetP.setValue("me2_31",  0. );
     //targetP.setValue("me2_32",  0. );
     targetP.setValue("me2_33",  myP["me2_3"] );

     // slepton trilinear couplings
     // Off-diagonal elements set to zero
     targetP.setValue("Ae_11",  myP["Ae_1"] );
     targetP.setValue("Ae_12",  0. );
     targetP.setValue("Ae_13",  0. );

     targetP.setValue("Ae_21",  0. );
     targetP.setValue("Ae_22",  myP["Ae_2"] );
     targetP.setValue("Ae_23",  0. );

     targetP.setValue("Ae_31",  0. );
     targetP.setValue("Ae_32",  0. );
     targetP.setValue("Ae_33",  myP["Ae_3"] );

     // down-type trilinear couplings
     // Off-diagonal elements set to zero
     // First and second generation to zero
     targetP.setValue("Ad_11",  myP["Ad_1"] );
     targetP.setValue("Ad_12",  0. );
     targetP.setValue("Ad_13",  0. );

     targetP.setValue("Ad_21",  0. );
     targetP.setValue("Ad_22",  myP["Ad_2"] );
     targetP.setValue("Ad_23",  0. );

     targetP.setValue("Ad_31",  0. );
     targetP.setValue("Ad_32",  0. );
     targetP.setValue("Ad_33",  myP["Ad_3"] );

     // up-type trilinear couplings
     // Off-diagonal elements set to zero
     // First and second generation set to zero
     targetP.setValue("Au_11",  myP["Au_1"] );
     targetP.setValue("Au_12",  0. );
     targetP.setValue("Au_13",  0. );

     targetP.setValue("Au_21",  0. );
     targetP.setValue("Au_22",  myP["Au_2"] );
     targetP.setValue("Au_23",  0. );

     targetP.setValue("Au_31",  0. );
     targetP.setValue("Au_32",  0. );
     targetP.setValue("Au_33",  myP["Au_3"] );

     // Done!
  }
}

>>>>>>> 0bd9019e
/// @{ Interpret-as-parent function definitions
/// These are particularly repetitive so let's define them with the help of a macro
#define DEFINE_IAPFUNC(PARENT) \
void MODEL_NAMESPACE::CAT_3(MODEL,_to_,PARENT) (const ModelParameters &myP, ModelParameters &targetP) \
{ \
   logger()<<"Running interpret_as_parent calculations for " STRINGIFY(MODEL) " --> " STRINGIFY(PARENT) "..."<<LogTags::info<<EOM; \
   MSSM30atX_to_MSSM63atX(myP, targetP); \
} \

#define MODEL MSSM30atQ
DEFINE_IAPFUNC(MSSM63atQ)
#undef MODEL
#define MODEL MSSM30atQ_mA
DEFINE_IAPFUNC(MSSM63atQ_mA)
#undef MODEL
#define MODEL MSSM30atMGUT
DEFINE_IAPFUNC(MSSM63atMGUT)
#undef MODEL
#define MODEL MSSM30atMGUT_mA
DEFINE_IAPFUNC(MSSM63atMGUT_mA)
#undef MODEL
#define MODEL MSSM30atMSUSY
DEFINE_IAPFUNC(MSSM63atMSUSY)
#undef MODEL
#define MODEL MSSM30atMSUSY_mA
DEFINE_IAPFUNC(MSSM63atMSUSY_mA)
#undef MODEL
/// @}

/// @{ Interpret-as-friend (mA parameterisations to primary parameterisations)
#define MODEL MSSM30atQ_mA
void MODEL_NAMESPACE::MSSM30atQ_mA_to_MSSM30atQ(const ModelParameters &myP, ModelParameters &targetP)
{
   logger()<<"Running interpret_as_X calculations for MSSM30atQ_mA --> MSSM30atQ."<<LogTags::info<<EOM;
   USE_MODEL_PIPE(MSSM30atQ) // Need the pipe for the TARGET model
   const SubSpectrum& HE = Dep::unimproved_MSSM_spectrum->get_HE();
   MSSM_mA_to_MSSM_mhud(myP, targetP, HE);
}
#undef MODEL

#define MODEL MSSM30atMGUT_mA
void MODEL_NAMESPACE::MSSM30atMGUT_mA_to_MSSM30atMGUT(const ModelParameters &myP, ModelParameters &targetP)
{
   logger()<<"Running interpret_as_X calculations for MSSM30atMGUT_mA --> MSSM30atMGUT."<<LogTags::info<<EOM;
   USE_MODEL_PIPE(MSSM30atMGUT) // Need the pipe for the TARGET model
   const SubSpectrum& HE = Dep::unimproved_MSSM_spectrum->get_HE();
   MSSM_mA_to_MSSM_mhud(myP, targetP, HE);
}
#undef MODEL

#define MODEL MSSM30atMSUSY_mA
void MODEL_NAMESPACE::MSSM30atMSUSY_mA_to_MSSM30atMSUSY(const ModelParameters &myP, ModelParameters &targetP)
{
   logger()<<"Running interpret_as_X calculations for MSSM30atMSUSY_mA --> MSSM30atMSUSY."<<LogTags::info<<EOM;
   USE_MODEL_PIPE(MSSM30atMSUSY) // Need the pipe for the TARGET model
   const SubSpectrum& HE = Dep::unimproved_MSSM_spectrum->get_HE();
   MSSM_mA_to_MSSM_mhud(myP, targetP, HE);
}
#undef MODEL
/// @}

/// @{ Interpret-as-friend (MGUT and MSUSY to Q, in primary parameterisation only)
#define MODEL MSSM30atMGUT
void MODEL_NAMESPACE::MSSM30atMGUT_to_MSSM30atQ (const ModelParameters &myP, ModelParameters &targetP)
{
   USE_MODEL_PIPE(MSSM30atQ) // Need pipe for TARGET model
   logger()<<"Running interpret_as_X calculations for MSSM30atMGUT --> MSSM30atQ..."<<LogTags::info<<EOM;
   const SubSpectrum& HE = Dep::unimproved_MSSM_spectrum->get_HE();
   MSSMatX_to_MSSMatQ(myP, targetP, HE);
}
#undef MODEL

#define MODEL MSSM30atMSUSY
void MODEL_NAMESPACE::MSSM30atMSUSY_to_MSSM30atQ (const ModelParameters &myP, ModelParameters &targetP)
{
   USE_MODEL_PIPE(MSSM30atQ) // Need pipe for TARGET model
   logger()<<"Running interpret_as_X calculations for MSSM30atMSUSY --> MSSM30atQ..."<<LogTags::info<<EOM;
   const SubSpectrum& HE = Dep::unimproved_MSSM_spectrum->get_HE();
   MSSMatX_to_MSSMatQ(myP, targetP, HE);
}
#undef MODEL

/// @}<|MERGE_RESOLUTION|>--- conflicted
+++ resolved
@@ -62,8 +62,6 @@
 
 using namespace Gambit::Utils;
 
-<<<<<<< HEAD
-=======
 // General helper translation function definition
 namespace Gambit { 
   void MSSM30atX_to_MSSM63atX(const ModelParameters &myP, ModelParameters &targetP)
@@ -197,7 +195,6 @@
   }
 }
 
->>>>>>> 0bd9019e
 /// @{ Interpret-as-parent function definitions
 /// These are particularly repetitive so let's define them with the help of a macro
 #define DEFINE_IAPFUNC(PARENT) \
