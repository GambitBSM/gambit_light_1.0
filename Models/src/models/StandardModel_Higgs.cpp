///  GAMBIT: Global and Modular BSM Inference Tool
///  *********************************************
///
///  SingletDM to SingletDM_running translation function definitions
///  We take mS to be the tree-level mass, and not pole mass, and use
///  tree-level relation to determine mS2, lambda_S is set to zero
///
///
///  *********************************************
///
///  Authors
///  =======
///
///  (add name and date if you modify)
///
///  \author Ben Farmer
///          (ben.farmer@gmail.com)
///  \date 2015 Aug
///
///  *********************************************

#include <string>
#include <vector>

#include "gambit/Models/model_macros.hpp"
#include "gambit/Models/model_helpers.hpp"
#include "gambit/Logs/logger.hpp"
#include "gambit/Utils/util_functions.hpp"

#include "gambit/Models/models/StandardModel_Higgs.hpp"
#include "gambit/Elements/spectrum.hpp"

#include "gambit/Models/models/StandardModel_Higgs_running.hpp"

// Activate debug output
#define SMHIGGS_DBUG

using namespace Gambit::Utils;

// Need to define MODEL and PARENT in order for helper macros to work correctly
#define MODEL  StandardModel_Higgs
#define PARENT StandardModel_Higgs_running

// Translation function definition
void MODEL_NAMESPACE::StandardModel_Higgs_to_StandardModel_Higgs_running (const ModelParameters &myP, ModelParameters &targetP)
{
  USE_MODEL_PIPE(PARENT) // get pipe for "interpret as PARENT" function
  logger()<<"Running interpret_as_parent calculations for SM_Higgs --> SM_Higgs_.."<<LogTags::info<<EOM;
  
<<<<<<< HEAD
  targetP.setValue("mH", myP.getValue("mH"));

  targetP.setValue("QEWSB", 173.34); // default value top mass scale
  

=======
  double tree_level_H_mass,mh2;
  tree_level_H_mass=myP.getValue("mH");
  
  mh2=0.5*pow(tree_level_H_mass,2);
  
  targetP.setValue("mH2", mh2);
>>>>>>> 2fe6ba19
  
   // Done! Check that everything is ok if desired.
   #ifdef SMHIGGS_DBUG
     std::cout << "SM_Higgs parameters:" << myP << std::endl;
     std::cout << "SM_Higgs_running parameters   :" << targetP << std::endl;
   #endif
}

#undef PARENT
#undef MODEL
<|MERGE_RESOLUTION|>--- conflicted
+++ resolved
@@ -47,20 +47,20 @@
   USE_MODEL_PIPE(PARENT) // get pipe for "interpret as PARENT" function
   logger()<<"Running interpret_as_parent calculations for SM_Higgs --> SM_Higgs_.."<<LogTags::info<<EOM;
   
-<<<<<<< HEAD
+
   targetP.setValue("mH", myP.getValue("mH"));
 
   targetP.setValue("QEWSB", 173.34); // default value top mass scale
   
 
-=======
-  double tree_level_H_mass,mh2;
-  tree_level_H_mass=myP.getValue("mH");
-  
-  mh2=0.5*pow(tree_level_H_mass,2);
-  
-  targetP.setValue("mH2", mh2);
->>>>>>> 2fe6ba19
+
+//  double tree_level_H_mass,mh2;
+//  tree_level_H_mass=myP.getValue("mH");
+//  
+//  mh2=0.5*pow(tree_level_H_mass,2);
+//  
+//  targetP.setValue("mH2", mh2);
+
   
    // Done! Check that everything is ok if desired.
    #ifdef SMHIGGS_DBUG
