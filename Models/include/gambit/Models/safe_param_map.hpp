//   GAMBIT: Global and Modular BSM Inference Tool
//   *********************************************
///  \file
///
///  Simple overlay of std::map that makes [] act
///  like .at(), so that Param map in module 
///  functors can give a more customised error.
///
///  *********************************************
///
///  Authors (add name and date if you modify):
///   
///  \author Pat Scott  
///          (p.scott@imperial.ac.uk)
///  \date 2014 Dec
///
///  \author Ben Farmer
///          (b.farmer@imperial.ac.uk)
///  \date 2019 Jul
///
///  *********************************************


#ifndef __safe_param_map_hpp__
#define __safe_param_map_hpp__

#include "gambit/Utils/standalone_error_handlers.hpp"

#include <map>
#include <string>
#include <stdexcept>

namespace Gambit
{

  namespace Models
  {

    template<typename T>
    class safe_param_map : public std::map<std::string,T>
    {
      public:
<<<<<<< HEAD
        T operator[](str key) const
=======
        T operator[](std::string key) const
>>>>>>> 4f93c1f2
        {
          try
          {
            T temp(this->at(key));
            return temp;
          }
          catch(std::out_of_range)
          {
            model_error().raise("call to [] operator of Param map in a module function", "Requested parameter \""+key+"\" is not available. \n"
                                "Generally this happens because you have requested a parameter of a model that\n"
                                "is not being scanned (check that you are using the ModelInUse() function), or\n"
                                "because you have failed to declare the dependency on the model's parameters  \n"
                                "in your rollcall header using ALLOW_MODEL(S) or ALLOW_MODEL_DEPENDENCE.");           
          }
          T temp2(this->at(key)); // Will only get here if someone has turned model errors into warnings.  If so, they get what they deserve.
          return temp2;
        }
    };

  }

}


#endif //#defined __safe_param_map_hpp<|MERGE_RESOLUTION|>--- conflicted
+++ resolved
@@ -40,11 +40,7 @@
     class safe_param_map : public std::map<std::string,T>
     {
       public:
-<<<<<<< HEAD
-        T operator[](str key) const
-=======
         T operator[](std::string key) const
->>>>>>> 4f93c1f2
         {
           try
           {
