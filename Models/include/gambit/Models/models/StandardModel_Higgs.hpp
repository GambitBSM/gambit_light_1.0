//   GAMBIT: Global and Modular BSM Inference Tool
//   *********************************************
///  \file
///
///  Standard Model Higgs sector parameters.
///
///  *********************************************
///
///  Authors (add name and date if you modify):
///
///  \author Ben Farmer
///          (benjamin.farmer@fysik.su.se)
///    \date 2015 May
///
///  \author Jonathan Cornell
///          (jmcornell@gmail.com)
///    \date 2015 September
///
///  *********************************************


#include "gambit/Models/models/StandardModel_Higgs_running.hpp"

#ifndef __StandardModel_Higgs_hpp__
#define __StandardModel_Higgs_hpp__

<<<<<<< HEAD

#define MODEL StandardModel_HiggsSector
#define PARENT StandardModel_Higgs_running
  START_MODEL
  INTERPRET_AS_PARENT__FUNCTION(StandardModel_HiggsSector_to_StandardModel_Higgs_running)

  DEFINEPARS(mH, vev)

#undef PARENT
#undef MODEL


=======
>>>>>>> 36856353
#define MODEL StandardModel_Higgs
  START_MODEL

  DEFINEPARS(mH)

#undef PARENT
#undef MODEL

#endif /* __StandardModel_Higgs_hpp__ */<|MERGE_RESOLUTION|>--- conflicted
+++ resolved
@@ -24,23 +24,11 @@
 #ifndef __StandardModel_Higgs_hpp__
 #define __StandardModel_Higgs_hpp__
 
-<<<<<<< HEAD
 
-#define MODEL StandardModel_HiggsSector
+#define MODEL StandardModel_Higgs
 #define PARENT StandardModel_Higgs_running
   START_MODEL
   INTERPRET_AS_PARENT__FUNCTION(StandardModel_HiggsSector_to_StandardModel_Higgs_running)
-
-  DEFINEPARS(mH, vev)
-
-#undef PARENT
-#undef MODEL
-
-
-=======
->>>>>>> 36856353
-#define MODEL StandardModel_Higgs
-  START_MODEL
 
   DEFINEPARS(mH)
 
