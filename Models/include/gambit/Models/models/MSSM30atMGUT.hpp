///  GAMBIT: Global and Modular BSM Inference Tool
///  *********************************************
///
///  MSSM30atMGUT model definition
///
///  Specialisation of MSSM63atQ with all
///  off-diagonal m and A terms set to zero.
///  *********************************************
///
///  Authors
///  =======
///
///  (add name and date if you modify)
///
///  \author Ben Farmer
///          (ben.farmer@gmail.com)
///  \date 2015 Aug
///
///  *********************************************

#ifndef __MSSM30atMGUT_hpp__
#define __MSSM30atMGUT_hpp__

#include "gambit/Models/models/MSSM63atMGUT.hpp" // Parent model must be declared first! Include it here to ensure that this happens.
<<<<<<< HEAD
#include "gambit/Models/models/MSSM30atQ.hpp"
=======
#include "gambit/Models/models/MSSM30atQ.hpp"    // Friends too!
>>>>>>> 0bd9019e

/// FlexibleSUSY compatible general (78 parameters plus sign) MSSM parameterisation
#define MODEL MSSM30atMGUT
#define PARENT MSSM63atMGUT
  START_MODEL

  DEFINEPARS(TanBeta,SignMu,
             mHu2,mHd2,M1,M2,M3)

  DEFINEPARS(mq2_1, mq2_2, mq2_3)

  DEFINEPARS(ml2_1, ml2_2, ml2_3)

  DEFINEPARS(md2_1, md2_2, md2_3)

  DEFINEPARS(mu2_1, mu2_2, mu2_3)

  DEFINEPARS(me2_1, me2_2, me2_3)

  DEFINEPARS(Ae_1, Ae_2, Ae_3)

  DEFINEPARS(Ad_1, Ad_2, Ad_3)

  DEFINEPARS(Au_1, Au_2, Au_3)

  INTERPRET_AS_PARENT_FUNCTION(MSSM30atMGUT_to_MSSM63atMGUT)
  INTERPRET_AS_X_FUNCTION(MSSM30atQ, MSSM30atMGUT_to_MSSM30atQ)
  INTERPRET_AS_X_DEPENDENCY(MSSM30atQ, unimproved_MSSM_spectrum, Spectrum)

#undef PARENT
#undef MODEL

#endif<|MERGE_RESOLUTION|>--- conflicted
+++ resolved
@@ -22,11 +22,7 @@
 #define __MSSM30atMGUT_hpp__
 
 #include "gambit/Models/models/MSSM63atMGUT.hpp" // Parent model must be declared first! Include it here to ensure that this happens.
-<<<<<<< HEAD
-#include "gambit/Models/models/MSSM30atQ.hpp"
-=======
 #include "gambit/Models/models/MSSM30atQ.hpp"    // Friends too!
->>>>>>> 0bd9019e
 
 /// FlexibleSUSY compatible general (78 parameters plus sign) MSSM parameterisation
 #define MODEL MSSM30atMGUT
