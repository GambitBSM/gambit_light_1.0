//   GAMBIT: Global and Modular BSM Inference Tool
//   *********************************************
///  \file
///
///  GAMBIT demonstration models.
///
///  *********************************************
///
///  Authors (add name and date if you modify):
///   
///  \author Ben Farmer
///  \date 2013 May
///  \date 2014 Mar
///
///  \author Pat Scott
///  \date 2013 Sep
///
///  *********************************************


#ifndef __demo_hpp__
#define __demo_hpp__

<<<<<<< HEAD
#include <string>
#include "gambit/Logs/logger.hpp"

#define MODEL test_parent_I
  START_MODEL
  DEFINEPARS(p1,p2,p3)
#undef MODEL

=======
// This is the normal distribution toy model used in ExampleBit_A.
>>>>>>> 791340eb
#define MODEL NormalDist
  START_MODEL
  DEFINEPARS(mu,sigma)
#undef MODEL


// The following are some examples that demonstrate the available ways to declare
// models and their relationships.  These are commented out as they are not necessary for  
// any of the module examples, but you can uncomment and experiment with them in order to
// learn about model declaration in GAMBIT if you like.

/*
 
#include "gambit/Logs/logging.hpp"
#include <string>

// Start a new model family tree, beginning at the top. The_ancient_one has no parent.
#define MODEL the_ancient_one
  START_MODEL
  DEFINEPARS(p1,p2,p3)
#undef MODEL

// This is a model that everything else is connected through, but really does nothing -- kinda like Kevin Bacon.
// Feel free to rename it after your most unresponsive senior collaborator.
#define MODEL kevin_bacon
#define PARENT the_ancient_one
  START_MODEL
  DEFINEPARS(M1,M2,M3)    // You can call this more than once:
  DEFINEPARS(AU1,AU2,AU3)

  // Declare the interpret-as-parent function.  This function gets CAPABILITY = PARENT_parameters,
  // TYPE = ModelParameters and MODULE = MODEL.  It converts parameter values of the MODEL to
  // parameter values of the PARENT.  The user-defined part of the function can go anywhere, so
  // long as you properly attach it to this declaration (which puts the function here:
  // Gambit::Models::MODEL::<FUNCTION>).  The MODEL_NAMESPACE macro gets you the Gambit::Models::MODEL
  // part, if MODEL is defined.
  INTERPRET_AS_PARENT_FUNCTION(kevin_bacon_IAPfunc)

  // Define the interpret-as-parent function.
  // Note that "myparams" must be const. You're not allowed to change them here. Change "parentparams".
  // To be able to access the Pipes, in case dependencies exist, this function has to be put in
  // the correct namespace, and be defined after it has been declared using the INTERPRET_AS_PARENT macro.
  // To make it easier to attach the function definition to the correct declaration, use the macro "MODEL_NAMESPACE".
  void MODEL_NAMESPACE::kevin_bacon_IAPfunc (const ModelParameters &myparams, ModelParameters &parentparams)
  {
      logger()<<"Running interpret_as_parent calculations for kevin_bacon -> the_ancient_one ..."<<EOM;
      
      double M1 = myparams["M1"];
      double M2 = myparams["M2"];
      double M3 = myparams["M3"];
    
      parentparams.setValue("p1", 0.01*M1*M2*M3);
      parentparams.setValue("p2", 0.10*M1*M2*M3);
      parentparams.setValue("p3", 1.00*M1*M2*M3);
  } 
#undef PARENT
#undef MODEL


#define MODEL demo_A
#define PARENT kevin_bacon
  START_MODEL
  DEFINEPARS(M0, M12, A0, Mstop, tanb, sgnmu)
  
  // Attach a CAPABILITY to a parameter.
  // This creates a new module function with CAPABILITY = Mstop_obs, TYPE = double and MODULE = MODEL.
  MAP_TO_CAPABILITY(Mstop, Mstop_obs)

  // Declare the interpret-as-parent function for going up the model hierarchy to kevin_bacon.  
  INTERPRET_AS_PARENT_FUNCTION(demo_A_IAPfunc)

  // Give the new interpret-as-parent function a dependency, a la regular GAMBIT module functions.
  INTERPRET_AS_PARENT_DEPENDENCY(id, std::string)
  
  // Define the interpret-as-parent function.  This can also be done in a source file if you prefer.
  void MODEL_NAMESPACE::demo_A_IAPfunc (const ModelParameters &myparams, ModelParameters &parentparams)
  {
      // Finding the correct Pipes to retrieve dependencies in model functions can take
      // a little effort.  To save this effort, use the USE_MODEL_PIPE(MODEL_X) macro. 
      // This macro just expands to the following:
      //   using namespace Gambit::Models::MODEL::Pipes::MODEL_X_parameters;
      // which points to the Pipes for the module function that wraps the user-defined
      // interpret-as function.
      USE_MODEL_PIPE(PARENT)

      logger()<<"Running interpret_as_parent calculations for demo_A -> kevin_bacon ..."<<EOM;
      
      double M0  = myparams["M0"];
      double A0  = myparams["A0"];
      
      // Play around with the extra info obtained from the dependency.
      logger()<<"identity dependency has supplied the value: "<<*Dep::id<<EOM;
      
      // Grab a reference to the parent parameter object and set some values. 
      // The parent parameter object already exists if we have gotten this 
      // far (it was created along with the functor that wraps this function).
      parentparams.setValue("M1", M0);
      parentparams.setValue("M2", 0.5*M0);
      parentparams.setValue("M3", 3*M0);
      parentparams.setValue("AU1", A0);
      parentparams.setValue("AU2", 2*A0);
      parentparams.setValue("AU3", 0);
  }
#undef PARENT
#undef MODEL


// Alternative parameterisations of models are treated just like any other model. You may like to have
// a "primary" parameterisation, and "alternative" parameterisations which are child models of the
// primary, with interpret-as-parent functions defined to convert from the alternate to the primary parameters.
#define MODEL demo_A_alternative
#define PARENT demo_A
  START_MODEL
  DEFINEPARS(M0, M12, A0, Mstop, X_rotated, Y_rotated)
  INTERPRET_AS_PARENT_FUNCTION(demo_A_alternative_IAPfunc)

  void MODEL_NAMESPACE::demo_A_alternative_IAPfunc (const ModelParameters &myparams, ModelParameters &parentparams)
  {
    // Get the Pipes for the interpret-as-parent function
    USE_MODEL_PIPE(PARENT)
    // Get alternative model parameters
    double xrot = myparams["X_rotated"];
    double yrot = myparams["Y_rotated"];
    // Convert to primary model parameters
    parentparams.setValue("M0", myparams["M0"]);
    parentparams.setValue("M12", myparams["M12"]);
    parentparams.setValue("A0", myparams["A0"]);
    parentparams.setValue("tanb", 0.5*(xrot+yrot));
    parentparams.setValue("sgnmu", 0.5*(xrot-yrot));
  }
#undef PARENT
#undef MODEL


// Make a second branch of the model tree, and connect it to the first branch using the INTERPRET_AS_X macro.

#define MODEL demo_B_ancestor
  START_MODEL
  DEFINEPARS(X, Y, Z)
#undef MODEL

#define MODEL demo_B
#define PARENT demo_B_ancestor
  START_MODEL
  DEFINEPARS(X, Y, Z)
  INTERPRET_AS_PARENT_FUNCTION(to_parent)
  INTERPRET_AS_X_FUNCTION(kevin_bacon,to_kevin_bacon)

  void MODEL_NAMESPACE::to_parent(const ModelParameters &myparams, ModelParameters &parentparams)
  {
      // Get the Pipes for the interpret-as-parent function
      USE_MODEL_PIPE(PARENT)
      logger()<<"Running interpret_as_parent calculations for demo_B -> demo_B_ancestor ..."<<EOM;     
      parentparams.setValue("X",myparams["X"]);
      parentparams.setValue("Y",2.0*myparams["Y"]);
      parentparams.setValue("Z",myparams["Z"]);
  }

  void MODEL_NAMESPACE::to_kevin_bacon(const ModelParameters &myparams, ModelParameters &kevin_bacon_params)
  {
      // Get the Pipes for the interpret-as-X function
      USE_MODEL_PIPE(kevin_bacon)
      logger()<<"Running interpret_as_X calculations for demo_B -> kevin_bacon ..."<<EOM;     
      kevin_bacon_params.setValue("M1",myparams["X"]);
      kevin_bacon_params.setValue("M2",myparams["Y"]);
      kevin_bacon_params.setValue("M3",myparams["Z"]);
      kevin_bacon_params.setValue("AU1",1.0);
      kevin_bacon_params.setValue("AU2",2.0);
      kevin_bacon_params.setValue("AU3",3.0);
  }
#undef PARENT
#undef MODEL


#define MODEL demo_B_subspace
#define PARENT demo_B
  START_MODEL
  DEFINEPARS(Y,Z)
  INTERPRET_AS_PARENT_FUNCTION(to_parent)

  void MODEL_NAMESPACE::to_parent(const ModelParameters &myparams, ModelParameters &parentparams)
  {
      // Get the Pipes for the interpret-as-parent function
      USE_MODEL_PIPE(PARENT)
      logger()<<"Running interpret_as_parent calculations for demo_B_subspace -> demo_B ..."<<EOM;     
      parentparams.setValue("X",1.0);
      parentparams.setValue("Y",myparams["Y"]);
      parentparams.setValue("Z",myparams["Z"]);
  }
#undef PARENT
#undef MODEL

*/

#endif /* defined(__demo_hpp__) */













<|MERGE_RESOLUTION|>--- conflicted
+++ resolved
@@ -21,18 +21,7 @@
 #ifndef __demo_hpp__
 #define __demo_hpp__
 
-<<<<<<< HEAD
-#include <string>
-#include "gambit/Logs/logger.hpp"
-
-#define MODEL test_parent_I
-  START_MODEL
-  DEFINEPARS(p1,p2,p3)
-#undef MODEL
-
-=======
 // This is the normal distribution toy model used in ExampleBit_A.
->>>>>>> 791340eb
 #define MODEL NormalDist
   START_MODEL
   DEFINEPARS(mu,sigma)
