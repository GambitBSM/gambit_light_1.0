//   GAMBIT: Global and Modular BSM Inference Tool
//   *********************************************
///  \file
///
///  Register the definitions of SubSpectrum
///  contents here.
///
///  *********************************************
///
///  Authors:
///  <!-- add name and date if you modify -->
///
///  \author Ben Farmer
///          (benjamin.farmer@fysik.su.se)
///  \date 2016 Feb
///
///  \author Ankit Beniwal
///          (ankit.beniwal@adelaide.edu.au)
///  \date 2016 Aug
///
///  \author Inigo Saez Casares
///          (inigo.saez_casares@ens-paris-saclay.fr))
///
///  *********************************************

#ifndef __registeredspectra_hpp__
#define __registeredspectra_hpp__

#include "gambit/Models/SpectrumContents/subspectrum_contents.hpp"

/// Just declare the classes here; should be defined in source files

namespace Gambit
{
  namespace SpectrumContents
  {

<<<<<<< HEAD
    struct SM                       : SubSpectrumContents { SM(); };
    struct SM_slha                  : SubSpectrumContents { SM_slha(); }; // Missing some running masses that aren't part of SMINPUTS in slha
    struct SMHiggs                  : SubSpectrumContents { SMHiggs(); };
    struct MSSM                     : SubSpectrumContents { MSSM(); };
    struct MDM                      : SubSpectrumContents { MDM(); };
    struct ScalarSingletDM_Z2       : SubSpectrumContents { ScalarSingletDM_Z2(); };
    struct ScalarSingletDM_Z3       : SubSpectrumContents { ScalarSingletDM_Z3(); };
    struct VectorSingletDM_Z2       : SubSpectrumContents { VectorSingletDM_Z2(); };
    struct MajoranaSingletDM_Z2     : SubSpectrumContents { MajoranaSingletDM_Z2(); };
    struct DiracSingletDM_Z2        : SubSpectrumContents { DiracSingletDM_Z2(); };
    struct DMEFT                    : SubSpectrumContents { DMEFT(); };
    struct DMsimpVectorMedDiracDM   : SubSpectrumContents { DMsimpVectorMedDiracDM(); };
    struct DMsimpVectorMedMajoranaDM: SubSpectrumContents { DMsimpVectorMedMajoranaDM(); };
    struct DMsimpVectorMedScalarDM  : SubSpectrumContents { DMsimpVectorMedScalarDM(); };

=======
    struct SM                   : SubSpectrumContents { SM(); };
    struct SM_slha              : SubSpectrumContents { SM_slha(); }; // Missing some running masses that aren't part of SMINPUTS in slha
    struct SMHiggs              : SubSpectrumContents { SMHiggs(); };
    struct MSSM                 : SubSpectrumContents { MSSM(); };
    struct MDM                  : SubSpectrumContents { MDM(); };
    struct ScalarSingletDM_Z2   : SubSpectrumContents { ScalarSingletDM_Z2(); };
    struct ScalarSingletDM_Z3   : SubSpectrumContents { ScalarSingletDM_Z3(); };
    struct VectorSingletDM_Z2   : SubSpectrumContents { VectorSingletDM_Z2(); };
    struct MajoranaSingletDM_Z2 : SubSpectrumContents { MajoranaSingletDM_Z2(); };
    struct DiracSingletDM_Z2    : SubSpectrumContents { DiracSingletDM_Z2(); };
    struct DMEFT                : SubSpectrumContents { DMEFT(); };
>>>>>>> 6276ed79
// TODO: Temporarily disabled until project is ready
/*  struct SuperRenormHP        : SubSpectrumContents { SuperRenormHP(); }; */

  }
}
#endif<|MERGE_RESOLUTION|>--- conflicted
+++ resolved
@@ -35,7 +35,6 @@
   namespace SpectrumContents
   {
 
-<<<<<<< HEAD
     struct SM                       : SubSpectrumContents { SM(); };
     struct SM_slha                  : SubSpectrumContents { SM_slha(); }; // Missing some running masses that aren't part of SMINPUTS in slha
     struct SMHiggs                  : SubSpectrumContents { SMHiggs(); };
@@ -51,21 +50,8 @@
     struct DMsimpVectorMedMajoranaDM: SubSpectrumContents { DMsimpVectorMedMajoranaDM(); };
     struct DMsimpVectorMedScalarDM  : SubSpectrumContents { DMsimpVectorMedScalarDM(); };
 
-=======
-    struct SM                   : SubSpectrumContents { SM(); };
-    struct SM_slha              : SubSpectrumContents { SM_slha(); }; // Missing some running masses that aren't part of SMINPUTS in slha
-    struct SMHiggs              : SubSpectrumContents { SMHiggs(); };
-    struct MSSM                 : SubSpectrumContents { MSSM(); };
-    struct MDM                  : SubSpectrumContents { MDM(); };
-    struct ScalarSingletDM_Z2   : SubSpectrumContents { ScalarSingletDM_Z2(); };
-    struct ScalarSingletDM_Z3   : SubSpectrumContents { ScalarSingletDM_Z3(); };
-    struct VectorSingletDM_Z2   : SubSpectrumContents { VectorSingletDM_Z2(); };
-    struct MajoranaSingletDM_Z2 : SubSpectrumContents { MajoranaSingletDM_Z2(); };
-    struct DiracSingletDM_Z2    : SubSpectrumContents { DiracSingletDM_Z2(); };
-    struct DMEFT                : SubSpectrumContents { DMEFT(); };
->>>>>>> 6276ed79
-// TODO: Temporarily disabled until project is ready
-/*  struct SuperRenormHP        : SubSpectrumContents { SuperRenormHP(); }; */
+    // TODO: Temporarily disabled until project is ready
+    // struct SuperRenormHP        : SubSpectrumContents { SuperRenormHP(); };
 
   }
 }
