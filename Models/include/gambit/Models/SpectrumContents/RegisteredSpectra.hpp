//   GAMBIT: Global and Modular BSM Inference Tool
//   *********************************************
///  \file
///
///  Register the definitions of SubSpectrum
///  contents here.
///
///  *********************************************
///
///  Authors:
///  <!-- add name and date if you modify -->
///
///  \author Ben Farmer
///          (benjamin.farmer@fysik.su.se)
///  \date 2016 Feb
///
///  \author Ankit Beniwal
///          (ankit.beniwal@adelaide.edu.au)
///  \date 2016 Aug
///
///  *********************************************

#ifndef __registeredspectra_hpp__
#define __registeredspectra_hpp__

#include "gambit/Models/SpectrumContents/subspectrum_contents.hpp"

/// Just declare the classes here; should be defined in source files

namespace Gambit
{
  namespace SpectrumContents
  {

    struct SM              : SubSpectrumContents { SM(); };
    struct SM_slha         : SubSpectrumContents { SM_slha(); }; // Missing some running masses that aren't part of SMINPUTS in slha
    struct SMHiggs         : SubSpectrumContents { SMHiggs(); };
    struct MSSM            : SubSpectrumContents { MSSM(); };
    struct SingletDM       : SubSpectrumContents { SingletDM(); };    
    struct SingletDMZ3     : SubSpectrumContents { SingletDMZ3(); };
<<<<<<< HEAD
    struct VectorDM        : SubSpectrumContents { VectorDM(); };
    struct MajoranaDM      : SubSpectrumContents { MajoranaDM(); }; 
  	struct DiracDM         : SubSpectrumContents { DiracDM(); };
 }
=======

  }
>>>>>>> 6b501e51
}
#endif<|MERGE_RESOLUTION|>--- conflicted
+++ resolved
@@ -38,14 +38,9 @@
     struct MSSM            : SubSpectrumContents { MSSM(); };
     struct SingletDM       : SubSpectrumContents { SingletDM(); };    
     struct SingletDMZ3     : SubSpectrumContents { SingletDMZ3(); };
-<<<<<<< HEAD
     struct VectorDM        : SubSpectrumContents { VectorDM(); };
     struct MajoranaDM      : SubSpectrumContents { MajoranaDM(); }; 
-  	struct DiracDM         : SubSpectrumContents { DiracDM(); };
- }
-=======
-
-  }
->>>>>>> 6b501e51
+    struct DiracDM         : SubSpectrumContents { DiracDM(); };
+  } 
 }
 #endif