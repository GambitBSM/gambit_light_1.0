# Ultra-minimal GAMBIT Initialization file (in YAML)
# Only needs example modules ExampleBit_A and ExampleBit_B,
# plus example backends libfirst and libFortran.
#
# To use this you'll need to
# make
# make libfirst
# make libfortran
#
# Don't commit modified versions of this file!
# If you want to change it in order to test
# your own modifications to the code, copy
# it to spartan_personal.yaml, which will be
# ignored by git.
#
# Pat Scott <p.scott@imperial.ac.uk>
# Oct 2014
#

###################################
# Input parameter declarations
###################################

Parameters:


##############################
# Prior setup
##############################

Priors:

  # Here specify the priors, the parameters they work with, and any options as needed for that prior
  # A prior object is built for every entry here (along with any coming from 'ranges' keywords above),
  # and then they are combined into a "composite" prior

##############################
# Printer setup
##############################

Printer:

  # Select printer to use via string tag
  # (currently only ascii printer available)
  #printer: ascii
  printer: hdf5

  # This options node is passed on wholesale to
  # the printer object; required options may
  # therefore vary according to the selected
  # printer.
  options:
    # name of output file
    #output_file: "runs/spartan/samples/gambit_output2.txt"
    # name of info file (explains content of output file)
    #info_file: "runs/spartan/samples/gambit_output2.info"

    output_file: "gambit_output.hdf5"
    group: "/test/test2"
    delete_file_on_restart: true

##############################
# Scanner setup
##############################

Scanner:

<<<<<<< HEAD
  use_objectives: object_detection
  #use_scanner: gal_0, gal_1, gal_2, gal_3, gal_4, gal_5, gal_6, gal_m
  use_scanner: multinest
=======
  use_objectives: EggBox
  #use_scanner: gal_0, gal_1, gal_2, gal_3, gal_4, gal_5, gal_6, gal_m
  use_scanner: twalk
>>>>>>> 8c20b252
  #find_shift
  #find_kernel
  #object_detection
  #use_scanner: gal_1
  #find_kernel
  #gnest, bin_grid_greg

  scanners:

    twalk:
      plugin: twalk
      tolerance: 1.001
      #chain_number: 20
      projection_dimension: 4
        
    tnest:
      plugin: tnest
      options:
        tolerance: 0.1
        mh_iter: 100
        min_iter: 10
        live_points: 2000
        sampler: 1

    de:
      plugin: Diver
      like: LogLike
      NP: 1000
      path: "runs"
      verbosity: 1
      aux_printer_txt_options:

    random:
      plugin: random_sampler
      point_number: 10008
      like: LogLike
          
    toy:
      like: LogLike
      plugin: toy_mcmc
      #plugin_path: /home/gmartine/libsample.so

    square_grid:
      plugin: square_grid
      version: ">=1.0"
      like: LogLike
      grid_pts: 3 #NxN grid
        
    grid:
      plugin: grid
      version: ">=1.0"
      like: LogLike2
      grid_pts: [4, 2]
        
    multinest:
      plugin: MultiNest
      like: LogLike
      nlive: 2000
      tol: 0.1
          
    gnest:
      plugin: gnest
      file_name: "output_file"
      like: LogLike
      live_number: 2000
      
    raster:
      plugin: raster
      like: LogLike
      parameters:
        "EggBox::param_0": 3.14
        #"EggBox::param_1": [.2, .3]
          
    bin_grid:
      plugin: bin_grid
      input_files: ["runs/spartan_multinest/samples/gambit_output.txt"]
      output_file: "output"
      xrange: [0, 1]
      yrange: [0, 1]
      grid: [100, 100]
      selected_pts: [2, 3]
      mult: 5
      like: LogLike
      flags: ["linear"]
        
    bin_grid_greg:
      plugin: bin_grid
      input_files: ["output_file"]
      output_file: "output"
      xrange: [0.0, 1.0]
      yrange: [0.0, 1.0]
      grid: [100, 100]
      selected_pts: [0, 1]
      like: LogLike
      mult: 0
      flags: ["linear"]
        
##########################################

    hdf5:
      plugin: bin_grid
      use_hdf5: true
      input_files: ["runs/scan/samples/gambit_output.hdf5"]
      groups: ["/test/test2"]
      output_file: "output_hdf5"
      #xrange: [2.0, 6.0]
      xrange: [0, 1]
      yrange: [0, 1]
      #xrange: [-5, 5]
      #yrange: [-5, 5]
      grid: [50, 50]
      selected_pts:
        - "EggBox::param_0"
        - "EggBox::param_1"
      #selected_pts:
      #  - "gaussian::param_0"
      #  - "gaussian::param_1"
<<<<<<< HEAD
      mult: ["Posterior"]
=======
      mult: ["mult"]
>>>>>>> 8c20b252
      #loglike: 1
      flags: ["linear"]
      #flags: ["linear", "noadjx", "logx"]

    gal_0:
      plugin: bin_grid
      options:
        input_files: ["/home/gmartine/Downloads/drop/no7/efit_.txt"]
        output_file: "output0"
        #xrange: [2.0, 6.0]
        xrange: [2.0e6, 6.0e6]
        yrange: [5000.0, 10000.0]
        grid: [100, 100]
        selected_pts: [0, 6]
        mult: 0
        loglike: 1
        flags: ["linear"]
        #flags: ["linear", "noadjx", "logx"]

    gal_1:
      plugin: bin_grid
      options:
        input_files: ["/home/gmartine/Downloads/drop/no9/efit_.txt"]
        output_file: "output1"
        #xrange: [2.0, 6.0]
        xrange: [2.0e6, 6.0e6]
        yrange: [5000.0, 10000.0]
        grid: [100, 100]
        selected_pts: [0, 6]
        mult: 0
        loglike: 1
        flags: ["linear"]
        #flags: ["linear", "noadjx", "logx"]
    gal_2:
      plugin: bin_grid
      options:
        input_files: ["/home/gmartine/Downloads/drop/no10/efit_.txt"]
        output_file: "output2"
        #xrange: [2.0, 6.0]
        xrange: [2.0e6, 6.0e6]
        yrange: [5000.0, 10000.0]
        grid: [100, 100]
        selected_pts: [0, 6]
        mult: 0
        loglike: 1
        flags: ["linear"]
        #flags: ["linear", "noadjx", "logx"]
    gal_3:
      plugin: bin_grid
      options:
        input_files: ["/home/gmartine/Downloads/drop/no12/efit_.txt"]
        output_file: "output3"
        #xrange: [2.0, 6.0]
        xrange: [2.0e6, 6.0e6]
        yrange: [5000.0, 10000.0]
        grid: [100, 100]
        selected_pts: [0, 6]
        mult: 0
        loglike: 1
        flags: ["linear"]
        #flags: ["linear", "noadjx", "logx"]
    gal_4:
      plugin: bin_grid
      options:
        input_files: ["/home/gmartine/Downloads/drop/no15/efit_.txt"]
        output_file: "output4"
        #xrange: [2.0, 6.0]
        xrange: [2.0e6, 6.0e6]
        yrange: [5000.0, 10000.0]
        grid: [100, 100]
        selected_pts: [0, 6]
        mult: 0
        loglike: 1
        flags: ["linear"]
        #flags: ["linear", "noadjx", "logx"]
    gal_5:
      plugin: bin_grid
      options:
        input_files: ["/home/gmartine/Downloads/drop/no17/efit_.txt"]
        output_file: "output5"
        #xrange: [2.0, 6.0]
        xrange: [2.0e6, 6.0e6]
        yrange: [5000.0, 10000.0]
        grid: [100, 100]
        selected_pts: [0, 6]
        mult: 0
        loglike: 1
        flags: ["linear"]
        #flags: ["linear", "noadjx", "logx"]
    gal_6:
      plugin: bin_grid
      options:
        input_files: ["/home/gmartine/Downloads/drop/no28/efit_.txt"]
        output_file: "output6"
        #xrange: [2.0, 6.0]
        xrange: [2.0e6, 6.0e6]
        yrange: [5000.0, 10000.0]
        grid: [100, 100]
        selected_pts: [0, 6]
        mult: 0
        loglike: 1
        flags: ["linear"]
        #flags: ["linear", "noadjx", "logx"]
    gal_m:
      plugin: bin_grid
      options:
        input_files: ["/home/gmartine/Downloads/drop/efit_.txt"]
        output_file: "outputm"
        #xrange: [2.0, 6.0]
        xrange: [2.0e6, 6.0e6]
        yrange: [5000.0, 10000.0]
        grid: [100, 100]
        selected_pts: [0, 6]
        mult: 0
        loglike: 1
        flags: ["linear"]
        #flags: ["linear", "noadjx", "logx"]

    find_shift:
      plugin: find_shift
      options:
        input_files:
          - "/home/gmartine/Downloads/drop/no7/efit_.txt"
          - "/home/gmartine/Downloads/drop/no9/efit_.txt"
          - "/home/gmartine/Downloads/drop/no10/efit_.txt"
          - "/home/gmartine/Downloads/drop/no12/efit_.txt"
          - "/home/gmartine/Downloads/drop/no15/efit_.txt"
          - "/home/gmartine/Downloads/drop/no17/efit_.txt"
          - "/home/gmartine/Downloads/drop/no28/efit_.txt"
        #output_file: "average_output.txt"
        output_file: "median_output.txt"
        mult: 0
        loglike: 1
        main_file: "/home/gmartine/Downloads/drop/efit_.txt"
        #opt: "average"
        opt: "median"
        labels: [M, x0, y0, vx, vy, vz, R0, Omega, omega, i, P, T0, e]
        joints: [[0, 6], [1, 2], [3, 4], [0, 3], [0, 4], [0, 1], [0, 2], [6, 3], [6, 4], [6, 1], [6, 2]]

    find_kernel:
      plugin: find_kernel
      options:
        input_files:
          - "output0.z"
          - "output1.z"
          - "output2.z"
          - "output3.z"
          - "output4.z"
          - "output5.z"
          - "output6.z"
        #output_file: "average_output.txt"
        main_file: "outputm.z"
        output_file: "combined_output.z"

  objectives:

    object_detection:
      plugin: object_detection
      purpose: LogLike
      psf_file: "/home/gmartine/fits/c0052_psf_grid.fits"
      image_file: "/home/gmartine/fits/c0052.fits"
      grid_file: "/home/gmartine/fits/grid.fits"
      min_pixel_number: -1
      parameters:
        pos_x:
          range: [200, 800]
        pos_y:
          range: [200, 800]
        #intensity:
        #  range: [0, 10000]

    uniform:
      purpose: LogLike
      plugin: uniform
      version: ">=1.0 & <2.0"
      options:
        some_param: 10
      parameters:
        param...2:
          range: [1, 2]

    uniform_prior:
      plugin: flat_prior
      purpose: LogLike
      options:
        range: [2, 1]
      parameters:
        param...2:
          range: [1, 2]

    EggBox:
      plugin: EggBox
      purpose: LogLike
      parameters:
        param_0:
<<<<<<< HEAD
          prior_type: none
          #plugin: flat
          #range: [0, 1]
=======
          #prior_type: none
          #plugin: flat
          range: [0, 1]
>>>>>>> 8c20b252
        param_1:
          range: [0, 1]
          
    flat:
      plugin: flat_prior
      range: [0, 1]

    gaussian:
      plugin: gaussian
      purpose: LogLike
      #options:
      #  cov: [[0.01, 0.0], [0.0, 0.01]]
      #  mean: [1.5, 1.5]
      parameters:
        ##same:
        ##  same_as: "gaussian::param_0"
        ##  scale: -2
        ##  shift: -1
        param...20:
          range: [-5, 5]
        params...2: 
          fixed_value: [-1, 1]
    test:
      plugin: test_plug
      #plugin_path: /home/gmartine/test.so

  #parameters:
    #uniform:
      #param...2:
        #range: [1, 2]

  #priors:
    #flat_prior:
      #parameters: [uniform::param...2]
      #prior_type: plugin
      #options:
        #plugin: uniform_prior
    #m12_prior:
      #parameters: [uniform::param...2]
      #prior_type: composite
      #options:
        #new_prior:
          #parameters: [uniform::param_0]
          #prior_type: flat
          #range: [10,20]
        #newnewprior:
          #parameters: [uniform::param_1]
          #prior_type: flat
          #range: [10,20]

###############################
# Observables of interest
###############################

ObsLikes:


  ## Test CMSSM_I, ExampleBit_A and ExampleBit_B
  #- purpose:      LogLike
    #capability:   lnL_ExampleBitB
    #type:         double
    #function:     ""
    #module:       ""

  ## Test array and -> operators in safety buckets.
  #- purpose:      Observable
    #capability:   ptrmeth_arr_tester

  ## Test loop manager
  #- purpose:      LogLike
    #capability:   nevents_like
    #type:         double

  ## Test vector output of printer
  #- purpose:      Observable
    #capability:   test_vector
    #type:         std::vector<double>


#########################
# Rule entries
#########################

Rules:

  - capability:   "LibFirst_1_1_init"
    dependencies:
    - {capability: "nevents", module: "ExampleBit_A"}

  - capability:    "nevents_postcuts"
    dependencies:
    - {capability: "id", module: "ExampleBit_B"}

  - capability:    "MSSM_parameters"
    dependencies:
    - {capability: "id", module: "ExampleBit_B"}

  - capability:    "xsection"
    options:
      scale: 15.5

  - capability:    "function_pointer"
    backends:
    - {function: "externalFunction2"}


#########################
# Logging setup
#########################

Logger:

  # Redirection of specific messages according to tags
  # Can redirect to stdout or stderr by specifying these as the "filenames".
  # Obviously this also means it is impossible to redirect output to actual
  # files with these names.

  redirection:
    [Debug] : "debug.log"
    [Default] : "default.log"
    [Error] : "errors.log"
    [Warning] : "warnings.log"

###############################
## Printer (output) setup
###############################

# Ben: Here we will choose which printer(s?) we want to use. For now
# it is hardcoded: I'll come back to this.


##########################
# Name/Value Section
##########################

KeyValues:

  default_output_path: "runs/scan_me"

  # Some example keys and subkeys
  my_key: 123
  another_key:
    subkey3:
      subsubkey1: value2

  dependency_resolution:
    prefer_model_specific_functions: true

  likelihood:
    model_invalid_for_lnlike_below: -1e6

  #By default, errors are fatal and warnings non-fatal
  exceptions:
    dependency_resolver_error: fatal
    dependency_resolver_warning: non-fatal
    core_warning: fatal
    ExampleBit_A_error: non-fatal

  enable_testing: false
<|MERGE_RESOLUTION|>--- conflicted
+++ resolved
@@ -65,15 +65,9 @@
 
 Scanner:
 
-<<<<<<< HEAD
-  use_objectives: object_detection
-  #use_scanner: gal_0, gal_1, gal_2, gal_3, gal_4, gal_5, gal_6, gal_m
-  use_scanner: multinest
-=======
   use_objectives: EggBox
   #use_scanner: gal_0, gal_1, gal_2, gal_3, gal_4, gal_5, gal_6, gal_m
   use_scanner: twalk
->>>>>>> 8c20b252
   #find_shift
   #find_kernel
   #object_detection
@@ -191,11 +185,7 @@
       #selected_pts:
       #  - "gaussian::param_0"
       #  - "gaussian::param_1"
-<<<<<<< HEAD
-      mult: ["Posterior"]
-=======
       mult: ["mult"]
->>>>>>> 8c20b252
       #loglike: 1
       flags: ["linear"]
       #flags: ["linear", "noadjx", "logx"]
@@ -391,15 +381,9 @@
       purpose: LogLike
       parameters:
         param_0:
-<<<<<<< HEAD
-          prior_type: none
-          #plugin: flat
-          #range: [0, 1]
-=======
           #prior_type: none
           #plugin: flat
           range: [0, 1]
->>>>>>> 8c20b252
         param_1:
           range: [0, 1]
           
