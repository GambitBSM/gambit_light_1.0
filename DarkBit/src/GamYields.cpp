--- conflicted
+++ resolved
@@ -68,8 +68,11 @@
       /// Option ignore_all<bool>: Ignore all missing final states (default false)
       if ( runOptions->getValueOrDef(false, "ignore_all") ) return;
 
-      TH_Process process = (*Dep::TH_ProcessCatalog).getProcess(DMid, DMbarid);
-
+      // What type of process are we dealing with? 
+      std::string processtype = *Dep::DM_process;
+      TH_Process process = (*Dep::DM_process == "annihilation") ? 
+        (*Dep::TH_ProcessCatalog).getProcess(DMid, DMbarid) : (*Dep::TH_ProcessCatalog).getProcess(DMid);
+      
       // Add only gamma-ray spectra for two and three body final states
       for (std::vector<TH_Channel>::iterator it = process.channelList.begin();
           it != process.channelList.end(); ++it)
@@ -179,24 +182,19 @@
     daFunk::Funk getYield(TH_Process process, double Ecm, double mass, TH_ProcessCatalog catalog, 
                           SimYieldTable table, double line_width, stringFunkMap cascadeMC_gammaSpectra)
     {
-<<<<<<< HEAD
-      using namespace Pipes::GA_AnnYield_General;
       using DarkBit_utils::gamma3bdy_limits;
 
-      std::string DMid= *Dep::DarkMatter_ID;
-      std::string DMbarid = *Dep::DarkMatterConj_ID;
-
-      /// Option line_width<double>: Set relative line width used in gamma-ray spectra (default 0.03)
-      double line_width = runOptions->getValueOrDef<double>(0.03,  "line_width");
-
-      // Get annihilation process from process catalog
-      TH_Process annProc = (*Dep::TH_ProcessCatalog).getProcess(DMid, DMbarid);
-=======
->>>>>>> b988ab3d
-
-      using DarkBit_utils::gamma3bdy_limits;
-      daFunk::Funk Yield = daFunk::zero("E", "v");
-
+      // Set the daFunk object based on the type of process.
+      daFunk::Funk Yield;
+      if (process.isAnnihilation)
+      {
+        Yield = daFunk::zero("E", "v");
+      }
+      else
+      {
+        Yield = daFunk::zero("E");
+      }
+      
       // Adding two-body channels
       for (std::vector<TH_Channel>::iterator it = process.channelList.begin();
           it != process.channelList.end(); ++it)
@@ -424,12 +422,13 @@
       using namespace Pipes::GA_AnnYield_General;
 
       std::string DMid= *Dep::DarkMatter_ID;
+      std::string DMbarid = *Dep::DarkMatterConj_ID;
 
       /// Option line_width<double>: Set relative line width used in gamma-ray spectra (default 0.03)
       double line_width = runOptions->getValueOrDef<double>(0.03,  "line_width");
 
       // Check that the ProcessCatalog process *is* an annihilation, not a decay.
-      const TH_Process* p = (*Dep::TH_ProcessCatalog).find(DMid, DMid);
+      const TH_Process* p = (*Dep::TH_ProcessCatalog).find(DMid, DMbarid);
       if (p == NULL)
         DarkBit_error().raise(LOCAL_INFO, "Annihilation process not found.  For decaying DM please use GA_DecayYield_General.");
 
@@ -437,7 +436,7 @@
       //   DarkBit_error().raise(LOCAL_INFO, "Process is not an annihilation.  Please use GA_DecayYield_General.");
 
       // Get annihilation process from process catalog
-      TH_Process annProc = (*Dep::TH_ProcessCatalog).getProcess(DMid, DMid);
+      TH_Process annProc = (*Dep::TH_ProcessCatalog).getProcess(DMid, DMbarid);
 
       // If process involves non-self-conjugate DM then we need to add a factor of 1/2 
       // to the final spectrum. This must be explicitly set in the process catalog.
