//   GAMBIT: Global and Modular BSM Inference Tool
//   *********************************************
///  \file
///
///  Routines for the calculation of gamma-ray yield
///  from dark matter annihilation / decay.
///
///  *********************************************
///
///  Authors (add name and date if you modify):
///
///  \author Christoph Weniger
///          (c.weniger@uva.nl)
///  \date 2013 Jul - 2015 May
///
///  \author Sebastian Wild
///          (sebastian.wild@ph.tum.de)
///  \date 2016 Aug
///
///  \author Sanjay Bloor
///          (sanjay.bloor12@imperial.ac.uk)
///  \date 2018 Aug
///
///  *********************************************

#include "gambit/Elements/gambit_module_headers.hpp"
#include "gambit/DarkBit/DarkBit_rollcall.hpp"
#include "gambit/Utils/ascii_table_reader.hpp"
#include "gambit/DarkBit/DarkBit_utils.hpp"

//#define DARKBIT_DEBUG

namespace Gambit
{
  namespace DarkBit
  {

    //////////////////////////////////////////////////////////////////////////
    //
    //                        Gamma-ray yields
    //
    //////////////////////////////////////////////////////////////////////////


    /*! \brief Identification of final states that are not yet tabulated.
     *
     * Structure
     * ---------
     *
     * 1) Go through process catalog and find all final states that require
     * to be calculated in the cascade code.  To this end, check whether
     * two-body channels are tabulated for two-body final states, and whether
     * one-particle spectra exist for one-particle final states.
     *
     * 2) Calculate via the cascade code the missing energy spectra.
     *
     * 3) Put together the full spectrum.
     *
     */

    void GA_missingFinalStates(std::vector<std::string> &result)
    {
      using namespace Pipes::GA_missingFinalStates;
      std::set<std::string> missingFinalStates;
      std::string DMid= *Dep::DarkMatter_ID;
      std::string DMbarid = *Dep::DarkMatterConj_ID;

      /// Option ignore_all<bool>: Ignore all missing final states (default false)
      if ( runOptions->getValueOrDef(false, "ignore_all") ) return;

      TH_Process process = (*Dep::TH_ProcessCatalog).getProcess(DMid, DMbarid);

      // Add only gamma-ray spectra for two and three body final states
      for (std::vector<TH_Channel>::iterator it = process.channelList.begin();
          it != process.channelList.end(); ++it)
      {
        if ( it->nFinalStates == 2 )
        {
          /// Option ignore_two_body<bool>: Ignore two-body missing final states (default false)
          if ( not runOptions->getValueOrDef(false, "ignore_two_body") )
          {
            #ifdef DARKBIT_DEBUG
              std::cout << "Checking for missing two-body final states: "
                        << it->finalStateIDs[0] << " " << it->finalStateIDs[1]  << std::endl;
            #endif
            if ( not Dep::SimYieldTable->hasChannel(it->finalStateIDs[0], it->finalStateIDs[1], "gamma") )
            {
                if ( not Dep::SimYieldTable->hasChannel(it->finalStateIDs[0], "gamma") )
                  missingFinalStates.insert(it->finalStateIDs[0]);
                if ( not Dep::SimYieldTable->hasChannel(it->finalStateIDs[1], "gamma") )
                    missingFinalStates.insert(it->finalStateIDs[1]);
            }
          }
        }
        else if ( it->nFinalStates == 3 )
        {
          /// Option ignore_three_body<bool>: Ignore three-body missing final states (default false)
          if ( not runOptions->getValueOrDef(false, "ignore_three_body") )
          {
            #ifdef DARKBIT_DEBUG
              std::cout << "Checking for missing three-body final states: "
                        << it->finalStateIDs[0] << " " << it->finalStateIDs[1]
                        << " " << it->finalStateIDs[2] << std::endl;
            #endif
            if (not Dep::SimYieldTable->hasChannel(it->finalStateIDs[0], "gamma") )
              missingFinalStates.insert(it->finalStateIDs[0]);
            if (not Dep::SimYieldTable->hasChannel(it->finalStateIDs[1], "gamma") )
              missingFinalStates.insert(it->finalStateIDs[1]);
            if (not Dep::SimYieldTable->hasChannel(it->finalStateIDs[2], "gamma") )
              missingFinalStates.insert(it->finalStateIDs[2]);
          }
        }
      }
      // Remove particles we don't have decays for.
      for (auto it = missingFinalStates.begin(); it != missingFinalStates.end();)
      {
          if ((*Dep::TH_ProcessCatalog).find(*it, "") == NULL)
          {
            #ifdef DARKBIT_DEBUG
              std::cout << "Erasing (because no decays known): " << *it << std::endl;
            #endif
            missingFinalStates.erase(it++);
          }
          else
          {
            #ifdef DARKBIT_DEBUG
              std::cout << "Keeping (because decay known): " << *it << std::endl;
            #endif
            ++it;
          }
      }

      #ifdef DARKBIT_DEBUG
        std::cout << "Number of missing final states: " << missingFinalStates.size() << std::endl;
        for (auto it = missingFinalStates.begin(); it != missingFinalStates.end(); it++)
        {
          std::cout << *it << std::endl;
        }
      #endif

      result.assign(missingFinalStates.begin(), missingFinalStates.end());
    }

    /*! \brief Boosts an energy spectrum of isotropic particles into another
     *         frame (and isotropizes again).
     *  Parameters:
     *    gamma: Lorentz boost factor
     *    dNdE: Spectrum
     *    mass: mass of particle
     */
    daFunk::Funk boost_dNdE(daFunk::Funk dNdE, double gamma, double mass)
    {
      if ( gamma < 1.0 + .02 )  // Ignore less than 2% boosts
      {
        if (gamma < 1.0)
          DarkBit_error().raise(LOCAL_INFO,
            "boost_dNdE: Requested Lorentz boost with gamma < 1");
        return dNdE;
      }
      double betaGamma = sqrt(gamma*gamma-1);
      daFunk::Funk E = daFunk::var("E");
      daFunk::Funk lnE = daFunk::var("lnE");
      daFunk::Funk Ep = daFunk::var("Ep");
      daFunk::Funk halfBox_int = betaGamma*sqrt(E*E-mass*mass);
      daFunk::Funk halfBox_bound = betaGamma*sqrt(Ep*Ep-mass*mass);
      daFunk::Funk integrand = dNdE/(2*halfBox_int);
      return integrand->gsl_integration("E", Ep*gamma-halfBox_bound, Ep*gamma+halfBox_bound)
        ->set_epsabs(0)->set_limit(100)->set_epsrel(1e-3)->set_use_log_fallback(true)->set("Ep", daFunk::var("E"));
      //
      // Note: integration over lnE causes problems in the WIMP example (3) as the singularity is dropped.
      // return (integrand*E)->set("E", exp(lnE))->gsl_integration("lnE", log(Ep*gamma-halfBox_bound), log(Ep*gamma+halfBox_bound))
      //  ->set_epsabs(0)->set_epsrel(1e-3)->set("Ep", daFunk::var("E"));
    }

    /*! \brief General routine to derive annihilation yield.
     *
     * Depends on:
     * - SimYieldTable
     * - TH_ProcessCatalog
     * - cascadeMC_gammaSpectra
     *
     * This function returns
     *
     *   k*dN/dE*(sv)/mDM**2 (E, v)  [cm^3/s/GeV^3]
     *
     * the energy spectrum of photons times sigma*v/m^2, as function of
     * energy (GeV) and velocity (c), multiplied by k=1 for self-conjugate DM
     * or k=1/2 for non-self conjugate.  By default, only the v=0 component
     * is calculated.
     *
     */
    void GA_AnnYield_General(daFunk::Funk &result)
    {
      using namespace Pipes::GA_AnnYield_General;
      using DarkBit_utils::gamma3bdy_limits;

      std::string DMid= *Dep::DarkMatter_ID;
      std::string DMbarid = *Dep::DarkMatterConj_ID;

      /// Option line_width<double>: Set relative line width used in gamma-ray spectra (default 0.03)
      double line_width = runOptions->getValueOrDef<double>(0.03,  "line_width");

      // Get annihilation process from process catalog
<<<<<<< HEAD
      TH_Process annProc = (*Dep::TH_ProcessCatalog).getProcess(DMid, DMbarid);
      
=======
      TH_Process annProc = (*Dep::TH_ProcessCatalog).getProcess(DMid, DMid);

>>>>>>> b8e43e9f
      // If process involves non-self-conjugate DM then we need to add a factor of 1/2 to the final spectrum. This must be explicitly set in the process catalogue.
      double k = (annProc.isSelfConj) ? 1. : 0.5;

      // Get particle mass from process catalog
      const double mass = (*Dep::TH_ProcessCatalog).getParticleProperty(DMid).mass;
      const double Ecm = 2*mass;

      // Loop over all channels for that process
      daFunk::Funk Yield = daFunk::zero("E", "v");

      // Adding two-body channels
      for (std::vector<TH_Channel>::iterator it = annProc.channelList.begin();
          it != annProc.channelList.end(); ++it)
      {
        bool added = false;  // If spectrum is not available from any source

        // Here only take care of two-body final states
        if (it->nFinalStates != 2) continue;

        // Get final state masses
        double m0 = (*Dep::TH_ProcessCatalog).getParticleProperty(
            it->finalStateIDs[0]).mass;
        double m1 = (*Dep::TH_ProcessCatalog).getParticleProperty(
            it->finalStateIDs[1]).mass;

        // Ignore channels that are kinematically closed for v=0
        if ( m0 + m1 > Ecm ) continue;

        // Ignore channels with 0 BR in v=0 limit
        if (it->genRate->bind("v")->eval(0.) <= 0.) continue;

        double E0 = 0.5*(Ecm*Ecm+m0*m0-m1*m1)/Ecm;
        double E1 = Ecm-E0;

        // Check whether two-body final state is in SimYield table
        if ( Dep::SimYieldTable->hasChannel(
              it->finalStateIDs[0], it->finalStateIDs[1], "gamma") )
        {
          Yield = Yield +
            it->genRate*(*Dep::SimYieldTable)(
                it->finalStateIDs[0], it->finalStateIDs[1], "gamma", Ecm);
          added = true;
        }
        // Deal with composite final states
        else
        {
          daFunk::Funk spec0 = daFunk::zero("E");
          daFunk::Funk spec1 = daFunk::zero("E");
          added = true;

          // Final state particle one
          // Tabulated spectrum available?
          if ( Dep::SimYieldTable->hasChannel(it->finalStateIDs[0], "gamma") )
          {
            spec0 = (*Dep::SimYieldTable)(it->finalStateIDs[0], "gamma")->set("Ecm",E0);
          }
          // Gamma-ray line?
          else if ( it->finalStateIDs[0] == "gamma" )
          {
            daFunk::Funk E = daFunk::var("E");
            spec0 = exp(-pow((E-E0)/line_width/E0,2)/2)/E0/sqrt(2*M_PI)/line_width;
          }
          // MC spectra available?
          else if ( Dep::cascadeMC_gammaSpectra->count(it->finalStateIDs[0]) )
          {
            double gamma0 = E0/m0;
            //std::cout << it->finalStateIDs[0] << " " << gamma0 << std::endl;
            spec0 = boost_dNdE(Dep::cascadeMC_gammaSpectra->at(it->finalStateIDs[0]), gamma0, 0.0);
          }
          else added = false;

          // Final state particle two
          if ( Dep::SimYieldTable->hasChannel(it->finalStateIDs[1], "gamma") )
          {
            spec1 = (*Dep::SimYieldTable)(it->finalStateIDs[1], "gamma")->set("Ecm", E1);
          }
          else if ( it->finalStateIDs[1] == "gamma" )
          {
            daFunk::Funk E = daFunk::var("E");
            spec1 = exp(-pow((E-E1)/line_width/E1,2)/2)/E1/sqrt(2*M_PI)/line_width;
          }
          else if ( Dep::cascadeMC_gammaSpectra->count(it->finalStateIDs[1]) )
          {
            double gamma1 = E1/m1;
            //std::cout << it->finalStateIDs[1] << " " << gamma1 << std::endl;
            spec1 = boost_dNdE(Dep::cascadeMC_gammaSpectra->at(it->finalStateIDs[1]), gamma1, 0.0);
          }
          else added = false;

          #ifdef DARKBIT_DEBUG
            std::cout << it->finalStateIDs[0] << " " << it->finalStateIDs[1] << std::endl;
            //std::cout << "gammas: " << gamma0 << ", " << gamma1 << std::endl;
            daFunk::Funk chnSpec = (daFunk::zero("v", "E")
              +  spec0
              +  spec1)-> set("v", 0.);
            auto x = daFunk::logspace(0, 3, 10);
            std::vector<double> y = chnSpec->bind("E")->vect(x);
            std::cout << it->finalStateIDs[0] << it->finalStateIDs[1] << ":\n";
            std::cout << "  E: [";
            for (std::vector<double>::iterator it2 = x.begin(); it2 != x.end(); it2++)
              std::cout << *it2 << ", ";
            std::cout << "]\n";
            std::cout << "  dNdE: [";
            for (std::vector<double>::iterator it2 = y.begin(); it2 != y.end(); it2++)
              std::cout << *it2 << ", ";
            std::cout << "]\n";
          #endif

          if (!added)
          {
            DarkBit_warning().raise(LOCAL_INFO,
                "GA_AnnYield_General: cannot find spectra for "
                + it->finalStateIDs[0] + " " + it->finalStateIDs[1]);
          }

          Yield = Yield + (spec0 + spec1) * it->genRate;
        }
      } // End adding two-body final states

      #ifdef DARKBIT_DEBUG
        std::vector<std::string> test1 = initVector<std::string> ("h0_1_test","h0_2_test","h0_2_test","h0_1_test","WH_test", "A0_test", "h0_1_test", "W+");
        std::vector<std::string> test2 = initVector<std::string> ("A0_test",  "A0_test",  "Z0_test",  "Z0_test",  "WH_test", "Z0_test", "h0_2_test", "W-");

        for(size_t i=0; i<test1.size();i++)
        {
            daFunk::Funk chnSpec = (*Dep::SimYieldTable)(test1[i], test2[i], "gamma", Ecm);
            std::vector<double> y = chnSpec->bind("E")->vect(x);
            os << test1[i] << test2[i] << ":\n";
            os << "  E: [";
            for (std::vector<double>::iterator it2 = x.begin(); it2 != x.end(); it2++)
              os << *it2 << ", ";
            os  << "]\n";
            os << "  dNdE: [";
            for (std::vector<double>::iterator it2 = y.begin(); it2 != y.end(); it2++)
              os << *it2 << ", ";
            os  << "]\n";
        }
      #endif

      // Adding three-body final states
      //
      // NOTE:  Three body processes are added even if they are closed for at v=0
      for (std::vector<TH_Channel>::iterator it = annProc.channelList.begin();
          it != annProc.channelList.end(); ++it)
      {
        bool added = true;

        // Here only take care of three-body final states
        if (it->nFinalStates != 3) continue;

        // Implement tabulated three-body final states
        /*
           if ( it->nFinalStates == 3
           and Dep::SimYieldTable->hasChannel(it->finalStateIDs[0], "gamma")
           and Dep::SimYieldTable->hasChannel(it->finalStateIDs[1], "gamma")
           and Dep::SimYieldTable->hasChannel(it->finalStateIDs[2], "gamma")
           )
           {
           daFunk::Funk dNdE1dE2 = it->genRate->set("v",0.);
           daFunk::Funk spec0 =
             (*Dep::SimYieldTable)(it->finalStateIDs[0], "gamma");
           daFunk::Funk spec1 =
             (*Dep::SimYieldTable)(it->finalStateIDs[1], "gamma");
           daFunk::Funk spec2 =
             (*Dep::SimYieldTable)(it->finalStateIDs[2], "gamma");
           Yield = Yield + convspec(spec0, spec1, spec2, dNdE1dE2);
           }
        */

        if ( it->finalStateIDs[0] == "gamma" )
        {
          if ( it->finalStateIDs[1] == "gamma" or it->finalStateIDs[2] == "gamma")
          {
            DarkBit_warning().raise(LOCAL_INFO, "Second and/or third primary gamma rays in three-body final states ignored.");
          }
          double m1 = (*Dep::TH_ProcessCatalog).getParticleProperty(
              it->finalStateIDs[1]).mass;
          double m2 = (*Dep::TH_ProcessCatalog).getParticleProperty(
              it->finalStateIDs[2]).mass;
          daFunk::Funk E1_low =  daFunk::func(gamma3bdy_limits<0>, daFunk::var("E"),
              mass, m1, m2);
          daFunk::Funk E1_high =  daFunk::func(gamma3bdy_limits<1>, daFunk::var("E"),
              mass, m1, m2);
          daFunk::Funk dsigmavde = it->genRate->gsl_integration(
              "E1", E1_low, E1_high);

          #ifdef DARKBIT_DEBUG
            daFunk::Funk chnSpec = (daFunk::zero("v", "E") + dsigmavde)-> set("v", 0.);
            std::vector<double> y = chnSpec->bind("E")->vect(x);
            os << it->finalStateIDs[0] << it->finalStateIDs[1] << it->finalStateIDs[2] << ":\n";
            os << "  E: [";
            for (std::vector<double>::iterator it2 = x.begin(); it2 != x.end(); it2++)
              os << *it2 << ", ";
            os  << "]\n";
            os << "  dNdE: [";
            for (std::vector<double>::iterator it2 = y.begin(); it2 != y.end(); it2++)
              os << *it2 << ", ";
            os  << "]\n";
          #endif

          Yield = Yield + dsigmavde;
        }
        else added = false;

        if (!added)
        {
          DarkBit_warning().raise(LOCAL_INFO,
              "GA_AnnYield_General: ignoring final state "
              + it->finalStateIDs[0] + " " + it->finalStateIDs[1] + " " + it->finalStateIDs[2]);
        }
      }
      #ifdef DARKBIT_DEBUG
        if(debug) os.close();
      #endif

      result = k*daFunk::ifelse(1e-6 - daFunk::var("v"), Yield/(mass*mass),
          daFunk::throwError("Spectrum currently only defined for v=0."));
    }


    /// SimYieldTable based on DarkSUSY5 tabulated results. (DS6 below)
    void SimYieldTable_DS5(SimYieldTable& result)
    {
      using namespace Pipes::SimYieldTable_DS5;

      static bool initialized = false;
      if ( not initialized )
      {
        int flag = 0;      // some flag
        int yieldk = 152;  // gamma ray yield

        using DarkBit_utils::str_flav_to_mass;

        double mDM_min, mDM_max;
        /// Option allow_yield_extrapolation<bool>: Spectra extrapolated for masses beyond Pythia results (default false)
        bool allow_yield_extrapolation = runOptions->getValueOrDef(false, "allow_yield_extrapolation");
        if ( allow_yield_extrapolation )
        {
          mDM_min = 0.0; // in this case, the minimally allowed dark matter mass will later be set to be the mass of the final state particle,
                         // with an additional factor 0.99 for the case of Z, W or t final states (following DarkSUSY)
          mDM_max = 1.0e6;
        }
        else
        {
          mDM_min = 10.0; // minimal dark matter mass simulated in DarkSUSY.
          mDM_max = 5000.; // maximal dark matter mass simulated in DarkSUSY.
        }

        auto add_channel = [&](int ch, str P1, str P2, str FINAL, double EcmMin, double EcmMax)
        {
          daFunk::Funk dNdE = daFunk::func_fromThreadsafe(BEreq::dshayield.pointer(), daFunk::var("mwimp"),
           daFunk::var("E"), ch, yieldk, flag)->set("mwimp", daFunk::var("Ecm")/2);
          result.addChannel(dNdE, str_flav_to_mass(P1), str_flav_to_mass(P2), FINAL, EcmMin, EcmMax);
        };

        // The following routine adds an annihilation channel, for which the yields are extrapolated below Ecm_ToScale
        // using the approximation that x*dN/dx is a constant function of the dark matter mass.
        auto add_channel_with_scaling = [&](int ch, str P1, str P2, str FINAL, double EcmMin, double EcmMax, double Ecm_ToScale)
        {
          daFunk::Funk Ecm_ToUse = fmax(Ecm_ToScale, daFunk::var("Ecm"));
          daFunk::Funk ScalingFactor = Ecm_ToUse/daFunk::var("Ecm");
          daFunk::Funk dNdE = ScalingFactor * daFunk::func_fromThreadsafe(BEreq::dshayield.pointer(), daFunk::var("mwimp"),
           ScalingFactor * daFunk::var("E"), ch, yieldk, flag)->set("mwimp", Ecm_ToUse/2);
          result.addChannel(dNdE, str_flav_to_mass(P1), str_flav_to_mass(P2), FINAL, EcmMin, EcmMax);
        };

        // Specifies also center of mass energy range
        add_channel(12, "Z0", "Z0", "gamma", 2*90.288, 2*mDM_max);
        add_channel(13, "W+", "W-", "gamma", 2*79.4475, 2*mDM_max);
        add_channel(14, "nu_e", "nubar_e", "gamma", 2*std::max(mDM_min, 0.0), 2*mDM_max);  // Zero
        add_channel(15, "e+", "e-", "gamma", 2*std::max(mDM_min, 0.0), 2*mDM_max);  // Zero
        add_channel(16, "nu_mu", "nubar_mu", "gamma", 2*std::max(mDM_min, 0.0), 2*mDM_max);  // Zero
        add_channel(17, "mu+", "mu-", "gamma", 2*std::max(mDM_min, 0.0), 2*mDM_max);
        add_channel(18, "nu_tau", "nubar_tau", "gamma", 2*std::max(mDM_min, 0.0), 2*mDM_max);  // Zero
        add_channel(19, "tau+", "tau-", "gamma", 2*std::max(mDM_min, 1.7841), 2*mDM_max);
        //add_channel(20, "u", "ubar", "gamma", 0., 2*mDM_max);  // Zero
        add_channel(22, "u", "ubar", "gamma", 2*std::max(mDM_min, 1.35), 2*mDM_max);  // approx by cc
        //add_channel(21, "d", "dbar", "gamma", 0., 2*mDM_max);  // Zero
        add_channel(22, "d", "dbar", "gamma", 2*std::max(mDM_min, 1.35), 2*mDM_max);  // approx by cc
        add_channel(22, "c", "cbar", "gamma", 2*std::max(mDM_min, 1.35), 2*mDM_max);
        //add_channel(23, "s", "sbar", "gamma", 0., 2*mDM_max);  // Zero
        add_channel(22, "s", "sbar", "gamma", 2*std::max(mDM_min, 1.35), 2*mDM_max);  // approx by cc
        add_channel_with_scaling(24, "t", "tbar", "gamma", 2*160.0, 2*mDM_max, 2*173.3);
        add_channel(25, "b", "bbar", "gamma", 2*std::max(mDM_min, 5.0), 2*mDM_max);
        add_channel(26, "g", "g", "gamma", 2*std::max(mDM_min, 0.0), 2*mDM_max);

        // Add approximations for single-particle cases.
        // TODO: Replace by boosted rest frame spectrum Z0
        daFunk::Funk dNdE;
        dNdE = daFunk::func_fromThreadsafe(BEreq::dshayield.pointer(), daFunk::var("Ecm"), daFunk::var("E"), 12, yieldk, flag);
        result.addChannel(dNdE/2, "Z0", "gamma", 90.288, mDM_max);
        dNdE = daFunk::func_fromThreadsafe(BEreq::dshayield.pointer(), daFunk::var("Ecm"), daFunk::var("E"), 13, yieldk, flag);
        result.addChannel(dNdE/2, "W+", "gamma", 79.4475, mDM_max);
        result.addChannel(dNdE/2, "W-", "gamma", 79.4475, mDM_max);
        dNdE = daFunk::func_fromThreadsafe(BEreq::dshayield.pointer(), daFunk::var("Ecm"), daFunk::var("E"), 15, yieldk, flag);
        result.addChannel(dNdE/2, str_flav_to_mass("e+"), "gamma", std::max(mDM_min, 0.0), mDM_max);
        result.addChannel(dNdE/2, str_flav_to_mass("e-"), "gamma", std::max(mDM_min, 0.0), mDM_max);
        dNdE = daFunk::func_fromThreadsafe(BEreq::dshayield.pointer(), daFunk::var("Ecm"), daFunk::var("E"), 17, yieldk, flag);
        result.addChannel(dNdE/2, str_flav_to_mass("mu+"), "gamma", std::max(mDM_min, 0.0), mDM_max);
        result.addChannel(dNdE/2, str_flav_to_mass("mu-"), "gamma", std::max(mDM_min, 0.0), mDM_max);
        dNdE = daFunk::func_fromThreadsafe(BEreq::dshayield.pointer(), daFunk::var("Ecm"), daFunk::var("E"), 19, yieldk, flag);
        result.addChannel(dNdE/2, str_flav_to_mass("tau+"), "gamma", std::max(mDM_min, 1.7841), mDM_max);
        result.addChannel(dNdE/2, str_flav_to_mass("tau-"), "gamma", std::max(mDM_min, 1.7841), mDM_max);

        double Ecm_ToScale_top = 173.3;
        daFunk::Funk Ecm_ToUse_top = fmax(Ecm_ToScale_top, daFunk::var("Ecm"));
        daFunk::Funk ScalingFactor_top = Ecm_ToUse_top/daFunk::var("Ecm");
        dNdE = ScalingFactor_top * daFunk::func_fromThreadsafe(BEreq::dshayield.pointer(), Ecm_ToUse_top,
         ScalingFactor_top * daFunk::var("E"), 24, yieldk, flag);
        result.addChannel(dNdE/2, str_flav_to_mass("t"), "gamma", 160.0, mDM_max);
        result.addChannel(dNdE/2, str_flav_to_mass("tbar"), "gamma", 160.0, mDM_max);

        // add channels with "mixed final states", i.e. final state particles with (potentially) different masses
        daFunk::Funk Ecm = daFunk::var("Ecm");
        auto add_channel_mixedmasses = [&](int ch1, int ch2, str P1, str P2, str FINAL, double m1, double m2, double EcmMin, double EcmMax)
        {
          daFunk::Funk dNdE_1 = daFunk::func_fromThreadsafe(BEreq::dshayield.pointer(), daFunk::var("E1"),
           daFunk::var("E"), ch1, yieldk, flag)->set("E1", Ecm/2 + (m1*m1 - m2*m2)/(2*Ecm));
          daFunk::Funk dNdE_2 = daFunk::func_fromThreadsafe(BEreq::dshayield.pointer(), daFunk::var("E2"),
           daFunk::var("E"), ch2, yieldk, flag)->set("E2", Ecm/2 + (m2*m2 - m1*m1)/(2*Ecm));
          result.addChannel(0.5*(dNdE_1 + dNdE_2), str_flav_to_mass(P1), str_flav_to_mass(P2), FINAL, EcmMin, EcmMax);
        };

        // - In the following: approximate spectra from u,d,s (20,21,23) by spectrum from c (22).
        // - The numerical values for EcmMin and EcmMax are obtained from applying the corresponding two-body kinematics
        //   to the minimally/maximally allowed center-of-mass energies. Hence, EcmMin depends on the flag allow_yield_extrapolation.
        //   If it is false, the assigmnents of Ecm_min assume the value mDM_min = 10.0.

        add_channel_mixedmasses(22, 22, "u", "dbar", "gamma", 0.0, 0.0, (allow_yield_extrapolation ? 2*1.35 : 20.0), 2*mDM_max);
        add_channel_mixedmasses(22, 22, "d", "ubar", "gamma", 0.0, 0.0, (allow_yield_extrapolation ? 2*1.35 : 20.0), 2*mDM_max);
        add_channel_mixedmasses(22, 22, "u", "sbar", "gamma", 0.0, 0.0, (allow_yield_extrapolation ? 2*1.35 : 20.0), 2*mDM_max);
        add_channel_mixedmasses(22, 22, "s", "ubar", "gamma", 0.0, 0.0, (allow_yield_extrapolation ? 2*1.35 : 20.0), 2*mDM_max);
        add_channel_mixedmasses(22, 25, "u", "bbar", "gamma", 0.0, 5.0, (allow_yield_extrapolation ? 6.530 : 21.181), 2*mDM_max);
        add_channel_mixedmasses(25, 22, "b", "ubar", "gamma", 5.0, 0.0, (allow_yield_extrapolation ? 6.530 : 21.181), 2*mDM_max);

        add_channel_mixedmasses(22, 22, "c", "dbar", "gamma", 1.35, 0.0, (allow_yield_extrapolation ? 3.260 : 20.091), 2*mDM_max);
        add_channel_mixedmasses(22, 22, "d", "cbar", "gamma", 0.0, 1.35, (allow_yield_extrapolation ? 3.260 : 20.091), 2*mDM_max);
        add_channel_mixedmasses(22, 22, "c", "sbar", "gamma", 1.35, 0.0, (allow_yield_extrapolation ? 3.260 : 20.091), 2*mDM_max);
        add_channel_mixedmasses(22, 22, "s", "cbar", "gamma", 0.0, 1.35, (allow_yield_extrapolation ? 3.260 : 20.091), 2*mDM_max);
        add_channel_mixedmasses(22, 25, "c", "bbar", "gamma", 1.35, 5.0, (allow_yield_extrapolation ? 6.35 : 21.099), 2*mDM_max);
        add_channel_mixedmasses(25, 22, "b", "cbar", "gamma", 5.0, 1.35, (allow_yield_extrapolation ? 6.35 : 21.099), 2*mDM_max);

        add_channel_mixedmasses(24, 22, "t", "dbar", "gamma", 175.0, 0.0, (allow_yield_extrapolation ? 176.355 : 185.285), 2*mDM_max);
        add_channel_mixedmasses(22, 24, "d", "tbar", "gamma", 0.0, 175.0, (allow_yield_extrapolation ? 176.355 : 185.285), 2*mDM_max);
        add_channel_mixedmasses(24, 22, "t", "sbar", "gamma", 175.0, 0.0, (allow_yield_extrapolation ? 176.355 : 185.285), 2*mDM_max);
        add_channel_mixedmasses(22, 24, "s", "tbar", "gamma", 0.0, 175.0, (allow_yield_extrapolation ? 176.355 : 185.285), 2*mDM_max);
        add_channel_mixedmasses(24, 25, "t", "bbar", "gamma", 175.0, 5.0, (allow_yield_extrapolation ? 180.0 : 185.214), 2*mDM_max);
        add_channel_mixedmasses(25, 24, "b", "tbar", "gamma", 5.0, 175.0, (allow_yield_extrapolation ? 180.0 : 185.214), 2*mDM_max);

        initialized = true;
      }
    }

    /// SimYieldTable based on DarkSUSY6 tabulated results.
    void SimYieldTable_DarkSUSY(SimYieldTable& result)
    {
      using namespace Pipes::SimYieldTable_DarkSUSY;

      static bool initialized = false;
      if ( not initialized )
      {
        int flag = 0;            // some flag
        int yieldpdg = 22;       // gamma ray yield (pdg code)
        int diff=1;              // differential yields (=1)
        char*hel =  (char *)"0"; //helicity

        using DarkBit_utils::str_flav_to_mass;

        double mDM_min, mDM_max;
        /// Option allow_yield_extrapolation<bool>: Spectra extrapolated for masses beyond Pythia results (default false)
        bool allow_yield_extrapolation = runOptions->getValueOrDef(false, "allow_yield_extrapolation");
        if ( allow_yield_extrapolation )
        {
          mDM_min = 0.0; // in this case, the minimally allowed dark matter mass will later be set to be the mass of the final state particle,
                         // with an additional factor 0.99 for the case of Z, W or t final states (following DarkSUSY)
          mDM_max = 1.0e6;
        }
        else
        {
          mDM_min = 3.0; // minimal dark matter mass simulated in DarkSUSY6.
          mDM_max = 20000.; // maximal dark matter mass simulated in DarkSUSY6.
        }

        auto add_channel = [&](int pdg, str P1, str P2, str FINAL, double EcmMin, double EcmMax)
        {
          daFunk::Funk dNdE = daFunk::func_fromThreadsafe(BEreq::dsanyield_sim.pointer(), daFunk::var("mwimp"),
           daFunk::var("E"), pdg, hel,yieldpdg, diff, flag)->set("mwimp", daFunk::var("Ecm")/2);
          result.addChannel(dNdE, str_flav_to_mass(P1), str_flav_to_mass(P2), FINAL, EcmMin, EcmMax);
        };

        // The following routine adds an annihilation channel, for which the yields are extrapolated below Ecm_ToScale
        // using the approximation that x*dN/dx is a constant function of the dark matter mass.
        auto add_channel_with_scaling = [&](int pdg, str P1, str P2, str FINAL, double EcmMin, double EcmMax, double Ecm_ToScale)
        {
          daFunk::Funk Ecm_ToUse = fmax(Ecm_ToScale, daFunk::var("Ecm"));
          daFunk::Funk ScalingFactor = Ecm_ToUse/daFunk::var("Ecm");
          daFunk::Funk dNdE = ScalingFactor * daFunk::func_fromThreadsafe(BEreq::dsanyield_sim.pointer(), daFunk::var("mwimp"),
           ScalingFactor * daFunk::var("E"), pdg, hel, yieldpdg, diff, flag)->set("mwimp", Ecm_ToUse/2);
          result.addChannel(dNdE, str_flav_to_mass(P1), str_flav_to_mass(P2), FINAL, EcmMin, EcmMax);
        };

        // specifies also center of mass energy range
        add_channel(23, "Z0", "Z0", "gamma", 2*90.288, 2*mDM_max);
        add_channel(24, "W+", "W-", "gamma", 2*79.4475, 2*mDM_max);
        add_channel(12, "nu_e", "nubar_e", "gamma", 2*std::max(mDM_min, 0.0), 2*mDM_max);  // Zero
        add_channel(11, "e+", "e-", "gamma", 2*std::max(mDM_min, 0.0), 2*mDM_max);  // Zero
        add_channel(14, "nu_mu", "nubar_mu", "gamma", 2*std::max(mDM_min, 0.0), 2*mDM_max);  // Zero
        add_channel(13, "mu+", "mu-", "gamma", 2*std::max(mDM_min, 0.0), 2*mDM_max);
        add_channel(16, "nu_tau", "nubar_tau", "gamma", 2*std::max(mDM_min, 0.0), 2*mDM_max);  // Zero
        add_channel(15, "tau+", "tau-", "gamma", 2*std::max(mDM_min, 1.7841), 2*mDM_max);
        //add_channel(2, "u", "ubar", "gamma", 0., 2*mDM_max);  // Zero
        add_channel(2, "u", "ubar", "gamma", 2*std::max(mDM_min, 1.35), 2*mDM_max);  // approx by cc
        //add_channel(1, "d", "dbar", "gamma", 0., 2*mDM_max);  // Zero
        add_channel(1, "d", "dbar", "gamma", 2*std::max(mDM_min, 1.35), 2*mDM_max);  // approx by cc
        add_channel(4, "c", "cbar", "gamma", 2*std::max(mDM_min, 1.35), 2*mDM_max);
        //add_channel(3, "s", "sbar", "gamma", 0., 2*mDM_max);  // Zero
        add_channel(3, "s", "sbar", "gamma", 2*std::max(mDM_min, 1.35), 2*mDM_max);  // approx by cc
        add_channel_with_scaling(6, "t", "tbar", "gamma", 2*160.0, 2*mDM_max, 2*173.3);
        add_channel(5, "b", "bbar", "gamma", 2*std::max(mDM_min, 5.0), 2*mDM_max);
        add_channel(21, "g", "g", "gamma", 2*std::max(mDM_min, 0.0), 2*mDM_max);

        // Add approximations for single-particle cases.
        // TODO: Replace by boosted rest frame spectrum Z0
        daFunk::Funk dNdE;
        dNdE = daFunk::func_fromThreadsafe(BEreq::dsanyield_sim.pointer(), daFunk::var("Ecm"), daFunk::var("E"), 23, hel,yieldpdg, diff,flag);
        result.addChannel(dNdE/2, "Z0", "gamma", 90.288, mDM_max);
        dNdE = daFunk::func_fromThreadsafe(BEreq::dsanyield_sim.pointer(), daFunk::var("Ecm"), daFunk::var("E"), 24, hel,yieldpdg, diff, flag);
        result.addChannel(dNdE/2, "W+", "gamma", 79.4475, mDM_max);
        result.addChannel(dNdE/2, "W-", "gamma", 79.4475, mDM_max);
        dNdE = daFunk::func_fromThreadsafe(BEreq::dsanyield_sim.pointer(), daFunk::var("Ecm"), daFunk::var("E"), 11, hel, yieldpdg, diff, flag);
        result.addChannel(dNdE/2, str_flav_to_mass("e+"), "gamma", std::max(mDM_min, 0.0), mDM_max);
        result.addChannel(dNdE/2, str_flav_to_mass("e-"), "gamma", std::max(mDM_min, 0.0), mDM_max);
        dNdE = daFunk::func_fromThreadsafe(BEreq::dsanyield_sim.pointer(), daFunk::var("Ecm"), daFunk::var("E"), 13, hel, yieldpdg, diff, flag);
        result.addChannel(dNdE/2, str_flav_to_mass("mu+"), "gamma", std::max(mDM_min, 0.0), mDM_max);
        result.addChannel(dNdE/2, str_flav_to_mass("mu-"), "gamma", std::max(mDM_min, 0.0), mDM_max);
        dNdE = daFunk::func_fromThreadsafe(BEreq::dsanyield_sim.pointer(), daFunk::var("Ecm"), daFunk::var("E"), 15, hel, yieldpdg, diff, flag);
        result.addChannel(dNdE/2, str_flav_to_mass("tau+"), "gamma", std::max(mDM_min, 1.7841), mDM_max);
        result.addChannel(dNdE/2, str_flav_to_mass("tau-"), "gamma", std::max(mDM_min, 1.7841), mDM_max);

        double Ecm_ToScale_top = 173.3;
        daFunk::Funk Ecm_ToUse_top = fmax(Ecm_ToScale_top, daFunk::var("Ecm"));
        daFunk::Funk ScalingFactor_top = Ecm_ToUse_top/daFunk::var("Ecm");
        dNdE = ScalingFactor_top * daFunk::func_fromThreadsafe(BEreq::dsanyield_sim.pointer(), Ecm_ToUse_top,
         ScalingFactor_top * daFunk::var("E"), 6, hel, yieldpdg, diff, flag);
        result.addChannel(dNdE/2, str_flav_to_mass("t"), "gamma", 160.0, mDM_max);
        result.addChannel(dNdE/2, str_flav_to_mass("tbar"), "gamma", 160.0, mDM_max);

        // Add channels with "mixed final states", i.e. final state particles with (potentially) different masses
        daFunk::Funk Ecm = daFunk::var("Ecm");
        auto add_channel_mixedmasses = [&](int pdg1, int pdg2, str P1, str P2, str FINAL, double m1, double m2, double EcmMin, double EcmMax)
        {
          daFunk::Funk dNdE_1 = daFunk::func_fromThreadsafe(BEreq::dsanyield_sim.pointer(), daFunk::var("E1"),
           daFunk::var("E"), pdg1, hel, yieldpdg, diff, flag)->set("E1", Ecm/2 + (m1*m1 - m2*m2)/(2*Ecm));
          daFunk::Funk dNdE_2 = daFunk::func_fromThreadsafe(BEreq::dsanyield_sim.pointer(), daFunk::var("E2"),
           daFunk::var("E"), pdg2, hel, yieldpdg, diff, flag)->set("E2", Ecm/2 + (m2*m2 - m1*m1)/(2*Ecm));
          result.addChannel(0.5*(dNdE_1 + dNdE_2), str_flav_to_mass(P1), str_flav_to_mass(P2), FINAL, EcmMin, EcmMax);
        };

        // - The numerical values for EcmMin and EcmMax are obtained from applying the corresponding two-body kinematics
        //   to the minimally/maximally allowed center-of-mass energies. Hence, EcmMin depends on the flag allow_yield_extrapolation.

        add_channel_mixedmasses(2, -1, "u", "dbar", "gamma", 0.0, 0.0, (allow_yield_extrapolation ? 2*1.35 : 20.0), 2*mDM_max);
        add_channel_mixedmasses(1, -2, "d", "ubar", "gamma", 0.0, 0.0, (allow_yield_extrapolation ? 2*1.35 : 20.0), 2*mDM_max);
        add_channel_mixedmasses(2, -3, "u", "sbar", "gamma", 0.0, 0.0, (allow_yield_extrapolation ? 2*1.35 : 20.0), 2*mDM_max);
        add_channel_mixedmasses(3, -2, "s", "ubar", "gamma", 0.0, 0.0, (allow_yield_extrapolation ? 2*1.35 : 20.0), 2*mDM_max);
        add_channel_mixedmasses(2, -5, "u", "bbar", "gamma", 0.0, 5.0, (allow_yield_extrapolation ? 6.530 : 21.181), 2*mDM_max);
        add_channel_mixedmasses(5, -2, "b", "ubar", "gamma", 5.0, 0.0, (allow_yield_extrapolation ? 6.530 : 21.181), 2*mDM_max);

        add_channel_mixedmasses(4, -1, "c", "dbar", "gamma", 1.35, 0.0, (allow_yield_extrapolation ? 3.260 : 20.091), 2*mDM_max);
        add_channel_mixedmasses(1, -4, "d", "cbar", "gamma", 0.0, 1.35, (allow_yield_extrapolation ? 3.260 : 20.091), 2*mDM_max);
        add_channel_mixedmasses(4, -3, "c", "sbar", "gamma", 1.35, 0.0, (allow_yield_extrapolation ? 3.260 : 20.091), 2*mDM_max);
        add_channel_mixedmasses(3, -4, "s", "cbar", "gamma", 0.0, 1.35, (allow_yield_extrapolation ? 3.260 : 20.091), 2*mDM_max);
        add_channel_mixedmasses(4, -5, "c", "bbar", "gamma", 1.35, 5.0, (allow_yield_extrapolation ? 6.35 : 21.099), 2*mDM_max);
        add_channel_mixedmasses(5, -4, "b", "cbar", "gamma", 5.0, 1.35, (allow_yield_extrapolation ? 6.35 : 21.099), 2*mDM_max);

        add_channel_mixedmasses(6, -1, "t", "dbar", "gamma", 175.0, 0.0, (allow_yield_extrapolation ? 176.355 : 185.285), 2*mDM_max);
        add_channel_mixedmasses(1, -6, "d", "tbar", "gamma", 0.0, 175.0, (allow_yield_extrapolation ? 176.355 : 185.285), 2*mDM_max);
        add_channel_mixedmasses(6, -3, "t", "sbar", "gamma", 175.0, 0.0, (allow_yield_extrapolation ? 176.355 : 185.285), 2*mDM_max);
        add_channel_mixedmasses(3, -6, "s", "tbar", "gamma", 0.0, 175.0, (allow_yield_extrapolation ? 176.355 : 185.285), 2*mDM_max);
        add_channel_mixedmasses(6, -5, "t", "bbar", "gamma", 175.0, 5.0, (allow_yield_extrapolation ? 180.0 : 185.214), 2*mDM_max);
        add_channel_mixedmasses(5, -6, "b", "tbar", "gamma", 5.0, 175.0, (allow_yield_extrapolation ? 180.0 : 185.214), 2*mDM_max);

        initialized = true;
      }
    }

    /// SimYieldTable based on MicrOmegas tabulated results.
    void SimYieldTable_MicrOmegas(SimYieldTable& result)
    {
      using namespace Pipes::SimYieldTable_MicrOmegas;
      using DarkBit_utils::str_flav_to_mass;

      static bool initialized = false;
      const int outN = 0;  // gamma

      if ( not initialized )
      {
        double mDM_max;
        if ( runOptions->getValueOrDef(false, "allow_yield_extrapolation") )
        {
          mDM_max = 1.0e6;
        }
        else
        {
          mDM_max = 5000.; // maximal dark matter mass simulated in micromegas.
        }

        auto add_channel = [&](int inP, str P1, str P2, str FINAL, double EcmMin, double EcmMax)
        {
          daFunk::Funk dNdE = daFunk::func_fromThreadsafe(BEreq::dNdE.pointer(), daFunk::var("Ecm"), daFunk::var("E"), inP, outN)/daFunk::var("E");
          result.addChannel(dNdE, str_flav_to_mass(P1), str_flav_to_mass(P2), FINAL, EcmMin, EcmMax);  // specifies also center of mass energy range
        };

        // The following routine adds an annihilation channel, for which the yields are extrapolated below Ecm_ToScale
        // using the approximation that x*dN/dx is a constant function of the dark matter mass.
        auto add_channel_with_scaling = [&](int inP, str P1, str P2, str FINAL, double EcmMin, double EcmMax, double Ecm_ToScale)
        {
          daFunk::Funk Ecm_ToUse = fmax(Ecm_ToScale, daFunk::var("Ecm"));
          daFunk::Funk ScalingFactor = Ecm_ToUse/daFunk::var("Ecm");
          daFunk::Funk dNdE = ScalingFactor * daFunk::func_fromThreadsafe(BEreq::dNdE.pointer(), Ecm_ToUse,
           ScalingFactor * daFunk::var("E"), inP, outN)/(ScalingFactor * daFunk::var("E"));
          result.addChannel(dNdE, str_flav_to_mass(P1), str_flav_to_mass(P2), FINAL, EcmMin, EcmMax);
        };

        add_channel(0, "g", "g", "gamma", 2*2., 2*mDM_max);
        add_channel(1, "d", "dbar", "gamma", 2*2., 2*mDM_max);
        add_channel(2, "u", "ubar", "gamma", 2*2., 2*mDM_max);
        add_channel(3, "s", "sbar", "gamma", 2*2., 2*mDM_max);
        add_channel(4, "c", "cbar", "gamma", 2*2., 2*mDM_max);
        add_channel(5, "b", "bbar", "gamma", 2*5., 2*mDM_max);
        add_channel_with_scaling(6, "t", "tbar", "gamma", 2*160.0, 2*mDM_max, 2.0*176.0);
        add_channel(7, "e+", "e-", "gamma", 2*2., 2*mDM_max);
        add_channel(8, "mu+", "mu-", "gamma", 2*2., 2*mDM_max);
        add_channel(9, "tau+", "tau-", "gamma", 2*2., 2*mDM_max);
        add_channel(10, "Z0", "Z0", "gamma", 2*90.288, 2*mDM_max);
        add_channel(13, "W+", "W-", "gamma", 2*79.497, 2*mDM_max);

        result.addChannel(daFunk::zero("Ecm", "E"), "nu_e", "nubar_e", "gamma", 2*2., 2*mDM_max);
        result.addChannel(daFunk::zero("Ecm", "E"), "nu_mu", "nubar_mu", "gamma", 2*2., 2*mDM_max);
        result.addChannel(daFunk::zero("Ecm", "E"), "nu_tau", "nubar_tau", "gamma", 2*2., 2*mDM_max);

        // Add approximations for single-particle cases.
        daFunk::Funk dNdE;
        dNdE = (daFunk::func_fromThreadsafe(BEreq::dNdE.pointer(), daFunk::var("_Ecm"), daFunk::var("E"), 8, outN)
               /daFunk::var("E"))->set("_Ecm", daFunk::var("Ecm")*2);
        result.addChannel(dNdE/2, str_flav_to_mass("mu+"), "gamma", 2., mDM_max);
        result.addChannel(dNdE/2, str_flav_to_mass("mu-"), "gamma", 2., mDM_max);
        dNdE = (daFunk::func_fromThreadsafe(BEreq::dNdE.pointer(), daFunk::var("_Ecm"), daFunk::var("E"), 9, outN)
               /daFunk::var("E"))->set("_Ecm", daFunk::var("Ecm")*2);
        result.addChannel(dNdE/2, str_flav_to_mass("tau+"), "gamma", 2., mDM_max);
        result.addChannel(dNdE/2, str_flav_to_mass("tau-"), "gamma", 2., mDM_max);
        dNdE = (daFunk::func_fromThreadsafe(BEreq::dNdE.pointer(), daFunk::var("_Ecm"), daFunk::var("E"), 10, outN)
               /daFunk::var("E"))->set("_Ecm", daFunk::var("Ecm")*2);
        result.addChannel(dNdE/2, "Z0", "gamma", 90.288, mDM_max);
        dNdE = (daFunk::func_fromThreadsafe(BEreq::dNdE.pointer(), daFunk::var("_Ecm"), daFunk::var("E"), 13, outN)
               /daFunk::var("E"))->set("_Ecm", daFunk::var("Ecm")*2);
        result.addChannel(dNdE/2, "W+", "gamma", 79.497, mDM_max);
        result.addChannel(dNdE/2, "W-", "gamma", 79.497, mDM_max);

        // Add single particle lookup for t tbar to prevent them from being tagged as missing final states for cascades.
        double Ecm_ToScale_top = 176.0;
        daFunk::Funk Ecm_ToUse_top = fmax(Ecm_ToScale_top, daFunk::var("Ecm"));
        daFunk::Funk ScalingFactor_top = Ecm_ToUse_top/daFunk::var("Ecm");
        dNdE =  ScalingFactor_top * (daFunk::func_fromThreadsafe(BEreq::dNdE.pointer(), daFunk::var("_Ecm"), ScalingFactor_top * daFunk::var("E"), 6, outN)
               /(ScalingFactor_top * daFunk::var("E")))->set("_Ecm", Ecm_ToUse_top*2.0);
        result.addChannel(dNdE/2, str_flav_to_mass("t"),    "gamma", 160.0, mDM_max);
        result.addChannel(dNdE/2, str_flav_to_mass("tbar"), "gamma", 160.0, mDM_max);

        // Add channels with "mixed final states", i.e. final state particles with (potentially) different masses
        daFunk::Funk Ecm = daFunk::var("Ecm");
        auto add_channel_mixedmasses = [&](int inP1, int inP2, str P1, str P2, str FINAL, double m1, double m2, double EcmMin, double EcmMax)
        {
          daFunk::Funk dNdE_1 = (daFunk::func_fromThreadsafe(BEreq::dNdE.pointer(), daFunk::var("Ecm1"),
           daFunk::var("E"), inP1, outN)->set("Ecm1", Ecm + (m1*m1 - m2*m2)/Ecm))/daFunk::var("E");
          daFunk::Funk dNdE_2 = (daFunk::func_fromThreadsafe(BEreq::dNdE.pointer(), daFunk::var("Ecm2"),
           daFunk::var("E"), inP2, outN)->set("Ecm2", Ecm + (m2*m2 - m1*m1)/Ecm))/daFunk::var("E");
          result.addChannel(0.5*(dNdE_1 + dNdE_2), str_flav_to_mass(P1), str_flav_to_mass(P2), FINAL, EcmMin, EcmMax);
        };

        // - The numerical values for EcmMin and EcmMax are obtained from applying the corresponding two-body kinematics
        //   to the minimal/maximal center-of-mass energies allowed by the micromegas tables
        add_channel_mixedmasses(2, 1, "u", "dbar", "gamma", 0.0, 0.0, 2*2., 2*mDM_max);
        add_channel_mixedmasses(1, 2, "d", "ubar", "gamma", 0.0, 0.0, 2*2., 2*mDM_max);
        add_channel_mixedmasses(2, 3, "u", "sbar", "gamma", 0.0, 0.0, 2*2., 2*mDM_max);
        add_channel_mixedmasses(3, 2, "s", "ubar", "gamma", 0.0, 0.0, 2*2., 2*mDM_max);
        add_channel_mixedmasses(2, 5, "u", "bbar", "gamma", 0.0, 5.0, 7.386, 2*mDM_max);
        add_channel_mixedmasses(5, 2, "b", "ubar", "gamma", 5.0, 0.0, 7.386, 2*mDM_max);

        add_channel_mixedmasses(4, 1, "c", "dbar", "gamma", 1.35, 0.0, 4.413, 2*mDM_max);
        add_channel_mixedmasses(1, 4, "d", "cbar", "gamma", 0.0, 1.35, 4.413, 2*mDM_max);
        add_channel_mixedmasses(4, 3, "c", "sbar", "gamma", 1.35, 0.0, 4.413, 2*mDM_max);
        add_channel_mixedmasses(3, 4, "s", "cbar", "gamma", 0.0, 1.35, 4.413, 2*mDM_max);
        add_channel_mixedmasses(4, 5, "c", "bbar", "gamma", 1.35, 5.0, 7.214, 2*mDM_max);
        add_channel_mixedmasses(5, 4, "b", "cbar", "gamma", 5.0, 1.35, 7.214, 2*mDM_max);

        add_channel_mixedmasses(6, 1, "t", "dbar", "gamma", 176.0, 0.0, 178.011, 2*mDM_max);
        add_channel_mixedmasses(1, 6, "d", "tbar", "gamma", 0.0, 176.0, 178.011, 2*mDM_max);
        add_channel_mixedmasses(6, 3, "t", "sbar", "gamma", 176.0, 0.0, 178.011, 2*mDM_max);
        add_channel_mixedmasses(3, 6, "s", "tbar", "gamma", 0.0, 176.0, 178.011, 2*mDM_max);
        add_channel_mixedmasses(6, 5, "t", "bbar", "gamma", 176.0, 5.0, 181.0, 2*mDM_max);
        add_channel_mixedmasses(5, 6, "b", "tbar", "gamma", 5.0, 176.0, 181.0, 2*mDM_max);

        initialized = true;
      }
    }

    class PPPC_interpolation
    {
      public:
        PPPC_interpolation(std::string filename)
        {
          table = ASCIItableReader(filename);
          std::vector<std::string> colnames = initVector<std::string>(
              "mass", "log10x", "ee", "mumu", "tautau", "qq", "cc", "bb", "tt",
              "WW", "ZZ", "gg", "gammagamma", "hh");
          table.setcolnames(colnames);
          // log10x = log10(E_gamma/m);
          log10x = std::vector<double>(table["log10x"].begin(), table["log10x"].begin()+180);
        }
        PPPC_interpolation() {}  // Dummy initializer

        double operator()(std::string channel, double /*m*/, double /*e*/)
        {
          // Not yet implemented
          std::vector<double> y(table[channel].begin(), table[channel].end());
          return 0;
        }

      private:
        std::vector<double> log10x;
        ASCIItableReader table;
    };

    /// SimYieldTable based on PPPC4DMID Cirelli et al. 2010
    void SimYieldTable_PPPC(SimYieldTable& /*result*/)
    {
      using namespace Pipes::SimYieldTable_PPPC;
      static bool initialized = false;
      static PPPC_interpolation PPPC_gam_object;

      if ( not initialized )
      {
        std::string filename = "DarkBit/data/AtProductionNoEW_gammas.dat";
        PPPC_gam_object = PPPC_interpolation(filename);
        initialized = true;
        DarkBit_error().raise(LOCAL_INFO,
            "SimYieldTable_PPPC is not implemented yet.  Use e.g. SimYieldTable_DarkSUSY instead.");
      }
    }
  }
}<|MERGE_RESOLUTION|>--- conflicted
+++ resolved
@@ -201,13 +201,8 @@
       double line_width = runOptions->getValueOrDef<double>(0.03,  "line_width");
 
       // Get annihilation process from process catalog
-<<<<<<< HEAD
       TH_Process annProc = (*Dep::TH_ProcessCatalog).getProcess(DMid, DMbarid);
-      
-=======
-      TH_Process annProc = (*Dep::TH_ProcessCatalog).getProcess(DMid, DMid);
-
->>>>>>> b8e43e9f
+
       // If process involves non-self-conjugate DM then we need to add a factor of 1/2 to the final spectrum. This must be explicitly set in the process catalogue.
       double k = (annProc.isSelfConj) ? 1. : 0.5;
 
