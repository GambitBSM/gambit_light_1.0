//   GAMBIT: Global and Modular BSM Inference Tool
//   *********************************************
///  \file
///
///  Routines for direct detection couplings and
///  likelihoods.
///
///  *********************************************
///
///  Authors (add name and date if you modify):
///
///  \author Christopher Savage
///          (chris@savage.name)
///  \date 2014 Oct
///  \date 2015 Jan, Feb, June
///
///  \author Jonathan Cornell
///          (jcornell@ucsc.edu)
///  \date 2015 Mar
///
///  \author Felix Kahlhoefer
///          (felix.kahlhoefer@desy.de)
///  \date 2016 August
///
///  \author Pat Scott
///          (p.scott@imperial.ac.uk)
///  \date 2015--2018
///
///  \author Sebastian Wild
///          (sebastian.wild@desy.de)
///  \date 2017 October, November
///
///  \author Ankit Beniwal
///          (ankit.beniwal@adelaide.edu.au)
///  \date 2018 August
///
<<<<<<< HEAD
///  \author Torsten Bringmann
///          (torsten.bringmann@fys.uio.no)
///  \date 2019 May
=======
///  \author Sanjay Bloor
///          (sanjay.bloor12@imperial.ac.uk)
///  \date 2020 Feb
>>>>>>> 4d428d5c
///
///  *********************************************

#include "gambit/Elements/gambit_module_headers.hpp"
#include "gambit/DarkBit/DarkBit_rollcall.hpp"

namespace Gambit
{
  namespace DarkBit
  {

    //////////////////////////////////////////////////////////////////////////
    //
    //                 Direct detection couplings
    //
    //////////////////////////////////////////////////////////////////////////

    /*! \brief Get direct detection couplings from initialized DarkSUSY 5.
    */
    void DD_couplings_DarkSUSY_DS5(DM_nucleon_couplings &result)
    {
      using namespace Pipes::DD_couplings_DarkSUSY_DS5;

      double fG;

      // Set proton hadronic matrix elements
      BEreq::ddcom->ftp(7)  = *Param["fpu"];
      BEreq::ddcom->ftp(8)  = *Param["fpd"];
      BEreq::ddcom->ftp(10) = *Param["fps"];

      fG = 2./27.*(1. - *Param["fpu"] - *Param["fpd"] - *Param["fps"]);
      BEreq::ddcom->ftp(9) = fG;
      BEreq::ddcom->ftp(11) = fG;
      BEreq::ddcom->ftp(12) = fG;

      logger() << LogTags::debug << "DarkSUSY proton hadronic matrix elements set to:" << endl;
      logger() << LogTags::debug << "ftp(7) = fpu = " << BEreq::ddcom->ftp(7);
      logger() << LogTags::debug << "\tftp(8) = fpd = " << BEreq::ddcom->ftp(8);
      logger() << LogTags::debug << "\tftp(10) = fps = " << BEreq::ddcom->ftp(10) << endl;
      logger() << LogTags::debug << "ftp(9) = ftp(11) = ftp(12) = 2/27 fG = " <<
        BEreq::ddcom->ftp(9) << EOM;

      // Set neutron hadronic matrix elements
      BEreq::ddcom->ftn(7)  = *Param["fnu"];
      BEreq::ddcom->ftn(8)  = *Param["fnd"];
      BEreq::ddcom->ftn(10) = *Param["fns"];

      fG = 2./27.*(1. - *Param["fnu"] - *Param["fnd"] - *Param["fns"]);
      BEreq::ddcom->ftn(9) = fG;
      BEreq::ddcom->ftn(11) = fG;
      BEreq::ddcom->ftn(12) = fG;

      logger() << LogTags::debug << "DarkSUSY neutron hadronic matrix elements set to:" << endl;
      logger() << LogTags::debug << "ftn(7) = fnu = " << BEreq::ddcom->ftn(7);
      logger() << LogTags::debug << "\tftn(8) = fnd = " << BEreq::ddcom->ftn(8);
      logger() << LogTags::debug << "\tftn(10) = fns = " << BEreq::ddcom->ftn(10) << endl;
      logger() << LogTags::debug << "ftn(9) = ftn(11) = ftn(12) = 2/27 fG = " <<
        BEreq::ddcom->ftn(9) << EOM;

      // Set deltaq
      BEreq::ddcom->delu = *Param["deltau"];
      BEreq::ddcom->deld = *Param["deltad"];
      BEreq::ddcom->dels = *Param["deltas"];
      logger() << LogTags::debug << "DarkSUSY delta q set to:" << endl;
      logger() << LogTags::debug << "delu = delta u = " << BEreq::ddcom->delu;
      logger() << LogTags::debug << "\tdeld = delta d = " << BEreq::ddcom->deld;
      logger() << LogTags::debug << "\tdels = delta s = " << BEreq::ddcom->dels << EOM;


      // Loop corrections and pole removal.

      // Option loop<bool>: If true, include 1-loop effects discussed in
      // Drees Nojiri Phys.Rev. D48 (1993) 3483-3501 (default: true)
      BEreq::ddcom->dddn = runOptions->getValueOrDef<bool>(true,"loop");

      // Option pole<bool>: If true, include pole in nuclear scattering cross-section.
      // If false, approximate squark propagator as 1/m_sq^2 (default: false)
      BEreq::ddcom->ddpole = runOptions->getValueOrDef<bool>(false,"pole");

      // Some version notes:
      // The default in DS5 is to for both these options to be false (tree-level cross-section with pole removed).
      // The default in DS6 is to use Drees-Nojiri (1 loop) with the pole removed, which isn't an
      // option in the official DS5.1.3.  The version in GAMBIT is patched to implement this option though,
      // so we use it as the default here.

      // Calling DarkSUSY subroutine dsddgpgn(gps,gns,gpa,gna)
      // to set all four couplings.
      std::vector<double> DDcouplings=BEreq::get_DD_couplings();
      double factor =
      /// Option rescale_couplings<double>: Rescaling factor for WIMP-nucleon couplings (default 1.)
      runOptions->getValueOrDef<double>(1., "rescale_couplings");
      result.gps = factor*DDcouplings[0];// *= factor;
      result.gns = factor*DDcouplings[1];// *= factor;
      result.gpa = factor*DDcouplings[2];// *= factor;
      result.gna = factor*DDcouplings[3];// *= factor;
      logger() << LogTags::debug << "DarkSUSY dsddgpgn gives:" << std::endl;
      logger() << LogTags::debug << " gps = " << result.gps << std::endl;
      logger() << LogTags::debug << " gns = " << result.gns << std::endl;
      logger() << LogTags::debug << " gpa = " << result.gpa << std::endl;
      logger() << LogTags::debug << " gna = " << result.gna << EOM;
    }

    /*! \brief Get direct detection couplings from DarkSUSY 6 initialized with MSSM module.
    */
    void DD_couplings_DarkSUSY_MSSM(DM_nucleon_couplings &result)
    {
      using namespace Pipes::DD_couplings_DarkSUSY_MSSM;

      double fG;

      // Set proton hadronic matrix elements
      BEreq::ddcomlegacy->ftp(7)  = *Param["fpu"];
      BEreq::ddcomlegacy->ftp(8)  = *Param["fpd"];
      BEreq::ddcomlegacy->ftp(10) = *Param["fps"];

      fG = 2./27.*(1. - *Param["fpu"] - *Param["fpd"] - *Param["fps"]);
      BEreq::ddcomlegacy->ftp(9) = fG;
      BEreq::ddcomlegacy->ftp(11) = fG;
      BEreq::ddcomlegacy->ftp(12) = fG;

      logger() << LogTags::debug << "DarkSUSY proton hadronic matrix elements set to:" << endl;
      logger() << LogTags::debug << "ftp(7) = fpu = " << BEreq::ddcomlegacy->ftp(7);
      logger() << LogTags::debug << "\tftp(8) = fpd = " << BEreq::ddcomlegacy->ftp(8);
      logger() << LogTags::debug << "\tftp(10) = fps = " << BEreq::ddcomlegacy->ftp(10) << endl;
      logger() << LogTags::debug << "ftp(9) = ftp(11) = ftp(12) = 2/27 fG = " <<
        BEreq::ddcomlegacy->ftp(9) << EOM;

      // Set neutron hadronic matrix elements
      BEreq::ddcomlegacy->ftn(7)  = *Param["fnu"];
      BEreq::ddcomlegacy->ftn(8)  = *Param["fnd"];
      BEreq::ddcomlegacy->ftn(10) = *Param["fns"];

      fG = 2./27.*(1. - *Param["fnu"] - *Param["fnd"] - *Param["fns"]);
      BEreq::ddcomlegacy->ftn(9) = fG;
      BEreq::ddcomlegacy->ftn(11) = fG;
      BEreq::ddcomlegacy->ftn(12) = fG;

      logger() << LogTags::debug << "DarkSUSY neutron hadronic matrix elements set to:" << endl;
      logger() << LogTags::debug << "ftn(7) = fnu = " << BEreq::ddcomlegacy->ftn(7);
      logger() << LogTags::debug << "\tftn(8) = fnd = " << BEreq::ddcomlegacy->ftn(8);
      logger() << LogTags::debug << "\tftn(10) = fns = " << BEreq::ddcomlegacy->ftn(10) << endl;
      logger() << LogTags::debug << "ftn(9) = ftn(11) = ftn(12) = 2/27 fG = " <<
        BEreq::ddcomlegacy->ftn(9) << EOM;

      // Set deltaq
      BEreq::ddcomlegacy->delu = *Param["deltau"];
      BEreq::ddcomlegacy->deld = *Param["deltad"];
      BEreq::ddcomlegacy->dels = *Param["deltas"];
      logger() << LogTags::debug << "DarkSUSY delta q set to:" << endl;
      logger() << LogTags::debug << "delu = delta u = " << BEreq::ddcomlegacy->delu;
      logger() << LogTags::debug << "\tdeld = delta d = " << BEreq::ddcomlegacy->deld;
      logger() << LogTags::debug << "\tdels = delta s = " << BEreq::ddcomlegacy->dels << EOM;


      // Loop corrections and pole removal.

      // Option loop<bool>: If true, include 1-loop effects discussed in
      // Drees Nojiri Phys.Rev. D48 (1993) 3483-3501 (default: true)
      BEreq::ddmssmcom->dddn = runOptions->getValueOrDef<bool>(true,"loop");

      // Option pole<bool>: If true, include pole in nuclear scattering cross-section.
      // If false, approximate squark propagator as 1/m_sq^2 (default: false)
      BEreq::ddmssmcom->ddpole = runOptions->getValueOrDef<bool>(false,"pole");

      // Some version notes:
      // The default in DS5 is  for both these options to be false (tree-level cross-section with pole removed).
      // The default in DS6 is to use Drees-Nojiri (1 loop) with the pole removed, which isn't an
      // option in the official DS5.1.3.  The version in GAMBIT is patched to implement this option though,
      // so we use it as the default here.

      // Calling DarkSUSY subroutine dsddgpgn(gps,gns,gpa,gna)
      // to set all four couplings.
      std::vector<double> DDcouplings=BEreq::get_DD_couplings();
      double factor =
      /// Option rescale_couplings<double>: Rescaling factor for WIMP-nucleon couplings (default 1.)
      runOptions->getValueOrDef<double>(1., "rescale_couplings");
      result.gps = factor*DDcouplings[0];// *= factor;
      result.gns = factor*DDcouplings[1];// *= factor;
      result.gpa = factor*DDcouplings[2];// *= factor;
      result.gna = factor*DDcouplings[3];// *= factor;
      logger() << LogTags::debug << "DarkSUSY dsddgpgn gives:" << std::endl;
      logger() << LogTags::debug << " gps = " << result.gps << std::endl;
      logger() << LogTags::debug << " gns = " << result.gns << std::endl;
      logger() << LogTags::debug << " gpa = " << result.gpa << std::endl;
      logger() << LogTags::debug << " gna = " << result.gna << EOM;
    }


    /*! \brief Get direct detection couplings from initialized MicrOmegas.
    */
    void DD_couplings_MicrOmegas(DM_nucleon_couplings &result)
    {
      using namespace Pipes::DD_couplings_MicrOmegas;

      // Set proton hadronic matrix elements.
      BEreq::MOcommon->par[2] = *Param["fpd"];
      BEreq::MOcommon->par[3] = *Param["fpu"];
      BEreq::MOcommon->par[4] = *Param["fps"];

      logger() << LogTags::debug << "micrOMEGAs proton hadronic matrix elements set to:" << endl;
      logger() << LogTags::debug << "ScalarFFPd = fpd = " << BEreq::MOcommon->par[2];
      logger() << LogTags::debug << "\tScalarFFPu = fpu = " << BEreq::MOcommon->par[3];
      logger() << LogTags::debug << "\tScalarFFPs = fps = " << BEreq::MOcommon->par[4] << EOM;

      // Set neutron hadronic matrix elements.
      BEreq::MOcommon->par[11] = *Param["fnd"];
      BEreq::MOcommon->par[12] = *Param["fnu"];
      BEreq::MOcommon->par[13] = *Param["fns"];

      logger() << LogTags::debug << "micrOMEGAs neutron hadronic matrix elements set to:" << endl;
      logger() << LogTags::debug << "ScalarFFNd = fnd = " << BEreq::MOcommon->par[11];
      logger() << LogTags::debug << "\tScalarFFNu = fnu = " << BEreq::MOcommon->par[12];
      logger() << LogTags::debug << "\tScalarFFNs = fns = " << BEreq::MOcommon->par[13] << EOM;

      //Set delta q.
      BEreq::MOcommon->par[5] = *Param["deltad"];
      BEreq::MOcommon->par[6] = *Param["deltau"];
      BEreq::MOcommon->par[7] = *Param["deltas"];

      BEreq::MOcommon->par[14] = *Param["deltau"];
      BEreq::MOcommon->par[15] = *Param["deltad"];
      BEreq::MOcommon->par[16] = *Param["deltas"];

      logger() << LogTags::debug << "micrOMEGAs delta q set to:" << endl;
      logger() << LogTags::debug << "pVectorFFPd = pVectorFFNu = delta d = "
        << BEreq::MOcommon->par[5] << endl;
      logger() << LogTags::debug << "pVectorFFPu = pVectorFFPd = delta u = "
        << BEreq::MOcommon->par[6] << endl;
      logger() << LogTags::debug << "pVectorFFPs = pVectorFFNs = delta s = "
        << BEreq::MOcommon->par[7] << EOM;

      double p1[2], p2[2], p3[2], p4[2];
      int error;
      if (runOptions->getValueOrDef<bool>(true, "box"))
        error = BEreq::nucleonAmplitudes(byVal(BEreq::FeScLoop.pointer()),
          byVal(p1), byVal(p2), byVal(p3), byVal(p4));
      else error = BEreq::nucleonAmplitudes(NULL,
              byVal(p1), byVal(p2), byVal(p3), byVal(p4));
      if(error!=0)
        DarkBit_error().raise(LOCAL_INFO,
            "micrOMEGAs nucleonAmplitudes function failed with "
            "error code " + std::to_string(error) + ".");

      // Rescaling to agree with DarkSUSY convention:
      result.gps = p1[0]*2;
      result.gpa = p2[0]*2;
      result.gns = p3[0]*2;
      result.gna = p4[0]*2;

      logger() << LogTags::debug << "micrOMEGAs nucleonAmplitudes gives:" << endl;
      logger() << LogTags::debug << " gps: " << result.gps << endl;
      logger() << LogTags::debug << " gns: " << result.gns << endl;
      logger() << LogTags::debug << " gpa: " << result.gpa << endl;
      logger() << LogTags::debug << " gna: " << result.gna << EOM;
    }

    /// Simple calculator of the spin-independent WIMP-proton cross-section
    void sigma_SI_p_simple(double &result)
    {
      using namespace Pipes::sigma_SI_p_simple;
      double gps = Dep::DD_couplings->gps;
      double reduced_mass = *Dep::mwimp * m_proton / (*Dep::mwimp + m_proton);
      result = gev2cm2/pi*pow(reduced_mass*gps,2.0);
    }

    /// Simple calculator of the spin-independent WIMP-neutron cross-section
    void sigma_SI_n_simple(double &result)
    {
      using namespace Pipes::sigma_SI_n_simple;
      double gns = Dep::DD_couplings->gns;
      double reduced_mass = *Dep::mwimp * m_neutron / (*Dep::mwimp + m_neutron);
      result = gev2cm2/pi*pow(reduced_mass*gns,2.0);
    }

    /// Simple calculator of the spin-dependent WIMP-proton cross-section
    void sigma_SD_p_simple(double &result)
    {
      using namespace Pipes::sigma_SD_p_simple;
      double gpa = Dep::DD_couplings->gpa;
      double reduced_mass = *Dep::mwimp * m_proton / (*Dep::mwimp + m_proton);
      result = 3.0*gev2cm2/pi*pow(reduced_mass*gpa,2.0);
    }

    /// Simple calculator of the spin-dependent WIMP-neutron cross-section
    void sigma_SD_n_simple(double &result)
    {
      using namespace Pipes::sigma_SD_n_simple;
      double gna = Dep::DD_couplings->gna;
      double reduced_mass = *Dep::mwimp * m_neutron / (*Dep::mwimp + m_neutron);
      result = 3.0*gev2cm2/pi*pow(reduced_mass*gna,2.0);
    }

    /// Calculation of SI and SD cross sections at a reference momentum q0
    /// for the fermionic Higgs portal models
    void sigma_SI_vnqn(map_intpair_dbl &result)
    {
      using namespace Pipes::sigma_SI_vnqn;

      double q0 = 0.04; // reference momentum transfer: 40 MeV
      double gps = Dep::DD_couplings->gps;
      double gpa = Dep::DD_couplings->gpa;
      double reduced_mass = *Dep::mwimp * m_proton / (*Dep::mwimp + m_proton);

      result[std::make_pair(0,0)] =   gev2cm2/pi*pow(reduced_mass*gps,2.0);
      result[std::make_pair(-2,0)] =  0.0;
      result[std::make_pair(2,0)] =   gev2cm2/pi*pow(reduced_mass*gpa,2.0)*pow(q0/(*Dep::mwimp)/2.0,2.0);
      result[std::make_pair(4,0)] =   0.0;
      result[std::make_pair(0,-2)] =  0.0;
      result[std::make_pair(0,2)] =   0.0;
      result[std::make_pair(0,4)] =   0.0;
    }

    void sigma_SD_vnqn(map_intpair_dbl &result)
    {
      using namespace Pipes::sigma_SD_vnqn;

      result[std::make_pair(0,0)] =   0.0;
      result[std::make_pair(-2,0)] =  0.0;
      result[std::make_pair(2,0)] =   0.0;
      result[std::make_pair(4,0)] =   0.0;
      result[std::make_pair(0,-2)] =  0.0;
      result[std::make_pair(0,2)] =   0.0;
      result[std::make_pair(0,4)] =   0.0;
    }


    //////////////////////////////////////////////////////////////////////////
    //
    //          Direct detection rate and likelihood routines
    //
    //////////////////////////////////////////////////////////////////////////

    /// Defines a prototypical DDCalc result extractor
    #define DDCALC_RESULT(EXPERIMENT, TYPE, NAME)                                  \
    void CAT_3(EXPERIMENT,_Get,NAME)(TYPE &result)                                 \
    {                                                                              \
      using namespace Pipes::CAT_3(EXPERIMENT,_Get,NAME);                          \
      TYPE temp_result = BEreq::CAT(DD_,NAME)(BEreq::DD_Experiment(STRINGIFY(EXPERIMENT)));  \
      if (Utils::isnan(temp_result))                                               \
      {                                                                            \
        /* DarkBit_error().raise(LOCAL_INFO, "Got NaN value from DDCalc."); */     \
        /* TODO: Raise a proper error here -- NaNs should be fixed. */             \
        invalid_point().raise("Got NaN value from DDCalc! This need fixing!");     \
      }                                                                            \
      result = temp_result;                                                        \
    }

    #define DDCALC_BIN(EXPERIMENT, TYPE, NAME)                                     \
    void CAT_3(EXPERIMENT,_GetBin,NAME)(std::vector<double> &result)               \
    {                                                                              \
      using namespace Pipes::CAT_3(EXPERIMENT,_GetBin,NAME);                       \
      result.clear();                                                              \
      int nbins;                                                                   \
      nbins = BEreq::DD_Bins(BEreq::DD_Experiment(STRINGIFY(EXPERIMENT)));         \
      for (int ibin=1;ibin<=nbins;ibin++) {                                        \
        result.push_back(                                                          \
        BEreq::CAT(DD_Bin,NAME)(BEreq::DD_Experiment(STRINGIFY(EXPERIMENT)),ibin)); } \
    }

    /// Defines functions to perform the DDCalc internal rate calculations,
    /// and extract the results and log likelihoods, for the designated experiment.
    #define DD_EX(EXPERIMENT)                                                      \
      /* Calculations */                                                           \
      void CAT(EXPERIMENT,_Calc)(bool &result)                                     \
      {                                                                            \
        using namespace Pipes::CAT(EXPERIMENT,_Calc);                              \
        BEreq::DD_CalcRates(BEreq::DD_Experiment(STRINGIFY(EXPERIMENT)));          \
        result = true;                                                             \
      }                                                                            \
      /* Results */                                                                \
      DDCALC_RESULT(EXPERIMENT, int,    Events)                                    \
      DDCALC_RESULT(EXPERIMENT, double, Background)                                \
      DDCALC_RESULT(EXPERIMENT, double, Signal)                                    \
      DDCALC_RESULT(EXPERIMENT, double, SignalSI)                                  \
      DDCALC_RESULT(EXPERIMENT, double, SignalSD)                                  \
      DDCALC_RESULT(EXPERIMENT, int,    Bins)                                      \
      DDCALC_RESULT(EXPERIMENT, double, LogLikelihood)                             \
      DDCALC_BIN(EXPERIMENT, int,    Events)                                       \
      DDCALC_BIN(EXPERIMENT, double, Background)                                   \
      DDCALC_BIN(EXPERIMENT, double, Signal)                                       \

    // Experiments
    DD_EX(XENON100_2012)        // Aprile et al., PRL 109, 181301 (2013) [arxiv:1207.5988]
    DD_EX(XENON1T_2017)         // Aprile et al., PRL 119, 181301 (2017) [arxiv:1705.06655]
    DD_EX(XENON1T_2018)         // Aprile et al., May 28 talk at Gran Sasso.
    DD_EX(DARWIN)               // M. Schumann et al., [arXiv:1506.08309]
    DD_EX(LUX_2013)             // Akerib et al., PRL 112, 091303 (2014) [arxiv:1310.8214]
    DD_EX(LUX_2015)             // D.S. Akerib et al., PRL 116, 161301 (2016) [arXiv:1512.03506]
    DD_EX(LUX_2016)             // D.S. Akerib et al., PRL 118, 021303 (2017) [arxiv:1608.07648]
    DD_EX(LZ)                   // LZ TDR, [arXiv:1509.02910]
    DD_EX(PandaX_2016)          // A. Tan et al., PRL 117, 121303 (2016) [arxiv:1607.07400]
    DD_EX(PandaX_2017)          // X. Cui et al., PRL 119, 181302 (2017) [arxiv:1708.06917]
    DD_EX(DarkSide_50)          // P. Agnes et al., [arXiv:1802.07198]
    DD_EX(DarkSide_50_S2)       // P. Agnes et al., [arXiv:1802.06994]
    DD_EX(CRESST_II)            // G. Angloher et al., [arXiv:1509.01515]
    DD_EX(CRESST_III)           // G. Angloher et al., [arXiv:1904.00498]
    DD_EX(SuperCDMS_2014)       // Agnese et al., PRL 112, 241302 (2014) [arxiv:1402.7137]
    DD_EX(CDMSlite)             // Agnese et al., PRL 116, 071301 (2015) [arxiv:1509.02448]
    DD_EX(SIMPLE_2014)          // Felizardo et al., PRD 89, 072013 (2014) [arxiv:1404.4309]
    DD_EX(PICO_2L)              // C. Amole et al., PRD 93, 061101 (2016) [arXiv:1601.03729]
    DD_EX(PICO_60_F)            // C. Amole et al., PRD 93, 052014 (2016) [arXiv:1510.07754]
    DD_EX(PICO_60_I)            // C. Amole et al., PRD 93, 052014 (2016) [arXiv:1510.07754]
    DD_EX(PICO_60)              // C. Amole et al., PRD 93, 052014 (2016) [arXiv:1510.07754]
    DD_EX(PICO_60_2017)         // C. Amole et al., arXiv:1702.07666
    DD_EX(PICO_60_2019)         // C. Amole et al., arXiv:1902.04031
    DD_EX(PICO_500)             // S. Fallows, talk at TAUP 2017

    // Just in case, to make sure we don't mess with other things elsewhere.
    #undef DD_EX

  }
}<|MERGE_RESOLUTION|>--- conflicted
+++ resolved
@@ -34,15 +34,13 @@
 ///          (ankit.beniwal@adelaide.edu.au)
 ///  \date 2018 August
 ///
-<<<<<<< HEAD
 ///  \author Torsten Bringmann
 ///          (torsten.bringmann@fys.uio.no)
 ///  \date 2019 May
-=======
+///
 ///  \author Sanjay Bloor
 ///          (sanjay.bloor12@imperial.ac.uk)
 ///  \date 2020 Feb
->>>>>>> 4d428d5c
 ///
 ///  *********************************************
 
