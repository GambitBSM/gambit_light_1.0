--- conflicted
+++ resolved
@@ -41,49 +41,6 @@
     {
       jwimp = 0.5;
     }
-<<<<<<< HEAD
- 
-    //////////////////////////////////////////////////////////////////////////
-    //
-    //   Translation of NREO ModelParameters into NREO_DM_nucleon_couplings
-    //
-    //////////////////////////////////////////////////////////////////////////
-
-    void NREO_couplings_from_parameters(NREO_DM_nucleon_couplings& NREO_couplings)
-    {
-       using namespace Pipes::NREO_couplings_from_parameters;
-       NREO_couplings = NREO_DM_nucleon_couplings(Param); // Constructor takes care of the parameter copying for us
-    }
-
-    //////////////////////////////////////////////////////////////////////////
-    //
-    //   Translation of DD_couplings into NREO_DM_nucleon_couplings
-    //
-    //////////////////////////////////////////////////////////////////////////
-
-    void NREO_from_DD_couplings(NREO_DM_nucleon_couplings& NREO_couplings)
-    {
-       using namespace Pipes::NREO_from_DD_couplings;
-       DM_nucleon_couplings ddc = *Dep::DD_couplings;
-
-       // TODO! I have not been able to find the exact conventions
-       // used in DDcalc vs the NREO model. I think it is just this:
-       // c0 = 0.5*(cp+cn)
-       // c1 = 0.5*(cp-cn)
-       // so that 
-       // cp = c0 + c1
-       // cn = c0 - c1
-       // Change if needed!
-    
-       // Compute non-zero isospin basis couplings from DM_nucleon_couplings entries
-       // TODO: I also did this from memory, should check I got the operator numbers right
-       NREO_couplings.c0[1] = 0.5*(ddc.gps + ddc.gns);
-       NREO_couplings.c1[1] = 0.5*(ddc.gps - ddc.gns);
-       NREO_couplings.c0[4] = 0.5*(ddc.gpa + ddc.gna);
-       NREO_couplings.c1[4] = 0.5*(ddc.gpa - ddc.gna);
-    }
-=======
->>>>>>> 4f93c1f2
 
     //////////////////////////////////////////////////////////////////////////
     //
@@ -212,14 +169,6 @@
     }
 */
 
-<<<<<<< HEAD
-    // // header defined in DarkBit_rollcall.hpp
-    // void DarkMatter_ID_NREO(std::string& result)
-    // {
-    //   result = "WIMP";
-    // }
-=======
->>>>>>> 4f93c1f2
     //Capture rate for Non-Relataivistic Effective Operator (NREO)
     void capture_rate_Sun_NREO(double &result)
     {
@@ -241,11 +190,7 @@
       // cout << "The capability grabbed via Pipes, *Dep::c0_1_cap: " << *Dep::c0_1_cap << endl;
       // bjf> Modified to use a custom object to carry these couplings (makes for a better 
       // dependency structure)
-<<<<<<< HEAD
-      cout << "NREO_couplings capabilitiy grabbed via Pipes, e.g. Dep::NREO_couplings->c(0,1) " << Dep::NREO_couplings->c(0,1) << endl;
-=======
       cout << "DD_nonrel_WCs capabilitiy grabbed via Pipes, e.g. Dep::DD_nonrel_WCs->c(0,1) " << Dep::DD_nonrel_WCs->c(0,1) << endl;
->>>>>>> 4f93c1f2
       
       int coupleNum;
       for(int j=0; j<15; j++)
@@ -253,13 +198,8 @@
         coupleNum = j + 1; // this is the coupling number, ranges 1 to 15 (but not 2)
         if (coupleNum != 2) // 2 is not an allowed coupling constant
         {
-<<<<<<< HEAD
-          BEreq::populate_array(Dep::NREO_couplings->c(0,coupleNum), coupleNum, 0);
-          BEreq::populate_array(Dep::NREO_couplings->c(1,coupleNum), coupleNum, 1);
-=======
           BEreq::populate_array(Dep::DD_nonrel_WCs->c(0,coupleNum), coupleNum, 0);
           BEreq::populate_array(Dep::DD_nonrel_WCs->c(1,coupleNum), coupleNum, 1);
->>>>>>> 4f93c1f2
         }
       }
       
