--- conflicted
+++ resolved
@@ -551,7 +551,6 @@
     {
         using namespace Pipes::DarkSUSY_PointInit_LocalHalo_func;
 
-<<<<<<< HEAD
           LocalMaxwellianHalo LocalHaloParameters = *Dep::LocalHalo;
 
           double rho0 = LocalHaloParameters.rho0;
@@ -559,15 +558,7 @@
           double vrot = LocalHaloParameters.vrot;
           double vd_3d = sqrt(3./2.)*LocalHaloParameters.v0;
           double vesc = LocalHaloParameters.vesc;
-          // Keplerian velocity of the Earth around the Sun (km/s)
-=======
-          double rho0 = *Param["rho0"];
-          double rho0_eff = (*Dep::RD_fraction)*(*Param["rho0"]);
-          double vrot = *Param["vrot"];
-          double vd_3d = sqrt(3./2.)*(*Param["v0"]);
-          double vesc = *Param["vesc"];
           /// Option v_earth<double>: Keplerian velocity of the Earth around the Sun in km/s (default 29.78)
->>>>>>> e18c4943
           double v_earth = runOptions->getValueOrDef<double>(29.78, "v_earth");
 
           BEreq::dshmcom->rho0 = rho0;
