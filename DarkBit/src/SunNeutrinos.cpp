--- conflicted
+++ resolved
@@ -713,16 +713,6 @@
 
           BEreq::dshmnoclue->vobs = vrot;
 
-<<<<<<< HEAD
-          logger() << LogTags::debug << "Updating DarkSUSY halo parameters:" << endl;
-          logger() << "    rho0 [GeV/cm^3] = " << rho0 << endl;
-          logger() << "    rho0_eff [GeV/cm^3] = " << rho0_eff << endl;
-          logger() << "    v_sun [km/s]  = " << vrot<< endl;
-          logger() << "    v_earth [km/s]  = " << v_earth << endl;
-          logger() << "    v_obs [km/s]  = " << vrot << endl;
-          logger() << "    vd_3d [km/s]  = " << vd_3d << endl;
-          logger() << "    v_esc [km/s]  = " << vesc << EOM;
-=======
           logger() << LogTags::debug
                    << "Updating DarkSUSY halo parameters:" << std::endl
                    << "    rho0 [GeV/cm^3] = " << rho0 << std::endl
@@ -732,7 +722,6 @@
                    << "    v_obs [km/s]  = " << vrot << std::endl
                    << "    vd_3d [km/s]  = " << vd_3d << std::endl
                    << "    v_esc [km/s]  = " << vesc << EOM;
->>>>>>> cb901c0e
 
           result = true;
 
