--- conflicted
+++ resolved
@@ -305,11 +305,7 @@
       result["sigmas"]  = *Param["sigmas"];
 
       result["DeltauDeltad"] = *Param["DeltauDeltad"];
-<<<<<<< HEAD
-=======
-      
->>>>>>> 80f52ff6
-      result["Deltas"]  = *Param["Deltas"];
+      result["Deltas"]       = *Param["Deltas"];
 
       result["B0mu"]    = *Param["B0mu"];
       result["B0md"]    = *Param["B0md"];
