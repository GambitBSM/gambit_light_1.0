--- conflicted
+++ resolved
@@ -240,9 +240,6 @@
       }
       return -1;
     }
-<<<<<<< HEAD
- 
-=======
 
     SimYieldChannelCheck SimYieldTable::checkChannel(const std::string& p1, const std::string& p2, const std::string& finalState) const
     {
@@ -271,6 +268,5 @@
       return SimYieldChannelCheck::success;
     }
 
->>>>>>> e07106d9
   }
 }