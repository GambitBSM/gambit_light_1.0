//   GAMBIT: Global and Modular BSM Inference Tool
//   *********************************************
///  \file
///
///  Implementation of scalar singlet DM routines.
///
///  *********************************************
///
///  Authors (add name and date if you modify):
///
///  \author Christoph Weniger
///          (c.weniger@uva.nl)
///  \date Oct 2014, Apr 2015
///
///  \author Torsten Bringmann
///  \date May 2015
///
///  \author Pat Scott
///          <p.scott@imperial.ac.uk>
///  \date 2015 May, Jul
///
///  *********************************************

#include "gambit/Elements/gambit_module_headers.hpp"
#include "gambit/Elements/virtual_higgs.hpp"
#include "gambit/DarkBit/DarkBit_rollcall.hpp"
#include "gambit/Utils/ascii_table_reader.hpp"
#include "boost/make_shared.hpp"
#include "gambit/DarkBit/DarkBit_utils.hpp"

namespace Gambit
{

  namespace DarkBit
  {
		//#define DARKBIT_DEBUG
		
    class SingletDM
    {
      public:
        /// Initialize SingletDM object (branching ratios etc)
        SingletDM(
            TH_ProcessCatalog* const catalog,
            double gammaH,
            double vev,
            double alpha_strong)
        : Gamma_mh(gammaH), v0 (vev),
          alpha_s (alpha_strong)
        {
          mh   = catalog->getParticleProperty("h0_1").mass;
          mb   = catalog->getParticleProperty("d_3").mass;
          mc   = catalog->getParticleProperty("u_2").mass;
          mtau = catalog->getParticleProperty("e-_3").mass;
          mt   = catalog->getParticleProperty("u_3").mass;
          mZ0  = catalog->getParticleProperty("Z0").mass;
          mW   = catalog->getParticleProperty("W+").mass;
        };
        ~SingletDM() {}

        /// Helper function (Breit-Wigner)
        double Dh2 (double s)
        {
          return 1/((s-mh*mh)*(s-mh*mh)+mh*mh*Gamma_mh*Gamma_mh);
        }

        /*! \brief Returns <sigma v> in cm3/s for given channel, velocity and
         *         model parameters.
         *
         * channel: bb, tautau, mumu, ss, cc, tt, gg, gammagamma, Zgamma, WW,
         * ZZ, hh
         */
        double sv(std::string channel, double lambda, double mass, double v)
        {
          // Note: Valid for mass > 45 GeV
          double s = 4*mass*mass/(1-v*v/4);
          double sqrt_s = sqrt(s);
          if ( sqrt_s < 90 )
          {
            piped_invalid_point.request(
                "SingletDM sigmav called with sqrt_s < 90 GeV.");
            return 0;
          }

          if ( channel == "hh" )
          {
            if ( sqrt_s > mh*2 )
            {
              double GeV2tocm3s1 = gev2cm2*s2cm;
              return sv_hh(lambda, mass, v)*GeV2tocm3s1;
            }
            else return 0;
          }

          if ( channel == "bb" and sqrt_s < mb*2 ) return 0;
          if ( channel == "cc" and sqrt_s < mc*2  ) return 0;
          if ( channel == "tautau" and sqrt_s < mtau*2 ) return 0;
          if ( channel == "tt" and sqrt_s < mt*2 ) return 0;
          if ( channel == "ZZ" and sqrt_s < mZ0*2) return 0;
          if ( channel == "WW" and sqrt_s < mW*2) return 0;

          if ( sqrt_s < 300 )
          {
            double br = virtual_SMHiggs_widths(channel,sqrt_s);
            double Gamma_s = virtual_SMHiggs_widths("Gamma",sqrt_s);
            double GeV2tocm3s1 = gev2cm2*s2cm;

            // Explicitly close channel for off-shell top quarks
            if ( channel == "tt" and sqrt_s < mt*2) return 0;

            double res = 2*lambda*lambda*v0*v0/
              sqrt_s*Dh2(s)*Gamma_s*GeV2tocm3s1*br;
            return res;
          }
          else
          {
            if ( channel == "bb" ) return sv_ff(lambda, mass, v, mb, true);
            if ( channel == "cc" ) return sv_ff(lambda, mass, v, mc, true);
            if ( channel == "tautau" ) return sv_ff(lambda, mass, v, mtau, false);
            if ( channel == "tt" ) return sv_ff(lambda, mass, v, mt, true);
            if ( channel == "ZZ" ) return sv_ZZ(lambda, mass, v);
            if ( channel == "WW" ) return sv_WW(lambda, mass, v);
          }
          return 0;
        }

        // Annihilation into W bosons.
        double sv_WW(double lambda, double mass, double v)
        {
          double s = 4*mass*mass/(1-v*v/4);
          double x = pow(mW,2)/s;
          double GeV2tocm3s1 = gev2cm2*s2cm;
          return pow(lambda,2)*s/8/M_PI*sqrt(1-4*x)*Dh2(s)*(1-4*x+12*pow(x,2))
            *GeV2tocm3s1;
        }

        // Annihilation into Z bosons.
        double sv_ZZ(double lambda, double mass, double v)
        {
          double s = 4*mass*mass/(1-v*v/4);
          double x = pow(mZ0,2)/s;
          double GeV2tocm3s1 = gev2cm2*s2cm;
          return pow(lambda,2)*s/16/M_PI*sqrt(1-4*x)*Dh2(s)*(1-4*x+12*pow(x,2))
            * GeV2tocm3s1;
        }

        // Annihilation into fermions
        double sv_ff(
            double lambda, double mass, double v, double mf, bool is_quark)
        {
          double s = 4*mass*mass/(1-v*v/4);
          double vf = sqrt(1-4*pow(mf,2)/s);
          double Xf = 1;
          if ( is_quark ) Xf = 3 *
            (1+(3/2*log(pow(mf,2)/s)+9/4)*4*alpha_s/3/M_PI);
          double GeV2tocm3s1 = gev2cm2*s2cm;
          return pow(lambda,2)*
            pow(mf,2)/4/M_PI*Xf*pow(vf,3) * Dh2(s) * GeV2tocm3s1;
        }

        /// Annihilation into hh
        double sv_hh(double lambda, double mass, double v)
        {
          double s = 4*mass*mass/(1-v*v/4);  // v is relative velocity
          double vh = sqrt(1-4*mh*mh/s);  // vh and vs are lab velocities
          // Hardcoded lower velocity avoids nan results
          double vs = std::max(v/2, 1e-6);
          double tp = pow(mass,2)+pow(mh,2)-0.5*s*(1-vs*vh);
          double tm = pow(mass,2)+pow(mh,2)-0.5*s*(1+vs*vh);

          double aR = 1+3*mh*mh*(s-mh*mh)*Dh2(s);
          double aI = 3*mh*mh*sqrt(s)*Gamma_mh*Dh2(s);

          return pow(lambda,2)/16/M_PI/pow(s,2)/vs *
            (
             (pow(aR,2)+pow(aI,2))*s*vh*vs
             +4*lambda*pow(v0,2)*(aR-lambda*pow(v0,2)/(s-2*pow(mh,2)))
             *log(std::abs(pow(mass,2)-tp)/std::abs(pow(mass,2)-tm))
             +(2*pow(lambda,2)*pow(v0,4)*s*vh*vs)
             /(pow(mass,2)-tm)/(pow(mass,2)-tp));
        }

      private:
        double Gamma_mh, mh, v0, alpha_s, mb, mc, mtau, mt, mZ0, mW;
    };

    void DarkMatter_ID_SingletDM(std::string & result) { result = "S"; }
    
    class SingletDMZ3
    {
      public:
        /// Initialize SingletDMZ3 object (branching ratios etc)
        SingletDMZ3(
            TH_ProcessCatalog* const catalog,
            double gammaH,
            double vev,
            double alpha_strong,
            double vSigma_s)
        : Gamma_mh(gammaH), v0 (vev),
          alpha_s (alpha_strong), vSigma_semi (vSigma_s)
        {
          mh   = catalog->getParticleProperty("h0_1").mass;
          mb   = catalog->getParticleProperty("d_3").mass;
          mc   = catalog->getParticleProperty("u_2").mass;
          mtau = catalog->getParticleProperty("e-_3").mass;
          mt   = catalog->getParticleProperty("u_3").mass;
          mZ0  = catalog->getParticleProperty("Z0").mass;
          mW   = catalog->getParticleProperty("W+").mass;
          mS   = catalog->getParticleProperty("S").mass;
        };
        ~SingletDMZ3() {}

        /// Helper function (Breit-Wigner)
        double Dh2 (double s)
        {
          return 1/((s-mh*mh)*(s-mh*mh)+mh*mh*Gamma_mh*Gamma_mh);
        }

        /*! \brief Returns <sigma v> in cm3/s for given channel, velocity and
         *         model parameters.
         *
         * channel: bb, tautau, mumu, ss, cc, tt, gg, gammagamma, Zgamma, WW,
         * ZZ, hh
         */
        double sv(std::string channel, double lambda, double mass, double v)
        {
					
          // Note: Valid for mass > 45 GeV
          double s = 4*mass*mass/(1-v*v/4);
          double sqrt_s = sqrt(s);
          if ( sqrt_s < 90 )
          {
            piped_invalid_point.request(
                "SingletDM sigmav called with sqrt_s < 90 GeV.");
            return 0;
          }
          
          
          if ( channel == "Sh" )
          {
						if ( sqrt_s > (mh+mS))
						{
							return vSigma_semi;
						}
						else return 0;
					}
          

          if ( channel == "hh" )
          {
            if ( sqrt_s > mh*2 )
            {
              double GeV2tocm3s1 = gev2cm2*s2cm;
              return 0.5*sv_hh(lambda, mass, v)*GeV2tocm3s1;
            }
            else return 0;
          }

          if ( channel == "bb" and sqrt_s < mb*2 ) return 0;
          if ( channel == "cc" and sqrt_s < mc*2  ) return 0;
          if ( channel == "tautau" and sqrt_s < mtau*2 ) return 0;
          if ( channel == "tt" and sqrt_s < mt*2 ) return 0;
          if ( channel == "ZZ" and sqrt_s < mZ0*2) return 0;
          if ( channel == "WW" and sqrt_s < mW*2) return 0;

          if ( sqrt_s < 300 )
          {
            double br = virtual_SMHiggs_widths(channel,sqrt_s);
            double Gamma_s = virtual_SMHiggs_widths("Gamma",sqrt_s);
            double GeV2tocm3s1 = gev2cm2*s2cm;

            // Explicitly close channel for off-shell top quarks
            if ( channel == "tt" and sqrt_s < mt*2) return 0;

            double res = 2*lambda*lambda*v0*v0/
              sqrt_s*Dh2(s)*Gamma_s*GeV2tocm3s1*br;
            return 0.5*res;
          }
          else
          {
            if ( channel == "bb" ) return 0.5*sv_ff(lambda, mass, v, mb, true);
            if ( channel == "cc" ) return 0.5*sv_ff(lambda, mass, v, mc, false);
            if ( channel == "tautau" ) return 0.5*sv_ff(lambda, mass, v, mtau, false);
            if ( channel == "tt" ) return 0.5*sv_ff(lambda, mass, v, mt, false);
            if ( channel == "ZZ" ) return 0.5*sv_ZZ(lambda, mass, v);
            if ( channel == "WW" ) return 0.5*sv_WW(lambda, mass, v);
          }
          return 0;
        }

        // Annihilation into W bosons.
        double sv_WW(double lambda, double mass, double v)
        {
          double s = 4*mass*mass/(1-v*v/4);
          double x = pow(mW,2)/s;
          double GeV2tocm3s1 = gev2cm2*s2cm;
          return pow(lambda,2)*s/8/M_PI*sqrt(1-4*x)*Dh2(s)*(1-4*x+12*pow(x,2))
            *GeV2tocm3s1;
        }

        // Annihilation into Z bosons.
        double sv_ZZ(double lambda, double mass, double v)
        {
          double s = 4*mass*mass/(1-v*v/4);
          double x = pow(mZ0,2)/s;
          double GeV2tocm3s1 = gev2cm2*s2cm;
          return pow(lambda,2)*s/16/M_PI*sqrt(1-4*x)*Dh2(s)*(1-4*x+12*pow(x,2))
            * GeV2tocm3s1;
        }

        // Annihilation into fermions
        double sv_ff(
            double lambda, double mass, double v, double mf, bool is_quark)
        {
          double s = 4*mass*mass/(1-v*v/4);
          double vf = sqrt(1-4*pow(mf,2)/s);
          double Xf = 1;
          if ( is_quark ) Xf = 3 *
            (1+(3/2*log(pow(mf,2)/s)+9/4)*4*alpha_s/3/M_PI);
          double GeV2tocm3s1 = gev2cm2*s2cm;
          return pow(lambda,2)*
            pow(mf,2)/4/M_PI*Xf*pow(vf,3) * Dh2(s) * GeV2tocm3s1;
        }

        /// Annihilation into hh
        double sv_hh(double lambda, double mass, double v)
        {
					
          double s = 4*mass*mass/(1-v*v/4);  // v is relative velocity
          double vh = sqrt(1-4*mh*mh/s);  // vh and vs are lab velocities
          // Hardcoded lower velocity avoids nan results
          double vs = std::max(v/2, 1e-6);
          double tp = pow(mass,2)+pow(mh,2)-0.5*s*(1-vs*vh);
          double tm = pow(mass,2)+pow(mh,2)-0.5*s*(1+vs*vh);

          double aR = 1+3*mh*mh*(s-mh*mh)*Dh2(s);
          double aI = 3*mh*mh*sqrt(s)*Gamma_mh*Dh2(s);

          return pow(lambda,2)/16/M_PI/pow(s,2)/vs *
            (
             (pow(aR,2)+pow(aI,2))*s*vh*vs
             +4*lambda*pow(v0,2)*(aR-lambda*pow(v0,2)/(s-2*pow(mh,2)))
             *log(std::abs(pow(mass,2)-tp)/std::abs(pow(mass,2)-tm))
             +(2*pow(lambda,2)*pow(v0,4)*s*vh*vs)
             /(pow(mass,2)-tm)/(pow(mass,2)-tp));
        }

      private:
        double Gamma_mh, mh, v0, alpha_s, mb, mc, mtau, mt, mZ0, mW, mS,vSigma_semi;
    };

    /// Direct detection couplings for Singlet DM.
    void DD_couplings_SingletDM(DM_nucleon_couplings &result)
    {
      using namespace Pipes::DD_couplings_SingletDM;
      const Spectrum& spec = *Dep::SingletDM_spectrum;
      const SubSpectrum& he = spec.get_HE();
      double mass = spec.get(Par::Pole_Mass,"S");
      double lambda = he.get(Par::dimensionless,"lambda_hS");
      double mh = spec.get(Par::Pole_Mass,"h0_1");

      // Expressions taken from Cline et al. (2013, PRD 88:055025, arXiv:1306.4710)
      double fp = 2./9. + 7./9.*(*Param["fpu"] + *Param["fpd"] + *Param["fps"]);
      double fn = 2./9. + 7./9.*(*Param["fnu"] + *Param["fnd"] + *Param["fns"]);

      result.gps = lambda*fp*m_proton/pow(mh,2)/mass/2;
      result.gns = lambda*fn*m_neutron/pow(mh,2)/mass/2;
      result.gpa = 0;  // Only SI cross-section
      result.gna = 0;

      logger() << LogTags::debug << "Singlet DM DD couplings:" << std::endl;
      logger() << " gps = " << result.gps << std::endl;
      logger() << " gns = " << result.gns << std::endl;
      logger() << " gpa = " << result.gpa << std::endl;
      logger() << " gna = " << result.gna << EOM;

    } // function DD_couplings_SingletDM

    /// Direct detection couplings for Singlet DM.
    void DD_couplings_SingletDMZ3(DM_nucleon_couplings &result)
    {
      using namespace Pipes::DD_couplings_SingletDMZ3;
      const Spectrum& spec = *Dep::SingletDMZ3_spectrum;
      const SubSpectrum& he = spec.get_HE();
      double mass = spec.get(Par::Pole_Mass,"S");
      double lambda = he.get(Par::dimensionless,"lambda_hS");
      double mh = spec.get(Par::Pole_Mass,"h0_1");

      // Expressions taken from Cline et al. (2013, PRD 88:055025, arXiv:1306.4710)
      double fp = 2./9. + 7./9.*(*Param["fpu"] + *Param["fpd"] + *Param["fps"]);
      double fn = 2./9. + 7./9.*(*Param["fnu"] + *Param["fnd"] + *Param["fns"]);

      result.gps = lambda*fp*m_proton/pow(mh,2)/mass/2;
      result.gns = lambda*fn*m_neutron/pow(mh,2)/mass/2;
      result.gpa = 0;  // Only SI cross-section
      result.gna = 0;

      logger() << LogTags::debug << "Singlet DM DD couplings:" << std::endl;
      logger() << " gps = " << result.gps << std::endl;
      logger() << " gns = " << result.gns << std::endl;
      logger() << " gpa = " << result.gpa << std::endl;
      logger() << " gna = " << result.gna << EOM;

    } // function DD_couplings_SingletDM


    /// Set up process catalog for Singlet DM.
    void TH_ProcessCatalog_SingletDM(DarkBit::TH_ProcessCatalog &result)
    {
      using namespace Pipes::TH_ProcessCatalog_SingletDM;
      using std::vector;
      using std::string;

      // Initialize empty catalog and main annihilation process
      TH_ProcessCatalog catalog;
      TH_Process process_ann("S", "S");
<<<<<<< HEAD
=======
      
      // Explicitly state that Scalar DM is self-conjugate
      process_ann.isSelfConj = true;
>>>>>>> 81bfe86d

      ///////////////////////////////////////
      // Import particle masses and couplings
      ///////////////////////////////////////

      // Convenience macros
      #define getSMmass(Name, spinX2)                                           \
       catalog.particleProperties.insert(std::pair<string, TH_ParticleProperty> \
       (Name , TH_ParticleProperty(SM.get(Par::Pole_Mass,Name), spinX2)));
      #define addParticle(Name, Mass, spinX2)                                   \
       catalog.particleProperties.insert(std::pair<string, TH_ParticleProperty> \
       (Name , TH_ParticleProperty(Mass, spinX2)));

      // Import Spectrum objects
      const Spectrum& spec = *Dep::SingletDM_spectrum;
      const SubSpectrum& he = spec.get_HE();
      const SubSpectrum& SM = spec.get_LE();
      const SMInputs& SMI   = spec.get_SMInputs();

      // Import couplings
      double lambda = he.get(Par::dimensionless,"lambda_hS");
      double v = he.get(Par::mass1,"vev");

      // Get SM pole masses
      getSMmass("e-_1",     1)
      getSMmass("e+_1",     1)
      getSMmass("e-_2",     1)
      getSMmass("e+_2",     1)
      getSMmass("e-_3",     1)
      getSMmass("e+_3",     1)
      getSMmass("Z0",     2)
      getSMmass("W+",     2)
      getSMmass("W-",     2)
      getSMmass("g",      2)
      getSMmass("gamma",  2)
      getSMmass("u_3",      1)
      getSMmass("ubar_3",   1)
      getSMmass("d_3",      1)
      getSMmass("dbar_3",   1)

      // Pole masses not available for the light quarks.
      addParticle("u_1"   , SMI.mU,  1) // mu(2 GeV)^MS-bar, not pole mass
      addParticle("ubar_1", SMI.mU,  1) // mu(2 GeV)^MS-bar, not pole mass
      addParticle("d_1"   , SMI.mD,  1) // md(2 GeV)^MS-bar, not pole mass
      addParticle("dbar_1", SMI.mD,  1) // md(2 GeV)^MS-bar, not pole mass
      addParticle("u_2"   , SMI.mCmC,1) // mc(mc)^MS-bar, not pole mass
      addParticle("ubar_2", SMI.mCmC,1) // mc(mc)^MS-bar, not pole mass
      addParticle("d_2"   , SMI.mS,  1) // ms(2 GeV)^MS-bar, not pole mass
      addParticle("dbar_2", SMI.mS,  1) // ms(2 GeV)^MS-bar, not pole mass
      double alpha_s = SMI.alphaS;      // alpha_s(mZ)^MSbar

      // Masses for neutrino flavour eigenstates. Set to zero.
      // (presently not required)
      addParticle("nu_e",     0.0, 1)
      addParticle("nubar_e",  0.0, 1)
      addParticle("nu_mu",    0.0, 1)
      addParticle("nubar_mu", 0.0, 1)
      addParticle("nu_tau",   0.0, 1)
      addParticle("nubar_tau",0.0, 1)

      // Higgs-sector masses
      double mS = spec.get(Par::Pole_Mass,"S");
      double mH = spec.get(Par::Pole_Mass,"h0_1");
      addParticle("S",        mS, 0)  // Singlet DM
      addParticle("h0_1",     mH, 0)  // SM-like Higgs
      addParticle("pi0",   meson_masses.pi0,       0)
      addParticle("pi+",   meson_masses.pi_plus,   0)
      addParticle("pi-",   meson_masses.pi_minus,  0)
      addParticle("eta",   meson_masses.eta,       0)
      addParticle("rho0",  meson_masses.rho0,      1)
      addParticle("rho+",  meson_masses.rho_plus,  1)
      addParticle("rho-",  meson_masses.rho_minus, 1)
      addParticle("omega", meson_masses.omega,     1)

      // Get rid of convenience macros
      #undef getSMmass
      #undef addParticle


      /////////////////////////////
      // Import Decay information
      /////////////////////////////

      // Import decay table from DecayBit
      const DecayTable* tbl = &(*Dep::decay_rates);

      // Save Higgs width for later
      double gammaH = tbl->at("h0_1").width_in_GeV;

      // Set of imported decays
      std::set<string> importedDecays;

      // Minimum branching ratio to include
      double minBranching = 0;

      // Import relevant decays (only Higgs and subsequent decays)
      using DarkBit_utils::ImportDecays;
      // Notes: Virtual Higgs decays into offshell W+W- final states are not
      // imported.  All other channels are correspondingly rescaled.  Decay
      // into SS final states is accounted for, leading to zero photons.
      ImportDecays("h0_1", catalog, importedDecays, tbl, minBranching,
          daFunk::vec<std::string>("Z0", "W+", "W-", "e+_2", "e-_2", "e+_3", "e-_3"));

      // Instantiate new SingletDM object
      auto singletDM = boost::make_shared<SingletDM>(&catalog, gammaH, v, alpha_s);

      // Populate annihilation channel list and add thresholds to threshold
      // list.
      // (remark: the lowest threshold is here = 2*mS, whereas in DS-internal
      // conventions, this lowest threshold is not listed)
      process_ann.resonances_thresholds.threshold_energy.push_back(2*mS);
      auto channel =
        daFunk::vec<string>("bb", "WW", "cc", "tautau", "ZZ", "tt", "hh");
      auto p1 =
        daFunk::vec<string>("d_3",   "W+", "u_2",   "e+_3", "Z0", "u_3",   "h0_1");
      auto p2 =
        daFunk::vec<string>("dbar_3","W-", "ubar_2","e-_3", "Z0", "ubar_3","h0_1");
      {
        for ( unsigned int i = 0; i < channel.size(); i++ )
        {
          double mtot_final =
            catalog.getParticleProperty(p1[i]).mass +
            catalog.getParticleProperty(p2[i]).mass;
          // Include final states that are open for T~m/20
          if ( mS*2 > mtot_final*0.5 )
          {
            daFunk::Funk kinematicFunction = daFunk::funcM(singletDM,
                &SingletDM::sv, channel[i], lambda, mS, daFunk::var("v"));
            TH_Channel new_channel(
                daFunk::vec<string>(p1[i], p2[i]), kinematicFunction
                );
            process_ann.channelList.push_back(new_channel);
          }
          if ( mS*2 > mtot_final )
          {
            process_ann.resonances_thresholds.threshold_energy.
              push_back(mtot_final);
          }
        }
      }

      // Populate resonance list
      if ( mH >= mS*2 ) process_ann.resonances_thresholds.resonances.
          push_back(TH_Resonance(mH, gammaH));

      catalog.processList.push_back(process_ann);

      // Validate
      catalog.validate();


      #ifdef DARKBIT_DEBUG
      // get DarkBit computed vSigma total
      // so we can compare with that from MO
      SingletDM test = *singletDM;
      int nc = 7;
      double total = 0;
      for (int ii=0; ii < nc ; ii++)
      {
				total = total + test.sv(channel[ii], lambda, mS, 0.0);
			}
			cout << " --- Testing process catalouge --- " << endl;
			cout << "Total sigma V from process catalouge = " << total << endl;
			cout << " ---------- " << endl;
			#endif



      result = catalog;
    } // function TH_ProcessCatalog_SingletDM
    
    
    
    /// Set up process catalog for Singlet DM Z3.
    void TH_ProcessCatalog_SingletDMZ3(DarkBit::TH_ProcessCatalog &result)
    {
      using namespace Pipes::TH_ProcessCatalog_SingletDMZ3;
      using std::vector;
      using std::string;

      // Initialize empty catalog and main annihilation process
      TH_ProcessCatalog catalog;
      TH_Process process_ann("S", "S");

      // get semi-annihilation cross-section from MicrOmegas 
      
			// set requested spectra to NULL since we don't need them
			double * SpNe=NULL,*SpNm=NULL,*SpNl=NULL;
			double * SpA=NULL,*SpE=NULL,*SpP=NULL;
			int err;
			
			double vSigma_total =BEreq::calcSpectrum(byVal(3),byVal(SpA),byVal(SpE),byVal(SpP),byVal(SpNe),byVal(SpNm),byVal(SpNl) ,byVal(&err));

			if (err != 0 )
			{
			   DarkBit_error().raise(LOCAL_INFO, "MicrOmegas spectrum calculation returned error code = " + std::to_string(err));	
			}
      
      // get BR for each channel as filled by calcSpectrum
			MicrOmegas::aChannel* vSigmaCh;
			vSigmaCh = *BEreq::vSigmaCh;
      
      int n_channels = sizeof(vSigmaCh);
      double BR_semi = 0; // semi-annihilation BR
			#ifdef DARKBIT_DEBUG
		  cout << "--- Semi-annihilation processes and BRs --- " << endl;
			#endif
      // find semi-annihilation channels
      int i = 0;
      while ((vSigmaCh[i].weight!=0) && (i < n_channels))
      {
				// get final states
				const char* p1 = vSigmaCh[i].prtcl[2];
				const char* p2 = vSigmaCh[i].prtcl[3];
				// semi-annihilation final states are h + ~ss or h + ~SS

				if ( (strcmp(p1,"h")==0) && ( (strcmp(p2,"~ss")==0) || (strcmp(p2,"~SS")==0) ) ) 
				{
					BR_semi = BR_semi + vSigmaCh[i].weight;
					#ifdef DARKBIT_DEBUG
					cout << "process: " << vSigmaCh[i].prtcl[0] << " + ";
					cout << vSigmaCh[i].prtcl[1] << " -> " << p1 << " + " << p2;
					cout << ",  BR = " << vSigmaCh[i].weight << endl;
					#endif
				}
				i++;
			}
			
      double vSigma_semi = BR_semi * vSigma_total;
			
			#ifdef DARKBIT_DEBUG 
			cout << "---  --- " << endl;
			cout << "Total sigma v from MicrOmegas = " << vSigma_total << " cm^3/s" << endl;
			cout << "semi-annihilation BR = " << BR_semi << endl;
			cout << "semi-annihilation sigma v from MicrOmegas = " << vSigma_semi << " cm^3/s" << endl;
			cout << "Total sigma v from MicrOmegas excluding semi-annihilations  = " << vSigma_total - vSigma_semi << endl;
			cout << "--------- " << endl;
      #endif
      

      
      ///////////////////////////////////////
      // Import particle masses and couplings
      ///////////////////////////////////////

      // Convenience macros
      #define getSMmass(Name, spinX2)                                           \
       catalog.particleProperties.insert(std::pair<string, TH_ParticleProperty> \
       (Name , TH_ParticleProperty(SM.get(Par::Pole_Mass,Name), spinX2)));
      #define addParticle(Name, Mass, spinX2)                                   \
       catalog.particleProperties.insert(std::pair<string, TH_ParticleProperty> \
       (Name , TH_ParticleProperty(Mass, spinX2)));

      // Import Spectrum objects
      const Spectrum& spec = *Dep::SingletDMZ3_spectrum;
      const SubSpectrum& he = spec.get_HE();
      const SubSpectrum& SM = spec.get_LE();
      const SMInputs& SMI   = spec.get_SMInputs();

      // Import couplings
      double lambda = he.get(Par::dimensionless,"lambda_hS");
      double v = he.get(Par::mass1,"vev");

      // Get SM pole masses
      getSMmass("e-_1",     1)
      getSMmass("e+_1",     1)
      getSMmass("e-_2",     1)
      getSMmass("e+_2",     1)
      getSMmass("e-_3",     1)
      getSMmass("e+_3",     1)
      getSMmass("Z0",     2)
      getSMmass("W+",     2)
      getSMmass("W-",     2)
      getSMmass("g",      2)
      getSMmass("gamma",  2)
      getSMmass("u_3",      1)
      getSMmass("ubar_3",   1)
      getSMmass("d_3",      1)
      getSMmass("dbar_3",   1)

      // Pole masses not available for the light quarks.
      addParticle("u_1"   , SMI.mU,  1) // mu(2 GeV)^MS-bar, not pole mass
      addParticle("ubar_1", SMI.mU,  1) // mu(2 GeV)^MS-bar, not pole mass
      addParticle("d_1"   , SMI.mD,  1) // md(2 GeV)^MS-bar, not pole mass
      addParticle("dbar_1", SMI.mD,  1) // md(2 GeV)^MS-bar, not pole mass
      addParticle("u_2"   , SMI.mCmC,1) // mc(mc)^MS-bar, not pole mass
      addParticle("ubar_2", SMI.mCmC,1) // mc(mc)^MS-bar, not pole mass
      addParticle("d_2"   , SMI.mS,  1) // ms(2 GeV)^MS-bar, not pole mass
      addParticle("dbar_2", SMI.mS,  1) // ms(2 GeV)^MS-bar, not pole mass
      double alpha_s = SMI.alphaS;      // alpha_s(mZ)^MSbar

      // Masses for neutrino flavour eigenstates. Set to zero.
      // (presently not required)
      addParticle("nu_e",     0.0, 1)
      addParticle("nubar_e",  0.0, 1)
      addParticle("nu_mu",    0.0, 1)
      addParticle("nubar_mu", 0.0, 1)
      addParticle("nu_tau",   0.0, 1)
      addParticle("nubar_tau",0.0, 1)

      // Higgs-sector masses
      double mS = spec.get(Par::Pole_Mass,"S");
      double mH = spec.get(Par::Pole_Mass,"h0_1");
      addParticle("S",        mS, 0)  // Singlet DM
      addParticle("h0_1",     mH, 0)  // SM-like Higgs
      addParticle("pi0",   meson_masses.pi0,       0)
      addParticle("pi+",   meson_masses.pi_plus,   0)
      addParticle("pi-",   meson_masses.pi_minus,  0)
      addParticle("eta",   meson_masses.eta,       0)
      addParticle("rho0",  meson_masses.rho0,      1)
      addParticle("rho+",  meson_masses.rho_plus,  1)
      addParticle("rho-",  meson_masses.rho_minus, 1)
      addParticle("omega", meson_masses.omega,     1)

      // Get rid of convenience macros
      #undef getSMmass
      #undef addParticle


      /////////////////////////////
      // Import Decay information
      /////////////////////////////

      // Import decay table from DecayBit
      const DecayTable* tbl = &(*Dep::decay_rates);

      // Save Higgs width for later
      double gammaH = tbl->at("h0_1").width_in_GeV;

      // Set of imported decays
      std::set<string> importedDecays;

      // Minimum branching ratio to include
      double minBranching = 0;

      // Import relevant decays (only Higgs and subsequent decays)
      using DarkBit_utils::ImportDecays;
      // Notes: Virtual Higgs decays into offshell W+W- final states are not
      // imported.  All other channels are correspondingly rescaled.  Decay
      // into SS final states is accounted for, leading to zero photons.
      ImportDecays("h0_1", catalog, importedDecays, tbl, minBranching,
          daFunk::vec<std::string>("Z0", "W+", "W-", "e+_2", "e-_2", "e+_3", "e-_3"));

      // Instantiate new SingletDM object
      auto singletDMZ3 = boost::make_shared<SingletDMZ3>(&catalog, gammaH, v, alpha_s, vSigma_semi);

      // Populate annihilation channel list and add thresholds to threshold
      // list.
      // (remark: the lowest threshold is here = 2*mS, whereas in DS-internal
      // conventions, this lowest threshold is not listed)
      process_ann.resonances_thresholds.threshold_energy.push_back(2*mS);
      auto channel =
        daFunk::vec<string>("bb", "WW", "cc", "tautau", "ZZ", "tt", "hh","Sh");
      auto p1 =
        daFunk::vec<string>("d_3",   "W+", "u_2",   "e+_3", "Z0", "u_3",   "h0_1","S");
      auto p2 =
        daFunk::vec<string>("dbar_3","W-", "ubar_2","e-_3", "Z0", "ubar_3","h0_1","h0_1");
      {
        for ( unsigned int i = 0; i < channel.size(); i++ )
        {
          double mtot_final =
            catalog.getParticleProperty(p1[i]).mass +
            catalog.getParticleProperty(p2[i]).mass;
          // Include final states that are open for T~m/20
          if ( mS*2 > mtot_final*0.5 )
          {
            daFunk::Funk kinematicFunction = daFunk::funcM(singletDMZ3,
                &SingletDMZ3::sv, channel[i], lambda, mS, daFunk::var("v"));
            TH_Channel new_channel(
                daFunk::vec<string>(p1[i], p2[i]), kinematicFunction
                );
            process_ann.channelList.push_back(new_channel);
          }
          if ( mS*2 > mtot_final )
          {
            process_ann.resonances_thresholds.threshold_energy.
              push_back(mtot_final);
          }
        }
      }

      // Populate resonance list
      if ( mH >= mS*2 ) process_ann.resonances_thresholds.resonances.
          push_back(TH_Resonance(mH, gammaH));

      catalog.processList.push_back(process_ann);

      // Validate
      catalog.validate();
      
      
      #ifdef DARKBIT_DEBUG
      // get DarkBit computed vSigma total
      // so we can compare with that from MO
      SingletDMZ3 test = *singletDMZ3;
      int nc = 7;
      double total = 0;
      for (int ii=0; ii < nc ; ii++)
      {
				total = total + test.sv(channel[ii], lambda, mS, 0.0);
			}
			cout << " --- Testing process catalouge --- " << endl;
			cout << "Total sigma V from process catalouge excluding semi-annihilations = " << total << endl;
			total = total + test.sv("Sh", lambda, mS, 0.0);
			cout << "Total including semi-annihilations = " << total << endl;
			cout << " ---------- " << endl;
			#endif



      result = catalog;
    } // function TH_ProcessCatalog_SingletDMZ3
    
    
    
  }
}<|MERGE_RESOLUTION|>--- conflicted
+++ resolved
@@ -34,7 +34,7 @@
   namespace DarkBit
   {
 		//#define DARKBIT_DEBUG
-		
+
     class SingletDM
     {
       public:
@@ -184,7 +184,7 @@
     };
 
     void DarkMatter_ID_SingletDM(std::string & result) { result = "S"; }
-    
+
     class SingletDMZ3
     {
       public:
@@ -223,7 +223,7 @@
          */
         double sv(std::string channel, double lambda, double mass, double v)
         {
-					
+
           // Note: Valid for mass > 45 GeV
           double s = 4*mass*mass/(1-v*v/4);
           double sqrt_s = sqrt(s);
@@ -233,8 +233,8 @@
                 "SingletDM sigmav called with sqrt_s < 90 GeV.");
             return 0;
           }
-          
-          
+
+
           if ( channel == "Sh" )
           {
 						if ( sqrt_s > (mh+mS))
@@ -243,7 +243,7 @@
 						}
 						else return 0;
 					}
-          
+
 
           if ( channel == "hh" )
           {
@@ -324,7 +324,7 @@
         /// Annihilation into hh
         double sv_hh(double lambda, double mass, double v)
         {
-					
+
           double s = 4*mass*mass/(1-v*v/4);  // v is relative velocity
           double vh = sqrt(1-4*mh*mh/s);  // vh and vs are lab velocities
           // Hardcoded lower velocity avoids nan results
@@ -413,12 +413,9 @@
       // Initialize empty catalog and main annihilation process
       TH_ProcessCatalog catalog;
       TH_Process process_ann("S", "S");
-<<<<<<< HEAD
-=======
-      
+
       // Explicitly state that Scalar DM is self-conjugate
       process_ann.isSelfConj = true;
->>>>>>> 81bfe86d
 
       ///////////////////////////////////////
       // Import particle masses and couplings
@@ -589,9 +586,9 @@
 
       result = catalog;
     } // function TH_ProcessCatalog_SingletDM
-    
-    
-    
+
+
+
     /// Set up process catalog for Singlet DM Z3.
     void TH_ProcessCatalog_SingletDMZ3(DarkBit::TH_ProcessCatalog &result)
     {
@@ -603,24 +600,24 @@
       TH_ProcessCatalog catalog;
       TH_Process process_ann("S", "S");
 
-      // get semi-annihilation cross-section from MicrOmegas 
-      
+      // get semi-annihilation cross-section from MicrOmegas
+
 			// set requested spectra to NULL since we don't need them
 			double * SpNe=NULL,*SpNm=NULL,*SpNl=NULL;
 			double * SpA=NULL,*SpE=NULL,*SpP=NULL;
 			int err;
-			
+
 			double vSigma_total =BEreq::calcSpectrum(byVal(3),byVal(SpA),byVal(SpE),byVal(SpP),byVal(SpNe),byVal(SpNm),byVal(SpNl) ,byVal(&err));
 
 			if (err != 0 )
 			{
-			   DarkBit_error().raise(LOCAL_INFO, "MicrOmegas spectrum calculation returned error code = " + std::to_string(err));	
+			   DarkBit_error().raise(LOCAL_INFO, "MicrOmegas spectrum calculation returned error code = " + std::to_string(err));
 			}
-      
+
       // get BR for each channel as filled by calcSpectrum
 			MicrOmegas::aChannel* vSigmaCh;
 			vSigmaCh = *BEreq::vSigmaCh;
-      
+
       int n_channels = sizeof(vSigmaCh);
       double BR_semi = 0; // semi-annihilation BR
 			#ifdef DARKBIT_DEBUG
@@ -635,7 +632,7 @@
 				const char* p2 = vSigmaCh[i].prtcl[3];
 				// semi-annihilation final states are h + ~ss or h + ~SS
 
-				if ( (strcmp(p1,"h")==0) && ( (strcmp(p2,"~ss")==0) || (strcmp(p2,"~SS")==0) ) ) 
+				if ( (strcmp(p1,"h")==0) && ( (strcmp(p2,"~ss")==0) || (strcmp(p2,"~SS")==0) ) )
 				{
 					BR_semi = BR_semi + vSigmaCh[i].weight;
 					#ifdef DARKBIT_DEBUG
@@ -646,10 +643,10 @@
 				}
 				i++;
 			}
-			
+
       double vSigma_semi = BR_semi * vSigma_total;
-			
-			#ifdef DARKBIT_DEBUG 
+
+			#ifdef DARKBIT_DEBUG
 			cout << "---  --- " << endl;
 			cout << "Total sigma v from MicrOmegas = " << vSigma_total << " cm^3/s" << endl;
 			cout << "semi-annihilation BR = " << BR_semi << endl;
@@ -657,9 +654,9 @@
 			cout << "Total sigma v from MicrOmegas excluding semi-annihilations  = " << vSigma_total - vSigma_semi << endl;
 			cout << "--------- " << endl;
       #endif
-      
-
-      
+
+
+
       ///////////////////////////////////////
       // Import particle masses and couplings
       ///////////////////////////////////////
@@ -808,8 +805,8 @@
 
       // Validate
       catalog.validate();
-      
-      
+
+
       #ifdef DARKBIT_DEBUG
       // get DarkBit computed vSigma total
       // so we can compare with that from MO
@@ -831,8 +828,8 @@
 
       result = catalog;
     } // function TH_ProcessCatalog_SingletDMZ3
-    
-    
-    
+
+
+
   }
 }