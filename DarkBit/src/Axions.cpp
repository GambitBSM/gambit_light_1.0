///  GAMBIT: Global and Modular BSM Inference Tool
///  *********************************************
///  \file
///
///  Axion-specific module functions for DarkBit.
///
///  *********************************************
///
///  Authors (add name and date if you modify):
///
///  \author Sebastian Hoof
///          (hoof@uni-goettingen.de)
///  \date 2016 Oct
///  \date 2017 Jan, Feb, June, July, Sept - Dec
///  \date 2018 Jan, Mar - May, Sept
///  \date 2019 Feb, May - July
///  \date 2020 Sept
///
///  *********************************************

#include <algorithm>
#include <cmath>
#include <vector>
#include <string>
#include <iostream>
#include <sstream>

#include <Eigen/Core>

#include <gsl/gsl_math.h>
#include <gsl/gsl_sf.h>
#include <gsl/gsl_sf_trig.h>
#include <gsl/gsl_sf_erf.h>
#include <gsl/gsl_spline.h>
#include <gsl/gsl_interp2d.h>
#include <gsl/gsl_spline2d.h>
#include <gsl/gsl_histogram.h>
#include <gsl/gsl_roots.h>
#include <gsl/gsl_matrix.h>
#include <gsl/gsl_errno.h>
#include <gsl/gsl_odeiv2.h>

#include "gambit/Elements/gambit_module_headers.hpp"
#include "gambit/Utils/util_functions.hpp"
#include "gambit/Utils/ascii_table_reader.hpp"
#include "gambit/Utils/statistics.hpp"
#include "gambit/Utils/numerical_constants.hpp"
#include "gambit/DarkBit/DarkBit_rollcall.hpp"
#include "gambit/DarkBit/DarkBit_utils.hpp"

//#define AXION_DEBUG_MODE
//#define AXION_OMP_DEBUG_MODE

namespace Gambit
{
  namespace DarkBit
  {
    ////////////////////////////////////////////////////////////////////
    //                                                                //
    //            General Functions and Classes for Axions            //
    //                                                                //
    ////////////////////////////////////////////////////////////////////

    /*! \brief Supporting classes and functions for the axion module.
     */

    /////////////////////////////////////////////////////////////////
    //      Auxillary functions and classes for interpolation      //
    /////////////////////////////////////////////////////////////////

    /*! \brief Generic one-dimensional integration container for linear interpolation and cubic splines.
     */

    // AxionInterpolator class: Provides a general 1-D interpolation container based on the gsl library.
    // Can be declared static for efficiency & easy one-time initialisation of interpolating functions.
    class AxionInterpolator
    {
      public:
        // Overloaded class creators for the AxionInterpolator class using the init function below.
        AxionInterpolator();
        AxionInterpolator(const std::vector<double> x, const std::vector<double> y, std::string type);
        AxionInterpolator(const std::vector<double> x, const std::vector<double> y);
        AxionInterpolator(std::string file, std::string type);
        AxionInterpolator(std::string file);
        AxionInterpolator& operator=(AxionInterpolator&&);
        // Destructor.
        ~AxionInterpolator();
        // Delete copy constructor and assignment operator to avoid shallow copies.
        AxionInterpolator(const AxionInterpolator&) = delete;
        AxionInterpolator operator=(const AxionInterpolator&) = delete;
        // Routine to access interpolated values.
        double interpolate(double x);
        // Routine to access upper and lower boundaries of available data.
        double lower();
        double upper();
      private:
        // Initialiser for the AxionInterpolator class.
        void init(std::string file, std::string type);
        void init(const std::vector<double> x, const std::vector<double> y, std::string type);
        // The gsl objects for the interpolating functions.
        gsl_interp_accel *acc;
        gsl_spline *spline;
        // Upper and lower boundaries available for the interpolating function.
        double lo;
        double up;
    };

    // Default constructor.
    AxionInterpolator::AxionInterpolator() {}

    // Initialiser for the AxionInterpolator class.
    void AxionInterpolator::init(const std::vector<double> x, const std::vector<double> y, std::string type)
    {
      int pts = x.size();
      // Get first and last value of the "x" component.
      lo = x.front();
      up = x.back();
      acc = gsl_interp_accel_alloc ();
      if (type == "cspline")
      {
        spline = gsl_spline_alloc (gsl_interp_cspline, pts);
      }
      else if (type == "linear")
      {
        spline = gsl_spline_alloc (gsl_interp_linear, pts);
      }
      else
      {
        DarkBit_error().raise(LOCAL_INFO, "ERROR! Interpolation type '"+type+"' not known to class AxionInterpolator.\n       Available types: 'linear' and 'cspline'.");
      }

      gsl_spline_init (spline, &x[0], &y[0], pts);
    }

    // Overloaded class creators for the AxionInterpolator class using the init function above.
    AxionInterpolator::AxionInterpolator(const std::vector<double> x, const std::vector<double> y, std::string type) { init(x, y, type); }
    AxionInterpolator::AxionInterpolator(const std::vector<double> x, const std::vector<double> y) { init(x, y, "linear"); }

    // Initialiser for the AxionInterpolator class.
    void AxionInterpolator::init(std::string file, std::string type)
    {
      // Check if file exists.
      if (not(Utils::file_exists(file)))
      {
        DarkBit_error().raise(LOCAL_INFO, "ERROR! File '"+file+"' not found!");
      } else {
        logger() << LogTags::debug << "Reading data from file '"+file+"' and interpolating it with '"+type+"' method." << EOM;
      }
      // Read numerical values from data file.
      ASCIItableReader tab (file);
      tab.setcolnames("x", "y");

      init(tab["x"],tab["y"],type);
    }

    // Overloaded class creators for the AxionInterpolator class using the init function above.
    AxionInterpolator::AxionInterpolator(std::string file, std::string type) { init(file, type); }
    AxionInterpolator::AxionInterpolator(std::string file) { init(file, "linear"); }

    // Move assignment operator
    AxionInterpolator& AxionInterpolator::operator=(AxionInterpolator&& interp)
    {
      if(this != &interp)
      {
        std::swap(acc,interp.acc);
        std::swap(spline,interp.spline);
        std::swap(lo,interp.lo);
        std::swap(up,interp.up);
      }
      return *this;
    }

    // Destructor
    AxionInterpolator::~AxionInterpolator()
    {
      gsl_spline_free (spline);
      gsl_interp_accel_free (acc);
    }

    // Routine to access interpolated values.
    double AxionInterpolator::interpolate(double x) { return gsl_spline_eval(spline, x, acc); }

    // Routines to return upper and lower boundaries of interpolating function
    double AxionInterpolator::lower() { return lo; }
    double AxionInterpolator::upper() { return up; }


    /*! \brief Two-dimensional integration container for bilinear interpolation and bicubic splines.
     */

    // AxionInterpolator2D class: Provides a 2-D interpolation container based on the gsl library.
    // Can be declared static for efficiency & easy one-time initialisation of interpolating functions.
    class AxionInterpolator2D
    {
      public:
        // Overloaded class creators for the AxionInterpolator class using the init function below.
        AxionInterpolator2D();
        AxionInterpolator2D(std::string file, std::string type);
        AxionInterpolator2D(std::string file);
        AxionInterpolator2D& operator=(AxionInterpolator2D&&);
        // Destructor.
        ~AxionInterpolator2D();
        // Delete copy constructor and assignment operator to avoid shallow copies.
        AxionInterpolator2D(const AxionInterpolator2D&) = delete;
        AxionInterpolator2D operator=(const AxionInterpolator2D&) = delete;
        // Routine to access interpolated values.
        double interpolate(double x, double y);
        // Routine to check if a point is inside the interpolating box.
        bool is_inside_box(double x, double y);
      private:
        // Initialiser for the AxionInterpolator2D class.
        void init(std::string file, std::string type);
        // The gsl objects for the interpolating functions that need to be available to the class routines.
        gsl_interp_accel *x_acc;
        gsl_interp_accel *y_acc;
        gsl_spline2d *spline;
        double* z;
        // Upper and lower "x" and "y" values available to the interpolating function.
        double x_lo, y_lo, x_up, y_up;
    };

    // Move assignment operator
    AxionInterpolator2D& AxionInterpolator2D::operator=(AxionInterpolator2D&& interp)
    {
      if(this != &interp)
      {
        std::swap(x_acc,interp.x_acc);
        std::swap(y_acc,interp.y_acc);
        std::swap(spline,interp.spline);
        std::swap(x_lo,interp.x_lo);
        std::swap(x_up,interp.x_up);
        std::swap(y_lo,interp.y_lo);
        std::swap(y_up,interp.y_up);
        std::swap(z,interp.z);
      }
      return *this;
    }

    // Destructor
    AxionInterpolator2D::~AxionInterpolator2D()
    {
      gsl_spline2d_free (spline);
      gsl_interp_accel_free (x_acc);
      gsl_interp_accel_free (y_acc);
      free(z);
    }

    // Initialiser for the AxionInterpolator class.
    void AxionInterpolator2D::init(std::string file, std::string type)
    {
      // Check if file exists.
      if (not(Utils::file_exists(file)))
      {
        DarkBit_error().raise(LOCAL_INFO, "ERROR! File '"+file+"' not found!");
      } else {
        logger() << LogTags::debug << "Reading data from file '"+file+"' and interpolating it with '"+type+"' method." << EOM;
      }
      // Read numerical values from data file.
      ASCIItableReader tab (file);
      tab.setcolnames("x", "y", "z");
      // Initialise gsl interpolation routine.
      // Get unique entries of "x" and "y" for the grid and grid size.
      std::vector<double> x_vec = tab["x"];
      sort(x_vec.begin(), x_vec.end());
      x_vec.erase(unique(x_vec.begin(), x_vec.end()), x_vec.end());
      int nx = x_vec.size();
      std::vector<double> y_vec = tab["y"];
      sort(y_vec.begin(), y_vec.end());
      y_vec.erase(unique(y_vec.begin(), y_vec.end()), y_vec.end());
      int ny = y_vec.size();
      int n_grid_pts = tab["z"].size();

      if (nx*ny != n_grid_pts)
      {
        DarkBit_error().raise(LOCAL_INFO, "ERROR! The number of grid points ("+std::to_string(n_grid_pts)+") for AxionInterpolator2D does not equal the number of unique 'x' and 'y' values ("+std::to_string(nx)+" and "+std::to_string(ny)+")!\n       Check formatting of the file: '"+file+"'.");
      }

      const double* x = &x_vec[0];
      const double* y = &y_vec[0];
      // Allocate memory for "z" values array in gsl format
      z = (double*) malloc(nx * ny * sizeof(double));

      if (type == "bicubic")
      {
        spline = gsl_spline2d_alloc(gsl_interp2d_bicubic, nx, ny);
      }
      else if (type == "bilinear")
      {
        spline = gsl_spline2d_alloc(gsl_interp2d_bilinear, nx, ny);
      }
      else
      {
        DarkBit_error().raise(LOCAL_INFO, "ERROR! Interpolation type '"+type+"' not known to class AxionInterpolator2D.\n       Available types: 'bilinear' and 'bicubic'.");
      }

      x_acc = gsl_interp_accel_alloc();
      y_acc = gsl_interp_accel_alloc();

      // Determine first and last "x" and "y" values and grid step size.
      x_lo = x_vec.front();
      x_up = x_vec.back();
      y_lo = y_vec.front();
      y_up = y_vec.back();
      double x_delta = (x_up-x_lo) / (nx-1);
      double y_delta = (y_up-y_lo) / (ny-1);

      // Intialise grid.
      for (int i = 0; i < n_grid_pts; i++)
      {
        // Determine appropriate indices for the grid points.
        double temp = (tab["x"][i]-x_lo) / x_delta;
        int ind_x = (int) (temp+0.5);
        temp = (tab["y"][i]-y_lo) / y_delta;
        int ind_y = (int) (temp+0.5);

        //std::cout << ind_x << "/" << nx-1 << " " << tab["x"][i] << " vs " << x[ind_x] << " " << ind_y << "/" << ny-1 << " " << tab["y"][i] << " vs " << y[ind_y] << std::endl;

        gsl_spline2d_set(spline, z, ind_x, ind_y, tab["z"][i]);
      }
      gsl_spline2d_init (spline, x, y, z, nx, ny);
    }

    // Default creator with dummy entries for the objects w/ memory allocation
    AxionInterpolator2D::AxionInterpolator2D()
    {
      x_acc = gsl_interp_accel_alloc();
      y_acc = gsl_interp_accel_alloc();
      spline = gsl_spline2d_alloc(gsl_interp2d_bilinear, 2, 2);
      z = (double*) malloc(2 * 2 * sizeof(double));
    }
    // Overloaded class creators for the AxionInterpolator class using the init function above.
    AxionInterpolator2D::AxionInterpolator2D(std::string file, std::string type) { init(file, type); }
    AxionInterpolator2D::AxionInterpolator2D(std::string file) { init(file, "bilinear"); }

    // Routine to access interpolated values.
    double AxionInterpolator2D::interpolate(double x, double y) { return gsl_spline2d_eval(spline, x, y, x_acc, y_acc); }

    // Routine to check if a point is inside the interpolating box.
    bool AxionInterpolator2D::is_inside_box(double x, double y) { return ((x >= x_lo) && (x <= x_up) && (y >= y_lo) && (y <= y_up)); }

     /*! \brief H.E.S.S.-likelihood-related interpolation routines.
     */

    // Auxillary function for a parabola (needed for H.E.S.S. likelihood approximation).
    double parabola(double x, const double params[]) { return params[0]*x*x + params[1]*x + params[2]; }

    // Auxillary function to return the appropriate intersection between a parabola and a line (needed for H.E.S.S. likelihood).
    double intersect_parabola_line(double a, double b, double sign, const double pparams[])
    {
      const double x1 = -3.673776;
      const double y1 = 0.4;
      double x2    = a - pparams[1];
      double temp1 = a*a + 4.0*b*pparams[0] - 2.0*a*pparams[1] + pparams[1]*pparams[1] - 4.0*pparams[0]*pparams[2];
      x2 = x2 - sign*sqrt(temp1);
      x2 = x2/(2.0*pparams[0]);
      double y2 = parabola(x2, pparams);
      temp1 = x1 - x2;
      double temp2 = y1 - y2;
      return sqrt(temp1*temp1 + temp2*temp2);
    }

    // HESS_Interpolator class: Provides a customised interpolation container for the H.E.S.S. likelihood.
    class HESS_Interpolator
    {
      public:
        // Class creator.
        HESS_Interpolator(std::string file);
        // Class destructor
        ~HESS_Interpolator();
        // Delete copy constructor and assignment operator to avoid shallow copies
        HESS_Interpolator(const HESS_Interpolator&) = delete;
        HESS_Interpolator operator=(const HESS_Interpolator&) = delete;
        // Container for the tabulated data.
        ASCIItableReader interp_lnL;
        // Routine to return interpolated log-likelihood values.
        double lnL(double epsilon, double gamma);
      private:
        gsl_interp_accel *acc[17];
        gsl_spline *spline[17];
    };

    // Class creator. Needs path to tabulated H.E.S.S. data.
    HESS_Interpolator::HESS_Interpolator(std::string file)
    {
      // Initialise upper part of the likelihood interpolation (i.e. higher axion-photon coupling).
      interp_lnL = ASCIItableReader(file);
      interp_lnL.setcolnames("lnL16", "lnL15", "lnL14", "lnL13", "lnL12", "lnL11", "lnL10", "lnL9", "lnL8", "lnL7", "lnL6", "lnL5", "lnL4", "lnL3", "lnL2", "lnL1", "lnL0");
      for (int i = 16; i >= 0; i--)
      {
        int pts = interp_lnL["lnL"+std::to_string(i)].size();
        acc[i] = gsl_interp_accel_alloc ();
        spline[i] = gsl_spline_alloc (gsl_interp_cspline, pts);
        const double* epsvals = &interp_lnL["lnL"+std::to_string(i)][0];
        if (pts==8) {
          const double lnLvals [8] = {0., -2.30259, -2.99573, -4.60517, -4.60517, -2.99573, -2.30259, 0.};
          gsl_spline_init (spline[i], epsvals, lnLvals, pts);
        } else {
          const double lnLvals [7] = {0., -2.30259, -2.99573, -4.60517, -2.99573, -2.30259, 0.};
          gsl_spline_init (spline[i], epsvals, lnLvals, pts);
        }
      }
    }

    // Destructor
    HESS_Interpolator::~HESS_Interpolator()
    {
        for (auto spl : spline)
          gsl_spline_free (spl);
        for (auto ac : acc)
          gsl_interp_accel_free (ac);
    }

    // Rotuine to interpolate the H.E.S.S. log-likelihood values.
    double HESS_Interpolator::lnL(double epsilon, double gamma)
    {
      // Parameters for the parabolae.
      const double ppars00 [3] = {0.553040458173831, 3.9888540782199913, 6.9972958867687565};
      const double ppars90 [3] = {1.2852894785722664, 9.42311266504736, 17.49643049277964};
      const double ppars95 [3] = {1.4501115909461886, 10.647792383304218, 19.811978366687622};
      double result = 0.0;

      // Check if we are inside the constrained region.
      if ((gamma > parabola(epsilon, ppars00)) && (gamma < 1.2) && (epsilon > -4.64) && (epsilon < -2.57))
      {
        // Check if we are in the upper part (higher coupling; interpolation using linear and cubic splines).
        if (gamma > 0.4)
        {
          // Cubic interpolation in Epsilon.
          int index_lo = floor((gamma-0.4)/0.05);
          int index_hi = index_lo + 1;
          double z_lo = 0.0, z_hi = 0.0;
          // Only use interpolating function where needed.
          if ( (epsilon > interp_lnL["lnL"+std::to_string(index_lo)].front()) && (epsilon < interp_lnL["lnL"+std::to_string(index_lo)].back()) )
          {
            z_lo = gsl_spline_eval (spline[index_lo], epsilon, acc[index_lo]);
          }

          if ( (epsilon > interp_lnL["lnL"+std::to_string(index_hi)].front()) && (epsilon < interp_lnL["lnL"+std::to_string(index_hi)].back()) )
          {
            z_hi = gsl_spline_eval (spline[index_hi], epsilon, acc[index_hi]);
          }

          // Linear interpolation in Gamma.
          double a = static_cast<double>(index_hi) - (gamma-0.4)/0.05;
          double b = 1.0 - a;

          result = a*z_lo + b*z_hi;

        // If not in the upper part, we must be in the lower part.
        } else {
          const double loglikevals [4] = {-4.60517, -2.99573, -2.30259, 0.0};
          // Gamma values belonging to the likelihood values along symmetry line (in terms of distance to 0.4).
          double gammavals [4] = {0.0, 0.134006, 0.174898, 0.592678};
          double distance = 0.4 - gamma;
          // Check if point is on a vertical line with the 99% C.L. point
          if (fabs(epsilon + 3.673776) > 1e-6)
          {
            // Calculate distance of point
            double a = -3.673776 - epsilon;
            double b = (-3.673776*gamma - 0.4*epsilon)/a;
            double temp1 = distance;
            distance = sqrt(a*a + temp1*temp1);
            a = temp1/a;
            temp1 = GSL_SIGN(-3.673776 - epsilon);
            double temp2 = intersect_parabola_line(a, b, temp1, ppars00);
            // CAVE: There used to be problems with distance > 1.0; these should be fixed now. Otherwise: replace by min(dist,1).
            distance = distance/temp2;
            gammavals[3] = 1.0;
            gammavals[2] = intersect_parabola_line(a, b, temp1, ppars90)/temp2;
            gammavals[1] = intersect_parabola_line(a, b, temp1, ppars95)/temp2;
          }
            gsl_interp_accel *acc = gsl_interp_accel_alloc ();
            gsl_spline *spline = gsl_spline_alloc (gsl_interp_cspline, 4);
            gsl_spline_init (spline, gammavals, loglikevals, 4);
            result = gsl_spline_eval (spline, distance, acc);
            gsl_spline_free (spline);
            gsl_interp_accel_free (acc);
          }
        }
      // CAVE: There used to be a bug with log-likelihood > 0.0; this is fixed now, but still safeguard the result against roundoff errors.
      return std::min(result,0.0);
    }


    /////////////////////////////////////////////////////////////////////////////////////////////////
    //      Solar model and integration routines to calculate the expected Helioscope signals      //
    /////////////////////////////////////////////////////////////////////////////////////////////////

    // SolarModel class: Provides a container to store a (tabulated) Solar model and functions to return its properties.
    class SolarModel
    {
      public:
        SolarModel();
        SolarModel(std::string file);
        ~SolarModel();
        SolarModel& operator=(SolarModel&&);
        // Delete copy constructor and assignment operator to avoid shallow copies
        SolarModel(const SolarModel&) = delete;
        SolarModel operator=(const SolarModel&) = delete;
        // Min. and max. radius of the solar model file (distance r from the centre of the Sun in units of the solar radius)
        double r_lo, r_hi;
        // Routine to return the screening parameter kappa^2 (kappa^-1 = Debye-Hueckel radius).
        double kappa_squared(double r);
        // Routine to return the temperature in keV.
        double temperature_in_keV(double r);
        // Routine to return the plasma frequency squared.
        double omega_pl_squared(double r);
      private:
        ASCIItableReader data;
        gsl_interp_accel *accel[3];
        gsl_spline *linear_interp[3];
    };

    SolarModel::SolarModel() {}
    SolarModel::SolarModel(std::string file)
    {
      data = ASCIItableReader(file);
      int pts = data.getnrow();
      // Terminate GAMBIT is number of columns is wrong; i.e. the wrong solar model file format.
      if (data.getncol() != 35)
      {
        DarkBit_error().raise(LOCAL_INFO, "ERROR! Solar model file '"+file+"' not compatible with GAMBIT!\n"
                                          "       See [arXiv:1810.07192] or example file in 'DarkBit/data/' for the correct format.");
      }
      data.setcolnames("mass", "radius", "temperature", "rho", "Pressure", "Luminosity", "X_H1", "X_He4", "X_He3", "X_C12", "X_C13", "X_N14", "X_N15", "X_O16", "X_O17", "X_O18", "X_Ne", "X_Na", "X_Mg", "X_Al", "X_Si", "X_P", "X_S", "X_Cl", "X_Ar",
                       "X_K", "X_Ca", "X_Sc", "X_Ti", "X_V", "X_Cr", "X_Mn", "X_Fe", "X_Co", "X_Ni");

      // Extract the radius from the files (in units of the solar radius).
      const double* radius = &data["radius"][0];
      r_lo = data["radius"][0];
      r_hi = data["radius"][pts-1];

      // Extract the temperature from the files (has to be converted into keV) & calculate the screening scale kappa_s_squared.
      // Initialise necessary variables for the screening scale calculation.
      std::vector<double> temperature;
      std::vector<double> kappa_s_sq;
      std::vector<double> w_pl_sq;
      // Multiplicative factor: (4 pi alpha_EM / atomic_mass_unit) x (1 g/cm^3) in units of keV^3
      const double factor = 4.0*pi*alpha_EM*gsl_pow_3(1.0E+6*gev2cm)/((1.0E+9*eV2g)*atomic_mass_unit);
      // Atomic weight of species i (exact weight if isotope is known OR estimate from average solar abundance from data if available OR estimate from natural terrestrial abundance).
      const double A_vals [29] = {1.007825, 4.002603, 3.016029, 12.000000, 13.003355, 14.003074, 15.000109, 15.994915, 16.999132, 17.999160,
                                  20.1312812, 22.989769, 24.3055, 26.9815385, 28.085, 30.973762, 32.0675, 35.4515, 36.275403, 39.0983, 40.078, 44.955908, 47.867, 50.9415, 51.9961, 54.938044, 55.845, 58.933194, 58.6934};
      // Ionisation of species i assuming full ionisation.
      const double Z_vals [29] = {1.0,      2.0,      2.0,       6.0,       6.0,       7.0,       7.0,       8.0,       8.0,       8.0,
                                  10.0,       11.0,      12.0,    13.0,       14.0,   15.0,      16.0,    17.0,    18.0,      19.0,    20.0,   21.0,      22.0,   23.0,    24.0,    25.0,      26.0,   27.0,      28.0};

      #ifdef AXION_DEBUG_MODE
        std::cout << "DEBUGGING INFO for solar models:\nradius/Rsol T/K kappa_s^2/keV^2 omega_pl^2/keV^2" << std::endl;
      #endif

      // Linearly extrapolate the data in the solar model file to r = 0 if necessary.
      if (r_lo > 0)
      {
        double r0 = data["radius"][0], r1 = data["radius"][1];
        double t_intercept = (1.0E-3*K2eV)*(r0*data["temperature"][1]-r1*data["temperature"][0])/(r0-r1);
        temperature.push_back(t_intercept);
        double rho_intercept = (r0*data["rho"][1]-r1*data["rho"][0])/(r0-r1);
        double sum = 0.0;
        double ne = 0.0;
        for (int j = 0; j < 29; j++)
        {
          double x_intercept = (r0* data[j+6][1]-r1* data[j+6][0])/(r0-r1);
          double temp = x_intercept*Z_vals[j]/A_vals[j];
          ne += temp;
          sum += temp*(1.0 + Z_vals[j]);
        }
        double kss = factor*sum*rho_intercept/t_intercept;
        kappa_s_sq.push_back(kss);
        double wpls = factor*ne*rho_intercept/(1.0E+6*m_electron);
        w_pl_sq.push_back(wpls);
        #ifdef AXION_DEBUG_MODE
          printf("%5.4f %1.6e %1.6e %1.6e\n", 0.0, t_intercept, kss, wpls);
        #endif
      }
      // Calculate the necessary quantities -- T(r), kappa_s^2(r) and omega_pl^2(r) -- and store them internally.
      for (int i = 0; i < pts; i++)
      {
        double sum = 0.0;
        double ne = 0.0;
        temperature.push_back((1.0E-3*K2eV)*data["temperature"][i]);
        for (int j = 0; j < 29; j++)
        {
          double temp = data[j+6][i]*Z_vals[j]/A_vals[j];
          ne += temp;
          sum += temp*(1.0 + Z_vals[j]);
        }
        double kss = factor*sum*data["rho"][i]/temperature[i];
        kappa_s_sq.push_back(kss);
        double wpls = factor*ne*data["rho"][i]/(1.0E+6*m_electron);
        w_pl_sq.push_back(wpls);
        #ifdef AXION_DEBUG_MODE
          printf("%5.4f %1.6e %1.6e %1.6e\n", data["radius"][i], temperature[i], kss, wpls);
        #endif
      }
      // Set up the interpolating functions for temperature and screening scale.
      accel[0] = gsl_interp_accel_alloc ();
      linear_interp[0] = gsl_spline_alloc (gsl_interp_linear, pts);
      const double* temp_vals = &temperature[0];
      gsl_spline_init (linear_interp[0], radius, temp_vals, pts);
      accel[1] = gsl_interp_accel_alloc ();
      linear_interp[1] = gsl_spline_alloc (gsl_interp_linear, pts);
      const double* kappa_squared_vals = &kappa_s_sq[0];
      gsl_spline_init (linear_interp[1], radius, kappa_squared_vals, pts);
      accel[2] = gsl_interp_accel_alloc ();
      linear_interp[2] = gsl_spline_alloc (gsl_interp_linear, pts);
      const double* omega_pl_squared_vals = &w_pl_sq[0];
      gsl_spline_init (linear_interp[2], radius, omega_pl_squared_vals, pts);

      logger() << LogTags::info << "Initialisation of solar model from file '"+file+"' complete!" << std::endl;
      logger() << LogTags::debug << "Entries in model file: " << pts << " for solar radius in [" << data["radius"][0] << ", " << data["radius"][pts-1] << "]." << EOM;
    }

    // Move assignment operator
    SolarModel& SolarModel::operator=(SolarModel &&model)
    {
      if (this != &model)
      {
        std::swap(data,model.data);
        std::swap(accel,model.accel);
        std::swap(linear_interp, model.linear_interp);
      }
      return *this;
    }

    // Class destructor
    SolarModel::~SolarModel()
    {
      for (auto interp : linear_interp)
        gsl_spline_free (interp);
      for (auto acc : accel)
        gsl_interp_accel_free (acc);
    }

    // Routine to return the temperature (in keV) of the zone around the distance r from the centre of the Sun.
    double SolarModel::temperature_in_keV(double r) { return gsl_spline_eval(linear_interp[0], r, accel[0]); }

    // Routine to return the screening paramter kappa^2 in units of keV^2 (kappa^-1 = Debye-Hueckel radius).
    double SolarModel::kappa_squared(double r)
    {
      // Interpolated value, directly from the Solar model.
      return gsl_spline_eval(linear_interp[1], r, accel[1]);
    }

    // Routine to return the plasma freqeuency squared (in keV^2) of the zone around the distance r from the centre of the Sun.
    double SolarModel::omega_pl_squared(double r) { return gsl_spline_eval(linear_interp[2], r, accel[2]); }

    // Constant numbers for precision etc.
    const double abs_prec = 1.0E-1, rel_prec = 1.0E-6;
    const int method = 5;
    // Auxillary structure for passing the model parameters to the gsl solver.
    struct SolarModel_params1 {double erg; double rad; SolarModel* sol;};
    struct SolarModel_params2 {double erg; double rs; SolarModel* sol;};
    struct SolarModel_params3 {double rs; double ma0; SolarModel* sol; AxionInterpolator* eff_exp;};
    struct SolarModel_params4 {double ma0; AxionInterpolator* eff_exp; AxionInterpolator* gaee_flux;};

    double rho_integrand (double rho, void * params)
    {
      // Retrieve parameters and other integration variables.
      struct SolarModel_params1 * p1 = (struct SolarModel_params1 *)params;
      double erg = (p1->erg);
      double r = (p1->rad);
      SolarModel* sol = (p1->sol);

      // Get kappa_s^2, omega_plasma^2 and the temperature.
      double ks_sq = sol->kappa_squared(rho);
      double w_pl_sq = sol->omega_pl_squared(rho);
      double T_in_keV = sol->temperature_in_keV(rho);

      // Calculate the flux.
      double x = 4.0*(erg*erg)/ks_sq;
      double cylinder = rho*rho - r*r;
      cylinder = rho/sqrt(cylinder);
      double energy_factor = erg*sqrt(erg*erg - w_pl_sq)/gsl_expm1(erg/T_in_keV);
      double rate = (ks_sq*T_in_keV)*((1.0 + 1.0/x)*gsl_log1p(x) - 1.0);

      return cylinder*energy_factor*rate;
    }

    double rad_integrand(double rad, void * params)
    {
      // Retrieve and pass on parameters.
      struct SolarModel_params2 * p2 = (struct SolarModel_params2 *)params;
      SolarModel* sol = (p2->sol);
      double rmax = std::min(1.0, sol->r_hi);
      SolarModel_params1 p1 = {p2->erg, rad, sol};

      gsl_integration_workspace * w = gsl_integration_workspace_alloc (1E6);
      double result, error;

      gsl_function F;
      F.function = &rho_integrand;
      F.params = &p1;

      //gsl_set_error_handler_off();
      gsl_integration_qag (&F, rad, rmax, 1e-2*abs_prec, 1e-2*rel_prec, 1E6, method, w, &result, &error);
      //printf ("GSL status: %s\n", gsl_strerror (status));
      //gsl_integration_qags(&F, rad, rmax, 1e-1*abs_prec, 1e-1*rel_prec, 1E6, w, &result, &error);
      gsl_integration_workspace_free (w);

      result = rad*result;
      return result;
    }

    double erg_integrand(double erg, void * params)
    {
      const double eVm = gev2cm*1E7;
      const double L = 9.26/eVm;
      struct SolarModel_params3 * p3 = (struct SolarModel_params3 *)params;
      SolarModel* sol = p3->sol;
      double m_ax = p3->ma0;
      double rs = p3->rs;

      double argument = 0.25*1.0E-3*L*m_ax*m_ax/erg;
      double temp = gsl_pow_2(gsl_sf_sinc(argument/pi));
      double exposure = p3->eff_exp->interpolate(erg);
      //std::cout << "Energy: " << erg << ", expoure = " << exposure << "." << std::endl;
      SolarModel_params2 p2 = {erg, rs, sol};

      gsl_integration_workspace * w = gsl_integration_workspace_alloc (1E6);
      double result, error;

      gsl_function F;
      F.function = &rad_integrand;
      F.params = &p2;

      // Max. and min. integration radius
      double rmin = sol->r_lo, rmax = std::min(rs, sol->r_hi);

      gsl_integration_qag (&F, rmin, rmax, 1e-1*abs_prec, 1e-1*rel_prec, 1E6, method, w, &result, &error);
      gsl_integration_workspace_free (w);

      return temp*exposure*result;
    }

    double alt_erg_integrand(double erg, void * params)
    {
      const double eVm = gev2cm*1E7;
      const double L = 9.26/eVm;
      struct SolarModel_params4 * p4 = (struct SolarModel_params4 *)params;
      double m_ax = p4->ma0;

      double argument = 0.25*1.0E-3*L*m_ax*m_ax/erg;
      double temp = gsl_pow_2(gsl_sf_sinc(argument/pi));
      double exposure = p4->eff_exp->interpolate(erg);
      double gaee_flux = p4->gaee_flux->interpolate(erg);

      return temp*exposure*gaee_flux;
    }

    // Provides a customised interpolation container for the CAST likelihoods.
    class CAST_SolarModel_Interpolator
    {
      public:
        CAST_SolarModel_Interpolator(std::string solar_model_gagg, std::string solar_model_gaee, std::string data_set);
        CAST_SolarModel_Interpolator(CAST_SolarModel_Interpolator&&);
        ~CAST_SolarModel_Interpolator();
        // Delete copy constructor and assignment operator to avoid shallow copies
        CAST_SolarModel_Interpolator(const CAST_SolarModel_Interpolator&) = delete;
        CAST_SolarModel_Interpolator operator=(const CAST_SolarModel_Interpolator&) = delete;
        std::vector<double> evaluate_gagg_contrib(double m_ax);
        std::vector<double> evaluate_gaee_contrib(double m_ax);
     private:
        int n_bins;
        ASCIItableReader gagg_data;
        ASCIItableReader gaee_data;
        ASCIItableReader eff_exp_data;
        std::vector<gsl_interp_accel*> gagg_acc;
        std::vector<gsl_interp_accel*> gaee_acc;
        std::vector<gsl_spline*> gagg_linear_interp;
        std::vector<gsl_spline*> gaee_linear_interp;
    };

    // Class creators for CAST_SolarModel_Interpolator
    // Needs path to pre-claculated data for the "default" option.
    CAST_SolarModel_Interpolator::CAST_SolarModel_Interpolator(std::string solar_model_gagg, std::string solar_model_gaee, std::string data_set)
    {
      const std::string darkbitdata_path = GAMBIT_DIR "/DarkBit/data/";
      bool user_gagg_file_missing = true, user_gaee_file_missing = true;
      logger() << LogTags::info << "Using solar models '"+solar_model_gagg+"' (axion-photon int.) and '"+solar_model_gaee+"' (axion-electron int.) for experiment '"+data_set+"'." << EOM;

      // Check if a pre-computed a file for a given model exists.
      user_gagg_file_missing = not(Utils::file_exists(darkbitdata_path+"CAST/"+data_set+"_ReferenceCounts_"+solar_model_gagg+"_gagg.dat"));
      user_gaee_file_missing = not(Utils::file_exists(darkbitdata_path+"CAST/"+data_set+"_ReferenceCounts_"+solar_model_gaee+"_gaee.dat"));
      if (not(user_gagg_file_missing)) { logger() << LogTags::info << "Found pre-calculated axion-photon counts file for experiment '"+data_set+"' and solar model '"+solar_model_gagg+"'. Skipping calculation step..." << EOM; }
      if (not(user_gaee_file_missing)) { logger() << LogTags::info << "Found pre-calculated axion-electron counts file for experiment '"+data_set+"' and solar model '"+solar_model_gaee+"'. Skipping calculation step..." << EOM; }

      // If either file does not exists, compute it.
      if (user_gagg_file_missing || user_gaee_file_missing)
      {
        // Define the list of logarithmic masses log10(m_ax/keV) for the interpolating tables.
        const int n_mass_bins = 183;
        const double log_masses [n_mass_bins] = {-3., -2.8, -2.6, -2.4, -2.2, -2.15, -2.1, -2.05, -2., -1.95, -1.9, -1.85, -1.8475, -1.84, -1.8325, -1.825, -1.8175, -1.81, -1.8025, -1.795, -1.7875, -1.78, -1.7725, -1.765, -1.7575, -1.75,
                                                 -1.7425, -1.735, -1.7275, -1.72, -1.7125, -1.705, -1.6975, -1.69, -1.6825, -1.675, -1.6675, -1.66, -1.6525, -1.645, -1.6375, -1.63, -1.6225, -1.615, -1.6075, -1.6, -1.5925, -1.585, -1.5775, -1.57,
                                                 -1.5625, -1.555, -1.5475, -1.54, -1.5325, -1.525, -1.5175, -1.51, -1.5025, -1.495, -1.4875, -1.48, -1.4725, -1.465, -1.4575, -1.45, -1.4425, -1.435, -1.4275, -1.42, -1.4125, -1.405, -1.3975,
                                                 -1.39, -1.3825, -1.375, -1.3675, -1.36, -1.3525, -1.345, -1.3375, -1.33, -1.3225, -1.315, -1.3075, -1.3, -1.2925, -1.285, -1.2775, -1.27, -1.2625, -1.255, -1.2475, -1.24, -1.2325, -1.225, -1.2175,
                                                 -1.21, -1.2025, -1.195, -1.1875, -1.18, -1.1725, -1.165, -1.1575, -1.15, -1.1425, -1.135, -1.1275, -1.12, -1.1125, -1.105, -1.0975, -1.09, -1.0825, -1.075, -1.0675, -1.06, -1.0525, -1.045,
                                                 -1.0375, -1.03, -1.0225, -1.015, -1.0075, -1., -0.9925, -0.985, -0.9775, -0.97, -0.9625, -0.955, -0.9475, -0.94, -0.9325, -0.925, -0.9175, -0.91, -0.9025, -0.895, -0.8875, -0.88, -0.8725, -0.865,
                                                 -0.8575, -0.85, -0.8425, -0.835, -0.8275, -0.82, -0.8125, -0.805, -0.7975, -0.79, -0.7825, -0.775, -0.7675, -0.76, -0.7525, -0.745, -0.7375, -0.73, -0.7225, -0.715, -0.7075, -0.7, -0.65, -0.6,
                                                 -0.55, -0.5, -0.4, -0.2, 0., 0.2, 0.4, 0.6, 0.8, 1., 1.2, 1.4, 1.6, 1.8, 2.};

        // Define quantities specific to CAST and the data set.
        // prefactor_gagg = (keV/eV)^6 * (1 cm^2/eVcm^2) * (1 day/eVs) * (10^10 cm/eVcm) * (10^-19 eV^-1)^4 * ((9.26 m/eVm) * (9.0 T/(T/eV^2) ))^2 / (128 pi^3)
        const double prefactor_gagg = 29302.30262;
        // prefactor_gaee = 10^13 * (10^-19 eV^-1)^2 * ((9.26 m/eVm) * (9.0 T/(T/eV^2) ))^2 / 4
        // 10^13 = normalisation factor of files
        const double prefactor_gaee = 1.701818353e-4;
        // Lowest energy bin (in keV), bin size (in keV), and max. integration radius.
        double bin_lo = 2.0, bin_delta = 0.5, rs = 1.0;
        // Number of bins
        int n_bins = 10;
        if (data_set=="CAST2007") { bin_lo = 0.8; bin_delta = 0.3; rs = 0.231738; n_bins = 20; };

        // Arrays to store the results in.
        double gagg_counts [n_bins*n_mass_bins];
        double gaee_counts [n_bins*n_mass_bins];

        // Load the solar model.
        // Solar radius R_Sol and D_Sol (= 1 a.u.) in 10^10 cm.
        double radius_sol = 6.9598, distance_sol = 1495.978707;
        double temp = prefactor_gagg*gsl_pow_2(radius_sol/distance_sol)*radius_sol;

        SolarModel model_gagg;
        if (user_gagg_file_missing)
        {
          if (Utils::file_exists(darkbitdata_path+"SolarModel_"+solar_model_gagg+".dat"))
          {
            model_gagg = std::move(SolarModel(darkbitdata_path+"SolarModel_"+solar_model_gagg+".dat"));
          } else {
            DarkBit_error().raise(LOCAL_INFO, "ERROR! No solar model file found for '"+solar_model_gagg+"'.\n"
                                              "       Check 'DarkBit/data' for files named 'SolarModel_*.dat' for available options *.");
          }
        }

        // Load and interpolate effective exposure and the data for the axion-electron spectrum (with its nasty peaks).
        AxionInterpolator eff_exposure (darkbitdata_path+"CAST/"+data_set+"_EffectiveExposure.dat");
        AxionInterpolator gaee_spectrum;
        if (user_gaee_file_missing)
        {
          if (Utils::file_exists(darkbitdata_path+"CAST/"+"Axion_Spectrum_"+solar_model_gaee+"_gaee.dat"))
          {
            gaee_spectrum = std::move(AxionInterpolator(darkbitdata_path+"CAST/"+"Axion_Spectrum_"+solar_model_gaee+"_gaee.dat"));
          } else {
            DarkBit_error().raise(LOCAL_INFO, "ERROR! No spectrum file found for axion-electron interactions and model '"+solar_model_gaee+"'.\n"
                                              "       Check 'DarkBit/data' for files named 'Axion_Spectrum_*_gaee.dat' for available options *.");
          }
        }
        double all_peaks [32] = {0.653029, 0.779074, 0.920547, 0.956836, 1.02042, 1.05343, 1.3497, 1.40807, 1.46949, 1.59487, 1.62314, 1.65075, 1.72461, 1.76286, 1.86037, 2.00007, 2.45281, 2.61233, 3.12669, 3.30616, 3.88237, 4.08163, 5.64394,
                                 5.76064, 6.14217, 6.19863, 6.58874, 6.63942, 6.66482, 7.68441, 7.74104, 7.76785};

        // Prepare integration routine by defining the gsl functions etc.
        gsl_function F;
        F.function = &erg_integrand;
        gsl_function G;
        G.function = &alt_erg_integrand;

        double erg_lo = bin_lo, erg_hi = bin_lo;

        logger() << LogTags::info << "Calculating reference counts for dataset '"+data_set+"'..." << EOM;
        #ifdef AXION_DEBUG_MODE
          std::cout << "DEBUGGING INFO for solar model integration:\n"
                       "Using model '"+solar_model_gagg+"' for axion-photon interactions,"
                       "and model '"+solar_model_gaee+"' for axion-electron interactions.\n\n"
                       "coupling log10(m/eV) [erg_low/keV, erg_high/keV] log10(counts)" << std::endl;
        #endif
        for (int bin = 0; bin < n_bins; bin++)
        {
          erg_lo = erg_hi;
          erg_hi += bin_delta;
          gsl_integration_workspace * v = gsl_integration_workspace_alloc (1E6);
          gsl_integration_workspace * w = gsl_integration_workspace_alloc (1E6);
          // Only take into account the peaks relevant for the current energy bin.
          std::vector<double> relevant_peaks;
          relevant_peaks.push_back(erg_lo);
          for (int i = 0; i < 32; i++)
          {
            double temp = all_peaks[i];
            if ( (erg_lo < temp) && (temp < erg_hi) ) { relevant_peaks.push_back(temp); }
          }
          relevant_peaks.push_back(erg_hi);

          for (int i = 0; i < n_mass_bins; i++)
          {
            double gagg_result, gagg_error, gaee_result, gaee_error;
            double m_ax = pow(10,log_masses[i]);
            // Only perform integration if axion-photon counts file does not exist.
            if (user_gagg_file_missing)
            {
              SolarModel_params3 p3 = {rs, m_ax, &model_gagg, &eff_exposure};
              F.params = &p3;
              gsl_integration_qag (&F, erg_lo, erg_hi, abs_prec, rel_prec, 1E6, method, v, &gagg_result, &gagg_error);

              #ifdef AXION_OMP_DEBUG_MODE
                printf("gagg | % 6.4f [%3.2f, %3.2f] % 4.3e\n", log10(m_ax), erg_lo, erg_hi, log10(temp*gagg_result));
              #endif

              gagg_counts[bin*n_mass_bins+i] = log10(temp*gagg_result);
            }
            // Only perform integration if axion-electron counts file does not exist.
            if (user_gaee_file_missing)
            {
              SolarModel_params4 p4 = {m_ax, &eff_exposure, &gaee_spectrum};
              G.params = &p4;
              gsl_integration_qagp(&G, &relevant_peaks[0], relevant_peaks.size(), abs_prec, rel_prec, 1E6, w, &gaee_result, &gaee_error);

              #ifdef AXION_OMP_DEBUG_MODE
                printf("gaee | % 6.4f [%3.2f, %3.2f] % 4.3e\n", log10(m_ax), erg_lo, erg_hi, log10(0.826*prefactor_gaee*gaee_result));
              #endif

              // Include efficiency factor from not integrating over the full Solar disc in CAST2007 here:
              if (data_set=="CAST2007") { gaee_result = 0.826*gaee_result; }
              gaee_counts[bin*n_mass_bins+i] = log10(prefactor_gaee*gaee_result);
            }
          }
          gsl_integration_workspace_free (v);
          gsl_integration_workspace_free (w);
        }


        // Write the results to a file (if the file does not yet exist).
        if (user_gagg_file_missing)
        {
          std::string header = "########################################################################\n"
                               "# Reference Counts for Solar Model "+solar_model_gagg+std::string(std::max(0,36-static_cast<int>(solar_model_gagg.length())),' ')+"#\n"
                               "# Column 1: log10(Axion mass in eV)                                    #\n"
                               "#        n>1: log10(Reference photon counts in energy bin n-1)         #\n"
                               "########################################################################\n";
          std::ofstream gagg_file (darkbitdata_path+"CAST/"+data_set+"_ReferenceCounts_"+solar_model_gagg+"_gagg.dat");
          gagg_file << header;
          gagg_file << std::fixed << std::scientific << std::setprecision(7);
          for (int i = 0; i < n_mass_bins; i++)
          {
            gagg_file << log_masses[i];
            for (int j = 0; j < n_bins; j++) { gagg_file << " " << gagg_counts[j*n_mass_bins+i]; }
            if (i < n_mass_bins-1) { gagg_file << "\n"; }
          }
          gagg_file.close();
          logger() << LogTags::info << "Output file '"+darkbitdata_path+"CAST/"+data_set+"_ReferenceCounts_"+solar_model_gagg+"_gagg.dat"+"' written for axion-photon interactions." << EOM;
        }

        if (user_gaee_file_missing)
        {
          std::string header = "########################################################################\n"
                               "# Reference Counts for Solar Model "+solar_model_gaee+std::string(std::max(0,36-static_cast<int>(solar_model_gaee.length())),' ')+"#\n"
                               "# Column 1: log10(Axion mass in eV)                                    #\n"
                               "#        n>1: log10(Reference photon counts in energy bin n-1)         #\n"
                               "########################################################################\n";
          std::ofstream gaee_file (darkbitdata_path+"CAST/"+data_set+"_ReferenceCounts_"+solar_model_gaee+"_gaee.dat");
          gaee_file << header;
          gaee_file << std::fixed << std::scientific << std::setprecision(7);
          for (int i = 0; i < n_mass_bins; i++)
          {
            gaee_file << log_masses[i];
            for (int j = 0; j < n_bins; j++) { gaee_file << " " << gaee_counts[j*n_mass_bins+i]; }
            if (i < n_mass_bins-1) { gaee_file << "\n"; }
          }
          gaee_file.close();
          logger() << LogTags::info << "Output file '"+darkbitdata_path+"CAST/"+data_set+"_ReferenceCounts_"+solar_model_gaee+"_gagg.dat"+"' written for axion-electron interactions." << EOM;
        }
      }

      // Read in pre-integrated fluxes for the chosen models.
      // 0-entry = mass values; remaining entries = counts in bins.
      gagg_data = ASCIItableReader(darkbitdata_path+"CAST/"+data_set+"_ReferenceCounts_"+solar_model_gagg+"_gagg.dat");
      gaee_data = ASCIItableReader(darkbitdata_path+"CAST/"+data_set+"_ReferenceCounts_"+solar_model_gaee+"_gaee.dat");
      n_bins = gagg_data.getncol() - 1;

      // Point to the address of the first entry of masses.
      const double* mass_gagg = &gagg_data[0][0];
      const double* mass_gaee = &gaee_data[0][0];

      for (int bin = 0; bin < n_bins; bin++)
      {
        // Determine the number of interpolated mass values.
        int gagg_pts = gagg_data[bin+1].size();
        int gaee_pts = gaee_data[bin+1].size();
        gagg_acc.push_back( gsl_interp_accel_alloc () );
        gaee_acc.push_back( gsl_interp_accel_alloc () );
        gagg_linear_interp.push_back( gsl_spline_alloc (gsl_interp_linear, gagg_pts) );
        gaee_linear_interp.push_back( gsl_spline_alloc (gsl_interp_linear, gaee_pts) );
        // Get flux values and initialise splines.
        const double* flux_gagg = &gagg_data[bin+1][0];
        const double* flux_gaee = &gaee_data[bin+1][0];
        gsl_spline_init (gagg_linear_interp[bin], mass_gagg, flux_gagg, gagg_pts);
        gsl_spline_init (gaee_linear_interp[bin], mass_gaee, flux_gaee, gaee_pts);
      }
    }

    // Move constructor
    CAST_SolarModel_Interpolator::CAST_SolarModel_Interpolator(CAST_SolarModel_Interpolator &&interp) :
      n_bins(std::move(interp.n_bins)),
      gagg_data(std::move(interp.gagg_data)),
      gaee_data(std::move(interp.gaee_data)),
      eff_exp_data(std::move(interp.eff_exp_data)),
      gagg_acc(std::move(interp.gagg_acc)),
      gaee_acc(std::move(interp.gaee_acc)),
      gagg_linear_interp(std::move(interp.gagg_linear_interp)),
      gaee_linear_interp(std::move(interp.gaee_linear_interp))
    {}

    // Class destructor
    CAST_SolarModel_Interpolator::~CAST_SolarModel_Interpolator()
    {
      for(auto gagg_li : gagg_linear_interp)
        gsl_spline_free (gagg_li);
      for(auto gagg_ac : gagg_acc)
        gsl_interp_accel_free (gagg_ac);
      for(auto gaee_li : gaee_linear_interp)
        gsl_spline_free (gaee_li);
      for(auto gaee_ac : gaee_acc)
        gsl_interp_accel_free (gaee_ac);

    }

    // Returns reference value counts for the photon-axion contribution.
    std::vector<double> CAST_SolarModel_Interpolator::evaluate_gagg_contrib(double m_ax)
    {
      std::vector<double> result;
      double lgm = log10(m_ax);
      // If m < 0.001 eV, just return the result for the result for the coherent limit.
      lgm = std::max(-3.0, lgm);
      // Only perform a calculation for valid masses.
      if (lgm < 2.0)
      {
        for (int i = 0; i < n_bins; i++) { result.push_back(gsl_spline_eval(gagg_linear_interp[i], lgm, gagg_acc[i])); }
      } else {
        for (int i = 0; i < n_bins; i++) { result.push_back(0.0); }
      }

      return result;
    }

    // Returns reference value counts for the photon-axion contribution.
    std::vector<double> CAST_SolarModel_Interpolator::evaluate_gaee_contrib(double m_ax)
    {
      std::vector<double> result;
      double lgm = log10(m_ax);
      // If m < 0.001 eV, just return the result for the result for the coherent limit.
      lgm = std::max(-3.0, lgm);
      // Only perform a calculation for valid masses.
      if (lgm < 2.0)
      {
        for (int i = 0; i < n_bins; i++) { result.push_back(gsl_spline_eval(gaee_linear_interp[i], lgm, gaee_acc[i])); }
      } else {
        for (int i = 0; i < n_bins; i++) { result.push_back(0.0); }
      }

      return result;
    }

    // Use simplified version of Gaussian likelihood from GAMBIT Utils.
    double gaussian_nuisance_lnL(double theo, double obs, double sigma) { return Stats::gaussian_loglikelihood(theo, obs, 0, sigma, false); }

    ////////////////////////////////////////////////////////
    //                                                    //
    //            Miscellaneous Theory Results            //
    //                                                    //
    ////////////////////////////////////////////////////////

    /*! \brief Various capabilities and functions to provide SM physics as well as QCD input for axions.
     *
     * Supported models: QCDAxion
     */

    ////////////////////////////////////////////////////////
    //      Effective relatvistic degrees of freedom      //
    ////////////////////////////////////////////////////////

    // Function to provide the effective relativistic degrees of freedom (for the Standard Model).
    double gStar(double T)
    {
      // Needs log10(T/GeV) for interpolation.
      double lgT = log10(T) - 3.0;
      // Interpolated effective relatvistic d.o.f. based on 0910.1066, deviations < 0.5%
      // Tabulated data: x = log10(T/GeV), y = gStar
      static AxionInterpolator gR (GAMBIT_DIR "/DarkBit/data/gR_WantzShellard.dat", "cspline");
      double res;
      if (lgT > 3.0) {
        res = gR.interpolate (2.99);
      } else if (lgT < -5.0) {
        res = gR.interpolate (-4.99);
      } else {
        res = gR.interpolate (lgT);
      }

      return res;
    }

    // Function to provide the effective relativistic entropic degrees of freedom (for the Standard Model).
    double gStar_S(double T)
    {
      // Need log10(T/GeV) for interpolation.
      double lgT = log10(T) - 3.0;
      // Interpolated effective relatvistic d.o.f. based on 0910.1066, deviations < 0.5%
      // Tabulated data: x = log10(T/GeV), y = gStar
      static AxionInterpolator gS (GAMBIT_DIR "/DarkBit/data/gS_WantzShellard.dat", "cspline");
      double res;
      if (lgT > 3.0) {
        res = gS.interpolate (2.99);
      } else if (lgT < -5.0) {
        res = gS.interpolate (-4.99);
      } else {
        res = gS.interpolate (lgT);
      }

      return res;
    }

    ///////////////////////////////////////
    //      QCD-axion mass relation      //
    ///////////////////////////////////////

    // Capability function to provide a simple Gaussian nuisance likelihood for
    // the zero-termperature mass of QCD axions.
    void QCDAxion_ZeroTemperatureMass_Nuisance_lnL(double &result)
    {
      using namespace Pipes::QCDAxion_ZeroTemperatureMass_Nuisance_lnL;
      double LambdaChi = *Param["LambdaChi"];

      // Results from NLO calculations (1511.02867).
      const double Lmu = 75.5;
      const double Lsigma = 0.5;

      result = gaussian_nuisance_lnL(Lmu, LambdaChi, Lsigma);
    }

    // Capability function to provide a simple Gaussian nuisance likelihood for
    // the model-independent contribution to the axion-photon coupling for QCD axions.
    void QCDAxion_AxionPhotonConstant_Nuisance_lnL(double &result)
    {
      using namespace Pipes::QCDAxion_AxionPhotonConstant_Nuisance_lnL;
      double CaggQCD = *Param["CaggQCD"];

      // Results from NLO calculations (1511.02867).
      const double CaggQCDmu = 1.92;
      const double CaggQCDsigma = 0.04;

      result = gaussian_nuisance_lnL(CaggQCDmu, CaggQCD, CaggQCDsigma);
    }

    // Capability function to provide a simple Gaussian nuisance likelihood for
    // the model-independent parameters of the nucleon couplings
    void calc_KSVZAxion_AxionNucleonConstants_NuisanceLikelihood(double &result)
    {
      using namespace Pipes::calc_KSVZAxion_AxionNucleonConstants_NuisanceLikelihood;
      double Can0 = *Param["Can0"];
      double Cap0 = *Param["Cap0"];

      // Results from NLO calculations (1511.02867).
      const double Can0mu = -0.02;
      const double Can0sigma = 0.03;
      const double Cap0mu = -0.47;
      const double Cap0sigma = 0.03;

      result = gaussian_nuisance_lnL(Can0mu, Can0, Can0sigma) + gaussian_nuisance_lnL(Cap0mu, Cap0, Cap0sigma);
    }

    // Capability function to provide a simple Gaussian nuisance likelihood for
    // the model-independent contribution to the axion-photon coupling for QCD axions.
    void calc_DFSZAxion_AxionNucleonConstants_NuisanceLikelihood(double &result)
    {
      using namespace Pipes::calc_DFSZAxion_AxionNucleonConstants_NuisanceLikelihood;
      double Can0 = *Param["Can0"];
      double Cap0 = *Param["Cap0"];
      double CaNTilde1 = *Param["CaNTilde1"];
      double CaNTilde2 = *Param["CaNTilde2"];

      // Based on results from NLO calculations (1511.02867).
      const double Can0mu = -0.02;
      const double Can0sigma = 0.03;
      const double Cap0mu = -0.47;
      const double Cap0sigma = 0.03;
      const double CaNTilde1mu = 0.88;
      const double CaNTilde1sigma = 0.03;
      const double CaNTilde2mu = -0.39;
      const double CaNTilde2sigma = 0.02;

      result = gaussian_nuisance_lnL(Can0mu, Can0, Can0sigma) + gaussian_nuisance_lnL(Cap0mu, Cap0, Cap0sigma) + gaussian_nuisance_lnL(CaNTilde1mu, CaNTilde1, CaNTilde1sigma) + gaussian_nuisance_lnL(CaNTilde2mu, CaNTilde2, CaNTilde2sigma);
    }

    // Auxillary function for QCD nuisance likelihood below.
    double log_chi (double T, double beta, double Tchi)
    {
      double result = 0.0;
      if (T > Tchi) { result = -beta*log10(T/Tchi); }

      return result;
    }

     // Capability function to provide a lieklihood for the temperature dependence of the QCD axion mass (doi:10.1038/nature20115).
     void QCDAxion_TemperatureDependence_Nuisance_lnL(double &result)
     {
       using namespace Pipes::QCDAxion_TemperatureDependence_Nuisance_lnL;
       double Tchi = *Param["Tchi"];
       double beta = *Param["beta"];

       // Results from lattice QCD (doi:10.1038/nature20115, Supplementary Material).
       // We normalised their findings by dividing out their value for chi(T=0) and removed its contribution to the error.
       const double temp_vals [20] = {100, 120, 140, 170, 200, 240, 290, 350, 420, 500, 600, 720, 860, 1000, 1200, 1500, 1800, 2100, 2500, 3000};
       const double log_chi_vals [20] = {0.00554625, 0.0255462, -0.0844538, -0.484454, -1.00445, -1.75445, -2.45445, -3.07445, -3.66445, -4.22445, -4.80445, -5.39445, -5.96445, -6.45445, -7.05445, -7.79445, -8.40445, -8.93445, -9.53445, -10.1545};
       const double log_chi_err_vals [20] = {0.014468, 0.0361846, 0.014468, 0.014468, 0.064104, 0.064104, 0.0510815, 0.0361846, 0.0510815, 0.064104, 0.0878027, 0.110042, 0.142159, 0.163124, 0.183873, 0.224965, 0.255557, 0.286023, 0.316401, 0.356804};

       double dummy = 0.0;
       for (int i = 0; i < 20; i++) { dummy = dummy + gaussian_nuisance_lnL(log_chi_vals[i], log_chi(temp_vals[i],beta,Tchi), log_chi_err_vals[i]); }

       result = dummy;
     }

    /////////////////////////////////////////////
    //                                         //
    //            Axion Experiments            //
    //                                         //
    /////////////////////////////////////////////

    /*! \brief Likelihoods for ALPS 1 (LSW), CAST (helioscopes), and ADMX, UF, RBF (haloscopes).
     *
     * Supported models: GeneralALP
     */

    /////////////////////////////////
    //      ALPS 1 experiment      //
    /////////////////////////////////

    // Generic functions to calculate the expected signal per frame(!) for any data run.
    // Input: laser power, gas coefficient nm1 = n-1; result in no. of photons.
    double ALPS1_signal_general(double power, double nm1, double m_ax, double gagg)
    {
      const double eVm = gev2cm*1E7;
      // Photon energy in eV.
      const double erg = 2.0*pi*eVm/532.0E-9;
      const double len = 4.2;
      // We include the uncertainty of the detection efficiency eff = 0.82(5) in the likelihood.
      const double eff = 0.82;

      double result = 0.0;

      // CAVE: Approximations/conversion only valid/possible for m_ax << 2.33 eV (532 nm).
      if (m_ax < 1.0)
      {
        // Effective photon mass and momentum transfer.
        double m_ph_sq = 2.0*erg*erg*nm1;
        double q = 0.5*(m_ax*m_ax+m_ph_sq)/(eVm*erg);
        double factor = gsl_pow_4((gagg*1E17)*gsl_sf_sinc(0.5*q*len/pi));

        // Prefactor: 1096 W * 1 h * (10^-17/eV * 4.98 T * 4.2 m)^4 / 16.
        result = 0.00282962979*eff*factor*(power/1096.0)/erg;
      }

      return result;
    }

    // Specific capability to provide the expected signal from data run 1 (5 data frames).
    void calc_ALPS1_signal_vac(double &result)
    {
      using namespace Pipes::calc_ALPS1_signal_vac;
      double m_ax = *Param["ma0"];
      double gagg = 1.0E-9*std::fabs(*Param["gagg"]); // gagg needs to be in eV^-1.

      result = ALPS1_signal_general(1096.0, 0.0, m_ax, gagg);
    }

    // Specific capability to provide the expected signal from data run 3 (8 data frames; 0.18 mbar).
    void calc_ALPS1_signal_gas(double &result)
    {
      using namespace Pipes::calc_ALPS1_signal_gas;
      double m_ax = *Param["ma0"];
      double gagg = 1.0E-9*std::fabs(*Param["gagg"]); // gagg needs to be in eV^-1.

      result = ALPS1_signal_general(1044.0, 5.0E-8, m_ax, gagg);
    }

    // General likelihood function for the ALPS 1 experiment (given expected signal s = obs - bkg).
    double ALPS1_lnL_general(double s, double mu, double sigma)
    {
      // Propagate uncertainty from efficiency in chi^2-likelihood.
      return -0.5*gsl_pow_2(s-mu)/(gsl_pow_2(0.05*s/0.82)+gsl_pow_2(sigma));
    }

    // Capability to provide joint liklihood for all three data runs.
    void calc_lnL_ALPS1(double &result)
    {
      using namespace Pipes::calc_lnL_ALPS1;
      double s1 = *Dep::ALPS1_signal_vac;
      double s2 = *Dep::ALPS1_signal_gas;

      // ALPS Collaboration results (limits from this data published in 1004.1313).
      // ALPS Collaboration results, vacuum, 5 frames.
      const double exp_sig_mu_v1 = -4.01, exp_sig_std_v1 = 3.01;
      // ALPS Collaboration results, vacuum, 6 frames.
      const double exp_sig_mu_v2 = -2.35, exp_sig_std_v2 = 3.44;
      // ALPS Collaboration results, vacuum combined(!), 11 frames (we keep them seperated).
      //const double exp_sig_mu_vc = -3.29, exp_sig_std_vc = 2.27;
      // ALPS Collaboration results, gas, 8 frames (P = 0.18 mbar).
      const double exp_sig_mu_g = 3.98, exp_sig_std_g = 2.45;

      double l1 = ALPS1_lnL_general(s1, exp_sig_mu_v1, exp_sig_std_v1);
      double l2 = ALPS1_lnL_general(s1, exp_sig_mu_v2, exp_sig_std_v2);
      double l3 = ALPS1_lnL_general(s2, exp_sig_mu_g, exp_sig_std_g);

      result = l1 + l2 + l3;
    }

    //////////////////////////////////////////////////
    //      CAST experiment (vacuum runs only)      //
    //////////////////////////////////////////////////

    // Calculates the signal prediction for the CAST experiment (CCD detector 2004).
    void calc_CAST2007_signal_vac(std::vector<double> &result)
    {
      using namespace Pipes::calc_CAST2007_signal_vac;
      double m_ax = *Param["ma0"];
      double gagg = 1.0E-9*std::fabs(*Param["gagg"]); // gagg needs to be in eV^-1.
      double gaee = std::fabs(*Param["gaee"]);

      // Initialise the Solar model calculator and get the reference counts for a given mass.
      // Get Solar model we are working with; set default value here
      static std::string solar_model_gagg = runOptions->getValueOrDef<std::string> ("AGSS09met", "solar_model_gagg");
      static std::string solar_model_gaee = runOptions->getValueOrDef<std::string> ("AGSS09met_old", "solar_model_gaee");
      static CAST_SolarModel_Interpolator lg_ref_counts (solar_model_gagg, solar_model_gaee, "CAST2007");
      std::vector<double> lg_ref_counts_gagg = lg_ref_counts.evaluate_gagg_contrib(m_ax);
      std::vector<double> lg_ref_counts_gaee = lg_ref_counts.evaluate_gaee_contrib(m_ax);
      static int n_bins = lg_ref_counts_gagg.size();

      std::vector<double> counts;
      double dummy;
      for (int i = 0; i < n_bins; i++)
      {
        dummy = gsl_pow_2(gagg*1E19)*pow(10,lg_ref_counts_gagg[i]) + gsl_pow_2(gaee*1E13)*pow(10,lg_ref_counts_gaee[i]);
        counts.push_back(gsl_pow_2(gagg*1E19)*dummy);
      }

      result = counts;
    }

    // Calculates the signal prediction for the CAST experiment (all detectors in 1705.02290)
    void calc_CAST2017_signal_vac(std::vector<std::vector<double>> &result)
    {
      using namespace Pipes::calc_CAST2017_signal_vac;
      double m_ax = *Param["ma0"];
      double gagg = 1.0E-9*std::fabs(*Param["gagg"]); // gagg needs to be in eV^-1.
      double gaee = std::fabs(*Param["gaee"]);
      std::vector<std::vector<double>> res;

      // Initialise the Solar model calculator and get the reference counts for a given mass.
      // Get Solar model we are working with; set default value here
      static std::string solar_model_gagg = runOptions->getValueOrDef<std::string> ("AGSS09met", "solar_model_gagg");
      static std::string solar_model_gaee = runOptions->getValueOrDef<std::string> ("AGSS09met_old", "solar_model_gaee");

      const int n_exps = 12;
      const int n_bins = 10;
      const std::string exp_names [n_exps] = {"A", "B", "C", "D", "E", "F", "G", "H", "I", "J", "K", "L"};
      static std::vector<CAST_SolarModel_Interpolator> lg_ref_counts;
      static bool lg_ref_counts_not_calculated = true;
      if (lg_ref_counts_not_calculated)
      {
        for (int e = 0; e < n_exps; e++)
        {
          CAST_SolarModel_Interpolator dummy (solar_model_gagg, solar_model_gaee, "CAST2017_"+exp_names[e]);
          lg_ref_counts.push_back(std::move(dummy));
        }
      }
      lg_ref_counts_not_calculated = false;

      for (int e = 0; e < n_exps; e++)
      {
        std::vector<double> lg_ref_counts_gagg = lg_ref_counts[e].evaluate_gagg_contrib(m_ax);
        std::vector<double> lg_ref_counts_gaee = lg_ref_counts[e].evaluate_gaee_contrib(m_ax);

        std::vector<double> counts;
        double dummy;
        for (int bin = 0; bin < n_bins; bin++)
        {
          dummy = gsl_pow_2(gagg*1E19)*pow(10,lg_ref_counts_gagg[bin]) + gsl_pow_2(gaee*1E13)*pow(10,lg_ref_counts_gaee[bin]);
          counts.push_back(gsl_pow_2(gagg*1E19)*dummy);
        }

        res.push_back(counts);
      }

      result = res;
    }

    // General binned Poisson likelihood for the CAST experiment.
    double CAST_lnL_general(std::vector<double> s, const std::vector<double> bkg_counts, const std::vector<int> sig_counts)
    {
      double result = 0.0;
      int n_bins = s.size();

      for (int i = 0; i < n_bins; i++)
      {
        double mu = s[i] + bkg_counts[i];
        result += sig_counts[i]*gsl_sf_log(mu) - mu;
      }

      return result;
    }

    // Capability to provide CAST likelihood for hep-ex/0702006 .
    void calc_lnL_CAST2007(double &result)
    {
      using namespace Pipes::calc_lnL_CAST2007;
      std::vector<double> sig_vac = *Dep::CAST2007_signal_vac;

      // CAST CCD 2004 vacuum data (based on hep-ex/0702006).
      const int n_bins = 20;
      const std::vector<int> dat_vac {1, 3, 1, 1, 1, 2, 1, 2, 0, 2, 0, 1, 0, 2, 2, 0, 2, 1, 2, 2};
      const std::vector<double> bkg_vac {2.286801272, 1.559182673, 2.390746817, 1.559182673, 2.598637835, 1.039455092, 0.727618599, 1.559182673, 1.247346181, 1.455237199, 1.871019235, 0.831564073, 1.663128217, 1.247346181, 1.143400636, 1.663128217,
                                         1.247346181, 1.247346181, 2.286801272, 1.247346181};

      // Only calculate norm once.
      static double norm = 0.0;
      static bool norm_not_calculated = true;
      if (norm_not_calculated)
      {
        for (int i = 0; i < n_bins; i++) { norm += gsl_sf_lnfact(dat_vac[i]); }
      }
      norm_not_calculated = false;

      result = CAST_lnL_general(sig_vac, bkg_vac, dat_vac) - norm;
    }

    // Capability to provide CAST likelihood for 1705.02290 .
    void calc_lnL_CAST2017(double &result)
    {
      using namespace Pipes::calc_lnL_CAST2017;
      std::vector<std::vector<double>> sig_vac = *Dep::CAST2017_signal_vac;

      // CAST 2017 vacuum data (naming scheme based on the 10 data sets published in 1705.02290).
      const int n_bins = 10;
      const int n_exps = 12;

      const std::vector<std::vector<int>> dat_vac_all { {0, 3, 3, 0, 0, 1, 3, 3, 3, 3},
                                                        {5, 5, 5, 3, 3, 0, 5, 2, 2, 1},
                                                        {3, 3, 1, 2, 2, 2, 4, 5, 4, 3},
                                                        {1, 5, 5, 2, 1, 2, 2, 5, 4, 0},
                                                        {2, 3, 2, 2, 2, 1, 0, 2, 1, 1},
                                                        {3, 5, 1, 4, 1, 2, 0, 3, 2, 2},
                                                        {3, 4, 4, 5, 1, 2, 3, 2, 3, 2},
                                                        {2, 1, 0, 1, 3, 2, 2, 3, 0, 1},
                                                        {1, 2, 2, 1, 3, 0, 0, 1, 4, 0},
                                                        {2, 1, 3, 1, 1, 0, 1, 1, 5, 5},
                                                        {0, 0, 0, 0, 0, 0, 0, 0, 0, 0},
                                                        {0, 2, 1, 0, 0, 0, 0, 0, 0, 0} };

      const std::vector<std::vector<double>> bkg_vac_all { {0.926256, 1.96148, 1.79803, 1.30766, 1.30766, 1.96148, 2.61531, 2.77877, 2.94223, 2.07045},
                                                           {3.68151, 4.86486, 4.99634, 3.55003, 2.49817, 3.28707, 2.89262, 3.68151, 3.48429, 3.41855},
                                                           {2.54573, 3.18216, 4.45502, 2.86394, 2.29116, 2.29116, 3.30945, 3.75495, 3.62766, 3.56402},
                                                           {2.72482, 5.5794, 3.95748, 2.40044, 2.27069, 2.33556, 3.37359, 3.43847, 3.24384, 3.11408},
                                                           {1.44613, 2.30066, 2.43213, 1.70906, 1.97199, 1.24893, 1.24893, 2.23493, 2.16919, 2.23493},
                                                           {1.30963, 2.94666, 2.35733, 2.55377, 2.02992, 1.50607, 2.16088, 2.75022, 2.29185, 2.29185},
                                                           {2.33334, 2.74167, 2.21667, 2.80001, 2.21667, 1.75001, 2.62501, 2.21667, 2.80001, 2.33334},
                                                           {1.74724, 2.37125, 2.68326, 1.62243, 2.05924, 1.74724, 1.49763, 1.74724, 1.18563, 2.24645},
                                                           {1.72998, 3.45995, 1.79405, 1.72998, 1.9222, 1.72998, 2.69107, 2.24256, 1.98627, 2.11442},
                                                           {1.89627, 2.25182, 2.96292, 1.4222, 1.65924, 1.65924, 1.95553, 2.1333, 1.71849, 2.07404},
                                                           {0.0150685, 0.0568493, 0.060274, 0.0150685, 0.0150685, 0.00753425, 0.0267123, 0.0150685, 0.0267123, 0.0116438},
                                                           {0.0409574, 0.226904, 0.243287, 0.0532447, 0.0188404, 0.0344043, 0.0417766, 0.0409574, 0.0409574, 0.0286702} };

      // Only calculate norm once.
      static double norm = 0.0;
      static bool norm_not_calculated = true;
      if (norm_not_calculated)
      {
        for (int bin = 0; bin < n_bins; bin++)
        {
          for (int e = 0; e < n_exps; e++) { norm += gsl_sf_lnfact(dat_vac_all[e][bin]); }
        }
      }
      norm_not_calculated = false;

      result = 0.0;
      for (int e = 0; e < n_exps; e++) { result = result + CAST_lnL_general(sig_vac[e], bkg_vac_all[e], dat_vac_all[e]); }
      result = result - norm;
    }

    /////////////////////////////////////////////
    //      Various haloscope experiments      //
    /////////////////////////////////////////////

    // Capability to provide generic haloscope "signal" prediction.
    // All current haloscope likelihoods are approximated. We only need the predicted signal power up to a constant of proportionality.
    void calc_Haloscope_signal(double &result)
    {
      using namespace Pipes::calc_Haloscope_signal;
      double gagg = 1.0E-9*std::fabs(*Param["gagg"]); // gagg needs to be in eV^-1.
      // Get the DM fraction in axions and the local DM density.
      double fraction = *Dep::RD_fraction;
      LocalMaxwellianHalo LocalHaloParameters = *Dep::LocalHalo;
      double rho0 = LocalHaloParameters.rho0;

      // Signal relative to a reference coupling and local DM density.
      double s = gsl_pow_2(gagg/1.0E-24) * fraction * (rho0/0.45);

      result = s;
    }

    /*! Approximated likelihood for the AxionDarkMatterEXperiment (ADMX).
    */

    // ADMX approximated likelihood function for data from publications from 1998 to 2009.
    void calc_lnL_Haloscope_ADMX1(double &result)
    {
      using namespace Pipes::calc_lnL_Haloscope_ADMX1;
      double m_ax = *Param["ma0"];
      // Calculate equivalent frequency in MHz.
      double freq = m_ax*1.0E-15/(2.0*pi*hbar);
      double l = 0.0;
      // Initialise GSL histogram and flag.
      static gsl_histogram *h = gsl_histogram_alloc (89);
      static bool init_flag = false;

      // Unless initialised already, read in digitised limits from 0910.5914.
      if (not(init_flag))
      {
        FILE * f = fopen(GAMBIT_DIR "/DarkBit/data/ADMXLimitsHistogram.dat", "r");
        gsl_histogram_fscanf (f, h);
        fclose(f);
        init_flag = true;
      }

      // Likelihood shape parameters based on limits from astro-ph/9801286.
      const double a = 0.013060890;
      const double b = 0.455482976;

      if ((freq > gsl_histogram_min(h)) && (freq < gsl_histogram_max(h)))
      {
        size_t index;
        gsl_histogram_find(h, freq, &index);
        double s     = *Dep::Haloscope_signal;
        double s_ref = gsl_pow_2(gsl_histogram_get(h, index));
        double s_rel = s/s_ref;
        // Only apply contraints for a signal > threshold a.
        if (s_rel > a) { l = -0.5 * gsl_pow_2( (s_rel - a)/b ); }
      }

      result = l;
    }

    // ADMX approximated likelihood function for data from 2018 paper (1804.05750).
    void calc_lnL_Haloscope_ADMX2(double &result)
    {
      using namespace Pipes::calc_lnL_Haloscope_ADMX2;
      // Rescale the axion mass to ueV.
      double m_ax = 1.0E+6*(*Param["ma0"]);
      double l = 0.0;

      // ADMX 2018 90% C.L. exclusion limits; digitised from Fig. 4, 1804.05750.
      static AxionInterpolator g_limits (GAMBIT_DIR "/DarkBit/data/ADMX2018Limits.dat");

      // If we are within the avialable data range, calculate the limit.
      if ( (m_ax > g_limits.lower()) && (m_ax < g_limits.upper()) )
      {
        double s = *Dep::Haloscope_signal;
        // Get limit and rescale it to 1 sigma from the appropriate number of sigmas for 90% C.L. (1 d.o.f.).
        double sigma_exp = gsl_pow_2(g_limits.interpolate(m_ax))/1.644817912489;
        // Add systematics of 13% according to 1804.05750.
        double var_exp = gsl_pow_2(sigma_exp);
        double var_theo = gsl_pow_2(0.13*s);
        double var_tot = var_exp + var_theo;
        l = -0.5*gsl_pow_2(s)/var_tot;
      }

      result = l;
    }

    // University of Florida (UF) approximated likelihood function; Hagmann+ Phys. Rev. D 42, 1297(R) (1990).
    void calc_lnL_Haloscope_UF(double &result)
    {
      using namespace Pipes::calc_lnL_Haloscope_UF;
      // Rescale the axion mass to ueV.
      double m = 1.0E+6*(*Param["ma0"]);
      double l = 0.0;

      // There are only limits between 5.4 and 5.9 ueV.
      if ((m > 5.4) && (m < 5.9)) {
        // Likelihood parameters based on information from Phys. Rev. D 42, 1297(R) (1990); correspond to power in 10^-22 W.
        const double sigma = 2.859772;
        // The "signal" needs to be rescaled to 0.2804 GeV/cm^3 (their reference value)
        // and also to the reference DFSZ coupling strength gDFSZ^2 = 0.6188 x 10^-30 GeV^-2
        // const double PowerDFSZ = 6.92;
        //double s = (0.45/0.2804)*(PowerDFSZ/0.6188)*(*Dep::Haloscope_signal);
        //double s = 0.035083106*(0.45/0.2804)*(*Dep::Haloscope_signal);
        double s = 0.0273012*(*Dep::Haloscope_signal);
        l = -0.5 * gsl_pow_2(s/sigma);
      }

      result = l;
    }

    // Rochester-Brookhaven-Fermi (RBF) approximated likelihood function; Phys. Rev. D 40, 3153 (1989).
    void calc_lnL_Haloscope_RBF(double &result)
    {
      using namespace Pipes::calc_lnL_Haloscope_RBF;
      // Rescale the axion mass to ueV.
      double m = 1.0E+6*(*Param["ma0"]);
      double l = 0.0;
      // Results from Phys. Rev. D 40, 3153 (1989)
      // The bins and results below (from Table I) appear to be inconsitent with Figure 14.
      //const std::vector<double> bins = {4.507875, 5.037241, 5.459079, 5.851967, 5.996715, 6.257262, 6.617065, 6.976868, 7.113345, 7.295314, 7.857765, 8.631134, 8.684898, 9.259755, 9.760171, 10.173737,
      //                                  11.298638, 11.583999, 12.845377, 13.234130, 15.301962, 16.2655809};
      // N_sigma values as defined in the paper.
      //const double N_sigma [21] = {5.0, 5.0, 5.0, 4.0, 4.0, 4.0, 4.0, 4.0, 4.0, 4.0, 4.0, 4.0, 4.0, 4.0, 4.0, 0.0, 5.0, 4.0, 4.0, 4.0, 4.0};
      // Proportionality factors ("sigma") inferred from Table I in in units of GeV^-1/cm^3.
      //const double eff_sigma [21] = {8.3030524510E+01, 3.5789241789E+02, 5.3457189090E+02, 8.3673921774E+02, 7.3205267295E+02, 7.1850356207E+02, 7.0099211538E+02, 9.3243407987E+02, 1.3132694610E+03, 1.9447760075E+03, 2.4028734743E+03,
      //                               3.5992849457E+03, 5.8433323192E+03, 1.2415907565E+03, 1.1487509033E+03, 1.0000000000E+99, 2.6768234439E+03, 9.1546564260E+04, 1.7208310692E+04, 4.2462784870E+04, 2.8794160844E+04};
      // The results below are derived from Fig. 14 (assuming N_sigma = 4 for all values).
      const std::vector<double> bins = {4.400841, 4.960600, 5.209095, 5.668611, 6.934590, 7.445686, 8.041207, 8.898392, 9.570607, 10.067396, 11.213613, 11.626834, 12.773085, 13.450179, 14.704884, 16.170394};
      const double N_sigma = 4.0;
      const double eff_sigma [15] = {7.794388E+01, 3.808827E+02, 5.328136E+02, 6.765588E+02, 1.772892E+03, 2.752458E+03, 5.945156E+03, 2.025315E+03, 1.546855E+03, 1.022957E+13, 5.464075E+03, 9.621171E+04, 2.023187E+04, 5.201449E+04, 3.597168E+04};

      // Likelihood shape parameters based on information from PRD 40 (1989) 3153.
      // Note that there are no limits between 10.1 and 11.2 ueV; the tabulated value in that bin is just a placeholder, which is never used.
      if ( ((m > bins.front()) && (m < 10.067396)) || ((m > 11.213613) && (m < bins.back())))
      {
        // Use the standard search algorthim to identify the bin index and use the appropriate values for the likelihood.
        auto index = upper_bound(bins.begin(), bins.end(), m);
        double sigma = eff_sigma[index-bins.begin()-1];
        // Uncomment and comment out lines below to swap between implementations using Table I and Figure 14, respectively.
        //double offset = sigma*N_sigma[index-bins.begin()-1];
        double offset = sigma*N_sigma;
        // The "signal" needs to be rescaled to 0.3 GeV/cm^3, which is their reference value.
        double s = (0.45/0.3)*(*Dep::Haloscope_signal);
        if (s > offset) {
          l = -0.5 * gsl_pow_2( (s - offset)/sigma );
        }
      }

      result = l;
    }

    ///////////////////////////////////////////
    //                                       //
    //            Axion Cosmology            //
    //                                       //
    ///////////////////////////////////////////

    /*! \brief Capabilities relating to axion cosmology. Currently only provides the energy density in axions today due to the realignment mechanism.
     *
     * Supported models: GeneralALP
     */

    //////////////////////////////////////////////////////////
    //      Energy density in realignment axions today      //
    //////////////////////////////////////////////////////////

    /* Some auxillary functions for solving the  necessary differential equations
     */

    // Provides function F1 for the change in variables time -> temperature (see 1810.07192).
    double SpecialFun1(double T)
    {
      // log10(T/GeV) required for interpolation.
      double lgT = log10(T) - 3.0;
      // Tabulated data: x = log10(T/GeV), y = F1(T); gR and gS from 0910.1066 .
      static AxionInterpolator F1 (GAMBIT_DIR "/DarkBit/data/Axion_DiffEqnFun1.dat", "linear");
      double res = -1.0;
      if ((lgT > 3.0) && (lgT < -5.0)) { res = F1.interpolate (lgT); }
      return res;
    }

    // Provides function F3 for the change in variables time -> temperature (see 1810.07192).
    double SpecialFun3(double T)
    {
      // log10(T/GeV) required for interpolation.
      double lgT = log10(T) - 3.0;
      // Tabulated data: x = log10(T/GeV), y = F3(T); gR and gS from 0910.1066 .
      static AxionInterpolator F3 (GAMBIT_DIR "/DarkBit/data/Axion_DiffEqnFun3.dat", "linear");
      double res = 0.0;
      if ((lgT > 3.0) && (lgT < -5.0)) { res = F3.interpolate (lgT); }
      return res;
    }

    // Auxillary function to calculate the Hubble parameter in a radiation-dominated universe.
    double hubble_rad_dom(double T)
    {
      // H(T)/eV, T/MeV, m_pl/10^12eV = m_pl/10^3 GeV
      const double m_pl = m_planck_red*1.0E-3;
      return 0.331153*sqrt(gStar(T))*T*T/m_pl;
    }

    // General form of the temperature-dependent axion mass.
    double axion_mass_temp(double T, double beta, double Tchi)
    {
      double res = 1.0;
      if (T > Tchi) { res = pow(T/Tchi,-0.5*beta); }
      return res;
    }

    // Auxillary structure for passing the model parameters to the gsl solver.
    struct AxionEDT_params {double ma0; double beta; double Tchi; double thetai; double Tosc;};

    // Auxillary function with root Tosc, the temperature where the axion field oscillations start (defined by mA = 3H).
    // Note that this is only to set the temperature scale of the problem. The differential equation is solved numerically around
    // this point and the numerical factor in the definition is pure convention.
    double equation_Tosc(double T, void *params)
    {
      // T/MeV, ma0/eV, m_pl/10^12eV = m_pl/10^3 GeV
      const double m_pl = m_planck_red*1.0E-3;
      struct AxionEDT_params * p1 = (struct AxionEDT_params *)params;
      double ma0 = (p1->ma0);
      double beta = (p1->beta);
      double Tchi = (p1->Tchi);

      double result = 1.0 - gStar(T)*gsl_pow_2(T*T*pi/(ma0*m_pl*axion_mass_temp(T, beta, Tchi)))/10.0;

      return result;
    }

    // Capability function to solve equation_Tosc for Tosc.
    void calc_AxionOscillationTemperature(double &result)
    {
      using namespace Pipes::calc_AxionOscillationTemperature;

      double ma0 = *Param["ma0"];
      double beta = *Param["beta"];
      double Tchi = *Param["Tchi"];
      // m_pl/10^12 eV = m_pl/10^3 GeV
      const double m_pl = m_planck_red*1.0E-3;

      // Initialising the parameter structure with known and dummy values.
      AxionEDT_params params = {ma0, beta, Tchi, 0.0, 0.0};

      // Use gsl implementation Brent's method to determine the oscillation temperature.
      gsl_function F;
      F.function = &equation_Tosc;
      F.params = &params;

      // Set counters and initialise equation solver.
      int status;
      int iter = 0, max_iter = 1E6;
      gsl_root_fsolver *s;
      s = gsl_root_fsolver_alloc(gsl_root_fsolver_brent);
      double r, r_up, r_lo;

      // Calculate first estimate for the root bracketing [r_lo, r_up].
      // Calculate best estimate for comparison. g(Tchi)^-0.25 = 0.49, g(Tchi)^-...=0.76
      r = 0.49*pow((10.0/(pi*pi)) * gsl_pow_2(m_pl*ma0), 0.25);
      // Compare to decide which branch of the equation is valid; T1 > Tchi or T1 < Tchi
      if ( (r > Tchi) && (beta > 1.0E-10) )
      {
        r = 0.76*pow((10.0/(pi*pi)) * gsl_pow_2(m_pl*ma0) * pow(Tchi, beta), 1.0/(4.0+beta));
      }
      // Find appropriate values for r_lo and r_up
      r_up = r;
      r_lo = r;
      while (GSL_FN_EVAL(&F,r_up) > 0.0) { r_up = 2.0*r_up; }
      while (GSL_FN_EVAL(&F,r_lo) < 0.0) { r_lo = 0.5*r_lo; }

      // Execute equation solver until we reach 10^-6 absolute precision.
      gsl_root_fsolver_set(s, &F, r_lo, r_up);
      do
      {
        iter++;
        status = gsl_root_fsolver_iterate (s);
        r = gsl_root_fsolver_root (s);
        r_lo = gsl_root_fsolver_x_lower (s);
        r_up = gsl_root_fsolver_x_upper (s);
        status = gsl_root_test_interval (r_lo, r_up, 1.0E-6, 0.0);
      } while (status == GSL_CONTINUE && iter < max_iter);

      gsl_root_fsolver_free (s);

      result = r;
    }

    /* Differential equation solver to calculate the axion energy density today */

    // Initialise the quantities needed for the ODE solver from the gsl library.
    // Define the system of differential equations as a function of relative temperature.
    int scal_field_eq(double tau, const double y[], double f[], void *params)
    {
      struct AxionEDT_params * p = (struct AxionEDT_params *)params;
      double ma0 = (p->ma0);
      double beta = (p->beta);
      double Tchi= (p->Tchi);
      double Tosc = (p->Tosc);
      double thetai = (p->thetai);
      // f stores derivatives, y stores functions.
      f[0] = y[1];
      f[1] = -gsl_pow_2(SpecialFun1(-tau*Tosc) * ma0*axion_mass_temp(-tau*Tosc,beta,Tchi) / (hubble_rad_dom(-tau*Tosc) * (-tau))) * gsl_sf_sin(y[0]*thetai)/thetai;

      return GSL_SUCCESS;
    }

    // Define the Jacobian for the system of differential equations.
    int scal_field_eq_jac(double tau, const double y[], double *dfdy, double dfdt[], void *params)
    {
      //(void)(t); // avoid unused parameter warning.
      struct AxionEDT_params * p = (struct AxionEDT_params *)params;
      double ma0 = (p->ma0);
      double beta = (p->beta);
      double Tchi = (p->Tchi);
      double Tosc = (p->Tosc);
      double thetai = (p->thetai);
      gsl_matrix_view dfdy_mat  = gsl_matrix_view_array (dfdy, 2, 2);
      gsl_matrix * m = &dfdy_mat.matrix;
      // (i, j) entries for matrix m; last entry = df[i]/df[j].
      gsl_matrix_set (m, 0, 0, 0);
      gsl_matrix_set (m, 0, 1, 1);
      gsl_matrix_set (m, 1, 0, -gsl_pow_2(SpecialFun1(-tau*Tosc) * ma0*axion_mass_temp(-tau*Tosc,beta,Tchi) / (hubble_rad_dom(-tau*Tosc) * (-tau))) * gsl_sf_cos(y[0]*thetai));
      gsl_matrix_set (m, 1, 1, -SpecialFun3(-tau*Tosc) / (-tau));
      dfdt[0] = 0.0;
      dfdt[1] = 0.0;

      return GSL_SUCCESS;
    }

    // Capability function to solve the differential equation for the energy density in axions today (in terms of the critical density).
    void RD_oh2_Axions(double &result)
    {
      using namespace Pipes::RD_oh2_Axions;
      double ma0 = *Param["ma0"];
      double beta = *Param["beta"];
      double Tchi = *Param["Tchi"];
      double thetai = *Param["thetai"];
      double fa = *Param["fa"];
      double Tosc = *Dep::AxionOscillationTemperature;

      if ( (thetai<-pi) || (thetai>3.0*pi) ) { DarkBit_error().raise(LOCAL_INFO, "ERROR! The parameter 'thetai' should be chosen from the interval [-pi,3pi]."); }
      // If thetai in (pi,3pi): map it back to its equivalent value in (-pi,pi]. This is to allow sampling around pi and easier averaging.
      if (thetai>pi) { thetai = thetai - 2.0*pi; }

      // Only do computations if thetai > 0.
      result = 0.0;
      if (fabs(thetai) > 0)
      {
        // TCMB in MeV.
        const double TCMB = *Dep::T_cmb*K2eV*1.0E-6;
        // Critical energy density today * h^2 (in eV^4).
        const double ede_crit_today = 3.0*2.69862E-11;

        struct AxionEDT_params p = {ma0, beta, Tchi, thetai, Tosc};

        // Function, Jacobian, number of dimensions + pointer to params.
        gsl_odeiv2_system sys = {scal_field_eq, scal_field_eq_jac, 2, &p};
        // Evolution from Temp = 1e5 x Tosc to Temp = 0.001 x Tosc.
        double tau2 = -0.001, tau1 = -1E5;
        // Initial conditions for (u and v = u') as functions of temperature:
        double y[2] = {1.0, 0.0};
        // Settings for the driver: pointer to the ODE system sys, the gsl method, initial step size,
        // absolute accuracy in y[0] and y[1], relative accuracy in y[0] and y[1].
        // Other possible choices: gsl_odeiv2_step_rk4 (classic), gsl_odeiv2_step_rk8pd, gsl_odeiv2_step_rkf45 (standard choices).
        gsl_odeiv2_driver * d = gsl_odeiv2_driver_alloc_y_new (&sys, gsl_odeiv2_step_bsimp, -0.1*tau1, 1E-8, 1E-8);

        // Numerically solve ODE by continuing the integration well into the harmonic and adiabatic regime (stopping conditions
        // via check1 = |hat(theta)| and check2 = 3H/m need to be satisfied).
        double new_step;
        double check1 = 1.0, check2 = 1.0;
        int i = 0;

        #ifdef AXION_DEBUG_MODE
          std::cout << "DEBUGGING INFO for relic density calculation:\n"
                       "#'temperature' theta dtheta/dtau" << std::endl;
        #endif

        do
        {
          i++;
          new_step = -pow(10.0, 1.0 + (log10(-tau2)-1.0)*i/1000.0);
          int status = gsl_odeiv2_driver_apply (d, &tau1, new_step, y);
          if (status != GSL_SUCCESS) { std::cout << "Error, return value = " << d << std::endl; }
          check1 = fabs(thetai)*sqrt(gsl_pow_2( fabs(y[0]) ) + gsl_pow_2( fabs((-new_step)*y[1]*hubble_rad_dom(-new_step*Tosc)/(ma0*axion_mass_temp(-new_step*Tosc,beta,Tchi))) ));
          check2 = 3.0*hubble_rad_dom(-new_step*Tosc)/(ma0*axion_mass_temp(-new_step*Tosc,beta,Tchi));

          #ifdef AXION_DEBUG_MODE
            std::cout << -new_step << " " << thetai*y[0] << " " << -tau2*thetai*y[1] << std::endl;
          #endif

        } while ( ((check1>1.0E-2) || (check2>1.0E-3)) && (i<1E3) );

        i++;
        if (i>=1E+3)
        {
          std::ostringstream buffer;
          buffer << "T_end: " << -new_step << " | theta_hat_val: " << check1 << ", theta_der: "<< -tau2*y[1]*thetai << ", 3H/m_osc: " << 3.0*hubble_rad_dom(Tosc)/(ma0*axion_mass_temp(-new_step*Tosc,beta,Tchi)) << ", 3H/m: " << check2 << " .\n";
          DarkBit_warning().raise(LOCAL_INFO, "WARNING! Maximum number of integration steps reached for energy density calculator!\n         "+buffer.str());
        }

        // Calculate the axion energy density at the stopping point.
        double ede = 1E+18*gsl_pow_2(fa)*(0.5*gsl_pow_2(y[1]*thetai*hubble_rad_dom(-new_step*Tosc)*(-new_step)) + gsl_pow_2(ma0*axion_mass_temp(-new_step*Tosc,beta,Tchi))*(1.0 - gsl_sf_cos(y[0]*thetai)));
        // Use conservation of entropy to scale the axion energy density to its present value (relative to the critical energy density).
        double OmegaAh2 = ede*gsl_pow_3(TCMB/(-new_step*Tosc))*(gStar_S(TCMB)/gStar_S(-new_step*Tosc))*(1.0/axion_mass_temp(-new_step*Tosc,beta,Tchi))/ede_crit_today;

        gsl_odeiv2_driver_free (d);

        result = OmegaAh2;
      }
    }

    //////////////////////////////////////////////
    //                                          //
    //            Axion Astrophysics            //
    //                                          //
    //////////////////////////////////////////////

    /*! \brief Capabilities relating to astrophysical observations (R-parameter, H.E.S.S. telescope search, cooling hints).
     *
     * Supported models: GeneralALP
     */

     ///////////////////////////
     //      R-parameter      //
     ///////////////////////////

     // Capability function to calculate the R-parameter (1512.08108).
     // Based and extending on Refs [11, 12, 13, 75] and 10.3204/DESY-PROC-2015-02/straniero_oscar in 1512.08108 .
     void calc_RParameter(double &result)
     {
       using namespace Pipes::calc_RParameter;
<<<<<<< HEAD
       const ModelParameters& params = *Dep::GeneralALP_parameters;
       double gaee2 = gsl_pow_2(1.0E+13 * std::fabs(params.at("gaee")));
       double gagg = 1.0E+10*std::fabs(params.at("gagg")); // gagg needs to be in 10^-10 GeV^-1.
       double ma0 = params.at("ma0");
=======
       double gaee2 = gsl_pow_2(1.0E+13*std::fabs(*Param["gaee"]));
       double gagg = 1.0E+10*std::fabs(std::fabs(*Param["gagg"]));
       double lgma0 = log10(*Param["ma0"]);
>>>>>>> b8e43e9f
       // Value for He-abundance Y from 1503.08146: <Y> = 0.2515(17).
       const double Y = 0.2515;
       // Use interpolation for the finite-mass correction.
       static AxionInterpolator correction (GAMBIT_DIR "/DarkBit/data/Axions_RParameterCorrection.dat", "linear");
       // Initialise an effective axion-photon coupling, valid for low masses.
       double geff = gagg;
       // Apply correction for higher mass values...
<<<<<<< HEAD
       static double m_min = pow(10,correction.lower());
       static double m_max = pow(10,correction.upper());
       if ((ma0 > m_min) && (ma0 < m_max)) { geff *= pow(10, 0.5*correction.interpolate(log10(ma0))); }
       // ... or set to zero if mass is too high.
       if (ma0 >= m_max) { geff = 0.0; }
=======
       if ((lgma0 > correction.lower()) && (lgma0 < correction.upper())) { geff *= pow(10, 0.5*correction.interpolate(lgma0)); }
       // ... or set to zero if mass is too high.
       if (lgma0 >= correction.upper()) { geff = 0.0; }
>>>>>>> b8e43e9f
       // Expressions only valid for gaee2 < 35.18 but limits should become stronger for gaee2 > 35.18 (but perhaps not gaee2 >> 35.18).
       // Conservative approach: Constrain gaee2 > 35.18 at the level of gaee2 = 35.18.
       if (gaee2 > 35.18) { gaee2 = 35.18; }

       result = -0.421824 - 0.0948659*(-4.675 + sqrt(21.8556 + 21.0824*geff)) - 0.00533169*gaee2 - 0.0386834*(-1.23 - 0.137991*pow(gaee2,0.75) + sqrt(1.5129 + gaee2)) + 7.3306*Y;
     }

     // Capability function to calculate the likelihood for the R-parameter.
     void calc_lnL_RParameter(double &result)
     {
       using namespace Pipes::calc_lnL_RParameter;
       double Rtheo = *Dep::RParameter;

       // Observed R values from astro-ph/0403600.
       const double Robs = 1.39;
       const double RobsErr = 0.03;
       // Value for He-abundance Y from 1503.08146: <Y> = 0.2515(17).
       const double YobsErrContrib = 7.3306*0.0017;

       result = -0.5*gsl_pow_2(Rtheo - Robs)/(RobsErr*RobsErr+YobsErrContrib*YobsErrContrib);
     }

    /////////////////////////////////////////
    //      White Dwarf cooling hints      //
    /////////////////////////////////////////

<<<<<<< HEAD
    // White Dwarf interpolator class
    class WDInterpolator
    {
      private:

        gsl_interp_accel *acc;
        gsl_spline *spline;

      public:

        // Constructor
        WDInterpolator(int npoints)
        {
          acc = gsl_interp_accel_alloc();
          spline = gsl_spline_alloc(gsl_interp_cspline, npoints);
        }

        // Destructor
        ~WDInterpolator()
        {
          gsl_spline_free (spline);
          gsl_interp_accel_free (acc);
        }

        // Delete copy constructor and assignment operator to avoid shallow copies
        WDInterpolator(const WDInterpolator&) = delete;
        WDInterpolator operator=(const WDInterpolator&) = delete;

        // Init
        void init(std::vector<double> x, std::vector<double> y, int npoints)
        {
          gsl_spline_init(spline, x.data(), y.data(), npoints);
        }

        // Evaluation function
        double eval(double x)
        {
          return gsl_spline_eval(spline, x, acc);
        }
    };

=======
>>>>>>> b8e43e9f
    // Capability function to compute the cooling likelihood of G117-B15A (1205.6180; observations from Kepler+ (2011)).
    void calc_lnL_WDVar_G117B15A(double &result)
    {
      using namespace Pipes::calc_lnL_WDVar_G117B15A;
      // Rescale coupling to be used in their model prediction.
<<<<<<< HEAD
      double x2 = (1.0e+14 * std::fabs(*Param["gaee"]))/2.8;
      x2 = x2*x2;
=======
      double x = (1.0E+14 * std::fabs(*Param["gaee"]))/2.8;
      // We only have predictions up to x = 30. Limits should get stronger for x > 30, so
      // it is conservative to use the prediction for x = 30 for x > 30.
      x = std::min(x,30.0);
>>>>>>> b8e43e9f

      // Values for the model prediction provided by the authors.
      const std::vector<double> x2vals  = {0.0, 1.0, 6.25, 25.0, 56.25, 100.0, 156.25, 225.0, 306.25, 404.0, 506.25, 625.0, 756.25, 900.0};
      const std::vector<double> dPidts  = {1.235687, 1.244741, 1.299579, 1.470017, 1.796766, 2.260604, 2.795575, 3.484570, 4.232738, 5.056075, 6.113390, 7.342085, 8.344424, 9.775156};
      const double err = 0.09;

      // Use interpolation for the model predction, but only initialise once.
<<<<<<< HEAD
      static bool init_flag = false;
      static WDInterpolator interp(14);
      if (not(init_flag)) { interp.init (x2vals, dPidts, 14); init_flag = true; };

      // Use interpolation for the finite-mass correction.
      const double internal_temperature_keV = 1.19698;
      double mrel = 0.001 * (*Param["ma0"]) / internal_temperature_keV;
      static AxionInterpolator correction (GAMBIT_DIR "/DarkBit/data/Axions_WDCorrection_G117B15A.dat", "linear");
      // For higher masses, reduce the effective coupling accordingly:
      if (mrel > 100.0)
      {
        x2 *= 15.0 * exp(-mrel) * pow(mrel,2.5)/(M_SQRT2 * pow(pi,3.5));
      } else if (mrel > 0.01) {
        x2 *= pow(10,correction.interpolate(log10(mrel)));
      };

      // We only have predictions up to x2 = 900. Limits should get stronger for x2 > 900, so
      // it is conservative to use the prediction for x2 = 900 for x2 > 900.
      x2 = std::min(x2,900.0);
      double pred = interp.eval(x2);
=======
      static AxionInterpolator period_change (xvals, dPidts, "cspline");
>>>>>>> b8e43e9f

      double pred = period_change.interpolate(x);
      result = -0.5 * gsl_pow_2(4.19 - pred) / (0.73*0.73 + err*err);
    }

    // Capability function to compute the cooling likelihood of R548 (1211.3389 using T = 11630 K; observations from Mukadam+ (2012)).
    void calc_lnL_WDVar_R548(double &result)
    {
      using namespace Pipes::calc_lnL_WDVar_R548;
      // Rescale coupling to be used in their model prediction.
<<<<<<< HEAD
      double x2 = (1.0E+14 * std::fabs(*Param["gaee"]))/2.8;
      x2 = x2*x2;
=======
      double x = (1.0E+14 * std::fabs(*Param["gaee"]))/2.8;
      // We only have predictions up to x = 30. Limits should get stronger for x > 30, so
      // it is conservative to use the prodiction for x = 30 for x > 30.
      x = std::min(x,30.0);
>>>>>>> b8e43e9f

      // Values for the model prediction provided by the authors.
      const std::vector<double> x2vals   = {0.0, 1.0, 6.25, 25.0, 56.25, 100.0, 156.25, 225.0, 306.25, 400.0, 506.25, 625.0, 756.25, 900.0};
      const std::vector<double> dPidts  = {1.075373, 1.095319, 1.123040, 1.289434, 1.497666, 1.869437, 2.300523, 2.844954, 3.379978, 4.086028, 4.847149, 5.754807, 6.714841, 7.649140};
      const double err = 0.09;

<<<<<<< HEAD
      // Use interpolation for the model predction, but only initialise once.
      static bool init_flag = false;
      static WDInterpolator interp(14);
      if (not(init_flag)) { interp.init (x2vals, dPidts, 14); init_flag = true; };

      // Use interpolation for the finite-mass correction.
      const double internal_temperature_keV = 1.11447;
      double mrel = 0.001 * (*Param["ma0"]) / internal_temperature_keV;
      static AxionInterpolator correction (GAMBIT_DIR "/DarkBit/data/Axions_WDCorrection_R548.dat", "linear");
      // For higher masses, reduce the effective coupling accordingly:
      if (mrel > 100.0)
      {
        x2 *= 15.0 * exp(-mrel) * pow(mrel,2.5)/(M_SQRT2 * pow(pi,3.5));
      } else if (mrel > 0.01) {
        x2 *= pow(10,correction.interpolate(log10(mrel)));
      };

      // We only have predictions up to x2 = 900. Limits should get stronger for x2 > 900, so
      // it is conservative to use the prodiction for x2 = 900 for x2 > 900.
      x2 = std::min(x2,900.0);
      double pred = interp.eval(x2);
=======
      static AxionInterpolator period_change (xvals, dPidts, "cspline");
>>>>>>> b8e43e9f

      double pred = period_change.interpolate(x);
      result = -0.5 * gsl_pow_2(3.3 - pred) / (1.1*1.1 + err*err);
    }

    // Capability function to compute the cooling likelihood of PG1351+489 (1605.07668 & 1406.6034; using observations from Redaelli+ (2011)).
    void calc_lnL_WDVar_PG1351489(double &result)
    {
      using namespace Pipes::calc_lnL_WDVar_PG1351489;
      // Rescale coupling to be used in their model prediction.
<<<<<<< HEAD
      double x2 = (1.0E+14 * std::fabs(*Param["gaee"]))/2.8;
      x2 = x2*x2;
=======
      double x = (1.0E+14 * std::fabs(*Param["gaee"]))/2.8;
      // We only have predictions up to x = 20. Limits should get stronger for x > 20, so
      // it is conservative to use the prodiction for x = 20 for x > 20.
      x = std::min(x,20.0);
>>>>>>> b8e43e9f

      // Values for the model prediction provided by the authors.
      const std::vector<double> x2vals = {0.0, 4.0, 16.0, 36.0, 64.0, 100.0, 144.0, 196.0, 256.0, 324.0, 400.0};
      const std::vector<double> dPidts = {0.90878126, 0.96382008, 1.2022906, 1.5712931, 2.1220619, 2.8002354, 3.6172605, 4.5000560, 5.5256592, 6.5055283, 7.5341296};
      const double err = 0.5;

<<<<<<< HEAD
      // Use interpolation for the model predction, but only initialise once.
      static bool init_flag = false;
      static WDInterpolator interp(11);
      if (not(init_flag)) { interp.init (x2vals, dPidts, 11); init_flag = true; };

      // Use interpolation for the finite-mass correction.
      const double internal_temperature_keV = 2.64273;
      double mrel = 0.001 * (*Param["ma0"]) / internal_temperature_keV;
      static AxionInterpolator correction (GAMBIT_DIR "/DarkBit/data/Axions_WDCorrection_PG1351489.dat", "linear");
      // For higher masses, reduce the effective coupling accordingly:
      if (mrel > 100.0)
      {
        x2 *= 15.0 * exp(-mrel) * pow(mrel,2.5)/(M_SQRT2 * pow(pi,3.5));
      } else if (mrel > 0.01) {
        x2 *= pow(10,correction.interpolate(log10(mrel)));
      };

      // We only have predictions up to x2 = 400. Limits should get stronger for x2 > 400, so
      // it is conservative to use the prodiction for x2 = 400 for x2 > 400.
      x2 = std::min(x2,400.0);
      double pred = interp.eval(x2);

=======
      static AxionInterpolator period_change (xvals, dPidts, "cspline");

      // We only have predictions up to x = 20. Limits should get stronger for x > 20, so
      // it is conservative to use the prodiction for x = 20 for x > 20.
      double pred = period_change.interpolate(x);
>>>>>>> b8e43e9f
      result = -0.5 * gsl_pow_2(2.0 - pred) / (0.9*0.9 + err*err);
    }

    // Capability function to compute the cooling likelihood of L192 (1605.06458  using l=1 & k=2; observations from Sullivan+Chote (2015)).
    void calc_lnL_WDVar_L192 (double &result)
    {
      using namespace Pipes::calc_lnL_WDVar_L192;
      // Rescale coupling to be used in their model prediction.
<<<<<<< HEAD
      double x2 = (1.0E+14 * std::fabs(*Param["gaee"]))/2.8;
      x2 = x2*x2;
=======
      double x = (1.0E+14 * std::fabs(*Param["gaee"]))/2.8;
      // We only have predictions up to x = 30. Limits should get stronger for x > 30, so
      // it is conservative to use the prediction for x = 30 for x > 30.
      x = std::min(x,23.0);
>>>>>>> b8e43e9f

      // Values for the model prediction provided by the authors.
      const std::vector<double> x2vals = {0.0, 1.0, 4.0, 9.0, 16.0, 25.0, 36.0, 49.0, 64.0, 81.0, 100.0, 121.0, 144.0, 169.0, 196.0, 225.0, 256.0, 289.0, 324.0, 361.0, 400.0, 441.0, 484.0, 529.0, 576.0, 625.0, 676.0, 729.0, 784.0, 841.0, 900.0};
      const std::vector<double> dPidts = {2.41, 2.40, 2.44, 2.42, 2.50, 2.57, 2.63, 2.74, 2.83, 2.99, 3.15, 3.32, 3.52, 3.70, 3.90, 4.08, 4.42, 4.69, 4.98, 5.34, 5.62, 6.02, 6.27, 6.62, 7.04, 7.38, 7.89, 8.09, 8.65, 9.16, 9.62};
      const double err = 0.85;

<<<<<<< HEAD
      // Use interpolation for the model predction, but only initialise once.
      static bool init_flag = false;
      static WDInterpolator interp(31);
      if (not(init_flag)) { interp.init (x2vals, dPidts, 31); init_flag = true; };

      // Use interpolation for the finite-mass correction.
      const double internal_temperature_keV = 1.04931;
      double mrel = 0.001 * (*Param["ma0"]) / internal_temperature_keV;
      static AxionInterpolator correction (GAMBIT_DIR "/DarkBit/data/Axions_WDCorrection_L192.dat", "linear");
      // For higher masses, reduce the effective coupling accordingly:
      if (mrel > 100.0)
      {
        x2 *= 15.0 * exp(-mrel) * pow(mrel,2.5)/(M_SQRT2 * pow(pi,3.5));
      } else if (mrel > 0.01) {
        x2 *= pow(10,correction.interpolate(log10(mrel)));
      };

      // We only have predictions up to x2 = 900. Limits should get stronger for x2 > 900, so
      // it is conservative to use the prediction for x2 = 900 for x2 > 900.
      x2 = std::min(x2,900.0);
      double pred = interp.eval(x2);
=======
      static AxionInterpolator period_change (xvals, dPidts, "cspline");
>>>>>>> b8e43e9f

      double pred = period_change.interpolate(x);
      result = -0.5 * gsl_pow_2(3.0 - pred) / (0.6*0.6 + err*err);
    }

    ////////////////////////////////////////////////////////////////////////////////////////////////////////////////////
    //      SN 1987A limits (from axion-photon conversion in the B-field of the Milky Way or axion-photon decay)      //
    ////////////////////////////////////////////////////////////////////////////////////////////////////////////////////

    // Capability function to calculate the likelihood for SN 1987A (based on data from 25 to 100 MeV photons, interpreted
    // by Chupp et al., Phys. Rev. Lett. 62, 505 (1989). Use 10 sec of data for conversion.
    void calc_lnL_SN1987A (double &result)
    {
      using namespace Pipes::calc_lnL_SN1987A;
      double f_10s = *Dep::PhotonFluence_SN1987A_Conversion;

      // Standard devations of the null observation.
      const double sigma_10s = 0.2;

      double ratio = f_10s/sigma_10s;

      result = -0.5*ratio*ratio;
    }

    //////////////////////////////////////////////////////////////////////////////////////////////////////
    //      SN 1987A photon fluence (from axion-photon conversion in the B-field of the Milky Way)      //
    //////////////////////////////////////////////////////////////////////////////////////////////////////

    // Capability function to calculate the photon fluence from SN 1987A as a result of axion-photon
    // conversion in the B-field of the Milky Way (based on arXiv:1410.3747).
    void calc_PhotonFluence_SN1987A_Conversion (double &result)
    {
      using namespace Pipes::calc_PhotonFluence_SN1987A_Conversion;
      double m = (1.0E+10*(*Param["ma0"]))/5.433430;
      double g = (1.0E+12*std::fabs(*Param["gagg"]))/5.339450;

      result = 0.570589*gsl_pow_4(g);
      if (m > 1.0) { result = result*pow(m, -4.021046); }
    }

    //////////////////////////////////////////////////////////////////
    //      Spectral distortions (H.E.S.S. telescope searches)      //
    //////////////////////////////////////////////////////////////////

    // Calculate the likelihood for H.E.S.S. data assuming conversion in the galaxy cluster magnetic field (GCMF, "Conservative" limits, 1311.3148).
    void calc_lnL_HESS_GCMF (double &result)
    {
      using namespace Pipes::calc_lnL_HESS_GCMF;
      double m_ax = *Param["ma0"];
      double gagg = 1.0E-9*std::fabs(*Param["gagg"]); // gagg needs to be in eV^-1.

      // Compute the domensionless parameters Epsilon and Gamma from the axion mass and axion-photon coupling (see 1311.3148).
      const double c_epsilon = 0.071546787;
      const double c_gamma = 0.015274036*370.0/sqrt(37.0);
      double epsilon = log10(m_ax*c_epsilon) + 5.0;
      double gamma = log10(gagg*c_gamma) + 20.0;

      // Initialise the interpolation and extrapolation routies for the H.E.S.S. results.
      static HESS_Interpolator interp (GAMBIT_DIR "/DarkBit/data/HESS_GCMF_Table.dat");

      result = interp.lnL(epsilon, gamma);
    }

    /**
     * @brief Capability for the XENON1T likelihood from 2006.10035
     *
     * The signal model consists of 3 components: Primakoff, ABC, and Fe57.
     */
    void calc_lnL_XENON1T_Anomaly(double &result)
    {
      using namespace Pipes::calc_lnL_XENON1T_Anomaly;

      double gae = std::fabs(*Param["gaee"]) / 5.0e-12;
      double gagamma = std::fabs(*Param["gagg"]) / 2.0e-10;
      //double gaN = std::fabs((1.095*(*Param["gan"]) + 0.095*(*Param["gap"])) / 1.0e-6);
      double gaN = std::fabs(*Param["gaN"]) / 1.0e-6;
      double x_3H = *Param["x_3H"] / 6.2e-25;
      double bkg_scale = 1.0 + *Param["delta_bkg"];
      double eff = 1.0 + *Param["delta_eff"];

      // static const bool include_bkg_tritium = runOptions->getValueOrDef<bool> (false, "include_bkg_tritium");

      static bool include_inverse_Primakoff = runOptions->getValueOrDef<bool> (true, "include_inverse_Primakoff");

      // XENON1T 2020 data (based on 2006.10035 and using an exposure of 0.65 tonne-years)

      static const Eigen::ArrayXd observed = (Eigen::ArrayXd(29) <<
        26., 61., 55., 47., 49.,
        47., 44., 41., 40., 37.,
        51., 41., 42., 51., 47.,
        48., 24., 43., 42., 34.,
        42., 40., 38., 53., 41.,
        57., 39., 46., 35.).finished();

      static const Eigen::ArrayXd bkg_tritium = (Eigen::ArrayXd(29) <<
        4.54543769e+00, 8.60509728e+00, 8.94256482e+00, 8.61684767e+00, 8.02464466e+00,
        7.29168481e+00, 6.48068011e+00, 5.65037508e+00, 4.81438779e+00, 3.97835836e+00,
        3.17827210e+00, 2.43987288e+00, 1.78022901e+00, 1.21426641e+00, 7.54437371e-01,
        4.13276721e-01, 1.95253807e-01, 7.58276424e-02, 2.37741495e-02, 1.17262241e-02,
        4.76851304e-03, 1.65434695e-04, 5.42752619e-05, 5.22947241e-05, 5.03141863e-05,
        4.83336485e-05, 4.63531107e-05, 4.43725729e-05, 4.23920351e-05).finished();

      static const Eigen::ArrayXd bkg_other = (Eigen::ArrayXd(29) <<
        22.07404375, 39.45186703, 41.83417331, 42.46968003, 42.78761694, 42.96532578,
        43.13847573, 43.56505579, 44.1162301 , 44.04330642, 43.60594679, 43.40248223,
        43.45031774, 43.49263918, 43.57084528, 43.66270961, 43.75990478, 43.85453193,
        43.95159076, 44.04782058, 44.14510208, 44.24450247, 44.3406822 , 44.43638726,
        44.5331988, 44.62865958, 44.72654689, 44.82382807, 44.91842725).finished();

      static const Eigen::ArrayXd signal_ref_ABC = (Eigen::ArrayXd(29) <<
        7.46283683e+01, 9.11300502e+01, 4.91874199e+01, 3.53433982e+01, 3.97196350e+01,
        3.57128137e+01, 2.27540737e+01, 1.19536450e+01, 6.29278747e+00, 3.30948412e+00,
        1.61495065e+00, 6.21479171e-01, 1.55434142e-01, 2.13046184e-02, 1.63362970e-03,
        5.94631877e-05, 6.22346656e-07, 0, 0, 0,
        0, 0, 0, 0, 0,
        0, 0, 0, 0).finished();

      static const Eigen::ArrayXd signal_ref_primakoff = (Eigen::ArrayXd(29) <<
        8.52269995e+00, 2.00539997e+01, 1.92433543e+01, 2.22113223e+01, 2.89487211e+01,
        2.48618807e+01, 1.56554086e+01, 8.76011034e+00, 4.77088790e+00, 2.59966792e+00,
        1.43054774e+00, 7.84191139e-01, 4.15162321e-01, 2.10029374e-01, 1.02847245e-01,
        5.27333566e-02, 2.93001979e-02, 1.70759274e-02, 1.08781046e-02, 7.76743790e-03,
        6.24916022e-03, 5.51837192e-03, 5.15693524e-03, 4.97968515e-03, 4.88717867e-03,
        4.84242242e-03, 4.82038071e-03, 2.38442778e-03, 0).finished();

      static const Eigen::ArrayXd signal_ref_fe57 = (Eigen::ArrayXd(29) <<
        4.64697658e-22, 1.14417236e-18, 1.48421451e-15, 1.01555196e-12, 3.67061998e-10,
        7.02067458e-08, 7.12116995e-06, 3.84028003e-04, 1.10431167e-02, 1.69885040e-01,
        1.40292258e+00, 6.23942228e+00, 1.49856121e+01, 1.94718769e+01, 1.36959639e+01,
        5.21070939e+00, 1.07020697e+00, 1.18324090e-01, 7.01902932e-03, 2.22639151e-04,
        3.76396817e-06, 3.38186408e-08, 1.61083936e-10, 4.05908328e-13, 5.40175385e-16,
        3.79105023e-19, 1.40152641e-22, 2.72678128e-26, 2.78978087e-30).finished();

      static const Eigen::ArrayXd signal_ref_ABC_inv_p = (Eigen::ArrayXd(29) <<
        6.90095435e+00, 1.39022260e+01, 1.15151093e+01, 7.97641672e+00, 5.52073353e+00,
        4.15542096e+00, 2.85016524e+00, 1.77391643e+00, 1.07580666e+00, 6.28453363e-01,
        3.26090878e-01, 1.31638303e-01, 3.77207469e-02, 7.52278937e-03, 1.06834615e-03,
        1.12228106e-04, 9.07094259e-06, 5.85004243e-07, 3.10665723e-08, 1.39581067e-09,
        5.42752207e-11, 1.86190569e-12, 5.72719620e-14, 1.60150437e-15, 4.11906863e-17,
        9.84235043e-19, 2.20372014e-20, 4.65786516e-22, 9.35349973e-24).finished();

      static const Eigen::ArrayXd signal_ref_primakoff_inv_p = (Eigen::ArrayXd(29) <<
        8.80070525e-01, 3.29923191e+00, 4.56900949e+00, 4.56444853e+00, 3.82216381e+00,
        2.86024934e+00, 1.98175269e+00, 1.29748018e+00, 8.13307028e-01, 4.92544613e-01,
        2.90070188e-01, 1.66927792e-01, 9.42159402e-02, 5.23046562e-02, 2.86265445e-02,
        1.54743414e-02, 8.27421198e-03, 4.38184245e-03, 2.30069622e-03, 1.19872791e-03,
        6.20254770e-04, 3.18925270e-04, 1.63051423e-04, 8.29261227e-05, 4.19736901e-05,
        2.11518187e-05, 1.06157318e-05, 5.30780091e-06, 2.64457315e-06).finished();

      static const Eigen::ArrayXd signal_ref_fe57_inv_p = (Eigen::ArrayXd(29) <<
        2.68534579e-23, 1.02403478e-19, 1.64401745e-16, 1.34346994e-13, 5.65333857e-11,
        1.23357889e-08, 1.40118942e-06, 8.30825834e-05, 2.57975431e-03, 4.20954642e-02,
        3.62322333e-01, 1.65087221e+00, 3.99391811e+00, 5.14060546e+00, 3.52226638e+00,
        1.28362583e+00, 2.48258237e-01, 2.54009765e-02, 1.36995132e-03, 3.88033329e-05,
        5.75235843e-07, 4.44951177e-09, 1.79118821e-11, 3.74451860e-14, 4.05797696e-17,
        2.27644923e-20, 6.60289329e-24, 9.89294778e-28, 7.65058090e-32).finished();

      static const double asimov = (observed * observed.log() - observed).sum();

      //const Eigen::ArrayXd bkg = include_bkg_tritium ? bkg_tritium + bkg_other : bkg_other;
      const Eigen::ArrayXd bkg = x_3H * bkg_tritium + bkg_other;
      Eigen::ArrayXd signal = gae * gae * (
                              signal_ref_ABC * gae * gae +
                              signal_ref_primakoff * gagamma * gagamma +
                              signal_ref_fe57 * gaN * gaN);

      if (include_inverse_Primakoff) {
        signal = signal + gagamma * gagamma * (
          signal_ref_ABC_inv_p * gae * gae +
          signal_ref_primakoff_inv_p * gagamma * gagamma +
          signal_ref_fe57_inv_p * gaN * gaN);
      };

      const Eigen::ArrayXd expected = eff * (bkg_scale * bkg + signal);

      result = (observed * expected.log() - expected).sum() - asimov;
    }

    struct dRdE_params { double m; double sigma; };
    double dRdE (double E, void * params) {
      struct dRdE_params * par = (struct dRdE_params *)params;
      // Efficiency from 2006.09721
      static AxionInterpolator efficiency (GAMBIT_DIR "/DarkBit/data/XENON1T/efficiency.txt", "cspline");
      return std::exp(-0.5*pow((E - par->m)/par->sigma,2))*efficiency.interpolate(E);
    }

    void calc_lnL_XENON1T_DM_Anomaly(double &result)
    {
      using namespace Pipes::calc_lnL_XENON1T_DM_Anomaly;

      result = 0;

      double gae = std::fabs(*Param["gaee"]);
      double ma = *Param["ma0"] / 1.0e3;
      double x_3H = *Param["x_3H"] / 6.2e-25;
      double bkg_scale = 1.0 + *Param["delta_bkg"];
      double rel_eff = 1.0 + *Param["delta_eff"];
      double dm_fraction = *Param["eta"];
      LocalMaxwellianHalo LocalHaloParameters = *Dep::LocalHalo;
      double rho0 = LocalHaloParameters.rho0;

      // static const bool include_bkg_tritium = runOptions->getValueOrDef<bool> (false, "include_bkg_tritium");

      // XENON1T 2020 data (based on 2006.10035 and using an exposure of 0.65 tonne-years)

      static const Eigen::ArrayXd observed = (Eigen::ArrayXd(29) <<
        26., 61., 55., 47., 49.,
        47., 44., 41., 40., 37.,
        51., 41., 42., 51., 47.,
        48., 24., 43., 42., 34.,
        42., 40., 38., 53., 41.,
        57., 39., 46., 35.).finished();

      static const Eigen::ArrayXd bkg_tritium = (Eigen::ArrayXd(29) <<
        4.54543769e+00, 8.60509728e+00, 8.94256482e+00, 8.61684767e+00, 8.02464466e+00,
        7.29168481e+00, 6.48068011e+00, 5.65037508e+00, 4.81438779e+00, 3.97835836e+00,
        3.17827210e+00, 2.43987288e+00, 1.78022901e+00, 1.21426641e+00, 7.54437371e-01,
        4.13276721e-01, 1.95253807e-01, 7.58276424e-02, 2.37741495e-02, 1.17262241e-02,
        4.76851304e-03, 1.65434695e-04, 5.42752619e-05, 5.22947241e-05, 5.03141863e-05,
        4.83336485e-05, 4.63531107e-05, 4.43725729e-05, 4.23920351e-05).finished();

      static const Eigen::ArrayXd bkg_other = (Eigen::ArrayXd(29) <<
        22.07404375, 39.45186703, 41.83417331, 42.46968003, 42.78761694,
        42.96532578, 43.13847573, 43.56505579, 44.1162301 , 44.04330642,
        43.60594679, 43.40248223, 43.45031774, 43.49263918, 43.57084528,
        43.66270961, 43.75990478, 43.85453193, 43.95159076, 44.04782058,
        44.14510208, 44.24450247, 44.3406822 , 44.43638726, 44.5331988 ,
        44.62865958, 44.72654689, 44.82382807, 44.91842725).finished();

      // Efficiency from 2006.09721
//      static AxionInterpolator efficiency (GAMBIT_DIR "/DarkBit/data/XENON1T/efficiency.txt");
      //double eff = efficiency.interpolate(ma);
      //static AxionInterpolator energy_resolution (GAMBIT_DIR "/DarkBit/data/XENON1T/enery_resolution.txt");
      // Photo-electric cross section from https://dx.doi.org/10.18434/T48G6X
      static AxionInterpolator sigma_pe (GAMBIT_DIR "/DarkBit/data/XENON1T/photoelectric.txt");

      gsl_integration_workspace * w = gsl_integration_workspace_alloc (1000);
      if ( (ma >= 1.0) && (ma <= 30.0) )
      {
        // Energy resolution from 2003.03825
        double energy_resolution = 0.15 + 31.71/sqrt(ma);
        double sigma = ma * energy_resolution / 100.0;
//        double sqrt2sigma = sqrt(2.0)*sigma;
        double amplitude = dm_fraction * (rho0/0.3) * (0.647309514*1000.0*365.0) * gae*gae * ma * (1.5e19/131.0)*sigma_pe.interpolate(ma/1000.0);
        gsl_function f;
        struct dRdE_params params = {ma, sigma};
        f.function = &dRdE;
        f.params = &params;
        double dRdE_result, error;
        std::vector<double> signal_vec;
        for (int i = 0; i < 29; i++)
        {
//          double delta1 = 1.0*(1.0 + i) - ma;
//          double delta2 = delta1 + 1.0;
//          double s = 0.5 * amplitude * (gsl_sf_erf(delta2/sqrt2sigma) - gsl_sf_erf(delta1/sqrt2sigma));
          gsl_integration_qags (&f, 1.+i, 2.+i, 0, 1e-7, 1000, w, &dRdE_result, &error);
          double s = amplitude * 1/sqrt(2*pi)/sigma * dRdE_result;
          signal_vec.push_back(s);
        };
        gsl_integration_workspace_free (w);

        static const double asimov = (observed * observed.log() - observed).sum();

        const Eigen::ArrayXd bkg = x_3H * bkg_tritium + bkg_other;
        const Eigen::ArrayXd signal = Eigen::ArrayXd::Map(signal_vec.data(), signal_vec.size());
        const Eigen::ArrayXd expected = rel_eff * (bkg_scale * bkg + signal);

        result = (observed * expected.log() - expected).sum() - asimov;
      };
    }

    void calc_lnL_XENON1T_Anomaly_NuisanceParameters(double &result)
    {
      using namespace Pipes::calc_lnL_XENON1T_Anomaly_NuisanceParameters;

      result = -0.5 * ( gsl_pow_2(*Param["delta_bkg"]/0.026) + gsl_pow_2(*Param["delta_eff"]/0.030) );
    }

  }  // namespace DarkBit
}  // namespace Gambit<|MERGE_RESOLUTION|>--- conflicted
+++ resolved
@@ -78,10 +78,8 @@
       public:
         // Overloaded class creators for the AxionInterpolator class using the init function below.
         AxionInterpolator();
-        AxionInterpolator(const std::vector<double> x, const std::vector<double> y, std::string type);
-        AxionInterpolator(const std::vector<double> x, const std::vector<double> y);
-        AxionInterpolator(std::string file, std::string type);
-        AxionInterpolator(std::string file);
+        AxionInterpolator(const std::vector<double> x, const std::vector<double> y, std::string type = "linear");
+        AxionInterpolator(std::string file, std::string type = "linear");
         AxionInterpolator& operator=(AxionInterpolator&&);
         // Destructor.
         ~AxionInterpolator();
@@ -106,7 +104,11 @@
     };
 
     // Default constructor.
-    AxionInterpolator::AxionInterpolator() {}
+    AxionInterpolator::AxionInterpolator()
+    {
+      acc = gsl_interp_accel_alloc();
+      spline = gsl_spline_alloc(gsl_interp_linear, 2);
+    }
 
     // Initialiser for the AxionInterpolator class.
     void AxionInterpolator::init(const std::vector<double> x, const std::vector<double> y, std::string type)
@@ -115,26 +117,24 @@
       // Get first and last value of the "x" component.
       lo = x.front();
       up = x.back();
-      acc = gsl_interp_accel_alloc ();
+      acc = gsl_interp_accel_alloc();
       if (type == "cspline")
       {
-        spline = gsl_spline_alloc (gsl_interp_cspline, pts);
+        spline = gsl_spline_alloc(gsl_interp_cspline, pts);
       }
       else if (type == "linear")
       {
-        spline = gsl_spline_alloc (gsl_interp_linear, pts);
+        spline = gsl_spline_alloc(gsl_interp_linear, pts);
       }
       else
       {
         DarkBit_error().raise(LOCAL_INFO, "ERROR! Interpolation type '"+type+"' not known to class AxionInterpolator.\n       Available types: 'linear' and 'cspline'.");
       }
 
-      gsl_spline_init (spline, &x[0], &y[0], pts);
-    }
-
-    // Overloaded class creators for the AxionInterpolator class using the init function above.
+      gsl_spline_init(spline, &x[0], &y[0], pts);
+    }
+
     AxionInterpolator::AxionInterpolator(const std::vector<double> x, const std::vector<double> y, std::string type) { init(x, y, type); }
-    AxionInterpolator::AxionInterpolator(const std::vector<double> x, const std::vector<double> y) { init(x, y, "linear"); }
 
     // Initialiser for the AxionInterpolator class.
     void AxionInterpolator::init(std::string file, std::string type)
@@ -153,9 +153,7 @@
       init(tab["x"],tab["y"],type);
     }
 
-    // Overloaded class creators for the AxionInterpolator class using the init function above.
     AxionInterpolator::AxionInterpolator(std::string file, std::string type) { init(file, type); }
-    AxionInterpolator::AxionInterpolator(std::string file) { init(file, "linear"); }
 
     // Move assignment operator
     AxionInterpolator& AxionInterpolator::operator=(AxionInterpolator&& interp)
@@ -173,8 +171,8 @@
     // Destructor
     AxionInterpolator::~AxionInterpolator()
     {
-      gsl_spline_free (spline);
-      gsl_interp_accel_free (acc);
+      gsl_spline_free(spline);
+      gsl_interp_accel_free(acc);
     }
 
     // Routine to access interpolated values.
@@ -684,7 +682,7 @@
       double rmax = std::min(1.0, sol->r_hi);
       SolarModel_params1 p1 = {p2->erg, rad, sol};
 
-      gsl_integration_workspace * w = gsl_integration_workspace_alloc (1E6);
+      gsl_integration_workspace * w = gsl_integration_workspace_alloc(1E6);
       double result, error;
 
       gsl_function F;
@@ -1905,16 +1903,10 @@
      void calc_RParameter(double &result)
      {
        using namespace Pipes::calc_RParameter;
-<<<<<<< HEAD
        const ModelParameters& params = *Dep::GeneralALP_parameters;
        double gaee2 = gsl_pow_2(1.0E+13 * std::fabs(params.at("gaee")));
        double gagg = 1.0E+10*std::fabs(params.at("gagg")); // gagg needs to be in 10^-10 GeV^-1.
        double ma0 = params.at("ma0");
-=======
-       double gaee2 = gsl_pow_2(1.0E+13*std::fabs(*Param["gaee"]));
-       double gagg = 1.0E+10*std::fabs(std::fabs(*Param["gagg"]));
-       double lgma0 = log10(*Param["ma0"]);
->>>>>>> b8e43e9f
        // Value for He-abundance Y from 1503.08146: <Y> = 0.2515(17).
        const double Y = 0.2515;
        // Use interpolation for the finite-mass correction.
@@ -1922,17 +1914,11 @@
        // Initialise an effective axion-photon coupling, valid for low masses.
        double geff = gagg;
        // Apply correction for higher mass values...
-<<<<<<< HEAD
        static double m_min = pow(10,correction.lower());
        static double m_max = pow(10,correction.upper());
        if ((ma0 > m_min) && (ma0 < m_max)) { geff *= pow(10, 0.5*correction.interpolate(log10(ma0))); }
        // ... or set to zero if mass is too high.
        if (ma0 >= m_max) { geff = 0.0; }
-=======
-       if ((lgma0 > correction.lower()) && (lgma0 < correction.upper())) { geff *= pow(10, 0.5*correction.interpolate(lgma0)); }
-       // ... or set to zero if mass is too high.
-       if (lgma0 >= correction.upper()) { geff = 0.0; }
->>>>>>> b8e43e9f
        // Expressions only valid for gaee2 < 35.18 but limits should become stronger for gaee2 > 35.18 (but perhaps not gaee2 >> 35.18).
        // Conservative approach: Constrain gaee2 > 35.18 at the level of gaee2 = 35.18.
        if (gaee2 > 35.18) { gaee2 = 35.18; }
@@ -1959,64 +1945,47 @@
     //      White Dwarf cooling hints      //
     /////////////////////////////////////////
 
-<<<<<<< HEAD
     // White Dwarf interpolator class
     class WDInterpolator
     {
+      public:
+        // Constructor
+        WDInterpolator(const std::vector<double> x, const std::vector<double> y, std::string correction_file, std::string type = "linear")
+        {
+          period_change = AxionInterpolator(x, y, type);
+          correction = AxionInterpolator(correction_file, type);
+        }
+
+        // Evaluation function
+        double evaluate(double mrel, double x2)
+        {
+          double res = x2;
+          // For higher masses, reduce the effective coupling accordingly:
+          if (mrel > 100.0)
+          {
+            res *= 15.0 * exp(-mrel) * pow(mrel,2.5)/(M_SQRT2 * pow(pi,3.5));
+          } else if (mrel > 0.01) {
+            res *= pow(10,correction.interpolate(log10(mrel)));
+          }
+          // We only have predictions up to x2 = max value. Limits should get stronger for x2 > max value, so
+          // it is conservative to use the prediction for x2 = max value for x2 > max value.
+          res = std::min(res, period_change.upper());
+          res = period_change.interpolate(res);
+          return res;
+        }
+
       private:
-
-        gsl_interp_accel *acc;
-        gsl_spline *spline;
-
-      public:
-
-        // Constructor
-        WDInterpolator(int npoints)
-        {
-          acc = gsl_interp_accel_alloc();
-          spline = gsl_spline_alloc(gsl_interp_cspline, npoints);
-        }
-
-        // Destructor
-        ~WDInterpolator()
-        {
-          gsl_spline_free (spline);
-          gsl_interp_accel_free (acc);
-        }
-
-        // Delete copy constructor and assignment operator to avoid shallow copies
-        WDInterpolator(const WDInterpolator&) = delete;
-        WDInterpolator operator=(const WDInterpolator&) = delete;
-
-        // Init
-        void init(std::vector<double> x, std::vector<double> y, int npoints)
-        {
-          gsl_spline_init(spline, x.data(), y.data(), npoints);
-        }
-
-        // Evaluation function
-        double eval(double x)
-        {
-          return gsl_spline_eval(spline, x, acc);
-        }
+        AxionInterpolator period_change;
+        AxionInterpolator correction;
     };
 
-=======
->>>>>>> b8e43e9f
     // Capability function to compute the cooling likelihood of G117-B15A (1205.6180; observations from Kepler+ (2011)).
     void calc_lnL_WDVar_G117B15A(double &result)
     {
       using namespace Pipes::calc_lnL_WDVar_G117B15A;
       // Rescale coupling to be used in their model prediction.
-<<<<<<< HEAD
       double x2 = (1.0e+14 * std::fabs(*Param["gaee"]))/2.8;
       x2 = x2*x2;
-=======
-      double x = (1.0E+14 * std::fabs(*Param["gaee"]))/2.8;
-      // We only have predictions up to x = 30. Limits should get stronger for x > 30, so
-      // it is conservative to use the prediction for x = 30 for x > 30.
-      x = std::min(x,30.0);
->>>>>>> b8e43e9f
 
       // Values for the model prediction provided by the authors.
       const std::vector<double> x2vals  = {0.0, 1.0, 6.25, 25.0, 56.25, 100.0, 156.25, 225.0, 306.25, 404.0, 506.25, 625.0, 756.25, 900.0};
@@ -2024,32 +1993,31 @@
       const double err = 0.09;
 
       // Use interpolation for the model predction, but only initialise once.
-<<<<<<< HEAD
-      static bool init_flag = false;
-      static WDInterpolator interp(14);
-      if (not(init_flag)) { interp.init (x2vals, dPidts, 14); init_flag = true; };
+      //static bool init_flag = false;
+      //static WDInterpolator interp(14);
+      //if (not(init_flag)) { interp.init (x2vals, dPidts, 14); init_flag = true; }
+
+      static WDInterpolator dPidt (x2vals, dPidts, GAMBIT_DIR "/DarkBit/data/Axions_WDCorrection_G117B15A.dat");
 
       // Use interpolation for the finite-mass correction.
       const double internal_temperature_keV = 1.19698;
       double mrel = 0.001 * (*Param["ma0"]) / internal_temperature_keV;
-      static AxionInterpolator correction (GAMBIT_DIR "/DarkBit/data/Axions_WDCorrection_G117B15A.dat", "linear");
+      //static AxionInterpolator period_change ();
+      //static AxionInterpolator correction (GAMBIT_DIR "/DarkBit/data/Axions_WDCorrection_G117B15A.dat", "linear");
       // For higher masses, reduce the effective coupling accordingly:
-      if (mrel > 100.0)
-      {
-        x2 *= 15.0 * exp(-mrel) * pow(mrel,2.5)/(M_SQRT2 * pow(pi,3.5));
-      } else if (mrel > 0.01) {
-        x2 *= pow(10,correction.interpolate(log10(mrel)));
-      };
-
-      // We only have predictions up to x2 = 900. Limits should get stronger for x2 > 900, so
-      // it is conservative to use the prediction for x2 = 900 for x2 > 900.
-      x2 = std::min(x2,900.0);
-      double pred = interp.eval(x2);
-=======
-      static AxionInterpolator period_change (xvals, dPidts, "cspline");
->>>>>>> b8e43e9f
-
-      double pred = period_change.interpolate(x);
+      //if (mrel > 100.0)
+      //{
+      //  x2 *= 15.0 * exp(-mrel) * pow(mrel,2.5)/(M_SQRT2 * pow(pi,3.5));
+      //} else if (mrel > 0.01) {
+      //  x2 *= pow(10,correction.interpolate(log10(mrel)));
+      //}
+
+      // We only have predictions up to x2 = max value. Limits should get stronger for x2 > max value, so
+      // it is conservative to use the prediction for x2 = max value for x2 > max value.
+      //x2 = std::min(x2,900.0);
+      //double pred = interp.eval(x2);
+      double pred = dPidt.evaluate(mrel, x2);
+
       result = -0.5 * gsl_pow_2(4.19 - pred) / (0.73*0.73 + err*err);
     }
 
@@ -2058,48 +2026,39 @@
     {
       using namespace Pipes::calc_lnL_WDVar_R548;
       // Rescale coupling to be used in their model prediction.
-<<<<<<< HEAD
       double x2 = (1.0E+14 * std::fabs(*Param["gaee"]))/2.8;
       x2 = x2*x2;
-=======
-      double x = (1.0E+14 * std::fabs(*Param["gaee"]))/2.8;
-      // We only have predictions up to x = 30. Limits should get stronger for x > 30, so
-      // it is conservative to use the prodiction for x = 30 for x > 30.
-      x = std::min(x,30.0);
->>>>>>> b8e43e9f
 
       // Values for the model prediction provided by the authors.
       const std::vector<double> x2vals   = {0.0, 1.0, 6.25, 25.0, 56.25, 100.0, 156.25, 225.0, 306.25, 400.0, 506.25, 625.0, 756.25, 900.0};
       const std::vector<double> dPidts  = {1.075373, 1.095319, 1.123040, 1.289434, 1.497666, 1.869437, 2.300523, 2.844954, 3.379978, 4.086028, 4.847149, 5.754807, 6.714841, 7.649140};
       const double err = 0.09;
 
-<<<<<<< HEAD
       // Use interpolation for the model predction, but only initialise once.
-      static bool init_flag = false;
-      static WDInterpolator interp(14);
-      if (not(init_flag)) { interp.init (x2vals, dPidts, 14); init_flag = true; };
+      //static bool init_flag = false;
+      //static WDInterpolator interp(14);
+      //if (not(init_flag)) { interp.init (x2vals, dPidts, 14); init_flag = true; };
+
+      static WDInterpolator dPidt (x2vals, dPidts, GAMBIT_DIR "/DarkBit/data/Axions_WDCorrection_R548.dat");
 
       // Use interpolation for the finite-mass correction.
       const double internal_temperature_keV = 1.11447;
       double mrel = 0.001 * (*Param["ma0"]) / internal_temperature_keV;
-      static AxionInterpolator correction (GAMBIT_DIR "/DarkBit/data/Axions_WDCorrection_R548.dat", "linear");
+      //static AxionInterpolator correction (GAMBIT_DIR "/DarkBit/data/Axions_WDCorrection_R548.dat", "linear");
       // For higher masses, reduce the effective coupling accordingly:
-      if (mrel > 100.0)
-      {
-        x2 *= 15.0 * exp(-mrel) * pow(mrel,2.5)/(M_SQRT2 * pow(pi,3.5));
-      } else if (mrel > 0.01) {
-        x2 *= pow(10,correction.interpolate(log10(mrel)));
-      };
+      //if (mrel > 100.0)
+      //{
+      //  x2 *= 15.0 * exp(-mrel) * pow(mrel,2.5)/(M_SQRT2 * pow(pi,3.5));
+      //} else if (mrel > 0.01) {
+      //  x2 *= pow(10,correction.interpolate(log10(mrel)));
+      //};
 
       // We only have predictions up to x2 = 900. Limits should get stronger for x2 > 900, so
       // it is conservative to use the prodiction for x2 = 900 for x2 > 900.
-      x2 = std::min(x2,900.0);
-      double pred = interp.eval(x2);
-=======
-      static AxionInterpolator period_change (xvals, dPidts, "cspline");
->>>>>>> b8e43e9f
-
-      double pred = period_change.interpolate(x);
+      //x2 = std::min(x2,900.0);
+      //double pred = interp.eval(x2);
+      double pred = dPidt.evaluate(mrel, x2);
+
       result = -0.5 * gsl_pow_2(3.3 - pred) / (1.1*1.1 + err*err);
     }
 
@@ -2108,51 +2067,39 @@
     {
       using namespace Pipes::calc_lnL_WDVar_PG1351489;
       // Rescale coupling to be used in their model prediction.
-<<<<<<< HEAD
       double x2 = (1.0E+14 * std::fabs(*Param["gaee"]))/2.8;
       x2 = x2*x2;
-=======
-      double x = (1.0E+14 * std::fabs(*Param["gaee"]))/2.8;
-      // We only have predictions up to x = 20. Limits should get stronger for x > 20, so
-      // it is conservative to use the prodiction for x = 20 for x > 20.
-      x = std::min(x,20.0);
->>>>>>> b8e43e9f
 
       // Values for the model prediction provided by the authors.
       const std::vector<double> x2vals = {0.0, 4.0, 16.0, 36.0, 64.0, 100.0, 144.0, 196.0, 256.0, 324.0, 400.0};
       const std::vector<double> dPidts = {0.90878126, 0.96382008, 1.2022906, 1.5712931, 2.1220619, 2.8002354, 3.6172605, 4.5000560, 5.5256592, 6.5055283, 7.5341296};
       const double err = 0.5;
 
-<<<<<<< HEAD
       // Use interpolation for the model predction, but only initialise once.
-      static bool init_flag = false;
-      static WDInterpolator interp(11);
-      if (not(init_flag)) { interp.init (x2vals, dPidts, 11); init_flag = true; };
+      //static bool init_flag = false;
+      //static WDInterpolator interp(11);
+      //if (not(init_flag)) { interp.init (x2vals, dPidts, 11); init_flag = true; };
+
+      static WDInterpolator dPidt (x2vals, dPidts, GAMBIT_DIR "/DarkBit/data/Axions_WDCorrection_PG1351489.dat");
 
       // Use interpolation for the finite-mass correction.
       const double internal_temperature_keV = 2.64273;
       double mrel = 0.001 * (*Param["ma0"]) / internal_temperature_keV;
-      static AxionInterpolator correction (GAMBIT_DIR "/DarkBit/data/Axions_WDCorrection_PG1351489.dat", "linear");
+      //static AxionInterpolator correction (GAMBIT_DIR "/DarkBit/data/Axions_WDCorrection_PG1351489.dat", "linear");
       // For higher masses, reduce the effective coupling accordingly:
-      if (mrel > 100.0)
-      {
-        x2 *= 15.0 * exp(-mrel) * pow(mrel,2.5)/(M_SQRT2 * pow(pi,3.5));
-      } else if (mrel > 0.01) {
-        x2 *= pow(10,correction.interpolate(log10(mrel)));
-      };
+      //if (mrel > 100.0)
+      //{
+      //  x2 *= 15.0 * exp(-mrel) * pow(mrel,2.5)/(M_SQRT2 * pow(pi,3.5));
+      //} else if (mrel > 0.01) {
+      //  x2 *= pow(10,correction.interpolate(log10(mrel)));
+      //};
 
       // We only have predictions up to x2 = 400. Limits should get stronger for x2 > 400, so
       // it is conservative to use the prodiction for x2 = 400 for x2 > 400.
-      x2 = std::min(x2,400.0);
-      double pred = interp.eval(x2);
-
-=======
-      static AxionInterpolator period_change (xvals, dPidts, "cspline");
-
-      // We only have predictions up to x = 20. Limits should get stronger for x > 20, so
-      // it is conservative to use the prodiction for x = 20 for x > 20.
-      double pred = period_change.interpolate(x);
->>>>>>> b8e43e9f
+      //x2 = std::min(x2,400.0);
+      //double pred = interp.eval(x2);
+      double pred = dPidt.evaluate(mrel, x2);
+
       result = -0.5 * gsl_pow_2(2.0 - pred) / (0.9*0.9 + err*err);
     }
 
@@ -2161,48 +2108,39 @@
     {
       using namespace Pipes::calc_lnL_WDVar_L192;
       // Rescale coupling to be used in their model prediction.
-<<<<<<< HEAD
       double x2 = (1.0E+14 * std::fabs(*Param["gaee"]))/2.8;
       x2 = x2*x2;
-=======
-      double x = (1.0E+14 * std::fabs(*Param["gaee"]))/2.8;
-      // We only have predictions up to x = 30. Limits should get stronger for x > 30, so
-      // it is conservative to use the prediction for x = 30 for x > 30.
-      x = std::min(x,23.0);
->>>>>>> b8e43e9f
 
       // Values for the model prediction provided by the authors.
       const std::vector<double> x2vals = {0.0, 1.0, 4.0, 9.0, 16.0, 25.0, 36.0, 49.0, 64.0, 81.0, 100.0, 121.0, 144.0, 169.0, 196.0, 225.0, 256.0, 289.0, 324.0, 361.0, 400.0, 441.0, 484.0, 529.0, 576.0, 625.0, 676.0, 729.0, 784.0, 841.0, 900.0};
       const std::vector<double> dPidts = {2.41, 2.40, 2.44, 2.42, 2.50, 2.57, 2.63, 2.74, 2.83, 2.99, 3.15, 3.32, 3.52, 3.70, 3.90, 4.08, 4.42, 4.69, 4.98, 5.34, 5.62, 6.02, 6.27, 6.62, 7.04, 7.38, 7.89, 8.09, 8.65, 9.16, 9.62};
       const double err = 0.85;
 
-<<<<<<< HEAD
       // Use interpolation for the model predction, but only initialise once.
-      static bool init_flag = false;
-      static WDInterpolator interp(31);
-      if (not(init_flag)) { interp.init (x2vals, dPidts, 31); init_flag = true; };
+      //static bool init_flag = false;
+      //static WDInterpolator interp(31);
+      //if (not(init_flag)) { interp.init (x2vals, dPidts, 31); init_flag = true; };
+
+      static WDInterpolator dPidt (x2vals, dPidts, GAMBIT_DIR "/DarkBit/data/Axions_WDCorrection_L192.dat");
 
       // Use interpolation for the finite-mass correction.
       const double internal_temperature_keV = 1.04931;
       double mrel = 0.001 * (*Param["ma0"]) / internal_temperature_keV;
-      static AxionInterpolator correction (GAMBIT_DIR "/DarkBit/data/Axions_WDCorrection_L192.dat", "linear");
+      //static AxionInterpolator correction (GAMBIT_DIR "/DarkBit/data/Axions_WDCorrection_L192.dat", "linear");
       // For higher masses, reduce the effective coupling accordingly:
-      if (mrel > 100.0)
-      {
-        x2 *= 15.0 * exp(-mrel) * pow(mrel,2.5)/(M_SQRT2 * pow(pi,3.5));
-      } else if (mrel > 0.01) {
-        x2 *= pow(10,correction.interpolate(log10(mrel)));
-      };
+      //if (mrel > 100.0)
+      //{
+      //  x2 *= 15.0 * exp(-mrel) * pow(mrel,2.5)/(M_SQRT2 * pow(pi,3.5));
+      //} else if (mrel > 0.01) {
+      //  x2 *= pow(10,correction.interpolate(log10(mrel)));
+      //};
 
       // We only have predictions up to x2 = 900. Limits should get stronger for x2 > 900, so
       // it is conservative to use the prediction for x2 = 900 for x2 > 900.
-      x2 = std::min(x2,900.0);
-      double pred = interp.eval(x2);
-=======
-      static AxionInterpolator period_change (xvals, dPidts, "cspline");
->>>>>>> b8e43e9f
-
-      double pred = period_change.interpolate(x);
+      //x2 = std::min(x2,900.0);
+      //double pred = interp.eval(x2);
+      double pred = dPidt.evaluate(mrel, x2);
+
       result = -0.5 * gsl_pow_2(3.0 - pred) / (0.6*0.6 + err*err);
     }
 
