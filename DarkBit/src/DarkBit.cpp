--- conflicted
+++ resolved
@@ -217,14 +217,9 @@
       double oh2 = *Dep::RD_oh2;
 
       std::string DMid = *Dep::DarkMatter_ID;
-<<<<<<< HEAD
       std::string DMbarid = *Dep::DarkMatterConj_ID;
       TH_Process annProc = (*Dep::TH_ProcessCatalog).getProcess(DMid, DMbarid);
-      daFunk::Funk spectrum = (*Dep::GA_AnnYield)->set("v", 0.);
-=======
-      TH_Process annProc = (*Dep::TH_ProcessCatalog).getProcess(DMid, DMid);
       daFunk::Funk spectrum = (*Dep::GA_Yield)->set("v", 0.);
->>>>>>> b988ab3d
 
       std::ostringstream filename;
       /*
