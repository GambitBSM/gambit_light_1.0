//   GAMBIT: Global and Modular BSM Inference Tool
//   *********************************************
///  \file
///
///  Relic density calculations.
///
///  *********************************************
///
///  Authors (add name and date if you modify):
///
///  \author Torsten Bringmann
///          (torsten.bringmann@desy.de)
///  \date 2013 Jun -- 2016 May
///
///  \author Christoph Weniger
///          (c.weniger@uva.nl)
///  \date 2013 Jul - 2015 May
///
///  *********************************************

#include <chrono>

#include "gambit/Elements/gambit_module_headers.hpp"
#include "gambit/DarkBit/DarkBit_rollcall.hpp"
#include "gambit/DarkBit/DarkBit_utils.hpp"
#include "gambit/Utils/util_functions.hpp"


namespace Gambit {
  namespace DarkBit {


    //////////////////////////////////////////////////////////////////////////
    //
    //                    DarkSUSY Relic density routines
    //
    //////////////////////////////////////////////////////////////////////////

    /*! \brief Collects spectrum information about coannihilating particles,
     *         resonances and threshold energies -- so far directly from DarkSUSY.
     */
    void RD_spectrum_SUSY(RD_spectrum_type &result)
    {
      using namespace Pipes::RD_spectrum_SUSY;

      std::vector<int> colist; //potential coannihilating particles (indices)
      colist.clear();

      result.coannihilatingParticles.clear();
      result.resonances.clear();
      result.threshold_energy.clear();

      /// Option CoannCharginosNeutralinos<bool>: Specify whether charginos and
      /// neutralinos are included in coannihilations (default: true)
      bool CoannCharginosNeutralinos = runOptions->getValueOrDef<bool>(true,
          "CoannCharginosNeutralinos");

      /// Option CoannSfermions<bool>: Specify whether sfermions are included in
      /// coannihilations (default: true)
      bool CoannSfermions = runOptions->getValueOrDef<bool>(true,
          "CoannSfermions");

      /// Option CoannMaxMass<double>: Maximal sparticle mass to be included in
      /// coannihilations, in units of DM mass (default: 1.6)
      double CoannMaxMass = runOptions->getValueOrDef<double>(1.6,
          "CoannMaxMass");

      // introduce pointers to DS mass spectrum and relevant particle info
      DS_PACODES *DSpart = &(*BEreq::pacodes);
      DS_MSPCTM *mymspctm= &(*BEreq::mspctm);
      DS_INTDOF *myintdof= &(*BEreq::intdof);
      DS_WIDTHS *mywidths= &(*BEreq::widths);

      // first add neutralino=WIMP=least massive 'coannihilating particle'
      result.coannihilatingParticles.push_back(
          RD_coannihilating_particle(DSpart->kn(1),
          myintdof->kdof(DSpart->kn(1)),mymspctm->mass(DSpart->kn(1))));

#ifdef DARKBIT_DEBUG
      std::cout << "WIMP : "<< DSpart->kn(1) << " " <<
          myintdof->kdof(DSpart->kn(1)) << " " << mymspctm->mass(DSpart->kn(1))
          << std::endl;
#endif

      // FIXME: eventually, this function should not be BE-dependent anymore
      // (i.e. SUSY particle conventions should follow GAMBUT, not DS etc)! 
      // The use of any
      // DarkSUSY conventions need thus be moved to RD_annrate_DSprep_func


      // include  neutralino & chargino coannihilation
      if(CoannCharginosNeutralinos)
      {
        for (int i=2; i<=4; i++)
          colist.push_back(DSpart->kn(i));
        colist.push_back(DSpart->kcha(1));
        colist.push_back(DSpart->kcha(2));
      }

      // include sfermion coannihilation
      if(CoannSfermions)
      {
        for (int i=1; i<=6; i++)
          colist.push_back(DSpart->ksl(i));
        for (int i=1; i<=3; i++)
          colist.push_back(DSpart->ksnu(i));
        for (int i=1; i<=6; i++)
          colist.push_back(DSpart->ksqu(i));
        for (int i=1; i<=6; i++)
          colist.push_back(DSpart->ksqd(i));
      }

      // only keep sparticles that are not too heavy
      for (size_t i=0; i<colist.size(); i++)
        if (mymspctm->mass(colist[i])/mymspctm->mass(DSpart->kn(1))
            < CoannMaxMass)
          result.coannihilatingParticles.push_back(
              RD_coannihilating_particle(colist[i], myintdof->kdof(colist[i]),
              mymspctm->mass(colist[i])));


      // determine resonances for LSP annihilation
      int reslist[] = {BEreq::particle_code("Z0"),
                       BEreq::particle_code("h0_2"),
                       BEreq::particle_code("h0_1"),
                       BEreq::particle_code("A0"),
                       BEreq::particle_code("W+"),
                       BEreq::particle_code("H+")};
      int resmax=sizeof(reslist) / sizeof(reslist[0]);
      // the last 2 resonances in the list can only appear for coannihilations
      if (result.coannihilatingParticles.size() == 1)
        resmax -= 2;

      for (int i=0; i<resmax; i++)
      {
        if (mymspctm->mass(reslist[i])/result.coannihilatingParticles[0].mass
            > 2.)
        {

/////////////////////////////
/////////////////////////////
// JONATHAN FIXME : please comment out everything and check whether this induces more 
//           "dgdap ..." errros. Comment out from here
          // DS-specific treatment of narrow Higgs width: is no longer needed here.
          if (reslist[i]==BEreq::particle_code("h0_2") && mywidths->width(BEreq::particle_code("h0_2")) < 0.1)
            // wide res treatment adopted in DS
            result.resonances.push_back(
                TH_Resonance(mymspctm->mass(reslist[i]), 0.1));
          else
            result.resonances.push_back(
                TH_Resonance(
                  mymspctm->mass(reslist[i]), mywidths->width(reslist[i])));
        }
      }
// to here
/////////////////////////////
/////////////////////////////


      // determine thresholds; lowest threshold = 2*WIMP rest mass  (unlike DS
      // convention!)
      result.threshold_energy.push_back(
          2*result.coannihilatingParticles[0].mass);
      int thrlist[] = {BEreq::particle_code("W+"),
                       BEreq::particle_code("Z0"),
                       BEreq::particle_code("t")};
      int thrmax=sizeof(thrlist) / sizeof(thrlist[0]);
      for (int i=0; i<thrmax; i++)
        if (mymspctm->mass(thrlist[i])>result.coannihilatingParticles[0].mass)
          result.threshold_energy.push_back(2*mymspctm->mass(thrlist[i]));

    } // function RD_spectrum_SUSY


   /*! \brief Collects information about resonances and threshold energies
     *        directly from the ProcessCatalog
     *        [NB: this assumes no coannihilating particles!]
     */
    void RD_spectrum_from_ProcessCatalog(RD_spectrum_type &result)
    {
      using namespace Pipes::RD_spectrum_from_ProcessCatalog;

      // retrieve annihilation processes and DM properties
      std::string DMid= *Dep::DarkMatter_ID;
      TH_Process annihilation =
              (*Dep::TH_ProcessCatalog).getProcess(DMid, DMid);
      TH_ParticleProperty DMproperty =
              (*Dep::TH_ProcessCatalog).getParticleProperty(DMid);

      // get thresholds & resonances from process catalog
      result.resonances = annihilation.resonances_thresholds.resonances;
      result.threshold_energy = annihilation.resonances_thresholds.threshold_energy;

      result.coannihilatingParticles.clear();
      // add WIMP=least massive 'coannihilating particle'
      // NB: particle code (1st entry) is irrelevant (unless Weff is obtained from DS)
      result.coannihilatingParticles.push_back(
          RD_coannihilating_particle(100,1+DMproperty.spin2,DMproperty.mass));
      // FIXME: coannihilation thresholds have to be added once they are included
      // in the process catalog

#ifdef DARKBIT_DEBUG
      std::cout << "DM dof = " << 1+ DMproperty.spin2 << std::endl;
//      std::cout << "Test : " << BEreq::particle_code("d_3")
//      << " " << BEreq::particle_code("u_3") << std::endl;
#endif


    } // function RD_spectrum_from_ProcessCatalog


    /*! \brief Order RD_spectrum object and derive coannihilation thresholds.
    */
    void RD_spectrum_ordered_func(RD_spectrum_type &result)
    {
      using namespace Pipes::RD_spectrum_ordered_func;

      result = *Dep::RD_spectrum;

      // NB: coannihilatingParticles does not necessarily have to be ordered,
      // but it is assumed that coannihilatingParticles[0] is the DM particle
      RD_coannihilating_particle tmp_co;
      if (result.coannihilatingParticles.size() > 1)
        for (std::size_t i=0; i<result.coannihilatingParticles.size()-1; i++)
        {
          for (std::size_t j=i+1; j<result.coannihilatingParticles.size(); j++)
          {
          if (result.coannihilatingParticles[j].mass<result.coannihilatingParticles[i].mass)
            {
              tmp_co=result.coannihilatingParticles[i];
              result.coannihilatingParticles[i]=result.coannihilatingParticles[j];
              result.coannihilatingParticles[j]=tmp_co;
            }
          }
        }


      // add coannihilation thresholds
      if (result.coannihilatingParticles.size() > 1)
        for (int i=0; i<(int)result.coannihilatingParticles.size(); i++)
          for (int j=std::max(1,i);
              j<(int)result.coannihilatingParticles.size(); j++)
            result.threshold_energy.push_back(
                result.coannihilatingParticles[i].mass
                +result.coannihilatingParticles[j].mass);
      //and order all thresholds
      double tmp;
      for (std::size_t i=0; i<result.threshold_energy.size()-1; i++)
      {
        for (std::size_t j=i+1; j<result.threshold_energy.size(); j++)
        {
          if (result.threshold_energy[j]<result.threshold_energy[i])
          {
            tmp=result.threshold_energy[i];
            result.threshold_energy[i]=result.threshold_energy[j];
            result.threshold_energy[j]=tmp;
          }
        }
      }

      if (!result.resonances.empty()){
        TH_Resonance tmp2;
        for (std::size_t i=0; i<result.resonances.size()-1; i++)
        {
          for (std::size_t j=i+1; j<result.resonances.size(); j++)
          {
            if (result.resonances[j].energy < result.resonances[i].energy)
            {
              tmp2=result.resonances[i];
              result.resonances[i]=result.resonances[j];
              result.resonances[j]=tmp2;
            }
          }
        }
      }
    } // function RD_spectrum_ordered_func


    /*! \brief Some helper function to prepare evaluation of Weff from
     *         DarkSUSY.
     */
    void RD_annrate_DSprep_func(int &result)
    {
      using namespace Pipes::RD_annrate_DSprep_func;

      // Read out location and number of resonances and thresholds from
      // RDspectrum.
      RD_spectrum_type specres = *Dep::RD_spectrum;

      // FIXME: Here goes a translation of GAMBIT particle identifiers
      // -> DS particle codes (once RD_spectrum_SUSY is backend independent)

      //write info about coannihilating particles to DS common blocks
      //[this is essentially the model-dependent part of dsrdstart]
      DS_RDMGEV myrdmgev;
      myrdmgev.nco = specres.coannihilatingParticles.size();
      for (int i=1; i<=myrdmgev.nco; i++) {
        myrdmgev.mco(i)=fabs(specres.coannihilatingParticles[i-1].mass);
        myrdmgev.mdof(i)=specres.coannihilatingParticles[i-1].degreesOfFreedom;
        myrdmgev.kcoann(i)=specres.coannihilatingParticles[i-1].index;
        // NB: only this particle code is DS/SUSY specific!
      }

      double tmp; int itmp;
      for (int i=1; i<=myrdmgev.nco-1; i++) {
        for (int j=i+1; j<=myrdmgev.nco; j++) {
          if (myrdmgev.mco(j)<myrdmgev.mco(i)) {
            tmp=myrdmgev.mco(i);
            myrdmgev.mco(i)=myrdmgev.mco(j);
            myrdmgev.mco(j)=tmp;
            itmp=myrdmgev.mdof(i);
            myrdmgev.mdof(i)=myrdmgev.mdof(j);
            myrdmgev.mdof(j)=itmp;
            itmp=myrdmgev.kcoann(i);
            myrdmgev.kcoann(i)=myrdmgev.kcoann(j);
            myrdmgev.kcoann(j)=itmp;
          }
        }
#ifdef DARKBIT_RD_DEBUG
      std::cout << "co : "<< myrdmgev.kcoann(i) << " " <<
          myrdmgev.mco(i) << " " << myrdmgev.mdof(i)
          << std::endl;
#endif
      }
#ifdef DARKBIT_RD_DEBUG
      std::cout << "co : "<< myrdmgev.kcoann(myrdmgev.nco) << " " <<
          myrdmgev.mco(myrdmgev.nco) << " " << myrdmgev.mdof(myrdmgev.nco)
          << std::endl;
#endif

      *BEreq::rdmgev = myrdmgev;

      result=1; // everything OK

    } // function RD_eff_annrate_DSprep_func


    /*! \brief Get Weff directly from initialized DarkSUSY.
    */
    void RD_eff_annrate_SUSY(double(*&result)(double&))
    {
      using namespace Pipes::RD_eff_annrate_SUSY;

      // This is supposed to specify that BE=DS is used to determine Weff
      if (1==1) {
        result=BEreq::dsanwx.pointer();
      }
      // similar for other BEs...

      // FIXME: test for m_WIMP/100 instead and then comment in!
//      double peff = 0.1;
//      if ( Utils::isnan((*result)(peff)) )
//      {
//        DarkBit_warning().raise(LOCAL_INFO, "Weff is nan.");
//        invalid_point().raise("Weff is nan in RD_eff_annrate_SUSY.");
//      }

    } // function RD_eff_annrate_SUSY


    /*! \brief Infer Weff from process catalog.
    */
    // Carries pointer to Weff
    DEF_FUNKTRAIT(RD_EFF_ANNRATE_FROM_PROCESSCATALOG_TRAIT)
      void RD_eff_annrate_from_ProcessCatalog(double(*&result)(double&))
      {
        using namespace Pipes::RD_eff_annrate_from_ProcessCatalog;

        std::string DMid= *Dep::DarkMatter_ID;
        TH_Process annProc = (*Dep::TH_ProcessCatalog).getProcess(DMid, DMid);
        double mDM = (*Dep::TH_ProcessCatalog).getParticleProperty(DMid).mass;
        const double GeV2tocm3s1 = 1.16733e-17;

        auto Weff = daFunk::zero("peff");
        auto peff = daFunk::var("peff");
        auto s = 4*(peff*peff + mDM*mDM);

        for (std::vector<TH_Channel>::iterator it = annProc.channelList.begin();
            it != annProc.channelList.end(); ++it)
        {
          Weff = Weff +
            it->genRate->set("v", 2*peff/sqrt(mDM*mDM+peff*peff))*s/GeV2tocm3s1;
        }
        // Add genRateMisc to Weff
        Weff = Weff + annProc.genRateMisc->set("v", 2*peff/sqrt(mDM*mDM+peff*peff))*s/GeV2tocm3s1;
        if ( Weff->getNArgs() != 1 )
          DarkBit_error().raise(LOCAL_INFO,
              "RD_eff_annrate_from_ProcessCatalog: Wrong number of arguments.\n"
              "The probable cause are three-body final states, which are not supported for this function."
              );
        result = Weff->plain<RD_EFF_ANNRATE_FROM_PROCESSCATALOG_TRAIT>("peff");
      } // function RD_eff_annrate_from_ProcessCatalog


    /*! \brief General routine for calculation of relic density, using DarkSUSY
     *         Boltzmann solver
     *
     *  Requires:
     *  - RD_thresholds_resonances
     *  - RD_eff_annrate (Weff)
     */
    void RD_oh2_general(double &result)
    {
      using namespace Pipes::RD_oh2_general;

      // Retrieve ordered list of resonances and thresholds from
      // RD_thresholds_resonances.
      RD_spectrum_type myRDspec = *Dep::RD_spectrum_ordered;
      if (myRDspec.coannihilatingParticles.empty())
      {
        DarkBit_error().raise(LOCAL_INFO, "RD_oh2_general: No DM particle!");
      }
      double mwimp=myRDspec.coannihilatingParticles[0].mass;

      #ifdef DARKBIT_RD_DEBUG
        bool tbtest=false;
      #endif

      // What follows below is the standard accurate calculation of oh2 in DS
      // either in fast = 0 (slower, accuracy <1%)  or fast = 1 (faster, default) mode

      // the following replaces dsrdcom -- which cannot be linked properly!?
      DS_RDPARS myrdpars;

      /// Option fast<int>: Numerical performance of Boltzmann solver in DS
      /// (default: 1) [NB: accurate is fast = 0 !]
      int fast = runOptions->getValueOrDef<int>(1, "fast");
      switch (fast)
      {
        case 0:
          myrdpars.cosmin=0.996195;myrdpars.waccd=0.005;myrdpars.dpminr=1.0e-4;
          myrdpars.dpthr=5.0e-4;myrdpars.wdiffr=0.05;myrdpars.wdifft=0.02;
          break;
        case 1:
          myrdpars.cosmin=0.996195;myrdpars.waccd=0.05;myrdpars.dpminr=5.0e-4;
          myrdpars.dpthr=2.5e-3;myrdpars.wdiffr=0.5;myrdpars.wdifft=0.1;
          break;
        default:
          DarkBit_error().raise(LOCAL_INFO, "Invalid fast flag (should be 0 or 1)");
      }
      
      myrdpars.hstep=0.01;myrdpars.hmin=1.0e-9;myrdpars.compeps=0.01;
      myrdpars.xinit=2.0;myrdpars.xfinal=200.0;myrdpars.umax=10.0;
      myrdpars.cfr=0.5;
      *BEreq::rdpars = myrdpars;
      DS_RDSWITCH myrdswitch;
      myrdswitch.thavint=1;myrdswitch.rdprt=0;
      *BEreq::rdswitch = myrdswitch;
      DS_RDLUN myrdlun;
      myrdlun.rdlulog=6;myrdlun.rdluerr=6;
      *BEreq::rdlun = myrdlun;
      DS_RDPADD myrdpadd;
      myrdpadd.pdivr=2.0;myrdpadd.dpres=0.5;myrdpadd.nlow=20;
      myrdpadd.nhigh=10;
      myrdpadd.npres=4;myrdpadd.nthup=4;myrdpadd.cthtest=0;myrdpadd.spltest=1;
      *BEreq::rdpadd = myrdpadd;

      DS_RDERRORS myrderrors;
      myrderrors.rderr=0;myrderrors.rdwar=0;myrderrors.rdinit=1234;
      *BEreq::rderrors = myrderrors;


      // write mass and dof of DM & coannihilating particle to DS common blocks
      DS_RDMGEV *myrdmgev = &(*BEreq::rdmgev);

      myrdmgev->nco=myRDspec.coannihilatingParticles.size();
      for (std::size_t i=1; i<=((unsigned int)myrdmgev->nco); i++)
      {
        myrdmgev->mco(i)=myRDspec.coannihilatingParticles[i-1].mass;
        myrdmgev->mdof(i)=myRDspec.coannihilatingParticles[i-1].degreesOfFreedom;
        myrdmgev->kcoann(i)=myRDspec.coannihilatingParticles[i-1].index;
        #ifdef DARKBIT_RD_DEBUG
          std::cout << "kcoann, mco, mdof: " << myrdmgev->kcoann(i) << "  " << myrdmgev->mco(i) << "  " << myrdmgev->mdof(i) << std::endl;
        #endif
      }

      // write information about thresholds and resonances to DS common blocks
      // [this is the model-independent part of dsrdstart]
      myrdmgev->nres=0;
      if (!myRDspec.resonances.empty())
      {
        myrdmgev->nres=myRDspec.resonances.size();
        for (std::size_t i=1; i<=myRDspec.resonances.size(); i++)
        {
          myrdmgev->rgev(i)=myRDspec.resonances[i-1].energy;
          myrdmgev->rwid(i)=myRDspec.resonances[i-1].width;
          #ifdef DARKBIT_RD_DEBUG
            std::cout << "rgev, rwid: " << myrdmgev->rgev(i) << "  " << myrdmgev->rwid(i) << std::endl;
          #endif
        }
      }
      // convert to momenta and write to DS common blocks
      DS_RDPTH myrdpth;
      // NB: DS does not count 2* WIMP rest mass as thr
      myrdpth.nth=myRDspec.threshold_energy.size()-1;
      myrdpth.pth(0)=0; myrdpth.incth(0)=1;
      for (std::size_t i=1; i<myRDspec.threshold_energy.size(); i++)
      {
        myrdpth.pth(i)=sqrt(pow(myRDspec.threshold_energy[i],2)/4-pow(mwimp,2));
        myrdpth.incth(i)=1;
        #ifdef DARKBIT_RD_DEBUG
          std::cout << "pth, incth: " << myrdpth.pth(i) << "  " << myrdpth.incth(i) << std::endl;
        #endif
      }
      *BEreq::rdpth = myrdpth;

      // determine starting point for integration of Boltzmann eq and write
      // to DS common blocks
      DS_RDDOF *myrddof = &(*BEreq::rddof);
      double xstart=std::max(myrdpars.xinit,1.0001*mwimp/myrddof->tgev(1));
      double tstart=mwimp/xstart;
      int k; myrddof->khi=myrddof->nf; myrddof->klo=1;
      while (myrddof->khi > myrddof->klo+1){
        k=(myrddof->khi+myrddof->klo)/2;
        if (myrddof->tgev(k) < tstart){
          myrddof->khi=k;
        }
        else {
          myrddof->klo=k;
        }
      }


      // follow wide res treatment for heavy Higgs adopted in DS
      double widthheavyHiggs=
             (*BEreq::widths).width(BEreq::particle_code("h0_2"));
      if (widthheavyHiggs<0.1)
        (*BEreq::widths).width(BEreq::particle_code("h0_2"))=0.1;

      #ifdef DARKBIT_RD_DEBUG
        // Dump Weff info on screen
        std::cout << "xstart = " << xstart << std::endl;
        for ( double peff = mwimp/1000;  peff < mwimp; peff = peff*1.5 )
          std::cout << "Weff(" << peff << ") = " << (*Dep::RD_eff_annrate)(peff) << std::endl;
        // Set up timing
        std::chrono::time_point<std::chrono::system_clock> start, end;
<<<<<<< HEAD
#endif


        // FIXME: Remove?
//            /*TAG*/ Spectrum mySpec = *Dep::MSSM_spectrum;
//            SLHAstruct mySLHA = mySpec->getSLHAea();
//            std::ofstream ofs("RelicDensity_debug.slha");
//            ofs << mySLHA;
//            ofs.close();

//        std::cout << "SLHA written to file" << std::endl;

#ifdef DARKBIT_RD_DEBUG
=======
>>>>>>> 7e8851e4
        start = std::chrono::system_clock::now();
        logger() << "Tabulating RD_eff_annrate..." << std::endl;
        std::cout << "Starting dsrdtab..." << std::endl;
      #endif
    
      // Tabulate invariant rate
      BEreq::dsrdtab(byVal(*Dep::RD_eff_annrate),xstart);

      #ifdef DARKBIT_RD_DEBUG
        std::cout << "...done" << std::endl;
        logger() << "...done!" << std::endl;
      
        // Get runtime
        end = std::chrono::system_clock::now();
        double runtime = std::chrono::duration_cast<std::chrono::milliseconds>(end - start).count();
      
        // Check if runtime too long
        if ( runtime > 30. )
        {
          std::cout << "Duration [ms]: " << runtime << std::endl;
<<<<<<< HEAD
          /*TAG*/ Spectrum mySpec = *Dep::MSSM_spectrum;
          SLHAstruct mySLHA = mySpec->getSLHAea();
=======
          SLHAstruct mySLHA = Dep::MSSM_spectrum->getSLHAea();
>>>>>>> 7e8851e4
          std::ofstream ofs("RelicDensity_debug.slha");
          ofs << mySLHA;
          ofs.close();
          tbtest=true;
        }
      #endif
    
      // Check whether piped invalid point was thrown
      piped_invalid_point.check();

      // determine integration limit
      BEreq::dsrdthlim();

      // now solve Boltzmann eqn using tabulated rate
      double xend, yend, xf; int nfcn;
      BEreq::dsrdeqn(byVal(BEreq::dsrdwintp.pointer()),
          xstart,xend,yend,xf,nfcn);
      // using the untabulated rate gives the same result but is usually
      // slower:
      // BEreq::dsrdeqn(byVal(*Dep::RD_eff_annrate),xstart,xend,yend,xf,nfcn);

      // change heavy Higgs width in DS back to standard value
      (*BEreq::widths).width(BEreq::particle_code("h0_2"))
         =widthheavyHiggs;

      //capture NAN result and map it to zero RD
      if (yend!=yend){
        logger() <<
          "WARNING: DS returned NAN for relic density. Setting to zero..."
          << std::endl;
        yend=0;
      }

      result = 0.70365e8*myrddof->fh(myrddof->nf)*mwimp*yend;

      logger() << "RD_oh2_general: oh2 =" << result << std::endl;

      #ifdef DARKBIT_DEBUG
        std::cout << std::endl << "DM mass = " << mwimp<< std::endl;
        std::cout << "Oh2     = " << result << std::endl << std::endl;
        if (tbtest) exit(1);
      #endif
    
    } // function RD_oh2_general


    //////////////////////////////////////////////////////////////////////////
    //
    //             Simple relic density routines for cross-checks
    //                      (MicrOmegas vs DarkSUSY)
    //
    //////////////////////////////////////////////////////////////////////////

    /*! \brief Relic density directly from a call of initialized MicrOmegas.
    */
    void RD_oh2_MicrOmegas(double &oh2)
    {
      using namespace Pipes::RD_oh2_MicrOmegas;
      // Input
      int fast;     // fast: 1, accurate: 0
      double Beps;  // Beps=1e-5 recommended, Beps=1 switches coannihilation off

      // Set options via ini-file (MicrOmegas-specific performance options)
      fast = runOptions->getValueOrDef<int>(0, "fast");
      Beps = runOptions->getValueOrDef<double>(1e-5, "Beps");
      logger() << "Using fast: " << fast << " and Beps: " << Beps << endl;

      // Output
      double Xf;
      oh2 = BEreq::oh2(&Xf, byVal(fast), byVal(Beps));
      logger() << "X_f = " << Xf << " Omega h^2 = " << oh2 << endl;
    }


    //////////////////////////////////////////////////////////////////////////
    //
    //   Infer fraction of Dark matter that is made up by scanned DM particles
    //
    //////////////////////////////////////////////////////////////////////////

    void RD_fraction_from_oh2(double &result)
    {
      using namespace Pipes::RD_fraction_from_oh2;
      result = -1;
      double oh2_theory = *Dep::RD_oh2;
      /// Option oh2_obs<double>: Set reference dark matter density (Oh2) for this module function (default 0.1188)
      double oh2_obs = runOptions->getValueOrDef<double>(0.1188, "oh2_obs");
      /// Option mode<str::string>: Set fraction mode (one, leq_one, any ; default is "one")
      std::string mode = runOptions->getValueOrDef<std::string>("one", "mode");
      if (mode ==  "one")
        result = 1;
      if (mode == "leq_one")
        result = std::min(1., oh2_theory/oh2_obs);
      if (mode == "any")
        result = oh2_theory/oh2_obs;
      if (result == -1)
        DarkBit_error().raise(LOCAL_INFO, "ERROR in RD_fraction: Unknown mode (options: one, leq_one, any)");
      logger() << "Fraction of dark matter that the scanned model accounts for: " << result << std::endl;
    }

    void RD_fraction_fixed(double &result)
    {
      using namespace Pipes::RD_fraction_fixed;
      result = 1;
    }
  }
}<|MERGE_RESOLUTION|>--- conflicted
+++ resolved
@@ -534,22 +534,6 @@
           std::cout << "Weff(" << peff << ") = " << (*Dep::RD_eff_annrate)(peff) << std::endl;
         // Set up timing
         std::chrono::time_point<std::chrono::system_clock> start, end;
-<<<<<<< HEAD
-#endif
-
-
-        // FIXME: Remove?
-//            /*TAG*/ Spectrum mySpec = *Dep::MSSM_spectrum;
-//            SLHAstruct mySLHA = mySpec->getSLHAea();
-//            std::ofstream ofs("RelicDensity_debug.slha");
-//            ofs << mySLHA;
-//            ofs.close();
-
-//        std::cout << "SLHA written to file" << std::endl;
-
-#ifdef DARKBIT_RD_DEBUG
-=======
->>>>>>> 7e8851e4
         start = std::chrono::system_clock::now();
         logger() << "Tabulating RD_eff_annrate..." << std::endl;
         std::cout << "Starting dsrdtab..." << std::endl;
@@ -570,12 +554,7 @@
         if ( runtime > 30. )
         {
           std::cout << "Duration [ms]: " << runtime << std::endl;
-<<<<<<< HEAD
-          /*TAG*/ Spectrum mySpec = *Dep::MSSM_spectrum;
-          SLHAstruct mySLHA = mySpec->getSLHAea();
-=======
           SLHAstruct mySLHA = Dep::MSSM_spectrum->getSLHAea();
->>>>>>> 7e8851e4
           std::ofstream ofs("RelicDensity_debug.slha");
           ofs << mySLHA;
           ofs.close();
