//   GAMBIT: Global and Modular BSM Inference Tool
//   *********************************************
///  \file
///
///  Rollcall header for module DarkBit
///
///  Compile-time registration of available obser-
///  vables and likelihoods, as well as their
///  dependencies.
///
///  Add to this if you want to add an observable
///  or likelihood to this module.
///
///  *********************************************
///
///  Authors (add name and date if you modify):
///
///  \author Christoph Weniger
///          (c.weniger@uva.nl)
///  \date 2013 Jul - 2015 May
///
///  \author Torsten Bringmann
///          (torsten.bringmann@fys.uio.no)
///  \date 2013 Jun
///  \date 2014 Mar
///  \date 2019 May
///
///  \author Lars A. Dal
///          (l.a.dal@fys.uio.no)
///  \date 2014 Mar, Sep, Oct
///
///  \author Christopher Savage
///          (chris@savage.name)
///  \date 2014 Oct, Dec
///  \date 2015 June
///
///  \author Antje Putze
///          (antje.putze@lapth.cnrs.fr)
///  \date 2015 Jan
///
///  \author Pat Scott
///          (pscott@imperial.ac.uk)
///  \date 2014 Mar
///  \date 2015 Mar, Aug
///        2018 Sep
///
///  \author Sebastian Wild
///          (sebastian.wild@ph.tum.de)
///  \date 2016 Aug, 2017 Oct
///
///  \author Felix Kahlhoefer
///          (felix.kahlhoefer@desy.de)
///  \date 2016 August
///
///  \author Ankit Beniwal
///          (ankit.beniwal@uclouvain.be)
///  \date 2016 Oct
///  \date 2018 Jan, Aug
///  \date 2020 Dec
///
///  \author Aaron Vincent
///          (aaron.vincent@cparc.ca)
///  \date 2017 Sept
///
///  \author Sanjay Bloor
///          (sanjay.bloor12@imperial.ac.uk)
///  \date 2017 Dec
///  \date 2018 Aug, Sep, Oct
///  \date 2020 Feb, May
///
///  \author Sebastian Hoof
///          (s.hoof15@imperial.ac.uk)
///  \date 2016 Oct
///  \date 2017 Feb, Sep, Dec
///  \date 2018 Jan, Mar, Apr
///  \date 2019 Mar, Apr, Jun
///
///  \author Anders Kvellestad
///          (anders.kvellestad@fys.uio.no)
///  \date 2020 Feb
///
///  \author Jonathan Cornell
///          (jonathancornell@weber.edu)
///  \date 2013 - 2020
///
///  \author Patrick Stoecker
///          (stoecker@physik.rwth-aachen.de)
///  \date 2021 Mar
///
///  \author Tomas Gonzalo
///          (gonzalo@physik.rwth-aachen.de)
///  \date 2021 Sep
///
///  *********************************************

#pragma once

#include "gambit/DarkBit/DarkBit_types.hpp"

#define MODULE DarkBit
#define REFERENCE GAMBITDarkMatterWorkgroup:2017fax
START_MODULE

  // DarkSUSY-specific initialisation functions ========================

  /// Make sure LocalHalo model is initialized in DarkSUSY5
  #define CAPABILITY DarkSUSY5_PointInit_LocalHalo
  START_CAPABILITY
    #define FUNCTION DarkSUSY5_PointInit_LocalHalo_func
      START_FUNCTION(bool)
      DEPENDENCY(RD_fraction, double)
      DEPENDENCY(LocalHalo, LocalMaxwellianHalo)
      BACKEND_REQ(dshmcom, (ds5), DS5_HMCOM)
      BACKEND_REQ(dshmisodf, (ds5), DS_HMISODF)
      BACKEND_REQ(dshmframevelcom, (ds5), DS_HMFRAMEVELCOM)
      BACKEND_REQ(dshmnoclue, (ds5), DS_HMNOCLUE)
      BACKEND_OPTION((DarkSUSY, 5.1.3), (ds5))
    #undef FUNCTION
  #undef CAPABILITY

  /// Make sure LocalHalo model is initialized in DarkSUSY6
  #define CAPABILITY DarkSUSY_PointInit_LocalHalo
  START_CAPABILITY
    #define FUNCTION DarkSUSY_PointInit_LocalHalo_func
      START_FUNCTION(bool)
      DEPENDENCY(RD_fraction, double)
      DEPENDENCY(LocalHalo, LocalMaxwellianHalo)
      BACKEND_REQ(dshmcom, (ds6), DS_HMCOM)
      BACKEND_REQ(dshmisodf, (ds6), DS_HMISODF)
      BACKEND_REQ(dshmframevelcom, (ds6), DS_HMFRAMEVELCOM)
      BACKEND_REQ(dshmnoclue, (ds6), DS_HMNOCLUE)
      BACKEND_OPTION((DarkSUSY_MSSM, 6.1.1, 6.2.2, 6.2.5), (ds6))  // Only DS6
      BACKEND_OPTION((DarkSUSY_generic_wimp, 6.1.1, 6.2.2, 6.2.5), (ds6))  // Only DS6
      FORCE_SAME_BACKEND(ds6)
    #undef FUNCTION
  #undef CAPABILITY

  // Relic density =====================================================

  #define CAPABILITY RD_spectrum
  START_CAPABILITY
    #define FUNCTION RD_spectrum_MSSM
      START_FUNCTION(RD_spectrum_type)
      DEPENDENCY(MSSM_spectrum, Spectrum)
      DEPENDENCY(DarkMatter_ID, std::string)
      DEPENDENCY(decay_rates,DecayTable)
    #undef FUNCTION
    #define FUNCTION RD_spectrum_SUSY_DS5
      START_FUNCTION(RD_spectrum_type)
      BACKEND_REQ(mspctm, (ds5), DS5_MSPCTM)
      BACKEND_REQ(widths, (ds5), DS5_WIDTHS)
      BACKEND_REQ(intdof, (ds5), DS_INTDOF)
      BACKEND_REQ(pacodes, (ds5), DS5_PACODES)
      BACKEND_REQ(DS5particle_code, (ds5), int, (const str&))
      BACKEND_OPTION((DarkSUSY, 5.1.3), (ds5))  // Only for DarkSUSY5
    #undef FUNCTION
    #define FUNCTION RD_spectrum_from_ProcessCatalog
      START_FUNCTION(RD_spectrum_type)
      DEPENDENCY(TH_ProcessCatalog, TH_ProcessCatalog)
      DEPENDENCY(DarkMatter_ID, std::string)
      DEPENDENCY(DarkMatterConj_ID, std::string)
      ALLOW_MODELS(ScalarSingletDM_Z2, ScalarSingletDM_Z2_running,
                   ScalarSingletDM_Z3, ScalarSingletDM_Z3_running,
                   DiracSingletDM_Z2, MajoranaSingletDM_Z2, VectorSingletDM_Z2, DMEFT)
    #undef FUNCTION
  #undef CAPABILITY

  #define CAPABILITY RD_spectrum_ordered
  START_CAPABILITY
    #define FUNCTION RD_spectrum_ordered_func
      START_FUNCTION(RD_spectrum_type)
      DEPENDENCY(RD_spectrum, RD_spectrum_type)
    #undef FUNCTION
  #undef CAPABILITY

  #define CAPABILITY RD_eff_annrate_DS5prep
  START_CAPABILITY
    #define FUNCTION RD_annrate_DS5prep_func
      START_FUNCTION(int)
      DEPENDENCY(RD_spectrum, RD_spectrum_type)
      BACKEND_REQ(rdmgev, (ds5), DS5_RDMGEV)
      BACKEND_OPTION((DarkSUSY, 5.1.3), (ds5))
    #undef FUNCTION
  #undef CAPABILITY

  #define CAPABILITY RD_eff_annrate_DSprep_MSSM
  START_CAPABILITY
    #define FUNCTION RD_annrate_DSprep_MSSM_func
      START_FUNCTION(int)
      DEPENDENCY(RD_spectrum_ordered, RD_spectrum_type)
      BACKEND_REQ(dsancoann, (ds6), DS_DSANCOANN)
      BACKEND_REQ(DSparticle_code, (ds6), int, (const str&))
      BACKEND_OPTION((DarkSUSY_MSSM, 6.1.1, 6.2.2, 6.2.5), (ds6))
      FORCE_SAME_BACKEND(ds6)
    #undef FUNCTION
  #undef CAPABILITY

  #define CAPABILITY RD_eff_annrate
  START_CAPABILITY
    #define FUNCTION RD_eff_annrate_DS5_MSSM
      START_FUNCTION(fptr_dd)
      ALLOW_MODELS(MSSM63atQ)
      DEPENDENCY(RD_eff_annrate_DS5prep, int)
      BACKEND_REQ(dsanwx, (ds5), double, (double&))
      BACKEND_OPTION((DarkSUSY, 5.1.3), (ds5))
    #undef FUNCTION
    #define FUNCTION RD_eff_annrate_DS_MSSM
      START_FUNCTION(fptr_dd)
      ALLOW_MODELS(MSSM63atQ)
      DEPENDENCY(RD_eff_annrate_DSprep_MSSM, int)
      BACKEND_REQ(dsanwx, (ds6), double, (double&))
      BACKEND_OPTION((DarkSUSY_MSSM, 6.1.1, 6.2.2, 6.2.5), (ds6))
    #undef FUNCTION
    #define FUNCTION RD_eff_annrate_from_ProcessCatalog
      START_FUNCTION(fptr_dd)
      DEPENDENCY(TH_ProcessCatalog, TH_ProcessCatalog)
      DEPENDENCY(DarkMatter_ID, std::string)
      DEPENDENCY(DarkMatterConj_ID, std::string)
      ALLOW_MODELS(ScalarSingletDM_Z2, ScalarSingletDM_Z2_running,
                   DiracSingletDM_Z2, MajoranaSingletDM_Z2, VectorSingletDM_Z2, DMEFT)
    #undef FUNCTION
  #undef CAPABILITY

  #define CAPABILITY RD_oh2
  START_CAPABILITY

    /// General Boltzmann solver from DarkSUSY, using arbitrary Weff
    #define FUNCTION RD_oh2_DS_general
      START_FUNCTION(double)
      DEPENDENCY(RD_spectrum_ordered, RD_spectrum_type)
      DEPENDENCY(RD_eff_annrate, fptr_dd)
      #ifdef DARKBIT_RD_DEBUG
        DEPENDENCY(MSSM_spectrum, Spectrum)
      #endif
      BACKEND_REQ(rdpars, (ds6), DS_RDPARS)
      BACKEND_REQ(rdtime, (ds6), DS_RDTIME)
      BACKEND_REQ(dsrdcom, (ds6), void, ())
      BACKEND_REQ(dsrdstart,(ds6),void,(int&, double(&)[1000], double(&)[1000], int&, double(&)[1000], double(&)[1000], int&, double(&)[1000]))
      BACKEND_REQ(dsrdens, (ds6), void, (double(*)(double&), double&, double&, int&, int&, int&))
      BACKEND_OPTION((DarkSUSY_MSSM),(ds6))
      BACKEND_OPTION((DarkSUSY_generic_wimp),(ds6))
      FORCE_SAME_BACKEND(ds6)
    #undef FUNCTION

    #define FUNCTION RD_oh2_DS5_general
      START_FUNCTION(double)
      DEPENDENCY(RD_spectrum_ordered, RD_spectrum_type)
      DEPENDENCY(RD_eff_annrate, fptr_dd)
      #ifdef DARKBIT_RD_DEBUG
        DEPENDENCY(MSSM_spectrum, Spectrum)
      #endif
      BACKEND_REQ(dsrdthlim, (ds5), void, ())
      BACKEND_REQ(dsrdtab, (ds5), void, (double(*)(double&), double&, int&))
      BACKEND_REQ(dsrdeqn, (ds5), void, (double(*)(double&),double&,double&,double&,double&,int&))
      BACKEND_REQ(dsrdwintp, (ds5), double, (double&))
      BACKEND_REQ(DS5particle_code, (ds5), int, (const str&))
      BACKEND_REQ(widths, (ds5), DS5_WIDTHS)
      BACKEND_REQ(rdmgev, (ds5), DS5_RDMGEV)
      BACKEND_REQ(rdpth, (ds5), DS_RDPTH)
      BACKEND_REQ(rdpars, (ds5), DS_RDPARS)
      BACKEND_REQ(rdswitch, (ds5), DS_RDSWITCH)
      BACKEND_REQ(rdlun, (ds5), DS_RDLUN)
      BACKEND_REQ(rdpadd, (ds5), DS_RDPADD)
      BACKEND_REQ(rddof, (ds5), DS_RDDOF)
      BACKEND_REQ(rderrors, (ds5), DS_RDERRORS)
      BACKEND_REQ(rdtime, (ds5), DS_RDTIME)
      BACKEND_OPTION((DarkSUSY, 5.1.3), (ds5))  // Only for DarkSUSY5
    #undef FUNCTION

    /// Routine for cross checking relic density results, using DarkSUSY5
    // TODO: corresponding function for DS6+ not yet implemented
    #define FUNCTION RD_oh2_DarkSUSY_DS5
      START_FUNCTION(double)
      ALLOW_MODELS(MSSM63atQ)
      BACKEND_REQ(dsrdomega, (ds5), double, (int&,int&,double&,int&,int&,int&))
      BACKEND_REQ(rderrors, (ds5), DS_RDERRORS)
      BACKEND_REQ(rdtime, (ds5), DS_RDTIME)
      BACKEND_OPTION((DarkSUSY, 5.1.3), (ds5))  // Only for DarkSUSY5
    #undef FUNCTION

    /// Routine for cross checking relic density results, using MicrOmegas
    #define FUNCTION RD_oh2_MicrOmegas
      START_FUNCTION(double)
      DEPENDENCY(RD_oh2_Xf, ddpair)
    #undef FUNCTION

    /// Routine for computing axion energy density today from vacuum misalignment, assuming no axion decays.
    #define FUNCTION RD_oh2_Axions
      START_FUNCTION(double)
        ALLOW_MODEL(GeneralALP)
        DEPENDENCY(AxionOscillationTemperature, double)
        DEPENDENCY(T_cmb, double)
    #undef FUNCTION
  #undef CAPABILITY


  /// Get oh2 and Xf simultaneously
  #define CAPABILITY RD_oh2_Xf
  START_CAPABILITY
    #define FUNCTION RD_oh2_Xf_MicrOmegas
      START_FUNCTION(ddpair)
      BACKEND_REQ(oh2, (gimmemicro), double, (double*,int,double))
      BACKEND_OPTION((MicrOmegas_MSSM), (gimmemicro))
      BACKEND_OPTION((MicrOmegas_ScalarSingletDM_Z2), (gimmemicro))
      BACKEND_OPTION((MicrOmegas_ScalarSingletDM_Z3), (gimmemicro))
      BACKEND_OPTION((MicrOmegas_VectorSingletDM_Z2), (gimmemicro))
      BACKEND_OPTION((MicrOmegas_MajoranaSingletDM_Z2), (gimmemicro))
      BACKEND_OPTION((MicrOmegas_DiracSingletDM_Z2),(gimmemicro))
      ALLOW_MODELS(MSSM63atQ, MSSM63atMGUT,
                   ScalarSingletDM_Z2, ScalarSingletDM_Z2_running,
                   ScalarSingletDM_Z3, ScalarSingletDM_Z3_running,
                   DiracSingletDM_Z2, MajoranaSingletDM_Z2, VectorSingletDM_Z2, DMEFT)
    #undef FUNCTION
  #undef CAPABILITY


  /// Xf = m_WIMP/T_freezeout
  #define CAPABILITY Xf
  START_CAPABILITY
    #define FUNCTION Xf_MicrOmegas
      START_FUNCTION(double)
      DEPENDENCY(RD_oh2_Xf, ddpair)
    #undef FUNCTION
  #undef CAPABILITY

  /// Contributions of different annihilation channels to the relic density
  #define CAPABILITY relic_density_contributions
  START_CAPABILITY
    #define FUNCTION print_channel_contributions_MicrOmegas
      START_FUNCTION(double)
      DEPENDENCY(Xf, double)
      BACKEND_REQ(momegas_print_channels, () , double,  (double, double, double, int, FILE*))
    #undef FUNCTION
  #undef CAPABILITY

  /// Contributions of semi-annihilation to the relic density
  #define CAPABILITY semi_annihilation_fraction
  START_CAPABILITY
    #define FUNCTION get_semi_ann_MicrOmegas
      START_FUNCTION(double)
      DEPENDENCY(Xf, double)
      BACKEND_REQ(get_oneChannel, (gimmemicro), double, (double,double,char*,char*,char*,char*))
      BACKEND_OPTION((MicrOmegas_ScalarSingletDM_Z3),(gimmemicro))
    #undef FUNCTION
  #undef CAPABILITY

  #define CAPABILITY vSigma_freezeout
  START_CAPABILITY
    #define FUNCTION vSigma_freezeout_MicrOmegas
      START_FUNCTION(double)
      DEPENDENCY(Xf, double)
      DEPENDENCY(mwimp, double)
      BACKEND_REQ(vSigma, (), double, (double, double, int))
    #undef FUNCTION
  #undef CAPABILITY

  /// Fraction of the relic density constituted by the DM candidate under investigation
  #define CAPABILITY RD_fraction
  START_CAPABILITY
    #define FUNCTION RD_fraction_one
      START_FUNCTION(double)
    #undef FUNCTION
    #define FUNCTION RD_fraction_leq_one
      START_FUNCTION(double)
      DEPENDENCY(RD_oh2, double)
    #undef FUNCTION
    #define FUNCTION RD_fraction_rescaled
      START_FUNCTION(double)
      DEPENDENCY(RD_oh2, double)
    #undef FUNCTION
   #define FUNCTION RD_fraction_rescaled_LCDM
      START_FUNCTION(double)
      ALLOW_MODELS(LCDM, LCDM_theta)
      DEPENDENCY(RD_oh2, double)
    #undef FUNCTION
  #undef CAPABILITY


  // Process catalogue =================================================

  #define CAPABILITY TH_ProcessCatalog
  START_CAPABILITY

    /// Process Catalogue from DarkSUSY5
    #define FUNCTION TH_ProcessCatalog_DS5_MSSM
      START_FUNCTION(TH_ProcessCatalog)
      DEPENDENCY(MSSM_spectrum, Spectrum)
      DEPENDENCY(DarkMatter_ID, std::string)
      DEPENDENCY(DarkMatterConj_ID, std::string)
      DEPENDENCY(decay_rates,DecayTable)
      BACKEND_REQ(dssigmav, (ds5), double, (int&))
      BACKEND_REQ(dsIBffdxdy, (ds5), double, (int&, double&, double&))
      BACKEND_REQ(dsIBhhdxdy, (ds5), double, (int&, double&, double&))
      BACKEND_REQ(dsIBwhdxdy, (ds5), double, (int&, double&, double&))
      BACKEND_REQ(dsIBwwdxdy, (ds5), double, (int&, double&, double&))
      BACKEND_REQ(IBintvars, (ds5), DS_IBINTVARS)
      BACKEND_OPTION((DarkSUSY, 5.1.3), (ds5))  // Only for DarkSUSY5
      FORCE_SAME_BACKEND(ds5)
      ALLOW_MODELS(MSSM63atQ)
    #undef FUNCTION

    /// Process Catalogue from DarkSUSY6 (MSSM)
    #define FUNCTION TH_ProcessCatalog_DS_MSSM
      START_FUNCTION(TH_ProcessCatalog)
      DEPENDENCY(MSSM_spectrum, Spectrum)
      DEPENDENCY(DarkMatter_ID, std::string)
      DEPENDENCY(DarkMatterConj_ID, std::string)
      DEPENDENCY(decay_rates,DecayTable)
      BACKEND_REQ(dssigmav0, (ds6), double, (int&,int&))
      BACKEND_REQ(dssigmav0tot, (ds6), double, ())
      BACKEND_REQ(dsIBffdxdy, (ds6), double, (int&, double&, double&))
      BACKEND_REQ(dsIBhhdxdy, (ds6), double, (int&, double&, double&))
      BACKEND_REQ(dsIBwhdxdy, (ds6), double, (int&, double&, double&))
      BACKEND_REQ(dsIBwwdxdy, (ds6), double, (int&, double&, double&))
      BACKEND_REQ(IBintvars, (ds6), DS_IBINTVARS)
      BACKEND_OPTION((DarkSUSY_MSSM, 6.1.1, 6.2.2, 6.2.5), (ds6))  // Only for DarkSUSY6 MSSM
      FORCE_SAME_BACKEND(ds6)
      ALLOW_MODELS(MSSM63atQ)
    #undef FUNCTION

    #define FUNCTION TH_ProcessCatalog_ScalarSingletDM_Z2
      START_FUNCTION(TH_ProcessCatalog)
      DEPENDENCY(decay_rates, DecayTable)
      DEPENDENCY(ScalarSingletDM_Z2_spectrum, Spectrum)
      ALLOW_MODELS(ScalarSingletDM_Z2,ScalarSingletDM_Z2_running)
    #undef FUNCTION

    #define FUNCTION TH_ProcessCatalog_ScalarSingletDM_Z3
      START_FUNCTION(TH_ProcessCatalog)
      DEPENDENCY(decay_rates, DecayTable)
      DEPENDENCY(ScalarSingletDM_Z3_spectrum, Spectrum)
      BACKEND_REQ(calcSpectrum, (gimmemicro) , double,  (int, double*, double*, double*, double*, double*, double*, int*))
      BACKEND_REQ(vSigmaCh, (gimmemicro), MicrOmegas::aChannel*)
      FORCE_SAME_BACKEND(gimmemicro)
      ALLOW_MODELS(ScalarSingletDM_Z3,ScalarSingletDM_Z3_running)
    #undef FUNCTION

    #define FUNCTION TH_ProcessCatalog_VectorSingletDM_Z2
      START_FUNCTION(TH_ProcessCatalog)
      DEPENDENCY(VectorSingletDM_Z2_spectrum, Spectrum)
      DEPENDENCY(decay_rates, DecayTable)
      ALLOW_MODELS(VectorSingletDM_Z2)
    #undef FUNCTION

    #define FUNCTION TH_ProcessCatalog_MajoranaSingletDM_Z2
      START_FUNCTION(TH_ProcessCatalog)
      DEPENDENCY(MajoranaSingletDM_Z2_spectrum, Spectrum)
      DEPENDENCY(decay_rates, DecayTable)
      ALLOW_MODELS(MajoranaSingletDM_Z2)
    #undef FUNCTION

    #define FUNCTION TH_ProcessCatalog_DiracSingletDM_Z2
      START_FUNCTION(TH_ProcessCatalog)
      DEPENDENCY(decay_rates, DecayTable)
      DEPENDENCY(DiracSingletDM_Z2_spectrum, Spectrum)
      ALLOW_MODELS(DiracSingletDM_Z2)
    #undef FUNCTION

    #define FUNCTION TH_ProcessCatalog_AnnihilatingDM_mixture
      START_FUNCTION(TH_ProcessCatalog)
      ALLOW_MODELS(AnnihilatingDM_mixture)
    #undef FUNCTION

    #define FUNCTION TH_ProcessCatalog_DecayingDM_mixture
      START_FUNCTION(TH_ProcessCatalog)
      ALLOW_MODELS(DecayingDM_mixture)
    #undef FUNCTION

    #define FUNCTION TH_ProcessCatalog_WIMP_EFT
      START_FUNCTION(TH_ProcessCatalog)
      DEPENDENCY(decay_rates, DecayTable)
      DEPENDENCY(SM_spectrum, Spectrum)
      DEPENDENCY(WIMP_properties, WIMPprops)
      ALLOW_MODEL_DEPENDENCE(WIMP_sigmav, NREO_ScalarDM, NREO_DiracDM, NREO_MajoranaDM)
      MODEL_GROUP(group1, (WIMP_sigmav))
      MODEL_GROUP(group2, (NREO_ScalarDM, NREO_DiracDM, NREO_MajoranaDM))
      ALLOW_MODEL_COMBINATION(group1, group2)
    #undef FUNCTION

    #define FUNCTION TH_ProcessCatalog_DMEFT
      START_FUNCTION(TH_ProcessCatalog)
      DEPENDENCY(WIMP_properties, WIMPprops)
      DEPENDENCY(decay_rates, DecayTable)
      DEPENDENCY(DMEFT_spectrum, Spectrum)
      BACKEND_REQ(CH_Sigma_V, (), double, (str&, std::vector<str>&, std::vector<str>&, double&, const DecayTable&))
      ALLOW_MODELS(DMEFT)
    #undef FUNCTION
  #undef CAPABILITY

  /// Information about the nature of the DM process in question
  /// (i.e. decay or annihilation) to use the correct scaling in
  /// terms of the DM density, phase space, etc.
  #define CAPABILITY DM_process
  START_CAPABILITY
    #define FUNCTION DM_process_from_ProcessCatalog
      START_FUNCTION(std::string)
      DEPENDENCY(TH_ProcessCatalog, TH_ProcessCatalog)
      DEPENDENCY(DarkMatter_ID, std::string)
    #undef FUNCTION
  #undef CAPABILITY


  // Simulated annihilation/decay yield tables ==========================================

  #define CAPABILITY FullSimYieldTable
  START_CAPABILITY
    #define FUNCTION Combine_SimYields
    START_FUNCTION(SimYieldTable)
    DEPENDENCY(GA_SimYieldTable, SimYieldTable)
    DEPENDENCY(electron_SimYieldTable, SimYieldTable)
    DEPENDENCY(positron_SimYieldTable, SimYieldTable)
    DEPENDENCY(antiproton_SimYieldTable, SimYieldTable)
    DEPENDENCY(antideuteron_SimYieldTable, SimYieldTable)
    #undef FUNCTION
  #undef CAPABILITY

  #define CAPABILITY GA_SimYieldTable
  START_CAPABILITY
    #define FUNCTION GA_SimYieldTable_DarkSUSY
    START_FUNCTION(SimYieldTable)
    BACKEND_REQ(dsanyield_sim, (), double, (double&,double&,int&,char*,int&,int&,int&))
    #undef FUNCTION
    #define FUNCTION GA_SimYieldTable_DS5 // DS5 only
    START_FUNCTION(SimYieldTable)
    BACKEND_REQ(dshayield, (ds5), double, (double&,double&,int&,int&,int&))
    BACKEND_OPTION((DarkSUSY, 5.1.3), (ds5))  // Only for DarkSUSY5
    #undef FUNCTION
    #define FUNCTION GA_SimYieldTable_MicrOmegas
    START_FUNCTION(SimYieldTable)
    BACKEND_REQ(dNdE, (), double, (double,double,int,int))
    #undef FUNCTION
    #define FUNCTION GA_SimYieldTable_PPPC
    START_FUNCTION(SimYieldTable)
    #undef FUNCTION
    // By-pass to skip specific yields in FullSimYieldTable
    #define FUNCTION GA_SimYieldTable_empty
    START_FUNCTION(SimYieldTable)
    #undef FUNCTION
  #undef CAPABILITY

  #define CAPABILITY positron_SimYieldTable
  START_CAPABILITY
    #define FUNCTION positron_SimYieldTable_DarkSUSY
    START_FUNCTION(SimYieldTable)
    BACKEND_REQ(dsanyield_sim, (), double, (double&,double&,int&,char*,int&,int&,int&))
    #undef FUNCTION
    #define FUNCTION positron_SimYieldTable_MicrOmegas
    START_FUNCTION(SimYieldTable)
    BACKEND_REQ(dNdE, (), double, (double,double,int,int))
    #undef FUNCTION
    #define FUNCTION positron_SimYieldTable_PPPC
    START_FUNCTION(SimYieldTable)
    #undef FUNCTION
    // By-pass to skip specific yields in FullSimYieldTable
    #define FUNCTION positron_SimYieldTable_empty
    START_FUNCTION(SimYieldTable)
    #undef FUNCTION
  #undef CAPABILITY

  #define CAPABILITY electron_SimYieldTable
  START_CAPABILITY
    #define FUNCTION electron_SimYieldTable_from_positron_SimYieldTable
    START_FUNCTION(SimYieldTable)
    DEPENDENCY(positron_SimYieldTable, SimYieldTable)
    #undef FUNCTION
  #undef CAPABILITY

  #define CAPABILITY antiproton_SimYieldTable
  START_CAPABILITY
    #define FUNCTION antiproton_SimYieldTable_DarkSUSY
    START_FUNCTION(SimYieldTable)
    BACKEND_REQ(dsanyield_sim, (), double, (double&,double&,int&,char*,int&,int&,int&))
    #undef FUNCTION
    // By-pass to skip specific yields in FullSimYieldTable
    #define FUNCTION antiproton_SimYieldTable_empty
    START_FUNCTION(SimYieldTable)
    #undef FUNCTION
  #undef CAPABILITY

  #define CAPABILITY antideuteron_SimYieldTable
  START_CAPABILITY
    #define FUNCTION antideuteron_SimYieldTable_DarkSUSY
    START_FUNCTION(SimYieldTable)
    BACKEND_REQ(dsanyield_sim, (), double, (double&,double&,int&,char*,int&,int&,int&))
    #undef FUNCTION
    // By-pass to skip specific yields in FullSimYieldTable
    #define FUNCTION antideuteron_SimYieldTable_empty
    START_FUNCTION(SimYieldTable)
    #undef FUNCTION
  #undef CAPABILITY


  // Cascade decays ====================================================

  /// Function for retrieving list of final states for cascade decays
  #define CAPABILITY cascadeMC_FinalStates
  START_CAPABILITY
    #define FUNCTION cascadeMC_FinalStates
      START_FUNCTION(std::set<std::string>)
    #undef FUNCTION
  #undef CAPABILITY

  /// Function for determining the list of initial states for cascade decays
  #define CAPABILITY cascadeMC_InitialStates
  START_CAPABILITY
    #define FUNCTION cascadeMC_InitialStates
      START_FUNCTION(std::set<std::string>)
      DEPENDENCY(DarkMatter_ID, std::string)
      DEPENDENCY(DarkMatterConj_ID, std::string)
      DEPENDENCY(DM_process, std::string)
      DEPENDENCY(cascadeMC_FinalStates, std::set<std::string>)
      DEPENDENCY(TH_ProcessCatalog, TH_ProcessCatalog)
      DEPENDENCY(FullSimYieldTable, SimYieldTable)
    #undef FUNCTION
  #undef CAPABILITY

  /// Function setting up the decay table used in decay chains
  #define CAPABILITY cascadeMC_DecayTable
  START_CAPABILITY
    #define FUNCTION cascadeMC_DecayTable
      START_FUNCTION(DecayChain::DecayTable)
      DEPENDENCY(TH_ProcessCatalog, TH_ProcessCatalog)
      DEPENDENCY(FullSimYieldTable, SimYieldTable)
    #undef FUNCTION
  #undef CAPABILITY

  /// Loop manager for cascade decays
  #define CAPABILITY cascadeMC_LoopManagement
  START_CAPABILITY
    #define FUNCTION cascadeMC_LoopManager
      START_FUNCTION(std::string, CAN_MANAGE_LOOPS)
      DEPENDENCY(cascadeMC_InitialStates, std::set<std::string>)
    #undef FUNCTION
  #undef CAPABILITY

  /// Event counter for cascade decays
  #define CAPABILITY cascadeMC_EventCount
  START_CAPABILITY
    #define FUNCTION cascadeMC_EventCount
      START_FUNCTION(stringIntMap)
      NEEDS_MANAGER(cascadeMC_LoopManagement, std::string)
    #undef FUNCTION
  #undef CAPABILITY

  /// Function for generating decay chains
  #define CAPABILITY cascadeMC_ChainEvent
  START_CAPABILITY
    #define FUNCTION cascadeMC_GenerateChain
      START_FUNCTION(DecayChain::ChainContainer)
      DEPENDENCY(cascadeMC_DecayTable, DecayChain::DecayTable)
      NEEDS_MANAGER(cascadeMC_LoopManagement, std::string)
    #undef FUNCTION
  #undef CAPABILITY

  /// Function responsible for histogramming and evaluating end conditions for event loop
  #define CAPABILITY cascadeMC_Histograms
  START_CAPABILITY
    #define FUNCTION cascadeMC_Histograms
      START_FUNCTION(simpleHistContainter)
      DEPENDENCY(cascadeMC_ChainEvent, DecayChain::ChainContainer)
      DEPENDENCY(TH_ProcessCatalog, TH_ProcessCatalog)
      DEPENDENCY(FullSimYieldTable, SimYieldTable)
      DEPENDENCY(cascadeMC_FinalStates,std::set<std::string>)
      NEEDS_MANAGER(cascadeMC_LoopManagement, std::string)
    #undef FUNCTION
  #undef CAPABILITY

  /// Function requesting and returning gamma ray spectra from cascade decays.
  #define CAPABILITY cascadeMC_gammaSpectra
  START_CAPABILITY
    #define FUNCTION cascadeMC_gammaSpectra
      START_FUNCTION(stringFunkMap)
      DEPENDENCY(cascadeMC_InitialStates, std::set<std::string>)
      DEPENDENCY(cascadeMC_FinalStates,std::set<std::string>)
      DEPENDENCY(cascadeMC_Histograms, simpleHistContainter)
      DEPENDENCY(cascadeMC_EventCount, stringIntMap)
    #undef FUNCTION
  #undef CAPABILITY

  /// Function requesting and returning electron spectra from cascade decays.
  #define CAPABILITY cascadeMC_electronSpectra
  START_CAPABILITY
    #define FUNCTION cascadeMC_electronSpectra
      START_FUNCTION(stringFunkMap)
      DEPENDENCY(cascadeMC_InitialStates, std::set<std::string>)
      DEPENDENCY(cascadeMC_FinalStates,std::set<std::string>)
      DEPENDENCY(cascadeMC_Histograms, simpleHistContainter)
      DEPENDENCY(cascadeMC_EventCount, stringIntMap)
    #undef FUNCTION
  #undef CAPABILITY

  /// Function requesting and returning positron spectra from cascade decays.
  #define CAPABILITY cascadeMC_positronSpectra
  START_CAPABILITY
    #define FUNCTION cascadeMC_positronSpectra
      START_FUNCTION(stringFunkMap)
      DEPENDENCY(cascadeMC_InitialStates, std::set<std::string>)
      DEPENDENCY(cascadeMC_FinalStates,std::set<std::string>)
      DEPENDENCY(cascadeMC_Histograms, simpleHistContainter)
      DEPENDENCY(cascadeMC_EventCount, stringIntMap)
    #undef FUNCTION
  #undef CAPABILITY

  /// Function requesting and returning antiproton spectra from cascade decays.
  #define CAPABILITY cascadeMC_antiprotonSpectra
  START_CAPABILITY
    #define FUNCTION cascadeMC_antiprotonSpectra
      START_FUNCTION(stringFunkMap)
      DEPENDENCY(cascadeMC_InitialStates, std::set<std::string>)
      DEPENDENCY(cascadeMC_FinalStates,std::set<std::string>)
      DEPENDENCY(cascadeMC_Histograms, simpleHistContainter)
      DEPENDENCY(cascadeMC_EventCount, stringIntMap)
    #undef FUNCTION
  #undef CAPABILITY

  /// Function requesting and returning antideuteron spectra from cascade decays.
  #define CAPABILITY cascadeMC_antideuteronSpectra
  START_CAPABILITY
    #define FUNCTION cascadeMC_antideuteronSpectra
      START_FUNCTION(stringFunkMap)
      DEPENDENCY(cascadeMC_InitialStates, std::set<std::string>)
      DEPENDENCY(cascadeMC_FinalStates,std::set<std::string>)
      DEPENDENCY(cascadeMC_Histograms, simpleHistContainter)
      DEPENDENCY(cascadeMC_EventCount, stringIntMap)
    #undef FUNCTION
  #undef CAPABILITY

  /*
  /// Function for printing test result of cascade decays
  #define CAPABILITY cascadeMC_PrintResult
  START_CAPABILITY
    #define FUNCTION cascadeMC_PrintResult
      START_FUNCTION(bool)
      DEPENDENCY(cascadeMC_Histograms, simpleHistContainter)
      DEPENDENCY(cascadeMC_EventCount, stringIntMap)
    #undef FUNCTION
  #undef CAPABILITY
  */


  // Gamma-ray spectra =================================================

  #define CAPABILITY GA_Yield
  START_CAPABILITY
    #define FUNCTION GA_AnnYield_General
      START_FUNCTION(daFunk::Funk)
      DEPENDENCY(TH_ProcessCatalog, TH_ProcessCatalog)
      DEPENDENCY(GA_SimYieldTable, SimYieldTable)
      DEPENDENCY(cascadeMC_gammaSpectra, stringFunkMap)
      DEPENDENCY(DarkMatter_ID, std::string)
      DEPENDENCY(DarkMatterConj_ID, std::string)
    #undef FUNCTION
    #define FUNCTION GA_DecayYield_General
      START_FUNCTION(daFunk::Funk)
      DEPENDENCY(TH_ProcessCatalog, TH_ProcessCatalog)
      DEPENDENCY(GA_SimYieldTable, SimYieldTable)
      DEPENDENCY(cascadeMC_gammaSpectra, stringFunkMap)
      DEPENDENCY(DarkMatter_ID, std::string)
    #undef FUNCTION
  #undef CAPABILITY

  #define CAPABILITY dump_gammaSpectrum
  START_CAPABILITY
    #define FUNCTION dump_gammaSpectrum
      START_FUNCTION(int)
      DEPENDENCY(GA_Yield, daFunk::Funk)
    #undef FUNCTION
  #undef CAPABILITY


  // e+e- spectra ======================================================

  #define CAPABILITY electron_Yield
  START_CAPABILITY
    #define FUNCTION electron_AnnYield_General
      START_FUNCTION(daFunk::Funk)
      DEPENDENCY(TH_ProcessCatalog, TH_ProcessCatalog)
      DEPENDENCY(electron_SimYieldTable, SimYieldTable)
      DEPENDENCY(cascadeMC_electronSpectra, stringFunkMap)
      DEPENDENCY(DarkMatter_ID, std::string)
      DEPENDENCY(DarkMatterConj_ID, std::string)
    #undef FUNCTION
    #define FUNCTION electron_DecayYield_General
      START_FUNCTION(daFunk::Funk)
      DEPENDENCY(TH_ProcessCatalog, TH_ProcessCatalog)
      DEPENDENCY(electron_SimYieldTable, SimYieldTable)
      DEPENDENCY(cascadeMC_electronSpectra, stringFunkMap)
      DEPENDENCY(DarkMatter_ID, std::string)
    #undef FUNCTION
  #undef CAPABILITY

  #define CAPABILITY positron_Yield
  START_CAPABILITY
    #define FUNCTION positron_AnnYield_General
      START_FUNCTION(daFunk::Funk)
      DEPENDENCY(TH_ProcessCatalog, TH_ProcessCatalog)
      DEPENDENCY(positron_SimYieldTable, SimYieldTable)
      DEPENDENCY(cascadeMC_positronSpectra, stringFunkMap)
      DEPENDENCY(DarkMatter_ID, std::string)
      DEPENDENCY(DarkMatterConj_ID, std::string)
    #undef FUNCTION
    #define FUNCTION positron_DecayYield_General
      START_FUNCTION(daFunk::Funk)
      DEPENDENCY(TH_ProcessCatalog, TH_ProcessCatalog)
      DEPENDENCY(positron_SimYieldTable, SimYieldTable)
      DEPENDENCY(cascadeMC_positronSpectra, stringFunkMap)
      DEPENDENCY(DarkMatter_ID, std::string)
    #undef FUNCTION
  #undef CAPABILITY

  #define CAPABILITY dump_electronSpectrum
  START_CAPABILITY
    #define FUNCTION dump_electronSpectrum
      START_FUNCTION(int)
      DEPENDENCY(electron_Yield, daFunk::Funk)
    #undef FUNCTION
  #undef CAPABILITY

  #define CAPABILITY dump_positronSpectrum
  START_CAPABILITY
    #define FUNCTION dump_positronSpectrum
      START_FUNCTION(int)
      DEPENDENCY(positron_Yield, daFunk::Funk)
    #undef FUNCTION
  #undef CAPABILITY


  // Anti-proton spectra ===============================================

  #define CAPABILITY antiproton_Yield
  START_CAPABILITY
    #define FUNCTION antiproton_AnnYield_General
      START_FUNCTION(daFunk::Funk)
      DEPENDENCY(TH_ProcessCatalog, TH_ProcessCatalog)
      DEPENDENCY(antiproton_SimYieldTable, SimYieldTable)
      DEPENDENCY(cascadeMC_antiprotonSpectra, stringFunkMap)
      DEPENDENCY(DarkMatter_ID, std::string)
      DEPENDENCY(DarkMatterConj_ID, std::string)
    #undef FUNCTION
    #define FUNCTION antiproton_DecayYield_General
      START_FUNCTION(daFunk::Funk)
      DEPENDENCY(TH_ProcessCatalog, TH_ProcessCatalog)
      DEPENDENCY(antiproton_SimYieldTable, SimYieldTable)
      DEPENDENCY(cascadeMC_antiprotonSpectra, stringFunkMap)
      DEPENDENCY(DarkMatter_ID, std::string)
    #undef FUNCTION
  #undef CAPABILITY

  #define CAPABILITY dump_antiprotonSpectrum
  START_CAPABILITY
    #define FUNCTION dump_antiprotonSpectrum
      START_FUNCTION(int)
      DEPENDENCY(antiproton_Yield, daFunk::Funk)
    #undef FUNCTION
  #undef CAPABILITY


  // Anti-deuteron spectra =============================================

  #define CAPABILITY antideuteron_Yield
  START_CAPABILITY
    #define FUNCTION antideuteron_AnnYield_General
      START_FUNCTION(daFunk::Funk)
      DEPENDENCY(TH_ProcessCatalog, TH_ProcessCatalog)
      DEPENDENCY(antideuteron_SimYieldTable, SimYieldTable)
      DEPENDENCY(cascadeMC_antideuteronSpectra, stringFunkMap)
      DEPENDENCY(DarkMatter_ID, std::string)
      DEPENDENCY(DarkMatterConj_ID, std::string)
    #undef FUNCTION
    #define FUNCTION antideuteron_DecayYield_General
      START_FUNCTION(daFunk::Funk)
      DEPENDENCY(TH_ProcessCatalog, TH_ProcessCatalog)
      DEPENDENCY(antideuteron_SimYieldTable, SimYieldTable)
      DEPENDENCY(cascadeMC_antideuteronSpectra, stringFunkMap)
      DEPENDENCY(DarkMatter_ID, std::string)
    #undef FUNCTION
  #undef CAPABILITY

  #define CAPABILITY dump_antideuteronSpectrum
  START_CAPABILITY
    #define FUNCTION dump_antideuteronSpectrum
      START_FUNCTION(int)
      DEPENDENCY(antideuteron_Yield, daFunk::Funk)
    #undef FUNCTION
  #undef CAPABILITY


  // Gamma-ray likelihoods =============================================

  #define CAPABILITY set_gamLike_GC_halo
  START_CAPABILITY
    #define FUNCTION set_gamLike_GC_halo
      START_FUNCTION(bool)
      DEPENDENCY(GalacticHalo, GalacticHaloProperties)
      BACKEND_REQ(set_halo_profile, (gamLike), void, (int, const std::vector<double> &, const std::vector<double> &, double))
    #undef FUNCTION
  #undef CAPABILITY

  #define CAPABILITY lnL_FermiLATdwarfs
  START_CAPABILITY
    #define FUNCTION lnL_FermiLATdwarfs_gamLike
      START_FUNCTION(double)
      DEPENDENCY(GA_Yield, daFunk::Funk)
      DEPENDENCY(RD_fraction, double)
      DEPENDENCY(DM_process, std::string)
      BACKEND_REQ(lnL, (gamLike), double, (int, const std::vector<double> &, const std::vector<double> &))
    #undef FUNCTION
  #undef CAPABILITY

  #define CAPABILITY lnL_FermiGC
  START_CAPABILITY
    #define FUNCTION lnL_FermiGC_gamLike
      START_FUNCTION(double)
      DEPENDENCY(GA_Yield, daFunk::Funk)
      DEPENDENCY(RD_fraction, double)
      DEPENDENCY(set_gamLike_GC_halo, bool)
      DEPENDENCY(DM_process, std::string)
      BACKEND_REQ(lnL, (gamLike), double, (int, const std::vector<double> &, const std::vector<double> &))
    #undef FUNCTION
  #undef CAPABILITY

  #define CAPABILITY lnL_CTAGC
  START_CAPABILITY
    #define FUNCTION lnL_CTAGC_gamLike
      START_FUNCTION(double)
      DEPENDENCY(GA_Yield, daFunk::Funk)
      DEPENDENCY(RD_fraction, double)
      DEPENDENCY(DM_process, std::string)
      //DEPENDENCY(set_gamLike_GC_halo, bool)
      BACKEND_REQ(lnL, (gamLike), double, (int, const std::vector<double> &, const std::vector<double> &))
    #undef FUNCTION
  #undef CAPABILITY

  #define CAPABILITY lnL_HESSGC
  START_CAPABILITY
    #define FUNCTION lnL_HESSGC_gamLike
      START_FUNCTION(double)
      DEPENDENCY(GA_Yield, daFunk::Funk)
      DEPENDENCY(RD_fraction, double)
      DEPENDENCY(set_gamLike_GC_halo, bool)
      DEPENDENCY(DM_process, std::string)
      BACKEND_REQ(lnL, (gamLike), double, (int, const std::vector<double> &, const std::vector<double> &))
    #undef FUNCTION
  #undef CAPABILITY


  // Relic density likelihoods =========================================

  #define CAPABILITY lnL_oh2
  START_CAPABILITY
    #define FUNCTION lnL_oh2_Simple
      START_FUNCTION(double)
      DEPENDENCY(RD_oh2, double)
    #undef FUNCTION
    #define FUNCTION lnL_oh2_upperlimit
      START_FUNCTION(double)
      DEPENDENCY(RD_oh2, double)
    #undef FUNCTION
  #undef CAPABILITY


  // DM halo functions and likelihoods =================================

  #define CAPABILITY GalacticHalo
  START_CAPABILITY
    #define FUNCTION GalacticHalo_gNFW
    START_FUNCTION(GalacticHaloProperties)
    ALLOW_MODEL(Halo_gNFW)
    #undef FUNCTION
    #define FUNCTION GalacticHalo_Einasto
    START_FUNCTION(GalacticHaloProperties)
    ALLOW_MODEL(Halo_Einasto)
    #undef FUNCTION
  #undef CAPABILITY

  #define CAPABILITY LocalHalo
  START_CAPABILITY
    #define FUNCTION ExtractLocalMaxwellianHalo
    START_FUNCTION(LocalMaxwellianHalo)
    ALLOW_MODELS(Halo_gNFW, Halo_Einasto)
    #undef FUNCTION
  #undef CAPABILITY

  #define CAPABILITY lnL_rho0
  START_CAPABILITY
    #define FUNCTION lnL_rho0_lognormal
      START_FUNCTION(double)
      DEPENDENCY(LocalHalo, LocalMaxwellianHalo)
    #undef FUNCTION
  #undef CAPABILITY

  #define CAPABILITY lnL_vrot
  START_CAPABILITY
    #define FUNCTION lnL_vrot_gaussian
      START_FUNCTION(double)
      DEPENDENCY(LocalHalo, LocalMaxwellianHalo)
    #undef FUNCTION
  #undef CAPABILITY

  #define CAPABILITY lnL_v0
  START_CAPABILITY
    #define FUNCTION lnL_v0_gaussian
      START_FUNCTION(double)
      DEPENDENCY(LocalHalo, LocalMaxwellianHalo)
    #undef FUNCTION
  #undef CAPABILITY

  #define CAPABILITY lnL_vesc
  START_CAPABILITY
    #define FUNCTION lnL_vesc_gaussian
      START_FUNCTION(double)
      DEPENDENCY(LocalHalo, LocalMaxwellianHalo)
    #undef FUNCTION
  #undef CAPABILITY

  // Simple WIMP property extractors ===================================

  #define CAPABILITY WIMP_properties
  START_CAPABILITY
    #define FUNCTION WIMP_properties
    START_FUNCTION(WIMPprops)
    DEPENDENCY(DarkMatter_ID, std::string)
    DEPENDENCY(DarkMatterConj_ID, std::string)
    MODEL_CONDITIONAL_DEPENDENCY(MSSM_spectrum, Spectrum, MSSM63atQ, MSSM63atMGUT)
    MODEL_CONDITIONAL_DEPENDENCY(ScalarSingletDM_Z2_spectrum, Spectrum, ScalarSingletDM_Z2_running)
    MODEL_CONDITIONAL_DEPENDENCY(ScalarSingletDM_Z3_spectrum, Spectrum, ScalarSingletDM_Z3_running)
    MODEL_CONDITIONAL_DEPENDENCY(MajoranaSingletDM_Z2_spectrum, Spectrum, MajoranaSingletDM_Z2)
    MODEL_CONDITIONAL_DEPENDENCY(DiracSingletDM_Z2_spectrum, Spectrum, DiracSingletDM_Z2)
    MODEL_CONDITIONAL_DEPENDENCY(VectorSingletDM_Z2_spectrum, Spectrum, VectorSingletDM_Z2)
    MODEL_CONDITIONAL_DEPENDENCY(MDM_spectrum, Spectrum, MDM)
    MODEL_CONDITIONAL_DEPENDENCY(DMEFT_spectrum, Spectrum, DMEFT)
    ALLOW_MODELS(MSSM63atQ, MSSM63atMGUT)
    ALLOW_MODELS(ScalarSingletDM_Z2_running, ScalarSingletDM_Z3_running)
    ALLOW_MODELS(VectorSingletDM_Z2, MajoranaSingletDM_Z2, DiracSingletDM_Z2)
    ALLOW_MODELS(AnnihilatingDM_mixture, DecayingDM_mixture)
    ALLOW_MODELS(NREO_scalarDM, NREO_MajoranaDM, NREO_DiracDM)
    ALLOW_MODELS(MDM, DMEFT)
    #undef FUNCTION
  #undef CAPABILITY

  // Retrieve the DM mass in GeV for generic models
  QUICK_FUNCTION(DarkBit, mwimp, NEW_CAPABILITY, mwimp_generic, double, (), (WIMP_properties, WIMPprops))

  // Retrieve the DM spin (times two) for generic models
  QUICK_FUNCTION(DarkBit, spinwimpx2, NEW_CAPABILITY, spinwimpx2_generic, unsigned int, (), (WIMP_properties, WIMPprops))

  // Retrieve a bool determining if a WIMP is self-conjugate.
  QUICK_FUNCTION(DarkBit, wimp_sc, NEW_CAPABILITY, wimp_sc_generic, bool, (), (WIMP_properties, WIMPprops))

  // Retrieve the total thermally-averaged annihilation cross-section for indirect detection (cm^3 / s)
  #define CAPABILITY sigmav
  START_CAPABILITY

    #define FUNCTION sigmav_late_universe
      START_FUNCTION(double)
      DEPENDENCY(TH_ProcessCatalog, TH_ProcessCatalog)
      DEPENDENCY(DarkMatter_ID, std::string)
      DEPENDENCY(DarkMatterConj_ID, std::string)
    #undef FUNCTION

    #define FUNCTION sigmav_late_universe_MicrOmegas
      START_FUNCTION(double)
      BACKEND_REQ(calcSpectrum, (gimmemicro) , double,  (int, double*, double*, double*, double*, double*, double*, int*))
      BACKEND_OPTION((MicrOmegas_MSSM),(gimmemicro))
      BACKEND_OPTION((MicrOmegas_ScalarSingletDM_Z2),(gimmemicro))
      BACKEND_OPTION((MicrOmegas_ScalarSingletDM_Z3),(gimmemicro))
      BACKEND_OPTION((MicrOmegas_VectorSingletDM_Z2),(gimmemicro))
      FORCE_SAME_BACKEND(gimmemicro)
    #undef FUNCTION

  #undef CAPABILITY

  // Direct detection ==================================================

  // Function to initialise DDCalc couplings from a given DM interaction basis.
  #define CAPABILITY DDCalc_Couplings
  START_CAPABILITY

    // Initialise DDCalc couplings for spin-independent/spin-dependent interactions only.
    #define FUNCTION DDCalc_Couplings_WIMP_nucleon
      START_FUNCTION(DD_coupling_container)
      DEPENDENCY(DD_couplings, DM_nucleon_couplings)
    #undef FUNCTION

    // Initialise DDCalc couplings for non-relativistic Wilson Coefficient coupling structure.
    #define FUNCTION DDCalc_Couplings_NR_WCs
      START_FUNCTION(DD_coupling_container)
      DEPENDENCY(DD_nonrel_WCs, NREO_DM_nucleon_couplings)
    #undef FUNCTION

  #undef CAPABILITY

  // Determine the DM-nucleon couplings
  #define CAPABILITY DD_couplings
  START_CAPABILITY

    #define FUNCTION DD_couplings_DarkSUSY_DS5
      START_FUNCTION(DM_nucleon_couplings)
      BACKEND_REQ(get_DD_couplings, (ds5), std::vector<double>, ())
      BACKEND_REQ(mspctm, (ds5), DS5_MSPCTM)
      BACKEND_REQ(ddcom, (ds5), DS5_DDCOM)
      BACKEND_OPTION((DarkSUSY, 5.1.3), (ds5))  // Only for DarkSUSY5
      ALLOW_JOINT_MODEL(nuclear_params_fnq,MSSM63atQ)
    #undef FUNCTION

    #define FUNCTION DD_couplings_DarkSUSY_MSSM
      START_FUNCTION(DM_nucleon_couplings)
      BACKEND_REQ(get_DD_couplings, (ds6), std::vector<double>, ())
      BACKEND_REQ(ddcomlegacy, (ds6), DS_DDCOMLEGACY)
      BACKEND_REQ(ddmssmcom, (ds6), DS_DDMSSMCOM)
      BACKEND_OPTION((DarkSUSY_MSSM, 6.1.1, 6.2.2, 6.2.5), (ds6))  // Only for DarkSUSY6 MSSM
      FORCE_SAME_BACKEND(ds6)
      ALLOW_JOINT_MODEL(nuclear_params_fnq,MSSM63atQ)
    #undef FUNCTION

    #define FUNCTION DD_couplings_MicrOmegas
      START_FUNCTION(DM_nucleon_couplings)
      BACKEND_REQ(nucleonAmplitudes, (gimmemicro), int, (double(*)(double,double,double,double), double*, double*, double*, double*))
      BACKEND_REQ(FeScLoop, (gimmemicro), double, (double, double, double, double))
      BACKEND_REQ(MOcommon, (gimmemicro), MicrOmegas::MOcommonSTR)
      ALLOW_MODEL_DEPENDENCE(nuclear_params_fnq, MSSM63atQ,
                             ScalarSingletDM_Z2, ScalarSingletDM_Z2_running,
                             ScalarSingletDM_Z3, ScalarSingletDM_Z3_running,
                             VectorSingletDM_Z2, DMEFT)
      MODEL_GROUP(group1, (nuclear_params_fnq))
      MODEL_GROUP(group2, (MSSM63atQ,
                           ScalarSingletDM_Z2, ScalarSingletDM_Z2_running,
                           ScalarSingletDM_Z3, ScalarSingletDM_Z3_running,
                           VectorSingletDM_Z2, DMEFT))
      ALLOW_MODEL_COMBINATION(group1, group2)
      BACKEND_OPTION((MicrOmegas_MSSM),(gimmemicro))
      BACKEND_OPTION((MicrOmegas_ScalarSingletDM_Z2),(gimmemicro))
      BACKEND_OPTION((MicrOmegas_ScalarSingletDM_Z3),(gimmemicro))
      BACKEND_OPTION((MicrOmegas_VectorSingletDM_Z2),(gimmemicro))
      FORCE_SAME_BACKEND(gimmemicro)
    #undef FUNCTION

    #define FUNCTION DD_couplings_ScalarSingletDM_Z2
      START_FUNCTION(DM_nucleon_couplings)
      DEPENDENCY(ScalarSingletDM_Z2_spectrum, Spectrum)
      ALLOW_MODEL_DEPENDENCE(nuclear_params_fnq, ScalarSingletDM_Z2, ScalarSingletDM_Z2_running)
      MODEL_GROUP(group1, (nuclear_params_fnq))
      MODEL_GROUP(group2, (ScalarSingletDM_Z2, ScalarSingletDM_Z2_running))
      ALLOW_MODEL_COMBINATION(group1, group2)
     #undef FUNCTION

    #define FUNCTION DD_couplings_ScalarSingletDM_Z3
      START_FUNCTION(DM_nucleon_couplings)
      DEPENDENCY(ScalarSingletDM_Z3_spectrum, Spectrum)
      ALLOW_MODEL_DEPENDENCE(nuclear_params_fnq, ScalarSingletDM_Z3, ScalarSingletDM_Z3_running)
      MODEL_GROUP(group1, (nuclear_params_fnq))
      MODEL_GROUP(group2, (ScalarSingletDM_Z3, ScalarSingletDM_Z3_running))
      ALLOW_MODEL_COMBINATION(group1, group2)
     #undef FUNCTION

     #define FUNCTION DD_couplings_VectorSingletDM_Z2
      START_FUNCTION(DM_nucleon_couplings)
      DEPENDENCY(VectorSingletDM_Z2_spectrum, Spectrum)
      ALLOW_JOINT_MODEL(nuclear_params_fnq, VectorSingletDM_Z2)
     #undef FUNCTION

  #undef CAPABILITY


  // Relativistic Wilson coefficients defined in the 5(or 4 or 3) flavscheme
  #define CAPABILITY DD_rel_WCs_flavscheme
  START_CAPABILITY

      #define FUNCTION DD_rel_WCs_flavscheme_DMEFT
      START_FUNCTION(map_str_dbl)
      DEPENDENCY(DMEFT_spectrum, Spectrum)
      DEPENDENCY(SMINPUTS, SMInputs)
      ALLOW_MODEL(DMEFT)
      #undef FUNCTION

      #define FUNCTION DD_rel_WCs_flavscheme_DiracSingletDM_Z2
      START_FUNCTION(map_str_dbl)
      DEPENDENCY(DiracSingletDM_Z2_spectrum, Spectrum)
      ALLOW_MODEL(DiracSingletDM_Z2)
      #undef FUNCTION

      #define FUNCTION DD_rel_WCs_flavscheme_MajoranaSingletDM_Z2
      START_FUNCTION(map_str_dbl)
      DEPENDENCY(MajoranaSingletDM_Z2_spectrum, Spectrum)
      ALLOW_MODEL(MajoranaSingletDM_Z2)
      #undef FUNCTION

  #undef CAPABILITY

  // Non-relativistic Wilson coefficients
  #define CAPABILITY DD_nonrel_WCs
  START_CAPABILITY

      /// Copying of NREO model parameters into NREO_DD_nucleon_couplings object
      #define FUNCTION NREO_couplings_from_parameters
      START_FUNCTION(NREO_DM_nucleon_couplings)
      ALLOW_MODELS(NREO_scalarDM, NREO_MajoranaDM, NREO_DiracDM)
      #undef FUNCTION

      /// Translation of DDcalc couplings into NREO couplings
      #define FUNCTION NREO_from_DD_couplings
      START_FUNCTION(NREO_DM_nucleon_couplings)
      DEPENDENCY(DD_couplings, DM_nucleon_couplings)
      #undef FUNCTION

      // Get non-relativistic WCs from the relativistic ones, using DirectDM.
      // Using flavour matching scheme.
      #define FUNCTION DD_nonrel_WCs_flavscheme
      START_FUNCTION(NREO_DM_nucleon_couplings)
      DEPENDENCY(DD_rel_WCs_flavscheme, map_str_dbl)
      DEPENDENCY(WIMP_properties, WIMPprops)
      DEPENDENCY(DirectDMNuisanceParameters, map_str_dbl)
      BACKEND_REQ(get_NR_WCs_flav, (), NREO_DM_nucleon_couplings, (map_str_dbl&, double&, int&, std::string&, map_str_dbl&))
      #undef FUNCTION

      // Non-relativistic WCs computed directly for fermionic Higgs portal models.
      #define FUNCTION DD_nonrel_WCs_DiracSingletDM_Z2
      START_FUNCTION(NREO_DM_nucleon_couplings)
      DEPENDENCY(DiracSingletDM_Z2_spectrum, Spectrum)
      ALLOW_JOINT_MODEL(nuclear_params_fnq, DiracSingletDM_Z2)
      #undef FUNCTION

      #define FUNCTION DD_nonrel_WCs_MajoranaSingletDM_Z2
      START_FUNCTION(NREO_DM_nucleon_couplings)
      DEPENDENCY(MajoranaSingletDM_Z2_spectrum, Spectrum)
      ALLOW_JOINT_MODEL(nuclear_params_fnq, MajoranaSingletDM_Z2)
      #undef FUNCTION

  #undef CAPABILITY

  // Simple calculators of the spin-(in)dependent WIMP-proton and WIMP-neutron cross-sections
  QUICK_FUNCTION(DarkBit, sigma_SI_p, NEW_CAPABILITY, sigma_SI_p_simple, double, (), (DD_couplings, DM_nucleon_couplings), (mwimp, double))
  QUICK_FUNCTION(DarkBit, sigma_SI_n, NEW_CAPABILITY, sigma_SI_n_simple, double, (), (DD_couplings, DM_nucleon_couplings), (mwimp, double))
  QUICK_FUNCTION(DarkBit, sigma_SD_p, NEW_CAPABILITY, sigma_SD_p_simple, double, (), (DD_couplings, DM_nucleon_couplings), (mwimp, double))
  QUICK_FUNCTION(DarkBit, sigma_SD_n, NEW_CAPABILITY, sigma_SD_n_simple, double, (), (DD_couplings, DM_nucleon_couplings), (mwimp, double))

  // Generalized v^2n, q^2n DM-nucleon SI cross sections
  // for the fermionic Higgs portal models
  #define CAPABILITY sigma_SI_p
      #define FUNCTION sigma_SI_vnqn_FermionicHiggsPortal
      START_FUNCTION(map_intpair_dbl)
      DEPENDENCY(mwimp,double)
      DEPENDENCY(DD_nonrel_WCs, NREO_DM_nucleon_couplings)
      ALLOW_MODELS(DiracSingletDM_Z2, MajoranaSingletDM_Z2)
    #undef FUNCTION
  #undef CAPABILITY

  // Generalized v^2n, q^2n DM-nucleon SD cross sections
  // for the fermionic Higgs portal models
  #define CAPABILITY sigma_SD_p
      #define FUNCTION sigma_SD_vnqn_FermionicHiggsPortal
      START_FUNCTION(map_intpair_dbl)
      DEPENDENCY(mwimp,double)
      ALLOW_MODELS(DiracSingletDM_Z2, MajoranaSingletDM_Z2)
    #undef FUNCTION
  #undef CAPABILITY

  // Likelihoods for nuclear parameters:
  #define CAPABILITY lnL_SI_nuclear_parameters
  START_CAPABILITY
    #define FUNCTION lnL_sigmas_sigmal
      START_FUNCTION(double)
      ALLOW_MODEL(nuclear_params_sigmas_sigmal)
    #undef FUNCTION
  #undef CAPABILITY

  #define CAPABILITY lnL_SD_nuclear_parameters
  START_CAPABILITY
    #define FUNCTION lnL_deltaq
      START_FUNCTION(double)
      ALLOW_MODELS(nuclear_params_fnq)
    #undef FUNCTION
  #undef CAPABILITY

  #define CAPABILITY DirectDMNuisanceParameters
  START_CAPABILITY
    #define FUNCTION ExtractDirectDMNuisanceParameters
      START_FUNCTION(map_str_dbl)
      DEPENDENCY(SMINPUTS, SMInputs)
      ALLOW_MODELS(nuclear_params_ChPT)
    #undef FUNCTION
  #undef CAPABILITY

   // Likelihoods for nuisance parameters ChPT in DirectDM 2.2.0
  #define CAPABILITY lnL_nuclear_parameters_ChPT
  START_CAPABILITY
    #define FUNCTION lnL_sigmapiN_Deltas_gTs_rs2
      START_FUNCTION(double)
      ALLOW_MODELS(nuclear_params_ChPT_sigmapiN)
    #undef FUNCTION
  #undef CAPABILITY

  // DD rate and likelihood calculations. Don't try this one at home kids.
  #define DD_DECLARE_RESULT_FUNCTION(EXPERIMENT,TYPE,NAME)                          \
  LONG_START_CAPABILITY(MODULE, CAT_3(EXPERIMENT,_,NAME))                           \
  LONG_DECLARE_FUNCTION(MODULE, CAT_3(EXPERIMENT,_,NAME),                           \
   CAT_3(EXPERIMENT,_Get,NAME), TYPE, 0)                                            \
  LONG_DEPENDENCY(MODULE, CAT_3(EXPERIMENT,_Get,NAME),                              \
   CAT(EXPERIMENT,_Calculate), bool)                                                \
  LONG_BACKEND_REQ(MODULE, CAT_3(EXPERIMENT,_,NAME),                                \
   CAT_3(EXPERIMENT,_Get,NAME), DD_Experiment, (needs_DDCalc), int, (const str&))   \
  LONG_BACKEND_REQ(MODULE, CAT_3(EXPERIMENT,_,NAME),                                \
   CAT_3(EXPERIMENT,_Get,NAME), CAT(DD_,NAME), (needs_DDCalc), TYPE, (const int&))

  #define DD_DECLARE_BIN_FUNCTION(EXPERIMENT,TYPE,NAME)                             \
  LONG_START_CAPABILITY(MODULE, CAT_3(EXPERIMENT,_,NAME))                           \
  LONG_DECLARE_FUNCTION(MODULE, CAT_3(EXPERIMENT,_,NAME),                           \
   CAT_3(EXPERIMENT,_Get,NAME), std::vector<double>, 0)                             \
  LONG_DEPENDENCY(MODULE, CAT_3(EXPERIMENT,_Get,NAME),                              \
   CAT(EXPERIMENT,_Calculate), bool)                                                \
  LONG_BACKEND_REQ(MODULE, CAT_3(EXPERIMENT,_,NAME),                                \
   CAT_3(EXPERIMENT,_Get,NAME), DD_Experiment, (needs_DDCalc), int, (const str&))   \
  LONG_BACKEND_REQ(MODULE, CAT_3(EXPERIMENT,_,NAME),                                \
   CAT_3(EXPERIMENT,_Get,NAME), DD_Bins, (needs_DDCalc), int, (const int&))         \
  LONG_BACKEND_REQ(MODULE, CAT_3(EXPERIMENT,_,NAME),                                \
   CAT_3(EXPERIMENT,_Get,NAME), CAT(DD_,NAME), (needs_DDCalc), TYPE, (const int&,   \
   const int&))

  #define DD_DECLARE_EXPERIMENT(EXPERIMENT)                                         \
  LONG_START_CAPABILITY(MODULE, CAT(EXPERIMENT,_Calculate))                         \
  LONG_DECLARE_FUNCTION(MODULE, CAT(EXPERIMENT,_Calculate),                         \
   CAT(EXPERIMENT,_Calc), bool, 0)                                                  \
  LONG_BACKEND_REQ(MODULE, CAT(EXPERIMENT,_Calculate),                              \
   CAT(EXPERIMENT,_Calc), DD_Experiment, (needs_DDCalc), int, (const str&))         \
  LONG_BACKEND_REQ(MODULE, CAT(EXPERIMENT,_Calculate),                              \
   CAT(EXPERIMENT,_Calc), DD_CalcRates, (needs_DDCalc), void, (const int&))         \
  DD_DECLARE_RESULT_FUNCTION(EXPERIMENT,int,Events)                                 \
  DD_DECLARE_RESULT_FUNCTION(EXPERIMENT,double,Background)                          \
  DD_DECLARE_RESULT_FUNCTION(EXPERIMENT,double,Signal)                              \
  DD_DECLARE_RESULT_FUNCTION(EXPERIMENT,double,SignalSI)                            \
  DD_DECLARE_RESULT_FUNCTION(EXPERIMENT,double,SignalSD)                            \
  DD_DECLARE_RESULT_FUNCTION(EXPERIMENT,int,Bins)                                   \
  DD_DECLARE_RESULT_FUNCTION(EXPERIMENT,double,LogLikelihood)                       \
  DD_DECLARE_BIN_FUNCTION(EXPERIMENT,int,BinEvents)                                 \
  DD_DECLARE_BIN_FUNCTION(EXPERIMENT,double,BinBackground)                          \
  DD_DECLARE_BIN_FUNCTION(EXPERIMENT,double,BinSignal)                              \

  #define SET_BACKEND_OPTION(EXPERIMENT, VERSIONS)                                  \
  LONG_BACKEND_OPTION(MODULE, CAT(EXPERIMENT,_Calculate), CAT(EXPERIMENT,_Calc),    \
   VERSIONS, (needs_DDCalc))                                                        \
  LONG_BACKEND_OPTION(MODULE, CAT(EXPERIMENT,_Events), CAT(EXPERIMENT,_GetEvents),  \
   VERSIONS, (needs_DDCalc))                                                        \
  LONG_BACKEND_OPTION(MODULE, CAT(EXPERIMENT,_Background),                          \
   CAT(EXPERIMENT,_GetBackground), VERSIONS, (needs_DDCalc))                        \
  LONG_BACKEND_OPTION(MODULE, CAT(EXPERIMENT,_Signal), CAT(EXPERIMENT,_GetSignal),  \
   VERSIONS, (needs_DDCalc))                                                        \
  LONG_BACKEND_OPTION(MODULE, CAT(EXPERIMENT,_SignalSI),                            \
   CAT(EXPERIMENT,_GetSignalSI), VERSIONS, (needs_DDCalc))                          \
  LONG_BACKEND_OPTION(MODULE, CAT(EXPERIMENT,_SignalSD),                            \
   CAT(EXPERIMENT,_GetSignalSD), VERSIONS, (needs_DDCalc))                          \
  LONG_BACKEND_OPTION(MODULE, CAT(EXPERIMENT,_Bins), CAT(EXPERIMENT,_GetBins),      \
   VERSIONS, (needs_DDCalc))                                                        \
  LONG_BACKEND_OPTION(MODULE, CAT(EXPERIMENT,_LogLikelihood),                       \
   CAT(EXPERIMENT,_GetLogLikelihood), VERSIONS, (needs_DDCalc))                     \
  LONG_BACKEND_OPTION(MODULE, CAT(EXPERIMENT,_BinEvents),                           \
   CAT(EXPERIMENT,_GetBinEvents), VERSIONS, (needs_DDCalc))                         \
  LONG_BACKEND_OPTION(MODULE, CAT(EXPERIMENT,_BinBackground),                       \
   CAT(EXPERIMENT,_GetBinBackground), VERSIONS, (needs_DDCalc))                     \
  LONG_BACKEND_OPTION(MODULE, CAT(EXPERIMENT,_BinSignal),                           \
   CAT(EXPERIMENT,_GetBinSignal), VERSIONS, (needs_DDCalc))                         \


  // Declare different DD experiments that exist in DDCalc.
  DD_DECLARE_EXPERIMENT(XENON100_2012)        // Aprile et al., PRL 109, 181301 (2013) [arxiv:1207.5988]
  DD_DECLARE_EXPERIMENT(XENON1T_2017)         // Aprile et al., PRL 119, 181301 (2017) [arxiv:1705.06655]
  DD_DECLARE_EXPERIMENT(XENON1T_2018)         // Aprile et al., May 28 talk at Gran Sasso.
  DD_DECLARE_EXPERIMENT(DARWIN)               // M. Schumann et al., [arXiv:1506.08309]
  DD_DECLARE_EXPERIMENT(LUX_2013)             // Akerib et al., PRL 112, 091303 (2014) [arxiv:1310.8214]
  DD_DECLARE_EXPERIMENT(LUX_2015)             // D.S. Akerib et al., PRL 116, 161301 (2016) [arXiv:1512.03506]
  DD_DECLARE_EXPERIMENT(LUX_2016)             // D.S. Akerib et al., PRL 118, 021303 (2017) [arxiv:1608.07648]
  DD_DECLARE_EXPERIMENT(LZ)                   // LZ TDR, [arXiv:1509.02910]
  DD_DECLARE_EXPERIMENT(PandaX_2016)          // A. Tan et al., PRL 117, 121303 (2016) [arxiv:1607.07400]
  DD_DECLARE_EXPERIMENT(PandaX_2017)          // X. Cui et al., PRL 119, 181302 (2017) [arxiv:1708.06917]
  DD_DECLARE_EXPERIMENT(DarkSide_50)          // P. Agnes et al., [arXiv:1802.07198]
  DD_DECLARE_EXPERIMENT(DarkSide_50_S2)       // P. Agnes et al., [arXiv:1802.06994]
  DD_DECLARE_EXPERIMENT(CRESST_II)            // G. Angloher et al., [arXiv:1509.01515]
  DD_DECLARE_EXPERIMENT(CRESST_III)           // A. H. Abdelhameed et al., [arXiv:1904.00498]
  DD_DECLARE_EXPERIMENT(SuperCDMS_2014)       // Agnese et al., PRL 112, 241302 (2014) [arxiv:1402.7137]
  DD_DECLARE_EXPERIMENT(CDMSlite)             // Agnese et al., PRL 116, 071301 (2015) [arxiv:1509.02448]
  DD_DECLARE_EXPERIMENT(SIMPLE_2014)          // Felizardo et al., PRD 89, 072013 (2014) [arxiv:1404.4309]
  DD_DECLARE_EXPERIMENT(PICO_2L)              // C. Amole et al., PRD 93, 061101 (2016) [arXiv:1601.03729]
  DD_DECLARE_EXPERIMENT(PICO_60_F)            // C. Amole et al., PRD 93, 052014 (2016) [arXiv:1510.07754]
  DD_DECLARE_EXPERIMENT(PICO_60_I)            // C. Amole et al., PRD 93, 052014 (2016) [arXiv:1510.07754]
  DD_DECLARE_EXPERIMENT(PICO_60)              // C. Amole et al., PRD 93, 052014 (2016) [arXiv:1510.07754]
  DD_DECLARE_EXPERIMENT(PICO_60_2017)         // C. Amole et al., arXiv:1702.07666
  DD_DECLARE_EXPERIMENT(PICO_60_2019)         // C. Amole et al., arXiv:1902.04031
  DD_DECLARE_EXPERIMENT(PICO_500)             // S. Fallows, talk at TAUP 2017

  // Specify which versions of DDCalc support which experiments.
  // If an experiment does not have any entry here, any version (of any backend) is allowed.

  // Introduced in DDCalc 1.0.0 but later deleted
  SET_BACKEND_OPTION(PICO_60_F, (DDCalc, 1.0.0, 1.1.0, 1.2.0, 2.1.0))
  SET_BACKEND_OPTION(PICO_60_I, (DDCalc, 1.0.0, 1.1.0, 1.2.0, 2.1.0))
  // Introduced in DDCalc 1.1.0
  SET_BACKEND_OPTION(PICO_60_2017, (DDCalc, 1.1.0, 1.2.0, 2.0.0, 2.1.0, 2.2.0))
  SET_BACKEND_OPTION(XENON1T_2017, (DDCalc, 1.1.0, 1.2.0, 2.0.0, 2.1.0, 2.2.0))
  // Introduced in DDCalc 1.2.0
  SET_BACKEND_OPTION(PandaX_2017, (DDCalc, 1.2.0, 2.0.0, 2.1.0, 2.2.0))
  // Introduced in DDCalc 2.0.0
  SET_BACKEND_OPTION(XENON1T_2018, (DDCalc, 2.0.0, 2.1.0, 2.2.0))
  SET_BACKEND_OPTION(DARWIN, (DDCalc, 2.0.0, 2.1.0, 2.2.0))
  SET_BACKEND_OPTION(LZ, (DDCalc, 2.0.0, 2.1.0, 2.2.0))
  SET_BACKEND_OPTION(DarkSide_50, (DDCalc, 2.0.0, 2.1.0, 2.2.0))
  SET_BACKEND_OPTION(CRESST_II, (DDCalc, 2.0.0, 2.1.0, 2.2.0))
  SET_BACKEND_OPTION(CDMSlite, (DDCalc, 2.0.0, 2.1.0, 2.2.0))
  SET_BACKEND_OPTION(PICO_60, (DDCalc, 2.0.0, 2.1.0, 2.2.0))
  SET_BACKEND_OPTION(PICO_500, (DDCalc, 2.0.0, 2.1.0, 2.2.0))
  // Introduced in DDCalc 2.2.0
  SET_BACKEND_OPTION(CRESST_III, (DDCalc, 2.2.0))
  SET_BACKEND_OPTION(DarkSide_50_S2, (DDCalc, 2.2.0))
  SET_BACKEND_OPTION(PICO_60_2019, (DDCalc, 2.2.0))


  // Neutrinos =========================================================


  // Solar capture ------------------------


  /// Capture rate of regular dark matter in the Sun (no v-dependent or q-dependent cross-sections) (s^-1).
  #define CAPABILITY capture_rate_Sun
  START_CAPABILITY
    #define FUNCTION capture_rate_Sun_const_xsec_DS5 // DS 5
      START_FUNCTION(double)
      BACKEND_REQ(cap_Sun_v0q0_isoscalar, (ds5), double, (const double&, const double&, const double&))
      DEPENDENCY(mwimp, double)
      DEPENDENCY(sigma_SI_p, double)
      DEPENDENCY(sigma_SD_p, double)
      DEPENDENCY(DarkSUSY5_PointInit_LocalHalo, bool)
      BACKEND_OPTION((DarkSUSY, 5.1.3), (ds5))
    #undef FUNCTION

    #define FUNCTION capture_rate_Sun_const_xsec // DS 6
      START_FUNCTION(double)
      BACKEND_REQ(cap_Sun_v0q0_isoscalar, (ds6), double, (const double&, const double&, const double&, const double&))
      DEPENDENCY(mwimp, double)
      DEPENDENCY(sigma_SI_p, double)
      DEPENDENCY(sigma_SD_p, double)
      DEPENDENCY(RD_fraction, double)
      DEPENDENCY(LocalHalo, LocalMaxwellianHalo)
      DEPENDENCY(DarkSUSY_PointInit_LocalHalo, bool)
      BACKEND_OPTION((DarkSUSY_MSSM, 6.1.1, 6.2.2, 6.2.5), (ds6))
      BACKEND_OPTION((DarkSUSY_generic_wimp, 6.1.1, 6.2.2, 6.2.5), (ds6))
      FORCE_SAME_BACKEND(ds6)
    #undef FUNCTION

    ///Alternative function for the above: Capture rate of dark matter with a constant cross section (s^-1), using backend Captn' General
    #define FUNCTION capture_rate_Sun_const_xsec_capgen
    START_FUNCTION(double)
    DEPENDENCY(mwimp,double)
    DEPENDENCY(sigma_SI_p, double)
    DEPENDENCY(sigma_SD_p, double)
    BACKEND_REQ(cap_Sun_v0q0_isoscalar,(cg),void,(const double&,const double&,const double&,double&,double&))
    BACKEND_REQ(cap_sun_saturation,(cg),double,(const double&))
    BACKEND_OPTION((CaptnGeneral),(cg))
    FORCE_SAME_BACKEND(cg)
    #undef FUNCTION

    ///Capture rate of dark matter with q^n or v^n cross section (s^-1), using backend Captn' General
    #define FUNCTION capture_rate_Sun_vnqn
    START_FUNCTION(double)
    DEPENDENCY(mwimp,double)
    DEPENDENCY(spinwimpx2,unsigned int)
    DEPENDENCY(sigma_SD_p, map_intpair_dbl)
    DEPENDENCY(sigma_SI_p, map_intpair_dbl)
    BACKEND_REQ(cap_Sun_vnqn_isoscalar,(cg),void,(const double&,const double&,const int&,const int&,const int&,const double&,double&))
    BACKEND_REQ(cap_sun_saturation,(cg),double,(const double&))
    BACKEND_OPTION((CaptnGeneral, 2.1),(cg))
    FORCE_SAME_BACKEND(cg)
    #undef FUNCTION

    ///Capture rate of dark matter with NREO method (s^-1), using backend Captn' General
    #define FUNCTION capture_rate_Sun_NREO
    START_FUNCTION(double)
    BACKEND_REQ(captn_NREO,(cg),void,(const double&,const double&,const int&,double&))
    BACKEND_REQ(cap_sun_saturation,(cg),double,(const double&))
    BACKEND_REQ(captn_populate_array,(cg),void,(const double&,const int&,const int&))
    BACKEND_OPTION((CaptnGeneral, 2.1), (cg))
    FORCE_SAME_BACKEND(cg)
    DEPENDENCY(WIMP_properties, WIMPprops)
    DEPENDENCY(DD_nonrel_WCs,NREO_DM_nucleon_couplings)
    #undef FUNCTION
  #undef CAPABILITY

  /// Equilibration time for capture and annihilation of dark matter in the Sun (s)
  #define CAPABILITY equilibration_time_Sun
  START_CAPABILITY
    #define FUNCTION equilibration_time_Sun
      START_FUNCTION(double)
      DEPENDENCY(TH_ProcessCatalog, TH_ProcessCatalog)
      DEPENDENCY(mwimp, double)
      DEPENDENCY(DarkMatter_ID, std::string)
      DEPENDENCY(DarkMatterConj_ID, std::string)
      DEPENDENCY(capture_rate_Sun, double)
    #undef FUNCTION
  #undef CAPABILITY

  /// Annihilation rate of dark matter in the Sun (s^-1)
  #define CAPABILITY annihilation_rate_Sun
  START_CAPABILITY
    #define FUNCTION annihilation_rate_Sun
      START_FUNCTION(double)
      DEPENDENCY(equilibration_time_Sun, double)
      DEPENDENCY(capture_rate_Sun, double)
    #undef FUNCTION
  #undef CAPABILITY

  /// Neutrino yield function pointer and setup
  #define CAPABILITY nuyield_ptr
  START_CAPABILITY
    #define FUNCTION nuyield_from_DS
    START_FUNCTION(nuyield_info)
    ALLOW_MODELS(MSSM63atQ, ScalarSingletDM_Z2_running, ScalarSingletDM_Z3_running,
                 MajoranaSingletDM_Z2, DiracSingletDM_Z2, VectorSingletDM_Z2,
                 NREO_scalarDM, NREO_MajoranaDM, NREO_DiracDM,DMEFT)
    DEPENDENCY(TH_ProcessCatalog, TH_ProcessCatalog)
    DEPENDENCY(mwimp, double)
    DEPENDENCY(sigmav, double)
    DEPENDENCY(DarkMatter_ID, std::string)
    DEPENDENCY(DarkMatterConj_ID, std::string)
    BACKEND_REQ(DS_nuyield_setup, (ds), void, (const double(&)[29],
     const double(&)[29][3], const double(&)[15], const double(&)[3], const double&,
     const double&))
    BACKEND_REQ(nuyield, (ds), double, (const double&, const int&, void*&))
    BACKEND_REQ(get_DS_neutral_h_decay_channels, (ds), std::vector< std::vector<str> >, ())
    BACKEND_REQ(get_DS_charged_h_decay_channels, (ds), std::vector< std::vector<str> >, ())
    FORCE_SAME_BACKEND(ds)
    #undef FUNCTION
  #undef CAPABILITY

  // Energy Injection ===================================================

  // Energy injection yields from ProcessCatalog, SimYield tables and FCMC
  #define CAPABILITY energy_injection_spectrum
  START_CAPABILITY
    #define FUNCTION energy_injection_spectrum_ProcessCatalog
      START_FUNCTION(DarkAges::Energy_injection_spectrum)
      ALLOW_MODELS(AnnihilatingDM_general,DecayingDM_general) // Ensure that one of the "energy injection marker" models is in use.
      DEPENDENCY(DarkMatter_ID, std::string)
      DEPENDENCY(DarkMatterConj_ID, std::string)
      DEPENDENCY(DM_process, std::string)
      DEPENDENCY(TH_ProcessCatalog, TH_ProcessCatalog)
      DEPENDENCY(GA_Yield, daFunk::Funk)
      DEPENDENCY(electron_Yield, daFunk::Funk)
      DEPENDENCY(positron_Yield, daFunk::Funk)
    #undef FUNCTION
  #undef CAPABILITY

  // Neutrino telescope likelihoods ====================================

  #define CAPABILITY IC22_data
  START_CAPABILITY
    #define FUNCTION IC22_full
      START_FUNCTION(nudata)
      DEPENDENCY(mwimp, double)
      DEPENDENCY(annihilation_rate_Sun, double)
      DEPENDENCY(nuyield_ptr, nuyield_info)
      BACKEND_REQ(nubounds, (), void, (const char&, const double&, const double&,
                                       nuyield_function_pointer, double&, double&, int&,
                                       double&, double&, const int&, const double&,
                                       const int&, const bool&, const double&,
                                       const double&, void*&, const bool&))
    #undef FUNCTION
  #undef CAPABILITY

  #define CAPABILITY IC22_signal
  START_CAPABILITY
    #define FUNCTION IC22_signal
    START_FUNCTION(double)
    DEPENDENCY(IC22_data, nudata)
    #undef FUNCTION
  #undef CAPABILITY

  #define CAPABILITY IC22_bg
  START_CAPABILITY
    #define FUNCTION IC22_bg
    START_FUNCTION(double)
    DEPENDENCY(IC22_data, nudata)
    #undef FUNCTION
  #undef CAPABILITY

  #define CAPABILITY IC22_loglike
  START_CAPABILITY
    #define FUNCTION IC22_loglike
    START_FUNCTION(double)
    DEPENDENCY(IC22_data, nudata)
    #undef FUNCTION
  #undef CAPABILITY

  #define CAPABILITY IC22_bgloglike
  START_CAPABILITY
    #define FUNCTION IC22_bgloglike
    START_FUNCTION(double)
    DEPENDENCY(IC22_data, nudata)
    #undef FUNCTION
  #undef CAPABILITY

  #define CAPABILITY IC22_pvalue
  START_CAPABILITY
    #define FUNCTION IC22_pvalue
    START_FUNCTION(double)
    DEPENDENCY(IC22_data, nudata)
    #undef FUNCTION
  #undef CAPABILITY

  #define CAPABILITY IC22_nobs
  START_CAPABILITY
    #define FUNCTION IC22_nobs
    START_FUNCTION(int)
    DEPENDENCY(IC22_data, nudata)
    #undef FUNCTION
  #undef CAPABILITY

  #define CAPABILITY IC79WH_data
  START_CAPABILITY
    #define FUNCTION IC79WH_full
      START_FUNCTION(nudata)
      DEPENDENCY(mwimp, double)
      DEPENDENCY(annihilation_rate_Sun, double)
      DEPENDENCY(nuyield_ptr, nuyield_info)
      BACKEND_REQ(nubounds, (), void, (const char&, const double&, const double&,
                                       nuyield_function_pointer, double&, double&, int&,
                                       double&, double&, const int&, const double&,
                                       const int&, const bool&, const double&,
                                       const double&, void*&, const bool&))
    #undef FUNCTION
  #undef CAPABILITY

  #define CAPABILITY IC79WH_signal
  START_CAPABILITY
    #define FUNCTION IC79WH_signal
    START_FUNCTION(double)
    DEPENDENCY(IC79WH_data, nudata)
    #undef FUNCTION
  #undef CAPABILITY

  #define CAPABILITY IC79WH_bg
  START_CAPABILITY
    #define FUNCTION IC79WH_bg
    START_FUNCTION(double)
    DEPENDENCY(IC79WH_data, nudata)
    #undef FUNCTION
  #undef CAPABILITY

  #define CAPABILITY IC79WH_loglike
  START_CAPABILITY
    #define FUNCTION IC79WH_loglike
    START_FUNCTION(double)
    DEPENDENCY(IC79WH_data, nudata)
    #undef FUNCTION
  #undef CAPABILITY

  #define CAPABILITY IC79WH_bgloglike
  START_CAPABILITY
    #define FUNCTION IC79WH_bgloglike
    START_FUNCTION(double)
    DEPENDENCY(IC79WH_data, nudata)
    #undef FUNCTION
  #undef CAPABILITY

  #define CAPABILITY IC79WH_pvalue
  START_CAPABILITY
    #define FUNCTION IC79WH_pvalue
    START_FUNCTION(double)
    DEPENDENCY(IC79WH_data, nudata)
    #undef FUNCTION
  #undef CAPABILITY

  #define CAPABILITY IC79WH_nobs
  START_CAPABILITY
    #define FUNCTION IC79WH_nobs
    START_FUNCTION(int)
    DEPENDENCY(IC79WH_data, nudata)
    #undef FUNCTION
  #undef CAPABILITY

  #define CAPABILITY IC79WL_data
  START_CAPABILITY
    #define FUNCTION IC79WL_full
      START_FUNCTION(nudata)
      DEPENDENCY(mwimp, double)
      DEPENDENCY(annihilation_rate_Sun, double)
      DEPENDENCY(nuyield_ptr, nuyield_info)
      BACKEND_REQ(nubounds, (), void, (const char&, const double&, const double&,
                                       nuyield_function_pointer, double&, double&, int&,
                                       double&, double&, const int&, const double&,
                                       const int&, const bool&, const double&,
                                       const double&, void*&, const bool&))
    #undef FUNCTION
  #undef CAPABILITY

  #define CAPABILITY IC79WL_signal
  START_CAPABILITY
    #define FUNCTION IC79WL_signal
    START_FUNCTION(double)
    DEPENDENCY(IC79WL_data, nudata)
    #undef FUNCTION
  #undef CAPABILITY

  #define CAPABILITY IC79WL_bg
  START_CAPABILITY
    #define FUNCTION IC79WL_bg
    START_FUNCTION(double)
    DEPENDENCY(IC79WL_data, nudata)
    #undef FUNCTION
  #undef CAPABILITY

  #define CAPABILITY IC79WL_loglike
  START_CAPABILITY
    #define FUNCTION IC79WL_loglike
    START_FUNCTION(double)
    DEPENDENCY(IC79WL_data, nudata)
    #undef FUNCTION
  #undef CAPABILITY

  #define CAPABILITY IC79WL_bgloglike
  START_CAPABILITY
    #define FUNCTION IC79WL_bgloglike
    START_FUNCTION(double)
    DEPENDENCY(IC79WL_data, nudata)
    #undef FUNCTION
  #undef CAPABILITY

  #define CAPABILITY IC79WL_pvalue
  START_CAPABILITY
    #define FUNCTION IC79WL_pvalue
    START_FUNCTION(double)
    DEPENDENCY(IC79WL_data, nudata)
    #undef FUNCTION
  #undef CAPABILITY

  #define CAPABILITY IC79WL_nobs
  START_CAPABILITY
    #define FUNCTION IC79WL_nobs
    START_FUNCTION(int)
    DEPENDENCY(IC79WL_data, nudata)
    #undef FUNCTION
  #undef CAPABILITY

  #define CAPABILITY IC79SL_data
  START_CAPABILITY
    #define FUNCTION IC79SL_full
      START_FUNCTION(nudata)
      DEPENDENCY(mwimp, double)
      DEPENDENCY(annihilation_rate_Sun, double)
      DEPENDENCY(nuyield_ptr, nuyield_info)
      BACKEND_REQ(nubounds, (), void, (const char&, const double&, const double&,
                                       nuyield_function_pointer, double&, double&, int&,
                                       double&, double&, const int&, const double&,
                                       const int&, const bool&, const double&,
                                       const double&, void*&, const bool&))
    #undef FUNCTION
  #undef CAPABILITY

  #define CAPABILITY IC79SL_signal
  START_CAPABILITY
    #define FUNCTION IC79SL_signal
    START_FUNCTION(double)
    DEPENDENCY(IC79SL_data, nudata)
    #undef FUNCTION
  #undef CAPABILITY

  #define CAPABILITY IC79SL_bg
  START_CAPABILITY
    #define FUNCTION IC79SL_bg
    START_FUNCTION(double)
    DEPENDENCY(IC79SL_data, nudata)
    #undef FUNCTION
  #undef CAPABILITY

  #define CAPABILITY IC79SL_loglike
  START_CAPABILITY
    #define FUNCTION IC79SL_loglike
    START_FUNCTION(double)
    DEPENDENCY(IC79SL_data, nudata)
    #undef FUNCTION
  #undef CAPABILITY

  #define CAPABILITY IC79SL_bgloglike
  START_CAPABILITY
    #define FUNCTION IC79SL_bgloglike
    START_FUNCTION(double)
    DEPENDENCY(IC79SL_data, nudata)
    #undef FUNCTION
  #undef CAPABILITY

  #define CAPABILITY IC79SL_pvalue
  START_CAPABILITY
    #define FUNCTION IC79SL_pvalue
    START_FUNCTION(double)
    DEPENDENCY(IC79SL_data, nudata)
    #undef FUNCTION
  #undef CAPABILITY

  #define CAPABILITY IC79SL_nobs
  START_CAPABILITY
    #define FUNCTION IC79SL_nobs
    START_FUNCTION(int)
    DEPENDENCY(IC79SL_data, nudata)
    #undef FUNCTION
  #undef CAPABILITY

  #define CAPABILITY IC79_loglike
  START_CAPABILITY
    #define FUNCTION IC79_loglike
    START_FUNCTION(double)
    DEPENDENCY(IC79WH_loglike, double)
    DEPENDENCY(IC79WL_loglike, double)
    DEPENDENCY(IC79SL_loglike, double)
    DEPENDENCY(IC79WH_bgloglike, double)
    DEPENDENCY(IC79WL_bgloglike, double)
    DEPENDENCY(IC79SL_bgloglike, double)
    #undef FUNCTION
  #undef CAPABILITY

  #define CAPABILITY IceCube_likelihood
  START_CAPABILITY
    #define FUNCTION IC_loglike
    START_FUNCTION(double)
    DEPENDENCY(IC22_loglike, double)
    DEPENDENCY(IC79WH_loglike, double)
    DEPENDENCY(IC79WL_loglike, double)
    DEPENDENCY(IC79SL_loglike, double)
    DEPENDENCY(IC22_bgloglike, double)
    DEPENDENCY(IC79WH_bgloglike, double)
    DEPENDENCY(IC79WL_bgloglike, double)
    DEPENDENCY(IC79SL_bgloglike, double)
    #undef FUNCTION
  #undef CAPABILITY


  // DarkBit auxiliary module functions ================================

  #define CAPABILITY UnitTest_DarkBit
  START_CAPABILITY
    #define FUNCTION UnitTest_DarkBit
    START_FUNCTION(int)
    DEPENDENCY(DD_couplings, DM_nucleon_couplings)
    DEPENDENCY(RD_oh2, double)
    DEPENDENCY(GA_Yield, daFunk::Funk)
    DEPENDENCY(TH_ProcessCatalog, TH_ProcessCatalog)
    DEPENDENCY(DarkMatter_ID, std::string)
    DEPENDENCY(DarkMatterConj_ID, std::string)
    #undef FUNCTION
  #undef CAPABILITY

  #define CAPABILITY DarkMatter_ID
  START_CAPABILITY
    #define FUNCTION DarkMatter_ID_AnnihilatingDM_mixture
    START_FUNCTION(std::string)
    ALLOW_MODELS(AnnihilatingDM_mixture)
    #undef FUNCTION
    #define FUNCTION DarkMatter_ID_DecayingDM_mixture
    START_FUNCTION(std::string)
    ALLOW_MODELS(DecayingDM_mixture)
    #undef FUNCTION
    #define FUNCTION DarkMatter_ID_ScalarSingletDM
    START_FUNCTION(std::string)
    ALLOW_MODELS(ScalarSingletDM_Z2, ScalarSingletDM_Z2_running, ScalarSingletDM_Z3, ScalarSingletDM_Z3_running)
    #undef FUNCTION
    #define FUNCTION DarkMatter_ID_VectorSingletDM
    START_FUNCTION(std::string)
    ALLOW_MODELS(VectorSingletDM_Z2)
    #undef FUNCTION
    #define FUNCTION DarkMatter_ID_MajoranaSingletDM
    START_FUNCTION(std::string)
    ALLOW_MODELS(MajoranaSingletDM_Z2)
    #undef FUNCTION
    #define FUNCTION DarkMatter_ID_DiracSingletDM
    START_FUNCTION(std::string)
    ALLOW_MODELS(DiracSingletDM_Z2)
    #undef FUNCTION
    #define FUNCTION DarkMatter_ID_MSSM
    START_FUNCTION(std::string)
    DEPENDENCY(MSSM_spectrum, Spectrum)
    ALLOW_MODELS(MSSM63atQ)
    #undef FUNCTION
    #define FUNCTION DarkMatter_ID_EFT
    START_FUNCTION(std::string)
    ALLOW_MODELS(NREO_scalarDM, NREO_MajoranaDM, NREO_DiracDM)
    #undef FUNCTION
    #define FUNCTION DarkMatter_ID_DMEFT
    START_FUNCTION(std::string)
    ALLOW_MODELS(DMEFT)
    #undef FUNCTION
  #undef CAPABILITY

  #define CAPABILITY DarkMatterConj_ID
  START_CAPABILITY
    #define FUNCTION DarkMatterConj_ID_AnnihilatingDM_mixture
    START_FUNCTION(std::string)
    ALLOW_MODELS(AnnihilatingDM_mixture)
    #undef FUNCTION
    #define FUNCTION DarkMatterConj_ID_DecayingDM_mixture
    START_FUNCTION(std::string)
    ALLOW_MODELS(DecayingDM_mixture)
    #undef FUNCTION
    #define FUNCTION DarkMatterConj_ID_ScalarSingletDM
    START_FUNCTION(std::string)
    ALLOW_MODELS(ScalarSingletDM_Z2, ScalarSingletDM_Z2_running, ScalarSingletDM_Z3, ScalarSingletDM_Z3_running)
    #undef FUNCTION
    #define FUNCTION DarkMatterConj_ID_VectorSingletDM
    START_FUNCTION(std::string)
    ALLOW_MODELS(VectorSingletDM_Z2)
    #undef FUNCTION
    #define FUNCTION DarkMatterConj_ID_MajoranaSingletDM
    START_FUNCTION(std::string)
    ALLOW_MODELS(MajoranaSingletDM_Z2)
    #undef FUNCTION
    #define FUNCTION DarkMatterConj_ID_DiracSingletDM
    START_FUNCTION(std::string)
    ALLOW_MODELS(DiracSingletDM_Z2)
    #undef FUNCTION
    #define FUNCTION DarkMatterConj_ID_MSSM
    START_FUNCTION(std::string)
    DEPENDENCY(MSSM_spectrum, Spectrum)
    #undef FUNCTION
    #define FUNCTION DarkMatterConj_ID_EFT
    START_FUNCTION(std::string)
    ALLOW_MODELS(NREO_scalarDM, NREO_MajoranaDM, NREO_DiracDM)
    #undef FUNCTION
    #define FUNCTION DarkMatterConj_ID_DMEFT
    START_FUNCTION(std::string)
    ALLOW_MODELS(DMEFT)
    #undef FUNCTION
  #undef CAPABILITY

  // Axion likelihoods and functions ===================================

  #define CAPABILITY QCDAxion_ZeroTemperatureMass
  START_CAPABILITY
    #define FUNCTION QCDAxion_ZeroTemperatureMass_Nuisance_lnL
    START_FUNCTION(double)
    ALLOW_MODEL(QCDAxion)
    #undef FUNCTION
  #undef CAPABILITY

  #define CAPABILITY QCDAxion_TemperatureDependence
  START_CAPABILITY
    #define FUNCTION QCDAxion_TemperatureDependence_Nuisance_lnL
    START_FUNCTION(double)
    ALLOW_MODEL(QCDAxion)
    #undef FUNCTION
  #undef CAPABILITY

  #define CAPABILITY QCDAxion_AxionPhotonConstant
  START_CAPABILITY
    #define FUNCTION QCDAxion_AxionPhotonConstant_Nuisance_lnL
    START_FUNCTION(double)
    ALLOW_MODEL(QCDAxion)
    #undef FUNCTION
  #undef CAPABILITY

  #define CAPABILITY ALPS1_signal_vac
  START_CAPABILITY
    #define FUNCTION calc_ALPS1_signal_vac
    START_FUNCTION(double)
    ALLOW_MODEL(GeneralALP)
    #undef FUNCTION
  #undef CAPABILITY

  #define CAPABILITY ALPS1_signal_gas
  START_CAPABILITY
    #define FUNCTION calc_ALPS1_signal_gas
    START_FUNCTION(double)
    ALLOW_MODEL(GeneralALP)
  #undef FUNCTION
  #undef CAPABILITY

  #define CAPABILITY lnL_ALPS1
  START_CAPABILITY
    #define FUNCTION calc_lnL_ALPS1
    START_FUNCTION(double)
    ALLOW_MODEL(GeneralALP)
    DEPENDENCY(ALPS1_signal_vac, double)
    DEPENDENCY(ALPS1_signal_gas, double)
    #undef FUNCTION
  #undef CAPABILITY

  #define CAPABILITY CAST2007_signal_vac
  START_CAPABILITY
    #define FUNCTION calc_CAST2007_signal_vac
    START_FUNCTION(std::vector<double>)
    ALLOW_MODEL(GeneralALP)
    #undef FUNCTION
  #undef CAPABILITY

  #define CAPABILITY CAST2017_signal_vac
  START_CAPABILITY
    #define FUNCTION calc_CAST2017_signal_vac
    START_FUNCTION(std::vector<std::vector<double>>)
    ALLOW_MODEL(GeneralALP)
    #undef FUNCTION
  #undef CAPABILITY

  #define CAPABILITY lnL_CAST2007
  START_CAPABILITY
    #define FUNCTION calc_lnL_CAST2007
    START_FUNCTION(double)
    ALLOW_MODEL(GeneralALP)
    DEPENDENCY(CAST2007_signal_vac, std::vector<double>)
    #undef FUNCTION
  #undef CAPABILITY

  #define CAPABILITY lnL_CAST2017
  START_CAPABILITY
    #define FUNCTION calc_lnL_CAST2017
    START_FUNCTION(double)
    ALLOW_MODEL(GeneralALP)
    DEPENDENCY(CAST2017_signal_vac, std::vector<std::vector<double>>)
    #undef FUNCTION
  #undef CAPABILITY

  #define CAPABILITY Haloscope_signal
  START_CAPABILITY
    #define FUNCTION calc_Haloscope_signal
    START_FUNCTION(double)
    ALLOW_MODEL(GeneralALP)
    DEPENDENCY(RD_fraction, double)
    DEPENDENCY(LocalHalo, LocalMaxwellianHalo)
    #undef FUNCTION
  #undef CAPABILITY

  #define CAPABILITY lnL_Haloscope_ADMX1
  START_CAPABILITY
    #define FUNCTION calc_lnL_Haloscope_ADMX1
    START_FUNCTION(double)
    ALLOW_MODEL(GeneralALP)
    DEPENDENCY(Haloscope_signal, double)
    #undef FUNCTION
  #undef CAPABILITY

  #define CAPABILITY lnL_Haloscope_ADMX2
  START_CAPABILITY
    #define FUNCTION calc_lnL_Haloscope_ADMX2
    START_FUNCTION(double)
    ALLOW_MODEL(GeneralALP)
    DEPENDENCY(Haloscope_signal, double)
    #undef FUNCTION
  #undef CAPABILITY

  #define CAPABILITY lnL_Haloscope_RBF
  START_CAPABILITY
    #define FUNCTION calc_lnL_Haloscope_RBF
    START_FUNCTION(double)
    ALLOW_MODEL(GeneralALP)
    DEPENDENCY(Haloscope_signal, double)
    #undef FUNCTION
  #undef CAPABILITY

  #define CAPABILITY lnL_Haloscope_UF
  START_CAPABILITY
    #define FUNCTION calc_lnL_Haloscope_UF
    START_FUNCTION(double)
    ALLOW_MODEL(GeneralALP)
    DEPENDENCY(Haloscope_signal, double)
    #undef FUNCTION
  #undef CAPABILITY

  #define CAPABILITY RParameter
  START_CAPABILITY
    #define FUNCTION calc_RParameter
    START_FUNCTION(double)
    ALLOW_MODEL(GeneralALP)
    #undef FUNCTION
  #undef CAPABILITY

  #define CAPABILITY lnL_RParameter
  START_CAPABILITY
    #define FUNCTION calc_lnL_RParameter
    START_FUNCTION(double)
    ALLOW_MODEL(GeneralALP)
    DEPENDENCY(RParameter, double)
    #undef FUNCTION
  #undef CAPABILITY

  #define CAPABILITY lnL_WDVar_G117B15A
  START_CAPABILITY
    #define FUNCTION calc_lnL_WDVar_G117B15A
    START_FUNCTION(double)
    ALLOW_MODEL(GeneralALP)
    #undef FUNCTION
  #undef CAPABILITY

  #define CAPABILITY lnL_WDVar_R548
  START_CAPABILITY
    #define FUNCTION calc_lnL_WDVar_R548
    START_FUNCTION(double)
    ALLOW_MODEL(GeneralALP)
    #undef FUNCTION
  #undef CAPABILITY

  #define CAPABILITY lnL_WDVar_PG1351489
  START_CAPABILITY
    #define FUNCTION calc_lnL_WDVar_PG1351489
    START_FUNCTION(double)
    ALLOW_MODEL(GeneralALP)
    #undef FUNCTION
  #undef CAPABILITY

  #define CAPABILITY lnL_WDVar_L192
  START_CAPABILITY
    #define FUNCTION calc_lnL_WDVar_L192
    START_FUNCTION(double)
    ALLOW_MODEL(GeneralALP)
    #undef FUNCTION
  #undef CAPABILITY

  #define CAPABILITY lnL_SN1987A
  START_CAPABILITY
    #define FUNCTION calc_lnL_SN1987A
    START_FUNCTION(double)
    ALLOW_MODEL(GeneralALP)
    DEPENDENCY(PhotonFluence_SN1987A_Conversion, double)
    #undef FUNCTION
  #undef CAPABILITY

  #define CAPABILITY PhotonFluence_SN1987A_Conversion
  START_CAPABILITY
    #define FUNCTION calc_PhotonFluence_SN1987A_Conversion
    START_FUNCTION(double)
    ALLOW_MODEL(GeneralALP)
    #undef FUNCTION
  #undef CAPABILITY

  #define CAPABILITY lnL_HESS_GCMF
  START_CAPABILITY
    #define FUNCTION calc_lnL_HESS_GCMF
    START_FUNCTION(double)
    ALLOW_MODEL(GeneralALP)
    #undef FUNCTION
  #undef CAPABILITY

  #define CAPABILITY lnL_XENON1T_Anomaly
  START_CAPABILITY
    #define FUNCTION calc_lnL_XENON1T_Anomaly
    START_FUNCTION(double)
    ALLOW_JOINT_MODEL(GeneralALP,XENON1T_NuisanceParameters)
    #undef FUNCTION
  #undef CAPABILITY

  #define CAPABILITY lnL_XENON1T_Anomaly_NuisanceParameters
  START_CAPABILITY
    #define FUNCTION calc_lnL_XENON1T_Anomaly_NuisanceParameters
    START_FUNCTION(double)
    ALLOW_MODEL(XENON1T_NuisanceParameters)
    #undef FUNCTION
  #undef CAPABILITY

  #define CAPABILITY lnL_XENON1T_DM_Anomaly
  START_CAPABILITY
    #define FUNCTION calc_lnL_XENON1T_DM_Anomaly
    START_FUNCTION(double)
    ALLOW_JOINT_MODEL(GeneralALP,XENON1T_NuisanceParameters,XENON1T_DM_NuisanceParameters)
    DEPENDENCY(LocalHalo, LocalMaxwellianHalo)
    #undef FUNCTION
  #undef CAPABILITY

  #define CAPABILITY AxionOscillationTemperature
  START_CAPABILITY
    #define FUNCTION calc_AxionOscillationTemperature
    START_FUNCTION(double)
    ALLOW_MODEL(GeneralALP)
    #undef FUNCTION
  #undef CAPABILITY

<<<<<<< HEAD
#undef MODULE
=======
#undef REFERENCE
#undef MODULE
#endif /* defined(__DarkBit_rollcall_hpp__) */
>>>>>>> 1fe1b5fd
<|MERGE_RESOLUTION|>--- conflicted
+++ resolved
@@ -2165,10 +2165,5 @@
     #undef FUNCTION
   #undef CAPABILITY
 
-<<<<<<< HEAD
-#undef MODULE
-=======
 #undef REFERENCE
-#undef MODULE
-#endif /* defined(__DarkBit_rollcall_hpp__) */
->>>>>>> 1fe1b5fd
+#undef MODULE