--- conflicted
+++ resolved
@@ -447,12 +447,8 @@
   #define CAPABILITY TH_ProcessCatalog
   START_CAPABILITY
     #define FUNCTION TH_ProcessCatalog_MSSM
-<<<<<<< HEAD
-      START_FUNCTION(DarkBit::TH_ProcessCatalog)
-=======
       START_FUNCTION(TH_ProcessCatalog)
       //ALLOW_MODELS(MSSM63atQ)
->>>>>>> 0bd9019e
       DEPENDENCY(DarkSUSY_PointInit, bool)
       DEPENDENCY(MSSM_spectrum, Spectrum)
       DEPENDENCY(DarkMatter_ID, std::string)
