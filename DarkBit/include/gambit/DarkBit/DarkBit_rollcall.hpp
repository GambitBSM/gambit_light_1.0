//   GAMBIT: Global and Modular BSM Inference Tool
//   *********************************************
///  \file
///
///  Rollcall header for module DarkBit
///
///  Compile-time registration of available obser-
///  vables and likelihoods, as well as their
///  dependencies.
///
///  Add to this if you want to add an observable
///  or likelihood to this module.
///
///  *********************************************
///
///  Authors (add name and date if you modify):
///
///  \author Christoph Weniger
///          (c.weniger@uva.nl)
///  \date 2013 Jul - 2015 May
///
///  \author Torsten Bringmann
///          (torsten.bringmann@fys.uio.no)
///  \date 2013 Jun
///  \date 2014 Mar
///
///  \author Lars A. Dal
///          (l.a.dal@fys.uio.no)
///  \date 2014 Mar, Sep, Oct
///
///  \author Christopher Savage
///          (chris@savage.name)
///  \date 2014 Oct, Dec
///  \date 2015 June
///
///  \author Antje Putze
///          (antje.putze@lapth.cnrs.fr)
///  \date 2015 Jan
///
///  \author Pat Scott
///          (pscott@imperial.ac.uk)
///  \date 2014 Mar
///  \date 2015 Mar, Aug
///        2018 Sep
///
///  \author Sebastian Wild
///          (sebastian.wild@ph.tum.de)
///  \date 2016 Aug, 2017 Oct
///
///  \author Felix Kahlhoefer
///          (felix.kahlhoefer@desy.de)
///  \date 2016 August
///
///  \author Ankit Beniwal
///          (ankit.beniwal@adelaide.edu.au)
///  \date 2016 Oct
///  \date 2018 Jan, Aug
///
/// \author Aaron Vincent
///         (aaron.vincent@cparc.ca)
/// \date 2017 Sept
///
/// \author Sanjay Bloor
///         (sanjay.bloor12@imperial.ac.uk)
/// \date 2017 Dec
/// \date 2018 Aug
///
///  *********************************************

#ifndef __DarkBit_rollcall_hpp__
#define __DarkBit_rollcall_hpp__

#include "gambit/DarkBit/DarkBit_types.hpp"

#define MODULE DarkBit
START_MODULE

  // Backend point initialization --------------------------

  // Function to initialize DarkSUSY to a specific model point.
  // The generic DarkSUSY initialization is done in the backend
  // initialization; this is only necessary for other capabilities
  // that make use of model-specific DarkSUSY routines.
  #define CAPABILITY DarkSUSY_PointInit
  START_CAPABILITY
    // Function returns if point initialization is successful
    // (probably always true)
    #define FUNCTION DarkSUSY_PointInit_MSSM
      START_FUNCTION(bool)
      DEPENDENCY(MSSM_spectrum, Spectrum)
      DEPENDENCY(decay_rates, DecayTable)
      ALLOW_MODELS(MSSM63atQ, MSSM63atMGUT, MSSM63atQ_lightgravitino, MSSM63atMGUT_lightgravitino, CMSSM)
      // For debugging using DarkSUSY native interface to ISASUGRA
      BACKEND_REQ(dsgive_model_isasugra, (), void, (double&,double&,double&,double&,double&))
      BACKEND_REQ(dssusy_isasugra, (), void, (int&,int&))
      // Initialize DarkSUSY with SLHA file
      BACKEND_REQ(dsSLHAread, (), void, (const char*, int&, int))
      BACKEND_REQ(dsprep, (), void, ())
      // Initialize DarkSUSY with SLHA object (convenience function)
      BACKEND_REQ(initFromSLHAeaAndDecayTable, (), int, (const SLHAstruct&, const DecayTable&))
    #undef FUNCTION
  #undef CAPABILITY

  // Function to initialize LocalHalo model in DarkSUSY
  #define CAPABILITY DarkSUSY_PointInit_LocalHalo
  START_CAPABILITY
    #define FUNCTION DarkSUSY_PointInit_LocalHalo_func
      START_FUNCTION(bool)
      DEPENDENCY(RD_fraction, double)
      DEPENDENCY(LocalHalo, LocalMaxwellianHalo)
      BACKEND_REQ(dshmcom,(),DS_HMCOM)
      BACKEND_REQ(dshmisodf,(),DS_HMISODF)
      BACKEND_REQ(dshmframevelcom,(),DS_HMFRAMEVELCOM)
      BACKEND_REQ(dshmnoclue,(),DS_HMNOCLUE)
    #undef FUNCTION
  #undef CAPABILITY

  // Relic density -----------------------------------------

  #define CAPABILITY RD_spectrum
  START_CAPABILITY
    #define FUNCTION RD_spectrum_SUSY
      START_FUNCTION(DarkBit::RD_spectrum_type)
      DEPENDENCY(DarkSUSY_PointInit, bool)
      BACKEND_REQ(mspctm, (), DS_MSPCTM)
      BACKEND_REQ(widths, (), DS_WIDTHS)
      BACKEND_REQ(intdof, (), DS_INTDOF)
      BACKEND_REQ(pacodes, (), DS_PACODES)
      BACKEND_REQ(particle_code, (), int, (const str&))
    #undef FUNCTION
    #define FUNCTION RD_spectrum_from_ProcessCatalog
      START_FUNCTION(DarkBit::RD_spectrum_type)
      DEPENDENCY(TH_ProcessCatalog, DarkBit::TH_ProcessCatalog)
      DEPENDENCY(DarkMatter_ID, std::string)
      ALLOW_MODELS(ScalarSingletDM_Z2, ScalarSingletDM_Z2_running,
                   ScalarSingletDM_Z3, ScalarSingletDM_Z3_running,
                   DiracSingletDM_Z2, MajoranaSingletDM_Z2, VectorSingletDM_Z2)
    #undef FUNCTION
  #undef CAPABILITY

  #define CAPABILITY RD_spectrum_ordered
  START_CAPABILITY
    #define FUNCTION RD_spectrum_ordered_func
      START_FUNCTION(DarkBit::RD_spectrum_type)
      DEPENDENCY(RD_spectrum, DarkBit::RD_spectrum_type)
    #undef FUNCTION
  #undef CAPABILITY

  #define CAPABILITY RD_eff_annrate_DSprep
  START_CAPABILITY
    #define FUNCTION RD_annrate_DSprep_func
      START_FUNCTION(int)
      DEPENDENCY(RD_spectrum, DarkBit::RD_spectrum_type)
      BACKEND_REQ(rdmgev, (), DS_RDMGEV)
    #undef FUNCTION
  #undef CAPABILITY

  #define CAPABILITY RD_eff_annrate
  START_CAPABILITY
    #define FUNCTION RD_eff_annrate_SUSY
      START_FUNCTION(fptr_dd)
      DEPENDENCY(RD_eff_annrate_DSprep, int)
      BACKEND_REQ(dsanwx, (), double, (double&))
    #undef FUNCTION
    #define FUNCTION RD_eff_annrate_from_ProcessCatalog
      START_FUNCTION(fptr_dd)
      DEPENDENCY(TH_ProcessCatalog, DarkBit::TH_ProcessCatalog)
      DEPENDENCY(DarkMatter_ID, std::string)
      ALLOW_MODELS(ScalarSingletDM_Z2, ScalarSingletDM_Z2_running,
                   DiracSingletDM_Z2, MajoranaSingletDM_Z2, VectorSingletDM_Z2)
    #undef FUNCTION
  #undef CAPABILITY

  #define CAPABILITY RD_oh2
  START_CAPABILITY

    #define FUNCTION RD_oh2_general
      START_FUNCTION(double)
      DEPENDENCY(RD_spectrum_ordered, DarkBit::RD_spectrum_type)
      DEPENDENCY(RD_eff_annrate, fptr_dd)
      #ifdef DARKBIT_RD_DEBUG
        DEPENDENCY(MSSM_spectrum, Spectrum)
      #endif
      BACKEND_REQ(dsrdthlim, (), void, ())
      BACKEND_REQ(dsrdtab, (), void, (double(*)(double&), double&, int&))
      BACKEND_REQ(dsrdeqn, (), void, (double(*)(double&),double&,double&,double&,double&,int&))
      BACKEND_REQ(dsrdwintp, (), double, (double&))
      BACKEND_REQ(particle_code, (), int, (const str&))
      BACKEND_REQ(widths, (), DS_WIDTHS)
      BACKEND_REQ(rdmgev, (), DS_RDMGEV)
      BACKEND_REQ(rdpth, (), DS_RDPTH)
      BACKEND_REQ(rdpars, (), DS_RDPARS)
      BACKEND_REQ(rdswitch, (), DS_RDSWITCH)
      BACKEND_REQ(rdlun, (), DS_RDLUN)
      BACKEND_REQ(rdpadd, (), DS_RDPADD)
      BACKEND_REQ(rddof, (), DS_RDDOF)
      BACKEND_REQ(rderrors, (), DS_RDERRORS)
      BACKEND_REQ(rdtime, (), DS_RDTIME)
    #undef FUNCTION

    // Routine for cross checking relic density results
    #define FUNCTION RD_oh2_DarkSUSY
      START_FUNCTION(double)
      ALLOW_MODELS(MSSM63atQ, MSSM63atMGUT, MSSM63atQ_lightgravitino, MSSM63atMGUT_lightgravitino)
      DEPENDENCY(DarkSUSY_PointInit, bool)
      BACKEND_REQ(dsrdomega, (), double, (int&,int&,double&,int&,int&,int&))
      BACKEND_REQ(rderrors, (), DS_RDERRORS)
      BACKEND_REQ(rdtime, (), DS_RDTIME)
    #undef FUNCTION

    // Routine for cross checking relic density results
    #define FUNCTION RD_oh2_MicrOmegas
      START_FUNCTION(double)
<<<<<<< HEAD
      BACKEND_REQ(oh2, (MicrOmegas_MSSM, MicrOmegas_SingletDM, MicrOmegas_VectorDM, MicrOmegas_MajoranaDM, MicrOmegas_DiracDM), double, (double*,int,double))
      ALLOW_MODELS(MSSM63atQ, MSSM63atMGUT, MSSM63atQ_lightgravitino, MSSM63atMGUT_lightgravitino, SingletDM, VectorDM, MajoranaDM, DiracDM)
=======
      DEPENDENCY(RD_oh2_Xf, ddpair)
    #undef FUNCTION

  #undef CAPABILITY


  // get oh2 and Xf simultaneously
  #define CAPABILITY RD_oh2_Xf
  START_CAPABILITY
    #define FUNCTION RD_oh2_Xf_MicrOmegas
      START_FUNCTION(ddpair)
      BACKEND_REQ(oh2, (gimmemicro), double, (double*,int,double))
      BACKEND_OPTION((MicrOmegas_MSSM), (gimmemicro))
      BACKEND_OPTION((MicrOmegas_ScalarSingletDM_Z2), (gimmemicro))
      BACKEND_OPTION((MicrOmegas_ScalarSingletDM_Z3), (gimmemicro))
      BACKEND_OPTION((MicrOmegas_VectorSingletDM_Z2), (gimmemicro))
      BACKEND_OPTION((MicrOmegas_MajoranaSingletDM_Z2), (gimmemicro))
      BACKEND_OPTION((MicrOmegas_DiracSingletDM_Z2),(gimmemicro))
      ALLOW_MODELS(MSSM63atQ, MSSM63atMGUT,
                   ScalarSingletDM_Z2, ScalarSingletDM_Z2_running,
                   ScalarSingletDM_Z3, ScalarSingletDM_Z3_running,
                   DiracSingletDM_Z2, MajoranaSingletDM_Z2, VectorSingletDM_Z2)
    #undef FUNCTION
  #undef CAPABILITY


  // Xf = m_WIMP/T_freezeout
  #define CAPABILITY Xf
  START_CAPABILITY
    #define FUNCTION Xf_MicrOmegas
      START_FUNCTION(double)
      DEPENDENCY(RD_oh2_Xf, ddpair)
    #undef FUNCTION
  #undef CAPABILITY

  // Contributions of different annihilation channels to the relic density
  #define CAPABILITY relic_density_contributions
  START_CAPABILITY
    #define FUNCTION print_channel_contributions_MicrOmegas
      START_FUNCTION(double)
      DEPENDENCY(Xf, double)
      BACKEND_REQ(momegas_print_channels, () , double,  (double, double, double, int, FILE*))
    #undef FUNCTION
  #undef CAPABILITY

  // Contributions of semi-annihilation to the relic density
  #define CAPABILITY semi_annihilation_fraction
  START_CAPABILITY
    #define FUNCTION get_semi_ann_MicrOmegas
      START_FUNCTION(double)
      DEPENDENCY(Xf, double)
      BACKEND_REQ(get_oneChannel, (gimmemicro) , double,  (double,double,char*,char*,char*,char*))
      BACKEND_OPTION((MicrOmegas_ScalarSingletDM_Z3),(gimmemicro))
>>>>>>> ac993a92
    #undef FUNCTION
  #undef CAPABILITY

  // Fraction of the relic density constituted by the DM candidate under investigation
  #define CAPABILITY RD_fraction
  START_CAPABILITY
    #define FUNCTION RD_fraction_one
      START_FUNCTION(double)
    #undef FUNCTION
    #define FUNCTION RD_fraction_leq_one
      START_FUNCTION(double)
      DEPENDENCY(RD_oh2, double)
    #undef FUNCTION
    #define FUNCTION RD_fraction_rescaled
      START_FUNCTION(double)
      DEPENDENCY(RD_oh2, double)
    #undef FUNCTION
  #undef CAPABILITY


  // Cascade decays --------------------------------------------

  // Function for retrieving list of final states for cascade decays
  #define CAPABILITY cascadeMC_FinalStates
  START_CAPABILITY
    #define FUNCTION cascadeMC_FinalStates
      START_FUNCTION(std::vector<std::string>)
    #undef FUNCTION
  #undef CAPABILITY

  // Function setting up the decay table used in decay chains
  #define CAPABILITY cascadeMC_DecayTable
  START_CAPABILITY
    #define FUNCTION cascadeMC_DecayTable
      START_FUNCTION(DarkBit::DecayChain::DecayTable)
      DEPENDENCY(TH_ProcessCatalog, DarkBit::TH_ProcessCatalog)
      DEPENDENCY(SimYieldTable, DarkBit::SimYieldTable)
    #undef FUNCTION
  #undef CAPABILITY

  // Loop manager for cascade decays
  #define CAPABILITY cascadeMC_LoopManagement
  START_CAPABILITY
    #define FUNCTION cascadeMC_LoopManager
      START_FUNCTION(void, CAN_MANAGE_LOOPS)
      DEPENDENCY(GA_missingFinalStates, std::vector<std::string>)
    #undef FUNCTION
  #undef CAPABILITY

  // Function selecting initial state for decay chain
  #define CAPABILITY cascadeMC_InitialState
  START_CAPABILITY
    #define FUNCTION cascadeMC_InitialState
      START_FUNCTION(std::string)
      DEPENDENCY(GA_missingFinalStates, std::vector<std::string>)
      NEEDS_MANAGER_WITH_CAPABILITY(cascadeMC_LoopManagement)
    #undef FUNCTION
  #undef CAPABILITY

  // Event counter for cascade decays
  #define CAPABILITY cascadeMC_EventCount
  START_CAPABILITY
    #define FUNCTION cascadeMC_EventCount
      START_FUNCTION(DarkBit::stringIntMap)
      DEPENDENCY(cascadeMC_InitialState, std::string)
      NEEDS_MANAGER_WITH_CAPABILITY(cascadeMC_LoopManagement)
    #undef FUNCTION
  #undef CAPABILITY

  // Function for generating decay chains
  #define CAPABILITY cascadeMC_ChainEvent
  START_CAPABILITY
    #define FUNCTION cascadeMC_GenerateChain
      START_FUNCTION(DarkBit::DecayChain::ChainContainer)
      DEPENDENCY(cascadeMC_InitialState, std::string)
      DEPENDENCY(cascadeMC_DecayTable, DarkBit::DecayChain::DecayTable)
      NEEDS_MANAGER_WITH_CAPABILITY(cascadeMC_LoopManagement)
    #undef FUNCTION
  #undef CAPABILITY

  // Function responsible for histogramming and evaluating end conditions for event loop
  #define CAPABILITY cascadeMC_Histograms
  START_CAPABILITY
    #define FUNCTION cascadeMC_Histograms
      START_FUNCTION(DarkBit::simpleHistContainter)
      DEPENDENCY(cascadeMC_InitialState, std::string)
      DEPENDENCY(cascadeMC_ChainEvent, DarkBit::DecayChain::ChainContainer)
      DEPENDENCY(TH_ProcessCatalog, DarkBit::TH_ProcessCatalog)
      DEPENDENCY(SimYieldTable, DarkBit::SimYieldTable)
      DEPENDENCY(cascadeMC_FinalStates,std::vector<std::string>)
      NEEDS_MANAGER_WITH_CAPABILITY(cascadeMC_LoopManagement)
    #undef FUNCTION
  #undef CAPABILITY

  // Function requesting and returning gamma ray spectra from cascade decays.
  #define CAPABILITY cascadeMC_gammaSpectra
  START_CAPABILITY
    #define FUNCTION cascadeMC_gammaSpectra
      START_FUNCTION(DarkBit::stringFunkMap)
      DEPENDENCY(GA_missingFinalStates, std::vector<std::string>)
      DEPENDENCY(cascadeMC_FinalStates,std::vector<std::string>)
      DEPENDENCY(cascadeMC_Histograms, DarkBit::simpleHistContainter)
      DEPENDENCY(cascadeMC_EventCount, DarkBit::stringIntMap)
    #undef FUNCTION
  #undef CAPABILITY

  /*
  // Function for printing test result of cascade decays
  #define CAPABILITY cascadeMC_PrintResult
  START_CAPABILITY
    #define FUNCTION cascadeMC_PrintResult
      START_FUNCTION(bool)
      DEPENDENCY(cascadeMC_Histograms, DarkBit::simpleHistContainter)
      DEPENDENCY(cascadeMC_EventCount, DarkBit::stringIntMap)
    #undef FUNCTION
  #undef CAPABILITY
  */

  /*
  // Process catalog for testing purposes
  #define CAPABILITY cascadeMC_test_TH_ProcessCatalog
  START_CAPABILITY
    #define FUNCTION cascadeMC_test_TH_ProcessCatalog
      START_FUNCTION(DarkBit::TH_ProcessCatalog)
    #undef FUNCTION
  #undef CAPABILITY

  // Unit test for decay chains
  #define CAPABILITY cascadeMC_UnitTest
  START_CAPABILITY
    #define FUNCTION cascadeMC_UnitTest
      START_FUNCTION(bool)
      DEPENDENCY(cascadeMC_test_TH_ProcessCatalog, DarkBit::TH_ProcessCatalog)
      DEPENDENCY(SimYieldTable, DarkBit::SimYieldTable)
    #undef FUNCTION
  #undef CAPABILITY
  */

  // Gamma rays --------------------------------------------
  //
  #define CAPABILITY GA_missingFinalStates
  START_CAPABILITY
    #define FUNCTION GA_missingFinalStates
      START_FUNCTION(std::vector<std::string>)
      DEPENDENCY(TH_ProcessCatalog, DarkBit::TH_ProcessCatalog)
      DEPENDENCY(SimYieldTable, DarkBit::SimYieldTable)
      DEPENDENCY(DarkMatter_ID, std::string)
    #undef FUNCTION
  #undef CAPABILITY

  #define CAPABILITY GA_AnnYield
  START_CAPABILITY
    #define FUNCTION GA_AnnYield_General
      START_FUNCTION(daFunk::Funk)
      DEPENDENCY(TH_ProcessCatalog, DarkBit::TH_ProcessCatalog)
      DEPENDENCY(SimYieldTable, DarkBit::SimYieldTable)
      DEPENDENCY(cascadeMC_gammaSpectra, DarkBit::stringFunkMap)
      DEPENDENCY(DarkMatter_ID, std::string)
    #undef FUNCTION
  /*
    #define FUNCTION GA_AnnYield_DarkSUSY
      START_FUNCTION(daFunk::Funk)
      DEPENDENCY(TH_ProcessCatalog, DarkBit::TH_ProcessCatalog)
      DEPENDENCY(DarkMatter_ID, std::string)
      BACKEND_REQ(dshayield, (), double, (double&,double&,int&,int&,int&))
    #undef FUNCTION
  */
  #undef CAPABILITY

  #define CAPABILITY TH_ProcessCatalog
  START_CAPABILITY
    #define FUNCTION TH_ProcessCatalog_MSSM
      START_FUNCTION(DarkBit::TH_ProcessCatalog)
      DEPENDENCY(DarkSUSY_PointInit, bool)
      DEPENDENCY(MSSM_spectrum, Spectrum)
      DEPENDENCY(DarkMatter_ID, std::string)
      DEPENDENCY(decay_rates,DecayTable)
      //BACKEND_REQ(mspctm, (), DS_MSPCTM)
      BACKEND_REQ(dssigmav, (), double, (int&))
      BACKEND_REQ(dsIBffdxdy, (), double, (int&, double&, double&))
      BACKEND_REQ(dsIBhhdxdy, (), double, (int&, double&, double&))
      BACKEND_REQ(dsIBwhdxdy, (), double, (int&, double&, double&))
      BACKEND_REQ(dsIBwwdxdy, (), double, (int&, double&, double&))
      BACKEND_REQ(IBintvars, (), DS_IBINTVARS)
    #undef FUNCTION
    #define FUNCTION TH_ProcessCatalog_ScalarSingletDM_Z2
      START_FUNCTION(DarkBit::TH_ProcessCatalog)
      DEPENDENCY(decay_rates, DecayTable)
      DEPENDENCY(ScalarSingletDM_Z2_spectrum, Spectrum)
      ALLOW_MODELS(ScalarSingletDM_Z2,ScalarSingletDM_Z2_running)
    #undef FUNCTION
    #define FUNCTION TH_ProcessCatalog_ScalarSingletDM_Z3
      START_FUNCTION(DarkBit::TH_ProcessCatalog)
      DEPENDENCY(decay_rates, DecayTable)
      DEPENDENCY(ScalarSingletDM_Z3_spectrum, Spectrum)
      BACKEND_REQ(calcSpectrum, (gimmemicro) , double,  (int, double*, double*, double*, double*, double*, double*, int*))
      BACKEND_REQ(vSigmaCh, (gimmemicro), MicrOmegas::aChannel*)
      FORCE_SAME_BACKEND(gimmemicro)
      ALLOW_MODELS(ScalarSingletDM_Z3,ScalarSingletDM_Z3_running)
    #undef FUNCTION
    #define FUNCTION TH_ProcessCatalog_VectorSingletDM_Z2
      START_FUNCTION(DarkBit::TH_ProcessCatalog)
      DEPENDENCY(VectorSingletDM_Z2_spectrum, Spectrum)
      DEPENDENCY(decay_rates, DecayTable)
      ALLOW_MODELS(VectorSingletDM_Z2)
    #undef FUNCTION
    #define FUNCTION TH_ProcessCatalog_MajoranaSingletDM_Z2
      START_FUNCTION(DarkBit::TH_ProcessCatalog)
      DEPENDENCY(MajoranaSingletDM_Z2_spectrum, Spectrum)
      DEPENDENCY(decay_rates, DecayTable)
      ALLOW_MODELS(MajoranaSingletDM_Z2)
    #undef FUNCTION
    #define FUNCTION TH_ProcessCatalog_DiracSingletDM_Z2
      START_FUNCTION(DarkBit::TH_ProcessCatalog)
      DEPENDENCY(decay_rates, DecayTable)
      DEPENDENCY(DiracSingletDM_Z2_spectrum, Spectrum)
      ALLOW_MODELS(DiracSingletDM_Z2)
    #undef FUNCTION
  #undef CAPABILITY

  #define CAPABILITY set_gamLike_GC_halo
  START_CAPABILITY
    #define FUNCTION set_gamLike_GC_halo
      START_FUNCTION(bool)
      DEPENDENCY(GalacticHalo, GalacticHaloProperties)
      BACKEND_REQ(set_halo_profile, (gamLike), void, (int, const std::vector<double> &, const std::vector<double> &, double))
    #undef FUNCTION
  #undef CAPABILITY

  #define CAPABILITY lnL_FermiLATdwarfs
  START_CAPABILITY
    #define FUNCTION lnL_FermiLATdwarfs_gamLike
      START_FUNCTION(double)
      DEPENDENCY(GA_AnnYield, daFunk::Funk)
      DEPENDENCY(RD_fraction, double)
      BACKEND_REQ(lnL, (gamLike), double, (int, const std::vector<double> &, const std::vector<double> &))
    #undef FUNCTION
  #undef CAPABILITY

  #define CAPABILITY lnL_FermiGC
  START_CAPABILITY
    #define FUNCTION lnL_FermiGC_gamLike
      START_FUNCTION(double)
      DEPENDENCY(GA_AnnYield, daFunk::Funk)
      DEPENDENCY(RD_fraction, double)
      DEPENDENCY(set_gamLike_GC_halo, bool)
      BACKEND_REQ(lnL, (gamLike), double, (int, const std::vector<double> &, const std::vector<double> &))
    #undef FUNCTION
  #undef CAPABILITY

  #define CAPABILITY lnL_CTAGC
  START_CAPABILITY
    #define FUNCTION lnL_CTAGC_gamLike
      START_FUNCTION(double)
      DEPENDENCY(GA_AnnYield, daFunk::Funk)
      DEPENDENCY(RD_fraction, double)
      //DEPENDENCY(set_gamLike_GC_halo, bool)
      BACKEND_REQ(lnL, (gamLike), double, (int, const std::vector<double> &, const std::vector<double> &))
    #undef FUNCTION
  #undef CAPABILITY

  #define CAPABILITY lnL_HESSGC
  START_CAPABILITY
    #define FUNCTION lnL_HESSGC_gamLike
      START_FUNCTION(double)
      DEPENDENCY(GA_AnnYield, daFunk::Funk)
      DEPENDENCY(RD_fraction, double)
      DEPENDENCY(set_gamLike_GC_halo, bool)
      BACKEND_REQ(lnL, (gamLike), double, (int, const std::vector<double> &, const std::vector<double> &))
    #undef FUNCTION
  #undef CAPABILITY

  #define CAPABILITY dump_GammaSpectrum
  START_CAPABILITY
    #define FUNCTION dump_GammaSpectrum
      START_FUNCTION(double)
      DEPENDENCY(GA_AnnYield, daFunk::Funk)
    #undef FUNCTION
  #undef CAPABILITY

  #define CAPABILITY lnL_oh2
  START_CAPABILITY
    #define FUNCTION lnL_oh2_Simple
      START_FUNCTION(double)
      DEPENDENCY(RD_oh2, double)
    #undef FUNCTION
    #define FUNCTION lnL_oh2_upperlimit
      START_FUNCTION(double)
      DEPENDENCY(RD_oh2, double)
    #undef FUNCTION
  #undef CAPABILITY

  // Local DM density likelihood

  #define CAPABILITY lnL_rho0
  START_CAPABILITY
    #define FUNCTION lnL_rho0_lognormal
      START_FUNCTION(double)
      DEPENDENCY(LocalHalo, LocalMaxwellianHalo)
    #undef FUNCTION
  #undef CAPABILITY

  #define CAPABILITY lnL_vrot
  START_CAPABILITY
    #define FUNCTION lnL_vrot_gaussian
      START_FUNCTION(double)
      DEPENDENCY(LocalHalo, LocalMaxwellianHalo)
    #undef FUNCTION
  #undef CAPABILITY

  #define CAPABILITY lnL_v0
  START_CAPABILITY
    #define FUNCTION lnL_v0_gaussian
      START_FUNCTION(double)
      DEPENDENCY(LocalHalo, LocalMaxwellianHalo)
    #undef FUNCTION
  #undef CAPABILITY

  #define CAPABILITY lnL_vesc
  START_CAPABILITY
    #define FUNCTION lnL_vesc_gaussian
      START_FUNCTION(double)
      DEPENDENCY(LocalHalo, LocalMaxwellianHalo)
    #undef FUNCTION
  #undef CAPABILITY

  // Simple WIMP property extractors =======================================

  // Retrieve the DM mass in GeV for generic models
  QUICK_FUNCTION(DarkBit, mwimp, NEW_CAPABILITY, mwimp_generic, double, (),
      (TH_ProcessCatalog, DarkBit::TH_ProcessCatalog), (DarkMatter_ID, std::string))

  // Retrieve the total thermally-averaged annihilation cross-section for indirect detection (cm^3 / s)
  QUICK_FUNCTION(DarkBit, sigmav, NEW_CAPABILITY, sigmav_late_universe, double, (),
      (TH_ProcessCatalog, DarkBit::TH_ProcessCatalog), (DarkMatter_ID, std::string))


  // DIRECT DETECTION ==================================================

  // Determine the DM-nucleon couplings
  #define CAPABILITY DD_couplings
  START_CAPABILITY

    #define FUNCTION DD_couplings_DarkSUSY
      START_FUNCTION(DM_nucleon_couplings)
      DEPENDENCY(DarkSUSY_PointInit, bool)
      BACKEND_REQ(dsddgpgn, (), void, (double&, double&, double&, double&))
      BACKEND_REQ(mspctm, (), DS_MSPCTM)
      BACKEND_REQ(ddcom, (DarkSUSY), DS_DDCOM)
      ALLOW_JOINT_MODEL(nuclear_params_fnq, MSSM63atQ)
      ALLOW_JOINT_MODEL(nuclear_params_fnq, MSSM63atMGUT)
      ALLOW_JOINT_MODEL(nuclear_params_fnq, MSSM63atQ_lightgravitino)
      ALLOW_JOINT_MODEL(nuclear_params_fnq, MSSM63atMGUT_lightgravitino)
    #undef FUNCTION

    #define FUNCTION DD_couplings_MicrOmegas
      START_FUNCTION(DM_nucleon_couplings)
      BACKEND_REQ(nucleonAmplitudes, (gimmemicro), int, (double(*)(double,double,double,double), double*, double*, double*, double*))
      BACKEND_REQ(FeScLoop, (gimmemicro), double, (double, double, double, double))
      BACKEND_REQ(MOcommon, (gimmemicro), MicrOmegas::MOcommonSTR)
<<<<<<< HEAD
      ALLOW_MODEL_DEPENDENCE(nuclear_params_fnq, MSSM63atQ, MSSM63atMGUT, MSSM63atQ_lightgravitino, MSSM63atMGUT_lightgravitino, SingletDM, VectorDM)
      MODEL_GROUP(group1, (nuclear_params_fnq))
      MODEL_GROUP(group2, (MSSM63atQ, MSSM63atMGUT, MSSM63atQ_lightgravitino, MSSM63atMGUT_lightgravitino, SingletDM, VectorDM))
=======
      ALLOW_MODEL_DEPENDENCE(nuclear_params_fnq, MSSM63atQ,
                             ScalarSingletDM_Z2, ScalarSingletDM_Z2_running,
                             ScalarSingletDM_Z3, ScalarSingletDM_Z3_running,
                             VectorSingletDM_Z2)
      MODEL_GROUP(group1, (nuclear_params_fnq))
      MODEL_GROUP(group2, (MSSM63atQ,
                           ScalarSingletDM_Z2, ScalarSingletDM_Z2_running,
                           ScalarSingletDM_Z3, ScalarSingletDM_Z3_running,
                           VectorSingletDM_Z2))
>>>>>>> ac993a92
      ALLOW_MODEL_COMBINATION(group1, group2)
      BACKEND_OPTION((MicrOmegas_MSSM),(gimmemicro))
      BACKEND_OPTION((MicrOmegas_ScalarSingletDM_Z2),(gimmemicro))
      BACKEND_OPTION((MicrOmegas_ScalarSingletDM_Z3),(gimmemicro))
      BACKEND_OPTION((MicrOmegas_VectorSingletDM_Z2),(gimmemicro))
      FORCE_SAME_BACKEND(gimmemicro)
    #undef FUNCTION

    #define FUNCTION DD_couplings_ScalarSingletDM_Z2
      START_FUNCTION(DM_nucleon_couplings)
      DEPENDENCY(ScalarSingletDM_Z2_spectrum, Spectrum)
      ALLOW_MODEL_DEPENDENCE(nuclear_params_fnq, ScalarSingletDM_Z2, ScalarSingletDM_Z2_running)
      MODEL_GROUP(group1, (nuclear_params_fnq))
      MODEL_GROUP(group2, (ScalarSingletDM_Z2, ScalarSingletDM_Z2_running))
      ALLOW_MODEL_COMBINATION(group1, group2)
     #undef FUNCTION

    #define FUNCTION DD_couplings_ScalarSingletDM_Z3
      START_FUNCTION(DM_nucleon_couplings)
      DEPENDENCY(ScalarSingletDM_Z3_spectrum, Spectrum)
      ALLOW_MODEL_DEPENDENCE(nuclear_params_fnq, ScalarSingletDM_Z3, ScalarSingletDM_Z3_running)
      MODEL_GROUP(group1, (nuclear_params_fnq))
      MODEL_GROUP(group2, (ScalarSingletDM_Z3, ScalarSingletDM_Z3_running))
      ALLOW_MODEL_COMBINATION(group1, group2)
     #undef FUNCTION

     #define FUNCTION DD_couplings_VectorSingletDM_Z2
      START_FUNCTION(DM_nucleon_couplings)
      DEPENDENCY(VectorSingletDM_Z2_spectrum, Spectrum)
      ALLOW_JOINT_MODEL(nuclear_params_fnq, VectorSingletDM_Z2)
     #undef FUNCTION

     #define FUNCTION DD_couplings_MajoranaSingletDM_Z2
      START_FUNCTION(DM_nucleon_couplings)
      DEPENDENCY(MajoranaSingletDM_Z2_spectrum, Spectrum)
      ALLOW_JOINT_MODEL(nuclear_params_fnq, MajoranaSingletDM_Z2)
     #undef FUNCTION

     #define FUNCTION DD_couplings_DiracSingletDM_Z2
      START_FUNCTION(DM_nucleon_couplings)
      DEPENDENCY(DiracSingletDM_Z2_spectrum, Spectrum)
      ALLOW_JOINT_MODEL(nuclear_params_fnq, DiracSingletDM_Z2)
     #undef FUNCTION

  #undef CAPABILITY

  // Simple calculators of the spin-(in)dependent WIMP-proton and WIMP-neutron cross-sections
  QUICK_FUNCTION(DarkBit, sigma_SI_p, NEW_CAPABILITY, sigma_SI_p_simple, double, (), (DD_couplings, DM_nucleon_couplings), (mwimp, double))
  QUICK_FUNCTION(DarkBit, sigma_SI_n, NEW_CAPABILITY, sigma_SI_n_simple, double, (), (DD_couplings, DM_nucleon_couplings), (mwimp, double))
  QUICK_FUNCTION(DarkBit, sigma_SD_p, NEW_CAPABILITY, sigma_SD_p_simple, double, (), (DD_couplings, DM_nucleon_couplings), (mwimp, double))
  QUICK_FUNCTION(DarkBit, sigma_SD_n, NEW_CAPABILITY, sigma_SD_n_simple, double, (), (DD_couplings, DM_nucleon_couplings), (mwimp, double))

  // Generalized v^2n, q^2n DM-nucleon cross sections
  #define CAPABILITY sigma_SI_p
      #define FUNCTION sigma_SI_vnqn
      START_FUNCTION(map_intpair_dbl)
      DEPENDENCY(mwimp,double)
      DEPENDENCY(DD_couplings,DM_nucleon_couplings)
      ALLOW_MODELS(DiracSingletDM_Z2, MajoranaSingletDM_Z2)
    #undef FUNCTION
  #undef CAPABILITY

  #define CAPABILITY sigma_SD_p
  //Spin-dependent general v^2n q^2n cross section
      #define FUNCTION sigma_SD_vnqn
      START_FUNCTION(map_intpair_dbl)
      DEPENDENCY(mwimp,double)
      DEPENDENCY(DD_couplings,DM_nucleon_couplings)
      ALLOW_MODELS(DiracSingletDM_Z2, MajoranaSingletDM_Z2)
    #undef FUNCTION
  #undef CAPABILITY

  // Likelihoods for nuclear parameters:
  #define CAPABILITY lnL_SI_nuclear_parameters
  START_CAPABILITY
    #define FUNCTION lnL_sigmas_sigmal
      START_FUNCTION(double)
      ALLOW_MODEL(nuclear_params_sigmas_sigmal)
    #undef FUNCTION
  #undef CAPABILITY

  #define CAPABILITY lnL_SD_nuclear_parameters
  START_CAPABILITY
    #define FUNCTION lnL_deltaq
      START_FUNCTION(double)
      ALLOW_MODELS(nuclear_params_fnq)
    #undef FUNCTION
  #undef CAPABILITY

  // DD rate and likelihood calculations. Don't try this one at home kids.
  #define DD_DECLARE_RESULT_FUNCTION(EXPERIMENT,TYPE,NAME)                          \
  LONG_START_CAPABILITY(MODULE, CAT_3(EXPERIMENT,_,NAME))                           \
  LONG_DECLARE_FUNCTION(MODULE, CAT_3(EXPERIMENT,_,NAME),                           \
   CAT_3(EXPERIMENT,_Get,NAME), TYPE, 0)                                            \
  LONG_DEPENDENCY(MODULE, CAT_3(EXPERIMENT,_Get,NAME),                              \
   CAT(EXPERIMENT,_Calculate), bool)                                                \
  LONG_BACKEND_REQ(MODULE, CAT_3(EXPERIMENT,_,NAME),                                \
   CAT_3(EXPERIMENT,_Get,NAME), DD_Experiment, (needs_DDCalc), int, (const str&))   \
  LONG_BACKEND_REQ(MODULE, CAT_3(EXPERIMENT,_,NAME),                                \
   CAT_3(EXPERIMENT,_Get,NAME), CAT(DD_,NAME), (needs_DDCalc), TYPE, (const int&))

  #define DD_DECLARE_BIN_FUNCTION(EXPERIMENT,TYPE,NAME)                             \
  LONG_START_CAPABILITY(MODULE, CAT_3(EXPERIMENT,_,NAME))                           \
  LONG_DECLARE_FUNCTION(MODULE, CAT_3(EXPERIMENT,_,NAME),                           \
   CAT_3(EXPERIMENT,_Get,NAME), std::vector<double>, 0)                             \
  LONG_DEPENDENCY(MODULE, CAT_3(EXPERIMENT,_Get,NAME),                              \
   CAT(EXPERIMENT,_Calculate), bool)                                                \
  LONG_BACKEND_REQ(MODULE, CAT_3(EXPERIMENT,_,NAME),                                \
   CAT_3(EXPERIMENT,_Get,NAME), DD_Experiment, (needs_DDCalc), int, (const str&))   \
  LONG_BACKEND_REQ(MODULE, CAT_3(EXPERIMENT,_,NAME),                                \
   CAT_3(EXPERIMENT,_Get,NAME), DD_Bins, (needs_DDCalc), int, (const int&))         \
  LONG_BACKEND_REQ(MODULE, CAT_3(EXPERIMENT,_,NAME),                                \
   CAT_3(EXPERIMENT,_Get,NAME), CAT(DD_,NAME), (needs_DDCalc), TYPE, (const int&,   \
   const int&))

  #define DD_DECLARE_EXPERIMENT(EXPERIMENT)                                         \
  LONG_START_CAPABILITY(MODULE, CAT(EXPERIMENT,_Calculate))                         \
  LONG_DECLARE_FUNCTION(MODULE, CAT(EXPERIMENT,_Calculate),                         \
   CAT(EXPERIMENT,_Calc), bool, 0)                                                  \
  LONG_BACKEND_REQ(MODULE, CAT(EXPERIMENT,_Calculate),                              \
   CAT(EXPERIMENT,_Calc), DD_Experiment, (needs_DDCalc), int, (const str&))         \
  LONG_BACKEND_REQ(MODULE, CAT(EXPERIMENT,_Calculate),                              \
   CAT(EXPERIMENT,_Calc), DD_CalcRates, (needs_DDCalc), void, (const int&))         \
  DD_DECLARE_RESULT_FUNCTION(EXPERIMENT,int,Events)                                 \
  DD_DECLARE_RESULT_FUNCTION(EXPERIMENT,double,Background)                          \
  DD_DECLARE_RESULT_FUNCTION(EXPERIMENT,double,Signal)                              \
  DD_DECLARE_RESULT_FUNCTION(EXPERIMENT,double,SignalSI)                            \
  DD_DECLARE_RESULT_FUNCTION(EXPERIMENT,double,SignalSD)                            \
  DD_DECLARE_RESULT_FUNCTION(EXPERIMENT,int,Bins)                                   \
  DD_DECLARE_RESULT_FUNCTION(EXPERIMENT,double,LogLikelihood)                       \
  DD_DECLARE_BIN_FUNCTION(EXPERIMENT,int,BinEvents)                                 \
  DD_DECLARE_BIN_FUNCTION(EXPERIMENT,double,BinBackground)                          \
  DD_DECLARE_BIN_FUNCTION(EXPERIMENT,double,BinSignal)                              \

  #define SET_BACKEND_OPTION(EXPERIMENT, VERSIONS)                                  \
  LONG_BACKEND_OPTION(MODULE, CAT(EXPERIMENT,_Calculate), CAT(EXPERIMENT,_Calc),    \
   VERSIONS, (needs_DDCalc))                                                        \
  LONG_BACKEND_OPTION(MODULE, CAT(EXPERIMENT,_Events), CAT(EXPERIMENT,_GetEvents),  \
   VERSIONS, (needs_DDCalc))                                                        \
  LONG_BACKEND_OPTION(MODULE, CAT(EXPERIMENT,_Background),                          \
   CAT(EXPERIMENT,_GetBackground), VERSIONS, (needs_DDCalc))                        \
  LONG_BACKEND_OPTION(MODULE, CAT(EXPERIMENT,_Signal), CAT(EXPERIMENT,_GetSignal),  \
   VERSIONS, (needs_DDCalc))                                                        \
  LONG_BACKEND_OPTION(MODULE, CAT(EXPERIMENT,_SignalSI),                            \
   CAT(EXPERIMENT,_GetSignalSI), VERSIONS, (needs_DDCalc))                          \
  LONG_BACKEND_OPTION(MODULE, CAT(EXPERIMENT,_SignalSD),                            \
   CAT(EXPERIMENT,_GetSignalSD), VERSIONS, (needs_DDCalc))                          \
  LONG_BACKEND_OPTION(MODULE, CAT(EXPERIMENT,_Bins), CAT(EXPERIMENT,_GetBins),      \
   VERSIONS, (needs_DDCalc))                                                        \
  LONG_BACKEND_OPTION(MODULE, CAT(EXPERIMENT,_LogLikelihood),                       \
   CAT(EXPERIMENT,_GetLogLikelihood), VERSIONS, (needs_DDCalc))                     \
  LONG_BACKEND_OPTION(MODULE, CAT(EXPERIMENT,_BinEvents),                           \
   CAT(EXPERIMENT,_GetBinEvents), VERSIONS, (needs_DDCalc))                         \
  LONG_BACKEND_OPTION(MODULE, CAT(EXPERIMENT,_BinBackground),                       \
   CAT(EXPERIMENT,_GetBinBackground), VERSIONS, (needs_DDCalc))                     \
  LONG_BACKEND_OPTION(MODULE, CAT(EXPERIMENT,_BinSignal),                           \
   CAT(EXPERIMENT,_GetBinSignal), VERSIONS, (needs_DDCalc))                         \



  // Declare different DD experiments that exist in DDCalc.
  DD_DECLARE_EXPERIMENT(XENON100_2012)        // Aprile et al., PRL 109, 181301 (2013) [arxiv:1207.5988]
  DD_DECLARE_EXPERIMENT(XENON1T_2017)         // Aprile et al., PRL 119, 181301 (2017) [arxiv:1705.06655]
  DD_DECLARE_EXPERIMENT(XENON1T_2018)         // Aprile et al., May 28 talk at Gran Sasso.
  DD_DECLARE_EXPERIMENT(DARWIN)               // M. Schumann et al., [arXiv:1506.08309]
  DD_DECLARE_EXPERIMENT(LUX_2013)             // Akerib et al., PRL 112, 091303 (2014) [arxiv:1310.8214]
  DD_DECLARE_EXPERIMENT(LUX_2015)             // D.S. Akerib et al., PRL 116, 161301 (2016) [arXiv:1512.03506]
  DD_DECLARE_EXPERIMENT(LUX_2016)             // D.S. Akerib et al., PRL 118, 021303 (2017) [arxiv:1608.07648]
  DD_DECLARE_EXPERIMENT(LZ)                   // LZ TDR, [arXiv:1509.02910]
  DD_DECLARE_EXPERIMENT(PandaX_2016)          // A. Tan et al., PRL 117, 121303 (2016) [arxiv:1607.07400]
  DD_DECLARE_EXPERIMENT(PandaX_2017)          // X. Cui et al., PRL 119, 181302 (2017) [arxiv:1708.06917]
  DD_DECLARE_EXPERIMENT(DarkSide_50)          // P. Agnes et al., [arXiv:1802.07198]
  DD_DECLARE_EXPERIMENT(CRESST_II)            // G. Angloher et al., [arXiv:1509.01515]
  DD_DECLARE_EXPERIMENT(SuperCDMS_2014)       // Agnese et al., PRL 112, 241302 (2014) [arxiv:1402.7137]
  DD_DECLARE_EXPERIMENT(CDMSlite)             // Agnese et al., PRL 116, 071301 (2015) [arxiv:1509.02448]
  DD_DECLARE_EXPERIMENT(SIMPLE_2014)          // Felizardo et al., PRD 89, 072013 (2014) [arxiv:1404.4309]
  DD_DECLARE_EXPERIMENT(PICO_2L)              // C. Amole et al., PRD 93, 061101 (2016) [arXiv:1601.03729]
  DD_DECLARE_EXPERIMENT(PICO_60_F)            // C. Amole et al., PRD 93, 052014 (2016) [arXiv:1510.07754]
  DD_DECLARE_EXPERIMENT(PICO_60_I)            // C. Amole et al., PRD 93, 052014 (2016) [arXiv:1510.07754]
  DD_DECLARE_EXPERIMENT(PICO_60)              // C. Amole et al., PRD 93, 052014 (2016) [arXiv:1510.07754]
  DD_DECLARE_EXPERIMENT(PICO_60_2017)         // C. Amole et al., arXiv:1702.07666
  DD_DECLARE_EXPERIMENT(PICO_500)             // S. Fallows, talk at TAUP 2017

  // Specify which versions of DDCalc support which experiments.
  // If an experiment does not have any entry here, any version (of any backend) is allowed.

  // Introduced in DDCalc 1.0.0 but later deleted
  SET_BACKEND_OPTION(PICO_60_F, (DDCalc, 1.0.0, 1.1.0, 1.2.0))
  SET_BACKEND_OPTION(PICO_60_I, (DDCalc, 1.0.0, 1.1.0, 1.2.0))
  // Introduced in DDCalc 1.1.0
  SET_BACKEND_OPTION(PICO_60_2017, (DDCalc, 1.1.0, 1.2.0, 2.0.0))
  SET_BACKEND_OPTION(XENON1T_2017, (DDCalc, 1.1.0, 1.2.0, 2.0.0))
  // Introduced in DDCalc 1.2.0
  SET_BACKEND_OPTION(PandaX_2017, (DDCalc, 1.2.0, 2.0.0))
  // Introduced in DDCalc 2.0.0
  SET_BACKEND_OPTION(XENON1T_2018, (DDCalc, 2.0.0))
  SET_BACKEND_OPTION(DARWIN, (DDCalc, 2.0.0))
  SET_BACKEND_OPTION(LZ, (DDCalc, 2.0.0))
  SET_BACKEND_OPTION(DarkSide_50, (DDCalc, 2.0.0))
  SET_BACKEND_OPTION(CRESST_II, (DDCalc, 2.0.0))
  SET_BACKEND_OPTION(CDMSlite, (DDCalc, 2.0.0))
  SET_BACKEND_OPTION(PICO_60, (DDCalc, 2.0.0))
  SET_BACKEND_OPTION(PICO_500, (DDCalc, 2.0.0))



  // INDIRECT DETECTION: NEUTRINOS =====================================

  // Solar capture ------------------------

  /// Capture rate of regular dark matter in the Sun (no v-dependent or q-dependent cross-sections) (s^-1).
  #define CAPABILITY capture_rate_Sun
  START_CAPABILITY
    #define FUNCTION capture_rate_Sun_const_xsec
      START_FUNCTION(double)
      BACKEND_REQ(cap_Sun_v0q0_isoscalar, (DarkSUSY), double, (const double&, const double&, const double&))
      DEPENDENCY(mwimp, double)
      DEPENDENCY(sigma_SI_p, double)
      DEPENDENCY(sigma_SD_p, double)
        #define CONDITIONAL_DEPENDENCY DarkSUSY_PointInit_LocalHalo
        START_CONDITIONAL_DEPENDENCY(bool)
        ACTIVATE_FOR_BACKEND(cap_Sun_v0q0_isoscalar, DarkSUSY)
        #undef CONDITIONAL_DEPENDENCY
    #undef FUNCTION

    ///Alternative function for the above: Capture rate of dark matter with a constant cross section (s^-1), using backend Captn' General
    #define FUNCTION capture_rate_Sun_const_xsec_capgen
    START_FUNCTION(double)
    BACKEND_REQ(cap_Sun_v0q0_isoscalar,(CaptnGeneral),void,(const double&,const double&,const double&,double&,double&))
    BACKEND_REQ(cap_sun_saturation,(CaptnGeneral),void,(const double&,double&))
    DEPENDENCY(mwimp,double)
    DEPENDENCY(sigma_SI_p, double)
    DEPENDENCY(sigma_SD_p, double)
    #undef FUNCTION

    ///Capture rate of dark matter with q^n or v^n cross section (s^-1), using backend Captn' General
    #define FUNCTION capture_rate_Sun_vnqn
    START_FUNCTION(double)
    BACKEND_REQ(cap_Sun_vnqn_isoscalar,(CaptnGeneral),void,(const double&,const double&,const int&,const int&,const int&,double&))
    BACKEND_REQ(cap_sun_saturation,(CaptnGeneral),void,(const double&,double&))
    DEPENDENCY(mwimp,double)
    DEPENDENCY(sigma_SD_p, map_intpair_dbl)
    DEPENDENCY(sigma_SI_p,map_intpair_dbl)
    #undef FUNCTION
  #undef CAPABILITY

  /// Equilibration time for capture and annihilation of dark matter in the Sun (s)
  #define CAPABILITY equilibration_time_Sun
  START_CAPABILITY
    #define FUNCTION equilibration_time_Sun
      START_FUNCTION(double)
      DEPENDENCY(TH_ProcessCatalog, DarkBit::TH_ProcessCatalog)
      DEPENDENCY(mwimp, double)
      DEPENDENCY(DarkMatter_ID, std::string)
      DEPENDENCY(capture_rate_Sun, double)
    #undef FUNCTION
  #undef CAPABILITY

  /// Annihilation rate of dark matter in the Sun (s^-1)
  #define CAPABILITY annihilation_rate_Sun
  START_CAPABILITY
    #define FUNCTION annihilation_rate_Sun
      START_FUNCTION(double)
      DEPENDENCY(equilibration_time_Sun, double)
      DEPENDENCY(capture_rate_Sun, double)
    #undef FUNCTION
  #undef CAPABILITY

  /// Neutrino yield function pointer and setup
  #define CAPABILITY nuyield_ptr
  START_CAPABILITY
    #define FUNCTION nuyield_from_DS
    START_FUNCTION(nuyield_info)
    DEPENDENCY(TH_ProcessCatalog, DarkBit::TH_ProcessCatalog)
    DEPENDENCY(mwimp, double)
    DEPENDENCY(sigmav, double)
    DEPENDENCY(DarkMatter_ID, std::string)
    BACKEND_REQ(nuyield_setup, (needs_DS), void, (const double(&)[29],
     const double(&)[29][3], const double(&)[15], const double(&)[3], const double&,
     const double&))
    BACKEND_REQ(nuyield, (needs_DS), double, (const double&, const int&, void*&))
    BACKEND_REQ(get_DS_neutral_h_decay_channels, (needs_DS), std::vector< std::vector<str> >, ())
    BACKEND_REQ(get_DS_charged_h_decay_channels, (needs_DS), std::vector< std::vector<str> >, ())
    BACKEND_OPTION((DarkSUSY, 5.1.1, 5.1.2, 5.1.3), (needs_DS))
    #undef FUNCTION
  #undef CAPABILITY


  // Neutrino telescope likelihoods ------------------------

  #define CAPABILITY IC22_data
  START_CAPABILITY
    #define FUNCTION IC22_full
      START_FUNCTION(nudata)
      DEPENDENCY(mwimp, double)
      DEPENDENCY(annihilation_rate_Sun, double)
      DEPENDENCY(nuyield_ptr, nuyield_info)
      BACKEND_REQ(nubounds, (), void, (const char&, const double&, const double&,
                                       nuyield_function_pointer, double&, double&, int&,
                                       double&, double&, const int&, const double&,
                                       const int&, const bool&, const double&,
                                       const double&, void*&, const bool&))
    #undef FUNCTION
  #undef CAPABILITY

  #define CAPABILITY IC22_signal
  START_CAPABILITY
    #define FUNCTION IC22_signal
    START_FUNCTION(double)
    DEPENDENCY(IC22_data, nudata)
    #undef FUNCTION
  #undef CAPABILITY

  #define CAPABILITY IC22_bg
  START_CAPABILITY
    #define FUNCTION IC22_bg
    START_FUNCTION(double)
    DEPENDENCY(IC22_data, nudata)
    #undef FUNCTION
  #undef CAPABILITY

  #define CAPABILITY IC22_loglike
  START_CAPABILITY
    #define FUNCTION IC22_loglike
    START_FUNCTION(double)
    DEPENDENCY(IC22_data, nudata)
    #undef FUNCTION
  #undef CAPABILITY

  #define CAPABILITY IC22_bgloglike
  START_CAPABILITY
    #define FUNCTION IC22_bgloglike
    START_FUNCTION(double)
    DEPENDENCY(IC22_data, nudata)
    #undef FUNCTION
  #undef CAPABILITY

  #define CAPABILITY IC22_pvalue
  START_CAPABILITY
    #define FUNCTION IC22_pvalue
    START_FUNCTION(double)
    DEPENDENCY(IC22_data, nudata)
    #undef FUNCTION
  #undef CAPABILITY

  #define CAPABILITY IC22_nobs
  START_CAPABILITY
    #define FUNCTION IC22_nobs
    START_FUNCTION(int)
    DEPENDENCY(IC22_data, nudata)
    #undef FUNCTION
  #undef CAPABILITY

  #define CAPABILITY IC79WH_data
  START_CAPABILITY
    #define FUNCTION IC79WH_full
      START_FUNCTION(nudata)
      DEPENDENCY(mwimp, double)
      DEPENDENCY(annihilation_rate_Sun, double)
      DEPENDENCY(nuyield_ptr, nuyield_info)
      BACKEND_REQ(nubounds, (), void, (const char&, const double&, const double&,
                                       nuyield_function_pointer, double&, double&, int&,
                                       double&, double&, const int&, const double&,
                                       const int&, const bool&, const double&,
                                       const double&, void*&, const bool&))
    #undef FUNCTION
  #undef CAPABILITY

  #define CAPABILITY IC79WH_signal
  START_CAPABILITY
    #define FUNCTION IC79WH_signal
    START_FUNCTION(double)
    DEPENDENCY(IC79WH_data, nudata)
    #undef FUNCTION
  #undef CAPABILITY

  #define CAPABILITY IC79WH_bg
  START_CAPABILITY
    #define FUNCTION IC79WH_bg
    START_FUNCTION(double)
    DEPENDENCY(IC79WH_data, nudata)
    #undef FUNCTION
  #undef CAPABILITY

  #define CAPABILITY IC79WH_loglike
  START_CAPABILITY
    #define FUNCTION IC79WH_loglike
    START_FUNCTION(double)
    DEPENDENCY(IC79WH_data, nudata)
    #undef FUNCTION
  #undef CAPABILITY

  #define CAPABILITY IC79WH_bgloglike
  START_CAPABILITY
    #define FUNCTION IC79WH_bgloglike
    START_FUNCTION(double)
    DEPENDENCY(IC79WH_data, nudata)
    #undef FUNCTION
  #undef CAPABILITY

  #define CAPABILITY IC79WH_pvalue
  START_CAPABILITY
    #define FUNCTION IC79WH_pvalue
    START_FUNCTION(double)
    DEPENDENCY(IC79WH_data, nudata)
    #undef FUNCTION
  #undef CAPABILITY

  #define CAPABILITY IC79WH_nobs
  START_CAPABILITY
    #define FUNCTION IC79WH_nobs
    START_FUNCTION(int)
    DEPENDENCY(IC79WH_data, nudata)
    #undef FUNCTION
  #undef CAPABILITY

  #define CAPABILITY IC79WL_data
  START_CAPABILITY
    #define FUNCTION IC79WL_full
      START_FUNCTION(nudata)
      DEPENDENCY(mwimp, double)
      DEPENDENCY(annihilation_rate_Sun, double)
      DEPENDENCY(nuyield_ptr, nuyield_info)
      BACKEND_REQ(nubounds, (), void, (const char&, const double&, const double&,
                                       nuyield_function_pointer, double&, double&, int&,
                                       double&, double&, const int&, const double&,
                                       const int&, const bool&, const double&,
                                       const double&, void*&, const bool&))
    #undef FUNCTION
  #undef CAPABILITY

  #define CAPABILITY IC79WL_signal
  START_CAPABILITY
    #define FUNCTION IC79WL_signal
    START_FUNCTION(double)
    DEPENDENCY(IC79WL_data, nudata)
    #undef FUNCTION
  #undef CAPABILITY

  #define CAPABILITY IC79WL_bg
  START_CAPABILITY
    #define FUNCTION IC79WL_bg
    START_FUNCTION(double)
    DEPENDENCY(IC79WL_data, nudata)
    #undef FUNCTION
  #undef CAPABILITY

  #define CAPABILITY IC79WL_loglike
  START_CAPABILITY
    #define FUNCTION IC79WL_loglike
    START_FUNCTION(double)
    DEPENDENCY(IC79WL_data, nudata)
    #undef FUNCTION
  #undef CAPABILITY

  #define CAPABILITY IC79WL_bgloglike
  START_CAPABILITY
    #define FUNCTION IC79WL_bgloglike
    START_FUNCTION(double)
    DEPENDENCY(IC79WL_data, nudata)
    #undef FUNCTION
  #undef CAPABILITY

  #define CAPABILITY IC79WL_pvalue
  START_CAPABILITY
    #define FUNCTION IC79WL_pvalue
    START_FUNCTION(double)
    DEPENDENCY(IC79WL_data, nudata)
    #undef FUNCTION
  #undef CAPABILITY

  #define CAPABILITY IC79WL_nobs
  START_CAPABILITY
    #define FUNCTION IC79WL_nobs
    START_FUNCTION(int)
    DEPENDENCY(IC79WL_data, nudata)
    #undef FUNCTION
  #undef CAPABILITY

  #define CAPABILITY IC79SL_data
  START_CAPABILITY
    #define FUNCTION IC79SL_full
      START_FUNCTION(nudata)
      DEPENDENCY(mwimp, double)
      DEPENDENCY(annihilation_rate_Sun, double)
      DEPENDENCY(nuyield_ptr, nuyield_info)
      BACKEND_REQ(nubounds, (), void, (const char&, const double&, const double&,
                                       nuyield_function_pointer, double&, double&, int&,
                                       double&, double&, const int&, const double&,
                                       const int&, const bool&, const double&,
                                       const double&, void*&, const bool&))
    #undef FUNCTION
  #undef CAPABILITY

  #define CAPABILITY IC79SL_signal
  START_CAPABILITY
    #define FUNCTION IC79SL_signal
    START_FUNCTION(double)
    DEPENDENCY(IC79SL_data, nudata)
    #undef FUNCTION
  #undef CAPABILITY

  #define CAPABILITY IC79SL_bg
  START_CAPABILITY
    #define FUNCTION IC79SL_bg
    START_FUNCTION(double)
    DEPENDENCY(IC79SL_data, nudata)
    #undef FUNCTION
  #undef CAPABILITY

  #define CAPABILITY IC79SL_loglike
  START_CAPABILITY
    #define FUNCTION IC79SL_loglike
    START_FUNCTION(double)
    DEPENDENCY(IC79SL_data, nudata)
    #undef FUNCTION
  #undef CAPABILITY

  #define CAPABILITY IC79SL_bgloglike
  START_CAPABILITY
    #define FUNCTION IC79SL_bgloglike
    START_FUNCTION(double)
    DEPENDENCY(IC79SL_data, nudata)
    #undef FUNCTION
  #undef CAPABILITY

  #define CAPABILITY IC79SL_pvalue
  START_CAPABILITY
    #define FUNCTION IC79SL_pvalue
    START_FUNCTION(double)
    DEPENDENCY(IC79SL_data, nudata)
    #undef FUNCTION
  #undef CAPABILITY

  #define CAPABILITY IC79SL_nobs
  START_CAPABILITY
    #define FUNCTION IC79SL_nobs
    START_FUNCTION(int)
    DEPENDENCY(IC79SL_data, nudata)
    #undef FUNCTION
  #undef CAPABILITY

  #define CAPABILITY IC79_loglike
  START_CAPABILITY
    #define FUNCTION IC79_loglike
    START_FUNCTION(double)
    DEPENDENCY(IC79WH_loglike, double)
    DEPENDENCY(IC79WL_loglike, double)
    DEPENDENCY(IC79SL_loglike, double)
    DEPENDENCY(IC79WH_bgloglike, double)
    DEPENDENCY(IC79WL_bgloglike, double)
    DEPENDENCY(IC79SL_bgloglike, double)
    #undef FUNCTION
  #undef CAPABILITY

  #define CAPABILITY IceCube_likelihood
  START_CAPABILITY
    #define FUNCTION IC_loglike
    START_FUNCTION(double)
    DEPENDENCY(IC22_loglike, double)
    DEPENDENCY(IC79WH_loglike, double)
    DEPENDENCY(IC79WL_loglike, double)
    DEPENDENCY(IC79SL_loglike, double)
    DEPENDENCY(IC22_bgloglike, double)
    DEPENDENCY(IC79WH_bgloglike, double)
    DEPENDENCY(IC79WL_bgloglike, double)
    DEPENDENCY(IC79SL_bgloglike, double)
    #undef FUNCTION
  #undef CAPABILITY

  #define CAPABILITY UnitTest_DarkBit
  START_CAPABILITY
    #define FUNCTION UnitTest_DarkBit
    START_FUNCTION(int)
    DEPENDENCY(DD_couplings, DM_nucleon_couplings)
    DEPENDENCY(RD_oh2, double)
    DEPENDENCY(GA_AnnYield, daFunk::Funk)
    DEPENDENCY(TH_ProcessCatalog, DarkBit::TH_ProcessCatalog)
    DEPENDENCY(DarkMatter_ID, std::string)
    #undef FUNCTION
  #undef CAPABILITY

  #define CAPABILITY SimYieldTable
  START_CAPABILITY
    #define FUNCTION SimYieldTable_DarkSUSY
    START_FUNCTION(DarkBit::SimYieldTable)
    BACKEND_REQ(dshayield, (), double, (double&,double&,int&,int&,int&))
    #undef FUNCTION
    #define FUNCTION SimYieldTable_MicrOmegas
    START_FUNCTION(DarkBit::SimYieldTable)
    BACKEND_REQ(dNdE, (), double, (double,double,int,int))
    #undef FUNCTION
    #define FUNCTION SimYieldTable_PPPC
    START_FUNCTION(DarkBit::SimYieldTable)
    #undef FUNCTION
  #undef CAPABILITY

  #define CAPABILITY DarkMatter_ID
  START_CAPABILITY
    #define FUNCTION DarkMatter_ID_ScalarSingletDM
    START_FUNCTION(std::string)
    ALLOW_MODELS(ScalarSingletDM_Z2, ScalarSingletDM_Z2_running, ScalarSingletDM_Z3, ScalarSingletDM_Z3_running)
    #undef FUNCTION
    #define FUNCTION DarkMatter_ID_VectorSingletDM
    START_FUNCTION(std::string)
    ALLOW_MODELS(VectorSingletDM_Z2)
    #undef FUNCTION
    #define FUNCTION DarkMatter_ID_MajoranaSingletDM
    START_FUNCTION(std::string)
    ALLOW_MODELS(MajoranaSingletDM_Z2)
    #undef FUNCTION
    #define FUNCTION DarkMatter_ID_DiracSingletDM
    START_FUNCTION(std::string)
    ALLOW_MODELS(DiracSingletDM_Z2)
    #undef FUNCTION
    #define FUNCTION DarkMatter_ID_MSSM
    START_FUNCTION(std::string)
    DEPENDENCY(MSSM_spectrum, Spectrum)
    #undef FUNCTION
  #undef CAPABILITY

  // --- Functions related to the local and global properties of the DM halo ---

  #define CAPABILITY GalacticHalo
  START_CAPABILITY
    #define FUNCTION GalacticHalo_gNFW
    START_FUNCTION(GalacticHaloProperties)
    ALLOW_MODEL(Halo_gNFW)
    #undef FUNCTION
    #define FUNCTION GalacticHalo_Einasto
    START_FUNCTION(GalacticHaloProperties)
    ALLOW_MODEL(Halo_Einasto)
    #undef FUNCTION
  #undef CAPABILITY

  #define CAPABILITY LocalHalo
  START_CAPABILITY
    #define FUNCTION ExtractLocalMaxwellianHalo
    START_FUNCTION(LocalMaxwellianHalo)
    ALLOW_MODELS(Halo_gNFW, Halo_Einasto)
    #undef FUNCTION
  #undef CAPABILITY
#undef MODULE
#endif /* defined(__DarkBit_rollcall_hpp__) */<|MERGE_RESOLUTION|>--- conflicted
+++ resolved
@@ -211,10 +211,6 @@
     // Routine for cross checking relic density results
     #define FUNCTION RD_oh2_MicrOmegas
       START_FUNCTION(double)
-<<<<<<< HEAD
-      BACKEND_REQ(oh2, (MicrOmegas_MSSM, MicrOmegas_SingletDM, MicrOmegas_VectorDM, MicrOmegas_MajoranaDM, MicrOmegas_DiracDM), double, (double*,int,double))
-      ALLOW_MODELS(MSSM63atQ, MSSM63atMGUT, MSSM63atQ_lightgravitino, MSSM63atMGUT_lightgravitino, SingletDM, VectorDM, MajoranaDM, DiracDM)
-=======
       DEPENDENCY(RD_oh2_Xf, ddpair)
     #undef FUNCTION
 
@@ -268,7 +264,6 @@
       DEPENDENCY(Xf, double)
       BACKEND_REQ(get_oneChannel, (gimmemicro) , double,  (double,double,char*,char*,char*,char*))
       BACKEND_OPTION((MicrOmegas_ScalarSingletDM_Z3),(gimmemicro))
->>>>>>> ac993a92
     #undef FUNCTION
   #undef CAPABILITY
 
@@ -629,21 +624,18 @@
       BACKEND_REQ(nucleonAmplitudes, (gimmemicro), int, (double(*)(double,double,double,double), double*, double*, double*, double*))
       BACKEND_REQ(FeScLoop, (gimmemicro), double, (double, double, double, double))
       BACKEND_REQ(MOcommon, (gimmemicro), MicrOmegas::MOcommonSTR)
-<<<<<<< HEAD
-      ALLOW_MODEL_DEPENDENCE(nuclear_params_fnq, MSSM63atQ, MSSM63atMGUT, MSSM63atQ_lightgravitino, MSSM63atMGUT_lightgravitino, SingletDM, VectorDM)
-      MODEL_GROUP(group1, (nuclear_params_fnq))
-      MODEL_GROUP(group2, (MSSM63atQ, MSSM63atMGUT, MSSM63atQ_lightgravitino, MSSM63atMGUT_lightgravitino, SingletDM, VectorDM))
-=======
-      ALLOW_MODEL_DEPENDENCE(nuclear_params_fnq, MSSM63atQ,
+      ALLOW_MODEL_DEPENDENCE(nuclear_params_fnq,
+                             MSSM63atQ, MSSM63atMGUT, MSSM63atQ_lightgravitino,
+                             MSSM63atMGUT_lightgravitino,
                              ScalarSingletDM_Z2, ScalarSingletDM_Z2_running,
                              ScalarSingletDM_Z3, ScalarSingletDM_Z3_running,
                              VectorSingletDM_Z2)
       MODEL_GROUP(group1, (nuclear_params_fnq))
-      MODEL_GROUP(group2, (MSSM63atQ,
+      MODEL_GROUP(group2, (MSSM63atQ, MSSM63atMGUT, MSSM63atQ_lightgravitino,
+                           MSSM63atMGUT_lightgravitino,
                            ScalarSingletDM_Z2, ScalarSingletDM_Z2_running,
                            ScalarSingletDM_Z3, ScalarSingletDM_Z3_running,
                            VectorSingletDM_Z2))
->>>>>>> ac993a92
       ALLOW_MODEL_COMBINATION(group1, group2)
       BACKEND_OPTION((MicrOmegas_MSSM),(gimmemicro))
       BACKEND_OPTION((MicrOmegas_ScalarSingletDM_Z2),(gimmemicro))
