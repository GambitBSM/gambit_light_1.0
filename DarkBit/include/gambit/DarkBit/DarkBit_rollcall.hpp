//   GAMBIT: Global and Modular BSM Inference Tool
//   *********************************************
///  \file
///
///  Rollcall header for module DarkBit
///
///  Compile-time registration of available obser-
///  vables and likelihoods, as well as their
///  dependencies.
///
///  Add to this if you want to add an observable
///  or likelihood to this module.
///
///  *********************************************
///
///  Authors (add name and date if you modify):
///
///  \author Christoph Weniger
///          (c.weniger@uva.nl)
///  \date 2013 Jul - 2015 May
///
///  \author Torsten Bringmann
///          (torsten.bringmann@fys.uio.no)
///  \date 2013 Jun
///  \date 2014 Mar
///  \date 2019 May
///
///  \author Lars A. Dal
///          (l.a.dal@fys.uio.no)
///  \date 2014 Mar, Sep, Oct
///
///  \author Christopher Savage
///          (chris@savage.name)
///  \date 2014 Oct, Dec
///  \date 2015 June
///
///  \author Antje Putze
///          (antje.putze@lapth.cnrs.fr)
///  \date 2015 Jan
///
///  \author Pat Scott
///          (pscott@imperial.ac.uk)
///  \date 2014 Mar
///  \date 2015 Mar, Aug
///        2018 Sep
///
///  \author Sebastian Wild
///          (sebastian.wild@ph.tum.de)
///  \date 2016 Aug, 2017 Oct
///
///  \author Felix Kahlhoefer
///          (felix.kahlhoefer@desy.de)
///  \date 2016 August
///
///  \author Ankit Beniwal
///          (ankit.beniwal@adelaide.edu.au)
///  \date 2016 Oct
///  \date 2018 Jan, Aug
///
/// \author Aaron Vincent
///         (aaron.vincent@cparc.ca)
/// \date 2017 Sept
///
/// \author Sanjay Bloor
///         (sanjay.bloor12@imperial.ac.uk)
/// \date 2017 Dec
/// \date 2018 Aug
/// \date 2020 Feb
///
///  \author Sebastian Hoof
///          (s.hoof15@imperial.ac.uk)
///  \date 2016 Oct
///  \date 2017 Feb, Sep, Dec
///  \date 2018 Jan, Mar, Apr
///  \date 2019 Mar, Apr, Jun
///
/// \author Anders Kvellestad
///         (anders.kvellestad@fys.uio.no)
/// \date 2020 Feb
///
/// \author Jonathan Cornell
///         (jonathancornell@weber.edu)
/// \date 2013 - 2020
///
///  *********************************************

#ifndef __DarkBit_rollcall_hpp__
#define __DarkBit_rollcall_hpp__

#include "gambit/DarkBit/DarkBit_types.hpp"

#define MODULE DarkBit
START_MODULE

  /// Make sure LocalHalo model is initialized in DarkSUSY
  #define CAPABILITY DarkSUSY5_PointInit_LocalHalo
  START_CAPABILITY
    #define FUNCTION DarkSUSY5_PointInit_LocalHalo_func
      START_FUNCTION(bool)
      DEPENDENCY(RD_fraction, double)
      DEPENDENCY(LocalHalo, LocalMaxwellianHalo)
      BACKEND_REQ(dshmcom, (ds5), DS5_HMCOM)
      BACKEND_REQ(dshmisodf, (ds5), DS_HMISODF)
      BACKEND_REQ(dshmframevelcom, (ds5), DS_HMFRAMEVELCOM)
      BACKEND_REQ(dshmnoclue, (ds5), DS_HMNOCLUE)
      BACKEND_OPTION((DarkSUSY, 5.1.3), (ds5))  // Only for DarkSUSY5
    #undef FUNCTION
  #undef CAPABILITY

  #define CAPABILITY DarkSUSY_PointInit_LocalHalo
  START_CAPABILITY
    #define FUNCTION DarkSUSY_PointInit_LocalHalo_func
      START_FUNCTION(bool)
      DEPENDENCY(RD_fraction, double)
      DEPENDENCY(LocalHalo, LocalMaxwellianHalo)
      BACKEND_REQ(dshmcom, (ds6), DS_HMCOM)
      BACKEND_REQ(dshmisodf, (ds6), DS_HMISODF)
      BACKEND_REQ(dshmframevelcom, (ds6), DS_HMFRAMEVELCOM)
      BACKEND_REQ(dshmnoclue, (ds6), DS_HMNOCLUE)
      BACKEND_OPTION((DarkSUSY_MSSM, 6.1.1, 6.2.2), (ds6))  // Only DS6
      BACKEND_OPTION((DarkSUSY_generic_wimp, 6.1.1, 6.2.2), (ds6))  // Only DS6
      FORCE_SAME_BACKEND(ds6)
    #undef FUNCTION
  #undef CAPABILITY

  // Relic density -----------------------------------------

  #define CAPABILITY RD_spectrum
  START_CAPABILITY
    #define FUNCTION RD_spectrum_MSSM  // No longer DS specific!
      START_FUNCTION(RD_spectrum_type)
      DEPENDENCY(MSSM_spectrum, Spectrum)
      DEPENDENCY(DarkMatter_ID, std::string)
      DEPENDENCY(decay_rates,DecayTable)
    #undef FUNCTION
    #define FUNCTION RD_spectrum_SUSY_DS5
      START_FUNCTION(RD_spectrum_type)
      BACKEND_REQ(mspctm, (ds5), DS5_MSPCTM)
      BACKEND_REQ(widths, (ds5), DS5_WIDTHS)
      BACKEND_REQ(intdof, (ds5), DS_INTDOF)
      BACKEND_REQ(pacodes, (ds5), DS5_PACODES)
      BACKEND_REQ(DS5particle_code, (ds5), int, (const str&))
      BACKEND_OPTION((DarkSUSY, 5.1.3), (ds5))  // Only for DarkSUSY5
    #undef FUNCTION
    #define FUNCTION RD_spectrum_from_ProcessCatalog
      START_FUNCTION(RD_spectrum_type)
      DEPENDENCY(TH_ProcessCatalog, TH_ProcessCatalog)
      DEPENDENCY(DarkMatter_ID, std::string)
      DEPENDENCY(DarkMatterConj_ID, std::string)
      ALLOW_MODELS(ScalarSingletDM_Z2, ScalarSingletDM_Z2_running,
                   ScalarSingletDM_Z3, ScalarSingletDM_Z3_running,
                   DiracSingletDM_Z2, MajoranaSingletDM_Z2, VectorSingletDM_Z2)
    #undef FUNCTION
  #undef CAPABILITY

  #define CAPABILITY RD_spectrum_ordered
  START_CAPABILITY
    #define FUNCTION RD_spectrum_ordered_func
      START_FUNCTION(RD_spectrum_type)
      DEPENDENCY(RD_spectrum, RD_spectrum_type)
    #undef FUNCTION
  #undef CAPABILITY

  #define CAPABILITY RD_eff_annrate_DSprep_MSSM
  START_CAPABILITY
    #define FUNCTION RD_annrate_DS5prep_MSSM_func
      START_FUNCTION(int)
      DEPENDENCY(RD_spectrum, RD_spectrum_type)
      BACKEND_REQ(rdmgev, (ds5), DS5_RDMGEV)
      BACKEND_OPTION((DarkSUSY, 5.1.3), (ds5))
    #undef FUNCTION
    #define FUNCTION RD_annrate_DSprep_MSSM_func
      START_FUNCTION(int)
      DEPENDENCY(RD_spectrum_ordered, RD_spectrum_type)
      BACKEND_REQ(dsancoann, (ds6), DS_DSANCOANN)
      BACKEND_REQ(DSparticle_code, (ds6), int, (const str&))
      BACKEND_OPTION((DarkSUSY_MSSM, 6.1.1, 6.2.2), (ds6))
      FORCE_SAME_BACKEND(ds6)
    #undef FUNCTION
  #undef CAPABILITY

  #define CAPABILITY RD_eff_annrate
  START_CAPABILITY
    #define FUNCTION RD_eff_annrate_DS_MSSM
      START_FUNCTION(fptr_dd)
      ALLOW_MODELS(MSSM63atQ)
      MODEL_CONDITIONAL_DEPENDENCY(RD_eff_annrate_DSprep_MSSM, int, MSSM63atQ)
      BACKEND_REQ(dsanwx, (ds5or6), double, (double&))
      BACKEND_OPTION((DarkSUSY, 5.1.3), (ds5or6))
      BACKEND_OPTION((DarkSUSY_MSSM, 6.1.1, 6.2.2), (ds5or6))
    #undef FUNCTION
    #define FUNCTION RD_eff_annrate_from_ProcessCatalog
      START_FUNCTION(fptr_dd)
      DEPENDENCY(TH_ProcessCatalog, TH_ProcessCatalog)
      DEPENDENCY(DarkMatter_ID, std::string)
      DEPENDENCY(DarkMatterConj_ID, std::string)
      ALLOW_MODELS(ScalarSingletDM_Z2, ScalarSingletDM_Z2_running,
                   DiracSingletDM_Z2, MajoranaSingletDM_Z2, VectorSingletDM_Z2)
    #undef FUNCTION
  #undef CAPABILITY

  #define CAPABILITY RD_oh2
  START_CAPABILITY

    /// General Boltzmann solver from DarkSUSY, using arbitrary Weff
    #define FUNCTION RD_oh2_DS_general
      START_FUNCTION(double)
      DEPENDENCY(RD_spectrum_ordered, RD_spectrum_type)
      DEPENDENCY(RD_eff_annrate, fptr_dd)
      #ifdef DARKBIT_RD_DEBUG
        DEPENDENCY(MSSM_spectrum, Spectrum)
      #endif
      BACKEND_REQ(rdpars, (ds6), DS_RDPARS)
      BACKEND_REQ(rdtime, (ds6), DS_RDTIME)
      BACKEND_REQ(dsrdcom, (ds6), void, ())
      BACKEND_REQ(dsrdstart,(ds6),void,(int&, double(&)[1000], double(&)[1000], int&, double(&)[1000], double(&)[1000], int&, double(&)[1000]))
      BACKEND_REQ(dsrdens, (ds6), void, (double(*)(double&), double&, double&, int&, int&, int&))
      BACKEND_OPTION((DarkSUSY_MSSM),(ds6))
      BACKEND_OPTION((DarkSUSY_generic_wimp),(ds6))
      FORCE_SAME_BACKEND(ds6)
    #undef FUNCTION

    #define FUNCTION RD_oh2_DS5_general
      START_FUNCTION(double)
      DEPENDENCY(RD_spectrum_ordered, RD_spectrum_type)
      DEPENDENCY(RD_eff_annrate, fptr_dd)
      #ifdef DARKBIT_RD_DEBUG
        DEPENDENCY(MSSM_spectrum, Spectrum)
      #endif
      BACKEND_REQ(dsrdthlim, (ds5), void, ())
      BACKEND_REQ(dsrdtab, (ds5), void, (double(*)(double&), double&, int&))
      BACKEND_REQ(dsrdeqn, (ds5), void, (double(*)(double&),double&,double&,double&,double&,int&))
      BACKEND_REQ(dsrdwintp, (ds5), double, (double&))
      BACKEND_REQ(DS5particle_code, (ds5), int, (const str&))
      BACKEND_REQ(widths, (ds5), DS5_WIDTHS)
      BACKEND_REQ(rdmgev, (ds5), DS5_RDMGEV)
      BACKEND_REQ(rdpth, (ds5), DS_RDPTH)
      BACKEND_REQ(rdpars, (ds5), DS_RDPARS)
      BACKEND_REQ(rdswitch, (ds5), DS_RDSWITCH)
      BACKEND_REQ(rdlun, (ds5), DS_RDLUN)
      BACKEND_REQ(rdpadd, (ds5), DS_RDPADD)
      BACKEND_REQ(rddof, (ds5), DS_RDDOF)
      BACKEND_REQ(rderrors, (ds5), DS_RDERRORS)
      BACKEND_REQ(rdtime, (ds5), DS_RDTIME)
      BACKEND_OPTION((DarkSUSY, 5.1.3), (ds5))  // Only for DarkSUSY5
    #undef FUNCTION

    /// Routine for cross checking relic density results, using DarkSUSY5
    // TODO: corresponding function for DS6+ not yet implemented
    #define FUNCTION RD_oh2_DarkSUSY_DS5
      START_FUNCTION(double)
      ALLOW_MODELS(MSSM63atQ)
      BACKEND_REQ(dsrdomega, (ds5), double, (int&,int&,double&,int&,int&,int&))
      BACKEND_REQ(rderrors, (ds5), DS_RDERRORS)
      BACKEND_REQ(rdtime, (ds5), DS_RDTIME)
      BACKEND_OPTION((DarkSUSY, 5.1.3), (ds5))  // Only for DarkSUSY5
    #undef FUNCTION

    /// Routine for cross checking relic density results, using MicrOmegas
    #define FUNCTION RD_oh2_MicrOmegas
      START_FUNCTION(double)
      DEPENDENCY(RD_oh2_Xf, ddpair)
    #undef FUNCTION

    /// Routine for computing axion energy density today from vacuum misalignment, assuming no axion decays.
    #define FUNCTION RD_oh2_Axions
      START_FUNCTION(double)
        ALLOW_MODEL(GeneralALP)
        DEPENDENCY(AxionOscillationTemperature, double)
        DEPENDENCY(T_cmb, double)
    #undef FUNCTION
  #undef CAPABILITY


  /// Get oh2 and Xf simultaneously
  #define CAPABILITY RD_oh2_Xf
  START_CAPABILITY
    #define FUNCTION RD_oh2_Xf_MicrOmegas
      START_FUNCTION(ddpair)
      BACKEND_REQ(oh2, (gimmemicro), double, (double*,int,double))
      BACKEND_OPTION((MicrOmegas_MSSM), (gimmemicro))
      BACKEND_OPTION((MicrOmegas_ScalarSingletDM_Z2), (gimmemicro))
      BACKEND_OPTION((MicrOmegas_ScalarSingletDM_Z3), (gimmemicro))
      BACKEND_OPTION((MicrOmegas_VectorSingletDM_Z2), (gimmemicro))
      BACKEND_OPTION((MicrOmegas_MajoranaSingletDM_Z2), (gimmemicro))
      BACKEND_OPTION((MicrOmegas_DiracSingletDM_Z2),(gimmemicro))
      ALLOW_MODELS(MSSM63atQ, MSSM63atMGUT,
                   ScalarSingletDM_Z2, ScalarSingletDM_Z2_running,
                   ScalarSingletDM_Z3, ScalarSingletDM_Z3_running,
                   DiracSingletDM_Z2, MajoranaSingletDM_Z2, VectorSingletDM_Z2)
    #undef FUNCTION
  #undef CAPABILITY


  /// Xf = m_WIMP/T_freezeout
  #define CAPABILITY Xf
  START_CAPABILITY
    #define FUNCTION Xf_MicrOmegas
      START_FUNCTION(double)
      DEPENDENCY(RD_oh2_Xf, ddpair)
    #undef FUNCTION
  #undef CAPABILITY

  /// Contributions of different annihilation channels to the relic density
  #define CAPABILITY relic_density_contributions
  START_CAPABILITY
    #define FUNCTION print_channel_contributions_MicrOmegas
      START_FUNCTION(double)
      DEPENDENCY(Xf, double)
      BACKEND_REQ(momegas_print_channels, () , double,  (double, double, double, int, FILE*))
    #undef FUNCTION
  #undef CAPABILITY

  /// Contributions of semi-annihilation to the relic density
  #define CAPABILITY semi_annihilation_fraction
  START_CAPABILITY
    #define FUNCTION get_semi_ann_MicrOmegas
      START_FUNCTION(double)
      DEPENDENCY(Xf, double)
      BACKEND_REQ(get_oneChannel, (gimmemicro), double, (double,double,char*,char*,char*,char*))
      BACKEND_OPTION((MicrOmegas_ScalarSingletDM_Z3),(gimmemicro))
    #undef FUNCTION
  #undef CAPABILITY

<<<<<<< HEAD
  #define CAPABILITY vSigma_freezeout
  START_CAPABILITY
    #define FUNCTION vSigma_freezeout_MicrOmegas
      START_FUNCTION(double)
      DEPENDENCY(Xf, double)
      DEPENDENCY(mwimp, double)
      BACKEND_REQ(vSigma, (), double, (double, double, int))
    #undef FUNCTION
  #undef CAPABILITY

  // Fraction of the relic density constituted by the DM candidate under investigation
=======
  /// Fraction of the relic density constituted by the DM candidate under investigation
>>>>>>> b8e43e9f
  #define CAPABILITY RD_fraction
  START_CAPABILITY
    #define FUNCTION RD_fraction_one
      START_FUNCTION(double)
    #undef FUNCTION
    #define FUNCTION RD_fraction_leq_one
      START_FUNCTION(double)
      DEPENDENCY(RD_oh2, double)
    #undef FUNCTION
    #define FUNCTION RD_fraction_rescaled
      START_FUNCTION(double)
      DEPENDENCY(RD_oh2, double)
    #undef FUNCTION
  #undef CAPABILITY


  // Cascade decays --------------------------------------------

  /// Function for retrieving list of final states for cascade decays
  #define CAPABILITY cascadeMC_FinalStates
  START_CAPABILITY
    #define FUNCTION cascadeMC_FinalStates
      START_FUNCTION(std::vector<std::string>)
    #undef FUNCTION
  #undef CAPABILITY

  /// Function setting up the decay table used in decay chains
  #define CAPABILITY cascadeMC_DecayTable
  START_CAPABILITY
    #define FUNCTION cascadeMC_DecayTable
      START_FUNCTION(DecayChain::DecayTable)
      DEPENDENCY(TH_ProcessCatalog, TH_ProcessCatalog)
      DEPENDENCY(SimYieldTable, SimYieldTable)
    #undef FUNCTION
  #undef CAPABILITY

  /// Loop manager for cascade decays
  #define CAPABILITY cascadeMC_LoopManagement
  START_CAPABILITY
    #define FUNCTION cascadeMC_LoopManager
      START_FUNCTION(void, CAN_MANAGE_LOOPS)
      DEPENDENCY(GA_missingFinalStates, std::vector<std::string>)
    #undef FUNCTION
  #undef CAPABILITY

  /// Function selecting initial state for decay chain
  #define CAPABILITY cascadeMC_InitialState
  START_CAPABILITY
    #define FUNCTION cascadeMC_InitialState
      START_FUNCTION(std::string)
      DEPENDENCY(GA_missingFinalStates, std::vector<std::string>)
      NEEDS_MANAGER(cascadeMC_LoopManagement)
    #undef FUNCTION
  #undef CAPABILITY

  /// Event counter for cascade decays
  #define CAPABILITY cascadeMC_EventCount
  START_CAPABILITY
    #define FUNCTION cascadeMC_EventCount
      START_FUNCTION(stringIntMap)
      DEPENDENCY(cascadeMC_InitialState, std::string)
      NEEDS_MANAGER(cascadeMC_LoopManagement)
    #undef FUNCTION
  #undef CAPABILITY

  /// Function for generating decay chains
  #define CAPABILITY cascadeMC_ChainEvent
  START_CAPABILITY
    #define FUNCTION cascadeMC_GenerateChain
      START_FUNCTION(DecayChain::ChainContainer)
      DEPENDENCY(cascadeMC_InitialState, std::string)
      DEPENDENCY(cascadeMC_DecayTable, DecayChain::DecayTable)
      NEEDS_MANAGER(cascadeMC_LoopManagement)
    #undef FUNCTION
  #undef CAPABILITY

  /// Function responsible for histogramming and evaluating end conditions for event loop
  #define CAPABILITY cascadeMC_Histograms
  START_CAPABILITY
    #define FUNCTION cascadeMC_Histograms
      START_FUNCTION(simpleHistContainter)
      DEPENDENCY(cascadeMC_InitialState, std::string)
      DEPENDENCY(cascadeMC_ChainEvent, DecayChain::ChainContainer)
      DEPENDENCY(TH_ProcessCatalog, TH_ProcessCatalog)
      DEPENDENCY(SimYieldTable, SimYieldTable)
      DEPENDENCY(cascadeMC_FinalStates,std::vector<std::string>)
      NEEDS_MANAGER(cascadeMC_LoopManagement)
    #undef FUNCTION
  #undef CAPABILITY

  /// Function requesting and returning gamma ray spectra from cascade decays.
  #define CAPABILITY cascadeMC_gammaSpectra
  START_CAPABILITY
    #define FUNCTION cascadeMC_gammaSpectra
      START_FUNCTION(stringFunkMap)
      DEPENDENCY(GA_missingFinalStates, std::vector<std::string>)
      DEPENDENCY(cascadeMC_FinalStates,std::vector<std::string>)
      DEPENDENCY(cascadeMC_Histograms, simpleHistContainter)
      DEPENDENCY(cascadeMC_EventCount, stringIntMap)
    #undef FUNCTION
  #undef CAPABILITY

  /*
  /// Function for printing test result of cascade decays
  #define CAPABILITY cascadeMC_PrintResult
  START_CAPABILITY
    #define FUNCTION cascadeMC_PrintResult
      START_FUNCTION(bool)
      DEPENDENCY(cascadeMC_Histograms, simpleHistContainter)
      DEPENDENCY(cascadeMC_EventCount, stringIntMap)
    #undef FUNCTION
  #undef CAPABILITY
  */

  // Gamma rays --------------------------------------------

  #define CAPABILITY GA_missingFinalStates
  START_CAPABILITY
    #define FUNCTION GA_missingFinalStates
      START_FUNCTION(std::vector<std::string>)
      DEPENDENCY(TH_ProcessCatalog, TH_ProcessCatalog)
      DEPENDENCY(SimYieldTable, SimYieldTable)
      DEPENDENCY(DarkMatter_ID, std::string)
      DEPENDENCY(DarkMatterConj_ID, std::string)
    #undef FUNCTION
  #undef CAPABILITY

  #define CAPABILITY GA_AnnYield
  START_CAPABILITY
    #define FUNCTION GA_AnnYield_General
      START_FUNCTION(daFunk::Funk)
      DEPENDENCY(TH_ProcessCatalog, TH_ProcessCatalog)
      DEPENDENCY(SimYieldTable, SimYieldTable)
      DEPENDENCY(cascadeMC_gammaSpectra, stringFunkMap)
      DEPENDENCY(DarkMatter_ID, std::string)
      DEPENDENCY(DarkMatterConj_ID, std::string)
    #undef FUNCTION
  #undef CAPABILITY

  #define CAPABILITY TH_ProcessCatalog
  START_CAPABILITY

    /// Process Catalogue from DarkSUSY5
    #define FUNCTION TH_ProcessCatalog_DS5_MSSM
      START_FUNCTION(TH_ProcessCatalog)
      DEPENDENCY(MSSM_spectrum, Spectrum)
      DEPENDENCY(DarkMatter_ID, std::string)
      DEPENDENCY(DarkMatterConj_ID, std::string)
      DEPENDENCY(decay_rates,DecayTable)
      BACKEND_REQ(dssigmav, (ds5), double, (int&))
      BACKEND_REQ(dsIBffdxdy, (ds5), double, (int&, double&, double&))
      BACKEND_REQ(dsIBhhdxdy, (ds5), double, (int&, double&, double&))
      BACKEND_REQ(dsIBwhdxdy, (ds5), double, (int&, double&, double&))
      BACKEND_REQ(dsIBwwdxdy, (ds5), double, (int&, double&, double&))
      BACKEND_REQ(IBintvars, (ds5), DS_IBINTVARS)
      BACKEND_OPTION((DarkSUSY, 5.1.3), (ds5))  // Only for DarkSUSY5
    #undef FUNCTION

    /// Process Catalogue from DarkSUSY6 (MSSM)
    #define FUNCTION TH_ProcessCatalog_DS_MSSM
      START_FUNCTION(TH_ProcessCatalog)
      DEPENDENCY(MSSM_spectrum, Spectrum)
      DEPENDENCY(DarkMatter_ID, std::string)
      DEPENDENCY(decay_rates,DecayTable)
      BACKEND_REQ(dssigmav0, (ds6), double, (int&,int&))
      BACKEND_REQ(dssigmav0tot, (ds6), double, ())
      BACKEND_REQ(dsIBffdxdy, (ds6), double, (int&, double&, double&))
      BACKEND_REQ(dsIBhhdxdy, (ds6), double, (int&, double&, double&))
      BACKEND_REQ(dsIBwhdxdy, (ds6), double, (int&, double&, double&))
      BACKEND_REQ(dsIBwwdxdy, (ds6), double, (int&, double&, double&))
      BACKEND_REQ(IBintvars, (ds6), DS_IBINTVARS)
      BACKEND_OPTION((DarkSUSY_MSSM, 6.1.1, 6.2.2), (ds6))  // Only for DarkSUSY6 MSSM
      FORCE_SAME_BACKEND(ds6)
    #undef FUNCTION

    #define FUNCTION TH_ProcessCatalog_ScalarSingletDM_Z2
      START_FUNCTION(TH_ProcessCatalog)
      DEPENDENCY(decay_rates, DecayTable)
      DEPENDENCY(ScalarSingletDM_Z2_spectrum, Spectrum)
      ALLOW_MODELS(ScalarSingletDM_Z2,ScalarSingletDM_Z2_running)
    #undef FUNCTION

    #define FUNCTION TH_ProcessCatalog_ScalarSingletDM_Z3
      START_FUNCTION(TH_ProcessCatalog)
      DEPENDENCY(decay_rates, DecayTable)
      DEPENDENCY(ScalarSingletDM_Z3_spectrum, Spectrum)
      BACKEND_REQ(calcSpectrum, (gimmemicro) , double,  (int, double*, double*, double*, double*, double*, double*, int*))
      BACKEND_REQ(vSigmaCh, (gimmemicro), MicrOmegas::aChannel*)
      FORCE_SAME_BACKEND(gimmemicro)
      ALLOW_MODELS(ScalarSingletDM_Z3,ScalarSingletDM_Z3_running)
    #undef FUNCTION

    #define FUNCTION TH_ProcessCatalog_VectorSingletDM_Z2
      START_FUNCTION(TH_ProcessCatalog)
      DEPENDENCY(VectorSingletDM_Z2_spectrum, Spectrum)
      DEPENDENCY(decay_rates, DecayTable)
      ALLOW_MODELS(VectorSingletDM_Z2)
    #undef FUNCTION

    #define FUNCTION TH_ProcessCatalog_MajoranaSingletDM_Z2
      START_FUNCTION(TH_ProcessCatalog)
      DEPENDENCY(MajoranaSingletDM_Z2_spectrum, Spectrum)
      DEPENDENCY(decay_rates, DecayTable)
      ALLOW_MODELS(MajoranaSingletDM_Z2)
    #undef FUNCTION

    #define FUNCTION TH_ProcessCatalog_DiracSingletDM_Z2
      START_FUNCTION(TH_ProcessCatalog)
      DEPENDENCY(decay_rates, DecayTable)
      DEPENDENCY(DiracSingletDM_Z2_spectrum, Spectrum)
      ALLOW_MODELS(DiracSingletDM_Z2)
    #undef FUNCTION
  #undef CAPABILITY

  #define CAPABILITY set_gamLike_GC_halo
  START_CAPABILITY
    #define FUNCTION set_gamLike_GC_halo
      START_FUNCTION(bool)
      DEPENDENCY(GalacticHalo, GalacticHaloProperties)
      BACKEND_REQ(set_halo_profile, (gamLike), void, (int, const std::vector<double> &, const std::vector<double> &, double))
    #undef FUNCTION
  #undef CAPABILITY

  #define CAPABILITY lnL_FermiLATdwarfs
  START_CAPABILITY
    #define FUNCTION lnL_FermiLATdwarfs_gamLike
      START_FUNCTION(double)
      DEPENDENCY(GA_AnnYield, daFunk::Funk)
      DEPENDENCY(RD_fraction, double)
      BACKEND_REQ(lnL, (gamLike), double, (int, const std::vector<double> &, const std::vector<double> &))
    #undef FUNCTION
  #undef CAPABILITY

  #define CAPABILITY lnL_FermiGC
  START_CAPABILITY
    #define FUNCTION lnL_FermiGC_gamLike
      START_FUNCTION(double)
      DEPENDENCY(GA_AnnYield, daFunk::Funk)
      DEPENDENCY(RD_fraction, double)
      DEPENDENCY(set_gamLike_GC_halo, bool)
      BACKEND_REQ(lnL, (gamLike), double, (int, const std::vector<double> &, const std::vector<double> &))
    #undef FUNCTION
  #undef CAPABILITY

  #define CAPABILITY lnL_CTAGC
  START_CAPABILITY
    #define FUNCTION lnL_CTAGC_gamLike
      START_FUNCTION(double)
      DEPENDENCY(GA_AnnYield, daFunk::Funk)
      DEPENDENCY(RD_fraction, double)
      //DEPENDENCY(set_gamLike_GC_halo, bool)
      BACKEND_REQ(lnL, (gamLike), double, (int, const std::vector<double> &, const std::vector<double> &))
    #undef FUNCTION
  #undef CAPABILITY

  #define CAPABILITY lnL_HESSGC
  START_CAPABILITY
    #define FUNCTION lnL_HESSGC_gamLike
      START_FUNCTION(double)
      DEPENDENCY(GA_AnnYield, daFunk::Funk)
      DEPENDENCY(RD_fraction, double)
      DEPENDENCY(set_gamLike_GC_halo, bool)
      BACKEND_REQ(lnL, (gamLike), double, (int, const std::vector<double> &, const std::vector<double> &))
    #undef FUNCTION
  #undef CAPABILITY

  #define CAPABILITY dump_GammaSpectrum
  START_CAPABILITY
    #define FUNCTION dump_GammaSpectrum
      START_FUNCTION(double)
      DEPENDENCY(GA_AnnYield, daFunk::Funk)
    #undef FUNCTION
  #undef CAPABILITY

  #define CAPABILITY lnL_oh2
  START_CAPABILITY
    #define FUNCTION lnL_oh2_Simple
      START_FUNCTION(double)
      DEPENDENCY(RD_oh2, double)
    #undef FUNCTION
    #define FUNCTION lnL_oh2_upperlimit
      START_FUNCTION(double)
      DEPENDENCY(RD_oh2, double)
    #undef FUNCTION
  #undef CAPABILITY

  // Local DM density likelihood

  #define CAPABILITY lnL_rho0
  START_CAPABILITY
    #define FUNCTION lnL_rho0_lognormal
      START_FUNCTION(double)
      DEPENDENCY(LocalHalo, LocalMaxwellianHalo)
    #undef FUNCTION
  #undef CAPABILITY

  #define CAPABILITY lnL_vrot
  START_CAPABILITY
    #define FUNCTION lnL_vrot_gaussian
      START_FUNCTION(double)
      DEPENDENCY(LocalHalo, LocalMaxwellianHalo)
    #undef FUNCTION
  #undef CAPABILITY

  #define CAPABILITY lnL_v0
  START_CAPABILITY
    #define FUNCTION lnL_v0_gaussian
      START_FUNCTION(double)
      DEPENDENCY(LocalHalo, LocalMaxwellianHalo)
    #undef FUNCTION
  #undef CAPABILITY

  #define CAPABILITY lnL_vesc
  START_CAPABILITY
    #define FUNCTION lnL_vesc_gaussian
      START_FUNCTION(double)
      DEPENDENCY(LocalHalo, LocalMaxwellianHalo)
    #undef FUNCTION
  #undef CAPABILITY

  // Simple WIMP property extractors =======================================

  // Retrieve the DM mass in GeV for generic models
  QUICK_FUNCTION(DarkBit, mwimp, NEW_CAPABILITY, mwimp_generic, double, (),
      (TH_ProcessCatalog, TH_ProcessCatalog), (DarkMatter_ID, std::string))

  // Retrieve the total thermally-averaged annihilation cross-section for indirect detection (cm^3 / s)
<<<<<<< HEAD
  QUICK_FUNCTION(DarkBit, sigmav, NEW_CAPABILITY, sigmav_late_universe, double, (),
      (TH_ProcessCatalog, TH_ProcessCatalog), (DarkMatter_ID, std::string), (DarkMatterConj_ID, std::string))
=======
  #define CAPABILITY sigmav
  START_CAPABILITY

    #define FUNCTION sigmav_late_universe
      START_FUNCTION(double)
      DEPENDENCY(TH_ProcessCatalog, TH_ProcessCatalog)
      DEPENDENCY(DarkMatter_ID, std::string)
    #undef FUNCTION

    #define FUNCTION sigmav_late_universe_MicrOmegas
      START_FUNCTION(double)
      BACKEND_REQ(calcSpectrum, (gimmemicro) , double,  (int, double*, double*, double*, double*, double*, double*, int*))
      BACKEND_OPTION((MicrOmegas_MSSM),(gimmemicro))
      BACKEND_OPTION((MicrOmegas_ScalarSingletDM_Z2),(gimmemicro))
      BACKEND_OPTION((MicrOmegas_ScalarSingletDM_Z3),(gimmemicro))
      BACKEND_OPTION((MicrOmegas_VectorSingletDM_Z2),(gimmemicro))
      FORCE_SAME_BACKEND(gimmemicro)
    #undef FUNCTION
>>>>>>> b8e43e9f

  #undef CAPABILITY

  // DIRECT DETECTION ==================================================

  // Determine the DM-nucleon couplings
  #define CAPABILITY DD_couplings
  START_CAPABILITY

    #define FUNCTION DD_couplings_DarkSUSY_DS5
      START_FUNCTION(DM_nucleon_couplings)
      BACKEND_REQ(get_DD_couplings, (ds5), std::vector<double>, ())
      BACKEND_REQ(mspctm, (ds5), DS5_MSPCTM)
      BACKEND_REQ(ddcom, (ds5), DS5_DDCOM)
      BACKEND_OPTION((DarkSUSY, 5.1.3), (ds5))  // Only for DarkSUSY5
      ALLOW_JOINT_MODEL(nuclear_params_fnq,MSSM63atQ)
    #undef FUNCTION

    #define FUNCTION DD_couplings_DarkSUSY_MSSM
      START_FUNCTION(DM_nucleon_couplings)
      BACKEND_REQ(get_DD_couplings, (ds6), std::vector<double>, ())
      BACKEND_REQ(ddcomlegacy, (ds6), DS_DDCOMLEGACY)
      BACKEND_REQ(ddmssmcom, (ds6), DS_DDMSSMCOM)
      BACKEND_OPTION((DarkSUSY_MSSM, 6.1.1, 6.2.2), (ds6))  // Only for DarkSUSY6 MSSM
      FORCE_SAME_BACKEND(ds6)
      ALLOW_JOINT_MODEL(nuclear_params_fnq,MSSM63atQ)
    #undef FUNCTION

    #define FUNCTION DD_couplings_MicrOmegas
      START_FUNCTION(DM_nucleon_couplings)
      BACKEND_REQ(nucleonAmplitudes, (gimmemicro), int, (double(*)(double,double,double,double), double*, double*, double*, double*))
      BACKEND_REQ(FeScLoop, (gimmemicro), double, (double, double, double, double))
      BACKEND_REQ(MOcommon, (gimmemicro), MicrOmegas::MOcommonSTR)
      ALLOW_MODEL_DEPENDENCE(nuclear_params_fnq, MSSM63atQ,
                             ScalarSingletDM_Z2, ScalarSingletDM_Z2_running,
                             ScalarSingletDM_Z3, ScalarSingletDM_Z3_running,
                             VectorSingletDM_Z2)
      MODEL_GROUP(group1, (nuclear_params_fnq))
      MODEL_GROUP(group2, (MSSM63atQ,
                           ScalarSingletDM_Z2, ScalarSingletDM_Z2_running,
                           ScalarSingletDM_Z3, ScalarSingletDM_Z3_running,
                           VectorSingletDM_Z2))
      ALLOW_MODEL_COMBINATION(group1, group2)
      BACKEND_OPTION((MicrOmegas_MSSM),(gimmemicro))
      BACKEND_OPTION((MicrOmegas_ScalarSingletDM_Z2),(gimmemicro))
      BACKEND_OPTION((MicrOmegas_ScalarSingletDM_Z3),(gimmemicro))
      BACKEND_OPTION((MicrOmegas_VectorSingletDM_Z2),(gimmemicro))
      FORCE_SAME_BACKEND(gimmemicro)
    #undef FUNCTION

    #define FUNCTION DD_couplings_ScalarSingletDM_Z2
      START_FUNCTION(DM_nucleon_couplings)
      DEPENDENCY(ScalarSingletDM_Z2_spectrum, Spectrum)
      ALLOW_MODEL_DEPENDENCE(nuclear_params_fnq, ScalarSingletDM_Z2, ScalarSingletDM_Z2_running)
      MODEL_GROUP(group1, (nuclear_params_fnq))
      MODEL_GROUP(group2, (ScalarSingletDM_Z2, ScalarSingletDM_Z2_running))
      ALLOW_MODEL_COMBINATION(group1, group2)
     #undef FUNCTION

    #define FUNCTION DD_couplings_ScalarSingletDM_Z3
      START_FUNCTION(DM_nucleon_couplings)
      DEPENDENCY(ScalarSingletDM_Z3_spectrum, Spectrum)
      ALLOW_MODEL_DEPENDENCE(nuclear_params_fnq, ScalarSingletDM_Z3, ScalarSingletDM_Z3_running)
      MODEL_GROUP(group1, (nuclear_params_fnq))
      MODEL_GROUP(group2, (ScalarSingletDM_Z3, ScalarSingletDM_Z3_running))
      ALLOW_MODEL_COMBINATION(group1, group2)
     #undef FUNCTION

     #define FUNCTION DD_couplings_VectorSingletDM_Z2
      START_FUNCTION(DM_nucleon_couplings)
      DEPENDENCY(VectorSingletDM_Z2_spectrum, Spectrum)
      ALLOW_JOINT_MODEL(nuclear_params_fnq, VectorSingletDM_Z2)
     #undef FUNCTION

  #undef CAPABILITY

  #define CAPABILITY DD_couplings_fermionic_HP
  START_CAPABILITY

     #define FUNCTION DD_couplings_MajoranaSingletDM_Z2
      START_FUNCTION(DM_nucleon_couplings_fermionic_HP)
      DEPENDENCY(MajoranaSingletDM_Z2_spectrum, Spectrum)
      ALLOW_JOINT_MODEL(nuclear_params_fnq, MajoranaSingletDM_Z2)
     #undef FUNCTION

     #define FUNCTION DD_couplings_DiracSingletDM_Z2
      START_FUNCTION(DM_nucleon_couplings_fermionic_HP)
      DEPENDENCY(DiracSingletDM_Z2_spectrum, Spectrum)
      ALLOW_JOINT_MODEL(nuclear_params_fnq, DiracSingletDM_Z2)
     #undef FUNCTION

  #undef CAPABILITY

  // Simple calculators of the spin-(in)dependent WIMP-proton and WIMP-neutron cross-sections
  QUICK_FUNCTION(DarkBit, sigma_SI_p, NEW_CAPABILITY, sigma_SI_p_simple, double, (), (DD_couplings, DM_nucleon_couplings), (mwimp, double))
  QUICK_FUNCTION(DarkBit, sigma_SI_n, NEW_CAPABILITY, sigma_SI_n_simple, double, (), (DD_couplings, DM_nucleon_couplings), (mwimp, double))
  QUICK_FUNCTION(DarkBit, sigma_SD_p, NEW_CAPABILITY, sigma_SD_p_simple, double, (), (DD_couplings, DM_nucleon_couplings), (mwimp, double))
  QUICK_FUNCTION(DarkBit, sigma_SD_n, NEW_CAPABILITY, sigma_SD_n_simple, double, (), (DD_couplings, DM_nucleon_couplings), (mwimp, double))

  // Generalized v^2n, q^2n DM-nucleon cross sections
  #define CAPABILITY sigma_SI_p
      #define FUNCTION sigma_SI_vnqn
      START_FUNCTION(map_intpair_dbl)
      DEPENDENCY(mwimp,double)
      DEPENDENCY(DD_couplings_fermionic_HP,DM_nucleon_couplings_fermionic_HP)
      ALLOW_MODELS(DiracSingletDM_Z2, MajoranaSingletDM_Z2)
    #undef FUNCTION
  #undef CAPABILITY

  #define CAPABILITY sigma_SD_p
  //Spin-dependent general v^2n q^2n cross section
      #define FUNCTION sigma_SD_vnqn
      START_FUNCTION(map_intpair_dbl)
      DEPENDENCY(mwimp,double)
      DEPENDENCY(DD_couplings_fermionic_HP,DM_nucleon_couplings_fermionic_HP)
      ALLOW_MODELS(DiracSingletDM_Z2, MajoranaSingletDM_Z2)
    #undef FUNCTION
  #undef CAPABILITY

  // Likelihoods for nuclear parameters:
  #define CAPABILITY lnL_SI_nuclear_parameters
  START_CAPABILITY
    #define FUNCTION lnL_sigmas_sigmal
      START_FUNCTION(double)
      ALLOW_MODEL(nuclear_params_sigmas_sigmal)
    #undef FUNCTION
  #undef CAPABILITY

  #define CAPABILITY lnL_SD_nuclear_parameters
  START_CAPABILITY
    #define FUNCTION lnL_deltaq
      START_FUNCTION(double)
      ALLOW_MODELS(nuclear_params_fnq)
    #undef FUNCTION
  #undef CAPABILITY

  // DD rate and likelihood calculations. Don't try this one at home kids.
  #define DD_DECLARE_RESULT_FUNCTION(EXPERIMENT,TYPE,NAME)                          \
  LONG_START_CAPABILITY(MODULE, CAT_3(EXPERIMENT,_,NAME))                           \
  LONG_DECLARE_FUNCTION(MODULE, CAT_3(EXPERIMENT,_,NAME),                           \
   CAT_3(EXPERIMENT,_Get,NAME), TYPE, 0)                                            \
  LONG_DEPENDENCY(MODULE, CAT_3(EXPERIMENT,_Get,NAME),                              \
   CAT(EXPERIMENT,_Calculate), bool)                                                \
  LONG_BACKEND_REQ(MODULE, CAT_3(EXPERIMENT,_,NAME),                                \
   CAT_3(EXPERIMENT,_Get,NAME), DD_Experiment, (needs_DDCalc), int, (const str&))   \
  LONG_BACKEND_REQ(MODULE, CAT_3(EXPERIMENT,_,NAME),                                \
   CAT_3(EXPERIMENT,_Get,NAME), CAT(DD_,NAME), (needs_DDCalc), TYPE, (const int&))

  #define DD_DECLARE_BIN_FUNCTION(EXPERIMENT,TYPE,NAME)                             \
  LONG_START_CAPABILITY(MODULE, CAT_3(EXPERIMENT,_,NAME))                           \
  LONG_DECLARE_FUNCTION(MODULE, CAT_3(EXPERIMENT,_,NAME),                           \
   CAT_3(EXPERIMENT,_Get,NAME), std::vector<double>, 0)                             \
  LONG_DEPENDENCY(MODULE, CAT_3(EXPERIMENT,_Get,NAME),                              \
   CAT(EXPERIMENT,_Calculate), bool)                                                \
  LONG_BACKEND_REQ(MODULE, CAT_3(EXPERIMENT,_,NAME),                                \
   CAT_3(EXPERIMENT,_Get,NAME), DD_Experiment, (needs_DDCalc), int, (const str&))   \
  LONG_BACKEND_REQ(MODULE, CAT_3(EXPERIMENT,_,NAME),                                \
   CAT_3(EXPERIMENT,_Get,NAME), DD_Bins, (needs_DDCalc), int, (const int&))         \
  LONG_BACKEND_REQ(MODULE, CAT_3(EXPERIMENT,_,NAME),                                \
   CAT_3(EXPERIMENT,_Get,NAME), CAT(DD_,NAME), (needs_DDCalc), TYPE, (const int&,   \
   const int&))

  #define DD_DECLARE_EXPERIMENT(EXPERIMENT)                                         \
  LONG_START_CAPABILITY(MODULE, CAT(EXPERIMENT,_Calculate))                         \
  LONG_DECLARE_FUNCTION(MODULE, CAT(EXPERIMENT,_Calculate),                         \
   CAT(EXPERIMENT,_Calc), bool, 0)                                                  \
  LONG_BACKEND_REQ(MODULE, CAT(EXPERIMENT,_Calculate),                              \
   CAT(EXPERIMENT,_Calc), DD_Experiment, (needs_DDCalc), int, (const str&))         \
  LONG_BACKEND_REQ(MODULE, CAT(EXPERIMENT,_Calculate),                              \
   CAT(EXPERIMENT,_Calc), DD_CalcRates, (needs_DDCalc), void, (const int&))         \
  DD_DECLARE_RESULT_FUNCTION(EXPERIMENT,int,Events)                                 \
  DD_DECLARE_RESULT_FUNCTION(EXPERIMENT,double,Background)                          \
  DD_DECLARE_RESULT_FUNCTION(EXPERIMENT,double,Signal)                              \
  DD_DECLARE_RESULT_FUNCTION(EXPERIMENT,double,SignalSI)                            \
  DD_DECLARE_RESULT_FUNCTION(EXPERIMENT,double,SignalSD)                            \
  DD_DECLARE_RESULT_FUNCTION(EXPERIMENT,int,Bins)                                   \
  DD_DECLARE_RESULT_FUNCTION(EXPERIMENT,double,LogLikelihood)                       \
  DD_DECLARE_BIN_FUNCTION(EXPERIMENT,int,BinEvents)                                 \
  DD_DECLARE_BIN_FUNCTION(EXPERIMENT,double,BinBackground)                          \
  DD_DECLARE_BIN_FUNCTION(EXPERIMENT,double,BinSignal)                              \

  #define SET_BACKEND_OPTION(EXPERIMENT, VERSIONS)                                  \
  LONG_BACKEND_OPTION(MODULE, CAT(EXPERIMENT,_Calculate), CAT(EXPERIMENT,_Calc),    \
   VERSIONS, (needs_DDCalc))                                                        \
  LONG_BACKEND_OPTION(MODULE, CAT(EXPERIMENT,_Events), CAT(EXPERIMENT,_GetEvents),  \
   VERSIONS, (needs_DDCalc))                                                        \
  LONG_BACKEND_OPTION(MODULE, CAT(EXPERIMENT,_Background),                          \
   CAT(EXPERIMENT,_GetBackground), VERSIONS, (needs_DDCalc))                        \
  LONG_BACKEND_OPTION(MODULE, CAT(EXPERIMENT,_Signal), CAT(EXPERIMENT,_GetSignal),  \
   VERSIONS, (needs_DDCalc))                                                        \
  LONG_BACKEND_OPTION(MODULE, CAT(EXPERIMENT,_SignalSI),                            \
   CAT(EXPERIMENT,_GetSignalSI), VERSIONS, (needs_DDCalc))                          \
  LONG_BACKEND_OPTION(MODULE, CAT(EXPERIMENT,_SignalSD),                            \
   CAT(EXPERIMENT,_GetSignalSD), VERSIONS, (needs_DDCalc))                          \
  LONG_BACKEND_OPTION(MODULE, CAT(EXPERIMENT,_Bins), CAT(EXPERIMENT,_GetBins),      \
   VERSIONS, (needs_DDCalc))                                                        \
  LONG_BACKEND_OPTION(MODULE, CAT(EXPERIMENT,_LogLikelihood),                       \
   CAT(EXPERIMENT,_GetLogLikelihood), VERSIONS, (needs_DDCalc))                     \
  LONG_BACKEND_OPTION(MODULE, CAT(EXPERIMENT,_BinEvents),                           \
   CAT(EXPERIMENT,_GetBinEvents), VERSIONS, (needs_DDCalc))                         \
  LONG_BACKEND_OPTION(MODULE, CAT(EXPERIMENT,_BinBackground),                       \
   CAT(EXPERIMENT,_GetBinBackground), VERSIONS, (needs_DDCalc))                     \
  LONG_BACKEND_OPTION(MODULE, CAT(EXPERIMENT,_BinSignal),                           \
   CAT(EXPERIMENT,_GetBinSignal), VERSIONS, (needs_DDCalc))                         \


  // Declare different DD experiments that exist in DDCalc.
  DD_DECLARE_EXPERIMENT(XENON100_2012)        // Aprile et al., PRL 109, 181301 (2013) [arxiv:1207.5988]
  DD_DECLARE_EXPERIMENT(XENON1T_2017)         // Aprile et al., PRL 119, 181301 (2017) [arxiv:1705.06655]
  DD_DECLARE_EXPERIMENT(XENON1T_2018)         // Aprile et al., May 28 talk at Gran Sasso.
  DD_DECLARE_EXPERIMENT(DARWIN)               // M. Schumann et al., [arXiv:1506.08309]
  DD_DECLARE_EXPERIMENT(LUX_2013)             // Akerib et al., PRL 112, 091303 (2014) [arxiv:1310.8214]
  DD_DECLARE_EXPERIMENT(LUX_2015)             // D.S. Akerib et al., PRL 116, 161301 (2016) [arXiv:1512.03506]
  DD_DECLARE_EXPERIMENT(LUX_2016)             // D.S. Akerib et al., PRL 118, 021303 (2017) [arxiv:1608.07648]
  DD_DECLARE_EXPERIMENT(LZ)                   // LZ TDR, [arXiv:1509.02910]
  DD_DECLARE_EXPERIMENT(PandaX_2016)          // A. Tan et al., PRL 117, 121303 (2016) [arxiv:1607.07400]
  DD_DECLARE_EXPERIMENT(PandaX_2017)          // X. Cui et al., PRL 119, 181302 (2017) [arxiv:1708.06917]
  DD_DECLARE_EXPERIMENT(DarkSide_50)          // P. Agnes et al., [arXiv:1802.07198]
  DD_DECLARE_EXPERIMENT(DarkSide_50_S2)       // P. Agnes et al., [arXiv:1802.06994]
  DD_DECLARE_EXPERIMENT(CRESST_II)            // G. Angloher et al., [arXiv:1509.01515]
  DD_DECLARE_EXPERIMENT(CRESST_III)           // A. H. Abdelhameed et al., [arXiv:1904.00498]
  DD_DECLARE_EXPERIMENT(SuperCDMS_2014)       // Agnese et al., PRL 112, 241302 (2014) [arxiv:1402.7137]
  DD_DECLARE_EXPERIMENT(CDMSlite)             // Agnese et al., PRL 116, 071301 (2015) [arxiv:1509.02448]
  DD_DECLARE_EXPERIMENT(SIMPLE_2014)          // Felizardo et al., PRD 89, 072013 (2014) [arxiv:1404.4309]
  DD_DECLARE_EXPERIMENT(PICO_2L)              // C. Amole et al., PRD 93, 061101 (2016) [arXiv:1601.03729]
  DD_DECLARE_EXPERIMENT(PICO_60_F)            // C. Amole et al., PRD 93, 052014 (2016) [arXiv:1510.07754]
  DD_DECLARE_EXPERIMENT(PICO_60_I)            // C. Amole et al., PRD 93, 052014 (2016) [arXiv:1510.07754]
  DD_DECLARE_EXPERIMENT(PICO_60)              // C. Amole et al., PRD 93, 052014 (2016) [arXiv:1510.07754]
  DD_DECLARE_EXPERIMENT(PICO_60_2017)         // C. Amole et al., arXiv:1702.07666
  DD_DECLARE_EXPERIMENT(PICO_60_2019)         // C. Amole et al., arXiv:1902.04031
  DD_DECLARE_EXPERIMENT(PICO_500)             // S. Fallows, talk at TAUP 2017

  // Specify which versions of DDCalc support which experiments.
  // If an experiment does not have any entry here, any version (of any backend) is allowed.

  // Introduced in DDCalc 1.0.0 but later deleted
  SET_BACKEND_OPTION(PICO_60_F, (DDCalc, 1.0.0, 1.1.0, 1.2.0))
  SET_BACKEND_OPTION(PICO_60_I, (DDCalc, 1.0.0, 1.1.0, 1.2.0))
  // Introduced in DDCalc 1.1.0
  SET_BACKEND_OPTION(PICO_60_2017, (DDCalc, 1.1.0, 1.2.0, 2.0.0, 2.1.0, 2.2.0))
  SET_BACKEND_OPTION(XENON1T_2017, (DDCalc, 1.1.0, 1.2.0, 2.0.0, 2.1.0, 2.2.0))
  // Introduced in DDCalc 1.2.0
  SET_BACKEND_OPTION(PandaX_2017, (DDCalc, 1.2.0, 2.0.0, 2.1.0, 2.2.0))
  // Introduced in DDCalc 2.0.0
  SET_BACKEND_OPTION(XENON1T_2018, (DDCalc, 2.0.0, 2.1.0, 2.2.0))
  SET_BACKEND_OPTION(DARWIN, (DDCalc, 2.0.0, 2.1.0, 2.2.0))
  SET_BACKEND_OPTION(LZ, (DDCalc, 2.0.0, 2.1.0, 2.2.0))
  SET_BACKEND_OPTION(DarkSide_50, (DDCalc, 2.0.0, 2.1.0, 2.2.0))
  SET_BACKEND_OPTION(CRESST_II, (DDCalc, 2.0.0, 2.1.0, 2.2.0))
  SET_BACKEND_OPTION(CDMSlite, (DDCalc, 2.0.0, 2.1.0, 2.2.0))
  SET_BACKEND_OPTION(PICO_60, (DDCalc, 2.0.0, 2.1.0, 2.2.0))
  SET_BACKEND_OPTION(PICO_500, (DDCalc, 2.0.0, 2.1.0, 2.2.0))
  // Introduced in DDCalc 2.2.0
  SET_BACKEND_OPTION(CRESST_III, (DDCalc, 2.2.0))
  SET_BACKEND_OPTION(DarkSide_50_S2, (DDCalc, 2.2.0))
  SET_BACKEND_OPTION(PICO_60_2019, (DDCalc, 2.2.0))


  // INDIRECT DETECTION: NEUTRINOS =====================================

  // Solar capture ------------------------

  /// Capture rate of regular dark matter in the Sun (no v-dependent or q-dependent cross-sections) (s^-1).
  #define CAPABILITY capture_rate_Sun
  START_CAPABILITY
    #define FUNCTION capture_rate_Sun_const_xsec_DS5 // DS 5
      START_FUNCTION(double)
      BACKEND_REQ(cap_Sun_v0q0_isoscalar, (ds5), double, (const double&, const double&, const double&))
      DEPENDENCY(mwimp, double)
      DEPENDENCY(sigma_SI_p, double)
      DEPENDENCY(sigma_SD_p, double)
      DEPENDENCY(DarkSUSY5_PointInit_LocalHalo, bool)
      BACKEND_OPTION((DarkSUSY, 5.1.3), (ds5))
    #undef FUNCTION

    #define FUNCTION capture_rate_Sun_const_xsec // DS 6
      START_FUNCTION(double)
      BACKEND_REQ(cap_Sun_v0q0_isoscalar, (ds6), double, (const double&, const double&, const double&, const double&))
      DEPENDENCY(mwimp, double)
      DEPENDENCY(sigma_SI_p, double)
      DEPENDENCY(sigma_SD_p, double)
      DEPENDENCY(RD_fraction, double)
      DEPENDENCY(LocalHalo, LocalMaxwellianHalo)
      DEPENDENCY(DarkSUSY_PointInit_LocalHalo, bool)
      BACKEND_OPTION((DarkSUSY_MSSM, 6.1.1, 6.2.2), (ds6))
      BACKEND_OPTION((DarkSUSY_generic_wimp, 6.1.1, 6.2.2), (ds6))
      FORCE_SAME_BACKEND(ds6)
    #undef FUNCTION

    ///Alternative function for the above: Capture rate of dark matter with a constant cross section (s^-1), using backend Captn' General
    #define FUNCTION capture_rate_Sun_const_xsec_capgen
    START_FUNCTION(double)
    DEPENDENCY(mwimp,double)
    DEPENDENCY(sigma_SI_p, double)
    DEPENDENCY(sigma_SD_p, double)
    BACKEND_REQ(cap_Sun_v0q0_isoscalar,(cg),void,(const double&,const double&,const double&,double&,double&))
    BACKEND_REQ(cap_sun_saturation,(cg),void,(const double&,double&))
    BACKEND_OPTION((CaptnGeneral),(cg))
    FORCE_SAME_BACKEND(cg)
    #undef FUNCTION

    ///Capture rate of dark matter with q^n or v^n cross section (s^-1), using backend Captn' General
    #define FUNCTION capture_rate_Sun_vnqn
    START_FUNCTION(double)
    DEPENDENCY(mwimp,double)
    DEPENDENCY(sigma_SD_p, map_intpair_dbl)
    DEPENDENCY(sigma_SI_p, map_intpair_dbl)
    BACKEND_REQ(cap_Sun_vnqn_isoscalar,(cg),void,(const double&,const double&,const int&,const int&,const int&,double&))
    BACKEND_REQ(cap_sun_saturation,(cg),void,(const double&,double&))
    BACKEND_OPTION((CaptnGeneral),(cg))
    FORCE_SAME_BACKEND(cg)
    #undef FUNCTION
  #undef CAPABILITY

  /// Equilibration time for capture and annihilation of dark matter in the Sun (s)
  #define CAPABILITY equilibration_time_Sun
  START_CAPABILITY
    #define FUNCTION equilibration_time_Sun
      START_FUNCTION(double)
      DEPENDENCY(TH_ProcessCatalog, TH_ProcessCatalog)
      DEPENDENCY(mwimp, double)
      DEPENDENCY(DarkMatter_ID, std::string)
      DEPENDENCY(DarkMatterConj_ID, std::string)
      DEPENDENCY(capture_rate_Sun, double)
    #undef FUNCTION
  #undef CAPABILITY

  /// Annihilation rate of dark matter in the Sun (s^-1)
  #define CAPABILITY annihilation_rate_Sun
  START_CAPABILITY
    #define FUNCTION annihilation_rate_Sun
      START_FUNCTION(double)
      DEPENDENCY(equilibration_time_Sun, double)
      DEPENDENCY(capture_rate_Sun, double)
    #undef FUNCTION
  #undef CAPABILITY

  /// Neutrino yield function pointer and setup
  #define CAPABILITY nuyield_ptr
  START_CAPABILITY
    #define FUNCTION nuyield_from_DS
    START_FUNCTION(nuyield_info)
    ALLOW_MODELS(MSSM63atQ, ScalarSingletDM_Z2_running, ScalarSingletDM_Z3_running,
                 MajoranaSingletDM_Z2, DiracSingletDM_Z2, VectorSingletDM_Z2)
    DEPENDENCY(TH_ProcessCatalog, TH_ProcessCatalog)
    DEPENDENCY(mwimp, double)
    DEPENDENCY(sigmav, double)
    DEPENDENCY(DarkMatter_ID, std::string)
<<<<<<< HEAD
    DEPENDENCY(DarkMatterConj_ID, std::string)
    BACKEND_REQ(nuyield_setup, (needs_DS), void, (const double(&)[29],
=======
    BACKEND_REQ(DS_nuyield_setup, (ds), void, (const double(&)[29],
>>>>>>> b8e43e9f
     const double(&)[29][3], const double(&)[15], const double(&)[3], const double&,
     const double&))
    BACKEND_REQ(nuyield, (ds), double, (const double&, const int&, void*&))
    BACKEND_REQ(get_DS_neutral_h_decay_channels, (ds), std::vector< std::vector<str> >, ())
    BACKEND_REQ(get_DS_charged_h_decay_channels, (ds), std::vector< std::vector<str> >, ())
    FORCE_SAME_BACKEND(ds)
    #undef FUNCTION
  #undef CAPABILITY


  // Neutrino telescope likelihoods ------------------------

  #define CAPABILITY IC22_data
  START_CAPABILITY
    #define FUNCTION IC22_full
      START_FUNCTION(nudata)
      DEPENDENCY(mwimp, double)
      DEPENDENCY(annihilation_rate_Sun, double)
      DEPENDENCY(nuyield_ptr, nuyield_info)
      BACKEND_REQ(nubounds, (), void, (const char&, const double&, const double&,
                                       nuyield_function_pointer, double&, double&, int&,
                                       double&, double&, const int&, const double&,
                                       const int&, const bool&, const double&,
                                       const double&, void*&, const bool&))
    #undef FUNCTION
  #undef CAPABILITY

  #define CAPABILITY IC22_signal
  START_CAPABILITY
    #define FUNCTION IC22_signal
    START_FUNCTION(double)
    DEPENDENCY(IC22_data, nudata)
    #undef FUNCTION
  #undef CAPABILITY

  #define CAPABILITY IC22_bg
  START_CAPABILITY
    #define FUNCTION IC22_bg
    START_FUNCTION(double)
    DEPENDENCY(IC22_data, nudata)
    #undef FUNCTION
  #undef CAPABILITY

  #define CAPABILITY IC22_loglike
  START_CAPABILITY
    #define FUNCTION IC22_loglike
    START_FUNCTION(double)
    DEPENDENCY(IC22_data, nudata)
    #undef FUNCTION
  #undef CAPABILITY

  #define CAPABILITY IC22_bgloglike
  START_CAPABILITY
    #define FUNCTION IC22_bgloglike
    START_FUNCTION(double)
    DEPENDENCY(IC22_data, nudata)
    #undef FUNCTION
  #undef CAPABILITY

  #define CAPABILITY IC22_pvalue
  START_CAPABILITY
    #define FUNCTION IC22_pvalue
    START_FUNCTION(double)
    DEPENDENCY(IC22_data, nudata)
    #undef FUNCTION
  #undef CAPABILITY

  #define CAPABILITY IC22_nobs
  START_CAPABILITY
    #define FUNCTION IC22_nobs
    START_FUNCTION(int)
    DEPENDENCY(IC22_data, nudata)
    #undef FUNCTION
  #undef CAPABILITY

  #define CAPABILITY IC79WH_data
  START_CAPABILITY
    #define FUNCTION IC79WH_full
      START_FUNCTION(nudata)
      DEPENDENCY(mwimp, double)
      DEPENDENCY(annihilation_rate_Sun, double)
      DEPENDENCY(nuyield_ptr, nuyield_info)
      BACKEND_REQ(nubounds, (), void, (const char&, const double&, const double&,
                                       nuyield_function_pointer, double&, double&, int&,
                                       double&, double&, const int&, const double&,
                                       const int&, const bool&, const double&,
                                       const double&, void*&, const bool&))
    #undef FUNCTION
  #undef CAPABILITY

  #define CAPABILITY IC79WH_signal
  START_CAPABILITY
    #define FUNCTION IC79WH_signal
    START_FUNCTION(double)
    DEPENDENCY(IC79WH_data, nudata)
    #undef FUNCTION
  #undef CAPABILITY

  #define CAPABILITY IC79WH_bg
  START_CAPABILITY
    #define FUNCTION IC79WH_bg
    START_FUNCTION(double)
    DEPENDENCY(IC79WH_data, nudata)
    #undef FUNCTION
  #undef CAPABILITY

  #define CAPABILITY IC79WH_loglike
  START_CAPABILITY
    #define FUNCTION IC79WH_loglike
    START_FUNCTION(double)
    DEPENDENCY(IC79WH_data, nudata)
    #undef FUNCTION
  #undef CAPABILITY

  #define CAPABILITY IC79WH_bgloglike
  START_CAPABILITY
    #define FUNCTION IC79WH_bgloglike
    START_FUNCTION(double)
    DEPENDENCY(IC79WH_data, nudata)
    #undef FUNCTION
  #undef CAPABILITY

  #define CAPABILITY IC79WH_pvalue
  START_CAPABILITY
    #define FUNCTION IC79WH_pvalue
    START_FUNCTION(double)
    DEPENDENCY(IC79WH_data, nudata)
    #undef FUNCTION
  #undef CAPABILITY

  #define CAPABILITY IC79WH_nobs
  START_CAPABILITY
    #define FUNCTION IC79WH_nobs
    START_FUNCTION(int)
    DEPENDENCY(IC79WH_data, nudata)
    #undef FUNCTION
  #undef CAPABILITY

  #define CAPABILITY IC79WL_data
  START_CAPABILITY
    #define FUNCTION IC79WL_full
      START_FUNCTION(nudata)
      DEPENDENCY(mwimp, double)
      DEPENDENCY(annihilation_rate_Sun, double)
      DEPENDENCY(nuyield_ptr, nuyield_info)
      BACKEND_REQ(nubounds, (), void, (const char&, const double&, const double&,
                                       nuyield_function_pointer, double&, double&, int&,
                                       double&, double&, const int&, const double&,
                                       const int&, const bool&, const double&,
                                       const double&, void*&, const bool&))
    #undef FUNCTION
  #undef CAPABILITY

  #define CAPABILITY IC79WL_signal
  START_CAPABILITY
    #define FUNCTION IC79WL_signal
    START_FUNCTION(double)
    DEPENDENCY(IC79WL_data, nudata)
    #undef FUNCTION
  #undef CAPABILITY

  #define CAPABILITY IC79WL_bg
  START_CAPABILITY
    #define FUNCTION IC79WL_bg
    START_FUNCTION(double)
    DEPENDENCY(IC79WL_data, nudata)
    #undef FUNCTION
  #undef CAPABILITY

  #define CAPABILITY IC79WL_loglike
  START_CAPABILITY
    #define FUNCTION IC79WL_loglike
    START_FUNCTION(double)
    DEPENDENCY(IC79WL_data, nudata)
    #undef FUNCTION
  #undef CAPABILITY

  #define CAPABILITY IC79WL_bgloglike
  START_CAPABILITY
    #define FUNCTION IC79WL_bgloglike
    START_FUNCTION(double)
    DEPENDENCY(IC79WL_data, nudata)
    #undef FUNCTION
  #undef CAPABILITY

  #define CAPABILITY IC79WL_pvalue
  START_CAPABILITY
    #define FUNCTION IC79WL_pvalue
    START_FUNCTION(double)
    DEPENDENCY(IC79WL_data, nudata)
    #undef FUNCTION
  #undef CAPABILITY

  #define CAPABILITY IC79WL_nobs
  START_CAPABILITY
    #define FUNCTION IC79WL_nobs
    START_FUNCTION(int)
    DEPENDENCY(IC79WL_data, nudata)
    #undef FUNCTION
  #undef CAPABILITY

  #define CAPABILITY IC79SL_data
  START_CAPABILITY
    #define FUNCTION IC79SL_full
      START_FUNCTION(nudata)
      DEPENDENCY(mwimp, double)
      DEPENDENCY(annihilation_rate_Sun, double)
      DEPENDENCY(nuyield_ptr, nuyield_info)
      BACKEND_REQ(nubounds, (), void, (const char&, const double&, const double&,
                                       nuyield_function_pointer, double&, double&, int&,
                                       double&, double&, const int&, const double&,
                                       const int&, const bool&, const double&,
                                       const double&, void*&, const bool&))
    #undef FUNCTION
  #undef CAPABILITY

  #define CAPABILITY IC79SL_signal
  START_CAPABILITY
    #define FUNCTION IC79SL_signal
    START_FUNCTION(double)
    DEPENDENCY(IC79SL_data, nudata)
    #undef FUNCTION
  #undef CAPABILITY

  #define CAPABILITY IC79SL_bg
  START_CAPABILITY
    #define FUNCTION IC79SL_bg
    START_FUNCTION(double)
    DEPENDENCY(IC79SL_data, nudata)
    #undef FUNCTION
  #undef CAPABILITY

  #define CAPABILITY IC79SL_loglike
  START_CAPABILITY
    #define FUNCTION IC79SL_loglike
    START_FUNCTION(double)
    DEPENDENCY(IC79SL_data, nudata)
    #undef FUNCTION
  #undef CAPABILITY

  #define CAPABILITY IC79SL_bgloglike
  START_CAPABILITY
    #define FUNCTION IC79SL_bgloglike
    START_FUNCTION(double)
    DEPENDENCY(IC79SL_data, nudata)
    #undef FUNCTION
  #undef CAPABILITY

  #define CAPABILITY IC79SL_pvalue
  START_CAPABILITY
    #define FUNCTION IC79SL_pvalue
    START_FUNCTION(double)
    DEPENDENCY(IC79SL_data, nudata)
    #undef FUNCTION
  #undef CAPABILITY

  #define CAPABILITY IC79SL_nobs
  START_CAPABILITY
    #define FUNCTION IC79SL_nobs
    START_FUNCTION(int)
    DEPENDENCY(IC79SL_data, nudata)
    #undef FUNCTION
  #undef CAPABILITY

  #define CAPABILITY IC79_loglike
  START_CAPABILITY
    #define FUNCTION IC79_loglike
    START_FUNCTION(double)
    DEPENDENCY(IC79WH_loglike, double)
    DEPENDENCY(IC79WL_loglike, double)
    DEPENDENCY(IC79SL_loglike, double)
    DEPENDENCY(IC79WH_bgloglike, double)
    DEPENDENCY(IC79WL_bgloglike, double)
    DEPENDENCY(IC79SL_bgloglike, double)
    #undef FUNCTION
  #undef CAPABILITY

  #define CAPABILITY IceCube_likelihood
  START_CAPABILITY
    #define FUNCTION IC_loglike
    START_FUNCTION(double)
    DEPENDENCY(IC22_loglike, double)
    DEPENDENCY(IC79WH_loglike, double)
    DEPENDENCY(IC79WL_loglike, double)
    DEPENDENCY(IC79SL_loglike, double)
    DEPENDENCY(IC22_bgloglike, double)
    DEPENDENCY(IC79WH_bgloglike, double)
    DEPENDENCY(IC79WL_bgloglike, double)
    DEPENDENCY(IC79SL_bgloglike, double)
    #undef FUNCTION
  #undef CAPABILITY

  #define CAPABILITY UnitTest_DarkBit
  START_CAPABILITY
    #define FUNCTION UnitTest_DarkBit
    START_FUNCTION(int)
    DEPENDENCY(DD_couplings, DM_nucleon_couplings)
    DEPENDENCY(RD_oh2, double)
    DEPENDENCY(GA_AnnYield, daFunk::Funk)
    DEPENDENCY(TH_ProcessCatalog, TH_ProcessCatalog)
    DEPENDENCY(DarkMatter_ID, std::string)
    DEPENDENCY(DarkMatterConj_ID, std::string)
    #undef FUNCTION
  #undef CAPABILITY

  #define CAPABILITY SimYieldTable
  START_CAPABILITY
    #define FUNCTION SimYieldTable_DarkSUSY
    START_FUNCTION(SimYieldTable)
    BACKEND_REQ(dsanyield_sim, (), double, (double&,double&,int&,char*,int&,int&,int&))
    #undef FUNCTION
    #define FUNCTION SimYieldTable_DS5 // DS5 only
    START_FUNCTION(SimYieldTable)
    BACKEND_REQ(dshayield, (ds5), double, (double&,double&,int&,int&,int&))
    BACKEND_OPTION((DarkSUSY, 5.1.3), (ds5))  // Only for DarkSUSY5
    #undef FUNCTION
    #define FUNCTION SimYieldTable_MicrOmegas
    START_FUNCTION(SimYieldTable)
    BACKEND_REQ(dNdE, (), double, (double,double,int,int))
    #undef FUNCTION
    #define FUNCTION SimYieldTable_PPPC
    START_FUNCTION(SimYieldTable)
    #undef FUNCTION
  #undef CAPABILITY

  #define CAPABILITY DarkMatter_ID
  START_CAPABILITY
    #define FUNCTION DarkMatter_ID_ScalarSingletDM
    START_FUNCTION(std::string)
    ALLOW_MODELS(ScalarSingletDM_Z2, ScalarSingletDM_Z2_running, ScalarSingletDM_Z3, ScalarSingletDM_Z3_running)
    #undef FUNCTION
    #define FUNCTION DarkMatter_ID_VectorSingletDM
    START_FUNCTION(std::string)
    ALLOW_MODELS(VectorSingletDM_Z2)
    #undef FUNCTION
    #define FUNCTION DarkMatter_ID_MajoranaSingletDM
    START_FUNCTION(std::string)
    ALLOW_MODELS(MajoranaSingletDM_Z2)
    #undef FUNCTION
    #define FUNCTION DarkMatter_ID_DiracSingletDM
    START_FUNCTION(std::string)
    ALLOW_MODELS(DiracSingletDM_Z2)
    #undef FUNCTION
    #define FUNCTION DarkMatter_ID_MSSM
    START_FUNCTION(std::string)
    DEPENDENCY(MSSM_spectrum, Spectrum)
    #undef FUNCTION
  #undef CAPABILITY

  #define CAPABILITY DarkMatterConj_ID
  START_CAPABILITY
    #define FUNCTION DarkMatterConj_ID_ScalarSingletDM
    START_FUNCTION(std::string)
    ALLOW_MODELS(ScalarSingletDM_Z2, ScalarSingletDM_Z2_running, ScalarSingletDM_Z3, ScalarSingletDM_Z3_running)
    #undef FUNCTION
    #define FUNCTION DarkMatterConj_ID_VectorSingletDM
    START_FUNCTION(std::string)
    ALLOW_MODELS(VectorSingletDM_Z2)
    #undef FUNCTION
    #define FUNCTION DarkMatterConj_ID_MajoranaSingletDM
    START_FUNCTION(std::string)
    ALLOW_MODELS(MajoranaSingletDM_Z2)
    #undef FUNCTION
    #define FUNCTION DarkMatterConj_ID_DiracSingletDM
    START_FUNCTION(std::string)
    ALLOW_MODELS(DiracSingletDM_Z2)
    #undef FUNCTION
    #define FUNCTION DarkMatterConj_ID_MSSM
    START_FUNCTION(std::string)
    DEPENDENCY(MSSM_spectrum, Spectrum)
    #undef FUNCTION
  #undef CAPABILITY

  // --- Functions related to the local and global properties of the DM halo ---

  #define CAPABILITY GalacticHalo
  START_CAPABILITY
    #define FUNCTION GalacticHalo_gNFW
    START_FUNCTION(GalacticHaloProperties)
    ALLOW_MODEL(Halo_gNFW)
    #undef FUNCTION
    #define FUNCTION GalacticHalo_Einasto
    START_FUNCTION(GalacticHaloProperties)
    ALLOW_MODEL(Halo_Einasto)
    #undef FUNCTION
  #undef CAPABILITY

  #define CAPABILITY LocalHalo
  START_CAPABILITY
    #define FUNCTION ExtractLocalMaxwellianHalo
    START_FUNCTION(LocalMaxwellianHalo)
    ALLOW_MODELS(Halo_gNFW, Halo_Einasto)
    #undef FUNCTION
  #undef CAPABILITY

  // Axion likelihoods and functions -----------------------

  #define CAPABILITY QCDAxion_ZeroTemperatureMass
  START_CAPABILITY
    #define FUNCTION QCDAxion_ZeroTemperatureMass_Nuisance_lnL
    START_FUNCTION(double)
    ALLOW_MODEL(QCDAxion)
    #undef FUNCTION
  #undef CAPABILITY

  #define CAPABILITY QCDAxion_TemperatureDependence
  START_CAPABILITY
    #define FUNCTION QCDAxion_TemperatureDependence_Nuisance_lnL
    START_FUNCTION(double)
    ALLOW_MODEL(QCDAxion)
    #undef FUNCTION
  #undef CAPABILITY

  #define CAPABILITY QCDAxion_AxionPhotonConstant
  START_CAPABILITY
    #define FUNCTION QCDAxion_AxionPhotonConstant_Nuisance_lnL
    START_FUNCTION(double)
    ALLOW_MODEL(QCDAxion)
    #undef FUNCTION
  #undef CAPABILITY

  #define CAPABILITY ALPS1_signal_vac
  START_CAPABILITY
    #define FUNCTION calc_ALPS1_signal_vac
    START_FUNCTION(double)
    ALLOW_MODEL(GeneralALP)
    #undef FUNCTION
  #undef CAPABILITY

  #define CAPABILITY ALPS1_signal_gas
  START_CAPABILITY
    #define FUNCTION calc_ALPS1_signal_gas
    START_FUNCTION(double)
    ALLOW_MODEL(GeneralALP)
  #undef FUNCTION
  #undef CAPABILITY

  #define CAPABILITY lnL_ALPS1
  START_CAPABILITY
    #define FUNCTION calc_lnL_ALPS1
    START_FUNCTION(double)
    ALLOW_MODEL(GeneralALP)
    DEPENDENCY(ALPS1_signal_vac, double)
    DEPENDENCY(ALPS1_signal_gas, double)
    #undef FUNCTION
  #undef CAPABILITY

  #define CAPABILITY CAST2007_signal_vac
  START_CAPABILITY
    #define FUNCTION calc_CAST2007_signal_vac
    START_FUNCTION(std::vector<double>)
    ALLOW_MODEL(GeneralALP)
    #undef FUNCTION
  #undef CAPABILITY

  #define CAPABILITY CAST2017_signal_vac
  START_CAPABILITY
    #define FUNCTION calc_CAST2017_signal_vac
    START_FUNCTION(std::vector<std::vector<double>>)
    ALLOW_MODEL(GeneralALP)
    #undef FUNCTION
  #undef CAPABILITY

  #define CAPABILITY lnL_CAST2007
  START_CAPABILITY
    #define FUNCTION calc_lnL_CAST2007
    START_FUNCTION(double)
    ALLOW_MODEL(GeneralALP)
    DEPENDENCY(CAST2007_signal_vac, std::vector<double>)
    #undef FUNCTION
  #undef CAPABILITY

  #define CAPABILITY lnL_CAST2017
  START_CAPABILITY
    #define FUNCTION calc_lnL_CAST2017
    START_FUNCTION(double)
    ALLOW_MODEL(GeneralALP)
    DEPENDENCY(CAST2017_signal_vac, std::vector<std::vector<double>>)
    #undef FUNCTION
  #undef CAPABILITY

  #define CAPABILITY Haloscope_signal
  START_CAPABILITY
    #define FUNCTION calc_Haloscope_signal
    START_FUNCTION(double)
    ALLOW_MODEL(GeneralALP)
    DEPENDENCY(RD_fraction, double)
    DEPENDENCY(LocalHalo, LocalMaxwellianHalo)
    #undef FUNCTION
  #undef CAPABILITY

  #define CAPABILITY lnL_Haloscope_ADMX1
  START_CAPABILITY
    #define FUNCTION calc_lnL_Haloscope_ADMX1
    START_FUNCTION(double)
    ALLOW_MODEL(GeneralALP)
    DEPENDENCY(Haloscope_signal, double)
    #undef FUNCTION
  #undef CAPABILITY

  #define CAPABILITY lnL_Haloscope_ADMX2
  START_CAPABILITY
    #define FUNCTION calc_lnL_Haloscope_ADMX2
    START_FUNCTION(double)
    ALLOW_MODEL(GeneralALP)
    DEPENDENCY(Haloscope_signal, double)
    #undef FUNCTION
  #undef CAPABILITY

  #define CAPABILITY lnL_Haloscope_RBF
  START_CAPABILITY
    #define FUNCTION calc_lnL_Haloscope_RBF
    START_FUNCTION(double)
    ALLOW_MODEL(GeneralALP)
    DEPENDENCY(Haloscope_signal, double)
    #undef FUNCTION
  #undef CAPABILITY

  #define CAPABILITY lnL_Haloscope_UF
  START_CAPABILITY
    #define FUNCTION calc_lnL_Haloscope_UF
    START_FUNCTION(double)
    ALLOW_MODEL(GeneralALP)
    DEPENDENCY(Haloscope_signal, double)
    #undef FUNCTION
  #undef CAPABILITY

  #define CAPABILITY RParameter
  START_CAPABILITY
    #define FUNCTION calc_RParameter
    START_FUNCTION(double)
    ALLOW_MODEL(GeneralALP)
    #undef FUNCTION
  #undef CAPABILITY

  #define CAPABILITY lnL_RParameter
  START_CAPABILITY
    #define FUNCTION calc_lnL_RParameter
    START_FUNCTION(double)
    ALLOW_MODEL(GeneralALP)
    DEPENDENCY(RParameter, double)
    #undef FUNCTION
  #undef CAPABILITY

  #define CAPABILITY lnL_WDVar_G117B15A
  START_CAPABILITY
    #define FUNCTION calc_lnL_WDVar_G117B15A
    START_FUNCTION(double)
    ALLOW_MODEL(GeneralALP)
    #undef FUNCTION
  #undef CAPABILITY

  #define CAPABILITY lnL_WDVar_R548
  START_CAPABILITY
    #define FUNCTION calc_lnL_WDVar_R548
    START_FUNCTION(double)
    ALLOW_MODEL(GeneralALP)
    #undef FUNCTION
  #undef CAPABILITY

  #define CAPABILITY lnL_WDVar_PG1351489
  START_CAPABILITY
    #define FUNCTION calc_lnL_WDVar_PG1351489
    START_FUNCTION(double)
    ALLOW_MODEL(GeneralALP)
    #undef FUNCTION
  #undef CAPABILITY

  #define CAPABILITY lnL_WDVar_L192
  START_CAPABILITY
    #define FUNCTION calc_lnL_WDVar_L192
    START_FUNCTION(double)
    ALLOW_MODEL(GeneralALP)
    #undef FUNCTION
  #undef CAPABILITY

  #define CAPABILITY lnL_SN1987A
  START_CAPABILITY
    #define FUNCTION calc_lnL_SN1987A
    START_FUNCTION(double)
    ALLOW_MODEL(GeneralALP)
    DEPENDENCY(PhotonFluence_SN1987A_Conversion, double)
    #undef FUNCTION
  #undef CAPABILITY

  #define CAPABILITY PhotonFluence_SN1987A_Conversion
  START_CAPABILITY
    #define FUNCTION calc_PhotonFluence_SN1987A_Conversion
    START_FUNCTION(double)
    ALLOW_MODEL(GeneralALP)
    #undef FUNCTION
  #undef CAPABILITY

  #define CAPABILITY lnL_HESS_GCMF
  START_CAPABILITY
    #define FUNCTION calc_lnL_HESS_GCMF
    START_FUNCTION(double)
    ALLOW_MODEL(GeneralALP)
    #undef FUNCTION
  #undef CAPABILITY

  #define CAPABILITY AxionOscillationTemperature
  START_CAPABILITY
    #define FUNCTION calc_AxionOscillationTemperature
    START_FUNCTION(double)
    ALLOW_MODEL(GeneralALP)
    #undef FUNCTION
  #undef CAPABILITY

#undef MODULE
#endif /* defined(__DarkBit_rollcall_hpp__) */<|MERGE_RESOLUTION|>--- conflicted
+++ resolved
@@ -322,7 +322,6 @@
     #undef FUNCTION
   #undef CAPABILITY
 
-<<<<<<< HEAD
   #define CAPABILITY vSigma_freezeout
   START_CAPABILITY
     #define FUNCTION vSigma_freezeout_MicrOmegas
@@ -333,10 +332,7 @@
     #undef FUNCTION
   #undef CAPABILITY
 
-  // Fraction of the relic density constituted by the DM candidate under investigation
-=======
   /// Fraction of the relic density constituted by the DM candidate under investigation
->>>>>>> b8e43e9f
   #define CAPABILITY RD_fraction
   START_CAPABILITY
     #define FUNCTION RD_fraction_one
@@ -664,10 +660,6 @@
       (TH_ProcessCatalog, TH_ProcessCatalog), (DarkMatter_ID, std::string))
 
   // Retrieve the total thermally-averaged annihilation cross-section for indirect detection (cm^3 / s)
-<<<<<<< HEAD
-  QUICK_FUNCTION(DarkBit, sigmav, NEW_CAPABILITY, sigmav_late_universe, double, (),
-      (TH_ProcessCatalog, TH_ProcessCatalog), (DarkMatter_ID, std::string), (DarkMatterConj_ID, std::string))
-=======
   #define CAPABILITY sigmav
   START_CAPABILITY
 
@@ -675,6 +667,7 @@
       START_FUNCTION(double)
       DEPENDENCY(TH_ProcessCatalog, TH_ProcessCatalog)
       DEPENDENCY(DarkMatter_ID, std::string)
+      DEPENDENCY(DarkMatterConj_ID, std::string)
     #undef FUNCTION
 
     #define FUNCTION sigmav_late_universe_MicrOmegas
@@ -686,7 +679,6 @@
       BACKEND_OPTION((MicrOmegas_VectorSingletDM_Z2),(gimmemicro))
       FORCE_SAME_BACKEND(gimmemicro)
     #undef FUNCTION
->>>>>>> b8e43e9f
 
   #undef CAPABILITY
 
@@ -1035,12 +1027,8 @@
     DEPENDENCY(mwimp, double)
     DEPENDENCY(sigmav, double)
     DEPENDENCY(DarkMatter_ID, std::string)
-<<<<<<< HEAD
     DEPENDENCY(DarkMatterConj_ID, std::string)
-    BACKEND_REQ(nuyield_setup, (needs_DS), void, (const double(&)[29],
-=======
     BACKEND_REQ(DS_nuyield_setup, (ds), void, (const double(&)[29],
->>>>>>> b8e43e9f
      const double(&)[29][3], const double(&)[15], const double(&)[3], const double&,
      const double&))
     BACKEND_REQ(nuyield, (ds), double, (const double&, const int&, void*&))
