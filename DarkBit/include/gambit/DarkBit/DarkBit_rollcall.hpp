//   GAMBIT: Global and Modular BSM Inference Tool
//   *********************************************
///  \file
///
///  Rollcall header for module DarkBit
///
///  Compile-time registration of available obser-
///  vables and likelihoods, as well as their
///  dependencies.
///
///  Add to this if you want to add an observable
///  or likelihood to this module.
///
///  *********************************************
///
///  Authors (add name and date if you modify):
///
///  \author Christoph Weniger
///          (c.weniger@uva.nl)
///  \date 2013 Jul - 2015 May
///
///  \author Torsten Bringmann
///          (torsten.bringmann@fys.uio.no)
///  \date 2013 Jun
///  \date 2014 Mar [RD interface to DS is working]
///
///  \author Lars A. Dal
///          (l.a.dal@fys.uio.no)
///  \date 2014 Mar, Sep, Oct
///
///  \author Christopher Savage
///          (chris@savage.name)
///  \date 2014 Oct, Dec
///  \date 2015 June
///
///  \author Antje Putze
///          (antje.putze@lapth.cnrs.fr)
///  \date 2015 Jan
///
///  \author Pat Scott
///          (pscott@imperial.ac.uk)
///  \date 2014 Mar
///  \date 2015 Mar, Aug
///
///  \author Felix Kahlhoefer
///          (felix.kahlhoefer@desy.de)
///  \date 2016 August
///
///  *********************************************

#ifndef __DarkBit_rollcall_hpp__
#define __DarkBit_rollcall_hpp__

#include "gambit/DarkBit/DarkBit_types.hpp"

#define MODULE DarkBit
START_MODULE

  // Backend point initialization --------------------------

  // Function to initialize DarkSUSY to a specific model point.
  // The generic DarkSUSY initialization is done in the backend
  // initialization; this is only necessary for other capabilities
  // that make use of model-specific DarkSUSY routines.
  #define CAPABILITY DarkSUSY_PointInit
  START_CAPABILITY
    // Function returns if point initialization is successful
    // (probably always true)
    #define FUNCTION DarkSUSY_PointInit_MSSM
      START_FUNCTION(bool)
<<<<<<< HEAD
      DEPENDENCY(MSSM_spectrum, /*TAG*/ Spectrum) 
      DEPENDENCY(decay_rates, DecayTable) 
=======
      DEPENDENCY(MSSM_spectrum, Spectrum)
      DEPENDENCY(decay_rates, DecayTable)
>>>>>>> a6636980
      ALLOW_MODELS(MSSM63atQ,CMSSM)
      // CMSSM
      BACKEND_REQ(dsgive_model_isasugra, (), void, (double&,double&,double&,double&,double&))
      BACKEND_REQ(dssusy_isasugra, (), void, (int&,int&))
      // MSSM7 -- not used at the moment!?
      BACKEND_REQ(mssmpar, (), DS_MSSMPAR)
      BACKEND_REQ(dssusy, (), void, (int&,int&))
      // Initialize DarkSUSY with SLHA file
      BACKEND_REQ(dsSLHAread, (), void, (const char*, int&, int))
      BACKEND_REQ(dsprep, (), void, ())
      // Initialize DarkSUSY with SLHA object (convenience function)
      BACKEND_REQ(initFromSLHAeaAndDecayTable, (), int, (const SLHAstruct&, const DecayTable&))
      // Print higgs widths
      BACKEND_REQ(dswwidth, (), void, (int&))
    #undef FUNCTION
  #undef CAPABILITY

  // Function to initialize LocalHalo model in DarkSUSY
  #define CAPABILITY DarkSUSY_PointInit_LocalHalo
  START_CAPABILITY
    #define FUNCTION DarkSUSY_PointInit_LocalHalo_func
      START_FUNCTION(bool)
      DEPENDENCY(RD_fraction, double)
      ALLOW_MODELS(LocalHalo)
      BACKEND_REQ(dshmcom,(),DS_HMCOM)
      BACKEND_REQ(dshmisodf,(),DS_HMISODF)
      BACKEND_REQ(dshmframevelcom,(),DS_HMFRAMEVELCOM)
      BACKEND_REQ(dshmnoclue,(),DS_HMNOCLUE)
    #undef FUNCTION
  #undef CAPABILITY

  // Relic density -----------------------------------------

  #define CAPABILITY RD_spectrum
  START_CAPABILITY
    #define FUNCTION RD_spectrum_SUSY
      START_FUNCTION(DarkBit::RD_spectrum_type)
      DEPENDENCY(DarkSUSY_PointInit, bool)
      BACKEND_REQ(mspctm, (), DS_MSPCTM)
      BACKEND_REQ(widths, (), DS_WIDTHS)
      BACKEND_REQ(intdof, (), DS_INTDOF)
      BACKEND_REQ(pacodes, (), DS_PACODES)
      BACKEND_REQ(particle_code, (), int, (const str&))
    #undef FUNCTION
    #define FUNCTION RD_spectrum_from_ProcessCatalog
      START_FUNCTION(DarkBit::RD_spectrum_type)
      DEPENDENCY(TH_ProcessCatalog, DarkBit::TH_ProcessCatalog)
      DEPENDENCY(DarkMatter_ID, std::string)
      ALLOW_MODELS(SingletDM)
    #undef FUNCTION
  #undef CAPABILITY

  #define CAPABILITY RD_spectrum_ordered
  START_CAPABILITY
    #define FUNCTION RD_spectrum_ordered_func
      START_FUNCTION(DarkBit::RD_spectrum_type)
      DEPENDENCY(RD_spectrum, DarkBit::RD_spectrum_type)
    #undef FUNCTION
  #undef CAPABILITY

  #define CAPABILITY RD_eff_annrate_DSprep
  START_CAPABILITY
    #define FUNCTION RD_annrate_DSprep_func
      START_FUNCTION(int)
      DEPENDENCY(RD_spectrum, DarkBit::RD_spectrum_type)
      BACKEND_REQ(rdmgev, (), DS_RDMGEV)
    #undef FUNCTION
  #undef CAPABILITY

  #define CAPABILITY RD_eff_annrate
  START_CAPABILITY
    #define FUNCTION RD_eff_annrate_SUSY
      START_FUNCTION(fptr_dd)
        DEPENDENCY(RD_eff_annrate_DSprep, int)
        BACKEND_REQ(dsanwx, (), double, (double&))
    #undef FUNCTION
    #define FUNCTION RD_eff_annrate_from_ProcessCatalog
      START_FUNCTION(fptr_dd)
      DEPENDENCY(TH_ProcessCatalog, DarkBit::TH_ProcessCatalog)
      DEPENDENCY(DarkMatter_ID, std::string)
      ALLOW_MODELS(SingletDM)
    #undef FUNCTION
  #undef CAPABILITY

  #define CAPABILITY RD_oh2
  START_CAPABILITY

    #define FUNCTION RD_oh2_general
      START_FUNCTION(double)
      DEPENDENCY(RD_spectrum_ordered, DarkBit::RD_spectrum_type)
      DEPENDENCY(RD_eff_annrate, fptr_dd)
#ifdef DARKBIT_RD_DEBUG
<<<<<<< HEAD
      DEPENDENCY(MSSM_spectrum, /*TAG*/ Spectrum) 
=======
      DEPENDENCY(MSSM_spectrum, Spectrum)
>>>>>>> a6636980
#endif
      BACKEND_REQ(dsrdthlim, (), void, ())
      BACKEND_REQ(dsrdtab, (), void, (double(*)(double&), double&))
      BACKEND_REQ(dsrdeqn, (), void, (double(*)(double&),double&,double&,double&,double&,int&))
      BACKEND_REQ(dsrdwintp, (), double, (double&))
      BACKEND_REQ(particle_code, (), int, (const str&))
      BACKEND_REQ(widths, (), DS_WIDTHS)
      BACKEND_REQ(rdmgev, (), DS_RDMGEV)
      BACKEND_REQ(rdpth, (), DS_RDPTH)
      BACKEND_REQ(rdpars, (), DS_RDPARS)
      BACKEND_REQ(rdswitch, (), DS_RDSWITCH)
      BACKEND_REQ(rdlun, (), DS_RDLUN)
      BACKEND_REQ(rdpadd, (), DS_RDPADD)
      BACKEND_REQ(rddof, (), DS_RDDOF)
      BACKEND_REQ(rderrors, (), DS_RDERRORS)
    #undef FUNCTION

    // Routine for cross checking RD density results
    #define FUNCTION RD_oh2_DarkSUSY
      START_FUNCTION(double)
      ALLOW_MODELS(MSSM63atQ)
      DEPENDENCY(DarkSUSY_PointInit, bool)
      BACKEND_REQ(dsrdomega, (), double, (int&,int&,double&,int&,int&,int&))
    #undef FUNCTION

    // Routine for cross checking RD density results
    #define FUNCTION RD_oh2_MicrOmegas
      START_FUNCTION(double)
      BACKEND_REQ(oh2, (MicrOmegas_MSSM, MicrOmegas_SingletDM), double, (double*,int,double))
      ALLOW_MODELS(MSSM63atQ,SingletDM)
    #undef FUNCTION
  #undef CAPABILITY

  #define CAPABILITY RD_fraction
  START_CAPABILITY
    #define FUNCTION RD_fraction_from_oh2
      START_FUNCTION(double)
      DEPENDENCY(RD_oh2, double)
    #undef FUNCTION
    #define FUNCTION RD_fraction_fixed
      START_FUNCTION(double)
    #undef FUNCTION
  #undef CAPABILITY


  // Cascade decays --------------------------------------------

  // Function for retrieving list of final states for cascade decays
  #define CAPABILITY cascadeMC_FinalStates
  START_CAPABILITY
    #define FUNCTION cascadeMC_FinalStates
      START_FUNCTION(std::vector<std::string>)
    #undef FUNCTION
  #undef CAPABILITY

  // Function setting up the decay table used in decay chains
  #define CAPABILITY cascadeMC_DecayTable
  START_CAPABILITY
    #define FUNCTION cascadeMC_DecayTable
      START_FUNCTION(DarkBit::DecayChain::DecayTable)
      DEPENDENCY(TH_ProcessCatalog, DarkBit::TH_ProcessCatalog)
      DEPENDENCY(SimYieldTable, DarkBit::SimYieldTable)
    #undef FUNCTION
  #undef CAPABILITY

  // Loop manager for cascade decays
  #define CAPABILITY cascadeMC_LoopManagement
  START_CAPABILITY
    #define FUNCTION cascadeMC_LoopManager
      START_FUNCTION(void, CAN_MANAGE_LOOPS)
      DEPENDENCY(GA_missingFinalStates, std::vector<std::string>)
      // Make sure these capabilities are run before the loop
      DEPENDENCY(cascadeMC_DecayTable, DarkBit::DecayChain::DecayTable)
      DEPENDENCY(SimYieldTable, DarkBit::SimYieldTable)
      DEPENDENCY(TH_ProcessCatalog, DarkBit::TH_ProcessCatalog)
    #undef FUNCTION
  #undef CAPABILITY

  // Function selecting initial state for decay chain
  #define CAPABILITY cascadeMC_InitialState
  START_CAPABILITY
    #define FUNCTION cascadeMC_InitialState
      START_FUNCTION(std::string)
      DEPENDENCY(GA_missingFinalStates, std::vector<std::string>)
      NEEDS_MANAGER_WITH_CAPABILITY(cascadeMC_LoopManagement)
    #undef FUNCTION
  #undef CAPABILITY

  // Event counter for cascade decays
  #define CAPABILITY cascadeMC_EventCount
  START_CAPABILITY
    #define FUNCTION cascadeMC_EventCount
      START_FUNCTION(DarkBit::stringIntMap)
      DEPENDENCY(cascadeMC_InitialState, std::string)
      NEEDS_MANAGER_WITH_CAPABILITY(cascadeMC_LoopManagement)
    #undef FUNCTION
  #undef CAPABILITY

  // Function for generating decay chains
  #define CAPABILITY cascadeMC_ChainEvent
  START_CAPABILITY
    #define FUNCTION cascadeMC_GenerateChain
      START_FUNCTION(DarkBit::DecayChain::ChainContainer)
      DEPENDENCY(cascadeMC_InitialState, std::string)
      DEPENDENCY(cascadeMC_DecayTable, DarkBit::DecayChain::DecayTable)
      NEEDS_MANAGER_WITH_CAPABILITY(cascadeMC_LoopManagement)
    #undef FUNCTION
  #undef CAPABILITY

  // Function responsible for histogramming and evaluating end conditions for event loop
  #define CAPABILITY cascadeMC_Histograms
  START_CAPABILITY
    #define FUNCTION cascadeMC_Histograms
      START_FUNCTION(DarkBit::simpleHistContainter)
      DEPENDENCY(cascadeMC_InitialState, std::string)
      DEPENDENCY(cascadeMC_ChainEvent, DarkBit::DecayChain::ChainContainer)
      DEPENDENCY(TH_ProcessCatalog, DarkBit::TH_ProcessCatalog)
      DEPENDENCY(SimYieldTable, DarkBit::SimYieldTable)
      DEPENDENCY(cascadeMC_FinalStates,std::vector<std::string>)
      NEEDS_MANAGER_WITH_CAPABILITY(cascadeMC_LoopManagement)
    #undef FUNCTION
  #undef CAPABILITY

  // Function requesting and returning gamma ray spectra from cascade decays.
  #define CAPABILITY cascadeMC_gammaSpectra
  START_CAPABILITY
    #define FUNCTION cascadeMC_gammaSpectra
      START_FUNCTION(DarkBit::stringFunkMap)
      DEPENDENCY(GA_missingFinalStates, std::vector<std::string>)
      DEPENDENCY(cascadeMC_FinalStates,std::vector<std::string>)
      DEPENDENCY(cascadeMC_Histograms, DarkBit::simpleHistContainter)
      DEPENDENCY(cascadeMC_EventCount, DarkBit::stringIntMap)
    #undef FUNCTION
  #undef CAPABILITY

  /*
  // Function for printing test result of cascade decays
  #define CAPABILITY cascadeMC_PrintResult
  START_CAPABILITY
    #define FUNCTION cascadeMC_PrintResult
      START_FUNCTION(bool)
      DEPENDENCY(cascadeMC_Histograms, DarkBit::simpleHistContainter)
      DEPENDENCY(cascadeMC_EventCount, DarkBit::stringIntMap)
    #undef FUNCTION
  #undef CAPABILITY
  */

  /*
  // Process catalog for testing purposes
  #define CAPABILITY cascadeMC_test_TH_ProcessCatalog
  START_CAPABILITY
    #define FUNCTION cascadeMC_test_TH_ProcessCatalog
      START_FUNCTION(DarkBit::TH_ProcessCatalog)
    #undef FUNCTION
  #undef CAPABILITY

  // Unit test for decay chains
  #define CAPABILITY cascadeMC_UnitTest
  START_CAPABILITY
    #define FUNCTION cascadeMC_UnitTest
      START_FUNCTION(bool)
      DEPENDENCY(cascadeMC_test_TH_ProcessCatalog, DarkBit::TH_ProcessCatalog)
      DEPENDENCY(SimYieldTable, DarkBit::SimYieldTable)
    #undef FUNCTION
  #undef CAPABILITY
  */

  // Gamma rays --------------------------------------------
  //
  #define CAPABILITY GA_missingFinalStates
  START_CAPABILITY
    #define FUNCTION GA_missingFinalStates
      START_FUNCTION(std::vector<std::string>)
      DEPENDENCY(TH_ProcessCatalog, DarkBit::TH_ProcessCatalog)
      DEPENDENCY(SimYieldTable, DarkBit::SimYieldTable)
      DEPENDENCY(DarkMatter_ID, std::string)
    #undef FUNCTION
  #undef CAPABILITY

  #define CAPABILITY GA_AnnYield
  START_CAPABILITY
    #define FUNCTION GA_AnnYield_General
      START_FUNCTION(daFunk::Funk)
      DEPENDENCY(TH_ProcessCatalog, DarkBit::TH_ProcessCatalog)
      DEPENDENCY(SimYieldTable, DarkBit::SimYieldTable)
      DEPENDENCY(cascadeMC_gammaSpectra, DarkBit::stringFunkMap)
      DEPENDENCY(DarkMatter_ID, std::string)
    #undef FUNCTION
  /*
    #define FUNCTION GA_AnnYield_DarkSUSY
      START_FUNCTION(daFunk::Funk)
      DEPENDENCY(TH_ProcessCatalog, DarkBit::TH_ProcessCatalog)
      DEPENDENCY(DarkMatter_ID, std::string)
      BACKEND_REQ(dshayield, (), double, (double&,double&,int&,int&,int&))
    #undef FUNCTION
  */
  #undef CAPABILITY

  #define CAPABILITY TH_ProcessCatalog
  START_CAPABILITY
    #define FUNCTION TH_ProcessCatalog_MSSM
      START_FUNCTION(DarkBit::TH_ProcessCatalog)
      //ALLOW_MODELS(MSSM63atQ)
      DEPENDENCY(DarkSUSY_PointInit, bool)
<<<<<<< HEAD
      DEPENDENCY(MSSM_spectrum, /*TAG*/ Spectrum)      
=======
      DEPENDENCY(MSSM_spectrum, Spectrum)
>>>>>>> a6636980
      DEPENDENCY(DarkMatter_ID, std::string)
      DEPENDENCY(decay_rates,DecayTable)
//      BACKEND_REQ(mspctm, (), DS_MSPCTM)
      BACKEND_REQ(dssigmav, (), double, (int&))
      BACKEND_REQ(dsIBffdxdy, (), double, (int&, double&, double&))
      BACKEND_REQ(dsIBhhdxdy, (), double, (int&, double&, double&))
      BACKEND_REQ(dsIBwhdxdy, (), double, (int&, double&, double&))
      BACKEND_REQ(dsIBwwdxdy, (), double, (int&, double&, double&))
      BACKEND_REQ(IBintvars, (), DS_IBINTVARS)
      //PS: commented out for now, as this can't be a backend function in its current form.
      //BACKEND_REQ(registerMassesForIB, (), void,
      //    (std::map<std::string, DarkBit::TH_ParticleProperty>&))
      BACKEND_REQ(setMassesForIB, (), void, (bool))
    #undef FUNCTION
    #define FUNCTION TH_ProcessCatalog_SingletDM
      START_FUNCTION(DarkBit::TH_ProcessCatalog)
<<<<<<< HEAD
      DEPENDENCY(decay_rates,DecayTable)      
      DEPENDENCY(SingletDM_spectrum, /*TAG*/ Spectrum)
=======
      DEPENDENCY(decay_rates,DecayTable)
      DEPENDENCY(SingletDM_spectrum, Spectrum)
>>>>>>> a6636980
      ALLOW_MODELS(SingletDM)
    #undef FUNCTION
  #undef CAPABILITY

  #define CAPABILITY lnL_FermiLATdwarfs
  START_CAPABILITY
//    #define FUNCTION lnL_FermiLATdwarfsSimple
//      START_FUNCTION(double)
//      DEPENDENCY(GA_AnnYield, daFunk::Funk)
//      DEPENDENCY(RD_fraction, double)
//    #undef FUNCTION
    #define FUNCTION lnL_FermiLATdwarfs_gamLike
      START_FUNCTION(double)
      DEPENDENCY(GA_AnnYield, daFunk::Funk)
      DEPENDENCY(RD_fraction, double)
      BACKEND_REQ(lnL, (gamLike), double, (int, const std::vector<double> &, const std::vector<double> &))
    #undef FUNCTION
  #undef CAPABILITY

  #define CAPABILITY lnL_FermiGC
  START_CAPABILITY
    #define FUNCTION lnL_FermiGC_gamLike
      START_FUNCTION(double)
      DEPENDENCY(GA_AnnYield, daFunk::Funk)
      DEPENDENCY(RD_fraction, double)
      BACKEND_REQ(lnL, (gamLike), double, (int, const std::vector<double> &, const std::vector<double> &))
    #undef FUNCTION
  #undef CAPABILITY

  #define CAPABILITY lnL_CTAGC
  START_CAPABILITY
    #define FUNCTION lnL_CTAGC_gamLike
      START_FUNCTION(double)
      DEPENDENCY(GA_AnnYield, daFunk::Funk)
      DEPENDENCY(RD_fraction, double)
      BACKEND_REQ(lnL, (gamLike), double, (int, const std::vector<double> &, const std::vector<double> &))
    #undef FUNCTION
  #undef CAPABILITY

  #define CAPABILITY lnL_HESSGC
  START_CAPABILITY
    #define FUNCTION lnL_HESSGC_gamLike
      START_FUNCTION(double)
      DEPENDENCY(GA_AnnYield, daFunk::Funk)
      DEPENDENCY(RD_fraction, double)
      BACKEND_REQ(lnL, (gamLike), double, (int, const std::vector<double> &, const std::vector<double> &))
    #undef FUNCTION
  #undef CAPABILITY

  #define CAPABILITY dump_GammaSpectrum
  START_CAPABILITY
    #define FUNCTION dump_GammaSpectrum
      START_FUNCTION(double)
      DEPENDENCY(GA_AnnYield, daFunk::Funk)
    #undef FUNCTION
  #undef CAPABILITY

  #define CAPABILITY lnL_oh2
  START_CAPABILITY
    #define FUNCTION lnL_oh2_Simple
      START_FUNCTION(double)
      DEPENDENCY(RD_oh2, double)
    #undef FUNCTION
    #define FUNCTION lnL_oh2_upperlimit
      START_FUNCTION(double)
      DEPENDENCY(RD_oh2, double)
    #undef FUNCTION
  #undef CAPABILITY

  // Local DM density likelihood

  #define CAPABILITY lnL_rho0
  START_CAPABILITY
    #define FUNCTION lnL_rho0_lognormal
      START_FUNCTION(double)
      ALLOW_MODELS(LocalHalo)
    #undef FUNCTION
  #undef CAPABILITY

  #define CAPABILITY lnL_vrot
  START_CAPABILITY
    #define FUNCTION lnL_vrot_gaussian
      START_FUNCTION(double)
      ALLOW_MODELS(LocalHalo)
    #undef FUNCTION
  #undef CAPABILITY

  #define CAPABILITY lnL_v0
  START_CAPABILITY
    #define FUNCTION lnL_v0_gaussian
      START_FUNCTION(double)
      ALLOW_MODELS(LocalHalo)
    #undef FUNCTION
  #undef CAPABILITY

  #define CAPABILITY lnL_vesc
  START_CAPABILITY
    #define FUNCTION lnL_vesc_gaussian
      START_FUNCTION(double)
      ALLOW_MODELS(LocalHalo)
    #undef FUNCTION
  #undef CAPABILITY

  // Simple WIMP property extractors =======================================

  // Retrieve the DM mass in GeV for generic models
  QUICK_FUNCTION(DarkBit, mwimp, NEW_CAPABILITY, mwimp_generic, double, (),
      (TH_ProcessCatalog, DarkBit::TH_ProcessCatalog), (DarkMatter_ID, std::string))

  // Retrieve the total thermally-averaged annihilation cross-section for indirect detection (cm^3 / s)
  QUICK_FUNCTION(DarkBit, sigmav, NEW_CAPABILITY, sigmav_late_universe, double, (),
      (TH_ProcessCatalog, DarkBit::TH_ProcessCatalog), (DarkMatter_ID, std::string))


  // DIRECT DETECTION ==================================================

  // Determine the DM-nucleon couplings
  #define CAPABILITY DD_couplings
  START_CAPABILITY

    #define FUNCTION DD_couplings_DarkSUSY
      START_FUNCTION(DM_nucleon_couplings)
      DEPENDENCY(DarkSUSY_PointInit, bool)
      BACKEND_REQ(dsddgpgn, (), void, (double&, double&, double&, double&))
      BACKEND_REQ(mspctm, (), DS_MSPCTM)
      BACKEND_REQ(ddcom, (DarkSUSY), DS_DDCOM)
      ALLOW_MODELS(nuclear_params_fnq)
    #undef FUNCTION

    #define FUNCTION DD_couplings_MicrOmegas
      START_FUNCTION(DM_nucleon_couplings)
      BACKEND_REQ(nucleonAmplitudes, (gimmemicro), int, (double(*)(double,double,double,double), double*, double*, double*, double*))
      BACKEND_REQ(FeScLoop, (gimmemicro), double, (double, double, double, double))
      BACKEND_REQ(MOcommon, (gimmemicro), MicrOmegas::MOcommonSTR)
      ALLOW_MODEL_DEPENDENCE(nuclear_params_fnq, MSSM63atQ, SingletDM)
      MODEL_GROUP(group1, (nuclear_params_fnq))
      MODEL_GROUP(group2, (MSSM63atQ, SingletDM))
      ALLOW_MODEL_COMBINATION(group1, group2)
      BACKEND_OPTION((MicrOmegas_MSSM),(gimmemicro))
      BACKEND_OPTION((MicrOmegas_SingletDM),(gimmemicro))
      FORCE_SAME_BACKEND(gimmemicro)
    #undef FUNCTION

    #define FUNCTION DD_couplings_SingletDM
      START_FUNCTION(DM_nucleon_couplings)
<<<<<<< HEAD
      DEPENDENCY(SingletDM_spectrum, /*TAG*/ Spectrum)
=======
      DEPENDENCY(SingletDM_spectrum, Spectrum)
>>>>>>> a6636980
      ALLOW_JOINT_MODEL(nuclear_params_fnq, SingletDM)
     #undef FUNCTION

  #undef CAPABILITY

  // Simple calculators of the spin-(in)dependent WIMP-proton and WIMP-neutron cross-sections
  QUICK_FUNCTION(DarkBit, sigma_SI_p, NEW_CAPABILITY, sigma_SI_p_simple, double, (), (DD_couplings, DM_nucleon_couplings), (mwimp, double))
  QUICK_FUNCTION(DarkBit, sigma_SI_n, NEW_CAPABILITY, sigma_SI_n_simple, double, (), (DD_couplings, DM_nucleon_couplings), (mwimp, double))
  QUICK_FUNCTION(DarkBit, sigma_SD_p, NEW_CAPABILITY, sigma_SD_p_simple, double, (), (DD_couplings, DM_nucleon_couplings), (mwimp, double))
  QUICK_FUNCTION(DarkBit, sigma_SD_n, NEW_CAPABILITY, sigma_SD_n_simple, double, (), (DD_couplings, DM_nucleon_couplings), (mwimp, double))

  // Likelihoods for nuclear parameters:
  #define CAPABILITY lnL_SI_nuclear_parameters
  START_CAPABILITY
    #define FUNCTION lnL_sigmas_sigmal
      START_FUNCTION(double)
      ALLOW_MODEL(nuclear_params_sigmas_sigmal)
    #undef FUNCTION
  #undef CAPABILITY

  #define CAPABILITY lnL_SD_nuclear_parameters
  START_CAPABILITY
    #define FUNCTION lnL_deltaq
      START_FUNCTION(double)
      ALLOW_MODELS(nuclear_params_fnq)
    #undef FUNCTION
  #undef CAPABILITY

  // DD rate and likelihood calculations. Don't try this one at home kids.
  #define DD_DECLARE_RESULT_FUNCTION(EXPERIMENT,TYPE,NAME)                    \
  LONG_START_CAPABILITY(MODULE, CAT_3(EXPERIMENT,_,NAME))                     \
  LONG_DECLARE_FUNCTION(MODULE, CAT_3(EXPERIMENT,_,NAME),                     \
   CAT_3(EXPERIMENT,_Get,NAME), TYPE, 0)                                      \
  LONG_DEPENDENCY(MODULE, CAT_3(EXPERIMENT,_Get,NAME),                        \
   CAT(EXPERIMENT,_Calculate), bool)                                          \
  LONG_BACKEND_REQ(MODULE, CAT_3(EXPERIMENT,_,NAME),                          \
   CAT_3(EXPERIMENT,_Get,NAME), DD_Experiment, (DDCalc), int, (const str&))   \
  LONG_BACKEND_REQ(MODULE, CAT_3(EXPERIMENT,_,NAME),                          \
   CAT_3(EXPERIMENT,_Get,NAME), CAT(DD_,NAME), (DDCalc), TYPE, (const int&))
  #define DD_DECLARE_EXPERIMENT(EXPERIMENT)                                   \
  LONG_START_CAPABILITY(MODULE, CAT(EXPERIMENT,_Calculate))                   \
  LONG_DECLARE_FUNCTION(MODULE, CAT(EXPERIMENT,_Calculate),                   \
   CAT(EXPERIMENT,_Calc), bool, 0)                                            \
  LONG_BACKEND_REQ(MODULE, CAT(EXPERIMENT,_Calculate),                        \
   CAT(EXPERIMENT,_Calc), DD_Experiment, (DDCalc), int, (const str&))         \
  LONG_BACKEND_REQ(MODULE, CAT(EXPERIMENT,_Calculate),                        \
   CAT(EXPERIMENT,_Calc), DD_CalcRates, (DDCalc), void, (const int&))         \
  DD_DECLARE_RESULT_FUNCTION(EXPERIMENT,int,Events)                           \
  DD_DECLARE_RESULT_FUNCTION(EXPERIMENT,double,Background)                    \
  DD_DECLARE_RESULT_FUNCTION(EXPERIMENT,double,Signal)                        \
  DD_DECLARE_RESULT_FUNCTION(EXPERIMENT,double,SignalSI)                      \
  DD_DECLARE_RESULT_FUNCTION(EXPERIMENT,double,SignalSD)                      \
  DD_DECLARE_RESULT_FUNCTION(EXPERIMENT,double,LogLikelihood)                 \

  // Declare different DD experiments that exist in DDCalc.
  DD_DECLARE_EXPERIMENT(XENON100_2012)
  DD_DECLARE_EXPERIMENT(LUX_2013)
  DD_DECLARE_EXPERIMENT(SuperCDMS_2014)
  DD_DECLARE_EXPERIMENT(SIMPLE_2014)
  DD_DECLARE_EXPERIMENT(DARWIN_Ar)
  DD_DECLARE_EXPERIMENT(DARWIN_Xe)
  DD_DECLARE_EXPERIMENT(LUX_2016_prelim)
  DD_DECLARE_EXPERIMENT(PandaX_2016)
  DD_DECLARE_EXPERIMENT(LUX_2015)
  DD_DECLARE_EXPERIMENT(PICO_2L)
  DD_DECLARE_EXPERIMENT(PICO_60_F)
  DD_DECLARE_EXPERIMENT(PICO_60_I)


  // INDIRECT DETECTION: NEUTRINOS =====================================

  // Solar capture ------------------------

  // Capture rate of regular dark matter in the Sun (no v-dependent or q-dependent cross-sections) (s^-1).
  #define CAPABILITY capture_rate_Sun
  START_CAPABILITY
    #define FUNCTION capture_rate_Sun_const_xsec
      START_FUNCTION(double)
      BACKEND_REQ(cap_Sun_v0q0_isoscalar, (DarkSUSY), double, (const double&, const double&, const double&))
      DEPENDENCY(mwimp, double)
      DEPENDENCY(sigma_SI_p, double)
      DEPENDENCY(sigma_SD_p, double)
        #define CONDITIONAL_DEPENDENCY DarkSUSY_PointInit_LocalHalo
        START_CONDITIONAL_DEPENDENCY(bool)
        ACTIVATE_FOR_BACKEND(cap_Sun_v0q0_isoscalar, DarkSUSY)
        #undef CONDITIONAL_DEPENDENCY
    #undef FUNCTION
  #undef CAPABILITY

  // Equilibration time for capture and annihilation of dark matter in the Sun (s)
  #define CAPABILITY equilibration_time_Sun
  START_CAPABILITY
    #define FUNCTION equilibration_time_Sun
      START_FUNCTION(double)
      DEPENDENCY(sigmav, double)
      DEPENDENCY(mwimp, double)
      DEPENDENCY(capture_rate_Sun, double)
    #undef FUNCTION
  #undef CAPABILITY

  // Annihilation rate of dark matter in the Sun (s^-1)
  #define CAPABILITY annihilation_rate_Sun
  START_CAPABILITY
    #define FUNCTION annihilation_rate_Sun
      START_FUNCTION(double)
      DEPENDENCY(equilibration_time_Sun, double)
      DEPENDENCY(capture_rate_Sun, double)
    #undef FUNCTION
  #undef CAPABILITY

  /// Neutrino yield function pointer and setup
  #define CAPABILITY nuyield_ptr
  START_CAPABILITY
    #define FUNCTION nuyield_from_DS
    START_FUNCTION(nuyield_info)
    DEPENDENCY(TH_ProcessCatalog, DarkBit::TH_ProcessCatalog)
    DEPENDENCY(mwimp, double)
    DEPENDENCY(sigmav, double)
    DEPENDENCY(sigma_SI_p, double)
    DEPENDENCY(sigma_SD_p, double)
    DEPENDENCY(DarkMatter_ID, std::string)
    BACKEND_REQ(nuyield_setup, (needs_DS), void, (const double(&)[29],
     const double(&)[29][3], const double(&)[15], const double(&)[3], const double&,
     const double&, const double&, const double&, const double&))
    BACKEND_REQ(nuyield, (needs_DS), double, (const double&, const int&, void*&))
    BACKEND_REQ(get_DS_neutral_h_decay_channels, (needs_DS), std::vector< std::vector<str> >, ())
    BACKEND_REQ(get_DS_charged_h_decay_channels, (needs_DS), std::vector< std::vector<str> >, ())
    BACKEND_OPTION((DarkSUSY, 5.1.1, 5.1.2, 5.1.3), (needs_DS))
    #undef FUNCTION
  #undef CAPABILITY


  // Neutrino telescope likelihoods ------------------------

  #define CAPABILITY IC22_data
  START_CAPABILITY
    #define FUNCTION IC22_full
      START_FUNCTION(nudata)
      DEPENDENCY(mwimp, double)
      DEPENDENCY(annihilation_rate_Sun, double)
      DEPENDENCY(nuyield_ptr, nuyield_info)
      BACKEND_REQ(nubounds, (), void, (const char&, const double&, const double&,
                                       nuyield_function_pointer, double&, double&, int&,
                                       double&, double&, const int&, const double&,
                                       const int&, const bool&, const double&,
                                       const double&, void*&, const bool&))
    #undef FUNCTION
  #undef CAPABILITY

  #define CAPABILITY IC22_signal
  START_CAPABILITY
    #define FUNCTION IC22_signal
    START_FUNCTION(double)
    DEPENDENCY(IC22_data, nudata)
    #undef FUNCTION
  #undef CAPABILITY

  #define CAPABILITY IC22_bg
  START_CAPABILITY
    #define FUNCTION IC22_bg
    START_FUNCTION(double)
    DEPENDENCY(IC22_data, nudata)
    #undef FUNCTION
  #undef CAPABILITY

  #define CAPABILITY IC22_loglike
  START_CAPABILITY
    #define FUNCTION IC22_loglike
    START_FUNCTION(double)
    DEPENDENCY(IC22_data, nudata)
    #undef FUNCTION
  #undef CAPABILITY

  #define CAPABILITY IC22_bgloglike
  START_CAPABILITY
    #define FUNCTION IC22_bgloglike
    START_FUNCTION(double)
    DEPENDENCY(IC22_data, nudata)
    #undef FUNCTION
  #undef CAPABILITY

  #define CAPABILITY IC22_pvalue
  START_CAPABILITY
    #define FUNCTION IC22_pvalue
    START_FUNCTION(double)
    DEPENDENCY(IC22_data, nudata)
    #undef FUNCTION
  #undef CAPABILITY

  #define CAPABILITY IC22_nobs
  START_CAPABILITY
    #define FUNCTION IC22_nobs
    START_FUNCTION(int)
    DEPENDENCY(IC22_data, nudata)
    #undef FUNCTION
  #undef CAPABILITY

  #define CAPABILITY IC79WH_data
  START_CAPABILITY
    #define FUNCTION IC79WH_full
      START_FUNCTION(nudata)
      DEPENDENCY(mwimp, double)
      DEPENDENCY(annihilation_rate_Sun, double)
      DEPENDENCY(nuyield_ptr, nuyield_info)
      BACKEND_REQ(nubounds, (), void, (const char&, const double&, const double&,
                                       nuyield_function_pointer, double&, double&, int&,
                                       double&, double&, const int&, const double&,
                                       const int&, const bool&, const double&,
                                       const double&, void*&, const bool&))
    #undef FUNCTION
  #undef CAPABILITY

  #define CAPABILITY IC79WH_signal
  START_CAPABILITY
    #define FUNCTION IC79WH_signal
    START_FUNCTION(double)
    DEPENDENCY(IC79WH_data, nudata)
    #undef FUNCTION
  #undef CAPABILITY

  #define CAPABILITY IC79WH_bg
  START_CAPABILITY
    #define FUNCTION IC79WH_bg
    START_FUNCTION(double)
    DEPENDENCY(IC79WH_data, nudata)
    #undef FUNCTION
  #undef CAPABILITY

  #define CAPABILITY IC79WH_loglike
  START_CAPABILITY
    #define FUNCTION IC79WH_loglike
    START_FUNCTION(double)
    DEPENDENCY(IC79WH_data, nudata)
    #undef FUNCTION
  #undef CAPABILITY

  #define CAPABILITY IC79WH_bgloglike
  START_CAPABILITY
    #define FUNCTION IC79WH_bgloglike
    START_FUNCTION(double)
    DEPENDENCY(IC79WH_data, nudata)
    #undef FUNCTION
  #undef CAPABILITY

  #define CAPABILITY IC79WH_pvalue
  START_CAPABILITY
    #define FUNCTION IC79WH_pvalue
    START_FUNCTION(double)
    DEPENDENCY(IC79WH_data, nudata)
    #undef FUNCTION
  #undef CAPABILITY

  #define CAPABILITY IC79WH_nobs
  START_CAPABILITY
    #define FUNCTION IC79WH_nobs
    START_FUNCTION(int)
    DEPENDENCY(IC79WH_data, nudata)
    #undef FUNCTION
  #undef CAPABILITY

  #define CAPABILITY IC79WL_data
  START_CAPABILITY
    #define FUNCTION IC79WL_full
      START_FUNCTION(nudata)
      DEPENDENCY(mwimp, double)
      DEPENDENCY(annihilation_rate_Sun, double)
      DEPENDENCY(nuyield_ptr, nuyield_info)
      BACKEND_REQ(nubounds, (), void, (const char&, const double&, const double&,
                                       nuyield_function_pointer, double&, double&, int&,
                                       double&, double&, const int&, const double&,
                                       const int&, const bool&, const double&,
                                       const double&, void*&, const bool&))
    #undef FUNCTION
  #undef CAPABILITY

  #define CAPABILITY IC79WL_signal
  START_CAPABILITY
    #define FUNCTION IC79WL_signal
    START_FUNCTION(double)
    DEPENDENCY(IC79WL_data, nudata)
    #undef FUNCTION
  #undef CAPABILITY

  #define CAPABILITY IC79WL_bg
  START_CAPABILITY
    #define FUNCTION IC79WL_bg
    START_FUNCTION(double)
    DEPENDENCY(IC79WL_data, nudata)
    #undef FUNCTION
  #undef CAPABILITY

  #define CAPABILITY IC79WL_loglike
  START_CAPABILITY
    #define FUNCTION IC79WL_loglike
    START_FUNCTION(double)
    DEPENDENCY(IC79WL_data, nudata)
    #undef FUNCTION
  #undef CAPABILITY

  #define CAPABILITY IC79WL_bgloglike
  START_CAPABILITY
    #define FUNCTION IC79WL_bgloglike
    START_FUNCTION(double)
    DEPENDENCY(IC79WL_data, nudata)
    #undef FUNCTION
  #undef CAPABILITY

  #define CAPABILITY IC79WL_pvalue
  START_CAPABILITY
    #define FUNCTION IC79WL_pvalue
    START_FUNCTION(double)
    DEPENDENCY(IC79WL_data, nudata)
    #undef FUNCTION
  #undef CAPABILITY

  #define CAPABILITY IC79WL_nobs
  START_CAPABILITY
    #define FUNCTION IC79WL_nobs
    START_FUNCTION(int)
    DEPENDENCY(IC79WL_data, nudata)
    #undef FUNCTION
  #undef CAPABILITY

  #define CAPABILITY IC79SL_data
  START_CAPABILITY
    #define FUNCTION IC79SL_full
      START_FUNCTION(nudata)
      DEPENDENCY(mwimp, double)
      DEPENDENCY(annihilation_rate_Sun, double)
      DEPENDENCY(nuyield_ptr, nuyield_info)
      BACKEND_REQ(nubounds, (), void, (const char&, const double&, const double&,
                                       nuyield_function_pointer, double&, double&, int&,
                                       double&, double&, const int&, const double&,
                                       const int&, const bool&, const double&,
                                       const double&, void*&, const bool&))
    #undef FUNCTION
  #undef CAPABILITY

  #define CAPABILITY IC79SL_signal
  START_CAPABILITY
    #define FUNCTION IC79SL_signal
    START_FUNCTION(double)
    DEPENDENCY(IC79SL_data, nudata)
    #undef FUNCTION
  #undef CAPABILITY

  #define CAPABILITY IC79SL_bg
  START_CAPABILITY
    #define FUNCTION IC79SL_bg
    START_FUNCTION(double)
    DEPENDENCY(IC79SL_data, nudata)
    #undef FUNCTION
  #undef CAPABILITY

  #define CAPABILITY IC79SL_loglike
  START_CAPABILITY
    #define FUNCTION IC79SL_loglike
    START_FUNCTION(double)
    DEPENDENCY(IC79SL_data, nudata)
    #undef FUNCTION
  #undef CAPABILITY

  #define CAPABILITY IC79SL_bgloglike
  START_CAPABILITY
    #define FUNCTION IC79SL_bgloglike
    START_FUNCTION(double)
    DEPENDENCY(IC79SL_data, nudata)
    #undef FUNCTION
  #undef CAPABILITY

  #define CAPABILITY IC79SL_pvalue
  START_CAPABILITY
    #define FUNCTION IC79SL_pvalue
    START_FUNCTION(double)
    DEPENDENCY(IC79SL_data, nudata)
    #undef FUNCTION
  #undef CAPABILITY

  #define CAPABILITY IC79SL_nobs
  START_CAPABILITY
    #define FUNCTION IC79SL_nobs
    START_FUNCTION(int)
    DEPENDENCY(IC79SL_data, nudata)
    #undef FUNCTION
  #undef CAPABILITY

  #define CAPABILITY IC79_loglike
  START_CAPABILITY
    #define FUNCTION IC79_loglike
    START_FUNCTION(double)
    DEPENDENCY(IC79WH_loglike, double)
    DEPENDENCY(IC79WL_loglike, double)
    DEPENDENCY(IC79SL_loglike, double)
    DEPENDENCY(IC79WH_bgloglike, double)
    DEPENDENCY(IC79WL_bgloglike, double)
    DEPENDENCY(IC79SL_bgloglike, double)
    #undef FUNCTION
  #undef CAPABILITY

  #define CAPABILITY IceCube_likelihood
  START_CAPABILITY
    #define FUNCTION IC_loglike
    START_FUNCTION(double)
    DEPENDENCY(IC22_loglike, double)
    DEPENDENCY(IC79WH_loglike, double)
    DEPENDENCY(IC79WL_loglike, double)
    DEPENDENCY(IC79SL_loglike, double)
    DEPENDENCY(IC22_bgloglike, double)
    DEPENDENCY(IC79WH_bgloglike, double)
    DEPENDENCY(IC79WL_bgloglike, double)
    DEPENDENCY(IC79SL_bgloglike, double)
    #undef FUNCTION
  #undef CAPABILITY

  #define CAPABILITY UnitTest_DarkBit
  START_CAPABILITY
    #define FUNCTION UnitTest_DarkBit
    START_FUNCTION(int)
    DEPENDENCY(DD_couplings, DM_nucleon_couplings)
    DEPENDENCY(RD_oh2, double)
    DEPENDENCY(GA_AnnYield, daFunk::Funk)
    DEPENDENCY(TH_ProcessCatalog, DarkBit::TH_ProcessCatalog)
    DEPENDENCY(DarkMatter_ID, std::string)
    #undef FUNCTION
  #undef CAPABILITY

  #define CAPABILITY SimYieldTable
  START_CAPABILITY
    #define FUNCTION SimYieldTable_DarkSUSY
    START_FUNCTION(DarkBit::SimYieldTable)
    BACKEND_REQ(dshayield, (), double, (double&,double&,int&,int&,int&))
    #undef FUNCTION
    #define FUNCTION SimYieldTable_MicrOmegas
    START_FUNCTION(DarkBit::SimYieldTable)
    BACKEND_REQ(dNdE, (), double, (double,double,int,int))
    #undef FUNCTION
    #define FUNCTION SimYieldTable_PPPC
    START_FUNCTION(DarkBit::SimYieldTable)
    #undef FUNCTION
  #undef CAPABILITY

  #define CAPABILITY DarkMatter_ID
  START_CAPABILITY
    #define FUNCTION DarkMatter_ID_SingletDM
    START_FUNCTION(std::string)
    ALLOW_MODELS(SingletDM, SingletDM_running)
    #undef FUNCTION
    #define FUNCTION DarkMatter_ID_MSSM
    START_FUNCTION(std::string)
<<<<<<< HEAD
    DEPENDENCY(MSSM_spectrum, /*TAG*/ Spectrum)
=======
    DEPENDENCY(MSSM_spectrum, Spectrum)
>>>>>>> a6636980
    #undef FUNCTION
  #undef CAPABILITY

  #define CAPABILITY GalacticHalo
  START_CAPABILITY
    #define FUNCTION GalacticHalo
    START_FUNCTION(daFunk::Funk)
    ALLOW_MODELS(GalacticHalo_gNFW, GalacticHalo_Einasto)
    #undef FUNCTION
  #undef CAPABILITY
#undef MODULE
#endif /* defined(__DarkBit_rollcall_hpp__) */<|MERGE_RESOLUTION|>--- conflicted
+++ resolved
@@ -68,13 +68,8 @@
     // (probably always true)
     #define FUNCTION DarkSUSY_PointInit_MSSM
       START_FUNCTION(bool)
-<<<<<<< HEAD
-      DEPENDENCY(MSSM_spectrum, /*TAG*/ Spectrum) 
-      DEPENDENCY(decay_rates, DecayTable) 
-=======
       DEPENDENCY(MSSM_spectrum, Spectrum)
       DEPENDENCY(decay_rates, DecayTable)
->>>>>>> a6636980
       ALLOW_MODELS(MSSM63atQ,CMSSM)
       // CMSSM
       BACKEND_REQ(dsgive_model_isasugra, (), void, (double&,double&,double&,double&,double&))
@@ -167,11 +162,7 @@
       DEPENDENCY(RD_spectrum_ordered, DarkBit::RD_spectrum_type)
       DEPENDENCY(RD_eff_annrate, fptr_dd)
 #ifdef DARKBIT_RD_DEBUG
-<<<<<<< HEAD
-      DEPENDENCY(MSSM_spectrum, /*TAG*/ Spectrum) 
-=======
       DEPENDENCY(MSSM_spectrum, Spectrum)
->>>>>>> a6636980
 #endif
       BACKEND_REQ(dsrdthlim, (), void, ())
       BACKEND_REQ(dsrdtab, (), void, (double(*)(double&), double&))
@@ -376,11 +367,7 @@
       START_FUNCTION(DarkBit::TH_ProcessCatalog)
       //ALLOW_MODELS(MSSM63atQ)
       DEPENDENCY(DarkSUSY_PointInit, bool)
-<<<<<<< HEAD
-      DEPENDENCY(MSSM_spectrum, /*TAG*/ Spectrum)      
-=======
       DEPENDENCY(MSSM_spectrum, Spectrum)
->>>>>>> a6636980
       DEPENDENCY(DarkMatter_ID, std::string)
       DEPENDENCY(decay_rates,DecayTable)
 //      BACKEND_REQ(mspctm, (), DS_MSPCTM)
@@ -397,13 +384,8 @@
     #undef FUNCTION
     #define FUNCTION TH_ProcessCatalog_SingletDM
       START_FUNCTION(DarkBit::TH_ProcessCatalog)
-<<<<<<< HEAD
-      DEPENDENCY(decay_rates,DecayTable)      
-      DEPENDENCY(SingletDM_spectrum, /*TAG*/ Spectrum)
-=======
       DEPENDENCY(decay_rates,DecayTable)
       DEPENDENCY(SingletDM_spectrum, Spectrum)
->>>>>>> a6636980
       ALLOW_MODELS(SingletDM)
     #undef FUNCTION
   #undef CAPABILITY
@@ -549,11 +531,7 @@
 
     #define FUNCTION DD_couplings_SingletDM
       START_FUNCTION(DM_nucleon_couplings)
-<<<<<<< HEAD
-      DEPENDENCY(SingletDM_spectrum, /*TAG*/ Spectrum)
-=======
       DEPENDENCY(SingletDM_spectrum, Spectrum)
->>>>>>> a6636980
       ALLOW_JOINT_MODEL(nuclear_params_fnq, SingletDM)
      #undef FUNCTION
 
@@ -1003,11 +981,7 @@
     #undef FUNCTION
     #define FUNCTION DarkMatter_ID_MSSM
     START_FUNCTION(std::string)
-<<<<<<< HEAD
-    DEPENDENCY(MSSM_spectrum, /*TAG*/ Spectrum)
-=======
     DEPENDENCY(MSSM_spectrum, Spectrum)
->>>>>>> a6636980
     #undef FUNCTION
   #undef CAPABILITY
 
