--- conflicted
+++ resolved
@@ -91,8 +91,6 @@
 #define MODULE DarkBit
 START_MODULE
 
-<<<<<<< HEAD
-=======
   /// Make sure LocalHalo model is initialized in DarkSUSY
   #define CAPABILITY DarkSUSY5_PointInit_LocalHalo
   START_CAPABILITY
@@ -123,7 +121,6 @@
       FORCE_SAME_BACKEND(ds6)
     #undef FUNCTION
   #undef CAPABILITY
->>>>>>> 277f3dd6
 
   // Relic density =====================================================
 
@@ -212,11 +209,7 @@
   #define CAPABILITY RD_oh2
   START_CAPABILITY
 
-<<<<<<< HEAD
-    // General Boltzmann solver from DarkSUSY, using arbitrary Weff
-=======
     /// General Boltzmann solver from DarkSUSY, using arbitrary Weff
->>>>>>> 277f3dd6
     #define FUNCTION RD_oh2_DS_general
       START_FUNCTION(double)
       DEPENDENCY(RD_spectrum_ordered, RD_spectrum_type)
@@ -394,329 +387,6 @@
   #define CAPABILITY TH_ProcessCatalog
   START_CAPABILITY
 
-    // For DarkSUSY5:
-    #define FUNCTION TH_ProcessCatalog_DS5_MSSM
-      START_FUNCTION(TH_ProcessCatalog)
-      //ALLOW_MODELS(MSSM63atQ)
-      DEPENDENCY(MSSM_spectrum, Spectrum)
-      DEPENDENCY(DarkMatter_ID, std::string)
-      DEPENDENCY(decay_rates,DecayTable)
-      //BACKEND_REQ(mspctm, (ds5), DS5_MSPCTM)
-      BACKEND_REQ(dssigmav, (ds5), double, (int&))
-      BACKEND_REQ(dsIBffdxdy, (ds5), double, (int&, double&, double&))
-      BACKEND_REQ(dsIBhhdxdy, (ds5), double, (int&, double&, double&))
-      BACKEND_REQ(dsIBwhdxdy, (ds5), double, (int&, double&, double&))
-      BACKEND_REQ(dsIBwwdxdy, (ds5), double, (int&, double&, double&))
-      BACKEND_REQ(IBintvars, (ds5), DS_IBINTVARS)
-      BACKEND_OPTION((DarkSUSY, 5.1.3), (ds5))  // Only for DarkSUSY5
-    #undef FUNCTION
-
-    // For DarkSUSY6 MSSM:
-    #define FUNCTION TH_ProcessCatalog_DS_MSSM
-      START_FUNCTION(TH_ProcessCatalog)
-      DEPENDENCY(MSSM_spectrum, Spectrum)
-      DEPENDENCY(DarkMatter_ID, std::string)
-      DEPENDENCY(decay_rates,DecayTable)
-      BACKEND_REQ(dssigmav0, (ds6), double, (int&,int&))
-      BACKEND_REQ(dssigmav0tot, (ds6), double, ())
-      BACKEND_REQ(dsIBffdxdy, (ds6), double, (int&, double&, double&))
-      BACKEND_REQ(dsIBhhdxdy, (ds6), double, (int&, double&, double&))
-      BACKEND_REQ(dsIBwhdxdy, (ds6), double, (int&, double&, double&))
-      BACKEND_REQ(dsIBwwdxdy, (ds6), double, (int&, double&, double&))
-      BACKEND_REQ(IBintvars, (ds6), DS_IBINTVARS)
-      BACKEND_OPTION((DarkSUSY_MSSM, 6.1.1, 6.2.2), (ds6))  // Only for DarkSUSY6 MSSM
-    #undef FUNCTION
-
-    #define FUNCTION TH_ProcessCatalog_ScalarSingletDM_Z2
-      START_FUNCTION(TH_ProcessCatalog)
-      DEPENDENCY(decay_rates, DecayTable)
-      DEPENDENCY(ScalarSingletDM_Z2_spectrum, Spectrum)
-      ALLOW_MODELS(ScalarSingletDM_Z2,ScalarSingletDM_Z2_running)
-    #undef FUNCTION
-
-    #define FUNCTION TH_ProcessCatalog_ScalarSingletDM_Z3
-      START_FUNCTION(TH_ProcessCatalog)
-      DEPENDENCY(decay_rates, DecayTable)
-      DEPENDENCY(ScalarSingletDM_Z3_spectrum, Spectrum)
-      BACKEND_REQ(calcSpectrum, (gimmemicro) , double,  (int, double*, double*, double*, double*, double*, double*, int*))
-      BACKEND_REQ(vSigmaCh, (gimmemicro), MicrOmegas::aChannel*)
-      FORCE_SAME_BACKEND(gimmemicro)
-      ALLOW_MODELS(ScalarSingletDM_Z3,ScalarSingletDM_Z3_running)
-    #undef FUNCTION
-
-    #define FUNCTION TH_ProcessCatalog_VectorSingletDM_Z2
-      START_FUNCTION(TH_ProcessCatalog)
-      DEPENDENCY(VectorSingletDM_Z2_spectrum, Spectrum)
-      DEPENDENCY(decay_rates, DecayTable)
-      ALLOW_MODELS(VectorSingletDM_Z2)
-    #undef FUNCTION
-
-    #define FUNCTION TH_ProcessCatalog_MajoranaSingletDM_Z2
-      START_FUNCTION(TH_ProcessCatalog)
-      DEPENDENCY(MajoranaSingletDM_Z2_spectrum, Spectrum)
-      DEPENDENCY(decay_rates, DecayTable)
-      ALLOW_MODELS(MajoranaSingletDM_Z2)
-    #undef FUNCTION
-
-    #define FUNCTION TH_ProcessCatalog_DiracSingletDM_Z2
-      START_FUNCTION(TH_ProcessCatalog)
-      DEPENDENCY(decay_rates, DecayTable)
-      DEPENDENCY(DiracSingletDM_Z2_spectrum, Spectrum)
-      ALLOW_MODELS(DiracSingletDM_Z2)
-    #undef FUNCTION
-
-  #undef CAPABILITY
-
-
-  // Cascade decays ====================================================
-
-  /// Function for retrieving list of final states for cascade decays
-  #define CAPABILITY cascadeMC_FinalStates
-  START_CAPABILITY
-    #define FUNCTION cascadeMC_FinalStates
-      START_FUNCTION(std::vector<std::string>)
-    #undef FUNCTION
-  #undef CAPABILITY
-
-  /// Function setting up the decay table used in decay chains
-  #define CAPABILITY cascadeMC_DecayTable
-  START_CAPABILITY
-    #define FUNCTION cascadeMC_DecayTable
-      START_FUNCTION(DecayChain::DecayTable)
-      DEPENDENCY(TH_ProcessCatalog, TH_ProcessCatalog)
-      DEPENDENCY(GA_SimYieldTable, SimYieldTable)
-      DEPENDENCY(EM_SimYieldTable, SimYieldTable)
-      DEPENDENCY(EP_SimYieldTable, SimYieldTable)
-    #undef FUNCTION
-  #undef CAPABILITY
-
-  /// Loop manager for cascade decays
-  #define CAPABILITY cascadeMC_LoopManagement
-  START_CAPABILITY
-    #define FUNCTION cascadeMC_LoopManager
-      START_FUNCTION(void, CAN_MANAGE_LOOPS)
-      DEPENDENCY(GA_missingFinalStates, std::vector<std::string>)
-    #undef FUNCTION
-  #undef CAPABILITY
-
-  /// Function selecting initial state for decay chain
-  #define CAPABILITY cascadeMC_InitialState
-  START_CAPABILITY
-    #define FUNCTION cascadeMC_InitialState
-      START_FUNCTION(std::string)
-      DEPENDENCY(GA_missingFinalStates, std::vector<std::string>)
-      NEEDS_MANAGER(cascadeMC_LoopManagement)
-    #undef FUNCTION
-  #undef CAPABILITY
-
-  /// Event counter for cascade decays
-  #define CAPABILITY cascadeMC_EventCount
-  START_CAPABILITY
-    #define FUNCTION cascadeMC_EventCount
-      START_FUNCTION(stringIntMap)
-      DEPENDENCY(cascadeMC_InitialState, std::string)
-      NEEDS_MANAGER(cascadeMC_LoopManagement)
-    #undef FUNCTION
-  #undef CAPABILITY
-
-  /// Function for generating decay chains
-  #define CAPABILITY cascadeMC_ChainEvent
-  START_CAPABILITY
-    #define FUNCTION cascadeMC_GenerateChain
-      START_FUNCTION(DecayChain::ChainContainer)
-      DEPENDENCY(cascadeMC_InitialState, std::string)
-      DEPENDENCY(cascadeMC_DecayTable, DecayChain::DecayTable)
-      NEEDS_MANAGER(cascadeMC_LoopManagement)
-    #undef FUNCTION
-  #undef CAPABILITY
-
-  /// Function responsible for histogramming and evaluating end conditions for event loop
-  #define CAPABILITY cascadeMC_Histograms
-  START_CAPABILITY
-    #define FUNCTION cascadeMC_Histograms
-      START_FUNCTION(simpleHistContainter)
-      DEPENDENCY(cascadeMC_InitialState, std::string)
-      DEPENDENCY(cascadeMC_ChainEvent, DecayChain::ChainContainer)
-      DEPENDENCY(TH_ProcessCatalog, TH_ProcessCatalog)
-      DEPENDENCY(GA_SimYieldTable, SimYieldTable)
-      DEPENDENCY(EM_SimYieldTable, SimYieldTable)
-      DEPENDENCY(EP_SimYieldTable, SimYieldTable)
-      DEPENDENCY(cascadeMC_FinalStates,std::vector<std::string>)
-      NEEDS_MANAGER(cascadeMC_LoopManagement)
-    #undef FUNCTION
-  #undef CAPABILITY
-
-  /// Function requesting and returning gamma ray spectra from cascade decays.
-  #define CAPABILITY cascadeMC_gammaSpectra
-  START_CAPABILITY
-    #define FUNCTION cascadeMC_gammaSpectra
-      START_FUNCTION(stringFunkMap)
-      DEPENDENCY(GA_missingFinalStates, std::vector<std::string>)
-      DEPENDENCY(cascadeMC_FinalStates,std::vector<std::string>)
-      DEPENDENCY(cascadeMC_Histograms, simpleHistContainter)
-      DEPENDENCY(cascadeMC_EventCount, stringIntMap)
-    #undef FUNCTION
-  #undef CAPABILITY
-
-  // Function requesting and returning electron spectra from cascade decays.
-  #define CAPABILITY cascadeMC_electronSpectra
-  START_CAPABILITY
-    #define FUNCTION cascadeMC_electronSpectra
-      START_FUNCTION(stringFunkMap)
-      DEPENDENCY(EM_missingFinalStates, std::vector<std::string>)
-      DEPENDENCY(cascadeMC_FinalStates,std::vector<std::string>)
-      DEPENDENCY(cascadeMC_Histograms, simpleHistContainter)
-      DEPENDENCY(cascadeMC_EventCount, stringIntMap)
-    #undef FUNCTION
-  #undef CAPABILITY
-
-  // Function requesting and returning positron spectra from cascade decays.
-  #define CAPABILITY cascadeMC_positronSpectra
-  START_CAPABILITY
-    #define FUNCTION cascadeMC_positronSpectra
-      START_FUNCTION(stringFunkMap)
-      DEPENDENCY(EP_missingFinalStates, std::vector<std::string>)
-      DEPENDENCY(cascadeMC_FinalStates,std::vector<std::string>)
-      DEPENDENCY(cascadeMC_Histograms, simpleHistContainter)
-      DEPENDENCY(cascadeMC_EventCount, stringIntMap)
-    #undef FUNCTION
-  #undef CAPABILITY
-
-  /*
-  /// Function for printing test result of cascade decays
-  #define CAPABILITY cascadeMC_PrintResult
-  START_CAPABILITY
-    #define FUNCTION cascadeMC_PrintResult
-      START_FUNCTION(bool)
-      DEPENDENCY(cascadeMC_Histograms, simpleHistContainter)
-      DEPENDENCY(cascadeMC_EventCount, stringIntMap)
-    #undef FUNCTION
-  #undef CAPABILITY
-  */
-
-<<<<<<< HEAD
-  /*
-  // Process catalog for testing purposes
-  #define CAPABILITY cascadeMC_test_TH_ProcessCatalog
-  START_CAPABILITY
-    #define FUNCTION cascadeMC_test_TH_ProcessCatalog
-      START_FUNCTION(TH_ProcessCatalog)
-    #undef FUNCTION
-  #undef CAPABILITY
-
-  // Unit test for decay chains
-  #define CAPABILITY cascadeMC_UnitTest
-  START_CAPABILITY
-    #define FUNCTION cascadeMC_UnitTest
-      START_FUNCTION(bool)
-      DEPENDENCY(cascadeMC_test_TH_ProcessCatalog, TH_ProcessCatalog)
-      DEPENDENCY(GA_SimYieldTable, SimYieldTable)
-      DEPENDENCY(EM_SimYieldTable, SimYieldTable)
-      DEPENDENCY(EP_SimYieldTable, SimYieldTable)
-    #undef FUNCTION
-  #undef CAPABILITY
-  */
-
-  // Gamma-ray yields ==================================================
-  //
-=======
-  // Gamma rays --------------------------------------------
->>>>>>> 277f3dd6
-
-  #define CAPABILITY GA_missingFinalStates
-  START_CAPABILITY
-    #define FUNCTION GA_missingFinalStates
-      START_FUNCTION(std::vector<std::string>)
-      DEPENDENCY(TH_ProcessCatalog, TH_ProcessCatalog)
-      DEPENDENCY(GA_SimYieldTable, SimYieldTable)
-      DEPENDENCY(DarkMatter_ID, std::string)
-    #undef FUNCTION
-  #undef CAPABILITY
-
-  #define CAPABILITY GA_AnnYield
-  START_CAPABILITY
-    #define FUNCTION GA_AnnYield_General
-      START_FUNCTION(daFunk::Funk)
-      DEPENDENCY(TH_ProcessCatalog, TH_ProcessCatalog)
-      DEPENDENCY(GA_SimYieldTable, SimYieldTable)
-      DEPENDENCY(cascadeMC_gammaSpectra, stringFunkMap)
-      DEPENDENCY(DarkMatter_ID, std::string)
-    #undef FUNCTION
-<<<<<<< HEAD
-  #undef CAPABILITY
-
-  #define CAPABILITY dump_gammaSpectrum
-  START_CAPABILITY
-    #define FUNCTION dump_gammaSpectrum
-      START_FUNCTION(double)
-      DEPENDENCY(GA_AnnYield, daFunk::Funk)
-    #undef FUNCTION
-  #undef CAPABILITY
-
-
-  // e+e- yields =======================================================
-  //
-
-  #define CAPABILITY EM_missingFinalStates
-  START_CAPABILITY
-    #define FUNCTION EM_missingFinalStates
-      START_FUNCTION(std::vector<std::string>)
-      DEPENDENCY(TH_ProcessCatalog, TH_ProcessCatalog)
-      DEPENDENCY(EM_SimYieldTable, SimYieldTable)
-      DEPENDENCY(DarkMatter_ID, std::string)
-    #undef FUNCTION
-=======
->>>>>>> 277f3dd6
-  #undef CAPABILITY
-
-  #define CAPABILITY EP_missingFinalStates
-  START_CAPABILITY
-<<<<<<< HEAD
-    #define FUNCTION EP_missingFinalStates
-      START_FUNCTION(std::vector<std::string>)
-      DEPENDENCY(TH_ProcessCatalog, TH_ProcessCatalog)
-      DEPENDENCY(EP_SimYieldTable, SimYieldTable)
-      DEPENDENCY(DarkMatter_ID, std::string)
-    #undef FUNCTION
-  #undef CAPABILITY
-
-  #define CAPABILITY EM_AnnYield
-  START_CAPABILITY
-    #define FUNCTION EM_AnnYield_General
-      START_FUNCTION(daFunk::Funk)
-      DEPENDENCY(TH_ProcessCatalog, TH_ProcessCatalog)
-      DEPENDENCY(EM_SimYieldTable, SimYieldTable)
-      DEPENDENCY(cascadeMC_electronSpectra, stringFunkMap)
-      DEPENDENCY(DarkMatter_ID, std::string)
-    #undef FUNCTION
-  #undef CAPABILITY
-
-  #define CAPABILITY EP_AnnYield
-  START_CAPABILITY
-    #define FUNCTION EP_AnnYield_General
-      START_FUNCTION(daFunk::Funk)
-      DEPENDENCY(TH_ProcessCatalog, TH_ProcessCatalog)
-      DEPENDENCY(EP_SimYieldTable, SimYieldTable)
-      DEPENDENCY(cascadeMC_positronSpectra, stringFunkMap)
-      DEPENDENCY(DarkMatter_ID, std::string)
-    #undef FUNCTION
-  #undef CAPABILITY
-
-  #define CAPABILITY dump_electronSpectrum
-  START_CAPABILITY
-    #define FUNCTION dump_electronSpectrum
-      START_FUNCTION(double)
-      DEPENDENCY(EM_AnnYield, daFunk::Funk)
-    #undef FUNCTION
-  #undef CAPABILITY
-
-  #define CAPABILITY dump_positronSpectrum
-  START_CAPABILITY
-    #define FUNCTION dump_positronSpectrum
-      START_FUNCTION(double)
-      DEPENDENCY(EP_AnnYield, daFunk::Funk)
-=======
-
     /// Process Catalogue from DarkSUSY5
     #define FUNCTION TH_ProcessCatalog_DS5_MSSM
       START_FUNCTION(TH_ProcessCatalog)
@@ -785,7 +455,227 @@
       DEPENDENCY(decay_rates, DecayTable)
       DEPENDENCY(DiracSingletDM_Z2_spectrum, Spectrum)
       ALLOW_MODELS(DiracSingletDM_Z2)
->>>>>>> 277f3dd6
+    #undef FUNCTION
+  #undef CAPABILITY
+
+
+
+  // Cascade decays ====================================================
+
+  /// Function for retrieving list of final states for cascade decays
+  #define CAPABILITY cascadeMC_FinalStates
+  START_CAPABILITY
+    #define FUNCTION cascadeMC_FinalStates
+      START_FUNCTION(std::vector<std::string>)
+    #undef FUNCTION
+  #undef CAPABILITY
+
+  /// Function setting up the decay table used in decay chains
+  #define CAPABILITY cascadeMC_DecayTable
+  START_CAPABILITY
+    #define FUNCTION cascadeMC_DecayTable
+      START_FUNCTION(DecayChain::DecayTable)
+      DEPENDENCY(TH_ProcessCatalog, TH_ProcessCatalog)
+      DEPENDENCY(GA_SimYieldTable, SimYieldTable)
+      DEPENDENCY(electron_SimYieldTable, SimYieldTable)
+      DEPENDENCY(positron_SimYieldTable, SimYieldTable)
+    #undef FUNCTION
+  #undef CAPABILITY
+
+  /// Loop manager for cascade decays
+  #define CAPABILITY cascadeMC_LoopManagement
+  START_CAPABILITY
+    #define FUNCTION cascadeMC_LoopManager
+      START_FUNCTION(void, CAN_MANAGE_LOOPS)
+      DEPENDENCY(GA_missingFinalStates, std::vector<std::string>)
+    #undef FUNCTION
+  #undef CAPABILITY
+
+  /// Function selecting initial state for decay chain
+  #define CAPABILITY cascadeMC_InitialState
+  START_CAPABILITY
+    #define FUNCTION cascadeMC_InitialState
+      START_FUNCTION(std::string)
+      DEPENDENCY(GA_missingFinalStates, std::vector<std::string>)
+      NEEDS_MANAGER(cascadeMC_LoopManagement)
+    #undef FUNCTION
+  #undef CAPABILITY
+
+  /// Event counter for cascade decays
+  #define CAPABILITY cascadeMC_EventCount
+  START_CAPABILITY
+    #define FUNCTION cascadeMC_EventCount
+      START_FUNCTION(stringIntMap)
+      DEPENDENCY(cascadeMC_InitialState, std::string)
+      NEEDS_MANAGER(cascadeMC_LoopManagement)
+    #undef FUNCTION
+  #undef CAPABILITY
+
+  /// Function for generating decay chains
+  #define CAPABILITY cascadeMC_ChainEvent
+  START_CAPABILITY
+    #define FUNCTION cascadeMC_GenerateChain
+      START_FUNCTION(DecayChain::ChainContainer)
+      DEPENDENCY(cascadeMC_InitialState, std::string)
+      DEPENDENCY(cascadeMC_DecayTable, DecayChain::DecayTable)
+      NEEDS_MANAGER(cascadeMC_LoopManagement)
+    #undef FUNCTION
+  #undef CAPABILITY
+
+  /// Function responsible for histogramming and evaluating end conditions for event loop
+  #define CAPABILITY cascadeMC_Histograms
+  START_CAPABILITY
+    #define FUNCTION cascadeMC_Histograms
+      START_FUNCTION(simpleHistContainter)
+      DEPENDENCY(cascadeMC_InitialState, std::string)
+      DEPENDENCY(cascadeMC_ChainEvent, DecayChain::ChainContainer)
+      DEPENDENCY(TH_ProcessCatalog, TH_ProcessCatalog)
+      DEPENDENCY(GA_SimYieldTable, SimYieldTable)
+      DEPENDENCY(electron_SimYieldTable, SimYieldTable)
+      DEPENDENCY(positron_SimYieldTable, SimYieldTable)
+      DEPENDENCY(cascadeMC_FinalStates,std::vector<std::string>)
+      NEEDS_MANAGER(cascadeMC_LoopManagement)
+    #undef FUNCTION
+  #undef CAPABILITY
+
+  /// Function requesting and returning gamma ray spectra from cascade decays.
+  #define CAPABILITY cascadeMC_gammaSpectra
+  START_CAPABILITY
+    #define FUNCTION cascadeMC_gammaSpectra
+      START_FUNCTION(stringFunkMap)
+      DEPENDENCY(GA_missingFinalStates, std::vector<std::string>)
+      DEPENDENCY(cascadeMC_FinalStates,std::vector<std::string>)
+      DEPENDENCY(cascadeMC_Histograms, simpleHistContainter)
+      DEPENDENCY(cascadeMC_EventCount, stringIntMap)
+    #undef FUNCTION
+  #undef CAPABILITY
+
+  /// Function requesting and returning electron spectra from cascade decays.
+  #define CAPABILITY cascadeMC_electronSpectra
+  START_CAPABILITY
+    #define FUNCTION cascadeMC_electronSpectra
+      START_FUNCTION(stringFunkMap)
+      DEPENDENCY(electron_missingFinalStates, std::vector<std::string>)
+      DEPENDENCY(cascadeMC_FinalStates,std::vector<std::string>)
+      DEPENDENCY(cascadeMC_Histograms, simpleHistContainter)
+      DEPENDENCY(cascadeMC_EventCount, stringIntMap)
+    #undef FUNCTION
+  #undef CAPABILITY
+
+  /// Function requesting and returning positron spectra from cascade decays.
+  #define CAPABILITY cascadeMC_positronSpectra
+  START_CAPABILITY
+    #define FUNCTION cascadeMC_positronSpectra
+      START_FUNCTION(stringFunkMap)
+      DEPENDENCY(positron_missingFinalStates, std::vector<std::string>)
+      DEPENDENCY(cascadeMC_FinalStates,std::vector<std::string>)
+      DEPENDENCY(cascadeMC_Histograms, simpleHistContainter)
+      DEPENDENCY(cascadeMC_EventCount, stringIntMap)
+    #undef FUNCTION
+  #undef CAPABILITY
+
+  /*
+  /// Function for printing test result of cascade decays
+  #define CAPABILITY cascadeMC_PrintResult
+  START_CAPABILITY
+    #define FUNCTION cascadeMC_PrintResult
+      START_FUNCTION(bool)
+      DEPENDENCY(cascadeMC_Histograms, simpleHistContainter)
+      DEPENDENCY(cascadeMC_EventCount, stringIntMap)
+    #undef FUNCTION
+  #undef CAPABILITY
+  */
+
+  // Gamma rays --------------------------------------------
+
+  #define CAPABILITY GA_missingFinalStates
+  START_CAPABILITY
+    #define FUNCTION GA_missingFinalStates
+      START_FUNCTION(std::vector<std::string>)
+      DEPENDENCY(TH_ProcessCatalog, TH_ProcessCatalog)
+      DEPENDENCY(GA_SimYieldTable, SimYieldTable)
+      DEPENDENCY(DarkMatter_ID, std::string)
+    #undef FUNCTION
+  #undef CAPABILITY
+
+  #define CAPABILITY GA_AnnYield
+  START_CAPABILITY
+    #define FUNCTION GA_AnnYield_General
+      START_FUNCTION(daFunk::Funk)
+      DEPENDENCY(TH_ProcessCatalog, TH_ProcessCatalog)
+      DEPENDENCY(GA_SimYieldTable, SimYieldTable)
+      DEPENDENCY(cascadeMC_gammaSpectra, stringFunkMap)
+      DEPENDENCY(DarkMatter_ID, std::string)
+    #undef FUNCTION
+  #undef CAPABILITY
+
+  #define CAPABILITY dump_gammaSpectrum
+  START_CAPABILITY
+    #define FUNCTION dump_gammaSpectrum
+      START_FUNCTION(double)
+      DEPENDENCY(GA_AnnYield, daFunk::Funk)
+    #undef FUNCTION
+  #undef CAPABILITY
+
+
+  // e+e- yields =======================================================
+  //
+
+  #define CAPABILITY electron_missingFinalStates
+  START_CAPABILITY
+    #define FUNCTION electron_missingFinalStates
+      START_FUNCTION(std::vector<std::string>)
+      DEPENDENCY(TH_ProcessCatalog, TH_ProcessCatalog)
+      DEPENDENCY(electron_SimYieldTable, SimYieldTable)
+      DEPENDENCY(DarkMatter_ID, std::string)
+    #undef FUNCTION
+  #undef CAPABILITY
+
+  #define CAPABILITY positron_missingFinalStates
+  START_CAPABILITY
+    #define FUNCTION positron_missingFinalStates
+      START_FUNCTION(std::vector<std::string>)
+      DEPENDENCY(TH_ProcessCatalog, TH_ProcessCatalog)
+      DEPENDENCY(positron_SimYieldTable, SimYieldTable)
+      DEPENDENCY(DarkMatter_ID, std::string)
+    #undef FUNCTION
+  #undef CAPABILITY
+
+  #define CAPABILITY electron_AnnYield
+  START_CAPABILITY
+    #define FUNCTION electron_AnnYield_General
+      START_FUNCTION(daFunk::Funk)
+      DEPENDENCY(TH_ProcessCatalog, TH_ProcessCatalog)
+      DEPENDENCY(electron_SimYieldTable, SimYieldTable)
+      DEPENDENCY(cascadeMC_electronSpectra, stringFunkMap)
+      DEPENDENCY(DarkMatter_ID, std::string)
+    #undef FUNCTION
+  #undef CAPABILITY
+
+  #define CAPABILITY positron_AnnYield
+  START_CAPABILITY
+    #define FUNCTION positron_AnnYield_General
+      START_FUNCTION(daFunk::Funk)
+      DEPENDENCY(TH_ProcessCatalog, TH_ProcessCatalog)
+      DEPENDENCY(positron_SimYieldTable, SimYieldTable)
+      DEPENDENCY(cascadeMC_positronSpectra, stringFunkMap)
+      DEPENDENCY(DarkMatter_ID, std::string)
+    #undef FUNCTION
+  #undef CAPABILITY
+
+  #define CAPABILITY dump_electronSpectrum
+  START_CAPABILITY
+    #define FUNCTION dump_electronSpectrum
+      START_FUNCTION(double)
+      DEPENDENCY(electron_AnnYield, daFunk::Funk)
+    #undef FUNCTION
+  #undef CAPABILITY
+
+  #define CAPABILITY dump_positronSpectrum
+  START_CAPABILITY
+    #define FUNCTION dump_positronSpectrum
+      START_FUNCTION(double)
+      DEPENDENCY(positron_AnnYield, daFunk::Funk)
     #undef FUNCTION
   #undef CAPABILITY
 
@@ -1609,42 +1499,42 @@
     #undef FUNCTION
   #undef CAPABILITY
 
-  #define CAPABILITY EM_SimYieldTable
-  START_CAPABILITY
-    #define FUNCTION EM_SimYieldTable_DarkSUSY
+  #define CAPABILITY electron_SimYieldTable
+  START_CAPABILITY
+    #define FUNCTION electron_SimYieldTable_DarkSUSY
     START_FUNCTION(SimYieldTable)
     BACKEND_REQ(dsanyield_sim, (), double, (double&,double&,int&,char*,int&,int&,int&))
     #undef FUNCTION
-    #define FUNCTION EM_SimYieldTable_DS5 // DS5 only
+    #define FUNCTION electron_SimYieldTable_DS5 // DS5 only
     START_FUNCTION(SimYieldTable)
     BACKEND_REQ(dshayield, (ds5), double, (double&,double&,int&,int&,int&))
     BACKEND_OPTION((DarkSUSY, 5.1.3), (ds5))  // Only for DarkSUSY5
     #undef FUNCTION
-    #define FUNCTION EM_SimYieldTable_MicrOmegas
+    #define FUNCTION electron_SimYieldTable_MicrOmegas
     START_FUNCTION(SimYieldTable)
     BACKEND_REQ(dNdE, (), double, (double,double,int,int))
     #undef FUNCTION
-    #define FUNCTION EM_SimYieldTable_PPPC
+    #define FUNCTION electron_SimYieldTable_PPPC
     START_FUNCTION(SimYieldTable)
     #undef FUNCTION
   #undef CAPABILITY
 
-  #define CAPABILITY EP_SimYieldTable
-  START_CAPABILITY
-    #define FUNCTION EP_SimYieldTable_DarkSUSY
+  #define CAPABILITY positron_SimYieldTable
+  START_CAPABILITY
+    #define FUNCTION positron_SimYieldTable_DarkSUSY
     START_FUNCTION(SimYieldTable)
     BACKEND_REQ(dsanyield_sim, (), double, (double&,double&,int&,char*,int&,int&,int&))
     #undef FUNCTION
-    #define FUNCTION EP_SimYieldTable_DS5 // DS5 only
+    #define FUNCTION positron_SimYieldTable_DS5 // DS5 only
     START_FUNCTION(SimYieldTable)
     BACKEND_REQ(dshayield, (ds5), double, (double&,double&,int&,int&,int&))
     BACKEND_OPTION((DarkSUSY, 5.1.3), (ds5))  // Only for DarkSUSY5
     #undef FUNCTION
-    #define FUNCTION EP_SimYieldTable_MicrOmegas
+    #define FUNCTION positron_SimYieldTable_MicrOmegas
     START_FUNCTION(SimYieldTable)
     BACKEND_REQ(dNdE, (), double, (double,double,int,int))
     #undef FUNCTION
-    #define FUNCTION EP_SimYieldTable_PPPC
+    #define FUNCTION positron_SimYieldTable_PPPC
     START_FUNCTION(SimYieldTable)
     #undef FUNCTION
   #undef CAPABILITY
