//   GAMBIT: Global and Modular BSM Inference Tool
//   *********************************************
///  \file
///
///  Rollcall header for module DarkBit
///
///  Compile-time registration of available obser-
///  vables and likelihoods, as well as their
///  dependencies.
///
///  Add to this if you want to add an observable
///  or likelihood to this module.
///
///  *********************************************
///
///  Authors (add name and date if you modify):
///
///  \author Christoph Weniger
///          (c.weniger@uva.nl)
///  \date 2013 Jul - 2015 May
///
///  \author Torsten Bringmann
///          (torsten.bringmann@fys.uio.no)
///  \date 2013 Jun
///  \date 2014 Mar
///  \date 2019 May
///
///  \author Lars A. Dal
///          (l.a.dal@fys.uio.no)
///  \date 2014 Mar, Sep, Oct
///
///  \author Christopher Savage
///          (chris@savage.name)
///  \date 2014 Oct, Dec
///  \date 2015 June
///
///  \author Antje Putze
///          (antje.putze@lapth.cnrs.fr)
///  \date 2015 Jan
///
///  \author Pat Scott
///          (pscott@imperial.ac.uk)
///  \date 2014 Mar
///  \date 2015 Mar, Aug
///        2018 Sep
///
///  \author Sebastian Wild
///          (sebastian.wild@ph.tum.de)
///  \date 2016 Aug, 2017 Oct
///
///  \author Felix Kahlhoefer
///          (felix.kahlhoefer@desy.de)
///  \date 2016 August
///
///  \author Ankit Beniwal
///          (ankit.beniwal@adelaide.edu.au)
///  \date 2016 Oct
///  \date 2018 Jan, Aug
///
/// \author Aaron Vincent
///         (aaron.vincent@cparc.ca)
/// \date 2017 Sept
///
/// \author Sanjay Bloor
///         (sanjay.bloor12@imperial.ac.uk)
/// \date 2017 Dec
/// \date 2018 Aug
/// \date 2020 Feb
///
///  \author Sebastian Hoof
///          (s.hoof15@imperial.ac.uk)
///  \date 2016 Oct
///  \date 2017 Feb, Sep, Dec
///  \date 2018 Jan, Mar, Apr
///  \date 2019 Mar, Apr, Jun
///
/// \author Anders Kvellestad
///         (anders.kvellestad@fys.uio.no)
/// \date 2020 Feb
///
/// \author Jonathan Cornell
///         (jonathancornell@weber.edu)
/// \date 2013 - 2020
///
///  *********************************************

#ifndef __DarkBit_rollcall_hpp__
#define __DarkBit_rollcall_hpp__

#include "gambit/DarkBit/DarkBit_types.hpp"

#define MODULE DarkBit
START_MODULE

  /// Make sure LocalHalo model is initialized in DarkSUSY
  #define CAPABILITY DarkSUSY5_PointInit_LocalHalo
  START_CAPABILITY
    #define FUNCTION DarkSUSY5_PointInit_LocalHalo_func
      START_FUNCTION(bool)
<<<<<<< HEAD
      DEPENDENCY(MSSM_spectrum, Spectrum)
      DEPENDENCY(decay_rates, DecayTable)
      ALLOW_MODELS(MSSM63atQ, MSSM63atMGUT, MSSM63atQ_lightgravitino, MSSM63atMGUT_lightgravitino, CMSSM)
      // For debugging using DarkSUSY native interface to ISASUGRA
      BACKEND_REQ(dsgive_model_isasugra, (), void, (double&,double&,double&,double&,double&))
      BACKEND_REQ(dssusy_isasugra, (), void, (int&,int&))
      // Initialize DarkSUSY with SLHA file
      BACKEND_REQ(dsSLHAread, (), void, (const char*, int&, int))
      BACKEND_REQ(dsprep, (), void, ())
      // Initialize DarkSUSY with SLHA object (convenience function)
      BACKEND_REQ(initFromSLHAeaAndDecayTable, (), int, (const SLHAstruct&, const DecayTable&))
=======
      DEPENDENCY(RD_fraction, double)
      DEPENDENCY(LocalHalo, LocalMaxwellianHalo)
      BACKEND_REQ(dshmcom, (ds5), DS5_HMCOM)
      BACKEND_REQ(dshmisodf, (ds5), DS_HMISODF)
      BACKEND_REQ(dshmframevelcom, (ds5), DS_HMFRAMEVELCOM)
      BACKEND_REQ(dshmnoclue, (ds5), DS_HMNOCLUE)
      BACKEND_OPTION((DarkSUSY, 5.1.3), (ds5))  // Only for DarkSUSY5
>>>>>>> ee1a379d
    #undef FUNCTION
  #undef CAPABILITY

  #define CAPABILITY DarkSUSY_PointInit_LocalHalo
  START_CAPABILITY
    #define FUNCTION DarkSUSY_PointInit_LocalHalo_func
      START_FUNCTION(bool)
      DEPENDENCY(RD_fraction, double)
      DEPENDENCY(LocalHalo, LocalMaxwellianHalo)
      BACKEND_REQ(dshmcom, (ds6), DS_HMCOM)
      BACKEND_REQ(dshmisodf, (ds6), DS_HMISODF)
      BACKEND_REQ(dshmframevelcom, (ds6), DS_HMFRAMEVELCOM)
      BACKEND_REQ(dshmnoclue, (ds6), DS_HMNOCLUE)
      BACKEND_OPTION((DarkSUSY_MSSM, 6.1.1, 6.2.2), (ds6))  // Only DS6
      BACKEND_OPTION((DarkSUSY_generic_wimp, 6.1.1, 6.2.2), (ds6))  // Only DS6
      FORCE_SAME_BACKEND(ds6)
    #undef FUNCTION
  #undef CAPABILITY

  // Relic density -----------------------------------------

  #define CAPABILITY RD_spectrum
  START_CAPABILITY
    #define FUNCTION RD_spectrum_MSSM  // No longer DS specific!
      START_FUNCTION(RD_spectrum_type)
      DEPENDENCY(MSSM_spectrum, Spectrum)
      DEPENDENCY(DarkMatter_ID, std::string)
      DEPENDENCY(decay_rates,DecayTable)
    #undef FUNCTION
    #define FUNCTION RD_spectrum_SUSY_DS5
      START_FUNCTION(RD_spectrum_type)
      BACKEND_REQ(mspctm, (ds5), DS5_MSPCTM)
      BACKEND_REQ(widths, (ds5), DS5_WIDTHS)
      BACKEND_REQ(intdof, (ds5), DS_INTDOF)
      BACKEND_REQ(pacodes, (ds5), DS5_PACODES)
      BACKEND_REQ(DS5particle_code, (ds5), int, (const str&))
      BACKEND_OPTION((DarkSUSY, 5.1.3), (ds5))  // Only for DarkSUSY5
    #undef FUNCTION
    #define FUNCTION RD_spectrum_from_ProcessCatalog
      START_FUNCTION(RD_spectrum_type)
      DEPENDENCY(TH_ProcessCatalog, TH_ProcessCatalog)
      DEPENDENCY(DarkMatter_ID, std::string)
      ALLOW_MODELS(ScalarSingletDM_Z2, ScalarSingletDM_Z2_running,
                   ScalarSingletDM_Z3, ScalarSingletDM_Z3_running,
                   DiracSingletDM_Z2, MajoranaSingletDM_Z2, VectorSingletDM_Z2)
    #undef FUNCTION
  #undef CAPABILITY

  #define CAPABILITY RD_spectrum_ordered
  START_CAPABILITY
    #define FUNCTION RD_spectrum_ordered_func
      START_FUNCTION(RD_spectrum_type)
      DEPENDENCY(RD_spectrum, RD_spectrum_type)
    #undef FUNCTION
  #undef CAPABILITY

  #define CAPABILITY RD_eff_annrate_DS5prep
  START_CAPABILITY
    #define FUNCTION RD_annrate_DS5prep_func
      START_FUNCTION(int)
      DEPENDENCY(RD_spectrum, RD_spectrum_type)
      BACKEND_REQ(rdmgev, (ds5), DS5_RDMGEV)
      BACKEND_OPTION((DarkSUSY, 5.1.3), (ds5))
    #undef FUNCTION
  #undef CAPABILITY

  #define CAPABILITY RD_eff_annrate_DSprep_MSSM
  START_CAPABILITY
    #define FUNCTION RD_annrate_DSprep_MSSM_func
      START_FUNCTION(int)
      DEPENDENCY(RD_spectrum_ordered, RD_spectrum_type)
      BACKEND_REQ(dsancoann, (ds6), DS_DSANCOANN)
      BACKEND_REQ(DSparticle_code, (ds6), int, (const str&))
      BACKEND_OPTION((DarkSUSY_MSSM, 6.1.1, 6.2.2), (ds6))
      FORCE_SAME_BACKEND(ds6)
    #undef FUNCTION
  #undef CAPABILITY

  #define CAPABILITY RD_eff_annrate
  START_CAPABILITY
    #define FUNCTION RD_eff_annrate_DS5_MSSM
      START_FUNCTION(fptr_dd)
      ALLOW_MODELS(MSSM63atQ)
      DEPENDENCY(RD_eff_annrate_DS5prep, int)
      BACKEND_REQ(dsanwx, (ds5), double, (double&))
      BACKEND_OPTION((DarkSUSY, 5.1.3), (ds5))
    #undef FUNCTION
    #define FUNCTION RD_eff_annrate_DS_MSSM
      START_FUNCTION(fptr_dd)
      ALLOW_MODELS(MSSM63atQ)
      DEPENDENCY(RD_eff_annrate_DSprep_MSSM, int)
      BACKEND_REQ(dsanwx, (ds6), double, (double&))
      BACKEND_OPTION((DarkSUSY_MSSM, 6.1.1, 6.2.2), (ds6))
    #undef FUNCTION
    #define FUNCTION RD_eff_annrate_from_ProcessCatalog
      START_FUNCTION(fptr_dd)
      DEPENDENCY(TH_ProcessCatalog, TH_ProcessCatalog)
      DEPENDENCY(DarkMatter_ID, std::string)
      ALLOW_MODELS(ScalarSingletDM_Z2, ScalarSingletDM_Z2_running,
                   DiracSingletDM_Z2, MajoranaSingletDM_Z2, VectorSingletDM_Z2)
    #undef FUNCTION
  #undef CAPABILITY

  #define CAPABILITY RD_oh2
  START_CAPABILITY

    /// General Boltzmann solver from DarkSUSY, using arbitrary Weff
    #define FUNCTION RD_oh2_DS_general
      START_FUNCTION(double)
      DEPENDENCY(RD_spectrum_ordered, RD_spectrum_type)
      DEPENDENCY(RD_eff_annrate, fptr_dd)
      #ifdef DARKBIT_RD_DEBUG
        DEPENDENCY(MSSM_spectrum, Spectrum)
      #endif
      BACKEND_REQ(rdpars, (ds6), DS_RDPARS)
      BACKEND_REQ(rdtime, (ds6), DS_RDTIME)
      BACKEND_REQ(dsrdcom, (ds6), void, ())
      BACKEND_REQ(dsrdstart,(ds6),void,(int&, double(&)[1000], double(&)[1000], int&, double(&)[1000], double(&)[1000], int&, double(&)[1000]))
      BACKEND_REQ(dsrdens, (ds6), void, (double(*)(double&), double&, double&, int&, int&, int&))
      BACKEND_OPTION((DarkSUSY_MSSM),(ds6))
      BACKEND_OPTION((DarkSUSY_generic_wimp),(ds6))
      FORCE_SAME_BACKEND(ds6)
    #undef FUNCTION

    #define FUNCTION RD_oh2_DS5_general
      START_FUNCTION(double)
      DEPENDENCY(RD_spectrum_ordered, RD_spectrum_type)
      DEPENDENCY(RD_eff_annrate, fptr_dd)
      #ifdef DARKBIT_RD_DEBUG
        DEPENDENCY(MSSM_spectrum, Spectrum)
      #endif
      BACKEND_REQ(dsrdthlim, (ds5), void, ())
      BACKEND_REQ(dsrdtab, (ds5), void, (double(*)(double&), double&, int&))
      BACKEND_REQ(dsrdeqn, (ds5), void, (double(*)(double&),double&,double&,double&,double&,int&))
      BACKEND_REQ(dsrdwintp, (ds5), double, (double&))
      BACKEND_REQ(DS5particle_code, (ds5), int, (const str&))
      BACKEND_REQ(widths, (ds5), DS5_WIDTHS)
      BACKEND_REQ(rdmgev, (ds5), DS5_RDMGEV)
      BACKEND_REQ(rdpth, (ds5), DS_RDPTH)
      BACKEND_REQ(rdpars, (ds5), DS_RDPARS)
      BACKEND_REQ(rdswitch, (ds5), DS_RDSWITCH)
      BACKEND_REQ(rdlun, (ds5), DS_RDLUN)
      BACKEND_REQ(rdpadd, (ds5), DS_RDPADD)
      BACKEND_REQ(rddof, (ds5), DS_RDDOF)
      BACKEND_REQ(rderrors, (ds5), DS_RDERRORS)
      BACKEND_REQ(rdtime, (ds5), DS_RDTIME)
      BACKEND_OPTION((DarkSUSY, 5.1.3), (ds5))  // Only for DarkSUSY5
    #undef FUNCTION

    /// Routine for cross checking relic density results, using DarkSUSY5
    // TODO: corresponding function for DS6+ not yet implemented
    #define FUNCTION RD_oh2_DarkSUSY_DS5
      START_FUNCTION(double)
<<<<<<< HEAD
      ALLOW_MODELS(MSSM63atQ, MSSM63atMGUT, MSSM63atQ_lightgravitino, MSSM63atMGUT_lightgravitino)
      DEPENDENCY(DarkSUSY_PointInit, bool)
      BACKEND_REQ(dsrdomega, (), double, (int&,int&,double&,int&,int&,int&))
      BACKEND_REQ(rderrors, (), DS_RDERRORS)
      BACKEND_REQ(rdtime, (), DS_RDTIME)
=======
      ALLOW_MODELS(MSSM63atQ)
      BACKEND_REQ(dsrdomega, (ds5), double, (int&,int&,double&,int&,int&,int&))
      BACKEND_REQ(rderrors, (ds5), DS_RDERRORS)
      BACKEND_REQ(rdtime, (ds5), DS_RDTIME)
      BACKEND_OPTION((DarkSUSY, 5.1.3), (ds5))  // Only for DarkSUSY5
>>>>>>> ee1a379d
    #undef FUNCTION

    /// Routine for cross checking relic density results, using MicrOmegas
    #define FUNCTION RD_oh2_MicrOmegas
      START_FUNCTION(double)
      DEPENDENCY(RD_oh2_Xf, ddpair)
    #undef FUNCTION

    /// Routine for computing axion energy density today from vacuum misalignment, assuming no axion decays.
    #define FUNCTION RD_oh2_Axions
      START_FUNCTION(double)
        ALLOW_MODEL(GeneralALP)
        DEPENDENCY(AxionOscillationTemperature, double)
        DEPENDENCY(T_cmb, double)
    #undef FUNCTION
  #undef CAPABILITY


  /// Get oh2 and Xf simultaneously
  #define CAPABILITY RD_oh2_Xf
  START_CAPABILITY
    #define FUNCTION RD_oh2_Xf_MicrOmegas
      START_FUNCTION(ddpair)
      BACKEND_REQ(oh2, (gimmemicro), double, (double*,int,double))
      BACKEND_OPTION((MicrOmegas_MSSM), (gimmemicro))
      BACKEND_OPTION((MicrOmegas_ScalarSingletDM_Z2), (gimmemicro))
      BACKEND_OPTION((MicrOmegas_ScalarSingletDM_Z3), (gimmemicro))
      BACKEND_OPTION((MicrOmegas_VectorSingletDM_Z2), (gimmemicro))
      BACKEND_OPTION((MicrOmegas_MajoranaSingletDM_Z2), (gimmemicro))
      BACKEND_OPTION((MicrOmegas_DiracSingletDM_Z2),(gimmemicro))
      ALLOW_MODELS(MSSM63atQ, MSSM63atMGUT,
                   ScalarSingletDM_Z2, ScalarSingletDM_Z2_running,
                   ScalarSingletDM_Z3, ScalarSingletDM_Z3_running,
                   DiracSingletDM_Z2, MajoranaSingletDM_Z2, VectorSingletDM_Z2)
    #undef FUNCTION
  #undef CAPABILITY


  /// Xf = m_WIMP/T_freezeout
  #define CAPABILITY Xf
  START_CAPABILITY
    #define FUNCTION Xf_MicrOmegas
      START_FUNCTION(double)
      DEPENDENCY(RD_oh2_Xf, ddpair)
    #undef FUNCTION
  #undef CAPABILITY

  /// Contributions of different annihilation channels to the relic density
  #define CAPABILITY relic_density_contributions
  START_CAPABILITY
    #define FUNCTION print_channel_contributions_MicrOmegas
      START_FUNCTION(double)
      DEPENDENCY(Xf, double)
      BACKEND_REQ(momegas_print_channels, () , double,  (double, double, double, int, FILE*))
    #undef FUNCTION
  #undef CAPABILITY

  /// Contributions of semi-annihilation to the relic density
  #define CAPABILITY semi_annihilation_fraction
  START_CAPABILITY
    #define FUNCTION get_semi_ann_MicrOmegas
      START_FUNCTION(double)
      DEPENDENCY(Xf, double)
      BACKEND_REQ(get_oneChannel, (gimmemicro) , double,  (double,double,char*,char*,char*,char*))
      BACKEND_OPTION((MicrOmegas_ScalarSingletDM_Z3),(gimmemicro))
    #undef FUNCTION
  #undef CAPABILITY

  /// Fraction of the relic density constituted by the DM candidate under investigation
  #define CAPABILITY RD_fraction
  START_CAPABILITY
    #define FUNCTION RD_fraction_one
      START_FUNCTION(double)
    #undef FUNCTION
    #define FUNCTION RD_fraction_leq_one
      START_FUNCTION(double)
      DEPENDENCY(RD_oh2, double)
    #undef FUNCTION
    #define FUNCTION RD_fraction_rescaled
      START_FUNCTION(double)
      DEPENDENCY(RD_oh2, double)
    #undef FUNCTION
  #undef CAPABILITY


  // Cascade decays --------------------------------------------

  /// Function for retrieving list of final states for cascade decays
  #define CAPABILITY cascadeMC_FinalStates
  START_CAPABILITY
    #define FUNCTION cascadeMC_FinalStates
      START_FUNCTION(std::vector<std::string>)
    #undef FUNCTION
  #undef CAPABILITY

  /// Function setting up the decay table used in decay chains
  #define CAPABILITY cascadeMC_DecayTable
  START_CAPABILITY
    #define FUNCTION cascadeMC_DecayTable
      START_FUNCTION(DecayChain::DecayTable)
      DEPENDENCY(TH_ProcessCatalog, TH_ProcessCatalog)
      DEPENDENCY(SimYieldTable, SimYieldTable)
    #undef FUNCTION
  #undef CAPABILITY

  /// Loop manager for cascade decays
  #define CAPABILITY cascadeMC_LoopManagement
  START_CAPABILITY
    #define FUNCTION cascadeMC_LoopManager
      START_FUNCTION(void, CAN_MANAGE_LOOPS)
      DEPENDENCY(GA_missingFinalStates, std::vector<std::string>)
    #undef FUNCTION
  #undef CAPABILITY

  /// Function selecting initial state for decay chain
  #define CAPABILITY cascadeMC_InitialState
  START_CAPABILITY
    #define FUNCTION cascadeMC_InitialState
      START_FUNCTION(std::string)
      DEPENDENCY(GA_missingFinalStates, std::vector<std::string>)
      NEEDS_MANAGER(cascadeMC_LoopManagement)
    #undef FUNCTION
  #undef CAPABILITY

  /// Event counter for cascade decays
  #define CAPABILITY cascadeMC_EventCount
  START_CAPABILITY
    #define FUNCTION cascadeMC_EventCount
      START_FUNCTION(stringIntMap)
      DEPENDENCY(cascadeMC_InitialState, std::string)
      NEEDS_MANAGER(cascadeMC_LoopManagement)
    #undef FUNCTION
  #undef CAPABILITY

  /// Function for generating decay chains
  #define CAPABILITY cascadeMC_ChainEvent
  START_CAPABILITY
    #define FUNCTION cascadeMC_GenerateChain
      START_FUNCTION(DecayChain::ChainContainer)
      DEPENDENCY(cascadeMC_InitialState, std::string)
      DEPENDENCY(cascadeMC_DecayTable, DecayChain::DecayTable)
      NEEDS_MANAGER(cascadeMC_LoopManagement)
    #undef FUNCTION
  #undef CAPABILITY

  /// Function responsible for histogramming and evaluating end conditions for event loop
  #define CAPABILITY cascadeMC_Histograms
  START_CAPABILITY
    #define FUNCTION cascadeMC_Histograms
      START_FUNCTION(simpleHistContainter)
      DEPENDENCY(cascadeMC_InitialState, std::string)
      DEPENDENCY(cascadeMC_ChainEvent, DecayChain::ChainContainer)
      DEPENDENCY(TH_ProcessCatalog, TH_ProcessCatalog)
      DEPENDENCY(SimYieldTable, SimYieldTable)
      DEPENDENCY(cascadeMC_FinalStates,std::vector<std::string>)
      NEEDS_MANAGER(cascadeMC_LoopManagement)
    #undef FUNCTION
  #undef CAPABILITY

  /// Function requesting and returning gamma ray spectra from cascade decays.
  #define CAPABILITY cascadeMC_gammaSpectra
  START_CAPABILITY
    #define FUNCTION cascadeMC_gammaSpectra
      START_FUNCTION(stringFunkMap)
      DEPENDENCY(GA_missingFinalStates, std::vector<std::string>)
      DEPENDENCY(cascadeMC_FinalStates,std::vector<std::string>)
      DEPENDENCY(cascadeMC_Histograms, simpleHistContainter)
      DEPENDENCY(cascadeMC_EventCount, stringIntMap)
    #undef FUNCTION
  #undef CAPABILITY

  /*
  /// Function for printing test result of cascade decays
  #define CAPABILITY cascadeMC_PrintResult
  START_CAPABILITY
    #define FUNCTION cascadeMC_PrintResult
      START_FUNCTION(bool)
      DEPENDENCY(cascadeMC_Histograms, simpleHistContainter)
      DEPENDENCY(cascadeMC_EventCount, stringIntMap)
    #undef FUNCTION
  #undef CAPABILITY
  */

  // Gamma rays --------------------------------------------

  #define CAPABILITY GA_missingFinalStates
  START_CAPABILITY
    #define FUNCTION GA_missingFinalStates
      START_FUNCTION(std::vector<std::string>)
      DEPENDENCY(TH_ProcessCatalog, TH_ProcessCatalog)
      DEPENDENCY(SimYieldTable, SimYieldTable)
      DEPENDENCY(DarkMatter_ID, std::string)
    #undef FUNCTION
  #undef CAPABILITY

  #define CAPABILITY GA_AnnYield
  START_CAPABILITY
    #define FUNCTION GA_AnnYield_General
      START_FUNCTION(daFunk::Funk)
      DEPENDENCY(TH_ProcessCatalog, TH_ProcessCatalog)
      DEPENDENCY(SimYieldTable, SimYieldTable)
      DEPENDENCY(cascadeMC_gammaSpectra, stringFunkMap)
      DEPENDENCY(DarkMatter_ID, std::string)
    #undef FUNCTION
  #undef CAPABILITY

  #define CAPABILITY TH_ProcessCatalog
  START_CAPABILITY

    /// Process Catalogue from DarkSUSY5
    #define FUNCTION TH_ProcessCatalog_DS5_MSSM
      START_FUNCTION(TH_ProcessCatalog)
      DEPENDENCY(MSSM_spectrum, Spectrum)
      DEPENDENCY(DarkMatter_ID, std::string)
      DEPENDENCY(decay_rates,DecayTable)
      BACKEND_REQ(dssigmav, (ds5), double, (int&))
      BACKEND_REQ(dsIBffdxdy, (ds5), double, (int&, double&, double&))
      BACKEND_REQ(dsIBhhdxdy, (ds5), double, (int&, double&, double&))
      BACKEND_REQ(dsIBwhdxdy, (ds5), double, (int&, double&, double&))
      BACKEND_REQ(dsIBwwdxdy, (ds5), double, (int&, double&, double&))
      BACKEND_REQ(IBintvars, (ds5), DS_IBINTVARS)
      BACKEND_OPTION((DarkSUSY, 5.1.3), (ds5))  // Only for DarkSUSY5
    #undef FUNCTION

    /// Process Catalogue from DarkSUSY6 (MSSM)
    #define FUNCTION TH_ProcessCatalog_DS_MSSM
      START_FUNCTION(TH_ProcessCatalog)
      DEPENDENCY(MSSM_spectrum, Spectrum)
      DEPENDENCY(DarkMatter_ID, std::string)
      DEPENDENCY(decay_rates,DecayTable)
      BACKEND_REQ(dssigmav0, (ds6), double, (int&,int&))
      BACKEND_REQ(dssigmav0tot, (ds6), double, ())
      BACKEND_REQ(dsIBffdxdy, (ds6), double, (int&, double&, double&))
      BACKEND_REQ(dsIBhhdxdy, (ds6), double, (int&, double&, double&))
      BACKEND_REQ(dsIBwhdxdy, (ds6), double, (int&, double&, double&))
      BACKEND_REQ(dsIBwwdxdy, (ds6), double, (int&, double&, double&))
      BACKEND_REQ(IBintvars, (ds6), DS_IBINTVARS)
      BACKEND_OPTION((DarkSUSY_MSSM, 6.1.1, 6.2.2), (ds6))  // Only for DarkSUSY6 MSSM
      FORCE_SAME_BACKEND(ds6)
    #undef FUNCTION

    #define FUNCTION TH_ProcessCatalog_ScalarSingletDM_Z2
      START_FUNCTION(TH_ProcessCatalog)
      DEPENDENCY(decay_rates, DecayTable)
      DEPENDENCY(ScalarSingletDM_Z2_spectrum, Spectrum)
      ALLOW_MODELS(ScalarSingletDM_Z2,ScalarSingletDM_Z2_running)
    #undef FUNCTION

    #define FUNCTION TH_ProcessCatalog_ScalarSingletDM_Z3
      START_FUNCTION(TH_ProcessCatalog)
      DEPENDENCY(decay_rates, DecayTable)
      DEPENDENCY(ScalarSingletDM_Z3_spectrum, Spectrum)
      BACKEND_REQ(calcSpectrum, (gimmemicro) , double,  (int, double*, double*, double*, double*, double*, double*, int*))
      BACKEND_REQ(vSigmaCh, (gimmemicro), MicrOmegas::aChannel*)
      FORCE_SAME_BACKEND(gimmemicro)
      ALLOW_MODELS(ScalarSingletDM_Z3,ScalarSingletDM_Z3_running)
    #undef FUNCTION

    #define FUNCTION TH_ProcessCatalog_VectorSingletDM_Z2
      START_FUNCTION(TH_ProcessCatalog)
      DEPENDENCY(VectorSingletDM_Z2_spectrum, Spectrum)
      DEPENDENCY(decay_rates, DecayTable)
      ALLOW_MODELS(VectorSingletDM_Z2)
    #undef FUNCTION

    #define FUNCTION TH_ProcessCatalog_MajoranaSingletDM_Z2
      START_FUNCTION(TH_ProcessCatalog)
      DEPENDENCY(MajoranaSingletDM_Z2_spectrum, Spectrum)
      DEPENDENCY(decay_rates, DecayTable)
      ALLOW_MODELS(MajoranaSingletDM_Z2)
    #undef FUNCTION

    #define FUNCTION TH_ProcessCatalog_DiracSingletDM_Z2
      START_FUNCTION(TH_ProcessCatalog)
      DEPENDENCY(decay_rates, DecayTable)
      DEPENDENCY(DiracSingletDM_Z2_spectrum, Spectrum)
      ALLOW_MODELS(DiracSingletDM_Z2)
    #undef FUNCTION
  #undef CAPABILITY

  #define CAPABILITY set_gamLike_GC_halo
  START_CAPABILITY
    #define FUNCTION set_gamLike_GC_halo
      START_FUNCTION(bool)
      DEPENDENCY(GalacticHalo, GalacticHaloProperties)
      BACKEND_REQ(set_halo_profile, (gamLike), void, (int, const std::vector<double> &, const std::vector<double> &, double))
    #undef FUNCTION
  #undef CAPABILITY

  #define CAPABILITY lnL_FermiLATdwarfs
  START_CAPABILITY
    #define FUNCTION lnL_FermiLATdwarfs_gamLike
      START_FUNCTION(double)
      DEPENDENCY(GA_AnnYield, daFunk::Funk)
      DEPENDENCY(RD_fraction, double)
      BACKEND_REQ(lnL, (gamLike), double, (int, const std::vector<double> &, const std::vector<double> &))
    #undef FUNCTION
  #undef CAPABILITY

  #define CAPABILITY lnL_FermiGC
  START_CAPABILITY
    #define FUNCTION lnL_FermiGC_gamLike
      START_FUNCTION(double)
      DEPENDENCY(GA_AnnYield, daFunk::Funk)
      DEPENDENCY(RD_fraction, double)
      DEPENDENCY(set_gamLike_GC_halo, bool)
      BACKEND_REQ(lnL, (gamLike), double, (int, const std::vector<double> &, const std::vector<double> &))
    #undef FUNCTION
  #undef CAPABILITY

  #define CAPABILITY lnL_CTAGC
  START_CAPABILITY
    #define FUNCTION lnL_CTAGC_gamLike
      START_FUNCTION(double)
      DEPENDENCY(GA_AnnYield, daFunk::Funk)
      DEPENDENCY(RD_fraction, double)
      //DEPENDENCY(set_gamLike_GC_halo, bool)
      BACKEND_REQ(lnL, (gamLike), double, (int, const std::vector<double> &, const std::vector<double> &))
    #undef FUNCTION
  #undef CAPABILITY

  #define CAPABILITY lnL_HESSGC
  START_CAPABILITY
    #define FUNCTION lnL_HESSGC_gamLike
      START_FUNCTION(double)
      DEPENDENCY(GA_AnnYield, daFunk::Funk)
      DEPENDENCY(RD_fraction, double)
      DEPENDENCY(set_gamLike_GC_halo, bool)
      BACKEND_REQ(lnL, (gamLike), double, (int, const std::vector<double> &, const std::vector<double> &))
    #undef FUNCTION
  #undef CAPABILITY

  #define CAPABILITY dump_GammaSpectrum
  START_CAPABILITY
    #define FUNCTION dump_GammaSpectrum
      START_FUNCTION(double)
      DEPENDENCY(GA_AnnYield, daFunk::Funk)
    #undef FUNCTION
  #undef CAPABILITY

  #define CAPABILITY lnL_oh2
  START_CAPABILITY
    #define FUNCTION lnL_oh2_Simple
      START_FUNCTION(double)
      DEPENDENCY(RD_oh2, double)
    #undef FUNCTION
    #define FUNCTION lnL_oh2_upperlimit
      START_FUNCTION(double)
      DEPENDENCY(RD_oh2, double)
    #undef FUNCTION
  #undef CAPABILITY

  // Local DM density likelihood

  #define CAPABILITY lnL_rho0
  START_CAPABILITY
    #define FUNCTION lnL_rho0_lognormal
      START_FUNCTION(double)
      DEPENDENCY(LocalHalo, LocalMaxwellianHalo)
    #undef FUNCTION
  #undef CAPABILITY

  #define CAPABILITY lnL_vrot
  START_CAPABILITY
    #define FUNCTION lnL_vrot_gaussian
      START_FUNCTION(double)
      DEPENDENCY(LocalHalo, LocalMaxwellianHalo)
    #undef FUNCTION
  #undef CAPABILITY

  #define CAPABILITY lnL_v0
  START_CAPABILITY
    #define FUNCTION lnL_v0_gaussian
      START_FUNCTION(double)
      DEPENDENCY(LocalHalo, LocalMaxwellianHalo)
    #undef FUNCTION
  #undef CAPABILITY

  #define CAPABILITY lnL_vesc
  START_CAPABILITY
    #define FUNCTION lnL_vesc_gaussian
      START_FUNCTION(double)
      DEPENDENCY(LocalHalo, LocalMaxwellianHalo)
    #undef FUNCTION
  #undef CAPABILITY

  // Simple WIMP property extractors =======================================

  // Retrieve the DM mass in GeV for generic models
  QUICK_FUNCTION(DarkBit, mwimp, NEW_CAPABILITY, mwimp_generic, double, (),
      (TH_ProcessCatalog, TH_ProcessCatalog), (DarkMatter_ID, std::string))

  // Retrieve the total thermally-averaged annihilation cross-section for indirect detection (cm^3 / s)
  #define CAPABILITY sigmav
  START_CAPABILITY

    #define FUNCTION sigmav_late_universe
      START_FUNCTION(double)
      DEPENDENCY(TH_ProcessCatalog, TH_ProcessCatalog)
      DEPENDENCY(DarkMatter_ID, std::string)
    #undef FUNCTION

    #define FUNCTION sigmav_late_universe_MicrOmegas
      START_FUNCTION(double)
      BACKEND_REQ(calcSpectrum, (gimmemicro) , double,  (int, double*, double*, double*, double*, double*, double*, int*))
      BACKEND_OPTION((MicrOmegas_MSSM),(gimmemicro))
      BACKEND_OPTION((MicrOmegas_ScalarSingletDM_Z2),(gimmemicro))
      BACKEND_OPTION((MicrOmegas_ScalarSingletDM_Z3),(gimmemicro))
      BACKEND_OPTION((MicrOmegas_VectorSingletDM_Z2),(gimmemicro))
      FORCE_SAME_BACKEND(gimmemicro)
    #undef FUNCTION

  #undef CAPABILITY

  // DIRECT DETECTION ==================================================

  // Determine the DM-nucleon couplings
  #define CAPABILITY DD_couplings
  START_CAPABILITY

    #define FUNCTION DD_couplings_DarkSUSY_DS5
      START_FUNCTION(DM_nucleon_couplings)
      BACKEND_REQ(get_DD_couplings, (ds5), std::vector<double>, ())
      BACKEND_REQ(mspctm, (ds5), DS5_MSPCTM)
      BACKEND_REQ(ddcom, (ds5), DS5_DDCOM)
      BACKEND_OPTION((DarkSUSY, 5.1.3), (ds5))  // Only for DarkSUSY5
      ALLOW_JOINT_MODEL(nuclear_params_fnq,MSSM63atQ)
    #undef FUNCTION

    #define FUNCTION DD_couplings_DarkSUSY_MSSM
      START_FUNCTION(DM_nucleon_couplings)
<<<<<<< HEAD
      DEPENDENCY(DarkSUSY_PointInit, bool)
      BACKEND_REQ(dsddgpgn, (), void, (double&, double&, double&, double&))
      BACKEND_REQ(mspctm, (), DS_MSPCTM)
      BACKEND_REQ(ddcom, (DarkSUSY), DS_DDCOM)
      ALLOW_MODEL_DEPENDENCE(nuclear_params_fnq,
                             MSSM63atQ, MSSM63atMGUT, MSSM63atQ_lightgravitino,
                             MSSM63atMGUT_lightgravitino)
      MODEL_GROUP(group1, (nuclear_params_fnq))
      MODEL_GROUP(group2, (MSSM63atQ, MSSM63atMGUT, MSSM63atQ_lightgravitino,
                           MSSM63atMGUT_lightgravitino))
      ALLOW_MODEL_COMBINATION(group1, group2)
=======
      BACKEND_REQ(get_DD_couplings, (ds6), std::vector<double>, ())
      BACKEND_REQ(ddcomlegacy, (ds6), DS_DDCOMLEGACY)
      BACKEND_REQ(ddmssmcom, (ds6), DS_DDMSSMCOM)
      BACKEND_OPTION((DarkSUSY_MSSM, 6.1.1, 6.2.2), (ds6))  // Only for DarkSUSY6 MSSM
      FORCE_SAME_BACKEND(ds6)
      ALLOW_JOINT_MODEL(nuclear_params_fnq,MSSM63atQ)
>>>>>>> ee1a379d
    #undef FUNCTION

    #define FUNCTION DD_couplings_MicrOmegas
      START_FUNCTION(DM_nucleon_couplings)
      BACKEND_REQ(nucleonAmplitudes, (gimmemicro), int, (double(*)(double,double,double,double), double*, double*, double*, double*))
      BACKEND_REQ(FeScLoop, (gimmemicro), double, (double, double, double, double))
      BACKEND_REQ(MOcommon, (gimmemicro), MicrOmegas::MOcommonSTR)
      ALLOW_MODEL_DEPENDENCE(nuclear_params_fnq,
                             MSSM63atQ, MSSM63atMGUT, MSSM63atQ_lightgravitino,
                             MSSM63atMGUT_lightgravitino,
                             ScalarSingletDM_Z2, ScalarSingletDM_Z2_running,
                             ScalarSingletDM_Z3, ScalarSingletDM_Z3_running,
                             VectorSingletDM_Z2)
      MODEL_GROUP(group1, (nuclear_params_fnq))
      MODEL_GROUP(group2, (MSSM63atQ, MSSM63atMGUT, MSSM63atQ_lightgravitino,
                           MSSM63atMGUT_lightgravitino,
                           ScalarSingletDM_Z2, ScalarSingletDM_Z2_running,
                           ScalarSingletDM_Z3, ScalarSingletDM_Z3_running,
                           VectorSingletDM_Z2))
      ALLOW_MODEL_COMBINATION(group1, group2)
      BACKEND_OPTION((MicrOmegas_MSSM),(gimmemicro))
      BACKEND_OPTION((MicrOmegas_ScalarSingletDM_Z2),(gimmemicro))
      BACKEND_OPTION((MicrOmegas_ScalarSingletDM_Z3),(gimmemicro))
      BACKEND_OPTION((MicrOmegas_VectorSingletDM_Z2),(gimmemicro))
      FORCE_SAME_BACKEND(gimmemicro)
    #undef FUNCTION

    #define FUNCTION DD_couplings_ScalarSingletDM_Z2
      START_FUNCTION(DM_nucleon_couplings)
      DEPENDENCY(ScalarSingletDM_Z2_spectrum, Spectrum)
      ALLOW_MODEL_DEPENDENCE(nuclear_params_fnq, ScalarSingletDM_Z2, ScalarSingletDM_Z2_running)
      MODEL_GROUP(group1, (nuclear_params_fnq))
      MODEL_GROUP(group2, (ScalarSingletDM_Z2, ScalarSingletDM_Z2_running))
      ALLOW_MODEL_COMBINATION(group1, group2)
     #undef FUNCTION

    #define FUNCTION DD_couplings_ScalarSingletDM_Z3
      START_FUNCTION(DM_nucleon_couplings)
      DEPENDENCY(ScalarSingletDM_Z3_spectrum, Spectrum)
      ALLOW_MODEL_DEPENDENCE(nuclear_params_fnq, ScalarSingletDM_Z3, ScalarSingletDM_Z3_running)
      MODEL_GROUP(group1, (nuclear_params_fnq))
      MODEL_GROUP(group2, (ScalarSingletDM_Z3, ScalarSingletDM_Z3_running))
      ALLOW_MODEL_COMBINATION(group1, group2)
     #undef FUNCTION

     #define FUNCTION DD_couplings_VectorSingletDM_Z2
      START_FUNCTION(DM_nucleon_couplings)
      DEPENDENCY(VectorSingletDM_Z2_spectrum, Spectrum)
      ALLOW_JOINT_MODEL(nuclear_params_fnq, VectorSingletDM_Z2)
     #undef FUNCTION

  #undef CAPABILITY

  #define CAPABILITY DD_couplings_fermionic_HP
  START_CAPABILITY

     #define FUNCTION DD_couplings_MajoranaSingletDM_Z2
      START_FUNCTION(DM_nucleon_couplings_fermionic_HP)
      DEPENDENCY(MajoranaSingletDM_Z2_spectrum, Spectrum)
      ALLOW_JOINT_MODEL(nuclear_params_fnq, MajoranaSingletDM_Z2)
     #undef FUNCTION

     #define FUNCTION DD_couplings_DiracSingletDM_Z2
      START_FUNCTION(DM_nucleon_couplings_fermionic_HP)
      DEPENDENCY(DiracSingletDM_Z2_spectrum, Spectrum)
      ALLOW_JOINT_MODEL(nuclear_params_fnq, DiracSingletDM_Z2)
     #undef FUNCTION

  #undef CAPABILITY

  // Simple calculators of the spin-(in)dependent WIMP-proton and WIMP-neutron cross-sections
  QUICK_FUNCTION(DarkBit, sigma_SI_p, NEW_CAPABILITY, sigma_SI_p_simple, double, (), (DD_couplings, DM_nucleon_couplings), (mwimp, double))
  QUICK_FUNCTION(DarkBit, sigma_SI_n, NEW_CAPABILITY, sigma_SI_n_simple, double, (), (DD_couplings, DM_nucleon_couplings), (mwimp, double))
  QUICK_FUNCTION(DarkBit, sigma_SD_p, NEW_CAPABILITY, sigma_SD_p_simple, double, (), (DD_couplings, DM_nucleon_couplings), (mwimp, double))
  QUICK_FUNCTION(DarkBit, sigma_SD_n, NEW_CAPABILITY, sigma_SD_n_simple, double, (), (DD_couplings, DM_nucleon_couplings), (mwimp, double))

  // Generalized v^2n, q^2n DM-nucleon cross sections
  #define CAPABILITY sigma_SI_p
      #define FUNCTION sigma_SI_vnqn
      START_FUNCTION(map_intpair_dbl)
      DEPENDENCY(mwimp,double)
      DEPENDENCY(DD_couplings_fermionic_HP,DM_nucleon_couplings_fermionic_HP)
      ALLOW_MODELS(DiracSingletDM_Z2, MajoranaSingletDM_Z2)
    #undef FUNCTION
  #undef CAPABILITY

  #define CAPABILITY sigma_SD_p
  //Spin-dependent general v^2n q^2n cross section
      #define FUNCTION sigma_SD_vnqn
      START_FUNCTION(map_intpair_dbl)
      DEPENDENCY(mwimp,double)
      DEPENDENCY(DD_couplings_fermionic_HP,DM_nucleon_couplings_fermionic_HP)
      ALLOW_MODELS(DiracSingletDM_Z2, MajoranaSingletDM_Z2)
    #undef FUNCTION
  #undef CAPABILITY

  // Likelihoods for nuclear parameters:
  #define CAPABILITY lnL_SI_nuclear_parameters
  START_CAPABILITY
    #define FUNCTION lnL_sigmas_sigmal
      START_FUNCTION(double)
      ALLOW_MODEL(nuclear_params_sigmas_sigmal)
    #undef FUNCTION
  #undef CAPABILITY

  #define CAPABILITY lnL_SD_nuclear_parameters
  START_CAPABILITY
    #define FUNCTION lnL_deltaq
      START_FUNCTION(double)
      ALLOW_MODELS(nuclear_params_fnq)
    #undef FUNCTION
  #undef CAPABILITY

  // DD rate and likelihood calculations. Don't try this one at home kids.
  #define DD_DECLARE_RESULT_FUNCTION(EXPERIMENT,TYPE,NAME)                          \
  LONG_START_CAPABILITY(MODULE, CAT_3(EXPERIMENT,_,NAME))                           \
  LONG_DECLARE_FUNCTION(MODULE, CAT_3(EXPERIMENT,_,NAME),                           \
   CAT_3(EXPERIMENT,_Get,NAME), TYPE, 0)                                            \
  LONG_DEPENDENCY(MODULE, CAT_3(EXPERIMENT,_Get,NAME),                              \
   CAT(EXPERIMENT,_Calculate), bool)                                                \
  LONG_BACKEND_REQ(MODULE, CAT_3(EXPERIMENT,_,NAME),                                \
   CAT_3(EXPERIMENT,_Get,NAME), DD_Experiment, (needs_DDCalc), int, (const str&))   \
  LONG_BACKEND_REQ(MODULE, CAT_3(EXPERIMENT,_,NAME),                                \
   CAT_3(EXPERIMENT,_Get,NAME), CAT(DD_,NAME), (needs_DDCalc), TYPE, (const int&))

  #define DD_DECLARE_BIN_FUNCTION(EXPERIMENT,TYPE,NAME)                             \
  LONG_START_CAPABILITY(MODULE, CAT_3(EXPERIMENT,_,NAME))                           \
  LONG_DECLARE_FUNCTION(MODULE, CAT_3(EXPERIMENT,_,NAME),                           \
   CAT_3(EXPERIMENT,_Get,NAME), std::vector<double>, 0)                             \
  LONG_DEPENDENCY(MODULE, CAT_3(EXPERIMENT,_Get,NAME),                              \
   CAT(EXPERIMENT,_Calculate), bool)                                                \
  LONG_BACKEND_REQ(MODULE, CAT_3(EXPERIMENT,_,NAME),                                \
   CAT_3(EXPERIMENT,_Get,NAME), DD_Experiment, (needs_DDCalc), int, (const str&))   \
  LONG_BACKEND_REQ(MODULE, CAT_3(EXPERIMENT,_,NAME),                                \
   CAT_3(EXPERIMENT,_Get,NAME), DD_Bins, (needs_DDCalc), int, (const int&))         \
  LONG_BACKEND_REQ(MODULE, CAT_3(EXPERIMENT,_,NAME),                                \
   CAT_3(EXPERIMENT,_Get,NAME), CAT(DD_,NAME), (needs_DDCalc), TYPE, (const int&,   \
   const int&))

  #define DD_DECLARE_EXPERIMENT(EXPERIMENT)                                         \
  LONG_START_CAPABILITY(MODULE, CAT(EXPERIMENT,_Calculate))                         \
  LONG_DECLARE_FUNCTION(MODULE, CAT(EXPERIMENT,_Calculate),                         \
   CAT(EXPERIMENT,_Calc), bool, 0)                                                  \
  LONG_BACKEND_REQ(MODULE, CAT(EXPERIMENT,_Calculate),                              \
   CAT(EXPERIMENT,_Calc), DD_Experiment, (needs_DDCalc), int, (const str&))         \
  LONG_BACKEND_REQ(MODULE, CAT(EXPERIMENT,_Calculate),                              \
   CAT(EXPERIMENT,_Calc), DD_CalcRates, (needs_DDCalc), void, (const int&))         \
  DD_DECLARE_RESULT_FUNCTION(EXPERIMENT,int,Events)                                 \
  DD_DECLARE_RESULT_FUNCTION(EXPERIMENT,double,Background)                          \
  DD_DECLARE_RESULT_FUNCTION(EXPERIMENT,double,Signal)                              \
  DD_DECLARE_RESULT_FUNCTION(EXPERIMENT,double,SignalSI)                            \
  DD_DECLARE_RESULT_FUNCTION(EXPERIMENT,double,SignalSD)                            \
  DD_DECLARE_RESULT_FUNCTION(EXPERIMENT,int,Bins)                                   \
  DD_DECLARE_RESULT_FUNCTION(EXPERIMENT,double,LogLikelihood)                       \
  DD_DECLARE_BIN_FUNCTION(EXPERIMENT,int,BinEvents)                                 \
  DD_DECLARE_BIN_FUNCTION(EXPERIMENT,double,BinBackground)                          \
  DD_DECLARE_BIN_FUNCTION(EXPERIMENT,double,BinSignal)                              \

  #define SET_BACKEND_OPTION(EXPERIMENT, VERSIONS)                                  \
  LONG_BACKEND_OPTION(MODULE, CAT(EXPERIMENT,_Calculate), CAT(EXPERIMENT,_Calc),    \
   VERSIONS, (needs_DDCalc))                                                        \
  LONG_BACKEND_OPTION(MODULE, CAT(EXPERIMENT,_Events), CAT(EXPERIMENT,_GetEvents),  \
   VERSIONS, (needs_DDCalc))                                                        \
  LONG_BACKEND_OPTION(MODULE, CAT(EXPERIMENT,_Background),                          \
   CAT(EXPERIMENT,_GetBackground), VERSIONS, (needs_DDCalc))                        \
  LONG_BACKEND_OPTION(MODULE, CAT(EXPERIMENT,_Signal), CAT(EXPERIMENT,_GetSignal),  \
   VERSIONS, (needs_DDCalc))                                                        \
  LONG_BACKEND_OPTION(MODULE, CAT(EXPERIMENT,_SignalSI),                            \
   CAT(EXPERIMENT,_GetSignalSI), VERSIONS, (needs_DDCalc))                          \
  LONG_BACKEND_OPTION(MODULE, CAT(EXPERIMENT,_SignalSD),                            \
   CAT(EXPERIMENT,_GetSignalSD), VERSIONS, (needs_DDCalc))                          \
  LONG_BACKEND_OPTION(MODULE, CAT(EXPERIMENT,_Bins), CAT(EXPERIMENT,_GetBins),      \
   VERSIONS, (needs_DDCalc))                                                        \
  LONG_BACKEND_OPTION(MODULE, CAT(EXPERIMENT,_LogLikelihood),                       \
   CAT(EXPERIMENT,_GetLogLikelihood), VERSIONS, (needs_DDCalc))                     \
  LONG_BACKEND_OPTION(MODULE, CAT(EXPERIMENT,_BinEvents),                           \
   CAT(EXPERIMENT,_GetBinEvents), VERSIONS, (needs_DDCalc))                         \
  LONG_BACKEND_OPTION(MODULE, CAT(EXPERIMENT,_BinBackground),                       \
   CAT(EXPERIMENT,_GetBinBackground), VERSIONS, (needs_DDCalc))                     \
  LONG_BACKEND_OPTION(MODULE, CAT(EXPERIMENT,_BinSignal),                           \
   CAT(EXPERIMENT,_GetBinSignal), VERSIONS, (needs_DDCalc))                         \


  // Declare different DD experiments that exist in DDCalc.
  DD_DECLARE_EXPERIMENT(XENON100_2012)        // Aprile et al., PRL 109, 181301 (2013) [arxiv:1207.5988]
  DD_DECLARE_EXPERIMENT(XENON1T_2017)         // Aprile et al., PRL 119, 181301 (2017) [arxiv:1705.06655]
  DD_DECLARE_EXPERIMENT(XENON1T_2018)         // Aprile et al., May 28 talk at Gran Sasso.
  DD_DECLARE_EXPERIMENT(DARWIN)               // M. Schumann et al., [arXiv:1506.08309]
  DD_DECLARE_EXPERIMENT(LUX_2013)             // Akerib et al., PRL 112, 091303 (2014) [arxiv:1310.8214]
  DD_DECLARE_EXPERIMENT(LUX_2015)             // D.S. Akerib et al., PRL 116, 161301 (2016) [arXiv:1512.03506]
  DD_DECLARE_EXPERIMENT(LUX_2016)             // D.S. Akerib et al., PRL 118, 021303 (2017) [arxiv:1608.07648]
  DD_DECLARE_EXPERIMENT(LZ)                   // LZ TDR, [arXiv:1509.02910]
  DD_DECLARE_EXPERIMENT(PandaX_2016)          // A. Tan et al., PRL 117, 121303 (2016) [arxiv:1607.07400]
  DD_DECLARE_EXPERIMENT(PandaX_2017)          // X. Cui et al., PRL 119, 181302 (2017) [arxiv:1708.06917]
  DD_DECLARE_EXPERIMENT(DarkSide_50)          // P. Agnes et al., [arXiv:1802.07198]
  DD_DECLARE_EXPERIMENT(DarkSide_50_S2)       // P. Agnes et al., [arXiv:1802.06994]
  DD_DECLARE_EXPERIMENT(CRESST_II)            // G. Angloher et al., [arXiv:1509.01515]
  DD_DECLARE_EXPERIMENT(CRESST_III)           // A. H. Abdelhameed et al., [arXiv:1904.00498]
  DD_DECLARE_EXPERIMENT(SuperCDMS_2014)       // Agnese et al., PRL 112, 241302 (2014) [arxiv:1402.7137]
  DD_DECLARE_EXPERIMENT(CDMSlite)             // Agnese et al., PRL 116, 071301 (2015) [arxiv:1509.02448]
  DD_DECLARE_EXPERIMENT(SIMPLE_2014)          // Felizardo et al., PRD 89, 072013 (2014) [arxiv:1404.4309]
  DD_DECLARE_EXPERIMENT(PICO_2L)              // C. Amole et al., PRD 93, 061101 (2016) [arXiv:1601.03729]
  DD_DECLARE_EXPERIMENT(PICO_60_F)            // C. Amole et al., PRD 93, 052014 (2016) [arXiv:1510.07754]
  DD_DECLARE_EXPERIMENT(PICO_60_I)            // C. Amole et al., PRD 93, 052014 (2016) [arXiv:1510.07754]
  DD_DECLARE_EXPERIMENT(PICO_60)              // C. Amole et al., PRD 93, 052014 (2016) [arXiv:1510.07754]
  DD_DECLARE_EXPERIMENT(PICO_60_2017)         // C. Amole et al., arXiv:1702.07666
  DD_DECLARE_EXPERIMENT(PICO_60_2019)         // C. Amole et al., arXiv:1902.04031
  DD_DECLARE_EXPERIMENT(PICO_500)             // S. Fallows, talk at TAUP 2017

  // Specify which versions of DDCalc support which experiments.
  // If an experiment does not have any entry here, any version (of any backend) is allowed.

  // Introduced in DDCalc 1.0.0 but later deleted
  SET_BACKEND_OPTION(PICO_60_F, (DDCalc, 1.0.0, 1.1.0, 1.2.0))
  SET_BACKEND_OPTION(PICO_60_I, (DDCalc, 1.0.0, 1.1.0, 1.2.0))
  // Introduced in DDCalc 1.1.0
  SET_BACKEND_OPTION(PICO_60_2017, (DDCalc, 1.1.0, 1.2.0, 2.0.0, 2.1.0, 2.2.0))
  SET_BACKEND_OPTION(XENON1T_2017, (DDCalc, 1.1.0, 1.2.0, 2.0.0, 2.1.0, 2.2.0))
  // Introduced in DDCalc 1.2.0
  SET_BACKEND_OPTION(PandaX_2017, (DDCalc, 1.2.0, 2.0.0, 2.1.0, 2.2.0))
  // Introduced in DDCalc 2.0.0
  SET_BACKEND_OPTION(XENON1T_2018, (DDCalc, 2.0.0, 2.1.0, 2.2.0))
  SET_BACKEND_OPTION(DARWIN, (DDCalc, 2.0.0, 2.1.0, 2.2.0))
  SET_BACKEND_OPTION(LZ, (DDCalc, 2.0.0, 2.1.0, 2.2.0))
  SET_BACKEND_OPTION(DarkSide_50, (DDCalc, 2.0.0, 2.1.0, 2.2.0))
  SET_BACKEND_OPTION(CRESST_II, (DDCalc, 2.0.0, 2.1.0, 2.2.0))
  SET_BACKEND_OPTION(CDMSlite, (DDCalc, 2.0.0, 2.1.0, 2.2.0))
  SET_BACKEND_OPTION(PICO_60, (DDCalc, 2.0.0, 2.1.0, 2.2.0))
  SET_BACKEND_OPTION(PICO_500, (DDCalc, 2.0.0, 2.1.0, 2.2.0))
  // Introduced in DDCalc 2.2.0
  SET_BACKEND_OPTION(CRESST_III, (DDCalc, 2.2.0))
  SET_BACKEND_OPTION(DarkSide_50_S2, (DDCalc, 2.2.0))
  SET_BACKEND_OPTION(PICO_60_2019, (DDCalc, 2.2.0))


  // INDIRECT DETECTION: NEUTRINOS =====================================

  // Solar capture ------------------------

  /// Capture rate of regular dark matter in the Sun (no v-dependent or q-dependent cross-sections) (s^-1).
  #define CAPABILITY capture_rate_Sun
  START_CAPABILITY
    #define FUNCTION capture_rate_Sun_const_xsec_DS5 // DS 5
      START_FUNCTION(double)
      BACKEND_REQ(cap_Sun_v0q0_isoscalar, (ds5), double, (const double&, const double&, const double&))
      DEPENDENCY(mwimp, double)
      DEPENDENCY(sigma_SI_p, double)
      DEPENDENCY(sigma_SD_p, double)
      DEPENDENCY(DarkSUSY5_PointInit_LocalHalo, bool)
      BACKEND_OPTION((DarkSUSY, 5.1.3), (ds5))
    #undef FUNCTION

    #define FUNCTION capture_rate_Sun_const_xsec // DS 6
      START_FUNCTION(double)
      BACKEND_REQ(cap_Sun_v0q0_isoscalar, (ds6), double, (const double&, const double&, const double&, const double&))
      DEPENDENCY(mwimp, double)
      DEPENDENCY(sigma_SI_p, double)
      DEPENDENCY(sigma_SD_p, double)
      DEPENDENCY(RD_fraction, double)
      DEPENDENCY(LocalHalo, LocalMaxwellianHalo)
      DEPENDENCY(DarkSUSY_PointInit_LocalHalo, bool)
      BACKEND_OPTION((DarkSUSY_MSSM, 6.1.1, 6.2.2), (ds6))
      BACKEND_OPTION((DarkSUSY_generic_wimp, 6.1.1, 6.2.2), (ds6))
      FORCE_SAME_BACKEND(ds6)
    #undef FUNCTION

    ///Alternative function for the above: Capture rate of dark matter with a constant cross section (s^-1), using backend Captn' General
    #define FUNCTION capture_rate_Sun_const_xsec_capgen
    START_FUNCTION(double)
    DEPENDENCY(mwimp,double)
    DEPENDENCY(sigma_SI_p, double)
    DEPENDENCY(sigma_SD_p, double)
    BACKEND_REQ(cap_Sun_v0q0_isoscalar,(cg),void,(const double&,const double&,const double&,double&,double&))
    BACKEND_REQ(cap_sun_saturation,(cg),void,(const double&,double&))
    BACKEND_OPTION((CaptnGeneral),(cg))
    FORCE_SAME_BACKEND(cg)
    #undef FUNCTION

    ///Capture rate of dark matter with q^n or v^n cross section (s^-1), using backend Captn' General
    #define FUNCTION capture_rate_Sun_vnqn
    START_FUNCTION(double)
    DEPENDENCY(mwimp,double)
    DEPENDENCY(sigma_SD_p, map_intpair_dbl)
    DEPENDENCY(sigma_SI_p, map_intpair_dbl)
    BACKEND_REQ(cap_Sun_vnqn_isoscalar,(cg),void,(const double&,const double&,const int&,const int&,const int&,double&))
    BACKEND_REQ(cap_sun_saturation,(cg),void,(const double&,double&))
    BACKEND_OPTION((CaptnGeneral),(cg))
    FORCE_SAME_BACKEND(cg)
    #undef FUNCTION
  #undef CAPABILITY

  /// Equilibration time for capture and annihilation of dark matter in the Sun (s)
  #define CAPABILITY equilibration_time_Sun
  START_CAPABILITY
    #define FUNCTION equilibration_time_Sun
      START_FUNCTION(double)
      DEPENDENCY(TH_ProcessCatalog, TH_ProcessCatalog)
      DEPENDENCY(mwimp, double)
      DEPENDENCY(DarkMatter_ID, std::string)
      DEPENDENCY(capture_rate_Sun, double)
    #undef FUNCTION
  #undef CAPABILITY

  /// Annihilation rate of dark matter in the Sun (s^-1)
  #define CAPABILITY annihilation_rate_Sun
  START_CAPABILITY
    #define FUNCTION annihilation_rate_Sun
      START_FUNCTION(double)
      DEPENDENCY(equilibration_time_Sun, double)
      DEPENDENCY(capture_rate_Sun, double)
    #undef FUNCTION
  #undef CAPABILITY

  /// Neutrino yield function pointer and setup
  #define CAPABILITY nuyield_ptr
  START_CAPABILITY
    #define FUNCTION nuyield_from_DS
    START_FUNCTION(nuyield_info)
    ALLOW_MODELS(MSSM63atQ, ScalarSingletDM_Z2_running, ScalarSingletDM_Z3_running,
                 MajoranaSingletDM_Z2, DiracSingletDM_Z2, VectorSingletDM_Z2)
    DEPENDENCY(TH_ProcessCatalog, TH_ProcessCatalog)
    DEPENDENCY(mwimp, double)
    DEPENDENCY(sigmav, double)
    DEPENDENCY(DarkMatter_ID, std::string)
    BACKEND_REQ(DS_nuyield_setup, (ds), void, (const double(&)[29],
     const double(&)[29][3], const double(&)[15], const double(&)[3], const double&,
     const double&))
    BACKEND_REQ(nuyield, (ds), double, (const double&, const int&, void*&))
    BACKEND_REQ(get_DS_neutral_h_decay_channels, (ds), std::vector< std::vector<str> >, ())
    BACKEND_REQ(get_DS_charged_h_decay_channels, (ds), std::vector< std::vector<str> >, ())
    FORCE_SAME_BACKEND(ds)
    #undef FUNCTION
  #undef CAPABILITY


  // Neutrino telescope likelihoods ------------------------

  #define CAPABILITY IC22_data
  START_CAPABILITY
    #define FUNCTION IC22_full
      START_FUNCTION(nudata)
      DEPENDENCY(mwimp, double)
      DEPENDENCY(annihilation_rate_Sun, double)
      DEPENDENCY(nuyield_ptr, nuyield_info)
      BACKEND_REQ(nubounds, (), void, (const char&, const double&, const double&,
                                       nuyield_function_pointer, double&, double&, int&,
                                       double&, double&, const int&, const double&,
                                       const int&, const bool&, const double&,
                                       const double&, void*&, const bool&))
    #undef FUNCTION
  #undef CAPABILITY

  #define CAPABILITY IC22_signal
  START_CAPABILITY
    #define FUNCTION IC22_signal
    START_FUNCTION(double)
    DEPENDENCY(IC22_data, nudata)
    #undef FUNCTION
  #undef CAPABILITY

  #define CAPABILITY IC22_bg
  START_CAPABILITY
    #define FUNCTION IC22_bg
    START_FUNCTION(double)
    DEPENDENCY(IC22_data, nudata)
    #undef FUNCTION
  #undef CAPABILITY

  #define CAPABILITY IC22_loglike
  START_CAPABILITY
    #define FUNCTION IC22_loglike
    START_FUNCTION(double)
    DEPENDENCY(IC22_data, nudata)
    #undef FUNCTION
  #undef CAPABILITY

  #define CAPABILITY IC22_bgloglike
  START_CAPABILITY
    #define FUNCTION IC22_bgloglike
    START_FUNCTION(double)
    DEPENDENCY(IC22_data, nudata)
    #undef FUNCTION
  #undef CAPABILITY

  #define CAPABILITY IC22_pvalue
  START_CAPABILITY
    #define FUNCTION IC22_pvalue
    START_FUNCTION(double)
    DEPENDENCY(IC22_data, nudata)
    #undef FUNCTION
  #undef CAPABILITY

  #define CAPABILITY IC22_nobs
  START_CAPABILITY
    #define FUNCTION IC22_nobs
    START_FUNCTION(int)
    DEPENDENCY(IC22_data, nudata)
    #undef FUNCTION
  #undef CAPABILITY

  #define CAPABILITY IC79WH_data
  START_CAPABILITY
    #define FUNCTION IC79WH_full
      START_FUNCTION(nudata)
      DEPENDENCY(mwimp, double)
      DEPENDENCY(annihilation_rate_Sun, double)
      DEPENDENCY(nuyield_ptr, nuyield_info)
      BACKEND_REQ(nubounds, (), void, (const char&, const double&, const double&,
                                       nuyield_function_pointer, double&, double&, int&,
                                       double&, double&, const int&, const double&,
                                       const int&, const bool&, const double&,
                                       const double&, void*&, const bool&))
    #undef FUNCTION
  #undef CAPABILITY

  #define CAPABILITY IC79WH_signal
  START_CAPABILITY
    #define FUNCTION IC79WH_signal
    START_FUNCTION(double)
    DEPENDENCY(IC79WH_data, nudata)
    #undef FUNCTION
  #undef CAPABILITY

  #define CAPABILITY IC79WH_bg
  START_CAPABILITY
    #define FUNCTION IC79WH_bg
    START_FUNCTION(double)
    DEPENDENCY(IC79WH_data, nudata)
    #undef FUNCTION
  #undef CAPABILITY

  #define CAPABILITY IC79WH_loglike
  START_CAPABILITY
    #define FUNCTION IC79WH_loglike
    START_FUNCTION(double)
    DEPENDENCY(IC79WH_data, nudata)
    #undef FUNCTION
  #undef CAPABILITY

  #define CAPABILITY IC79WH_bgloglike
  START_CAPABILITY
    #define FUNCTION IC79WH_bgloglike
    START_FUNCTION(double)
    DEPENDENCY(IC79WH_data, nudata)
    #undef FUNCTION
  #undef CAPABILITY

  #define CAPABILITY IC79WH_pvalue
  START_CAPABILITY
    #define FUNCTION IC79WH_pvalue
    START_FUNCTION(double)
    DEPENDENCY(IC79WH_data, nudata)
    #undef FUNCTION
  #undef CAPABILITY

  #define CAPABILITY IC79WH_nobs
  START_CAPABILITY
    #define FUNCTION IC79WH_nobs
    START_FUNCTION(int)
    DEPENDENCY(IC79WH_data, nudata)
    #undef FUNCTION
  #undef CAPABILITY

  #define CAPABILITY IC79WL_data
  START_CAPABILITY
    #define FUNCTION IC79WL_full
      START_FUNCTION(nudata)
      DEPENDENCY(mwimp, double)
      DEPENDENCY(annihilation_rate_Sun, double)
      DEPENDENCY(nuyield_ptr, nuyield_info)
      BACKEND_REQ(nubounds, (), void, (const char&, const double&, const double&,
                                       nuyield_function_pointer, double&, double&, int&,
                                       double&, double&, const int&, const double&,
                                       const int&, const bool&, const double&,
                                       const double&, void*&, const bool&))
    #undef FUNCTION
  #undef CAPABILITY

  #define CAPABILITY IC79WL_signal
  START_CAPABILITY
    #define FUNCTION IC79WL_signal
    START_FUNCTION(double)
    DEPENDENCY(IC79WL_data, nudata)
    #undef FUNCTION
  #undef CAPABILITY

  #define CAPABILITY IC79WL_bg
  START_CAPABILITY
    #define FUNCTION IC79WL_bg
    START_FUNCTION(double)
    DEPENDENCY(IC79WL_data, nudata)
    #undef FUNCTION
  #undef CAPABILITY

  #define CAPABILITY IC79WL_loglike
  START_CAPABILITY
    #define FUNCTION IC79WL_loglike
    START_FUNCTION(double)
    DEPENDENCY(IC79WL_data, nudata)
    #undef FUNCTION
  #undef CAPABILITY

  #define CAPABILITY IC79WL_bgloglike
  START_CAPABILITY
    #define FUNCTION IC79WL_bgloglike
    START_FUNCTION(double)
    DEPENDENCY(IC79WL_data, nudata)
    #undef FUNCTION
  #undef CAPABILITY

  #define CAPABILITY IC79WL_pvalue
  START_CAPABILITY
    #define FUNCTION IC79WL_pvalue
    START_FUNCTION(double)
    DEPENDENCY(IC79WL_data, nudata)
    #undef FUNCTION
  #undef CAPABILITY

  #define CAPABILITY IC79WL_nobs
  START_CAPABILITY
    #define FUNCTION IC79WL_nobs
    START_FUNCTION(int)
    DEPENDENCY(IC79WL_data, nudata)
    #undef FUNCTION
  #undef CAPABILITY

  #define CAPABILITY IC79SL_data
  START_CAPABILITY
    #define FUNCTION IC79SL_full
      START_FUNCTION(nudata)
      DEPENDENCY(mwimp, double)
      DEPENDENCY(annihilation_rate_Sun, double)
      DEPENDENCY(nuyield_ptr, nuyield_info)
      BACKEND_REQ(nubounds, (), void, (const char&, const double&, const double&,
                                       nuyield_function_pointer, double&, double&, int&,
                                       double&, double&, const int&, const double&,
                                       const int&, const bool&, const double&,
                                       const double&, void*&, const bool&))
    #undef FUNCTION
  #undef CAPABILITY

  #define CAPABILITY IC79SL_signal
  START_CAPABILITY
    #define FUNCTION IC79SL_signal
    START_FUNCTION(double)
    DEPENDENCY(IC79SL_data, nudata)
    #undef FUNCTION
  #undef CAPABILITY

  #define CAPABILITY IC79SL_bg
  START_CAPABILITY
    #define FUNCTION IC79SL_bg
    START_FUNCTION(double)
    DEPENDENCY(IC79SL_data, nudata)
    #undef FUNCTION
  #undef CAPABILITY

  #define CAPABILITY IC79SL_loglike
  START_CAPABILITY
    #define FUNCTION IC79SL_loglike
    START_FUNCTION(double)
    DEPENDENCY(IC79SL_data, nudata)
    #undef FUNCTION
  #undef CAPABILITY

  #define CAPABILITY IC79SL_bgloglike
  START_CAPABILITY
    #define FUNCTION IC79SL_bgloglike
    START_FUNCTION(double)
    DEPENDENCY(IC79SL_data, nudata)
    #undef FUNCTION
  #undef CAPABILITY

  #define CAPABILITY IC79SL_pvalue
  START_CAPABILITY
    #define FUNCTION IC79SL_pvalue
    START_FUNCTION(double)
    DEPENDENCY(IC79SL_data, nudata)
    #undef FUNCTION
  #undef CAPABILITY

  #define CAPABILITY IC79SL_nobs
  START_CAPABILITY
    #define FUNCTION IC79SL_nobs
    START_FUNCTION(int)
    DEPENDENCY(IC79SL_data, nudata)
    #undef FUNCTION
  #undef CAPABILITY

  #define CAPABILITY IC79_loglike
  START_CAPABILITY
    #define FUNCTION IC79_loglike
    START_FUNCTION(double)
    DEPENDENCY(IC79WH_loglike, double)
    DEPENDENCY(IC79WL_loglike, double)
    DEPENDENCY(IC79SL_loglike, double)
    DEPENDENCY(IC79WH_bgloglike, double)
    DEPENDENCY(IC79WL_bgloglike, double)
    DEPENDENCY(IC79SL_bgloglike, double)
    #undef FUNCTION
  #undef CAPABILITY

  #define CAPABILITY IceCube_likelihood
  START_CAPABILITY
    #define FUNCTION IC_loglike
    START_FUNCTION(double)
    DEPENDENCY(IC22_loglike, double)
    DEPENDENCY(IC79WH_loglike, double)
    DEPENDENCY(IC79WL_loglike, double)
    DEPENDENCY(IC79SL_loglike, double)
    DEPENDENCY(IC22_bgloglike, double)
    DEPENDENCY(IC79WH_bgloglike, double)
    DEPENDENCY(IC79WL_bgloglike, double)
    DEPENDENCY(IC79SL_bgloglike, double)
    #undef FUNCTION
  #undef CAPABILITY

  #define CAPABILITY UnitTest_DarkBit
  START_CAPABILITY
    #define FUNCTION UnitTest_DarkBit
    START_FUNCTION(int)
    DEPENDENCY(DD_couplings, DM_nucleon_couplings)
    DEPENDENCY(RD_oh2, double)
    DEPENDENCY(GA_AnnYield, daFunk::Funk)
    DEPENDENCY(TH_ProcessCatalog, TH_ProcessCatalog)
    DEPENDENCY(DarkMatter_ID, std::string)
    #undef FUNCTION
  #undef CAPABILITY

  #define CAPABILITY SimYieldTable
  START_CAPABILITY
    #define FUNCTION SimYieldTable_DarkSUSY
    START_FUNCTION(SimYieldTable)
    BACKEND_REQ(dsanyield_sim, (), double, (double&,double&,int&,char*,int&,int&,int&))
    #undef FUNCTION
    #define FUNCTION SimYieldTable_DS5 // DS5 only
    START_FUNCTION(SimYieldTable)
    BACKEND_REQ(dshayield, (ds5), double, (double&,double&,int&,int&,int&))
    BACKEND_OPTION((DarkSUSY, 5.1.3), (ds5))  // Only for DarkSUSY5
    #undef FUNCTION
    #define FUNCTION SimYieldTable_MicrOmegas
    START_FUNCTION(SimYieldTable)
    BACKEND_REQ(dNdE, (), double, (double,double,int,int))
    #undef FUNCTION
    #define FUNCTION SimYieldTable_PPPC
    START_FUNCTION(SimYieldTable)
    #undef FUNCTION
  #undef CAPABILITY

  #define CAPABILITY DarkMatter_ID
  START_CAPABILITY
    #define FUNCTION DarkMatter_ID_ScalarSingletDM
    START_FUNCTION(std::string)
    ALLOW_MODELS(ScalarSingletDM_Z2, ScalarSingletDM_Z2_running, ScalarSingletDM_Z3, ScalarSingletDM_Z3_running)
    #undef FUNCTION
    #define FUNCTION DarkMatter_ID_VectorSingletDM
    START_FUNCTION(std::string)
    ALLOW_MODELS(VectorSingletDM_Z2)
    #undef FUNCTION
    #define FUNCTION DarkMatter_ID_MajoranaSingletDM
    START_FUNCTION(std::string)
    ALLOW_MODELS(MajoranaSingletDM_Z2)
    #undef FUNCTION
    #define FUNCTION DarkMatter_ID_DiracSingletDM
    START_FUNCTION(std::string)
    ALLOW_MODELS(DiracSingletDM_Z2)
    #undef FUNCTION
    #define FUNCTION DarkMatter_ID_MSSM
    START_FUNCTION(std::string)
    DEPENDENCY(MSSM_spectrum, Spectrum)
    #undef FUNCTION
  #undef CAPABILITY

  // --- Functions related to the local and global properties of the DM halo ---

  #define CAPABILITY GalacticHalo
  START_CAPABILITY
    #define FUNCTION GalacticHalo_gNFW
    START_FUNCTION(GalacticHaloProperties)
    ALLOW_MODEL(Halo_gNFW)
    #undef FUNCTION
    #define FUNCTION GalacticHalo_Einasto
    START_FUNCTION(GalacticHaloProperties)
    ALLOW_MODEL(Halo_Einasto)
    #undef FUNCTION
  #undef CAPABILITY

  #define CAPABILITY LocalHalo
  START_CAPABILITY
    #define FUNCTION ExtractLocalMaxwellianHalo
    START_FUNCTION(LocalMaxwellianHalo)
    ALLOW_MODELS(Halo_gNFW, Halo_Einasto)
    #undef FUNCTION
  #undef CAPABILITY

  // Axion likelihoods and functions -----------------------

  #define CAPABILITY QCDAxion_ZeroTemperatureMass
  START_CAPABILITY
    #define FUNCTION QCDAxion_ZeroTemperatureMass_Nuisance_lnL
    START_FUNCTION(double)
    ALLOW_MODEL(QCDAxion)
    #undef FUNCTION
  #undef CAPABILITY

  #define CAPABILITY QCDAxion_TemperatureDependence
  START_CAPABILITY
    #define FUNCTION QCDAxion_TemperatureDependence_Nuisance_lnL
    START_FUNCTION(double)
    ALLOW_MODEL(QCDAxion)
    #undef FUNCTION
  #undef CAPABILITY

  #define CAPABILITY QCDAxion_AxionPhotonConstant
  START_CAPABILITY
    #define FUNCTION QCDAxion_AxionPhotonConstant_Nuisance_lnL
    START_FUNCTION(double)
    ALLOW_MODEL(QCDAxion)
    #undef FUNCTION
  #undef CAPABILITY

  #define CAPABILITY ALPS1_signal_vac
  START_CAPABILITY
    #define FUNCTION calc_ALPS1_signal_vac
    START_FUNCTION(double)
    ALLOW_MODEL(GeneralALP)
    #undef FUNCTION
  #undef CAPABILITY

  #define CAPABILITY ALPS1_signal_gas
  START_CAPABILITY
    #define FUNCTION calc_ALPS1_signal_gas
    START_FUNCTION(double)
    ALLOW_MODEL(GeneralALP)
  #undef FUNCTION
  #undef CAPABILITY

  #define CAPABILITY lnL_ALPS1
  START_CAPABILITY
    #define FUNCTION calc_lnL_ALPS1
    START_FUNCTION(double)
    ALLOW_MODEL(GeneralALP)
    DEPENDENCY(ALPS1_signal_vac, double)
    DEPENDENCY(ALPS1_signal_gas, double)
    #undef FUNCTION
  #undef CAPABILITY

  #define CAPABILITY CAST2007_signal_vac
  START_CAPABILITY
    #define FUNCTION calc_CAST2007_signal_vac
    START_FUNCTION(std::vector<double>)
    ALLOW_MODEL(GeneralALP)
    #undef FUNCTION
  #undef CAPABILITY

  #define CAPABILITY CAST2017_signal_vac
  START_CAPABILITY
    #define FUNCTION calc_CAST2017_signal_vac
    START_FUNCTION(std::vector<std::vector<double>>)
    ALLOW_MODEL(GeneralALP)
    #undef FUNCTION
  #undef CAPABILITY

  #define CAPABILITY lnL_CAST2007
  START_CAPABILITY
    #define FUNCTION calc_lnL_CAST2007
    START_FUNCTION(double)
    ALLOW_MODEL(GeneralALP)
    DEPENDENCY(CAST2007_signal_vac, std::vector<double>)
    #undef FUNCTION
  #undef CAPABILITY

  #define CAPABILITY lnL_CAST2017
  START_CAPABILITY
    #define FUNCTION calc_lnL_CAST2017
    START_FUNCTION(double)
    ALLOW_MODEL(GeneralALP)
    DEPENDENCY(CAST2017_signal_vac, std::vector<std::vector<double>>)
    #undef FUNCTION
  #undef CAPABILITY

  #define CAPABILITY Haloscope_signal
  START_CAPABILITY
    #define FUNCTION calc_Haloscope_signal
    START_FUNCTION(double)
    ALLOW_MODEL(GeneralALP)
    DEPENDENCY(RD_fraction, double)
    DEPENDENCY(LocalHalo, LocalMaxwellianHalo)
    #undef FUNCTION
  #undef CAPABILITY

  #define CAPABILITY lnL_Haloscope_ADMX1
  START_CAPABILITY
    #define FUNCTION calc_lnL_Haloscope_ADMX1
    START_FUNCTION(double)
    ALLOW_MODEL(GeneralALP)
    DEPENDENCY(Haloscope_signal, double)
    #undef FUNCTION
  #undef CAPABILITY

  #define CAPABILITY lnL_Haloscope_ADMX2
  START_CAPABILITY
    #define FUNCTION calc_lnL_Haloscope_ADMX2
    START_FUNCTION(double)
    ALLOW_MODEL(GeneralALP)
    DEPENDENCY(Haloscope_signal, double)
    #undef FUNCTION
  #undef CAPABILITY

  #define CAPABILITY lnL_Haloscope_RBF
  START_CAPABILITY
    #define FUNCTION calc_lnL_Haloscope_RBF
    START_FUNCTION(double)
    ALLOW_MODEL(GeneralALP)
    DEPENDENCY(Haloscope_signal, double)
    #undef FUNCTION
  #undef CAPABILITY

  #define CAPABILITY lnL_Haloscope_UF
  START_CAPABILITY
    #define FUNCTION calc_lnL_Haloscope_UF
    START_FUNCTION(double)
    ALLOW_MODEL(GeneralALP)
    DEPENDENCY(Haloscope_signal, double)
    #undef FUNCTION
  #undef CAPABILITY

  #define CAPABILITY RParameter
  START_CAPABILITY
    #define FUNCTION calc_RParameter
    START_FUNCTION(double)
    ALLOW_MODEL(GeneralALP)
    #undef FUNCTION
  #undef CAPABILITY

  #define CAPABILITY lnL_RParameter
  START_CAPABILITY
    #define FUNCTION calc_lnL_RParameter
    START_FUNCTION(double)
    ALLOW_MODEL(GeneralALP)
    DEPENDENCY(RParameter, double)
    #undef FUNCTION
  #undef CAPABILITY

  #define CAPABILITY lnL_WDVar_G117B15A
  START_CAPABILITY
    #define FUNCTION calc_lnL_WDVar_G117B15A
    START_FUNCTION(double)
    ALLOW_MODEL(GeneralALP)
    #undef FUNCTION
  #undef CAPABILITY

  #define CAPABILITY lnL_WDVar_R548
  START_CAPABILITY
    #define FUNCTION calc_lnL_WDVar_R548
    START_FUNCTION(double)
    ALLOW_MODEL(GeneralALP)
    #undef FUNCTION
  #undef CAPABILITY

  #define CAPABILITY lnL_WDVar_PG1351489
  START_CAPABILITY
    #define FUNCTION calc_lnL_WDVar_PG1351489
    START_FUNCTION(double)
    ALLOW_MODEL(GeneralALP)
    #undef FUNCTION
  #undef CAPABILITY

  #define CAPABILITY lnL_WDVar_L192
  START_CAPABILITY
    #define FUNCTION calc_lnL_WDVar_L192
    START_FUNCTION(double)
    ALLOW_MODEL(GeneralALP)
    #undef FUNCTION
  #undef CAPABILITY

  #define CAPABILITY lnL_SN1987A
  START_CAPABILITY
    #define FUNCTION calc_lnL_SN1987A
    START_FUNCTION(double)
    ALLOW_MODEL(GeneralALP)
    DEPENDENCY(PhotonFluence_SN1987A_Conversion, double)
    #undef FUNCTION
  #undef CAPABILITY

  #define CAPABILITY PhotonFluence_SN1987A_Conversion
  START_CAPABILITY
    #define FUNCTION calc_PhotonFluence_SN1987A_Conversion
    START_FUNCTION(double)
    ALLOW_MODEL(GeneralALP)
    #undef FUNCTION
  #undef CAPABILITY

  #define CAPABILITY lnL_HESS_GCMF
  START_CAPABILITY
    #define FUNCTION calc_lnL_HESS_GCMF
    START_FUNCTION(double)
    ALLOW_MODEL(GeneralALP)
    #undef FUNCTION
  #undef CAPABILITY

  #define CAPABILITY lnL_XENON1T_Anomaly
  START_CAPABILITY
    #define FUNCTION calc_lnL_XENON1T_Anomaly
    START_FUNCTION(double)
    ALLOW_JOINT_MODEL(GeneralALP,XENON1T_NuisanceParameters)
    #undef FUNCTION
  #undef CAPABILITY

  #define CAPABILITY lnL_XENON1T_Anomaly_NuisanceParameters
  START_CAPABILITY
    #define FUNCTION calc_lnL_XENON1T_Anomaly_NuisanceParameters
    START_FUNCTION(double)
    ALLOW_MODEL(XENON1T_NuisanceParameters)
    #undef FUNCTION
  #undef CAPABILITY

  #define CAPABILITY lnL_XENON1T_DM_Anomaly
  START_CAPABILITY
    #define FUNCTION calc_lnL_XENON1T_DM_Anomaly
    START_FUNCTION(double)
    ALLOW_JOINT_MODEL(GeneralALP,XENON1T_NuisanceParameters,XENON1T_DM_NuisanceParameters)
    DEPENDENCY(LocalHalo, LocalMaxwellianHalo)
    #undef FUNCTION
  #undef CAPABILITY

  #define CAPABILITY AxionOscillationTemperature
  START_CAPABILITY
    #define FUNCTION calc_AxionOscillationTemperature
    START_FUNCTION(double)
    ALLOW_MODEL(GeneralALP)
    #undef FUNCTION
  #undef CAPABILITY

#undef MODULE
#endif /* defined(__DarkBit_rollcall_hpp__) */<|MERGE_RESOLUTION|>--- conflicted
+++ resolved
@@ -97,19 +97,6 @@
   START_CAPABILITY
     #define FUNCTION DarkSUSY5_PointInit_LocalHalo_func
       START_FUNCTION(bool)
-<<<<<<< HEAD
-      DEPENDENCY(MSSM_spectrum, Spectrum)
-      DEPENDENCY(decay_rates, DecayTable)
-      ALLOW_MODELS(MSSM63atQ, MSSM63atMGUT, MSSM63atQ_lightgravitino, MSSM63atMGUT_lightgravitino, CMSSM)
-      // For debugging using DarkSUSY native interface to ISASUGRA
-      BACKEND_REQ(dsgive_model_isasugra, (), void, (double&,double&,double&,double&,double&))
-      BACKEND_REQ(dssusy_isasugra, (), void, (int&,int&))
-      // Initialize DarkSUSY with SLHA file
-      BACKEND_REQ(dsSLHAread, (), void, (const char*, int&, int))
-      BACKEND_REQ(dsprep, (), void, ())
-      // Initialize DarkSUSY with SLHA object (convenience function)
-      BACKEND_REQ(initFromSLHAeaAndDecayTable, (), int, (const SLHAstruct&, const DecayTable&))
-=======
       DEPENDENCY(RD_fraction, double)
       DEPENDENCY(LocalHalo, LocalMaxwellianHalo)
       BACKEND_REQ(dshmcom, (ds5), DS5_HMCOM)
@@ -117,7 +104,6 @@
       BACKEND_REQ(dshmframevelcom, (ds5), DS_HMFRAMEVELCOM)
       BACKEND_REQ(dshmnoclue, (ds5), DS_HMNOCLUE)
       BACKEND_OPTION((DarkSUSY, 5.1.3), (ds5))  // Only for DarkSUSY5
->>>>>>> ee1a379d
     #undef FUNCTION
   #undef CAPABILITY
 
@@ -271,19 +257,11 @@
     // TODO: corresponding function for DS6+ not yet implemented
     #define FUNCTION RD_oh2_DarkSUSY_DS5
       START_FUNCTION(double)
-<<<<<<< HEAD
-      ALLOW_MODELS(MSSM63atQ, MSSM63atMGUT, MSSM63atQ_lightgravitino, MSSM63atMGUT_lightgravitino)
-      DEPENDENCY(DarkSUSY_PointInit, bool)
-      BACKEND_REQ(dsrdomega, (), double, (int&,int&,double&,int&,int&,int&))
-      BACKEND_REQ(rderrors, (), DS_RDERRORS)
-      BACKEND_REQ(rdtime, (), DS_RDTIME)
-=======
       ALLOW_MODELS(MSSM63atQ)
       BACKEND_REQ(dsrdomega, (ds5), double, (int&,int&,double&,int&,int&,int&))
       BACKEND_REQ(rderrors, (ds5), DS_RDERRORS)
       BACKEND_REQ(rdtime, (ds5), DS_RDTIME)
       BACKEND_OPTION((DarkSUSY, 5.1.3), (ds5))  // Only for DarkSUSY5
->>>>>>> ee1a379d
     #undef FUNCTION
 
     /// Routine for cross checking relic density results, using MicrOmegas
@@ -715,26 +693,12 @@
 
     #define FUNCTION DD_couplings_DarkSUSY_MSSM
       START_FUNCTION(DM_nucleon_couplings)
-<<<<<<< HEAD
-      DEPENDENCY(DarkSUSY_PointInit, bool)
-      BACKEND_REQ(dsddgpgn, (), void, (double&, double&, double&, double&))
-      BACKEND_REQ(mspctm, (), DS_MSPCTM)
-      BACKEND_REQ(ddcom, (DarkSUSY), DS_DDCOM)
-      ALLOW_MODEL_DEPENDENCE(nuclear_params_fnq,
-                             MSSM63atQ, MSSM63atMGUT, MSSM63atQ_lightgravitino,
-                             MSSM63atMGUT_lightgravitino)
-      MODEL_GROUP(group1, (nuclear_params_fnq))
-      MODEL_GROUP(group2, (MSSM63atQ, MSSM63atMGUT, MSSM63atQ_lightgravitino,
-                           MSSM63atMGUT_lightgravitino))
-      ALLOW_MODEL_COMBINATION(group1, group2)
-=======
       BACKEND_REQ(get_DD_couplings, (ds6), std::vector<double>, ())
       BACKEND_REQ(ddcomlegacy, (ds6), DS_DDCOMLEGACY)
       BACKEND_REQ(ddmssmcom, (ds6), DS_DDMSSMCOM)
       BACKEND_OPTION((DarkSUSY_MSSM, 6.1.1, 6.2.2), (ds6))  // Only for DarkSUSY6 MSSM
       FORCE_SAME_BACKEND(ds6)
       ALLOW_JOINT_MODEL(nuclear_params_fnq,MSSM63atQ)
->>>>>>> ee1a379d
     #undef FUNCTION
 
     #define FUNCTION DD_couplings_MicrOmegas
