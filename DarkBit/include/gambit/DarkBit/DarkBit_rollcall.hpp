//   GAMBIT: Global and Modular BSM Inference Tool
//   *********************************************
///  \file
///
///  Rollcall header for module DarkBit
///
///  Compile-time registration of available obser-
///  vables and likelihoods, as well as their
///  dependencies.
///
///  Add to this if you want to add an observable
///  or likelihood to this module.
///
///  *********************************************
///
///  Authors (add name and date if you modify):
///
///  \author Christoph Weniger
///          (c.weniger@uva.nl)
///  \date 2013 Jul - 2015 May
///
///  \author Torsten Bringmann
///          (torsten.bringmann@fys.uio.no)
///  \date 2013 Jun
///  \date 2014 Mar [RD interface to DS is working]
///
///  \author Lars A. Dal
///          (l.a.dal@fys.uio.no)
///  \date 2014 Mar, Sep, Oct
///
///  \author Christopher Savage
///          (chris@savage.name)
///  \date 2014 Oct, Dec
///  \date 2015 June
///
///  \author Antje Putze
///          (antje.putze@lapth.cnrs.fr)
///  \date 2015 Jan
///
///  \author Pat Scott
///          (pscott@imperial.ac.uk)
///  \date 2014 Mar
///  \date 2015 Mar, Aug
///
///  \author Felix Kahlhoefer
///          (felix.kahlhoefer@desy.de)
///  \date 2016 August
///
///  *********************************************

#ifndef __DarkBit_rollcall_hpp__
#define __DarkBit_rollcall_hpp__

#include "gambit/DarkBit/DarkBit_types.hpp"

#define MODULE DarkBit
START_MODULE

  // Backend point initialization --------------------------

  // Function to initialize DarkSUSY to a specific model point.
  // The generic DarkSUSY initialization is done in the backend
  // initialization; this is only necessary for other capabilities
  // that make use of model-specific DarkSUSY routines.
  #define CAPABILITY DarkSUSY_PointInit
  START_CAPABILITY
    // Function returns if point initialization is successful
    // (probably always true)
    #define FUNCTION DarkSUSY_PointInit_MSSM
      START_FUNCTION(bool)
<<<<<<< HEAD
      DEPENDENCY(MSSM_spectrum, Spectrum) 
      DEPENDENCY(decay_rates, DecayTable) 
=======
      DEPENDENCY(MSSM_spectrum, Spectrum)
      DEPENDENCY(decay_rates, DecayTable)
>>>>>>> 7e8851e4
      ALLOW_MODELS(MSSM63atQ,CMSSM)
      // CMSSM
      BACKEND_REQ(dsgive_model_isasugra, (), void, (double&,double&,double&,double&,double&))
      BACKEND_REQ(dssusy_isasugra, (), void, (int&,int&))
      // MSSM7 -- not used at the moment!?
      BACKEND_REQ(mssmpar, (), DS_MSSMPAR)
      BACKEND_REQ(dssusy, (), void, (int&,int&))
      // Initialize DarkSUSY with SLHA file
      BACKEND_REQ(dsSLHAread, (), void, (const char*, int&, int))
      BACKEND_REQ(dsprep, (), void, ())
      // Initialize DarkSUSY with SLHA object (convenience function)
      BACKEND_REQ(initFromSLHAeaAndDecayTable, (), int, (const SLHAstruct&, const DecayTable&))
      // Print higgs widths
      BACKEND_REQ(dswwidth, (), void, (int&))
    #undef FUNCTION
  #undef CAPABILITY

  // Function to initialize LocalHalo model in DarkSUSY
  #define CAPABILITY DarkSUSY_PointInit_LocalHalo
  START_CAPABILITY
    #define FUNCTION DarkSUSY_PointInit_LocalHalo_func
      START_FUNCTION(bool)
      DEPENDENCY(RD_fraction, double)
      ALLOW_MODELS(LocalHalo)
      BACKEND_REQ(dshmcom,(),DS_HMCOM)
      BACKEND_REQ(dshmisodf,(),DS_HMISODF)
      BACKEND_REQ(dshmframevelcom,(),DS_HMFRAMEVELCOM)
      BACKEND_REQ(dshmnoclue,(),DS_HMNOCLUE)
    #undef FUNCTION
  #undef CAPABILITY

  // Relic density -----------------------------------------

  #define CAPABILITY RD_spectrum
  START_CAPABILITY
    #define FUNCTION RD_spectrum_SUSY
      START_FUNCTION(DarkBit::RD_spectrum_type)
      DEPENDENCY(DarkSUSY_PointInit, bool)
      BACKEND_REQ(mspctm, (), DS_MSPCTM)
      BACKEND_REQ(widths, (), DS_WIDTHS)
      BACKEND_REQ(intdof, (), DS_INTDOF)
      BACKEND_REQ(pacodes, (), DS_PACODES)
      BACKEND_REQ(particle_code, (), int, (const str&))
    #undef FUNCTION
    #define FUNCTION RD_spectrum_from_ProcessCatalog
      START_FUNCTION(DarkBit::RD_spectrum_type)
      DEPENDENCY(TH_ProcessCatalog, DarkBit::TH_ProcessCatalog)
      DEPENDENCY(DarkMatter_ID, std::string)
      ALLOW_MODELS(SingletDM)
    #undef FUNCTION
  #undef CAPABILITY

  #define CAPABILITY RD_spectrum_ordered
  START_CAPABILITY
    #define FUNCTION RD_spectrum_ordered_func
      START_FUNCTION(DarkBit::RD_spectrum_type)
      DEPENDENCY(RD_spectrum, DarkBit::RD_spectrum_type)
    #undef FUNCTION
  #undef CAPABILITY

  #define CAPABILITY RD_eff_annrate_DSprep
  START_CAPABILITY
    #define FUNCTION RD_annrate_DSprep_func
      START_FUNCTION(int)
      DEPENDENCY(RD_spectrum, DarkBit::RD_spectrum_type)
      BACKEND_REQ(rdmgev, (), DS_RDMGEV)
    #undef FUNCTION
  #undef CAPABILITY

  #define CAPABILITY RD_eff_annrate
  START_CAPABILITY
    #define FUNCTION RD_eff_annrate_SUSY
      START_FUNCTION(fptr_dd)
        DEPENDENCY(RD_eff_annrate_DSprep, int)
        BACKEND_REQ(dsanwx, (), double, (double&))
    #undef FUNCTION
    #define FUNCTION RD_eff_annrate_from_ProcessCatalog
      START_FUNCTION(fptr_dd)
      DEPENDENCY(TH_ProcessCatalog, DarkBit::TH_ProcessCatalog)
      DEPENDENCY(DarkMatter_ID, std::string)
      ALLOW_MODELS(SingletDM)
    #undef FUNCTION
  #undef CAPABILITY

  #define CAPABILITY RD_oh2
  START_CAPABILITY

    #define FUNCTION RD_oh2_general
      START_FUNCTION(double)
      DEPENDENCY(RD_spectrum_ordered, DarkBit::RD_spectrum_type)
      DEPENDENCY(RD_eff_annrate, fptr_dd)
#ifdef DARKBIT_RD_DEBUG
<<<<<<< HEAD
      DEPENDENCY(MSSM_spectrum, Spectrum) 
=======
      DEPENDENCY(MSSM_spectrum, Spectrum)
>>>>>>> 7e8851e4
#endif
      BACKEND_REQ(dsrdthlim, (), void, ())
      BACKEND_REQ(dsrdtab, (), void, (double(*)(double&), double&))
      BACKEND_REQ(dsrdeqn, (), void, (double(*)(double&),double&,double&,double&,double&,int&))
      BACKEND_REQ(dsrdwintp, (), double, (double&))
      BACKEND_REQ(particle_code, (), int, (const str&))
      BACKEND_REQ(widths, (), DS_WIDTHS)
      BACKEND_REQ(rdmgev, (), DS_RDMGEV)
      BACKEND_REQ(rdpth, (), DS_RDPTH)
      BACKEND_REQ(rdpars, (), DS_RDPARS)
      BACKEND_REQ(rdswitch, (), DS_RDSWITCH)
      BACKEND_REQ(rdlun, (), DS_RDLUN)
      BACKEND_REQ(rdpadd, (), DS_RDPADD)
      BACKEND_REQ(rddof, (), DS_RDDOF)
      BACKEND_REQ(rderrors, (), DS_RDERRORS)
    #undef FUNCTION

    // Routine for cross checking RD density results
    #define FUNCTION RD_oh2_DarkSUSY
      START_FUNCTION(double)
      ALLOW_MODELS(MSSM63atQ)
      DEPENDENCY(DarkSUSY_PointInit, bool)
      BACKEND_REQ(dsrdomega, (), double, (int&,int&,double&,int&,int&,int&))
    #undef FUNCTION

    // Routine for cross checking RD density results
    #define FUNCTION RD_oh2_MicrOmegas
      START_FUNCTION(double)
      BACKEND_REQ(oh2, (MicrOmegas_MSSM, MicrOmegas_SingletDM), double, (double*,int,double))
      ALLOW_MODELS(MSSM63atQ,SingletDM)
    #undef FUNCTION
  #undef CAPABILITY

  #define CAPABILITY RD_fraction
  START_CAPABILITY
    #define FUNCTION RD_fraction_from_oh2
      START_FUNCTION(double)
      DEPENDENCY(RD_oh2, double)
    #undef FUNCTION
    #define FUNCTION RD_fraction_fixed
      START_FUNCTION(double)
    #undef FUNCTION
  #undef CAPABILITY


  // Cascade decays --------------------------------------------

  // Function for retrieving list of final states for cascade decays
  #define CAPABILITY cascadeMC_FinalStates
  START_CAPABILITY
    #define FUNCTION cascadeMC_FinalStates
      START_FUNCTION(std::vector<std::string>)
    #undef FUNCTION
  #undef CAPABILITY

  // Function setting up the decay table used in decay chains
  #define CAPABILITY cascadeMC_DecayTable
  START_CAPABILITY
    #define FUNCTION cascadeMC_DecayTable
      START_FUNCTION(DarkBit::DecayChain::DecayTable)
      DEPENDENCY(TH_ProcessCatalog, DarkBit::TH_ProcessCatalog)
      DEPENDENCY(SimYieldTable, DarkBit::SimYieldTable)
    #undef FUNCTION
  #undef CAPABILITY

  // Loop manager for cascade decays
  #define CAPABILITY cascadeMC_LoopManagement
  START_CAPABILITY
    #define FUNCTION cascadeMC_LoopManager
      START_FUNCTION(void, CAN_MANAGE_LOOPS)
      DEPENDENCY(GA_missingFinalStates, std::vector<std::string>)
      // Make sure these capabilities are run before the loop
      DEPENDENCY(cascadeMC_DecayTable, DarkBit::DecayChain::DecayTable)
      DEPENDENCY(SimYieldTable, DarkBit::SimYieldTable)
      DEPENDENCY(TH_ProcessCatalog, DarkBit::TH_ProcessCatalog)
    #undef FUNCTION
  #undef CAPABILITY

  // Function selecting initial state for decay chain
  #define CAPABILITY cascadeMC_InitialState
  START_CAPABILITY
    #define FUNCTION cascadeMC_InitialState
      START_FUNCTION(std::string)
      DEPENDENCY(GA_missingFinalStates, std::vector<std::string>)
      NEEDS_MANAGER_WITH_CAPABILITY(cascadeMC_LoopManagement)
    #undef FUNCTION
  #undef CAPABILITY

  // Event counter for cascade decays
  #define CAPABILITY cascadeMC_EventCount
  START_CAPABILITY
    #define FUNCTION cascadeMC_EventCount
      START_FUNCTION(DarkBit::stringIntMap)
      DEPENDENCY(cascadeMC_InitialState, std::string)
      NEEDS_MANAGER_WITH_CAPABILITY(cascadeMC_LoopManagement)
    #undef FUNCTION
  #undef CAPABILITY

  // Function for generating decay chains
  #define CAPABILITY cascadeMC_ChainEvent
  START_CAPABILITY
    #define FUNCTION cascadeMC_GenerateChain
      START_FUNCTION(DarkBit::DecayChain::ChainContainer)
      DEPENDENCY(cascadeMC_InitialState, std::string)
      DEPENDENCY(cascadeMC_DecayTable, DarkBit::DecayChain::DecayTable)
      NEEDS_MANAGER_WITH_CAPABILITY(cascadeMC_LoopManagement)
    #undef FUNCTION
  #undef CAPABILITY

  // Function responsible for histogramming and evaluating end conditions for event loop
  #define CAPABILITY cascadeMC_Histograms
  START_CAPABILITY
    #define FUNCTION cascadeMC_Histograms
      START_FUNCTION(DarkBit::simpleHistContainter)
      DEPENDENCY(cascadeMC_InitialState, std::string)
      DEPENDENCY(cascadeMC_ChainEvent, DarkBit::DecayChain::ChainContainer)
      DEPENDENCY(TH_ProcessCatalog, DarkBit::TH_ProcessCatalog)
      DEPENDENCY(SimYieldTable, DarkBit::SimYieldTable)
      DEPENDENCY(cascadeMC_FinalStates,std::vector<std::string>)
      NEEDS_MANAGER_WITH_CAPABILITY(cascadeMC_LoopManagement)
    #undef FUNCTION
  #undef CAPABILITY

  // Function requesting and returning gamma ray spectra from cascade decays.
  #define CAPABILITY cascadeMC_gammaSpectra
  START_CAPABILITY
    #define FUNCTION cascadeMC_gammaSpectra
      START_FUNCTION(DarkBit::stringFunkMap)
      DEPENDENCY(GA_missingFinalStates, std::vector<std::string>)
      DEPENDENCY(cascadeMC_FinalStates,std::vector<std::string>)
      DEPENDENCY(cascadeMC_Histograms, DarkBit::simpleHistContainter)
      DEPENDENCY(cascadeMC_EventCount, DarkBit::stringIntMap)
    #undef FUNCTION
  #undef CAPABILITY

  /*
  // Function for printing test result of cascade decays
  #define CAPABILITY cascadeMC_PrintResult
  START_CAPABILITY
    #define FUNCTION cascadeMC_PrintResult
      START_FUNCTION(bool)
      DEPENDENCY(cascadeMC_Histograms, DarkBit::simpleHistContainter)
      DEPENDENCY(cascadeMC_EventCount, DarkBit::stringIntMap)
    #undef FUNCTION
  #undef CAPABILITY
  */

  /*
  // Process catalog for testing purposes
  #define CAPABILITY cascadeMC_test_TH_ProcessCatalog
  START_CAPABILITY
    #define FUNCTION cascadeMC_test_TH_ProcessCatalog
      START_FUNCTION(DarkBit::TH_ProcessCatalog)
    #undef FUNCTION
  #undef CAPABILITY

  // Unit test for decay chains
  #define CAPABILITY cascadeMC_UnitTest
  START_CAPABILITY
    #define FUNCTION cascadeMC_UnitTest
      START_FUNCTION(bool)
      DEPENDENCY(cascadeMC_test_TH_ProcessCatalog, DarkBit::TH_ProcessCatalog)
      DEPENDENCY(SimYieldTable, DarkBit::SimYieldTable)
    #undef FUNCTION
  #undef CAPABILITY
  */

  // Gamma rays --------------------------------------------
  //
  #define CAPABILITY GA_missingFinalStates
  START_CAPABILITY
    #define FUNCTION GA_missingFinalStates
      START_FUNCTION(std::vector<std::string>)
      DEPENDENCY(TH_ProcessCatalog, DarkBit::TH_ProcessCatalog)
      DEPENDENCY(SimYieldTable, DarkBit::SimYieldTable)
      DEPENDENCY(DarkMatter_ID, std::string)
    #undef FUNCTION
  #undef CAPABILITY

  #define CAPABILITY GA_AnnYield
  START_CAPABILITY
    #define FUNCTION GA_AnnYield_General
      START_FUNCTION(daFunk::Funk)
      DEPENDENCY(TH_ProcessCatalog, DarkBit::TH_ProcessCatalog)
      DEPENDENCY(SimYieldTable, DarkBit::SimYieldTable)
      DEPENDENCY(cascadeMC_gammaSpectra, DarkBit::stringFunkMap)
      DEPENDENCY(DarkMatter_ID, std::string)
    #undef FUNCTION
  /*
    #define FUNCTION GA_AnnYield_DarkSUSY
      START_FUNCTION(daFunk::Funk)
      DEPENDENCY(TH_ProcessCatalog, DarkBit::TH_ProcessCatalog)
      DEPENDENCY(DarkMatter_ID, std::string)
      BACKEND_REQ(dshayield, (), double, (double&,double&,int&,int&,int&))
    #undef FUNCTION
  */
  #undef CAPABILITY

  #define CAPABILITY TH_ProcessCatalog
  START_CAPABILITY
    #define FUNCTION TH_ProcessCatalog_MSSM
      START_FUNCTION(DarkBit::TH_ProcessCatalog)
      //ALLOW_MODELS(MSSM63atQ)
      DEPENDENCY(DarkSUSY_PointInit, bool)
<<<<<<< HEAD
      DEPENDENCY(MSSM_spectrum, Spectrum)      
=======
      DEPENDENCY(MSSM_spectrum, Spectrum)
>>>>>>> 7e8851e4
      DEPENDENCY(DarkMatter_ID, std::string)
      DEPENDENCY(decay_rates,DecayTable)
//      BACKEND_REQ(mspctm, (), DS_MSPCTM)
      BACKEND_REQ(dssigmav, (), double, (int&))
      BACKEND_REQ(dsIBffdxdy, (), double, (int&, double&, double&))
      BACKEND_REQ(dsIBhhdxdy, (), double, (int&, double&, double&))
      BACKEND_REQ(dsIBwhdxdy, (), double, (int&, double&, double&))
      BACKEND_REQ(dsIBwwdxdy, (), double, (int&, double&, double&))
      BACKEND_REQ(IBintvars, (), DS_IBINTVARS)
      //PS: commented out for now, as this can't be a backend function in its current form.
      //BACKEND_REQ(registerMassesForIB, (), void,
      //    (std::map<std::string, DarkBit::TH_ParticleProperty>&))
      BACKEND_REQ(setMassesForIB, (), void, (bool))
    #undef FUNCTION
    #define FUNCTION TH_ProcessCatalog_SingletDM
      START_FUNCTION(DarkBit::TH_ProcessCatalog)
<<<<<<< HEAD
      DEPENDENCY(decay_rates,DecayTable)      
=======
      DEPENDENCY(decay_rates,DecayTable)
>>>>>>> 7e8851e4
      DEPENDENCY(SingletDM_spectrum, Spectrum)
      ALLOW_MODELS(SingletDM)
    #undef FUNCTION
  #undef CAPABILITY

  #define CAPABILITY lnL_FermiLATdwarfs
  START_CAPABILITY
//    #define FUNCTION lnL_FermiLATdwarfsSimple
//      START_FUNCTION(double)
//      DEPENDENCY(GA_AnnYield, daFunk::Funk)
//      DEPENDENCY(RD_fraction, double)
//    #undef FUNCTION
    #define FUNCTION lnL_FermiLATdwarfs_gamLike
      START_FUNCTION(double)
      DEPENDENCY(GA_AnnYield, daFunk::Funk)
      DEPENDENCY(RD_fraction, double)
      BACKEND_REQ(lnL, (gamLike), double, (int, const std::vector<double> &, const std::vector<double> &))
    #undef FUNCTION
  #undef CAPABILITY

  #define CAPABILITY lnL_FermiGC
  START_CAPABILITY
    #define FUNCTION lnL_FermiGC_gamLike
      START_FUNCTION(double)
      DEPENDENCY(GA_AnnYield, daFunk::Funk)
      DEPENDENCY(RD_fraction, double)
      BACKEND_REQ(lnL, (gamLike), double, (int, const std::vector<double> &, const std::vector<double> &))
    #undef FUNCTION
  #undef CAPABILITY

  #define CAPABILITY lnL_CTAGC
  START_CAPABILITY
    #define FUNCTION lnL_CTAGC_gamLike
      START_FUNCTION(double)
      DEPENDENCY(GA_AnnYield, daFunk::Funk)
      DEPENDENCY(RD_fraction, double)
      BACKEND_REQ(lnL, (gamLike), double, (int, const std::vector<double> &, const std::vector<double> &))
    #undef FUNCTION
  #undef CAPABILITY

  #define CAPABILITY lnL_HESSGC
  START_CAPABILITY
    #define FUNCTION lnL_HESSGC_gamLike
      START_FUNCTION(double)
      DEPENDENCY(GA_AnnYield, daFunk::Funk)
      DEPENDENCY(RD_fraction, double)
      BACKEND_REQ(lnL, (gamLike), double, (int, const std::vector<double> &, const std::vector<double> &))
    #undef FUNCTION
  #undef CAPABILITY

  #define CAPABILITY dump_GammaSpectrum
  START_CAPABILITY
    #define FUNCTION dump_GammaSpectrum
      START_FUNCTION(double)
      DEPENDENCY(GA_AnnYield, daFunk::Funk)
    #undef FUNCTION
  #undef CAPABILITY

  #define CAPABILITY lnL_oh2
  START_CAPABILITY
    #define FUNCTION lnL_oh2_Simple
      START_FUNCTION(double)
      DEPENDENCY(RD_oh2, double)
    #undef FUNCTION
    #define FUNCTION lnL_oh2_upperlimit
      START_FUNCTION(double)
      DEPENDENCY(RD_oh2, double)
    #undef FUNCTION
  #undef CAPABILITY

  // Local DM density likelihood

  #define CAPABILITY lnL_rho0
  START_CAPABILITY
    #define FUNCTION lnL_rho0_lognormal
      START_FUNCTION(double)
      ALLOW_MODELS(LocalHalo)
    #undef FUNCTION
  #undef CAPABILITY

  #define CAPABILITY lnL_vrot
  START_CAPABILITY
    #define FUNCTION lnL_vrot_gaussian
      START_FUNCTION(double)
      ALLOW_MODELS(LocalHalo)
    #undef FUNCTION
  #undef CAPABILITY

  #define CAPABILITY lnL_v0
  START_CAPABILITY
    #define FUNCTION lnL_v0_gaussian
      START_FUNCTION(double)
      ALLOW_MODELS(LocalHalo)
    #undef FUNCTION
  #undef CAPABILITY

  #define CAPABILITY lnL_vesc
  START_CAPABILITY
    #define FUNCTION lnL_vesc_gaussian
      START_FUNCTION(double)
      ALLOW_MODELS(LocalHalo)
    #undef FUNCTION
  #undef CAPABILITY

  // Simple WIMP property extractors =======================================

  // Retrieve the DM mass in GeV for generic models
  QUICK_FUNCTION(DarkBit, mwimp, NEW_CAPABILITY, mwimp_generic, double, (),
      (TH_ProcessCatalog, DarkBit::TH_ProcessCatalog), (DarkMatter_ID, std::string))

  // Retrieve the total thermally-averaged annihilation cross-section for indirect detection (cm^3 / s)
  QUICK_FUNCTION(DarkBit, sigmav, NEW_CAPABILITY, sigmav_late_universe, double, (),
      (TH_ProcessCatalog, DarkBit::TH_ProcessCatalog), (DarkMatter_ID, std::string))


  // DIRECT DETECTION ==================================================

  // Determine the DM-nucleon couplings
  #define CAPABILITY DD_couplings
  START_CAPABILITY

    #define FUNCTION DD_couplings_DarkSUSY
      START_FUNCTION(DM_nucleon_couplings)
      DEPENDENCY(DarkSUSY_PointInit, bool)
      BACKEND_REQ(dsddgpgn, (), void, (double&, double&, double&, double&))
      BACKEND_REQ(mspctm, (), DS_MSPCTM)
      BACKEND_REQ(ddcom, (DarkSUSY), DS_DDCOM)
      ALLOW_MODELS(nuclear_params_fnq)
    #undef FUNCTION

    #define FUNCTION DD_couplings_MicrOmegas
      START_FUNCTION(DM_nucleon_couplings)
      BACKEND_REQ(nucleonAmplitudes, (gimmemicro), int, (double(*)(double,double,double,double), double*, double*, double*, double*))
      BACKEND_REQ(FeScLoop, (gimmemicro), double, (double, double, double, double))
      BACKEND_REQ(MOcommon, (gimmemicro), MicrOmegas::MOcommonSTR)
      ALLOW_MODEL_DEPENDENCE(nuclear_params_fnq, MSSM63atQ, SingletDM)
      MODEL_GROUP(group1, (nuclear_params_fnq))
      MODEL_GROUP(group2, (MSSM63atQ, SingletDM))
      ALLOW_MODEL_COMBINATION(group1, group2)
      BACKEND_OPTION((MicrOmegas_MSSM),(gimmemicro))
      BACKEND_OPTION((MicrOmegas_SingletDM),(gimmemicro))
      FORCE_SAME_BACKEND(gimmemicro)
    #undef FUNCTION

    #define FUNCTION DD_couplings_SingletDM
      START_FUNCTION(DM_nucleon_couplings)
<<<<<<< HEAD
      DEPENDENCY(SingletDM_spectrum, /*TAG*/ Spectrum)
=======
      DEPENDENCY(SingletDM_spectrum, Spectrum)
>>>>>>> 7e8851e4
      ALLOW_JOINT_MODEL(nuclear_params_fnq, SingletDM)
     #undef FUNCTION

  #undef CAPABILITY

  // Simple calculators of the spin-(in)dependent WIMP-proton and WIMP-neutron cross-sections
  QUICK_FUNCTION(DarkBit, sigma_SI_p, NEW_CAPABILITY, sigma_SI_p_simple, double, (), (DD_couplings, DM_nucleon_couplings), (mwimp, double))
  QUICK_FUNCTION(DarkBit, sigma_SI_n, NEW_CAPABILITY, sigma_SI_n_simple, double, (), (DD_couplings, DM_nucleon_couplings), (mwimp, double))
  QUICK_FUNCTION(DarkBit, sigma_SD_p, NEW_CAPABILITY, sigma_SD_p_simple, double, (), (DD_couplings, DM_nucleon_couplings), (mwimp, double))
  QUICK_FUNCTION(DarkBit, sigma_SD_n, NEW_CAPABILITY, sigma_SD_n_simple, double, (), (DD_couplings, DM_nucleon_couplings), (mwimp, double))

  // Likelihoods for nuclear parameters:
  #define CAPABILITY lnL_SI_nuclear_parameters
  START_CAPABILITY
    #define FUNCTION lnL_sigmas_sigmal
      START_FUNCTION(double)
      ALLOW_MODEL(nuclear_params_sigmas_sigmal)
    #undef FUNCTION
  #undef CAPABILITY

  #define CAPABILITY lnL_SD_nuclear_parameters
  START_CAPABILITY
    #define FUNCTION lnL_deltaq
      START_FUNCTION(double)
      ALLOW_MODELS(nuclear_params_fnq)
    #undef FUNCTION
  #undef CAPABILITY

  // DD rate and likelihood calculations. Don't try this one at home kids.
  #define DD_DECLARE_RESULT_FUNCTION(EXPERIMENT,TYPE,NAME)                    \
  LONG_START_CAPABILITY(MODULE, CAT_3(EXPERIMENT,_,NAME))                     \
  LONG_DECLARE_FUNCTION(MODULE, CAT_3(EXPERIMENT,_,NAME),                     \
   CAT_3(EXPERIMENT,_Get,NAME), TYPE, 0)                                      \
  LONG_DEPENDENCY(MODULE, CAT_3(EXPERIMENT,_Get,NAME),                        \
   CAT(EXPERIMENT,_Calculate), bool)                                          \
  LONG_BACKEND_REQ(MODULE, CAT_3(EXPERIMENT,_,NAME),                          \
   CAT_3(EXPERIMENT,_Get,NAME), DD_Experiment, (DDCalc), int, (const str&))   \
  LONG_BACKEND_REQ(MODULE, CAT_3(EXPERIMENT,_,NAME),                          \
   CAT_3(EXPERIMENT,_Get,NAME), CAT(DD_,NAME), (DDCalc), TYPE, (const int&))
  #define DD_DECLARE_EXPERIMENT(EXPERIMENT)                                   \
  LONG_START_CAPABILITY(MODULE, CAT(EXPERIMENT,_Calculate))                   \
  LONG_DECLARE_FUNCTION(MODULE, CAT(EXPERIMENT,_Calculate),                   \
   CAT(EXPERIMENT,_Calc), bool, 0)                                            \
  LONG_BACKEND_REQ(MODULE, CAT(EXPERIMENT,_Calculate),                        \
   CAT(EXPERIMENT,_Calc), DD_Experiment, (DDCalc), int, (const str&))         \
  LONG_BACKEND_REQ(MODULE, CAT(EXPERIMENT,_Calculate),                        \
   CAT(EXPERIMENT,_Calc), DD_CalcRates, (DDCalc), void, (const int&))         \
  DD_DECLARE_RESULT_FUNCTION(EXPERIMENT,int,Events)                           \
  DD_DECLARE_RESULT_FUNCTION(EXPERIMENT,double,Background)                    \
  DD_DECLARE_RESULT_FUNCTION(EXPERIMENT,double,Signal)                        \
  DD_DECLARE_RESULT_FUNCTION(EXPERIMENT,double,SignalSI)                      \
  DD_DECLARE_RESULT_FUNCTION(EXPERIMENT,double,SignalSD)                      \
  DD_DECLARE_RESULT_FUNCTION(EXPERIMENT,double,LogLikelihood)                 \

  // Declare different DD experiments that exist in DDCalc.
  DD_DECLARE_EXPERIMENT(XENON100_2012)
  DD_DECLARE_EXPERIMENT(LUX_2013)
  DD_DECLARE_EXPERIMENT(SuperCDMS_2014)
  DD_DECLARE_EXPERIMENT(SIMPLE_2014)
  DD_DECLARE_EXPERIMENT(DARWIN_Ar)
  DD_DECLARE_EXPERIMENT(DARWIN_Xe)
  DD_DECLARE_EXPERIMENT(LUX_2016_prelim)
  DD_DECLARE_EXPERIMENT(PandaX_2016)
  DD_DECLARE_EXPERIMENT(LUX_2015)
  DD_DECLARE_EXPERIMENT(PICO_2L)
  DD_DECLARE_EXPERIMENT(PICO_60_F)
  DD_DECLARE_EXPERIMENT(PICO_60_I)


  // INDIRECT DETECTION: NEUTRINOS =====================================

  // Solar capture ------------------------

  // Capture rate of regular dark matter in the Sun (no v-dependent or q-dependent cross-sections) (s^-1).
  #define CAPABILITY capture_rate_Sun
  START_CAPABILITY
    #define FUNCTION capture_rate_Sun_const_xsec
      START_FUNCTION(double)
      BACKEND_REQ(cap_Sun_v0q0_isoscalar, (DarkSUSY), double, (const double&, const double&, const double&))
      DEPENDENCY(mwimp, double)
      DEPENDENCY(sigma_SI_p, double)
      DEPENDENCY(sigma_SD_p, double)
        #define CONDITIONAL_DEPENDENCY DarkSUSY_PointInit_LocalHalo
        START_CONDITIONAL_DEPENDENCY(bool)
        ACTIVATE_FOR_BACKEND(cap_Sun_v0q0_isoscalar, DarkSUSY)
        #undef CONDITIONAL_DEPENDENCY
    #undef FUNCTION
  #undef CAPABILITY

  // Equilibration time for capture and annihilation of dark matter in the Sun (s)
  #define CAPABILITY equilibration_time_Sun
  START_CAPABILITY
    #define FUNCTION equilibration_time_Sun
      START_FUNCTION(double)
      DEPENDENCY(sigmav, double)
      DEPENDENCY(mwimp, double)
      DEPENDENCY(capture_rate_Sun, double)
    #undef FUNCTION
  #undef CAPABILITY

  // Annihilation rate of dark matter in the Sun (s^-1)
  #define CAPABILITY annihilation_rate_Sun
  START_CAPABILITY
    #define FUNCTION annihilation_rate_Sun
      START_FUNCTION(double)
      DEPENDENCY(equilibration_time_Sun, double)
      DEPENDENCY(capture_rate_Sun, double)
    #undef FUNCTION
  #undef CAPABILITY

  /// Neutrino yield function pointer and setup
  #define CAPABILITY nuyield_ptr
  START_CAPABILITY
    #define FUNCTION nuyield_from_DS
    START_FUNCTION(nuyield_info)
    DEPENDENCY(TH_ProcessCatalog, DarkBit::TH_ProcessCatalog)
    DEPENDENCY(mwimp, double)
    DEPENDENCY(sigmav, double)
    DEPENDENCY(sigma_SI_p, double)
    DEPENDENCY(sigma_SD_p, double)
    DEPENDENCY(DarkMatter_ID, std::string)
    BACKEND_REQ(nuyield_setup, (needs_DS), void, (const double(&)[29],
     const double(&)[29][3], const double(&)[15], const double(&)[3], const double&,
     const double&, const double&, const double&, const double&))
    BACKEND_REQ(nuyield, (needs_DS), double, (const double&, const int&, void*&))
    BACKEND_REQ(get_DS_neutral_h_decay_channels, (needs_DS), std::vector< std::vector<str> >, ())
    BACKEND_REQ(get_DS_charged_h_decay_channels, (needs_DS), std::vector< std::vector<str> >, ())
    BACKEND_OPTION((DarkSUSY, 5.1.1, 5.1.2, 5.1.3), (needs_DS))
    #undef FUNCTION
  #undef CAPABILITY


  // Neutrino telescope likelihoods ------------------------

  #define CAPABILITY IC22_data
  START_CAPABILITY
    #define FUNCTION IC22_full
      START_FUNCTION(nudata)
      DEPENDENCY(mwimp, double)
      DEPENDENCY(annihilation_rate_Sun, double)
      DEPENDENCY(nuyield_ptr, nuyield_info)
      BACKEND_REQ(nubounds, (), void, (const char&, const double&, const double&,
                                       nuyield_function_pointer, double&, double&, int&,
                                       double&, double&, const int&, const double&,
                                       const int&, const bool&, const double&,
                                       const double&, void*&, const bool&))
    #undef FUNCTION
  #undef CAPABILITY

  #define CAPABILITY IC22_signal
  START_CAPABILITY
    #define FUNCTION IC22_signal
    START_FUNCTION(double)
    DEPENDENCY(IC22_data, nudata)
    #undef FUNCTION
  #undef CAPABILITY

  #define CAPABILITY IC22_bg
  START_CAPABILITY
    #define FUNCTION IC22_bg
    START_FUNCTION(double)
    DEPENDENCY(IC22_data, nudata)
    #undef FUNCTION
  #undef CAPABILITY

  #define CAPABILITY IC22_loglike
  START_CAPABILITY
    #define FUNCTION IC22_loglike
    START_FUNCTION(double)
    DEPENDENCY(IC22_data, nudata)
    #undef FUNCTION
  #undef CAPABILITY

  #define CAPABILITY IC22_bgloglike
  START_CAPABILITY
    #define FUNCTION IC22_bgloglike
    START_FUNCTION(double)
    DEPENDENCY(IC22_data, nudata)
    #undef FUNCTION
  #undef CAPABILITY

  #define CAPABILITY IC22_pvalue
  START_CAPABILITY
    #define FUNCTION IC22_pvalue
    START_FUNCTION(double)
    DEPENDENCY(IC22_data, nudata)
    #undef FUNCTION
  #undef CAPABILITY

  #define CAPABILITY IC22_nobs
  START_CAPABILITY
    #define FUNCTION IC22_nobs
    START_FUNCTION(int)
    DEPENDENCY(IC22_data, nudata)
    #undef FUNCTION
  #undef CAPABILITY

  #define CAPABILITY IC79WH_data
  START_CAPABILITY
    #define FUNCTION IC79WH_full
      START_FUNCTION(nudata)
      DEPENDENCY(mwimp, double)
      DEPENDENCY(annihilation_rate_Sun, double)
      DEPENDENCY(nuyield_ptr, nuyield_info)
      BACKEND_REQ(nubounds, (), void, (const char&, const double&, const double&,
                                       nuyield_function_pointer, double&, double&, int&,
                                       double&, double&, const int&, const double&,
                                       const int&, const bool&, const double&,
                                       const double&, void*&, const bool&))
    #undef FUNCTION
  #undef CAPABILITY

  #define CAPABILITY IC79WH_signal
  START_CAPABILITY
    #define FUNCTION IC79WH_signal
    START_FUNCTION(double)
    DEPENDENCY(IC79WH_data, nudata)
    #undef FUNCTION
  #undef CAPABILITY

  #define CAPABILITY IC79WH_bg
  START_CAPABILITY
    #define FUNCTION IC79WH_bg
    START_FUNCTION(double)
    DEPENDENCY(IC79WH_data, nudata)
    #undef FUNCTION
  #undef CAPABILITY

  #define CAPABILITY IC79WH_loglike
  START_CAPABILITY
    #define FUNCTION IC79WH_loglike
    START_FUNCTION(double)
    DEPENDENCY(IC79WH_data, nudata)
    #undef FUNCTION
  #undef CAPABILITY

  #define CAPABILITY IC79WH_bgloglike
  START_CAPABILITY
    #define FUNCTION IC79WH_bgloglike
    START_FUNCTION(double)
    DEPENDENCY(IC79WH_data, nudata)
    #undef FUNCTION
  #undef CAPABILITY

  #define CAPABILITY IC79WH_pvalue
  START_CAPABILITY
    #define FUNCTION IC79WH_pvalue
    START_FUNCTION(double)
    DEPENDENCY(IC79WH_data, nudata)
    #undef FUNCTION
  #undef CAPABILITY

  #define CAPABILITY IC79WH_nobs
  START_CAPABILITY
    #define FUNCTION IC79WH_nobs
    START_FUNCTION(int)
    DEPENDENCY(IC79WH_data, nudata)
    #undef FUNCTION
  #undef CAPABILITY

  #define CAPABILITY IC79WL_data
  START_CAPABILITY
    #define FUNCTION IC79WL_full
      START_FUNCTION(nudata)
      DEPENDENCY(mwimp, double)
      DEPENDENCY(annihilation_rate_Sun, double)
      DEPENDENCY(nuyield_ptr, nuyield_info)
      BACKEND_REQ(nubounds, (), void, (const char&, const double&, const double&,
                                       nuyield_function_pointer, double&, double&, int&,
                                       double&, double&, const int&, const double&,
                                       const int&, const bool&, const double&,
                                       const double&, void*&, const bool&))
    #undef FUNCTION
  #undef CAPABILITY

  #define CAPABILITY IC79WL_signal
  START_CAPABILITY
    #define FUNCTION IC79WL_signal
    START_FUNCTION(double)
    DEPENDENCY(IC79WL_data, nudata)
    #undef FUNCTION
  #undef CAPABILITY

  #define CAPABILITY IC79WL_bg
  START_CAPABILITY
    #define FUNCTION IC79WL_bg
    START_FUNCTION(double)
    DEPENDENCY(IC79WL_data, nudata)
    #undef FUNCTION
  #undef CAPABILITY

  #define CAPABILITY IC79WL_loglike
  START_CAPABILITY
    #define FUNCTION IC79WL_loglike
    START_FUNCTION(double)
    DEPENDENCY(IC79WL_data, nudata)
    #undef FUNCTION
  #undef CAPABILITY

  #define CAPABILITY IC79WL_bgloglike
  START_CAPABILITY
    #define FUNCTION IC79WL_bgloglike
    START_FUNCTION(double)
    DEPENDENCY(IC79WL_data, nudata)
    #undef FUNCTION
  #undef CAPABILITY

  #define CAPABILITY IC79WL_pvalue
  START_CAPABILITY
    #define FUNCTION IC79WL_pvalue
    START_FUNCTION(double)
    DEPENDENCY(IC79WL_data, nudata)
    #undef FUNCTION
  #undef CAPABILITY

  #define CAPABILITY IC79WL_nobs
  START_CAPABILITY
    #define FUNCTION IC79WL_nobs
    START_FUNCTION(int)
    DEPENDENCY(IC79WL_data, nudata)
    #undef FUNCTION
  #undef CAPABILITY

  #define CAPABILITY IC79SL_data
  START_CAPABILITY
    #define FUNCTION IC79SL_full
      START_FUNCTION(nudata)
      DEPENDENCY(mwimp, double)
      DEPENDENCY(annihilation_rate_Sun, double)
      DEPENDENCY(nuyield_ptr, nuyield_info)
      BACKEND_REQ(nubounds, (), void, (const char&, const double&, const double&,
                                       nuyield_function_pointer, double&, double&, int&,
                                       double&, double&, const int&, const double&,
                                       const int&, const bool&, const double&,
                                       const double&, void*&, const bool&))
    #undef FUNCTION
  #undef CAPABILITY

  #define CAPABILITY IC79SL_signal
  START_CAPABILITY
    #define FUNCTION IC79SL_signal
    START_FUNCTION(double)
    DEPENDENCY(IC79SL_data, nudata)
    #undef FUNCTION
  #undef CAPABILITY

  #define CAPABILITY IC79SL_bg
  START_CAPABILITY
    #define FUNCTION IC79SL_bg
    START_FUNCTION(double)
    DEPENDENCY(IC79SL_data, nudata)
    #undef FUNCTION
  #undef CAPABILITY

  #define CAPABILITY IC79SL_loglike
  START_CAPABILITY
    #define FUNCTION IC79SL_loglike
    START_FUNCTION(double)
    DEPENDENCY(IC79SL_data, nudata)
    #undef FUNCTION
  #undef CAPABILITY

  #define CAPABILITY IC79SL_bgloglike
  START_CAPABILITY
    #define FUNCTION IC79SL_bgloglike
    START_FUNCTION(double)
    DEPENDENCY(IC79SL_data, nudata)
    #undef FUNCTION
  #undef CAPABILITY

  #define CAPABILITY IC79SL_pvalue
  START_CAPABILITY
    #define FUNCTION IC79SL_pvalue
    START_FUNCTION(double)
    DEPENDENCY(IC79SL_data, nudata)
    #undef FUNCTION
  #undef CAPABILITY

  #define CAPABILITY IC79SL_nobs
  START_CAPABILITY
    #define FUNCTION IC79SL_nobs
    START_FUNCTION(int)
    DEPENDENCY(IC79SL_data, nudata)
    #undef FUNCTION
  #undef CAPABILITY

  #define CAPABILITY IC79_loglike
  START_CAPABILITY
    #define FUNCTION IC79_loglike
    START_FUNCTION(double)
    DEPENDENCY(IC79WH_loglike, double)
    DEPENDENCY(IC79WL_loglike, double)
    DEPENDENCY(IC79SL_loglike, double)
    DEPENDENCY(IC79WH_bgloglike, double)
    DEPENDENCY(IC79WL_bgloglike, double)
    DEPENDENCY(IC79SL_bgloglike, double)
    #undef FUNCTION
  #undef CAPABILITY

  #define CAPABILITY IceCube_likelihood
  START_CAPABILITY
    #define FUNCTION IC_loglike
    START_FUNCTION(double)
    DEPENDENCY(IC22_loglike, double)
    DEPENDENCY(IC79WH_loglike, double)
    DEPENDENCY(IC79WL_loglike, double)
    DEPENDENCY(IC79SL_loglike, double)
    DEPENDENCY(IC22_bgloglike, double)
    DEPENDENCY(IC79WH_bgloglike, double)
    DEPENDENCY(IC79WL_bgloglike, double)
    DEPENDENCY(IC79SL_bgloglike, double)
    #undef FUNCTION
  #undef CAPABILITY

  #define CAPABILITY UnitTest_DarkBit
  START_CAPABILITY
    #define FUNCTION UnitTest_DarkBit
    START_FUNCTION(int)
    DEPENDENCY(DD_couplings, DM_nucleon_couplings)
    DEPENDENCY(RD_oh2, double)
    DEPENDENCY(GA_AnnYield, daFunk::Funk)
    DEPENDENCY(TH_ProcessCatalog, DarkBit::TH_ProcessCatalog)
    DEPENDENCY(DarkMatter_ID, std::string)
    #undef FUNCTION
  #undef CAPABILITY

  #define CAPABILITY SimYieldTable
  START_CAPABILITY
    #define FUNCTION SimYieldTable_DarkSUSY
    START_FUNCTION(DarkBit::SimYieldTable)
    BACKEND_REQ(dshayield, (), double, (double&,double&,int&,int&,int&))
    #undef FUNCTION
    #define FUNCTION SimYieldTable_MicrOmegas
    START_FUNCTION(DarkBit::SimYieldTable)
    BACKEND_REQ(dNdE, (), double, (double,double,int,int))
    #undef FUNCTION
    #define FUNCTION SimYieldTable_PPPC
    START_FUNCTION(DarkBit::SimYieldTable)
    #undef FUNCTION
  #undef CAPABILITY

  #define CAPABILITY DarkMatter_ID
  START_CAPABILITY
    #define FUNCTION DarkMatter_ID_SingletDM
    START_FUNCTION(std::string)
    ALLOW_MODELS(SingletDM, SingletDM_running)
    #undef FUNCTION
    #define FUNCTION DarkMatter_ID_MSSM
    START_FUNCTION(std::string)
    DEPENDENCY(MSSM_spectrum, Spectrum)
    #undef FUNCTION
  #undef CAPABILITY

  #define CAPABILITY GalacticHalo
  START_CAPABILITY
    #define FUNCTION GalacticHalo
    START_FUNCTION(daFunk::Funk)
    ALLOW_MODELS(GalacticHalo_gNFW, GalacticHalo_Einasto)
    #undef FUNCTION
  #undef CAPABILITY
#undef MODULE
#endif /* defined(__DarkBit_rollcall_hpp__) */<|MERGE_RESOLUTION|>--- conflicted
+++ resolved
@@ -68,13 +68,8 @@
     // (probably always true)
     #define FUNCTION DarkSUSY_PointInit_MSSM
       START_FUNCTION(bool)
-<<<<<<< HEAD
-      DEPENDENCY(MSSM_spectrum, Spectrum) 
-      DEPENDENCY(decay_rates, DecayTable) 
-=======
       DEPENDENCY(MSSM_spectrum, Spectrum)
       DEPENDENCY(decay_rates, DecayTable)
->>>>>>> 7e8851e4
       ALLOW_MODELS(MSSM63atQ,CMSSM)
       // CMSSM
       BACKEND_REQ(dsgive_model_isasugra, (), void, (double&,double&,double&,double&,double&))
@@ -166,13 +161,9 @@
       START_FUNCTION(double)
       DEPENDENCY(RD_spectrum_ordered, DarkBit::RD_spectrum_type)
       DEPENDENCY(RD_eff_annrate, fptr_dd)
-#ifdef DARKBIT_RD_DEBUG
-<<<<<<< HEAD
-      DEPENDENCY(MSSM_spectrum, Spectrum) 
-=======
-      DEPENDENCY(MSSM_spectrum, Spectrum)
->>>>>>> 7e8851e4
-#endif
+      #ifdef DARKBIT_RD_DEBUG
+        DEPENDENCY(MSSM_spectrum, Spectrum)
+      #endif
       BACKEND_REQ(dsrdthlim, (), void, ())
       BACKEND_REQ(dsrdtab, (), void, (double(*)(double&), double&))
       BACKEND_REQ(dsrdeqn, (), void, (double(*)(double&),double&,double&,double&,double&,int&))
@@ -376,14 +367,10 @@
       START_FUNCTION(DarkBit::TH_ProcessCatalog)
       //ALLOW_MODELS(MSSM63atQ)
       DEPENDENCY(DarkSUSY_PointInit, bool)
-<<<<<<< HEAD
-      DEPENDENCY(MSSM_spectrum, Spectrum)      
-=======
       DEPENDENCY(MSSM_spectrum, Spectrum)
->>>>>>> 7e8851e4
       DEPENDENCY(DarkMatter_ID, std::string)
       DEPENDENCY(decay_rates,DecayTable)
-//      BACKEND_REQ(mspctm, (), DS_MSPCTM)
+      //BACKEND_REQ(mspctm, (), DS_MSPCTM)
       BACKEND_REQ(dssigmav, (), double, (int&))
       BACKEND_REQ(dsIBffdxdy, (), double, (int&, double&, double&))
       BACKEND_REQ(dsIBhhdxdy, (), double, (int&, double&, double&))
@@ -397,11 +384,7 @@
     #undef FUNCTION
     #define FUNCTION TH_ProcessCatalog_SingletDM
       START_FUNCTION(DarkBit::TH_ProcessCatalog)
-<<<<<<< HEAD
-      DEPENDENCY(decay_rates,DecayTable)      
-=======
       DEPENDENCY(decay_rates,DecayTable)
->>>>>>> 7e8851e4
       DEPENDENCY(SingletDM_spectrum, Spectrum)
       ALLOW_MODELS(SingletDM)
     #undef FUNCTION
@@ -409,11 +392,6 @@
 
   #define CAPABILITY lnL_FermiLATdwarfs
   START_CAPABILITY
-//    #define FUNCTION lnL_FermiLATdwarfsSimple
-//      START_FUNCTION(double)
-//      DEPENDENCY(GA_AnnYield, daFunk::Funk)
-//      DEPENDENCY(RD_fraction, double)
-//    #undef FUNCTION
     #define FUNCTION lnL_FermiLATdwarfs_gamLike
       START_FUNCTION(double)
       DEPENDENCY(GA_AnnYield, daFunk::Funk)
@@ -548,11 +526,7 @@
 
     #define FUNCTION DD_couplings_SingletDM
       START_FUNCTION(DM_nucleon_couplings)
-<<<<<<< HEAD
-      DEPENDENCY(SingletDM_spectrum, /*TAG*/ Spectrum)
-=======
       DEPENDENCY(SingletDM_spectrum, Spectrum)
->>>>>>> 7e8851e4
       ALLOW_JOINT_MODEL(nuclear_params_fnq, SingletDM)
      #undef FUNCTION
 
