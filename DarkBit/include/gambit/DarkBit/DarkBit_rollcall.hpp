//   GAMBIT: Global and Modular BSM Inference Tool
//   *********************************************
///  \file
///
///  Rollcall header for module DarkBit
///
///  Compile-time registration of available obser-
///  vables and likelihoods, as well as their
///  dependencies.
///
///  Add to this if you want to add an observable
///  or likelihood to this module.
///
///  *********************************************
///
///  Authors (add name and date if you modify):
///
///  \author Christoph Weniger
///          (c.weniger@uva.nl)
///  \date 2013 Jul - 2015 May
///
///  \author Torsten Bringmann
///          (torsten.bringmann@fys.uio.no)
///  \date 2013 Jun
///  \date 2014 Mar
///  \date 2019 May
///
///  \author Lars A. Dal
///          (l.a.dal@fys.uio.no)
///  \date 2014 Mar, Sep, Oct
///
///  \author Christopher Savage
///          (chris@savage.name)
///  \date 2014 Oct, Dec
///  \date 2015 June
///
///  \author Antje Putze
///          (antje.putze@lapth.cnrs.fr)
///  \date 2015 Jan
///
///  \author Pat Scott
///          (pscott@imperial.ac.uk)
///  \date 2014 Mar
///  \date 2015 Mar, Aug
///        2018 Sep
///
///  \author Sebastian Wild
///          (sebastian.wild@ph.tum.de)
///  \date 2016 Aug, 2017 Oct
///
///  \author Felix Kahlhoefer
///          (felix.kahlhoefer@desy.de)
///  \date 2016 August
///
///  \author Ankit Beniwal
///          (ankit.beniwal@uclouvain.be)
///  \date 2016 Oct
///  \date 2018 Jan, Aug
///  \date 2020 Dec
///
///  \author Aaron Vincent
///          (aaron.vincent@cparc.ca)
///  \date 2017 Sept
///
///  \author Sanjay Bloor
///          (sanjay.bloor12@imperial.ac.uk)
///  \date 2017 Dec
///  \date 2018 Aug, Sep, Oct
///  \date 2020 Feb, May
///
///  \author Sebastian Hoof
///          (s.hoof15@imperial.ac.uk)
///  \date 2016 Oct
///  \date 2017 Feb, Sep, Dec
///  \date 2018 Jan, Mar, Apr
///  \date 2019 Mar, Apr, Jun
///
<<<<<<< HEAD
/// \author Patrick Stöcker
///         (stoecker@physik.rwth-aachen.de)
/// \date 2019 Sep
/// \date 2021 Jan
///
/// \author Anders Kvellestad
///         (anders.kvellestad@fys.uio.no)
/// \date 2020 Feb
=======
///  \author Anders Kvellestad
///          (anders.kvellestad@fys.uio.no)
///  \date 2020 Feb
>>>>>>> e0b45de9
///
///  \author Jonathan Cornell
///          (jonathancornell@weber.edu)
///  \date 2013 - 2020
///
///  \author Patrick Stoecker
///          (stoecker@physik.rwth-aachen.de)
///  \date 2021 Mar
///
///  \author Tomas Gonzalo
///          (gonzalo@physik.rwth-aachen.de)
///  \date 2021 Sep
///
/// \author Iñigo Saez Casares
///          (inigo.saez_casares@ens-paris-saclay.fr)
/// \date 2019 - 2020
/// \date 2021 April, May
///
///  *********************************************

#pragma once

#include "gambit/DarkBit/DarkBit_types.hpp"

#define MODULE DarkBit
#define REFERENCE GAMBITDarkMatterWorkgroup:2017fax
START_MODULE

  // DarkSUSY-specific initialisation functions ========================

  /// Make sure LocalHalo model is initialized in DarkSUSY5
  #define CAPABILITY DarkSUSY5_PointInit_LocalHalo
  START_CAPABILITY
    #define FUNCTION DarkSUSY5_PointInit_LocalHalo_func
      START_FUNCTION(bool)
      DEPENDENCY(RD_fraction, double)
      DEPENDENCY(LocalHalo, LocalMaxwellianHalo)
      BACKEND_REQ(dshmcom, (ds5), DS5_HMCOM)
      BACKEND_REQ(dshmisodf, (ds5), DS_HMISODF)
      BACKEND_REQ(dshmframevelcom, (ds5), DS_HMFRAMEVELCOM)
      BACKEND_REQ(dshmnoclue, (ds5), DS_HMNOCLUE)
      BACKEND_OPTION((DarkSUSY, 5.1.3), (ds5))
    #undef FUNCTION
  #undef CAPABILITY

  /// Make sure LocalHalo model is initialized in DarkSUSY6
  #define CAPABILITY DarkSUSY_PointInit_LocalHalo
  START_CAPABILITY
    #define FUNCTION DarkSUSY_PointInit_LocalHalo_func
      START_FUNCTION(bool)
      DEPENDENCY(RD_fraction, double)
      DEPENDENCY(LocalHalo, LocalMaxwellianHalo)
      BACKEND_REQ(dshmcom, (ds6), DS_HMCOM)
      BACKEND_REQ(dshmisodf, (ds6), DS_HMISODF)
      BACKEND_REQ(dshmframevelcom, (ds6), DS_HMFRAMEVELCOM)
      BACKEND_REQ(dshmnoclue, (ds6), DS_HMNOCLUE)
      BACKEND_OPTION((DarkSUSY_MSSM, 6.1.1, 6.2.2, 6.2.5), (ds6))  // Only DS6
      BACKEND_OPTION((DarkSUSY_generic_wimp, 6.1.1, 6.2.2, 6.2.5), (ds6))  // Only DS6
      FORCE_SAME_BACKEND(ds6)
    #undef FUNCTION
  #undef CAPABILITY

  // Relic density =====================================================

  #define CAPABILITY RD_spectrum
  START_CAPABILITY
    #define FUNCTION RD_spectrum_MSSM
      START_FUNCTION(RD_spectrum_type)
      DEPENDENCY(MSSM_spectrum, Spectrum)
      DEPENDENCY(DarkMatter_ID, std::string)
      DEPENDENCY(decay_rates,DecayTable)
    #undef FUNCTION
    #define FUNCTION RD_spectrum_SUSY_DS5
      START_FUNCTION(RD_spectrum_type)
      BACKEND_REQ(mspctm, (ds5), DS5_MSPCTM)
      BACKEND_REQ(widths, (ds5), DS5_WIDTHS)
      BACKEND_REQ(intdof, (ds5), DS_INTDOF)
      BACKEND_REQ(pacodes, (ds5), DS5_PACODES)
      BACKEND_REQ(DS5particle_code, (ds5), int, (const str&))
      BACKEND_OPTION((DarkSUSY, 5.1.3), (ds5))  // Only for DarkSUSY5
    #undef FUNCTION
    #define FUNCTION RD_spectrum_from_ProcessCatalog
      START_FUNCTION(RD_spectrum_type)
      DEPENDENCY(TH_ProcessCatalog, TH_ProcessCatalog)
      DEPENDENCY(DarkMatter_ID, std::string)
      DEPENDENCY(DarkMatterConj_ID, std::string)
      ALLOW_MODELS(ScalarSingletDM_Z2, ScalarSingletDM_Z2_running,
                   ScalarSingletDM_Z3, ScalarSingletDM_Z3_running,
                   DiracSingletDM_Z2, MajoranaSingletDM_Z2, VectorSingletDM_Z2, DMEFT)
    #undef FUNCTION
  #undef CAPABILITY

  #define CAPABILITY RD_spectrum_ordered
  START_CAPABILITY
    #define FUNCTION RD_spectrum_ordered_func
      START_FUNCTION(RD_spectrum_type)
      DEPENDENCY(RD_spectrum, RD_spectrum_type)
    #undef FUNCTION
  #undef CAPABILITY

  #define CAPABILITY RD_eff_annrate_DS5prep
  START_CAPABILITY
    #define FUNCTION RD_annrate_DS5prep_func
      START_FUNCTION(int)
      DEPENDENCY(RD_spectrum, RD_spectrum_type)
      BACKEND_REQ(rdmgev, (ds5), DS5_RDMGEV)
      BACKEND_OPTION((DarkSUSY, 5.1.3), (ds5))
    #undef FUNCTION
  #undef CAPABILITY

  #define CAPABILITY RD_eff_annrate_DSprep_MSSM
  START_CAPABILITY
    #define FUNCTION RD_annrate_DSprep_MSSM_func
      START_FUNCTION(int)
      DEPENDENCY(RD_spectrum_ordered, RD_spectrum_type)
      BACKEND_REQ(dsancoann, (ds6), DS_DSANCOANN)
      BACKEND_REQ(DSparticle_code, (ds6), int, (const str&))
      BACKEND_OPTION((DarkSUSY_MSSM, 6.1.1, 6.2.2, 6.2.5), (ds6))
      FORCE_SAME_BACKEND(ds6)
    #undef FUNCTION
  #undef CAPABILITY

  #define CAPABILITY RD_eff_annrate
  START_CAPABILITY
    #define FUNCTION RD_eff_annrate_DS5_MSSM
      START_FUNCTION(fptr_dd)
      ALLOW_MODELS(MSSM63atQ)
      DEPENDENCY(RD_eff_annrate_DS5prep, int)
      BACKEND_REQ(dsanwx, (ds5), double, (double&))
      BACKEND_OPTION((DarkSUSY, 5.1.3), (ds5))
    #undef FUNCTION
    #define FUNCTION RD_eff_annrate_DS_MSSM
      START_FUNCTION(fptr_dd)
      ALLOW_MODELS(MSSM63atQ)
      DEPENDENCY(RD_eff_annrate_DSprep_MSSM, int)
      BACKEND_REQ(dsanwx, (ds6), double, (double&))
      BACKEND_OPTION((DarkSUSY_MSSM, 6.1.1, 6.2.2, 6.2.5), (ds6))
    #undef FUNCTION
    #define FUNCTION RD_eff_annrate_from_ProcessCatalog
      START_FUNCTION(fptr_dd)
      DEPENDENCY(TH_ProcessCatalog, TH_ProcessCatalog)
      DEPENDENCY(DarkMatter_ID, std::string)
      DEPENDENCY(DarkMatterConj_ID, std::string)
      ALLOW_MODELS(ScalarSingletDM_Z2, ScalarSingletDM_Z2_running,
                   DiracSingletDM_Z2, MajoranaSingletDM_Z2, VectorSingletDM_Z2, DMEFT)
    #undef FUNCTION
  #undef CAPABILITY

  #define CAPABILITY RD_oh2
  START_CAPABILITY

    /// General Boltzmann solver from DarkSUSY, using arbitrary Weff
    #define FUNCTION RD_oh2_DS_general
      START_FUNCTION(double)
      DEPENDENCY(RD_spectrum_ordered, RD_spectrum_type)
      DEPENDENCY(RD_eff_annrate, fptr_dd)
      #ifdef DARKBIT_RD_DEBUG
        DEPENDENCY(MSSM_spectrum, Spectrum)
      #endif
      BACKEND_REQ(rdpars, (ds6), DS_RDPARS)
      BACKEND_REQ(rdtime, (ds6), DS_RDTIME)
      BACKEND_REQ(dsrdcom, (ds6), void, ())
      BACKEND_REQ(dsrdstart,(ds6),void,(int&, double(&)[1000], double(&)[1000], int&, double(&)[1000], double(&)[1000], int&, double(&)[1000]))
      BACKEND_REQ(dsrdens, (ds6), void, (double(*)(double&), double&, double&, int&, int&, int&))
      BACKEND_OPTION((DarkSUSY_MSSM),(ds6))
      BACKEND_OPTION((DarkSUSY_generic_wimp),(ds6))
      FORCE_SAME_BACKEND(ds6)
    #undef FUNCTION

    #define FUNCTION RD_oh2_DS5_general
      START_FUNCTION(double)
      DEPENDENCY(RD_spectrum_ordered, RD_spectrum_type)
      DEPENDENCY(RD_eff_annrate, fptr_dd)
      #ifdef DARKBIT_RD_DEBUG
        DEPENDENCY(MSSM_spectrum, Spectrum)
      #endif
      BACKEND_REQ(dsrdthlim, (ds5), void, ())
      BACKEND_REQ(dsrdtab, (ds5), void, (double(*)(double&), double&, int&))
      BACKEND_REQ(dsrdeqn, (ds5), void, (double(*)(double&),double&,double&,double&,double&,int&))
      BACKEND_REQ(dsrdwintp, (ds5), double, (double&))
      BACKEND_REQ(DS5particle_code, (ds5), int, (const str&))
      BACKEND_REQ(widths, (ds5), DS5_WIDTHS)
      BACKEND_REQ(rdmgev, (ds5), DS5_RDMGEV)
      BACKEND_REQ(rdpth, (ds5), DS_RDPTH)
      BACKEND_REQ(rdpars, (ds5), DS_RDPARS)
      BACKEND_REQ(rdswitch, (ds5), DS_RDSWITCH)
      BACKEND_REQ(rdlun, (ds5), DS_RDLUN)
      BACKEND_REQ(rdpadd, (ds5), DS_RDPADD)
      BACKEND_REQ(rddof, (ds5), DS_RDDOF)
      BACKEND_REQ(rderrors, (ds5), DS_RDERRORS)
      BACKEND_REQ(rdtime, (ds5), DS_RDTIME)
      BACKEND_OPTION((DarkSUSY, 5.1.3), (ds5))  // Only for DarkSUSY5
    #undef FUNCTION

    /// Routine for cross checking relic density results, using DarkSUSY5
    // TODO: corresponding function for DS6+ not yet implemented
    #define FUNCTION RD_oh2_DarkSUSY_DS5
      START_FUNCTION(double)
      ALLOW_MODELS(MSSM63atQ)
      BACKEND_REQ(dsrdomega, (ds5), double, (int&,int&,double&,int&,int&,int&))
      BACKEND_REQ(rderrors, (ds5), DS_RDERRORS)
      BACKEND_REQ(rdtime, (ds5), DS_RDTIME)
      BACKEND_OPTION((DarkSUSY, 5.1.3), (ds5))  // Only for DarkSUSY5
    #undef FUNCTION

    /// Routine for cross checking relic density results, using MicrOmegas
    #define FUNCTION RD_oh2_MicrOmegas
      START_FUNCTION(double)
      DEPENDENCY(RD_oh2_Xf, ddpair)
    #undef FUNCTION

    /// Routine for computing axion energy density today from vacuum misalignment, assuming no axion decays.
    #define FUNCTION RD_oh2_Axions
      START_FUNCTION(double)
        ALLOW_MODEL(GeneralCosmoALP)
        DEPENDENCY(AxionOscillationTemperature, double)
        DEPENDENCY(T_cmb, double)
    #undef FUNCTION

    #define FUNCTION RD_oh2_SuperRenormHP
      START_FUNCTION(double)
        DEPENDENCY(DM_relic_density, double)
        ALLOW_MODEL(SuperRenormHP)
    #undef FUNCTION

  #undef CAPABILITY


  /// Get oh2 and Xf simultaneously
  #define CAPABILITY RD_oh2_Xf
  START_CAPABILITY
    #define FUNCTION RD_oh2_Xf_MicrOmegas
      START_FUNCTION(ddpair)
      BACKEND_REQ(oh2, (gimmemicro), double, (double*,int,double))
      BACKEND_OPTION((MicrOmegas_MSSM), (gimmemicro))
      BACKEND_OPTION((MicrOmegas_ScalarSingletDM_Z2), (gimmemicro))
      BACKEND_OPTION((MicrOmegas_ScalarSingletDM_Z3), (gimmemicro))
      BACKEND_OPTION((MicrOmegas_VectorSingletDM_Z2), (gimmemicro))
      BACKEND_OPTION((MicrOmegas_MajoranaSingletDM_Z2), (gimmemicro))
      BACKEND_OPTION((MicrOmegas_DiracSingletDM_Z2),(gimmemicro))
      ALLOW_MODELS(MSSM63atQ, MSSM63atMGUT,
                   ScalarSingletDM_Z2, ScalarSingletDM_Z2_running,
                   ScalarSingletDM_Z3, ScalarSingletDM_Z3_running,
                   DiracSingletDM_Z2, MajoranaSingletDM_Z2, VectorSingletDM_Z2, DMEFT)
    #undef FUNCTION
  #undef CAPABILITY


  /// Xf = m_WIMP/T_freezeout
  #define CAPABILITY Xf
  START_CAPABILITY
    #define FUNCTION Xf_MicrOmegas
      START_FUNCTION(double)
      DEPENDENCY(RD_oh2_Xf, ddpair)
    #undef FUNCTION
  #undef CAPABILITY

  /// Contributions of different annihilation channels to the relic density
  #define CAPABILITY relic_density_contributions
  START_CAPABILITY
    #define FUNCTION print_channel_contributions_MicrOmegas
      START_FUNCTION(double)
      DEPENDENCY(Xf, double)
      BACKEND_REQ(momegas_print_channels, () , double,  (double, double, double, int, FILE*))
    #undef FUNCTION
  #undef CAPABILITY

  /// Contributions of semi-annihilation to the relic density
  #define CAPABILITY semi_annihilation_fraction
  START_CAPABILITY
    #define FUNCTION get_semi_ann_MicrOmegas
      START_FUNCTION(double)
      DEPENDENCY(Xf, double)
      BACKEND_REQ(get_oneChannel, (gimmemicro), double, (double,double,char*,char*,char*,char*))
      BACKEND_OPTION((MicrOmegas_ScalarSingletDM_Z3),(gimmemicro))
    #undef FUNCTION
  #undef CAPABILITY

  #define CAPABILITY vSigma_freezeout
  START_CAPABILITY
    #define FUNCTION vSigma_freezeout_MicrOmegas
      START_FUNCTION(double)
      DEPENDENCY(Xf, double)
      DEPENDENCY(mwimp, double)
      BACKEND_REQ(vSigma, (), double, (double, double, int))
    #undef FUNCTION
  #undef CAPABILITY

  /// Fraction of the relic density constituted by the DM candidate under investigation
  #define CAPABILITY RD_fraction
  START_CAPABILITY
    #define FUNCTION RD_fraction_one
      START_FUNCTION(double)
    #undef FUNCTION
    #define FUNCTION RD_fraction_leq_one
      START_FUNCTION(double)
      DEPENDENCY(RD_oh2, double)
    #undef FUNCTION
    #define FUNCTION RD_fraction_rescaled
      START_FUNCTION(double)
      DEPENDENCY(RD_oh2, double)
    #undef FUNCTION
<<<<<<< HEAD
    #define FUNCTION RD_fraction_rescaled_LCDM
      START_FUNCTION(double)
      ALLOW_MODELS(LCDM, LCDM_theta, LCDM_zreio)
      DEPENDENCY(RD_oh2, double)
    #undef FUNCTION
=======
   #define FUNCTION RD_fraction_rescaled_LCDM
      START_FUNCTION(double)
      ALLOW_MODELS(LCDM, LCDM_theta)
      DEPENDENCY(RD_oh2, double)
    #undef FUNCTION
  #undef CAPABILITY


  // Process catalogue =================================================

  #define CAPABILITY TH_ProcessCatalog
  START_CAPABILITY

    /// Process Catalogue from DarkSUSY5
    #define FUNCTION TH_ProcessCatalog_DS5_MSSM
      START_FUNCTION(TH_ProcessCatalog)
      DEPENDENCY(MSSM_spectrum, Spectrum)
      DEPENDENCY(DarkMatter_ID, std::string)
      DEPENDENCY(DarkMatterConj_ID, std::string)
      DEPENDENCY(decay_rates,DecayTable)
      BACKEND_REQ(dssigmav, (ds5), double, (int&))
      BACKEND_REQ(dsIBffdxdy, (ds5), double, (int&, double&, double&))
      BACKEND_REQ(dsIBhhdxdy, (ds5), double, (int&, double&, double&))
      BACKEND_REQ(dsIBwhdxdy, (ds5), double, (int&, double&, double&))
      BACKEND_REQ(dsIBwwdxdy, (ds5), double, (int&, double&, double&))
      BACKEND_REQ(IBintvars, (ds5), DS_IBINTVARS)
      BACKEND_OPTION((DarkSUSY, 5.1.3), (ds5))  // Only for DarkSUSY5
      FORCE_SAME_BACKEND(ds5)
      ALLOW_MODELS(MSSM63atQ)
    #undef FUNCTION

    /// Process Catalogue from DarkSUSY6 (MSSM)
    #define FUNCTION TH_ProcessCatalog_DS_MSSM
      START_FUNCTION(TH_ProcessCatalog)
      DEPENDENCY(MSSM_spectrum, Spectrum)
      DEPENDENCY(DarkMatter_ID, std::string)
      DEPENDENCY(DarkMatterConj_ID, std::string)
      DEPENDENCY(decay_rates,DecayTable)
      BACKEND_REQ(dssigmav0, (ds6), double, (int&,int&))
      BACKEND_REQ(dssigmav0tot, (ds6), double, ())
      BACKEND_REQ(dsIBffdxdy, (ds6), double, (int&, double&, double&))
      BACKEND_REQ(dsIBhhdxdy, (ds6), double, (int&, double&, double&))
      BACKEND_REQ(dsIBwhdxdy, (ds6), double, (int&, double&, double&))
      BACKEND_REQ(dsIBwwdxdy, (ds6), double, (int&, double&, double&))
      BACKEND_REQ(IBintvars, (ds6), DS_IBINTVARS)
      BACKEND_OPTION((DarkSUSY_MSSM, 6.1.1, 6.2.2, 6.2.5), (ds6))  // Only for DarkSUSY6 MSSM
      FORCE_SAME_BACKEND(ds6)
      ALLOW_MODELS(MSSM63atQ)
    #undef FUNCTION

    #define FUNCTION TH_ProcessCatalog_ScalarSingletDM_Z2
      START_FUNCTION(TH_ProcessCatalog)
      DEPENDENCY(decay_rates, DecayTable)
      DEPENDENCY(ScalarSingletDM_Z2_spectrum, Spectrum)
      ALLOW_MODELS(ScalarSingletDM_Z2,ScalarSingletDM_Z2_running)
    #undef FUNCTION

    #define FUNCTION TH_ProcessCatalog_ScalarSingletDM_Z3
      START_FUNCTION(TH_ProcessCatalog)
      DEPENDENCY(decay_rates, DecayTable)
      DEPENDENCY(ScalarSingletDM_Z3_spectrum, Spectrum)
      BACKEND_REQ(calcSpectrum, (gimmemicro) , double,  (int, double*, double*, double*, double*, double*, double*, int*))
      BACKEND_REQ(vSigmaCh, (gimmemicro), MicrOmegas::aChannel*)
      FORCE_SAME_BACKEND(gimmemicro)
      ALLOW_MODELS(ScalarSingletDM_Z3,ScalarSingletDM_Z3_running)
    #undef FUNCTION

    #define FUNCTION TH_ProcessCatalog_VectorSingletDM_Z2
      START_FUNCTION(TH_ProcessCatalog)
      DEPENDENCY(VectorSingletDM_Z2_spectrum, Spectrum)
      DEPENDENCY(decay_rates, DecayTable)
      ALLOW_MODELS(VectorSingletDM_Z2)
    #undef FUNCTION

    #define FUNCTION TH_ProcessCatalog_MajoranaSingletDM_Z2
      START_FUNCTION(TH_ProcessCatalog)
      DEPENDENCY(MajoranaSingletDM_Z2_spectrum, Spectrum)
      DEPENDENCY(decay_rates, DecayTable)
      ALLOW_MODELS(MajoranaSingletDM_Z2)
    #undef FUNCTION

    #define FUNCTION TH_ProcessCatalog_DiracSingletDM_Z2
      START_FUNCTION(TH_ProcessCatalog)
      DEPENDENCY(decay_rates, DecayTable)
      DEPENDENCY(DiracSingletDM_Z2_spectrum, Spectrum)
      ALLOW_MODELS(DiracSingletDM_Z2)
    #undef FUNCTION

    #define FUNCTION TH_ProcessCatalog_AnnihilatingDM_mixture
      START_FUNCTION(TH_ProcessCatalog)
      ALLOW_MODELS(AnnihilatingDM_mixture)
    #undef FUNCTION

    #define FUNCTION TH_ProcessCatalog_DecayingDM_mixture
      START_FUNCTION(TH_ProcessCatalog)
      ALLOW_MODELS(DecayingDM_mixture)
    #undef FUNCTION

    #define FUNCTION TH_ProcessCatalog_WIMP_EFT
      START_FUNCTION(TH_ProcessCatalog)
      DEPENDENCY(decay_rates, DecayTable)
      DEPENDENCY(SM_spectrum, Spectrum)
      DEPENDENCY(WIMP_properties, WIMPprops)
      ALLOW_MODEL_DEPENDENCE(WIMP_sigmav, NREO_ScalarDM, NREO_DiracDM, NREO_MajoranaDM)
      MODEL_GROUP(group1, (WIMP_sigmav))
      MODEL_GROUP(group2, (NREO_ScalarDM, NREO_DiracDM, NREO_MajoranaDM))
      ALLOW_MODEL_COMBINATION(group1, group2)
    #undef FUNCTION

    #define FUNCTION TH_ProcessCatalog_DMEFT
      START_FUNCTION(TH_ProcessCatalog)
      DEPENDENCY(WIMP_properties, WIMPprops)
      DEPENDENCY(decay_rates, DecayTable)
      DEPENDENCY(DMEFT_spectrum, Spectrum)
      BACKEND_REQ(CH_Sigma_V, (), double, (str&, std::vector<str>&, std::vector<str>&, double&, const DecayTable&))
      ALLOW_MODELS(DMEFT)
    #undef FUNCTION
>>>>>>> e0b45de9
  #undef CAPABILITY

  /// Information about the nature of the DM process in question
  /// (i.e. decay or annihilation) to use the correct scaling in
  /// terms of the DM density, phase space, etc.
  #define CAPABILITY DM_process
  START_CAPABILITY
    #define FUNCTION DM_process_from_ProcessCatalog
      START_FUNCTION(std::string)
      DEPENDENCY(TH_ProcessCatalog, TH_ProcessCatalog)
      DEPENDENCY(DarkMatter_ID, std::string)
    #undef FUNCTION
  #undef CAPABILITY


  // Simulated annihilation/decay yield tables ==========================================

  #define CAPABILITY FullSimYieldTable
  START_CAPABILITY
    #define FUNCTION Combine_SimYields
    START_FUNCTION(SimYieldTable)
    DEPENDENCY(GA_SimYieldTable, SimYieldTable)
    DEPENDENCY(electron_SimYieldTable, SimYieldTable)
    DEPENDENCY(positron_SimYieldTable, SimYieldTable)
    DEPENDENCY(antiproton_SimYieldTable, SimYieldTable)
    DEPENDENCY(antideuteron_SimYieldTable, SimYieldTable)
    #undef FUNCTION
  #undef CAPABILITY

  #define CAPABILITY GA_SimYieldTable
  START_CAPABILITY
    #define FUNCTION GA_SimYieldTable_DarkSUSY
    START_FUNCTION(SimYieldTable)
    BACKEND_REQ(dsanyield_sim, (), double, (double&,double&,int&,char*,int&,int&,int&))
    #undef FUNCTION
    #define FUNCTION GA_SimYieldTable_DS5 // DS5 only
    START_FUNCTION(SimYieldTable)
    BACKEND_REQ(dshayield, (ds5), double, (double&,double&,int&,int&,int&))
    BACKEND_OPTION((DarkSUSY, 5.1.3), (ds5))  // Only for DarkSUSY5
    #undef FUNCTION
    #define FUNCTION GA_SimYieldTable_MicrOmegas
    START_FUNCTION(SimYieldTable)
    BACKEND_REQ(dNdE, (), double, (double,double,int,int))
    #undef FUNCTION
    #define FUNCTION GA_SimYieldTable_PPPC
    START_FUNCTION(SimYieldTable)
    #undef FUNCTION
    // By-pass to skip specific yields in FullSimYieldTable
    #define FUNCTION GA_SimYieldTable_empty
    START_FUNCTION(SimYieldTable)
    #undef FUNCTION
  #undef CAPABILITY

  #define CAPABILITY positron_SimYieldTable
  START_CAPABILITY
    #define FUNCTION positron_SimYieldTable_DarkSUSY
    START_FUNCTION(SimYieldTable)
    BACKEND_REQ(dsanyield_sim, (), double, (double&,double&,int&,char*,int&,int&,int&))
    #undef FUNCTION
    #define FUNCTION positron_SimYieldTable_MicrOmegas
    START_FUNCTION(SimYieldTable)
    BACKEND_REQ(dNdE, (), double, (double,double,int,int))
    #undef FUNCTION
    #define FUNCTION positron_SimYieldTable_PPPC
    START_FUNCTION(SimYieldTable)
    #undef FUNCTION
    // By-pass to skip specific yields in FullSimYieldTable
    #define FUNCTION positron_SimYieldTable_empty
    START_FUNCTION(SimYieldTable)
    #undef FUNCTION
  #undef CAPABILITY

  #define CAPABILITY electron_SimYieldTable
  START_CAPABILITY
    #define FUNCTION electron_SimYieldTable_from_positron_SimYieldTable
    START_FUNCTION(SimYieldTable)
    DEPENDENCY(positron_SimYieldTable, SimYieldTable)
    #undef FUNCTION
  #undef CAPABILITY

  #define CAPABILITY antiproton_SimYieldTable
  START_CAPABILITY
    #define FUNCTION antiproton_SimYieldTable_DarkSUSY
    START_FUNCTION(SimYieldTable)
    BACKEND_REQ(dsanyield_sim, (), double, (double&,double&,int&,char*,int&,int&,int&))
    #undef FUNCTION
    // By-pass to skip specific yields in FullSimYieldTable
    #define FUNCTION antiproton_SimYieldTable_empty
    START_FUNCTION(SimYieldTable)
    #undef FUNCTION
  #undef CAPABILITY

  #define CAPABILITY antideuteron_SimYieldTable
  START_CAPABILITY
    #define FUNCTION antideuteron_SimYieldTable_DarkSUSY
    START_FUNCTION(SimYieldTable)
    BACKEND_REQ(dsanyield_sim, (), double, (double&,double&,int&,char*,int&,int&,int&))
    #undef FUNCTION
    // By-pass to skip specific yields in FullSimYieldTable
    #define FUNCTION antideuteron_SimYieldTable_empty
    START_FUNCTION(SimYieldTable)
    #undef FUNCTION
  #undef CAPABILITY


  // Cascade decays ====================================================

  /// Function for retrieving list of final states for cascade decays
  #define CAPABILITY cascadeMC_FinalStates
  START_CAPABILITY
    #define FUNCTION cascadeMC_FinalStates
      START_FUNCTION(std::set<std::string>)
    #undef FUNCTION
  #undef CAPABILITY

  /// Function for determining the list of initial states for cascade decays
  #define CAPABILITY cascadeMC_InitialStates
  START_CAPABILITY
    #define FUNCTION cascadeMC_InitialStates
      START_FUNCTION(std::set<std::string>)
      DEPENDENCY(DarkMatter_ID, std::string)
      DEPENDENCY(DarkMatterConj_ID, std::string)
      DEPENDENCY(DM_process, std::string)
      DEPENDENCY(cascadeMC_FinalStates, std::set<std::string>)
      DEPENDENCY(TH_ProcessCatalog, TH_ProcessCatalog)
      DEPENDENCY(FullSimYieldTable, SimYieldTable)
    #undef FUNCTION
  #undef CAPABILITY

  /// Function setting up the decay table used in decay chains
  #define CAPABILITY cascadeMC_DecayTable
  START_CAPABILITY
    #define FUNCTION cascadeMC_DecayTable
      START_FUNCTION(DecayChain::DecayTable)
      DEPENDENCY(TH_ProcessCatalog, TH_ProcessCatalog)
      DEPENDENCY(FullSimYieldTable, SimYieldTable)
    #undef FUNCTION
  #undef CAPABILITY

  /// Loop manager for cascade decays
  #define CAPABILITY cascadeMC_LoopManagement
  START_CAPABILITY
    #define FUNCTION cascadeMC_LoopManager
      START_FUNCTION(std::string, CAN_MANAGE_LOOPS)
      DEPENDENCY(cascadeMC_InitialStates, std::set<std::string>)
    #undef FUNCTION
  #undef CAPABILITY

  /// Event counter for cascade decays
  #define CAPABILITY cascadeMC_EventCount
  START_CAPABILITY
    #define FUNCTION cascadeMC_EventCount
      START_FUNCTION(stringIntMap)
      NEEDS_MANAGER(cascadeMC_LoopManagement, std::string)
    #undef FUNCTION
  #undef CAPABILITY

  /// Function for generating decay chains
  #define CAPABILITY cascadeMC_ChainEvent
  START_CAPABILITY
    #define FUNCTION cascadeMC_GenerateChain
      START_FUNCTION(DecayChain::ChainContainer)
      DEPENDENCY(cascadeMC_DecayTable, DecayChain::DecayTable)
      NEEDS_MANAGER(cascadeMC_LoopManagement, std::string)
    #undef FUNCTION
  #undef CAPABILITY

  /// Function responsible for histogramming and evaluating end conditions for event loop
  #define CAPABILITY cascadeMC_Histograms
  START_CAPABILITY
    #define FUNCTION cascadeMC_Histograms
      START_FUNCTION(simpleHistContainter)
      DEPENDENCY(cascadeMC_ChainEvent, DecayChain::ChainContainer)
      DEPENDENCY(TH_ProcessCatalog, TH_ProcessCatalog)
      DEPENDENCY(FullSimYieldTable, SimYieldTable)
      DEPENDENCY(cascadeMC_FinalStates,std::set<std::string>)
      NEEDS_MANAGER(cascadeMC_LoopManagement, std::string)
    #undef FUNCTION
  #undef CAPABILITY

  /// Function requesting and returning gamma ray spectra from cascade decays.
  #define CAPABILITY cascadeMC_gammaSpectra
  START_CAPABILITY
    #define FUNCTION cascadeMC_gammaSpectra
      START_FUNCTION(stringFunkMap)
      DEPENDENCY(cascadeMC_InitialStates, std::set<std::string>)
      DEPENDENCY(cascadeMC_FinalStates,std::set<std::string>)
      DEPENDENCY(cascadeMC_Histograms, simpleHistContainter)
      DEPENDENCY(cascadeMC_EventCount, stringIntMap)
    #undef FUNCTION
  #undef CAPABILITY

  /// Function requesting and returning electron spectra from cascade decays.
  #define CAPABILITY cascadeMC_electronSpectra
  START_CAPABILITY
    #define FUNCTION cascadeMC_electronSpectra
      START_FUNCTION(stringFunkMap)
      DEPENDENCY(cascadeMC_InitialStates, std::set<std::string>)
      DEPENDENCY(cascadeMC_FinalStates,std::set<std::string>)
      DEPENDENCY(cascadeMC_Histograms, simpleHistContainter)
      DEPENDENCY(cascadeMC_EventCount, stringIntMap)
    #undef FUNCTION
  #undef CAPABILITY

  /// Function requesting and returning positron spectra from cascade decays.
  #define CAPABILITY cascadeMC_positronSpectra
  START_CAPABILITY
    #define FUNCTION cascadeMC_positronSpectra
      START_FUNCTION(stringFunkMap)
      DEPENDENCY(cascadeMC_InitialStates, std::set<std::string>)
      DEPENDENCY(cascadeMC_FinalStates,std::set<std::string>)
      DEPENDENCY(cascadeMC_Histograms, simpleHistContainter)
      DEPENDENCY(cascadeMC_EventCount, stringIntMap)
    #undef FUNCTION
  #undef CAPABILITY

  /// Function requesting and returning antiproton spectra from cascade decays.
  #define CAPABILITY cascadeMC_antiprotonSpectra
  START_CAPABILITY
    #define FUNCTION cascadeMC_antiprotonSpectra
      START_FUNCTION(stringFunkMap)
      DEPENDENCY(cascadeMC_InitialStates, std::set<std::string>)
      DEPENDENCY(cascadeMC_FinalStates,std::set<std::string>)
      DEPENDENCY(cascadeMC_Histograms, simpleHistContainter)
      DEPENDENCY(cascadeMC_EventCount, stringIntMap)
    #undef FUNCTION
  #undef CAPABILITY

  /// Function requesting and returning antideuteron spectra from cascade decays.
  #define CAPABILITY cascadeMC_antideuteronSpectra
  START_CAPABILITY
    #define FUNCTION cascadeMC_antideuteronSpectra
      START_FUNCTION(stringFunkMap)
      DEPENDENCY(cascadeMC_InitialStates, std::set<std::string>)
      DEPENDENCY(cascadeMC_FinalStates,std::set<std::string>)
      DEPENDENCY(cascadeMC_Histograms, simpleHistContainter)
      DEPENDENCY(cascadeMC_EventCount, stringIntMap)
    #undef FUNCTION
  #undef CAPABILITY

  /*
  /// Function for printing test result of cascade decays
  #define CAPABILITY cascadeMC_PrintResult
  START_CAPABILITY
    #define FUNCTION cascadeMC_PrintResult
      START_FUNCTION(bool)
      DEPENDENCY(cascadeMC_Histograms, simpleHistContainter)
      DEPENDENCY(cascadeMC_EventCount, stringIntMap)
    #undef FUNCTION
  #undef CAPABILITY
  */


  // Gamma-ray spectra =================================================

  #define CAPABILITY GA_Yield
  START_CAPABILITY
    #define FUNCTION GA_AnnYield_General
      START_FUNCTION(daFunk::Funk)
      DEPENDENCY(TH_ProcessCatalog, TH_ProcessCatalog)
      DEPENDENCY(GA_SimYieldTable, SimYieldTable)
      DEPENDENCY(cascadeMC_gammaSpectra, stringFunkMap)
      DEPENDENCY(DarkMatter_ID, std::string)
      DEPENDENCY(DarkMatterConj_ID, std::string)
    #undef FUNCTION
    #define FUNCTION GA_DecayYield_General
      START_FUNCTION(daFunk::Funk)
      DEPENDENCY(TH_ProcessCatalog, TH_ProcessCatalog)
      DEPENDENCY(GA_SimYieldTable, SimYieldTable)
      DEPENDENCY(cascadeMC_gammaSpectra, stringFunkMap)
      DEPENDENCY(DarkMatter_ID, std::string)
    #undef FUNCTION
  #undef CAPABILITY

  #define CAPABILITY dump_gammaSpectrum
  START_CAPABILITY
    #define FUNCTION dump_gammaSpectrum
      START_FUNCTION(int)
      DEPENDENCY(GA_Yield, daFunk::Funk)
    #undef FUNCTION
  #undef CAPABILITY


  // e+e- spectra ======================================================

  #define CAPABILITY electron_Yield
  START_CAPABILITY
    #define FUNCTION electron_AnnYield_General
      START_FUNCTION(daFunk::Funk)
      DEPENDENCY(TH_ProcessCatalog, TH_ProcessCatalog)
      DEPENDENCY(electron_SimYieldTable, SimYieldTable)
      DEPENDENCY(cascadeMC_electronSpectra, stringFunkMap)
      DEPENDENCY(DarkMatter_ID, std::string)
      DEPENDENCY(DarkMatterConj_ID, std::string)
    #undef FUNCTION
    #define FUNCTION electron_DecayYield_General
      START_FUNCTION(daFunk::Funk)
      DEPENDENCY(TH_ProcessCatalog, TH_ProcessCatalog)
      DEPENDENCY(electron_SimYieldTable, SimYieldTable)
      DEPENDENCY(cascadeMC_electronSpectra, stringFunkMap)
      DEPENDENCY(DarkMatter_ID, std::string)
    #undef FUNCTION
  #undef CAPABILITY

  #define CAPABILITY positron_Yield
  START_CAPABILITY
    #define FUNCTION positron_AnnYield_General
      START_FUNCTION(daFunk::Funk)
      DEPENDENCY(TH_ProcessCatalog, TH_ProcessCatalog)
      DEPENDENCY(positron_SimYieldTable, SimYieldTable)
      DEPENDENCY(cascadeMC_positronSpectra, stringFunkMap)
      DEPENDENCY(DarkMatter_ID, std::string)
      DEPENDENCY(DarkMatterConj_ID, std::string)
    #undef FUNCTION
    #define FUNCTION positron_DecayYield_General
      START_FUNCTION(daFunk::Funk)
      DEPENDENCY(TH_ProcessCatalog, TH_ProcessCatalog)
      DEPENDENCY(positron_SimYieldTable, SimYieldTable)
      DEPENDENCY(cascadeMC_positronSpectra, stringFunkMap)
      DEPENDENCY(DarkMatter_ID, std::string)
    #undef FUNCTION
  #undef CAPABILITY

  #define CAPABILITY dump_electronSpectrum
  START_CAPABILITY
    #define FUNCTION dump_electronSpectrum
      START_FUNCTION(int)
      DEPENDENCY(electron_Yield, daFunk::Funk)
    #undef FUNCTION
  #undef CAPABILITY

  #define CAPABILITY dump_positronSpectrum
  START_CAPABILITY
    #define FUNCTION dump_positronSpectrum
      START_FUNCTION(int)
      DEPENDENCY(positron_Yield, daFunk::Funk)
    #undef FUNCTION
  #undef CAPABILITY


  // Anti-proton spectra ===============================================

  #define CAPABILITY antiproton_Yield
  START_CAPABILITY
    #define FUNCTION antiproton_AnnYield_General
      START_FUNCTION(daFunk::Funk)
      DEPENDENCY(TH_ProcessCatalog, TH_ProcessCatalog)
      DEPENDENCY(antiproton_SimYieldTable, SimYieldTable)
      DEPENDENCY(cascadeMC_antiprotonSpectra, stringFunkMap)
      DEPENDENCY(DarkMatter_ID, std::string)
      DEPENDENCY(DarkMatterConj_ID, std::string)
    #undef FUNCTION
    #define FUNCTION antiproton_DecayYield_General
      START_FUNCTION(daFunk::Funk)
      DEPENDENCY(TH_ProcessCatalog, TH_ProcessCatalog)
      DEPENDENCY(antiproton_SimYieldTable, SimYieldTable)
      DEPENDENCY(cascadeMC_antiprotonSpectra, stringFunkMap)
      DEPENDENCY(DarkMatter_ID, std::string)
    #undef FUNCTION
  #undef CAPABILITY

  #define CAPABILITY dump_antiprotonSpectrum
  START_CAPABILITY
    #define FUNCTION dump_antiprotonSpectrum
      START_FUNCTION(int)
      DEPENDENCY(antiproton_Yield, daFunk::Funk)
    #undef FUNCTION
    #define FUNCTION TH_ProcessCatalog_SuperRenormHP
      START_FUNCTION(TH_ProcessCatalog)
      DEPENDENCY(decay_rates, DecayTable)
      DEPENDENCY(SuperRenormHP_spectrum, Spectrum)
      ALLOW_MODEL(SuperRenormHP)
    #undef FUNCTION
  #undef CAPABILITY


  // Anti-deuteron spectra =============================================

  #define CAPABILITY antideuteron_Yield
  START_CAPABILITY
    #define FUNCTION antideuteron_AnnYield_General
      START_FUNCTION(daFunk::Funk)
      DEPENDENCY(TH_ProcessCatalog, TH_ProcessCatalog)
      DEPENDENCY(antideuteron_SimYieldTable, SimYieldTable)
      DEPENDENCY(cascadeMC_antideuteronSpectra, stringFunkMap)
      DEPENDENCY(DarkMatter_ID, std::string)
      DEPENDENCY(DarkMatterConj_ID, std::string)
    #undef FUNCTION
    #define FUNCTION antideuteron_DecayYield_General
      START_FUNCTION(daFunk::Funk)
      DEPENDENCY(TH_ProcessCatalog, TH_ProcessCatalog)
      DEPENDENCY(antideuteron_SimYieldTable, SimYieldTable)
      DEPENDENCY(cascadeMC_antideuteronSpectra, stringFunkMap)
      DEPENDENCY(DarkMatter_ID, std::string)
    #undef FUNCTION
  #undef CAPABILITY

  #define CAPABILITY dump_antideuteronSpectrum
  START_CAPABILITY
    #define FUNCTION dump_antideuteronSpectrum
      START_FUNCTION(int)
      DEPENDENCY(antideuteron_Yield, daFunk::Funk)
    #undef FUNCTION
  #undef CAPABILITY


  // Gamma-ray likelihoods =============================================

  #define CAPABILITY set_gamLike_GC_halo
  START_CAPABILITY
    #define FUNCTION set_gamLike_GC_halo
      START_FUNCTION(bool)
      DEPENDENCY(GalacticHalo, GalacticHaloProperties)
      BACKEND_REQ(set_halo_profile, (gamLike), void, (int, const std::vector<double> &, const std::vector<double> &, double))
    #undef FUNCTION
  #undef CAPABILITY

  #define CAPABILITY lnL_Xray_WISPy
  START_CAPABILITY
    #define FUNCTION compute_lnL_Xray_WISPy
    START_FUNCTION(double)
    DEPENDENCY(age_universe, double)
    ALLOW_MODEL(DecayingDM_mixture)
    #undef FUNCTION
  #undef CAPABILITY

  #define CAPABILITY lnL_Xray_Integral_SPI_sterile_nu
  START_CAPABILITY
    #define FUNCTION compute_lnL_Xray_Integral_SPI_sterile_nu
    START_FUNCTION(double)
    DEPENDENCY(age_universe, double)
    ALLOW_MODEL(DecayingDM_mixture)
    #undef FUNCTION
  #undef CAPABILITY

  #define CAPABILITY lnL_Xray_M31_sterile_nu
  START_CAPABILITY
    #define FUNCTION compute_lnL_Xray_M31_sterile_nu
    START_FUNCTION(double)
    DEPENDENCY(age_universe, double)
    ALLOW_MODEL(DecayingDM_mixture)
    #undef FUNCTION
  #undef CAPABILITY

  #define CAPABILITY lnL_Xray_NuSTAR_sterile_nu
  START_CAPABILITY
    #define FUNCTION compute_lnL_Xray_NuSTAR_sterile_nu
    START_FUNCTION(double)
    DEPENDENCY(age_universe, double)
    ALLOW_MODEL(DecayingDM_mixture)
    #undef FUNCTION
  #undef CAPABILITY

  #define CAPABILITY lnL_FermiLATdwarfs
  START_CAPABILITY
    #define FUNCTION lnL_FermiLATdwarfs_gamLike
      START_FUNCTION(double)
      DEPENDENCY(GA_Yield, daFunk::Funk)
      DEPENDENCY(RD_fraction, double)
      DEPENDENCY(DM_process, std::string)
      BACKEND_REQ(lnL, (gamLike), double, (int, const std::vector<double> &, const std::vector<double> &))
    #undef FUNCTION
  #undef CAPABILITY

  #define CAPABILITY lnL_FermiGC
  START_CAPABILITY
    #define FUNCTION lnL_FermiGC_gamLike
      START_FUNCTION(double)
      DEPENDENCY(GA_Yield, daFunk::Funk)
      DEPENDENCY(RD_fraction, double)
      DEPENDENCY(set_gamLike_GC_halo, bool)
      DEPENDENCY(DM_process, std::string)
      BACKEND_REQ(lnL, (gamLike), double, (int, const std::vector<double> &, const std::vector<double> &))
    #undef FUNCTION
  #undef CAPABILITY

  #define CAPABILITY lnL_CTAGC
  START_CAPABILITY
    #define FUNCTION lnL_CTAGC_gamLike
      START_FUNCTION(double)
      DEPENDENCY(GA_Yield, daFunk::Funk)
      DEPENDENCY(RD_fraction, double)
      DEPENDENCY(DM_process, std::string)
      //DEPENDENCY(set_gamLike_GC_halo, bool)
      BACKEND_REQ(lnL, (gamLike), double, (int, const std::vector<double> &, const std::vector<double> &))
    #undef FUNCTION
  #undef CAPABILITY

  #define CAPABILITY lnL_HESSGC
  START_CAPABILITY
    #define FUNCTION lnL_HESSGC_gamLike
      START_FUNCTION(double)
      DEPENDENCY(GA_Yield, daFunk::Funk)
      DEPENDENCY(RD_fraction, double)
      DEPENDENCY(set_gamLike_GC_halo, bool)
      DEPENDENCY(DM_process, std::string)
      BACKEND_REQ(lnL, (gamLike), double, (int, const std::vector<double> &, const std::vector<double> &))
    #undef FUNCTION
  #undef CAPABILITY


  // Relic density likelihoods =========================================

  #define CAPABILITY lnL_oh2
  START_CAPABILITY
    #define FUNCTION lnL_oh2_Simple
      START_FUNCTION(double)
      DEPENDENCY(RD_oh2, double)
    #undef FUNCTION
    #define FUNCTION lnL_oh2_upperlimit
      START_FUNCTION(double)
      DEPENDENCY(RD_oh2, double)
    #undef FUNCTION
  #undef CAPABILITY


  // DM halo functions and likelihoods =================================

  #define CAPABILITY GalacticHalo
  START_CAPABILITY
    #define FUNCTION GalacticHalo_gNFW
    START_FUNCTION(GalacticHaloProperties)
    ALLOW_MODEL(Halo_gNFW)
    #undef FUNCTION
    #define FUNCTION GalacticHalo_Einasto
    START_FUNCTION(GalacticHaloProperties)
    ALLOW_MODEL(Halo_Einasto)
    #undef FUNCTION
  #undef CAPABILITY

  #define CAPABILITY LocalHalo
  START_CAPABILITY
    #define FUNCTION ExtractLocalMaxwellianHalo
    START_FUNCTION(LocalMaxwellianHalo)
    ALLOW_MODELS(Halo_gNFW, Halo_Einasto)
    #undef FUNCTION
  #undef CAPABILITY

  #define CAPABILITY lnL_rho0
  START_CAPABILITY
    #define FUNCTION lnL_rho0_lognormal
      START_FUNCTION(double)
      DEPENDENCY(LocalHalo, LocalMaxwellianHalo)
    #undef FUNCTION
  #undef CAPABILITY

  #define CAPABILITY lnL_vrot
  START_CAPABILITY
    #define FUNCTION lnL_vrot_gaussian
      START_FUNCTION(double)
      DEPENDENCY(LocalHalo, LocalMaxwellianHalo)
    #undef FUNCTION
  #undef CAPABILITY

  #define CAPABILITY lnL_v0
  START_CAPABILITY
    #define FUNCTION lnL_v0_gaussian
      START_FUNCTION(double)
      DEPENDENCY(LocalHalo, LocalMaxwellianHalo)
    #undef FUNCTION
  #undef CAPABILITY

  #define CAPABILITY lnL_vesc
  START_CAPABILITY
    #define FUNCTION lnL_vesc_gaussian
      START_FUNCTION(double)
      DEPENDENCY(LocalHalo, LocalMaxwellianHalo)
    #undef FUNCTION
  #undef CAPABILITY

  // Simple WIMP property extractors ===================================

  #define CAPABILITY WIMP_properties
  START_CAPABILITY
    #define FUNCTION WIMP_properties
    START_FUNCTION(WIMPprops)
    DEPENDENCY(DarkMatter_ID, std::string)
    DEPENDENCY(DarkMatterConj_ID, std::string)
    MODEL_CONDITIONAL_DEPENDENCY(MSSM_spectrum, Spectrum, MSSM63atQ, MSSM63atMGUT)
    MODEL_CONDITIONAL_DEPENDENCY(ScalarSingletDM_Z2_spectrum, Spectrum, ScalarSingletDM_Z2_running)
    MODEL_CONDITIONAL_DEPENDENCY(ScalarSingletDM_Z3_spectrum, Spectrum, ScalarSingletDM_Z3_running)
    MODEL_CONDITIONAL_DEPENDENCY(MajoranaSingletDM_Z2_spectrum, Spectrum, MajoranaSingletDM_Z2)
    MODEL_CONDITIONAL_DEPENDENCY(DiracSingletDM_Z2_spectrum, Spectrum, DiracSingletDM_Z2)
    MODEL_CONDITIONAL_DEPENDENCY(VectorSingletDM_Z2_spectrum, Spectrum, VectorSingletDM_Z2)
    MODEL_CONDITIONAL_DEPENDENCY(MDM_spectrum, Spectrum, MDM)
    MODEL_CONDITIONAL_DEPENDENCY(DMEFT_spectrum, Spectrum, DMEFT)
    ALLOW_MODELS(MSSM63atQ, MSSM63atMGUT)
    ALLOW_MODELS(ScalarSingletDM_Z2_running, ScalarSingletDM_Z3_running)
    ALLOW_MODELS(VectorSingletDM_Z2, MajoranaSingletDM_Z2, DiracSingletDM_Z2)
    ALLOW_MODELS(AnnihilatingDM_mixture, DecayingDM_mixture)
    ALLOW_MODELS(NREO_scalarDM, NREO_MajoranaDM, NREO_DiracDM)
    ALLOW_MODELS(MDM, DMEFT)
    #undef FUNCTION
  #undef CAPABILITY

  // Retrieve the DM mass in GeV for generic models
  QUICK_FUNCTION(DarkBit, mwimp, NEW_CAPABILITY, mwimp_generic, double, (), (WIMP_properties, WIMPprops))

  // Retrieve the DM spin (times two) for generic models
  QUICK_FUNCTION(DarkBit, spinwimpx2, NEW_CAPABILITY, spinwimpx2_generic, unsigned int, (), (WIMP_properties, WIMPprops))

  // Retrieve a bool determining if a WIMP is self-conjugate.
  QUICK_FUNCTION(DarkBit, wimp_sc, NEW_CAPABILITY, wimp_sc_generic, bool, (), (WIMP_properties, WIMPprops))

  // Retrieve the total thermally-averaged annihilation cross-section for indirect detection (cm^3 / s)
  #define CAPABILITY sigmav
  START_CAPABILITY

    #define FUNCTION sigmav_late_universe
      START_FUNCTION(double)
      DEPENDENCY(TH_ProcessCatalog, TH_ProcessCatalog)
      DEPENDENCY(DarkMatter_ID, std::string)
      DEPENDENCY(DarkMatterConj_ID, std::string)
    #undef FUNCTION

    #define FUNCTION sigmav_late_universe_MicrOmegas
      START_FUNCTION(double)
      BACKEND_REQ(calcSpectrum, (gimmemicro) , double,  (int, double*, double*, double*, double*, double*, double*, int*))
      BACKEND_OPTION((MicrOmegas_MSSM),(gimmemicro))
      BACKEND_OPTION((MicrOmegas_ScalarSingletDM_Z2),(gimmemicro))
      BACKEND_OPTION((MicrOmegas_ScalarSingletDM_Z3),(gimmemicro))
      BACKEND_OPTION((MicrOmegas_VectorSingletDM_Z2),(gimmemicro))
      FORCE_SAME_BACKEND(gimmemicro)
    #undef FUNCTION

  #undef CAPABILITY

  // Direct detection ==================================================

  // Function to initialise DDCalc couplings from a given DM interaction basis.
  #define CAPABILITY DDCalc_Couplings
  START_CAPABILITY

    // Initialise DDCalc couplings for spin-independent/spin-dependent interactions only.
    #define FUNCTION DDCalc_Couplings_WIMP_nucleon
      START_FUNCTION(DD_coupling_container)
      DEPENDENCY(DD_couplings, DM_nucleon_couplings)
    #undef FUNCTION

    // Initialise DDCalc couplings for non-relativistic Wilson Coefficient coupling structure.
    #define FUNCTION DDCalc_Couplings_NR_WCs
      START_FUNCTION(DD_coupling_container)
      DEPENDENCY(DD_nonrel_WCs, NREO_DM_nucleon_couplings)
    #undef FUNCTION

  #undef CAPABILITY

  // Determine the DM-nucleon couplings
  #define CAPABILITY DD_couplings
  START_CAPABILITY

    #define FUNCTION DD_couplings_DarkSUSY_DS5
      START_FUNCTION(DM_nucleon_couplings)
      BACKEND_REQ(get_DD_couplings, (ds5), std::vector<double>, ())
      BACKEND_REQ(mspctm, (ds5), DS5_MSPCTM)
      BACKEND_REQ(ddcom, (ds5), DS5_DDCOM)
      BACKEND_OPTION((DarkSUSY, 5.1.3), (ds5))  // Only for DarkSUSY5
      ALLOW_JOINT_MODEL(nuclear_params_fnq,MSSM63atQ)
    #undef FUNCTION

    #define FUNCTION DD_couplings_DarkSUSY_MSSM
      START_FUNCTION(DM_nucleon_couplings)
      BACKEND_REQ(get_DD_couplings, (ds6), std::vector<double>, ())
      BACKEND_REQ(ddcomlegacy, (ds6), DS_DDCOMLEGACY)
      BACKEND_REQ(ddmssmcom, (ds6), DS_DDMSSMCOM)
      BACKEND_OPTION((DarkSUSY_MSSM, 6.1.1, 6.2.2, 6.2.5), (ds6))  // Only for DarkSUSY6 MSSM
      FORCE_SAME_BACKEND(ds6)
      ALLOW_JOINT_MODEL(nuclear_params_fnq,MSSM63atQ)
    #undef FUNCTION

    #define FUNCTION DD_couplings_MicrOmegas
      START_FUNCTION(DM_nucleon_couplings)
      BACKEND_REQ(nucleonAmplitudes, (gimmemicro), int, (double(*)(double,double,double,double), double*, double*, double*, double*))
      BACKEND_REQ(FeScLoop, (gimmemicro), double, (double, double, double, double))
      BACKEND_REQ(MOcommon, (gimmemicro), MicrOmegas::MOcommonSTR)
      ALLOW_MODEL_DEPENDENCE(nuclear_params_fnq, MSSM63atQ,
                             ScalarSingletDM_Z2, ScalarSingletDM_Z2_running,
                             ScalarSingletDM_Z3, ScalarSingletDM_Z3_running,
                             VectorSingletDM_Z2, DMEFT)
      MODEL_GROUP(group1, (nuclear_params_fnq))
      MODEL_GROUP(group2, (MSSM63atQ,
                           ScalarSingletDM_Z2, ScalarSingletDM_Z2_running,
                           ScalarSingletDM_Z3, ScalarSingletDM_Z3_running,
                           VectorSingletDM_Z2, DMEFT))
      ALLOW_MODEL_COMBINATION(group1, group2)
      BACKEND_OPTION((MicrOmegas_MSSM),(gimmemicro))
      BACKEND_OPTION((MicrOmegas_ScalarSingletDM_Z2),(gimmemicro))
      BACKEND_OPTION((MicrOmegas_ScalarSingletDM_Z3),(gimmemicro))
      BACKEND_OPTION((MicrOmegas_VectorSingletDM_Z2),(gimmemicro))
      FORCE_SAME_BACKEND(gimmemicro)
    #undef FUNCTION

    #define FUNCTION DD_couplings_ScalarSingletDM_Z2
      START_FUNCTION(DM_nucleon_couplings)
      DEPENDENCY(ScalarSingletDM_Z2_spectrum, Spectrum)
      ALLOW_MODEL_DEPENDENCE(nuclear_params_fnq, ScalarSingletDM_Z2, ScalarSingletDM_Z2_running)
      MODEL_GROUP(group1, (nuclear_params_fnq))
      MODEL_GROUP(group2, (ScalarSingletDM_Z2, ScalarSingletDM_Z2_running))
      ALLOW_MODEL_COMBINATION(group1, group2)
     #undef FUNCTION

    #define FUNCTION DD_couplings_ScalarSingletDM_Z3
      START_FUNCTION(DM_nucleon_couplings)
      DEPENDENCY(ScalarSingletDM_Z3_spectrum, Spectrum)
      ALLOW_MODEL_DEPENDENCE(nuclear_params_fnq, ScalarSingletDM_Z3, ScalarSingletDM_Z3_running)
      MODEL_GROUP(group1, (nuclear_params_fnq))
      MODEL_GROUP(group2, (ScalarSingletDM_Z3, ScalarSingletDM_Z3_running))
      ALLOW_MODEL_COMBINATION(group1, group2)
     #undef FUNCTION

     #define FUNCTION DD_couplings_VectorSingletDM_Z2
      START_FUNCTION(DM_nucleon_couplings)
      DEPENDENCY(VectorSingletDM_Z2_spectrum, Spectrum)
      ALLOW_JOINT_MODEL(nuclear_params_fnq, VectorSingletDM_Z2)
     #undef FUNCTION

  #undef CAPABILITY


  // Relativistic Wilson coefficients defined in the 5(or 4 or 3) flavscheme
  #define CAPABILITY DD_rel_WCs_flavscheme
  START_CAPABILITY

      #define FUNCTION DD_rel_WCs_flavscheme_DMEFT
      START_FUNCTION(map_str_dbl)
      DEPENDENCY(DMEFT_spectrum, Spectrum)
      DEPENDENCY(SMINPUTS, SMInputs)
      ALLOW_MODEL(DMEFT)
      #undef FUNCTION

      #define FUNCTION DD_rel_WCs_flavscheme_DiracSingletDM_Z2
      START_FUNCTION(map_str_dbl)
      DEPENDENCY(DiracSingletDM_Z2_spectrum, Spectrum)
      ALLOW_MODEL(DiracSingletDM_Z2)
      #undef FUNCTION

      #define FUNCTION DD_rel_WCs_flavscheme_MajoranaSingletDM_Z2
      START_FUNCTION(map_str_dbl)
      DEPENDENCY(MajoranaSingletDM_Z2_spectrum, Spectrum)
      ALLOW_MODEL(MajoranaSingletDM_Z2)
      #undef FUNCTION

  #undef CAPABILITY

  // Non-relativistic Wilson coefficients
  #define CAPABILITY DD_nonrel_WCs
  START_CAPABILITY

      /// Copying of NREO model parameters into NREO_DD_nucleon_couplings object
      #define FUNCTION NREO_couplings_from_parameters
      START_FUNCTION(NREO_DM_nucleon_couplings)
      ALLOW_MODELS(NREO_scalarDM, NREO_MajoranaDM, NREO_DiracDM)
      #undef FUNCTION

      /// Translation of DDcalc couplings into NREO couplings
      #define FUNCTION NREO_from_DD_couplings
      START_FUNCTION(NREO_DM_nucleon_couplings)
      DEPENDENCY(DD_couplings, DM_nucleon_couplings)
      #undef FUNCTION

      // Get non-relativistic WCs from the relativistic ones, using DirectDM.
      // Using flavour matching scheme.
      #define FUNCTION DD_nonrel_WCs_flavscheme
      START_FUNCTION(NREO_DM_nucleon_couplings)
      DEPENDENCY(DD_rel_WCs_flavscheme, map_str_dbl)
      DEPENDENCY(WIMP_properties, WIMPprops)
      DEPENDENCY(DirectDMNuisanceParameters, map_str_dbl)
      BACKEND_REQ(get_NR_WCs_flav, (), NREO_DM_nucleon_couplings, (map_str_dbl&, double&, int&, std::string&, map_str_dbl&))
      #undef FUNCTION

      // Non-relativistic WCs computed directly for fermionic Higgs portal models.
      #define FUNCTION DD_nonrel_WCs_DiracSingletDM_Z2
      START_FUNCTION(NREO_DM_nucleon_couplings)
      DEPENDENCY(DiracSingletDM_Z2_spectrum, Spectrum)
      ALLOW_JOINT_MODEL(nuclear_params_fnq, DiracSingletDM_Z2)
      #undef FUNCTION

      #define FUNCTION DD_nonrel_WCs_MajoranaSingletDM_Z2
      START_FUNCTION(NREO_DM_nucleon_couplings)
      DEPENDENCY(MajoranaSingletDM_Z2_spectrum, Spectrum)
      ALLOW_JOINT_MODEL(nuclear_params_fnq, MajoranaSingletDM_Z2)
      #undef FUNCTION

  #undef CAPABILITY

  // Simple calculators of the spin-(in)dependent WIMP-proton and WIMP-neutron cross-sections
  QUICK_FUNCTION(DarkBit, sigma_SI_p, NEW_CAPABILITY, sigma_SI_p_simple, double, (), (DD_couplings, DM_nucleon_couplings), (mwimp, double))
  QUICK_FUNCTION(DarkBit, sigma_SI_n, NEW_CAPABILITY, sigma_SI_n_simple, double, (), (DD_couplings, DM_nucleon_couplings), (mwimp, double))
  QUICK_FUNCTION(DarkBit, sigma_SD_p, NEW_CAPABILITY, sigma_SD_p_simple, double, (), (DD_couplings, DM_nucleon_couplings), (mwimp, double))
  QUICK_FUNCTION(DarkBit, sigma_SD_n, NEW_CAPABILITY, sigma_SD_n_simple, double, (), (DD_couplings, DM_nucleon_couplings), (mwimp, double))

  // Generalized v^2n, q^2n DM-nucleon SI cross sections
  // for the fermionic Higgs portal models
  #define CAPABILITY sigma_SI_p
      #define FUNCTION sigma_SI_vnqn_FermionicHiggsPortal
      START_FUNCTION(map_intpair_dbl)
      DEPENDENCY(mwimp,double)
      DEPENDENCY(DD_nonrel_WCs, NREO_DM_nucleon_couplings)
      ALLOW_MODELS(DiracSingletDM_Z2, MajoranaSingletDM_Z2)
    #undef FUNCTION
  #undef CAPABILITY

  // Generalized v^2n, q^2n DM-nucleon SD cross sections
  // for the fermionic Higgs portal models
  #define CAPABILITY sigma_SD_p
      #define FUNCTION sigma_SD_vnqn_FermionicHiggsPortal
      START_FUNCTION(map_intpair_dbl)
      DEPENDENCY(mwimp,double)
      ALLOW_MODELS(DiracSingletDM_Z2, MajoranaSingletDM_Z2)
    #undef FUNCTION
  #undef CAPABILITY

  // Likelihoods for nuclear parameters:
  #define CAPABILITY lnL_SI_nuclear_parameters
  START_CAPABILITY
    #define FUNCTION lnL_sigmas_sigmal
      START_FUNCTION(double)
      ALLOW_MODEL(nuclear_params_sigmas_sigmal)
    #undef FUNCTION
  #undef CAPABILITY

  #define CAPABILITY lnL_SD_nuclear_parameters
  START_CAPABILITY
    #define FUNCTION lnL_deltaq
      START_FUNCTION(double)
      ALLOW_MODELS(nuclear_params_fnq)
    #undef FUNCTION
  #undef CAPABILITY

  #define CAPABILITY DirectDMNuisanceParameters
  START_CAPABILITY
    #define FUNCTION ExtractDirectDMNuisanceParameters
      START_FUNCTION(map_str_dbl)
      DEPENDENCY(SMINPUTS, SMInputs)
      ALLOW_MODELS(nuclear_params_ChPT)
    #undef FUNCTION
  #undef CAPABILITY

   // Likelihoods for nuisance parameters ChPT in DirectDM 2.2.0
  #define CAPABILITY lnL_nuclear_parameters_ChPT
  START_CAPABILITY
    #define FUNCTION lnL_sigmapiN_Deltas_gTs_rs2
      START_FUNCTION(double)
      ALLOW_MODELS(nuclear_params_ChPT_sigmapiN)
    #undef FUNCTION
  #undef CAPABILITY

  // DD rate and likelihood calculations. Don't try this one at home kids.
  #define DD_DECLARE_RESULT_FUNCTION(EXPERIMENT,TYPE,NAME)                          \
  LONG_START_CAPABILITY(MODULE, CAT_3(EXPERIMENT,_,NAME))                           \
  LONG_DECLARE_FUNCTION(MODULE, CAT_3(EXPERIMENT,_,NAME),                           \
   CAT_3(EXPERIMENT,_Get,NAME), TYPE, 0)                                            \
  LONG_DEPENDENCY(MODULE, CAT_3(EXPERIMENT,_Get,NAME),                              \
   CAT(EXPERIMENT,_Calculate), bool)                                                \
  LONG_BACKEND_REQ(MODULE, CAT_3(EXPERIMENT,_,NAME),                                \
   CAT_3(EXPERIMENT,_Get,NAME), DD_Experiment, (needs_DDCalc), int, (const str&))   \
  LONG_BACKEND_REQ(MODULE, CAT_3(EXPERIMENT,_,NAME),                                \
   CAT_3(EXPERIMENT,_Get,NAME), CAT(DD_,NAME), (needs_DDCalc), TYPE, (const int&))

  #define DD_DECLARE_BIN_FUNCTION(EXPERIMENT,TYPE,NAME)                             \
  LONG_START_CAPABILITY(MODULE, CAT_3(EXPERIMENT,_,NAME))                           \
  LONG_DECLARE_FUNCTION(MODULE, CAT_3(EXPERIMENT,_,NAME),                           \
   CAT_3(EXPERIMENT,_Get,NAME), std::vector<double>, 0)                             \
  LONG_DEPENDENCY(MODULE, CAT_3(EXPERIMENT,_Get,NAME),                              \
   CAT(EXPERIMENT,_Calculate), bool)                                                \
  LONG_BACKEND_REQ(MODULE, CAT_3(EXPERIMENT,_,NAME),                                \
   CAT_3(EXPERIMENT,_Get,NAME), DD_Experiment, (needs_DDCalc), int, (const str&))   \
  LONG_BACKEND_REQ(MODULE, CAT_3(EXPERIMENT,_,NAME),                                \
   CAT_3(EXPERIMENT,_Get,NAME), DD_Bins, (needs_DDCalc), int, (const int&))         \
  LONG_BACKEND_REQ(MODULE, CAT_3(EXPERIMENT,_,NAME),                                \
   CAT_3(EXPERIMENT,_Get,NAME), CAT(DD_,NAME), (needs_DDCalc), TYPE, (const int&,   \
   const int&))

  #define DD_DECLARE_EXPERIMENT(EXPERIMENT)                                         \
  LONG_START_CAPABILITY(MODULE, CAT(EXPERIMENT,_Calculate))                         \
  LONG_DECLARE_FUNCTION(MODULE, CAT(EXPERIMENT,_Calculate),                         \
   CAT(EXPERIMENT,_Calc), bool, 0)                                                  \
  LONG_BACKEND_REQ(MODULE, CAT(EXPERIMENT,_Calculate),                              \
   CAT(EXPERIMENT,_Calc), DD_Experiment, (needs_DDCalc), int, (const str&))         \
  LONG_BACKEND_REQ(MODULE, CAT(EXPERIMENT,_Calculate),                              \
   CAT(EXPERIMENT,_Calc), DD_CalcRates, (needs_DDCalc), void, (const int&))         \
  DD_DECLARE_RESULT_FUNCTION(EXPERIMENT,int,Events)                                 \
  DD_DECLARE_RESULT_FUNCTION(EXPERIMENT,double,Background)                          \
  DD_DECLARE_RESULT_FUNCTION(EXPERIMENT,double,Signal)                              \
  DD_DECLARE_RESULT_FUNCTION(EXPERIMENT,double,SignalSI)                            \
  DD_DECLARE_RESULT_FUNCTION(EXPERIMENT,double,SignalSD)                            \
  DD_DECLARE_RESULT_FUNCTION(EXPERIMENT,int,Bins)                                   \
  DD_DECLARE_RESULT_FUNCTION(EXPERIMENT,double,LogLikelihood)                       \
  DD_DECLARE_BIN_FUNCTION(EXPERIMENT,int,BinEvents)                                 \
  DD_DECLARE_BIN_FUNCTION(EXPERIMENT,double,BinBackground)                          \
  DD_DECLARE_BIN_FUNCTION(EXPERIMENT,double,BinSignal)                              \

  #define SET_BACKEND_OPTION(EXPERIMENT, VERSIONS)                                  \
  LONG_BACKEND_OPTION(MODULE, CAT(EXPERIMENT,_Calculate), CAT(EXPERIMENT,_Calc),    \
   VERSIONS, (needs_DDCalc))                                                        \
  LONG_BACKEND_OPTION(MODULE, CAT(EXPERIMENT,_Events), CAT(EXPERIMENT,_GetEvents),  \
   VERSIONS, (needs_DDCalc))                                                        \
  LONG_BACKEND_OPTION(MODULE, CAT(EXPERIMENT,_Background),                          \
   CAT(EXPERIMENT,_GetBackground), VERSIONS, (needs_DDCalc))                        \
  LONG_BACKEND_OPTION(MODULE, CAT(EXPERIMENT,_Signal), CAT(EXPERIMENT,_GetSignal),  \
   VERSIONS, (needs_DDCalc))                                                        \
  LONG_BACKEND_OPTION(MODULE, CAT(EXPERIMENT,_SignalSI),                            \
   CAT(EXPERIMENT,_GetSignalSI), VERSIONS, (needs_DDCalc))                          \
  LONG_BACKEND_OPTION(MODULE, CAT(EXPERIMENT,_SignalSD),                            \
   CAT(EXPERIMENT,_GetSignalSD), VERSIONS, (needs_DDCalc))                          \
  LONG_BACKEND_OPTION(MODULE, CAT(EXPERIMENT,_Bins), CAT(EXPERIMENT,_GetBins),      \
   VERSIONS, (needs_DDCalc))                                                        \
  LONG_BACKEND_OPTION(MODULE, CAT(EXPERIMENT,_LogLikelihood),                       \
   CAT(EXPERIMENT,_GetLogLikelihood), VERSIONS, (needs_DDCalc))                     \
  LONG_BACKEND_OPTION(MODULE, CAT(EXPERIMENT,_BinEvents),                           \
   CAT(EXPERIMENT,_GetBinEvents), VERSIONS, (needs_DDCalc))                         \
  LONG_BACKEND_OPTION(MODULE, CAT(EXPERIMENT,_BinBackground),                       \
   CAT(EXPERIMENT,_GetBinBackground), VERSIONS, (needs_DDCalc))                     \
  LONG_BACKEND_OPTION(MODULE, CAT(EXPERIMENT,_BinSignal),                           \
   CAT(EXPERIMENT,_GetBinSignal), VERSIONS, (needs_DDCalc))                         \


  // Declare different DD experiments that exist in DDCalc.
  DD_DECLARE_EXPERIMENT(XENON100_2012)        // Aprile et al., PRL 109, 181301 (2013) [arxiv:1207.5988]
  DD_DECLARE_EXPERIMENT(XENON1T_2017)         // Aprile et al., PRL 119, 181301 (2017) [arxiv:1705.06655]
  DD_DECLARE_EXPERIMENT(XENON1T_2018)         // Aprile et al., May 28 talk at Gran Sasso.
  DD_DECLARE_EXPERIMENT(DARWIN)               // M. Schumann et al., [arXiv:1506.08309]
  DD_DECLARE_EXPERIMENT(LUX_2013)             // Akerib et al., PRL 112, 091303 (2014) [arxiv:1310.8214]
  DD_DECLARE_EXPERIMENT(LUX_2015)             // D.S. Akerib et al., PRL 116, 161301 (2016) [arXiv:1512.03506]
  DD_DECLARE_EXPERIMENT(LUX_2016)             // D.S. Akerib et al., PRL 118, 021303 (2017) [arxiv:1608.07648]
  DD_DECLARE_EXPERIMENT(LZ)                   // LZ TDR, [arXiv:1509.02910]
  DD_DECLARE_EXPERIMENT(PandaX_2016)          // A. Tan et al., PRL 117, 121303 (2016) [arxiv:1607.07400]
  DD_DECLARE_EXPERIMENT(PandaX_2017)          // X. Cui et al., PRL 119, 181302 (2017) [arxiv:1708.06917]
  DD_DECLARE_EXPERIMENT(DarkSide_50)          // P. Agnes et al., [arXiv:1802.07198]
  DD_DECLARE_EXPERIMENT(DarkSide_50_S2)       // P. Agnes et al., [arXiv:1802.06994]
  DD_DECLARE_EXPERIMENT(CRESST_II)            // G. Angloher et al., [arXiv:1509.01515]
  DD_DECLARE_EXPERIMENT(CRESST_III)           // A. H. Abdelhameed et al., [arXiv:1904.00498]
  DD_DECLARE_EXPERIMENT(SuperCDMS_2014)       // Agnese et al., PRL 112, 241302 (2014) [arxiv:1402.7137]
  DD_DECLARE_EXPERIMENT(CDMSlite)             // Agnese et al., PRL 116, 071301 (2015) [arxiv:1509.02448]
  DD_DECLARE_EXPERIMENT(SIMPLE_2014)          // Felizardo et al., PRD 89, 072013 (2014) [arxiv:1404.4309]
  DD_DECLARE_EXPERIMENT(PICO_2L)              // C. Amole et al., PRD 93, 061101 (2016) [arXiv:1601.03729]
  DD_DECLARE_EXPERIMENT(PICO_60_F)            // C. Amole et al., PRD 93, 052014 (2016) [arXiv:1510.07754]
  DD_DECLARE_EXPERIMENT(PICO_60_I)            // C. Amole et al., PRD 93, 052014 (2016) [arXiv:1510.07754]
  DD_DECLARE_EXPERIMENT(PICO_60)              // C. Amole et al., PRD 93, 052014 (2016) [arXiv:1510.07754]
  DD_DECLARE_EXPERIMENT(PICO_60_2017)         // C. Amole et al., arXiv:1702.07666
  DD_DECLARE_EXPERIMENT(PICO_60_2019)         // C. Amole et al., arXiv:1902.04031
  DD_DECLARE_EXPERIMENT(PICO_500)             // S. Fallows, talk at TAUP 2017

  // Specify which versions of DDCalc support which experiments.
  // If an experiment does not have any entry here, any version (of any backend) is allowed.

  // Introduced in DDCalc 1.0.0 but later deleted
  SET_BACKEND_OPTION(PICO_60_F, (DDCalc, 1.0.0, 1.1.0, 1.2.0, 2.1.0))
  SET_BACKEND_OPTION(PICO_60_I, (DDCalc, 1.0.0, 1.1.0, 1.2.0, 2.1.0))
  // Introduced in DDCalc 1.1.0
  SET_BACKEND_OPTION(PICO_60_2017, (DDCalc, 1.1.0, 1.2.0, 2.0.0, 2.1.0, 2.2.0))
  SET_BACKEND_OPTION(XENON1T_2017, (DDCalc, 1.1.0, 1.2.0, 2.0.0, 2.1.0, 2.2.0))
  // Introduced in DDCalc 1.2.0
  SET_BACKEND_OPTION(PandaX_2017, (DDCalc, 1.2.0, 2.0.0, 2.1.0, 2.2.0))
  // Introduced in DDCalc 2.0.0
  SET_BACKEND_OPTION(XENON1T_2018, (DDCalc, 2.0.0, 2.1.0, 2.2.0))
  SET_BACKEND_OPTION(DARWIN, (DDCalc, 2.0.0, 2.1.0, 2.2.0))
  SET_BACKEND_OPTION(LZ, (DDCalc, 2.0.0, 2.1.0, 2.2.0))
  SET_BACKEND_OPTION(DarkSide_50, (DDCalc, 2.0.0, 2.1.0, 2.2.0))
  SET_BACKEND_OPTION(CRESST_II, (DDCalc, 2.0.0, 2.1.0, 2.2.0))
  SET_BACKEND_OPTION(CDMSlite, (DDCalc, 2.0.0, 2.1.0, 2.2.0))
  SET_BACKEND_OPTION(PICO_60, (DDCalc, 2.0.0, 2.1.0, 2.2.0))
  SET_BACKEND_OPTION(PICO_500, (DDCalc, 2.0.0, 2.1.0, 2.2.0))
  // Introduced in DDCalc 2.2.0
  SET_BACKEND_OPTION(CRESST_III, (DDCalc, 2.2.0))
  SET_BACKEND_OPTION(DarkSide_50_S2, (DDCalc, 2.2.0))
  SET_BACKEND_OPTION(PICO_60_2019, (DDCalc, 2.2.0))


  // Neutrinos =========================================================


  // Solar capture ------------------------


  /// Capture rate of regular dark matter in the Sun (no v-dependent or q-dependent cross-sections) (s^-1).
  #define CAPABILITY capture_rate_Sun
  START_CAPABILITY
    #define FUNCTION capture_rate_Sun_const_xsec_DS5 // DS 5
      START_FUNCTION(double)
      BACKEND_REQ(cap_Sun_v0q0_isoscalar, (ds5), double, (const double&, const double&, const double&))
      DEPENDENCY(mwimp, double)
      DEPENDENCY(sigma_SI_p, double)
      DEPENDENCY(sigma_SD_p, double)
      DEPENDENCY(DarkSUSY5_PointInit_LocalHalo, bool)
      BACKEND_OPTION((DarkSUSY, 5.1.3), (ds5))
    #undef FUNCTION

    #define FUNCTION capture_rate_Sun_const_xsec // DS 6
      START_FUNCTION(double)
      BACKEND_REQ(cap_Sun_v0q0_isoscalar, (ds6), double, (const double&, const double&, const double&, const double&))
      DEPENDENCY(mwimp, double)
      DEPENDENCY(sigma_SI_p, double)
      DEPENDENCY(sigma_SD_p, double)
      DEPENDENCY(RD_fraction, double)
      DEPENDENCY(LocalHalo, LocalMaxwellianHalo)
      DEPENDENCY(DarkSUSY_PointInit_LocalHalo, bool)
      BACKEND_OPTION((DarkSUSY_MSSM, 6.1.1, 6.2.2, 6.2.5), (ds6))
      BACKEND_OPTION((DarkSUSY_generic_wimp, 6.1.1, 6.2.2, 6.2.5), (ds6))
      FORCE_SAME_BACKEND(ds6)
    #undef FUNCTION

    ///Alternative function for the above: Capture rate of dark matter with a constant cross section (s^-1), using backend Captn' General
    #define FUNCTION capture_rate_Sun_const_xsec_capgen
    START_FUNCTION(double)
    DEPENDENCY(mwimp,double)
    DEPENDENCY(sigma_SI_p, double)
    DEPENDENCY(sigma_SD_p, double)
    BACKEND_REQ(cap_Sun_v0q0_isoscalar,(cg),void,(const double&,const double&,const double&,double&,double&))
    BACKEND_REQ(cap_sun_saturation,(cg),double,(const double&))
    BACKEND_OPTION((CaptnGeneral),(cg))
    FORCE_SAME_BACKEND(cg)
    #undef FUNCTION

    ///Capture rate of dark matter with q^n or v^n cross section (s^-1), using backend Captn' General
    #define FUNCTION capture_rate_Sun_vnqn
    START_FUNCTION(double)
    DEPENDENCY(mwimp,double)
    DEPENDENCY(spinwimpx2,unsigned int)
    DEPENDENCY(sigma_SD_p, map_intpair_dbl)
    DEPENDENCY(sigma_SI_p, map_intpair_dbl)
    BACKEND_REQ(cap_Sun_vnqn_isoscalar,(cg),void,(const double&,const double&,const int&,const int&,const int&,const double&,double&))
    BACKEND_REQ(cap_sun_saturation,(cg),double,(const double&))
    BACKEND_OPTION((CaptnGeneral, 2.1),(cg))
    FORCE_SAME_BACKEND(cg)
    #undef FUNCTION

    ///Capture rate of dark matter with NREO method (s^-1), using backend Captn' General
    #define FUNCTION capture_rate_Sun_NREO
    START_FUNCTION(double)
    BACKEND_REQ(captn_NREO,(cg),void,(const double&,const double&,const int&,double&))
    BACKEND_REQ(cap_sun_saturation,(cg),double,(const double&))
    BACKEND_REQ(captn_populate_array,(cg),void,(const double&,const int&,const int&))
    BACKEND_OPTION((CaptnGeneral, 2.1), (cg))
    FORCE_SAME_BACKEND(cg)
    DEPENDENCY(WIMP_properties, WIMPprops)
    DEPENDENCY(DD_nonrel_WCs,NREO_DM_nucleon_couplings)
    #undef FUNCTION
  #undef CAPABILITY

  /// Equilibration time for capture and annihilation of dark matter in the Sun (s)
  #define CAPABILITY equilibration_time_Sun
  START_CAPABILITY
    #define FUNCTION equilibration_time_Sun
      START_FUNCTION(double)
      DEPENDENCY(TH_ProcessCatalog, TH_ProcessCatalog)
      DEPENDENCY(mwimp, double)
      DEPENDENCY(DarkMatter_ID, std::string)
      DEPENDENCY(DarkMatterConj_ID, std::string)
      DEPENDENCY(capture_rate_Sun, double)
    #undef FUNCTION
  #undef CAPABILITY

  /// Annihilation rate of dark matter in the Sun (s^-1)
  #define CAPABILITY annihilation_rate_Sun
  START_CAPABILITY
    #define FUNCTION annihilation_rate_Sun
      START_FUNCTION(double)
      DEPENDENCY(equilibration_time_Sun, double)
      DEPENDENCY(capture_rate_Sun, double)
    #undef FUNCTION
  #undef CAPABILITY

  /// Neutrino yield function pointer and setup
  #define CAPABILITY nuyield_ptr
  START_CAPABILITY
    #define FUNCTION nuyield_from_DS
    START_FUNCTION(nuyield_info)
    ALLOW_MODELS(MSSM63atQ, ScalarSingletDM_Z2_running, ScalarSingletDM_Z3_running,
                 MajoranaSingletDM_Z2, DiracSingletDM_Z2, VectorSingletDM_Z2,
                 NREO_scalarDM, NREO_MajoranaDM, NREO_DiracDM,DMEFT)
    DEPENDENCY(TH_ProcessCatalog, TH_ProcessCatalog)
    DEPENDENCY(mwimp, double)
    DEPENDENCY(sigmav, double)
    DEPENDENCY(DarkMatter_ID, std::string)
    DEPENDENCY(DarkMatterConj_ID, std::string)
    BACKEND_REQ(DS_nuyield_setup, (ds), void, (const double(&)[29],
     const double(&)[29][3], const double(&)[15], const double(&)[3], const double&,
     const double&))
    BACKEND_REQ(nuyield, (ds), double, (const double&, const int&, void*&))
    BACKEND_REQ(get_DS_neutral_h_decay_channels, (ds), std::vector< std::vector<str> >, ())
    BACKEND_REQ(get_DS_charged_h_decay_channels, (ds), std::vector< std::vector<str> >, ())
    FORCE_SAME_BACKEND(ds)
    #undef FUNCTION
  #undef CAPABILITY

  // Energy Injection ===================================================

  // Energy injection yields from ProcessCatalog, SimYield tables and FCMC
  #define CAPABILITY energy_injection_spectrum
  START_CAPABILITY
    #define FUNCTION energy_injection_spectrum_ProcessCatalog
      START_FUNCTION(DarkAges::Energy_injection_spectrum)
      ALLOW_MODELS(AnnihilatingDM_general,DecayingDM_general) // Ensure that one of the "energy injection marker" models is in use.
      DEPENDENCY(DarkMatter_ID, std::string)
      DEPENDENCY(DarkMatterConj_ID, std::string)
      DEPENDENCY(DM_process, std::string)
      DEPENDENCY(TH_ProcessCatalog, TH_ProcessCatalog)
      DEPENDENCY(GA_Yield, daFunk::Funk)
      DEPENDENCY(electron_Yield, daFunk::Funk)
      DEPENDENCY(positron_Yield, daFunk::Funk)
    #undef FUNCTION
  #undef CAPABILITY

  // Neutrino telescope likelihoods ====================================

  #define CAPABILITY IC22_data
  START_CAPABILITY
    #define FUNCTION IC22_full
      START_FUNCTION(nudata)
      DEPENDENCY(mwimp, double)
      DEPENDENCY(annihilation_rate_Sun, double)
      DEPENDENCY(nuyield_ptr, nuyield_info)
      BACKEND_REQ(nubounds, (), void, (const char&, const double&, const double&,
                                       nuyield_function_pointer, double&, double&, int&,
                                       double&, double&, const int&, const double&,
                                       const int&, const bool&, const double&,
                                       const double&, void*&, const bool&))
    #undef FUNCTION
  #undef CAPABILITY

  #define CAPABILITY IC22_signal
  START_CAPABILITY
    #define FUNCTION IC22_signal
    START_FUNCTION(double)
    DEPENDENCY(IC22_data, nudata)
    #undef FUNCTION
  #undef CAPABILITY

  #define CAPABILITY IC22_bg
  START_CAPABILITY
    #define FUNCTION IC22_bg
    START_FUNCTION(double)
    DEPENDENCY(IC22_data, nudata)
    #undef FUNCTION
  #undef CAPABILITY

  #define CAPABILITY IC22_loglike
  START_CAPABILITY
    #define FUNCTION IC22_loglike
    START_FUNCTION(double)
    DEPENDENCY(IC22_data, nudata)
    #undef FUNCTION
  #undef CAPABILITY

  #define CAPABILITY IC22_bgloglike
  START_CAPABILITY
    #define FUNCTION IC22_bgloglike
    START_FUNCTION(double)
    DEPENDENCY(IC22_data, nudata)
    #undef FUNCTION
  #undef CAPABILITY

  #define CAPABILITY IC22_pvalue
  START_CAPABILITY
    #define FUNCTION IC22_pvalue
    START_FUNCTION(double)
    DEPENDENCY(IC22_data, nudata)
    #undef FUNCTION
  #undef CAPABILITY

  #define CAPABILITY IC22_nobs
  START_CAPABILITY
    #define FUNCTION IC22_nobs
    START_FUNCTION(int)
    DEPENDENCY(IC22_data, nudata)
    #undef FUNCTION
  #undef CAPABILITY

  #define CAPABILITY IC79WH_data
  START_CAPABILITY
    #define FUNCTION IC79WH_full
      START_FUNCTION(nudata)
      DEPENDENCY(mwimp, double)
      DEPENDENCY(annihilation_rate_Sun, double)
      DEPENDENCY(nuyield_ptr, nuyield_info)
      BACKEND_REQ(nubounds, (), void, (const char&, const double&, const double&,
                                       nuyield_function_pointer, double&, double&, int&,
                                       double&, double&, const int&, const double&,
                                       const int&, const bool&, const double&,
                                       const double&, void*&, const bool&))
    #undef FUNCTION
  #undef CAPABILITY

  #define CAPABILITY IC79WH_signal
  START_CAPABILITY
    #define FUNCTION IC79WH_signal
    START_FUNCTION(double)
    DEPENDENCY(IC79WH_data, nudata)
    #undef FUNCTION
  #undef CAPABILITY

  #define CAPABILITY IC79WH_bg
  START_CAPABILITY
    #define FUNCTION IC79WH_bg
    START_FUNCTION(double)
    DEPENDENCY(IC79WH_data, nudata)
    #undef FUNCTION
  #undef CAPABILITY

  #define CAPABILITY IC79WH_loglike
  START_CAPABILITY
    #define FUNCTION IC79WH_loglike
    START_FUNCTION(double)
    DEPENDENCY(IC79WH_data, nudata)
    #undef FUNCTION
  #undef CAPABILITY

  #define CAPABILITY IC79WH_bgloglike
  START_CAPABILITY
    #define FUNCTION IC79WH_bgloglike
    START_FUNCTION(double)
    DEPENDENCY(IC79WH_data, nudata)
    #undef FUNCTION
  #undef CAPABILITY

  #define CAPABILITY IC79WH_pvalue
  START_CAPABILITY
    #define FUNCTION IC79WH_pvalue
    START_FUNCTION(double)
    DEPENDENCY(IC79WH_data, nudata)
    #undef FUNCTION
  #undef CAPABILITY

  #define CAPABILITY IC79WH_nobs
  START_CAPABILITY
    #define FUNCTION IC79WH_nobs
    START_FUNCTION(int)
    DEPENDENCY(IC79WH_data, nudata)
    #undef FUNCTION
  #undef CAPABILITY

  #define CAPABILITY IC79WL_data
  START_CAPABILITY
    #define FUNCTION IC79WL_full
      START_FUNCTION(nudata)
      DEPENDENCY(mwimp, double)
      DEPENDENCY(annihilation_rate_Sun, double)
      DEPENDENCY(nuyield_ptr, nuyield_info)
      BACKEND_REQ(nubounds, (), void, (const char&, const double&, const double&,
                                       nuyield_function_pointer, double&, double&, int&,
                                       double&, double&, const int&, const double&,
                                       const int&, const bool&, const double&,
                                       const double&, void*&, const bool&))
    #undef FUNCTION
  #undef CAPABILITY

  #define CAPABILITY IC79WL_signal
  START_CAPABILITY
    #define FUNCTION IC79WL_signal
    START_FUNCTION(double)
    DEPENDENCY(IC79WL_data, nudata)
    #undef FUNCTION
  #undef CAPABILITY

  #define CAPABILITY IC79WL_bg
  START_CAPABILITY
    #define FUNCTION IC79WL_bg
    START_FUNCTION(double)
    DEPENDENCY(IC79WL_data, nudata)
    #undef FUNCTION
  #undef CAPABILITY

  #define CAPABILITY IC79WL_loglike
  START_CAPABILITY
    #define FUNCTION IC79WL_loglike
    START_FUNCTION(double)
    DEPENDENCY(IC79WL_data, nudata)
    #undef FUNCTION
  #undef CAPABILITY

  #define CAPABILITY IC79WL_bgloglike
  START_CAPABILITY
    #define FUNCTION IC79WL_bgloglike
    START_FUNCTION(double)
    DEPENDENCY(IC79WL_data, nudata)
    #undef FUNCTION
  #undef CAPABILITY

  #define CAPABILITY IC79WL_pvalue
  START_CAPABILITY
    #define FUNCTION IC79WL_pvalue
    START_FUNCTION(double)
    DEPENDENCY(IC79WL_data, nudata)
    #undef FUNCTION
  #undef CAPABILITY

  #define CAPABILITY IC79WL_nobs
  START_CAPABILITY
    #define FUNCTION IC79WL_nobs
    START_FUNCTION(int)
    DEPENDENCY(IC79WL_data, nudata)
    #undef FUNCTION
  #undef CAPABILITY

  #define CAPABILITY IC79SL_data
  START_CAPABILITY
    #define FUNCTION IC79SL_full
      START_FUNCTION(nudata)
      DEPENDENCY(mwimp, double)
      DEPENDENCY(annihilation_rate_Sun, double)
      DEPENDENCY(nuyield_ptr, nuyield_info)
      BACKEND_REQ(nubounds, (), void, (const char&, const double&, const double&,
                                       nuyield_function_pointer, double&, double&, int&,
                                       double&, double&, const int&, const double&,
                                       const int&, const bool&, const double&,
                                       const double&, void*&, const bool&))
    #undef FUNCTION
  #undef CAPABILITY

  #define CAPABILITY IC79SL_signal
  START_CAPABILITY
    #define FUNCTION IC79SL_signal
    START_FUNCTION(double)
    DEPENDENCY(IC79SL_data, nudata)
    #undef FUNCTION
  #undef CAPABILITY

  #define CAPABILITY IC79SL_bg
  START_CAPABILITY
    #define FUNCTION IC79SL_bg
    START_FUNCTION(double)
    DEPENDENCY(IC79SL_data, nudata)
    #undef FUNCTION
  #undef CAPABILITY

  #define CAPABILITY IC79SL_loglike
  START_CAPABILITY
    #define FUNCTION IC79SL_loglike
    START_FUNCTION(double)
    DEPENDENCY(IC79SL_data, nudata)
    #undef FUNCTION
  #undef CAPABILITY

  #define CAPABILITY IC79SL_bgloglike
  START_CAPABILITY
    #define FUNCTION IC79SL_bgloglike
    START_FUNCTION(double)
    DEPENDENCY(IC79SL_data, nudata)
    #undef FUNCTION
  #undef CAPABILITY

  #define CAPABILITY IC79SL_pvalue
  START_CAPABILITY
    #define FUNCTION IC79SL_pvalue
    START_FUNCTION(double)
    DEPENDENCY(IC79SL_data, nudata)
    #undef FUNCTION
  #undef CAPABILITY

  #define CAPABILITY IC79SL_nobs
  START_CAPABILITY
    #define FUNCTION IC79SL_nobs
    START_FUNCTION(int)
    DEPENDENCY(IC79SL_data, nudata)
    #undef FUNCTION
  #undef CAPABILITY

  #define CAPABILITY IC79_loglike
  START_CAPABILITY
    #define FUNCTION IC79_loglike
    START_FUNCTION(double)
    DEPENDENCY(IC79WH_loglike, double)
    DEPENDENCY(IC79WL_loglike, double)
    DEPENDENCY(IC79SL_loglike, double)
    DEPENDENCY(IC79WH_bgloglike, double)
    DEPENDENCY(IC79WL_bgloglike, double)
    DEPENDENCY(IC79SL_bgloglike, double)
    #undef FUNCTION
  #undef CAPABILITY

  #define CAPABILITY IceCube_likelihood
  START_CAPABILITY
    #define FUNCTION IC_loglike
    START_FUNCTION(double)
    DEPENDENCY(IC22_loglike, double)
    DEPENDENCY(IC79WH_loglike, double)
    DEPENDENCY(IC79WL_loglike, double)
    DEPENDENCY(IC79SL_loglike, double)
    DEPENDENCY(IC22_bgloglike, double)
    DEPENDENCY(IC79WH_bgloglike, double)
    DEPENDENCY(IC79WL_bgloglike, double)
    DEPENDENCY(IC79SL_bgloglike, double)
    #undef FUNCTION
  #undef CAPABILITY


  // DarkBit auxiliary module functions ================================

  #define CAPABILITY UnitTest_DarkBit
  START_CAPABILITY
    #define FUNCTION UnitTest_DarkBit
    START_FUNCTION(int)
    DEPENDENCY(DD_couplings, DM_nucleon_couplings)
    DEPENDENCY(RD_oh2, double)
    DEPENDENCY(GA_Yield, daFunk::Funk)
    DEPENDENCY(TH_ProcessCatalog, TH_ProcessCatalog)
    DEPENDENCY(DarkMatter_ID, std::string)
    DEPENDENCY(DarkMatterConj_ID, std::string)
    #undef FUNCTION
  #undef CAPABILITY

  #define CAPABILITY DarkMatter_ID
  START_CAPABILITY
    #define FUNCTION DarkMatter_ID_AnnihilatingDM_mixture
    START_FUNCTION(std::string)
    ALLOW_MODELS(AnnihilatingDM_mixture)
    #undef FUNCTION
    #define FUNCTION DarkMatter_ID_DecayingDM_mixture
    START_FUNCTION(std::string)
    ALLOW_MODELS(DecayingDM_mixture)
    #undef FUNCTION
    #define FUNCTION DarkMatter_ID_ScalarSingletDM
    START_FUNCTION(std::string)
    ALLOW_MODELS(ScalarSingletDM_Z2, ScalarSingletDM_Z2_running, ScalarSingletDM_Z3, ScalarSingletDM_Z3_running, SuperRenormHP)
    #undef FUNCTION
    #define FUNCTION DarkMatter_ID_VectorSingletDM
    START_FUNCTION(std::string)
    ALLOW_MODELS(VectorSingletDM_Z2)
    #undef FUNCTION
    #define FUNCTION DarkMatter_ID_MajoranaSingletDM
    START_FUNCTION(std::string)
    ALLOW_MODELS(MajoranaSingletDM_Z2)
    #undef FUNCTION
    #define FUNCTION DarkMatter_ID_DiracSingletDM
    START_FUNCTION(std::string)
    ALLOW_MODELS(DiracSingletDM_Z2)
    #undef FUNCTION
    #define FUNCTION DarkMatter_ID_MSSM
    START_FUNCTION(std::string)
    DEPENDENCY(MSSM_spectrum, Spectrum)
    ALLOW_MODELS(MSSM63atQ)
    #undef FUNCTION
    #define FUNCTION DarkMatter_ID_EFT
    START_FUNCTION(std::string)
    ALLOW_MODELS(NREO_scalarDM, NREO_MajoranaDM, NREO_DiracDM)
    #undef FUNCTION
    #define FUNCTION DarkMatter_ID_DMEFT
    START_FUNCTION(std::string)
    ALLOW_MODELS(DMEFT)
    #undef FUNCTION
  #undef CAPABILITY

  #define CAPABILITY DarkMatterConj_ID
  START_CAPABILITY
    #define FUNCTION DarkMatterConj_ID_AnnihilatingDM_mixture
    START_FUNCTION(std::string)
    ALLOW_MODELS(AnnihilatingDM_mixture)
    #undef FUNCTION
    #define FUNCTION DarkMatterConj_ID_DecayingDM_mixture
    START_FUNCTION(std::string)
    ALLOW_MODELS(DecayingDM_mixture)
    #undef FUNCTION
    #define FUNCTION DarkMatterConj_ID_ScalarSingletDM
    START_FUNCTION(std::string)
    ALLOW_MODELS(ScalarSingletDM_Z2, ScalarSingletDM_Z2_running, ScalarSingletDM_Z3, ScalarSingletDM_Z3_running)
    #undef FUNCTION
    #define FUNCTION DarkMatterConj_ID_VectorSingletDM
    START_FUNCTION(std::string)
    ALLOW_MODELS(VectorSingletDM_Z2)
    #undef FUNCTION
    #define FUNCTION DarkMatterConj_ID_MajoranaSingletDM
    START_FUNCTION(std::string)
    ALLOW_MODELS(MajoranaSingletDM_Z2)
    #undef FUNCTION
    #define FUNCTION DarkMatterConj_ID_DiracSingletDM
    START_FUNCTION(std::string)
    ALLOW_MODELS(DiracSingletDM_Z2)
    #undef FUNCTION
    #define FUNCTION DarkMatterConj_ID_MSSM
    START_FUNCTION(std::string)
    DEPENDENCY(MSSM_spectrum, Spectrum)
    #undef FUNCTION
    #define FUNCTION DarkMatterConj_ID_EFT
    START_FUNCTION(std::string)
    ALLOW_MODELS(NREO_scalarDM, NREO_MajoranaDM, NREO_DiracDM)
    #undef FUNCTION
    #define FUNCTION DarkMatterConj_ID_DMEFT
    START_FUNCTION(std::string)
    ALLOW_MODELS(DMEFT)
    #undef FUNCTION
  #undef CAPABILITY

  // Axion likelihoods and functions ===================================

  #define CAPABILITY QCDAxion_ZeroTemperatureMass
  START_CAPABILITY
    #define FUNCTION QCDAxion_ZeroTemperatureMass_Nuisance_lnL
    START_FUNCTION(double)
    ALLOW_MODEL(QCDAxion)
    #undef FUNCTION
  #undef CAPABILITY

  #define CAPABILITY QCDAxion_TemperatureDependence
  START_CAPABILITY
    #define FUNCTION QCDAxion_TemperatureDependence_Nuisance_lnL
    START_FUNCTION(double)
    ALLOW_MODEL(QCDAxion)
    #undef FUNCTION
  #undef CAPABILITY

  #define CAPABILITY QCDAxion_AxionPhotonConstant
  START_CAPABILITY
    #define FUNCTION QCDAxion_AxionPhotonConstant_Nuisance_lnL
    START_FUNCTION(double)
    ALLOW_MODEL(QCDAxion)
    #undef FUNCTION
  #undef CAPABILITY

  #define CAPABILITY ALPS1_signal_vac
  START_CAPABILITY
    #define FUNCTION calc_ALPS1_signal_vac
    START_FUNCTION(double)
    ALLOW_MODEL(GeneralCosmoALP)
    #undef FUNCTION
  #undef CAPABILITY

  #define CAPABILITY ALPS1_signal_gas
  START_CAPABILITY
    #define FUNCTION calc_ALPS1_signal_gas
    START_FUNCTION(double)
    ALLOW_MODEL(GeneralCosmoALP)
  #undef FUNCTION
  #undef CAPABILITY

  #define CAPABILITY lnL_ALPS1
  START_CAPABILITY
    #define FUNCTION calc_lnL_ALPS1
    START_FUNCTION(double)
    ALLOW_MODEL(GeneralCosmoALP)
    DEPENDENCY(ALPS1_signal_vac, double)
    DEPENDENCY(ALPS1_signal_gas, double)
    #undef FUNCTION
  #undef CAPABILITY

  #define CAPABILITY CAST2007_signal_vac
  START_CAPABILITY
    #define FUNCTION calc_CAST2007_signal_vac
    START_FUNCTION(std::vector<double>)
    ALLOW_MODEL(GeneralCosmoALP)
    #undef FUNCTION
  #undef CAPABILITY

  #define CAPABILITY CAST2017_signal_vac
  START_CAPABILITY
    #define FUNCTION calc_CAST2017_signal_vac
    START_FUNCTION(std::vector<std::vector<double>>)
    ALLOW_MODEL(GeneralCosmoALP)
    #undef FUNCTION
  #undef CAPABILITY

  #define CAPABILITY lnL_CAST2007
  START_CAPABILITY
    #define FUNCTION calc_lnL_CAST2007
    START_FUNCTION(double)
    ALLOW_MODEL(GeneralCosmoALP)
    DEPENDENCY(CAST2007_signal_vac, std::vector<double>)
    #undef FUNCTION
  #undef CAPABILITY

  #define CAPABILITY lnL_CAST2017
  START_CAPABILITY
    #define FUNCTION calc_lnL_CAST2017
    START_FUNCTION(double)
    ALLOW_MODEL(GeneralCosmoALP)
    DEPENDENCY(CAST2017_signal_vac, std::vector<std::vector<double>>)
    #undef FUNCTION
  #undef CAPABILITY

  #define CAPABILITY Haloscope_signal
  START_CAPABILITY
    #define FUNCTION calc_Haloscope_signal
    START_FUNCTION(double)
    ALLOW_MODEL(GeneralALP)
    DEPENDENCY(RD_fraction, double)
    DEPENDENCY(LocalHalo, LocalMaxwellianHalo)
    #undef FUNCTION
  #undef CAPABILITY

  #define CAPABILITY lnL_Haloscope_ADMX1
  START_CAPABILITY
    #define FUNCTION calc_lnL_Haloscope_ADMX1
    START_FUNCTION(double)
    ALLOW_MODEL(GeneralALP)
    DEPENDENCY(Haloscope_signal, double)
    #undef FUNCTION
  #undef CAPABILITY

  #define CAPABILITY lnL_Haloscope_ADMX2
  START_CAPABILITY
    #define FUNCTION calc_lnL_Haloscope_ADMX2
    START_FUNCTION(double)
    ALLOW_MODEL(GeneralALP)
    DEPENDENCY(Haloscope_signal, double)
    #undef FUNCTION
  #undef CAPABILITY

  #define CAPABILITY lnL_Haloscope_RBF
  START_CAPABILITY
    #define FUNCTION calc_lnL_Haloscope_RBF
    START_FUNCTION(double)
    ALLOW_MODEL(GeneralALP)
    DEPENDENCY(Haloscope_signal, double)
    #undef FUNCTION
  #undef CAPABILITY

  #define CAPABILITY lnL_Haloscope_UF
  START_CAPABILITY
    #define FUNCTION calc_lnL_Haloscope_UF
    START_FUNCTION(double)
    ALLOW_MODEL(GeneralALP)
    DEPENDENCY(Haloscope_signal, double)
    #undef FUNCTION
  #undef CAPABILITY

  #define CAPABILITY RParameter
  START_CAPABILITY
    #define FUNCTION calc_RParameter
    START_FUNCTION(double)
    ALLOW_MODEL(GeneralCosmoALP)
    #undef FUNCTION
  #undef CAPABILITY

  #define CAPABILITY lnL_RParameter
  START_CAPABILITY
    #define FUNCTION calc_lnL_RParameter
    START_FUNCTION(double)
    ALLOW_MODEL(GeneralCosmoALP)
    DEPENDENCY(RParameter, double)
    #undef FUNCTION
  #undef CAPABILITY

  #define CAPABILITY lnL_WDVar_G117B15A
  START_CAPABILITY
    #define FUNCTION calc_lnL_WDVar_G117B15A
    START_FUNCTION(double)
    ALLOW_MODEL(GeneralCosmoALP)
    #undef FUNCTION
  #undef CAPABILITY

  #define CAPABILITY lnL_WDVar_R548
  START_CAPABILITY
    #define FUNCTION calc_lnL_WDVar_R548
    START_FUNCTION(double)
    ALLOW_MODEL(GeneralCosmoALP)
    #undef FUNCTION
  #undef CAPABILITY

  #define CAPABILITY lnL_WDVar_PG1351489
  START_CAPABILITY
    #define FUNCTION calc_lnL_WDVar_PG1351489
    START_FUNCTION(double)
    ALLOW_MODEL(GeneralCosmoALP)
    #undef FUNCTION
  #undef CAPABILITY

  #define CAPABILITY lnL_WDVar_L192
  START_CAPABILITY
    #define FUNCTION calc_lnL_WDVar_L192
    START_FUNCTION(double)
    ALLOW_MODEL(GeneralCosmoALP)
    #undef FUNCTION
  #undef CAPABILITY

  #define CAPABILITY lnL_SN1987A
  START_CAPABILITY
    #define FUNCTION calc_lnL_SN1987A
    START_FUNCTION(double)
    ALLOW_MODEL(GeneralCosmoALP)
    DEPENDENCY(PhotonFluence_SN1987A_Conversion, double)
    DEPENDENCY(PhotonFluence_SN1987A_Decay, double)
    #undef FUNCTION
  #undef CAPABILITY

  #define CAPABILITY PhotonFluence_SN1987A_Conversion
  START_CAPABILITY
    #define FUNCTION calc_PhotonFluence_SN1987A_Conversion
    START_FUNCTION(double)
    ALLOW_MODEL(GeneralCosmoALP)
    #undef FUNCTION
  #undef CAPABILITY

  #define CAPABILITY PhotonFluence_SN1987A_Decay
  START_CAPABILITY
    #define FUNCTION calc_PhotonFluence_SN1987A_Decay
    START_FUNCTION(double)
    ALLOW_MODEL(GeneralCosmoALP)
    #undef FUNCTION
  #undef CAPABILITY

  #define CAPABILITY lnL_HESS_GCMF
  START_CAPABILITY
    #define FUNCTION calc_lnL_HESS_GCMF
    START_FUNCTION(double)
    ALLOW_MODEL(GeneralCosmoALP)
    #undef FUNCTION
  #undef CAPABILITY

  #define CAPABILITY lnL_XENON1T_Anomaly
  START_CAPABILITY
    #define FUNCTION calc_lnL_XENON1T_Anomaly
    START_FUNCTION(double)
    ALLOW_JOINT_MODEL(GeneralCosmoALP,XENON1T_NuisanceParameters)
    #undef FUNCTION
  #undef CAPABILITY

  #define CAPABILITY lnL_XENON1T_Anomaly_NuisanceParameters
  START_CAPABILITY
    #define FUNCTION calc_lnL_XENON1T_Anomaly_NuisanceParameters
    START_FUNCTION(double)
    ALLOW_MODEL(XENON1T_NuisanceParameters)
    #undef FUNCTION
  #undef CAPABILITY

  #define CAPABILITY lnL_XENON1T_DM_Anomaly
  START_CAPABILITY
    #define FUNCTION calc_lnL_XENON1T_DM_Anomaly
    START_FUNCTION(double)
    ALLOW_JOINT_MODEL(GeneralCosmoALP,XENON1T_NuisanceParameters,XENON1T_DM_NuisanceParameters)
    DEPENDENCY(LocalHalo, LocalMaxwellianHalo)
    #undef FUNCTION
  #undef CAPABILITY

  #define CAPABILITY AxionOscillationTemperature
  START_CAPABILITY
    #define FUNCTION calc_AxionOscillationTemperature
    START_FUNCTION(double)
    ALLOW_MODEL(GeneralCosmoALP)
    #undef FUNCTION
  #undef CAPABILITY

  // Super Renormalizable Higgs Portal DM relative observables and likelihoods -----------------

  #define CAPABILITY DM_relic_density
  START_CAPABILITY
    #define FUNCTION SuperRenormHP_relic_density
    START_FUNCTION(double)
    ALLOW_MODEL(SuperRenormHP)
    ALLOW_MODEL(SuperRenormHP_relic_density_param)
    #undef FUNCTION
  #undef CAPABILITY

  #define CAPABILITY DM_width
  START_CAPABILITY
    #define FUNCTION SuperRenormHP_width
    START_FUNCTION(double)
    DEPENDENCY(DarkMatter_ID, std::string)
    DEPENDENCY(TH_ProcessCatalog, TH_ProcessCatalog)
    #undef FUNCTION
  #undef CAPABILITY

  #define CAPABILITY DM_lifetime
  START_CAPABILITY
    #define FUNCTION SuperRenormHP_lifetime
    START_FUNCTION(double)
    DEPENDENCY(DM_width, double)
    #undef FUNCTION
  #undef CAPABILITY

  #define CAPABILITY DecDM_branching_el
  START_CAPABILITY
    #define FUNCTION DecDM_branching_el
    START_FUNCTION(double)
    DEPENDENCY(DarkMatter_ID, std::string)
    DEPENDENCY(DM_width, double)
    DEPENDENCY(TH_ProcessCatalog, TH_ProcessCatalog)
    #undef FUNCTION
  #undef CAPABILITY

  #define CAPABILITY DecDM_branching_ph
  START_CAPABILITY
    #define FUNCTION DecDM_branching_ph
    START_FUNCTION(double)
    DEPENDENCY(DarkMatter_ID, std::string)
    DEPENDENCY(DM_width, double)
    DEPENDENCY(TH_ProcessCatalog, TH_ProcessCatalog)
    #undef FUNCTION
  #undef CAPABILITY

  #define CAPABILITY J_factor_INTEGRAL_CO
  START_CAPABILITY
    #define FUNCTION get_J_factor_INTEGRAL_CO
    START_FUNCTION(double)
    DEPENDENCY(GalacticHalo, GalacticHaloProperties)
    BACKEND_REQ(los_integral, (), void, (std::vector<double>, std::vector<double>, double, std::vector<double> &, std::vector<double> &))
    #undef FUNCTION
  #undef CAPABILITY

  #define CAPABILITY lnL_INTEGRAL_CO
  START_CAPABILITY
    #define FUNCTION calc_lnL_INTEGRAL_CO
    START_FUNCTION(double)
    ALLOW_MODEL(DecayingDM_mixture)
    DEPENDENCY(age_universe, double)
    DEPENDENCY(J_factor_INTEGRAL_CO, double)
    #undef FUNCTION
  #undef CAPABILITY

  #define CAPABILITY J_factor_INTEGRAL_ang_b
  START_CAPABILITY
    #define FUNCTION get_J_factor_INTEGRAL_ang_b
    START_FUNCTION(std::vector<double>)
    DEPENDENCY(GalacticHalo, GalacticHaloProperties)
    BACKEND_REQ(los_integral, (), void, (std::vector<double>, std::vector<double>, double, std::vector<double> &, std::vector<double> &))
    #undef FUNCTION
  #undef CAPABILITY

  #define CAPABILITY lnL_INTEGRAL_ang_b
  START_CAPABILITY
    #define FUNCTION calc_lnL_INTEGRAL_ang_b
    START_FUNCTION(double)
    ALLOW_MODEL(DecayingDM_mixture)
    DEPENDENCY(age_universe, double)
    DEPENDENCY(J_factor_INTEGRAL_ang_b, std::vector<double>)
    #undef FUNCTION
  #undef CAPABILITY

  #define CAPABILITY J_factor_INTEGRAL_ang_l
  START_CAPABILITY
    #define FUNCTION get_J_factor_INTEGRAL_ang_l
    START_FUNCTION(std::vector<double>)
    DEPENDENCY(GalacticHalo, GalacticHaloProperties)
    BACKEND_REQ(los_integral, (), void, (std::vector<double>, std::vector<double>, double, std::vector<double> &, std::vector<double> &))
    #undef FUNCTION
  #undef CAPABILITY

  #define CAPABILITY lnL_INTEGRAL_ang_l
  START_CAPABILITY
    #define FUNCTION calc_lnL_INTEGRAL_ang_l
    START_FUNCTION(double)
    ALLOW_MODEL(DecayingDM_mixture)
    DEPENDENCY(age_universe, double)
    DEPENDENCY(J_factor_INTEGRAL_ang_l, std::vector<double>)
    #undef FUNCTION
  #undef CAPABILITY

  #define CAPABILITY J_factor_HEAO
  START_CAPABILITY
    #define FUNCTION get_J_factor_HEAO
    START_FUNCTION(double)
    DEPENDENCY(GalacticHalo, GalacticHaloProperties)
    BACKEND_REQ(los_integral, (), void, (std::vector<double>, std::vector<double>, double, std::vector<double> &, std::vector<double> &))
    #undef FUNCTION
  #undef CAPABILITY

  #define CAPABILITY lnL_HEAO
  START_CAPABILITY
    #define FUNCTION calc_lnL_HEAO
    START_FUNCTION(double)
    DEPENDENCY(time_at_z, daFunk::Funk)
    DEPENDENCY(H_at_z, daFunk::Funk)
    DEPENDENCY(age_universe, double)
    DEPENDENCY(Omega0_cdm, double)
    ALLOW_MODEL(DecayingDM_mixture)
    #undef FUNCTION
  #undef CAPABILITY

  #define CAPABILITY solar_DM_luminosity
  START_CAPABILITY
    #define FUNCTION SuperRenormHP_solar_luminosity
    START_FUNCTION(double)
    ALLOW_MODEL(SuperRenormHP)
    #undef FUNCTION
  #undef CAPABILITY

  #define CAPABILITY lnL_solar_luminosity
  START_CAPABILITY
    #define FUNCTION calc_lnL_solar_luminosity
    START_FUNCTION(double)
    DEPENDENCY(solar_DM_luminosity, double)
    #undef FUNCTION
  #undef CAPABILITY

  #define CAPABILITY solar_neutrino_flux_B8
  START_CAPABILITY
    #define FUNCTION SuperRenormHP_solar_neutrino_flux_B8
    START_FUNCTION(double)
    ALLOW_MODEL(SuperRenormHP_solar_neutrino)
    DEPENDENCY(solar_DM_luminosity, double)
    #undef FUNCTION
  #undef CAPABILITY

  #define CAPABILITY solar_neutrino_flux_Be7
  START_CAPABILITY
    #define FUNCTION SuperRenormHP_solar_neutrino_flux_Be7
    START_FUNCTION(double)
    ALLOW_MODEL(SuperRenormHP_solar_neutrino)
    DEPENDENCY(solar_DM_luminosity, double)
    #undef FUNCTION
  #undef CAPABILITY

  #define CAPABILITY lnL_solar_neutrino_B8
  START_CAPABILITY
    #define FUNCTION calc_lnL_solar_neutrino_B8
    START_FUNCTION(double)
    DEPENDENCY(solar_neutrino_flux_B8, double)
    #undef FUNCTION
  #undef CAPABILITY

  #define CAPABILITY lnL_solar_neutrino_Be7
  START_CAPABILITY
    #define FUNCTION calc_lnL_solar_neutrino_Be7
    START_FUNCTION(double)
    DEPENDENCY(solar_neutrino_flux_Be7, double)
    #undef FUNCTION
  #undef CAPABILITY

  #define CAPABILITY lnL_ShortRangeForces_Sushkov2011
  START_CAPABILITY
    #define FUNCTION calc_lnL_ShortRangeForces_Sushkov2011
    START_FUNCTION(double)
    DEPENDENCY(New_Force_Sushkov2011, daFunk::Funk)
    #undef FUNCTION
  #undef CAPABILITY

  #define CAPABILITY get_Higgs_Nucleon_coupling_fN
  START_CAPABILITY
    #define FUNCTION func_Higgs_Nucleon_coupling_fN
    START_FUNCTION(Higgs_Nucleon_coupling_fN)
    ALLOW_MODEL(nuclear_params_sigmas_sigmal)
    DEPENDENCY(SM_spectrum, Spectrum)
    #undef FUNCTION
  #undef CAPABILITY

  #define CAPABILITY New_Force_Sushkov2011
  START_CAPABILITY
    #define FUNCTION New_Force_Sushkov2011_SuperRenormHP
    START_FUNCTION(daFunk::Funk)
    ALLOW_MODELS(ModifiedGravityYukawa, symmetron)
    #undef FUNCTION
  #undef CAPABILITY

#undef REFERENCE
#undef MODULE<|MERGE_RESOLUTION|>--- conflicted
+++ resolved
@@ -75,7 +75,6 @@
 ///  \date 2018 Jan, Mar, Apr
 ///  \date 2019 Mar, Apr, Jun
 ///
-<<<<<<< HEAD
 /// \author Patrick Stöcker
 ///         (stoecker@physik.rwth-aachen.de)
 /// \date 2019 Sep
@@ -84,11 +83,10 @@
 /// \author Anders Kvellestad
 ///         (anders.kvellestad@fys.uio.no)
 /// \date 2020 Feb
-=======
+///
 ///  \author Anders Kvellestad
 ///          (anders.kvellestad@fys.uio.no)
 ///  \date 2020 Feb
->>>>>>> e0b45de9
 ///
 ///  \author Jonathan Cornell
 ///          (jonathancornell@weber.edu)
@@ -391,16 +389,9 @@
       START_FUNCTION(double)
       DEPENDENCY(RD_oh2, double)
     #undef FUNCTION
-<<<<<<< HEAD
-    #define FUNCTION RD_fraction_rescaled_LCDM
+   #define FUNCTION RD_fraction_rescaled_LCDM
       START_FUNCTION(double)
       ALLOW_MODELS(LCDM, LCDM_theta, LCDM_zreio)
-      DEPENDENCY(RD_oh2, double)
-    #undef FUNCTION
-=======
-   #define FUNCTION RD_fraction_rescaled_LCDM
-      START_FUNCTION(double)
-      ALLOW_MODELS(LCDM, LCDM_theta)
       DEPENDENCY(RD_oh2, double)
     #undef FUNCTION
   #undef CAPABILITY
@@ -515,7 +506,6 @@
       BACKEND_REQ(CH_Sigma_V, (), double, (str&, std::vector<str>&, std::vector<str>&, double&, const DecayTable&))
       ALLOW_MODELS(DMEFT)
     #undef FUNCTION
->>>>>>> e0b45de9
   #undef CAPABILITY
 
   /// Information about the nature of the DM process in question
