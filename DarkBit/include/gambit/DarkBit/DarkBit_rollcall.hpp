--- conflicted
+++ resolved
@@ -74,7 +74,6 @@
 ///  \date 2018 Jan, Mar, Apr
 ///  \date 2019 Mar, Apr, Jun
 ///
-<<<<<<< HEAD
 /// \author Patrick Stöcker
 ///         (stoecker@physik.rwth-aachen.de)
 /// \date 2019 Sep
@@ -86,11 +85,10 @@
 /// \author Jonathan Cornell
 ///         (jonathancornell@weber.edu)
 /// \date 2013 - 2020
-=======
-///  \author Iñigo Saez Casares
-///          (i.saezcasares@uq.edu.au)
-///  \date 2019 Dec
->>>>>>> 3c6eaf51
+///
+/// \author Iñigo Saez Casares
+///          (inigo.saez_casares@ens-paris-saclay.fr)
+/// \date 2019 - 2020
 ///
 ///  *********************************************
 
