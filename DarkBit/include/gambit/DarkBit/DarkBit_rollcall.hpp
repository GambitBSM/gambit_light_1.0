--- conflicted
+++ resolved
@@ -74,11 +74,10 @@
 ///  \date 2018 Jan, Mar, Apr
 ///  \date 2019 Mar, Apr, Jun
 ///
-<<<<<<< HEAD
-///  \author Patrick Stöcker
-///          (stoecker@physik.rwth-aachen.de)
-///  \date 2019 Sep
-=======
+/// \author Patrick Stöcker
+///         (stoecker@physik.rwth-aachen.de)
+/// \date 2019 Sep
+///
 /// \author Anders Kvellestad
 ///         (anders.kvellestad@fys.uio.no)
 /// \date 2020 Feb
@@ -86,7 +85,6 @@
 /// \author Jonathan Cornell
 ///         (jonathancornell@weber.edu)
 /// \date 2013 - 2020
->>>>>>> be17c194
 ///
 ///  *********************************************
 
