--- conflicted
+++ resolved
@@ -50,17 +50,14 @@
 ///          (felix.kahlhoefer@desy.de)
 ///  \date 2016 August
 ///
-<<<<<<< HEAD
 ///  \author Ankit Beniwal
 ///          (ankit.beniwal@adelaide.edu.au)
 ///  \date 2016 October
 ///
-=======
 /// \author Aaron Vincent
 ///     (aaron.vincent@cparc.ca)
 /// \date 2017 Sept
-
->>>>>>> fa1b4990
+///
 ///  *********************************************
 
 #ifndef __DarkBit_rollcall_hpp__
