--- conflicted
+++ resolved
@@ -953,26 +953,6 @@
 
   // Solar capture ------------------------
 
-<<<<<<< HEAD
-  /// Functions to compute NREO WIMP-nucleon couplings
-  #define CAPABILITY NREO_couplings
-  START_CAPABILITY
-
-     /// Copying of NREO model parameters into NREO_DD_nucleon_couplings object
-     #define FUNCTION NREO_couplings_from_parameters
-     START_FUNCTION(NREO_DM_nucleon_couplings)
-     ALLOW_MODELS(NREO)
-     #undef FUNCTION
-
-     /// Translation of DDcalc couplings into NREO couplings
-     #define FUNCTION NREO_from_DD_couplings
-     START_FUNCTION(NREO_DM_nucleon_couplings)
-     DEPENDENCY(DD_couplings, DM_nucleon_couplings)
-     #undef FUNCTION
-
-  #undef CAPABILITY
-=======
->>>>>>> 4f93c1f2
 
   /// Capture rate of regular dark matter in the Sun (no v-dependent or q-dependent cross-sections) (s^-1).
   #define CAPABILITY capture_rate_Sun
@@ -1022,11 +1002,7 @@
     BACKEND_REQ(populate_array,(CaptnGeneral),void,(const double&,const int&,const int&))
     DEPENDENCY(mwimp,double)
     DEPENDENCY(jwimp,double)
-<<<<<<< HEAD
-    DEPENDENCY(NREO_couplings,NREO_DM_nucleon_couplings)
-=======
     DEPENDENCY(DD_nonrel_WCs,NREO_DM_nucleon_couplings)
->>>>>>> 4f93c1f2
     #undef FUNCTION
   #undef CAPABILITY
 
@@ -1403,17 +1379,10 @@
     START_FUNCTION(std::string)
     DEPENDENCY(MSSM_spectrum, Spectrum)
     #undef FUNCTION
-<<<<<<< HEAD
-    // #define FUNCTION DarkMatter_ID_NREO
-    // START_FUNCTION(std::string)
-    // ALLOW_MODELS(NREO)
-    // #undef FUNCTION
-=======
     #define FUNCTION DarkMatter_ID_NREO
     START_FUNCTION(std::string)
     ALLOW_MODELS(NREO)
     #undef FUNCTION
->>>>>>> 4f93c1f2
   #undef CAPABILITY
 
   // --- Functions related to the local and global properties of the DM halo ---
