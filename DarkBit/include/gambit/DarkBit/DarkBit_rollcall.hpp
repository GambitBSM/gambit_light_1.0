//   GAMBIT: Global and Modular BSM Inference Tool
//   *********************************************
///  \file
///
///  Rollcall header for module DarkBit
///
///  Compile-time registration of available obser-
///  vables and likelihoods, as well as their
///  dependencies.
///
///  Add to this if you want to add an observable
///  or likelihood to this module.
///
///  *********************************************
///
///  Authors (add name and date if you modify):
///
///  \author Christoph Weniger
///          (c.weniger@uva.nl)
///  \date 2013 Jul - 2015 May
///
///  \author Torsten Bringmann
///          (torsten.bringmann@fys.uio.no)
///  \date 2013 Jun
///  \date 2014 Mar
///  \date 2019 May
///
///  \author Lars A. Dal
///          (l.a.dal@fys.uio.no)
///  \date 2014 Mar, Sep, Oct
///
///  \author Christopher Savage
///          (chris@savage.name)
///  \date 2014 Oct, Dec
///  \date 2015 June
///
///  \author Antje Putze
///          (antje.putze@lapth.cnrs.fr)
///  \date 2015 Jan
///
///  \author Pat Scott
///          (pscott@imperial.ac.uk)
///  \date 2014 Mar
///  \date 2015 Mar, Aug
///        2018 Sep
///
///  \author Sebastian Wild
///          (sebastian.wild@ph.tum.de)
///  \date 2016 Aug, 2017 Oct
///
///  \author Felix Kahlhoefer
///          (felix.kahlhoefer@desy.de)
///  \date 2016 August
///
///  \author Ankit Beniwal
///          (ankit.beniwal@uclouvain.be)
///  \date 2016 Oct
///  \date 2018 Jan, Aug
///  \date 2020 Dec
///
/// \author Aaron Vincent
///         (aaron.vincent@cparc.ca)
/// \date 2017 Sept
///
/// \author Sanjay Bloor
///         (sanjay.bloor12@imperial.ac.uk)
/// \date 2017 Dec
/// \date 2018 Aug, Sep, Oct
/// \date 2020 Feb, May
///
///  \author Sebastian Hoof
///          (s.hoof15@imperial.ac.uk)
///  \date 2016 Oct
///  \date 2017 Feb, Sep, Dec
///  \date 2018 Jan, Mar, Apr
///  \date 2019 Mar, Apr, Jun
///
/// \author Anders Kvellestad
///         (anders.kvellestad@fys.uio.no)
/// \date 2020 Feb
///
/// \author Jonathan Cornell
///         (jonathancornell@weber.edu)
/// \date 2013 - 2020
///
///  \author Patrick Stoecker
///          (stoecker@physik.rwth-aachen.de)
///  \date 2021 Mar
///
///  *********************************************

#pragma once

#include "gambit/DarkBit/DarkBit_types.hpp"

#define MODULE DarkBit
START_MODULE

  // DarkSUSY-specific initialisation functions ========================

  /// Make sure LocalHalo model is initialized in DarkSUSY5
  #define CAPABILITY DarkSUSY5_PointInit_LocalHalo
  START_CAPABILITY
    #define FUNCTION DarkSUSY5_PointInit_LocalHalo_func
      START_FUNCTION(bool)
      DEPENDENCY(RD_fraction, double)
      DEPENDENCY(LocalHalo, LocalMaxwellianHalo)
      BACKEND_REQ(dshmcom, (ds5), DS5_HMCOM)
      BACKEND_REQ(dshmisodf, (ds5), DS_HMISODF)
      BACKEND_REQ(dshmframevelcom, (ds5), DS_HMFRAMEVELCOM)
      BACKEND_REQ(dshmnoclue, (ds5), DS_HMNOCLUE)
      BACKEND_OPTION((DarkSUSY, 5.1.3), (ds5))
    #undef FUNCTION
  #undef CAPABILITY

  /// Make sure LocalHalo model is initialized in DarkSUSY6
  #define CAPABILITY DarkSUSY_PointInit_LocalHalo
  START_CAPABILITY
    #define FUNCTION DarkSUSY_PointInit_LocalHalo_func
      START_FUNCTION(bool)
      DEPENDENCY(RD_fraction, double)
      DEPENDENCY(LocalHalo, LocalMaxwellianHalo)
      BACKEND_REQ(dshmcom, (ds6), DS_HMCOM)
      BACKEND_REQ(dshmisodf, (ds6), DS_HMISODF)
      BACKEND_REQ(dshmframevelcom, (ds6), DS_HMFRAMEVELCOM)
      BACKEND_REQ(dshmnoclue, (ds6), DS_HMNOCLUE)
      BACKEND_OPTION((DarkSUSY_MSSM, 6.1.1, 6.2.2), (ds6))
      BACKEND_OPTION((DarkSUSY_generic_wimp, 6.1.1, 6.2.2), (ds6))
      FORCE_SAME_BACKEND(ds6)
    #undef FUNCTION
  #undef CAPABILITY

  // Relic density =====================================================

  #define CAPABILITY RD_spectrum
  START_CAPABILITY
    #define FUNCTION RD_spectrum_MSSM
      START_FUNCTION(RD_spectrum_type)
      DEPENDENCY(MSSM_spectrum, Spectrum)
      DEPENDENCY(DarkMatter_ID, std::string)
      DEPENDENCY(decay_rates,DecayTable)
    #undef FUNCTION
    #define FUNCTION RD_spectrum_SUSY_DS5
      START_FUNCTION(RD_spectrum_type)
      BACKEND_REQ(mspctm, (ds5), DS5_MSPCTM)
      BACKEND_REQ(widths, (ds5), DS5_WIDTHS)
      BACKEND_REQ(intdof, (ds5), DS_INTDOF)
      BACKEND_REQ(pacodes, (ds5), DS5_PACODES)
      BACKEND_REQ(DS5particle_code, (ds5), int, (const str&))
      BACKEND_OPTION((DarkSUSY, 5.1.3), (ds5))  // Only for DarkSUSY5
    #undef FUNCTION
    #define FUNCTION RD_spectrum_from_ProcessCatalog
      START_FUNCTION(RD_spectrum_type)
      DEPENDENCY(TH_ProcessCatalog, TH_ProcessCatalog)
      DEPENDENCY(DarkMatter_ID, std::string)
      DEPENDENCY(DarkMatterConj_ID, std::string)
      ALLOW_MODELS(ScalarSingletDM_Z2, ScalarSingletDM_Z2_running,
                   ScalarSingletDM_Z3, ScalarSingletDM_Z3_running,
                   DiracSingletDM_Z2, MajoranaSingletDM_Z2, VectorSingletDM_Z2, DMEFT)
    #undef FUNCTION
  #undef CAPABILITY

  #define CAPABILITY RD_spectrum_ordered
  START_CAPABILITY
    #define FUNCTION RD_spectrum_ordered_func
      START_FUNCTION(RD_spectrum_type)
      DEPENDENCY(RD_spectrum, RD_spectrum_type)
    #undef FUNCTION
  #undef CAPABILITY

  #define CAPABILITY RD_eff_annrate_DS5prep
  START_CAPABILITY
    #define FUNCTION RD_annrate_DS5prep_func
      START_FUNCTION(int)
      DEPENDENCY(RD_spectrum, RD_spectrum_type)
      BACKEND_REQ(rdmgev, (ds5), DS5_RDMGEV)
      BACKEND_OPTION((DarkSUSY, 5.1.3), (ds5))
    #undef FUNCTION
  #undef CAPABILITY

  #define CAPABILITY RD_eff_annrate_DSprep_MSSM
  START_CAPABILITY
    #define FUNCTION RD_annrate_DSprep_MSSM_func
      START_FUNCTION(int)
      DEPENDENCY(RD_spectrum_ordered, RD_spectrum_type)
      BACKEND_REQ(dsancoann, (ds6), DS_DSANCOANN)
      BACKEND_REQ(DSparticle_code, (ds6), int, (const str&))
      BACKEND_OPTION((DarkSUSY_MSSM, 6.1.1, 6.2.2), (ds6))
      FORCE_SAME_BACKEND(ds6)
    #undef FUNCTION
  #undef CAPABILITY

  #define CAPABILITY RD_eff_annrate
  START_CAPABILITY
    #define FUNCTION RD_eff_annrate_DS5_MSSM
      START_FUNCTION(fptr_dd)
      ALLOW_MODELS(MSSM63atQ)
      DEPENDENCY(RD_eff_annrate_DS5prep, int)
      BACKEND_REQ(dsanwx, (ds5), double, (double&))
      BACKEND_OPTION((DarkSUSY, 5.1.3), (ds5))
    #undef FUNCTION
    #define FUNCTION RD_eff_annrate_DS_MSSM
      START_FUNCTION(fptr_dd)
      ALLOW_MODELS(MSSM63atQ)
      DEPENDENCY(RD_eff_annrate_DSprep_MSSM, int)
      BACKEND_REQ(dsanwx, (ds6), double, (double&))
      BACKEND_OPTION((DarkSUSY_MSSM, 6.1.1, 6.2.2), (ds6))
    #undef FUNCTION
    #define FUNCTION RD_eff_annrate_from_ProcessCatalog
      START_FUNCTION(fptr_dd)
      DEPENDENCY(TH_ProcessCatalog, TH_ProcessCatalog)
      DEPENDENCY(DarkMatter_ID, std::string)
      DEPENDENCY(DarkMatterConj_ID, std::string)
      ALLOW_MODELS(ScalarSingletDM_Z2, ScalarSingletDM_Z2_running,
                   DiracSingletDM_Z2, MajoranaSingletDM_Z2, VectorSingletDM_Z2, DMEFT)
    #undef FUNCTION
  #undef CAPABILITY

  #define CAPABILITY RD_oh2
  START_CAPABILITY

    /// General Boltzmann solver from DarkSUSY, using arbitrary Weff
    #define FUNCTION RD_oh2_DS_general
      START_FUNCTION(double)
      DEPENDENCY(RD_spectrum_ordered, RD_spectrum_type)
      DEPENDENCY(RD_eff_annrate, fptr_dd)
      #ifdef DARKBIT_RD_DEBUG
        DEPENDENCY(MSSM_spectrum, Spectrum)
      #endif
      BACKEND_REQ(rdpars, (ds6), DS_RDPARS)
      BACKEND_REQ(rdtime, (ds6), DS_RDTIME)
      BACKEND_REQ(dsrdcom, (ds6), void, ())
      BACKEND_REQ(dsrdstart,(ds6),void,(int&, double(&)[1000], double(&)[1000], int&, double(&)[1000], double(&)[1000], int&, double(&)[1000]))
      BACKEND_REQ(dsrdens, (ds6), void, (double(*)(double&), double&, double&, int&, int&, int&))
      BACKEND_OPTION((DarkSUSY_MSSM),(ds6))
      BACKEND_OPTION((DarkSUSY_generic_wimp),(ds6))
      FORCE_SAME_BACKEND(ds6)
    #undef FUNCTION

    #define FUNCTION RD_oh2_DS5_general
      START_FUNCTION(double)
      DEPENDENCY(RD_spectrum_ordered, RD_spectrum_type)
      DEPENDENCY(RD_eff_annrate, fptr_dd)
      #ifdef DARKBIT_RD_DEBUG
        DEPENDENCY(MSSM_spectrum, Spectrum)
      #endif
      BACKEND_REQ(dsrdthlim, (ds5), void, ())
      BACKEND_REQ(dsrdtab, (ds5), void, (double(*)(double&), double&, int&))
      BACKEND_REQ(dsrdeqn, (ds5), void, (double(*)(double&),double&,double&,double&,double&,int&))
      BACKEND_REQ(dsrdwintp, (ds5), double, (double&))
      BACKEND_REQ(DS5particle_code, (ds5), int, (const str&))
      BACKEND_REQ(widths, (ds5), DS5_WIDTHS)
      BACKEND_REQ(rdmgev, (ds5), DS5_RDMGEV)
      BACKEND_REQ(rdpth, (ds5), DS_RDPTH)
      BACKEND_REQ(rdpars, (ds5), DS_RDPARS)
      BACKEND_REQ(rdswitch, (ds5), DS_RDSWITCH)
      BACKEND_REQ(rdlun, (ds5), DS_RDLUN)
      BACKEND_REQ(rdpadd, (ds5), DS_RDPADD)
      BACKEND_REQ(rddof, (ds5), DS_RDDOF)
      BACKEND_REQ(rderrors, (ds5), DS_RDERRORS)
      BACKEND_REQ(rdtime, (ds5), DS_RDTIME)
      BACKEND_OPTION((DarkSUSY, 5.1.3), (ds5))  // Only for DarkSUSY5
    #undef FUNCTION

    /// Routine for cross checking relic density results, using DarkSUSY5
    // TODO: corresponding function for DS6+ not yet implemented
    #define FUNCTION RD_oh2_DarkSUSY_DS5
      START_FUNCTION(double)
      ALLOW_MODELS(MSSM63atQ)
      BACKEND_REQ(dsrdomega, (ds5), double, (int&,int&,double&,int&,int&,int&))
      BACKEND_REQ(rderrors, (ds5), DS_RDERRORS)
      BACKEND_REQ(rdtime, (ds5), DS_RDTIME)
      BACKEND_OPTION((DarkSUSY, 5.1.3), (ds5))  // Only for DarkSUSY5
    #undef FUNCTION

    /// Routine for cross checking relic density results, using MicrOmegas
    #define FUNCTION RD_oh2_MicrOmegas
      START_FUNCTION(double)
      DEPENDENCY(RD_oh2_Xf, ddpair)
    #undef FUNCTION

    /// Routine for computing axion energy density today from vacuum misalignment, assuming no axion decays.
    #define FUNCTION RD_oh2_Axions
      START_FUNCTION(double)
        ALLOW_MODEL(GeneralALP)
        DEPENDENCY(AxionOscillationTemperature, double)
        DEPENDENCY(T_cmb, double)
    #undef FUNCTION
  #undef CAPABILITY


  /// Get oh2 and Xf simultaneously
  #define CAPABILITY RD_oh2_Xf
  START_CAPABILITY
    #define FUNCTION RD_oh2_Xf_MicrOmegas
      START_FUNCTION(ddpair)
      BACKEND_REQ(oh2, (gimmemicro), double, (double*,int,double))
      BACKEND_OPTION((MicrOmegas_MSSM), (gimmemicro))
      BACKEND_OPTION((MicrOmegas_ScalarSingletDM_Z2), (gimmemicro))
      BACKEND_OPTION((MicrOmegas_ScalarSingletDM_Z3), (gimmemicro))
      BACKEND_OPTION((MicrOmegas_VectorSingletDM_Z2), (gimmemicro))
      BACKEND_OPTION((MicrOmegas_MajoranaSingletDM_Z2), (gimmemicro))
      BACKEND_OPTION((MicrOmegas_DiracSingletDM_Z2),(gimmemicro))
      ALLOW_MODELS(MSSM63atQ, MSSM63atMGUT,
                   ScalarSingletDM_Z2, ScalarSingletDM_Z2_running,
                   ScalarSingletDM_Z3, ScalarSingletDM_Z3_running,
                   DiracSingletDM_Z2, MajoranaSingletDM_Z2, VectorSingletDM_Z2, DMEFT)
    #undef FUNCTION
  #undef CAPABILITY


  /// Xf = m_WIMP/T_freezeout
  #define CAPABILITY Xf
  START_CAPABILITY
    #define FUNCTION Xf_MicrOmegas
      START_FUNCTION(double)
      DEPENDENCY(RD_oh2_Xf, ddpair)
    #undef FUNCTION
  #undef CAPABILITY

  /// Contributions of different annihilation channels to the relic density
  #define CAPABILITY relic_density_contributions
  START_CAPABILITY
    #define FUNCTION print_channel_contributions_MicrOmegas
      START_FUNCTION(double)
      DEPENDENCY(Xf, double)
      BACKEND_REQ(momegas_print_channels, () , double,  (double, double, double, int, FILE*))
    #undef FUNCTION
  #undef CAPABILITY

  /// Contributions of semi-annihilation to the relic density
  #define CAPABILITY semi_annihilation_fraction
  START_CAPABILITY
    #define FUNCTION get_semi_ann_MicrOmegas
      START_FUNCTION(double)
      DEPENDENCY(Xf, double)
      BACKEND_REQ(get_oneChannel, (gimmemicro), double, (double,double,char*,char*,char*,char*))
      BACKEND_OPTION((MicrOmegas_ScalarSingletDM_Z3),(gimmemicro))
    #undef FUNCTION
  #undef CAPABILITY

  #define CAPABILITY vSigma_freezeout
  START_CAPABILITY
    #define FUNCTION vSigma_freezeout_MicrOmegas
      START_FUNCTION(double)
      DEPENDENCY(Xf, double)
      DEPENDENCY(mwimp, double)
      BACKEND_REQ(vSigma, (), double, (double, double, int))
    #undef FUNCTION
  #undef CAPABILITY

  /// Fraction of the relic density constituted by the DM candidate under investigation
  #define CAPABILITY RD_fraction
  START_CAPABILITY
    #define FUNCTION RD_fraction_one
      START_FUNCTION(double)
    #undef FUNCTION
    #define FUNCTION RD_fraction_leq_one
      START_FUNCTION(double)
      DEPENDENCY(RD_oh2, double)
    #undef FUNCTION
    #define FUNCTION RD_fraction_rescaled
      START_FUNCTION(double)
      DEPENDENCY(RD_oh2, double)
    #undef FUNCTION
   #define FUNCTION RD_fraction_rescaled_LCDM
      START_FUNCTION(double)
      ALLOW_MODELS(LCDM, LCDM_theta)
      DEPENDENCY(RD_oh2, double)
    #undef FUNCTION
  #undef CAPABILITY


  // Process catalogue =================================================

  #define CAPABILITY TH_ProcessCatalog
  START_CAPABILITY

    /// Process Catalogue from DarkSUSY5
    #define FUNCTION TH_ProcessCatalog_DS5_MSSM
      START_FUNCTION(TH_ProcessCatalog)
      DEPENDENCY(MSSM_spectrum, Spectrum)
      DEPENDENCY(DarkMatter_ID, std::string)
      DEPENDENCY(DarkMatterConj_ID, std::string)
      DEPENDENCY(decay_rates,DecayTable)
      BACKEND_REQ(dssigmav, (ds5), double, (int&))
      BACKEND_REQ(dsIBffdxdy, (ds5), double, (int&, double&, double&))
      BACKEND_REQ(dsIBhhdxdy, (ds5), double, (int&, double&, double&))
      BACKEND_REQ(dsIBwhdxdy, (ds5), double, (int&, double&, double&))
      BACKEND_REQ(dsIBwwdxdy, (ds5), double, (int&, double&, double&))
      BACKEND_REQ(IBintvars, (ds5), DS_IBINTVARS)
      BACKEND_OPTION((DarkSUSY, 5.1.3), (ds5))  // Only for DarkSUSY5
      FORCE_SAME_BACKEND(ds5)
    #undef FUNCTION

    /// Process Catalogue from DarkSUSY6 (MSSM)
    #define FUNCTION TH_ProcessCatalog_DS_MSSM
      START_FUNCTION(TH_ProcessCatalog)
      DEPENDENCY(MSSM_spectrum, Spectrum)
      DEPENDENCY(DarkMatter_ID, std::string)
      DEPENDENCY(DarkMatterConj_ID, std::string)
      DEPENDENCY(decay_rates,DecayTable)
      BACKEND_REQ(dssigmav0, (ds6), double, (int&,int&))
      BACKEND_REQ(dssigmav0tot, (ds6), double, ())
      BACKEND_REQ(dsIBffdxdy, (ds6), double, (int&, double&, double&))
      BACKEND_REQ(dsIBhhdxdy, (ds6), double, (int&, double&, double&))
      BACKEND_REQ(dsIBwhdxdy, (ds6), double, (int&, double&, double&))
      BACKEND_REQ(dsIBwwdxdy, (ds6), double, (int&, double&, double&))
      BACKEND_REQ(IBintvars, (ds6), DS_IBINTVARS)
      BACKEND_OPTION((DarkSUSY_MSSM, 6.1.1, 6.2.2), (ds6))  // Only for DarkSUSY6 MSSM
      FORCE_SAME_BACKEND(ds6)
    #undef FUNCTION

    #define FUNCTION TH_ProcessCatalog_ScalarSingletDM_Z2
      START_FUNCTION(TH_ProcessCatalog)
      DEPENDENCY(decay_rates, DecayTable)
      DEPENDENCY(ScalarSingletDM_Z2_spectrum, Spectrum)
      ALLOW_MODELS(ScalarSingletDM_Z2,ScalarSingletDM_Z2_running)
    #undef FUNCTION

    #define FUNCTION TH_ProcessCatalog_ScalarSingletDM_Z3
      START_FUNCTION(TH_ProcessCatalog)
      DEPENDENCY(decay_rates, DecayTable)
      DEPENDENCY(ScalarSingletDM_Z3_spectrum, Spectrum)
      BACKEND_REQ(calcSpectrum, (gimmemicro) , double,  (int, double*, double*, double*, double*, double*, double*, int*))
      BACKEND_REQ(vSigmaCh, (gimmemicro), MicrOmegas::aChannel*)
      FORCE_SAME_BACKEND(gimmemicro)
      ALLOW_MODELS(ScalarSingletDM_Z3,ScalarSingletDM_Z3_running)
    #undef FUNCTION

    #define FUNCTION TH_ProcessCatalog_VectorSingletDM_Z2
      START_FUNCTION(TH_ProcessCatalog)
      DEPENDENCY(VectorSingletDM_Z2_spectrum, Spectrum)
      DEPENDENCY(decay_rates, DecayTable)
      ALLOW_MODELS(VectorSingletDM_Z2)
    #undef FUNCTION

    #define FUNCTION TH_ProcessCatalog_MajoranaSingletDM_Z2
      START_FUNCTION(TH_ProcessCatalog)
      DEPENDENCY(MajoranaSingletDM_Z2_spectrum, Spectrum)
      DEPENDENCY(decay_rates, DecayTable)
      ALLOW_MODELS(MajoranaSingletDM_Z2)
    #undef FUNCTION

    #define FUNCTION TH_ProcessCatalog_DiracSingletDM_Z2
      START_FUNCTION(TH_ProcessCatalog)
      DEPENDENCY(decay_rates, DecayTable)
      DEPENDENCY(DiracSingletDM_Z2_spectrum, Spectrum)
      ALLOW_MODELS(DiracSingletDM_Z2)
    #undef FUNCTION

    #define FUNCTION TH_ProcessCatalog_AnnihilatingDM_mixture
      START_FUNCTION(TH_ProcessCatalog)
      ALLOW_MODELS(AnnihilatingDM_mixture)
    #undef FUNCTION

    #define FUNCTION TH_ProcessCatalog_DecayingDM_mixture
      START_FUNCTION(TH_ProcessCatalog)
      ALLOW_MODELS(DecayingDM_mixture)
    #undef FUNCTION
  #undef CAPABILITY

  /// Information about the nature of the DM process in question
  /// (i.e. decay or annihilation) to use the correct scaling in
  /// terms of the DM density, phase space, etc.
  #define CAPABILITY DM_process
  START_CAPABILITY
    #define FUNCTION DM_process_from_ProcessCatalog
      START_FUNCTION(std::string)
      DEPENDENCY(TH_ProcessCatalog, TH_ProcessCatalog)
      DEPENDENCY(DarkMatter_ID, std::string)
    #undef FUNCTION
  #undef CAPABILITY


  // Simulated annihilation/decay yield tables ==========================================

  #define CAPABILITY FullSimYieldTable
  START_CAPABILITY
    #define FUNCTION Combine_SimYields
    START_FUNCTION(SimYieldTable)
    DEPENDENCY(GA_SimYieldTable, SimYieldTable)
    DEPENDENCY(electron_SimYieldTable, SimYieldTable)
    DEPENDENCY(positron_SimYieldTable, SimYieldTable)
    DEPENDENCY(antiproton_SimYieldTable, SimYieldTable)
    DEPENDENCY(antideuteron_SimYieldTable, SimYieldTable)
    #undef FUNCTION
  #undef CAPABILITY

  #define CAPABILITY GA_SimYieldTable
  START_CAPABILITY
    #define FUNCTION GA_SimYieldTable_DarkSUSY
    START_FUNCTION(SimYieldTable)
    BACKEND_REQ(dsanyield_sim, (), double, (double&,double&,int&,char*,int&,int&,int&))
    #undef FUNCTION
    #define FUNCTION GA_SimYieldTable_DS5 // DS5 only
    START_FUNCTION(SimYieldTable)
    BACKEND_REQ(dshayield, (ds5), double, (double&,double&,int&,int&,int&))
    BACKEND_OPTION((DarkSUSY, 5.1.3), (ds5))  // Only for DarkSUSY5
    #undef FUNCTION
    #define FUNCTION GA_SimYieldTable_MicrOmegas
    START_FUNCTION(SimYieldTable)
    BACKEND_REQ(dNdE, (), double, (double,double,int,int))
    #undef FUNCTION
    #define FUNCTION GA_SimYieldTable_PPPC
    START_FUNCTION(SimYieldTable)
    #undef FUNCTION
  #undef CAPABILITY

  #define CAPABILITY positron_SimYieldTable
  START_CAPABILITY
    #define FUNCTION positron_SimYieldTable_DarkSUSY
    START_FUNCTION(SimYieldTable)
    BACKEND_REQ(dsanyield_sim, (), double, (double&,double&,int&,char*,int&,int&,int&))
    #undef FUNCTION
    #define FUNCTION positron_SimYieldTable_MicrOmegas
    START_FUNCTION(SimYieldTable)
    BACKEND_REQ(dNdE, (), double, (double,double,int,int))
    #undef FUNCTION
    #define FUNCTION positron_SimYieldTable_PPPC
    START_FUNCTION(SimYieldTable)
    #undef FUNCTION
  #undef CAPABILITY

  #define CAPABILITY electron_SimYieldTable
  START_CAPABILITY
    #define FUNCTION electron_SimYieldTable_from_positron_SimYieldTable
    START_FUNCTION(SimYieldTable)
    DEPENDENCY(positron_SimYieldTable, SimYieldTable)
    #undef FUNCTION
  #undef CAPABILITY

  #define CAPABILITY antiproton_SimYieldTable
  START_CAPABILITY
    #define FUNCTION antiproton_SimYieldTable_DarkSUSY
    START_FUNCTION(SimYieldTable)
    BACKEND_REQ(dsanyield_sim, (), double, (double&,double&,int&,char*,int&,int&,int&))
    #undef FUNCTION
  #undef CAPABILITY

  #define CAPABILITY antideuteron_SimYieldTable
  START_CAPABILITY
    #define FUNCTION antideuteron_SimYieldTable_DarkSUSY
    START_FUNCTION(SimYieldTable)
    BACKEND_REQ(dsanyield_sim, (), double, (double&,double&,int&,char*,int&,int&,int&))
    #undef FUNCTION
  #undef CAPABILITY


  // Cascade decays ====================================================

  /// Function for retrieving list of final states for cascade decays
  #define CAPABILITY cascadeMC_FinalStates
  START_CAPABILITY
    #define FUNCTION cascadeMC_FinalStates
      START_FUNCTION(std::set<std::string>)
    #undef FUNCTION
  #undef CAPABILITY

  /// Function for determining the list of initial states for cascade decays
  #define CAPABILITY cascadeMC_InitialStates
  START_CAPABILITY
    #define FUNCTION cascadeMC_InitialStates
      START_FUNCTION(std::set<std::string>)
      DEPENDENCY(DarkMatter_ID, std::string)
      DEPENDENCY(DarkMatterConj_ID, std::string)
      DEPENDENCY(DM_process, std::string)
      DEPENDENCY(cascadeMC_FinalStates, std::set<std::string>)
      DEPENDENCY(TH_ProcessCatalog, TH_ProcessCatalog)
      DEPENDENCY(FullSimYieldTable, SimYieldTable)
    #undef FUNCTION
  #undef CAPABILITY

  /// Function setting up the decay table used in decay chains
  #define CAPABILITY cascadeMC_DecayTable
  START_CAPABILITY
    #define FUNCTION cascadeMC_DecayTable
      START_FUNCTION(DecayChain::DecayTable)
      DEPENDENCY(TH_ProcessCatalog, TH_ProcessCatalog)
      DEPENDENCY(FullSimYieldTable, SimYieldTable)
    #undef FUNCTION
  #undef CAPABILITY

  /// Loop manager for cascade decays
  #define CAPABILITY cascadeMC_LoopManagement
  START_CAPABILITY
    #define FUNCTION cascadeMC_LoopManager
      START_FUNCTION(std::string, CAN_MANAGE_LOOPS)
      DEPENDENCY(cascadeMC_InitialStates, std::set<std::string>)
    #undef FUNCTION
  #undef CAPABILITY

  /// Event counter for cascade decays
  #define CAPABILITY cascadeMC_EventCount
  START_CAPABILITY
    #define FUNCTION cascadeMC_EventCount
      START_FUNCTION(stringIntMap)
      NEEDS_MANAGER(cascadeMC_LoopManagement, std::string)
    #undef FUNCTION
  #undef CAPABILITY

  /// Function for generating decay chains
  #define CAPABILITY cascadeMC_ChainEvent
  START_CAPABILITY
    #define FUNCTION cascadeMC_GenerateChain
      START_FUNCTION(DecayChain::ChainContainer)
      DEPENDENCY(cascadeMC_DecayTable, DecayChain::DecayTable)
      NEEDS_MANAGER(cascadeMC_LoopManagement, std::string)
    #undef FUNCTION
  #undef CAPABILITY

  /// Function responsible for histogramming and evaluating end conditions for event loop
  #define CAPABILITY cascadeMC_Histograms
  START_CAPABILITY
    #define FUNCTION cascadeMC_Histograms
      START_FUNCTION(simpleHistContainter)
      DEPENDENCY(cascadeMC_ChainEvent, DecayChain::ChainContainer)
      DEPENDENCY(TH_ProcessCatalog, TH_ProcessCatalog)
      DEPENDENCY(FullSimYieldTable, SimYieldTable)
      DEPENDENCY(cascadeMC_FinalStates,std::set<std::string>)
      NEEDS_MANAGER(cascadeMC_LoopManagement, std::string)
    #undef FUNCTION
  #undef CAPABILITY

  /// Function requesting and returning gamma ray spectra from cascade decays.
  #define CAPABILITY cascadeMC_gammaSpectra
  START_CAPABILITY
    #define FUNCTION cascadeMC_gammaSpectra
      START_FUNCTION(stringFunkMap)
      DEPENDENCY(cascadeMC_InitialStates, std::set<std::string>)
      DEPENDENCY(cascadeMC_FinalStates,std::set<std::string>)
      DEPENDENCY(cascadeMC_Histograms, simpleHistContainter)
      DEPENDENCY(cascadeMC_EventCount, stringIntMap)
    #undef FUNCTION
  #undef CAPABILITY

  /// Function requesting and returning electron spectra from cascade decays.
  #define CAPABILITY cascadeMC_electronSpectra
  START_CAPABILITY
    #define FUNCTION cascadeMC_electronSpectra
      START_FUNCTION(stringFunkMap)
      DEPENDENCY(cascadeMC_InitialStates, std::set<std::string>)
      DEPENDENCY(cascadeMC_FinalStates,std::set<std::string>)
      DEPENDENCY(cascadeMC_Histograms, simpleHistContainter)
      DEPENDENCY(cascadeMC_EventCount, stringIntMap)
    #undef FUNCTION
  #undef CAPABILITY

  /// Function requesting and returning positron spectra from cascade decays.
  #define CAPABILITY cascadeMC_positronSpectra
  START_CAPABILITY
    #define FUNCTION cascadeMC_positronSpectra
      START_FUNCTION(stringFunkMap)
      DEPENDENCY(cascadeMC_InitialStates, std::set<std::string>)
      DEPENDENCY(cascadeMC_FinalStates,std::set<std::string>)
      DEPENDENCY(cascadeMC_Histograms, simpleHistContainter)
      DEPENDENCY(cascadeMC_EventCount, stringIntMap)
    #undef FUNCTION
  #undef CAPABILITY

  /// Function requesting and returning antiproton spectra from cascade decays.
  #define CAPABILITY cascadeMC_antiprotonSpectra
  START_CAPABILITY
    #define FUNCTION cascadeMC_antiprotonSpectra
      START_FUNCTION(stringFunkMap)
      DEPENDENCY(cascadeMC_InitialStates, std::set<std::string>)
      DEPENDENCY(cascadeMC_FinalStates,std::set<std::string>)
      DEPENDENCY(cascadeMC_Histograms, simpleHistContainter)
      DEPENDENCY(cascadeMC_EventCount, stringIntMap)
    #undef FUNCTION
  #undef CAPABILITY

  /// Function requesting and returning antideuteron spectra from cascade decays.
  #define CAPABILITY cascadeMC_antideuteronSpectra
  START_CAPABILITY
    #define FUNCTION cascadeMC_antideuteronSpectra
      START_FUNCTION(stringFunkMap)
      DEPENDENCY(cascadeMC_InitialStates, std::set<std::string>)
      DEPENDENCY(cascadeMC_FinalStates,std::set<std::string>)
      DEPENDENCY(cascadeMC_Histograms, simpleHistContainter)
      DEPENDENCY(cascadeMC_EventCount, stringIntMap)
    #undef FUNCTION
  #undef CAPABILITY

  /*
  /// Function for printing test result of cascade decays
  #define CAPABILITY cascadeMC_PrintResult
  START_CAPABILITY
    #define FUNCTION cascadeMC_PrintResult
      START_FUNCTION(bool)
      DEPENDENCY(cascadeMC_Histograms, simpleHistContainter)
      DEPENDENCY(cascadeMC_EventCount, stringIntMap)
    #undef FUNCTION
  #undef CAPABILITY
  */


  // Gamma-ray spectra =================================================

  #define CAPABILITY GA_Yield
  START_CAPABILITY
    #define FUNCTION GA_AnnYield_General
      START_FUNCTION(daFunk::Funk)
      DEPENDENCY(TH_ProcessCatalog, TH_ProcessCatalog)
      DEPENDENCY(GA_SimYieldTable, SimYieldTable)
      DEPENDENCY(cascadeMC_gammaSpectra, stringFunkMap)
      DEPENDENCY(DarkMatter_ID, std::string)
      DEPENDENCY(DarkMatterConj_ID, std::string)
    #undef FUNCTION
    #define FUNCTION GA_DecayYield_General
      START_FUNCTION(daFunk::Funk)
      DEPENDENCY(TH_ProcessCatalog, TH_ProcessCatalog)
      DEPENDENCY(GA_SimYieldTable, SimYieldTable)
      DEPENDENCY(cascadeMC_gammaSpectra, stringFunkMap)
      DEPENDENCY(DarkMatter_ID, std::string)
    #undef FUNCTION
  #undef CAPABILITY

  #define CAPABILITY dump_gammaSpectrum
  START_CAPABILITY
    #define FUNCTION dump_gammaSpectrum
      START_FUNCTION(int)
      DEPENDENCY(GA_Yield, daFunk::Funk)
    #undef FUNCTION
  #undef CAPABILITY


  // e+e- spectra ======================================================

  #define CAPABILITY electron_Yield
  START_CAPABILITY
    #define FUNCTION electron_AnnYield_General
      START_FUNCTION(daFunk::Funk)
      DEPENDENCY(TH_ProcessCatalog, TH_ProcessCatalog)
      DEPENDENCY(electron_SimYieldTable, SimYieldTable)
      DEPENDENCY(cascadeMC_electronSpectra, stringFunkMap)
      DEPENDENCY(DarkMatter_ID, std::string)
      DEPENDENCY(DarkMatterConj_ID, std::string)
    #undef FUNCTION
    #define FUNCTION electron_DecayYield_General
      START_FUNCTION(daFunk::Funk)
      DEPENDENCY(TH_ProcessCatalog, TH_ProcessCatalog)
      DEPENDENCY(electron_SimYieldTable, SimYieldTable)
      DEPENDENCY(cascadeMC_electronSpectra, stringFunkMap)
      DEPENDENCY(DarkMatter_ID, std::string)
    #undef FUNCTION
  #undef CAPABILITY

  #define CAPABILITY positron_Yield
  START_CAPABILITY
    #define FUNCTION positron_AnnYield_General
      START_FUNCTION(daFunk::Funk)
      DEPENDENCY(TH_ProcessCatalog, TH_ProcessCatalog)
      DEPENDENCY(positron_SimYieldTable, SimYieldTable)
      DEPENDENCY(cascadeMC_positronSpectra, stringFunkMap)
      DEPENDENCY(DarkMatter_ID, std::string)
      DEPENDENCY(DarkMatterConj_ID, std::string)
    #undef FUNCTION
    #define FUNCTION positron_DecayYield_General
      START_FUNCTION(daFunk::Funk)
      DEPENDENCY(TH_ProcessCatalog, TH_ProcessCatalog)
      DEPENDENCY(positron_SimYieldTable, SimYieldTable)
      DEPENDENCY(cascadeMC_positronSpectra, stringFunkMap)
      DEPENDENCY(DarkMatter_ID, std::string)
    #undef FUNCTION
  #undef CAPABILITY

  #define CAPABILITY dump_electronSpectrum
  START_CAPABILITY
    #define FUNCTION dump_electronSpectrum
      START_FUNCTION(int)
      DEPENDENCY(electron_Yield, daFunk::Funk)
    #undef FUNCTION
  #undef CAPABILITY

  #define CAPABILITY dump_positronSpectrum
  START_CAPABILITY
    #define FUNCTION dump_positronSpectrum
      START_FUNCTION(int)
      DEPENDENCY(positron_Yield, daFunk::Funk)
    #undef FUNCTION
  #undef CAPABILITY


  // Anti-proton spectra ===============================================

  #define CAPABILITY antiproton_Yield
  START_CAPABILITY
    #define FUNCTION antiproton_AnnYield_General
      START_FUNCTION(daFunk::Funk)
      DEPENDENCY(TH_ProcessCatalog, TH_ProcessCatalog)
      DEPENDENCY(antiproton_SimYieldTable, SimYieldTable)
      DEPENDENCY(cascadeMC_antiprotonSpectra, stringFunkMap)
      DEPENDENCY(DarkMatter_ID, std::string)
      DEPENDENCY(DarkMatterConj_ID, std::string)
    #undef FUNCTION
    #define FUNCTION antiproton_DecayYield_General
      START_FUNCTION(daFunk::Funk)
      DEPENDENCY(TH_ProcessCatalog, TH_ProcessCatalog)
      DEPENDENCY(antiproton_SimYieldTable, SimYieldTable)
      DEPENDENCY(cascadeMC_antiprotonSpectra, stringFunkMap)
      DEPENDENCY(DarkMatter_ID, std::string)
    #undef FUNCTION
  #undef CAPABILITY

  #define CAPABILITY dump_antiprotonSpectrum
  START_CAPABILITY
    #define FUNCTION dump_antiprotonSpectrum
      START_FUNCTION(int)
      DEPENDENCY(antiproton_Yield, daFunk::Funk)
    #undef FUNCTION
    #define FUNCTION TH_ProcessCatalog_WIMP_EFT
      START_FUNCTION(TH_ProcessCatalog)
      DEPENDENCY(decay_rates, DecayTable)
      DEPENDENCY(SM_spectrum, Spectrum)
      DEPENDENCY(WIMP_properties, WIMPprops)
      DEPENDENCY(generic_WIMP_sigmav, WIMP_annihilation)
    #undef FUNCTION
    #define FUNCTION TH_ProcessCatalog_DMEFT
      START_FUNCTION(TH_ProcessCatalog)
      DEPENDENCY(decay_rates, DecayTable)
      DEPENDENCY(DMEFT_spectrum, Spectrum)
      BACKEND_REQ(CH_Sigma_V, (), double, (str&, std::vector<str>&, std::vector<str>&, double&, const DecayTable&))
      ALLOW_MODELS(DMEFT)
    #undef FUNCTION
  #undef CAPABILITY


  // Anti-deuteron spectra =============================================

  #define CAPABILITY antideuteron_Yield
  START_CAPABILITY
    #define FUNCTION antideuteron_AnnYield_General
      START_FUNCTION(daFunk::Funk)
      DEPENDENCY(TH_ProcessCatalog, TH_ProcessCatalog)
      DEPENDENCY(antideuteron_SimYieldTable, SimYieldTable)
      DEPENDENCY(cascadeMC_antideuteronSpectra, stringFunkMap)
      DEPENDENCY(DarkMatter_ID, std::string)
      DEPENDENCY(DarkMatterConj_ID, std::string)
    #undef FUNCTION
    #define FUNCTION antideuteron_DecayYield_General
      START_FUNCTION(daFunk::Funk)
      DEPENDENCY(TH_ProcessCatalog, TH_ProcessCatalog)
      DEPENDENCY(antideuteron_SimYieldTable, SimYieldTable)
      DEPENDENCY(cascadeMC_antideuteronSpectra, stringFunkMap)
      DEPENDENCY(DarkMatter_ID, std::string)
    #undef FUNCTION
  #undef CAPABILITY

  #define CAPABILITY dump_antideuteronSpectrum
  START_CAPABILITY
    #define FUNCTION dump_antideuteronSpectrum
      START_FUNCTION(int)
      DEPENDENCY(antideuteron_Yield, daFunk::Funk)
    #undef FUNCTION
  #undef CAPABILITY


  // Gamma-ray likelihoods =============================================

  #define CAPABILITY set_gamLike_GC_halo
  START_CAPABILITY
    #define FUNCTION set_gamLike_GC_halo
      START_FUNCTION(bool)
      DEPENDENCY(GalacticHalo, GalacticHaloProperties)
      BACKEND_REQ(set_halo_profile, (gamLike), void, (int, const std::vector<double> &, const std::vector<double> &, double))
    #undef FUNCTION
  #undef CAPABILITY

  #define CAPABILITY lnL_FermiLATdwarfs
  START_CAPABILITY
    #define FUNCTION lnL_FermiLATdwarfs_gamLike
      START_FUNCTION(double)
      DEPENDENCY(GA_Yield, daFunk::Funk)
      DEPENDENCY(RD_fraction, double)
      DEPENDENCY(DM_process, std::string)
      BACKEND_REQ(lnL, (gamLike), double, (int, const std::vector<double> &, const std::vector<double> &))
    #undef FUNCTION
  #undef CAPABILITY

  #define CAPABILITY lnL_FermiGC
  START_CAPABILITY
    #define FUNCTION lnL_FermiGC_gamLike
      START_FUNCTION(double)
      DEPENDENCY(GA_Yield, daFunk::Funk)
      DEPENDENCY(RD_fraction, double)
      DEPENDENCY(set_gamLike_GC_halo, bool)
      DEPENDENCY(DM_process, std::string)
      BACKEND_REQ(lnL, (gamLike), double, (int, const std::vector<double> &, const std::vector<double> &))
    #undef FUNCTION
  #undef CAPABILITY

  #define CAPABILITY lnL_CTAGC
  START_CAPABILITY
    #define FUNCTION lnL_CTAGC_gamLike
      START_FUNCTION(double)
      DEPENDENCY(GA_Yield, daFunk::Funk)
      DEPENDENCY(RD_fraction, double)
      DEPENDENCY(DM_process, std::string)
      //DEPENDENCY(set_gamLike_GC_halo, bool)
      BACKEND_REQ(lnL, (gamLike), double, (int, const std::vector<double> &, const std::vector<double> &))
    #undef FUNCTION
  #undef CAPABILITY

  #define CAPABILITY lnL_HESSGC
  START_CAPABILITY
    #define FUNCTION lnL_HESSGC_gamLike
      START_FUNCTION(double)
      DEPENDENCY(GA_Yield, daFunk::Funk)
      DEPENDENCY(RD_fraction, double)
      DEPENDENCY(set_gamLike_GC_halo, bool)
      DEPENDENCY(DM_process, std::string)
      BACKEND_REQ(lnL, (gamLike), double, (int, const std::vector<double> &, const std::vector<double> &))
    #undef FUNCTION
  #undef CAPABILITY


  // Relic density likelihoods =========================================

  #define CAPABILITY lnL_oh2
  START_CAPABILITY
    #define FUNCTION lnL_oh2_Simple
      START_FUNCTION(double)
      DEPENDENCY(RD_oh2, double)
    #undef FUNCTION
    #define FUNCTION lnL_oh2_upperlimit
      START_FUNCTION(double)
      DEPENDENCY(RD_oh2, double)
    #undef FUNCTION
  #undef CAPABILITY


  // DM halo functions and likelihoods =================================

  #define CAPABILITY GalacticHalo
  START_CAPABILITY
    #define FUNCTION GalacticHalo_gNFW
    START_FUNCTION(GalacticHaloProperties)
    ALLOW_MODEL(Halo_gNFW)
    #undef FUNCTION
    #define FUNCTION GalacticHalo_Einasto
    START_FUNCTION(GalacticHaloProperties)
    ALLOW_MODEL(Halo_Einasto)
    #undef FUNCTION
  #undef CAPABILITY

  #define CAPABILITY LocalHalo
  START_CAPABILITY
    #define FUNCTION ExtractLocalMaxwellianHalo
    START_FUNCTION(LocalMaxwellianHalo)
    ALLOW_MODELS(Halo_gNFW, Halo_Einasto)
    #undef FUNCTION
  #undef CAPABILITY

  #define CAPABILITY lnL_rho0
  START_CAPABILITY
    #define FUNCTION lnL_rho0_lognormal
      START_FUNCTION(double)
      DEPENDENCY(LocalHalo, LocalMaxwellianHalo)
    #undef FUNCTION
  #undef CAPABILITY

  #define CAPABILITY lnL_vrot
  START_CAPABILITY
    #define FUNCTION lnL_vrot_gaussian
      START_FUNCTION(double)
      DEPENDENCY(LocalHalo, LocalMaxwellianHalo)
    #undef FUNCTION
  #undef CAPABILITY

  #define CAPABILITY lnL_v0
  START_CAPABILITY
    #define FUNCTION lnL_v0_gaussian
      START_FUNCTION(double)
      DEPENDENCY(LocalHalo, LocalMaxwellianHalo)
    #undef FUNCTION
  #undef CAPABILITY

  #define CAPABILITY lnL_vesc
  START_CAPABILITY
    #define FUNCTION lnL_vesc_gaussian
      START_FUNCTION(double)
      DEPENDENCY(LocalHalo, LocalMaxwellianHalo)
    #undef FUNCTION
  #undef CAPABILITY

  // Simple WIMP property extractors ===================================

  // Retrieve the DM mass in GeV for generic models
  QUICK_FUNCTION(DarkBit, mwimp, NEW_CAPABILITY, mwimp_generic, double, (),
      (TH_ProcessCatalog, TH_ProcessCatalog), (DarkMatter_ID, std::string))

  // Retrieve the DM spin (times two) for generic models
  QUICK_FUNCTION(DarkBit, spinwimpx2, NEW_CAPABILITY, spinwimpx2_generic, unsigned int, (),
      (TH_ProcessCatalog, TH_ProcessCatalog), (DarkMatter_ID, std::string))

  // Retrieve a bool determining if a WIMP is self-conjugate.
  QUICK_FUNCTION(DarkBit, wimp_sc, NEW_CAPABILITY, wimp_sc_generic, bool, (),
      (TH_ProcessCatalog, TH_ProcessCatalog), (DarkMatter_ID, std::string))

  // Retrieve the total thermally-averaged annihilation cross-section for indirect detection (cm^3 / s)
  #define CAPABILITY sigmav
  START_CAPABILITY

    #define FUNCTION sigmav_late_universe
      START_FUNCTION(double)
      DEPENDENCY(TH_ProcessCatalog, TH_ProcessCatalog)
      DEPENDENCY(DarkMatter_ID, std::string)
      DEPENDENCY(DarkMatterConj_ID, std::string)
    #undef FUNCTION

    #define FUNCTION sigmav_late_universe_MicrOmegas
      START_FUNCTION(double)
      BACKEND_REQ(calcSpectrum, (gimmemicro) , double,  (int, double*, double*, double*, double*, double*, double*, int*))
      BACKEND_OPTION((MicrOmegas_MSSM),(gimmemicro))
      BACKEND_OPTION((MicrOmegas_ScalarSingletDM_Z2),(gimmemicro))
      BACKEND_OPTION((MicrOmegas_ScalarSingletDM_Z3),(gimmemicro))
      BACKEND_OPTION((MicrOmegas_VectorSingletDM_Z2),(gimmemicro))
      FORCE_SAME_BACKEND(gimmemicro)
    #undef FUNCTION

  #undef CAPABILITY


  // Direct detection ==================================================

  // Function to initialise DDCalc couplings from a given DM interaction basis.
  #define CAPABILITY DDCalc_Couplings
  START_CAPABILITY

    // Initialise DDCalc couplings for spin-independent/spin-dependent interactions only.
    #define FUNCTION DDCalc_Couplings_WIMP_nucleon
      START_FUNCTION(DD_coupling_container)
      DEPENDENCY(DD_couplings, DM_nucleon_couplings)
    #undef FUNCTION

    // Initialise DDCalc couplings for non-relativistic Wilson Coefficient coupling structure.
    #define FUNCTION DDCalc_Couplings_NR_WCs
      START_FUNCTION(DD_coupling_container)
      DEPENDENCY(DD_nonrel_WCs, NREO_DM_nucleon_couplings)
    #undef FUNCTION

  #undef CAPABILITY

  // Determine the DM-nucleon couplings
  #define CAPABILITY DD_couplings
  START_CAPABILITY

    #define FUNCTION DD_couplings_DarkSUSY_DS5
      START_FUNCTION(DM_nucleon_couplings)
      BACKEND_REQ(get_DD_couplings, (ds5), std::vector<double>, ())
      BACKEND_REQ(mspctm, (ds5), DS5_MSPCTM)
      BACKEND_REQ(ddcom, (ds5), DS5_DDCOM)
      BACKEND_OPTION((DarkSUSY, 5.1.3), (ds5))  // Only for DarkSUSY5
      ALLOW_JOINT_MODEL(nuclear_params_fnq,MSSM63atQ)
    #undef FUNCTION

    #define FUNCTION DD_couplings_DarkSUSY_MSSM
      START_FUNCTION(DM_nucleon_couplings)
      BACKEND_REQ(get_DD_couplings, (ds6), std::vector<double>, ())
      BACKEND_REQ(ddcomlegacy, (ds6), DS_DDCOMLEGACY)
      BACKEND_REQ(ddmssmcom, (ds6), DS_DDMSSMCOM)
      BACKEND_OPTION((DarkSUSY_MSSM, 6.1.1, 6.2.2), (ds6))  // Only for DarkSUSY6 MSSM
      FORCE_SAME_BACKEND(ds6)
      ALLOW_JOINT_MODEL(nuclear_params_fnq,MSSM63atQ)
    #undef FUNCTION

    #define FUNCTION DD_couplings_MicrOmegas
      START_FUNCTION(DM_nucleon_couplings)
      BACKEND_REQ(nucleonAmplitudes, (gimmemicro), int, (double(*)(double,double,double,double), double*, double*, double*, double*))
      BACKEND_REQ(FeScLoop, (gimmemicro), double, (double, double, double, double))
      BACKEND_REQ(MOcommon, (gimmemicro), MicrOmegas::MOcommonSTR)
      ALLOW_MODEL_DEPENDENCE(nuclear_params_fnq, MSSM63atQ,
                             ScalarSingletDM_Z2, ScalarSingletDM_Z2_running,
                             ScalarSingletDM_Z3, ScalarSingletDM_Z3_running,
                             VectorSingletDM_Z2, DMEFT)
      MODEL_GROUP(group1, (nuclear_params_fnq))
      MODEL_GROUP(group2, (MSSM63atQ,
                           ScalarSingletDM_Z2, ScalarSingletDM_Z2_running,
                           ScalarSingletDM_Z3, ScalarSingletDM_Z3_running,
                           VectorSingletDM_Z2, DMEFT))
      ALLOW_MODEL_COMBINATION(group1, group2)
      BACKEND_OPTION((MicrOmegas_MSSM),(gimmemicro))
      BACKEND_OPTION((MicrOmegas_ScalarSingletDM_Z2),(gimmemicro))
      BACKEND_OPTION((MicrOmegas_ScalarSingletDM_Z3),(gimmemicro))
      BACKEND_OPTION((MicrOmegas_VectorSingletDM_Z2),(gimmemicro))
      FORCE_SAME_BACKEND(gimmemicro)
    #undef FUNCTION

    #define FUNCTION DD_couplings_ScalarSingletDM_Z2
      START_FUNCTION(DM_nucleon_couplings)
      DEPENDENCY(ScalarSingletDM_Z2_spectrum, Spectrum)
      ALLOW_MODEL_DEPENDENCE(nuclear_params_fnq, ScalarSingletDM_Z2, ScalarSingletDM_Z2_running)
      MODEL_GROUP(group1, (nuclear_params_fnq))
      MODEL_GROUP(group2, (ScalarSingletDM_Z2, ScalarSingletDM_Z2_running))
      ALLOW_MODEL_COMBINATION(group1, group2)
     #undef FUNCTION

    #define FUNCTION DD_couplings_ScalarSingletDM_Z3
      START_FUNCTION(DM_nucleon_couplings)
      DEPENDENCY(ScalarSingletDM_Z3_spectrum, Spectrum)
      ALLOW_MODEL_DEPENDENCE(nuclear_params_fnq, ScalarSingletDM_Z3, ScalarSingletDM_Z3_running)
      MODEL_GROUP(group1, (nuclear_params_fnq))
      MODEL_GROUP(group2, (ScalarSingletDM_Z3, ScalarSingletDM_Z3_running))
      ALLOW_MODEL_COMBINATION(group1, group2)
     #undef FUNCTION

     #define FUNCTION DD_couplings_VectorSingletDM_Z2
      START_FUNCTION(DM_nucleon_couplings)
      DEPENDENCY(VectorSingletDM_Z2_spectrum, Spectrum)
      ALLOW_JOINT_MODEL(nuclear_params_fnq, VectorSingletDM_Z2)
     #undef FUNCTION

  #undef CAPABILITY


  // Relativistic Wilson coefficients defined in the 5(or 4 or 3) flavscheme
  #define CAPABILITY DD_rel_WCs_flavscheme
  START_CAPABILITY

      #define FUNCTION DD_rel_WCs_flavscheme_DMEFT
      START_FUNCTION(map_str_dbl)
      DEPENDENCY(DMEFT_spectrum, Spectrum)
      ALLOW_MODEL(DMEFT)
      #undef FUNCTION

      #define FUNCTION DD_rel_WCs_flavscheme_DiracSingletDM_Z2
      START_FUNCTION(map_str_dbl)
      DEPENDENCY(DiracSingletDM_Z2_spectrum, Spectrum)
      ALLOW_MODEL(DiracSingletDM_Z2)
      #undef FUNCTION

      #define FUNCTION DD_rel_WCs_flavscheme_MajoranaSingletDM_Z2
      START_FUNCTION(map_str_dbl)
      DEPENDENCY(MajoranaSingletDM_Z2_spectrum, Spectrum)
      ALLOW_MODEL(MajoranaSingletDM_Z2)
      #undef FUNCTION

  #undef CAPABILITY

  // Relativistic Wilson coefficients defined above the EW scale      
  #define CAPABILITY DD_rel_WCs_EW
  START_CAPABILITY
  
      // S.B. removed DiracSingletDM_Z2 function as the Higgs portal 
      // models are all defined *after* EWSB. 

      // #define FUNCTION DD_rel_WCs_EW_DiracSingletDM_Z2
      // START_FUNCTION(map_str_dbl)
      // DEPENDENCY(DiracSingletDM_Z2_spectrum, Spectrum)
      // ALLOW_MODEL(DiracSingletDM_Z2)
      // #undef FUNCTION

  #undef CAPABILITY

  // Non-relativistic Wilson coefficients
  #define CAPABILITY DD_nonrel_WCs
  START_CAPABILITY

      /// Copying of NREO model parameters into NREO_DD_nucleon_couplings object
      #define FUNCTION NREO_couplings_from_parameters
      START_FUNCTION(NREO_DM_nucleon_couplings)
      ALLOW_MODELS(NREO_scalarDM, NREO_MajoranaDM, NREO_DiracDM)
      #undef FUNCTION

      /// Translation of DDcalc couplings into NREO couplings
      #define FUNCTION NREO_from_DD_couplings
      START_FUNCTION(NREO_DM_nucleon_couplings)
      DEPENDENCY(DD_couplings, DM_nucleon_couplings)
      #undef FUNCTION

      // Get non-relativistic WCs from the relativistic ones, using DirectDM.
      // Using flavour matching scheme.
      #define FUNCTION DD_nonrel_WCs_flavscheme
      START_FUNCTION(NREO_DM_nucleon_couplings)
      DEPENDENCY(DD_rel_WCs_flavscheme, map_str_dbl)
      DEPENDENCY(WIMP_properties, WIMPprops)
      DEPENDENCY(DirectDMNuisanceParameters, map_str_dbl)
      BACKEND_REQ(get_NR_WCs_flav, (), NREO_DM_nucleon_couplings, (map_str_dbl&, double&, int&, std::string&, map_str_dbl&))
      #undef FUNCTION

      // Get non-relativistic WCs from the relativistic ones, using DirectDM.
      // Using unbroken SM phase.
      #define FUNCTION DD_nonrel_WCs_EW
      START_FUNCTION(NREO_DM_nucleon_couplings)
      DEPENDENCY(DD_rel_WCs_EW, map_str_dbl)
      DEPENDENCY(WIMP_properties, WIMPprops)
      DEPENDENCY(DirectDMNuisanceParameters, map_str_dbl)
      BACKEND_REQ(get_NR_WCs_EW, (), NREO_DM_nucleon_couplings, (map_str_dbl&, double&, double&, double&, double&, std::string&, map_str_dbl&))
      #undef FUNCTION
      
      // Non-relativistic WCs computed directly for fermionic Higgs portal models.
      #define FUNCTION DD_nonrel_WCs_DiracSingletDM_Z2
      START_FUNCTION(NREO_DM_nucleon_couplings)
      DEPENDENCY(DiracSingletDM_Z2_spectrum, Spectrum)
      ALLOW_JOINT_MODEL(nuclear_params_fnq, DiracSingletDM_Z2)
      #undef FUNCTION

      #define FUNCTION DD_nonrel_WCs_MajoranaSingletDM_Z2
      START_FUNCTION(NREO_DM_nucleon_couplings)
      DEPENDENCY(MajoranaSingletDM_Z2_spectrum, Spectrum)
      ALLOW_JOINT_MODEL(nuclear_params_fnq, MajoranaSingletDM_Z2)
      #undef FUNCTION

  #undef CAPABILITY

  // Simple calculators of the spin-(in)dependent WIMP-proton and WIMP-neutron cross-sections
  QUICK_FUNCTION(DarkBit, sigma_SI_p, NEW_CAPABILITY, sigma_SI_p_simple, double, (), (DD_couplings, DM_nucleon_couplings), (mwimp, double))
  QUICK_FUNCTION(DarkBit, sigma_SI_n, NEW_CAPABILITY, sigma_SI_n_simple, double, (), (DD_couplings, DM_nucleon_couplings), (mwimp, double))
  QUICK_FUNCTION(DarkBit, sigma_SD_p, NEW_CAPABILITY, sigma_SD_p_simple, double, (), (DD_couplings, DM_nucleon_couplings), (mwimp, double))
  QUICK_FUNCTION(DarkBit, sigma_SD_n, NEW_CAPABILITY, sigma_SD_n_simple, double, (), (DD_couplings, DM_nucleon_couplings), (mwimp, double))

  // Generalized v^2n, q^2n DM-nucleon cross sections
  #define CAPABILITY sigma_SI_p
      #define FUNCTION sigma_SI_vnqn_FermionicHiggsPortal
      START_FUNCTION(map_intpair_dbl)
      DEPENDENCY(mwimp,double)
      DEPENDENCY(DD_nonrel_WCs, NREO_DM_nucleon_couplings)
      ALLOW_MODELS(DiracSingletDM_Z2, MajoranaSingletDM_Z2)
    #undef FUNCTION
  #undef CAPABILITY

  // Likelihoods for nuclear parameters:
  #define CAPABILITY lnL_SI_nuclear_parameters
  START_CAPABILITY
    #define FUNCTION lnL_sigmas_sigmal
      START_FUNCTION(double)
      ALLOW_MODEL(nuclear_params_sigmas_sigmal)
    #undef FUNCTION
  #undef CAPABILITY

  #define CAPABILITY lnL_SD_nuclear_parameters
  START_CAPABILITY
    #define FUNCTION lnL_deltaq
      START_FUNCTION(double)
      ALLOW_MODELS(nuclear_params_fnq)
    #undef FUNCTION
  #undef CAPABILITY

  #define CAPABILITY DirectDMNuisanceParameters
  START_CAPABILITY
    #define FUNCTION ExtractDirectDMNuisanceParameters
      START_FUNCTION(map_str_dbl)
      DEPENDENCY(SMINPUTS, SMInputs)      
      ALLOW_MODELS(nuclear_params_ChPT)
    #undef FUNCTION
  #undef CAPABILITY

   // Likelihoods for nuisance parameters ChPT in DirectDM 2.2.0
  #define CAPABILITY lnL_nuclear_parameters_ChPT
  START_CAPABILITY
    #define FUNCTION lnL_sigmapiN_Deltas_gTs_rs2
      START_FUNCTION(double)
      ALLOW_MODELS(nuclear_params_ChPT_sigmapiN)
    #undef FUNCTION
  #undef CAPABILITY

  // DD rate and likelihood calculations. Don't try this one at home kids.
  #define DD_DECLARE_RESULT_FUNCTION(EXPERIMENT,TYPE,NAME)                          \
  LONG_START_CAPABILITY(MODULE, CAT_3(EXPERIMENT,_,NAME))                           \
  LONG_DECLARE_FUNCTION(MODULE, CAT_3(EXPERIMENT,_,NAME),                           \
   CAT_3(EXPERIMENT,_Get,NAME), TYPE, 0)                                            \
  LONG_DEPENDENCY(MODULE, CAT_3(EXPERIMENT,_Get,NAME),                              \
   CAT(EXPERIMENT,_Calculate), bool)                                                \
  LONG_BACKEND_REQ(MODULE, CAT_3(EXPERIMENT,_,NAME),                                \
   CAT_3(EXPERIMENT,_Get,NAME), DD_Experiment, (needs_DDCalc), int, (const str&))   \
  LONG_BACKEND_REQ(MODULE, CAT_3(EXPERIMENT,_,NAME),                                \
   CAT_3(EXPERIMENT,_Get,NAME), CAT(DD_,NAME), (needs_DDCalc), TYPE, (const int&))

  #define DD_DECLARE_BIN_FUNCTION(EXPERIMENT,TYPE,NAME)                             \
  LONG_START_CAPABILITY(MODULE, CAT_3(EXPERIMENT,_,NAME))                           \
  LONG_DECLARE_FUNCTION(MODULE, CAT_3(EXPERIMENT,_,NAME),                           \
   CAT_3(EXPERIMENT,_Get,NAME), std::vector<double>, 0)                             \
  LONG_DEPENDENCY(MODULE, CAT_3(EXPERIMENT,_Get,NAME),                              \
   CAT(EXPERIMENT,_Calculate), bool)                                                \
  LONG_BACKEND_REQ(MODULE, CAT_3(EXPERIMENT,_,NAME),                                \
   CAT_3(EXPERIMENT,_Get,NAME), DD_Experiment, (needs_DDCalc), int, (const str&))   \
  LONG_BACKEND_REQ(MODULE, CAT_3(EXPERIMENT,_,NAME),                                \
   CAT_3(EXPERIMENT,_Get,NAME), DD_Bins, (needs_DDCalc), int, (const int&))         \
  LONG_BACKEND_REQ(MODULE, CAT_3(EXPERIMENT,_,NAME),                                \
   CAT_3(EXPERIMENT,_Get,NAME), CAT(DD_,NAME), (needs_DDCalc), TYPE, (const int&,   \
   const int&))

  #define DD_DECLARE_EXPERIMENT(EXPERIMENT)                                         \
  LONG_START_CAPABILITY(MODULE, CAT(EXPERIMENT,_Calculate))                         \
  LONG_DECLARE_FUNCTION(MODULE, CAT(EXPERIMENT,_Calculate),                         \
   CAT(EXPERIMENT,_Calc), bool, 0)                                                  \
  LONG_BACKEND_REQ(MODULE, CAT(EXPERIMENT,_Calculate),                              \
   CAT(EXPERIMENT,_Calc), DD_Experiment, (needs_DDCalc), int, (const str&))         \
  LONG_BACKEND_REQ(MODULE, CAT(EXPERIMENT,_Calculate),                              \
   CAT(EXPERIMENT,_Calc), DD_CalcRates, (needs_DDCalc), void, (const int&))         \
  DD_DECLARE_RESULT_FUNCTION(EXPERIMENT,int,Events)                                 \
  DD_DECLARE_RESULT_FUNCTION(EXPERIMENT,double,Background)                          \
  DD_DECLARE_RESULT_FUNCTION(EXPERIMENT,double,Signal)                              \
  DD_DECLARE_RESULT_FUNCTION(EXPERIMENT,double,SignalSI)                            \
  DD_DECLARE_RESULT_FUNCTION(EXPERIMENT,double,SignalSD)                            \
  DD_DECLARE_RESULT_FUNCTION(EXPERIMENT,int,Bins)                                   \
  DD_DECLARE_RESULT_FUNCTION(EXPERIMENT,double,LogLikelihood)                       \
  DD_DECLARE_BIN_FUNCTION(EXPERIMENT,int,BinEvents)                                 \
  DD_DECLARE_BIN_FUNCTION(EXPERIMENT,double,BinBackground)                          \
  DD_DECLARE_BIN_FUNCTION(EXPERIMENT,double,BinSignal)                              \

  #define SET_BACKEND_OPTION(EXPERIMENT, VERSIONS)                                  \
  LONG_BACKEND_OPTION(MODULE, CAT(EXPERIMENT,_Calculate), CAT(EXPERIMENT,_Calc),    \
   VERSIONS, (needs_DDCalc))                                                        \
  LONG_BACKEND_OPTION(MODULE, CAT(EXPERIMENT,_Events), CAT(EXPERIMENT,_GetEvents),  \
   VERSIONS, (needs_DDCalc))                                                        \
  LONG_BACKEND_OPTION(MODULE, CAT(EXPERIMENT,_Background),                          \
   CAT(EXPERIMENT,_GetBackground), VERSIONS, (needs_DDCalc))                        \
  LONG_BACKEND_OPTION(MODULE, CAT(EXPERIMENT,_Signal), CAT(EXPERIMENT,_GetSignal),  \
   VERSIONS, (needs_DDCalc))                                                        \
  LONG_BACKEND_OPTION(MODULE, CAT(EXPERIMENT,_SignalSI),                            \
   CAT(EXPERIMENT,_GetSignalSI), VERSIONS, (needs_DDCalc))                          \
  LONG_BACKEND_OPTION(MODULE, CAT(EXPERIMENT,_SignalSD),                            \
   CAT(EXPERIMENT,_GetSignalSD), VERSIONS, (needs_DDCalc))                          \
  LONG_BACKEND_OPTION(MODULE, CAT(EXPERIMENT,_Bins), CAT(EXPERIMENT,_GetBins),      \
   VERSIONS, (needs_DDCalc))                                                        \
  LONG_BACKEND_OPTION(MODULE, CAT(EXPERIMENT,_LogLikelihood),                       \
   CAT(EXPERIMENT,_GetLogLikelihood), VERSIONS, (needs_DDCalc))                     \
  LONG_BACKEND_OPTION(MODULE, CAT(EXPERIMENT,_BinEvents),                           \
   CAT(EXPERIMENT,_GetBinEvents), VERSIONS, (needs_DDCalc))                         \
  LONG_BACKEND_OPTION(MODULE, CAT(EXPERIMENT,_BinBackground),                       \
   CAT(EXPERIMENT,_GetBinBackground), VERSIONS, (needs_DDCalc))                     \
  LONG_BACKEND_OPTION(MODULE, CAT(EXPERIMENT,_BinSignal),                           \
   CAT(EXPERIMENT,_GetBinSignal), VERSIONS, (needs_DDCalc))                         \


  // Declare different DD experiments that exist in DDCalc.
  DD_DECLARE_EXPERIMENT(XENON100_2012)        // Aprile et al., PRL 109, 181301 (2013) [arxiv:1207.5988]
  DD_DECLARE_EXPERIMENT(XENON1T_2017)         // Aprile et al., PRL 119, 181301 (2017) [arxiv:1705.06655]
  DD_DECLARE_EXPERIMENT(XENON1T_2018)         // Aprile et al., May 28 talk at Gran Sasso.
  DD_DECLARE_EXPERIMENT(DARWIN)               // M. Schumann et al., [arXiv:1506.08309]
  DD_DECLARE_EXPERIMENT(LUX_2013)             // Akerib et al., PRL 112, 091303 (2014) [arxiv:1310.8214]
  DD_DECLARE_EXPERIMENT(LUX_2015)             // D.S. Akerib et al., PRL 116, 161301 (2016) [arXiv:1512.03506]
  DD_DECLARE_EXPERIMENT(LUX_2016)             // D.S. Akerib et al., PRL 118, 021303 (2017) [arxiv:1608.07648]
  DD_DECLARE_EXPERIMENT(LZ)                   // LZ TDR, [arXiv:1509.02910]
  DD_DECLARE_EXPERIMENT(PandaX_2016)          // A. Tan et al., PRL 117, 121303 (2016) [arxiv:1607.07400]
  DD_DECLARE_EXPERIMENT(PandaX_2017)          // X. Cui et al., PRL 119, 181302 (2017) [arxiv:1708.06917]
  DD_DECLARE_EXPERIMENT(DarkSide_50)          // P. Agnes et al., [arXiv:1802.07198]
  DD_DECLARE_EXPERIMENT(DarkSide_50_S2)       // P. Agnes et al., [arXiv:1802.06994]
  DD_DECLARE_EXPERIMENT(CRESST_II)            // G. Angloher et al., [arXiv:1509.01515]
  DD_DECLARE_EXPERIMENT(CRESST_III)           // A. H. Abdelhameed et al., [arXiv:1904.00498]
  DD_DECLARE_EXPERIMENT(SuperCDMS_2014)       // Agnese et al., PRL 112, 241302 (2014) [arxiv:1402.7137]
  DD_DECLARE_EXPERIMENT(CDMSlite)             // Agnese et al., PRL 116, 071301 (2015) [arxiv:1509.02448]
  DD_DECLARE_EXPERIMENT(SIMPLE_2014)          // Felizardo et al., PRD 89, 072013 (2014) [arxiv:1404.4309]
  DD_DECLARE_EXPERIMENT(PICO_2L)              // C. Amole et al., PRD 93, 061101 (2016) [arXiv:1601.03729]
  DD_DECLARE_EXPERIMENT(PICO_60_F)            // C. Amole et al., PRD 93, 052014 (2016) [arXiv:1510.07754]
  DD_DECLARE_EXPERIMENT(PICO_60_I)            // C. Amole et al., PRD 93, 052014 (2016) [arXiv:1510.07754]
  DD_DECLARE_EXPERIMENT(PICO_60)              // C. Amole et al., PRD 93, 052014 (2016) [arXiv:1510.07754]
  DD_DECLARE_EXPERIMENT(PICO_60_2017)         // C. Amole et al., arXiv:1702.07666
  DD_DECLARE_EXPERIMENT(PICO_60_2019)         // C. Amole et al., arXiv:1902.04031
  DD_DECLARE_EXPERIMENT(PICO_500)             // S. Fallows, talk at TAUP 2017

  // Specify which versions of DDCalc support which experiments.
  // If an experiment does not have any entry here, any version (of any backend) is allowed.

  // Introduced in DDCalc 1.0.0 but later deleted
  SET_BACKEND_OPTION(PICO_60_F, (DDCalc, 1.0.0, 1.1.0, 1.2.0, 2.1.0))
  SET_BACKEND_OPTION(PICO_60_I, (DDCalc, 1.0.0, 1.1.0, 1.2.0, 2.1.0))
  // Introduced in DDCalc 1.1.0
  SET_BACKEND_OPTION(PICO_60_2017, (DDCalc, 1.1.0, 1.2.0, 2.0.0, 2.1.0, 2.2.0))
  SET_BACKEND_OPTION(XENON1T_2017, (DDCalc, 1.1.0, 1.2.0, 2.0.0, 2.1.0, 2.2.0))
  // Introduced in DDCalc 1.2.0
  SET_BACKEND_OPTION(PandaX_2017, (DDCalc, 1.2.0, 2.0.0, 2.1.0, 2.2.0))
  // Introduced in DDCalc 2.0.0
  SET_BACKEND_OPTION(XENON1T_2018, (DDCalc, 2.0.0, 2.1.0, 2.2.0))
  SET_BACKEND_OPTION(DARWIN, (DDCalc, 2.0.0, 2.1.0, 2.2.0))
  SET_BACKEND_OPTION(LZ, (DDCalc, 2.0.0, 2.1.0, 2.2.0))
  SET_BACKEND_OPTION(DarkSide_50, (DDCalc, 2.0.0, 2.1.0, 2.2.0))
  SET_BACKEND_OPTION(CRESST_II, (DDCalc, 2.0.0, 2.1.0, 2.2.0))
  SET_BACKEND_OPTION(CDMSlite, (DDCalc, 2.0.0, 2.1.0, 2.2.0))
  SET_BACKEND_OPTION(PICO_60, (DDCalc, 2.0.0, 2.1.0, 2.2.0))
  SET_BACKEND_OPTION(PICO_500, (DDCalc, 2.0.0, 2.1.0, 2.2.0))
  // Introduced in DDCalc 2.2.0
  SET_BACKEND_OPTION(CRESST_III, (DDCalc, 2.2.0))
  SET_BACKEND_OPTION(DarkSide_50_S2, (DDCalc, 2.2.0))
  SET_BACKEND_OPTION(PICO_60_2019, (DDCalc, 2.2.0))


<<<<<<< HEAD
  // INDIRECT DETECTION: NEUTRINOS =====================================

  // WIMP spin (x2)
  #define CAPABILITY spinwimpx2
  //START_CAPABILITY // Don't need this; capability already created in a QUICK_FUNCTION above
     #define FUNCTION jwimpx2_from_WIMPprops
     START_FUNCTION(unsigned int)
     DEPENDENCY(WIMP_properties,WIMPprops)
     #undef FUNCTION
  #undef CAPABILITY

  // WIMP mass
  #define CAPABILITY mwimp
  //START_CAPABILITY // Don't need this; capability already created in a QUICK_FUNCTION above
     #define FUNCTION mwimp_from_WIMPprops
     START_FUNCTION(double)
     DEPENDENCY(WIMP_properties,WIMPprops)
     #undef FUNCTION
  #undef CAPABILITY

  // WIMP self conjugacy
  #define CAPABILITY wimp_sc
  //START_CAPABILITY // Don't need this; capability already created in a QUICK_FUNCTION above
     #define FUNCTION wimp_sc_from_WIMPprops
     START_FUNCTION(bool)
     DEPENDENCY(WIMP_properties,WIMPprops)
     #undef FUNCTION
  #undef CAPABILITY


  // Solar capture ------------------------
=======
  // Neutrinos =========================================================
>>>>>>> e07106d9


  /// Capture rate of regular dark matter in the Sun (no v-dependent or q-dependent cross-sections) (s^-1).
  #define CAPABILITY capture_rate_Sun
  START_CAPABILITY
    #define FUNCTION capture_rate_Sun_const_xsec_DS5 // DS 5
      START_FUNCTION(double)
      BACKEND_REQ(cap_Sun_v0q0_isoscalar, (ds5), double, (const double&, const double&, const double&))
      DEPENDENCY(mwimp, double)
      DEPENDENCY(sigma_SI_p, double)
      DEPENDENCY(sigma_SD_p, double)
      DEPENDENCY(DarkSUSY5_PointInit_LocalHalo, bool)
      BACKEND_OPTION((DarkSUSY, 5.1.3), (ds5))
    #undef FUNCTION

    #define FUNCTION capture_rate_Sun_const_xsec // DS 6
      START_FUNCTION(double)
      BACKEND_REQ(cap_Sun_v0q0_isoscalar, (ds6), double, (const double&, const double&, const double&, const double&))
      DEPENDENCY(mwimp, double)
      DEPENDENCY(sigma_SI_p, double)
      DEPENDENCY(sigma_SD_p, double)
      DEPENDENCY(RD_fraction, double)
      DEPENDENCY(LocalHalo, LocalMaxwellianHalo)
      DEPENDENCY(DarkSUSY_PointInit_LocalHalo, bool)
      BACKEND_OPTION((DarkSUSY_MSSM, 6.1.1, 6.2.2), (ds6))
      BACKEND_OPTION((DarkSUSY_generic_wimp, 6.1.1, 6.2.2), (ds6))
      FORCE_SAME_BACKEND(ds6)
    #undef FUNCTION

    ///Alternative function for the above: Capture rate of dark matter with a constant cross section (s^-1), using backend Captn' General
    #define FUNCTION capture_rate_Sun_const_xsec_capgen
    START_FUNCTION(double)
    DEPENDENCY(mwimp,double)
    DEPENDENCY(sigma_SI_p, double)
    DEPENDENCY(sigma_SD_p, double)
    BACKEND_REQ(cap_Sun_v0q0_isoscalar,(cg),void,(const double&,const double&,const double&,double&,double&))
    BACKEND_REQ(cap_sun_saturation,(cg),void,(const double&,double&))
    BACKEND_OPTION((CaptnGeneral),(cg))
    FORCE_SAME_BACKEND(cg)
    #undef FUNCTION

    ///Capture rate of dark matter with q^n or v^n cross section (s^-1), using backend Captn' General
    #define FUNCTION capture_rate_Sun_vnqn
    START_FUNCTION(double)
    DEPENDENCY(mwimp,double)
    DEPENDENCY(sigma_SD_p, map_intpair_dbl)
    DEPENDENCY(sigma_SI_p, map_intpair_dbl)
    BACKEND_REQ(cap_Sun_vnqn_isoscalar,(cg),void,(const double&,const double&,const int&,const int&,const int&,double&))
    BACKEND_REQ(cap_sun_saturation,(cg),void,(const double&,double&))
    BACKEND_OPTION((CaptnGeneral),(cg))
    FORCE_SAME_BACKEND(cg)
    #undef FUNCTION
/*
    #define FUNCTION populate_captureArray
    START_FUNCTION(double, int, int)
    BACKEND_REQ(populate_array,(CaptnGeneral),void,(const double&,const int&,const int&))
    #undef FUNCTION
*/
    ///Capture rate of dark matter with NREO method (s^-1), using backend Captn' General
    #define FUNCTION capture_rate_Sun_NREO
    START_FUNCTION(double)
    BACKEND_REQ(captn_NREO,(CaptnGeneral),void,(const double&,const double&,const int&,const int&,double&))
    BACKEND_REQ(cap_sun_saturation,(CaptnGeneral),void,(const double&,double&))
    BACKEND_REQ(populate_array,(CaptnGeneral),void,(const double&,const int&,const int&))
    DEPENDENCY(WIMP_properties, WIMPprops)
    DEPENDENCY(DD_nonrel_WCs,NREO_DM_nucleon_couplings)
    #undef FUNCTION
  #undef CAPABILITY

  /// Equilibration time for capture and annihilation of dark matter in the Sun (s)
  #define CAPABILITY equilibration_time_Sun
  START_CAPABILITY
    #define FUNCTION equilibration_time_Sun
      START_FUNCTION(double)
      DEPENDENCY(TH_ProcessCatalog, TH_ProcessCatalog)
      DEPENDENCY(mwimp, double)
      DEPENDENCY(DarkMatter_ID, std::string)
      DEPENDENCY(DarkMatterConj_ID, std::string)
      DEPENDENCY(capture_rate_Sun, double)
    #undef FUNCTION
  #undef CAPABILITY

  /// Annihilation rate of dark matter in the Sun (s^-1)
  #define CAPABILITY annihilation_rate_Sun
  START_CAPABILITY
    #define FUNCTION annihilation_rate_Sun
      START_FUNCTION(double)
      DEPENDENCY(equilibration_time_Sun, double)
      DEPENDENCY(capture_rate_Sun, double)
    #undef FUNCTION
  #undef CAPABILITY

  /// Neutrino yield function pointer and setup
  #define CAPABILITY nuyield_ptr
  START_CAPABILITY
    #define FUNCTION nuyield_from_DS
    START_FUNCTION(nuyield_info)
    ALLOW_MODELS(MSSM63atQ, ScalarSingletDM_Z2_running, ScalarSingletDM_Z3_running,
                 MajoranaSingletDM_Z2, DiracSingletDM_Z2, VectorSingletDM_Z2)
    DEPENDENCY(TH_ProcessCatalog, TH_ProcessCatalog)
    DEPENDENCY(mwimp, double)
    DEPENDENCY(sigmav, double)
    DEPENDENCY(DarkMatter_ID, std::string)
    DEPENDENCY(DarkMatterConj_ID, std::string)
    BACKEND_REQ(DS_nuyield_setup, (ds), void, (const double(&)[29],
     const double(&)[29][3], const double(&)[15], const double(&)[3], const double&,
     const double&))
    BACKEND_REQ(nuyield, (ds), double, (const double&, const int&, void*&))
    BACKEND_REQ(get_DS_neutral_h_decay_channels, (ds), std::vector< std::vector<str> >, ())
    BACKEND_REQ(get_DS_charged_h_decay_channels, (ds), std::vector< std::vector<str> >, ())
    FORCE_SAME_BACKEND(ds)
    #undef FUNCTION
  #undef CAPABILITY

  // Energy Injection ===================================================

  // Energy injection yields from ProcessCatalog, SimYield tables and FCMC
  #define CAPABILITY energy_injection_spectrum
  START_CAPABILITY
    #define FUNCTION energy_injection_spectrum_ProcessCatalog
      START_FUNCTION(DarkAges::Energy_injection_spectrum)
      ALLOW_MODELS(AnnihilatingDM_general,DecayingDM_general) // Ensure that one of the "energy injection marker" models is in use.
      DEPENDENCY(DarkMatter_ID, std::string)
      DEPENDENCY(DarkMatterConj_ID, std::string)
      DEPENDENCY(DM_process, std::string)
      DEPENDENCY(TH_ProcessCatalog, TH_ProcessCatalog)
      DEPENDENCY(GA_Yield, daFunk::Funk)
      DEPENDENCY(electron_Yield, daFunk::Funk)
      DEPENDENCY(positron_Yield, daFunk::Funk)
    #undef FUNCTION
  #undef CAPABILITY

  // Neutrino telescope likelihoods ====================================

  #define CAPABILITY IC22_data
  START_CAPABILITY
    #define FUNCTION IC22_full
      START_FUNCTION(nudata)
      DEPENDENCY(mwimp, double)
      DEPENDENCY(annihilation_rate_Sun, double)
      DEPENDENCY(nuyield_ptr, nuyield_info)
      BACKEND_REQ(nubounds, (), void, (const char&, const double&, const double&,
                                       nuyield_function_pointer, double&, double&, int&,
                                       double&, double&, const int&, const double&,
                                       const int&, const bool&, const double&,
                                       const double&, void*&, const bool&))
    #undef FUNCTION
  #undef CAPABILITY

  #define CAPABILITY IC22_signal
  START_CAPABILITY
    #define FUNCTION IC22_signal
    START_FUNCTION(double)
    DEPENDENCY(IC22_data, nudata)
    #undef FUNCTION
  #undef CAPABILITY

  #define CAPABILITY IC22_bg
  START_CAPABILITY
    #define FUNCTION IC22_bg
    START_FUNCTION(double)
    DEPENDENCY(IC22_data, nudata)
    #undef FUNCTION
  #undef CAPABILITY

  #define CAPABILITY IC22_loglike
  START_CAPABILITY
    #define FUNCTION IC22_loglike
    START_FUNCTION(double)
    DEPENDENCY(IC22_data, nudata)
    #undef FUNCTION
  #undef CAPABILITY

  #define CAPABILITY IC22_bgloglike
  START_CAPABILITY
    #define FUNCTION IC22_bgloglike
    START_FUNCTION(double)
    DEPENDENCY(IC22_data, nudata)
    #undef FUNCTION
  #undef CAPABILITY

  #define CAPABILITY IC22_pvalue
  START_CAPABILITY
    #define FUNCTION IC22_pvalue
    START_FUNCTION(double)
    DEPENDENCY(IC22_data, nudata)
    #undef FUNCTION
  #undef CAPABILITY

  #define CAPABILITY IC22_nobs
  START_CAPABILITY
    #define FUNCTION IC22_nobs
    START_FUNCTION(int)
    DEPENDENCY(IC22_data, nudata)
    #undef FUNCTION
  #undef CAPABILITY

  #define CAPABILITY IC79WH_data
  START_CAPABILITY
    #define FUNCTION IC79WH_full
      START_FUNCTION(nudata)
      DEPENDENCY(mwimp, double)
      DEPENDENCY(annihilation_rate_Sun, double)
      DEPENDENCY(nuyield_ptr, nuyield_info)
      BACKEND_REQ(nubounds, (), void, (const char&, const double&, const double&,
                                       nuyield_function_pointer, double&, double&, int&,
                                       double&, double&, const int&, const double&,
                                       const int&, const bool&, const double&,
                                       const double&, void*&, const bool&))
    #undef FUNCTION
  #undef CAPABILITY

  #define CAPABILITY IC79WH_signal
  START_CAPABILITY
    #define FUNCTION IC79WH_signal
    START_FUNCTION(double)
    DEPENDENCY(IC79WH_data, nudata)
    #undef FUNCTION
  #undef CAPABILITY

  #define CAPABILITY IC79WH_bg
  START_CAPABILITY
    #define FUNCTION IC79WH_bg
    START_FUNCTION(double)
    DEPENDENCY(IC79WH_data, nudata)
    #undef FUNCTION
  #undef CAPABILITY

  #define CAPABILITY IC79WH_loglike
  START_CAPABILITY
    #define FUNCTION IC79WH_loglike
    START_FUNCTION(double)
    DEPENDENCY(IC79WH_data, nudata)
    #undef FUNCTION
  #undef CAPABILITY

  #define CAPABILITY IC79WH_bgloglike
  START_CAPABILITY
    #define FUNCTION IC79WH_bgloglike
    START_FUNCTION(double)
    DEPENDENCY(IC79WH_data, nudata)
    #undef FUNCTION
  #undef CAPABILITY

  #define CAPABILITY IC79WH_pvalue
  START_CAPABILITY
    #define FUNCTION IC79WH_pvalue
    START_FUNCTION(double)
    DEPENDENCY(IC79WH_data, nudata)
    #undef FUNCTION
  #undef CAPABILITY

  #define CAPABILITY IC79WH_nobs
  START_CAPABILITY
    #define FUNCTION IC79WH_nobs
    START_FUNCTION(int)
    DEPENDENCY(IC79WH_data, nudata)
    #undef FUNCTION
  #undef CAPABILITY

  #define CAPABILITY IC79WL_data
  START_CAPABILITY
    #define FUNCTION IC79WL_full
      START_FUNCTION(nudata)
      DEPENDENCY(mwimp, double)
      DEPENDENCY(annihilation_rate_Sun, double)
      DEPENDENCY(nuyield_ptr, nuyield_info)
      BACKEND_REQ(nubounds, (), void, (const char&, const double&, const double&,
                                       nuyield_function_pointer, double&, double&, int&,
                                       double&, double&, const int&, const double&,
                                       const int&, const bool&, const double&,
                                       const double&, void*&, const bool&))
    #undef FUNCTION
  #undef CAPABILITY

  #define CAPABILITY IC79WL_signal
  START_CAPABILITY
    #define FUNCTION IC79WL_signal
    START_FUNCTION(double)
    DEPENDENCY(IC79WL_data, nudata)
    #undef FUNCTION
  #undef CAPABILITY

  #define CAPABILITY IC79WL_bg
  START_CAPABILITY
    #define FUNCTION IC79WL_bg
    START_FUNCTION(double)
    DEPENDENCY(IC79WL_data, nudata)
    #undef FUNCTION
  #undef CAPABILITY

  #define CAPABILITY IC79WL_loglike
  START_CAPABILITY
    #define FUNCTION IC79WL_loglike
    START_FUNCTION(double)
    DEPENDENCY(IC79WL_data, nudata)
    #undef FUNCTION
  #undef CAPABILITY

  #define CAPABILITY IC79WL_bgloglike
  START_CAPABILITY
    #define FUNCTION IC79WL_bgloglike
    START_FUNCTION(double)
    DEPENDENCY(IC79WL_data, nudata)
    #undef FUNCTION
  #undef CAPABILITY

  #define CAPABILITY IC79WL_pvalue
  START_CAPABILITY
    #define FUNCTION IC79WL_pvalue
    START_FUNCTION(double)
    DEPENDENCY(IC79WL_data, nudata)
    #undef FUNCTION
  #undef CAPABILITY

  #define CAPABILITY IC79WL_nobs
  START_CAPABILITY
    #define FUNCTION IC79WL_nobs
    START_FUNCTION(int)
    DEPENDENCY(IC79WL_data, nudata)
    #undef FUNCTION
  #undef CAPABILITY

  #define CAPABILITY IC79SL_data
  START_CAPABILITY
    #define FUNCTION IC79SL_full
      START_FUNCTION(nudata)
      DEPENDENCY(mwimp, double)
      DEPENDENCY(annihilation_rate_Sun, double)
      DEPENDENCY(nuyield_ptr, nuyield_info)
      BACKEND_REQ(nubounds, (), void, (const char&, const double&, const double&,
                                       nuyield_function_pointer, double&, double&, int&,
                                       double&, double&, const int&, const double&,
                                       const int&, const bool&, const double&,
                                       const double&, void*&, const bool&))
    #undef FUNCTION
  #undef CAPABILITY

  #define CAPABILITY IC79SL_signal
  START_CAPABILITY
    #define FUNCTION IC79SL_signal
    START_FUNCTION(double)
    DEPENDENCY(IC79SL_data, nudata)
    #undef FUNCTION
  #undef CAPABILITY

  #define CAPABILITY IC79SL_bg
  START_CAPABILITY
    #define FUNCTION IC79SL_bg
    START_FUNCTION(double)
    DEPENDENCY(IC79SL_data, nudata)
    #undef FUNCTION
  #undef CAPABILITY

  #define CAPABILITY IC79SL_loglike
  START_CAPABILITY
    #define FUNCTION IC79SL_loglike
    START_FUNCTION(double)
    DEPENDENCY(IC79SL_data, nudata)
    #undef FUNCTION
  #undef CAPABILITY

  #define CAPABILITY IC79SL_bgloglike
  START_CAPABILITY
    #define FUNCTION IC79SL_bgloglike
    START_FUNCTION(double)
    DEPENDENCY(IC79SL_data, nudata)
    #undef FUNCTION
  #undef CAPABILITY

  #define CAPABILITY IC79SL_pvalue
  START_CAPABILITY
    #define FUNCTION IC79SL_pvalue
    START_FUNCTION(double)
    DEPENDENCY(IC79SL_data, nudata)
    #undef FUNCTION
  #undef CAPABILITY

  #define CAPABILITY IC79SL_nobs
  START_CAPABILITY
    #define FUNCTION IC79SL_nobs
    START_FUNCTION(int)
    DEPENDENCY(IC79SL_data, nudata)
    #undef FUNCTION
  #undef CAPABILITY

  #define CAPABILITY IC79_loglike
  START_CAPABILITY
    #define FUNCTION IC79_loglike
    START_FUNCTION(double)
    DEPENDENCY(IC79WH_loglike, double)
    DEPENDENCY(IC79WL_loglike, double)
    DEPENDENCY(IC79SL_loglike, double)
    DEPENDENCY(IC79WH_bgloglike, double)
    DEPENDENCY(IC79WL_bgloglike, double)
    DEPENDENCY(IC79SL_bgloglike, double)
    #undef FUNCTION
  #undef CAPABILITY

  #define CAPABILITY IceCube_likelihood
  START_CAPABILITY
    #define FUNCTION IC_loglike
    START_FUNCTION(double)
    DEPENDENCY(IC22_loglike, double)
    DEPENDENCY(IC79WH_loglike, double)
    DEPENDENCY(IC79WL_loglike, double)
    DEPENDENCY(IC79SL_loglike, double)
    DEPENDENCY(IC22_bgloglike, double)
    DEPENDENCY(IC79WH_bgloglike, double)
    DEPENDENCY(IC79WL_bgloglike, double)
    DEPENDENCY(IC79SL_bgloglike, double)
    #undef FUNCTION
  #undef CAPABILITY


  // DarkBit auxiliary module functions ================================

  #define CAPABILITY UnitTest_DarkBit
  START_CAPABILITY
    #define FUNCTION UnitTest_DarkBit
    START_FUNCTION(int)
    DEPENDENCY(DD_couplings, DM_nucleon_couplings)
    DEPENDENCY(RD_oh2, double)
    DEPENDENCY(GA_Yield, daFunk::Funk)
    DEPENDENCY(TH_ProcessCatalog, TH_ProcessCatalog)
    DEPENDENCY(DarkMatter_ID, std::string)
    DEPENDENCY(DarkMatterConj_ID, std::string)
    #undef FUNCTION
  #undef CAPABILITY

  #define CAPABILITY DarkMatter_ID
  START_CAPABILITY
    #define FUNCTION DarkMatter_ID_AnnihilatingDM_mixture
    START_FUNCTION(std::string)
    ALLOW_MODELS(AnnihilatingDM_mixture)
    #undef FUNCTION
    #define FUNCTION DarkMatter_ID_DecayingDM_mixture
    START_FUNCTION(std::string)
    ALLOW_MODELS(DecayingDM_mixture)
    #undef FUNCTION
    #define FUNCTION DarkMatter_ID_ScalarSingletDM
    START_FUNCTION(std::string)
    ALLOW_MODELS(ScalarSingletDM_Z2, ScalarSingletDM_Z2_running, ScalarSingletDM_Z3, ScalarSingletDM_Z3_running)
    #undef FUNCTION
    #define FUNCTION DarkMatter_ID_VectorSingletDM
    START_FUNCTION(std::string)
    ALLOW_MODELS(VectorSingletDM_Z2)
    #undef FUNCTION
    #define FUNCTION DarkMatter_ID_MajoranaSingletDM
    START_FUNCTION(std::string)
    ALLOW_MODELS(MajoranaSingletDM_Z2)
    #undef FUNCTION
    #define FUNCTION DarkMatter_ID_DiracSingletDM
    START_FUNCTION(std::string)
    ALLOW_MODELS(DiracSingletDM_Z2)
    #undef FUNCTION
    #define FUNCTION DarkMatter_ID_MSSM
    START_FUNCTION(std::string)
    DEPENDENCY(MSSM_spectrum, Spectrum)
    #undef FUNCTION
    #define FUNCTION DarkMatter_ID_EFT
    START_FUNCTION(std::string)
    DEPENDENCY(WIMP_properties, WIMPprops)
    #undef FUNCTION
    #define FUNCTION DarkMatter_ID_DMEFT
    START_FUNCTION(std::string)
    ALLOW_MODELS(DMEFT)
    #undef FUNCTION
  #undef CAPABILITY

  #define CAPABILITY DarkMatterConj_ID
  START_CAPABILITY
    #define FUNCTION DarkMatterConj_ID_AnnihilatingDM_mixture
    START_FUNCTION(std::string)
    ALLOW_MODELS(AnnihilatingDM_mixture)
    #undef FUNCTION
    #define FUNCTION DarkMatterConj_ID_DecayingDM_mixture
    START_FUNCTION(std::string)
    ALLOW_MODELS(DecayingDM_mixture)
    #undef FUNCTION
    #define FUNCTION DarkMatterConj_ID_ScalarSingletDM
    START_FUNCTION(std::string)
    ALLOW_MODELS(ScalarSingletDM_Z2, ScalarSingletDM_Z2_running, ScalarSingletDM_Z3, ScalarSingletDM_Z3_running)
    #undef FUNCTION
    #define FUNCTION DarkMatterConj_ID_VectorSingletDM
    START_FUNCTION(std::string)
    ALLOW_MODELS(VectorSingletDM_Z2)
    #undef FUNCTION
    #define FUNCTION DarkMatterConj_ID_MajoranaSingletDM
    START_FUNCTION(std::string)
    ALLOW_MODELS(MajoranaSingletDM_Z2)
    #undef FUNCTION
    #define FUNCTION DarkMatterConj_ID_DiracSingletDM
    START_FUNCTION(std::string)
    ALLOW_MODELS(DiracSingletDM_Z2)
    #undef FUNCTION
    #define FUNCTION DarkMatterConj_ID_MSSM
    START_FUNCTION(std::string)
    DEPENDENCY(MSSM_spectrum, Spectrum)
    #undef FUNCTION
    #define FUNCTION DarkMatterConj_ID_EFT
    START_FUNCTION(std::string)
    DEPENDENCY(WIMP_properties, WIMPprops)
    #undef FUNCTION
    #define FUNCTION DarkMatterConj_ID_DMEFT
    START_FUNCTION(std::string)
    ALLOW_MODELS(DMEFT)
    #undef FUNCTION
  #undef CAPABILITY

  // Axion likelihoods and functions ===================================

  #define CAPABILITY QCDAxion_ZeroTemperatureMass
  START_CAPABILITY
    #define FUNCTION QCDAxion_ZeroTemperatureMass_Nuisance_lnL
    START_FUNCTION(double)
    ALLOW_MODEL(QCDAxion)
    #undef FUNCTION
  #undef CAPABILITY

  #define CAPABILITY QCDAxion_TemperatureDependence
  START_CAPABILITY
    #define FUNCTION QCDAxion_TemperatureDependence_Nuisance_lnL
    START_FUNCTION(double)
    ALLOW_MODEL(QCDAxion)
    #undef FUNCTION
  #undef CAPABILITY

  #define CAPABILITY QCDAxion_AxionPhotonConstant
  START_CAPABILITY
    #define FUNCTION QCDAxion_AxionPhotonConstant_Nuisance_lnL
    START_FUNCTION(double)
    ALLOW_MODEL(QCDAxion)
    #undef FUNCTION
  #undef CAPABILITY

  #define CAPABILITY ALPS1_signal_vac
  START_CAPABILITY
    #define FUNCTION calc_ALPS1_signal_vac
    START_FUNCTION(double)
    ALLOW_MODEL(GeneralALP)
    #undef FUNCTION
  #undef CAPABILITY

  #define CAPABILITY ALPS1_signal_gas
  START_CAPABILITY
    #define FUNCTION calc_ALPS1_signal_gas
    START_FUNCTION(double)
    ALLOW_MODEL(GeneralALP)
  #undef FUNCTION
  #undef CAPABILITY

  #define CAPABILITY lnL_ALPS1
  START_CAPABILITY
    #define FUNCTION calc_lnL_ALPS1
    START_FUNCTION(double)
    ALLOW_MODEL(GeneralALP)
    DEPENDENCY(ALPS1_signal_vac, double)
    DEPENDENCY(ALPS1_signal_gas, double)
    #undef FUNCTION
  #undef CAPABILITY

  #define CAPABILITY CAST2007_signal_vac
  START_CAPABILITY
    #define FUNCTION calc_CAST2007_signal_vac
    START_FUNCTION(std::vector<double>)
    ALLOW_MODEL(GeneralALP)
    #undef FUNCTION
  #undef CAPABILITY

  #define CAPABILITY CAST2017_signal_vac
  START_CAPABILITY
    #define FUNCTION calc_CAST2017_signal_vac
    START_FUNCTION(std::vector<std::vector<double>>)
    ALLOW_MODEL(GeneralALP)
    #undef FUNCTION
  #undef CAPABILITY

  #define CAPABILITY lnL_CAST2007
  START_CAPABILITY
    #define FUNCTION calc_lnL_CAST2007
    START_FUNCTION(double)
    ALLOW_MODEL(GeneralALP)
    DEPENDENCY(CAST2007_signal_vac, std::vector<double>)
    #undef FUNCTION
  #undef CAPABILITY

  #define CAPABILITY lnL_CAST2017
  START_CAPABILITY
    #define FUNCTION calc_lnL_CAST2017
    START_FUNCTION(double)
    ALLOW_MODEL(GeneralALP)
    DEPENDENCY(CAST2017_signal_vac, std::vector<std::vector<double>>)
    #undef FUNCTION
  #undef CAPABILITY

  #define CAPABILITY Haloscope_signal
  START_CAPABILITY
    #define FUNCTION calc_Haloscope_signal
    START_FUNCTION(double)
    ALLOW_MODEL(GeneralALP)
    DEPENDENCY(RD_fraction, double)
    DEPENDENCY(LocalHalo, LocalMaxwellianHalo)
    #undef FUNCTION
  #undef CAPABILITY

  #define CAPABILITY lnL_Haloscope_ADMX1
  START_CAPABILITY
    #define FUNCTION calc_lnL_Haloscope_ADMX1
    START_FUNCTION(double)
    ALLOW_MODEL(GeneralALP)
    DEPENDENCY(Haloscope_signal, double)
    #undef FUNCTION
  #undef CAPABILITY

  #define CAPABILITY lnL_Haloscope_ADMX2
  START_CAPABILITY
    #define FUNCTION calc_lnL_Haloscope_ADMX2
    START_FUNCTION(double)
    ALLOW_MODEL(GeneralALP)
    DEPENDENCY(Haloscope_signal, double)
    #undef FUNCTION
  #undef CAPABILITY

  #define CAPABILITY lnL_Haloscope_RBF
  START_CAPABILITY
    #define FUNCTION calc_lnL_Haloscope_RBF
    START_FUNCTION(double)
    ALLOW_MODEL(GeneralALP)
    DEPENDENCY(Haloscope_signal, double)
    #undef FUNCTION
  #undef CAPABILITY

  #define CAPABILITY lnL_Haloscope_UF
  START_CAPABILITY
    #define FUNCTION calc_lnL_Haloscope_UF
    START_FUNCTION(double)
    ALLOW_MODEL(GeneralALP)
    DEPENDENCY(Haloscope_signal, double)
    #undef FUNCTION
  #undef CAPABILITY

  #define CAPABILITY RParameter
  START_CAPABILITY
    #define FUNCTION calc_RParameter
    START_FUNCTION(double)
    ALLOW_MODEL(GeneralALP)
    #undef FUNCTION
  #undef CAPABILITY

  #define CAPABILITY lnL_RParameter
  START_CAPABILITY
    #define FUNCTION calc_lnL_RParameter
    START_FUNCTION(double)
    ALLOW_MODEL(GeneralALP)
    DEPENDENCY(RParameter, double)
    #undef FUNCTION
  #undef CAPABILITY

  #define CAPABILITY lnL_WDVar_G117B15A
  START_CAPABILITY
    #define FUNCTION calc_lnL_WDVar_G117B15A
    START_FUNCTION(double)
    ALLOW_MODEL(GeneralALP)
    #undef FUNCTION
  #undef CAPABILITY

  #define CAPABILITY lnL_WDVar_R548
  START_CAPABILITY
    #define FUNCTION calc_lnL_WDVar_R548
    START_FUNCTION(double)
    ALLOW_MODEL(GeneralALP)
    #undef FUNCTION
  #undef CAPABILITY

  #define CAPABILITY lnL_WDVar_PG1351489
  START_CAPABILITY
    #define FUNCTION calc_lnL_WDVar_PG1351489
    START_FUNCTION(double)
    ALLOW_MODEL(GeneralALP)
    #undef FUNCTION
  #undef CAPABILITY

  #define CAPABILITY lnL_WDVar_L192
  START_CAPABILITY
    #define FUNCTION calc_lnL_WDVar_L192
    START_FUNCTION(double)
    ALLOW_MODEL(GeneralALP)
    #undef FUNCTION
  #undef CAPABILITY

  #define CAPABILITY lnL_SN1987A
  START_CAPABILITY
    #define FUNCTION calc_lnL_SN1987A
    START_FUNCTION(double)
    ALLOW_MODEL(GeneralALP)
    DEPENDENCY(PhotonFluence_SN1987A_Conversion, double)
    #undef FUNCTION
  #undef CAPABILITY

  #define CAPABILITY PhotonFluence_SN1987A_Conversion
  START_CAPABILITY
    #define FUNCTION calc_PhotonFluence_SN1987A_Conversion
    START_FUNCTION(double)
    ALLOW_MODEL(GeneralALP)
    #undef FUNCTION
  #undef CAPABILITY

  #define CAPABILITY lnL_HESS_GCMF
  START_CAPABILITY
    #define FUNCTION calc_lnL_HESS_GCMF
    START_FUNCTION(double)
    ALLOW_MODEL(GeneralALP)
    #undef FUNCTION
  #undef CAPABILITY

  #define CAPABILITY lnL_XENON1T_Anomaly
  START_CAPABILITY
    #define FUNCTION calc_lnL_XENON1T_Anomaly
    START_FUNCTION(double)
    ALLOW_JOINT_MODEL(GeneralALP,XENON1T_NuisanceParameters)
    #undef FUNCTION
  #undef CAPABILITY

  #define CAPABILITY lnL_XENON1T_Anomaly_NuisanceParameters
  START_CAPABILITY
    #define FUNCTION calc_lnL_XENON1T_Anomaly_NuisanceParameters
    START_FUNCTION(double)
    ALLOW_MODEL(XENON1T_NuisanceParameters)
    #undef FUNCTION
  #undef CAPABILITY

  #define CAPABILITY lnL_XENON1T_DM_Anomaly
  START_CAPABILITY
    #define FUNCTION calc_lnL_XENON1T_DM_Anomaly
    START_FUNCTION(double)
    ALLOW_JOINT_MODEL(GeneralALP,XENON1T_NuisanceParameters,XENON1T_DM_NuisanceParameters)
    DEPENDENCY(LocalHalo, LocalMaxwellianHalo)
    #undef FUNCTION
  #undef CAPABILITY

  #define CAPABILITY AxionOscillationTemperature
  START_CAPABILITY
    #define FUNCTION calc_AxionOscillationTemperature
    START_FUNCTION(double)
    ALLOW_MODEL(GeneralALP)
    #undef FUNCTION
  #undef CAPABILITY

#undef MODULE<|MERGE_RESOLUTION|>--- conflicted
+++ resolved
@@ -458,6 +458,22 @@
       START_FUNCTION(TH_ProcessCatalog)
       ALLOW_MODELS(DecayingDM_mixture)
     #undef FUNCTION
+
+    #define FUNCTION TH_ProcessCatalog_WIMP_EFT
+      START_FUNCTION(TH_ProcessCatalog)
+      DEPENDENCY(decay_rates, DecayTable)
+      DEPENDENCY(SM_spectrum, Spectrum)
+      DEPENDENCY(WIMP_properties, WIMPprops)
+      DEPENDENCY(generic_WIMP_sigmav, WIMP_annihilation)
+    #undef FUNCTION
+
+    #define FUNCTION TH_ProcessCatalog_DMEFT
+      START_FUNCTION(TH_ProcessCatalog)
+      DEPENDENCY(decay_rates, DecayTable)
+      DEPENDENCY(DMEFT_spectrum, Spectrum)
+      BACKEND_REQ(CH_Sigma_V, (), double, (str&, std::vector<str>&, std::vector<str>&, double&, const DecayTable&))
+      ALLOW_MODELS(DMEFT)
+    #undef FUNCTION
   #undef CAPABILITY
 
   /// Information about the nature of the DM process in question
@@ -808,20 +824,6 @@
     #define FUNCTION dump_antiprotonSpectrum
       START_FUNCTION(int)
       DEPENDENCY(antiproton_Yield, daFunk::Funk)
-    #undef FUNCTION
-    #define FUNCTION TH_ProcessCatalog_WIMP_EFT
-      START_FUNCTION(TH_ProcessCatalog)
-      DEPENDENCY(decay_rates, DecayTable)
-      DEPENDENCY(SM_spectrum, Spectrum)
-      DEPENDENCY(WIMP_properties, WIMPprops)
-      DEPENDENCY(generic_WIMP_sigmav, WIMP_annihilation)
-    #undef FUNCTION
-    #define FUNCTION TH_ProcessCatalog_DMEFT
-      START_FUNCTION(TH_ProcessCatalog)
-      DEPENDENCY(decay_rates, DecayTable)
-      DEPENDENCY(DMEFT_spectrum, Spectrum)
-      BACKEND_REQ(CH_Sigma_V, (), double, (str&, std::vector<str>&, std::vector<str>&, double&, const DecayTable&))
-      ALLOW_MODELS(DMEFT)
     #undef FUNCTION
   #undef CAPABILITY
 
@@ -1377,8 +1379,7 @@
   SET_BACKEND_OPTION(PICO_60_2019, (DDCalc, 2.2.0))
 
 
-<<<<<<< HEAD
-  // INDIRECT DETECTION: NEUTRINOS =====================================
+  // Neutrinos =========================================================
 
   // WIMP spin (x2)
   #define CAPABILITY spinwimpx2
@@ -1409,9 +1410,6 @@
 
 
   // Solar capture ------------------------
-=======
-  // Neutrinos =========================================================
->>>>>>> e07106d9
 
 
   /// Capture rate of regular dark matter in the Sun (no v-dependent or q-dependent cross-sections) (s^-1).
