//   GAMBIT: Global and Modular BSM Inference Tool
//   *********************************************
///  \file
///
///  Rollcall header for module DarkBit
///
///  Compile-time registration of available obser-
///  vables and likelihoods, as well as their
///  dependencies.
///
///  Add to this if you want to add an observable
///  or likelihood to this module.
///
///  *********************************************
///
///  Authors (add name and date if you modify):
///
///  \author Christoph Weniger
///          (c.weniger@uva.nl)
///  \date 2013 Jul - 2015 May
///
///  \author Torsten Bringmann
///          (torsten.bringmann@fys.uio.no)
///  \date 2013 Jun
///  \date 2014 Mar [RD interface to DS is working]
///
///  \author Lars A. Dal
///          (l.a.dal@fys.uio.no)
///  \date 2014 Mar, Sep, Oct
///
///  \author Christopher Savage
///          (chris@savage.name)
///  \date 2014 Oct, Dec
///  \date 2015 June
///
///  \author Antje Putze
///          (antje.putze@lapth.cnrs.fr)
///  \date 2015 Jan
///
///  \author Pat Scott
///          (pscott@imperial.ac.uk)
///  \date 2014 Mar
///  \date 2015 Mar, Aug
///
///  *********************************************

#ifndef __DarkBit_rollcall_hpp__
#define __DarkBit_rollcall_hpp__

#include "gambit/DarkBit/DarkBit_types.hpp"

#define MODULE DarkBit
START_MODULE

  // Backend point initialization --------------------------

  // Function to initialize DarkSUSY to a specific model point.
  // The generic DarkSUSY initialization is done in the backend
  // initialization; this is only necessary for other capabilities
  // that make use of model-specific DarkSUSY routines.
  #define CAPABILITY DarkSUSY_PointInit
  START_CAPABILITY
    // Function returns if point initialization is successful
    // (probably always true)
    #define FUNCTION DarkSUSY_PointInit_MSSM
      START_FUNCTION(bool)
<<<<<<< HEAD
      DEPENDENCY(MSSM_spectrum, /*TAG*/ Spectrum) 
      DEPENDENCY(decay_rates, DecayTable) 
      ALLOW_MODELS(CMSSM,MSSM30atQ)
=======
      DEPENDENCY(MSSM_spectrum, const Spectrum*)
      DEPENDENCY(decay_rates, DecayTable)
      ALLOW_MODELS(MSSM63atQ,CMSSM)
>>>>>>> 145c817f
      // CMSSM
      BACKEND_REQ(dsgive_model_isasugra, (), void, (double&,double&,double&,double&,double&))
      BACKEND_REQ(dssusy_isasugra, (), void, (int&,int&))
      // MSSM7 -- not used at the moment!?
      BACKEND_REQ(mssmpar, (), DS_MSSMPAR)
      BACKEND_REQ(dssusy, (), void, (int&,int&))
      // Initialize DarkSUSY with SLHA file
      BACKEND_REQ(dsSLHAread, (), void, (const char*, int&, int))
      BACKEND_REQ(dsprep, (), void, ())
      // Initialize DarkSUSY with SLHA object (convenience function)
      BACKEND_REQ(initFromSLHAeaAndDecayTable, (), int, (const SLHAstruct&, const DecayTable&))
      // Print higgs widths
      BACKEND_REQ(dswwidth, (), void, (int&))
    #undef FUNCTION
  #undef CAPABILITY

  // Function to initialize LocalHalo model in DarkSUSY
  #define CAPABILITY DarkSUSY_PointInit_LocalHalo
  START_CAPABILITY
    #define FUNCTION DarkSUSY_PointInit_LocalHalo_func
      START_FUNCTION(bool)
      DEPENDENCY(RD_fraction, double)
      ALLOW_MODELS(LocalHalo)
      BACKEND_REQ(dshmcom,(),DS_HMCOM)
      BACKEND_REQ(dshmisodf,(),DS_HMISODF)
      BACKEND_REQ(dshmframevelcom,(),DS_HMFRAMEVELCOM)
      BACKEND_REQ(dshmnoclue,(),DS_HMNOCLUE)
    #undef FUNCTION
  #undef CAPABILITY

  // Relic density -----------------------------------------

  #define CAPABILITY RD_spectrum
  START_CAPABILITY
    #define FUNCTION RD_spectrum_SUSY
      START_FUNCTION(DarkBit::RD_spectrum_type)
      DEPENDENCY(DarkSUSY_PointInit, bool)
      BACKEND_REQ(mspctm, (), DS_MSPCTM)
      BACKEND_REQ(widths, (), DS_WIDTHS)
      BACKEND_REQ(intdof, (), DS_INTDOF)
      BACKEND_REQ(pacodes, (), DS_PACODES)
      BACKEND_REQ(particle_code, (), int, (const str&))
    #undef FUNCTION
    #define FUNCTION RD_spectrum_from_ProcessCatalog
      START_FUNCTION(DarkBit::RD_spectrum_type)
      DEPENDENCY(TH_ProcessCatalog, DarkBit::TH_ProcessCatalog)
      DEPENDENCY(DarkMatter_ID, std::string)
      ALLOW_MODELS(SingletDM)
    #undef FUNCTION
  #undef CAPABILITY

  #define CAPABILITY RD_spectrum_ordered
  START_CAPABILITY
    #define FUNCTION RD_spectrum_ordered_func
      START_FUNCTION(DarkBit::RD_spectrum_type)
      DEPENDENCY(RD_spectrum, DarkBit::RD_spectrum_type)
    #undef FUNCTION
  #undef CAPABILITY

  #define CAPABILITY RD_eff_annrate_DSprep
  START_CAPABILITY
    #define FUNCTION RD_annrate_DSprep_func
      START_FUNCTION(int)
      DEPENDENCY(RD_spectrum, DarkBit::RD_spectrum_type)
      BACKEND_REQ(rdmgev, (), DS_RDMGEV)
    #undef FUNCTION
  #undef CAPABILITY

  #define CAPABILITY RD_eff_annrate
  START_CAPABILITY
    #define FUNCTION RD_eff_annrate_SUSY
      START_FUNCTION(fptr_dd)
        DEPENDENCY(RD_eff_annrate_DSprep, int)
        BACKEND_REQ(dsanwx, (), double, (double&))
    #undef FUNCTION
    #define FUNCTION RD_eff_annrate_from_ProcessCatalog
      START_FUNCTION(fptr_dd)
      DEPENDENCY(TH_ProcessCatalog, DarkBit::TH_ProcessCatalog)
      DEPENDENCY(DarkMatter_ID, std::string)
      ALLOW_MODELS(SingletDM)
    #undef FUNCTION
  #undef CAPABILITY

  #define CAPABILITY RD_oh2
  START_CAPABILITY

    #define FUNCTION RD_oh2_general
      START_FUNCTION(double)
      DEPENDENCY(RD_spectrum_ordered, DarkBit::RD_spectrum_type)
      DEPENDENCY(RD_eff_annrate, fptr_dd)
#ifdef DARKBIT_RD_DEBUG
<<<<<<< HEAD
      DEPENDENCY(MSSM_spectrum, /*TAG*/ Spectrum) 
=======
      DEPENDENCY(MSSM_spectrum, const Spectrum*)
>>>>>>> 145c817f
#endif
      BACKEND_REQ(dsrdthlim, (), void, ())
      BACKEND_REQ(dsrdtab, (), void, (double(*)(double&), double&))
      BACKEND_REQ(dsrdeqn, (), void, (double(*)(double&),double&,double&,double&,double&,int&))
      BACKEND_REQ(dsrdwintp, (), double, (double&))
      BACKEND_REQ(particle_code, (), int, (const str&))
      BACKEND_REQ(widths, (), DS_WIDTHS)
      BACKEND_REQ(rdmgev, (), DS_RDMGEV)
      BACKEND_REQ(rdpth, (), DS_RDPTH)
      BACKEND_REQ(rdpars, (), DS_RDPARS)
      BACKEND_REQ(rdswitch, (), DS_RDSWITCH)
      BACKEND_REQ(rdlun, (), DS_RDLUN)
      BACKEND_REQ(rdpadd, (), DS_RDPADD)
      BACKEND_REQ(rddof, (), DS_RDDOF)
      BACKEND_REQ(rderrors, (), DS_RDERRORS)
    #undef FUNCTION

    // Routine for cross checking RD density results
    #define FUNCTION RD_oh2_DarkSUSY
      START_FUNCTION(double)
      ALLOW_MODELS(MSSM63atQ)
      DEPENDENCY(DarkSUSY_PointInit, bool)
      BACKEND_REQ(dsrdomega, (), double, (int&,int&,double&,int&,int&,int&))
    #undef FUNCTION

    // Routine for cross checking RD density results
    #define FUNCTION RD_oh2_MicrOmegas
      START_FUNCTION(double)
      BACKEND_REQ(oh2, (MicrOmegas_MSSM, MicrOmegasSingletDM), double, (double*,int,double))
      ALLOW_MODELS(MSSM63atQ,SingletDM)
    #undef FUNCTION
  #undef CAPABILITY

  #define CAPABILITY RD_fraction
  START_CAPABILITY
    #define FUNCTION RD_fraction_from_oh2
      START_FUNCTION(double)
      DEPENDENCY(RD_oh2, double)
    #undef FUNCTION
    #define FUNCTION RD_fraction_fixed
      START_FUNCTION(double)
    #undef FUNCTION
  #undef CAPABILITY


  // Cascade decays --------------------------------------------

  // Function for retrieving list of final states for cascade decays
  #define CAPABILITY cascadeMC_FinalStates
  START_CAPABILITY
    #define FUNCTION cascadeMC_FinalStates
      START_FUNCTION(std::vector<std::string>)
    #undef FUNCTION
  #undef CAPABILITY

  // Function setting up the decay table used in decay chains
  #define CAPABILITY cascadeMC_DecayTable
  START_CAPABILITY
    #define FUNCTION cascadeMC_DecayTable
      START_FUNCTION(DarkBit::DecayChain::DecayTable)
      DEPENDENCY(TH_ProcessCatalog, DarkBit::TH_ProcessCatalog)
      DEPENDENCY(SimYieldTable, DarkBit::SimYieldTable)
    #undef FUNCTION
  #undef CAPABILITY

  // Loop manager for cascade decays
  #define CAPABILITY cascadeMC_LoopManagement
  START_CAPABILITY
    #define FUNCTION cascadeMC_LoopManager
      START_FUNCTION(void, CAN_MANAGE_LOOPS)
      DEPENDENCY(GA_missingFinalStates, std::vector<std::string>)
      // Make sure these capabilities are run before the loop
      DEPENDENCY(cascadeMC_DecayTable, DarkBit::DecayChain::DecayTable)
      DEPENDENCY(SimYieldTable, DarkBit::SimYieldTable)
      DEPENDENCY(TH_ProcessCatalog, DarkBit::TH_ProcessCatalog)
    #undef FUNCTION
  #undef CAPABILITY

  // Function selecting initial state for decay chain
  #define CAPABILITY cascadeMC_InitialState
  START_CAPABILITY
    #define FUNCTION cascadeMC_InitialState
      START_FUNCTION(std::string)
      DEPENDENCY(GA_missingFinalStates, std::vector<std::string>)
      NEEDS_MANAGER_WITH_CAPABILITY(cascadeMC_LoopManagement)
    #undef FUNCTION
  #undef CAPABILITY

  // Event counter for cascade decays
  #define CAPABILITY cascadeMC_EventCount
  START_CAPABILITY
    #define FUNCTION cascadeMC_EventCount
      START_FUNCTION(DarkBit::stringIntMap)
      DEPENDENCY(cascadeMC_InitialState, std::string)
      NEEDS_MANAGER_WITH_CAPABILITY(cascadeMC_LoopManagement)
    #undef FUNCTION
  #undef CAPABILITY

  // Function for generating decay chains
  #define CAPABILITY cascadeMC_ChainEvent
  START_CAPABILITY
    #define FUNCTION cascadeMC_GenerateChain
      START_FUNCTION(DarkBit::DecayChain::ChainContainer)
      DEPENDENCY(cascadeMC_InitialState, std::string)
      DEPENDENCY(cascadeMC_DecayTable, DarkBit::DecayChain::DecayTable)
      NEEDS_MANAGER_WITH_CAPABILITY(cascadeMC_LoopManagement)
    #undef FUNCTION
  #undef CAPABILITY

  // Function responsible for histogramming and evaluating end conditions for event loop
  #define CAPABILITY cascadeMC_Histograms
  START_CAPABILITY
    #define FUNCTION cascadeMC_Histograms
      START_FUNCTION(DarkBit::simpleHistContainter)
      DEPENDENCY(cascadeMC_InitialState, std::string)
      DEPENDENCY(cascadeMC_ChainEvent, DarkBit::DecayChain::ChainContainer)
      DEPENDENCY(TH_ProcessCatalog, DarkBit::TH_ProcessCatalog)
      DEPENDENCY(SimYieldTable, DarkBit::SimYieldTable)
      DEPENDENCY(cascadeMC_FinalStates,std::vector<std::string>)
      NEEDS_MANAGER_WITH_CAPABILITY(cascadeMC_LoopManagement)
    #undef FUNCTION
  #undef CAPABILITY

  // Function requesting and returning gamma ray spectra from cascade decays.
  #define CAPABILITY cascadeMC_gammaSpectra
  START_CAPABILITY
    #define FUNCTION cascadeMC_gammaSpectra
      START_FUNCTION(DarkBit::stringFunkMap)
      DEPENDENCY(GA_missingFinalStates, std::vector<std::string>)
      DEPENDENCY(cascadeMC_FinalStates,std::vector<std::string>)
      DEPENDENCY(cascadeMC_Histograms, DarkBit::simpleHistContainter)
      DEPENDENCY(cascadeMC_EventCount, DarkBit::stringIntMap)
    #undef FUNCTION
  #undef CAPABILITY

  /*
  // Function for printing test result of cascade decays
  #define CAPABILITY cascadeMC_PrintResult
  START_CAPABILITY
    #define FUNCTION cascadeMC_PrintResult
      START_FUNCTION(bool)
      DEPENDENCY(cascadeMC_Histograms, DarkBit::simpleHistContainter)
      DEPENDENCY(cascadeMC_EventCount, DarkBit::stringIntMap)
    #undef FUNCTION
  #undef CAPABILITY
  */

  /*
  // Process catalog for testing purposes
  #define CAPABILITY cascadeMC_test_TH_ProcessCatalog
  START_CAPABILITY
    #define FUNCTION cascadeMC_test_TH_ProcessCatalog
      START_FUNCTION(DarkBit::TH_ProcessCatalog)
    #undef FUNCTION
  #undef CAPABILITY

  // Unit test for decay chains
  #define CAPABILITY cascadeMC_UnitTest
  START_CAPABILITY
    #define FUNCTION cascadeMC_UnitTest
      START_FUNCTION(bool)
      DEPENDENCY(cascadeMC_test_TH_ProcessCatalog, DarkBit::TH_ProcessCatalog)
      DEPENDENCY(SimYieldTable, DarkBit::SimYieldTable)
    #undef FUNCTION
  #undef CAPABILITY
  */

  // Gamma rays --------------------------------------------
  //
  #define CAPABILITY GA_missingFinalStates
  START_CAPABILITY
    #define FUNCTION GA_missingFinalStates
      START_FUNCTION(std::vector<std::string>)
      DEPENDENCY(TH_ProcessCatalog, DarkBit::TH_ProcessCatalog)
      DEPENDENCY(SimYieldTable, DarkBit::SimYieldTable)
      DEPENDENCY(DarkMatter_ID, std::string)
    #undef FUNCTION
  #undef CAPABILITY

  #define CAPABILITY GA_AnnYield
  START_CAPABILITY
    #define FUNCTION GA_AnnYield_General
      START_FUNCTION(daFunk::Funk)
      DEPENDENCY(TH_ProcessCatalog, DarkBit::TH_ProcessCatalog)
      DEPENDENCY(SimYieldTable, DarkBit::SimYieldTable)
      DEPENDENCY(cascadeMC_gammaSpectra, DarkBit::stringFunkMap)
      DEPENDENCY(DarkMatter_ID, std::string)
    #undef FUNCTION
  /*
    #define FUNCTION GA_AnnYield_DarkSUSY
      START_FUNCTION(daFunk::Funk)
      DEPENDENCY(TH_ProcessCatalog, DarkBit::TH_ProcessCatalog)
      DEPENDENCY(DarkMatter_ID, std::string)
      BACKEND_REQ(dshayield, (), double, (double&,double&,int&,int&,int&))
    #undef FUNCTION
  */
  #undef CAPABILITY

  #define CAPABILITY TH_ProcessCatalog
  START_CAPABILITY
    #define FUNCTION TH_ProcessCatalog_MSSM
      START_FUNCTION(DarkBit::TH_ProcessCatalog)
      //ALLOW_MODELS(MSSM63atQ)
      DEPENDENCY(DarkSUSY_PointInit, bool)
<<<<<<< HEAD
      DEPENDENCY(MSSM_spectrum, /*TAG*/ Spectrum)      
=======
      DEPENDENCY(MSSM_spectrum, const Spectrum*)
>>>>>>> 145c817f
      DEPENDENCY(DarkMatter_ID, std::string)
      DEPENDENCY(decay_rates,DecayTable)
//      BACKEND_REQ(mspctm, (), DS_MSPCTM)
      BACKEND_REQ(dssigmav, (), double, (int&))
      BACKEND_REQ(dsIBffdxdy, (), double, (int&, double&, double&))
      BACKEND_REQ(dsIBhhdxdy, (), double, (int&, double&, double&))
      BACKEND_REQ(dsIBwhdxdy, (), double, (int&, double&, double&))
      BACKEND_REQ(dsIBwwdxdy, (), double, (int&, double&, double&))
      BACKEND_REQ(IBintvars, (), DS_IBINTVARS)
      //PS: commented out for now, as this can't be a backend function in its current form.
      //BACKEND_REQ(registerMassesForIB, (), void,
      //    (std::map<std::string, DarkBit::TH_ParticleProperty>&))
      BACKEND_REQ(setMassesForIB, (), void, (bool))
    #undef FUNCTION
    #define FUNCTION TH_ProcessCatalog_SingletDM
      START_FUNCTION(DarkBit::TH_ProcessCatalog)
<<<<<<< HEAD
      DEPENDENCY(decay_rates,DecayTable)      
      DEPENDENCY(SingletDM_spectrum, /*TAG*/ Spectrum)
=======
      DEPENDENCY(decay_rates,DecayTable)
      DEPENDENCY(SingletDM_spectrum, const Spectrum*)
>>>>>>> 145c817f
      ALLOW_MODELS(SingletDM)
    #undef FUNCTION
  #undef CAPABILITY

  #define CAPABILITY lnL_FermiLATdwarfs
  START_CAPABILITY
//    #define FUNCTION lnL_FermiLATdwarfsSimple
//      START_FUNCTION(double)
//      DEPENDENCY(GA_AnnYield, daFunk::Funk)
//      DEPENDENCY(RD_fraction, double)
//    #undef FUNCTION
    #define FUNCTION lnL_FermiLATdwarfs_gamLike
      START_FUNCTION(double)
      DEPENDENCY(GA_AnnYield, daFunk::Funk)
      DEPENDENCY(RD_fraction, double)
      BACKEND_REQ(lnL, (gamLike), double, (int, const std::vector<double> &, const std::vector<double> &))
    #undef FUNCTION
  #undef CAPABILITY

  #define CAPABILITY lnL_FermiGC
  START_CAPABILITY
    #define FUNCTION lnL_FermiGC_gamLike
      START_FUNCTION(double)
      DEPENDENCY(GA_AnnYield, daFunk::Funk)
      DEPENDENCY(RD_fraction, double)
      BACKEND_REQ(lnL, (gamLike), double, (int, const std::vector<double> &, const std::vector<double> &))
    #undef FUNCTION
  #undef CAPABILITY

  #define CAPABILITY lnL_CTAGC
  START_CAPABILITY
    #define FUNCTION lnL_CTAGC_gamLike
      START_FUNCTION(double)
      DEPENDENCY(GA_AnnYield, daFunk::Funk)
      DEPENDENCY(RD_fraction, double)
      BACKEND_REQ(lnL, (gamLike), double, (int, const std::vector<double> &, const std::vector<double> &))
    #undef FUNCTION
  #undef CAPABILITY

  #define CAPABILITY lnL_HESSGC
  START_CAPABILITY
    #define FUNCTION lnL_HESSGC_gamLike
      START_FUNCTION(double)
      DEPENDENCY(GA_AnnYield, daFunk::Funk)
      DEPENDENCY(RD_fraction, double)
      BACKEND_REQ(lnL, (gamLike), double, (int, const std::vector<double> &, const std::vector<double> &))
    #undef FUNCTION
  #undef CAPABILITY

  #define CAPABILITY dump_GammaSpectrum
  START_CAPABILITY
    #define FUNCTION dump_GammaSpectrum
      START_FUNCTION(double)
      DEPENDENCY(GA_AnnYield, daFunk::Funk)
    #undef FUNCTION
  #undef CAPABILITY

  #define CAPABILITY lnL_oh2
  START_CAPABILITY
    #define FUNCTION lnL_oh2_Simple
      START_FUNCTION(double)
      DEPENDENCY(RD_oh2, double)
    #undef FUNCTION
    #define FUNCTION lnL_oh2_upperlimit
      START_FUNCTION(double)
      DEPENDENCY(RD_oh2, double)
    #undef FUNCTION
  #undef CAPABILITY

  // Local DM density likelihood

  #define CAPABILITY lnL_rho0
  START_CAPABILITY
    #define FUNCTION lnL_rho0_lognormal
      START_FUNCTION(double)
      ALLOW_MODELS(LocalHalo)
    #undef FUNCTION
  #undef CAPABILITY

  #define CAPABILITY lnL_vrot
  START_CAPABILITY
    #define FUNCTION lnL_vrot_gaussian
      START_FUNCTION(double)
      ALLOW_MODELS(LocalHalo)
    #undef FUNCTION
  #undef CAPABILITY

  #define CAPABILITY lnL_v0
  START_CAPABILITY
    #define FUNCTION lnL_v0_gaussian
      START_FUNCTION(double)
      ALLOW_MODELS(LocalHalo)
    #undef FUNCTION
  #undef CAPABILITY

  #define CAPABILITY lnL_vesc
  START_CAPABILITY
    #define FUNCTION lnL_vesc_gaussian
      START_FUNCTION(double)
      ALLOW_MODELS(LocalHalo)
    #undef FUNCTION
  #undef CAPABILITY

  // Simple WIMP property extractors =======================================

  // Retrieve the DM mass in GeV for generic models
  QUICK_FUNCTION(DarkBit, mwimp, NEW_CAPABILITY, mwimp_generic, double, (),
      (TH_ProcessCatalog, DarkBit::TH_ProcessCatalog), (DarkMatter_ID, std::string))

  // Retrieve the total thermally-averaged annihilation cross-section for indirect detection (cm^3 / s)
  QUICK_FUNCTION(DarkBit, sigmav, NEW_CAPABILITY, sigmav_late_universe, double, (),
      (TH_ProcessCatalog, DarkBit::TH_ProcessCatalog), (DarkMatter_ID, std::string))


  // DIRECT DETECTION ==================================================

  // Determine the DM-nucleon couplings
  #define CAPABILITY DD_couplings
  START_CAPABILITY

    #define FUNCTION DD_couplings_DarkSUSY
      START_FUNCTION(DM_nucleon_couplings)
      DEPENDENCY(DarkSUSY_PointInit, bool)
      BACKEND_REQ(dsddgpgn, (), void, (double&, double&, double&, double&))
      BACKEND_REQ(mspctm, (), DS_MSPCTM)
      BACKEND_REQ(ddcom, (DarkSUSY), DS_DDCOM)
      ALLOW_MODELS(nuclear_params_fnq)
    #undef FUNCTION

    #define FUNCTION DD_couplings_MicrOmegas
      START_FUNCTION(DM_nucleon_couplings)
      BACKEND_REQ(nucleonAmplitudes, (gimmemicro), int, (double(*)(double,double,double,double), double*, double*, double*, double*))
      BACKEND_REQ(FeScLoop, (gimmemicro), double, (double, double, double, double))
      BACKEND_REQ(MOcommon, (gimmemicro), MicrOmegas::MOcommonSTR)
      ALLOW_MODEL_DEPENDENCE(nuclear_params_fnq, MSSM63atQ, SingletDM)
      MODEL_GROUP(group1, (nuclear_params_fnq))
      MODEL_GROUP(group2, (MSSM63atQ, SingletDM))
      ALLOW_MODEL_COMBINATION(group1, group2)
      BACKEND_OPTION((MicrOmegas_MSSM),(gimmemicro))
      BACKEND_OPTION((MicrOmegasSingletDM),(gimmemicro))
      FORCE_SAME_BACKEND(gimmemicro)
    #undef FUNCTION

    #define FUNCTION DD_couplings_SingletDM
      START_FUNCTION(DM_nucleon_couplings)
      DEPENDENCY(SingletDM_spectrum, /*TAG*/ Spectrum)
      ALLOW_JOINT_MODEL(nuclear_params_fnq, SingletDM)
     #undef FUNCTION

  #undef CAPABILITY

  // Simple calculators of the spin-(in)dependent WIMP-proton and WIMP-neutron cross-sections
  QUICK_FUNCTION(DarkBit, sigma_SI_p, NEW_CAPABILITY, sigma_SI_p_simple, double, (), (DD_couplings, DM_nucleon_couplings), (mwimp, double))
  QUICK_FUNCTION(DarkBit, sigma_SI_n, NEW_CAPABILITY, sigma_SI_n_simple, double, (), (DD_couplings, DM_nucleon_couplings), (mwimp, double))
  QUICK_FUNCTION(DarkBit, sigma_SD_p, NEW_CAPABILITY, sigma_SD_p_simple, double, (), (DD_couplings, DM_nucleon_couplings), (mwimp, double))
  QUICK_FUNCTION(DarkBit, sigma_SD_n, NEW_CAPABILITY, sigma_SD_n_simple, double, (), (DD_couplings, DM_nucleon_couplings), (mwimp, double))

  // Likelihoods for nuclear parameters:
  #define CAPABILITY lnL_SI_nuclear_parameters
  START_CAPABILITY
    #define FUNCTION lnL_sigmas_sigmal
      START_FUNCTION(double)
      ALLOW_MODEL(nuclear_params_sigmas_sigmal)
    #undef FUNCTION
  #undef CAPABILITY

  #define CAPABILITY lnL_SD_nuclear_parameters
  START_CAPABILITY
    #define FUNCTION lnL_deltaq
      START_FUNCTION(double)
      ALLOW_MODELS(nuclear_params_fnq)
    #undef FUNCTION
  #undef CAPABILITY

  // DD rate and likelihood calculations. Don't try this one at home kids.
  #define DD_DECLARE_RESULT_FUNCTION(EXPERIMENT,TYPE,NAME)                    \
  LONG_START_CAPABILITY(MODULE, CAT_3(EXPERIMENT,_,NAME))                     \
  LONG_DECLARE_FUNCTION(MODULE, CAT_3(EXPERIMENT,_,NAME),                     \
   CAT_3(EXPERIMENT,_Get,NAME), TYPE, 0)                                      \
  LONG_DEPENDENCY(MODULE, CAT_3(EXPERIMENT,_Get,NAME),                        \
   CAT(EXPERIMENT,_Calculate), bool)                                          \
  LONG_BACKEND_REQ(MODULE, CAT_3(EXPERIMENT,_,NAME),                          \
   CAT_3(EXPERIMENT,_Get,NAME), DD_Experiment, (DDCalc), int, (const str&))   \
  LONG_BACKEND_REQ(MODULE, CAT_3(EXPERIMENT,_,NAME),                          \
   CAT_3(EXPERIMENT,_Get,NAME), CAT(DD_,NAME), (DDCalc), TYPE, (const int&))
  #define DD_DECLARE_EXPERIMENT(EXPERIMENT)                                   \
  LONG_START_CAPABILITY(MODULE, CAT(EXPERIMENT,_Calculate))                   \
  LONG_DECLARE_FUNCTION(MODULE, CAT(EXPERIMENT,_Calculate),                   \
   CAT(EXPERIMENT,_Calc), bool, 0)                                            \
  LONG_BACKEND_REQ(MODULE, CAT(EXPERIMENT,_Calculate),                        \
   CAT(EXPERIMENT,_Calc), DD_Experiment, (DDCalc), int, (const str&))         \
  LONG_BACKEND_REQ(MODULE, CAT(EXPERIMENT,_Calculate),                        \
   CAT(EXPERIMENT,_Calc), DD_CalcRates, (DDCalc), void, (const int&))         \
  DD_DECLARE_RESULT_FUNCTION(EXPERIMENT,int,Events)                           \
  DD_DECLARE_RESULT_FUNCTION(EXPERIMENT,double,Background)                    \
  DD_DECLARE_RESULT_FUNCTION(EXPERIMENT,double,Signal)                        \
  DD_DECLARE_RESULT_FUNCTION(EXPERIMENT,double,SignalSI)                      \
  DD_DECLARE_RESULT_FUNCTION(EXPERIMENT,double,SignalSD)                      \
  DD_DECLARE_RESULT_FUNCTION(EXPERIMENT,double,LogLikelihood)                 \

  // Declare different DD experiments that exist in DDCalc.
  DD_DECLARE_EXPERIMENT(XENON100_2012)
  DD_DECLARE_EXPERIMENT(LUX_2013)
  DD_DECLARE_EXPERIMENT(SuperCDMS_2014)
  DD_DECLARE_EXPERIMENT(SIMPLE_2014)
  DD_DECLARE_EXPERIMENT(DARWIN_Ar)
  DD_DECLARE_EXPERIMENT(DARWIN_Xe)


  // INDIRECT DETECTION: NEUTRINOS =====================================

  // Solar capture ------------------------

  // Capture rate of regular dark matter in the Sun (no v-dependent or q-dependent cross-sections) (s^-1).
  #define CAPABILITY capture_rate_Sun
  START_CAPABILITY
    #define FUNCTION capture_rate_Sun_const_xsec
      START_FUNCTION(double)
      BACKEND_REQ(cap_Sun_v0q0_isoscalar, (DarkSUSY), double, (const double&, const double&, const double&))
      DEPENDENCY(mwimp, double)
      DEPENDENCY(sigma_SI_p, double)
      DEPENDENCY(sigma_SD_p, double)
        #define CONDITIONAL_DEPENDENCY DarkSUSY_PointInit_LocalHalo
        START_CONDITIONAL_DEPENDENCY(bool)
        ACTIVATE_FOR_BACKEND(cap_Sun_v0q0_isoscalar, DarkSUSY)
        #undef CONDITIONAL_DEPENDENCY
    #undef FUNCTION
  #undef CAPABILITY

  // Equilibration time for capture and annihilation of dark matter in the Sun (s)
  #define CAPABILITY equilibration_time_Sun
  START_CAPABILITY
    #define FUNCTION equilibration_time_Sun
      START_FUNCTION(double)
      DEPENDENCY(sigmav, double)
      DEPENDENCY(mwimp, double)
      DEPENDENCY(capture_rate_Sun, double)
    #undef FUNCTION
  #undef CAPABILITY

  // Annihilation rate of dark matter in the Sun (s^-1)
  #define CAPABILITY annihilation_rate_Sun
  START_CAPABILITY
    #define FUNCTION annihilation_rate_Sun
      START_FUNCTION(double)
      DEPENDENCY(equilibration_time_Sun, double)
      DEPENDENCY(capture_rate_Sun, double)
    #undef FUNCTION
  #undef CAPABILITY

  /// Neutrino yield function pointer and setup
  #define CAPABILITY nuyield_ptr
  START_CAPABILITY
    #define FUNCTION nuyield_from_DS
    START_FUNCTION(nuyield_info)
    DEPENDENCY(TH_ProcessCatalog, DarkBit::TH_ProcessCatalog)
    DEPENDENCY(mwimp, double)
    DEPENDENCY(sigmav, double)
    DEPENDENCY(sigma_SI_p, double)
    DEPENDENCY(sigma_SD_p, double)
    DEPENDENCY(DarkMatter_ID, std::string)
    BACKEND_REQ(nuyield_setup, (needs_DS), void, (const double(&)[29],
     const double(&)[29][3], const double(&)[15], const double(&)[3], const double&,
     const double&, const double&, const double&, const double&))
    BACKEND_REQ(nuyield, (needs_DS), double, (const double&, const int&, void*&))
    BACKEND_REQ(get_DS_neutral_h_decay_channels, (needs_DS), std::vector< std::vector<str> >, ())
    BACKEND_REQ(get_DS_charged_h_decay_channels, (needs_DS), std::vector< std::vector<str> >, ())
    BACKEND_OPTION((DarkSUSY, 5.1.1, 5.1.2, 5.1.3), (needs_DS))
    #undef FUNCTION
  #undef CAPABILITY


  // Neutrino telescope likelihoods ------------------------

  #define CAPABILITY IC22_data
  START_CAPABILITY
    #define FUNCTION IC22_full
      START_FUNCTION(nudata)
      DEPENDENCY(mwimp, double)
      DEPENDENCY(annihilation_rate_Sun, double)
      DEPENDENCY(nuyield_ptr, nuyield_info)
      BACKEND_REQ(nubounds, (), void, (const char&, const double&, const double&,
                                       nuyield_function_pointer, double&, double&, int&,
                                       double&, double&, const int&, const double&,
                                       const int&, const bool&, const double&,
                                       const double&, void*&, const bool&))
    #undef FUNCTION
  #undef CAPABILITY

  #define CAPABILITY IC22_signal
  START_CAPABILITY
    #define FUNCTION IC22_signal
    START_FUNCTION(double)
    DEPENDENCY(IC22_data, nudata)
    #undef FUNCTION
  #undef CAPABILITY

  #define CAPABILITY IC22_bg
  START_CAPABILITY
    #define FUNCTION IC22_bg
    START_FUNCTION(double)
    DEPENDENCY(IC22_data, nudata)
    #undef FUNCTION
  #undef CAPABILITY

  #define CAPABILITY IC22_loglike
  START_CAPABILITY
    #define FUNCTION IC22_loglike
    START_FUNCTION(double)
    DEPENDENCY(IC22_data, nudata)
    #undef FUNCTION
  #undef CAPABILITY

  #define CAPABILITY IC22_bgloglike
  START_CAPABILITY
    #define FUNCTION IC22_bgloglike
    START_FUNCTION(double)
    DEPENDENCY(IC22_data, nudata)
    #undef FUNCTION
  #undef CAPABILITY

  #define CAPABILITY IC22_pvalue
  START_CAPABILITY
    #define FUNCTION IC22_pvalue
    START_FUNCTION(double)
    DEPENDENCY(IC22_data, nudata)
    #undef FUNCTION
  #undef CAPABILITY

  #define CAPABILITY IC22_nobs
  START_CAPABILITY
    #define FUNCTION IC22_nobs
    START_FUNCTION(int)
    DEPENDENCY(IC22_data, nudata)
    #undef FUNCTION
  #undef CAPABILITY

  #define CAPABILITY IC79WH_data
  START_CAPABILITY
    #define FUNCTION IC79WH_full
      START_FUNCTION(nudata)
      DEPENDENCY(mwimp, double)
      DEPENDENCY(annihilation_rate_Sun, double)
      DEPENDENCY(nuyield_ptr, nuyield_info)
      BACKEND_REQ(nubounds, (), void, (const char&, const double&, const double&,
                                       nuyield_function_pointer, double&, double&, int&,
                                       double&, double&, const int&, const double&,
                                       const int&, const bool&, const double&,
                                       const double&, void*&, const bool&))
    #undef FUNCTION
  #undef CAPABILITY

  #define CAPABILITY IC79WH_signal
  START_CAPABILITY
    #define FUNCTION IC79WH_signal
    START_FUNCTION(double)
    DEPENDENCY(IC79WH_data, nudata)
    #undef FUNCTION
  #undef CAPABILITY

  #define CAPABILITY IC79WH_bg
  START_CAPABILITY
    #define FUNCTION IC79WH_bg
    START_FUNCTION(double)
    DEPENDENCY(IC79WH_data, nudata)
    #undef FUNCTION
  #undef CAPABILITY

  #define CAPABILITY IC79WH_loglike
  START_CAPABILITY
    #define FUNCTION IC79WH_loglike
    START_FUNCTION(double)
    DEPENDENCY(IC79WH_data, nudata)
    #undef FUNCTION
  #undef CAPABILITY

  #define CAPABILITY IC79WH_bgloglike
  START_CAPABILITY
    #define FUNCTION IC79WH_bgloglike
    START_FUNCTION(double)
    DEPENDENCY(IC79WH_data, nudata)
    #undef FUNCTION
  #undef CAPABILITY

  #define CAPABILITY IC79WH_pvalue
  START_CAPABILITY
    #define FUNCTION IC79WH_pvalue
    START_FUNCTION(double)
    DEPENDENCY(IC79WH_data, nudata)
    #undef FUNCTION
  #undef CAPABILITY

  #define CAPABILITY IC79WH_nobs
  START_CAPABILITY
    #define FUNCTION IC79WH_nobs
    START_FUNCTION(int)
    DEPENDENCY(IC79WH_data, nudata)
    #undef FUNCTION
  #undef CAPABILITY

  #define CAPABILITY IC79WL_data
  START_CAPABILITY
    #define FUNCTION IC79WL_full
      START_FUNCTION(nudata)
      DEPENDENCY(mwimp, double)
      DEPENDENCY(annihilation_rate_Sun, double)
      DEPENDENCY(nuyield_ptr, nuyield_info)
      BACKEND_REQ(nubounds, (), void, (const char&, const double&, const double&,
                                       nuyield_function_pointer, double&, double&, int&,
                                       double&, double&, const int&, const double&,
                                       const int&, const bool&, const double&,
                                       const double&, void*&, const bool&))
    #undef FUNCTION
  #undef CAPABILITY

  #define CAPABILITY IC79WL_signal
  START_CAPABILITY
    #define FUNCTION IC79WL_signal
    START_FUNCTION(double)
    DEPENDENCY(IC79WL_data, nudata)
    #undef FUNCTION
  #undef CAPABILITY

  #define CAPABILITY IC79WL_bg
  START_CAPABILITY
    #define FUNCTION IC79WL_bg
    START_FUNCTION(double)
    DEPENDENCY(IC79WL_data, nudata)
    #undef FUNCTION
  #undef CAPABILITY

  #define CAPABILITY IC79WL_loglike
  START_CAPABILITY
    #define FUNCTION IC79WL_loglike
    START_FUNCTION(double)
    DEPENDENCY(IC79WL_data, nudata)
    #undef FUNCTION
  #undef CAPABILITY

  #define CAPABILITY IC79WL_bgloglike
  START_CAPABILITY
    #define FUNCTION IC79WL_bgloglike
    START_FUNCTION(double)
    DEPENDENCY(IC79WL_data, nudata)
    #undef FUNCTION
  #undef CAPABILITY

  #define CAPABILITY IC79WL_pvalue
  START_CAPABILITY
    #define FUNCTION IC79WL_pvalue
    START_FUNCTION(double)
    DEPENDENCY(IC79WL_data, nudata)
    #undef FUNCTION
  #undef CAPABILITY

  #define CAPABILITY IC79WL_nobs
  START_CAPABILITY
    #define FUNCTION IC79WL_nobs
    START_FUNCTION(int)
    DEPENDENCY(IC79WL_data, nudata)
    #undef FUNCTION
  #undef CAPABILITY

  #define CAPABILITY IC79SL_data
  START_CAPABILITY
    #define FUNCTION IC79SL_full
      START_FUNCTION(nudata)
      DEPENDENCY(mwimp, double)
      DEPENDENCY(annihilation_rate_Sun, double)
      DEPENDENCY(nuyield_ptr, nuyield_info)
      BACKEND_REQ(nubounds, (), void, (const char&, const double&, const double&,
                                       nuyield_function_pointer, double&, double&, int&,
                                       double&, double&, const int&, const double&,
                                       const int&, const bool&, const double&,
                                       const double&, void*&, const bool&))
    #undef FUNCTION
  #undef CAPABILITY

  #define CAPABILITY IC79SL_signal
  START_CAPABILITY
    #define FUNCTION IC79SL_signal
    START_FUNCTION(double)
    DEPENDENCY(IC79SL_data, nudata)
    #undef FUNCTION
  #undef CAPABILITY

  #define CAPABILITY IC79SL_bg
  START_CAPABILITY
    #define FUNCTION IC79SL_bg
    START_FUNCTION(double)
    DEPENDENCY(IC79SL_data, nudata)
    #undef FUNCTION
  #undef CAPABILITY

  #define CAPABILITY IC79SL_loglike
  START_CAPABILITY
    #define FUNCTION IC79SL_loglike
    START_FUNCTION(double)
    DEPENDENCY(IC79SL_data, nudata)
    #undef FUNCTION
  #undef CAPABILITY

  #define CAPABILITY IC79SL_bgloglike
  START_CAPABILITY
    #define FUNCTION IC79SL_bgloglike
    START_FUNCTION(double)
    DEPENDENCY(IC79SL_data, nudata)
    #undef FUNCTION
  #undef CAPABILITY

  #define CAPABILITY IC79SL_pvalue
  START_CAPABILITY
    #define FUNCTION IC79SL_pvalue
    START_FUNCTION(double)
    DEPENDENCY(IC79SL_data, nudata)
    #undef FUNCTION
  #undef CAPABILITY

  #define CAPABILITY IC79SL_nobs
  START_CAPABILITY
    #define FUNCTION IC79SL_nobs
    START_FUNCTION(int)
    DEPENDENCY(IC79SL_data, nudata)
    #undef FUNCTION
  #undef CAPABILITY

  #define CAPABILITY IC79_loglike
  START_CAPABILITY
    #define FUNCTION IC79_loglike
    START_FUNCTION(double)
    DEPENDENCY(IC79WH_loglike, double)
    DEPENDENCY(IC79WL_loglike, double)
    DEPENDENCY(IC79SL_loglike, double)
    DEPENDENCY(IC79WH_bgloglike, double)
    DEPENDENCY(IC79WL_bgloglike, double)
    DEPENDENCY(IC79SL_bgloglike, double)
    #undef FUNCTION
  #undef CAPABILITY

  #define CAPABILITY IceCube_likelihood
  START_CAPABILITY
    #define FUNCTION IC_loglike
    START_FUNCTION(double)
    DEPENDENCY(IC22_loglike, double)
    DEPENDENCY(IC79WH_loglike, double)
    DEPENDENCY(IC79WL_loglike, double)
    DEPENDENCY(IC79SL_loglike, double)
    DEPENDENCY(IC22_bgloglike, double)
    DEPENDENCY(IC79WH_bgloglike, double)
    DEPENDENCY(IC79WL_bgloglike, double)
    DEPENDENCY(IC79SL_bgloglike, double)
    #undef FUNCTION
  #undef CAPABILITY

  #define CAPABILITY UnitTest_DarkBit
  START_CAPABILITY
    #define FUNCTION UnitTest_DarkBit
    START_FUNCTION(int)
    DEPENDENCY(DD_couplings, DM_nucleon_couplings)
    DEPENDENCY(RD_oh2, double)
    DEPENDENCY(GA_AnnYield, daFunk::Funk)
    DEPENDENCY(TH_ProcessCatalog, DarkBit::TH_ProcessCatalog)
    DEPENDENCY(DarkMatter_ID, std::string)
    #undef FUNCTION
  #undef CAPABILITY

  #define CAPABILITY SimYieldTable
  START_CAPABILITY
    #define FUNCTION SimYieldTable_DarkSUSY
    START_FUNCTION(DarkBit::SimYieldTable)
    BACKEND_REQ(dshayield, (), double, (double&,double&,int&,int&,int&))
    #undef FUNCTION
    #define FUNCTION SimYieldTable_MicrOmegas
    START_FUNCTION(DarkBit::SimYieldTable)
    BACKEND_REQ(dNdE, (), double, (double,double,int,int))
    #undef FUNCTION
    #define FUNCTION SimYieldTable_PPPC
    START_FUNCTION(DarkBit::SimYieldTable)
    #undef FUNCTION
  #undef CAPABILITY

  #define CAPABILITY DarkMatter_ID
  START_CAPABILITY
    #define FUNCTION DarkMatter_ID_SingletDM
    START_FUNCTION(std::string)
    ALLOW_MODELS(SingletDM, SingletDM_running)
    #undef FUNCTION
    #define FUNCTION DarkMatter_ID_MSSM
    START_FUNCTION(std::string)
    DEPENDENCY(MSSM_spectrum, const Spectrum*)
    #undef FUNCTION
  #undef CAPABILITY

  #define CAPABILITY GalacticHalo
  START_CAPABILITY
    #define FUNCTION GalacticHalo
    START_FUNCTION(daFunk::Funk)
    ALLOW_MODELS(GalacticHalo_gNFW, GalacticHalo_Einasto)
    #undef FUNCTION
  #undef CAPABILITY
#undef MODULE
#endif /* defined(__DarkBit_rollcall_hpp__) */<|MERGE_RESOLUTION|>--- conflicted
+++ resolved
@@ -64,15 +64,8 @@
     // (probably always true)
     #define FUNCTION DarkSUSY_PointInit_MSSM
       START_FUNCTION(bool)
-<<<<<<< HEAD
       DEPENDENCY(MSSM_spectrum, /*TAG*/ Spectrum) 
       DEPENDENCY(decay_rates, DecayTable) 
-      ALLOW_MODELS(CMSSM,MSSM30atQ)
-=======
-      DEPENDENCY(MSSM_spectrum, const Spectrum*)
-      DEPENDENCY(decay_rates, DecayTable)
-      ALLOW_MODELS(MSSM63atQ,CMSSM)
->>>>>>> 145c817f
       // CMSSM
       BACKEND_REQ(dsgive_model_isasugra, (), void, (double&,double&,double&,double&,double&))
       BACKEND_REQ(dssusy_isasugra, (), void, (int&,int&))
@@ -164,11 +157,7 @@
       DEPENDENCY(RD_spectrum_ordered, DarkBit::RD_spectrum_type)
       DEPENDENCY(RD_eff_annrate, fptr_dd)
 #ifdef DARKBIT_RD_DEBUG
-<<<<<<< HEAD
       DEPENDENCY(MSSM_spectrum, /*TAG*/ Spectrum) 
-=======
-      DEPENDENCY(MSSM_spectrum, const Spectrum*)
->>>>>>> 145c817f
 #endif
       BACKEND_REQ(dsrdthlim, (), void, ())
       BACKEND_REQ(dsrdtab, (), void, (double(*)(double&), double&))
@@ -373,11 +362,7 @@
       START_FUNCTION(DarkBit::TH_ProcessCatalog)
       //ALLOW_MODELS(MSSM63atQ)
       DEPENDENCY(DarkSUSY_PointInit, bool)
-<<<<<<< HEAD
       DEPENDENCY(MSSM_spectrum, /*TAG*/ Spectrum)      
-=======
-      DEPENDENCY(MSSM_spectrum, const Spectrum*)
->>>>>>> 145c817f
       DEPENDENCY(DarkMatter_ID, std::string)
       DEPENDENCY(decay_rates,DecayTable)
 //      BACKEND_REQ(mspctm, (), DS_MSPCTM)
@@ -394,13 +379,8 @@
     #undef FUNCTION
     #define FUNCTION TH_ProcessCatalog_SingletDM
       START_FUNCTION(DarkBit::TH_ProcessCatalog)
-<<<<<<< HEAD
       DEPENDENCY(decay_rates,DecayTable)      
       DEPENDENCY(SingletDM_spectrum, /*TAG*/ Spectrum)
-=======
-      DEPENDENCY(decay_rates,DecayTable)
-      DEPENDENCY(SingletDM_spectrum, const Spectrum*)
->>>>>>> 145c817f
       ALLOW_MODELS(SingletDM)
     #undef FUNCTION
   #undef CAPABILITY
@@ -990,7 +970,7 @@
     #undef FUNCTION
     #define FUNCTION DarkMatter_ID_MSSM
     START_FUNCTION(std::string)
-    DEPENDENCY(MSSM_spectrum, const Spectrum*)
+    DEPENDENCY(MSSM_spectrum, Spectrum)
     #undef FUNCTION
   #undef CAPABILITY
 
