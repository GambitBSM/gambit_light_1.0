//   GAMBIT: Global and Modular BSM Inference Tool
//   *********************************************
///  \file
///
///  Example of GAMBIT DarkBit standalone
///  main program.
///
///  *********************************************
///
///  Authors (add name and date if you modify):
///   
///  \author Christoph Weniger
///  \date 2016 Feb
///
///  *********************************************

#include "gambit/Utils/standalone_module.hpp"
#include "gambit/DarkBit/DarkBit_rollcall.hpp"
#include "gambit/Elements/spectrum_factories.hpp"
#include "gambit/Elements/mssm_slhahelp.hpp"
#include "gambit/Models/SimpleSpectra/MSSMSimpleSpec.hpp"
#include "gambit/Utils/util_functions.hpp"

using namespace DarkBit::Functown;     // Functors wrapping the module's actual module functions
using namespace DarkBit::Accessors;    // Helper functions that provide some info about the module
using namespace BackendIniBit::Functown;    // Functors wrapping the backend initialisation functions

QUICK_FUNCTION(DarkBit, decay_rates, NEW_CAPABILITY, createDecays, DecayTable, ())
QUICK_FUNCTION(DarkBit, MSSM_spectrum, OLD_CAPABILITY, createSpectrum, Spectrum, ())
QUICK_FUNCTION(DarkBit, cascadeMC_gammaSpectra, OLD_CAPABILITY, CMC_dummy, DarkBit::stringFunkMap, ())


namespace Gambit
{
  namespace DarkBit
  {
    // Dummy functor for returning empty cascadeMC result spectra
    void CMC_dummy(DarkBit::stringFunkMap& result)
    {
      DarkBit::stringFunkMap sfm;
      result = sfm;
    }

    // Create spectrum object from SLHA file input.slha
    void createSpectrum(Spectrum& outSpec)
    {
      using namespace Pipes::createSpectrum;
<<<<<<< HEAD
=======
      static Spectrum mySpec;
      /// Option inputFileName<std::string>: Input SLHA (required)
>>>>>>> 8112c381
      std::string inputFileName = runOptions->getValue<std::string>("filename");
      std::cout << "Loading: " << inputFileName << std::endl;
      outSpec = spectrum_from_SLHA<MSSMSimpleSpec>(inputFileName);
    }

    // Create decay object from SLHA file input.slha
    void createDecays(DecayTable& outDecays)
    {
      using namespace Pipes::createDecays;
      /// Option inputFileName<std::string>: Input SLHA (required)
      std::string inputFileName = runOptions->getValue<std::string>("filename");
      std::cout << "Loading: " << inputFileName << std::endl;
      outDecays = DecayTable(inputFileName);
      //std::cout << "Exemplary width:" << std::endl;
      //std::cout << outDecays.at(std::pair<int,int>(25,0)).width_in_GeV << std::endl;
    }
  }
}

int main(int argc, char* argv[])
{

  try
  {
    if (argc == 1)
    {
      std::cout << "Please provide name of slha file at command line." << std::endl;
      exit(1);
    }
    std::string filename = argv[1];
    std::string outname = "dNdE.dat";
    if (argc >= 3) outname = argv[2];
    std::string filename_data = "data.yaml";
    if (argc >= 4) filename_data = argv[3];
    std::string filename_dump = "dump.yaml";
    if (argc >= 5) filename_dump = argv[4];


    // ---- Initialise logging and exceptions ----

    initialise_standalone_logs("runs/DarkBit_standalone_MSSM/logs/");
    logger()<<"Running DarkBit standalone example"<<LogTags::info<<EOM;
    model_warning().set_fatal(true);


    // ---- Check that required backends are present ----
    
    if (not Backends::backendInfo().works["DarkSUSY5.1.3"]) backend_error().raise(LOCAL_INFO, "DarkSUSY 5.1.3 is missing!");
    if (not Backends::backendInfo().works["MicrOmegas3.6.9.2"]) backend_error().raise(LOCAL_INFO, "MicrOmegas 3.6.9.2 is missing!");
    if (not Backends::backendInfo().works["gamLike1.0.0"]) backend_error().raise(LOCAL_INFO, "gamLike 1.0.0 is missing!");
    if (not Backends::backendInfo().works["DDCalc1.0.0"]) backend_error().raise(LOCAL_INFO, "DDCalc 1.0.0 is missing!");
    if (not Backends::backendInfo().works["nulike1.0.3"]) backend_error().raise(LOCAL_INFO, "nulike 1.0.3 is missing!");


    // ---- Initialize models ----

    // Initialize LocalHalo model
    ModelParameters* LocalHalo_primary_parameters = Models::LocalHalo::Functown::primary_parameters.getcontentsPtr();
    LocalHalo_primary_parameters->setValue("rho0", 0.4);
    LocalHalo_primary_parameters->setValue("vrot", 235.);
    LocalHalo_primary_parameters->setValue("v0", 235.);
    LocalHalo_primary_parameters->setValue("vesc", 550.);
    LocalHalo_primary_parameters->setValue("vearth", 29.78);

    // Initialize nuclear_params_fnq model
    ModelParameters* nuclear_params_fnq = Models::nuclear_params_fnq::Functown::primary_parameters.getcontentsPtr();
    nuclear_params_fnq->setValue("fpd", 0.034);
    nuclear_params_fnq->setValue("fpu", 0.023);
    nuclear_params_fnq->setValue("fps", 0.14);
    nuclear_params_fnq->setValue("fnd", 0.041);
    nuclear_params_fnq->setValue("fnu", 0.019);
    nuclear_params_fnq->setValue("fns", 0.14);
    nuclear_params_fnq->setValue("deltad", -0.40);
    nuclear_params_fnq->setValue("deltau", 0.74);
    nuclear_params_fnq->setValue("deltas", -0.12);


    // ---- Initialize spectrum and decays from SLHA file ----

    createSpectrum.setOption<std::string>("filename", filename);
    createSpectrum.reset_and_calculate();
    createDecays.setOption<std::string>("filename", filename);
    createDecays.reset_and_calculate();


    // ---- Initialize backends ----

    // Initialize nulike backend
    Backends::nulike_1_0_3::Functown::nulike_bounds.setStatus(2);
    nulike_1_0_3_init.reset_and_calculate();

    // Initialize gamLike backend
    gamLike_1_0_0_init.notifyOfModel("GalacticHalo_Einasto");  // FIXME: Hack
    gamLike_1_0_0_init.reset_and_calculate();

    // Initialize MicrOmegas backend
    MicrOmegas_3_6_9_2_init.resolveDependency(&createSpectrum);
    MicrOmegas_3_6_9_2_init.notifyOfModel("MSSM30atQ");
    MicrOmegas_3_6_9_2_init.reset_and_calculate();

    // Initialize DarkSUSY backend
    DarkSUSY_5_1_3_init.reset_and_calculate();
    DarkSUSY_PointInit_MSSM.notifyOfModel("MSSM30atQ");
    DarkSUSY_PointInit_MSSM.resolveDependency(&createSpectrum);
    DarkSUSY_PointInit_MSSM.resolveDependency(&createDecays);
    DarkSUSY_PointInit_MSSM.resolveBackendReq(&Backends::DarkSUSY_5_1_3::Functown::init_diskless);
    DarkSUSY_PointInit_MSSM.resolveBackendReq(&Backends::DarkSUSY_5_1_3::Functown::dsgive_model_isasugra);
    DarkSUSY_PointInit_MSSM.resolveBackendReq(&Backends::DarkSUSY_5_1_3::Functown::dssusy_isasugra);
    DarkSUSY_PointInit_MSSM.resolveBackendReq(&Backends::DarkSUSY_5_1_3::Functown::dssusy);
    DarkSUSY_PointInit_MSSM.resolveBackendReq(&Backends::DarkSUSY_5_1_3::Functown::dsSLHAread);
    DarkSUSY_PointInit_MSSM.resolveBackendReq(&Backends::DarkSUSY_5_1_3::Functown::dsprep);
    DarkSUSY_PointInit_MSSM.resolveBackendReq(&Backends::DarkSUSY_5_1_3::Functown::dswwidth);
    DarkSUSY_PointInit_MSSM.resolveBackendReq(&Backends::DarkSUSY_5_1_3::Functown::mssmpar);
    DarkSUSY_PointInit_MSSM.setOption<bool>("use_dsSLHAread", true);
    DarkSUSY_PointInit_MSSM.reset_and_calculate();

    // Initialize DarkSUSY Local Halo Model
    DarkSUSY_PointInit_LocalHalo_func.notifyOfModel("LocalHalo");
    DarkSUSY_PointInit_LocalHalo_func.resolveDependency(&Models::LocalHalo::Functown::primary_parameters);
    DarkSUSY_PointInit_LocalHalo_func.resolveDependency(&RD_fraction_fixed);
    DarkSUSY_PointInit_LocalHalo_func.resolveBackendReq(&Backends::DarkSUSY_5_1_3::Functown::dshmcom);
    DarkSUSY_PointInit_LocalHalo_func.resolveBackendReq(&Backends::DarkSUSY_5_1_3::Functown::dshmisodf);
    DarkSUSY_PointInit_LocalHalo_func.resolveBackendReq(&Backends::DarkSUSY_5_1_3::Functown::dshmframevelcom);
    DarkSUSY_PointInit_LocalHalo_func.resolveBackendReq(&Backends::DarkSUSY_5_1_3::Functown::dshmnoclue);
    DarkSUSY_PointInit_LocalHalo_func.reset_and_calculate();


    // ---- Relic density ----

    // Relic density calculation with MicrOmegas
    RD_oh2_MicrOmegas.resolveBackendReq(&Backends::MicrOmegas_3_6_9_2::Functown::darkOmega);
    RD_oh2_MicrOmegas.setOption<int>("fast", 0);  // 0: accurate; 1: fast
    RD_oh2_MicrOmegas.reset_and_calculate();

    // Relic density calculation with DarkSUSY (the sloppy version)
    RD_oh2_DarkSUSY.resolveDependency(&DarkSUSY_PointInit_MSSM);
    RD_oh2_DarkSUSY.resolveBackendReq(&Backends::DarkSUSY_5_1_3::Functown::dsrdomega);
    RD_oh2_DarkSUSY.setOption<int>("fast", 0);  // 0: normal; 1: fast; 2: dirty
    RD_oh2_DarkSUSY.reset_and_calculate();
    // FIXME: Use "general" version instead

    // Calculate WMAP likelihoods, based on MicrOmegas result
    lnL_oh2_Simple.resolveDependency(&RD_oh2_MicrOmegas);
    lnL_oh2_Simple.reset_and_calculate();


    // ---- Set up basic internal structures for direct & indirect detection ----

    // Set identifier for DM particle
    DarkMatter_ID_MSSM.resolveDependency(&createSpectrum);
    DarkMatter_ID_MSSM.reset_and_calculate();

    // Set up process catalog based on DarkSUSY annihilation rates
    TH_ProcessCatalog_MSSM.resolveDependency(&DarkSUSY_PointInit_MSSM);
    TH_ProcessCatalog_MSSM.resolveDependency(&createSpectrum);
    TH_ProcessCatalog_MSSM.resolveDependency(&createDecays);
    TH_ProcessCatalog_MSSM.resolveDependency(&DarkMatter_ID_MSSM);
    TH_ProcessCatalog_MSSM.resolveBackendReq(&Backends::DarkSUSY_5_1_3::Functown::dssigmav);
    TH_ProcessCatalog_MSSM.resolveBackendReq(&Backends::DarkSUSY_5_1_3::Functown::dsIBffdxdy);
    TH_ProcessCatalog_MSSM.resolveBackendReq(&Backends::DarkSUSY_5_1_3::Functown::dsIBhhdxdy);
    TH_ProcessCatalog_MSSM.resolveBackendReq(&Backends::DarkSUSY_5_1_3::Functown::dsIBwhdxdy);
    TH_ProcessCatalog_MSSM.resolveBackendReq(&Backends::DarkSUSY_5_1_3::Functown::dsIBwwdxdy);
    TH_ProcessCatalog_MSSM.resolveBackendReq(&Backends::DarkSUSY_5_1_3::Functown::IBintvars);
    TH_ProcessCatalog_MSSM.resolveBackendReq(&Backends::DarkSUSY_5_1_3::Functown::setMassesForIB);
    TH_ProcessCatalog_MSSM.reset_and_calculate();

    // Assume for direct and indirect detection likelihoods that dark matter
    // density is always the measured one (despite relic density results)
    RD_fraction_fixed.reset_and_calculate();

    // Set generic WIMP mass object
    mwimp_generic.resolveDependency(&TH_ProcessCatalog_MSSM);
    mwimp_generic.resolveDependency(&DarkMatter_ID_MSSM);
    mwimp_generic.reset_and_calculate();

    // Set generic annihilation rate in late universe (v->0 limit)
    // FIXME: Check whether limit is really calculated
    sigmav_late_universe.resolveDependency(&TH_ProcessCatalog_MSSM);
    sigmav_late_universe.resolveDependency(&DarkMatter_ID_MSSM);
    sigmav_late_universe.reset_and_calculate();


    // ---- Direct detection -----

    // Calculate DD couplings with Micromegas
    DD_couplings_MicrOmegas.notifyOfModel("MSSM30atQ");
    DD_couplings_MicrOmegas.notifyOfModel("nuclear_params_fnq");
    DD_couplings_MicrOmegas.resolveDependency(&Models::nuclear_params_fnq::Functown::primary_parameters);
    DD_couplings_MicrOmegas.resolveBackendReq(&Backends::MicrOmegas_3_6_9_2::Functown::nucleonAmplitudes);
    DD_couplings_MicrOmegas.resolveBackendReq(&Backends::MicrOmegas_3_6_9_2::Functown::FeScLoop);
    DD_couplings_MicrOmegas.resolveBackendReq(&Backends::MicrOmegas_3_6_9_2::Functown::mocommon_);
    DD_couplings_MicrOmegas.reset_and_calculate();

    // Calculate DD couplings with DarkSUSY
    DD_couplings_DarkSUSY.notifyOfModel("nuclear_params_fnq");
    DD_couplings_DarkSUSY.resolveDependency(&Models::nuclear_params_fnq::Functown::primary_parameters);
    DD_couplings_DarkSUSY.resolveDependency(&DarkSUSY_PointInit_MSSM);
    DD_couplings_DarkSUSY.resolveBackendReq(&Backends::DarkSUSY_5_1_3::Functown::dsddgpgn);
    DD_couplings_DarkSUSY.resolveBackendReq(&Backends::DarkSUSY_5_1_3::Functown::mspctm);
    DD_couplings_DarkSUSY.resolveBackendReq(&Backends::DarkSUSY_5_1_3::Functown::ddcom);
    DD_couplings_DarkSUSY.reset_and_calculate();

    // Initialize DDCalc backend
    Backends::DDCalc_1_0_0::Functown::DDCalc_CalcRates_simple.setStatus(2);
    Backends::DDCalc_1_0_0::Functown::DDCalc_Experiment.setStatus(2);
    Backends::DDCalc_1_0_0::Functown::DDCalc_LogLikelihood.setStatus(2);
    DDCalc_1_0_0_init.notifyOfModel("LocalHalo");
    DDCalc_1_0_0_init.resolveDependency(&Models::LocalHalo::Functown::primary_parameters);
    DDCalc_1_0_0_init.resolveDependency(&RD_fraction_fixed);
    DDCalc_1_0_0_init.resolveDependency(&mwimp_generic);
    DDCalc_1_0_0_init.resolveDependency(&DD_couplings_DarkSUSY); // Use DarkSUSY for DD couplings
    DDCalc_1_0_0_init.reset_and_calculate();

    // Calculate direct detection rates for LUX 2013
    LUX_2013_Calc.resolveBackendReq(&Backends::DDCalc_1_0_0::Functown::DDCalc_Experiment);
    LUX_2013_Calc.resolveBackendReq(&Backends::DDCalc_1_0_0::Functown::DDCalc_CalcRates_simple);
    LUX_2013_Calc.reset_and_calculate();

    // Calculate direct detection likelihood for LUX 2013
    LUX_2013_GetLogLikelihood.resolveDependency(&LUX_2013_Calc);
    LUX_2013_GetLogLikelihood.resolveBackendReq(&Backends::DDCalc_1_0_0::Functown::DDCalc_Experiment);
    LUX_2013_GetLogLikelihood.resolveBackendReq(&Backends::DDCalc_1_0_0::Functown::DDCalc_LogLikelihood);
    LUX_2013_GetLogLikelihood.reset_and_calculate();

    // Set generic scattering cross-section for later use
    double sigma_SI_p_DS, sigma_SI_p_MO;

    sigma_SI_p_simple.resolveDependency(&DD_couplings_DarkSUSY);
    sigma_SI_p_simple.resolveDependency(&mwimp_generic);
    sigma_SI_p_simple.reset_and_calculate();
    sigma_SI_p_DS = sigma_SI_p_simple(0);
    sigma_SI_p_simple.resolveDependency(&DD_couplings_MicrOmegas);
    sigma_SI_p_simple.reset_and_calculate();
    sigma_SI_p_MO = sigma_SI_p_simple(0);


    // Set generic scattering cross-section for later use
    double sigma_SD_p_DS, sigma_SD_p_MO;
    sigma_SD_p_simple.resolveDependency(&DD_couplings_DarkSUSY);
    sigma_SD_p_simple.resolveDependency(&mwimp_generic);
    sigma_SD_p_simple.reset_and_calculate();
    sigma_SD_p_DS = sigma_SD_p_simple(0);
    sigma_SD_p_simple.resolveDependency(&DD_couplings_MicrOmegas);
    sigma_SD_p_simple.reset_and_calculate();
    sigma_SD_p_MO = sigma_SD_p_simple(0);

    // ---- Gamma-ray yields ----

    // Initialize tabulated gamma-ray yields
    SimYieldTable_DarkSUSY.resolveBackendReq(&Backends::DarkSUSY_5_1_3::Functown::dshayield);
    SimYieldTable_DarkSUSY.reset_and_calculate();

    // Collect missing final states for simulation in cascade MC
    GA_missingFinalStates.resolveDependency(&TH_ProcessCatalog_MSSM);
    GA_missingFinalStates.resolveDependency(&SimYieldTable_DarkSUSY);
    GA_missingFinalStates.resolveDependency(&DarkMatter_ID_MSSM);
    GA_missingFinalStates.reset_and_calculate();

    // Infer for which type of final states particles MC should be performed
    cascadeMC_FinalStates.setOption<std::vector<std::string>>("cMC_finalStates", daFunk::vec<std::string>("gamma"));
    cascadeMC_FinalStates.reset_and_calculate();

    // Collect decay information for cascade MC
    cascadeMC_DecayTable.resolveDependency(&TH_ProcessCatalog_MSSM);
    cascadeMC_DecayTable.resolveDependency(&SimYieldTable_DarkSUSY);
    cascadeMC_DecayTable.reset_and_calculate();

    // Set up MC loop manager for cascade MC
    cascadeMC_LoopManager.setOption<int>("cMC_maxEvents", 1000);
    cascadeMC_LoopManager.resolveDependency(&GA_missingFinalStates);
    cascadeMC_LoopManager.resolveDependency(&cascadeMC_DecayTable);
    cascadeMC_LoopManager.resolveDependency(&SimYieldTable_DarkSUSY);
    cascadeMC_LoopManager.resolveDependency(&TH_ProcessCatalog_MSSM);
    std::vector<functor*> nested_functions = initVector<functor*>(
        &cascadeMC_InitialState, &cascadeMC_GenerateChain, &cascadeMC_Histograms, &cascadeMC_EventCount);
    cascadeMC_LoopManager.setNestedList(nested_functions);

    // Set up initial state for cascade MC step
    cascadeMC_InitialState.resolveDependency(&GA_missingFinalStates);
    cascadeMC_InitialState.resolveLoopManager(&cascadeMC_LoopManager);
    //cascadeMC_InitialState.reset_and_calculate();

    // Perform MC step for cascade MC
    cascadeMC_GenerateChain.resolveDependency(&cascadeMC_InitialState);
    cascadeMC_GenerateChain.resolveDependency(&cascadeMC_DecayTable);
    cascadeMC_GenerateChain.resolveLoopManager(&cascadeMC_LoopManager);
    //cascadeMC_GenerateChain.reset_and_calculate();

    // Generate histogram for cascade MC
    cascadeMC_Histograms.resolveDependency(&cascadeMC_InitialState);
    cascadeMC_Histograms.resolveDependency(&cascadeMC_GenerateChain);
    cascadeMC_Histograms.resolveDependency(&TH_ProcessCatalog_MSSM);
    cascadeMC_Histograms.resolveDependency(&SimYieldTable_DarkSUSY);
    cascadeMC_Histograms.resolveDependency(&cascadeMC_FinalStates);
    cascadeMC_Histograms.resolveLoopManager(&cascadeMC_LoopManager);
    //cascadeMC_Histograms.reset_and_calculate();

    // Check convergence of cascade MC
    cascadeMC_EventCount.resolveDependency(&cascadeMC_InitialState);
    cascadeMC_EventCount.resolveLoopManager(&cascadeMC_LoopManager);
    //cascadeMC_EventCount.reset_and_calculate();

    // Start cascade MC loop
    cascadeMC_LoopManager.reset_and_calculate();

    // Infer gamma-ray spectra for recorded MC results
    cascadeMC_gammaSpectra.resolveDependency(&GA_missingFinalStates);
    cascadeMC_gammaSpectra.resolveDependency(&cascadeMC_FinalStates);
    cascadeMC_gammaSpectra.resolveDependency(&cascadeMC_Histograms);
    cascadeMC_gammaSpectra.resolveDependency(&cascadeMC_EventCount);
    cascadeMC_gammaSpectra.reset_and_calculate();

    // Calculate total gamma-ray yield (cascade MC + tabulated results)
    GA_AnnYield_General.resolveDependency(&TH_ProcessCatalog_MSSM);
    GA_AnnYield_General.resolveDependency(&SimYieldTable_DarkSUSY);
    GA_AnnYield_General.resolveDependency(&DarkMatter_ID_MSSM);
    GA_AnnYield_General.resolveDependency(&cascadeMC_gammaSpectra);
    GA_AnnYield_General.reset_and_calculate();

    // Dump spectrum into file
    dump_GammaSpectrum.resolveDependency(&GA_AnnYield_General);
    dump_GammaSpectrum.setOption<std::string>("filename", outname);
    dump_GammaSpectrum.reset_and_calculate();

    // Calculate Fermi LAT dwarf likelihood
    lnL_FermiLATdwarfs_gamLike.resolveDependency(&GA_AnnYield_General);
    lnL_FermiLATdwarfs_gamLike.resolveDependency(&RD_fraction_fixed);
    lnL_FermiLATdwarfs_gamLike.resolveBackendReq(&Backends::gamLike_1_0_0::Functown::lnL);
    lnL_FermiLATdwarfs_gamLike.reset_and_calculate();


    // ---- IceCube limits ----

    // Infer WIMP capture rate in Sun
    capture_rate_Sun_const_xsec.resolveDependency(&mwimp_generic);
    capture_rate_Sun_const_xsec.resolveDependency(&sigma_SI_p_simple);
    capture_rate_Sun_const_xsec.resolveDependency(&sigma_SD_p_simple);
    capture_rate_Sun_const_xsec.resolveBackendReq(&Backends::DarkSUSY_5_1_3::Functown::dsntcapsuntab);
    capture_rate_Sun_const_xsec.resolveDependency(&DarkSUSY_PointInit_LocalHalo_func);
    capture_rate_Sun_const_xsec.reset_and_calculate();

    // Infer WIMP equilibration time in Sun
    equilibration_time_Sun.resolveDependency(&sigmav_late_universe);
    equilibration_time_Sun.resolveDependency(&mwimp_generic);
    equilibration_time_Sun.resolveDependency(&capture_rate_Sun_const_xsec);
    equilibration_time_Sun.reset_and_calculate();

    // Infer WIMP annihilation rate in Sun
    annihilation_rate_Sun.resolveDependency(&equilibration_time_Sun);
    annihilation_rate_Sun.resolveDependency(&capture_rate_Sun_const_xsec);
    annihilation_rate_Sun.reset_and_calculate();

    // Infer neutrino yield from Sun
    nuyield_from_DS.resolveDependency(&TH_ProcessCatalog_MSSM);
    nuyield_from_DS.resolveDependency(&mwimp_generic);
    nuyield_from_DS.resolveDependency(&sigmav_late_universe);
    nuyield_from_DS.resolveDependency(&sigma_SI_p_simple);
    nuyield_from_DS.resolveDependency(&sigma_SD_p_simple);
    nuyield_from_DS.resolveDependency(&DarkMatter_ID_MSSM);
    nuyield_from_DS.resolveBackendReq(&Backends::DarkSUSY_5_1_3::Functown::dsgenericwimp_nusetup);
    nuyield_from_DS.resolveBackendReq(&Backends::DarkSUSY_5_1_3::Functown::neutrino_yield);
    nuyield_from_DS.resolveBackendReq(&Backends::DarkSUSY_5_1_3::Functown::DS_neutral_h_decay_channels);
    nuyield_from_DS.resolveBackendReq(&Backends::DarkSUSY_5_1_3::Functown::DS_charged_h_decay_channels);
    nuyield_from_DS.reset_and_calculate();

    // Calculate number of events at IceCube
    IC79WH_full.resolveDependency(&mwimp_generic);
    IC79WH_full.resolveDependency(&annihilation_rate_Sun);
    IC79WH_full.resolveDependency(&nuyield_from_DS);
    IC79WH_full.resolveBackendReq(&Backends::nulike_1_0_3::Functown::nulike_bounds);
    IC79WH_full.reset_and_calculate();

    // Calculate IceCube likelihood
    IC79WH_loglike.resolveDependency(&IC79WH_full);
    IC79WH_loglike.reset_and_calculate();
    // FIXME: Code up other analyses
    

    // ---- Runs DarkBit UnitTest ----

    UnitTest_DarkBit.setOption<std::string>("filename", filename_dump);
    UnitTest_DarkBit.resolveDependency(&RD_oh2_DarkSUSY);
    UnitTest_DarkBit.resolveDependency(&GA_AnnYield_General);
    UnitTest_DarkBit.resolveDependency(&TH_ProcessCatalog_MSSM);
    UnitTest_DarkBit.resolveDependency(&DarkMatter_ID_MSSM);
    UnitTest_DarkBit.resolveDependency(&DD_couplings_DarkSUSY);
    UnitTest_DarkBit.reset_and_calculate();
    

    // ---- Dump results on screen ----

    // Retrieve and print MicrOmegas result
    double oh2 = RD_oh2_MicrOmegas(0);
    logger() << "Relic density from MicrOmegas: " << oh2 << LogTags::info << EOM;

    // Retrieve and print DarkSUSY result
    oh2 = RD_oh2_DarkSUSY(0);
    logger() << "Relic density from DarkSUSY: " << oh2 << LogTags::info << EOM;

    // ---- Dump output into file ----

    std::fstream file;
    file.open(filename_data, std::ios_base::out);
    oh2 = RD_oh2_MicrOmegas(0);
    file << "oh2:"<<std::endl;
    file << "  MO: " << oh2 << std::endl;
    oh2 = RD_oh2_DarkSUSY(0);
    file << "  DS: " << oh2 << std::endl;

    file << "DD_couplings:" << std::endl;

    file << "  gps:" << std::endl;
    double dd_gps = DD_couplings_MicrOmegas(0).gps;
    file << "    MO: " << dd_gps << std::endl;
    dd_gps = DD_couplings_DarkSUSY(0).gps;
    file << "    DS: " << dd_gps << std::endl;

    file << "  gns:" << std::endl;
    double dd_gns = DD_couplings_MicrOmegas(0).gns;
    file << "    MO: " << dd_gns << std::endl;
    dd_gns = DD_couplings_DarkSUSY(0).gns;
    file << "    DS: " << dd_gns << std::endl;

    file << "  gpa:" << std::endl;
    double dd_gpa = DD_couplings_MicrOmegas(0).gpa;
    file << "    MO: " << dd_gpa << std::endl;
    dd_gpa = DD_couplings_DarkSUSY(0).gpa;
    file << "    DS: " << dd_gpa << std::endl;

    file << "  gna:" << std::endl;
    double dd_gna = DD_couplings_MicrOmegas(0).gna;
    file << "    MO: " << dd_gna << std::endl;
    dd_gna = DD_couplings_DarkSUSY(0).gna;
    file << "    DS: " << dd_gna << std::endl;

    file << " sigma_SI_p [cm^2]: " << std::endl;
    file << "    MO: " << sigma_SI_p_MO << std::endl;
    file << "    DS: " << sigma_SI_p_DS << std::endl;
    file << " sigma_SD_p [cm^2]: " << std::endl;
    file << "    MO: " << sigma_SD_p_MO << std::endl;
    file << "    DS: " << sigma_SD_p_DS << std::endl;
    file.close();
  }

  catch (std::exception& e)
  {
    std::cout << "DarkBit_standalone_MSSM has exited with fatal exception: " << e.what() << std::endl;
  }

  return 0;

}<|MERGE_RESOLUTION|>--- conflicted
+++ resolved
@@ -45,11 +45,8 @@
     void createSpectrum(Spectrum& outSpec)
     {
       using namespace Pipes::createSpectrum;
-<<<<<<< HEAD
-=======
       static Spectrum mySpec;
       /// Option inputFileName<std::string>: Input SLHA (required)
->>>>>>> 8112c381
       std::string inputFileName = runOptions->getValue<std::string>("filename");
       std::cout << "Loading: " << inputFileName << std::endl;
       outSpec = spectrum_from_SLHA<MSSMSimpleSpec>(inputFileName);
