--- conflicted
+++ resolved
@@ -432,7 +432,6 @@
       // ---- Gamma-ray yields ----
 
       // Initialize tabulated gamma-ray yields
-<<<<<<< HEAD
       GA_SimYieldTable_DS5.resolveBackendReq(&Backends::DarkSUSY_5_1_3::Functown::dshayield);
       GA_SimYieldTable_DS5.reset_and_calculate();
       Combine_SimYields.resolveDependency(&GA_SimYieldTable_DS5);
@@ -441,17 +440,12 @@
       cascadeMC_InitialStates.resolveDependency(&Combine_SimYields);
       cascadeMC_gammaSpectra.resolveDependency(&cascadeMC_InitialStates);
       Combine_SimYields.reset_and_calculate();
-=======
-      SimYieldTable_DS5.resolveBackendReq(&Backends::DarkSUSY_5_1_3::Functown::dshayield);
-      SimYieldTable_DS5.reset_and_calculate();
->>>>>>> 770978eb
 
       // Identify process as annihilation rather than decay
       DM_process_from_ProcessCatalog.resolveDependency(&TH_ProcessCatalog_DS_MSSM);
       DM_process_from_ProcessCatalog.resolveDependency(&DarkMatter_ID_MSSM);
       DM_process_from_ProcessCatalog.reset_and_calculate();
 
-<<<<<<< HEAD
       // Set up initial states for cascade MC
       cascadeMC_InitialStates.resolveDependency(&cascadeMC_FinalStates);
       cascadeMC_InitialStates.resolveDependency(&TH_ProcessCatalog_DS5_MSSM);
@@ -459,15 +453,6 @@
       cascadeMC_InitialStates.resolveDependency(&DarkMatterConj_ID_MSSM);
       cascadeMC_InitialStates.resolveDependency(&DM_process_from_ProcessCatalog);
       cascadeMC_InitialStates.reset_and_calculate();
-=======
-      // Collect missing final states for simulation in cascade MC
-      GA_missingFinalStates.resolveDependency(&TH_ProcessCatalog_DS5_MSSM);
-      GA_missingFinalStates.resolveDependency(&SimYieldTable_DS5);
-      GA_missingFinalStates.resolveDependency(&DarkMatter_ID_MSSM);
-      GA_missingFinalStates.resolveDependency(&DarkMatterConj_ID_MSSM);
-      GA_missingFinalStates.resolveDependency(&DM_process_from_ProcessCatalog);
-      GA_missingFinalStates.reset_and_calculate();
->>>>>>> 770978eb
 
       // Infer for which type of final states particles MC should be performed
       cascadeMC_FinalStates.setOption<std::vector<std::string>>("cMC_finalStates", daFunk::vec<std::string>("gamma"));
@@ -721,7 +706,6 @@
       // ---- Gamma-ray yields ----
 
       // Initialize tabulated gamma-ray yields
-<<<<<<< HEAD
       GA_SimYieldTable_DarkSUSY.resolveBackendReq(&Backends::DarkSUSY_MSSM_6_1_1::Functown::dsanyield_sim);
       GA_SimYieldTable_DarkSUSY.reset_and_calculate();
       Combine_SimYields.resolveDependency(&GA_SimYieldTable_DarkSUSY);
@@ -730,17 +714,12 @@
       cascadeMC_InitialStates.resolveDependency(&Combine_SimYields);
       cascadeMC_gammaSpectra.resolveDependency(&cascadeMC_InitialStates);
       Combine_SimYields.reset_and_calculate();
-=======
-      SimYieldTable_DarkSUSY.resolveBackendReq(&Backends::DarkSUSY_MSSM_6_1_1::Functown::dsanyield_sim);
-      SimYieldTable_DarkSUSY.reset_and_calculate();
->>>>>>> 770978eb
 
       // Identify process as annihilation rather than decay
       DM_process_from_ProcessCatalog.resolveDependency(&TH_ProcessCatalog_DS_MSSM);
       DM_process_from_ProcessCatalog.resolveDependency(&DarkMatter_ID_MSSM);
       DM_process_from_ProcessCatalog.reset_and_calculate();
 
-<<<<<<< HEAD
       // Set up initial states for cascade MC
       cascadeMC_InitialStates.resolveDependency(&cascadeMC_FinalStates);
       cascadeMC_InitialStates.resolveDependency(&TH_ProcessCatalog_DS_MSSM);
@@ -748,15 +727,6 @@
       cascadeMC_InitialStates.resolveDependency(&DarkMatterConj_ID_MSSM);
       cascadeMC_InitialStates.resolveDependency(&DM_process_from_ProcessCatalog);
       cascadeMC_InitialStates.reset_and_calculate();
-=======
-      // Collect missing final states for simulation in cascade MC
-      GA_missingFinalStates.resolveDependency(&TH_ProcessCatalog_DS_MSSM);
-      GA_missingFinalStates.resolveDependency(&SimYieldTable_DarkSUSY);
-      GA_missingFinalStates.resolveDependency(&DarkMatter_ID_MSSM);
-      GA_missingFinalStates.resolveDependency(&DarkMatterConj_ID_MSSM);
-      GA_missingFinalStates.resolveDependency(&DM_process_from_ProcessCatalog);
-      GA_missingFinalStates.reset_and_calculate();
->>>>>>> 770978eb
 
       // Infer for which type of final states particles MC should be performed
       cascadeMC_FinalStates.setOption<std::vector<std::string>>("cMC_finalStates", daFunk::vec<std::string>("gamma"));
@@ -1055,7 +1025,6 @@
       // ---- Gamma-ray yields ----
 
       // Initialize tabulated gamma-ray yields
-<<<<<<< HEAD
       GA_SimYieldTable_DarkSUSY.resolveBackendReq(&Backends::DarkSUSY_MSSM_6_2_2::Functown::dsanyield_sim);
       GA_SimYieldTable_DarkSUSY.reset_and_calculate();
       Combine_SimYields.resolveDependency(&GA_SimYieldTable_DarkSUSY);
@@ -1064,17 +1033,12 @@
       cascadeMC_InitialStates.resolveDependency(&Combine_SimYields);
       cascadeMC_gammaSpectra.resolveDependency(&cascadeMC_InitialStates);
       Combine_SimYields.reset_and_calculate();
-=======
-      SimYieldTable_DarkSUSY.resolveBackendReq(&Backends::DarkSUSY_MSSM_6_2_2::Functown::dsanyield_sim);
-      SimYieldTable_DarkSUSY.reset_and_calculate();
->>>>>>> 770978eb
 
       // Identify process as annihilation rather than decay
       DM_process_from_ProcessCatalog.resolveDependency(&TH_ProcessCatalog_DS_MSSM);
       DM_process_from_ProcessCatalog.resolveDependency(&DarkMatter_ID_MSSM);
       DM_process_from_ProcessCatalog.reset_and_calculate();
 
-<<<<<<< HEAD
       // Set up initial states for cascade MC
       cascadeMC_InitialStates.resolveDependency(&cascadeMC_FinalStates);
       cascadeMC_InitialStates.resolveDependency(&TH_ProcessCatalog_DS_MSSM);
@@ -1082,15 +1046,6 @@
       cascadeMC_InitialStates.resolveDependency(&DarkMatterConj_ID_MSSM);
       cascadeMC_InitialStates.resolveDependency(&DM_process_from_ProcessCatalog);
       cascadeMC_InitialStates.reset_and_calculate();
-=======
-      // Collect missing final states for simulation in cascade MC
-      GA_missingFinalStates.resolveDependency(&TH_ProcessCatalog_DS_MSSM);
-      GA_missingFinalStates.resolveDependency(&SimYieldTable_DarkSUSY);
-      GA_missingFinalStates.resolveDependency(&DarkMatter_ID_MSSM);
-      GA_missingFinalStates.resolveDependency(&DarkMatterConj_ID_MSSM);
-      GA_missingFinalStates.resolveDependency(&DM_process_from_ProcessCatalog);
-      GA_missingFinalStates.reset_and_calculate();
->>>>>>> 770978eb
 
       // Infer for which type of final states particles MC should be performed
       cascadeMC_FinalStates.setOption<std::vector<std::string>>("cMC_finalStates", daFunk::vec<std::string>("gamma"));
