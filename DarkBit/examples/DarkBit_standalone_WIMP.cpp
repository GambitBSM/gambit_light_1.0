//   GAMBIT: Global and Modular BSM Inference Tool
//   *********************************************
///  \file
///
///  Example of GAMBIT DarkBit standalone
///  main program.
///
///  *********************************************
///
///  Authors (add name and date if you modify):
///
///  \author Christoph Weniger
///  \date 2016 Feb
///  \author Jonathan Cornell
///  \date 2016 July
///  \author Sebastian Wild
///  \date 2016 Aug
///  \author Torsten Bringmann
<<<<<<< HEAD
///  \author Sowmiya Balan
///  \date 2023
=======
///  \date 2022
///
>>>>>>> 0c6003e0
///  *********************************************

#include <iostream>
#include <fstream>

#include "gambit/Elements/standalone_module.hpp"
#include "gambit/DarkBit/DarkBit_rollcall.hpp"
#include "gambit/Elements/spectrum_factories.hpp"
#include "gambit/Utils/util_functions.hpp"

#include <boost/multi_array.hpp>

//#define DARKBIT_STANDALONE_WIMP_DEBUG

using namespace DarkBit::Functown;     // Functors wrapping the module's actual module functions
using namespace BackendIniBit::Functown;    // Functors wrapping the backend initialisation functions

QUICK_FUNCTION(DarkBit, TH_ProcessCatalog, OLD_CAPABILITY, TH_ProcessCatalog_WIMP, TH_ProcessCatalog, (), (mwimp, double))
QUICK_FUNCTION(DarkBit, DarkMatter_ID, OLD_CAPABILITY, DarkMatter_ID_WIMP, std::string, ())
QUICK_FUNCTION(DarkBit, DarkMatterConj_ID, OLD_CAPABILITY, DarkMatterConj_ID_WIMP, std::string, ())
QUICK_FUNCTION(DarkBit, DD_couplings, OLD_CAPABILITY, DD_couplings_WIMP, DM_nucleon_couplings, ())
QUICK_FUNCTION(DarkBit, WIMP_properties, OLD_CAPABILITY, WIMP_properties_WIMP, WIMPprops, (), (DarkMatter_ID, std::string), (DarkMatterConj_ID, std::string))


void dump_array_to_file(const std::string & filename, const
    boost::multi_array<double, 2> & a, const std::vector<double> & x, const
    std::vector<double> & y)
{
  std::fstream file;
  file.open(filename, std::ios_base::out);
  file << "0.0 ";
  for (size_t i = 0; i < x.size(); i++)
    file << x[i] << " ";
  file << std::endl;
  for (size_t j = 0; j < y.size(); j++)
  {
    file << y[j] << " ";
    for (size_t i = 0; i < x.size(); i++)
    {
      file << a[i][j] << " ";
    }
    file << std::endl;
  }
  file.close();
}

void dumpSpectrum(std::vector<std::string> filenames, double mWIMP, double sv, std::vector<double> brList, double mPhi = -1)
{
  DarkMatter_ID_WIMP.reset_and_calculate();
  DarkMatterConj_ID_WIMP.reset_and_calculate();
  WIMP_properties_WIMP.setOption<double>("mWIMP", mWIMP);
  WIMP_properties_WIMP.reset_and_calculate();
  mwimp_generic.reset_and_calculate();
  TH_ProcessCatalog_WIMP.setOption<std::vector<double>>("brList", brList);
  TH_ProcessCatalog_WIMP.setOption<double>("sv", sv);
  if (mPhi != -1)
    TH_ProcessCatalog_WIMP.setOption<double>("mPhi", mPhi);
  TH_ProcessCatalog_WIMP.reset_and_calculate();
  DM_process_from_ProcessCatalog.reset_and_calculate();
  RD_fraction_one.reset_and_calculate();
  GA_SimYieldTable_MicrOmegas.reset_and_calculate();
  GA_SimYieldTable_DarkSUSY.reset_and_calculate();
  positron_SimYieldTable_DarkSUSY.reset_and_calculate();
  electron_SimYieldTable_from_positron_SimYieldTable.reset_and_calculate();
  antiproton_SimYieldTable_DarkSUSY.reset_and_calculate();
  antideuteron_SimYieldTable_DarkSUSY.reset_and_calculate();
  Combine_SimYields.reset_and_calculate();
  cascadeMC_FinalStates.reset_and_calculate();
  cascadeMC_InitialStates.reset_and_calculate();
  cascadeMC_DecayTable.reset_and_calculate();
  cascadeMC_LoopManager.reset_and_calculate();
  cascadeMC_gammaSpectra.reset_and_calculate();
  GA_AnnYield_General.reset_and_calculate();
  dump_gammaSpectrum.setOption<std::string>("filename", filenames[0]);
  dump_gammaSpectrum.reset_and_calculate();
  if (filenames.size() == 1) return;
  cascadeMC_positronSpectra.reset_and_calculate();
  positron_AnnYield_General.reset_and_calculate();
  dump_positronSpectrum.setOption<std::string>("filename", filenames[1]);
  dump_positronSpectrum.reset_and_calculate();
  cascadeMC_antiprotonSpectra.reset_and_calculate();
  antiproton_AnnYield_General.reset_and_calculate();
  dump_antiprotonSpectrum.setOption<std::string>("filename", filenames[2]);
  dump_antiprotonSpectrum.reset_and_calculate();
  cascadeMC_antideuteronSpectra.reset_and_calculate();
  antideuteron_AnnYield_General.reset_and_calculate();
  dump_antideuteronSpectrum.setOption<std::string>("filename", filenames[3]);
  dump_antideuteronSpectrum.reset_and_calculate();
}

// ---- Set up basic internal structures for direct & indirect detection ----

namespace Gambit
{
  namespace DarkBit
  {

    void TH_ProcessCatalog_WIMP(TH_ProcessCatalog& result)
    {
      using namespace Pipes::TH_ProcessCatalog_WIMP;
      using std::vector;
      using std::string;

      // Initialize empty catalog and main annihilation process
      TH_ProcessCatalog catalog;
      TH_Process process_ann("WIMP", "WIMP");
      TH_Process process_dec("phi");
      TH_Process process_dec1("phi1");
      TH_Process process_dec2("phi2");

      ///////////////////////////////////////
      // Import particle masses and couplings
      ///////////////////////////////////////

      #define addParticle(Name, Mass, spinX2)                                        \
        catalog.particleProperties.insert(std::pair<string, TH_ParticleProperty> \
        (Name , TH_ParticleProperty(Mass, spinX2)));

        /// Option mWIMP<double>: WIMP mass in GeV (required)
        double mWIMP = *Dep::mwimp;
        /// Option sv<double>: Cross-section in cm3/s (required)
        double sv = runOptions->getValue<double>("sv");
        double b = 0;  // defined as sv(v) = sv(v=0) + b*(sv=0)*v**2
        /// Option brList<std::vector<double>>: List of branching ratios (required)
        auto brList = runOptions->getValue<std::vector<double>>("brList");
        /// Option mWIMP<double>: WIMP mass in GeV (required)
        double mPhi = runOptions->getValueOrDef<double>(59.0, "mPhi");

        addParticle("gamma", 0.0, 2)
        addParticle("Z0", 91.2,  2)
        addParticle("W+", 80.39, 2)
        addParticle("W-", 80.39, 2)
        addParticle("e+_3", 1.8,  1)
        addParticle("e-_3", 1.8,  1)
        addParticle("e+_1", 0.00051, 1)
        addParticle("e-_1", 0.00051, 1)
        addParticle("b", 4.9,  1)
        addParticle("bbar", 4.9,  1)
        addParticle("d_3", 4.9,  1)
        addParticle("dbar_3", 4.9,  1)
        addParticle("p", m_proton, 1)
        addParticle("pbar", m_proton, 1)
        addParticle("n", m_neutron, 1)
        addParticle("nbar", m_neutron, 1)
        addParticle("D", m_deuteron, 2)
        addParticle("Dbar", m_deuteron, 2)

        addParticle("WIMP", mWIMP,  0)
        addParticle("phi",  mPhi,  0)
        addParticle("phi1", 100.,  0)
        addParticle("phi2", 100.,  0)
      #undef addParticle

      TH_Channel dec_channel(daFunk::vec<string>("gamma", "gamma"), daFunk::cnst(1.));
      process_dec.channelList.push_back(dec_channel);

      TH_Channel dec_channel1(daFunk::vec<string>("e+_3", "e-_3"), daFunk::cnst(1.));
      process_dec1.channelList.push_back(dec_channel1);

      TH_Channel dec_channel2(daFunk::vec<string>("d_3", "dbar_3"), daFunk::cnst(1.));
      process_dec2.channelList.push_back(dec_channel2);

      process_ann.resonances_thresholds.threshold_energy.push_back(2*mWIMP);
      auto p1 = daFunk::vec<string>("d_3", "gamma", "gamma", "e-_3", "W-", "e-_1", "phi");
      auto p2 = daFunk::vec<string>("dbar_3", "Z0", "gamma", "e+_3", "W+", "e+_1", "phi2");
      {
        for ( unsigned int i = 0; i < brList.size()-1; i++ )
        {
          double mtot_final =
            catalog.getParticleProperty(p1[i]).mass +
            catalog.getParticleProperty(p2[i]).mass;
          if ( mWIMP*2 > mtot_final && brList[i]!= 0.)
          {
            // std::cout << p1[i] << " " << p2[i] << " " << brList[i] << std::endl;
            daFunk::Funk kinematicFunction = (daFunk::one("v")+pow(daFunk::var("v"), 2)*b)*sv*brList[i];
            TH_Channel new_channel(
                daFunk::vec<string>(p1[i], p2[i]), kinematicFunction
                );
            process_ann.channelList.push_back(new_channel);
          }
          else
          {
            process_ann.resonances_thresholds.threshold_energy.
              push_back(mtot_final);
          }
        }
      }

      if ( brList[7] > 0. )
      {
        auto E = daFunk::var("E");
        // Note:: The below is an arbitrary form of the differential section for demonstration purposes
        daFunk::Funk kinematicFunction = daFunk::one("v", "E1")/(pow(E-50, 4)+1)*sv*brList[7];
        // Note: In the three body final states, the gamma yield from AnnYield currently is just the contribution
        // from the first particle in the list (here the photon):
        TH_Channel new_channel(daFunk::vec<string>("gamma", "e+_1", "e-_1"), kinematicFunction);
        process_ann.channelList.push_back(new_channel);
      }

      catalog.processList.push_back(process_ann);
      catalog.processList.push_back(process_dec);
      catalog.processList.push_back(process_dec1);
      catalog.processList.push_back(process_dec2);

      catalog.validate();

      result = catalog;
    } // function TH_ProcessCatalog_WIMP

    // Identifier for DM particle
    void DarkMatter_ID_WIMP(std::string& result)
    {
      result = "WIMP";
    }

    // Identifier for conjugate DM particle
    void DarkMatterConj_ID_WIMP(std::string& result)
    {
      result = "WIMP";
    }

    // WIMP properites
    void WIMP_properties_WIMP(WIMPprops &props)
    {
      using namespace Pipes::WIMP_properties_WIMP;
      props.name = *Dep::DarkMatter_ID;
      props.spinx2 = Models::ParticleDB().get_spinx2(props.name);
      props.sc = not Models::ParticleDB().has_antiparticle(props.name);
      props.conjugate = props.sc ? props.name : *Dep::DarkMatterConj_ID;
      props.mass = runOptions->getValue<double>("mWIMP");
    }

    void DD_couplings_WIMP(DM_nucleon_couplings& result)
    {
      using namespace Pipes::DD_couplings_WIMP;
      /// Option gps<double>: gps (default 0)
      result.gps = runOptions->getValueOrDef<double>(0., "gps");
      /// Option gns<double>: gns (default 0)
      result.gns = runOptions->getValueOrDef<double>(0., "gns");
      /// Option gpa<double>: gpa (default 0)
      result.gpa = runOptions->getValueOrDef<double>(0., "gpa");
      /// Option gna<double>: gna (default 0)
      result.gna = runOptions->getValueOrDef<double>(0., "gna");
    }
  }
}

int main(int argc, char* argv[])
{
    std::cout << std::endl;
    std::cout << "Welcome to the DarkBit Generic WIMP standalone program!" << std::endl;
    std::cout << std::endl;
    std::cout << "**************************************************************************************" << std::endl;
    std::cout << "This standalone example demonstrates how to calculate a range of observables and " << std::endl;
    std::cout << "likelihoods for a generic WIMP model defined by the WIMP mass and an annihilation (or " << std::endl;
    std::cout << "scattering) cross section. The model also contains three scalar particles which decay:" << std::endl;
    std::cout << "phi -> gamma gamma    phi_1 -> tau+ tau-  phi_2 -> b bbar" << std::endl;
    std::cout << std::endl;
    std::cout << "Usage: DarkBit_standalone_WIMP mode" << std::endl;
    std::cout << std::endl;
    std::cout << "Mode Options: " << std::endl;
    std::cout << "  0: Outputs spectrum of gamma rays from WIMP annihilation to b bbar (dPhi_dE0.dat)" << std::endl;
    std::cout << "  1: Outputs spectrum of gamma rays from WIMP annihilation to gamma Z_0 (dPhi_dE1.dat)" << std::endl;
    std::cout << "  2: Outputs spectrum of gamma rays from WIMP annihilation to gamma gamma (dPhi_dE2.dat)" << std::endl;
    std::cout << "  3: Outputs spectrum of gamma rays from WIMP annihilation to tau+ tau- (dPhi_dE3.dat)" << std::endl;
    std::cout << "  4: Outputs spectrum of gamma rays from WIMP annihilation to W+ W- (dPhi_dE4.dat)" << std::endl;
    std::cout << "  5: Outputs spectrum of gamma rays from WIMP annihilation to gamma e+ e- " << std::endl;
    std::cout << "      (dPhi_dE5.dat)" << std::endl;
    std::cout << "  6: Outputs tables of gamma-ray likelihoods and the relic density" << std::endl;
    std::cout << "      in <sigma v> / m_WIMP parameter space." << std::endl;
    std::cout << "  7: Outputs tables of direct detection likelihoods in sigma / m_WIMP parameter" << std::endl;
    std::cout << "      space." << std::endl;
    std::cout << "  8: Outputs antiproton likelihoods calculated using flux from DarkRayNet v2 and AMS02 data by the python backend 'pbarlike' " << std::endl;
    std::cout << "  >=10: Outputs spectra of gamma rays, positrons, anti-protons and anti-deuterons from" << std::endl;
    std::cout << "        WIMP annihilation to phi phi_2. The mode value is m_phi while m_phi_2=100 GeV." << std::endl;
    std::cout << "        The output filenames are dPhi_dE_FCMC_(spectrum)_(mode).dat." << std::endl;
    std::cout << " N.B. Here dPhi/dE = sigma v / m_chi^2 * dN/dE" << std::endl;
    std::cout << "**************************************************************************************" << std::endl;
    std::cout << std::endl;

  try
  {
    if (argc==1)
    {
      std::cout << "Please select test mode>=0" << std::endl;
      exit(1);
    }
    int mode = std::stoi((std::string)argv[1]);
    std::cout << "Starting with mode " << mode << std::endl;


    // ---- Initialise logging and exceptions ----

    initialise_standalone_logs("runs/DarkBit_standalone_WIMP/logs/");
    logger()<<"Running DarkBit standalone example"<<LogTags::info<<EOM;
    model_warning().set_fatal(true);


    // ---- Check that required backends are present ----

    if (not Backends::backendInfo().works["DarkSUSY_generic_wimp6.4.0"]) backend_error().raise(LOCAL_INFO, "DarkSUSY_generic_wimp_6.4.0 is missing!");
    if (not Backends::backendInfo().works["gamLike1.0.1"]) backend_error().raise(LOCAL_INFO, "gamLike 1.0.1 is missing!");
    if (not Backends::backendInfo().works["DDCalc2.3.0"]) backend_error().raise(LOCAL_INFO, "DDCalc 2.3.0 is missing!");
    if (not Backends::backendInfo().works["MicrOmegas_MSSM3.6.9.2"]) backend_error().raise(LOCAL_INFO, "MicrOmegas 3.6.9.2 for MSSM is missing!");
    if (not Backends::backendInfo().works["pbarlike1.0"]) backend_error().raise(LOCAL_INFO, "pbarlike1.0 is missing!");

    // ---- Initialize models ----
    // Initialize halo model
    ModelParameters* Halo_primary_parameters = Models::Halo_Einasto::Functown::primary_parameters.getcontentsPtr();
    Halo_primary_parameters->setValue("vrot", 235.); // Local properties
    Halo_primary_parameters->setValue("v0", 235.);
    Halo_primary_parameters->setValue("vesc", 550.);
    Halo_primary_parameters->setValue("rho0", 0.4);
    Halo_primary_parameters->setValue("r_sun", 8.5);

    Halo_primary_parameters->setValue("rs", 20.);  // Global properties
    Halo_primary_parameters->setValue("rhos", 0.08);
    Halo_primary_parameters->setValue("alpha", 0.17);


    // --- Resolve halo dependencies ---
    ExtractLocalMaxwellianHalo.notifyOfModel("Halo_Einasto");
    ExtractLocalMaxwellianHalo.resolveDependency(&Models::Halo_Einasto::Functown::primary_parameters);
    ExtractLocalMaxwellianHalo.reset_and_calculate();

    GalacticHalo_Einasto.notifyOfModel("Halo_Einasto");
    GalacticHalo_Einasto.resolveDependency(&Models::Halo_Einasto::Functown::primary_parameters);
    GalacticHalo_Einasto.reset_and_calculate();

    // ---- Initialize backends ----

    // Assume for direct and indirect detection likelihoods that dark matter
    // density is always the measured one (despite relic density results)
    RD_fraction_one.reset_and_calculate();

    // Calculate DD couplings for DDCalc
    DDCalc_Couplings_WIMP_nucleon.resolveDependency(&DD_couplings_WIMP);
    DDCalc_Couplings_WIMP_nucleon.reset_and_calculate();

    // Set up DDCalc backend initialization
    Backends::DDCalc_2_3_0::Functown::DDCalc_CalcRates_simple.setStatus(2);
    Backends::DDCalc_2_3_0::Functown::DDCalc_Experiment.setStatus(2);
    Backends::DDCalc_2_3_0::Functown::DDCalc_LogLikelihood.setStatus(2);
    DDCalc_2_3_0_init.resolveDependency(&ExtractLocalMaxwellianHalo);
    // Assume for direct and indirect detection likelihoods that dark matter
    // density is always the measured one (despite relic density results)
    DDCalc_2_3_0_init.resolveDependency(&RD_fraction_one);
    DDCalc_2_3_0_init.resolveDependency(&mwimp_generic);
    //DDCalc_2_3_0_init.resolveDependency(&spinwimpx2_generic);
    //DDCalc_2_3_0_init.resolveDependency(&wimp_sc_generic);
    DDCalc_2_3_0_init.resolveDependency(&DDCalc_Couplings_WIMP_nucleon);

    // Initialize gamLike backend
    gamLike_1_0_1_init.reset_and_calculate();

    // Initialize DarkSUSY backend
    DarkSUSY_generic_wimp_6_4_0_init.reset_and_calculate();

    // Initialize MicrOmegas backend
    // The below allows us to initialise MicrOmegas_MSSM without a particular MSSM model.
    MicrOmegas_MSSM_3_6_9_2_init.notifyOfModel("Halo_Einasto");
    MicrOmegas_MSSM_3_6_9_2_init.reset_and_calculate();

    // ---- Gamma-ray and other indirect detection yields ----

    // Initialize tabulated gamma-ray yields
    GA_SimYieldTable_DarkSUSY.resolveBackendReq(&Backends::DarkSUSY_generic_wimp_6_4_0::Functown::dsanyield_sim);
    GA_SimYieldTable_MicrOmegas.resolveBackendReq(&Backends::MicrOmegas_MSSM_3_6_9_2::Functown::dNdE);
    GA_SimYieldTable_DarkSUSY.setOption<bool>("allow_yield_extrapolation", true);
    GA_SimYieldTable_MicrOmegas.setOption<bool>("allow_yield_extrapolation", true);

    // Select whether to use DarkSUSY or MicrOmegas for simulated gamma-ray yields
    //auto SimYieldTablePointer = &GA_SimYieldTable_MicrOmegas;
    auto SimYieldTablePointer = &GA_SimYieldTable_DarkSUSY;
    Combine_SimYields.resolveDependency(SimYieldTablePointer);

    // Choose DarkSUSY for e+, e-, pbar and Dbar yields
    positron_SimYieldTable_DarkSUSY.resolveBackendReq(&Backends::DarkSUSY_generic_wimp_6_4_0::Functown::dsanyield_sim);
    electron_SimYieldTable_from_positron_SimYieldTable.resolveDependency(&positron_SimYieldTable_DarkSUSY);
    antiproton_SimYieldTable_DarkSUSY.resolveBackendReq(&Backends::DarkSUSY_generic_wimp_6_4_0::Functown::dsanyield_sim);
    antideuteron_SimYieldTable_DarkSUSY.resolveBackendReq(&Backends::DarkSUSY_generic_wimp_6_4_0::Functown::dsanyield_sim);
    positron_SimYieldTable_DarkSUSY.setOption<bool>("allow_yield_extrapolation", true);
    antiproton_SimYieldTable_DarkSUSY.setOption<bool>("allow_yield_extrapolation", true);
    antideuteron_SimYieldTable_DarkSUSY.setOption<bool>("allow_yield_extrapolation", true);
    Combine_SimYields.resolveDependency(&positron_SimYieldTable_DarkSUSY);
    Combine_SimYields.resolveDependency(&electron_SimYieldTable_from_positron_SimYieldTable);
    Combine_SimYields.resolveDependency(&antiproton_SimYieldTable_DarkSUSY);
    Combine_SimYields.resolveDependency(&antideuteron_SimYieldTable_DarkSUSY);

    // Identify process as annihilation rather than decay
    DM_process_from_ProcessCatalog.resolveDependency(&TH_ProcessCatalog_WIMP);
    DM_process_from_ProcessCatalog.resolveDependency(&DarkMatter_ID_WIMP);

    // Infer for which type of final states particles MC should be performed
    cascadeMC_FinalStates.setOption<std::vector<std::string>>("cMC_finalStates", daFunk::vec((std::string)"gamma"));

    // Set up initial states for cascade MC
    cascadeMC_InitialStates.resolveDependency(&cascadeMC_FinalStates);
    cascadeMC_InitialStates.resolveDependency(&DarkMatter_ID_WIMP);
    cascadeMC_InitialStates.resolveDependency(&DarkMatterConj_ID_WIMP);
    cascadeMC_InitialStates.resolveDependency(&TH_ProcessCatalog_WIMP);
    cascadeMC_InitialStates.resolveDependency(&Combine_SimYields);
    cascadeMC_InitialStates.resolveDependency(&DM_process_from_ProcessCatalog);

    // Collect decay information for cascade MC
    cascadeMC_DecayTable.resolveDependency(&TH_ProcessCatalog_WIMP);
    cascadeMC_DecayTable.resolveDependency(&Combine_SimYields);

    // Set up MC loop manager for cascade MC
    cascadeMC_LoopManager.setOption<int>("cMC_maxEvents", 20000);
    cascadeMC_Histograms.setOption<double>("cMC_endCheckFrequency", 25);
    cascadeMC_Histograms.setOption<double>("cMC_gammaRelError", .05);
    cascadeMC_Histograms.setOption<int>("cMC_numSpecSamples", 25);
    cascadeMC_Histograms.setOption<int>("cMC_NhistBins", 300);
    cascadeMC_LoopManager.resolveDependency(&cascadeMC_InitialStates);
    std::vector<functor*> nested_functions = initVector<functor*>(
        &cascadeMC_GenerateChain, &cascadeMC_Histograms, &cascadeMC_EventCount);
    cascadeMC_LoopManager.setNestedList(nested_functions);

    // Perform MC step for cascade MC
    cascadeMC_GenerateChain.resolveDependency(&cascadeMC_DecayTable);
    cascadeMC_GenerateChain.resolveLoopManager(&cascadeMC_LoopManager);

    // Generate histogram for cascade MC
    cascadeMC_Histograms.resolveDependency(&cascadeMC_GenerateChain);
    cascadeMC_Histograms.resolveDependency(&TH_ProcessCatalog_WIMP);
    cascadeMC_Histograms.resolveDependency(&Combine_SimYields);
    cascadeMC_Histograms.resolveDependency(&cascadeMC_FinalStates);
    cascadeMC_Histograms.resolveLoopManager(&cascadeMC_LoopManager);

    // Check convergence of cascade MC
    cascadeMC_EventCount.resolveLoopManager(&cascadeMC_LoopManager);

    // Infer gamma-ray spectra for recorded MC results
    cascadeMC_gammaSpectra.resolveDependency(&cascadeMC_InitialStates);
    cascadeMC_gammaSpectra.resolveDependency(&cascadeMC_FinalStates);
    cascadeMC_gammaSpectra.resolveDependency(&cascadeMC_Histograms);
    cascadeMC_gammaSpectra.resolveDependency(&cascadeMC_EventCount);

    // Infer positron spectra for recorded MC results
    cascadeMC_positronSpectra.resolveDependency(&cascadeMC_InitialStates);
    cascadeMC_positronSpectra.resolveDependency(&cascadeMC_FinalStates);
    cascadeMC_positronSpectra.resolveDependency(&cascadeMC_Histograms);
    cascadeMC_positronSpectra.resolveDependency(&cascadeMC_EventCount);
    dump_positronSpectrum.resolveDependency(&positron_AnnYield_General);

    // Infer anti-proton spectra for recorded MC results
    cascadeMC_antiprotonSpectra.resolveDependency(&cascadeMC_InitialStates);
    cascadeMC_antiprotonSpectra.resolveDependency(&cascadeMC_FinalStates);
    cascadeMC_antiprotonSpectra.resolveDependency(&cascadeMC_Histograms);
    cascadeMC_antiprotonSpectra.resolveDependency(&cascadeMC_EventCount);
    dump_antiprotonSpectrum.resolveDependency(&antiproton_AnnYield_General);

    // Infer anti-deuteron spectra for recorded MC results
    cascadeMC_antideuteronSpectra.resolveDependency(&cascadeMC_InitialStates);
    cascadeMC_antideuteronSpectra.resolveDependency(&cascadeMC_FinalStates);
    cascadeMC_antideuteronSpectra.resolveDependency(&cascadeMC_Histograms);
    cascadeMC_antideuteronSpectra.resolveDependency(&cascadeMC_EventCount);
    dump_antideuteronSpectrum.resolveDependency(&antideuteron_AnnYield_General);

    // Calculate total gamma-ray yield (cascade MC + tabulated results)
    GA_AnnYield_General.resolveDependency(&TH_ProcessCatalog_WIMP);
    GA_AnnYield_General.resolveDependency(&GA_SimYieldTable_DarkSUSY);
    GA_AnnYield_General.resolveDependency(&DarkMatter_ID_WIMP);
    GA_AnnYield_General.resolveDependency(&DarkMatterConj_ID_WIMP);
    GA_AnnYield_General.resolveDependency(&cascadeMC_gammaSpectra);
    dump_gammaSpectrum.resolveDependency(&GA_AnnYield_General);

    // Calculate total positron yield (cascade MC + tabulated results)
    positron_AnnYield_General.resolveDependency(&TH_ProcessCatalog_WIMP);
    positron_AnnYield_General.resolveDependency(&positron_SimYieldTable_DarkSUSY);
    positron_AnnYield_General.resolveDependency(&DarkMatter_ID_WIMP);
    positron_AnnYield_General.resolveDependency(&DarkMatterConj_ID_WIMP);
    positron_AnnYield_General.resolveDependency(&cascadeMC_positronSpectra);
    dump_positronSpectrum.resolveDependency(&positron_AnnYield_General);

    // Calculate total anti-proton yield (cascade MC + tabulated results)
    antiproton_AnnYield_General.resolveDependency(&TH_ProcessCatalog_WIMP);
    antiproton_AnnYield_General.resolveDependency(&antiproton_SimYieldTable_DarkSUSY);
    antiproton_AnnYield_General.resolveDependency(&DarkMatter_ID_WIMP);
    antiproton_AnnYield_General.resolveDependency(&DarkMatterConj_ID_WIMP);
    antiproton_AnnYield_General.resolveDependency(&cascadeMC_antiprotonSpectra);
    dump_antiprotonSpectrum.resolveDependency(&antiproton_AnnYield_General);

    // Calculate total anti-deuteron yield (cascade MC + tabulated results)
    antideuteron_AnnYield_General.resolveDependency(&TH_ProcessCatalog_WIMP);
    antideuteron_AnnYield_General.resolveDependency(&antideuteron_SimYieldTable_DarkSUSY);
    antideuteron_AnnYield_General.resolveDependency(&DarkMatter_ID_WIMP);
    antideuteron_AnnYield_General.resolveDependency(&DarkMatterConj_ID_WIMP);
    antideuteron_AnnYield_General.resolveDependency(&cascadeMC_antideuteronSpectra);
    dump_antideuteronSpectrum.resolveDependency(&antideuteron_AnnYield_General);

    // Resolve Galactic halo requirements for gamLike
    set_gamLike_GC_halo.resolveDependency(&GalacticHalo_Einasto);
    set_gamLike_GC_halo.resolveBackendReq(&Backends::gamLike_1_0_1::Functown::set_halo_profile);

    // Calculate Fermi LAT dwarf likelihood
    lnL_FermiLATdwarfs_gamLike.resolveDependency(&GA_AnnYield_General);
    lnL_FermiLATdwarfs_gamLike.resolveDependency(&DM_process_from_ProcessCatalog);
    // Assume for direct and indirect detection likelihoods that dark matter
    // density is always the measured one (despite relic density results)
    lnL_FermiLATdwarfs_gamLike.resolveDependency(&RD_fraction_one);
    lnL_FermiLATdwarfs_gamLike.resolveBackendReq(&Backends::gamLike_1_0_1::Functown::lnL);

    lnL_HESSGC_gamLike.resolveDependency(&GA_AnnYield_General);
    lnL_HESSGC_gamLike.resolveDependency(&DM_process_from_ProcessCatalog);
    lnL_HESSGC_gamLike.resolveDependency(&RD_fraction_one);
    lnL_HESSGC_gamLike.resolveBackendReq(&Backends::gamLike_1_0_1::Functown::lnL);

    lnL_CTAGC_gamLike.resolveDependency(&GA_AnnYield_General);
    lnL_CTAGC_gamLike.resolveDependency(&DM_process_from_ProcessCatalog);
    lnL_CTAGC_gamLike.resolveDependency(&RD_fraction_one);
    lnL_CTAGC_gamLike.resolveBackendReq(&Backends::gamLike_1_0_1::Functown::lnL);

    lnL_FermiGC_gamLike.resolveDependency(&GA_AnnYield_General);
    lnL_FermiGC_gamLike.resolveDependency(&DM_process_from_ProcessCatalog);
    lnL_FermiGC_gamLike.resolveDependency(&RD_fraction_one);
    lnL_FermiGC_gamLike.resolveBackendReq(&Backends::gamLike_1_0_1::Functown::lnL);

    // Calculate AMS-02 antiproton log-likelihood ratio
    lnL_pbarAMS02.resolveDependency(&WIMP_properties_WIMP);
    lnL_pbarAMS02.resolveDependency(&TH_ProcessCatalog_WIMP);
    lnL_pbarAMS02.resolveDependency(&ExtractLocalMaxwellianHalo);
    lnL_pbarAMS02.resolveDependency(&RD_fraction_one);
    lnL_pbarAMS02.resolveBackendReq(&Backends::pbarlike_1_0::Functown::c_pbar_logLikes);

    // -- Calculate relic density --
    // *any* of the models listed by "ALLOW_MODELS" in DarkBit_rollcall.hpp will work here
    RD_eff_annrate_from_ProcessCatalog.notifyOfModel("ScalarSingletDM_Z2");
    RD_eff_annrate_from_ProcessCatalog.resolveDependency(&TH_ProcessCatalog_WIMP);
    RD_eff_annrate_from_ProcessCatalog.resolveDependency(&DarkMatter_ID_WIMP);
    RD_eff_annrate_from_ProcessCatalog.resolveDependency(&DarkMatterConj_ID_WIMP);

    RD_spectrum_from_ProcessCatalog.resolveDependency(&TH_ProcessCatalog_WIMP);
    RD_spectrum_from_ProcessCatalog.resolveDependency(&DarkMatter_ID_WIMP);
    RD_spectrum_from_ProcessCatalog.resolveDependency(&DarkMatterConj_ID_WIMP);
    RD_eff_annrate_from_ProcessCatalog.resolveDependency(&DarkMatter_ID_WIMP);
    RD_eff_annrate_from_ProcessCatalog.resolveDependency(&DarkMatterConj_ID_WIMP);

    RD_spectrum_ordered_func.resolveDependency(&RD_spectrum_from_ProcessCatalog);

    RD_oh2_DS6_ini_func.resolveDependency(&RD_spectrum_ordered_func);
    RD_oh2_DS6_ini_func.resolveBackendReq(&Backends::DarkSUSY_generic_wimp_6_4_0::Functown::rdpars);
    RD_oh2_DS6_ini_func.resolveBackendReq(&Backends::DarkSUSY_generic_wimp_6_4_0::Functown::rdtime);
    RD_oh2_DS6_ini_func.setOption<int>("fast", 1);  // 0: normal; 1: fast; 2: dirty

    RD_oh2_DS_general.resolveDependency(&RD_spectrum_ordered_func);
    RD_oh2_DS_general.resolveDependency(&RD_eff_annrate_from_ProcessCatalog);
    RD_oh2_DS_general.resolveBackendReq(&Backends::DarkSUSY_generic_wimp_6_4_0::Functown::dsrdstart);
    RD_oh2_DS_general.resolveBackendReq(&Backends::DarkSUSY_generic_wimp_6_4_0::Functown::dsrdens);
      // Note that this one has to come *last* since it's a conditional dependency
    RD_oh2_DS_general.resolveDependency(&RD_oh2_DS6_ini_func);


    // ---- Calculate direct detection constraints ----

    // Calculate direct detection rates for LZ 2022, PandaX 4T, Xenon 1T and PICO-60
    LZ_2022_Calc.resolveBackendReq(&Backends::DDCalc_2_3_0::Functown::DDCalc_Experiment);
    LZ_2022_Calc.resolveBackendReq(&Backends::DDCalc_2_3_0::Functown::DDCalc_CalcRates_simple);
    PandaX_4T_Calc.resolveBackendReq(&Backends::DDCalc_2_3_0::Functown::DDCalc_Experiment);
    PandaX_4T_Calc.resolveBackendReq(&Backends::DDCalc_2_3_0::Functown::DDCalc_CalcRates_simple);
    PICO_60_2019_Calc.resolveBackendReq(&Backends::DDCalc_2_3_0::Functown::DDCalc_Experiment);
    PICO_60_2019_Calc.resolveBackendReq(&Backends::DDCalc_2_3_0::Functown::DDCalc_CalcRates_simple);
    XENON1T_2018_Calc.resolveBackendReq(&Backends::DDCalc_2_3_0::Functown::DDCalc_Experiment);
    XENON1T_2018_Calc.resolveBackendReq(&Backends::DDCalc_2_3_0::Functown::DDCalc_CalcRates_simple);

    // Calculate direct detection likelihood for LZ 2022, PandaX 4T, Xenon 1T and PICO-60
    LZ_2022_GetLogLikelihood.resolveDependency(&LZ_2022_Calc);
    LZ_2022_GetLogLikelihood.resolveBackendReq(&Backends::DDCalc_2_3_0::Functown::DDCalc_Experiment);
    LZ_2022_GetLogLikelihood.resolveBackendReq(&Backends::DDCalc_2_3_0::Functown::DDCalc_LogLikelihood);
    PandaX_4T_GetLogLikelihood.resolveDependency(&PandaX_4T_Calc);
    PandaX_4T_GetLogLikelihood.resolveBackendReq(&Backends::DDCalc_2_3_0::Functown::DDCalc_Experiment);
    PandaX_4T_GetLogLikelihood.resolveBackendReq(&Backends::DDCalc_2_3_0::Functown::DDCalc_LogLikelihood);
    XENON1T_2018_GetLogLikelihood.resolveDependency(&XENON1T_2018_Calc);
    XENON1T_2018_GetLogLikelihood.resolveBackendReq(&Backends::DDCalc_2_3_0::Functown::DDCalc_Experiment);
    XENON1T_2018_GetLogLikelihood.resolveBackendReq(&Backends::DDCalc_2_3_0::Functown::DDCalc_LogLikelihood);
    PICO_60_2019_GetLogLikelihood.resolveDependency(&PICO_60_2019_Calc);
    PICO_60_2019_GetLogLikelihood.resolveBackendReq(&Backends::DDCalc_2_3_0::Functown::DDCalc_Experiment);
    PICO_60_2019_GetLogLikelihood.resolveBackendReq(&Backends::DDCalc_2_3_0::Functown::DDCalc_LogLikelihood);

    // Provide bin number in LZ
    LZ_2022_GetBinSignal.resolveDependency(&LZ_2022_Calc);
    LZ_2022_GetBinSignal.resolveBackendReq(&Backends::DDCalc_2_3_0::Functown::DDCalc_Experiment);
    LZ_2022_GetBinSignal.resolveBackendReq(&Backends::DDCalc_2_3_0::Functown::DDCalc_Bins);
    LZ_2022_GetBinSignal.resolveBackendReq(&Backends::DDCalc_2_3_0::Functown::DDCalc_BinSignal);

    // Set generic WIMP mass object
    WIMP_properties_WIMP.resolveDependency(&DarkMatter_ID_WIMP);
    WIMP_properties_WIMP.resolveDependency(&DarkMatterConj_ID_WIMP);
    mwimp_generic.resolveDependency(&WIMP_properties_WIMP);
    TH_ProcessCatalog_WIMP.resolveDependency(&mwimp_generic);
    sigma_SI_p_simple.resolveDependency(&DD_couplings_WIMP);
    sigma_SI_p_simple.resolveDependency(&mwimp_generic);

    // Generate gamma-ray spectra for various final states
    if ( (mode >= 0) and (mode < 6) )
    {
      std::cout << "Producing test spectra." << std::endl;
      double mass = 100.;
      double sv = 3e-26;
      // The array that is being passed to dumpSpectrum give the branching fraction to various final states.
      // They are (as defined in TH_ProcessCatalog_WIMP):
      // 0: b bbar
      // 1: gamma Z_0
      // 2: gamma gamma
      // 3: tau+ tau-
      // 4: W+ W-
      // 5: e+ e-
      // 6: phi phi2
      // 7: gamma e+ e-
      if (mode==5) dumpSpectrum({"dPhi_dE5.dat"}, mass, sv*0.1, daFunk::vec<double>(0., 0., 0., 0., 0., 0., 0., 1.));
      if (mode==0) dumpSpectrum({"dPhi_dE0.dat"}, mass, sv, daFunk::vec<double>(1., 0., 0., 0., 0., 0., 0., 0.));
      if (mode==1) dumpSpectrum({"dPhi_dE1.dat"}, mass, sv, daFunk::vec<double>(0., 1., 0., 0., 0., 0., 0., 0.));
      if (mode==2) dumpSpectrum({"dPhi_dE2.dat"}, mass, sv, daFunk::vec<double>(0., 0., 1., 0., 0., 0., 0., 0.));
      if (mode==3) dumpSpectrum({"dPhi_dE3.dat"}, mass, sv, daFunk::vec<double>(0., 0., 0., 1., 0., 0., 0., 0.));
      if (mode==4) dumpSpectrum({"dPhi_dE4.dat"}, mass, sv, daFunk::vec<double>(0., 0., 0., 0., 1., 0., 0., 0.));
    }
    
    // CHECK-------------------::-------------;;---------------::-------------------::------------------;;--------------------
    // Generate gamma-ray spectra for various masses
    if (mode >= 10)
    {
      std::cout << "Producing test spectra." << std::endl;
      double mass = 100.;
      double sv = 3e-26;
      std::vector<std::string> filenames =
      {
        "dPhi_dE_FCMC_gamma_" + std::to_string(mode) + ".dat",
        "dPhi_dE_FCMC_positron_" + std::to_string(mode) + ".dat",
        "dPhi_dE_FCMC_antiproton_" + std::to_string(mode) + ".dat",
        "dPhi_dE_FCMC_antideuteron_" + std::to_string(mode) + ".dat"
      };
      dumpSpectrum(filenames, mass, sv, daFunk::vec<double>(0., 0., 0., 0., 0., 0., 1., 0.), mode);
    }

    // Systematic parameter maps annihilation
    if (mode==6)
    {
      std::cout << "Producing gamma ray test maps." << std::endl;
      int mBins = 60;
      int svBins = 60;
      double oh2, lnL;
      std::vector<double> sv_list, m_list;

      GalacticHalo_Einasto.reset_and_calculate();
      set_gamLike_GC_halo.reset_and_calculate();

      boost::multi_array<double, 2>
        lnL_b_array{boost::extents[mBins][svBins]},
        lnL_b_array2{boost::extents[mBins][svBins]},
        lnL_b_array3{boost::extents[mBins][svBins]},
        lnL_b_array4{boost::extents[mBins][svBins]},
        lnL_tau_array{boost::extents[mBins][svBins]};
      boost::multi_array<double, 2> oh2_array{boost::extents[mBins][svBins]};

      sv_list = daFunk::logspace(-28.0, -22.0, svBins);

      std::cout << "Calculating gamma-ray likelihood tables for annihilation to b bbar." << std::endl;
      m_list = daFunk::logspace(log10(5.), 4., mBins);
      for (size_t i = 0; i < m_list.size(); i++)
      {
        for (size_t j = 0; j < sv_list.size(); j++)
        {
          DarkMatter_ID_WIMP.reset_and_calculate();
          DarkMatterConj_ID_WIMP.reset_and_calculate();
          WIMP_properties_WIMP.setOption<double>("mWIMP", m_list[i]);
          WIMP_properties_WIMP.reset_and_calculate();
          mwimp_generic.reset_and_calculate();
          TH_ProcessCatalog_WIMP.setOption<double>("sv", sv_list[j]);
          

          #ifdef DARKBIT_STANDALONE_WIMP_DEBUG
            std::cout << "Parameters: " << m_list[i] << " " << sv_list[j] << std::endl;
          #endif

          TH_ProcessCatalog_WIMP.setOption<std::vector<double>>("brList", daFunk::vec<double>(1., 0., 0., 0., 0., 0., 0., 0.));
          TH_ProcessCatalog_WIMP.reset_and_calculate();
          DM_process_from_ProcessCatalog.reset_and_calculate();
          RD_fraction_one.reset_and_calculate();
          GA_SimYieldTable_MicrOmegas.reset_and_calculate();
          GA_SimYieldTable_DarkSUSY.reset_and_calculate();
          Combine_SimYields.reset_and_calculate();
          cascadeMC_FinalStates.reset_and_calculate();
          cascadeMC_InitialStates.reset_and_calculate();
          cascadeMC_DecayTable.reset_and_calculate();
          cascadeMC_LoopManager.reset_and_calculate();
          cascadeMC_gammaSpectra.reset_and_calculate();
          GA_AnnYield_General.reset_and_calculate();
          lnL_FermiLATdwarfs_gamLike.setOption<std::string>("version", "pass8");
          lnL_FermiLATdwarfs_gamLike.reset_and_calculate();
          lnL = lnL_FermiLATdwarfs_gamLike(0);

          #ifdef DARKBIT_STANDALONE_WIMP_DEBUG
            std::cout << "Fermi dwarf likelihood: " << lnL << std::endl;
          #endif

          lnL_b_array[i][j] = lnL;
          lnL_HESSGC_gamLike.setOption<std::string>("version", "integral_fixedJ");
          lnL_HESSGC_gamLike.reset_and_calculate();
          lnL = lnL_HESSGC_gamLike(0);

          #ifdef DARKBIT_STANDALONE_WIMP_DEBUG
            std::cout << "HESS GC likelihood: " << lnL << std::endl;
          #endif

          lnL_b_array2[i][j] = lnL;
          lnL_CTAGC_gamLike.reset_and_calculate();
          lnL = lnL_CTAGC_gamLike(0);

          #ifdef DARKBIT_STANDALONE_WIMP_DEBUG
            std::cout << "CTA GC likelihood: " << lnL << std::endl;
          #endif

          lnL_b_array3[i][j] = lnL;
          lnL_FermiGC_gamLike.setOption<std::string>("version", "fixedJ");
          lnL_FermiGC_gamLike.reset_and_calculate();
          lnL = lnL_FermiGC_gamLike(0);
          lnL_b_array4[i][j] = lnL;

          #ifdef DARKBIT_STANDALONE_WIMP_DEBUG
            std::cout << "Fermi GC likelihood: " << lnL << std::endl;
          #endif
        }
      }

      dump_array_to_file("FermiD_b_table.dat", lnL_b_array, m_list, sv_list);
      dump_array_to_file("HESSGC_b_table.dat", lnL_b_array2, m_list, sv_list);
      dump_array_to_file("CTAGC_b_table.dat", lnL_b_array3, m_list, sv_list);
      dump_array_to_file("FermiGC_b_table.dat", lnL_b_array4, m_list, sv_list);

      std::cout << "Calculating Fermi-LAT dwarf spheroidal likehood table for annihilation to tau+ tau-." << std::endl;
      m_list = daFunk::logspace(log10(1.9), 4., mBins);
      for (size_t i = 0; i < m_list.size(); i++)
      {
        for (size_t j = 0; j < sv_list.size(); j++)
        {
          DarkMatter_ID_WIMP.reset_and_calculate();
          DarkMatterConj_ID_WIMP.reset_and_calculate();
          WIMP_properties_WIMP.setOption<double>("mWIMP", m_list[i]);
          WIMP_properties_WIMP.reset_and_calculate();
          mwimp_generic.reset_and_calculate();
          TH_ProcessCatalog_WIMP.setOption<double>("sv", sv_list[j]);

          #ifdef DARKBIT_STANDALONE_WIMP_DEBUG
            std::cout << "Parameters: " << m_list[i] << " " << sv_list[j] << std::endl;
          #endif

          TH_ProcessCatalog_WIMP.setOption<std::vector<double>>("brList", daFunk::vec<double>(0., 0., 0., 1., 0., 0., 0., 0.));
          TH_ProcessCatalog_WIMP.reset_and_calculate();
          DM_process_from_ProcessCatalog.reset_and_calculate();
          RD_fraction_one.reset_and_calculate();
          GA_SimYieldTable_MicrOmegas.reset_and_calculate();
          GA_SimYieldTable_DarkSUSY.reset_and_calculate();
          Combine_SimYields.reset_and_calculate();
          cascadeMC_FinalStates.reset_and_calculate();
          cascadeMC_InitialStates.reset_and_calculate();
          cascadeMC_DecayTable.reset_and_calculate();
          cascadeMC_LoopManager.reset_and_calculate();
          cascadeMC_gammaSpectra.reset_and_calculate();
          GA_AnnYield_General.reset_and_calculate();
          lnL_FermiLATdwarfs_gamLike.reset_and_calculate();
          lnL = lnL_FermiLATdwarfs_gamLike(0);

          #ifdef DARKBIT_STANDALONE_WIMP_DEBUG
            std::cout << "Fermi LAT likelihood: " << lnL << std::endl;
          #endif

          lnL_tau_array[i][j] = lnL;
        }
      }

      dump_array_to_file("FermiD_tau_table.dat", lnL_tau_array, m_list, sv_list);

      std::cout << "Calculating table of Omega h^2 values." << std::endl;
      m_list = daFunk::logspace(-1.0, 4., mBins);
      for (size_t i = 0; i < m_list.size(); i++)
      {
        for (size_t j = 0; j < sv_list.size(); j++)
        {
          DarkMatter_ID_WIMP.reset_and_calculate();
          DarkMatterConj_ID_WIMP.reset_and_calculate();
          WIMP_properties_WIMP.setOption<double>("mWIMP", m_list[i]);
          WIMP_properties_WIMP.reset_and_calculate();
          mwimp_generic.reset_and_calculate();
          TH_ProcessCatalog_WIMP.setOption<double>("sv", sv_list[j]);

          #ifdef DARKBIT_STANDALONE_WIMP_DEBUG
            std::cout << "Parameters: " << m_list[i] << " " << sv_list[j] << std::endl;
          #endif

          TH_ProcessCatalog_WIMP.setOption<std::vector<double>>("brList", daFunk::vec<double>(0., 0., 0., 0., 0., 1., 0., 0.));
          TH_ProcessCatalog_WIMP.reset_and_calculate();
          RD_eff_annrate_from_ProcessCatalog.reset_and_calculate();
          RD_spectrum_from_ProcessCatalog.reset_and_calculate();
          RD_spectrum_ordered_func.reset_and_calculate();
          RD_oh2_DS6_ini_func.reset_and_calculate();
          RD_oh2_DS_general.reset_and_calculate();
          oh2 = RD_oh2_DS_general(0);

          #ifdef DARKBIT_STANDALONE_WIMP_DEBUG
            std::cout << "Omega h^2 = " << oh2 << std::endl;
          #endif

          oh2_array[i][j] = oh2;
        }
      }

      dump_array_to_file("oh2_table.dat", oh2_array, m_list, sv_list);
    }

    // Systematic parameter maps scattering
    if (mode==7)
    {
      std::cout << "Producing direct detection test maps." << std::endl;
      double lnL1, lnL2, lnL3, lnL4;
      double g, reduced_mass;
      //int mBins = 300;
      //int sBins = 200;
      int mBins = 120;
      int sBins = 80;
      const double mN = (m_proton + m_neutron) / 2;
      std::vector<double> m_list = daFunk::logspace(0.0, 4.0, mBins);
      std::vector<double> s_list;
      boost::multi_array<double, 2> lnL_array1{boost::extents[mBins][sBins]},
          lnL_array2{boost::extents[mBins][sBins]}, lnL_array3{boost::extents[mBins][sBins]},
          lnL_array4{boost::extents[mBins][sBins]};
      TH_ProcessCatalog_WIMP.setOption<double>("sv", 0.);
      TH_ProcessCatalog_WIMP.setOption<std::vector<double>>("brList", daFunk::vec<double>(1., 0., 0., 0., 0., 0., 0., 0.));

      s_list = daFunk::logspace(-47., -40., sBins);
      // Calculate array of sigma_SI and lnL values for LZ, PandaX, XENON1T and PICO-60
      // assuming gps=gns

      std::cout << "Calculating tables of SI likelihoods." << std::endl;
      for (size_t i = 0; i < m_list.size(); i++)
      {
        for (size_t j = 0; j < s_list.size(); j++)
        {
          // Re-initialize DDCalc with LZ/Xenon/PandaX halo parameters
          Halo_primary_parameters->setValue("rho0", 0.3);
          Halo_primary_parameters->setValue("vrot", 232.7); // v_Earth = 245 km/s
          Halo_primary_parameters->setValue("v0", 220.);
          Halo_primary_parameters->setValue("vesc", 544.);
          ExtractLocalMaxwellianHalo.reset_and_calculate();

          DarkMatter_ID_WIMP.reset_and_calculate();
          DarkMatterConj_ID_WIMP.reset_and_calculate();
          WIMP_properties_WIMP.setOption<double>("mWIMP", m_list[i]);
          WIMP_properties_WIMP.reset_and_calculate();
          mwimp_generic.reset_and_calculate();

          #ifdef DARKBIT_STANDALONE_WIMP_DEBUG
            std::cout << "Parameters: " << m_list[i] << " " << s_list[j] << std::endl;
          #endif

          reduced_mass = (m_list[i] * mN) / (mN + m_list[i]);
          g = sqrt(s_list[j]*pi/gev2cm2) / (reduced_mass);
          TH_ProcessCatalog_WIMP.reset_and_calculate();

          // Assume for direct and indirect detection likelihoods that dark matter
          // density is always the measured one (despite relic density results)
          RD_fraction_one.reset_and_calculate();
          DD_couplings_WIMP.setOption<double>("gps", g);
          DD_couplings_WIMP.setOption<double>("gns", g);
          DD_couplings_WIMP.setOption<double>("gpa", 0.);
          DD_couplings_WIMP.setOption<double>("gna", 0.);
          DD_couplings_WIMP.reset_and_calculate();
          DDCalc_Couplings_WIMP_nucleon.reset_and_calculate();

          DDCalc_2_3_0_init.reset_and_calculate();
          LZ_2022_Calc.reset_and_calculate();
          LZ_2022_GetLogLikelihood.reset_and_calculate();

          XENON1T_2018_Calc.reset_and_calculate();
          XENON1T_2018_GetLogLikelihood.reset_and_calculate();
          PandaX_4T_Calc.reset_and_calculate();
          PandaX_4T_GetLogLikelihood.reset_and_calculate();

          lnL1 = LZ_2022_GetLogLikelihood(0);
          lnL2 = PandaX_4T_GetLogLikelihood(0);
          lnL3 = XENON1T_2018_GetLogLikelihood(0);

          // Set LocalHalo Model parameters to PICO-60 values
          Halo_primary_parameters->setValue("rho0", 0.3);
          Halo_primary_parameters->setValue("vrot", 220.);
          Halo_primary_parameters->setValue("v0", 220.);
          Halo_primary_parameters->setValue("vesc", 544.);
          ExtractLocalMaxwellianHalo.reset_and_calculate();

          DDCalc_2_3_0_init.reset_and_calculate();
          PICO_60_2019_Calc.reset_and_calculate();
          PICO_60_2019_GetLogLikelihood.reset_and_calculate();
          lnL4 = PICO_60_2019_GetLogLikelihood(0);

          #ifdef DARKBIT_STANDALONE_WIMP_DEBUG
            std::cout << "LZ_2022 SI lnL = " << lnL1 << std::endl;
            std::cout << "PandaX_4T SI lnL = " << lnL2 << std::endl;
            std::cout << "XENON1T_2018 SI lnL = " << lnL3 << std::endl;
            std::cout << "PICO_60_2019 SI lnL = " << lnL4 << std::endl;
          #endif

          DDCalc_2_3_0_init.reset_and_calculate();
          LZ_2022_Calc.reset_and_calculate();
          std::vector<double> events;
          LZ_2022_GetBinSignal.reset_and_calculate();
          events = LZ_2022_GetBinSignal(0);

          #ifdef DARKBIT_STANDALONE_WIMP_DEBUG
            int nbins = events.size();
            std::cout << "Number of LZ bins: " << nbins << std::endl;
            std::cout << "Predicted signal: ";
            for (auto x : events) std::cout << x << " ";
            std::cout << std::endl;
          #endif

          lnL_array1[i][j] = lnL1;
          lnL_array2[i][j] = lnL2;
          lnL_array3[i][j] = lnL3;
          lnL_array4[i][j] = lnL4;
        }
      }

      dump_array_to_file("LZ_2022_SI_table.dat", lnL_array1, m_list, s_list);
      dump_array_to_file("PandaX_4T_SI_table.dat", lnL_array2, m_list, s_list);
      dump_array_to_file("XENON1T_2018_SI_table.dat", lnL_array3, m_list, s_list);
      dump_array_to_file("PICO_60_2019_SI_table.dat", lnL_array4, m_list, s_list);

      s_list = daFunk::logspace(-42., -35., sBins);
      // Calculate array of sigma_SI and lnL values for LZ, PandaX, XENON1T and PICO-60
      // assuming gna=0 (proton-only)

      std::cout << "Calculating tables of SD likelihoods." << std::endl;
      for (size_t i = 0; i < m_list.size(); i++)
      {
        for (size_t j = 0; j < s_list.size(); j++)
        {
          // Re-initialize DDCalc with LZ/Xenon/PandaX halo parameters
          Halo_primary_parameters->setValue("rho0", 0.3);
          Halo_primary_parameters->setValue("vrot", 232.7); // v_Earth = 245 km/s
          Halo_primary_parameters->setValue("v0", 220.);
          Halo_primary_parameters->setValue("vesc", 544.);
          ExtractLocalMaxwellianHalo.reset_and_calculate();

          DarkMatter_ID_WIMP.reset_and_calculate();
          DarkMatterConj_ID_WIMP.reset_and_calculate();
          WIMP_properties_WIMP.setOption<double>("mWIMP", m_list[i]);
          WIMP_properties_WIMP.reset_and_calculate();
          mwimp_generic.reset_and_calculate();
          #ifdef DARKBIT_STANDALONE_WIMP_DEBUG
            std::cout << "Parameters: " << m_list[i] << " " << s_list[j] << std::endl;
          #endif
          reduced_mass = (m_list[i] * m_proton) / (m_proton + m_list[i]);
          g = sqrt(s_list[j]*pi/(3*gev2cm2)) / (reduced_mass);
          TH_ProcessCatalog_WIMP.reset_and_calculate();

          RD_fraction_one.reset_and_calculate();
          DD_couplings_WIMP.setOption<double>("gps", 0.);
          DD_couplings_WIMP.setOption<double>("gns", 0.);
          DD_couplings_WIMP.setOption<double>("gpa", g);
          DD_couplings_WIMP.setOption<double>("gna", 0.);
          DD_couplings_WIMP.reset_and_calculate();

          DDCalc_2_3_0_init.reset_and_calculate();
          LZ_2022_Calc.reset_and_calculate();
          LZ_2022_GetLogLikelihood.reset_and_calculate();
          XENON1T_2018_Calc.reset_and_calculate();
          XENON1T_2018_GetLogLikelihood.reset_and_calculate();
          PandaX_4T_Calc.reset_and_calculate();
          PandaX_4T_GetLogLikelihood.reset_and_calculate();
          lnL1 = LZ_2022_GetLogLikelihood(0);
          lnL2 = PandaX_4T_GetLogLikelihood(0);
          lnL3 = XENON1T_2018_GetLogLikelihood(0);

          // Set LocalHalo Model parameters to PICO-60 values
          Halo_primary_parameters->setValue("rho0", 0.3);
          Halo_primary_parameters->setValue("vrot", 220.);
          Halo_primary_parameters->setValue("v0", 220.);
          Halo_primary_parameters->setValue("vesc", 544.);
          ExtractLocalMaxwellianHalo.reset_and_calculate();

          DDCalc_2_3_0_init.reset_and_calculate();
          PICO_60_2019_Calc.reset_and_calculate();
          PICO_60_2019_GetLogLikelihood.reset_and_calculate();
          lnL4 = PICO_60_2019_GetLogLikelihood(0);

          #ifdef DARKBIT_STANDALONE_WIMP_DEBUG
            std::cout << "LZ_2022 SD lnL = " << lnL1 << std::endl;
            std::cout << "PandaX_4T SD lnL = " << lnL2 << std::endl;
            std::cout << "XENON1T_2018 SD lnL = " << lnL3 << std::endl;
            std::cout << "PICO_60_2019 SD lnL = " << lnL4 << std::endl;
          #endif

          lnL_array1[i][j] = lnL1;
          lnL_array2[i][j] = lnL2;
          lnL_array3[i][j] = lnL3;
          lnL_array4[i][j] = lnL4;
        }
      }

      dump_array_to_file("LZ_2022_SD_table.dat", lnL_array1, m_list, s_list);
      dump_array_to_file("PandaX_4T_SD_table.dat", lnL_array2, m_list, s_list);
      dump_array_to_file("XENON1T_2018_SD_table.dat", lnL_array3, m_list, s_list);
      dump_array_to_file("PICO_60_2019_SD_table.dat", lnL_array4, m_list, s_list);

      // Reset halo parameters to DarkBit defaults.
      Halo_primary_parameters->setValue("rho0", 0.4);
      Halo_primary_parameters->setValue("vrot", 235.);
      Halo_primary_parameters->setValue("v0", 235.);
      Halo_primary_parameters->setValue("vesc", 550.);
      ExtractLocalMaxwellianHalo.reset_and_calculate();
      GalacticHalo_Einasto.reset_and_calculate();

    }

    // AMS-02 antiproton likelihoods for annihilation into b bbar
    if (mode==8)
    { 
      std::cout << "\nCalculating antiproton likelihoods for annihilation to b bbar." << std::endl;
      DarkMatter_ID_WIMP.reset_and_calculate();
      WIMP_properties_WIMP.setOption<double>("mWIMP", 100.0);
      WIMP_properties_WIMP.reset_and_calculate();
      mwimp_generic.reset_and_calculate();
      TH_ProcessCatalog_WIMP.setOption<double>("sv", 3e-26);
      TH_ProcessCatalog_WIMP.setOption<std::vector<double>>("brList", daFunk::vec<double>(1., 0., 0., 0., 0., 0., 0., 0.));
      TH_ProcessCatalog_WIMP.reset_and_calculate();
      pbarlike_1_0_init.setOption<std::string>("PropagationModel","INJ.BRK");
      pbarlike_1_0_init.setOption<bool>("PreventExtrapolation",true);
      pbarlike_1_0_init.setOption<std::vector<std::vector<double>>>("PropagationParameters", std::vector<std::vector<double>>((0.0)));
      std::cout<< "\nParameters: 100 GeV, 3e-26 cm3s-1; Propagation Model: Injection break (INJ.BRK)" << std::endl;
      pbarlike_1_0_init.reset_and_calculate();
      lnL_pbarAMS02.reset_and_calculate();
      map_str_dbl lnL = lnL_pbarAMS02(0);
      std::cout<< "\nLog-likelihood ratio (using uncorrelated errors): " << lnL["uncorrelated"] << std::endl;
      std::cout<< "Log-likelihood ratio (using correlated errors): " << lnL["correlated"] << std::endl;    
    }
  }

  catch (std::exception& e)
  {
    std::cout << "DarkBit_standalone_WIMP has exited with fatal exception: " << e.what() << std::endl;
  }

  return 0;
}<|MERGE_RESOLUTION|>--- conflicted
+++ resolved
@@ -16,13 +16,9 @@
 ///  \author Sebastian Wild
 ///  \date 2016 Aug
 ///  \author Torsten Bringmann
-<<<<<<< HEAD
+///  \date 2022
 ///  \author Sowmiya Balan
 ///  \date 2023
-=======
-///  \date 2022
-///
->>>>>>> 0c6003e0
 ///  *********************************************
 
 #include <iostream>
@@ -640,7 +636,7 @@
       if (mode==3) dumpSpectrum({"dPhi_dE3.dat"}, mass, sv, daFunk::vec<double>(0., 0., 0., 1., 0., 0., 0., 0.));
       if (mode==4) dumpSpectrum({"dPhi_dE4.dat"}, mass, sv, daFunk::vec<double>(0., 0., 0., 0., 1., 0., 0., 0.));
     }
-    
+
     // CHECK-------------------::-------------;;---------------::-------------------::------------------;;--------------------
     // Generate gamma-ray spectra for various masses
     if (mode >= 10)
@@ -692,7 +688,7 @@
           WIMP_properties_WIMP.reset_and_calculate();
           mwimp_generic.reset_and_calculate();
           TH_ProcessCatalog_WIMP.setOption<double>("sv", sv_list[j]);
-          
+
 
           #ifdef DARKBIT_STANDALONE_WIMP_DEBUG
             std::cout << "Parameters: " << m_list[i] << " " << sv_list[j] << std::endl;
@@ -1039,7 +1035,7 @@
 
     // AMS-02 antiproton likelihoods for annihilation into b bbar
     if (mode==8)
-    { 
+    {
       std::cout << "\nCalculating antiproton likelihoods for annihilation to b bbar." << std::endl;
       DarkMatter_ID_WIMP.reset_and_calculate();
       WIMP_properties_WIMP.setOption<double>("mWIMP", 100.0);
@@ -1056,7 +1052,7 @@
       lnL_pbarAMS02.reset_and_calculate();
       map_str_dbl lnL = lnL_pbarAMS02(0);
       std::cout<< "\nLog-likelihood ratio (using uncorrelated errors): " << lnL["uncorrelated"] << std::endl;
-      std::cout<< "Log-likelihood ratio (using correlated errors): " << lnL["correlated"] << std::endl;    
+      std::cout<< "Log-likelihood ratio (using correlated errors): " << lnL["correlated"] << std::endl;
     }
   }
 
