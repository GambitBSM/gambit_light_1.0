//   GAMBIT: Global and Modular BSM Inference Tool
//   *********************************************
///  \file
///
///  Example of GAMBIT DarkBit standalone
///  main program.
///
///  *********************************************
///
///  Authors (add name and date if you modify):
///
///  \author Christoph Weniger
///  \date 2016 Feb
///  \author Jonathan Cornell
///  \date 2016 July
///  \author Sebastian Wild
///  \date 2016 Aug
///
///  *********************************************

#include <iostream>
#include <fstream>

#include "gambit/Elements/standalone_module.hpp"
#include "gambit/DarkBit/DarkBit_rollcall.hpp"
#include "gambit/Elements/spectrum_factories.hpp"
#include "gambit/Utils/util_functions.hpp"

#include <boost/multi_array.hpp>

using namespace DarkBit::Functown;     // Functors wrapping the module's actual module functions
using namespace DarkBit::Accessors;    // Helper functions that provide some info about the module
using namespace BackendIniBit::Functown;    // Functors wrapping the backend initialisation functions

QUICK_FUNCTION(DarkBit, TH_ProcessCatalog, OLD_CAPABILITY, TH_ProcessCatalog_WIMP, DarkBit::TH_ProcessCatalog, ())
QUICK_FUNCTION(DarkBit, DarkMatter_ID, OLD_CAPABILITY, DarkMatter_ID_WIMP, std::string, ())
QUICK_FUNCTION(DarkBit, DD_couplings, OLD_CAPABILITY, DD_couplings_WIMP, DM_nucleon_couplings, ())


void dump_array_to_file(const std::string & filename, const
    boost::multi_array<double, 2> & a, const std::vector<double> & x, const
    std::vector<double> & y)
{
  std::fstream file;
  file.open(filename, std::ios_base::out);
  file << "0.0 ";
  for (size_t i = 0; i < x.size(); i++)
    file << x[i] << " ";
  file << std::endl;
  for (size_t j = 0; j < y.size(); j++)
  {
    file << y[j] << " ";
    for (size_t i = 0; i < x.size(); i++)
    {
      file << a[i][j] << " ";
    }
    file << std::endl;
  }
  file.close();
}

void dumpSpectrum(std::string filename, double mWIMP, double sv, std::vector<double> brList, double mPhi = -1)
{
  DarkMatter_ID_WIMP.reset_and_calculate();
  TH_ProcessCatalog_WIMP.setOption<std::vector<double>>("brList", brList);
  TH_ProcessCatalog_WIMP.setOption<double>("mWIMP", mWIMP);
  TH_ProcessCatalog_WIMP.setOption<double>("sv", sv);
  if (mPhi != -1)
    TH_ProcessCatalog_WIMP.setOption<double>("mPhi", mPhi);
  TH_ProcessCatalog_WIMP.reset_and_calculate();
  RD_fraction_one.reset_and_calculate();
  SimYieldTable_DarkSUSY.reset_and_calculate();
  SimYieldTable_MicrOmegas.reset_and_calculate();
  GA_missingFinalStates.reset_and_calculate();
  cascadeMC_FinalStates.reset_and_calculate();
  cascadeMC_DecayTable.reset_and_calculate();
  cascadeMC_LoopManager.reset_and_calculate();
  cascadeMC_gammaSpectra.reset_and_calculate();
  GA_AnnYield_General.reset_and_calculate();
  dump_GammaSpectrum.setOption<std::string>("filename", filename);
  dump_GammaSpectrum.reset_and_calculate();
}

// ---- Set up basic internal structures for direct & indirect detection ----

namespace Gambit
{
  namespace DarkBit
  {

    void TH_ProcessCatalog_WIMP(DarkBit::TH_ProcessCatalog& result)
    {
      using namespace Pipes::TH_ProcessCatalog_WIMP;
      using std::vector;
      using std::string;

      // Initialize empty catalog and main annihilation process
      TH_ProcessCatalog catalog;
      TH_Process process_ann("WIMP", "WIMP");
      TH_Process process_dec("phi");
      TH_Process process_dec1("phi1");
      TH_Process process_dec2("phi2");

      ///////////////////////////////////////
      // Import particle masses and couplings
      ///////////////////////////////////////

#define addParticle(Name, Mass, spinX2)                                        \
      catalog.particleProperties.insert(std::pair<string, TH_ParticleProperty> \
      (Name , TH_ParticleProperty(Mass, spinX2)));

      /// Option mWIMP<double>: WIMP mass in GeV (required)
      double mWIMP = runOptions->getValue<double>("mWIMP");
      /// Option sv<double>: Cross-section in cm3/s (required)
      double sv = runOptions->getValue<double>("sv");
      double b = 0;  // defined as sv(v) = sv(v=0) + b*(sv=0)*v**2
      /// Option brList<std::vector<double>>: List of branching ratios (required)
      auto brList = runOptions->getValue<std::vector<double>>("brList");
      /// Option mWIMP<double>: WIMP mass in GeV (required)
      double mPhi = runOptions->getValueOrDef<double>(59.0, "mPhi");

      addParticle("gamma", 0.0,  2)
      addParticle("Z0", 91.2,  2)
      addParticle("W+", 80.39, 2)
      addParticle("W-", 80.39, 2)
      addParticle("e+_3", 1.8,  1)
      addParticle("e-_3", 1.8,  1)
      addParticle("e+_1", 0.00051, 1)
      addParticle("e-_1", 0.00051, 1)
      addParticle("b", 4.9,  1)
      addParticle("bbar", 4.9,  1)
      addParticle("d_3", 4.9,  1)
      addParticle("dbar_3", 4.9,  1)

      addParticle("WIMP", mWIMP,  0)
      addParticle("phi",  mPhi,  0)
      addParticle("phi1", 100.,  0)
      addParticle("phi2", 100.,  0)
#undef addParticle

      TH_Channel dec_channel(daFunk::vec<string>("gamma", "gamma"), daFunk::cnst(1.));
      process_dec.channelList.push_back(dec_channel);

      TH_Channel dec_channel1(daFunk::vec<string>("e+_3", "e-_3"), daFunk::cnst(1.));
      process_dec1.channelList.push_back(dec_channel1);

      TH_Channel dec_channel2(daFunk::vec<string>("d_3", "dbar_3"), daFunk::cnst(1.));
      process_dec2.channelList.push_back(dec_channel2);

      process_ann.resonances_thresholds.threshold_energy.push_back(2*mWIMP);
      auto p1 = daFunk::vec<string>("d_3", "gamma", "gamma", "e-_3", "W-", "e-_1", "phi");
      auto p2 = daFunk::vec<string>("dbar_3", "Z0", "gamma", "e+_3", "W+", "e+_1", "phi2");
      {
        for ( unsigned int i = 0; i < brList.size()-1; i++ )
        {
          double mtot_final =
            catalog.getParticleProperty(p1[i]).mass +
            catalog.getParticleProperty(p2[i]).mass;
          if ( mWIMP*2 > mtot_final && brList[i]!= 0.)
          {
            // std::cout << p1[i] << " " << p2[i] << " " << brList[i] << std::endl;
            daFunk::Funk kinematicFunction = (daFunk::one("v")+pow(daFunk::var("v"), 2)*b)*sv*brList[i];
            TH_Channel new_channel(
                daFunk::vec<string>(p1[i], p2[i]), kinematicFunction
                );
            process_ann.channelList.push_back(new_channel);
          }
          else
          {
            process_ann.resonances_thresholds.threshold_energy.
              push_back(mtot_final);
          }
        }
      }

      if ( brList[7] > 0. )
      {
        auto E = daFunk::var("E");
        // Note:: The below is an arbitrary form of the differential section for demonstration purposes
        daFunk::Funk kinematicFunction = daFunk::one("v", "E1")/(pow(E-50, 4)+1)*sv*brList[7];
        // Note: In the three body final states, the gamma yield from AnnYield currently is just the contribution
        // from the first particle in the list (here the photon):
        TH_Channel new_channel(daFunk::vec<string>("gamma", "e+_1", "e-_1"), kinematicFunction);
        process_ann.channelList.push_back(new_channel);
      }

      catalog.processList.push_back(process_ann);
      catalog.processList.push_back(process_dec);
      catalog.processList.push_back(process_dec1);
      catalog.processList.push_back(process_dec2);

      catalog.validate();

      result = catalog;
    } // function TH_ProcessCatalog_WIMP

    // Identifier for DM particle
    void DarkMatter_ID_WIMP(std::string& result)
    {
      result = "WIMP";
    }

    void DD_couplings_WIMP(DM_nucleon_couplings& result)
    {
      using namespace Pipes::DD_couplings_WIMP;
      /// Option gps<double>: gps (default 0)
      result.gps = runOptions->getValueOrDef<double>(0., "gps");
      /// Option gns<double>: gns (default 0)
      result.gns = runOptions->getValueOrDef<double>(0., "gns");
      /// Option gpa<double>: gpa (default 0)
      result.gpa = runOptions->getValueOrDef<double>(0., "gpa");
      /// Option gna<double>: gna (default 0)
      result.gna = runOptions->getValueOrDef<double>(0., "gna");
      //std::cout << "DD_coupling says" << std::endl;
      //std::cout << result.gps << std::endl;
    }
  }
}

int main(int argc, char* argv[])
{
    std::cout << std::endl;
    std::cout << "Welcome to the DarkBit Generic WIMP standalone program!" << std::endl;
    std::cout << std::endl;
    std::cout << "**************************************************************************************" << std::endl;
    std::cout << "This standalone example demonstrates how to calculate a range of observables and " << std::endl;
    std::cout << "likelihoods for a generic WIMP model defined by the WIMP mass and an annihilation (or " << std::endl;
    std::cout << "scattering) cross section. The model also contains three scalar particles which decay:" << std::endl;
    std::cout << "phi -> gamma gamma    phi_1 -> tau+ tau-  phi_2 -> b bbar" << std::endl;
    std::cout << std::endl;
    std::cout << "Usage: DarkBit_standalone_WIMP mode" << std::endl;
    std::cout << std::endl;
    std::cout << "Mode Options: " << std::endl;
    std::cout << "  0: Outputs spectrum of gamma rays from WIMP annihilation to b bbar (dPhi_dE0.dat)" << std::endl;
    std::cout << "  1: Outputs spectrum of gamma rays from WIMP annihilation to gamma Z_0 (dPhi_dE1.dat)" << std::endl;
    std::cout << "  2: Outputs spectrum of gamma rays from WIMP annihilation to gamma gamma (dPhi_dE2.dat)" << std::endl;
    std::cout << "  3: Outputs spectrum of gamma rays from WIMP annihilation to tau+ tau- (dPhi_dE3.dat)" << std::endl;
    std::cout << "  4: Outputs spectrum of gamma rays from WIMP annihilation to W+ W- (dPhi_dE4.dat)" << std::endl;
    std::cout << "  5: Outputs spectrum of gamma rays from WIMP annihilation to gamma e+ e- " << std::endl;
    std::cout << "      (dPhi_dE5.dat)" << std::endl;
    std::cout << "  6: Outputs tables of gamma-ray likelihoods and the relic density" << std::endl;
    std::cout << "      in <sigma v> / m_WIMP parameter space." << std::endl;
    std::cout << "  7: Outputs tables of direct detection likelihoods in sigma / m_WIMP parameter" << std::endl;
    std::cout << "      space." << std::endl;
    std::cout << "  >=10: Outputs spectrum of gamma rays from WIMP annihilation to phi phi_2. The" << std::endl;
    std::cout << "       mode value is m_phi while m_phi_2=100 GeV (dPhi_dE_FCMC_(mode).dat)" << std::endl;
    std::cout << " N.B. Here dPhi/dE = sigma v / m_chi^2 * dN/dE" << std::endl;
    std::cout << "**************************************************************************************" << std::endl;
    std::cout << std::endl;

  try
  {
    if (argc==1)
    {
      std::cout << "Please select test mode>=0" << std::endl;
      exit(1);
    }
    int mode = std::stoi((std::string)argv[1]);
    std::cout << "Starting with mode " << mode << std::endl;


    // ---- Initialise logging and exceptions ----

    initialise_standalone_logs("runs/DarkBit_standalone_WIMP/logs/");
    logger()<<"Running DarkBit standalone example"<<LogTags::info<<EOM;
    model_warning().set_fatal(true);


    // ---- Check that required backends are present ----

    if (not Backends::backendInfo().works["DarkSUSY5.1.3"]) backend_error().raise(LOCAL_INFO, "DarkSUSY 5.1.3 is missing!");
    if (not Backends::backendInfo().works["gamLike1.0.0"]) backend_error().raise(LOCAL_INFO, "gamLike 1.0.0 is missing!");
    if (not Backends::backendInfo().works["DDCalc2.0.0"]) backend_error().raise(LOCAL_INFO, "DDCalc 2.0.0 is missing!");
    if (not Backends::backendInfo().works["MicrOmegas_MSSM3.6.9.2"]) backend_error().raise(LOCAL_INFO, "MicrOmegas 3.6.9.2 for MSSM is missing!");

    // ---- Initialize models ----

    // Initialize halo model
    ModelParameters* Halo_primary_parameters = Models::Halo_Einasto::Functown::primary_parameters.getcontentsPtr();
    Halo_primary_parameters->setValue("vrot", 235.); // Local properties
    Halo_primary_parameters->setValue("v0", 235.);
    Halo_primary_parameters->setValue("vesc", 550.);
    Halo_primary_parameters->setValue("rho0", 0.4);
    Halo_primary_parameters->setValue("r_sun", 8.5);

    Halo_primary_parameters->setValue("rs", 20.);  // Global properties
    Halo_primary_parameters->setValue("rhos", 0.08);
    Halo_primary_parameters->setValue("alpha", 0.17);


    // --- Resolve halo dependencies ---
    ExtractLocalMaxwellianHalo.notifyOfModel("Halo_Einasto");
    ExtractLocalMaxwellianHalo.resolveDependency(&Models::Halo_Einasto::Functown::primary_parameters);
    ExtractLocalMaxwellianHalo.reset_and_calculate();

    GalacticHalo_Einasto.notifyOfModel("Halo_Einasto");
    GalacticHalo_Einasto.resolveDependency(&Models::Halo_Einasto::Functown::primary_parameters);
    GalacticHalo_Einasto.reset_and_calculate();

    // ---- Initialize backends ----

    // Assume for direct and indirect detection likelihoods that dark matter
    // density is always the measured one (despite relic density results)
    RD_fraction_one.reset_and_calculate();

    // Set up DDCalc backend initialization
<<<<<<< HEAD
=======
<<<<<<< HEAD
>>>>>>> 6ec62476
    Backends::DDCalc_2_0_0::Functown::DDCalc_CalcRates_simple.setStatus(2);
    Backends::DDCalc_2_0_0::Functown::DDCalc_Experiment.setStatus(2);
    Backends::DDCalc_2_0_0::Functown::DDCalc_LogLikelihood.setStatus(2);
    DDCalc_2_0_0_init.resolveDependency(&ExtractLocalMaxwellianHalo);
<<<<<<< HEAD
    // Assume for direct and indirect detection likelihoods that dark matter
    // density is always the measured one (despite relic density results)
    DDCalc_2_0_0_init.resolveDependency(&RD_fraction_one);
    DDCalc_2_0_0_init.resolveDependency(&mwimp_generic);
    DDCalc_2_0_0_init.resolveDependency(&DD_couplings_WIMP);
=======
    // Assume for direct and indirect detection likelihoods that dark matter
    // density is always the measured one (despite relic density results)
    DDCalc_2_0_0_init.resolveDependency(&RD_fraction_one);
    DDCalc_2_0_0_init.resolveDependency(&mwimp_generic);
    DDCalc_2_0_0_init.resolveDependency(&DD_couplings_WIMP);
=======
    Backends::DDCalc_1_2_0::Functown::DDCalc_CalcRates_simple.setStatus(2);
    Backends::DDCalc_1_2_0::Functown::DDCalc_Experiment.setStatus(2);
    Backends::DDCalc_1_2_0::Functown::DDCalc_LogLikelihood.setStatus(2);
    DDCalc_1_2_0_init.resolveDependency(&ExtractLocalMaxwellianHalo);
    // Assume for direct and indirect detection likelihoods that dark matter
    // density is always the measured one (despite relic density results)
    DDCalc_1_2_0_init.resolveDependency(&RD_fraction_one);
    DDCalc_1_2_0_init.resolveDependency(&mwimp_generic);
    DDCalc_1_2_0_init.resolveDependency(&DD_couplings_WIMP);
>>>>>>> master
>>>>>>> 6ec62476


    // Initialize gamLike backend
    gamLike_1_0_0_init.reset_and_calculate();

    // Initialize DarkSUSY backend
    DarkSUSY_5_1_3_init.reset_and_calculate();

    // Initialize MicrOmegas backend
    // The below allows us to initialise MicrOmegas_MSSM without a particular MSSM model.
    MicrOmegas_MSSM_3_6_9_2_init.notifyOfModel("Halo_Einasto");
    MicrOmegas_MSSM_3_6_9_2_init.reset_and_calculate();

    // ---- Gamma-ray yields ----

    // Initialize tabulated gamma-ray yields
    SimYieldTable_DarkSUSY.resolveBackendReq(&Backends::DarkSUSY_5_1_3::Functown::dshayield);
    SimYieldTable_MicrOmegas.resolveBackendReq(&Backends::MicrOmegas_MSSM_3_6_9_2::Functown::dNdE);
    SimYieldTable_DarkSUSY.setOption<bool>("allow_yield_extrapolation", true);
    SimYieldTable_MicrOmegas.setOption<bool>("allow_yield_extrapolation", true);

    // Select SimYieldTable
    //auto SimYieldTablePointer = &SimYieldTable_MicrOmegas;
    auto SimYieldTablePointer = &SimYieldTable_DarkSUSY;

    // Collect missing final states for simulation in cascade MC
    GA_missingFinalStates.resolveDependency(&TH_ProcessCatalog_WIMP);
    GA_missingFinalStates.resolveDependency(SimYieldTablePointer);
    GA_missingFinalStates.resolveDependency(&DarkMatter_ID_WIMP);

    // Infer for which type of final states particles MC should be performed
    cascadeMC_FinalStates.setOption<std::vector<std::string>>("cMC_finalStates", daFunk::vec((std::string)"gamma"));

    // Collect decay information for cascade MC
    cascadeMC_DecayTable.resolveDependency(&TH_ProcessCatalog_WIMP);
    cascadeMC_DecayTable.resolveDependency(SimYieldTablePointer);

    // Set up MC loop manager for cascade MC
    cascadeMC_LoopManager.setOption<int>("cMC_maxEvents", 20000);
    cascadeMC_Histograms.setOption<double>("cMC_endCheckFrequency", 25);
    cascadeMC_Histograms.setOption<double>("cMC_gammaRelError", .05);
    cascadeMC_Histograms.setOption<int>("cMC_numSpecSamples", 25);
    cascadeMC_Histograms.setOption<int>("cMC_NhistBins", 300);
    cascadeMC_LoopManager.resolveDependency(&GA_missingFinalStates);
    std::vector<functor*> nested_functions = initVector<functor*>(
        &cascadeMC_InitialState, &cascadeMC_GenerateChain, &cascadeMC_Histograms, &cascadeMC_EventCount);
    cascadeMC_LoopManager.setNestedList(nested_functions);

    // Set up initial state for cascade MC step
    cascadeMC_InitialState.resolveDependency(&GA_missingFinalStates);
    cascadeMC_InitialState.resolveLoopManager(&cascadeMC_LoopManager);
    //cascadeMC_InitialState.reset_and_calculate();

    // Perform MC step for cascade MC
    cascadeMC_GenerateChain.resolveDependency(&cascadeMC_InitialState);
    cascadeMC_GenerateChain.resolveDependency(&cascadeMC_DecayTable);
    cascadeMC_GenerateChain.resolveLoopManager(&cascadeMC_LoopManager);
    //cascadeMC_GenerateChain.reset_and_calculate();

    // Generate histogram for cascade MC
    cascadeMC_Histograms.resolveDependency(&cascadeMC_InitialState);
    cascadeMC_Histograms.resolveDependency(&cascadeMC_GenerateChain);
    cascadeMC_Histograms.resolveDependency(&TH_ProcessCatalog_WIMP);
    cascadeMC_Histograms.resolveDependency(SimYieldTablePointer);
    cascadeMC_Histograms.resolveDependency(&cascadeMC_FinalStates);
    cascadeMC_Histograms.resolveLoopManager(&cascadeMC_LoopManager);
    //cascadeMC_Histograms.reset_and_calculate();

    // Check convergence of cascade MC
    cascadeMC_EventCount.resolveDependency(&cascadeMC_InitialState);
    cascadeMC_EventCount.resolveLoopManager(&cascadeMC_LoopManager);
    //cascadeMC_EventCount.reset_and_calculate();

    // Start cascade MC loop

    // Infer gamma-ray spectra for recorded MC results
    cascadeMC_gammaSpectra.resolveDependency(&GA_missingFinalStates);
    cascadeMC_gammaSpectra.resolveDependency(&cascadeMC_FinalStates);
    cascadeMC_gammaSpectra.resolveDependency(&cascadeMC_Histograms);
    cascadeMC_gammaSpectra.resolveDependency(&cascadeMC_EventCount);

    // Calculate total gamma-ray yield (cascade MC + tabulated results)
    GA_AnnYield_General.resolveDependency(&TH_ProcessCatalog_WIMP);
    GA_AnnYield_General.resolveDependency(SimYieldTablePointer);
    GA_AnnYield_General.resolveDependency(&DarkMatter_ID_WIMP);
    GA_AnnYield_General.resolveDependency(&cascadeMC_gammaSpectra);

    dump_GammaSpectrum.resolveDependency(&GA_AnnYield_General);

    // Resolve Galactic halo requirements for gamLike
    set_gamLike_GC_halo.resolveDependency(&GalacticHalo_Einasto);
    set_gamLike_GC_halo.resolveBackendReq(&Backends::gamLike_1_0_0::Functown::set_halo_profile);

    // Calculate Fermi LAT dwarf likelihood
    lnL_FermiLATdwarfs_gamLike.resolveDependency(&GA_AnnYield_General);
    // Assume for direct and indirect detection likelihoods that dark matter
    // density is always the measured one (despite relic density results)
    lnL_FermiLATdwarfs_gamLike.resolveDependency(&RD_fraction_one);
    lnL_FermiLATdwarfs_gamLike.resolveBackendReq(&Backends::gamLike_1_0_0::Functown::lnL);

    lnL_HESSGC_gamLike.resolveDependency(&GA_AnnYield_General);
    lnL_HESSGC_gamLike.resolveDependency(&RD_fraction_one);
    lnL_HESSGC_gamLike.resolveBackendReq(&Backends::gamLike_1_0_0::Functown::lnL);

    lnL_CTAGC_gamLike.resolveDependency(&GA_AnnYield_General);
    lnL_CTAGC_gamLike.resolveDependency(&RD_fraction_one);
    lnL_CTAGC_gamLike.resolveBackendReq(&Backends::gamLike_1_0_0::Functown::lnL);

    lnL_FermiGC_gamLike.resolveDependency(&GA_AnnYield_General);
    lnL_FermiGC_gamLike.resolveDependency(&RD_fraction_one);
    lnL_FermiGC_gamLike.resolveBackendReq(&Backends::gamLike_1_0_0::Functown::lnL);


    // -- Calculate relic density --
    RD_eff_annrate_from_ProcessCatalog.notifyOfModel("SingletDM");
    RD_eff_annrate_from_ProcessCatalog.resolveDependency(&TH_ProcessCatalog_WIMP);
    RD_eff_annrate_from_ProcessCatalog.resolveDependency(&DarkMatter_ID_WIMP);

    RD_spectrum_from_ProcessCatalog.resolveDependency(&TH_ProcessCatalog_WIMP);
    RD_spectrum_from_ProcessCatalog.resolveDependency(&DarkMatter_ID_WIMP);

    RD_spectrum_ordered_func.resolveDependency(&RD_spectrum_from_ProcessCatalog);

    RD_oh2_general.resolveDependency(&RD_spectrum_ordered_func);
    RD_oh2_general.resolveDependency(&RD_eff_annrate_from_ProcessCatalog);
    RD_oh2_general.resolveBackendReq(&Backends::DarkSUSY_5_1_3::Functown::dsrdthlim);
    RD_oh2_general.resolveBackendReq(&Backends::DarkSUSY_5_1_3::Functown::dsrdtab);
    RD_oh2_general.resolveBackendReq(&Backends::DarkSUSY_5_1_3::Functown::dsrdeqn);
    RD_oh2_general.resolveBackendReq(&Backends::DarkSUSY_5_1_3::Functown::dsrdwintp);
    RD_oh2_general.resolveBackendReq(&Backends::DarkSUSY_5_1_3::Functown::widths);
    RD_oh2_general.resolveBackendReq(&Backends::DarkSUSY_5_1_3::Functown::rdmgev);
    RD_oh2_general.resolveBackendReq(&Backends::DarkSUSY_5_1_3::Functown::rdpth);
    RD_oh2_general.resolveBackendReq(&Backends::DarkSUSY_5_1_3::Functown::rdpars);
    RD_oh2_general.resolveBackendReq(&Backends::DarkSUSY_5_1_3::Functown::rdswitch);
    RD_oh2_general.resolveBackendReq(&Backends::DarkSUSY_5_1_3::Functown::rdlun);
    RD_oh2_general.resolveBackendReq(&Backends::DarkSUSY_5_1_3::Functown::rdpadd);
    RD_oh2_general.resolveBackendReq(&Backends::DarkSUSY_5_1_3::Functown::rddof);
    RD_oh2_general.resolveBackendReq(&Backends::DarkSUSY_5_1_3::Functown::rderrors);
    RD_oh2_general.resolveBackendReq(&Backends::DarkSUSY_5_1_3::Functown::DSparticle_code);


    // ---- Calculate direct detection constraints ----

<<<<<<< HEAD
=======
<<<<<<< HEAD
>>>>>>> 6ec62476
    // Calculate direct detection rates for LZ, PandaX 2017, Xenon 1T and PICO-60
    LZ_Calc.resolveBackendReq(&Backends::DDCalc_2_0_0::Functown::DDCalc_Experiment);
    LZ_Calc.resolveBackendReq(&Backends::DDCalc_2_0_0::Functown::DDCalc_CalcRates_simple);
    PandaX_2017_Calc.resolveBackendReq(&Backends::DDCalc_2_0_0::Functown::DDCalc_Experiment);
    PandaX_2017_Calc.resolveBackendReq(&Backends::DDCalc_2_0_0::Functown::DDCalc_CalcRates_simple);
    PICO_60_2017_Calc.resolveBackendReq(&Backends::DDCalc_2_0_0::Functown::DDCalc_Experiment);
    PICO_60_2017_Calc.resolveBackendReq(&Backends::DDCalc_2_0_0::Functown::DDCalc_CalcRates_simple);
    XENON1T_2017_Calc.resolveBackendReq(&Backends::DDCalc_2_0_0::Functown::DDCalc_Experiment);
    XENON1T_2017_Calc.resolveBackendReq(&Backends::DDCalc_2_0_0::Functown::DDCalc_CalcRates_simple);

    // Calculate direct detection likelihood for LZ, PandaX 2017, Xenon 1T and PICO-60
    LZ_GetLogLikelihood.resolveDependency(&LZ_Calc);
    LZ_GetLogLikelihood.resolveBackendReq(&Backends::DDCalc_2_0_0::Functown::DDCalc_Experiment);
    LZ_GetLogLikelihood.resolveBackendReq(&Backends::DDCalc_2_0_0::Functown::DDCalc_LogLikelihood);
<<<<<<< HEAD
=======
    PandaX_2017_GetLogLikelihood.resolveDependency(&PandaX_2017_Calc);
    PandaX_2017_GetLogLikelihood.resolveBackendReq(&Backends::DDCalc_2_0_0::Functown::DDCalc_Experiment);
    PandaX_2017_GetLogLikelihood.resolveBackendReq(&Backends::DDCalc_2_0_0::Functown::DDCalc_LogLikelihood);
    XENON1T_2017_GetLogLikelihood.resolveDependency(&XENON1T_2017_Calc);
    XENON1T_2017_GetLogLikelihood.resolveBackendReq(&Backends::DDCalc_2_0_0::Functown::DDCalc_Experiment);
    XENON1T_2017_GetLogLikelihood.resolveBackendReq(&Backends::DDCalc_2_0_0::Functown::DDCalc_LogLikelihood);
    PICO_60_2017_GetLogLikelihood.resolveDependency(&PICO_60_2017_Calc);
    PICO_60_2017_GetLogLikelihood.resolveBackendReq(&Backends::DDCalc_2_0_0::Functown::DDCalc_Experiment);
    PICO_60_2017_GetLogLikelihood.resolveBackendReq(&Backends::DDCalc_2_0_0::Functown::DDCalc_LogLikelihood);

    // Provide bin number in LZ
    LZ_GetBinSignal.resolveDependency(&LZ_Calc);
    LZ_GetBinSignal.resolveBackendReq(&Backends::DDCalc_2_0_0::Functown::DDCalc_Experiment);
    LZ_GetBinSignal.resolveBackendReq(&Backends::DDCalc_2_0_0::Functown::DDCalc_Bins);
    LZ_GetBinSignal.resolveBackendReq(&Backends::DDCalc_2_0_0::Functown::DDCalc_BinSignal);
=======
    // Calculate direct detection rates for LUX 2016, PandaX 2017, Xenon 1T and PICO-60
    LUX_2016_Calc.resolveBackendReq(&Backends::DDCalc_1_2_0::Functown::DDCalc_Experiment);
    LUX_2016_Calc.resolveBackendReq(&Backends::DDCalc_1_2_0::Functown::DDCalc_CalcRates_simple);
    PandaX_2017_Calc.resolveBackendReq(&Backends::DDCalc_1_2_0::Functown::DDCalc_Experiment);
    PandaX_2017_Calc.resolveBackendReq(&Backends::DDCalc_1_2_0::Functown::DDCalc_CalcRates_simple);
    PICO_60_2017_Calc.resolveBackendReq(&Backends::DDCalc_1_2_0::Functown::DDCalc_Experiment);
    PICO_60_2017_Calc.resolveBackendReq(&Backends::DDCalc_1_2_0::Functown::DDCalc_CalcRates_simple);
    XENON1T_2017_Calc.resolveBackendReq(&Backends::DDCalc_1_2_0::Functown::DDCalc_Experiment);
    XENON1T_2017_Calc.resolveBackendReq(&Backends::DDCalc_1_2_0::Functown::DDCalc_CalcRates_simple);

    // Calculate direct detection likelihood for LUX 2016, PandaX 2017, Xenon 1T and PICO-60
    LUX_2016_GetLogLikelihood.resolveDependency(&LUX_2016_Calc);
    LUX_2016_GetLogLikelihood.resolveBackendReq(&Backends::DDCalc_1_2_0::Functown::DDCalc_Experiment);
    LUX_2016_GetLogLikelihood.resolveBackendReq(&Backends::DDCalc_1_2_0::Functown::DDCalc_LogLikelihood);
>>>>>>> 6ec62476
    PandaX_2017_GetLogLikelihood.resolveDependency(&PandaX_2017_Calc);
    PandaX_2017_GetLogLikelihood.resolveBackendReq(&Backends::DDCalc_2_0_0::Functown::DDCalc_Experiment);
    PandaX_2017_GetLogLikelihood.resolveBackendReq(&Backends::DDCalc_2_0_0::Functown::DDCalc_LogLikelihood);
    XENON1T_2017_GetLogLikelihood.resolveDependency(&XENON1T_2017_Calc);
    XENON1T_2017_GetLogLikelihood.resolveBackendReq(&Backends::DDCalc_2_0_0::Functown::DDCalc_Experiment);
    XENON1T_2017_GetLogLikelihood.resolveBackendReq(&Backends::DDCalc_2_0_0::Functown::DDCalc_LogLikelihood);
    PICO_60_2017_GetLogLikelihood.resolveDependency(&PICO_60_2017_Calc);
<<<<<<< HEAD
    PICO_60_2017_GetLogLikelihood.resolveBackendReq(&Backends::DDCalc_2_0_0::Functown::DDCalc_Experiment);
    PICO_60_2017_GetLogLikelihood.resolveBackendReq(&Backends::DDCalc_2_0_0::Functown::DDCalc_LogLikelihood);

    // Provide bin number in LZ
    LZ_GetBinBackground.resolveDependency(&LZ_Calc);
    LZ_GetBinBackground.resolveBackendReq(&Backends::DDCalc_2_0_0::Functown::DDCalc_Experiment);
    LZ_GetBinBackground.resolveBackendReq(&Backends::DDCalc_2_0_0::Functown::DDCalc_Bins);
    LZ_GetBinBackground.resolveBackendReq(&Backends::DDCalc_2_0_0::Functown::DDCalc_BinBackground);
=======
    PICO_60_2017_GetLogLikelihood.resolveBackendReq(&Backends::DDCalc_1_2_0::Functown::DDCalc_Experiment);
    PICO_60_2017_GetLogLikelihood.resolveBackendReq(&Backends::DDCalc_1_2_0::Functown::DDCalc_LogLikelihood);
>>>>>>> master
>>>>>>> 6ec62476

    // Set generic WIMP mass object
    mwimp_generic.resolveDependency(&TH_ProcessCatalog_WIMP);
    mwimp_generic.resolveDependency(&DarkMatter_ID_WIMP);
    sigma_SI_p_simple.resolveDependency(&DD_couplings_WIMP);
    sigma_SI_p_simple.resolveDependency(&mwimp_generic);

    // Generate gamma-ray spectra for various final states
    if ( (mode >= 0) and (mode < 6) )
    {
      std::cout << "Producing test spectra." << std::endl;
      double mass = 100.;
      double sv = 3e-26;
      // The array that is being passed to dumpSpectrum give the branching fraction to various final states.
      // They are (as defined in TH_ProcessCatalog_WIMP):
      // 0: b bbar
      // 1: gamma Z_0
      // 2: gamma gamma
      // 3: tau+ tau-
      // 4: W+ W-
      // 5: e+ e-
      // 6: phi phi2
      // 7: gamma e+ e-
      if (mode==5) dumpSpectrum("dPhi_dE5.dat", mass, sv*0.1, daFunk::vec<double>(0., 0., 0., 0., 0., 0., 0., 1.));
      if (mode==0) dumpSpectrum("dPhi_dE0.dat", mass, sv, daFunk::vec<double>(1., 0., 0., 0., 0., 0., 0., 0.));
      if (mode==1) dumpSpectrum("dPhi_dE1.dat", mass, sv, daFunk::vec<double>(0., 1., 0., 0., 0., 0., 0., 0.));
      if (mode==2) dumpSpectrum("dPhi_dE2.dat", mass, sv, daFunk::vec<double>(0., 0., 1., 0., 0., 0., 0., 0.));
      if (mode==3) dumpSpectrum("dPhi_dE3.dat", mass, sv, daFunk::vec<double>(0., 0., 0., 1., 0., 0., 0., 0.));
      if (mode==4) dumpSpectrum("dPhi_dE4.dat", mass, sv, daFunk::vec<double>(0., 0., 0., 0., 1., 0., 0., 0.));
    }

    // Generate gamma-ray spectra for various masses
    if (mode >= 10)
    {
      std::cout << "Producing test spectra." << std::endl;
      double mass = 100.;
      double sv = 3e-26;
      std::string filename = "dPhi_dE_FCMC_" + std::to_string(mode) + ".dat";
      dumpSpectrum(filename, mass, sv, daFunk::vec<double>(0., 0., 0., 0., 0., 0., 1., 0.), mode);
    }

    // Systematic parameter maps annihilation
    if (mode==6)
    {
      std::cout << "Producing gamma ray test maps." << std::endl;
      int mBins = 60;
      int svBins = 60;
      double oh2, lnL;
      std::vector<double> sv_list, m_list;

      GalacticHalo_Einasto.reset_and_calculate();
      set_gamLike_GC_halo.reset_and_calculate();

      boost::multi_array<double, 2>
        lnL_b_array{boost::extents[mBins][svBins]},
        lnL_b_array2{boost::extents[mBins][svBins]},
        lnL_b_array3{boost::extents[mBins][svBins]},
        lnL_b_array4{boost::extents[mBins][svBins]},
        lnL_tau_array{boost::extents[mBins][svBins]};
      boost::multi_array<double, 2> oh2_array{boost::extents[mBins][svBins]};

      sv_list = daFunk::logspace(-28.0, -22.0, svBins);

      std::cout << "Calculating gamma-ray likelihood tables for annihilation to b bbar." << std::endl;
      m_list = daFunk::logspace(log10(5.), 4., mBins);
      for (size_t i = 0; i < m_list.size(); i++)
      {
        for (size_t j = 0; j < sv_list.size(); j++)
        {
          TH_ProcessCatalog_WIMP.setOption<double>("mWIMP", m_list[i]);
          TH_ProcessCatalog_WIMP.setOption<double>("sv", sv_list[j]);
          //std::cout << "Parameters: " << m_list[i] << " " << sv_list[j] << std::endl;

          TH_ProcessCatalog_WIMP.setOption<std::vector<double>>("brList", daFunk::vec<double>(1., 0., 0., 0., 0., 0., 0., 0.));
          DarkMatter_ID_WIMP.reset_and_calculate();
          TH_ProcessCatalog_WIMP.reset_and_calculate();
          RD_fraction_one.reset_and_calculate();
          SimYieldTable_DarkSUSY.reset_and_calculate();
          SimYieldTable_MicrOmegas.reset_and_calculate();
          GA_missingFinalStates.reset_and_calculate();
          cascadeMC_FinalStates.reset_and_calculate();
          cascadeMC_DecayTable.reset_and_calculate();
          cascadeMC_LoopManager.reset_and_calculate();
          cascadeMC_gammaSpectra.reset_and_calculate();
          GA_AnnYield_General.reset_and_calculate();
          lnL_FermiLATdwarfs_gamLike.setOption<std::string>("version", "pass8");
          lnL_FermiLATdwarfs_gamLike.reset_and_calculate();
          lnL = lnL_FermiLATdwarfs_gamLike(0);
          //std::cout << "Fermi dwarf likelihood: " << lnL << std::endl;
          lnL_b_array[i][j] = lnL;
          lnL_HESSGC_gamLike.setOption<std::string>("version", "integral_fixedJ");
          lnL_HESSGC_gamLike.reset_and_calculate();
          lnL = lnL_HESSGC_gamLike(0);
          //std::cout << "HESS GC likelihood: " << lnL << std::endl;
          lnL_b_array2[i][j] = lnL;
          lnL_CTAGC_gamLike.reset_and_calculate();
          lnL = lnL_CTAGC_gamLike(0);
          //std::cout << "CTA GC likelihood: " << lnL << std::endl;
          lnL_b_array3[i][j] = lnL;
          lnL_FermiGC_gamLike.setOption<std::string>("version", "fixedJ");
          lnL_FermiGC_gamLike.reset_and_calculate();
          lnL = lnL_FermiGC_gamLike(0);
          lnL_b_array4[i][j] = lnL;
          //std::cout << "Fermi GC likelihood: " << lnL << std::endl;
        }
      }

      dump_array_to_file("FermiD_b_table.dat", lnL_b_array, m_list, sv_list);
      dump_array_to_file("HESSGC_b_table.dat", lnL_b_array2, m_list, sv_list);
      dump_array_to_file("CTAGC_b_table.dat", lnL_b_array3, m_list, sv_list);
      dump_array_to_file("FermiGC_b_table.dat", lnL_b_array4, m_list, sv_list);

      std::cout << "Calculating Fermi-LAT dwarf spheroidal likehood table for annihilation to tau+ tau-." << std::endl;
      m_list = daFunk::logspace(log10(1.9), 4., mBins);
      for (size_t i = 0; i < m_list.size(); i++)
      {
        for (size_t j = 0; j < sv_list.size(); j++)
        {
          TH_ProcessCatalog_WIMP.setOption<double>("mWIMP", m_list[i]);
          TH_ProcessCatalog_WIMP.setOption<double>("sv", sv_list[j]);
          //std::cout << "Parameters: " << m_list[i] << " " << sv_list[j] << std::endl;

          TH_ProcessCatalog_WIMP.setOption<std::vector<double>>("brList", daFunk::vec<double>(0., 0., 0., 1., 0., 0., 0., 0.));
          DarkMatter_ID_WIMP.reset_and_calculate();
          TH_ProcessCatalog_WIMP.reset_and_calculate();
          RD_fraction_one.reset_and_calculate();
          SimYieldTable_DarkSUSY.reset_and_calculate();
          SimYieldTable_MicrOmegas.reset_and_calculate();
          GA_missingFinalStates.reset_and_calculate();
          cascadeMC_FinalStates.reset_and_calculate();
          cascadeMC_DecayTable.reset_and_calculate();
          cascadeMC_LoopManager.reset_and_calculate();
          cascadeMC_gammaSpectra.reset_and_calculate();
          GA_AnnYield_General.reset_and_calculate();
          lnL_FermiLATdwarfs_gamLike.reset_and_calculate();
          lnL = lnL_FermiLATdwarfs_gamLike(0);
          //std::cout << "Fermi LAT likelihood: " << lnL << std::endl;
          lnL_tau_array[i][j] = lnL;
        }
      }

      dump_array_to_file("FermiD_tau_table.dat", lnL_tau_array, m_list, sv_list);

      std::cout << "Calculating table of Omega h^2 values." << std::endl;
      m_list = daFunk::logspace(-1.0, 4., mBins);
      for (size_t i = 0; i < m_list.size(); i++)
      {
        for (size_t j = 0; j < sv_list.size(); j++)
        {
          TH_ProcessCatalog_WIMP.setOption<double>("mWIMP", m_list[i]);
          TH_ProcessCatalog_WIMP.setOption<double>("sv", sv_list[j]);
          //std::cout << "Parameters: " << m_list[i] << " " << sv_list[j] << std::endl;

          TH_ProcessCatalog_WIMP.setOption<std::vector<double>>("brList", daFunk::vec<double>(0., 0., 0., 0., 0., 1., 0., 0.));
          DarkMatter_ID_WIMP.reset_and_calculate();
          TH_ProcessCatalog_WIMP.reset_and_calculate();
          RD_eff_annrate_from_ProcessCatalog.reset_and_calculate();
          RD_spectrum_from_ProcessCatalog.reset_and_calculate();
          RD_spectrum_ordered_func.reset_and_calculate();
          RD_oh2_general.reset_and_calculate();
          oh2 = RD_oh2_general(0);
          //std::cout << "Omega h^2 = " << oh2 << std::endl;
          oh2_array[i][j] = oh2;
        }
      }

      dump_array_to_file("oh2_table.dat", oh2_array, m_list, sv_list);
    }

    // Systematic parameter maps scattering
    if (mode==7)
    {
      std::cout << "Producing direct detection test maps." << std::endl;
      double lnL1, lnL2, lnL3, lnL4;
      int nbins;
      double g, reduced_mass;
      //int mBins = 300;
      //int sBins = 200;
      int mBins = 120;
      int sBins = 80;
      const double mN = (m_proton + m_neutron) / 2;
      std::vector<double> m_list = daFunk::logspace(0.0, 4.0, mBins);
      std::vector<double> s_list;
      boost::multi_array<double, 2> lnL_array1{boost::extents[mBins][sBins]},
          lnL_array2{boost::extents[mBins][sBins]}, lnL_array3{boost::extents[mBins][sBins]},
          lnL_array4{boost::extents[mBins][sBins]};
      TH_ProcessCatalog_WIMP.setOption<double>("sv", 0.);
      TH_ProcessCatalog_WIMP.setOption<std::vector<double>>("brList", daFunk::vec<double>(1., 0., 0., 0., 0., 0., 0., 0.));

      s_list = daFunk::logspace(-47., -40., sBins);
      // Calculate array of sigma_SI and lnL values for LZ, PandaX, XENON1T and PICO-60
      // assuming gps=gns

<<<<<<< HEAD
      DDCalc_2_0_0_init.reset_and_calculate();
      LZ_Calc.reset_and_calculate();
      DD_bin_counts events;
      LZ_GetBinBackground.reset_and_calculate();
      events = LZ_GetBinBackground(0);
      nbins = events.nbins;
      std::cout << "Number of LZ bins: " << nbins << std::endl;
      std::cout << "Expected backgrounds: ";
      for (int ibin=1;ibin<=nbins;ibin++) {
        std::cout << events.bincounts[ibin] << " ";
      }
      std::cout << std::endl;

=======
>>>>>>> 6ec62476
      std::cout << "Calculating tables of SI likelihoods." << std::endl;
      for (size_t i = 0; i < m_list.size(); i++)
      {
        for (size_t j = 0; j < s_list.size(); j++)
        {
          // Re-initialize DDCalc with LZ/Xenon/PandaX halo parameters
          Halo_primary_parameters->setValue("rho0", 0.3);
          Halo_primary_parameters->setValue("vrot", 232.7); // v_Earth = 245 km/s
          Halo_primary_parameters->setValue("v0", 220.);
          Halo_primary_parameters->setValue("vesc", 544.);
          ExtractLocalMaxwellianHalo.reset_and_calculate();

          TH_ProcessCatalog_WIMP.setOption<double>("mWIMP", m_list[i]);
          //std::cout << "Parameters: " << m_list[i] << " " << s_list[j] << std::endl;
          reduced_mass = (m_list[i] * mN) / (mN + m_list[i]);
          g = sqrt(s_list[j]*pi/gev2cm2) / (reduced_mass);
          DarkMatter_ID_WIMP.reset_and_calculate();
          TH_ProcessCatalog_WIMP.reset_and_calculate();
          // Assume for direct and indirect detection likelihoods that dark matter
          // density is always the measured one (despite relic density results)
          RD_fraction_one.reset_and_calculate();
          DD_couplings_WIMP.setOption<double>("gps", g);
          DD_couplings_WIMP.setOption<double>("gns", g);
          DD_couplings_WIMP.setOption<double>("gpa", 0.);
          DD_couplings_WIMP.setOption<double>("gna", 0.);
          DD_couplings_WIMP.reset_and_calculate();
          mwimp_generic.reset_and_calculate();

<<<<<<< HEAD
          DDCalc_2_0_0_init.reset_and_calculate();
          LZ_Calc.reset_and_calculate();
          LZ_GetLogLikelihood.reset_and_calculate();
=======
<<<<<<< HEAD
          DDCalc_2_0_0_init.reset_and_calculate();
          LZ_Calc.reset_and_calculate();
          LZ_GetLogLikelihood.reset_and_calculate();
=======
          DDCalc_1_2_0_init.reset_and_calculate();
          LUX_2016_Calc.reset_and_calculate();
          LUX_2016_GetLogLikelihood.reset_and_calculate();
>>>>>>> master
>>>>>>> 6ec62476
          XENON1T_2017_Calc.reset_and_calculate();
          XENON1T_2017_GetLogLikelihood.reset_and_calculate();
          PandaX_2017_Calc.reset_and_calculate();
          PandaX_2017_GetLogLikelihood.reset_and_calculate();
<<<<<<< HEAD
          lnL1 = LZ_GetLogLikelihood(0);
=======
<<<<<<< HEAD
          lnL1 = LZ_GetLogLikelihood(0);
=======
          lnL1 = LUX_2016_GetLogLikelihood(0);
>>>>>>> master
>>>>>>> 6ec62476
          lnL2 = PandaX_2017_GetLogLikelihood(0);
          lnL3 = XENON1T_2017_GetLogLikelihood(0);

          // Set LocalHalo Model parameters to PICO-60 values
          Halo_primary_parameters->setValue("rho0", 0.3);
          Halo_primary_parameters->setValue("vrot", 220.);
          Halo_primary_parameters->setValue("v0", 220.);
          Halo_primary_parameters->setValue("vesc", 544.);
          ExtractLocalMaxwellianHalo.reset_and_calculate();

<<<<<<< HEAD
          DDCalc_2_0_0_init.reset_and_calculate();
=======
<<<<<<< HEAD
          DDCalc_2_0_0_init.reset_and_calculate();
=======
          DDCalc_1_2_0_init.reset_and_calculate();
>>>>>>> master
>>>>>>> 6ec62476
          PICO_60_2017_Calc.reset_and_calculate();
          PICO_60_2017_GetLogLikelihood.reset_and_calculate();
          lnL4 = PICO_60_2017_GetLogLikelihood(0);

<<<<<<< HEAD
          //std::cout << "LZ SI lnL = " << lnL1 << std::endl;
=======
<<<<<<< HEAD
          //std::cout << "LZ SI lnL = " << lnL1 << std::endl;
=======
          //std::cout << "LUX_2016 SI lnL = " << lnL1 << std::endl;
>>>>>>> master
>>>>>>> 6ec62476
          //std::cout << "PandaX_2017 SI lnL = " << lnL2 << std::endl;
          //std::cout << "XENON1T_2017 SI lnL = " << lnL3 << std::endl;
          //std::cout << "PICO_60_2017 SI lnL = " << lnL4 << std::endl;

          DDCalc_2_0_0_init.reset_and_calculate();
          LZ_Calc.reset_and_calculate();
          std::vector<double> events;
          LZ_GetBinSignal.reset_and_calculate();
          events = LZ_GetBinSignal(0);
          nbins = events.size();
          std::cout << "Number of LZ bins: " << nbins << std::endl;
          std::cout << "Predicted signal: ";
          for (int ibin=0;ibin<=nbins-1;ibin++) {
            std::cout << events[ibin] << " ";
          }
          std::cout << std::endl;

          lnL_array1[i][j] = lnL1;
          lnL_array2[i][j] = lnL2;
          lnL_array3[i][j] = lnL3;
          lnL_array4[i][j] = lnL4;
        }
      }

<<<<<<< HEAD
      dump_array_to_file("LZ_SI_table.dat", lnL_array1, m_list, s_list);
=======
<<<<<<< HEAD
      dump_array_to_file("LZ_SI_table.dat", lnL_array1, m_list, s_list);
=======
      dump_array_to_file("LUX_2016_SI_table.dat", lnL_array1, m_list, s_list);
>>>>>>> master
>>>>>>> 6ec62476
      dump_array_to_file("PandaX_2017_SI_table.dat", lnL_array2, m_list, s_list);
      dump_array_to_file("XENON1T_2017_SI_table.dat", lnL_array3, m_list, s_list);
      dump_array_to_file("PICO_60_2017_SI_table.dat", lnL_array4, m_list, s_list);

      s_list = daFunk::logspace(-42., -35., sBins);
      // Calculate array of sigma_SI and lnL values for LZ, PandaX, XENON1T and PICO-60
      // assuming gna=0 (proton-only)

      std::cout << "Calculating tables of SD likelihoods." << std::endl;
      for (size_t i = 0; i < m_list.size(); i++)
      {
        for (size_t j = 0; j < s_list.size(); j++)
        {
          // Re-initialize DDCalc with LZ/Xenon/PandaX halo parameters
          Halo_primary_parameters->setValue("rho0", 0.3);
          Halo_primary_parameters->setValue("vrot", 232.7); // v_Earth = 245 km/s
          Halo_primary_parameters->setValue("v0", 220.);
          Halo_primary_parameters->setValue("vesc", 544.);
          ExtractLocalMaxwellianHalo.reset_and_calculate();

          TH_ProcessCatalog_WIMP.setOption<double>("mWIMP", m_list[i]);
          //std::cout << "Parameters: " << m_list[i] << " " << s_list[j] << std::endl;
          reduced_mass = (m_list[i] * m_proton) / (m_proton + m_list[i]);
          g = sqrt(s_list[j]*pi/(3*gev2cm2)) / (reduced_mass);
          DarkMatter_ID_WIMP.reset_and_calculate();
          TH_ProcessCatalog_WIMP.reset_and_calculate();
          RD_fraction_one.reset_and_calculate();
          DD_couplings_WIMP.setOption<double>("gps", 0.);
          DD_couplings_WIMP.setOption<double>("gns", 0.);
          DD_couplings_WIMP.setOption<double>("gpa", g);
          DD_couplings_WIMP.setOption<double>("gna", 0.);
          DD_couplings_WIMP.reset_and_calculate();
          mwimp_generic.reset_and_calculate();

<<<<<<< HEAD
          DDCalc_2_0_0_init.reset_and_calculate();
          LZ_Calc.reset_and_calculate();
          LZ_GetLogLikelihood.reset_and_calculate();
=======
<<<<<<< HEAD
          DDCalc_2_0_0_init.reset_and_calculate();
          LZ_Calc.reset_and_calculate();
          LZ_GetLogLikelihood.reset_and_calculate();
=======
          DDCalc_1_2_0_init.reset_and_calculate();
          LUX_2016_Calc.reset_and_calculate();
          LUX_2016_GetLogLikelihood.reset_and_calculate();
>>>>>>> master
>>>>>>> 6ec62476
          XENON1T_2017_Calc.reset_and_calculate();
          XENON1T_2017_GetLogLikelihood.reset_and_calculate();
          PandaX_2017_Calc.reset_and_calculate();
          PandaX_2017_GetLogLikelihood.reset_and_calculate();
<<<<<<< HEAD
          lnL1 = LZ_GetLogLikelihood(0);
=======
<<<<<<< HEAD
          lnL1 = LZ_GetLogLikelihood(0);
=======
          lnL1 = LUX_2016_GetLogLikelihood(0);
>>>>>>> master
>>>>>>> 6ec62476
          lnL2 = PandaX_2017_GetLogLikelihood(0);
          lnL3 = XENON1T_2017_GetLogLikelihood(0);

          // Set LocalHalo Model parameters to PICO-60 values
          Halo_primary_parameters->setValue("rho0", 0.3);
          Halo_primary_parameters->setValue("vrot", 220.);
          Halo_primary_parameters->setValue("v0", 220.);
          Halo_primary_parameters->setValue("vesc", 544.);
          ExtractLocalMaxwellianHalo.reset_and_calculate();

<<<<<<< HEAD
          DDCalc_2_0_0_init.reset_and_calculate();
=======
<<<<<<< HEAD
          DDCalc_2_0_0_init.reset_and_calculate();
=======
          DDCalc_1_2_0_init.reset_and_calculate();
>>>>>>> master
>>>>>>> 6ec62476
          PICO_60_2017_Calc.reset_and_calculate();
          PICO_60_2017_GetLogLikelihood.reset_and_calculate();
          lnL4 = PICO_60_2017_GetLogLikelihood(0);

<<<<<<< HEAD
          //std::cout << "LZ SD lnL = " << lnL1 << std::endl;
=======
<<<<<<< HEAD
          //std::cout << "LZ SD lnL = " << lnL1 << std::endl;
=======
          //std::cout << "LUX_2016 SD lnL = " << lnL1 << std::endl;
>>>>>>> master
>>>>>>> 6ec62476
          //std::cout << "PandaX_2017 SD lnL = " << lnL2 << std::endl;
          //std::cout << "XENON1T_2017 SD lnL = " << lnL3 << std::endl;
          //std::cout << "PICO_60_2017 SD lnL = " << lnL4 << std::endl;

          lnL_array1[i][j] = lnL1;
          lnL_array2[i][j] = lnL2;
          lnL_array3[i][j] = lnL3;
          lnL_array4[i][j] = lnL4;
        }
      }

<<<<<<< HEAD
      dump_array_to_file("LZ_SD_table.dat", lnL_array1, m_list, s_list);
=======
<<<<<<< HEAD
      dump_array_to_file("LZ_SD_table.dat", lnL_array1, m_list, s_list);
=======
      dump_array_to_file("LUX_2016_SD_table.dat", lnL_array1, m_list, s_list);
>>>>>>> master
>>>>>>> 6ec62476
      dump_array_to_file("PandaX_2017_SD_table.dat", lnL_array2, m_list, s_list);
      dump_array_to_file("XENON1T_2017_SD_table.dat", lnL_array3, m_list, s_list);
      dump_array_to_file("PICO_60_2017_SD_table.dat", lnL_array4, m_list, s_list);

      // Reset halo parameters to DarkBit defaults.
      Halo_primary_parameters->setValue("rho0", 0.4);
      Halo_primary_parameters->setValue("vrot", 235.);
      Halo_primary_parameters->setValue("v0", 235.);
      Halo_primary_parameters->setValue("vesc", 550.);
      ExtractLocalMaxwellianHalo.reset_and_calculate();
      GalacticHalo_Einasto.reset_and_calculate();

    }
  }

  catch (std::exception& e)
  {
    std::cout << "DarkBit_standalone_WIMP has exited with fatal exception: " << e.what() << std::endl;
  }

  return 0;
}<|MERGE_RESOLUTION|>--- conflicted
+++ resolved
@@ -304,39 +304,15 @@
     RD_fraction_one.reset_and_calculate();
 
     // Set up DDCalc backend initialization
-<<<<<<< HEAD
-=======
-<<<<<<< HEAD
->>>>>>> 6ec62476
     Backends::DDCalc_2_0_0::Functown::DDCalc_CalcRates_simple.setStatus(2);
     Backends::DDCalc_2_0_0::Functown::DDCalc_Experiment.setStatus(2);
     Backends::DDCalc_2_0_0::Functown::DDCalc_LogLikelihood.setStatus(2);
     DDCalc_2_0_0_init.resolveDependency(&ExtractLocalMaxwellianHalo);
-<<<<<<< HEAD
     // Assume for direct and indirect detection likelihoods that dark matter
     // density is always the measured one (despite relic density results)
     DDCalc_2_0_0_init.resolveDependency(&RD_fraction_one);
     DDCalc_2_0_0_init.resolveDependency(&mwimp_generic);
     DDCalc_2_0_0_init.resolveDependency(&DD_couplings_WIMP);
-=======
-    // Assume for direct and indirect detection likelihoods that dark matter
-    // density is always the measured one (despite relic density results)
-    DDCalc_2_0_0_init.resolveDependency(&RD_fraction_one);
-    DDCalc_2_0_0_init.resolveDependency(&mwimp_generic);
-    DDCalc_2_0_0_init.resolveDependency(&DD_couplings_WIMP);
-=======
-    Backends::DDCalc_1_2_0::Functown::DDCalc_CalcRates_simple.setStatus(2);
-    Backends::DDCalc_1_2_0::Functown::DDCalc_Experiment.setStatus(2);
-    Backends::DDCalc_1_2_0::Functown::DDCalc_LogLikelihood.setStatus(2);
-    DDCalc_1_2_0_init.resolveDependency(&ExtractLocalMaxwellianHalo);
-    // Assume for direct and indirect detection likelihoods that dark matter
-    // density is always the measured one (despite relic density results)
-    DDCalc_1_2_0_init.resolveDependency(&RD_fraction_one);
-    DDCalc_1_2_0_init.resolveDependency(&mwimp_generic);
-    DDCalc_1_2_0_init.resolveDependency(&DD_couplings_WIMP);
->>>>>>> master
->>>>>>> 6ec62476
-
 
     // Initialize gamLike backend
     gamLike_1_0_0_init.reset_and_calculate();
@@ -479,10 +455,6 @@
 
     // ---- Calculate direct detection constraints ----
 
-<<<<<<< HEAD
-=======
-<<<<<<< HEAD
->>>>>>> 6ec62476
     // Calculate direct detection rates for LZ, PandaX 2017, Xenon 1T and PICO-60
     LZ_Calc.resolveBackendReq(&Backends::DDCalc_2_0_0::Functown::DDCalc_Experiment);
     LZ_Calc.resolveBackendReq(&Backends::DDCalc_2_0_0::Functown::DDCalc_CalcRates_simple);
@@ -497,8 +469,6 @@
     LZ_GetLogLikelihood.resolveDependency(&LZ_Calc);
     LZ_GetLogLikelihood.resolveBackendReq(&Backends::DDCalc_2_0_0::Functown::DDCalc_Experiment);
     LZ_GetLogLikelihood.resolveBackendReq(&Backends::DDCalc_2_0_0::Functown::DDCalc_LogLikelihood);
-<<<<<<< HEAD
-=======
     PandaX_2017_GetLogLikelihood.resolveDependency(&PandaX_2017_Calc);
     PandaX_2017_GetLogLikelihood.resolveBackendReq(&Backends::DDCalc_2_0_0::Functown::DDCalc_Experiment);
     PandaX_2017_GetLogLikelihood.resolveBackendReq(&Backends::DDCalc_2_0_0::Functown::DDCalc_LogLikelihood);
@@ -514,43 +484,6 @@
     LZ_GetBinSignal.resolveBackendReq(&Backends::DDCalc_2_0_0::Functown::DDCalc_Experiment);
     LZ_GetBinSignal.resolveBackendReq(&Backends::DDCalc_2_0_0::Functown::DDCalc_Bins);
     LZ_GetBinSignal.resolveBackendReq(&Backends::DDCalc_2_0_0::Functown::DDCalc_BinSignal);
-=======
-    // Calculate direct detection rates for LUX 2016, PandaX 2017, Xenon 1T and PICO-60
-    LUX_2016_Calc.resolveBackendReq(&Backends::DDCalc_1_2_0::Functown::DDCalc_Experiment);
-    LUX_2016_Calc.resolveBackendReq(&Backends::DDCalc_1_2_0::Functown::DDCalc_CalcRates_simple);
-    PandaX_2017_Calc.resolveBackendReq(&Backends::DDCalc_1_2_0::Functown::DDCalc_Experiment);
-    PandaX_2017_Calc.resolveBackendReq(&Backends::DDCalc_1_2_0::Functown::DDCalc_CalcRates_simple);
-    PICO_60_2017_Calc.resolveBackendReq(&Backends::DDCalc_1_2_0::Functown::DDCalc_Experiment);
-    PICO_60_2017_Calc.resolveBackendReq(&Backends::DDCalc_1_2_0::Functown::DDCalc_CalcRates_simple);
-    XENON1T_2017_Calc.resolveBackendReq(&Backends::DDCalc_1_2_0::Functown::DDCalc_Experiment);
-    XENON1T_2017_Calc.resolveBackendReq(&Backends::DDCalc_1_2_0::Functown::DDCalc_CalcRates_simple);
-
-    // Calculate direct detection likelihood for LUX 2016, PandaX 2017, Xenon 1T and PICO-60
-    LUX_2016_GetLogLikelihood.resolveDependency(&LUX_2016_Calc);
-    LUX_2016_GetLogLikelihood.resolveBackendReq(&Backends::DDCalc_1_2_0::Functown::DDCalc_Experiment);
-    LUX_2016_GetLogLikelihood.resolveBackendReq(&Backends::DDCalc_1_2_0::Functown::DDCalc_LogLikelihood);
->>>>>>> 6ec62476
-    PandaX_2017_GetLogLikelihood.resolveDependency(&PandaX_2017_Calc);
-    PandaX_2017_GetLogLikelihood.resolveBackendReq(&Backends::DDCalc_2_0_0::Functown::DDCalc_Experiment);
-    PandaX_2017_GetLogLikelihood.resolveBackendReq(&Backends::DDCalc_2_0_0::Functown::DDCalc_LogLikelihood);
-    XENON1T_2017_GetLogLikelihood.resolveDependency(&XENON1T_2017_Calc);
-    XENON1T_2017_GetLogLikelihood.resolveBackendReq(&Backends::DDCalc_2_0_0::Functown::DDCalc_Experiment);
-    XENON1T_2017_GetLogLikelihood.resolveBackendReq(&Backends::DDCalc_2_0_0::Functown::DDCalc_LogLikelihood);
-    PICO_60_2017_GetLogLikelihood.resolveDependency(&PICO_60_2017_Calc);
-<<<<<<< HEAD
-    PICO_60_2017_GetLogLikelihood.resolveBackendReq(&Backends::DDCalc_2_0_0::Functown::DDCalc_Experiment);
-    PICO_60_2017_GetLogLikelihood.resolveBackendReq(&Backends::DDCalc_2_0_0::Functown::DDCalc_LogLikelihood);
-
-    // Provide bin number in LZ
-    LZ_GetBinBackground.resolveDependency(&LZ_Calc);
-    LZ_GetBinBackground.resolveBackendReq(&Backends::DDCalc_2_0_0::Functown::DDCalc_Experiment);
-    LZ_GetBinBackground.resolveBackendReq(&Backends::DDCalc_2_0_0::Functown::DDCalc_Bins);
-    LZ_GetBinBackground.resolveBackendReq(&Backends::DDCalc_2_0_0::Functown::DDCalc_BinBackground);
-=======
-    PICO_60_2017_GetLogLikelihood.resolveBackendReq(&Backends::DDCalc_1_2_0::Functown::DDCalc_Experiment);
-    PICO_60_2017_GetLogLikelihood.resolveBackendReq(&Backends::DDCalc_1_2_0::Functown::DDCalc_LogLikelihood);
->>>>>>> master
->>>>>>> 6ec62476
 
     // Set generic WIMP mass object
     mwimp_generic.resolveDependency(&TH_ProcessCatalog_WIMP);
@@ -744,22 +677,6 @@
       // Calculate array of sigma_SI and lnL values for LZ, PandaX, XENON1T and PICO-60
       // assuming gps=gns
 
-<<<<<<< HEAD
-      DDCalc_2_0_0_init.reset_and_calculate();
-      LZ_Calc.reset_and_calculate();
-      DD_bin_counts events;
-      LZ_GetBinBackground.reset_and_calculate();
-      events = LZ_GetBinBackground(0);
-      nbins = events.nbins;
-      std::cout << "Number of LZ bins: " << nbins << std::endl;
-      std::cout << "Expected backgrounds: ";
-      for (int ibin=1;ibin<=nbins;ibin++) {
-        std::cout << events.bincounts[ibin] << " ";
-      }
-      std::cout << std::endl;
-
-=======
->>>>>>> 6ec62476
       std::cout << "Calculating tables of SI likelihoods." << std::endl;
       for (size_t i = 0; i < m_list.size(); i++)
       {
@@ -788,34 +705,16 @@
           DD_couplings_WIMP.reset_and_calculate();
           mwimp_generic.reset_and_calculate();
 
-<<<<<<< HEAD
           DDCalc_2_0_0_init.reset_and_calculate();
           LZ_Calc.reset_and_calculate();
           LZ_GetLogLikelihood.reset_and_calculate();
-=======
-<<<<<<< HEAD
-          DDCalc_2_0_0_init.reset_and_calculate();
-          LZ_Calc.reset_and_calculate();
-          LZ_GetLogLikelihood.reset_and_calculate();
-=======
-          DDCalc_1_2_0_init.reset_and_calculate();
-          LUX_2016_Calc.reset_and_calculate();
-          LUX_2016_GetLogLikelihood.reset_and_calculate();
->>>>>>> master
->>>>>>> 6ec62476
+
           XENON1T_2017_Calc.reset_and_calculate();
           XENON1T_2017_GetLogLikelihood.reset_and_calculate();
           PandaX_2017_Calc.reset_and_calculate();
           PandaX_2017_GetLogLikelihood.reset_and_calculate();
-<<<<<<< HEAD
+
           lnL1 = LZ_GetLogLikelihood(0);
-=======
-<<<<<<< HEAD
-          lnL1 = LZ_GetLogLikelihood(0);
-=======
-          lnL1 = LUX_2016_GetLogLikelihood(0);
->>>>>>> master
->>>>>>> 6ec62476
           lnL2 = PandaX_2017_GetLogLikelihood(0);
           lnL3 = XENON1T_2017_GetLogLikelihood(0);
 
@@ -826,28 +725,12 @@
           Halo_primary_parameters->setValue("vesc", 544.);
           ExtractLocalMaxwellianHalo.reset_and_calculate();
 
-<<<<<<< HEAD
           DDCalc_2_0_0_init.reset_and_calculate();
-=======
-<<<<<<< HEAD
-          DDCalc_2_0_0_init.reset_and_calculate();
-=======
-          DDCalc_1_2_0_init.reset_and_calculate();
->>>>>>> master
->>>>>>> 6ec62476
           PICO_60_2017_Calc.reset_and_calculate();
           PICO_60_2017_GetLogLikelihood.reset_and_calculate();
           lnL4 = PICO_60_2017_GetLogLikelihood(0);
 
-<<<<<<< HEAD
           //std::cout << "LZ SI lnL = " << lnL1 << std::endl;
-=======
-<<<<<<< HEAD
-          //std::cout << "LZ SI lnL = " << lnL1 << std::endl;
-=======
-          //std::cout << "LUX_2016 SI lnL = " << lnL1 << std::endl;
->>>>>>> master
->>>>>>> 6ec62476
           //std::cout << "PandaX_2017 SI lnL = " << lnL2 << std::endl;
           //std::cout << "XENON1T_2017 SI lnL = " << lnL3 << std::endl;
           //std::cout << "PICO_60_2017 SI lnL = " << lnL4 << std::endl;
@@ -872,15 +755,7 @@
         }
       }
 
-<<<<<<< HEAD
       dump_array_to_file("LZ_SI_table.dat", lnL_array1, m_list, s_list);
-=======
-<<<<<<< HEAD
-      dump_array_to_file("LZ_SI_table.dat", lnL_array1, m_list, s_list);
-=======
-      dump_array_to_file("LUX_2016_SI_table.dat", lnL_array1, m_list, s_list);
->>>>>>> master
->>>>>>> 6ec62476
       dump_array_to_file("PandaX_2017_SI_table.dat", lnL_array2, m_list, s_list);
       dump_array_to_file("XENON1T_2017_SI_table.dat", lnL_array3, m_list, s_list);
       dump_array_to_file("PICO_60_2017_SI_table.dat", lnL_array4, m_list, s_list);
@@ -915,34 +790,14 @@
           DD_couplings_WIMP.reset_and_calculate();
           mwimp_generic.reset_and_calculate();
 
-<<<<<<< HEAD
           DDCalc_2_0_0_init.reset_and_calculate();
           LZ_Calc.reset_and_calculate();
           LZ_GetLogLikelihood.reset_and_calculate();
-=======
-<<<<<<< HEAD
-          DDCalc_2_0_0_init.reset_and_calculate();
-          LZ_Calc.reset_and_calculate();
-          LZ_GetLogLikelihood.reset_and_calculate();
-=======
-          DDCalc_1_2_0_init.reset_and_calculate();
-          LUX_2016_Calc.reset_and_calculate();
-          LUX_2016_GetLogLikelihood.reset_and_calculate();
->>>>>>> master
->>>>>>> 6ec62476
           XENON1T_2017_Calc.reset_and_calculate();
           XENON1T_2017_GetLogLikelihood.reset_and_calculate();
           PandaX_2017_Calc.reset_and_calculate();
           PandaX_2017_GetLogLikelihood.reset_and_calculate();
-<<<<<<< HEAD
           lnL1 = LZ_GetLogLikelihood(0);
-=======
-<<<<<<< HEAD
-          lnL1 = LZ_GetLogLikelihood(0);
-=======
-          lnL1 = LUX_2016_GetLogLikelihood(0);
->>>>>>> master
->>>>>>> 6ec62476
           lnL2 = PandaX_2017_GetLogLikelihood(0);
           lnL3 = XENON1T_2017_GetLogLikelihood(0);
 
@@ -953,28 +808,12 @@
           Halo_primary_parameters->setValue("vesc", 544.);
           ExtractLocalMaxwellianHalo.reset_and_calculate();
 
-<<<<<<< HEAD
           DDCalc_2_0_0_init.reset_and_calculate();
-=======
-<<<<<<< HEAD
-          DDCalc_2_0_0_init.reset_and_calculate();
-=======
-          DDCalc_1_2_0_init.reset_and_calculate();
->>>>>>> master
->>>>>>> 6ec62476
           PICO_60_2017_Calc.reset_and_calculate();
           PICO_60_2017_GetLogLikelihood.reset_and_calculate();
           lnL4 = PICO_60_2017_GetLogLikelihood(0);
 
-<<<<<<< HEAD
           //std::cout << "LZ SD lnL = " << lnL1 << std::endl;
-=======
-<<<<<<< HEAD
-          //std::cout << "LZ SD lnL = " << lnL1 << std::endl;
-=======
-          //std::cout << "LUX_2016 SD lnL = " << lnL1 << std::endl;
->>>>>>> master
->>>>>>> 6ec62476
           //std::cout << "PandaX_2017 SD lnL = " << lnL2 << std::endl;
           //std::cout << "XENON1T_2017 SD lnL = " << lnL3 << std::endl;
           //std::cout << "PICO_60_2017 SD lnL = " << lnL4 << std::endl;
@@ -986,15 +825,7 @@
         }
       }
 
-<<<<<<< HEAD
       dump_array_to_file("LZ_SD_table.dat", lnL_array1, m_list, s_list);
-=======
-<<<<<<< HEAD
-      dump_array_to_file("LZ_SD_table.dat", lnL_array1, m_list, s_list);
-=======
-      dump_array_to_file("LUX_2016_SD_table.dat", lnL_array1, m_list, s_list);
->>>>>>> master
->>>>>>> 6ec62476
       dump_array_to_file("PandaX_2017_SD_table.dat", lnL_array2, m_list, s_list);
       dump_array_to_file("XENON1T_2017_SD_table.dat", lnL_array3, m_list, s_list);
       dump_array_to_file("PICO_60_2017_SD_table.dat", lnL_array4, m_list, s_list);
