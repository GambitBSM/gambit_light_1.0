--- conflicted
+++ resolved
@@ -507,20 +507,11 @@
     {
       // Systematic parameter maps scattering
       std::cout << "Producing test maps." << std::endl;
-<<<<<<< HEAD
       double sigma_SI_p, lnL;
       int mBins = 200;
       int sBins = 300;
       std::vector<double> m_list = daFunk::logspace(0.0, 4.0, mBins);
       std::vector<double> s_list = daFunk::logspace(-10, -4, sBins);
-=======
-
-      int mBins = 40;
-      int sBins = 40;
-      std::vector<double> m_list = daFunk::logspace(0.0, 4.0, mBins);
-      std::vector<double> s_list = daFunk::logspace(-10, -6, sBins);
-
->>>>>>> df808569
       boost::multi_array<double, 2> sigma_SI_p_array{boost::extents[mBins][sBins]};
       boost::multi_array<double, 2> lnL_array{boost::extents[mBins][sBins]};
       boost::multi_array<double, 2> oh2_array{boost::extents[mBins][sBins]};
