--- conflicted
+++ resolved
@@ -245,10 +245,6 @@
     LocalHalo_primary_parameters->setValue("vrot", 235.);
     LocalHalo_primary_parameters->setValue("v0", 235.);
     LocalHalo_primary_parameters->setValue("vesc", 550.);
-<<<<<<< HEAD
-=======
-
->>>>>>> 5d1f6c66
 
     // ---- Initialize backends ----
 
