//   GAMBIT: Global and Modular BSM Inference Tool
//   *********************************************
///  \file
///
///  Example of GAMBIT DarkBit standalone
///  main program.
///
///  *********************************************
///
///  Authors (add name and date if you modify):
///
///  \author Christoph Weniger
///  \date 2016 Feb
///  \author Jonathan Cornell
///  \date 2016 July
///  \author Sebastian Wild
///  \date 2016 Aug
///  \date 2020
///  \author Torsten Bringmann
///
///  *********************************************

#include <iostream>
#include <fstream>

#include "gambit/Elements/standalone_module.hpp"
#include "gambit/DarkBit/DarkBit_rollcall.hpp"
#include "gambit/Elements/spectrum_factories.hpp"
#include "gambit/Utils/util_functions.hpp"

#include <boost/multi_array.hpp>

using namespace DarkBit::Functown;     // Functors wrapping the module's actual module functions
using namespace BackendIniBit::Functown;    // Functors wrapping the backend initialisation functions

QUICK_FUNCTION(DarkBit, TH_ProcessCatalog, OLD_CAPABILITY, TH_ProcessCatalog_WIMP, TH_ProcessCatalog, ())
QUICK_FUNCTION(DarkBit, DarkMatter_ID, OLD_CAPABILITY, DarkMatter_ID_WIMP, std::string, ())
QUICK_FUNCTION(DarkBit, DarkMatterConj_ID, OLD_CAPABILITY, DarkMatterConj_ID_WIMP, std::string, ())
QUICK_FUNCTION(DarkBit, DD_couplings, OLD_CAPABILITY, DD_couplings_WIMP, DM_nucleon_couplings, ())


void dump_array_to_file(const std::string & filename, const
    boost::multi_array<double, 2> & a, const std::vector<double> & x, const
    std::vector<double> & y)
{
  std::fstream file;
  file.open(filename, std::ios_base::out);
  file << "0.0 ";
  for (size_t i = 0; i < x.size(); i++)
    file << x[i] << " ";
  file << std::endl;
  for (size_t j = 0; j < y.size(); j++)
  {
    file << y[j] << " ";
    for (size_t i = 0; i < x.size(); i++)
    {
      file << a[i][j] << " ";
    }
    file << std::endl;
  }
  file.close();
}

void dumpSpectrum(std::vector<std::string> filenames, double mWIMP, double sv, std::vector<double> brList, double mPhi = -1)
{
  DarkMatter_ID_WIMP.reset_and_calculate();
  DarkMatterConj_ID_WIMP.reset_and_calculate();
  TH_ProcessCatalog_WIMP.setOption<std::vector<double>>("brList", brList);
  TH_ProcessCatalog_WIMP.setOption<double>("mWIMP", mWIMP);
  TH_ProcessCatalog_WIMP.setOption<double>("sv", sv);
  if (mPhi != -1)
    TH_ProcessCatalog_WIMP.setOption<double>("mPhi", mPhi);
  TH_ProcessCatalog_WIMP.reset_and_calculate();
  DM_process_from_ProcessCatalog.reset_and_calculate();
  RD_fraction_one.reset_and_calculate();
  GA_SimYieldTable_MicrOmegas.reset_and_calculate();
  GA_SimYieldTable_DarkSUSY.reset_and_calculate();
  positron_SimYieldTable_DarkSUSY.reset_and_calculate();
  electron_SimYieldTable_from_positron_SimYieldTable.reset_and_calculate();
  antiproton_SimYieldTable_DarkSUSY.reset_and_calculate();
  antideuteron_SimYieldTable_DarkSUSY.reset_and_calculate();
  Combine_SimYields.reset_and_calculate();
  cascadeMC_FinalStates.reset_and_calculate();
  cascadeMC_InitialStates.reset_and_calculate();
  cascadeMC_DecayTable.reset_and_calculate();
  cascadeMC_LoopManager.reset_and_calculate();
  cascadeMC_gammaSpectra.reset_and_calculate();
  GA_AnnYield_General.reset_and_calculate();
  dump_gammaSpectrum.setOption<std::string>("filename", filenames[0]);
  dump_gammaSpectrum.reset_and_calculate();
  if (filenames.size() == 1) return;
  cascadeMC_positronSpectra.reset_and_calculate();
  positron_AnnYield_General.reset_and_calculate();
  dump_positronSpectrum.setOption<std::string>("filename", filenames[1]);
  dump_positronSpectrum.reset_and_calculate();
  cascadeMC_antiprotonSpectra.reset_and_calculate();
  antiproton_AnnYield_General.reset_and_calculate();
  dump_antiprotonSpectrum.setOption<std::string>("filename", filenames[2]);
  dump_antiprotonSpectrum.reset_and_calculate();
  cascadeMC_antideuteronSpectra.reset_and_calculate();
  antideuteron_AnnYield_General.reset_and_calculate();
  dump_antideuteronSpectrum.setOption<std::string>("filename", filenames[3]);
  dump_antideuteronSpectrum.reset_and_calculate();
}

// ---- Set up basic internal structures for direct & indirect detection ----

namespace Gambit
{
  namespace DarkBit
  {

    void TH_ProcessCatalog_WIMP(TH_ProcessCatalog& result)
    {
      using namespace Pipes::TH_ProcessCatalog_WIMP;
      using std::vector;
      using std::string;

      // Initialize empty catalog and main annihilation process
      TH_ProcessCatalog catalog;
      TH_Process process_ann("WIMP", "WIMP");
      TH_Process process_dec("phi");
      TH_Process process_dec1("phi1");
      TH_Process process_dec2("phi2");

      ///////////////////////////////////////
      // Import particle masses and couplings
      ///////////////////////////////////////

      #define addParticle(Name, Mass, spinX2)                                        \
        catalog.particleProperties.insert(std::pair<string, TH_ParticleProperty> \
        (Name , TH_ParticleProperty(Mass, spinX2)));

        /// Option mWIMP<double>: WIMP mass in GeV (required)
        double mWIMP = runOptions->getValue<double>("mWIMP");
        /// Option sv<double>: Cross-section in cm3/s (required)
        double sv = runOptions->getValue<double>("sv");
        double b = 0;  // defined as sv(v) = sv(v=0) + b*(sv=0)*v**2
        /// Option brList<std::vector<double>>: List of branching ratios (required)
        auto brList = runOptions->getValue<std::vector<double>>("brList");
        /// Option mWIMP<double>: WIMP mass in GeV (required)
        double mPhi = runOptions->getValueOrDef<double>(59.0, "mPhi");

<<<<<<< HEAD
        addParticle("gamma", 0.0, 2)
=======
        addParticle("gamma", 0.0,  2)
>>>>>>> 770978eb
        addParticle("Z0", 91.2,  2)
        addParticle("W+", 80.39, 2)
        addParticle("W-", 80.39, 2)
        addParticle("e+_3", 1.8,  1)
        addParticle("e-_3", 1.8,  1)
        addParticle("e+_1", 0.00051, 1)
        addParticle("e-_1", 0.00051, 1)
        addParticle("b", 4.9,  1)
        addParticle("bbar", 4.9,  1)
        addParticle("d_3", 4.9,  1)
        addParticle("dbar_3", 4.9,  1)
<<<<<<< HEAD
        addParticle("p", m_proton, 1)
        addParticle("pbar", m_proton, 1)
        addParticle("n", m_neutron, 1)
        addParticle("nbar", m_neutron, 1)
        addParticle("D", m_deuteron, 2)
        addParticle("Dbar", m_deuteron, 2)
=======
>>>>>>> 770978eb

        addParticle("WIMP", mWIMP,  0)
        addParticle("phi",  mPhi,  0)
        addParticle("phi1", 100.,  0)
        addParticle("phi2", 100.,  0)
      #undef addParticle

      TH_Channel dec_channel(daFunk::vec<string>("gamma", "gamma"), daFunk::cnst(1.));
      process_dec.channelList.push_back(dec_channel);

      TH_Channel dec_channel1(daFunk::vec<string>("e+_3", "e-_3"), daFunk::cnst(1.));
      process_dec1.channelList.push_back(dec_channel1);

      TH_Channel dec_channel2(daFunk::vec<string>("d_3", "dbar_3"), daFunk::cnst(1.));
      process_dec2.channelList.push_back(dec_channel2);

      process_ann.resonances_thresholds.threshold_energy.push_back(2*mWIMP);
      auto p1 = daFunk::vec<string>("d_3", "gamma", "gamma", "e-_3", "W-", "e-_1", "phi");
      auto p2 = daFunk::vec<string>("dbar_3", "Z0", "gamma", "e+_3", "W+", "e+_1", "phi2");
      {
        for ( unsigned int i = 0; i < brList.size()-1; i++ )
        {
          double mtot_final =
            catalog.getParticleProperty(p1[i]).mass +
            catalog.getParticleProperty(p2[i]).mass;
          if ( mWIMP*2 > mtot_final && brList[i]!= 0.)
          {
            // std::cout << p1[i] << " " << p2[i] << " " << brList[i] << std::endl;
            daFunk::Funk kinematicFunction = (daFunk::one("v")+pow(daFunk::var("v"), 2)*b)*sv*brList[i];
            TH_Channel new_channel(
                daFunk::vec<string>(p1[i], p2[i]), kinematicFunction
                );
            process_ann.channelList.push_back(new_channel);
          }
          else
          {
            process_ann.resonances_thresholds.threshold_energy.
              push_back(mtot_final);
          }
        }
      }

      if ( brList[7] > 0. )
      {
        auto E = daFunk::var("E");
        // Note:: The below is an arbitrary form of the differential section for demonstration purposes
        daFunk::Funk kinematicFunction = daFunk::one("v", "E1")/(pow(E-50, 4)+1)*sv*brList[7];
        // Note: In the three body final states, the gamma yield from AnnYield currently is just the contribution
        // from the first particle in the list (here the photon):
        TH_Channel new_channel(daFunk::vec<string>("gamma", "e+_1", "e-_1"), kinematicFunction);
        process_ann.channelList.push_back(new_channel);
      }

      catalog.processList.push_back(process_ann);
      catalog.processList.push_back(process_dec);
      catalog.processList.push_back(process_dec1);
      catalog.processList.push_back(process_dec2);

      catalog.validate();

      result = catalog;
    } // function TH_ProcessCatalog_WIMP

    // Identifier for DM particle
    void DarkMatter_ID_WIMP(std::string& result)
    {
      result = "WIMP";
    }

    // Identifier for conjugate DM particle
    void DarkMatterConj_ID_WIMP(std::string& result)
    {
      result = "WIMP";
    }

    void DD_couplings_WIMP(DM_nucleon_couplings& result)
    {
      using namespace Pipes::DD_couplings_WIMP;
      /// Option gps<double>: gps (default 0)
      result.gps = runOptions->getValueOrDef<double>(0., "gps");
      /// Option gns<double>: gns (default 0)
      result.gns = runOptions->getValueOrDef<double>(0., "gns");
      /// Option gpa<double>: gpa (default 0)
      result.gpa = runOptions->getValueOrDef<double>(0., "gpa");
      /// Option gna<double>: gna (default 0)
      result.gna = runOptions->getValueOrDef<double>(0., "gna");
      //std::cout << "DD_coupling says" << std::endl;
      //std::cout << result.gps << std::endl;
    }
  }
}

int main(int argc, char* argv[])
{
    std::cout << std::endl;
    std::cout << "Welcome to the DarkBit Generic WIMP standalone program!" << std::endl;
    std::cout << std::endl;
    std::cout << "**************************************************************************************" << std::endl;
    std::cout << "This standalone example demonstrates how to calculate a range of observables and " << std::endl;
    std::cout << "likelihoods for a generic WIMP model defined by the WIMP mass and an annihilation (or " << std::endl;
    std::cout << "scattering) cross section. The model also contains three scalar particles which decay:" << std::endl;
    std::cout << "phi -> gamma gamma    phi_1 -> tau+ tau-  phi_2 -> b bbar" << std::endl;
    std::cout << std::endl;
    std::cout << "Usage: DarkBit_standalone_WIMP mode" << std::endl;
    std::cout << std::endl;
    std::cout << "Mode Options: " << std::endl;
    std::cout << "  0: Outputs spectrum of gamma rays from WIMP annihilation to b bbar (dPhi_dE0.dat)" << std::endl;
    std::cout << "  1: Outputs spectrum of gamma rays from WIMP annihilation to gamma Z_0 (dPhi_dE1.dat)" << std::endl;
    std::cout << "  2: Outputs spectrum of gamma rays from WIMP annihilation to gamma gamma (dPhi_dE2.dat)" << std::endl;
    std::cout << "  3: Outputs spectrum of gamma rays from WIMP annihilation to tau+ tau- (dPhi_dE3.dat)" << std::endl;
    std::cout << "  4: Outputs spectrum of gamma rays from WIMP annihilation to W+ W- (dPhi_dE4.dat)" << std::endl;
    std::cout << "  5: Outputs spectrum of gamma rays from WIMP annihilation to gamma e+ e- " << std::endl;
    std::cout << "      (dPhi_dE5.dat)" << std::endl;
    std::cout << "  6: Outputs tables of gamma-ray likelihoods and the relic density" << std::endl;
    std::cout << "      in <sigma v> / m_WIMP parameter space." << std::endl;
    std::cout << "  7: Outputs tables of direct detection likelihoods in sigma / m_WIMP parameter" << std::endl;
    std::cout << "      space." << std::endl;
    std::cout << "  >=10: Outputs spectra of gamma rays, positrons, anti-protons and anti-deuterons from" << std::endl;
    std::cout << "        WIMP annihilation to phi phi_2. The mode value is m_phi while m_phi_2=100 GeV." << std::endl;
    std::cout << "        The output filenames are dPhi_dE_FCMC_(spectrum)_(mode).dat." << std::endl;
    std::cout << " N.B. Here dPhi/dE = sigma v / m_chi^2 * dN/dE" << std::endl;
    std::cout << "**************************************************************************************" << std::endl;
    std::cout << std::endl;

  try
  {
    if (argc==1)
    {
      std::cout << "Please select test mode>=0" << std::endl;
      exit(1);
    }
    int mode = std::stoi((std::string)argv[1]);
    std::cout << "Starting with mode " << mode << std::endl;


    // ---- Initialise logging and exceptions ----

    initialise_standalone_logs("runs/DarkBit_standalone_WIMP/logs/");
    logger()<<"Running DarkBit standalone example"<<LogTags::info<<EOM;
    model_warning().set_fatal(true);


    // ---- Check that required backends are present ----

    if (not Backends::backendInfo().works["DarkSUSY_generic_wimp6.2.5"]) backend_error().raise(LOCAL_INFO, "DarkSUSY_generic_wimp_6.2.5 is missing!");
    if (not Backends::backendInfo().works["gamLike1.0.1"]) backend_error().raise(LOCAL_INFO, "gamLike 1.0.1 is missing!");
    if (not Backends::backendInfo().works["DDCalc2.2.0"]) backend_error().raise(LOCAL_INFO, "DDCalc 2.2.0 is missing!");
    if (not Backends::backendInfo().works["MicrOmegas_MSSM3.6.9.2"]) backend_error().raise(LOCAL_INFO, "MicrOmegas 3.6.9.2 for MSSM is missing!");

    // ---- Initialize models ----

    // Initialize halo model
    ModelParameters* Halo_primary_parameters = Models::Halo_Einasto::Functown::primary_parameters.getcontentsPtr();
    Halo_primary_parameters->setValue("vrot", 235.); // Local properties
    Halo_primary_parameters->setValue("v0", 235.);
    Halo_primary_parameters->setValue("vesc", 550.);
    Halo_primary_parameters->setValue("rho0", 0.4);
    Halo_primary_parameters->setValue("r_sun", 8.5);

    Halo_primary_parameters->setValue("rs", 20.);  // Global properties
    Halo_primary_parameters->setValue("rhos", 0.08);
    Halo_primary_parameters->setValue("alpha", 0.17);


    // --- Resolve halo dependencies ---
    ExtractLocalMaxwellianHalo.notifyOfModel("Halo_Einasto");
    ExtractLocalMaxwellianHalo.resolveDependency(&Models::Halo_Einasto::Functown::primary_parameters);
    ExtractLocalMaxwellianHalo.reset_and_calculate();

    GalacticHalo_Einasto.notifyOfModel("Halo_Einasto");
    GalacticHalo_Einasto.resolveDependency(&Models::Halo_Einasto::Functown::primary_parameters);
    GalacticHalo_Einasto.reset_and_calculate();

    // ---- Initialize backends ----

    // Assume for direct and indirect detection likelihoods that dark matter
    // density is always the measured one (despite relic density results)
    RD_fraction_one.reset_and_calculate();

    // Set up DDCalc backend initialization
    Backends::DDCalc_2_2_0::Functown::DDCalc_CalcRates_simple.setStatus(2);
    Backends::DDCalc_2_2_0::Functown::DDCalc_Experiment.setStatus(2);
    Backends::DDCalc_2_2_0::Functown::DDCalc_LogLikelihood.setStatus(2);
    DDCalc_2_2_0_init.resolveDependency(&ExtractLocalMaxwellianHalo);
    // Assume for direct and indirect detection likelihoods that dark matter
    // density is always the measured one (despite relic density results)
    DDCalc_2_2_0_init.resolveDependency(&RD_fraction_one);
    DDCalc_2_2_0_init.resolveDependency(&mwimp_generic);
    DDCalc_2_2_0_init.resolveDependency(&DD_couplings_WIMP);

    // Initialize gamLike backend
    gamLike_1_0_1_init.reset_and_calculate();

    // Initialize DarkSUSY backend
    DarkSUSY_generic_wimp_6_2_5_init.reset_and_calculate();

    // Initialize MicrOmegas backend
    // The below allows us to initialise MicrOmegas_MSSM without a particular MSSM model.
    MicrOmegas_MSSM_3_6_9_2_init.notifyOfModel("Halo_Einasto");
    MicrOmegas_MSSM_3_6_9_2_init.reset_and_calculate();

    // ---- Gamma-ray and other indirect detection yields ----

    // Initialize tabulated gamma-ray yields
<<<<<<< HEAD
    GA_SimYieldTable_DarkSUSY.resolveBackendReq(&Backends::DarkSUSY_generic_wimp_6_2_2::Functown::dsanyield_sim);
    GA_SimYieldTable_MicrOmegas.resolveBackendReq(&Backends::MicrOmegas_MSSM_3_6_9_2::Functown::dNdE);
    GA_SimYieldTable_DarkSUSY.setOption<bool>("allow_yield_extrapolation", true);
    GA_SimYieldTable_MicrOmegas.setOption<bool>("allow_yield_extrapolation", true);

    // Select whether to use DarkSUSY or MicrOmegas for simulated gamma-ray yields
    //auto SimYieldTablePointer = &GA_SimYieldTable_MicrOmegas;
    auto SimYieldTablePointer = &GA_SimYieldTable_DarkSUSY;
    Combine_SimYields.resolveDependency(SimYieldTablePointer);

    // Choose DarkSUSY for e+, e-, pbar and Dbar yields
    positron_SimYieldTable_DarkSUSY.resolveBackendReq(&Backends::DarkSUSY_generic_wimp_6_2_2::Functown::dsanyield_sim);
    electron_SimYieldTable_from_positron_SimYieldTable.resolveDependency(&positron_SimYieldTable_DarkSUSY);
    antiproton_SimYieldTable_DarkSUSY.resolveBackendReq(&Backends::DarkSUSY_generic_wimp_6_2_2::Functown::dsanyield_sim);
    antideuteron_SimYieldTable_DarkSUSY.resolveBackendReq(&Backends::DarkSUSY_generic_wimp_6_2_2::Functown::dsanyield_sim);
    positron_SimYieldTable_DarkSUSY.setOption<bool>("allow_yield_extrapolation", true);
    antiproton_SimYieldTable_DarkSUSY.setOption<bool>("allow_yield_extrapolation", true);
    antideuteron_SimYieldTable_DarkSUSY.setOption<bool>("allow_yield_extrapolation", true);
    Combine_SimYields.resolveDependency(&positron_SimYieldTable_DarkSUSY);
    Combine_SimYields.resolveDependency(&electron_SimYieldTable_from_positron_SimYieldTable);
    Combine_SimYields.resolveDependency(&antiproton_SimYieldTable_DarkSUSY);
    Combine_SimYields.resolveDependency(&antideuteron_SimYieldTable_DarkSUSY);
=======
    SimYieldTable_DarkSUSY.resolveBackendReq(&Backends::DarkSUSY_generic_wimp_6_2_5::Functown::dsanyield_sim);
    SimYieldTable_MicrOmegas.resolveBackendReq(&Backends::MicrOmegas_MSSM_3_6_9_2::Functown::dNdE);
    SimYieldTable_DarkSUSY.setOption<bool>("allow_yield_extrapolation", true);
    SimYieldTable_MicrOmegas.setOption<bool>("allow_yield_extrapolation", true);

    // Select SimYieldTable
    //auto SimYieldTablePointer = &SimYieldTable_MicrOmegas;
    auto SimYieldTablePointer = &SimYieldTable_DarkSUSY;
>>>>>>> 770978eb

    // Identify process as annihilation rather than decay
    DM_process_from_ProcessCatalog.resolveDependency(&TH_ProcessCatalog_WIMP);
    DM_process_from_ProcessCatalog.resolveDependency(&DarkMatter_ID_WIMP);
<<<<<<< HEAD
=======

    // Collect missing final states for simulation in cascade MC
    GA_missingFinalStates.resolveDependency(&TH_ProcessCatalog_WIMP);
    GA_missingFinalStates.resolveDependency(SimYieldTablePointer);
    GA_missingFinalStates.resolveDependency(&DarkMatter_ID_WIMP);
    GA_missingFinalStates.resolveDependency(&DarkMatterConj_ID_WIMP);
    GA_missingFinalStates.resolveDependency(&DM_process_from_ProcessCatalog);
>>>>>>> 770978eb

    // Infer for which type of final states particles MC should be performed
    cascadeMC_FinalStates.setOption<std::vector<std::string>>("cMC_finalStates", daFunk::vec((std::string)"gamma"));

    // Set up initial states for cascade MC
    cascadeMC_InitialStates.resolveDependency(&cascadeMC_FinalStates);
    cascadeMC_InitialStates.resolveDependency(&DarkMatter_ID_WIMP);
    cascadeMC_InitialStates.resolveDependency(&DarkMatterConj_ID_WIMP);
    cascadeMC_InitialStates.resolveDependency(&TH_ProcessCatalog_WIMP);
    cascadeMC_InitialStates.resolveDependency(&Combine_SimYields);
    cascadeMC_InitialStates.resolveDependency(&DM_process_from_ProcessCatalog);

    // Collect decay information for cascade MC
    cascadeMC_DecayTable.resolveDependency(&TH_ProcessCatalog_WIMP);
    cascadeMC_DecayTable.resolveDependency(&Combine_SimYields);

    // Set up MC loop manager for cascade MC
    cascadeMC_LoopManager.setOption<int>("cMC_maxEvents", 20000);
    cascadeMC_Histograms.setOption<double>("cMC_endCheckFrequency", 25);
    cascadeMC_Histograms.setOption<double>("cMC_gammaRelError", .05);
    cascadeMC_Histograms.setOption<int>("cMC_numSpecSamples", 25);
    cascadeMC_Histograms.setOption<int>("cMC_NhistBins", 300);
    cascadeMC_LoopManager.resolveDependency(&cascadeMC_InitialStates);
    std::vector<functor*> nested_functions = initVector<functor*>(
        &cascadeMC_GenerateChain, &cascadeMC_Histograms, &cascadeMC_EventCount);
    cascadeMC_LoopManager.setNestedList(nested_functions);

    // Perform MC step for cascade MC
    cascadeMC_GenerateChain.resolveDependency(&cascadeMC_DecayTable);
    cascadeMC_GenerateChain.resolveLoopManager(&cascadeMC_LoopManager);

    // Generate histogram for cascade MC
    cascadeMC_Histograms.resolveDependency(&cascadeMC_GenerateChain);
    cascadeMC_Histograms.resolveDependency(&TH_ProcessCatalog_WIMP);
    cascadeMC_Histograms.resolveDependency(&Combine_SimYields);
    cascadeMC_Histograms.resolveDependency(&cascadeMC_FinalStates);
    cascadeMC_Histograms.resolveLoopManager(&cascadeMC_LoopManager);

    // Check convergence of cascade MC
    cascadeMC_EventCount.resolveLoopManager(&cascadeMC_LoopManager);

    // Infer gamma-ray spectra for recorded MC results
    cascadeMC_gammaSpectra.resolveDependency(&cascadeMC_InitialStates);
    cascadeMC_gammaSpectra.resolveDependency(&cascadeMC_FinalStates);
    cascadeMC_gammaSpectra.resolveDependency(&cascadeMC_Histograms);
    cascadeMC_gammaSpectra.resolveDependency(&cascadeMC_EventCount);

    // Infer positron spectra for recorded MC results
    cascadeMC_positronSpectra.resolveDependency(&cascadeMC_InitialStates);
    cascadeMC_positronSpectra.resolveDependency(&cascadeMC_FinalStates);
    cascadeMC_positronSpectra.resolveDependency(&cascadeMC_Histograms);
    cascadeMC_positronSpectra.resolveDependency(&cascadeMC_EventCount);
    dump_positronSpectrum.resolveDependency(&positron_AnnYield_General);

    // Infer anti-proton spectra for recorded MC results
    cascadeMC_antiprotonSpectra.resolveDependency(&cascadeMC_InitialStates);
    cascadeMC_antiprotonSpectra.resolveDependency(&cascadeMC_FinalStates);
    cascadeMC_antiprotonSpectra.resolveDependency(&cascadeMC_Histograms);
    cascadeMC_antiprotonSpectra.resolveDependency(&cascadeMC_EventCount);
    dump_antiprotonSpectrum.resolveDependency(&antiproton_AnnYield_General);

    // Infer anti-deuteron spectra for recorded MC results
    cascadeMC_antideuteronSpectra.resolveDependency(&cascadeMC_InitialStates);
    cascadeMC_antideuteronSpectra.resolveDependency(&cascadeMC_FinalStates);
    cascadeMC_antideuteronSpectra.resolveDependency(&cascadeMC_Histograms);
    cascadeMC_antideuteronSpectra.resolveDependency(&cascadeMC_EventCount);
    dump_antideuteronSpectrum.resolveDependency(&antideuteron_AnnYield_General);

    // Calculate total gamma-ray yield (cascade MC + tabulated results)
    GA_AnnYield_General.resolveDependency(&TH_ProcessCatalog_WIMP);
    GA_AnnYield_General.resolveDependency(&GA_SimYieldTable_DarkSUSY);
    GA_AnnYield_General.resolveDependency(&DarkMatter_ID_WIMP);
    GA_AnnYield_General.resolveDependency(&DarkMatterConj_ID_WIMP);
    GA_AnnYield_General.resolveDependency(&cascadeMC_gammaSpectra);
    dump_gammaSpectrum.resolveDependency(&GA_AnnYield_General);

    // Calculate total positron yield (cascade MC + tabulated results)
    positron_AnnYield_General.resolveDependency(&TH_ProcessCatalog_WIMP);
    positron_AnnYield_General.resolveDependency(&positron_SimYieldTable_DarkSUSY);
    positron_AnnYield_General.resolveDependency(&DarkMatter_ID_WIMP);
    positron_AnnYield_General.resolveDependency(&DarkMatterConj_ID_WIMP);
    positron_AnnYield_General.resolveDependency(&cascadeMC_positronSpectra);
    dump_positronSpectrum.resolveDependency(&positron_AnnYield_General);

    // Calculate total anti-proton yield (cascade MC + tabulated results)
    antiproton_AnnYield_General.resolveDependency(&TH_ProcessCatalog_WIMP);
    antiproton_AnnYield_General.resolveDependency(&antiproton_SimYieldTable_DarkSUSY);
    antiproton_AnnYield_General.resolveDependency(&DarkMatter_ID_WIMP);
    antiproton_AnnYield_General.resolveDependency(&DarkMatterConj_ID_WIMP);
    antiproton_AnnYield_General.resolveDependency(&cascadeMC_antiprotonSpectra);
    dump_antiprotonSpectrum.resolveDependency(&antiproton_AnnYield_General);

    // Calculate total anti-deuteron yield (cascade MC + tabulated results)
    antideuteron_AnnYield_General.resolveDependency(&TH_ProcessCatalog_WIMP);
    antideuteron_AnnYield_General.resolveDependency(&antideuteron_SimYieldTable_DarkSUSY);
    antideuteron_AnnYield_General.resolveDependency(&DarkMatter_ID_WIMP);
    antideuteron_AnnYield_General.resolveDependency(&DarkMatterConj_ID_WIMP);
    antideuteron_AnnYield_General.resolveDependency(&cascadeMC_antideuteronSpectra);
    dump_antideuteronSpectrum.resolveDependency(&antideuteron_AnnYield_General);

    // Resolve Galactic halo requirements for gamLike
    set_gamLike_GC_halo.resolveDependency(&GalacticHalo_Einasto);
    set_gamLike_GC_halo.resolveBackendReq(&Backends::gamLike_1_0_1::Functown::set_halo_profile);

    // Calculate Fermi LAT dwarf likelihood
    lnL_FermiLATdwarfs_gamLike.resolveDependency(&GA_AnnYield_General);
    lnL_FermiLATdwarfs_gamLike.resolveDependency(&DM_process_from_ProcessCatalog);
    // Assume for direct and indirect detection likelihoods that dark matter
    // density is always the measured one (despite relic density results)
    lnL_FermiLATdwarfs_gamLike.resolveDependency(&RD_fraction_one);
    lnL_FermiLATdwarfs_gamLike.resolveBackendReq(&Backends::gamLike_1_0_1::Functown::lnL);

    lnL_HESSGC_gamLike.resolveDependency(&GA_AnnYield_General);
    lnL_HESSGC_gamLike.resolveDependency(&DM_process_from_ProcessCatalog);
    lnL_HESSGC_gamLike.resolveDependency(&RD_fraction_one);
    lnL_HESSGC_gamLike.resolveBackendReq(&Backends::gamLike_1_0_1::Functown::lnL);

    lnL_CTAGC_gamLike.resolveDependency(&GA_AnnYield_General);
    lnL_CTAGC_gamLike.resolveDependency(&DM_process_from_ProcessCatalog);
    lnL_CTAGC_gamLike.resolveDependency(&RD_fraction_one);
    lnL_CTAGC_gamLike.resolveBackendReq(&Backends::gamLike_1_0_1::Functown::lnL);

    lnL_FermiGC_gamLike.resolveDependency(&GA_AnnYield_General);
    lnL_FermiGC_gamLike.resolveDependency(&DM_process_from_ProcessCatalog);
    lnL_FermiGC_gamLike.resolveDependency(&RD_fraction_one);
    lnL_FermiGC_gamLike.resolveBackendReq(&Backends::gamLike_1_0_1::Functown::lnL);


    // -- Calculate relic density --
    // *any* of the models listed by "ALLOW_MODELS" in DarkBit_rollcall.hpp will work here
    RD_eff_annrate_from_ProcessCatalog.notifyOfModel("ScalarSingletDM_Z2");
    RD_eff_annrate_from_ProcessCatalog.resolveDependency(&TH_ProcessCatalog_WIMP);
    RD_eff_annrate_from_ProcessCatalog.resolveDependency(&DarkMatter_ID_WIMP);
    RD_eff_annrate_from_ProcessCatalog.resolveDependency(&DarkMatterConj_ID_WIMP);

    RD_spectrum_from_ProcessCatalog.resolveDependency(&TH_ProcessCatalog_WIMP);
    RD_eff_annrate_from_ProcessCatalog.resolveDependency(&DarkMatter_ID_WIMP);
    RD_eff_annrate_from_ProcessCatalog.resolveDependency(&DarkMatterConj_ID_WIMP);

    RD_spectrum_ordered_func.resolveDependency(&RD_spectrum_from_ProcessCatalog);


    RD_oh2_DS_general.resolveDependency(&RD_spectrum_ordered_func);
    RD_oh2_DS_general.resolveDependency(&RD_eff_annrate_from_ProcessCatalog);
<<<<<<< HEAD
    RD_oh2_DS_general.resolveBackendReq(&Backends::DarkSUSY_generic_wimp_6_2_2::Functown::rdpars);
    RD_oh2_DS_general.resolveBackendReq(&Backends::DarkSUSY_generic_wimp_6_2_2::Functown::rdtime);
    RD_oh2_DS_general.resolveBackendReq(&Backends::DarkSUSY_generic_wimp_6_2_2::Functown::dsrdcom);
    RD_oh2_DS_general.resolveBackendReq(&Backends::DarkSUSY_generic_wimp_6_2_2::Functown::dsrdstart);
    RD_oh2_DS_general.resolveBackendReq(&Backends::DarkSUSY_generic_wimp_6_2_2::Functown::dsrdens);

=======
    RD_oh2_DS_general.resolveBackendReq(&Backends::DarkSUSY_generic_wimp_6_2_5::Functown::rdpars);
    RD_oh2_DS_general.resolveBackendReq(&Backends::DarkSUSY_generic_wimp_6_2_5::Functown::rdtime);
    RD_oh2_DS_general.resolveBackendReq(&Backends::DarkSUSY_generic_wimp_6_2_5::Functown::dsrdcom);
    RD_oh2_DS_general.resolveBackendReq(&Backends::DarkSUSY_generic_wimp_6_2_5::Functown::dsrdstart);
    RD_oh2_DS_general.resolveBackendReq(&Backends::DarkSUSY_generic_wimp_6_2_5::Functown::dsrdens);
 
>>>>>>> 770978eb

    // ---- Calculate direct detection constraints ----

    // Calculate direct detection rates for LZ, PandaX 2017, Xenon 1T and PICO-60
    LZ_Calc.resolveBackendReq(&Backends::DDCalc_2_2_0::Functown::DDCalc_Experiment);
    LZ_Calc.resolveBackendReq(&Backends::DDCalc_2_2_0::Functown::DDCalc_CalcRates_simple);
    PandaX_2017_Calc.resolveBackendReq(&Backends::DDCalc_2_2_0::Functown::DDCalc_Experiment);
    PandaX_2017_Calc.resolveBackendReq(&Backends::DDCalc_2_2_0::Functown::DDCalc_CalcRates_simple);
    PICO_60_2017_Calc.resolveBackendReq(&Backends::DDCalc_2_2_0::Functown::DDCalc_Experiment);
    PICO_60_2017_Calc.resolveBackendReq(&Backends::DDCalc_2_2_0::Functown::DDCalc_CalcRates_simple);
    XENON1T_2017_Calc.resolveBackendReq(&Backends::DDCalc_2_2_0::Functown::DDCalc_Experiment);
    XENON1T_2017_Calc.resolveBackendReq(&Backends::DDCalc_2_2_0::Functown::DDCalc_CalcRates_simple);

    // Calculate direct detection likelihood for LZ, PandaX 2017, Xenon 1T and PICO-60
    LZ_GetLogLikelihood.resolveDependency(&LZ_Calc);
    LZ_GetLogLikelihood.resolveBackendReq(&Backends::DDCalc_2_2_0::Functown::DDCalc_Experiment);
    LZ_GetLogLikelihood.resolveBackendReq(&Backends::DDCalc_2_2_0::Functown::DDCalc_LogLikelihood);
    PandaX_2017_GetLogLikelihood.resolveDependency(&PandaX_2017_Calc);
    PandaX_2017_GetLogLikelihood.resolveBackendReq(&Backends::DDCalc_2_2_0::Functown::DDCalc_Experiment);
    PandaX_2017_GetLogLikelihood.resolveBackendReq(&Backends::DDCalc_2_2_0::Functown::DDCalc_LogLikelihood);
    XENON1T_2017_GetLogLikelihood.resolveDependency(&XENON1T_2017_Calc);
    XENON1T_2017_GetLogLikelihood.resolveBackendReq(&Backends::DDCalc_2_2_0::Functown::DDCalc_Experiment);
    XENON1T_2017_GetLogLikelihood.resolveBackendReq(&Backends::DDCalc_2_2_0::Functown::DDCalc_LogLikelihood);
    PICO_60_2017_GetLogLikelihood.resolveDependency(&PICO_60_2017_Calc);
    PICO_60_2017_GetLogLikelihood.resolveBackendReq(&Backends::DDCalc_2_2_0::Functown::DDCalc_Experiment);
    PICO_60_2017_GetLogLikelihood.resolveBackendReq(&Backends::DDCalc_2_2_0::Functown::DDCalc_LogLikelihood);

    // Provide bin number in LZ
    LZ_GetBinSignal.resolveDependency(&LZ_Calc);
    LZ_GetBinSignal.resolveBackendReq(&Backends::DDCalc_2_2_0::Functown::DDCalc_Experiment);
    LZ_GetBinSignal.resolveBackendReq(&Backends::DDCalc_2_2_0::Functown::DDCalc_Bins);
    LZ_GetBinSignal.resolveBackendReq(&Backends::DDCalc_2_2_0::Functown::DDCalc_BinSignal);

    // Set generic WIMP mass object
    mwimp_generic.resolveDependency(&TH_ProcessCatalog_WIMP);
    mwimp_generic.resolveDependency(&DarkMatter_ID_WIMP);
    sigma_SI_p_simple.resolveDependency(&DD_couplings_WIMP);
    sigma_SI_p_simple.resolveDependency(&mwimp_generic);

    // Generate gamma-ray spectra for various final states
    if ( (mode >= 0) and (mode < 6) )
    {
      std::cout << "Producing test spectra." << std::endl;
      double mass = 100.;
      double sv = 3e-26;
      // The array that is being passed to dumpSpectrum give the branching fraction to various final states.
      // They are (as defined in TH_ProcessCatalog_WIMP):
      // 0: b bbar
      // 1: gamma Z_0
      // 2: gamma gamma
      // 3: tau+ tau-
      // 4: W+ W-
      // 5: e+ e-
      // 6: phi phi2
      // 7: gamma e+ e-
      if (mode==5) dumpSpectrum({"dPhi_dE5.dat"}, mass, sv*0.1, daFunk::vec<double>(0., 0., 0., 0., 0., 0., 0., 1.));
      if (mode==0) dumpSpectrum({"dPhi_dE0.dat"}, mass, sv, daFunk::vec<double>(1., 0., 0., 0., 0., 0., 0., 0.));
      if (mode==1) dumpSpectrum({"dPhi_dE1.dat"}, mass, sv, daFunk::vec<double>(0., 1., 0., 0., 0., 0., 0., 0.));
      if (mode==2) dumpSpectrum({"dPhi_dE2.dat"}, mass, sv, daFunk::vec<double>(0., 0., 1., 0., 0., 0., 0., 0.));
      if (mode==3) dumpSpectrum({"dPhi_dE3.dat"}, mass, sv, daFunk::vec<double>(0., 0., 0., 1., 0., 0., 0., 0.));
      if (mode==4) dumpSpectrum({"dPhi_dE4.dat"}, mass, sv, daFunk::vec<double>(0., 0., 0., 0., 1., 0., 0., 0.));
    }

    // Generate gamma-ray spectra for various masses
    if (mode >= 10)
    {
      std::cout << "Producing test spectra." << std::endl;
      double mass = 100.;
      double sv = 3e-26;
      std::vector<std::string> filenames =
      {
        "dPhi_dE_FCMC_gamma_" + std::to_string(mode) + ".dat",
        "dPhi_dE_FCMC_positron_" + std::to_string(mode) + ".dat",
        "dPhi_dE_FCMC_antiproton_" + std::to_string(mode) + ".dat",
        "dPhi_dE_FCMC_antideuteron_" + std::to_string(mode) + ".dat"
      };
      dumpSpectrum(filenames, mass, sv, daFunk::vec<double>(0., 0., 0., 0., 0., 0., 1., 0.), mode);
    }

    // Systematic parameter maps annihilation
    if (mode==6)
    {
      std::cout << "Producing gamma ray test maps." << std::endl;
      int mBins = 60;
      int svBins = 60;
      double oh2, lnL;
      std::vector<double> sv_list, m_list;

      GalacticHalo_Einasto.reset_and_calculate();
      set_gamLike_GC_halo.reset_and_calculate();

      boost::multi_array<double, 2>
        lnL_b_array{boost::extents[mBins][svBins]},
        lnL_b_array2{boost::extents[mBins][svBins]},
        lnL_b_array3{boost::extents[mBins][svBins]},
        lnL_b_array4{boost::extents[mBins][svBins]},
        lnL_tau_array{boost::extents[mBins][svBins]};
      boost::multi_array<double, 2> oh2_array{boost::extents[mBins][svBins]};

      sv_list = daFunk::logspace(-28.0, -22.0, svBins);

      std::cout << "Calculating gamma-ray likelihood tables for annihilation to b bbar." << std::endl;
      m_list = daFunk::logspace(log10(5.), 4., mBins);
      for (size_t i = 0; i < m_list.size(); i++)
      {
        for (size_t j = 0; j < sv_list.size(); j++)
        {
          TH_ProcessCatalog_WIMP.setOption<double>("mWIMP", m_list[i]);
          TH_ProcessCatalog_WIMP.setOption<double>("sv", sv_list[j]);
          //std::cout << "Parameters: " << m_list[i] << " " << sv_list[j] << std::endl;

          TH_ProcessCatalog_WIMP.setOption<std::vector<double>>("brList", daFunk::vec<double>(1., 0., 0., 0., 0., 0., 0., 0.));
          DarkMatter_ID_WIMP.reset_and_calculate();
          DarkMatterConj_ID_WIMP.reset_and_calculate();
          TH_ProcessCatalog_WIMP.reset_and_calculate();
          DM_process_from_ProcessCatalog.reset_and_calculate();
          RD_fraction_one.reset_and_calculate();
          GA_SimYieldTable_MicrOmegas.reset_and_calculate();
          GA_SimYieldTable_DarkSUSY.reset_and_calculate();
          Combine_SimYields.reset_and_calculate();
          cascadeMC_FinalStates.reset_and_calculate();
          cascadeMC_InitialStates.reset_and_calculate();
          cascadeMC_DecayTable.reset_and_calculate();
          cascadeMC_LoopManager.reset_and_calculate();
          cascadeMC_gammaSpectra.reset_and_calculate();
          GA_AnnYield_General.reset_and_calculate();
          lnL_FermiLATdwarfs_gamLike.setOption<std::string>("version", "pass8");
          lnL_FermiLATdwarfs_gamLike.reset_and_calculate();
          lnL = lnL_FermiLATdwarfs_gamLike(0);
          //std::cout << "Fermi dwarf likelihood: " << lnL << std::endl;
          lnL_b_array[i][j] = lnL;
          lnL_HESSGC_gamLike.setOption<std::string>("version", "integral_fixedJ");
          lnL_HESSGC_gamLike.reset_and_calculate();
          lnL = lnL_HESSGC_gamLike(0);
          //std::cout << "HESS GC likelihood: " << lnL << std::endl;
          lnL_b_array2[i][j] = lnL;
          lnL_CTAGC_gamLike.reset_and_calculate();
          lnL = lnL_CTAGC_gamLike(0);
          //std::cout << "CTA GC likelihood: " << lnL << std::endl;
          lnL_b_array3[i][j] = lnL;
          lnL_FermiGC_gamLike.setOption<std::string>("version", "fixedJ");
          lnL_FermiGC_gamLike.reset_and_calculate();
          lnL = lnL_FermiGC_gamLike(0);
          lnL_b_array4[i][j] = lnL;
          //std::cout << "Fermi GC likelihood: " << lnL << std::endl;
        }
      }

      dump_array_to_file("FermiD_b_table.dat", lnL_b_array, m_list, sv_list);
      dump_array_to_file("HESSGC_b_table.dat", lnL_b_array2, m_list, sv_list);
      dump_array_to_file("CTAGC_b_table.dat", lnL_b_array3, m_list, sv_list);
      dump_array_to_file("FermiGC_b_table.dat", lnL_b_array4, m_list, sv_list);

      std::cout << "Calculating Fermi-LAT dwarf spheroidal likehood table for annihilation to tau+ tau-." << std::endl;
      m_list = daFunk::logspace(log10(1.9), 4., mBins);
      for (size_t i = 0; i < m_list.size(); i++)
      {
        for (size_t j = 0; j < sv_list.size(); j++)
        {
          TH_ProcessCatalog_WIMP.setOption<double>("mWIMP", m_list[i]);
          TH_ProcessCatalog_WIMP.setOption<double>("sv", sv_list[j]);
          //std::cout << "Parameters: " << m_list[i] << " " << sv_list[j] << std::endl;

          TH_ProcessCatalog_WIMP.setOption<std::vector<double>>("brList", daFunk::vec<double>(0., 0., 0., 1., 0., 0., 0., 0.));
          DarkMatter_ID_WIMP.reset_and_calculate();
          DarkMatterConj_ID_WIMP.reset_and_calculate();
          TH_ProcessCatalog_WIMP.reset_and_calculate();
          DM_process_from_ProcessCatalog.reset_and_calculate();
          RD_fraction_one.reset_and_calculate();
          GA_SimYieldTable_MicrOmegas.reset_and_calculate();
          GA_SimYieldTable_DarkSUSY.reset_and_calculate();
          Combine_SimYields.reset_and_calculate();
          cascadeMC_FinalStates.reset_and_calculate();
          cascadeMC_InitialStates.reset_and_calculate();
          cascadeMC_DecayTable.reset_and_calculate();
          cascadeMC_LoopManager.reset_and_calculate();
          cascadeMC_gammaSpectra.reset_and_calculate();
          GA_AnnYield_General.reset_and_calculate();
          lnL_FermiLATdwarfs_gamLike.reset_and_calculate();
          lnL = lnL_FermiLATdwarfs_gamLike(0);
          //std::cout << "Fermi LAT likelihood: " << lnL << std::endl;
          lnL_tau_array[i][j] = lnL;
        }
      }

      dump_array_to_file("FermiD_tau_table.dat", lnL_tau_array, m_list, sv_list);

      std::cout << "Calculating table of Omega h^2 values." << std::endl;
      m_list = daFunk::logspace(-1.0, 4., mBins);
      for (size_t i = 0; i < m_list.size(); i++)
      {
        for (size_t j = 0; j < sv_list.size(); j++)
        {
          TH_ProcessCatalog_WIMP.setOption<double>("mWIMP", m_list[i]);
          TH_ProcessCatalog_WIMP.setOption<double>("sv", sv_list[j]);
          //std::cout << "Parameters: " << m_list[i] << " " << sv_list[j] << std::endl;

          TH_ProcessCatalog_WIMP.setOption<std::vector<double>>("brList", daFunk::vec<double>(0., 0., 0., 0., 0., 1., 0., 0.));
          DarkMatter_ID_WIMP.reset_and_calculate();
          DarkMatterConj_ID_WIMP.reset_and_calculate();
          TH_ProcessCatalog_WIMP.reset_and_calculate();
          RD_eff_annrate_from_ProcessCatalog.reset_and_calculate();
          RD_spectrum_from_ProcessCatalog.reset_and_calculate();
          RD_spectrum_ordered_func.reset_and_calculate();
          RD_oh2_DS_general.reset_and_calculate();
          oh2 = RD_oh2_DS_general(0);
          //std::cout << "Omega h^2 = " << oh2 << std::endl;
          oh2_array[i][j] = oh2;
        }
      }

      dump_array_to_file("oh2_table.dat", oh2_array, m_list, sv_list);
    }

    // Systematic parameter maps scattering
    if (mode==7)
    {
      std::cout << "Producing direct detection test maps." << std::endl;
      double lnL1, lnL2, lnL3, lnL4;
      int nbins;
      double g, reduced_mass;
      //int mBins = 300;
      //int sBins = 200;
      int mBins = 120;
      int sBins = 80;
      const double mN = (m_proton + m_neutron) / 2;
      std::vector<double> m_list = daFunk::logspace(0.0, 4.0, mBins);
      std::vector<double> s_list;
      boost::multi_array<double, 2> lnL_array1{boost::extents[mBins][sBins]},
          lnL_array2{boost::extents[mBins][sBins]}, lnL_array3{boost::extents[mBins][sBins]},
          lnL_array4{boost::extents[mBins][sBins]};
      TH_ProcessCatalog_WIMP.setOption<double>("sv", 0.);
      TH_ProcessCatalog_WIMP.setOption<std::vector<double>>("brList", daFunk::vec<double>(1., 0., 0., 0., 0., 0., 0., 0.));

      s_list = daFunk::logspace(-47., -40., sBins);
      // Calculate array of sigma_SI and lnL values for LZ, PandaX, XENON1T and PICO-60
      // assuming gps=gns

      std::cout << "Calculating tables of SI likelihoods." << std::endl;
      for (size_t i = 0; i < m_list.size(); i++)
      {
        for (size_t j = 0; j < s_list.size(); j++)
        {
          // Re-initialize DDCalc with LZ/Xenon/PandaX halo parameters
          Halo_primary_parameters->setValue("rho0", 0.3);
          Halo_primary_parameters->setValue("vrot", 232.7); // v_Earth = 245 km/s
          Halo_primary_parameters->setValue("v0", 220.);
          Halo_primary_parameters->setValue("vesc", 544.);
          ExtractLocalMaxwellianHalo.reset_and_calculate();

          TH_ProcessCatalog_WIMP.setOption<double>("mWIMP", m_list[i]);
          //std::cout << "Parameters: " << m_list[i] << " " << s_list[j] << std::endl;
          reduced_mass = (m_list[i] * mN) / (mN + m_list[i]);
          g = sqrt(s_list[j]*pi/gev2cm2) / (reduced_mass);
          DarkMatter_ID_WIMP.reset_and_calculate();
          DarkMatterConj_ID_WIMP.reset_and_calculate();
          TH_ProcessCatalog_WIMP.reset_and_calculate();
          // Assume for direct and indirect detection likelihoods that dark matter
          // density is always the measured one (despite relic density results)
          RD_fraction_one.reset_and_calculate();
          DD_couplings_WIMP.setOption<double>("gps", g);
          DD_couplings_WIMP.setOption<double>("gns", g);
          DD_couplings_WIMP.setOption<double>("gpa", 0.);
          DD_couplings_WIMP.setOption<double>("gna", 0.);
          DD_couplings_WIMP.reset_and_calculate();
          mwimp_generic.reset_and_calculate();

          DDCalc_2_2_0_init.reset_and_calculate();
          LZ_Calc.reset_and_calculate();
          LZ_GetLogLikelihood.reset_and_calculate();

          XENON1T_2017_Calc.reset_and_calculate();
          XENON1T_2017_GetLogLikelihood.reset_and_calculate();
          PandaX_2017_Calc.reset_and_calculate();
          PandaX_2017_GetLogLikelihood.reset_and_calculate();

          lnL1 = LZ_GetLogLikelihood(0);
          lnL2 = PandaX_2017_GetLogLikelihood(0);
          lnL3 = XENON1T_2017_GetLogLikelihood(0);

          // Set LocalHalo Model parameters to PICO-60 values
          Halo_primary_parameters->setValue("rho0", 0.3);
          Halo_primary_parameters->setValue("vrot", 220.);
          Halo_primary_parameters->setValue("v0", 220.);
          Halo_primary_parameters->setValue("vesc", 544.);
          ExtractLocalMaxwellianHalo.reset_and_calculate();

          DDCalc_2_2_0_init.reset_and_calculate();
          PICO_60_2017_Calc.reset_and_calculate();
          PICO_60_2017_GetLogLikelihood.reset_and_calculate();
          lnL4 = PICO_60_2017_GetLogLikelihood(0);

          //std::cout << "LZ SI lnL = " << lnL1 << std::endl;
          //std::cout << "PandaX_2017 SI lnL = " << lnL2 << std::endl;
          //std::cout << "XENON1T_2017 SI lnL = " << lnL3 << std::endl;
          //std::cout << "PICO_60_2017 SI lnL = " << lnL4 << std::endl;

          DDCalc_2_2_0_init.reset_and_calculate();
          LZ_Calc.reset_and_calculate();
          std::vector<double> events;
          LZ_GetBinSignal.reset_and_calculate();
          events = LZ_GetBinSignal(0);
          nbins = events.size();
          std::cout << "Number of LZ bins: " << nbins << std::endl;
          std::cout << "Predicted signal: ";
          for (int ibin=0;ibin<=nbins-1;ibin++) {
            std::cout << events[ibin] << " ";
          }
          std::cout << std::endl;

          lnL_array1[i][j] = lnL1;
          lnL_array2[i][j] = lnL2;
          lnL_array3[i][j] = lnL3;
          lnL_array4[i][j] = lnL4;
        }
      }

      dump_array_to_file("LZ_SI_table.dat", lnL_array1, m_list, s_list);
      dump_array_to_file("PandaX_2017_SI_table.dat", lnL_array2, m_list, s_list);
      dump_array_to_file("XENON1T_2017_SI_table.dat", lnL_array3, m_list, s_list);
      dump_array_to_file("PICO_60_2017_SI_table.dat", lnL_array4, m_list, s_list);

      s_list = daFunk::logspace(-42., -35., sBins);
      // Calculate array of sigma_SI and lnL values for LZ, PandaX, XENON1T and PICO-60
      // assuming gna=0 (proton-only)

      std::cout << "Calculating tables of SD likelihoods." << std::endl;
      for (size_t i = 0; i < m_list.size(); i++)
      {
        for (size_t j = 0; j < s_list.size(); j++)
        {
          // Re-initialize DDCalc with LZ/Xenon/PandaX halo parameters
          Halo_primary_parameters->setValue("rho0", 0.3);
          Halo_primary_parameters->setValue("vrot", 232.7); // v_Earth = 245 km/s
          Halo_primary_parameters->setValue("v0", 220.);
          Halo_primary_parameters->setValue("vesc", 544.);
          ExtractLocalMaxwellianHalo.reset_and_calculate();

          TH_ProcessCatalog_WIMP.setOption<double>("mWIMP", m_list[i]);
          //std::cout << "Parameters: " << m_list[i] << " " << s_list[j] << std::endl;
          reduced_mass = (m_list[i] * m_proton) / (m_proton + m_list[i]);
          g = sqrt(s_list[j]*pi/(3*gev2cm2)) / (reduced_mass);
          DarkMatter_ID_WIMP.reset_and_calculate();
          DarkMatterConj_ID_WIMP.reset_and_calculate();
          TH_ProcessCatalog_WIMP.reset_and_calculate();
          RD_fraction_one.reset_and_calculate();
          DD_couplings_WIMP.setOption<double>("gps", 0.);
          DD_couplings_WIMP.setOption<double>("gns", 0.);
          DD_couplings_WIMP.setOption<double>("gpa", g);
          DD_couplings_WIMP.setOption<double>("gna", 0.);
          DD_couplings_WIMP.reset_and_calculate();
          mwimp_generic.reset_and_calculate();

          DDCalc_2_2_0_init.reset_and_calculate();
          LZ_Calc.reset_and_calculate();
          LZ_GetLogLikelihood.reset_and_calculate();
          XENON1T_2017_Calc.reset_and_calculate();
          XENON1T_2017_GetLogLikelihood.reset_and_calculate();
          PandaX_2017_Calc.reset_and_calculate();
          PandaX_2017_GetLogLikelihood.reset_and_calculate();
          lnL1 = LZ_GetLogLikelihood(0);
          lnL2 = PandaX_2017_GetLogLikelihood(0);
          lnL3 = XENON1T_2017_GetLogLikelihood(0);

          // Set LocalHalo Model parameters to PICO-60 values
          Halo_primary_parameters->setValue("rho0", 0.3);
          Halo_primary_parameters->setValue("vrot", 220.);
          Halo_primary_parameters->setValue("v0", 220.);
          Halo_primary_parameters->setValue("vesc", 544.);
          ExtractLocalMaxwellianHalo.reset_and_calculate();

          DDCalc_2_2_0_init.reset_and_calculate();
          PICO_60_2017_Calc.reset_and_calculate();
          PICO_60_2017_GetLogLikelihood.reset_and_calculate();
          lnL4 = PICO_60_2017_GetLogLikelihood(0);

          //std::cout << "LZ SD lnL = " << lnL1 << std::endl;
          //std::cout << "PandaX_2017 SD lnL = " << lnL2 << std::endl;
          //std::cout << "XENON1T_2017 SD lnL = " << lnL3 << std::endl;
          //std::cout << "PICO_60_2017 SD lnL = " << lnL4 << std::endl;

          lnL_array1[i][j] = lnL1;
          lnL_array2[i][j] = lnL2;
          lnL_array3[i][j] = lnL3;
          lnL_array4[i][j] = lnL4;
        }
      }

      dump_array_to_file("LZ_SD_table.dat", lnL_array1, m_list, s_list);
      dump_array_to_file("PandaX_2017_SD_table.dat", lnL_array2, m_list, s_list);
      dump_array_to_file("XENON1T_2017_SD_table.dat", lnL_array3, m_list, s_list);
      dump_array_to_file("PICO_60_2017_SD_table.dat", lnL_array4, m_list, s_list);

      // Reset halo parameters to DarkBit defaults.
      Halo_primary_parameters->setValue("rho0", 0.4);
      Halo_primary_parameters->setValue("vrot", 235.);
      Halo_primary_parameters->setValue("v0", 235.);
      Halo_primary_parameters->setValue("vesc", 550.);
      ExtractLocalMaxwellianHalo.reset_and_calculate();
      GalacticHalo_Einasto.reset_and_calculate();

    }
  }

  catch (std::exception& e)
  {
    std::cout << "DarkBit_standalone_WIMP has exited with fatal exception: " << e.what() << std::endl;
  }

  return 0;
}<|MERGE_RESOLUTION|>--- conflicted
+++ resolved
@@ -141,11 +141,7 @@
         /// Option mWIMP<double>: WIMP mass in GeV (required)
         double mPhi = runOptions->getValueOrDef<double>(59.0, "mPhi");
 
-<<<<<<< HEAD
         addParticle("gamma", 0.0, 2)
-=======
-        addParticle("gamma", 0.0,  2)
->>>>>>> 770978eb
         addParticle("Z0", 91.2,  2)
         addParticle("W+", 80.39, 2)
         addParticle("W-", 80.39, 2)
@@ -157,15 +153,12 @@
         addParticle("bbar", 4.9,  1)
         addParticle("d_3", 4.9,  1)
         addParticle("dbar_3", 4.9,  1)
-<<<<<<< HEAD
         addParticle("p", m_proton, 1)
         addParticle("pbar", m_proton, 1)
         addParticle("n", m_neutron, 1)
         addParticle("nbar", m_neutron, 1)
         addParticle("D", m_deuteron, 2)
         addParticle("Dbar", m_deuteron, 2)
-=======
->>>>>>> 770978eb
 
         addParticle("WIMP", mWIMP,  0)
         addParticle("phi",  mPhi,  0)
@@ -370,7 +363,6 @@
     // ---- Gamma-ray and other indirect detection yields ----
 
     // Initialize tabulated gamma-ray yields
-<<<<<<< HEAD
     GA_SimYieldTable_DarkSUSY.resolveBackendReq(&Backends::DarkSUSY_generic_wimp_6_2_2::Functown::dsanyield_sim);
     GA_SimYieldTable_MicrOmegas.resolveBackendReq(&Backends::MicrOmegas_MSSM_3_6_9_2::Functown::dNdE);
     GA_SimYieldTable_DarkSUSY.setOption<bool>("allow_yield_extrapolation", true);
@@ -393,30 +385,10 @@
     Combine_SimYields.resolveDependency(&electron_SimYieldTable_from_positron_SimYieldTable);
     Combine_SimYields.resolveDependency(&antiproton_SimYieldTable_DarkSUSY);
     Combine_SimYields.resolveDependency(&antideuteron_SimYieldTable_DarkSUSY);
-=======
-    SimYieldTable_DarkSUSY.resolveBackendReq(&Backends::DarkSUSY_generic_wimp_6_2_5::Functown::dsanyield_sim);
-    SimYieldTable_MicrOmegas.resolveBackendReq(&Backends::MicrOmegas_MSSM_3_6_9_2::Functown::dNdE);
-    SimYieldTable_DarkSUSY.setOption<bool>("allow_yield_extrapolation", true);
-    SimYieldTable_MicrOmegas.setOption<bool>("allow_yield_extrapolation", true);
-
-    // Select SimYieldTable
-    //auto SimYieldTablePointer = &SimYieldTable_MicrOmegas;
-    auto SimYieldTablePointer = &SimYieldTable_DarkSUSY;
->>>>>>> 770978eb
 
     // Identify process as annihilation rather than decay
     DM_process_from_ProcessCatalog.resolveDependency(&TH_ProcessCatalog_WIMP);
     DM_process_from_ProcessCatalog.resolveDependency(&DarkMatter_ID_WIMP);
-<<<<<<< HEAD
-=======
-
-    // Collect missing final states for simulation in cascade MC
-    GA_missingFinalStates.resolveDependency(&TH_ProcessCatalog_WIMP);
-    GA_missingFinalStates.resolveDependency(SimYieldTablePointer);
-    GA_missingFinalStates.resolveDependency(&DarkMatter_ID_WIMP);
-    GA_missingFinalStates.resolveDependency(&DarkMatterConj_ID_WIMP);
-    GA_missingFinalStates.resolveDependency(&DM_process_from_ProcessCatalog);
->>>>>>> 770978eb
 
     // Infer for which type of final states particles MC should be performed
     cascadeMC_FinalStates.setOption<std::vector<std::string>>("cMC_finalStates", daFunk::vec((std::string)"gamma"));
@@ -561,21 +533,12 @@
 
     RD_oh2_DS_general.resolveDependency(&RD_spectrum_ordered_func);
     RD_oh2_DS_general.resolveDependency(&RD_eff_annrate_from_ProcessCatalog);
-<<<<<<< HEAD
-    RD_oh2_DS_general.resolveBackendReq(&Backends::DarkSUSY_generic_wimp_6_2_2::Functown::rdpars);
-    RD_oh2_DS_general.resolveBackendReq(&Backends::DarkSUSY_generic_wimp_6_2_2::Functown::rdtime);
-    RD_oh2_DS_general.resolveBackendReq(&Backends::DarkSUSY_generic_wimp_6_2_2::Functown::dsrdcom);
-    RD_oh2_DS_general.resolveBackendReq(&Backends::DarkSUSY_generic_wimp_6_2_2::Functown::dsrdstart);
-    RD_oh2_DS_general.resolveBackendReq(&Backends::DarkSUSY_generic_wimp_6_2_2::Functown::dsrdens);
-
-=======
     RD_oh2_DS_general.resolveBackendReq(&Backends::DarkSUSY_generic_wimp_6_2_5::Functown::rdpars);
     RD_oh2_DS_general.resolveBackendReq(&Backends::DarkSUSY_generic_wimp_6_2_5::Functown::rdtime);
     RD_oh2_DS_general.resolveBackendReq(&Backends::DarkSUSY_generic_wimp_6_2_5::Functown::dsrdcom);
     RD_oh2_DS_general.resolveBackendReq(&Backends::DarkSUSY_generic_wimp_6_2_5::Functown::dsrdstart);
     RD_oh2_DS_general.resolveBackendReq(&Backends::DarkSUSY_generic_wimp_6_2_5::Functown::dsrdens);
  
->>>>>>> 770978eb
 
     // ---- Calculate direct detection constraints ----
 
