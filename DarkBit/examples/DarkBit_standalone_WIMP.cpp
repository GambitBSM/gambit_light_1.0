--- conflicted
+++ resolved
@@ -708,10 +708,7 @@
           DDCalc_2_0_0_init.reset_and_calculate();
           LZ_Calc.reset_and_calculate();
           LZ_GetLogLikelihood.reset_and_calculate();
-<<<<<<< HEAD
-=======
-
->>>>>>> 53e225e9
+
           XENON1T_2017_Calc.reset_and_calculate();
           XENON1T_2017_GetLogLikelihood.reset_and_calculate();
           PandaX_2017_Calc.reset_and_calculate();
