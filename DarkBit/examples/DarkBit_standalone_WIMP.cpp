--- conflicted
+++ resolved
@@ -768,14 +768,11 @@
           WIMP_properties_WIMP.reset_and_calculate();
           mwimp_generic.reset_and_calculate();
           TH_ProcessCatalog_WIMP.setOption<double>("sv", sv_list[j]);
-<<<<<<< HEAD
           
-=======
 
           #ifdef DARKBIT_STANDALONE_WIMP_DEBUG
             std::cout << "Parameters: " << m_list[i] << " " << sv_list[j] << std::endl;
           #endif
->>>>>>> 4aec6997
 
           TH_ProcessCatalog_WIMP.setOption<std::vector<double>>("brList", daFunk::vec<double>(1., 0., 0., 0., 0., 0., 0., 0.));
           TH_ProcessCatalog_WIMP.reset_and_calculate();
