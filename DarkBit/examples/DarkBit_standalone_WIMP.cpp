//   GAMBIT: Global and Modular BSM Inference Tool
//   *********************************************
///  \file
///
///  Example of GAMBIT DarkBit standalone
///  main program.
///
///  *********************************************
///
///  Authors (add name and date if you modify):
///   
///  \author Christoph Weniger
///  \date 2016 Feb
///  \author Jonathan Cornell
///  \date 2016 July
///
///  *********************************************

#include <iostream>
#include <fstream>

#include "gambit/Utils/standalone_module.hpp"
#include "gambit/DarkBit/DarkBit_rollcall.hpp"
#include "gambit/Elements/spectrum_factories.hpp"
#include "gambit/Utils/util_functions.hpp"

#include <boost/multi_array.hpp>

using namespace DarkBit::Functown;     // Functors wrapping the module's actual module functions
using namespace DarkBit::Accessors;    // Helper functions that provide some info about the module
using namespace BackendIniBit::Functown;    // Functors wrapping the backend initialisation functions

QUICK_FUNCTION(DarkBit, TH_ProcessCatalog, OLD_CAPABILITY, TH_ProcessCatalog_WIMP, DarkBit::TH_ProcessCatalog, ())
QUICK_FUNCTION(DarkBit, DarkMatter_ID, OLD_CAPABILITY, DarkMatter_ID_WIMP, std::string, ())
QUICK_FUNCTION(DarkBit, DD_couplings, OLD_CAPABILITY, DD_couplings_WIMP, DM_nucleon_couplings, ())


void dump_array_to_file(const std::string & filename, const
    boost::multi_array<double, 2> & a, const std::vector<double> & x, const
    std::vector<double> & y)
{
  std::fstream file;
  file.open(filename, std::ios_base::out);
  file << "0.0 ";
  for (size_t i = 0; i < x.size(); i++)
    file << x[i] << " ";
  file << std::endl;
  for (size_t j = 0; j < y.size(); j++)
  {
    file << y[j] << " ";
    for (size_t i = 0; i < x.size(); i++)
    {
      file << a[i][j] << " ";
    }
    file << std::endl;
  }
  file.close();
}

void dumpSpectrum(std::string filename, double mWIMP, double sv, std::vector<double> brList, double mPhi = -1)
{
  DarkMatter_ID_WIMP.reset_and_calculate();
  TH_ProcessCatalog_WIMP.setOption<std::vector<double>>("brList", brList);
  TH_ProcessCatalog_WIMP.setOption<double>("mWIMP", mWIMP);
  TH_ProcessCatalog_WIMP.setOption<double>("sv", sv);
  if (mPhi != -1)
    TH_ProcessCatalog_WIMP.setOption<double>("mPhi", mPhi);
  TH_ProcessCatalog_WIMP.reset_and_calculate();
  RD_fraction_fixed.reset_and_calculate();
  SimYieldTable_DarkSUSY.reset_and_calculate();
  SimYieldTable_MicrOmegas.reset_and_calculate();
  GA_missingFinalStates.reset_and_calculate();
  cascadeMC_FinalStates.reset_and_calculate();
  cascadeMC_DecayTable.reset_and_calculate();
  cascadeMC_LoopManager.reset_and_calculate();
  cascadeMC_gammaSpectra.reset_and_calculate();
  GA_AnnYield_General.reset_and_calculate();
  dump_GammaSpectrum.setOption<std::string>("filename", filename);
  dump_GammaSpectrum.reset_and_calculate();
}

namespace Gambit
{
  namespace DarkBit
  {
    
    void TH_ProcessCatalog_WIMP(DarkBit::TH_ProcessCatalog& result)
    {
      using namespace Pipes::TH_ProcessCatalog_WIMP;
      using std::vector;
      using std::string;

      // Initialize empty catalog and main annihilation process
      TH_ProcessCatalog catalog;
      TH_Process process_ann("WIMP", "WIMP");
      TH_Process process_dec("phi");
      TH_Process process_dec1("phi1");
      TH_Process process_dec2("phi2");

      ///////////////////////////////////////
      // Import particle masses and couplings
      ///////////////////////////////////////
      
#define addParticle(Name, Mass, spinX2)                                        \
      catalog.particleProperties.insert(std::pair<string, TH_ParticleProperty> \
      (Name , TH_ParticleProperty(Mass, spinX2)));    

      /// Option mWIMP<double>: WIMP mass in GeV (required)
      double mWIMP = runOptions->getValue<double>("mWIMP");
      /// Option sv<double>: Cross-section in cm3/s (required)
      double sv = runOptions->getValue<double>("sv");
      double b = 0;  // defined as sv(v) = sv(v=0) + b*(sv=0)*v**2
      /// Option brList<std::vector<double>>: List of branching ratios (required)
      auto brList = runOptions->getValue<std::vector<double>>("brList");
      /// Option mWIMP<double>: WIMP mass in GeV (required)
      double mPhi = runOptions->getValueOrDef<double>(59.0, "mPhi");

      // FIXME: Use various channels include 3-body and complicated cascade
      // decay
      // FIXME: Check stability of codes w.r.t. extreme parameters
      // FIXME: Test all input possible for this function
      addParticle("gamma", 0.0,  2)
      addParticle("Z0", 91.2,  2)
      addParticle("tau+", 1.8,  1)
      addParticle("tau-", 1.8,  1)
      addParticle("b", 4.9,  1)
      addParticle("bbar", 4.9,  1)
      addParticle("d_3", 4.9,  1)
      addParticle("dbar_3", 4.9,  1)

      addParticle("WIMP", mWIMP,  0)
      addParticle("phi",  mPhi,  0)
      addParticle("phi1", 99.99,  0)
      addParticle("phi2", 99.99,  0)
#undef addParticle

      TH_Channel dec_channel(daFunk::vec<string>("gamma", "gamma"), daFunk::cnst(1.));
      process_dec.channelList.push_back(dec_channel);

      TH_Channel dec_channel1(daFunk::vec<string>("tau+", "tau-"), daFunk::cnst(1.));
      process_dec1.channelList.push_back(dec_channel1);

      TH_Channel dec_channel2(daFunk::vec<string>("d_3", "dbar_3"), daFunk::cnst(1.));
      process_dec2.channelList.push_back(dec_channel2);

      process_ann.resonances_thresholds.threshold_energy.push_back(2*mWIMP); 
      auto p1 = daFunk::vec<string>("d_3", "gamma", "gamma", "d_3", "phi");
      auto p2 = daFunk::vec<string>("dbar_3", "Z0", "gamma", "dbar_3", "phi2");
      {
        for ( unsigned int i = 0; i < brList.size()-1; i++ )
        {
          double mtot_final = 
            catalog.getParticleProperty(p1[i]).mass +
            catalog.getParticleProperty(p2[i]).mass;
          if ( mWIMP*2 > mtot_final * 0)
          {
            std::cout << p1[i] << " " << p2[i] << " " << brList[i] << std::endl;
            daFunk::Funk kinematicFunction = (daFunk::one("v")+pow(daFunk::var("v"), 2)*b)*sv*brList[i];
            TH_Channel new_channel(
                daFunk::vec<string>(p1[i], p2[i]), kinematicFunction
                );
            process_ann.channelList.push_back(new_channel);
          }
          else
          {
            process_ann.resonances_thresholds.threshold_energy.
              push_back(mtot_final);
          }
        }
      }

      if ( brList[5] > 0. )
      {
        auto E = daFunk::var("E");
        daFunk::Funk kinematicFunction = daFunk::one("v", "E1")/(pow(E-50, 4)+1)*sv*brList[5];
        // FIXME: Include second gamma in AnnYield (currently ignored)
        TH_Channel new_channel(daFunk::vec<string>("gamma", "gamma", "Z0"), kinematicFunction);
        process_ann.channelList.push_back(new_channel);
      }

      catalog.processList.push_back(process_ann);
      catalog.processList.push_back(process_dec);
      catalog.processList.push_back(process_dec1);
      catalog.processList.push_back(process_dec2);

      catalog.validate();

      result = catalog;
    } // function TH_ProcessCatalog_WIMP

    void DarkMatter_ID_WIMP(std::string& result)
    {
      result = "WIMP";
    }

    void DD_couplings_WIMP(DM_nucleon_couplings& result)
    {
      using namespace Pipes::DD_couplings_WIMP;
      /// Option gps<double>: gps (default 0)
      result.gps = runOptions->getValueOrDef<double>(0., "gps");
      /// Option gns<double>: gns (default 0)
      result.gns = runOptions->getValueOrDef<double>(0., "gns");
      /// Option gpa<double>: gpa (default 0)
      result.gpa = runOptions->getValueOrDef<double>(0., "gpa");
      /// Option gna<double>: gna (default 0)
      result.gna = runOptions->getValueOrDef<double>(0., "gna");
      std::cout << "DD_coupling says" << std::endl;
      std::cout << result.gps << std::endl;
    }
  }
}

int main(int argc, char* argv[])
{
  try
  {
    if (argc==1)
    {
      std::cout << "Please select test mode>=0" << std::endl;
      exit(1);
    }
    int mode = std::stoi((std::string)argv[1]);
    std::cout << "Starting with mode " << mode << std::endl;


    // ---- Initialise logging and exceptions ----
  
    initialise_standalone_logs("runs/DarkBit_standalone_WIMP/logs/");
    logger()<<"Running DarkBit standalone example"<<LogTags::info<<EOM;
    model_warning().set_fatal(true);
  
  
    // ---- Check that required backends are present ----
    
    if (not Backends::backendInfo().works["DarkSUSY5.1.3"]) backend_error().raise(LOCAL_INFO, "DarkSUSY 5.1.3 is missing!");
    if (not Backends::backendInfo().works["gamLike1.0.0"]) backend_error().raise(LOCAL_INFO, "gamLike 1.0.0 is missing!");
    if (not Backends::backendInfo().works["DDCalc1.0.0"]) backend_error().raise(LOCAL_INFO, "DDCalc 1.0.0 is missing!");
    if (not Backends::backendInfo().works["MicrOmegas3.6.9.2"]) backend_error().raise(LOCAL_INFO, "MicrOmegas 3.6.9.2 for MSSM is missing!");

    // ---- Initialize models ----

    // Initialize LocalHalo model
    ModelParameters* LocalHalo_primary_parameters = Models::LocalHalo::Functown::primary_parameters.getcontentsPtr();
    LocalHalo_primary_parameters->setValue("rho0", 0.4);
    LocalHalo_primary_parameters->setValue("vrot", 235.);
    LocalHalo_primary_parameters->setValue("v0", 235.);
    LocalHalo_primary_parameters->setValue("vesc", 550.);
<<<<<<< HEAD
=======

>>>>>>> 145c817f

    // ---- Initialize backends ----

    // Set up DDCalc backend initialization
    Backends::DDCalc_1_0_0::Functown::DDCalc_CalcRates_simple.setStatus(2);
    Backends::DDCalc_1_0_0::Functown::DDCalc_Experiment.setStatus(2);
    Backends::DDCalc_1_0_0::Functown::DDCalc_LogLikelihood.setStatus(2);
    DDCalc_1_0_0_init.notifyOfModel("LocalHalo");
    DDCalc_1_0_0_init.resolveDependency(&Models::LocalHalo::Functown::primary_parameters);
    DDCalc_1_0_0_init.resolveDependency(&RD_fraction_fixed);
    DDCalc_1_0_0_init.resolveDependency(&mwimp_generic);
    DDCalc_1_0_0_init.resolveDependency(&DD_couplings_WIMP); // Use DarkSUSY for DD couplings


    // Initialize gamLike backend
    //gamLike_1_0_0_init.notifyOfModel("CMSSM");  // FIXME: Hack
    //gamLike_1_0_0_init.notifyOfModel("GalacticHalo_gNFW");  // FIXME: Hack
    gamLike_1_0_0_init.reset_and_calculate();

    // Initialize DarkSUSY backend
    DarkSUSY_5_1_3_init.reset_and_calculate();

    // Initialize MicrOmegas backend
    MicrOmegas_3_6_9_2_init.notifyOfModel("LocalHalo");  // FIXME: Just a hack to get MicrOmegas initialized without specifying an MSSM model
    MicrOmegas_3_6_9_2_init.reset_and_calculate();



    // ---- Set up basic internal structures for direct & indirect detection ----

    // Set identifier for DM particle
    // FIXME: Needed?

    // Set up process catalog based on DarkSUSY annihilation rates

    // Assume for direct and indirect detection likelihoods that dark matter
    // density is always the measured one (despite relic density results)


    // ---- Gamma-ray yields ----

    // Initialize tabulated gamma-ray yields
    // FIXME: Use three different simyieldtables
    SimYieldTable_DarkSUSY.resolveBackendReq(&Backends::DarkSUSY_5_1_3::Functown::dshayield);
    SimYieldTable_MicrOmegas.resolveBackendReq(&Backends::MicrOmegas_3_6_9_2::Functown::dNdE);

    // Select SimYieldTable
    //auto SimYieldTablePointer = &SimYieldTable_MicrOmegas;
    auto SimYieldTablePointer = &SimYieldTable_DarkSUSY;

    // Collect missing final states for simulation in cascade MC
    GA_missingFinalStates.resolveDependency(&TH_ProcessCatalog_WIMP);
    GA_missingFinalStates.resolveDependency(SimYieldTablePointer);
    GA_missingFinalStates.resolveDependency(&DarkMatter_ID_WIMP);

    // Infer for which type of final states particles MC should be performed
    cascadeMC_FinalStates.setOption<std::vector<std::string>>("cMC_finalStates", daFunk::vec((std::string)"gamma"));

    // Collect decay information for cascade MC
    cascadeMC_DecayTable.resolveDependency(&TH_ProcessCatalog_WIMP);
    cascadeMC_DecayTable.resolveDependency(SimYieldTablePointer);

    // Set up MC loop manager for cascade MC
    cascadeMC_LoopManager.setOption<int>("cMC_maxEvents", 20000);
    cascadeMC_Histograms.setOption<double>("cMC_endCheckFrequency", 25);
    cascadeMC_Histograms.setOption<double>("cMC_gammaRelError", .05);
    cascadeMC_Histograms.setOption<int>("cMC_numSpecSamples", 25);
    cascadeMC_Histograms.setOption<int>("cMC_NhistBins", 300);
    cascadeMC_LoopManager.resolveDependency(&GA_missingFinalStates);
    cascadeMC_LoopManager.resolveDependency(&cascadeMC_DecayTable);
    cascadeMC_LoopManager.resolveDependency(SimYieldTablePointer);
    cascadeMC_LoopManager.resolveDependency(&TH_ProcessCatalog_WIMP);
    std::vector<functor*> nested_functions = initVector<functor*>(
        &cascadeMC_InitialState, &cascadeMC_GenerateChain, &cascadeMC_Histograms, &cascadeMC_EventCount);
    cascadeMC_LoopManager.setNestedList(nested_functions);

    // Set up initial state for cascade MC step
    cascadeMC_InitialState.resolveDependency(&GA_missingFinalStates);
    cascadeMC_InitialState.resolveLoopManager(&cascadeMC_LoopManager);
    //cascadeMC_InitialState.reset_and_calculate();

    // Perform MC step for cascade MC
    cascadeMC_GenerateChain.resolveDependency(&cascadeMC_InitialState);
    cascadeMC_GenerateChain.resolveDependency(&cascadeMC_DecayTable);
    cascadeMC_GenerateChain.resolveLoopManager(&cascadeMC_LoopManager);
    //cascadeMC_GenerateChain.reset_and_calculate();

    // Generate histogram for cascade MC
    cascadeMC_Histograms.resolveDependency(&cascadeMC_InitialState);
    cascadeMC_Histograms.resolveDependency(&cascadeMC_GenerateChain);
    cascadeMC_Histograms.resolveDependency(&TH_ProcessCatalog_WIMP);
    cascadeMC_Histograms.resolveDependency(SimYieldTablePointer);
    cascadeMC_Histograms.resolveDependency(&cascadeMC_FinalStates);
    cascadeMC_Histograms.resolveLoopManager(&cascadeMC_LoopManager);
    //cascadeMC_Histograms.reset_and_calculate();

    // Check convergence of cascade MC
    // FIXME: Test dynamic convergence criteria for cascade routines
    cascadeMC_EventCount.resolveDependency(&cascadeMC_InitialState);
    cascadeMC_EventCount.resolveLoopManager(&cascadeMC_LoopManager);
    //cascadeMC_EventCount.reset_and_calculate();

    // Start cascade MC loop

    // Infer gamma-ray spectra for recorded MC results
    cascadeMC_gammaSpectra.resolveDependency(&GA_missingFinalStates);
    cascadeMC_gammaSpectra.resolveDependency(&cascadeMC_FinalStates);
    cascadeMC_gammaSpectra.resolveDependency(&cascadeMC_Histograms);
    cascadeMC_gammaSpectra.resolveDependency(&cascadeMC_EventCount);

    // Calculate total gamma-ray yield (cascade MC + tabulated results)
    GA_AnnYield_General.resolveDependency(&TH_ProcessCatalog_WIMP);
    GA_AnnYield_General.resolveDependency(SimYieldTablePointer);
    GA_AnnYield_General.resolveDependency(&DarkMatter_ID_WIMP);
    GA_AnnYield_General.resolveDependency(&cascadeMC_gammaSpectra);

    // FIXME: Extend existing gamma-ray spectrum dumper
    dump_GammaSpectrum.resolveDependency(&GA_AnnYield_General);

    // Calculate Fermi LAT dwarf likelihood
    // FIXME: Check whether Fermi lat limits can be reproduced
    lnL_FermiLATdwarfs_gamLike.resolveDependency(&GA_AnnYield_General);
    lnL_FermiLATdwarfs_gamLike.resolveDependency(&RD_fraction_fixed);
    lnL_FermiLATdwarfs_gamLike.resolveBackendReq(&Backends::gamLike_1_0_0::Functown::lnL);


    // -- Calculate relic density --
    RD_eff_annrate_from_ProcessCatalog.notifyOfModel("SingletDM");
    RD_eff_annrate_from_ProcessCatalog.resolveDependency(&TH_ProcessCatalog_WIMP);
    RD_eff_annrate_from_ProcessCatalog.resolveDependency(&DarkMatter_ID_WIMP);

    RD_spectrum_from_ProcessCatalog.resolveDependency(&TH_ProcessCatalog_WIMP);
    RD_spectrum_from_ProcessCatalog.resolveDependency(&DarkMatter_ID_WIMP);

    RD_spectrum_ordered_func.resolveDependency(&RD_spectrum_from_ProcessCatalog);

    RD_oh2_general.resolveDependency(&RD_spectrum_ordered_func);
    RD_oh2_general.resolveDependency(&RD_eff_annrate_from_ProcessCatalog);
    RD_oh2_general.resolveBackendReq(&Backends::DarkSUSY_5_1_3::Functown::dsrdthlim);
    RD_oh2_general.resolveBackendReq(&Backends::DarkSUSY_5_1_3::Functown::dsrdtab);
    RD_oh2_general.resolveBackendReq(&Backends::DarkSUSY_5_1_3::Functown::dsrdeqn);
    RD_oh2_general.resolveBackendReq(&Backends::DarkSUSY_5_1_3::Functown::dsrdwintp);
    RD_oh2_general.resolveBackendReq(&Backends::DarkSUSY_5_1_3::Functown::widths);
    RD_oh2_general.resolveBackendReq(&Backends::DarkSUSY_5_1_3::Functown::rdmgev);
    RD_oh2_general.resolveBackendReq(&Backends::DarkSUSY_5_1_3::Functown::rdpth);
    RD_oh2_general.resolveBackendReq(&Backends::DarkSUSY_5_1_3::Functown::rdpars);
    RD_oh2_general.resolveBackendReq(&Backends::DarkSUSY_5_1_3::Functown::rdswitch);
    RD_oh2_general.resolveBackendReq(&Backends::DarkSUSY_5_1_3::Functown::rdlun);
    RD_oh2_general.resolveBackendReq(&Backends::DarkSUSY_5_1_3::Functown::rdpadd);
    RD_oh2_general.resolveBackendReq(&Backends::DarkSUSY_5_1_3::Functown::rddof);
    RD_oh2_general.resolveBackendReq(&Backends::DarkSUSY_5_1_3::Functown::rderrors);
    RD_oh2_general.resolveBackendReq(&Backends::DarkSUSY_5_1_3::Functown::DSparticle_code);


    // ---- Calculate direct detection constraints ----

    // Calculate direct detection rates for LUX 2013
    LUX_2013_Calc.resolveBackendReq(&Backends::DDCalc_1_0_0::Functown::DDCalc_Experiment);
    LUX_2013_Calc.resolveBackendReq(&Backends::DDCalc_1_0_0::Functown::DDCalc_CalcRates_simple);

    // Calculate direct detection likelihood for LUX 2013
    LUX_2013_GetLogLikelihood.resolveDependency(&LUX_2013_Calc);
    LUX_2013_GetLogLikelihood.resolveBackendReq(&Backends::DDCalc_1_0_0::Functown::DDCalc_Experiment);
    LUX_2013_GetLogLikelihood.resolveBackendReq(&Backends::DDCalc_1_0_0::Functown::DDCalc_LogLikelihood);

    // Set generic WIMP mass object
    mwimp_generic.resolveDependency(&TH_ProcessCatalog_WIMP);
    mwimp_generic.resolveDependency(&DarkMatter_ID_WIMP);
    sigma_SI_p_simple.resolveDependency(&DD_couplings_WIMP);
    sigma_SI_p_simple.resolveDependency(&mwimp_generic);

    // Generate gamma-ray spectra for various final states
    if ( (mode >= 0) and (mode < 6) )
    {
      std::cout << "Producing test spectra." << std::endl;
      double mass = 100.;
      double sv = 3e-26;
      if (mode==0) dumpSpectrum("dNdE0.dat", mass, sv, daFunk::vec<double>(1., 0., 0., 0., 0., 0.));
      if (mode==1) dumpSpectrum("dNdE1.dat", mass, sv, daFunk::vec<double>(0., 1., 0., 0., 0., 0.));
      if (mode==2) dumpSpectrum("dNdE2.dat", mass, sv, daFunk::vec<double>(0., 0., 1., 0., 0., 0.));
      if (mode==3) dumpSpectrum("dNdE3.dat", mass, sv, daFunk::vec<double>(0., 0., 0., 1., 0., 0.));
      if (mode==4) dumpSpectrum("dNdE4.dat", mass, sv, daFunk::vec<double>(0., 0., 0., 0., 1., 0.));
      if (mode==5) dumpSpectrum("dNdE5.dat", mass, sv*0.1, daFunk::vec<double>(0., 0., 0., 0., 0., 1.));
    }

    // Generate gamma-ray spectra for various masses
    if (mode >= 10)
    {
      std::cout << "Producing test spectra." << std::endl;
      double mass = 100.;
      double sv = 3e-26;
      std::string filename = "dNdE_FCMC_" + std::to_string(mode) + ".dat";
      dumpSpectrum(filename, mass, sv, daFunk::vec<double>(0., 0., 0., 0., 1., 0.), mode);
    }

    // Generate gamma-ray likelihood maps
    if (mode==6)
    {
      // Systematic parameter maps annihilation
      std::cout << "Producing test maps." << std::endl;
      int mBins = 40;
      int svBins = 20;
      std::vector<double> m_list = daFunk::logspace(1.0, 3.0, mBins);
      std::vector<double> sv_list = daFunk::logspace(-28.0, -24.0, svBins);
      boost::multi_array<double, 2> lnL_array{boost::extents[mBins][svBins]};
      boost::multi_array<double, 2> oh2_array{boost::extents[mBins][svBins]};
      for (size_t i = 0; i < m_list.size(); i++)
      {
        for (size_t j = 0; j < sv_list.size(); j++)
        {
          TH_ProcessCatalog_WIMP.setOption<double>("mWIMP", m_list[i]);
          TH_ProcessCatalog_WIMP.setOption<double>("sv", sv_list[j]);
          TH_ProcessCatalog_WIMP.setOption<std::vector<double>>("brList", daFunk::vec<double>(1., 0., 0., 0., 0., 0.));
          //TH_ProcessCatalog_WIMP.setOption<std::vector<double>>("brList", daFunk::vec<double>(0., 0., 1., 0., 0., 0.));
          std::cout << "Parameters: " << m_list[i] << " " << sv_list[j] << std::endl;
          DarkMatter_ID_WIMP.reset_and_calculate();
          TH_ProcessCatalog_WIMP.reset_and_calculate();
          RD_fraction_fixed.reset_and_calculate();
          SimYieldTable_DarkSUSY.reset_and_calculate();
          SimYieldTable_MicrOmegas.reset_and_calculate();
          GA_missingFinalStates.reset_and_calculate();
          cascadeMC_FinalStates.reset_and_calculate();
          cascadeMC_DecayTable.reset_and_calculate();
          cascadeMC_LoopManager.reset_and_calculate();
          cascadeMC_gammaSpectra.reset_and_calculate();
          GA_AnnYield_General.reset_and_calculate();
          //dump_GammaSpectrum.reset_and_calculate();
          lnL_FermiLATdwarfs_gamLike.reset_and_calculate();
          double lnL = lnL_FermiLATdwarfs_gamLike(0);
          std::cout << "Fermi LAT likelihood: " << lnL << std::endl;
          lnL_array[i][j] = lnL;
          RD_eff_annrate_from_ProcessCatalog.reset_and_calculate();
          RD_spectrum_from_ProcessCatalog.reset_and_calculate();
          RD_spectrum_ordered_func.reset_and_calculate();
          RD_oh2_general.reset_and_calculate();
          double oh2 = RD_oh2_general(0);
          oh2_array[i][j] = oh2;
    //    LUX_2013_Calc.reset_and_calculate();
    //    LUX_2013_GetLogLikelihood.reset_and_calculate();
        }
      }
      dump_array_to_file("Fermi_table.dat", lnL_array, m_list, sv_list);
      dump_array_to_file("oh2_table.dat", oh2_array, m_list, sv_list);
    }

    // Generate direct detection likelihood maps
    if (mode==7)
    {
      // Systematic parameter maps scattering
      std::cout << "Producing test maps." << std::endl;
      int mBins = 40;
      int sBins = 40;
      std::vector<double> m_list = daFunk::logspace(0.0, 4.0, mBins);
      std::vector<double> s_list = daFunk::logspace(-10, -6, sBins);
      boost::multi_array<double, 2> sigma_SI_p_array{boost::extents[mBins][sBins]};
      boost::multi_array<double, 2> lnL_array{boost::extents[mBins][sBins]};
      boost::multi_array<double, 2> oh2_array{boost::extents[mBins][sBins]};
      TH_ProcessCatalog_WIMP.setOption<double>("sv", 0.);
      TH_ProcessCatalog_WIMP.setOption<std::vector<double>>("brList", daFunk::vec<double>(1., 0., 0., 0., 0., 0.));
      for (size_t i = 0; i < m_list.size(); i++)
      {
        for (size_t j = 0; j < s_list.size(); j++)
        {
          TH_ProcessCatalog_WIMP.setOption<double>("mWIMP", m_list[i]);
          std::cout << "Parameters: " << m_list[i] << " " << s_list[j] << std::endl;
          DarkMatter_ID_WIMP.reset_and_calculate();
          TH_ProcessCatalog_WIMP.reset_and_calculate();
          RD_fraction_fixed.reset_and_calculate();
          DD_couplings_WIMP.setOption<double>("gps", s_list[j]);
          DD_couplings_WIMP.setOption<double>("gns", 0.);
          DD_couplings_WIMP.setOption<double>("gpa", 0.);
          DD_couplings_WIMP.setOption<double>("gna", 0.);
          DD_couplings_WIMP.reset_and_calculate();
          mwimp_generic.reset_and_calculate();
          sigma_SI_p_simple.reset_and_calculate();
          double sigma_SI_p = sigma_SI_p_simple(0);
          std::cout << "sigma_SI_p: " << sigma_SI_p << std::endl;
          DDCalc_1_0_0_init.reset_and_calculate();
          LUX_2013_Calc.reset_and_calculate();
          LUX_2013_GetLogLikelihood.reset_and_calculate();
          double lnL = LUX_2013_GetLogLikelihood(0);
          std::cout << "LUX2013 lnL = " << lnL << std::endl;
          sigma_SI_p_array[i][j] = sigma_SI_p;
          lnL_array[i][j] = lnL;
        }
      }

      dump_array_to_file("LUX2013_lnL_table.dat", lnL_array, m_list, s_list);
      dump_array_to_file("LUX2013_sigmaSIp_table.dat", sigma_SI_p_array, m_list, s_list);
    }
  }

  catch (std::exception& e)
  {
    std::cout << "DarkBit_standalone_WIMP has exited with fatal exception: " << e.what() << std::endl;
  }

  return 0;
}<|MERGE_RESOLUTION|>--- conflicted
+++ resolved
@@ -235,7 +235,7 @@
     if (not Backends::backendInfo().works["DarkSUSY5.1.3"]) backend_error().raise(LOCAL_INFO, "DarkSUSY 5.1.3 is missing!");
     if (not Backends::backendInfo().works["gamLike1.0.0"]) backend_error().raise(LOCAL_INFO, "gamLike 1.0.0 is missing!");
     if (not Backends::backendInfo().works["DDCalc1.0.0"]) backend_error().raise(LOCAL_INFO, "DDCalc 1.0.0 is missing!");
-    if (not Backends::backendInfo().works["MicrOmegas3.6.9.2"]) backend_error().raise(LOCAL_INFO, "MicrOmegas 3.6.9.2 for MSSM is missing!");
+    if (not Backends::backendInfo().works["MicrOmegas_MSSM3.6.9.2"]) backend_error().raise(LOCAL_INFO, "MicrOmegas 3.6.9.2 for MSSM is missing!");
 
     // ---- Initialize models ----
 
@@ -245,10 +245,6 @@
     LocalHalo_primary_parameters->setValue("vrot", 235.);
     LocalHalo_primary_parameters->setValue("v0", 235.);
     LocalHalo_primary_parameters->setValue("vesc", 550.);
-<<<<<<< HEAD
-=======
-
->>>>>>> 145c817f
 
     // ---- Initialize backends ----
 
@@ -272,8 +268,8 @@
     DarkSUSY_5_1_3_init.reset_and_calculate();
 
     // Initialize MicrOmegas backend
-    MicrOmegas_3_6_9_2_init.notifyOfModel("LocalHalo");  // FIXME: Just a hack to get MicrOmegas initialized without specifying an MSSM model
-    MicrOmegas_3_6_9_2_init.reset_and_calculate();
+    MicrOmegas_MSSM_3_6_9_2_init.notifyOfModel("LocalHalo");  // FIXME: Just a hack to get MicrOmegas initialized without specifying an MSSM model
+    MicrOmegas_MSSM_3_6_9_2_init.reset_and_calculate();
 
 
 
@@ -293,7 +289,7 @@
     // Initialize tabulated gamma-ray yields
     // FIXME: Use three different simyieldtables
     SimYieldTable_DarkSUSY.resolveBackendReq(&Backends::DarkSUSY_5_1_3::Functown::dshayield);
-    SimYieldTable_MicrOmegas.resolveBackendReq(&Backends::MicrOmegas_3_6_9_2::Functown::dNdE);
+    SimYieldTable_MicrOmegas.resolveBackendReq(&Backends::MicrOmegas_MSSM_3_6_9_2::Functown::dNdE);
 
     // Select SimYieldTable
     //auto SimYieldTablePointer = &SimYieldTable_MicrOmegas;
