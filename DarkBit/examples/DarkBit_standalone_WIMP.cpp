--- conflicted
+++ resolved
@@ -304,39 +304,15 @@
     RD_fraction_one.reset_and_calculate();
 
     // Set up DDCalc backend initialization
-<<<<<<< HEAD
-<<<<<<< HEAD
-=======
->>>>>>> 81bfe86d
     Backends::DDCalc_2_0_0::Functown::DDCalc_CalcRates_simple.setStatus(2);
     Backends::DDCalc_2_0_0::Functown::DDCalc_Experiment.setStatus(2);
     Backends::DDCalc_2_0_0::Functown::DDCalc_LogLikelihood.setStatus(2);
     DDCalc_2_0_0_init.resolveDependency(&ExtractLocalMaxwellianHalo);
-<<<<<<< HEAD
     // Assume for direct and indirect detection likelihoods that dark matter
     // density is always the measured one (despite relic density results)
     DDCalc_2_0_0_init.resolveDependency(&RD_fraction_one);
     DDCalc_2_0_0_init.resolveDependency(&mwimp_generic);
     DDCalc_2_0_0_init.resolveDependency(&DD_couplings_WIMP);
-=======
-    Backends::DDCalc_1_2_0::Functown::DDCalc_CalcRates_simple.setStatus(2);
-    Backends::DDCalc_1_2_0::Functown::DDCalc_Experiment.setStatus(2);
-    Backends::DDCalc_1_2_0::Functown::DDCalc_LogLikelihood.setStatus(2);
-    DDCalc_1_2_0_init.resolveDependency(&ExtractLocalMaxwellianHalo);
-    // Assume for direct and indirect detection likelihoods that dark matter
-    // density is always the measured one (despite relic density results)
-    DDCalc_1_2_0_init.resolveDependency(&RD_fraction_one);
-    DDCalc_1_2_0_init.resolveDependency(&mwimp_generic);
-    DDCalc_1_2_0_init.resolveDependency(&DD_couplings_WIMP);
->>>>>>> master
-
-=======
-    // Assume for direct and indirect detection likelihoods that dark matter
-    // density is always the measured one (despite relic density results)
-    DDCalc_2_0_0_init.resolveDependency(&RD_fraction_one);
-    DDCalc_2_0_0_init.resolveDependency(&mwimp_generic);
-    DDCalc_2_0_0_init.resolveDependency(&DD_couplings_WIMP);
->>>>>>> 81bfe86d
 
     // Initialize gamLike backend
     gamLike_1_0_0_init.reset_and_calculate();
@@ -479,10 +455,6 @@
 
     // ---- Calculate direct detection constraints ----
 
-<<<<<<< HEAD
-<<<<<<< HEAD
-=======
->>>>>>> 81bfe86d
     // Calculate direct detection rates for LZ, PandaX 2017, Xenon 1T and PICO-60
     LZ_Calc.resolveBackendReq(&Backends::DDCalc_2_0_0::Functown::DDCalc_Experiment);
     LZ_Calc.resolveBackendReq(&Backends::DDCalc_2_0_0::Functown::DDCalc_CalcRates_simple);
@@ -497,7 +469,6 @@
     LZ_GetLogLikelihood.resolveDependency(&LZ_Calc);
     LZ_GetLogLikelihood.resolveBackendReq(&Backends::DDCalc_2_0_0::Functown::DDCalc_Experiment);
     LZ_GetLogLikelihood.resolveBackendReq(&Backends::DDCalc_2_0_0::Functown::DDCalc_LogLikelihood);
-<<<<<<< HEAD
     PandaX_2017_GetLogLikelihood.resolveDependency(&PandaX_2017_Calc);
     PandaX_2017_GetLogLikelihood.resolveBackendReq(&Backends::DDCalc_2_0_0::Functown::DDCalc_Experiment);
     PandaX_2017_GetLogLikelihood.resolveBackendReq(&Backends::DDCalc_2_0_0::Functown::DDCalc_LogLikelihood);
@@ -513,44 +484,6 @@
     LZ_GetBinSignal.resolveBackendReq(&Backends::DDCalc_2_0_0::Functown::DDCalc_Experiment);
     LZ_GetBinSignal.resolveBackendReq(&Backends::DDCalc_2_0_0::Functown::DDCalc_Bins);
     LZ_GetBinSignal.resolveBackendReq(&Backends::DDCalc_2_0_0::Functown::DDCalc_BinSignal);
-=======
-    // Calculate direct detection rates for LUX 2016, PandaX 2017, Xenon 1T and PICO-60
-    LUX_2016_Calc.resolveBackendReq(&Backends::DDCalc_1_2_0::Functown::DDCalc_Experiment);
-    LUX_2016_Calc.resolveBackendReq(&Backends::DDCalc_1_2_0::Functown::DDCalc_CalcRates_simple);
-    PandaX_2017_Calc.resolveBackendReq(&Backends::DDCalc_1_2_0::Functown::DDCalc_Experiment);
-    PandaX_2017_Calc.resolveBackendReq(&Backends::DDCalc_1_2_0::Functown::DDCalc_CalcRates_simple);
-    PICO_60_2017_Calc.resolveBackendReq(&Backends::DDCalc_1_2_0::Functown::DDCalc_Experiment);
-    PICO_60_2017_Calc.resolveBackendReq(&Backends::DDCalc_1_2_0::Functown::DDCalc_CalcRates_simple);
-    XENON1T_2017_Calc.resolveBackendReq(&Backends::DDCalc_1_2_0::Functown::DDCalc_Experiment);
-    XENON1T_2017_Calc.resolveBackendReq(&Backends::DDCalc_1_2_0::Functown::DDCalc_CalcRates_simple);
-
-    // Calculate direct detection likelihood for LUX 2016, PandaX 2017, Xenon 1T and PICO-60
-    LUX_2016_GetLogLikelihood.resolveDependency(&LUX_2016_Calc);
-    LUX_2016_GetLogLikelihood.resolveBackendReq(&Backends::DDCalc_1_2_0::Functown::DDCalc_Experiment);
-    LUX_2016_GetLogLikelihood.resolveBackendReq(&Backends::DDCalc_1_2_0::Functown::DDCalc_LogLikelihood);
-=======
->>>>>>> 81bfe86d
-    PandaX_2017_GetLogLikelihood.resolveDependency(&PandaX_2017_Calc);
-    PandaX_2017_GetLogLikelihood.resolveBackendReq(&Backends::DDCalc_2_0_0::Functown::DDCalc_Experiment);
-    PandaX_2017_GetLogLikelihood.resolveBackendReq(&Backends::DDCalc_2_0_0::Functown::DDCalc_LogLikelihood);
-    XENON1T_2017_GetLogLikelihood.resolveDependency(&XENON1T_2017_Calc);
-    XENON1T_2017_GetLogLikelihood.resolveBackendReq(&Backends::DDCalc_2_0_0::Functown::DDCalc_Experiment);
-    XENON1T_2017_GetLogLikelihood.resolveBackendReq(&Backends::DDCalc_2_0_0::Functown::DDCalc_LogLikelihood);
-    PICO_60_2017_GetLogLikelihood.resolveDependency(&PICO_60_2017_Calc);
-<<<<<<< HEAD
-    PICO_60_2017_GetLogLikelihood.resolveBackendReq(&Backends::DDCalc_1_2_0::Functown::DDCalc_Experiment);
-    PICO_60_2017_GetLogLikelihood.resolveBackendReq(&Backends::DDCalc_1_2_0::Functown::DDCalc_LogLikelihood);
->>>>>>> master
-=======
-    PICO_60_2017_GetLogLikelihood.resolveBackendReq(&Backends::DDCalc_2_0_0::Functown::DDCalc_Experiment);
-    PICO_60_2017_GetLogLikelihood.resolveBackendReq(&Backends::DDCalc_2_0_0::Functown::DDCalc_LogLikelihood);
-
-    // Provide bin number in LZ
-    LZ_GetBinSignal.resolveDependency(&LZ_Calc);
-    LZ_GetBinSignal.resolveBackendReq(&Backends::DDCalc_2_0_0::Functown::DDCalc_Experiment);
-    LZ_GetBinSignal.resolveBackendReq(&Backends::DDCalc_2_0_0::Functown::DDCalc_Bins);
-    LZ_GetBinSignal.resolveBackendReq(&Backends::DDCalc_2_0_0::Functown::DDCalc_BinSignal);
->>>>>>> 81bfe86d
 
     // Set generic WIMP mass object
     mwimp_generic.resolveDependency(&TH_ProcessCatalog_WIMP);
@@ -772,36 +705,16 @@
           DD_couplings_WIMP.reset_and_calculate();
           mwimp_generic.reset_and_calculate();
 
-<<<<<<< HEAD
-<<<<<<< HEAD
           DDCalc_2_0_0_init.reset_and_calculate();
           LZ_Calc.reset_and_calculate();
           LZ_GetLogLikelihood.reset_and_calculate();
-=======
-          DDCalc_1_2_0_init.reset_and_calculate();
-          LUX_2016_Calc.reset_and_calculate();
-          LUX_2016_GetLogLikelihood.reset_and_calculate();
->>>>>>> master
-=======
-          DDCalc_2_0_0_init.reset_and_calculate();
-          LZ_Calc.reset_and_calculate();
-          LZ_GetLogLikelihood.reset_and_calculate();
-
->>>>>>> 81bfe86d
+
           XENON1T_2017_Calc.reset_and_calculate();
           XENON1T_2017_GetLogLikelihood.reset_and_calculate();
           PandaX_2017_Calc.reset_and_calculate();
           PandaX_2017_GetLogLikelihood.reset_and_calculate();
-<<<<<<< HEAD
-<<<<<<< HEAD
+
           lnL1 = LZ_GetLogLikelihood(0);
-=======
-          lnL1 = LUX_2016_GetLogLikelihood(0);
->>>>>>> master
-=======
-
-          lnL1 = LZ_GetLogLikelihood(0);
->>>>>>> 81bfe86d
           lnL2 = PandaX_2017_GetLogLikelihood(0);
           lnL3 = XENON1T_2017_GetLogLikelihood(0);
 
@@ -812,28 +725,12 @@
           Halo_primary_parameters->setValue("vesc", 544.);
           ExtractLocalMaxwellianHalo.reset_and_calculate();
 
-<<<<<<< HEAD
-<<<<<<< HEAD
           DDCalc_2_0_0_init.reset_and_calculate();
-=======
-          DDCalc_1_2_0_init.reset_and_calculate();
->>>>>>> master
-=======
-          DDCalc_2_0_0_init.reset_and_calculate();
->>>>>>> 81bfe86d
           PICO_60_2017_Calc.reset_and_calculate();
           PICO_60_2017_GetLogLikelihood.reset_and_calculate();
           lnL4 = PICO_60_2017_GetLogLikelihood(0);
 
-<<<<<<< HEAD
-<<<<<<< HEAD
           //std::cout << "LZ SI lnL = " << lnL1 << std::endl;
-=======
-          //std::cout << "LUX_2016 SI lnL = " << lnL1 << std::endl;
->>>>>>> master
-=======
-          //std::cout << "LZ SI lnL = " << lnL1 << std::endl;
->>>>>>> 81bfe86d
           //std::cout << "PandaX_2017 SI lnL = " << lnL2 << std::endl;
           //std::cout << "XENON1T_2017 SI lnL = " << lnL3 << std::endl;
           //std::cout << "PICO_60_2017 SI lnL = " << lnL4 << std::endl;
@@ -858,15 +755,7 @@
         }
       }
 
-<<<<<<< HEAD
-<<<<<<< HEAD
       dump_array_to_file("LZ_SI_table.dat", lnL_array1, m_list, s_list);
-=======
-      dump_array_to_file("LUX_2016_SI_table.dat", lnL_array1, m_list, s_list);
->>>>>>> master
-=======
-      dump_array_to_file("LZ_SI_table.dat", lnL_array1, m_list, s_list);
->>>>>>> 81bfe86d
       dump_array_to_file("PandaX_2017_SI_table.dat", lnL_array2, m_list, s_list);
       dump_array_to_file("XENON1T_2017_SI_table.dat", lnL_array3, m_list, s_list);
       dump_array_to_file("PICO_60_2017_SI_table.dat", lnL_array4, m_list, s_list);
@@ -901,34 +790,14 @@
           DD_couplings_WIMP.reset_and_calculate();
           mwimp_generic.reset_and_calculate();
 
-<<<<<<< HEAD
-<<<<<<< HEAD
           DDCalc_2_0_0_init.reset_and_calculate();
           LZ_Calc.reset_and_calculate();
           LZ_GetLogLikelihood.reset_and_calculate();
-=======
-          DDCalc_1_2_0_init.reset_and_calculate();
-          LUX_2016_Calc.reset_and_calculate();
-          LUX_2016_GetLogLikelihood.reset_and_calculate();
->>>>>>> master
-=======
-          DDCalc_2_0_0_init.reset_and_calculate();
-          LZ_Calc.reset_and_calculate();
-          LZ_GetLogLikelihood.reset_and_calculate();
->>>>>>> 81bfe86d
           XENON1T_2017_Calc.reset_and_calculate();
           XENON1T_2017_GetLogLikelihood.reset_and_calculate();
           PandaX_2017_Calc.reset_and_calculate();
           PandaX_2017_GetLogLikelihood.reset_and_calculate();
-<<<<<<< HEAD
-<<<<<<< HEAD
           lnL1 = LZ_GetLogLikelihood(0);
-=======
-          lnL1 = LUX_2016_GetLogLikelihood(0);
->>>>>>> master
-=======
-          lnL1 = LZ_GetLogLikelihood(0);
->>>>>>> 81bfe86d
           lnL2 = PandaX_2017_GetLogLikelihood(0);
           lnL3 = XENON1T_2017_GetLogLikelihood(0);
 
@@ -939,28 +808,12 @@
           Halo_primary_parameters->setValue("vesc", 544.);
           ExtractLocalMaxwellianHalo.reset_and_calculate();
 
-<<<<<<< HEAD
-<<<<<<< HEAD
           DDCalc_2_0_0_init.reset_and_calculate();
-=======
-          DDCalc_1_2_0_init.reset_and_calculate();
->>>>>>> master
-=======
-          DDCalc_2_0_0_init.reset_and_calculate();
->>>>>>> 81bfe86d
           PICO_60_2017_Calc.reset_and_calculate();
           PICO_60_2017_GetLogLikelihood.reset_and_calculate();
           lnL4 = PICO_60_2017_GetLogLikelihood(0);
 
-<<<<<<< HEAD
-<<<<<<< HEAD
           //std::cout << "LZ SD lnL = " << lnL1 << std::endl;
-=======
-          //std::cout << "LUX_2016 SD lnL = " << lnL1 << std::endl;
->>>>>>> master
-=======
-          //std::cout << "LZ SD lnL = " << lnL1 << std::endl;
->>>>>>> 81bfe86d
           //std::cout << "PandaX_2017 SD lnL = " << lnL2 << std::endl;
           //std::cout << "XENON1T_2017 SD lnL = " << lnL3 << std::endl;
           //std::cout << "PICO_60_2017 SD lnL = " << lnL4 << std::endl;
@@ -972,15 +825,7 @@
         }
       }
 
-<<<<<<< HEAD
-<<<<<<< HEAD
       dump_array_to_file("LZ_SD_table.dat", lnL_array1, m_list, s_list);
-=======
-      dump_array_to_file("LUX_2016_SD_table.dat", lnL_array1, m_list, s_list);
->>>>>>> master
-=======
-      dump_array_to_file("LZ_SD_table.dat", lnL_array1, m_list, s_list);
->>>>>>> 81bfe86d
       dump_array_to_file("PandaX_2017_SD_table.dat", lnL_array2, m_list, s_list);
       dump_array_to_file("XENON1T_2017_SD_table.dat", lnL_array3, m_list, s_list);
       dump_array_to_file("PICO_60_2017_SD_table.dat", lnL_array4, m_list, s_list);
