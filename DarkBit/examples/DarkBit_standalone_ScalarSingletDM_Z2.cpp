//   GAMBIT: Global and Modular BSM Inference Tool
//   *********************************************
///  \file
///
///  Example of GAMBIT DarkBit standalone
///  main program.
///
///  *********************************************
///
///  Authors (add name and date if you modify):
///
///  \author Christoph Weniger
///  \date 2016 Feb
///  \author Sebastian Wild
///  \date 2016 Aug
///  \author Jonathan Cornell
///  \date 2016, 2020
///
///  *********************************************

#include "gambit/Elements/standalone_module.hpp"
#include "gambit/DarkBit/DarkBit_rollcall.hpp"
#include "gambit/Elements/spectrum_factories.hpp"
#include "gambit/Elements/mssm_slhahelp.hpp"
#include "gambit/Models/SimpleSpectra/MSSMSimpleSpec.hpp"
#include "gambit/Utils/util_functions.hpp"

using namespace DarkBit::Functown;     // Functors wrapping the module's actual module functions
using namespace BackendIniBit::Functown;    // Functors wrapping the backend initialisation functions

QUICK_FUNCTION(DarkBit, decay_rates, NEW_CAPABILITY, createDecays, DecayTable, ())
QUICK_FUNCTION(DarkBit, ScalarSingletDM_Z2_spectrum, OLD_CAPABILITY, createSpectrum, Spectrum, ScalarSingletDM_Z2)
QUICK_FUNCTION(DarkBit, cascadeMC_gammaSpectra, OLD_CAPABILITY, CMC_dummy, DarkBit::stringFunkMap, ())


namespace Gambit
{

  namespace DarkBit
  {

    // Dummy functor for returning empty cascadeMC result spectra
    void CMC_dummy(DarkBit::stringFunkMap& result)
    {
      DarkBit::stringFunkMap sfm;
      result = sfm;
    }

    // Create spectrum object from SLHA file SM.slha and ScalarSingletDM_Z2 model parameters
    void createSpectrum(Spectrum& outSpec)
    {
      using namespace Pipes::createSpectrum;
      std::string inputFileName = "DarkBit/data/SM.slha";

      Models::ScalarSingletDM_Z2Model singletmodel;
      singletmodel.HiggsPoleMass   = 125.;
      singletmodel.HiggsVEV        = 246.;
      singletmodel.SingletPoleMass = *Param["mS"];
      singletmodel.SingletLambda   = *Param["lambda_hS"];

      SLHAstruct slhaea = read_SLHA(inputFileName);
      outSpec = spectrum_from_SLHAea<Models::ScalarSingletDM_Z2SimpleSpec, Models::ScalarSingletDM_Z2Model>(singletmodel, slhaea, Spectrum::mc_info(), Spectrum::mr_info());
    }

    // Create decay object from SLHA file decays.slha
    void createDecays(DecayTable& outDecays)
    {
      using namespace Pipes::createDecays;

      std::string filename = "DarkBit/data/decays.slha";
      outDecays = DecayTable(filename);
    }
  }
}

int main()
{

  try
  {

    std::cout << std::endl
              << "Start DarkBit Scalar Singlet DM standalone example!" << std::endl;
    std::cout << "---------------------------------------------------" << std::endl;
    std::cout << std::endl;
    std::cout << "!!!!!!!!!!!!!!!!!!!!!!!!!!!!!!!!!!!!!!!!!!!!!!!!!!!!!!!!!!!!!!!!!!!!!!!!!" << std::endl;
    std::cout << "This program needs DarkBit/data/SM.slha for SM parameters and            " << std::endl;
    std::cout << "DarkBit/data/decays.slha for the Higgs width and branching fraction. If  " << std::endl;
    std::cout << "these are not present, it dies!"                                           << std::endl;
    std::cout << "!!!!!!!!!!!!!!!!!!!!!!!!!!!!!!!!!!!!!!!!!!!!!!!!!!!!!!!!!!!!!!!!!!!!!!!!!" << std::endl;
    std::cout << std::endl;

    // ---- Initialise logging and exceptions ----

    initialise_standalone_logs("runs/DarkBit_standalone_ScalarSingletDM_Z2/logs/");
    logger()<<"Running DarkBit standalone example"<<LogTags::info<<EOM;
    model_warning().set_fatal(true);


    // ---- Check that required backends are present ----

//    if (not Backends::backendInfo().works["DarkSUSY5.1.3"]) backend_error().raise(LOCAL_INFO, "DarkSUSY 5.1.3 is missing!");
    if (not Backends::backendInfo().works["DarkSUSY_generic_wimp6.2.2"]) backend_error().raise(LOCAL_INFO, "DarkSUSY 6.2.2 for a generic WIMP is missing!");
    if (not Backends::backendInfo().works["MicrOmegas_ScalarSingletDM_Z23.6.9.2"]) backend_error().raise(LOCAL_INFO, "MicrOmegas 3.6.9.2 for ScalarSingletDM_Z2 is missing!");
    if (not Backends::backendInfo().works["gamLike1.0.1"]) backend_error().raise(LOCAL_INFO, "gamLike 1.0.1 is missing!");
    if (not Backends::backendInfo().works["DDCalc2.2.0"]) backend_error().raise(LOCAL_INFO, "DDCalc 2.2.0 is missing!");
<<<<<<< HEAD
    if (not Backends::backendInfo().works["nulike1.0.9"]) backend_error().raise(LOCAL_INFO, "nulike 1.0.9 is missing!");
=======
    if (not Backends::backendInfo().works["nulike1.0.8"]) backend_error().raise(LOCAL_INFO, "nulike 1.0.8 is missing!");
>>>>>>> 06992ed4


    // ---- Initialize models ----

    // Initialize ScalarSingletDM_Z2 model -- Adjust the model parameters here:
    ModelParameters* SingletDM_primary_parameters = Models::ScalarSingletDM_Z2::Functown::primary_parameters.getcontentsPtr();
    SingletDM_primary_parameters->setValue("mS", 1000.);
    SingletDM_primary_parameters->setValue("lambda_hS", 1.0);

    // Initialize halo model
    ModelParameters* Halo_primary_parameters = Models::Halo_Einasto::Functown::primary_parameters.getcontentsPtr();
    Halo_primary_parameters->setValue("rho0", 0.4);
    Halo_primary_parameters->setValue("rhos", 0.08);
    Halo_primary_parameters->setValue("vrot", 235.);
    Halo_primary_parameters->setValue("v0", 235.);
    Halo_primary_parameters->setValue("vesc", 550.);
    Halo_primary_parameters->setValue("rs", 20.);
    Halo_primary_parameters->setValue("r_sun", 8.5);
    Halo_primary_parameters->setValue("alpha", 0.17);


    // --- Resolve halo dependencies ---
    ExtractLocalMaxwellianHalo.notifyOfModel("Halo_Einasto");
    ExtractLocalMaxwellianHalo.resolveDependency(&Models::Halo_Einasto::Functown::primary_parameters);
    ExtractLocalMaxwellianHalo.reset_and_calculate();

    GalacticHalo_Einasto.notifyOfModel("Halo_Einasto");
    GalacticHalo_Einasto.resolveDependency(&Models::Halo_Einasto::Functown::primary_parameters);
    GalacticHalo_Einasto.reset_and_calculate();

    // Initialize nuclear_params_fnq model
    ModelParameters* nuclear_params_fnq = Models::nuclear_params_fnq::Functown::primary_parameters.getcontentsPtr();
    nuclear_params_fnq->setValue("fpd", 0.034);
    nuclear_params_fnq->setValue("fpu", 0.023);
    nuclear_params_fnq->setValue("fps", 0.14);
    nuclear_params_fnq->setValue("fnd", 0.041);
    nuclear_params_fnq->setValue("fnu", 0.019);
    nuclear_params_fnq->setValue("fns", 0.14);
    nuclear_params_fnq->setValue("deltad", -0.40);
    nuclear_params_fnq->setValue("deltau", 0.74);
    nuclear_params_fnq->setValue("deltas", -0.12);


    // ---- Initialize spectrum and decays ---

    createSpectrum.notifyOfModel("ScalarSingletDM_Z2");
    createSpectrum.resolveDependency(&Models::ScalarSingletDM_Z2::Functown::primary_parameters);
    createSpectrum.reset_and_calculate();

    createDecays.notifyOfModel("ScalarSingletDM_Z2");
    createDecays.reset_and_calculate();


    // ---- Set up basic internal structures for direct & indirect detection ----

    // Set identifier for DM particle
    DarkMatter_ID_ScalarSingletDM.notifyOfModel("ScalarSingletDM_Z2");
    DarkMatter_ID_ScalarSingletDM.reset_and_calculate();

    // Set up process catalog
    TH_ProcessCatalog_ScalarSingletDM_Z2.notifyOfModel("ScalarSingletDM_Z2");
    TH_ProcessCatalog_ScalarSingletDM_Z2.resolveDependency(&createSpectrum);
    TH_ProcessCatalog_ScalarSingletDM_Z2.resolveDependency(&createDecays);
    TH_ProcessCatalog_ScalarSingletDM_Z2.reset_and_calculate();

    // Assume for direct and indirect detection likelihoods that dark matter
    // density is always the measured one (despite relic density results)
    RD_fraction_one.reset_and_calculate();

    // Set generic WIMP mass object
    mwimp_generic.resolveDependency(&TH_ProcessCatalog_ScalarSingletDM_Z2);
    mwimp_generic.resolveDependency(&DarkMatter_ID_ScalarSingletDM);
    mwimp_generic.reset_and_calculate();

    // Set generic annihilation rate in late universe (v->0 limit)
    sigmav_late_universe.resolveDependency(&TH_ProcessCatalog_ScalarSingletDM_Z2);
    sigmav_late_universe.resolveDependency(&DarkMatter_ID_ScalarSingletDM);
    sigmav_late_universe.reset_and_calculate();

    // ---- Initialize backends ----

    // Initialize nulike backend
<<<<<<< HEAD
    Backends::nulike_1_0_9::Functown::nulike_bounds.setStatus(2);
    nulike_1_0_9_init.reset_and_calculate();
=======
    Backends::nulike_1_0_8::Functown::nulike_bounds.setStatus(2);
    nulike_1_0_8_init.reset_and_calculate();
>>>>>>> 06992ed4

    // Initialize gamLike backend
    gamLike_1_0_1_init.reset_and_calculate();

    // Initialize MicrOmegas backend (specific for ScalarSingletDM_Z2)
    MicrOmegas_ScalarSingletDM_Z2_3_6_9_2_init.notifyOfModel("ScalarSingletDM_Z2");
    MicrOmegas_ScalarSingletDM_Z2_3_6_9_2_init.resolveDependency(&createSpectrum);
    MicrOmegas_ScalarSingletDM_Z2_3_6_9_2_init.resolveDependency(&createDecays);
    MicrOmegas_ScalarSingletDM_Z2_3_6_9_2_init.reset_and_calculate();
    // For the below VXdecay = 0 - no 3 body final states via virtual X
    //                         1 - annihilations to 3 body final states via virtual X
    //                         2 - (co)annihilations to 3 body final states via virtual X
    MicrOmegas_ScalarSingletDM_Z2_3_6_9_2_init.setOption<int>("VZdecay", 1);
    MicrOmegas_ScalarSingletDM_Z2_3_6_9_2_init.setOption<int>("VWdecay", 1);
    MicrOmegas_ScalarSingletDM_Z2_3_6_9_2_init.reset_and_calculate();

    // Initialize DarkSUSY backend
    DarkSUSY_generic_wimp_6_2_2_init.reset_and_calculate();

    // Initialize DarkSUSY Local Halo Model
    DarkSUSY_PointInit_LocalHalo_func.resolveDependency(&ExtractLocalMaxwellianHalo);
    DarkSUSY_PointInit_LocalHalo_func.resolveDependency(&RD_fraction_one);
    DarkSUSY_PointInit_LocalHalo_func.resolveBackendReq(&Backends::DarkSUSY_generic_wimp_6_2_2::Functown::dshmcom);
    DarkSUSY_PointInit_LocalHalo_func.resolveBackendReq(&Backends::DarkSUSY_generic_wimp_6_2_2::Functown::dshmisodf);
    DarkSUSY_PointInit_LocalHalo_func.resolveBackendReq(&Backends::DarkSUSY_generic_wimp_6_2_2::Functown::dshmframevelcom);
    DarkSUSY_PointInit_LocalHalo_func.resolveBackendReq(&Backends::DarkSUSY_generic_wimp_6_2_2::Functown::dshmnoclue);
    DarkSUSY_PointInit_LocalHalo_func.reset_and_calculate();

    // ---- Relic density ----

    // Relic density calculation with MicrOmegas
    RD_oh2_Xf_MicrOmegas.notifyOfModel("ScalarSingletDM_Z2");
    RD_oh2_Xf_MicrOmegas.resolveBackendReq(&Backends::MicrOmegas_ScalarSingletDM_Z2_3_6_9_2::Functown::darkOmega);
    RD_oh2_Xf_MicrOmegas.reset_and_calculate();
    RD_oh2_MicrOmegas.resolveDependency(&RD_oh2_Xf_MicrOmegas);
    RD_oh2_MicrOmegas.reset_and_calculate();

    // Retrieve and print MicrOmegas result
    logger() << "Omega h^2 from MicrOmegas: " << RD_oh2_MicrOmegas(0) << LogTags::info << EOM;

    // Relic density calculation with GAMBIT (DarkSUSY Boltzmann solver)
    RD_spectrum_from_ProcessCatalog.resolveDependency(&TH_ProcessCatalog_ScalarSingletDM_Z2);
    RD_spectrum_from_ProcessCatalog.resolveDependency(&DarkMatter_ID_ScalarSingletDM);
    RD_spectrum_from_ProcessCatalog.reset_and_calculate();

    RD_eff_annrate_from_ProcessCatalog.resolveDependency(&TH_ProcessCatalog_ScalarSingletDM_Z2);
    RD_eff_annrate_from_ProcessCatalog.resolveDependency(&DarkMatter_ID_ScalarSingletDM);
    RD_eff_annrate_from_ProcessCatalog.reset_and_calculate();

    RD_spectrum_ordered_func.resolveDependency(&RD_spectrum_from_ProcessCatalog);
    RD_spectrum_ordered_func.reset_and_calculate();

    RD_oh2_DS_general.resolveDependency(&RD_spectrum_ordered_func);
    RD_oh2_DS_general.resolveDependency(&RD_eff_annrate_from_ProcessCatalog);
    RD_oh2_DS_general.resolveBackendReq(&Backends::DarkSUSY_generic_wimp_6_2_2::Functown::rdpars);
    RD_oh2_DS_general.resolveBackendReq(&Backends::DarkSUSY_generic_wimp_6_2_2::Functown::rdtime);
    RD_oh2_DS_general.resolveBackendReq(&Backends::DarkSUSY_generic_wimp_6_2_2::Functown::dsrdcom);
    RD_oh2_DS_general.resolveBackendReq(&Backends::DarkSUSY_generic_wimp_6_2_2::Functown::dsrdstart);
    RD_oh2_DS_general.resolveBackendReq(&Backends::DarkSUSY_generic_wimp_6_2_2::Functown::dsrdens);
    RD_oh2_DS_general.setOption<int>("fast", 1);  // 0: normal; 1: fast; 2: dirty
    RD_oh2_DS_general.reset_and_calculate();

    // Retrieve and print GAMBIT result
    logger() << "Omega h^2 from GAMBIT: " << RD_oh2_DS_general(0) << LogTags::info << EOM;

    // Calculate WMAP likelihoods
    // Uncomment one of the following two line to choose which Omega h^2 value to use
    //lnL_oh2_Simple.resolveDependency(&RD_oh2_MicrOmegas);
    lnL_oh2_Simple.resolveDependency(&RD_oh2_DS_general);
    lnL_oh2_Simple.reset_and_calculate();

    logger() << "Relic density lnL: " << lnL_oh2_Simple((0)) << LogTags::info << EOM;

    // ---- Direct detection -----

    // Calculate DD couplings with Micromegas

    DD_couplings_MicrOmegas.notifyOfModel("ScalarSingletDM_Z2");
    DD_couplings_MicrOmegas.notifyOfModel("nuclear_params_fnq");
    DD_couplings_MicrOmegas.resolveDependency(&Models::nuclear_params_fnq::Functown::primary_parameters);
    DD_couplings_MicrOmegas.resolveBackendReq(&Backends::MicrOmegas_ScalarSingletDM_Z2_3_6_9_2::Functown::nucleonAmplitudes);
    DD_couplings_MicrOmegas.resolveBackendReq(&Backends::MicrOmegas_ScalarSingletDM_Z2_3_6_9_2::Functown::FeScLoop);
    DD_couplings_MicrOmegas.resolveBackendReq(&Backends::MicrOmegas_ScalarSingletDM_Z2_3_6_9_2::Functown::mocommon_);
    DD_couplings_MicrOmegas.reset_and_calculate();

    // Calculate DD couplings with GAMBIT

    DD_couplings_ScalarSingletDM_Z2.notifyOfModel("nuclear_params_fnq");
    DD_couplings_ScalarSingletDM_Z2.notifyOfModel("ScalarSingletDM_Z2");
    DD_couplings_ScalarSingletDM_Z2.resolveDependency(&Models::nuclear_params_fnq::Functown::primary_parameters);
    DD_couplings_ScalarSingletDM_Z2.resolveDependency(&createSpectrum);
    DD_couplings_ScalarSingletDM_Z2.reset_and_calculate();

    // Set generic scattering cross-sections for later use
    double sigma_SI_p_GB, sigma_SI_p_MO;

    sigma_SI_p_simple.resolveDependency(&DD_couplings_MicrOmegas);
    sigma_SI_p_simple.resolveDependency(&mwimp_generic);
    sigma_SI_p_simple.reset_and_calculate();
    sigma_SI_p_MO = sigma_SI_p_simple(0);

    sigma_SD_p_simple.resolveDependency(&DD_couplings_MicrOmegas);
    sigma_SD_p_simple.resolveDependency(&mwimp_generic);
    sigma_SD_p_simple.reset_and_calculate();

    logger() << "sigma_SI,p with MicrOmegas: " << sigma_SI_p_simple(0) << LogTags::info << EOM;

    // Set generic scattering cross-sections for later use
    sigma_SI_p_simple.resolveDependency(&DD_couplings_ScalarSingletDM_Z2);
    sigma_SI_p_simple.reset_and_calculate();
    sigma_SI_p_GB = sigma_SI_p_simple(0);

    sigma_SD_p_simple.resolveDependency(&DD_couplings_ScalarSingletDM_Z2);
    sigma_SD_p_simple.reset_and_calculate();

    logger() << "sigma_SI,p with GAMBIT: " << sigma_SI_p_simple(0) << LogTags::info << EOM;

    // Initialize DDCalc backend
    Backends::DDCalc_2_2_0::Functown::DDCalc_CalcRates_simple.setStatus(2);
    Backends::DDCalc_2_2_0::Functown::DDCalc_Experiment.setStatus(2);
    Backends::DDCalc_2_2_0::Functown::DDCalc_LogLikelihood.setStatus(2);

    DDCalc_2_2_0_init.resolveDependency(&ExtractLocalMaxwellianHalo);
    DDCalc_2_2_0_init.resolveDependency(&RD_fraction_one);
    DDCalc_2_2_0_init.resolveDependency(&mwimp_generic);
    // Choose one of the two below lines to determine where the couplings used in the likelihood
    // calculation come from
    DDCalc_2_2_0_init.resolveDependency(&DD_couplings_ScalarSingletDM_Z2);
    //DDCalc_2_2_0_init.resolveDependency(&DD_couplings_MicrOmegas);
    DDCalc_2_2_0_init.reset_and_calculate();

    // Calculate direct detection rates for LUX 2016
    LUX_2016_Calc.resolveBackendReq(&Backends::DDCalc_2_2_0::Functown::DDCalc_Experiment);
    LUX_2016_Calc.resolveBackendReq(&Backends::DDCalc_2_2_0::Functown::DDCalc_CalcRates_simple);
    LUX_2016_Calc.reset_and_calculate();

    // Calculate direct detection likelihood for LUX 2016
    LUX_2016_GetLogLikelihood.resolveDependency(&LUX_2016_Calc);
    LUX_2016_GetLogLikelihood.resolveBackendReq(&Backends::DDCalc_2_2_0::Functown::DDCalc_Experiment);
    LUX_2016_GetLogLikelihood.resolveBackendReq(&Backends::DDCalc_2_2_0::Functown::DDCalc_LogLikelihood);
    LUX_2016_GetLogLikelihood.reset_and_calculate();

    logger() << "LUX_2016 lnL: " << LUX_2016_GetLogLikelihood(0) << LogTags::info << EOM;

    // ---- Gamma-ray yields ----

    // Initialize tabulated gamma-ray yields
    SimYieldTable_DarkSUSY.resolveBackendReq(&Backends::DarkSUSY_generic_wimp_6_2_2::Functown::dsanyield_sim);
    SimYieldTable_DarkSUSY.reset_and_calculate();

    // Collect missing final states for simulation in cascade MC
    GA_missingFinalStates.resolveDependency(&TH_ProcessCatalog_ScalarSingletDM_Z2);
    GA_missingFinalStates.resolveDependency(&SimYieldTable_DarkSUSY);
    GA_missingFinalStates.resolveDependency(&DarkMatter_ID_ScalarSingletDM);
    GA_missingFinalStates.reset_and_calculate();


    // Infer for which type of final states particles MC should be performed
    cascadeMC_FinalStates.setOption<std::vector<std::string>>("cMC_finalStates", daFunk::vec<std::string>("gamma"));
    cascadeMC_FinalStates.reset_and_calculate();

    // Collect decay information for cascade MC
    cascadeMC_DecayTable.resolveDependency(&TH_ProcessCatalog_ScalarSingletDM_Z2);
    cascadeMC_DecayTable.resolveDependency(&SimYieldTable_DarkSUSY);
    cascadeMC_DecayTable.reset_and_calculate();

    // Set up MC loop manager for cascade MC
    cascadeMC_LoopManager.resolveDependency(&GA_missingFinalStates);
    std::vector<functor*> nested_functions = initVector<functor*>(
        &cascadeMC_InitialState, &cascadeMC_GenerateChain, &cascadeMC_Histograms, &cascadeMC_EventCount);
    cascadeMC_LoopManager.setNestedList(nested_functions);

    // Set up initial state for cascade MC step
    cascadeMC_InitialState.resolveDependency(&GA_missingFinalStates);
    cascadeMC_InitialState.resolveLoopManager(&cascadeMC_LoopManager);

    // Perform MC step for cascade MC
    cascadeMC_GenerateChain.resolveDependency(&cascadeMC_InitialState);
    cascadeMC_GenerateChain.resolveDependency(&cascadeMC_DecayTable);
    cascadeMC_GenerateChain.resolveLoopManager(&cascadeMC_LoopManager);

    // Generate histogram for cascade MC
    cascadeMC_Histograms.resolveDependency(&cascadeMC_InitialState);
    cascadeMC_Histograms.resolveDependency(&cascadeMC_GenerateChain);
    cascadeMC_Histograms.resolveDependency(&TH_ProcessCatalog_ScalarSingletDM_Z2);
    cascadeMC_Histograms.resolveDependency(&SimYieldTable_DarkSUSY);
    cascadeMC_Histograms.resolveDependency(&cascadeMC_FinalStates);
    cascadeMC_Histograms.resolveLoopManager(&cascadeMC_LoopManager);

    // Check convergence of cascade MC
    cascadeMC_EventCount.resolveDependency(&cascadeMC_InitialState);
    cascadeMC_EventCount.resolveLoopManager(&cascadeMC_LoopManager);

    // Start cascade MC loop
    cascadeMC_LoopManager.reset_and_calculate();

    // Infer gamma-ray spectra for recorded MC results
    cascadeMC_gammaSpectra.resolveDependency(&GA_missingFinalStates);
    cascadeMC_gammaSpectra.resolveDependency(&cascadeMC_FinalStates);
    cascadeMC_gammaSpectra.resolveDependency(&cascadeMC_Histograms);
    cascadeMC_gammaSpectra.resolveDependency(&cascadeMC_EventCount);
    cascadeMC_gammaSpectra.reset_and_calculate();

    // Calculate total gamma-ray yield (cascade MC + tabulated results)
    GA_AnnYield_General.resolveDependency(&TH_ProcessCatalog_ScalarSingletDM_Z2);
    GA_AnnYield_General.resolveDependency(&SimYieldTable_DarkSUSY);
    GA_AnnYield_General.resolveDependency(&DarkMatter_ID_ScalarSingletDM);
    GA_AnnYield_General.resolveDependency(&cascadeMC_gammaSpectra);
    GA_AnnYield_General.reset_and_calculate();

    // Calculate Fermi LAT dwarf likelihood
    lnL_FermiLATdwarfs_gamLike.resolveDependency(&GA_AnnYield_General);
    lnL_FermiLATdwarfs_gamLike.resolveDependency(&RD_fraction_one);
    lnL_FermiLATdwarfs_gamLike.resolveBackendReq(&Backends::gamLike_1_0_1::Functown::lnL);
    lnL_FermiLATdwarfs_gamLike.reset_and_calculate();

    logger() << "Fermi LAT dwarf spheroidal lnL: " << lnL_FermiLATdwarfs_gamLike(0) << LogTags::info << EOM;

    // ---- IceCube limits ----

    // Infer WIMP capture rate in Sun
    capture_rate_Sun_const_xsec.resolveDependency(&mwimp_generic);
    capture_rate_Sun_const_xsec.resolveDependency(&sigma_SI_p_simple);
    capture_rate_Sun_const_xsec.resolveDependency(&sigma_SD_p_simple);
    capture_rate_Sun_const_xsec.resolveDependency(&RD_fraction_one);
    capture_rate_Sun_const_xsec.resolveBackendReq(&Backends::DarkSUSY_generic_wimp_6_2_2::Functown::dssenu_capsuntab);
    capture_rate_Sun_const_xsec.resolveDependency(&ExtractLocalMaxwellianHalo);
    capture_rate_Sun_const_xsec.resolveDependency(&DarkSUSY_PointInit_LocalHalo_func);
    capture_rate_Sun_const_xsec.reset_and_calculate();

    // Infer WIMP equilibration time in Sun
    equilibration_time_Sun.resolveDependency(&TH_ProcessCatalog_ScalarSingletDM_Z2);
    equilibration_time_Sun.resolveDependency(&DarkMatter_ID_ScalarSingletDM);
    equilibration_time_Sun.resolveDependency(&mwimp_generic);
    equilibration_time_Sun.resolveDependency(&capture_rate_Sun_const_xsec);
    equilibration_time_Sun.reset_and_calculate();

    // Infer WIMP annihilation rate in Sun
    annihilation_rate_Sun.resolveDependency(&equilibration_time_Sun);
    annihilation_rate_Sun.resolveDependency(&capture_rate_Sun_const_xsec);
    annihilation_rate_Sun.reset_and_calculate();

    // Infer neutrino yield from Sun
    nuyield_from_DS.resolveDependency(&TH_ProcessCatalog_ScalarSingletDM_Z2);
    nuyield_from_DS.resolveDependency(&mwimp_generic);
    nuyield_from_DS.resolveDependency(&sigmav_late_universe);
    nuyield_from_DS.resolveDependency(&DarkMatter_ID_ScalarSingletDM);
    nuyield_from_DS.resolveBackendReq(&Backends::DarkSUSY_generic_wimp_6_2_2::Functown::dsgenericwimp_nusetup);
    nuyield_from_DS.resolveBackendReq(&Backends::DarkSUSY_generic_wimp_6_2_2::Functown::neutrino_yield);
    nuyield_from_DS.resolveBackendReq(&Backends::DarkSUSY_generic_wimp_6_2_2::Functown::DS_neutral_h_decay_channels);
    nuyield_from_DS.resolveBackendReq(&Backends::DarkSUSY_generic_wimp_6_2_2::Functown::DS_charged_h_decay_channels);
    nuyield_from_DS.reset_and_calculate();

    // Calculate number of events at IceCube
    IC79WH_full.resolveDependency(&mwimp_generic);
    IC79WH_full.resolveDependency(&annihilation_rate_Sun);
    IC79WH_full.resolveDependency(&nuyield_from_DS);
<<<<<<< HEAD
    IC79WH_full.resolveBackendReq(&Backends::nulike_1_0_9::Functown::nulike_bounds);
=======
    IC79WH_full.resolveBackendReq(&Backends::nulike_1_0_8::Functown::nulike_bounds);
>>>>>>> 06992ed4
    IC79WH_full.reset_and_calculate();
    IC79WL_full.resolveDependency(&mwimp_generic);
    IC79WL_full.resolveDependency(&annihilation_rate_Sun);
    IC79WL_full.resolveDependency(&nuyield_from_DS);
<<<<<<< HEAD
    IC79WL_full.resolveBackendReq(&Backends::nulike_1_0_9::Functown::nulike_bounds);
=======
    IC79WL_full.resolveBackendReq(&Backends::nulike_1_0_8::Functown::nulike_bounds);
>>>>>>> 06992ed4
    IC79WL_full.reset_and_calculate();
    IC79SL_full.resolveDependency(&mwimp_generic);
    IC79SL_full.resolveDependency(&annihilation_rate_Sun);
    IC79SL_full.resolveDependency(&nuyield_from_DS);
<<<<<<< HEAD
    IC79SL_full.resolveBackendReq(&Backends::nulike_1_0_9::Functown::nulike_bounds);
=======
    IC79SL_full.resolveBackendReq(&Backends::nulike_1_0_8::Functown::nulike_bounds);
>>>>>>> 06992ed4
    IC79SL_full.reset_and_calculate();

    // Calculate IceCube likelihood
    IC79WH_bgloglike.resolveDependency(&IC79WH_full);
    IC79WH_bgloglike.reset_and_calculate();
    IC79WH_loglike.resolveDependency(&IC79WH_full);
    IC79WH_loglike.reset_and_calculate();
    IC79WL_bgloglike.resolveDependency(&IC79WL_full);
    IC79WL_bgloglike.reset_and_calculate();
    IC79WL_loglike.resolveDependency(&IC79WL_full);
    IC79WL_loglike.reset_and_calculate();
    IC79SL_bgloglike.resolveDependency(&IC79SL_full);
    IC79SL_bgloglike.reset_and_calculate();
    IC79SL_loglike.resolveDependency(&IC79SL_full);
    IC79SL_loglike.reset_and_calculate();
    IC79_loglike.resolveDependency(&IC79WH_bgloglike);
    IC79_loglike.resolveDependency(&IC79WH_loglike);
    IC79_loglike.resolveDependency(&IC79WL_bgloglike);
    IC79_loglike.resolveDependency(&IC79WL_loglike);
    IC79_loglike.resolveDependency(&IC79SL_bgloglike);
    IC79_loglike.resolveDependency(&IC79SL_loglike);
    IC79_loglike.reset_and_calculate();

    logger() << "IceCube 79 lnL: " << IC79_loglike(0) << LogTags::info << EOM;

    // ---- Dump results on screen ----

    cout << endl;
    cout << "Omega h^2 from MicrOmegas: " << RD_oh2_MicrOmegas(0) << endl;
    cout << "Omega h^2 from DarkSUSY (via DarkBit): " << RD_oh2_DS_general(0) << endl;
    cout << "Relic density lnL: " << lnL_oh2_Simple(0) << endl;
    cout << "sigma_SI,p with MicrOmegas: " << sigma_SI_p_MO << endl;
    cout << "sigma_SI,p with DarkBit: " << sigma_SI_p_GB << endl;
    cout << "LUX_2016 lnL: " << LUX_2016_GetLogLikelihood(0) << endl;
    cout << "Fermi LAT dwarf spheroidal lnL: " << lnL_FermiLATdwarfs_gamLike(0) << endl;
    cout << "IceCube 79 lnL: " << IC79_loglike(0) << endl;
  }

  catch (std::exception& e)
  {
    std::cout << "DarkBit_standalone_ScalarSingletDM_Z2 has exited with fatal exception: " << e.what() << std::endl;
  }

  return 0;
}<|MERGE_RESOLUTION|>--- conflicted
+++ resolved
@@ -104,11 +104,7 @@
     if (not Backends::backendInfo().works["MicrOmegas_ScalarSingletDM_Z23.6.9.2"]) backend_error().raise(LOCAL_INFO, "MicrOmegas 3.6.9.2 for ScalarSingletDM_Z2 is missing!");
     if (not Backends::backendInfo().works["gamLike1.0.1"]) backend_error().raise(LOCAL_INFO, "gamLike 1.0.1 is missing!");
     if (not Backends::backendInfo().works["DDCalc2.2.0"]) backend_error().raise(LOCAL_INFO, "DDCalc 2.2.0 is missing!");
-<<<<<<< HEAD
     if (not Backends::backendInfo().works["nulike1.0.9"]) backend_error().raise(LOCAL_INFO, "nulike 1.0.9 is missing!");
-=======
-    if (not Backends::backendInfo().works["nulike1.0.8"]) backend_error().raise(LOCAL_INFO, "nulike 1.0.8 is missing!");
->>>>>>> 06992ed4
 
 
     // ---- Initialize models ----
@@ -191,13 +187,8 @@
     // ---- Initialize backends ----
 
     // Initialize nulike backend
-<<<<<<< HEAD
     Backends::nulike_1_0_9::Functown::nulike_bounds.setStatus(2);
     nulike_1_0_9_init.reset_and_calculate();
-=======
-    Backends::nulike_1_0_8::Functown::nulike_bounds.setStatus(2);
-    nulike_1_0_8_init.reset_and_calculate();
->>>>>>> 06992ed4
 
     // Initialize gamLike backend
     gamLike_1_0_1_init.reset_and_calculate();
@@ -455,29 +446,17 @@
     IC79WH_full.resolveDependency(&mwimp_generic);
     IC79WH_full.resolveDependency(&annihilation_rate_Sun);
     IC79WH_full.resolveDependency(&nuyield_from_DS);
-<<<<<<< HEAD
     IC79WH_full.resolveBackendReq(&Backends::nulike_1_0_9::Functown::nulike_bounds);
-=======
-    IC79WH_full.resolveBackendReq(&Backends::nulike_1_0_8::Functown::nulike_bounds);
->>>>>>> 06992ed4
     IC79WH_full.reset_and_calculate();
     IC79WL_full.resolveDependency(&mwimp_generic);
     IC79WL_full.resolveDependency(&annihilation_rate_Sun);
     IC79WL_full.resolveDependency(&nuyield_from_DS);
-<<<<<<< HEAD
     IC79WL_full.resolveBackendReq(&Backends::nulike_1_0_9::Functown::nulike_bounds);
-=======
-    IC79WL_full.resolveBackendReq(&Backends::nulike_1_0_8::Functown::nulike_bounds);
->>>>>>> 06992ed4
     IC79WL_full.reset_and_calculate();
     IC79SL_full.resolveDependency(&mwimp_generic);
     IC79SL_full.resolveDependency(&annihilation_rate_Sun);
     IC79SL_full.resolveDependency(&nuyield_from_DS);
-<<<<<<< HEAD
     IC79SL_full.resolveBackendReq(&Backends::nulike_1_0_9::Functown::nulike_bounds);
-=======
-    IC79SL_full.resolveBackendReq(&Backends::nulike_1_0_8::Functown::nulike_bounds);
->>>>>>> 06992ed4
     IC79SL_full.reset_and_calculate();
 
     // Calculate IceCube likelihood
