//   GAMBIT: Global and Modular BSM Inference Tool
//   *********************************************
///  \file
///
///  Type definition header for module CosmoBit.
///
///  Compile-time registration of type definitions
///  required for the rest of the code to
///  communicate with CosmoBit.
///
///  Add to this if you want to define a new type
///  for the functions in CosmoBit to return, but
///  you don't expect that type to be needed by
///  any other modules.
///
///  *********************************************
///
///  Authors (add name and date if you modify):
///
///  \author Patrick Stoecker
///          (stoecker@physik.rwth-aachen.de)
///  \date 2017 Nov
///  \date 2018 May
///
///  \author Janina Renk
///          (janina.renk@fysik.su.se)
///  \date 2018 Oct
///  \date 2019 Mar
///
///  *********************************************


#ifndef __CosmoBit_types_hpp__
#define __CosmoBit_types_hpp__

#include "gambit/Backends/backend_types/class.hpp"
#include <valarray>

#include <pybind11/stl.h>
#include <pybind11/stl_bind.h>
#include <pybind11/functional.h>

namespace Gambit
{

  namespace CosmoBit
  {

    typedef std::map< std::string,std::valarray < double > > map_str_valarray_dbl;

    // This should live in TYPES
    //typedef std::map<std::string,pybind11::object> map_str_pyobj;
    
<<<<<<< HEAD
    // Container for the Data and Likelihood structures from the Classy 
    // Python interface to CLASS
    class Classy_cosmo_container
=======
    class MPLike_data_container
>>>>>>> d82cd28e
    {
    /* Class holing MPLIke data structure & map with initialised Likelihoods objects; this is
        separated form the Classy_cosmo_container since it needs to be initialised as 'static const'
        such that the initialisation and reading in of data only happens once. 
        This is essential since the parsing of the data at initialisation of a Likelihood object can take
        much longer than the actual Likelihood calculation. 
        --
        Memebers:
        --
        pybind11::object data : MPLike data structure
        map_str_pyobj likelihoods : map likelihood name to initialised MPLike likelihood object
    */
    public:
<<<<<<< HEAD
        Classy_cosmo_container();
        Classy_cosmo_container(pybind11::object &data_in, map_str_dbl likelihoods_in);

        pybind11::object data;      // The Data structures imported in MontePython
        map_str_dbl likelihoods;    // The Likelihood objects imported in MontePython
        //map_str_pyobj likelihoods; 

=======
        MPLike_data_container();
        MPLike_data_container(pybind11::object &data_in, map_str_dbl likelihoods_in);
        
        pybind11::object data;
        //map_str_pyobj likelihoods;
        map_str_dbl likelihoods;

    };

    class Classy_cosmo_container
    {
    /* Class holding python object cosmo which is an instance of the class Class() from classy (Python wrapper for CLASS)
        This needs to be passed around between the classy frontend, CosmoBit & the MPLike frontend. 
    */
    public:
        Classy_cosmo_container(){}
        pybind11::object cosmo;
        pybind11::dict cosmo_input_dict;
        pybind11::dict cosmo_prec_dict;

        // eventually write function that can create an array/list of experiments requested in yaml file
        //void set_likelihoods(std::vector<std::string>){std::cout<<"Need to implement conversion string -> like object";};
>>>>>>> d82cd28e
    };

    class BBN_container
    {
      public:
        BBN_container();

        std::vector<double> BBN_abund;
        std::vector< std::vector<double> > BBN_covmat;
        std::map<std::string, int> abund_map;

        void init_arr(int nnuc);
        int get_NNUC(){return NNUC;}; // global parameter in AlterBBN, holds number of computed element abundances
        std::map<std::string,int> get_map(){return abund_map;};

      private:
        int NNUC;
    };

    class SM_time_evo 
    {
     /* Time evolution of photon & neutrino temperature as well as Hubble rate in SM for time t > 1e3 s.
        Heads-up: explicit SM-specific assumptions enter. I.e.
            - Neff = 3.046 -> T_nu/T_gamma = (Neff/Nnu)^(1/4) (4/11)^(1/4) = 0.716486
            - Only contribution to Omega_rad in early Universe are photons & neutrinos
            - g_star (relativistic degrees of freedom) is constant in time 
        => Use these routines only for times t >~ 10^3 s, where electrons and positrons are 
        already completely annihilated 
        For times after CMB release you can get these values from the class background structure.
     */
      public:
        SM_time_evo(double t0, double tf, double grid_size);
       
        // SM photon temperature (keV) as a function of time (seconds)
        // T_g [keV] = T_cmb [keV] / sqrt(2*H0*(Omega_r0)^0.5   
        //           = { [2 sqrt(8pi^3 G[_SI_] (kB [J/K])^4] *g_star_SM / [90 c^2 (c hbar [SI])^3] }^-0.5 
        // with G: Newton's constant in m^3/kg/s^2, kB: Boltzmann const in J/K, c: speed of light in m/s, 
        // hbar x c: reduced Planck const in Jm 
        // H0 and T_cmb cancel out in SM where Omega_r0 = [1 + Neff] Omega_g0, the factor that stays besides natural constants is 
        // g_star = g_gamma + 7/8 * g_nu * Neff * (4/11)^(4/3) = 3.38354
        void set_T_evo() {T_evo = factor_T_evo/sqrt(t_grid);}

        // SM neutrino temperature (keV) as a function of time (seconds)
        // Defined in this way, one gets Neff = 3.046, using Nnu = 3 SM neutrinos (Tnu = 0.716486 T(t0))
        void set_Tnu_evo() {Tnu_evo = factor_Tnu_evo/sqrt(t_grid);}
        
        // SM Hubble rate (1/s) as a function of time (seconds)
        // Solve Friedmann eq. for rad. dominated Universe -> H(t) = (da/dt)/a = H0 sqrt(Omega_g0 a^-4)
        void set_Ht_evo() {H_evo= 1./(2.0*t_grid);} 
        
        // SM Hubble rate (1/s) as a function of temperature (keV)
        // H^2 = 8 pi G/3 rho = 8 pi G/3  g_star pi^2/30 (k_b T)^4/(hbar c)^3
        void set_HT_evo(std::valarray<double> T) {H_evo = factor_HT_evo*T*T;}

        // fast integration of Hubble rate using trapezoidal integration
        void calc_H_int();

        std::valarray<double> get_t_grid() const {return t_grid;}
        std::valarray<double> get_T_evo() const {return T_evo;}
        std::valarray<double> get_Tnu_evo() const {return Tnu_evo;}
        std::valarray<double> get_H_evo() const {return H_evo;}
        std::valarray<double> get_H_int() const {return H_int;}

    private:
        int grid_size;
        std::valarray<double> t_grid;
        std::valarray<double> T_evo;
        std::valarray<double> Tnu_evo;
        std::valarray<double> H_evo;
        std::valarray<double> H_int;

        double factor_T_evo;
        double factor_Tnu_evo;
        double factor_HT_evo;
    };


    // Forward declaration of warnings and errors
    error& CosmoBit_error();
    warning& CosmoBit_warning();

    // map (dictionary) for name and value of the inputs for Class
    class ClassInput
    {
      public:
        //classInput();
        //~classInput();
        void addEntry(std::string key,std::string val);
        void addEntry(std::string key,double val);
        void addEntry(std::string key,int val);
        void addEntry(std::string key,std::vector<double> val);
        void addEntry(std::string key,std::vector<int> val);
        std::string print_entries_to_logger();

        void clear();
        std::map<std::string,std::string> get_map();

      private:
        std::map<std::string,std::string> input_list;
    };

    // Container for the structs of Class
    class Class_container
    {
      public:
        Class_container();
        //~Class_container();

        ClassInput input;

        int lmax;
        std::vector<double> Cl_TT;
        std::vector<double> Cl_TE;
        std::vector<double> Cl_EE;
        std::vector<double> Cl_BB;
        std::vector<double> Cl_PhiPhi;

        std::vector<double> Pk_S; // Primordial Scalar Power Spectrum
        std::vector<double> Pk_T; // Primordial Tensor Power Spectrum
        std::vector<double> k_ar; // Corresponding wavenumbers.

        std::string backend_in_use;
    };
  }
}

#endif // defined __CosmoBit_types_hpp__<|MERGE_RESOLUTION|>--- conflicted
+++ resolved
@@ -51,13 +51,7 @@
     // This should live in TYPES
     //typedef std::map<std::string,pybind11::object> map_str_pyobj;
     
-<<<<<<< HEAD
-    // Container for the Data and Likelihood structures from the Classy 
-    // Python interface to CLASS
-    class Classy_cosmo_container
-=======
     class MPLike_data_container
->>>>>>> d82cd28e
     {
     /* Class holing MPLIke data structure & map with initialised Likelihoods objects; this is
         separated form the Classy_cosmo_container since it needs to be initialised as 'static const'
@@ -71,15 +65,7 @@
         map_str_pyobj likelihoods : map likelihood name to initialised MPLike likelihood object
     */
     public:
-<<<<<<< HEAD
-        Classy_cosmo_container();
-        Classy_cosmo_container(pybind11::object &data_in, map_str_dbl likelihoods_in);
-
-        pybind11::object data;      // The Data structures imported in MontePython
-        map_str_dbl likelihoods;    // The Likelihood objects imported in MontePython
-        //map_str_pyobj likelihoods; 
-
-=======
+
         MPLike_data_container();
         MPLike_data_container(pybind11::object &data_in, map_str_dbl likelihoods_in);
         
@@ -102,7 +88,6 @@
 
         // eventually write function that can create an array/list of experiments requested in yaml file
         //void set_likelihoods(std::vector<std::string>){std::cout<<"Need to implement conversion string -> like object";};
->>>>>>> d82cd28e
     };
 
     class BBN_container
