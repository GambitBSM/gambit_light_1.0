//   GAMBIT: Global and Modular BSM Inference Tool
//   *********************************************
///  \file
///
///  Type definition header for module CosmoBit.
///
///  Compile-time registration of type definitions
///  required for the rest of the code to
///  communicate with CosmoBit.
///
///  Add to this if you want to define a new type
///  for the functions in CosmoBit to return, but
///  you don't expect that type to be needed by
///  any other modules.
///
///  *********************************************
///
///  Authors (add name and date if you modify):
///
///  \author Patrick Stoecker
///          (stoecker@physik.rwth-aachen.de)
///  \date 2017 Nov
///  \date 2018 May
///
///  \author Janina Renk
///          (janina.renk@fysik.su.se)
///  \date 2018 Oct
///  \date 2019 Mar
///
///  *********************************************


#ifndef __CosmoBit_types_hpp__
#define __CosmoBit_types_hpp__

#include "gambit/Utils/util_types.hpp"
#include "gambit/CosmoBit/CosmoBit_utils.hpp"
#include "gambit/Backends/backend_types/MontePythonLike.hpp"
#include <valarray>
#include <stdint.h>  // save memory address as int

#include <pybind11/stl.h>
#include <pybind11/stl_bind.h>
#include <pybind11/functional.h>

namespace Gambit
{

  namespace CosmoBit
  {

    /// helper to convert the memory address a double pointer points to
    /// to an integer (-> uintptr_t, size of type depends on system & ensures
    /// it is big enough to store memory addresses of the underlying setup)
    /// (implemented to pass contents of arrays to CLASS)
    uintptr_t memaddress_to_uint(double* ptr);

    typedef std::map< std::string,std::valarray < double > > map_str_valarray_dbl;

    /// type to store likelihood calculation results from MontePython
    /// has two members: logLike_results & obs_results, both string to double map
    /// mapping the MontePython experiment/likelihood name to the calculated LogLike
<<<<<<< HEAD
    ///     - logLike_results:  contains results from all experiment names tagged with 'Likelihood',
    ///         i.e. the likelihoods being added to total LogLike to drive scan
    ///     - obs_results:  contains results from all experiment names tagged with 'Observable',
=======
    ///     - logLike_results:  contains results from all experiment names tagged with 'Likelihood', 
    ///         i.e. the likelihoods being added to total LogLike to drive scan
    ///     - obs_results:  contains results from all experiment names tagged with 'Observable', 
>>>>>>> 8702a35f
    ///         i.e. the likelihoods NOT added to total LogLike to drive scan
    class MPLike_result_container
    {
    public:

        MPLike_result_container(){};
<<<<<<< HEAD

=======
        
>>>>>>> 8702a35f
        // add map entry to likelihood/observables map
        void add_logLike(std::string experiment_name, double logLike) {logLike_results[experiment_name] = logLike;}
        void add_obs(std::string experiment_name, double obs) {obs_results[experiment_name] = obs;}

        // return likelihood/observable result mpas
        map_str_dbl get_logLike_results () {return logLike_results;}
        map_str_dbl get_obs_results     () {return obs_results;}

    private:
        map_str_dbl logLike_results;
        map_str_dbl obs_results;

    };

    class MPLike_data_container
    {
    /* Class holing MPLIke data structure & map with initialised Likelihoods objects; this is
        separated form the Classy_cosmo_container since it needs to be initialised as 'static const'
        such that the initialisation and reading in of data only happens once.
        This is essential since the parsing of the data at initialisation of a Likelihood object can take
        much longer than the actual Likelihood calculation.
        --
        Memebers:
        --
        pybind11::object data : MPLike data structure
        map_str_pyobj likelihoods : map likelihood name to initialised MPLike likelihood object
    */
    public:

        MPLike_data_container();
        MPLike_data_container(pybind11::object &data_in, map_str_pyobj likelihoods_in);

        pybind11::object data;
        map_str_pyobj likelihoods;

    };

<<<<<<< HEAD

=======
>>>>>>> 8702a35f
    /// Class to store all results from an AlterBBN run
    /// -> element abundances stored in BBN_nuc (length NNUC+1), 
    /// -> covariance matrix in BBN_covmat ( dim NNUC+1 x NNUC+1)
    /// -> abund_map maps name of element to position in BBN_abundance vector
    ///    see constructor of BBN_container
    class BBN_container
    {
      public:
        BBN_container();

        // initialize sizes of vectors (get NNUC from AlterBBN, number of computed element abundances)
        // and get a translation map from element name to position in abundance vector
        void init_arr_size(int nnuc);
        void set_abund_map(map_str_int map_in){abund_map = map_in;}

        // setter functions for abundance vector and cov mat
        void set_BBN_abund(int pos, double val) {BBN_abund[pos] = val;}
        void set_BBN_covmat(int row, int col, double val) {BBN_covmat[row][col] = val;}

        // global parameter in AlterBBN, holds number of computed element abundances
        int get_NNUC(){return NNUC;}; 
        std::map<std::string,int> get_abund_map(){return abund_map;};

        // getter functions for abundance vector and cov mat
        double get_BBN_abund(int pos) {return BBN_abund[pos];}
        double get_BBN_covmat(int row, int col) {return BBN_covmat[row][col];}

      private:
        int NNUC;
        std::vector<double> BBN_abund;
        std::vector< std::vector<double> > BBN_covmat;
        std::map<std::string, int> abund_map; 
    };

    class SM_time_evo
    {
     /* Time evolution of photon & neutrino temperature as well as Hubble rate in SM for time t > 1e3 s.
        Heads-up: explicit SM-specific assumptions enter. I.e.
            - Neff = 3.046 -> T_nu/T_gamma = (Neff/Nnu)^(1/4) (4/11)^(1/4) = 0.716486
            - Only contribution to Omega_rad in early Universe are photons & neutrinos
            - g_star (relativistic degrees of freedom) is constant in time
        => Use these routines only for times t >~ 10^3 s, where electrons and positrons are
        already completely annihilated
        For times after CMB release you can get these values from the class background structure.
     */
      public:
        SM_time_evo(double t0, double tf, double grid_size);

        // SM photon temperature (keV) as a function of time (seconds)
        // T_g [keV] = T_cmb [keV] / sqrt(2*H0*(Omega_r0)^0.5
        //           = { [2 sqrt(8pi^3 G[_SI_] (kB [J/K])^4] *g_star_SM / [90 c^2 (c hbar [SI])^3] }^-0.5
        // with G: Newton's constant in m^3/kg/s^2, kB: Boltzmann const in J/K, c: speed of light in m/s,
        // hbar x c: reduced Planck const in Jm
        // H0 and T_cmb cancel out in SM where Omega_r0 = [1 + Neff] Omega_g0, the factor that stays besides natural constants is
        // g_star = g_gamma + 7/8 * g_nu * Neff * (4/11)^(4/3) = 3.38354
        void set_T_evo() {T_evo = factor_T_evo/sqrt(t_grid);}

        // SM neutrino temperature (keV) as a function of time (seconds)
        // Defined in this way, one gets Neff = 3.046, using Nnu = 3 SM neutrinos (Tnu = 0.716486 T(t0))
        void set_Tnu_evo() {Tnu_evo = factor_Tnu_evo/sqrt(t_grid);}

        // SM Hubble rate (1/s) as a function of time (seconds)
        // Solve Friedmann eq. for rad. dominated Universe -> H(t) = (da/dt)/a = H0 sqrt(Omega_g0 a^-4)
        void set_Ht_evo() {H_evo= 1./(2.0*t_grid);}

        // SM Hubble rate (1/s) as a function of temperature (keV)
        // H^2 = 8 pi G/3 rho = 8 pi G/3  g_star pi^2/30 (k_b T)^4/(hbar c)^3
        void set_HT_evo(std::valarray<double> T) {H_evo = factor_HT_evo*T*T;}

        // fast integration of Hubble rate using trapezoidal integration
        void calc_H_int();

        std::valarray<double> get_t_grid() const {return t_grid;}
        std::valarray<double> get_T_evo() const {return T_evo;}
        std::valarray<double> get_Tnu_evo() const {return Tnu_evo;}
        std::valarray<double> get_H_evo() const {return H_evo;}
        std::valarray<double> get_H_int() const {return H_int;}

    private:
        int grid_size;
        std::valarray<double> t_grid;
        std::valarray<double> T_evo;
        std::valarray<double> Tnu_evo;
        std::valarray<double> H_evo;
        std::valarray<double> H_int;

        double factor_T_evo;
        double factor_Tnu_evo;
        double factor_HT_evo;
    };


    // Forward declaration of warnings and errors
    error& CosmoBit_error();
    warning& CosmoBit_warning();

/*
    ----------  ClassyInput Methods ---------
    In the following the methods of the Class 'ClassyInput' are implemented.
    ClassyInput has the attribute 'input_dict' which is a python dictionary
    containing the input parameters for CLASS

*/
    // Class that manages the input dictionary for classy
    class Classy_input
    {
      public:

        /// add all entries from extra_entries to input_dict, concatenates and returns all
        /// keys that are contained in both dictionaries:
        /// -> no keys in common: returns empty string ("")
        /// -> else: returns sting containing all duplicated keys
        /// need to check after use of this function if returned string was empty to avoid overwriting of
        /// input values & inconsistencies.
        std::string add_dict(pybind11::dict extra_entries);

        void add_entry(str key, double value) {input_dict[key.c_str()]=std::to_string(value).c_str();};
        void add_entry(str key, int    value) {input_dict[key.c_str()]=std::to_string(value).c_str();};
        void add_entry(str key, str    value) {input_dict[key.c_str()]=value.c_str();};
        void add_entry(str key, std::vector<double>& values)
        {
            // get pointers to arrays holding the information that needs
            // to be passed on to class, convert to uintptr_t (type large enough
            // to store memory address of the used system) and pass to class
            //uintptr_t addr;
            //addr = reinterpret_cast<uintptr_t>(&values[0]);
            input_dict[key.c_str()] = memaddress_to_uint(&values[0]);

        };
        //void addEntry(str key, double* ptr)
        //{
        //    // get pointers to arrays holding the information that needs
        //    // to be passed on to class, convert to uintptr_t (type large enough
        //    // to store memory address of the used system) and pass to class
        //    uintptr_t addr;
        //    addr = reinterpret_cast<uintptr_t>(ptr);
        //    input_dict[key.c_str()] = addr;
        //};

        bool has_key(str key){return input_dict.contains(key.c_str());};
        //int addEntry(str key,std::ostringstream value){input_dict[key.c_str()]=value.c_str()};

        // merge dictionaries with overwriting/combining rules that only
        // apply for CLASS input dictionaries
        void merge_input_dicts(pybind11::dict extra_dict);

        // routine to print CLASS input values to logger
        std::string print_entries_to_logger();

        // clears all entries from input_dict
        void clear(){input_dict.attr("clear")();};

        // return input_dict
        pybind11::dict get_input_dict(){return input_dict;};

      private:
        pybind11::dict input_dict;
    };

    /// Class containing the inputs used for inputs to MultiModeCode
    class Multimode_inputs
    {
        public:
            Multimode_inputs();

            // K array.
            double k_min;
            double k_max;
            int numsteps;

            double N_pivot;

            // Potential parameters
            std::vector<double> vparams;
            std::vector<double> phi_init0;
            std::vector<double> dphi_init0; // TODO probably remove this
            int num_inflaton = -1;
            int potential_choice = -1;
            int vparam_rows = -1;

            // Initial conditions stuff
            int slowroll_infl_end;
            int instreheat;
            int ic_sampling;
            double energy_scale;
            int numb_samples;
            int save_iso_N;
            double N_iso_ref;

            // Analytic approximations
            int use_deltaN_SR;
            int evaluate_modes;
            int use_horiz_cross_approx;
            int get_runningofrunning;

            double k_pivot;
            double dlnk;

    };


    /// Class containing the primordial power spectrum.
    /// Members:
    /// - vector of modes k (1/Mpc)
    /// - scalar power spectrum of these modes P_s(k) (dimensionless)
    /// - tensor power spectrum of these modes P_t(k) (dimensionless)
    class Primordial_ps
    {
        public:
            Primordial_ps() {};
            ~Primordial_ps() {};

            // Fill k from an array of doubles
            void fill_k(double*, int);
            void fill_P_s(double*, int);
            void fill_P_s_iso(double*, int);
            void fill_P_t(double*, int);
            void set_k_pivot(double k) {k_pivot = k;};
            void set_N_pivot(double N) {N_pivot = N;};


            std::vector<double>& get_k() { return k; }
            std::vector<double>& get_P_s() { return P_s; }
            std::vector<double>& get_P_t() { return P_t; }
            int get_vec_size() { return vec_size; }
            double get_k_pivot() {return k_pivot;};
            double get_N_pivot() {return N_pivot;};

        private:
            std::vector<double> k;
            std::vector<double> P_s;
            std::vector<double> P_s_iso;
            std::vector<double> P_t;
            // needed to pass vector length to CLASS,
            // set in 'fill_k' method
            int vec_size;
            // k_pivot used by CLASS in spectra module,
            // independent of primordial module, therefore
            // need to pass it consistently
            double k_pivot;
            double N_pivot; // called N_star in CLASS
    };

    /// Class containing the *parametrised* primordial power spectrum.
    /// Members:
    /// - spectral tilt n_s
    /// - amplitude of scalar perturbations A_s
    /// - scalar to tensor ratio r
    class Parametrised_ps
    {
        public:
            Parametrised_ps();

            void set_n_s(double ns) {n_s = ns;};
            void set_A_s(double As) {A_s = As;};
            void set_r(double R) {r = R;};
            void set_k_pivot(double k) {k_pivot = k;};
            void set_N_pivot(double N) {N_pivot = N;};

            double get_n_s() const {return n_s;};
            double get_A_s() const {return A_s;};
            double get_r() const {return r;};
            double get_k_pivot() const {return k_pivot;};
            double get_N_pivot() const {return N_pivot;};


        private:
            double n_s;
            double A_s;
            double r;
            double k_pivot;
            double N_pivot; // called N_star in CLASS
    };
  }
}

#endif // defined __CosmoBit_types_hpp__<|MERGE_RESOLUTION|>--- conflicted
+++ resolved
@@ -60,26 +60,16 @@
     /// type to store likelihood calculation results from MontePython
     /// has two members: logLike_results & obs_results, both string to double map
     /// mapping the MontePython experiment/likelihood name to the calculated LogLike
-<<<<<<< HEAD
-    ///     - logLike_results:  contains results from all experiment names tagged with 'Likelihood',
-    ///         i.e. the likelihoods being added to total LogLike to drive scan
-    ///     - obs_results:  contains results from all experiment names tagged with 'Observable',
-=======
     ///     - logLike_results:  contains results from all experiment names tagged with 'Likelihood', 
     ///         i.e. the likelihoods being added to total LogLike to drive scan
     ///     - obs_results:  contains results from all experiment names tagged with 'Observable', 
->>>>>>> 8702a35f
     ///         i.e. the likelihoods NOT added to total LogLike to drive scan
     class MPLike_result_container
     {
     public:
 
         MPLike_result_container(){};
-<<<<<<< HEAD
-
-=======
-        
->>>>>>> 8702a35f
+
         // add map entry to likelihood/observables map
         void add_logLike(std::string experiment_name, double logLike) {logLike_results[experiment_name] = logLike;}
         void add_obs(std::string experiment_name, double obs) {obs_results[experiment_name] = obs;}
@@ -117,10 +107,7 @@
 
     };
 
-<<<<<<< HEAD
-
-=======
->>>>>>> 8702a35f
+
     /// Class to store all results from an AlterBBN run
     /// -> element abundances stored in BBN_nuc (length NNUC+1), 
     /// -> covariance matrix in BBN_covmat ( dim NNUC+1 x NNUC+1)
