//   GAMBIT: Global and Modular BSM Inference Tool
//   *********************************************
///  \file
///
///  Rollcall header for the CosmoBit module.
///
///  Compile-time registration of available
///  functions and variables from this backend.
///
///  *********************************************
///
///  Authors (add name and date if you modify):
///
///  \author Selim C. Hotinli
///          (selim.hotinli14@imperial.ac.uk)
///  \date 2017 Jul
///  \date 2017 Nov
///
///  \author Patrick Stoecker
///          (stoecker@physik.rwth-aachen.de)
///  \date 2017 Nov
///  \date 2018 Jan,Feb, Mar
///  \date 2019 Jan, Feb, June
///
///  \author Janina Renk
///          (janina.renk@fysik.su.se)
///  \date 2018 Jun
///  \date 2019 Mar
///  \date 2020 Jun
///
///  \author Sanjay Bloor
///          (sanjay.bloor12@imperial.ac.uk)
///  \date 2019 June, Nov
///
///  \author Will Handley
///          (wh260@cam.ac.uk)
///  \date 2020 Mar
///
///  \author Sebastian Hoof
///          (hoof@uni-goettingen.de)
///  \date 2020 Mar
///
///  \author Pat Scott
///          (pat.scott@uq.edu.au)
///  \date 2018 Mar
///  \date 2019 Jul
///  \date 2020 Apr
///
///  \author Tomas Gonzalo
///          (tomas.gonzalo@monash.edu)
///  \date 2020 Sep
///
///  *********************************************

#ifndef __CosmoBit_rollcall_hpp__
#define __CosmoBit_rollcall_hpp__

#include "gambit/CosmoBit/CosmoBit_types.hpp"


#define MODULE CosmoBit
START_MODULE

  /// get the energy injection efficiency tables
  #define CAPABILITY energy_injection_efficiency
  START_CAPABILITY
    #define FUNCTION energy_injection_efficiency_func
    START_FUNCTION(DarkAges::Energy_injection_efficiency_table)
    ALLOW_MODELS(AnnihilatingDM_general,DecayingDM_general)
    BACKEND_REQ(get_energy_injection_efficiency_table, (), DarkAges::Energy_injection_efficiency_table,())
    #undef FUNCTION
  #undef CAPABILITY

  #define CAPABILITY energy_injection_spectrum
  START_CAPABILITY
    #define FUNCTION energy_injection_spectrum_AnnihilatingDM_mixture
    START_FUNCTION(DarkAges::Energy_injection_spectrum)
    ALLOW_MODELS(AnnihilatingDM_mixture)
    #undef FUNCTION

    #define FUNCTION energy_injection_spectrum_DecayingDM_mixture
    START_FUNCTION(DarkAges::Energy_injection_spectrum)
    ALLOW_MODELS(DecayingDM_mixture)
    #undef FUNCTION
  #undef CAPABILITY

  // ----------------------

  // capabilities related to setting neutrino masses,
  // temperature, ncdm components & number of ultra-relativistic species Nur

  // total mass of neutrinos (in eV)
  #define CAPABILITY mNu_tot
  START_CAPABILITY
    #define FUNCTION get_mNu_tot
    START_FUNCTION(double)
    ALLOW_MODEL(StandardModel_SLHA2)
    #undef FUNCTION
  #undef CAPABILITY

  // SM value of N_eff in the early Universe (3 + corrections from precise decoupling)
  // calculations)
  #define CAPABILITY Neff_SM
  START_CAPABILITY
    #define FUNCTION get_Neff_SM
    START_FUNCTION(double)
    #undef FUNCTION
  #undef CAPABILITY

  // value of N_ur (today) (aka. contribution of massive neutrinos which are still relativistic)
  #define CAPABILITY N_ur
  START_CAPABILITY
    #define FUNCTION get_N_ur
    START_FUNCTION(double)
    ALLOW_MODEL(StandardModel_SLHA2)
    ALLOW_MODEL_DEPENDENCE(etaBBN_rBBN_rCMB_dNurBBN_dNurCMB)
    MODEL_GROUP(group1, StandardModel_SLHA2)
    MODEL_GROUP(gorup2, etaBBN_rBBN_rCMB_dNurBBN_dNurCMB)
    ALLOW_MODEL_COMBINATION(group1, group2)
    DEPENDENCY(Neff_SM, double)
    #undef FUNCTION
  #undef CAPABILITY

  // ------------------------

  // Pivot scale (in Mpc^-1)
  #define CAPABILITY k_pivot
  START_CAPABILITY
    #define FUNCTION set_k_pivot
    START_FUNCTION(double)
    #undef FUNCTION
  #undef CAPABILITY

  // ------------------------

  #ifdef HAVE_PYBIND11

    // capabilities related to setting input options for CLASS
    // (cosmo parameters, temperature and number of ultra-relativistic species Nur)

    /// gather all CLASS input parameters, i.e.
    /// - cosmological parameters (H0, Omega_b, Omega_cmd, tau_reio)
    /// - primordial parameters (YHe, primordial power spectrum) from classy_primordial_input
    /// - neutrino mass, ultra-relativistic species and ncdm related parameters from classy_NuMasses_Nur_input
    /// - energy injection related parameters (if needed) from classy_parameters_EnergyInjection
    /// - CLASS settings from MontePython likelihoods from classy_MPLike_input
    /// - CLASS settings passed as yaml file options to the capability classy_input_params 
    /// consistency checks when combining all these different inputs are performed.
    #define CAPABILITY classy_input_params
    START_CAPABILITY
      #define FUNCTION set_classy_input_params
      START_FUNCTION(Classy_input)
      ALLOW_MODELS(LCDM,LCDM_theta)
      DEPENDENCY(classy_MPLike_input, pybind11::dict)
      DEPENDENCY(classy_NuMasses_Nur_input, pybind11::dict)
      DEPENDENCY(classy_primordial_input, pybind11::dict)
      MODEL_CONDITIONAL_DEPENDENCY(classy_parameters_EnergyInjection, pybind11::dict, AnnihilatingDM_general, DecayingDM_general)
      MODEL_CONDITIONAL_DEPENDENCY(classy_PlanckLike_input, pybind11::dict, cosmo_nuisance_Planck_lite,cosmo_nuisance_Planck_TTTEEE,cosmo_nuisance_Planck_TT)
      #undef FUNCTION
    #undef CAPABILITY

    // initialise CLASS either with the run options needed by
    // MontePython Likelihoods (t modes, Pk at specific z,..), or not.
    #define CAPABILITY classy_MPLike_input
    START_CAPABILITY
      #define FUNCTION set_classy_input_with_MPLike
      START_FUNCTION(pybind11::dict)
      DEPENDENCY(MP_objects, MPLike_objects_container)
      #undef FUNCTION

      #define FUNCTION set_classy_input_no_MPLike
      START_FUNCTION(pybind11::dict)
      #undef FUNCTION
    #undef CAPABILITY

    // set primordial CLASS input parameters
    #define CAPABILITY classy_primordial_input
    START_CAPABILITY
      // primordial helium abundance,YHe & *external* full shape of primordial power spectrum
      // (array with scalar & tensor perturb as function of k + pivot scale)
      #define FUNCTION set_classy_parameters_primordial_ps
      START_FUNCTION(pybind11::dict)
      DEPENDENCY(primordial_power_spectrum, Primordial_ps)
      DEPENDENCY(helium_abundance, double)
      DEPENDENCY(k_pivot, double)
      #undef FUNCTION

      // primordial helium abundance,YHe & *parametrised* primordial power spectrum
      // parameters (A_s,n_s,r + pivot scale)
      #define FUNCTION set_classy_parameters_parametrised_ps
      START_FUNCTION(pybind11::dict)
      ALLOW_MODELS(PowerLaw_ps)
      DEPENDENCY(helium_abundance, double)
      DEPENDENCY(k_pivot, double)
      #undef FUNCTION
    #undef CAPABILITY

    /// set extra CLASS parameters for energy injection -- different functions for
    /// decaying and annihilating DM models 
    #define CAPABILITY classy_parameters_EnergyInjection
    START_CAPABILITY
      #define FUNCTION set_classy_parameters_EnergyInjection_AnnihilatingDM
      START_FUNCTION(pybind11::dict)
      ALLOW_MODELS(AnnihilatingDM_general)
      DEPENDENCY(energy_injection_efficiency, DarkAges::Energy_injection_efficiency_table)
      #undef FUNCTION

      #define FUNCTION set_classy_parameters_EnergyInjection_DecayingDM
      START_FUNCTION(pybind11::dict)
      ALLOW_MODELS(DecayingDM_general)
      DEPENDENCY(energy_injection_efficiency, DarkAges::Energy_injection_efficiency_table)
      #undef FUNCTION
    #undef CAPABILITY

    // set extra parameters for CLASS run if Planck CMB likelihoods are included
    #define CAPABILITY classy_PlanckLike_input
    START_CAPABILITY
      #define FUNCTION set_classy_PlanckLike_input
      START_FUNCTION(pybind11::dict)
      BACKEND_REQ(plc_required_Cl,(),void,(int&,bool&,bool&))
      #undef FUNCTION
    #undef CAPABILITY

    /// set neutrino mass related CLASS input -- m_ncdm, T_ncdm, N_ur, N_ncdm
    #define CAPABILITY classy_NuMasses_Nur_input
    START_CAPABILITY
      #define FUNCTION set_classy_NuMasses_Nur_input
      START_FUNCTION(pybind11::dict)
      ALLOW_MODEL(StandardModel_SLHA2)
      DEPENDENCY(T_ncdm, double)
      DEPENDENCY(N_ur, double)
      #undef FUNCTION
    #undef CAPABILITY

  #endif

  // -----------

  // Primodial power spectra (MultiModeCode)

  /// initialise settings for MultiModeCode
  #define CAPABILITY multimode_input_parameters
  START_CAPABILITY
    #define FUNCTION set_multimode_inputs
    START_FUNCTION(Multimode_inputs)
    DEPENDENCY(k_pivot, double)
    ALLOW_MODELS(Inflation_InstReh_1mono23, Inflation_InstReh_1linear, Inflation_InstReh_1quadratic, Inflation_InstReh_1quartic, Inflation_InstReh_1natural, Inflation_InstReh_1Starobinsky)
    #undef FUNCTION
  #undef CAPABILITY

  /// use MultiModeCode to compute a non-parametric primordial power spectrum
  #define CAPABILITY primordial_power_spectrum
  START_CAPABILITY
    #define FUNCTION get_multimode_primordial_ps
    START_FUNCTION(Primordial_ps)
    DEPENDENCY(multimode_input_parameters, Multimode_inputs)
    BACKEND_REQ(multimodecode_primordial_ps, (), gambit_inflation_observables,
     (int&,int&,int&,int&,double*,double*,double*,double&,double&,double&,int&,double&,double&,int&,int&,int&,int&,int&))
    #undef FUNCTION
  #undef CAPABILITY

  /// use MultiModeCode to compute a parameterised primordial power spectrum
  #define CAPABILITY PowerLaw_ps_parameters
  START_CAPABILITY
    #define FUNCTION get_multimode_parametrised_ps
    START_FUNCTION(ModelParameters)
    DEPENDENCY(multimode_input_parameters, Multimode_inputs)
    BACKEND_REQ(multimodecode_parametrised_ps, (), gambit_inflation_observables,
     (int&,int&,int&,int&,double*,double*,double*,double&,double&,double&,int&,int&,int&,int&,int&))
    #undef FUNCTION
  #undef CAPABILITY

  // -----------

  // CMB (CLASS / Planck)

  /// get unlensed CMB TT spectrum
  #define CAPABILITY unlensed_Cl_TT
  START_CAPABILITY
    #define FUNCTION class_get_unlensed_Cl_TT
    START_FUNCTION(std::vector<double>)
    BACKEND_REQ(class_get_unlensed_cl,(),std::vector<double>, (str))
    #undef FUNCTION
  #undef CAPABILITY

  /// get lensed CMB TT spectrum
  #define CAPABILITY lensed_Cl_TT
  START_CAPABILITY
    #define FUNCTION class_get_lensed_Cl_TT
    START_FUNCTION(std::vector<double>)
    BACKEND_REQ(class_get_lensed_cl,(),std::vector<double>, (str))
    #undef FUNCTION
  #undef CAPABILITY

  /// get unlensed CMB Temperature-E mode cross-correlation spectrum
  #define CAPABILITY unlensed_Cl_TE
  START_CAPABILITY
    #define FUNCTION class_get_unlensed_Cl_TE
    START_FUNCTION(std::vector<double>)
    BACKEND_REQ(class_get_unlensed_cl,(),std::vector<double>, (str))
    #undef FUNCTION
  #undef CAPABILITY

  /// get lensed CMB Temperature-E mode cross-correlation spectrum
  #define CAPABILITY lensed_Cl_TE
  START_CAPABILITY
    #define FUNCTION class_get_lensed_Cl_TE
    START_FUNCTION(std::vector<double>)
    BACKEND_REQ(class_get_lensed_cl,(),std::vector<double>, (str))
    #undef FUNCTION
  #undef CAPABILITY

  /// get unlensed CMB E mode spectrum
  #define CAPABILITY unlensed_Cl_EE
  START_CAPABILITY
    #define FUNCTION class_get_unlensed_Cl_EE
    START_FUNCTION(std::vector<double>)
    BACKEND_REQ(class_get_unlensed_cl,(),std::vector<double>, (str))
    #undef FUNCTION
  #undef CAPABILITY

  /// get lensed CMB E mode spectrum
  #define CAPABILITY lensed_Cl_EE
  START_CAPABILITY
    #define FUNCTION class_get_lensed_Cl_EE
    START_FUNCTION(std::vector<double>)
    BACKEND_REQ(class_get_lensed_cl,(),std::vector<double>, (str))
    #undef FUNCTION
  #undef CAPABILITY

  /// get unlensed CMB B mode spectrum
  #define CAPABILITY unlensed_Cl_BB
  START_CAPABILITY
    #define FUNCTION class_get_unlensed_Cl_BB
    START_FUNCTION(std::vector<double>)
    BACKEND_REQ(class_get_unlensed_cl,(),std::vector<double>, (str))
    #undef FUNCTION
  #undef CAPABILITY

  /// get lensed CMB B mode spectrum
  #define CAPABILITY lensed_Cl_BB
  START_CAPABILITY
    #define FUNCTION class_get_lensed_Cl_BB
    START_FUNCTION(std::vector<double>)
    BACKEND_REQ(class_get_lensed_cl,(),std::vector<double>, (str))
    #undef FUNCTION
  #undef CAPABILITY

  /// get unlensed CMB lensing spectrum (Cell_phiphi)
  #define CAPABILITY unlensed_Cl_PhiPhi
  START_CAPABILITY
    #define FUNCTION class_get_unlensed_Cl_PhiPhi
    START_FUNCTION(std::vector<double>)
    BACKEND_REQ(class_get_unlensed_cl,(),std::vector<double>, (str))
    #undef FUNCTION
  #undef CAPABILITY

  /// get lensed CMB lensing spectrum (Cell_phiphi)
  #define CAPABILITY lensed_Cl_PhiPhi
  START_CAPABILITY
    #define FUNCTION class_get_lensed_Cl_PhiPhi
    START_FUNCTION(std::vector<double>)
    BACKEND_REQ(class_get_lensed_cl,(),std::vector<double>, (str))
    #undef FUNCTION
  #undef CAPABILITY

  /// compute CMB low ell likelihood from Planck data
  /// functions to use
  /// - TT or TEB or EE or TTEE
  /// - 2018 or 2015 DR
  #define CAPABILITY Planck_lowl_loglike
  START_CAPABILITY
    #define FUNCTION function_Planck_lowl_TT_2015_loglike
    START_FUNCTION(double)
    DEPENDENCY(lensed_Cl_TT,std::vector<double>)
    DEPENDENCY(T_cmb,double)
    ALLOW_MODELS(cosmo_nuisance_Planck_TTTEEE,cosmo_nuisance_Planck_TT,cosmo_nuisance_Planck_lite)
    BACKEND_REQ(plc_loglike_lowl_TT_2015,(),double,(double*))
    #undef FUNCTION

    #define FUNCTION function_Planck_lowl_TEB_2015_loglike
    START_FUNCTION(double)
    DEPENDENCY(lensed_Cl_TT,std::vector<double>)
    DEPENDENCY(lensed_Cl_TE,std::vector<double>)
    DEPENDENCY(lensed_Cl_EE,std::vector<double>)
    DEPENDENCY(lensed_Cl_BB,std::vector<double>)
    DEPENDENCY(T_cmb,double)
    ALLOW_MODELS(cosmo_nuisance_Planck_TTTEEE,cosmo_nuisance_Planck_TT,cosmo_nuisance_Planck_lite)
    BACKEND_REQ(plc_loglike_lowl_TEB_2015,(),double,(double*))
    #undef FUNCTION

    #define FUNCTION function_Planck_lowl_TT_2018_loglike
    START_FUNCTION(double)
    DEPENDENCY(lensed_Cl_TT,std::vector<double>)
    DEPENDENCY(T_cmb,double)
    ALLOW_MODELS(cosmo_nuisance_Planck_TTTEEE,cosmo_nuisance_Planck_TT,cosmo_nuisance_Planck_lite)
    BACKEND_REQ(plc_loglike_lowl_TT_2018,(),double,(double*))
    #undef FUNCTION

    #define FUNCTION function_Planck_lowl_EE_2018_loglike
    START_FUNCTION(double)
    DEPENDENCY(lensed_Cl_EE,std::vector<double>)
    DEPENDENCY(T_cmb,double)
    ALLOW_MODELS(cosmo_nuisance_Planck_TTTEEE,cosmo_nuisance_Planck_TT,cosmo_nuisance_Planck_lite)
    BACKEND_REQ(plc_loglike_lowl_EE_2018,(),double,(double*))
    #undef FUNCTION

    #define FUNCTION function_Planck_lowl_TTEE_2018_loglike
    START_FUNCTION(double)
    DEPENDENCY(lensed_Cl_TT,std::vector<double>)
    DEPENDENCY(lensed_Cl_EE,std::vector<double>)
    DEPENDENCY(T_cmb,double)
    ALLOW_MODELS(cosmo_nuisance_Planck_TTTEEE,cosmo_nuisance_Planck_TT,cosmo_nuisance_Planck_lite)
    BACKEND_REQ(plc_loglike_lowl_TT_2018,(plc_tag),double,(double*))
    BACKEND_REQ(plc_loglike_lowl_EE_2018,(plc_tag),double,(double*))
    FORCE_SAME_BACKEND(plc_tag)
    #undef FUNCTION
  #undef CAPABILITY

  /// compute CMB high ell likelihood from Planck data
  /// functions to use
  /// - TT or TTTEEE
  /// - 2018 or 2015 DR and
  /// - full (16 for TT 34 for TTTEEE nuisance params) or lite (1 nuisance param)
  #define CAPABILITY Planck_highl_loglike
  START_CAPABILITY
    #define FUNCTION function_Planck_highl_TT_2015_loglike
    START_FUNCTION(double)
    DEPENDENCY(lensed_Cl_TT,std::vector<double>)
    DEPENDENCY(T_cmb,double)
    ALLOW_MODELS(cosmo_nuisance_Planck_TT)
    BACKEND_REQ(plc_loglike_highl_TT_2015,(),double,(double*))
    #undef FUNCTION

    #define FUNCTION function_Planck_highl_TT_lite_2015_loglike
    START_FUNCTION(double)
    DEPENDENCY(lensed_Cl_TT,std::vector<double>)
    DEPENDENCY(T_cmb,double)
    ALLOW_MODELS(cosmo_nuisance_Planck_lite)
    BACKEND_REQ(plc_loglike_highl_TT_lite_2015,(),double,(double*))
    #undef FUNCTION

    #define FUNCTION function_Planck_highl_TTTEEE_2015_loglike
    START_FUNCTION(double)
    DEPENDENCY(lensed_Cl_TT,std::vector<double>)
    DEPENDENCY(lensed_Cl_TE,std::vector<double>)
    DEPENDENCY(lensed_Cl_EE,std::vector<double>)
    DEPENDENCY(T_cmb,double)
    ALLOW_MODELS(cosmo_nuisance_Planck_TTTEEE)
    BACKEND_REQ(plc_loglike_highl_TTTEEE_2015,(),double,(double*))
    #undef FUNCTION

    #define FUNCTION function_Planck_highl_TTTEEE_lite_2015_loglike
    START_FUNCTION(double)
    DEPENDENCY(lensed_Cl_TT,std::vector<double>)
    DEPENDENCY(lensed_Cl_TE,std::vector<double>)
    DEPENDENCY(lensed_Cl_EE,std::vector<double>)
    DEPENDENCY(T_cmb,double)
    ALLOW_MODELS(cosmo_nuisance_Planck_lite)
    BACKEND_REQ(plc_loglike_highl_TTTEEE_lite_2015,(),double,(double*))
    #undef FUNCTION

    #define FUNCTION function_Planck_highl_TT_2018_loglike
    START_FUNCTION(double)
    DEPENDENCY(lensed_Cl_TT,std::vector<double>)
    DEPENDENCY(T_cmb,double)
    ALLOW_MODELS(cosmo_nuisance_Planck_TT)
    BACKEND_REQ(plc_loglike_highl_TT_2018,(),double,(double*))
    #undef FUNCTION

    #define FUNCTION function_Planck_highl_TT_lite_2018_loglike
    START_FUNCTION(double)
    DEPENDENCY(lensed_Cl_TT,std::vector<double>)
    DEPENDENCY(T_cmb,double)
    ALLOW_MODELS(cosmo_nuisance_Planck_lite)
    BACKEND_REQ(plc_loglike_highl_TT_lite_2018,(),double,(double*))
    #undef FUNCTION

    #define FUNCTION function_Planck_highl_TTTEEE_2018_loglike
    START_FUNCTION(double)
    DEPENDENCY(lensed_Cl_TT,std::vector<double>)
    DEPENDENCY(lensed_Cl_TE,std::vector<double>)
    DEPENDENCY(lensed_Cl_EE,std::vector<double>)
    DEPENDENCY(T_cmb,double)
    ALLOW_MODELS(cosmo_nuisance_Planck_TTTEEE)
    BACKEND_REQ(plc_loglike_highl_TTTEEE_2018,(),double,(double*))
    #undef FUNCTION

    #define FUNCTION function_Planck_highl_TTTEEE_lite_2018_loglike
    START_FUNCTION(double)
    DEPENDENCY(lensed_Cl_TT,std::vector<double>)
    DEPENDENCY(lensed_Cl_TE,std::vector<double>)
    DEPENDENCY(lensed_Cl_EE,std::vector<double>)
    DEPENDENCY(T_cmb,double)
    ALLOW_MODELS(cosmo_nuisance_Planck_lite)
    BACKEND_REQ(plc_loglike_highl_TTTEEE_lite_2018,(),double,(double*))
    #undef FUNCTION
  #undef CAPABILITY

  /// compute CMB lensing likelihood from Planck data
  /// function for 2018 and 2015 DR available
  #define CAPABILITY Planck_lensing_loglike
  START_CAPABILITY
    #define FUNCTION function_Planck_lensing_2015_loglike
    START_FUNCTION(double)
    DEPENDENCY(lensed_Cl_TT,std::vector<double>)
    DEPENDENCY(lensed_Cl_TE,std::vector<double>)
    DEPENDENCY(lensed_Cl_EE,std::vector<double>)
    DEPENDENCY(lensed_Cl_PhiPhi,std::vector<double>)
    DEPENDENCY(T_cmb,double)
    ALLOW_MODELS(cosmo_nuisance_Planck_TTTEEE,cosmo_nuisance_Planck_TT,cosmo_nuisance_Planck_lite)
    BACKEND_REQ(plc_loglike_lensing_2015,(),double,(double*))
    #undef FUNCTION

    #define FUNCTION function_Planck_lensing_2018_loglike
    START_FUNCTION(double)
    DEPENDENCY(lensed_Cl_TT,std::vector<double>)
    DEPENDENCY(lensed_Cl_TE,std::vector<double>)
    DEPENDENCY(lensed_Cl_EE,std::vector<double>)
    DEPENDENCY(lensed_Cl_PhiPhi,std::vector<double>)
    DEPENDENCY(T_cmb,double)
    ALLOW_MODELS(cosmo_nuisance_Planck_TTTEEE,cosmo_nuisance_Planck_TT,cosmo_nuisance_Planck_lite)
    BACKEND_REQ(plc_loglike_lensing_2018,(),double,(double*))
    #undef FUNCTION

    #define FUNCTION function_Planck_lensing_marged_2018_loglike
    START_FUNCTION(double)
    DEPENDENCY(lensed_Cl_PhiPhi,std::vector<double>)
    ALLOW_MODELS(cosmo_nuisance_Planck_TTTEEE,cosmo_nuisance_Planck_TT,cosmo_nuisance_Planck_lite)
    BACKEND_REQ(plc_loglike_lensing_marged_2018,(),double,(double*))
    #undef FUNCTION
  #undef CAPABILITY

  /// Gaussian priors on the nuisance parameters of the Planck likelihoods
  #define CAPABILITY Planck_nuisance_prior_loglike
  START_CAPABILITY
    #define FUNCTION compute_Planck_nuisance_prior_loglike
    START_FUNCTION(double)
    ALLOW_MODELS(cosmo_nuisance_Planck_lite,cosmo_nuisance_Planck_TT,cosmo_nuisance_Planck_TTTEEE)
    #undef FUNCTION
  #undef CAPABILITY

  /// priors on the tSZ and kSZ amplitudes based on based on SPT and ACT data
  /// cf. Eq. (32) of Aghanim et al. 2015 (arXiv 1507.02704)
  #define CAPABILITY Planck_sz_prior_loglike
  START_CAPABILITY
    #define FUNCTION compute_Planck_sz_prior
    START_FUNCTION(double)
    ALLOW_MODELS(cosmo_nuisance_Planck_TT,cosmo_nuisance_Planck_TTTEEE)
    #undef FUNCTION
  #undef CAPABILITY

 /// temperature of non-cold DM components

  #define CAPABILITY T_ncdm
  START_CAPABILITY

    // needed in addition to T_ncdm, as T_ncdm of non-SM models
    // assume a fiducial value to base calculation on
    #define FUNCTION T_ncdm_SM
    START_FUNCTION(double)
    #undef FUNCTION

    #define FUNCTION T_ncdm
    START_FUNCTION(double)
    ALLOW_MODEL(etaBBN_rBBN_rCMB_dNurBBN_dNurCMB)
    #undef FUNCTION

  #undef CAPABILITY

  /// extract H0 from a classy run if it is not a fundamental parameter
  /// (i.e. for LCDM_theta), as it now becomes derived
  #define CAPABILITY H0
  START_CAPABILITY
    #define FUNCTION get_H0_classy
    START_FUNCTION(double)
    ALLOW_MODELS(LCDM_theta)
    BACKEND_REQ(class_get_H0,(),double,())
    #undef FUNCTION
  #undef CAPABILITY

  /// number density of photons today
  #define CAPABILITY n0_g
  START_CAPABILITY
    #define FUNCTION compute_n0_g
    START_FUNCTION(double)
    ALLOW_MODELS(LCDM, LCDM_theta)
    #undef FUNCTION
  #undef CAPABILITY

  /// energy density of all matter components today
  #define CAPABILITY Omega0_m
  START_CAPABILITY
    #define FUNCTION get_Omega0_m_classy
    START_FUNCTION(double)
    BACKEND_REQ(class_get_Omega0_m,(),double,())
    #undef FUNCTION
  #undef CAPABILITY

  /// energy density in baryons today
  #define CAPABILITY Omega0_b
  START_CAPABILITY
    #define FUNCTION compute_Omega0_b
    START_FUNCTION(double)
    ALLOW_MODELS(LCDM, LCDM_theta)
    DEPENDENCY(H0, double)
    #undef FUNCTION
  #undef CAPABILITY

  /// energy density of CDM component today
  #define CAPABILITY Omega0_cdm
  START_CAPABILITY
    #define FUNCTION compute_Omega0_cdm
    START_FUNCTION(double)
    ALLOW_MODELS(LCDM, LCDM_theta)
    DEPENDENCY(H0, double)
    #undef FUNCTION
  #undef CAPABILITY

  /// energy density in radiation today
  #define CAPABILITY Omega0_r
  START_CAPABILITY
    #define FUNCTION get_Omega0_r_classy
    START_FUNCTION(double)
    BACKEND_REQ(class_get_Omega0_r,(),double,())
    #undef FUNCTION
  #undef CAPABILITY

  /// energy density in photons today
  #define CAPABILITY Omega0_g
  START_CAPABILITY
    #define FUNCTION compute_Omega0_g
    START_FUNCTION(double)
    ALLOW_MODELS(LCDM, LCDM_theta)
    DEPENDENCY(H0, double)
    #undef FUNCTION
  #undef CAPABILITY

  /// energy density in ultra-relativistic species today
  #define CAPABILITY Omega0_ur
  START_CAPABILITY
    #define FUNCTION compute_Omega0_ur
    START_FUNCTION(double)
    DEPENDENCY(Omega0_g, double)
    DEPENDENCY(N_ur, double)
    #undef FUNCTION

    #define FUNCTION get_Omega0_ur_classy
    START_FUNCTION(double)
    BACKEND_REQ(class_get_Omega0_ur,(),double,())
    #undef FUNCTION
  #undef CAPABILITY

  /// energy density of non-cold DM components today
  #define CAPABILITY Omega0_ncdm
  START_CAPABILITY
    #define FUNCTION get_Omega0_ncdm_classy
    START_FUNCTION(double)
    BACKEND_REQ(class_get_Omega0_ncdm_tot,(),double,())
    #undef FUNCTION
  #undef CAPABILITY

  /// baryon-to-photon ratio today
  #define CAPABILITY eta0
  START_CAPABILITY
    // calculate eta0 (today) from omega_b and T_cmb
    #define FUNCTION eta0_LCDM
    START_FUNCTION(double)
    ALLOW_MODELS(LCDM, LCDM_theta)
    #undef FUNCTION
  #undef CAPABILITY

<<<<<<< HEAD
  /// baryon-to-photon ratio at the end of BBN
  #define CAPABILITY etaBBN
  START_CAPABILITY
    // Fallbackk for etaBBN if 'etaBBN_rBBN_rCMB_dNurBBN_dNurCMB'
    // cannot be used to provide the capability
    #define FUNCTION etaBBN_LCDM
    START_FUNCTION(double)
    DEPENDENCY(eta0,double)
    #undef FUNCTION
  #undef CAPABILITY

  // sound horizon at baryon drag
=======
  /// sound horizon at baryon drag
>>>>>>> 4c466e71
  #define CAPABILITY rs_drag
  START_CAPABILITY
    #define FUNCTION get_rs_drag_classy
    START_FUNCTION(double)
    BACKEND_REQ(class_get_rs,(),double,())
    #undef FUNCTION
  #undef CAPABILITY

  /// get the value of Neff in the early Universe from CLASS backend
  #define CAPABILITY Neff
  START_CAPABILITY
    #define FUNCTION get_Neff_classy
    START_FUNCTION(double)
    BACKEND_REQ(class_get_Neff,(),double,())
    #undef FUNCTION
  #undef CAPABILITY

  /// returns S8 = sigma8 (Omega0_m/0.3)^0.5
  /// (sigma8:root mean square fluctuations density fluctuations within
  /// spheres of radius 8/h Mpc)
  #define CAPABILITY S8_cosmo
  START_CAPABILITY
    #define FUNCTION get_S8_classy
    START_FUNCTION(double)
    DEPENDENCY(Omega0_m, double)
    BACKEND_REQ(class_get_sigma8,(),double,())
    #undef FUNCTION
  #undef CAPABILITY

  // ----------------------

  // AlterBBN

  /// collect all input options for AlterBBN in form of a string to double map
  #define CAPABILITY AlterBBN_Input
  START_CAPABILITY
    #define FUNCTION AlterBBN_Input
    START_FUNCTION(map_str_dbl)
    ALLOW_MODELS(LCDM, LCDM_theta, etaBBN_rBBN_rCMB_dNurBBN_dNurCMB)
    ALLOW_MODEL_DEPENDENCE(nuclear_params_neutron_lifetime)
    MODEL_GROUP(cosmo,(LCDM, LCDM_theta, etaBBN_rBBN_rCMB_dNurBBN_dNurCMB))
    MODEL_GROUP(neutron,(nuclear_params_neutron_lifetime))
    ALLOW_MODEL_COMBINATION(cosmo,neutron)
    DEPENDENCY(Neff_SM, double)
    DEPENDENCY(etaBBN,double)
    #undef FUNCTION
  #undef CAPABILITY

  /// compute primordial element abundances (and theoretical errors &
  /// covariances if requested) as predicted from BBN
  #define CAPABILITY BBN_abundances
  START_CAPABILITY
    #define FUNCTION compute_BBN_abundances
    START_FUNCTION(BBN_container)
    DEPENDENCY(AlterBBN_Input, map_str_dbl)
    BACKEND_REQ(call_nucl_err, (alterbbn_tag), int, (map_str_dbl&,double*,double*))
    BACKEND_REQ(get_NNUC, (alterbbn_tag), size_t, ())
    BACKEND_REQ(get_abund_map_AlterBBN, (alterbbn_tag), map_str_int, ())
    FORCE_SAME_BACKEND(alterbbn_tag)
    #undef FUNCTION
  #undef CAPABILITY

  /// compute primordial helium abundance
  #define CAPABILITY helium_abundance
  START_CAPABILITY
    #define FUNCTION extract_helium_abundance
    START_FUNCTION(double)
    DEPENDENCY(BBN_abundances, BBN_container)
    #undef FUNCTION
  #undef CAPABILITY

  /// compute BBN likelihood for chosen isotopes
  /// depending on yaml file settings, theoretical
  /// errors and cross-correlations are included
  #define CAPABILITY BBN_LogLike
  START_CAPABILITY
    #define FUNCTION compute_BBN_LogLike
    START_FUNCTION(double)
    DEPENDENCY(BBN_abundances, BBN_container)
    #undef FUNCTION
  #undef CAPABILITY

  // ----------------------

  #ifdef HAVE_PYBIND11

    // MontePython

    /// pass current values of nuisance parameters to MP
    #define CAPABILITY parameter_dict_for_MPLike
    START_CAPABILITY
      // allow all possible nuisance parameter models here
      #define FUNCTION set_parameter_dict_for_MPLike
      START_FUNCTION(pybind11::dict)
      ALLOW_MODELS(cosmo_nuisance_acbar,cosmo_nuisance_spt)
      ALLOW_MODELS(cosmo_nuisance_JLA,cosmo_nuisance_Pantheon,cosmo_nuisance_BK14,cosmo_nuisance_BK14priors)
      ALLOW_MODELS(cosmo_nuisance_CFHTLens_correlation,cosmo_nuisance_euclid_lensing,cosmo_nuisance_euclid_pk,cosmo_nuisance_ISW)
      ALLOW_MODELS(cosmo_nuisance_kids450_qe_likelihood_public,cosmo_nuisance_ska,cosmo_nuisance_wmap)
      // if you implement new MontePython likelihoods with new nuisance parameters add the name of your new
      // nuisance parameter model (to be defined in Models/include/gambit/Models/models/CosmoNuisanceModels.hpp)
      ALLOW_MODELS(cosmo_nuisance_dummy)
      #undef FUNCTION

      // pass an empty dictionary if no likelihood with nuisance parameters
      // is in use
      #define FUNCTION pass_empty_parameter_dict_for_MPLike
      START_FUNCTION(pybind11::dict)
      #undef FUNCTION
    #undef CAPABILITY

    /// creates the MontePython data and likelihood objects, determining which experiments
    /// are in use in the process
    #define CAPABILITY MP_objects
    START_CAPABILITY
      #define FUNCTION create_MP_objects
      START_FUNCTION(MPLike_objects_container)
      DEPENDENCY(parameter_dict_for_MPLike, pybind11::dict)
      BACKEND_REQ(create_MP_data_object,        (mplike_tag), pybind11::object, (map_str_str&))
      BACKEND_REQ(get_MP_available_likelihoods, (mplike_tag), std::vector<str>, ())
      BACKEND_REQ(create_MP_likelihood_objects, (mplike_tag), map_str_pyobj,    (pybind11::object&, map_str_str&))
      FORCE_SAME_BACKEND(mplike_tag)
      #undef FUNCTION
    #undef CAPABILITY

    /// calculates lnL for individual experiments using MontePython
    #define CAPABILITY MP_LogLikes
    START_CAPABILITY
      #define FUNCTION compute_MP_LogLikes
      START_FUNCTION(map_str_dbl)
      DEPENDENCY(parameter_dict_for_MPLike, pybind11::dict)
      DEPENDENCY(MP_objects, MPLike_objects_container)
      BACKEND_REQ(check_likelihood_classy_combi,(mplike_tag), void,             (str&, str&))
      BACKEND_REQ(get_MP_loglike,               (mplike_tag), double,           (const MPLike_data_container&, pybind11::object&, std::string&))
      BACKEND_REQ(get_classy_backendDir,        (class_tag),  std::string,      ())
      BACKEND_REQ(get_classy_cosmo_object,      (class_tag),  pybind11::object, ())
      FORCE_SAME_BACKEND(mplike_tag)
      FORCE_SAME_BACKEND(class_tag)
      #undef FUNCTION
    #undef CAPABILITY

    /// calculates the total lnL from MontePython
    #define CAPABILITY MP_Combined_LogLike
      START_CAPABILITY
      #define FUNCTION compute_MP_combined_LogLike
      START_FUNCTION(double)
      DEPENDENCY(MP_LogLikes, map_str_dbl)
      #undef FUNCTION
    #undef CAPABILITY
   
    /// retrieves the correlation coefficients and the LogLike not taking 
    /// bao correlations into account from the MP likelihood "bao_correlations"
    #define CAPABILITY bao_like_correlation
      START_CAPABILITY
      #define FUNCTION get_bao_like_correlation
      START_FUNCTION(map_str_dbl)
      DEPENDENCY(MP_LogLikes, map_str_dbl)
      DEPENDENCY(MP_objects, MPLike_objects_container)
      #undef FUNCTION
    #undef CAPABILITY

  #endif

#undef MODULE
#endif /* defined __CosmoBit_rollcall_hpp__ */<|MERGE_RESOLUTION|>--- conflicted
+++ resolved
@@ -670,7 +670,6 @@
     #undef FUNCTION
   #undef CAPABILITY
 
-<<<<<<< HEAD
   /// baryon-to-photon ratio at the end of BBN
   #define CAPABILITY etaBBN
   START_CAPABILITY
@@ -683,9 +682,6 @@
   #undef CAPABILITY
 
   // sound horizon at baryon drag
-=======
-  /// sound horizon at baryon drag
->>>>>>> 4c466e71
   #define CAPABILITY rs_drag
   START_CAPABILITY
     #define FUNCTION get_rs_drag_classy
