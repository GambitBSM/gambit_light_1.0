--- conflicted
+++ resolved
@@ -201,13 +201,8 @@
 
     #define FUNCTION set_N_pivot
     START_FUNCTION(double)
-<<<<<<< HEAD
-    ALLOW_MODELS(LCDM)
+    ALLOW_MODELS(LCDM, LCDM_theta)
     ALLOW_MODELS(Inflation_SR1quad,Inflation_1quar,Inflation_1mono23,Inflation_1linear,Inflation_1natural,Inflation_smash,Inflation_1starobinsky)
-=======
-    ALLOW_MODELS(LCDM, LCDM_theta)
-    ALLOW_MODELS(Inflation_SR1quad,Inflation_1quar,Inflation_1mono23,Inflation_1linear,Inflation_1natural,Inflation_smash)
->>>>>>> c93d784b
     #undef FUNCTION
 
   #undef CAPABILITY  
