--- conflicted
+++ resolved
@@ -661,9 +661,7 @@
     #undef FUNCTION
   #undef CAPABILITY
 
-<<<<<<< HEAD
-  /// energy density of all matter components today
-=======
+  /// energy density of dark energy today
   #define CAPABILITY Omega0_Lambda
     START_CAPABILITY
     #define FUNCTION get_Omega0_Lambda_classy
@@ -672,7 +670,7 @@
     #undef FUNCTION
   #undef CAPABILITY
 
->>>>>>> 3c6eaf51
+  /// energy density of all matter components today
   #define CAPABILITY Omega0_m
   START_CAPABILITY
     #define FUNCTION get_Omega0_m_classy
