//   GAMBIT: Global and Modular BSM Inference Tool
//   *********************************************
///  \file
///
///  Rollcall header for the CosmoBit module.
///
///  Compile-time registration of available
///  functions and variables from this backend.
///
///  *********************************************
///
///  Authors (add name and date if you modify):
///
///  \author Selim C. Hotinli
///          (selim.hotinli14@imperial.ac.uk)
///  \date 2017 Jul
///  \date 2017 Nov
///
///  \author Patrick Stoecker
///          (stoecker@physik.rwth-aachen.de)
///  \date 2017 Nov
///  \date 2018 Jan,Feb, Mar
///  \date 2019 Jan, Feb, June
///
///  \author Janina Renk
///          (janina.renk@fysik.su.se)
///  \date 2018 Jun
///  \date 2019 Mar
///  \date 2020 Jun
///
///  \author Sanjay Bloor
///          (sanjay.bloor12@imperial.ac.uk)
///  \date 2019 June, Nov
///
///  \author Will Handley
///          (wh260@cam.ac.uk)
///  \date 2020 Mar
///
///  \author Sebastian Hoof
///          (hoof@uni-goettingen.de)
///  \date 2020 Mar
///
///  \author Pat Scott
///          (pat.scott@uq.edu.au)
///  \date 2018 Mar
///  \date 2019 Jul
///  \date 2020 Apr
///
///  \author Tomas Gonzalo
///          (tomas.gonzalo@monash.edu)
///  \date 2020 Sep
///
///  *********************************************

#ifndef __CosmoBit_rollcall_hpp__
#define __CosmoBit_rollcall_hpp__

#include "gambit/CosmoBit/CosmoBit_types.hpp"


#define MODULE CosmoBit
START_MODULE

  /// get the energy injection efficiency tables
  #define CAPABILITY energy_injection_efficiency
  START_CAPABILITY
    #define FUNCTION energy_injection_efficiency_func
    START_FUNCTION(DarkAges::Energy_injection_efficiency_table)
    ALLOW_MODELS(AnnihilatingDM_general,DecayingDM_general)
    BACKEND_REQ(get_energy_injection_efficiency_table, (), DarkAges::Energy_injection_efficiency_table,())
    #undef FUNCTION
  #undef CAPABILITY

  #define CAPABILITY energy_injection_spectrum
  START_CAPABILITY
    #define FUNCTION energy_injection_spectrum_AnnihilatingDM_mixture
    START_FUNCTION(DarkAges::Energy_injection_spectrum)
    ALLOW_MODELS(AnnihilatingDM_mixture)
    #undef FUNCTION

    #define FUNCTION energy_injection_spectrum_DecayingDM_mixture
    START_FUNCTION(DarkAges::Energy_injection_spectrum)
    ALLOW_MODELS(DecayingDM_mixture)
    #undef FUNCTION
  #undef CAPABILITY

  // ----------------------

  // capabilities related to setting neutrino masses,
  // temperature, ncdm components & number of ultra-relativistic species Nur

  // total mass of neutrinos (in eV)
  #define CAPABILITY mNu_tot
  START_CAPABILITY
    #define FUNCTION get_mNu_tot
    START_FUNCTION(double)
    ALLOW_MODEL(StandardModel_SLHA2)
    #undef FUNCTION
  #undef CAPABILITY

  // SM value of N_eff in the early Universe (3 + corrections from precise decoupling)
  // calculations)
  #define CAPABILITY Neff_SM
  START_CAPABILITY
    #define FUNCTION get_Neff_SM
    START_FUNCTION(double)
    #undef FUNCTION
  #undef CAPABILITY

  // value of N_ur (today) (aka. contribution of massive neutrinos which are still relativistic)
  #define CAPABILITY N_ur
  START_CAPABILITY
    #define FUNCTION get_N_ur
    START_FUNCTION(double)
    ALLOW_MODEL(StandardModel_SLHA2)
    ALLOW_MODEL_DEPENDENCE(etaBBN_rBBN_rCMB_dNurBBN_dNurCMB)
    MODEL_GROUP(group1, StandardModel_SLHA2)
    MODEL_GROUP(gorup2, etaBBN_rBBN_rCMB_dNurBBN_dNurCMB)
    ALLOW_MODEL_COMBINATION(group1, group2)
    DEPENDENCY(Neff_SM, double)
    #undef FUNCTION
  #undef CAPABILITY

  // ------------------------

  // Pivot scale (in Mpc^-1)
  #define CAPABILITY k_pivot
  START_CAPABILITY
    #define FUNCTION set_k_pivot
    START_FUNCTION(double)
    #undef FUNCTION
  #undef CAPABILITY

  // ------------------------

<<<<<<< HEAD
  #ifdef HAVE_PYBIND11

    // capabilities related to setting input options for CLASS
    // (cosmo parameters, temperature and number of ultra-relativistic species Nur)

    /// gather all CLASS input parameters, i.e.
    /// - cosmological parameters (H0, Omega_b, Omega_cmd, tau_reio)
    /// - primordial parameters (YHe, primordial power spectrum) from classy_primordial_input
    /// - neutrino mass, ultra-relativistic species and ncdm related parameters from classy_NuMasses_Nur_input
    /// - energy injection related parameters (if needed) from classy_parameters_EnergyInjection
    /// - CLASS settings from MontePython likelihoods from classy_MPLike_input
    /// - CLASS settings passed as yaml file options to the capability classy_input_params 
    /// consistency checks when combining all these different inputs are performed.
    #define CAPABILITY classy_input_params
    START_CAPABILITY
      #define FUNCTION set_classy_input_params
      START_FUNCTION(Classy_input)
      ALLOW_MODELS(LCDM,LCDM_theta)
      DEPENDENCY(classy_MPLike_input, pybind11::dict)
      DEPENDENCY(classy_NuMasses_Nur_input, pybind11::dict)
      DEPENDENCY(classy_primordial_input, pybind11::dict)
      MODEL_CONDITIONAL_DEPENDENCY(classy_parameters_EnergyInjection, pybind11::dict, AnnihilatingDM_general, DecayingDM_general)
      MODEL_CONDITIONAL_DEPENDENCY(classy_PlanckLike_input, pybind11::dict, cosmo_nuisance_Planck_lite,cosmo_nuisance_Planck_TTTEEE,cosmo_nuisance_Planck_TT)
      #undef FUNCTION
    #undef CAPABILITY

    // initialise CLASS either with the run options needed by
    // MontePython Likelihoods (t modes, Pk at specific z,..), or not.
    #define CAPABILITY classy_MPLike_input
    START_CAPABILITY
      #define FUNCTION set_classy_input_with_MPLike
      START_FUNCTION(pybind11::dict)
      DEPENDENCY(MP_objects, MPLike_objects_container)
      #undef FUNCTION

      #define FUNCTION set_classy_input_no_MPLike
      START_FUNCTION(pybind11::dict)
      #undef FUNCTION
    #undef CAPABILITY

    // set primordial CLASS input parameters
    #define CAPABILITY classy_primordial_input
    START_CAPABILITY
      // primordial helium abundance,YHe & *external* full shape of primordial power spectrum
      // (array with scalar & tensor perturb as function of k + pivot scale)
      #define FUNCTION set_classy_parameters_primordial_ps
      START_FUNCTION(pybind11::dict)
      DEPENDENCY(primordial_power_spectrum, Primordial_ps)
      DEPENDENCY(helium_abundance, double)
      DEPENDENCY(k_pivot, double)
      #undef FUNCTION

      // primordial helium abundance,YHe & *parametrised* primordial power spectrum
      // parameters (A_s,n_s,r + pivot scale)
      #define FUNCTION set_classy_parameters_parametrised_ps
      START_FUNCTION(pybind11::dict)
      ALLOW_MODELS(PowerLaw_ps)
      DEPENDENCY(helium_abundance, double)
      DEPENDENCY(k_pivot, double)
      #undef FUNCTION
    #undef CAPABILITY

    /// set extra CLASS parameters for energy injection -- different functions for
    /// decaying and annihilating DM models 
    #define CAPABILITY classy_parameters_EnergyInjection
    START_CAPABILITY
      #define FUNCTION set_classy_parameters_EnergyInjection_AnnihilatingDM
      START_FUNCTION(pybind11::dict)
      ALLOW_MODELS(AnnihilatingDM_general)
      DEPENDENCY(energy_injection_efficiency, DarkAges::Energy_injection_efficiency_table)
      #undef FUNCTION

      #define FUNCTION set_classy_parameters_EnergyInjection_DecayingDM
      START_FUNCTION(pybind11::dict)
      ALLOW_MODELS(DecayingDM_general)
      DEPENDENCY(energy_injection_efficiency, DarkAges::Energy_injection_efficiency_table)
      #undef FUNCTION
    #undef CAPABILITY

    // set extra parameters for CLASS run if Planck CMB likelihoods are included
    #define CAPABILITY classy_PlanckLike_input
    START_CAPABILITY
      #define FUNCTION set_classy_PlanckLike_input
      START_FUNCTION(pybind11::dict)
      BACKEND_REQ(plc_required_Cl,(),void,(int&,bool&,bool&))
      #undef FUNCTION
    #undef CAPABILITY

    /// set neutrino mass related CLASS input -- m_ncdm, T_ncdm, N_ur, N_ncdm
    #define CAPABILITY classy_NuMasses_Nur_input
    START_CAPABILITY
      #define FUNCTION set_classy_NuMasses_Nur_input
      START_FUNCTION(pybind11::dict)
      ALLOW_MODEL(StandardModel_SLHA2)
      DEPENDENCY(T_ncdm, double)
      DEPENDENCY(N_ur, double)
      #undef FUNCTION
    #undef CAPABILITY
=======
  // capabilities related to setting input options for CLASS
  // (cosmo parameters, temperature and number of ultra-relativistic species Nur)

  /// gather all CLASS input parameters, i.e.
  /// - cosmological parameters (H0, Omega_b, Omega_cmd, tau_reio)
  /// - primordial parameters (YHe, primordial power spectrum) from classy_primordial_input
  /// - neutrino mass, ultra-relativistic species and ncdm related parameters from classy_NuMasses_Nur_input
  /// - energy injection related parameters (if needed) from classy_parameters_EnergyInjection
  /// - CLASS settings from MontePython likelihoods from classy_MPLike_input
  /// - CLASS settings passed as yaml file options to the capability classy_input_params
  /// consistency checks when combining all these different inputs are performed.
  #define CAPABILITY classy_input_params
  START_CAPABILITY
    #define FUNCTION set_classy_input_params
    START_FUNCTION(Classy_input)
    ALLOW_MODELS(LCDM,LCDM_theta)
    DEPENDENCY(classy_MPLike_input, pybind11::dict)
    DEPENDENCY(classy_NuMasses_Nur_input, pybind11::dict)
    DEPENDENCY(classy_primordial_input, pybind11::dict)
    MODEL_CONDITIONAL_DEPENDENCY(classy_parameters_EnergyInjection, pybind11::dict, AnnihilatingDM_general, DecayingDM_general)
    MODEL_CONDITIONAL_DEPENDENCY(classy_PlanckLike_input, pybind11::dict, cosmo_nuisance_Planck_lite,cosmo_nuisance_Planck_TTTEEE,cosmo_nuisance_Planck_TT)
    #undef FUNCTION
  #undef CAPABILITY

  // initialise CLASS either with the run options needed by
  // MontePython Likelihoods (t modes, Pk at specific z,..), or not.
  #define CAPABILITY classy_MPLike_input
  START_CAPABILITY
    #define FUNCTION set_classy_input_with_MPLike
    START_FUNCTION(pybind11::dict)
    DEPENDENCY(MP_objects, MPLike_objects_container)
    #undef FUNCTION

    #define FUNCTION set_classy_input_no_MPLike
    START_FUNCTION(pybind11::dict)
    #undef FUNCTION
  #undef CAPABILITY

  // set primordial CLASS input parameters
  #define CAPABILITY classy_primordial_input
  START_CAPABILITY
    // primordial helium abundance,YHe & *external* full shape of primordial power spectrum
    // (array with scalar & tensor perturb as function of k + pivot scale)
    #define FUNCTION set_classy_parameters_primordial_ps
    START_FUNCTION(pybind11::dict)
    DEPENDENCY(primordial_power_spectrum, Primordial_ps)
    DEPENDENCY(helium_abundance, double)
    DEPENDENCY(k_pivot, double)
    #undef FUNCTION

    // primordial helium abundance,YHe & *parametrised* primordial power spectrum
    // parameters (A_s,n_s,r + pivot scale)
    #define FUNCTION set_classy_parameters_parametrised_ps
    START_FUNCTION(pybind11::dict)
    ALLOW_MODELS(PowerLaw_ps)
    DEPENDENCY(helium_abundance, double)
    DEPENDENCY(k_pivot, double)
    #undef FUNCTION
  #undef CAPABILITY

  /// set extra CLASS parameters for energy injection -- different functions for
  /// decaying and annihilating DM models
  #define CAPABILITY classy_parameters_EnergyInjection
  START_CAPABILITY
    #define FUNCTION set_classy_parameters_EnergyInjection_AnnihilatingDM
    START_FUNCTION(pybind11::dict)
    ALLOW_MODELS(AnnihilatingDM_general)
    DEPENDENCY(energy_injection_efficiency, DarkAges::Energy_injection_efficiency_table)
    #undef FUNCTION

    #define FUNCTION set_classy_parameters_EnergyInjection_DecayingDM
    START_FUNCTION(pybind11::dict)
    ALLOW_MODELS(DecayingDM_general)
    DEPENDENCY(energy_injection_efficiency, DarkAges::Energy_injection_efficiency_table)
    #undef FUNCTION
  #undef CAPABILITY

  /// set extra parameters for CLASS run if Planck CMB likelihoods are included
  #define CAPABILITY classy_PlanckLike_input
  START_CAPABILITY
    #define FUNCTION set_classy_PlanckLike_input
    START_FUNCTION(pybind11::dict)
    BACKEND_REQ(plc_required_Cl,(),void,(int&,bool&,bool&))
    #undef FUNCTION
  #undef CAPABILITY
>>>>>>> 2d7099b7

  #endif

  // -----------

  // Primodial power spectra (MultiModeCode)

  /// initialise settings for MultiModeCode
  #define CAPABILITY multimode_input_parameters
  START_CAPABILITY
    #define FUNCTION set_multimode_inputs
    START_FUNCTION(Multimode_inputs)
    DEPENDENCY(k_pivot, double)
    ALLOW_MODELS(Inflation_InstReh_1mono23, Inflation_InstReh_1linear, Inflation_InstReh_1quadratic, Inflation_InstReh_1quartic, Inflation_InstReh_1natural, Inflation_InstReh_1Starobinsky)
    #undef FUNCTION
  #undef CAPABILITY

  /// use MultiModeCode to compute a non-parametric primordial power spectrum
  #define CAPABILITY primordial_power_spectrum
  START_CAPABILITY
    #define FUNCTION get_multimode_primordial_ps
    START_FUNCTION(Primordial_ps)
    DEPENDENCY(multimode_input_parameters, Multimode_inputs)
    BACKEND_REQ(multimodecode_primordial_ps, (), gambit_inflation_observables,
     (int&,int&,int&,int&,double*,double*,double*,double&,double&,double&,int&,double&,double&,int&,int&,int&,int&,int&))
    #undef FUNCTION
  #undef CAPABILITY

  /// use MultiModeCode to compute a parameterised primordial power spectrum
  #define CAPABILITY PowerLaw_ps_parameters
  START_CAPABILITY
    #define FUNCTION get_multimode_parametrised_ps
    START_FUNCTION(ModelParameters)
    DEPENDENCY(multimode_input_parameters, Multimode_inputs)
    BACKEND_REQ(multimodecode_parametrised_ps, (), gambit_inflation_observables,
     (int&,int&,int&,int&,double*,double*,double*,double&,double&,double&,int&,int&,int&,int&,int&))
    #undef FUNCTION
  #undef CAPABILITY

  // -----------

  // CMB (CLASS / Planck)

  /// get unlensed CMB TT spectrum
  #define CAPABILITY unlensed_Cl_TT
  START_CAPABILITY
    #define FUNCTION class_get_unlensed_Cl_TT
    START_FUNCTION(std::vector<double>)
    BACKEND_REQ(class_get_unlensed_cl,(),std::vector<double>, (str))
    #undef FUNCTION
  #undef CAPABILITY

  /// get lensed CMB TT spectrum
  #define CAPABILITY lensed_Cl_TT
  START_CAPABILITY
    #define FUNCTION class_get_lensed_Cl_TT
    START_FUNCTION(std::vector<double>)
    BACKEND_REQ(class_get_lensed_cl,(),std::vector<double>, (str))
    #undef FUNCTION
  #undef CAPABILITY

  /// get unlensed CMB Temperature-E mode cross-correlation spectrum
  #define CAPABILITY unlensed_Cl_TE
  START_CAPABILITY
    #define FUNCTION class_get_unlensed_Cl_TE
    START_FUNCTION(std::vector<double>)
    BACKEND_REQ(class_get_unlensed_cl,(),std::vector<double>, (str))
    #undef FUNCTION
  #undef CAPABILITY

  /// get lensed CMB Temperature-E mode cross-correlation spectrum
  #define CAPABILITY lensed_Cl_TE
  START_CAPABILITY
    #define FUNCTION class_get_lensed_Cl_TE
    START_FUNCTION(std::vector<double>)
    BACKEND_REQ(class_get_lensed_cl,(),std::vector<double>, (str))
    #undef FUNCTION
  #undef CAPABILITY

  /// get unlensed CMB E mode spectrum
  #define CAPABILITY unlensed_Cl_EE
  START_CAPABILITY
    #define FUNCTION class_get_unlensed_Cl_EE
    START_FUNCTION(std::vector<double>)
    BACKEND_REQ(class_get_unlensed_cl,(),std::vector<double>, (str))
    #undef FUNCTION
  #undef CAPABILITY

  /// get lensed CMB E mode spectrum
  #define CAPABILITY lensed_Cl_EE
  START_CAPABILITY
    #define FUNCTION class_get_lensed_Cl_EE
    START_FUNCTION(std::vector<double>)
    BACKEND_REQ(class_get_lensed_cl,(),std::vector<double>, (str))
    #undef FUNCTION
  #undef CAPABILITY

  /// get unlensed CMB B mode spectrum
  #define CAPABILITY unlensed_Cl_BB
  START_CAPABILITY
    #define FUNCTION class_get_unlensed_Cl_BB
    START_FUNCTION(std::vector<double>)
    BACKEND_REQ(class_get_unlensed_cl,(),std::vector<double>, (str))
    #undef FUNCTION
  #undef CAPABILITY

  /// get lensed CMB B mode spectrum
  #define CAPABILITY lensed_Cl_BB
  START_CAPABILITY
    #define FUNCTION class_get_lensed_Cl_BB
    START_FUNCTION(std::vector<double>)
    BACKEND_REQ(class_get_lensed_cl,(),std::vector<double>, (str))
    #undef FUNCTION
  #undef CAPABILITY

  /// get unlensed CMB lensing spectrum (Cell_phiphi)
  #define CAPABILITY unlensed_Cl_PhiPhi
  START_CAPABILITY
    #define FUNCTION class_get_unlensed_Cl_PhiPhi
    START_FUNCTION(std::vector<double>)
    BACKEND_REQ(class_get_unlensed_cl,(),std::vector<double>, (str))
    #undef FUNCTION
  #undef CAPABILITY

  /// get lensed CMB lensing spectrum (Cell_phiphi)
  #define CAPABILITY lensed_Cl_PhiPhi
  START_CAPABILITY
    #define FUNCTION class_get_lensed_Cl_PhiPhi
    START_FUNCTION(std::vector<double>)
    BACKEND_REQ(class_get_lensed_cl,(),std::vector<double>, (str))
    #undef FUNCTION
  #undef CAPABILITY

  /// compute CMB low ell likelihood from Planck data
  /// functions to use
  /// - TT or TEB or EE or TTEE
  /// - 2018 or 2015 DR
  #define CAPABILITY Planck_lowl_loglike
  START_CAPABILITY
    #define FUNCTION function_Planck_lowl_TT_2015_loglike
    START_FUNCTION(double)
    DEPENDENCY(lensed_Cl_TT,std::vector<double>)
    DEPENDENCY(T_cmb,double)
    ALLOW_MODELS(cosmo_nuisance_Planck_TTTEEE,cosmo_nuisance_Planck_TT,cosmo_nuisance_Planck_lite)
    BACKEND_REQ(plc_loglike_lowl_TT_2015,(),double,(double*))
    #undef FUNCTION

    #define FUNCTION function_Planck_lowl_TEB_2015_loglike
    START_FUNCTION(double)
    DEPENDENCY(lensed_Cl_TT,std::vector<double>)
    DEPENDENCY(lensed_Cl_TE,std::vector<double>)
    DEPENDENCY(lensed_Cl_EE,std::vector<double>)
    DEPENDENCY(lensed_Cl_BB,std::vector<double>)
    DEPENDENCY(T_cmb,double)
    ALLOW_MODELS(cosmo_nuisance_Planck_TTTEEE,cosmo_nuisance_Planck_TT,cosmo_nuisance_Planck_lite)
    BACKEND_REQ(plc_loglike_lowl_TEB_2015,(),double,(double*))
    #undef FUNCTION

    #define FUNCTION function_Planck_lowl_TT_2018_loglike
    START_FUNCTION(double)
    DEPENDENCY(lensed_Cl_TT,std::vector<double>)
    DEPENDENCY(T_cmb,double)
    ALLOW_MODELS(cosmo_nuisance_Planck_TTTEEE,cosmo_nuisance_Planck_TT,cosmo_nuisance_Planck_lite)
    BACKEND_REQ(plc_loglike_lowl_TT_2018,(),double,(double*))
    #undef FUNCTION

    #define FUNCTION function_Planck_lowl_EE_2018_loglike
    START_FUNCTION(double)
    DEPENDENCY(lensed_Cl_EE,std::vector<double>)
    DEPENDENCY(T_cmb,double)
    ALLOW_MODELS(cosmo_nuisance_Planck_TTTEEE,cosmo_nuisance_Planck_TT,cosmo_nuisance_Planck_lite)
    BACKEND_REQ(plc_loglike_lowl_EE_2018,(),double,(double*))
    #undef FUNCTION

    #define FUNCTION function_Planck_lowl_TTEE_2018_loglike
    START_FUNCTION(double)
    DEPENDENCY(lensed_Cl_TT,std::vector<double>)
    DEPENDENCY(lensed_Cl_EE,std::vector<double>)
    DEPENDENCY(T_cmb,double)
    ALLOW_MODELS(cosmo_nuisance_Planck_TTTEEE,cosmo_nuisance_Planck_TT,cosmo_nuisance_Planck_lite)
    BACKEND_REQ(plc_loglike_lowl_TT_2018,(plc_tag),double,(double*))
    BACKEND_REQ(plc_loglike_lowl_EE_2018,(plc_tag),double,(double*))
    FORCE_SAME_BACKEND(plc_tag)
    #undef FUNCTION
  #undef CAPABILITY

  /// compute CMB high ell likelihood from Planck data
  /// functions to use
  /// - TT or TTTEEE
  /// - 2018 or 2015 DR and
  /// - full (16 for TT 34 for TTTEEE nuisance params) or lite (1 nuisance param)
  #define CAPABILITY Planck_highl_loglike
  START_CAPABILITY
    #define FUNCTION function_Planck_highl_TT_2015_loglike
    START_FUNCTION(double)
    DEPENDENCY(lensed_Cl_TT,std::vector<double>)
    DEPENDENCY(T_cmb,double)
    ALLOW_MODELS(cosmo_nuisance_Planck_TT)
    BACKEND_REQ(plc_loglike_highl_TT_2015,(),double,(double*))
    #undef FUNCTION

    #define FUNCTION function_Planck_highl_TT_lite_2015_loglike
    START_FUNCTION(double)
    DEPENDENCY(lensed_Cl_TT,std::vector<double>)
    DEPENDENCY(T_cmb,double)
    ALLOW_MODELS(cosmo_nuisance_Planck_lite)
    BACKEND_REQ(plc_loglike_highl_TT_lite_2015,(),double,(double*))
    #undef FUNCTION

    #define FUNCTION function_Planck_highl_TTTEEE_2015_loglike
    START_FUNCTION(double)
    DEPENDENCY(lensed_Cl_TT,std::vector<double>)
    DEPENDENCY(lensed_Cl_TE,std::vector<double>)
    DEPENDENCY(lensed_Cl_EE,std::vector<double>)
    DEPENDENCY(T_cmb,double)
    ALLOW_MODELS(cosmo_nuisance_Planck_TTTEEE)
    BACKEND_REQ(plc_loglike_highl_TTTEEE_2015,(),double,(double*))
    #undef FUNCTION

    #define FUNCTION function_Planck_highl_TTTEEE_lite_2015_loglike
    START_FUNCTION(double)
    DEPENDENCY(lensed_Cl_TT,std::vector<double>)
    DEPENDENCY(lensed_Cl_TE,std::vector<double>)
    DEPENDENCY(lensed_Cl_EE,std::vector<double>)
    DEPENDENCY(T_cmb,double)
    ALLOW_MODELS(cosmo_nuisance_Planck_lite)
    BACKEND_REQ(plc_loglike_highl_TTTEEE_lite_2015,(),double,(double*))
    #undef FUNCTION

    #define FUNCTION function_Planck_highl_TT_2018_loglike
    START_FUNCTION(double)
    DEPENDENCY(lensed_Cl_TT,std::vector<double>)
    DEPENDENCY(T_cmb,double)
    ALLOW_MODELS(cosmo_nuisance_Planck_TT)
    BACKEND_REQ(plc_loglike_highl_TT_2018,(),double,(double*))
    #undef FUNCTION

    #define FUNCTION function_Planck_highl_TT_lite_2018_loglike
    START_FUNCTION(double)
    DEPENDENCY(lensed_Cl_TT,std::vector<double>)
    DEPENDENCY(T_cmb,double)
    ALLOW_MODELS(cosmo_nuisance_Planck_lite)
    BACKEND_REQ(plc_loglike_highl_TT_lite_2018,(),double,(double*))
    #undef FUNCTION

    #define FUNCTION function_Planck_highl_TTTEEE_2018_loglike
    START_FUNCTION(double)
    DEPENDENCY(lensed_Cl_TT,std::vector<double>)
    DEPENDENCY(lensed_Cl_TE,std::vector<double>)
    DEPENDENCY(lensed_Cl_EE,std::vector<double>)
    DEPENDENCY(T_cmb,double)
    ALLOW_MODELS(cosmo_nuisance_Planck_TTTEEE)
    BACKEND_REQ(plc_loglike_highl_TTTEEE_2018,(),double,(double*))
    #undef FUNCTION

    #define FUNCTION function_Planck_highl_TTTEEE_lite_2018_loglike
    START_FUNCTION(double)
    DEPENDENCY(lensed_Cl_TT,std::vector<double>)
    DEPENDENCY(lensed_Cl_TE,std::vector<double>)
    DEPENDENCY(lensed_Cl_EE,std::vector<double>)
    DEPENDENCY(T_cmb,double)
    ALLOW_MODELS(cosmo_nuisance_Planck_lite)
    BACKEND_REQ(plc_loglike_highl_TTTEEE_lite_2018,(),double,(double*))
    #undef FUNCTION
  #undef CAPABILITY

  /// compute CMB lensing likelihood from Planck data
  /// function for 2018 and 2015 DR available
  #define CAPABILITY Planck_lensing_loglike
  START_CAPABILITY
    #define FUNCTION function_Planck_lensing_2015_loglike
    START_FUNCTION(double)
    DEPENDENCY(lensed_Cl_TT,std::vector<double>)
    DEPENDENCY(lensed_Cl_TE,std::vector<double>)
    DEPENDENCY(lensed_Cl_EE,std::vector<double>)
    DEPENDENCY(lensed_Cl_PhiPhi,std::vector<double>)
    DEPENDENCY(T_cmb,double)
    ALLOW_MODELS(cosmo_nuisance_Planck_TTTEEE,cosmo_nuisance_Planck_TT,cosmo_nuisance_Planck_lite)
    BACKEND_REQ(plc_loglike_lensing_2015,(),double,(double*))
    #undef FUNCTION

    #define FUNCTION function_Planck_lensing_2018_loglike
    START_FUNCTION(double)
    DEPENDENCY(lensed_Cl_TT,std::vector<double>)
    DEPENDENCY(lensed_Cl_TE,std::vector<double>)
    DEPENDENCY(lensed_Cl_EE,std::vector<double>)
    DEPENDENCY(lensed_Cl_PhiPhi,std::vector<double>)
    DEPENDENCY(T_cmb,double)
    ALLOW_MODELS(cosmo_nuisance_Planck_TTTEEE,cosmo_nuisance_Planck_TT,cosmo_nuisance_Planck_lite)
    BACKEND_REQ(plc_loglike_lensing_2018,(),double,(double*))
    #undef FUNCTION

    #define FUNCTION function_Planck_lensing_marged_2018_loglike
    START_FUNCTION(double)
    DEPENDENCY(lensed_Cl_PhiPhi,std::vector<double>)
    ALLOW_MODELS(cosmo_nuisance_Planck_TTTEEE,cosmo_nuisance_Planck_TT,cosmo_nuisance_Planck_lite)
    BACKEND_REQ(plc_loglike_lensing_marged_2018,(),double,(double*))
    #undef FUNCTION
  #undef CAPABILITY

  /// Gaussian priors on the nuisance parameters of the Planck likelihoods
  #define CAPABILITY Planck_nuisance_prior_loglike
  START_CAPABILITY
    #define FUNCTION compute_Planck_nuisance_prior_loglike
    START_FUNCTION(double)
    ALLOW_MODELS(cosmo_nuisance_Planck_lite,cosmo_nuisance_Planck_TT,cosmo_nuisance_Planck_TTTEEE)
    #undef FUNCTION
  #undef CAPABILITY

  /// priors on the tSZ and kSZ amplitudes based on based on SPT and ACT data
  /// cf. Eq. (32) of Aghanim et al. 2015 (arXiv 1507.02704)
  #define CAPABILITY Planck_sz_prior_loglike
  START_CAPABILITY
    #define FUNCTION compute_Planck_sz_prior
    START_FUNCTION(double)
    ALLOW_MODELS(cosmo_nuisance_Planck_TT,cosmo_nuisance_Planck_TTTEEE)
    #undef FUNCTION
  #undef CAPABILITY

 /// temperature of non-cold DM components

  #define CAPABILITY T_ncdm
  START_CAPABILITY

    // needed in addition to T_ncdm, as T_ncdm of non-SM models
    // assume a fiducial value to base calculation on
    #define FUNCTION T_ncdm_SM
    START_FUNCTION(double)
    #undef FUNCTION

    #define FUNCTION T_ncdm
    START_FUNCTION(double)
    ALLOW_MODEL(etaBBN_rBBN_rCMB_dNurBBN_dNurCMB)
    #undef FUNCTION

  #undef CAPABILITY

  /// extract H0 from a classy run if it is not a fundamental parameter
  /// (i.e. for LCDM_theta), as it now becomes derived
  #define CAPABILITY H0
  START_CAPABILITY
    #define FUNCTION get_H0_classy
    START_FUNCTION(double)
    ALLOW_MODELS(LCDM_theta)
    BACKEND_REQ(class_get_H0,(),double,())
    #undef FUNCTION
  #undef CAPABILITY

  /// number density of photons today
  #define CAPABILITY n0_g
  START_CAPABILITY
    #define FUNCTION compute_n0_g
    START_FUNCTION(double)
    ALLOW_MODELS(LCDM, LCDM_theta)
    #undef FUNCTION
  #undef CAPABILITY

  /// energy density of all matter components today
  #define CAPABILITY Omega0_m
  START_CAPABILITY
    #define FUNCTION get_Omega0_m_classy
    START_FUNCTION(double)
    BACKEND_REQ(class_get_Omega0_m,(),double,())
    #undef FUNCTION
  #undef CAPABILITY

  /// energy density in baryons today
  #define CAPABILITY Omega0_b
  START_CAPABILITY
    #define FUNCTION compute_Omega0_b
    START_FUNCTION(double)
    ALLOW_MODELS(LCDM, LCDM_theta)
    DEPENDENCY(H0, double)
    #undef FUNCTION
  #undef CAPABILITY

  /// energy density of CDM component today
  #define CAPABILITY Omega0_cdm
  START_CAPABILITY
    #define FUNCTION compute_Omega0_cdm
    START_FUNCTION(double)
    ALLOW_MODELS(LCDM, LCDM_theta)
    DEPENDENCY(H0, double)
    #undef FUNCTION
  #undef CAPABILITY

  /// energy density in radiation today
  #define CAPABILITY Omega0_r
  START_CAPABILITY
    #define FUNCTION get_Omega0_r_classy
    START_FUNCTION(double)
    BACKEND_REQ(class_get_Omega0_r,(),double,())
    #undef FUNCTION
  #undef CAPABILITY

  /// energy density in photons today
  #define CAPABILITY Omega0_g
  START_CAPABILITY
    #define FUNCTION compute_Omega0_g
    START_FUNCTION(double)
    ALLOW_MODELS(LCDM, LCDM_theta)
    DEPENDENCY(H0, double)
    #undef FUNCTION
  #undef CAPABILITY

  /// energy density in ultra-relativistic species today
  #define CAPABILITY Omega0_ur
  START_CAPABILITY
    #define FUNCTION compute_Omega0_ur
    START_FUNCTION(double)
    DEPENDENCY(Omega0_g, double)
    DEPENDENCY(N_ur, double)
    #undef FUNCTION

    #define FUNCTION get_Omega0_ur_classy
    START_FUNCTION(double)
    BACKEND_REQ(class_get_Omega0_ur,(),double,())
    #undef FUNCTION
  #undef CAPABILITY

  /// energy density of non-cold DM components today
  #define CAPABILITY Omega0_ncdm
  START_CAPABILITY
    #define FUNCTION get_Omega0_ncdm_classy
    START_FUNCTION(double)
    BACKEND_REQ(class_get_Omega0_ncdm_tot,(),double,())
    #undef FUNCTION
  #undef CAPABILITY

  /// baryon-to-photon ratio today
  #define CAPABILITY eta0
  START_CAPABILITY
    // calculate eta0 (today) from omega_b and T_cmb
    #define FUNCTION eta0_LCDM
    START_FUNCTION(double)
    ALLOW_MODELS(LCDM, LCDM_theta)
    #undef FUNCTION
  #undef CAPABILITY

  /// sound horizon at baryon drag
  #define CAPABILITY rs_drag
  START_CAPABILITY
    #define FUNCTION get_rs_drag_classy
    START_FUNCTION(double)
    BACKEND_REQ(class_get_rs,(),double,())
    #undef FUNCTION
  #undef CAPABILITY

  /// get the value of Neff in the early Universe from CLASS backend
  #define CAPABILITY Neff
  START_CAPABILITY
    #define FUNCTION get_Neff_classy
    START_FUNCTION(double)
    BACKEND_REQ(class_get_Neff,(),double,())
    #undef FUNCTION
  #undef CAPABILITY

  /// returns S8 = sigma8 (Omega0_m/0.3)^0.5
  /// (sigma8:root mean square fluctuations density fluctuations within
  /// spheres of radius 8/h Mpc)
  #define CAPABILITY S8_cosmo
  START_CAPABILITY
    #define FUNCTION get_S8_classy
    START_FUNCTION(double)
    DEPENDENCY(Omega0_m, double)
    BACKEND_REQ(class_get_sigma8,(),double,())
    #undef FUNCTION
  #undef CAPABILITY

  // ----------------------

  // AlterBBN

  /// collect all input options for AlterBBN in form of a string to double map
  #define CAPABILITY AlterBBN_Input
  START_CAPABILITY
    #define FUNCTION AlterBBN_Input
    START_FUNCTION(map_str_dbl)
    ALLOW_MODELS(LCDM, LCDM_theta, etaBBN_rBBN_rCMB_dNurBBN_dNurCMB, nuclear_params_neutron_lifetime)
    DEPENDENCY(Neff_SM, double)
    MODEL_CONDITIONAL_DEPENDENCY(eta0, double, LCDM, LCDM_theta, nuclear_params_neutron_lifetime)
    #undef FUNCTION
  #undef CAPABILITY

  /// compute primordial element abundances (and theoretical errors &
  /// covariances if requested) as predicted from BBN
  #define CAPABILITY BBN_abundances
  START_CAPABILITY
    #define FUNCTION compute_BBN_abundances
    START_FUNCTION(BBN_container)
    DEPENDENCY(AlterBBN_Input, map_str_dbl)
    BACKEND_REQ(call_nucl_err, (alterbbn_tag), int, (map_str_dbl&,double*,double*))
    BACKEND_REQ(get_NNUC, (alterbbn_tag), size_t, ())
    BACKEND_REQ(get_abund_map_AlterBBN, (alterbbn_tag), map_str_int, ())
    FORCE_SAME_BACKEND(alterbbn_tag)
    #undef FUNCTION
  #undef CAPABILITY

  /// compute primordial helium abundance
  #define CAPABILITY helium_abundance
  START_CAPABILITY
    #define FUNCTION extract_helium_abundance
    START_FUNCTION(double)
    DEPENDENCY(BBN_abundances, BBN_container)
    #undef FUNCTION
  #undef CAPABILITY

  /// compute BBN likelihood for chosen isotopes
  /// depending on yaml file settings, theoretical
  /// errors and cross-correlations are included
  #define CAPABILITY BBN_LogLike
  START_CAPABILITY
    #define FUNCTION compute_BBN_LogLike
    START_FUNCTION(double)
    DEPENDENCY(BBN_abundances, BBN_container)
    #undef FUNCTION
  #undef CAPABILITY

  // ----------------------

  #ifdef HAVE_PYBIND11

    // MontePython

    /// pass current values of nuisance parameters to MP
    #define CAPABILITY parameter_dict_for_MPLike
    START_CAPABILITY
<<<<<<< HEAD
      // allow all possible nuisance parameter models here
      #define FUNCTION set_parameter_dict_for_MPLike
      START_FUNCTION(pybind11::dict)
      ALLOW_MODELS(cosmo_nuisance_acbar,cosmo_nuisance_spt)
      ALLOW_MODELS(cosmo_nuisance_JLA,cosmo_nuisance_Pantheon,cosmo_nuisance_BK14,cosmo_nuisance_BK14priors)
      ALLOW_MODELS(cosmo_nuisance_CFHTLens_correlation,cosmo_nuisance_euclid_lensing,cosmo_nuisance_euclid_pk,cosmo_nuisance_ISW)
      ALLOW_MODELS(cosmo_nuisance_kids450_qe_likelihood_public,cosmo_nuisance_ska,cosmo_nuisance_wmap)
      // if you implement new MontePython likelihoods with new nuisance parameters add the name of your new
      // nuisance parameter model (to be defined in Models/include/gambit/Models/models/CosmoNuisanceModels.hpp)
      ALLOW_MODELS(cosmo_nuisance_dummy)
      #undef FUNCTION

      // pass an empty dictionary if no likelihood with nuisance parameters
      // is in use
      #define FUNCTION pass_empty_parameter_dict_for_MPLike
      START_FUNCTION(pybind11::dict)
      #undef FUNCTION
    #undef CAPABILITY

    /// creates the MontePython data and likelihood objects, determining which experiments
    /// are in use in the process
    #define CAPABILITY MP_objects
=======
    #define FUNCTION compute_MP_combined_LogLike
    START_FUNCTION(double)
    DEPENDENCY(MP_LogLikes, map_str_dbl)
    #undef FUNCTION
  #undef CAPABILITY

  /// retrieves the correlation coefficients and the LogLike not taking
  /// bao correlations into account from the MP likelihood "bao_correlations"
  #define CAPABILITY bao_like_correlation
>>>>>>> 2d7099b7
    START_CAPABILITY
      #define FUNCTION create_MP_objects
      START_FUNCTION(MPLike_objects_container)
      DEPENDENCY(parameter_dict_for_MPLike, pybind11::dict)
      BACKEND_REQ(create_MP_data_object,        (mplike_tag), pybind11::object, (map_str_str&))
      BACKEND_REQ(get_MP_available_likelihoods, (mplike_tag), std::vector<str>, ())
      BACKEND_REQ(create_MP_likelihood_objects, (mplike_tag), map_str_pyobj,    (pybind11::object&, map_str_str&))
      FORCE_SAME_BACKEND(mplike_tag)
      #undef FUNCTION
    #undef CAPABILITY

    /// calculates lnL for individual experiments using MontePython
    #define CAPABILITY MP_LogLikes
    START_CAPABILITY
      #define FUNCTION compute_MP_LogLikes
      START_FUNCTION(map_str_dbl)
      DEPENDENCY(parameter_dict_for_MPLike, pybind11::dict)
      DEPENDENCY(MP_objects, MPLike_objects_container)
      BACKEND_REQ(check_likelihood_classy_combi,(mplike_tag), void,             (str&, str&))
      BACKEND_REQ(get_MP_loglike,               (mplike_tag), double,           (const MPLike_data_container&, pybind11::object&, std::string&))
      BACKEND_REQ(get_classy_backendDir,        (class_tag),  std::string,      ())
      BACKEND_REQ(get_classy_cosmo_object,      (class_tag),  pybind11::object, ())
      FORCE_SAME_BACKEND(mplike_tag)
      FORCE_SAME_BACKEND(class_tag)
      #undef FUNCTION
    #undef CAPABILITY

    /// calculates the total lnL from MontePython
    #define CAPABILITY MP_Combined_LogLike
      START_CAPABILITY
      #define FUNCTION compute_MP_combined_LogLike
      START_FUNCTION(double)
      DEPENDENCY(MP_LogLikes, map_str_dbl)
      #undef FUNCTION
    #undef CAPABILITY
   
    /// retrieves the correlation coefficients and the LogLike not taking 
    /// bao correlations into account from the MP likelihood "bao_correlations"
    #define CAPABILITY bao_like_correlation
      START_CAPABILITY
      #define FUNCTION get_bao_like_correlation
      START_FUNCTION(map_str_dbl)
      DEPENDENCY(MP_LogLikes, map_str_dbl)
      DEPENDENCY(MP_objects, MPLike_objects_container)
      #undef FUNCTION
    #undef CAPABILITY

  #endif

#undef MODULE
#endif /* defined __CosmoBit_rollcall_hpp__ */<|MERGE_RESOLUTION|>--- conflicted
+++ resolved
@@ -133,7 +133,6 @@
 
   // ------------------------
 
-<<<<<<< HEAD
   #ifdef HAVE_PYBIND11
 
     // capabilities related to setting input options for CLASS
@@ -232,93 +231,6 @@
       DEPENDENCY(N_ur, double)
       #undef FUNCTION
     #undef CAPABILITY
-=======
-  // capabilities related to setting input options for CLASS
-  // (cosmo parameters, temperature and number of ultra-relativistic species Nur)
-
-  /// gather all CLASS input parameters, i.e.
-  /// - cosmological parameters (H0, Omega_b, Omega_cmd, tau_reio)
-  /// - primordial parameters (YHe, primordial power spectrum) from classy_primordial_input
-  /// - neutrino mass, ultra-relativistic species and ncdm related parameters from classy_NuMasses_Nur_input
-  /// - energy injection related parameters (if needed) from classy_parameters_EnergyInjection
-  /// - CLASS settings from MontePython likelihoods from classy_MPLike_input
-  /// - CLASS settings passed as yaml file options to the capability classy_input_params
-  /// consistency checks when combining all these different inputs are performed.
-  #define CAPABILITY classy_input_params
-  START_CAPABILITY
-    #define FUNCTION set_classy_input_params
-    START_FUNCTION(Classy_input)
-    ALLOW_MODELS(LCDM,LCDM_theta)
-    DEPENDENCY(classy_MPLike_input, pybind11::dict)
-    DEPENDENCY(classy_NuMasses_Nur_input, pybind11::dict)
-    DEPENDENCY(classy_primordial_input, pybind11::dict)
-    MODEL_CONDITIONAL_DEPENDENCY(classy_parameters_EnergyInjection, pybind11::dict, AnnihilatingDM_general, DecayingDM_general)
-    MODEL_CONDITIONAL_DEPENDENCY(classy_PlanckLike_input, pybind11::dict, cosmo_nuisance_Planck_lite,cosmo_nuisance_Planck_TTTEEE,cosmo_nuisance_Planck_TT)
-    #undef FUNCTION
-  #undef CAPABILITY
-
-  // initialise CLASS either with the run options needed by
-  // MontePython Likelihoods (t modes, Pk at specific z,..), or not.
-  #define CAPABILITY classy_MPLike_input
-  START_CAPABILITY
-    #define FUNCTION set_classy_input_with_MPLike
-    START_FUNCTION(pybind11::dict)
-    DEPENDENCY(MP_objects, MPLike_objects_container)
-    #undef FUNCTION
-
-    #define FUNCTION set_classy_input_no_MPLike
-    START_FUNCTION(pybind11::dict)
-    #undef FUNCTION
-  #undef CAPABILITY
-
-  // set primordial CLASS input parameters
-  #define CAPABILITY classy_primordial_input
-  START_CAPABILITY
-    // primordial helium abundance,YHe & *external* full shape of primordial power spectrum
-    // (array with scalar & tensor perturb as function of k + pivot scale)
-    #define FUNCTION set_classy_parameters_primordial_ps
-    START_FUNCTION(pybind11::dict)
-    DEPENDENCY(primordial_power_spectrum, Primordial_ps)
-    DEPENDENCY(helium_abundance, double)
-    DEPENDENCY(k_pivot, double)
-    #undef FUNCTION
-
-    // primordial helium abundance,YHe & *parametrised* primordial power spectrum
-    // parameters (A_s,n_s,r + pivot scale)
-    #define FUNCTION set_classy_parameters_parametrised_ps
-    START_FUNCTION(pybind11::dict)
-    ALLOW_MODELS(PowerLaw_ps)
-    DEPENDENCY(helium_abundance, double)
-    DEPENDENCY(k_pivot, double)
-    #undef FUNCTION
-  #undef CAPABILITY
-
-  /// set extra CLASS parameters for energy injection -- different functions for
-  /// decaying and annihilating DM models
-  #define CAPABILITY classy_parameters_EnergyInjection
-  START_CAPABILITY
-    #define FUNCTION set_classy_parameters_EnergyInjection_AnnihilatingDM
-    START_FUNCTION(pybind11::dict)
-    ALLOW_MODELS(AnnihilatingDM_general)
-    DEPENDENCY(energy_injection_efficiency, DarkAges::Energy_injection_efficiency_table)
-    #undef FUNCTION
-
-    #define FUNCTION set_classy_parameters_EnergyInjection_DecayingDM
-    START_FUNCTION(pybind11::dict)
-    ALLOW_MODELS(DecayingDM_general)
-    DEPENDENCY(energy_injection_efficiency, DarkAges::Energy_injection_efficiency_table)
-    #undef FUNCTION
-  #undef CAPABILITY
-
-  /// set extra parameters for CLASS run if Planck CMB likelihoods are included
-  #define CAPABILITY classy_PlanckLike_input
-  START_CAPABILITY
-    #define FUNCTION set_classy_PlanckLike_input
-    START_FUNCTION(pybind11::dict)
-    BACKEND_REQ(plc_required_Cl,(),void,(int&,bool&,bool&))
-    #undef FUNCTION
-  #undef CAPABILITY
->>>>>>> 2d7099b7
 
   #endif
 
@@ -846,7 +758,6 @@
     /// pass current values of nuisance parameters to MP
     #define CAPABILITY parameter_dict_for_MPLike
     START_CAPABILITY
-<<<<<<< HEAD
       // allow all possible nuisance parameter models here
       #define FUNCTION set_parameter_dict_for_MPLike
       START_FUNCTION(pybind11::dict)
@@ -869,17 +780,6 @@
     /// creates the MontePython data and likelihood objects, determining which experiments
     /// are in use in the process
     #define CAPABILITY MP_objects
-=======
-    #define FUNCTION compute_MP_combined_LogLike
-    START_FUNCTION(double)
-    DEPENDENCY(MP_LogLikes, map_str_dbl)
-    #undef FUNCTION
-  #undef CAPABILITY
-
-  /// retrieves the correlation coefficients and the LogLike not taking
-  /// bao correlations into account from the MP likelihood "bao_correlations"
-  #define CAPABILITY bao_like_correlation
->>>>>>> 2d7099b7
     START_CAPABILITY
       #define FUNCTION create_MP_objects
       START_FUNCTION(MPLike_objects_container)
