--- conflicted
+++ resolved
@@ -695,13 +695,9 @@
      #define FUNCTION init_cosmo_args_from_MPLike
       START_FUNCTION(pybind11::dict)
       DEPENDENCY(MP_experiment_names, std::vector<std::string>)
-<<<<<<< HEAD
       BACKEND_REQ(create_likelihood_objects,(libmontepythonlike), map_str_pyobj,    (pybind11::object&, std::vector<std::string>&))
-      BACKEND_REQ(create_data_object,(libmontepythonlike),pybind11::object,(std::vector<std::string>&))
-=======
       BACKEND_REQ(path_to_classy,     (classy),             std::string,      ())
       BACKEND_REQ(create_data_object, (libmontepythonlike), pybind11::object, (std::vector<std::string>&, std::string&))
->>>>>>> af56415a
      #undef FUNCTION
   #undef CAPABILITY
 
@@ -756,13 +752,8 @@
 
       DEPENDENCY(get_Classy_cosmo_container,CosmoBit::Classy_cosmo_container)
       DEPENDENCY(MP_experiment_names,       std::vector<std::string>)
-<<<<<<< HEAD
       DEPENDENCY(parameter_dict_for_MPLike, pybind11::dict)
-=======
-      //DEPENDENCY(parameter_dict_for_MPLike, pybind11::dict&)
-
       BACKEND_REQ(path_to_classy,           (classy),             std::string,      ())
->>>>>>> af56415a
       BACKEND_REQ(classy_compute,           (classy),             void,             (CosmoBit::Classy_cosmo_container&))
       BACKEND_REQ(create_likelihood_objects,(libmontepythonlike), map_str_pyobj,    (pybind11::object&, std::vector<std::string>&))
       BACKEND_REQ(create_data_object,       (libmontepythonlike), pybind11::object, (std::vector<std::string>&, std::string&))
