//   GAMBIT: Global and Modular BSM Inference Tool
//   *********************************************
///  \file
///
///  Rollcall header for the developement
///  version of the CosmoBit module.
///
///  Compile-time registration of available
///  functions and variables from this backend.
///
///  *********************************************
///
///  Authors (add name and date if you modify):
///
///  \author Selim C. Hotinli
///          (selim.hotinli14@imperial.ac.uk)
///  \date 2017 Jul
///  \date 2017 Nov
///
///  \author Patrick Stoecker
///          (stoecker@physik.rwth-aachen.de)
///  \date 2017 Nov
///  \date 2018 Jan,Feb, Mar
///  \date 2019 Jan, Feb, June
///
///  \author Janina Renk
///          (janina.renk@fysik.su.se)
///  \date 2018 Jun
///  \date 2019 Mar
///
///  \author Sanjay Bloor
///          (sanjay.bloor12@imperial.ac.uk)
///  \date 2019 June, Nov
///
///  *********************************************

#ifndef __CosmoBit_rollcall_hpp__
#define __CosmoBit_rollcall_hpp__

#include "gambit/CosmoBit/CosmoBit_types.hpp"

//#include <valarray>

#define MODULE CosmoBit
START_MODULE

  #define CAPABILITY injection_spectrum
  START_CAPABILITY
    #define FUNCTION injection_spectrum_annihilatingDM
    START_FUNCTION(DarkAges::injectionSpectrum)
    ALLOW_MODELS(AnnihilatingDM_general)
    #undef FUNCTION

    #define FUNCTION injection_spectrum_decayingDM
    START_FUNCTION(DarkAges::injectionSpectrum)
    ALLOW_MODELS(DecayingDM_general)
    #undef FUNCTION
  #undef CAPABILITY

  #define CAPABILITY DM_fraction
  START_CAPABILITY
    #define FUNCTION DM_fraction_ALP
    START_FUNCTION(double)
    DEPENDENCY(minimum_fraction,double)
    DEPENDENCY(lifetime,double)
    DEPENDENCY(RD_oh2, double)
    ALLOW_MODEL_DEPENDENCE(GeneralCosmoALP,LCDM)
    MODEL_GROUP(alp,(GeneralCosmoALP))
    MODEL_GROUP(cosmo,(LCDM))
    ALLOW_MODEL_COMBINATION(cosmo,alp)
    #undef FUNCTION
  #undef CAPABILITY

  #define CAPABILITY total_DM_abundance
  START_CAPABILITY
    #define FUNCTION total_DM_abundance_ALP
    START_FUNCTION(double)
    DEPENDENCY(DM_fraction,double)
    ALLOW_MODEL_DEPENDENCE(GeneralCosmoALP,LCDM)
    MODEL_GROUP(alp,(GeneralCosmoALP))
    MODEL_GROUP(cosmo,(LCDM))
    ALLOW_MODEL_COMBINATION(cosmo,alp)
    #undef FUNCTION
  #undef CAPABILITY

  #define CAPABILITY lifetime
  START_CAPABILITY
    #define FUNCTION lifetime_ALP_agg
    START_FUNCTION(double)
    ALLOW_MODELS(GeneralCosmoALP)
    #undef FUNCTION
  #undef CAPABILITY

  #define CAPABILITY minimum_abundance
  START_CAPABILITY
    #define FUNCTION minimum_abundance_ALP
    START_FUNCTION(double)
    ALLOW_MODELS(GeneralCosmoALP)
    #undef FUNCTION
  #undef CAPABILITY

  #define CAPABILITY minimum_fraction
  START_CAPABILITY
    #define FUNCTION minimum_fraction_ALP
    START_FUNCTION(double)
    DEPENDENCY(minimum_abundance,double)
    ALLOW_MODEL_DEPENDENCE(GeneralCosmoALP,LCDM)
    MODEL_GROUP(alp,(GeneralCosmoALP))
    MODEL_GROUP(cosmo,(LCDM))
    ALLOW_MODEL_COMBINATION(cosmo,alp)
    #undef FUNCTION
  #undef CAPABILITY

  #define CAPABILITY energy_injection_efficiency
  START_CAPABILITY
    #define FUNCTION energy_injection_efficiency_func
    START_FUNCTION(DarkAges::fz_table)
    ALLOW_MODELS(AnnihilatingDM_general,DecayingDM_general)
    BACKEND_REQ(DA_efficiency_function, (DarkAges_tag), DarkAges::fz_table,())
    #undef FUNCTION
  #undef CAPABILITY
  
  #define CAPABILITY f_effective
  START_CAPABILITY
    #define FUNCTION f_effective_func
    START_FUNCTION(double)
    ALLOW_MODELS(AnnihilatingDM_general,DecayingDM_general)
    DEPENDENCY(energy_injection_efficiency,DarkAges::fz_table)
    #undef FUNCTION
  #undef CAPABILITY

  #define CAPABILITY Planck_nuisance_prior_loglike
  START_CAPABILITY
    #define FUNCTION compute_Planck_nuisance_prior_loglike
    START_FUNCTION(double)
    ALLOW_MODELS(cosmo_nuisance_Planck_lite,cosmo_nuisance_Planck_TT,cosmo_nuisance_Planck_TTTEEE)
    #undef FUNCTION
  #undef CAPABILITY

  #define CAPABILITY Planck_sz_prior_loglike
  START_CAPABILITY
    #define FUNCTION compute_Planck_sz_prior
    START_FUNCTION(double)
    ALLOW_MODELS(cosmo_nuisance_Planck_TT,cosmo_nuisance_Planck_TTTEEE)
    #undef FUNCTION
  #undef CAPABILITY


  /// capabilities related to setting neutrino masses, 
  /// temperature, ncdm components & number of ultra-relativistic species Nur
  /// ----------------------
  #define CAPABILITY NuMasses_SM
  START_CAPABILITY
    #define FUNCTION set_NuMasses_SM_baseline
    START_FUNCTION(map_str_dbl)
    #undef FUNCTION

    #define FUNCTION set_NuMasses_SM
    START_FUNCTION(map_str_dbl)
    ALLOW_MODELS(StandardModel_SLHA2)
    #undef FUNCTION
  #undef CAPABILITY

  #define CAPABILITY mNu_tot
  START_CAPABILITY
    #define FUNCTION get_mNu_tot
    START_FUNCTION(double)
    DEPENDENCY(NuMasses_SM, map_str_dbl)
    #undef FUNCTION
  #undef CAPABILITY

  #define CAPABILITY N_ur
  START_CAPABILITY
    #define FUNCTION get_N_ur
    START_FUNCTION(double)
    MODEL_CONDITIONAL_DEPENDENCY(etaBBN_rBBN_rCMB_dNurBBN_dNurCMB_parameters,ModelParameters,etaBBN_rBBN_rCMB_dNurBBN_dNurCMB)
    DEPENDENCY(NuMasses_SM, map_str_dbl)
    #undef FUNCTION
  #undef CAPABILITY

  /// ------------------------
  

  #define CAPABILITY k_pivot
  START_CAPABILITY
    #define FUNCTION set_k_pivot
    START_FUNCTION(double)
    #undef FUNCTION
  #undef CAPABILITY  
  

  /// capability providing N_pivot, number of e-fold before the end of inflation. 
  /// If no inflation model is in use this can be set by a yaml file Rule. Otherwise
  /// it is a model parameter
  #define CAPABILITY N_pivot
  START_CAPABILITY

    #define FUNCTION set_N_pivot
    START_FUNCTION(double)
    ALLOW_MODELS(LCDM)
    ALLOW_MODELS(Inflation_SR1quad,Inflation_1quar,Inflation_1mono23,Inflation_1linear,Inflation_1natural,Inflation_smash)
    #undef FUNCTION

  #undef CAPABILITY  

  /// capabilities related to setting input options for CLASS right 
  /// cosmo parameters, temperature and number of ultra-relativistic species Nur
  /// ----------------------
  #define CAPABILITY classy_baseline_params
  START_CAPABILITY
    #define FUNCTION set_classy_baseline_params
    START_FUNCTION(pybind11::dict)
    
    ALLOW_MODELS(LCDM,LCDM_no_primordial)
    //ALLOW_MODELS(LCDM)
    MODEL_CONDITIONAL_DEPENDENCY(classy_parameters_EnergyInjection, pybind11::dict, AnnihilatingDM_general, DecayingDM_general)
    MODEL_CONDITIONAL_DEPENDENCY(classy_PlanckLike_input, pybind11::dict, cosmo_nuisance_Planck_lite,cosmo_nuisance_Planck_TTTEEE,cosmo_nuisance_Planck_TT,plik_dx11dr2_HM_v18_TT)

    DEPENDENCY(Helium_abundance,      std::vector<double>)
    DEPENDENCY(classy_NuMasses_Nur_input, pybind11::dict)
    #undef FUNCTION
  #undef CAPABILITY

    // needed to be able to initialise CLASS either with the runoptions 
    // asked for by MontePython Likelihoods (t modes, Pk at specific z,..) 
    // or without if MontePython is not in use
   #define CAPABILITY classy_final_input
     START_CAPABILITY
     #define FUNCTION set_classy_input_with_MPLike
      START_FUNCTION(CosmoBit::Classy_input)
      DEPENDENCY(cosmo_args_from_MPLike,  pybind11::dict)
      DEPENDENCY(classy_primordial_parameters,   CosmoBit::Classy_input)
     #undef FUNCTION
     #define FUNCTION set_classy_input
      START_FUNCTION(CosmoBit::Classy_input)
      DEPENDENCY(classy_primordial_parameters, CosmoBit::Classy_input)
     #undef FUNCTION
  #undef CAPABILITY

    // set CLASS input parameters for ..
    #define CAPABILITY classy_primordial_parameters
     START_CAPABILITY
    
     // H0, tau_reio, Omega_m, Omega_b plus an external primordial power spectrum
     #define FUNCTION set_classy_parameters_primordial_ps
      START_FUNCTION(CosmoBit::Classy_input)
         //ALLOW_MODELS(LCDM_no_primordial)
         MODEL_GROUP(inflation,(Inflation_SR1quad,Inflation_1quar,Inflation_1mono23,Inflation_1linear,Inflation_1natural))
         MODEL_GROUP(cosmo,(LCDM_no_primordial))
         ALLOW_MODEL_COMBINATION(cosmo,inflation)
         DEPENDENCY(classy_baseline_params, pybind11::dict)
         DEPENDENCY(primordial_power_spectrum, Primordial_ps)
         DEPENDENCY(k_pivot, double)
         DEPENDENCY(N_pivot, double)
     #undef FUNCTION

     // H0, tau_reio, Omega_m, Omega_b plus an external *parametrised* primordial power spectrum
     #define FUNCTION set_classy_parameters_parametrised_ps
      START_FUNCTION(CosmoBit::Classy_input)
         //ALLOW_MODELS(LCDM_no_primordial, LCDM)
         DEPENDENCY(classy_baseline_params, pybind11::dict)
         DEPENDENCY(parametrised_power_spectrum,   Parametrised_ps)
         DEPENDENCY(k_pivot, double)
         DEPENDENCY(N_pivot, double)
     #undef FUNCTION

  #undef CAPABILITY

  // set extra parameters for CLASS run for energy injection by non-standard cosmological models
  #define CAPABILITY classy_parameters_EnergyInjection
     START_CAPABILITY
     #define FUNCTION set_classy_parameters_EnergyInjection_AnnihilatingDM
      START_FUNCTION(pybind11::dict)
      ALLOW_MODELS(AnnihilatingDM_general)
      DEPENDENCY(energy_injection_efficiency, DarkAges::fz_table)
     #undef FUNCTION

     #define FUNCTION set_classy_parameters_EnergyInjection_DecayingDM
      START_FUNCTION(pybind11::dict)
      ALLOW_MODELS(DecayingDM_general)
      DEPENDENCY(energy_injection_efficiency, DarkAges::fz_table)
     #undef FUNCTION
  #undef CAPABILITY

  // set extra parameters for CLASS run if Planck CMB likelihoods are included
  #define CAPABILITY classy_PlanckLike_input
     START_CAPABILITY
     #define FUNCTION set_classy_PlanckLike_input
      START_FUNCTION(pybind11::dict)
      BACKEND_REQ(plc_required_Cl,(plc_tag),void,(int&,bool&,bool&))
      ALLOW_MODELS(cosmo_nuisance_Planck_lite,cosmo_nuisance_Planck_TTTEEE,cosmo_nuisance_Planck_TT)
     #undef FUNCTION
  #undef CAPABILITY

  #define CAPABILITY classy_NuMasses_Nur_input
  START_CAPABILITY
    #define FUNCTION set_classy_NuMasses_Nur_input
    START_FUNCTION(pybind11::dict)
    DEPENDENCY(T_ncdm,            double)
    DEPENDENCY(NuMasses_SM, map_str_dbl)
    DEPENDENCY(N_ur,double)
    #undef FUNCTION
  #undef CAPABILITY

 /// -----------

 /// primodial power spectrum related capabilities (MultiMode)
 ///
  /* MultiModeCode and power spectra */

  // Initialise settings for MultiModeCode
  #define CAPABILITY multimode_input_parameters
    START_CAPABILITY
    #define FUNCTION set_multimode_inputs
      START_FUNCTION(Multimode_inputs)
      DEPENDENCY(k_pivot, double)
      ALLOW_MODELS(Inflation_SR1quad,Inflation_1quar,Inflation_1mono23,Inflation_1linear,Inflation_1natural,Inflation_smash)
    #undef FUNCTION
  #undef CAPABILITY

  // // pass settings to multimode, run it and return the structure containing the results 
  // #define CAPABILITY multimode_results
  //   START_CAPABILITY
  //   #define FUNCTION get_multimode_results
  //     START_FUNCTION(gambit_inflation_observables)
  //     ALLOW_MODELS(Inflation_SR1quad,Inflation_1quar,Inflation_1mono23,Inflation_1linear,Inflation_1natural,Inflation_smash)
  //     DEPENDENCY(multimode_pk_setting,int)
  //     DEPENDENCY(inf_inputs, Multimode_inputs)
  //     BACKEND_REQ(multimodecode_gambit_driver,(modecode_tag), void, (gambit_inflation_observables*,int&,int&,int&,int&,int&,int&,int&,int&,int&,int&,double&,int&,int&,double&,int&,double*,double*,int&,int&,double*,double*,double*,double&,double&,double&,int&,int&,double&,double*,double*,double*,double*,double&,double&))
  //   #undef FUNCTION
  // #undef CAPABILITY 

  #define CAPABILITY parametrised_power_spectrum
    START_CAPABILITY
    
    #define FUNCTION get_multimode_parametrised_ps
      START_FUNCTION(Parametrised_ps)
      //ALLOW_MODELS(Inflation_SR1quad,Inflation_1quar,Inflation_1mono23,Inflation_1linear,Inflation_1natural,Inflation_smash)
      MODEL_GROUP(inflation,(Inflation_SR1quad,Inflation_1quar,Inflation_1mono23,Inflation_1linear,Inflation_1natural))
      MODEL_GROUP(cosmo,(LCDM_no_primordial))
      ALLOW_MODEL_COMBINATION(cosmo,inflation)
      DEPENDENCY(multimode_input_parameters, Multimode_inputs)
<<<<<<< HEAD
      BACKEND_REQ(multimodecode_parametrised_ps, (), gambit_inflation_observables, (int&  ,int& ,  int& , int& , double* , double* ,double* , double&, double&, double&, int&  ))
=======
      BACKEND_REQ(multimodecode_parametrised_ps, (), gambit_inflation_observables,
                  (int&,int&,int&,int&,double*,double*,double*,double&,double&,double&,int&))
>>>>>>> 71fd2d1e
    #undef FUNCTION

    #define FUNCTION get_parametrised_ps_LCDM
      START_FUNCTION(Parametrised_ps)
      ALLOW_MODELS(LCDM)
    #undef FUNCTION
    
    #define FUNCTION get_parametrised_ps_SMASH
      START_FUNCTION(Parametrised_ps)
      ALLOW_MODELS(Inflation_smash)
    #undef FUNCTION

  #undef CAPABILITY 

  #define CAPABILITY print_parametrised_ps
    START_CAPABILITY
    #define FUNCTION print_parametrised_ps
      START_FUNCTION(map_str_dbl)
      DEPENDENCY(parametrised_power_spectrum,   Parametrised_ps)
    #undef FUNCTION
  #undef CAPABILITY 

  // pass settings to multimode, run it and return the structure containing the results 
  #define CAPABILITY primordial_power_spectrum
    START_CAPABILITY

    #define FUNCTION get_multimode_primordial_ps
      START_FUNCTION(Primordial_ps)
      //ALLOW_MODELS(LCDM_no_primordial) // todo check models...
      ALLOW_MODELS(Inflation_SR1quad,Inflation_1quar,Inflation_1mono23,Inflation_1linear,Inflation_1natural,Inflation_smash)
      DEPENDENCY(multimode_input_parameters, Multimode_inputs)
      BACKEND_REQ(multimodecode_primordial_ps, (), gambit_inflation_observables,
                  (int&,int&,int&,int&,double*,double*,double*,double&,double&,double&,int&,double&,double&,int&))
    #undef FUNCTION

    /*
    #define FUNCTION get_LCDM_primordial_ps
    START_FUNCTION(Primordial_ps)
    ALLOW_MODELS(LCDM)
    #undef FUNCTION
    */

    /*
    #define FUNCTION get_SMASH_primordial_ps
    START_FUNCTION(Primordial_ps)
    ALLOW_MODELS(Inflation_smash)
    #undef FUNCTION
    */

  #undef CAPABILITY

  #define CAPABILITY unlensed_Cl_TT
  START_CAPABILITY
    #define FUNCTION class_get_unlensed_Cl_TT
    START_FUNCTION(std::vector<double>)
    BACKEND_REQ(class_get_unlensed_cl,(class_tag),std::vector<double>, (str))
    FORCE_SAME_BACKEND(class_tag)
    #undef FUNCTION
  #undef CAPABILITY

  #define CAPABILITY unlensed_Cl_TE
  START_CAPABILITY
    #define FUNCTION class_get_unlensed_Cl_TE
    START_FUNCTION(std::vector<double>)
    BACKEND_REQ(class_get_unlensed_cl,(class_tag),std::vector<double>, (str))
    FORCE_SAME_BACKEND(class_tag)
    #undef FUNCTION
  #undef CAPABILITY

  #define CAPABILITY unlensed_Cl_EE
  START_CAPABILITY
    #define FUNCTION class_get_unlensed_Cl_EE
    START_FUNCTION(std::vector<double>)
    BACKEND_REQ(class_get_unlensed_cl,(class_tag),std::vector<double>, (str))
    FORCE_SAME_BACKEND(class_tag)
    #undef FUNCTION
  #undef CAPABILITY

  #define CAPABILITY unlensed_Cl_BB
  START_CAPABILITY
    #define FUNCTION class_get_unlensed_Cl_BB
    START_FUNCTION(std::vector<double>)
    BACKEND_REQ(class_get_unlensed_cl,(class_tag),std::vector<double>, (str))
    FORCE_SAME_BACKEND(class_tag)
    #undef FUNCTION
  #undef CAPABILITY

  #define CAPABILITY unlensed_Cl_PhiPhi
  START_CAPABILITY
    #define FUNCTION class_get_unlensed_Cl_PhiPhi
    START_FUNCTION(std::vector<double>)
    BACKEND_REQ(class_get_unlensed_cl,(class_tag),std::vector<double>, (str))
    FORCE_SAME_BACKEND(class_tag)
    #undef FUNCTION
  #undef CAPABILITY

  #define CAPABILITY lensed_Cl_TT
  START_CAPABILITY
    #define FUNCTION class_get_lensed_Cl_TT
    START_FUNCTION(std::vector<double>)
    BACKEND_REQ(class_get_lensed_cl,(class_tag),std::vector<double>, (str))
    FORCE_SAME_BACKEND(class_tag)
    #undef FUNCTION
  #undef CAPABILITY

  #define CAPABILITY lensed_Cl_TE
  START_CAPABILITY
    #define FUNCTION class_get_lensed_Cl_TE
    START_FUNCTION(std::vector<double>)
    BACKEND_REQ(class_get_lensed_cl,(class_tag),std::vector<double>, (str))
    FORCE_SAME_BACKEND(class_tag)
    #undef FUNCTION
  #undef CAPABILITY

  #define CAPABILITY lensed_Cl_EE
  START_CAPABILITY
    #define FUNCTION class_get_lensed_Cl_EE
    START_FUNCTION(std::vector<double>)
    BACKEND_REQ(class_get_lensed_cl,(class_tag),std::vector<double>, (str))
    FORCE_SAME_BACKEND(class_tag)
    #undef FUNCTION
  #undef CAPABILITY

  #define CAPABILITY lensed_Cl_BB
  START_CAPABILITY
    #define FUNCTION class_get_lensed_Cl_BB
    START_FUNCTION(std::vector<double>)
    BACKEND_REQ(class_get_lensed_cl,(class_tag),std::vector<double>, (str))
    FORCE_SAME_BACKEND(class_tag)
    #undef FUNCTION
  #undef CAPABILITY

  #define CAPABILITY lensed_Cl_PhiPhi
  START_CAPABILITY
    #define FUNCTION class_get_lensed_Cl_PhiPhi
    START_FUNCTION(std::vector<double>)
    BACKEND_REQ(class_get_lensed_cl,(class_tag),std::vector<double>, (str))
    FORCE_SAME_BACKEND(class_tag)
    #undef FUNCTION
  #undef CAPABILITY

  #define CAPABILITY Planck_lowl_loglike
  START_CAPABILITY
    #define FUNCTION function_Planck_lowl_TT_2015_loglike
    START_FUNCTION(double)
    DEPENDENCY(lensed_Cl_TT,std::vector<double>)
    ALLOW_MODELS(LCDM)
    ALLOW_MODELS(cosmo_nuisance_Planck_TTTEEE,cosmo_nuisance_Planck_TT,cosmo_nuisance_Planck_lite)
    BACKEND_REQ(plc_loglike_lowl_TT_2015,(),double,(double*))
    #undef FUNCTION

    #define FUNCTION function_Planck_lowl_TEB_2015_loglike
    START_FUNCTION(double)
    DEPENDENCY(lensed_Cl_TT,std::vector<double>)
    DEPENDENCY(lensed_Cl_TE,std::vector<double>)
    DEPENDENCY(lensed_Cl_EE,std::vector<double>)
    DEPENDENCY(lensed_Cl_BB,std::vector<double>)
    ALLOW_MODELS(LCDM)
    ALLOW_MODELS(cosmo_nuisance_Planck_TTTEEE,cosmo_nuisance_Planck_TT,cosmo_nuisance_Planck_lite)
    BACKEND_REQ(plc_loglike_lowl_TEB_2015,(),double,(double*))
    #undef FUNCTION

    #define FUNCTION function_Planck_lowl_TT_2018_loglike
    START_FUNCTION(double)
    DEPENDENCY(lensed_Cl_TT,std::vector<double>)
    ALLOW_MODELS(LCDM)
    ALLOW_MODELS(cosmo_nuisance_Planck_TTTEEE,cosmo_nuisance_Planck_TT,cosmo_nuisance_Planck_lite)
    BACKEND_REQ(plc_loglike_lowl_TT_2018,(),double,(double*))
    #undef FUNCTION

    #define FUNCTION function_Planck_lowl_EE_2018_loglike
    START_FUNCTION(double)
    DEPENDENCY(lensed_Cl_EE,std::vector<double>)
    ALLOW_MODELS(LCDM)
    ALLOW_MODELS(cosmo_nuisance_Planck_TTTEEE,cosmo_nuisance_Planck_TT,cosmo_nuisance_Planck_lite)
    BACKEND_REQ(plc_loglike_lowl_EE_2018,(),double,(double*))
    #undef FUNCTION

    #define FUNCTION function_Planck_lowl_TTEE_2018_loglike
    START_FUNCTION(double)
    DEPENDENCY(lensed_Cl_TT,std::vector<double>)
    DEPENDENCY(lensed_Cl_EE,std::vector<double>)
    ALLOW_MODELS(LCDM)
    ALLOW_MODELS(cosmo_nuisance_Planck_TTTEEE,cosmo_nuisance_Planck_TT,cosmo_nuisance_Planck_lite)
    BACKEND_REQ(plc_loglike_lowl_TT_2018,(plc_tag),double,(double*))
    BACKEND_REQ(plc_loglike_lowl_EE_2018,(plc_tag),double,(double*))
    FORCE_SAME_BACKEND(plc_tag)
    #undef FUNCTION
  #undef CAPABILITY

  #define CAPABILITY Planck_highl_loglike
  START_CAPABILITY
    #define FUNCTION function_Planck_highl_TT_2015_loglike
    START_FUNCTION(double)
    DEPENDENCY(lensed_Cl_TT,std::vector<double>)
    ALLOW_MODELS(LCDM)
    ALLOW_MODELS(cosmo_nuisance_Planck_TT)
    BACKEND_REQ(plc_loglike_highl_TT_2015,(),double,(double*))
    #undef FUNCTION

    #define FUNCTION function_Planck_highl_TT_lite_2015_loglike
    START_FUNCTION(double)
    DEPENDENCY(lensed_Cl_TT,std::vector<double>)
    ALLOW_MODELS(LCDM)
    ALLOW_MODELS(cosmo_nuisance_Planck_lite)
    BACKEND_REQ(plc_loglike_highl_TT_lite_2015,(),double,(double*))
    #undef FUNCTION

    #define FUNCTION function_Planck_highl_TTTEEE_2015_loglike
    START_FUNCTION(double)
    DEPENDENCY(lensed_Cl_TT,std::vector<double>)
    DEPENDENCY(lensed_Cl_TE,std::vector<double>)
    DEPENDENCY(lensed_Cl_EE,std::vector<double>)
    ALLOW_MODELS(LCDM)
    ALLOW_MODELS(cosmo_nuisance_Planck_TTTEEE)
    BACKEND_REQ(plc_loglike_highl_TTTEEE_2015,(),double,(double*))
    #undef FUNCTION

    #define FUNCTION function_Planck_highl_TTTEEE_lite_2015_loglike
    START_FUNCTION(double)
    DEPENDENCY(lensed_Cl_TT,std::vector<double>)
    DEPENDENCY(lensed_Cl_TE,std::vector<double>)
    DEPENDENCY(lensed_Cl_EE,std::vector<double>)
    ALLOW_MODELS(LCDM)
    ALLOW_MODELS(cosmo_nuisance_Planck_lite)
    BACKEND_REQ(plc_loglike_highl_TTTEEE_lite_2015,(),double,(double*))
    #undef FUNCTION

    #define FUNCTION function_Planck_highl_TT_2018_loglike
    START_FUNCTION(double)
    DEPENDENCY(lensed_Cl_TT,std::vector<double>)
    ALLOW_MODELS(LCDM)
    ALLOW_MODELS(cosmo_nuisance_Planck_TT)
    BACKEND_REQ(plc_loglike_highl_TT_2018,(),double,(double*))
    #undef FUNCTION

    #define FUNCTION function_Planck_highl_TT_lite_2018_loglike
    START_FUNCTION(double)
    DEPENDENCY(lensed_Cl_TT,std::vector<double>)
    ALLOW_MODELS(LCDM)
    ALLOW_MODELS(cosmo_nuisance_Planck_lite)
    BACKEND_REQ(plc_loglike_highl_TT_lite_2018,(),double,(double*))
    #undef FUNCTION

    #define FUNCTION function_Planck_highl_TTTEEE_2018_loglike
    START_FUNCTION(double)
    DEPENDENCY(lensed_Cl_TT,std::vector<double>)
    DEPENDENCY(lensed_Cl_TE,std::vector<double>)
    DEPENDENCY(lensed_Cl_EE,std::vector<double>)
    ALLOW_MODELS(LCDM)
    ALLOW_MODELS(cosmo_nuisance_Planck_TTTEEE)
    BACKEND_REQ(plc_loglike_highl_TTTEEE_2018,(),double,(double*))
    #undef FUNCTION

    #define FUNCTION function_Planck_highl_TTTEEE_lite_2018_loglike
    START_FUNCTION(double)
    DEPENDENCY(lensed_Cl_TT,std::vector<double>)
    DEPENDENCY(lensed_Cl_TE,std::vector<double>)
    DEPENDENCY(lensed_Cl_EE,std::vector<double>)
    ALLOW_MODELS(LCDM)
    ALLOW_MODELS(cosmo_nuisance_Planck_lite)
    BACKEND_REQ(plc_loglike_highl_TTTEEE_lite_2018,(),double,(double*))
    #undef FUNCTION
  #undef CAPABILITY

  #define CAPABILITY Planck_lensing_loglike
  START_CAPABILITY
    #define FUNCTION function_Planck_lensing_2015_loglike
    START_FUNCTION(double)
    DEPENDENCY(lensed_Cl_TT,std::vector<double>)
    DEPENDENCY(lensed_Cl_TE,std::vector<double>)
    DEPENDENCY(lensed_Cl_EE,std::vector<double>)
    DEPENDENCY(lensed_Cl_PhiPhi,std::vector<double>)
    ALLOW_MODELS(LCDM)
    ALLOW_MODELS(cosmo_nuisance_Planck_TTTEEE,cosmo_nuisance_Planck_TT,cosmo_nuisance_Planck_lite)
    BACKEND_REQ(plc_loglike_lensing_2015,(),double,(double*))
    #undef FUNCTION

    #define FUNCTION function_Planck_lensing_2018_loglike
    START_FUNCTION(double)
    DEPENDENCY(lensed_Cl_TT,std::vector<double>)
    DEPENDENCY(lensed_Cl_TE,std::vector<double>)
    DEPENDENCY(lensed_Cl_EE,std::vector<double>)
    DEPENDENCY(lensed_Cl_PhiPhi,std::vector<double>)
    ALLOW_MODELS(LCDM)
    ALLOW_MODELS(cosmo_nuisance_Planck_TTTEEE,cosmo_nuisance_Planck_TT,cosmo_nuisance_Planck_lite)
    BACKEND_REQ(plc_loglike_lensing_2018,(),double,(double*))
    #undef FUNCTION

    #define FUNCTION function_Planck_lensing_marged_2018_loglike
    START_FUNCTION(double)
    DEPENDENCY(lensed_Cl_PhiPhi,std::vector<double>)
    ALLOW_MODELS(cosmo_nuisance_Planck_TTTEEE,cosmo_nuisance_Planck_TT,cosmo_nuisance_Planck_lite)
    BACKEND_REQ(plc_loglike_lensing_marged_2018,(),double,(double*))
    #undef FUNCTION
  #undef CAPABILITY
  
  // needed in addition to T_ncdm since T_ncdm of non-SM models 
  // assume a fiducial value to base calculation on 
  #define CAPABILITY T_ncdm_SM 
    START_CAPABILITY
    #define FUNCTION T_ncdm_SM
      START_FUNCTION(double)
      ALLOW_MODELS(LCDM)
    #undef FUNCTION
  #undef CAPABILITY

  #define CAPABILITY T_ncdm
    START_CAPABILITY
    #define FUNCTION set_T_ncdm
      START_FUNCTION(double)
      ALLOW_MODELS(etaBBN_rBBN_rCMB_dNurBBN_dNurCMB)
      DEPENDENCY(T_ncdm_SM,double)
    #undef FUNCTION
    
    // needed again here otherwise dependency resolution won't work
    // for SM and dependencies on T_ncdm
    #define FUNCTION set_T_ncdm_SM
      START_FUNCTION(double)
      DEPENDENCY(T_ncdm_SM, double)
    #undef FUNCTION
  #undef CAPABILITY

  #define CAPABILITY n0_g
    START_CAPABILITY

    #define FUNCTION compute_n0_g
      START_FUNCTION(double)
    #undef FUNCTION

    // #define FUNCTION get_n0_g_classy
    //   START_FUNCTION(double)
    //   DEPENDENCY(get_Classy_cosmo_container, CosmoBit::Classy_cosmo_container)
    // #undef FUNCTION

  #undef CAPABILITY
  
  #define CAPABILITY Omega0_m
    START_CAPABILITY

    #define FUNCTION compute_Omega0_m
      START_FUNCTION(double)
      DEPENDENCY(Omega0_b, double)
      DEPENDENCY(Omega0_cdm, double)
      DEPENDENCY(Omega0_ncdm, double)
    #undef FUNCTION

    #define FUNCTION get_Omega0_m_classy
      START_FUNCTION(double)
      BACKEND_REQ(class_get_Omega0_m,(class_tag),double,())
    #undef FUNCTION

  #undef CAPABILITY

  #define CAPABILITY Omega0_b
    START_CAPABILITY

    #define FUNCTION compute_Omega0_b
      START_FUNCTION(double)
      ALLOW_MODELS(LCDM)
    #undef FUNCTION

  #undef CAPABILITY

  
  #define CAPABILITY Omega0_cdm
    START_CAPABILITY

    #define FUNCTION compute_Omega0_cdm
      START_FUNCTION(double)
      ALLOW_MODELS(LCDM)
    #undef FUNCTION

  #undef CAPABILITY

  #define CAPABILITY Omega0_r
    START_CAPABILITY

    #define FUNCTION compute_Omega0_r
      START_FUNCTION(double)
      DEPENDENCY(Omega0_g, double)
      DEPENDENCY(Omega0_ur, double)
    #undef FUNCTION

    #define FUNCTION get_Omega0_r_classy
      START_FUNCTION(double)
      BACKEND_REQ(class_get_Omega0_r,(class_tag),double,())
    #undef FUNCTION

  #undef CAPABILITY


  #define CAPABILITY Omega0_g
    START_CAPABILITY

    #define FUNCTION compute_Omega0_g
      START_FUNCTION(double)
      ALLOW_MODELS(LCDM)
    #undef FUNCTION

  #undef CAPABILITY
  

  #define CAPABILITY Omega0_ur
    START_CAPABILITY

    #define FUNCTION compute_Omega0_ur
      START_FUNCTION(double)
      DEPENDENCY(Omega0_g, double)
      DEPENDENCY(N_ur, double)
    #undef FUNCTION
  
    #define FUNCTION get_Omega0_ur_classy  
      START_FUNCTION(double)
      BACKEND_REQ(class_get_Omega0_ur,(class_tag),double,())
    #undef FUNCTION

  #undef CAPABILITY


  #define CAPABILITY Omega0_ncdm_tot
    START_CAPABILITY

    #define FUNCTION get_Omega0_ncdm_tot_classy 
      START_FUNCTION(double)
      BACKEND_REQ(class_get_Omega0_ncdm_tot,(class_tag),double,())
    #undef FUNCTION

  #undef CAPABILITY
  

  #define CAPABILITY Omega0_ncdm
    START_CAPABILITY

    #define FUNCTION compute_Omega0_ncdm
      START_FUNCTION(double)
      ALLOW_MODELS(LCDM)
      DEPENDENCY(mNu_tot,double)
    #undef FUNCTION

  #undef CAPABILITY

  #define CAPABILITY eta0
    START_CAPABILITY

    #define FUNCTION calculate_eta0
      START_FUNCTION(double)
      ALLOW_MODELS(LCDM)
    #undef FUNCTION

  #undef CAPABILITY

  #define CAPABILITY rs_drag
  START_CAPABILITY

    #define FUNCTION get_rs_drag_classy
      START_FUNCTION(double)
      BACKEND_REQ(class_get_rs,(class_tag),double,())
    #undef FUNCTION

  #undef CAPABILITY

  /// Good for cross-checks, innit.
  #define CAPABILITY Neff
  START_CAPABILITY

    #define FUNCTION get_Neff_classy
      START_FUNCTION(double)
      BACKEND_REQ(class_get_Neff,(class_tag),double,())
    #undef FUNCTION

  #undef CAPABILITY

/* Is there even a possible distinction between etaCMB and eta0?
  #define CAPABILITY etaCMB
    START_CAPABILITY

    #define FUNCTION calculate_etaCMB_SM // here: eta0 = etaCMB
      START_FUNCTION(double)
      DEPENDENCY(eta0, double)
      ALLOW_MODELS(LCDM_dNeffCMB_dNeffBBN_etaBBN) // To get etaCMB for LCDM_dNeffCMB_dNeffBBN_etaBBN
      ALLOW_MODELS(LCDM_dNeffCMB_dNeffBBN) // Allow for all direct childs of LCDM_dNeffCMB_dNeffBBN_etaBBN. Needed for the translation into LCDM_dNeffCMB_dNeffBBN_etaBBN
      ALLOW_MODELS(LCDM_ExtdNeffCMB_ExtetaBBN)
    #undef FUNCTION

  #undef CAPABILITY
*/

/* This capability lives now in the etaBBN_rBBN_rCMB_dNurBBN_dNurCMB model
   by using the MAP_TO_CAPABILITY macro. It might be celaner to have this definition here.

   #define CAPABILITY etaBBN
     START_CAPABILITY
     #define FUNCTION set_etaBBN // etaBBN is model parameter
       START_FUNCTION(double)
       ALLOW_MODELS(etaBBN_rBBN_rCMB_dNurBBN_dNurCMB) // To get etaCMB for etaBBN_rBBN_rCMB_dNurBBN_dNurCMB
     #undef FUNCTION
   #undef CAPABILITY
*/
  // compute dNeff AND etaBBN for non-standard models
  #define CAPABILITY external_dNeff_etaBBN
    START_CAPABILITY
    #define FUNCTION compute_dNeff_etaBBN_ALP
     START_FUNCTION(map_str_dbl)
     ALLOW_MODELS(GeneralCosmoALP)
     DEPENDENCY(total_DM_abundance, double)
     DEPENDENCY(lifetime, double)
    #undef FUNCTION
  #undef CAPABILITY

  #define CAPABILITY Sigma8
    START_CAPABILITY

    #define FUNCTION get_Sigma8_classy
      START_FUNCTION(double)
      DEPENDENCY(Omega0_m, double)
      BACKEND_REQ(class_get_sigma8,(class_tag),double,())
    #undef FUNCTION

  #undef CAPABILITY

  // AlterBBN related functions & capabilities
  #define CAPABILITY AlterBBN_Input
    START_CAPABILITY
    #define FUNCTION AlterBBN_Input
      START_FUNCTION(map_str_dbl)
      DEPENDENCY(eta0, double)
      MODEL_CONDITIONAL_DEPENDENCY(etaBBN_rBBN_rCMB_dNurBBN_dNurCMB_parameters,ModelParameters,etaBBN_rBBN_rCMB_dNurBBN_dNurCMB)
    #undef FUNCTION
  #undef CAPABILITY

  #define CAPABILITY Helium_abundance
   START_CAPABILITY
    #define FUNCTION get_Helium_abundance
      START_FUNCTION(std::vector<double>)
      DEPENDENCY(BBN_abundances, CosmoBit::BBN_container)
    #undef FUNCTION
  #undef CAPABILITY

  #define CAPABILITY Deuterium_abundance
   START_CAPABILITY
    #define FUNCTION get_Deuterium_abundance
      START_FUNCTION(std::vector<double>)
      DEPENDENCY(BBN_abundances, CosmoBit::BBN_container)
    #undef FUNCTION
  #undef CAPABILITY

  #define CAPABILITY Helium3_abundance
   START_CAPABILITY
    #define FUNCTION get_Helium3_abundance
      START_FUNCTION(std::vector<double>)
      DEPENDENCY(BBN_abundances, CosmoBit::BBN_container)
    #undef FUNCTION
  #undef CAPABILITY

  #define CAPABILITY Lithium7_abundance
   START_CAPABILITY
    #define FUNCTION get_Lithium7_abundance
      START_FUNCTION(std::vector<double>)
      DEPENDENCY(BBN_abundances, CosmoBit::BBN_container)
    #undef FUNCTION
  #undef CAPABILITY

  #define CAPABILITY Beryllium7_abundance
   START_CAPABILITY
    #define FUNCTION get_Beryllium7_abundance
      START_FUNCTION(std::vector<double>)
      DEPENDENCY(BBN_abundances, CosmoBit::BBN_container)
    #undef FUNCTION
  #undef CAPABILITY

  #define CAPABILITY BBN_abundances
  START_CAPABILITY
    #define FUNCTION compute_BBN_abundances
      START_FUNCTION(CosmoBit::BBN_container)
      DEPENDENCY(AlterBBN_Input, map_str_dbl)
      BACKEND_REQ(call_nucl_err, (libbbn), int, (map_str_dbl&,double*,double*))
      BACKEND_REQ(get_NNUC, (libbbn), int, ())
      BACKEND_REQ(get_abund_map_AlterBBN, (libbbn), map_str_int, ())
      BACKEND_OPTION( (AlterBBN), (libbbn) )
    #undef FUNCTION
  #undef CAPABILITY

  #define CAPABILITY BBN_LogLike
    START_CAPABILITY
      #define FUNCTION compute_BBN_LogLike
      START_FUNCTION(double)
      DEPENDENCY(BBN_abundances, CosmoBit::BBN_container)
    #undef FUNCTION
  #undef CAPABILITY

  #define CAPABILITY H0_LogLike
   START_CAPABILITY
    #define FUNCTION compute_H0_LogLike
    START_FUNCTION(double)
    ALLOW_MODELS(LCDM)
    #undef FUNCTION
  #undef CAPABILITY

  #define CAPABILITY sigma8_LogLike
    START_CAPABILITY
    #define FUNCTION compute_sigma8_LogLike
      START_FUNCTION(double)
      DEPENDENCY(Omega0_m, double)
      BACKEND_REQ(class_get_sigma8,(class_tag),double,())
    #undef FUNCTION
  #undef CAPABILITY

  #define CAPABILITY parameter_dict_for_MPLike
     START_CAPABILITY
     #define FUNCTION set_parameter_dict_for_MPLike
      START_FUNCTION(pybind11::dict)
      ALLOW_MODELS(cosmo_nuisance_JLA,cosmo_nuisance_BK14,cosmo_nuisance_CFHTLens_correlation)
      ALLOW_MODELS(cosmo_nuisance_euclid_lensing,cosmo_nuisance_euclid_pk,cosmo_nuisance_ISW)
      ALLOW_MODELS(cosmo_nuisance_kids450_qe_likelihood_public,cosmo_nuisance_ska,cosmo_nuisance_wmap)
      // if you implement new MontePython likelihoods with new nuisance parameters add the name of your new
      // nuisance parameter model (to be defined in Models/include/gambit/Models/models/CosmoNuisanceModels.hpp)
      ALLOW_MODELS(cosmo_nuisance_dummy) 
     #undef FUNCTION
     #define FUNCTION pass_empty_parameter_dict_for_MPLike
       START_FUNCTION(pybind11::dict)
     #undef FUNCTION
  #undef CAPABILITY

  #define CAPABILITY MP_experiment_names
     START_CAPABILITY
     #define FUNCTION set_MP_experiment_names
      START_FUNCTION(map_str_map_str_str)
      BACKEND_REQ(get_MP_available_likelihoods, (libmontepythonlike), std::vector<str>, ())
     #undef FUNCTION
  #undef CAPABILITY

  #define CAPABILITY cosmo_args_from_MPLike
     START_CAPABILITY
     #define FUNCTION init_cosmo_args_from_MPLike
      START_FUNCTION(pybind11::dict)
      DEPENDENCY(MP_experiment_names, map_str_map_str_str)
      DEPENDENCY(parameter_dict_for_MPLike,   pybind11::dict)
      BACKEND_REQ(create_MP_likelihood_objects, (libmontepythonlike), map_str_pyobj,    (pybind11::object&, map_str_str&))
      BACKEND_REQ(create_MP_data_object,        (libmontepythonlike), pybind11::object, (map_str_str&))
     #undef FUNCTION
  #undef CAPABILITY


  /* MontePython */
  
  /// Calculates lnL for each experiment using the experiment names
  #define CAPABILITY calc_MP_LogLikes
    START_CAPABILITY
    #define FUNCTION calc_MP_LogLikes
      START_FUNCTION(CosmoBit::MPLike_result_container) 
      DEPENDENCY(MP_experiment_names,         map_str_map_str_str)
      DEPENDENCY(parameter_dict_for_MPLike,   pybind11::dict)
      BACKEND_REQ(get_classy_cosmo_object,      (class_tag),             pybind11::object,      ())
      BACKEND_REQ(get_MP_loglike,               (libmontepythonlike), double,           (const CosmoBit::MPLike_data_container&, pybind11::object&, std::string&))
      BACKEND_REQ(create_MP_data_object,        (libmontepythonlike), pybind11::object, (map_str_str&))
      BACKEND_REQ(create_MP_likelihood_objects, (libmontepythonlike), map_str_pyobj,    (pybind11::object&, map_str_str&))
    #undef FUNCTION
  #undef CAPABILITY
      
  /// Calculates the total lnL from MontePython 
  /// -> added to total LogLike, used to drive scan
  #define CAPABILITY MP_Combined_LogLike
    START_CAPABILITY
    #define FUNCTION calc_MP_combined_LogLike
      START_FUNCTION(double)
      DEPENDENCY(calc_MP_LogLikes, CosmoBit::MPLike_result_container)
    #undef FUNCTION
  #undef CAPABILITY

  /// Get lnL for each experiment tagged with Likelihood in map from 
  /// experiment name (str) to double -> for printing
  #define CAPABILITY MP_LogLikes
    START_CAPABILITY
    #define FUNCTION get_MP_LogLikes
      START_FUNCTION(map_str_dbl) 
      DEPENDENCY(calc_MP_LogLikes, CosmoBit::MPLike_result_container)
    #undef FUNCTION
  #undef CAPABILITY

  /// Get lnL for each experiment tagged with Observable in map from 
  /// experiment name (str) to double -> for printing
  /// but DOES NOT add them to the lnL used to steer GAMBIT scans!
  #define CAPABILITY MP_Observables
    START_CAPABILITY
    #define FUNCTION get_MP_Observables
      START_FUNCTION(map_str_dbl) 
      DEPENDENCY(calc_MP_LogLikes, CosmoBit::MPLike_result_container)
    #undef FUNCTION
  #undef CAPABILITY

#undef MODULE

#endif /* defined __CosmoBit_rollcall_hpp__ */<|MERGE_RESOLUTION|>--- conflicted
+++ resolved
@@ -340,12 +340,8 @@
       MODEL_GROUP(cosmo,(LCDM_no_primordial))
       ALLOW_MODEL_COMBINATION(cosmo,inflation)
       DEPENDENCY(multimode_input_parameters, Multimode_inputs)
-<<<<<<< HEAD
-      BACKEND_REQ(multimodecode_parametrised_ps, (), gambit_inflation_observables, (int&  ,int& ,  int& , int& , double* , double* ,double* , double&, double&, double&, int&  ))
-=======
       BACKEND_REQ(multimodecode_parametrised_ps, (), gambit_inflation_observables,
                   (int&,int&,int&,int&,double*,double*,double*,double&,double&,double&,int&))
->>>>>>> 71fd2d1e
     #undef FUNCTION
 
     #define FUNCTION get_parametrised_ps_LCDM
