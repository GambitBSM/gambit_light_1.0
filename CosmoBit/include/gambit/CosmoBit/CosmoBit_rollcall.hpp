//   GAMBIT: Global and Modular BSM Inference Tool
//   *********************************************
///  \file
///
///  Rollcall header for the CosmoBit module.
///
///  Compile-time registration of available
///  functions and variables from this backend.
///
///  *********************************************
///
///  Authors (add name and date if you modify):
///
///  \author Selim C. Hotinli
///          (selim.hotinli14@imperial.ac.uk)
///  \date 2017 Jul
///  \date 2017 Nov
///
///  \author Patrick Stoecker
///          (stoecker@physik.rwth-aachen.de)
///  \date 2017 Nov
///  \date 2018 Jan,Feb, Mar
///  \date 2019 Jan, Feb, June
<<<<<<< HEAD
///  \date 2020 Nov
///  \date 2021 Jan, Mar, Apr
=======
///  \date 2021 Mar
>>>>>>> e0b45de9
///
///  \author Janina Renk
///          (janina.renk@fysik.su.se)
///  \date 2018 Jun
///  \date 2019 Mar
///  \date 2020 Jun
///
///  \author Sanjay Bloor
///          (sanjay.bloor12@imperial.ac.uk)
///  \date 2019 June, Nov
///
///  \author Will Handley
///          (wh260@cam.ac.uk)
///  \date 2020 Mar
///
///  \author Sebastian Hoof
///          (hoof@uni-goettingen.de)
///  \date 2020 Mar
///
///  \author Pat Scott
///          (pat.scott@uq.edu.au)
///  \date 2018 Mar
///  \date 2019 Jul
///  \date 2020 Apr
///
///  \author Tomas Gonzalo
///          (tomas.gonzalo@monash.edu)
///  \date 2020 Sep
///
///  \author Anna Liang
///          (a.liang1@uqconnect.edu.au)
///  \date 2021 Aug
///
///  *********************************************

#ifndef __CosmoBit_rollcall_hpp__
#define __CosmoBit_rollcall_hpp__

#include "gambit/CosmoBit/CosmoBit_types.hpp"


#define MODULE CosmoBit
#define REFERENCE GAMBITCosmologyWorkgroup:2020htv
START_MODULE

  /// fraction of the abundance of the dark matter candidate in question
  /// (mostly a decaying component) contributing to the total DM abundance.
  #define CAPABILITY DM_fraction
  START_CAPABILITY
    #define FUNCTION DM_fraction_ALP
    START_FUNCTION(double)
    DEPENDENCY(minimum_fraction,double)
    DEPENDENCY(lifetime,double)
    DEPENDENCY(RD_oh2, double)
    ALLOW_MODEL_DEPENDENCE(LCDM, LCDM_theta, LCDM_zreio, GeneralCosmoALP)
    MODEL_GROUP(lcdm_model, (LCDM, LCDM_theta, LCDM_zreio))
    MODEL_GROUP(alp_model, (GeneralCosmoALP))
    ALLOW_MODEL_COMBINATION(lcdm_model, alp_model)
    #undef FUNCTION
  #undef CAPABILITY

  /// total abundance of axion-like particles, produced either by misalignment or freeze-in
  #define CAPABILITY total_DM_abundance
  START_CAPABILITY
    #define FUNCTION total_DM_abundance_ALP
    START_FUNCTION(double)
    DEPENDENCY(DM_fraction,double)
    ALLOW_MODEL_DEPENDENCE(LCDM, LCDM_theta, LCDM_zreio, GeneralCosmoALP)
    MODEL_GROUP(lcdm_model, (LCDM, LCDM_theta, LCDM_zreio))
    MODEL_GROUP(alp_model, (GeneralCosmoALP))
    ALLOW_MODEL_COMBINATION(lcdm_model, alp_model)
    #undef FUNCTION
  #undef CAPABILITY

  /// lifetime of the decaying dark matter component (in s)
  #define CAPABILITY lifetime
  START_CAPABILITY
    #define FUNCTION lifetime_ALP_agg
    START_FUNCTION(double)
    ALLOW_MODELS(GeneralCosmoALP)
    #undef FUNCTION
  #undef CAPABILITY

  /// minimal Freeze-in abundance of axion-like particles, produced via Primakoff processes
  #define CAPABILITY minimum_abundance
  START_CAPABILITY
    #define FUNCTION minimum_abundance_ALP
    START_FUNCTION(double)
    ALLOW_MODELS(GeneralCosmoALP)
    #undef FUNCTION
  #undef CAPABILITY

  /// the fraction of the minimal freeze-in abundance of axion-like particles,
  /// produced via Primakoff processes, to the total abundance of dark matter
  #define CAPABILITY minimum_fraction
  START_CAPABILITY
    #define FUNCTION minimum_fraction_ALP
    START_FUNCTION(double)
    DEPENDENCY(minimum_abundance,double)
    ALLOW_MODEL_DEPENDENCE(LCDM, LCDM_theta, LCDM_zreio, GeneralCosmoALP)
    MODEL_GROUP(lcdm_model, (LCDM, LCDM_theta, LCDM_zreio))
    MODEL_GROUP(alp_model, (GeneralCosmoALP))
    ALLOW_MODEL_COMBINATION(lcdm_model, alp_model)
    #undef FUNCTION
  #undef CAPABILITY

  /// compute the values for etaBBN_rBBN_rCMB_dNurBBN_dNurCMB
  /// for non standard models (e.g. GeneralCosmoALP)
  #define CAPABILITY external_dNeff_etaBBN
  START_CAPABILITY
    #define FUNCTION compute_dNeff_etaBBN_ALP
    START_FUNCTION(map_str_dbl)
    ALLOW_JOINT_MODEL(GeneralCosmoALP,rBBN_dNurBBN)
    DEPENDENCY(total_DM_abundance, double)
    DEPENDENCY(lifetime, double)
    #undef FUNCTION
  #undef CAPABILITY

  #define CAPABILITY eta_ratio
  START_CAPABILITY
    #define FUNCTION eta_ratio_ALP
    START_FUNCTION(double)
    ALLOW_MODELS(GeneralCosmoALP)
    DEPENDENCY(external_dNeff_etaBBN, map_str_dbl)
    #undef FUNCTION
  #undef CAPABILITY

  #define CAPABILITY Neff_evolution
  START_CAPABILITY
    #define FUNCTION Neff_evolution_ALP
    START_FUNCTION(map_str_dbl)
    ALLOW_MODELS(GeneralCosmoALP)
    DEPENDENCY(external_dNeff_etaBBN, map_str_dbl)
    #undef FUNCTION
  #undef CAPABILITY

  /// get the energy injection efficiency tables
  #define CAPABILITY energy_injection_efficiency
  START_CAPABILITY
    #define FUNCTION energy_injection_efficiency_func
    START_FUNCTION(DarkAges::Energy_injection_efficiency_table)
    ALLOW_MODELS(AnnihilatingDM_general,DecayingDM_general)
    BACKEND_REQ(get_energy_injection_efficiency_table, (), DarkAges::Energy_injection_efficiency_table,())
    #undef FUNCTION
  #undef CAPABILITY

  #define CAPABILITY energy_injection_spectrum
  START_CAPABILITY
    #define FUNCTION energy_injection_spectrum_AnnihilatingDM_mixture
    START_FUNCTION(DarkAges::Energy_injection_spectrum)
    ALLOW_MODELS(AnnihilatingDM_mixture)
    #undef FUNCTION

    #define FUNCTION energy_injection_spectrum_DecayingDM_mixture
    START_FUNCTION(DarkAges::Energy_injection_spectrum)
    ALLOW_MODELS(DecayingDM_mixture)
    #undef FUNCTION
  #undef CAPABILITY

  #define CAPABILITY f_eff
  START_CAPABILITY
    // Calculate f_eff by convolution with weighting functions
    #define FUNCTION f_eff_weighted
    START_FUNCTION(double)
    ALLOW_MODELS(AnnihilatingDM_general) // Weighting function only known for s-wave annihilation
    DEPENDENCY(energy_injection_efficiency, DarkAges::Energy_injection_efficiency_table)
    #undef FUNCTION

    // Calculate f_eff by taking f_eff(z) at given z
    #define FUNCTION f_eff_at_z
    START_FUNCTION(double)
    ALLOW_MODELS(AnnihilatingDM_general,DecayingDM_general)
    DEPENDENCY(energy_injection_efficiency, DarkAges::Energy_injection_efficiency_table)
    #undef FUNCTION

    // Set f_eff to a constant that the user can choose
    #define FUNCTION f_eff_constant
    START_FUNCTION(double)
<<<<<<< HEAD
    ALLOW_MODELS(AnnihilatingDM_general,DecayingDM_general)
=======
>>>>>>> e0b45de9
    #undef FUNCTION
  #undef CAPABILITY

  #define CAPABILITY p_ann
  START_CAPABILITY
    #define FUNCTION p_ann
    START_FUNCTION(double)
    ALLOW_MODELS(AnnihilatingDM_general)
    DEPENDENCY(f_eff, double)
    #undef FUNCTION
  #undef CAPABILITY

<<<<<<< HEAD
=======
  // Profiled likelihood on p_ann = f_eff * f^2 * <sv> / m
  #define CAPABILITY lnL_p_ann
  START_CAPABILITY
    #define FUNCTION lnL_p_ann_P18_TTTEEE_lowE_lensing_BAO
    START_FUNCTION(double)
    DEPENDENCY(p_ann, double)
    #undef FUNCTION
  #undef CAPABILITY

>>>>>>> e0b45de9
  // ----------------------

  // capabilities related to setting neutrino masses,
  // temperature, ncdm components & number of ultra-relativistic species Nur

  // total mass of neutrinos (in eV)
  #define CAPABILITY mNu_tot
  START_CAPABILITY
    #define FUNCTION get_mNu_tot
    START_FUNCTION(double)
    ALLOW_MODEL(StandardModel_SLHA2)
    #undef FUNCTION
  #undef CAPABILITY

  // SM value of N_eff in the early Universe (3 + corrections from precise decoupling)
  // calculations)
  #define CAPABILITY Neff_SM
  START_CAPABILITY
    #define FUNCTION get_Neff_SM
    START_FUNCTION(double)
    #undef FUNCTION
  #undef CAPABILITY

  // value of N_ur (today) (aka. contribution of massive neutrinos which are still relativistic)
  #define CAPABILITY N_ur
  START_CAPABILITY
    #define FUNCTION get_N_ur
    START_FUNCTION(double)
    ALLOW_MODEL(StandardModel_SLHA2)
    ALLOW_MODEL_DEPENDENCE(etaBBN_rBBN_rCMB_dNurBBN_dNurCMB)
    MODEL_GROUP(group1, StandardModel_SLHA2)
    MODEL_GROUP(gorup2, etaBBN_rBBN_rCMB_dNurBBN_dNurCMB)
    ALLOW_MODEL_COMBINATION(group1, group2)
    DEPENDENCY(Neff_SM, double)
    #undef FUNCTION
  #undef CAPABILITY

  // ------------------------

  // Pivot scale (in Mpc^-1)
  #define CAPABILITY k_pivot
  START_CAPABILITY
    #define FUNCTION set_k_pivot
    START_FUNCTION(double)
    #undef FUNCTION
  #undef CAPABILITY

  // ------------------------

  #ifdef HAVE_PYBIND11

    // capabilities related to setting input options for CLASS
    // (cosmo parameters, temperature and number of ultra-relativistic species Nur)

    /// gather all CLASS input parameters, i.e.
    /// - cosmological parameters (H0, Omega_b, Omega_cmd, tau_reio)
    /// - primordial parameters (YHe, primordial power spectrum) from classy_primordial_input
    /// - neutrino mass, ultra-relativistic species and ncdm related parameters from classy_NuMasses_Nur_input
    /// - energy injection related parameters (if needed) from classy_parameters_EnergyInjection
    /// - CLASS settings from MontePython likelihoods from classy_MPLike_input
    /// - CLASS settings passed as yaml file options to the capability classy_input_params
    /// consistency checks when combining all these different inputs are performed.
    #define CAPABILITY classy_input_params
    START_CAPABILITY
      #define FUNCTION set_classy_input_params
      START_FUNCTION(Classy_input)
      ALLOW_MODELS(LCDM,LCDM_theta,LCDM_zreio)
      DEPENDENCY(classy_MPLike_input, pybind11::dict)
      DEPENDENCY(classy_NuMasses_Nur_input, pybind11::dict)
      DEPENDENCY(classy_primordial_input, pybind11::dict)
      MODEL_CONDITIONAL_DEPENDENCY(classy_parameters_EnergyInjection, pybind11::dict, AnnihilatingDM_general, DecayingDM_general)
      MODEL_CONDITIONAL_DEPENDENCY(classy_PlanckLike_input, pybind11::dict, cosmo_nuisance_Planck_lite,cosmo_nuisance_Planck_TTTEEE,cosmo_nuisance_Planck_TT)
      #undef FUNCTION
    #undef CAPABILITY

    // initialise CLASS either with the run options needed by
    // MontePython Likelihoods (t modes, Pk at specific z,..), or not.
    #define CAPABILITY classy_MPLike_input
    START_CAPABILITY
      #define FUNCTION set_classy_input_with_MPLike
      START_FUNCTION(pybind11::dict)
      DEPENDENCY(MP_objects, MPLike_objects_container)
      #undef FUNCTION

      #define FUNCTION set_classy_input_no_MPLike
      START_FUNCTION(pybind11::dict)
      #undef FUNCTION
    #undef CAPABILITY

    // set primordial CLASS input parameters
    #define CAPABILITY classy_primordial_input
    START_CAPABILITY
      // primordial helium abundance,YHe & *external* full shape of primordial power spectrum
      // (array with scalar & tensor perturb as function of k + pivot scale)
      #define FUNCTION set_classy_parameters_primordial_ps
      START_FUNCTION(pybind11::dict)
      DEPENDENCY(primordial_power_spectrum, Primordial_ps)
      DEPENDENCY(helium_abundance, double)
      DEPENDENCY(k_pivot, double)
      #undef FUNCTION

      // primordial helium abundance,YHe & *parametrised* primordial power spectrum
      // parameters (A_s,n_s,r + pivot scale)
      #define FUNCTION set_classy_parameters_parametrised_ps
      START_FUNCTION(pybind11::dict)
      ALLOW_MODELS(PowerLaw_ps)
      DEPENDENCY(helium_abundance, double)
      DEPENDENCY(k_pivot, double)
      #undef FUNCTION
    #undef CAPABILITY

    /// set extra CLASS parameters for energy injection -- different functions for
    /// decaying and annihilating DM models
    #define CAPABILITY classy_parameters_EnergyInjection
    START_CAPABILITY
      #define FUNCTION set_classy_parameters_EnergyInjection_AnnihilatingDM
      START_FUNCTION(pybind11::dict)
      ALLOW_MODELS(AnnihilatingDM_general)
      DEPENDENCY(energy_injection_efficiency, DarkAges::Energy_injection_efficiency_table)
      #undef FUNCTION

      #define FUNCTION set_classy_parameters_EnergyInjection_AnnihilatingDM_onSpot
      START_FUNCTION(pybind11::dict)
      ALLOW_MODELS(AnnihilatingDM_general)
      DEPENDENCY(f_eff, double)
      #undef FUNCTION

      #define FUNCTION set_classy_parameters_EnergyInjection_DecayingDM
      START_FUNCTION(pybind11::dict)
      ALLOW_MODELS(DecayingDM_general)
      DEPENDENCY(energy_injection_efficiency, DarkAges::Energy_injection_efficiency_table)
      #undef FUNCTION

      #define FUNCTION set_classy_parameters_EnergyInjection_DecayingDM_onSpot
      START_FUNCTION(pybind11::dict)
      ALLOW_MODELS(DecayingDM_general)
      DEPENDENCY(f_eff, double)
      #undef FUNCTION
    #undef CAPABILITY

    // set extra parameters for CLASS run if Planck CMB likelihoods are included
    #define CAPABILITY classy_PlanckLike_input
    START_CAPABILITY
      #define FUNCTION set_classy_PlanckLike_input
      START_FUNCTION(pybind11::dict)
      BACKEND_REQ(plc_required_Cl,(),void,(int&,bool&,bool&))
      #undef FUNCTION
    #undef CAPABILITY

    /// set neutrino mass related CLASS input -- m_ncdm, T_ncdm, N_ur, N_ncdm
    #define CAPABILITY classy_NuMasses_Nur_input
    START_CAPABILITY
      #define FUNCTION set_classy_NuMasses_Nur_input
      START_FUNCTION(pybind11::dict)
      ALLOW_MODEL(StandardModel_SLHA2)
      DEPENDENCY(T_ncdm, double)
      DEPENDENCY(N_ur, double)
      #undef FUNCTION
    #undef CAPABILITY

  #endif

  // -----------

  // Primodial power spectra (MultiModeCode)

  /// initialise settings for MultiModeCode
  #define CAPABILITY multimode_input_parameters
  START_CAPABILITY
    #define FUNCTION set_multimode_inputs
    START_FUNCTION(Multimode_inputs)
    DEPENDENCY(k_pivot, double)
    ALLOW_MODELS(Inflation_InstReh_1mono23, Inflation_InstReh_1linear, Inflation_InstReh_1quadratic, Inflation_InstReh_1quartic, Inflation_InstReh_1natural, Inflation_InstReh_1Starobinsky)
    #undef FUNCTION
  #undef CAPABILITY

  /// use MultiModeCode to compute a non-parametric primordial power spectrum
  #define CAPABILITY primordial_power_spectrum
  START_CAPABILITY
    #define FUNCTION get_multimode_primordial_ps
    START_FUNCTION(Primordial_ps)
    DEPENDENCY(multimode_input_parameters, Multimode_inputs)
    BACKEND_REQ(multimodecode_primordial_ps, (), gambit_inflation_observables,
     (int&,int&,int&,int&,double*,double*,double*,double&,double&,double&,int&,double&,double&,int&,int&,int&,int&,int&))
    #undef FUNCTION
  #undef CAPABILITY

  /// use MultiModeCode to compute a parameterised primordial power spectrum
  #define CAPABILITY PowerLaw_ps_parameters
  START_CAPABILITY
    #define FUNCTION get_multimode_parametrised_ps
    START_FUNCTION(ModelParameters)
    DEPENDENCY(multimode_input_parameters, Multimode_inputs)
    BACKEND_REQ(multimodecode_parametrised_ps, (), gambit_inflation_observables,
     (int&,int&,int&,int&,double*,double*,double*,double&,double&,double&,int&,int&,int&,int&,int&))
    #undef FUNCTION
  #undef CAPABILITY

  // -----------

  // CMB (CLASS / Planck)

  /// get unlensed CMB TT spectrum
  #define CAPABILITY unlensed_Cl_TT
  START_CAPABILITY
    #define FUNCTION class_get_unlensed_Cl_TT
    START_FUNCTION(std::vector<double>)
    BACKEND_REQ(class_get_unlensed_cl,(),std::vector<double>, (str))
    #undef FUNCTION
  #undef CAPABILITY

  /// get lensed CMB TT spectrum
  #define CAPABILITY lensed_Cl_TT
  START_CAPABILITY
    #define FUNCTION class_get_lensed_Cl_TT
    START_FUNCTION(std::vector<double>)
    BACKEND_REQ(class_get_lensed_cl,(),std::vector<double>, (str))
    #undef FUNCTION
  #undef CAPABILITY

  /// get unlensed CMB Temperature-E mode cross-correlation spectrum
  #define CAPABILITY unlensed_Cl_TE
  START_CAPABILITY
    #define FUNCTION class_get_unlensed_Cl_TE
    START_FUNCTION(std::vector<double>)
    BACKEND_REQ(class_get_unlensed_cl,(),std::vector<double>, (str))
    #undef FUNCTION
  #undef CAPABILITY

  /// get lensed CMB Temperature-E mode cross-correlation spectrum
  #define CAPABILITY lensed_Cl_TE
  START_CAPABILITY
    #define FUNCTION class_get_lensed_Cl_TE
    START_FUNCTION(std::vector<double>)
    BACKEND_REQ(class_get_lensed_cl,(),std::vector<double>, (str))
    #undef FUNCTION
  #undef CAPABILITY

  /// get unlensed CMB E mode spectrum
  #define CAPABILITY unlensed_Cl_EE
  START_CAPABILITY
    #define FUNCTION class_get_unlensed_Cl_EE
    START_FUNCTION(std::vector<double>)
    BACKEND_REQ(class_get_unlensed_cl,(),std::vector<double>, (str))
    #undef FUNCTION
  #undef CAPABILITY

  /// get lensed CMB E mode spectrum
  #define CAPABILITY lensed_Cl_EE
  START_CAPABILITY
    #define FUNCTION class_get_lensed_Cl_EE
    START_FUNCTION(std::vector<double>)
    BACKEND_REQ(class_get_lensed_cl,(),std::vector<double>, (str))
    #undef FUNCTION
  #undef CAPABILITY

  /// get unlensed CMB B mode spectrum
  #define CAPABILITY unlensed_Cl_BB
  START_CAPABILITY
    #define FUNCTION class_get_unlensed_Cl_BB
    START_FUNCTION(std::vector<double>)
    BACKEND_REQ(class_get_unlensed_cl,(),std::vector<double>, (str))
    #undef FUNCTION
  #undef CAPABILITY

  /// get lensed CMB B mode spectrum
  #define CAPABILITY lensed_Cl_BB
  START_CAPABILITY
    #define FUNCTION class_get_lensed_Cl_BB
    START_FUNCTION(std::vector<double>)
    BACKEND_REQ(class_get_lensed_cl,(),std::vector<double>, (str))
    #undef FUNCTION
  #undef CAPABILITY

  /// get unlensed CMB lensing spectrum (Cell_phiphi)
  #define CAPABILITY unlensed_Cl_PhiPhi
  START_CAPABILITY
    #define FUNCTION class_get_unlensed_Cl_PhiPhi
    START_FUNCTION(std::vector<double>)
    BACKEND_REQ(class_get_unlensed_cl,(),std::vector<double>, (str))
    #undef FUNCTION
  #undef CAPABILITY

  /// get lensed CMB lensing spectrum (Cell_phiphi)
  #define CAPABILITY lensed_Cl_PhiPhi
  START_CAPABILITY
    #define FUNCTION class_get_lensed_Cl_PhiPhi
    START_FUNCTION(std::vector<double>)
    BACKEND_REQ(class_get_lensed_cl,(),std::vector<double>, (str))
    #undef FUNCTION
  #undef CAPABILITY

  /// compute CMB low ell likelihood from Planck data
  /// functions to use
  /// - TT or TEB or EE or TTEE
  /// - 2018 or 2015 DR
  #define CAPABILITY Planck_lowl_loglike
  START_CAPABILITY
    #define FUNCTION function_Planck_lowl_TT_2015_loglike
    START_FUNCTION(double)
    DEPENDENCY(lensed_Cl_TT,std::vector<double>)
    ALLOW_MODELS(cosmo_nuisance_Planck_TTTEEE,cosmo_nuisance_Planck_TT,cosmo_nuisance_Planck_lite)
    BACKEND_REQ(plc_loglike_lowl_TT_2015,(),double,(double*))
    #undef FUNCTION

    #define FUNCTION function_Planck_lowl_TEB_2015_loglike
    START_FUNCTION(double)
    DEPENDENCY(lensed_Cl_TT,std::vector<double>)
    DEPENDENCY(lensed_Cl_TE,std::vector<double>)
    DEPENDENCY(lensed_Cl_EE,std::vector<double>)
    DEPENDENCY(lensed_Cl_BB,std::vector<double>)
    ALLOW_MODELS(cosmo_nuisance_Planck_TTTEEE,cosmo_nuisance_Planck_TT,cosmo_nuisance_Planck_lite)
    BACKEND_REQ(plc_loglike_lowl_TEB_2015,(),double,(double*))
    #undef FUNCTION

    #define FUNCTION function_Planck_lowl_TT_2018_loglike
    START_FUNCTION(double)
    DEPENDENCY(lensed_Cl_TT,std::vector<double>)
    ALLOW_MODELS(cosmo_nuisance_Planck_TTTEEE,cosmo_nuisance_Planck_TT,cosmo_nuisance_Planck_lite)
    BACKEND_REQ(plc_loglike_lowl_TT_2018,(),double,(double*))
    #undef FUNCTION

    #define FUNCTION function_Planck_lowl_EE_2018_loglike
    START_FUNCTION(double)
    DEPENDENCY(lensed_Cl_EE,std::vector<double>)
    ALLOW_MODELS(cosmo_nuisance_Planck_TTTEEE,cosmo_nuisance_Planck_TT,cosmo_nuisance_Planck_lite)
    BACKEND_REQ(plc_loglike_lowl_EE_2018,(),double,(double*))
    #undef FUNCTION

    #define FUNCTION function_Planck_lowl_TTEE_2018_loglike
    START_FUNCTION(double)
    DEPENDENCY(lensed_Cl_TT,std::vector<double>)
    DEPENDENCY(lensed_Cl_EE,std::vector<double>)
    ALLOW_MODELS(cosmo_nuisance_Planck_TTTEEE,cosmo_nuisance_Planck_TT,cosmo_nuisance_Planck_lite)
    BACKEND_REQ(plc_loglike_lowl_TT_2018,(plc_tag),double,(double*))
    BACKEND_REQ(plc_loglike_lowl_EE_2018,(plc_tag),double,(double*))
    FORCE_SAME_BACKEND(plc_tag)
    #undef FUNCTION
  #undef CAPABILITY

  /// compute CMB high ell likelihood from Planck data
  /// functions to use
  /// - TT or TTTEEE
  /// - 2018 or 2015 DR and
  /// - full (16 for TT 34 for TTTEEE nuisance params) or lite (1 nuisance param)
  #define CAPABILITY Planck_highl_loglike
  START_CAPABILITY
    #define FUNCTION function_Planck_highl_TT_2015_loglike
    START_FUNCTION(double)
    DEPENDENCY(lensed_Cl_TT,std::vector<double>)
    ALLOW_MODELS(cosmo_nuisance_Planck_TT)
    BACKEND_REQ(plc_loglike_highl_TT_2015,(),double,(double*))
    #undef FUNCTION

    #define FUNCTION function_Planck_highl_TT_lite_2015_loglike
    START_FUNCTION(double)
    DEPENDENCY(lensed_Cl_TT,std::vector<double>)
    ALLOW_MODELS(cosmo_nuisance_Planck_lite)
    BACKEND_REQ(plc_loglike_highl_TT_lite_2015,(),double,(double*))
    #undef FUNCTION

    #define FUNCTION function_Planck_highl_TTTEEE_2015_loglike
    START_FUNCTION(double)
    DEPENDENCY(lensed_Cl_TT,std::vector<double>)
    DEPENDENCY(lensed_Cl_TE,std::vector<double>)
    DEPENDENCY(lensed_Cl_EE,std::vector<double>)
    ALLOW_MODELS(cosmo_nuisance_Planck_TTTEEE)
    BACKEND_REQ(plc_loglike_highl_TTTEEE_2015,(),double,(double*))
    #undef FUNCTION

    #define FUNCTION function_Planck_highl_TTTEEE_lite_2015_loglike
    START_FUNCTION(double)
    DEPENDENCY(lensed_Cl_TT,std::vector<double>)
    DEPENDENCY(lensed_Cl_TE,std::vector<double>)
    DEPENDENCY(lensed_Cl_EE,std::vector<double>)
    ALLOW_MODELS(cosmo_nuisance_Planck_lite)
    BACKEND_REQ(plc_loglike_highl_TTTEEE_lite_2015,(),double,(double*))
    #undef FUNCTION

    #define FUNCTION function_Planck_highl_TT_2018_loglike
    START_FUNCTION(double)
    DEPENDENCY(lensed_Cl_TT,std::vector<double>)
    ALLOW_MODELS(cosmo_nuisance_Planck_TT)
    BACKEND_REQ(plc_loglike_highl_TT_2018,(),double,(double*))
    #undef FUNCTION

    #define FUNCTION function_Planck_highl_TT_lite_2018_loglike
    START_FUNCTION(double)
    DEPENDENCY(lensed_Cl_TT,std::vector<double>)
    ALLOW_MODELS(cosmo_nuisance_Planck_lite)
    BACKEND_REQ(plc_loglike_highl_TT_lite_2018,(),double,(double*))
    #undef FUNCTION

    #define FUNCTION function_Planck_highl_TTTEEE_2018_loglike
    START_FUNCTION(double)
    DEPENDENCY(lensed_Cl_TT,std::vector<double>)
    DEPENDENCY(lensed_Cl_TE,std::vector<double>)
    DEPENDENCY(lensed_Cl_EE,std::vector<double>)
    ALLOW_MODELS(cosmo_nuisance_Planck_TTTEEE)
    BACKEND_REQ(plc_loglike_highl_TTTEEE_2018,(),double,(double*))
    #undef FUNCTION

    #define FUNCTION function_Planck_highl_TTTEEE_lite_2018_loglike
    START_FUNCTION(double)
    DEPENDENCY(lensed_Cl_TT,std::vector<double>)
    DEPENDENCY(lensed_Cl_TE,std::vector<double>)
    DEPENDENCY(lensed_Cl_EE,std::vector<double>)
    ALLOW_MODELS(cosmo_nuisance_Planck_lite)
    BACKEND_REQ(plc_loglike_highl_TTTEEE_lite_2018,(),double,(double*))
    #undef FUNCTION
  #undef CAPABILITY

  /// compute CMB lensing likelihood from Planck data
  /// function for 2018 and 2015 DR available
  #define CAPABILITY Planck_lensing_loglike
  START_CAPABILITY
    #define FUNCTION function_Planck_lensing_2015_loglike
    START_FUNCTION(double)
    DEPENDENCY(lensed_Cl_TT,std::vector<double>)
    DEPENDENCY(lensed_Cl_TE,std::vector<double>)
    DEPENDENCY(lensed_Cl_EE,std::vector<double>)
    DEPENDENCY(lensed_Cl_PhiPhi,std::vector<double>)
    ALLOW_MODELS(cosmo_nuisance_Planck_TTTEEE,cosmo_nuisance_Planck_TT,cosmo_nuisance_Planck_lite)
    BACKEND_REQ(plc_loglike_lensing_2015,(),double,(double*))
    #undef FUNCTION

    #define FUNCTION function_Planck_lensing_2018_loglike
    START_FUNCTION(double)
    DEPENDENCY(lensed_Cl_TT,std::vector<double>)
    DEPENDENCY(lensed_Cl_TE,std::vector<double>)
    DEPENDENCY(lensed_Cl_EE,std::vector<double>)
    DEPENDENCY(lensed_Cl_PhiPhi,std::vector<double>)
    ALLOW_MODELS(cosmo_nuisance_Planck_TTTEEE,cosmo_nuisance_Planck_TT,cosmo_nuisance_Planck_lite)
    BACKEND_REQ(plc_loglike_lensing_2018,(),double,(double*))
    #undef FUNCTION

    #define FUNCTION function_Planck_lensing_marged_2018_loglike
    START_FUNCTION(double)
    DEPENDENCY(lensed_Cl_PhiPhi,std::vector<double>)
    ALLOW_MODELS(cosmo_nuisance_Planck_TTTEEE,cosmo_nuisance_Planck_TT,cosmo_nuisance_Planck_lite)
    BACKEND_REQ(plc_loglike_lensing_marged_2018,(),double,(double*))
    #undef FUNCTION
  #undef CAPABILITY

  /// Gaussian priors on the nuisance parameters of the Planck likelihoods
  #define CAPABILITY Planck_nuisance_prior_loglike
  START_CAPABILITY
    #define FUNCTION compute_Planck_nuisance_prior_loglike
    START_FUNCTION(double)
    ALLOW_MODELS(cosmo_nuisance_Planck_lite,cosmo_nuisance_Planck_TT,cosmo_nuisance_Planck_TTTEEE)
    #undef FUNCTION
  #undef CAPABILITY

  /// priors on the tSZ and kSZ amplitudes based on based on SPT and ACT data
  /// cf. Eq. (32) of Aghanim et al. 2015 (arXiv 1507.02704)
  #define CAPABILITY Planck_sz_prior_loglike
  START_CAPABILITY
    #define FUNCTION compute_Planck_sz_prior
    START_FUNCTION(double)
    ALLOW_MODELS(cosmo_nuisance_Planck_TT,cosmo_nuisance_Planck_TTTEEE)
    #undef FUNCTION
  #undef CAPABILITY

 /// temperature of non-cold DM components

  #define CAPABILITY T_ncdm
  START_CAPABILITY

    // needed in addition to T_ncdm, as T_ncdm of non-SM models
    // assume a fiducial value to base calculation on
    #define FUNCTION T_ncdm_SM
    START_FUNCTION(double)
    #undef FUNCTION

    #define FUNCTION T_ncdm
    START_FUNCTION(double)
    ALLOW_MODEL(etaBBN_rBBN_rCMB_dNurBBN_dNurCMB)
    #undef FUNCTION

  #undef CAPABILITY

  /// extract H0 from a classy run if it is not a fundamental parameter
  /// (i.e. for LCDM_theta), as it now becomes derived
  #define CAPABILITY H0
  START_CAPABILITY
    #define FUNCTION get_H0_classy
    START_FUNCTION(double)
    BACKEND_REQ(class_get_H0,(),double,())
    #undef FUNCTION
  #undef CAPABILITY

  /// Get Hubble rate at z in km/s/Mpc
  #define CAPABILITY H_at_z
  START_CAPABILITY
    #define FUNCTION get_H_at_z_classy
    START_FUNCTION(daFunk::Funk)
    BACKEND_REQ(class_get_Hz,(),double,(double))
    #undef FUNCTION
  #undef CAPABILITY

  /// Get time since big bang at z in s
  #define CAPABILITY time_at_z
  START_CAPABILITY
    #define FUNCTION get_time_at_z_classy
    START_FUNCTION(daFunk::Funk)
    BACKEND_REQ(class_get_tz,(),double,(double))
    #undef FUNCTION
  #undef CAPABILITY

  /// Get t(z=0) in s
  #define CAPABILITY age_universe
  START_CAPABILITY
    #define FUNCTION get_age_universe_from_time_at_z
    START_FUNCTION(double)
    DEPENDENCY(time_at_z,daFunk::Funk)
    #undef FUNCTION
  #undef CAPABILITY

  /// number density of photons today
  #define CAPABILITY n0_g
  START_CAPABILITY
    #define FUNCTION compute_n0_g
    START_FUNCTION(double)
    ALLOW_MODELS(LCDM, LCDM_theta, LCDM_zreio)
    #undef FUNCTION
  #undef CAPABILITY

  /// energy density of dark energy today
  #define CAPABILITY Omega0_Lambda
    START_CAPABILITY
    #define FUNCTION get_Omega0_Lambda_classy
      START_FUNCTION(double)
      BACKEND_REQ(class_get_Omega0_Lambda,(class_tag),double,())
    #undef FUNCTION
  #undef CAPABILITY

  /// energy density of all matter components today
  #define CAPABILITY Omega0_m
  START_CAPABILITY
    #define FUNCTION get_Omega0_m_classy
    START_FUNCTION(double)
    BACKEND_REQ(class_get_Omega0_m,(),double,())
    #undef FUNCTION
  #undef CAPABILITY

  /// energy density in baryons today
  #define CAPABILITY Omega0_b
  START_CAPABILITY
    #define FUNCTION compute_Omega0_b
    START_FUNCTION(double)
    ALLOW_MODELS(LCDM, LCDM_theta, LCDM_zreio)
    DEPENDENCY(H0, double)
    #undef FUNCTION
  #undef CAPABILITY

  /// energy density of CDM component today
  #define CAPABILITY Omega0_cdm
  START_CAPABILITY
    #define FUNCTION compute_Omega0_cdm
    START_FUNCTION(double)
    ALLOW_MODELS(LCDM, LCDM_theta, LCDM_zreio)
    DEPENDENCY(H0, double)
    #undef FUNCTION
  #undef CAPABILITY

  /// energy density in radiation today
  #define CAPABILITY Omega0_r
  START_CAPABILITY
    #define FUNCTION get_Omega0_r_classy
    START_FUNCTION(double)
    BACKEND_REQ(class_get_Omega0_r,(),double,())
    #undef FUNCTION
  #undef CAPABILITY

  /// energy density in photons today
  #define CAPABILITY Omega0_g
  START_CAPABILITY
    #define FUNCTION compute_Omega0_g
    START_FUNCTION(double)
    ALLOW_MODELS(LCDM, LCDM_theta, LCDM_zreio)
    DEPENDENCY(H0, double)
    #undef FUNCTION
  #undef CAPABILITY

  /// energy density in ultra-relativistic species today
  #define CAPABILITY Omega0_ur
  START_CAPABILITY
    #define FUNCTION compute_Omega0_ur
    START_FUNCTION(double)
    DEPENDENCY(Omega0_g, double)
    DEPENDENCY(N_ur, double)
    #undef FUNCTION

    #define FUNCTION get_Omega0_ur_classy
    START_FUNCTION(double)
    BACKEND_REQ(class_get_Omega0_ur,(),double,())
    #undef FUNCTION
  #undef CAPABILITY

  /// energy density of non-cold DM components today
  #define CAPABILITY Omega0_ncdm
  START_CAPABILITY
    #define FUNCTION get_Omega0_ncdm_classy
    START_FUNCTION(double)
    BACKEND_REQ(class_get_Omega0_ncdm_tot,(),double,())
    #undef FUNCTION
  #undef CAPABILITY

  /// baryon-to-photon ratio today
  #define CAPABILITY eta0
  START_CAPABILITY
    // calculate eta0 (today) from omega_b and T_cmb
    #define FUNCTION eta0_LCDM
    START_FUNCTION(double)
    ALLOW_MODELS(LCDM, LCDM_theta, LCDM_zreio)
    #undef FUNCTION
  #undef CAPABILITY

  // sound horizon at baryon drag
  #define CAPABILITY rs_drag
  START_CAPABILITY
    #define FUNCTION get_rs_drag_classy
    START_FUNCTION(double)
    BACKEND_REQ(class_get_rs,(),double,())
    #undef FUNCTION
  #undef CAPABILITY

  // optical depth at reionisation
  #define CAPABILITY tau_reio
  START_CAPABILITY
    #define FUNCTION get_tau_reio_classy
    START_FUNCTION(double)
    BACKEND_REQ(class_get_tau_reio,(),double,())
    #undef FUNCTION
  #undef CAPABILITY

  // redshift of reionisation
  #define CAPABILITY z_reio
  START_CAPABILITY
    #define FUNCTION get_z_reio_classy
    START_FUNCTION(double)
    BACKEND_REQ(class_get_z_reio,(),double,())
    #undef FUNCTION
  #undef CAPABILITY

  /// get the value of Neff in the early Universe from CLASS backend
  #define CAPABILITY Neff
  START_CAPABILITY
    #define FUNCTION get_Neff_classy
    START_FUNCTION(double)
    BACKEND_REQ(class_get_Neff,(),double,())
    #undef FUNCTION
  #undef CAPABILITY

  /// returns S8 = sigma8 (Omega0_m/0.3)^0.5
  /// (sigma8:root mean square fluctuations density fluctuations within
  /// spheres of radius 8/h Mpc)
  #define CAPABILITY S8_cosmo
  START_CAPABILITY
    #define FUNCTION get_S8_classy
    START_FUNCTION(double)
    DEPENDENCY(Omega0_m, double)
    BACKEND_REQ(class_get_sigma8,(),double,())
    #undef FUNCTION
  #undef CAPABILITY

  // ----------------------

  // AlterBBN

  /// collect all input options for AlterBBN in form of a string to double map
  #define CAPABILITY AlterBBN_Input
  START_CAPABILITY
    #define FUNCTION AlterBBN_Input
    START_FUNCTION(map_str_dbl)
    ALLOW_MODELS(LCDM, LCDM_theta, LCDM_zreio, etaBBN_rBBN_rCMB_dNurBBN_dNurCMB)
    ALLOW_MODEL_DEPENDENCE(nuclear_params_neutron_lifetime)
    MODEL_GROUP(cosmo,(LCDM, LCDM_theta, LCDM_zreio, etaBBN_rBBN_rCMB_dNurBBN_dNurCMB))
    MODEL_GROUP(neutron,(nuclear_params_neutron_lifetime))
    ALLOW_MODEL_COMBINATION(cosmo,neutron)
    DEPENDENCY(Neff_SM, double)
    MODEL_CONDITIONAL_DEPENDENCY(eta0,double,LCDM,LCDM_theta,LCDM_zreio)
    #undef FUNCTION
  #undef CAPABILITY

  /// compute primordial element abundances (and theoretical errors &
  /// covariances if requested) as predicted from BBN
  #define CAPABILITY BBN_abundances
  START_CAPABILITY
    #define FUNCTION compute_BBN_abundances
    START_FUNCTION(BBN_container)
    DEPENDENCY(AlterBBN_Input, map_str_dbl)
    BACKEND_REQ(call_nucl_err, (alterbbn_tag), int, (map_str_dbl&,double*,double*))
    BACKEND_REQ(get_NNUC, (alterbbn_tag), size_t, ())
    BACKEND_REQ(get_abund_map_AlterBBN, (alterbbn_tag), map_str_int, ())
    FORCE_SAME_BACKEND(alterbbn_tag)
    #undef FUNCTION
  #undef CAPABILITY

  /// compute primordial helium abundance
  #define CAPABILITY helium_abundance
  START_CAPABILITY
    #define FUNCTION extract_helium_abundance
    START_FUNCTION(double)
    DEPENDENCY(BBN_abundances, BBN_container)
    #undef FUNCTION
  #undef CAPABILITY

  /// compute BBN likelihood for chosen isotopes
  /// depending on yaml file settings, theoretical
  /// errors and cross-correlations are included
  #define CAPABILITY BBN_LogLike
  START_CAPABILITY
    #define FUNCTION compute_BBN_LogLike
    START_FUNCTION(double)
    DEPENDENCY(BBN_abundances, BBN_container)
    #undef FUNCTION
  #undef CAPABILITY

  // ----------------------

  #ifdef HAVE_PYBIND11

    // MontePython

    /// pass current values of nuisance parameters to MP
    #define CAPABILITY parameter_dict_for_MPLike
    START_CAPABILITY
      // allow all possible nuisance parameter models here
      #define FUNCTION set_parameter_dict_for_MPLike
      START_FUNCTION(pybind11::dict)
      ALLOW_MODELS(cosmo_nuisance_acbar,cosmo_nuisance_spt,cosmo_nuisance_Lya_abg)
      ALLOW_MODELS(cosmo_nuisance_JLA,cosmo_nuisance_Pantheon,cosmo_nuisance_BK15,cosmo_nuisance_BK14,cosmo_nuisance_BK14priors)
      ALLOW_MODELS(cosmo_nuisance_CFHTLens_correlation,cosmo_nuisance_euclid_lensing,cosmo_nuisance_euclid_pk,cosmo_nuisance_euclid_pk_noShot)
      ALLOW_MODELS(cosmo_nuisance_kids450_qe_likelihood_public,cosmo_nuisance_wmap,cosmo_nuisance_ISW)
      ALLOW_MODELS(cosmo_nuisance_ska1,cosmo_nuisance_ska1_IM_band,cosmo_nuisance_ska1_IM_band_noHI,cosmo_nuisance_ska_lensing)
      ALLOW_MODELS(cosmo_nuisance_ska1_pk,cosmo_nuisance_ska2_pk)
      ALLOW_MODELS(cosmo_nuisance_SpectralDistortions)
      // if you implement new MontePython likelihoods with new nuisance parameters add the name of your new
      // nuisance parameter model (to be defined in Models/include/gambit/Models/models/CosmoNuisanceModels.hpp)
      ALLOW_MODELS(cosmo_nuisance_dummy)
      #undef FUNCTION

      // pass an empty dictionary if no likelihood with nuisance parameters
      // is in use
      #define FUNCTION pass_empty_parameter_dict_for_MPLike
      START_FUNCTION(pybind11::dict)
      #undef FUNCTION
    #undef CAPABILITY

    /// creates the MontePython data and likelihood objects, determining which experiments
    /// are in use in the process
    #define CAPABILITY MP_objects
    START_CAPABILITY
      #define FUNCTION create_MP_objects
      START_FUNCTION(MPLike_objects_container)
      DEPENDENCY(parameter_dict_for_MPLike, pybind11::dict)
      BACKEND_REQ(create_MP_data_object,        (mplike_tag), pybind11::object, (map_str_str&))
      BACKEND_REQ(get_MP_available_likelihoods, (mplike_tag), std::vector<str>, ())
      BACKEND_REQ(create_MP_likelihood_objects, (mplike_tag), map_str_pyobj,    (pybind11::object&, map_str_str&))
      FORCE_SAME_BACKEND(mplike_tag)
      #undef FUNCTION
    #undef CAPABILITY

    /// calculates lnL for individual experiments using MontePython
    #define CAPABILITY MP_LogLikes
    START_CAPABILITY
      #define FUNCTION compute_MP_LogLikes
      START_FUNCTION(map_str_dbl)
      DEPENDENCY(parameter_dict_for_MPLike, pybind11::dict)
      DEPENDENCY(MP_objects, MPLike_objects_container)
      BACKEND_REQ(check_likelihood_classy_combi,(mplike_tag), void,             (str&, str&))
      BACKEND_REQ(get_MP_loglike,               (mplike_tag), double,           (const MPLike_data_container&, pybind11::object&, std::string&))
      BACKEND_REQ(get_classy_backendDir,        (class_tag),  std::string,      ())
      BACKEND_REQ(get_classy_cosmo_object,      (class_tag),  pybind11::object, ())
      FORCE_SAME_BACKEND(mplike_tag)
      FORCE_SAME_BACKEND(class_tag)
      #undef FUNCTION
    #undef CAPABILITY

    /// calculates the total lnL from MontePython
    #define CAPABILITY MP_Combined_LogLike
      START_CAPABILITY
      #define FUNCTION compute_MP_combined_LogLike
      START_FUNCTION(double)
      DEPENDENCY(MP_LogLikes, map_str_dbl)
      #undef FUNCTION
    #undef CAPABILITY

    /// retrieves the correlation coefficients and the LogLike not taking
    /// bao correlations into account from the MP likelihood "bao_correlations"
    #define CAPABILITY bao_like_correlation
      START_CAPABILITY
      #define FUNCTION get_bao_like_correlation
      START_FUNCTION(map_str_dbl)
      DEPENDENCY(MP_LogLikes, map_str_dbl)
      DEPENDENCY(MP_objects, MPLike_objects_container)
      #undef FUNCTION
    #undef CAPABILITY

  #endif

  // --------------------
  // Modified gravity models - symmetron

  // Obtain a value for phi(0) given mass and mu
  #define CAPABILITY phi0_interpolation
  START_CAPABILITY
    #define FUNCTION interp_phi0
    START_FUNCTION(double)
    ALLOW_MODELS(symmetron)
    #undef FUNCTION
  #undef CAPABILITY

  // Calculate BD param omega gievn phi(0), mass and v
  #define CAPABILITY omega_bdparam
  START_CAPABILITY
    #define FUNCTION compute_omega
    START_FUNCTION(double)
    ALLOW_MODELS(symmetron)
    DEPENDENCY(phi0_interpolation, double)
    #undef FUNCTION
  #undef CAPABILITY

  // Calculate |gamma-1| given BD param omega
  #define CAPABILITY gammaminus1_bdparam
  START_CAPABILITY
    #define FUNCTION compute_gammaminus1
    START_FUNCTION(double)
    DEPENDENCY(omega_bdparam, double)
    #undef FUNCTION
  #undef CAPABILITY

    // A likelihood function for |gamma-1| using cassini value
  #define CAPABILITY gamma_loglike
  START_CAPABILITY
    #define FUNCTION lnL_gamma
    START_FUNCTION(double)
    DEPENDENCY(gammaminus1_bdparam, double)
    #undef FUNCTION
  #undef CAPABILITY

  // calculate |beta-1| given BD param omega
  #define CAPABILITY betaminus1_bdparam
  START_CAPABILITY
    #define FUNCTION compute_betaminus1
    START_FUNCTION(double)
    ALLOW_MODELS(symmetron)
    DEPENDENCY(omega_bdparam, double)
    DEPENDENCY(phi0_interpolation, double)
    #undef FUNCTION
  #undef CAPABILITY

  // A likelihood function for eta using mars perihelion value
  #define CAPABILITY eta_loglike
  START_CAPABILITY
    #define FUNCTION lnL_eta
    START_FUNCTION(double)
    DEPENDENCY(gammaminus1_bdparam, double)
    DEPENDENCY(betaminus1_bdparam, double)
    #undef FUNCTION
  #undef CAPABILITY

  // A likelihood function vmax
  #define CAPABILITY vmin_loglike
  START_CAPABILITY
    #define FUNCTION lnL_vmin
    START_FUNCTION(double)
    ALLOW_MODELS(symmetron)
    #undef FUNCTION
  #undef CAPABILITY


#undef REFERENCE
#undef MODULE
#endif /* defined __CosmoBit_rollcall_hpp__ */<|MERGE_RESOLUTION|>--- conflicted
+++ resolved
@@ -21,12 +21,8 @@
 ///  \date 2017 Nov
 ///  \date 2018 Jan,Feb, Mar
 ///  \date 2019 Jan, Feb, June
-<<<<<<< HEAD
 ///  \date 2020 Nov
 ///  \date 2021 Jan, Mar, Apr
-=======
-///  \date 2021 Mar
->>>>>>> e0b45de9
 ///
 ///  \author Janina Renk
 ///          (janina.renk@fysik.su.se)
@@ -205,10 +201,7 @@
     // Set f_eff to a constant that the user can choose
     #define FUNCTION f_eff_constant
     START_FUNCTION(double)
-<<<<<<< HEAD
     ALLOW_MODELS(AnnihilatingDM_general,DecayingDM_general)
-=======
->>>>>>> e0b45de9
     #undef FUNCTION
   #undef CAPABILITY
 
@@ -221,8 +214,6 @@
     #undef FUNCTION
   #undef CAPABILITY
 
-<<<<<<< HEAD
-=======
   // Profiled likelihood on p_ann = f_eff * f^2 * <sv> / m
   #define CAPABILITY lnL_p_ann
   START_CAPABILITY
@@ -232,7 +223,6 @@
     #undef FUNCTION
   #undef CAPABILITY
 
->>>>>>> e0b45de9
   // ----------------------
 
   // capabilities related to setting neutrino masses,
