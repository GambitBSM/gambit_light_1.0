--- conflicted
+++ resolved
@@ -278,6 +278,9 @@
                 "Please remove the option 'P_k_ini type' for the capability 'classy_baseline_params'.");
             }
           }
+
+        // Only want to do the gnarly stuff once!
+        first_run = false;
         }
 
         // Add YAML options to python dictionary passed to CLASS; consistency checks only executed on first run
@@ -289,18 +292,8 @@
         // - non linear: halofit
         // - l_max_scalars: 2508
 
-<<<<<<< HEAD
-      // NOTE: this if performed *after* the YAML options are read in, since it would trigger an error of duplicated
-      // keys in the event the user specifies one of the options themselves. The 'merge_input_dicts' routine will properly
-      // deal with concatenating the output values and choosing the maximum passed value for l_max_scalars. Contradictions
-      // in the lensing or non-linear choice will rightfully trigger an error.
-      if (ModelInUse("cosmo_nuisance_Planck_lite") || ModelInUse("cosmo_nuisance_Planck_TTTEEE") || ModelInUse("cosmo_nuisance_Planck_TT"))
-      {
-        // add Planck-likelihood-specific options to python dictionary passed to CLASS; consistency checks only executed on first run
-        result.merge_input_dicts(*Dep::classy_PlanckLike_input);
-=======
         // NOTE: this if performed *after* the YAML options are read in, since it would trigger an error of duplicated
-        // keys in the event the user specifies one of the options themselves. The 'merge_pybind_dicts' routine will properly
+        // keys in the event the user specifies one of the options themselves. The 'merge_input_dicts' routine will properly
         // deal with concatenating the output values and choosing the maximum passed value for l_max_scalars. Contradictions
         // in the lensing or non-linear choice will rightfully trigger an error.
         if (ModelInUse("cosmo_nuisance_Planck_lite") || ModelInUse("cosmo_nuisance_Planck_TTTEEE") || ModelInUse("cosmo_nuisance_Planck_TT"))
@@ -309,9 +302,6 @@
           result.merge_input_dicts(*Dep::classy_PlanckLike_input);
         }
 
-        // Only want to do the gnarly stuff once!
-        first_run = false;
->>>>>>> 3589c918
       }
 
       /// Initialises the container within CosmoBit from classy. This holds
@@ -379,16 +369,9 @@
         // Make sure nothing from previous run is contained
         result.clear();
 
-<<<<<<< HEAD
-      // Set relevant inputs for the scenario of s-wave annihilating DM
-      result["DM_annihilation_cross_section"] = *Param["sigmav"];
-      result["DM_annihilation_mass"] = *Param["mass"];
-=======
         // Set relevant inputs for the scenario of s-wave annihilating DM
-        const ModelParameters& NP_params = *Dep::AnnihilatingDM_general_parameters;
-        result["DM_annihilation_cross_section"] = NP_params.at("sigmav");
-        result["DM_annihilation_mass"] = NP_params.at("mass");
->>>>>>> 3589c918
+        result["DM_annihilation_cross_section"] = *Param["sigmav"];
+        result["DM_annihilation_mass"] = *Param["mass"];
 
         // Get the results from the DarkAges tables that hold extra information to be passed to the CLASS thermodynamics structure
         static DarkAges::Energy_injection_efficiency_table fz;
@@ -431,45 +414,6 @@
           result["energyinj_coef_lowE"] = memaddress_to_uint(fz.f_lowe.data());
         }
 
-<<<<<<< HEAD
-      // Check if the table has changed compared to the previous iteration.
-      // If so, notify class by adding {"EnergyInjection_changed":"yes"}
-      // to the dictionary.
-      // The classy frontend will just look for the key - the value is not important here.
-      if (fz != cached_fz)
-        result["EnergyInjection_changed"] = "yes";
-
-      // Copy fz to cache
-      cached_fz = fz;
-    }
-
-    /// Set the parameters for exoCLASS for a scenario with decaying dark matter.
-    void set_classy_parameters_EnergyInjection_DecayingDM(pybind11::dict &result)
-    {
-      using namespace Pipes::set_classy_parameters_EnergyInjection_DecayingDM;
-
-      // Make sure nothing from previous run is contained
-      result.clear();
-
-      // Set relevant inputs for the scenario of decaying DM
-      result["DM_decay_tau"] = *Param["lifetime"];
-      result["DM_decay_fraction"] = *Param["fraction"];
-
-      // Get the results from the DarkAges tables that hold extra information to be passed to the CLASS thermodynamics structure
-      static DarkAges::Energy_injection_efficiency_table fz;
-      static DarkAges::Energy_injection_efficiency_table cached_fz;
-
-      fz = *Dep::energy_injection_efficiency;
-      bool f_eff_mode = fz.f_eff_mode;
-
-      // Flag passed to CLASS to signal that the energy_deposition_function is coming from GAMBIT
-      // (exoCLASS has been patched to accept this). An alternative way without patching would be 
-      // to write the tables to disk & just have CLASS read in the file. To avoid the repeated 
-      // file writing & deleting we pass pointers to the vector/arrays to CLASS instead.
-      if (f_eff_mode)
-      {
-        result["f_eff_type"] = "pointer_to_fz_eff";
-=======
         // Check if the table has changed compared to the previous iteration.
         // If so, notify class by adding {"EnergyInjection_changed":"yes"}
         // to the dictionary.
@@ -479,9 +423,9 @@
 
         // Copy fz to cache
         cached_fz = fz;
->>>>>>> 3589c918
-      }
-
+      }
+
+    
       /// Set the parameters for exoCLASS for a scenario with decaying dark matter.
       void set_classy_parameters_EnergyInjection_DecayingDM(pybind11::dict &result)
       {
