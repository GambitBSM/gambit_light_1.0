--- conflicted
+++ resolved
@@ -100,21 +100,8 @@
         }
 
         //If check is passed, set inputs.
-<<<<<<< HEAD
         result["Nnu"] = *Dep::Neff_SM*pow(*Param.at("r_BBN"),4); // contribution from SM neutrinos
         result["dNnu"] = dNurBBN;    // dNnu: within AlterBBN scenarios in which the sum Nnu+dNnu is the same are identical
-=======
-        result["Nnu"]=*Dep::Neff_SM*pow(*Param.at("r_BBN"),4); // contribution from SM neutrinos
-        result["dNnu"]=dNurBBN;    // dNnu: within AlterBBN, scenarios in which the sum Nnu+dNnu is the same are identical
-        result["eta0"] = *Param.at("eta_BBN");
-
-      }
-      else if (ModelInUse("LCDM") or ModelInUse("LCDM_theta") or ModelInUse("nuclear_params_neutron_lifetime"))
-      {
-        result["Nnu"]=*Dep::Neff_SM; // contribution from SM neutrinos
-        result["dNnu"]=0.;   // no extra ur species in standard LCDM model
-        result["eta0"] = *Dep::eta0; // Baryon-to-photon ratio in LCDM
->>>>>>> 4c466e71
       }
       else // at this point either LCDM or LCDM_theta are in use so we assume standard values for Nnu and dNnu
       {
