--- conflicted
+++ resolved
@@ -3185,10 +3185,6 @@
       result = 5.;
     }
 
-<<<<<<< HEAD
-=======
-  
->>>>>>> d82cd28e
     void test_classy(double & result)
     {
       using namespace Pipes::test_classy;
