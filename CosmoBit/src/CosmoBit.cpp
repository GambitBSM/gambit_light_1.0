//   GAMBIT: Global and Modular BSM Inference Tool
//   *********************************************
///  \file
///
///  Function definitions of CosmoBit.
///
///  *********************************************
///
///  Authors (add name and date if you modify):
///
///  \author Selim C. Hotinli
///          (selim.hotinli14@pimperial.ac.uk)
///  \date 2017 Jul
///  \date 2018 May
///  \date 2018 Aug - Sep
///
///  \author Patrick Stoecker
///          (stoecker@physik.rwth-aachen.de)
///  \date 2017 Nov
///  \date 2018 Jan - May
///  \date 2019 Jan - Feb
///
///  *********************************************
#include <cmath>
#include <functional>
#include <iostream>
#include <omp.h>
#include <stdlib.h>     /* malloc, free, rand */
#include <string>
#include <valarray>

#include <gsl/gsl_blas.h>
#include <gsl/gsl_errno.h>
#include <gsl/gsl_integration.h>
#include <gsl/gsl_linalg.h>
#include <gsl/gsl_math.h>
#include <gsl/gsl_matrix_double.h>
#include <gsl/gsl_min.h>
#include <gsl/gsl_odeiv2.h>
#include <gsl/gsl_poly.h>
#include <gsl/gsl_sf_log.h>
#include <gsl/gsl_spline.h>

#include "gambit/Utils/yaml_options.hpp"
#include "gambit/Utils/statistics.hpp"
#include "gambit/Utils/ascii_table_reader.hpp"
#include "gambit/Utils/ascii_dict_reader.hpp"
#include "gambit/Utils/numerical_constants.hpp"
#include "gambit/Elements/gambit_module_headers.hpp"
#include "gambit/CosmoBit/CosmoBit_rollcall.hpp"
#include "gambit/CosmoBit/CosmoBit_types.hpp"
#include "gambit/CosmoBit/CosmoBit_utils.hpp"



namespace Gambit
{

  namespace CosmoBit
  {
    using namespace LogTags;

    struct my_f_params { double a; double b; double c; double d; };

    // Utility functions (not rolcalled)
    double fn1 (double x, void * p)
    {
      struct my_f_params * params
      = (struct my_f_params *)p;
      double a = (params->a);
      double b = (params->b);
      double c = (params->c);
      double d = (params->d);

      return exp(4.0/3.0*(d-0.125*(pow(10.0,b)+6.0*pow(10.0,a))*(-c*c+x*x)))
      -(1.0+pow(10.0,a)*c*c)/(1.0+pow(10.0,a)*x*x);
    }

    // Utility function to set the number of massive neutrino species and prepare the input for class
    std::vector<double> set_nu_masses(double mNu1, double mNu2, double mNu3, int& N_ncdm)
    {
      // !! masses mNu1, mNu2, mNu3 in eV unlike the definition in StandardMOdel_SLHA2 !!

      // Reset N_ncdm
      N_ncdm = 0;
      std::vector<double> neutrino_masses;

      // check for every mass if it is positive. If so add it to the vector and increase N_ncdm
      if (mNu1 > 0.)
      {
        N_ncdm++;
        neutrino_masses.push_back(mNu1);
      }
      if (mNu2 > 0.)
      {
        N_ncdm++;
        neutrino_masses.push_back(mNu2);
      }
      if (mNu3 > 0.)
      {
        N_ncdm++;
        neutrino_masses.push_back(mNu3);
      }

      return neutrino_masses;
    }

    // Returns SMASH potential value given parameters and field amplitude
    double pot_SMASH(double lambda, double phi, double xi)
    {
      double Mpl = 1.0;
      double pot;

      pot = lambda/4.0*pow(phi,4.0)*pow(1.0+xi*(pow(phi,2.0))/Mpl,-2.0);

      return pot;
    }

    double SRparameters_epsilon_SMASH(double phi, double b, double xi)
    {
      double Mpl = 1.0;
      double eps = 0.0;

      eps = 8.0*pow(Mpl,4.0)/(b*phi*phi*Mpl*Mpl+xi*(b+6.0*xi)*pow(phi,4.0));

      std::cout << "eps = " << eps << std::endl;

      return eps;
    }

    double SRparameters_eta_SMASH(double phi, double b, double xi)
    {
      double Mpl = 1.0;
      double eta = 0.0;

      eta = ((12.0*b*pow(Mpl,6.0)+4.0*pow(Mpl,4.0)*xi*phi*phi*(b+12.0*xi)
      -8.0*Mpl*Mpl*xi*xi*pow(phi,4.0)*(b+6.0*xi))
      /pow(b*Mpl*Mpl*phi+xi*pow(phi,3.0)*(b+6.0*xi),2.0));

      std::cout << "eta = " << eta << std::endl;

      return eta;
    }

    double ns_SR(double eps,double eta)
    {
      double ns = 0.0;

      ns = 1.0 + 2.0*eta - 6.0*eps;

      return ns;
    }

    double r_SR(double eps,double eta)
    {
      double r = 0.0;

      r = 16.0*eps;

      return r;
    }

    double As_SR(double eps,double pot)
    {
      const double pi = std::acos(-1);
      double Mpl = 1.0;
      double As = 0.0;

      As = pot/24.0/pi/pi/eps/pow(Mpl,4.0);

      return As;
    }

    void injection_spectrum_ToyModel(DarkAges::injectionSpectrum& spectrum)
    {
      using namespace Pipes::injection_spectrum_ToyModel;

      double m = *Param["mass"];
      double BR_el = *Param["BR"];
      double BR_ph = 1.0 - BR_el;

      spectrum.E.clear();
      spectrum.spec_el.clear();
      spectrum.spec_ph.clear();

      spectrum.E.resize(1,m*0.5);
      spectrum.spec_el.resize(1,BR_el*2e9);
      spectrum.spec_ph.resize(1,BR_ph*2e9);
    }

    void lifetime_CosmoALP(double& result)
    {
      // lifetime in s
      using namespace Pipes::lifetime_CosmoALP;
      double gagg = *Param["gagg"]; // in GeV^-1
      double ma = *Param["ma0"]; // in eV

      // Calculate the decay width (in GeV)
      // (It's maybe worth being a seperate capability)
      double Gamma = 1/64./pi * pow(gagg,2) * pow(ma,3) * 1e-27;

      // For the lifetime take 1/Gamma and translate GeV^-1 into s by multiplication with "hbar"
      result = 1./Gamma * hbar;

      // Reject points which have a lifetime bigger than 1e17s (or whatever the user chooses)
      // Gets only triggered if the user wishes to do so.
      // !! This is not a real physical bound but it is more to deal with the lack of likelihoods so far. !!
      static bool do_rejection = runOptions->getValueOrDef<bool>(false,"do_rejection");
      static double tdec_max = runOptions->getValueOrDef<double>(1.0e17,"reject_tau_bigger_than");
      if (do_rejection && result > tdec_max)
      {
        std::ostringstream err;
        err << "ALP lifetime (" << result << " [s]) exceeds the threshold of " << tdec_max <<" [s].";
        invalid_point().raise(err.str());
      }
    }

    void minimum_abundance_CosmoALP(double& result)
    {
      using namespace Pipes::minimum_abundance_CosmoALP;

      // Read T_R in MeV and convert it to GeV
      static double T_R_in_GeV = 1e-3*(runOptions->getValueOrDef<double>(5.,"T_R")); // Read T_R in MeV and convert it to GeV

      // check for stupid input (T_R < m_e)
      // Throw an error if the user really pushed it that far.
      if (m_electron >= T_R_in_GeV)
	CosmoBit_error().raise(LOCAL_INFO,"The reheating temperature is below the electron mass.");

      double gagg = *Param["gagg"]; // in GeV^-1
      double Ya0_min = 1.56e-5 * pow(gagg,2) * m_planck * (T_R_in_GeV - m_electron);

      result = Ya0_min;
    }

    void DM_fraction_CosmoALP(double& result)
    {
      using namespace Pipes::DM_fraction_CosmoALP;
      double Ya0 = *Param["Ya0"]; // ALP abundance (after production)
      double ma0 = *Param["ma0"]; // non-thermal ALP mass in eV
      double T = *Dep::T_cmb; // CMB temperature in K
      double ssm0 = (2.*pow(pi,2)/45.) * (43./11.) * pow((_kB_eV_over_K_*T),3); // SM entropy density today in eV^3 (cf. footnote 24 of PDG2018-Astrophysical parameters)
      double rho0_a = Ya0 * ma0 * ssm0; // energy density of axions today in eV^4

      double omega_cdm = *Param["omega_cdm"]; // omega_cdm = Omega_cdm * h^2
      double rho0_crit_by_h2 = 3.*pow(m_planck_red*1e9,2) * pow((1e5*1e9*hbar/_Mpc_SI_),2); // rho0_crit/(h^2)
      double rho0_cdm = omega_cdm * rho0_crit_by_h2; // rho0_cdm = Omega_cdm * rho0_crit;

      double xi = rho0_a / rho0_cdm;

      // invalidate if there are more ALPs than dark matter
      if (xi > 1.)
      {
        std::ostringstream err;
        err << "ALPs are overabundant (omega_a > omega_cdm)";
        invalid_point().raise(err.str());
      }

      // TODO: Make the part which follows down below a proper likelihood

      // Consistency check if value for xi (rho0_a / rh0_cdm) is in contradiction with
      // T_R > 5 MeV (or user input). If so, invalidate the point.
      // (Reason: T_R predicts a minimum abundance Ya0_min through Primakoff processes. Any additional production mechanism would only increase Ya0)
      double Ya0_min = *Dep::minimum_abundance;
      if (Ya0 < Ya0_min)
      {
        std::ostringstream err;
        err << "The choice of Ya0 (";
        err << Ya0;
        err << ") is in contradiction with the minimum abundance Ya0_min (";
        err << Ya0_min;
        err << ") produced via Primakoff processes.";
        invalid_point().raise(err.str());
      }

      result = xi;
    }

    void energy_injection_efficiency_func(DarkAges::fz_table& result)
    {
      using namespace Pipes::energy_injection_efficiency_func;
      result = BEreq::DA_efficiency_function();
    }

    void f_effective_func(double& result)
    {
      using namespace Pipes::f_effective_func;

      bool silent = runOptions->getValueOrDef<bool>(false,"silent_mode");
      int last_steps = runOptions->getValueOrDef<int>(4,"show_last_steps");
      double z_eff = runOptions->getValueOrDef<double>(600.,"z_eff");

      DarkAges::fz_table fzt = *Dep::energy_injection_efficiency;
      std::vector<double> z = fzt.redshift;
      std::vector<double> fh = fzt.f_heat;
      std::vector<double> fly = fzt.f_lya;
      std::vector<double> fhi = fzt.f_hion;
      std::vector<double> fhei = fzt.f_heion;
      std::vector<double> flo = fzt.f_lowe;

      int npts = z.size();
      double ftot[npts];
      double red[npts];
      for (unsigned int i = 0; i < npts; i++)
      {
	ftot[i] = fh.at(i)+fly.at(i)+fhi.at(i)+fhei.at(i)+flo.at(i);
	red[i] = z.at(i);
      }

      gsl_interp_accel *gsl_accel_ptr = gsl_interp_accel_alloc();
      gsl_spline *spline_ptr = gsl_spline_alloc(gsl_interp_cspline, npts);

      gsl_spline_init(spline_ptr, red, ftot, npts);

      result = gsl_spline_eval(spline_ptr, z_eff, gsl_accel_ptr);

      gsl_spline_free(spline_ptr);
      gsl_interp_accel_free(gsl_accel_ptr);

      if (!silent)
      {
        std::cout << "################" << std::endl;
        std::cout << "tau = " << *Param["lifetime"] << std::endl;
        std::cout << "m = " << *Param["mass"] << std::endl;
        std::cout << "BR (electrom) = " << *Param["BR"] << std::endl;
        std::cout << "---------------" << std::endl;
        std::cout << "z\tf_heat\tf_lya\tf_hion\tf_heion\tf_lowe" << std::endl;
        for (unsigned int i = z.size() - last_steps; i < z.size(); i++)
        {
          std::cout << z.at(i) << "\t" << fh.at(i) << "\t" << fly.at(i) << "\t" << fhi.at(i) << "\t" << fhei.at(i) << "\t" << flo.at(i)  << std::endl;
        }
        std::cout << "f_eff (sum of all channels at z = "<< z_eff << ") = " << result << std::endl;
        std::cout << "################\n" << std::endl;
      }
    }

    void lnL_A_planck_gaussian(double& result)
    {
      using namespace Pipes::lnL_A_planck_gaussian;

      double obs_mean = runOptions->getValueOrDef<double>(1.,"mean");
      double obs_err = runOptions->getValueOrDef<double>(0.0025,"sigma") ;
      double pred_mean = *Param["A_planck"];
      double pred_err = 0.0;

      result = Stats::gaussian_loglikelihood(pred_mean, obs_mean, pred_err, obs_err, false);
    }

    void class_set_parameter_LCDM_family(Class_container& cosmo)
    {
      using namespace Pipes::class_set_parameter_LCDM_family;

      int l_max=cosmo.lmax;

      cosmo.input.clear();

      double mNu1, mNu2, mNu3;
      if (ModelInUse("StandardModel_SLHA2"))
      {
        // (PS) Heads up! The units in StandardModel_SLHA2 are GeV
        // Here we are using eV
        mNu1 = 1e9*(*Param["mNu1"]);
        mNu2 = 1e9*(*Param["mNu2"]);
        mNu3 = 1e9*(*Param["mNu3"]);
      }
      else
      {
        mNu1 = 0.06;
        mNu2 = 0.;
        mNu3 = 0.;
      }

      int N_ncdm = 0;
      std::vector<double> numasses = set_nu_masses(mNu1, mNu2, mNu3, N_ncdm);
      switch (N_ncdm) 
      {
        case 1:
          cosmo.input.addEntry("N_ur",*Param["dNeff"]+2.0328);  // dNeff= 2.0328 for 1 massive neutrino at CMB release
          break;
        case 2:
          cosmo.input.addEntry("N_ur",*Param["dNeff"]+1.0196);  // dNeff= 1.0196 for 2 massive neutrinos at CMB release
          break;
        case 3:
          cosmo.input.addEntry("N_ur",*Param["dNeff"]+0.00641);  // dNeff= 0.00641 for 3 massive neutrinos at CMB release
          break;
        case 0:
          {
            std::ostringstream err;
            err << "Warning: All your neutrino masses are zero. The Planck baseline LCDM model assumes at least one massive neutrino.";
            CosmoBit_warning().raise(LOCAL_INFO, err.str());
          }
          break;
        default:
          {
            std::ostringstream err;
            err << "You are asking for more than three massive neutrino species.\n";
            err << "Such a case is not implemented here in CosmoBit. But if you know what you are doing just add the respective case in \'class_set_parameter_LCDM_family\' and you are done.";
            CosmoBit_error().raise(LOCAL_INFO, err.str());
          }
      }
      if (N_ncdm > 0.)
      {
        cosmo.input.addEntry("N_ncdm",N_ncdm);
        cosmo.input.addEntry("m_ncdm",numasses);
      }

      cosmo.input.addEntry("output","tCl pCl lCl");
      cosmo.input.addEntry("l_max_scalars",l_max);
      cosmo.input.addEntry("lensing","yes");

      cosmo.input.addEntry("T_cmb",*Dep::T_cmb);
      cosmo.input.addEntry("omega_b",*Param["omega_b"]);
      cosmo.input.addEntry("omega_cdm",*Param["omega_cdm"]);
      cosmo.input.addEntry("H0",*Param["H0"]);
      cosmo.input.addEntry("ln10^{10}A_s",*Param["ln10A_s"]);
      cosmo.input.addEntry("n_s",*Param["n_s"]);
      cosmo.input.addEntry("tau_reio",*Param["tau_reio"]);

      if (ModelInUse("TestDecayingDM"))
      {
        cosmo.input.addEntry("energy_deposition_function","GAMBIT");
        cosmo.input.addEntry("tau_dcdm",*Dep::lifetime);
        cosmo.input.addEntry("decay_fraction",*Dep::DM_fraction);
      }

      std::vector<double> Helium_abund = *Dep::Helium_abundance; // .at(0): mean, .at(1): uncertainty
      cosmo.input.addEntry("YHe",Helium_abund.at(0));

      YAML::Node class_dict;
      if (runOptions->hasKey("class_dict"))
      {
        class_dict = runOptions->getValue<YAML::Node>("class_dict");
        for (auto it=class_dict.begin(); it != class_dict.end(); it++)
        {
          std::string name = it->first.as<std::string>();
          std::string value = it->second.as<std::string>();
          cosmo.input.addEntry(name,value);
        }
      }

      std::string log_msg = cosmo.input.print_entries_to_logger(); // print all parameters and their values that are passed to class in debug.log
      logger() << LogTags::debug << log_msg << EOM;
    }

    void class_set_parameter_LCDM_SingletDM(Class_container& cosmo)
    {
      using namespace Pipes::class_set_parameter_LCDM_SingletDM;

      int l_max = cosmo.lmax;

      double sigmav = *Dep::sigmav; // in cm^3 s^-1
      double mass = *Dep::mwimp; // in GeV
      double feff = runOptions->getValueOrDef<double>(1.,"f_eff");
      double annihilation = (1.0/1.78e-21)*(sigmav/mass)*feff; // in m^3 s^-1 kg^-1

      cosmo.input.clear();

      cosmo.input.addEntry("output","tCl pCl lCl");
      cosmo.input.addEntry("l_max_scalars",l_max);
      cosmo.input.addEntry("lensing","yes");

      cosmo.input.addEntry("T_cmb",*Dep::T_cmb);
      cosmo.input.addEntry("omega_b",*Param["omega_b"]);
      cosmo.input.addEntry("omega_cdm",*Param["omega_cdm"]);
      cosmo.input.addEntry("H0",*Param["H0"]);
      cosmo.input.addEntry("ln10^{10}A_s",*Param["ln10A_s"]);
      cosmo.input.addEntry("n_s",*Param["n_s"]);
      cosmo.input.addEntry("tau_reio",*Param["tau_reio"]);
      cosmo.input.addEntry("annihilation",annihilation);

      YAML::Node class_dict;
      if (runOptions->hasKey("class_dict"))
      {
        class_dict = runOptions->getValue<YAML::Node>("class_dict");
        for (auto it=class_dict.begin(); it != class_dict.end(); it++)
        {
          std::string name = it->first.as<std::string>();
          std::string value = it->second.as<std::string>();
          cosmo.input.addEntry(name,value);
        }
      }
/*
      std::cout << "omega_b = " << *Param["omega_b"] << std::endl;
      std::cout << "omega_cdm = " << *Param["omega_cdm"] << std::endl;
      std::cout << "H0 = " << *Param["H0"] << std::endl;
      std::cout << "ln10A_s = " << *Param["ln10A_s"] << std::endl;
      std::cout << "n_s = " << *Param["n_s"] << std::endl;
      std::cout << "tau_reio = " << *Param["tau_reio"] << std::endl;
      std::cout << "annihilation = " << annihilation << "(Resulting from m = " << *Param["mS"] << " and lambda = "<< *Param["lambda_hS"] << ")" << std::endl;
*/
    }

    void class_set_parameter_LCDMtensor(Class_container& cosmo)
    {
      //std::cout << "Last seen alive in: class_set_parameter_LCDMtensor" << std::endl;
      using namespace Pipes::class_set_parameter_LCDMtensor;

      int l_max = cosmo.lmax;

      cosmo.input.clear();

      cosmo.input.addEntry("output","tCl pCl lCl");
      cosmo.input.addEntry("l_max_scalars",l_max);
      cosmo.input.addEntry("lensing","yes");
      cosmo.input.addEntry("modes","s,t");

      cosmo.input.addEntry("T_cmb",*Dep::T_cmb);
      cosmo.input.addEntry("omega_b",*Param["omega_b"]);
      cosmo.input.addEntry("omega_cdm",*Param["omega_cdm"]);
      cosmo.input.addEntry("H0",*Param["H0"]);
      cosmo.input.addEntry("ln10^{10}A_s",*Param["ln10A_s"]);
      cosmo.input.addEntry("n_s",*Param["n_s"]);
      cosmo.input.addEntry("tau_reio",*Param["tau_reio"]);
      cosmo.input.addEntry("r",*Param["r_tensor"]);

      YAML::Node class_dict;
      if (runOptions->hasKey("class_dict"))
      {
        class_dict = runOptions->getValue<YAML::Node>("class_dict");
        for (auto it=class_dict.begin(); it != class_dict.end(); it++)
        {
          std::string name = it->first.as<std::string>();
          std::string value = it->second.as<std::string>();
          cosmo.input.addEntry(name,value);
        }
      }
/*
      std::cout << "omega_b = " << *Param["omega_b"] << std::endl;
      std::cout << "omega_cdm = " << *Param["omega_cdm"] << std::endl;
      std::cout << "H0 = " << *Param["H0"] << std::endl;
      std::cout << "ln10A_s = " << *Param["ln10A_s"] << std::endl;
      std::cout << "n_s = " << *Param["n_s"] << std::endl;
      std::cout << "tau_reio = " << *Param["tau_reio"] << std::endl;
      std::cout << "r_tensor = " << *Param["r_tensor"] << std::endl;
*/
    }

    void class_set_parameter_inf_SR1quad_LCDMt(Class_container& cosmo)
    {
      //std::cout << "Last seen alive in: class_set_parameter_inf_SR1quad_LCDMt" << std::endl;
      using namespace Pipes::class_set_parameter_inf_SR1quad_LCDMt;

      int l_max=cosmo.lmax;

      cosmo.input.clear();

      cosmo.input.addEntry("T_cmb",*Dep::T_cmb);
      cosmo.input.addEntry("output","tCl pCl lCl");
      cosmo.input.addEntry("l_max_scalars",l_max);
      cosmo.input.addEntry("modes","s,t");
      cosmo.input.addEntry("lensing","yes");

      // Parameters to be passed to the potential                       //
      //---------------------------------------------------------------//
      std::vector<double> vparams = runOptions->getValue<std::vector<double> >("vparams");
      //---------------------------------------------------------------//
      // Ideally what's between this line and the line (*) indicated    //
      // below is a general enough example of needed to set a new       //
      // inflationary model with MultiModeCode, i.e. the model          //
      // parameters that's to be sampled.                               //
      //---------------------------------------------------------------//
      //--------------- Sampling m2_inflaton  -------------------------//
      //---------------------------------------------------------------//
      vparams[0] = *Param["m2_inflaton"];
      //---------------------------------------------------------------//
      //--------------- Sampling N_pivot ------------------------------//
      //---------------------------------------------------------------//
      double N_pivot = *Param["N_pivot"];
      //---------------------------------------------------------------//
      //------------------------------(*)------------------------------//



      //-------------------------------------------------------------
      //  Below we set settings for inflation solver MultiModecode.
      //-------------------------------------------------------------
      int silence = runOptions->getValue<int> ("is_not_silent");
      //-------------------------------------------------------------
      // Initialization parameters controlling main characteristics.
      //-------------------------------------------------------------
      int num_inflaton = runOptions->getValue<int> ("num_inflaton");
      int potential_choice = runOptions->getValue<int> ("potential_choice");
      int slowroll_infl_end = runOptions->getValue<int> ("slowroll_infl_end");
      int instreheat = runOptions->getValue<int> ("instreheat");
      int vparam_rows = runOptions->getValue<int> ("vparam_rows");
      //-------------------------------------------------------------
      // Control the output of analytic approximations for comparison.
      //-------------------------------------------------------------
      int use_deltaN_SR = runOptions->getValue<int> ("use_deltaN_SR");
      int evaluate_modes = runOptions->getValue<int> ("evaluate_modes");
      int use_horiz_cross_approx = runOptions->getValue<int> ("use_horiz_cross_approx");
      int get_runningofrunning = runOptions->getValue<int> ("get_runningofrunning");
      //-------------------------------------------------------------
      // Parameters to control how the ICs are sampled.
      //-------------------------------------------------------------
      int ic_sampling = runOptions->getValue<int> ("ic_sampling");
      double energy_scale = runOptions->getValue<double> ("energy_scale");
      int numb_samples = runOptions->getValue<int> ("numb_samples");
      int save_iso_N = runOptions->getValue<int> ("save_iso_N");
      double N_iso_ref = runOptions->getValue<int> ("N_iso_ref"); //double check this
      //-------------------------------------------------------------
      // Parameters to control how the vparams are sampled.
      //-------------------------------------------------------------
      int param_sampling = runOptions->getValue<int> ("param_sampling");
      std::vector<double> vp_prior_min = runOptions->getValue<std::vector<double> >("vp_prior_min");
      std::vector<double> vp_prior_max = runOptions->getValue<std::vector<double> > ("vp_prior_max");
      int varying_N_pivot = runOptions->getValue<int> ("varying_N_pivot");
      int use_first_priorval = runOptions->getValue<int> ("use_first_priorval");
      std::vector<double> phi_init0 = runOptions->getValue<std::vector<double> >("phi_init0");
      std::vector<double> dphi_init0 = runOptions->getValue<std::vector<double> >("dphi_init0");
      //-------------------------------------------------------------
      // Priors on the IC and N_pivot ranges
      //-------------------------------------------------------------
      std::vector<double> phi0_priors_min = runOptions->getValue<std::vector<double> > ("phi0_priors_min");
      std::vector<double> phi0_priors_max = runOptions->getValue<std::vector<double> > ("phi0_priors_max");
      std::vector<double> dphi0_priors_min = runOptions->getValue<std::vector<double> > ("dphi0_priors_min");
      std::vector<double> dphi0_priors_max = runOptions->getValue<std::vector<double> > ("dphi0_priors_max");
      double N_pivot_prior_min = runOptions->getValue<double> ("N_pivot_prior_min");
      double N_pivot_prior_max = runOptions->getValue<double> ("N_pivot_prior_max");
      //-------------------------------------------------------------
      // For calculating the full power spectrum P(k). Samples in uniform increments in log(k).
      //-------------------------------------------------------------
      int calc_full_pk = runOptions->getValue<int> ("calc_full_pk");
      int steps = runOptions->getValue<int> ("steps");
      double kmin = runOptions->getValue<double> ("kmin");
      double kmax = runOptions->getValue<double> ("kmax");
      double k_pivot = runOptions->getValue<double> ("k_pivot");
      double dlnk = runOptions->getValue<double> ("dlnk");



      gambit_inflation_observables observs;

      //-------------------------------------------------------------
      // The function below calls the MultiModeCode backend
      //  for a given choice of inflationary model,
      //  which calculates the observables.
      //-------------------------------------------------------------
      BEreq::multimodecode_gambit_driver(&observs,
                                         num_inflaton,
                                         potential_choice,
                                         slowroll_infl_end,
                                         instreheat,
                                         vparam_rows,
                                         use_deltaN_SR,
                                         evaluate_modes,
                                         use_horiz_cross_approx,
                                         get_runningofrunning,
                                         ic_sampling,
                                         energy_scale,
                                         numb_samples,
                                         save_iso_N,
                                         N_iso_ref,
                                         param_sampling,
                                         byVal(&vp_prior_min[0]),
                                         byVal(&vp_prior_max[0]),
                                         varying_N_pivot,
                                         use_first_priorval,
                                         byVal(&phi_init0[0]),
                                         byVal(&dphi_init0[0]),
                                         byVal(&vparams[0]),
                                         N_pivot,
                                         k_pivot,
                                         dlnk,
                                         calc_full_pk,
                                         steps,
                                         kmin,
                                         byVal(&phi0_priors_min[0]),
                                         byVal(&phi0_priors_max[0]),
                                         byVal(&dphi0_priors_min[0]),
                                         byVal(&dphi0_priors_max[0]),
                                         N_pivot_prior_min,
                                         N_pivot_prior_max);

      if (calc_full_pk == 0)
      {
        if (silence == 1){
          std::cout << "A_s =" << observs.As << std::endl;
          // std::cout << "A_iso " << observs.A_iso << std::endl;
          // std::cout << "A_pnad " << observs.A_pnad << std::endl;
          // std::cout << "A_end " << observs.A_ent << std::endl;
          // std::cout << "A_cross_ad_iso " << observs.A_cross_ad_iso << std::endl;
          std::cout << "n_s =" << observs.ns << std::endl;
          // std::cout << "n_t " << observs.nt << std::endl;
          // std::cout << "n_iso " << observs.n_iso << std::endl;
          // std::cout << "n_pnad " << observs.n_pnad << std::endl;
          // std::cout << "n_ent " << observs.n_ent << std::endl;
          std::cout << "r =" << observs.r << std::endl;
          std::cout << "alpha_s =" << observs.alpha_s << std::endl;
          // std::cout << "runofrun " << observs.runofrun << std::endl;
          // std::cout << "f_NL " << observs.f_NL << std::endl;
          // std::cout << "tau_NL " << observs.tau_NL << std::endl;
        }

        cosmo.input.addEntry("omega_b",*Param["omega_b"]);
        cosmo.input.addEntry("omega_cdm",*Param["omega_cdm"]);
        cosmo.input.addEntry("H0",*Param["H0"]);
        cosmo.input.addEntry("A_s",observs.As);
        cosmo.input.addEntry("n_s",observs.ns);
        cosmo.input.addEntry("tau_reio",*Param["tau_reio"]);
        cosmo.input.addEntry("r",observs.r);
      }
      else
      {
        /* gambit_Pk type is set if full_spectra is asked. */
        cosmo.input.addEntry("P_k_ini type","gambit_Pk");

        cosmo.Pk_S.resize(steps+1, 0.);
        cosmo.Pk_T.resize(steps+1, 0.);
        cosmo.k_ar.resize(steps+1, 0.);

        for (int ii=0; ii < steps; ii++)
        {
          cosmo.k_ar.at(ii) = observs.k_array[ii];
          cosmo.Pk_S.at(ii) = observs.pks_array[ii];
          cosmo.Pk_T.at(ii) = observs.pkt_array[ii];
        }

        cosmo.input.addEntry("omega_b",*Param["omega_b"]);
        cosmo.input.addEntry("omega_cdm",*Param["omega_cdm"]);
        cosmo.input.addEntry("H0",*Param["H0"]);
        cosmo.input.addEntry("tau_reio",*Param["tau_reio"]);
      }
      YAML::Node class_dict;
      if (runOptions->hasKey("class_dict"))
      {
        class_dict = runOptions->getValue<YAML::Node>("class_dict");
        for (auto it=class_dict.begin(); it != class_dict.end(); it++)
        {
          std::string name = it->first.as<std::string>();
          std::string value = it->second.as<std::string>();
          cosmo.input.addEntry(name,value);
        }
      }
    }

    void class_set_parameter_inf_1quarInf_LCDMt(Class_container& cosmo)
    {
      //std::cout << "Last seen alive in: class_set_parameter_inf_SR1quad_LCDMt" << std::endl;
      using namespace Pipes::class_set_parameter_inf_1quarInf_LCDMt;

      int l_max=cosmo.lmax;

      cosmo.input.clear();

      cosmo.input.addEntry("output","tCl pCl lCl");
      cosmo.input.addEntry("l_max_scalars",l_max);
      cosmo.input.addEntry("modes","s,t");
      cosmo.input.addEntry("lensing","yes");

      cosmo.input.addEntry("T_cmb",*Dep::T_cmb);
      // Parameters to be passed to the potential                       //
      //---------------------------------------------------------------//
      std::vector<double> vparams = runOptions->getValue<std::vector<double> >("vparams");
      //---------------------------------------------------------------//
      // Ideally what's between this line and the line (*) indicated    //
      // below is a general enough example of needed to set a new       //
      // inflationary model with MultiModeCode, i.e. the model          //
      // parameters that's to be sampled.                               //
      //---------------------------------------------------------------//
      //--------------- Sampling \lambda ------------------------------//
      //---------------------------------------------------------------//
      vparams[0] = *Param["lambda"];
      //---------------------------------------------------------------//
      //--------------- Sampling N_pivot ------------------------------//
      //---------------------------------------------------------------//
      double N_pivot = *Param["N_pivot"];
      //---------------------------------------------------------------//
      //------------------------------(*)------------------------------//



      //-------------------------------------------------------------
      //  Below we set settings for inflation solver MultiModecode.
      //-------------------------------------------------------------
      int silence = runOptions->getValue<int> ("is_not_silent");
      //-------------------------------------------------------------
      // Initialization parameters controlling main characteristics.
      //-------------------------------------------------------------
      int num_inflaton = runOptions->getValue<int> ("num_inflaton");
      int potential_choice = runOptions->getValue<int> ("potential_choice");
      int slowroll_infl_end = runOptions->getValue<int> ("slowroll_infl_end");
      int instreheat = runOptions->getValue<int> ("instreheat");
      int vparam_rows = runOptions->getValue<int> ("vparam_rows");
      //-------------------------------------------------------------
      // Control the output of analytic approximations for comparison.
      //-------------------------------------------------------------
      int use_deltaN_SR = runOptions->getValue<int> ("use_deltaN_SR");
      int evaluate_modes = runOptions->getValue<int> ("evaluate_modes");
      int use_horiz_cross_approx = runOptions->getValue<int> ("use_horiz_cross_approx");
      int get_runningofrunning = runOptions->getValue<int> ("get_runningofrunning");
      //-------------------------------------------------------------
      // Parameters to control how the ICs are sampled.
      //-------------------------------------------------------------
      int ic_sampling = runOptions->getValue<int> ("ic_sampling");
      double energy_scale = runOptions->getValue<double> ("energy_scale");
      int numb_samples = runOptions->getValue<int> ("numb_samples");
      int save_iso_N = runOptions->getValue<int> ("save_iso_N");
      double N_iso_ref = runOptions->getValue<int> ("N_iso_ref"); //double check this
      //-------------------------------------------------------------
      // Parameters to control how the vparams are sampled.
      //-------------------------------------------------------------
      int param_sampling = runOptions->getValue<int> ("param_sampling");
      std::vector<double> vp_prior_min = runOptions->getValue<std::vector<double> >("vp_prior_min");
      std::vector<double> vp_prior_max = runOptions->getValue<std::vector<double> > ("vp_prior_max");
      int varying_N_pivot = runOptions->getValue<int> ("varying_N_pivot");
      int use_first_priorval = runOptions->getValue<int> ("use_first_priorval");
      std::vector<double> phi_init0 = runOptions->getValue<std::vector<double> >("phi_init0");
      std::vector<double> dphi_init0 = runOptions->getValue<std::vector<double> >("dphi_init0");
      //-------------------------------------------------------------
      // Priors on the IC and N_pivot ranges
      //-------------------------------------------------------------
      std::vector<double> phi0_priors_min = runOptions->getValue<std::vector<double> > ("phi0_priors_min");
      std::vector<double> phi0_priors_max = runOptions->getValue<std::vector<double> > ("phi0_priors_max");
      std::vector<double> dphi0_priors_min = runOptions->getValue<std::vector<double> > ("dphi0_priors_min");
      std::vector<double> dphi0_priors_max = runOptions->getValue<std::vector<double> > ("dphi0_priors_max");
      double N_pivot_prior_min = runOptions->getValue<double> ("N_pivot_prior_min");
      double N_pivot_prior_max = runOptions->getValue<double> ("N_pivot_prior_max");
      //-------------------------------------------------------------
      // For calculating the full power spectrum P(k). Samples in uniform increments in log(k).
      //-------------------------------------------------------------
      int calc_full_pk = runOptions->getValue<int> ("calc_full_pk");
      int steps = runOptions->getValue<int> ("steps");
      double kmin = runOptions->getValue<double> ("kmin");
      double kmax = runOptions->getValue<double> ("kmax");
      double k_pivot = runOptions->getValue<double> ("k_pivot");
      double dlnk = runOptions->getValue<double> ("dlnk");



      gambit_inflation_observables observs;

      //-------------------------------------------------------------
      // The function below calls the MultiModeCode backend
      //  for a given choice of inflationary model,
      //  which calculates the observables.
      //-------------------------------------------------------------
      BEreq::multimodecode_gambit_driver(&observs,
                                         num_inflaton,
                                         potential_choice,
                                         slowroll_infl_end,
                                         instreheat,
                                         vparam_rows,
                                         use_deltaN_SR,
                                         evaluate_modes,
                                         use_horiz_cross_approx,
                                         get_runningofrunning,
                                         ic_sampling,
                                         energy_scale,
                                         numb_samples,
                                         save_iso_N,
                                         N_iso_ref,
                                         param_sampling,
                                         byVal(&vp_prior_min[0]),
                                         byVal(&vp_prior_max[0]),
                                         varying_N_pivot,
                                         use_first_priorval,
                                         byVal(&phi_init0[0]),
                                         byVal(&dphi_init0[0]),
                                         byVal(&vparams[0]),
                                         N_pivot,
                                         k_pivot,
                                         dlnk,
                                         calc_full_pk,
                                         steps,
                                         kmin,
                                         byVal(&phi0_priors_min[0]),
                                         byVal(&phi0_priors_max[0]),
                                         byVal(&dphi0_priors_min[0]),
                                         byVal(&dphi0_priors_max[0]),
                                         N_pivot_prior_min,
                                         N_pivot_prior_max);

      if (calc_full_pk == 0)
      {
        if (silence == 1){
          std::cout << "A_s =" << observs.As << std::endl;
          // std::cout << "A_iso " << observs.A_iso << std::endl;
          // std::cout << "A_pnad " << observs.A_pnad << std::endl;
          // std::cout << "A_end " << observs.A_ent << std::endl;
          // std::cout << "A_cross_ad_iso " << observs.A_cross_ad_iso << std::endl;
          std::cout << "n_s =" << observs.ns << std::endl;
          // std::cout << "n_t " << observs.nt << std::endl;
          // std::cout << "n_iso " << observs.n_iso << std::endl;
          // std::cout << "n_pnad " << observs.n_pnad << std::endl;
          // std::cout << "n_ent " << observs.n_ent << std::endl;
          std::cout << "r =" << observs.r << std::endl;
          std::cout << "alpha_s =" << observs.alpha_s << std::endl;
          // std::cout << "runofrun " << observs.runofrun << std::endl;
          // std::cout << "f_NL " << observs.f_NL << std::endl;
          // std::cout << "tau_NL " << observs.tau_NL << std::endl;
        }

        cosmo.input.addEntry("omega_b",*Param["omega_b"]);
        cosmo.input.addEntry("omega_cdm",*Param["omega_cdm"]);
        cosmo.input.addEntry("H0",*Param["H0"]);
        cosmo.input.addEntry("A_s",observs.As);
        cosmo.input.addEntry("n_s",observs.ns);
        cosmo.input.addEntry("tau_reio",*Param["tau_reio"]);
        cosmo.input.addEntry("r",observs.r);
      }
      else
      {
        /* gambit_Pk type is set if full_spectra is asked. */
        cosmo.input.addEntry("P_k_ini type","gambit_Pk");

        cosmo.Pk_S.resize(steps+1, 0.);
        cosmo.Pk_T.resize(steps+1, 0.);
        cosmo.k_ar.resize(steps+1, 0.);

        for (int ii=0; ii < steps; ii++)
        {
          cosmo.k_ar.at(ii) = observs.k_array[ii];
          cosmo.Pk_S.at(ii) = observs.pks_array[ii];
          cosmo.Pk_T.at(ii) = observs.pkt_array[ii];
        }

        cosmo.input.addEntry("omega_b",*Param["omega_b"]);
        cosmo.input.addEntry("omega_cdm",*Param["omega_cdm"]);
        cosmo.input.addEntry("H0",*Param["H0"]);
        cosmo.input.addEntry("tau_reio",*Param["tau_reio"]);
      }

      YAML::Node class_dict;
      if (runOptions->hasKey("class_dict"))
      {
        class_dict = runOptions->getValue<YAML::Node>("class_dict");
        for (auto it=class_dict.begin(); it != class_dict.end(); it++)
        {
          std::string name = it->first.as<std::string>();
          std::string value = it->second.as<std::string>();
          cosmo.input.addEntry(name,value);
        }
      }
    }

    void class_set_parameter_inf_1mono32Inf_LCDMt(Class_container& cosmo)
    {
      //std::cout << "Last seen alive in: class_set_parameter_inf_SR1quad_LCDMt" << std::endl;
      using namespace Pipes::class_set_parameter_inf_1mono32Inf_LCDMt;

      int l_max=cosmo.lmax;

      cosmo.input.clear();

      cosmo.input.addEntry("output","tCl pCl lCl");
      cosmo.input.addEntry("l_max_scalars",l_max);
      cosmo.input.addEntry("modes","s,t");
      cosmo.input.addEntry("lensing","yes");

      cosmo.input.addEntry("T_cmb",*Dep::T_cmb);
      // Parameters to be passed to the potential                       //
      //---------------------------------------------------------------//
      std::vector<double> vparams = runOptions->getValue<std::vector<double> >("vparams");
      //---------------------------------------------------------------//
      // Ideally what's between this line and the line (*) indicated    //
      // below is a general enough example of needed to set a new       //
      // inflationary model with MultiModeCode, i.e. the model          //
      // parameters that's to be sampled.                               //
      //---------------------------------------------------------------//
      //---------------------------------------------------------------//
      //--------------- Sampling \lambda ------------------------------//
      //---------------------------------------------------------------//
      vparams[0] = *Param["lambda"];
      //---------------------------------------------------------------//
      //--------------- Sampling N_pivot ------------------------------//
      //---------------------------------------------------------------//
      double N_pivot = *Param["N_pivot"];
      //---------------------------------------------------------------//
      //------------------------------(*)------------------------------//



      //-------------------------------------------------------------
      //  Below we set settings for inflation solver MultiModecode.
      //-------------------------------------------------------------
      int silence = runOptions->getValue<int> ("is_not_silent");
      //-------------------------------------------------------------
      // Initialization parameters controlling main characteristics.
      //-------------------------------------------------------------
      int num_inflaton = runOptions->getValue<int> ("num_inflaton");
      int potential_choice = runOptions->getValue<int> ("potential_choice");
      int slowroll_infl_end = runOptions->getValue<int> ("slowroll_infl_end");
      int instreheat = runOptions->getValue<int> ("instreheat");
      int vparam_rows = runOptions->getValue<int> ("vparam_rows");
      //-------------------------------------------------------------
      // Control the output of analytic approximations for comparison.
      //-------------------------------------------------------------
      int use_deltaN_SR = runOptions->getValue<int> ("use_deltaN_SR");
      int evaluate_modes = runOptions->getValue<int> ("evaluate_modes");
      int use_horiz_cross_approx = runOptions->getValue<int> ("use_horiz_cross_approx");
      int get_runningofrunning = runOptions->getValue<int> ("get_runningofrunning");
      //-------------------------------------------------------------
      // Parameters to control how the ICs are sampled.
      //-------------------------------------------------------------
      int ic_sampling = runOptions->getValue<int> ("ic_sampling");
      double energy_scale = runOptions->getValue<double> ("energy_scale");
      int numb_samples = runOptions->getValue<int> ("numb_samples");
      int save_iso_N = runOptions->getValue<int> ("save_iso_N");
      double N_iso_ref = runOptions->getValue<int> ("N_iso_ref"); //double check this
      //-------------------------------------------------------------
      // Parameters to control how the vparams are sampled.
      //-------------------------------------------------------------
      int param_sampling = runOptions->getValue<int> ("param_sampling");
      std::vector<double> vp_prior_min = runOptions->getValue<std::vector<double> >("vp_prior_min");
      std::vector<double> vp_prior_max = runOptions->getValue<std::vector<double> > ("vp_prior_max");
      int varying_N_pivot = runOptions->getValue<int> ("varying_N_pivot");
      int use_first_priorval = runOptions->getValue<int> ("use_first_priorval");
      std::vector<double> phi_init0 = runOptions->getValue<std::vector<double> >("phi_init0");
      std::vector<double> dphi_init0 = runOptions->getValue<std::vector<double> >("dphi_init0");
      //-------------------------------------------------------------
      // Priors on the IC and N_pivot ranges
      //-------------------------------------------------------------
      std::vector<double> phi0_priors_min = runOptions->getValue<std::vector<double> > ("phi0_priors_min");
      std::vector<double> phi0_priors_max = runOptions->getValue<std::vector<double> > ("phi0_priors_max");
      std::vector<double> dphi0_priors_min = runOptions->getValue<std::vector<double> > ("dphi0_priors_min");
      std::vector<double> dphi0_priors_max = runOptions->getValue<std::vector<double> > ("dphi0_priors_max");
      double N_pivot_prior_min = runOptions->getValue<double> ("N_pivot_prior_min");
      double N_pivot_prior_max = runOptions->getValue<double> ("N_pivot_prior_max");
      //-------------------------------------------------------------
      // For calculating the full power spectrum P(k). Samples in uniform increments in log(k).
      //-------------------------------------------------------------
      int calc_full_pk = runOptions->getValue<int> ("calc_full_pk");
      int steps = runOptions->getValue<int> ("steps");
      double kmin = runOptions->getValue<double> ("kmin");
      double kmax = runOptions->getValue<double> ("kmax");
      double k_pivot = runOptions->getValue<double> ("k_pivot");
      double dlnk = runOptions->getValue<double> ("dlnk");



      gambit_inflation_observables observs;

      //-------------------------------------------------------------
      // The function below calls the MultiModeCode backend
      //  for a given choice of inflationary model,
      //  which calculates the observables.
      //-------------------------------------------------------------
      BEreq::multimodecode_gambit_driver(&observs,
                                         num_inflaton,
                                         potential_choice,
                                         slowroll_infl_end,
                                         instreheat,
                                         vparam_rows,
                                         use_deltaN_SR,
                                         evaluate_modes,
                                         use_horiz_cross_approx,
                                         get_runningofrunning,
                                         ic_sampling,
                                         energy_scale,
                                         numb_samples,
                                         save_iso_N,
                                         N_iso_ref,
                                         param_sampling,
                                         byVal(&vp_prior_min[0]),
                                         byVal(&vp_prior_max[0]),
                                         varying_N_pivot,
                                         use_first_priorval,
                                         byVal(&phi_init0[0]),
                                         byVal(&dphi_init0[0]),
                                         byVal(&vparams[0]),
                                         N_pivot,
                                         k_pivot,
                                         dlnk,
                                         calc_full_pk,
                                         steps,
                                         kmin,
                                         byVal(&phi0_priors_min[0]),
                                         byVal(&phi0_priors_max[0]),
                                         byVal(&dphi0_priors_min[0]),
                                         byVal(&dphi0_priors_max[0]),
                                         N_pivot_prior_min,
                                         N_pivot_prior_max);

      if (calc_full_pk == 0)
      {
        if (silence == 1){
          std::cout << "A_s =" << observs.As << std::endl;
          // std::cout << "A_iso " << observs.A_iso << std::endl;
          // std::cout << "A_pnad " << observs.A_pnad << std::endl;
          // std::cout << "A_end " << observs.A_ent << std::endl;
          // std::cout << "A_cross_ad_iso " << observs.A_cross_ad_iso << std::endl;
          std::cout << "n_s =" << observs.ns << std::endl;
          // std::cout << "n_t " << observs.nt << std::endl;
          // std::cout << "n_iso " << observs.n_iso << std::endl;
          // std::cout << "n_pnad " << observs.n_pnad << std::endl;
          // std::cout << "n_ent " << observs.n_ent << std::endl;
          std::cout << "r =" << observs.r << std::endl;
          std::cout << "alpha_s =" << observs.alpha_s << std::endl;
          // std::cout << "runofrun " << observs.runofrun << std::endl;
          // std::cout << "f_NL " << observs.f_NL << std::endl;
          // std::cout << "tau_NL " << observs.tau_NL << std::endl;
        }

        cosmo.input.addEntry("omega_b",*Param["omega_b"]);
        cosmo.input.addEntry("omega_cdm",*Param["omega_cdm"]);
        cosmo.input.addEntry("H0",*Param["H0"]);
        cosmo.input.addEntry("A_s",observs.As);
        cosmo.input.addEntry("n_s",observs.ns);
        cosmo.input.addEntry("tau_reio",*Param["tau_reio"]);
        cosmo.input.addEntry("r",observs.r);
      }
      else
      {
        /* gambit_Pk type is set if full_spectra is asked. */
        cosmo.input.addEntry("P_k_ini type","gambit_Pk");

        cosmo.Pk_S.resize(steps+1, 0.);
        cosmo.Pk_T.resize(steps+1, 0.);
        cosmo.k_ar.resize(steps+1, 0.);

        for (int ii=0; ii < steps; ii++)
        {
          cosmo.k_ar.at(ii) = observs.k_array[ii];
          cosmo.Pk_S.at(ii) = observs.pks_array[ii];
          cosmo.Pk_T.at(ii) = observs.pkt_array[ii];
        }

        cosmo.input.addEntry("omega_b",*Param["omega_b"]);
        cosmo.input.addEntry("omega_cdm",*Param["omega_cdm"]);
        cosmo.input.addEntry("H0",*Param["H0"]);
        cosmo.input.addEntry("tau_reio",*Param["tau_reio"]);
      }

      YAML::Node class_dict;
      if (runOptions->hasKey("class_dict"))
      {
        class_dict = runOptions->getValue<YAML::Node>("class_dict");
        for (auto it=class_dict.begin(); it != class_dict.end(); it++)
        {
          std::string name = it->first.as<std::string>();
          std::string value = it->second.as<std::string>();
          cosmo.input.addEntry(name,value);
        }
      }
    }

    void class_set_parameter_inf_1linearInf_LCDMt(Class_container& cosmo)
    {
      //std::cout << "Last seen alive in: class_set_parameter_inf_SR1quad_LCDMt" << std::endl;
      using namespace Pipes::class_set_parameter_inf_1linearInf_LCDMt;

      int l_max=cosmo.lmax;

      cosmo.input.clear();

      cosmo.input.addEntry("output","tCl pCl lCl");
      cosmo.input.addEntry("l_max_scalars",l_max);
      cosmo.input.addEntry("modes","s,t");
      cosmo.input.addEntry("lensing","yes");

      cosmo.input.addEntry("T_cmb",*Dep::T_cmb);
      // Parameters to be passed to the potential                       //
      //---------------------------------------------------------------//
      std::vector<double> vparams = runOptions->getValue<std::vector<double> >("vparams");
      //---------------------------------------------------------------//
      // Ideally what's between this line and the line (*) indicated    //
      // below is a general enough example of needed to set a new       //
      // inflationary model with MultiModeCode, i.e. the model          //
      // parameters that's to be sampled.                               //
      //---------------------------------------------------------------//
      //--------------- Sampling \lambda ------------------------------//
      //---------------------------------------------------------------//
      vparams[0] = *Param["lambda"];
      //---------------------------------------------------------------//
      //--------------- Sampling N_pivot ------------------------------//
      //---------------------------------------------------------------//
      double N_pivot = *Param["N_pivot"];
      //---------------------------------------------------------------//
      //------------------------------(*)------------------------------//



      //-------------------------------------------------------------
      //  Below we set settings for inflation solver MultiModecode.
      //-------------------------------------------------------------
      int silence = runOptions->getValue<int> ("is_not_silent");
      //-------------------------------------------------------------
      // Initialization parameters controlling main characteristics.
      //-------------------------------------------------------------
      int num_inflaton = runOptions->getValue<int> ("num_inflaton");
      int potential_choice = runOptions->getValue<int> ("potential_choice");
      int slowroll_infl_end = runOptions->getValue<int> ("slowroll_infl_end");
      int instreheat = runOptions->getValue<int> ("instreheat");
      int vparam_rows = runOptions->getValue<int> ("vparam_rows");
      //-------------------------------------------------------------
      // Control the output of analytic approximations for comparison.
      //-------------------------------------------------------------
      int use_deltaN_SR = runOptions->getValue<int> ("use_deltaN_SR");
      int evaluate_modes = runOptions->getValue<int> ("evaluate_modes");
      int use_horiz_cross_approx = runOptions->getValue<int> ("use_horiz_cross_approx");
      int get_runningofrunning = runOptions->getValue<int> ("get_runningofrunning");
      //-------------------------------------------------------------
      // Parameters to control how the ICs are sampled.
      //-------------------------------------------------------------
      int ic_sampling = runOptions->getValue<int> ("ic_sampling");
      double energy_scale = runOptions->getValue<double> ("energy_scale");
      int numb_samples = runOptions->getValue<int> ("numb_samples");
      int save_iso_N = runOptions->getValue<int> ("save_iso_N");
      double N_iso_ref = runOptions->getValue<int> ("N_iso_ref"); //double check this
      //-------------------------------------------------------------
      // Parameters to control how the vparams are sampled.
      //-------------------------------------------------------------
      int param_sampling = runOptions->getValue<int> ("param_sampling");
      std::vector<double> vp_prior_min = runOptions->getValue<std::vector<double> >("vp_prior_min");
      std::vector<double> vp_prior_max = runOptions->getValue<std::vector<double> > ("vp_prior_max");
      int varying_N_pivot = runOptions->getValue<int> ("varying_N_pivot");
      int use_first_priorval = runOptions->getValue<int> ("use_first_priorval");
      std::vector<double> phi_init0 = runOptions->getValue<std::vector<double> >("phi_init0");
      std::vector<double> dphi_init0 = runOptions->getValue<std::vector<double> >("dphi_init0");
      //-------------------------------------------------------------
      // Priors on the IC and N_pivot ranges
      //-------------------------------------------------------------
      std::vector<double> phi0_priors_min = runOptions->getValue<std::vector<double> > ("phi0_priors_min");
      std::vector<double> phi0_priors_max = runOptions->getValue<std::vector<double> > ("phi0_priors_max");
      std::vector<double> dphi0_priors_min = runOptions->getValue<std::vector<double> > ("dphi0_priors_min");
      std::vector<double> dphi0_priors_max = runOptions->getValue<std::vector<double> > ("dphi0_priors_max");
      double N_pivot_prior_min = runOptions->getValue<double> ("N_pivot_prior_min");
      double N_pivot_prior_max = runOptions->getValue<double> ("N_pivot_prior_max");
      //-------------------------------------------------------------
      // For calculating the full power spectrum P(k). Samples in uniform increments in log(k).
      //-------------------------------------------------------------
      int calc_full_pk = runOptions->getValue<int> ("calc_full_pk");
      int steps = runOptions->getValue<int> ("steps");
      double kmin = runOptions->getValue<double> ("kmin");
      double kmax = runOptions->getValue<double> ("kmax");
      double k_pivot = runOptions->getValue<double> ("k_pivot");
      double dlnk = runOptions->getValue<double> ("dlnk");



      gambit_inflation_observables observs;

      //-------------------------------------------------------------
      // The function below calls the MultiModeCode backend
      //  for a given choice of inflationary model,
      //  which calculates the observables.
      //-------------------------------------------------------------
      BEreq::multimodecode_gambit_driver(&observs,
                                         num_inflaton,
                                         potential_choice,
                                         slowroll_infl_end,
                                         instreheat,
                                         vparam_rows,
                                         use_deltaN_SR,
                                         evaluate_modes,
                                         use_horiz_cross_approx,
                                         get_runningofrunning,
                                         ic_sampling,
                                         energy_scale,
                                         numb_samples,
                                         save_iso_N,
                                         N_iso_ref,
                                         param_sampling,
                                         byVal(&vp_prior_min[0]),
                                         byVal(&vp_prior_max[0]),
                                         varying_N_pivot,
                                         use_first_priorval,
                                         byVal(&phi_init0[0]),
                                         byVal(&dphi_init0[0]),
                                         byVal(&vparams[0]),
                                         N_pivot,
                                         k_pivot,
                                         dlnk,
                                         calc_full_pk,
                                         steps,
                                         kmin,
                                         byVal(&phi0_priors_min[0]),
                                         byVal(&phi0_priors_max[0]),
                                         byVal(&dphi0_priors_min[0]),
                                         byVal(&dphi0_priors_max[0]),
                                         N_pivot_prior_min,
                                         N_pivot_prior_max);

      if (calc_full_pk == 0)
      {
        if (silence == 1){
          std::cout << "A_s =" << observs.As << std::endl;
          // std::cout << "A_iso " << observs.A_iso << std::endl;
          // std::cout << "A_pnad " << observs.A_pnad << std::endl;
          // std::cout << "A_end " << observs.A_ent << std::endl;
          // std::cout << "A_cross_ad_iso " << observs.A_cross_ad_iso << std::endl;
          std::cout << "n_s =" << observs.ns << std::endl;
          // std::cout << "n_t " << observs.nt << std::endl;
          // std::cout << "n_iso " << observs.n_iso << std::endl;
          // std::cout << "n_pnad " << observs.n_pnad << std::endl;
          // std::cout << "n_ent " << observs.n_ent << std::endl;
          std::cout << "r =" << observs.r << std::endl;
          std::cout << "alpha_s =" << observs.alpha_s << std::endl;
          // std::cout << "runofrun " << observs.runofrun << std::endl;
          // std::cout << "f_NL " << observs.f_NL << std::endl;
          // std::cout << "tau_NL " << observs.tau_NL << std::endl;
        }

        cosmo.input.addEntry("omega_b",*Param["omega_b"]);
        cosmo.input.addEntry("omega_cdm",*Param["omega_cdm"]);
        cosmo.input.addEntry("H0",*Param["H0"]);
        cosmo.input.addEntry("A_s",observs.As);
        cosmo.input.addEntry("n_s",observs.ns);
        cosmo.input.addEntry("tau_reio",*Param["tau_reio"]);
        cosmo.input.addEntry("r",observs.r);
      }
      else
      {
        /* gambit_Pk type is set if full_spectra is asked. */
        cosmo.input.addEntry("P_k_ini type","gambit_Pk");

        cosmo.Pk_S.resize(steps+1, 0.);
        cosmo.Pk_T.resize(steps+1, 0.);
        cosmo.k_ar.resize(steps+1, 0.);

        for (int ii=0; ii < steps; ii++)
        {
          cosmo.k_ar.at(ii) = observs.k_array[ii];
          cosmo.Pk_S.at(ii) = observs.pks_array[ii];
          cosmo.Pk_T.at(ii) = observs.pkt_array[ii];
        }

        cosmo.input.addEntry("omega_b",*Param["omega_b"]);
        cosmo.input.addEntry("omega_cdm",*Param["omega_cdm"]);
        cosmo.input.addEntry("H0",*Param["H0"]);
        cosmo.input.addEntry("tau_reio",*Param["tau_reio"]);
      }

      YAML::Node class_dict;
      if (runOptions->hasKey("class_dict"))
      {
        class_dict = runOptions->getValue<YAML::Node>("class_dict");
        for (auto it=class_dict.begin(); it != class_dict.end(); it++)
        {
          std::string name = it->first.as<std::string>();
          std::string value = it->second.as<std::string>();
          cosmo.input.addEntry(name,value);
        }
      }
    }

    void class_set_parameter_inf_1naturalInf_LCDMt(Class_container& cosmo)
    {
      //std::cout << "Last seen alive in: class_set_parameter_inf_SR1quad_LCDMt" << std::endl;
      using namespace Pipes::class_set_parameter_inf_1naturalInf_LCDMt;

      int l_max=cosmo.lmax;

      cosmo.input.clear();

      cosmo.input.addEntry("output","tCl pCl lCl");
      cosmo.input.addEntry("l_max_scalars",l_max);
      cosmo.input.addEntry("modes","s,t");
      cosmo.input.addEntry("lensing","yes");

      cosmo.input.addEntry("T_cmb",*Dep::T_cmb);
      // Parameters to be passed to the potential                       //
      //---------------------------------------------------------------//
      std::vector<double> vparams = runOptions->getValue<std::vector<double> >("vparams");
      //---------------------------------------------------------------//
      // Ideally what's between this line and the line (*) indicated    //
      // below is a general enough example of needed to set a new       //
      // inflationary model with MultiModeCode, i.e. the model          //
      // parameters that's to be sampled.                               //
      //---------------------------------------------------------------//
      //--------------- Sampling \lambda ------------------------------//
      //---------------------------------------------------------------//
      vparams[0] = *Param["lambda"];
      //---------------------------------------------------------------//
      //--------------- Sampling f       ------------------------------//
      //---------------------------------------------------------------//
      vparams[1] = *Param["faxion"];
      //---------------------------------------------------------------//
      //--------------- Sampling N_pivot ------------------------------//
      //---------------------------------------------------------------//
      double N_pivot = *Param["N_pivot"];
      //---------------------------------------------------------------//
      //------------------------------(*)------------------------------//



      //-------------------------------------------------------------
      //  Below we set settings for inflation solver MultiModecode.
      //-------------------------------------------------------------
      int silence = runOptions->getValue<int> ("is_not_silent");
      //-------------------------------------------------------------
      // Initialization parameters controlling main characteristics.
      //-------------------------------------------------------------
      int num_inflaton = runOptions->getValue<int> ("num_inflaton");
      int potential_choice = runOptions->getValue<int> ("potential_choice");
      int slowroll_infl_end = runOptions->getValue<int> ("slowroll_infl_end");
      int instreheat = runOptions->getValue<int> ("instreheat");
      int vparam_rows = runOptions->getValue<int> ("vparam_rows");
      //-------------------------------------------------------------
      // Control the output of analytic approximations for comparison.
      //-------------------------------------------------------------
      int use_deltaN_SR = runOptions->getValue<int> ("use_deltaN_SR");
      int evaluate_modes = runOptions->getValue<int> ("evaluate_modes");
      int use_horiz_cross_approx = runOptions->getValue<int> ("use_horiz_cross_approx");
      int get_runningofrunning = runOptions->getValue<int> ("get_runningofrunning");
      //-------------------------------------------------------------
      // Parameters to control how the ICs are sampled.
      //-------------------------------------------------------------
      int ic_sampling = runOptions->getValue<int> ("ic_sampling");
      double energy_scale = runOptions->getValue<double> ("energy_scale");
      int numb_samples = runOptions->getValue<int> ("numb_samples");
      int save_iso_N = runOptions->getValue<int> ("save_iso_N");
      double N_iso_ref = runOptions->getValue<int> ("N_iso_ref"); //double check this
      //-------------------------------------------------------------
      // Parameters to control how the vparams are sampled.
      //-------------------------------------------------------------
      int param_sampling = runOptions->getValue<int> ("param_sampling");
      std::vector<double> vp_prior_min = runOptions->getValue<std::vector<double> >("vp_prior_min");
      std::vector<double> vp_prior_max = runOptions->getValue<std::vector<double> > ("vp_prior_max");
      int varying_N_pivot = runOptions->getValue<int> ("varying_N_pivot");
      int use_first_priorval = runOptions->getValue<int> ("use_first_priorval");
      std::vector<double> phi_init0 = runOptions->getValue<std::vector<double> >("phi_init0");
      std::vector<double> dphi_init0 = runOptions->getValue<std::vector<double> >("dphi_init0");
      //-------------------------------------------------------------
      // Priors on the IC and N_pivot ranges
      //-------------------------------------------------------------
      std::vector<double> phi0_priors_min = runOptions->getValue<std::vector<double> > ("phi0_priors_min");
      std::vector<double> phi0_priors_max = runOptions->getValue<std::vector<double> > ("phi0_priors_max");
      std::vector<double> dphi0_priors_min = runOptions->getValue<std::vector<double> > ("dphi0_priors_min");
      std::vector<double> dphi0_priors_max = runOptions->getValue<std::vector<double> > ("dphi0_priors_max");
      double N_pivot_prior_min = runOptions->getValue<double> ("N_pivot_prior_min");
      double N_pivot_prior_max = runOptions->getValue<double> ("N_pivot_prior_max");
      //-------------------------------------------------------------
      // For calculating the full power spectrum P(k). Samples in uniform increments in log(k).
      //-------------------------------------------------------------
      int calc_full_pk = runOptions->getValue<int> ("calc_full_pk");
      int steps = runOptions->getValue<int> ("steps");
      double kmin = runOptions->getValue<double> ("kmin");
      double kmax = runOptions->getValue<double> ("kmax");
      double k_pivot = runOptions->getValue<double> ("k_pivot");
      double dlnk = runOptions->getValue<double> ("dlnk");



      gambit_inflation_observables observs;

      //-------------------------------------------------------------
      // The function below calls the MultiModeCode backend
      //  for a given choice of inflationary model,
      //  which calculates the observables.
      //-------------------------------------------------------------
      BEreq::multimodecode_gambit_driver(&observs,
                                         num_inflaton,
                                         potential_choice,
                                         slowroll_infl_end,
                                         instreheat,
                                         vparam_rows,
                                         use_deltaN_SR,
                                         evaluate_modes,
                                         use_horiz_cross_approx,
                                         get_runningofrunning,
                                         ic_sampling,
                                         energy_scale,
                                         numb_samples,
                                         save_iso_N,
                                         N_iso_ref,
                                         param_sampling,
                                         byVal(&vp_prior_min[0]),
                                         byVal(&vp_prior_max[0]),
                                         varying_N_pivot,
                                         use_first_priorval,
                                         byVal(&phi_init0[0]),
                                         byVal(&dphi_init0[0]),
                                         byVal(&vparams[0]),
                                         N_pivot,
                                         k_pivot,
                                         dlnk,
                                         calc_full_pk,
                                         steps,
                                         kmin,
                                         byVal(&phi0_priors_min[0]),
                                         byVal(&phi0_priors_max[0]),
                                         byVal(&dphi0_priors_min[0]),
                                         byVal(&dphi0_priors_max[0]),
                                         N_pivot_prior_min,
                                         N_pivot_prior_max);

      if (calc_full_pk == 0)
      {
        if (silence == 1){
          std::cout << "A_s =" << observs.As << std::endl;
          // std::cout << "A_iso " << observs.A_iso << std::endl;
          // std::cout << "A_pnad " << observs.A_pnad << std::endl;
          // std::cout << "A_end " << observs.A_ent << std::endl;
          // std::cout << "A_cross_ad_iso " << observs.A_cross_ad_iso << std::endl;
          std::cout << "n_s =" << observs.ns << std::endl;
          // std::cout << "n_t " << observs.nt << std::endl;
          // std::cout << "n_iso " << observs.n_iso << std::endl;
          // std::cout << "n_pnad " << observs.n_pnad << std::endl;
          // std::cout << "n_ent " << observs.n_ent << std::endl;
          std::cout << "r =" << observs.r << std::endl;
          std::cout << "alpha_s =" << observs.alpha_s << std::endl;
          // std::cout << "runofrun " << observs.runofrun << std::endl;
          // std::cout << "f_NL " << observs.f_NL << std::endl;
          // std::cout << "tau_NL " << observs.tau_NL << std::endl;
        }

        cosmo.input.addEntry("omega_b",*Param["omega_b"]);
        cosmo.input.addEntry("omega_cdm",*Param["omega_cdm"]);
        cosmo.input.addEntry("H0",*Param["H0"]);
        cosmo.input.addEntry("A_s",observs.As);
        cosmo.input.addEntry("n_s",observs.ns);
        cosmo.input.addEntry("tau_reio",*Param["tau_reio"]);
        cosmo.input.addEntry("r",observs.r);
      }
      else
      {
        /* gambit_Pk type is set if full_spectra is asked. */
        cosmo.input.addEntry("P_k_ini type","gambit_Pk");

        cosmo.Pk_S.resize(steps+1, 0.);
        cosmo.Pk_T.resize(steps+1, 0.);
        cosmo.k_ar.resize(steps+1, 0.);

        for (int ii=0; ii < steps; ii++)
        {
          cosmo.k_ar.at(ii) = observs.k_array[ii];
          cosmo.Pk_S.at(ii) = observs.pks_array[ii];
          cosmo.Pk_T.at(ii) = observs.pkt_array[ii];
        }

        cosmo.input.addEntry("omega_b",*Param["omega_b"]);
        cosmo.input.addEntry("omega_cdm",*Param["omega_cdm"]);
        cosmo.input.addEntry("H0",*Param["H0"]);
        cosmo.input.addEntry("tau_reio",*Param["tau_reio"]);
      }

      YAML::Node class_dict;
      if (runOptions->hasKey("class_dict"))
      {
        class_dict = runOptions->getValue<YAML::Node>("class_dict");
        for (auto it=class_dict.begin(); it != class_dict.end(); it++)
        {
          std::string name = it->first.as<std::string>();
          std::string value = it->second.as<std::string>();
          cosmo.input.addEntry(name,value);
        }
      }
    }

    void class_set_parameter_inf_1hilltopInf_LCDMt(Class_container& cosmo)
    {
      //std::cout << "Last seen alive in: class_set_parameter_inf_SR1quad_LCDMt" << std::endl;
      using namespace Pipes::class_set_parameter_inf_1hilltopInf_LCDMt;

      int l_max=cosmo.lmax;

      cosmo.input.clear();

      cosmo.input.addEntry("output","tCl pCl lCl");
      cosmo.input.addEntry("l_max_scalars",l_max);
      cosmo.input.addEntry("modes","s,t");
      cosmo.input.addEntry("lensing","yes");

      cosmo.input.addEntry("T_cmb",*Dep::T_cmb);
      // Parameters to be passed to the potential                       //
      //---------------------------------------------------------------//
      std::vector<double> vparams = runOptions->getValue<std::vector<double> >("vparams");
      //---------------------------------------------------------------//
      // Ideally what's between this line and the line (*) indicated    //
      // below is a general enough example of needed to set a new       //
      // inflationary model with MultiModeCode, i.e. the model          //
      // parameters that's to be sampled.                               //
      //---------------------------------------------------------------//
      //--------------- Sampling \lambda ------------------------------//
      //---------------------------------------------------------------//
      vparams[0] = *Param["lambda"];
      //---------------------------------------------------------------//
      //--------------- Sampling mu       ------------------------------//
      //---------------------------------------------------------------//
      vparams[1] = *Param["mu"];
      //---------------------------------------------------------------//
      //--------------- Sampling N_pivot ------------------------------//
      //---------------------------------------------------------------//
      double N_pivot = *Param["N_pivot"];
      //---------------------------------------------------------------//
      //------------------------------(*)------------------------------//
      std::cout << "lambda =" << vparams[0] << std::endl;
      std::cout << "mu =" << vparams[1] << std::endl;
      std::cout << "N_pivot =" << N_pivot << std::endl;


      //-------------------------------------------------------------
      //  Below we set settings for inflation solver MultiModecode.
      //-------------------------------------------------------------
      int silence = runOptions->getValue<int> ("is_not_silent");
      //-------------------------------------------------------------
      // Initialization parameters controlling main characteristics.
      //-------------------------------------------------------------
      int num_inflaton = runOptions->getValue<int> ("num_inflaton");
      int potential_choice = runOptions->getValue<int> ("potential_choice");
      int slowroll_infl_end = runOptions->getValue<int> ("slowroll_infl_end");
      int instreheat = runOptions->getValue<int> ("instreheat");
      int vparam_rows = runOptions->getValue<int> ("vparam_rows");
      //-------------------------------------------------------------
      // Control the output of analytic approximations for comparison.
      //-------------------------------------------------------------
      int use_deltaN_SR = runOptions->getValue<int> ("use_deltaN_SR");
      int evaluate_modes = runOptions->getValue<int> ("evaluate_modes");
      int use_horiz_cross_approx = runOptions->getValue<int> ("use_horiz_cross_approx");
      int get_runningofrunning = runOptions->getValue<int> ("get_runningofrunning");
      //-------------------------------------------------------------
      // Parameters to control how the ICs are sampled.
      //-------------------------------------------------------------
      int ic_sampling = runOptions->getValue<int> ("ic_sampling");
      double energy_scale = runOptions->getValue<double> ("energy_scale");
      int numb_samples = runOptions->getValue<int> ("numb_samples");
      int save_iso_N = runOptions->getValue<int> ("save_iso_N");
      double N_iso_ref = runOptions->getValue<int> ("N_iso_ref"); //double check this
      //-------------------------------------------------------------
      // Parameters to control how the vparams are sampled.
      //-------------------------------------------------------------
      int param_sampling = runOptions->getValue<int> ("param_sampling");
      std::vector<double> vp_prior_min = runOptions->getValue<std::vector<double> >("vp_prior_min");
      std::vector<double> vp_prior_max = runOptions->getValue<std::vector<double> > ("vp_prior_max");
      int varying_N_pivot = runOptions->getValue<int> ("varying_N_pivot");
      int use_first_priorval = runOptions->getValue<int> ("use_first_priorval");
      std::vector<double> phi_init0 = runOptions->getValue<std::vector<double> >("phi_init0");
      std::vector<double> dphi_init0 = runOptions->getValue<std::vector<double> >("dphi_init0");
      //-------------------------------------------------------------
      // Priors on the IC and N_pivot ranges
      //-------------------------------------------------------------
      std::vector<double> phi0_priors_min = runOptions->getValue<std::vector<double> > ("phi0_priors_min");
      std::vector<double> phi0_priors_max = runOptions->getValue<std::vector<double> > ("phi0_priors_max");
      std::vector<double> dphi0_priors_min = runOptions->getValue<std::vector<double> > ("dphi0_priors_min");
      std::vector<double> dphi0_priors_max = runOptions->getValue<std::vector<double> > ("dphi0_priors_max");
      double N_pivot_prior_min = runOptions->getValue<double> ("N_pivot_prior_min");
      double N_pivot_prior_max = runOptions->getValue<double> ("N_pivot_prior_max");
      //-------------------------------------------------------------
      // For calculating the full power spectrum P(k). Samples in uniform increments in log(k).
      //-------------------------------------------------------------
      int calc_full_pk = runOptions->getValue<int> ("calc_full_pk");
      int steps = runOptions->getValue<int> ("steps");
      double kmin = runOptions->getValue<double> ("kmin");
      double kmax = runOptions->getValue<double> ("kmax");
      double k_pivot = runOptions->getValue<double> ("k_pivot");
      double dlnk = runOptions->getValue<double> ("dlnk");



      gambit_inflation_observables observs;

      //-------------------------------------------------------------
      // The function below calls the MultiModeCode backend
      //  for a given choice of inflationary model,
      //  which calculates the observables.
      //-------------------------------------------------------------
      BEreq::multimodecode_gambit_driver(&observs,
                                         num_inflaton,
                                         potential_choice,
                                         slowroll_infl_end,
                                         instreheat,
                                         vparam_rows,
                                         use_deltaN_SR,
                                         evaluate_modes,
                                         use_horiz_cross_approx,
                                         get_runningofrunning,
                                         ic_sampling,
                                         energy_scale,
                                         numb_samples,
                                         save_iso_N,
                                         N_iso_ref,
                                         param_sampling,
                                         byVal(&vp_prior_min[0]),
                                         byVal(&vp_prior_max[0]),
                                         varying_N_pivot,
                                         use_first_priorval,
                                         byVal(&phi_init0[0]),
                                         byVal(&dphi_init0[0]),
                                         byVal(&vparams[0]),
                                         N_pivot,
                                         k_pivot,
                                         dlnk,
                                         calc_full_pk,
                                         steps,
                                         kmin,
                                         byVal(&phi0_priors_min[0]),
                                         byVal(&phi0_priors_max[0]),
                                         byVal(&dphi0_priors_min[0]),
                                         byVal(&dphi0_priors_max[0]),
                                         N_pivot_prior_min,
                                         N_pivot_prior_max);

      if (calc_full_pk == 0)
      {
        if (silence == 1){
          std::cout << "A_s =" << observs.As << std::endl;
          // std::cout << "A_iso " << observs.A_iso << std::endl;
          // std::cout << "A_pnad " << observs.A_pnad << std::endl;
          // std::cout << "A_end " << observs.A_ent << std::endl;
          // std::cout << "A_cross_ad_iso " << observs.A_cross_ad_iso << std::endl;
          std::cout << "n_s =" << observs.ns << std::endl;
          // std::cout << "n_t " << observs.nt << std::endl;
          // std::cout << "n_iso " << observs.n_iso << std::endl;
          // std::cout << "n_pnad " << observs.n_pnad << std::endl;
          // std::cout << "n_ent " << observs.n_ent << std::endl;
          std::cout << "r =" << observs.r << std::endl;
          std::cout << "alpha_s =" << observs.alpha_s << std::endl;
          // std::cout << "runofrun " << observs.runofrun << std::endl;
          // std::cout << "f_NL " << observs.f_NL << std::endl;
          // std::cout << "tau_NL " << observs.tau_NL << std::endl;
        }

        cosmo.input.addEntry("omega_b",*Param["omega_b"]);
        cosmo.input.addEntry("omega_cdm",*Param["omega_cdm"]);
        cosmo.input.addEntry("H0",*Param["H0"]);
        cosmo.input.addEntry("A_s",observs.As);
        cosmo.input.addEntry("n_s",observs.ns);
        cosmo.input.addEntry("tau_reio",*Param["tau_reio"]);
        cosmo.input.addEntry("r",observs.r);
      }
      else
      {
        /* gambit_Pk type is set if full_spectra is asked. */
        cosmo.input.addEntry("P_k_ini type","gambit_Pk");

        cosmo.Pk_S.resize(steps+1, 0.);
        cosmo.Pk_T.resize(steps+1, 0.);
        cosmo.k_ar.resize(steps+1, 0.);

        for (int ii=0; ii < steps; ii++)
        {
          cosmo.k_ar.at(ii) = observs.k_array[ii];
          cosmo.Pk_S.at(ii) = observs.pks_array[ii];
          cosmo.Pk_T.at(ii) = observs.pkt_array[ii];
        }

        cosmo.input.addEntry("omega_b",*Param["omega_b"]);
        cosmo.input.addEntry("omega_cdm",*Param["omega_cdm"]);
        cosmo.input.addEntry("H0",*Param["H0"]);
        cosmo.input.addEntry("tau_reio",*Param["tau_reio"]);
      }

      YAML::Node class_dict;
      if (runOptions->hasKey("class_dict"))
      {
        class_dict = runOptions->getValue<YAML::Node>("class_dict");
        for (auto it=class_dict.begin(); it != class_dict.end(); it++)
        {
          std::string name = it->first.as<std::string>();
          std::string value = it->second.as<std::string>();
          cosmo.input.addEntry(name,value);
        }
      }
    }

    void class_set_parameter_inf_smashInf_LCDMt(Class_container& cosmo)
    {
      //std::cout << "Last seen alive in: class_set_parameter_inf_smashInf_LCDMt" << std::endl;
      using namespace Pipes::class_set_parameter_inf_smashInf_LCDMt;

      //---------------------------------------------------------------//
      // Below, SMASH inflationary potential is calculated and
      // the slow-roll apporximation is used to get the observables
      // A_s, n_s and r from model parameters and the inital value
      // of the inflaton potential at which infator starts its
      // slow-roll with zero-velocity.
      //---------------------------------------------------------------//

      int calc_tech = runOptions->getValue<int> ("calc_technique");
      int silence = runOptions->getValue<int> ("is_not_silent");

      int l_max=cosmo.lmax;

      cosmo.input.clear();

      cosmo.input.addEntry("output","tCl pCl lCl");
      cosmo.input.addEntry("l_max_scalars",l_max);
      cosmo.input.addEntry("modes","s,t");
      cosmo.input.addEntry("lensing","yes");

      cosmo.input.addEntry("T_cmb",*Dep::T_cmb);


      if (calc_tech==0){
        //-------------------------------------------------------------
        // Having GAMBIT-defined functions solve for the slow-roll parameters which is then given to CLASS.
        //-------------------------------------------------------------


        //-------------------------------------------------------------
        // Parameters to be passed to the potential
        //-------------------------------------------------------------
        std::vector<double> vparams = runOptions->getValue<std::vector<double> >("vparams");

        vparams[0] = *Param["log10_xi"];
        vparams[1] = *Param["log10_beta"];
        vparams[2] = *Param["log10_lambda"];

        if (silence==1){
          std::cout << "log10[xi] = " << vparams[0] << std::endl;
          std::cout << "log10[beta] = " << vparams[1] << std::endl;
          std::cout << "log10[lambda] = " << vparams[2] << std::endl;
        }
        /* coefficients of:
         P(x) = -8+b*\phi**2+b*\xi*\phi**4+6*\xi**2*\phi**4
         */
        double smashp1[5] = { -8.0, 0, pow(10.0,vparams[1]), 0, (pow(10.0,vparams[1])*
                                                                 pow(10.0,vparams[0])+
                                                                 6.0*pow(10.0,vparams[0])*
                                                                 pow(10.0,vparams[0]))};

        double smashd1[8];

        gsl_poly_complex_workspace * wsmash = gsl_poly_complex_workspace_alloc (5);
        gsl_poly_complex_solve (smashp1, 5, wsmash, smashd1);
        gsl_poly_complex_workspace_free (wsmash);

        double badway[4] = {smashd1[0],smashd1[2],smashd1[4],smashd1[6]};
        double tempbw = 0;

        for(int i=0;i<4;i++)
        {
          if(badway[i]>tempbw) tempbw=badway[i];
        }

        vparams[3] = tempbw;

        //-------------------------------------------------------------
        //                  Sampling N_pivot
        //-------------------------------------------------------------
        double N_pivot = *Param["N_pivot"];

        // Solving the slow-roll equality to
        int status;
        int iter = 0, max_iter = 100000;
        const gsl_min_fminimizer_type *T;
        gsl_min_fminimizer *s;
        double m = tempbw*10.0, m_expected = M_PI; // Correct for.
        double a = 0.0, b = 100.0; // Correct for.
        gsl_function F;

        struct my_f_params params = { vparams[0], vparams[1], vparams[3] , N_pivot};

        F.function = &fn1;
        F.params = &params;

        T = gsl_min_fminimizer_brent;
        s = gsl_min_fminimizer_alloc (T);
        gsl_min_fminimizer_set (s, &F, m, a, b);

        /*
         printf ("using %s method\n",gsl_min_fminimizer_name (s));
         printf ("%5s [%9s, %9s] %9s %10s %9s\n","iter", "lower", "upper", "min","err", "err(est)");
         printf ("%5d [%.7f, %.7f] %.7f %+.7f %.7f\n",iter, a, b, m, m - m_expected, b - a);
         */

        do
        {
          iter++;
          status = gsl_min_fminimizer_iterate (s);

          m = gsl_min_fminimizer_x_minimum (s);
          a = gsl_min_fminimizer_x_lower (s);
          b = gsl_min_fminimizer_x_upper (s);

          status = gsl_min_test_interval (a, b, 0.01, 0.0);

          /*
           if (status == GSL_SUCCESS) printf ("Converged:\n");
           printf ("%5d [%.7f, %.7f] %.7f %+.7f %.7f\n",
           iter, a, b,
           m, m - m_expected, b - a);
           */
        }
        while (status == GSL_CONTINUE && iter < max_iter);

        gsl_min_fminimizer_free (s);

        double smash_pot = 0.0;
        double smash_eps = 0.0;
        double smash_eta = 0.0;

        smash_pot = pot_SMASH(pow(10.0,*Param["log10_lambda"]),
                              a,
                              pow(10.0,*Param["log10_xi"]));
        smash_eps = SRparameters_epsilon_SMASH(a,
                                               pow(10.0,*Param["log10_beta"]),
                                               pow(10.0,*Param["log10_xi"]));
        smash_eta = SRparameters_eta_SMASH(a,
                                           pow(10.0,*Param["log10_beta"]),
                                           pow(10.0,*Param["log10_xi"]));

        double As_self = 0.0;
        double ns_self = 0.0;
        double r_self = 0.0;

        As_self = As_SR(smash_eps,smash_pot);
        ns_self = ns_SR(smash_eps,smash_eta);
        r_self  = r_SR(smash_eps,smash_eta);

        //-------------------------------------------------------------
        /* Have calculated the field value at N_pivot
         predicted by slow-roll approximation.
         Choosing a very close slightly higher
         value will be satisfactory for initial conditions.
         */
        //-------------------------------------------------------------

        if (silence == 1)
        {
          printf("n_s from smash = %e\n",ns_self);
          printf("A_s from smash = %e\n",As_self);
          printf("r from smash = %e\n",r_self);
        }

        cosmo.input.addEntry("omega_b",*Param["omega_b"]);
        cosmo.input.addEntry("omega_cdm",*Param["omega_cdm"]);
        cosmo.input.addEntry("H0",*Param["H0"]);
        cosmo.input.addEntry("A_s",As_self);
        cosmo.input.addEntry("n_s",ns_self);
        cosmo.input.addEntry("tau_reio",*Param["tau_reio"]);
        cosmo.input.addEntry("r",r_self);

      }
      else if (calc_tech==1)
      {
        //-------------------------------------------------------------
        // Having CLASS primordial.h module calculate inflationary predictions of the SMASH potential.
        //-------------------------------------------------------------

        cosmo.input.addEntry("P_k_ini type","inflation_V");
        cosmo.input.addEntry("potential","smash_inflation");

        cosmo.input.addEntry("V_0",*Param["log10_xi"]);
        cosmo.input.addEntry("V_1",*Param["log10_beta"]);
        cosmo.input.addEntry("V_3",*Param["log10_lambda"]);

        cosmo.input.addEntry("V_2",-100.); //Hard coding \chi inflaton potential boundaries.
//        cosmo.input.addEntry("N_star",*Param["N_pivot"]); //Hard coding \chi inflaton potential boundaries.

        cosmo.input.addEntry("omega_b",*Param["omega_b"]);
        cosmo.input.addEntry("omega_cdm",*Param["omega_cdm"]);
        cosmo.input.addEntry("H0",*Param["H0"]);
        cosmo.input.addEntry("tau_reio",*Param["tau_reio"]);

      }

      YAML::Node class_dict;
      if (runOptions->hasKey("class_dict"))
      {
        class_dict = runOptions->getValue<YAML::Node>("class_dict");
        for (auto it=class_dict.begin(); it != class_dict.end(); it++)
        {
          std::string name = it->first.as<std::string>();
          std::string value = it->second.as<std::string>();
          cosmo.input.addEntry(name,value);
        }
      }
    }

    void class_get_spectra_func(Class_container& cosmo)
    {
//      std::cout << "Last seen alive in: class_get_spectra_func" << std::endl;
      using namespace Pipes::class_get_spectra_func;
      cosmo = BEreq::get_ptr_to_class();

      cosmo.Cl_TT = BEreq::class_get_cl("tt");
      cosmo.Cl_TE = BEreq::class_get_cl("te");
      cosmo.Cl_EE = BEreq::class_get_cl("ee");
      cosmo.Cl_BB = BEreq::class_get_cl("bb");
      cosmo.Cl_PhiPhi = BEreq::class_get_cl("pp");
    }

    void function_Planck_high_TT_loglike(double& result)
    {
//      std::cout << "Last seen alive in: function_Planck_high_TT_loglike" << std::endl;
      using namespace Pipes::function_Planck_high_TT_loglike;

      double  cl_and_pars[2525];
      int idx_tt;
      Class_container cosmo = *Dep::class_get_spectra;

      //--------------------------------------------------------------------------
      //------addition of the Cl for TT, TE, EE and BB to Cl array----------------
      //--------------------------------------------------------------------------

      for(int ii = 0; ii < 2509 ; ii++)
      {
        idx_tt = ii;

        if (ii >= 2)
        {
          cl_and_pars[idx_tt] = cosmo.Cl_TT.at(ii);
        }
        else
        {
          cl_and_pars[idx_tt] = 0.;
        }
      }

      //--------------------------------------------------------------------------
      //------addition of nuisance parameters to Cl array-------------------------
      //--------------------------------------------------------------------------
      cl_and_pars[2509] = *Param["A_cib_217"];
      cl_and_pars[2510] = *Param["cib_index"];
      cl_and_pars[2511] = *Param["xi_sz_cib"];
      cl_and_pars[2512] = *Param["A_sz"];
      cl_and_pars[2513] = *Param["ps_A_100_100"];
      cl_and_pars[2514] = *Param["ps_A_143_143"];
      cl_and_pars[2515] = *Param["ps_A_143_217"];
      cl_and_pars[2516] = *Param["ps_A_217_217"];
      cl_and_pars[2517] = *Param["ksz_norm"];
      cl_and_pars[2518] = *Param["gal545_A_100"];
      cl_and_pars[2519] = *Param["gal545_A_143"];
      cl_and_pars[2520] = *Param["gal545_A_143_217"];
      cl_and_pars[2521] = *Param["gal545_A_217"];
      cl_and_pars[2522] = *Param["calib_100T"];
      cl_and_pars[2523] = *Param["calib_217T"];
      cl_and_pars[2524] = *Param["A_planck"];

      //--------------------------------------------------------------------------
      //------calculation of the planck loglikelihood-----------------------------
      //--------------------------------------------------------------------------
      clik_object* high_clikid;
      clik_error *_err;

      high_clikid = BEreq::return_high_TT();
      _err = BEreq::clik_initialize_error();
      result = BEreq::clik_compute_loglike(byVal(high_clikid),
               byVal(cl_and_pars),
               &_err);

//      std::cout << "Log likelihood (of high_TT) is : " << result << std::endl;
    }

    void function_Planck_high_TTTEEE_loglike(double& result)
    {
      //std::cout << "Last seen alive in: function_Planck_high_TTTEEE_loglike" << std::endl;
      using namespace Pipes::function_Planck_high_TTTEEE_loglike;

      double  cl_and_pars[7621];
      int idx_tt, idx_te, idx_ee;
      Class_container cosmo = *Dep::class_get_spectra;

      //--------------------------------------------------------------------------
      //------addition of the Cl for TT, TE and EE to Cl array--------------------
      //--------------------------------------------------------------------------
      for(int ii = 0; ii < 2509 ; ii++)
      {
        idx_tt = ii;
        idx_ee = ii + 2509;
        idx_te = ii + (2 * 2509);
        if (ii >= 2)
        {
          cl_and_pars[idx_tt] = cosmo.Cl_TT.at(ii);
          cl_and_pars[idx_ee] = cosmo.Cl_EE.at(ii);
          cl_and_pars[idx_te] = cosmo.Cl_TE.at(ii);
        }
        else
        {
          cl_and_pars[idx_tt] = 0.;
          cl_and_pars[idx_ee] = 0.;
          cl_and_pars[idx_te] = 0.;
        }
      }

      //--------------------------------------------------------------------------
      //------addition of nuisance parameters to Cl array-------------------------
      //--------------------------------------------------------------------------
      cl_and_pars[7527] = *Param["A_cib_217"];
      cl_and_pars[7528] = *Param["cib_index"];
      cl_and_pars[7529] = *Param["xi_sz_cib"];
      cl_and_pars[7530] = *Param["A_sz"];
      cl_and_pars[7531] = *Param["ps_A_100_100"];
      cl_and_pars[7532] = *Param["ps_A_143_143"];
      cl_and_pars[7533] = *Param["ps_A_143_217"];
      cl_and_pars[7534] = *Param["ps_A_217_217"];
      cl_and_pars[7535] = *Param["ksz_norm"];
      cl_and_pars[7536] = *Param["gal545_A_100"];
      cl_and_pars[7537] = *Param["gal545_A_143"];
      cl_and_pars[7538] = *Param["gal545_A_143_217"];
      cl_and_pars[7539] = *Param["gal545_A_217"];
      cl_and_pars[7540] = *Param["galf_EE_A_100"];
      cl_and_pars[7541] = *Param["galf_EE_A_100_143"];
      cl_and_pars[7542] = *Param["galf_EE_A_100_217"];
      cl_and_pars[7543] = *Param["galf_EE_A_143"];
      cl_and_pars[7544] = *Param["galf_EE_A_143_217"];
      cl_and_pars[7545] = *Param["galf_EE_A_217"];
      cl_and_pars[7546] = *Param["galf_EE_index"];
      cl_and_pars[7547] = *Param["galf_TE_A_100"];
      cl_and_pars[7548] = *Param["galf_TE_A_100_143"];
      cl_and_pars[7549] = *Param["galf_TE_A_100_217"];
      cl_and_pars[7550] = *Param["galf_TE_A_143"];
      cl_and_pars[7551] = *Param["galf_TE_A_143_217"];
      cl_and_pars[7552] = *Param["galf_TE_A_217"];
      cl_and_pars[7553] = *Param["galf_TE_index"];
      // set beam-leakage to zero (60 nusissance parameter)
      for (int i = 0; i < 60; i++) cl_and_pars[(i+7554)] = 0.;
      cl_and_pars[7614] = *Param["calib_100T"];
      cl_and_pars[7615] = *Param["calib_217T"];
      cl_and_pars[7616] = *Param["calib_100P"];
      cl_and_pars[7617] = *Param["calib_143P"];
      cl_and_pars[7618] = *Param["calib_217P"];
      cl_and_pars[7619] = *Param["A_pol"];
      cl_and_pars[7620] = *Param["A_planck"];

      //--------------------------------------------------------------------------
      //------calculation of the planck loglikelihood-----------------------------
      //--------------------------------------------------------------------------
      clik_object* high_clikid;
      clik_error *_err;

      high_clikid = BEreq::return_high_TTTEEE();
      _err = BEreq::clik_initialize_error();

      result = BEreq::clik_compute_loglike(byVal(high_clikid),
               byVal(cl_and_pars),
               &_err);

//      std::cout << "Log likelihood (of high_TTTEEE) is : " << result << std::endl;
    }

    void function_Planck_high_TT_lite_loglike(double& result)
    {
      //std::cout << "Last seen alive in: function_Planck_high_TT_lite_loglike" << std::endl;
      using namespace Pipes::function_Planck_high_TT_lite_loglike;

      double cl_and_pars[2510];
      int idx_tt;
      Class_container cosmo = *Dep::class_get_spectra;

      //--------------------------------------------------------------------------
      //------addition of the Cl for TT, TE, EE and BB to Cl array----------------
      //--------------------------------------------------------------------------
      for(int ii = 0; ii < 2509 ; ii++)
      {
        idx_tt = ii;
        if (ii >= 2)
        {
          cl_and_pars[idx_tt] = cosmo.Cl_TT.at(ii);
        }
        else
        {
          cl_and_pars[idx_tt] = 0.;
        }
      }

      //--------------------------------------------------------------------------
      //------addition of nuisance parameters to Cl array-------------------------
      //--------------------------------------------------------------------------
      cl_and_pars[2509] = *Param["A_planck"];

      //--------------------------------------------------------------------------
      //------calculation of the planck loglikelihood-----------------------------
      //--------------------------------------------------------------------------
      clik_object* high_clikid;
      clik_error *_err;

      high_clikid = BEreq::return_high_TT_lite();
      _err = BEreq::clik_initialize_error();
      result = BEreq::clik_compute_loglike(byVal(high_clikid),
               byVal(cl_and_pars),
               &_err);

//      std::cout << "Log likelihood (of high_TT_lite) is : " << result << std::endl;
    }

    void function_Planck_high_TTTEEE_lite_loglike(double& result)
    {
      //std::cout << "Last seen alive in: function_Planck_high_TTTEEE_lite_loglike" << std::endl;
      using namespace Pipes::function_Planck_high_TTTEEE_lite_loglike;

      double  cl_and_pars[7528];
      int idx_tt, idx_te, idx_ee;
      Class_container cosmo = *Dep::class_get_spectra;

      //--------------------------------------------------------------------------
      //------addition of the Cl for TT, TE and EE to Cl array--------------------
      //--------------------------------------------------------------------------
      for(int ii = 0; ii < 2509 ; ii++)
      {
        idx_tt = ii;
        idx_ee = ii + 2509;
        idx_te = ii + (2 * 2509);
        if (ii >= 2)
        {
          cl_and_pars[idx_tt] = cosmo.Cl_TT.at(ii);
          cl_and_pars[idx_ee] = cosmo.Cl_EE.at(ii);
          cl_and_pars[idx_te] = cosmo.Cl_TE.at(ii);
        }
        else
        {
          cl_and_pars[idx_tt] = 0.;
          cl_and_pars[idx_ee] = 0.;
          cl_and_pars[idx_te] = 0.;
        }
      }

      //--------------------------------------------------------------------------
      //------addition of nuisance parameters to Cl array-------------------------
      //--------------------------------------------------------------------------
      cl_and_pars[7527] = *Param["A_planck"];

      //--------------------------------------------------------------------------
      //------calculation of the planck loglikelihood-----------------------------
      //--------------------------------------------------------------------------
      clik_object* high_clikid;
      clik_error *_err;

      high_clikid = BEreq::return_high_TTTEEE_lite();
      _err = BEreq::clik_initialize_error();

      result = BEreq::clik_compute_loglike(byVal(high_clikid),
               byVal(cl_and_pars),
               &_err);

      //std::cout << "Log likelihood (of high_TTTEEE_lite) is : " << result << std::endl;
    }

    void function_Planck_lensing_loglike(double& result)
    {
      //std::cout << "Last seen alive in: function_Planck_lensing_loglike" << std::endl;
      using namespace Pipes::function_Planck_lensing_loglike;

      double  cl_and_pars[8197];
      int idx_pp, idx_tt, idx_te, idx_ee;
      Class_container cosmo = *Dep::class_get_spectra;

      //--------------------------------------------------------------------------
      //------addition of the Cl for PhiPhi,  TT, TE and EE to Cl array-----------
      //--------------------------------------------------------------------------
      for(int ii = 0; ii < 2049 ; ii++)
      {
        idx_pp = ii;
        idx_tt = ii + 2049;
        idx_ee = ii + (2 * 2049);
        idx_te = ii + (3 * 2049);
        if (ii >= 2)
        {
          cl_and_pars[idx_pp] = cosmo.Cl_PhiPhi.at(ii);
          cl_and_pars[idx_tt] = cosmo.Cl_TT.at(ii);
          cl_and_pars[idx_ee] = cosmo.Cl_EE.at(ii);
          cl_and_pars[idx_te] = cosmo.Cl_TE.at(ii);
        }
        else
        {
          cl_and_pars[idx_pp] = 0.;
          cl_and_pars[idx_tt] = 0.;
          cl_and_pars[idx_ee] = 0.;
          cl_and_pars[idx_te] = 0.;
        }
      }

      //--------------------------------------------------------------------------
      //------addition of nuisance parameters to Cl array-------------------------
      //--------------------------------------------------------------------------
      cl_and_pars[8196] = *Param["A_planck"];

      //--------------------------------------------------------------------------
      //------calculation of the planck loglikelihood-----------------------------
      //--------------------------------------------------------------------------
      clik_lensing_object* lensing_clikid;
      clik_error *_err;

      lensing_clikid = BEreq::return_lensing();
      _err = BEreq::clik_initialize_error();
      result = BEreq::clik_lensing_compute_loglike(byVal(lensing_clikid),
               byVal(cl_and_pars),
               &_err);

//      std::cout << "Log likelihood (of lensing) is : " << result << std::endl;
    }

    void function_Planck_lowp_TT_loglike(double& result)
    {
      //std::cout << "Last seen alive in: function_Planck_lowp_TT_loglike" << std::endl;
      using namespace Pipes::function_Planck_lowp_TT_loglike;

      double  cl_and_pars[121];
      int idx_tt, idx_te, idx_ee, idx_bb;
      Class_container cosmo = *Dep::class_get_spectra;

      //--------------------------------------------------------------------------
      //------addition of the Cl for TT, TE, EE and BB to Cl array----------------
      //--------------------------------------------------------------------------
      for(int ii = 0; ii < 30 ; ii++)
      {
        idx_tt = ii;
        idx_ee = ii + 30;
        idx_bb = ii + (2 * 30);
        idx_te = ii + (3 * 30);
        if (ii >= 2)
        {
          cl_and_pars[idx_tt] = cosmo.Cl_TT.at(ii);
          cl_and_pars[idx_ee] = cosmo.Cl_EE.at(ii);
          cl_and_pars[idx_bb] = cosmo.Cl_BB.at(ii);
          cl_and_pars[idx_te] = cosmo.Cl_TE.at(ii);
        }
        else
        {
          cl_and_pars[idx_tt] = 0.;
          cl_and_pars[idx_te] = 0.;
          cl_and_pars[idx_bb] = 0.;
          cl_and_pars[idx_te] = 0.;
        }
      }

      //--------------------------------------------------------------------------
      //------addition of nuisance parameters to Cl array-------------------------
      //--------------------------------------------------------------------------
      cl_and_pars[120] = *Param["A_planck"];

      //--------------------------------------------------------------------------
      //------calculation of the planck loglikelihood-----------------------------
      //--------------------------------------------------------------------------
      clik_object* lowl_clikid;
      clik_error *_err;

      lowl_clikid = BEreq::return_lowp_TT();
      _err = BEreq::clik_initialize_error();

      result = BEreq::clik_compute_loglike(byVal(lowl_clikid),
               byVal(cl_and_pars),
               &_err);

//      std::cout << "Log likelihood (of lowp_TT) is : " << result << std::endl;
    }




// ***************************************************************************************************************

    int diff_eq_rhs (double t, const double y[], double f[], void *params) // @Pat: this is the function for the differential equation that has to be solved in 'compute_dNeff_etaBBN_ALP' routine
    { 
      /* RHS of differential equation 
        dT/dt = 15/pi^2 (m_a n_a(t)/ tau_a) T^(-3) - H(T) T , where H(T) = 3.7978719e-7*T*T  // TODO: refer to Eq. number in paper when ready
        params: stores (m_a n_a(t)/ tau_a)
        y[0]: stores SM T[t0]
      */
    
      fast_interpolation injection_inter = *(static_cast<fast_interpolation*>(params)); 
      f[0] = (15.0/(4.0*pi*pi)) * injection_inter.interp(t)/pow(y[0], 3) - 3.7978719e-7*y[0]*y[0]*y[0];
      return GSL_SUCCESS;
    }

    void compute_dNeff_etaBBN_ALP(map_str_dbl &result)  // takes about 0.2 s with 3000 grid points and 1e-6 convergence criterion atm 
    {
      using namespace Pipes::compute_dNeff_etaBBN_ALP;

      double dNeff, eta_ratio;
      double temp_eta_ratio = 1; // temporary values to check convergence of iteration
      double temp_dNeff = 1;
      int ii=0;

      // --- model parameters ----
      // TODO: call from CosmoALPs model when implemented
      double na_t0 = 2.0;     // initial number density of a at t=t0, in units keV^3.
      double m_a = 30.0;      // mass of a in keV
      double tau_a = 1.0e7;   // lifetime of a in seconds
  

      // --- precision parameters -- 
      double hstart = runOptions->getValueOrDef<double>(1e-6,"hstart"); // initial step size for GSL ODE solver
      double epsrel = runOptions->getValueOrDef<double>(1e-6,"epsrel"); // desired relative accuracy for GSL ODE solver and dNeff & etaBBN
      double max_iter = runOptions->getValueOrDef<int>(10,"max_iter"); // maximum number of iterations before error message is thrown if result not converged
      double grid_size = runOptions->getValueOrDef<int>(3000,"grid_size"); // number of (logarithmic) grid points in t

      double t0 = runOptions->getValueOrDef<double>(1e4,"t_initial"); // initial time in seconds
      double tf = runOptions->getValueOrDef<double>(1e12,"t_final"); // final time in seconds
      
      std::valarray<double> t_grid(grid_size), T_evo(grid_size), Tnu_grid(grid_size), na_grid(grid_size), injection_grid(grid_size); // arrays containing time dependence of variables
      
      SM_time_evo SM(t0,tf,grid_size);  // set time evolution of SM
      t_grid = SM.get_t_grid();         // has to be updated when solving the differential equation 
      T_evo = SM.get_T_evo();           

      // loop over iterations until convergence or max_iter is reached
      while( ((fabs(temp_eta_ratio-eta_ratio) > epsrel) || fabs(temp_dNeff - dNeff) > epsrel) && (ii <= max_iter) ) 
      {   
          temp_eta_ratio = eta_ratio;  // to check for convergence
          temp_dNeff = dNeff;

          SM.calc_H_int();
          na_grid = na_t0*exp(-3.0*SM.get_H_int())*exp(-t_grid/tau_a);    // na(t) in units keV^3
          injection_grid = (m_a/tau_a)*na_grid;                 // m_a*na(t)/tau_a in units keV^4/s
          Tnu_grid = SM.get_Tnu_evo()[0]*exp(-1.0*SM.get_H_int());        // T_nu(t) in units keV
          fast_interpolation injection_inter(t_grid, injection_grid);     // interpolating function

          gsl_odeiv2_system sys = {diff_eq_rhs, NULL, 1, &injection_inter};    
          gsl_odeiv2_driver *d = gsl_odeiv2_driver_alloc_y_new (&sys, gsl_odeiv2_step_rkf45, hstart, 0.0, epsrel);
          
          double y[1] = {T_evo[0]}; // initial condition: T(t0) = T_SM(t0)
          double t=t0;

          for (int jj = 0; jj < grid_size; jj++)
          {
              double t_j = t_grid[jj];          
              int status = gsl_odeiv2_driver_apply (d, &t, t_j, y);
              if (status != GSL_SUCCESS)
              {
                std::ostringstream err;
                err << "Failed to solve differential equation to compute dNeffCMB and etaBB for Cosmo_ALP model at iteration step "<< ii <<". Invalidating point";
                invalid_point().raise(err.str());
              }
              T_evo[jj] = y[0];           
          }
          
          gsl_odeiv2_driver_free (d);

          // update Hubble rate for next iteration
          SM.set_HT_evo(T_evo);
                    
          eta_ratio = pow(T_evo[grid_size-1]/T_evo[0], 3) * exp(3.0*SM.get_H_int()[grid_size-1]);
          dNeff = 3*pow(Tnu_grid[grid_size-1]/T_evo[grid_size-1], 4) * 3.85280407965; // (11/4)^(4/3) = 3.85280407965
           
          ii ++;
      }

      // invalidate point if results not converged after 'max_iter' steps
      if( ((fabs(temp_eta_ratio-eta_ratio) > epsrel) || fabs(temp_dNeff - dNeff) > epsrel) && (ii >= max_iter) )
      {
        std::ostringstream err;
        err << "Computation of dNeffCMB and etaBBN for Cosmo_ALP model did not converge after n = "<< ii <<" iterations. You can increase the maximum number of iterations with the run Option 'max_iter'. Invalidating point.";
        invalid_point().raise(err.str()); 
      } 

      result["dNeff"] = dNeff;
      result["eta_ratio"] = eta_ratio;    
      logger() << "CosmoALP model: calculated dNeff @BBN to be " << result["dNeff"] <<", and etaBB(ALP)/etaBBN(SM) = " << result["eta_ratio"] << ". Calculation converged after "<< ii <<" iterations." << EOM;
      

    }


/// -----------
/// Capabilities for general cosmological quantities
/// -----------


    void set_T_cmb(double &result)
    {
      using namespace Pipes::set_T_cmb;

      // use COBE/FIRAS (0911.1955) mes. if not specified otherwise
      result = runOptions->getValueOrDef<double>(2.7255,"T_cmb");
    }

<<<<<<< HEAD
    void calculate_eta0(double &result)
    {
      using namespace Pipes::calculate_eta0;
=======
    void calculate_etaCMB(double &result)
    {
      using namespace Pipes::calculate_etaCMB;
>>>>>>> 51007a96

      double ngamma, nb;
      ngamma = 16*pi*zeta3*pow(*Dep::T_cmb*_kB_eV_over_K_/_hc_eVcm_,3); // photon number density today
      nb = *Param["omega_b"]*3*100*1e3*100*1e3/_Mpc_SI_/_Mpc_SI_/(8*pi*_GN_cgs_*_m_proton_g_); // baryon number density today

      result =  nb/ngamma;
<<<<<<< HEAD
      logger() << "Baryon to photon ratio (eta) today computed to be " << result << EOM;
    }
    
    void compute_Sigma8(double &result)
    {
      using namespace Pipes::compute_Sigma8;

      double sigma8 = BEreq::class_get_sigma8(0.);
      double Omega0_m = *Dep::Omega0_m;

      result = sigma8*pow(Omega0_m/0.3, 0.5);
    }

    void compute_Omega0_m(double &result)
    {
      using namespace Pipes::compute_Omega0_m;

      result =(*Dep::Omega0_b) + (*Dep::Omega0_cdm) + (*Dep::Omega0_ncdm); 
    }
    
    void compute_Omega0_b(double &result)
    {
      using namespace Pipes::compute_Omega0_b;

      double h = *Param["H0"]/100;
      result =*Param["omega_b"]/h/h; 
    }
    
    void compute_Omega0_cdm(double &result)
    {
      using namespace Pipes::compute_Omega0_cdm;

      double h = *Param["H0"]/100;
      result =*Param["omega_cdm"]/h/h; 
    }

    void compute_Omega0_g(double &result)
    {
      using namespace Pipes::compute_Omega0_g;

      double h = *Param["H0"]/100.;
      result = (4.*_sigmaB_SI_/_c_SI_*pow(*Dep::T_cmb,4.)) / (3.*_c_SI_*_c_SI_*1.e10*h*h/_Mpc_SI_/_Mpc_SI_/8./pi/_GN_SI_);
    }

    void compute_n0_g(double &result)
    {
      using namespace Pipes::compute_n0_g;

      result = 2./pi/pi*zeta3 *pow(*Dep::T_cmb*_kB_eV_over_K_,3.)/pow(_hP_eVs_*_c_SI_/2./pi,3)/100/100/100; // result per cm^3  
    }
    
    void compute_Omega0_ur(double &result)
    {
      using namespace Pipes::compute_Omega0_ur;

      double Neff_nu = 2.0328; // TODO: only valid for 1 massive neutrinos -> need capability to set this
      result = (*Param["dNeff"]+Neff_nu)*7./8.*pow(4./11.,4./3.)*(*Dep::Omega0_g); 
    }
    
    void compute_Omega0_ncdm(double &result)
    {
      using namespace Pipes::compute_Omega0_ncdm;

      double mNu_tot_eV; // sum of neutrino masses
      if (ModelInUse("StandardModel_SLHA2"))
      {
        // (PS) Heads up! The units in StandardModel_SLHA2 are GeV
        // Here we are using eV
        mNu_tot_eV = 1e9*(*Param["mNu1"] + (*Param["mNu2"]) + (*Param["mNu3"]) );
      }

      else
      {
        mNu_tot_eV = 0.06; // default to standard Planck case of 1 massive neutrino with m = 0.06 eV
      }

      double h = *Param["H0"]/100;
      result = mNu_tot_eV/(93.14*h*h);  // TODO: heads up: explicit assumption of T_ncdm = 0.71611 and T_cmb goes in here. Has to be generalised  
    }

    void compute_Omega0_r(double &result)
    {
      using namespace Pipes::compute_Omega0_r;

      result = *Dep::Omega0_g + (*Dep::Omega0_ur); 
      //std::cout << "omega0_g g " << *Dep::Omega0_g << " omega_ur " << *Dep::Omega0_ur <<  std::endl; 
    }


    void calculate_etaCMB_SM(double &result)
=======
      logger() << "Baryon to photon ratio (eta) @CMB computed to be " << result << EOM;
    }

    void compute_dNeffExt_ALP(double &result)
>>>>>>> 51007a96
    {
      using namespace Pipes::calculate_etaCMB_SM;

      result =  *Dep::eta0; // in SM the baryon to photon ratio does not change between today an CMB release
      logger() << "Baryon to photon ratio (eta) @CMB computed to be " << result << EOM;
    }

    void set_etaBBN(double &result)
    {
      using namespace Pipes::set_etaBBN;

      result =  *Param["eta_BBN"]; // in SM the baryon to photon ratio does not change between today an CMB release
      logger() << "Baryon to photon ratio (eta) @BBN set to be " << result << EOM;
    }

    void calculate_etaBBN_SM(double &result)
    {
      using namespace Pipes::calculate_etaBBN_SM;

      result =  *Dep::etaCMB; // in SM the baryon to photon ratio does not change between today an CMB release
      logger() << "Baryon to photon ratio (eta) @BBN computed to be " << result << EOM;
    }

    void calculate_etaBBN_ALP(double &result)
    {
      using namespace Pipes::calculate_etaBBN_ALP;

       map_str_dbl dNeff_etaBBN = *Dep::external_dNeff_etaBBN;
       result = (*Dep::etaCMB) * dNeff_etaBBN["eta_ratio"];
       logger() << "Baryon to photon ratio (eta) @BBN computed to be " << result << EOM;
    }

    
    void calculate_dNeff_ALP(double &result)
    {
      using namespace Pipes::calculate_dNeff_ALP;

      map_str_dbl dNeff_etaBBN = *Dep::external_dNeff_etaBBN;
      result = dNeff_etaBBN["dNeff"];
      logger() << "dNeff for ALP calculated to be " << result << EOM;
    }


   
/// -----------
/// BBN related functions (call AlterBBN, BBN abundances & Likelihood)
/// -----------

    
    void AlterBBN_fill_LCDM_dNeffCMB_dNeffBBN_etaBBN(relicparam &result)
    {
      // fill AlterBBN structure for LCDM_Smu_dNeffCMB_dNeffBBN_etaBBN
      using namespace Pipes::AlterBBN_fill_LCDM_dNeffCMB_dNeffBBN_etaBBN;

      BEreq::Init_cosmomodel(&result);

      result.eta0 = *Param["eta_BBN"];  // eta AFTER BBN (variable during)
      result.Nnu=3.046;                 // contribution from neutrinos
      result.dNnu=*Param["dNeff_BBN"];
      result.failsafe = runOptions->getValueOrDef<int>(3,"failsafe");
      result.err = runOptions->getValueOrDef<int>(3,"err");

      logger() << "Called AlterBBN with parameters eta = " << result.eta0 << ", Nnu = " << result.Nnu << ", dNeffBBN = " << result.dNnu << EOM;
    }

    void compute_BBN_abundances(CosmoBit::BBN_container &result)
    {
      using namespace Pipes::compute_BBN_abundances;

      int NNUC = BEreq::get_NNUC();  // global variable of AlterBBN (# computed element abundances)
      result.init_arr(NNUC);         // init arrays in BBN_container with right length
      double ratioH [NNUC+1], cov_ratioH [NNUC+1][NNUC+1];

      static bool first = true;
      const bool use_fudged_correlations = (runOptions->hasKey("correlation_matrix") && runOptions->hasKey("elements"));
      const bool use_relative_errors = runOptions->hasKey("relative_errors");
      static std::vector<double> relerr(NNUC+1, -1.0);
      static std::vector<std::vector<double>> corr(NNUC+1, std::vector<double>(NNUC+1, 0.0));
      if (use_fudged_correlations && first)
      {
        for (int ie = 1; ie < NNUC; ie++) corr.at(ie).at(ie) = 1.;
        std::vector<str> elements =  runOptions->getValue< std::vector<str> >("elements");
        std::vector<std::vector<double>> tmp_corr = runOptions->getValue< std::vector<std::vector<double>> >("correlation_matrix");
        std::vector<double> tmp_relerr;

        unsigned int nelements = elements.size();

        // Check if the size of the list of elements and the size of the correlation matrix agree
        if (nelements != tmp_corr.size())
        {
          std::ostringstream err;
          err << "The length of the list \'elements\' and the size of the correlation matrix \'correlation_matrix\' do not agree";
          CosmoBit_error().raise(LOCAL_INFO, err.str());
        }

        // If the relative errors are also given, then do also a check if the length of the list is correct and if the entries are positive.
        if (use_relative_errors)
        {
          tmp_relerr = runOptions->getValue< std::vector<double> >("relative_errors");
          if (nelements != tmp_relerr.size())
          {
            std::ostringstream err;
            err << "The length of the list \'elements\' and the length of \'relative_errors\' do not agree";
            CosmoBit_error().raise(LOCAL_INFO, err.str());
          }
          for (std::vector<double>::iterator it = tmp_relerr.begin(); it != tmp_relerr.end(); it++)
          {
            if (*it <= 0.0)
            {
              std::ostringstream err;
              err << "One entry for the relative error is not positive";
              CosmoBit_error().raise(LOCAL_INFO, err.str());
            }
          }
        }

        // Check if the correlation matrix is symmetric
        for (std::vector<std::vector<double>>::iterator it = tmp_corr.begin(); it != tmp_corr.end(); it++)
        {
          if (it->size() != nelements)
          {
            std::ostringstream err;
            err << "The correlation matirx is not a square matrix";
            CosmoBit_error().raise(LOCAL_INFO, err.str());
          }
        }

        // Check if the entries in the correlation matrix are reasonable
        for (int ie=0; ie<nelements; ie++)
        {
          //Check if the diagonal entries are equal to 1.
          if (std::abs(tmp_corr.at(ie).at(ie) - 1.) > 1e-6)
          {
            std::ostringstream err;
            err << "Not all diagonal elements of the correlation matirx are 1.";
            CosmoBit_error().raise(LOCAL_INFO, err.str());
          }
          for (int je=0; je<=ie; je++)
          {
            //Check for symmetry
            if (std::abs(tmp_corr.at(ie).at(je) - tmp_corr.at(je).at(ie)) > 1e-6)
            {
              std::ostringstream err;
              err << "The correlation matrix is not symmetric";
              CosmoBit_error().raise(LOCAL_INFO, err.str());
            }
            // Check if the off-diagonal elements are between -1 and 1.
            if (std::abs(tmp_corr.at(ie).at(je)) >= 1. && (ie != je))
            {
              std::ostringstream err;
              err << "The off-diagonal elements of the correlation matrix are not sensible (abs(..) > 1)";
              CosmoBit_error().raise(LOCAL_INFO, err.str());
            }
          }
        }

        // Check if the elements which are passed via runOptions are actually known.
        std::map<std::string, int> abund_map = result.get_map();
        for (std::vector<str>::iterator it = elements.begin(); it != elements.end(); it++)
        {
          if (abund_map.count(*it) == 0)
          {
            std::ostringstream err;
            err << "I do not recognise the element \'" << *it << "\'";
            CosmoBit_error().raise(LOCAL_INFO, err.str());
          }
        }

        // Populate the correlation matrix
        for (std::vector<str>::iterator it1 = elements.begin(); it1 != elements.end(); it1++)
        {
          int ie  =  abund_map[*it1];
          int i = std::distance( elements.begin(), it1 );
          // If the relative errors are given fill it with the respective values (-1.0 refers to no errors given).
          if (use_relative_errors) relerr.at(ie) = tmp_relerr.at(i);
          for (std::vector<str>::iterator it2 = elements.begin(); it2 != elements.end(); it2++)
          {
            int je  =  abund_map[*it2];
            int j = std::distance( elements.begin(), it2 );
            corr.at(ie).at(je) = tmp_corr.at(i).at(j);
          }
        }

        first = false;
      }

      relicparam const& paramrelic = *Dep::AlterBBN_modelinfo;
      int nucl_err = BEreq::nucl_err(&paramrelic, byVal(ratioH), byVal(cov_ratioH[0]));

      std::vector<double> err_ratio(NNUC+1,0);
      if (use_fudged_correlations)
      {
        for (int ie=1;ie<=NNUC;ie++)
        {
          if (use_relative_errors && (relerr.at(ie) > 0.0))
          {
            err_ratio.at(ie) =  relerr.at(ie) * ratioH[ie];
          }
          else
          {
            err_ratio.at(ie) = sqrt(cov_ratioH[ie][ie]);
          }
        }
      }

      // fill abundances and covariance matrix of BBN_container with results from AlterBBN
      if (nucl_err)
      {
        for(int ie=1;ie<=NNUC;ie++)
        {
          result.BBN_abund.at(ie) = ratioH[ie];
          for(int je=1;je<=NNUC;je++)
          {
            if (use_fudged_correlations)
              result.BBN_covmat.at(ie).at(je) = corr.at(ie).at(je) * err_ratio.at(ie) * err_ratio.at(je);
            else
              result.BBN_covmat.at(ie).at(je) = cov_ratioH[ie][je];
          }
        }
      }
      else
      {
        std::ostringstream err;
        err << "AlterBBN calculation for primordial element abundances failed.";
        invalid_point().raise(err.str());
      }
    }


    void get_Helium_abundance(std::vector<double> &result)
    {
      using namespace Pipes::get_Helium_abundance;

      CosmoBit::BBN_container BBN_res = *Dep::BBN_abundances;
      std::map<std::string, int> abund_map = BBN_res.get_map();

      result.clear();
      result.push_back(BBN_res.BBN_abund.at(abund_map["Yp"]));
      result.push_back(sqrt(BBN_res.BBN_covmat.at(abund_map["Yp"]).at(abund_map["Yp"])));

      logger() << "Helium Abundance from AlterBBN: " << result.at(0) << " +/- " << result.at(1) << EOM;
    }

    void get_Helium3_abundance(std::vector<double> &result)
    {
      using namespace Pipes::get_Helium3_abundance;

      CosmoBit::BBN_container BBN_res = *Dep::BBN_abundances;
      std::map<std::string, int> abund_map = BBN_res.get_map();

      result.clear();
      result.push_back(BBN_res.BBN_abund.at(abund_map["He3"]));
      result.push_back(sqrt(BBN_res.BBN_covmat.at(abund_map["He3"]).at(abund_map["He3"])));

      logger() << "Helium 3 Abundance from AlterBBN: " << result.at(0) << " +/- " << result.at(1) << EOM;
    }

    void get_Deuterium_abundance(std::vector<double> &result)
    {
      using namespace Pipes::get_Deuterium_abundance;

      CosmoBit::BBN_container BBN_res = *Dep::BBN_abundances;
      std::map<std::string, int> abund_map = BBN_res.get_map();

      result.clear();
      result.push_back(BBN_res.BBN_abund.at(abund_map["D"]));
      result.push_back(sqrt(BBN_res.BBN_covmat.at(abund_map["D"]).at(abund_map["D"])));

      logger() << "Deuterium Abundance from AlterBBN: " << result.at(0) << " +/- " << result.at(1) << EOM;
    }

    void get_Lithium7_abundance(std::vector<double> &result)
    {
      using namespace Pipes::get_Lithium7_abundance;

      CosmoBit::BBN_container BBN_res = *Dep::BBN_abundances;
      std::map<std::string, int> abund_map = BBN_res.get_map();

      result.clear();
      result.push_back(BBN_res.BBN_abund.at(abund_map["Li7"]));
      result.push_back(sqrt(BBN_res.BBN_covmat.at(abund_map["Li7"]).at(abund_map["Li7"])));

      logger() << "Lithium Abundance from AlterBBN: " << result.at(0) << " +/- " << result.at(1) << EOM;
    }

    void get_Beryllium7_abundance(std::vector<double> &result)
    {
      using namespace Pipes::get_Beryllium7_abundance;

      CosmoBit::BBN_container BBN_res = *Dep::BBN_abundances;
      std::map<std::string, int> abund_map = BBN_res.get_map();

      result.clear();
      result.push_back(BBN_res.BBN_abund.at(abund_map["Be7"]));
      result.push_back(sqrt(BBN_res.BBN_covmat.at(abund_map["Be7"]).at(abund_map["Be7"])));

      logger() << "Beryllium Abundance from AlterBBN: " << result.at(0) << " +/- " << result.at(1) << EOM;
    }

    void compute_BBN_LogLike(double &result)
    {
      using namespace Pipes::compute_BBN_LogLike;

      double chi2 = 0;
      int ii = 0;
      int ie,je,s;

      CosmoBit::BBN_container BBN_res = *Dep::BBN_abundances; // fill BBN_container with abundance results from AlterBBN
      std::map<std::string, int> abund_map = BBN_res.get_map();

      const str filename = runOptions->getValue<std::string>("DataFile"); // read in BBN data file
      const str path_to_file = GAMBIT_DIR "/CosmoBit/data/BBN/" + runOptions->getValue<std::string>("DataFile");
      static ASCIIdictReader data(path_to_file);
      static bool read_data = false;
      static std::map<std::string,std::vector<double>> dict;
      static int nobs;

      if(read_data == false)
      {
        logger() << "BBN data read from file '"<<filename<<"'." << EOM;
        nobs = data.nrow();
        dict = data.get_dict();
        if(data.duplicated_keys()==true) // check for double key entries in data file
        {
          std::ostringstream err;
          err << "Double entry for one element in BBN data file '"<< filename<<"'. \nYou can only enter one measurement per element.";
          CosmoBit_error().raise(LOCAL_INFO, err.str());
        }
        if((dict.count("Yp")>0 and dict.count("He4")>0) or (dict.count("D")>0 and dict.count("H2")>0))
        {
          std::ostringstream err;
          err << "Double entry for 'Yp' and 'He4' or 'D' and 'H2' in BBN data file '"<< filename<<"'. \nYou can only enter one measurement per element ('Yp' OR 'He4', 'D' OR 'H2').";
          CosmoBit_error().raise(LOCAL_INFO, err.str());
        }
        read_data = true;
      }

      // init vectors with observations, predictions and covmat
      double prediction[nobs],observed[nobs],sigmaobs[nobs],translate[nobs];
      gsl_matrix *cov = gsl_matrix_alloc(nobs, nobs);
      gsl_matrix *invcov = gsl_matrix_alloc(nobs, nobs);
      gsl_permutation *p = gsl_permutation_alloc(nobs);

      // iterate through observation dictionary to fill observed, sigmaobs and prediction arrays
      for(std::map<std::string,std::vector<double>>::iterator iter = dict.begin(); iter != dict.end(); ++iter)
      {
        std::string key = iter->first; // iter = ["element key", [mean, sigma]]
        if(abund_map.count(key)!=1)   // throw error if element not contained in abundance map was entered in data file
        {
          std::ostringstream err;
          err << "Unknown element '"<< key <<"' in BBN data file '"<< filename<<"'. \nYou can only enter 'Yp' or 'He4', 'D' or 'H2', 'He3', 'Li7'.";
          CosmoBit_error().raise(LOCAL_INFO, err.str());
        }
        translate[ii]=abund_map[key]; // to order observed and predicted abundances consistently
        observed[ii]=iter->second[0];
        sigmaobs[ii]=iter->second[1];
        prediction[ii]= BBN_res.BBN_abund.at(abund_map[key]);
        ii++;
      }

      // fill covmat
      for(ie=0;ie<nobs;ie++) {for(je=0;je<nobs;je++) gsl_matrix_set(cov, ie, je,pow(sigmaobs[ie],2.)*(ie==je)+BBN_res.BBN_covmat.at(translate[ie]).at(translate[je]));}

      // Compute the LU decomposition and inverse of cov mat
      gsl_linalg_LU_decomp(cov,p,&s);
      gsl_linalg_LU_invert(cov,p,invcov);

      // Compute the determinant of the inverse of the covmat
      double det_cov = gsl_linalg_LU_det(cov,s);

      // compute chi2
      for(ie=0;ie<nobs;ie++) for(je=0;je<nobs;je++) chi2+=(prediction[ie]-observed[ie])*gsl_matrix_get(invcov,ie,je)*(prediction[je]-observed[je]);
      result = -0.5*(chi2 + log(pow(2*pi,nobs)*det_cov));

      gsl_matrix_free(cov);
      gsl_matrix_free(invcov);
      gsl_permutation_free(p);
    }

/// -----------
/// Background Likelihoods (SNe + H0 + BAO + Sigma8)
/// -----------

    void compute_Pantheon_LogLike(double &result)
    {
      using namespace Pipes::compute_Pantheon_LogLike;

      const str path_to_file = GAMBIT_DIR "/CosmoBit/data/SNeIa/Pantheon/lcparam_full_long.dat";
      const str path_to_covmat = GAMBIT_DIR "/CosmoBit/data/SNeIa/Pantheon/sys_full_long.dat";
      static ASCIItableReader data(path_to_file);
      static ASCIItableReader covmat_data(path_to_covmat);
      static int nobs = covmat_data[0][0];
      static bool read_data = false;

      static gsl_matrix *invcov = gsl_matrix_alloc(nobs, nobs);
      gsl_vector *residuals = gsl_vector_alloc(nobs);
      gsl_vector *product = gsl_vector_alloc(nobs);

      int ie,je;
      double dl,chi2;
      double M = *Param["M_AbsMag_SNe"]; // TODO: make proper nuissance param!!

      if(read_data == false)
      {
        read_data = true;
        logger() << "Pantheon data read from file '"<<path_to_file<<"'." << EOM;
        std::vector<std::string> colnames = initVector<std::string>("zcmb", "zhel", "dz", "mb", "dmb", "x1", "dx1", "color", "dcolor", "3rdvar", "d3rdvar", "cov_m_s", "cov_m_c", "cov_s_c", "set", "ra", "dec");
        data.setcolnames(colnames);

        int covmat_line = 1; // 0-th entry stores dimension of covmat, start with 1

        for(ie=0;ie<nobs;ie++)  // fill covmat and invert after that
        {
          for(je=0;je<nobs;je++)
          {
            if (ie == je)   // add statistical error of mb to diagonal elements
            {
              gsl_matrix_set(invcov, ie, je, covmat_data[0][covmat_line]+data["dmb"][ie]*data["dmb"][ie]);
              covmat_line+=1;
            }
            else
            {
              gsl_matrix_set(invcov, ie, je, covmat_data[0][covmat_line]);
              covmat_line+=1;
            }
          }
        }

        gsl_linalg_cholesky_decomp(invcov);
        gsl_linalg_cholesky_invert(invcov); // now the inverse of the covariance matrix is stored in invcov
        // delete read covmat ASCIItableReader covmat_data here?
      }

      for(ie=0;ie<nobs;ie++)
      {
        dl = BEreq::class_get_Dl(byVal(data["zcmb"][ie]));
        gsl_vector_set(residuals, ie, data["mb"][ie] - (5 * log10(dl) + 25 + M));
      }

      gsl_blas_dgemv(CblasNoTrans, 1.0 , invcov, residuals, 0.,  product); // solves product = 1 x invcov residuals + 0 x product
      gsl_blas_ddot(residuals, product, &chi2); // computes chi2 = residuals^T product = residuals^T invcov residuals

      result = -0.5* chi2;
      // do not free invcov since it is needed for all points
      gsl_vector_free(residuals);
      gsl_vector_free(product);
    }

    void compute_H0_LogLike(double &result)
    {
      using namespace Pipes::compute_H0_LogLike;

      const str filename = runOptions->getValue<std::string>("DataFile");
      const str path_to_file = GAMBIT_DIR "/CosmoBit/data/H0/" + runOptions->getValue<std::string>("DataFile");
      static ASCIItableReader data(path_to_file);
      static bool read_data = false;

      if(read_data == false)
      {
        logger() << "H0 data read from file '"<<filename<<"'." << EOM;
        std::vector<std::string> colnames = initVector<std::string>("mean", "sigma");
        data.setcolnames(colnames);

        if(data.getnrow() != 1)
        {
          std::ostringstream err;
          err << data.getnrow() << " data points for H0 measurement data read from '"<< filename << "'.\n Only one expected.";
          CosmoBit_error().raise(LOCAL_INFO, err.str());
        }
        read_data = true;
      }
      result = -0.5 * pow(*Param["H0"] - data["mean"][0],2)/ pow(data["sigma"][0],2);
    }

    void compute_BAO_LogLike(double &result)
    {
      using namespace Pipes::compute_BAO_LogLike;

      int type;
      double da,dr,dv,rs,Hz,z,theo; // cosmo distances and sound horizon at drag,Hubble, theoretical prediction
      double chi2 =0;

      const str filename = runOptions->getValue<std::string>("DataFile");
      const str path_to_file = GAMBIT_DIR "/CosmoBit/data/BAO/" + runOptions->getValue<std::string>("DataFile");
      static ASCIItableReader data(path_to_file);
      static bool read_data = false;
      static int nrow;

      if(read_data == false)
      {
        logger() << "BAO data read from file '"<<filename<<"'." << EOM;
        std::vector<std::string> colnames = initVector<std::string>("z", "mean","sigma","type");
        data.setcolnames(colnames);
        nrow=data.getnrow();

        read_data = true;
      }

      for(int ie=0;ie<nrow;ie++)
      {
        z = data["z"][ie];
        type = data["type"][ie];
        da = BEreq::class_get_Da(byVal(z)); // angular diam. dist as function of redshift
        Hz = BEreq::class_get_Hz(byVal(z)); // Hubble parameter as function of redshift (in 1/Mpc)
        dr = z/Hz;
        dv = pow(da*da*(1.+z)*(1.+z)*dr, 1./3.);
        rs = BEreq::class_get_rs();

        switch(type)
        {
          case 3: theo = dv /rs; break;
          case 4: theo = dv; break;
          case 5: theo = da / rs; break;
          case 6: theo = 1./Hz/rs; break;
          case 7: theo = rs/dv; break;
          default:
            std::ostringstream err;
            err << "Type " << type << " in "<< ie+1 <<". data point in BAO data file '"<<filename <<"' not recognised.";
            CosmoBit_error().raise(LOCAL_INFO, err.str());
        }
        chi2 += pow((theo - data["mean"][ie]) / data["sigma"][ie],2);
      }
      result = -0.5*chi2;
    }

    void compute_sigma8_LogLike(double &result)
    {
      using namespace Pipes::compute_sigma8_LogLike;

      double sigma8,Omega0_m; // cosmo distances and sound horizon at drag,Hubble, theoretical prediction
      double chi2 =0;

      const str filename = runOptions->getValue<std::string>("DataFile");
      const str path_to_file = GAMBIT_DIR "/CosmoBit/data/sigma8/" + runOptions->getValue<std::string>("DataFile");
      static ASCIItableReader data(path_to_file);
      static bool read_data = false;
      static int nrow;

      sigma8 = BEreq::class_get_sigma8(0.);
      Omega0_m = *Dep::Omega0_m;

      if(read_data == false)
      {
        logger() << "Sigma8 data read from file '"<<filename<<"'." << EOM;
        std::vector<std::string> colnames = initVector<std::string>("Omega_m_ref","Omega_m_index", "bestfit","sigma");
        data.setcolnames(colnames);
        nrow=data.getnrow();

        read_data = true;
      }

      for(int ie=0;ie<nrow;ie++)
      {
        chi2 += pow(( sigma8*pow(Omega0_m/data["Omega_m_ref"][ie], data["Omega_m_index"][ie]) - data["bestfit"][ie])/ data["sigma"][ie],2);
      }
      result = -0.5*chi2;
    }

  }
}
<|MERGE_RESOLUTION|>--- conflicted
+++ resolved
@@ -2438,22 +2438,15 @@
       result = runOptions->getValueOrDef<double>(2.7255,"T_cmb");
     }
 
-<<<<<<< HEAD
     void calculate_eta0(double &result)
     {
       using namespace Pipes::calculate_eta0;
-=======
-    void calculate_etaCMB(double &result)
-    {
-      using namespace Pipes::calculate_etaCMB;
->>>>>>> 51007a96
 
       double ngamma, nb;
       ngamma = 16*pi*zeta3*pow(*Dep::T_cmb*_kB_eV_over_K_/_hc_eVcm_,3); // photon number density today
       nb = *Param["omega_b"]*3*100*1e3*100*1e3/_Mpc_SI_/_Mpc_SI_/(8*pi*_GN_cgs_*_m_proton_g_); // baryon number density today
 
       result =  nb/ngamma;
-<<<<<<< HEAD
       logger() << "Baryon to photon ratio (eta) today computed to be " << result << EOM;
     }
     
@@ -2544,12 +2537,6 @@
 
 
     void calculate_etaCMB_SM(double &result)
-=======
-      logger() << "Baryon to photon ratio (eta) @CMB computed to be " << result << EOM;
-    }
-
-    void compute_dNeffExt_ALP(double &result)
->>>>>>> 51007a96
     {
       using namespace Pipes::calculate_etaCMB_SM;
 
