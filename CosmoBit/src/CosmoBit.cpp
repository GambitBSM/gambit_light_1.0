//   GAMBIT: Global and Modular BSM Inference Tool
//   *********************************************
///  \file
///
///  Central module file of CosmoBit.
///  Calculates cosmology-related observables.
///
///  Additionally, contains main routines for
///  interfacing to CLASS and MontePython.
///
///  Most of the model- or observable-specific code is
///  stored in separate source files.
///
///  *********************************************
///
///  Authors (add name and date if you modify):
///
///  \author Selim C. Hotinli
///          (selim.hotinli14@pimperial.ac.uk)
///  \date 2017 Jul
///  \date 2018 May
///  \date 2018 Aug - Sep
///
///  \author Patrick Stoecker
///          (stoecker@physik.rwth-aachen.de)
///  \date 2017 Nov
///  \date 2018 Jan - May
///  \date 2019 Jan, Feb, June, Nov
///
///  \author Janina Renk
///          (janina.renk@fysik.su.se)
///  \date 2018 June
///  \date 2019 Mar,June
///
///  \author Sanjay Bloor
///          (sanjay.bloor12@imperial.ac.uk)
///  \date 2019 June, Nov
///
///  \author Sebastian Hoof
///          (hoof@uni-goettingen.de)
///  \date 2020 Mar
///
///  \author Pat Scott
///          (pat.scott@uq.edu.au)
///  \date 2018 Mar
///  \date 2019 Jul
///  \date 2020 Apr
///
///  \author Tomas Gonzalo
///          (tomas.gonzalo@monash.edu)
///  \date 2020 Sep
///
///  *********************************************

#include <stdint.h> // save memory addresses as int
#include <boost/algorithm/string/trim.hpp>

#include "gambit/Elements/gambit_module_headers.hpp"
#include "gambit/CosmoBit/CosmoBit_rollcall.hpp"
#include "gambit/CosmoBit/CosmoBit_types.hpp"
#include "gambit/Utils/numerical_constants.hpp"

namespace Gambit
{

  namespace CosmoBit
  {
    using namespace LogTags;

    /***********************************/
    /* General cosmological quantities */
    /***********************************/

    /// Function for setting k_pivot in Mpc^-1 for consistent use within CosmoBit
    /// (i.e. ensuring a consistent value is used by both CLASS and MultiModeCode)
    void set_k_pivot(double &result)
    {
      result = Pipes::set_k_pivot::runOptions->getValueOrDef<double>(0.05, "k_pivot");
    }

    // return Neff for 3 SM neutrinos (and no additional dark radiation or BSM physics) 
    // in the early Universe, see arXiv 1606.06986
    void get_Neff_SM(double& result)
    {
      using namespace Pipes::get_Neff_SM;

      result = Neff_SM;
    }

    // returning the total mass sum of SM neutrino
    void get_mNu_tot(double& result)
    {
      using namespace Pipes::get_mNu_tot;

      // The units of StandardModel_SLHA2 are GeV; here we are using eV.
      result = 1e9 * ( *Param["mNu1"] + *Param["mNu2"] + *Param["mNu3"] );
    }

    // Returns the effective number of ultrarelativistic species today
    void get_N_ur(double& result)
    {
      using namespace Pipes::get_N_ur;

      // The units of StandardModel_SLHA2 are GeV; here we are using eV.
      std::vector<double> nuMasses{
        1e9*(*Param["mNu1"]), 1e9*(*Param["mNu2"]), 1e9*(*Param["mNu3"])
      };

      // Count the nonzero entries
      auto isNonZero = [](double i) {return i > 0.;};
      int N_ncdm = std::count_if(nuMasses.begin(), nuMasses.end(), isNonZero);

      // Value of N_ur depends on the number of massive neutrinos
      switch (N_ncdm)
      {
        case 1:
          result = 2.0318;  // N_ur (today) = 2.0318 for 1 massive neutrino at CMB release
          break;
        case 2:
          result = 1.0186;  // N_ur (today) = 1.0186 for 2 massive neutrino at CMB release
          break;
        case 3:
          result = 0.00541;  // N_ur (today) = 0.00541 for 3 massive neutrinos at CMB release
          break;
        case 0:
          result = *Dep::Neff_SM;
          break;
        default:
          {
            std::ostringstream err;
            err << "You are asking for more than three massive neutrino species.\n";
            err << "Such a case is not implemented in CosmoBit. ";
            err << "If you want to consider this you can add it to the function ";
            err << "'get_N_ur' of the capability 'N_ur'.";
            CosmoBit_error().raise(LOCAL_INFO, err.str());
          }
      }

      // If "etaBBN_rBBN_rCMB_dNurBBN_dNurCMB" is in use, the result will
      // be scaled and gets extra contributions
      if (ModelInUse("etaBBN_rBBN_rCMB_dNurBBN_dNurCMB"))
      {
        // Check if the input for Delta N_ur is negative (unphysical)
        // NOTE: CosmoBit performs no sanity checks if you allow negative Delta N_ur; you're on your own.
        static bool allow_negative_delta_N_ur = runOptions->getValueOrDef<bool>(false,"allow_negative_delta_N_ur");

        // Get values of the temperature ratio and any ultrarelativistic contribution.
        double dNurCMB = *Param["dNur_CMB"];
        double rCMB = *Param["r_CMB"];

        // Only let the user have negative contributions to NEff from Delta N_ur if they've signed off on it.
        if ( (!allow_negative_delta_N_ur) && (dNurCMB < 0.0) )
        {
          std::ostringstream err;
          err << "A negative value for \"dNur_CMB\" is unphysical and is not allowed in CosmoBit by default!\n\n";
          err << "If you want to proceed with negative values, please add\n\n";
          err << "  - module: CosmoBit\n";
          err << "    options:\n";
          err << "      allow_negative_delta_N_ur: true\n\n";
          err << "to the Rules section of the YAML file.";
          CosmoBit_error().raise(LOCAL_INFO,err.str());
        }

        // If the check is passed, set the result.
        result = pow(rCMB,4)*(result) + dNurCMB;
      }
      logger() << "N_ur calculated to be " << result << EOM;
    }

    /// Temperature of non-CDM in the (cosmological) SM.
    void T_ncdm_SM(double &result)
    {
      using namespace Pipes::T_ncdm_SM;

      // Set to 0.71611 in units of photon temperature, above the instantaneous decoupling value (4/11)^(1/3)
      // to recover Sum_i mNu_i/omega = 93.14 eV resulting from studies of active neutrino decoupling (arXiv:hep-ph/0506164)
      result = 0.71611;
      // This standard value enters in many assumptions entering CLASS. Therefore changing this value in
      // the YAML file is disabled at the moment. If you still want to modify it, uncomment the line below and
      // you can set is as a runOption of this capability.
      // result = runOptions->getValueOrDef<double>(0.71611,"T_ncdm");
    }

    /// Temperature of non-CDM in non-standard theories.
    void T_ncdm(double &result)
    {
      using namespace Pipes::T_ncdm;

      // Set to 0.71611 in units of photon temperature, above the instantaneous decoupling value (4/11)^(1/3)
      // to recover Sum_i mNu_i/omega = 93.14 eV resulting from studies of active neutrino decoupling (arXiv:hep-ph/0506164)
      double T_ncdm_SM = 0.71611;

      // Take rCMB from the model "etaBBN_rBBN_rCMB_dNurBBN_dNurCMB"
      double rCMB = *Param.at("r_CMB");

      // Take the SM value of T_ncdm (T_nu) and multiply it with the value of rCMB
      result = rCMB*T_ncdm_SM;
    }

    /// Baryon-to-photon ratio (today) in LCDM
    void eta0_LCDM(double &result)
    {
      using namespace Pipes::eta0_LCDM;

      double ngamma, nb;
      ngamma = 16*pi*zeta3*pow(*Param["T_cmb"]*kB_eV_over_K/hc_eVcm,3); // photon number density today
      nb = *Param["omega_b"]*3*100*1e3*100*1e3/Mpc_SI/Mpc_SI/(8*pi*GN_cgs* m_proton*1e9*eV2g); // baryon number density today

      result =  nb/ngamma;
      logger() << "Baryon to photon ratio (eta) today computed to be " << result << EOM;
    }

    /// The total baryon content today.
    void compute_Omega0_b(double &result)
    {
      using namespace Pipes::compute_Omega0_b;

      double h = *Dep::H0/100.;
      result =*Param["omega_b"]/h/h;
    }

    /// The total cold dark matter content today.
    void compute_Omega0_cdm(double &result)
    {
      using namespace Pipes::compute_Omega0_cdm;

      double h = *Dep::H0/100.;
      result =*Param["omega_cdm"]/h/h;
    }

    /// The total photon content today.
    void compute_Omega0_g(double &result)
    {
      using namespace Pipes::compute_Omega0_g;

      double h = *Dep::H0/100.;
      result = (4.*sigmaB_SI/c_SI*pow(*Param["T_cmb"],4.)) / (3.*c_SI*c_SI*1.e10*h*h/Mpc_SI/Mpc_SI/8./pi/GN_SI);
    }

    /// Number density of photons today
    void compute_n0_g(double &result)
    {
      using namespace Pipes::compute_n0_g;

      result = 2./pi/pi*zeta3 *pow(*Param["T_cmb"]*kB_eV_over_K,3.)/pow(hP_eVs*c_SI/2./pi,3)/100/100/100; // result per cm^3
    }

    /// The total ultrarelativistic content today.
    void compute_Omega0_ur(double &result)
    {
      using namespace Pipes::compute_Omega0_ur;

      double N_ur = *Dep::N_ur;
      double Omega0_g = *Dep::Omega0_g;
      result = (N_ur)*7./8.*pow(4./11.,4./3.)* Omega0_g;
    }

    /* Classy getter functions */

    /// Hubble
    void get_H0_classy(double &result)
    {
      using namespace Pipes::get_H0_classy;

      // Rescale by c [km/s]
      result = c_SI*BEreq::class_get_H0()/1000;
    }

    /// Energy densities *today* (Omega0)

    /// Matter
    void get_Omega0_m_classy(double& result)
    {
      using namespace Pipes::get_Omega0_m_classy;

      result = BEreq::class_get_Omega0_m();
    }

    /// Radiation
    void get_Omega0_r_classy(double& result)
    {
      using namespace Pipes::get_Omega0_r_classy;

      result = BEreq::class_get_Omega0_r();
    }

    /// Ultra-relativistic
    void get_Omega0_ur_classy(double& result)
    {
      using namespace Pipes::get_Omega0_ur_classy;

      result = BEreq::class_get_Omega0_ur();
    }

    /// Non-cold dark matter
    void get_Omega0_ncdm_classy(double& result)
    {
      using namespace Pipes::get_Omega0_ncdm_classy;

      result = BEreq::class_get_Omega0_ncdm_tot();
    }

    /// returns S8 = sigma8 (Omega0_m/0.3)^0.5
    /// (sigma8:root mean square fluctuations density fluctuations within
    /// spheres of radius 8/h Mpc)
    void get_S8_classy(double& result)
    {
      using namespace Pipes::get_S8_classy;

      double sigma8 = BEreq::class_get_sigma8();
      double Omega0_m = *Dep::Omega0_m;

      result = sigma8*pow(Omega0_m/0.3, 0.5);
    }

    /// Effective number of neutrino species
    /// (mostly for cross-checking!)
    void get_Neff_classy(double& result)
    {
      using namespace Pipes::get_Neff_classy;

      result = BEreq::class_get_Neff();
    }

    /// Comoving sound horizon at baryon drag epoch
    void get_rs_drag_classy(double& result)
    {
<<<<<<< HEAD
=======
      using namespace Pipes::get_multimode_primordial_ps;

      // Clear it all
      result = Primordial_ps();

      // Get the inflationary inputs
      Multimode_inputs inputs = *Dep::multimode_input_parameters;

      // The parameters below are only used by multimode if the full Pk is requested.
      int steps = inputs.numsteps;
      double kmin = inputs.k_min;
      double kmax = inputs.k_max;

      gambit_inflation_observables observables;

      //-------------------------------------------------------------
      // The function below calls the MultiModeCode backend
      //  for a given choice of inflationary model,
      //  which calculates the observables.
      //-------------------------------------------------------------

      try
      {
        observables = BEreq::multimodecode_primordial_ps(inputs.num_inflaton,
                                                       inputs.potential_choice,
                                                       inputs.evaluate_modes,
                                                       inputs.get_runningofrunning,
                                                       byVal(&inputs.phi_init0[0]),
                                                       byVal(&inputs.dphi_init0[0]),
                                                       byVal(&inputs.vparams[0]),
                                                       inputs.N_pivot,
                                                       inputs.k_pivot,
                                                       inputs.dlnk,
                                                       steps,
                                                       kmin,
                                                       kmax,
                                                       inputs.vparam_rows,
                                                       inputs.slowroll_infl_end,
                                                       inputs.instreheat,
                                                       inputs.use_deltaN_SR,
                                                       inputs.use_horiz_cross_approx);
      }
      catch(std::runtime_error &e)
      {
        logger() << e.what() << EOM;
        invalid_point().raise(e.what());
      }

      // If there's an error -> pass it to the helper function and invalidate the point
      if(observables.err != 0)
      {
        std::string message = multimode_error_handling(observables.err);
        logger() << message << EOM;
        invalid_point().raise(message);
      }

      // Fill up the GAMBIT prim. PS if we're good.
      result.set_N_pivot(observables.N_pivot);
      result.fill_k(observables.k_array, inputs.numsteps);
      result.fill_P_s(observables.pks_array, inputs.numsteps);
      result.fill_P_s_iso(observables.pks_array_iso, inputs.numsteps);
      result.fill_P_t(observables.pkt_array, inputs.numsteps);

    }

    /// Passes the inputs from the MultiModeCode initialisation function
    /// and computes the outputs.
    /// TODO: split this up into primordial_ps and parametrised_ps versions.
    void get_multimode_parametrised_ps(Parametrised_ps &result)
    {
      using namespace Pipes::get_multimode_parametrised_ps;

      // Get the inflationary inputs
      Multimode_inputs inputs = *Dep::multimode_input_parameters;

      gambit_inflation_observables observables;

      //-------------------------------------------------------------
      // The function below calls the MultiModeCode backend
      //  for a given choice of inflationary model,
      //  which calculates the observables.
      //-------------------------------------------------------------
      try
      {
        observables = BEreq::multimodecode_parametrised_ps(inputs.num_inflaton,
                                                         inputs.potential_choice,
                                                         inputs.evaluate_modes,
                                                         inputs.get_runningofrunning,
                                                         byVal(&inputs.phi_init0[0]),
                                                         byVal(&inputs.dphi_init0[0]),
                                                         byVal(&inputs.vparams[0]),
                                                         inputs.N_pivot,
                                                         inputs.k_pivot,
                                                         inputs.dlnk,
                                                         inputs.vparam_rows,
                                                         inputs.slowroll_infl_end,
                                                         inputs.instreheat,
                                                         inputs.use_deltaN_SR,
                                                         inputs.use_horiz_cross_approx);
      }
      catch(std::runtime_error &e)
      {
        logger() << e.what() << EOM;
        invalid_point().raise(e.what());
      }
      // If there's an error -> pass it to the helper function and invalidate the point
      if(observables.err != 0)
      {
        std::string message = multimode_error_handling(observables.err);
        logger() << message << EOM;
        invalid_point().raise(message);
      }

      result.set_N_pivot(observables.N_pivot);
      result.set_n_s(observables.ns);
      result.set_ln10A_s( 10. * log(10.) + log(observables.As) );
      result.set_r(observables.r);

    }

    void get_parametrised_ps_LCDM(Parametrised_ps &result)
    {
      using namespace Pipes::get_parametrised_ps_LCDM;

      // Check not using non-primordial version

      // (JR) got the error when the lines below were uncommented... todo check what's going on
      //Problem with ModelInUse("LCDM_no_primordial").
      //This model is not known by CosmoBit::get_parametrised_ps_LCDM.
      //Please make sure that it has been mentioned in some context in the
      //rollcall header declaration of this function.


      //if (ModelInUse("LCDM_no_primordial"))
      //{
      //  CosmoBit_error().raise(LOCAL_INFO, "You cannot use the LCDM_no_primordial_ps model to get"
      //                      " a power spectrum!! Try the function get_multimode_parametrised_ps...");
      //}

      Parametrised_ps pps;
      pps.set_N_pivot(55);
      pps.set_n_s(*Param["n_s"]);
      pps.set_ln10A_s(*Param["ln10A_s"]);
      pps.set_r(0);

      result = pps;
    }

    void print_parametrised_ps(map_str_dbl &result)
    {
      using namespace Pipes::print_parametrised_ps;

      Parametrised_ps pps  = *Dep::parametrised_power_spectrum;
      result = pps.get_parametrised_ps_map();
    }


// Getter functions for CL spectra from classy

    void class_get_unlensed_Cl_TT(std::vector<double>& result)
    {
      using namespace Pipes::class_get_unlensed_Cl_TT;
      result = BEreq::class_get_unlensed_cl("tt");

      // Loop through the TT spectrum and check if there is a negative value. If so, invalidate.
      for (auto it=result.begin(); it != result.end(); it++)
      {
        if (*it < 0.0)
        {
          invalid_point().raise("Found a negative value in the TT spectrum.");
        }
      }
    }

    void class_get_unlensed_Cl_TE(std::vector<double>& result)
    {
      using namespace Pipes::class_get_unlensed_Cl_TE;
      result = BEreq::class_get_unlensed_cl("te");
    }

    void class_get_unlensed_Cl_EE(std::vector<double>& result)
    {
      using namespace Pipes::class_get_unlensed_Cl_EE;
      result = BEreq::class_get_unlensed_cl("ee");

      // Loop through the EE spectrum and check if there is a negative value. If so, invalidate.
      for (auto it=result.begin(); it != result.end(); it++)
      {
        if (*it < 0.0)
        {
          invalid_point().raise("Found a negative value in the EE spectrum.");
        }
      }
    }

    void class_get_unlensed_Cl_BB(std::vector<double>& result)
    {
      using namespace Pipes::class_get_unlensed_Cl_BB;
      result = BEreq::class_get_unlensed_cl("bb");

      // Loop through the BB spectrum and check if there is a negative value. If so, invalidate.
      for (auto it=result.begin(); it != result.end(); it++)
      {
        if (*it < 0.0)
        {
          invalid_point().raise("Found a negative value in the BB spectrum.");
        }
      }
    }

    void class_get_unlensed_Cl_PhiPhi(std::vector<double>& result)
    {
      using namespace Pipes::class_get_unlensed_Cl_PhiPhi;
      result = BEreq::class_get_unlensed_cl("pp");

      // Loop through the PhiPhi spectrum and check if there is a negative value. If so, invalidate.
      for (auto it=result.begin(); it != result.end(); it++)
      {
        if (*it < 0.0)
        {
          invalid_point().raise("Found a negative value in the PhiPhi spectrum.");
        }
      }
    }

    void class_get_lensed_Cl_TT(std::vector<double>& result)
    {
      using namespace Pipes::class_get_lensed_Cl_TT;
      result = BEreq::class_get_lensed_cl("tt");

      // Loop through the TT spectrum and check if there is a negative value. If so, invalidate.
      for (auto it=result.begin(); it != result.end(); it++)
      {
        if (*it < 0.0)
        {
          invalid_point().raise("Found a negative value in the TT spectrum.");
        }
      }
    }

    void class_get_lensed_Cl_TE(std::vector<double>& result)
    {
      using namespace Pipes::class_get_lensed_Cl_TE;
      result = BEreq::class_get_lensed_cl("te");
    }

    void class_get_lensed_Cl_EE(std::vector<double>& result)
    {
      using namespace Pipes::class_get_lensed_Cl_EE;
      result = BEreq::class_get_lensed_cl("ee");

      // Loop through the EE spectrum and check if there is a negative value. If so, invalidate.
      for (auto it=result.begin(); it != result.end(); it++)
      {
        if (*it < 0.0)
        {
          invalid_point().raise("Found a negative value in the EE spectrum.");
        }
      }
    }

    void class_get_lensed_Cl_BB(std::vector<double>& result)
    {
      using namespace Pipes::class_get_lensed_Cl_BB;
      result = BEreq::class_get_lensed_cl("bb");

      // Loop through the BB spectrum and check if there is a negative value. If so, invalidate.
      for (auto it=result.begin(); it != result.end(); it++)
      {
        if (*it < 0.0)
        {
          invalid_point().raise("Found a negative value in the BB spectrum.");
        }
      }
    }

    void class_get_lensed_Cl_PhiPhi(std::vector<double>& result)
    {
      using namespace Pipes::class_get_lensed_Cl_PhiPhi;
      result = BEreq::class_get_lensed_cl("pp");

      // Loop through the PhiPhi spectrum and check if there is a negative value. If so, invalidate.
      for (auto it=result.begin(); it != result.end(); it++)
      {
        if (*it < 0.0)
        {
          invalid_point().raise("Found a negative value in the PhiPhi spectrum.");
        }
      }
    }

// ***************************************************************************************************************

    /// RHS of differential equation
    ///  dT/dt = 15/pi^2 (m_a n_a(t)/ tau_a) T^(-3) - H(T) T , where H(T) = 3.7978719e-7*T*T  // TODO: refer to Eq. number in paper when ready
    ///  params: stores (m_a n_a(t)/ tau_a)
    ///  y[0]: stores SM T[t0]
    int diff_eq_rhs (double t, const double y[], double f[], void *params)
    {
      fast_interpolation injection_inter = *(static_cast<fast_interpolation*>(params));
      f[0] = (15.0/(4.0*pi*pi)) * injection_inter.interp(t)/pow(y[0], 3) - 3.7978719e-7*y[0]*y[0]*y[0];
      return GSL_SUCCESS;
    }

    void compute_dNeff_etaBBN_ALP(map_str_dbl &result)  // takes about 0.2 s with 3000 grid points and 1e-6 convergence criterion atm
    {
      using namespace Pipes::compute_dNeff_etaBBN_ALP;

      double dNeff, Neff_SM, Neff_ALP, eta_ratio;
      double temp_eta_ratio = 1; // temporary values to check convergence of iteration
      double temp_dNeff = 1;
      int ii=0;

      // --- precision parameters --
      double hstart = runOptions->getValueOrDef<double>(1e-6,"hstart"); // initial step size for GSL ODE solver
      double epsrel = runOptions->getValueOrDef<double>(1e-6,"epsrel"); // desired relative accuracy for GSL ODE solver and dNeff & etaBBN
      double max_iter = runOptions->getValueOrDef<int>(10,"max_iter"); // maximum number of iterations before error message is thrown if result not converged
      double grid_size = runOptions->getValueOrDef<int>(3000,"grid_size"); // number of (logarithmic) grid points in t

      double t0 = runOptions->getValueOrDef<double>(1e4,"t_initial"); // initial time in seconds
      double tf = runOptions->getValueOrDef<double>(1e12,"t_final"); // final time in seconds

      std::valarray<double> t_grid(grid_size), T_evo(grid_size), Tnu_grid(grid_size), na_grid(grid_size), injection_grid(grid_size); // arrays containing time dependence of variables

      SM_time_evo SM(t0,tf,grid_size);  // set time evolution of SM
      t_grid = SM.get_t_grid();         // has to be updated when solving the differential equation
      T_evo = SM.get_T_evo();

      // --- model parameters ----
      double Ya0 = *Dep::total_DM_abundance;
      double T0 = T_evo[0];
      double ssm_at_T0 = entropy_density_SM(T0, true);; // T0 in units of keV, set T_in_eV=True to interpret it correctly

      double na_t0 = Ya0 * ssm_at_T0;     // initial number density of a at t=t0, in units keV^3.
      double m_a = 1e-3*(*Param["ma0"]);  // mass of a in keV
      double tau_a = *Dep::lifetime;      // lifetime of a in seconds

      // loop over iterations until convergence or max_iter is reached
      while( ((fabs(temp_eta_ratio-eta_ratio) > epsrel) || fabs(temp_dNeff - dNeff) > epsrel) && (ii <= max_iter) )
      {
        temp_eta_ratio = eta_ratio;  // to check for convergence
        temp_dNeff = dNeff;

        SM.calc_H_int();
        na_grid = na_t0*exp(-3.0*SM.get_H_int())*exp(-t_grid/tau_a);    // na(t) in units keV^3
        injection_grid = (m_a/tau_a)*na_grid;                           // m_a*na(t)/tau_a in units keV^4/s
        Tnu_grid = SM.get_Tnu_evo()[0]*exp(-1.0*SM.get_H_int());        // T_nu(t) in units keV
        fast_interpolation injection_inter(t_grid, injection_grid);     // interpolating function

        gsl_odeiv2_system sys = {diff_eq_rhs, NULL, 1, &injection_inter};
        gsl_odeiv2_driver *d = gsl_odeiv2_driver_alloc_y_new (&sys, gsl_odeiv2_step_rkf45, hstart, 0.0, epsrel);

        double y[1] = {T_evo[0]}; // initial condition: T(t0) = T_SM(t0)
        double t=t0;

        for (int jj = 0; jj < grid_size; jj++)
        {
          double t_j = t_grid[jj];
          int status = gsl_odeiv2_driver_apply (d, &t, t_j, y);
          if (status != GSL_SUCCESS)
          {
            std::ostringstream err;
            err << "Failed to solve differential equation to compute dNeffCMB and etaBB for GeneralCosmoALP model at iteration step "<< ii <<". Invalidating point";
            invalid_point().raise(err.str());
          }
          T_evo[jj] = y[0];
        }

        gsl_odeiv2_driver_free (d);

        // update Hubble rate for next iteration
        SM.set_HT_evo(T_evo);

        eta_ratio = pow(T_evo[grid_size-1]/T_evo[0], 3) * exp(3.0*SM.get_H_int()[grid_size-1]);
        Neff_ALP = 3*pow(Tnu_grid[grid_size-1]/T_evo[grid_size-1], 4) * 3.85280407965; // (11/4)^(4/3) = 3.85280407965
        Neff_SM = 3*pow(Tnu_grid[0]/T_evo[0], 4) * 3.85280407965; // (11/4)^(4/3) = 3.85280407965
        dNeff = Neff_ALP - Neff_SM;
        ii ++;
      }

      // invalidate point if results not converged after 'max_iter' steps
      if( ((fabs(temp_eta_ratio-eta_ratio) > epsrel) || fabs(temp_dNeff - dNeff) > epsrel) && (ii >= max_iter) )
      {
        std::ostringstream err;
        err << "Computation of dNeffCMB and etaBBN for GeneralCosmoALP model did not converge after n = "<< ii <<" iterations. You can increase the maximum number of iterations with the run Option 'max_iter'. Invalidating point.";
        invalid_point().raise(err.str());
      }

      result["dNeff"] = dNeff;
      result["Neff_ratio"] = Neff_ALP/Neff_SM;
      result["eta_ratio"] = eta_ratio;
      logger() << "GeneralCosmoALP model: calculated Neff @BBN to be " << result["dNeff"] <<", and etaBB(ALP)/etaBBN(SM) = " << result["eta_ratio"] << ". Calculation converged after "<< ii <<" iterations." << EOM;

    }

/// -----------
/// Capabilities for general cosmological quantities
/// -----------

    void T_ncdm_SM(double &result)
    {
      using namespace Pipes::T_ncdm_SM;

      // set to 0.71611 in units of photon temperature, above the instantaneous decoupling value (4/11)^(1/3)
      // to recover Sum_i mNu_i/omega = 93.14 eV resulting from studies of active neutrino decoupling (hep-ph/0506164)
      result = 0.71611;
      // This standard values enters in many assumption entering class. Therefore changing this value in
      // the yaml file is disabled at the moment. If you still want to modify it uncomment the line below and
      // you can set is as a run option (as T_cmb).
      // result = runOptions->getValueOrDef<double>(0.71611,"T_ncdm");
    }

    void T_ncdm(double &result)
    {
      using namespace Pipes::T_ncdm;

      double rCMB = 1.0; // Default value if no energy injection is assumed.

      // If the "etaBBN_rBBN_rCMB_dNurBBN_dNurCMB" model is included in the scan,
      // we use rCMB of this model.
      if (ModelInUse("etaBBN_rBBN_rCMB_dNurBBN_dNurCMB"))
      {
        const ModelParameters& NP_params = *Dep::etaBBN_rBBN_rCMB_dNurBBN_dNurCMB_parameters;
        rCMB = NP_params.at("r_CMB");
      }

      // Take the SM value of T_ncdm (T_nu) and multiply it with the value of rCMB
      result = rCMB*(*Dep::T_ncdm_SM);
    }

    void eta0_LCDM(double &result)
    {
      using namespace Pipes::eta0_LCDM;

      double ngamma, nb;
      ngamma = 16*pi*zeta3*pow(*Param["T_cmb"]*_kB_eV_over_K_/_hc_eVcm_,3); // photon number density today
      nb = *Param["omega_b"]*3*100*1e3*100*1e3/_Mpc_SI_/_Mpc_SI_/(8*pi*_GN_cgs_* m_proton*1e9*eV2g); // baryon number density today

      result =  nb/ngamma;
      logger() << "Baryon to photon ratio (eta) today computed to be " << result << EOM;
    }

    void etaBBN_SM(double& result)
    {
      using namespace Pipes::etaBBN_SM;

      result = *Dep::eta0;
    }

    void compute_Omega0_m(double &result)
    {
      using namespace Pipes::compute_Omega0_m;

      result =(*Dep::Omega0_b) + (*Dep::Omega0_cdm) + (*Dep::Omega0_ncdm);
    }

    void compute_Omega0_b(double &result)
    {
      using namespace Pipes::compute_Omega0_b;

      double h = *Dep::H0/100.;
      result =*Param["omega_b"]/h/h;
    }

    void compute_Omega0_cdm(double &result)
    {
      using namespace Pipes::compute_Omega0_cdm;

      double h = *Dep::H0/100.;
      result =*Param["omega_cdm"]/h/h;
    }

    void compute_Omega0_g(double &result)
    {
      using namespace Pipes::compute_Omega0_g;

      double h = *Dep::H0/100.;
      result = (4.*_sigmaB_SI_/_c_SI_*pow(*Param["T_cmb"],4.)) / (3.*_c_SI_*_c_SI_*1.e10*h*h/_Mpc_SI_/_Mpc_SI_/8./pi/_GN_SI_);
    }

    void compute_n0_g(double &result)
    {
      using namespace Pipes::compute_n0_g;

      result = 2./pi/pi*zeta3 *pow(*Param["T_cmb"]*_kB_eV_over_K_,3.)/pow(_hP_eVs_*_c_SI_/2./pi,3)/100/100/100; // result per cm^3
    }

    void compute_Omega0_ur(double &result)
    {
      using namespace Pipes::compute_Omega0_ur;

      double N_ur = *Dep::N_ur;
      double Omega0_g = *Dep::Omega0_g;
      result = (N_ur)*7./8.*pow(4./11.,4./3.)* Omega0_g;
    }


    // (JR) delete when CLASS c interface is removed.
    void compute_Omega0_ncdm(double &result)
    {
      using namespace Pipes::compute_Omega0_ncdm;

      double mNu_tot_eV = *Dep::mNu_tot;
      double h = *Dep::H0/100.;

      result = mNu_tot_eV/(93.14*h*h);  // TODO: heads up: explicit assumption of T_ncdm = 0.71611 and T_cmb goes in here. Has to be generalised
    }

    void compute_Omega0_r(double &result)
    {
      using namespace Pipes::compute_Omega0_r;

      result = *Dep::Omega0_g + (*Dep::Omega0_ur);
      //std::cout << "omega0_g g " << *Dep::Omega0_g << " omega_ur " << *Dep::Omega0_ur <<  std::endl;
    }

/*
    (PS: Not sure if we really need this step in between. For all our casess so far we directly could map from eta0 to eta_BBN (up to constnat factors in front))
 *
    void calculate_etaCMB_SM(double &result)
    {
      using namespace Pipes::calculate_etaCMB_SM;

      result =  *Dep::eta0; // in SM the baryon to photon ratio does not change between today an CMB release
      logger() << "Baryon to photon ratio (eta) @CMB computed to be " << result << EOM;
    }
*/


/// -----------
/// BBN related functions (call AlterBBN, BBN abundances & Likelihood)
/// -----------

    /// add parameters of relicparam structure that should be set to non-default values
    /// to the AlterBBN_input map.
    /// If you want to modify a parameter which has not been used in CosmoBit before simply
    /// add it to the function 'fill_cosmomodel' in 'AlterBBN_<version>.cpp' and to the
    /// set of 'known' parameters 'known_relicparam_options'
    void AlterBBN_Input(map_str_dbl &result)
    {
      using namespace Pipes::AlterBBN_Input;


      // If we are using some of the "non-standard energy content" models, set the
      // inputs for the AlterBBN_input map according to the parameters of that model.
      // In case we are not using one of these models, we use the default values
      // (i.e. eta inferred from LCDM, Nnu = 3.046 and dNnu = 0)
      if (ModelInUse("etaBBN_rBBN_rCMB_dNurBBN_dNurCMB"))
      {
        const ModelParameters& NP_params = *Dep::etaBBN_rBBN_rCMB_dNurBBN_dNurCMB_parameters;

        double dNurBBN =  NP_params.at("dNur_BBN");

        // Check if the input for dNeff is negative (unphysical)
        static bool allow_negative_delta_N_ur = runOptions->getValueOrDef<bool>(false,"allow_negative_delta_N_ur");
        if ( (!allow_negative_delta_N_ur) && (dNurBBN < 0.0) )
        {
          std::ostringstream err;
          err << "A negative value for \"dNur_BBN\" is unphysical and is not allowed in CosmoBit by default!\n\n";
          err << "If you want to proceed with megative values, please add\n\n";
          err << "  - module: CosmoBit\n";
          err << "    options:\n";
          err << "      allow_negative_delta_N_ur: true\n\n";
          err << "to the Rules section of the yaml-file.";
          CosmoBit_error().raise(LOCAL_INFO,err.str());
        }

        //If check is passed, set inputs.
        result["Nnu"]=3.046*pow(NP_params.at("r_BBN"),4); // contribution from SM neutrinos
        result["dNnu"]=dNurBBN;    // dNnu: within AlterBBN scenarios in which the sum Nnu+dNnu is the same are identical
      }
      else
      {
        result["Nnu"]=3.046; // contribution from SM neutrinos
        result["dNnu"]=0.;    // no extra ur species in standard LCDM model
      }
      result["eta0"] = *Dep::etaBBN;

      result["failsafe"] = runOptions->getValueOrDef<double>(3,"failsafe");
      result["err"] = runOptions->getValueOrDef<double>(3,"err");

      logger() << "Set AlterBBN with parameters eta = " << result["eta0"] << ", Nnu = " << result["Nnu"] << ", dNnu = " << result["dNnu"];
      logger() << " and error params: failsafe = " << result["failsafe"] << ", err = " << result["err"] << EOM;
    }


    /// Check the validity of a correlation matrix for AlterBBN likelihood calculations given in the YAML file, and use it to populate a correlation matrix object
    void populate_correlation_matrix(const std::map<std::string, int>& abund_map, std::vector<std::vector<double>>& corr,
                                     std::vector<double>& relerr, bool use_relative_errors, const Options& runOptions)
    {
      std::vector<str> isotope_basis = runOptions.getValue<std::vector<str> >("isotope_basis");
      std::vector<std::vector<double>> tmp_corr = runOptions.getValue<std::vector<std::vector<double>>>("correlation_matrix");
      std::vector<double> tmp_relerr;
      unsigned int nisotopes = isotope_basis.size();

      // Check if the size of the isotope_basis and the size of the correlation matrix agree
      if (nisotopes != tmp_corr.size())
      {
        std::ostringstream err;
        err << "The length of the list \'isotope_basis\' and the size of the correlation matrix \'correlation_matrix\' do not agree";
        CosmoBit_error().raise(LOCAL_INFO, err.str());
      }

      // If the relative errors are also given, then do also a check if the length of the list is correct and if the entries are positive.
      if (use_relative_errors)
      {
        tmp_relerr = runOptions.getValue< std::vector<double> >("relative_errors");
        if (nisotopes != tmp_relerr.size())
        {
          std::ostringstream err;
          err << "The length of the list \'isotope_basis\' and the length of \'relative_errors\' do not agree";
          CosmoBit_error().raise(LOCAL_INFO, err.str());
        }
        for (std::vector<double>::iterator it = tmp_relerr.begin(); it != tmp_relerr.end(); it++)
        {
          if (*it <= 0.0)
          {
            std::ostringstream err;
            err << "One entry for the relative error is not positive";
            CosmoBit_error().raise(LOCAL_INFO, err.str());
          }
        }
      }

      // Check if the correlation matrix is square
      for (std::vector<std::vector<double>>::iterator it = tmp_corr.begin(); it != tmp_corr.end(); it++)
      {
        if (it->size() != nisotopes)
        {
          std::ostringstream err;
          err << "The correlation matrix is not a square matrix";
          CosmoBit_error().raise(LOCAL_INFO, err.str());
        }
      }

      // Check if the entries in the correlation matrix are reasonable
      for (unsigned int ie=0; ie<nisotopes; ie++)
      {
        //Check if the diagonal entries are equal to 1.
        if (std::abs(tmp_corr.at(ie).at(ie) - 1.) > 1e-6)
        {
          std::ostringstream err;
          err << "Not all diagonal elements of the correlation matirx are 1.";
          CosmoBit_error().raise(LOCAL_INFO, err.str());
        }
        for (unsigned int je=0; je<=ie; je++)
        {
          //Check for symmetry
          if (std::abs(tmp_corr.at(ie).at(je) - tmp_corr.at(je).at(ie)) > 1e-6)
          {
            std::ostringstream err;
            err << "The correlation matrix is not symmetric";
            CosmoBit_error().raise(LOCAL_INFO, err.str());
          }
          // Check if the off-diagonal elements are between -1 and 1.
          if (std::abs(tmp_corr.at(ie).at(je)) >= 1. && (ie != je))
          {
            std::ostringstream err;
            err << "The off-diagonal elements of the correlation matrix are not sensible (abs(..) > 1)";
            CosmoBit_error().raise(LOCAL_INFO, err.str());
          }
        }
      }

      // Check if the isotopes in the basis are actually known.
      for (std::vector<str>::iterator it = isotope_basis.begin(); it != isotope_basis.end(); it++)
      {
        if (abund_map.count(*it) == 0)
        {
          std::ostringstream err;
          err << "I do not recognise the element \'" << *it << "\'";
          CosmoBit_error().raise(LOCAL_INFO, err.str());
        }
      }

      // Populate the correlation matrix and relative errors
      for (std::vector<str>::iterator it1 = isotope_basis.begin(); it1 != isotope_basis.end(); it1++)
      {
        int ie  =  abund_map.at(*it1);
        int i = std::distance( isotope_basis.begin(), it1 );
        // If the relative errors are given, fill relerr with the respective values (-1.0 refers to no errors given).
        if (use_relative_errors) relerr.at(ie) = tmp_relerr.at(i);
        for (std::vector<str>::iterator it2 = isotope_basis.begin(); it2 != isotope_basis.end(); it2++)
        {
          int je = abund_map.at(*it2);
          int j = std::distance( isotope_basis.begin(), it2 );
          corr.at(ie).at(je) = tmp_corr.at(i).at(j);
        }
      }
    }

    /// Compute elemental abundances from BBN
    void compute_BBN_abundances(BBN_container &result)
    {
      using namespace Pipes::compute_BBN_abundances;

      // global variable of AlterBBN (# computed element abundances)
      const static int NNUC = BEreq::get_NNUC();

      // in AlterBBN ratioH and cov_ratioH are arrays of fixed length
      // with certain compiler versions (gcc 5.4.0) we have seen memory corruption problems
      // if we initialise these as
      // double ratioH[NNUC+1]
      // since the memory was not allocated properly. Fixed size arrays do not seem to be
      // properly supported even though there are no errors at compile time.
      // using a unique pointer for ratioH and a 2d vector for cov_ratioH avoids
      // these problems.
      auto deleter = [&](double* ptr){delete [] ptr;};
      std::unique_ptr<double[], decltype(deleter)> ratioH(new double[NNUC+1](), deleter);
      std::unique_ptr<double[], decltype(deleter)> cov_ratioH(new double[(NNUC+1)*(NNUC+1)](), deleter);

      static bool first = true;
      const static bool use_fudged_correlations = (runOptions->hasKey("correlation_matrix") && runOptions->hasKey("isotope_basis"));
      const static bool use_relative_errors = runOptions->hasKey("relative_errors");
      static std::vector<double> relerr(NNUC+1, -1.0);
      static std::vector<std::vector<double>> corr(NNUC+1, std::vector<double>(NNUC+1, 0.0));

      if (first)
      {
        // Init abundance map and allocate arrays in result
        result.set_abund_map(BEreq::get_abund_map_AlterBBN());
        result.init_arr_size(NNUC);

        // Work out which isotopes have been requested in the yaml file
        const std::vector<str>& v = Downstream::subcaps->getNames();
        result.set_active_isotopes(std::set<str>(v.begin(), v.end()));
        if (result.get_active_isotopes().empty())
        {
          str err = "No relevant sub-capabilities found for compute_BBN_abundances.  Please specify elements to\n"
                    "compute abundances for in the ObsLikes section of your yaml file as in e.g.\n"
                    "  sub_capabilities: [He4, D, Li7]";
          CosmoBit_error().raise(LOCAL_INFO, err);
        }

        // Process user-defined correlations (if provided)
        if (use_fudged_correlations)
        {
          for (int ie = 1; ie < NNUC; ie++) corr.at(ie).at(ie) = 1.;
          const std::map<std::string, int>& abund_map = result.get_abund_map();
          populate_correlation_matrix(abund_map, corr, relerr, use_relative_errors, *runOptions);
        }

        // Here for a good time, not a long time
        first = false;
      }

      // Fill AlterBBN_input map with the parameters for the model in consideration
      map_str_dbl AlterBBN_input = *Dep::AlterBBN_Input;

      // Call AlterBBN routine to calculate element abundances (& errors -- depending
      // on error calculation settings made with parameters 'err' and failsafe set in
      // 'AlterBBN_Input')
      if (not BEreq::call_nucl_err(AlterBBN_input, &ratioH[0], &cov_ratioH[0]))
      {
        std::ostringstream err;
        err << "AlterBBN calculation for primordial element abundances failed. Invalidating Point.";
        invalid_point().raise(err.str());
      }

      // Fill relative errors
      std::vector<double> err_ratio(NNUC+1,0);
      if (use_fudged_correlations) for (const int& ie : result.get_active_isotope_indices())
      {
        if (use_relative_errors && (relerr.at(ie) > 0.0))
          err_ratio.at(ie) =  relerr.at(ie) * ratioH[ie];
        else
          // get every diagonal element (row and line 0 is not filled)
          err_ratio.at(ie) = sqrt(cov_ratioH[ie*(NNUC+1)+ie]);
      }

      // Fill abundances and covariance matrix of BBN_container with requested results from AlterBBN
      for (const int& ie : result.get_active_isotope_indices())
      {
        result.set_BBN_abund(ie, ratioH[ie]);
        for (const int& je : result.get_active_isotope_indices())
        {
          if (use_fudged_correlations)
            result.set_BBN_covmat(ie, je, corr.at(ie).at(je) * err_ratio.at(ie) * err_ratio.at(je));
          else
            result.set_BBN_covmat(ie, je, cov_ratioH[ie*(NNUC+1)+je]);
        }
      }
    }

    /// Compute the overall log-likelihood from BBN
    void compute_BBN_LogLike(double &result)
    {
      using namespace Pipes::compute_BBN_LogLike;

      double chi2 = 0;
      int ii = 0;
      int ie,je,s;

      BBN_container BBN_res = *Dep::BBN_abundances; // fill BBN_container with abundance results from AlterBBN
      const std::map<std::string, int>& abund_map = BBN_res.get_abund_map();

      static bool first = true;
      const static str filename = runOptions->getValueOrDef<std::string>("default.dat", "DataFile");
      const static str path_to_file = GAMBIT_DIR "/CosmoBit/data/BBN/" + filename;
      static std::map<std::string,std::vector<double>> dict;
      static int nobs;

      if (first)
      {
        // Read the data
        const ASCIIdictReader data(path_to_file);
        logger() << "BBN data read from file '" << filename << "'." << EOM;

        // Execute initialisation checks on the contents of the datafile
        std::map<std::string,std::vector<double>> td = data.get_dict();
        const str err = "Double entry for one element in BBN data file '" + filename + "'. \nYou can only enter one measurement per element.";
        if (data.duplicated_keys()) CosmoBit_error().raise(LOCAL_INFO, err);
        std::vector<sspair> doppelgangers = {{"Yp", "He4"}, {"D","H2"}};
        for (const sspair& x : doppelgangers)
        {
          if (td.count(x.first) == 0 and td.count(x.second) == 0)
          {
            CosmoBit_error().raise(LOCAL_INFO, err + "\nNote that "+x.first+" and "+x.second+" are the same species!");
          }
        }

        // Check that all isotopes requested in the yaml file exist in the datafile, and keep only the data needed
        const std::vector<str>& v = Downstream::subcaps->getNames();
        for (const str& isotope : std::set<str>(v.begin(), v.end()))
        {
          auto it = td.find(isotope);
          // Check if the isotope has been listed as a subcapability
          if (it == td.end())
          {
            str alt_name = "";
            for (const sspair& pair : doppelgangers)
            {
              if (isotope == pair.first) alt_name = pair.second;
              if (isotope == pair.second) alt_name = pair.first;
            }
            // Check if the isotope's doppelganger has been listed as a subcapability
            if (alt_name != "") it = td.find(alt_name);
          }
          // Throw an error if the isotope is not found in the datafile
          if (it == td.end()) CosmoBit_error().raise(LOCAL_INFO, "Did not find observations for "+isotope+" in "+filename+".");
          // Otherwise, save the corresponding dictionary entry
          else dict[isotope] = it->second;
        }

        // Save the number of observations to include in the likelihood.
        nobs = dict.size();
        if (nobs == 0)
        {
          str err = "No relevant sub-capabilities found for compute_BBN_LogLike.  Please specify elements to\n"
                    "compute likelihoods from in the ObsLikes section of your yaml file as in e.g.\n"
                    "  sub_capabilities: [He4, D]";
          CosmoBit_error().raise(LOCAL_INFO, err);
        }

        // Init out.
        first = false;
      }

      // Init vectors with observations, predictions and covmat
      double prediction[nobs],observed[nobs],sigmaobs[nobs],translate[nobs];
      gsl_matrix *cov = gsl_matrix_alloc(nobs, nobs);
      gsl_matrix *invcov = gsl_matrix_alloc(nobs, nobs);
      gsl_permutation *p = gsl_permutation_alloc(nobs);

      // Iterate through observation dictionary to fill observed, sigmaobs and prediction arrays
      for(std::map<std::string,std::vector<double>>::iterator iter = dict.begin(); iter != dict.end(); ++iter)
      {
        std::string key = iter->first; // iter = ["element key", [mean, sigma]]
        if(abund_map.count(key)!=1)   // throw error if element not contained in abundance map was entered in data file
        {
          std::ostringstream err;
          err << "Unknown element '"<< key <<"' in BBN data file '"<< filename<<"'. \nYou can only enter 'Yp' or 'He4', 'D' or 'H2', 'He3', 'Li7'.";
          CosmoBit_error().raise(LOCAL_INFO, err.str());
        }
        translate[ii]=abund_map.at(key); // to order observed and predicted abundances consistently
        observed[ii]=iter->second[0];
        sigmaobs[ii]=iter->second[1];
        prediction[ii]= BBN_res.get_BBN_abund(key);
        ii++;
      }

      // Fill the covariance matrix
      for(ie=0;ie<nobs;ie++) {for(je=0;je<nobs;je++) gsl_matrix_set(cov, ie, je,pow(sigmaobs[ie],2.)*(ie==je)+BBN_res.get_BBN_covmat(translate[ie], translate[je]));}

      // Compute the LU decomposition and inverse of cov mat
      gsl_linalg_LU_decomp(cov,p,&s);
      gsl_linalg_LU_invert(cov,p,invcov);

      // Compute the determinant of the inverse of the covmat
      double det_cov = gsl_linalg_LU_det(cov,s);

      // compute chi2
      for(ie=0;ie<nobs;ie++) for(je=0;je<nobs;je++) chi2+=(prediction[ie]-observed[ie])*gsl_matrix_get(invcov,ie,je)*(prediction[je]-observed[je]);
      result = -0.5*(chi2 + log(pow(2*pi,nobs)*det_cov));

      logger() << "BBN LogLike computed to be: " << result << EOM;

      gsl_matrix_free(cov);
      gsl_matrix_free(invcov);
      gsl_permutation_free(p);
    }

    /// -----------
    /// Background Likelihoods (SNe + H0 + BAO + Sigma8)
    /// -----------

    void compute_H0_LogLike(double &result)
    {
      using namespace Pipes::compute_H0_LogLike;

      const str filename = runOptions->getValue<std::string>("DataFile");
      const str path_to_file = GAMBIT_DIR "/CosmoBit/data/H0/" + runOptions->getValue<std::string>("DataFile");
      static ASCIItableReader data(path_to_file);
      static bool read_data = false;

      if(read_data == false)
      {
        logger() << "H0 data read from file '"<<filename<<"'." << EOM;
        std::vector<std::string> colnames = initVector<std::string>("mean", "sigma");
        data.setcolnames(colnames);

        if(data.getnrow() != 1)
        {
          std::ostringstream err;
          err << data.getnrow() << " data points for H0 measurement data read from '"<< filename << "'.\n Only one expected.";
          CosmoBit_error().raise(LOCAL_INFO, err.str());
        }
        read_data = true;
      }
      result = -0.5 * pow(*Dep::H0 - data["mean"][0],2)/ pow(data["sigma"][0],2);
    }

    void compute_sigma8_LogLike(double &result)
    {
      using namespace Pipes::compute_sigma8_LogLike;

      double sigma8,Omega0_m; // cosmo distances and sound horizon at drag,Hubble, theoretical prediction
      double chi2 =0;

      const str filename = runOptions->getValue<std::string>("DataFile");
      const str path_to_file = GAMBIT_DIR "/CosmoBit/data/sigma8/" + runOptions->getValue<std::string>("DataFile");
      static ASCIItableReader data(path_to_file);
      static bool read_data = false;
      static int nrow;

      sigma8 = BEreq::class_get_sigma8();
      Omega0_m = *Dep::Omega0_m;

      if(read_data == false)
      {
        logger() << "Sigma8 data read from file '"<<filename<<"'." << EOM;
        std::vector<std::string> colnames = initVector<std::string>("Omega_m_ref","Omega_m_index", "bestfit","sigma");
        data.setcolnames(colnames);
        nrow=data.getnrow();

        read_data = true;
      }

      for(int ie=0;ie<nrow;ie++)
      {
        chi2 += pow(( sigma8*pow(Omega0_m/data["Omega_m_ref"][ie], data["Omega_m_index"][ie]) - data["bestfit"][ie])/ data["sigma"][ie],2);
      }
      result = -0.5*chi2;
    }

/***********************************************/
/* Interface to CLASS Python wrapper, 'classy' */
/***********************************************/

    /// Initialises the container within CosmoBit from classy. This holds
    /// an instance of the classy class Class() (Yep, I know...)
    /// which can be handed over to MontePython, or just used to compute
    /// some observables.
    void set_classy_input(Classy_input& result)
    {
      using namespace Pipes::set_classy_input;
      result = *Dep::classy_primordial_parameters;
      // Make sure nobody is trying to use MP downstream (prevents segfaults).
      if (Downstream::neededFor("MP_LogLikes"))
      {
        std::ostringstream ss;
        ss << "Sorry, you cannot use the function CosmoBit::set_classy_input with MontePython." << endl
           << "Please modify the Rules section of your YAML file to instead point to the function" << endl
           << "CosmoBit::set_classy_input_with_MPLike. An appropriate rule would look like this:" << endl << endl
           << "  - capability: classy_final_input" << endl
           << "    function: set_classy_input_with_MPLike" << endl;
        CosmoBit_error().raise(LOCAL_INFO, ss.str());
      }
    }

    /// Initialises the container within CosmoBit from classy, but designed specifically
    /// to be used when MontePython is in use. This will ensure additional outputs are
    /// computed by classy CLASS to be passed to MontePython.
    void set_classy_input_with_MPLike(Classy_input& result)
    {
      using namespace Pipes::set_classy_input_with_MPLike;
      result = *Dep::classy_primordial_parameters;

      // Only get info from MP if something actually needs it downstream
      if (Downstream::neededFor("MP_LogLikes"))
      {
        // get extra cosmo_arguments from MP (gives a dictionary with output values that need
        // to be set for the class run)
        static pybind11::dict MP_cosmo_arguments = *Dep::cosmo_args_from_MPLike;
        logger() << LogTags::debug << "Extra cosmo_arguments needed from MP Likelihoods: ";
        logger() << pybind11::repr(MP_cosmo_arguments) << EOM;

        // add the arguments from Mp_cosmo_arguments which are not yet in cosmo_input_dict to it
        // also takes care of merging the "output" key values
        result.merge_input_dicts(MP_cosmo_arguments); // TODO (JR) use merge_pybind_dict routine instead -> don't need to duplicate code
        //merge_pybind_dicts(result, MP_cosmo_arguments);
      }
    }


  void set_classy_parameters_EnergyInjection_AnnihilatingDM(pybind11::dict &result)
  {
    using namespace Pipes::set_classy_parameters_EnergyInjection_AnnihilatingDM;

    // make sure nothing from previous run is contained
    result.clear();

    // Set relevant inputs for the scenario of s-wave annihilating DM
    const ModelParameters& NP_params = *Dep::AnnihilatingDM_general_parameters;
    result["DM_annihilation_cross_section"] = NP_params.at("sigmav");
    result["DM_annihilation_mass"] = NP_params.at("mass");

    // Get the results from the DarkAges tables that hold extra information to be passed to the CLASS thermodynamics structure
    static DarkAges::Energy_injection_efficiency_table fz;
    fz = *Dep::energy_injection_efficiency;
    bool f_eff_mode = fz.f_eff_mode;

    // flag passed to CLASS to signal that the energy_deposition_function is coming from GAMBIT
    // we patched exoclass to accept this. An alternative way without patching would be to write the tables to disk &
    // just have CLASS read in the file. To avoid the repeated file writing & deleting we pass pointers to the vector/arrays
    // to CLASS instead
    if (f_eff_mode)
    {
      result["f_eff_type"] = "pointer_to_fz_eff";
    }
    else
    {
      result["f_eff_type"] = "pointer_to_fz_channel";
    }

    // set the lengths of the input tables (since we are passing pointers to arrays CLASS has to know how long they are)
    result["energyinj_coef_num_lines"] = fz.redshift.size();

    // add the pointers to arrays class needs to know about to input dictionary
    // Note:
    //    - memory addresses are passed as strings (python wrapper for CLASS converts every entry to a string internally so
    //      we need to do that for the memory addresses before python casts them to something else)
    result["energyinj_coef_z"] = memaddress_to_uint(fz.redshift.data());
    if (f_eff_mode)
    {
      result["energyinj_coef_tot"] = memaddress_to_uint(fz.f_eff.data());
    }
    else
    {
      result["energyinj_coef_heat"] = memaddress_to_uint(fz.f_heat.data());
      result["energyinj_coef_lya"] = memaddress_to_uint(fz.f_lya.data());
      result["energyinj_coef_ionH"] = memaddress_to_uint(fz.f_hion.data());
      result["energyinj_coef_ionHe"] = memaddress_to_uint(fz.f_heion.data());
      result["energyinj_coef_lowE"] = memaddress_to_uint(fz.f_lowe.data());
    }
  }

  void set_classy_parameters_EnergyInjection_DecayingDM(pybind11::dict &result)
  {
    using namespace Pipes::set_classy_parameters_EnergyInjection_DecayingDM;

    // make sure nothing from previous run is contained
    result.clear();

    // Set relevant inputs for the scenario of decaying DM
    const ModelParameters& NP_params = *Dep::DecayingDM_general_parameters;
    result["DM_decay_tau"] = NP_params.at("lifetime");
    result["DM_decay_fraction"] = NP_params.at("fraction");

    // Get the results from the DarkAges tables that hold extra information to be passed to the CLASS thermodynamics structure
    static DarkAges::Energy_injection_efficiency_table fz;
    fz = *Dep::energy_injection_efficiency;
    bool f_eff_mode = fz.f_eff_mode;

    // flag passed to CLASS to signal that the energy_deposition_function is coming from GAMBIT
    // we patched exoclass to accept this. An alternative way without patching would be to write the tables to disk &
    // just have CLASS read in the file. To avoid the repeated file writing & deleting we pass pointers to the vector/arrays
    // to CLASS instead
    if (f_eff_mode)
    {
      result["f_eff_type"] = "pointer_to_fz_eff";
    }
    else
    {
      result["f_eff_type"] = "pointer_to_fz_channel";
    }

    // set the lengths of the input tables (since we are passing pointers to arrays CLASS has to know how long they are)
    result["energyinj_coef_num_lines"] = fz.redshift.size();

    // add the pointers to arrays class needs to know about to input dictionary
    // Note:
    //    - memory addresses are passed as strings (python wrapper for CLASS converts every entry to a string internally so
    //      we need to do that for the memory addresses before python casts them to something else)
    result["energyinj_coef_z"] = memaddress_to_uint(fz.redshift.data());
    if (f_eff_mode)
    {
      result["energyinj_coef_tot"] = memaddress_to_uint(fz.f_eff.data());
    }
    else
    {
      result["energyinj_coef_heat"] = memaddress_to_uint(fz.f_heat.data());
      result["energyinj_coef_lya"] = memaddress_to_uint(fz.f_lya.data());
      result["energyinj_coef_ionH"] = memaddress_to_uint(fz.f_hion.data());
      result["energyinj_coef_ionHe"] = memaddress_to_uint(fz.f_heion.data());
      result["energyinj_coef_lowE"] = memaddress_to_uint(fz.f_lowe.data());
    }
  }

  /// add all inputs for CLASS needed to produce the correct output to be
  /// able to compute the Planck CMB likelihoods
  void set_classy_PlanckLike_input(pybind11::dict &result)
  {
    using namespace Pipes::set_classy_PlanckLike_input;

    // make sure nothing from previous run is contained
    result.clear();

    static std::ostringstream output;
    static std::ostringstream l_max_scalars;

    static bool first = true;
    if(first)
    {
      int lmax = -1;
      bool needs_tCl = false;
      bool needs_pCl = false;

      // Get requirements of the loaded likelihoods in the plc backend
      BEreq::plc_required_Cl(lmax,needs_tCl,needs_pCl);

      // Prepare the classy input for "output"
      // -- The likelihoods need the lensed Cl such that lensing is required everytime
      output << "lCl";
      // -- Are additional Cl, other to Cl_phiphi, required?
      if (needs_tCl)
        output << ", tCl";
      if (needs_pCl)
        output << ", pCl";

      // Prepare the classy input for "l_max_scalars"
      l_max_scalars << lmax;

      first = false;
    }

    result["lensing"] = "yes";
    result["non linear"] = "halofit";
    result["output"] = output.str();
    result["l_max_scalars"] = l_max_scalars.str();
  }



    /* Classy getter functions */

    /// Hubble
    void get_H0_classy(double &result)
    {
      using namespace Pipes::get_H0_classy;

      // Rescale by c [km/s]
      result = _c_SI_*BEreq::class_get_H0()/1000;
    }

    /// Energy densities *today* (Omega0)
    
    /// Dark Energy
    void get_Omega0_Lambda_classy(double& result)
    {
      using namespace Pipes::get_Omega0_Lambda_classy;

      result = BEreq::class_get_Omega0_Lambda();
    }

    /// Matter
    void get_Omega0_m_classy(double& result)
    {
      using namespace Pipes::get_Omega0_m_classy;

      result = BEreq::class_get_Omega0_m();
    }

    /// Radiation
    void get_Omega0_r_classy(double& result)
    {
      using namespace Pipes::get_Omega0_r_classy;

      result = BEreq::class_get_Omega0_r();
    }

    /// Ultra-relativistic
    void get_Omega0_ur_classy(double& result)
    {
      using namespace Pipes::get_Omega0_ur_classy;

      result = BEreq::class_get_Omega0_ur();
    }

    /// Non-cold Dark Matter
    void get_Omega0_ncdm_tot_classy(double& result)
    {
      using namespace Pipes::get_Omega0_ncdm_tot_classy;

      result = BEreq::class_get_Omega0_ncdm_tot();
    }

    /// Sigma8
    void get_Sigma8_classy(double& result)
    {
      using namespace Pipes::get_Sigma8_classy;

      double sigma8 = BEreq::class_get_sigma8();
      double Omega0_m = *Dep::Omega0_m;

      result = sigma8*pow(Omega0_m/0.3, 0.5);
    }

    /// Effective number of neutrino species
    // (mostly for cross-checking!)
    void get_Neff_classy(double& result)
    {
      using namespace Pipes::get_Neff_classy;

      result = BEreq::class_get_Neff();
    }

    /// Comoving sound horizon at Baryon drag epoch
    void get_rs_drag_classy(double& result)
    {
>>>>>>> 3c6eaf51
      using namespace Pipes::get_rs_drag_classy;

      result = BEreq::class_get_rs();
    }

  } // namespace CosmoBit
} // namespace Gambit<|MERGE_RESOLUTION|>--- conflicted
+++ resolved
@@ -268,6 +268,14 @@
 
     /// Energy densities *today* (Omega0)
 
+    /// Dark Energy
+    void get_Omega0_Lambda_classy(double& result)
+    {
+      using namespace Pipes::get_Omega0_Lambda_classy;
+
+      result = BEreq::class_get_Omega0_Lambda();
+    }
+
     /// Matter
     void get_Omega0_m_classy(double& result)
     {
@@ -325,1249 +333,6 @@
     /// Comoving sound horizon at baryon drag epoch
     void get_rs_drag_classy(double& result)
     {
-<<<<<<< HEAD
-=======
-      using namespace Pipes::get_multimode_primordial_ps;
-
-      // Clear it all
-      result = Primordial_ps();
-
-      // Get the inflationary inputs
-      Multimode_inputs inputs = *Dep::multimode_input_parameters;
-
-      // The parameters below are only used by multimode if the full Pk is requested.
-      int steps = inputs.numsteps;
-      double kmin = inputs.k_min;
-      double kmax = inputs.k_max;
-
-      gambit_inflation_observables observables;
-
-      //-------------------------------------------------------------
-      // The function below calls the MultiModeCode backend
-      //  for a given choice of inflationary model,
-      //  which calculates the observables.
-      //-------------------------------------------------------------
-
-      try
-      {
-        observables = BEreq::multimodecode_primordial_ps(inputs.num_inflaton,
-                                                       inputs.potential_choice,
-                                                       inputs.evaluate_modes,
-                                                       inputs.get_runningofrunning,
-                                                       byVal(&inputs.phi_init0[0]),
-                                                       byVal(&inputs.dphi_init0[0]),
-                                                       byVal(&inputs.vparams[0]),
-                                                       inputs.N_pivot,
-                                                       inputs.k_pivot,
-                                                       inputs.dlnk,
-                                                       steps,
-                                                       kmin,
-                                                       kmax,
-                                                       inputs.vparam_rows,
-                                                       inputs.slowroll_infl_end,
-                                                       inputs.instreheat,
-                                                       inputs.use_deltaN_SR,
-                                                       inputs.use_horiz_cross_approx);
-      }
-      catch(std::runtime_error &e)
-      {
-        logger() << e.what() << EOM;
-        invalid_point().raise(e.what());
-      }
-
-      // If there's an error -> pass it to the helper function and invalidate the point
-      if(observables.err != 0)
-      {
-        std::string message = multimode_error_handling(observables.err);
-        logger() << message << EOM;
-        invalid_point().raise(message);
-      }
-
-      // Fill up the GAMBIT prim. PS if we're good.
-      result.set_N_pivot(observables.N_pivot);
-      result.fill_k(observables.k_array, inputs.numsteps);
-      result.fill_P_s(observables.pks_array, inputs.numsteps);
-      result.fill_P_s_iso(observables.pks_array_iso, inputs.numsteps);
-      result.fill_P_t(observables.pkt_array, inputs.numsteps);
-
-    }
-
-    /// Passes the inputs from the MultiModeCode initialisation function
-    /// and computes the outputs.
-    /// TODO: split this up into primordial_ps and parametrised_ps versions.
-    void get_multimode_parametrised_ps(Parametrised_ps &result)
-    {
-      using namespace Pipes::get_multimode_parametrised_ps;
-
-      // Get the inflationary inputs
-      Multimode_inputs inputs = *Dep::multimode_input_parameters;
-
-      gambit_inflation_observables observables;
-
-      //-------------------------------------------------------------
-      // The function below calls the MultiModeCode backend
-      //  for a given choice of inflationary model,
-      //  which calculates the observables.
-      //-------------------------------------------------------------
-      try
-      {
-        observables = BEreq::multimodecode_parametrised_ps(inputs.num_inflaton,
-                                                         inputs.potential_choice,
-                                                         inputs.evaluate_modes,
-                                                         inputs.get_runningofrunning,
-                                                         byVal(&inputs.phi_init0[0]),
-                                                         byVal(&inputs.dphi_init0[0]),
-                                                         byVal(&inputs.vparams[0]),
-                                                         inputs.N_pivot,
-                                                         inputs.k_pivot,
-                                                         inputs.dlnk,
-                                                         inputs.vparam_rows,
-                                                         inputs.slowroll_infl_end,
-                                                         inputs.instreheat,
-                                                         inputs.use_deltaN_SR,
-                                                         inputs.use_horiz_cross_approx);
-      }
-      catch(std::runtime_error &e)
-      {
-        logger() << e.what() << EOM;
-        invalid_point().raise(e.what());
-      }
-      // If there's an error -> pass it to the helper function and invalidate the point
-      if(observables.err != 0)
-      {
-        std::string message = multimode_error_handling(observables.err);
-        logger() << message << EOM;
-        invalid_point().raise(message);
-      }
-
-      result.set_N_pivot(observables.N_pivot);
-      result.set_n_s(observables.ns);
-      result.set_ln10A_s( 10. * log(10.) + log(observables.As) );
-      result.set_r(observables.r);
-
-    }
-
-    void get_parametrised_ps_LCDM(Parametrised_ps &result)
-    {
-      using namespace Pipes::get_parametrised_ps_LCDM;
-
-      // Check not using non-primordial version
-
-      // (JR) got the error when the lines below were uncommented... todo check what's going on
-      //Problem with ModelInUse("LCDM_no_primordial").
-      //This model is not known by CosmoBit::get_parametrised_ps_LCDM.
-      //Please make sure that it has been mentioned in some context in the
-      //rollcall header declaration of this function.
-
-
-      //if (ModelInUse("LCDM_no_primordial"))
-      //{
-      //  CosmoBit_error().raise(LOCAL_INFO, "You cannot use the LCDM_no_primordial_ps model to get"
-      //                      " a power spectrum!! Try the function get_multimode_parametrised_ps...");
-      //}
-
-      Parametrised_ps pps;
-      pps.set_N_pivot(55);
-      pps.set_n_s(*Param["n_s"]);
-      pps.set_ln10A_s(*Param["ln10A_s"]);
-      pps.set_r(0);
-
-      result = pps;
-    }
-
-    void print_parametrised_ps(map_str_dbl &result)
-    {
-      using namespace Pipes::print_parametrised_ps;
-
-      Parametrised_ps pps  = *Dep::parametrised_power_spectrum;
-      result = pps.get_parametrised_ps_map();
-    }
-
-
-// Getter functions for CL spectra from classy
-
-    void class_get_unlensed_Cl_TT(std::vector<double>& result)
-    {
-      using namespace Pipes::class_get_unlensed_Cl_TT;
-      result = BEreq::class_get_unlensed_cl("tt");
-
-      // Loop through the TT spectrum and check if there is a negative value. If so, invalidate.
-      for (auto it=result.begin(); it != result.end(); it++)
-      {
-        if (*it < 0.0)
-        {
-          invalid_point().raise("Found a negative value in the TT spectrum.");
-        }
-      }
-    }
-
-    void class_get_unlensed_Cl_TE(std::vector<double>& result)
-    {
-      using namespace Pipes::class_get_unlensed_Cl_TE;
-      result = BEreq::class_get_unlensed_cl("te");
-    }
-
-    void class_get_unlensed_Cl_EE(std::vector<double>& result)
-    {
-      using namespace Pipes::class_get_unlensed_Cl_EE;
-      result = BEreq::class_get_unlensed_cl("ee");
-
-      // Loop through the EE spectrum and check if there is a negative value. If so, invalidate.
-      for (auto it=result.begin(); it != result.end(); it++)
-      {
-        if (*it < 0.0)
-        {
-          invalid_point().raise("Found a negative value in the EE spectrum.");
-        }
-      }
-    }
-
-    void class_get_unlensed_Cl_BB(std::vector<double>& result)
-    {
-      using namespace Pipes::class_get_unlensed_Cl_BB;
-      result = BEreq::class_get_unlensed_cl("bb");
-
-      // Loop through the BB spectrum and check if there is a negative value. If so, invalidate.
-      for (auto it=result.begin(); it != result.end(); it++)
-      {
-        if (*it < 0.0)
-        {
-          invalid_point().raise("Found a negative value in the BB spectrum.");
-        }
-      }
-    }
-
-    void class_get_unlensed_Cl_PhiPhi(std::vector<double>& result)
-    {
-      using namespace Pipes::class_get_unlensed_Cl_PhiPhi;
-      result = BEreq::class_get_unlensed_cl("pp");
-
-      // Loop through the PhiPhi spectrum and check if there is a negative value. If so, invalidate.
-      for (auto it=result.begin(); it != result.end(); it++)
-      {
-        if (*it < 0.0)
-        {
-          invalid_point().raise("Found a negative value in the PhiPhi spectrum.");
-        }
-      }
-    }
-
-    void class_get_lensed_Cl_TT(std::vector<double>& result)
-    {
-      using namespace Pipes::class_get_lensed_Cl_TT;
-      result = BEreq::class_get_lensed_cl("tt");
-
-      // Loop through the TT spectrum and check if there is a negative value. If so, invalidate.
-      for (auto it=result.begin(); it != result.end(); it++)
-      {
-        if (*it < 0.0)
-        {
-          invalid_point().raise("Found a negative value in the TT spectrum.");
-        }
-      }
-    }
-
-    void class_get_lensed_Cl_TE(std::vector<double>& result)
-    {
-      using namespace Pipes::class_get_lensed_Cl_TE;
-      result = BEreq::class_get_lensed_cl("te");
-    }
-
-    void class_get_lensed_Cl_EE(std::vector<double>& result)
-    {
-      using namespace Pipes::class_get_lensed_Cl_EE;
-      result = BEreq::class_get_lensed_cl("ee");
-
-      // Loop through the EE spectrum and check if there is a negative value. If so, invalidate.
-      for (auto it=result.begin(); it != result.end(); it++)
-      {
-        if (*it < 0.0)
-        {
-          invalid_point().raise("Found a negative value in the EE spectrum.");
-        }
-      }
-    }
-
-    void class_get_lensed_Cl_BB(std::vector<double>& result)
-    {
-      using namespace Pipes::class_get_lensed_Cl_BB;
-      result = BEreq::class_get_lensed_cl("bb");
-
-      // Loop through the BB spectrum and check if there is a negative value. If so, invalidate.
-      for (auto it=result.begin(); it != result.end(); it++)
-      {
-        if (*it < 0.0)
-        {
-          invalid_point().raise("Found a negative value in the BB spectrum.");
-        }
-      }
-    }
-
-    void class_get_lensed_Cl_PhiPhi(std::vector<double>& result)
-    {
-      using namespace Pipes::class_get_lensed_Cl_PhiPhi;
-      result = BEreq::class_get_lensed_cl("pp");
-
-      // Loop through the PhiPhi spectrum and check if there is a negative value. If so, invalidate.
-      for (auto it=result.begin(); it != result.end(); it++)
-      {
-        if (*it < 0.0)
-        {
-          invalid_point().raise("Found a negative value in the PhiPhi spectrum.");
-        }
-      }
-    }
-
-// ***************************************************************************************************************
-
-    /// RHS of differential equation
-    ///  dT/dt = 15/pi^2 (m_a n_a(t)/ tau_a) T^(-3) - H(T) T , where H(T) = 3.7978719e-7*T*T  // TODO: refer to Eq. number in paper when ready
-    ///  params: stores (m_a n_a(t)/ tau_a)
-    ///  y[0]: stores SM T[t0]
-    int diff_eq_rhs (double t, const double y[], double f[], void *params)
-    {
-      fast_interpolation injection_inter = *(static_cast<fast_interpolation*>(params));
-      f[0] = (15.0/(4.0*pi*pi)) * injection_inter.interp(t)/pow(y[0], 3) - 3.7978719e-7*y[0]*y[0]*y[0];
-      return GSL_SUCCESS;
-    }
-
-    void compute_dNeff_etaBBN_ALP(map_str_dbl &result)  // takes about 0.2 s with 3000 grid points and 1e-6 convergence criterion atm
-    {
-      using namespace Pipes::compute_dNeff_etaBBN_ALP;
-
-      double dNeff, Neff_SM, Neff_ALP, eta_ratio;
-      double temp_eta_ratio = 1; // temporary values to check convergence of iteration
-      double temp_dNeff = 1;
-      int ii=0;
-
-      // --- precision parameters --
-      double hstart = runOptions->getValueOrDef<double>(1e-6,"hstart"); // initial step size for GSL ODE solver
-      double epsrel = runOptions->getValueOrDef<double>(1e-6,"epsrel"); // desired relative accuracy for GSL ODE solver and dNeff & etaBBN
-      double max_iter = runOptions->getValueOrDef<int>(10,"max_iter"); // maximum number of iterations before error message is thrown if result not converged
-      double grid_size = runOptions->getValueOrDef<int>(3000,"grid_size"); // number of (logarithmic) grid points in t
-
-      double t0 = runOptions->getValueOrDef<double>(1e4,"t_initial"); // initial time in seconds
-      double tf = runOptions->getValueOrDef<double>(1e12,"t_final"); // final time in seconds
-
-      std::valarray<double> t_grid(grid_size), T_evo(grid_size), Tnu_grid(grid_size), na_grid(grid_size), injection_grid(grid_size); // arrays containing time dependence of variables
-
-      SM_time_evo SM(t0,tf,grid_size);  // set time evolution of SM
-      t_grid = SM.get_t_grid();         // has to be updated when solving the differential equation
-      T_evo = SM.get_T_evo();
-
-      // --- model parameters ----
-      double Ya0 = *Dep::total_DM_abundance;
-      double T0 = T_evo[0];
-      double ssm_at_T0 = entropy_density_SM(T0, true);; // T0 in units of keV, set T_in_eV=True to interpret it correctly
-
-      double na_t0 = Ya0 * ssm_at_T0;     // initial number density of a at t=t0, in units keV^3.
-      double m_a = 1e-3*(*Param["ma0"]);  // mass of a in keV
-      double tau_a = *Dep::lifetime;      // lifetime of a in seconds
-
-      // loop over iterations until convergence or max_iter is reached
-      while( ((fabs(temp_eta_ratio-eta_ratio) > epsrel) || fabs(temp_dNeff - dNeff) > epsrel) && (ii <= max_iter) )
-      {
-        temp_eta_ratio = eta_ratio;  // to check for convergence
-        temp_dNeff = dNeff;
-
-        SM.calc_H_int();
-        na_grid = na_t0*exp(-3.0*SM.get_H_int())*exp(-t_grid/tau_a);    // na(t) in units keV^3
-        injection_grid = (m_a/tau_a)*na_grid;                           // m_a*na(t)/tau_a in units keV^4/s
-        Tnu_grid = SM.get_Tnu_evo()[0]*exp(-1.0*SM.get_H_int());        // T_nu(t) in units keV
-        fast_interpolation injection_inter(t_grid, injection_grid);     // interpolating function
-
-        gsl_odeiv2_system sys = {diff_eq_rhs, NULL, 1, &injection_inter};
-        gsl_odeiv2_driver *d = gsl_odeiv2_driver_alloc_y_new (&sys, gsl_odeiv2_step_rkf45, hstart, 0.0, epsrel);
-
-        double y[1] = {T_evo[0]}; // initial condition: T(t0) = T_SM(t0)
-        double t=t0;
-
-        for (int jj = 0; jj < grid_size; jj++)
-        {
-          double t_j = t_grid[jj];
-          int status = gsl_odeiv2_driver_apply (d, &t, t_j, y);
-          if (status != GSL_SUCCESS)
-          {
-            std::ostringstream err;
-            err << "Failed to solve differential equation to compute dNeffCMB and etaBB for GeneralCosmoALP model at iteration step "<< ii <<". Invalidating point";
-            invalid_point().raise(err.str());
-          }
-          T_evo[jj] = y[0];
-        }
-
-        gsl_odeiv2_driver_free (d);
-
-        // update Hubble rate for next iteration
-        SM.set_HT_evo(T_evo);
-
-        eta_ratio = pow(T_evo[grid_size-1]/T_evo[0], 3) * exp(3.0*SM.get_H_int()[grid_size-1]);
-        Neff_ALP = 3*pow(Tnu_grid[grid_size-1]/T_evo[grid_size-1], 4) * 3.85280407965; // (11/4)^(4/3) = 3.85280407965
-        Neff_SM = 3*pow(Tnu_grid[0]/T_evo[0], 4) * 3.85280407965; // (11/4)^(4/3) = 3.85280407965
-        dNeff = Neff_ALP - Neff_SM;
-        ii ++;
-      }
-
-      // invalidate point if results not converged after 'max_iter' steps
-      if( ((fabs(temp_eta_ratio-eta_ratio) > epsrel) || fabs(temp_dNeff - dNeff) > epsrel) && (ii >= max_iter) )
-      {
-        std::ostringstream err;
-        err << "Computation of dNeffCMB and etaBBN for GeneralCosmoALP model did not converge after n = "<< ii <<" iterations. You can increase the maximum number of iterations with the run Option 'max_iter'. Invalidating point.";
-        invalid_point().raise(err.str());
-      }
-
-      result["dNeff"] = dNeff;
-      result["Neff_ratio"] = Neff_ALP/Neff_SM;
-      result["eta_ratio"] = eta_ratio;
-      logger() << "GeneralCosmoALP model: calculated Neff @BBN to be " << result["dNeff"] <<", and etaBB(ALP)/etaBBN(SM) = " << result["eta_ratio"] << ". Calculation converged after "<< ii <<" iterations." << EOM;
-
-    }
-
-/// -----------
-/// Capabilities for general cosmological quantities
-/// -----------
-
-    void T_ncdm_SM(double &result)
-    {
-      using namespace Pipes::T_ncdm_SM;
-
-      // set to 0.71611 in units of photon temperature, above the instantaneous decoupling value (4/11)^(1/3)
-      // to recover Sum_i mNu_i/omega = 93.14 eV resulting from studies of active neutrino decoupling (hep-ph/0506164)
-      result = 0.71611;
-      // This standard values enters in many assumption entering class. Therefore changing this value in
-      // the yaml file is disabled at the moment. If you still want to modify it uncomment the line below and
-      // you can set is as a run option (as T_cmb).
-      // result = runOptions->getValueOrDef<double>(0.71611,"T_ncdm");
-    }
-
-    void T_ncdm(double &result)
-    {
-      using namespace Pipes::T_ncdm;
-
-      double rCMB = 1.0; // Default value if no energy injection is assumed.
-
-      // If the "etaBBN_rBBN_rCMB_dNurBBN_dNurCMB" model is included in the scan,
-      // we use rCMB of this model.
-      if (ModelInUse("etaBBN_rBBN_rCMB_dNurBBN_dNurCMB"))
-      {
-        const ModelParameters& NP_params = *Dep::etaBBN_rBBN_rCMB_dNurBBN_dNurCMB_parameters;
-        rCMB = NP_params.at("r_CMB");
-      }
-
-      // Take the SM value of T_ncdm (T_nu) and multiply it with the value of rCMB
-      result = rCMB*(*Dep::T_ncdm_SM);
-    }
-
-    void eta0_LCDM(double &result)
-    {
-      using namespace Pipes::eta0_LCDM;
-
-      double ngamma, nb;
-      ngamma = 16*pi*zeta3*pow(*Param["T_cmb"]*_kB_eV_over_K_/_hc_eVcm_,3); // photon number density today
-      nb = *Param["omega_b"]*3*100*1e3*100*1e3/_Mpc_SI_/_Mpc_SI_/(8*pi*_GN_cgs_* m_proton*1e9*eV2g); // baryon number density today
-
-      result =  nb/ngamma;
-      logger() << "Baryon to photon ratio (eta) today computed to be " << result << EOM;
-    }
-
-    void etaBBN_SM(double& result)
-    {
-      using namespace Pipes::etaBBN_SM;
-
-      result = *Dep::eta0;
-    }
-
-    void compute_Omega0_m(double &result)
-    {
-      using namespace Pipes::compute_Omega0_m;
-
-      result =(*Dep::Omega0_b) + (*Dep::Omega0_cdm) + (*Dep::Omega0_ncdm);
-    }
-
-    void compute_Omega0_b(double &result)
-    {
-      using namespace Pipes::compute_Omega0_b;
-
-      double h = *Dep::H0/100.;
-      result =*Param["omega_b"]/h/h;
-    }
-
-    void compute_Omega0_cdm(double &result)
-    {
-      using namespace Pipes::compute_Omega0_cdm;
-
-      double h = *Dep::H0/100.;
-      result =*Param["omega_cdm"]/h/h;
-    }
-
-    void compute_Omega0_g(double &result)
-    {
-      using namespace Pipes::compute_Omega0_g;
-
-      double h = *Dep::H0/100.;
-      result = (4.*_sigmaB_SI_/_c_SI_*pow(*Param["T_cmb"],4.)) / (3.*_c_SI_*_c_SI_*1.e10*h*h/_Mpc_SI_/_Mpc_SI_/8./pi/_GN_SI_);
-    }
-
-    void compute_n0_g(double &result)
-    {
-      using namespace Pipes::compute_n0_g;
-
-      result = 2./pi/pi*zeta3 *pow(*Param["T_cmb"]*_kB_eV_over_K_,3.)/pow(_hP_eVs_*_c_SI_/2./pi,3)/100/100/100; // result per cm^3
-    }
-
-    void compute_Omega0_ur(double &result)
-    {
-      using namespace Pipes::compute_Omega0_ur;
-
-      double N_ur = *Dep::N_ur;
-      double Omega0_g = *Dep::Omega0_g;
-      result = (N_ur)*7./8.*pow(4./11.,4./3.)* Omega0_g;
-    }
-
-
-    // (JR) delete when CLASS c interface is removed.
-    void compute_Omega0_ncdm(double &result)
-    {
-      using namespace Pipes::compute_Omega0_ncdm;
-
-      double mNu_tot_eV = *Dep::mNu_tot;
-      double h = *Dep::H0/100.;
-
-      result = mNu_tot_eV/(93.14*h*h);  // TODO: heads up: explicit assumption of T_ncdm = 0.71611 and T_cmb goes in here. Has to be generalised
-    }
-
-    void compute_Omega0_r(double &result)
-    {
-      using namespace Pipes::compute_Omega0_r;
-
-      result = *Dep::Omega0_g + (*Dep::Omega0_ur);
-      //std::cout << "omega0_g g " << *Dep::Omega0_g << " omega_ur " << *Dep::Omega0_ur <<  std::endl;
-    }
-
-/*
-    (PS: Not sure if we really need this step in between. For all our casess so far we directly could map from eta0 to eta_BBN (up to constnat factors in front))
- *
-    void calculate_etaCMB_SM(double &result)
-    {
-      using namespace Pipes::calculate_etaCMB_SM;
-
-      result =  *Dep::eta0; // in SM the baryon to photon ratio does not change between today an CMB release
-      logger() << "Baryon to photon ratio (eta) @CMB computed to be " << result << EOM;
-    }
-*/
-
-
-/// -----------
-/// BBN related functions (call AlterBBN, BBN abundances & Likelihood)
-/// -----------
-
-    /// add parameters of relicparam structure that should be set to non-default values
-    /// to the AlterBBN_input map.
-    /// If you want to modify a parameter which has not been used in CosmoBit before simply
-    /// add it to the function 'fill_cosmomodel' in 'AlterBBN_<version>.cpp' and to the
-    /// set of 'known' parameters 'known_relicparam_options'
-    void AlterBBN_Input(map_str_dbl &result)
-    {
-      using namespace Pipes::AlterBBN_Input;
-
-
-      // If we are using some of the "non-standard energy content" models, set the
-      // inputs for the AlterBBN_input map according to the parameters of that model.
-      // In case we are not using one of these models, we use the default values
-      // (i.e. eta inferred from LCDM, Nnu = 3.046 and dNnu = 0)
-      if (ModelInUse("etaBBN_rBBN_rCMB_dNurBBN_dNurCMB"))
-      {
-        const ModelParameters& NP_params = *Dep::etaBBN_rBBN_rCMB_dNurBBN_dNurCMB_parameters;
-
-        double dNurBBN =  NP_params.at("dNur_BBN");
-
-        // Check if the input for dNeff is negative (unphysical)
-        static bool allow_negative_delta_N_ur = runOptions->getValueOrDef<bool>(false,"allow_negative_delta_N_ur");
-        if ( (!allow_negative_delta_N_ur) && (dNurBBN < 0.0) )
-        {
-          std::ostringstream err;
-          err << "A negative value for \"dNur_BBN\" is unphysical and is not allowed in CosmoBit by default!\n\n";
-          err << "If you want to proceed with megative values, please add\n\n";
-          err << "  - module: CosmoBit\n";
-          err << "    options:\n";
-          err << "      allow_negative_delta_N_ur: true\n\n";
-          err << "to the Rules section of the yaml-file.";
-          CosmoBit_error().raise(LOCAL_INFO,err.str());
-        }
-
-        //If check is passed, set inputs.
-        result["Nnu"]=3.046*pow(NP_params.at("r_BBN"),4); // contribution from SM neutrinos
-        result["dNnu"]=dNurBBN;    // dNnu: within AlterBBN scenarios in which the sum Nnu+dNnu is the same are identical
-      }
-      else
-      {
-        result["Nnu"]=3.046; // contribution from SM neutrinos
-        result["dNnu"]=0.;    // no extra ur species in standard LCDM model
-      }
-      result["eta0"] = *Dep::etaBBN;
-
-      result["failsafe"] = runOptions->getValueOrDef<double>(3,"failsafe");
-      result["err"] = runOptions->getValueOrDef<double>(3,"err");
-
-      logger() << "Set AlterBBN with parameters eta = " << result["eta0"] << ", Nnu = " << result["Nnu"] << ", dNnu = " << result["dNnu"];
-      logger() << " and error params: failsafe = " << result["failsafe"] << ", err = " << result["err"] << EOM;
-    }
-
-
-    /// Check the validity of a correlation matrix for AlterBBN likelihood calculations given in the YAML file, and use it to populate a correlation matrix object
-    void populate_correlation_matrix(const std::map<std::string, int>& abund_map, std::vector<std::vector<double>>& corr,
-                                     std::vector<double>& relerr, bool use_relative_errors, const Options& runOptions)
-    {
-      std::vector<str> isotope_basis = runOptions.getValue<std::vector<str> >("isotope_basis");
-      std::vector<std::vector<double>> tmp_corr = runOptions.getValue<std::vector<std::vector<double>>>("correlation_matrix");
-      std::vector<double> tmp_relerr;
-      unsigned int nisotopes = isotope_basis.size();
-
-      // Check if the size of the isotope_basis and the size of the correlation matrix agree
-      if (nisotopes != tmp_corr.size())
-      {
-        std::ostringstream err;
-        err << "The length of the list \'isotope_basis\' and the size of the correlation matrix \'correlation_matrix\' do not agree";
-        CosmoBit_error().raise(LOCAL_INFO, err.str());
-      }
-
-      // If the relative errors are also given, then do also a check if the length of the list is correct and if the entries are positive.
-      if (use_relative_errors)
-      {
-        tmp_relerr = runOptions.getValue< std::vector<double> >("relative_errors");
-        if (nisotopes != tmp_relerr.size())
-        {
-          std::ostringstream err;
-          err << "The length of the list \'isotope_basis\' and the length of \'relative_errors\' do not agree";
-          CosmoBit_error().raise(LOCAL_INFO, err.str());
-        }
-        for (std::vector<double>::iterator it = tmp_relerr.begin(); it != tmp_relerr.end(); it++)
-        {
-          if (*it <= 0.0)
-          {
-            std::ostringstream err;
-            err << "One entry for the relative error is not positive";
-            CosmoBit_error().raise(LOCAL_INFO, err.str());
-          }
-        }
-      }
-
-      // Check if the correlation matrix is square
-      for (std::vector<std::vector<double>>::iterator it = tmp_corr.begin(); it != tmp_corr.end(); it++)
-      {
-        if (it->size() != nisotopes)
-        {
-          std::ostringstream err;
-          err << "The correlation matrix is not a square matrix";
-          CosmoBit_error().raise(LOCAL_INFO, err.str());
-        }
-      }
-
-      // Check if the entries in the correlation matrix are reasonable
-      for (unsigned int ie=0; ie<nisotopes; ie++)
-      {
-        //Check if the diagonal entries are equal to 1.
-        if (std::abs(tmp_corr.at(ie).at(ie) - 1.) > 1e-6)
-        {
-          std::ostringstream err;
-          err << "Not all diagonal elements of the correlation matirx are 1.";
-          CosmoBit_error().raise(LOCAL_INFO, err.str());
-        }
-        for (unsigned int je=0; je<=ie; je++)
-        {
-          //Check for symmetry
-          if (std::abs(tmp_corr.at(ie).at(je) - tmp_corr.at(je).at(ie)) > 1e-6)
-          {
-            std::ostringstream err;
-            err << "The correlation matrix is not symmetric";
-            CosmoBit_error().raise(LOCAL_INFO, err.str());
-          }
-          // Check if the off-diagonal elements are between -1 and 1.
-          if (std::abs(tmp_corr.at(ie).at(je)) >= 1. && (ie != je))
-          {
-            std::ostringstream err;
-            err << "The off-diagonal elements of the correlation matrix are not sensible (abs(..) > 1)";
-            CosmoBit_error().raise(LOCAL_INFO, err.str());
-          }
-        }
-      }
-
-      // Check if the isotopes in the basis are actually known.
-      for (std::vector<str>::iterator it = isotope_basis.begin(); it != isotope_basis.end(); it++)
-      {
-        if (abund_map.count(*it) == 0)
-        {
-          std::ostringstream err;
-          err << "I do not recognise the element \'" << *it << "\'";
-          CosmoBit_error().raise(LOCAL_INFO, err.str());
-        }
-      }
-
-      // Populate the correlation matrix and relative errors
-      for (std::vector<str>::iterator it1 = isotope_basis.begin(); it1 != isotope_basis.end(); it1++)
-      {
-        int ie  =  abund_map.at(*it1);
-        int i = std::distance( isotope_basis.begin(), it1 );
-        // If the relative errors are given, fill relerr with the respective values (-1.0 refers to no errors given).
-        if (use_relative_errors) relerr.at(ie) = tmp_relerr.at(i);
-        for (std::vector<str>::iterator it2 = isotope_basis.begin(); it2 != isotope_basis.end(); it2++)
-        {
-          int je = abund_map.at(*it2);
-          int j = std::distance( isotope_basis.begin(), it2 );
-          corr.at(ie).at(je) = tmp_corr.at(i).at(j);
-        }
-      }
-    }
-
-    /// Compute elemental abundances from BBN
-    void compute_BBN_abundances(BBN_container &result)
-    {
-      using namespace Pipes::compute_BBN_abundances;
-
-      // global variable of AlterBBN (# computed element abundances)
-      const static int NNUC = BEreq::get_NNUC();
-
-      // in AlterBBN ratioH and cov_ratioH are arrays of fixed length
-      // with certain compiler versions (gcc 5.4.0) we have seen memory corruption problems
-      // if we initialise these as
-      // double ratioH[NNUC+1]
-      // since the memory was not allocated properly. Fixed size arrays do not seem to be
-      // properly supported even though there are no errors at compile time.
-      // using a unique pointer for ratioH and a 2d vector for cov_ratioH avoids
-      // these problems.
-      auto deleter = [&](double* ptr){delete [] ptr;};
-      std::unique_ptr<double[], decltype(deleter)> ratioH(new double[NNUC+1](), deleter);
-      std::unique_ptr<double[], decltype(deleter)> cov_ratioH(new double[(NNUC+1)*(NNUC+1)](), deleter);
-
-      static bool first = true;
-      const static bool use_fudged_correlations = (runOptions->hasKey("correlation_matrix") && runOptions->hasKey("isotope_basis"));
-      const static bool use_relative_errors = runOptions->hasKey("relative_errors");
-      static std::vector<double> relerr(NNUC+1, -1.0);
-      static std::vector<std::vector<double>> corr(NNUC+1, std::vector<double>(NNUC+1, 0.0));
-
-      if (first)
-      {
-        // Init abundance map and allocate arrays in result
-        result.set_abund_map(BEreq::get_abund_map_AlterBBN());
-        result.init_arr_size(NNUC);
-
-        // Work out which isotopes have been requested in the yaml file
-        const std::vector<str>& v = Downstream::subcaps->getNames();
-        result.set_active_isotopes(std::set<str>(v.begin(), v.end()));
-        if (result.get_active_isotopes().empty())
-        {
-          str err = "No relevant sub-capabilities found for compute_BBN_abundances.  Please specify elements to\n"
-                    "compute abundances for in the ObsLikes section of your yaml file as in e.g.\n"
-                    "  sub_capabilities: [He4, D, Li7]";
-          CosmoBit_error().raise(LOCAL_INFO, err);
-        }
-
-        // Process user-defined correlations (if provided)
-        if (use_fudged_correlations)
-        {
-          for (int ie = 1; ie < NNUC; ie++) corr.at(ie).at(ie) = 1.;
-          const std::map<std::string, int>& abund_map = result.get_abund_map();
-          populate_correlation_matrix(abund_map, corr, relerr, use_relative_errors, *runOptions);
-        }
-
-        // Here for a good time, not a long time
-        first = false;
-      }
-
-      // Fill AlterBBN_input map with the parameters for the model in consideration
-      map_str_dbl AlterBBN_input = *Dep::AlterBBN_Input;
-
-      // Call AlterBBN routine to calculate element abundances (& errors -- depending
-      // on error calculation settings made with parameters 'err' and failsafe set in
-      // 'AlterBBN_Input')
-      if (not BEreq::call_nucl_err(AlterBBN_input, &ratioH[0], &cov_ratioH[0]))
-      {
-        std::ostringstream err;
-        err << "AlterBBN calculation for primordial element abundances failed. Invalidating Point.";
-        invalid_point().raise(err.str());
-      }
-
-      // Fill relative errors
-      std::vector<double> err_ratio(NNUC+1,0);
-      if (use_fudged_correlations) for (const int& ie : result.get_active_isotope_indices())
-      {
-        if (use_relative_errors && (relerr.at(ie) > 0.0))
-          err_ratio.at(ie) =  relerr.at(ie) * ratioH[ie];
-        else
-          // get every diagonal element (row and line 0 is not filled)
-          err_ratio.at(ie) = sqrt(cov_ratioH[ie*(NNUC+1)+ie]);
-      }
-
-      // Fill abundances and covariance matrix of BBN_container with requested results from AlterBBN
-      for (const int& ie : result.get_active_isotope_indices())
-      {
-        result.set_BBN_abund(ie, ratioH[ie]);
-        for (const int& je : result.get_active_isotope_indices())
-        {
-          if (use_fudged_correlations)
-            result.set_BBN_covmat(ie, je, corr.at(ie).at(je) * err_ratio.at(ie) * err_ratio.at(je));
-          else
-            result.set_BBN_covmat(ie, je, cov_ratioH[ie*(NNUC+1)+je]);
-        }
-      }
-    }
-
-    /// Compute the overall log-likelihood from BBN
-    void compute_BBN_LogLike(double &result)
-    {
-      using namespace Pipes::compute_BBN_LogLike;
-
-      double chi2 = 0;
-      int ii = 0;
-      int ie,je,s;
-
-      BBN_container BBN_res = *Dep::BBN_abundances; // fill BBN_container with abundance results from AlterBBN
-      const std::map<std::string, int>& abund_map = BBN_res.get_abund_map();
-
-      static bool first = true;
-      const static str filename = runOptions->getValueOrDef<std::string>("default.dat", "DataFile");
-      const static str path_to_file = GAMBIT_DIR "/CosmoBit/data/BBN/" + filename;
-      static std::map<std::string,std::vector<double>> dict;
-      static int nobs;
-
-      if (first)
-      {
-        // Read the data
-        const ASCIIdictReader data(path_to_file);
-        logger() << "BBN data read from file '" << filename << "'." << EOM;
-
-        // Execute initialisation checks on the contents of the datafile
-        std::map<std::string,std::vector<double>> td = data.get_dict();
-        const str err = "Double entry for one element in BBN data file '" + filename + "'. \nYou can only enter one measurement per element.";
-        if (data.duplicated_keys()) CosmoBit_error().raise(LOCAL_INFO, err);
-        std::vector<sspair> doppelgangers = {{"Yp", "He4"}, {"D","H2"}};
-        for (const sspair& x : doppelgangers)
-        {
-          if (td.count(x.first) == 0 and td.count(x.second) == 0)
-          {
-            CosmoBit_error().raise(LOCAL_INFO, err + "\nNote that "+x.first+" and "+x.second+" are the same species!");
-          }
-        }
-
-        // Check that all isotopes requested in the yaml file exist in the datafile, and keep only the data needed
-        const std::vector<str>& v = Downstream::subcaps->getNames();
-        for (const str& isotope : std::set<str>(v.begin(), v.end()))
-        {
-          auto it = td.find(isotope);
-          // Check if the isotope has been listed as a subcapability
-          if (it == td.end())
-          {
-            str alt_name = "";
-            for (const sspair& pair : doppelgangers)
-            {
-              if (isotope == pair.first) alt_name = pair.second;
-              if (isotope == pair.second) alt_name = pair.first;
-            }
-            // Check if the isotope's doppelganger has been listed as a subcapability
-            if (alt_name != "") it = td.find(alt_name);
-          }
-          // Throw an error if the isotope is not found in the datafile
-          if (it == td.end()) CosmoBit_error().raise(LOCAL_INFO, "Did not find observations for "+isotope+" in "+filename+".");
-          // Otherwise, save the corresponding dictionary entry
-          else dict[isotope] = it->second;
-        }
-
-        // Save the number of observations to include in the likelihood.
-        nobs = dict.size();
-        if (nobs == 0)
-        {
-          str err = "No relevant sub-capabilities found for compute_BBN_LogLike.  Please specify elements to\n"
-                    "compute likelihoods from in the ObsLikes section of your yaml file as in e.g.\n"
-                    "  sub_capabilities: [He4, D]";
-          CosmoBit_error().raise(LOCAL_INFO, err);
-        }
-
-        // Init out.
-        first = false;
-      }
-
-      // Init vectors with observations, predictions and covmat
-      double prediction[nobs],observed[nobs],sigmaobs[nobs],translate[nobs];
-      gsl_matrix *cov = gsl_matrix_alloc(nobs, nobs);
-      gsl_matrix *invcov = gsl_matrix_alloc(nobs, nobs);
-      gsl_permutation *p = gsl_permutation_alloc(nobs);
-
-      // Iterate through observation dictionary to fill observed, sigmaobs and prediction arrays
-      for(std::map<std::string,std::vector<double>>::iterator iter = dict.begin(); iter != dict.end(); ++iter)
-      {
-        std::string key = iter->first; // iter = ["element key", [mean, sigma]]
-        if(abund_map.count(key)!=1)   // throw error if element not contained in abundance map was entered in data file
-        {
-          std::ostringstream err;
-          err << "Unknown element '"<< key <<"' in BBN data file '"<< filename<<"'. \nYou can only enter 'Yp' or 'He4', 'D' or 'H2', 'He3', 'Li7'.";
-          CosmoBit_error().raise(LOCAL_INFO, err.str());
-        }
-        translate[ii]=abund_map.at(key); // to order observed and predicted abundances consistently
-        observed[ii]=iter->second[0];
-        sigmaobs[ii]=iter->second[1];
-        prediction[ii]= BBN_res.get_BBN_abund(key);
-        ii++;
-      }
-
-      // Fill the covariance matrix
-      for(ie=0;ie<nobs;ie++) {for(je=0;je<nobs;je++) gsl_matrix_set(cov, ie, je,pow(sigmaobs[ie],2.)*(ie==je)+BBN_res.get_BBN_covmat(translate[ie], translate[je]));}
-
-      // Compute the LU decomposition and inverse of cov mat
-      gsl_linalg_LU_decomp(cov,p,&s);
-      gsl_linalg_LU_invert(cov,p,invcov);
-
-      // Compute the determinant of the inverse of the covmat
-      double det_cov = gsl_linalg_LU_det(cov,s);
-
-      // compute chi2
-      for(ie=0;ie<nobs;ie++) for(je=0;je<nobs;je++) chi2+=(prediction[ie]-observed[ie])*gsl_matrix_get(invcov,ie,je)*(prediction[je]-observed[je]);
-      result = -0.5*(chi2 + log(pow(2*pi,nobs)*det_cov));
-
-      logger() << "BBN LogLike computed to be: " << result << EOM;
-
-      gsl_matrix_free(cov);
-      gsl_matrix_free(invcov);
-      gsl_permutation_free(p);
-    }
-
-    /// -----------
-    /// Background Likelihoods (SNe + H0 + BAO + Sigma8)
-    /// -----------
-
-    void compute_H0_LogLike(double &result)
-    {
-      using namespace Pipes::compute_H0_LogLike;
-
-      const str filename = runOptions->getValue<std::string>("DataFile");
-      const str path_to_file = GAMBIT_DIR "/CosmoBit/data/H0/" + runOptions->getValue<std::string>("DataFile");
-      static ASCIItableReader data(path_to_file);
-      static bool read_data = false;
-
-      if(read_data == false)
-      {
-        logger() << "H0 data read from file '"<<filename<<"'." << EOM;
-        std::vector<std::string> colnames = initVector<std::string>("mean", "sigma");
-        data.setcolnames(colnames);
-
-        if(data.getnrow() != 1)
-        {
-          std::ostringstream err;
-          err << data.getnrow() << " data points for H0 measurement data read from '"<< filename << "'.\n Only one expected.";
-          CosmoBit_error().raise(LOCAL_INFO, err.str());
-        }
-        read_data = true;
-      }
-      result = -0.5 * pow(*Dep::H0 - data["mean"][0],2)/ pow(data["sigma"][0],2);
-    }
-
-    void compute_sigma8_LogLike(double &result)
-    {
-      using namespace Pipes::compute_sigma8_LogLike;
-
-      double sigma8,Omega0_m; // cosmo distances and sound horizon at drag,Hubble, theoretical prediction
-      double chi2 =0;
-
-      const str filename = runOptions->getValue<std::string>("DataFile");
-      const str path_to_file = GAMBIT_DIR "/CosmoBit/data/sigma8/" + runOptions->getValue<std::string>("DataFile");
-      static ASCIItableReader data(path_to_file);
-      static bool read_data = false;
-      static int nrow;
-
-      sigma8 = BEreq::class_get_sigma8();
-      Omega0_m = *Dep::Omega0_m;
-
-      if(read_data == false)
-      {
-        logger() << "Sigma8 data read from file '"<<filename<<"'." << EOM;
-        std::vector<std::string> colnames = initVector<std::string>("Omega_m_ref","Omega_m_index", "bestfit","sigma");
-        data.setcolnames(colnames);
-        nrow=data.getnrow();
-
-        read_data = true;
-      }
-
-      for(int ie=0;ie<nrow;ie++)
-      {
-        chi2 += pow(( sigma8*pow(Omega0_m/data["Omega_m_ref"][ie], data["Omega_m_index"][ie]) - data["bestfit"][ie])/ data["sigma"][ie],2);
-      }
-      result = -0.5*chi2;
-    }
-
-/***********************************************/
-/* Interface to CLASS Python wrapper, 'classy' */
-/***********************************************/
-
-    /// Initialises the container within CosmoBit from classy. This holds
-    /// an instance of the classy class Class() (Yep, I know...)
-    /// which can be handed over to MontePython, or just used to compute
-    /// some observables.
-    void set_classy_input(Classy_input& result)
-    {
-      using namespace Pipes::set_classy_input;
-      result = *Dep::classy_primordial_parameters;
-      // Make sure nobody is trying to use MP downstream (prevents segfaults).
-      if (Downstream::neededFor("MP_LogLikes"))
-      {
-        std::ostringstream ss;
-        ss << "Sorry, you cannot use the function CosmoBit::set_classy_input with MontePython." << endl
-           << "Please modify the Rules section of your YAML file to instead point to the function" << endl
-           << "CosmoBit::set_classy_input_with_MPLike. An appropriate rule would look like this:" << endl << endl
-           << "  - capability: classy_final_input" << endl
-           << "    function: set_classy_input_with_MPLike" << endl;
-        CosmoBit_error().raise(LOCAL_INFO, ss.str());
-      }
-    }
-
-    /// Initialises the container within CosmoBit from classy, but designed specifically
-    /// to be used when MontePython is in use. This will ensure additional outputs are
-    /// computed by classy CLASS to be passed to MontePython.
-    void set_classy_input_with_MPLike(Classy_input& result)
-    {
-      using namespace Pipes::set_classy_input_with_MPLike;
-      result = *Dep::classy_primordial_parameters;
-
-      // Only get info from MP if something actually needs it downstream
-      if (Downstream::neededFor("MP_LogLikes"))
-      {
-        // get extra cosmo_arguments from MP (gives a dictionary with output values that need
-        // to be set for the class run)
-        static pybind11::dict MP_cosmo_arguments = *Dep::cosmo_args_from_MPLike;
-        logger() << LogTags::debug << "Extra cosmo_arguments needed from MP Likelihoods: ";
-        logger() << pybind11::repr(MP_cosmo_arguments) << EOM;
-
-        // add the arguments from Mp_cosmo_arguments which are not yet in cosmo_input_dict to it
-        // also takes care of merging the "output" key values
-        result.merge_input_dicts(MP_cosmo_arguments); // TODO (JR) use merge_pybind_dict routine instead -> don't need to duplicate code
-        //merge_pybind_dicts(result, MP_cosmo_arguments);
-      }
-    }
-
-
-  void set_classy_parameters_EnergyInjection_AnnihilatingDM(pybind11::dict &result)
-  {
-    using namespace Pipes::set_classy_parameters_EnergyInjection_AnnihilatingDM;
-
-    // make sure nothing from previous run is contained
-    result.clear();
-
-    // Set relevant inputs for the scenario of s-wave annihilating DM
-    const ModelParameters& NP_params = *Dep::AnnihilatingDM_general_parameters;
-    result["DM_annihilation_cross_section"] = NP_params.at("sigmav");
-    result["DM_annihilation_mass"] = NP_params.at("mass");
-
-    // Get the results from the DarkAges tables that hold extra information to be passed to the CLASS thermodynamics structure
-    static DarkAges::Energy_injection_efficiency_table fz;
-    fz = *Dep::energy_injection_efficiency;
-    bool f_eff_mode = fz.f_eff_mode;
-
-    // flag passed to CLASS to signal that the energy_deposition_function is coming from GAMBIT
-    // we patched exoclass to accept this. An alternative way without patching would be to write the tables to disk &
-    // just have CLASS read in the file. To avoid the repeated file writing & deleting we pass pointers to the vector/arrays
-    // to CLASS instead
-    if (f_eff_mode)
-    {
-      result["f_eff_type"] = "pointer_to_fz_eff";
-    }
-    else
-    {
-      result["f_eff_type"] = "pointer_to_fz_channel";
-    }
-
-    // set the lengths of the input tables (since we are passing pointers to arrays CLASS has to know how long they are)
-    result["energyinj_coef_num_lines"] = fz.redshift.size();
-
-    // add the pointers to arrays class needs to know about to input dictionary
-    // Note:
-    //    - memory addresses are passed as strings (python wrapper for CLASS converts every entry to a string internally so
-    //      we need to do that for the memory addresses before python casts them to something else)
-    result["energyinj_coef_z"] = memaddress_to_uint(fz.redshift.data());
-    if (f_eff_mode)
-    {
-      result["energyinj_coef_tot"] = memaddress_to_uint(fz.f_eff.data());
-    }
-    else
-    {
-      result["energyinj_coef_heat"] = memaddress_to_uint(fz.f_heat.data());
-      result["energyinj_coef_lya"] = memaddress_to_uint(fz.f_lya.data());
-      result["energyinj_coef_ionH"] = memaddress_to_uint(fz.f_hion.data());
-      result["energyinj_coef_ionHe"] = memaddress_to_uint(fz.f_heion.data());
-      result["energyinj_coef_lowE"] = memaddress_to_uint(fz.f_lowe.data());
-    }
-  }
-
-  void set_classy_parameters_EnergyInjection_DecayingDM(pybind11::dict &result)
-  {
-    using namespace Pipes::set_classy_parameters_EnergyInjection_DecayingDM;
-
-    // make sure nothing from previous run is contained
-    result.clear();
-
-    // Set relevant inputs for the scenario of decaying DM
-    const ModelParameters& NP_params = *Dep::DecayingDM_general_parameters;
-    result["DM_decay_tau"] = NP_params.at("lifetime");
-    result["DM_decay_fraction"] = NP_params.at("fraction");
-
-    // Get the results from the DarkAges tables that hold extra information to be passed to the CLASS thermodynamics structure
-    static DarkAges::Energy_injection_efficiency_table fz;
-    fz = *Dep::energy_injection_efficiency;
-    bool f_eff_mode = fz.f_eff_mode;
-
-    // flag passed to CLASS to signal that the energy_deposition_function is coming from GAMBIT
-    // we patched exoclass to accept this. An alternative way without patching would be to write the tables to disk &
-    // just have CLASS read in the file. To avoid the repeated file writing & deleting we pass pointers to the vector/arrays
-    // to CLASS instead
-    if (f_eff_mode)
-    {
-      result["f_eff_type"] = "pointer_to_fz_eff";
-    }
-    else
-    {
-      result["f_eff_type"] = "pointer_to_fz_channel";
-    }
-
-    // set the lengths of the input tables (since we are passing pointers to arrays CLASS has to know how long they are)
-    result["energyinj_coef_num_lines"] = fz.redshift.size();
-
-    // add the pointers to arrays class needs to know about to input dictionary
-    // Note:
-    //    - memory addresses are passed as strings (python wrapper for CLASS converts every entry to a string internally so
-    //      we need to do that for the memory addresses before python casts them to something else)
-    result["energyinj_coef_z"] = memaddress_to_uint(fz.redshift.data());
-    if (f_eff_mode)
-    {
-      result["energyinj_coef_tot"] = memaddress_to_uint(fz.f_eff.data());
-    }
-    else
-    {
-      result["energyinj_coef_heat"] = memaddress_to_uint(fz.f_heat.data());
-      result["energyinj_coef_lya"] = memaddress_to_uint(fz.f_lya.data());
-      result["energyinj_coef_ionH"] = memaddress_to_uint(fz.f_hion.data());
-      result["energyinj_coef_ionHe"] = memaddress_to_uint(fz.f_heion.data());
-      result["energyinj_coef_lowE"] = memaddress_to_uint(fz.f_lowe.data());
-    }
-  }
-
-  /// add all inputs for CLASS needed to produce the correct output to be
-  /// able to compute the Planck CMB likelihoods
-  void set_classy_PlanckLike_input(pybind11::dict &result)
-  {
-    using namespace Pipes::set_classy_PlanckLike_input;
-
-    // make sure nothing from previous run is contained
-    result.clear();
-
-    static std::ostringstream output;
-    static std::ostringstream l_max_scalars;
-
-    static bool first = true;
-    if(first)
-    {
-      int lmax = -1;
-      bool needs_tCl = false;
-      bool needs_pCl = false;
-
-      // Get requirements of the loaded likelihoods in the plc backend
-      BEreq::plc_required_Cl(lmax,needs_tCl,needs_pCl);
-
-      // Prepare the classy input for "output"
-      // -- The likelihoods need the lensed Cl such that lensing is required everytime
-      output << "lCl";
-      // -- Are additional Cl, other to Cl_phiphi, required?
-      if (needs_tCl)
-        output << ", tCl";
-      if (needs_pCl)
-        output << ", pCl";
-
-      // Prepare the classy input for "l_max_scalars"
-      l_max_scalars << lmax;
-
-      first = false;
-    }
-
-    result["lensing"] = "yes";
-    result["non linear"] = "halofit";
-    result["output"] = output.str();
-    result["l_max_scalars"] = l_max_scalars.str();
-  }
-
-
-
-    /* Classy getter functions */
-
-    /// Hubble
-    void get_H0_classy(double &result)
-    {
-      using namespace Pipes::get_H0_classy;
-
-      // Rescale by c [km/s]
-      result = _c_SI_*BEreq::class_get_H0()/1000;
-    }
-
-    /// Energy densities *today* (Omega0)
-    
-    /// Dark Energy
-    void get_Omega0_Lambda_classy(double& result)
-    {
-      using namespace Pipes::get_Omega0_Lambda_classy;
-
-      result = BEreq::class_get_Omega0_Lambda();
-    }
-
-    /// Matter
-    void get_Omega0_m_classy(double& result)
-    {
-      using namespace Pipes::get_Omega0_m_classy;
-
-      result = BEreq::class_get_Omega0_m();
-    }
-
-    /// Radiation
-    void get_Omega0_r_classy(double& result)
-    {
-      using namespace Pipes::get_Omega0_r_classy;
-
-      result = BEreq::class_get_Omega0_r();
-    }
-
-    /// Ultra-relativistic
-    void get_Omega0_ur_classy(double& result)
-    {
-      using namespace Pipes::get_Omega0_ur_classy;
-
-      result = BEreq::class_get_Omega0_ur();
-    }
-
-    /// Non-cold Dark Matter
-    void get_Omega0_ncdm_tot_classy(double& result)
-    {
-      using namespace Pipes::get_Omega0_ncdm_tot_classy;
-
-      result = BEreq::class_get_Omega0_ncdm_tot();
-    }
-
-    /// Sigma8
-    void get_Sigma8_classy(double& result)
-    {
-      using namespace Pipes::get_Sigma8_classy;
-
-      double sigma8 = BEreq::class_get_sigma8();
-      double Omega0_m = *Dep::Omega0_m;
-
-      result = sigma8*pow(Omega0_m/0.3, 0.5);
-    }
-
-    /// Effective number of neutrino species
-    // (mostly for cross-checking!)
-    void get_Neff_classy(double& result)
-    {
-      using namespace Pipes::get_Neff_classy;
-
-      result = BEreq::class_get_Neff();
-    }
-
-    /// Comoving sound horizon at Baryon drag epoch
-    void get_rs_drag_classy(double& result)
-    {
->>>>>>> 3c6eaf51
       using namespace Pipes::get_rs_drag_classy;
 
       result = BEreq::class_get_rs();
