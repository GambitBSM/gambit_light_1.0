//   GAMBIT: Global and Modular BSM Inference Tool
//   *********************************************
///  \file
///
///  Function definitions of CosmoBit.
///
///  *********************************************
///
///  Authors (add name and date if you modify):
///
///  \author Selim C. Hotinli
///          (selim.hotinli14@pimperial.ac.uk)
///  \date 2017 Jul
///  \date 2018 May
///  \date 2018 Aug - Sep
///
///  \author Patrick Stoecker
///          (stoecker@physik.rwth-aachen.de)
///  \date 2017 Nov
///  \date 2018 Jan - May
///  \date 2019 Jan - Feb
///
///  *********************************************
#include <cmath>
#include <functional>
#include <iostream>
#include <omp.h>
#include <stdlib.h>     /* malloc, free, rand */
#include <string>
#include <valarray>

#include <gsl/gsl_blas.h>
#include <gsl/gsl_errno.h>
#include <gsl/gsl_integration.h>
#include <gsl/gsl_linalg.h>
#include <gsl/gsl_math.h>
#include <gsl/gsl_matrix_double.h>
#include <gsl/gsl_min.h>
#include <gsl/gsl_odeiv2.h>
#include <gsl/gsl_poly.h>
#include <gsl/gsl_sf_log.h>
#include <gsl/gsl_spline.h>

#include "gambit/Utils/yaml_options.hpp"
#include "gambit/Utils/statistics.hpp"
#include "gambit/Utils/ascii_table_reader.hpp"
#include "gambit/Utils/ascii_dict_reader.hpp"
#include "gambit/Utils/numerical_constants.hpp"
#include "gambit/Elements/gambit_module_headers.hpp"
#include "gambit/CosmoBit/CosmoBit_rollcall.hpp"
#include "gambit/CosmoBit/CosmoBit_types.hpp"
#include "gambit/CosmoBit/CosmoBit_utils.hpp"



namespace Gambit
{

  namespace CosmoBit
  {
    using namespace LogTags;

    struct my_f_params { double a; double b; double c; double d; };

    // Utility functions (not rolcalled)
    double fn1 (double x, void * p)
    {
      struct my_f_params * params
      = (struct my_f_params *)p;
      double a = (params->a);
      double b = (params->b);
      double c = (params->c);
      double d = (params->d);

      return exp(4.0/3.0*(d-0.125*(pow(10.0,b)+6.0*pow(10.0,a))*(-c*c+x*x)))
      -(1.0+pow(10.0,a)*c*c)/(1.0+pow(10.0,a)*x*x);
    }

    
    // Returns SMASH potential value given parameters and field amplitude
    double pot_SMASH(double lambda, double phi, double xi)
    {
      double Mpl = 1.0;
      double pot;

      pot = lambda/4.0*pow(phi,4.0)*pow(1.0+xi*(pow(phi,2.0))/Mpl,-2.0);

      return pot;
    }

    double SRparameters_epsilon_SMASH(double phi, double b, double xi)
    {
      double Mpl = 1.0;
      double eps = 0.0;

      eps = 8.0*pow(Mpl,4.0)/(b*phi*phi*Mpl*Mpl+xi*(b+6.0*xi)*pow(phi,4.0));

      std::cout << "eps = " << eps << std::endl;

      return eps;
    }

    double SRparameters_eta_SMASH(double phi, double b, double xi)
    {
      double Mpl = 1.0;
      double eta = 0.0;

      eta = ((12.0*b*pow(Mpl,6.0)+4.0*pow(Mpl,4.0)*xi*phi*phi*(b+12.0*xi)
      -8.0*Mpl*Mpl*xi*xi*pow(phi,4.0)*(b+6.0*xi))
      /pow(b*Mpl*Mpl*phi+xi*pow(phi,3.0)*(b+6.0*xi),2.0));

      std::cout << "eta = " << eta << std::endl;

      return eta;
    }

    double ns_SR(double eps,double eta)
    {
      double ns = 0.0;

      ns = 1.0 + 2.0*eta - 6.0*eps;

      return ns;
    }

    double r_SR(double eps,double eta)
    {
      double r = 0.0;

      r = 16.0*eps;

      return r;
    }

    double As_SR(double eps,double pot)
    {
      const double pi = std::acos(-1);
      double Mpl = 1.0;
      double As = 0.0;

      As = pot/24.0/pi/pi/eps/pow(Mpl,4.0);

      return As;
    }

    void injection_spectrum_ToyModel(DarkAges::injectionSpectrum& spectrum)
    {
      using namespace Pipes::injection_spectrum_ToyModel;

      double m = *Param["mass"];
      double BR_el = *Param["BR"];
      double BR_ph = 1.0 - BR_el;

      spectrum.E.clear();
      spectrum.spec_el.clear();
      spectrum.spec_ph.clear();

      spectrum.E.resize(1,m*0.5);
      spectrum.spec_el.resize(1,BR_el*2e9);
      spectrum.spec_ph.resize(1,BR_ph*2e9);
    }

    void lifetime_CosmoALP(double& result)
    {
      // lifetime in s
      using namespace Pipes::lifetime_CosmoALP;
      double gagg = *Param["gagg"]; // in GeV^-1
      double ma = *Param["ma0"]; // in eV

      // Calculate the decay width (in GeV)
      // (It's maybe worth being a seperate capability)
      double Gamma = 1/64./pi * pow(gagg,2) * pow(ma,3) * 1e-27;

      // For the lifetime take 1/Gamma and translate GeV^-1 into s by multiplication with "hbar"
      result = 1./Gamma * hbar;

      // Reject points which have a lifetime bigger than 1e17s (or whatever the user chooses)
      // Gets only triggered if the user wishes to do so.
      // !! This is not a real physical bound but it is more to deal with the lack of likelihoods so far. !!
      static bool do_rejection = runOptions->getValueOrDef<bool>(false,"do_rejection");
      static double tdec_max = runOptions->getValueOrDef<double>(1.0e17,"reject_tau_bigger_than");
      if (do_rejection && result > tdec_max)
      {
        std::ostringstream err;
        err << "ALP lifetime (" << result << " [s]) exceeds the threshold of " << tdec_max <<" [s].";
        invalid_point().raise(err.str());
      }
    }

    void minimum_abundance_CosmoALP(double& result)
    {
      using namespace Pipes::minimum_abundance_CosmoALP;

      // Read T_R in MeV and convert it to GeV
      static double T_R_in_GeV = 1e-3*(runOptions->getValueOrDef<double>(5.,"T_R")); // Read T_R in MeV and convert it to GeV

      // check for stupid input (T_R < m_e)
      // Throw an error if the user really pushed it that far.
      if (m_electron >= T_R_in_GeV)
        CosmoBit_error().raise(LOCAL_INFO,"The reheating temperature is below the electron mass.");

      double gagg = *Param["gagg"]; // in GeV^-1
      double Ya0_min = 1.56e-5 * pow(gagg,2) * m_planck * (T_R_in_GeV - m_electron);

      result = Ya0_min;
    }

    void DM_fraction_CosmoALP(double& result)
    {
      using namespace Pipes::DM_fraction_CosmoALP;
      double Ya0 = *Param["Ya0"]; // ALP abundance (after production)
      double ma0 = *Param["ma0"]; // non-thermal ALP mass in eV
      double T = *Dep::T_cmb; // CMB temperature in K
      double ssm0 = entropy_density_SM(T); // SM entropy density today in eV^3 (cf. footnote 24 of PDG2018-Astrophysical parameters)
      double rho0_a = Ya0 * ma0 * ssm0; // energy density of axions today in eV^4

      double omega_cdm = *Param["omega_cdm"]; // omega_cdm = Omega_cdm * h^2
      const double rho0_crit_by_h2 = 3.*pow(m_planck_red*1e9,2) * pow((1e5*1e9*hbar/_Mpc_SI_),2); // rho0_crit/(h^2)
      double rho0_cdm = omega_cdm * rho0_crit_by_h2; // rho0_cdm = Omega_cdm * rho0_crit;

      double xi_ini = rho0_a / rho0_cdm; // Initial fraction of decauying dark matter (rho_dcdm / rho_cdm) and the naive value if decay of the ALP would be neglected.
      double tau_a = *Dep::lifetime;
      const double t_rec = 1e12;
      double xi_at_rec = xi_ini * exp(-t_rec/tau_a );

      // invalidate if there are more ALPs than dark matter at the time of recombination (t ~ 1e12s)
      if (xi_at_rec  > 1.)
      {
        std::ostringstream err;
        err << "ALPs are over-abundant (n_a > n_cdm) at t = 10^12 s. (n_a/n_cdm = "<< xi_at_rec <<")";
        invalid_point().raise(err.str());
      }

      // TODO: Make the part which follows down below a proper likelihood

      // Consistency check if value for xi (rho0_a / rh0_cdm) is in contradiction with
      // T_R > 5 MeV (or user input). If so, invalidate the point.
      // (Reason: T_R predicts a minimum abundance Ya0_min through Primakoff processes. Any additional production mechanism would only increase Ya0)
      double Ya0_min = *Dep::minimum_abundance;
      if (Ya0 < Ya0_min)
      {
        std::ostringstream err;
        err << "The choice of Ya0 (";
        err << Ya0;
        err << ") is in contradiction with the minimum abundance Ya0_min (";
        err << Ya0_min;
        err << ") produced via Primakoff processes.";
        invalid_point().raise(err.str());
      }

      result = xi_ini;
    }

    void energy_injection_efficiency_func(DarkAges::fz_table& result)
    {
      using namespace Pipes::energy_injection_efficiency_func;
      result = BEreq::DA_efficiency_function();
    }

    void f_effective_func(double& result)
    {
      using namespace Pipes::f_effective_func;

      bool silent = runOptions->getValueOrDef<bool>(false,"silent_mode");
      int last_steps = runOptions->getValueOrDef<int>(4,"show_last_steps");
      double z_eff = runOptions->getValueOrDef<double>(600.,"z_eff");

      DarkAges::fz_table fzt = *Dep::energy_injection_efficiency;
      std::vector<double> z = fzt.redshift;
      std::vector<double> fh = fzt.f_heat;
      std::vector<double> fly = fzt.f_lya;
      std::vector<double> fhi = fzt.f_hion;
      std::vector<double> fhei = fzt.f_heion;
      std::vector<double> flo = fzt.f_lowe;

      int npts = z.size();
      double ftot[npts];
      double red[npts];
      for (unsigned int i = 0; i < npts; i++)
      {
	       ftot[i] = fh.at(i)+fly.at(i)+fhi.at(i)+fhei.at(i)+flo.at(i);
	       red[i] = z.at(i);
      }

      gsl_interp_accel *gsl_accel_ptr = gsl_interp_accel_alloc();
      gsl_spline *spline_ptr = gsl_spline_alloc(gsl_interp_cspline, npts);

      gsl_spline_init(spline_ptr, red, ftot, npts);

      result = gsl_spline_eval(spline_ptr, z_eff, gsl_accel_ptr);

      gsl_spline_free(spline_ptr);
      gsl_interp_accel_free(gsl_accel_ptr);

      if (!silent)
      {
        std::cout << "################" << std::endl;
        std::cout << "tau = " << *Param["lifetime"] << std::endl;
        std::cout << "m = " << *Param["mass"] << std::endl;
        std::cout << "BR (electrom) = " << *Param["BR"] << std::endl;
        std::cout << "---------------" << std::endl;
        std::cout << "z\tf_heat\tf_lya\tf_hion\tf_heion\tf_lowe" << std::endl;
        for (unsigned int i = z.size() - last_steps; i < z.size(); i++)
        {
          std::cout << z.at(i) << "\t" << fh.at(i) << "\t" << fly.at(i) << "\t" << fhi.at(i) << "\t" << fhei.at(i) << "\t" << flo.at(i)  << std::endl;
        }
        std::cout << "f_eff (sum of all channels at z = "<< z_eff << ") = " << result << std::endl;
        std::cout << "################\n" << std::endl;
      }
    }

    void lnL_A_planck_gaussian(double& result)
    {
      using namespace Pipes::lnL_A_planck_gaussian;

      double obs_mean = runOptions->getValueOrDef<double>(1.,"mean");
      double obs_err = runOptions->getValueOrDef<double>(0.0025,"sigma") ;
      double pred_mean = *Param["A_planck"];
      double pred_err = 0.0;

      result = Stats::gaussian_loglikelihood(pred_mean, obs_mean, pred_err, obs_err, false);
    }


    void set_NuMasses_SM(map_str_dbl &result)
    {
      using namespace Pipes::set_NuMasses_SM;
      
      double mNu1, mNu2, mNu3;
      int N_ncdm = 0;
      if (ModelInUse("StandardModel_SLHA2"))
      {
        // (PS) Heads up! The units in StandardModel_SLHA2 are GeV
        // Here we are using eV
        mNu1 = 1e9*(*Param["mNu1"]);
        mNu2 = 1e9*(*Param["mNu2"]);
        mNu3 = 1e9*(*Param["mNu3"]);
      }
      else
      {
        mNu1 = 0.06;
        mNu2 = 0.;
        mNu3 = 0.;
      }

      if(mNu1 > 0.)
        N_ncdm++;
      if(mNu2 > 0.)
        N_ncdm++;
      if(mNu3 > 0.)
        N_ncdm++;

      result["mNu1"]=mNu1;
      result["mNu2"]=mNu2;
      result["mNu3"]=mNu3;

      result["N_ncdm"] = N_ncdm;

      switch (N_ncdm)
      {
        case 1:
          result["N_ur_SMnu"]= 2.0328;  // dNeff= 2.0328 for 1 massive neutrino at CMB release
          break;
        case 2:
          result["N_ur_SMnu"]= 1.0196;  // dNeff= 2.0328 for 1 massive neutrino at CMB release
          break;
        case 3:
          result["N_ur_SMnu"]= 0.00641;  // dNeff= 0.00641 for 3 massive neutrinos at CMB release
          break;
        case 0:
          {
            std::ostringstream err;
            err << "Warning: All your neutrino masses are zero. The Planck baseline LCDM model assumes at least one massive neutrino.\n";
            err << "A cosmological without massive neutrinos is not implemented in CosmoBit. If you want to consider this you can add it to the function 'set_NuMasses_SM' of the capability 'NuMasses_SM' ";
            CosmoBit_warning().raise(LOCAL_INFO, err.str());
          }
          break;
        default:
          {
            std::ostringstream err;
            err << "You are asking for more than three massive neutrino species.\n";
            err << "Such a case is not implemented here in CosmoBit. But if you know what you are doing just add the respective case in \'class_set_parameter_LCDM_family\' and you are done.";
            CosmoBit_error().raise(LOCAL_INFO, err.str());
          }
      }
    }

    void class_set_parameter_LCDM_family(Class_container& cosmo)
    {
      using namespace Pipes::class_set_parameter_LCDM_family;

      int l_max=cosmo.lmax,ii=1;

      cosmo.input.clear();

      map_str_dbl NuMasses_SM = *Dep::NuMasses_SM;
      int N_ncdm = (int)NuMasses_SM["N_ncdm"];

      if (N_ncdm > 0.)
      { 
        cosmo.input.addEntry("N_ncdm",N_ncdm);
        cosmo.input.addEntry("m_ncdm",m_ncdm_classInput(NuMasses_SM));

        std::vector<double> T_ncdm(N_ncdm,*Dep::T_ncdm);
        cosmo.input.addEntry("T_ncdm", T_ncdm);
      }
      else
      {
        cosmo.input.addEntry("T_ncdm", *Dep::T_ncdm); 
      }

      cosmo.input.addEntry("N_ur",*Dep::class_Nur);

      cosmo.input.addEntry("output","tCl pCl lCl");
      cosmo.input.addEntry("l_max_scalars",l_max);
      cosmo.input.addEntry("lensing","yes");

      cosmo.input.addEntry("T_cmb",*Dep::T_cmb);
      cosmo.input.addEntry("omega_b",*Param["omega_b"]);
      cosmo.input.addEntry("omega_cdm",*Param["omega_cdm"]);
      cosmo.input.addEntry("H0",*Param["H0"]);
      cosmo.input.addEntry("ln10^{10}A_s",*Param["ln10A_s"]);
      cosmo.input.addEntry("n_s",*Param["n_s"]);
      cosmo.input.addEntry("tau_reio",*Param["tau_reio"]);

      if (ModelInUse("TestDecayingDM"))  // TODO: need to test if class or exo_class in use! does not work 
      {
        cosmo.input.addEntry("energy_deposition_function","GAMBIT");
        cosmo.input.addEntry("tau_dcdm",*Dep::lifetime);
        cosmo.input.addEntry("decay_fraction",*Dep::DM_fraction);
      }

      std::vector<double> Helium_abund = *Dep::Helium_abundance; // .at(0): mean, .at(1): uncertainty
      cosmo.input.addEntry("YHe",Helium_abund.at(0));

      YAML::Node class_dict;
      if (runOptions->hasKey("class_dict"))
      {
        class_dict = runOptions->getValue<YAML::Node>("class_dict");
        for (auto it=class_dict.begin(); it != class_dict.end(); it++)
        {
          std::string name = it->first.as<std::string>();
          std::string value = it->second.as<std::string>();
          cosmo.input.addEntry(name,value);
        }
      }

      std::string log_msg = cosmo.input.print_entries_to_logger(); // print all parameters and their values that are passed to class in debug.log
      logger() << LogTags::debug << log_msg << EOM;
    }

    void class_set_parameter_LCDM_SingletDM(Class_container& cosmo)
    {
      using namespace Pipes::class_set_parameter_LCDM_SingletDM;

      int l_max = cosmo.lmax;

      double sigmav = *Dep::sigmav; // in cm^3 s^-1
      double mass = *Dep::mwimp; // in GeV
      double feff = runOptions->getValueOrDef<double>(1.,"f_eff");
      double annihilation = (1.0/1.78e-21)*(sigmav/mass)*feff; // in m^3 s^-1 kg^-1

      cosmo.input.clear();

      cosmo.input.addEntry("output","tCl pCl lCl");
      cosmo.input.addEntry("l_max_scalars",l_max);
      cosmo.input.addEntry("lensing","yes");

      cosmo.input.addEntry("T_cmb",*Dep::T_cmb);
      cosmo.input.addEntry("omega_b",*Param["omega_b"]);
      cosmo.input.addEntry("omega_cdm",*Param["omega_cdm"]);
      cosmo.input.addEntry("H0",*Param["H0"]);
      cosmo.input.addEntry("ln10^{10}A_s",*Param["ln10A_s"]);
      cosmo.input.addEntry("n_s",*Param["n_s"]);
      cosmo.input.addEntry("tau_reio",*Param["tau_reio"]);
      cosmo.input.addEntry("annihilation",annihilation);

      YAML::Node class_dict;
      if (runOptions->hasKey("class_dict"))
      {
        class_dict = runOptions->getValue<YAML::Node>("class_dict");
        for (auto it=class_dict.begin(); it != class_dict.end(); it++)
        {
          std::string name = it->first.as<std::string>();
          std::string value = it->second.as<std::string>();
          cosmo.input.addEntry(name,value);
        }
      }
/*
      std::cout << "omega_b = " << *Param["omega_b"] << std::endl;
      std::cout << "omega_cdm = " << *Param["omega_cdm"] << std::endl;
      std::cout << "H0 = " << *Param["H0"] << std::endl;
      std::cout << "ln10A_s = " << *Param["ln10A_s"] << std::endl;
      std::cout << "n_s = " << *Param["n_s"] << std::endl;
      std::cout << "tau_reio = " << *Param["tau_reio"] << std::endl;
      std::cout << "annihilation = " << annihilation << "(Resulting from m = " << *Param["mS"] << " and lambda = "<< *Param["lambda_hS"] << ")" << std::endl;
*/
    }

    void class_set_parameter_LCDMtensor(Class_container& cosmo)
    {
      //std::cout << "Last seen alive in: class_set_parameter_LCDMtensor" << std::endl;
      using namespace Pipes::class_set_parameter_LCDMtensor;

      int l_max = cosmo.lmax;

      cosmo.input.clear();

      cosmo.input.addEntry("output","tCl pCl lCl");
      cosmo.input.addEntry("l_max_scalars",l_max);
      cosmo.input.addEntry("lensing","yes");
      cosmo.input.addEntry("modes","s,t");

      cosmo.input.addEntry("T_cmb",*Dep::T_cmb);
      cosmo.input.addEntry("omega_b",*Param["omega_b"]);
      cosmo.input.addEntry("omega_cdm",*Param["omega_cdm"]);
      cosmo.input.addEntry("H0",*Param["H0"]);
      cosmo.input.addEntry("ln10^{10}A_s",*Param["ln10A_s"]);
      cosmo.input.addEntry("n_s",*Param["n_s"]);
      cosmo.input.addEntry("tau_reio",*Param["tau_reio"]);
      cosmo.input.addEntry("r",*Param["r_tensor"]);

      YAML::Node class_dict;
      if (runOptions->hasKey("class_dict"))
      {
        class_dict = runOptions->getValue<YAML::Node>("class_dict");
        for (auto it=class_dict.begin(); it != class_dict.end(); it++)
        {
          std::string name = it->first.as<std::string>();
          std::string value = it->second.as<std::string>();
          cosmo.input.addEntry(name,value);
        }
      }
/*
      std::cout << "omega_b = " << *Param["omega_b"] << std::endl;
      std::cout << "omega_cdm = " << *Param["omega_cdm"] << std::endl;
      std::cout << "H0 = " << *Param["H0"] << std::endl;
      std::cout << "ln10A_s = " << *Param["ln10A_s"] << std::endl;
      std::cout << "n_s = " << *Param["n_s"] << std::endl;
      std::cout << "tau_reio = " << *Param["tau_reio"] << std::endl;
      std::cout << "r_tensor = " << *Param["r_tensor"] << std::endl;
*/
    }

    void class_set_parameter_inf_SR1quad_LCDMt(Class_container& cosmo)
    {
      //std::cout << "Last seen alive in: class_set_parameter_inf_SR1quad_LCDMt" << std::endl;
      using namespace Pipes::class_set_parameter_inf_SR1quad_LCDMt;

      int l_max=cosmo.lmax;

      cosmo.input.clear();

      cosmo.input.addEntry("T_cmb",*Dep::T_cmb);
      cosmo.input.addEntry("output","tCl pCl lCl");
      cosmo.input.addEntry("l_max_scalars",l_max);
      cosmo.input.addEntry("modes","s,t");
      cosmo.input.addEntry("lensing","yes");

      // Parameters to be passed to the potential                       //
      //---------------------------------------------------------------//
      std::vector<double> vparams = runOptions->getValue<std::vector<double> >("vparams");
      //---------------------------------------------------------------//
      // Ideally what's between this line and the line (*) indicated    //
      // below is a general enough example of needed to set a new       //
      // inflationary model with MultiModeCode, i.e. the model          //
      // parameters that's to be sampled.                               //
      //---------------------------------------------------------------//
      //--------------- Sampling m2_inflaton  -------------------------//
      //---------------------------------------------------------------//
      vparams[0] = *Param["m2_inflaton"];
      //---------------------------------------------------------------//
      //--------------- Sampling N_pivot ------------------------------//
      //---------------------------------------------------------------//
      double N_pivot = *Param["N_pivot"];
      //---------------------------------------------------------------//
      //------------------------------(*)------------------------------//



      //-------------------------------------------------------------
      //  Below we set settings for inflation solver MultiModecode.
      //-------------------------------------------------------------
      int silence = runOptions->getValue<int> ("is_not_silent");
      //-------------------------------------------------------------
      // Initialization parameters controlling main characteristics.
      //-------------------------------------------------------------
      int num_inflaton = runOptions->getValue<int> ("num_inflaton");
      int potential_choice = runOptions->getValue<int> ("potential_choice");
      int slowroll_infl_end = runOptions->getValue<int> ("slowroll_infl_end");
      int instreheat = runOptions->getValue<int> ("instreheat");
      int vparam_rows = runOptions->getValue<int> ("vparam_rows");
      //-------------------------------------------------------------
      // Control the output of analytic approximations for comparison.
      //-------------------------------------------------------------
      int use_deltaN_SR = runOptions->getValue<int> ("use_deltaN_SR");
      int evaluate_modes = runOptions->getValue<int> ("evaluate_modes");
      int use_horiz_cross_approx = runOptions->getValue<int> ("use_horiz_cross_approx");
      int get_runningofrunning = runOptions->getValue<int> ("get_runningofrunning");
      //-------------------------------------------------------------
      // Parameters to control how the ICs are sampled.
      //-------------------------------------------------------------
      int ic_sampling = runOptions->getValue<int> ("ic_sampling");
      double energy_scale = runOptions->getValue<double> ("energy_scale");
      int numb_samples = runOptions->getValue<int> ("numb_samples");
      int save_iso_N = runOptions->getValue<int> ("save_iso_N");
      double N_iso_ref = runOptions->getValue<int> ("N_iso_ref"); //double check this
      //-------------------------------------------------------------
      // Parameters to control how the vparams are sampled.
      //-------------------------------------------------------------
      int param_sampling = runOptions->getValue<int> ("param_sampling");
      std::vector<double> vp_prior_min = runOptions->getValue<std::vector<double> >("vp_prior_min");
      std::vector<double> vp_prior_max = runOptions->getValue<std::vector<double> > ("vp_prior_max");
      int varying_N_pivot = runOptions->getValue<int> ("varying_N_pivot");
      int use_first_priorval = runOptions->getValue<int> ("use_first_priorval");
      std::vector<double> phi_init0 = runOptions->getValue<std::vector<double> >("phi_init0");
      std::vector<double> dphi_init0 = runOptions->getValue<std::vector<double> >("dphi_init0");
      //-------------------------------------------------------------
      // Priors on the IC and N_pivot ranges
      //-------------------------------------------------------------
      std::vector<double> phi0_priors_min = runOptions->getValue<std::vector<double> > ("phi0_priors_min");
      std::vector<double> phi0_priors_max = runOptions->getValue<std::vector<double> > ("phi0_priors_max");
      std::vector<double> dphi0_priors_min = runOptions->getValue<std::vector<double> > ("dphi0_priors_min");
      std::vector<double> dphi0_priors_max = runOptions->getValue<std::vector<double> > ("dphi0_priors_max");
      double N_pivot_prior_min = runOptions->getValue<double> ("N_pivot_prior_min");
      double N_pivot_prior_max = runOptions->getValue<double> ("N_pivot_prior_max");
      //-------------------------------------------------------------
      // For calculating the full power spectrum P(k). Samples in uniform increments in log(k).
      //-------------------------------------------------------------
      int calc_full_pk = runOptions->getValue<int> ("calc_full_pk");
      int steps = runOptions->getValue<int> ("steps");
      double kmin = runOptions->getValue<double> ("kmin");
      double kmax = runOptions->getValue<double> ("kmax");
      double k_pivot = runOptions->getValue<double> ("k_pivot");
      double dlnk = runOptions->getValue<double> ("dlnk");



      gambit_inflation_observables observs;

      //-------------------------------------------------------------
      // The function below calls the MultiModeCode backend
      //  for a given choice of inflationary model,
      //  which calculates the observables.
      //-------------------------------------------------------------
      BEreq::multimodecode_gambit_driver(&observs,
                                         num_inflaton,
                                         potential_choice,
                                         slowroll_infl_end,
                                         instreheat,
                                         vparam_rows,
                                         use_deltaN_SR,
                                         evaluate_modes,
                                         use_horiz_cross_approx,
                                         get_runningofrunning,
                                         ic_sampling,
                                         energy_scale,
                                         numb_samples,
                                         save_iso_N,
                                         N_iso_ref,
                                         param_sampling,
                                         byVal(&vp_prior_min[0]),
                                         byVal(&vp_prior_max[0]),
                                         varying_N_pivot,
                                         use_first_priorval,
                                         byVal(&phi_init0[0]),
                                         byVal(&dphi_init0[0]),
                                         byVal(&vparams[0]),
                                         N_pivot,
                                         k_pivot,
                                         dlnk,
                                         calc_full_pk,
                                         steps,
                                         kmin,
                                         byVal(&phi0_priors_min[0]),
                                         byVal(&phi0_priors_max[0]),
                                         byVal(&dphi0_priors_min[0]),
                                         byVal(&dphi0_priors_max[0]),
                                         N_pivot_prior_min,
                                         N_pivot_prior_max);

      if (calc_full_pk == 0)
      {
        if (silence == 1){
          std::cout << "A_s =" << observs.As << std::endl;
          // std::cout << "A_iso " << observs.A_iso << std::endl;
          // std::cout << "A_pnad " << observs.A_pnad << std::endl;
          // std::cout << "A_end " << observs.A_ent << std::endl;
          // std::cout << "A_cross_ad_iso " << observs.A_cross_ad_iso << std::endl;
          std::cout << "n_s =" << observs.ns << std::endl;
          // std::cout << "n_t " << observs.nt << std::endl;
          // std::cout << "n_iso " << observs.n_iso << std::endl;
          // std::cout << "n_pnad " << observs.n_pnad << std::endl;
          // std::cout << "n_ent " << observs.n_ent << std::endl;
          std::cout << "r =" << observs.r << std::endl;
          std::cout << "alpha_s =" << observs.alpha_s << std::endl;
          // std::cout << "runofrun " << observs.runofrun << std::endl;
          // std::cout << "f_NL " << observs.f_NL << std::endl;
          // std::cout << "tau_NL " << observs.tau_NL << std::endl;
        }

        cosmo.input.addEntry("omega_b",*Param["omega_b"]);
        cosmo.input.addEntry("omega_cdm",*Param["omega_cdm"]);
        cosmo.input.addEntry("H0",*Param["H0"]);
        cosmo.input.addEntry("A_s",observs.As);
        cosmo.input.addEntry("n_s",observs.ns);
        cosmo.input.addEntry("tau_reio",*Param["tau_reio"]);
        cosmo.input.addEntry("r",observs.r);
      }
      else
      {
        /* gambit_Pk type is set if full_spectra is asked. */
        cosmo.input.addEntry("P_k_ini type","gambit_Pk");

        cosmo.Pk_S.resize(steps+1, 0.);
        cosmo.Pk_T.resize(steps+1, 0.);
        cosmo.k_ar.resize(steps+1, 0.);

        for (int ii=0; ii < steps; ii++)
        {
          cosmo.k_ar.at(ii) = observs.k_array[ii];
          cosmo.Pk_S.at(ii) = observs.pks_array[ii];
          cosmo.Pk_T.at(ii) = observs.pkt_array[ii];
        }

        cosmo.input.addEntry("omega_b",*Param["omega_b"]);
        cosmo.input.addEntry("omega_cdm",*Param["omega_cdm"]);
        cosmo.input.addEntry("H0",*Param["H0"]);
        cosmo.input.addEntry("tau_reio",*Param["tau_reio"]);
      }
      YAML::Node class_dict;
      if (runOptions->hasKey("class_dict"))
      {
        class_dict = runOptions->getValue<YAML::Node>("class_dict");
        for (auto it=class_dict.begin(); it != class_dict.end(); it++)
        {
          std::string name = it->first.as<std::string>();
          std::string value = it->second.as<std::string>();
          cosmo.input.addEntry(name,value);
        }
      }
    }

    void class_set_parameter_inf_1quarInf_LCDMt(Class_container& cosmo)
    {
      //std::cout << "Last seen alive in: class_set_parameter_inf_SR1quad_LCDMt" << std::endl;
      using namespace Pipes::class_set_parameter_inf_1quarInf_LCDMt;

      int l_max=cosmo.lmax;

      cosmo.input.clear();

      cosmo.input.addEntry("output","tCl pCl lCl");
      cosmo.input.addEntry("l_max_scalars",l_max);
      cosmo.input.addEntry("modes","s,t");
      cosmo.input.addEntry("lensing","yes");

      cosmo.input.addEntry("T_cmb",*Dep::T_cmb);
      // Parameters to be passed to the potential                       //
      //---------------------------------------------------------------//
      std::vector<double> vparams = runOptions->getValue<std::vector<double> >("vparams");
      //---------------------------------------------------------------//
      // Ideally what's between this line and the line (*) indicated    //
      // below is a general enough example of needed to set a new       //
      // inflationary model with MultiModeCode, i.e. the model          //
      // parameters that's to be sampled.                               //
      //---------------------------------------------------------------//
      //--------------- Sampling \lambda ------------------------------//
      //---------------------------------------------------------------//
      vparams[0] = *Param["lambda"];
      //---------------------------------------------------------------//
      //--------------- Sampling N_pivot ------------------------------//
      //---------------------------------------------------------------//
      double N_pivot = *Param["N_pivot"];
      //---------------------------------------------------------------//
      //------------------------------(*)------------------------------//



      //-------------------------------------------------------------
      //  Below we set settings for inflation solver MultiModecode.
      //-------------------------------------------------------------
      int silence = runOptions->getValue<int> ("is_not_silent");
      //-------------------------------------------------------------
      // Initialization parameters controlling main characteristics.
      //-------------------------------------------------------------
      int num_inflaton = runOptions->getValue<int> ("num_inflaton");
      int potential_choice = runOptions->getValue<int> ("potential_choice");
      int slowroll_infl_end = runOptions->getValue<int> ("slowroll_infl_end");
      int instreheat = runOptions->getValue<int> ("instreheat");
      int vparam_rows = runOptions->getValue<int> ("vparam_rows");
      //-------------------------------------------------------------
      // Control the output of analytic approximations for comparison.
      //-------------------------------------------------------------
      int use_deltaN_SR = runOptions->getValue<int> ("use_deltaN_SR");
      int evaluate_modes = runOptions->getValue<int> ("evaluate_modes");
      int use_horiz_cross_approx = runOptions->getValue<int> ("use_horiz_cross_approx");
      int get_runningofrunning = runOptions->getValue<int> ("get_runningofrunning");
      //-------------------------------------------------------------
      // Parameters to control how the ICs are sampled.
      //-------------------------------------------------------------
      int ic_sampling = runOptions->getValue<int> ("ic_sampling");
      double energy_scale = runOptions->getValue<double> ("energy_scale");
      int numb_samples = runOptions->getValue<int> ("numb_samples");
      int save_iso_N = runOptions->getValue<int> ("save_iso_N");
      double N_iso_ref = runOptions->getValue<int> ("N_iso_ref"); //double check this
      //-------------------------------------------------------------
      // Parameters to control how the vparams are sampled.
      //-------------------------------------------------------------
      int param_sampling = runOptions->getValue<int> ("param_sampling");
      std::vector<double> vp_prior_min = runOptions->getValue<std::vector<double> >("vp_prior_min");
      std::vector<double> vp_prior_max = runOptions->getValue<std::vector<double> > ("vp_prior_max");
      int varying_N_pivot = runOptions->getValue<int> ("varying_N_pivot");
      int use_first_priorval = runOptions->getValue<int> ("use_first_priorval");
      std::vector<double> phi_init0 = runOptions->getValue<std::vector<double> >("phi_init0");
      std::vector<double> dphi_init0 = runOptions->getValue<std::vector<double> >("dphi_init0");
      //-------------------------------------------------------------
      // Priors on the IC and N_pivot ranges
      //-------------------------------------------------------------
      std::vector<double> phi0_priors_min = runOptions->getValue<std::vector<double> > ("phi0_priors_min");
      std::vector<double> phi0_priors_max = runOptions->getValue<std::vector<double> > ("phi0_priors_max");
      std::vector<double> dphi0_priors_min = runOptions->getValue<std::vector<double> > ("dphi0_priors_min");
      std::vector<double> dphi0_priors_max = runOptions->getValue<std::vector<double> > ("dphi0_priors_max");
      double N_pivot_prior_min = runOptions->getValue<double> ("N_pivot_prior_min");
      double N_pivot_prior_max = runOptions->getValue<double> ("N_pivot_prior_max");
      //-------------------------------------------------------------
      // For calculating the full power spectrum P(k). Samples in uniform increments in log(k).
      //-------------------------------------------------------------
      int calc_full_pk = runOptions->getValue<int> ("calc_full_pk");
      int steps = runOptions->getValue<int> ("steps");
      double kmin = runOptions->getValue<double> ("kmin");
      double kmax = runOptions->getValue<double> ("kmax");
      double k_pivot = runOptions->getValue<double> ("k_pivot");
      double dlnk = runOptions->getValue<double> ("dlnk");



      gambit_inflation_observables observs;

      //-------------------------------------------------------------
      // The function below calls the MultiModeCode backend
      //  for a given choice of inflationary model,
      //  which calculates the observables.
      //-------------------------------------------------------------
      BEreq::multimodecode_gambit_driver(&observs,
                                         num_inflaton,
                                         potential_choice,
                                         slowroll_infl_end,
                                         instreheat,
                                         vparam_rows,
                                         use_deltaN_SR,
                                         evaluate_modes,
                                         use_horiz_cross_approx,
                                         get_runningofrunning,
                                         ic_sampling,
                                         energy_scale,
                                         numb_samples,
                                         save_iso_N,
                                         N_iso_ref,
                                         param_sampling,
                                         byVal(&vp_prior_min[0]),
                                         byVal(&vp_prior_max[0]),
                                         varying_N_pivot,
                                         use_first_priorval,
                                         byVal(&phi_init0[0]),
                                         byVal(&dphi_init0[0]),
                                         byVal(&vparams[0]),
                                         N_pivot,
                                         k_pivot,
                                         dlnk,
                                         calc_full_pk,
                                         steps,
                                         kmin,
                                         byVal(&phi0_priors_min[0]),
                                         byVal(&phi0_priors_max[0]),
                                         byVal(&dphi0_priors_min[0]),
                                         byVal(&dphi0_priors_max[0]),
                                         N_pivot_prior_min,
                                         N_pivot_prior_max);

      if (calc_full_pk == 0)
      {
        if (silence == 1){
          std::cout << "A_s =" << observs.As << std::endl;
          // std::cout << "A_iso " << observs.A_iso << std::endl;
          // std::cout << "A_pnad " << observs.A_pnad << std::endl;
          // std::cout << "A_end " << observs.A_ent << std::endl;
          // std::cout << "A_cross_ad_iso " << observs.A_cross_ad_iso << std::endl;
          std::cout << "n_s =" << observs.ns << std::endl;
          // std::cout << "n_t " << observs.nt << std::endl;
          // std::cout << "n_iso " << observs.n_iso << std::endl;
          // std::cout << "n_pnad " << observs.n_pnad << std::endl;
          // std::cout << "n_ent " << observs.n_ent << std::endl;
          std::cout << "r =" << observs.r << std::endl;
          std::cout << "alpha_s =" << observs.alpha_s << std::endl;
          // std::cout << "runofrun " << observs.runofrun << std::endl;
          // std::cout << "f_NL " << observs.f_NL << std::endl;
          // std::cout << "tau_NL " << observs.tau_NL << std::endl;
        }

        cosmo.input.addEntry("omega_b",*Param["omega_b"]);
        cosmo.input.addEntry("omega_cdm",*Param["omega_cdm"]);
        cosmo.input.addEntry("H0",*Param["H0"]);
        cosmo.input.addEntry("A_s",observs.As);
        cosmo.input.addEntry("n_s",observs.ns);
        cosmo.input.addEntry("tau_reio",*Param["tau_reio"]);
        cosmo.input.addEntry("r",observs.r);
      }
      else
      {
        /* gambit_Pk type is set if full_spectra is asked. */
        cosmo.input.addEntry("P_k_ini type","gambit_Pk");

        cosmo.Pk_S.resize(steps+1, 0.);
        cosmo.Pk_T.resize(steps+1, 0.);
        cosmo.k_ar.resize(steps+1, 0.);

        for (int ii=0; ii < steps; ii++)
        {
          cosmo.k_ar.at(ii) = observs.k_array[ii];
          cosmo.Pk_S.at(ii) = observs.pks_array[ii];
          cosmo.Pk_T.at(ii) = observs.pkt_array[ii];
        }

        cosmo.input.addEntry("omega_b",*Param["omega_b"]);
        cosmo.input.addEntry("omega_cdm",*Param["omega_cdm"]);
        cosmo.input.addEntry("H0",*Param["H0"]);
        cosmo.input.addEntry("tau_reio",*Param["tau_reio"]);
      }

      YAML::Node class_dict;
      if (runOptions->hasKey("class_dict"))
      {
        class_dict = runOptions->getValue<YAML::Node>("class_dict");
        for (auto it=class_dict.begin(); it != class_dict.end(); it++)
        {
          std::string name = it->first.as<std::string>();
          std::string value = it->second.as<std::string>();
          cosmo.input.addEntry(name,value);
        }
      }
    }

    void class_set_parameter_inf_1mono32Inf_LCDMt(Class_container& cosmo)
    {
      //std::cout << "Last seen alive in: class_set_parameter_inf_SR1quad_LCDMt" << std::endl;
      using namespace Pipes::class_set_parameter_inf_1mono32Inf_LCDMt;

      int l_max=cosmo.lmax;

      cosmo.input.clear();

      cosmo.input.addEntry("output","tCl pCl lCl");
      cosmo.input.addEntry("l_max_scalars",l_max);
      cosmo.input.addEntry("modes","s,t");
      cosmo.input.addEntry("lensing","yes");

      cosmo.input.addEntry("T_cmb",*Dep::T_cmb);
      // Parameters to be passed to the potential                       //
      //---------------------------------------------------------------//
      std::vector<double> vparams = runOptions->getValue<std::vector<double> >("vparams");
      //---------------------------------------------------------------//
      // Ideally what's between this line and the line (*) indicated    //
      // below is a general enough example of needed to set a new       //
      // inflationary model with MultiModeCode, i.e. the model          //
      // parameters that's to be sampled.                               //
      //---------------------------------------------------------------//
      //---------------------------------------------------------------//
      //--------------- Sampling \lambda ------------------------------//
      //---------------------------------------------------------------//
      vparams[0] = *Param["lambda"];
      //---------------------------------------------------------------//
      //--------------- Sampling N_pivot ------------------------------//
      //---------------------------------------------------------------//
      double N_pivot = *Param["N_pivot"];
      //---------------------------------------------------------------//
      //------------------------------(*)------------------------------//



      //-------------------------------------------------------------
      //  Below we set settings for inflation solver MultiModecode.
      //-------------------------------------------------------------
      int silence = runOptions->getValue<int> ("is_not_silent");
      //-------------------------------------------------------------
      // Initialization parameters controlling main characteristics.
      //-------------------------------------------------------------
      int num_inflaton = runOptions->getValue<int> ("num_inflaton");
      int potential_choice = runOptions->getValue<int> ("potential_choice");
      int slowroll_infl_end = runOptions->getValue<int> ("slowroll_infl_end");
      int instreheat = runOptions->getValue<int> ("instreheat");
      int vparam_rows = runOptions->getValue<int> ("vparam_rows");
      //-------------------------------------------------------------
      // Control the output of analytic approximations for comparison.
      //-------------------------------------------------------------
      int use_deltaN_SR = runOptions->getValue<int> ("use_deltaN_SR");
      int evaluate_modes = runOptions->getValue<int> ("evaluate_modes");
      int use_horiz_cross_approx = runOptions->getValue<int> ("use_horiz_cross_approx");
      int get_runningofrunning = runOptions->getValue<int> ("get_runningofrunning");
      //-------------------------------------------------------------
      // Parameters to control how the ICs are sampled.
      //-------------------------------------------------------------
      int ic_sampling = runOptions->getValue<int> ("ic_sampling");
      double energy_scale = runOptions->getValue<double> ("energy_scale");
      int numb_samples = runOptions->getValue<int> ("numb_samples");
      int save_iso_N = runOptions->getValue<int> ("save_iso_N");
      double N_iso_ref = runOptions->getValue<int> ("N_iso_ref"); //double check this
      //-------------------------------------------------------------
      // Parameters to control how the vparams are sampled.
      //-------------------------------------------------------------
      int param_sampling = runOptions->getValue<int> ("param_sampling");
      std::vector<double> vp_prior_min = runOptions->getValue<std::vector<double> >("vp_prior_min");
      std::vector<double> vp_prior_max = runOptions->getValue<std::vector<double> > ("vp_prior_max");
      int varying_N_pivot = runOptions->getValue<int> ("varying_N_pivot");
      int use_first_priorval = runOptions->getValue<int> ("use_first_priorval");
      std::vector<double> phi_init0 = runOptions->getValue<std::vector<double> >("phi_init0");
      std::vector<double> dphi_init0 = runOptions->getValue<std::vector<double> >("dphi_init0");
      //-------------------------------------------------------------
      // Priors on the IC and N_pivot ranges
      //-------------------------------------------------------------
      std::vector<double> phi0_priors_min = runOptions->getValue<std::vector<double> > ("phi0_priors_min");
      std::vector<double> phi0_priors_max = runOptions->getValue<std::vector<double> > ("phi0_priors_max");
      std::vector<double> dphi0_priors_min = runOptions->getValue<std::vector<double> > ("dphi0_priors_min");
      std::vector<double> dphi0_priors_max = runOptions->getValue<std::vector<double> > ("dphi0_priors_max");
      double N_pivot_prior_min = runOptions->getValue<double> ("N_pivot_prior_min");
      double N_pivot_prior_max = runOptions->getValue<double> ("N_pivot_prior_max");
      //-------------------------------------------------------------
      // For calculating the full power spectrum P(k). Samples in uniform increments in log(k).
      //-------------------------------------------------------------
      int calc_full_pk = runOptions->getValue<int> ("calc_full_pk");
      int steps = runOptions->getValue<int> ("steps");
      double kmin = runOptions->getValue<double> ("kmin");
      double kmax = runOptions->getValue<double> ("kmax");
      double k_pivot = runOptions->getValue<double> ("k_pivot");
      double dlnk = runOptions->getValue<double> ("dlnk");



      gambit_inflation_observables observs;

      //-------------------------------------------------------------
      // The function below calls the MultiModeCode backend
      //  for a given choice of inflationary model,
      //  which calculates the observables.
      //-------------------------------------------------------------
      BEreq::multimodecode_gambit_driver(&observs,
                                         num_inflaton,
                                         potential_choice,
                                         slowroll_infl_end,
                                         instreheat,
                                         vparam_rows,
                                         use_deltaN_SR,
                                         evaluate_modes,
                                         use_horiz_cross_approx,
                                         get_runningofrunning,
                                         ic_sampling,
                                         energy_scale,
                                         numb_samples,
                                         save_iso_N,
                                         N_iso_ref,
                                         param_sampling,
                                         byVal(&vp_prior_min[0]),
                                         byVal(&vp_prior_max[0]),
                                         varying_N_pivot,
                                         use_first_priorval,
                                         byVal(&phi_init0[0]),
                                         byVal(&dphi_init0[0]),
                                         byVal(&vparams[0]),
                                         N_pivot,
                                         k_pivot,
                                         dlnk,
                                         calc_full_pk,
                                         steps,
                                         kmin,
                                         byVal(&phi0_priors_min[0]),
                                         byVal(&phi0_priors_max[0]),
                                         byVal(&dphi0_priors_min[0]),
                                         byVal(&dphi0_priors_max[0]),
                                         N_pivot_prior_min,
                                         N_pivot_prior_max);

      if (calc_full_pk == 0)
      {
        if (silence == 1){
          std::cout << "A_s =" << observs.As << std::endl;
          // std::cout << "A_iso " << observs.A_iso << std::endl;
          // std::cout << "A_pnad " << observs.A_pnad << std::endl;
          // std::cout << "A_end " << observs.A_ent << std::endl;
          // std::cout << "A_cross_ad_iso " << observs.A_cross_ad_iso << std::endl;
          std::cout << "n_s =" << observs.ns << std::endl;
          // std::cout << "n_t " << observs.nt << std::endl;
          // std::cout << "n_iso " << observs.n_iso << std::endl;
          // std::cout << "n_pnad " << observs.n_pnad << std::endl;
          // std::cout << "n_ent " << observs.n_ent << std::endl;
          std::cout << "r =" << observs.r << std::endl;
          std::cout << "alpha_s =" << observs.alpha_s << std::endl;
          // std::cout << "runofrun " << observs.runofrun << std::endl;
          // std::cout << "f_NL " << observs.f_NL << std::endl;
          // std::cout << "tau_NL " << observs.tau_NL << std::endl;
        }

        cosmo.input.addEntry("omega_b",*Param["omega_b"]);
        cosmo.input.addEntry("omega_cdm",*Param["omega_cdm"]);
        cosmo.input.addEntry("H0",*Param["H0"]);
        cosmo.input.addEntry("A_s",observs.As);
        cosmo.input.addEntry("n_s",observs.ns);
        cosmo.input.addEntry("tau_reio",*Param["tau_reio"]);
        cosmo.input.addEntry("r",observs.r);
      }
      else
      {
        /* gambit_Pk type is set if full_spectra is asked. */
        cosmo.input.addEntry("P_k_ini type","gambit_Pk");

        cosmo.Pk_S.resize(steps+1, 0.);
        cosmo.Pk_T.resize(steps+1, 0.);
        cosmo.k_ar.resize(steps+1, 0.);

        for (int ii=0; ii < steps; ii++)
        {
          cosmo.k_ar.at(ii) = observs.k_array[ii];
          cosmo.Pk_S.at(ii) = observs.pks_array[ii];
          cosmo.Pk_T.at(ii) = observs.pkt_array[ii];
        }

        cosmo.input.addEntry("omega_b",*Param["omega_b"]);
        cosmo.input.addEntry("omega_cdm",*Param["omega_cdm"]);
        cosmo.input.addEntry("H0",*Param["H0"]);
        cosmo.input.addEntry("tau_reio",*Param["tau_reio"]);
      }

      YAML::Node class_dict;
      if (runOptions->hasKey("class_dict"))
      {
        class_dict = runOptions->getValue<YAML::Node>("class_dict");
        for (auto it=class_dict.begin(); it != class_dict.end(); it++)
        {
          std::string name = it->first.as<std::string>();
          std::string value = it->second.as<std::string>();
          cosmo.input.addEntry(name,value);
        }
      }
    }

    void class_set_parameter_inf_1linearInf_LCDMt(Class_container& cosmo)
    {
      //std::cout << "Last seen alive in: class_set_parameter_inf_SR1quad_LCDMt" << std::endl;
      using namespace Pipes::class_set_parameter_inf_1linearInf_LCDMt;

      int l_max=cosmo.lmax;

      cosmo.input.clear();

      cosmo.input.addEntry("output","tCl pCl lCl");
      cosmo.input.addEntry("l_max_scalars",l_max);
      cosmo.input.addEntry("modes","s,t");
      cosmo.input.addEntry("lensing","yes");

      cosmo.input.addEntry("T_cmb",*Dep::T_cmb);
      // Parameters to be passed to the potential                       //
      //---------------------------------------------------------------//
      std::vector<double> vparams = runOptions->getValue<std::vector<double> >("vparams");
      //---------------------------------------------------------------//
      // Ideally what's between this line and the line (*) indicated    //
      // below is a general enough example of needed to set a new       //
      // inflationary model with MultiModeCode, i.e. the model          //
      // parameters that's to be sampled.                               //
      //---------------------------------------------------------------//
      //--------------- Sampling \lambda ------------------------------//
      //---------------------------------------------------------------//
      vparams[0] = *Param["lambda"];
      //---------------------------------------------------------------//
      //--------------- Sampling N_pivot ------------------------------//
      //---------------------------------------------------------------//
      double N_pivot = *Param["N_pivot"];
      //---------------------------------------------------------------//
      //------------------------------(*)------------------------------//



      //-------------------------------------------------------------
      //  Below we set settings for inflation solver MultiModecode.
      //-------------------------------------------------------------
      int silence = runOptions->getValue<int> ("is_not_silent");
      //-------------------------------------------------------------
      // Initialization parameters controlling main characteristics.
      //-------------------------------------------------------------
      int num_inflaton = runOptions->getValue<int> ("num_inflaton");
      int potential_choice = runOptions->getValue<int> ("potential_choice");
      int slowroll_infl_end = runOptions->getValue<int> ("slowroll_infl_end");
      int instreheat = runOptions->getValue<int> ("instreheat");
      int vparam_rows = runOptions->getValue<int> ("vparam_rows");
      //-------------------------------------------------------------
      // Control the output of analytic approximations for comparison.
      //-------------------------------------------------------------
      int use_deltaN_SR = runOptions->getValue<int> ("use_deltaN_SR");
      int evaluate_modes = runOptions->getValue<int> ("evaluate_modes");
      int use_horiz_cross_approx = runOptions->getValue<int> ("use_horiz_cross_approx");
      int get_runningofrunning = runOptions->getValue<int> ("get_runningofrunning");
      //-------------------------------------------------------------
      // Parameters to control how the ICs are sampled.
      //-------------------------------------------------------------
      int ic_sampling = runOptions->getValue<int> ("ic_sampling");
      double energy_scale = runOptions->getValue<double> ("energy_scale");
      int numb_samples = runOptions->getValue<int> ("numb_samples");
      int save_iso_N = runOptions->getValue<int> ("save_iso_N");
      double N_iso_ref = runOptions->getValue<int> ("N_iso_ref"); //double check this
      //-------------------------------------------------------------
      // Parameters to control how the vparams are sampled.
      //-------------------------------------------------------------
      int param_sampling = runOptions->getValue<int> ("param_sampling");
      std::vector<double> vp_prior_min = runOptions->getValue<std::vector<double> >("vp_prior_min");
      std::vector<double> vp_prior_max = runOptions->getValue<std::vector<double> > ("vp_prior_max");
      int varying_N_pivot = runOptions->getValue<int> ("varying_N_pivot");
      int use_first_priorval = runOptions->getValue<int> ("use_first_priorval");
      std::vector<double> phi_init0 = runOptions->getValue<std::vector<double> >("phi_init0");
      std::vector<double> dphi_init0 = runOptions->getValue<std::vector<double> >("dphi_init0");
      //-------------------------------------------------------------
      // Priors on the IC and N_pivot ranges
      //-------------------------------------------------------------
      std::vector<double> phi0_priors_min = runOptions->getValue<std::vector<double> > ("phi0_priors_min");
      std::vector<double> phi0_priors_max = runOptions->getValue<std::vector<double> > ("phi0_priors_max");
      std::vector<double> dphi0_priors_min = runOptions->getValue<std::vector<double> > ("dphi0_priors_min");
      std::vector<double> dphi0_priors_max = runOptions->getValue<std::vector<double> > ("dphi0_priors_max");
      double N_pivot_prior_min = runOptions->getValue<double> ("N_pivot_prior_min");
      double N_pivot_prior_max = runOptions->getValue<double> ("N_pivot_prior_max");
      //-------------------------------------------------------------
      // For calculating the full power spectrum P(k). Samples in uniform increments in log(k).
      //-------------------------------------------------------------
      int calc_full_pk = runOptions->getValue<int> ("calc_full_pk");
      int steps = runOptions->getValue<int> ("steps");
      double kmin = runOptions->getValue<double> ("kmin");
      double kmax = runOptions->getValue<double> ("kmax");
      double k_pivot = runOptions->getValue<double> ("k_pivot");
      double dlnk = runOptions->getValue<double> ("dlnk");



      gambit_inflation_observables observs;

      //-------------------------------------------------------------
      // The function below calls the MultiModeCode backend
      //  for a given choice of inflationary model,
      //  which calculates the observables.
      //-------------------------------------------------------------
      BEreq::multimodecode_gambit_driver(&observs,
                                         num_inflaton,
                                         potential_choice,
                                         slowroll_infl_end,
                                         instreheat,
                                         vparam_rows,
                                         use_deltaN_SR,
                                         evaluate_modes,
                                         use_horiz_cross_approx,
                                         get_runningofrunning,
                                         ic_sampling,
                                         energy_scale,
                                         numb_samples,
                                         save_iso_N,
                                         N_iso_ref,
                                         param_sampling,
                                         byVal(&vp_prior_min[0]),
                                         byVal(&vp_prior_max[0]),
                                         varying_N_pivot,
                                         use_first_priorval,
                                         byVal(&phi_init0[0]),
                                         byVal(&dphi_init0[0]),
                                         byVal(&vparams[0]),
                                         N_pivot,
                                         k_pivot,
                                         dlnk,
                                         calc_full_pk,
                                         steps,
                                         kmin,
                                         byVal(&phi0_priors_min[0]),
                                         byVal(&phi0_priors_max[0]),
                                         byVal(&dphi0_priors_min[0]),
                                         byVal(&dphi0_priors_max[0]),
                                         N_pivot_prior_min,
                                         N_pivot_prior_max);

      if (calc_full_pk == 0)
      {
        if (silence == 1){
          std::cout << "A_s =" << observs.As << std::endl;
          // std::cout << "A_iso " << observs.A_iso << std::endl;
          // std::cout << "A_pnad " << observs.A_pnad << std::endl;
          // std::cout << "A_end " << observs.A_ent << std::endl;
          // std::cout << "A_cross_ad_iso " << observs.A_cross_ad_iso << std::endl;
          std::cout << "n_s =" << observs.ns << std::endl;
          // std::cout << "n_t " << observs.nt << std::endl;
          // std::cout << "n_iso " << observs.n_iso << std::endl;
          // std::cout << "n_pnad " << observs.n_pnad << std::endl;
          // std::cout << "n_ent " << observs.n_ent << std::endl;
          std::cout << "r =" << observs.r << std::endl;
          std::cout << "alpha_s =" << observs.alpha_s << std::endl;
          // std::cout << "runofrun " << observs.runofrun << std::endl;
          // std::cout << "f_NL " << observs.f_NL << std::endl;
          // std::cout << "tau_NL " << observs.tau_NL << std::endl;
        }

        cosmo.input.addEntry("omega_b",*Param["omega_b"]);
        cosmo.input.addEntry("omega_cdm",*Param["omega_cdm"]);
        cosmo.input.addEntry("H0",*Param["H0"]);
        cosmo.input.addEntry("A_s",observs.As);
        cosmo.input.addEntry("n_s",observs.ns);
        cosmo.input.addEntry("tau_reio",*Param["tau_reio"]);
        cosmo.input.addEntry("r",observs.r);
      }
      else
      {
        /* gambit_Pk type is set if full_spectra is asked. */
        cosmo.input.addEntry("P_k_ini type","gambit_Pk");

        cosmo.Pk_S.resize(steps+1, 0.);
        cosmo.Pk_T.resize(steps+1, 0.);
        cosmo.k_ar.resize(steps+1, 0.);

        for (int ii=0; ii < steps; ii++)
        {
          cosmo.k_ar.at(ii) = observs.k_array[ii];
          cosmo.Pk_S.at(ii) = observs.pks_array[ii];
          cosmo.Pk_T.at(ii) = observs.pkt_array[ii];
        }

        cosmo.input.addEntry("omega_b",*Param["omega_b"]);
        cosmo.input.addEntry("omega_cdm",*Param["omega_cdm"]);
        cosmo.input.addEntry("H0",*Param["H0"]);
        cosmo.input.addEntry("tau_reio",*Param["tau_reio"]);
      }

      YAML::Node class_dict;
      if (runOptions->hasKey("class_dict"))
      {
        class_dict = runOptions->getValue<YAML::Node>("class_dict");
        for (auto it=class_dict.begin(); it != class_dict.end(); it++)
        {
          std::string name = it->first.as<std::string>();
          std::string value = it->second.as<std::string>();
          cosmo.input.addEntry(name,value);
        }
      }
    }

    void class_set_parameter_inf_1naturalInf_LCDMt(Class_container& cosmo)
    {
      //std::cout << "Last seen alive in: class_set_parameter_inf_SR1quad_LCDMt" << std::endl;
      using namespace Pipes::class_set_parameter_inf_1naturalInf_LCDMt;

      int l_max=cosmo.lmax;

      cosmo.input.clear();

      cosmo.input.addEntry("output","tCl pCl lCl");
      cosmo.input.addEntry("l_max_scalars",l_max);
      cosmo.input.addEntry("modes","s,t");
      cosmo.input.addEntry("lensing","yes");

      cosmo.input.addEntry("T_cmb",*Dep::T_cmb);
      // Parameters to be passed to the potential                       //
      //---------------------------------------------------------------//
      std::vector<double> vparams = runOptions->getValue<std::vector<double> >("vparams");
      //---------------------------------------------------------------//
      // Ideally what's between this line and the line (*) indicated    //
      // below is a general enough example of needed to set a new       //
      // inflationary model with MultiModeCode, i.e. the model          //
      // parameters that's to be sampled.                               //
      //---------------------------------------------------------------//
      //--------------- Sampling \lambda ------------------------------//
      //---------------------------------------------------------------//
      vparams[0] = *Param["lambda"];
      //---------------------------------------------------------------//
      //--------------- Sampling f       ------------------------------//
      //---------------------------------------------------------------//
      vparams[1] = *Param["faxion"];
      //---------------------------------------------------------------//
      //--------------- Sampling N_pivot ------------------------------//
      //---------------------------------------------------------------//
      double N_pivot = *Param["N_pivot"];
      //---------------------------------------------------------------//
      //------------------------------(*)------------------------------//



      //-------------------------------------------------------------
      //  Below we set settings for inflation solver MultiModecode.
      //-------------------------------------------------------------
      int silence = runOptions->getValue<int> ("is_not_silent");
      //-------------------------------------------------------------
      // Initialization parameters controlling main characteristics.
      //-------------------------------------------------------------
      int num_inflaton = runOptions->getValue<int> ("num_inflaton");
      int potential_choice = runOptions->getValue<int> ("potential_choice");
      int slowroll_infl_end = runOptions->getValue<int> ("slowroll_infl_end");
      int instreheat = runOptions->getValue<int> ("instreheat");
      int vparam_rows = runOptions->getValue<int> ("vparam_rows");
      //-------------------------------------------------------------
      // Control the output of analytic approximations for comparison.
      //-------------------------------------------------------------
      int use_deltaN_SR = runOptions->getValue<int> ("use_deltaN_SR");
      int evaluate_modes = runOptions->getValue<int> ("evaluate_modes");
      int use_horiz_cross_approx = runOptions->getValue<int> ("use_horiz_cross_approx");
      int get_runningofrunning = runOptions->getValue<int> ("get_runningofrunning");
      //-------------------------------------------------------------
      // Parameters to control how the ICs are sampled.
      //-------------------------------------------------------------
      int ic_sampling = runOptions->getValue<int> ("ic_sampling");
      double energy_scale = runOptions->getValue<double> ("energy_scale");
      int numb_samples = runOptions->getValue<int> ("numb_samples");
      int save_iso_N = runOptions->getValue<int> ("save_iso_N");
      double N_iso_ref = runOptions->getValue<int> ("N_iso_ref"); //double check this
      //-------------------------------------------------------------
      // Parameters to control how the vparams are sampled.
      //-------------------------------------------------------------
      int param_sampling = runOptions->getValue<int> ("param_sampling");
      std::vector<double> vp_prior_min = runOptions->getValue<std::vector<double> >("vp_prior_min");
      std::vector<double> vp_prior_max = runOptions->getValue<std::vector<double> > ("vp_prior_max");
      int varying_N_pivot = runOptions->getValue<int> ("varying_N_pivot");
      int use_first_priorval = runOptions->getValue<int> ("use_first_priorval");
      std::vector<double> phi_init0 = runOptions->getValue<std::vector<double> >("phi_init0");
      std::vector<double> dphi_init0 = runOptions->getValue<std::vector<double> >("dphi_init0");
      //-------------------------------------------------------------
      // Priors on the IC and N_pivot ranges
      //-------------------------------------------------------------
      std::vector<double> phi0_priors_min = runOptions->getValue<std::vector<double> > ("phi0_priors_min");
      std::vector<double> phi0_priors_max = runOptions->getValue<std::vector<double> > ("phi0_priors_max");
      std::vector<double> dphi0_priors_min = runOptions->getValue<std::vector<double> > ("dphi0_priors_min");
      std::vector<double> dphi0_priors_max = runOptions->getValue<std::vector<double> > ("dphi0_priors_max");
      double N_pivot_prior_min = runOptions->getValue<double> ("N_pivot_prior_min");
      double N_pivot_prior_max = runOptions->getValue<double> ("N_pivot_prior_max");
      //-------------------------------------------------------------
      // For calculating the full power spectrum P(k). Samples in uniform increments in log(k).
      //-------------------------------------------------------------
      int calc_full_pk = runOptions->getValue<int> ("calc_full_pk");
      int steps = runOptions->getValue<int> ("steps");
      double kmin = runOptions->getValue<double> ("kmin");
      double kmax = runOptions->getValue<double> ("kmax");
      double k_pivot = runOptions->getValue<double> ("k_pivot");
      double dlnk = runOptions->getValue<double> ("dlnk");



      gambit_inflation_observables observs;

      //-------------------------------------------------------------
      // The function below calls the MultiModeCode backend
      //  for a given choice of inflationary model,
      //  which calculates the observables.
      //-------------------------------------------------------------
      BEreq::multimodecode_gambit_driver(&observs,
                                         num_inflaton,
                                         potential_choice,
                                         slowroll_infl_end,
                                         instreheat,
                                         vparam_rows,
                                         use_deltaN_SR,
                                         evaluate_modes,
                                         use_horiz_cross_approx,
                                         get_runningofrunning,
                                         ic_sampling,
                                         energy_scale,
                                         numb_samples,
                                         save_iso_N,
                                         N_iso_ref,
                                         param_sampling,
                                         byVal(&vp_prior_min[0]),
                                         byVal(&vp_prior_max[0]),
                                         varying_N_pivot,
                                         use_first_priorval,
                                         byVal(&phi_init0[0]),
                                         byVal(&dphi_init0[0]),
                                         byVal(&vparams[0]),
                                         N_pivot,
                                         k_pivot,
                                         dlnk,
                                         calc_full_pk,
                                         steps,
                                         kmin,
                                         byVal(&phi0_priors_min[0]),
                                         byVal(&phi0_priors_max[0]),
                                         byVal(&dphi0_priors_min[0]),
                                         byVal(&dphi0_priors_max[0]),
                                         N_pivot_prior_min,
                                         N_pivot_prior_max);

      if (calc_full_pk == 0)
      {
        if (silence == 1){
          std::cout << "A_s =" << observs.As << std::endl;
          // std::cout << "A_iso " << observs.A_iso << std::endl;
          // std::cout << "A_pnad " << observs.A_pnad << std::endl;
          // std::cout << "A_end " << observs.A_ent << std::endl;
          // std::cout << "A_cross_ad_iso " << observs.A_cross_ad_iso << std::endl;
          std::cout << "n_s =" << observs.ns << std::endl;
          // std::cout << "n_t " << observs.nt << std::endl;
          // std::cout << "n_iso " << observs.n_iso << std::endl;
          // std::cout << "n_pnad " << observs.n_pnad << std::endl;
          // std::cout << "n_ent " << observs.n_ent << std::endl;
          std::cout << "r =" << observs.r << std::endl;
          std::cout << "alpha_s =" << observs.alpha_s << std::endl;
          // std::cout << "runofrun " << observs.runofrun << std::endl;
          // std::cout << "f_NL " << observs.f_NL << std::endl;
          // std::cout << "tau_NL " << observs.tau_NL << std::endl;
        }

        cosmo.input.addEntry("omega_b",*Param["omega_b"]);
        cosmo.input.addEntry("omega_cdm",*Param["omega_cdm"]);
        cosmo.input.addEntry("H0",*Param["H0"]);
        cosmo.input.addEntry("A_s",observs.As);
        cosmo.input.addEntry("n_s",observs.ns);
        cosmo.input.addEntry("tau_reio",*Param["tau_reio"]);
        cosmo.input.addEntry("r",observs.r);
      }
      else
      {
        /* gambit_Pk type is set if full_spectra is asked. */
        cosmo.input.addEntry("P_k_ini type","gambit_Pk");

        cosmo.Pk_S.resize(steps+1, 0.);
        cosmo.Pk_T.resize(steps+1, 0.);
        cosmo.k_ar.resize(steps+1, 0.);

        for (int ii=0; ii < steps; ii++)
        {
          cosmo.k_ar.at(ii) = observs.k_array[ii];
          cosmo.Pk_S.at(ii) = observs.pks_array[ii];
          cosmo.Pk_T.at(ii) = observs.pkt_array[ii];
        }

        cosmo.input.addEntry("omega_b",*Param["omega_b"]);
        cosmo.input.addEntry("omega_cdm",*Param["omega_cdm"]);
        cosmo.input.addEntry("H0",*Param["H0"]);
        cosmo.input.addEntry("tau_reio",*Param["tau_reio"]);
      }

      YAML::Node class_dict;
      if (runOptions->hasKey("class_dict"))
      {
        class_dict = runOptions->getValue<YAML::Node>("class_dict");
        for (auto it=class_dict.begin(); it != class_dict.end(); it++)
        {
          std::string name = it->first.as<std::string>();
          std::string value = it->second.as<std::string>();
          cosmo.input.addEntry(name,value);
        }
      }
    }

    void class_set_parameter_inf_1hilltopInf_LCDMt(Class_container& cosmo)
    {
      //std::cout << "Last seen alive in: class_set_parameter_inf_SR1quad_LCDMt" << std::endl;
      using namespace Pipes::class_set_parameter_inf_1hilltopInf_LCDMt;

      int l_max=cosmo.lmax;

      cosmo.input.clear();

      cosmo.input.addEntry("output","tCl pCl lCl");
      cosmo.input.addEntry("l_max_scalars",l_max);
      cosmo.input.addEntry("modes","s,t");
      cosmo.input.addEntry("lensing","yes");

      cosmo.input.addEntry("T_cmb",*Dep::T_cmb);
      // Parameters to be passed to the potential                       //
      //---------------------------------------------------------------//
      std::vector<double> vparams = runOptions->getValue<std::vector<double> >("vparams");
      //---------------------------------------------------------------//
      // Ideally what's between this line and the line (*) indicated    //
      // below is a general enough example of needed to set a new       //
      // inflationary model with MultiModeCode, i.e. the model          //
      // parameters that's to be sampled.                               //
      //---------------------------------------------------------------//
      //--------------- Sampling \lambda ------------------------------//
      //---------------------------------------------------------------//
      vparams[0] = *Param["lambda"];
      //---------------------------------------------------------------//
      //--------------- Sampling mu       ------------------------------//
      //---------------------------------------------------------------//
      vparams[1] = *Param["mu"];
      //---------------------------------------------------------------//
      //--------------- Sampling N_pivot ------------------------------//
      //---------------------------------------------------------------//
      double N_pivot = *Param["N_pivot"];
      //---------------------------------------------------------------//
      //------------------------------(*)------------------------------//
      std::cout << "lambda =" << vparams[0] << std::endl;
      std::cout << "mu =" << vparams[1] << std::endl;
      std::cout << "N_pivot =" << N_pivot << std::endl;


      //-------------------------------------------------------------
      //  Below we set settings for inflation solver MultiModecode.
      //-------------------------------------------------------------
      int silence = runOptions->getValue<int> ("is_not_silent");
      //-------------------------------------------------------------
      // Initialization parameters controlling main characteristics.
      //-------------------------------------------------------------
      int num_inflaton = runOptions->getValue<int> ("num_inflaton");
      int potential_choice = runOptions->getValue<int> ("potential_choice");
      int slowroll_infl_end = runOptions->getValue<int> ("slowroll_infl_end");
      int instreheat = runOptions->getValue<int> ("instreheat");
      int vparam_rows = runOptions->getValue<int> ("vparam_rows");
      //-------------------------------------------------------------
      // Control the output of analytic approximations for comparison.
      //-------------------------------------------------------------
      int use_deltaN_SR = runOptions->getValue<int> ("use_deltaN_SR");
      int evaluate_modes = runOptions->getValue<int> ("evaluate_modes");
      int use_horiz_cross_approx = runOptions->getValue<int> ("use_horiz_cross_approx");
      int get_runningofrunning = runOptions->getValue<int> ("get_runningofrunning");
      //-------------------------------------------------------------
      // Parameters to control how the ICs are sampled.
      //-------------------------------------------------------------
      int ic_sampling = runOptions->getValue<int> ("ic_sampling");
      double energy_scale = runOptions->getValue<double> ("energy_scale");
      int numb_samples = runOptions->getValue<int> ("numb_samples");
      int save_iso_N = runOptions->getValue<int> ("save_iso_N");
      double N_iso_ref = runOptions->getValue<int> ("N_iso_ref"); //double check this
      //-------------------------------------------------------------
      // Parameters to control how the vparams are sampled.
      //-------------------------------------------------------------
      int param_sampling = runOptions->getValue<int> ("param_sampling");
      std::vector<double> vp_prior_min = runOptions->getValue<std::vector<double> >("vp_prior_min");
      std::vector<double> vp_prior_max = runOptions->getValue<std::vector<double> > ("vp_prior_max");
      int varying_N_pivot = runOptions->getValue<int> ("varying_N_pivot");
      int use_first_priorval = runOptions->getValue<int> ("use_first_priorval");
      std::vector<double> phi_init0 = runOptions->getValue<std::vector<double> >("phi_init0");
      std::vector<double> dphi_init0 = runOptions->getValue<std::vector<double> >("dphi_init0");
      //-------------------------------------------------------------
      // Priors on the IC and N_pivot ranges
      //-------------------------------------------------------------
      std::vector<double> phi0_priors_min = runOptions->getValue<std::vector<double> > ("phi0_priors_min");
      std::vector<double> phi0_priors_max = runOptions->getValue<std::vector<double> > ("phi0_priors_max");
      std::vector<double> dphi0_priors_min = runOptions->getValue<std::vector<double> > ("dphi0_priors_min");
      std::vector<double> dphi0_priors_max = runOptions->getValue<std::vector<double> > ("dphi0_priors_max");
      double N_pivot_prior_min = runOptions->getValue<double> ("N_pivot_prior_min");
      double N_pivot_prior_max = runOptions->getValue<double> ("N_pivot_prior_max");
      //-------------------------------------------------------------
      // For calculating the full power spectrum P(k). Samples in uniform increments in log(k).
      //-------------------------------------------------------------
      int calc_full_pk = runOptions->getValue<int> ("calc_full_pk");
      int steps = runOptions->getValue<int> ("steps");
      double kmin = runOptions->getValue<double> ("kmin");
      double kmax = runOptions->getValue<double> ("kmax");
      double k_pivot = runOptions->getValue<double> ("k_pivot");
      double dlnk = runOptions->getValue<double> ("dlnk");



      gambit_inflation_observables observs;

      //-------------------------------------------------------------
      // The function below calls the MultiModeCode backend
      //  for a given choice of inflationary model,
      //  which calculates the observables.
      //-------------------------------------------------------------
      BEreq::multimodecode_gambit_driver(&observs,
                                         num_inflaton,
                                         potential_choice,
                                         slowroll_infl_end,
                                         instreheat,
                                         vparam_rows,
                                         use_deltaN_SR,
                                         evaluate_modes,
                                         use_horiz_cross_approx,
                                         get_runningofrunning,
                                         ic_sampling,
                                         energy_scale,
                                         numb_samples,
                                         save_iso_N,
                                         N_iso_ref,
                                         param_sampling,
                                         byVal(&vp_prior_min[0]),
                                         byVal(&vp_prior_max[0]),
                                         varying_N_pivot,
                                         use_first_priorval,
                                         byVal(&phi_init0[0]),
                                         byVal(&dphi_init0[0]),
                                         byVal(&vparams[0]),
                                         N_pivot,
                                         k_pivot,
                                         dlnk,
                                         calc_full_pk,
                                         steps,
                                         kmin,
                                         byVal(&phi0_priors_min[0]),
                                         byVal(&phi0_priors_max[0]),
                                         byVal(&dphi0_priors_min[0]),
                                         byVal(&dphi0_priors_max[0]),
                                         N_pivot_prior_min,
                                         N_pivot_prior_max);

      if (calc_full_pk == 0)
      {
        if (silence == 1){
          std::cout << "A_s =" << observs.As << std::endl;
          // std::cout << "A_iso " << observs.A_iso << std::endl;
          // std::cout << "A_pnad " << observs.A_pnad << std::endl;
          // std::cout << "A_end " << observs.A_ent << std::endl;
          // std::cout << "A_cross_ad_iso " << observs.A_cross_ad_iso << std::endl;
          std::cout << "n_s =" << observs.ns << std::endl;
          // std::cout << "n_t " << observs.nt << std::endl;
          // std::cout << "n_iso " << observs.n_iso << std::endl;
          // std::cout << "n_pnad " << observs.n_pnad << std::endl;
          // std::cout << "n_ent " << observs.n_ent << std::endl;
          std::cout << "r =" << observs.r << std::endl;
          std::cout << "alpha_s =" << observs.alpha_s << std::endl;
          // std::cout << "runofrun " << observs.runofrun << std::endl;
          // std::cout << "f_NL " << observs.f_NL << std::endl;
          // std::cout << "tau_NL " << observs.tau_NL << std::endl;
        }

        cosmo.input.addEntry("omega_b",*Param["omega_b"]);
        cosmo.input.addEntry("omega_cdm",*Param["omega_cdm"]);
        cosmo.input.addEntry("H0",*Param["H0"]);
        cosmo.input.addEntry("A_s",observs.As);
        cosmo.input.addEntry("n_s",observs.ns);
        cosmo.input.addEntry("tau_reio",*Param["tau_reio"]);
        cosmo.input.addEntry("r",observs.r);
      }
      else
      {
        /* gambit_Pk type is set if full_spectra is asked. */
        cosmo.input.addEntry("P_k_ini type","gambit_Pk");

        cosmo.Pk_S.resize(steps+1, 0.);
        cosmo.Pk_T.resize(steps+1, 0.);
        cosmo.k_ar.resize(steps+1, 0.);

        for (int ii=0; ii < steps; ii++)
        {
          cosmo.k_ar.at(ii) = observs.k_array[ii];
          cosmo.Pk_S.at(ii) = observs.pks_array[ii];
          cosmo.Pk_T.at(ii) = observs.pkt_array[ii];
        }

        cosmo.input.addEntry("omega_b",*Param["omega_b"]);
        cosmo.input.addEntry("omega_cdm",*Param["omega_cdm"]);
        cosmo.input.addEntry("H0",*Param["H0"]);
        cosmo.input.addEntry("tau_reio",*Param["tau_reio"]);
      }

      YAML::Node class_dict;
      if (runOptions->hasKey("class_dict"))
      {
        class_dict = runOptions->getValue<YAML::Node>("class_dict");
        for (auto it=class_dict.begin(); it != class_dict.end(); it++)
        {
          std::string name = it->first.as<std::string>();
          std::string value = it->second.as<std::string>();
          cosmo.input.addEntry(name,value);
        }
      }
    }

    void class_set_parameter_inf_smashInf_LCDMt(Class_container& cosmo)
    {
      //std::cout << "Last seen alive in: class_set_parameter_inf_smashInf_LCDMt" << std::endl;
      using namespace Pipes::class_set_parameter_inf_smashInf_LCDMt;

      //---------------------------------------------------------------//
      // Below, SMASH inflationary potential is calculated and
      // the slow-roll apporximation is used to get the observables
      // A_s, n_s and r from model parameters and the inital value
      // of the inflaton potential at which infator starts its
      // slow-roll with zero-velocity.
      //---------------------------------------------------------------//

      int calc_tech = runOptions->getValue<int> ("calc_technique");
      int silence = runOptions->getValue<int> ("is_not_silent");

      int l_max=cosmo.lmax;

      cosmo.input.clear();

      cosmo.input.addEntry("output","tCl pCl lCl");
      cosmo.input.addEntry("l_max_scalars",l_max);
      cosmo.input.addEntry("modes","s,t");
      cosmo.input.addEntry("lensing","yes");

      cosmo.input.addEntry("T_cmb",*Dep::T_cmb);


      if (calc_tech==0){
        //-------------------------------------------------------------
        // Having GAMBIT-defined functions solve for the slow-roll parameters which is then given to CLASS.
        //-------------------------------------------------------------


        //-------------------------------------------------------------
        // Parameters to be passed to the potential
        //-------------------------------------------------------------
        std::vector<double> vparams = runOptions->getValue<std::vector<double> >("vparams");

        vparams[0] = *Param["log10_xi"];
        vparams[1] = *Param["log10_beta"];
        vparams[2] = *Param["log10_lambda"];

        if (silence==1){
          std::cout << "log10[xi] = " << vparams[0] << std::endl;
          std::cout << "log10[beta] = " << vparams[1] << std::endl;
          std::cout << "log10[lambda] = " << vparams[2] << std::endl;
        }
        /* coefficients of:
         P(x) = -8+b*\phi**2+b*\xi*\phi**4+6*\xi**2*\phi**4
         */
        double smashp1[5] = { -8.0, 0, pow(10.0,vparams[1]), 0, (pow(10.0,vparams[1])*
                                                                 pow(10.0,vparams[0])+
                                                                 6.0*pow(10.0,vparams[0])*
                                                                 pow(10.0,vparams[0]))};

        double smashd1[8];

        gsl_poly_complex_workspace * wsmash = gsl_poly_complex_workspace_alloc (5);
        gsl_poly_complex_solve (smashp1, 5, wsmash, smashd1);
        gsl_poly_complex_workspace_free (wsmash);

        double badway[4] = {smashd1[0],smashd1[2],smashd1[4],smashd1[6]};
        double tempbw = 0;

        for(int i=0;i<4;i++)
        {
          if(badway[i]>tempbw) tempbw=badway[i];
        }

        vparams[3] = tempbw;

        //-------------------------------------------------------------
        //                  Sampling N_pivot
        //-------------------------------------------------------------
        double N_pivot = *Param["N_pivot"];

        // Solving the slow-roll equality to
        int status;
        int iter = 0, max_iter = 100000;
        const gsl_min_fminimizer_type *T;
        gsl_min_fminimizer *s;
        double m = tempbw*10.0, m_expected = M_PI; // Correct for.
        double a = 0.0, b = 100.0; // Correct for.
        gsl_function F;

        struct my_f_params params = { vparams[0], vparams[1], vparams[3] , N_pivot};

        F.function = &fn1;
        F.params = &params;

        T = gsl_min_fminimizer_brent;
        s = gsl_min_fminimizer_alloc (T);
        gsl_min_fminimizer_set (s, &F, m, a, b);

        /*
         printf ("using %s method\n",gsl_min_fminimizer_name (s));
         printf ("%5s [%9s, %9s] %9s %10s %9s\n","iter", "lower", "upper", "min","err", "err(est)");
         printf ("%5d [%.7f, %.7f] %.7f %+.7f %.7f\n",iter, a, b, m, m - m_expected, b - a);
         */

        do
        {
          iter++;
          status = gsl_min_fminimizer_iterate (s);

          m = gsl_min_fminimizer_x_minimum (s);
          a = gsl_min_fminimizer_x_lower (s);
          b = gsl_min_fminimizer_x_upper (s);

          status = gsl_min_test_interval (a, b, 0.01, 0.0);

          /*
           if (status == GSL_SUCCESS) printf ("Converged:\n");
           printf ("%5d [%.7f, %.7f] %.7f %+.7f %.7f\n",
           iter, a, b,
           m, m - m_expected, b - a);
           */
        }
        while (status == GSL_CONTINUE && iter < max_iter);

        gsl_min_fminimizer_free (s);

        double smash_pot = 0.0;
        double smash_eps = 0.0;
        double smash_eta = 0.0;

        smash_pot = pot_SMASH(pow(10.0,*Param["log10_lambda"]),
                              a,
                              pow(10.0,*Param["log10_xi"]));
        smash_eps = SRparameters_epsilon_SMASH(a,
                                               pow(10.0,*Param["log10_beta"]),
                                               pow(10.0,*Param["log10_xi"]));
        smash_eta = SRparameters_eta_SMASH(a,
                                           pow(10.0,*Param["log10_beta"]),
                                           pow(10.0,*Param["log10_xi"]));

        double As_self = 0.0;
        double ns_self = 0.0;
        double r_self = 0.0;

        As_self = As_SR(smash_eps,smash_pot);
        ns_self = ns_SR(smash_eps,smash_eta);
        r_self  = r_SR(smash_eps,smash_eta);

        //-------------------------------------------------------------
        /* Have calculated the field value at N_pivot
         predicted by slow-roll approximation.
         Choosing a very close slightly higher
         value will be satisfactory for initial conditions.
         */
        //-------------------------------------------------------------

        if (silence == 1)
        {
          printf("n_s from smash = %e\n",ns_self);
          printf("A_s from smash = %e\n",As_self);
          printf("r from smash = %e\n",r_self);
        }

        cosmo.input.addEntry("omega_b",*Param["omega_b"]);
        cosmo.input.addEntry("omega_cdm",*Param["omega_cdm"]);
        cosmo.input.addEntry("H0",*Param["H0"]);
        cosmo.input.addEntry("A_s",As_self);
        cosmo.input.addEntry("n_s",ns_self);
        cosmo.input.addEntry("tau_reio",*Param["tau_reio"]);
        cosmo.input.addEntry("r",r_self);

      }
      else if (calc_tech==1)
      {
        //-------------------------------------------------------------
        // Having CLASS primordial.h module calculate inflationary predictions of the SMASH potential.
        //-------------------------------------------------------------

        cosmo.input.addEntry("P_k_ini type","inflation_V");
        cosmo.input.addEntry("potential","smash_inflation");

        cosmo.input.addEntry("V_0",*Param["log10_xi"]);
        cosmo.input.addEntry("V_1",*Param["log10_beta"]);
        cosmo.input.addEntry("V_3",*Param["log10_lambda"]);

        cosmo.input.addEntry("V_2",-100.); //Hard coding \chi inflaton potential boundaries.
//        cosmo.input.addEntry("N_star",*Param["N_pivot"]); //Hard coding \chi inflaton potential boundaries.

        cosmo.input.addEntry("omega_b",*Param["omega_b"]);
        cosmo.input.addEntry("omega_cdm",*Param["omega_cdm"]);
        cosmo.input.addEntry("H0",*Param["H0"]);
        cosmo.input.addEntry("tau_reio",*Param["tau_reio"]);

      }

      YAML::Node class_dict;
      if (runOptions->hasKey("class_dict"))
      {
        class_dict = runOptions->getValue<YAML::Node>("class_dict");
        for (auto it=class_dict.begin(); it != class_dict.end(); it++)
        {
          std::string name = it->first.as<std::string>();
          std::string value = it->second.as<std::string>();
          cosmo.input.addEntry(name,value);
        }
      }
    }

    void class_get_spectra_func(Class_container& cosmo)
    {
//      std::cout << "Last seen alive in: class_get_spectra_func" << std::endl;
      using namespace Pipes::class_get_spectra_func;
      cosmo = BEreq::get_ptr_to_class();

      cosmo.Cl_TT = BEreq::class_get_cl("tt");
      cosmo.Cl_TE = BEreq::class_get_cl("te");
      cosmo.Cl_EE = BEreq::class_get_cl("ee");
      cosmo.Cl_BB = BEreq::class_get_cl("bb");
      cosmo.Cl_PhiPhi = BEreq::class_get_cl("pp");
    }

    void function_Planck_high_TT_loglike(double& result)
    {
//      std::cout << "Last seen alive in: function_Planck_high_TT_loglike" << std::endl;
      using namespace Pipes::function_Planck_high_TT_loglike;

      double  cl_and_pars[2525];
      int idx_tt;
      Class_container cosmo = *Dep::class_get_spectra;

      //--------------------------------------------------------------------------
      //------addition of the Cl for TT, TE, EE and BB to Cl array----------------
      //--------------------------------------------------------------------------

      for(int ii = 0; ii < 2509 ; ii++)
      {
        idx_tt = ii;

        if (ii >= 2)
        {
          cl_and_pars[idx_tt] = cosmo.Cl_TT.at(ii);
        }
        else
        {
          cl_and_pars[idx_tt] = 0.;
        }
      }

      //--------------------------------------------------------------------------
      //------addition of nuisance parameters to Cl array-------------------------
      //--------------------------------------------------------------------------
      cl_and_pars[2509] = *Param["A_cib_217"];
      cl_and_pars[2510] = *Param["cib_index"];
      cl_and_pars[2511] = *Param["xi_sz_cib"];
      cl_and_pars[2512] = *Param["A_sz"];
      cl_and_pars[2513] = *Param["ps_A_100_100"];
      cl_and_pars[2514] = *Param["ps_A_143_143"];
      cl_and_pars[2515] = *Param["ps_A_143_217"];
      cl_and_pars[2516] = *Param["ps_A_217_217"];
      cl_and_pars[2517] = *Param["ksz_norm"];
      cl_and_pars[2518] = *Param["gal545_A_100"];
      cl_and_pars[2519] = *Param["gal545_A_143"];
      cl_and_pars[2520] = *Param["gal545_A_143_217"];
      cl_and_pars[2521] = *Param["gal545_A_217"];
      cl_and_pars[2522] = *Param["calib_100T"];
      cl_and_pars[2523] = *Param["calib_217T"];
      cl_and_pars[2524] = *Param["A_planck"];

      //--------------------------------------------------------------------------
      //------calculation of the planck loglikelihood-----------------------------
      //--------------------------------------------------------------------------
      clik_object* high_clikid;
      clik_error *_err;

      high_clikid = BEreq::return_high_TT();
      _err = BEreq::clik_initialize_error();
      result = BEreq::clik_compute_loglike(byVal(high_clikid),
               byVal(cl_and_pars),
               &_err);

//      std::cout << "Log likelihood (of high_TT) is : " << result << std::endl;
    }

    void function_Planck_high_TTTEEE_loglike(double& result)
    {
      //std::cout << "Last seen alive in: function_Planck_high_TTTEEE_loglike" << std::endl;
      using namespace Pipes::function_Planck_high_TTTEEE_loglike;

      double  cl_and_pars[7621];
      int idx_tt, idx_te, idx_ee;
      Class_container cosmo = *Dep::class_get_spectra;

      //--------------------------------------------------------------------------
      //------addition of the Cl for TT, TE and EE to Cl array--------------------
      //--------------------------------------------------------------------------
      for(int ii = 0; ii < 2509 ; ii++)
      {
        idx_tt = ii;
        idx_ee = ii + 2509;
        idx_te = ii + (2 * 2509);
        if (ii >= 2)
        {
          cl_and_pars[idx_tt] = cosmo.Cl_TT.at(ii);
          cl_and_pars[idx_ee] = cosmo.Cl_EE.at(ii);
          cl_and_pars[idx_te] = cosmo.Cl_TE.at(ii);
        }
        else
        {
          cl_and_pars[idx_tt] = 0.;
          cl_and_pars[idx_ee] = 0.;
          cl_and_pars[idx_te] = 0.;
        }
      }

      //--------------------------------------------------------------------------
      //------addition of nuisance parameters to Cl array-------------------------
      //--------------------------------------------------------------------------
      cl_and_pars[7527] = *Param["A_cib_217"];
      cl_and_pars[7528] = *Param["cib_index"];
      cl_and_pars[7529] = *Param["xi_sz_cib"];
      cl_and_pars[7530] = *Param["A_sz"];
      cl_and_pars[7531] = *Param["ps_A_100_100"];
      cl_and_pars[7532] = *Param["ps_A_143_143"];
      cl_and_pars[7533] = *Param["ps_A_143_217"];
      cl_and_pars[7534] = *Param["ps_A_217_217"];
      cl_and_pars[7535] = *Param["ksz_norm"];
      cl_and_pars[7536] = *Param["gal545_A_100"];
      cl_and_pars[7537] = *Param["gal545_A_143"];
      cl_and_pars[7538] = *Param["gal545_A_143_217"];
      cl_and_pars[7539] = *Param["gal545_A_217"];
      cl_and_pars[7540] = *Param["galf_EE_A_100"];
      cl_and_pars[7541] = *Param["galf_EE_A_100_143"];
      cl_and_pars[7542] = *Param["galf_EE_A_100_217"];
      cl_and_pars[7543] = *Param["galf_EE_A_143"];
      cl_and_pars[7544] = *Param["galf_EE_A_143_217"];
      cl_and_pars[7545] = *Param["galf_EE_A_217"];
      cl_and_pars[7546] = *Param["galf_EE_index"];
      cl_and_pars[7547] = *Param["galf_TE_A_100"];
      cl_and_pars[7548] = *Param["galf_TE_A_100_143"];
      cl_and_pars[7549] = *Param["galf_TE_A_100_217"];
      cl_and_pars[7550] = *Param["galf_TE_A_143"];
      cl_and_pars[7551] = *Param["galf_TE_A_143_217"];
      cl_and_pars[7552] = *Param["galf_TE_A_217"];
      cl_and_pars[7553] = *Param["galf_TE_index"];
      // set beam-leakage to zero (60 nusissance parameter)
      for (int i = 0; i < 60; i++) cl_and_pars[(i+7554)] = 0.;
      cl_and_pars[7614] = *Param["calib_100T"];
      cl_and_pars[7615] = *Param["calib_217T"];
      cl_and_pars[7616] = *Param["calib_100P"];
      cl_and_pars[7617] = *Param["calib_143P"];
      cl_and_pars[7618] = *Param["calib_217P"];
      cl_and_pars[7619] = *Param["A_pol"];
      cl_and_pars[7620] = *Param["A_planck"];

      //--------------------------------------------------------------------------
      //------calculation of the planck loglikelihood-----------------------------
      //--------------------------------------------------------------------------
      clik_object* high_clikid;
      clik_error *_err;

      high_clikid = BEreq::return_high_TTTEEE();
      _err = BEreq::clik_initialize_error();

      result = BEreq::clik_compute_loglike(byVal(high_clikid),
               byVal(cl_and_pars),
               &_err);

//      std::cout << "Log likelihood (of high_TTTEEE) is : " << result << std::endl;
    }

    void function_Planck_high_TT_lite_loglike(double& result)
    {
      //std::cout << "Last seen alive in: function_Planck_high_TT_lite_loglike" << std::endl;
      using namespace Pipes::function_Planck_high_TT_lite_loglike;

      double cl_and_pars[2510];
      int idx_tt;
      Class_container cosmo = *Dep::class_get_spectra;

      //--------------------------------------------------------------------------
      //------addition of the Cl for TT, TE, EE and BB to Cl array----------------
      //--------------------------------------------------------------------------
      for(int ii = 0; ii < 2509 ; ii++)
      {
        idx_tt = ii;
        if (ii >= 2)
        {
          cl_and_pars[idx_tt] = cosmo.Cl_TT.at(ii);
        }
        else
        {
          cl_and_pars[idx_tt] = 0.;
        }
      }

      //--------------------------------------------------------------------------
      //------addition of nuisance parameters to Cl array-------------------------
      //--------------------------------------------------------------------------
      cl_and_pars[2509] = *Param["A_planck"];

      //--------------------------------------------------------------------------
      //------calculation of the planck loglikelihood-----------------------------
      //--------------------------------------------------------------------------
      clik_object* high_clikid;
      clik_error *_err;

      high_clikid = BEreq::return_high_TT_lite();
      _err = BEreq::clik_initialize_error();
      result = BEreq::clik_compute_loglike(byVal(high_clikid),
               byVal(cl_and_pars),
               &_err);

//      std::cout << "Log likelihood (of high_TT_lite) is : " << result << std::endl;
    }

    void function_Planck_high_TTTEEE_lite_loglike(double& result)
    {
      //std::cout << "Last seen alive in: function_Planck_high_TTTEEE_lite_loglike" << std::endl;
      using namespace Pipes::function_Planck_high_TTTEEE_lite_loglike;

      double  cl_and_pars[7528];
      int idx_tt, idx_te, idx_ee;
      Class_container cosmo = *Dep::class_get_spectra;

      //--------------------------------------------------------------------------
      //------addition of the Cl for TT, TE and EE to Cl array--------------------
      //--------------------------------------------------------------------------
      for(int ii = 0; ii < 2509 ; ii++)
      {
        idx_tt = ii;
        idx_ee = ii + 2509;
        idx_te = ii + (2 * 2509);
        if (ii >= 2)
        {
          cl_and_pars[idx_tt] = cosmo.Cl_TT.at(ii);
          cl_and_pars[idx_ee] = cosmo.Cl_EE.at(ii);
          cl_and_pars[idx_te] = cosmo.Cl_TE.at(ii);
        }
        else
        {
          cl_and_pars[idx_tt] = 0.;
          cl_and_pars[idx_ee] = 0.;
          cl_and_pars[idx_te] = 0.;
        }
      }

      //--------------------------------------------------------------------------
      //------addition of nuisance parameters to Cl array-------------------------
      //--------------------------------------------------------------------------
      cl_and_pars[7527] = *Param["A_planck"];

      //--------------------------------------------------------------------------
      //------calculation of the planck loglikelihood-----------------------------
      //--------------------------------------------------------------------------
      clik_object* high_clikid;
      clik_error *_err;

      high_clikid = BEreq::return_high_TTTEEE_lite();
      _err = BEreq::clik_initialize_error();

      result = BEreq::clik_compute_loglike(byVal(high_clikid),
               byVal(cl_and_pars),
               &_err);

      //std::cout << "Log likelihood (of high_TTTEEE_lite) is : " << result << std::endl;
    }

    void function_Planck_lensing_loglike(double& result)
    {
      //std::cout << "Last seen alive in: function_Planck_lensing_loglike" << std::endl;
      using namespace Pipes::function_Planck_lensing_loglike;

      double  cl_and_pars[8197];
      int idx_pp, idx_tt, idx_te, idx_ee;
      Class_container cosmo = *Dep::class_get_spectra;

      //--------------------------------------------------------------------------
      //------addition of the Cl for PhiPhi,  TT, TE and EE to Cl array-----------
      //--------------------------------------------------------------------------
      for(int ii = 0; ii < 2049 ; ii++)
      {
        idx_pp = ii;
        idx_tt = ii + 2049;
        idx_ee = ii + (2 * 2049);
        idx_te = ii + (3 * 2049);
        if (ii >= 2)
        {
          cl_and_pars[idx_pp] = cosmo.Cl_PhiPhi.at(ii);
          cl_and_pars[idx_tt] = cosmo.Cl_TT.at(ii);
          cl_and_pars[idx_ee] = cosmo.Cl_EE.at(ii);
          cl_and_pars[idx_te] = cosmo.Cl_TE.at(ii);
        }
        else
        {
          cl_and_pars[idx_pp] = 0.;
          cl_and_pars[idx_tt] = 0.;
          cl_and_pars[idx_ee] = 0.;
          cl_and_pars[idx_te] = 0.;
        }
      }

      //--------------------------------------------------------------------------
      //------addition of nuisance parameters to Cl array-------------------------
      //--------------------------------------------------------------------------
      cl_and_pars[8196] = *Param["A_planck"];

      //--------------------------------------------------------------------------
      //------calculation of the planck loglikelihood-----------------------------
      //--------------------------------------------------------------------------
      clik_lensing_object* lensing_clikid;
      clik_error *_err;

      lensing_clikid = BEreq::return_lensing();
      _err = BEreq::clik_initialize_error();
      result = BEreq::clik_lensing_compute_loglike(byVal(lensing_clikid),
               byVal(cl_and_pars),
               &_err);

//      std::cout << "Log likelihood (of lensing) is : " << result << std::endl;
    }

    void function_Planck_lowp_TT_loglike(double& result)
    {
      //std::cout << "Last seen alive in: function_Planck_lowp_TT_loglike" << std::endl;
      using namespace Pipes::function_Planck_lowp_TT_loglike;

      double  cl_and_pars[121];
      int idx_tt, idx_te, idx_ee, idx_bb;
      Class_container cosmo = *Dep::class_get_spectra;

      //--------------------------------------------------------------------------
      //------addition of the Cl for TT, TE, EE and BB to Cl array----------------
      //--------------------------------------------------------------------------
      for(int ii = 0; ii < 30 ; ii++)
      {
        idx_tt = ii;
        idx_ee = ii + 30;
        idx_bb = ii + (2 * 30);
        idx_te = ii + (3 * 30);
        if (ii >= 2)
        {
          cl_and_pars[idx_tt] = cosmo.Cl_TT.at(ii);
          cl_and_pars[idx_ee] = cosmo.Cl_EE.at(ii);
          cl_and_pars[idx_bb] = cosmo.Cl_BB.at(ii);
          cl_and_pars[idx_te] = cosmo.Cl_TE.at(ii);
        }
        else
        {
          cl_and_pars[idx_tt] = 0.;
          cl_and_pars[idx_te] = 0.;
          cl_and_pars[idx_bb] = 0.;
          cl_and_pars[idx_te] = 0.;
        }
      }

      //--------------------------------------------------------------------------
      //------addition of nuisance parameters to Cl array-------------------------
      //--------------------------------------------------------------------------
      cl_and_pars[120] = *Param["A_planck"];

      //--------------------------------------------------------------------------
      //------calculation of the planck loglikelihood-----------------------------
      //--------------------------------------------------------------------------
      clik_object* lowl_clikid;
      clik_error *_err;

      lowl_clikid = BEreq::return_lowp_TT();
      _err = BEreq::clik_initialize_error();

      result = BEreq::clik_compute_loglike(byVal(lowl_clikid),
               byVal(cl_and_pars),
               &_err);

//      std::cout << "Log likelihood (of lowp_TT) is : " << result << std::endl;
    }


// ***************************************************************************************************************

    int diff_eq_rhs (double t, const double y[], double f[], void *params) // @Pat: this is the function for the differential equation that has to be solved in 'compute_dNeff_etaBBN_ALP' routine
    {
      /* RHS of differential equation
        dT/dt = 15/pi^2 (m_a n_a(t)/ tau_a) T^(-3) - H(T) T , where H(T) = 3.7978719e-7*T*T  // TODO: refer to Eq. number in paper when ready
        params: stores (m_a n_a(t)/ tau_a)
        y[0]: stores SM T[t0]
      */

      fast_interpolation injection_inter = *(static_cast<fast_interpolation*>(params)); 
      f[0] = (15.0/(4.0*pi*pi)) * injection_inter.interp(t)/pow(y[0], 3) - 3.7978719e-7*y[0]*y[0]*y[0];
      return GSL_SUCCESS;
    }

    void compute_dNeff_etaBBN_ALP(map_str_dbl &result)  // takes about 0.2 s with 3000 grid points and 1e-6 convergence criterion atm 
    {
      using namespace Pipes::compute_dNeff_etaBBN_ALP;

      double dNeff, Neff_SM, Neff_ALP, eta_ratio;
      double temp_eta_ratio = 1; // temporary values to check convergence of iteration
      double temp_dNeff = 1;
      int ii=0;

      // --- precision parameters --
      double hstart = runOptions->getValueOrDef<double>(1e-6,"hstart"); // initial step size for GSL ODE solver
      double epsrel = runOptions->getValueOrDef<double>(1e-6,"epsrel"); // desired relative accuracy for GSL ODE solver and dNeff & etaBBN
      double max_iter = runOptions->getValueOrDef<int>(10,"max_iter"); // maximum number of iterations before error message is thrown if result not converged
      double grid_size = runOptions->getValueOrDef<int>(3000,"grid_size"); // number of (logarithmic) grid points in t

      double t0 = runOptions->getValueOrDef<double>(1e4,"t_initial"); // initial time in seconds
      double tf = runOptions->getValueOrDef<double>(1e12,"t_final"); // final time in seconds

      std::valarray<double> t_grid(grid_size), T_evo(grid_size), Tnu_grid(grid_size), na_grid(grid_size), injection_grid(grid_size); // arrays containing time dependence of variables

      SM_time_evo SM(t0,tf,grid_size);  // set time evolution of SM
      t_grid = SM.get_t_grid();         // has to be updated when solving the differential equation 
      T_evo = SM.get_T_evo();

      // --- model parameters ----
      double Ya0 = *Param["Ya0"];
      double T0 = T_evo[0];
      double ssm_at_T0 = entropy_density_SM(T0, true);; // T0 in units of keV, set T_in_eV=True to interpret it correctly
      
      double na_t0 = Ya0 * ssm_at_T0;     // initial number density of a at t=t0, in units keV^3.
      double m_a = 1e-3*(*Param["ma0"]);  // mass of a in keV
      double tau_a = *Dep::lifetime;      // lifetime of a in seconds

      // loop over iterations until convergence or max_iter is reached
      while( ((fabs(temp_eta_ratio-eta_ratio) > epsrel) || fabs(temp_dNeff - dNeff) > epsrel) && (ii <= max_iter) ) 
      {
        temp_eta_ratio = eta_ratio;  // to check for convergence
        temp_dNeff = dNeff;

        SM.calc_H_int();
        na_grid = na_t0*exp(-3.0*SM.get_H_int())*exp(-t_grid/tau_a);    // na(t) in units keV^3
        injection_grid = (m_a/tau_a)*na_grid;                           // m_a*na(t)/tau_a in units keV^4/s
        Tnu_grid = SM.get_Tnu_evo()[0]*exp(-1.0*SM.get_H_int());        // T_nu(t) in units keV
        fast_interpolation injection_inter(t_grid, injection_grid);     // interpolating function

        gsl_odeiv2_system sys = {diff_eq_rhs, NULL, 1, &injection_inter};
        gsl_odeiv2_driver *d = gsl_odeiv2_driver_alloc_y_new (&sys, gsl_odeiv2_step_rkf45, hstart, 0.0, epsrel);

        double y[1] = {T_evo[0]}; // initial condition: T(t0) = T_SM(t0)
        double t=t0;

        for (int jj = 0; jj < grid_size; jj++)
        {
          double t_j = t_grid[jj];
          int status = gsl_odeiv2_driver_apply (d, &t, t_j, y);
          if (status != GSL_SUCCESS)
          {
            std::ostringstream err;
            err << "Failed to solve differential equation to compute dNeffCMB and etaBB for Cosmo_ALP model at iteration step "<< ii <<". Invalidating point";
            invalid_point().raise(err.str());
          }
          T_evo[jj] = y[0];
        }

        gsl_odeiv2_driver_free (d);

        // update Hubble rate for next iteration
        SM.set_HT_evo(T_evo);

        eta_ratio = pow(T_evo[grid_size-1]/T_evo[0], 3) * exp(3.0*SM.get_H_int()[grid_size-1]);
        Neff_ALP = 3*pow(Tnu_grid[grid_size-1]/T_evo[grid_size-1], 4) * 3.85280407965; // (11/4)^(4/3) = 3.85280407965
        Neff_SM = 3*pow(Tnu_grid[0]/T_evo[0], 4) * 3.85280407965; // (11/4)^(4/3) = 3.85280407965
        dNeff = Neff_ALP - Neff_SM;
        ii ++;
      }

      // invalidate point if results not converged after 'max_iter' steps
      if( ((fabs(temp_eta_ratio-eta_ratio) > epsrel) || fabs(temp_dNeff - dNeff) > epsrel) && (ii >= max_iter) )
      {
        std::ostringstream err;
        err << "Computation of dNeffCMB and etaBBN for Cosmo_ALP model did not converge after n = "<< ii <<" iterations. You can increase the maximum number of iterations with the run Option 'max_iter'. Invalidating point.";
        invalid_point().raise(err.str());
      }

      result["dNeff"] = dNeff;
      result["Neff_ratio"] = Neff_ALP/Neff_SM;
      result["eta_ratio"] = eta_ratio;
      logger() << "CosmoALP model: calculated Neff @BBN to be " << result["dNeff"] <<", and etaBB(ALP)/etaBBN(SM) = " << result["eta_ratio"] << ". Calculation converged after "<< ii <<" iterations." << EOM;

    }

/// -----------
/// Capabilities for general cosmological quantities
/// -----------


    void set_T_cmb(double &result)
    {
      using namespace Pipes::set_T_cmb;

      // use COBE/FIRAS (0911.1955) mes. if not specified otherwise
      result = runOptions->getValueOrDef<double>(2.7255,"T_cmb");
    }

    void set_T_ncdm_SM(double &result)
    {
      using namespace Pipes::set_T_ncdm_SM;

      // set to 0.71611 in units of photon temperature, above the instantaneous decoupling value (4/11)^(1/3)
      // to recover Sum_i mNu_i/omega = 93.14 eV resulting from studies of active neutrino decoupling (hep-ph/0506164)
      result = 0.71611;
      // This standard values enters in many assumption entering class. Therefore changing this value in 
      // the yaml file is disabled at the moment. If you still want to modify it uncomment the line below and 
      // you can set is as a run option (as T_cmb).
      // result = runOptions->getValueOrDef<double>(0.71611,"T_ncdm");
    }

    void set_T_ncdm(double &result)
    {
      using namespace Pipes::set_T_ncdm;

      result = *Dep::T_ncdm_SM;
    }

    void set_T_ncdm_CosmoALP(double &result)
    {
      using namespace Pipes::set_T_ncdm_CosmoALP;

      map_str_dbl dNeff_CosmoALP = *Dep::external_dNeff_etaBBN;
      // SM value of 0.71611 (see set_T_ncdm) multiplied by (Neff_ALP/Neff_SM)^(1/4) = T_nu_ALP/T_nu_SM
      // to account for modified Neutrino temperature today (ALPs heat gamma w.r.t. to photons -> Neutrino today are cooler)
      result = 0.71611*pow(dNeff_CosmoALP["Neff_ratio"], 1./4.);

    }

    void calculate_eta0(double &result)
    {
      using namespace Pipes::calculate_eta0;

      double ngamma, nb;
      ngamma = 16*pi*zeta3*pow(*Dep::T_cmb*_kB_eV_over_K_/_hc_eVcm_,3); // photon number density today
      nb = *Param["omega_b"]*3*100*1e3*100*1e3/_Mpc_SI_/_Mpc_SI_/(8*pi*_GN_cgs_*_m_proton_g_); // baryon number density today

      result =  nb/ngamma;
      logger() << "Baryon to photon ratio (eta) today computed to be " << result << EOM;
    }

    void compute_Sigma8(double &result)
    {
      using namespace Pipes::compute_Sigma8;

      double sigma8 = BEreq::class_get_sigma8(0.);
      double Omega0_m = *Dep::Omega0_m;

      result = sigma8*pow(Omega0_m/0.3, 0.5);
    }

    void compute_Omega0_m(double &result)
    {
      using namespace Pipes::compute_Omega0_m;

      result =(*Dep::Omega0_b) + (*Dep::Omega0_cdm) + (*Dep::Omega0_ncdm);
    }

    void compute_Omega0_b(double &result)
    {
      using namespace Pipes::compute_Omega0_b;

      double h = *Param["H0"]/100;
      result =*Param["omega_b"]/h/h;
    }

    void compute_Omega0_cdm(double &result)
    {
      using namespace Pipes::compute_Omega0_cdm;

      double h = *Param["H0"]/100;
      result =*Param["omega_cdm"]/h/h;
    }

    void compute_Omega0_g(double &result)
    {
      using namespace Pipes::compute_Omega0_g;

      double h = *Param["H0"]/100.;
      result = (4.*_sigmaB_SI_/_c_SI_*pow(*Dep::T_cmb,4.)) / (3.*_c_SI_*_c_SI_*1.e10*h*h/_Mpc_SI_/_Mpc_SI_/8./pi/_GN_SI_);
    }

    void compute_n0_g(double &result)
    {
      using namespace Pipes::compute_n0_g;

      result = 2./pi/pi*zeta3 *pow(*Dep::T_cmb*_kB_eV_over_K_,3.)/pow(_hP_eVs_*_c_SI_/2./pi,3)/100/100/100; // result per cm^3  
    }

    void compute_Omega0_ur(double &result)
    {
      using namespace Pipes::compute_Omega0_ur;

      // Capability class_Nur takes care of setting N_ur right for considered number of 
      // massive neutrinos & extra model dependent contributions
      result = (*Dep::class_Nur)*7./8.*pow(4./11.,4./3.)*(*Dep::Omega0_g); 
    }

    void compute_Omega0_ncdm(double &result)
    {
      using namespace Pipes::compute_Omega0_ncdm;

      double mNu_tot_eV; // sum of neutrino masses
      if (ModelInUse("StandardModel_SLHA2"))
      {
        // (PS) Heads up! The units in StandardModel_SLHA2 are GeV
        // Here we are using eV
        mNu_tot_eV = 1e9*(*Param["mNu1"] + (*Param["mNu2"]) + (*Param["mNu3"]) );
      }

      else
      {
        mNu_tot_eV = 0.06; // default to standard Planck case of 1 massive neutrino with m = 0.06 eV
      }

      double h = *Param["H0"]/100;
      result = mNu_tot_eV/(93.14*h*h);  // TODO: heads up: explicit assumption of T_ncdm = 0.71611 and T_cmb goes in here. Has to be generalised  
    }

    void compute_Omega0_r(double &result)
    {
      using namespace Pipes::compute_Omega0_r;

      result = *Dep::Omega0_g + (*Dep::Omega0_ur);
      //std::cout << "omega0_g g " << *Dep::Omega0_g << " omega_ur " << *Dep::Omega0_ur <<  std::endl; 
    }


    void calculate_etaCMB_SM(double &result)
    {
      using namespace Pipes::calculate_etaCMB_SM;

      result =  *Dep::eta0; // in SM the baryon to photon ratio does not change between today an CMB release
      logger() << "Baryon to photon ratio (eta) @CMB computed to be " << result << EOM;
    }

    void set_etaBBN(double &result)
    {
      using namespace Pipes::set_etaBBN;

      result =  *Param["eta_BBN"]; // in SM the baryon to photon ratio does not change between today an CMB release
      logger() << "Baryon to photon ratio (eta) @BBN set to be " << result << EOM;
    }

    void calculate_etaBBN_SM(double &result)
    {
      using namespace Pipes::calculate_etaBBN_SM;

      result =  *Dep::etaCMB; // in SM the baryon to photon ratio does not change between today an CMB release
      logger() << "Baryon to photon ratio (eta) @BBN computed to be " << result << EOM;
    }

    void calculate_etaBBN_ALP(double &result)
    {
      using namespace Pipes::calculate_etaBBN_ALP;

       map_str_dbl dNeff_etaBBN = *Dep::external_dNeff_etaBBN;
       result = (*Dep::etaCMB) * dNeff_etaBBN["eta_ratio"];
       logger() << "Baryon to photon ratio (eta) @BBN computed to be " << result << EOM;
    }

    void calculate_dNeffCMB_ALP(double &result)
    {
      using namespace Pipes::calculate_dNeffCMB_ALP;
     
      map_str_dbl dNeff_etaBBN = *Dep::external_dNeff_etaBBN;
      result = dNeff_etaBBN["dNeff"];
      logger() << "dNeff for ALP calculated to be " << result << EOM;

    }

     void set_class_Nur_LCDM_family(double &result)
    {
      using namespace Pipes::set_class_Nur_LCDM_family;

      map_str_dbl NuMasses_SM = *Dep::NuMasses_SM;
      result = *Param["dNeff"] + NuMasses_SM["N_ur_SMnu"];
      logger() << "N_ur for LCDM family calculated to be " << result << EOM;
    }


    void set_class_Nur_CosmoALP(double &result)
    {
      using namespace Pipes::set_class_Nur_CosmoALP;

      map_str_dbl dNeff_etaBBN = *Dep::external_dNeff_etaBBN;
      map_str_dbl NuMasses_SM = *Dep::NuMasses_SM;
      // N_ur = (NeffCMB_CosmoALP/NeffCMB_SM) * Nur_SM , to rescale the value for N_ur from non-instantaneous 
      // decoupling with the standard value of 3.046 to the according contribution for a modified Neutrino temperature
      // (CosmoALP model heats CMB photons w.r.t. to neutrinos)
      // TODO: refer to relevant section in paper!
      result = dNeff_etaBBN["Neff_ratio"]*NuMasses_SM["N_ur_SMnu"];
      logger() << "N_ur for ALP calculated to be " << result << EOM;
    }


/// -----------
/// BBN related functions (call AlterBBN, BBN abundances & Likelihood)
/// -----------

    void AlterBBN_Input_LCDM_dNeffCMB_dNeffBBN_etaBBN(map_str_dbl &result)
    {
      // add parameters of relicparam structure that should be set to non-default values
      // to the AlterBBN_input map. 
      // If you want to modify a parameter which has not been used in CosmoBit before simply
      // add it to the function 'fill_cosmomodel' in 'AlterBBN_<version>.cpp' and to the 
      // set of 'known' parameters 'known_relicparam_options'
      using namespace Pipes::AlterBBN_Input_LCDM_dNeffCMB_dNeffBBN_etaBBN;

      result["eta0"] = *Param["eta_BBN"];  // eta AFTER BBN (variable during)
      result["Nnu"]=3.046;                 // contribution from SM neutrinos
      result["dNnu"]=*Param["dNeff_BBN"];  // dNnu: within AlterBBN scenarios in which the sum Nnu+dNnu is the same are identical
      result["failsafe"] = runOptions->getValueOrDef<double>(3,"failsafe");
      result["err"] = runOptions->getValueOrDef<double>(3,"err");

      std::cout << "Set AlterBBN with parameters eta = " << result["eta0"] << ", Nnu = " << result["Nnu"] << ", dNeffBBN = " << result["dNnu"] << std::endl;
      logger() << "Set AlterBBN with parameters eta = " << result["eta0"] << ", Nnu = " << result["Nnu"] << ", dNeffBBN = " << result["dNnu"] << EOM;
      logger() << "     and error params: failsafe = " << result["failsafe"] << ", err = " << result["err"] << EOM;
    }

    void compute_BBN_abundances(CosmoBit::BBN_container &result)
    {
      using namespace Pipes::compute_BBN_abundances;

      int NNUC = BEreq::get_NNUC();  // global variable of AlterBBN (# computed element abundances)
      result.init_arr(NNUC);         // init arrays in BBN_container with right length
      double ratioH [NNUC+1], cov_ratioH [NNUC+1][NNUC+1];

      static bool first = true;
      const bool use_fudged_correlations = (runOptions->hasKey("correlation_matrix") && runOptions->hasKey("elements"));
      const bool use_relative_errors = runOptions->hasKey("relative_errors");
      static std::vector<double> relerr(NNUC+1, -1.0);
      static std::vector<std::vector<double>> corr(NNUC+1, std::vector<double>(NNUC+1, 0.0));
      if (use_fudged_correlations && first)
      {
        for (int ie = 1; ie < NNUC; ie++) corr.at(ie).at(ie) = 1.;
        std::vector<str> elements =  runOptions->getValue< std::vector<str> >("elements");
        std::vector<std::vector<double>> tmp_corr = runOptions->getValue< std::vector<std::vector<double>> >("correlation_matrix");
        std::vector<double> tmp_relerr;

        unsigned int nelements = elements.size();

        // Check if the size of the list of elements and the size of the correlation matrix agree
        if (nelements != tmp_corr.size())
        {
          std::ostringstream err;
          err << "The length of the list \'elements\' and the size of the correlation matrix \'correlation_matrix\' do not agree";
          CosmoBit_error().raise(LOCAL_INFO, err.str());
        }

        // If the relative errors are also given, then do also a check if the length of the list is correct and if the entries are positive.
        if (use_relative_errors)
        {
          tmp_relerr = runOptions->getValue< std::vector<double> >("relative_errors");
          if (nelements != tmp_relerr.size())
          {
            std::ostringstream err;
            err << "The length of the list \'elements\' and the length of \'relative_errors\' do not agree";
            CosmoBit_error().raise(LOCAL_INFO, err.str());
          }
          for (std::vector<double>::iterator it = tmp_relerr.begin(); it != tmp_relerr.end(); it++)
          {
            if (*it <= 0.0)
            {
              std::ostringstream err;
              err << "One entry for the relative error is not positive";
              CosmoBit_error().raise(LOCAL_INFO, err.str());
            }
          }
        }

        // Check if the correlation matrix is symmetric
        for (std::vector<std::vector<double>>::iterator it = tmp_corr.begin(); it != tmp_corr.end(); it++)
        {
          if (it->size() != nelements)
          {
            std::ostringstream err;
            err << "The correlation matirx is not a square matrix";
            CosmoBit_error().raise(LOCAL_INFO, err.str());
          }
        }

        // Check if the entries in the correlation matrix are reasonable
        for (int ie=0; ie<nelements; ie++)
        {
          //Check if the diagonal entries are equal to 1.
          if (std::abs(tmp_corr.at(ie).at(ie) - 1.) > 1e-6)
          {
            std::ostringstream err;
            err << "Not all diagonal elements of the correlation matirx are 1.";
            CosmoBit_error().raise(LOCAL_INFO, err.str());
          }
          for (int je=0; je<=ie; je++)
          {
            //Check for symmetry
            if (std::abs(tmp_corr.at(ie).at(je) - tmp_corr.at(je).at(ie)) > 1e-6)
            {
              std::ostringstream err;
              err << "The correlation matrix is not symmetric";
              CosmoBit_error().raise(LOCAL_INFO, err.str());
            }
            // Check if the off-diagonal elements are between -1 and 1.
            if (std::abs(tmp_corr.at(ie).at(je)) >= 1. && (ie != je))
            {
              std::ostringstream err;
              err << "The off-diagonal elements of the correlation matrix are not sensible (abs(..) > 1)";
              CosmoBit_error().raise(LOCAL_INFO, err.str());
            }
          }
        }

        // Check if the elements which are passed via runOptions are actually known.
        std::map<std::string, int> abund_map = result.get_map();
        for (std::vector<str>::iterator it = elements.begin(); it != elements.end(); it++)
        {
          if (abund_map.count(*it) == 0)
          {
            std::ostringstream err;
            err << "I do not recognise the element \'" << *it << "\'";
            CosmoBit_error().raise(LOCAL_INFO, err.str());
          }
        }

        // Populate the correlation matrix
        for (std::vector<str>::iterator it1 = elements.begin(); it1 != elements.end(); it1++)
        {
          int ie  =  abund_map[*it1];
          int i = std::distance( elements.begin(), it1 );
          // If the relative errors are given fill it with the respective values (-1.0 refers to no errors given).
          if (use_relative_errors) relerr.at(ie) = tmp_relerr.at(i);
          for (std::vector<str>::iterator it2 = elements.begin(); it2 != elements.end(); it2++)
          {
            int je  =  abund_map[*it2];
            int j = std::distance( elements.begin(), it2 );
            corr.at(ie).at(je) = tmp_corr.at(i).at(j);
          }
        }

        first = false;
      }

      map_str_dbl AlterBBN_input = *Dep::AlterBBN_setInput; // fill AlterBBN_input map with the parameters for the model in consideration
      int nucl_err = BEreq::call_nucl_err(AlterBBN_input, byVal(ratioH), byVal(cov_ratioH[0]));

      // TODO: replace .at() by [] to speed up 
      std::vector<double> err_ratio(NNUC+1,0);
      if (use_fudged_correlations)
      {
        for (int ie=1;ie<=NNUC;ie++)
        {
          if (use_relative_errors && (relerr.at(ie) > 0.0))
          {
            err_ratio.at(ie) =  relerr.at(ie) * ratioH[ie];
          }
          else
          {
            err_ratio.at(ie) = sqrt(cov_ratioH[ie][ie]);
          }
        }
      }

      // fill abundances and covariance matrix of BBN_container with results from AlterBBN
      if (nucl_err)
      {
        for(int ie=1;ie<=NNUC;ie++)
        {
          result.BBN_abund.at(ie) = ratioH[ie];
          for(int je=1;je<=NNUC;je++)
          {
            if (use_fudged_correlations)
              result.BBN_covmat.at(ie).at(je) = corr.at(ie).at(je) * err_ratio.at(ie) * err_ratio.at(je);
            else
              result.BBN_covmat.at(ie).at(je) = cov_ratioH[ie][je];
          }
        }
      }
      else
      {
        std::ostringstream err;
        err << "AlterBBN calculation for primordial element abundances failed. Invalidating Point.";
        invalid_point().raise(err.str());
      }
    }


    void get_Helium_abundance(std::vector<double> &result)
    {
      using namespace Pipes::get_Helium_abundance;

      CosmoBit::BBN_container BBN_res = *Dep::BBN_abundances;
      std::map<std::string, int> abund_map = BBN_res.get_map();

      result.clear();
      result.push_back(BBN_res.BBN_abund.at(abund_map["Yp"]));
      result.push_back(sqrt(BBN_res.BBN_covmat.at(abund_map["Yp"]).at(abund_map["Yp"])));

      logger() << "Helium Abundance from AlterBBN: " << result.at(0) << " +/- " << result.at(1) << EOM;
    }

    void get_Helium3_abundance(std::vector<double> &result)
    {
      using namespace Pipes::get_Helium3_abundance;

      CosmoBit::BBN_container BBN_res = *Dep::BBN_abundances;
      std::map<std::string, int> abund_map = BBN_res.get_map();

      result.clear();
      result.push_back(BBN_res.BBN_abund.at(abund_map["He3"]));
      result.push_back(sqrt(BBN_res.BBN_covmat.at(abund_map["He3"]).at(abund_map["He3"])));

      logger() << "Helium 3 Abundance from AlterBBN: " << result.at(0) << " +/- " << result.at(1) << EOM;
    }

    void get_Deuterium_abundance(std::vector<double> &result)
    {
      using namespace Pipes::get_Deuterium_abundance;

      CosmoBit::BBN_container BBN_res = *Dep::BBN_abundances;
      std::map<std::string, int> abund_map = BBN_res.get_map();

      result.clear();
      result.push_back(BBN_res.BBN_abund.at(abund_map["D"]));
      result.push_back(sqrt(BBN_res.BBN_covmat.at(abund_map["D"]).at(abund_map["D"])));

      logger() << "Deuterium Abundance from AlterBBN: " << result.at(0) << " +/- " << result.at(1) << EOM;
    }

    void get_Lithium7_abundance(std::vector<double> &result)
    {
      using namespace Pipes::get_Lithium7_abundance;

      CosmoBit::BBN_container BBN_res = *Dep::BBN_abundances;
      std::map<std::string, int> abund_map = BBN_res.get_map();

      result.clear();
      result.push_back(BBN_res.BBN_abund.at(abund_map["Li7"]));
      result.push_back(sqrt(BBN_res.BBN_covmat.at(abund_map["Li7"]).at(abund_map["Li7"])));

      logger() << "Lithium Abundance from AlterBBN: " << result.at(0) << " +/- " << result.at(1) << EOM;
    }

    void get_Beryllium7_abundance(std::vector<double> &result)
    {
      using namespace Pipes::get_Beryllium7_abundance;

      CosmoBit::BBN_container BBN_res = *Dep::BBN_abundances;
      std::map<std::string, int> abund_map = BBN_res.get_map();

      result.clear();
      result.push_back(BBN_res.BBN_abund.at(abund_map["Be7"]));
      result.push_back(sqrt(BBN_res.BBN_covmat.at(abund_map["Be7"]).at(abund_map["Be7"])));

      logger() << "Beryllium Abundance from AlterBBN: " << result.at(0) << " +/- " << result.at(1) << EOM;
    }

    void compute_BBN_LogLike(double &result)
    {
      using namespace Pipes::compute_BBN_LogLike;

      double chi2 = 0;
      int ii = 0;
      int ie,je,s;

      CosmoBit::BBN_container BBN_res = *Dep::BBN_abundances; // fill BBN_container with abundance results from AlterBBN
      std::map<std::string, int> abund_map = BBN_res.get_map();

      const str filename = runOptions->getValue<std::string>("DataFile"); // read in BBN data file
      const str path_to_file = GAMBIT_DIR "/CosmoBit/data/BBN/" + runOptions->getValue<std::string>("DataFile");
      static ASCIIdictReader data(path_to_file);
      static bool read_data = false;
      static std::map<std::string,std::vector<double>> dict;
      static int nobs;

      if(read_data == false)
      {
        logger() << "BBN data read from file '"<<filename<<"'." << EOM;
        nobs = data.nrow();
        dict = data.get_dict();
        if(data.duplicated_keys()==true) // check for double key entries in data file
        {
          std::ostringstream err;
          err << "Double entry for one element in BBN data file '"<< filename<<"'. \nYou can only enter one measurement per element.";
          CosmoBit_error().raise(LOCAL_INFO, err.str());
        }
        if((dict.count("Yp")>0 and dict.count("He4")>0) or (dict.count("D")>0 and dict.count("H2")>0))
        {
          std::ostringstream err;
          err << "Double entry for 'Yp' and 'He4' or 'D' and 'H2' in BBN data file '"<< filename<<"'. \nYou can only enter one measurement per element ('Yp' OR 'He4', 'D' OR 'H2').";
          CosmoBit_error().raise(LOCAL_INFO, err.str());
        }
        read_data = true;
      }

      // init vectors with observations, predictions and covmat
      double prediction[nobs],observed[nobs],sigmaobs[nobs],translate[nobs];
      gsl_matrix *cov = gsl_matrix_alloc(nobs, nobs);
      gsl_matrix *invcov = gsl_matrix_alloc(nobs, nobs);
      gsl_permutation *p = gsl_permutation_alloc(nobs);

      // iterate through observation dictionary to fill observed, sigmaobs and prediction arrays
      for(std::map<std::string,std::vector<double>>::iterator iter = dict.begin(); iter != dict.end(); ++iter)
      {
        std::string key = iter->first; // iter = ["element key", [mean, sigma]]
        if(abund_map.count(key)!=1)   // throw error if element not contained in abundance map was entered in data file
        {
          std::ostringstream err;
          err << "Unknown element '"<< key <<"' in BBN data file '"<< filename<<"'. \nYou can only enter 'Yp' or 'He4', 'D' or 'H2', 'He3', 'Li7'.";
          CosmoBit_error().raise(LOCAL_INFO, err.str());
        }
        translate[ii]=abund_map[key]; // to order observed and predicted abundances consistently
        observed[ii]=iter->second[0];
        sigmaobs[ii]=iter->second[1];
        prediction[ii]= BBN_res.BBN_abund.at(abund_map[key]);
        ii++;
      }

      // fill covmat
      for(ie=0;ie<nobs;ie++) {for(je=0;je<nobs;je++) gsl_matrix_set(cov, ie, je,pow(sigmaobs[ie],2.)*(ie==je)+BBN_res.BBN_covmat.at(translate[ie]).at(translate[je]));}

      // Compute the LU decomposition and inverse of cov mat
      gsl_linalg_LU_decomp(cov,p,&s);
      gsl_linalg_LU_invert(cov,p,invcov);

      // Compute the determinant of the inverse of the covmat
      double det_cov = gsl_linalg_LU_det(cov,s);

      // compute chi2
      for(ie=0;ie<nobs;ie++) for(je=0;je<nobs;je++) chi2+=(prediction[ie]-observed[ie])*gsl_matrix_get(invcov,ie,je)*(prediction[je]-observed[je]);
      result = -0.5*(chi2 + log(pow(2*pi,nobs)*det_cov));

      gsl_matrix_free(cov);
      gsl_matrix_free(invcov);
      gsl_permutation_free(p);
    }

/// -----------
/// Background Likelihoods (SNe + H0 + BAO + Sigma8)
/// -----------

    void compute_Pantheon_LogLike(double &result)
    {
      using namespace Pipes::compute_Pantheon_LogLike;

      const str path_to_file = GAMBIT_DIR "/CosmoBit/data/SNeIa/Pantheon/lcparam_full_long.dat";
      const str path_to_covmat = GAMBIT_DIR "/CosmoBit/data/SNeIa/Pantheon/sys_full_long.dat";
      static ASCIItableReader data(path_to_file);
      static ASCIItableReader covmat_data(path_to_covmat);
      static int nobs = covmat_data[0][0];
      static bool read_data = false;

      static gsl_matrix *invcov = gsl_matrix_alloc(nobs, nobs);
      gsl_vector *residuals = gsl_vector_alloc(nobs);
      gsl_vector *product = gsl_vector_alloc(nobs);

      int ie,je;
      double dl,chi2;
      double M = *Param["M_AbsMag_SNe"]; 

      if(read_data == false)
      {
        read_data = true;
        logger() << "Pantheon data read from file '"<<path_to_file<<"'." << EOM;
        std::vector<std::string> colnames = initVector<std::string>("zcmb", "zhel", "dz", "mb", "dmb", "x1", "dx1", "color", "dcolor", "3rdvar", "d3rdvar", "cov_m_s", "cov_m_c", "cov_s_c", "set", "ra", "dec");
        data.setcolnames(colnames);

        int covmat_line = 1; // 0-th entry stores dimension of covmat, start with 1

        for(ie=0;ie<nobs;ie++)  // fill covmat and invert after that
        {
          for(je=0;je<nobs;je++)
          {
            if (ie == je)   // add statistical error of mb to diagonal elements
            {
              gsl_matrix_set(invcov, ie, je, covmat_data[0][covmat_line]+data["dmb"][ie]*data["dmb"][ie]);
              covmat_line+=1;
            }
            else
            {
              gsl_matrix_set(invcov, ie, je, covmat_data[0][covmat_line]);
              covmat_line+=1;
            }
          }
        }

        gsl_linalg_cholesky_decomp(invcov);
        gsl_linalg_cholesky_invert(invcov); // now the inverse of the covariance matrix is stored in invcov
        // delete read covmat ASCIItableReader covmat_data here?
      }

      for(ie=0;ie<nobs;ie++)
      {
        dl = BEreq::class_get_Dl(byVal(data["zcmb"][ie]));
        gsl_vector_set(residuals, ie, data["mb"][ie] - (5 * log10(dl) + 25 + M));
      }

      gsl_blas_dgemv(CblasNoTrans, 1.0 , invcov, residuals, 0.,  product); // solves product = 1 x invcov residuals + 0 x product
      gsl_blas_ddot(residuals, product, &chi2); // computes chi2 = residuals^T product = residuals^T invcov residuals

      result = -0.5* chi2;
      // do not free invcov since it is needed for all points
      gsl_vector_free(residuals);
      gsl_vector_free(product);
    }

    void compute_H0_LogLike(double &result)
    {
      using namespace Pipes::compute_H0_LogLike;

      const str filename = runOptions->getValue<std::string>("DataFile");
      const str path_to_file = GAMBIT_DIR "/CosmoBit/data/H0/" + runOptions->getValue<std::string>("DataFile");
      static ASCIItableReader data(path_to_file);
      static bool read_data = false;

      if(read_data == false)
      {
        logger() << "H0 data read from file '"<<filename<<"'." << EOM;
        std::vector<std::string> colnames = initVector<std::string>("mean", "sigma");
        data.setcolnames(colnames);

        if(data.getnrow() != 1)
        {
          std::ostringstream err;
          err << data.getnrow() << " data points for H0 measurement data read from '"<< filename << "'.\n Only one expected.";
          CosmoBit_error().raise(LOCAL_INFO, err.str());
        }
        read_data = true;
      }
      result = -0.5 * pow(*Param["H0"] - data["mean"][0],2)/ pow(data["sigma"][0],2);
    }

    void compute_BAO_LogLike(double &result)
    {
      using namespace Pipes::compute_BAO_LogLike;

      int type;
      double da,dr,dv,rs,Hz,z,theo; // cosmo distances and sound horizon at drag,Hubble, theoretical prediction
      double chi2 =0;

      const str filename = runOptions->getValue<std::string>("DataFile");
      const str path_to_file = GAMBIT_DIR "/CosmoBit/data/BAO/" + runOptions->getValue<std::string>("DataFile");
      static ASCIItableReader data(path_to_file);
      static bool read_data = false;
      static int nrow;

      if(read_data == false)
      {
        logger() << "BAO data read from file '"<<filename<<"'." << EOM;
        std::vector<std::string> colnames = initVector<std::string>("z", "mean","sigma","type");
        data.setcolnames(colnames);
        nrow=data.getnrow();

        read_data = true;
      }

      for(int ie=0;ie<nrow;ie++)
      {
        z = data["z"][ie];
        type = data["type"][ie];
        da = BEreq::class_get_Da(byVal(z)); // angular diam. dist as function of redshift
        Hz = BEreq::class_get_Hz(byVal(z)); // Hubble parameter as function of redshift (in 1/Mpc)
        dr = z/Hz;
        dv = pow(da*da*(1.+z)*(1.+z)*dr, 1./3.);
        rs = BEreq::class_get_rs();

        switch(type)
        {
          case 3: theo = dv /rs; break;
          case 4: theo = dv; break;
          case 5: theo = da / rs; break;
          case 6: theo = 1./Hz/rs; break;
          case 7: theo = rs/dv; break;
          default:
            std::ostringstream err;
            err << "Type " << type << " in "<< ie+1 <<". data point in BAO data file '"<<filename <<"' not recognised.";
            CosmoBit_error().raise(LOCAL_INFO, err.str());
        }
        chi2 += pow((theo - data["mean"][ie]) / data["sigma"][ie],2);
      }
      result = -0.5*chi2;
    }

    void compute_sigma8_LogLike(double &result)
    {
      using namespace Pipes::compute_sigma8_LogLike;

      double sigma8,Omega0_m; // cosmo distances and sound horizon at drag,Hubble, theoretical prediction
      double chi2 =0;

      const str filename = runOptions->getValue<std::string>("DataFile");
      const str path_to_file = GAMBIT_DIR "/CosmoBit/data/sigma8/" + runOptions->getValue<std::string>("DataFile");
      static ASCIItableReader data(path_to_file);
      static bool read_data = false;
      static int nrow;

      sigma8 = BEreq::class_get_sigma8(0.);
      Omega0_m = *Dep::Omega0_m;

      if(read_data == false)
      {
        logger() << "Sigma8 data read from file '"<<filename<<"'." << EOM;
        std::vector<std::string> colnames = initVector<std::string>("Omega_m_ref","Omega_m_index", "bestfit","sigma");
        data.setcolnames(colnames);
        nrow=data.getnrow();

        read_data = true;
      }

      for(int ie=0;ie<nrow;ie++)
      {
        chi2 += pow(( sigma8*pow(Omega0_m/data["Omega_m_ref"][ie], data["Omega_m_index"][ie]) - data["bestfit"][ie])/ data["sigma"][ie],2);
      }
      result = -0.5*chi2;
    }

/***********************************************/
/* Interface to CLASS Python wrapper, 'classy' */
/***********************************************/

    /// Initialises the container within CosmoBit from classy. This holds
    /// an instance of the classy class Class() (Yep, I know...) 
    /// which can be handed over to MontePython, or just used to compute 
    /// some observables.
    void init_Classy_cosmo_container(CosmoBit::Classy_cosmo_container& ccc)
    {
      using namespace Pipes::init_Classy_cosmo_container;

      // create instance of classy class Class()
      BEreq::classy_create_class_instance(ccc.cosmo);

      pybind11::dict cosmo_input_dict = *Dep::set_classy_parameters;
      ccc.set_input_dict(cosmo_input_dict);

      BEreq::classy_compute(ccc);

      std::cout << "(CosmoBit): initialised cosmo object & computed vals"<< std::endl;
    }
    
    /// Initialises the container within CosmoBit from classy, but designed specifically
    /// to be used when MontePython is in use. This will ensure additional outputs are
    /// computed by classy CLASS to be passed to MontePython.
    void init_Classy_cosmo_container_with_MPLike(CosmoBit::Classy_cosmo_container& ccc)
    {
      using namespace Pipes::init_Classy_cosmo_container_with_MPLike;

      // create instance of classy class Class()
      BEreq::classy_create_class_instance(ccc.cosmo);

      // get extra cosmo_arguments from MP (gives a dictionary with output values that need
      // to be set for the class run)
      static pybind11::dict MP_cosmo_arguments = *Dep::cosmo_args_from_MPLike;
      pybind11::print("  ----|> Extra cosmo_arguments needed from MP Likelihoods: ",MP_cosmo_arguments);

      pybind11::dict cosmo_input_dict = *Dep::set_classy_parameters;

      // add the arguments from Mp_cosmo_arguments which are not yet in cosmo_input_dict to it
      // also takes care of merging the "output" key values
      merge_pybind_dicts(cosmo_input_dict,MP_cosmo_arguments);

      pybind11::print("  ----|> Combined dict", cosmo_input_dict);

      // set the input dict of Classy cosmo container
      ccc.set_input_dict(cosmo_input_dict);

      // actual CLASS run through classy
      BEreq::classy_compute(ccc);

      std::cout << "(CosmoBit): initialised cosmo object & computed vals"<< std::endl;
    }

    /// Set the LCDM parameters in classy. Looks at the parameters used in a run,
    /// and passes them to classy in the form of a Python dictionary.
    void set_classy_parameters_LCDM(pybind11::dict& result)
    {
      using namespace Pipes::set_classy_parameters_LCDM;
      using namespace pybind11::literals;


      map_str_dbl NuMasses_SM = *Dep::NuMasses_SM;
      int N_ncdm = (int)NuMasses_SM["N_ncdm"];

      // Number of non-cold DM species
      if (N_ncdm > 0.)
      {
        result["N_ncdm"] = N_ncdm;   

        std::vector<double> m_ncdm = m_ncdm_classInput(NuMasses_SM);
        std::vector<double> T_ncdm(N_ncdm,*Dep::T_ncdm);

        std::ostringstream ss1, ss2;
        std::string separator;
        for (auto x : m_ncdm) {
          ss1 << separator << x;
          separator = ",";
        }
        separator = "";
        for (auto x : T_ncdm) {
          ss2 << separator << x;
          separator = ",";
        }
        
        result["m_ncdm"] = ss1.str();
        result["T_ncdm"] = ss2.str();
      }
      else
      {
        result["T_ncdm"] = *Dep::T_ncdm;
      }
      result["N_ur"] = *Dep::class_Nur; // Number of ultra relativistic species
      result["output"] = runOptions->getValueOrDef<str>("tCl pCl lCl", "output");
      result["l_max_scalars"] = runOptions->getValueOrDef<int>(2508., "l_max");
      result["lensing"] = "yes";
      result["T_cmb"] = *Dep::T_cmb;
      result["omega_b"] = *Param["omega_b"];
      result["omega_cdm"] = *Param["omega_cdm"];
      result["H0"] = *Param["H0"];
      result["ln10^{10}A_s"] = *Param["ln10A_s"];
      result["n_s"] = *Param["n_s"];
      result["tau_reio"] = *Param["tau_reio"];
      std::vector<double> Helium_abundance = *Dep::Helium_abundance;
      result["YHe"] = Helium_abundance.at(0); // .at(0): mean, .at(1): uncertainty


      
      // Other Class input direct from the YAML file
      YAML::Node classy_dict;
      if (runOptions->hasKey("classy_dict"))
      {
        classy_dict = runOptions->getValue<YAML::Node>("classy_dict");
        for (auto it=classy_dict.begin(); it != classy_dict.end(); it++)
        {
          std::string name = it->first.as<std::string>();
          std::string value = it->second.as<std::string>();
          // Check if the key exists in the dictionary
          if (!result.contains(name.c_str()))
          {
            result[name.c_str()] = value;
          }
          // If it does, throw an error, there's some YAML conflict going on.
          else
          {
            CosmoBit_error().raise(LOCAL_INFO, "The key " + name + " already "
              "exists in the CLASSY dictionary. Please check your YAML file.");
          }

        }
      }

      std::cout << "(CosmoBit): set ccc.cosmo_input_dict values to "<< std::endl;
      pybind11::print("      ",result);

    }

    void test_classy(double & result)
    {
      using namespace Pipes::test_classy;

      // does nothing.. just here to test (yaml file calls this function)

      result = *Dep::MontePythonLike;
      std::cout << "(CosmoBit): get_MP_loglike end with resutl "<< result << std::endl;


    }

    /* Classy getter functions */

    /// Energy densities *today* (Omega0)

    /// Matter
    void get_Omega0_m_classy(double& result)
    {
      using namespace Pipes::get_Omega0_m_classy;

      CosmoBit::Classy_cosmo_container ccc = *Dep::get_Classy_cosmo_container;
      result = ccc.cosmo.attr("Omega0_m")().cast<double>();
    }

<<<<<<< HEAD
    /// function to fill the mcmc_parameters dictionary of MontePython's Data object with current 
    /// values of nuisance parameters
    void set_parameter_dict_for_MPLike(pybind11::dict & result)
=======
    /// Baryons
    void get_Omega0_b_classy(double& result)
    {
      using namespace Pipes::get_Omega0_b_classy;

      CosmoBit::Classy_cosmo_container ccc = *Dep::get_Classy_cosmo_container;
      result = ccc.cosmo.attr("Omega_b")().cast<double>();
    }

    /// Cold Dark Matter
    void get_Omega0_cdm_classy(double& result)
    {
      using namespace Pipes::get_Omega0_cdm_classy;

      CosmoBit::Classy_cosmo_container ccc = *Dep::get_Classy_cosmo_container;
      // TODO -- does not currently work
      //result = ccc.cosmo.attr("Omega0_cdm")().cast<double>();
      result = 0.;    }

    /// Radiation
    void get_Omega0_r_classy(double& result)
    {
      using namespace Pipes::get_Omega0_r_classy;

      CosmoBit::Classy_cosmo_container ccc = *Dep::get_Classy_cosmo_container;
      // TODO -- does not currently work
      //result = ccc.cosmo.attr("Omega0_r")().cast<double>();
      result = 0.;
    }

    /// Photons
    void get_Omega0_g_classy(double& result)
    {
      using namespace Pipes::get_Omega0_g_classy;

      CosmoBit::Classy_cosmo_container ccc = *Dep::get_Classy_cosmo_container;
      result = ccc.cosmo.attr("Omega_g")().cast<double>();
    }

    /// Ultra-relativistic
    void get_Omega0_ur_classy(double& result)
    {
      using namespace Pipes::get_Omega0_ur_classy;

      CosmoBit::Classy_cosmo_container ccc = *Dep::get_Classy_cosmo_container;
      // TODO -- does not currently work
      //result = ccc.cosmo.attr("Omega0_ur")().cast<double>();
      result = 0.;
    }

    /// Non-cold Dark Matter
    void get_Omega0_ncdm_classy(double& result)
    {
      using namespace Pipes::get_Omega0_ncdm_classy;

      CosmoBit::Classy_cosmo_container ccc = *Dep::get_Classy_cosmo_container;
      // TODO -- does not currently work
      // result = ccc.cosmo.attr("Omega0_ncdm")().cast<double>();
      result = 0.;
    }

    /// Other observables.

    /// Sigma8
    void get_Sigma8_classy(double& result)
    {
      using namespace Pipes::get_Sigma8_classy;

      // We need to check if the matter power spectrum is
      // being computed or not. If not, throw an error.
      pybind11::dict classy_params = *Dep::set_classy_parameters;
      pybind11::str output = classy_params["output"];
      if (output.attr("find")("mPk").cast<int>() == -1) {
        CosmoBit_error().raise(LOCAL_INFO, "CLASSY can not compute "
          "σ8 unless you ask for the matter power spectrum.\n"
          "Try adding the following entry to your YAML file:\n"
          "  - capability: set_classy_parameters\n"
          "    function: set_classy_parameters_LCDM\n"
          "    options:\n"
          "        output: \"lCl pCl tCl mPk\"");
      }

      CosmoBit::Classy_cosmo_container ccc = *Dep::get_Classy_cosmo_container;
      result = ccc.cosmo.attr("sigma8")().cast<double>();
    }

    /// Effective number of neutrino species
    // (mostly for cross-checking!)
    void get_Neff_classy(double& result)
    {
      using namespace Pipes::get_Neff_classy;

      CosmoBit::Classy_cosmo_container ccc = *Dep::get_Classy_cosmo_container;
      result = ccc.cosmo.attr("Neff")().cast<double>();
    }

    /// Comoving sound horizon at Baryon drag epoch
    void get_rs_drag_classy(double& result)
    {
      using namespace Pipes::get_rs_drag_classy;

      CosmoBit::Classy_cosmo_container ccc = *Dep::get_Classy_cosmo_container;
      result = ccc.cosmo.attr("rs_drag")().cast<double>();
    }

    /// for the future, maybe -- or to live in CB_utils/frontend...
    /// Angular distance
    /*
    void get_angular_distance_classy(double& result)
    {
      using namespace Pipes::get_angular_distance_classy;
      double z = ...?
      CosmoBit::Classy_cosmo_container ccc = *Dep::get_Classy_cosmo_container;
      result = ccc.cosmo.attr("angular_distance")(z).cast<double>();
    }    
    void get_luminosity_distance_classy(double& result)
    {
      using namespace Pipes::get_luminosity_distance_classy;
      double z = ...?
      CosmoBit::Classy_cosmo_container ccc = *Dep::get_Classy_cosmo_container;
      result = ccc.cosmo.attr("luminosity_distance")(z).cast<double>();
    }
    void get_scale_invariant_growth_factor(double& result)
    {
      using namespace Pipes::get_scale_invariant_growth_factor;
      double z = ...?
      CosmoBit::Classy_cosmo_container ccc = *Dep::get_Classy_cosmo_container;
      result = ccc.cosmo.attr("scale_invariant_growth_factor")(z).cast<double>();
    }
    */

/***************/
/* MontePython */
/***************/

    /*void set_parameter_dict_for_MPLike(pybind11::dict & result)
>>>>>>> af56415a
    {
      using namespace Pipes::set_parameter_dict_for_MPLike;
      using namespace pybind11::literals;

      for (auto it=Param.begin(); it != Param.end(); it++)
      {
        std::string name = it->first;
        double value = *Param[name];
        result[name.c_str()] = pybind11::dict("current"_a=*Param[name],"scale"_a=1.); // scale always 1 in GAMBIT
        std::cout<<"    (CosmoBit)  Parameters are "<< name << " with value " << byVal(value)<<std::endl;
      }
      std::cout<<"    (CosmoBit) Using Likelihood with cosmological nuisance parameters.. setting values for MPLike data.mcmc_parameters dict"<<std::endl;      
    }

    /// function to fill the mcmc_parameters dictionary of MontePython's Data object with current 
    /// This version of the capability 'parameter_dict_for_MPLike' is used when no Likelihood with nuisance parameters is in use
    /// just passes an empty py dictionary
    void pass_empty_parameter_dict_for_MPLike(pybind11::dict & result)
    {
      using namespace Pipes::pass_empty_parameter_dict_for_MPLike;
      using namespace pybind11::literals;

      std::cout<<"    (CosmoBit) No Likelihood with cosmological nuisance parameters in use.. doing nothing in parameter_dict_for_MPLike "<<std::endl;      
    }

    /// Set the names of all experiments in use for scan 
    /// basically reads in the runOption 'Likelihoods' of capability MP_experiment_names
    void set_MP_experiment_names(std::vector<std::string> & result)
    {
      using namespace Pipes::set_MP_experiment_names;

      static bool first = true;
      if (first)
      {

        // Read analysis names from the yaml file
        std::vector<std::string> default_analyses;  // The default is empty lists of analyses TODO : deal with what happens if no Like is specified, throw error
        result = runOptions->getValueOrDef<std::vector<std::string> >(default_analyses, "Likelihoods");

        // Check that the analysis names listed in the yaml file all correspond to actual ColliderBit analyses
        for (std::string & name : result)
        {
          std::cout << "(CosmoBit) Read MontePythonLike option  "<< name <<std::endl;
            
          /*if (!checkAnalysis(analysis_name)) // TODO add check if likelihood implemented (similar to what we did in MPLike patch file)
          {
            str errmsg = "The analysis " + analysis_name + " is not a known ColliderBit analysis.";
            ColliderBit_error().raise(LOCAL_INFO, errmsg);
          }*/
          
        }
        first = false;
      }
    }

    /// When initialising the MontePython Likelihood objects they add the output that needs to be computed by class
    /// to the input dictionary. We need to get these before starting the class run
    /// e.g. for Planck_SZ likelihood the entries {'output': ' mPk ', 'P_k_max_h/Mpc': '1.'} need to be added 
    /// to compute all needed observables
    void init_cosmo_args_from_MPLike(pybind11::dict &result)
    {
      using namespace Pipes::init_cosmo_args_from_MPLike;

      std::cout << "(CosmoBit) entered init_cosmo_args_from_MPLike"<< std::endl;

      // Need to know where CLASSY lives
      std::string classyDir = BEreq::path_to_classy();

      // CosmoBit::MPLike_data_container should only be created once when calculating the first point.
      // After that is has to be kept alive since it contains a vector with the initialised MPLike 
      // Likelihood objects.
      clock_t tStart = clock();
      static bool first_run = true;
      static pybind11::object data;
      if(first_run)
      {
        std::vector<std::string> experiments = *Dep::MP_experiment_names;
<<<<<<< HEAD
        data = BEreq::create_data_object(experiments);
        map_str_pyobj likelihoods = BEreq::create_likelihood_objects(data, experiments);
=======
        data = BEreq::create_data_object(experiments, classyDir);
>>>>>>> af56415a
        first_run = false;
      }
      
      result = data.attr("cosmo_arguments");

      std::cout << "(CosmoBit) time took to create data & likelihood objects "<< (double)(clock() - tStart)/CLOCKS_PER_SEC<<std::endl;
      pybind11::print("     cosmo_arguments are ", result);

    }

    /// Computes lnL for each experiment initialised in MontePython
    void calc_MP_LogLikes(map_str_dbl & result)
    {
      using namespace Pipes::calc_MP_LogLikes;
      using namespace pybind11::literals;

      // A list of the experiments initialised in the YAML file
      std::vector<std::string> experiments = *Dep::MP_experiment_names;

      std::cout << "(CosmoBit): init_MontePythonLike start"<< std::endl;

      // Need to know where CLASSY lives
      std::string classyDir = BEreq::path_to_classy();
      
      // CosmoBit::MPLike_data_container should only be created once when calculating the first point.
      // After that is has to be kept alive since it contains a vector with the initialised MPLike 
      // Likelihood objects.
      pybind11::object data;
      map_str_pyobj likelihoods;
      static bool first_run = true;
      if(first_run)
      {
        data = BEreq::create_data_object(experiments, classyDir);
        likelihoods = BEreq::create_likelihood_objects(data, experiments);
        first_run = false;
      }
      
      static const CosmoBit::MPLike_data_container mplike_cont(data, likelihoods);
      
      // pass current values of nuisance parameters to data.mcmc_parameters dictionary for likelihood computation in MP
      mplike_cont.data.attr("mcmc_parameters") = *Dep::parameter_dict_for_MPLike;

      // Test if cosmo_arguments & mcmc_parameters dictionaries contain (nuisance) parameters that need to go into ccc.cosmo_input_dict 
      // and likelihood calculation (values depend on used likelihoods)  --- Works! 
      pybind11::print("(CosmoBit) data.cosmo_arguments contains ", mplike_cont.data.attr("cosmo_arguments"));
      pybind11::print("(CosmoBit) data.mcmc_parameters contains ", mplike_cont.data.attr("mcmc_parameters"));

      // Create instance of classy class Class
      CosmoBit::Classy_cosmo_container ccc = *Dep::get_Classy_cosmo_container;

      // Loop through the list of experiments, and query the lnL from the
      // MontePython backend
      for (std::vector<std::string>::const_iterator it = experiments.begin();
        it != experiments.end(); ++it)
      {
        std::string like_name = *it;
        result[like_name] = BEreq::get_MP_loglike(mplike_cont, ccc.cosmo, like_name);
      }

      std::cout << "(CosmoBit): get_MP_loglike end with result "<< result << std::endl;
    }

    /// Computes the combined lnL from the set of experiments 
    /// given to MontePython.
    void calc_MP_combined_LogLike(double& result)
    {
      using namespace Pipes::calc_MP_combined_LogLike;

      map_str_dbl MP_lnLs = *Dep::MP_LogLikes;

      // Iterate through map of doubles and return one big fat double.
      double lnL = 0.;
      for (const auto &p : MP_lnLs)
      {
        std::cout << "Likelihood name: "  << p.first << std::endl;
        std::cout << "Likelihood value: " << p.second<< std::endl;
        lnL += p.second;
      }
      result = lnL;
    }

<<<<<<< HEAD
    void test_classy(double & result)
    {
      using namespace Pipes::test_classy;

      // does nothing.. just here to test (yaml file calls this function)

      result = *Dep::MontePythonLike;
      std::cout << "(CosmoBit): get_MP_loglike end with result "<< result << std::endl;


    }

=======
>>>>>>> af56415a
  }
}
<|MERGE_RESOLUTION|>--- conflicted
+++ resolved
@@ -3324,11 +3324,6 @@
       result = ccc.cosmo.attr("Omega0_m")().cast<double>();
     }
 
-<<<<<<< HEAD
-    /// function to fill the mcmc_parameters dictionary of MontePython's Data object with current 
-    /// values of nuisance parameters
-    void set_parameter_dict_for_MPLike(pybind11::dict & result)
-=======
     /// Baryons
     void get_Omega0_b_classy(double& result)
     {
@@ -3464,8 +3459,9 @@
 /* MontePython */
 /***************/
 
-    /*void set_parameter_dict_for_MPLike(pybind11::dict & result)
->>>>>>> af56415a
+    /// function to fill the mcmc_parameters dictionary of MontePython's Data object with current 
+    /// values of nuisance parameters
+    void set_parameter_dict_for_MPLike(pybind11::dict & result)
     {
       using namespace Pipes::set_parameter_dict_for_MPLike;
       using namespace pybind11::literals;
@@ -3543,12 +3539,8 @@
       if(first_run)
       {
         std::vector<std::string> experiments = *Dep::MP_experiment_names;
-<<<<<<< HEAD
         data = BEreq::create_data_object(experiments);
         map_str_pyobj likelihoods = BEreq::create_likelihood_objects(data, experiments);
-=======
-        data = BEreq::create_data_object(experiments, classyDir);
->>>>>>> af56415a
         first_run = false;
       }
       
@@ -3629,21 +3621,5 @@
       }
       result = lnL;
     }
-
-<<<<<<< HEAD
-    void test_classy(double & result)
-    {
-      using namespace Pipes::test_classy;
-
-      // does nothing.. just here to test (yaml file calls this function)
-
-      result = *Dep::MontePythonLike;
-      std::cout << "(CosmoBit): get_MP_loglike end with result "<< result << std::endl;
-
-
-    }
-
-=======
->>>>>>> af56415a
   }
 }
