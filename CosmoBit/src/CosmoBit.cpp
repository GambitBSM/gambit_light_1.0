--- conflicted
+++ resolved
@@ -173,110 +173,9 @@
     /// Temperature of non-CDM in non-standard theories.
     void T_ncdm(double &result)
     {
-<<<<<<< HEAD
-      using namespace Pipes::set_classy_input_params;
-
-      //std::cout << " enter " << __PRETTY_FUNCTION__ << std::endl;
-
-      if (ModelInUse("LCDM") and ModelInUse("LCDM_theta"))
-      {
-        CosmoBit_error().raise(LOCAL_INFO, "You have requested to scan both LCDM and LCDM_theta.\n"
-                                           "This is not allowed. Please select one in your YAML file.");
-      }
-
-      // make sure dict is empty
-      result.clear();
-
-      // keep track if it is the first run -- if so
-      // some extra consistency checks to make sure no contradicting
-      // values are in the classy python input dictionary
-      static bool first_run = true;
-
-      // Get the dictionary with inputs for the neutrino masses and merge it
-      // into Classy_Input dictionary
-      std::string common_keyszero = result.add_dict(*Dep::classy_MPLike_input);
-      result.merge_input_dicts(*Dep::classy_NuMasses_Nur_input);
-      result.merge_input_dicts(*Dep::classy_primordial_input);
-
-      // No check if something went wrong and some parameters were defined twice
-      //if(common_keys != "")
-      //{
-      //  CosmoBit_error().raise(LOCAL_INFO, "The key(s) '" + common_keys + "' already "
-      //          "exists in the CLASSY dictionary. You are probably trying to override a CLASS setting. Check that none "
-      //          "of the parameters you pass through your yaml file through RunOptions for the capability 'classy_baseline_params' "
-      //          "is in contradiction with any settings made via the dependency resolution by CosmoBit in the function '"+__func__+"'.");
-      //}
-
-      // standard cosmological parameters (common to all CDM -like models)
-      result.add_entry("T_cmb"      , *Param["T_cmb"]);
-      result.add_entry("omega_b"    , *Param["omega_b"]);
-      result.add_entry("tau_reio"   , *Param["tau_reio"]);
-      result.add_entry("omega_cdm"  , *Param["omega_cdm"]);
-
-      // Depending on parametrisation, pass either Hubble or the acoustic scale
-      if (ModelInUse("LCDM")) result.add_entry("H0", *Param["H0"]);
-      else result.add_entry("100*theta_s", *Param["100theta_s"]);
-
-
-      // TODO: need to test if class or exo_class in use! does not work -> (JR) should be fixed with classy implementation
-      // -> (JR again) not sure if that is actually true.. need to test.
-      if (ModelInUse("DecayingDM_general") || ModelInUse("AnnihilatingDM_general"))
-      {
-        // add Decaying/annihilating DM specific options to python dictionary passed to CLASS, consistency checks only executed in first run
-        std::string common_keystwo = result.add_dict(*Dep::classy_parameters_EnergyInjection);
-      }
-
-      // Other Class input direct from the YAML file
-      // check if these are already contained in the input dictionary -- if so throw an error
-      // only do it for the first run though
-      static pybind11::dict yaml_input;
-      if(first_run)
-      {
-        YAML::Node classy_dict;
-        if (runOptions->hasKey("classy_dict"))
-        {
-          classy_dict = runOptions->getValue<YAML::Node>("classy_dict");
-          for (auto it=classy_dict.begin(); it != classy_dict.end(); it++)
-          {
-            std::string name = it->first.as<std::string>();
-            std::string value = it->second.as<std::string>();
-
-            // add value to dictionary -- check if it overwrites anything important
-            // will be done when it's merged to the final input dictionary in the function 
-            // function 'merge_input_dicts'
-            yaml_input[name.c_str()] = value;
-          }
-          // Make sure that user did not try to pass k_pivot, N_star or P_k_ini type through class dictionary.
-          // These are fixed by capabilities to ensure consistent use throughout the code
-          if (yaml_input.contains("k_pivot") || yaml_input.contains("N_star"))
-          {
-            CosmoBit_error().raise(LOCAL_INFO,
-                  "You tried to pass 'k_pivot' and/or 'N_star' to CLASS. These values must \n"
-                  "be set consistently throughout the code. N_pivot is set automatically\n"
-                  "by the assumption of instant reheating, or as an explicit model parameter.\n"
-                  "k_pivot can be set by adding\n "
-                  "  - capability: k_pivot\n    function: set_k_pivot\n    options:\n"
-                  "      k_pivot: 0.02\n"
-                  "to the Rules section of your yaml file.");
-          }
-          if (yaml_input.contains("P_k_ini type"))
-          {
-            CosmoBit_error().raise(LOCAL_INFO,
-              "GAMBIT will take care of setting all CLASS inputs regarding the primordial power spectrum consistently.\n"
-              "Please remove the option 'P_k_ini type' for the capability 'classy_baseline_params'.");
-          }
-        }
-      }
-
-      // Add yaml options to python dictionary passed to CLASS; 
-      // includes consistency checks for duplicated keys including 
-      // rules how to decide which values to keep
-      result.merge_input_dicts(yaml_input);
-=======
       using namespace Pipes::T_ncdm;
 
       double rCMB = 1.0; // Default value if no energy injection is assumed.
->>>>>>> fefdfd3f
 
       // If the "etaBBN_rBBN_rCMB_dNurBBN_dNurCMB" model is included in the scan,
       // we use rCMB of this model.
@@ -458,230 +357,4 @@
     }
 
   } // namespace CosmoBit
-
-<<<<<<< HEAD
-/***************/
-/* MontePython */
-/***************/
-
-    /// function to fill the mcmc_parameters dictionary of MontePython's Data object with current
-    /// values of nuisance parameters
-    void set_parameter_dict_for_MPLike(pybind11::dict & result)
-    {
-      using namespace Pipes::set_parameter_dict_for_MPLike;
-      using namespace pybind11::literals;
-
-      // The loop has to be executed for every parameter point. It takes about 0.00023 s -> ~4 minutes for 1e6 points
-      for (auto it=Param.begin(); it != Param.end(); it++)
-      {
-        std::string name = it->first;
-        double value = *Param[name];
-
-        // check if any models are scanned for which we had to rename the nuisance parameters due to
-        //    a) parameters having the same name  -> e.g. 'epsilon' and 'sigma_NL'
-        //    b) parameter names containing symbols that can't be used in macros -> e.g. "^" in 'beta_0^Euclid'
-
-        // a) have to rename parameters epsilon_ska, epsilon_euclid,.. to "epsilon" as they are implemented in MontePython
-        if (name.find("epsilon") != std::string::npos){name="epsilon";}
-
-        // a) have to rename parameters sigma_NL_ska, sigma_NL_euclid,.. to "sigma_NL" as they are implemented in MontePython
-        else if (name.find("sigma_NL") != std::string::npos){name="sigma_NL";}
-
-        // b) get the "^" characters back into the parameter names
-        //   -> beta_x<experiment> has to be beta_x^<experiment> where x = 0 or 1 and <experiment> = Euclid, SKA1 or SKA2
-        //if(ModelInUse("cosmo_nuisance_euclid_pk") or ModelInUse("cosmo_nuisance_ska"))
-        else if (name.find("beta_")!= std::string::npos){name = name.insert(6,"^");}
-
-        result[name.c_str()] = pybind11::dict("current"_a=value,"scale"_a=1.); // scale always 1 in GAMBIT
-      }
-    }
-
-    /// function to fill the mcmc_parameters dictionary of MontePython's Data object with current
-    /// This version of the capability 'parameter_dict_for_MPLike' is used when no Likelihood with nuisance parameters is in use
-    /// just passes an empty py dictionary
-    void pass_empty_parameter_dict_for_MPLike(pybind11::dict & result)
-    {
-      using namespace Pipes::pass_empty_parameter_dict_for_MPLike;
-      pybind11::dict r;
-      result = r;
-      // Nothing to do here.
-    }
-
-    /// Create the MontePython data and likelihood objects, determining which experiments are in use in the process
-    void create_MP_objects(MPLike_objects_container &result)
-    {
-      using namespace Pipes::create_MP_objects;
-      static map_str_pyobj likelihoods;
-      static bool first = true;
-
-      // Determine which likelihoods to compute and initialise the relevant MontePython objects.
-      if (first)
-      {
-        // Set up some references for easier reading
-        auto& data = std::get<0>(result);
-        auto& experiments = std::get<1>(result);
-        auto& likelihoods = std::get<2>(result);
-
-        // Get list of likelihoods implemented in MP
-        std::vector<str> avail_likes = BEreq::get_MP_available_likelihoods();
-
-        // Get the list of the experiments and datafiles given in the YAML file as sub-capabilities.
-        // Using the default datafile can be achieved by leaving the datafile out, or settting it to "default".
-        YAML::Node subcaps = Downstream::subcaps->getNode();
-        std::vector<YAML::Node> empties;
-        for (const auto& x : subcaps) if (x.second.IsNull()) empties.push_back(x.first);
-        for (const auto& x : empties) subcaps[x] = "default";
-        if (subcaps.IsNull())
-        {
-          if (Downstream::neededFor("MP_LogLikes"))
-          {
-            std::ostringstream ss;
-            ss << "No sub-capabilities found when attempting to create MontePython objects." << endl
-               << "This can happen because you either forgot to choose any experiments," << endl
-               << "or because you used incorrect syntax to choose them as sub-capabilities." << endl
-               << "You can do this in the relevant entry of the ObsLikes section of your YAML file," << endl
-               << "by setting sub_capabilities as a scalar (if you only want one experiment), e.g." << endl
-               << "    sub_capabilities: bao_smallz_2014" << endl
-               << "or as a sequence (if you don't need to specify data files), e.g." << endl
-               << "    sub_capabilities:" << endl
-               << "      - bao_smallz_2014" << endl
-               << "      - Pantheon" << endl
-               << "or even as a map (if you want to specify data files), e.g." << endl
-               << "    sub_capabilities:" << endl
-               << "      bao_smallz_2014: default" << endl
-               << "      Pantheon: default" << endl;
-            CosmoBit_error().raise(LOCAL_INFO, ss.str());
-          }
-        }
-        else experiments = subcaps.as<map_str_str>();
-
-        // Check that all the requested likelihoods can actually be provided by MP
-        for (const auto& x : experiments)
-        {
-          if (std::find(avail_likes.begin(), avail_likes.end(), x.first) == avail_likes.end())
-          {
-            str errmsg = "Likelihood '" + x.first + "' is not implemented in MontePython. Check for typos or implement it.\nLikelihoods currently available are:\n";
-            for (const auto& value : avail_likes) errmsg += ("\t"+value+"\n");
-            CosmoBit_error().raise(LOCAL_INFO, errmsg);
-          }
-          logger() << LogTags::debug << "Read MontePythonLike option "<< x.first << ", using data file " << x.second << EOM;
-        }
-
-        // MPLike_data_container should only be created and set once, when calculating the first point.
-        // After that it has to be kept alive since it contains a vector with the initialised MPLike Likelihood objects.
-        data = BEreq::create_MP_data_object(experiments);
-
-        // Add current parameters to data object to enable check if all nuisance parameters are
-        // scanned upon initialisation of likelihood objects
-        data.attr("mcmc_parameters") = *Dep::parameter_dict_for_MPLike;
-        likelihoods = BEreq::create_MP_likelihood_objects(data, experiments);
-
-        // call check implemented in MPLike patch to ensure no nuisance parameter
-        // that is not needed by any likelihood is scanned over.
-        data.attr("check_nuisance_params")();
-
-        // It's been nice, but let's not do this again.
-        first = false;
-      }
-    }
-
-
-    /// Computes lnL for each experiment initialised in MontePython
-    void compute_MP_LogLikes(map_str_dbl & result)
-    {
-      using namespace Pipes::compute_MP_LogLikes;
-      static pybind11::object data = std::get<0>(*Dep::MP_objects);
-      static const map_str_str& experiments = std::get<1>(*Dep::MP_objects);
-      static const map_str_pyobj& likelihoods = std::get<2>(*Dep::MP_objects);
-      static const MPLike_data_container mplike_cont(data, likelihoods);
-
-      // Pass current values of nuisance parameters to data.mcmc_parameters dictionary for likelihood computation in MP
-      mplike_cont.data.attr("mcmc_parameters") = *Dep::parameter_dict_for_MPLike;
-
-      // Create instance of classy class Class
-      pybind11::object cosmo = BEreq::get_classy_cosmo_object();
-
-      // Loop through the list of experiments, and query the lnL from the MontePython backend.
-      for (sspair it : experiments)
-      {
-        // Likelihood names are keys of experiment map (str, str map mapping likelihood name to .data file)
-        double logLike = BEreq::get_MP_loglike(mplike_cont, cosmo, it.first);
-        result[it.first] = logLike;
-        logger() << "(compute_MP_LogLikes):  name: " << it.first << "\tvalue: " << logLike << EOM;
-        //std::cout << "(compute_MP_LogLikes):  name: " << it.first << "\tvalue: "<< logLike << std::endl;
-      }
-    }
-
-    /// Computes the combined lnL from the set of experiments
-    /// given to MontePython.
-    void compute_MP_combined_LogLike(double& result)
-    {
-      using namespace Pipes::compute_MP_combined_LogLike;
-
-      // Get likelihoods computed by MontePython
-      map_str_dbl MP_lnLs = *Dep::MP_LogLikes;
-
-      // Retrieve the sub-capabilities requested in the YAML file
-      std::vector<str> subcaps = Downstream::subcaps->getNames();
-
-      // Iterate through map of doubles and return one big fat double,
-      // selecting only those entries specified as sub-capabilities.
-      double lnL = 0.;
-      logger() << LogTags::debug << "(compute_MP_combined_LogLike):";
-      for (const auto &p : MP_lnLs)
-      {
-        if (std::find(subcaps.begin(), subcaps.end(), p.first) != subcaps.end())
-        {
-          logger() << endl << "  name: "  << p.first << "\tvalue: " << p.second;
-          lnL += p.second;
-        }
-      }
-      logger() << EOM;
-      result = lnL;
-    }
-
-    /// get correlation coefficients and uncorrelated likelihood
-    /// of MP likelihood "bao_correlations"
-    /// heads-up: this is specific to this likelihood, don't use
-    /// for anything else!
-    void get_bao_like_correlation(map_str_dbl& result)
-    {
-      using namespace Pipes::get_bao_like_correlation;
-
-      // This function has a dependency on MP_LogLikes even though it is not directly
-      // needed in the calculation. However, through this dependency we make sure that
-      // MP was called before this function is executed -> don't remove it!
-
-      // get map containing python likelihood objects
-      static const map_str_pyobj& likelihoods = std::get<2>(*Dep::MP_objects);
-
-      // check if "bao_correlations" likelihood was computed, if so
-      // retrieve correlation coefficients and uncorrelated likelihood value
-      if(likelihoods.find("bao_correlations") != likelihoods.end())
-      {
-          result["uncorrelated_loglike"] = likelihoods.at("bao_correlations").attr("uncorrelated_loglike").cast<double>();
-          pybind11::list corr_coeffs =  likelihoods.at("bao_correlations").attr("correlation_coeffs");
-          result["correlation_coeffs_0"] = corr_coeffs[0].cast<double>();
-          result["correlation_coeffs_1"] = corr_coeffs[1].cast<double>();
-          result["correlation_coeffs_2"] = corr_coeffs[2].cast<double>();
-      }
-      else
-      {
-          str errmsg = "Likelihood 'bao_correlations' was not requested in yaml file, but you are asking for\n";
-          errmsg += "the correlation coefficients from this likelihood. Either remove 'bao_like_correlation' from the ObsLikes section\n";
-          errmsg += "in your yaml file or include the computation of the 'bao_correlations' likelihood by adding:\n\n";
-          errmsg += "  - purpose:      LogLike\n";
-          errmsg += "    capability:   MP_Combined_LogLike\n";
-          errmsg += "    sub_capabilities:\n";
-          errmsg += "      - bao_correlations\n\n";
-          errmsg += "to the yaml file.";
-          CosmoBit_error().raise(LOCAL_INFO, errmsg);
-      }
-    }
-
-
-  }
-}
-=======
-} // namespace Gambit
->>>>>>> fefdfd3f
+} // namespace Gambit